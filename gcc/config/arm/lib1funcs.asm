@ libgcc routines for ARM cpu.
@ Division routines, written by Richard Earnshaw, (rearnsha@armltd.co.uk)

/* Copyright 1995, 1996, 1998, 1999, 2000, 2003, 2004, 2005
   Free Software Foundation, Inc.

This file is free software; you can redistribute it and/or modify it
under the terms of the GNU General Public License as published by the
Free Software Foundation; either version 2, or (at your option) any
later version.

In addition to the permissions in the GNU General Public License, the
Free Software Foundation gives you unlimited permission to link the
compiled version of this file into combinations with other programs,
and to distribute those combinations without any restriction coming
from the use of this file.  (The General Public License restrictions
do apply in other respects; for example, they cover modification of
the file, and distribution when not linked into a combine
executable.)

This file is distributed in the hope that it will be useful, but
WITHOUT ANY WARRANTY; without even the implied warranty of
MERCHANTABILITY or FITNESS FOR A PARTICULAR PURPOSE.  See the GNU
General Public License for more details.

You should have received a copy of the GNU General Public License
along with this program; see the file COPYING.  If not, write to
the Free Software Foundation, 51 Franklin Street, Fifth Floor,
Boston, MA 02110-1301, USA.  */
<<<<<<< HEAD
=======

/* An executable stack is *not* required for these functions.  */
#if defined(__ELF__) && defined(__linux__)
.section .note.GNU-stack,"",%progbits
.previous
#endif

>>>>>>> c355071f
/* ------------------------------------------------------------------------ */

/* We need to know what prefix to add to function names.  */

#ifndef __USER_LABEL_PREFIX__
#error  __USER_LABEL_PREFIX__ not defined
#endif

/* ANSI concatenation macros.  */

#define CONCAT1(a, b) CONCAT2(a, b)
#define CONCAT2(a, b) a ## b

/* Use the right prefix for global labels.  */

#define SYM(x) CONCAT1 (__USER_LABEL_PREFIX__, x)

#ifdef __ELF__
#ifdef __thumb__
#define __PLT__  /* Not supported in Thumb assembler (for now).  */
#else
#define __PLT__ (PLT)
#endif
#define TYPE(x) .type SYM(x),function
#define SIZE(x) .size SYM(x), . - SYM(x)
#define LSYM(x) .x
#else
#define __PLT__
#define TYPE(x)
#define SIZE(x)
#define LSYM(x) x
#endif

/* Function end macros.  Variants for interworking.  */

@ This selects the minimum architecture level required.
#define __ARM_ARCH__ 3

#if defined(__ARM_ARCH_3M__) || defined(__ARM_ARCH_4__) \
	|| defined(__ARM_ARCH_4T__)
/* We use __ARM_ARCH__ set to 4 here, but in reality it's any processor with
   long multiply instructions.  That includes v3M.  */
# undef __ARM_ARCH__
# define __ARM_ARCH__ 4
#endif
	
#if defined(__ARM_ARCH_5__) || defined(__ARM_ARCH_5T__) \
	|| defined(__ARM_ARCH_5E__) || defined(__ARM_ARCH_5TE__) \
	|| defined(__ARM_ARCH_5TEJ__)
# undef __ARM_ARCH__
# define __ARM_ARCH__ 5
#endif

#if defined(__ARM_ARCH_6__) || defined(__ARM_ARCH_6J__) \
	|| defined(__ARM_ARCH_6K__) || defined(__ARM_ARCH_6Z__) \
	|| defined(__ARM_ARCH_6ZK__)
# undef __ARM_ARCH__
# define __ARM_ARCH__ 6
#endif

#ifndef __ARM_ARCH__
#error Unable to determine architecture.
#endif

/* How to return from a function call depends on the architecture variant.  */

#if (__ARM_ARCH__ > 4) || defined(__ARM_ARCH_4T__)

# define RET		bx	lr
# define RETc(x)	bx##x	lr

/* Special precautions for interworking on armv4t.  */
# if (__ARM_ARCH__ == 4)

/* Always use bx, not ldr pc.  */
#  if (defined(__thumb__) || defined(__THUMB_INTERWORK__))
#    define __INTERWORKING__
#   endif /* __THUMB__ || __THUMB_INTERWORK__ */

/* Include thumb stub before arm mode code.  */
#  if defined(__thumb__) && !defined(__THUMB_INTERWORK__)
#   define __INTERWORKING_STUBS__
#  endif /* __thumb__ && !__THUMB_INTERWORK__ */

#endif /* __ARM_ARCH == 4 */

#else

# define RET		mov	pc, lr
# define RETc(x)	mov##x	pc, lr

#endif

.macro	cfi_pop		advance, reg, cfa_offset
#ifdef __ELF__
	.pushsection	.debug_frame
	.byte	0x4		/* DW_CFA_advance_loc4 */
	.4byte	\advance
	.byte	(0xc0 | \reg)	/* DW_CFA_restore */
	.byte	0xe		/* DW_CFA_def_cfa_offset */
	.uleb128 \cfa_offset
	.popsection
#endif
.endm
.macro	cfi_push	advance, reg, offset, cfa_offset
#ifdef __ELF__
	.pushsection	.debug_frame
	.byte	0x4		/* DW_CFA_advance_loc4 */
	.4byte	\advance
	.byte	(0x80 | \reg)	/* DW_CFA_offset */
	.uleb128 (\offset / -4)
	.byte	0xe		/* DW_CFA_def_cfa_offset */
	.uleb128 \cfa_offset
	.popsection
#endif
.endm
.macro cfi_start	start_label, end_label
#ifdef __ELF__
	.pushsection	.debug_frame
LSYM(Lstart_frame):
	.4byte	LSYM(Lend_cie) - LSYM(Lstart_cie) @ Length of CIE
LSYM(Lstart_cie):
        .4byte	0xffffffff	@ CIE Identifier Tag
        .byte	0x1	@ CIE Version
        .ascii	"\0"	@ CIE Augmentation
        .uleb128 0x1	@ CIE Code Alignment Factor
        .sleb128 -4	@ CIE Data Alignment Factor
        .byte	0xe	@ CIE RA Column
        .byte	0xc	@ DW_CFA_def_cfa
        .uleb128 0xd
        .uleb128 0x0

	.align 2
LSYM(Lend_cie):
	.4byte	LSYM(Lend_fde)-LSYM(Lstart_fde)	@ FDE Length
LSYM(Lstart_fde):
	.4byte	LSYM(Lstart_frame)	@ FDE CIE offset
	.4byte	\start_label	@ FDE initial location
	.4byte	\end_label-\start_label	@ FDE address range
	.popsection
#endif
.endm
.macro cfi_end	end_label
#ifdef __ELF__
	.pushsection	.debug_frame
	.align	2
LSYM(Lend_fde):
	.popsection
\end_label:
#endif
.endm

/* Don't pass dirn, it's there just to get token pasting right.  */

.macro	RETLDM	regs=, cond=, unwind=, dirn=ia
#if defined (__INTERWORKING__)
	.ifc "\regs",""
	ldr\cond	lr, [sp], #8
	.else
	ldm\cond\dirn	sp!, {\regs, lr}
	.endif
	.ifnc "\unwind", ""
	/* Mark LR as restored.  */
97:	cfi_pop 97b - \unwind, 0xe, 0x0
	.endif
	bx\cond	lr
#else
	.ifc "\regs",""
	ldr\cond	pc, [sp], #8
	.else
	ldm\cond\dirn	sp!, {\regs, pc}
	.endif
#endif
.endm


.macro ARM_LDIV0 name
	str	lr, [sp, #-8]!
98:	cfi_push 98b - __\name, 0xe, -0x8, 0x8
	bl	SYM (__div0) __PLT__
	mov	r0, #0			@ About as wrong as it could be.
	RETLDM	unwind=98b
.endm


.macro THUMB_LDIV0 name
	push	{ r1, lr }
98:	cfi_push 98b - __\name, 0xe, -0x4, 0x8
	bl	SYM (__div0)
	mov	r0, #0			@ About as wrong as it could be.
#if defined (__INTERWORKING__)
	pop	{ r1, r2 }
	bx	r2
#else
	pop	{ r1, pc }
#endif
.endm

.macro FUNC_END name
	SIZE (__\name)
.endm

.macro DIV_FUNC_END name
	cfi_start	__\name, LSYM(Lend_div0)
LSYM(Ldiv0):
#ifdef __thumb__
	THUMB_LDIV0 \name
#else
	ARM_LDIV0 \name
#endif
	cfi_end	LSYM(Lend_div0)
	FUNC_END \name
.endm

.macro THUMB_FUNC_START name
	.globl	SYM (\name)
	TYPE	(\name)
	.thumb_func
SYM (\name):
.endm

/* Function start macros.  Variants for ARM and Thumb.  */

#ifdef __thumb__
#define THUMB_FUNC .thumb_func
#define THUMB_CODE .force_thumb
#else
#define THUMB_FUNC
#define THUMB_CODE
#endif
	
.macro FUNC_START name
	.text
	.globl SYM (__\name)
	TYPE (__\name)
	.align 0
	THUMB_CODE
	THUMB_FUNC
SYM (__\name):
.endm

/* Special function that will always be coded in ARM assembly, even if
   in Thumb-only compilation.  */

#if defined(__INTERWORKING_STUBS__)
.macro	ARM_FUNC_START name
	FUNC_START \name
	bx	pc
	nop
	.arm
/* A hook to tell gdb that we've switched to ARM mode.  Also used to call
   directly from other local arm routines.  */
_L__\name:		
.endm
#define EQUIV .thumb_set
/* Branch directly to a function declared with ARM_FUNC_START.
   Must be called in arm mode.  */
.macro  ARM_CALL name
	bl	_L__\name
.endm
#else
.macro	ARM_FUNC_START name
	.text
	.globl SYM (__\name)
	TYPE (__\name)
	.align 0
	.arm
SYM (__\name):
.endm
#define EQUIV .set
.macro  ARM_CALL name
	bl	__\name
.endm
#endif

.macro	FUNC_ALIAS new old
	.globl	SYM (__\new)
#if defined (__thumb__)
	.thumb_set	SYM (__\new), SYM (__\old)
#else
	.set	SYM (__\new), SYM (__\old)
#endif
.endm

.macro	ARM_FUNC_ALIAS new old
	.globl	SYM (__\new)
	EQUIV	SYM (__\new), SYM (__\old)
#if defined(__INTERWORKING_STUBS__)
	.set	SYM (_L__\new), SYM (_L__\old)
#endif
.endm

#ifdef __thumb__
/* Register aliases.  */

work		.req	r4	@ XXXX is this safe ?
dividend	.req	r0
divisor		.req	r1
overdone	.req	r2
result		.req	r2
curbit		.req	r3
#endif
#if 0
ip		.req	r12
sp		.req	r13
lr		.req	r14
pc		.req	r15
#endif

/* ------------------------------------------------------------------------ */
/*		Bodies of the division and modulo routines.		    */
/* ------------------------------------------------------------------------ */	
.macro ARM_DIV_BODY dividend, divisor, result, curbit

#if __ARM_ARCH__ >= 5 && ! defined (__OPTIMIZE_SIZE__)

	clz	\curbit, \dividend
	clz	\result, \divisor
	sub	\curbit, \result, \curbit
	rsbs	\curbit, \curbit, #31
	addne	\curbit, \curbit, \curbit, lsl #1
	mov	\result, #0
	addne	pc, pc, \curbit, lsl #2
	nop
	.set	shift, 32
	.rept	32
	.set	shift, shift - 1
	cmp	\dividend, \divisor, lsl #shift
	adc	\result, \result, \result
	subcs	\dividend, \dividend, \divisor, lsl #shift
	.endr

#else /* __ARM_ARCH__ < 5 || defined (__OPTIMIZE_SIZE__) */
#if __ARM_ARCH__ >= 5

	clz	\curbit, \divisor
	clz	\result, \dividend
	sub	\result, \curbit, \result
	mov	\curbit, #1
	mov	\divisor, \divisor, lsl \result
	mov	\curbit, \curbit, lsl \result
	mov	\result, #0
	
#else /* __ARM_ARCH__ < 5 */

	@ Initially shift the divisor left 3 bits if possible,
	@ set curbit accordingly.  This allows for curbit to be located
	@ at the left end of each 4 bit nibbles in the division loop
	@ to save one loop in most cases.
	tst	\divisor, #0xe0000000
	moveq	\divisor, \divisor, lsl #3
	moveq	\curbit, #8
	movne	\curbit, #1

	@ Unless the divisor is very big, shift it up in multiples of
	@ four bits, since this is the amount of unwinding in the main
	@ division loop.  Continue shifting until the divisor is 
	@ larger than the dividend.
1:	cmp	\divisor, #0x10000000
	cmplo	\divisor, \dividend
	movlo	\divisor, \divisor, lsl #4
	movlo	\curbit, \curbit, lsl #4
	blo	1b

	@ For very big divisors, we must shift it a bit at a time, or
	@ we will be in danger of overflowing.
1:	cmp	\divisor, #0x80000000
	cmplo	\divisor, \dividend
	movlo	\divisor, \divisor, lsl #1
	movlo	\curbit, \curbit, lsl #1
	blo	1b

	mov	\result, #0

#endif /* __ARM_ARCH__ < 5 */

	@ Division loop
1:	cmp	\dividend, \divisor
	subhs	\dividend, \dividend, \divisor
	orrhs	\result,   \result,   \curbit
	cmp	\dividend, \divisor,  lsr #1
	subhs	\dividend, \dividend, \divisor, lsr #1
	orrhs	\result,   \result,   \curbit,  lsr #1
	cmp	\dividend, \divisor,  lsr #2
	subhs	\dividend, \dividend, \divisor, lsr #2
	orrhs	\result,   \result,   \curbit,  lsr #2
	cmp	\dividend, \divisor,  lsr #3
	subhs	\dividend, \dividend, \divisor, lsr #3
	orrhs	\result,   \result,   \curbit,  lsr #3
	cmp	\dividend, #0			@ Early termination?
	movnes	\curbit,   \curbit,  lsr #4	@ No, any more bits to do?
	movne	\divisor,  \divisor, lsr #4
	bne	1b

#endif /* __ARM_ARCH__ < 5 || defined (__OPTIMIZE_SIZE__) */

.endm
/* ------------------------------------------------------------------------ */	
.macro ARM_DIV2_ORDER divisor, order

#if __ARM_ARCH__ >= 5

	clz	\order, \divisor
	rsb	\order, \order, #31

#else

	cmp	\divisor, #(1 << 16)
	movhs	\divisor, \divisor, lsr #16
	movhs	\order, #16
	movlo	\order, #0

	cmp	\divisor, #(1 << 8)
	movhs	\divisor, \divisor, lsr #8
	addhs	\order, \order, #8

	cmp	\divisor, #(1 << 4)
	movhs	\divisor, \divisor, lsr #4
	addhs	\order, \order, #4

	cmp	\divisor, #(1 << 2)
	addhi	\order, \order, #3
	addls	\order, \order, \divisor, lsr #1

#endif

.endm
/* ------------------------------------------------------------------------ */
.macro ARM_MOD_BODY dividend, divisor, order, spare

#if __ARM_ARCH__ >= 5 && ! defined (__OPTIMIZE_SIZE__)

	clz	\order, \divisor
	clz	\spare, \dividend
	sub	\order, \order, \spare
	rsbs	\order, \order, #31
	addne	pc, pc, \order, lsl #3
	nop
	.set	shift, 32
	.rept	32
	.set	shift, shift - 1
	cmp	\dividend, \divisor, lsl #shift
	subcs	\dividend, \dividend, \divisor, lsl #shift
	.endr

#else /* __ARM_ARCH__ < 5 || defined (__OPTIMIZE_SIZE__) */
#if __ARM_ARCH__ >= 5

	clz	\order, \divisor
	clz	\spare, \dividend
	sub	\order, \order, \spare
	mov	\divisor, \divisor, lsl \order
	
#else /* __ARM_ARCH__ < 5 */

	mov	\order, #0

	@ Unless the divisor is very big, shift it up in multiples of
	@ four bits, since this is the amount of unwinding in the main
	@ division loop.  Continue shifting until the divisor is 
	@ larger than the dividend.
1:	cmp	\divisor, #0x10000000
	cmplo	\divisor, \dividend
	movlo	\divisor, \divisor, lsl #4
	addlo	\order, \order, #4
	blo	1b

	@ For very big divisors, we must shift it a bit at a time, or
	@ we will be in danger of overflowing.
1:	cmp	\divisor, #0x80000000
	cmplo	\divisor, \dividend
	movlo	\divisor, \divisor, lsl #1
	addlo	\order, \order, #1
	blo	1b

#endif /* __ARM_ARCH__ < 5 */

	@ Perform all needed substractions to keep only the reminder.
	@ Do comparisons in batch of 4 first.
	subs	\order, \order, #3		@ yes, 3 is intended here
	blt	2f

1:	cmp	\dividend, \divisor
	subhs	\dividend, \dividend, \divisor
	cmp	\dividend, \divisor,  lsr #1
	subhs	\dividend, \dividend, \divisor, lsr #1
	cmp	\dividend, \divisor,  lsr #2
	subhs	\dividend, \dividend, \divisor, lsr #2
	cmp	\dividend, \divisor,  lsr #3
	subhs	\dividend, \dividend, \divisor, lsr #3
	cmp	\dividend, #1
	mov	\divisor, \divisor, lsr #4
	subges	\order, \order, #4
	bge	1b

	tst	\order, #3
	teqne	\dividend, #0
	beq	5f

	@ Either 1, 2 or 3 comparison/substractions are left.
2:	cmn	\order, #2
	blt	4f
	beq	3f
	cmp	\dividend, \divisor
	subhs	\dividend, \dividend, \divisor
	mov	\divisor,  \divisor,  lsr #1
3:	cmp	\dividend, \divisor
	subhs	\dividend, \dividend, \divisor
	mov	\divisor,  \divisor,  lsr #1
4:	cmp	\dividend, \divisor
	subhs	\dividend, \dividend, \divisor
5:

#endif /* __ARM_ARCH__ < 5 || defined (__OPTIMIZE_SIZE__) */

.endm
/* ------------------------------------------------------------------------ */
.macro THUMB_DIV_MOD_BODY modulo
	@ Load the constant 0x10000000 into our work register.
	mov	work, #1
	lsl	work, #28
LSYM(Loop1):
	@ Unless the divisor is very big, shift it up in multiples of
	@ four bits, since this is the amount of unwinding in the main
	@ division loop.  Continue shifting until the divisor is 
	@ larger than the dividend.
	cmp	divisor, work
	bhs	LSYM(Lbignum)
	cmp	divisor, dividend
	bhs	LSYM(Lbignum)
	lsl	divisor, #4
	lsl	curbit,  #4
	b	LSYM(Loop1)
LSYM(Lbignum):
	@ Set work to 0x80000000
	lsl	work, #3
LSYM(Loop2):
	@ For very big divisors, we must shift it a bit at a time, or
	@ we will be in danger of overflowing.
	cmp	divisor, work
	bhs	LSYM(Loop3)
	cmp	divisor, dividend
	bhs	LSYM(Loop3)
	lsl	divisor, #1
	lsl	curbit,  #1
	b	LSYM(Loop2)
LSYM(Loop3):
	@ Test for possible subtractions ...
  .if \modulo
	@ ... On the final pass, this may subtract too much from the dividend, 
	@ so keep track of which subtractions are done, we can fix them up 
	@ afterwards.
	mov	overdone, #0
	cmp	dividend, divisor
	blo	LSYM(Lover1)
	sub	dividend, dividend, divisor
LSYM(Lover1):
	lsr	work, divisor, #1
	cmp	dividend, work
	blo	LSYM(Lover2)
	sub	dividend, dividend, work
	mov	ip, curbit
	mov	work, #1
	ror	curbit, work
	orr	overdone, curbit
	mov	curbit, ip
LSYM(Lover2):
	lsr	work, divisor, #2
	cmp	dividend, work
	blo	LSYM(Lover3)
	sub	dividend, dividend, work
	mov	ip, curbit
	mov	work, #2
	ror	curbit, work
	orr	overdone, curbit
	mov	curbit, ip
LSYM(Lover3):
	lsr	work, divisor, #3
	cmp	dividend, work
	blo	LSYM(Lover4)
	sub	dividend, dividend, work
	mov	ip, curbit
	mov	work, #3
	ror	curbit, work
	orr	overdone, curbit
	mov	curbit, ip
LSYM(Lover4):
	mov	ip, curbit
  .else
	@ ... and note which bits are done in the result.  On the final pass,
	@ this may subtract too much from the dividend, but the result will be ok,
	@ since the "bit" will have been shifted out at the bottom.
	cmp	dividend, divisor
	blo	LSYM(Lover1)
	sub	dividend, dividend, divisor
	orr	result, result, curbit
LSYM(Lover1):
	lsr	work, divisor, #1
	cmp	dividend, work
	blo	LSYM(Lover2)
	sub	dividend, dividend, work
	lsr	work, curbit, #1
	orr	result, work
LSYM(Lover2):
	lsr	work, divisor, #2
	cmp	dividend, work
	blo	LSYM(Lover3)
	sub	dividend, dividend, work
	lsr	work, curbit, #2
	orr	result, work
LSYM(Lover3):
	lsr	work, divisor, #3
	cmp	dividend, work
	blo	LSYM(Lover4)
	sub	dividend, dividend, work
	lsr	work, curbit, #3
	orr	result, work
LSYM(Lover4):
  .endif
	
	cmp	dividend, #0			@ Early termination?
	beq	LSYM(Lover5)
	lsr	curbit,  #4			@ No, any more bits to do?
	beq	LSYM(Lover5)
	lsr	divisor, #4
	b	LSYM(Loop3)
LSYM(Lover5):
  .if \modulo
	@ Any subtractions that we should not have done will be recorded in
	@ the top three bits of "overdone".  Exactly which were not needed
	@ are governed by the position of the bit, stored in ip.
	mov	work, #0xe
	lsl	work, #28
	and	overdone, work
	beq	LSYM(Lgot_result)
	
	@ If we terminated early, because dividend became zero, then the 
	@ bit in ip will not be in the bottom nibble, and we should not
	@ perform the additions below.  We must test for this though
	@ (rather relying upon the TSTs to prevent the additions) since
	@ the bit in ip could be in the top two bits which might then match
	@ with one of the smaller RORs.
	mov	curbit, ip
	mov	work, #0x7
	tst	curbit, work
	beq	LSYM(Lgot_result)
	
	mov	curbit, ip
	mov	work, #3
	ror	curbit, work
	tst	overdone, curbit
	beq	LSYM(Lover6)
	lsr	work, divisor, #3
	add	dividend, work
LSYM(Lover6):
	mov	curbit, ip
	mov	work, #2
	ror	curbit, work
	tst	overdone, curbit
	beq	LSYM(Lover7)
	lsr	work, divisor, #2
	add	dividend, work
LSYM(Lover7):
	mov	curbit, ip
	mov	work, #1
	ror	curbit, work
	tst	overdone, curbit
	beq	LSYM(Lgot_result)
	lsr	work, divisor, #1
	add	dividend, work
  .endif
LSYM(Lgot_result):
.endm	
/* ------------------------------------------------------------------------ */
/*		Start of the Real Functions				    */
/* ------------------------------------------------------------------------ */
#ifdef L_udivsi3

	FUNC_START udivsi3
	FUNC_ALIAS aeabi_uidiv udivsi3

#ifdef __thumb__

	cmp	divisor, #0
	beq	LSYM(Ldiv0)
	mov	curbit, #1
	mov	result, #0
	
	push	{ work }
	cmp	dividend, divisor
	blo	LSYM(Lgot_result)

	THUMB_DIV_MOD_BODY 0
	
	mov	r0, result
	pop	{ work }
	RET

#else /* ARM version.  */

	subs	r2, r1, #1
	RETc(eq)
	bcc	LSYM(Ldiv0)
	cmp	r0, r1
	bls	11f
	tst	r1, r2
	beq	12f
	
	ARM_DIV_BODY r0, r1, r2, r3
	
	mov	r0, r2
	RET	

11:	moveq	r0, #1
	movne	r0, #0
	RET

12:	ARM_DIV2_ORDER r1, r2

	mov	r0, r0, lsr r2
	RET

#endif /* ARM version */

	DIV_FUNC_END udivsi3

FUNC_START aeabi_uidivmod
#ifdef __thumb__
	push	{r0, r1, lr}
	bl	SYM(__udivsi3)
	POP	{r1, r2, r3}
	mul	r2, r0
	sub	r1, r1, r2
	bx	r3
#else
	stmfd	sp!, { r0, r1, lr }
	bl	SYM(__udivsi3)
	ldmfd	sp!, { r1, r2, lr }
	mul	r3, r2, r0
	sub	r1, r1, r3
	RET
#endif
	FUNC_END aeabi_uidivmod
	
#endif /* L_udivsi3 */
/* ------------------------------------------------------------------------ */
#ifdef L_umodsi3

	FUNC_START umodsi3

#ifdef __thumb__

	cmp	divisor, #0
	beq	LSYM(Ldiv0)
	mov	curbit, #1
	cmp	dividend, divisor
	bhs	LSYM(Lover10)
	RET	

LSYM(Lover10):
	push	{ work }

	THUMB_DIV_MOD_BODY 1
	
	pop	{ work }
	RET
	
#else  /* ARM version.  */
	
	subs	r2, r1, #1			@ compare divisor with 1
	bcc	LSYM(Ldiv0)
	cmpne	r0, r1				@ compare dividend with divisor
	moveq   r0, #0
	tsthi	r1, r2				@ see if divisor is power of 2
	andeq	r0, r0, r2
	RETc(ls)

	ARM_MOD_BODY r0, r1, r2, r3
	
	RET	

#endif /* ARM version.  */
	
	DIV_FUNC_END umodsi3

#endif /* L_umodsi3 */
/* ------------------------------------------------------------------------ */
#ifdef L_divsi3

	FUNC_START divsi3	
	FUNC_ALIAS aeabi_idiv divsi3

#ifdef __thumb__
	cmp	divisor, #0
	beq	LSYM(Ldiv0)
	
	push	{ work }
	mov	work, dividend
	eor	work, divisor		@ Save the sign of the result.
	mov	ip, work
	mov	curbit, #1
	mov	result, #0
	cmp	divisor, #0
	bpl	LSYM(Lover10)
	neg	divisor, divisor	@ Loops below use unsigned.
LSYM(Lover10):
	cmp	dividend, #0
	bpl	LSYM(Lover11)
	neg	dividend, dividend
LSYM(Lover11):
	cmp	dividend, divisor
	blo	LSYM(Lgot_result)

	THUMB_DIV_MOD_BODY 0
	
	mov	r0, result
	mov	work, ip
	cmp	work, #0
	bpl	LSYM(Lover12)
	neg	r0, r0
LSYM(Lover12):
	pop	{ work }
	RET

#else /* ARM version.  */
	
	cmp	r1, #0
	eor	ip, r0, r1			@ save the sign of the result.
	beq	LSYM(Ldiv0)
	rsbmi	r1, r1, #0			@ loops below use unsigned.
	subs	r2, r1, #1			@ division by 1 or -1 ?
	beq	10f
	movs	r3, r0
	rsbmi	r3, r0, #0			@ positive dividend value
	cmp	r3, r1
	bls	11f
	tst	r1, r2				@ divisor is power of 2 ?
	beq	12f

	ARM_DIV_BODY r3, r1, r0, r2
	
	cmp	ip, #0
	rsbmi	r0, r0, #0
	RET	

10:	teq	ip, r0				@ same sign ?
	rsbmi	r0, r0, #0
	RET	

11:	movlo	r0, #0
	moveq	r0, ip, asr #31
	orreq	r0, r0, #1
	RET

12:	ARM_DIV2_ORDER r1, r2

	cmp	ip, #0
	mov	r0, r3, lsr r2
	rsbmi	r0, r0, #0
	RET

#endif /* ARM version */
	
	DIV_FUNC_END divsi3

FUNC_START aeabi_idivmod
#ifdef __thumb__
	push	{r0, r1, lr}
	bl	SYM(__divsi3)
	POP	{r1, r2, r3}
	mul	r2, r0
	sub	r1, r1, r2
	bx	r3
#else
	stmfd	sp!, { r0, r1, lr }
	bl	SYM(__divsi3)
	ldmfd	sp!, { r1, r2, lr }
	mul	r3, r2, r0
	sub	r1, r1, r3
	RET
#endif
	FUNC_END aeabi_idivmod
	
#endif /* L_divsi3 */
/* ------------------------------------------------------------------------ */
#ifdef L_modsi3

	FUNC_START modsi3

#ifdef __thumb__

	mov	curbit, #1
	cmp	divisor, #0
	beq	LSYM(Ldiv0)
	bpl	LSYM(Lover10)
	neg	divisor, divisor		@ Loops below use unsigned.
LSYM(Lover10):
	push	{ work }
	@ Need to save the sign of the dividend, unfortunately, we need
	@ work later on.  Must do this after saving the original value of
	@ the work register, because we will pop this value off first.
	push	{ dividend }
	cmp	dividend, #0
	bpl	LSYM(Lover11)
	neg	dividend, dividend
LSYM(Lover11):
	cmp	dividend, divisor
	blo	LSYM(Lgot_result)

	THUMB_DIV_MOD_BODY 1
		
	pop	{ work }
	cmp	work, #0
	bpl	LSYM(Lover12)
	neg	dividend, dividend
LSYM(Lover12):
	pop	{ work }
	RET	

#else /* ARM version.  */
	
	cmp	r1, #0
	beq	LSYM(Ldiv0)
	rsbmi	r1, r1, #0			@ loops below use unsigned.
	movs	ip, r0				@ preserve sign of dividend
	rsbmi	r0, r0, #0			@ if negative make positive
	subs	r2, r1, #1			@ compare divisor with 1
	cmpne	r0, r1				@ compare dividend with divisor
	moveq	r0, #0
	tsthi	r1, r2				@ see if divisor is power of 2
	andeq	r0, r0, r2
	bls	10f

	ARM_MOD_BODY r0, r1, r2, r3

10:	cmp	ip, #0
	rsbmi	r0, r0, #0
	RET	

#endif /* ARM version */
	
	DIV_FUNC_END modsi3

#endif /* L_modsi3 */
/* ------------------------------------------------------------------------ */
#ifdef L_dvmd_tls

	FUNC_START div0
	FUNC_ALIAS aeabi_idiv0 div0
	FUNC_ALIAS aeabi_ldiv0 div0

	RET

	FUNC_END aeabi_ldiv0
	FUNC_END aeabi_idiv0
	FUNC_END div0
	
#endif /* L_divmodsi_tools */
/* ------------------------------------------------------------------------ */
#ifdef L_dvmd_lnx
@ GNU/Linux division-by zero handler.  Used in place of L_dvmd_tls

/* Constant taken from <asm/signal.h>.  */
#define SIGFPE	8

	.code	32
	FUNC_START div0

	stmfd	sp!, {r1, lr}
	mov	r0, #SIGFPE
	bl	SYM(raise) __PLT__
	RETLDM	r1

	FUNC_END div0
	
#endif /* L_dvmd_lnx */
/* ------------------------------------------------------------------------ */
/* Dword shift operations.  */
/* All the following Dword shift variants rely on the fact that
	shft xxx, Reg
   is in fact done as
	shft xxx, (Reg & 255)
   so for Reg value in (32...63) and (-1...-31) we will get zero (in the
   case of logical shifts) or the sign (for asr).  */

#ifdef __ARMEB__
#define al	r1
#define ah	r0
#else
#define al	r0
#define ah	r1
#endif

/* Prevent __aeabi double-word shifts from being produced on SymbianOS.  */
#ifndef __symbian__

#ifdef L_lshrdi3

	FUNC_START lshrdi3
	FUNC_ALIAS aeabi_llsr lshrdi3
	
#ifdef __thumb__
	lsr	al, r2
	mov	r3, ah
	lsr	ah, r2
	mov	ip, r3
	sub	r2, #32
	lsr	r3, r2
	orr	al, r3
	neg	r2, r2
	mov	r3, ip
	lsl	r3, r2
	orr	al, r3
	RET
#else
	subs	r3, r2, #32
	rsb	ip, r2, #32
	movmi	al, al, lsr r2
	movpl	al, ah, lsr r3
	orrmi	al, al, ah, lsl ip
	mov	ah, ah, lsr r2
	RET
#endif
	FUNC_END aeabi_llsr
	FUNC_END lshrdi3

#endif
	
#ifdef L_ashrdi3
	
	FUNC_START ashrdi3
	FUNC_ALIAS aeabi_lasr ashrdi3
	
#ifdef __thumb__
	lsr	al, r2
	mov	r3, ah
	asr	ah, r2
	sub	r2, #32
	@ If r2 is negative at this point the following step would OR
	@ the sign bit into all of AL.  That's not what we want...
	bmi	1f
	mov	ip, r3
	asr	r3, r2
	orr	al, r3
	mov	r3, ip
1:
	neg	r2, r2
	lsl	r3, r2
	orr	al, r3
	RET
#else
	subs	r3, r2, #32
	rsb	ip, r2, #32
	movmi	al, al, lsr r2
	movpl	al, ah, asr r3
	orrmi	al, al, ah, lsl ip
	mov	ah, ah, asr r2
	RET
#endif

	FUNC_END aeabi_lasr
	FUNC_END ashrdi3

#endif

#ifdef L_ashldi3

	FUNC_START ashldi3
	FUNC_ALIAS aeabi_llsl ashldi3
	
#ifdef __thumb__
	lsl	ah, r2
	mov	r3, al
	lsl	al, r2
	mov	ip, r3
	sub	r2, #32
	lsl	r3, r2
	orr	ah, r3
	neg	r2, r2
	mov	r3, ip
	lsr	r3, r2
	orr	ah, r3
	RET
#else
	subs	r3, r2, #32
	rsb	ip, r2, #32
	movmi	ah, ah, lsl r2
	movpl	ah, al, lsl r3
	orrmi	ah, ah, al, lsr ip
	mov	al, al, lsl r2
	RET
#endif
	FUNC_END aeabi_llsl
	FUNC_END ashldi3

#endif

#endif /* __symbian__ */

/* ------------------------------------------------------------------------ */
/* These next two sections are here despite the fact that they contain Thumb 
   assembler because their presence allows interworked code to be linked even
   when the GCC library is this one.  */
		
/* Do not build the interworking functions when the target architecture does 
   not support Thumb instructions.  (This can be a multilib option).  */
#if defined __ARM_ARCH_4T__ || defined __ARM_ARCH_5T__\
      || defined __ARM_ARCH_5TE__ || defined __ARM_ARCH_5TEJ__ \
      || __ARM_ARCH__ >= 6

#if defined L_call_via_rX

/* These labels & instructions are used by the Arm/Thumb interworking code. 
   The address of function to be called is loaded into a register and then 
   one of these labels is called via a BL instruction.  This puts the 
   return address into the link register with the bottom bit set, and the 
   code here switches to the correct mode before executing the function.  */
	
	.text
	.align 0
        .force_thumb

.macro call_via register
	THUMB_FUNC_START _call_via_\register

	bx	\register
	nop

	SIZE	(_call_via_\register)
.endm

	call_via r0
	call_via r1
	call_via r2
	call_via r3
	call_via r4
	call_via r5
	call_via r6
	call_via r7
	call_via r8
	call_via r9
	call_via sl
	call_via fp
	call_via ip
	call_via sp
	call_via lr

#endif /* L_call_via_rX */

#if defined L_interwork_call_via_rX

/* These labels & instructions are used by the Arm/Thumb interworking code,
   when the target address is in an unknown instruction set.  The address 
   of function to be called is loaded into a register and then one of these
   labels is called via a BL instruction.  This puts the return address 
   into the link register with the bottom bit set, and the code here 
   switches to the correct mode before executing the function.  Unfortunately
   the target code cannot be relied upon to return via a BX instruction, so
   instead we have to store the resturn address on the stack and allow the
   called function to return here instead.  Upon return we recover the real
   return address and use a BX to get back to Thumb mode.

   There are three variations of this code.  The first,
   _interwork_call_via_rN(), will push the return address onto the
   stack and pop it in _arm_return().  It should only be used if all
   arguments are passed in registers.

   The second, _interwork_r7_call_via_rN(), instead stores the return
   address at [r7, #-4].  It is the caller's responsibility to ensure
   that this address is valid and contains no useful data.

   The third, _interwork_r11_call_via_rN(), works in the same way but
   uses r11 instead of r7.  It is useful if the caller does not really
   need a frame pointer.  */
	
	.text
	.align 0

	.code   32
	.globl _arm_return
LSYM(Lstart_arm_return):
	cfi_start	LSYM(Lstart_arm_return) LSYM(Lend_arm_return)
	cfi_push	0, 0xe, -0x8, 0x8
	nop	@ This nop is for the benefit of debuggers, so that
		@ backtraces will use the correct unwind information.
_arm_return:
	RETLDM	unwind=LSYM(Lstart_arm_return)
	cfi_end	LSYM(Lend_arm_return)

	.globl _arm_return_r7
_arm_return_r7:
	ldr	lr, [r7, #-4]
	bx	lr

	.globl _arm_return_r11
_arm_return_r11:
	ldr	lr, [r11, #-4]
	bx	lr

.macro interwork_with_frame frame, register, name, return
	.code	16

	THUMB_FUNC_START \name

	bx	pc
	nop

	.code	32
	tst	\register, #1
	streq	lr, [\frame, #-4]
	adreq	lr, _arm_return_\frame
	bx	\register

	SIZE	(\name)
.endm

.macro interwork register
	.code	16

	THUMB_FUNC_START _interwork_call_via_\register

	bx	pc
	nop

	.code	32
	.globl LSYM(Lchange_\register)
LSYM(Lchange_\register):
	tst	\register, #1
	streq	lr, [sp, #-8]!
	adreq	lr, _arm_return
	bx	\register

	SIZE	(_interwork_call_via_\register)

	interwork_with_frame r7,\register,_interwork_r7_call_via_\register
	interwork_with_frame r11,\register,_interwork_r11_call_via_\register
.endm
	
	interwork r0
	interwork r1
	interwork r2
	interwork r3
	interwork r4
	interwork r5
	interwork r6
	interwork r7
	interwork r8
	interwork r9
	interwork sl
	interwork fp
	interwork ip
	interwork sp
	
	/* The LR case has to be handled a little differently...  */
	.code 16

	THUMB_FUNC_START _interwork_call_via_lr

	bx 	pc
	nop
	
	.code 32
	.globl .Lchange_lr
.Lchange_lr:
	tst	lr, #1
	stmeqdb	r13!, {lr, pc}
	mov	ip, lr
	adreq	lr, _arm_return
	bx	ip
	
	SIZE	(_interwork_call_via_lr)
	
#endif /* L_interwork_call_via_rX */
#endif /* Arch supports thumb.  */

#ifndef __symbian__
#include "ieee754-df.S"
#include "ieee754-sf.S"
#include "bpabi.S"
#endif /* __symbian__ */<|MERGE_RESOLUTION|>--- conflicted
+++ resolved
@@ -27,8 +27,6 @@
 along with this program; see the file COPYING.  If not, write to
 the Free Software Foundation, 51 Franklin Street, Fifth Floor,
 Boston, MA 02110-1301, USA.  */
-<<<<<<< HEAD
-=======
 
 /* An executable stack is *not* required for these functions.  */
 #if defined(__ELF__) && defined(__linux__)
@@ -36,7 +34,6 @@
 .previous
 #endif
 
->>>>>>> c355071f
 /* ------------------------------------------------------------------------ */
 
 /* We need to know what prefix to add to function names.  */
