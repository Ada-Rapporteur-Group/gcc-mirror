--- conflicted
+++ resolved
@@ -31,13 +31,6 @@
 #include "c-family/c-common.h"
 #include "rtl.h"
 
-<<<<<<< HEAD
-/* Return nonzero if the CONSUMER instruction (a load) does need
-   PRODUCER's value to calculate the address.  */
-
-int
-arm_early_load_addr_dep (rtx producer, rtx consumer)
-=======
 typedef struct
 {
   rtx_code search_code;
@@ -75,7 +68,6 @@
    anything which can reasonably be described as a SHIFT RTX.  */
 static int
 arm_find_sub_rtx_with_search_term (rtx *pattern, void *data)
->>>>>>> fb4256c6
 {
   search_term *st = (search_term *) data;
   rtx_code pattern_code;
