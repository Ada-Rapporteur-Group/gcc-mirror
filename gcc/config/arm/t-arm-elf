--- conflicted
+++ resolved
@@ -1,9 +1,5 @@
 # Copyright (C) 1998, 1999, 2000, 2001, 2002, 2003, 2004, 2005, 2006, 2007,
-<<<<<<< HEAD
-# 2008 Free Software Foundation, Inc.
-=======
 # 2008, 2010 Free Software Foundation, Inc.
->>>>>>> 03d20231
 #
 # This file is part of GCC.
 #
@@ -60,11 +56,8 @@
 MULTILIB_OPTIONS       += mfloat-abi=hard
 MULTILIB_DIRNAMES      += fpu
 MULTILIB_EXCEPTIONS    += *mthumb/*mfloat-abi=hard*
-<<<<<<< HEAD
-=======
 #MULTILIB_EXCEPTIONS    += *mcpu=fa526/*mfloat-abi=hard*
 #MULTILIB_EXCEPTIONS    += *mcpu=fa626/*mfloat-abi=hard*
->>>>>>> 03d20231
 
 # MULTILIB_OPTIONS    += mcpu=ep9312
 # MULTILIB_DIRNAMES   += ep9312
