--- conflicted
+++ resolved
@@ -79,15 +79,6 @@
 
 /* Define the __symbian__ macro.  */
 #undef TARGET_OS_CPP_BUILTINS
-<<<<<<< HEAD
-#define TARGET_OS_CPP_BUILTINS()		\
-  do						\
-    {						\
-      /* Include the default BPABI stuff.  */	\
-      TARGET_BPABI_CPP_BUILTINS ();		\
-      builtin_define ("__symbian__");		\
-    }						\
-=======
 #define TARGET_OS_CPP_BUILTINS()				\
   do								\
     {								\
@@ -98,7 +89,6 @@
       builtin_define ("__GXX_MERGED_TYPEINFO_NAMES=0");		\
       builtin_define ("__symbian__");				\
     }								\
->>>>>>> c355071f
   while (false)
 
 /* On SymbianOS, these sections are not writable, so we use "a",
