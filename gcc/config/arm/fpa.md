--- conflicted
+++ resolved
@@ -1,10 +1,6 @@
 ;;- Machine description for FPA co-processor for ARM cpus.
 ;;  Copyright 1991, 1993, 1994, 1995, 1996, 1996, 1997, 1998, 1999, 2000,
-<<<<<<< HEAD
-;;  2001, 2002, 2003, 2004, 2005, 2007  Free Software Foundation, Inc.
-=======
 ;;  2001, 2002, 2003, 2004, 2005, 2007 Free Software Foundation, Inc.
->>>>>>> 42bae686
 ;;  Contributed by Pieter `Tiggr' Schoenmakers (rcpieter@win.tue.nl)
 ;;  and Martin Simmons (@harleqn.co.uk).
 ;;  More major hacks by Richard Earnshaw (rearnsha@arm.com).
@@ -24,13 +20,10 @@
 ;; You should have received a copy of the GNU General Public License
 ;; along with GCC; see the file COPYING3.  If not see
 ;; <http://www.gnu.org/licenses/>.
-<<<<<<< HEAD
-=======
 
 ;; Some FPA mnemonics are ambiguous between conditional infixes and
 ;; conditional suffixes.  All instructions use a conditional infix,
 ;; even in unified assembly mode.
->>>>>>> 42bae686
 
 ;; FPA automaton.
 (define_automaton "armfp")
