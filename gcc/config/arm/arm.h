--- conflicted
+++ resolved
@@ -210,8 +210,6 @@
 /* 32-bit Thumb-2 code.  */
 #define TARGET_THUMB2			(TARGET_THUMB && arm_arch_thumb2)
 
-<<<<<<< HEAD
-=======
 /* The following two macros concern the ability to execute coprocessor
    instructions for VFPv3 or NEON.  TARGET_VFP3 is currently only ever
    tested when we know we are generating for VFP hardware; we need to
@@ -230,7 +228,6 @@
 		     && arm_fp_model == ARM_FP_MODEL_VFP \
 		     && arm_fpu_arch == FPUTYPE_NEON)
 
->>>>>>> 60a98cce
 /* "DSP" multiply instructions, eg. SMULxy.  */
 #define TARGET_DSP_MULTIPLY \
   (TARGET_32BIT && arm_arch5e && arm_arch_notm)
@@ -1244,11 +1241,7 @@
 #define SECONDARY_OUTPUT_RELOAD_CLASS(CLASS, MODE, X)		\
   /* Restrict which direct reloads are allowed for VFP/iWMMXt regs.  */ \
   ((TARGET_VFP && TARGET_HARD_FLOAT				\
-<<<<<<< HEAD
-    && (CLASS) == VFP_REGS)					\
-=======
     && IS_VFP_CLASS (CLASS))					\
->>>>>>> 60a98cce
    ? coproc_secondary_reload_class (MODE, X, FALSE)		\
    : (TARGET_IWMMXT && (CLASS) == IWMMXT_REGS)			\
    ? coproc_secondary_reload_class (MODE, X, TRUE)		\
@@ -1261,11 +1254,7 @@
 #define SECONDARY_INPUT_RELOAD_CLASS(CLASS, MODE, X)		\
   /* Restrict which direct reloads are allowed for VFP/iWMMXt regs.  */ \
   ((TARGET_VFP && TARGET_HARD_FLOAT				\
-<<<<<<< HEAD
-    && (CLASS) == VFP_REGS)					\
-=======
     && IS_VFP_CLASS (CLASS))					\
->>>>>>> 60a98cce
     ? coproc_secondary_reload_class (MODE, X, FALSE) :		\
     (TARGET_IWMMXT && (CLASS) == IWMMXT_REGS) ?			\
     coproc_secondary_reload_class (MODE, X, TRUE) :		\
@@ -1978,27 +1967,9 @@
   || flag_pic)
 
 #define LEGITIMATE_CONSTANT_P(X)			\
-<<<<<<< HEAD
-  (!arm_tls_referenced_p (X)				\
-   && (TARGET_32BIT ? ARM_LEGITIMATE_CONSTANT_P (X)	\
-		    : THUMB_LEGITIMATE_CONSTANT_P (X)))
-
-/* Special characters prefixed to function names
-   in order to encode attribute like information.
-   Note, '@' and '*' have already been taken.  */
-#define SHORT_CALL_FLAG_CHAR	'^'
-#define LONG_CALL_FLAG_CHAR	'#'
-
-#define ENCODED_SHORT_CALL_ATTR_P(SYMBOL_NAME)	\
-  (*(SYMBOL_NAME) == SHORT_CALL_FLAG_CHAR)
-
-#define ENCODED_LONG_CALL_ATTR_P(SYMBOL_NAME)	\
-  (*(SYMBOL_NAME) == LONG_CALL_FLAG_CHAR)
-=======
   (!arm_cannot_force_const_mem (X)			\
    && (TARGET_32BIT ? ARM_LEGITIMATE_CONSTANT_P (X)	\
 		    : THUMB_LEGITIMATE_CONSTANT_P (X)))
->>>>>>> 60a98cce
 
 #ifndef SUBTARGET_NAME_ENCODING_LENGTHS
 #define SUBTARGET_NAME_ENCODING_LENGTHS
@@ -2167,7 +2138,6 @@
   }
 
 #define THUMB2_GO_IF_LEGITIMATE_ADDRESS(MODE,X,WIN)		\
-<<<<<<< HEAD
   {								\
     if (thumb2_legitimate_address_p (MODE, X, REG_STRICT_P))	\
       goto WIN;							\
@@ -2175,15 +2145,6 @@
 
 #define THUMB1_GO_IF_LEGITIMATE_ADDRESS(MODE,X,WIN)		\
   {								\
-=======
-  {								\
-    if (thumb2_legitimate_address_p (MODE, X, REG_STRICT_P))	\
-      goto WIN;							\
-  }
-
-#define THUMB1_GO_IF_LEGITIMATE_ADDRESS(MODE,X,WIN)		\
-  {								\
->>>>>>> 60a98cce
     if (thumb1_legitimate_address_p (MODE, X, REG_STRICT_P))	\
       goto WIN;							\
   }
@@ -2513,11 +2474,7 @@
 
 #define PRINT_OPERAND_PUNCT_VALID_P(CODE)	\
   (CODE == '@' || CODE == '|' || CODE == '.'	\
-<<<<<<< HEAD
-   || CODE == '(' || CODE == ')'		\
-=======
    || CODE == '(' || CODE == ')' || CODE == '#'	\
->>>>>>> 60a98cce
    || (TARGET_32BIT && (CODE == '?'))		\
    || (TARGET_THUMB2 && (CODE == '!'))		\
    || (TARGET_THUMB && (CODE == '_')))
@@ -2857,13 +2814,9 @@
 
   ARM_BUILTIN_THREAD_POINTER,
 
-<<<<<<< HEAD
-  ARM_BUILTIN_MAX
-=======
   ARM_BUILTIN_NEON_BASE,
 
   ARM_BUILTIN_MAX = ARM_BUILTIN_NEON_BASE  /* FIXME: Wrong!  */
->>>>>>> 60a98cce
 };
 
 /* Do not emit .note.GNU-stack by default.  */
