--- conflicted
+++ resolved
@@ -2194,11 +2194,7 @@
 /* Try to generate sequences that don't involve branches, we can then use
    conditional instructions */
 #define BRANCH_COST \
-<<<<<<< HEAD
-  (TARGET_ARM ? 4 : (optimize > 0 ? 2 : 0))
-=======
   (TARGET_32BIT ? 4 : (optimize > 0 ? 2 : 0))
->>>>>>> 1177f497
  
 /* Position Independent Code.  */
