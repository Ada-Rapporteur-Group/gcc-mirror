/* Definitions of target machine for GNU compiler, for ARM.
   Copyright (C) 1991, 1993, 1994, 1995, 1996, 1997, 1998, 1999, 2000,
   2001, 2002, 2003, 2004, 2005, 2006, 2007 Free Software Foundation, Inc.
   Contributed by Pieter `Tiggr' Schoenmakers (rcpieter@win.tue.nl)
   and Martin Simmons (@harleqn.co.uk).
   More major hacks by Richard Earnshaw (rearnsha@arm.com)
   Minor hacks by Nick Clifton (nickc@cygnus.com)

   This file is part of GCC.

   GCC is free software; you can redistribute it and/or modify it
   under the terms of the GNU General Public License as published
<<<<<<< HEAD
   by the Free Software Foundation; either version 2, or (at your
=======
   by the Free Software Foundation; either version 3, or (at your
>>>>>>> 751ff693
   option) any later version.

   GCC is distributed in the hope that it will be useful, but WITHOUT
   ANY WARRANTY; without even the implied warranty of MERCHANTABILITY
   or FITNESS FOR A PARTICULAR PURPOSE.  See the GNU General Public
   License for more details.

   You should have received a copy of the GNU General Public License
<<<<<<< HEAD
   along with GCC; see the file COPYING.  If not, write to
   the Free Software Foundation, 51 Franklin Street, Fifth Floor, Boston,
   MA 02110-1301, USA.  */
=======
   along with GCC; see the file COPYING3.  If not see
   <http://www.gnu.org/licenses/>.  */
>>>>>>> 751ff693

#ifndef GCC_ARM_H
#define GCC_ARM_H

<<<<<<< HEAD
=======
#include "config/vxworks-dummy.h"

>>>>>>> 751ff693
/* The architecture define.  */
extern char arm_arch_name[];

/* Target CPU builtins.  */
#define TARGET_CPU_CPP_BUILTINS()			\
  do							\
    {							\
	/* Define __arm__ even when in thumb mode, for	\
	   consistency with armcc.  */			\
	builtin_define ("__arm__");			\
	builtin_define ("__APCS_32__");			\
	if (TARGET_THUMB)				\
	  builtin_define ("__thumb__");			\
	if (TARGET_THUMB2)				\
	  builtin_define ("__thumb2__");		\
							\
	if (TARGET_BIG_END)				\
	  {						\
	    builtin_define ("__ARMEB__");		\
	    if (TARGET_THUMB)				\
	      builtin_define ("__THUMBEB__");		\
	    if (TARGET_LITTLE_WORDS)			\
	      builtin_define ("__ARMWEL__");		\
	  }						\
        else						\
	  {						\
	    builtin_define ("__ARMEL__");		\
	    if (TARGET_THUMB)				\
	      builtin_define ("__THUMBEL__");		\
	  }						\
							\
	if (TARGET_SOFT_FLOAT)				\
	  builtin_define ("__SOFTFP__");		\
							\
	if (TARGET_VFP)					\
	  builtin_define ("__VFP_FP__");		\
							\
<<<<<<< HEAD
=======
	if (TARGET_NEON)				\
	  builtin_define ("__ARM_NEON__");		\
							\
>>>>>>> 751ff693
	/* Add a define for interworking.		\
	   Needed when building libgcc.a.  */		\
	if (arm_cpp_interwork)				\
	  builtin_define ("__THUMB_INTERWORK__");	\
							\
	builtin_assert ("cpu=arm");			\
	builtin_assert ("machine=arm");			\
							\
	builtin_define (arm_arch_name);			\
	if (arm_arch_cirrus)				\
	  builtin_define ("__MAVERICK__");		\
	if (arm_arch_xscale)				\
	  builtin_define ("__XSCALE__");		\
	if (arm_arch_iwmmxt)				\
	  builtin_define ("__IWMMXT__");		\
	if (TARGET_AAPCS_BASED)				\
	  builtin_define ("__ARM_EABI__");		\
    } while (0)

/* The various ARM cores.  */
enum processor_type
{
#define ARM_CORE(NAME, IDENT, ARCH, FLAGS, COSTS) \
  IDENT,
#include "arm-cores.def"
#undef ARM_CORE
  /* Used to indicate that no processor has been specified.  */
  arm_none
};

enum target_cpus
{
#define ARM_CORE(NAME, IDENT, ARCH, FLAGS, COSTS) \
  TARGET_CPU_##IDENT,
#include "arm-cores.def"
#undef ARM_CORE
  TARGET_CPU_generic
};

/* The processor for which instructions should be scheduled.  */
extern enum processor_type arm_tune;

typedef enum arm_cond_code
{
  ARM_EQ = 0, ARM_NE, ARM_CS, ARM_CC, ARM_MI, ARM_PL, ARM_VS, ARM_VC,
  ARM_HI, ARM_LS, ARM_GE, ARM_LT, ARM_GT, ARM_LE, ARM_AL, ARM_NV
}
arm_cc;

extern arm_cc arm_current_cc;

#define ARM_INVERSE_CONDITION_CODE(X)  ((arm_cc) (((int)X) ^ 1))

extern int arm_target_label;
extern int arm_ccfsm_state;
extern GTY(()) rtx arm_target_insn;
/* Define the information needed to generate branch insns.  This is
   stored from the compare operation.  */
extern GTY(()) rtx arm_compare_op0;
extern GTY(()) rtx arm_compare_op1;
/* The label of the current constant pool.  */
extern rtx pool_vector_label;
/* Set to 1 when a return insn is output, this means that the epilogue
   is not needed.  */
extern int return_used_this_function;
/* Callback to output language specific object attributes.  */
extern void (*arm_lang_output_object_attributes_hook)(void);

/* Just in case configure has failed to define anything.  */
#ifndef TARGET_CPU_DEFAULT
#define TARGET_CPU_DEFAULT TARGET_CPU_generic
#endif


#undef  CPP_SPEC
#define CPP_SPEC "%(subtarget_cpp_spec)					\
%{msoft-float:%{mhard-float:						\
	%e-msoft-float and -mhard_float may not be used together}}	\
%{mbig-endian:%{mlittle-endian:						\
	%e-mbig-endian and -mlittle-endian may not be used together}}"

#ifndef CC1_SPEC
#define CC1_SPEC ""
#endif

/* This macro defines names of additional specifications to put in the specs
   that can be used in various specifications like CC1_SPEC.  Its definition
   is an initializer with a subgrouping for each command option.

   Each subgrouping contains a string constant, that defines the
   specification name, and a string constant that used by the GCC driver
   program.

   Do not define this macro if it does not need to do anything.  */
#define EXTRA_SPECS						\
  { "subtarget_cpp_spec",	SUBTARGET_CPP_SPEC },           \
  SUBTARGET_EXTRA_SPECS

#ifndef SUBTARGET_EXTRA_SPECS
#define SUBTARGET_EXTRA_SPECS
#endif

#ifndef SUBTARGET_CPP_SPEC
#define SUBTARGET_CPP_SPEC      ""
#endif

/* Run-time Target Specification.  */
#ifndef TARGET_VERSION
#define TARGET_VERSION fputs (" (ARM/generic)", stderr);
#endif

#define TARGET_SOFT_FLOAT		(arm_float_abi == ARM_FLOAT_ABI_SOFT)
/* Use hardware floating point instructions. */
#define TARGET_HARD_FLOAT		(arm_float_abi != ARM_FLOAT_ABI_SOFT)
/* Use hardware floating point calling convention.  */
#define TARGET_HARD_FLOAT_ABI		(arm_float_abi == ARM_FLOAT_ABI_HARD)
#define TARGET_FPA			(arm_fp_model == ARM_FP_MODEL_FPA)
#define TARGET_MAVERICK			(arm_fp_model == ARM_FP_MODEL_MAVERICK)
#define TARGET_VFP			(arm_fp_model == ARM_FP_MODEL_VFP)
#define TARGET_IWMMXT			(arm_arch_iwmmxt)
#define TARGET_REALLY_IWMMXT		(TARGET_IWMMXT && TARGET_32BIT)
#define TARGET_IWMMXT_ABI (TARGET_32BIT && arm_abi == ARM_ABI_IWMMXT)
#define TARGET_ARM                      (! TARGET_THUMB)
#define TARGET_EITHER			1 /* (TARGET_ARM | TARGET_THUMB) */
#define TARGET_BACKTRACE	        (leaf_function_p () \
				         ? TARGET_TPCS_LEAF_FRAME \
				         : TARGET_TPCS_FRAME)
#define TARGET_LDRD			(arm_arch5e && ARM_DOUBLEWORD_ALIGN)
#define TARGET_AAPCS_BASED \
    (arm_abi != ARM_ABI_APCS && arm_abi != ARM_ABI_ATPCS)

#define TARGET_HARD_TP			(target_thread_pointer == TP_CP15)
#define TARGET_SOFT_TP			(target_thread_pointer == TP_SOFT)

/* Only 16-bit thumb code.  */
#define TARGET_THUMB1			(TARGET_THUMB && !arm_arch_thumb2)
/* Arm or Thumb-2 32-bit code.  */
#define TARGET_32BIT			(TARGET_ARM || arm_arch_thumb2)
/* 32-bit Thumb-2 code.  */
#define TARGET_THUMB2			(TARGET_THUMB && arm_arch_thumb2)

<<<<<<< HEAD
=======
/* The following two macros concern the ability to execute coprocessor
   instructions for VFPv3 or NEON.  TARGET_VFP3 is currently only ever
   tested when we know we are generating for VFP hardware; we need to
   be more careful with TARGET_NEON as noted below.  */

/* FPU is VFPv3 (with twice the number of D registers).  Setting the FPU to
   Neon automatically enables VFPv3 too.  */
#define TARGET_VFP3 (arm_fp_model == ARM_FP_MODEL_VFP \
		     && (arm_fpu_arch == FPUTYPE_VFP3 \
			 || arm_fpu_arch == FPUTYPE_NEON))
/* FPU supports Neon instructions.  The setting of this macro gets
   revealed via __ARM_NEON__ so we add extra guards upon TARGET_32BIT
   and TARGET_HARD_FLOAT to ensure that NEON instructions are
   available.  */
#define TARGET_NEON (TARGET_32BIT && TARGET_HARD_FLOAT \
		     && arm_fp_model == ARM_FP_MODEL_VFP \
		     && arm_fpu_arch == FPUTYPE_NEON)

>>>>>>> 751ff693
/* "DSP" multiply instructions, eg. SMULxy.  */
#define TARGET_DSP_MULTIPLY \
  (TARGET_32BIT && arm_arch5e && arm_arch_notm)
/* Integer SIMD instructions, and extend-accumulate instructions.  */
#define TARGET_INT_SIMD \
  (TARGET_32BIT && arm_arch6 && arm_arch_notm)

/* We could use unified syntax for arm mode, but for now we just use it
   for Thumb-2.  */
#define TARGET_UNIFIED_ASM TARGET_THUMB2


/* True iff the full BPABI is being used.  If TARGET_BPABI is true,
   then TARGET_AAPCS_BASED must be true -- but the converse does not
   hold.  TARGET_BPABI implies the use of the BPABI runtime library,
   etc., in addition to just the AAPCS calling conventions.  */
#ifndef TARGET_BPABI
#define TARGET_BPABI false
#endif

/* Support for a compile-time default CPU, et cetera.  The rules are:
   --with-arch is ignored if -march or -mcpu are specified.
   --with-cpu is ignored if -march or -mcpu are specified, and is overridden
    by --with-arch.
   --with-tune is ignored if -mtune or -mcpu are specified (but not affected
     by -march).
   --with-float is ignored if -mhard-float, -msoft-float or -mfloat-abi are
   specified.
   --with-fpu is ignored if -mfpu is specified.
   --with-abi is ignored is -mabi is specified.  */
#define OPTION_DEFAULT_SPECS \
  {"arch", "%{!march=*:%{!mcpu=*:-march=%(VALUE)}}" }, \
  {"cpu", "%{!march=*:%{!mcpu=*:-mcpu=%(VALUE)}}" }, \
  {"tune", "%{!mcpu=*:%{!mtune=*:-mtune=%(VALUE)}}" }, \
  {"float", \
    "%{!msoft-float:%{!mhard-float:%{!mfloat-abi=*:-mfloat-abi=%(VALUE)}}}" }, \
  {"fpu", "%{!mfpu=*:-mfpu=%(VALUE)}"}, \
  {"abi", "%{!mabi=*:-mabi=%(VALUE)}"}, \
  {"mode", "%{!marm:%{!mthumb:-m%(VALUE)}}"},

/* Which floating point model to use.  */
enum arm_fp_model
{
  ARM_FP_MODEL_UNKNOWN,
  /* FPA model (Hardware or software).  */
  ARM_FP_MODEL_FPA,
  /* Cirrus Maverick floating point model.  */
  ARM_FP_MODEL_MAVERICK,
  /* VFP floating point model.  */
  ARM_FP_MODEL_VFP
};

extern enum arm_fp_model arm_fp_model;

/* Which floating point hardware is available.  Also update
   fp_model_for_fpu in arm.c when adding entries to this list.  */
enum fputype
{
  /* No FP hardware.  */
  FPUTYPE_NONE,
  /* Full FPA support.  */
  FPUTYPE_FPA,
  /* Emulated FPA hardware, Issue 2 emulator (no LFM/SFM).  */
  FPUTYPE_FPA_EMU2,
  /* Emulated FPA hardware, Issue 3 emulator.  */
  FPUTYPE_FPA_EMU3,
  /* Cirrus Maverick floating point co-processor.  */
  FPUTYPE_MAVERICK,
  /* VFP.  */
<<<<<<< HEAD
  FPUTYPE_VFP
=======
  FPUTYPE_VFP,
  /* VFPv3.  */
  FPUTYPE_VFP3,
  /* Neon.  */
  FPUTYPE_NEON
>>>>>>> 751ff693
};

/* Recast the floating point class to be the floating point attribute.  */
#define arm_fpu_attr ((enum attr_fpu) arm_fpu_tune)

/* What type of floating point to tune for */
extern enum fputype arm_fpu_tune;
<<<<<<< HEAD

/* What type of floating point instructions are available */
extern enum fputype arm_fpu_arch;

=======

/* What type of floating point instructions are available */
extern enum fputype arm_fpu_arch;

>>>>>>> 751ff693
enum float_abi_type
{
  ARM_FLOAT_ABI_SOFT,
  ARM_FLOAT_ABI_SOFTFP,
  ARM_FLOAT_ABI_HARD
};

extern enum float_abi_type arm_float_abi;

#ifndef TARGET_DEFAULT_FLOAT_ABI
#define TARGET_DEFAULT_FLOAT_ABI ARM_FLOAT_ABI_SOFT
#endif

/* Which ABI to use.  */
enum arm_abi_type
{
  ARM_ABI_APCS,
  ARM_ABI_ATPCS,
  ARM_ABI_AAPCS,
  ARM_ABI_IWMMXT,
  ARM_ABI_AAPCS_LINUX
};

extern enum arm_abi_type arm_abi;

#ifndef ARM_DEFAULT_ABI
#define ARM_DEFAULT_ABI ARM_ABI_APCS
#endif

/* Which thread pointer access sequence to use.  */
enum arm_tp_type {
  TP_AUTO,
  TP_SOFT,
  TP_CP15
};

extern enum arm_tp_type target_thread_pointer;

/* Nonzero if this chip supports the ARM Architecture 3M extensions.  */
extern int arm_arch3m;

/* Nonzero if this chip supports the ARM Architecture 4 extensions.  */
extern int arm_arch4;

/* Nonzero if this chip supports the ARM Architecture 4T extensions.  */
extern int arm_arch4t;

/* Nonzero if this chip supports the ARM Architecture 5 extensions.  */
extern int arm_arch5;

/* Nonzero if this chip supports the ARM Architecture 5E extensions.  */
extern int arm_arch5e;

/* Nonzero if this chip supports the ARM Architecture 6 extensions.  */
extern int arm_arch6;

/* Nonzero if instructions not present in the 'M' profile can be used.  */
extern int arm_arch_notm;

/* Nonzero if this chip can benefit from load scheduling.  */
extern int arm_ld_sched;

/* Nonzero if generating thumb code.  */
extern int thumb_code;

/* Nonzero if this chip is a StrongARM.  */
extern int arm_tune_strongarm;

/* Nonzero if this chip is a Cirrus variant.  */
extern int arm_arch_cirrus;

/* Nonzero if this chip supports Intel XScale with Wireless MMX technology.  */
extern int arm_arch_iwmmxt;

/* Nonzero if this chip is an XScale.  */
extern int arm_arch_xscale;

/* Nonzero if tuning for XScale.  */
extern int arm_tune_xscale;

/* Nonzero if tuning for stores via the write buffer.  */
extern int arm_tune_wbuf;

/* Nonzero if we should define __THUMB_INTERWORK__ in the
   preprocessor.
   XXX This is a bit of a hack, it's intended to help work around
   problems in GLD which doesn't understand that armv5t code is
   interworking clean.  */
extern int arm_cpp_interwork;

/* Nonzero if chip supports Thumb 2.  */
extern int arm_arch_thumb2;

/* Nonzero if chip supports integer division instruction.  */
extern int arm_arch_hwdiv;

#ifndef TARGET_DEFAULT
#define TARGET_DEFAULT  (MASK_APCS_FRAME)
#endif

/* The frame pointer register used in gcc has nothing to do with debugging;
   that is controlled by the APCS-FRAME option.  */
#define CAN_DEBUG_WITHOUT_FP

#define OVERRIDE_OPTIONS  arm_override_options ()

/* Nonzero if PIC code requires explicit qualifiers to generate
   PLT and GOT relocs rather than the assembler doing so implicitly.
   Subtargets can override these if required.  */
#ifndef NEED_GOT_RELOC
#define NEED_GOT_RELOC	0
#endif
#ifndef NEED_PLT_RELOC
#define NEED_PLT_RELOC	0
#endif

/* Nonzero if we need to refer to the GOT with a PC-relative
   offset.  In other words, generate

   .word	_GLOBAL_OFFSET_TABLE_ - [. - (.Lxx + 8)]

   rather than

   .word	_GLOBAL_OFFSET_TABLE_ - (.Lxx + 8)

   The default is true, which matches NetBSD.  Subtargets can
   override this if required.  */
#ifndef GOT_PCREL
#define GOT_PCREL   1
#endif

/* Target machine storage Layout.  */


/* Define this macro if it is advisable to hold scalars in registers
   in a wider mode than that declared by the program.  In such cases,
   the value is constrained to be within the bounds of the declared
   type, but kept valid in the wider mode.  The signedness of the
   extension may differ from that of the type.  */

/* It is far faster to zero extend chars than to sign extend them */

#define PROMOTE_MODE(MODE, UNSIGNEDP, TYPE)	\
  if (GET_MODE_CLASS (MODE) == MODE_INT		\
      && GET_MODE_SIZE (MODE) < 4)      	\
    {						\
      if (MODE == QImode)			\
	UNSIGNEDP = 1;				\
      else if (MODE == HImode)			\
	UNSIGNEDP = 1;				\
      (MODE) = SImode;				\
    }

#define PROMOTE_FUNCTION_MODE(MODE, UNSIGNEDP, TYPE)	\
  if ((GET_MODE_CLASS (MODE) == MODE_INT		\
       || GET_MODE_CLASS (MODE) == MODE_COMPLEX_INT)    \
      && GET_MODE_SIZE (MODE) < 4)                      \
    (MODE) = SImode;				        \

/* Define this if most significant bit is lowest numbered
   in instructions that operate on numbered bit-fields.  */
#define BITS_BIG_ENDIAN  0

/* Define this if most significant byte of a word is the lowest numbered.
   Most ARM processors are run in little endian mode, so that is the default.
   If you want to have it run-time selectable, change the definition in a
   cover file to be TARGET_BIG_ENDIAN.  */
#define BYTES_BIG_ENDIAN  (TARGET_BIG_END != 0)

/* Define this if most significant word of a multiword number is the lowest
   numbered.
   This is always false, even when in big-endian mode.  */
#define WORDS_BIG_ENDIAN  (BYTES_BIG_ENDIAN && ! TARGET_LITTLE_WORDS)

/* LIBGCC2_WORDS_BIG_ENDIAN has to be a constant, so we define this based
   on processor pre-defineds when compiling libgcc2.c.  */
#if defined(__ARMEB__) && !defined(__ARMWEL__)
#define LIBGCC2_WORDS_BIG_ENDIAN 1
#else
#define LIBGCC2_WORDS_BIG_ENDIAN 0
#endif

/* Define this if most significant word of doubles is the lowest numbered.
   The rules are different based on whether or not we use FPA-format,
   VFP-format or some other floating point co-processor's format doubles.  */
#define FLOAT_WORDS_BIG_ENDIAN (arm_float_words_big_endian ())

#define UNITS_PER_WORD	4

<<<<<<< HEAD
=======
/* Use the option -mvectorize-with-neon-quad to override the use of doubleword
   registers when autovectorizing for Neon, at least until multiple vector
   widths are supported properly by the middle-end.  */
#define UNITS_PER_SIMD_WORD \
  (TARGET_NEON ? (TARGET_NEON_VECTORIZE_QUAD ? 16 : 8) : UNITS_PER_WORD)

>>>>>>> 751ff693
/* True if natural alignment is used for doubleword types.  */
#define ARM_DOUBLEWORD_ALIGN	TARGET_AAPCS_BASED

#define DOUBLEWORD_ALIGNMENT 64

#define PARM_BOUNDARY  	32

#define STACK_BOUNDARY  (ARM_DOUBLEWORD_ALIGN ? DOUBLEWORD_ALIGNMENT : 32)

#define PREFERRED_STACK_BOUNDARY \
    (arm_abi == ARM_ABI_ATPCS ? 64 : STACK_BOUNDARY)

#define FUNCTION_BOUNDARY  32

/* The lowest bit is used to indicate Thumb-mode functions, so the
   vbit must go into the delta field of pointers to member
   functions.  */
#define TARGET_PTRMEMFUNC_VBIT_LOCATION ptrmemfunc_vbit_in_delta

#define EMPTY_FIELD_BOUNDARY  32

#define BIGGEST_ALIGNMENT (ARM_DOUBLEWORD_ALIGN ? DOUBLEWORD_ALIGNMENT : 32)

/* XXX Blah -- this macro is used directly by libobjc.  Since it
   supports no vector modes, cut out the complexity and fall back
   on BIGGEST_FIELD_ALIGNMENT.  */
#ifdef IN_TARGET_LIBS
#define BIGGEST_FIELD_ALIGNMENT 64
#endif

/* Make strings word-aligned so strcpy from constants will be faster.  */
#define CONSTANT_ALIGNMENT_FACTOR (TARGET_THUMB || ! arm_tune_xscale ? 1 : 2)

#define CONSTANT_ALIGNMENT(EXP, ALIGN)				\
   ((TREE_CODE (EXP) == STRING_CST				\
     && !optimize_size						\
     && (ALIGN) < BITS_PER_WORD * CONSTANT_ALIGNMENT_FACTOR)	\
    ? BITS_PER_WORD * CONSTANT_ALIGNMENT_FACTOR : (ALIGN))

/* Setting STRUCTURE_SIZE_BOUNDARY to 32 produces more efficient code, but the
   value set in previous versions of this toolchain was 8, which produces more
   compact structures.  The command line option -mstructure_size_boundary=<n>
   can be used to change this value.  For compatibility with the ARM SDK
   however the value should be left at 32.  ARM SDT Reference Manual (ARM DUI
   0020D) page 2-20 says "Structures are aligned on word boundaries".
   The AAPCS specifies a value of 8.  */
#define STRUCTURE_SIZE_BOUNDARY arm_structure_size_boundary
extern int arm_structure_size_boundary;

/* This is the value used to initialize arm_structure_size_boundary.  If a
   particular arm target wants to change the default value it should change
   the definition of this macro, not STRUCTURE_SIZE_BOUNDARY.  See netbsd.h
   for an example of this.  */
#ifndef DEFAULT_STRUCTURE_SIZE_BOUNDARY
#define DEFAULT_STRUCTURE_SIZE_BOUNDARY 32
#endif

/* Nonzero if move instructions will actually fail to work
   when given unaligned data.  */
#define STRICT_ALIGNMENT 1

/* wchar_t is unsigned under the AAPCS.  */
#ifndef WCHAR_TYPE
#define WCHAR_TYPE (TARGET_AAPCS_BASED ? "unsigned int" : "int")

#define WCHAR_TYPE_SIZE BITS_PER_WORD
#endif

#ifndef SIZE_TYPE
#define SIZE_TYPE (TARGET_AAPCS_BASED ? "unsigned int" : "long unsigned int")
#endif

#ifndef PTRDIFF_TYPE
#define PTRDIFF_TYPE (TARGET_AAPCS_BASED ? "int" : "long int")
#endif

/* AAPCS requires that structure alignment is affected by bitfields.  */
#ifndef PCC_BITFIELD_TYPE_MATTERS
#define PCC_BITFIELD_TYPE_MATTERS TARGET_AAPCS_BASED
#endif


/* Standard register usage.  */

/* Register allocation in ARM Procedure Call Standard (as used on RISCiX):
   (S - saved over call).

	r0	   *	argument word/integer result
	r1-r3		argument word

	r4-r8	     S	register variable
	r9	     S	(rfp) register variable (real frame pointer)

	r10  	   F S	(sl) stack limit (used by -mapcs-stack-check)
	r11 	   F S	(fp) argument pointer
	r12		(ip) temp workspace
	r13  	   F S	(sp) lower end of current stack frame
	r14		(lr) link address/workspace
	r15	   F	(pc) program counter

	f0		floating point result
	f1-f3		floating point scratch

	f4-f7	     S	floating point variable

	cc		This is NOT a real register, but is used internally
	                to represent things that use or set the condition
			codes.
	sfp             This isn't either.  It is used during rtl generation
	                since the offset between the frame pointer and the
			auto's isn't known until after register allocation.
	afp		Nor this, we only need this because of non-local
	                goto.  Without it fp appears to be used and the
			elimination code won't get rid of sfp.  It tracks
			fp exactly at all times.

   *: See CONDITIONAL_REGISTER_USAGE  */

/*
  	mvf0		Cirrus floating point result
	mvf1-mvf3	Cirrus floating point scratch
	mvf4-mvf15   S	Cirrus floating point variable.  */

/*	s0-s15		VFP scratch (aka d0-d7).
	s16-s31	      S	VFP variable (aka d8-d15).
	vfpcc		Not a real register.  Represents the VFP condition
			code flags.  */

/* The stack backtrace structure is as follows:
  fp points to here:  |  save code pointer  |      [fp]
                      |  return link value  |      [fp, #-4]
                      |  return sp value    |      [fp, #-8]
                      |  return fp value    |      [fp, #-12]
                     [|  saved r10 value    |]
                     [|  saved r9 value     |]
                     [|  saved r8 value     |]
                     [|  saved r7 value     |]
                     [|  saved r6 value     |]
                     [|  saved r5 value     |]
                     [|  saved r4 value     |]
                     [|  saved r3 value     |]
                     [|  saved r2 value     |]
                     [|  saved r1 value     |]
                     [|  saved r0 value     |]
                     [|  saved f7 value     |]     three words
                     [|  saved f6 value     |]     three words
                     [|  saved f5 value     |]     three words
                     [|  saved f4 value     |]     three words
  r0-r3 are not normally saved in a C function.  */

/* 1 for registers that have pervasive standard uses
   and are not available for the register allocator.  */
#define FIXED_REGISTERS \
{                       \
  0,0,0,0,0,0,0,0,	\
  0,0,0,0,0,1,0,1,	\
  0,0,0,0,0,0,0,0,	\
  1,1,1,		\
  1,1,1,1,1,1,1,1,	\
  1,1,1,1,1,1,1,1,	\
  1,1,1,1,1,1,1,1,	\
  1,1,1,1,1,1,1,1,	\
  1,1,1,1,		\
  1,1,1,1,1,1,1,1,	\
  1,1,1,1,1,1,1,1,	\
  1,1,1,1,1,1,1,1,	\
  1,1,1,1,1,1,1,1,	\
<<<<<<< HEAD
=======
  1,1,1,1,1,1,1,1,	\
  1,1,1,1,1,1,1,1,	\
  1,1,1,1,1,1,1,1,	\
  1,1,1,1,1,1,1,1,	\
>>>>>>> 751ff693
  1			\
}

/* 1 for registers not available across function calls.
   These must include the FIXED_REGISTERS and also any
   registers that can be used without being saved.
   The latter must include the registers where values are returned
   and the register where structure-value addresses are passed.
   Aside from that, you can include as many other registers as you like.
   The CC is not preserved over function calls on the ARM 6, so it is
   easier to assume this for all.  SFP is preserved, since FP is.  */
#define CALL_USED_REGISTERS  \
{                            \
  1,1,1,1,0,0,0,0,	     \
  0,0,0,0,1,1,1,1,	     \
  1,1,1,1,0,0,0,0,	     \
  1,1,1,		     \
  1,1,1,1,1,1,1,1,	     \
  1,1,1,1,1,1,1,1,	     \
  1,1,1,1,1,1,1,1,	     \
  1,1,1,1,1,1,1,1,	     \
  1,1,1,1,		     \
  1,1,1,1,1,1,1,1,	     \
  1,1,1,1,1,1,1,1,	     \
  1,1,1,1,1,1,1,1,	     \
  1,1,1,1,1,1,1,1,	     \
<<<<<<< HEAD
=======
  1,1,1,1,1,1,1,1,	     \
  1,1,1,1,1,1,1,1,	     \
  1,1,1,1,1,1,1,1,	     \
  1,1,1,1,1,1,1,1,	     \
>>>>>>> 751ff693
  1			     \
}

#ifndef SUBTARGET_CONDITIONAL_REGISTER_USAGE
#define SUBTARGET_CONDITIONAL_REGISTER_USAGE
#endif

#define CONDITIONAL_REGISTER_USAGE				\
{								\
  int regno;							\
								\
  if (TARGET_SOFT_FLOAT || TARGET_THUMB1 || !TARGET_FPA)	\
    {								\
      for (regno = FIRST_FPA_REGNUM;				\
	   regno <= LAST_FPA_REGNUM; ++regno)			\
	fixed_regs[regno] = call_used_regs[regno] = 1;		\
    }								\
								\
  if (TARGET_THUMB && optimize_size)				\
    {								\
      /* When optimizing for size, it's better not to use	\
	 the HI regs, because of the overhead of stacking 	\
	 them.  */						\
      /* ??? Is this still true for thumb2?  */			\
      for (regno = FIRST_HI_REGNUM;				\
	   regno <= LAST_HI_REGNUM; ++regno)			\
	fixed_regs[regno] = call_used_regs[regno] = 1;		\
    }								\
								\
  /* The link register can be clobbered by any branch insn,	\
     but we have no way to track that at present, so mark	\
     it as unavailable.  */					\
  if (TARGET_THUMB1)						\
    fixed_regs[LR_REGNUM] = call_used_regs[LR_REGNUM] = 1;	\
								\
  if (TARGET_32BIT && TARGET_HARD_FLOAT)			\
    {								\
      if (TARGET_MAVERICK)					\
	{							\
	  for (regno = FIRST_FPA_REGNUM;			\
	       regno <= LAST_FPA_REGNUM; ++ regno)		\
	    fixed_regs[regno] = call_used_regs[regno] = 1;	\
	  for (regno = FIRST_CIRRUS_FP_REGNUM;			\
	       regno <= LAST_CIRRUS_FP_REGNUM; ++ regno)	\
	    {							\
	      fixed_regs[regno] = 0;				\
	      call_used_regs[regno] = regno < FIRST_CIRRUS_FP_REGNUM + 4; \
	    }							\
	}							\
      if (TARGET_VFP)						\
	{							\
<<<<<<< HEAD
=======
	  /* VFPv3 registers are disabled when earlier VFP	\
	     versions are selected due to the definition of	\
	     LAST_VFP_REGNUM.  */				\
>>>>>>> 751ff693
	  for (regno = FIRST_VFP_REGNUM;			\
	       regno <= LAST_VFP_REGNUM; ++ regno)		\
	    {							\
	      fixed_regs[regno] = 0;				\
<<<<<<< HEAD
	      call_used_regs[regno] = regno < FIRST_VFP_REGNUM + 16; \
=======
	      call_used_regs[regno] = regno < FIRST_VFP_REGNUM + 16 \
	      	|| regno >= FIRST_VFP_REGNUM + 32;		\
>>>>>>> 751ff693
	    }							\
	}							\
    }								\
								\
  if (TARGET_REALLY_IWMMXT)					\
    {								\
      regno = FIRST_IWMMXT_GR_REGNUM;				\
      /* The 2002/10/09 revision of the XScale ABI has wCG0     \
         and wCG1 as call-preserved registers.  The 2002/11/21  \
         revision changed this so that all wCG registers are    \
         scratch registers.  */					\
      for (regno = FIRST_IWMMXT_GR_REGNUM;			\
	   regno <= LAST_IWMMXT_GR_REGNUM; ++ regno)		\
	fixed_regs[regno] = 0;					\
      /* The XScale ABI has wR0 - wR9 as scratch registers,     \
	 the rest as call-preserved registers.  */		\
      for (regno = FIRST_IWMMXT_REGNUM;				\
	   regno <= LAST_IWMMXT_REGNUM; ++ regno)		\
	{							\
	  fixed_regs[regno] = 0;				\
	  call_used_regs[regno] = regno < FIRST_IWMMXT_REGNUM + 10; \
	}							\
    }								\
								\
  if ((unsigned) PIC_OFFSET_TABLE_REGNUM != INVALID_REGNUM)	\
    {								\
      fixed_regs[PIC_OFFSET_TABLE_REGNUM] = 1;			\
      call_used_regs[PIC_OFFSET_TABLE_REGNUM] = 1;		\
    }								\
  else if (TARGET_APCS_STACK)					\
    {								\
      fixed_regs[10]     = 1;					\
      call_used_regs[10] = 1;					\
    }								\
  /* -mcaller-super-interworking reserves r11 for calls to	\
     _interwork_r11_call_via_rN().  Making the register global	\
     is an easy way of ensuring that it remains valid for all	\
     calls.  */							\
  if (TARGET_APCS_FRAME || TARGET_CALLER_INTERWORKING		\
      || TARGET_TPCS_FRAME || TARGET_TPCS_LEAF_FRAME)		\
    {								\
      fixed_regs[ARM_HARD_FRAME_POINTER_REGNUM] = 1;		\
      call_used_regs[ARM_HARD_FRAME_POINTER_REGNUM] = 1;	\
      if (TARGET_CALLER_INTERWORKING)				\
	global_regs[ARM_HARD_FRAME_POINTER_REGNUM] = 1;		\
    }								\
  SUBTARGET_CONDITIONAL_REGISTER_USAGE				\
}

/* These are a couple of extensions to the formats accepted
   by asm_fprintf:
     %@ prints out ASM_COMMENT_START
     %r prints out REGISTER_PREFIX reg_names[arg]  */
#define ASM_FPRINTF_EXTENSIONS(FILE, ARGS, P)		\
  case '@':						\
    fputs (ASM_COMMENT_START, FILE);			\
    break;						\
							\
  case 'r':						\
    fputs (REGISTER_PREFIX, FILE);			\
    fputs (reg_names [va_arg (ARGS, int)], FILE);	\
    break;

/* Round X up to the nearest word.  */
#define ROUND_UP_WORD(X) (((X) + 3) & ~3)

/* Convert fron bytes to ints.  */
#define ARM_NUM_INTS(X) (((X) + UNITS_PER_WORD - 1) / UNITS_PER_WORD)

/* The number of (integer) registers required to hold a quantity of type MODE.
   Also used for VFP registers.  */
#define ARM_NUM_REGS(MODE)				\
  ARM_NUM_INTS (GET_MODE_SIZE (MODE))

/* The number of (integer) registers required to hold a quantity of TYPE MODE.  */
#define ARM_NUM_REGS2(MODE, TYPE)                   \
  ARM_NUM_INTS ((MODE) == BLKmode ? 		\
  int_size_in_bytes (TYPE) : GET_MODE_SIZE (MODE))

/* The number of (integer) argument register available.  */
#define NUM_ARG_REGS		4

/* Return the register number of the N'th (integer) argument.  */
#define ARG_REGISTER(N) 	(N - 1)

/* Specify the registers used for certain standard purposes.
   The values of these macros are register numbers.  */

/* The number of the last argument register.  */
#define LAST_ARG_REGNUM 	ARG_REGISTER (NUM_ARG_REGS)

/* The numbers of the Thumb register ranges.  */
#define FIRST_LO_REGNUM  	0
#define LAST_LO_REGNUM  	7
#define FIRST_HI_REGNUM		8
#define LAST_HI_REGNUM		11

#ifndef TARGET_UNWIND_INFO
/* We use sjlj exceptions for backwards compatibility.  */
#define MUST_USE_SJLJ_EXCEPTIONS 1
#endif

/* We can generate DWARF2 Unwind info, even though we don't use it.  */
#define DWARF2_UNWIND_INFO 1

/* Use r0 and r1 to pass exception handling information.  */
#define EH_RETURN_DATA_REGNO(N) (((N) < 2) ? N : INVALID_REGNUM)

/* The register that holds the return address in exception handlers.  */
#define ARM_EH_STACKADJ_REGNUM	2
#define EH_RETURN_STACKADJ_RTX	gen_rtx_REG (SImode, ARM_EH_STACKADJ_REGNUM)

/* The native (Norcroft) Pascal compiler for the ARM passes the static chain
   as an invisible last argument (possible since varargs don't exist in
   Pascal), so the following is not true.  */
#define STATIC_CHAIN_REGNUM	12

/* Define this to be where the real frame pointer is if it is not possible to
   work out the offset between the frame pointer and the automatic variables
   until after register allocation has taken place.  FRAME_POINTER_REGNUM
   should point to a special register that we will make sure is eliminated.

   For the Thumb we have another problem.  The TPCS defines the frame pointer
   as r11, and GCC believes that it is always possible to use the frame pointer
   as base register for addressing purposes.  (See comments in
   find_reloads_address()).  But - the Thumb does not allow high registers,
   including r11, to be used as base address registers.  Hence our problem.

   The solution used here, and in the old thumb port is to use r7 instead of
   r11 as the hard frame pointer and to have special code to generate
   backtrace structures on the stack (if required to do so via a command line
   option) using r11.  This is the only 'user visible' use of r11 as a frame
   pointer.  */
#define ARM_HARD_FRAME_POINTER_REGNUM	11
#define THUMB_HARD_FRAME_POINTER_REGNUM	 7

#define HARD_FRAME_POINTER_REGNUM		\
  (TARGET_ARM					\
   ? ARM_HARD_FRAME_POINTER_REGNUM		\
   : THUMB_HARD_FRAME_POINTER_REGNUM)

#define FP_REGNUM	                HARD_FRAME_POINTER_REGNUM

/* Register to use for pushing function arguments.  */
#define STACK_POINTER_REGNUM	SP_REGNUM

/* ARM floating pointer registers.  */
#define FIRST_FPA_REGNUM 	16
#define LAST_FPA_REGNUM  	23
#define IS_FPA_REGNUM(REGNUM) \
  (((REGNUM) >= FIRST_FPA_REGNUM) && ((REGNUM) <= LAST_FPA_REGNUM))

#define FIRST_IWMMXT_GR_REGNUM	43
#define LAST_IWMMXT_GR_REGNUM	46
#define FIRST_IWMMXT_REGNUM	47
#define LAST_IWMMXT_REGNUM	62
#define IS_IWMMXT_REGNUM(REGNUM) \
  (((REGNUM) >= FIRST_IWMMXT_REGNUM) && ((REGNUM) <= LAST_IWMMXT_REGNUM))
#define IS_IWMMXT_GR_REGNUM(REGNUM) \
  (((REGNUM) >= FIRST_IWMMXT_GR_REGNUM) && ((REGNUM) <= LAST_IWMMXT_GR_REGNUM))

/* Base register for access to local variables of the function.  */
#define FRAME_POINTER_REGNUM	25

/* Base register for access to arguments of the function.  */
#define ARG_POINTER_REGNUM	26

#define FIRST_CIRRUS_FP_REGNUM	27
#define LAST_CIRRUS_FP_REGNUM	42
#define IS_CIRRUS_REGNUM(REGNUM) \
  (((REGNUM) >= FIRST_CIRRUS_FP_REGNUM) && ((REGNUM) <= LAST_CIRRUS_FP_REGNUM))

#define FIRST_VFP_REGNUM	63
<<<<<<< HEAD
#define LAST_VFP_REGNUM		94
#define IS_VFP_REGNUM(REGNUM) \
  (((REGNUM) >= FIRST_VFP_REGNUM) && ((REGNUM) <= LAST_VFP_REGNUM))

/* The number of hard registers is 16 ARM + 8 FPA + 1 CC + 1 SFP + 1 AFP.  */
/* + 16 Cirrus registers take us up to 43.  */
/* Intel Wireless MMX Technology registers add 16 + 4 more.  */
/* VFP adds 32 + 1 more.  */
#define FIRST_PSEUDO_REGISTER   96
=======
#define D7_VFP_REGNUM		78  /* Registers 77 and 78 == VFP reg D7.  */
#define LAST_VFP_REGNUM	\
  (TARGET_VFP3 ? LAST_HI_VFP_REGNUM : LAST_LO_VFP_REGNUM)

#define IS_VFP_REGNUM(REGNUM) \
  (((REGNUM) >= FIRST_VFP_REGNUM) && ((REGNUM) <= LAST_VFP_REGNUM))

/* VFP registers are split into two types: those defined by VFP versions < 3
   have D registers overlaid on consecutive pairs of S registers. VFP version 3
   defines 16 new D registers (d16-d31) which, for simplicity and correctness
   in various parts of the backend, we implement as "fake" single-precision
   registers (which would be S32-S63, but cannot be used in that way).  The
   following macros define these ranges of registers.  */
#define LAST_LO_VFP_REGNUM	94
#define FIRST_HI_VFP_REGNUM	95
#define LAST_HI_VFP_REGNUM	126

#define VFP_REGNO_OK_FOR_SINGLE(REGNUM) \
  ((REGNUM) <= LAST_LO_VFP_REGNUM)

/* DFmode values are only valid in even register pairs.  */
#define VFP_REGNO_OK_FOR_DOUBLE(REGNUM) \
  ((((REGNUM) - FIRST_VFP_REGNUM) & 1) == 0)

/* Neon Quad values must start at a multiple of four registers.  */
#define NEON_REGNO_OK_FOR_QUAD(REGNUM) \
  ((((REGNUM) - FIRST_VFP_REGNUM) & 3) == 0)

/* Neon structures of vectors must be in even register pairs and there
   must be enough registers available.  Because of various patterns
   requiring quad registers, we require them to start at a multiple of
   four.  */
#define NEON_REGNO_OK_FOR_NREGS(REGNUM, N) \
  ((((REGNUM) - FIRST_VFP_REGNUM) & 3) == 0 \
   && (LAST_VFP_REGNUM - (REGNUM) >= 2 * (N) - 1))

/* The number of hard registers is 16 ARM + 8 FPA + 1 CC + 1 SFP + 1 AFP.  */
/* + 16 Cirrus registers take us up to 43.  */
/* Intel Wireless MMX Technology registers add 16 + 4 more.  */
/* VFP (VFP3) adds 32 (64) + 1 more.  */
#define FIRST_PSEUDO_REGISTER   128
>>>>>>> 751ff693

#define DBX_REGISTER_NUMBER(REGNO) arm_dbx_register_number (REGNO)

/* Value should be nonzero if functions must have frame pointers.
   Zero means the frame pointer need not be set up (and parms may be accessed
   via the stack pointer) in functions that seem suitable.
   If we have to have a frame pointer we might as well make use of it.
   APCS says that the frame pointer does not need to be pushed in leaf
   functions, or simple tail call functions.  */

#ifndef SUBTARGET_FRAME_POINTER_REQUIRED
#define SUBTARGET_FRAME_POINTER_REQUIRED 0
#endif

#define FRAME_POINTER_REQUIRED					\
  (current_function_has_nonlocal_label				\
   || SUBTARGET_FRAME_POINTER_REQUIRED				\
   || (TARGET_ARM && TARGET_APCS_FRAME && ! leaf_function_p ()))

/* Return number of consecutive hard regs needed starting at reg REGNO
   to hold something of mode MODE.
   This is ordinarily the length in words of a value of mode MODE
   but can be less for certain modes in special long registers.

   On the ARM regs are UNITS_PER_WORD bits wide; FPA regs can hold any FP
   mode.  */
#define HARD_REGNO_NREGS(REGNO, MODE)  	\
  ((TARGET_32BIT			\
    && REGNO >= FIRST_FPA_REGNUM	\
    && REGNO != FRAME_POINTER_REGNUM	\
    && REGNO != ARG_POINTER_REGNUM)	\
    && !IS_VFP_REGNUM (REGNO)		\
   ? 1 : ARM_NUM_REGS (MODE))

/* Return true if REGNO is suitable for holding a quantity of type MODE.  */
#define HARD_REGNO_MODE_OK(REGNO, MODE)					\
  arm_hard_regno_mode_ok ((REGNO), (MODE))

/* Value is 1 if it is a good idea to tie two pseudo registers
   when one has mode MODE1 and one has mode MODE2.
   If HARD_REGNO_MODE_OK could produce different values for MODE1 and MODE2,
   for any hard reg, then this must be 0 for correct output.  */
#define MODES_TIEABLE_P(MODE1, MODE2)  \
  (GET_MODE_CLASS (MODE1) == GET_MODE_CLASS (MODE2))

#define VALID_IWMMXT_REG_MODE(MODE) \
 (arm_vector_mode_supported_p (MODE) || (MODE) == DImode)

<<<<<<< HEAD
=======
/* Modes valid for Neon D registers.  */
#define VALID_NEON_DREG_MODE(MODE) \
  ((MODE) == V2SImode || (MODE) == V4HImode || (MODE) == V8QImode \
   || (MODE) == V2SFmode || (MODE) == DImode)

/* Modes valid for Neon Q registers.  */
#define VALID_NEON_QREG_MODE(MODE) \
  ((MODE) == V4SImode || (MODE) == V8HImode || (MODE) == V16QImode \
   || (MODE) == V4SFmode || (MODE) == V2DImode)

/* Structure modes valid for Neon registers.  */
#define VALID_NEON_STRUCT_MODE(MODE) \
  ((MODE) == TImode || (MODE) == EImode || (MODE) == OImode \
   || (MODE) == CImode || (MODE) == XImode)

>>>>>>> 751ff693
/* The order in which register should be allocated.  It is good to use ip
   since no saving is required (though calls clobber it) and it never contains
   function parameters.  It is quite good to use lr since other calls may
   clobber it anyway.  Allocate r0 through r3 in reverse order since r3 is
   least likely to contain a function parameter; in addition results are
<<<<<<< HEAD
   returned in r0.  */

#define REG_ALLOC_ORDER  	    \
{                                   \
     3,  2,  1,  0, 12, 14,  4,  5, \
     6,  7,  8, 10,  9, 11, 13, 15, \
    16, 17, 18, 19, 20, 21, 22, 23, \
    27, 28, 29, 30, 31, 32, 33, 34, \
    35, 36, 37, 38, 39, 40, 41, 42, \
    43, 44, 45, 46, 47, 48, 49, 50, \
    51, 52, 53, 54, 55, 56, 57, 58, \
    59, 60, 61, 62,		    \
    24, 25, 26,			    \
    78, 77, 76, 75, 74, 73, 72, 71, \
    70, 69, 68, 67, 66, 65, 64, 63, \
    79, 80, 81, 82, 83, 84, 85, 86, \
    87, 88, 89, 90, 91, 92, 93, 94, \
    95				    \
=======
   returned in r0.
   For VFP/VFPv3, allocate D16-D31 first, then caller-saved registers (D0-D7),
   then D8-D15.  The reason for doing this is to attempt to reduce register
   pressure when both single- and double-precision registers are used in a
   function.  */

#define REG_ALLOC_ORDER				\
{						\
     3,  2,  1,  0, 12, 14,  4,  5,		\
     6,  7,  8, 10,  9, 11, 13, 15,		\
    16, 17, 18, 19, 20, 21, 22, 23,		\
    27, 28, 29, 30, 31, 32, 33, 34,		\
    35, 36, 37, 38, 39, 40, 41, 42,		\
    43, 44, 45, 46, 47, 48, 49, 50,		\
    51, 52, 53, 54, 55, 56, 57, 58,		\
    59, 60, 61, 62,				\
    24, 25, 26,					\
    95,  96,  97,  98,  99, 100, 101, 102,	\
   103, 104, 105, 106, 107, 108, 109, 110,	\
   111, 112, 113, 114, 115, 116, 117, 118,	\
   119, 120, 121, 122, 123, 124, 125, 126,	\
    78,  77,  76,  75,  74,  73,  72,  71,	\
    70,  69,  68,  67,  66,  65,  64,  63,	\
    79,  80,  81,  82,  83,  84,  85,  86,	\
    87,  88,  89,  90,  91,  92,  93,  94,	\
   127						\
>>>>>>> 751ff693
}

/* Interrupt functions can only use registers that have already been
   saved by the prologue, even if they would normally be
   call-clobbered.  */
#define HARD_REGNO_RENAME_OK(SRC, DST)					\
	(! IS_INTERRUPT (cfun->machine->func_type) ||			\
	 df_regs_ever_live_p (DST))

/* Register and constant classes.  */

/* Register classes: used to be simple, just all ARM regs or all FPA regs
   Now that the Thumb is involved it has become more complicated.  */
enum reg_class
{
  NO_REGS,
  FPA_REGS,
  CIRRUS_REGS,
<<<<<<< HEAD
=======
  VFP_D0_D7_REGS,
  VFP_LO_REGS,
  VFP_HI_REGS,
>>>>>>> 751ff693
  VFP_REGS,
  IWMMXT_GR_REGS,
  IWMMXT_REGS,
  LO_REGS,
  STACK_REG,
  BASE_REGS,
  HI_REGS,
  CC_REG,
  VFPCC_REG,
  GENERAL_REGS,
  ALL_REGS,
  LIM_REG_CLASSES
};

#define N_REG_CLASSES  (int) LIM_REG_CLASSES

/* Give names of register classes as strings for dump file.  */
#define REG_CLASS_NAMES  \
{			\
  "NO_REGS",		\
  "FPA_REGS",		\
  "CIRRUS_REGS",	\
<<<<<<< HEAD
=======
  "VFP_D0_D7_REGS",	\
  "VFP_LO_REGS",	\
  "VFP_HI_REGS",	\
>>>>>>> 751ff693
  "VFP_REGS",		\
  "IWMMXT_GR_REGS",	\
  "IWMMXT_REGS",	\
  "LO_REGS",		\
  "STACK_REG",		\
  "BASE_REGS",		\
  "HI_REGS",		\
  "CC_REG",		\
  "VFPCC_REG",		\
  "GENERAL_REGS",	\
  "ALL_REGS",		\
}

/* Define which registers fit in which classes.
   This is an initializer for a vector of HARD_REG_SET
   of length N_REG_CLASSES.  */
<<<<<<< HEAD
#define REG_CLASS_CONTENTS					\
{								\
  { 0x00000000, 0x00000000, 0x00000000 }, /* NO_REGS  */	\
  { 0x00FF0000, 0x00000000, 0x00000000 }, /* FPA_REGS */	\
  { 0xF8000000, 0x000007FF, 0x00000000 }, /* CIRRUS_REGS */	\
  { 0x00000000, 0x80000000, 0x7FFFFFFF }, /* VFP_REGS  */	\
  { 0x00000000, 0x00007800, 0x00000000 }, /* IWMMXT_GR_REGS */	\
  { 0x00000000, 0x7FFF8000, 0x00000000 }, /* IWMMXT_REGS */	\
  { 0x000000FF, 0x00000000, 0x00000000 }, /* LO_REGS */		\
  { 0x00002000, 0x00000000, 0x00000000 }, /* STACK_REG */	\
  { 0x000020FF, 0x00000000, 0x00000000 }, /* BASE_REGS */	\
  { 0x0000FF00, 0x00000000, 0x00000000 }, /* HI_REGS */		\
  { 0x01000000, 0x00000000, 0x00000000 }, /* CC_REG */		\
  { 0x00000000, 0x00000000, 0x80000000 }, /* VFPCC_REG */	\
  { 0x0200FFFF, 0x00000000, 0x00000000 }, /* GENERAL_REGS */	\
  { 0xFAFFFFFF, 0xFFFFFFFF, 0x7FFFFFFF }  /* ALL_REGS */	\
=======
#define REG_CLASS_CONTENTS						\
{									\
  { 0x00000000, 0x00000000, 0x00000000, 0x00000000 }, /* NO_REGS  */	\
  { 0x00FF0000, 0x00000000, 0x00000000, 0x00000000 }, /* FPA_REGS */	\
  { 0xF8000000, 0x000007FF, 0x00000000, 0x00000000 }, /* CIRRUS_REGS */	\
  { 0x00000000, 0x80000000, 0x00007FFF, 0x00000000 }, /* VFP_D0_D7_REGS  */ \
  { 0x00000000, 0x80000000, 0x7FFFFFFF, 0x00000000 }, /* VFP_LO_REGS  */ \
  { 0x00000000, 0x00000000, 0x80000000, 0x7FFFFFFF }, /* VFP_HI_REGS  */ \
  { 0x00000000, 0x80000000, 0xFFFFFFFF, 0x7FFFFFFF }, /* VFP_REGS  */	\
  { 0x00000000, 0x00007800, 0x00000000, 0x00000000 }, /* IWMMXT_GR_REGS */ \
  { 0x00000000, 0x7FFF8000, 0x00000000, 0x00000000 }, /* IWMMXT_REGS */	\
  { 0x000000FF, 0x00000000, 0x00000000, 0x00000000 }, /* LO_REGS */	\
  { 0x00002000, 0x00000000, 0x00000000, 0x00000000 }, /* STACK_REG */	\
  { 0x000020FF, 0x00000000, 0x00000000, 0x00000000 }, /* BASE_REGS */	\
  { 0x0000FF00, 0x00000000, 0x00000000, 0x00000000 }, /* HI_REGS */	\
  { 0x01000000, 0x00000000, 0x00000000, 0x00000000 }, /* CC_REG */	\
  { 0x00000000, 0x00000000, 0x00000000, 0x80000000 }, /* VFPCC_REG */	\
  { 0x0200FFFF, 0x00000000, 0x00000000, 0x00000000 }, /* GENERAL_REGS */ \
  { 0xFAFFFFFF, 0xFFFFFFFF, 0xFFFFFFFF, 0x7FFFFFFF }  /* ALL_REGS */	\
>>>>>>> 751ff693
}

/* Any of the VFP register classes.  */
#define IS_VFP_CLASS(X) \
  ((X) == VFP_D0_D7_REGS || (X) == VFP_LO_REGS \
   || (X) == VFP_HI_REGS || (X) == VFP_REGS)

/* The same information, inverted:
   Return the class number of the smallest class containing
   reg number REGNO.  This could be a conditional expression
   or could index an array.  */
#define REGNO_REG_CLASS(REGNO)  arm_regno_class (REGNO)

/* FPA registers can't do subreg as all values are reformatted to internal
   precision.  VFP registers may only be accessed in the mode they
   were set.  */
#define CANNOT_CHANGE_MODE_CLASS(FROM, TO, CLASS)	\
  (GET_MODE_SIZE (FROM) != GET_MODE_SIZE (TO)		\
   ? reg_classes_intersect_p (FPA_REGS, (CLASS))	\
     || reg_classes_intersect_p (VFP_REGS, (CLASS))	\
   : 0)

/* We need to define this for LO_REGS on thumb.  Otherwise we can end up
   using r0-r4 for function arguments, r7 for the stack frame and don't
   have enough left over to do doubleword arithmetic.  */
#define CLASS_LIKELY_SPILLED_P(CLASS)	\
    ((TARGET_THUMB && (CLASS) == LO_REGS)	\
     || (CLASS) == CC_REG)

/* The class value for index registers, and the one for base regs.  */
#define INDEX_REG_CLASS  (TARGET_THUMB1 ? LO_REGS : GENERAL_REGS)
#define BASE_REG_CLASS   (TARGET_THUMB1 ? LO_REGS : GENERAL_REGS)

/* For the Thumb the high registers cannot be used as base registers
   when addressing quantities in QI or HI mode; if we don't know the
   mode, then we must be conservative.  */
#define MODE_BASE_REG_CLASS(MODE)					\
    (TARGET_32BIT ? GENERAL_REGS :					\
     (((MODE) == SImode) ? BASE_REGS : LO_REGS))

/* For Thumb we can not support SP+reg addressing, so we return LO_REGS
   instead of BASE_REGS.  */
#define MODE_BASE_REG_REG_CLASS(MODE) BASE_REG_CLASS

/* When SMALL_REGISTER_CLASSES is nonzero, the compiler allows
   registers explicitly used in the rtl to be used as spill registers
   but prevents the compiler from extending the lifetime of these
   registers.  */
#define SMALL_REGISTER_CLASSES   TARGET_THUMB1

/* Given an rtx X being reloaded into a reg required to be
   in class CLASS, return the class of reg to actually use.
   In general this is just CLASS, but for the Thumb core registers and
   immediate constants we prefer a LO_REGS class or a subset.  */
#define PREFERRED_RELOAD_CLASS(X, CLASS)		\
  (TARGET_ARM ? (CLASS) :				\
   ((CLASS) == GENERAL_REGS || (CLASS) == HI_REGS	\
    || (CLASS) == NO_REGS ? LO_REGS : (CLASS)))

/* Must leave BASE_REGS reloads alone */
#define THUMB_SECONDARY_INPUT_RELOAD_CLASS(CLASS, MODE, X)		\
  ((CLASS) != LO_REGS && (CLASS) != BASE_REGS				\
   ? ((true_regnum (X) == -1 ? LO_REGS					\
       : (true_regnum (X) + HARD_REGNO_NREGS (0, MODE) > 8) ? LO_REGS	\
       : NO_REGS)) 							\
   : NO_REGS)

#define THUMB_SECONDARY_OUTPUT_RELOAD_CLASS(CLASS, MODE, X)		\
  ((CLASS) != LO_REGS && (CLASS) != BASE_REGS				\
   ? ((true_regnum (X) == -1 ? LO_REGS					\
       : (true_regnum (X) + HARD_REGNO_NREGS (0, MODE) > 8) ? LO_REGS	\
       : NO_REGS)) 							\
   : NO_REGS)

/* Return the register class of a scratch register needed to copy IN into
   or out of a register in CLASS in MODE.  If it can be done directly,
   NO_REGS is returned.  */
#define SECONDARY_OUTPUT_RELOAD_CLASS(CLASS, MODE, X)		\
  /* Restrict which direct reloads are allowed for VFP/iWMMXt regs.  */ \
  ((TARGET_VFP && TARGET_HARD_FLOAT				\
<<<<<<< HEAD
    && (CLASS) == VFP_REGS)					\
=======
    && IS_VFP_CLASS (CLASS))					\
>>>>>>> 751ff693
   ? coproc_secondary_reload_class (MODE, X, FALSE)		\
   : (TARGET_IWMMXT && (CLASS) == IWMMXT_REGS)			\
   ? coproc_secondary_reload_class (MODE, X, TRUE)		\
   : TARGET_32BIT						\
   ? (((MODE) == HImode && ! arm_arch4 && true_regnum (X) == -1) \
    ? GENERAL_REGS : NO_REGS)					\
   : THUMB_SECONDARY_OUTPUT_RELOAD_CLASS (CLASS, MODE, X))

/* If we need to load shorts byte-at-a-time, then we need a scratch.  */
#define SECONDARY_INPUT_RELOAD_CLASS(CLASS, MODE, X)		\
  /* Restrict which direct reloads are allowed for VFP/iWMMXt regs.  */ \
  ((TARGET_VFP && TARGET_HARD_FLOAT				\
<<<<<<< HEAD
    && (CLASS) == VFP_REGS)					\
=======
    && IS_VFP_CLASS (CLASS))					\
>>>>>>> 751ff693
    ? coproc_secondary_reload_class (MODE, X, FALSE) :		\
    (TARGET_IWMMXT && (CLASS) == IWMMXT_REGS) ?			\
    coproc_secondary_reload_class (MODE, X, TRUE) :		\
  /* Cannot load constants into Cirrus registers.  */		\
   (TARGET_MAVERICK && TARGET_HARD_FLOAT			\
     && (CLASS) == CIRRUS_REGS					\
     && (CONSTANT_P (X) || GET_CODE (X) == SYMBOL_REF))		\
    ? GENERAL_REGS :						\
  (TARGET_32BIT ?						\
   (((CLASS) == IWMMXT_REGS || (CLASS) == IWMMXT_GR_REGS)	\
      && CONSTANT_P (X))					\
   ? GENERAL_REGS :						\
   (((MODE) == HImode && ! arm_arch4				\
     && (GET_CODE (X) == MEM					\
	 || ((GET_CODE (X) == REG || GET_CODE (X) == SUBREG)	\
	     && true_regnum (X) == -1)))			\
    ? GENERAL_REGS : NO_REGS)					\
   : THUMB_SECONDARY_INPUT_RELOAD_CLASS (CLASS, MODE, X)))

/* Try a machine-dependent way of reloading an illegitimate address
   operand.  If we find one, push the reload and jump to WIN.  This
   macro is used in only one place: `find_reloads_address' in reload.c.

   For the ARM, we wish to handle large displacements off a base
   register by splitting the addend across a MOV and the mem insn.
   This can cut the number of reloads needed.  */
#define ARM_LEGITIMIZE_RELOAD_ADDRESS(X, MODE, OPNUM, TYPE, IND, WIN)	   \
  do									   \
    {									   \
      if (GET_CODE (X) == PLUS						   \
	  && GET_CODE (XEXP (X, 0)) == REG				   \
	  && REGNO (XEXP (X, 0)) < FIRST_PSEUDO_REGISTER		   \
	  && REG_MODE_OK_FOR_BASE_P (XEXP (X, 0), MODE)			   \
	  && GET_CODE (XEXP (X, 1)) == CONST_INT)			   \
	{								   \
	  HOST_WIDE_INT val = INTVAL (XEXP (X, 1));			   \
	  HOST_WIDE_INT low, high;					   \
									   \
	  if (MODE == DImode || (MODE == DFmode && TARGET_SOFT_FLOAT))	   \
	    low = ((val & 0xf) ^ 0x8) - 0x8;				   \
	  else if (TARGET_MAVERICK && TARGET_HARD_FLOAT)		   \
	    /* Need to be careful, -256 is not a valid offset.  */	   \
	    low = val >= 0 ? (val & 0xff) : -((-val) & 0xff);		   \
	  else if (MODE == SImode					   \
		   || (MODE == SFmode && TARGET_SOFT_FLOAT)		   \
		   || ((MODE == HImode || MODE == QImode) && ! arm_arch4)) \
	    /* Need to be careful, -4096 is not a valid offset.  */	   \
	    low = val >= 0 ? (val & 0xfff) : -((-val) & 0xfff);		   \
	  else if ((MODE == HImode || MODE == QImode) && arm_arch4)	   \
	    /* Need to be careful, -256 is not a valid offset.  */	   \
	    low = val >= 0 ? (val & 0xff) : -((-val) & 0xff);		   \
	  else if (GET_MODE_CLASS (MODE) == MODE_FLOAT			   \
		   && TARGET_HARD_FLOAT && TARGET_FPA)			   \
	    /* Need to be careful, -1024 is not a valid offset.  */	   \
	    low = val >= 0 ? (val & 0x3ff) : -((-val) & 0x3ff);		   \
	  else								   \
	    break;							   \
									   \
	  high = ((((val - low) & (unsigned HOST_WIDE_INT) 0xffffffff)	   \
		   ^ (unsigned HOST_WIDE_INT) 0x80000000)		   \
		  - (unsigned HOST_WIDE_INT) 0x80000000);		   \
	  /* Check for overflow or zero */				   \
	  if (low == 0 || high == 0 || (high + low != val))		   \
	    break;							   \
									   \
	  /* Reload the high part into a base reg; leave the low part	   \
	     in the mem.  */						   \
	  X = gen_rtx_PLUS (GET_MODE (X),				   \
			    gen_rtx_PLUS (GET_MODE (X), XEXP (X, 0),	   \
					  GEN_INT (high)),		   \
			    GEN_INT (low));				   \
	  push_reload (XEXP (X, 0), NULL_RTX, &XEXP (X, 0), NULL,	   \
		       MODE_BASE_REG_CLASS (MODE), GET_MODE (X), 	   \
		       VOIDmode, 0, 0, OPNUM, TYPE);			   \
	  goto WIN;							   \
	}								   \
    }									   \
  while (0)

/* XXX If an HImode FP+large_offset address is converted to an HImode
   SP+large_offset address, then reload won't know how to fix it.  It sees
   only that SP isn't valid for HImode, and so reloads the SP into an index
   register, but the resulting address is still invalid because the offset
   is too big.  We fix it here instead by reloading the entire address.  */
/* We could probably achieve better results by defining PROMOTE_MODE to help
   cope with the variances between the Thumb's signed and unsigned byte and
   halfword load instructions.  */
/* ??? This should be safe for thumb2, but we may be able to do better.  */
#define THUMB_LEGITIMIZE_RELOAD_ADDRESS(X, MODE, OPNUM, TYPE, IND_L, WIN)     \
do {									      \
  rtx new_x = thumb_legitimize_reload_address (&X, MODE, OPNUM, TYPE, IND_L); \
  if (new_x)								      \
    {									      \
      X = new_x;							      \
      goto WIN;								      \
    }									      \
} while (0)

#define LEGITIMIZE_RELOAD_ADDRESS(X, MODE, OPNUM, TYPE, IND_LEVELS, WIN)   \
  if (TARGET_ARM)							   \
    ARM_LEGITIMIZE_RELOAD_ADDRESS (X, MODE, OPNUM, TYPE, IND_LEVELS, WIN); \
  else									   \
    THUMB_LEGITIMIZE_RELOAD_ADDRESS (X, MODE, OPNUM, TYPE, IND_LEVELS, WIN)

/* Return the maximum number of consecutive registers
   needed to represent mode MODE in a register of class CLASS.
   ARM regs are UNITS_PER_WORD bits while FPA regs can hold any FP mode */
#define CLASS_MAX_NREGS(CLASS, MODE)  \
  (((CLASS) == FPA_REGS || (CLASS) == CIRRUS_REGS) ? 1 : ARM_NUM_REGS (MODE))

/* If defined, gives a class of registers that cannot be used as the
   operand of a SUBREG that changes the mode of the object illegally.  */

/* Moves between FPA_REGS and GENERAL_REGS are two memory insns.  */
#define REGISTER_MOVE_COST(MODE, FROM, TO)		\
  (TARGET_32BIT ?						\
   ((FROM) == FPA_REGS && (TO) != FPA_REGS ? 20 :	\
    (FROM) != FPA_REGS && (TO) == FPA_REGS ? 20 :	\
<<<<<<< HEAD
    (FROM) == VFP_REGS && (TO) != VFP_REGS ? 10 :  \
    (FROM) != VFP_REGS && (TO) == VFP_REGS ? 10 :  \
=======
    IS_VFP_CLASS (FROM) && !IS_VFP_CLASS (TO) ? 10 :	\
    !IS_VFP_CLASS (FROM) && IS_VFP_CLASS (TO) ? 10 :	\
>>>>>>> 751ff693
    (FROM) == IWMMXT_REGS && (TO) != IWMMXT_REGS ? 4 :  \
    (FROM) != IWMMXT_REGS && (TO) == IWMMXT_REGS ? 4 :  \
    (FROM) == IWMMXT_GR_REGS || (TO) == IWMMXT_GR_REGS ? 20 :  \
    (FROM) == CIRRUS_REGS && (TO) != CIRRUS_REGS ? 20 :	\
    (FROM) != CIRRUS_REGS && (TO) == CIRRUS_REGS ? 20 :	\
   2)							\
   :							\
   ((FROM) == HI_REGS || (TO) == HI_REGS) ? 4 : 2)

/* Stack layout; function entry, exit and calling.  */

/* Define this if pushing a word on the stack
   makes the stack pointer a smaller address.  */
#define STACK_GROWS_DOWNWARD  1

/* Define this to nonzero if the nominal address of the stack frame
   is at the high-address end of the local variables;
   that is, each additional local variable allocated
   goes at a more negative offset in the frame.  */
#define FRAME_GROWS_DOWNWARD 1

/* The amount of scratch space needed by _interwork_{r7,r11}_call_via_rN().
   When present, it is one word in size, and sits at the top of the frame,
   between the soft frame pointer and either r7 or r11.

   We only need _interwork_rM_call_via_rN() for -mcaller-super-interworking,
   and only then if some outgoing arguments are passed on the stack.  It would
   be tempting to also check whether the stack arguments are passed by indirect
   calls, but there seems to be no reason in principle why a post-reload pass
   couldn't convert a direct call into an indirect one.  */
#define CALLER_INTERWORKING_SLOT_SIZE			\
  (TARGET_CALLER_INTERWORKING				\
   && current_function_outgoing_args_size != 0		\
   ? UNITS_PER_WORD : 0)

/* Offset within stack frame to start allocating local variables at.
   If FRAME_GROWS_DOWNWARD, this is the offset to the END of the
   first local allocated.  Otherwise, it is the offset to the BEGINNING
   of the first local allocated.  */
#define STARTING_FRAME_OFFSET  0

/* If we generate an insn to push BYTES bytes,
   this says how many the stack pointer really advances by.  */
/* The push insns do not do this rounding implicitly.
   So don't define this.  */
/* #define PUSH_ROUNDING(NPUSHED)  ROUND_UP_WORD (NPUSHED) */

/* Define this if the maximum size of all the outgoing args is to be
   accumulated and pushed during the prologue.  The amount can be
   found in the variable current_function_outgoing_args_size.  */
#define ACCUMULATE_OUTGOING_ARGS 1

/* Offset of first parameter from the argument pointer register value.  */
#define FIRST_PARM_OFFSET(FNDECL)  (TARGET_ARM ? 4 : 0)

/* Value is the number of byte of arguments automatically
   popped when returning from a subroutine call.
   FUNDECL is the declaration node of the function (as a tree),
   FUNTYPE is the data type of the function (as a tree),
   or for a library call it is an identifier node for the subroutine name.
   SIZE is the number of bytes of arguments passed on the stack.

   On the ARM, the caller does not pop any of its arguments that were passed
   on the stack.  */
#define RETURN_POPS_ARGS(FUNDECL, FUNTYPE, SIZE)  0

/* Define how to find the value returned by a library function
   assuming the value has mode MODE.  */
#define LIBCALL_VALUE(MODE)  \
  (TARGET_32BIT && TARGET_HARD_FLOAT_ABI && TARGET_FPA			\
   && GET_MODE_CLASS (MODE) == MODE_FLOAT				\
   ? gen_rtx_REG (MODE, FIRST_FPA_REGNUM)				\
   : TARGET_32BIT && TARGET_HARD_FLOAT_ABI && TARGET_MAVERICK		\
     && GET_MODE_CLASS (MODE) == MODE_FLOAT				\
   ? gen_rtx_REG (MODE, FIRST_CIRRUS_FP_REGNUM) 			\
   : TARGET_IWMMXT_ABI && arm_vector_mode_supported_p (MODE)    	\
   ? gen_rtx_REG (MODE, FIRST_IWMMXT_REGNUM) 				\
   : gen_rtx_REG (MODE, ARG_REGISTER (1)))

/* Define how to find the value returned by a function.
   VALTYPE is the data type of the value (as a tree).
   If the precise function being called is known, FUNC is its FUNCTION_DECL;
   otherwise, FUNC is 0.  */
#define FUNCTION_VALUE(VALTYPE, FUNC) \
  arm_function_value (VALTYPE, FUNC);

/* 1 if N is a possible register number for a function value.
   On the ARM, only r0 and f0 can return results.  */
/* On a Cirrus chip, mvf0 can return results.  */
#define FUNCTION_VALUE_REGNO_P(REGNO)  \
  ((REGNO) == ARG_REGISTER (1) \
   || (TARGET_32BIT && ((REGNO) == FIRST_CIRRUS_FP_REGNUM)		\
       && TARGET_HARD_FLOAT_ABI && TARGET_MAVERICK)			\
   || ((REGNO) == FIRST_IWMMXT_REGNUM && TARGET_IWMMXT_ABI) \
   || (TARGET_32BIT && ((REGNO) == FIRST_FPA_REGNUM)			\
       && TARGET_HARD_FLOAT_ABI && TARGET_FPA))

/* Amount of memory needed for an untyped call to save all possible return
   registers.  */
#define APPLY_RESULT_SIZE arm_apply_result_size()

/* How large values are returned */
/* A C expression which can inhibit the returning of certain function values
   in registers, based on the type of value.  */
#define RETURN_IN_MEMORY(TYPE) arm_return_in_memory (TYPE)

/* Define DEFAULT_PCC_STRUCT_RETURN to 1 if all structure and union return
   values must be in memory.  On the ARM, they need only do so if larger
   than a word, or if they contain elements offset from zero in the struct.  */
#define DEFAULT_PCC_STRUCT_RETURN 0

/* These bits describe the different types of function supported
   by the ARM backend.  They are exclusive.  i.e. a function cannot be both a
   normal function and an interworked function, for example.  Knowing the
   type of a function is important for determining its prologue and
   epilogue sequences.
   Note value 7 is currently unassigned.  Also note that the interrupt
   function types all have bit 2 set, so that they can be tested for easily.
   Note that 0 is deliberately chosen for ARM_FT_UNKNOWN so that when the
   machine_function structure is initialized (to zero) func_type will
   default to unknown.  This will force the first use of arm_current_func_type
   to call arm_compute_func_type.  */
#define ARM_FT_UNKNOWN		 0 /* Type has not yet been determined.  */
#define ARM_FT_NORMAL		 1 /* Your normal, straightforward function.  */
#define ARM_FT_INTERWORKED	 2 /* A function that supports interworking.  */
#define ARM_FT_ISR		 4 /* An interrupt service routine.  */
#define ARM_FT_FIQ		 5 /* A fast interrupt service routine.  */
#define ARM_FT_EXCEPTION	 6 /* An ARM exception handler (subcase of ISR).  */

#define ARM_FT_TYPE_MASK	((1 << 3) - 1)

/* In addition functions can have several type modifiers,
   outlined by these bit masks:  */
#define ARM_FT_INTERRUPT	(1 << 2) /* Note overlap with FT_ISR and above.  */
#define ARM_FT_NAKED		(1 << 3) /* No prologue or epilogue.  */
#define ARM_FT_VOLATILE		(1 << 4) /* Does not return.  */
#define ARM_FT_NESTED		(1 << 5) /* Embedded inside another func.  */
#define ARM_FT_STACKALIGN	(1 << 6) /* Called with misaligned stack.  */

/* Some macros to test these flags.  */
#define ARM_FUNC_TYPE(t)	(t & ARM_FT_TYPE_MASK)
#define IS_INTERRUPT(t)		(t & ARM_FT_INTERRUPT)
#define IS_VOLATILE(t)     	(t & ARM_FT_VOLATILE)
#define IS_NAKED(t)        	(t & ARM_FT_NAKED)
#define IS_NESTED(t)       	(t & ARM_FT_NESTED)
#define IS_STACKALIGN(t)       	(t & ARM_FT_STACKALIGN)


/* Structure used to hold the function stack frame layout.  Offsets are
   relative to the stack pointer on function entry.  Positive offsets are
   in the direction of stack growth.
   Only soft_frame is used in thumb mode.  */

typedef struct arm_stack_offsets GTY(())
{
  int saved_args;	/* ARG_POINTER_REGNUM.  */
  int frame;		/* ARM_HARD_FRAME_POINTER_REGNUM.  */
  int saved_regs;
  int soft_frame;	/* FRAME_POINTER_REGNUM.  */
  int locals_base;	/* THUMB_HARD_FRAME_POINTER_REGNUM.  */
  int outgoing_args;	/* STACK_POINTER_REGNUM.  */
}
arm_stack_offsets;

/* A C structure for machine-specific, per-function data.
   This is added to the cfun structure.  */
typedef struct machine_function GTY(())
{
  /* Additional stack adjustment in __builtin_eh_throw.  */
  rtx eh_epilogue_sp_ofs;
  /* Records if LR has to be saved for far jumps.  */
  int far_jump_used;
  /* Records if ARG_POINTER was ever live.  */
  int arg_pointer_live;
  /* Records if the save of LR has been eliminated.  */
  int lr_save_eliminated;
  /* The size of the stack frame.  Only valid after reload.  */
  arm_stack_offsets stack_offsets;
  /* Records the type of the current function.  */
  unsigned long func_type;
  /* Record if the function has a variable argument list.  */
  int uses_anonymous_args;
  /* Records if sibcalls are blocked because an argument
     register is needed to preserve stack alignment.  */
  int sibcall_blocked;
  /* The PIC register for this function.  This might be a pseudo.  */
  rtx pic_reg;
  /* Labels for per-function Thumb call-via stubs.  One per potential calling
     register.  We can never call via LR or PC.  We can call via SP if a
     trampoline happens to be on the top of the stack.  */
  rtx call_via[14];
}
machine_function;

/* As in the machine_function, a global set of call-via labels, for code 
   that is in text_section.  */
extern GTY(()) rtx thumb_call_via_label[14];

/* A C type for declaring a variable that is used as the first argument of
   `FUNCTION_ARG' and other related values.  For some target machines, the
   type `int' suffices and can hold the number of bytes of argument so far.  */
typedef struct
{
  /* This is the number of registers of arguments scanned so far.  */
  int nregs;
  /* This is the number of iWMMXt register arguments scanned so far.  */
  int iwmmxt_nregs;
  int named_count;
  int nargs;
<<<<<<< HEAD
  /* One of CALL_NORMAL, CALL_LONG or CALL_SHORT.  */
  int call_cookie;
=======
>>>>>>> 751ff693
  int can_split;
} CUMULATIVE_ARGS;

/* Define where to put the arguments to a function.
   Value is zero to push the argument on the stack,
   or a hard register in which to store the argument.

   MODE is the argument's machine mode.
   TYPE is the data type of the argument (as a tree).
    This is null for libcalls where that information may
    not be available.
   CUM is a variable of type CUMULATIVE_ARGS which gives info about
    the preceding args and about the function being called.
   NAMED is nonzero if this argument is a named parameter
    (otherwise it is an extra parameter matching an ellipsis).

   On the ARM, normally the first 16 bytes are passed in registers r0-r3; all
   other arguments are passed on the stack.  If (NAMED == 0) (which happens
   only in assign_parms, since TARGET_SETUP_INCOMING_VARARGS is
   defined), say it is passed in the stack (function_prologue will
   indeed make it pass in the stack if necessary).  */
#define FUNCTION_ARG(CUM, MODE, TYPE, NAMED) \
  arm_function_arg (&(CUM), (MODE), (TYPE), (NAMED))

#define FUNCTION_ARG_PADDING(MODE, TYPE) \
  (arm_pad_arg_upward (MODE, TYPE) ? upward : downward)

#define BLOCK_REG_PADDING(MODE, TYPE, FIRST) \
  (arm_pad_reg_upward (MODE, TYPE, FIRST) ? upward : downward)

/* For AAPCS, padding should never be below the argument. For other ABIs,
 * mimic the default.  */
#define PAD_VARARGS_DOWN \
  ((TARGET_AAPCS_BASED) ? 0 : BYTES_BIG_ENDIAN)

/* Initialize a variable CUM of type CUMULATIVE_ARGS
   for a call to a function whose data type is FNTYPE.
   For a library call, FNTYPE is 0.
   On the ARM, the offset starts at 0.  */
#define INIT_CUMULATIVE_ARGS(CUM, FNTYPE, LIBNAME, FNDECL, N_NAMED_ARGS) \
  arm_init_cumulative_args (&(CUM), (FNTYPE), (LIBNAME), (FNDECL))

/* Update the data in CUM to advance over an argument
   of mode MODE and data type TYPE.
   (TYPE is null for libcalls where that information may not be available.)  */
#define FUNCTION_ARG_ADVANCE(CUM, MODE, TYPE, NAMED)	\
  (CUM).nargs += 1;					\
  if (arm_vector_mode_supported_p (MODE)		\
      && (CUM).named_count > (CUM).nargs		\
      && TARGET_IWMMXT_ABI)				\
    (CUM).iwmmxt_nregs += 1;				\
  else							\
    (CUM).nregs += ARM_NUM_REGS2 (MODE, TYPE)

/* If defined, a C expression that gives the alignment boundary, in bits, of an
   argument with the specified mode and type.  If it is not defined,
   `PARM_BOUNDARY' is used for all arguments.  */
#define FUNCTION_ARG_BOUNDARY(MODE,TYPE) \
   ((ARM_DOUBLEWORD_ALIGN && arm_needs_doubleword_align (MODE, TYPE)) \
   ? DOUBLEWORD_ALIGNMENT \
   : PARM_BOUNDARY )

/* 1 if N is a possible register number for function argument passing.
   On the ARM, r0-r3 are used to pass args.  */
#define FUNCTION_ARG_REGNO_P(REGNO)	\
   (IN_RANGE ((REGNO), 0, 3)		\
    || (TARGET_IWMMXT_ABI		\
	&& IN_RANGE ((REGNO), FIRST_IWMMXT_REGNUM, FIRST_IWMMXT_REGNUM + 9)))


/* If your target environment doesn't prefix user functions with an
   underscore, you may wish to re-define this to prevent any conflicts.  */
#ifndef ARM_MCOUNT_NAME
#define ARM_MCOUNT_NAME "*mcount"
#endif

/* Call the function profiler with a given profile label.  The Acorn
   compiler puts this BEFORE the prolog but gcc puts it afterwards.
   On the ARM the full profile code will look like:
	.data
	LP1
		.word	0
	.text
		mov	ip, lr
		bl	mcount
		.word	LP1

   profile_function() in final.c outputs the .data section, FUNCTION_PROFILER
   will output the .text section.

   The ``mov ip,lr'' seems like a good idea to stick with cc convention.
   ``prof'' doesn't seem to mind about this!

   Note - this version of the code is designed to work in both ARM and
   Thumb modes.  */
#ifndef ARM_FUNCTION_PROFILER
#define ARM_FUNCTION_PROFILER(STREAM, LABELNO)  	\
{							\
  char temp[20];					\
  rtx sym;						\
							\
  asm_fprintf (STREAM, "\tmov\t%r, %r\n\tbl\t",		\
	   IP_REGNUM, LR_REGNUM);			\
  assemble_name (STREAM, ARM_MCOUNT_NAME);		\
  fputc ('\n', STREAM);					\
  ASM_GENERATE_INTERNAL_LABEL (temp, "LP", LABELNO);	\
  sym = gen_rtx_SYMBOL_REF (Pmode, temp);		\
  assemble_aligned_integer (UNITS_PER_WORD, sym);	\
}
#endif

#ifdef THUMB_FUNCTION_PROFILER
#define FUNCTION_PROFILER(STREAM, LABELNO)		\
  if (TARGET_ARM)					\
    ARM_FUNCTION_PROFILER (STREAM, LABELNO)		\
  else							\
    THUMB_FUNCTION_PROFILER (STREAM, LABELNO)
#else
#define FUNCTION_PROFILER(STREAM, LABELNO)		\
    ARM_FUNCTION_PROFILER (STREAM, LABELNO)
#endif

/* EXIT_IGNORE_STACK should be nonzero if, when returning from a function,
   the stack pointer does not matter.  The value is tested only in
   functions that have frame pointers.
   No definition is equivalent to always zero.

   On the ARM, the function epilogue recovers the stack pointer from the
   frame.  */
#define EXIT_IGNORE_STACK 1

#define EPILOGUE_USES(REGNO) ((REGNO) == LR_REGNUM)

/* Determine if the epilogue should be output as RTL.
   You should override this if you define FUNCTION_EXTRA_EPILOGUE.  */
/* This is disabled for Thumb-2 because it will confuse the
   conditional insn counter.  */
#define USE_RETURN_INSN(ISCOND)				\
  (TARGET_ARM ? use_return_insn (ISCOND, NULL) : 0)

/* Definitions for register eliminations.

   This is an array of structures.  Each structure initializes one pair
   of eliminable registers.  The "from" register number is given first,
   followed by "to".  Eliminations of the same "from" register are listed
   in order of preference.

   We have two registers that can be eliminated on the ARM.  First, the
   arg pointer register can often be eliminated in favor of the stack
   pointer register.  Secondly, the pseudo frame pointer register can always
   be eliminated; it is replaced with either the stack or the real frame
   pointer.  Note we have to use {ARM|THUMB}_HARD_FRAME_POINTER_REGNUM
   because the definition of HARD_FRAME_POINTER_REGNUM is not a constant.  */

#define ELIMINABLE_REGS						\
{{ ARG_POINTER_REGNUM,        STACK_POINTER_REGNUM            },\
 { ARG_POINTER_REGNUM,        FRAME_POINTER_REGNUM            },\
 { ARG_POINTER_REGNUM,        ARM_HARD_FRAME_POINTER_REGNUM   },\
 { ARG_POINTER_REGNUM,        THUMB_HARD_FRAME_POINTER_REGNUM },\
 { FRAME_POINTER_REGNUM,      STACK_POINTER_REGNUM            },\
 { FRAME_POINTER_REGNUM,      ARM_HARD_FRAME_POINTER_REGNUM   },\
 { FRAME_POINTER_REGNUM,      THUMB_HARD_FRAME_POINTER_REGNUM }}

/* Given FROM and TO register numbers, say whether this elimination is
   allowed.  Frame pointer elimination is automatically handled.

   All eliminations are permissible.  Note that ARG_POINTER_REGNUM and
   HARD_FRAME_POINTER_REGNUM are in fact the same thing.  If we need a frame
   pointer, we must eliminate FRAME_POINTER_REGNUM into
   HARD_FRAME_POINTER_REGNUM and not into STACK_POINTER_REGNUM or
   ARG_POINTER_REGNUM.  */
#define CAN_ELIMINATE(FROM, TO)						\
  (((TO) == FRAME_POINTER_REGNUM && (FROM) == ARG_POINTER_REGNUM) ? 0 :	\
   ((TO) == STACK_POINTER_REGNUM && frame_pointer_needed) ? 0 :		\
   ((TO) == ARM_HARD_FRAME_POINTER_REGNUM && TARGET_THUMB) ? 0 :	\
   ((TO) == THUMB_HARD_FRAME_POINTER_REGNUM && TARGET_ARM) ? 0 :	\
   1)

/* Define the offset between two registers, one to be eliminated, and the
   other its replacement, at the start of a routine.  */
#define INITIAL_ELIMINATION_OFFSET(FROM, TO, OFFSET)			\
  if (TARGET_ARM)							\
    (OFFSET) = arm_compute_initial_elimination_offset (FROM, TO);	\
  else									\
    (OFFSET) = thumb_compute_initial_elimination_offset (FROM, TO)

/* Special case handling of the location of arguments passed on the stack.  */
#define DEBUGGER_ARG_OFFSET(value, addr) value ? value : arm_debugger_arg_offset (value, addr)

/* Initialize data used by insn expanders.  This is called from insn_emit,
   once for every function before code is generated.  */
#define INIT_EXPANDERS  arm_init_expanders ()

/* Output assembler code for a block containing the constant parts
   of a trampoline, leaving space for the variable parts.

   On the ARM, (if r8 is the static chain regnum, and remembering that
   referencing pc adds an offset of 8) the trampoline looks like:
	   ldr 		r8, [pc, #0]
	   ldr		pc, [pc]
	   .word	static chain value
	   .word	function's address
   XXX FIXME: When the trampoline returns, r8 will be clobbered.  */
#define ARM_TRAMPOLINE_TEMPLATE(FILE)				\
{								\
  asm_fprintf (FILE, "\tldr\t%r, [%r, #0]\n",			\
	       STATIC_CHAIN_REGNUM, PC_REGNUM);			\
  asm_fprintf (FILE, "\tldr\t%r, [%r, #0]\n",			\
	       PC_REGNUM, PC_REGNUM);				\
  assemble_aligned_integer (UNITS_PER_WORD, const0_rtx);	\
  assemble_aligned_integer (UNITS_PER_WORD, const0_rtx);	\
}

/* The Thumb-2 trampoline is similar to the arm implementation.
   Unlike 16-bit Thumb, we enter the stub in thumb mode.  */
#define THUMB2_TRAMPOLINE_TEMPLATE(FILE)			\
{								\
  asm_fprintf (FILE, "\tldr.w\t%r, [%r, #4]\n",			\
	       STATIC_CHAIN_REGNUM, PC_REGNUM);			\
  asm_fprintf (FILE, "\tldr.w\t%r, [%r, #4]\n",			\
	       PC_REGNUM, PC_REGNUM);				\
  assemble_aligned_integer (UNITS_PER_WORD, const0_rtx);	\
  assemble_aligned_integer (UNITS_PER_WORD, const0_rtx);	\
}

#define THUMB1_TRAMPOLINE_TEMPLATE(FILE)	\
{						\
  ASM_OUTPUT_ALIGN(FILE, 2);			\
  fprintf (FILE, "\t.code\t16\n");		\
  fprintf (FILE, ".Ltrampoline_start:\n");	\
  asm_fprintf (FILE, "\tpush\t{r0, r1}\n");	\
  asm_fprintf (FILE, "\tldr\tr0, [%r, #8]\n",	\
	       PC_REGNUM);			\
  asm_fprintf (FILE, "\tmov\t%r, r0\n",		\
	       STATIC_CHAIN_REGNUM);		\
  asm_fprintf (FILE, "\tldr\tr0, [%r, #8]\n",	\
	       PC_REGNUM);			\
  asm_fprintf (FILE, "\tstr\tr0, [%r, #4]\n",	\
	       SP_REGNUM);			\
  asm_fprintf (FILE, "\tpop\t{r0, %r}\n",	\
	       PC_REGNUM);			\
  assemble_aligned_integer (UNITS_PER_WORD, const0_rtx);	\
  assemble_aligned_integer (UNITS_PER_WORD, const0_rtx);	\
}

#define TRAMPOLINE_TEMPLATE(FILE)		\
  if (TARGET_ARM)				\
    ARM_TRAMPOLINE_TEMPLATE (FILE)		\
  else if (TARGET_THUMB2)			\
    THUMB2_TRAMPOLINE_TEMPLATE (FILE)		\
  else						\
    THUMB1_TRAMPOLINE_TEMPLATE (FILE)

/* Thumb trampolines should be entered in thumb mode, so set the bottom bit
   of the address.  */
#define TRAMPOLINE_ADJUST_ADDRESS(ADDR) do				    \
{									    \
  if (TARGET_THUMB)							    \
    (ADDR) = expand_simple_binop (Pmode, IOR, (ADDR), GEN_INT(1),	    \
				  gen_reg_rtx (Pmode), 0, OPTAB_LIB_WIDEN); \
} while(0)

/* Length in units of the trampoline for entering a nested function.  */
#define TRAMPOLINE_SIZE  (TARGET_32BIT ? 16 : 20)

/* Alignment required for a trampoline in bits.  */
#define TRAMPOLINE_ALIGNMENT  32


/* Emit RTL insns to initialize the variable parts of a trampoline.
   FNADDR is an RTX for the address of the function's pure code.
   CXT is an RTX for the static chain value for the function.  */
#ifndef INITIALIZE_TRAMPOLINE
#define INITIALIZE_TRAMPOLINE(TRAMP, FNADDR, CXT)			\
{									\
  emit_move_insn (gen_rtx_MEM (SImode,					\
			       plus_constant (TRAMP,			\
					      TARGET_32BIT ? 8 : 12)),	\
		  CXT);							\
  emit_move_insn (gen_rtx_MEM (SImode,					\
			       plus_constant (TRAMP,			\
					      TARGET_32BIT ? 12 : 16)),	\
		  FNADDR);						\
  emit_library_call (gen_rtx_SYMBOL_REF (Pmode, "__clear_cache"),	\
		     0, VOIDmode, 2, TRAMP, Pmode,			\
		     plus_constant (TRAMP, TRAMPOLINE_SIZE), Pmode);	\
}
#endif


/* Addressing modes, and classification of registers for them.  */
#define HAVE_POST_INCREMENT   1
#define HAVE_PRE_INCREMENT    TARGET_32BIT
#define HAVE_POST_DECREMENT   TARGET_32BIT
#define HAVE_PRE_DECREMENT    TARGET_32BIT
#define HAVE_PRE_MODIFY_DISP  TARGET_32BIT
#define HAVE_POST_MODIFY_DISP TARGET_32BIT
#define HAVE_PRE_MODIFY_REG   TARGET_32BIT
#define HAVE_POST_MODIFY_REG  TARGET_32BIT

/* Macros to check register numbers against specific register classes.  */

/* These assume that REGNO is a hard or pseudo reg number.
   They give nonzero only if REGNO is a hard reg of the suitable class
   or a pseudo reg currently allocated to a suitable hard reg.
   Since they use reg_renumber, they are safe only once reg_renumber
   has been allocated, which happens in local-alloc.c.  */
#define TEST_REGNO(R, TEST, VALUE) \
  ((R TEST VALUE) || ((unsigned) reg_renumber[R] TEST VALUE))

/* Don't allow the pc to be used.  */
#define ARM_REGNO_OK_FOR_BASE_P(REGNO)			\
  (TEST_REGNO (REGNO, <, PC_REGNUM)			\
   || TEST_REGNO (REGNO, ==, FRAME_POINTER_REGNUM)	\
   || TEST_REGNO (REGNO, ==, ARG_POINTER_REGNUM))

#define THUMB1_REGNO_MODE_OK_FOR_BASE_P(REGNO, MODE)		\
  (TEST_REGNO (REGNO, <=, LAST_LO_REGNUM)			\
   || (GET_MODE_SIZE (MODE) >= 4				\
       && TEST_REGNO (REGNO, ==, STACK_POINTER_REGNUM)))

#define REGNO_MODE_OK_FOR_BASE_P(REGNO, MODE)		\
  (TARGET_THUMB1					\
   ? THUMB1_REGNO_MODE_OK_FOR_BASE_P (REGNO, MODE)	\
   : ARM_REGNO_OK_FOR_BASE_P (REGNO))

/* Nonzero if X can be the base register in a reg+reg addressing mode.
   For Thumb, we can not use SP + reg, so reject SP.  */
#define REGNO_MODE_OK_FOR_REG_BASE_P(X, MODE)	\
  REGNO_OK_FOR_INDEX_P (X)

/* For ARM code, we don't care about the mode, but for Thumb, the index
   must be suitable for use in a QImode load.  */
#define REGNO_OK_FOR_INDEX_P(REGNO)	\
  REGNO_MODE_OK_FOR_BASE_P (REGNO, QImode)

/* Maximum number of registers that can appear in a valid memory address.
   Shifts in addresses can't be by a register.  */
#define MAX_REGS_PER_ADDRESS 2

/* Recognize any constant value that is a valid address.  */
/* XXX We can address any constant, eventually...  */
<<<<<<< HEAD

#ifdef AOF_ASSEMBLER

#define CONSTANT_ADDRESS_P(X)		\
  (GET_CODE (X) == SYMBOL_REF && CONSTANT_POOL_ADDRESS_P (X))

#else

=======
>>>>>>> 751ff693
/* ??? Should the TARGET_ARM here also apply to thumb2?  */
#define CONSTANT_ADDRESS_P(X)  			\
  (GET_CODE (X) == SYMBOL_REF 			\
   && (CONSTANT_POOL_ADDRESS_P (X)		\
       || (TARGET_ARM && optimize > 0 && SYMBOL_REF_FLAG (X))))

/* True if SYMBOL + OFFSET constants must refer to something within
   SYMBOL's section.  */
#define ARM_OFFSETS_MUST_BE_WITHIN_SECTIONS_P 0

/* Nonzero if the constant value X is a legitimate general operand.
   It is given that X satisfies CONSTANT_P or is a CONST_DOUBLE.

   On the ARM, allow any integer (invalid ones are removed later by insn
   patterns), nice doubles and symbol_refs which refer to the function's
   constant pool XXX.

   When generating pic allow anything.  */
#define ARM_LEGITIMATE_CONSTANT_P(X)	(flag_pic || ! label_mentioned_p (X))

#define THUMB_LEGITIMATE_CONSTANT_P(X)	\
 (   GET_CODE (X) == CONST_INT		\
  || GET_CODE (X) == CONST_DOUBLE	\
  || CONSTANT_ADDRESS_P (X)		\
  || flag_pic)

#define LEGITIMATE_CONSTANT_P(X)			\
<<<<<<< HEAD
  (!arm_tls_referenced_p (X)				\
   && (TARGET_32BIT ? ARM_LEGITIMATE_CONSTANT_P (X)	\
		    : THUMB_LEGITIMATE_CONSTANT_P (X)))

/* Special characters prefixed to function names
   in order to encode attribute like information.
   Note, '@' and '*' have already been taken.  */
#define SHORT_CALL_FLAG_CHAR	'^'
#define LONG_CALL_FLAG_CHAR	'#'

#define ENCODED_SHORT_CALL_ATTR_P(SYMBOL_NAME)	\
  (*(SYMBOL_NAME) == SHORT_CALL_FLAG_CHAR)

#define ENCODED_LONG_CALL_ATTR_P(SYMBOL_NAME)	\
  (*(SYMBOL_NAME) == LONG_CALL_FLAG_CHAR)
=======
  (!arm_cannot_force_const_mem (X)			\
   && (TARGET_32BIT ? ARM_LEGITIMATE_CONSTANT_P (X)	\
		    : THUMB_LEGITIMATE_CONSTANT_P (X)))
>>>>>>> 751ff693

#ifndef SUBTARGET_NAME_ENCODING_LENGTHS
#define SUBTARGET_NAME_ENCODING_LENGTHS
#endif

/* This is a C fragment for the inside of a switch statement.
   Each case label should return the number of characters to
   be stripped from the start of a function's name, if that
   name starts with the indicated character.  */
#define ARM_NAME_ENCODING_LENGTHS		\
  case '*':  return 1;				\
  SUBTARGET_NAME_ENCODING_LENGTHS

/* This is how to output a reference to a user-level label named NAME.
   `assemble_name' uses this.  */
#undef  ASM_OUTPUT_LABELREF
#define ASM_OUTPUT_LABELREF(FILE, NAME)		\
   arm_asm_output_labelref (FILE, NAME)

/* Output IT instructions for conditionally executed Thumb-2 instructions.  */
#define ASM_OUTPUT_OPCODE(STREAM, PTR)	\
  if (TARGET_THUMB2)			\
    thumb2_asm_output_opcode (STREAM);

/* The EABI specifies that constructors should go in .init_array.
   Other targets use .ctors for compatibility.  */
#ifndef ARM_EABI_CTORS_SECTION_OP
#define ARM_EABI_CTORS_SECTION_OP \
  "\t.section\t.init_array,\"aw\",%init_array"
#endif
#ifndef ARM_EABI_DTORS_SECTION_OP
#define ARM_EABI_DTORS_SECTION_OP \
  "\t.section\t.fini_array,\"aw\",%fini_array"
#endif
#define ARM_CTORS_SECTION_OP \
  "\t.section\t.ctors,\"aw\",%progbits"
#define ARM_DTORS_SECTION_OP \
  "\t.section\t.dtors,\"aw\",%progbits"

/* Define CTORS_SECTION_ASM_OP.  */
#undef CTORS_SECTION_ASM_OP
#undef DTORS_SECTION_ASM_OP
#ifndef IN_LIBGCC2
# define CTORS_SECTION_ASM_OP \
   (TARGET_AAPCS_BASED ? ARM_EABI_CTORS_SECTION_OP : ARM_CTORS_SECTION_OP)
# define DTORS_SECTION_ASM_OP \
   (TARGET_AAPCS_BASED ? ARM_EABI_DTORS_SECTION_OP : ARM_DTORS_SECTION_OP)
#else /* !defined (IN_LIBGCC2) */
/* In libgcc, CTORS_SECTION_ASM_OP must be a compile-time constant,
   so we cannot use the definition above.  */
# ifdef __ARM_EABI__
/* The .ctors section is not part of the EABI, so we do not define
   CTORS_SECTION_ASM_OP when in libgcc; that prevents crtstuff
   from trying to use it.  We do define it when doing normal
   compilation, as .init_array can be used instead of .ctors.  */
/* There is no need to emit begin or end markers when using
   init_array; the dynamic linker will compute the size of the
   array itself based on special symbols created by the static
   linker.  However, we do need to arrange to set up
   exception-handling here.  */
#   define CTOR_LIST_BEGIN asm (ARM_EABI_CTORS_SECTION_OP)
#   define CTOR_LIST_END /* empty */
#   define DTOR_LIST_BEGIN asm (ARM_EABI_DTORS_SECTION_OP)
#   define DTOR_LIST_END /* empty */
# else /* !defined (__ARM_EABI__) */
#   define CTORS_SECTION_ASM_OP ARM_CTORS_SECTION_OP
#   define DTORS_SECTION_ASM_OP ARM_DTORS_SECTION_OP
# endif /* !defined (__ARM_EABI__) */
#endif /* !defined (IN_LIBCC2) */

/* True if the operating system can merge entities with vague linkage
   (e.g., symbols in COMDAT group) during dynamic linking.  */
#ifndef TARGET_ARM_DYNAMIC_VAGUE_LINKAGE_P
#define TARGET_ARM_DYNAMIC_VAGUE_LINKAGE_P true
#endif

<<<<<<< HEAD
/* Set the short-call flag for any function compiled in the current
   compilation unit.  We skip this for functions with the section
   attribute when long-calls are in effect as this tells the compiler
   that the section might be placed a long way from the caller.
   See arm_is_longcall_p() for more information.  */
#define ARM_DECLARE_FUNCTION_SIZE(STREAM, NAME, DECL)	\
  if (!TARGET_LONG_CALLS || ! DECL_SECTION_NAME (DECL)) \
    arm_encode_call_attribute (DECL, SHORT_CALL_FLAG_CHAR)

=======
>>>>>>> 751ff693
#define ARM_OUTPUT_FN_UNWIND(F, PROLOGUE) arm_output_fn_unwind (F, PROLOGUE)

#ifdef TARGET_UNWIND_INFO
#define ARM_EABI_UNWIND_TABLES \
  ((!USING_SJLJ_EXCEPTIONS && flag_exceptions) || flag_unwind_tables)
#else
#define ARM_EABI_UNWIND_TABLES 0
#endif

/* The macros REG_OK_FOR..._P assume that the arg is a REG rtx
   and check its validity for a certain class.
   We have two alternate definitions for each of them.
   The usual definition accepts all pseudo regs; the other rejects
   them unless they have been allocated suitable hard regs.
   The symbol REG_OK_STRICT causes the latter definition to be used.
   Thumb-2 has the same restrictions as arm.  */
#ifndef REG_OK_STRICT

#define ARM_REG_OK_FOR_BASE_P(X)		\
  (REGNO (X) <= LAST_ARM_REGNUM			\
   || REGNO (X) >= FIRST_PSEUDO_REGISTER	\
   || REGNO (X) == FRAME_POINTER_REGNUM		\
   || REGNO (X) == ARG_POINTER_REGNUM)

#define THUMB1_REG_MODE_OK_FOR_BASE_P(X, MODE)	\
  (REGNO (X) <= LAST_LO_REGNUM			\
   || REGNO (X) >= FIRST_PSEUDO_REGISTER	\
   || (GET_MODE_SIZE (MODE) >= 4		\
       && (REGNO (X) == STACK_POINTER_REGNUM	\
	   || (X) == hard_frame_pointer_rtx	\
	   || (X) == arg_pointer_rtx)))

#define REG_STRICT_P 0

#else /* REG_OK_STRICT */

#define ARM_REG_OK_FOR_BASE_P(X) 		\
  ARM_REGNO_OK_FOR_BASE_P (REGNO (X))

#define THUMB1_REG_MODE_OK_FOR_BASE_P(X, MODE)	\
  THUMB1_REGNO_MODE_OK_FOR_BASE_P (REGNO (X), MODE)

#define REG_STRICT_P 1

#endif /* REG_OK_STRICT */

/* Now define some helpers in terms of the above.  */

#define REG_MODE_OK_FOR_BASE_P(X, MODE)		\
  (TARGET_THUMB1				\
   ? THUMB1_REG_MODE_OK_FOR_BASE_P (X, MODE)	\
   : ARM_REG_OK_FOR_BASE_P (X))

#define ARM_REG_OK_FOR_INDEX_P(X) ARM_REG_OK_FOR_BASE_P (X)

/* For 16-bit Thumb, a valid index register is anything that can be used in
   a byte load instruction.  */
#define THUMB1_REG_OK_FOR_INDEX_P(X) \
  THUMB1_REG_MODE_OK_FOR_BASE_P (X, QImode)

/* Nonzero if X is a hard reg that can be used as an index
   or if it is a pseudo reg.  On the Thumb, the stack pointer
   is not suitable.  */
#define REG_OK_FOR_INDEX_P(X)			\
  (TARGET_THUMB1				\
   ? THUMB1_REG_OK_FOR_INDEX_P (X)		\
   : ARM_REG_OK_FOR_INDEX_P (X))

/* Nonzero if X can be the base register in a reg+reg addressing mode.
   For Thumb, we can not use SP + reg, so reject SP.  */
#define REG_MODE_OK_FOR_REG_BASE_P(X, MODE)	\
  REG_OK_FOR_INDEX_P (X)

/* GO_IF_LEGITIMATE_ADDRESS recognizes an RTL expression
   that is a valid memory address for an instruction.
   The MODE argument is the machine mode for the MEM expression
   that wants to use this address.  */

#define ARM_BASE_REGISTER_RTX_P(X)  \
  (GET_CODE (X) == REG && ARM_REG_OK_FOR_BASE_P (X))

#define ARM_INDEX_REGISTER_RTX_P(X)  \
  (GET_CODE (X) == REG && ARM_REG_OK_FOR_INDEX_P (X))

#define ARM_GO_IF_LEGITIMATE_ADDRESS(MODE,X,WIN)		\
  {								\
    if (arm_legitimate_address_p (MODE, X, SET, REG_STRICT_P))	\
      goto WIN;							\
  }

#define THUMB2_GO_IF_LEGITIMATE_ADDRESS(MODE,X,WIN)		\
  {								\
    if (thumb2_legitimate_address_p (MODE, X, REG_STRICT_P))	\
      goto WIN;							\
  }

#define THUMB1_GO_IF_LEGITIMATE_ADDRESS(MODE,X,WIN)		\
  {								\
    if (thumb1_legitimate_address_p (MODE, X, REG_STRICT_P))	\
      goto WIN;							\
  }

#define GO_IF_LEGITIMATE_ADDRESS(MODE, X, WIN)				\
  if (TARGET_ARM)							\
    ARM_GO_IF_LEGITIMATE_ADDRESS (MODE, X, WIN)  			\
  else if (TARGET_THUMB2)						\
    THUMB2_GO_IF_LEGITIMATE_ADDRESS (MODE, X, WIN)  			\
  else /* if (TARGET_THUMB1) */						\
    THUMB1_GO_IF_LEGITIMATE_ADDRESS (MODE, X, WIN)


/* Try machine-dependent ways of modifying an illegitimate address
   to be legitimate.  If we find one, return the new, valid address.  */
#define ARM_LEGITIMIZE_ADDRESS(X, OLDX, MODE, WIN)	\
do {							\
  X = arm_legitimize_address (X, OLDX, MODE);		\
} while (0)

/* ??? Implement LEGITIMIZE_ADDRESS for thumb2.  */
#define THUMB2_LEGITIMIZE_ADDRESS(X, OLDX, MODE, WIN)	\
do {							\
} while (0)

#define THUMB1_LEGITIMIZE_ADDRESS(X, OLDX, MODE, WIN)	\
do {							\
  X = thumb_legitimize_address (X, OLDX, MODE);		\
} while (0)

#define LEGITIMIZE_ADDRESS(X, OLDX, MODE, WIN)		\
do {							\
  if (TARGET_ARM)					\
    ARM_LEGITIMIZE_ADDRESS (X, OLDX, MODE, WIN);	\
  else if (TARGET_THUMB2)				\
    THUMB2_LEGITIMIZE_ADDRESS (X, OLDX, MODE, WIN);	\
  else							\
    THUMB1_LEGITIMIZE_ADDRESS (X, OLDX, MODE, WIN);	\
							\
  if (memory_address_p (MODE, X))			\
    goto WIN;						\
} while (0)

/* Go to LABEL if ADDR (a legitimate address expression)
   has an effect that depends on the machine mode it is used for.  */
#define ARM_GO_IF_MODE_DEPENDENT_ADDRESS(ADDR, LABEL)  			\
{									\
  if (   GET_CODE (ADDR) == PRE_DEC || GET_CODE (ADDR) == POST_DEC	\
      || GET_CODE (ADDR) == PRE_INC || GET_CODE (ADDR) == POST_INC)	\
    goto LABEL;								\
}

/* Nothing helpful to do for the Thumb */
#define GO_IF_MODE_DEPENDENT_ADDRESS(ADDR, LABEL)	\
  if (TARGET_32BIT)					\
    ARM_GO_IF_MODE_DEPENDENT_ADDRESS (ADDR, LABEL)


/* Specify the machine mode that this machine uses
   for the index in the tablejump instruction.  */
#define CASE_VECTOR_MODE Pmode

#define CASE_VECTOR_PC_RELATIVE TARGET_THUMB2

#define CASE_VECTOR_SHORTEN_MODE(min, max, body)		\
   ((min < 0 || max >= 0x2000 || !TARGET_THUMB2) ? SImode	\
   : (max >= 0x200) ? HImode					\
   : QImode)

/* signed 'char' is most compatible, but RISC OS wants it unsigned.
   unsigned is probably best, but may break some code.  */
#ifndef DEFAULT_SIGNED_CHAR
#define DEFAULT_SIGNED_CHAR  0
#endif

/* Max number of bytes we can move from memory to memory
   in one reasonably fast instruction.  */
#define MOVE_MAX 4

#undef  MOVE_RATIO
#define MOVE_RATIO (arm_tune_xscale ? 4 : 2)

/* Define if operations between registers always perform the operation
   on the full register even if a narrower mode is specified.  */
#define WORD_REGISTER_OPERATIONS

/* Define if loading in MODE, an integral mode narrower than BITS_PER_WORD
   will either zero-extend or sign-extend.  The value of this macro should
   be the code that says which one of the two operations is implicitly
   done, UNKNOWN if none.  */
#define LOAD_EXTEND_OP(MODE)						\
  (TARGET_THUMB ? ZERO_EXTEND :						\
   ((arm_arch4 || (MODE) == QImode) ? ZERO_EXTEND			\
    : ((BYTES_BIG_ENDIAN && (MODE) == HImode) ? SIGN_EXTEND : UNKNOWN)))

/* Nonzero if access to memory by bytes is slow and undesirable.  */
#define SLOW_BYTE_ACCESS 0

#define SLOW_UNALIGNED_ACCESS(MODE, ALIGN) 1

/* Immediate shift counts are truncated by the output routines (or was it
   the assembler?).  Shift counts in a register are truncated by ARM.  Note
   that the native compiler puts too large (> 32) immediate shift counts
   into a register and shifts by the register, letting the ARM decide what
   to do instead of doing that itself.  */
/* This is all wrong.  Defining SHIFT_COUNT_TRUNCATED tells combine that
   code like (X << (Y % 32)) for register X, Y is equivalent to (X << Y).
   On the arm, Y in a register is used modulo 256 for the shift. Only for
   rotates is modulo 32 used.  */
/* #define SHIFT_COUNT_TRUNCATED 1 */

/* All integers have the same format so truncation is easy.  */
#define TRULY_NOOP_TRUNCATION(OUTPREC, INPREC)  1

/* Calling from registers is a massive pain.  */
#define NO_FUNCTION_CSE 1

/* The machine modes of pointers and functions */
#define Pmode  SImode
#define FUNCTION_MODE  Pmode

#define ARM_FRAME_RTX(X)					\
  (   (X) == frame_pointer_rtx || (X) == stack_pointer_rtx	\
   || (X) == arg_pointer_rtx)

/* Moves to and from memory are quite expensive */
#define MEMORY_MOVE_COST(M, CLASS, IN)			\
  (TARGET_32BIT ? 10 :					\
   ((GET_MODE_SIZE (M) < 4 ? 8 : 2 * GET_MODE_SIZE (M))	\
    * (CLASS == LO_REGS ? 1 : 2)))

/* Try to generate sequences that don't involve branches, we can then use
   conditional instructions */
#define BRANCH_COST \
  (TARGET_32BIT ? 4 : (optimize > 0 ? 2 : 0))

/* Position Independent Code.  */
/* We decide which register to use based on the compilation options and
   the assembler in use; this is more general than the APCS restriction of
   using sb (r9) all the time.  */
extern unsigned arm_pic_register;

/* The register number of the register used to address a table of static
   data addresses in memory.  */
#define PIC_OFFSET_TABLE_REGNUM arm_pic_register

/* We can't directly access anything that contains a symbol,
   nor can we indirect via the constant pool.  One exception is
   UNSPEC_TLS, which is always PIC.  */
#define LEGITIMATE_PIC_OPERAND_P(X)					\
	(!(symbol_mentioned_p (X)					\
	   || label_mentioned_p (X)					\
	   || (GET_CODE (X) == SYMBOL_REF				\
	       && CONSTANT_POOL_ADDRESS_P (X)				\
	       && (symbol_mentioned_p (get_pool_constant (X))		\
		   || label_mentioned_p (get_pool_constant (X)))))	\
	 || tls_mentioned_p (X))

/* We need to know when we are making a constant pool; this determines
   whether data needs to be in the GOT or can be referenced via a GOT
   offset.  */
extern int making_const_table;

/* Handle pragmas for compatibility with Intel's compilers.  */
<<<<<<< HEAD
=======
/* Also abuse this to register additional C specific EABI attributes.  */
>>>>>>> 751ff693
#define REGISTER_TARGET_PRAGMAS() do {					\
  c_register_pragma (0, "long_calls", arm_pr_long_calls);		\
  c_register_pragma (0, "no_long_calls", arm_pr_no_long_calls);		\
  c_register_pragma (0, "long_calls_off", arm_pr_long_calls_off);	\
<<<<<<< HEAD
=======
  arm_lang_object_attributes_init(); \
>>>>>>> 751ff693
} while (0)

/* Condition code information.  */
/* Given a comparison code (EQ, NE, etc.) and the first operand of a COMPARE,
   return the mode to be used for the comparison.  */

#define SELECT_CC_MODE(OP, X, Y)  arm_select_cc_mode (OP, X, Y)

#define REVERSIBLE_CC_MODE(MODE) 1

#define REVERSE_CONDITION(CODE,MODE) \
  (((MODE) == CCFPmode || (MODE) == CCFPEmode) \
   ? reverse_condition_maybe_unordered (code) \
   : reverse_condition (code))

#define CANONICALIZE_COMPARISON(CODE, OP0, OP1)				\
  do									\
    {									\
      if (GET_CODE (OP1) == CONST_INT					\
          && ! (const_ok_for_arm (INTVAL (OP1))				\
	        || (const_ok_for_arm (- INTVAL (OP1)))))		\
        {								\
          rtx const_op = OP1;						\
          CODE = arm_canonicalize_comparison ((CODE), GET_MODE (OP0),	\
					      &const_op);		\
          OP1 = const_op;						\
        }								\
    }									\
  while (0)

/* The arm5 clz instruction returns 32.  */
#define CLZ_DEFINED_VALUE_AT_ZERO(MODE, VALUE)  ((VALUE) = 32, 1)

#undef  ASM_APP_OFF
#define ASM_APP_OFF (TARGET_THUMB1 ? "\t.code\t16\n" : \
		     TARGET_THUMB2 ? "\t.thumb\n" : "")

/* Output a push or a pop instruction (only used when profiling).  */
#define ASM_OUTPUT_REG_PUSH(STREAM, REGNO)		\
  do							\
    {							\
      if (TARGET_ARM)					\
	asm_fprintf (STREAM,"\tstmfd\t%r!,{%r}\n",	\
		     STACK_POINTER_REGNUM, REGNO);	\
      else						\
	asm_fprintf (STREAM, "\tpush {%r}\n", REGNO);	\
    } while (0)


#define ASM_OUTPUT_REG_POP(STREAM, REGNO)		\
  do							\
    {							\
      if (TARGET_ARM)					\
	asm_fprintf (STREAM, "\tldmfd\t%r!,{%r}\n",	\
		     STACK_POINTER_REGNUM, REGNO);	\
      else						\
	asm_fprintf (STREAM, "\tpop {%r}\n", REGNO);	\
    } while (0)

/* Jump table alignment is explicit in ASM_OUTPUT_CASE_LABEL.  */
#define ADDR_VEC_ALIGN(JUMPTABLE) 0

/* This is how to output a label which precedes a jumptable.  Since
   Thumb instructions are 2 bytes, we may need explicit alignment here.  */
#undef  ASM_OUTPUT_CASE_LABEL
#define ASM_OUTPUT_CASE_LABEL(FILE, PREFIX, NUM, JUMPTABLE)		\
  do									\
    {									\
      if (TARGET_THUMB && GET_MODE (PATTERN (JUMPTABLE)) == SImode)	\
        ASM_OUTPUT_ALIGN (FILE, 2);					\
      (*targetm.asm_out.internal_label) (FILE, PREFIX, NUM);		\
    }									\
  while (0)

/* Make sure subsequent insns are aligned after a TBB.  */
#define ASM_OUTPUT_CASE_END(FILE, NUM, JUMPTABLE)	\
  do							\
    {							\
      if (GET_MODE (PATTERN (JUMPTABLE)) == QImode)	\
	ASM_OUTPUT_ALIGN (FILE, 1);			\
    }							\
  while (0)

#define ARM_DECLARE_FUNCTION_NAME(STREAM, NAME, DECL) 	\
  do							\
    {							\
      if (TARGET_THUMB) 				\
        {						\
          if (is_called_in_ARM_mode (DECL)		\
	      || (TARGET_THUMB1 && current_function_is_thunk))	\
            fprintf (STREAM, "\t.code 32\n") ;		\
          else if (TARGET_THUMB1)			\
           fprintf (STREAM, "\t.code\t16\n\t.thumb_func\n") ;	\
          else						\
           fprintf (STREAM, "\t.thumb\n\t.thumb_func\n") ;	\
        }						\
      if (TARGET_POKE_FUNCTION_NAME)			\
        arm_poke_function_name (STREAM, (const char *) NAME);	\
    }							\
  while (0)

/* For aliases of functions we use .thumb_set instead.  */
#define ASM_OUTPUT_DEF_FROM_DECLS(FILE, DECL1, DECL2)		\
  do						   		\
    {								\
      const char *const LABEL1 = XSTR (XEXP (DECL_RTL (decl), 0), 0); \
      const char *const LABEL2 = IDENTIFIER_POINTER (DECL2);	\
								\
      if (TARGET_THUMB && TREE_CODE (DECL1) == FUNCTION_DECL)	\
	{							\
	  fprintf (FILE, "\t.thumb_set ");			\
	  assemble_name (FILE, LABEL1);			   	\
	  fprintf (FILE, ",");			   		\
	  assemble_name (FILE, LABEL2);		   		\
	  fprintf (FILE, "\n");					\
	}							\
      else							\
	ASM_OUTPUT_DEF (FILE, LABEL1, LABEL2);			\
    }								\
  while (0)

#ifdef HAVE_GAS_MAX_SKIP_P2ALIGN
/* To support -falign-* switches we need to use .p2align so
   that alignment directives in code sections will be padded
   with no-op instructions, rather than zeroes.  */
#define ASM_OUTPUT_MAX_SKIP_ALIGN(FILE, LOG, MAX_SKIP)		\
  if ((LOG) != 0)						\
    {								\
      if ((MAX_SKIP) == 0)					\
        fprintf ((FILE), "\t.p2align %d\n", (int) (LOG));	\
      else							\
        fprintf ((FILE), "\t.p2align %d,,%d\n",			\
                 (int) (LOG), (int) (MAX_SKIP));		\
    }
#endif

/* Add two bytes to the length of conditionally executed Thumb-2
   instructions for the IT instruction.  */
#define ADJUST_INSN_LENGTH(insn, length) \
  if (TARGET_THUMB2 && GET_CODE (PATTERN (insn)) == COND_EXEC) \
    length += 2;

/* Only perform branch elimination (by making instructions conditional) if
   we're optimizing.  For Thumb-2 check if any IT instructions need
   outputting.  */
#define FINAL_PRESCAN_INSN(INSN, OPVEC, NOPERANDS)	\
  if (TARGET_ARM && optimize)				\
    arm_final_prescan_insn (INSN);			\
  else if (TARGET_THUMB2)				\
    thumb2_final_prescan_insn (INSN);			\
  else if (TARGET_THUMB1)				\
    thumb1_final_prescan_insn (INSN)

#define PRINT_OPERAND_PUNCT_VALID_P(CODE)	\
  (CODE == '@' || CODE == '|' || CODE == '.'	\
<<<<<<< HEAD
   || CODE == '(' || CODE == ')'		\
=======
   || CODE == '(' || CODE == ')' || CODE == '#'	\
>>>>>>> 751ff693
   || (TARGET_32BIT && (CODE == '?'))		\
   || (TARGET_THUMB2 && (CODE == '!'))		\
   || (TARGET_THUMB && (CODE == '_')))

/* Output an operand of an instruction.  */
#define PRINT_OPERAND(STREAM, X, CODE)  \
  arm_print_operand (STREAM, X, CODE)

#define ARM_SIGN_EXTEND(x)  ((HOST_WIDE_INT)			\
  (HOST_BITS_PER_WIDE_INT <= 32 ? (unsigned HOST_WIDE_INT) (x)	\
   : ((((unsigned HOST_WIDE_INT)(x)) & (unsigned HOST_WIDE_INT) 0xffffffff) |\
      ((((unsigned HOST_WIDE_INT)(x)) & (unsigned HOST_WIDE_INT) 0x80000000) \
       ? ((~ (unsigned HOST_WIDE_INT) 0)			\
	  & ~ (unsigned HOST_WIDE_INT) 0xffffffff)		\
       : 0))))

/* Output the address of an operand.  */
#define ARM_PRINT_OPERAND_ADDRESS(STREAM, X)				\
{									\
    int is_minus = GET_CODE (X) == MINUS;				\
									\
    if (GET_CODE (X) == REG)						\
      asm_fprintf (STREAM, "[%r, #0]", REGNO (X));			\
    else if (GET_CODE (X) == PLUS || is_minus)				\
      {									\
	rtx base = XEXP (X, 0);						\
	rtx index = XEXP (X, 1);					\
	HOST_WIDE_INT offset = 0;					\
	if (GET_CODE (base) != REG)					\
	  {								\
	    /* Ensure that BASE is a register.  */			\
            /* (one of them must be).  */				\
	    rtx temp = base;						\
	    base = index;						\
	    index = temp;						\
	  }								\
	switch (GET_CODE (index))					\
	  {								\
	  case CONST_INT:						\
	    offset = INTVAL (index);					\
	    if (is_minus)						\
	      offset = -offset;						\
	    asm_fprintf (STREAM, "[%r, #%wd]",				\
		         REGNO (base), offset);				\
	    break;							\
									\
	  case REG:							\
	    asm_fprintf (STREAM, "[%r, %s%r]",				\
		     REGNO (base), is_minus ? "-" : "",			\
		     REGNO (index));					\
	    break;							\
									\
	  case MULT:							\
	  case ASHIFTRT:						\
	  case LSHIFTRT:						\
	  case ASHIFT:							\
	  case ROTATERT:						\
	  {								\
	    asm_fprintf (STREAM, "[%r, %s%r",				\
		         REGNO (base), is_minus ? "-" : "",		\
                         REGNO (XEXP (index, 0)));			\
	    arm_print_operand (STREAM, index, 'S');			\
	    fputs ("]", STREAM);					\
	    break;							\
	  }								\
									\
	  default:							\
	    gcc_unreachable ();						\
	}								\
    }									\
  else if (GET_CODE (X) == PRE_INC || GET_CODE (X) == POST_INC		\
	   || GET_CODE (X) == PRE_DEC || GET_CODE (X) == POST_DEC)	\
    {									\
      extern enum machine_mode output_memory_reference_mode;		\
									\
      gcc_assert (GET_CODE (XEXP (X, 0)) == REG);			\
									\
      if (GET_CODE (X) == PRE_DEC || GET_CODE (X) == PRE_INC)		\
	asm_fprintf (STREAM, "[%r, #%s%d]!",				\
		     REGNO (XEXP (X, 0)),				\
		     GET_CODE (X) == PRE_DEC ? "-" : "",		\
		     GET_MODE_SIZE (output_memory_reference_mode));	\
      else								\
	asm_fprintf (STREAM, "[%r], #%s%d",				\
		     REGNO (XEXP (X, 0)),				\
		     GET_CODE (X) == POST_DEC ? "-" : "",		\
		     GET_MODE_SIZE (output_memory_reference_mode));	\
    }									\
  else if (GET_CODE (X) == PRE_MODIFY)					\
    {									\
      asm_fprintf (STREAM, "[%r, ", REGNO (XEXP (X, 0)));		\
      if (GET_CODE (XEXP (XEXP (X, 1), 1)) == CONST_INT)		\
	asm_fprintf (STREAM, "#%wd]!", 					\
		     INTVAL (XEXP (XEXP (X, 1), 1)));			\
      else								\
	asm_fprintf (STREAM, "%r]!", 					\
		     REGNO (XEXP (XEXP (X, 1), 1)));			\
    }									\
  else if (GET_CODE (X) == POST_MODIFY)					\
    {									\
      asm_fprintf (STREAM, "[%r], ", REGNO (XEXP (X, 0)));		\
      if (GET_CODE (XEXP (XEXP (X, 1), 1)) == CONST_INT)		\
	asm_fprintf (STREAM, "#%wd", 					\
		     INTVAL (XEXP (XEXP (X, 1), 1)));			\
      else								\
	asm_fprintf (STREAM, "%r", 					\
		     REGNO (XEXP (XEXP (X, 1), 1)));			\
    }									\
  else output_addr_const (STREAM, X);					\
}

#define THUMB_PRINT_OPERAND_ADDRESS(STREAM, X)		\
{							\
  if (GET_CODE (X) == REG)				\
    asm_fprintf (STREAM, "[%r]", REGNO (X));		\
  else if (GET_CODE (X) == POST_INC)			\
    asm_fprintf (STREAM, "%r!", REGNO (XEXP (X, 0)));	\
  else if (GET_CODE (X) == PLUS)			\
    {							\
      gcc_assert (GET_CODE (XEXP (X, 0)) == REG);	\
      if (GET_CODE (XEXP (X, 1)) == CONST_INT)		\
	asm_fprintf (STREAM, "[%r, #%wd]", 		\
		     REGNO (XEXP (X, 0)),		\
		     INTVAL (XEXP (X, 1)));		\
      else						\
	asm_fprintf (STREAM, "[%r, %r]",		\
		     REGNO (XEXP (X, 0)),		\
		     REGNO (XEXP (X, 1)));		\
    }							\
  else							\
    output_addr_const (STREAM, X);			\
}

#define PRINT_OPERAND_ADDRESS(STREAM, X)	\
  if (TARGET_32BIT)				\
    ARM_PRINT_OPERAND_ADDRESS (STREAM, X)	\
  else						\
    THUMB_PRINT_OPERAND_ADDRESS (STREAM, X)

#define OUTPUT_ADDR_CONST_EXTRA(file, x, fail)		\
  if (arm_output_addr_const_extra (file, x) == FALSE)	\
    goto fail

/* A C expression whose value is RTL representing the value of the return
   address for the frame COUNT steps up from the current frame.  */

#define RETURN_ADDR_RTX(COUNT, FRAME) \
  arm_return_addr (COUNT, FRAME)

/* Mask of the bits in the PC that contain the real return address
   when running in 26-bit mode.  */
#define RETURN_ADDR_MASK26 (0x03fffffc)

/* Pick up the return address upon entry to a procedure. Used for
   dwarf2 unwind information.  This also enables the table driven
   mechanism.  */
#define INCOMING_RETURN_ADDR_RTX	gen_rtx_REG (Pmode, LR_REGNUM)
#define DWARF_FRAME_RETURN_COLUMN	DWARF_FRAME_REGNUM (LR_REGNUM)

/* Used to mask out junk bits from the return address, such as
   processor state, interrupt status, condition codes and the like.  */
#define MASK_RETURN_ADDR \
  /* If we are generating code for an ARM2/ARM3 machine or for an ARM6	\
     in 26 bit mode, the condition codes must be masked out of the	\
     return address.  This does not apply to ARM6 and later processors	\
     when running in 32 bit mode.  */					\
  ((arm_arch4 || TARGET_THUMB)						\
   ? (gen_int_mode ((unsigned long)0xffffffff, Pmode))			\
   : arm_gen_return_addr_mask ())


<<<<<<< HEAD
=======
/* Neon defines builtins from ARM_BUILTIN_MAX upwards, though they don't have
   symbolic names defined here (which would require too much duplication).
   FIXME?  */
>>>>>>> 751ff693
enum arm_builtins
{
  ARM_BUILTIN_GETWCX,
  ARM_BUILTIN_SETWCX,

  ARM_BUILTIN_WZERO,

  ARM_BUILTIN_WAVG2BR,
  ARM_BUILTIN_WAVG2HR,
  ARM_BUILTIN_WAVG2B,
  ARM_BUILTIN_WAVG2H,

  ARM_BUILTIN_WACCB,
  ARM_BUILTIN_WACCH,
  ARM_BUILTIN_WACCW,

  ARM_BUILTIN_WMACS,
  ARM_BUILTIN_WMACSZ,
  ARM_BUILTIN_WMACU,
  ARM_BUILTIN_WMACUZ,

  ARM_BUILTIN_WSADB,
  ARM_BUILTIN_WSADBZ,
  ARM_BUILTIN_WSADH,
  ARM_BUILTIN_WSADHZ,

  ARM_BUILTIN_WALIGN,

  ARM_BUILTIN_TMIA,
  ARM_BUILTIN_TMIAPH,
  ARM_BUILTIN_TMIABB,
  ARM_BUILTIN_TMIABT,
  ARM_BUILTIN_TMIATB,
  ARM_BUILTIN_TMIATT,

  ARM_BUILTIN_TMOVMSKB,
  ARM_BUILTIN_TMOVMSKH,
  ARM_BUILTIN_TMOVMSKW,

  ARM_BUILTIN_TBCSTB,
  ARM_BUILTIN_TBCSTH,
  ARM_BUILTIN_TBCSTW,

  ARM_BUILTIN_WMADDS,
  ARM_BUILTIN_WMADDU,

  ARM_BUILTIN_WPACKHSS,
  ARM_BUILTIN_WPACKWSS,
  ARM_BUILTIN_WPACKDSS,
  ARM_BUILTIN_WPACKHUS,
  ARM_BUILTIN_WPACKWUS,
  ARM_BUILTIN_WPACKDUS,

  ARM_BUILTIN_WADDB,
  ARM_BUILTIN_WADDH,
  ARM_BUILTIN_WADDW,
  ARM_BUILTIN_WADDSSB,
  ARM_BUILTIN_WADDSSH,
  ARM_BUILTIN_WADDSSW,
  ARM_BUILTIN_WADDUSB,
  ARM_BUILTIN_WADDUSH,
  ARM_BUILTIN_WADDUSW,
  ARM_BUILTIN_WSUBB,
  ARM_BUILTIN_WSUBH,
  ARM_BUILTIN_WSUBW,
  ARM_BUILTIN_WSUBSSB,
  ARM_BUILTIN_WSUBSSH,
  ARM_BUILTIN_WSUBSSW,
  ARM_BUILTIN_WSUBUSB,
  ARM_BUILTIN_WSUBUSH,
  ARM_BUILTIN_WSUBUSW,

  ARM_BUILTIN_WAND,
  ARM_BUILTIN_WANDN,
  ARM_BUILTIN_WOR,
  ARM_BUILTIN_WXOR,

  ARM_BUILTIN_WCMPEQB,
  ARM_BUILTIN_WCMPEQH,
  ARM_BUILTIN_WCMPEQW,
  ARM_BUILTIN_WCMPGTUB,
  ARM_BUILTIN_WCMPGTUH,
  ARM_BUILTIN_WCMPGTUW,
  ARM_BUILTIN_WCMPGTSB,
  ARM_BUILTIN_WCMPGTSH,
  ARM_BUILTIN_WCMPGTSW,

  ARM_BUILTIN_TEXTRMSB,
  ARM_BUILTIN_TEXTRMSH,
  ARM_BUILTIN_TEXTRMSW,
  ARM_BUILTIN_TEXTRMUB,
  ARM_BUILTIN_TEXTRMUH,
  ARM_BUILTIN_TEXTRMUW,
  ARM_BUILTIN_TINSRB,
  ARM_BUILTIN_TINSRH,
  ARM_BUILTIN_TINSRW,

  ARM_BUILTIN_WMAXSW,
  ARM_BUILTIN_WMAXSH,
  ARM_BUILTIN_WMAXSB,
  ARM_BUILTIN_WMAXUW,
  ARM_BUILTIN_WMAXUH,
  ARM_BUILTIN_WMAXUB,
  ARM_BUILTIN_WMINSW,
  ARM_BUILTIN_WMINSH,
  ARM_BUILTIN_WMINSB,
  ARM_BUILTIN_WMINUW,
  ARM_BUILTIN_WMINUH,
  ARM_BUILTIN_WMINUB,

  ARM_BUILTIN_WMULUM,
  ARM_BUILTIN_WMULSM,
  ARM_BUILTIN_WMULUL,

  ARM_BUILTIN_PSADBH,
  ARM_BUILTIN_WSHUFH,

  ARM_BUILTIN_WSLLH,
  ARM_BUILTIN_WSLLW,
  ARM_BUILTIN_WSLLD,
  ARM_BUILTIN_WSRAH,
  ARM_BUILTIN_WSRAW,
  ARM_BUILTIN_WSRAD,
  ARM_BUILTIN_WSRLH,
  ARM_BUILTIN_WSRLW,
  ARM_BUILTIN_WSRLD,
  ARM_BUILTIN_WRORH,
  ARM_BUILTIN_WRORW,
  ARM_BUILTIN_WRORD,
  ARM_BUILTIN_WSLLHI,
  ARM_BUILTIN_WSLLWI,
  ARM_BUILTIN_WSLLDI,
  ARM_BUILTIN_WSRAHI,
  ARM_BUILTIN_WSRAWI,
  ARM_BUILTIN_WSRADI,
  ARM_BUILTIN_WSRLHI,
  ARM_BUILTIN_WSRLWI,
  ARM_BUILTIN_WSRLDI,
  ARM_BUILTIN_WRORHI,
  ARM_BUILTIN_WRORWI,
  ARM_BUILTIN_WRORDI,

  ARM_BUILTIN_WUNPCKIHB,
  ARM_BUILTIN_WUNPCKIHH,
  ARM_BUILTIN_WUNPCKIHW,
  ARM_BUILTIN_WUNPCKILB,
  ARM_BUILTIN_WUNPCKILH,
  ARM_BUILTIN_WUNPCKILW,

  ARM_BUILTIN_WUNPCKEHSB,
  ARM_BUILTIN_WUNPCKEHSH,
  ARM_BUILTIN_WUNPCKEHSW,
  ARM_BUILTIN_WUNPCKEHUB,
  ARM_BUILTIN_WUNPCKEHUH,
  ARM_BUILTIN_WUNPCKEHUW,
  ARM_BUILTIN_WUNPCKELSB,
  ARM_BUILTIN_WUNPCKELSH,
  ARM_BUILTIN_WUNPCKELSW,
  ARM_BUILTIN_WUNPCKELUB,
  ARM_BUILTIN_WUNPCKELUH,
  ARM_BUILTIN_WUNPCKELUW,

  ARM_BUILTIN_THREAD_POINTER,

<<<<<<< HEAD
  ARM_BUILTIN_MAX
=======
  ARM_BUILTIN_NEON_BASE,

  ARM_BUILTIN_MAX = ARM_BUILTIN_NEON_BASE  /* FIXME: Wrong!  */
>>>>>>> 751ff693
};

/* Do not emit .note.GNU-stack by default.  */
#ifndef NEED_INDICATE_EXEC_STACK
#define NEED_INDICATE_EXEC_STACK	0
#endif

#endif /* ! GCC_ARM_H */<|MERGE_RESOLUTION|>--- conflicted
+++ resolved
@@ -10,11 +10,7 @@
 
    GCC is free software; you can redistribute it and/or modify it
    under the terms of the GNU General Public License as published
-<<<<<<< HEAD
-   by the Free Software Foundation; either version 2, or (at your
-=======
    by the Free Software Foundation; either version 3, or (at your
->>>>>>> 751ff693
    option) any later version.
 
    GCC is distributed in the hope that it will be useful, but WITHOUT
@@ -23,23 +19,14 @@
    License for more details.
 
    You should have received a copy of the GNU General Public License
-<<<<<<< HEAD
-   along with GCC; see the file COPYING.  If not, write to
-   the Free Software Foundation, 51 Franklin Street, Fifth Floor, Boston,
-   MA 02110-1301, USA.  */
-=======
    along with GCC; see the file COPYING3.  If not see
    <http://www.gnu.org/licenses/>.  */
->>>>>>> 751ff693
 
 #ifndef GCC_ARM_H
 #define GCC_ARM_H
 
-<<<<<<< HEAD
-=======
 #include "config/vxworks-dummy.h"
 
->>>>>>> 751ff693
 /* The architecture define.  */
 extern char arm_arch_name[];
 
@@ -77,12 +64,9 @@
 	if (TARGET_VFP)					\
 	  builtin_define ("__VFP_FP__");		\
 							\
-<<<<<<< HEAD
-=======
 	if (TARGET_NEON)				\
 	  builtin_define ("__ARM_NEON__");		\
 							\
->>>>>>> 751ff693
 	/* Add a define for interworking.		\
 	   Needed when building libgcc.a.  */		\
 	if (arm_cpp_interwork)				\
@@ -226,8 +210,6 @@
 /* 32-bit Thumb-2 code.  */
 #define TARGET_THUMB2			(TARGET_THUMB && arm_arch_thumb2)
 
-<<<<<<< HEAD
-=======
 /* The following two macros concern the ability to execute coprocessor
    instructions for VFPv3 or NEON.  TARGET_VFP3 is currently only ever
    tested when we know we are generating for VFP hardware; we need to
@@ -246,7 +228,6 @@
 		     && arm_fp_model == ARM_FP_MODEL_VFP \
 		     && arm_fpu_arch == FPUTYPE_NEON)
 
->>>>>>> 751ff693
 /* "DSP" multiply instructions, eg. SMULxy.  */
 #define TARGET_DSP_MULTIPLY \
   (TARGET_32BIT && arm_arch5e && arm_arch_notm)
@@ -316,15 +297,11 @@
   /* Cirrus Maverick floating point co-processor.  */
   FPUTYPE_MAVERICK,
   /* VFP.  */
-<<<<<<< HEAD
-  FPUTYPE_VFP
-=======
   FPUTYPE_VFP,
   /* VFPv3.  */
   FPUTYPE_VFP3,
   /* Neon.  */
   FPUTYPE_NEON
->>>>>>> 751ff693
 };
 
 /* Recast the floating point class to be the floating point attribute.  */
@@ -332,17 +309,10 @@
 
 /* What type of floating point to tune for */
 extern enum fputype arm_fpu_tune;
-<<<<<<< HEAD
 
 /* What type of floating point instructions are available */
 extern enum fputype arm_fpu_arch;
 
-=======
-
-/* What type of floating point instructions are available */
-extern enum fputype arm_fpu_arch;
-
->>>>>>> 751ff693
 enum float_abi_type
 {
   ARM_FLOAT_ABI_SOFT,
@@ -533,15 +503,12 @@
 
 #define UNITS_PER_WORD	4
 
-<<<<<<< HEAD
-=======
 /* Use the option -mvectorize-with-neon-quad to override the use of doubleword
    registers when autovectorizing for Neon, at least until multiple vector
    widths are supported properly by the middle-end.  */
 #define UNITS_PER_SIMD_WORD \
   (TARGET_NEON ? (TARGET_NEON_VECTORIZE_QUAD ? 16 : 8) : UNITS_PER_WORD)
 
->>>>>>> 751ff693
 /* True if natural alignment is used for doubleword types.  */
 #define ARM_DOUBLEWORD_ALIGN	TARGET_AAPCS_BASED
 
@@ -710,13 +677,10 @@
   1,1,1,1,1,1,1,1,	\
   1,1,1,1,1,1,1,1,	\
   1,1,1,1,1,1,1,1,	\
-<<<<<<< HEAD
-=======
   1,1,1,1,1,1,1,1,	\
   1,1,1,1,1,1,1,1,	\
   1,1,1,1,1,1,1,1,	\
   1,1,1,1,1,1,1,1,	\
->>>>>>> 751ff693
   1			\
 }
 
@@ -743,13 +707,10 @@
   1,1,1,1,1,1,1,1,	     \
   1,1,1,1,1,1,1,1,	     \
   1,1,1,1,1,1,1,1,	     \
-<<<<<<< HEAD
-=======
   1,1,1,1,1,1,1,1,	     \
   1,1,1,1,1,1,1,1,	     \
   1,1,1,1,1,1,1,1,	     \
   1,1,1,1,1,1,1,1,	     \
->>>>>>> 751ff693
   1			     \
 }
 
@@ -801,22 +762,15 @@
 	}							\
       if (TARGET_VFP)						\
 	{							\
-<<<<<<< HEAD
-=======
 	  /* VFPv3 registers are disabled when earlier VFP	\
 	     versions are selected due to the definition of	\
 	     LAST_VFP_REGNUM.  */				\
->>>>>>> 751ff693
 	  for (regno = FIRST_VFP_REGNUM;			\
 	       regno <= LAST_VFP_REGNUM; ++ regno)		\
 	    {							\
 	      fixed_regs[regno] = 0;				\
-<<<<<<< HEAD
-	      call_used_regs[regno] = regno < FIRST_VFP_REGNUM + 16; \
-=======
 	      call_used_regs[regno] = regno < FIRST_VFP_REGNUM + 16 \
 	      	|| regno >= FIRST_VFP_REGNUM + 32;		\
->>>>>>> 751ff693
 	    }							\
 	}							\
     }								\
@@ -990,17 +944,6 @@
   (((REGNUM) >= FIRST_CIRRUS_FP_REGNUM) && ((REGNUM) <= LAST_CIRRUS_FP_REGNUM))
 
 #define FIRST_VFP_REGNUM	63
-<<<<<<< HEAD
-#define LAST_VFP_REGNUM		94
-#define IS_VFP_REGNUM(REGNUM) \
-  (((REGNUM) >= FIRST_VFP_REGNUM) && ((REGNUM) <= LAST_VFP_REGNUM))
-
-/* The number of hard registers is 16 ARM + 8 FPA + 1 CC + 1 SFP + 1 AFP.  */
-/* + 16 Cirrus registers take us up to 43.  */
-/* Intel Wireless MMX Technology registers add 16 + 4 more.  */
-/* VFP adds 32 + 1 more.  */
-#define FIRST_PSEUDO_REGISTER   96
-=======
 #define D7_VFP_REGNUM		78  /* Registers 77 and 78 == VFP reg D7.  */
 #define LAST_VFP_REGNUM	\
   (TARGET_VFP3 ? LAST_HI_VFP_REGNUM : LAST_LO_VFP_REGNUM)
@@ -1042,7 +985,6 @@
 /* Intel Wireless MMX Technology registers add 16 + 4 more.  */
 /* VFP (VFP3) adds 32 (64) + 1 more.  */
 #define FIRST_PSEUDO_REGISTER   128
->>>>>>> 751ff693
 
 #define DBX_REGISTER_NUMBER(REGNO) arm_dbx_register_number (REGNO)
 
@@ -1091,8 +1033,6 @@
 #define VALID_IWMMXT_REG_MODE(MODE) \
  (arm_vector_mode_supported_p (MODE) || (MODE) == DImode)
 
-<<<<<<< HEAD
-=======
 /* Modes valid for Neon D registers.  */
 #define VALID_NEON_DREG_MODE(MODE) \
   ((MODE) == V2SImode || (MODE) == V4HImode || (MODE) == V8QImode \
@@ -1108,32 +1048,11 @@
   ((MODE) == TImode || (MODE) == EImode || (MODE) == OImode \
    || (MODE) == CImode || (MODE) == XImode)
 
->>>>>>> 751ff693
 /* The order in which register should be allocated.  It is good to use ip
    since no saving is required (though calls clobber it) and it never contains
    function parameters.  It is quite good to use lr since other calls may
    clobber it anyway.  Allocate r0 through r3 in reverse order since r3 is
    least likely to contain a function parameter; in addition results are
-<<<<<<< HEAD
-   returned in r0.  */
-
-#define REG_ALLOC_ORDER  	    \
-{                                   \
-     3,  2,  1,  0, 12, 14,  4,  5, \
-     6,  7,  8, 10,  9, 11, 13, 15, \
-    16, 17, 18, 19, 20, 21, 22, 23, \
-    27, 28, 29, 30, 31, 32, 33, 34, \
-    35, 36, 37, 38, 39, 40, 41, 42, \
-    43, 44, 45, 46, 47, 48, 49, 50, \
-    51, 52, 53, 54, 55, 56, 57, 58, \
-    59, 60, 61, 62,		    \
-    24, 25, 26,			    \
-    78, 77, 76, 75, 74, 73, 72, 71, \
-    70, 69, 68, 67, 66, 65, 64, 63, \
-    79, 80, 81, 82, 83, 84, 85, 86, \
-    87, 88, 89, 90, 91, 92, 93, 94, \
-    95				    \
-=======
    returned in r0.
    For VFP/VFPv3, allocate D16-D31 first, then caller-saved registers (D0-D7),
    then D8-D15.  The reason for doing this is to attempt to reduce register
@@ -1160,7 +1079,6 @@
     79,  80,  81,  82,  83,  84,  85,  86,	\
     87,  88,  89,  90,  91,  92,  93,  94,	\
    127						\
->>>>>>> 751ff693
 }
 
 /* Interrupt functions can only use registers that have already been
@@ -1180,12 +1098,9 @@
   NO_REGS,
   FPA_REGS,
   CIRRUS_REGS,
-<<<<<<< HEAD
-=======
   VFP_D0_D7_REGS,
   VFP_LO_REGS,
   VFP_HI_REGS,
->>>>>>> 751ff693
   VFP_REGS,
   IWMMXT_GR_REGS,
   IWMMXT_REGS,
@@ -1208,12 +1123,9 @@
   "NO_REGS",		\
   "FPA_REGS",		\
   "CIRRUS_REGS",	\
-<<<<<<< HEAD
-=======
   "VFP_D0_D7_REGS",	\
   "VFP_LO_REGS",	\
   "VFP_HI_REGS",	\
->>>>>>> 751ff693
   "VFP_REGS",		\
   "IWMMXT_GR_REGS",	\
   "IWMMXT_REGS",	\
@@ -1230,24 +1142,6 @@
 /* Define which registers fit in which classes.
    This is an initializer for a vector of HARD_REG_SET
    of length N_REG_CLASSES.  */
-<<<<<<< HEAD
-#define REG_CLASS_CONTENTS					\
-{								\
-  { 0x00000000, 0x00000000, 0x00000000 }, /* NO_REGS  */	\
-  { 0x00FF0000, 0x00000000, 0x00000000 }, /* FPA_REGS */	\
-  { 0xF8000000, 0x000007FF, 0x00000000 }, /* CIRRUS_REGS */	\
-  { 0x00000000, 0x80000000, 0x7FFFFFFF }, /* VFP_REGS  */	\
-  { 0x00000000, 0x00007800, 0x00000000 }, /* IWMMXT_GR_REGS */	\
-  { 0x00000000, 0x7FFF8000, 0x00000000 }, /* IWMMXT_REGS */	\
-  { 0x000000FF, 0x00000000, 0x00000000 }, /* LO_REGS */		\
-  { 0x00002000, 0x00000000, 0x00000000 }, /* STACK_REG */	\
-  { 0x000020FF, 0x00000000, 0x00000000 }, /* BASE_REGS */	\
-  { 0x0000FF00, 0x00000000, 0x00000000 }, /* HI_REGS */		\
-  { 0x01000000, 0x00000000, 0x00000000 }, /* CC_REG */		\
-  { 0x00000000, 0x00000000, 0x80000000 }, /* VFPCC_REG */	\
-  { 0x0200FFFF, 0x00000000, 0x00000000 }, /* GENERAL_REGS */	\
-  { 0xFAFFFFFF, 0xFFFFFFFF, 0x7FFFFFFF }  /* ALL_REGS */	\
-=======
 #define REG_CLASS_CONTENTS						\
 {									\
   { 0x00000000, 0x00000000, 0x00000000, 0x00000000 }, /* NO_REGS  */	\
@@ -1267,7 +1161,6 @@
   { 0x00000000, 0x00000000, 0x00000000, 0x80000000 }, /* VFPCC_REG */	\
   { 0x0200FFFF, 0x00000000, 0x00000000, 0x00000000 }, /* GENERAL_REGS */ \
   { 0xFAFFFFFF, 0xFFFFFFFF, 0xFFFFFFFF, 0x7FFFFFFF }  /* ALL_REGS */	\
->>>>>>> 751ff693
 }
 
 /* Any of the VFP register classes.  */
@@ -1348,11 +1241,7 @@
 #define SECONDARY_OUTPUT_RELOAD_CLASS(CLASS, MODE, X)		\
   /* Restrict which direct reloads are allowed for VFP/iWMMXt regs.  */ \
   ((TARGET_VFP && TARGET_HARD_FLOAT				\
-<<<<<<< HEAD
-    && (CLASS) == VFP_REGS)					\
-=======
     && IS_VFP_CLASS (CLASS))					\
->>>>>>> 751ff693
    ? coproc_secondary_reload_class (MODE, X, FALSE)		\
    : (TARGET_IWMMXT && (CLASS) == IWMMXT_REGS)			\
    ? coproc_secondary_reload_class (MODE, X, TRUE)		\
@@ -1365,11 +1254,7 @@
 #define SECONDARY_INPUT_RELOAD_CLASS(CLASS, MODE, X)		\
   /* Restrict which direct reloads are allowed for VFP/iWMMXt regs.  */ \
   ((TARGET_VFP && TARGET_HARD_FLOAT				\
-<<<<<<< HEAD
-    && (CLASS) == VFP_REGS)					\
-=======
     && IS_VFP_CLASS (CLASS))					\
->>>>>>> 751ff693
     ? coproc_secondary_reload_class (MODE, X, FALSE) :		\
     (TARGET_IWMMXT && (CLASS) == IWMMXT_REGS) ?			\
     coproc_secondary_reload_class (MODE, X, TRUE) :		\
@@ -1488,13 +1373,8 @@
   (TARGET_32BIT ?						\
    ((FROM) == FPA_REGS && (TO) != FPA_REGS ? 20 :	\
     (FROM) != FPA_REGS && (TO) == FPA_REGS ? 20 :	\
-<<<<<<< HEAD
-    (FROM) == VFP_REGS && (TO) != VFP_REGS ? 10 :  \
-    (FROM) != VFP_REGS && (TO) == VFP_REGS ? 10 :  \
-=======
     IS_VFP_CLASS (FROM) && !IS_VFP_CLASS (TO) ? 10 :	\
     !IS_VFP_CLASS (FROM) && IS_VFP_CLASS (TO) ? 10 :	\
->>>>>>> 751ff693
     (FROM) == IWMMXT_REGS && (TO) != IWMMXT_REGS ? 4 :  \
     (FROM) != IWMMXT_REGS && (TO) == IWMMXT_REGS ? 4 :  \
     (FROM) == IWMMXT_GR_REGS || (TO) == IWMMXT_GR_REGS ? 20 :  \
@@ -1705,11 +1585,6 @@
   int iwmmxt_nregs;
   int named_count;
   int nargs;
-<<<<<<< HEAD
-  /* One of CALL_NORMAL, CALL_LONG or CALL_SHORT.  */
-  int call_cookie;
-=======
->>>>>>> 751ff693
   int can_split;
 } CUMULATIVE_ARGS;
 
@@ -2054,17 +1929,6 @@
 
 /* Recognize any constant value that is a valid address.  */
 /* XXX We can address any constant, eventually...  */
-<<<<<<< HEAD
-
-#ifdef AOF_ASSEMBLER
-
-#define CONSTANT_ADDRESS_P(X)		\
-  (GET_CODE (X) == SYMBOL_REF && CONSTANT_POOL_ADDRESS_P (X))
-
-#else
-
-=======
->>>>>>> 751ff693
 /* ??? Should the TARGET_ARM here also apply to thumb2?  */
 #define CONSTANT_ADDRESS_P(X)  			\
   (GET_CODE (X) == SYMBOL_REF 			\
@@ -2092,27 +1956,9 @@
   || flag_pic)
 
 #define LEGITIMATE_CONSTANT_P(X)			\
-<<<<<<< HEAD
-  (!arm_tls_referenced_p (X)				\
-   && (TARGET_32BIT ? ARM_LEGITIMATE_CONSTANT_P (X)	\
-		    : THUMB_LEGITIMATE_CONSTANT_P (X)))
-
-/* Special characters prefixed to function names
-   in order to encode attribute like information.
-   Note, '@' and '*' have already been taken.  */
-#define SHORT_CALL_FLAG_CHAR	'^'
-#define LONG_CALL_FLAG_CHAR	'#'
-
-#define ENCODED_SHORT_CALL_ATTR_P(SYMBOL_NAME)	\
-  (*(SYMBOL_NAME) == SHORT_CALL_FLAG_CHAR)
-
-#define ENCODED_LONG_CALL_ATTR_P(SYMBOL_NAME)	\
-  (*(SYMBOL_NAME) == LONG_CALL_FLAG_CHAR)
-=======
   (!arm_cannot_force_const_mem (X)			\
    && (TARGET_32BIT ? ARM_LEGITIMATE_CONSTANT_P (X)	\
 		    : THUMB_LEGITIMATE_CONSTANT_P (X)))
->>>>>>> 751ff693
 
 #ifndef SUBTARGET_NAME_ENCODING_LENGTHS
 #define SUBTARGET_NAME_ENCODING_LENGTHS
@@ -2189,18 +2035,6 @@
 #define TARGET_ARM_DYNAMIC_VAGUE_LINKAGE_P true
 #endif
 
-<<<<<<< HEAD
-/* Set the short-call flag for any function compiled in the current
-   compilation unit.  We skip this for functions with the section
-   attribute when long-calls are in effect as this tells the compiler
-   that the section might be placed a long way from the caller.
-   See arm_is_longcall_p() for more information.  */
-#define ARM_DECLARE_FUNCTION_SIZE(STREAM, NAME, DECL)	\
-  if (!TARGET_LONG_CALLS || ! DECL_SECTION_NAME (DECL)) \
-    arm_encode_call_attribute (DECL, SHORT_CALL_FLAG_CHAR)
-
-=======
->>>>>>> 751ff693
 #define ARM_OUTPUT_FN_UNWIND(F, PROLOGUE) arm_output_fn_unwind (F, PROLOGUE)
 
 #ifdef TARGET_UNWIND_INFO
@@ -2468,18 +2302,12 @@
  
 /* Handle pragmas for compatibility with Intel's compilers.  */
-<<<<<<< HEAD
-=======
 /* Also abuse this to register additional C specific EABI attributes.  */
->>>>>>> 751ff693
 #define REGISTER_TARGET_PRAGMAS() do {					\
   c_register_pragma (0, "long_calls", arm_pr_long_calls);		\
   c_register_pragma (0, "no_long_calls", arm_pr_no_long_calls);		\
   c_register_pragma (0, "long_calls_off", arm_pr_long_calls_off);	\
-<<<<<<< HEAD
-=======
   arm_lang_object_attributes_init(); \
->>>>>>> 751ff693
 } while (0)
 
 /* Condition code information.  */
@@ -2637,11 +2465,7 @@
 
 #define PRINT_OPERAND_PUNCT_VALID_P(CODE)	\
   (CODE == '@' || CODE == '|' || CODE == '.'	\
-<<<<<<< HEAD
-   || CODE == '(' || CODE == ')'		\
-=======
    || CODE == '(' || CODE == ')' || CODE == '#'	\
->>>>>>> 751ff693
    || (TARGET_32BIT && (CODE == '?'))		\
    || (TARGET_THUMB2 && (CODE == '!'))		\
    || (TARGET_THUMB && (CODE == '_')))
@@ -2814,12 +2638,9 @@
 
  
-<<<<<<< HEAD
-=======
 /* Neon defines builtins from ARM_BUILTIN_MAX upwards, though they don't have
    symbolic names defined here (which would require too much duplication).
    FIXME?  */
->>>>>>> 751ff693
 enum arm_builtins
 {
   ARM_BUILTIN_GETWCX,
@@ -2984,13 +2805,9 @@
 
   ARM_BUILTIN_THREAD_POINTER,
 
-<<<<<<< HEAD
-  ARM_BUILTIN_MAX
-=======
   ARM_BUILTIN_NEON_BASE,
 
   ARM_BUILTIN_MAX = ARM_BUILTIN_NEON_BASE  /* FIXME: Wrong!  */
->>>>>>> 751ff693
 };
 
 /* Do not emit .note.GNU-stack by default.  */
