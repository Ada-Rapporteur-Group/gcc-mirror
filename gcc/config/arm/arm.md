--- conflicted
+++ resolved
@@ -8276,14 +8276,9 @@
 
 (define_insn_and_split "*arm_cmpdi_unsigned"
   [(set (reg:CC_CZ CC_REGNUM)
-<<<<<<< HEAD
-        (compare:CC_CZ (match_operand:DI 0 "s_register_operand" "l,r,r")
-                       (match_operand:DI 1 "arm_di_operand"     "Py,r,rDi")))]
-
-=======
-	(compare:CC_CZ (match_operand:DI 0 "s_register_operand" "r,r")
-		       (match_operand:DI 1 "arm_di_operand"	"rDi,rDi")))]
->>>>>>> b6024d5a
+        (compare:CC_CZ (match_operand:DI 0 "s_register_operand" "l,r,r,r")
+                       (match_operand:DI 1 "arm_di_operand"     "Py,r,Di,rDi")))]
+
   "TARGET_32BIT"
   "#"   ; "cmp\\t%R0, %R1\;it eq\;cmpeq\\t%Q0, %Q1"
   "&& reload_completed"
@@ -8302,15 +8297,10 @@
     operands[1] = gen_lowpart (SImode, operands[1]);
   }
   [(set_attr "conds" "set")
-<<<<<<< HEAD
-   (set_attr "enabled_for_depr_it" "yes,yes,no")
-   (set_attr "arch" "t2,t2,*")
-   (set_attr "length" "6,6,8")
+   (set_attr "enabled_for_depr_it" "yes,yes,no,*")
+   (set_attr "arch" "t2,t2,t2,a")
+   (set_attr "length" "6,6,10,8")
    (set_attr "type" "multiple")]
-=======
-   (set_attr "arch" "a,t2")
-   (set_attr "length" "8,10")]
->>>>>>> b6024d5a
 )
 
 (define_insn "*arm_cmpdi_zero"
