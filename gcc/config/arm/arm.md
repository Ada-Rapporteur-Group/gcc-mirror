;;- Machine description for ARM for GNU compiler
;;  Copyright (C) 1991-2013 Free Software Foundation, Inc.
;;  Contributed by Pieter `Tiggr' Schoenmakers (rcpieter@win.tue.nl)
;;  and Martin Simmons (@harleqn.co.uk).
;;  More major hacks by Richard Earnshaw (rearnsha@arm.com).

;; This file is part of GCC.

;; GCC is free software; you can redistribute it and/or modify it
;; under the terms of the GNU General Public License as published
;; by the Free Software Foundation; either version 3, or (at your
;; option) any later version.

;; GCC is distributed in the hope that it will be useful, but WITHOUT
;; ANY WARRANTY; without even the implied warranty of MERCHANTABILITY
;; or FITNESS FOR A PARTICULAR PURPOSE.  See the GNU General Public
;; License for more details.

;; You should have received a copy of the GNU General Public License
;; along with GCC; see the file COPYING3.  If not see
;; <http://www.gnu.org/licenses/>.

;;- See file "rtl.def" for documentation on define_insn, match_*, et. al.


;;---------------------------------------------------------------------------
;; Constants

;; Register numbers -- All machine registers should be defined here
(define_constants
  [(R0_REGNUM         0)	; First CORE register
   (R1_REGNUM	      1)	; Second CORE register
   (IP_REGNUM	     12)	; Scratch register
   (SP_REGNUM	     13)	; Stack pointer
   (LR_REGNUM        14)	; Return address register
   (PC_REGNUM	     15)	; Program counter
   (LAST_ARM_REGNUM  15)	;
   (CC_REGNUM       100)	; Condition code pseudo register
   (VFPCC_REGNUM    101)	; VFP Condition code pseudo register
  ]
)
;; 3rd operand to select_dominance_cc_mode
(define_constants
  [(DOM_CC_X_AND_Y  0)
   (DOM_CC_NX_OR_Y  1)
   (DOM_CC_X_OR_Y   2)
  ]
)
;; conditional compare combination
(define_constants
  [(CMP_CMP 0)
   (CMN_CMP 1)
   (CMP_CMN 2)
   (CMN_CMN 3)
   (NUM_OF_COND_CMP 4)
  ]
)


;;---------------------------------------------------------------------------
;; Attributes

;; Processor type.  This is created automatically from arm-cores.def.
(include "arm-tune.md")

; IS_THUMB is set to 'yes' when we are generating Thumb code, and 'no' when
; generating ARM code.  This is used to control the length of some insn
; patterns that share the same RTL in both ARM and Thumb code.
(define_attr "is_thumb" "no,yes" (const (symbol_ref "thumb_code")))

; IS_ARCH6 is set to 'yes' when we are generating code form ARMv6.
(define_attr "is_arch6" "no,yes" (const (symbol_ref "arm_arch6")))

; IS_THUMB1 is set to 'yes' iff we are generating Thumb-1 code.
(define_attr "is_thumb1" "no,yes" (const (symbol_ref "thumb1_code")))

; We use this attribute to disable alternatives that can produce 32-bit
; instructions inside an IT-block in Thumb2 state.  ARMv8 deprecates IT blocks
; that contain 32-bit instructions.
(define_attr "enabled_for_depr_it" "no,yes" (const_string "yes"))

; This attribute is used to disable a predicated alternative when we have
; arm_restrict_it.
(define_attr "predicable_short_it" "no,yes" (const_string "yes"))

;; Operand number of an input operand that is shifted.  Zero if the
;; given instruction does not shift one of its input operands.
(define_attr "shift" "" (const_int 0))

; Floating Point Unit.  If we only have floating point emulation, then there
; is no point in scheduling the floating point insns.  (Well, for best
; performance we should try and group them together).
(define_attr "fpu" "none,vfp"
  (const (symbol_ref "arm_fpu_attr")))

(define_attr "predicated" "yes,no" (const_string "no"))

; LENGTH of an instruction (in bytes)
(define_attr "length" ""
  (const_int 4))

; The architecture which supports the instruction (or alternative).
; This can be "a" for ARM, "t" for either of the Thumbs, "32" for
; TARGET_32BIT, "t1" or "t2" to specify a specific Thumb mode.  "v6"
; for ARM or Thumb-2 with arm_arch6, and nov6 for ARM without
; arm_arch6.  This attribute is used to compute attribute "enabled",
; arm_arch6.  "v6t2" for Thumb-2 with arm_arch6.  This attribute is
; used to compute attribute "enabled", use type "any" to enable an
; alternative in all cases.
(define_attr "arch" "any,a,t,32,t1,t2,v6,nov6,v6t2,neon_for_64bits,avoid_neon_for_64bits,iwmmxt,iwmmxt2"
  (const_string "any"))

(define_attr "arch_enabled" "no,yes"
  (cond [(eq_attr "arch" "any")
	 (const_string "yes")

	 (and (eq_attr "arch" "a")
	      (match_test "TARGET_ARM"))
	 (const_string "yes")

	 (and (eq_attr "arch" "t")
	      (match_test "TARGET_THUMB"))
	 (const_string "yes")

	 (and (eq_attr "arch" "t1")
	      (match_test "TARGET_THUMB1"))
	 (const_string "yes")

	 (and (eq_attr "arch" "t2")
	      (match_test "TARGET_THUMB2"))
	 (const_string "yes")

	 (and (eq_attr "arch" "32")
	      (match_test "TARGET_32BIT"))
	 (const_string "yes")

	 (and (eq_attr "arch" "v6")
	      (match_test "TARGET_32BIT && arm_arch6"))
	 (const_string "yes")

	 (and (eq_attr "arch" "nov6")
	      (match_test "TARGET_32BIT && !arm_arch6"))
	 (const_string "yes")

	 (and (eq_attr "arch" "avoid_neon_for_64bits")
	      (match_test "TARGET_NEON")
	      (not (match_test "TARGET_PREFER_NEON_64BITS")))
	 (const_string "yes")

	 (and (eq_attr "arch" "v6t2")
	      (match_test "TARGET_32BIT && arm_arch6 && arm_arch_thumb2"))
	 (const_string "yes")

	 (and (eq_attr "arch" "neon_for_64bits")
	      (match_test "TARGET_NEON")
	      (match_test "TARGET_PREFER_NEON_64BITS"))
	 (const_string "yes")

	 (and (eq_attr "arch" "iwmmxt2")
	      (match_test "TARGET_REALLY_IWMMXT2"))
	 (const_string "yes")]

	(const_string "no")))

(define_attr "opt" "any,speed,size"
  (const_string "any"))

(define_attr "opt_enabled" "no,yes"
  (cond [(eq_attr "opt" "any")
         (const_string "yes")

	 (and (eq_attr "opt" "speed")
	      (match_test "optimize_function_for_speed_p (cfun)"))
	 (const_string "yes")

	 (and (eq_attr "opt" "size")
	      (match_test "optimize_function_for_size_p (cfun)"))
	 (const_string "yes")]
	(const_string "no")))

; Allows an insn to disable certain alternatives for reasons other than
; arch support.
(define_attr "insn_enabled" "no,yes"
  (const_string "yes"))

; Enable all alternatives that are both arch_enabled and insn_enabled.
 (define_attr "enabled" "no,yes"
   (cond [(eq_attr "insn_enabled" "no")
	  (const_string "no")

	  (and (eq_attr "predicable_short_it" "no")
	       (and (eq_attr "predicated" "yes")
	            (match_test "arm_restrict_it")))
	  (const_string "no")

	  (and (eq_attr "enabled_for_depr_it" "no")
	       (match_test "arm_restrict_it"))
	  (const_string "no")

	  (eq_attr "arch_enabled" "no")
	  (const_string "no")

	  (eq_attr "opt_enabled" "no")
	  (const_string "no")]
	 (const_string "yes")))

; POOL_RANGE is how far away from a constant pool entry that this insn
; can be placed.  If the distance is zero, then this insn will never
; reference the pool.
; Note that for Thumb constant pools the PC value is rounded down to the
; nearest multiple of four.  Therefore, THUMB2_POOL_RANGE (and POOL_RANGE for
; Thumb insns) should be set to <max_range> - 2.
; NEG_POOL_RANGE is nonzero for insns that can reference a constant pool entry
; before its address.  It is set to <max_range> - (8 + <data_size>).
(define_attr "arm_pool_range" "" (const_int 0))
(define_attr "thumb2_pool_range" "" (const_int 0))
(define_attr "arm_neg_pool_range" "" (const_int 0))
(define_attr "thumb2_neg_pool_range" "" (const_int 0))

(define_attr "pool_range" ""
  (cond [(eq_attr "is_thumb" "yes") (attr "thumb2_pool_range")]
	(attr "arm_pool_range")))
(define_attr "neg_pool_range" ""
  (cond [(eq_attr "is_thumb" "yes") (attr "thumb2_neg_pool_range")]
	(attr "arm_neg_pool_range")))

; An assembler sequence may clobber the condition codes without us knowing.
; If such an insn references the pool, then we have no way of knowing how,
; so use the most conservative value for pool_range.
(define_asm_attributes
 [(set_attr "conds" "clob")
  (set_attr "length" "4")
  (set_attr "pool_range" "250")])

;; Instruction classification types
(include "types.md")

; Load scheduling, set from the arm_ld_sched variable
; initialized by arm_option_override()
(define_attr "ldsched" "no,yes" (const (symbol_ref "arm_ld_sched")))

; YES if the "type" attribute assigned to the insn denotes an
; Advanced SIMD instruction, NO otherwise.
(define_attr "is_neon_type" "yes,no"
	 (if_then_else (eq_attr "type"
	 "neon_add, neon_add_q, neon_add_widen, neon_add_long,\
          neon_qadd, neon_qadd_q, neon_add_halve, neon_add_halve_q,\
          neon_add_halve_narrow_q,\
          neon_sub, neon_sub_q, neon_sub_widen, neon_sub_long, neon_qsub,\
          neon_qsub_q, neon_sub_halve, neon_sub_halve_q,\
          neon_sub_halve_narrow_q,\
          neon_abs, neon_abs_q, neon_neg, neon_neg_q, neon_qneg,\
          neon_qneg_q, neon_qabs, neon_qabs_q, neon_abd, neon_abd_q,\
          neon_abd_long, neon_minmax, neon_minmax_q, neon_compare,\
          neon_compare_q, neon_compare_zero, neon_compare_zero_q,\
          neon_arith_acc, neon_arith_acc_q, neon_reduc_add,\
          neon_reduc_add_q, neon_reduc_add_long, neon_reduc_add_acc,\
          neon_reduc_add_acc_q, neon_reduc_minmax, neon_reduc_minmax_q,\
          neon_logic, neon_logic_q, neon_tst, neon_tst_q,\
          neon_shift_imm, neon_shift_imm_q, neon_shift_imm_narrow_q,\
          neon_shift_imm_long, neon_shift_reg, neon_shift_reg_q,\
          neon_shift_acc, neon_shift_acc_q, neon_sat_shift_imm,\
          neon_sat_shift_imm_q, neon_sat_shift_imm_narrow_q,\
          neon_sat_shift_reg, neon_sat_shift_reg_q,\
          neon_ins, neon_ins_q, neon_move, neon_move_q, neon_move_narrow_q,\
          neon_permute, neon_permute_q, neon_zip, neon_zip_q, neon_tbl1,\
          neon_tbl1_q, neon_tbl2, neon_tbl2_q, neon_tbl3, neon_tbl3_q,\
          neon_tbl4, neon_tbl4_q, neon_bsl, neon_bsl_q, neon_cls,\
          neon_cls_q, neon_cnt, neon_cnt_q, neon_dup, neon_dup_q,\
          neon_ext, neon_ext_q, neon_rbit, neon_rbit_q,\
          neon_rev, neon_rev_q, neon_mul_b, neon_mul_b_q, neon_mul_h,\
          neon_mul_h_q, neon_mul_s, neon_mul_s_q, neon_mul_b_long,\
          neon_mul_h_long, neon_mul_s_long, neon_mul_h_scalar,\
          neon_mul_h_scalar_q, neon_mul_s_scalar, neon_mul_s_scalar_q,\
          neon_mul_h_scalar_long, neon_mul_s_scalar_long, neon_sat_mul_b,\
          neon_sat_mul_b_q, neon_sat_mul_h, neon_sat_mul_h_q,\
          neon_sat_mul_s, neon_sat_mul_s_q, neon_sat_mul_b_long,\
          neon_sat_mul_h_long, neon_sat_mul_s_long, neon_sat_mul_h_scalar,\
          neon_sat_mul_h_scalar_q, neon_sat_mul_s_scalar,\
          neon_sat_mul_s_scalar_q, neon_sat_mul_h_scalar_long,\
          neon_sat_mul_s_scalar_long, neon_mla_b, neon_mla_b_q, neon_mla_h,\
          neon_mla_h_q, neon_mla_s, neon_mla_s_q, neon_mla_b_long,\
          neon_mla_h_long, neon_mla_s_long, neon_mla_h_scalar,\
          neon_mla_h_scalar_q, neon_mla_s_scalar, neon_mla_s_scalar_q,\
          neon_mla_h_scalar_long, neon_mla_s_scalar_long,\
          neon_sat_mla_b_long, neon_sat_mla_h_long,\
          neon_sat_mla_s_long, neon_sat_mla_h_scalar_long,\
          neon_sat_mla_s_scalar_long,\
          neon_to_gp, neon_to_gp_q, neon_from_gp, neon_from_gp_q,\
          neon_ldr, neon_load1_1reg, neon_load1_1reg_q, neon_load1_2reg,\
          neon_load1_2reg_q, neon_load1_3reg, neon_load1_3reg_q,\
          neon_load1_4reg, neon_load1_4reg_q, neon_load1_all_lanes,\
          neon_load1_all_lanes_q, neon_load1_one_lane, neon_load1_one_lane_q,\
          neon_load2_2reg, neon_load2_2reg_q, neon_load2_4reg,\
          neon_load2_4reg_q, neon_load2_all_lanes, neon_load2_all_lanes_q,\
          neon_load2_one_lane, neon_load2_one_lane_q,\
          neon_load3_3reg, neon_load3_3reg_q, neon_load3_all_lanes,\
          neon_load3_all_lanes_q, neon_load3_one_lane, neon_load3_one_lane_q,\
          neon_load4_4reg, neon_load4_4reg_q, neon_load4_all_lanes,\
          neon_load4_all_lanes_q, neon_load4_one_lane, neon_load4_one_lane_q,\
          neon_str, neon_store1_1reg, neon_store1_1reg_q, neon_store1_2reg,\
          neon_store1_2reg_q, neon_store1_3reg, neon_store1_3reg_q,\
          neon_store1_4reg, neon_store1_4reg_q, neon_store1_one_lane,\
          neon_store1_one_lane_q, neon_store2_2reg, neon_store2_2reg_q,\
          neon_store2_4reg, neon_store2_4reg_q, neon_store2_one_lane,\
          neon_store2_one_lane_q, neon_store3_3reg, neon_store3_3reg_q,\
          neon_store3_one_lane, neon_store3_one_lane_q, neon_store4_4reg,\
          neon_store4_4reg_q, neon_store4_one_lane, neon_store4_one_lane_q,\
          neon_fp_abd_s, neon_fp_abd_s_q, neon_fp_abd_d, neon_fp_abd_d_q,\
          neon_fp_addsub_s, neon_fp_addsub_s_q, neon_fp_addsub_d,\
          neon_fp_addsub_d_q, neon_fp_compare_s, neon_fp_compare_s_q,\
          neon_fp_compare_d, neon_fp_compare_d_q, neon_fp_minmax_s,\
          neon_fp_minmax_s_q, neon_fp_minmax_d, neon_fp_minmax_d_q,\
          neon_fp_reduc_add_s, neon_fp_reduc_add_s_q, neon_fp_reduc_add_d,\
          neon_fp_reduc_add_d_q, neon_fp_reduc_minmax_s,
          neon_fp_reduc_minmax_s_q, neon_fp_reduc_minmax_d,\
          neon_fp_reduc_minmax_d_q,\
          neon_fp_cvt_narrow_s_q, neon_fp_cvt_narrow_d_q,\
          neon_fp_cvt_widen_h, neon_fp_cvt_widen_s, neon_fp_to_int_s,\
          neon_fp_to_int_s_q, neon_int_to_fp_s, neon_int_to_fp_s_q,\
          neon_fp_round_s, neon_fp_round_s_q, neon_fp_recpe_s,\
          neon_fp_recpe_s_q,\
          neon_fp_recpe_d, neon_fp_recpe_d_q, neon_fp_recps_s,\
          neon_fp_recps_s_q, neon_fp_recps_d, neon_fp_recps_d_q,\
          neon_fp_recpx_s, neon_fp_recpx_s_q, neon_fp_recpx_d,\
          neon_fp_recpx_d_q, neon_fp_rsqrte_s, neon_fp_rsqrte_s_q,\
          neon_fp_rsqrte_d, neon_fp_rsqrte_d_q, neon_fp_rsqrts_s,\
          neon_fp_rsqrts_s_q, neon_fp_rsqrts_d, neon_fp_rsqrts_d_q,\
          neon_fp_mul_s, neon_fp_mul_s_q, neon_fp_mul_s_scalar,\
          neon_fp_mul_s_scalar_q, neon_fp_mul_d, neon_fp_mul_d_q,\
          neon_fp_mul_d_scalar_q, neon_fp_mla_s, neon_fp_mla_s_q,\
          neon_fp_mla_s_scalar, neon_fp_mla_s_scalar_q, neon_fp_mla_d,\
          neon_fp_mla_d_q, neon_fp_mla_d_scalar_q, neon_fp_sqrt_s,\
          neon_fp_sqrt_s_q, neon_fp_sqrt_d, neon_fp_sqrt_d_q,\
          neon_fp_div_s, neon_fp_div_s_q, neon_fp_div_d, neon_fp_div_d_q")
        (const_string "yes")
        (const_string "no")))

; condition codes: this one is used by final_prescan_insn to speed up
; conditionalizing instructions.  It saves having to scan the rtl to see if
; it uses or alters the condition codes.
; 
; USE means that the condition codes are used by the insn in the process of
;   outputting code, this means (at present) that we can't use the insn in
;   inlined branches
;
; SET means that the purpose of the insn is to set the condition codes in a
;   well defined manner.
;
; CLOB means that the condition codes are altered in an undefined manner, if
;   they are altered at all
;
; UNCONDITIONAL means the instruction can not be conditionally executed and
;   that the instruction does not use or alter the condition codes.
;
; NOCOND means that the instruction does not use or alter the condition
;   codes but can be converted into a conditionally exectuted instruction.

(define_attr "conds" "use,set,clob,unconditional,nocond"
	(if_then_else
	 (ior (eq_attr "is_thumb1" "yes")
	      (eq_attr "type" "call"))
	 (const_string "clob")
	 (if_then_else (eq_attr "is_neon_type" "no")
	 (const_string "nocond")
	 (const_string "unconditional"))))

; Predicable means that the insn can be conditionally executed based on
; an automatically added predicate (additional patterns are generated by 
; gen...).  We default to 'no' because no Thumb patterns match this rule
; and not all ARM patterns do.
(define_attr "predicable" "no,yes" (const_string "no"))

; Only model the write buffer for ARM6 and ARM7.  Earlier processors don't
; have one.  Later ones, such as StrongARM, have write-back caches, so don't
; suffer blockages enough to warrant modelling this (and it can adversely
; affect the schedule).
(define_attr "model_wbuf" "no,yes" (const (symbol_ref "arm_tune_wbuf")))

; WRITE_CONFLICT implies that a read following an unrelated write is likely
; to stall the processor.  Used with model_wbuf above.
(define_attr "write_conflict" "no,yes"
  (if_then_else (eq_attr "type"
		 "block,call,load1")
		(const_string "yes")
		(const_string "no")))

; Classify the insns into those that take one cycle and those that take more
; than one on the main cpu execution unit.
(define_attr "core_cycles" "single,multi"
  (if_then_else (eq_attr "type"
    "adc_imm, adc_reg, adcs_imm, adcs_reg, adr, alu_ext, alu_imm, alu_reg,\
    alu_shift_imm, alu_shift_reg, alus_ext, alus_imm, alus_reg,\
    alus_shift_imm, alus_shift_reg, bfm, csel, rev, logic_imm, logic_reg,\
    logic_shift_imm, logic_shift_reg, logics_imm, logics_reg,\
    logics_shift_imm, logics_shift_reg, extend, shift_imm, float, fcsel,\
    wmmx_wor, wmmx_wxor, wmmx_wand, wmmx_wandn, wmmx_wmov, wmmx_tmcrr,\
    wmmx_tmrrc, wmmx_wldr, wmmx_wstr, wmmx_tmcr, wmmx_tmrc, wmmx_wadd,\
    wmmx_wsub, wmmx_wmul, wmmx_wmac, wmmx_wavg2, wmmx_tinsr, wmmx_textrm,\
    wmmx_wshufh, wmmx_wcmpeq, wmmx_wcmpgt, wmmx_wmax, wmmx_wmin, wmmx_wpack,\
    wmmx_wunpckih, wmmx_wunpckil, wmmx_wunpckeh, wmmx_wunpckel, wmmx_wror,\
    wmmx_wsra, wmmx_wsrl, wmmx_wsll, wmmx_wmadd, wmmx_tmia, wmmx_tmiaph,\
    wmmx_tmiaxy, wmmx_tbcst, wmmx_tmovmsk, wmmx_wacc, wmmx_waligni,\
    wmmx_walignr, wmmx_tandc, wmmx_textrc, wmmx_torc, wmmx_torvsc, wmmx_wsad,\
    wmmx_wabs, wmmx_wabsdiff, wmmx_waddsubhx, wmmx_wsubaddhx, wmmx_wavg4,\
    wmmx_wmulw, wmmx_wqmulm, wmmx_wqmulwm, wmmx_waddbhus, wmmx_wqmiaxy,\
    wmmx_wmiaxy, wmmx_wmiawxy, wmmx_wmerge")
		(const_string "single")
	        (const_string "multi")))

;; FAR_JUMP is "yes" if a BL instruction is used to generate a branch to a
;; distant label.  Only applicable to Thumb code.
(define_attr "far_jump" "yes,no" (const_string "no"))


;; The number of machine instructions this pattern expands to.
;; Used for Thumb-2 conditional execution.
(define_attr "ce_count" "" (const_int 1))

;;---------------------------------------------------------------------------
;; Unspecs

(include "unspecs.md")

;;---------------------------------------------------------------------------
;; Mode iterators

(include "iterators.md")

;;---------------------------------------------------------------------------
;; Predicates

(include "predicates.md")
(include "constraints.md")

;;---------------------------------------------------------------------------
;; Pipeline descriptions

(define_attr "tune_cortexr4" "yes,no"
  (const (if_then_else
	  (eq_attr "tune" "cortexr4,cortexr4f,cortexr5")
	  (const_string "yes")
	  (const_string "no"))))

;; True if the generic scheduling description should be used.

(define_attr "generic_sched" "yes,no"
  (const (if_then_else
          (ior (eq_attr "tune" "fa526,fa626,fa606te,fa626te,fmp626,fa726te,arm926ejs,arm1020e,arm1026ejs,arm1136js,arm1136jfs,cortexa5,cortexa7,cortexa8,cortexa9,cortexa15,cortexa53,cortexm4,marvell_pj4")
	       (eq_attr "tune_cortexr4" "yes"))
          (const_string "no")
          (const_string "yes"))))

(define_attr "generic_vfp" "yes,no"
  (const (if_then_else
	  (and (eq_attr "fpu" "vfp")
	       (eq_attr "tune" "!arm1020e,arm1022e,cortexa5,cortexa7,cortexa8,cortexa9,cortexa53,cortexm4,marvell_pj4")
	       (eq_attr "tune_cortexr4" "no"))
	  (const_string "yes")
	  (const_string "no"))))

(include "marvell-f-iwmmxt.md")
(include "arm-generic.md")
(include "arm926ejs.md")
(include "arm1020e.md")
(include "arm1026ejs.md")
(include "arm1136jfs.md")
(include "fa526.md")
(include "fa606te.md")
(include "fa626te.md")
(include "fmp626.md")
(include "fa726te.md")
(include "cortex-a5.md")
(include "cortex-a7.md")
(include "cortex-a8.md")
(include "cortex-a9.md")
(include "cortex-a15.md")
(include "cortex-a53.md")
(include "cortex-r4.md")
(include "cortex-r4f.md")
(include "cortex-m4.md")
(include "cortex-m4-fpu.md")
(include "vfp11.md")
(include "marvell-pj4.md")


;;---------------------------------------------------------------------------
;; Insn patterns
;;
;; Addition insns.

;; Note: For DImode insns, there is normally no reason why operands should
;; not be in the same register, what we don't want is for something being
;; written to partially overlap something that is an input.

(define_expand "adddi3"
 [(parallel
   [(set (match_operand:DI           0 "s_register_operand" "")
	  (plus:DI (match_operand:DI 1 "s_register_operand" "")
	           (match_operand:DI 2 "arm_adddi_operand"  "")))
    (clobber (reg:CC CC_REGNUM))])]
  "TARGET_EITHER"
  "
  if (TARGET_THUMB1)
    {
      if (!REG_P (operands[1]))
        operands[1] = force_reg (DImode, operands[1]);
      if (!REG_P (operands[2]))
        operands[2] = force_reg (DImode, operands[2]);
     }
  "
)

(define_insn "*thumb1_adddi3"
  [(set (match_operand:DI          0 "register_operand" "=l")
	(plus:DI (match_operand:DI 1 "register_operand" "%0")
		 (match_operand:DI 2 "register_operand" "l")))
   (clobber (reg:CC CC_REGNUM))
  ]
  "TARGET_THUMB1"
  "add\\t%Q0, %Q0, %Q2\;adc\\t%R0, %R0, %R2"
  [(set_attr "length" "4")
   (set_attr "type" "multiple")]
)

(define_insn_and_split "*arm_adddi3"
  [(set (match_operand:DI          0 "s_register_operand" "=&r,&r,&r,&r,&r")
	(plus:DI (match_operand:DI 1 "s_register_operand" "%0, 0, r, 0, r")
		 (match_operand:DI 2 "arm_adddi_operand"  "r,  0, r, Dd, Dd")))
   (clobber (reg:CC CC_REGNUM))]
  "TARGET_32BIT && !TARGET_NEON"
  "#"
  "TARGET_32BIT && reload_completed
   && ! (TARGET_NEON && IS_VFP_REGNUM (REGNO (operands[0])))"
  [(parallel [(set (reg:CC_C CC_REGNUM)
		   (compare:CC_C (plus:SI (match_dup 1) (match_dup 2))
				 (match_dup 1)))
	      (set (match_dup 0) (plus:SI (match_dup 1) (match_dup 2)))])
   (set (match_dup 3) (plus:SI (plus:SI (match_dup 4) (match_dup 5))
			       (ltu:SI (reg:CC_C CC_REGNUM) (const_int 0))))]
  "
  {
    operands[3] = gen_highpart (SImode, operands[0]);
    operands[0] = gen_lowpart (SImode, operands[0]);
    operands[4] = gen_highpart (SImode, operands[1]);
    operands[1] = gen_lowpart (SImode, operands[1]);
    operands[5] = gen_highpart_mode (SImode, DImode, operands[2]);
    operands[2] = gen_lowpart (SImode, operands[2]);
  }"
  [(set_attr "conds" "clob")
   (set_attr "length" "8")
   (set_attr "type" "multiple")]
)

(define_insn_and_split "*adddi_sesidi_di"
  [(set (match_operand:DI 0 "s_register_operand" "=&r,&r")
	(plus:DI (sign_extend:DI
		  (match_operand:SI 2 "s_register_operand" "r,r"))
		 (match_operand:DI 1 "s_register_operand" "0,r")))
   (clobber (reg:CC CC_REGNUM))]
  "TARGET_32BIT"
  "#"
  "TARGET_32BIT && reload_completed"
  [(parallel [(set (reg:CC_C CC_REGNUM)
		   (compare:CC_C (plus:SI (match_dup 1) (match_dup 2))
				 (match_dup 1)))
	      (set (match_dup 0) (plus:SI (match_dup 1) (match_dup 2)))])
   (set (match_dup 3) (plus:SI (plus:SI (ashiftrt:SI (match_dup 2)
						     (const_int 31))
					(match_dup 4))
			       (ltu:SI (reg:CC_C CC_REGNUM) (const_int 0))))]
  "
  {
    operands[3] = gen_highpart (SImode, operands[0]);
    operands[0] = gen_lowpart (SImode, operands[0]);
    operands[4] = gen_highpart (SImode, operands[1]);
    operands[1] = gen_lowpart (SImode, operands[1]);
    operands[2] = gen_lowpart (SImode, operands[2]);
  }"
  [(set_attr "conds" "clob")
   (set_attr "length" "8")
   (set_attr "type" "multiple")]
)

(define_insn_and_split "*adddi_zesidi_di"
  [(set (match_operand:DI 0 "s_register_operand" "=&r,&r")
	(plus:DI (zero_extend:DI
		  (match_operand:SI 2 "s_register_operand" "r,r"))
		 (match_operand:DI 1 "s_register_operand" "0,r")))
   (clobber (reg:CC CC_REGNUM))]
  "TARGET_32BIT"
  "#"
  "TARGET_32BIT && reload_completed"
  [(parallel [(set (reg:CC_C CC_REGNUM)
		   (compare:CC_C (plus:SI (match_dup 1) (match_dup 2))
				 (match_dup 1)))
	      (set (match_dup 0) (plus:SI (match_dup 1) (match_dup 2)))])
   (set (match_dup 3) (plus:SI (plus:SI (match_dup 4) (const_int 0))
			       (ltu:SI (reg:CC_C CC_REGNUM) (const_int 0))))]
  "
  {
    operands[3] = gen_highpart (SImode, operands[0]);
    operands[0] = gen_lowpart (SImode, operands[0]);
    operands[4] = gen_highpart (SImode, operands[1]);
    operands[1] = gen_lowpart (SImode, operands[1]);
    operands[2] = gen_lowpart (SImode, operands[2]);
  }"
  [(set_attr "conds" "clob")
   (set_attr "length" "8")
   (set_attr "type" "multiple")]
)

(define_expand "addsi3"
  [(set (match_operand:SI          0 "s_register_operand" "")
	(plus:SI (match_operand:SI 1 "s_register_operand" "")
		 (match_operand:SI 2 "reg_or_int_operand" "")))]
  "TARGET_EITHER"
  "
  if (TARGET_32BIT && CONST_INT_P (operands[2]))
    {
      arm_split_constant (PLUS, SImode, NULL_RTX,
	                  INTVAL (operands[2]), operands[0], operands[1],
			  optimize && can_create_pseudo_p ());
      DONE;
    }
  "
)

; If there is a scratch available, this will be faster than synthesizing the
; addition.
(define_peephole2
  [(match_scratch:SI 3 "r")
   (set (match_operand:SI          0 "arm_general_register_operand" "")
	(plus:SI (match_operand:SI 1 "arm_general_register_operand" "")
		 (match_operand:SI 2 "const_int_operand"  "")))]
  "TARGET_32BIT &&
   !(const_ok_for_arm (INTVAL (operands[2]))
     || const_ok_for_arm (-INTVAL (operands[2])))
    && const_ok_for_arm (~INTVAL (operands[2]))"
  [(set (match_dup 3) (match_dup 2))
   (set (match_dup 0) (plus:SI (match_dup 1) (match_dup 3)))]
  ""
)

;; The r/r/k alternative is required when reloading the address
;;  (plus (reg rN) (reg sp)) into (reg rN).  In this case reload will
;; put the duplicated register first, and not try the commutative version.
(define_insn_and_split "*arm_addsi3"
  [(set (match_operand:SI          0 "s_register_operand" "=rk,l,l ,l ,r ,k ,r,r ,k ,r ,k,k,r ,k ,r")
        (plus:SI (match_operand:SI 1 "s_register_operand" "%0 ,l,0 ,l ,rk,k ,r,rk,k ,rk,k,r,rk,k ,rk")
                 (match_operand:SI 2 "reg_or_int_operand" "rk ,l,Py,Pd,rI,rI,k,Pj,Pj,L ,L,L,PJ,PJ,?n")))]
  "TARGET_32BIT"
  "@
   add%?\\t%0, %0, %2
   add%?\\t%0, %1, %2
   add%?\\t%0, %1, %2
   add%?\\t%0, %1, %2
   add%?\\t%0, %1, %2
   add%?\\t%0, %1, %2
   add%?\\t%0, %2, %1
   addw%?\\t%0, %1, %2
   addw%?\\t%0, %1, %2
   sub%?\\t%0, %1, #%n2
   sub%?\\t%0, %1, #%n2
   sub%?\\t%0, %1, #%n2
   subw%?\\t%0, %1, #%n2
   subw%?\\t%0, %1, #%n2
   #"
  "TARGET_32BIT
   && CONST_INT_P (operands[2])
   && !const_ok_for_op (INTVAL (operands[2]), PLUS)
   && (reload_completed || !arm_eliminable_register (operands[1]))"
  [(clobber (const_int 0))]
  "
  arm_split_constant (PLUS, SImode, curr_insn,
	              INTVAL (operands[2]), operands[0],
		      operands[1], 0);
  DONE;
  "
  [(set_attr "length" "2,4,4,4,4,4,4,4,4,4,4,4,4,4,16")
   (set_attr "predicable" "yes")
   (set_attr "predicable_short_it" "yes,yes,yes,yes,no,no,no,no,no,no,no,no,no,no,no")
   (set_attr "arch" "t2,t2,t2,t2,*,*,*,t2,t2,*,*,a,t2,t2,*")
   (set (attr "type") (if_then_else (match_operand 2 "const_int_operand" "")
		      (const_string "alu_imm")
		      (const_string "alu_reg")))
 ]
)

(define_insn_and_split "*thumb1_addsi3"
  [(set (match_operand:SI          0 "register_operand" "=l,l,l,*rk,*hk,l,k,l,l,l")
	(plus:SI (match_operand:SI 1 "register_operand" "%0,0,l,*0,*0,k,k,0,l,k")
		 (match_operand:SI 2 "nonmemory_operand" "I,J,lL,*hk,*rk,M,O,Pa,Pb,Pc")))]
  "TARGET_THUMB1"
  "*
   static const char * const asms[] = 
   {
     \"add\\t%0, %0, %2\",
     \"sub\\t%0, %0, #%n2\",
     \"add\\t%0, %1, %2\",
     \"add\\t%0, %0, %2\",
     \"add\\t%0, %0, %2\",
     \"add\\t%0, %1, %2\",
     \"add\\t%0, %1, %2\",
     \"#\",
     \"#\",
     \"#\"
   };
   if ((which_alternative == 2 || which_alternative == 6)
       && CONST_INT_P (operands[2])
       && INTVAL (operands[2]) < 0)
     return \"sub\\t%0, %1, #%n2\";
   return asms[which_alternative];
  "
  "&& reload_completed && CONST_INT_P (operands[2])
   && ((operands[1] != stack_pointer_rtx
        && (INTVAL (operands[2]) > 255 || INTVAL (operands[2]) < -255))
       || (operands[1] == stack_pointer_rtx
 	   && INTVAL (operands[2]) > 1020))"
  [(set (match_dup 0) (plus:SI (match_dup 1) (match_dup 2)))
   (set (match_dup 0) (plus:SI (match_dup 0) (match_dup 3)))]
  {
    HOST_WIDE_INT offset = INTVAL (operands[2]);
    if (operands[1] == stack_pointer_rtx)
      offset -= 1020;
    else
      {
        if (offset > 255)
	  offset = 255;
	else if (offset < -255)
	  offset = -255;
      }
    operands[3] = GEN_INT (offset);
    operands[2] = GEN_INT (INTVAL (operands[2]) - offset);
  }
  [(set_attr "length" "2,2,2,2,2,2,2,4,4,4")
   (set_attr "type" "alus_imm,alus_imm,alus_reg,alus_reg,alus_reg,
		     alus_reg,alus_reg,multiple,multiple,multiple")]
)

;; Reloading and elimination of the frame pointer can
;; sometimes cause this optimization to be missed.
(define_peephole2
  [(set (match_operand:SI 0 "arm_general_register_operand" "")
	(match_operand:SI 1 "const_int_operand" ""))
   (set (match_dup 0)
	(plus:SI (match_dup 0) (reg:SI SP_REGNUM)))]
  "TARGET_THUMB1
   && (unsigned HOST_WIDE_INT) (INTVAL (operands[1])) < 1024
   && (INTVAL (operands[1]) & 3) == 0"
  [(set (match_dup 0) (plus:SI (reg:SI SP_REGNUM) (match_dup 1)))]
  ""
)

(define_insn "addsi3_compare0"
  [(set (reg:CC_NOOV CC_REGNUM)
	(compare:CC_NOOV
	 (plus:SI (match_operand:SI 1 "s_register_operand" "r, r,r")
		  (match_operand:SI 2 "arm_add_operand"    "I,L,r"))
	 (const_int 0)))
   (set (match_operand:SI 0 "s_register_operand" "=r,r,r")
	(plus:SI (match_dup 1) (match_dup 2)))]
  "TARGET_ARM"
  "@
   add%.\\t%0, %1, %2
   sub%.\\t%0, %1, #%n2
   add%.\\t%0, %1, %2"
  [(set_attr "conds" "set")
   (set_attr "type" "alus_imm,alus_imm,alus_reg")]
)

(define_insn "*addsi3_compare0_scratch"
  [(set (reg:CC_NOOV CC_REGNUM)
	(compare:CC_NOOV
	 (plus:SI (match_operand:SI 0 "s_register_operand" "r, r, r")
		  (match_operand:SI 1 "arm_add_operand"    "I,L, r"))
	 (const_int 0)))]
  "TARGET_ARM"
  "@
   cmn%?\\t%0, %1
   cmp%?\\t%0, #%n1
   cmn%?\\t%0, %1"
  [(set_attr "conds" "set")
   (set_attr "predicable" "yes")
   (set_attr "type" "alus_imm,alus_imm,alus_reg")]
)

(define_insn "*compare_negsi_si"
  [(set (reg:CC_Z CC_REGNUM)
	(compare:CC_Z
	 (neg:SI (match_operand:SI 0 "s_register_operand" "l,r"))
	 (match_operand:SI 1 "s_register_operand" "l,r")))]
  "TARGET_32BIT"
  "cmn%?\\t%1, %0"
  [(set_attr "conds" "set")
   (set_attr "predicable" "yes")
   (set_attr "arch" "t2,*")
   (set_attr "length" "2,4")
   (set_attr "predicable_short_it" "yes,no")
   (set_attr "type" "alus_reg")]
)

;; This is the canonicalization of addsi3_compare0_for_combiner when the
;; addend is a constant.
(define_insn "cmpsi2_addneg"
  [(set (reg:CC CC_REGNUM)
	(compare:CC
	 (match_operand:SI 1 "s_register_operand" "r,r")
	 (match_operand:SI 2 "arm_addimm_operand" "L,I")))
   (set (match_operand:SI 0 "s_register_operand" "=r,r")
	(plus:SI (match_dup 1)
		 (match_operand:SI 3 "arm_addimm_operand" "I,L")))]
  "TARGET_32BIT && INTVAL (operands[2]) == -INTVAL (operands[3])"
  "@
   add%.\\t%0, %1, %3
   sub%.\\t%0, %1, #%n3"
  [(set_attr "conds" "set")
   (set_attr "type" "alus_reg")]
)

;; Convert the sequence
;;  sub  rd, rn, #1
;;  cmn  rd, #1	(equivalent to cmp rd, #-1)
;;  bne  dest
;; into
;;  subs rd, rn, #1
;;  bcs  dest	((unsigned)rn >= 1)
;; similarly for the beq variant using bcc.
;; This is a common looping idiom (while (n--))
(define_peephole2
  [(set (match_operand:SI 0 "arm_general_register_operand" "")
	(plus:SI (match_operand:SI 1 "arm_general_register_operand" "")
		 (const_int -1)))
   (set (match_operand 2 "cc_register" "")
	(compare (match_dup 0) (const_int -1)))
   (set (pc)
	(if_then_else (match_operator 3 "equality_operator"
		       [(match_dup 2) (const_int 0)])
		      (match_operand 4 "" "")
		      (match_operand 5 "" "")))]
  "TARGET_32BIT && peep2_reg_dead_p (3, operands[2])"
  [(parallel[
    (set (match_dup 2)
	 (compare:CC
	  (match_dup 1) (const_int 1)))
    (set (match_dup 0) (plus:SI (match_dup 1) (const_int -1)))])
   (set (pc)
	(if_then_else (match_op_dup 3 [(match_dup 2) (const_int 0)])
		      (match_dup 4)
		      (match_dup 5)))]
  "operands[2] = gen_rtx_REG (CCmode, CC_REGNUM);
   operands[3] = gen_rtx_fmt_ee ((GET_CODE (operands[3]) == NE
				  ? GEU : LTU),
				 VOIDmode, 
				 operands[2], const0_rtx);"
)

;; The next four insns work because they compare the result with one of
;; the operands, and we know that the use of the condition code is
;; either GEU or LTU, so we can use the carry flag from the addition
;; instead of doing the compare a second time.
(define_insn "*addsi3_compare_op1"
  [(set (reg:CC_C CC_REGNUM)
	(compare:CC_C
	 (plus:SI (match_operand:SI 1 "s_register_operand" "r,r,r")
		  (match_operand:SI 2 "arm_add_operand" "I,L,r"))
	 (match_dup 1)))
   (set (match_operand:SI 0 "s_register_operand" "=r,r,r")
	(plus:SI (match_dup 1) (match_dup 2)))]
  "TARGET_32BIT"
  "@
   add%.\\t%0, %1, %2
   sub%.\\t%0, %1, #%n2
   add%.\\t%0, %1, %2"
  [(set_attr "conds" "set")
   (set_attr "type"  "alus_imm,alus_imm,alus_reg")]
)

(define_insn "*addsi3_compare_op2"
  [(set (reg:CC_C CC_REGNUM)
	(compare:CC_C
	 (plus:SI (match_operand:SI 1 "s_register_operand" "r,r,r")
		  (match_operand:SI 2 "arm_add_operand" "I,L,r"))
	 (match_dup 2)))
   (set (match_operand:SI 0 "s_register_operand" "=r,r,r")
	(plus:SI (match_dup 1) (match_dup 2)))]
  "TARGET_32BIT"
  "@
   add%.\\t%0, %1, %2
   add%.\\t%0, %1, %2
   sub%.\\t%0, %1, #%n2"
  [(set_attr "conds" "set")
   (set_attr "type" "alus_imm,alus_imm,alus_reg")]
)

(define_insn "*compare_addsi2_op0"
  [(set (reg:CC_C CC_REGNUM)
        (compare:CC_C
          (plus:SI (match_operand:SI 0 "s_register_operand" "l,l,r,r,r")
                   (match_operand:SI 1 "arm_add_operand" "Pv,l,I,L,r"))
          (match_dup 0)))]
  "TARGET_32BIT"
  "@
   cmp%?\\t%0, #%n1
   cmn%?\\t%0, %1
   cmn%?\\t%0, %1
   cmp%?\\t%0, #%n1
   cmn%?\\t%0, %1"
  [(set_attr "conds" "set")
   (set_attr "predicable" "yes")
   (set_attr "arch" "t2,t2,*,*,*")
   (set_attr "predicable_short_it" "yes,yes,no,no,no")
   (set_attr "length" "2,2,4,4,4")
   (set_attr "type" "alus_imm,alus_reg,alus_imm,alus_imm,alus_reg")]
)

(define_insn "*compare_addsi2_op1"
  [(set (reg:CC_C CC_REGNUM)
        (compare:CC_C
          (plus:SI (match_operand:SI 0 "s_register_operand" "l,l,r,r,r")
                   (match_operand:SI 1 "arm_add_operand" "Pv,l,I,L,r"))
          (match_dup 1)))]
  "TARGET_32BIT"
  "@
   cmp%?\\t%0, #%n1
   cmn%?\\t%0, %1
   cmn%?\\t%0, %1
   cmp%?\\t%0, #%n1
   cmn%?\\t%0, %1"
  [(set_attr "conds" "set")
   (set_attr "predicable" "yes")
   (set_attr "arch" "t2,t2,*,*,*")
   (set_attr "predicable_short_it" "yes,yes,no,no,no")
   (set_attr "length" "2,2,4,4,4")
   (set_attr "type" "alus_imm,alus_reg,alus_imm,alus_imm,alus_reg")]
 )

(define_insn "*addsi3_carryin_<optab>"
  [(set (match_operand:SI 0 "s_register_operand" "=l,r,r")
        (plus:SI (plus:SI (match_operand:SI 1 "s_register_operand" "%l,r,r")
                          (match_operand:SI 2 "arm_not_operand" "0,rI,K"))
                 (LTUGEU:SI (reg:<cnb> CC_REGNUM) (const_int 0))))]
  "TARGET_32BIT"
  "@
   adc%?\\t%0, %1, %2
   adc%?\\t%0, %1, %2
   sbc%?\\t%0, %1, #%B2"
  [(set_attr "conds" "use")
   (set_attr "predicable" "yes")
   (set_attr "arch" "t2,*,*")
   (set_attr "length" "4")
   (set_attr "predicable_short_it" "yes,no,no")
   (set_attr "type" "adc_reg,adc_reg,adc_imm")]
)

(define_insn "*addsi3_carryin_alt2_<optab>"
  [(set (match_operand:SI 0 "s_register_operand" "=l,r,r")
        (plus:SI (plus:SI (LTUGEU:SI (reg:<cnb> CC_REGNUM) (const_int 0))
                          (match_operand:SI 1 "s_register_operand" "%l,r,r"))
                 (match_operand:SI 2 "arm_rhs_operand" "l,rI,K")))]
  "TARGET_32BIT"
  "@
   adc%?\\t%0, %1, %2
   adc%?\\t%0, %1, %2
   sbc%?\\t%0, %1, #%B2"
  [(set_attr "conds" "use")
   (set_attr "predicable" "yes")
   (set_attr "arch" "t2,*,*")
   (set_attr "length" "4")
   (set_attr "predicable_short_it" "yes,no,no")
   (set_attr "type" "adc_reg,adc_reg,adc_imm")]
)

(define_insn "*addsi3_carryin_shift_<optab>"
  [(set (match_operand:SI 0 "s_register_operand" "=r")
	(plus:SI (plus:SI
		  (match_operator:SI 2 "shift_operator"
		    [(match_operand:SI 3 "s_register_operand" "r")
		     (match_operand:SI 4 "reg_or_int_operand" "rM")])
		  (match_operand:SI 1 "s_register_operand" "r"))
		 (LTUGEU:SI (reg:<cnb> CC_REGNUM) (const_int 0))))]
  "TARGET_32BIT"
  "adc%?\\t%0, %1, %3%S2"
  [(set_attr "conds" "use")
   (set_attr "predicable" "yes")
   (set_attr "predicable_short_it" "no")
   (set (attr "type") (if_then_else (match_operand 4 "const_int_operand" "")
		      (const_string "alu_shift_imm")
		      (const_string "alu_shift_reg")))]
)

(define_insn "*addsi3_carryin_clobercc_<optab>"
  [(set (match_operand:SI 0 "s_register_operand" "=r")
	(plus:SI (plus:SI (match_operand:SI 1 "s_register_operand" "%r")
			  (match_operand:SI 2 "arm_rhs_operand" "rI"))
		 (LTUGEU:SI (reg:<cnb> CC_REGNUM) (const_int 0))))
   (clobber (reg:CC CC_REGNUM))]
   "TARGET_32BIT"
   "adc%.\\t%0, %1, %2"
   [(set_attr "conds" "set")
    (set_attr "type" "adcs_reg")]
)

(define_insn "*subsi3_carryin"
  [(set (match_operand:SI 0 "s_register_operand" "=r,r")
        (minus:SI (minus:SI (match_operand:SI 1 "reg_or_int_operand" "r,I")
                            (match_operand:SI 2 "s_register_operand" "r,r"))
                  (ltu:SI (reg:CC_C CC_REGNUM) (const_int 0))))]
  "TARGET_32BIT"
  "@
   sbc%?\\t%0, %1, %2
   rsc%?\\t%0, %2, %1"
  [(set_attr "conds" "use")
   (set_attr "arch" "*,a")
   (set_attr "predicable" "yes")
   (set_attr "predicable_short_it" "no")
   (set_attr "type" "adc_reg,adc_imm")]
)

(define_insn "*subsi3_carryin_const"
  [(set (match_operand:SI 0 "s_register_operand" "=r")
        (minus:SI (plus:SI (match_operand:SI 1 "reg_or_int_operand" "r")
                           (match_operand:SI 2 "arm_not_operand" "K"))
                  (ltu:SI (reg:CC_C CC_REGNUM) (const_int 0))))]
  "TARGET_32BIT"
  "sbc\\t%0, %1, #%B2"
  [(set_attr "conds" "use")
   (set_attr "type" "adc_imm")]
)

(define_insn "*subsi3_carryin_compare"
  [(set (reg:CC CC_REGNUM)
        (compare:CC (match_operand:SI 1 "s_register_operand" "r")
                    (match_operand:SI 2 "s_register_operand" "r")))
   (set (match_operand:SI 0 "s_register_operand" "=r")
        (minus:SI (minus:SI (match_dup 1)
                            (match_dup 2))
                  (ltu:SI (reg:CC_C CC_REGNUM) (const_int 0))))]
  "TARGET_32BIT"
  "sbcs\\t%0, %1, %2"
  [(set_attr "conds" "set")
   (set_attr "type" "adcs_reg")]
)

(define_insn "*subsi3_carryin_compare_const"
  [(set (reg:CC CC_REGNUM)
        (compare:CC (match_operand:SI 1 "reg_or_int_operand" "r")
                    (match_operand:SI 2 "arm_not_operand" "K")))
   (set (match_operand:SI 0 "s_register_operand" "=r")
        (minus:SI (plus:SI (match_dup 1)
                           (match_dup 2))
                  (ltu:SI (reg:CC_C CC_REGNUM) (const_int 0))))]
  "TARGET_32BIT"
  "sbcs\\t%0, %1, #%B2"
  [(set_attr "conds" "set")
   (set_attr "type" "adcs_imm")]
)

(define_insn "*subsi3_carryin_shift"
  [(set (match_operand:SI 0 "s_register_operand" "=r")
	(minus:SI (minus:SI
		  (match_operand:SI 1 "s_register_operand" "r")
                  (match_operator:SI 2 "shift_operator"
                   [(match_operand:SI 3 "s_register_operand" "r")
                    (match_operand:SI 4 "reg_or_int_operand" "rM")]))
                 (ltu:SI (reg:CC_C CC_REGNUM) (const_int 0))))]
  "TARGET_32BIT"
  "sbc%?\\t%0, %1, %3%S2"
  [(set_attr "conds" "use")
   (set_attr "predicable" "yes")
   (set (attr "type") (if_then_else (match_operand 4 "const_int_operand" "")
		      (const_string "alu_shift_imm")
                     (const_string "alu_shift_reg")))]
)

(define_insn "*rsbsi3_carryin_shift"
  [(set (match_operand:SI 0 "s_register_operand" "=r")
	(minus:SI (minus:SI
                  (match_operator:SI 2 "shift_operator"
                   [(match_operand:SI 3 "s_register_operand" "r")
                    (match_operand:SI 4 "reg_or_int_operand" "rM")])
		   (match_operand:SI 1 "s_register_operand" "r"))
                 (ltu:SI (reg:CC_C CC_REGNUM) (const_int 0))))]
  "TARGET_ARM"
  "rsc%?\\t%0, %1, %3%S2"
  [(set_attr "conds" "use")
   (set_attr "predicable" "yes")
   (set (attr "type") (if_then_else (match_operand 4 "const_int_operand" "")
		      (const_string "alu_shift_imm")
		      (const_string "alu_shift_reg")))]
)

; transform ((x << y) - 1) to ~(~(x-1) << y)  Where X is a constant.
(define_split
  [(set (match_operand:SI 0 "s_register_operand" "")
	(plus:SI (ashift:SI (match_operand:SI 1 "const_int_operand" "")
			    (match_operand:SI 2 "s_register_operand" ""))
		 (const_int -1)))
   (clobber (match_operand:SI 3 "s_register_operand" ""))]
  "TARGET_32BIT"
  [(set (match_dup 3) (match_dup 1))
   (set (match_dup 0) (not:SI (ashift:SI (match_dup 3) (match_dup 2))))]
  "
  operands[1] = GEN_INT (~(INTVAL (operands[1]) - 1));
")

(define_expand "addsf3"
  [(set (match_operand:SF          0 "s_register_operand" "")
	(plus:SF (match_operand:SF 1 "s_register_operand" "")
		 (match_operand:SF 2 "s_register_operand" "")))]
  "TARGET_32BIT && TARGET_HARD_FLOAT"
  "
")

(define_expand "adddf3"
  [(set (match_operand:DF          0 "s_register_operand" "")
	(plus:DF (match_operand:DF 1 "s_register_operand" "")
		 (match_operand:DF 2 "s_register_operand" "")))]
  "TARGET_32BIT && TARGET_HARD_FLOAT && !TARGET_VFP_SINGLE"
  "
")

(define_expand "subdi3"
 [(parallel
   [(set (match_operand:DI            0 "s_register_operand" "")
	  (minus:DI (match_operand:DI 1 "s_register_operand" "")
	            (match_operand:DI 2 "s_register_operand" "")))
    (clobber (reg:CC CC_REGNUM))])]
  "TARGET_EITHER"
  "
  if (TARGET_THUMB1)
    {
      if (!REG_P (operands[1]))
        operands[1] = force_reg (DImode, operands[1]);
      if (!REG_P (operands[2]))
        operands[2] = force_reg (DImode, operands[2]);
     }	
  "
)

(define_insn_and_split "*arm_subdi3"
  [(set (match_operand:DI           0 "s_register_operand" "=&r,&r,&r")
	(minus:DI (match_operand:DI 1 "s_register_operand" "0,r,0")
		  (match_operand:DI 2 "s_register_operand" "r,0,0")))
   (clobber (reg:CC CC_REGNUM))]
  "TARGET_32BIT && !TARGET_NEON"
  "#"  ; "subs\\t%Q0, %Q1, %Q2\;sbc\\t%R0, %R1, %R2"
  "&& reload_completed"
  [(parallel [(set (reg:CC CC_REGNUM)
		   (compare:CC (match_dup 1) (match_dup 2)))
	      (set (match_dup 0) (minus:SI (match_dup 1) (match_dup 2)))])
   (set (match_dup 3) (minus:SI (minus:SI (match_dup 4) (match_dup 5))
			       (ltu:SI (reg:CC_C CC_REGNUM) (const_int 0))))]
  {
    operands[3] = gen_highpart (SImode, operands[0]);
    operands[0] = gen_lowpart (SImode, operands[0]);
    operands[4] = gen_highpart (SImode, operands[1]);
    operands[1] = gen_lowpart (SImode, operands[1]);
    operands[5] = gen_highpart (SImode, operands[2]);
    operands[2] = gen_lowpart (SImode, operands[2]);
   }
  [(set_attr "conds" "clob")
   (set_attr "length" "8")
   (set_attr "type" "multiple")]
)

(define_insn "*thumb_subdi3"
  [(set (match_operand:DI           0 "register_operand" "=l")
	(minus:DI (match_operand:DI 1 "register_operand"  "0")
		  (match_operand:DI 2 "register_operand"  "l")))
   (clobber (reg:CC CC_REGNUM))]
  "TARGET_THUMB1"
  "sub\\t%Q0, %Q0, %Q2\;sbc\\t%R0, %R0, %R2"
  [(set_attr "length" "4")
   (set_attr "type" "multiple")]
)

(define_insn_and_split "*subdi_di_zesidi"
  [(set (match_operand:DI           0 "s_register_operand" "=&r,&r")
	(minus:DI (match_operand:DI 1 "s_register_operand"  "0,r")
		  (zero_extend:DI
		   (match_operand:SI 2 "s_register_operand"  "r,r"))))
   (clobber (reg:CC CC_REGNUM))]
  "TARGET_32BIT"
  "#"   ; "subs\\t%Q0, %Q1, %2\;sbc\\t%R0, %R1, #0"
  "&& reload_completed"
  [(parallel [(set (reg:CC CC_REGNUM)
		   (compare:CC (match_dup 1) (match_dup 2)))
	      (set (match_dup 0) (minus:SI (match_dup 1) (match_dup 2)))])
   (set (match_dup 3) (minus:SI (plus:SI (match_dup 4) (match_dup 5))
                                (ltu:SI (reg:CC_C CC_REGNUM) (const_int 0))))]
  {
    operands[3] = gen_highpart (SImode, operands[0]);
    operands[0] = gen_lowpart (SImode, operands[0]);
    operands[4] = gen_highpart (SImode, operands[1]);
    operands[1] = gen_lowpart (SImode, operands[1]);
    operands[5] = GEN_INT (~0);
   }
  [(set_attr "conds" "clob")
   (set_attr "length" "8")
   (set_attr "type" "multiple")]
)

(define_insn_and_split "*subdi_di_sesidi"
  [(set (match_operand:DI            0 "s_register_operand" "=&r,&r")
	(minus:DI (match_operand:DI  1 "s_register_operand"  "0,r")
		  (sign_extend:DI
		   (match_operand:SI 2 "s_register_operand"  "r,r"))))
   (clobber (reg:CC CC_REGNUM))]
  "TARGET_32BIT"
  "#"   ; "subs\\t%Q0, %Q1, %2\;sbc\\t%R0, %R1, %2, asr #31"
  "&& reload_completed"
  [(parallel [(set (reg:CC CC_REGNUM)
		   (compare:CC (match_dup 1) (match_dup 2)))
	      (set (match_dup 0) (minus:SI (match_dup 1) (match_dup 2)))])
   (set (match_dup 3) (minus:SI (minus:SI (match_dup 4)
                                         (ashiftrt:SI (match_dup 2)
                                                      (const_int 31)))
                                (ltu:SI (reg:CC_C CC_REGNUM) (const_int 0))))]
  {
    operands[3] = gen_highpart (SImode, operands[0]);
    operands[0] = gen_lowpart (SImode, operands[0]);
    operands[4] = gen_highpart (SImode, operands[1]);
    operands[1] = gen_lowpart (SImode, operands[1]);
  }
  [(set_attr "conds" "clob")
   (set_attr "length" "8")
   (set_attr "type" "multiple")]
)

(define_insn_and_split "*subdi_zesidi_di"
  [(set (match_operand:DI            0 "s_register_operand" "=&r,&r")
	(minus:DI (zero_extend:DI
		   (match_operand:SI 2 "s_register_operand"  "r,r"))
		  (match_operand:DI  1 "s_register_operand" "0,r")))
   (clobber (reg:CC CC_REGNUM))]
  "TARGET_ARM"
  "#"   ; "rsbs\\t%Q0, %Q1, %2\;rsc\\t%R0, %R1, #0"
        ; is equivalent to:
        ; "subs\\t%Q0, %2, %Q1\;rsc\\t%R0, %R1, #0"
  "&& reload_completed"
  [(parallel [(set (reg:CC CC_REGNUM)
		   (compare:CC (match_dup 2) (match_dup 1)))
	      (set (match_dup 0) (minus:SI (match_dup 2) (match_dup 1)))])
   (set (match_dup 3) (minus:SI (minus:SI (const_int 0) (match_dup 4))
			       (ltu:SI (reg:CC_C CC_REGNUM) (const_int 0))))]
  {
    operands[3] = gen_highpart (SImode, operands[0]);
    operands[0] = gen_lowpart (SImode, operands[0]);
    operands[4] = gen_highpart (SImode, operands[1]);
    operands[1] = gen_lowpart (SImode, operands[1]);
  }
  [(set_attr "conds" "clob")
   (set_attr "length" "8")
   (set_attr "type" "multiple")]
)

(define_insn_and_split "*subdi_sesidi_di"
  [(set (match_operand:DI            0 "s_register_operand" "=&r,&r")
	(minus:DI (sign_extend:DI
		   (match_operand:SI 2 "s_register_operand"   "r,r"))
		  (match_operand:DI  1 "s_register_operand"  "0,r")))
   (clobber (reg:CC CC_REGNUM))]
  "TARGET_ARM"
  "#"   ; "rsbs\\t%Q0, %Q1, %2\;rsc\\t%R0, %R1, %2, asr #31"
        ; is equivalent to:
        ; "subs\\t%Q0, %2, %Q1\;rsc\\t%R0, %R1, %2, asr #31"
  "&& reload_completed"
  [(parallel [(set (reg:CC CC_REGNUM)
		   (compare:CC (match_dup 2) (match_dup 1)))
	      (set (match_dup 0) (minus:SI (match_dup 2) (match_dup 1)))])
   (set (match_dup 3) (minus:SI (minus:SI
                                (ashiftrt:SI (match_dup 2)
                                             (const_int 31))
                                (match_dup 4))
			       (ltu:SI (reg:CC_C CC_REGNUM) (const_int 0))))]
  {
    operands[3] = gen_highpart (SImode, operands[0]);
    operands[0] = gen_lowpart (SImode, operands[0]);
    operands[4] = gen_highpart (SImode, operands[1]);
    operands[1] = gen_lowpart (SImode, operands[1]);
  }
  [(set_attr "conds" "clob")
   (set_attr "length" "8")
   (set_attr "type" "multiple")]
)

(define_insn_and_split "*subdi_zesidi_zesidi"
  [(set (match_operand:DI            0 "s_register_operand" "=r")
	(minus:DI (zero_extend:DI
		   (match_operand:SI 1 "s_register_operand"  "r"))
		  (zero_extend:DI
		   (match_operand:SI 2 "s_register_operand"  "r"))))
   (clobber (reg:CC CC_REGNUM))]
  "TARGET_32BIT"
  "#"   ; "subs\\t%Q0, %1, %2\;sbc\\t%R0, %1, %1"
  "&& reload_completed"
  [(parallel [(set (reg:CC CC_REGNUM)
		   (compare:CC (match_dup 1) (match_dup 2)))
	      (set (match_dup 0) (minus:SI (match_dup 1) (match_dup 2)))])
   (set (match_dup 3) (minus:SI (minus:SI (match_dup 1) (match_dup 1))
			       (ltu:SI (reg:CC_C CC_REGNUM) (const_int 0))))]
  {
       operands[3] = gen_highpart (SImode, operands[0]);
       operands[0] = gen_lowpart (SImode, operands[0]);
  }
  [(set_attr "conds" "clob")
   (set_attr "length" "8")
   (set_attr "type" "multiple")]
)

(define_expand "subsi3"
  [(set (match_operand:SI           0 "s_register_operand" "")
	(minus:SI (match_operand:SI 1 "reg_or_int_operand" "")
		  (match_operand:SI 2 "s_register_operand" "")))]
  "TARGET_EITHER"
  "
  if (CONST_INT_P (operands[1]))
    {
      if (TARGET_32BIT)
        {
          arm_split_constant (MINUS, SImode, NULL_RTX,
	                      INTVAL (operands[1]), operands[0],
	  		      operands[2], optimize && can_create_pseudo_p ());
          DONE;
	}
      else /* TARGET_THUMB1 */
        operands[1] = force_reg (SImode, operands[1]);
    }
  "
)

(define_insn "thumb1_subsi3_insn"
  [(set (match_operand:SI           0 "register_operand" "=l")
	(minus:SI (match_operand:SI 1 "register_operand" "l")
		  (match_operand:SI 2 "reg_or_int_operand" "lPd")))]
  "TARGET_THUMB1"
  "sub\\t%0, %1, %2"
  [(set_attr "length" "2")
   (set_attr "conds" "set")
   (set_attr "type" "alus_reg")]
)

; ??? Check Thumb-2 split length
(define_insn_and_split "*arm_subsi3_insn"
  [(set (match_operand:SI           0 "s_register_operand" "=l,l ,l ,l ,r ,r,r,rk,r")
	(minus:SI (match_operand:SI 1 "reg_or_int_operand" "l ,0 ,l ,Pz,rI,r,r,k ,?n")
		  (match_operand:SI 2 "reg_or_int_operand" "l ,Py,Pd,l ,r ,I,r,r ,r")))]
  "TARGET_32BIT"
  "@
   sub%?\\t%0, %1, %2
   sub%?\\t%0, %2
   sub%?\\t%0, %1, %2
   rsb%?\\t%0, %2, %1
   rsb%?\\t%0, %2, %1
   sub%?\\t%0, %1, %2
   sub%?\\t%0, %1, %2
   sub%?\\t%0, %1, %2
   #"
  "&& (CONST_INT_P (operands[1])
       && !const_ok_for_arm (INTVAL (operands[1])))"
  [(clobber (const_int 0))]
  "
  arm_split_constant (MINUS, SImode, curr_insn,
                      INTVAL (operands[1]), operands[0], operands[2], 0);
  DONE;
  "
  [(set_attr "length" "4,4,4,4,4,4,4,4,16")
   (set_attr "arch" "t2,t2,t2,t2,*,*,*,*,*")
   (set_attr "predicable" "yes")
   (set_attr "predicable_short_it" "yes,yes,yes,yes,no,no,no,no,no")
   (set_attr "type" "alu_reg,alu_reg,alu_reg,alu_reg,alu_imm,alu_imm,alu_reg,alu_reg,multiple")]
)

(define_peephole2
  [(match_scratch:SI 3 "r")
   (set (match_operand:SI 0 "arm_general_register_operand" "")
	(minus:SI (match_operand:SI 1 "const_int_operand" "")
		  (match_operand:SI 2 "arm_general_register_operand" "")))]
  "TARGET_32BIT
   && !const_ok_for_arm (INTVAL (operands[1]))
   && const_ok_for_arm (~INTVAL (operands[1]))"
  [(set (match_dup 3) (match_dup 1))
   (set (match_dup 0) (minus:SI (match_dup 3) (match_dup 2)))]
  ""
)

(define_insn "*subsi3_compare0"
  [(set (reg:CC_NOOV CC_REGNUM)
	(compare:CC_NOOV
	 (minus:SI (match_operand:SI 1 "arm_rhs_operand" "r,r,I")
		   (match_operand:SI 2 "arm_rhs_operand" "I,r,r"))
	 (const_int 0)))
   (set (match_operand:SI 0 "s_register_operand" "=r,r,r")
	(minus:SI (match_dup 1) (match_dup 2)))]
  "TARGET_32BIT"
  "@
   sub%.\\t%0, %1, %2
   sub%.\\t%0, %1, %2
   rsb%.\\t%0, %2, %1"
  [(set_attr "conds" "set")
   (set_attr "type"  "alus_imm,alus_reg,alus_reg")]
)

(define_insn "subsi3_compare"
  [(set (reg:CC CC_REGNUM)
	(compare:CC (match_operand:SI 1 "arm_rhs_operand" "r,r,I")
		    (match_operand:SI 2 "arm_rhs_operand" "I,r,r")))
   (set (match_operand:SI 0 "s_register_operand" "=r,r,r")
	(minus:SI (match_dup 1) (match_dup 2)))]
  "TARGET_32BIT"
  "@
   sub%.\\t%0, %1, %2
   sub%.\\t%0, %1, %2
   rsb%.\\t%0, %2, %1"
  [(set_attr "conds" "set")
   (set_attr "type" "alus_imm,alus_reg,alus_reg")]
)

(define_expand "subsf3"
  [(set (match_operand:SF           0 "s_register_operand" "")
	(minus:SF (match_operand:SF 1 "s_register_operand" "")
		  (match_operand:SF 2 "s_register_operand" "")))]
  "TARGET_32BIT && TARGET_HARD_FLOAT"
  "
")

(define_expand "subdf3"
  [(set (match_operand:DF           0 "s_register_operand" "")
	(minus:DF (match_operand:DF 1 "s_register_operand" "")
		  (match_operand:DF 2 "s_register_operand" "")))]
  "TARGET_32BIT && TARGET_HARD_FLOAT && !TARGET_VFP_SINGLE"
  "
")


;; Multiplication insns

(define_expand "mulhi3"
  [(set (match_operand:HI 0 "s_register_operand" "")
	(mult:HI (match_operand:HI 1 "s_register_operand" "")
		 (match_operand:HI 2 "s_register_operand" "")))]
  "TARGET_DSP_MULTIPLY"
  "
  {
    rtx result = gen_reg_rtx (SImode);
    emit_insn (gen_mulhisi3 (result, operands[1], operands[2]));
    emit_move_insn (operands[0], gen_lowpart (HImode, result));
    DONE;
  }"
)

(define_expand "mulsi3"
  [(set (match_operand:SI          0 "s_register_operand" "")
	(mult:SI (match_operand:SI 2 "s_register_operand" "")
		 (match_operand:SI 1 "s_register_operand" "")))]
  "TARGET_EITHER"
  ""
)

;; Use `&' and then `0' to prevent the operands 0 and 1 being the same
(define_insn "*arm_mulsi3"
  [(set (match_operand:SI          0 "s_register_operand" "=&r,&r")
	(mult:SI (match_operand:SI 2 "s_register_operand" "r,r")
		 (match_operand:SI 1 "s_register_operand" "%0,r")))]
  "TARGET_32BIT && !arm_arch6"
  "mul%?\\t%0, %2, %1"
  [(set_attr "type" "mul")
   (set_attr "predicable" "yes")]
)

(define_insn "*arm_mulsi3_v6"
  [(set (match_operand:SI          0 "s_register_operand" "=l,l,r")
	(mult:SI (match_operand:SI 1 "s_register_operand" "0,l,r")
		 (match_operand:SI 2 "s_register_operand" "l,0,r")))]
  "TARGET_32BIT && arm_arch6"
  "mul%?\\t%0, %1, %2"
  [(set_attr "type" "mul")
   (set_attr "predicable" "yes")
   (set_attr "arch" "t2,t2,*")
   (set_attr "length" "4")
   (set_attr "predicable_short_it" "yes,yes,no")]
)

; Unfortunately with the Thumb the '&'/'0' trick can fails when operands 
; 1 and 2; are the same, because reload will make operand 0 match 
; operand 1 without realizing that this conflicts with operand 2.  We fix 
; this by adding another alternative to match this case, and then `reload' 
; it ourselves.  This alternative must come first.
(define_insn "*thumb_mulsi3"
  [(set (match_operand:SI          0 "register_operand" "=&l,&l,&l")
	(mult:SI (match_operand:SI 1 "register_operand" "%l,*h,0")
		 (match_operand:SI 2 "register_operand" "l,l,l")))]
  "TARGET_THUMB1 && !arm_arch6"
  "*
  if (which_alternative < 2)
    return \"mov\\t%0, %1\;mul\\t%0, %2\";
  else
    return \"mul\\t%0, %2\";
  "
  [(set_attr "length" "4,4,2")
   (set_attr "type" "muls")]
)

(define_insn "*thumb_mulsi3_v6"
  [(set (match_operand:SI          0 "register_operand" "=l,l,l")
	(mult:SI (match_operand:SI 1 "register_operand" "0,l,0")
		 (match_operand:SI 2 "register_operand" "l,0,0")))]
  "TARGET_THUMB1 && arm_arch6"
  "@
   mul\\t%0, %2
   mul\\t%0, %1
   mul\\t%0, %1"
  [(set_attr "length" "2")
   (set_attr "type" "muls")]
)

(define_insn "*mulsi3_compare0"
  [(set (reg:CC_NOOV CC_REGNUM)
	(compare:CC_NOOV (mult:SI
			  (match_operand:SI 2 "s_register_operand" "r,r")
			  (match_operand:SI 1 "s_register_operand" "%0,r"))
			 (const_int 0)))
   (set (match_operand:SI 0 "s_register_operand" "=&r,&r")
	(mult:SI (match_dup 2) (match_dup 1)))]
  "TARGET_ARM && !arm_arch6"
  "mul%.\\t%0, %2, %1"
  [(set_attr "conds" "set")
   (set_attr "type" "muls")]
)

(define_insn "*mulsi3_compare0_v6"
  [(set (reg:CC_NOOV CC_REGNUM)
	(compare:CC_NOOV (mult:SI
			  (match_operand:SI 2 "s_register_operand" "r")
			  (match_operand:SI 1 "s_register_operand" "r"))
			 (const_int 0)))
   (set (match_operand:SI 0 "s_register_operand" "=r")
	(mult:SI (match_dup 2) (match_dup 1)))]
  "TARGET_ARM && arm_arch6 && optimize_size"
  "mul%.\\t%0, %2, %1"
  [(set_attr "conds" "set")
   (set_attr "type" "muls")]
)

(define_insn "*mulsi_compare0_scratch"
  [(set (reg:CC_NOOV CC_REGNUM)
	(compare:CC_NOOV (mult:SI
			  (match_operand:SI 2 "s_register_operand" "r,r")
			  (match_operand:SI 1 "s_register_operand" "%0,r"))
			 (const_int 0)))
   (clobber (match_scratch:SI 0 "=&r,&r"))]
  "TARGET_ARM && !arm_arch6"
  "mul%.\\t%0, %2, %1"
  [(set_attr "conds" "set")
   (set_attr "type" "muls")]
)

(define_insn "*mulsi_compare0_scratch_v6"
  [(set (reg:CC_NOOV CC_REGNUM)
	(compare:CC_NOOV (mult:SI
			  (match_operand:SI 2 "s_register_operand" "r")
			  (match_operand:SI 1 "s_register_operand" "r"))
			 (const_int 0)))
   (clobber (match_scratch:SI 0 "=r"))]
  "TARGET_ARM && arm_arch6 && optimize_size"
  "mul%.\\t%0, %2, %1"
  [(set_attr "conds" "set")
   (set_attr "type" "muls")]
)

;; Unnamed templates to match MLA instruction.

(define_insn "*mulsi3addsi"
  [(set (match_operand:SI 0 "s_register_operand" "=&r,&r,&r,&r")
	(plus:SI
	  (mult:SI (match_operand:SI 2 "s_register_operand" "r,r,r,r")
		   (match_operand:SI 1 "s_register_operand" "%0,r,0,r"))
	  (match_operand:SI 3 "s_register_operand" "r,r,0,0")))]
  "TARGET_32BIT && !arm_arch6"
  "mla%?\\t%0, %2, %1, %3"
  [(set_attr "type" "mla")
   (set_attr "predicable" "yes")]
)

(define_insn "*mulsi3addsi_v6"
  [(set (match_operand:SI 0 "s_register_operand" "=r")
	(plus:SI
	  (mult:SI (match_operand:SI 2 "s_register_operand" "r")
		   (match_operand:SI 1 "s_register_operand" "r"))
	  (match_operand:SI 3 "s_register_operand" "r")))]
  "TARGET_32BIT && arm_arch6"
  "mla%?\\t%0, %2, %1, %3"
  [(set_attr "type" "mla")
   (set_attr "predicable" "yes")
   (set_attr "predicable_short_it" "no")]
)

(define_insn "*mulsi3addsi_compare0"
  [(set (reg:CC_NOOV CC_REGNUM)
	(compare:CC_NOOV
	 (plus:SI (mult:SI
		   (match_operand:SI 2 "s_register_operand" "r,r,r,r")
		   (match_operand:SI 1 "s_register_operand" "%0,r,0,r"))
		  (match_operand:SI 3 "s_register_operand" "r,r,0,0"))
	 (const_int 0)))
   (set (match_operand:SI 0 "s_register_operand" "=&r,&r,&r,&r")
	(plus:SI (mult:SI (match_dup 2) (match_dup 1))
		 (match_dup 3)))]
  "TARGET_ARM && arm_arch6"
  "mla%.\\t%0, %2, %1, %3"
  [(set_attr "conds" "set")
   (set_attr "type" "mlas")]
)

(define_insn "*mulsi3addsi_compare0_v6"
  [(set (reg:CC_NOOV CC_REGNUM)
	(compare:CC_NOOV
	 (plus:SI (mult:SI
		   (match_operand:SI 2 "s_register_operand" "r")
		   (match_operand:SI 1 "s_register_operand" "r"))
		  (match_operand:SI 3 "s_register_operand" "r"))
	 (const_int 0)))
   (set (match_operand:SI 0 "s_register_operand" "=r")
	(plus:SI (mult:SI (match_dup 2) (match_dup 1))
		 (match_dup 3)))]
  "TARGET_ARM && arm_arch6 && optimize_size"
  "mla%.\\t%0, %2, %1, %3"
  [(set_attr "conds" "set")
   (set_attr "type" "mlas")]
)

(define_insn "*mulsi3addsi_compare0_scratch"
  [(set (reg:CC_NOOV CC_REGNUM)
	(compare:CC_NOOV
	 (plus:SI (mult:SI
		   (match_operand:SI 2 "s_register_operand" "r,r,r,r")
		   (match_operand:SI 1 "s_register_operand" "%0,r,0,r"))
		  (match_operand:SI 3 "s_register_operand" "?r,r,0,0"))
	 (const_int 0)))
   (clobber (match_scratch:SI 0 "=&r,&r,&r,&r"))]
  "TARGET_ARM && !arm_arch6"
  "mla%.\\t%0, %2, %1, %3"
  [(set_attr "conds" "set")
   (set_attr "type" "mlas")]
)

(define_insn "*mulsi3addsi_compare0_scratch_v6"
  [(set (reg:CC_NOOV CC_REGNUM)
	(compare:CC_NOOV
	 (plus:SI (mult:SI
		   (match_operand:SI 2 "s_register_operand" "r")
		   (match_operand:SI 1 "s_register_operand" "r"))
		  (match_operand:SI 3 "s_register_operand" "r"))
	 (const_int 0)))
   (clobber (match_scratch:SI 0 "=r"))]
  "TARGET_ARM && arm_arch6 && optimize_size"
  "mla%.\\t%0, %2, %1, %3"
  [(set_attr "conds" "set")
   (set_attr "type" "mlas")]
)

(define_insn "*mulsi3subsi"
  [(set (match_operand:SI 0 "s_register_operand" "=r")
	(minus:SI
	  (match_operand:SI 3 "s_register_operand" "r")
	  (mult:SI (match_operand:SI 2 "s_register_operand" "r")
		   (match_operand:SI 1 "s_register_operand" "r"))))]
  "TARGET_32BIT && arm_arch_thumb2"
  "mls%?\\t%0, %2, %1, %3"
  [(set_attr "type" "mla")
   (set_attr "predicable" "yes")
   (set_attr "predicable_short_it" "no")]
)

(define_expand "maddsidi4"
  [(set (match_operand:DI 0 "s_register_operand" "")
	(plus:DI
	 (mult:DI
	  (sign_extend:DI (match_operand:SI 1 "s_register_operand" ""))
	  (sign_extend:DI (match_operand:SI 2 "s_register_operand" "")))
	 (match_operand:DI 3 "s_register_operand" "")))]
  "TARGET_32BIT && arm_arch3m"
  "")

(define_insn "*mulsidi3adddi"
  [(set (match_operand:DI 0 "s_register_operand" "=&r")
	(plus:DI
	 (mult:DI
	  (sign_extend:DI (match_operand:SI 2 "s_register_operand" "%r"))
	  (sign_extend:DI (match_operand:SI 3 "s_register_operand" "r")))
	 (match_operand:DI 1 "s_register_operand" "0")))]
  "TARGET_32BIT && arm_arch3m && !arm_arch6"
  "smlal%?\\t%Q0, %R0, %3, %2"
  [(set_attr "type" "smlal")
   (set_attr "predicable" "yes")]
)

(define_insn "*mulsidi3adddi_v6"
  [(set (match_operand:DI 0 "s_register_operand" "=r")
	(plus:DI
	 (mult:DI
	  (sign_extend:DI (match_operand:SI 2 "s_register_operand" "r"))
	  (sign_extend:DI (match_operand:SI 3 "s_register_operand" "r")))
	 (match_operand:DI 1 "s_register_operand" "0")))]
  "TARGET_32BIT && arm_arch6"
  "smlal%?\\t%Q0, %R0, %3, %2"
  [(set_attr "type" "smlal")
   (set_attr "predicable" "yes")
   (set_attr "predicable_short_it" "no")]
)

;; 32x32->64 widening multiply.
;; As with mulsi3, the only difference between the v3-5 and v6+
;; versions of these patterns is the requirement that the output not
;; overlap the inputs, but that still means we have to have a named
;; expander and two different starred insns.

(define_expand "mulsidi3"
  [(set (match_operand:DI 0 "s_register_operand" "")
	(mult:DI
	 (sign_extend:DI (match_operand:SI 1 "s_register_operand" ""))
	 (sign_extend:DI (match_operand:SI 2 "s_register_operand" ""))))]
  "TARGET_32BIT && arm_arch3m"
  ""
)

(define_insn "*mulsidi3_nov6"
  [(set (match_operand:DI 0 "s_register_operand" "=&r")
	(mult:DI
	 (sign_extend:DI (match_operand:SI 1 "s_register_operand" "%r"))
	 (sign_extend:DI (match_operand:SI 2 "s_register_operand" "r"))))]
  "TARGET_32BIT && arm_arch3m && !arm_arch6"
  "smull%?\\t%Q0, %R0, %1, %2"
  [(set_attr "type" "smull")
   (set_attr "predicable" "yes")]
)

(define_insn "*mulsidi3_v6"
  [(set (match_operand:DI 0 "s_register_operand" "=r")
	(mult:DI
	 (sign_extend:DI (match_operand:SI 1 "s_register_operand" "r"))
	 (sign_extend:DI (match_operand:SI 2 "s_register_operand" "r"))))]
  "TARGET_32BIT && arm_arch6"
  "smull%?\\t%Q0, %R0, %1, %2"
  [(set_attr "type" "smull")
   (set_attr "predicable" "yes")
   (set_attr "predicable_short_it" "no")]
)

(define_expand "umulsidi3"
  [(set (match_operand:DI 0 "s_register_operand" "")
	(mult:DI
	 (zero_extend:DI (match_operand:SI 1 "s_register_operand" ""))
	 (zero_extend:DI (match_operand:SI 2 "s_register_operand" ""))))]
  "TARGET_32BIT && arm_arch3m"
  ""
)

(define_insn "*umulsidi3_nov6"
  [(set (match_operand:DI 0 "s_register_operand" "=&r")
	(mult:DI
	 (zero_extend:DI (match_operand:SI 1 "s_register_operand" "%r"))
	 (zero_extend:DI (match_operand:SI 2 "s_register_operand" "r"))))]
  "TARGET_32BIT && arm_arch3m && !arm_arch6"
  "umull%?\\t%Q0, %R0, %1, %2"
  [(set_attr "type" "umull")
   (set_attr "predicable" "yes")]
)

(define_insn "*umulsidi3_v6"
  [(set (match_operand:DI 0 "s_register_operand" "=r")
	(mult:DI
	 (zero_extend:DI (match_operand:SI 1 "s_register_operand" "r"))
	 (zero_extend:DI (match_operand:SI 2 "s_register_operand" "r"))))]
  "TARGET_32BIT && arm_arch6"
  "umull%?\\t%Q0, %R0, %1, %2"
  [(set_attr "type" "umull")
   (set_attr "predicable" "yes")
   (set_attr "predicable_short_it" "no")]
)

(define_expand "umaddsidi4"
  [(set (match_operand:DI 0 "s_register_operand" "")
	(plus:DI
	 (mult:DI
	  (zero_extend:DI (match_operand:SI 1 "s_register_operand" ""))
	  (zero_extend:DI (match_operand:SI 2 "s_register_operand" "")))
	 (match_operand:DI 3 "s_register_operand" "")))]
  "TARGET_32BIT && arm_arch3m"
  "")

(define_insn "*umulsidi3adddi"
  [(set (match_operand:DI 0 "s_register_operand" "=&r")
	(plus:DI
	 (mult:DI
	  (zero_extend:DI (match_operand:SI 2 "s_register_operand" "%r"))
	  (zero_extend:DI (match_operand:SI 3 "s_register_operand" "r")))
	 (match_operand:DI 1 "s_register_operand" "0")))]
  "TARGET_32BIT && arm_arch3m && !arm_arch6"
  "umlal%?\\t%Q0, %R0, %3, %2"
  [(set_attr "type" "umlal")
   (set_attr "predicable" "yes")]
)

(define_insn "*umulsidi3adddi_v6"
  [(set (match_operand:DI 0 "s_register_operand" "=r")
	(plus:DI
	 (mult:DI
	  (zero_extend:DI (match_operand:SI 2 "s_register_operand" "r"))
	  (zero_extend:DI (match_operand:SI 3 "s_register_operand" "r")))
	 (match_operand:DI 1 "s_register_operand" "0")))]
  "TARGET_32BIT && arm_arch6"
  "umlal%?\\t%Q0, %R0, %3, %2"
  [(set_attr "type" "umlal")
   (set_attr "predicable" "yes")
   (set_attr "predicable_short_it" "no")]
)

(define_expand "smulsi3_highpart"
  [(parallel
    [(set (match_operand:SI 0 "s_register_operand" "")
	  (truncate:SI
	   (lshiftrt:DI
	    (mult:DI
	     (sign_extend:DI (match_operand:SI 1 "s_register_operand" ""))
	     (sign_extend:DI (match_operand:SI 2 "s_register_operand" "")))
	    (const_int 32))))
     (clobber (match_scratch:SI 3 ""))])]
  "TARGET_32BIT && arm_arch3m"
  ""
)

(define_insn "*smulsi3_highpart_nov6"
  [(set (match_operand:SI 0 "s_register_operand" "=&r,&r")
	(truncate:SI
	 (lshiftrt:DI
	  (mult:DI
	   (sign_extend:DI (match_operand:SI 1 "s_register_operand" "%0,r"))
	   (sign_extend:DI (match_operand:SI 2 "s_register_operand" "r,r")))
	  (const_int 32))))
   (clobber (match_scratch:SI 3 "=&r,&r"))]
  "TARGET_32BIT && arm_arch3m && !arm_arch6"
  "smull%?\\t%3, %0, %2, %1"
  [(set_attr "type" "smull")
   (set_attr "predicable" "yes")]
)

(define_insn "*smulsi3_highpart_v6"
  [(set (match_operand:SI 0 "s_register_operand" "=r")
	(truncate:SI
	 (lshiftrt:DI
	  (mult:DI
	   (sign_extend:DI (match_operand:SI 1 "s_register_operand" "r"))
	   (sign_extend:DI (match_operand:SI 2 "s_register_operand" "r")))
	  (const_int 32))))
   (clobber (match_scratch:SI 3 "=r"))]
  "TARGET_32BIT && arm_arch6"
  "smull%?\\t%3, %0, %2, %1"
  [(set_attr "type" "smull")
   (set_attr "predicable" "yes")
   (set_attr "predicable_short_it" "no")]
)

(define_expand "umulsi3_highpart"
  [(parallel
    [(set (match_operand:SI 0 "s_register_operand" "")
	  (truncate:SI
	   (lshiftrt:DI
	    (mult:DI
	     (zero_extend:DI (match_operand:SI 1 "s_register_operand" ""))
	      (zero_extend:DI (match_operand:SI 2 "s_register_operand" "")))
	    (const_int 32))))
     (clobber (match_scratch:SI 3 ""))])]
  "TARGET_32BIT && arm_arch3m"
  ""
)

(define_insn "*umulsi3_highpart_nov6"
  [(set (match_operand:SI 0 "s_register_operand" "=&r,&r")
	(truncate:SI
	 (lshiftrt:DI
	  (mult:DI
	   (zero_extend:DI (match_operand:SI 1 "s_register_operand" "%0,r"))
	   (zero_extend:DI (match_operand:SI 2 "s_register_operand" "r,r")))
	  (const_int 32))))
   (clobber (match_scratch:SI 3 "=&r,&r"))]
  "TARGET_32BIT && arm_arch3m && !arm_arch6"
  "umull%?\\t%3, %0, %2, %1"
  [(set_attr "type" "umull")
   (set_attr "predicable" "yes")]
)

(define_insn "*umulsi3_highpart_v6"
  [(set (match_operand:SI 0 "s_register_operand" "=r")
	(truncate:SI
	 (lshiftrt:DI
	  (mult:DI
	   (zero_extend:DI (match_operand:SI 1 "s_register_operand" "r"))
	   (zero_extend:DI (match_operand:SI 2 "s_register_operand" "r")))
	  (const_int 32))))
   (clobber (match_scratch:SI 3 "=r"))]
  "TARGET_32BIT && arm_arch6"
  "umull%?\\t%3, %0, %2, %1"
  [(set_attr "type" "umull")
   (set_attr "predicable" "yes")
   (set_attr "predicable_short_it" "no")]
)

(define_insn "mulhisi3"
  [(set (match_operand:SI 0 "s_register_operand" "=r")
	(mult:SI (sign_extend:SI
		  (match_operand:HI 1 "s_register_operand" "%r"))
		 (sign_extend:SI
		  (match_operand:HI 2 "s_register_operand" "r"))))]
  "TARGET_DSP_MULTIPLY"
  "smulbb%?\\t%0, %1, %2"
  [(set_attr "type" "smulxy")
   (set_attr "predicable" "yes")]
)

(define_insn "*mulhisi3tb"
  [(set (match_operand:SI 0 "s_register_operand" "=r")
	(mult:SI (ashiftrt:SI
		  (match_operand:SI 1 "s_register_operand" "r")
		  (const_int 16))
		 (sign_extend:SI
		  (match_operand:HI 2 "s_register_operand" "r"))))]
  "TARGET_DSP_MULTIPLY"
  "smultb%?\\t%0, %1, %2"
  [(set_attr "type" "smulxy")
   (set_attr "predicable" "yes")
   (set_attr "predicable_short_it" "no")]
)

(define_insn "*mulhisi3bt"
  [(set (match_operand:SI 0 "s_register_operand" "=r")
	(mult:SI (sign_extend:SI
		  (match_operand:HI 1 "s_register_operand" "r"))
		 (ashiftrt:SI
		  (match_operand:SI 2 "s_register_operand" "r")
		  (const_int 16))))]
  "TARGET_DSP_MULTIPLY"
  "smulbt%?\\t%0, %1, %2"
  [(set_attr "type" "smulxy")
   (set_attr "predicable" "yes")
   (set_attr "predicable_short_it" "no")]
)

(define_insn "*mulhisi3tt"
  [(set (match_operand:SI 0 "s_register_operand" "=r")
	(mult:SI (ashiftrt:SI
		  (match_operand:SI 1 "s_register_operand" "r")
		  (const_int 16))
		 (ashiftrt:SI
		  (match_operand:SI 2 "s_register_operand" "r")
		  (const_int 16))))]
  "TARGET_DSP_MULTIPLY"
  "smultt%?\\t%0, %1, %2"
  [(set_attr "type" "smulxy")
   (set_attr "predicable" "yes")
   (set_attr "predicable_short_it" "no")]
)

(define_insn "maddhisi4"
  [(set (match_operand:SI 0 "s_register_operand" "=r")
	(plus:SI (mult:SI (sign_extend:SI
			   (match_operand:HI 1 "s_register_operand" "r"))
			  (sign_extend:SI
			   (match_operand:HI 2 "s_register_operand" "r")))
		 (match_operand:SI 3 "s_register_operand" "r")))]
  "TARGET_DSP_MULTIPLY"
  "smlabb%?\\t%0, %1, %2, %3"
  [(set_attr "type" "smlaxy")
   (set_attr "predicable" "yes")
   (set_attr "predicable_short_it" "no")]
)

;; Note: there is no maddhisi4ibt because this one is canonical form
(define_insn "*maddhisi4tb"
  [(set (match_operand:SI 0 "s_register_operand" "=r")
	(plus:SI (mult:SI (ashiftrt:SI
			   (match_operand:SI 1 "s_register_operand" "r")
			   (const_int 16))
			  (sign_extend:SI
			   (match_operand:HI 2 "s_register_operand" "r")))
		 (match_operand:SI 3 "s_register_operand" "r")))]
  "TARGET_DSP_MULTIPLY"
  "smlatb%?\\t%0, %1, %2, %3"
  [(set_attr "type" "smlaxy")
   (set_attr "predicable" "yes")
   (set_attr "predicable_short_it" "no")]
)

(define_insn "*maddhisi4tt"
  [(set (match_operand:SI 0 "s_register_operand" "=r")
	(plus:SI (mult:SI (ashiftrt:SI
			   (match_operand:SI 1 "s_register_operand" "r")
			   (const_int 16))
			  (ashiftrt:SI
			   (match_operand:SI 2 "s_register_operand" "r")
			   (const_int 16)))
		 (match_operand:SI 3 "s_register_operand" "r")))]
  "TARGET_DSP_MULTIPLY"
  "smlatt%?\\t%0, %1, %2, %3"
  [(set_attr "type" "smlaxy")
   (set_attr "predicable" "yes")
   (set_attr "predicable_short_it" "no")]
)

(define_insn "maddhidi4"
  [(set (match_operand:DI 0 "s_register_operand" "=r")
	(plus:DI
	  (mult:DI (sign_extend:DI
		    (match_operand:HI 1 "s_register_operand" "r"))
		   (sign_extend:DI
		    (match_operand:HI 2 "s_register_operand" "r")))
	  (match_operand:DI 3 "s_register_operand" "0")))]
  "TARGET_DSP_MULTIPLY"
  "smlalbb%?\\t%Q0, %R0, %1, %2"
  [(set_attr "type" "smlalxy")
   (set_attr "predicable" "yes")
   (set_attr "predicable_short_it" "no")])

;; Note: there is no maddhidi4ibt because this one is canonical form
(define_insn "*maddhidi4tb"
  [(set (match_operand:DI 0 "s_register_operand" "=r")
	(plus:DI
	  (mult:DI (sign_extend:DI
		    (ashiftrt:SI
		     (match_operand:SI 1 "s_register_operand" "r")
		     (const_int 16)))
		   (sign_extend:DI
		    (match_operand:HI 2 "s_register_operand" "r")))
	  (match_operand:DI 3 "s_register_operand" "0")))]
  "TARGET_DSP_MULTIPLY"
  "smlaltb%?\\t%Q0, %R0, %1, %2"
  [(set_attr "type" "smlalxy")
   (set_attr "predicable" "yes")
   (set_attr "predicable_short_it" "no")])

(define_insn "*maddhidi4tt"
  [(set (match_operand:DI 0 "s_register_operand" "=r")
	(plus:DI
	  (mult:DI (sign_extend:DI
		    (ashiftrt:SI
		     (match_operand:SI 1 "s_register_operand" "r")
		     (const_int 16)))
		   (sign_extend:DI
		    (ashiftrt:SI
		     (match_operand:SI 2 "s_register_operand" "r")
		     (const_int 16))))
	  (match_operand:DI 3 "s_register_operand" "0")))]
  "TARGET_DSP_MULTIPLY"
  "smlaltt%?\\t%Q0, %R0, %1, %2"
  [(set_attr "type" "smlalxy")
   (set_attr "predicable" "yes")
   (set_attr "predicable_short_it" "no")])

(define_expand "mulsf3"
  [(set (match_operand:SF          0 "s_register_operand" "")
	(mult:SF (match_operand:SF 1 "s_register_operand" "")
		 (match_operand:SF 2 "s_register_operand" "")))]
  "TARGET_32BIT && TARGET_HARD_FLOAT"
  "
")

(define_expand "muldf3"
  [(set (match_operand:DF          0 "s_register_operand" "")
	(mult:DF (match_operand:DF 1 "s_register_operand" "")
		 (match_operand:DF 2 "s_register_operand" "")))]
  "TARGET_32BIT && TARGET_HARD_FLOAT && !TARGET_VFP_SINGLE"
  "
")

;; Division insns

(define_expand "divsf3"
  [(set (match_operand:SF 0 "s_register_operand" "")
	(div:SF (match_operand:SF 1 "s_register_operand" "")
		(match_operand:SF 2 "s_register_operand" "")))]
  "TARGET_32BIT && TARGET_HARD_FLOAT && TARGET_VFP"
  "")

(define_expand "divdf3"
  [(set (match_operand:DF 0 "s_register_operand" "")
	(div:DF (match_operand:DF 1 "s_register_operand" "")
		(match_operand:DF 2 "s_register_operand" "")))]
  "TARGET_32BIT && TARGET_HARD_FLOAT && TARGET_VFP_DOUBLE"
  "")

;; Boolean and,ior,xor insns

;; Split up double word logical operations

;; Split up simple DImode logical operations.  Simply perform the logical
;; operation on the upper and lower halves of the registers.
(define_split
  [(set (match_operand:DI 0 "s_register_operand" "")
	(match_operator:DI 6 "logical_binary_operator"
	  [(match_operand:DI 1 "s_register_operand" "")
	   (match_operand:DI 2 "s_register_operand" "")]))]
  "TARGET_32BIT && reload_completed
   && ! (TARGET_NEON && IS_VFP_REGNUM (REGNO (operands[0])))
   && ! IS_IWMMXT_REGNUM (REGNO (operands[0]))"
  [(set (match_dup 0) (match_op_dup:SI 6 [(match_dup 1) (match_dup 2)]))
   (set (match_dup 3) (match_op_dup:SI 6 [(match_dup 4) (match_dup 5)]))]
  "
  {
    operands[3] = gen_highpart (SImode, operands[0]);
    operands[0] = gen_lowpart (SImode, operands[0]);
    operands[4] = gen_highpart (SImode, operands[1]);
    operands[1] = gen_lowpart (SImode, operands[1]);
    operands[5] = gen_highpart (SImode, operands[2]);
    operands[2] = gen_lowpart (SImode, operands[2]);
  }"
)

(define_split
  [(set (match_operand:DI 0 "s_register_operand" "")
	(match_operator:DI 6 "logical_binary_operator"
	  [(sign_extend:DI (match_operand:SI 2 "s_register_operand" ""))
	   (match_operand:DI 1 "s_register_operand" "")]))]
  "TARGET_32BIT && reload_completed"
  [(set (match_dup 0) (match_op_dup:SI 6 [(match_dup 1) (match_dup 2)]))
   (set (match_dup 3) (match_op_dup:SI 6
			[(ashiftrt:SI (match_dup 2) (const_int 31))
			 (match_dup 4)]))]
  "
  {
    operands[3] = gen_highpart (SImode, operands[0]);
    operands[0] = gen_lowpart (SImode, operands[0]);
    operands[4] = gen_highpart (SImode, operands[1]);
    operands[1] = gen_lowpart (SImode, operands[1]);
    operands[5] = gen_highpart (SImode, operands[2]);
    operands[2] = gen_lowpart (SImode, operands[2]);
  }"
)

;; The zero extend of operand 2 means we can just copy the high part of
;; operand1 into operand0.
(define_split
  [(set (match_operand:DI 0 "s_register_operand" "")
	(ior:DI
	  (zero_extend:DI (match_operand:SI 2 "s_register_operand" ""))
	  (match_operand:DI 1 "s_register_operand" "")))]
  "TARGET_32BIT && operands[0] != operands[1] && reload_completed"
  [(set (match_dup 0) (ior:SI (match_dup 1) (match_dup 2)))
   (set (match_dup 3) (match_dup 4))]
  "
  {
    operands[4] = gen_highpart (SImode, operands[1]);
    operands[3] = gen_highpart (SImode, operands[0]);
    operands[0] = gen_lowpart (SImode, operands[0]);
    operands[1] = gen_lowpart (SImode, operands[1]);
  }"
)

;; The zero extend of operand 2 means we can just copy the high part of
;; operand1 into operand0.
(define_split
  [(set (match_operand:DI 0 "s_register_operand" "")
	(xor:DI
	  (zero_extend:DI (match_operand:SI 2 "s_register_operand" ""))
	  (match_operand:DI 1 "s_register_operand" "")))]
  "TARGET_32BIT && operands[0] != operands[1] && reload_completed"
  [(set (match_dup 0) (xor:SI (match_dup 1) (match_dup 2)))
   (set (match_dup 3) (match_dup 4))]
  "
  {
    operands[4] = gen_highpart (SImode, operands[1]);
    operands[3] = gen_highpart (SImode, operands[0]);
    operands[0] = gen_lowpart (SImode, operands[0]);
    operands[1] = gen_lowpart (SImode, operands[1]);
  }"
)

(define_expand "anddi3"
  [(set (match_operand:DI         0 "s_register_operand" "")
	(and:DI (match_operand:DI 1 "s_register_operand" "")
		(match_operand:DI 2 "neon_inv_logic_op2" "")))]
  "TARGET_32BIT"
  ""
)

(define_insn_and_split "*anddi3_insn"
  [(set (match_operand:DI         0 "s_register_operand"     "=w,w ,&r,&r,&r,&r,?w,?w")
        (and:DI (match_operand:DI 1 "s_register_operand"     "%w,0 ,0 ,r ,0 ,r ,w ,0")
                (match_operand:DI 2 "arm_anddi_operand_neon" "w ,DL,r ,r ,De,De,w ,DL")))]
  "TARGET_32BIT && !TARGET_IWMMXT"
{
  switch (which_alternative)
    {
    case 0: /* fall through */
    case 6: return "vand\t%P0, %P1, %P2";
    case 1: /* fall through */
    case 7: return neon_output_logic_immediate ("vand", &operands[2],
                    DImode, 1, VALID_NEON_QREG_MODE (DImode));
    case 2:
    case 3:
    case 4:
    case 5: /* fall through */
      return "#";
    default: gcc_unreachable ();
    }
}
  "TARGET_32BIT && !TARGET_IWMMXT && reload_completed
   && !(IS_VFP_REGNUM (REGNO (operands[0])))"
  [(set (match_dup 3) (match_dup 4))
   (set (match_dup 5) (match_dup 6))]
  "
  {
    operands[3] = gen_lowpart (SImode, operands[0]);
    operands[5] = gen_highpart (SImode, operands[0]);

    operands[4] = simplify_gen_binary (AND, SImode,
                                           gen_lowpart (SImode, operands[1]),
                                           gen_lowpart (SImode, operands[2]));
    operands[6] = simplify_gen_binary (AND, SImode,
                                           gen_highpart (SImode, operands[1]),
                                           gen_highpart_mode (SImode, DImode, operands[2]));

  }"
  [(set_attr "type" "neon_logic,neon_logic,multiple,multiple,\
                     multiple,multiple,neon_logic,neon_logic")
   (set_attr "arch" "neon_for_64bits,neon_for_64bits,*,*,*,*,
                     avoid_neon_for_64bits,avoid_neon_for_64bits")
   (set_attr "length" "*,*,8,8,8,8,*,*")
  ]
)

(define_insn_and_split "*anddi_zesidi_di"
  [(set (match_operand:DI 0 "s_register_operand" "=&r,&r")
	(and:DI (zero_extend:DI
		 (match_operand:SI 2 "s_register_operand" "r,r"))
		(match_operand:DI 1 "s_register_operand" "0,r")))]
  "TARGET_32BIT"
  "#"
  "TARGET_32BIT && reload_completed"
  ; The zero extend of operand 2 clears the high word of the output
  ; operand.
  [(set (match_dup 0) (and:SI (match_dup 1) (match_dup 2)))
   (set (match_dup 3) (const_int 0))]
  "
  {
    operands[3] = gen_highpart (SImode, operands[0]);
    operands[0] = gen_lowpart (SImode, operands[0]);
    operands[1] = gen_lowpart (SImode, operands[1]);
  }"
  [(set_attr "length" "8")
   (set_attr "type" "multiple")]
)

(define_insn "*anddi_sesdi_di"
  [(set (match_operand:DI          0 "s_register_operand" "=&r,&r")
	(and:DI (sign_extend:DI
		 (match_operand:SI 2 "s_register_operand" "r,r"))
		(match_operand:DI  1 "s_register_operand" "0,r")))]
  "TARGET_32BIT"
  "#"
  [(set_attr "length" "8")
   (set_attr "type" "multiple")]
)

(define_expand "andsi3"
  [(set (match_operand:SI         0 "s_register_operand" "")
	(and:SI (match_operand:SI 1 "s_register_operand" "")
		(match_operand:SI 2 "reg_or_int_operand" "")))]
  "TARGET_EITHER"
  "
  if (TARGET_32BIT)
    {
      if (CONST_INT_P (operands[2]))
        {
	  if (INTVAL (operands[2]) == 255 && arm_arch6)
	    {
	      operands[1] = convert_to_mode (QImode, operands[1], 1);
	      emit_insn (gen_thumb2_zero_extendqisi2_v6 (operands[0],
							 operands[1]));
	    }
	  else
	    arm_split_constant (AND, SImode, NULL_RTX,
				INTVAL (operands[2]), operands[0],
				operands[1],
				optimize && can_create_pseudo_p ());

          DONE;
        }
    }
  else /* TARGET_THUMB1 */
    {
      if (!CONST_INT_P (operands[2]))
        {
          rtx tmp = force_reg (SImode, operands[2]);
	  if (rtx_equal_p (operands[0], operands[1]))
	    operands[2] = tmp;
	  else
	    {
              operands[2] = operands[1];
              operands[1] = tmp;
	    }
        }
      else
        {
          int i;
	  
          if (((unsigned HOST_WIDE_INT) ~INTVAL (operands[2])) < 256)
  	    {
	      operands[2] = force_reg (SImode,
				       GEN_INT (~INTVAL (operands[2])));
	      
	      emit_insn (gen_thumb1_bicsi3 (operands[0], operands[2], operands[1]));
	      
	      DONE;
	    }

          for (i = 9; i <= 31; i++)
	    {
	      if ((((HOST_WIDE_INT) 1) << i) - 1 == INTVAL (operands[2]))
	        {
	          emit_insn (gen_extzv (operands[0], operands[1], GEN_INT (i),
			 	        const0_rtx));
	          DONE;
	        }
	      else if ((((HOST_WIDE_INT) 1) << i) - 1
		       == ~INTVAL (operands[2]))
	        {
	          rtx shift = GEN_INT (i);
	          rtx reg = gen_reg_rtx (SImode);
		
	          emit_insn (gen_lshrsi3 (reg, operands[1], shift));
	          emit_insn (gen_ashlsi3 (operands[0], reg, shift));
		  
	          DONE;
	        }
	    }

          operands[2] = force_reg (SImode, operands[2]);
        }
    }
  "
)

; ??? Check split length for Thumb-2
(define_insn_and_split "*arm_andsi3_insn"
  [(set (match_operand:SI         0 "s_register_operand" "=r,l,r,r,r")
	(and:SI (match_operand:SI 1 "s_register_operand" "%r,0,r,r,r")
		(match_operand:SI 2 "reg_or_int_operand" "I,l,K,r,?n")))]
  "TARGET_32BIT"
  "@
   and%?\\t%0, %1, %2
   and%?\\t%0, %1, %2
   bic%?\\t%0, %1, #%B2
   and%?\\t%0, %1, %2
   #"
  "TARGET_32BIT
   && CONST_INT_P (operands[2])
   && !(const_ok_for_arm (INTVAL (operands[2]))
	|| const_ok_for_arm (~INTVAL (operands[2])))"
  [(clobber (const_int 0))]
  "
  arm_split_constant  (AND, SImode, curr_insn, 
	               INTVAL (operands[2]), operands[0], operands[1], 0);
  DONE;
  "
  [(set_attr "length" "4,4,4,4,16")
   (set_attr "predicable" "yes")
   (set_attr "predicable_short_it" "no,yes,no,no,no")
   (set_attr "type" "logic_imm,logic_imm,logic_reg,logic_reg,logic_imm")]
)

(define_insn "*thumb1_andsi3_insn"
  [(set (match_operand:SI         0 "register_operand" "=l")
	(and:SI (match_operand:SI 1 "register_operand" "%0")
		(match_operand:SI 2 "register_operand" "l")))]
  "TARGET_THUMB1"
  "and\\t%0, %2"
  [(set_attr "length" "2")
   (set_attr "type"  "logic_imm")
   (set_attr "conds" "set")])

(define_insn "*andsi3_compare0"
  [(set (reg:CC_NOOV CC_REGNUM)
	(compare:CC_NOOV
	 (and:SI (match_operand:SI 1 "s_register_operand" "r,r,r")
		 (match_operand:SI 2 "arm_not_operand" "I,K,r"))
	 (const_int 0)))
   (set (match_operand:SI          0 "s_register_operand" "=r,r,r")
	(and:SI (match_dup 1) (match_dup 2)))]
  "TARGET_32BIT"
  "@
   and%.\\t%0, %1, %2
   bic%.\\t%0, %1, #%B2
   and%.\\t%0, %1, %2"
  [(set_attr "conds" "set")
   (set_attr "type" "logics_imm,logics_imm,logics_reg")]
)

(define_insn "*andsi3_compare0_scratch"
  [(set (reg:CC_NOOV CC_REGNUM)
	(compare:CC_NOOV
	 (and:SI (match_operand:SI 0 "s_register_operand" "r,r,r")
		 (match_operand:SI 1 "arm_not_operand" "I,K,r"))
	 (const_int 0)))
   (clobber (match_scratch:SI 2 "=X,r,X"))]
  "TARGET_32BIT"
  "@
   tst%?\\t%0, %1
   bic%.\\t%2, %0, #%B1
   tst%?\\t%0, %1"
  [(set_attr "conds" "set")
   (set_attr "type"  "logics_imm,logics_imm,logics_reg")]
)

(define_insn "*zeroextractsi_compare0_scratch"
  [(set (reg:CC_NOOV CC_REGNUM)
	(compare:CC_NOOV (zero_extract:SI
			  (match_operand:SI 0 "s_register_operand" "r")
			  (match_operand 1 "const_int_operand" "n")
			  (match_operand 2 "const_int_operand" "n"))
			 (const_int 0)))]
  "TARGET_32BIT
  && (INTVAL (operands[2]) >= 0 && INTVAL (operands[2]) < 32
      && INTVAL (operands[1]) > 0 
      && INTVAL (operands[1]) + (INTVAL (operands[2]) & 1) <= 8
      && INTVAL (operands[1]) + INTVAL (operands[2]) <= 32)"
  "*
  operands[1] = GEN_INT (((1 << INTVAL (operands[1])) - 1)
			 << INTVAL (operands[2]));
  output_asm_insn (\"tst%?\\t%0, %1\", operands);
  return \"\";
  "
  [(set_attr "conds" "set")
   (set_attr "predicable" "yes")
   (set_attr "predicable_short_it" "no")
   (set_attr "type" "logics_imm")]
)

(define_insn_and_split "*ne_zeroextractsi"
  [(set (match_operand:SI 0 "s_register_operand" "=r")
	(ne:SI (zero_extract:SI
		(match_operand:SI 1 "s_register_operand" "r")
		(match_operand:SI 2 "const_int_operand" "n")
		(match_operand:SI 3 "const_int_operand" "n"))
	       (const_int 0)))
   (clobber (reg:CC CC_REGNUM))]
  "TARGET_32BIT
   && (INTVAL (operands[3]) >= 0 && INTVAL (operands[3]) < 32
       && INTVAL (operands[2]) > 0 
       && INTVAL (operands[2]) + (INTVAL (operands[3]) & 1) <= 8
       && INTVAL (operands[2]) + INTVAL (operands[3]) <= 32)"
  "#"
  "TARGET_32BIT
   && (INTVAL (operands[3]) >= 0 && INTVAL (operands[3]) < 32
       && INTVAL (operands[2]) > 0 
       && INTVAL (operands[2]) + (INTVAL (operands[3]) & 1) <= 8
       && INTVAL (operands[2]) + INTVAL (operands[3]) <= 32)"
  [(parallel [(set (reg:CC_NOOV CC_REGNUM)
		   (compare:CC_NOOV (and:SI (match_dup 1) (match_dup 2))
				    (const_int 0)))
	      (set (match_dup 0) (and:SI (match_dup 1) (match_dup 2)))])
   (set (match_dup 0)
	(if_then_else:SI (eq (reg:CC_NOOV CC_REGNUM) (const_int 0))
			 (match_dup 0) (const_int 1)))]
  "
  operands[2] = GEN_INT (((1 << INTVAL (operands[2])) - 1)
			 << INTVAL (operands[3])); 
  "
  [(set_attr "conds" "clob")
   (set (attr "length")
	(if_then_else (eq_attr "is_thumb" "yes")
		      (const_int 12)
		      (const_int 8)))
   (set_attr "type" "multiple")]
)

(define_insn_and_split "*ne_zeroextractsi_shifted"
  [(set (match_operand:SI 0 "s_register_operand" "=r")
	(ne:SI (zero_extract:SI
		(match_operand:SI 1 "s_register_operand" "r")
		(match_operand:SI 2 "const_int_operand" "n")
		(const_int 0))
	       (const_int 0)))
   (clobber (reg:CC CC_REGNUM))]
  "TARGET_ARM"
  "#"
  "TARGET_ARM"
  [(parallel [(set (reg:CC_NOOV CC_REGNUM)
		   (compare:CC_NOOV (ashift:SI (match_dup 1) (match_dup 2))
				    (const_int 0)))
	      (set (match_dup 0) (ashift:SI (match_dup 1) (match_dup 2)))])
   (set (match_dup 0)
	(if_then_else:SI (eq (reg:CC_NOOV CC_REGNUM) (const_int 0))
			 (match_dup 0) (const_int 1)))]
  "
  operands[2] = GEN_INT (32 - INTVAL (operands[2]));
  "
  [(set_attr "conds" "clob")
   (set_attr "length" "8")
   (set_attr "type" "multiple")]
)

(define_insn_and_split "*ite_ne_zeroextractsi"
  [(set (match_operand:SI 0 "s_register_operand" "=r")
	(if_then_else:SI (ne (zero_extract:SI
			      (match_operand:SI 1 "s_register_operand" "r")
			      (match_operand:SI 2 "const_int_operand" "n")
			      (match_operand:SI 3 "const_int_operand" "n"))
			     (const_int 0))
			 (match_operand:SI 4 "arm_not_operand" "rIK")
			 (const_int 0)))
   (clobber (reg:CC CC_REGNUM))]
  "TARGET_ARM
   && (INTVAL (operands[3]) >= 0 && INTVAL (operands[3]) < 32
       && INTVAL (operands[2]) > 0 
       && INTVAL (operands[2]) + (INTVAL (operands[3]) & 1) <= 8
       && INTVAL (operands[2]) + INTVAL (operands[3]) <= 32)
   && !reg_overlap_mentioned_p (operands[0], operands[4])"
  "#"
  "TARGET_ARM
   && (INTVAL (operands[3]) >= 0 && INTVAL (operands[3]) < 32
       && INTVAL (operands[2]) > 0 
       && INTVAL (operands[2]) + (INTVAL (operands[3]) & 1) <= 8
       && INTVAL (operands[2]) + INTVAL (operands[3]) <= 32)
   && !reg_overlap_mentioned_p (operands[0], operands[4])"
  [(parallel [(set (reg:CC_NOOV CC_REGNUM)
		   (compare:CC_NOOV (and:SI (match_dup 1) (match_dup 2))
				    (const_int 0)))
	      (set (match_dup 0) (and:SI (match_dup 1) (match_dup 2)))])
   (set (match_dup 0)
	(if_then_else:SI (eq (reg:CC_NOOV CC_REGNUM) (const_int 0))
			 (match_dup 0) (match_dup 4)))]
  "
  operands[2] = GEN_INT (((1 << INTVAL (operands[2])) - 1)
			 << INTVAL (operands[3])); 
  "
  [(set_attr "conds" "clob")
   (set_attr "length" "8")
   (set_attr "type" "multiple")]
)

(define_insn_and_split "*ite_ne_zeroextractsi_shifted"
  [(set (match_operand:SI 0 "s_register_operand" "=r")
	(if_then_else:SI (ne (zero_extract:SI
			      (match_operand:SI 1 "s_register_operand" "r")
			      (match_operand:SI 2 "const_int_operand" "n")
			      (const_int 0))
			     (const_int 0))
			 (match_operand:SI 3 "arm_not_operand" "rIK")
			 (const_int 0)))
   (clobber (reg:CC CC_REGNUM))]
  "TARGET_ARM && !reg_overlap_mentioned_p (operands[0], operands[3])"
  "#"
  "TARGET_ARM && !reg_overlap_mentioned_p (operands[0], operands[3])"
  [(parallel [(set (reg:CC_NOOV CC_REGNUM)
		   (compare:CC_NOOV (ashift:SI (match_dup 1) (match_dup 2))
				    (const_int 0)))
	      (set (match_dup 0) (ashift:SI (match_dup 1) (match_dup 2)))])
   (set (match_dup 0)
	(if_then_else:SI (eq (reg:CC_NOOV CC_REGNUM) (const_int 0))
			 (match_dup 0) (match_dup 3)))]
  "
  operands[2] = GEN_INT (32 - INTVAL (operands[2]));
  "
  [(set_attr "conds" "clob")
   (set_attr "length" "8")
   (set_attr "type" "multiple")]
)

(define_split
  [(set (match_operand:SI 0 "s_register_operand" "")
	(zero_extract:SI (match_operand:SI 1 "s_register_operand" "")
			 (match_operand:SI 2 "const_int_operand" "")
			 (match_operand:SI 3 "const_int_operand" "")))
   (clobber (match_operand:SI 4 "s_register_operand" ""))]
  "TARGET_THUMB1"
  [(set (match_dup 4) (ashift:SI (match_dup 1) (match_dup 2)))
   (set (match_dup 0) (lshiftrt:SI (match_dup 4) (match_dup 3)))]
  "{
     HOST_WIDE_INT temp = INTVAL (operands[2]);

     operands[2] = GEN_INT (32 - temp - INTVAL (operands[3]));
     operands[3] = GEN_INT (32 - temp);
   }"
)

;; ??? Use Thumb-2 has bitfield insert/extract instructions.
(define_split
  [(set (match_operand:SI 0 "s_register_operand" "")
	(match_operator:SI 1 "shiftable_operator"
	 [(zero_extract:SI (match_operand:SI 2 "s_register_operand" "")
			   (match_operand:SI 3 "const_int_operand" "")
			   (match_operand:SI 4 "const_int_operand" ""))
	  (match_operand:SI 5 "s_register_operand" "")]))
   (clobber (match_operand:SI 6 "s_register_operand" ""))]
  "TARGET_ARM"
  [(set (match_dup 6) (ashift:SI (match_dup 2) (match_dup 3)))
   (set (match_dup 0)
	(match_op_dup 1
	 [(lshiftrt:SI (match_dup 6) (match_dup 4))
	  (match_dup 5)]))]
  "{
     HOST_WIDE_INT temp = INTVAL (operands[3]);

     operands[3] = GEN_INT (32 - temp - INTVAL (operands[4]));
     operands[4] = GEN_INT (32 - temp);
   }"
)
  
(define_split
  [(set (match_operand:SI 0 "s_register_operand" "")
	(sign_extract:SI (match_operand:SI 1 "s_register_operand" "")
			 (match_operand:SI 2 "const_int_operand" "")
			 (match_operand:SI 3 "const_int_operand" "")))]
  "TARGET_THUMB1"
  [(set (match_dup 0) (ashift:SI (match_dup 1) (match_dup 2)))
   (set (match_dup 0) (ashiftrt:SI (match_dup 0) (match_dup 3)))]
  "{
     HOST_WIDE_INT temp = INTVAL (operands[2]);

     operands[2] = GEN_INT (32 - temp - INTVAL (operands[3]));
     operands[3] = GEN_INT (32 - temp);
   }"
)

(define_split
  [(set (match_operand:SI 0 "s_register_operand" "")
	(match_operator:SI 1 "shiftable_operator"
	 [(sign_extract:SI (match_operand:SI 2 "s_register_operand" "")
			   (match_operand:SI 3 "const_int_operand" "")
			   (match_operand:SI 4 "const_int_operand" ""))
	  (match_operand:SI 5 "s_register_operand" "")]))
   (clobber (match_operand:SI 6 "s_register_operand" ""))]
  "TARGET_ARM"
  [(set (match_dup 6) (ashift:SI (match_dup 2) (match_dup 3)))
   (set (match_dup 0)
	(match_op_dup 1
	 [(ashiftrt:SI (match_dup 6) (match_dup 4))
	  (match_dup 5)]))]
  "{
     HOST_WIDE_INT temp = INTVAL (operands[3]);

     operands[3] = GEN_INT (32 - temp - INTVAL (operands[4]));
     operands[4] = GEN_INT (32 - temp);
   }"
)
  
;;; ??? This pattern is bogus.  If operand3 has bits outside the range
;;; represented by the bitfield, then this will produce incorrect results.
;;; Somewhere, the value needs to be truncated.  On targets like the m68k,
;;; which have a real bit-field insert instruction, the truncation happens
;;; in the bit-field insert instruction itself.  Since arm does not have a
;;; bit-field insert instruction, we would have to emit code here to truncate
;;; the value before we insert.  This loses some of the advantage of having
;;; this insv pattern, so this pattern needs to be reevalutated.

(define_expand "insv"
  [(set (zero_extract (match_operand 0 "nonimmediate_operand" "")
                      (match_operand 1 "general_operand" "")
                      (match_operand 2 "general_operand" ""))
        (match_operand 3 "reg_or_int_operand" ""))]
  "TARGET_ARM || arm_arch_thumb2"
  "
  {
    int start_bit = INTVAL (operands[2]);
    int width = INTVAL (operands[1]);
    HOST_WIDE_INT mask = (((HOST_WIDE_INT)1) << width) - 1;
    rtx target, subtarget;

    if (arm_arch_thumb2)
      {
        if (unaligned_access && MEM_P (operands[0])
	    && s_register_operand (operands[3], GET_MODE (operands[3]))
	    && (width == 16 || width == 32) && (start_bit % BITS_PER_UNIT) == 0)
	  {
	    rtx base_addr;

	    if (BYTES_BIG_ENDIAN)
	      start_bit = GET_MODE_BITSIZE (GET_MODE (operands[3])) - width
			  - start_bit;

	    if (width == 32)
	      {
	        base_addr = adjust_address (operands[0], SImode,
					    start_bit / BITS_PER_UNIT);
		emit_insn (gen_unaligned_storesi (base_addr, operands[3]));
	      }
	    else
	      {
	        rtx tmp = gen_reg_rtx (HImode);

	        base_addr = adjust_address (operands[0], HImode,
					    start_bit / BITS_PER_UNIT);
		emit_move_insn (tmp, gen_lowpart (HImode, operands[3]));
		emit_insn (gen_unaligned_storehi (base_addr, tmp));
	      }
	    DONE;
	  }
	else if (s_register_operand (operands[0], GET_MODE (operands[0])))
	  {
	    bool use_bfi = TRUE;

	    if (CONST_INT_P (operands[3]))
	      {
		HOST_WIDE_INT val = INTVAL (operands[3]) & mask;

		if (val == 0)
		  {
		    emit_insn (gen_insv_zero (operands[0], operands[1],
					      operands[2]));
		    DONE;
		  }

		/* See if the set can be done with a single orr instruction.  */
		if (val == mask && const_ok_for_arm (val << start_bit))
		  use_bfi = FALSE;
	      }

	    if (use_bfi)
	      {
		if (!REG_P (operands[3]))
		  operands[3] = force_reg (SImode, operands[3]);

		emit_insn (gen_insv_t2 (operands[0], operands[1], operands[2],
					operands[3]));
		DONE;
	      }
	  }
	else
	  FAIL;
      }

    if (!s_register_operand (operands[0], GET_MODE (operands[0])))
      FAIL;

    target = copy_rtx (operands[0]);
    /* Avoid using a subreg as a subtarget, and avoid writing a paradoxical 
       subreg as the final target.  */
    if (GET_CODE (target) == SUBREG)
      {
	subtarget = gen_reg_rtx (SImode);
	if (GET_MODE_SIZE (GET_MODE (SUBREG_REG (target)))
	    < GET_MODE_SIZE (SImode))
	  target = SUBREG_REG (target);
      }
    else
      subtarget = target;    

    if (CONST_INT_P (operands[3]))
      {
	/* Since we are inserting a known constant, we may be able to
	   reduce the number of bits that we have to clear so that
	   the mask becomes simple.  */
	/* ??? This code does not check to see if the new mask is actually
	   simpler.  It may not be.  */
	rtx op1 = gen_reg_rtx (SImode);
	/* ??? Truncate operand3 to fit in the bitfield.  See comment before
	   start of this pattern.  */
	HOST_WIDE_INT op3_value = mask & INTVAL (operands[3]);
	HOST_WIDE_INT mask2 = ((mask & ~op3_value) << start_bit);

	emit_insn (gen_andsi3 (op1, operands[0],
			       gen_int_mode (~mask2, SImode)));
	emit_insn (gen_iorsi3 (subtarget, op1,
			       gen_int_mode (op3_value << start_bit, SImode)));
      }
    else if (start_bit == 0
	     && !(const_ok_for_arm (mask)
		  || const_ok_for_arm (~mask)))
      {
	/* A Trick, since we are setting the bottom bits in the word,
	   we can shift operand[3] up, operand[0] down, OR them together
	   and rotate the result back again.  This takes 3 insns, and
	   the third might be mergeable into another op.  */
	/* The shift up copes with the possibility that operand[3] is
           wider than the bitfield.  */
	rtx op0 = gen_reg_rtx (SImode);
	rtx op1 = gen_reg_rtx (SImode);

	emit_insn (gen_ashlsi3 (op0, operands[3], GEN_INT (32 - width)));
	emit_insn (gen_lshrsi3 (op1, operands[0], operands[1]));
	emit_insn (gen_iorsi3  (op1, op1, op0));
	emit_insn (gen_rotlsi3 (subtarget, op1, operands[1]));
      }
    else if ((width + start_bit == 32)
	     && !(const_ok_for_arm (mask)
		  || const_ok_for_arm (~mask)))
      {
	/* Similar trick, but slightly less efficient.  */

	rtx op0 = gen_reg_rtx (SImode);
	rtx op1 = gen_reg_rtx (SImode);

	emit_insn (gen_ashlsi3 (op0, operands[3], GEN_INT (32 - width)));
	emit_insn (gen_ashlsi3 (op1, operands[0], operands[1]));
	emit_insn (gen_lshrsi3 (op1, op1, operands[1]));
	emit_insn (gen_iorsi3 (subtarget, op1, op0));
      }
    else
      {
	rtx op0 = gen_int_mode (mask, SImode);
	rtx op1 = gen_reg_rtx (SImode);
	rtx op2 = gen_reg_rtx (SImode);

	if (!(const_ok_for_arm (mask) || const_ok_for_arm (~mask)))
	  {
	    rtx tmp = gen_reg_rtx (SImode);

	    emit_insn (gen_movsi (tmp, op0));
	    op0 = tmp;
	  }

	/* Mask out any bits in operand[3] that are not needed.  */
	   emit_insn (gen_andsi3 (op1, operands[3], op0));

	if (CONST_INT_P (op0)
	    && (const_ok_for_arm (mask << start_bit)
		|| const_ok_for_arm (~(mask << start_bit))))
	  {
	    op0 = gen_int_mode (~(mask << start_bit), SImode);
	    emit_insn (gen_andsi3 (op2, operands[0], op0));
	  }
	else
	  {
	    if (CONST_INT_P (op0))
	      {
		rtx tmp = gen_reg_rtx (SImode);

		emit_insn (gen_movsi (tmp, op0));
		op0 = tmp;
	      }

	    if (start_bit != 0)
	      emit_insn (gen_ashlsi3 (op0, op0, operands[2]));
	    
	    emit_insn (gen_andsi_notsi_si (op2, operands[0], op0));
	  }

	if (start_bit != 0)
          emit_insn (gen_ashlsi3 (op1, op1, operands[2]));

	emit_insn (gen_iorsi3 (subtarget, op1, op2));
      }

    if (subtarget != target)
      {
	/* If TARGET is still a SUBREG, then it must be wider than a word,
	   so we must be careful only to set the subword we were asked to.  */
	if (GET_CODE (target) == SUBREG)
	  emit_move_insn (target, subtarget);
	else
	  emit_move_insn (target, gen_lowpart (GET_MODE (target), subtarget));
      }

    DONE;
  }"
)

(define_insn "insv_zero"
  [(set (zero_extract:SI (match_operand:SI 0 "s_register_operand" "+r")
                         (match_operand:SI 1 "const_int_operand" "M")
                         (match_operand:SI 2 "const_int_operand" "M"))
        (const_int 0))]
  "arm_arch_thumb2"
  "bfc%?\t%0, %2, %1"
  [(set_attr "length" "4")
   (set_attr "predicable" "yes")
   (set_attr "predicable_short_it" "no")
   (set_attr "type" "bfm")]
)

(define_insn "insv_t2"
  [(set (zero_extract:SI (match_operand:SI 0 "s_register_operand" "+r")
                         (match_operand:SI 1 "const_int_operand" "M")
                         (match_operand:SI 2 "const_int_operand" "M"))
        (match_operand:SI 3 "s_register_operand" "r"))]
  "arm_arch_thumb2"
  "bfi%?\t%0, %3, %2, %1"
  [(set_attr "length" "4")
   (set_attr "predicable" "yes")
   (set_attr "predicable_short_it" "no")
   (set_attr "type" "bfm")]
)

; constants for op 2 will never be given to these patterns.
(define_insn_and_split "*anddi_notdi_di"
  [(set (match_operand:DI 0 "s_register_operand" "=&r,&r")
	(and:DI (not:DI (match_operand:DI 1 "s_register_operand" "0,r"))
		(match_operand:DI 2 "s_register_operand" "r,0")))]
  "TARGET_32BIT"
  "#"
  "TARGET_32BIT && reload_completed
   && ! (TARGET_NEON && IS_VFP_REGNUM (REGNO (operands[0])))
   && ! IS_IWMMXT_REGNUM (REGNO (operands[0]))"
  [(set (match_dup 0) (and:SI (not:SI (match_dup 1)) (match_dup 2)))
   (set (match_dup 3) (and:SI (not:SI (match_dup 4)) (match_dup 5)))]
  "
  {
    operands[3] = gen_highpart (SImode, operands[0]);
    operands[0] = gen_lowpart (SImode, operands[0]);
    operands[4] = gen_highpart (SImode, operands[1]);
    operands[1] = gen_lowpart (SImode, operands[1]);
    operands[5] = gen_highpart (SImode, operands[2]);
    operands[2] = gen_lowpart (SImode, operands[2]);
  }"
  [(set_attr "length" "8")
   (set_attr "predicable" "yes")
   (set_attr "type" "multiple")]
)

(define_insn_and_split "*anddi_notzesidi_di"
  [(set (match_operand:DI 0 "s_register_operand" "=&r,&r")
	(and:DI (not:DI (zero_extend:DI
			 (match_operand:SI 2 "s_register_operand" "r,r")))
		(match_operand:DI 1 "s_register_operand" "0,?r")))]
  "TARGET_32BIT"
  "@
   bic%?\\t%Q0, %Q1, %2
   #"
  ; (not (zero_extend ...)) allows us to just copy the high word from
  ; operand1 to operand0.
  "TARGET_32BIT
   && reload_completed
   && operands[0] != operands[1]"
  [(set (match_dup 0) (and:SI (not:SI (match_dup 2)) (match_dup 1)))
   (set (match_dup 3) (match_dup 4))]
  "
  {
    operands[3] = gen_highpart (SImode, operands[0]);
    operands[0] = gen_lowpart (SImode, operands[0]);
    operands[4] = gen_highpart (SImode, operands[1]);
    operands[1] = gen_lowpart (SImode, operands[1]);
  }"
  [(set_attr "length" "4,8")
   (set_attr "predicable" "yes")
   (set_attr "predicable_short_it" "no")
   (set_attr "type" "multiple")]
)

(define_insn_and_split "*anddi_notsesidi_di"
  [(set (match_operand:DI 0 "s_register_operand" "=&r,&r")
	(and:DI (not:DI (sign_extend:DI
			 (match_operand:SI 2 "s_register_operand" "r,r")))
		(match_operand:DI 1 "s_register_operand" "0,r")))]
  "TARGET_32BIT"
  "#"
  "TARGET_32BIT && reload_completed"
  [(set (match_dup 0) (and:SI (not:SI (match_dup 2)) (match_dup 1)))
   (set (match_dup 3) (and:SI (not:SI
				(ashiftrt:SI (match_dup 2) (const_int 31)))
			       (match_dup 4)))]
  "
  {
    operands[3] = gen_highpart (SImode, operands[0]);
    operands[0] = gen_lowpart (SImode, operands[0]);
    operands[4] = gen_highpart (SImode, operands[1]);
    operands[1] = gen_lowpart (SImode, operands[1]);
  }"
  [(set_attr "length" "8")
   (set_attr "predicable" "yes")
   (set_attr "predicable_short_it" "no")
   (set_attr "type" "multiple")]
)

(define_insn "andsi_notsi_si"
  [(set (match_operand:SI 0 "s_register_operand" "=r")
	(and:SI (not:SI (match_operand:SI 2 "s_register_operand" "r"))
		(match_operand:SI 1 "s_register_operand" "r")))]
  "TARGET_32BIT"
  "bic%?\\t%0, %1, %2"
  [(set_attr "predicable" "yes")
   (set_attr "predicable_short_it" "no")
   (set_attr "type" "logic_reg")]
)

(define_insn "thumb1_bicsi3"
  [(set (match_operand:SI                 0 "register_operand" "=l")
	(and:SI (not:SI (match_operand:SI 1 "register_operand" "l"))
		(match_operand:SI         2 "register_operand" "0")))]
  "TARGET_THUMB1"
  "bic\\t%0, %1"
  [(set_attr "length" "2")
   (set_attr "conds" "set")
   (set_attr "type" "logics_reg")]
)

(define_insn "andsi_not_shiftsi_si"
  [(set (match_operand:SI 0 "s_register_operand" "=r")
	(and:SI (not:SI (match_operator:SI 4 "shift_operator"
			 [(match_operand:SI 2 "s_register_operand" "r")
			  (match_operand:SI 3 "arm_rhs_operand" "rM")]))
		(match_operand:SI 1 "s_register_operand" "r")))]
  "TARGET_ARM"
  "bic%?\\t%0, %1, %2%S4"
  [(set_attr "predicable" "yes")
   (set_attr "shift" "2")
   (set (attr "type") (if_then_else (match_operand 3 "const_int_operand" "")
		      (const_string "logic_shift_imm")
		      (const_string "logic_shift_reg")))]
)

(define_insn "*andsi_notsi_si_compare0"
  [(set (reg:CC_NOOV CC_REGNUM)
	(compare:CC_NOOV
	 (and:SI (not:SI (match_operand:SI 2 "s_register_operand" "r"))
		 (match_operand:SI 1 "s_register_operand" "r"))
	 (const_int 0)))
   (set (match_operand:SI 0 "s_register_operand" "=r")
	(and:SI (not:SI (match_dup 2)) (match_dup 1)))]
  "TARGET_32BIT"
  "bic%.\\t%0, %1, %2"
  [(set_attr "conds" "set")
   (set_attr "type" "logics_shift_reg")]
)

(define_insn "*andsi_notsi_si_compare0_scratch"
  [(set (reg:CC_NOOV CC_REGNUM)
	(compare:CC_NOOV
	 (and:SI (not:SI (match_operand:SI 2 "s_register_operand" "r"))
		 (match_operand:SI 1 "s_register_operand" "r"))
	 (const_int 0)))
   (clobber (match_scratch:SI 0 "=r"))]
  "TARGET_32BIT"
  "bic%.\\t%0, %1, %2"
  [(set_attr "conds" "set")
   (set_attr "type" "logics_shift_reg")]
)

(define_expand "iordi3"
  [(set (match_operand:DI         0 "s_register_operand" "")
	(ior:DI (match_operand:DI 1 "s_register_operand" "")
		(match_operand:DI 2 "neon_logic_op2" "")))]
  "TARGET_32BIT"
  ""
)

(define_insn_and_split "*iordi3_insn"
  [(set (match_operand:DI         0 "s_register_operand"     "=w,w ,&r,&r,&r,&r,?w,?w")
	(ior:DI (match_operand:DI 1 "s_register_operand"     "%w,0 ,0 ,r ,0 ,r ,w ,0")
		(match_operand:DI 2 "arm_iordi_operand_neon" "w ,Dl,r ,r ,Df,Df,w ,Dl")))]
  "TARGET_32BIT && !TARGET_IWMMXT"
  {
  switch (which_alternative)
    {
    case 0: /* fall through */
    case 6: return "vorr\t%P0, %P1, %P2";
    case 1: /* fall through */
    case 7: return neon_output_logic_immediate ("vorr", &operands[2],
		     DImode, 0, VALID_NEON_QREG_MODE (DImode));
    case 2:
    case 3:
    case 4:
    case 5:
      return "#";
    default: gcc_unreachable ();
    }
  }
  "TARGET_32BIT && !TARGET_IWMMXT && reload_completed
   && !(IS_VFP_REGNUM (REGNO (operands[0])))"
  [(set (match_dup 3) (match_dup 4))
   (set (match_dup 5) (match_dup 6))]
  "
  {
    operands[3] = gen_lowpart (SImode, operands[0]);
    operands[5] = gen_highpart (SImode, operands[0]);

    operands[4] = simplify_gen_binary (IOR, SImode,
                                           gen_lowpart (SImode, operands[1]),
                                           gen_lowpart (SImode, operands[2]));
    operands[6] = simplify_gen_binary (IOR, SImode,
                                           gen_highpart (SImode, operands[1]),
                                           gen_highpart_mode (SImode, DImode, operands[2]));

  }"
  [(set_attr "type" "neon_logic,neon_logic,multiple,multiple,multiple,\
                     multiple,neon_logic,neon_logic")
   (set_attr "length" "*,*,8,8,8,8,*,*")
   (set_attr "arch" "neon_for_64bits,neon_for_64bits,*,*,*,*,avoid_neon_for_64bits,avoid_neon_for_64bits")]
)

(define_insn "*iordi_zesidi_di"
  [(set (match_operand:DI 0 "s_register_operand" "=&r,&r")
	(ior:DI (zero_extend:DI
		 (match_operand:SI 2 "s_register_operand" "r,r"))
		(match_operand:DI 1 "s_register_operand" "0,?r")))]
  "TARGET_32BIT"
  "@
   orr%?\\t%Q0, %Q1, %2
   #"
  [(set_attr "length" "4,8")
   (set_attr "predicable" "yes")
   (set_attr "predicable_short_it" "no")
   (set_attr "type" "logic_reg,multiple")]
)

(define_insn "*iordi_sesidi_di"
  [(set (match_operand:DI 0 "s_register_operand" "=&r,&r")
	(ior:DI (sign_extend:DI
		 (match_operand:SI 2 "s_register_operand" "r,r"))
		(match_operand:DI 1 "s_register_operand" "0,r")))]
  "TARGET_32BIT"
  "#"
  [(set_attr "length" "8")
   (set_attr "predicable" "yes")
   (set_attr "type" "multiple")]
)

(define_expand "iorsi3"
  [(set (match_operand:SI         0 "s_register_operand" "")
	(ior:SI (match_operand:SI 1 "s_register_operand" "")
		(match_operand:SI 2 "reg_or_int_operand" "")))]
  "TARGET_EITHER"
  "
  if (CONST_INT_P (operands[2]))
    {
      if (TARGET_32BIT)
        {
          arm_split_constant (IOR, SImode, NULL_RTX,
	                      INTVAL (operands[2]), operands[0], operands[1],
			      optimize && can_create_pseudo_p ());
          DONE;
	}
      else /* TARGET_THUMB1 */
        {
          rtx tmp = force_reg (SImode, operands[2]);
	  if (rtx_equal_p (operands[0], operands[1]))
	    operands[2] = tmp;
	  else
	    {
              operands[2] = operands[1];
              operands[1] = tmp;
	    }
        }
    }
  "
)

(define_insn_and_split "*iorsi3_insn"
  [(set (match_operand:SI 0 "s_register_operand" "=r,l,r,r,r")
	(ior:SI (match_operand:SI 1 "s_register_operand" "%r,0,r,r,r")
		(match_operand:SI 2 "reg_or_int_operand" "I,l,K,r,?n")))]
  "TARGET_32BIT"
  "@
   orr%?\\t%0, %1, %2
   orr%?\\t%0, %1, %2
   orn%?\\t%0, %1, #%B2
   orr%?\\t%0, %1, %2
   #"
  "TARGET_32BIT
   && CONST_INT_P (operands[2])
   && !(const_ok_for_arm (INTVAL (operands[2]))
        || (TARGET_THUMB2 && const_ok_for_arm (~INTVAL (operands[2]))))"
  [(clobber (const_int 0))]
{
  arm_split_constant (IOR, SImode, curr_insn,
                      INTVAL (operands[2]), operands[0], operands[1], 0);
  DONE;
}
  [(set_attr "length" "4,4,4,4,16")
   (set_attr "arch" "32,t2,t2,32,32")
   (set_attr "predicable" "yes")
   (set_attr "predicable_short_it" "no,yes,no,no,no")
   (set_attr "type" "logic_imm,logic_reg,logic_imm,logic_reg,logic_reg")]
)

(define_insn "*thumb1_iorsi3_insn"
  [(set (match_operand:SI         0 "register_operand" "=l")
	(ior:SI (match_operand:SI 1 "register_operand" "%0")
		(match_operand:SI 2 "register_operand" "l")))]
  "TARGET_THUMB1"
  "orr\\t%0, %2"
  [(set_attr "length" "2")
   (set_attr "conds" "set")
   (set_attr "type" "logics_reg")])

(define_peephole2
  [(match_scratch:SI 3 "r")
   (set (match_operand:SI 0 "arm_general_register_operand" "")
	(ior:SI (match_operand:SI 1 "arm_general_register_operand" "")
		(match_operand:SI 2 "const_int_operand" "")))]
  "TARGET_ARM
   && !const_ok_for_arm (INTVAL (operands[2]))
   && const_ok_for_arm (~INTVAL (operands[2]))"
  [(set (match_dup 3) (match_dup 2))
   (set (match_dup 0) (ior:SI (match_dup 1) (match_dup 3)))]
  ""
)

(define_insn "*iorsi3_compare0"
  [(set (reg:CC_NOOV CC_REGNUM)
	(compare:CC_NOOV (ior:SI (match_operand:SI 1 "s_register_operand" "%r,r")
				 (match_operand:SI 2 "arm_rhs_operand" "I,r"))
			 (const_int 0)))
   (set (match_operand:SI 0 "s_register_operand" "=r,r")
	(ior:SI (match_dup 1) (match_dup 2)))]
  "TARGET_32BIT"
  "orr%.\\t%0, %1, %2"
  [(set_attr "conds" "set")
   (set_attr "type" "logics_imm,logics_reg")]
)

(define_insn "*iorsi3_compare0_scratch"
  [(set (reg:CC_NOOV CC_REGNUM)
	(compare:CC_NOOV (ior:SI (match_operand:SI 1 "s_register_operand" "%r,r")
				 (match_operand:SI 2 "arm_rhs_operand" "I,r"))
			 (const_int 0)))
   (clobber (match_scratch:SI 0 "=r,r"))]
  "TARGET_32BIT"
  "orr%.\\t%0, %1, %2"
  [(set_attr "conds" "set")
   (set_attr "type" "logics_imm,logics_reg")]
)

(define_expand "xordi3"
  [(set (match_operand:DI         0 "s_register_operand" "")
	(xor:DI (match_operand:DI 1 "s_register_operand" "")
		(match_operand:DI 2 "arm_xordi_operand" "")))]
  "TARGET_32BIT"
  ""
)

(define_insn_and_split "*xordi3_insn"
  [(set (match_operand:DI         0 "s_register_operand" "=w,&r,&r,&r,&r,?w")
	(xor:DI (match_operand:DI 1 "s_register_operand" "w ,%0,r ,0 ,r ,w")
		(match_operand:DI 2 "arm_xordi_operand"  "w ,r ,r ,Dg,Dg,w")))]
  "TARGET_32BIT && !TARGET_IWMMXT"
{
  switch (which_alternative)
    {
    case 1:
    case 2:
    case 3:
    case 4:  /* fall through */
      return "#";
    case 0: /* fall through */
    case 5: return "veor\t%P0, %P1, %P2";
    default: gcc_unreachable ();
    }
}
  "TARGET_32BIT && !TARGET_IWMMXT && reload_completed
   && !(IS_VFP_REGNUM (REGNO (operands[0])))"
  [(set (match_dup 3) (match_dup 4))
   (set (match_dup 5) (match_dup 6))]
  "
  {
    operands[3] = gen_lowpart (SImode, operands[0]);
    operands[5] = gen_highpart (SImode, operands[0]);

    operands[4] = simplify_gen_binary (XOR, SImode,
                                           gen_lowpart (SImode, operands[1]),
                                           gen_lowpart (SImode, operands[2]));
    operands[6] = simplify_gen_binary (XOR, SImode,
                                           gen_highpart (SImode, operands[1]),
                                           gen_highpart_mode (SImode, DImode, operands[2]));

  }"
  [(set_attr "length" "*,8,8,8,8,*")
   (set_attr "type" "neon_logic,multiple,multiple,multiple,multiple,neon_logic")
   (set_attr "arch" "neon_for_64bits,*,*,*,*,avoid_neon_for_64bits")]
)

(define_insn "*xordi_zesidi_di"
  [(set (match_operand:DI 0 "s_register_operand" "=&r,&r")
	(xor:DI (zero_extend:DI
		 (match_operand:SI 2 "s_register_operand" "r,r"))
		(match_operand:DI 1 "s_register_operand" "0,?r")))]
  "TARGET_32BIT"
  "@
   eor%?\\t%Q0, %Q1, %2
   #"
  [(set_attr "length" "4,8")
   (set_attr "predicable" "yes")
   (set_attr "predicable_short_it" "no")
   (set_attr "type" "logic_reg")]
)

(define_insn "*xordi_sesidi_di"
  [(set (match_operand:DI 0 "s_register_operand" "=&r,&r")
	(xor:DI (sign_extend:DI
		 (match_operand:SI 2 "s_register_operand" "r,r"))
		(match_operand:DI 1 "s_register_operand" "0,r")))]
  "TARGET_32BIT"
  "#"
  [(set_attr "length" "8")
   (set_attr "predicable" "yes")
   (set_attr "type" "multiple")]
)

(define_expand "xorsi3"
  [(set (match_operand:SI         0 "s_register_operand" "")
	(xor:SI (match_operand:SI 1 "s_register_operand" "")
		(match_operand:SI 2 "reg_or_int_operand" "")))]
  "TARGET_EITHER"
  "if (CONST_INT_P (operands[2]))
    {
      if (TARGET_32BIT)
        {
          arm_split_constant (XOR, SImode, NULL_RTX,
	                      INTVAL (operands[2]), operands[0], operands[1],
			      optimize && can_create_pseudo_p ());
          DONE;
	}
      else /* TARGET_THUMB1 */
        {
          rtx tmp = force_reg (SImode, operands[2]);
	  if (rtx_equal_p (operands[0], operands[1]))
	    operands[2] = tmp;
	  else
	    {
              operands[2] = operands[1];
              operands[1] = tmp;
	    }
        }
    }"
)

(define_insn_and_split "*arm_xorsi3"
  [(set (match_operand:SI         0 "s_register_operand" "=r,l,r,r")
	(xor:SI (match_operand:SI 1 "s_register_operand" "%r,0,r,r")
		(match_operand:SI 2 "reg_or_int_operand" "I,l,r,?n")))]
  "TARGET_32BIT"
  "@
   eor%?\\t%0, %1, %2
   eor%?\\t%0, %1, %2
   eor%?\\t%0, %1, %2
   #"
  "TARGET_32BIT
   && CONST_INT_P (operands[2])
   && !const_ok_for_arm (INTVAL (operands[2]))"
  [(clobber (const_int 0))]
{
  arm_split_constant (XOR, SImode, curr_insn,
                      INTVAL (operands[2]), operands[0], operands[1], 0);
  DONE;
}
  [(set_attr "length" "4,4,4,16")
   (set_attr "predicable" "yes")
   (set_attr "predicable_short_it" "no,yes,no,no")
   (set_attr "type"  "logic_imm,logic_reg,logic_reg,multiple")]
)

(define_insn "*thumb1_xorsi3_insn"
  [(set (match_operand:SI         0 "register_operand" "=l")
	(xor:SI (match_operand:SI 1 "register_operand" "%0")
		(match_operand:SI 2 "register_operand" "l")))]
  "TARGET_THUMB1"
  "eor\\t%0, %2"
  [(set_attr "length" "2")
   (set_attr "conds" "set")
   (set_attr "type" "logics_reg")]
)

(define_insn "*xorsi3_compare0"
  [(set (reg:CC_NOOV CC_REGNUM)
	(compare:CC_NOOV (xor:SI (match_operand:SI 1 "s_register_operand" "r,r")
				 (match_operand:SI 2 "arm_rhs_operand" "I,r"))
			 (const_int 0)))
   (set (match_operand:SI 0 "s_register_operand" "=r,r")
	(xor:SI (match_dup 1) (match_dup 2)))]
  "TARGET_32BIT"
  "eor%.\\t%0, %1, %2"
  [(set_attr "conds" "set")
   (set_attr "type" "logics_imm,logics_reg")]
)

(define_insn "*xorsi3_compare0_scratch"
  [(set (reg:CC_NOOV CC_REGNUM)
	(compare:CC_NOOV (xor:SI (match_operand:SI 0 "s_register_operand" "r,r")
				 (match_operand:SI 1 "arm_rhs_operand" "I,r"))
			 (const_int 0)))]
  "TARGET_32BIT"
  "teq%?\\t%0, %1"
  [(set_attr "conds" "set")
   (set_attr "type" "logics_imm,logics_reg")]
)

; By splitting (IOR (AND (NOT A) (NOT B)) C) as D = AND (IOR A B) (NOT C), 
; (NOT D) we can sometimes merge the final NOT into one of the following
; insns.

(define_split
  [(set (match_operand:SI 0 "s_register_operand" "")
	(ior:SI (and:SI (not:SI (match_operand:SI 1 "s_register_operand" ""))
			(not:SI (match_operand:SI 2 "arm_rhs_operand" "")))
		(match_operand:SI 3 "arm_rhs_operand" "")))
   (clobber (match_operand:SI 4 "s_register_operand" ""))]
  "TARGET_32BIT"
  [(set (match_dup 4) (and:SI (ior:SI (match_dup 1) (match_dup 2))
			      (not:SI (match_dup 3))))
   (set (match_dup 0) (not:SI (match_dup 4)))]
  ""
)

(define_insn_and_split "*andsi_iorsi3_notsi"
  [(set (match_operand:SI 0 "s_register_operand" "=&r,&r,&r")
	(and:SI (ior:SI (match_operand:SI 1 "s_register_operand" "%0,r,r")
			(match_operand:SI 2 "arm_rhs_operand" "rI,0,rI"))
		(not:SI (match_operand:SI 3 "arm_rhs_operand" "rI,rI,rI"))))]
  "TARGET_32BIT"
  "#"   ; "orr%?\\t%0, %1, %2\;bic%?\\t%0, %0, %3"
  "&& reload_completed"
  [(set (match_dup 0) (ior:SI (match_dup 1) (match_dup 2)))
   (set (match_dup 0) (and:SI (not:SI (match_dup 3)) (match_dup 0)))]
  ""
  [(set_attr "length" "8")
   (set_attr "ce_count" "2")
   (set_attr "predicable" "yes")
   (set_attr "predicable_short_it" "no")
   (set_attr "type" "multiple")]
)

; ??? Are these four splitters still beneficial when the Thumb-2 bitfield
; insns are available?
(define_split
  [(set (match_operand:SI 0 "s_register_operand" "")
	(match_operator:SI 1 "logical_binary_operator"
	 [(zero_extract:SI (match_operand:SI 2 "s_register_operand" "")
			   (match_operand:SI 3 "const_int_operand" "")
			   (match_operand:SI 4 "const_int_operand" ""))
	  (match_operator:SI 9 "logical_binary_operator"
	   [(lshiftrt:SI (match_operand:SI 5 "s_register_operand" "")
			 (match_operand:SI 6 "const_int_operand" ""))
	    (match_operand:SI 7 "s_register_operand" "")])]))
   (clobber (match_operand:SI 8 "s_register_operand" ""))]
  "TARGET_32BIT
   && GET_CODE (operands[1]) == GET_CODE (operands[9])
   && INTVAL (operands[3]) == 32 - INTVAL (operands[6])"
  [(set (match_dup 8)
	(match_op_dup 1
	 [(ashift:SI (match_dup 2) (match_dup 4))
	  (match_dup 5)]))
   (set (match_dup 0)
	(match_op_dup 1
	 [(lshiftrt:SI (match_dup 8) (match_dup 6))
	  (match_dup 7)]))]
  "
  operands[4] = GEN_INT (32 - (INTVAL (operands[3]) + INTVAL (operands[4])));
")

(define_split
  [(set (match_operand:SI 0 "s_register_operand" "")
	(match_operator:SI 1 "logical_binary_operator"
	 [(match_operator:SI 9 "logical_binary_operator"
	   [(lshiftrt:SI (match_operand:SI 5 "s_register_operand" "")
			 (match_operand:SI 6 "const_int_operand" ""))
	    (match_operand:SI 7 "s_register_operand" "")])
	  (zero_extract:SI (match_operand:SI 2 "s_register_operand" "")
			   (match_operand:SI 3 "const_int_operand" "")
			   (match_operand:SI 4 "const_int_operand" ""))]))
   (clobber (match_operand:SI 8 "s_register_operand" ""))]
  "TARGET_32BIT
   && GET_CODE (operands[1]) == GET_CODE (operands[9])
   && INTVAL (operands[3]) == 32 - INTVAL (operands[6])"
  [(set (match_dup 8)
	(match_op_dup 1
	 [(ashift:SI (match_dup 2) (match_dup 4))
	  (match_dup 5)]))
   (set (match_dup 0)
	(match_op_dup 1
	 [(lshiftrt:SI (match_dup 8) (match_dup 6))
	  (match_dup 7)]))]
  "
  operands[4] = GEN_INT (32 - (INTVAL (operands[3]) + INTVAL (operands[4])));
")

(define_split
  [(set (match_operand:SI 0 "s_register_operand" "")
	(match_operator:SI 1 "logical_binary_operator"
	 [(sign_extract:SI (match_operand:SI 2 "s_register_operand" "")
			   (match_operand:SI 3 "const_int_operand" "")
			   (match_operand:SI 4 "const_int_operand" ""))
	  (match_operator:SI 9 "logical_binary_operator"
	   [(ashiftrt:SI (match_operand:SI 5 "s_register_operand" "")
			 (match_operand:SI 6 "const_int_operand" ""))
	    (match_operand:SI 7 "s_register_operand" "")])]))
   (clobber (match_operand:SI 8 "s_register_operand" ""))]
  "TARGET_32BIT
   && GET_CODE (operands[1]) == GET_CODE (operands[9])
   && INTVAL (operands[3]) == 32 - INTVAL (operands[6])"
  [(set (match_dup 8)
	(match_op_dup 1
	 [(ashift:SI (match_dup 2) (match_dup 4))
	  (match_dup 5)]))
   (set (match_dup 0)
	(match_op_dup 1
	 [(ashiftrt:SI (match_dup 8) (match_dup 6))
	  (match_dup 7)]))]
  "
  operands[4] = GEN_INT (32 - (INTVAL (operands[3]) + INTVAL (operands[4])));
")

(define_split
  [(set (match_operand:SI 0 "s_register_operand" "")
	(match_operator:SI 1 "logical_binary_operator"
	 [(match_operator:SI 9 "logical_binary_operator"
	   [(ashiftrt:SI (match_operand:SI 5 "s_register_operand" "")
			 (match_operand:SI 6 "const_int_operand" ""))
	    (match_operand:SI 7 "s_register_operand" "")])
	  (sign_extract:SI (match_operand:SI 2 "s_register_operand" "")
			   (match_operand:SI 3 "const_int_operand" "")
			   (match_operand:SI 4 "const_int_operand" ""))]))
   (clobber (match_operand:SI 8 "s_register_operand" ""))]
  "TARGET_32BIT
   && GET_CODE (operands[1]) == GET_CODE (operands[9])
   && INTVAL (operands[3]) == 32 - INTVAL (operands[6])"
  [(set (match_dup 8)
	(match_op_dup 1
	 [(ashift:SI (match_dup 2) (match_dup 4))
	  (match_dup 5)]))
   (set (match_dup 0)
	(match_op_dup 1
	 [(ashiftrt:SI (match_dup 8) (match_dup 6))
	  (match_dup 7)]))]
  "
  operands[4] = GEN_INT (32 - (INTVAL (operands[3]) + INTVAL (operands[4])));
")


;; Minimum and maximum insns

(define_expand "smaxsi3"
  [(parallel [
    (set (match_operand:SI 0 "s_register_operand" "")
	 (smax:SI (match_operand:SI 1 "s_register_operand" "")
		  (match_operand:SI 2 "arm_rhs_operand" "")))
    (clobber (reg:CC CC_REGNUM))])]
  "TARGET_32BIT"
  "
  if (operands[2] == const0_rtx || operands[2] == constm1_rtx)
    {
      /* No need for a clobber of the condition code register here.  */
      emit_insn (gen_rtx_SET (VOIDmode, operands[0],
			      gen_rtx_SMAX (SImode, operands[1],
					    operands[2])));
      DONE;
    }
")

(define_insn "*smax_0"
  [(set (match_operand:SI 0 "s_register_operand" "=r")
	(smax:SI (match_operand:SI 1 "s_register_operand" "r")
		 (const_int 0)))]
  "TARGET_32BIT"
  "bic%?\\t%0, %1, %1, asr #31"
  [(set_attr "predicable" "yes")
   (set_attr "predicable_short_it" "no")
   (set_attr "type" "logic_shift_reg")]
)

(define_insn "*smax_m1"
  [(set (match_operand:SI 0 "s_register_operand" "=r")
	(smax:SI (match_operand:SI 1 "s_register_operand" "r")
		 (const_int -1)))]
  "TARGET_32BIT"
  "orr%?\\t%0, %1, %1, asr #31"
  [(set_attr "predicable" "yes")
   (set_attr "predicable_short_it" "no")
   (set_attr "type" "logic_shift_reg")]
)

(define_insn_and_split "*arm_smax_insn"
  [(set (match_operand:SI          0 "s_register_operand" "=r,r")
	(smax:SI (match_operand:SI 1 "s_register_operand"  "%0,?r")
		 (match_operand:SI 2 "arm_rhs_operand"    "rI,rI")))
   (clobber (reg:CC CC_REGNUM))]
  "TARGET_ARM"
  "#"
   ; cmp\\t%1, %2\;movlt\\t%0, %2
   ; cmp\\t%1, %2\;movge\\t%0, %1\;movlt\\t%0, %2"
  "TARGET_ARM"
  [(set (reg:CC CC_REGNUM)
        (compare:CC (match_dup 1) (match_dup 2)))
   (set (match_dup 0)
        (if_then_else:SI (ge:SI (reg:CC CC_REGNUM) (const_int 0))
                         (match_dup 1)
                         (match_dup 2)))]
  ""
  [(set_attr "conds" "clob")
   (set_attr "length" "8,12")
   (set_attr "type" "multiple")]
)

(define_expand "sminsi3"
  [(parallel [
    (set (match_operand:SI 0 "s_register_operand" "")
	 (smin:SI (match_operand:SI 1 "s_register_operand" "")
		  (match_operand:SI 2 "arm_rhs_operand" "")))
    (clobber (reg:CC CC_REGNUM))])]
  "TARGET_32BIT"
  "
  if (operands[2] == const0_rtx)
    {
      /* No need for a clobber of the condition code register here.  */
      emit_insn (gen_rtx_SET (VOIDmode, operands[0],
			      gen_rtx_SMIN (SImode, operands[1],
					    operands[2])));
      DONE;
    }
")

(define_insn "*smin_0"
  [(set (match_operand:SI 0 "s_register_operand" "=r")
	(smin:SI (match_operand:SI 1 "s_register_operand" "r")
		 (const_int 0)))]
  "TARGET_32BIT"
  "and%?\\t%0, %1, %1, asr #31"
  [(set_attr "predicable" "yes")
   (set_attr "predicable_short_it" "no")
   (set_attr "type" "logic_shift_reg")]
)

(define_insn_and_split "*arm_smin_insn"
  [(set (match_operand:SI 0 "s_register_operand" "=r,r")
	(smin:SI (match_operand:SI 1 "s_register_operand" "%0,?r")
		 (match_operand:SI 2 "arm_rhs_operand" "rI,rI")))
   (clobber (reg:CC CC_REGNUM))]
  "TARGET_ARM"
  "#"
    ; cmp\\t%1, %2\;movge\\t%0, %2
    ; cmp\\t%1, %2\;movlt\\t%0, %1\;movge\\t%0, %2"
  "TARGET_ARM"
  [(set (reg:CC CC_REGNUM)
        (compare:CC (match_dup 1) (match_dup 2)))
   (set (match_dup 0)
        (if_then_else:SI (lt:SI (reg:CC CC_REGNUM) (const_int 0))
                         (match_dup 1)
                         (match_dup 2)))]
  ""
  [(set_attr "conds" "clob")
   (set_attr "length" "8,12")
   (set_attr "type" "multiple,multiple")]
)

(define_expand "umaxsi3"
  [(parallel [
    (set (match_operand:SI 0 "s_register_operand" "")
	 (umax:SI (match_operand:SI 1 "s_register_operand" "")
		  (match_operand:SI 2 "arm_rhs_operand" "")))
    (clobber (reg:CC CC_REGNUM))])]
  "TARGET_32BIT"
  ""
)

(define_insn_and_split "*arm_umaxsi3"
  [(set (match_operand:SI 0 "s_register_operand" "=r,r,r")
	(umax:SI (match_operand:SI 1 "s_register_operand" "0,r,?r")
		 (match_operand:SI 2 "arm_rhs_operand" "rI,0,rI")))
   (clobber (reg:CC CC_REGNUM))]
  "TARGET_ARM"
  "#"
    ; cmp\\t%1, %2\;movcc\\t%0, %2
    ; cmp\\t%1, %2\;movcs\\t%0, %1
    ; cmp\\t%1, %2\;movcs\\t%0, %1\;movcc\\t%0, %2"
  "TARGET_ARM"
  [(set (reg:CC CC_REGNUM)
        (compare:CC (match_dup 1) (match_dup 2)))
   (set (match_dup 0)
        (if_then_else:SI (geu:SI (reg:CC CC_REGNUM) (const_int 0))
                         (match_dup 1)
                         (match_dup 2)))]
  ""
  [(set_attr "conds" "clob")
   (set_attr "length" "8,8,12")
   (set_attr "type" "store1")]
)

(define_expand "uminsi3"
  [(parallel [
    (set (match_operand:SI 0 "s_register_operand" "")
	 (umin:SI (match_operand:SI 1 "s_register_operand" "")
		  (match_operand:SI 2 "arm_rhs_operand" "")))
    (clobber (reg:CC CC_REGNUM))])]
  "TARGET_32BIT"
  ""
)

(define_insn_and_split "*arm_uminsi3"
  [(set (match_operand:SI 0 "s_register_operand" "=r,r,r")
	(umin:SI (match_operand:SI 1 "s_register_operand" "0,r,?r")
		 (match_operand:SI 2 "arm_rhs_operand" "rI,0,rI")))
   (clobber (reg:CC CC_REGNUM))]
  "TARGET_ARM"
  "#"
   ; cmp\\t%1, %2\;movcs\\t%0, %2
   ; cmp\\t%1, %2\;movcc\\t%0, %1
   ; cmp\\t%1, %2\;movcc\\t%0, %1\;movcs\\t%0, %2"
  "TARGET_ARM"
  [(set (reg:CC CC_REGNUM)
        (compare:CC (match_dup 1) (match_dup 2)))
   (set (match_dup 0)
        (if_then_else:SI (ltu:SI (reg:CC CC_REGNUM) (const_int 0))
                         (match_dup 1)
                         (match_dup 2)))]
  ""
  [(set_attr "conds" "clob")
   (set_attr "length" "8,8,12")
   (set_attr "type" "store1")]
)

(define_insn "*store_minmaxsi"
  [(set (match_operand:SI 0 "memory_operand" "=m")
	(match_operator:SI 3 "minmax_operator"
	 [(match_operand:SI 1 "s_register_operand" "r")
	  (match_operand:SI 2 "s_register_operand" "r")]))
   (clobber (reg:CC CC_REGNUM))]
  "TARGET_32BIT && optimize_insn_for_size_p()"
  "*
  operands[3] = gen_rtx_fmt_ee (minmax_code (operands[3]), SImode,
				operands[1], operands[2]);
  output_asm_insn (\"cmp\\t%1, %2\", operands);
  if (TARGET_THUMB2)
    output_asm_insn (\"ite\t%d3\", operands);
  output_asm_insn (\"str%d3\\t%1, %0\", operands);
  output_asm_insn (\"str%D3\\t%2, %0\", operands);
  return \"\";
  "
  [(set_attr "conds" "clob")
   (set (attr "length")
	(if_then_else (eq_attr "is_thumb" "yes")
		      (const_int 14)
		      (const_int 12)))
   (set_attr "type" "store1")]
)

; Reject the frame pointer in operand[1], since reloading this after
; it has been eliminated can cause carnage.
(define_insn "*minmax_arithsi"
  [(set (match_operand:SI 0 "s_register_operand" "=r,r")
	(match_operator:SI 4 "shiftable_operator"
	 [(match_operator:SI 5 "minmax_operator"
	   [(match_operand:SI 2 "s_register_operand" "r,r")
	    (match_operand:SI 3 "arm_rhs_operand" "rI,rI")])
	  (match_operand:SI 1 "s_register_operand" "0,?r")]))
   (clobber (reg:CC CC_REGNUM))]
  "TARGET_32BIT && !arm_eliminable_register (operands[1]) && !arm_restrict_it"
  "*
  {
    enum rtx_code code = GET_CODE (operands[4]);
    bool need_else;

    if (which_alternative != 0 || operands[3] != const0_rtx
        || (code != PLUS && code != IOR && code != XOR))
      need_else = true;
    else
      need_else = false;

    operands[5] = gen_rtx_fmt_ee (minmax_code (operands[5]), SImode,
				  operands[2], operands[3]);
    output_asm_insn (\"cmp\\t%2, %3\", operands);
    if (TARGET_THUMB2)
      {
	if (need_else)
	  output_asm_insn (\"ite\\t%d5\", operands);
	else
	  output_asm_insn (\"it\\t%d5\", operands);
      }
    output_asm_insn (\"%i4%d5\\t%0, %1, %2\", operands);
    if (need_else)
      output_asm_insn (\"%i4%D5\\t%0, %1, %3\", operands);
    return \"\";
  }"
  [(set_attr "conds" "clob")
   (set (attr "length")
	(if_then_else (eq_attr "is_thumb" "yes")
		      (const_int 14)
		      (const_int 12)))
   (set_attr "type" "multiple")]
)

; Reject the frame pointer in operand[1], since reloading this after
; it has been eliminated can cause carnage.
(define_insn_and_split "*minmax_arithsi_non_canon"
  [(set (match_operand:SI 0 "s_register_operand" "=Ts,Ts")
	(minus:SI
	 (match_operand:SI 1 "s_register_operand" "0,?Ts")
	  (match_operator:SI 4 "minmax_operator"
	   [(match_operand:SI 2 "s_register_operand" "Ts,Ts")
	    (match_operand:SI 3 "arm_rhs_operand" "TsI,TsI")])))
   (clobber (reg:CC CC_REGNUM))]
  "TARGET_32BIT && !arm_eliminable_register (operands[1])
   && !(arm_restrict_it && CONST_INT_P (operands[3]))"
  "#"
  "TARGET_32BIT && !arm_eliminable_register (operands[1]) && reload_completed"
  [(set (reg:CC CC_REGNUM)
        (compare:CC (match_dup 2) (match_dup 3)))

   (cond_exec (match_op_dup 4 [(reg:CC CC_REGNUM) (const_int 0)])
              (set (match_dup 0)
                   (minus:SI (match_dup 1)
                             (match_dup 2))))
   (cond_exec (match_op_dup 5 [(reg:CC CC_REGNUM) (const_int 0)])
              (set (match_dup 0)
                   (match_dup 6)))]
  {
  enum machine_mode mode = SELECT_CC_MODE (GET_CODE (operands[1]),
                                           operands[2], operands[3]);
  enum rtx_code rc = minmax_code (operands[4]);
  operands[4] = gen_rtx_fmt_ee (rc, VOIDmode,
                                operands[2], operands[3]);

  if (mode == CCFPmode || mode == CCFPEmode)
    rc = reverse_condition_maybe_unordered (rc);
  else
    rc = reverse_condition (rc);
  operands[5] = gen_rtx_fmt_ee (rc, SImode, operands[2], operands[3]);
  if (CONST_INT_P (operands[3]))
    operands[6] = plus_constant (SImode, operands[1], -INTVAL (operands[3]));
  else
    operands[6] = gen_rtx_MINUS (SImode, operands[1], operands[3]);
  }
  [(set_attr "conds" "clob")
   (set (attr "length")
	(if_then_else (eq_attr "is_thumb" "yes")
		      (const_int 14)
		      (const_int 12)))
   (set_attr "type" "multiple")]
)

(define_code_iterator SAT [smin smax])
(define_code_iterator SATrev [smin smax])
(define_code_attr SATlo [(smin "1") (smax "2")])
(define_code_attr SAThi [(smin "2") (smax "1")])

(define_insn "*satsi_<SAT:code>"
  [(set (match_operand:SI 0 "s_register_operand" "=r")
        (SAT:SI (SATrev:SI (match_operand:SI 3 "s_register_operand" "r")
                           (match_operand:SI 1 "const_int_operand" "i"))
                (match_operand:SI 2 "const_int_operand" "i")))]
  "TARGET_32BIT && arm_arch6 && <SAT:CODE> != <SATrev:CODE>
   && arm_sat_operator_match (operands[<SAT:SATlo>], operands[<SAT:SAThi>], NULL, NULL)"
{
  int mask;
  bool signed_sat;
  if (!arm_sat_operator_match (operands[<SAT:SATlo>], operands[<SAT:SAThi>],
                               &mask, &signed_sat))
    gcc_unreachable ();

  operands[1] = GEN_INT (mask);
  if (signed_sat)
    return "ssat%?\t%0, %1, %3";
  else
    return "usat%?\t%0, %1, %3";
}
  [(set_attr "predicable" "yes")
   (set_attr "predicable_short_it" "no")
   (set_attr "type" "alus_imm")]
)

(define_insn "*satsi_<SAT:code>_shift"
  [(set (match_operand:SI 0 "s_register_operand" "=r")
        (SAT:SI (SATrev:SI (match_operator:SI 3 "sat_shift_operator"
                             [(match_operand:SI 4 "s_register_operand" "r")
                              (match_operand:SI 5 "const_int_operand" "i")])
                           (match_operand:SI 1 "const_int_operand" "i"))
                (match_operand:SI 2 "const_int_operand" "i")))]
  "TARGET_32BIT && arm_arch6 && <SAT:CODE> != <SATrev:CODE>
   && arm_sat_operator_match (operands[<SAT:SATlo>], operands[<SAT:SAThi>], NULL, NULL)"
{
  int mask;
  bool signed_sat;
  if (!arm_sat_operator_match (operands[<SAT:SATlo>], operands[<SAT:SAThi>],
                               &mask, &signed_sat))
    gcc_unreachable ();

  operands[1] = GEN_INT (mask);
  if (signed_sat)
    return "ssat%?\t%0, %1, %4%S3";
  else
    return "usat%?\t%0, %1, %4%S3";
}
  [(set_attr "predicable" "yes")
   (set_attr "predicable_short_it" "no")
   (set_attr "shift" "3")
   (set_attr "type" "logic_shift_reg")])

;; Shift and rotation insns

(define_expand "ashldi3"
  [(set (match_operand:DI            0 "s_register_operand" "")
        (ashift:DI (match_operand:DI 1 "s_register_operand" "")
                   (match_operand:SI 2 "general_operand" "")))]
  "TARGET_32BIT"
  "
  if (TARGET_NEON)
    {
      /* Delay the decision whether to use NEON or core-regs until
	 register allocation.  */
      emit_insn (gen_ashldi3_neon (operands[0], operands[1], operands[2]));
      DONE;
    }
  else
    {
      /* Only the NEON case can handle in-memory shift counts.  */
      if (!reg_or_int_operand (operands[2], SImode))
        operands[2] = force_reg (SImode, operands[2]);
    }

  if (!CONST_INT_P (operands[2]) && TARGET_REALLY_IWMMXT)
    ; /* No special preparation statements; expand pattern as above.  */
  else
    {
      rtx scratch1, scratch2;

      if (CONST_INT_P (operands[2])
	  && (HOST_WIDE_INT) INTVAL (operands[2]) == 1)
        {
          emit_insn (gen_arm_ashldi3_1bit (operands[0], operands[1]));
          DONE;
        }

      /* Ideally we should use iwmmxt here if we could know that operands[1]
         ends up already living in an iwmmxt register. Otherwise it's
         cheaper to have the alternate code being generated than moving
         values to iwmmxt regs and back.  */

      /* If we're optimizing for size, we prefer the libgcc calls.  */
      if (optimize_function_for_size_p (cfun))
	FAIL;

      /* Expand operation using core-registers.
	 'FAIL' would achieve the same thing, but this is a bit smarter.  */
      scratch1 = gen_reg_rtx (SImode);
      scratch2 = gen_reg_rtx (SImode);
      arm_emit_coreregs_64bit_shift (ASHIFT, operands[0], operands[1],
				     operands[2], scratch1, scratch2);
      DONE;
    }
  "
)

(define_insn "arm_ashldi3_1bit"
  [(set (match_operand:DI            0 "s_register_operand" "=r,&r")
        (ashift:DI (match_operand:DI 1 "s_register_operand" "0,r")
                   (const_int 1)))
   (clobber (reg:CC CC_REGNUM))]
  "TARGET_32BIT"
  "movs\\t%Q0, %Q1, asl #1\;adc\\t%R0, %R1, %R1"
  [(set_attr "conds" "clob")
   (set_attr "length" "8")
   (set_attr "type" "multiple")]
)

(define_expand "ashlsi3"
  [(set (match_operand:SI            0 "s_register_operand" "")
	(ashift:SI (match_operand:SI 1 "s_register_operand" "")
		   (match_operand:SI 2 "arm_rhs_operand" "")))]
  "TARGET_EITHER"
  "
  if (CONST_INT_P (operands[2])
      && ((unsigned HOST_WIDE_INT) INTVAL (operands[2])) > 31)
    {
      emit_insn (gen_movsi (operands[0], const0_rtx));
      DONE;
    }
  "
)

(define_insn "*thumb1_ashlsi3"
  [(set (match_operand:SI            0 "register_operand" "=l,l")
	(ashift:SI (match_operand:SI 1 "register_operand" "l,0")
		   (match_operand:SI 2 "nonmemory_operand" "N,l")))]
  "TARGET_THUMB1"
  "lsl\\t%0, %1, %2"
  [(set_attr "length" "2")
   (set_attr "type" "shift_imm,shift_reg")
   (set_attr "conds" "set")])

(define_expand "ashrdi3"
  [(set (match_operand:DI              0 "s_register_operand" "")
        (ashiftrt:DI (match_operand:DI 1 "s_register_operand" "")
                     (match_operand:SI 2 "reg_or_int_operand" "")))]
  "TARGET_32BIT"
  "
  if (TARGET_NEON)
    {
      /* Delay the decision whether to use NEON or core-regs until
	 register allocation.  */
      emit_insn (gen_ashrdi3_neon (operands[0], operands[1], operands[2]));
      DONE;
    }

  if (!CONST_INT_P (operands[2]) && TARGET_REALLY_IWMMXT)
    ; /* No special preparation statements; expand pattern as above.  */
  else
    {
      rtx scratch1, scratch2;

      if (CONST_INT_P (operands[2])
	  && (HOST_WIDE_INT) INTVAL (operands[2]) == 1)
        {
          emit_insn (gen_arm_ashrdi3_1bit (operands[0], operands[1]));
          DONE;
        }

      /* Ideally we should use iwmmxt here if we could know that operands[1]
         ends up already living in an iwmmxt register. Otherwise it's
         cheaper to have the alternate code being generated than moving
         values to iwmmxt regs and back.  */

      /* If we're optimizing for size, we prefer the libgcc calls.  */
      if (optimize_function_for_size_p (cfun))
	FAIL;

      /* Expand operation using core-registers.
	 'FAIL' would achieve the same thing, but this is a bit smarter.  */
      scratch1 = gen_reg_rtx (SImode);
      scratch2 = gen_reg_rtx (SImode);
      arm_emit_coreregs_64bit_shift (ASHIFTRT, operands[0], operands[1],
				     operands[2], scratch1, scratch2);
      DONE;
    }
  "
)

(define_insn "arm_ashrdi3_1bit"
  [(set (match_operand:DI              0 "s_register_operand" "=r,&r")
        (ashiftrt:DI (match_operand:DI 1 "s_register_operand" "0,r")
                     (const_int 1)))
   (clobber (reg:CC CC_REGNUM))]
  "TARGET_32BIT"
  "movs\\t%R0, %R1, asr #1\;mov\\t%Q0, %Q1, rrx"
  [(set_attr "conds" "clob")
   (set_attr "length" "8")
   (set_attr "type" "multiple")]
)

(define_expand "ashrsi3"
  [(set (match_operand:SI              0 "s_register_operand" "")
	(ashiftrt:SI (match_operand:SI 1 "s_register_operand" "")
		     (match_operand:SI 2 "arm_rhs_operand" "")))]
  "TARGET_EITHER"
  "
  if (CONST_INT_P (operands[2])
      && ((unsigned HOST_WIDE_INT) INTVAL (operands[2])) > 31)
    operands[2] = GEN_INT (31);
  "
)

(define_insn "*thumb1_ashrsi3"
  [(set (match_operand:SI              0 "register_operand" "=l,l")
	(ashiftrt:SI (match_operand:SI 1 "register_operand" "l,0")
		     (match_operand:SI 2 "nonmemory_operand" "N,l")))]
  "TARGET_THUMB1"
  "asr\\t%0, %1, %2"
  [(set_attr "length" "2")
   (set_attr "type" "shift_imm,shift_reg")
   (set_attr "conds" "set")])

(define_expand "lshrdi3"
  [(set (match_operand:DI              0 "s_register_operand" "")
        (lshiftrt:DI (match_operand:DI 1 "s_register_operand" "")
                     (match_operand:SI 2 "reg_or_int_operand" "")))]
  "TARGET_32BIT"
  "
  if (TARGET_NEON)
    {
      /* Delay the decision whether to use NEON or core-regs until
	 register allocation.  */
      emit_insn (gen_lshrdi3_neon (operands[0], operands[1], operands[2]));
      DONE;
    }

  if (!CONST_INT_P (operands[2]) && TARGET_REALLY_IWMMXT)
    ; /* No special preparation statements; expand pattern as above.  */
  else
    {
      rtx scratch1, scratch2;

      if (CONST_INT_P (operands[2])
	  && (HOST_WIDE_INT) INTVAL (operands[2]) == 1)
        {
          emit_insn (gen_arm_lshrdi3_1bit (operands[0], operands[1]));
          DONE;
        }

      /* Ideally we should use iwmmxt here if we could know that operands[1]
         ends up already living in an iwmmxt register. Otherwise it's
         cheaper to have the alternate code being generated than moving
         values to iwmmxt regs and back.  */

      /* If we're optimizing for size, we prefer the libgcc calls.  */
      if (optimize_function_for_size_p (cfun))
	FAIL;

      /* Expand operation using core-registers.
	 'FAIL' would achieve the same thing, but this is a bit smarter.  */
      scratch1 = gen_reg_rtx (SImode);
      scratch2 = gen_reg_rtx (SImode);
      arm_emit_coreregs_64bit_shift (LSHIFTRT, operands[0], operands[1],
				     operands[2], scratch1, scratch2);
      DONE;
    }
  "
)

(define_insn "arm_lshrdi3_1bit"
  [(set (match_operand:DI              0 "s_register_operand" "=r,&r")
        (lshiftrt:DI (match_operand:DI 1 "s_register_operand" "0,r")
                     (const_int 1)))
   (clobber (reg:CC CC_REGNUM))]
  "TARGET_32BIT"
  "movs\\t%R0, %R1, lsr #1\;mov\\t%Q0, %Q1, rrx"
  [(set_attr "conds" "clob")
   (set_attr "length" "8")
   (set_attr "type" "multiple")]
)

(define_expand "lshrsi3"
  [(set (match_operand:SI              0 "s_register_operand" "")
	(lshiftrt:SI (match_operand:SI 1 "s_register_operand" "")
		     (match_operand:SI 2 "arm_rhs_operand" "")))]
  "TARGET_EITHER"
  "
  if (CONST_INT_P (operands[2])
      && ((unsigned HOST_WIDE_INT) INTVAL (operands[2])) > 31)
    {
      emit_insn (gen_movsi (operands[0], const0_rtx));
      DONE;
    }
  "
)

(define_insn "*thumb1_lshrsi3"
  [(set (match_operand:SI              0 "register_operand" "=l,l")
	(lshiftrt:SI (match_operand:SI 1 "register_operand" "l,0")
		     (match_operand:SI 2 "nonmemory_operand" "N,l")))]
  "TARGET_THUMB1"
  "lsr\\t%0, %1, %2"
  [(set_attr "length" "2")
   (set_attr "type" "shift_imm,shift_reg")
   (set_attr "conds" "set")])

(define_expand "rotlsi3"
  [(set (match_operand:SI              0 "s_register_operand" "")
	(rotatert:SI (match_operand:SI 1 "s_register_operand" "")
		     (match_operand:SI 2 "reg_or_int_operand" "")))]
  "TARGET_32BIT"
  "
  if (CONST_INT_P (operands[2]))
    operands[2] = GEN_INT ((32 - INTVAL (operands[2])) % 32);
  else
    {
      rtx reg = gen_reg_rtx (SImode);
      emit_insn (gen_subsi3 (reg, GEN_INT (32), operands[2]));
      operands[2] = reg;
    }
  "
)

(define_expand "rotrsi3"
  [(set (match_operand:SI              0 "s_register_operand" "")
	(rotatert:SI (match_operand:SI 1 "s_register_operand" "")
		     (match_operand:SI 2 "arm_rhs_operand" "")))]
  "TARGET_EITHER"
  "
  if (TARGET_32BIT)
    {
      if (CONST_INT_P (operands[2])
          && ((unsigned HOST_WIDE_INT) INTVAL (operands[2])) > 31)
        operands[2] = GEN_INT (INTVAL (operands[2]) % 32);
    }
  else /* TARGET_THUMB1 */
    {
      if (CONST_INT_P (operands [2]))
        operands [2] = force_reg (SImode, operands[2]);
    }
  "
)

(define_insn "*thumb1_rotrsi3"
  [(set (match_operand:SI              0 "register_operand" "=l")
	(rotatert:SI (match_operand:SI 1 "register_operand" "0")
		     (match_operand:SI 2 "register_operand" "l")))]
  "TARGET_THUMB1"
  "ror\\t%0, %0, %2"
  [(set_attr "type" "shift_reg")
   (set_attr "length" "2")]
)

(define_insn "*arm_shiftsi3"
  [(set (match_operand:SI   0 "s_register_operand" "=l,r,r")
	(match_operator:SI  3 "shift_operator"
	 [(match_operand:SI 1 "s_register_operand"  "0,r,r")
	  (match_operand:SI 2 "reg_or_int_operand" "l,M,r")]))]
  "TARGET_32BIT"
  "* return arm_output_shift(operands, 0);"
  [(set_attr "predicable" "yes")
   (set_attr "arch" "t2,*,*")
   (set_attr "predicable_short_it" "yes,no,no")
   (set_attr "length" "4")
   (set_attr "shift" "1")
   (set_attr "type" "alu_shift_reg,alu_shift_imm,alu_shift_reg")]
)

(define_insn "*shiftsi3_compare0"
  [(set (reg:CC_NOOV CC_REGNUM)
	(compare:CC_NOOV (match_operator:SI 3 "shift_operator"
			  [(match_operand:SI 1 "s_register_operand" "r,r")
			   (match_operand:SI 2 "arm_rhs_operand" "M,r")])
			 (const_int 0)))
   (set (match_operand:SI 0 "s_register_operand" "=r,r")
	(match_op_dup 3 [(match_dup 1) (match_dup 2)]))]
  "TARGET_32BIT"
  "* return arm_output_shift(operands, 1);"
  [(set_attr "conds" "set")
   (set_attr "shift" "1")
   (set_attr "type" "alus_shift_imm,alus_shift_reg")]
)

(define_insn "*shiftsi3_compare0_scratch"
  [(set (reg:CC_NOOV CC_REGNUM)
	(compare:CC_NOOV (match_operator:SI 3 "shift_operator"
			  [(match_operand:SI 1 "s_register_operand" "r,r")
			   (match_operand:SI 2 "arm_rhs_operand" "M,r")])
			 (const_int 0)))
   (clobber (match_scratch:SI 0 "=r,r"))]
  "TARGET_32BIT"
  "* return arm_output_shift(operands, 1);"
  [(set_attr "conds" "set")
   (set_attr "shift" "1")
   (set_attr "type" "shift_imm,shift_reg")]
)

(define_insn "*not_shiftsi"
  [(set (match_operand:SI 0 "s_register_operand" "=r,r")
	(not:SI (match_operator:SI 3 "shift_operator"
		 [(match_operand:SI 1 "s_register_operand" "r,r")
		  (match_operand:SI 2 "shift_amount_operand" "M,rM")])))]
  "TARGET_32BIT"
  "mvn%?\\t%0, %1%S3"
  [(set_attr "predicable" "yes")
   (set_attr "predicable_short_it" "no")
   (set_attr "shift" "1")
   (set_attr "arch" "32,a")
   (set_attr "type" "mvn_shift,mvn_shift_reg")])

(define_insn "*not_shiftsi_compare0"
  [(set (reg:CC_NOOV CC_REGNUM)
	(compare:CC_NOOV
	 (not:SI (match_operator:SI 3 "shift_operator"
		  [(match_operand:SI 1 "s_register_operand" "r,r")
		   (match_operand:SI 2 "shift_amount_operand" "M,rM")]))
	 (const_int 0)))
   (set (match_operand:SI 0 "s_register_operand" "=r,r")
	(not:SI (match_op_dup 3 [(match_dup 1) (match_dup 2)])))]
  "TARGET_32BIT"
  "mvn%.\\t%0, %1%S3"
  [(set_attr "conds" "set")
   (set_attr "shift" "1")
   (set_attr "arch" "32,a")
   (set_attr "type" "mvn_shift,mvn_shift_reg")])

(define_insn "*not_shiftsi_compare0_scratch"
  [(set (reg:CC_NOOV CC_REGNUM)
	(compare:CC_NOOV
	 (not:SI (match_operator:SI 3 "shift_operator"
		  [(match_operand:SI 1 "s_register_operand" "r,r")
		   (match_operand:SI 2 "shift_amount_operand" "M,rM")]))
	 (const_int 0)))
   (clobber (match_scratch:SI 0 "=r,r"))]
  "TARGET_32BIT"
  "mvn%.\\t%0, %1%S3"
  [(set_attr "conds" "set")
   (set_attr "shift" "1")
   (set_attr "arch" "32,a")
   (set_attr "type" "mvn_shift,mvn_shift_reg")])

;; We don't really have extzv, but defining this using shifts helps
;; to reduce register pressure later on.

(define_expand "extzv"
  [(set (match_operand 0 "s_register_operand" "")
	(zero_extract (match_operand 1 "nonimmediate_operand" "")
		      (match_operand 2 "const_int_operand" "")
		      (match_operand 3 "const_int_operand" "")))]
  "TARGET_THUMB1 || arm_arch_thumb2"
  "
  {
    HOST_WIDE_INT lshift = 32 - INTVAL (operands[2]) - INTVAL (operands[3]);
    HOST_WIDE_INT rshift = 32 - INTVAL (operands[2]);
    
    if (arm_arch_thumb2)
      {
	HOST_WIDE_INT width = INTVAL (operands[2]);
	HOST_WIDE_INT bitpos = INTVAL (operands[3]);

	if (unaligned_access && MEM_P (operands[1])
	    && (width == 16 || width == 32) && (bitpos % BITS_PER_UNIT) == 0)
	  {
	    rtx base_addr;

	    if (BYTES_BIG_ENDIAN)
	      bitpos = GET_MODE_BITSIZE (GET_MODE (operands[0])) - width
		       - bitpos;

	    if (width == 32)
              {
		base_addr = adjust_address (operands[1], SImode,
					    bitpos / BITS_PER_UNIT);
		emit_insn (gen_unaligned_loadsi (operands[0], base_addr));
              }
	    else
              {
		rtx dest = operands[0];
		rtx tmp = gen_reg_rtx (SImode);

		/* We may get a paradoxical subreg here.  Strip it off.  */
		if (GET_CODE (dest) == SUBREG
		    && GET_MODE (dest) == SImode
		    && GET_MODE (SUBREG_REG (dest)) == HImode)
		  dest = SUBREG_REG (dest);

		if (GET_MODE_BITSIZE (GET_MODE (dest)) != width)
		  FAIL;

		base_addr = adjust_address (operands[1], HImode,
					    bitpos / BITS_PER_UNIT);
		emit_insn (gen_unaligned_loadhiu (tmp, base_addr));
		emit_move_insn (gen_lowpart (SImode, dest), tmp);
	      }
	    DONE;
	  }
	else if (s_register_operand (operands[1], GET_MODE (operands[1])))
	  {
	    emit_insn (gen_extzv_t2 (operands[0], operands[1], operands[2],
				     operands[3]));
	    DONE;
	  }
	else
	  FAIL;
      }
    
    if (!s_register_operand (operands[1], GET_MODE (operands[1])))
      FAIL;

    operands[3] = GEN_INT (rshift);
    
    if (lshift == 0)
      {
        emit_insn (gen_lshrsi3 (operands[0], operands[1], operands[3]));
        DONE;
      }
      
    emit_insn (gen_extzv_t1 (operands[0], operands[1], GEN_INT (lshift),
			     operands[3], gen_reg_rtx (SImode)));
    DONE;
  }"
)

;; Helper for extzv, for the Thumb-1 register-shifts case.

(define_expand "extzv_t1"
  [(set (match_operand:SI 4 "s_register_operand" "")
	(ashift:SI (match_operand:SI 1 "nonimmediate_operand" "")
		   (match_operand:SI 2 "const_int_operand" "")))
   (set (match_operand:SI 0 "s_register_operand" "")
	(lshiftrt:SI (match_dup 4)
		     (match_operand:SI 3 "const_int_operand" "")))]
  "TARGET_THUMB1"
  "")

(define_expand "extv"
  [(set (match_operand 0 "s_register_operand" "")
	(sign_extract (match_operand 1 "nonimmediate_operand" "")
		      (match_operand 2 "const_int_operand" "")
		      (match_operand 3 "const_int_operand" "")))]
  "arm_arch_thumb2"
{
  HOST_WIDE_INT width = INTVAL (operands[2]);
  HOST_WIDE_INT bitpos = INTVAL (operands[3]);

  if (unaligned_access && MEM_P (operands[1]) && (width == 16 || width == 32)
      && (bitpos % BITS_PER_UNIT)  == 0)
    {
      rtx base_addr;
      
      if (BYTES_BIG_ENDIAN)
	bitpos = GET_MODE_BITSIZE (GET_MODE (operands[0])) - width - bitpos;
      
      if (width == 32)
        {
	  base_addr = adjust_address (operands[1], SImode,
				      bitpos / BITS_PER_UNIT);
	  emit_insn (gen_unaligned_loadsi (operands[0], base_addr));
        }
      else
        {
	  rtx dest = operands[0];
	  rtx tmp = gen_reg_rtx (SImode);
	  
	  /* We may get a paradoxical subreg here.  Strip it off.  */
	  if (GET_CODE (dest) == SUBREG
	      && GET_MODE (dest) == SImode
	      && GET_MODE (SUBREG_REG (dest)) == HImode)
	    dest = SUBREG_REG (dest);
	  
	  if (GET_MODE_BITSIZE (GET_MODE (dest)) != width)
	    FAIL;
	  
	  base_addr = adjust_address (operands[1], HImode,
				      bitpos / BITS_PER_UNIT);
	  emit_insn (gen_unaligned_loadhis (tmp, base_addr));
	  emit_move_insn (gen_lowpart (SImode, dest), tmp);
	}

      DONE;
    }
  else if (!s_register_operand (operands[1], GET_MODE (operands[1])))
    FAIL;
  else if (GET_MODE (operands[0]) == SImode
	   && GET_MODE (operands[1]) == SImode)
    {
      emit_insn (gen_extv_regsi (operands[0], operands[1], operands[2],
				 operands[3]));
      DONE;
    }

  FAIL;
})

; Helper to expand register forms of extv with the proper modes.

(define_expand "extv_regsi"
  [(set (match_operand:SI 0 "s_register_operand" "")
	(sign_extract:SI (match_operand:SI 1 "s_register_operand" "")
			 (match_operand 2 "const_int_operand" "")
			 (match_operand 3 "const_int_operand" "")))]
  ""
{
})

; ARMv6+ unaligned load/store instructions (used for packed structure accesses).

(define_insn "unaligned_loadsi"
  [(set (match_operand:SI 0 "s_register_operand" "=l,r")
	(unspec:SI [(match_operand:SI 1 "memory_operand" "Uw,m")]
		   UNSPEC_UNALIGNED_LOAD))]
  "unaligned_access && TARGET_32BIT"
  "ldr%?\t%0, %1\t@ unaligned"
  [(set_attr "arch" "t2,any")
   (set_attr "length" "2,4")
   (set_attr "predicable" "yes")
   (set_attr "predicable_short_it" "yes,no")
   (set_attr "type" "load1")])

(define_insn "unaligned_loadhis"
  [(set (match_operand:SI 0 "s_register_operand" "=l,r")
	(sign_extend:SI
	  (unspec:HI [(match_operand:HI 1 "memory_operand" "Uw,Uh")]
		     UNSPEC_UNALIGNED_LOAD)))]
  "unaligned_access && TARGET_32BIT"
  "ldr%(sh%)\t%0, %1\t@ unaligned"
  [(set_attr "arch" "t2,any")
   (set_attr "length" "2,4")
   (set_attr "predicable" "yes")
   (set_attr "predicable_short_it" "yes,no")
   (set_attr "type" "load_byte")])

(define_insn "unaligned_loadhiu"
  [(set (match_operand:SI 0 "s_register_operand" "=l,r")
	(zero_extend:SI
	  (unspec:HI [(match_operand:HI 1 "memory_operand" "Uw,m")]
		     UNSPEC_UNALIGNED_LOAD)))]
  "unaligned_access && TARGET_32BIT"
  "ldr%(h%)\t%0, %1\t@ unaligned"
  [(set_attr "arch" "t2,any")
   (set_attr "length" "2,4")
   (set_attr "predicable" "yes")
   (set_attr "predicable_short_it" "yes,no")
   (set_attr "type" "load_byte")])

(define_insn "unaligned_storesi"
  [(set (match_operand:SI 0 "memory_operand" "=Uw,m")
	(unspec:SI [(match_operand:SI 1 "s_register_operand" "l,r")]
		   UNSPEC_UNALIGNED_STORE))]
  "unaligned_access && TARGET_32BIT"
  "str%?\t%1, %0\t@ unaligned"
  [(set_attr "arch" "t2,any")
   (set_attr "length" "2,4")
   (set_attr "predicable" "yes")
   (set_attr "predicable_short_it" "yes,no")
   (set_attr "type" "store1")])

(define_insn "unaligned_storehi"
  [(set (match_operand:HI 0 "memory_operand" "=Uw,m")
	(unspec:HI [(match_operand:HI 1 "s_register_operand" "l,r")]
		   UNSPEC_UNALIGNED_STORE))]
  "unaligned_access && TARGET_32BIT"
  "str%(h%)\t%1, %0\t@ unaligned"
  [(set_attr "arch" "t2,any")
   (set_attr "length" "2,4")
   (set_attr "predicable" "yes")
   (set_attr "predicable_short_it" "yes,no")
   (set_attr "type" "store1")])

;; Unaligned double-word load and store.
;; Split after reload into two unaligned single-word accesses.
;; It prevents lower_subreg from splitting some other aligned
;; double-word accesses too early. Used for internal memcpy.

(define_insn_and_split "unaligned_loaddi"
  [(set (match_operand:DI 0 "s_register_operand" "=l,r")
	(unspec:DI [(match_operand:DI 1 "memory_operand" "o,o")]
		   UNSPEC_UNALIGNED_LOAD))]
  "unaligned_access && TARGET_32BIT"
  "#"
  "&& reload_completed"
  [(set (match_dup 0) (unspec:SI [(match_dup 1)] UNSPEC_UNALIGNED_LOAD))
   (set (match_dup 2) (unspec:SI [(match_dup 3)] UNSPEC_UNALIGNED_LOAD))]
  {
    operands[2] = gen_highpart (SImode, operands[0]);
    operands[0] = gen_lowpart (SImode, operands[0]);
    operands[3] = gen_highpart (SImode, operands[1]);
    operands[1] = gen_lowpart (SImode, operands[1]);

    /* If the first destination register overlaps with the base address,
       swap the order in which the loads are emitted.  */
    if (reg_overlap_mentioned_p (operands[0], operands[1]))
      {
        rtx tmp = operands[1];
        operands[1] = operands[3];
        operands[3] = tmp;
        tmp = operands[0];
        operands[0] = operands[2];
        operands[2] = tmp;
      }
  }
  [(set_attr "arch" "t2,any")
   (set_attr "length" "4,8")
   (set_attr "predicable" "yes")
   (set_attr "type" "load2")])

(define_insn_and_split "unaligned_storedi"
  [(set (match_operand:DI 0 "memory_operand" "=o,o")
	(unspec:DI [(match_operand:DI 1 "s_register_operand" "l,r")]
		   UNSPEC_UNALIGNED_STORE))]
  "unaligned_access && TARGET_32BIT"
  "#"
  "&& reload_completed"
  [(set (match_dup 0) (unspec:SI [(match_dup 1)] UNSPEC_UNALIGNED_STORE))
   (set (match_dup 2) (unspec:SI [(match_dup 3)] UNSPEC_UNALIGNED_STORE))]
  {
    operands[2] = gen_highpart (SImode, operands[0]);
    operands[0] = gen_lowpart (SImode, operands[0]);
    operands[3] = gen_highpart (SImode, operands[1]);
    operands[1] = gen_lowpart (SImode, operands[1]);
  }
  [(set_attr "arch" "t2,any")
   (set_attr "length" "4,8")
   (set_attr "predicable" "yes")
   (set_attr "type" "store2")])


(define_insn "*extv_reg"
  [(set (match_operand:SI 0 "s_register_operand" "=r")
	(sign_extract:SI (match_operand:SI 1 "s_register_operand" "r")
                         (match_operand:SI 2 "const_int_operand" "M")
                         (match_operand:SI 3 "const_int_operand" "M")))]
  "arm_arch_thumb2"
  "sbfx%?\t%0, %1, %3, %2"
  [(set_attr "length" "4")
   (set_attr "predicable" "yes")
   (set_attr "predicable_short_it" "no")
   (set_attr "type" "bfm")]
)

(define_insn "extzv_t2"
  [(set (match_operand:SI 0 "s_register_operand" "=r")
	(zero_extract:SI (match_operand:SI 1 "s_register_operand" "r")
                         (match_operand:SI 2 "const_int_operand" "M")
                         (match_operand:SI 3 "const_int_operand" "M")))]
  "arm_arch_thumb2"
  "ubfx%?\t%0, %1, %3, %2"
  [(set_attr "length" "4")
   (set_attr "predicable" "yes")
   (set_attr "predicable_short_it" "no")
   (set_attr "type" "bfm")]
)


;; Division instructions
(define_insn "divsi3"
  [(set (match_operand:SI	  0 "s_register_operand" "=r")
	(div:SI (match_operand:SI 1 "s_register_operand"  "r")
		(match_operand:SI 2 "s_register_operand"  "r")))]
  "TARGET_IDIV"
  "sdiv%?\t%0, %1, %2"
  [(set_attr "predicable" "yes")
   (set_attr "predicable_short_it" "no")
   (set_attr "type" "sdiv")]
)

(define_insn "udivsi3"
  [(set (match_operand:SI	   0 "s_register_operand" "=r")
	(udiv:SI (match_operand:SI 1 "s_register_operand"  "r")
		 (match_operand:SI 2 "s_register_operand"  "r")))]
  "TARGET_IDIV"
  "udiv%?\t%0, %1, %2"
  [(set_attr "predicable" "yes")
   (set_attr "predicable_short_it" "no")
   (set_attr "type" "udiv")]
)


;; Unary arithmetic insns

(define_expand "negdi2"
 [(parallel
   [(set (match_operand:DI 0 "s_register_operand" "")
	 (neg:DI (match_operand:DI 1 "s_register_operand" "")))
    (clobber (reg:CC CC_REGNUM))])]
  "TARGET_EITHER"
  {
    if (TARGET_NEON)
      {
        emit_insn (gen_negdi2_neon (operands[0], operands[1]));
	DONE;
      }
  }
)

;; The constraints here are to prevent a *partial* overlap (where %Q0 == %R1).
;; The first alternative allows the common case of a *full* overlap.
(define_insn_and_split "*arm_negdi2"
  [(set (match_operand:DI         0 "s_register_operand" "=r,&r")
	(neg:DI (match_operand:DI 1 "s_register_operand"  "0,r")))
   (clobber (reg:CC CC_REGNUM))]
  "TARGET_ARM"
  "#"   ; "rsbs\\t%Q0, %Q1, #0\;rsc\\t%R0, %R1, #0"
  "&& reload_completed"
  [(parallel [(set (reg:CC CC_REGNUM)
		   (compare:CC (const_int 0) (match_dup 1)))
	      (set (match_dup 0) (minus:SI (const_int 0) (match_dup 1)))])
   (set (match_dup 2) (minus:SI (minus:SI (const_int 0) (match_dup 3))
                                (ltu:SI (reg:CC_C CC_REGNUM) (const_int 0))))]
  {
    operands[2] = gen_highpart (SImode, operands[0]);
    operands[0] = gen_lowpart (SImode, operands[0]);
    operands[3] = gen_highpart (SImode, operands[1]);
    operands[1] = gen_lowpart (SImode, operands[1]);
  }
  [(set_attr "conds" "clob")
   (set_attr "length" "8")
   (set_attr "type" "multiple")]
)

(define_insn "*thumb1_negdi2"
  [(set (match_operand:DI 0 "register_operand" "=&l")
	(neg:DI (match_operand:DI 1 "register_operand" "l")))
   (clobber (reg:CC CC_REGNUM))]
  "TARGET_THUMB1"
  "mov\\t%R0, #0\;neg\\t%Q0, %Q1\;sbc\\t%R0, %R1"
  [(set_attr "length" "6")
   (set_attr "type" "multiple")]
)

(define_expand "negsi2"
  [(set (match_operand:SI         0 "s_register_operand" "")
	(neg:SI (match_operand:SI 1 "s_register_operand" "")))]
  "TARGET_EITHER"
  ""
)

(define_insn "*arm_negsi2"
  [(set (match_operand:SI         0 "s_register_operand" "=l,r")
	(neg:SI (match_operand:SI 1 "s_register_operand" "l,r")))]
  "TARGET_32BIT"
  "rsb%?\\t%0, %1, #0"
  [(set_attr "predicable" "yes")
   (set_attr "predicable_short_it" "yes,no")
   (set_attr "arch" "t2,*")
   (set_attr "length" "4")
   (set_attr "type" "alu_reg")]
)

(define_insn "*thumb1_negsi2"
  [(set (match_operand:SI         0 "register_operand" "=l")
	(neg:SI (match_operand:SI 1 "register_operand" "l")))]
  "TARGET_THUMB1"
  "neg\\t%0, %1"
  [(set_attr "length" "2")
   (set_attr "type" "alu_imm")]
)

(define_expand "negsf2"
  [(set (match_operand:SF         0 "s_register_operand" "")
	(neg:SF (match_operand:SF 1 "s_register_operand" "")))]
  "TARGET_32BIT && TARGET_HARD_FLOAT && TARGET_VFP"
  ""
)

(define_expand "negdf2"
  [(set (match_operand:DF         0 "s_register_operand" "")
	(neg:DF (match_operand:DF 1 "s_register_operand" "")))]
  "TARGET_32BIT && TARGET_HARD_FLOAT && TARGET_VFP_DOUBLE"
  "")

;; abssi2 doesn't really clobber the condition codes if a different register
;; is being set.  To keep things simple, assume during rtl manipulations that
;; it does, but tell the final scan operator the truth.  Similarly for
;; (neg (abs...))

(define_expand "abssi2"
  [(parallel
    [(set (match_operand:SI         0 "s_register_operand" "")
	  (abs:SI (match_operand:SI 1 "s_register_operand" "")))
     (clobber (match_dup 2))])]
  "TARGET_EITHER"
  "
  if (TARGET_THUMB1)
    operands[2] = gen_rtx_SCRATCH (SImode);
  else
    operands[2] = gen_rtx_REG (CCmode, CC_REGNUM);
")

(define_insn_and_split "*arm_abssi2"
  [(set (match_operand:SI 0 "s_register_operand" "=r,&r")
	(abs:SI (match_operand:SI 1 "s_register_operand" "0,r")))
   (clobber (reg:CC CC_REGNUM))]
  "TARGET_ARM"
  "#"
  "&& reload_completed"
  [(const_int 0)]
  {
   /* if (which_alternative == 0) */
   if (REGNO(operands[0]) == REGNO(operands[1]))
     {
      /* Emit the pattern:
         cmp\\t%0, #0\;rsblt\\t%0, %0, #0
         [(set (reg:CC CC_REGNUM)
               (compare:CC (match_dup 0) (const_int 0)))
          (cond_exec (lt:CC (reg:CC CC_REGNUM) (const_int 0))
                     (set (match_dup 0) (minus:SI (const_int 0) (match_dup 1))))]
      */
      emit_insn (gen_rtx_SET (VOIDmode,
                              gen_rtx_REG (CCmode, CC_REGNUM),
                              gen_rtx_COMPARE (CCmode, operands[0], const0_rtx)));
      emit_insn (gen_rtx_COND_EXEC (VOIDmode,
                                    (gen_rtx_LT (SImode,
                                                 gen_rtx_REG (CCmode, CC_REGNUM),
                                                 const0_rtx)),
                                    (gen_rtx_SET (VOIDmode,
                                                  operands[0],
                                                  (gen_rtx_MINUS (SImode,
                                                                  const0_rtx,
                                                                  operands[1]))))));
      DONE;
     }
   else
     {
      /* Emit the pattern:
         alt1: eor%?\\t%0, %1, %1, asr #31\;sub%?\\t%0, %0, %1, asr #31
         [(set (match_dup 0)
               (xor:SI (match_dup 1)
                       (ashiftrt:SI (match_dup 1) (const_int 31))))
          (set (match_dup 0)
               (minus:SI (match_dup 0)
                      (ashiftrt:SI (match_dup 1) (const_int 31))))]
      */
      emit_insn (gen_rtx_SET (VOIDmode,
                              operands[0],
                              gen_rtx_XOR (SImode,
                                           gen_rtx_ASHIFTRT (SImode,
                                                             operands[1],
                                                             GEN_INT (31)),
                                           operands[1])));
      emit_insn (gen_rtx_SET (VOIDmode,
                              operands[0],
                              gen_rtx_MINUS (SImode,
                                             operands[0],
                                             gen_rtx_ASHIFTRT (SImode,
                                                               operands[1],
                                                               GEN_INT (31)))));
      DONE;
     }
  }
  [(set_attr "conds" "clob,*")
   (set_attr "shift" "1")
   (set_attr "predicable" "no, yes")
   (set_attr "length" "8")
   (set_attr "type" "multiple")]
)

(define_insn_and_split "*thumb1_abssi2"
  [(set (match_operand:SI 0 "s_register_operand" "=l")
	(abs:SI (match_operand:SI 1 "s_register_operand" "l")))
   (clobber (match_scratch:SI 2 "=&l"))]
  "TARGET_THUMB1"
  "#"
  "TARGET_THUMB1 && reload_completed"
  [(set (match_dup 2) (ashiftrt:SI (match_dup 1) (const_int 31)))
   (set (match_dup 0) (plus:SI (match_dup 1) (match_dup 2)))
   (set (match_dup 0) (xor:SI (match_dup 0) (match_dup 2)))]
  ""
  [(set_attr "length" "6")
   (set_attr "type" "multiple")]
)

(define_insn_and_split "*arm_neg_abssi2"
  [(set (match_operand:SI 0 "s_register_operand" "=r,&r")
	(neg:SI (abs:SI (match_operand:SI 1 "s_register_operand" "0,r"))))
   (clobber (reg:CC CC_REGNUM))]
  "TARGET_ARM"
  "#"
  "&& reload_completed"
  [(const_int 0)]
  {
   /* if (which_alternative == 0) */
   if (REGNO (operands[0]) == REGNO (operands[1]))
     {
      /* Emit the pattern:
         cmp\\t%0, #0\;rsbgt\\t%0, %0, #0
      */
      emit_insn (gen_rtx_SET (VOIDmode,
                              gen_rtx_REG (CCmode, CC_REGNUM),
                              gen_rtx_COMPARE (CCmode, operands[0], const0_rtx)));
      emit_insn (gen_rtx_COND_EXEC (VOIDmode,
                                    gen_rtx_GT (SImode,
                                                gen_rtx_REG (CCmode, CC_REGNUM),
                                                const0_rtx),
                                    gen_rtx_SET (VOIDmode,
                                                 operands[0],
                                                 (gen_rtx_MINUS (SImode,
                                                                 const0_rtx,
                                                                 operands[1])))));
     }
   else
     {
      /* Emit the pattern:
         eor%?\\t%0, %1, %1, asr #31\;rsb%?\\t%0, %0, %1, asr #31
      */
      emit_insn (gen_rtx_SET (VOIDmode,
                              operands[0],
                              gen_rtx_XOR (SImode,
                                           gen_rtx_ASHIFTRT (SImode,
                                                             operands[1],
                                                             GEN_INT (31)),
                                           operands[1])));
      emit_insn (gen_rtx_SET (VOIDmode,
                              operands[0],
                              gen_rtx_MINUS (SImode,
                                             gen_rtx_ASHIFTRT (SImode,
                                                               operands[1],
                                                               GEN_INT (31)),
                                             operands[0])));
     }
   DONE;
  }
  [(set_attr "conds" "clob,*")
   (set_attr "shift" "1")
   (set_attr "predicable" "no, yes")
   (set_attr "length" "8")
   (set_attr "type" "multiple")]
)

(define_insn_and_split "*thumb1_neg_abssi2"
  [(set (match_operand:SI 0 "s_register_operand" "=l")
	(neg:SI (abs:SI (match_operand:SI 1 "s_register_operand" "l"))))
   (clobber (match_scratch:SI 2 "=&l"))]
  "TARGET_THUMB1"
  "#"
  "TARGET_THUMB1 && reload_completed"
  [(set (match_dup 2) (ashiftrt:SI (match_dup 1) (const_int 31)))
   (set (match_dup 0) (minus:SI (match_dup 2) (match_dup 1)))
   (set (match_dup 0) (xor:SI (match_dup 0) (match_dup 2)))]
  ""
  [(set_attr "length" "6")
   (set_attr "type" "multiple")]
)

(define_expand "abssf2"
  [(set (match_operand:SF         0 "s_register_operand" "")
	(abs:SF (match_operand:SF 1 "s_register_operand" "")))]
  "TARGET_32BIT && TARGET_HARD_FLOAT"
  "")

(define_expand "absdf2"
  [(set (match_operand:DF         0 "s_register_operand" "")
	(abs:DF (match_operand:DF 1 "s_register_operand" "")))]
  "TARGET_32BIT && TARGET_HARD_FLOAT && !TARGET_VFP_SINGLE"
  "")

(define_expand "sqrtsf2"
  [(set (match_operand:SF 0 "s_register_operand" "")
	(sqrt:SF (match_operand:SF 1 "s_register_operand" "")))]
  "TARGET_32BIT && TARGET_HARD_FLOAT && TARGET_VFP"
  "")

(define_expand "sqrtdf2"
  [(set (match_operand:DF 0 "s_register_operand" "")
	(sqrt:DF (match_operand:DF 1 "s_register_operand" "")))]
  "TARGET_32BIT && TARGET_HARD_FLOAT && TARGET_VFP_DOUBLE"
  "")

(define_insn_and_split "one_cmpldi2"
  [(set (match_operand:DI 0 "s_register_operand"	 "=w,&r,&r,?w")
	(not:DI (match_operand:DI 1 "s_register_operand" " w, 0, r, w")))]
  "TARGET_32BIT"
  "@
   vmvn\t%P0, %P1
   #
   #
   vmvn\t%P0, %P1"
  "TARGET_32BIT && reload_completed
   && arm_general_register_operand (operands[0], DImode)"
  [(set (match_dup 0) (not:SI (match_dup 1)))
   (set (match_dup 2) (not:SI (match_dup 3)))]
  "
  {
    operands[2] = gen_highpart (SImode, operands[0]);
    operands[0] = gen_lowpart (SImode, operands[0]);
    operands[3] = gen_highpart (SImode, operands[1]);
    operands[1] = gen_lowpart (SImode, operands[1]);
  }"
  [(set_attr "length" "*,8,8,*")
   (set_attr "predicable" "no,yes,yes,no")
   (set_attr "type" "neon_move,multiple,multiple,neon_move")
   (set_attr "arch" "neon_for_64bits,*,*,avoid_neon_for_64bits")]
)

(define_expand "one_cmplsi2"
  [(set (match_operand:SI         0 "s_register_operand" "")
	(not:SI (match_operand:SI 1 "s_register_operand" "")))]
  "TARGET_EITHER"
  ""
)

(define_insn "*arm_one_cmplsi2"
  [(set (match_operand:SI         0 "s_register_operand" "=l,r")
	(not:SI (match_operand:SI 1 "s_register_operand"  "l,r")))]
  "TARGET_32BIT"
  "mvn%?\\t%0, %1"
  [(set_attr "predicable" "yes")
   (set_attr "predicable_short_it" "yes,no")
   (set_attr "arch" "t2,*")
   (set_attr "length" "4")
   (set_attr "type" "mvn_reg")]
)

(define_insn "*thumb1_one_cmplsi2"
  [(set (match_operand:SI         0 "register_operand" "=l")
	(not:SI (match_operand:SI 1 "register_operand"  "l")))]
  "TARGET_THUMB1"
  "mvn\\t%0, %1"
  [(set_attr "length" "2")
   (set_attr "type" "mvn_reg")]
)

(define_insn "*notsi_compare0"
  [(set (reg:CC_NOOV CC_REGNUM)
	(compare:CC_NOOV (not:SI (match_operand:SI 1 "s_register_operand" "r"))
			 (const_int 0)))
   (set (match_operand:SI 0 "s_register_operand" "=r")
	(not:SI (match_dup 1)))]
  "TARGET_32BIT"
  "mvn%.\\t%0, %1"
  [(set_attr "conds" "set")
   (set_attr "type" "mvn_reg")]
)

(define_insn "*notsi_compare0_scratch"
  [(set (reg:CC_NOOV CC_REGNUM)
	(compare:CC_NOOV (not:SI (match_operand:SI 1 "s_register_operand" "r"))
			 (const_int 0)))
   (clobber (match_scratch:SI 0 "=r"))]
  "TARGET_32BIT"
  "mvn%.\\t%0, %1"
  [(set_attr "conds" "set")
   (set_attr "type" "mvn_reg")]
)

;; Fixed <--> Floating conversion insns

(define_expand "floatsihf2"
  [(set (match_operand:HF           0 "general_operand" "")
	(float:HF (match_operand:SI 1 "general_operand" "")))]
  "TARGET_EITHER"
  "
  {
    rtx op1 = gen_reg_rtx (SFmode);
    expand_float (op1, operands[1], 0);
    op1 = convert_to_mode (HFmode, op1, 0);
    emit_move_insn (operands[0], op1);
    DONE;
  }"
)

(define_expand "floatdihf2"
  [(set (match_operand:HF           0 "general_operand" "")
	(float:HF (match_operand:DI 1 "general_operand" "")))]
  "TARGET_EITHER"
  "
  {
    rtx op1 = gen_reg_rtx (SFmode);
    expand_float (op1, operands[1], 0);
    op1 = convert_to_mode (HFmode, op1, 0);
    emit_move_insn (operands[0], op1);
    DONE;
  }"
)

(define_expand "floatsisf2"
  [(set (match_operand:SF           0 "s_register_operand" "")
	(float:SF (match_operand:SI 1 "s_register_operand" "")))]
  "TARGET_32BIT && TARGET_HARD_FLOAT"
  "
")

(define_expand "floatsidf2"
  [(set (match_operand:DF           0 "s_register_operand" "")
	(float:DF (match_operand:SI 1 "s_register_operand" "")))]
  "TARGET_32BIT && TARGET_HARD_FLOAT && !TARGET_VFP_SINGLE"
  "
")

(define_expand "fix_trunchfsi2"
  [(set (match_operand:SI         0 "general_operand" "")
	(fix:SI (fix:HF (match_operand:HF 1 "general_operand"  ""))))]
  "TARGET_EITHER"
  "
  {
    rtx op1 = convert_to_mode (SFmode, operands[1], 0);
    expand_fix (operands[0], op1, 0);
    DONE;
  }"
)

(define_expand "fix_trunchfdi2"
  [(set (match_operand:DI         0 "general_operand" "")
	(fix:DI (fix:HF (match_operand:HF 1 "general_operand"  ""))))]
  "TARGET_EITHER"
  "
  {
    rtx op1 = convert_to_mode (SFmode, operands[1], 0);
    expand_fix (operands[0], op1, 0);
    DONE;
  }"
)

(define_expand "fix_truncsfsi2"
  [(set (match_operand:SI         0 "s_register_operand" "")
	(fix:SI (fix:SF (match_operand:SF 1 "s_register_operand"  ""))))]
  "TARGET_32BIT && TARGET_HARD_FLOAT"
  "
")

(define_expand "fix_truncdfsi2"
  [(set (match_operand:SI         0 "s_register_operand" "")
	(fix:SI (fix:DF (match_operand:DF 1 "s_register_operand"  ""))))]
  "TARGET_32BIT && TARGET_HARD_FLOAT && !TARGET_VFP_SINGLE"
  "
")

;; Truncation insns

(define_expand "truncdfsf2"
  [(set (match_operand:SF  0 "s_register_operand" "")
	(float_truncate:SF
 	 (match_operand:DF 1 "s_register_operand" "")))]
  "TARGET_32BIT && TARGET_HARD_FLOAT && !TARGET_VFP_SINGLE"
  ""
)

/* DFmode -> HFmode conversions have to go through SFmode.  */
(define_expand "truncdfhf2"
  [(set (match_operand:HF  0 "general_operand" "")
	(float_truncate:HF
 	 (match_operand:DF 1 "general_operand" "")))]
  "TARGET_EITHER"
  "
  {
    rtx op1;
    op1 = convert_to_mode (SFmode, operands[1], 0);
    op1 = convert_to_mode (HFmode, op1, 0);
    emit_move_insn (operands[0], op1);
    DONE;
  }"
)

;; Zero and sign extension instructions.

(define_insn "zero_extend<mode>di2"
  [(set (match_operand:DI 0 "s_register_operand" "=w,r,?r,w")
        (zero_extend:DI (match_operand:QHSI 1 "<qhs_zextenddi_op>"
					    "<qhs_zextenddi_cstr>")))]
  "TARGET_32BIT <qhs_zextenddi_cond>"
  "#"
  [(set_attr "length" "8,4,8,8")
   (set_attr "arch" "neon_for_64bits,*,*,avoid_neon_for_64bits")
   (set_attr "ce_count" "2")
   (set_attr "predicable" "yes")
   (set_attr "type" "multiple,mov_reg,multiple,multiple")]
)

(define_insn "extend<mode>di2"
  [(set (match_operand:DI 0 "s_register_operand" "=w,r,?r,?r,w")
        (sign_extend:DI (match_operand:QHSI 1 "<qhs_extenddi_op>"
					    "<qhs_extenddi_cstr>")))]
  "TARGET_32BIT <qhs_sextenddi_cond>"
  "#"
  [(set_attr "length" "8,4,8,8,8")
   (set_attr "ce_count" "2")
   (set_attr "shift" "1")
   (set_attr "predicable" "yes")
   (set_attr "arch" "neon_for_64bits,*,a,t,avoid_neon_for_64bits")
   (set_attr "type" "multiple,mov_reg,multiple,multiple,multiple")]
)

;; Splits for all extensions to DImode
(define_split
  [(set (match_operand:DI 0 "s_register_operand" "")
        (zero_extend:DI (match_operand 1 "nonimmediate_operand" "")))]
  "TARGET_32BIT && reload_completed && !IS_VFP_REGNUM (REGNO (operands[0]))"
  [(set (match_dup 0) (match_dup 1))]
{
  rtx lo_part = gen_lowpart (SImode, operands[0]);
  enum machine_mode src_mode = GET_MODE (operands[1]);

  if (REG_P (operands[0])
      && !reg_overlap_mentioned_p (operands[0], operands[1]))
    emit_clobber (operands[0]);
  if (!REG_P (lo_part) || src_mode != SImode
      || !rtx_equal_p (lo_part, operands[1]))
    {
      if (src_mode == SImode)
        emit_move_insn (lo_part, operands[1]);
      else
        emit_insn (gen_rtx_SET (VOIDmode, lo_part,
				gen_rtx_ZERO_EXTEND (SImode, operands[1])));
      operands[1] = lo_part;
    }
  operands[0] = gen_highpart (SImode, operands[0]);
  operands[1] = const0_rtx;
})

(define_split
  [(set (match_operand:DI 0 "s_register_operand" "")
        (sign_extend:DI (match_operand 1 "nonimmediate_operand" "")))]
  "TARGET_32BIT && reload_completed && !IS_VFP_REGNUM (REGNO (operands[0]))"
  [(set (match_dup 0) (ashiftrt:SI (match_dup 1) (const_int 31)))]
{
  rtx lo_part = gen_lowpart (SImode, operands[0]);
  enum machine_mode src_mode = GET_MODE (operands[1]);

  if (REG_P (operands[0])
      && !reg_overlap_mentioned_p (operands[0], operands[1]))
    emit_clobber (operands[0]);

  if (!REG_P (lo_part) || src_mode != SImode
      || !rtx_equal_p (lo_part, operands[1]))
    {
      if (src_mode == SImode)
        emit_move_insn (lo_part, operands[1]);
      else
        emit_insn (gen_rtx_SET (VOIDmode, lo_part,
				gen_rtx_SIGN_EXTEND (SImode, operands[1])));
      operands[1] = lo_part;
    }
  operands[0] = gen_highpart (SImode, operands[0]);
})

(define_expand "zero_extendhisi2"
  [(set (match_operand:SI 0 "s_register_operand" "")
	(zero_extend:SI (match_operand:HI 1 "nonimmediate_operand" "")))]
  "TARGET_EITHER"
{
  if (TARGET_ARM && !arm_arch4 && MEM_P (operands[1]))
    {
      emit_insn (gen_movhi_bytes (operands[0], operands[1]));
      DONE;
    }
  if (!arm_arch6 && !MEM_P (operands[1]))
    {
      rtx t = gen_lowpart (SImode, operands[1]);
      rtx tmp = gen_reg_rtx (SImode);
      emit_insn (gen_ashlsi3 (tmp, t, GEN_INT (16)));
      emit_insn (gen_lshrsi3 (operands[0], tmp, GEN_INT (16)));
      DONE;
    }
})

(define_split
  [(set (match_operand:SI 0 "s_register_operand" "")
	(zero_extend:SI (match_operand:HI 1 "s_register_operand" "")))]
  "!TARGET_THUMB2 && !arm_arch6"
  [(set (match_dup 0) (ashift:SI (match_dup 2) (const_int 16)))
   (set (match_dup 0) (lshiftrt:SI (match_dup 0) (const_int 16)))]
{
  operands[2] = gen_lowpart (SImode, operands[1]);
})

(define_insn "*thumb1_zero_extendhisi2"
  [(set (match_operand:SI 0 "register_operand" "=l,l")
	(zero_extend:SI (match_operand:HI 1 "nonimmediate_operand" "l,m")))]
  "TARGET_THUMB1"
{
  rtx mem;

  if (which_alternative == 0 && arm_arch6)
    return "uxth\t%0, %1";
  if (which_alternative == 0)
    return "#";

  mem = XEXP (operands[1], 0);

  if (GET_CODE (mem) == CONST)
    mem = XEXP (mem, 0);
    
  if (GET_CODE (mem) == PLUS)
    {
      rtx a = XEXP (mem, 0);

      /* This can happen due to bugs in reload.  */
      if (REG_P (a) && REGNO (a) == SP_REGNUM)
        {
          rtx ops[2];
          ops[0] = operands[0];
          ops[1] = a;
      
          output_asm_insn ("mov\t%0, %1", ops);

          XEXP (mem, 0) = operands[0];
       }
    }
    
  return "ldrh\t%0, %1";
}
  [(set_attr_alternative "length"
			 [(if_then_else (eq_attr "is_arch6" "yes")
				       (const_int 2) (const_int 4))
			 (const_int 4)])
   (set_attr "type" "extend,load_byte")]
)

(define_insn "*arm_zero_extendhisi2"
  [(set (match_operand:SI 0 "s_register_operand" "=r,r")
	(zero_extend:SI (match_operand:HI 1 "nonimmediate_operand" "r,m")))]
  "TARGET_ARM && arm_arch4 && !arm_arch6"
  "@
   #
   ldr%(h%)\\t%0, %1"
  [(set_attr "type" "alu_shift_reg,load_byte")
   (set_attr "predicable" "yes")]
)

(define_insn "*arm_zero_extendhisi2_v6"
  [(set (match_operand:SI 0 "s_register_operand" "=r,r")
	(zero_extend:SI (match_operand:HI 1 "nonimmediate_operand" "r,Uh")))]
  "TARGET_ARM && arm_arch6"
  "@
   uxth%?\\t%0, %1
   ldr%(h%)\\t%0, %1"
  [(set_attr "predicable" "yes")
   (set_attr "type" "extend,load_byte")]
)

(define_insn "*arm_zero_extendhisi2addsi"
  [(set (match_operand:SI 0 "s_register_operand" "=r")
	(plus:SI (zero_extend:SI (match_operand:HI 1 "s_register_operand" "r"))
		 (match_operand:SI 2 "s_register_operand" "r")))]
  "TARGET_INT_SIMD"
  "uxtah%?\\t%0, %2, %1"
  [(set_attr "type" "alu_shift_reg")
   (set_attr "predicable" "yes")
   (set_attr "predicable_short_it" "no")]
)

(define_expand "zero_extendqisi2"
  [(set (match_operand:SI 0 "s_register_operand" "")
	(zero_extend:SI (match_operand:QI 1 "nonimmediate_operand" "")))]
  "TARGET_EITHER"
{
  if (TARGET_ARM && !arm_arch6 && !MEM_P (operands[1]))
    {
      emit_insn (gen_andsi3 (operands[0],
			     gen_lowpart (SImode, operands[1]),
					  GEN_INT (255)));
      DONE;
    }
  if (!arm_arch6 && !MEM_P (operands[1]))
    {
      rtx t = gen_lowpart (SImode, operands[1]);
      rtx tmp = gen_reg_rtx (SImode);
      emit_insn (gen_ashlsi3 (tmp, t, GEN_INT (24)));
      emit_insn (gen_lshrsi3 (operands[0], tmp, GEN_INT (24)));
      DONE;
    }
})

(define_split
  [(set (match_operand:SI 0 "s_register_operand" "")
	(zero_extend:SI (match_operand:QI 1 "s_register_operand" "")))]
  "!arm_arch6"
  [(set (match_dup 0) (ashift:SI (match_dup 2) (const_int 24)))
   (set (match_dup 0) (lshiftrt:SI (match_dup 0) (const_int 24)))]
{
  operands[2] = simplify_gen_subreg (SImode, operands[1], QImode, 0);
  if (TARGET_ARM)
    {
      emit_insn (gen_andsi3 (operands[0], operands[2], GEN_INT (255)));
      DONE;
    }
})

(define_insn "*thumb1_zero_extendqisi2"
  [(set (match_operand:SI 0 "register_operand" "=l,l")
	(zero_extend:SI (match_operand:QI 1 "nonimmediate_operand" "l,m")))]
  "TARGET_THUMB1 && !arm_arch6"
  "@
   #
   ldrb\\t%0, %1"
  [(set_attr "length" "4,2")
   (set_attr "type" "alu_shift_reg,load_byte")
   (set_attr "pool_range" "*,32")]
)

(define_insn "*thumb1_zero_extendqisi2_v6"
  [(set (match_operand:SI 0 "register_operand" "=l,l")
	(zero_extend:SI (match_operand:QI 1 "nonimmediate_operand" "l,m")))]
  "TARGET_THUMB1 && arm_arch6"
  "@
   uxtb\\t%0, %1
   ldrb\\t%0, %1"
  [(set_attr "length" "2")
   (set_attr "type" "extend,load_byte")]
)

(define_insn "*arm_zero_extendqisi2"
  [(set (match_operand:SI 0 "s_register_operand" "=r,r")
	(zero_extend:SI (match_operand:QI 1 "nonimmediate_operand" "r,m")))]
  "TARGET_ARM && !arm_arch6"
  "@
   #
   ldr%(b%)\\t%0, %1\\t%@ zero_extendqisi2"
  [(set_attr "length" "8,4")
   (set_attr "type" "alu_shift_reg,load_byte")
   (set_attr "predicable" "yes")]
)

(define_insn "*arm_zero_extendqisi2_v6"
  [(set (match_operand:SI 0 "s_register_operand" "=r,r")
	(zero_extend:SI (match_operand:QI 1 "nonimmediate_operand" "r,Uh")))]
  "TARGET_ARM && arm_arch6"
  "@
   uxtb%(%)\\t%0, %1
   ldr%(b%)\\t%0, %1\\t%@ zero_extendqisi2"
  [(set_attr "type" "extend,load_byte")
   (set_attr "predicable" "yes")]
)

(define_insn "*arm_zero_extendqisi2addsi"
  [(set (match_operand:SI 0 "s_register_operand" "=r")
	(plus:SI (zero_extend:SI (match_operand:QI 1 "s_register_operand" "r"))
		 (match_operand:SI 2 "s_register_operand" "r")))]
  "TARGET_INT_SIMD"
  "uxtab%?\\t%0, %2, %1"
  [(set_attr "predicable" "yes")
   (set_attr "predicable_short_it" "no")
   (set_attr "type" "alu_shift_reg")]
)

(define_split
  [(set (match_operand:SI 0 "s_register_operand" "")
	(zero_extend:SI (subreg:QI (match_operand:SI 1 "" "") 0)))
   (clobber (match_operand:SI 2 "s_register_operand" ""))]
  "TARGET_32BIT && (!MEM_P (operands[1])) && ! BYTES_BIG_ENDIAN"
  [(set (match_dup 2) (match_dup 1))
   (set (match_dup 0) (and:SI (match_dup 2) (const_int 255)))]
  ""
)

(define_split
  [(set (match_operand:SI 0 "s_register_operand" "")
	(zero_extend:SI (subreg:QI (match_operand:SI 1 "" "") 3)))
   (clobber (match_operand:SI 2 "s_register_operand" ""))]
  "TARGET_32BIT && (!MEM_P (operands[1])) && BYTES_BIG_ENDIAN"
  [(set (match_dup 2) (match_dup 1))
   (set (match_dup 0) (and:SI (match_dup 2) (const_int 255)))]
  ""
)


(define_split
  [(set (match_operand:SI 0 "s_register_operand" "")
	(ior_xor:SI (and:SI (ashift:SI
			     (match_operand:SI 1 "s_register_operand" "")
			     (match_operand:SI 2 "const_int_operand" ""))
			    (match_operand:SI 3 "const_int_operand" ""))
		    (zero_extend:SI
		     (match_operator 5 "subreg_lowpart_operator"
		      [(match_operand:SI 4 "s_register_operand" "")]))))]
  "TARGET_32BIT
   && ((unsigned HOST_WIDE_INT) INTVAL (operands[3])
       == (GET_MODE_MASK (GET_MODE (operands[5]))
           & (GET_MODE_MASK (GET_MODE (operands[5]))
	      << (INTVAL (operands[2])))))"
  [(set (match_dup 0) (ior_xor:SI (ashift:SI (match_dup 1) (match_dup 2))
				  (match_dup 4)))
   (set (match_dup 0) (zero_extend:SI (match_dup 5)))]
  "operands[5] = gen_lowpart (GET_MODE (operands[5]), operands[0]);"
)

(define_insn "*compareqi_eq0"
  [(set (reg:CC_Z CC_REGNUM)
	(compare:CC_Z (match_operand:QI 0 "s_register_operand" "r")
			 (const_int 0)))]
  "TARGET_32BIT"
  "tst%?\\t%0, #255"
  [(set_attr "conds" "set")
   (set_attr "predicable" "yes")
   (set_attr "predicable_short_it" "no")
   (set_attr "type" "logic_imm")]
)

(define_expand "extendhisi2"
  [(set (match_operand:SI 0 "s_register_operand" "")
	(sign_extend:SI (match_operand:HI 1 "nonimmediate_operand" "")))]
  "TARGET_EITHER"
{
  if (TARGET_THUMB1)
    {
      emit_insn (gen_thumb1_extendhisi2 (operands[0], operands[1]));
      DONE;
    }
  if (MEM_P (operands[1]) && TARGET_ARM && !arm_arch4)
    {
      emit_insn (gen_extendhisi2_mem (operands[0], operands[1]));
      DONE;
    }

  if (!arm_arch6 && !MEM_P (operands[1]))
    {
      rtx t = gen_lowpart (SImode, operands[1]);
      rtx tmp = gen_reg_rtx (SImode);
      emit_insn (gen_ashlsi3 (tmp, t, GEN_INT (16)));
      emit_insn (gen_ashrsi3 (operands[0], tmp, GEN_INT (16)));
      DONE;
    }
})

(define_split
  [(parallel
    [(set (match_operand:SI 0 "register_operand" "")
	  (sign_extend:SI (match_operand:HI 1 "register_operand" "")))
     (clobber (match_scratch:SI 2 ""))])]
  "!arm_arch6"
  [(set (match_dup 0) (ashift:SI (match_dup 2) (const_int 16)))
   (set (match_dup 0) (ashiftrt:SI (match_dup 0) (const_int 16)))]
{
  operands[2] = simplify_gen_subreg (SImode, operands[1], HImode, 0);
})

;; We used to have an early-clobber on the scratch register here.
;; However, there's a bug somewhere in reload which means that this
;; can be partially ignored during spill allocation if the memory
;; address also needs reloading; this causes us to die later on when
;; we try to verify the operands.  Fortunately, we don't really need
;; the early-clobber: we can always use operand 0 if operand 2
;; overlaps the address.
(define_insn "thumb1_extendhisi2"
  [(set (match_operand:SI 0 "register_operand" "=l,l")
	(sign_extend:SI (match_operand:HI 1 "nonimmediate_operand" "l,m")))
   (clobber (match_scratch:SI 2 "=X,l"))]
  "TARGET_THUMB1"
  "*
  {
    rtx ops[4];
    rtx mem;

    if (which_alternative == 0 && !arm_arch6)
      return \"#\";
    if (which_alternative == 0)
      return \"sxth\\t%0, %1\";

    mem = XEXP (operands[1], 0);

    /* This code used to try to use 'V', and fix the address only if it was
       offsettable, but this fails for e.g. REG+48 because 48 is outside the
       range of QImode offsets, and offsettable_address_p does a QImode
       address check.  */
       
    if (GET_CODE (mem) == CONST)
      mem = XEXP (mem, 0);
    
    if (GET_CODE (mem) == LABEL_REF)
      return \"ldr\\t%0, %1\";
    
    if (GET_CODE (mem) == PLUS)
      {
        rtx a = XEXP (mem, 0);
        rtx b = XEXP (mem, 1);

        if (GET_CODE (a) == LABEL_REF
	    && CONST_INT_P (b))
          return \"ldr\\t%0, %1\";

        if (REG_P (b))
          return \"ldrsh\\t%0, %1\";
	  
        ops[1] = a;
        ops[2] = b;
      }
    else
      {
        ops[1] = mem;
        ops[2] = const0_rtx;
      }
      
    gcc_assert (REG_P (ops[1]));

    ops[0] = operands[0];
    if (reg_mentioned_p (operands[2], ops[1]))
      ops[3] = ops[0];
    else
      ops[3] = operands[2];
    output_asm_insn (\"mov\\t%3, %2\;ldrsh\\t%0, [%1, %3]\", ops);
    return \"\";
  }"
  [(set_attr_alternative "length"
			 [(if_then_else (eq_attr "is_arch6" "yes")
					(const_int 2) (const_int 4))
			  (const_int 4)])
   (set_attr "type" "extend,load_byte")
   (set_attr "pool_range" "*,1018")]
)

;; This pattern will only be used when ldsh is not available
(define_expand "extendhisi2_mem"
  [(set (match_dup 2) (zero_extend:SI (match_operand:HI 1 "" "")))
   (set (match_dup 3)
	(zero_extend:SI (match_dup 7)))
   (set (match_dup 6) (ashift:SI (match_dup 4) (const_int 24)))
   (set (match_operand:SI 0 "" "")
	(ior:SI (ashiftrt:SI (match_dup 6) (const_int 16)) (match_dup 5)))]
  "TARGET_ARM"
  "
  {
    rtx mem1, mem2;
    rtx addr = copy_to_mode_reg (SImode, XEXP (operands[1], 0));

    mem1 = change_address (operands[1], QImode, addr);
    mem2 = change_address (operands[1], QImode,
			   plus_constant (Pmode, addr, 1));
    operands[0] = gen_lowpart (SImode, operands[0]);
    operands[1] = mem1;
    operands[2] = gen_reg_rtx (SImode);
    operands[3] = gen_reg_rtx (SImode);
    operands[6] = gen_reg_rtx (SImode);
    operands[7] = mem2;

    if (BYTES_BIG_ENDIAN)
      {
	operands[4] = operands[2];
	operands[5] = operands[3];
      }
    else
      {
	operands[4] = operands[3];
	operands[5] = operands[2];
      }
  }"
)

(define_split
  [(set (match_operand:SI 0 "register_operand" "")
	(sign_extend:SI (match_operand:HI 1 "register_operand" "")))]
  "!arm_arch6"
  [(set (match_dup 0) (ashift:SI (match_dup 2) (const_int 16)))
   (set (match_dup 0) (ashiftrt:SI (match_dup 0) (const_int 16)))]
{
  operands[2] = simplify_gen_subreg (SImode, operands[1], HImode, 0);
})

(define_insn "*arm_extendhisi2"
  [(set (match_operand:SI 0 "s_register_operand" "=r,r")
	(sign_extend:SI (match_operand:HI 1 "nonimmediate_operand" "r,Uh")))]
  "TARGET_ARM && arm_arch4 && !arm_arch6"
  "@
   #
   ldr%(sh%)\\t%0, %1"
  [(set_attr "length" "8,4")
   (set_attr "type" "alu_shift_reg,load_byte")
   (set_attr "predicable" "yes")]
)

;; ??? Check Thumb-2 pool range
(define_insn "*arm_extendhisi2_v6"
  [(set (match_operand:SI 0 "s_register_operand" "=r,r")
	(sign_extend:SI (match_operand:HI 1 "nonimmediate_operand" "r,Uh")))]
  "TARGET_32BIT && arm_arch6"
  "@
   sxth%?\\t%0, %1
   ldr%(sh%)\\t%0, %1"
  [(set_attr "type" "extend,load_byte")
   (set_attr "predicable" "yes")
   (set_attr "predicable_short_it" "no")]
)

(define_insn "*arm_extendhisi2addsi"
  [(set (match_operand:SI 0 "s_register_operand" "=r")
	(plus:SI (sign_extend:SI (match_operand:HI 1 "s_register_operand" "r"))
		 (match_operand:SI 2 "s_register_operand" "r")))]
  "TARGET_INT_SIMD"
  "sxtah%?\\t%0, %2, %1"
  [(set_attr "type" "alu_shift_reg")]
)

(define_expand "extendqihi2"
  [(set (match_dup 2)
	(ashift:SI (match_operand:QI 1 "arm_reg_or_extendqisi_mem_op" "")
		   (const_int 24)))
   (set (match_operand:HI 0 "s_register_operand" "")
	(ashiftrt:SI (match_dup 2)
		     (const_int 24)))]
  "TARGET_ARM"
  "
  {
    if (arm_arch4 && MEM_P (operands[1]))
      {
	emit_insn (gen_rtx_SET (VOIDmode,
				operands[0],
				gen_rtx_SIGN_EXTEND (HImode, operands[1])));
	DONE;
      }
    if (!s_register_operand (operands[1], QImode))
      operands[1] = copy_to_mode_reg (QImode, operands[1]);
    operands[0] = gen_lowpart (SImode, operands[0]);
    operands[1] = gen_lowpart (SImode, operands[1]);
    operands[2] = gen_reg_rtx (SImode);
  }"
)

(define_insn "*arm_extendqihi_insn"
  [(set (match_operand:HI 0 "s_register_operand" "=r")
	(sign_extend:HI (match_operand:QI 1 "arm_extendqisi_mem_op" "Uq")))]
  "TARGET_ARM && arm_arch4"
  "ldr%(sb%)\\t%0, %1"
  [(set_attr "type" "load_byte")
   (set_attr "predicable" "yes")]
)

(define_expand "extendqisi2"
  [(set (match_operand:SI 0 "s_register_operand" "")
	(sign_extend:SI (match_operand:QI 1 "arm_reg_or_extendqisi_mem_op" "")))]
  "TARGET_EITHER"
{
  if (!arm_arch4 && MEM_P (operands[1]))
    operands[1] = copy_to_mode_reg (QImode, operands[1]);

  if (!arm_arch6 && !MEM_P (operands[1]))
    {
      rtx t = gen_lowpart (SImode, operands[1]);
      rtx tmp = gen_reg_rtx (SImode);
      emit_insn (gen_ashlsi3 (tmp, t, GEN_INT (24)));
      emit_insn (gen_ashrsi3 (operands[0], tmp, GEN_INT (24)));
      DONE;
    }
})

(define_split
  [(set (match_operand:SI 0 "register_operand" "")
	(sign_extend:SI (match_operand:QI 1 "register_operand" "")))]
  "!arm_arch6"
  [(set (match_dup 0) (ashift:SI (match_dup 2) (const_int 24)))
   (set (match_dup 0) (ashiftrt:SI (match_dup 0) (const_int 24)))]
{
  operands[2] = simplify_gen_subreg (SImode, operands[1], QImode, 0);
})

(define_insn "*arm_extendqisi"
  [(set (match_operand:SI 0 "s_register_operand" "=r,r")
	(sign_extend:SI (match_operand:QI 1 "arm_reg_or_extendqisi_mem_op" "r,Uq")))]
  "TARGET_ARM && arm_arch4 && !arm_arch6"
  "@
   #
   ldr%(sb%)\\t%0, %1"
  [(set_attr "length" "8,4")
   (set_attr "type" "alu_shift_reg,load_byte")
   (set_attr "predicable" "yes")]
)

(define_insn "*arm_extendqisi_v6"
  [(set (match_operand:SI 0 "s_register_operand" "=r,r")
	(sign_extend:SI
	 (match_operand:QI 1 "arm_reg_or_extendqisi_mem_op" "r,Uq")))]
  "TARGET_ARM && arm_arch6"
  "@
   sxtb%?\\t%0, %1
   ldr%(sb%)\\t%0, %1"
  [(set_attr "type" "extend,load_byte")
   (set_attr "predicable" "yes")]
)

(define_insn "*arm_extendqisi2addsi"
  [(set (match_operand:SI 0 "s_register_operand" "=r")
	(plus:SI (sign_extend:SI (match_operand:QI 1 "s_register_operand" "r"))
		 (match_operand:SI 2 "s_register_operand" "r")))]
  "TARGET_INT_SIMD"
  "sxtab%?\\t%0, %2, %1"
  [(set_attr "type" "alu_shift_reg")
   (set_attr "predicable" "yes")
   (set_attr "predicable_short_it" "no")]
)

(define_split
  [(set (match_operand:SI 0 "register_operand" "")
	(sign_extend:SI (match_operand:QI 1 "memory_operand" "")))]
  "TARGET_THUMB1 && reload_completed"
  [(set (match_dup 0) (match_dup 2))
   (set (match_dup 0) (sign_extend:SI (match_dup 3)))]
{
  rtx addr = XEXP (operands[1], 0);

  if (GET_CODE (addr) == CONST)
    addr = XEXP (addr, 0);

  if (GET_CODE (addr) == PLUS
      && REG_P (XEXP (addr, 0)) && REG_P (XEXP (addr, 1)))
    /* No split necessary.  */
    FAIL;

  if (GET_CODE (addr) == PLUS
      && !REG_P (XEXP (addr, 0)) && !REG_P (XEXP (addr, 1)))
    FAIL;

  if (reg_overlap_mentioned_p (operands[0], addr))
    {
      rtx t = gen_lowpart (QImode, operands[0]);
      emit_move_insn (t, operands[1]);
      emit_insn (gen_thumb1_extendqisi2 (operands[0], t));
      DONE;
    }

  if (REG_P (addr))
    {
      addr = gen_rtx_PLUS (Pmode, addr, operands[0]);
      operands[2] = const0_rtx;
    }
  else if (GET_CODE (addr) != PLUS)
    FAIL;
  else if (REG_P (XEXP (addr, 0)))
    {
      operands[2] = XEXP (addr, 1);
      addr = gen_rtx_PLUS (Pmode, XEXP (addr, 0), operands[0]);
    }
  else
    {
      operands[2] = XEXP (addr, 0);
      addr = gen_rtx_PLUS (Pmode, XEXP (addr, 1), operands[0]);
    }

  operands[3] = change_address (operands[1], QImode, addr);
})

(define_peephole2
  [(set (match_operand:SI 0 "register_operand" "")
	(plus:SI (match_dup 0) (match_operand 1 "const_int_operand")))
   (set (match_operand:SI 2 "register_operand" "") (const_int 0))
   (set (match_operand:SI 3 "register_operand" "")
	(sign_extend:SI (match_operand:QI 4 "memory_operand" "")))]
  "TARGET_THUMB1
   && GET_CODE (XEXP (operands[4], 0)) == PLUS
   && rtx_equal_p (operands[0], XEXP (XEXP (operands[4], 0), 0))
   && rtx_equal_p (operands[2], XEXP (XEXP (operands[4], 0), 1))
   && (peep2_reg_dead_p (3, operands[0])
       || rtx_equal_p (operands[0], operands[3]))
   && (peep2_reg_dead_p (3, operands[2])
       || rtx_equal_p (operands[2], operands[3]))"
  [(set (match_dup 2) (match_dup 1))
   (set (match_dup 3) (sign_extend:SI (match_dup 4)))]
{
  rtx addr = gen_rtx_PLUS (Pmode, operands[0], operands[2]);
  operands[4] = change_address (operands[4], QImode, addr);
})

(define_insn "thumb1_extendqisi2"
  [(set (match_operand:SI 0 "register_operand" "=l,l,l")
	(sign_extend:SI (match_operand:QI 1 "nonimmediate_operand" "l,V,m")))]
  "TARGET_THUMB1"
{
  rtx addr;

  if (which_alternative == 0 && arm_arch6)
    return "sxtb\\t%0, %1";
  if (which_alternative == 0)
    return "#";

  addr = XEXP (operands[1], 0);
  if (GET_CODE (addr) == PLUS
      && REG_P (XEXP (addr, 0)) && REG_P (XEXP (addr, 1)))
    return "ldrsb\\t%0, %1";
      
  return "#";
}
  [(set_attr_alternative "length"
			 [(if_then_else (eq_attr "is_arch6" "yes")
					(const_int 2) (const_int 4))
			  (const_int 2)
			  (if_then_else (eq_attr "is_arch6" "yes")
					(const_int 4) (const_int 6))])
   (set_attr "type" "extend,load_byte,load_byte")]
)

(define_expand "extendsfdf2"
  [(set (match_operand:DF                  0 "s_register_operand" "")
	(float_extend:DF (match_operand:SF 1 "s_register_operand"  "")))]
  "TARGET_32BIT && TARGET_HARD_FLOAT && !TARGET_VFP_SINGLE"
  ""
)

/* HFmode -> DFmode conversions have to go through SFmode.  */
(define_expand "extendhfdf2"
  [(set (match_operand:DF                  0 "general_operand" "")
	(float_extend:DF (match_operand:HF 1 "general_operand"  "")))]
  "TARGET_EITHER"
  "
  {
    rtx op1;
    op1 = convert_to_mode (SFmode, operands[1], 0);
    op1 = convert_to_mode (DFmode, op1, 0);
    emit_insn (gen_movdf (operands[0], op1));
    DONE;
  }"
)

;; Move insns (including loads and stores)

;; XXX Just some ideas about movti.
;; I don't think these are a good idea on the arm, there just aren't enough
;; registers
;;(define_expand "loadti"
;;  [(set (match_operand:TI 0 "s_register_operand" "")
;;	(mem:TI (match_operand:SI 1 "address_operand" "")))]
;;  "" "")

;;(define_expand "storeti"
;;  [(set (mem:TI (match_operand:TI 0 "address_operand" ""))
;;	(match_operand:TI 1 "s_register_operand" ""))]
;;  "" "")

;;(define_expand "movti"
;;  [(set (match_operand:TI 0 "general_operand" "")
;;	(match_operand:TI 1 "general_operand" ""))]
;;  ""
;;  "
;;{
;;  rtx insn;
;;
;;  if (MEM_P (operands[0]) && MEM_P (operands[1]))
;;    operands[1] = copy_to_reg (operands[1]);
;;  if (MEM_P (operands[0]))
;;    insn = gen_storeti (XEXP (operands[0], 0), operands[1]);
;;  else if (MEM_P (operands[1]))
;;    insn = gen_loadti (operands[0], XEXP (operands[1], 0));
;;  else
;;    FAIL;
;;
;;  emit_insn (insn);
;;  DONE;
;;}")

;; Recognize garbage generated above.

;;(define_insn ""
;;  [(set (match_operand:TI 0 "general_operand" "=r,r,r,<,>,m")
;;	(match_operand:TI 1 "general_operand" "<,>,m,r,r,r"))]
;;  ""
;;  "*
;;  {
;;    register mem = (which_alternative < 3);
;;    register const char *template;
;;
;;    operands[mem] = XEXP (operands[mem], 0);
;;    switch (which_alternative)
;;      {
;;      case 0: template = \"ldmdb\\t%1!, %M0\"; break;
;;      case 1: template = \"ldmia\\t%1!, %M0\"; break;
;;      case 2: template = \"ldmia\\t%1, %M0\"; break;
;;      case 3: template = \"stmdb\\t%0!, %M1\"; break;
;;      case 4: template = \"stmia\\t%0!, %M1\"; break;
;;      case 5: template = \"stmia\\t%0, %M1\"; break;
;;      }
;;    output_asm_insn (template, operands);
;;    return \"\";
;;  }")

(define_expand "movdi"
  [(set (match_operand:DI 0 "general_operand" "")
	(match_operand:DI 1 "general_operand" ""))]
  "TARGET_EITHER"
  "
  if (can_create_pseudo_p ())
    {
      if (!REG_P (operands[0]))
	operands[1] = force_reg (DImode, operands[1]);
    }
  "
)

(define_insn "*arm_movdi"
  [(set (match_operand:DI 0 "nonimmediate_di_operand" "=r, r, r, q, m")
	(match_operand:DI 1 "di_operand"              "rDa,Db,Dc,mi,q"))]
  "TARGET_32BIT
   && !(TARGET_HARD_FLOAT && TARGET_VFP)
   && !TARGET_IWMMXT
   && (   register_operand (operands[0], DImode)
       || register_operand (operands[1], DImode))"
  "*
  switch (which_alternative)
    {
    case 0:
    case 1:
    case 2:
      return \"#\";
    default:
      return output_move_double (operands, true, NULL);
    }
  "
  [(set_attr "length" "8,12,16,8,8")
   (set_attr "type" "multiple,multiple,multiple,load2,store2")
   (set_attr "arm_pool_range" "*,*,*,1020,*")
   (set_attr "arm_neg_pool_range" "*,*,*,1004,*")
   (set_attr "thumb2_pool_range" "*,*,*,4094,*")
   (set_attr "thumb2_neg_pool_range" "*,*,*,0,*")]
)

(define_split
  [(set (match_operand:ANY64 0 "arm_general_register_operand" "")
	(match_operand:ANY64 1 "const_double_operand" ""))]
  "TARGET_32BIT
   && reload_completed
   && (arm_const_double_inline_cost (operands[1])
       <= ((optimize_size || arm_ld_sched) ? 3 : 4))"
  [(const_int 0)]
  "
  arm_split_constant (SET, SImode, curr_insn,
		      INTVAL (gen_lowpart (SImode, operands[1])),
		      gen_lowpart (SImode, operands[0]), NULL_RTX, 0);
  arm_split_constant (SET, SImode, curr_insn,
		      INTVAL (gen_highpart_mode (SImode,
						 GET_MODE (operands[0]),
						 operands[1])),
		      gen_highpart (SImode, operands[0]), NULL_RTX, 0);
  DONE;
  "
)

; If optimizing for size, or if we have load delay slots, then 
; we want to split the constant into two separate operations. 
; In both cases this may split a trivial part into a single data op
; leaving a single complex constant to load.  We can also get longer
; offsets in a LDR which means we get better chances of sharing the pool
; entries.  Finally, we can normally do a better job of scheduling
; LDR instructions than we can with LDM.
; This pattern will only match if the one above did not.
(define_split
  [(set (match_operand:ANY64 0 "arm_general_register_operand" "")
	(match_operand:ANY64 1 "const_double_operand" ""))]
  "TARGET_ARM && reload_completed
   && arm_const_double_by_parts (operands[1])"
  [(set (match_dup 0) (match_dup 1))
   (set (match_dup 2) (match_dup 3))]
  "
  operands[2] = gen_highpart (SImode, operands[0]);
  operands[3] = gen_highpart_mode (SImode, GET_MODE (operands[0]),
				   operands[1]);
  operands[0] = gen_lowpart (SImode, operands[0]);
  operands[1] = gen_lowpart (SImode, operands[1]);
  "
)

(define_split
  [(set (match_operand:ANY64 0 "arm_general_register_operand" "")
	(match_operand:ANY64 1 "arm_general_register_operand" ""))]
  "TARGET_EITHER && reload_completed"
  [(set (match_dup 0) (match_dup 1))
   (set (match_dup 2) (match_dup 3))]
  "
  operands[2] = gen_highpart (SImode, operands[0]);
  operands[3] = gen_highpart (SImode, operands[1]);
  operands[0] = gen_lowpart (SImode, operands[0]);
  operands[1] = gen_lowpart (SImode, operands[1]);

  /* Handle a partial overlap.  */
  if (rtx_equal_p (operands[0], operands[3]))
    {
      rtx tmp0 = operands[0];
      rtx tmp1 = operands[1];

      operands[0] = operands[2];
      operands[1] = operands[3];
      operands[2] = tmp0;
      operands[3] = tmp1;
    }
  "
)

;; We can't actually do base+index doubleword loads if the index and
;; destination overlap.  Split here so that we at least have chance to
;; schedule.
(define_split
  [(set (match_operand:DI 0 "s_register_operand" "")
	(mem:DI (plus:SI (match_operand:SI 1 "s_register_operand" "")
			 (match_operand:SI 2 "s_register_operand" ""))))]
  "TARGET_LDRD
  && reg_overlap_mentioned_p (operands[0], operands[1])
  && reg_overlap_mentioned_p (operands[0], operands[2])"
  [(set (match_dup 4)
	(plus:SI (match_dup 1)
		 (match_dup 2)))
   (set (match_dup 0)
	(mem:DI (match_dup 4)))]
  "
  operands[4] = gen_rtx_REG (SImode, REGNO(operands[0]));
  "
)

;;; ??? This should have alternatives for constants.
;;; ??? This was originally identical to the movdf_insn pattern.
;;; ??? The 'i' constraint looks funny, but it should always be replaced by
;;; thumb_reorg with a memory reference.
(define_insn "*thumb1_movdi_insn"
  [(set (match_operand:DI 0 "nonimmediate_operand" "=l,l,l,l,>,l, m,*r")
	(match_operand:DI 1 "general_operand"      "l, I,J,>,l,mi,l,*r"))]
  "TARGET_THUMB1
   && (   register_operand (operands[0], DImode)
       || register_operand (operands[1], DImode))"
  "*
  {
  switch (which_alternative)
    {
    default:
    case 0:
      if (REGNO (operands[1]) == REGNO (operands[0]) + 1)
	return \"add\\t%0,  %1,  #0\;add\\t%H0, %H1, #0\";
      return   \"add\\t%H0, %H1, #0\;add\\t%0,  %1,  #0\";
    case 1:
      return \"mov\\t%Q0, %1\;mov\\t%R0, #0\";
    case 2:
      operands[1] = GEN_INT (- INTVAL (operands[1]));
      return \"mov\\t%Q0, %1\;neg\\t%Q0, %Q0\;asr\\t%R0, %Q0, #31\";
    case 3:
      return \"ldmia\\t%1, {%0, %H0}\";
    case 4:
      return \"stmia\\t%0, {%1, %H1}\";
    case 5:
      return thumb_load_double_from_address (operands);
    case 6:
      operands[2] = gen_rtx_MEM (SImode,
			     plus_constant (Pmode, XEXP (operands[0], 0), 4));
      output_asm_insn (\"str\\t%1, %0\;str\\t%H1, %2\", operands);
      return \"\";
    case 7:
      if (REGNO (operands[1]) == REGNO (operands[0]) + 1)
	return \"mov\\t%0, %1\;mov\\t%H0, %H1\";
      return \"mov\\t%H0, %H1\;mov\\t%0, %1\";
    }
  }"
  [(set_attr "length" "4,4,6,2,2,6,4,4")
   (set_attr "type" "multiple,multiple,multiple,load2,store2,load2,store2,multiple")
   (set_attr "pool_range" "*,*,*,*,*,1018,*,*")]
)

(define_expand "movsi"
  [(set (match_operand:SI 0 "general_operand" "")
        (match_operand:SI 1 "general_operand" ""))]
  "TARGET_EITHER"
  "
  {
  rtx base, offset, tmp;

  if (TARGET_32BIT)
    {
      /* Everything except mem = const or mem = mem can be done easily.  */
      if (MEM_P (operands[0]))
        operands[1] = force_reg (SImode, operands[1]);
      if (arm_general_register_operand (operands[0], SImode)
	  && CONST_INT_P (operands[1])
          && !(const_ok_for_arm (INTVAL (operands[1]))
               || const_ok_for_arm (~INTVAL (operands[1]))))
        {
           arm_split_constant (SET, SImode, NULL_RTX,
	                       INTVAL (operands[1]), operands[0], NULL_RTX,
			       optimize && can_create_pseudo_p ());
          DONE;
        }
    }
  else /* TARGET_THUMB1...  */
    {
      if (can_create_pseudo_p ())
        {
          if (!REG_P (operands[0]))
	    operands[1] = force_reg (SImode, operands[1]);
        }
    }

  if (ARM_OFFSETS_MUST_BE_WITHIN_SECTIONS_P)
    {
      split_const (operands[1], &base, &offset);
      if (GET_CODE (base) == SYMBOL_REF
	  && !offset_within_block_p (base, INTVAL (offset)))
	{
	  tmp = can_create_pseudo_p () ? gen_reg_rtx (SImode) : operands[0];
	  emit_move_insn (tmp, base);
	  emit_insn (gen_addsi3 (operands[0], tmp, offset));
	  DONE;
	}
    }

  /* Recognize the case where operand[1] is a reference to thread-local
     data and load its address to a register.  */
  if (arm_tls_referenced_p (operands[1]))
    {
      rtx tmp = operands[1];
      rtx addend = NULL;

      if (GET_CODE (tmp) == CONST && GET_CODE (XEXP (tmp, 0)) == PLUS)
        {
          addend = XEXP (XEXP (tmp, 0), 1);
          tmp = XEXP (XEXP (tmp, 0), 0);
        }

      gcc_assert (GET_CODE (tmp) == SYMBOL_REF);
      gcc_assert (SYMBOL_REF_TLS_MODEL (tmp) != 0);

      tmp = legitimize_tls_address (tmp,
				    !can_create_pseudo_p () ? operands[0] : 0);
      if (addend)
        {
          tmp = gen_rtx_PLUS (SImode, tmp, addend);
          tmp = force_operand (tmp, operands[0]);
        }
      operands[1] = tmp;
    }
  else if (flag_pic
	   && (CONSTANT_P (operands[1])
	       || symbol_mentioned_p (operands[1])
	       || label_mentioned_p (operands[1])))
      operands[1] = legitimize_pic_address (operands[1], SImode,
					    (!can_create_pseudo_p ()
					     ? operands[0]
					     : 0));
  }
  "
)

;; The ARM LO_SUM and HIGH are backwards - HIGH sets the low bits, and
;; LO_SUM adds in the high bits.  Fortunately these are opaque operations
;; so this does not matter.
(define_insn "*arm_movt"
  [(set (match_operand:SI 0 "nonimmediate_operand" "=r")
	(lo_sum:SI (match_operand:SI 1 "nonimmediate_operand" "0")
		   (match_operand:SI 2 "general_operand"      "i")))]
  "arm_arch_thumb2"
  "movt%?\t%0, #:upper16:%c2"
  [(set_attr "predicable" "yes")
   (set_attr "predicable_short_it" "no")
   (set_attr "length" "4")
   (set_attr "type" "mov_imm")]
)

(define_insn "*arm_movsi_insn"
  [(set (match_operand:SI 0 "nonimmediate_operand" "=rk,r,r,r,rk,m")
	(match_operand:SI 1 "general_operand"      "rk, I,K,j,mi,rk"))]
  "TARGET_ARM && ! TARGET_IWMMXT
   && !(TARGET_HARD_FLOAT && TARGET_VFP)
   && (   register_operand (operands[0], SImode)
       || register_operand (operands[1], SImode))"
  "@
   mov%?\\t%0, %1
   mov%?\\t%0, %1
   mvn%?\\t%0, #%B1
   movw%?\\t%0, %1
   ldr%?\\t%0, %1
   str%?\\t%1, %0"
  [(set_attr "type" "mov_reg,mov_imm,mvn_imm,mov_imm,load1,store1")
   (set_attr "predicable" "yes")
   (set_attr "pool_range" "*,*,*,*,4096,*")
   (set_attr "neg_pool_range" "*,*,*,*,4084,*")]
)

(define_split
  [(set (match_operand:SI 0 "arm_general_register_operand" "")
	(match_operand:SI 1 "const_int_operand" ""))]
  "TARGET_32BIT
  && (!(const_ok_for_arm (INTVAL (operands[1]))
        || const_ok_for_arm (~INTVAL (operands[1]))))"
  [(clobber (const_int 0))]
  "
  arm_split_constant (SET, SImode, NULL_RTX, 
                      INTVAL (operands[1]), operands[0], NULL_RTX, 0);
  DONE;
  "
)

;; Split symbol_refs at the later stage (after cprop), instead of generating
;; movt/movw pair directly at expand.  Otherwise corresponding high_sum
;; and lo_sum would be merged back into memory load at cprop.  However,
;; if the default is to prefer movt/movw rather than a load from the constant
;; pool, the performance is better.
(define_split
  [(set (match_operand:SI 0 "arm_general_register_operand" "")
       (match_operand:SI 1 "general_operand" ""))]
  "TARGET_32BIT
   && TARGET_USE_MOVT && GET_CODE (operands[1]) == SYMBOL_REF
   && !flag_pic && !target_word_relocations
   && !arm_tls_referenced_p (operands[1])"
  [(clobber (const_int 0))]
{
  arm_emit_movpair (operands[0], operands[1]);
  DONE;
})

(define_insn "*thumb1_movsi_insn"
  [(set (match_operand:SI 0 "nonimmediate_operand" "=l,l,l,l,l,>,l, m,*l*h*k")
	(match_operand:SI 1 "general_operand"      "l, I,J,K,>,l,mi,l,*l*h*k"))]
  "TARGET_THUMB1
   && (   register_operand (operands[0], SImode) 
       || register_operand (operands[1], SImode))"
  "@
   mov	%0, %1
   mov	%0, %1
   #
   #
   ldmia\\t%1, {%0}
   stmia\\t%0, {%1}
   ldr\\t%0, %1
   str\\t%1, %0
   mov\\t%0, %1"
  [(set_attr "length" "2,2,4,4,2,2,2,2,2")
   (set_attr "type" "mov_reg,mov_imm,multiple,multiple,load1,store1,load1,store1,mov_reg")
   (set_attr "pool_range" "*,*,*,*,*,*,1018,*,*")
   (set_attr "conds" "set,clob,*,*,nocond,nocond,nocond,nocond,nocond")])

(define_split 
  [(set (match_operand:SI 0 "register_operand" "")
	(match_operand:SI 1 "const_int_operand" ""))]
  "TARGET_THUMB1 && satisfies_constraint_J (operands[1])"
  [(set (match_dup 2) (match_dup 1))
   (set (match_dup 0) (neg:SI (match_dup 2)))]
  "
  {
    operands[1] = GEN_INT (- INTVAL (operands[1]));
    operands[2] = can_create_pseudo_p () ? gen_reg_rtx (SImode) : operands[0];
  }"
)

(define_split 
  [(set (match_operand:SI 0 "register_operand" "")
	(match_operand:SI 1 "const_int_operand" ""))]
  "TARGET_THUMB1 && satisfies_constraint_K (operands[1])"
  [(set (match_dup 2) (match_dup 1))
   (set (match_dup 0) (ashift:SI (match_dup 2) (match_dup 3)))]
  "
  {
    unsigned HOST_WIDE_INT val = INTVAL (operands[1]) & 0xffffffffu;
    unsigned HOST_WIDE_INT mask = 0xff;
    int i;
    
    for (i = 0; i < 25; i++)
      if ((val & (mask << i)) == val)
        break;

    /* Don't split if the shift is zero.  */
    if (i == 0)
      FAIL;

    operands[1] = GEN_INT (val >> i);
    operands[2] = can_create_pseudo_p () ? gen_reg_rtx (SImode) : operands[0];
    operands[3] = GEN_INT (i);
  }"
)

;; For thumb1 split imm move [256-510] into mov [1-255] and add #255
(define_split 
  [(set (match_operand:SI 0 "register_operand" "")
	(match_operand:SI 1 "const_int_operand" ""))]
  "TARGET_THUMB1 && satisfies_constraint_Pe (operands[1])"
  [(set (match_dup 2) (match_dup 1))
   (set (match_dup 0) (plus:SI (match_dup 2) (match_dup 3)))]
  "
  {
    operands[1] = GEN_INT (INTVAL (operands[1]) - 255);
    operands[2] = can_create_pseudo_p () ? gen_reg_rtx (SImode) : operands[0];
    operands[3] = GEN_INT (255);
  }"
)

;; When generating pic, we need to load the symbol offset into a register.
;; So that the optimizer does not confuse this with a normal symbol load
;; we use an unspec.  The offset will be loaded from a constant pool entry,
;; since that is the only type of relocation we can use.

;; Wrap calculation of the whole PIC address in a single pattern for the
;; benefit of optimizers, particularly, PRE and HOIST.  Calculation of
;; a PIC address involves two loads from memory, so we want to CSE it
;; as often as possible.
;; This pattern will be split into one of the pic_load_addr_* patterns
;; and a move after GCSE optimizations.
;;
;; Note: Update arm.c: legitimize_pic_address() when changing this pattern.
(define_expand "calculate_pic_address"
  [(set (match_operand:SI 0 "register_operand" "")
	(mem:SI (plus:SI (match_operand:SI 1 "register_operand" "")
			 (unspec:SI [(match_operand:SI 2 "" "")]
				    UNSPEC_PIC_SYM))))]
  "flag_pic"
)

;; Split calculate_pic_address into pic_load_addr_* and a move.
(define_split
  [(set (match_operand:SI 0 "register_operand" "")
	(mem:SI (plus:SI (match_operand:SI 1 "register_operand" "")
			 (unspec:SI [(match_operand:SI 2 "" "")]
				    UNSPEC_PIC_SYM))))]
  "flag_pic"
  [(set (match_dup 3) (unspec:SI [(match_dup 2)] UNSPEC_PIC_SYM))
   (set (match_dup 0) (mem:SI (plus:SI (match_dup 1) (match_dup 3))))]
  "operands[3] = can_create_pseudo_p () ? gen_reg_rtx (SImode) : operands[0];"
)

;; operand1 is the memory address to go into 
;; pic_load_addr_32bit.
;; operand2 is the PIC label to be emitted 
;; from pic_add_dot_plus_eight.
;; We do this to allow hoisting of the entire insn.
(define_insn_and_split "pic_load_addr_unified"
  [(set (match_operand:SI 0 "s_register_operand" "=r,r,l")
	(unspec:SI [(match_operand:SI 1 "" "mX,mX,mX") 
		    (match_operand:SI 2 "" "")] 
		    UNSPEC_PIC_UNIFIED))]
 "flag_pic"
 "#"
 "&& reload_completed"
 [(set (match_dup 0) (unspec:SI [(match_dup 1)] UNSPEC_PIC_SYM))
  (set (match_dup 0) (unspec:SI [(match_dup 0) (match_dup 3)
       		     		 (match_dup 2)] UNSPEC_PIC_BASE))]
 "operands[3] = TARGET_THUMB ? GEN_INT (4) : GEN_INT (8);"
 [(set_attr "type" "load1,load1,load1")
  (set_attr "pool_range" "4096,4094,1022")
  (set_attr "neg_pool_range" "4084,0,0")
  (set_attr "arch"  "a,t2,t1")    
  (set_attr "length" "8,6,4")]
)

;; The rather odd constraints on the following are to force reload to leave
;; the insn alone, and to force the minipool generation pass to then move
;; the GOT symbol to memory.

(define_insn "pic_load_addr_32bit"
  [(set (match_operand:SI 0 "s_register_operand" "=r")
	(unspec:SI [(match_operand:SI 1 "" "mX")] UNSPEC_PIC_SYM))]
  "TARGET_32BIT && flag_pic"
  "ldr%?\\t%0, %1"
  [(set_attr "type" "load1")
   (set (attr "pool_range")
	(if_then_else (eq_attr "is_thumb" "no")
		      (const_int 4096)
		      (const_int 4094)))
   (set (attr "neg_pool_range")
	(if_then_else (eq_attr "is_thumb" "no")
		      (const_int 4084)
		      (const_int 0)))]
)

(define_insn "pic_load_addr_thumb1"
  [(set (match_operand:SI 0 "s_register_operand" "=l")
	(unspec:SI [(match_operand:SI 1 "" "mX")] UNSPEC_PIC_SYM))]
  "TARGET_THUMB1 && flag_pic"
  "ldr\\t%0, %1"
  [(set_attr "type" "load1")
   (set (attr "pool_range") (const_int 1018))]
)

(define_insn "pic_add_dot_plus_four"
  [(set (match_operand:SI 0 "register_operand" "=r")
	(unspec:SI [(match_operand:SI 1 "register_operand" "0")
		    (const_int 4)
		    (match_operand 2 "" "")]
		   UNSPEC_PIC_BASE))]
  "TARGET_THUMB"
  "*
  (*targetm.asm_out.internal_label) (asm_out_file, \"LPIC\",
				     INTVAL (operands[2]));
  return \"add\\t%0, %|pc\";
  "
  [(set_attr "length" "2")
   (set_attr "type" "alu_reg")]
)

(define_insn "pic_add_dot_plus_eight"
  [(set (match_operand:SI 0 "register_operand" "=r")
	(unspec:SI [(match_operand:SI 1 "register_operand" "r")
		    (const_int 8)
		    (match_operand 2 "" "")]
		   UNSPEC_PIC_BASE))]
  "TARGET_ARM"
  "*
    (*targetm.asm_out.internal_label) (asm_out_file, \"LPIC\",
				       INTVAL (operands[2]));
    return \"add%?\\t%0, %|pc, %1\";
  "
  [(set_attr "predicable" "yes")
   (set_attr "type" "alu_reg")]
)

(define_insn "tls_load_dot_plus_eight"
  [(set (match_operand:SI 0 "register_operand" "=r")
	(mem:SI (unspec:SI [(match_operand:SI 1 "register_operand" "r")
			    (const_int 8)
			    (match_operand 2 "" "")]
			   UNSPEC_PIC_BASE)))]
  "TARGET_ARM"
  "*
    (*targetm.asm_out.internal_label) (asm_out_file, \"LPIC\",
				       INTVAL (operands[2]));
    return \"ldr%?\\t%0, [%|pc, %1]\t\t@ tls_load_dot_plus_eight\";
  "
  [(set_attr "predicable" "yes")
   (set_attr "type" "load1")]
)

;; PIC references to local variables can generate pic_add_dot_plus_eight
;; followed by a load.  These sequences can be crunched down to
;; tls_load_dot_plus_eight by a peephole.

(define_peephole2
  [(set (match_operand:SI 0 "register_operand" "")
	(unspec:SI [(match_operand:SI 3 "register_operand" "")
		    (const_int 8)
		    (match_operand 1 "" "")]
		   UNSPEC_PIC_BASE))
   (set (match_operand:SI 2 "arm_general_register_operand" "")
	(mem:SI (match_dup 0)))]
  "TARGET_ARM && peep2_reg_dead_p (2, operands[0])"
  [(set (match_dup 2)
	(mem:SI (unspec:SI [(match_dup 3)
			    (const_int 8)
			    (match_dup 1)]
			   UNSPEC_PIC_BASE)))]
  ""
)

(define_insn "pic_offset_arm"
  [(set (match_operand:SI 0 "register_operand" "=r")
	(mem:SI (plus:SI (match_operand:SI 1 "register_operand" "r")
			 (unspec:SI [(match_operand:SI 2 "" "X")]
				    UNSPEC_PIC_OFFSET))))]
  "TARGET_VXWORKS_RTP && TARGET_ARM && flag_pic"
  "ldr%?\\t%0, [%1,%2]"
  [(set_attr "type" "load1")]
)

(define_expand "builtin_setjmp_receiver"
  [(label_ref (match_operand 0 "" ""))]
  "flag_pic"
  "
{
  /* r3 is clobbered by set/longjmp, so we can use it as a scratch
     register.  */
  if (arm_pic_register != INVALID_REGNUM)
    arm_load_pic_register (1UL << 3);
  DONE;
}")

;; If copying one reg to another we can set the condition codes according to
;; its value.  Such a move is common after a return from subroutine and the
;; result is being tested against zero.

(define_insn "*movsi_compare0"
  [(set (reg:CC CC_REGNUM)
	(compare:CC (match_operand:SI 1 "s_register_operand" "0,r")
		    (const_int 0)))
   (set (match_operand:SI 0 "s_register_operand" "=r,r")
	(match_dup 1))]
  "TARGET_32BIT"
  "@
   cmp%?\\t%0, #0
   sub%.\\t%0, %1, #0"
  [(set_attr "conds" "set")
   (set_attr "type" "alus_imm,alus_imm")]
)

;; Subroutine to store a half word from a register into memory.
;; Operand 0 is the source register (HImode)
;; Operand 1 is the destination address in a register (SImode)

;; In both this routine and the next, we must be careful not to spill
;; a memory address of reg+large_const into a separate PLUS insn, since this
;; can generate unrecognizable rtl.

(define_expand "storehi"
  [;; store the low byte
   (set (match_operand 1 "" "") (match_dup 3))
   ;; extract the high byte
   (set (match_dup 2)
	(ashiftrt:SI (match_operand 0 "" "") (const_int 8)))
   ;; store the high byte
   (set (match_dup 4) (match_dup 5))]
  "TARGET_ARM"
  "
  {
    rtx op1 = operands[1];
    rtx addr = XEXP (op1, 0);
    enum rtx_code code = GET_CODE (addr);

    if ((code == PLUS && !CONST_INT_P (XEXP (addr, 1)))
	|| code == MINUS)
      op1 = replace_equiv_address (operands[1], force_reg (SImode, addr));

    operands[4] = adjust_address (op1, QImode, 1);
    operands[1] = adjust_address (operands[1], QImode, 0);
    operands[3] = gen_lowpart (QImode, operands[0]);
    operands[0] = gen_lowpart (SImode, operands[0]);
    operands[2] = gen_reg_rtx (SImode);
    operands[5] = gen_lowpart (QImode, operands[2]);
  }"
)

(define_expand "storehi_bigend"
  [(set (match_dup 4) (match_dup 3))
   (set (match_dup 2)
	(ashiftrt:SI (match_operand 0 "" "") (const_int 8)))
   (set (match_operand 1 "" "")	(match_dup 5))]
  "TARGET_ARM"
  "
  {
    rtx op1 = operands[1];
    rtx addr = XEXP (op1, 0);
    enum rtx_code code = GET_CODE (addr);

    if ((code == PLUS && !CONST_INT_P (XEXP (addr, 1)))
	|| code == MINUS)
      op1 = replace_equiv_address (op1, force_reg (SImode, addr));

    operands[4] = adjust_address (op1, QImode, 1);
    operands[1] = adjust_address (operands[1], QImode, 0);
    operands[3] = gen_lowpart (QImode, operands[0]);
    operands[0] = gen_lowpart (SImode, operands[0]);
    operands[2] = gen_reg_rtx (SImode);
    operands[5] = gen_lowpart (QImode, operands[2]);
  }"
)

;; Subroutine to store a half word integer constant into memory.
(define_expand "storeinthi"
  [(set (match_operand 0 "" "")
	(match_operand 1 "" ""))
   (set (match_dup 3) (match_dup 2))]
  "TARGET_ARM"
  "
  {
    HOST_WIDE_INT value = INTVAL (operands[1]);
    rtx addr = XEXP (operands[0], 0);
    rtx op0 = operands[0];
    enum rtx_code code = GET_CODE (addr);

    if ((code == PLUS && !CONST_INT_P (XEXP (addr, 1)))
	|| code == MINUS)
      op0 = replace_equiv_address (op0, force_reg (SImode, addr));

    operands[1] = gen_reg_rtx (SImode);
    if (BYTES_BIG_ENDIAN)
      {
	emit_insn (gen_movsi (operands[1], GEN_INT ((value >> 8) & 255)));
	if ((value & 255) == ((value >> 8) & 255))
	  operands[2] = operands[1];
	else
	  {
	    operands[2] = gen_reg_rtx (SImode);
	    emit_insn (gen_movsi (operands[2], GEN_INT (value & 255)));
	  }
      }
    else
      {
	emit_insn (gen_movsi (operands[1], GEN_INT (value & 255)));
	if ((value & 255) == ((value >> 8) & 255))
	  operands[2] = operands[1];
	else
	  {
	    operands[2] = gen_reg_rtx (SImode);
	    emit_insn (gen_movsi (operands[2], GEN_INT ((value >> 8) & 255)));
	  }
      }

    operands[3] = adjust_address (op0, QImode, 1);
    operands[0] = adjust_address (operands[0], QImode, 0);
    operands[2] = gen_lowpart (QImode, operands[2]);
    operands[1] = gen_lowpart (QImode, operands[1]);
  }"
)

(define_expand "storehi_single_op"
  [(set (match_operand:HI 0 "memory_operand" "")
	(match_operand:HI 1 "general_operand" ""))]
  "TARGET_32BIT && arm_arch4"
  "
  if (!s_register_operand (operands[1], HImode))
    operands[1] = copy_to_mode_reg (HImode, operands[1]);
  "
)

(define_expand "movhi"
  [(set (match_operand:HI 0 "general_operand" "")
	(match_operand:HI 1 "general_operand" ""))]
  "TARGET_EITHER"
  "
  if (TARGET_ARM)
    {
      if (can_create_pseudo_p ())
        {
          if (MEM_P (operands[0]))
	    {
	      if (arm_arch4)
	        {
	          emit_insn (gen_storehi_single_op (operands[0], operands[1]));
	          DONE;
	        }
	      if (CONST_INT_P (operands[1]))
	        emit_insn (gen_storeinthi (operands[0], operands[1]));
	      else
	        {
	          if (MEM_P (operands[1]))
		    operands[1] = force_reg (HImode, operands[1]);
	          if (BYTES_BIG_ENDIAN)
		    emit_insn (gen_storehi_bigend (operands[1], operands[0]));
	          else
		   emit_insn (gen_storehi (operands[1], operands[0]));
	        }
	      DONE;
	    }
          /* Sign extend a constant, and keep it in an SImode reg.  */
          else if (CONST_INT_P (operands[1]))
	    {
	      rtx reg = gen_reg_rtx (SImode);
	      HOST_WIDE_INT val = INTVAL (operands[1]) & 0xffff;

	      /* If the constant is already valid, leave it alone.  */
	      if (!const_ok_for_arm (val))
	        {
	          /* If setting all the top bits will make the constant 
		     loadable in a single instruction, then set them.  
		     Otherwise, sign extend the number.  */

	          if (const_ok_for_arm (~(val | ~0xffff)))
		    val |= ~0xffff;
	          else if (val & 0x8000)
		    val |= ~0xffff;
	        }

	      emit_insn (gen_movsi (reg, GEN_INT (val)));
	      operands[1] = gen_lowpart (HImode, reg);
	    }
	  else if (arm_arch4 && optimize && can_create_pseudo_p ()
		   && MEM_P (operands[1]))
	    {
	      rtx reg = gen_reg_rtx (SImode);

	      emit_insn (gen_zero_extendhisi2 (reg, operands[1]));
	      operands[1] = gen_lowpart (HImode, reg);
	    }
          else if (!arm_arch4)
	    {
	      if (MEM_P (operands[1]))
	        {
		  rtx base;
		  rtx offset = const0_rtx;
		  rtx reg = gen_reg_rtx (SImode);

		  if ((REG_P (base = XEXP (operands[1], 0))
		       || (GET_CODE (base) == PLUS
			   && (CONST_INT_P (offset = XEXP (base, 1)))
                           && ((INTVAL(offset) & 1) != 1)
			   && REG_P (base = XEXP (base, 0))))
		      && REGNO_POINTER_ALIGN (REGNO (base)) >= 32)
		    {
		      rtx new_rtx;

		      new_rtx = widen_memory_access (operands[1], SImode,
						     ((INTVAL (offset) & ~3)
						      - INTVAL (offset)));
		      emit_insn (gen_movsi (reg, new_rtx));
		      if (((INTVAL (offset) & 2) != 0)
			  ^ (BYTES_BIG_ENDIAN ? 1 : 0))
			{
			  rtx reg2 = gen_reg_rtx (SImode);

			  emit_insn (gen_lshrsi3 (reg2, reg, GEN_INT (16)));
			  reg = reg2;
			}
		    }
		  else
		    emit_insn (gen_movhi_bytes (reg, operands[1]));

		  operands[1] = gen_lowpart (HImode, reg);
	       }
	   }
        }
      /* Handle loading a large integer during reload.  */
      else if (CONST_INT_P (operands[1])
	       && !const_ok_for_arm (INTVAL (operands[1]))
	       && !const_ok_for_arm (~INTVAL (operands[1])))
        {
          /* Writing a constant to memory needs a scratch, which should
	     be handled with SECONDARY_RELOADs.  */
          gcc_assert (REG_P (operands[0]));

          operands[0] = gen_rtx_SUBREG (SImode, operands[0], 0);
          emit_insn (gen_movsi (operands[0], operands[1]));
          DONE;
       }
    }
  else if (TARGET_THUMB2)
    {
      /* Thumb-2 can do everything except mem=mem and mem=const easily.  */
      if (can_create_pseudo_p ())
	{
	  if (!REG_P (operands[0]))
	    operands[1] = force_reg (HImode, operands[1]);
          /* Zero extend a constant, and keep it in an SImode reg.  */
          else if (CONST_INT_P (operands[1]))
	    {
	      rtx reg = gen_reg_rtx (SImode);
	      HOST_WIDE_INT val = INTVAL (operands[1]) & 0xffff;

	      emit_insn (gen_movsi (reg, GEN_INT (val)));
	      operands[1] = gen_lowpart (HImode, reg);
	    }
	}
    }
  else /* TARGET_THUMB1 */
    {
      if (can_create_pseudo_p ())
        {
	  if (CONST_INT_P (operands[1]))
	    {
	      rtx reg = gen_reg_rtx (SImode);

	      emit_insn (gen_movsi (reg, operands[1]));
	      operands[1] = gen_lowpart (HImode, reg);
	    }

          /* ??? We shouldn't really get invalid addresses here, but this can
	     happen if we are passed a SP (never OK for HImode/QImode) or 
	     virtual register (also rejected as illegitimate for HImode/QImode)
	     relative address.  */
          /* ??? This should perhaps be fixed elsewhere, for instance, in
	     fixup_stack_1, by checking for other kinds of invalid addresses,
	     e.g. a bare reference to a virtual register.  This may confuse the
	     alpha though, which must handle this case differently.  */
          if (MEM_P (operands[0])
	      && !memory_address_p (GET_MODE (operands[0]),
				    XEXP (operands[0], 0)))
	    operands[0]
	      = replace_equiv_address (operands[0],
				       copy_to_reg (XEXP (operands[0], 0)));
   
          if (MEM_P (operands[1])
	      && !memory_address_p (GET_MODE (operands[1]),
				    XEXP (operands[1], 0)))
	    operands[1]
	      = replace_equiv_address (operands[1],
				       copy_to_reg (XEXP (operands[1], 0)));

	  if (MEM_P (operands[1]) && optimize > 0)
	    {
	      rtx reg = gen_reg_rtx (SImode);

	      emit_insn (gen_zero_extendhisi2 (reg, operands[1]));
	      operands[1] = gen_lowpart (HImode, reg);
	    }

          if (MEM_P (operands[0]))
	    operands[1] = force_reg (HImode, operands[1]);
        }
      else if (CONST_INT_P (operands[1])
	        && !satisfies_constraint_I (operands[1]))
        {
	  /* Handle loading a large integer during reload.  */

          /* Writing a constant to memory needs a scratch, which should
	     be handled with SECONDARY_RELOADs.  */
          gcc_assert (REG_P (operands[0]));

          operands[0] = gen_rtx_SUBREG (SImode, operands[0], 0);
          emit_insn (gen_movsi (operands[0], operands[1]));
          DONE;
        }
    }
  "
)

(define_insn "*thumb1_movhi_insn"
  [(set (match_operand:HI 0 "nonimmediate_operand" "=l,l,m,*r,*h,l")
	(match_operand:HI 1 "general_operand"       "l,m,l,*h,*r,I"))]
  "TARGET_THUMB1
   && (   register_operand (operands[0], HImode)
       || register_operand (operands[1], HImode))"
  "*
  switch (which_alternative)
    {
    case 0: return \"add	%0, %1, #0\";
    case 2: return \"strh	%1, %0\";
    case 3: return \"mov	%0, %1\";
    case 4: return \"mov	%0, %1\";
    case 5: return \"mov	%0, %1\";
    default: gcc_unreachable ();
    case 1:
      /* The stack pointer can end up being taken as an index register.
          Catch this case here and deal with it.  */
      if (GET_CODE (XEXP (operands[1], 0)) == PLUS
	  && REG_P (XEXP (XEXP (operands[1], 0), 0))
	  && REGNO    (XEXP (XEXP (operands[1], 0), 0)) == SP_REGNUM)
        {
	  rtx ops[2];
          ops[0] = operands[0];
          ops[1] = XEXP (XEXP (operands[1], 0), 0);
      
          output_asm_insn (\"mov	%0, %1\", ops);

          XEXP (XEXP (operands[1], 0), 0) = operands[0];
    
	}
      return \"ldrh	%0, %1\";
    }"
  [(set_attr "length" "2,4,2,2,2,2")
   (set_attr "type" "alus_imm,load1,store1,mov_reg,mov_reg,mov_imm")
   (set_attr "conds" "clob,nocond,nocond,nocond,nocond,clob")])


(define_expand "movhi_bytes"
  [(set (match_dup 2) (zero_extend:SI (match_operand:HI 1 "" "")))
   (set (match_dup 3)
	(zero_extend:SI (match_dup 6)))
   (set (match_operand:SI 0 "" "")
	 (ior:SI (ashift:SI (match_dup 4) (const_int 8)) (match_dup 5)))]
  "TARGET_ARM"
  "
  {
    rtx mem1, mem2;
    rtx addr = copy_to_mode_reg (SImode, XEXP (operands[1], 0));

    mem1 = change_address (operands[1], QImode, addr);
    mem2 = change_address (operands[1], QImode,
			   plus_constant (Pmode, addr, 1));
    operands[0] = gen_lowpart (SImode, operands[0]);
    operands[1] = mem1;
    operands[2] = gen_reg_rtx (SImode);
    operands[3] = gen_reg_rtx (SImode);
    operands[6] = mem2;

    if (BYTES_BIG_ENDIAN)
      {
	operands[4] = operands[2];
	operands[5] = operands[3];
      }
    else
      {
	operands[4] = operands[3];
	operands[5] = operands[2];
      }
  }"
)

(define_expand "movhi_bigend"
  [(set (match_dup 2)
	(rotate:SI (subreg:SI (match_operand:HI 1 "memory_operand" "") 0)
		   (const_int 16)))
   (set (match_dup 3)
	(ashiftrt:SI (match_dup 2) (const_int 16)))
   (set (match_operand:HI 0 "s_register_operand" "")
	(match_dup 4))]
  "TARGET_ARM"
  "
  operands[2] = gen_reg_rtx (SImode);
  operands[3] = gen_reg_rtx (SImode);
  operands[4] = gen_lowpart (HImode, operands[3]);
  "
)

;; Pattern to recognize insn generated default case above
(define_insn "*movhi_insn_arch4"
  [(set (match_operand:HI 0 "nonimmediate_operand" "=r,r,r,m,r")
	(match_operand:HI 1 "general_operand"      "rI,K,n,r,mi"))]
  "TARGET_ARM
   && arm_arch4
   && (register_operand (operands[0], HImode)
       || register_operand (operands[1], HImode))"
  "@
   mov%?\\t%0, %1\\t%@ movhi
   mvn%?\\t%0, #%B1\\t%@ movhi
   movw%?\\t%0, %L1\\t%@ movhi
   str%(h%)\\t%1, %0\\t%@ movhi
   ldr%(h%)\\t%0, %1\\t%@ movhi"
  [(set_attr "predicable" "yes")
   (set_attr "pool_range" "*,*,*,*,256")
   (set_attr "neg_pool_range" "*,*,*,*,244")
   (set_attr "arch" "*,*,v6t2,*,*")
   (set_attr_alternative "type"
                         [(if_then_else (match_operand 1 "const_int_operand" "")
                                        (const_string "mov_imm" )
                                        (const_string "mov_reg"))
                          (const_string "mvn_imm")
                          (const_string "mov_imm")
                          (const_string "store1")
                          (const_string "load1")])]
)

(define_insn "*movhi_bytes"
  [(set (match_operand:HI 0 "s_register_operand" "=r,r,r")
	(match_operand:HI 1 "arm_rhs_operand"  "I,r,K"))]
  "TARGET_ARM"
  "@
   mov%?\\t%0, %1\\t%@ movhi
   mov%?\\t%0, %1\\t%@ movhi
   mvn%?\\t%0, #%B1\\t%@ movhi"
  [(set_attr "predicable" "yes")
   (set_attr "type" "mov_imm,mov_reg,mvn_imm")]
)

(define_expand "thumb_movhi_clobber"
  [(set (match_operand:HI     0 "memory_operand"   "")
	(match_operand:HI     1 "register_operand" ""))
   (clobber (match_operand:DI 2 "register_operand" ""))]
  "TARGET_THUMB1"
  "
  if (strict_memory_address_p (HImode, XEXP (operands[0], 0))
      && REGNO (operands[1]) <= LAST_LO_REGNUM)
    {
      emit_insn (gen_movhi (operands[0], operands[1]));
      DONE;
    }
  /* XXX Fixme, need to handle other cases here as well.  */
  gcc_unreachable ();
  "
)
	
;; We use a DImode scratch because we may occasionally need an additional
;; temporary if the address isn't offsettable -- push_reload doesn't seem
;; to take any notice of the "o" constraints on reload_memory_operand operand.
(define_expand "reload_outhi"
  [(parallel [(match_operand:HI 0 "arm_reload_memory_operand" "=o")
	      (match_operand:HI 1 "s_register_operand"        "r")
	      (match_operand:DI 2 "s_register_operand"        "=&l")])]
  "TARGET_EITHER"
  "if (TARGET_ARM)
     arm_reload_out_hi (operands);
   else
     thumb_reload_out_hi (operands);
  DONE;
  "
)

(define_expand "reload_inhi"
  [(parallel [(match_operand:HI 0 "s_register_operand" "=r")
	      (match_operand:HI 1 "arm_reload_memory_operand" "o")
	      (match_operand:DI 2 "s_register_operand" "=&r")])]
  "TARGET_EITHER"
  "
  if (TARGET_ARM)
    arm_reload_in_hi (operands);
  else
    thumb_reload_out_hi (operands);
  DONE;
")

(define_expand "movqi"
  [(set (match_operand:QI 0 "general_operand" "")
        (match_operand:QI 1 "general_operand" ""))]
  "TARGET_EITHER"
  "
  /* Everything except mem = const or mem = mem can be done easily */

  if (can_create_pseudo_p ())
    {
      if (CONST_INT_P (operands[1]))
	{
	  rtx reg = gen_reg_rtx (SImode);

	  /* For thumb we want an unsigned immediate, then we are more likely 
	     to be able to use a movs insn.  */
	  if (TARGET_THUMB)
	    operands[1] = GEN_INT (INTVAL (operands[1]) & 255);

	  emit_insn (gen_movsi (reg, operands[1]));
	  operands[1] = gen_lowpart (QImode, reg);
	}

      if (TARGET_THUMB)
	{
          /* ??? We shouldn't really get invalid addresses here, but this can
	     happen if we are passed a SP (never OK for HImode/QImode) or
	     virtual register (also rejected as illegitimate for HImode/QImode)
	     relative address.  */
          /* ??? This should perhaps be fixed elsewhere, for instance, in
	     fixup_stack_1, by checking for other kinds of invalid addresses,
	     e.g. a bare reference to a virtual register.  This may confuse the
	     alpha though, which must handle this case differently.  */
          if (MEM_P (operands[0])
	      && !memory_address_p (GET_MODE (operands[0]),
		  		     XEXP (operands[0], 0)))
	    operands[0]
	      = replace_equiv_address (operands[0],
				       copy_to_reg (XEXP (operands[0], 0)));
          if (MEM_P (operands[1])
	      && !memory_address_p (GET_MODE (operands[1]),
				    XEXP (operands[1], 0)))
	     operands[1]
	       = replace_equiv_address (operands[1],
					copy_to_reg (XEXP (operands[1], 0)));
	}

      if (MEM_P (operands[1]) && optimize > 0)
	{
	  rtx reg = gen_reg_rtx (SImode);

	  emit_insn (gen_zero_extendqisi2 (reg, operands[1]));
	  operands[1] = gen_lowpart (QImode, reg);
	}

      if (MEM_P (operands[0]))
	operands[1] = force_reg (QImode, operands[1]);
    }
  else if (TARGET_THUMB
	   && CONST_INT_P (operands[1])
	   && !satisfies_constraint_I (operands[1]))
    {
      /* Handle loading a large integer during reload.  */

      /* Writing a constant to memory needs a scratch, which should
	 be handled with SECONDARY_RELOADs.  */
      gcc_assert (REG_P (operands[0]));

      operands[0] = gen_rtx_SUBREG (SImode, operands[0], 0);
      emit_insn (gen_movsi (operands[0], operands[1]));
      DONE;
    }
  "
)

(define_insn "*arm_movqi_insn"
  [(set (match_operand:QI 0 "nonimmediate_operand" "=r,r,r,l,r,l,Uu,r,m")
	(match_operand:QI 1 "general_operand" "r,r,I,Py,K,Uu,l,m,r"))]
  "TARGET_32BIT
   && (   register_operand (operands[0], QImode)
       || register_operand (operands[1], QImode))"
  "@
   mov%?\\t%0, %1
   mov%?\\t%0, %1
   mov%?\\t%0, %1
   mov%?\\t%0, %1
   mvn%?\\t%0, #%B1
   ldr%(b%)\\t%0, %1
   str%(b%)\\t%1, %0
   ldr%(b%)\\t%0, %1
   str%(b%)\\t%1, %0"
  [(set_attr "type" "mov_reg,mov_reg,mov_imm,mov_imm,mvn_imm,load1,store1,load1,store1")
   (set_attr "predicable" "yes")
   (set_attr "predicable_short_it" "yes,yes,yes,no,no,no,no,no,no")
   (set_attr "arch" "t2,any,any,t2,any,t2,t2,any,any")
   (set_attr "length" "2,4,4,2,4,2,2,4,4")]
)

(define_insn "*thumb1_movqi_insn"
  [(set (match_operand:QI 0 "nonimmediate_operand" "=l,l,m,*r,*h,l")
	(match_operand:QI 1 "general_operand"      "l, m,l,*h,*r,I"))]
  "TARGET_THUMB1
   && (   register_operand (operands[0], QImode)
       || register_operand (operands[1], QImode))"
  "@
   add\\t%0, %1, #0
   ldrb\\t%0, %1
   strb\\t%1, %0
   mov\\t%0, %1
   mov\\t%0, %1
   mov\\t%0, %1"
  [(set_attr "length" "2")
   (set_attr "type" "alu_imm,load1,store1,mov_reg,mov_imm,mov_imm")
   (set_attr "pool_range" "*,32,*,*,*,*")
   (set_attr "conds" "clob,nocond,nocond,nocond,nocond,clob")])

;; HFmode moves
(define_expand "movhf"
  [(set (match_operand:HF 0 "general_operand" "")
	(match_operand:HF 1 "general_operand" ""))]
  "TARGET_EITHER"
  "
  if (TARGET_32BIT)
    {
      if (MEM_P (operands[0]))
        operands[1] = force_reg (HFmode, operands[1]);
    }
  else /* TARGET_THUMB1 */
    {
      if (can_create_pseudo_p ())
        {
           if (!REG_P (operands[0]))
	     operands[1] = force_reg (HFmode, operands[1]);
        }
    }
  "
)

(define_insn "*arm32_movhf"
  [(set (match_operand:HF 0 "nonimmediate_operand" "=r,m,r,r")
	(match_operand:HF 1 "general_operand"	   " m,r,r,F"))]
  "TARGET_32BIT && !(TARGET_HARD_FLOAT && TARGET_FP16) && !arm_restrict_it
   && (	  s_register_operand (operands[0], HFmode)
       || s_register_operand (operands[1], HFmode))"
  "*
  switch (which_alternative)
    {
    case 0:	/* ARM register from memory */
      return \"ldr%(h%)\\t%0, %1\\t%@ __fp16\";
    case 1:	/* memory from ARM register */
      return \"str%(h%)\\t%1, %0\\t%@ __fp16\";
    case 2:	/* ARM register from ARM register */
      return \"mov%?\\t%0, %1\\t%@ __fp16\";
    case 3:	/* ARM register from constant */
      {
	REAL_VALUE_TYPE r;
	long bits;
	rtx ops[4];

	REAL_VALUE_FROM_CONST_DOUBLE (r, operands[1]);
	bits = real_to_target (NULL, &r, HFmode);
	ops[0] = operands[0];
	ops[1] = GEN_INT (bits);
	ops[2] = GEN_INT (bits & 0xff00);
	ops[3] = GEN_INT (bits & 0x00ff);

	if (arm_arch_thumb2)
	  output_asm_insn (\"movw%?\\t%0, %1\", ops);
	else
	  output_asm_insn (\"mov%?\\t%0, %2\;orr%?\\t%0, %0, %3\", ops);
	return \"\";
       }
    default:
      gcc_unreachable ();
    }
  "
  [(set_attr "conds" "unconditional")
   (set_attr "type" "load1,store1,mov_reg,multiple")
   (set_attr "length" "4,4,4,8")
   (set_attr "predicable" "yes")]
)

(define_insn "*thumb1_movhf"
  [(set (match_operand:HF     0 "nonimmediate_operand" "=l,l,m,*r,*h")
	(match_operand:HF     1 "general_operand"      "l,mF,l,*h,*r"))]
  "TARGET_THUMB1
   && (	  s_register_operand (operands[0], HFmode) 
       || s_register_operand (operands[1], HFmode))"
  "*
  switch (which_alternative)
    {
    case 1:
      {
	rtx addr;
	gcc_assert (MEM_P (operands[1]));
	addr = XEXP (operands[1], 0);
	if (GET_CODE (addr) == LABEL_REF
	    || (GET_CODE (addr) == CONST
		&& GET_CODE (XEXP (addr, 0)) == PLUS
		&& GET_CODE (XEXP (XEXP (addr, 0), 0)) == LABEL_REF
		&& CONST_INT_P (XEXP (XEXP (addr, 0), 1))))
	  {
	    /* Constant pool entry.  */
	    return \"ldr\\t%0, %1\";
	  }
	return \"ldrh\\t%0, %1\";
      }
    case 2: return \"strh\\t%1, %0\";
    default: return \"mov\\t%0, %1\";
    }
  "
  [(set_attr "length" "2")
   (set_attr "type" "mov_reg,load1,store1,mov_reg,mov_reg")
   (set_attr "pool_range" "*,1018,*,*,*")
   (set_attr "conds" "clob,nocond,nocond,nocond,nocond")])

(define_expand "movsf"
  [(set (match_operand:SF 0 "general_operand" "")
	(match_operand:SF 1 "general_operand" ""))]
  "TARGET_EITHER"
  "
  if (TARGET_32BIT)
    {
      if (MEM_P (operands[0]))
        operands[1] = force_reg (SFmode, operands[1]);
    }
  else /* TARGET_THUMB1 */
    {
      if (can_create_pseudo_p ())
        {
           if (!REG_P (operands[0]))
	     operands[1] = force_reg (SFmode, operands[1]);
        }
    }
  "
)

;; Transform a floating-point move of a constant into a core register into
;; an SImode operation.
(define_split
  [(set (match_operand:SF 0 "arm_general_register_operand" "")
	(match_operand:SF 1 "immediate_operand" ""))]
  "TARGET_EITHER
   && reload_completed
   && CONST_DOUBLE_P (operands[1])"
  [(set (match_dup 2) (match_dup 3))]
  "
  operands[2] = gen_lowpart (SImode, operands[0]);
  operands[3] = gen_lowpart (SImode, operands[1]);
  if (operands[2] == 0 || operands[3] == 0)
    FAIL;
  "
)

(define_insn "*arm_movsf_soft_insn"
  [(set (match_operand:SF 0 "nonimmediate_operand" "=r,r,m")
	(match_operand:SF 1 "general_operand"  "r,mE,r"))]
  "TARGET_32BIT
   && TARGET_SOFT_FLOAT
   && (!MEM_P (operands[0])
       || register_operand (operands[1], SFmode))"
  "@
   mov%?\\t%0, %1
   ldr%?\\t%0, %1\\t%@ float
   str%?\\t%1, %0\\t%@ float"
  [(set_attr "predicable" "yes")
   (set_attr "predicable_short_it" "no")
   (set_attr "type" "mov_reg,load1,store1")
   (set_attr "arm_pool_range" "*,4096,*")
   (set_attr "thumb2_pool_range" "*,4094,*")
   (set_attr "arm_neg_pool_range" "*,4084,*")
   (set_attr "thumb2_neg_pool_range" "*,0,*")]
)

;;; ??? This should have alternatives for constants.
(define_insn "*thumb1_movsf_insn"
  [(set (match_operand:SF     0 "nonimmediate_operand" "=l,l,>,l, m,*r,*h")
	(match_operand:SF     1 "general_operand"      "l, >,l,mF,l,*h,*r"))]
  "TARGET_THUMB1
   && (   register_operand (operands[0], SFmode) 
       || register_operand (operands[1], SFmode))"
  "@
   add\\t%0, %1, #0
   ldmia\\t%1, {%0}
   stmia\\t%0, {%1}
   ldr\\t%0, %1
   str\\t%1, %0
   mov\\t%0, %1
   mov\\t%0, %1"
  [(set_attr "length" "2")
   (set_attr "type" "alus_imm,load1,store1,load1,store1,mov_reg,mov_reg")
   (set_attr "pool_range" "*,*,*,1018,*,*,*")
   (set_attr "conds" "clob,nocond,nocond,nocond,nocond,nocond,nocond")]
)

(define_expand "movdf"
  [(set (match_operand:DF 0 "general_operand" "")
	(match_operand:DF 1 "general_operand" ""))]
  "TARGET_EITHER"
  "
  if (TARGET_32BIT)
    {
      if (MEM_P (operands[0]))
        operands[1] = force_reg (DFmode, operands[1]);
    }
  else /* TARGET_THUMB */
    {
      if (can_create_pseudo_p ())
        {
          if (!REG_P (operands[0]))
	    operands[1] = force_reg (DFmode, operands[1]);
        }
    }
  "
)

;; Reloading a df mode value stored in integer regs to memory can require a
;; scratch reg.
(define_expand "reload_outdf"
  [(match_operand:DF 0 "arm_reload_memory_operand" "=o")
   (match_operand:DF 1 "s_register_operand" "r")
   (match_operand:SI 2 "s_register_operand" "=&r")]
  "TARGET_THUMB2"
  "
  {
    enum rtx_code code = GET_CODE (XEXP (operands[0], 0));

    if (code == REG)
      operands[2] = XEXP (operands[0], 0);
    else if (code == POST_INC || code == PRE_DEC)
      {
	operands[0] = gen_rtx_SUBREG (DImode, operands[0], 0);
	operands[1] = gen_rtx_SUBREG (DImode, operands[1], 0);
	emit_insn (gen_movdi (operands[0], operands[1]));
	DONE;
      }
    else if (code == PRE_INC)
      {
	rtx reg = XEXP (XEXP (operands[0], 0), 0);

	emit_insn (gen_addsi3 (reg, reg, GEN_INT (8)));
	operands[2] = reg;
      }
    else if (code == POST_DEC)
      operands[2] = XEXP (XEXP (operands[0], 0), 0);
    else
      emit_insn (gen_addsi3 (operands[2], XEXP (XEXP (operands[0], 0), 0),
			     XEXP (XEXP (operands[0], 0), 1)));

    emit_insn (gen_rtx_SET (VOIDmode,
			    replace_equiv_address (operands[0], operands[2]),
			    operands[1]));

    if (code == POST_DEC)
      emit_insn (gen_addsi3 (operands[2], operands[2], GEN_INT (-8)));

    DONE;
  }"
)

(define_insn "*movdf_soft_insn"
  [(set (match_operand:DF 0 "nonimmediate_soft_df_operand" "=r,r,r,q,m")
	(match_operand:DF 1 "soft_df_operand" "rDa,Db,Dc,mF,q"))]
  "TARGET_32BIT && TARGET_SOFT_FLOAT
   && (   register_operand (operands[0], DFmode)
       || register_operand (operands[1], DFmode))"
  "*
  switch (which_alternative)
    {
    case 0:
    case 1:
    case 2:
      return \"#\";
    default:
      return output_move_double (operands, true, NULL);
    }
  "
  [(set_attr "length" "8,12,16,8,8")
   (set_attr "type" "multiple,multiple,multiple,load2,store2")
   (set_attr "arm_pool_range" "*,*,*,1020,*")
   (set_attr "thumb2_pool_range" "*,*,*,1018,*")
   (set_attr "arm_neg_pool_range" "*,*,*,1004,*")
   (set_attr "thumb2_neg_pool_range" "*,*,*,0,*")]
)

;;; ??? This should have alternatives for constants.
;;; ??? This was originally identical to the movdi_insn pattern.
;;; ??? The 'F' constraint looks funny, but it should always be replaced by
;;; thumb_reorg with a memory reference.
(define_insn "*thumb_movdf_insn"
  [(set (match_operand:DF 0 "nonimmediate_operand" "=l,l,>,l, m,*r")
	(match_operand:DF 1 "general_operand"      "l, >,l,mF,l,*r"))]
  "TARGET_THUMB1
   && (   register_operand (operands[0], DFmode)
       || register_operand (operands[1], DFmode))"
  "*
  switch (which_alternative)
    {
    default:
    case 0:
      if (REGNO (operands[1]) == REGNO (operands[0]) + 1)
	return \"add\\t%0, %1, #0\;add\\t%H0, %H1, #0\";
      return \"add\\t%H0, %H1, #0\;add\\t%0, %1, #0\";
    case 1:
      return \"ldmia\\t%1, {%0, %H0}\";
    case 2:
      return \"stmia\\t%0, {%1, %H1}\";
    case 3:
      return thumb_load_double_from_address (operands);
    case 4:
      operands[2] = gen_rtx_MEM (SImode,
				 plus_constant (Pmode,
						XEXP (operands[0], 0), 4));
      output_asm_insn (\"str\\t%1, %0\;str\\t%H1, %2\", operands);
      return \"\";
    case 5:
      if (REGNO (operands[1]) == REGNO (operands[0]) + 1)
	return \"mov\\t%0, %1\;mov\\t%H0, %H1\";
      return \"mov\\t%H0, %H1\;mov\\t%0, %1\";
    }
  "
  [(set_attr "length" "4,2,2,6,4,4")
   (set_attr "type" "multiple,load2,store2,load2,store2,multiple")
   (set_attr "pool_range" "*,*,*,1018,*,*")]
)


;; load- and store-multiple insns
;; The arm can load/store any set of registers, provided that they are in
;; ascending order, but these expanders assume a contiguous set.

(define_expand "load_multiple"
  [(match_par_dup 3 [(set (match_operand:SI 0 "" "")
                          (match_operand:SI 1 "" ""))
                     (use (match_operand:SI 2 "" ""))])]
  "TARGET_32BIT"
{
  HOST_WIDE_INT offset = 0;

  /* Support only fixed point registers.  */
  if (!CONST_INT_P (operands[2])
      || INTVAL (operands[2]) > 14
      || INTVAL (operands[2]) < 2
      || !MEM_P (operands[1])
      || !REG_P (operands[0])
      || REGNO (operands[0]) > (LAST_ARM_REGNUM - 1)
      || REGNO (operands[0]) + INTVAL (operands[2]) > LAST_ARM_REGNUM)
    FAIL;

  operands[3]
    = arm_gen_load_multiple (arm_regs_in_sequence + REGNO (operands[0]),
			     INTVAL (operands[2]),
			     force_reg (SImode, XEXP (operands[1], 0)),
			     FALSE, operands[1], &offset);
})

(define_expand "store_multiple"
  [(match_par_dup 3 [(set (match_operand:SI 0 "" "")
                          (match_operand:SI 1 "" ""))
                     (use (match_operand:SI 2 "" ""))])]
  "TARGET_32BIT"
{
  HOST_WIDE_INT offset = 0;

  /* Support only fixed point registers.  */
  if (!CONST_INT_P (operands[2])
      || INTVAL (operands[2]) > 14
      || INTVAL (operands[2]) < 2
      || !REG_P (operands[1])
      || !MEM_P (operands[0])
      || REGNO (operands[1]) > (LAST_ARM_REGNUM - 1)
      || REGNO (operands[1]) + INTVAL (operands[2]) > LAST_ARM_REGNUM)
    FAIL;

  operands[3]
    = arm_gen_store_multiple (arm_regs_in_sequence + REGNO (operands[1]),
			      INTVAL (operands[2]),
			      force_reg (SImode, XEXP (operands[0], 0)),
			      FALSE, operands[0], &offset);
})


;; Move a block of memory if it is word aligned and MORE than 2 words long.
;; We could let this apply for blocks of less than this, but it clobbers so
;; many registers that there is then probably a better way.

(define_expand "movmemqi"
  [(match_operand:BLK 0 "general_operand" "")
   (match_operand:BLK 1 "general_operand" "")
   (match_operand:SI 2 "const_int_operand" "")
   (match_operand:SI 3 "const_int_operand" "")]
  ""
  "
  if (TARGET_32BIT)
    {
      if (TARGET_LDRD && current_tune->prefer_ldrd_strd
          && !optimize_function_for_size_p (cfun))
        {
          if (gen_movmem_ldrd_strd (operands))
            DONE;
          FAIL;
        }

      if (arm_gen_movmemqi (operands))
        DONE;
      FAIL;
    }
  else /* TARGET_THUMB1 */
    {
      if (   INTVAL (operands[3]) != 4
          || INTVAL (operands[2]) > 48)
        FAIL;

      thumb_expand_movmemqi (operands);
      DONE;
    }
  "
)

;; Thumb block-move insns

(define_insn "movmem12b"
  [(set (mem:SI (match_operand:SI 2 "register_operand" "0"))
	(mem:SI (match_operand:SI 3 "register_operand" "1")))
   (set (mem:SI (plus:SI (match_dup 2) (const_int 4)))
	(mem:SI (plus:SI (match_dup 3) (const_int 4))))
   (set (mem:SI (plus:SI (match_dup 2) (const_int 8)))
	(mem:SI (plus:SI (match_dup 3) (const_int 8))))
   (set (match_operand:SI 0 "register_operand" "=l")
	(plus:SI (match_dup 2) (const_int 12)))
   (set (match_operand:SI 1 "register_operand" "=l")
	(plus:SI (match_dup 3) (const_int 12)))
   (clobber (match_scratch:SI 4 "=&l"))
   (clobber (match_scratch:SI 5 "=&l"))
   (clobber (match_scratch:SI 6 "=&l"))]
  "TARGET_THUMB1"
  "* return thumb_output_move_mem_multiple (3, operands);"
  [(set_attr "length" "4")
   ; This isn't entirely accurate...  It loads as well, but in terms of
   ; scheduling the following insn it is better to consider it as a store
   (set_attr "type" "store3")]
)

(define_insn "movmem8b"
  [(set (mem:SI (match_operand:SI 2 "register_operand" "0"))
	(mem:SI (match_operand:SI 3 "register_operand" "1")))
   (set (mem:SI (plus:SI (match_dup 2) (const_int 4)))
	(mem:SI (plus:SI (match_dup 3) (const_int 4))))
   (set (match_operand:SI 0 "register_operand" "=l")
	(plus:SI (match_dup 2) (const_int 8)))
   (set (match_operand:SI 1 "register_operand" "=l")
	(plus:SI (match_dup 3) (const_int 8)))
   (clobber (match_scratch:SI 4 "=&l"))
   (clobber (match_scratch:SI 5 "=&l"))]
  "TARGET_THUMB1"
  "* return thumb_output_move_mem_multiple (2, operands);"
  [(set_attr "length" "4")
   ; This isn't entirely accurate...  It loads as well, but in terms of
   ; scheduling the following insn it is better to consider it as a store
   (set_attr "type" "store2")]
)



;; Compare & branch insns
;; The range calculations are based as follows:
;; For forward branches, the address calculation returns the address of
;; the next instruction.  This is 2 beyond the branch instruction.
;; For backward branches, the address calculation returns the address of
;; the first instruction in this pattern (cmp).  This is 2 before the branch
;; instruction for the shortest sequence, and 4 before the branch instruction
;; if we have to jump around an unconditional branch.
;; To the basic branch range the PC offset must be added (this is +4).
;; So for forward branches we have 
;;   (pos_range - pos_base_offs + pc_offs) = (pos_range - 2 + 4).
;; And for backward branches we have 
;;   (neg_range - neg_base_offs + pc_offs) = (neg_range - (-2 or -4) + 4).
;;
;; For a 'b'       pos_range = 2046, neg_range = -2048 giving (-2040->2048).
;; For a 'b<cond>' pos_range = 254,  neg_range = -256  giving (-250 ->256).

(define_expand "cbranchsi4"
  [(set (pc) (if_then_else
	      (match_operator 0 "expandable_comparison_operator"
	       [(match_operand:SI 1 "s_register_operand" "")
	        (match_operand:SI 2 "nonmemory_operand" "")])
	      (label_ref (match_operand 3 "" ""))
	      (pc)))]
  "TARGET_EITHER"
  "
  if (!TARGET_THUMB1)
    {
      if (!arm_validize_comparison (&operands[0], &operands[1], &operands[2]))
        FAIL;
      emit_jump_insn (gen_cbranch_cc (operands[0], operands[1], operands[2],
				      operands[3]));
      DONE;
    }
  if (thumb1_cmpneg_operand (operands[2], SImode))
    {
      emit_jump_insn (gen_cbranchsi4_scratch (NULL, operands[1], operands[2],
					      operands[3], operands[0]));
      DONE;
    }
  if (!thumb1_cmp_operand (operands[2], SImode))
    operands[2] = force_reg (SImode, operands[2]);
  ")

;; A pattern to recognize a special situation and optimize for it.
;; On the thumb, zero-extension from memory is preferrable to sign-extension
;; due to the available addressing modes.  Hence, convert a signed comparison
;; with zero into an unsigned comparison with 127 if possible.
(define_expand "cbranchqi4"
  [(set (pc) (if_then_else
	      (match_operator 0 "lt_ge_comparison_operator"
	       [(match_operand:QI 1 "memory_operand" "")
	        (match_operand:QI 2 "const0_operand" "")])
	      (label_ref (match_operand 3 "" ""))
	      (pc)))]
  "TARGET_THUMB1"
{
  rtx xops[4];
  xops[1] = gen_reg_rtx (SImode);
  emit_insn (gen_zero_extendqisi2 (xops[1], operands[1]));
  xops[2] = GEN_INT (127);
  xops[0] = gen_rtx_fmt_ee (GET_CODE (operands[0]) == GE ? LEU : GTU,
			    VOIDmode, xops[1], xops[2]);
  xops[3] = operands[3];
  emit_insn (gen_cbranchsi4 (xops[0], xops[1], xops[2], xops[3]));
  DONE;
})

(define_expand "cbranchsf4"
  [(set (pc) (if_then_else
	      (match_operator 0 "expandable_comparison_operator"
	       [(match_operand:SF 1 "s_register_operand" "")
	        (match_operand:SF 2 "arm_float_compare_operand" "")])
	      (label_ref (match_operand 3 "" ""))
	      (pc)))]
  "TARGET_32BIT && TARGET_HARD_FLOAT"
  "emit_jump_insn (gen_cbranch_cc (operands[0], operands[1], operands[2],
				   operands[3])); DONE;"
)

(define_expand "cbranchdf4"
  [(set (pc) (if_then_else
	      (match_operator 0 "expandable_comparison_operator"
	       [(match_operand:DF 1 "s_register_operand" "")
	        (match_operand:DF 2 "arm_float_compare_operand" "")])
	      (label_ref (match_operand 3 "" ""))
	      (pc)))]
  "TARGET_32BIT && TARGET_HARD_FLOAT && !TARGET_VFP_SINGLE"
  "emit_jump_insn (gen_cbranch_cc (operands[0], operands[1], operands[2],
				   operands[3])); DONE;"
)

(define_expand "cbranchdi4"
  [(set (pc) (if_then_else
	      (match_operator 0 "expandable_comparison_operator"
	       [(match_operand:DI 1 "s_register_operand" "")
	        (match_operand:DI 2 "cmpdi_operand" "")])
	      (label_ref (match_operand 3 "" ""))
	      (pc)))]
  "TARGET_32BIT"
  "{
     if (!arm_validize_comparison (&operands[0], &operands[1], &operands[2]))
       FAIL;
     emit_jump_insn (gen_cbranch_cc (operands[0], operands[1], operands[2],
				       operands[3]));
     DONE;
   }"
)

(define_insn "cbranchsi4_insn"
  [(set (pc) (if_then_else
	      (match_operator 0 "arm_comparison_operator"
	       [(match_operand:SI 1 "s_register_operand" "l,l*h")
	        (match_operand:SI 2 "thumb1_cmp_operand" "lI*h,*r")])
	      (label_ref (match_operand 3 "" ""))
	      (pc)))]
  "TARGET_THUMB1"
{
  rtx t = cfun->machine->thumb1_cc_insn;
  if (t != NULL_RTX)
    {
      if (!rtx_equal_p (cfun->machine->thumb1_cc_op0, operands[1])
	  || !rtx_equal_p (cfun->machine->thumb1_cc_op1, operands[2]))
	t = NULL_RTX;
      if (cfun->machine->thumb1_cc_mode == CC_NOOVmode)
	{
	  if (!noov_comparison_operator (operands[0], VOIDmode))
	    t = NULL_RTX;
	}
      else if (cfun->machine->thumb1_cc_mode != CCmode)
	t = NULL_RTX;
    }
  if (t == NULL_RTX)
    {
      output_asm_insn ("cmp\t%1, %2", operands);
      cfun->machine->thumb1_cc_insn = insn;
      cfun->machine->thumb1_cc_op0 = operands[1];
      cfun->machine->thumb1_cc_op1 = operands[2];
      cfun->machine->thumb1_cc_mode = CCmode;
    }
  else
    /* Ensure we emit the right type of condition code on the jump.  */
    XEXP (operands[0], 0) = gen_rtx_REG (cfun->machine->thumb1_cc_mode,
					 CC_REGNUM);

  switch (get_attr_length (insn))
    {
    case 4:  return \"b%d0\\t%l3\";
    case 6:  return \"b%D0\\t.LCB%=\;b\\t%l3\\t%@long jump\\n.LCB%=:\";
    default: return \"b%D0\\t.LCB%=\;bl\\t%l3\\t%@far jump\\n.LCB%=:\";
    }
}
  [(set (attr "far_jump")
        (if_then_else
	    (eq_attr "length" "8")
	    (const_string "yes")
            (const_string "no")))
   (set (attr "length") 
        (if_then_else
	    (and (ge (minus (match_dup 3) (pc)) (const_int -250))
	         (le (minus (match_dup 3) (pc)) (const_int 256)))
	    (const_int 4)
	    (if_then_else
	        (and (ge (minus (match_dup 3) (pc)) (const_int -2040))
		     (le (minus (match_dup 3) (pc)) (const_int 2048)))
		(const_int 6)
		(const_int 8))))
   (set_attr "type" "multiple")]
)

(define_insn "cbranchsi4_scratch"
  [(set (pc) (if_then_else
	      (match_operator 4 "arm_comparison_operator"
	       [(match_operand:SI 1 "s_register_operand" "l,0")
	        (match_operand:SI 2 "thumb1_cmpneg_operand" "L,J")])
	      (label_ref (match_operand 3 "" ""))
	      (pc)))
   (clobber (match_scratch:SI 0 "=l,l"))]
  "TARGET_THUMB1"
  "*
  output_asm_insn (\"add\\t%0, %1, #%n2\", operands);

  switch (get_attr_length (insn))
    {
    case 4:  return \"b%d4\\t%l3\";
    case 6:  return \"b%D4\\t.LCB%=\;b\\t%l3\\t%@long jump\\n.LCB%=:\";
    default: return \"b%D4\\t.LCB%=\;bl\\t%l3\\t%@far jump\\n.LCB%=:\";
    }
  "
  [(set (attr "far_jump")
        (if_then_else
	    (eq_attr "length" "8")
	    (const_string "yes")
            (const_string "no")))
   (set (attr "length") 
        (if_then_else
	    (and (ge (minus (match_dup 3) (pc)) (const_int -250))
	         (le (minus (match_dup 3) (pc)) (const_int 256)))
	    (const_int 4)
	    (if_then_else
	        (and (ge (minus (match_dup 3) (pc)) (const_int -2040))
		     (le (minus (match_dup 3) (pc)) (const_int 2048)))
		(const_int 6)
		(const_int 8))))
   (set_attr "type" "multiple")]
)

(define_insn "*negated_cbranchsi4"
  [(set (pc)
	(if_then_else
	 (match_operator 0 "equality_operator"
	  [(match_operand:SI 1 "s_register_operand" "l")
	   (neg:SI (match_operand:SI 2 "s_register_operand" "l"))])
	 (label_ref (match_operand 3 "" ""))
	 (pc)))]
  "TARGET_THUMB1"
  "*
  output_asm_insn (\"cmn\\t%1, %2\", operands);
  switch (get_attr_length (insn))
    {
    case 4:  return \"b%d0\\t%l3\";
    case 6:  return \"b%D0\\t.LCB%=\;b\\t%l3\\t%@long jump\\n.LCB%=:\";
    default: return \"b%D0\\t.LCB%=\;bl\\t%l3\\t%@far jump\\n.LCB%=:\";
    }
  "
  [(set (attr "far_jump")
        (if_then_else
	    (eq_attr "length" "8")
	    (const_string "yes")
            (const_string "no")))
   (set (attr "length") 
        (if_then_else
	    (and (ge (minus (match_dup 3) (pc)) (const_int -250))
	         (le (minus (match_dup 3) (pc)) (const_int 256)))
	    (const_int 4)
	    (if_then_else
	        (and (ge (minus (match_dup 3) (pc)) (const_int -2040))
		     (le (minus (match_dup 3) (pc)) (const_int 2048)))
		(const_int 6)
		(const_int 8))))
   (set_attr "type" "multiple")]
)

(define_insn "*tbit_cbranch"
  [(set (pc)
	(if_then_else
	 (match_operator 0 "equality_operator"
	  [(zero_extract:SI (match_operand:SI 1 "s_register_operand" "l")
			    (const_int 1)
			    (match_operand:SI 2 "const_int_operand" "i"))
	   (const_int 0)])
	 (label_ref (match_operand 3 "" ""))
	 (pc)))
   (clobber (match_scratch:SI 4 "=l"))]
  "TARGET_THUMB1"
  "*
  {
  rtx op[3];
  op[0] = operands[4];
  op[1] = operands[1];
  op[2] = GEN_INT (32 - 1 - INTVAL (operands[2]));

  output_asm_insn (\"lsl\\t%0, %1, %2\", op);
  switch (get_attr_length (insn))
    {
    case 4:  return \"b%d0\\t%l3\";
    case 6:  return \"b%D0\\t.LCB%=\;b\\t%l3\\t%@long jump\\n.LCB%=:\";
    default: return \"b%D0\\t.LCB%=\;bl\\t%l3\\t%@far jump\\n.LCB%=:\";
    }
  }"
  [(set (attr "far_jump")
        (if_then_else
	    (eq_attr "length" "8")
	    (const_string "yes")
            (const_string "no")))
   (set (attr "length") 
        (if_then_else
	    (and (ge (minus (match_dup 3) (pc)) (const_int -250))
	         (le (minus (match_dup 3) (pc)) (const_int 256)))
	    (const_int 4)
	    (if_then_else
	        (and (ge (minus (match_dup 3) (pc)) (const_int -2040))
		     (le (minus (match_dup 3) (pc)) (const_int 2048)))
		(const_int 6)
		(const_int 8))))
   (set_attr "type" "multiple")]
)
  
(define_insn "*tlobits_cbranch"
  [(set (pc)
	(if_then_else
	 (match_operator 0 "equality_operator"
	  [(zero_extract:SI (match_operand:SI 1 "s_register_operand" "l")
			    (match_operand:SI 2 "const_int_operand" "i")
			    (const_int 0))
	   (const_int 0)])
	 (label_ref (match_operand 3 "" ""))
	 (pc)))
   (clobber (match_scratch:SI 4 "=l"))]
  "TARGET_THUMB1"
  "*
  {
  rtx op[3];
  op[0] = operands[4];
  op[1] = operands[1];
  op[2] = GEN_INT (32 - INTVAL (operands[2]));

  output_asm_insn (\"lsl\\t%0, %1, %2\", op);
  switch (get_attr_length (insn))
    {
    case 4:  return \"b%d0\\t%l3\";
    case 6:  return \"b%D0\\t.LCB%=\;b\\t%l3\\t%@long jump\\n.LCB%=:\";
    default: return \"b%D0\\t.LCB%=\;bl\\t%l3\\t%@far jump\\n.LCB%=:\";
    }
  }"
  [(set (attr "far_jump")
        (if_then_else
	    (eq_attr "length" "8")
	    (const_string "yes")
            (const_string "no")))
   (set (attr "length") 
        (if_then_else
	    (and (ge (minus (match_dup 3) (pc)) (const_int -250))
	         (le (minus (match_dup 3) (pc)) (const_int 256)))
	    (const_int 4)
	    (if_then_else
	        (and (ge (minus (match_dup 3) (pc)) (const_int -2040))
		     (le (minus (match_dup 3) (pc)) (const_int 2048)))
		(const_int 6)
		(const_int 8))))
   (set_attr "type" "multiple")]
)

(define_insn "*tstsi3_cbranch"
  [(set (pc)
	(if_then_else
	 (match_operator 3 "equality_operator"
	  [(and:SI (match_operand:SI 0 "s_register_operand" "%l")
		   (match_operand:SI 1 "s_register_operand" "l"))
	   (const_int 0)])
	 (label_ref (match_operand 2 "" ""))
	 (pc)))]
  "TARGET_THUMB1"
  "*
  {
  output_asm_insn (\"tst\\t%0, %1\", operands);
  switch (get_attr_length (insn))
    {
    case 4:  return \"b%d3\\t%l2\";
    case 6:  return \"b%D3\\t.LCB%=\;b\\t%l2\\t%@long jump\\n.LCB%=:\";
    default: return \"b%D3\\t.LCB%=\;bl\\t%l2\\t%@far jump\\n.LCB%=:\";
    }
  }"
  [(set (attr "far_jump")
        (if_then_else
	    (eq_attr "length" "8")
	    (const_string "yes")
            (const_string "no")))
   (set (attr "length") 
        (if_then_else
	    (and (ge (minus (match_dup 2) (pc)) (const_int -250))
	         (le (minus (match_dup 2) (pc)) (const_int 256)))
	    (const_int 4)
	    (if_then_else
	        (and (ge (minus (match_dup 2) (pc)) (const_int -2040))
		     (le (minus (match_dup 2) (pc)) (const_int 2048)))
		(const_int 6)
		(const_int 8))))
   (set_attr "type" "multiple")]
)
  
(define_insn "*cbranchne_decr1"
  [(set (pc)
	(if_then_else (match_operator 3 "equality_operator"
		       [(match_operand:SI 2 "s_register_operand" "l,l,1,l")
		        (const_int 0)])
		      (label_ref (match_operand 4 "" ""))
		      (pc)))
   (set (match_operand:SI 0 "thumb_cbrch_target_operand" "=l,*?h,*?m,*?m")
	(plus:SI (match_dup 2) (const_int -1)))
   (clobber (match_scratch:SI 1 "=X,l,&l,&l"))]
  "TARGET_THUMB1"
  "*
   {
     rtx cond[2];
     cond[0] = gen_rtx_fmt_ee ((GET_CODE (operands[3]) == NE
				? GEU : LTU),
			       VOIDmode, operands[2], const1_rtx);
     cond[1] = operands[4];

     if (which_alternative == 0)
       output_asm_insn (\"sub\\t%0, %2, #1\", operands);
     else if (which_alternative == 1)
       {
	 /* We must provide an alternative for a hi reg because reload 
	    cannot handle output reloads on a jump instruction, but we
	    can't subtract into that.  Fortunately a mov from lo to hi
	    does not clobber the condition codes.  */
	 output_asm_insn (\"sub\\t%1, %2, #1\", operands);
	 output_asm_insn (\"mov\\t%0, %1\", operands);
       }
     else
       {
	 /* Similarly, but the target is memory.  */
	 output_asm_insn (\"sub\\t%1, %2, #1\", operands);
	 output_asm_insn (\"str\\t%1, %0\", operands);
       }

     switch (get_attr_length (insn) - (which_alternative ? 2 : 0))
       {
	 case 4:
	   output_asm_insn (\"b%d0\\t%l1\", cond);
	   return \"\";
	 case 6:
	   output_asm_insn (\"b%D0\\t.LCB%=\", cond);
	   return \"b\\t%l4\\t%@long jump\\n.LCB%=:\";
	 default:
	   output_asm_insn (\"b%D0\\t.LCB%=\", cond);
	   return \"bl\\t%l4\\t%@far jump\\n.LCB%=:\";
       }
   }
  "
  [(set (attr "far_jump")
        (if_then_else
	    (ior (and (eq (symbol_ref ("which_alternative"))
	                  (const_int 0))
		      (eq_attr "length" "8"))
		 (eq_attr "length" "10"))
	    (const_string "yes")
            (const_string "no")))
   (set_attr_alternative "length"
      [
       ;; Alternative 0
       (if_then_else
	 (and (ge (minus (match_dup 4) (pc)) (const_int -250))
	      (le (minus (match_dup 4) (pc)) (const_int 256)))
	 (const_int 4)
	 (if_then_else
	   (and (ge (minus (match_dup 4) (pc)) (const_int -2040))
		(le (minus (match_dup 4) (pc)) (const_int 2048)))
	   (const_int 6)
	   (const_int 8)))
       ;; Alternative 1
       (if_then_else
	 (and (ge (minus (match_dup 4) (pc)) (const_int -248))
	      (le (minus (match_dup 4) (pc)) (const_int 256)))
	 (const_int 6)
	 (if_then_else
	   (and (ge (minus (match_dup 4) (pc)) (const_int -2038))
		(le (minus (match_dup 4) (pc)) (const_int 2048)))
	   (const_int 8)
	   (const_int 10)))
       ;; Alternative 2
       (if_then_else
	 (and (ge (minus (match_dup 4) (pc)) (const_int -248))
	      (le (minus (match_dup 4) (pc)) (const_int 256)))
	 (const_int 6)
	 (if_then_else
	   (and (ge (minus (match_dup 4) (pc)) (const_int -2038))
		(le (minus (match_dup 4) (pc)) (const_int 2048)))
	   (const_int 8)
	   (const_int 10)))
       ;; Alternative 3
       (if_then_else
	 (and (ge (minus (match_dup 4) (pc)) (const_int -248))
	      (le (minus (match_dup 4) (pc)) (const_int 256)))
	 (const_int 6)
	 (if_then_else
	   (and (ge (minus (match_dup 4) (pc)) (const_int -2038))
		(le (minus (match_dup 4) (pc)) (const_int 2048)))
	   (const_int 8)
	   (const_int 10)))])
   (set_attr "type" "multiple")]
)

(define_insn "*addsi3_cbranch"
  [(set (pc)
	(if_then_else
	 (match_operator 4 "arm_comparison_operator"
	  [(plus:SI
	    (match_operand:SI 2 "s_register_operand" "%0,l,*l,1,1,1")
	    (match_operand:SI 3 "reg_or_int_operand" "IJ,lL,*l,lIJ,lIJ,lIJ"))
	   (const_int 0)])
	 (label_ref (match_operand 5 "" ""))
	 (pc)))
   (set
    (match_operand:SI 0 "thumb_cbrch_target_operand" "=l,l,*!h,*?h,*?m,*?m")
    (plus:SI (match_dup 2) (match_dup 3)))
   (clobber (match_scratch:SI 1 "=X,X,l,l,&l,&l"))]
  "TARGET_THUMB1
   && (GET_CODE (operands[4]) == EQ
       || GET_CODE (operands[4]) == NE
       || GET_CODE (operands[4]) == GE
       || GET_CODE (operands[4]) == LT)"
  "*
   {
     rtx cond[3];

     cond[0] = (which_alternative < 2) ? operands[0] : operands[1];
     cond[1] = operands[2];
     cond[2] = operands[3];

     if (CONST_INT_P (cond[2]) && INTVAL (cond[2]) < 0)
       output_asm_insn (\"sub\\t%0, %1, #%n2\", cond);
     else
       output_asm_insn (\"add\\t%0, %1, %2\", cond);

     if (which_alternative >= 2
	 && which_alternative < 4)
       output_asm_insn (\"mov\\t%0, %1\", operands);
     else if (which_alternative >= 4)
       output_asm_insn (\"str\\t%1, %0\", operands);

     switch (get_attr_length (insn) - ((which_alternative >= 2) ? 2 : 0))
       {
	 case 4:
	   return \"b%d4\\t%l5\";
	 case 6:
	   return \"b%D4\\t.LCB%=\;b\\t%l5\\t%@long jump\\n.LCB%=:\";
	 default:
	   return \"b%D4\\t.LCB%=\;bl\\t%l5\\t%@far jump\\n.LCB%=:\";
       }
   }
  "
  [(set (attr "far_jump")
        (if_then_else
	    (ior (and (lt (symbol_ref ("which_alternative"))
	                  (const_int 2))
		      (eq_attr "length" "8"))
		 (eq_attr "length" "10"))
	    (const_string "yes")
            (const_string "no")))
   (set (attr "length")
     (if_then_else
       (lt (symbol_ref ("which_alternative"))
		       (const_int 2))
       (if_then_else
	 (and (ge (minus (match_dup 5) (pc)) (const_int -250))
	      (le (minus (match_dup 5) (pc)) (const_int 256)))
	 (const_int 4)
	 (if_then_else
	   (and (ge (minus (match_dup 5) (pc)) (const_int -2040))
		(le (minus (match_dup 5) (pc)) (const_int 2048)))
	   (const_int 6)
	   (const_int 8)))
       (if_then_else
	 (and (ge (minus (match_dup 5) (pc)) (const_int -248))
	      (le (minus (match_dup 5) (pc)) (const_int 256)))
	 (const_int 6)
	 (if_then_else
	   (and (ge (minus (match_dup 5) (pc)) (const_int -2038))
		(le (minus (match_dup 5) (pc)) (const_int 2048)))
	   (const_int 8)
	   (const_int 10)))))
   (set_attr "type" "multiple")]
)

(define_insn "*addsi3_cbranch_scratch"
  [(set (pc)
	(if_then_else
	 (match_operator 3 "arm_comparison_operator"
	  [(plus:SI
	    (match_operand:SI 1 "s_register_operand" "%l,l,l,0")
	    (match_operand:SI 2 "reg_or_int_operand" "J,l,L,IJ"))
	   (const_int 0)])
	 (label_ref (match_operand 4 "" ""))
	 (pc)))
   (clobber (match_scratch:SI 0 "=X,X,l,l"))]
  "TARGET_THUMB1
   && (GET_CODE (operands[3]) == EQ
       || GET_CODE (operands[3]) == NE
       || GET_CODE (operands[3]) == GE
       || GET_CODE (operands[3]) == LT)"
  "*
   {
     switch (which_alternative)
       {
       case 0:
	 output_asm_insn (\"cmp\t%1, #%n2\", operands);
	 break;
       case 1:
	 output_asm_insn (\"cmn\t%1, %2\", operands);
	 break;
       case 2:
	 if (INTVAL (operands[2]) < 0)
	   output_asm_insn (\"sub\t%0, %1, %2\", operands);
	 else
	   output_asm_insn (\"add\t%0, %1, %2\", operands);
	 break;
       case 3:
	 if (INTVAL (operands[2]) < 0)
	   output_asm_insn (\"sub\t%0, %0, %2\", operands);
	 else
	   output_asm_insn (\"add\t%0, %0, %2\", operands);
	 break;
       }

     switch (get_attr_length (insn))
       {
	 case 4:
	   return \"b%d3\\t%l4\";
	 case 6:
	   return \"b%D3\\t.LCB%=\;b\\t%l4\\t%@long jump\\n.LCB%=:\";
	 default:
	   return \"b%D3\\t.LCB%=\;bl\\t%l4\\t%@far jump\\n.LCB%=:\";
       }
   }
  "
  [(set (attr "far_jump")
        (if_then_else
	    (eq_attr "length" "8")
	    (const_string "yes")
            (const_string "no")))
   (set (attr "length")
       (if_then_else
	 (and (ge (minus (match_dup 4) (pc)) (const_int -250))
	      (le (minus (match_dup 4) (pc)) (const_int 256)))
	 (const_int 4)
	 (if_then_else
	   (and (ge (minus (match_dup 4) (pc)) (const_int -2040))
		(le (minus (match_dup 4) (pc)) (const_int 2048)))
	   (const_int 6)
	   (const_int 8))))
   (set_attr "type" "multiple")]
)


;; Comparison and test insns

(define_insn "*arm_cmpsi_insn"
  [(set (reg:CC CC_REGNUM)
	(compare:CC (match_operand:SI 0 "s_register_operand" "l,r,r,r,r")
		    (match_operand:SI 1 "arm_add_operand"    "Py,r,r,I,L")))]
  "TARGET_32BIT"
  "@
   cmp%?\\t%0, %1
   cmp%?\\t%0, %1
   cmp%?\\t%0, %1
   cmp%?\\t%0, %1
   cmn%?\\t%0, #%n1"
  [(set_attr "conds" "set")
   (set_attr "arch" "t2,t2,any,any,any")
   (set_attr "length" "2,2,4,4,4")
   (set_attr "predicable" "yes")
   (set_attr "predicable_short_it" "yes,yes,yes,no,no")
   (set_attr "type" "alus_imm,alus_reg,alus_reg,alus_imm,alus_imm")]
)

(define_insn "*cmpsi_shiftsi"
  [(set (reg:CC CC_REGNUM)
	(compare:CC (match_operand:SI   0 "s_register_operand" "r,r,r")
		    (match_operator:SI  3 "shift_operator"
		     [(match_operand:SI 1 "s_register_operand" "r,r,r")
		      (match_operand:SI 2 "shift_amount_operand" "M,r,M")])))]
  "TARGET_32BIT"
  "cmp\\t%0, %1%S3"
  [(set_attr "conds" "set")
   (set_attr "shift" "1")
   (set_attr "arch" "32,a,a")
   (set_attr "type" "alus_shift_imm,alu_shift_reg,alus_shift_imm")])

(define_insn "*cmpsi_shiftsi_swp"
  [(set (reg:CC_SWP CC_REGNUM)
	(compare:CC_SWP (match_operator:SI 3 "shift_operator"
			 [(match_operand:SI 1 "s_register_operand" "r,r,r")
			  (match_operand:SI 2 "shift_amount_operand" "M,r,M")])
			(match_operand:SI 0 "s_register_operand" "r,r,r")))]
  "TARGET_32BIT"
  "cmp%?\\t%0, %1%S3"
  [(set_attr "conds" "set")
   (set_attr "shift" "1")
   (set_attr "arch" "32,a,a")
   (set_attr "type" "alus_shift_imm,alu_shift_reg,alus_shift_imm")])

(define_insn "*arm_cmpsi_negshiftsi_si"
  [(set (reg:CC_Z CC_REGNUM)
	(compare:CC_Z
	 (neg:SI (match_operator:SI 1 "shift_operator"
		    [(match_operand:SI 2 "s_register_operand" "r")
		     (match_operand:SI 3 "reg_or_int_operand" "rM")]))
	 (match_operand:SI 0 "s_register_operand" "r")))]
  "TARGET_ARM"
  "cmn%?\\t%0, %2%S1"
  [(set_attr "conds" "set")
   (set (attr "type") (if_then_else (match_operand 3 "const_int_operand" "")
				    (const_string "alus_shift_imm")
				    (const_string "alus_shift_reg")))
   (set_attr "predicable" "yes")]
)

;; DImode comparisons.  The generic code generates branches that
;; if-conversion can not reduce to a conditional compare, so we do
;; that directly.

(define_insn_and_split "*arm_cmpdi_insn"
  [(set (reg:CC_NCV CC_REGNUM)
	(compare:CC_NCV (match_operand:DI 0 "s_register_operand" "r")
			(match_operand:DI 1 "arm_di_operand"	   "rDi")))
   (clobber (match_scratch:SI 2 "=r"))]
  "TARGET_32BIT"
  "#"   ; "cmp\\t%Q0, %Q1\;sbcs\\t%2, %R0, %R1"
  "&& reload_completed"
  [(set (reg:CC CC_REGNUM)
        (compare:CC (match_dup 0) (match_dup 1)))
   (parallel [(set (reg:CC CC_REGNUM)
                   (compare:CC (match_dup 3) (match_dup 4)))
              (set (match_dup 2)
                   (minus:SI (match_dup 5)
                            (ltu:SI (reg:CC_C CC_REGNUM) (const_int 0))))])]
  {
    operands[3] = gen_highpart (SImode, operands[0]);
    operands[0] = gen_lowpart (SImode, operands[0]);
    if (CONST_INT_P (operands[1]))
      {
        operands[4] = GEN_INT (~INTVAL (gen_highpart_mode (SImode,
                                                           DImode,
                                                           operands[1])));
        operands[5] = gen_rtx_PLUS (SImode, operands[3], operands[4]);
      }
    else
      {
        operands[4] = gen_highpart (SImode, operands[1]);
        operands[5] = gen_rtx_MINUS (SImode, operands[3], operands[4]);
      }
    operands[1] = gen_lowpart (SImode, operands[1]);
    operands[2] = gen_lowpart (SImode, operands[2]);
  }
  [(set_attr "conds" "set")
   (set_attr "length" "8")
   (set_attr "type" "multiple")]
)

(define_insn_and_split "*arm_cmpdi_unsigned"
  [(set (reg:CC_CZ CC_REGNUM)
        (compare:CC_CZ (match_operand:DI 0 "s_register_operand" "l,r,r,r")
                       (match_operand:DI 1 "arm_di_operand"     "Py,r,Di,rDi")))]

  "TARGET_32BIT"
  "#"   ; "cmp\\t%R0, %R1\;it eq\;cmpeq\\t%Q0, %Q1"
  "&& reload_completed"
  [(set (reg:CC CC_REGNUM)
        (compare:CC (match_dup 2) (match_dup 3)))
   (cond_exec (eq:SI (reg:CC CC_REGNUM) (const_int 0))
              (set (reg:CC CC_REGNUM)
                   (compare:CC (match_dup 0) (match_dup 1))))]
  {
    operands[2] = gen_highpart (SImode, operands[0]);
    operands[0] = gen_lowpart (SImode, operands[0]);
    if (CONST_INT_P (operands[1]))
      operands[3] = gen_highpart_mode (SImode, DImode, operands[1]);
    else
      operands[3] = gen_highpart (SImode, operands[1]);
    operands[1] = gen_lowpart (SImode, operands[1]);
  }
  [(set_attr "conds" "set")
   (set_attr "enabled_for_depr_it" "yes,yes,no,*")
   (set_attr "arch" "t2,t2,t2,a")
   (set_attr "length" "6,6,10,8")
   (set_attr "type" "multiple")]
)

(define_insn "*arm_cmpdi_zero"
  [(set (reg:CC_Z CC_REGNUM)
	(compare:CC_Z (match_operand:DI 0 "s_register_operand" "r")
		      (const_int 0)))
   (clobber (match_scratch:SI 1 "=r"))]
  "TARGET_32BIT"
  "orr%.\\t%1, %Q0, %R0"
  [(set_attr "conds" "set")
   (set_attr "type" "logics_reg")]
)

(define_insn "*thumb_cmpdi_zero"
  [(set (reg:CC_Z CC_REGNUM)
	(compare:CC_Z (match_operand:DI 0 "s_register_operand" "l")
		      (const_int 0)))
   (clobber (match_scratch:SI 1 "=l"))]
  "TARGET_THUMB1"
  "orr\\t%1, %Q0, %R0"
  [(set_attr "conds" "set")
   (set_attr "length" "2")
   (set_attr "type" "logics_reg")]
)

; This insn allows redundant compares to be removed by cse, nothing should
; ever appear in the output file since (set (reg x) (reg x)) is a no-op that
; is deleted later on. The match_dup will match the mode here, so that
; mode changes of the condition codes aren't lost by this even though we don't
; specify what they are.

(define_insn "*deleted_compare"
  [(set (match_operand 0 "cc_register" "") (match_dup 0))]
  "TARGET_32BIT"
  "\\t%@ deleted compare"
  [(set_attr "conds" "set")
   (set_attr "length" "0")
   (set_attr "type" "no_insn")]
)


;; Conditional branch insns

(define_expand "cbranch_cc"
  [(set (pc)
	(if_then_else (match_operator 0 "" [(match_operand 1 "" "")
					    (match_operand 2 "" "")])
		      (label_ref (match_operand 3 "" ""))
		      (pc)))]
  "TARGET_32BIT"
  "operands[1] = arm_gen_compare_reg (GET_CODE (operands[0]),
				      operands[1], operands[2], NULL_RTX);
   operands[2] = const0_rtx;"
)

;;
;; Patterns to match conditional branch insns.
;;

(define_insn "arm_cond_branch"
  [(set (pc)
	(if_then_else (match_operator 1 "arm_comparison_operator"
		       [(match_operand 2 "cc_register" "") (const_int 0)])
		      (label_ref (match_operand 0 "" ""))
		      (pc)))]
  "TARGET_32BIT"
  "*
  if (arm_ccfsm_state == 1 || arm_ccfsm_state == 2)
    {
      arm_ccfsm_state += 2;
      return \"\";
    }
  return \"b%d1\\t%l0\";
  "
  [(set_attr "conds" "use")
   (set_attr "type" "branch")
   (set (attr "length")
	(if_then_else
	   (and (match_test "TARGET_THUMB2")
		(and (ge (minus (match_dup 0) (pc)) (const_int -250))
		     (le (minus (match_dup 0) (pc)) (const_int 256))))
	   (const_int 2)
	   (const_int 4)))]
)

(define_insn "*arm_cond_branch_reversed"
  [(set (pc)
	(if_then_else (match_operator 1 "arm_comparison_operator"
		       [(match_operand 2 "cc_register" "") (const_int 0)])
		      (pc)
		      (label_ref (match_operand 0 "" ""))))]
  "TARGET_32BIT"
  "*
  if (arm_ccfsm_state == 1 || arm_ccfsm_state == 2)
    {
      arm_ccfsm_state += 2;
      return \"\";
    }
  return \"b%D1\\t%l0\";
  "
  [(set_attr "conds" "use")
   (set_attr "type" "branch")
   (set (attr "length")
	(if_then_else
	   (and (match_test "TARGET_THUMB2")
		(and (ge (minus (match_dup 0) (pc)) (const_int -250))
		     (le (minus (match_dup 0) (pc)) (const_int 256))))
	   (const_int 2)
	   (const_int 4)))]
)



; scc insns

(define_expand "cstore_cc"
  [(set (match_operand:SI 0 "s_register_operand" "")
	(match_operator:SI 1 "" [(match_operand 2 "" "")
				 (match_operand 3 "" "")]))]
  "TARGET_32BIT"
  "operands[2] = arm_gen_compare_reg (GET_CODE (operands[1]),
				      operands[2], operands[3], NULL_RTX);
   operands[3] = const0_rtx;"
)

(define_insn_and_split "*mov_scc"
  [(set (match_operand:SI 0 "s_register_operand" "=r")
	(match_operator:SI 1 "arm_comparison_operator"
	 [(match_operand 2 "cc_register" "") (const_int 0)]))]
  "TARGET_ARM"
  "#"   ; "mov%D1\\t%0, #0\;mov%d1\\t%0, #1"
  "TARGET_ARM"
  [(set (match_dup 0)
        (if_then_else:SI (match_dup 1)
                         (const_int 1)
                         (const_int 0)))]
  ""
  [(set_attr "conds" "use")
   (set_attr "length" "8")
   (set_attr "type" "multiple")]
)

(define_insn_and_split "*mov_negscc"
  [(set (match_operand:SI 0 "s_register_operand" "=r")
	(neg:SI (match_operator:SI 1 "arm_comparison_operator"
		 [(match_operand 2 "cc_register" "") (const_int 0)])))]
  "TARGET_ARM"
  "#"   ; "mov%D1\\t%0, #0\;mvn%d1\\t%0, #0"
  "TARGET_ARM"
  [(set (match_dup 0)
        (if_then_else:SI (match_dup 1)
                         (match_dup 3)
                         (const_int 0)))]
  {
    operands[3] = GEN_INT (~0);
  }
  [(set_attr "conds" "use")
   (set_attr "length" "8")
   (set_attr "type" "multiple")]
)

(define_insn_and_split "*mov_notscc"
  [(set (match_operand:SI 0 "s_register_operand" "=r")
	(not:SI (match_operator:SI 1 "arm_comparison_operator"
		 [(match_operand 2 "cc_register" "") (const_int 0)])))]
  "TARGET_ARM"
  "#"   ; "mvn%D1\\t%0, #0\;mvn%d1\\t%0, #1"
  "TARGET_ARM"
  [(set (match_dup 0)
        (if_then_else:SI (match_dup 1)
                         (match_dup 3)
                         (match_dup 4)))]
  {
    operands[3] = GEN_INT (~1);
    operands[4] = GEN_INT (~0);
  }
  [(set_attr "conds" "use")
   (set_attr "length" "8")
   (set_attr "type" "multiple")]
)

(define_expand "cstoresi4"
  [(set (match_operand:SI 0 "s_register_operand" "")
	(match_operator:SI 1 "expandable_comparison_operator"
	 [(match_operand:SI 2 "s_register_operand" "")
	  (match_operand:SI 3 "reg_or_int_operand" "")]))]
  "TARGET_32BIT || TARGET_THUMB1"
  "{
  rtx op3, scratch, scratch2;

  if (!TARGET_THUMB1)
    {
      if (!arm_add_operand (operands[3], SImode))
	operands[3] = force_reg (SImode, operands[3]);
      emit_insn (gen_cstore_cc (operands[0], operands[1],
				operands[2], operands[3]));
      DONE;
    }

  if (operands[3] == const0_rtx)
    {
      switch (GET_CODE (operands[1]))
	{
	case EQ:
	  emit_insn (gen_cstoresi_eq0_thumb1 (operands[0], operands[2]));
	  break;

	case NE:
	  emit_insn (gen_cstoresi_ne0_thumb1 (operands[0], operands[2]));
	  break;

	case LE:
          scratch = expand_binop (SImode, add_optab, operands[2], constm1_rtx,
				  NULL_RTX, 0, OPTAB_WIDEN);
          scratch = expand_binop (SImode, ior_optab, operands[2], scratch,
				  NULL_RTX, 0, OPTAB_WIDEN);
          expand_binop (SImode, lshr_optab, scratch, GEN_INT (31),
			operands[0], 1, OPTAB_WIDEN);
	  break;

        case GE:
          scratch = expand_unop (SImode, one_cmpl_optab, operands[2],
				 NULL_RTX, 1);
          expand_binop (SImode, lshr_optab, scratch, GEN_INT (31),
			NULL_RTX, 1, OPTAB_WIDEN);
          break;

        case GT:
          scratch = expand_binop (SImode, ashr_optab, operands[2],
				  GEN_INT (31), NULL_RTX, 0, OPTAB_WIDEN);
          scratch = expand_binop (SImode, sub_optab, scratch, operands[2],
				  NULL_RTX, 0, OPTAB_WIDEN);
          expand_binop (SImode, lshr_optab, scratch, GEN_INT (31), operands[0],
			0, OPTAB_WIDEN);
          break;

	/* LT is handled by generic code.  No need for unsigned with 0.  */
	default:
	  FAIL;
	}
      DONE;
    }

  switch (GET_CODE (operands[1]))
    {
    case EQ:
      scratch = expand_binop (SImode, sub_optab, operands[2], operands[3],
			      NULL_RTX, 0, OPTAB_WIDEN);
      emit_insn (gen_cstoresi_eq0_thumb1 (operands[0], scratch));
      break;

    case NE:
      scratch = expand_binop (SImode, sub_optab, operands[2], operands[3],
			      NULL_RTX, 0, OPTAB_WIDEN);
      emit_insn (gen_cstoresi_ne0_thumb1 (operands[0], scratch));
      break;

    case LE:
      op3 = force_reg (SImode, operands[3]);

      scratch = expand_binop (SImode, lshr_optab, operands[2], GEN_INT (31),
			      NULL_RTX, 1, OPTAB_WIDEN);
      scratch2 = expand_binop (SImode, ashr_optab, op3, GEN_INT (31),
			      NULL_RTX, 0, OPTAB_WIDEN);
      emit_insn (gen_thumb1_addsi3_addgeu (operands[0], scratch, scratch2,
					  op3, operands[2]));
      break;

    case GE:
      op3 = operands[3];
      if (!thumb1_cmp_operand (op3, SImode))
        op3 = force_reg (SImode, op3);
      scratch = expand_binop (SImode, ashr_optab, operands[2], GEN_INT (31),
			      NULL_RTX, 0, OPTAB_WIDEN);
      scratch2 = expand_binop (SImode, lshr_optab, op3, GEN_INT (31),
			       NULL_RTX, 1, OPTAB_WIDEN);
      emit_insn (gen_thumb1_addsi3_addgeu (operands[0], scratch, scratch2,
					  operands[2], op3));
      break;

    case LEU:
      op3 = force_reg (SImode, operands[3]);
      scratch = force_reg (SImode, const0_rtx);
      emit_insn (gen_thumb1_addsi3_addgeu (operands[0], scratch, scratch,
					  op3, operands[2]));
      break;

    case GEU:
      op3 = operands[3];
      if (!thumb1_cmp_operand (op3, SImode))
        op3 = force_reg (SImode, op3);
      scratch = force_reg (SImode, const0_rtx);
      emit_insn (gen_thumb1_addsi3_addgeu (operands[0], scratch, scratch,
					  operands[2], op3));
      break;

    case LTU:
      op3 = operands[3];
      if (!thumb1_cmp_operand (op3, SImode))
        op3 = force_reg (SImode, op3);
      scratch = gen_reg_rtx (SImode);
      emit_insn (gen_cstoresi_ltu_thumb1 (operands[0], operands[2], op3));
      break;

    case GTU:
      op3 = force_reg (SImode, operands[3]);
      scratch = gen_reg_rtx (SImode);
      emit_insn (gen_cstoresi_ltu_thumb1 (operands[0], op3, operands[2]));
      break;

    /* No good sequences for GT, LT.  */
    default:
      FAIL;
    }
  DONE;
}")

(define_expand "cstoresf4"
  [(set (match_operand:SI 0 "s_register_operand" "")
	(match_operator:SI 1 "expandable_comparison_operator"
	 [(match_operand:SF 2 "s_register_operand" "")
	  (match_operand:SF 3 "arm_float_compare_operand" "")]))]
  "TARGET_32BIT && TARGET_HARD_FLOAT"
  "emit_insn (gen_cstore_cc (operands[0], operands[1],
			     operands[2], operands[3])); DONE;"
)

(define_expand "cstoredf4"
  [(set (match_operand:SI 0 "s_register_operand" "")
	(match_operator:SI 1 "expandable_comparison_operator"
	 [(match_operand:DF 2 "s_register_operand" "")
	  (match_operand:DF 3 "arm_float_compare_operand" "")]))]
  "TARGET_32BIT && TARGET_HARD_FLOAT && !TARGET_VFP_SINGLE"
  "emit_insn (gen_cstore_cc (operands[0], operands[1],
			     operands[2], operands[3])); DONE;"
)

(define_expand "cstoredi4"
  [(set (match_operand:SI 0 "s_register_operand" "")
	(match_operator:SI 1 "expandable_comparison_operator"
	 [(match_operand:DI 2 "s_register_operand" "")
	  (match_operand:DI 3 "cmpdi_operand" "")]))]
  "TARGET_32BIT"
  "{
     if (!arm_validize_comparison (&operands[1],
     				   &operands[2],
				   &operands[3]))
       FAIL;
     emit_insn (gen_cstore_cc (operands[0], operands[1], operands[2],
		      	         operands[3]));
     DONE;
   }"
)

(define_expand "cstoresi_eq0_thumb1"
  [(parallel
    [(set (match_operand:SI 0 "s_register_operand" "")
	  (eq:SI (match_operand:SI 1 "s_register_operand" "")
		 (const_int 0)))
     (clobber (match_dup:SI 2))])]
  "TARGET_THUMB1"
  "operands[2] = gen_reg_rtx (SImode);"
)

(define_expand "cstoresi_ne0_thumb1"
  [(parallel
    [(set (match_operand:SI 0 "s_register_operand" "")
	  (ne:SI (match_operand:SI 1 "s_register_operand" "")
		 (const_int 0)))
     (clobber (match_dup:SI 2))])]
  "TARGET_THUMB1"
  "operands[2] = gen_reg_rtx (SImode);"
)

(define_insn "*cstoresi_eq0_thumb1_insn"
  [(set (match_operand:SI 0 "s_register_operand" "=&l,l")
	(eq:SI (match_operand:SI 1 "s_register_operand" "l,0")
	       (const_int 0)))
   (clobber (match_operand:SI 2 "s_register_operand" "=X,l"))]
  "TARGET_THUMB1"
  "@
   neg\\t%0, %1\;adc\\t%0, %0, %1
   neg\\t%2, %1\;adc\\t%0, %1, %2"
  [(set_attr "length" "4")
   (set_attr "type" "multiple")]
)

(define_insn "*cstoresi_ne0_thumb1_insn"
  [(set (match_operand:SI 0 "s_register_operand" "=l")
	(ne:SI (match_operand:SI 1 "s_register_operand" "0")
	       (const_int 0)))
   (clobber (match_operand:SI 2 "s_register_operand" "=l"))]
  "TARGET_THUMB1"
  "sub\\t%2, %1, #1\;sbc\\t%0, %1, %2"
  [(set_attr "length" "4")]
)

;; Used as part of the expansion of thumb ltu and gtu sequences
(define_insn "cstoresi_nltu_thumb1"
  [(set (match_operand:SI 0 "s_register_operand" "=l,l")
        (neg:SI (ltu:SI (match_operand:SI 1 "s_register_operand" "l,*h")
			(match_operand:SI 2 "thumb1_cmp_operand" "lI*h,*r"))))]
  "TARGET_THUMB1"
  "cmp\\t%1, %2\;sbc\\t%0, %0, %0"
  [(set_attr "length" "4")
   (set_attr "type" "multiple")]
)

(define_insn_and_split "cstoresi_ltu_thumb1"
  [(set (match_operand:SI 0 "s_register_operand" "=l,l")
        (ltu:SI (match_operand:SI 1 "s_register_operand" "l,*h")
		(match_operand:SI 2 "thumb1_cmp_operand" "lI*h,*r")))]
  "TARGET_THUMB1"
  "#"
  "TARGET_THUMB1"
  [(set (match_dup 3)
	(neg:SI (ltu:SI (match_dup 1) (match_dup 2))))
   (set (match_dup 0) (neg:SI (match_dup 3)))]
  "operands[3] = gen_reg_rtx (SImode);"
  [(set_attr "length" "4")
   (set_attr "type" "multiple")]
)

;; Used as part of the expansion of thumb les sequence.
(define_insn "thumb1_addsi3_addgeu"
  [(set (match_operand:SI 0 "s_register_operand" "=l")
        (plus:SI (plus:SI (match_operand:SI 1 "s_register_operand" "%0")
			  (match_operand:SI 2 "s_register_operand" "l"))
		 (geu:SI (match_operand:SI 3 "s_register_operand" "l")
			 (match_operand:SI 4 "thumb1_cmp_operand" "lI"))))]
  "TARGET_THUMB1"
  "cmp\\t%3, %4\;adc\\t%0, %1, %2"
  [(set_attr "length" "4")
   (set_attr "type" "multiple")]
)


;; Conditional move insns

(define_expand "movsicc"
  [(set (match_operand:SI 0 "s_register_operand" "")
	(if_then_else:SI (match_operand 1 "expandable_comparison_operator" "")
			 (match_operand:SI 2 "arm_not_operand" "")
			 (match_operand:SI 3 "arm_not_operand" "")))]
  "TARGET_32BIT"
  "
  {
    enum rtx_code code;
    rtx ccreg;

    if (!arm_validize_comparison (&operands[1], &XEXP (operands[1], 0), 
       				  &XEXP (operands[1], 1)))
      FAIL;
    
    code = GET_CODE (operands[1]);
    ccreg = arm_gen_compare_reg (code, XEXP (operands[1], 0),
				 XEXP (operands[1], 1), NULL_RTX);
    operands[1] = gen_rtx_fmt_ee (code, VOIDmode, ccreg, const0_rtx);
  }"
)

(define_expand "movsfcc"
  [(set (match_operand:SF 0 "s_register_operand" "")
	(if_then_else:SF (match_operand 1 "arm_cond_move_operator" "")
			 (match_operand:SF 2 "s_register_operand" "")
			 (match_operand:SF 3 "s_register_operand" "")))]
  "TARGET_32BIT && TARGET_HARD_FLOAT"
  "
  {
    enum rtx_code code = GET_CODE (operands[1]);
    rtx ccreg;

    if (!arm_validize_comparison (&operands[1], &XEXP (operands[1], 0), 
       				  &XEXP (operands[1], 1)))
       FAIL;

    code = GET_CODE (operands[1]);
    ccreg = arm_gen_compare_reg (code, XEXP (operands[1], 0),
				 XEXP (operands[1], 1), NULL_RTX);
    operands[1] = gen_rtx_fmt_ee (code, VOIDmode, ccreg, const0_rtx);
  }"
)

(define_expand "movdfcc"
  [(set (match_operand:DF 0 "s_register_operand" "")
	(if_then_else:DF (match_operand 1 "arm_cond_move_operator" "")
			 (match_operand:DF 2 "s_register_operand" "")
			 (match_operand:DF 3 "s_register_operand" "")))]
  "TARGET_32BIT && TARGET_HARD_FLOAT && TARGET_VFP_DOUBLE"
  "
  {
    enum rtx_code code = GET_CODE (operands[1]);
    rtx ccreg;

    if (!arm_validize_comparison (&operands[1], &XEXP (operands[1], 0), 
       				  &XEXP (operands[1], 1)))
       FAIL;
    code = GET_CODE (operands[1]);
    ccreg = arm_gen_compare_reg (code, XEXP (operands[1], 0),
				 XEXP (operands[1], 1), NULL_RTX);
    operands[1] = gen_rtx_fmt_ee (code, VOIDmode, ccreg, const0_rtx);
  }"
)

(define_insn "*cmov<mode>"
    [(set (match_operand:SDF 0 "s_register_operand" "=<F_constraint>")
	(if_then_else:SDF (match_operator 1 "arm_vsel_comparison_operator"
			  [(match_operand 2 "cc_register" "") (const_int 0)])
			  (match_operand:SDF 3 "s_register_operand"
			                      "<F_constraint>")
			  (match_operand:SDF 4 "s_register_operand"
			                      "<F_constraint>")))]
  "TARGET_HARD_FLOAT && TARGET_FPU_ARMV8 <vfp_double_cond>"
  "*
  {
    enum arm_cond_code code = maybe_get_arm_condition_code (operands[1]);
    switch (code)
      {
      case ARM_GE:
      case ARM_GT:
      case ARM_EQ:
      case ARM_VS:
        return \"vsel%d1.<V_if_elem>\\t%<V_reg>0, %<V_reg>3, %<V_reg>4\";
      case ARM_LT:
      case ARM_LE:
      case ARM_NE:
      case ARM_VC:
        return \"vsel%D1.<V_if_elem>\\t%<V_reg>0, %<V_reg>4, %<V_reg>3\";
      default:
        gcc_unreachable ();
      }
    return \"\";
  }"
  [(set_attr "conds" "use")
   (set_attr "type" "f_sel<vfp_type>")]
)

(define_insn_and_split "*movsicc_insn"
  [(set (match_operand:SI 0 "s_register_operand" "=r,r,r,r,r,r,r,r")
	(if_then_else:SI
	 (match_operator 3 "arm_comparison_operator"
	  [(match_operand 4 "cc_register" "") (const_int 0)])
	 (match_operand:SI 1 "arm_not_operand" "0,0,rI,K,rI,rI,K,K")
	 (match_operand:SI 2 "arm_not_operand" "rI,K,0,0,rI,K,rI,K")))]
  "TARGET_ARM"
  "@
   mov%D3\\t%0, %2
   mvn%D3\\t%0, #%B2
   mov%d3\\t%0, %1
   mvn%d3\\t%0, #%B1
   #
   #
   #
   #"
   ; alt4: mov%d3\\t%0, %1\;mov%D3\\t%0, %2
   ; alt5: mov%d3\\t%0, %1\;mvn%D3\\t%0, #%B2
   ; alt6: mvn%d3\\t%0, #%B1\;mov%D3\\t%0, %2
   ; alt7: mvn%d3\\t%0, #%B1\;mvn%D3\\t%0, #%B2"
  "&& reload_completed"
  [(const_int 0)]
  {
    enum rtx_code rev_code;
    enum machine_mode mode;
    rtx rev_cond;

    emit_insn (gen_rtx_COND_EXEC (VOIDmode,
                                  operands[3],
                                  gen_rtx_SET (VOIDmode,
                                               operands[0],
                                               operands[1])));

    rev_code = GET_CODE (operands[3]);
    mode = GET_MODE (operands[4]);
    if (mode == CCFPmode || mode == CCFPEmode)
      rev_code = reverse_condition_maybe_unordered (rev_code);
    else
      rev_code = reverse_condition (rev_code);

    rev_cond = gen_rtx_fmt_ee (rev_code,
                               VOIDmode,
                               operands[4],
                               const0_rtx);
    emit_insn (gen_rtx_COND_EXEC (VOIDmode,
                                  rev_cond,
                                  gen_rtx_SET (VOIDmode,
                                               operands[0],
                                               operands[2])));
    DONE;
  }
  [(set_attr "length" "4,4,4,4,8,8,8,8")
   (set_attr "conds" "use")
   (set_attr_alternative "type"
                         [(if_then_else (match_operand 2 "const_int_operand" "")
                                        (const_string "mov_imm")
                                        (const_string "mov_reg"))
                          (const_string "mvn_imm")
                          (if_then_else (match_operand 1 "const_int_operand" "")
                                        (const_string "mov_imm")
                                        (const_string "mov_reg"))
                          (const_string "mvn_imm")
                          (const_string "mov_reg")
                          (const_string "mov_reg")
                          (const_string "mov_reg")
                          (const_string "mov_reg")])]
)

(define_insn "*movsfcc_soft_insn"
  [(set (match_operand:SF 0 "s_register_operand" "=r,r")
	(if_then_else:SF (match_operator 3 "arm_comparison_operator"
			  [(match_operand 4 "cc_register" "") (const_int 0)])
			 (match_operand:SF 1 "s_register_operand" "0,r")
			 (match_operand:SF 2 "s_register_operand" "r,0")))]
  "TARGET_ARM && TARGET_SOFT_FLOAT"
  "@
   mov%D3\\t%0, %2
   mov%d3\\t%0, %1"
  [(set_attr "conds" "use")
   (set_attr "type" "mov_reg")]
)


;; Jump and linkage insns

(define_expand "jump"
  [(set (pc)
	(label_ref (match_operand 0 "" "")))]
  "TARGET_EITHER"
  ""
)

(define_insn "*arm_jump"
  [(set (pc)
	(label_ref (match_operand 0 "" "")))]
  "TARGET_32BIT"
  "*
  {
    if (arm_ccfsm_state == 1 || arm_ccfsm_state == 2)
      {
        arm_ccfsm_state += 2;
        return \"\";
      }
    return \"b%?\\t%l0\";
  }
  "
  [(set_attr "predicable" "yes")
   (set (attr "length")
	(if_then_else
	   (and (match_test "TARGET_THUMB2")
		(and (ge (minus (match_dup 0) (pc)) (const_int -2044))
		     (le (minus (match_dup 0) (pc)) (const_int 2048))))
	   (const_int 2)
	   (const_int 4)))
   (set_attr "type" "branch")]
)

(define_insn "*thumb_jump"
  [(set (pc)
	(label_ref (match_operand 0 "" "")))]
  "TARGET_THUMB1"
  "*
  if (get_attr_length (insn) == 2)
    return \"b\\t%l0\";
  return \"bl\\t%l0\\t%@ far jump\";
  "
  [(set (attr "far_jump")
        (if_then_else
	    (eq_attr "length" "4")
	    (const_string "yes")
	    (const_string "no")))
   (set (attr "length") 
        (if_then_else
	    (and (ge (minus (match_dup 0) (pc)) (const_int -2044))
		 (le (minus (match_dup 0) (pc)) (const_int 2048)))
  	    (const_int 2)
	    (const_int 4)))
   (set_attr "type" "branch")]
)

(define_expand "call"
  [(parallel [(call (match_operand 0 "memory_operand" "")
	            (match_operand 1 "general_operand" ""))
	      (use (match_operand 2 "" ""))
	      (clobber (reg:SI LR_REGNUM))])]
  "TARGET_EITHER"
  "
  {
    rtx callee, pat;
    
    /* In an untyped call, we can get NULL for operand 2.  */
    if (operands[2] == NULL_RTX)
      operands[2] = const0_rtx;
      
    /* Decide if we should generate indirect calls by loading the
       32-bit address of the callee into a register before performing the
       branch and link.  */
    callee = XEXP (operands[0], 0);
    if (GET_CODE (callee) == SYMBOL_REF
	? arm_is_long_call_p (SYMBOL_REF_DECL (callee))
	: !REG_P (callee))
      XEXP (operands[0], 0) = force_reg (Pmode, callee);

    pat = gen_call_internal (operands[0], operands[1], operands[2]);
    arm_emit_call_insn (pat, XEXP (operands[0], 0));
    DONE;
  }"
)

(define_expand "call_internal"
  [(parallel [(call (match_operand 0 "memory_operand" "")
	            (match_operand 1 "general_operand" ""))
	      (use (match_operand 2 "" ""))
	      (clobber (reg:SI LR_REGNUM))])])

(define_insn "*call_reg_armv5"
  [(call (mem:SI (match_operand:SI 0 "s_register_operand" "r"))
         (match_operand 1 "" ""))
   (use (match_operand 2 "" ""))
   (clobber (reg:SI LR_REGNUM))]
  "TARGET_ARM && arm_arch5 && !SIBLING_CALL_P (insn)"
  "blx%?\\t%0"
  [(set_attr "type" "call")]
)

(define_insn "*call_reg_arm"
  [(call (mem:SI (match_operand:SI 0 "s_register_operand" "r"))
         (match_operand 1 "" ""))
   (use (match_operand 2 "" ""))
   (clobber (reg:SI LR_REGNUM))]
  "TARGET_ARM && !arm_arch5 && !SIBLING_CALL_P (insn)"
  "*
  return output_call (operands);
  "
  ;; length is worst case, normally it is only two
  [(set_attr "length" "12")
   (set_attr "type" "call")]
)


;; Note: not used for armv5+ because the sequence used (ldr pc, ...) is not
;; considered a function call by the branch predictor of some cores (PR40887).
;; Falls back to blx rN (*call_reg_armv5).

(define_insn "*call_mem"
  [(call (mem:SI (match_operand:SI 0 "call_memory_operand" "m"))
	 (match_operand 1 "" ""))
   (use (match_operand 2 "" ""))
   (clobber (reg:SI LR_REGNUM))]
  "TARGET_ARM && !arm_arch5 && !SIBLING_CALL_P (insn)"
  "*
  return output_call_mem (operands);
  "
  [(set_attr "length" "12")
   (set_attr "type" "call")]
)

(define_insn "*call_reg_thumb1_v5"
  [(call (mem:SI (match_operand:SI 0 "register_operand" "l*r"))
	 (match_operand 1 "" ""))
   (use (match_operand 2 "" ""))
   (clobber (reg:SI LR_REGNUM))]
  "TARGET_THUMB1 && arm_arch5 && !SIBLING_CALL_P (insn)"
  "blx\\t%0"
  [(set_attr "length" "2")
   (set_attr "type" "call")]
)

(define_insn "*call_reg_thumb1"
  [(call (mem:SI (match_operand:SI 0 "register_operand" "l*r"))
	 (match_operand 1 "" ""))
   (use (match_operand 2 "" ""))
   (clobber (reg:SI LR_REGNUM))]
  "TARGET_THUMB1 && !arm_arch5 && !SIBLING_CALL_P (insn)"
  "*
  {
    if (!TARGET_CALLER_INTERWORKING)
      return thumb_call_via_reg (operands[0]);
    else if (operands[1] == const0_rtx)
      return \"bl\\t%__interwork_call_via_%0\";
    else if (frame_pointer_needed)
      return \"bl\\t%__interwork_r7_call_via_%0\";
    else
      return \"bl\\t%__interwork_r11_call_via_%0\";
  }"
  [(set_attr "type" "call")]
)

(define_expand "call_value"
  [(parallel [(set (match_operand       0 "" "")
	           (call (match_operand 1 "memory_operand" "")
		         (match_operand 2 "general_operand" "")))
	      (use (match_operand 3 "" ""))
	      (clobber (reg:SI LR_REGNUM))])]
  "TARGET_EITHER"
  "
  {
    rtx pat, callee;
    
    /* In an untyped call, we can get NULL for operand 2.  */
    if (operands[3] == 0)
      operands[3] = const0_rtx;
      
    /* Decide if we should generate indirect calls by loading the
       32-bit address of the callee into a register before performing the
       branch and link.  */
    callee = XEXP (operands[1], 0);
    if (GET_CODE (callee) == SYMBOL_REF
	? arm_is_long_call_p (SYMBOL_REF_DECL (callee))
	: !REG_P (callee))
      XEXP (operands[1], 0) = force_reg (Pmode, callee);

    pat = gen_call_value_internal (operands[0], operands[1],
				   operands[2], operands[3]);
    arm_emit_call_insn (pat, XEXP (operands[1], 0));
    DONE;
  }"
)

(define_expand "call_value_internal"
  [(parallel [(set (match_operand       0 "" "")
	           (call (match_operand 1 "memory_operand" "")
		         (match_operand 2 "general_operand" "")))
	      (use (match_operand 3 "" ""))
	      (clobber (reg:SI LR_REGNUM))])])

(define_insn "*call_value_reg_armv5"
  [(set (match_operand 0 "" "")
        (call (mem:SI (match_operand:SI 1 "s_register_operand" "r"))
	      (match_operand 2 "" "")))
   (use (match_operand 3 "" ""))
   (clobber (reg:SI LR_REGNUM))]
  "TARGET_ARM && arm_arch5 && !SIBLING_CALL_P (insn)"
  "blx%?\\t%1"
  [(set_attr "type" "call")]
)

(define_insn "*call_value_reg_arm"
  [(set (match_operand 0 "" "")
        (call (mem:SI (match_operand:SI 1 "s_register_operand" "r"))
	      (match_operand 2 "" "")))
   (use (match_operand 3 "" ""))
   (clobber (reg:SI LR_REGNUM))]
  "TARGET_ARM && !arm_arch5 && !SIBLING_CALL_P (insn)"
  "*
  return output_call (&operands[1]);
  "
  [(set_attr "length" "12")
   (set_attr "type" "call")]
)

;; Note: see *call_mem

(define_insn "*call_value_mem"
  [(set (match_operand 0 "" "")
	(call (mem:SI (match_operand:SI 1 "call_memory_operand" "m"))
	      (match_operand 2 "" "")))
   (use (match_operand 3 "" ""))
   (clobber (reg:SI LR_REGNUM))]
  "TARGET_ARM && !arm_arch5 && (!CONSTANT_ADDRESS_P (XEXP (operands[1], 0)))
   && !SIBLING_CALL_P (insn)"
  "*
  return output_call_mem (&operands[1]);
  "
  [(set_attr "length" "12")
   (set_attr "type" "call")]
)

(define_insn "*call_value_reg_thumb1_v5"
  [(set (match_operand 0 "" "")
	(call (mem:SI (match_operand:SI 1 "register_operand" "l*r"))
	      (match_operand 2 "" "")))
   (use (match_operand 3 "" ""))
   (clobber (reg:SI LR_REGNUM))]
  "TARGET_THUMB1 && arm_arch5"
  "blx\\t%1"
  [(set_attr "length" "2")
   (set_attr "type" "call")]
)

(define_insn "*call_value_reg_thumb1"
  [(set (match_operand 0 "" "")
	(call (mem:SI (match_operand:SI 1 "register_operand" "l*r"))
	      (match_operand 2 "" "")))
   (use (match_operand 3 "" ""))
   (clobber (reg:SI LR_REGNUM))]
  "TARGET_THUMB1 && !arm_arch5"
  "*
  {
    if (!TARGET_CALLER_INTERWORKING)
      return thumb_call_via_reg (operands[1]);
    else if (operands[2] == const0_rtx)
      return \"bl\\t%__interwork_call_via_%1\";
    else if (frame_pointer_needed)
      return \"bl\\t%__interwork_r7_call_via_%1\";
    else
      return \"bl\\t%__interwork_r11_call_via_%1\";
  }"
  [(set_attr "type" "call")]
)

;; Allow calls to SYMBOL_REFs specially as they are not valid general addresses
;; The 'a' causes the operand to be treated as an address, i.e. no '#' output.

(define_insn "*call_symbol"
  [(call (mem:SI (match_operand:SI 0 "" ""))
	 (match_operand 1 "" ""))
   (use (match_operand 2 "" ""))
   (clobber (reg:SI LR_REGNUM))]
  "TARGET_32BIT
   && !SIBLING_CALL_P (insn)
   && (GET_CODE (operands[0]) == SYMBOL_REF)
   && !arm_is_long_call_p (SYMBOL_REF_DECL (operands[0]))"
  "*
  {
    return NEED_PLT_RELOC ? \"bl%?\\t%a0(PLT)\" : \"bl%?\\t%a0\";
  }"
  [(set_attr "type" "call")]
)

(define_insn "*call_value_symbol"
  [(set (match_operand 0 "" "")
	(call (mem:SI (match_operand:SI 1 "" ""))
	(match_operand:SI 2 "" "")))
   (use (match_operand 3 "" ""))
   (clobber (reg:SI LR_REGNUM))]
  "TARGET_32BIT
   && !SIBLING_CALL_P (insn)
   && (GET_CODE (operands[1]) == SYMBOL_REF)
   && !arm_is_long_call_p (SYMBOL_REF_DECL (operands[1]))"
  "*
  {
    return NEED_PLT_RELOC ? \"bl%?\\t%a1(PLT)\" : \"bl%?\\t%a1\";
  }"
  [(set_attr "type" "call")]
)

(define_insn "*call_insn"
  [(call (mem:SI (match_operand:SI 0 "" ""))
	 (match_operand:SI 1 "" ""))
   (use (match_operand 2 "" ""))
   (clobber (reg:SI LR_REGNUM))]
  "TARGET_THUMB1
   && GET_CODE (operands[0]) == SYMBOL_REF
   && !arm_is_long_call_p (SYMBOL_REF_DECL (operands[0]))"
  "bl\\t%a0"
  [(set_attr "length" "4")
   (set_attr "type" "call")]
)

(define_insn "*call_value_insn"
  [(set (match_operand 0 "" "")
	(call (mem:SI (match_operand 1 "" ""))
	      (match_operand 2 "" "")))
   (use (match_operand 3 "" ""))
   (clobber (reg:SI LR_REGNUM))]
  "TARGET_THUMB1
   && GET_CODE (operands[1]) == SYMBOL_REF
   && !arm_is_long_call_p (SYMBOL_REF_DECL (operands[1]))"
  "bl\\t%a1"
  [(set_attr "length" "4")
   (set_attr "type" "call")]
)

;; We may also be able to do sibcalls for Thumb, but it's much harder...
(define_expand "sibcall"
  [(parallel [(call (match_operand 0 "memory_operand" "")
		    (match_operand 1 "general_operand" ""))
	      (return)
	      (use (match_operand 2 "" ""))])]
  "TARGET_32BIT"
  "
  {
    if (!REG_P (XEXP (operands[0], 0))
       && (GET_CODE (XEXP (operands[0], 0)) != SYMBOL_REF))
     XEXP (operands[0], 0) = force_reg (SImode, XEXP (operands[0], 0));

    if (operands[2] == NULL_RTX)
      operands[2] = const0_rtx;
  }"
)

(define_expand "sibcall_value"
  [(parallel [(set (match_operand 0 "" "")
		   (call (match_operand 1 "memory_operand" "")
			 (match_operand 2 "general_operand" "")))
	      (return)
	      (use (match_operand 3 "" ""))])]
  "TARGET_32BIT"
  "
  {
    if (!REG_P (XEXP (operands[1], 0)) &&
       (GET_CODE (XEXP (operands[1],0)) != SYMBOL_REF))
     XEXP (operands[1], 0) = force_reg (SImode, XEXP (operands[1], 0));

    if (operands[3] == NULL_RTX)
      operands[3] = const0_rtx;
  }"
)

(define_insn "*sibcall_insn"
 [(call (mem:SI (match_operand:SI 0 "call_insn_operand" "Cs, US"))
	(match_operand 1 "" ""))
  (return)
  (use (match_operand 2 "" ""))]
  "TARGET_32BIT && SIBLING_CALL_P (insn)"
  "*
  if (which_alternative == 1)
    return NEED_PLT_RELOC ? \"b%?\\t%a0(PLT)\" : \"b%?\\t%a0\";
  else
    {
      if (arm_arch5 || arm_arch4t)
	return \"bx%?\\t%0\\t%@ indirect register sibling call\";
      else
	return \"mov%?\\t%|pc, %0\\t%@ indirect register sibling call\";
    }
  "
  [(set_attr "type" "call")]
)

(define_insn "*sibcall_value_insn"
 [(set (match_operand 0 "" "")
       (call (mem:SI (match_operand:SI 1 "call_insn_operand" "Cs,US"))
	     (match_operand 2 "" "")))
  (return)
  (use (match_operand 3 "" ""))]
  "TARGET_32BIT && SIBLING_CALL_P (insn)"
  "*
  if (which_alternative == 1)
   return NEED_PLT_RELOC ? \"b%?\\t%a1(PLT)\" : \"b%?\\t%a1\";
  else
    {
      if (arm_arch5 || arm_arch4t)
	return \"bx%?\\t%1\";
      else
	return \"mov%?\\t%|pc, %1\\t@ indirect sibling call \";
    }
  "
  [(set_attr "type" "call")]
)

(define_expand "<return_str>return"
  [(returns)]
  "(TARGET_ARM || (TARGET_THUMB2
                   && ARM_FUNC_TYPE (arm_current_func_type ()) == ARM_FT_NORMAL
                   && !IS_STACKALIGN (arm_current_func_type ())))
    <return_cond_false>"
  "
  {
    if (TARGET_THUMB2)
      {
        thumb2_expand_return (<return_simple_p>);
        DONE;
      }
  }
  "
)

;; Often the return insn will be the same as loading from memory, so set attr
(define_insn "*arm_return"
  [(return)]
  "TARGET_ARM && USE_RETURN_INSN (FALSE)"
  "*
  {
    if (arm_ccfsm_state == 2)
      {
        arm_ccfsm_state += 2;
        return \"\";
      }
    return output_return_instruction (const_true_rtx, true, false, false);
  }"
  [(set_attr "type" "load1")
   (set_attr "length" "12")
   (set_attr "predicable" "yes")]
)

(define_insn "*cond_<return_str>return"
  [(set (pc)
        (if_then_else (match_operator 0 "arm_comparison_operator"
		       [(match_operand 1 "cc_register" "") (const_int 0)])
                      (returns)
                      (pc)))]
  "TARGET_ARM  <return_cond_true>"
  "*
  {
    if (arm_ccfsm_state == 2)
      {
        arm_ccfsm_state += 2;
        return \"\";
      }
    return output_return_instruction (operands[0], true, false,
				      <return_simple_p>);
  }"
  [(set_attr "conds" "use")
   (set_attr "length" "12")
   (set_attr "type" "load1")]
)

(define_insn "*cond_<return_str>return_inverted"
  [(set (pc)
        (if_then_else (match_operator 0 "arm_comparison_operator"
		       [(match_operand 1 "cc_register" "") (const_int 0)])
                      (pc)
		      (returns)))]
  "TARGET_ARM <return_cond_true>"
  "*
  {
    if (arm_ccfsm_state == 2)
      {
        arm_ccfsm_state += 2;
        return \"\";
      }
    return output_return_instruction (operands[0], true, true,
				      <return_simple_p>);
  }"
  [(set_attr "conds" "use")
   (set_attr "length" "12")
   (set_attr "type" "load1")]
)

(define_insn "*arm_simple_return"
  [(simple_return)]
  "TARGET_ARM"
  "*
  {
    if (arm_ccfsm_state == 2)
      {
        arm_ccfsm_state += 2;
        return \"\";
      }
    return output_return_instruction (const_true_rtx, true, false, true);
  }"
  [(set_attr "type" "branch")
   (set_attr "length" "4")
   (set_attr "predicable" "yes")]
)

;; Generate a sequence of instructions to determine if the processor is
;; in 26-bit or 32-bit mode, and return the appropriate return address
;; mask.

(define_expand "return_addr_mask"
  [(set (match_dup 1)
      (compare:CC_NOOV (unspec [(const_int 0)] UNSPEC_CHECK_ARCH)
		       (const_int 0)))
   (set (match_operand:SI 0 "s_register_operand" "")
      (if_then_else:SI (eq (match_dup 1) (const_int 0))
		       (const_int -1)
		       (const_int 67108860)))] ; 0x03fffffc
  "TARGET_ARM"
  "
  operands[1] = gen_rtx_REG (CC_NOOVmode, CC_REGNUM);
  ")

(define_insn "*check_arch2"
  [(set (match_operand:CC_NOOV 0 "cc_register" "")
      (compare:CC_NOOV (unspec [(const_int 0)] UNSPEC_CHECK_ARCH)
		       (const_int 0)))]
  "TARGET_ARM"
  "teq\\t%|r0, %|r0\;teq\\t%|pc, %|pc"
  [(set_attr "length" "8")
   (set_attr "conds" "set")
   (set_attr "type" "multiple")]
)

;; Call subroutine returning any type.

(define_expand "untyped_call"
  [(parallel [(call (match_operand 0 "" "")
		    (const_int 0))
	      (match_operand 1 "" "")
	      (match_operand 2 "" "")])]
  "TARGET_EITHER"
  "
  {
    int i;
    rtx par = gen_rtx_PARALLEL (VOIDmode,
				rtvec_alloc (XVECLEN (operands[2], 0)));
    rtx addr = gen_reg_rtx (Pmode);
    rtx mem;
    int size = 0;

    emit_move_insn (addr, XEXP (operands[1], 0));
    mem = change_address (operands[1], BLKmode, addr);

    for (i = 0; i < XVECLEN (operands[2], 0); i++)
      {
	rtx src = SET_SRC (XVECEXP (operands[2], 0, i));

	/* Default code only uses r0 as a return value, but we could
	   be using anything up to 4 registers.  */
	if (REGNO (src) == R0_REGNUM)
	  src = gen_rtx_REG (TImode, R0_REGNUM);

        XVECEXP (par, 0, i) = gen_rtx_EXPR_LIST (VOIDmode, src,
						 GEN_INT (size));
        size += GET_MODE_SIZE (GET_MODE (src));
      }

    emit_call_insn (GEN_CALL_VALUE (par, operands[0], const0_rtx, NULL,
				    const0_rtx));

    size = 0;

    for (i = 0; i < XVECLEN (par, 0); i++)
      {
	HOST_WIDE_INT offset = 0;
	rtx reg = XEXP (XVECEXP (par, 0, i), 0);

	if (size != 0)
	  emit_move_insn (addr, plus_constant (Pmode, addr, size));

	mem = change_address (mem, GET_MODE (reg), NULL);
	if (REGNO (reg) == R0_REGNUM)
	  {
	    /* On thumb we have to use a write-back instruction.  */
	    emit_insn (arm_gen_store_multiple (arm_regs_in_sequence, 4, addr,
 		       TARGET_THUMB ? TRUE : FALSE, mem, &offset));
	    size = TARGET_ARM ? 16 : 0;
	  }
	else
	  {
	    emit_move_insn (mem, reg);
	    size = GET_MODE_SIZE (GET_MODE (reg));
	  }
      }

    /* The optimizer does not know that the call sets the function value
       registers we stored in the result block.  We avoid problems by
       claiming that all hard registers are used and clobbered at this
       point.  */
    emit_insn (gen_blockage ());

    DONE;
  }"
)

(define_expand "untyped_return"
  [(match_operand:BLK 0 "memory_operand" "")
   (match_operand 1 "" "")]
  "TARGET_EITHER"
  "
  {
    int i;
    rtx addr = gen_reg_rtx (Pmode);
    rtx mem;
    int size = 0;

    emit_move_insn (addr, XEXP (operands[0], 0));
    mem = change_address (operands[0], BLKmode, addr);

    for (i = 0; i < XVECLEN (operands[1], 0); i++)
      {
	HOST_WIDE_INT offset = 0;
	rtx reg = SET_DEST (XVECEXP (operands[1], 0, i));

	if (size != 0)
	  emit_move_insn (addr, plus_constant (Pmode, addr, size));

	mem = change_address (mem, GET_MODE (reg), NULL);
	if (REGNO (reg) == R0_REGNUM)
	  {
	    /* On thumb we have to use a write-back instruction.  */
	    emit_insn (arm_gen_load_multiple (arm_regs_in_sequence, 4, addr,
 		       TARGET_THUMB ? TRUE : FALSE, mem, &offset));
	    size = TARGET_ARM ? 16 : 0;
	  }
	else
	  {
	    emit_move_insn (reg, mem);
	    size = GET_MODE_SIZE (GET_MODE (reg));
	  }
      }

    /* Emit USE insns before the return.  */
    for (i = 0; i < XVECLEN (operands[1], 0); i++)
      emit_use (SET_DEST (XVECEXP (operands[1], 0, i)));

    /* Construct the return.  */
    expand_naked_return ();

    DONE;
  }"
)

;; UNSPEC_VOLATILE is considered to use and clobber all hard registers and
;; all of memory.  This blocks insns from being moved across this point.

(define_insn "blockage"
  [(unspec_volatile [(const_int 0)] VUNSPEC_BLOCKAGE)]
  "TARGET_EITHER"
  ""
  [(set_attr "length" "0")
   (set_attr "type" "block")]
)

(define_expand "casesi"
  [(match_operand:SI 0 "s_register_operand" "")	; index to jump on
   (match_operand:SI 1 "const_int_operand" "")	; lower bound
   (match_operand:SI 2 "const_int_operand" "")	; total range
   (match_operand:SI 3 "" "")			; table label
   (match_operand:SI 4 "" "")]			; Out of range label
  "TARGET_32BIT || optimize_size || flag_pic"
  "
  {
    enum insn_code code;
    if (operands[1] != const0_rtx)
      {
	rtx reg = gen_reg_rtx (SImode);

	emit_insn (gen_addsi3 (reg, operands[0],
			       gen_int_mode (-INTVAL (operands[1]),
			       		     SImode)));
	operands[0] = reg;
      }

    if (TARGET_ARM)
      code = CODE_FOR_arm_casesi_internal;
    else if (TARGET_THUMB1)
      code = CODE_FOR_thumb1_casesi_internal_pic;
    else if (flag_pic)
      code = CODE_FOR_thumb2_casesi_internal_pic;
    else
      code = CODE_FOR_thumb2_casesi_internal;

    if (!insn_data[(int) code].operand[1].predicate(operands[2], SImode))
      operands[2] = force_reg (SImode, operands[2]);

    emit_jump_insn (GEN_FCN ((int) code) (operands[0], operands[2],
					  operands[3], operands[4]));
    DONE;
  }"
)

;; The USE in this pattern is needed to tell flow analysis that this is
;; a CASESI insn.  It has no other purpose.
(define_insn "arm_casesi_internal"
  [(parallel [(set (pc)
	       (if_then_else
		(leu (match_operand:SI 0 "s_register_operand" "r")
		     (match_operand:SI 1 "arm_rhs_operand" "rI"))
		(mem:SI (plus:SI (mult:SI (match_dup 0) (const_int 4))
				 (label_ref (match_operand 2 "" ""))))
		(label_ref (match_operand 3 "" ""))))
	      (clobber (reg:CC CC_REGNUM))
	      (use (label_ref (match_dup 2)))])]
  "TARGET_ARM"
  "*
    if (flag_pic)
      return \"cmp\\t%0, %1\;addls\\t%|pc, %|pc, %0, asl #2\;b\\t%l3\";
    return   \"cmp\\t%0, %1\;ldrls\\t%|pc, [%|pc, %0, asl #2]\;b\\t%l3\";
  "
  [(set_attr "conds" "clob")
   (set_attr "length" "12")
   (set_attr "type" "multiple")]
)

(define_expand "thumb1_casesi_internal_pic"
  [(match_operand:SI 0 "s_register_operand" "")
   (match_operand:SI 1 "thumb1_cmp_operand" "")
   (match_operand 2 "" "")
   (match_operand 3 "" "")]
  "TARGET_THUMB1"
  {
    rtx reg0;
    rtx test = gen_rtx_GTU (VOIDmode, operands[0], operands[1]);
    emit_jump_insn (gen_cbranchsi4 (test, operands[0], operands[1],
				    operands[3]));
    reg0 = gen_rtx_REG (SImode, 0);
    emit_move_insn (reg0, operands[0]);
    emit_jump_insn (gen_thumb1_casesi_dispatch (operands[2]/*, operands[3]*/));
    DONE;
  }
)

(define_insn "thumb1_casesi_dispatch"
  [(parallel [(set (pc) (unspec [(reg:SI 0)
				 (label_ref (match_operand 0 "" ""))
;;				 (label_ref (match_operand 1 "" ""))
]
			 UNSPEC_THUMB1_CASESI))
	      (clobber (reg:SI IP_REGNUM))
              (clobber (reg:SI LR_REGNUM))])]
  "TARGET_THUMB1"
  "* return thumb1_output_casesi(operands);"
  [(set_attr "length" "4")
   (set_attr "type" "multiple")]
)

(define_expand "indirect_jump"
  [(set (pc)
	(match_operand:SI 0 "s_register_operand" ""))]
  "TARGET_EITHER"
  "
  /* Thumb-2 doesn't have mov pc, reg.  Explicitly set the low bit of the
     address and use bx.  */
  if (TARGET_THUMB2)
    {
      rtx tmp;
      tmp = gen_reg_rtx (SImode);
      emit_insn (gen_iorsi3 (tmp, operands[0], GEN_INT(1)));
      operands[0] = tmp;
    }
  "
)

;; NB Never uses BX.
(define_insn "*arm_indirect_jump"
  [(set (pc)
	(match_operand:SI 0 "s_register_operand" "r"))]
  "TARGET_ARM"
  "mov%?\\t%|pc, %0\\t%@ indirect register jump"
  [(set_attr "predicable" "yes")
   (set_attr "type" "branch")]
)

(define_insn "*load_indirect_jump"
  [(set (pc)
	(match_operand:SI 0 "memory_operand" "m"))]
  "TARGET_ARM"
  "ldr%?\\t%|pc, %0\\t%@ indirect memory jump"
  [(set_attr "type" "load1")
   (set_attr "pool_range" "4096")
   (set_attr "neg_pool_range" "4084")
   (set_attr "predicable" "yes")]
)

;; NB Never uses BX.
(define_insn "*thumb1_indirect_jump"
  [(set (pc)
	(match_operand:SI 0 "register_operand" "l*r"))]
  "TARGET_THUMB1"
  "mov\\tpc, %0"
  [(set_attr "conds" "clob")
   (set_attr "length" "2")
   (set_attr "type" "branch")]
)


;; Misc insns

(define_insn "nop"
  [(const_int 0)]
  "TARGET_EITHER"
  "*
  if (TARGET_UNIFIED_ASM)
    return \"nop\";
  if (TARGET_ARM)
    return \"mov%?\\t%|r0, %|r0\\t%@ nop\";
  return  \"mov\\tr8, r8\";
  "
  [(set (attr "length")
	(if_then_else (eq_attr "is_thumb" "yes")
		      (const_int 2)
		      (const_int 4)))
   (set_attr "type" "mov_reg")]
)


;; Patterns to allow combination of arithmetic, cond code and shifts

(define_insn "*arith_shiftsi"
  [(set (match_operand:SI 0 "s_register_operand" "=r,r,r,r")
        (match_operator:SI 1 "shiftable_operator"
          [(match_operator:SI 3 "shift_operator"
             [(match_operand:SI 4 "s_register_operand" "r,r,r,r")
              (match_operand:SI 5 "shift_amount_operand" "M,M,M,r")])
           (match_operand:SI 2 "s_register_operand" "rk,rk,r,rk")]))]
  "TARGET_32BIT"
  "%i1%?\\t%0, %2, %4%S3"
  [(set_attr "predicable" "yes")
   (set_attr "shift" "4")
   (set_attr "arch" "a,t2,t2,a")
   ;; Thumb2 doesn't allow the stack pointer to be used for 
   ;; operand1 for all operations other than add and sub. In this case 
   ;; the minus operation is a candidate for an rsub and hence needs
   ;; to be disabled.
   ;; We have to make sure to disable the fourth alternative if
   ;; the shift_operator is MULT, since otherwise the insn will
   ;; also match a multiply_accumulate pattern and validate_change
   ;; will allow a replacement of the constant with a register
   ;; despite the checks done in shift_operator.
   (set_attr_alternative "insn_enabled"
			 [(const_string "yes")
			  (if_then_else
			   (match_operand:SI 1 "add_operator" "")
			   (const_string "yes") (const_string "no"))
			  (const_string "yes")
			  (if_then_else
			   (match_operand:SI 3 "mult_operator" "")
			   (const_string "no") (const_string "yes"))])
   (set_attr "type" "alu_shift_imm,alu_shift_imm,alu_shift_imm,alu_shift_reg")])

(define_split
  [(set (match_operand:SI 0 "s_register_operand" "")
	(match_operator:SI 1 "shiftable_operator"
	 [(match_operator:SI 2 "shiftable_operator"
	   [(match_operator:SI 3 "shift_operator"
	     [(match_operand:SI 4 "s_register_operand" "")
	      (match_operand:SI 5 "reg_or_int_operand" "")])
	    (match_operand:SI 6 "s_register_operand" "")])
	  (match_operand:SI 7 "arm_rhs_operand" "")]))
   (clobber (match_operand:SI 8 "s_register_operand" ""))]
  "TARGET_32BIT"
  [(set (match_dup 8)
	(match_op_dup 2 [(match_op_dup 3 [(match_dup 4) (match_dup 5)])
			 (match_dup 6)]))
   (set (match_dup 0)
	(match_op_dup 1 [(match_dup 8) (match_dup 7)]))]
  "")

(define_insn "*arith_shiftsi_compare0"
  [(set (reg:CC_NOOV CC_REGNUM)
        (compare:CC_NOOV
	 (match_operator:SI 1 "shiftable_operator"
	  [(match_operator:SI 3 "shift_operator"
	    [(match_operand:SI 4 "s_register_operand" "r,r")
	     (match_operand:SI 5 "shift_amount_operand" "M,r")])
	   (match_operand:SI 2 "s_register_operand" "r,r")])
	 (const_int 0)))
   (set (match_operand:SI 0 "s_register_operand" "=r,r")
	(match_op_dup 1 [(match_op_dup 3 [(match_dup 4) (match_dup 5)])
			 (match_dup 2)]))]
  "TARGET_32BIT"
  "%i1%.\\t%0, %2, %4%S3"
  [(set_attr "conds" "set")
   (set_attr "shift" "4")
   (set_attr "arch" "32,a")
   (set_attr "type" "alus_shift_imm,alus_shift_reg")])

(define_insn "*arith_shiftsi_compare0_scratch"
  [(set (reg:CC_NOOV CC_REGNUM)
        (compare:CC_NOOV
	 (match_operator:SI 1 "shiftable_operator"
	  [(match_operator:SI 3 "shift_operator"
	    [(match_operand:SI 4 "s_register_operand" "r,r")
	     (match_operand:SI 5 "shift_amount_operand" "M,r")])
	   (match_operand:SI 2 "s_register_operand" "r,r")])
	 (const_int 0)))
   (clobber (match_scratch:SI 0 "=r,r"))]
  "TARGET_32BIT"
  "%i1%.\\t%0, %2, %4%S3"
  [(set_attr "conds" "set")
   (set_attr "shift" "4")
   (set_attr "arch" "32,a")
   (set_attr "type" "alus_shift_imm,alus_shift_reg")])

(define_insn "*sub_shiftsi"
  [(set (match_operand:SI 0 "s_register_operand" "=r,r")
	(minus:SI (match_operand:SI 1 "s_register_operand" "r,r")
		  (match_operator:SI 2 "shift_operator"
		   [(match_operand:SI 3 "s_register_operand" "r,r")
		    (match_operand:SI 4 "shift_amount_operand" "M,r")])))]
  "TARGET_32BIT"
  "sub%?\\t%0, %1, %3%S2"
  [(set_attr "predicable" "yes")
   (set_attr "shift" "3")
   (set_attr "arch" "32,a")
   (set_attr "type" "alus_shift_imm,alus_shift_reg")])

(define_insn "*sub_shiftsi_compare0"
  [(set (reg:CC_NOOV CC_REGNUM)
	(compare:CC_NOOV
	 (minus:SI (match_operand:SI 1 "s_register_operand" "r,r,r")
		   (match_operator:SI 2 "shift_operator"
		    [(match_operand:SI 3 "s_register_operand" "r,r,r")
		     (match_operand:SI 4 "shift_amount_operand" "M,r,M")]))
	 (const_int 0)))
   (set (match_operand:SI 0 "s_register_operand" "=r,r,r")
	(minus:SI (match_dup 1)
		  (match_op_dup 2 [(match_dup 3) (match_dup 4)])))]
  "TARGET_32BIT"
  "sub%.\\t%0, %1, %3%S2"
  [(set_attr "conds" "set")
   (set_attr "shift" "3")
   (set_attr "arch" "32,a,a")
   (set_attr "type" "alus_shift_imm,alus_shift_reg,alus_shift_imm")])

(define_insn "*sub_shiftsi_compare0_scratch"
  [(set (reg:CC_NOOV CC_REGNUM)
	(compare:CC_NOOV
	 (minus:SI (match_operand:SI 1 "s_register_operand" "r,r,r")
		   (match_operator:SI 2 "shift_operator"
		    [(match_operand:SI 3 "s_register_operand" "r,r,r")
		     (match_operand:SI 4 "shift_amount_operand" "M,r,M")]))
	 (const_int 0)))
   (clobber (match_scratch:SI 0 "=r,r,r"))]
  "TARGET_32BIT"
  "sub%.\\t%0, %1, %3%S2"
  [(set_attr "conds" "set")
   (set_attr "shift" "3")
   (set_attr "arch" "32,a,a")
   (set_attr "type" "alus_shift_imm,alus_shift_reg,alus_shift_imm")])


(define_insn_and_split "*and_scc"
  [(set (match_operand:SI 0 "s_register_operand" "=r")
	(and:SI (match_operator:SI 1 "arm_comparison_operator"
		 [(match_operand 2 "cc_register" "") (const_int 0)])
		(match_operand:SI 3 "s_register_operand" "r")))]
  "TARGET_ARM"
  "#"   ; "mov%D1\\t%0, #0\;and%d1\\t%0, %3, #1"
  "&& reload_completed"
  [(cond_exec (match_dup 5) (set (match_dup 0) (const_int 0)))
   (cond_exec (match_dup 4) (set (match_dup 0)
                                 (and:SI (match_dup 3) (const_int 1))))]
  {
    enum machine_mode mode = GET_MODE (operands[2]);
    enum rtx_code rc = GET_CODE (operands[1]);

    /* Note that operands[4] is the same as operands[1],
       but with VOIDmode as the result. */
    operands[4] = gen_rtx_fmt_ee (rc, VOIDmode, operands[2], const0_rtx);
    if (mode == CCFPmode || mode == CCFPEmode)
      rc = reverse_condition_maybe_unordered (rc);
    else
      rc = reverse_condition (rc);
    operands[5] = gen_rtx_fmt_ee (rc, VOIDmode, operands[2], const0_rtx);
  }
  [(set_attr "conds" "use")
   (set_attr "type" "multiple")
   (set_attr "length" "8")]
)

(define_insn_and_split "*ior_scc"
  [(set (match_operand:SI 0 "s_register_operand" "=r,r")
	(ior:SI (match_operator:SI 1 "arm_comparison_operator"
		 [(match_operand 2 "cc_register" "") (const_int 0)])
		(match_operand:SI 3 "s_register_operand" "0,?r")))]
  "TARGET_ARM"
  "@
   orr%d1\\t%0, %3, #1
   #"
  "&& reload_completed
   && REGNO (operands [0]) != REGNO (operands[3])"
  ;; && which_alternative == 1
  ; mov%D1\\t%0, %3\;orr%d1\\t%0, %3, #1
  [(cond_exec (match_dup 5) (set (match_dup 0) (match_dup 3)))
   (cond_exec (match_dup 4) (set (match_dup 0)
                                 (ior:SI (match_dup 3) (const_int 1))))]
  {
    enum machine_mode mode = GET_MODE (operands[2]);
    enum rtx_code rc = GET_CODE (operands[1]);

    /* Note that operands[4] is the same as operands[1],
       but with VOIDmode as the result. */
    operands[4] = gen_rtx_fmt_ee (rc, VOIDmode, operands[2], const0_rtx);
    if (mode == CCFPmode || mode == CCFPEmode)
      rc = reverse_condition_maybe_unordered (rc);
    else
      rc = reverse_condition (rc);
    operands[5] = gen_rtx_fmt_ee (rc, VOIDmode, operands[2], const0_rtx);
  }
  [(set_attr "conds" "use")
   (set_attr "length" "4,8")
   (set_attr "type" "logic_imm,multiple")]
)

; A series of splitters for the compare_scc pattern below.  Note that
; order is important.
(define_split
  [(set (match_operand:SI 0 "s_register_operand" "")
	(lt:SI (match_operand:SI 1 "s_register_operand" "")
	       (const_int 0)))
   (clobber (reg:CC CC_REGNUM))]
  "TARGET_32BIT && reload_completed"
  [(set (match_dup 0) (lshiftrt:SI (match_dup 1) (const_int 31)))])

(define_split
  [(set (match_operand:SI 0 "s_register_operand" "")
	(ge:SI (match_operand:SI 1 "s_register_operand" "")
	       (const_int 0)))
   (clobber (reg:CC CC_REGNUM))]
  "TARGET_32BIT && reload_completed"
  [(set (match_dup 0) (not:SI (match_dup 1)))
   (set (match_dup 0) (lshiftrt:SI (match_dup 0) (const_int 31)))])

(define_split
  [(set (match_operand:SI 0 "s_register_operand" "")
	(eq:SI (match_operand:SI 1 "s_register_operand" "")
	       (const_int 0)))
   (clobber (reg:CC CC_REGNUM))]
  "arm_arch5 && TARGET_32BIT"
  [(set (match_dup 0) (clz:SI (match_dup 1)))
   (set (match_dup 0) (lshiftrt:SI (match_dup 0) (const_int 5)))]
)

(define_split
  [(set (match_operand:SI 0 "s_register_operand" "")
	(eq:SI (match_operand:SI 1 "s_register_operand" "")
	       (const_int 0)))
   (clobber (reg:CC CC_REGNUM))]
  "TARGET_32BIT && reload_completed"
  [(parallel
    [(set (reg:CC CC_REGNUM)
	  (compare:CC (const_int 1) (match_dup 1)))
     (set (match_dup 0)
	  (minus:SI (const_int 1) (match_dup 1)))])
   (cond_exec (ltu:CC (reg:CC CC_REGNUM) (const_int 0))
	      (set (match_dup 0) (const_int 0)))])

(define_split
  [(set (match_operand:SI 0 "s_register_operand" "")
	(ne:SI (match_operand:SI 1 "s_register_operand" "")
	       (match_operand:SI 2 "const_int_operand" "")))
   (clobber (reg:CC CC_REGNUM))]
  "TARGET_32BIT && reload_completed"
  [(parallel
    [(set (reg:CC CC_REGNUM)
	  (compare:CC (match_dup 1) (match_dup 2)))
     (set (match_dup 0) (plus:SI (match_dup 1) (match_dup 3)))])
   (cond_exec (ne:CC (reg:CC CC_REGNUM) (const_int 0))
	      (set (match_dup 0) (const_int 1)))]
{
  operands[3] = GEN_INT (-INTVAL (operands[2]));
})

(define_split
  [(set (match_operand:SI 0 "s_register_operand" "")
	(ne:SI (match_operand:SI 1 "s_register_operand" "")
	       (match_operand:SI 2 "arm_add_operand" "")))
   (clobber (reg:CC CC_REGNUM))]
  "TARGET_32BIT && reload_completed"
  [(parallel
    [(set (reg:CC_NOOV CC_REGNUM)
	  (compare:CC_NOOV (minus:SI (match_dup 1) (match_dup 2))
			   (const_int 0)))
     (set (match_dup 0) (minus:SI (match_dup 1) (match_dup 2)))])
   (cond_exec (ne:CC_NOOV (reg:CC_NOOV CC_REGNUM) (const_int 0))
	      (set (match_dup 0) (const_int 1)))])

(define_insn_and_split "*compare_scc"
  [(set (match_operand:SI 0 "s_register_operand" "=Ts,Ts")
	(match_operator:SI 1 "arm_comparison_operator"
	 [(match_operand:SI 2 "s_register_operand" "r,r")
	  (match_operand:SI 3 "arm_add_operand" "rI,L")]))
   (clobber (reg:CC CC_REGNUM))]
  "TARGET_32BIT"
  "#"
  "&& reload_completed"
  [(set (reg:CC CC_REGNUM) (compare:CC (match_dup 2) (match_dup 3)))
   (cond_exec (match_dup 4) (set (match_dup 0) (const_int 0)))
   (cond_exec (match_dup 5) (set (match_dup 0) (const_int 1)))]
{
  rtx tmp1;
  enum machine_mode mode = SELECT_CC_MODE (GET_CODE (operands[1]),
					   operands[2], operands[3]);
  enum rtx_code rc = GET_CODE (operands[1]);

  tmp1 = gen_rtx_REG (mode, CC_REGNUM);

  operands[5] = gen_rtx_fmt_ee (rc, VOIDmode, tmp1, const0_rtx);
  if (mode == CCFPmode || mode == CCFPEmode)
    rc = reverse_condition_maybe_unordered (rc);
  else
    rc = reverse_condition (rc);
  operands[4] = gen_rtx_fmt_ee (rc, VOIDmode, tmp1, const0_rtx);
}
  [(set_attr "type" "multiple")]
)

;; Attempt to improve the sequence generated by the compare_scc splitters
;; not to use conditional execution.

;; Rd = (eq (reg1) (const_int0))  // ARMv5
;;	clz Rd, reg1
;;	lsr Rd, Rd, #5
(define_peephole2
  [(set (reg:CC CC_REGNUM)
	(compare:CC (match_operand:SI 1 "register_operand" "")
		    (const_int 0)))
   (cond_exec (ne (reg:CC CC_REGNUM) (const_int 0))
	      (set (match_operand:SI 0 "register_operand" "") (const_int 0)))
   (cond_exec (eq (reg:CC CC_REGNUM) (const_int 0))
	      (set (match_dup 0) (const_int 1)))]
  "arm_arch5 && TARGET_32BIT && peep2_regno_dead_p (3, CC_REGNUM)"
  [(set (match_dup 0) (clz:SI (match_dup 1)))
   (set (match_dup 0) (lshiftrt:SI (match_dup 0) (const_int 5)))]
)

;; Rd = (eq (reg1) (const_int0))  // !ARMv5
;;	negs Rd, reg1
;;	adc  Rd, Rd, reg1
(define_peephole2
  [(set (reg:CC CC_REGNUM)
	(compare:CC (match_operand:SI 1 "register_operand" "")
		    (const_int 0)))
   (cond_exec (ne (reg:CC CC_REGNUM) (const_int 0))
	      (set (match_operand:SI 0 "register_operand" "") (const_int 0)))
   (cond_exec (eq (reg:CC CC_REGNUM) (const_int 0))
	      (set (match_dup 0) (const_int 1)))
   (match_scratch:SI 2 "r")]
  "TARGET_32BIT && peep2_regno_dead_p (3, CC_REGNUM)"
  [(parallel
    [(set (reg:CC CC_REGNUM)
	  (compare:CC (const_int 0) (match_dup 1)))
     (set (match_dup 2) (minus:SI (const_int 0) (match_dup 1)))])
   (set (match_dup 0)
	(plus:SI (plus:SI (match_dup 1) (match_dup 2))
		 (geu:SI (reg:CC CC_REGNUM) (const_int 0))))]
)

;; Rd = (eq (reg1) (reg2/imm))	// ARMv5 and optimising for speed.
;;	sub  Rd, Reg1, reg2
;;	clz  Rd, Rd
;;	lsr  Rd, Rd, #5
(define_peephole2
  [(set (reg:CC CC_REGNUM)
	(compare:CC (match_operand:SI 1 "register_operand" "")
		    (match_operand:SI 2 "arm_rhs_operand" "")))
   (cond_exec (ne (reg:CC CC_REGNUM) (const_int 0))
	      (set (match_operand:SI 0 "register_operand" "") (const_int 0)))
   (cond_exec (eq (reg:CC CC_REGNUM) (const_int 0))
	      (set (match_dup 0) (const_int 1)))]
  "arm_arch5 && TARGET_32BIT && peep2_regno_dead_p (3, CC_REGNUM)
  && !(TARGET_THUMB2 && optimize_insn_for_size_p ())"
  [(set (match_dup 0) (minus:SI (match_dup 1) (match_dup 2)))
   (set (match_dup 0) (clz:SI (match_dup 0)))
   (set (match_dup 0) (lshiftrt:SI (match_dup 0) (const_int 5)))]
)


;; Rd = (eq (reg1) (reg2))	// ! ARMv5 or optimising for size.
;;	sub  T1, Reg1, reg2
;;	negs Rd, T1
;;	adc  Rd, Rd, T1
(define_peephole2
  [(set (reg:CC CC_REGNUM)
	(compare:CC (match_operand:SI 1 "register_operand" "")
		    (match_operand:SI 2 "arm_rhs_operand" "")))
   (cond_exec (ne (reg:CC CC_REGNUM) (const_int 0))
	      (set (match_operand:SI 0 "register_operand" "") (const_int 0)))
   (cond_exec (eq (reg:CC CC_REGNUM) (const_int 0))
	      (set (match_dup 0) (const_int 1)))
   (match_scratch:SI 3 "r")]
  "TARGET_32BIT && peep2_regno_dead_p (3, CC_REGNUM)"
  [(set (match_dup 3) (match_dup 4))
   (parallel
    [(set (reg:CC CC_REGNUM)
	  (compare:CC (const_int 0) (match_dup 3)))
     (set (match_dup 0) (minus:SI (const_int 0) (match_dup 3)))])
   (set (match_dup 0)
	(plus:SI (plus:SI (match_dup 0) (match_dup 3))
		 (geu:SI (reg:CC CC_REGNUM) (const_int 0))))]
  "
  if (CONST_INT_P (operands[2]))
    operands[4] = plus_constant (SImode, operands[1], -INTVAL (operands[2]));
  else
    operands[4] = gen_rtx_MINUS (SImode, operands[1], operands[2]);
  ")

(define_insn "*cond_move"
  [(set (match_operand:SI 0 "s_register_operand" "=r,r,r")
	(if_then_else:SI (match_operator 3 "equality_operator"
			  [(match_operator 4 "arm_comparison_operator"
			    [(match_operand 5 "cc_register" "") (const_int 0)])
			   (const_int 0)])
			 (match_operand:SI 1 "arm_rhs_operand" "0,rI,?rI")
			 (match_operand:SI 2 "arm_rhs_operand" "rI,0,rI")))]
  "TARGET_ARM"
  "*
    if (GET_CODE (operands[3]) == NE)
      {
        if (which_alternative != 1)
	  output_asm_insn (\"mov%D4\\t%0, %2\", operands);
        if (which_alternative != 0)
	  output_asm_insn (\"mov%d4\\t%0, %1\", operands);
        return \"\";
      }
    if (which_alternative != 0)
      output_asm_insn (\"mov%D4\\t%0, %1\", operands);
    if (which_alternative != 1)
      output_asm_insn (\"mov%d4\\t%0, %2\", operands);
    return \"\";
  "
  [(set_attr "conds" "use")
   (set_attr "type" "mov_reg,mov_reg,multiple")
   (set_attr "length" "4,4,8")]
)

(define_insn "*cond_arith"
  [(set (match_operand:SI 0 "s_register_operand" "=r,r")
        (match_operator:SI 5 "shiftable_operator" 
	 [(match_operator:SI 4 "arm_comparison_operator"
           [(match_operand:SI 2 "s_register_operand" "r,r")
	    (match_operand:SI 3 "arm_rhs_operand" "rI,rI")])
          (match_operand:SI 1 "s_register_operand" "0,?r")]))
   (clobber (reg:CC CC_REGNUM))]
  "TARGET_ARM"
  "*
    if (GET_CODE (operands[4]) == LT && operands[3] == const0_rtx)
      return \"%i5\\t%0, %1, %2, lsr #31\";

    output_asm_insn (\"cmp\\t%2, %3\", operands);
    if (GET_CODE (operands[5]) == AND)
      output_asm_insn (\"mov%D4\\t%0, #0\", operands);
    else if (GET_CODE (operands[5]) == MINUS)
      output_asm_insn (\"rsb%D4\\t%0, %1, #0\", operands);
    else if (which_alternative != 0)
      output_asm_insn (\"mov%D4\\t%0, %1\", operands);
    return \"%i5%d4\\t%0, %1, #1\";
  "
  [(set_attr "conds" "clob")
   (set_attr "length" "12")
   (set_attr "type" "multiple")]
)

(define_insn "*cond_sub"
  [(set (match_operand:SI 0 "s_register_operand" "=r,r")
        (minus:SI (match_operand:SI 1 "s_register_operand" "0,?r")
		  (match_operator:SI 4 "arm_comparison_operator"
                   [(match_operand:SI 2 "s_register_operand" "r,r")
		    (match_operand:SI 3 "arm_rhs_operand" "rI,rI")])))
   (clobber (reg:CC CC_REGNUM))]
  "TARGET_ARM"
  "*
    output_asm_insn (\"cmp\\t%2, %3\", operands);
    if (which_alternative != 0)
      output_asm_insn (\"mov%D4\\t%0, %1\", operands);
    return \"sub%d4\\t%0, %1, #1\";
  "
  [(set_attr "conds" "clob")
   (set_attr "length" "8,12")
   (set_attr "type" "multiple")]
)

(define_insn "*cmp_ite0"
  [(set (match_operand 6 "dominant_cc_register" "")
	(compare
	 (if_then_else:SI
	  (match_operator 4 "arm_comparison_operator"
	   [(match_operand:SI 0 "s_register_operand"
	        "l,l,l,r,r,r,r,r,r")
	    (match_operand:SI 1 "arm_add_operand"
	        "lPy,lPy,lPy,rI,L,rI,L,rI,L")])
	  (match_operator:SI 5 "arm_comparison_operator"
	   [(match_operand:SI 2 "s_register_operand"
	        "l,r,r,l,l,r,r,r,r")
	    (match_operand:SI 3 "arm_add_operand"
	        "lPy,rI,L,lPy,lPy,rI,rI,L,L")])
	  (const_int 0))
	 (const_int 0)))]
  "TARGET_32BIT"
  "*
  {
    static const char * const cmp1[NUM_OF_COND_CMP][2] =
    {
      {\"cmp%d5\\t%0, %1\",
       \"cmp%d4\\t%2, %3\"},
      {\"cmn%d5\\t%0, #%n1\",
       \"cmp%d4\\t%2, %3\"},
      {\"cmp%d5\\t%0, %1\",
       \"cmn%d4\\t%2, #%n3\"},
      {\"cmn%d5\\t%0, #%n1\",
       \"cmn%d4\\t%2, #%n3\"}
    };
    static const char * const cmp2[NUM_OF_COND_CMP][2] =
    {
      {\"cmp\\t%2, %3\",
       \"cmp\\t%0, %1\"},
      {\"cmp\\t%2, %3\",
       \"cmn\\t%0, #%n1\"},
      {\"cmn\\t%2, #%n3\",
       \"cmp\\t%0, %1\"},
      {\"cmn\\t%2, #%n3\",
       \"cmn\\t%0, #%n1\"}
    };
    static const char * const ite[2] =
    {
      \"it\\t%d5\",
      \"it\\t%d4\"
    };
    static const int cmp_idx[9] = {CMP_CMP, CMP_CMP, CMP_CMN,
                                   CMP_CMP, CMN_CMP, CMP_CMP,
                                   CMN_CMP, CMP_CMN, CMN_CMN};
    int swap =
      comparison_dominates_p (GET_CODE (operands[5]), GET_CODE (operands[4]));

    output_asm_insn (cmp2[cmp_idx[which_alternative]][swap], operands);
    if (TARGET_THUMB2) {
      output_asm_insn (ite[swap], operands);
    }
    output_asm_insn (cmp1[cmp_idx[which_alternative]][swap], operands);
    return \"\";
  }"
  [(set_attr "conds" "set")
   (set_attr "arch" "t2,t2,t2,t2,t2,any,any,any,any")
   (set_attr "type" "multiple")
   (set_attr_alternative "length"
      [(const_int 6)
       (const_int 8)
       (const_int 8)
       (const_int 8)
       (const_int 8)
       (if_then_else (eq_attr "is_thumb" "no")
           (const_int 8)
           (const_int 10))
       (if_then_else (eq_attr "is_thumb" "no")
           (const_int 8)
           (const_int 10))
       (if_then_else (eq_attr "is_thumb" "no")
           (const_int 8)
           (const_int 10))
       (if_then_else (eq_attr "is_thumb" "no")
           (const_int 8)
           (const_int 10))])]
)

(define_insn "*cmp_ite1"
  [(set (match_operand 6 "dominant_cc_register" "")
	(compare
	 (if_then_else:SI
	  (match_operator 4 "arm_comparison_operator"
	   [(match_operand:SI 0 "s_register_operand"
	        "l,l,l,r,r,r,r,r,r")
	    (match_operand:SI 1 "arm_add_operand"
	        "lPy,lPy,lPy,rI,L,rI,L,rI,L")])
	  (match_operator:SI 5 "arm_comparison_operator"
	   [(match_operand:SI 2 "s_register_operand"
	        "l,r,r,l,l,r,r,r,r")
	    (match_operand:SI 3 "arm_add_operand"
	        "lPy,rI,L,lPy,lPy,rI,rI,L,L")])
	  (const_int 1))
	 (const_int 0)))]
  "TARGET_32BIT"
  "*
  {
    static const char * const cmp1[NUM_OF_COND_CMP][2] =
    {
      {\"cmp\\t%0, %1\",
       \"cmp\\t%2, %3\"},
      {\"cmn\\t%0, #%n1\",
       \"cmp\\t%2, %3\"},
      {\"cmp\\t%0, %1\",
       \"cmn\\t%2, #%n3\"},
      {\"cmn\\t%0, #%n1\",
       \"cmn\\t%2, #%n3\"}
    };
    static const char * const cmp2[NUM_OF_COND_CMP][2] =
    {
      {\"cmp%d4\\t%2, %3\",
       \"cmp%D5\\t%0, %1\"},
      {\"cmp%d4\\t%2, %3\",
       \"cmn%D5\\t%0, #%n1\"},
      {\"cmn%d4\\t%2, #%n3\",
       \"cmp%D5\\t%0, %1\"},
      {\"cmn%d4\\t%2, #%n3\",
       \"cmn%D5\\t%0, #%n1\"}
    };
    static const char * const ite[2] =
    {
      \"it\\t%d4\",
      \"it\\t%D5\"
    };
    static const int cmp_idx[9] = {CMP_CMP, CMP_CMP, CMP_CMN,
                                   CMP_CMP, CMN_CMP, CMP_CMP,
                                   CMN_CMP, CMP_CMN, CMN_CMN};
    int swap =
      comparison_dominates_p (GET_CODE (operands[5]),
			      reverse_condition (GET_CODE (operands[4])));

    output_asm_insn (cmp1[cmp_idx[which_alternative]][swap], operands);
    if (TARGET_THUMB2) {
      output_asm_insn (ite[swap], operands);
    }
    output_asm_insn (cmp2[cmp_idx[which_alternative]][swap], operands);
    return \"\";
  }"
  [(set_attr "conds" "set")
   (set_attr "arch" "t2,t2,t2,t2,t2,any,any,any,any")
   (set_attr_alternative "length"
      [(const_int 6)
       (const_int 8)
       (const_int 8)
       (const_int 8)
       (const_int 8)
       (if_then_else (eq_attr "is_thumb" "no")
           (const_int 8)
           (const_int 10))
       (if_then_else (eq_attr "is_thumb" "no")
           (const_int 8)
           (const_int 10))
       (if_then_else (eq_attr "is_thumb" "no")
           (const_int 8)
           (const_int 10))
       (if_then_else (eq_attr "is_thumb" "no")
           (const_int 8)
           (const_int 10))])
   (set_attr "type" "multiple")]
)

(define_insn "*cmp_and"
  [(set (match_operand 6 "dominant_cc_register" "")
	(compare
	 (and:SI
	  (match_operator 4 "arm_comparison_operator"
	   [(match_operand:SI 0 "s_register_operand" 
	        "l,l,l,r,r,r,r,r,r")
	    (match_operand:SI 1 "arm_add_operand" 
	        "lPy,lPy,lPy,rI,L,rI,L,rI,L")])
	  (match_operator:SI 5 "arm_comparison_operator"
	   [(match_operand:SI 2 "s_register_operand" 
	        "l,r,r,l,l,r,r,r,r")
	    (match_operand:SI 3 "arm_add_operand" 
	        "lPy,rI,L,lPy,lPy,rI,rI,L,L")]))
	 (const_int 0)))]
  "TARGET_32BIT"
  "*
  {
    static const char *const cmp1[NUM_OF_COND_CMP][2] =
    {
      {\"cmp%d5\\t%0, %1\",
       \"cmp%d4\\t%2, %3\"},
      {\"cmn%d5\\t%0, #%n1\",
       \"cmp%d4\\t%2, %3\"},
      {\"cmp%d5\\t%0, %1\",
       \"cmn%d4\\t%2, #%n3\"},
      {\"cmn%d5\\t%0, #%n1\",
       \"cmn%d4\\t%2, #%n3\"}
    };
    static const char *const cmp2[NUM_OF_COND_CMP][2] =
    {
      {\"cmp\\t%2, %3\",
       \"cmp\\t%0, %1\"},
      {\"cmp\\t%2, %3\",
       \"cmn\\t%0, #%n1\"},
      {\"cmn\\t%2, #%n3\",
       \"cmp\\t%0, %1\"},
      {\"cmn\\t%2, #%n3\",
       \"cmn\\t%0, #%n1\"}
    };
    static const char *const ite[2] =
    {
      \"it\\t%d5\",
      \"it\\t%d4\"
    };
    static const int cmp_idx[9] = {CMP_CMP, CMP_CMP, CMP_CMN,
                                   CMP_CMP, CMN_CMP, CMP_CMP,
                                   CMN_CMP, CMP_CMN, CMN_CMN};
    int swap =
      comparison_dominates_p (GET_CODE (operands[5]), GET_CODE (operands[4]));

    output_asm_insn (cmp2[cmp_idx[which_alternative]][swap], operands);
    if (TARGET_THUMB2) {
      output_asm_insn (ite[swap], operands);
    }
    output_asm_insn (cmp1[cmp_idx[which_alternative]][swap], operands);
    return \"\";
  }"
  [(set_attr "conds" "set")
   (set_attr "predicable" "no")
   (set_attr "arch" "t2,t2,t2,t2,t2,any,any,any,any")
   (set_attr_alternative "length"
      [(const_int 6)
       (const_int 8)
       (const_int 8)
       (const_int 8)
       (const_int 8)
       (if_then_else (eq_attr "is_thumb" "no")
           (const_int 8)
           (const_int 10))
       (if_then_else (eq_attr "is_thumb" "no")
           (const_int 8)
           (const_int 10))
       (if_then_else (eq_attr "is_thumb" "no")
           (const_int 8)
           (const_int 10))
       (if_then_else (eq_attr "is_thumb" "no")
           (const_int 8)
           (const_int 10))])
   (set_attr "type" "multiple")]
)

(define_insn "*cmp_ior"
  [(set (match_operand 6 "dominant_cc_register" "")
	(compare
	 (ior:SI
	  (match_operator 4 "arm_comparison_operator"
	   [(match_operand:SI 0 "s_register_operand"
	        "l,l,l,r,r,r,r,r,r")
	    (match_operand:SI 1 "arm_add_operand"
	        "lPy,lPy,lPy,rI,L,rI,L,rI,L")])
	  (match_operator:SI 5 "arm_comparison_operator"
	   [(match_operand:SI 2 "s_register_operand"
	        "l,r,r,l,l,r,r,r,r")
	    (match_operand:SI 3 "arm_add_operand"
	        "lPy,rI,L,lPy,lPy,rI,rI,L,L")]))
	 (const_int 0)))]
  "TARGET_32BIT"
  "*
  {
    static const char *const cmp1[NUM_OF_COND_CMP][2] =
    {
      {\"cmp\\t%0, %1\",
       \"cmp\\t%2, %3\"},
      {\"cmn\\t%0, #%n1\",
       \"cmp\\t%2, %3\"},
      {\"cmp\\t%0, %1\",
       \"cmn\\t%2, #%n3\"},
      {\"cmn\\t%0, #%n1\",
       \"cmn\\t%2, #%n3\"}
    };
    static const char *const cmp2[NUM_OF_COND_CMP][2] =
    {
      {\"cmp%D4\\t%2, %3\",
       \"cmp%D5\\t%0, %1\"},
      {\"cmp%D4\\t%2, %3\",
       \"cmn%D5\\t%0, #%n1\"},
      {\"cmn%D4\\t%2, #%n3\",
       \"cmp%D5\\t%0, %1\"},
      {\"cmn%D4\\t%2, #%n3\",
       \"cmn%D5\\t%0, #%n1\"}
    };
    static const char *const ite[2] =
    {
      \"it\\t%D4\",
      \"it\\t%D5\"
    };
    static const int cmp_idx[9] = {CMP_CMP, CMP_CMP, CMP_CMN,
                                   CMP_CMP, CMN_CMP, CMP_CMP,
                                   CMN_CMP, CMP_CMN, CMN_CMN};
    int swap =
      comparison_dominates_p (GET_CODE (operands[5]), GET_CODE (operands[4]));

    output_asm_insn (cmp1[cmp_idx[which_alternative]][swap], operands);
    if (TARGET_THUMB2) {
      output_asm_insn (ite[swap], operands);
    }
    output_asm_insn (cmp2[cmp_idx[which_alternative]][swap], operands);
    return \"\";
  }
  "
  [(set_attr "conds" "set")
   (set_attr "arch" "t2,t2,t2,t2,t2,any,any,any,any")
   (set_attr_alternative "length"
      [(const_int 6)
       (const_int 8)
       (const_int 8)
       (const_int 8)
       (const_int 8)
       (if_then_else (eq_attr "is_thumb" "no")
           (const_int 8)
           (const_int 10))
       (if_then_else (eq_attr "is_thumb" "no")
           (const_int 8)
           (const_int 10))
       (if_then_else (eq_attr "is_thumb" "no")
           (const_int 8)
           (const_int 10))
       (if_then_else (eq_attr "is_thumb" "no")
           (const_int 8)
           (const_int 10))])
   (set_attr "type" "multiple")]
)

(define_insn_and_split "*ior_scc_scc"
  [(set (match_operand:SI 0 "s_register_operand" "=Ts")
	(ior:SI (match_operator:SI 3 "arm_comparison_operator"
		 [(match_operand:SI 1 "s_register_operand" "r")
		  (match_operand:SI 2 "arm_add_operand" "rIL")])
		(match_operator:SI 6 "arm_comparison_operator"
		 [(match_operand:SI 4 "s_register_operand" "r")
		  (match_operand:SI 5 "arm_add_operand" "rIL")])))
   (clobber (reg:CC CC_REGNUM))]
  "TARGET_32BIT
   && (arm_select_dominance_cc_mode (operands[3], operands[6], DOM_CC_X_OR_Y)
       != CCmode)"
  "#"
  "TARGET_32BIT && reload_completed"
  [(set (match_dup 7)
	(compare
	 (ior:SI
	  (match_op_dup 3 [(match_dup 1) (match_dup 2)])
	  (match_op_dup 6 [(match_dup 4) (match_dup 5)]))
	 (const_int 0)))
   (set (match_dup 0) (ne:SI (match_dup 7) (const_int 0)))]
  "operands[7]
     = gen_rtx_REG (arm_select_dominance_cc_mode (operands[3], operands[6],
						  DOM_CC_X_OR_Y),
		    CC_REGNUM);"
  [(set_attr "conds" "clob")
   (set_attr "length" "16")
   (set_attr "type" "multiple")]
)

; If the above pattern is followed by a CMP insn, then the compare is 
; redundant, since we can rework the conditional instruction that follows.
(define_insn_and_split "*ior_scc_scc_cmp"
  [(set (match_operand 0 "dominant_cc_register" "")
	(compare (ior:SI (match_operator:SI 3 "arm_comparison_operator"
			  [(match_operand:SI 1 "s_register_operand" "r")
			   (match_operand:SI 2 "arm_add_operand" "rIL")])
			 (match_operator:SI 6 "arm_comparison_operator"
			  [(match_operand:SI 4 "s_register_operand" "r")
			   (match_operand:SI 5 "arm_add_operand" "rIL")]))
		 (const_int 0)))
   (set (match_operand:SI 7 "s_register_operand" "=Ts")
	(ior:SI (match_op_dup 3 [(match_dup 1) (match_dup 2)])
		(match_op_dup 6 [(match_dup 4) (match_dup 5)])))]
  "TARGET_32BIT"
  "#"
  "TARGET_32BIT && reload_completed"
  [(set (match_dup 0)
	(compare
	 (ior:SI
	  (match_op_dup 3 [(match_dup 1) (match_dup 2)])
	  (match_op_dup 6 [(match_dup 4) (match_dup 5)]))
	 (const_int 0)))
   (set (match_dup 7) (ne:SI (match_dup 0) (const_int 0)))]
  ""
  [(set_attr "conds" "set")
   (set_attr "length" "16")
   (set_attr "type" "multiple")]
)

(define_insn_and_split "*and_scc_scc"
  [(set (match_operand:SI 0 "s_register_operand" "=Ts")
	(and:SI (match_operator:SI 3 "arm_comparison_operator"
		 [(match_operand:SI 1 "s_register_operand" "r")
		  (match_operand:SI 2 "arm_add_operand" "rIL")])
		(match_operator:SI 6 "arm_comparison_operator"
		 [(match_operand:SI 4 "s_register_operand" "r")
		  (match_operand:SI 5 "arm_add_operand" "rIL")])))
   (clobber (reg:CC CC_REGNUM))]
  "TARGET_32BIT
   && (arm_select_dominance_cc_mode (operands[3], operands[6], DOM_CC_X_AND_Y)
       != CCmode)"
  "#"
  "TARGET_32BIT && reload_completed
   && (arm_select_dominance_cc_mode (operands[3], operands[6], DOM_CC_X_AND_Y)
       != CCmode)"
  [(set (match_dup 7)
	(compare
	 (and:SI
	  (match_op_dup 3 [(match_dup 1) (match_dup 2)])
	  (match_op_dup 6 [(match_dup 4) (match_dup 5)]))
	 (const_int 0)))
   (set (match_dup 0) (ne:SI (match_dup 7) (const_int 0)))]
  "operands[7]
     = gen_rtx_REG (arm_select_dominance_cc_mode (operands[3], operands[6],
						  DOM_CC_X_AND_Y),
		    CC_REGNUM);"
  [(set_attr "conds" "clob")
   (set_attr "length" "16")
   (set_attr "type" "multiple")]
)

; If the above pattern is followed by a CMP insn, then the compare is 
; redundant, since we can rework the conditional instruction that follows.
(define_insn_and_split "*and_scc_scc_cmp"
  [(set (match_operand 0 "dominant_cc_register" "")
	(compare (and:SI (match_operator:SI 3 "arm_comparison_operator"
			  [(match_operand:SI 1 "s_register_operand" "r")
			   (match_operand:SI 2 "arm_add_operand" "rIL")])
			 (match_operator:SI 6 "arm_comparison_operator"
			  [(match_operand:SI 4 "s_register_operand" "r")
			   (match_operand:SI 5 "arm_add_operand" "rIL")]))
		 (const_int 0)))
   (set (match_operand:SI 7 "s_register_operand" "=Ts")
	(and:SI (match_op_dup 3 [(match_dup 1) (match_dup 2)])
		(match_op_dup 6 [(match_dup 4) (match_dup 5)])))]
  "TARGET_32BIT"
  "#"
  "TARGET_32BIT && reload_completed"
  [(set (match_dup 0)
	(compare
	 (and:SI
	  (match_op_dup 3 [(match_dup 1) (match_dup 2)])
	  (match_op_dup 6 [(match_dup 4) (match_dup 5)]))
	 (const_int 0)))
   (set (match_dup 7) (ne:SI (match_dup 0) (const_int 0)))]
  ""
  [(set_attr "conds" "set")
   (set_attr "length" "16")
   (set_attr "type" "multiple")]
)

;; If there is no dominance in the comparison, then we can still save an
;; instruction in the AND case, since we can know that the second compare
;; need only zero the value if false (if true, then the value is already
;; correct).
(define_insn_and_split "*and_scc_scc_nodom"
  [(set (match_operand:SI 0 "s_register_operand" "=&Ts,&Ts,&Ts")
	(and:SI (match_operator:SI 3 "arm_comparison_operator"
		 [(match_operand:SI 1 "s_register_operand" "r,r,0")
		  (match_operand:SI 2 "arm_add_operand" "rIL,0,rIL")])
		(match_operator:SI 6 "arm_comparison_operator"
		 [(match_operand:SI 4 "s_register_operand" "r,r,r")
		  (match_operand:SI 5 "arm_add_operand" "rIL,rIL,rIL")])))
   (clobber (reg:CC CC_REGNUM))]
  "TARGET_32BIT
   && (arm_select_dominance_cc_mode (operands[3], operands[6], DOM_CC_X_AND_Y)
       == CCmode)"
  "#"
  "TARGET_32BIT && reload_completed"
  [(parallel [(set (match_dup 0)
		   (match_op_dup 3 [(match_dup 1) (match_dup 2)]))
	      (clobber (reg:CC CC_REGNUM))])
   (set (match_dup 7) (match_op_dup 8 [(match_dup 4) (match_dup 5)]))
   (set (match_dup 0)
	(if_then_else:SI (match_op_dup 6 [(match_dup 7) (const_int 0)])
			 (match_dup 0)
			 (const_int 0)))]
  "operands[7] = gen_rtx_REG (SELECT_CC_MODE (GET_CODE (operands[6]),
					      operands[4], operands[5]),
			      CC_REGNUM);
   operands[8] = gen_rtx_COMPARE (GET_MODE (operands[7]), operands[4],
				  operands[5]);"
  [(set_attr "conds" "clob")
   (set_attr "length" "20")
   (set_attr "type" "multiple")]
)

(define_split
  [(set (reg:CC_NOOV CC_REGNUM)
	(compare:CC_NOOV (ior:SI
			  (and:SI (match_operand:SI 0 "s_register_operand" "")
				  (const_int 1))
			  (match_operator:SI 1 "arm_comparison_operator"
			   [(match_operand:SI 2 "s_register_operand" "")
			    (match_operand:SI 3 "arm_add_operand" "")]))
			 (const_int 0)))
   (clobber (match_operand:SI 4 "s_register_operand" ""))]
  "TARGET_ARM"
  [(set (match_dup 4)
	(ior:SI (match_op_dup 1 [(match_dup 2) (match_dup 3)])
		(match_dup 0)))
   (set (reg:CC_NOOV CC_REGNUM)
	(compare:CC_NOOV (and:SI (match_dup 4) (const_int 1))
			 (const_int 0)))]
  "")

(define_split
  [(set (reg:CC_NOOV CC_REGNUM)
	(compare:CC_NOOV (ior:SI
			  (match_operator:SI 1 "arm_comparison_operator"
			   [(match_operand:SI 2 "s_register_operand" "")
			    (match_operand:SI 3 "arm_add_operand" "")])
			  (and:SI (match_operand:SI 0 "s_register_operand" "")
				  (const_int 1)))
			 (const_int 0)))
   (clobber (match_operand:SI 4 "s_register_operand" ""))]
  "TARGET_ARM"
  [(set (match_dup 4)
	(ior:SI (match_op_dup 1 [(match_dup 2) (match_dup 3)])
		(match_dup 0)))
   (set (reg:CC_NOOV CC_REGNUM)
	(compare:CC_NOOV (and:SI (match_dup 4) (const_int 1))
			 (const_int 0)))]
  "")
;; ??? The conditional patterns above need checking for Thumb-2 usefulness

(define_insn_and_split "*negscc"
  [(set (match_operand:SI 0 "s_register_operand" "=r")
	(neg:SI (match_operator 3 "arm_comparison_operator"
		 [(match_operand:SI 1 "s_register_operand" "r")
		  (match_operand:SI 2 "arm_rhs_operand" "rI")])))
   (clobber (reg:CC CC_REGNUM))]
  "TARGET_ARM"
  "#"
  "&& reload_completed"
  [(const_int 0)]
  {
    rtx cc_reg = gen_rtx_REG (CCmode, CC_REGNUM);

    if (GET_CODE (operands[3]) == LT && operands[2] == const0_rtx)
       {
         /* Emit mov\\t%0, %1, asr #31 */
         emit_insn (gen_rtx_SET (VOIDmode,
                                 operands[0],
                                 gen_rtx_ASHIFTRT (SImode,
                                                   operands[1],
                                                   GEN_INT (31))));
         DONE;
       }
     else if (GET_CODE (operands[3]) == NE)
       {
        /* Emit subs\\t%0, %1, %2\;mvnne\\t%0, #0 */
        if (CONST_INT_P (operands[2]))
          emit_insn (gen_cmpsi2_addneg (operands[0], operands[1], operands[2],
                                        GEN_INT (- INTVAL (operands[2]))));
        else
          emit_insn (gen_subsi3_compare (operands[0], operands[1], operands[2]));

        emit_insn (gen_rtx_COND_EXEC (VOIDmode,
                                      gen_rtx_NE (SImode,
                                                  cc_reg,
                                                  const0_rtx),
                                      gen_rtx_SET (SImode,
                                                   operands[0],
                                                   GEN_INT (~0))));
        DONE;
      }
    else
      {
        /* Emit: cmp\\t%1, %2\;mov%D3\\t%0, #0\;mvn%d3\\t%0, #0 */
        emit_insn (gen_rtx_SET (VOIDmode,
                                cc_reg,
                                gen_rtx_COMPARE (CCmode, operands[1], operands[2])));
        enum rtx_code rc = GET_CODE (operands[3]);

        rc = reverse_condition (rc);
        emit_insn (gen_rtx_COND_EXEC (VOIDmode,
                                      gen_rtx_fmt_ee (rc,
                                                      VOIDmode,
                                                      cc_reg,
                                                      const0_rtx),
                                      gen_rtx_SET (VOIDmode, operands[0], const0_rtx)));
        rc = GET_CODE (operands[3]);
        emit_insn (gen_rtx_COND_EXEC (VOIDmode,
                                      gen_rtx_fmt_ee (rc,
                                                      VOIDmode,
                                                      cc_reg,
                                                      const0_rtx),
                                      gen_rtx_SET (VOIDmode,
                                                   operands[0],
                                                   GEN_INT (~0))));
        DONE;
      }
     FAIL;
  }
  [(set_attr "conds" "clob")
   (set_attr "length" "12")
   (set_attr "type" "multiple")]
)

(define_insn_and_split "movcond_addsi"
  [(set (match_operand:SI 0 "s_register_operand" "=r,l,r")
	(if_then_else:SI
	 (match_operator 5 "comparison_operator"
	  [(plus:SI (match_operand:SI 3 "s_register_operand" "r,r,r")
	            (match_operand:SI 4 "arm_add_operand" "rIL,rIL,rIL"))
            (const_int 0)])
	 (match_operand:SI 1 "arm_rhs_operand" "rI,rPy,r")
	 (match_operand:SI 2 "arm_rhs_operand" "rI,rPy,r")))
   (clobber (reg:CC CC_REGNUM))]
   "TARGET_32BIT"
   "#"
   "&& reload_completed"
  [(set (reg:CC_NOOV CC_REGNUM)
	(compare:CC_NOOV
	 (plus:SI (match_dup 3)
		  (match_dup 4))
	 (const_int 0)))
   (set (match_dup 0) (match_dup 1))
   (cond_exec (match_dup 6)
	      (set (match_dup 0) (match_dup 2)))]
  "
  {
    enum machine_mode mode = SELECT_CC_MODE (GET_CODE (operands[5]),
					     operands[3], operands[4]);
    enum rtx_code rc = GET_CODE (operands[5]);

    operands[6] = gen_rtx_REG (mode, CC_REGNUM);
    gcc_assert (!(mode == CCFPmode || mode == CCFPEmode));
    rc = reverse_condition (rc);

    operands[6] = gen_rtx_fmt_ee (rc, VOIDmode, operands[6], const0_rtx);
  }
  "
  [(set_attr "conds" "clob")
   (set_attr "enabled_for_depr_it" "no,yes,yes")
   (set_attr "type" "multiple")]
)

(define_insn "movcond"
  [(set (match_operand:SI 0 "s_register_operand" "=r,r,r")
	(if_then_else:SI
	 (match_operator 5 "arm_comparison_operator"
	  [(match_operand:SI 3 "s_register_operand" "r,r,r")
	   (match_operand:SI 4 "arm_add_operand" "rIL,rIL,rIL")])
	 (match_operand:SI 1 "arm_rhs_operand" "0,rI,?rI")
	 (match_operand:SI 2 "arm_rhs_operand" "rI,0,rI")))
   (clobber (reg:CC CC_REGNUM))]
  "TARGET_ARM"
  "*
  if (GET_CODE (operands[5]) == LT
      && (operands[4] == const0_rtx))
    {
      if (which_alternative != 1 && REG_P (operands[1]))
	{
	  if (operands[2] == const0_rtx)
	    return \"and\\t%0, %1, %3, asr #31\";
	  return \"ands\\t%0, %1, %3, asr #32\;movcc\\t%0, %2\";
	}
      else if (which_alternative != 0 && REG_P (operands[2]))
	{
	  if (operands[1] == const0_rtx)
	    return \"bic\\t%0, %2, %3, asr #31\";
	  return \"bics\\t%0, %2, %3, asr #32\;movcs\\t%0, %1\";
	}
      /* The only case that falls through to here is when both ops 1 & 2
	 are constants.  */
    }

  if (GET_CODE (operands[5]) == GE
      && (operands[4] == const0_rtx))
    {
      if (which_alternative != 1 && REG_P (operands[1]))
	{
	  if (operands[2] == const0_rtx)
	    return \"bic\\t%0, %1, %3, asr #31\";
	  return \"bics\\t%0, %1, %3, asr #32\;movcs\\t%0, %2\";
	}
      else if (which_alternative != 0 && REG_P (operands[2]))
	{
	  if (operands[1] == const0_rtx)
	    return \"and\\t%0, %2, %3, asr #31\";
	  return \"ands\\t%0, %2, %3, asr #32\;movcc\\t%0, %1\";
	}
      /* The only case that falls through to here is when both ops 1 & 2
	 are constants.  */
    }
  if (CONST_INT_P (operands[4])
      && !const_ok_for_arm (INTVAL (operands[4])))
    output_asm_insn (\"cmn\\t%3, #%n4\", operands);
  else
    output_asm_insn (\"cmp\\t%3, %4\", operands);
  if (which_alternative != 0)
    output_asm_insn (\"mov%d5\\t%0, %1\", operands);
  if (which_alternative != 1)
    output_asm_insn (\"mov%D5\\t%0, %2\", operands);
  return \"\";
  "
  [(set_attr "conds" "clob")
   (set_attr "length" "8,8,12")
   (set_attr "type" "multiple")]
)

;; ??? The patterns below need checking for Thumb-2 usefulness.

(define_insn "*ifcompare_plus_move"
  [(set (match_operand:SI 0 "s_register_operand" "=r,r")
	(if_then_else:SI (match_operator 6 "arm_comparison_operator"
			  [(match_operand:SI 4 "s_register_operand" "r,r")
			   (match_operand:SI 5 "arm_add_operand" "rIL,rIL")])
			 (plus:SI
			  (match_operand:SI 2 "s_register_operand" "r,r")
			  (match_operand:SI 3 "arm_add_operand" "rIL,rIL"))
			 (match_operand:SI 1 "arm_rhs_operand" "0,?rI")))
   (clobber (reg:CC CC_REGNUM))]
  "TARGET_ARM"
  "#"
  [(set_attr "conds" "clob")
   (set_attr "length" "8,12")
   (set_attr "type" "multiple")]
)

(define_insn "*if_plus_move"
  [(set (match_operand:SI 0 "s_register_operand" "=r,r,r,r")
	(if_then_else:SI
	 (match_operator 4 "arm_comparison_operator"
	  [(match_operand 5 "cc_register" "") (const_int 0)])
	 (plus:SI
	  (match_operand:SI 2 "s_register_operand" "r,r,r,r")
	  (match_operand:SI 3 "arm_add_operand" "rI,L,rI,L"))
	 (match_operand:SI 1 "arm_rhs_operand" "0,0,?rI,?rI")))]
  "TARGET_ARM"
  "@
   add%d4\\t%0, %2, %3
   sub%d4\\t%0, %2, #%n3
   add%d4\\t%0, %2, %3\;mov%D4\\t%0, %1
   sub%d4\\t%0, %2, #%n3\;mov%D4\\t%0, %1"
  [(set_attr "conds" "use")
   (set_attr "length" "4,4,8,8")
   (set_attr_alternative "type"
                         [(if_then_else (match_operand 3 "const_int_operand" "")
                                        (const_string "alu_imm" )
                                        (const_string "alu_reg"))
                          (const_string "alu_imm")
                          (const_string "alu_reg")
                          (const_string "alu_reg")])]
)

(define_insn "*ifcompare_move_plus"
  [(set (match_operand:SI 0 "s_register_operand" "=r,r")
	(if_then_else:SI (match_operator 6 "arm_comparison_operator"
			  [(match_operand:SI 4 "s_register_operand" "r,r")
			   (match_operand:SI 5 "arm_add_operand" "rIL,rIL")])
			 (match_operand:SI 1 "arm_rhs_operand" "0,?rI")
			 (plus:SI
			  (match_operand:SI 2 "s_register_operand" "r,r")
			  (match_operand:SI 3 "arm_add_operand" "rIL,rIL"))))
   (clobber (reg:CC CC_REGNUM))]
  "TARGET_ARM"
  "#"
  [(set_attr "conds" "clob")
   (set_attr "length" "8,12")
   (set_attr "type" "multiple")]
)

(define_insn "*if_move_plus"
  [(set (match_operand:SI 0 "s_register_operand" "=r,r,r,r")
	(if_then_else:SI
	 (match_operator 4 "arm_comparison_operator"
	  [(match_operand 5 "cc_register" "") (const_int 0)])
	 (match_operand:SI 1 "arm_rhs_operand" "0,0,?rI,?rI")
	 (plus:SI
	  (match_operand:SI 2 "s_register_operand" "r,r,r,r")
	  (match_operand:SI 3 "arm_add_operand" "rI,L,rI,L"))))]
  "TARGET_ARM"
  "@
   add%D4\\t%0, %2, %3
   sub%D4\\t%0, %2, #%n3
   add%D4\\t%0, %2, %3\;mov%d4\\t%0, %1
   sub%D4\\t%0, %2, #%n3\;mov%d4\\t%0, %1"
  [(set_attr "conds" "use")
   (set_attr "length" "4,4,8,8")
   (set_attr "type" "alu_reg,alu_imm,multiple,multiple")]
)

(define_insn "*ifcompare_arith_arith"
  [(set (match_operand:SI 0 "s_register_operand" "=r")
	(if_then_else:SI (match_operator 9 "arm_comparison_operator"
			  [(match_operand:SI 5 "s_register_operand" "r")
			   (match_operand:SI 6 "arm_add_operand" "rIL")])
			 (match_operator:SI 8 "shiftable_operator"
			  [(match_operand:SI 1 "s_register_operand" "r")
			   (match_operand:SI 2 "arm_rhs_operand" "rI")])
			 (match_operator:SI 7 "shiftable_operator"
			  [(match_operand:SI 3 "s_register_operand" "r")
			   (match_operand:SI 4 "arm_rhs_operand" "rI")])))
   (clobber (reg:CC CC_REGNUM))]
  "TARGET_ARM"
  "#"
  [(set_attr "conds" "clob")
   (set_attr "length" "12")
   (set_attr "type" "multiple")]
)

(define_insn "*if_arith_arith"
  [(set (match_operand:SI 0 "s_register_operand" "=r")
	(if_then_else:SI (match_operator 5 "arm_comparison_operator"
			  [(match_operand 8 "cc_register" "") (const_int 0)])
			 (match_operator:SI 6 "shiftable_operator"
			  [(match_operand:SI 1 "s_register_operand" "r")
			   (match_operand:SI 2 "arm_rhs_operand" "rI")])
			 (match_operator:SI 7 "shiftable_operator"
			  [(match_operand:SI 3 "s_register_operand" "r")
			   (match_operand:SI 4 "arm_rhs_operand" "rI")])))]
  "TARGET_ARM"
  "%I6%d5\\t%0, %1, %2\;%I7%D5\\t%0, %3, %4"
  [(set_attr "conds" "use")
   (set_attr "length" "8")
   (set_attr "type" "multiple")]
)

(define_insn "*ifcompare_arith_move"
  [(set (match_operand:SI 0 "s_register_operand" "=r,r")
	(if_then_else:SI (match_operator 6 "arm_comparison_operator"
			  [(match_operand:SI 2 "s_register_operand" "r,r")
			   (match_operand:SI 3 "arm_add_operand" "rIL,rIL")])
			 (match_operator:SI 7 "shiftable_operator"
			  [(match_operand:SI 4 "s_register_operand" "r,r")
			   (match_operand:SI 5 "arm_rhs_operand" "rI,rI")])
			 (match_operand:SI 1 "arm_rhs_operand" "0,?rI")))
   (clobber (reg:CC CC_REGNUM))]
  "TARGET_ARM"
  "*
  /* If we have an operation where (op x 0) is the identity operation and
     the conditional operator is LT or GE and we are comparing against zero and
     everything is in registers then we can do this in two instructions.  */
  if (operands[3] == const0_rtx
      && GET_CODE (operands[7]) != AND
      && REG_P (operands[5])
      && REG_P (operands[1])
      && REGNO (operands[1]) == REGNO (operands[4])
      && REGNO (operands[4]) != REGNO (operands[0]))
    {
      if (GET_CODE (operands[6]) == LT)
	return \"and\\t%0, %5, %2, asr #31\;%I7\\t%0, %4, %0\";
      else if (GET_CODE (operands[6]) == GE)
	return \"bic\\t%0, %5, %2, asr #31\;%I7\\t%0, %4, %0\";
    }
  if (CONST_INT_P (operands[3])
      && !const_ok_for_arm (INTVAL (operands[3])))
    output_asm_insn (\"cmn\\t%2, #%n3\", operands);
  else
    output_asm_insn (\"cmp\\t%2, %3\", operands);
  output_asm_insn (\"%I7%d6\\t%0, %4, %5\", operands);
  if (which_alternative != 0)
    return \"mov%D6\\t%0, %1\";
  return \"\";
  "
  [(set_attr "conds" "clob")
   (set_attr "length" "8,12")
   (set_attr "type" "multiple")]
)

(define_insn "*if_arith_move"
  [(set (match_operand:SI 0 "s_register_operand" "=r,r")
	(if_then_else:SI (match_operator 4 "arm_comparison_operator"
			  [(match_operand 6 "cc_register" "") (const_int 0)])
			 (match_operator:SI 5 "shiftable_operator"
			  [(match_operand:SI 2 "s_register_operand" "r,r")
			   (match_operand:SI 3 "arm_rhs_operand" "rI,rI")])
			 (match_operand:SI 1 "arm_rhs_operand" "0,?rI")))]
  "TARGET_ARM"
  "@
   %I5%d4\\t%0, %2, %3
   %I5%d4\\t%0, %2, %3\;mov%D4\\t%0, %1"
  [(set_attr "conds" "use")
   (set_attr "length" "4,8")
   (set_attr "type" "alu_shift_reg,multiple")]
)

(define_insn "*ifcompare_move_arith"
  [(set (match_operand:SI 0 "s_register_operand" "=r,r")
	(if_then_else:SI (match_operator 6 "arm_comparison_operator"
			  [(match_operand:SI 4 "s_register_operand" "r,r")
			   (match_operand:SI 5 "arm_add_operand" "rIL,rIL")])
			 (match_operand:SI 1 "arm_rhs_operand" "0,?rI")
			 (match_operator:SI 7 "shiftable_operator"
			  [(match_operand:SI 2 "s_register_operand" "r,r")
			   (match_operand:SI 3 "arm_rhs_operand" "rI,rI")])))
   (clobber (reg:CC CC_REGNUM))]
  "TARGET_ARM"
  "*
  /* If we have an operation where (op x 0) is the identity operation and
     the conditional operator is LT or GE and we are comparing against zero and
     everything is in registers then we can do this in two instructions */
  if (operands[5] == const0_rtx
      && GET_CODE (operands[7]) != AND
      && REG_P (operands[3])
      && REG_P (operands[1])
      && REGNO (operands[1]) == REGNO (operands[2])
      && REGNO (operands[2]) != REGNO (operands[0]))
    {
      if (GET_CODE (operands[6]) == GE)
	return \"and\\t%0, %3, %4, asr #31\;%I7\\t%0, %2, %0\";
      else if (GET_CODE (operands[6]) == LT)
	return \"bic\\t%0, %3, %4, asr #31\;%I7\\t%0, %2, %0\";
    }

  if (CONST_INT_P (operands[5])
      && !const_ok_for_arm (INTVAL (operands[5])))
    output_asm_insn (\"cmn\\t%4, #%n5\", operands);
  else
    output_asm_insn (\"cmp\\t%4, %5\", operands);

  if (which_alternative != 0)
    output_asm_insn (\"mov%d6\\t%0, %1\", operands);
  return \"%I7%D6\\t%0, %2, %3\";
  "
  [(set_attr "conds" "clob")
   (set_attr "length" "8,12")
   (set_attr "type" "multiple")]
)

(define_insn "*if_move_arith"
  [(set (match_operand:SI 0 "s_register_operand" "=r,r")
	(if_then_else:SI
	 (match_operator 4 "arm_comparison_operator"
	  [(match_operand 6 "cc_register" "") (const_int 0)])
	 (match_operand:SI 1 "arm_rhs_operand" "0,?rI")
	 (match_operator:SI 5 "shiftable_operator"
	  [(match_operand:SI 2 "s_register_operand" "r,r")
	   (match_operand:SI 3 "arm_rhs_operand" "rI,rI")])))]
  "TARGET_ARM"
  "@
   %I5%D4\\t%0, %2, %3
   %I5%D4\\t%0, %2, %3\;mov%d4\\t%0, %1"
  [(set_attr "conds" "use")
   (set_attr "length" "4,8")
   (set_attr "type" "alu_shift_reg,multiple")]
)

(define_insn "*ifcompare_move_not"
  [(set (match_operand:SI 0 "s_register_operand" "=r,r")
	(if_then_else:SI
	 (match_operator 5 "arm_comparison_operator"
	  [(match_operand:SI 3 "s_register_operand" "r,r")
	   (match_operand:SI 4 "arm_add_operand" "rIL,rIL")])
	 (match_operand:SI 1 "arm_not_operand" "0,?rIK")
	 (not:SI
	  (match_operand:SI 2 "s_register_operand" "r,r"))))
   (clobber (reg:CC CC_REGNUM))]
  "TARGET_ARM"
  "#"
  [(set_attr "conds" "clob")
   (set_attr "length" "8,12")
   (set_attr "type" "multiple")]
)

(define_insn "*if_move_not"
  [(set (match_operand:SI 0 "s_register_operand" "=r,r,r")
	(if_then_else:SI
	 (match_operator 4 "arm_comparison_operator"
	  [(match_operand 3 "cc_register" "") (const_int 0)])
	 (match_operand:SI 1 "arm_not_operand" "0,?rI,K")
	 (not:SI (match_operand:SI 2 "s_register_operand" "r,r,r"))))]
  "TARGET_ARM"
  "@
   mvn%D4\\t%0, %2
   mov%d4\\t%0, %1\;mvn%D4\\t%0, %2
   mvn%d4\\t%0, #%B1\;mvn%D4\\t%0, %2"
  [(set_attr "conds" "use")
   (set_attr "type" "mvn_reg")
   (set_attr "length" "4,8,8")
   (set_attr "type" "mvn_reg,multiple,multiple")]
)

(define_insn "*ifcompare_not_move"
  [(set (match_operand:SI 0 "s_register_operand" "=r,r")
	(if_then_else:SI 
	 (match_operator 5 "arm_comparison_operator"
	  [(match_operand:SI 3 "s_register_operand" "r,r")
	   (match_operand:SI 4 "arm_add_operand" "rIL,rIL")])
	 (not:SI
	  (match_operand:SI 2 "s_register_operand" "r,r"))
	 (match_operand:SI 1 "arm_not_operand" "0,?rIK")))
   (clobber (reg:CC CC_REGNUM))]
  "TARGET_ARM"
  "#"
  [(set_attr "conds" "clob")
   (set_attr "length" "8,12")
   (set_attr "type" "multiple")]
)

(define_insn "*if_not_move"
  [(set (match_operand:SI 0 "s_register_operand" "=r,r,r")
	(if_then_else:SI
	 (match_operator 4 "arm_comparison_operator"
	  [(match_operand 3 "cc_register" "") (const_int 0)])
	 (not:SI (match_operand:SI 2 "s_register_operand" "r,r,r"))
	 (match_operand:SI 1 "arm_not_operand" "0,?rI,K")))]
  "TARGET_ARM"
  "@
   mvn%d4\\t%0, %2
   mov%D4\\t%0, %1\;mvn%d4\\t%0, %2
   mvn%D4\\t%0, #%B1\;mvn%d4\\t%0, %2"
  [(set_attr "conds" "use")
   (set_attr "type" "mvn_reg,multiple,multiple")
   (set_attr "length" "4,8,8")]
)

(define_insn "*ifcompare_shift_move"
  [(set (match_operand:SI 0 "s_register_operand" "=r,r")
	(if_then_else:SI
	 (match_operator 6 "arm_comparison_operator"
	  [(match_operand:SI 4 "s_register_operand" "r,r")
	   (match_operand:SI 5 "arm_add_operand" "rIL,rIL")])
	 (match_operator:SI 7 "shift_operator"
	  [(match_operand:SI 2 "s_register_operand" "r,r")
	   (match_operand:SI 3 "arm_rhs_operand" "rM,rM")])
	 (match_operand:SI 1 "arm_not_operand" "0,?rIK")))
   (clobber (reg:CC CC_REGNUM))]
  "TARGET_ARM"
  "#"
  [(set_attr "conds" "clob")
   (set_attr "length" "8,12")
   (set_attr "type" "multiple")]
)

(define_insn "*if_shift_move"
  [(set (match_operand:SI 0 "s_register_operand" "=r,r,r")
	(if_then_else:SI
	 (match_operator 5 "arm_comparison_operator"
	  [(match_operand 6 "cc_register" "") (const_int 0)])
	 (match_operator:SI 4 "shift_operator"
	  [(match_operand:SI 2 "s_register_operand" "r,r,r")
	   (match_operand:SI 3 "arm_rhs_operand" "rM,rM,rM")])
	 (match_operand:SI 1 "arm_not_operand" "0,?rI,K")))]
  "TARGET_ARM"
  "@
   mov%d5\\t%0, %2%S4
   mov%D5\\t%0, %1\;mov%d5\\t%0, %2%S4
   mvn%D5\\t%0, #%B1\;mov%d5\\t%0, %2%S4"
  [(set_attr "conds" "use")
   (set_attr "shift" "2")
   (set_attr "length" "4,8,8")
   (set_attr "type" "mov_shift_reg,multiple,multiple")]
)

(define_insn "*ifcompare_move_shift"
  [(set (match_operand:SI 0 "s_register_operand" "=r,r")
	(if_then_else:SI
	 (match_operator 6 "arm_comparison_operator"
	  [(match_operand:SI 4 "s_register_operand" "r,r")
	   (match_operand:SI 5 "arm_add_operand" "rIL,rIL")])
	 (match_operand:SI 1 "arm_not_operand" "0,?rIK")
	 (match_operator:SI 7 "shift_operator"
	  [(match_operand:SI 2 "s_register_operand" "r,r")
	   (match_operand:SI 3 "arm_rhs_operand" "rM,rM")])))
   (clobber (reg:CC CC_REGNUM))]
  "TARGET_ARM"
  "#"
  [(set_attr "conds" "clob")
   (set_attr "length" "8,12")
   (set_attr "type" "multiple")]
)

(define_insn "*if_move_shift"
  [(set (match_operand:SI 0 "s_register_operand" "=r,r,r")
	(if_then_else:SI
	 (match_operator 5 "arm_comparison_operator"
	  [(match_operand 6 "cc_register" "") (const_int 0)])
	 (match_operand:SI 1 "arm_not_operand" "0,?rI,K")
	 (match_operator:SI 4 "shift_operator"
	  [(match_operand:SI 2 "s_register_operand" "r,r,r")
	   (match_operand:SI 3 "arm_rhs_operand" "rM,rM,rM")])))]
  "TARGET_ARM"
  "@
   mov%D5\\t%0, %2%S4
   mov%d5\\t%0, %1\;mov%D5\\t%0, %2%S4
   mvn%d5\\t%0, #%B1\;mov%D5\\t%0, %2%S4"
  [(set_attr "conds" "use")
   (set_attr "shift" "2")
   (set_attr "length" "4,8,8")
   (set_attr "type" "mov_shift_reg,multiple,multiple")]
)

(define_insn "*ifcompare_shift_shift"
  [(set (match_operand:SI 0 "s_register_operand" "=r")
	(if_then_else:SI
	 (match_operator 7 "arm_comparison_operator"
	  [(match_operand:SI 5 "s_register_operand" "r")
	   (match_operand:SI 6 "arm_add_operand" "rIL")])
	 (match_operator:SI 8 "shift_operator"
	  [(match_operand:SI 1 "s_register_operand" "r")
	   (match_operand:SI 2 "arm_rhs_operand" "rM")])
	 (match_operator:SI 9 "shift_operator"
	  [(match_operand:SI 3 "s_register_operand" "r")
	   (match_operand:SI 4 "arm_rhs_operand" "rM")])))
   (clobber (reg:CC CC_REGNUM))]
  "TARGET_ARM"
  "#"
  [(set_attr "conds" "clob")
   (set_attr "length" "12")
   (set_attr "type" "multiple")]
)

(define_insn "*if_shift_shift"
  [(set (match_operand:SI 0 "s_register_operand" "=r")
	(if_then_else:SI
	 (match_operator 5 "arm_comparison_operator"
	  [(match_operand 8 "cc_register" "") (const_int 0)])
	 (match_operator:SI 6 "shift_operator"
	  [(match_operand:SI 1 "s_register_operand" "r")
	   (match_operand:SI 2 "arm_rhs_operand" "rM")])
	 (match_operator:SI 7 "shift_operator"
	  [(match_operand:SI 3 "s_register_operand" "r")
	   (match_operand:SI 4 "arm_rhs_operand" "rM")])))]
  "TARGET_ARM"
  "mov%d5\\t%0, %1%S6\;mov%D5\\t%0, %3%S7"
  [(set_attr "conds" "use")
   (set_attr "shift" "1")
   (set_attr "length" "8")
   (set (attr "type") (if_then_else
		        (and (match_operand 2 "const_int_operand" "")
                             (match_operand 4 "const_int_operand" ""))
		      (const_string "mov_shift")
		      (const_string "mov_shift_reg")))]
)

(define_insn "*ifcompare_not_arith"
  [(set (match_operand:SI 0 "s_register_operand" "=r")
	(if_then_else:SI
	 (match_operator 6 "arm_comparison_operator"
	  [(match_operand:SI 4 "s_register_operand" "r")
	   (match_operand:SI 5 "arm_add_operand" "rIL")])
	 (not:SI (match_operand:SI 1 "s_register_operand" "r"))
	 (match_operator:SI 7 "shiftable_operator"
	  [(match_operand:SI 2 "s_register_operand" "r")
	   (match_operand:SI 3 "arm_rhs_operand" "rI")])))
   (clobber (reg:CC CC_REGNUM))]
  "TARGET_ARM"
  "#"
  [(set_attr "conds" "clob")
   (set_attr "length" "12")
   (set_attr "type" "multiple")]
)

(define_insn "*if_not_arith"
  [(set (match_operand:SI 0 "s_register_operand" "=r")
	(if_then_else:SI
	 (match_operator 5 "arm_comparison_operator"
	  [(match_operand 4 "cc_register" "") (const_int 0)])
	 (not:SI (match_operand:SI 1 "s_register_operand" "r"))
	 (match_operator:SI 6 "shiftable_operator"
	  [(match_operand:SI 2 "s_register_operand" "r")
	   (match_operand:SI 3 "arm_rhs_operand" "rI")])))]
  "TARGET_ARM"
  "mvn%d5\\t%0, %1\;%I6%D5\\t%0, %2, %3"
  [(set_attr "conds" "use")
   (set_attr "type" "mvn_reg")
   (set_attr "length" "8")]
)

(define_insn "*ifcompare_arith_not"
  [(set (match_operand:SI 0 "s_register_operand" "=r")
	(if_then_else:SI
	 (match_operator 6 "arm_comparison_operator"
	  [(match_operand:SI 4 "s_register_operand" "r")
	   (match_operand:SI 5 "arm_add_operand" "rIL")])
	 (match_operator:SI 7 "shiftable_operator"
	  [(match_operand:SI 2 "s_register_operand" "r")
	   (match_operand:SI 3 "arm_rhs_operand" "rI")])
	 (not:SI (match_operand:SI 1 "s_register_operand" "r"))))
   (clobber (reg:CC CC_REGNUM))]
  "TARGET_ARM"
  "#"
  [(set_attr "conds" "clob")
   (set_attr "length" "12")
   (set_attr "type" "multiple")]
)

(define_insn "*if_arith_not"
  [(set (match_operand:SI 0 "s_register_operand" "=r")
	(if_then_else:SI
	 (match_operator 5 "arm_comparison_operator"
	  [(match_operand 4 "cc_register" "") (const_int 0)])
	 (match_operator:SI 6 "shiftable_operator"
	  [(match_operand:SI 2 "s_register_operand" "r")
	   (match_operand:SI 3 "arm_rhs_operand" "rI")])
	 (not:SI (match_operand:SI 1 "s_register_operand" "r"))))]
  "TARGET_ARM"
  "mvn%D5\\t%0, %1\;%I6%d5\\t%0, %2, %3"
  [(set_attr "conds" "use")
   (set_attr "type" "multiple")
   (set_attr "length" "8")]
)

(define_insn "*ifcompare_neg_move"
  [(set (match_operand:SI 0 "s_register_operand" "=r,r")
	(if_then_else:SI
	 (match_operator 5 "arm_comparison_operator"
	  [(match_operand:SI 3 "s_register_operand" "r,r")
	   (match_operand:SI 4 "arm_add_operand" "rIL,rIL")])
	 (neg:SI (match_operand:SI 2 "s_register_operand" "r,r"))
	 (match_operand:SI 1 "arm_not_operand" "0,?rIK")))
   (clobber (reg:CC CC_REGNUM))]
  "TARGET_ARM"
  "#"
  [(set_attr "conds" "clob")
   (set_attr "length" "8,12")
   (set_attr "type" "multiple")]
)

(define_insn "*if_neg_move"
  [(set (match_operand:SI 0 "s_register_operand" "=r,r,r")
	(if_then_else:SI
	 (match_operator 4 "arm_comparison_operator"
	  [(match_operand 3 "cc_register" "") (const_int 0)])
	 (neg:SI (match_operand:SI 2 "s_register_operand" "r,r,r"))
	 (match_operand:SI 1 "arm_not_operand" "0,?rI,K")))]
  "TARGET_ARM"
  "@
   rsb%d4\\t%0, %2, #0
   mov%D4\\t%0, %1\;rsb%d4\\t%0, %2, #0
   mvn%D4\\t%0, #%B1\;rsb%d4\\t%0, %2, #0"
  [(set_attr "conds" "use")
   (set_attr "length" "4,8,8")
   (set_attr "type" "logic_shift_imm,multiple,multiple")]
)

(define_insn "*ifcompare_move_neg"
  [(set (match_operand:SI 0 "s_register_operand" "=r,r")
	(if_then_else:SI
	 (match_operator 5 "arm_comparison_operator"
	  [(match_operand:SI 3 "s_register_operand" "r,r")
	   (match_operand:SI 4 "arm_add_operand" "rIL,rIL")])
	 (match_operand:SI 1 "arm_not_operand" "0,?rIK")
	 (neg:SI (match_operand:SI 2 "s_register_operand" "r,r"))))
   (clobber (reg:CC CC_REGNUM))]
  "TARGET_ARM"
  "#"
  [(set_attr "conds" "clob")
   (set_attr "length" "8,12")
   (set_attr "type" "multiple")]
)

(define_insn "*if_move_neg"
  [(set (match_operand:SI 0 "s_register_operand" "=r,r,r")
	(if_then_else:SI
	 (match_operator 4 "arm_comparison_operator"
	  [(match_operand 3 "cc_register" "") (const_int 0)])
	 (match_operand:SI 1 "arm_not_operand" "0,?rI,K")
	 (neg:SI (match_operand:SI 2 "s_register_operand" "r,r,r"))))]
  "TARGET_ARM"
  "@
   rsb%D4\\t%0, %2, #0
   mov%d4\\t%0, %1\;rsb%D4\\t%0, %2, #0
   mvn%d4\\t%0, #%B1\;rsb%D4\\t%0, %2, #0"
  [(set_attr "conds" "use")
   (set_attr "length" "4,8,8")
   (set_attr "type" "logic_shift_imm,multiple,multiple")]
)

(define_insn "*arith_adjacentmem"
  [(set (match_operand:SI 0 "s_register_operand" "=r")
	(match_operator:SI 1 "shiftable_operator"
	 [(match_operand:SI 2 "memory_operand" "m")
	  (match_operand:SI 3 "memory_operand" "m")]))
   (clobber (match_scratch:SI 4 "=r"))]
  "TARGET_ARM && adjacent_mem_locations (operands[2], operands[3])"
  "*
  {
    rtx ldm[3];
    rtx arith[4];
    rtx base_reg;
    HOST_WIDE_INT val1 = 0, val2 = 0;

    if (REGNO (operands[0]) > REGNO (operands[4]))
      {
	ldm[1] = operands[4];
	ldm[2] = operands[0];
      }
    else
      {
	ldm[1] = operands[0];
	ldm[2] = operands[4];
      }

    base_reg = XEXP (operands[2], 0);

    if (!REG_P (base_reg))
      {
	val1 = INTVAL (XEXP (base_reg, 1));
	base_reg = XEXP (base_reg, 0);
      }

    if (!REG_P (XEXP (operands[3], 0)))
      val2 = INTVAL (XEXP (XEXP (operands[3], 0), 1));

    arith[0] = operands[0];
    arith[3] = operands[1];

    if (val1 < val2)
      {
	arith[1] = ldm[1];
	arith[2] = ldm[2];
      }
    else
      {
	arith[1] = ldm[2];
	arith[2] = ldm[1];
      }

    ldm[0] = base_reg;
    if (val1 !=0 && val2 != 0)
      {
	rtx ops[3];

	if (val1 == 4 || val2 == 4)
	  /* Other val must be 8, since we know they are adjacent and neither
	     is zero.  */
	  output_asm_insn (\"ldm%(ib%)\\t%0, {%1, %2}\", ldm);
	else if (const_ok_for_arm (val1) || const_ok_for_arm (-val1))
	  {
	    ldm[0] = ops[0] = operands[4];
	    ops[1] = base_reg;
	    ops[2] = GEN_INT (val1);
	    output_add_immediate (ops);
	    if (val1 < val2)
	      output_asm_insn (\"ldm%(ia%)\\t%0, {%1, %2}\", ldm);
	    else
	      output_asm_insn (\"ldm%(da%)\\t%0, {%1, %2}\", ldm);
	  }
	else
	  {
	    /* Offset is out of range for a single add, so use two ldr.  */
	    ops[0] = ldm[1];
	    ops[1] = base_reg;
	    ops[2] = GEN_INT (val1);
	    output_asm_insn (\"ldr%?\\t%0, [%1, %2]\", ops);
	    ops[0] = ldm[2];
	    ops[2] = GEN_INT (val2);
	    output_asm_insn (\"ldr%?\\t%0, [%1, %2]\", ops);
	  }
      }
    else if (val1 != 0)
      {
	if (val1 < val2)
	  output_asm_insn (\"ldm%(da%)\\t%0, {%1, %2}\", ldm);
	else
	  output_asm_insn (\"ldm%(ia%)\\t%0, {%1, %2}\", ldm);
      }
    else
      {
	if (val1 < val2)
	  output_asm_insn (\"ldm%(ia%)\\t%0, {%1, %2}\", ldm);
	else
	  output_asm_insn (\"ldm%(da%)\\t%0, {%1, %2}\", ldm);
      }
    output_asm_insn (\"%I3%?\\t%0, %1, %2\", arith);
    return \"\";
  }"
  [(set_attr "length" "12")
   (set_attr "predicable" "yes")
   (set_attr "type" "load1")]
)

; This pattern is never tried by combine, so do it as a peephole

(define_peephole2
  [(set (match_operand:SI 0 "arm_general_register_operand" "")
	(match_operand:SI 1 "arm_general_register_operand" ""))
   (set (reg:CC CC_REGNUM)
	(compare:CC (match_dup 1) (const_int 0)))]
  "TARGET_ARM"
  [(parallel [(set (reg:CC CC_REGNUM) (compare:CC (match_dup 1) (const_int 0)))
	      (set (match_dup 0) (match_dup 1))])]
  ""
)

(define_split
  [(set (match_operand:SI 0 "s_register_operand" "")
	(and:SI (ge:SI (match_operand:SI 1 "s_register_operand" "")
		       (const_int 0))
		(neg:SI (match_operator:SI 2 "arm_comparison_operator"
			 [(match_operand:SI 3 "s_register_operand" "")
			  (match_operand:SI 4 "arm_rhs_operand" "")]))))
   (clobber (match_operand:SI 5 "s_register_operand" ""))]
  "TARGET_ARM"
  [(set (match_dup 5) (not:SI (ashiftrt:SI (match_dup 1) (const_int 31))))
   (set (match_dup 0) (and:SI (match_op_dup 2 [(match_dup 3) (match_dup 4)])
			      (match_dup 5)))]
  ""
)

;; This split can be used because CC_Z mode implies that the following
;; branch will be an equality, or an unsigned inequality, so the sign
;; extension is not needed.

(define_split
  [(set (reg:CC_Z CC_REGNUM)
	(compare:CC_Z
	 (ashift:SI (subreg:SI (match_operand:QI 0 "memory_operand" "") 0)
		    (const_int 24))
	 (match_operand 1 "const_int_operand" "")))
   (clobber (match_scratch:SI 2 ""))]
  "TARGET_ARM
   && (((unsigned HOST_WIDE_INT) INTVAL (operands[1]))
       == (((unsigned HOST_WIDE_INT) INTVAL (operands[1])) >> 24) << 24)"
  [(set (match_dup 2) (zero_extend:SI (match_dup 0)))
   (set (reg:CC CC_REGNUM) (compare:CC (match_dup 2) (match_dup 1)))]
  "
  operands[1] = GEN_INT (((unsigned long) INTVAL (operands[1])) >> 24);
  "
)
;; ??? Check the patterns above for Thumb-2 usefulness

(define_expand "prologue"
  [(clobber (const_int 0))]
  "TARGET_EITHER"
  "if (TARGET_32BIT)
     arm_expand_prologue ();
   else
     thumb1_expand_prologue ();
  DONE;
  "
)

(define_expand "epilogue"
  [(clobber (const_int 0))]
  "TARGET_EITHER"
  "
  if (crtl->calls_eh_return)
    emit_insn (gen_force_register_use (gen_rtx_REG (Pmode, 2)));
  if (TARGET_THUMB1)
   {
     thumb1_expand_epilogue ();
     emit_jump_insn (gen_rtx_UNSPEC_VOLATILE (VOIDmode,
                     gen_rtvec (1, ret_rtx), VUNSPEC_EPILOGUE));
   }
  else if (HAVE_return)
   {
     /* HAVE_return is testing for USE_RETURN_INSN (FALSE).  Hence,
        no need for explicit testing again.  */
     emit_jump_insn (gen_return ());
   }
  else if (TARGET_32BIT)
   {
    arm_expand_epilogue (true);
   }
  DONE;
  "
)

(define_insn "prologue_thumb1_interwork"
  [(unspec_volatile [(const_int 0)] VUNSPEC_THUMB1_INTERWORK)]
  "TARGET_THUMB1"
  "* return thumb1_output_interwork ();"
  [(set_attr "length" "8")
   (set_attr "type" "multiple")]
)

;; Note - although unspec_volatile's USE all hard registers,
;; USEs are ignored after relaod has completed.  Thus we need
;; to add an unspec of the link register to ensure that flow
;; does not think that it is unused by the sibcall branch that
;; will replace the standard function epilogue.
(define_expand "sibcall_epilogue"
   [(parallel [(unspec:SI [(reg:SI LR_REGNUM)] UNSPEC_REGISTER_USE)
               (unspec_volatile [(return)] VUNSPEC_EPILOGUE)])]
   "TARGET_32BIT"
   "
   arm_expand_epilogue (false);
   DONE;
   "
)

(define_insn "*epilogue_insns"
  [(unspec_volatile [(return)] VUNSPEC_EPILOGUE)]
  "TARGET_THUMB1"
  "*
    return thumb1_unexpanded_epilogue ();
  "
  ; Length is absolute worst case
  [(set_attr "length" "44")
   (set_attr "type" "block")
   ;; We don't clobber the conditions, but the potential length of this
   ;; operation is sufficient to make conditionalizing the sequence 
   ;; unlikely to be profitable.
   (set_attr "conds" "clob")]
)

(define_expand "eh_epilogue"
  [(use (match_operand:SI 0 "register_operand" ""))
   (use (match_operand:SI 1 "register_operand" ""))
   (use (match_operand:SI 2 "register_operand" ""))]
  "TARGET_EITHER"
  "
  {
    cfun->machine->eh_epilogue_sp_ofs = operands[1];
    if (!REG_P (operands[2]) || REGNO (operands[2]) != 2)
      {
	rtx ra = gen_rtx_REG (Pmode, 2);

	emit_move_insn (ra, operands[2]);
	operands[2] = ra;
      }
    /* This is a hack -- we may have crystalized the function type too
       early.  */
    cfun->machine->func_type = 0;
  }"
)

;; This split is only used during output to reduce the number of patterns
;; that need assembler instructions adding to them.  We allowed the setting
;; of the conditions to be implicit during rtl generation so that
;; the conditional compare patterns would work.  However this conflicts to
;; some extent with the conditional data operations, so we have to split them
;; up again here.

;; ??? Need to audit these splitters for Thumb-2.  Why isn't normal
;; conditional execution sufficient?

(define_split
  [(set (match_operand:SI 0 "s_register_operand" "")
	(if_then_else:SI (match_operator 1 "arm_comparison_operator"
			  [(match_operand 2 "" "") (match_operand 3 "" "")])
			 (match_dup 0)
			 (match_operand 4 "" "")))
   (clobber (reg:CC CC_REGNUM))]
  "TARGET_ARM && reload_completed"
  [(set (match_dup 5) (match_dup 6))
   (cond_exec (match_dup 7)
	      (set (match_dup 0) (match_dup 4)))]
  "
  {
    enum machine_mode mode = SELECT_CC_MODE (GET_CODE (operands[1]),
					     operands[2], operands[3]);
    enum rtx_code rc = GET_CODE (operands[1]);

    operands[5] = gen_rtx_REG (mode, CC_REGNUM);
    operands[6] = gen_rtx_COMPARE (mode, operands[2], operands[3]);
    if (mode == CCFPmode || mode == CCFPEmode)
      rc = reverse_condition_maybe_unordered (rc);
    else
      rc = reverse_condition (rc);

    operands[7] = gen_rtx_fmt_ee (rc, VOIDmode, operands[5], const0_rtx);
  }"
)

(define_split
  [(set (match_operand:SI 0 "s_register_operand" "")
	(if_then_else:SI (match_operator 1 "arm_comparison_operator"
			  [(match_operand 2 "" "") (match_operand 3 "" "")])
			 (match_operand 4 "" "")
			 (match_dup 0)))
   (clobber (reg:CC CC_REGNUM))]
  "TARGET_ARM && reload_completed"
  [(set (match_dup 5) (match_dup 6))
   (cond_exec (match_op_dup 1 [(match_dup 5) (const_int 0)])
	      (set (match_dup 0) (match_dup 4)))]
  "
  {
    enum machine_mode mode = SELECT_CC_MODE (GET_CODE (operands[1]),
					     operands[2], operands[3]);

    operands[5] = gen_rtx_REG (mode, CC_REGNUM);
    operands[6] = gen_rtx_COMPARE (mode, operands[2], operands[3]);
  }"
)

(define_split
  [(set (match_operand:SI 0 "s_register_operand" "")
	(if_then_else:SI (match_operator 1 "arm_comparison_operator"
			  [(match_operand 2 "" "") (match_operand 3 "" "")])
			 (match_operand 4 "" "")
			 (match_operand 5 "" "")))
   (clobber (reg:CC CC_REGNUM))]
  "TARGET_ARM && reload_completed"
  [(set (match_dup 6) (match_dup 7))
   (cond_exec (match_op_dup 1 [(match_dup 6) (const_int 0)])
	      (set (match_dup 0) (match_dup 4)))
   (cond_exec (match_dup 8)
	      (set (match_dup 0) (match_dup 5)))]
  "
  {
    enum machine_mode mode = SELECT_CC_MODE (GET_CODE (operands[1]),
					     operands[2], operands[3]);
    enum rtx_code rc = GET_CODE (operands[1]);

    operands[6] = gen_rtx_REG (mode, CC_REGNUM);
    operands[7] = gen_rtx_COMPARE (mode, operands[2], operands[3]);
    if (mode == CCFPmode || mode == CCFPEmode)
      rc = reverse_condition_maybe_unordered (rc);
    else
      rc = reverse_condition (rc);

    operands[8] = gen_rtx_fmt_ee (rc, VOIDmode, operands[6], const0_rtx);
  }"
)

(define_split
  [(set (match_operand:SI 0 "s_register_operand" "")
	(if_then_else:SI (match_operator 1 "arm_comparison_operator"
			  [(match_operand:SI 2 "s_register_operand" "")
			   (match_operand:SI 3 "arm_add_operand" "")])
			 (match_operand:SI 4 "arm_rhs_operand" "")
			 (not:SI
			  (match_operand:SI 5 "s_register_operand" ""))))
   (clobber (reg:CC CC_REGNUM))]
  "TARGET_ARM && reload_completed"
  [(set (match_dup 6) (match_dup 7))
   (cond_exec (match_op_dup 1 [(match_dup 6) (const_int 0)])
	      (set (match_dup 0) (match_dup 4)))
   (cond_exec (match_dup 8)
	      (set (match_dup 0) (not:SI (match_dup 5))))]
  "
  {
    enum machine_mode mode = SELECT_CC_MODE (GET_CODE (operands[1]),
					     operands[2], operands[3]);
    enum rtx_code rc = GET_CODE (operands[1]);

    operands[6] = gen_rtx_REG (mode, CC_REGNUM);
    operands[7] = gen_rtx_COMPARE (mode, operands[2], operands[3]);
    if (mode == CCFPmode || mode == CCFPEmode)
      rc = reverse_condition_maybe_unordered (rc);
    else
      rc = reverse_condition (rc);

    operands[8] = gen_rtx_fmt_ee (rc, VOIDmode, operands[6], const0_rtx);
  }"
)

(define_insn "*cond_move_not"
  [(set (match_operand:SI 0 "s_register_operand" "=r,r")
	(if_then_else:SI (match_operator 4 "arm_comparison_operator"
			  [(match_operand 3 "cc_register" "") (const_int 0)])
			 (match_operand:SI 1 "arm_rhs_operand" "0,?rI")
			 (not:SI
			  (match_operand:SI 2 "s_register_operand" "r,r"))))]
  "TARGET_ARM"
  "@
   mvn%D4\\t%0, %2
   mov%d4\\t%0, %1\;mvn%D4\\t%0, %2"
  [(set_attr "conds" "use")
   (set_attr "type" "mvn_reg,multiple")
   (set_attr "length" "4,8")]
)

;; The next two patterns occur when an AND operation is followed by a
;; scc insn sequence 

(define_insn "*sign_extract_onebit"
  [(set (match_operand:SI 0 "s_register_operand" "=r")
	(sign_extract:SI (match_operand:SI 1 "s_register_operand" "r")
			 (const_int 1)
			 (match_operand:SI 2 "const_int_operand" "n")))
    (clobber (reg:CC CC_REGNUM))]
  "TARGET_ARM"
  "*
    operands[2] = GEN_INT (1 << INTVAL (operands[2]));
    output_asm_insn (\"ands\\t%0, %1, %2\", operands);
    return \"mvnne\\t%0, #0\";
  "
  [(set_attr "conds" "clob")
   (set_attr "length" "8")
   (set_attr "type" "multiple")]
)

(define_insn "*not_signextract_onebit"
  [(set (match_operand:SI 0 "s_register_operand" "=r")
	(not:SI
	 (sign_extract:SI (match_operand:SI 1 "s_register_operand" "r")
			  (const_int 1)
			  (match_operand:SI 2 "const_int_operand" "n"))))
   (clobber (reg:CC CC_REGNUM))]
  "TARGET_ARM"
  "*
    operands[2] = GEN_INT (1 << INTVAL (operands[2]));
    output_asm_insn (\"tst\\t%1, %2\", operands);
    output_asm_insn (\"mvneq\\t%0, #0\", operands);
    return \"movne\\t%0, #0\";
  "
  [(set_attr "conds" "clob")
   (set_attr "length" "12")
   (set_attr "type" "multiple")]
)
;; ??? The above patterns need auditing for Thumb-2

;; Push multiple registers to the stack.  Registers are in parallel (use ...)
;; expressions.  For simplicity, the first register is also in the unspec
;; part.
;; To avoid the usage of GNU extension, the length attribute is computed
;; in a C function arm_attr_length_push_multi.
(define_insn "*push_multi"
  [(match_parallel 2 "multi_register_push"
    [(set (match_operand:BLK 0 "push_mult_memory_operand" "")
	  (unspec:BLK [(match_operand:SI 1 "s_register_operand" "")]
		      UNSPEC_PUSH_MULT))])]
  ""
  "*
  {
    int num_saves = XVECLEN (operands[2], 0);
     
    /* For the StrongARM at least it is faster to
       use STR to store only a single register.
       In Thumb mode always use push, and the assembler will pick
       something appropriate.  */
    if (num_saves == 1 && TARGET_ARM)
      output_asm_insn (\"str%?\\t%1, [%m0, #-4]!\", operands);
    else
      {
	int i;
	char pattern[100];

	if (TARGET_ARM)
	    strcpy (pattern, \"stm%(fd%)\\t%m0!, {%1\");
	else if (TARGET_THUMB2)
	    strcpy (pattern, \"push%?\\t{%1\");
	else
	    strcpy (pattern, \"push\\t{%1\");

	for (i = 1; i < num_saves; i++)
	  {
	    strcat (pattern, \", %|\");
	    strcat (pattern,
		    reg_names[REGNO (XEXP (XVECEXP (operands[2], 0, i), 0))]);
	  }

	strcat (pattern, \"}\");
	output_asm_insn (pattern, operands);
      }

    return \"\";
  }"
  [(set_attr "type" "store4")
   (set (attr "length")
	(symbol_ref "arm_attr_length_push_multi (operands[2], operands[1])"))]
)

(define_insn "stack_tie"
  [(set (mem:BLK (scratch))
	(unspec:BLK [(match_operand:SI 0 "s_register_operand" "rk")
		     (match_operand:SI 1 "s_register_operand" "rk")]
		    UNSPEC_PRLG_STK))]
  ""
  ""
  [(set_attr "length" "0")
   (set_attr "type" "block")]
)

;; Pop (as used in epilogue RTL)
;;
(define_insn "*load_multiple_with_writeback"
  [(match_parallel 0 "load_multiple_operation"
    [(set (match_operand:SI 1 "s_register_operand" "+rk")
          (plus:SI (match_dup 1)
                   (match_operand:SI 2 "const_int_operand" "I")))
     (set (match_operand:SI 3 "s_register_operand" "=rk")
          (mem:SI (match_dup 1)))
        ])]
  "TARGET_32BIT && (reload_in_progress || reload_completed)"
  "*
  {
    arm_output_multireg_pop (operands, /*return_pc=*/false,
                                       /*cond=*/const_true_rtx,
                                       /*reverse=*/false,
                                       /*update=*/true);
    return \"\";
  }
  "
  [(set_attr "type" "load4")
   (set_attr "predicable" "yes")]
)

;; Pop with return (as used in epilogue RTL)
;;
;; This instruction is generated when the registers are popped at the end of
;; epilogue.  Here, instead of popping the value into LR and then generating
;; jump to LR, value is popped into PC directly.  Hence, the pattern is combined
;;  with (return).
(define_insn "*pop_multiple_with_writeback_and_return"
  [(match_parallel 0 "pop_multiple_return"
    [(return)
     (set (match_operand:SI 1 "s_register_operand" "+rk")
          (plus:SI (match_dup 1)
                   (match_operand:SI 2 "const_int_operand" "I")))
     (set (match_operand:SI 3 "s_register_operand" "=rk")
          (mem:SI (match_dup 1)))
        ])]
  "TARGET_32BIT && (reload_in_progress || reload_completed)"
  "*
  {
    arm_output_multireg_pop (operands, /*return_pc=*/true,
                                       /*cond=*/const_true_rtx,
                                       /*reverse=*/false,
                                       /*update=*/true);
    return \"\";
  }
  "
  [(set_attr "type" "load4")
   (set_attr "predicable" "yes")]
)

(define_insn "*pop_multiple_with_return"
  [(match_parallel 0 "pop_multiple_return"
    [(return)
     (set (match_operand:SI 2 "s_register_operand" "=rk")
          (mem:SI (match_operand:SI 1 "s_register_operand" "rk")))
        ])]
  "TARGET_32BIT && (reload_in_progress || reload_completed)"
  "*
  {
    arm_output_multireg_pop (operands, /*return_pc=*/true,
                                       /*cond=*/const_true_rtx,
                                       /*reverse=*/false,
                                       /*update=*/false);
    return \"\";
  }
  "
  [(set_attr "type" "load4")
   (set_attr "predicable" "yes")]
)

;; Load into PC and return
(define_insn "*ldr_with_return"
  [(return)
   (set (reg:SI PC_REGNUM)
        (mem:SI (post_inc:SI (match_operand:SI 0 "s_register_operand" "+rk"))))]
  "TARGET_32BIT && (reload_in_progress || reload_completed)"
  "ldr%?\t%|pc, [%0], #4"
  [(set_attr "type" "load1")
   (set_attr "predicable" "yes")]
)
;; Pop for floating point registers (as used in epilogue RTL)
(define_insn "*vfp_pop_multiple_with_writeback"
  [(match_parallel 0 "pop_multiple_fp"
    [(set (match_operand:SI 1 "s_register_operand" "+rk")
          (plus:SI (match_dup 1)
                   (match_operand:SI 2 "const_int_operand" "I")))
     (set (match_operand:DF 3 "vfp_hard_register_operand" "")
          (mem:DF (match_dup 1)))])]
  "TARGET_32BIT && TARGET_HARD_FLOAT && TARGET_VFP"
  "*
  {
    int num_regs = XVECLEN (operands[0], 0);
    char pattern[100];
    rtx op_list[2];
    strcpy (pattern, \"fldmfdd\\t\");
    strcat (pattern, reg_names[REGNO (SET_DEST (XVECEXP (operands[0], 0, 0)))]);
    strcat (pattern, \"!, {\");
    op_list[0] = XEXP (XVECEXP (operands[0], 0, 1), 0);
    strcat (pattern, \"%P0\");
    if ((num_regs - 1) > 1)
      {
        strcat (pattern, \"-%P1\");
        op_list [1] = XEXP (XVECEXP (operands[0], 0, num_regs - 1), 0);
      }

    strcat (pattern, \"}\");
    output_asm_insn (pattern, op_list);
    return \"\";
  }
  "
  [(set_attr "type" "load4")
   (set_attr "conds" "unconditional")
   (set_attr "predicable" "no")]
)

;; Special patterns for dealing with the constant pool

(define_insn "align_4"
  [(unspec_volatile [(const_int 0)] VUNSPEC_ALIGN)]
  "TARGET_EITHER"
  "*
  assemble_align (32);
  return \"\";
  "
  [(set_attr "type" "no_insn")]
)

(define_insn "align_8"
  [(unspec_volatile [(const_int 0)] VUNSPEC_ALIGN8)]
  "TARGET_EITHER"
  "*
  assemble_align (64);
  return \"\";
  "
  [(set_attr "type" "no_insn")]
)

(define_insn "consttable_end"
  [(unspec_volatile [(const_int 0)] VUNSPEC_POOL_END)]
  "TARGET_EITHER"
  "*
  making_const_table = FALSE;
  return \"\";
  "
  [(set_attr "type" "no_insn")]
)

(define_insn "consttable_1"
  [(unspec_volatile [(match_operand 0 "" "")] VUNSPEC_POOL_1)]
  "TARGET_EITHER"
  "*
  making_const_table = TRUE;
  assemble_integer (operands[0], 1, BITS_PER_WORD, 1);
  assemble_zeros (3);
  return \"\";
  "
  [(set_attr "length" "4")
   (set_attr "type" "no_insn")]
)

(define_insn "consttable_2"
  [(unspec_volatile [(match_operand 0 "" "")] VUNSPEC_POOL_2)]
  "TARGET_EITHER"
  "*
<<<<<<< HEAD
  making_const_table = TRUE;
  gcc_assert (GET_MODE_CLASS (GET_MODE (operands[0])) != MODE_FLOAT);
  assemble_integer (operands[0], 2, BITS_PER_WORD, 1);
  assemble_zeros (2);
  return \"\";
  "
  [(set_attr "length" "4")
   (set_attr "type" "no_insn")]
=======
  {
    rtx x = operands[0];
    making_const_table = TRUE;
    switch (GET_MODE_CLASS (GET_MODE (x)))
      {
      case MODE_FLOAT:
	arm_emit_fp16_const (x);
	break;
      default:
	assemble_integer (operands[0], 2, BITS_PER_WORD, 1);
	assemble_zeros (2);
	break;
      }
    return \"\";
  }"
  [(set_attr "length" "4")]
>>>>>>> c0802f62
)

(define_insn "consttable_4"
  [(unspec_volatile [(match_operand 0 "" "")] VUNSPEC_POOL_4)]
  "TARGET_EITHER"
  "*
  {
    rtx x = operands[0];
    making_const_table = TRUE;
    switch (GET_MODE_CLASS (GET_MODE (x)))
      {
      case MODE_FLOAT:
	{
	  REAL_VALUE_TYPE r;
	  REAL_VALUE_FROM_CONST_DOUBLE (r, x);
	  assemble_real (r, GET_MODE (x), BITS_PER_WORD);
	  break;
	}
      default:
	/* XXX: Sometimes gcc does something really dumb and ends up with
	   a HIGH in a constant pool entry, usually because it's trying to
	   load into a VFP register.  We know this will always be used in
	   combination with a LO_SUM which ignores the high bits, so just
	   strip off the HIGH.  */
	if (GET_CODE (x) == HIGH)
	  x = XEXP (x, 0);
        assemble_integer (x, 4, BITS_PER_WORD, 1);
	mark_symbol_refs_as_used (x);
        break;
      }
    return \"\";
  }"
  [(set_attr "length" "4")
   (set_attr "type" "no_insn")]
)

(define_insn "consttable_8"
  [(unspec_volatile [(match_operand 0 "" "")] VUNSPEC_POOL_8)]
  "TARGET_EITHER"
  "*
  {
    making_const_table = TRUE;
    switch (GET_MODE_CLASS (GET_MODE (operands[0])))
      {
       case MODE_FLOAT:
        {
          REAL_VALUE_TYPE r;
          REAL_VALUE_FROM_CONST_DOUBLE (r, operands[0]);
          assemble_real (r, GET_MODE (operands[0]), BITS_PER_WORD);
          break;
        }
      default:
        assemble_integer (operands[0], 8, BITS_PER_WORD, 1);
        break;
      }
    return \"\";
  }"
  [(set_attr "length" "8")
   (set_attr "type" "no_insn")]
)

(define_insn "consttable_16"
  [(unspec_volatile [(match_operand 0 "" "")] VUNSPEC_POOL_16)]
  "TARGET_EITHER"
  "*
  {
    making_const_table = TRUE;
    switch (GET_MODE_CLASS (GET_MODE (operands[0])))
      {
       case MODE_FLOAT:
        {
          REAL_VALUE_TYPE r;
          REAL_VALUE_FROM_CONST_DOUBLE (r, operands[0]);
          assemble_real (r, GET_MODE (operands[0]), BITS_PER_WORD);
          break;
        }
      default:
        assemble_integer (operands[0], 16, BITS_PER_WORD, 1);
        break;
      }
    return \"\";
  }"
  [(set_attr "length" "16")
   (set_attr "type" "no_insn")]
)

;; Miscellaneous Thumb patterns

(define_expand "tablejump"
  [(parallel [(set (pc) (match_operand:SI 0 "register_operand" ""))
	      (use (label_ref (match_operand 1 "" "")))])]
  "TARGET_THUMB1"
  "
  if (flag_pic)
    {
      /* Hopefully, CSE will eliminate this copy.  */
      rtx reg1 = copy_addr_to_reg (gen_rtx_LABEL_REF (Pmode, operands[1]));
      rtx reg2 = gen_reg_rtx (SImode);

      emit_insn (gen_addsi3 (reg2, operands[0], reg1));
      operands[0] = reg2;
    }
  "
)

;; NB never uses BX.
(define_insn "*thumb1_tablejump"
  [(set (pc) (match_operand:SI 0 "register_operand" "l*r"))
   (use (label_ref (match_operand 1 "" "")))]
  "TARGET_THUMB1"
  "mov\\t%|pc, %0"
  [(set_attr "length" "2")
   (set_attr "type" "no_insn")]
)

;; V5 Instructions,

(define_insn "clzsi2"
  [(set (match_operand:SI 0 "s_register_operand" "=r")
	(clz:SI (match_operand:SI 1 "s_register_operand" "r")))]
  "TARGET_32BIT && arm_arch5"
  "clz%?\\t%0, %1"
  [(set_attr "predicable" "yes")
   (set_attr "type" "clz")])

(define_insn "rbitsi2"
  [(set (match_operand:SI 0 "s_register_operand" "=r")
	(unspec:SI [(match_operand:SI 1 "s_register_operand" "r")] UNSPEC_RBIT))]
  "TARGET_32BIT && arm_arch_thumb2"
  "rbit%?\\t%0, %1"
  [(set_attr "predicable" "yes")
   (set_attr "type" "clz")])

(define_expand "ctzsi2"
 [(set (match_operand:SI           0 "s_register_operand" "")
       (ctz:SI (match_operand:SI  1 "s_register_operand" "")))]
  "TARGET_32BIT && arm_arch_thumb2"
  "
   {
     rtx tmp = gen_reg_rtx (SImode); 
     emit_insn (gen_rbitsi2 (tmp, operands[1]));
     emit_insn (gen_clzsi2 (operands[0], tmp));
   }
   DONE;
  "
)

;; V5E instructions.

(define_insn "prefetch"
  [(prefetch (match_operand:SI 0 "address_operand" "p")
	     (match_operand:SI 1 "" "")
	     (match_operand:SI 2 "" ""))]
  "TARGET_32BIT && arm_arch5e"
  "pld\\t%a0"
  [(set_attr "type" "load1")]
)

;; General predication pattern

(define_cond_exec
  [(match_operator 0 "arm_comparison_operator"
    [(match_operand 1 "cc_register" "")
     (const_int 0)])]
  "TARGET_32BIT"
  ""
[(set_attr "predicated" "yes")]
)

(define_insn "force_register_use"
  [(unspec:SI [(match_operand:SI 0 "register_operand" "")] UNSPEC_REGISTER_USE)]
  ""
  "%@ %0 needed"
  [(set_attr "length" "0")
   (set_attr "type" "no_insn")]
)


;; Patterns for exception handling

(define_expand "eh_return"
  [(use (match_operand 0 "general_operand" ""))]
  "TARGET_EITHER"
  "
  {
    if (TARGET_32BIT)
      emit_insn (gen_arm_eh_return (operands[0]));
    else
      emit_insn (gen_thumb_eh_return (operands[0]));
    DONE;
  }"
)
				   
;; We can't expand this before we know where the link register is stored.
(define_insn_and_split "arm_eh_return"
  [(unspec_volatile [(match_operand:SI 0 "s_register_operand" "r")]
		    VUNSPEC_EH_RETURN)
   (clobber (match_scratch:SI 1 "=&r"))]
  "TARGET_ARM"
  "#"
  "&& reload_completed"
  [(const_int 0)]
  "
  {
    arm_set_return_address (operands[0], operands[1]);
    DONE;
  }"
)

(define_insn_and_split "thumb_eh_return"
  [(unspec_volatile [(match_operand:SI 0 "s_register_operand" "l")]
		    VUNSPEC_EH_RETURN)
   (clobber (match_scratch:SI 1 "=&l"))]
  "TARGET_THUMB1"
  "#"
  "&& reload_completed"
  [(const_int 0)]
  "
  {
    thumb_set_return_address (operands[0], operands[1]);
    DONE;
  }"
  [(set_attr "type" "mov_reg")]
)


;; TLS support

(define_insn "load_tp_hard"
  [(set (match_operand:SI 0 "register_operand" "=r")
	(unspec:SI [(const_int 0)] UNSPEC_TLS))]
  "TARGET_HARD_TP"
  "mrc%?\\tp15, 0, %0, c13, c0, 3\\t@ load_tp_hard"
  [(set_attr "predicable" "yes")
   (set_attr "type" "mrs")]
)

;; Doesn't clobber R1-R3.  Must use r0 for the first operand.
(define_insn "load_tp_soft"
  [(set (reg:SI 0) (unspec:SI [(const_int 0)] UNSPEC_TLS))
   (clobber (reg:SI LR_REGNUM))
   (clobber (reg:SI IP_REGNUM))
   (clobber (reg:CC CC_REGNUM))]
  "TARGET_SOFT_TP"
  "bl\\t__aeabi_read_tp\\t@ load_tp_soft"
  [(set_attr "conds" "clob")
   (set_attr "type" "branch")]
)

;; tls descriptor call
(define_insn "tlscall"
  [(set (reg:SI R0_REGNUM)
        (unspec:SI [(reg:SI R0_REGNUM)
                    (match_operand:SI 0 "" "X")
	            (match_operand 1 "" "")] UNSPEC_TLS))
   (clobber (reg:SI R1_REGNUM))
   (clobber (reg:SI LR_REGNUM))
   (clobber (reg:SI CC_REGNUM))]
  "TARGET_GNU2_TLS"
  {
    targetm.asm_out.internal_label (asm_out_file, "LPIC",
				    INTVAL (operands[1]));
    return "bl\\t%c0(tlscall)";
  }
  [(set_attr "conds" "clob")
   (set_attr "length" "4")
   (set_attr "type" "branch")]
)

;; For thread pointer builtin
(define_expand "get_thread_pointersi"
  [(match_operand:SI 0 "s_register_operand" "=r")]
 ""
 "
 {
   arm_load_tp (operands[0]);
   DONE;
 }")

;;

;; We only care about the lower 16 bits of the constant 
;; being inserted into the upper 16 bits of the register.
(define_insn "*arm_movtas_ze" 
  [(set (zero_extract:SI (match_operand:SI 0 "s_register_operand" "+r")
                   (const_int 16)
                   (const_int 16))
        (match_operand:SI 1 "const_int_operand" ""))]
  "arm_arch_thumb2"
  "movt%?\t%0, %L1"
 [(set_attr "predicable" "yes")
  (set_attr "predicable_short_it" "no")
  (set_attr "length" "4")
  (set_attr "type" "mov_imm")]
)

(define_insn "*arm_rev"
  [(set (match_operand:SI 0 "s_register_operand" "=l,l,r")
	(bswap:SI (match_operand:SI 1 "s_register_operand" "l,l,r")))]
  "arm_arch6"
  "@
   rev\t%0, %1
   rev%?\t%0, %1
   rev%?\t%0, %1"
  [(set_attr "arch" "t1,t2,32")
   (set_attr "length" "2,2,4")
   (set_attr "type" "rev")]
)

(define_expand "arm_legacy_rev"
  [(set (match_operand:SI 2 "s_register_operand" "")
	(xor:SI (rotatert:SI (match_operand:SI 1 "s_register_operand" "")
			     (const_int 16))
		(match_dup 1)))
   (set (match_dup 2)
	(lshiftrt:SI (match_dup 2)
		     (const_int 8)))
   (set (match_operand:SI 3 "s_register_operand" "")
	(rotatert:SI (match_dup 1)
		     (const_int 8)))
   (set (match_dup 2)
	(and:SI (match_dup 2)
		(const_int -65281)))
   (set (match_operand:SI 0 "s_register_operand" "")
	(xor:SI (match_dup 3)
		(match_dup 2)))]
  "TARGET_32BIT"
  ""
)

;; Reuse temporaries to keep register pressure down.
(define_expand "thumb_legacy_rev"
  [(set (match_operand:SI 2 "s_register_operand" "")
     (ashift:SI (match_operand:SI 1 "s_register_operand" "")
                (const_int 24)))
   (set (match_operand:SI 3 "s_register_operand" "")
     (lshiftrt:SI (match_dup 1)
		  (const_int 24)))
   (set (match_dup 3)
     (ior:SI (match_dup 3)
	     (match_dup 2)))
   (set (match_operand:SI 4 "s_register_operand" "")
     (const_int 16))
   (set (match_operand:SI 5 "s_register_operand" "")
     (rotatert:SI (match_dup 1)
		  (match_dup 4)))
   (set (match_dup 2)
     (ashift:SI (match_dup 5)
                (const_int 24)))
   (set (match_dup 5)
     (lshiftrt:SI (match_dup 5)
		  (const_int 24)))
   (set (match_dup 5)
     (ior:SI (match_dup 5)
	     (match_dup 2)))
   (set (match_dup 5)
     (rotatert:SI (match_dup 5)
		  (match_dup 4)))
   (set (match_operand:SI 0 "s_register_operand" "")
     (ior:SI (match_dup 5)
             (match_dup 3)))]
  "TARGET_THUMB"
  ""
)

(define_expand "bswapsi2"
  [(set (match_operand:SI 0 "s_register_operand" "=r")
  	(bswap:SI (match_operand:SI 1 "s_register_operand" "r")))]
"TARGET_EITHER && (arm_arch6 || !optimize_size)"
"
    if (!arm_arch6)
      {
	rtx op2 = gen_reg_rtx (SImode);
	rtx op3 = gen_reg_rtx (SImode);

	if (TARGET_THUMB)
	  {
	    rtx op4 = gen_reg_rtx (SImode);
	    rtx op5 = gen_reg_rtx (SImode);

	    emit_insn (gen_thumb_legacy_rev (operands[0], operands[1],
					     op2, op3, op4, op5));
	  }
	else
	  {
	    emit_insn (gen_arm_legacy_rev (operands[0], operands[1],
					   op2, op3));
	  }

	DONE;
      }
  "
)

;; bswap16 patterns: use revsh and rev16 instructions for the signed
;; and unsigned variants, respectively. For rev16, expose
;; byte-swapping in the lower 16 bits only.
(define_insn "*arm_revsh"
  [(set (match_operand:SI 0 "s_register_operand" "=l,l,r")
	(sign_extend:SI (bswap:HI (match_operand:HI 1 "s_register_operand" "l,l,r"))))]
  "arm_arch6"
  "@
  revsh\t%0, %1
  revsh%?\t%0, %1
  revsh%?\t%0, %1"
  [(set_attr "arch" "t1,t2,32")
   (set_attr "length" "2,2,4")
   (set_attr "type" "rev")]
)

(define_insn "*arm_rev16"
  [(set (match_operand:HI 0 "s_register_operand" "=l,l,r")
	(bswap:HI (match_operand:HI 1 "s_register_operand" "l,l,r")))]
  "arm_arch6"
  "@
   rev16\t%0, %1
   rev16%?\t%0, %1
   rev16%?\t%0, %1"
  [(set_attr "arch" "t1,t2,32")
   (set_attr "length" "2,2,4")
   (set_attr "type" "rev")]
)

(define_expand "bswaphi2"
  [(set (match_operand:HI 0 "s_register_operand" "=r")
	(bswap:HI (match_operand:HI 1 "s_register_operand" "r")))]
"arm_arch6"
""
)

;; Patterns for LDRD/STRD in Thumb2 mode

(define_insn "*thumb2_ldrd"
  [(set (match_operand:SI 0 "s_register_operand" "=r")
        (mem:SI (plus:SI (match_operand:SI 1 "s_register_operand" "rk")
                         (match_operand:SI 2 "ldrd_strd_offset_operand" "Do"))))
   (set (match_operand:SI 3 "s_register_operand" "=r")
        (mem:SI (plus:SI (match_dup 1)
                         (match_operand:SI 4 "const_int_operand" ""))))]
  "TARGET_LDRD && TARGET_THUMB2 && reload_completed
     && current_tune->prefer_ldrd_strd
     && ((INTVAL (operands[2]) + 4) == INTVAL (operands[4]))
     && (operands_ok_ldrd_strd (operands[0], operands[3],
                                  operands[1], INTVAL (operands[2]),
                                  false, true))"
  "ldrd%?\t%0, %3, [%1, %2]"
  [(set_attr "type" "load2")
   (set_attr "predicable" "yes")
   (set_attr "predicable_short_it" "no")])

(define_insn "*thumb2_ldrd_base"
  [(set (match_operand:SI 0 "s_register_operand" "=r")
        (mem:SI (match_operand:SI 1 "s_register_operand" "rk")))
   (set (match_operand:SI 2 "s_register_operand" "=r")
        (mem:SI (plus:SI (match_dup 1)
                         (const_int 4))))]
  "TARGET_LDRD && TARGET_THUMB2 && reload_completed
     && current_tune->prefer_ldrd_strd
     && (operands_ok_ldrd_strd (operands[0], operands[2],
                                  operands[1], 0, false, true))"
  "ldrd%?\t%0, %2, [%1]"
  [(set_attr "type" "load2")
   (set_attr "predicable" "yes")
   (set_attr "predicable_short_it" "no")])

(define_insn "*thumb2_ldrd_base_neg"
  [(set (match_operand:SI 0 "s_register_operand" "=r")
	(mem:SI (plus:SI (match_operand:SI 1 "s_register_operand" "rk")
                         (const_int -4))))
   (set (match_operand:SI 2 "s_register_operand" "=r")
        (mem:SI (match_dup 1)))]
  "TARGET_LDRD && TARGET_THUMB2 && reload_completed
     && current_tune->prefer_ldrd_strd
     && (operands_ok_ldrd_strd (operands[0], operands[2],
                                  operands[1], -4, false, true))"
  "ldrd%?\t%0, %2, [%1, #-4]"
  [(set_attr "type" "load2")
   (set_attr "predicable" "yes")
   (set_attr "predicable_short_it" "no")])

(define_insn "*thumb2_strd"
  [(set (mem:SI (plus:SI (match_operand:SI 0 "s_register_operand" "rk")
                         (match_operand:SI 1 "ldrd_strd_offset_operand" "Do")))
        (match_operand:SI 2 "s_register_operand" "r"))
   (set (mem:SI (plus:SI (match_dup 0)
                         (match_operand:SI 3 "const_int_operand" "")))
        (match_operand:SI 4 "s_register_operand" "r"))]
  "TARGET_LDRD && TARGET_THUMB2 && reload_completed
     && current_tune->prefer_ldrd_strd
     && ((INTVAL (operands[1]) + 4) == INTVAL (operands[3]))
     && (operands_ok_ldrd_strd (operands[2], operands[4],
                                  operands[0], INTVAL (operands[1]),
                                  false, false))"
  "strd%?\t%2, %4, [%0, %1]"
  [(set_attr "type" "store2")
   (set_attr "predicable" "yes")
   (set_attr "predicable_short_it" "no")])

(define_insn "*thumb2_strd_base"
  [(set (mem:SI (match_operand:SI 0 "s_register_operand" "rk"))
        (match_operand:SI 1 "s_register_operand" "r"))
   (set (mem:SI (plus:SI (match_dup 0)
                         (const_int 4)))
        (match_operand:SI 2 "s_register_operand" "r"))]
  "TARGET_LDRD && TARGET_THUMB2 && reload_completed
     && current_tune->prefer_ldrd_strd
     && (operands_ok_ldrd_strd (operands[1], operands[2],
                                  operands[0], 0, false, false))"
  "strd%?\t%1, %2, [%0]"
  [(set_attr "type" "store2")
   (set_attr "predicable" "yes")
   (set_attr "predicable_short_it" "no")])

(define_insn "*thumb2_strd_base_neg"
  [(set (mem:SI (plus:SI (match_operand:SI 0 "s_register_operand" "rk")
                         (const_int -4)))
        (match_operand:SI 1 "s_register_operand" "r"))
   (set (mem:SI (match_dup 0))
        (match_operand:SI 2 "s_register_operand" "r"))]
  "TARGET_LDRD && TARGET_THUMB2 && reload_completed
     && current_tune->prefer_ldrd_strd
     && (operands_ok_ldrd_strd (operands[1], operands[2],
                                  operands[0], -4, false, false))"
  "strd%?\t%1, %2, [%0, #-4]"
  [(set_attr "type" "store2")
   (set_attr "predicable" "yes")
   (set_attr "predicable_short_it" "no")])

;; ARMv8 CRC32 instructions.
(define_insn "<crc_variant>"
  [(set (match_operand:SI 0 "s_register_operand" "=r")
        (unspec:SI [(match_operand:SI 1 "s_register_operand" "r")
                    (match_operand:<crc_mode> 2 "s_register_operand" "r")]
         CRC))]
  "TARGET_CRC32"
  "<crc_variant>\\t%0, %1, %2"
  [(set_attr "type" "crc")
   (set_attr "conds" "unconditional")]
)

;; Load the load/store double peephole optimizations.
(include "ldrdstrd.md")

;; Load the load/store multiple patterns
(include "ldmstm.md")

;; Patterns in ldmstm.md don't cover more than 4 registers. This pattern covers
;; large lists without explicit writeback generated for APCS_FRAME epilogue.
(define_insn "*load_multiple"
  [(match_parallel 0 "load_multiple_operation"
    [(set (match_operand:SI 2 "s_register_operand" "=rk")
          (mem:SI (match_operand:SI 1 "s_register_operand" "rk")))
        ])]
  "TARGET_32BIT"
  "*
  {
    arm_output_multireg_pop (operands, /*return_pc=*/false,
                                       /*cond=*/const_true_rtx,
                                       /*reverse=*/false,
                                       /*update=*/false);
    return \"\";
  }
  "
  [(set_attr "predicable" "yes")]
)

;; Vector bits common to IWMMXT and Neon
(include "vec-common.md")
;; Load the Intel Wireless Multimedia Extension patterns
(include "iwmmxt.md")
;; Load the VFP co-processor patterns
(include "vfp.md")
;; Thumb-2 patterns
(include "thumb2.md")
;; Neon patterns
(include "neon.md")
;; Crypto patterns
(include "crypto.md")
;; Synchronization Primitives
(include "sync.md")
;; Fixed-point patterns
(include "arm-fixed.md")<|MERGE_RESOLUTION|>--- conflicted
+++ resolved
@@ -12150,16 +12150,6 @@
   [(unspec_volatile [(match_operand 0 "" "")] VUNSPEC_POOL_2)]
   "TARGET_EITHER"
   "*
-<<<<<<< HEAD
-  making_const_table = TRUE;
-  gcc_assert (GET_MODE_CLASS (GET_MODE (operands[0])) != MODE_FLOAT);
-  assemble_integer (operands[0], 2, BITS_PER_WORD, 1);
-  assemble_zeros (2);
-  return \"\";
-  "
-  [(set_attr "length" "4")
-   (set_attr "type" "no_insn")]
-=======
   {
     rtx x = operands[0];
     making_const_table = TRUE;
@@ -12175,8 +12165,8 @@
       }
     return \"\";
   }"
-  [(set_attr "length" "4")]
->>>>>>> c0802f62
+  [(set_attr "length" "4")
+   (set_attr "type" "no_insn")]
 )
 
 (define_insn "consttable_4"
