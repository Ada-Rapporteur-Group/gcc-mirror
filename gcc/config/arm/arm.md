--- conflicted
+++ resolved
@@ -10872,18 +10872,9 @@
     switch (GET_MODE_CLASS (GET_MODE (x)))
       {
       case MODE_FLOAT:
-<<<<<<< HEAD
-	{
-	  REAL_VALUE_TYPE r;
-	  REAL_VALUE_FROM_CONST_DOUBLE (r, x);
-	  assemble_real (r, GET_MODE (x), BITS_PER_WORD, false);
-	  break;
-	}
-=======
 	assemble_real (*CONST_DOUBLE_REAL_VALUE (x), GET_MODE (x),
 		       BITS_PER_WORD);
 	break;
->>>>>>> ae1158c4
       default:
 	/* XXX: Sometimes gcc does something really dumb and ends up with
 	   a HIGH in a constant pool entry, usually because it's trying to
@@ -10910,20 +10901,10 @@
     making_const_table = TRUE;
     switch (GET_MODE_CLASS (GET_MODE (operands[0])))
       {
-<<<<<<< HEAD
-       case MODE_FLOAT:
-        {
-          REAL_VALUE_TYPE r;
-          REAL_VALUE_FROM_CONST_DOUBLE (r, operands[0]);
-          assemble_real (r, GET_MODE (operands[0]), BITS_PER_WORD, false);
-          break;
-        }
-=======
       case MODE_FLOAT:
 	assemble_real (*CONST_DOUBLE_REAL_VALUE (operands[0]),
 		       GET_MODE (operands[0]), BITS_PER_WORD);
 	break;
->>>>>>> ae1158c4
       default:
         assemble_integer (operands[0], 8, BITS_PER_WORD, 1);
         break;
@@ -10942,20 +10923,10 @@
     making_const_table = TRUE;
     switch (GET_MODE_CLASS (GET_MODE (operands[0])))
       {
-<<<<<<< HEAD
-       case MODE_FLOAT:
-        {
-          REAL_VALUE_TYPE r;
-          REAL_VALUE_FROM_CONST_DOUBLE (r, operands[0]);
-          assemble_real (r, GET_MODE (operands[0]), BITS_PER_WORD, false);
-          break;
-        }
-=======
       case MODE_FLOAT:
 	assemble_real (*CONST_DOUBLE_REAL_VALUE (operands[0]),
 		       GET_MODE (operands[0]), BITS_PER_WORD);
 	break;
->>>>>>> ae1158c4
       default:
         assemble_integer (operands[0], 16, BITS_PER_WORD, 1);
         break;
