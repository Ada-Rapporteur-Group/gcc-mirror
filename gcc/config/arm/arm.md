--- conflicted
+++ resolved
@@ -3340,11 +3340,7 @@
      (clobber (match_dup 2))])]
   "TARGET_EITHER"
   "
-<<<<<<< HEAD
-  if (TARGET_THUMB)
-=======
   if (TARGET_THUMB1)
->>>>>>> 1177f497
     operands[2] = gen_rtx_SCRATCH (SImode);
   else
     operands[2] = gen_rtx_REG (CCmode, CC_REGNUM);
@@ -3364,15 +3360,6 @@
    (set_attr "length" "8")]
 )
 
-<<<<<<< HEAD
-(define_insn_and_split "*thumb_abssi2"
-  [(set (match_operand:SI 0 "s_register_operand" "=l")
-	(abs:SI (match_operand:SI 1 "s_register_operand" "l")))
-   (clobber (match_scratch:SI 2 "=&l"))]
-  "TARGET_THUMB"
-  "#"
-  "TARGET_THUMB && reload_completed"
-=======
 (define_insn_and_split "*thumb1_abssi2"
   [(set (match_operand:SI 0 "s_register_operand" "=l")
 	(abs:SI (match_operand:SI 1 "s_register_operand" "l")))
@@ -3380,7 +3367,6 @@
   "TARGET_THUMB1"
   "#"
   "TARGET_THUMB1 && reload_completed"
->>>>>>> 1177f497
   [(set (match_dup 2) (ashiftrt:SI (match_dup 1) (const_int 31)))
    (set (match_dup 0) (plus:SI (match_dup 1) (match_dup 2)))
    (set (match_dup 0) (xor:SI (match_dup 0) (match_dup 2)))]
@@ -3402,15 +3388,6 @@
    (set_attr "length" "8")]
 )
 
-<<<<<<< HEAD
-(define_insn_and_split "*thumb_neg_abssi2"
-  [(set (match_operand:SI 0 "s_register_operand" "=l")
-	(neg:SI (abs:SI (match_operand:SI 1 "s_register_operand" "l"))))
-   (clobber (match_scratch:SI 2 "=&l"))]
-  "TARGET_THUMB"
-  "#"
-  "TARGET_THUMB && reload_completed"
-=======
 (define_insn_and_split "*thumb1_neg_abssi2"
   [(set (match_operand:SI 0 "s_register_operand" "=l")
 	(neg:SI (abs:SI (match_operand:SI 1 "s_register_operand" "l"))))
@@ -3418,7 +3395,6 @@
   "TARGET_THUMB1"
   "#"
   "TARGET_THUMB1 && reload_completed"
->>>>>>> 1177f497
   [(set (match_dup 2) (ashiftrt:SI (match_dup 1) (const_int 31)))
    (set (match_dup 0) (minus:SI (match_dup 2) (match_dup 1)))
    (set (match_dup 0) (xor:SI (match_dup 0) (match_dup 2)))]
@@ -7842,11 +7818,7 @@
 	(match_operator:SI 1 "arm_comparison_operator"
 	 [(match_operand:SI 2 "s_register_operand" "")
 	  (match_operand:SI 3 "reg_or_int_operand" "")]))]
-<<<<<<< HEAD
-  "TARGET_THUMB"
-=======
   "TARGET_THUMB1"
->>>>>>> 1177f497
   "{
   rtx op3, scratch, scratch2;
 
@@ -7855,19 +7827,11 @@
       switch (GET_CODE (operands[1]))
 	{
 	case EQ:
-<<<<<<< HEAD
-	  emit_insn (gen_cstoresi_eq0_thumb (operands[0], operands[2]));
-	  break;
-
-	case NE:
-	  emit_insn (gen_cstoresi_ne0_thumb (operands[0], operands[2]));
-=======
 	  emit_insn (gen_cstoresi_eq0_thumb1 (operands[0], operands[2]));
 	  break;
 
 	case NE:
 	  emit_insn (gen_cstoresi_ne0_thumb1 (operands[0], operands[2]));
->>>>>>> 1177f497
 	  break;
 
 	case LE:
@@ -7907,21 +7871,13 @@
     case EQ:
       scratch = expand_binop (SImode, sub_optab, operands[2], operands[3],
 			      NULL_RTX, 0, OPTAB_WIDEN);
-<<<<<<< HEAD
-      emit_insn (gen_cstoresi_eq0_thumb (operands[0], scratch));
-=======
       emit_insn (gen_cstoresi_eq0_thumb1 (operands[0], scratch));
->>>>>>> 1177f497
       break;
 
     case NE:
       scratch = expand_binop (SImode, sub_optab, operands[2], operands[3],
 			      NULL_RTX, 0, OPTAB_WIDEN);
-<<<<<<< HEAD
-      emit_insn (gen_cstoresi_ne0_thumb (operands[0], scratch));
-=======
       emit_insn (gen_cstoresi_ne0_thumb1 (operands[0], scratch));
->>>>>>> 1177f497
       break;
 
     case LE:
@@ -7931,85 +7887,51 @@
 			      NULL_RTX, 1, OPTAB_WIDEN);
       scratch2 = expand_binop (SImode, ashr_optab, op3, GEN_INT (31),
 			      NULL_RTX, 0, OPTAB_WIDEN);
-<<<<<<< HEAD
-      emit_insn (gen_thumb_addsi3_addgeu (operands[0], scratch, scratch2,
-=======
       emit_insn (gen_thumb1_addsi3_addgeu (operands[0], scratch, scratch2,
->>>>>>> 1177f497
 					  op3, operands[2]));
       break;
 
     case GE:
       op3 = operands[3];
-<<<<<<< HEAD
-      if (!thumb_cmp_operand (op3, SImode))
-=======
       if (!thumb1_cmp_operand (op3, SImode))
->>>>>>> 1177f497
         op3 = force_reg (SImode, op3);
       scratch = expand_binop (SImode, ashr_optab, operands[2], GEN_INT (31),
 			      NULL_RTX, 0, OPTAB_WIDEN);
       scratch2 = expand_binop (SImode, lshr_optab, op3, GEN_INT (31),
 			       NULL_RTX, 1, OPTAB_WIDEN);
-<<<<<<< HEAD
-      emit_insn (gen_thumb_addsi3_addgeu (operands[0], scratch, scratch2,
-=======
       emit_insn (gen_thumb1_addsi3_addgeu (operands[0], scratch, scratch2,
->>>>>>> 1177f497
 					  operands[2], op3));
       break;
 
     case LEU:
       op3 = force_reg (SImode, operands[3]);
       scratch = force_reg (SImode, const0_rtx);
-<<<<<<< HEAD
-      emit_insn (gen_thumb_addsi3_addgeu (operands[0], scratch, scratch,
-=======
       emit_insn (gen_thumb1_addsi3_addgeu (operands[0], scratch, scratch,
->>>>>>> 1177f497
 					  op3, operands[2]));
       break;
 
     case GEU:
       op3 = operands[3];
-<<<<<<< HEAD
-      if (!thumb_cmp_operand (op3, SImode))
-        op3 = force_reg (SImode, op3);
-      scratch = force_reg (SImode, const0_rtx);
-      emit_insn (gen_thumb_addsi3_addgeu (operands[0], scratch, scratch,
-=======
       if (!thumb1_cmp_operand (op3, SImode))
         op3 = force_reg (SImode, op3);
       scratch = force_reg (SImode, const0_rtx);
       emit_insn (gen_thumb1_addsi3_addgeu (operands[0], scratch, scratch,
->>>>>>> 1177f497
 					  operands[2], op3));
       break;
 
     case LTU:
       op3 = operands[3];
-<<<<<<< HEAD
-      if (!thumb_cmp_operand (op3, SImode))
-        op3 = force_reg (SImode, op3);
-      scratch = gen_reg_rtx (SImode);
-      emit_insn (gen_cstoresi_nltu_thumb (scratch, operands[2], op3));
-=======
       if (!thumb1_cmp_operand (op3, SImode))
         op3 = force_reg (SImode, op3);
       scratch = gen_reg_rtx (SImode);
       emit_insn (gen_cstoresi_nltu_thumb1 (scratch, operands[2], op3));
->>>>>>> 1177f497
       emit_insn (gen_negsi2 (operands[0], scratch));
       break;
 
     case GTU:
       op3 = force_reg (SImode, operands[3]);
       scratch = gen_reg_rtx (SImode);
-<<<<<<< HEAD
-      emit_insn (gen_cstoresi_nltu_thumb (scratch, op3, operands[2]));
-=======
       emit_insn (gen_cstoresi_nltu_thumb1 (scratch, op3, operands[2]));
->>>>>>> 1177f497
       emit_insn (gen_negsi2 (operands[0], scratch));
       break;
 
@@ -8020,114 +7942,65 @@
   DONE;
 }")
 
-<<<<<<< HEAD
-(define_expand "cstoresi_eq0_thumb"
-=======
 (define_expand "cstoresi_eq0_thumb1"
->>>>>>> 1177f497
   [(parallel
     [(set (match_operand:SI 0 "s_register_operand" "")
 	  (eq:SI (match_operand:SI 1 "s_register_operand" "")
 		 (const_int 0)))
      (clobber (match_dup:SI 2))])]
-<<<<<<< HEAD
-  "TARGET_THUMB"
-  "operands[2] = gen_reg_rtx (SImode);"
-)
-
-(define_expand "cstoresi_ne0_thumb"
-=======
   "TARGET_THUMB1"
   "operands[2] = gen_reg_rtx (SImode);"
 )
 
 (define_expand "cstoresi_ne0_thumb1"
->>>>>>> 1177f497
   [(parallel
     [(set (match_operand:SI 0 "s_register_operand" "")
 	  (ne:SI (match_operand:SI 1 "s_register_operand" "")
 		 (const_int 0)))
      (clobber (match_dup:SI 2))])]
-<<<<<<< HEAD
-  "TARGET_THUMB"
-  "operands[2] = gen_reg_rtx (SImode);"
-)
-
-(define_insn "*cstoresi_eq0_thumb_insn"
-=======
   "TARGET_THUMB1"
   "operands[2] = gen_reg_rtx (SImode);"
 )
 
 (define_insn "*cstoresi_eq0_thumb1_insn"
->>>>>>> 1177f497
   [(set (match_operand:SI 0 "s_register_operand" "=&l,l")
 	(eq:SI (match_operand:SI 1 "s_register_operand" "l,0")
 	       (const_int 0)))
    (clobber (match_operand:SI 2 "s_register_operand" "=X,l"))]
-<<<<<<< HEAD
-  "TARGET_THUMB"
-=======
   "TARGET_THUMB1"
->>>>>>> 1177f497
   "@
    neg\\t%0, %1\;adc\\t%0, %0, %1
    neg\\t%2, %1\;adc\\t%0, %1, %2"
   [(set_attr "length" "4")]
 )
 
-<<<<<<< HEAD
-(define_insn "*cstoresi_ne0_thumb_insn"
-=======
 (define_insn "*cstoresi_ne0_thumb1_insn"
->>>>>>> 1177f497
   [(set (match_operand:SI 0 "s_register_operand" "=l")
 	(ne:SI (match_operand:SI 1 "s_register_operand" "0")
 	       (const_int 0)))
    (clobber (match_operand:SI 2 "s_register_operand" "=l"))]
-<<<<<<< HEAD
-  "TARGET_THUMB"
-=======
   "TARGET_THUMB1"
->>>>>>> 1177f497
   "sub\\t%2, %1, #1\;sbc\\t%0, %1, %2"
   [(set_attr "length" "4")]
 )
 
-<<<<<<< HEAD
-(define_insn "cstoresi_nltu_thumb"
-  [(set (match_operand:SI 0 "s_register_operand" "=l,l")
-        (neg:SI (gtu:SI (match_operand:SI 1 "s_register_operand" "l,*h")
-			(match_operand:SI 2 "thumb_cmp_operand" "lI*h,*r"))))]
-  "TARGET_THUMB"
-=======
 (define_insn "cstoresi_nltu_thumb1"
   [(set (match_operand:SI 0 "s_register_operand" "=l,l")
         (neg:SI (gtu:SI (match_operand:SI 1 "s_register_operand" "l,*h")
 			(match_operand:SI 2 "thumb1_cmp_operand" "lI*h,*r"))))]
   "TARGET_THUMB1"
->>>>>>> 1177f497
   "cmp\\t%1, %2\;sbc\\t%0, %0, %0"
   [(set_attr "length" "4")]
 )
 
 ;; Used as part of the expansion of thumb les sequence.
-<<<<<<< HEAD
-(define_insn "thumb_addsi3_addgeu"
-=======
 (define_insn "thumb1_addsi3_addgeu"
->>>>>>> 1177f497
   [(set (match_operand:SI 0 "s_register_operand" "=l")
         (plus:SI (plus:SI (match_operand:SI 1 "s_register_operand" "%0")
 			  (match_operand:SI 2 "s_register_operand" "l"))
 		 (geu:SI (match_operand:SI 3 "s_register_operand" "l")
-<<<<<<< HEAD
-			 (match_operand:SI 4 "thumb_cmp_operand" "lI"))))]
-  "TARGET_THUMB"
-=======
 			 (match_operand:SI 4 "thumb1_cmp_operand" "lI"))))]
   "TARGET_THUMB1"
->>>>>>> 1177f497
   "cmp\\t%3, %4\;adc\\t%0, %1, %2"
   [(set_attr "length" "4")]
 )
@@ -10219,11 +10092,7 @@
 	if (val1 == 4 || val2 == 4)
 	  /* Other val must be 8, since we know they are adjacent and neither
 	     is zero.  */
-<<<<<<< HEAD
-	  output_asm_insn (\"ldm%?ib\\t%0, {%1, %2}\", ldm);
-=======
 	  output_asm_insn (\"ldm%(ib%)\\t%0, {%1, %2}\", ldm);
->>>>>>> 1177f497
 	else if (const_ok_for_arm (val1) || const_ok_for_arm (-val1))
 	  {
 	    ldm[0] = ops[0] = operands[4];
@@ -10234,17 +10103,6 @@
 	      output_asm_insn (\"ldm%(ia%)\\t%0, {%1, %2}\", ldm);
 	    else
 	      output_asm_insn (\"ldm%(da%)\\t%0, {%1, %2}\", ldm);
-	  }
-	else
-	  {
-	    /* Offset is out of range for a single add, so use two ldr.  */
-	    ops[0] = ldm[1];
-	    ops[1] = base_reg;
-	    ops[2] = GEN_INT (val1);
-	    output_asm_insn (\"ldr%?\\t%0, [%1, %2]\", ops);
-	    ops[0] = ldm[2];
-	    ops[2] = GEN_INT (val2);
-	    output_asm_insn (\"ldr%?\\t%0, [%1, %2]\", ops);
 	  }
 	else
 	  {
