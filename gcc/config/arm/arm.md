--- conflicted
+++ resolved
@@ -7052,35 +7052,9 @@
 	      (pc)))]
   "TARGET_32BIT"
   "{
-<<<<<<< HEAD
-     rtx swap = NULL_RTX;
-     enum rtx_code code = GET_CODE (operands[0]);
-
-    /* Flip unimplemented DImode comparisons to a form that
-       arm_gen_compare_reg can handle.  */
-     switch (code)
-     {
-     case GT:
-       swap = gen_rtx_LT (VOIDmode, operands[2], operands[1]); break;
-     case LE:
-       swap = gen_rtx_GE (VOIDmode, operands[2], operands[1]); break;
-     case GTU:
-       swap = gen_rtx_LTU (VOIDmode, operands[2], operands[1]); break;
-     case LEU:
-       swap = gen_rtx_GEU (VOIDmode, operands[2], operands[1]); break;
-     default:
-       break;
-     }
-     if (swap)
-       emit_jump_insn (gen_cbranch_cc (swap, operands[2], operands[1],
-                                       operands[3]));
-     else
-       emit_jump_insn (gen_cbranch_cc (operands[0], operands[1], operands[2],
-=======
      if (!arm_validize_comparison (&operands[0], &operands[1], &operands[2]))
        FAIL;
      emit_jump_insn (gen_cbranch_cc (operands[0], operands[1], operands[2],
->>>>>>> bc75ee5f
 				       operands[3]));
      DONE;
    }"
@@ -7999,37 +7973,11 @@
 	  (match_operand:DI 3 "cmpdi_operand" "")]))]
   "TARGET_32BIT"
   "{
-<<<<<<< HEAD
-     rtx swap = NULL_RTX;
-     enum rtx_code code = GET_CODE (operands[1]);
-
-    /* Flip unimplemented DImode comparisons to a form that
-       arm_gen_compare_reg can handle.  */
-     switch (code)
-     {
-     case GT:
-       swap = gen_rtx_LT (VOIDmode, operands[3], operands[2]); break;
-     case LE:
-       swap = gen_rtx_GE (VOIDmode, operands[3], operands[2]); break;
-     case GTU:
-       swap = gen_rtx_LTU (VOIDmode, operands[3], operands[2]); break;
-     case LEU:
-       swap = gen_rtx_GEU (VOIDmode, operands[3], operands[2]); break;
-     default:
-       break;
-     }
-     if (swap)
-       emit_insn (gen_cstore_cc (operands[0], swap, operands[3],
-		      	         operands[2]));
-     else
-       emit_insn (gen_cstore_cc (operands[0], operands[1], operands[2],
-=======
      if (!arm_validize_comparison (&operands[1],
      				   &operands[2],
 				   &operands[3]))
        FAIL;
      emit_insn (gen_cstore_cc (operands[0], operands[1], operands[2],
->>>>>>> bc75ee5f
 		      	         operands[3]));
      DONE;
    }"
