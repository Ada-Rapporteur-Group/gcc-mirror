;;- Machine description for ARM for GNU compiler
;;  Copyright 1991, 1993, 1994, 1995, 1996, 1996, 1997, 1998, 1999, 2000,
;;  2001, 2002, 2003, 2004, 2005  Free Software Foundation, Inc.
;;  Contributed by Pieter `Tiggr' Schoenmakers (rcpieter@win.tue.nl)
;;  and Martin Simmons (@harleqn.co.uk).
;;  More major hacks by Richard Earnshaw (rearnsha@arm.com).

;; This file is part of GCC.

;; GCC is free software; you can redistribute it and/or modify it
;; under the terms of the GNU General Public License as published
;; by the Free Software Foundation; either version 2, or (at your
;; option) any later version.

;; GCC is distributed in the hope that it will be useful, but WITHOUT
;; ANY WARRANTY; without even the implied warranty of MERCHANTABILITY
;; or FITNESS FOR A PARTICULAR PURPOSE.  See the GNU General Public
;; License for more details.

;; You should have received a copy of the GNU General Public License
;; along with GCC; see the file COPYING.  If not, write to
;; the Free Software Foundation, 51 Franklin Street, Fifth Floor,
;; Boston, MA 02110-1301, USA.

;;- See file "rtl.def" for documentation on define_insn, match_*, et. al.


;;---------------------------------------------------------------------------
;; Constants

;; Register numbers
(define_constants
  [(R0_REGNUM        0)		; First CORE register
   (IP_REGNUM	    12)		; Scratch register
   (SP_REGNUM	    13)		; Stack pointer
   (LR_REGNUM       14)		; Return address register
   (PC_REGNUM	    15)		; Program counter
   (CC_REGNUM       24)		; Condition code pseudo register
   (LAST_ARM_REGNUM 15)		;
   (FPA_F0_REGNUM   16)		; FIRST_FPA_REGNUM
   (FPA_F7_REGNUM   23)		; LAST_FPA_REGNUM
  ]
)
;; 3rd operand to select_dominance_cc_mode
(define_constants
  [(DOM_CC_X_AND_Y  0)
   (DOM_CC_NX_OR_Y  1)
   (DOM_CC_X_OR_Y   2)
  ]
)

;; UNSPEC Usage:
;; Note: sin and cos are no-longer used.

(define_constants
  [(UNSPEC_SIN       0)	; `sin' operation (MODE_FLOAT):
			;   operand 0 is the result,
			;   operand 1 the parameter.
   (UNPSEC_COS	     1)	; `cos' operation (MODE_FLOAT):
			;   operand 0 is the result,
			;   operand 1 the parameter.
   (UNSPEC_PUSH_MULT 2)	; `push multiple' operation:
			;   operand 0 is the first register,
			;   subsequent registers are in parallel (use ...)
			;   expressions.
   (UNSPEC_PIC_SYM   3) ; A symbol that has been treated properly for pic
			;   usage, that is, we will add the pic_register
			;   value to it before trying to dereference it.
   (UNSPEC_PIC_BASE  4)	; Adding the PC value to the offset to the
			;   GLOBAL_OFFSET_TABLE.  The operation is fully
			;   described by the RTL but must be wrapped to
			;   prevent combine from trying to rip it apart.
   (UNSPEC_PRLG_STK  5) ; A special barrier that prevents frame accesses 
			;   being scheduled before the stack adjustment insn.
   (UNSPEC_PROLOGUE_USE 6) ; As USE insns are not meaningful after reload,
   			; this unspec is used to prevent the deletion of
   			; instructions setting registers for EH handling
   			; and stack frame generation.  Operand 0 is the
   			; register to "use".
   (UNSPEC_CHECK_ARCH 7); Set CCs to indicate 26-bit or 32-bit mode.
   (UNSPEC_WSHUFH    8) ; Used by the intrinsic form of the iWMMXt WSHUFH instruction.
   (UNSPEC_WACC      9) ; Used by the intrinsic form of the iWMMXt WACC instruction.
   (UNSPEC_TMOVMSK  10) ; Used by the intrinsic form of the iWMMXt TMOVMSK instruction.
   (UNSPEC_WSAD     11) ; Used by the intrinsic form of the iWMMXt WSAD instruction.
   (UNSPEC_WSADZ    12) ; Used by the intrinsic form of the iWMMXt WSADZ instruction.
   (UNSPEC_WMACS    13) ; Used by the intrinsic form of the iWMMXt WMACS instruction.
   (UNSPEC_WMACU    14) ; Used by the intrinsic form of the iWMMXt WMACU instruction.
   (UNSPEC_WMACSZ   15) ; Used by the intrinsic form of the iWMMXt WMACSZ instruction.
   (UNSPEC_WMACUZ   16) ; Used by the intrinsic form of the iWMMXt WMACUZ instruction.
   (UNSPEC_CLRDI    17) ; Used by the intrinsic form of the iWMMXt CLRDI instruction.
   (UNSPEC_WMADDS   18) ; Used by the intrinsic form of the iWMMXt WMADDS instruction.
   (UNSPEC_WMADDU   19) ; Used by the intrinsic form of the iWMMXt WMADDU instruction.
   (UNSPEC_TLS      20) ; A symbol that has been treated properly for TLS usage.
  ]
)

;; UNSPEC_VOLATILE Usage:

(define_constants
  [(VUNSPEC_BLOCKAGE 0) ; `blockage' insn to prevent scheduling across an
			;   insn in the code.
   (VUNSPEC_EPILOGUE 1) ; `epilogue' insn, used to represent any part of the
			;   instruction epilogue sequence that isn't expanded
			;   into normal RTL.  Used for both normal and sibcall
			;   epilogues.
   (VUNSPEC_ALIGN    2) ; `align' insn.  Used at the head of a minipool table 
			;   for inlined constants.
   (VUNSPEC_POOL_END 3) ; `end-of-table'.  Used to mark the end of a minipool
			;   table.
   (VUNSPEC_POOL_1   4) ; `pool-entry(1)'.  An entry in the constant pool for
			;   an 8-bit object.
   (VUNSPEC_POOL_2   5) ; `pool-entry(2)'.  An entry in the constant pool for
			;   a 16-bit object.
   (VUNSPEC_POOL_4   6) ; `pool-entry(4)'.  An entry in the constant pool for
			;   a 32-bit object.
   (VUNSPEC_POOL_8   7) ; `pool-entry(8)'.  An entry in the constant pool for
			;   a 64-bit object.
   (VUNSPEC_TMRC     8) ; Used by the iWMMXt TMRC instruction.
   (VUNSPEC_TMCR     9) ; Used by the iWMMXt TMCR instruction.
   (VUNSPEC_ALIGN8   10) ; 8-byte alignment version of VUNSPEC_ALIGN
   (VUNSPEC_WCMP_EQ  11) ; Used by the iWMMXt WCMPEQ instructions
   (VUNSPEC_WCMP_GTU 12) ; Used by the iWMMXt WCMPGTU instructions
   (VUNSPEC_WCMP_GT  13) ; Used by the iwMMXT WCMPGT instructions
   (VUNSPEC_EH_RETURN 20); Use to override the return address for exception
			 ; handling.
  ]
)

;;---------------------------------------------------------------------------
;; Attributes

; IS_THUMB is set to 'yes' when we are generating Thumb code, and 'no' when
; generating ARM code.  This is used to control the length of some insn
; patterns that share the same RTL in both ARM and Thumb code.
(define_attr "is_thumb" "no,yes" (const (symbol_ref "thumb_code")))

; IS_STRONGARM is set to 'yes' when compiling for StrongARM, it affects
; scheduling decisions for the load unit and the multiplier.
(define_attr "is_strongarm" "no,yes" (const (symbol_ref "arm_tune_strongarm")))

; IS_XSCALE is set to 'yes' when compiling for XScale.
(define_attr "is_xscale" "no,yes" (const (symbol_ref "arm_tune_xscale")))

;; Operand number of an input operand that is shifted.  Zero if the
;; given instruction does not shift one of its input operands.
(define_attr "shift" "" (const_int 0))

; Floating Point Unit.  If we only have floating point emulation, then there
; is no point in scheduling the floating point insns.  (Well, for best
; performance we should try and group them together).
(define_attr "fpu" "none,fpa,fpe2,fpe3,maverick,vfp"
  (const (symbol_ref "arm_fpu_attr")))

; LENGTH of an instruction (in bytes)
(define_attr "length" "" (const_int 4))

; POOL_RANGE is how far away from a constant pool entry that this insn
; can be placed.  If the distance is zero, then this insn will never
; reference the pool.
; NEG_POOL_RANGE is nonzero for insns that can reference a constant pool entry
; before its address.
(define_attr "pool_range" "" (const_int 0))
(define_attr "neg_pool_range" "" (const_int 0))

; An assembler sequence may clobber the condition codes without us knowing.
; If such an insn references the pool, then we have no way of knowing how,
; so use the most conservative value for pool_range.
(define_asm_attributes
 [(set_attr "conds" "clob")
  (set_attr "length" "4")
  (set_attr "pool_range" "250")])

;; The instruction used to implement a particular pattern.  This
;; information is used by pipeline descriptions to provide accurate
;; scheduling information.

(define_attr "insn"
        "smulxy,smlaxy,smlalxy,smulwy,smlawx,mul,muls,mla,mlas,umull,umulls,umlal,umlals,smull,smulls,smlal,smlals,smlawy,smuad,smuadx,smlad,smladx,smusd,smusdx,smlsd,smlsdx,smmul,smmulr,other"
        (const_string "other"))

; TYPE attribute is used to detect floating point instructions which, if
; running on a co-processor can run in parallel with other, basic instructions
; If write-buffer scheduling is enabled then it can also be used in the
; scheduling of writes.

; Classification of each insn
; alu		any alu  instruction that doesn't hit memory or fp
;		regs or have a shifted source operand
; alu_shift	any data instruction that doesn't hit memory or fp
;		regs, but has a source operand shifted by a constant
; alu_shift_reg	any data instruction that doesn't hit memory or fp
;		regs, but has a source operand shifted by a register value
; mult		a multiply instruction
; block		blockage insn, this blocks all functional units
; float		a floating point arithmetic operation (subject to expansion)
; fdivd		DFmode floating point division
; fdivs		SFmode floating point division
; fmul		Floating point multiply
; ffmul		Fast floating point multiply
; farith	Floating point arithmetic (4 cycle)
; ffarith	Fast floating point arithmetic (2 cycle)
; float_em	a floating point arithmetic operation that is normally emulated
;		even on a machine with an fpa.
; f_load	a floating point load from memory
; f_store	a floating point store to memory
; f_load[sd]	single/double load from memory
; f_store[sd]	single/double store to memory
; f_flag	a transfer of co-processor flags to the CPSR
; f_mem_r	a transfer of a floating point register to a real reg via mem
; r_mem_f	the reverse of f_mem_r
; f_2_r		fast transfer float to arm (no memory needed)
; r_2_f		fast transfer arm to float
; f_cvt		convert floating<->integral
; branch	a branch
; call		a subroutine call
; load_byte	load byte(s) from memory to arm registers
; load1		load 1 word from memory to arm registers
; load2         load 2 words from memory to arm registers
; load3         load 3 words from memory to arm registers
; load4         load 4 words from memory to arm registers
; store		store 1 word to memory from arm registers
; store2	store 2 words
; store3	store 3 words
; store4	store 4 (or more) words
;  Additions for Cirrus Maverick co-processor:
; mav_farith	Floating point arithmetic (4 cycle)
; mav_dmult	Double multiplies (7 cycle)
;
(define_attr "type"
	"alu,alu_shift,alu_shift_reg,mult,block,float,fdivx,fdivd,fdivs,fmul,ffmul,farith,ffarith,f_flag,float_em,f_load,f_store,f_loads,f_loadd,f_stores,f_stored,f_mem_r,r_mem_f,f_2_r,r_2_f,f_cvt,branch,call,load_byte,load1,load2,load3,load4,store1,store2,store3,store4,mav_farith,mav_dmult" 
	(if_then_else 
	 (eq_attr "insn" "smulxy,smlaxy,smlalxy,smulwy,smlawx,mul,muls,mla,mlas,umull,umulls,umlal,umlals,smull,smulls,smlal,smlals")
	 (const_string "mult")
	 (const_string "alu")))

; Load scheduling, set from the arm_ld_sched variable
; initialized by arm_override_options() 
(define_attr "ldsched" "no,yes" (const (symbol_ref "arm_ld_sched")))

; condition codes: this one is used by final_prescan_insn to speed up
; conditionalizing instructions.  It saves having to scan the rtl to see if
; it uses or alters the condition codes.
; 
; USE means that the condition codes are used by the insn in the process of
;   outputting code, this means (at present) that we can't use the insn in
;   inlined branches
;
; SET means that the purpose of the insn is to set the condition codes in a
;   well defined manner.
;
; CLOB means that the condition codes are altered in an undefined manner, if
;   they are altered at all
;
; JUMP_CLOB is used when the condition cannot be represented by a single
;   instruction (UNEQ and LTGT).  These cannot be predicated.
;
; NOCOND means that the condition codes are neither altered nor affect the
;   output of this insn

(define_attr "conds" "use,set,clob,jump_clob,nocond"
	(if_then_else (eq_attr "type" "call")
	 (const_string "clob")
	 (const_string "nocond")))

; Predicable means that the insn can be conditionally executed based on
; an automatically added predicate (additional patterns are generated by 
; gen...).  We default to 'no' because no Thumb patterns match this rule
; and not all ARM patterns do.
(define_attr "predicable" "no,yes" (const_string "no"))

; Only model the write buffer for ARM6 and ARM7.  Earlier processors don't
; have one.  Later ones, such as StrongARM, have write-back caches, so don't
; suffer blockages enough to warrant modelling this (and it can adversely
; affect the schedule).
(define_attr "model_wbuf" "no,yes" (const (symbol_ref "arm_tune_wbuf")))

; WRITE_CONFLICT implies that a read following an unrelated write is likely
; to stall the processor.  Used with model_wbuf above.
(define_attr "write_conflict" "no,yes"
  (if_then_else (eq_attr "type"
		 "block,float_em,f_load,f_store,f_mem_r,r_mem_f,call,load1")
		(const_string "yes")
		(const_string "no")))

; Classify the insns into those that take one cycle and those that take more
; than one on the main cpu execution unit.
(define_attr "core_cycles" "single,multi"
  (if_then_else (eq_attr "type"
		 "alu,alu_shift,float,fdivx,fdivd,fdivs,fmul,ffmul,farith,ffarith")
		(const_string "single")
	        (const_string "multi")))

;; FAR_JUMP is "yes" if a BL instruction is used to generate a branch to a
;; distant label.  Only applicable to Thumb code.
(define_attr "far_jump" "yes,no" (const_string "no"))


;;---------------------------------------------------------------------------
;; Mode macros

; A list of modes that are exactly 64 bits in size.  We use this to expand
; some splits that are the same for all modes when operating on ARM 
; registers.
(define_mode_macro ANY64 [DI DF V8QI V4HI V2SI V2SF])

;;---------------------------------------------------------------------------
;; Predicates

(include "predicates.md")

;;---------------------------------------------------------------------------
;; Pipeline descriptions

;; Processor type.  This is created automatically from arm-cores.def.
(include "arm-tune.md")

;; True if the generic scheduling description should be used.

(define_attr "generic_sched" "yes,no"
  (const (if_then_else 
          (eq_attr "tune" "arm926ejs,arm1020e,arm1026ejs,arm1136js,arm1136jfs") 
          (const_string "no")
          (const_string "yes"))))

(define_attr "generic_vfp" "yes,no"
  (const (if_then_else
	  (and (eq_attr "fpu" "vfp")
	       (eq_attr "tune" "!arm1020e,arm1022e"))
	  (const_string "yes")
	  (const_string "no"))))

(include "arm-generic.md")
(include "arm926ejs.md")
(include "arm1020e.md")
(include "arm1026ejs.md")
(include "arm1136jfs.md")


;;---------------------------------------------------------------------------
;; Insn patterns
;;
;; Addition insns.

;; Note: For DImode insns, there is normally no reason why operands should
;; not be in the same register, what we don't want is for something being
;; written to partially overlap something that is an input.
;; Cirrus 64bit additions should not be split because we have a native
;; 64bit addition instructions.

(define_expand "adddi3"
 [(parallel
   [(set (match_operand:DI           0 "s_register_operand" "")
	  (plus:DI (match_operand:DI 1 "s_register_operand" "")
	           (match_operand:DI 2 "s_register_operand" "")))
    (clobber (reg:CC CC_REGNUM))])]
  "TARGET_EITHER"
  "
  if (TARGET_HARD_FLOAT && TARGET_MAVERICK)
    {
      if (!cirrus_fp_register (operands[0], DImode))
        operands[0] = force_reg (DImode, operands[0]);
      if (!cirrus_fp_register (operands[1], DImode))
        operands[1] = force_reg (DImode, operands[1]);
      emit_insn (gen_cirrus_adddi3 (operands[0], operands[1], operands[2]));
      DONE;
    }

  if (TARGET_THUMB)
    {
      if (GET_CODE (operands[1]) != REG)
        operands[1] = force_reg (SImode, operands[1]);
      if (GET_CODE (operands[2]) != REG)
        operands[2] = force_reg (SImode, operands[2]);
     }
  "
)

(define_insn "*thumb_adddi3"
  [(set (match_operand:DI          0 "register_operand" "=l")
	(plus:DI (match_operand:DI 1 "register_operand" "%0")
		 (match_operand:DI 2 "register_operand" "l")))
   (clobber (reg:CC CC_REGNUM))
  ]
  "TARGET_THUMB"
  "add\\t%Q0, %Q0, %Q2\;adc\\t%R0, %R0, %R2"
  [(set_attr "length" "4")]
)

(define_insn_and_split "*arm_adddi3"
  [(set (match_operand:DI          0 "s_register_operand" "=&r,&r")
	(plus:DI (match_operand:DI 1 "s_register_operand" "%0, 0")
		 (match_operand:DI 2 "s_register_operand" "r,  0")))
   (clobber (reg:CC CC_REGNUM))]
  "TARGET_ARM && !(TARGET_HARD_FLOAT && TARGET_MAVERICK)"
  "#"
  "TARGET_ARM && reload_completed"
  [(parallel [(set (reg:CC_C CC_REGNUM)
		   (compare:CC_C (plus:SI (match_dup 1) (match_dup 2))
				 (match_dup 1)))
	      (set (match_dup 0) (plus:SI (match_dup 1) (match_dup 2)))])
   (set (match_dup 3) (plus:SI (ltu:SI (reg:CC_C CC_REGNUM) (const_int 0))
			       (plus:SI (match_dup 4) (match_dup 5))))]
  "
  {
    operands[3] = gen_highpart (SImode, operands[0]);
    operands[0] = gen_lowpart (SImode, operands[0]);
    operands[4] = gen_highpart (SImode, operands[1]);
    operands[1] = gen_lowpart (SImode, operands[1]);
    operands[5] = gen_highpart (SImode, operands[2]);
    operands[2] = gen_lowpart (SImode, operands[2]);
  }"
  [(set_attr "conds" "clob")
   (set_attr "length" "8")]
)

(define_insn_and_split "*adddi_sesidi_di"
  [(set (match_operand:DI 0 "s_register_operand" "=&r,&r")
	(plus:DI (sign_extend:DI
		  (match_operand:SI 2 "s_register_operand" "r,r"))
		 (match_operand:DI 1 "s_register_operand" "r,0")))
   (clobber (reg:CC CC_REGNUM))]
  "TARGET_ARM && !(TARGET_HARD_FLOAT && TARGET_MAVERICK)"
  "#"
  "TARGET_ARM && reload_completed"
  [(parallel [(set (reg:CC_C CC_REGNUM)
		   (compare:CC_C (plus:SI (match_dup 1) (match_dup 2))
				 (match_dup 1)))
	      (set (match_dup 0) (plus:SI (match_dup 1) (match_dup 2)))])
   (set (match_dup 3) (plus:SI (ltu:SI (reg:CC_C CC_REGNUM) (const_int 0))
			       (plus:SI (ashiftrt:SI (match_dup 2)
						     (const_int 31))
					(match_dup 4))))]
  "
  {
    operands[3] = gen_highpart (SImode, operands[0]);
    operands[0] = gen_lowpart (SImode, operands[0]);
    operands[4] = gen_highpart (SImode, operands[1]);
    operands[1] = gen_lowpart (SImode, operands[1]);
    operands[2] = gen_lowpart (SImode, operands[2]);
  }"
  [(set_attr "conds" "clob")
   (set_attr "length" "8")]
)

(define_insn_and_split "*adddi_zesidi_di"
  [(set (match_operand:DI 0 "s_register_operand" "=&r,&r")
	(plus:DI (zero_extend:DI
		  (match_operand:SI 2 "s_register_operand" "r,r"))
		 (match_operand:DI 1 "s_register_operand" "r,0")))
   (clobber (reg:CC CC_REGNUM))]
  "TARGET_ARM && !(TARGET_HARD_FLOAT && TARGET_MAVERICK)"
  "#"
  "TARGET_ARM && reload_completed"
  [(parallel [(set (reg:CC_C CC_REGNUM)
		   (compare:CC_C (plus:SI (match_dup 1) (match_dup 2))
				 (match_dup 1)))
	      (set (match_dup 0) (plus:SI (match_dup 1) (match_dup 2)))])
   (set (match_dup 3) (plus:SI (ltu:SI (reg:CC_C CC_REGNUM) (const_int 0))
			       (plus:SI (match_dup 4) (const_int 0))))]
  "
  {
    operands[3] = gen_highpart (SImode, operands[0]);
    operands[0] = gen_lowpart (SImode, operands[0]);
    operands[4] = gen_highpart (SImode, operands[1]);
    operands[1] = gen_lowpart (SImode, operands[1]);
    operands[2] = gen_lowpart (SImode, operands[2]);
  }"
  [(set_attr "conds" "clob")
   (set_attr "length" "8")]
)

(define_expand "addsi3"
  [(set (match_operand:SI          0 "s_register_operand" "")
	(plus:SI (match_operand:SI 1 "s_register_operand" "")
		 (match_operand:SI 2 "reg_or_int_operand" "")))]
  "TARGET_EITHER"
  "
  if (TARGET_ARM && GET_CODE (operands[2]) == CONST_INT)
    {
      arm_split_constant (PLUS, SImode, NULL_RTX,
	                  INTVAL (operands[2]), operands[0], operands[1],
			  optimize && !no_new_pseudos);
      DONE;
    }
  "
)

; If there is a scratch available, this will be faster than synthesizing the
; addition.
(define_peephole2
  [(match_scratch:SI 3 "r")
   (set (match_operand:SI          0 "arm_general_register_operand" "")
	(plus:SI (match_operand:SI 1 "arm_general_register_operand" "")
		 (match_operand:SI 2 "const_int_operand"  "")))]
  "TARGET_ARM &&
   !(const_ok_for_arm (INTVAL (operands[2]))
     || const_ok_for_arm (-INTVAL (operands[2])))
    && const_ok_for_arm (~INTVAL (operands[2]))"
  [(set (match_dup 3) (match_dup 2))
   (set (match_dup 0) (plus:SI (match_dup 1) (match_dup 3)))]
  ""
)

(define_insn_and_split "*arm_addsi3"
  [(set (match_operand:SI          0 "s_register_operand" "=r,r,r")
	(plus:SI (match_operand:SI 1 "s_register_operand" "%r,r,r")
		 (match_operand:SI 2 "reg_or_int_operand" "rI,L,?n")))]
  "TARGET_ARM"
  "@
   add%?\\t%0, %1, %2
   sub%?\\t%0, %1, #%n2
   #"
  "TARGET_ARM &&
   GET_CODE (operands[2]) == CONST_INT
   && !(const_ok_for_arm (INTVAL (operands[2]))
        || const_ok_for_arm (-INTVAL (operands[2])))"
  [(clobber (const_int 0))]
  "
  arm_split_constant (PLUS, SImode, curr_insn,
	              INTVAL (operands[2]), operands[0],
		      operands[1], 0);
  DONE;
  "
  [(set_attr "length" "4,4,16")
   (set_attr "predicable" "yes")]
)

;; Register group 'k' is a single register group containing only the stack
;; register.  Trying to reload it will always fail catastrophically,
;; so never allow those alternatives to match if reloading is needed.

(define_insn "*thumb_addsi3"
  [(set (match_operand:SI          0 "register_operand" "=l,l,l,*r,*h,l,!k")
	(plus:SI (match_operand:SI 1 "register_operand" "%0,0,l,*0,*0,!k,!k")
		 (match_operand:SI 2 "nonmemory_operand" "I,J,lL,*h,*r,!M,!O")))]
  "TARGET_THUMB"
  "*
   static const char * const asms[] = 
   {
     \"add\\t%0, %0, %2\",
     \"sub\\t%0, %0, #%n2\",
     \"add\\t%0, %1, %2\",
     \"add\\t%0, %0, %2\",
     \"add\\t%0, %0, %2\",
     \"add\\t%0, %1, %2\",
     \"add\\t%0, %1, %2\"
   };
   if ((which_alternative == 2 || which_alternative == 6)
       && GET_CODE (operands[2]) == CONST_INT
       && INTVAL (operands[2]) < 0)
     return \"sub\\t%0, %1, #%n2\";
   return asms[which_alternative];
  "
  [(set_attr "length" "2")]
)

;; Reloading and elimination of the frame pointer can
;; sometimes cause this optimization to be missed.
(define_peephole2
  [(set (match_operand:SI 0 "arm_general_register_operand" "")
	(match_operand:SI 1 "const_int_operand" ""))
   (set (match_dup 0)
	(plus:SI (match_dup 0) (reg:SI SP_REGNUM)))]
  "TARGET_THUMB
   && (unsigned HOST_WIDE_INT) (INTVAL (operands[1])) < 1024
   && (INTVAL (operands[1]) & 3) == 0"
  [(set (match_dup 0) (plus:SI (reg:SI SP_REGNUM) (match_dup 1)))]
  ""
)

(define_insn "*addsi3_compare0"
  [(set (reg:CC_NOOV CC_REGNUM)
	(compare:CC_NOOV
	 (plus:SI (match_operand:SI 1 "s_register_operand" "r, r")
		  (match_operand:SI 2 "arm_add_operand"    "rI,L"))
	 (const_int 0)))
   (set (match_operand:SI 0 "s_register_operand" "=r,r")
	(plus:SI (match_dup 1) (match_dup 2)))]
  "TARGET_ARM"
  "@
   add%?s\\t%0, %1, %2
   sub%?s\\t%0, %1, #%n2"
  [(set_attr "conds" "set")]
)

(define_insn "*addsi3_compare0_scratch"
  [(set (reg:CC_NOOV CC_REGNUM)
	(compare:CC_NOOV
	 (plus:SI (match_operand:SI 0 "s_register_operand" "r, r")
		  (match_operand:SI 1 "arm_add_operand"    "rI,L"))
	 (const_int 0)))]
  "TARGET_ARM"
  "@
   cmn%?\\t%0, %1
   cmp%?\\t%0, #%n1"
  [(set_attr "conds" "set")]
)

(define_insn "*compare_negsi_si"
  [(set (reg:CC_Z CC_REGNUM)
	(compare:CC_Z
	 (neg:SI (match_operand:SI 0 "s_register_operand" "r"))
	 (match_operand:SI 1 "s_register_operand" "r")))]
  "TARGET_ARM"
  "cmn%?\\t%1, %0"
  [(set_attr "conds" "set")]
)

;; This is the canonicalization of addsi3_compare0_for_combiner when the
;; addend is a constant.
(define_insn "*cmpsi2_addneg"
  [(set (reg:CC CC_REGNUM)
	(compare:CC
	 (match_operand:SI 1 "s_register_operand" "r,r")
	 (match_operand:SI 2 "arm_addimm_operand" "I,L")))
   (set (match_operand:SI 0 "s_register_operand" "=r,r")
	(plus:SI (match_dup 1)
		 (match_operand:SI 3 "arm_addimm_operand" "L,I")))]
  "TARGET_ARM && INTVAL (operands[2]) == -INTVAL (operands[3])"
  "@
   sub%?s\\t%0, %1, %2
   add%?s\\t%0, %1, #%n2"
  [(set_attr "conds" "set")]
)

;; Convert the sequence
;;  sub  rd, rn, #1
;;  cmn  rd, #1	(equivalent to cmp rd, #-1)
;;  bne  dest
;; into
;;  subs rd, rn, #1
;;  bcs  dest	((unsigned)rn >= 1)
;; similarly for the beq variant using bcc.
;; This is a common looping idiom (while (n--))
(define_peephole2
  [(set (match_operand:SI 0 "arm_general_register_operand" "")
	(plus:SI (match_operand:SI 1 "arm_general_register_operand" "")
		 (const_int -1)))
   (set (match_operand 2 "cc_register" "")
	(compare (match_dup 0) (const_int -1)))
   (set (pc)
	(if_then_else (match_operator 3 "equality_operator"
		       [(match_dup 2) (const_int 0)])
		      (match_operand 4 "" "")
		      (match_operand 5 "" "")))]
  "TARGET_ARM && peep2_reg_dead_p (3, operands[2])"
  [(parallel[
    (set (match_dup 2)
	 (compare:CC
	  (match_dup 1) (const_int 1)))
    (set (match_dup 0) (plus:SI (match_dup 1) (const_int -1)))])
   (set (pc)
	(if_then_else (match_op_dup 3 [(match_dup 2) (const_int 0)])
		      (match_dup 4)
		      (match_dup 5)))]
  "operands[2] = gen_rtx_REG (CCmode, CC_REGNUM);
   operands[3] = gen_rtx_fmt_ee ((GET_CODE (operands[3]) == NE
				  ? GEU : LTU),
				 VOIDmode, 
				 operands[2], const0_rtx);"
)

;; The next four insns work because they compare the result with one of
;; the operands, and we know that the use of the condition code is
;; either GEU or LTU, so we can use the carry flag from the addition
;; instead of doing the compare a second time.
(define_insn "*addsi3_compare_op1"
  [(set (reg:CC_C CC_REGNUM)
	(compare:CC_C
	 (plus:SI (match_operand:SI 1 "s_register_operand" "r,r")
		  (match_operand:SI 2 "arm_add_operand" "rI,L"))
	 (match_dup 1)))
   (set (match_operand:SI 0 "s_register_operand" "=r,r")
	(plus:SI (match_dup 1) (match_dup 2)))]
  "TARGET_ARM"
  "@
   add%?s\\t%0, %1, %2
   sub%?s\\t%0, %1, #%n2"
  [(set_attr "conds" "set")]
)

(define_insn "*addsi3_compare_op2"
  [(set (reg:CC_C CC_REGNUM)
	(compare:CC_C
	 (plus:SI (match_operand:SI 1 "s_register_operand" "r,r")
		  (match_operand:SI 2 "arm_add_operand" "rI,L"))
	 (match_dup 2)))
   (set (match_operand:SI 0 "s_register_operand" "=r,r")
	(plus:SI (match_dup 1) (match_dup 2)))]
  "TARGET_ARM"
  "@
   add%?s\\t%0, %1, %2
   sub%?s\\t%0, %1, #%n2"
  [(set_attr "conds" "set")]
)

(define_insn "*compare_addsi2_op0"
  [(set (reg:CC_C CC_REGNUM)
	(compare:CC_C
	 (plus:SI (match_operand:SI 0 "s_register_operand" "r,r")
		  (match_operand:SI 1 "arm_add_operand" "rI,L"))
	 (match_dup 0)))]
  "TARGET_ARM"
  "@
   cmn%?\\t%0, %1
   cmp%?\\t%0, #%n1"
  [(set_attr "conds" "set")]
)

(define_insn "*compare_addsi2_op1"
  [(set (reg:CC_C CC_REGNUM)
	(compare:CC_C
	 (plus:SI (match_operand:SI 0 "s_register_operand" "r,r")
		  (match_operand:SI 1 "arm_add_operand" "rI,L"))
	 (match_dup 1)))]
  "TARGET_ARM"
  "@
   cmn%?\\t%0, %1
   cmp%?\\t%0, #%n1"
  [(set_attr "conds" "set")]
)

(define_insn "*addsi3_carryin"
  [(set (match_operand:SI 0 "s_register_operand" "=r")
	(plus:SI (ltu:SI (reg:CC_C CC_REGNUM) (const_int 0))
		 (plus:SI (match_operand:SI 1 "s_register_operand" "r")
			  (match_operand:SI 2 "arm_rhs_operand" "rI"))))]
  "TARGET_ARM"
  "adc%?\\t%0, %1, %2"
  [(set_attr "conds" "use")]
)

(define_insn "*addsi3_carryin_shift"
  [(set (match_operand:SI 0 "s_register_operand" "=r")
	(plus:SI (ltu:SI (reg:CC_C CC_REGNUM) (const_int 0))
		 (plus:SI
		   (match_operator:SI 2 "shift_operator"
		      [(match_operand:SI 3 "s_register_operand" "r")
		       (match_operand:SI 4 "reg_or_int_operand" "rM")])
		    (match_operand:SI 1 "s_register_operand" "r"))))]
  "TARGET_ARM"
  "adc%?\\t%0, %1, %3%S2"
  [(set_attr "conds" "use")
   (set (attr "type") (if_then_else (match_operand 4 "const_int_operand" "")
		      (const_string "alu_shift")
		      (const_string "alu_shift_reg")))]
)

(define_insn "*addsi3_carryin_alt1"
  [(set (match_operand:SI 0 "s_register_operand" "=r")
	(plus:SI (plus:SI (match_operand:SI 1 "s_register_operand" "r")
			  (match_operand:SI 2 "arm_rhs_operand" "rI"))
		 (ltu:SI (reg:CC_C CC_REGNUM) (const_int 0))))]
  "TARGET_ARM"
  "adc%?\\t%0, %1, %2"
  [(set_attr "conds" "use")]
)

(define_insn "*addsi3_carryin_alt2"
  [(set (match_operand:SI 0 "s_register_operand" "=r")
	(plus:SI (plus:SI (ltu:SI (reg:CC_C CC_REGNUM) (const_int 0))
			  (match_operand:SI 1 "s_register_operand" "r"))
		 (match_operand:SI 2 "arm_rhs_operand" "rI")))]
  "TARGET_ARM"
  "adc%?\\t%0, %1, %2"
  [(set_attr "conds" "use")]
)

(define_insn "*addsi3_carryin_alt3"
  [(set (match_operand:SI 0 "s_register_operand" "=r")
	(plus:SI (plus:SI (ltu:SI (reg:CC_C CC_REGNUM) (const_int 0))
			  (match_operand:SI 2 "arm_rhs_operand" "rI"))
		 (match_operand:SI 1 "s_register_operand" "r")))]
  "TARGET_ARM"
  "adc%?\\t%0, %1, %2"
  [(set_attr "conds" "use")]
)

(define_insn "incscc"
  [(set (match_operand:SI 0 "s_register_operand" "=r,r")
        (plus:SI (match_operator:SI 2 "arm_comparison_operator"
                    [(match_operand:CC 3 "cc_register" "") (const_int 0)])
                 (match_operand:SI 1 "s_register_operand" "0,?r")))]
  "TARGET_ARM"
  "@
  add%d2\\t%0, %1, #1
  mov%D2\\t%0, %1\;add%d2\\t%0, %1, #1"
  [(set_attr "conds" "use")
   (set_attr "length" "4,8")]
)

; transform ((x << y) - 1) to ~(~(x-1) << y)  Where X is a constant.
(define_split
  [(set (match_operand:SI 0 "s_register_operand" "")
	(plus:SI (ashift:SI (match_operand:SI 1 "const_int_operand" "")
			    (match_operand:SI 2 "s_register_operand" ""))
		 (const_int -1)))
   (clobber (match_operand:SI 3 "s_register_operand" ""))]
  "TARGET_ARM"
  [(set (match_dup 3) (match_dup 1))
   (set (match_dup 0) (not:SI (ashift:SI (match_dup 3) (match_dup 2))))]
  "
  operands[1] = GEN_INT (~(INTVAL (operands[1]) - 1));
")

(define_expand "addsf3"
  [(set (match_operand:SF          0 "s_register_operand" "")
	(plus:SF (match_operand:SF 1 "s_register_operand" "")
		 (match_operand:SF 2 "arm_float_add_operand" "")))]
  "TARGET_ARM && TARGET_HARD_FLOAT"
  "
  if (TARGET_MAVERICK
      && !cirrus_fp_register (operands[2], SFmode))
    operands[2] = force_reg (SFmode, operands[2]);
")

(define_expand "adddf3"
  [(set (match_operand:DF          0 "s_register_operand" "")
	(plus:DF (match_operand:DF 1 "s_register_operand" "")
		 (match_operand:DF 2 "arm_float_add_operand" "")))]
  "TARGET_ARM && TARGET_HARD_FLOAT"
  "
  if (TARGET_MAVERICK
      && !cirrus_fp_register (operands[2], DFmode))
    operands[2] = force_reg (DFmode, operands[2]);
")

(define_expand "subdi3"
 [(parallel
   [(set (match_operand:DI            0 "s_register_operand" "")
	  (minus:DI (match_operand:DI 1 "s_register_operand" "")
	            (match_operand:DI 2 "s_register_operand" "")))
    (clobber (reg:CC CC_REGNUM))])]
  "TARGET_EITHER"
  "
  if (TARGET_HARD_FLOAT && TARGET_MAVERICK
      && TARGET_ARM
      && cirrus_fp_register (operands[0], DImode)
      && cirrus_fp_register (operands[1], DImode))
    {
      emit_insn (gen_cirrus_subdi3 (operands[0], operands[1], operands[2]));
      DONE;
    }

  if (TARGET_THUMB)
    {
      if (GET_CODE (operands[1]) != REG)
        operands[1] = force_reg (SImode, operands[1]);
      if (GET_CODE (operands[2]) != REG)
        operands[2] = force_reg (SImode, operands[2]);
     }	
  "
)

(define_insn "*arm_subdi3"
  [(set (match_operand:DI           0 "s_register_operand" "=&r,&r,&r")
	(minus:DI (match_operand:DI 1 "s_register_operand" "0,r,0")
		  (match_operand:DI 2 "s_register_operand" "r,0,0")))
   (clobber (reg:CC CC_REGNUM))]
  "TARGET_ARM"
  "subs\\t%Q0, %Q1, %Q2\;sbc\\t%R0, %R1, %R2"
  [(set_attr "conds" "clob")
   (set_attr "length" "8")]
)

(define_insn "*thumb_subdi3"
  [(set (match_operand:DI           0 "register_operand" "=l")
	(minus:DI (match_operand:DI 1 "register_operand"  "0")
		  (match_operand:DI 2 "register_operand"  "l")))
   (clobber (reg:CC CC_REGNUM))]
  "TARGET_THUMB"
  "sub\\t%Q0, %Q0, %Q2\;sbc\\t%R0, %R0, %R2"
  [(set_attr "length" "4")]
)

(define_insn "*subdi_di_zesidi"
  [(set (match_operand:DI           0 "s_register_operand" "=&r,&r")
	(minus:DI (match_operand:DI 1 "s_register_operand"  "?r,0")
		  (zero_extend:DI
		   (match_operand:SI 2 "s_register_operand"  "r,r"))))
   (clobber (reg:CC CC_REGNUM))]
  "TARGET_ARM"
  "subs\\t%Q0, %Q1, %2\;sbc\\t%R0, %R1, #0"
  [(set_attr "conds" "clob")
   (set_attr "length" "8")]
)

(define_insn "*subdi_di_sesidi"
  [(set (match_operand:DI            0 "s_register_operand" "=&r,&r")
	(minus:DI (match_operand:DI  1 "s_register_operand"  "r,0")
		  (sign_extend:DI
		   (match_operand:SI 2 "s_register_operand"  "r,r"))))
   (clobber (reg:CC CC_REGNUM))]
  "TARGET_ARM"
  "subs\\t%Q0, %Q1, %2\;sbc\\t%R0, %R1, %2, asr #31"
  [(set_attr "conds" "clob")
   (set_attr "length" "8")]
)

(define_insn "*subdi_zesidi_di"
  [(set (match_operand:DI            0 "s_register_operand" "=&r,&r")
	(minus:DI (zero_extend:DI
		   (match_operand:SI 2 "s_register_operand"  "r,r"))
		  (match_operand:DI  1 "s_register_operand" "?r,0")))
   (clobber (reg:CC CC_REGNUM))]
  "TARGET_ARM"
  "rsbs\\t%Q0, %Q1, %2\;rsc\\t%R0, %R1, #0"
  [(set_attr "conds" "clob")
   (set_attr "length" "8")]
)

(define_insn "*subdi_sesidi_di"
  [(set (match_operand:DI            0 "s_register_operand" "=&r,&r")
	(minus:DI (sign_extend:DI
		   (match_operand:SI 2 "s_register_operand"   "r,r"))
		  (match_operand:DI  1 "s_register_operand"  "?r,0")))
   (clobber (reg:CC CC_REGNUM))]
  "TARGET_ARM"
  "rsbs\\t%Q0, %Q1, %2\;rsc\\t%R0, %R1, %2, asr #31"
  [(set_attr "conds" "clob")
   (set_attr "length" "8")]
)

(define_insn "*subdi_zesidi_zesidi"
  [(set (match_operand:DI            0 "s_register_operand" "=r")
	(minus:DI (zero_extend:DI
		   (match_operand:SI 1 "s_register_operand"  "r"))
		  (zero_extend:DI
		   (match_operand:SI 2 "s_register_operand"  "r"))))
   (clobber (reg:CC CC_REGNUM))]
  "TARGET_ARM"
  "subs\\t%Q0, %1, %2\;rsc\\t%R0, %1, %1"
  [(set_attr "conds" "clob")
   (set_attr "length" "8")]
)

(define_expand "subsi3"
  [(set (match_operand:SI           0 "s_register_operand" "")
	(minus:SI (match_operand:SI 1 "reg_or_int_operand" "")
		  (match_operand:SI 2 "s_register_operand" "")))]
  "TARGET_EITHER"
  "
  if (GET_CODE (operands[1]) == CONST_INT)
    {
      if (TARGET_ARM)
        {
          arm_split_constant (MINUS, SImode, NULL_RTX,
	                      INTVAL (operands[1]), operands[0],
	  		      operands[2], optimize && !no_new_pseudos);
          DONE;
	}
      else /* TARGET_THUMB */
        operands[1] = force_reg (SImode, operands[1]);
    }
  "
)

(define_insn "*thumb_subsi3_insn"
  [(set (match_operand:SI           0 "register_operand" "=l")
	(minus:SI (match_operand:SI 1 "register_operand" "l")
		  (match_operand:SI 2 "register_operand" "l")))]
  "TARGET_THUMB"
  "sub\\t%0, %1, %2"
  [(set_attr "length" "2")]
)

(define_insn_and_split "*arm_subsi3_insn"
  [(set (match_operand:SI           0 "s_register_operand" "=r,r")
	(minus:SI (match_operand:SI 1 "reg_or_int_operand" "rI,?n")
		  (match_operand:SI 2 "s_register_operand" "r,r")))]
  "TARGET_ARM"
  "@
   rsb%?\\t%0, %2, %1
   #"
  "TARGET_ARM
   && GET_CODE (operands[1]) == CONST_INT
   && !const_ok_for_arm (INTVAL (operands[1]))"
  [(clobber (const_int 0))]
  "
  arm_split_constant (MINUS, SImode, curr_insn,
                      INTVAL (operands[1]), operands[0], operands[2], 0);
  DONE;
  "
  [(set_attr "length" "4,16")
   (set_attr "predicable" "yes")]
)

(define_peephole2
  [(match_scratch:SI 3 "r")
   (set (match_operand:SI 0 "arm_general_register_operand" "")
	(minus:SI (match_operand:SI 1 "const_int_operand" "")
		  (match_operand:SI 2 "arm_general_register_operand" "")))]
  "TARGET_ARM
   && !const_ok_for_arm (INTVAL (operands[1]))
   && const_ok_for_arm (~INTVAL (operands[1]))"
  [(set (match_dup 3) (match_dup 1))
   (set (match_dup 0) (minus:SI (match_dup 3) (match_dup 2)))]
  ""
)

(define_insn "*subsi3_compare0"
  [(set (reg:CC_NOOV CC_REGNUM)
	(compare:CC_NOOV
	 (minus:SI (match_operand:SI 1 "arm_rhs_operand" "r,I")
		   (match_operand:SI 2 "arm_rhs_operand" "rI,r"))
	 (const_int 0)))
   (set (match_operand:SI 0 "s_register_operand" "=r,r")
	(minus:SI (match_dup 1) (match_dup 2)))]
  "TARGET_ARM"
  "@
   sub%?s\\t%0, %1, %2
   rsb%?s\\t%0, %2, %1"
  [(set_attr "conds" "set")]
)

(define_insn "decscc"
  [(set (match_operand:SI            0 "s_register_operand" "=r,r")
        (minus:SI (match_operand:SI  1 "s_register_operand" "0,?r")
		  (match_operator:SI 2 "arm_comparison_operator"
                   [(match_operand   3 "cc_register" "") (const_int 0)])))]
  "TARGET_ARM"
  "@
   sub%d2\\t%0, %1, #1
   mov%D2\\t%0, %1\;sub%d2\\t%0, %1, #1"
  [(set_attr "conds" "use")
   (set_attr "length" "*,8")]
)

(define_expand "subsf3"
  [(set (match_operand:SF           0 "s_register_operand" "")
	(minus:SF (match_operand:SF 1 "arm_float_rhs_operand" "")
		  (match_operand:SF 2 "arm_float_rhs_operand" "")))]
  "TARGET_ARM && TARGET_HARD_FLOAT"
  "
  if (TARGET_MAVERICK)
    {
      if (!cirrus_fp_register (operands[1], SFmode))
        operands[1] = force_reg (SFmode, operands[1]);
      if (!cirrus_fp_register (operands[2], SFmode))
        operands[2] = force_reg (SFmode, operands[2]);
    }
")

(define_expand "subdf3"
  [(set (match_operand:DF           0 "s_register_operand" "")
	(minus:DF (match_operand:DF 1 "arm_float_rhs_operand" "")
		  (match_operand:DF 2 "arm_float_rhs_operand" "")))]
  "TARGET_ARM && TARGET_HARD_FLOAT"
  "
  if (TARGET_MAVERICK)
    {
       if (!cirrus_fp_register (operands[1], DFmode))
         operands[1] = force_reg (DFmode, operands[1]);
       if (!cirrus_fp_register (operands[2], DFmode))
         operands[2] = force_reg (DFmode, operands[2]);
    }
")


;; Multiplication insns

(define_expand "mulsi3"
  [(set (match_operand:SI          0 "s_register_operand" "")
	(mult:SI (match_operand:SI 2 "s_register_operand" "")
		 (match_operand:SI 1 "s_register_operand" "")))]
  "TARGET_EITHER"
  ""
)

;; Use `&' and then `0' to prevent the operands 0 and 1 being the same
(define_insn "*arm_mulsi3"
  [(set (match_operand:SI          0 "s_register_operand" "=&r,&r")
	(mult:SI (match_operand:SI 2 "s_register_operand" "r,r")
		 (match_operand:SI 1 "s_register_operand" "%?r,0")))]
  "TARGET_ARM"
  "mul%?\\t%0, %2, %1"
  [(set_attr "insn" "mul")
   (set_attr "predicable" "yes")]
)

; Unfortunately with the Thumb the '&'/'0' trick can fails when operands 
; 1 and 2; are the same, because reload will make operand 0 match 
; operand 1 without realizing that this conflicts with operand 2.  We fix 
; this by adding another alternative to match this case, and then `reload' 
; it ourselves.  This alternative must come first.
(define_insn "*thumb_mulsi3"
  [(set (match_operand:SI          0 "register_operand" "=&l,&l,&l")
	(mult:SI (match_operand:SI 1 "register_operand" "%l,*h,0")
		 (match_operand:SI 2 "register_operand" "l,l,l")))]
  "TARGET_THUMB"
  "*
  if (which_alternative < 2)
    return \"mov\\t%0, %1\;mul\\t%0, %2\";
  else
    return \"mul\\t%0, %2\";
  "
  [(set_attr "length" "4,4,2")
   (set_attr "insn" "mul")]
)

(define_insn "*mulsi3_compare0"
  [(set (reg:CC_NOOV CC_REGNUM)
	(compare:CC_NOOV (mult:SI
			  (match_operand:SI 2 "s_register_operand" "r,r")
			  (match_operand:SI 1 "s_register_operand" "%?r,0"))
			 (const_int 0)))
   (set (match_operand:SI 0 "s_register_operand" "=&r,&r")
	(mult:SI (match_dup 2) (match_dup 1)))]
  "TARGET_ARM"
  "mul%?s\\t%0, %2, %1"
  [(set_attr "conds" "set")
   (set_attr "insn" "muls")]
)

(define_insn "*mulsi_compare0_scratch"
  [(set (reg:CC_NOOV CC_REGNUM)
	(compare:CC_NOOV (mult:SI
			  (match_operand:SI 2 "s_register_operand" "r,r")
			  (match_operand:SI 1 "s_register_operand" "%?r,0"))
			 (const_int 0)))
   (clobber (match_scratch:SI 0 "=&r,&r"))]
  "TARGET_ARM"
  "mul%?s\\t%0, %2, %1"
  [(set_attr "conds" "set")
   (set_attr "insn" "muls")]
)

;; Unnamed templates to match MLA instruction.

(define_insn "*mulsi3addsi"
  [(set (match_operand:SI 0 "s_register_operand" "=&r,&r,&r,&r")
	(plus:SI
	  (mult:SI (match_operand:SI 2 "s_register_operand" "r,r,r,r")
		   (match_operand:SI 1 "s_register_operand" "%r,0,r,0"))
	  (match_operand:SI 3 "s_register_operand" "?r,r,0,0")))]
  "TARGET_ARM"
  "mla%?\\t%0, %2, %1, %3"
  [(set_attr "insn" "mla")
   (set_attr "predicable" "yes")]
)

(define_insn "*mulsi3addsi_compare0"
  [(set (reg:CC_NOOV CC_REGNUM)
	(compare:CC_NOOV
	 (plus:SI (mult:SI
		   (match_operand:SI 2 "s_register_operand" "r,r,r,r")
		   (match_operand:SI 1 "s_register_operand" "%r,0,r,0"))
		  (match_operand:SI 3 "s_register_operand" "?r,r,0,0"))
	 (const_int 0)))
   (set (match_operand:SI 0 "s_register_operand" "=&r,&r,&r,&r")
	(plus:SI (mult:SI (match_dup 2) (match_dup 1))
		 (match_dup 3)))]
  "TARGET_ARM"
  "mla%?s\\t%0, %2, %1, %3"
  [(set_attr "conds" "set")
   (set_attr "insn" "mlas")]
)

(define_insn "*mulsi3addsi_compare0_scratch"
  [(set (reg:CC_NOOV CC_REGNUM)
	(compare:CC_NOOV
	 (plus:SI (mult:SI
		   (match_operand:SI 2 "s_register_operand" "r,r,r,r")
		   (match_operand:SI 1 "s_register_operand" "%r,0,r,0"))
		  (match_operand:SI 3 "s_register_operand" "?r,r,0,0"))
	 (const_int 0)))
   (clobber (match_scratch:SI 0 "=&r,&r,&r,&r"))]
  "TARGET_ARM"
  "mla%?s\\t%0, %2, %1, %3"
  [(set_attr "conds" "set")
   (set_attr "insn" "mlas")]
)

;; Unnamed template to match long long multiply-accumulate (smlal)

(define_insn "*mulsidi3adddi"
  [(set (match_operand:DI 0 "s_register_operand" "=&r")
	(plus:DI
	 (mult:DI
	  (sign_extend:DI (match_operand:SI 2 "s_register_operand" "%r"))
	  (sign_extend:DI (match_operand:SI 3 "s_register_operand" "r")))
	 (match_operand:DI 1 "s_register_operand" "0")))]
  "TARGET_ARM && arm_arch3m"
  "smlal%?\\t%Q0, %R0, %3, %2"
  [(set_attr "insn" "smlal")
   (set_attr "predicable" "yes")]
)

(define_insn "mulsidi3"
  [(set (match_operand:DI 0 "s_register_operand" "=&r")
	(mult:DI
	 (sign_extend:DI (match_operand:SI 1 "s_register_operand" "%r"))
	 (sign_extend:DI (match_operand:SI 2 "s_register_operand" "r"))))]
  "TARGET_ARM && arm_arch3m"
  "smull%?\\t%Q0, %R0, %1, %2"
  [(set_attr "insn" "smull")
   (set_attr "predicable" "yes")]
)

(define_insn "umulsidi3"
  [(set (match_operand:DI 0 "s_register_operand" "=&r")
	(mult:DI
	 (zero_extend:DI (match_operand:SI 1 "s_register_operand" "%r"))
	 (zero_extend:DI (match_operand:SI 2 "s_register_operand" "r"))))]
  "TARGET_ARM && arm_arch3m"
  "umull%?\\t%Q0, %R0, %1, %2"
  [(set_attr "insn" "umull")
   (set_attr "predicable" "yes")]
)

;; Unnamed template to match long long unsigned multiply-accumulate (umlal)

(define_insn "*umulsidi3adddi"
  [(set (match_operand:DI 0 "s_register_operand" "=&r")
	(plus:DI
	 (mult:DI
	  (zero_extend:DI (match_operand:SI 2 "s_register_operand" "%r"))
	  (zero_extend:DI (match_operand:SI 3 "s_register_operand" "r")))
	 (match_operand:DI 1 "s_register_operand" "0")))]
  "TARGET_ARM && arm_arch3m"
  "umlal%?\\t%Q0, %R0, %3, %2"
  [(set_attr "insn" "umlal")
   (set_attr "predicable" "yes")]
)

(define_insn "smulsi3_highpart"
  [(set (match_operand:SI 0 "s_register_operand" "=&r,&r")
	(truncate:SI
	 (lshiftrt:DI
	  (mult:DI
	   (sign_extend:DI (match_operand:SI 1 "s_register_operand" "%r,0"))
	   (sign_extend:DI (match_operand:SI 2 "s_register_operand" "r,r")))
	  (const_int 32))))
   (clobber (match_scratch:SI 3 "=&r,&r"))]
  "TARGET_ARM && arm_arch3m"
  "smull%?\\t%3, %0, %2, %1"
  [(set_attr "insn" "smull")
   (set_attr "predicable" "yes")]
)

(define_insn "umulsi3_highpart"
  [(set (match_operand:SI 0 "s_register_operand" "=&r,&r")
	(truncate:SI
	 (lshiftrt:DI
	  (mult:DI
	   (zero_extend:DI (match_operand:SI 1 "s_register_operand" "%r,0"))
	   (zero_extend:DI (match_operand:SI 2 "s_register_operand" "r,r")))
	  (const_int 32))))
   (clobber (match_scratch:SI 3 "=&r,&r"))]
  "TARGET_ARM && arm_arch3m"
  "umull%?\\t%3, %0, %2, %1"
  [(set_attr "insn" "umull")
   (set_attr "predicable" "yes")]
)

(define_insn "mulhisi3"
  [(set (match_operand:SI 0 "s_register_operand" "=r")
	(mult:SI (sign_extend:SI
		  (match_operand:HI 1 "s_register_operand" "%r"))
		 (sign_extend:SI
		  (match_operand:HI 2 "s_register_operand" "r"))))]
  "TARGET_ARM && arm_arch5e"
  "smulbb%?\\t%0, %1, %2"
  [(set_attr "insn" "smulxy")
   (set_attr "predicable" "yes")]
)

(define_insn "*mulhisi3tb"
  [(set (match_operand:SI 0 "s_register_operand" "=r")
	(mult:SI (ashiftrt:SI
		  (match_operand:SI 1 "s_register_operand" "r")
		  (const_int 16))
		 (sign_extend:SI
		  (match_operand:HI 2 "s_register_operand" "r"))))]
  "TARGET_ARM && arm_arch5e"
  "smultb%?\\t%0, %1, %2"
  [(set_attr "insn" "smulxy")
   (set_attr "predicable" "yes")]
)

(define_insn "*mulhisi3bt"
  [(set (match_operand:SI 0 "s_register_operand" "=r")
	(mult:SI (sign_extend:SI
		  (match_operand:HI 1 "s_register_operand" "r"))
		 (ashiftrt:SI
		  (match_operand:SI 2 "s_register_operand" "r")
		  (const_int 16))))]
  "TARGET_ARM && arm_arch5e"
  "smulbt%?\\t%0, %1, %2"
  [(set_attr "insn" "smulxy")
   (set_attr "predicable" "yes")]
)

(define_insn "*mulhisi3tt"
  [(set (match_operand:SI 0 "s_register_operand" "=r")
	(mult:SI (ashiftrt:SI
		  (match_operand:SI 1 "s_register_operand" "r")
		  (const_int 16))
		 (ashiftrt:SI
		  (match_operand:SI 2 "s_register_operand" "r")
		  (const_int 16))))]
  "TARGET_ARM && arm_arch5e"
  "smultt%?\\t%0, %1, %2"
  [(set_attr "insn" "smulxy")
   (set_attr "predicable" "yes")]
)

(define_insn "*mulhisi3addsi"
  [(set (match_operand:SI 0 "s_register_operand" "=r")
	(plus:SI (match_operand:SI 1 "s_register_operand" "r")
		 (mult:SI (sign_extend:SI
			   (match_operand:HI 2 "s_register_operand" "%r"))
			  (sign_extend:SI
			   (match_operand:HI 3 "s_register_operand" "r")))))]
  "TARGET_ARM && arm_arch5e"
  "smlabb%?\\t%0, %2, %3, %1"
  [(set_attr "insn" "smlaxy")
   (set_attr "predicable" "yes")]
)

(define_insn "*mulhidi3adddi"
  [(set (match_operand:DI 0 "s_register_operand" "=r")
	(plus:DI
	  (match_operand:DI 1 "s_register_operand" "0")
	  (mult:DI (sign_extend:DI
	 	    (match_operand:HI 2 "s_register_operand" "%r"))
		   (sign_extend:DI
		    (match_operand:HI 3 "s_register_operand" "r")))))]
  "TARGET_ARM && arm_arch5e"
  "smlalbb%?\\t%Q0, %R0, %2, %3"
  [(set_attr "insn" "smlalxy")
   (set_attr "predicable" "yes")])

(define_expand "mulsf3"
  [(set (match_operand:SF          0 "s_register_operand" "")
	(mult:SF (match_operand:SF 1 "s_register_operand" "")
		 (match_operand:SF 2 "arm_float_rhs_operand" "")))]
  "TARGET_ARM && TARGET_HARD_FLOAT"
  "
  if (TARGET_MAVERICK
      && !cirrus_fp_register (operands[2], SFmode))
    operands[2] = force_reg (SFmode, operands[2]);
")

(define_expand "muldf3"
  [(set (match_operand:DF          0 "s_register_operand" "")
	(mult:DF (match_operand:DF 1 "s_register_operand" "")
		 (match_operand:DF 2 "arm_float_rhs_operand" "")))]
  "TARGET_ARM && TARGET_HARD_FLOAT"
  "
  if (TARGET_MAVERICK
      && !cirrus_fp_register (operands[2], DFmode))
    operands[2] = force_reg (DFmode, operands[2]);
")

;; Division insns

(define_expand "divsf3"
  [(set (match_operand:SF 0 "s_register_operand" "")
	(div:SF (match_operand:SF 1 "arm_float_rhs_operand" "")
		(match_operand:SF 2 "arm_float_rhs_operand" "")))]
  "TARGET_ARM && TARGET_HARD_FLOAT && (TARGET_FPA || TARGET_VFP)"
  "")

(define_expand "divdf3"
  [(set (match_operand:DF 0 "s_register_operand" "")
	(div:DF (match_operand:DF 1 "arm_float_rhs_operand" "")
		(match_operand:DF 2 "arm_float_rhs_operand" "")))]
  "TARGET_ARM && TARGET_HARD_FLOAT && (TARGET_FPA || TARGET_VFP)"
  "")

;; Modulo insns

(define_expand "modsf3"
  [(set (match_operand:SF 0 "s_register_operand" "")
	(mod:SF (match_operand:SF 1 "s_register_operand" "")
		(match_operand:SF 2 "arm_float_rhs_operand" "")))]
  "TARGET_ARM && TARGET_HARD_FLOAT && TARGET_FPA"
  "")

(define_expand "moddf3"
  [(set (match_operand:DF 0 "s_register_operand" "")
	(mod:DF (match_operand:DF 1 "s_register_operand" "")
		(match_operand:DF 2 "arm_float_rhs_operand" "")))]
  "TARGET_ARM && TARGET_HARD_FLOAT && TARGET_FPA"
  "")

;; Boolean and,ior,xor insns

;; Split up double word logical operations

;; Split up simple DImode logical operations.  Simply perform the logical
;; operation on the upper and lower halves of the registers.
(define_split
  [(set (match_operand:DI 0 "s_register_operand" "")
	(match_operator:DI 6 "logical_binary_operator"
	  [(match_operand:DI 1 "s_register_operand" "")
	   (match_operand:DI 2 "s_register_operand" "")]))]
  "TARGET_ARM && reload_completed && ! IS_IWMMXT_REGNUM (REGNO (operands[0]))"
  [(set (match_dup 0) (match_op_dup:SI 6 [(match_dup 1) (match_dup 2)]))
   (set (match_dup 3) (match_op_dup:SI 6 [(match_dup 4) (match_dup 5)]))]
  "
  {
    operands[3] = gen_highpart (SImode, operands[0]);
    operands[0] = gen_lowpart (SImode, operands[0]);
    operands[4] = gen_highpart (SImode, operands[1]);
    operands[1] = gen_lowpart (SImode, operands[1]);
    operands[5] = gen_highpart (SImode, operands[2]);
    operands[2] = gen_lowpart (SImode, operands[2]);
  }"
)

(define_split
  [(set (match_operand:DI 0 "s_register_operand" "")
	(match_operator:DI 6 "logical_binary_operator"
	  [(sign_extend:DI (match_operand:SI 2 "s_register_operand" ""))
	   (match_operand:DI 1 "s_register_operand" "")]))]
  "TARGET_ARM && reload_completed"
  [(set (match_dup 0) (match_op_dup:SI 6 [(match_dup 1) (match_dup 2)]))
   (set (match_dup 3) (match_op_dup:SI 6
			[(ashiftrt:SI (match_dup 2) (const_int 31))
			 (match_dup 4)]))]
  "
  {
    operands[3] = gen_highpart (SImode, operands[0]);
    operands[0] = gen_lowpart (SImode, operands[0]);
    operands[4] = gen_highpart (SImode, operands[1]);
    operands[1] = gen_lowpart (SImode, operands[1]);
    operands[5] = gen_highpart (SImode, operands[2]);
    operands[2] = gen_lowpart (SImode, operands[2]);
  }"
)

;; The zero extend of operand 2 means we can just copy the high part of
;; operand1 into operand0.
(define_split
  [(set (match_operand:DI 0 "s_register_operand" "")
	(ior:DI
	  (zero_extend:DI (match_operand:SI 2 "s_register_operand" ""))
	  (match_operand:DI 1 "s_register_operand" "")))]
  "TARGET_ARM && operands[0] != operands[1] && reload_completed"
  [(set (match_dup 0) (ior:SI (match_dup 1) (match_dup 2)))
   (set (match_dup 3) (match_dup 4))]
  "
  {
    operands[4] = gen_highpart (SImode, operands[1]);
    operands[3] = gen_highpart (SImode, operands[0]);
    operands[0] = gen_lowpart (SImode, operands[0]);
    operands[1] = gen_lowpart (SImode, operands[1]);
  }"
)

;; The zero extend of operand 2 means we can just copy the high part of
;; operand1 into operand0.
(define_split
  [(set (match_operand:DI 0 "s_register_operand" "")
	(xor:DI
	  (zero_extend:DI (match_operand:SI 2 "s_register_operand" ""))
	  (match_operand:DI 1 "s_register_operand" "")))]
  "TARGET_ARM && operands[0] != operands[1] && reload_completed"
  [(set (match_dup 0) (xor:SI (match_dup 1) (match_dup 2)))
   (set (match_dup 3) (match_dup 4))]
  "
  {
    operands[4] = gen_highpart (SImode, operands[1]);
    operands[3] = gen_highpart (SImode, operands[0]);
    operands[0] = gen_lowpart (SImode, operands[0]);
    operands[1] = gen_lowpart (SImode, operands[1]);
  }"
)

(define_insn "anddi3"
  [(set (match_operand:DI         0 "s_register_operand" "=&r,&r")
	(and:DI (match_operand:DI 1 "s_register_operand"  "%0,r")
		(match_operand:DI 2 "s_register_operand"   "r,r")))]
  "TARGET_ARM && ! TARGET_IWMMXT"
  "#"
  [(set_attr "length" "8")]
)

(define_insn_and_split "*anddi_zesidi_di"
  [(set (match_operand:DI 0 "s_register_operand" "=&r,&r")
	(and:DI (zero_extend:DI
		 (match_operand:SI 2 "s_register_operand" "r,r"))
		(match_operand:DI 1 "s_register_operand" "?r,0")))]
  "TARGET_ARM"
  "#"
  "TARGET_ARM && reload_completed"
  ; The zero extend of operand 2 clears the high word of the output
  ; operand.
  [(set (match_dup 0) (and:SI (match_dup 1) (match_dup 2)))
   (set (match_dup 3) (const_int 0))]
  "
  {
    operands[3] = gen_highpart (SImode, operands[0]);
    operands[0] = gen_lowpart (SImode, operands[0]);
    operands[1] = gen_lowpart (SImode, operands[1]);
  }"
  [(set_attr "length" "8")]
)

(define_insn "*anddi_sesdi_di"
  [(set (match_operand:DI          0 "s_register_operand" "=&r,&r")
	(and:DI (sign_extend:DI
		 (match_operand:SI 2 "s_register_operand" "r,r"))
		(match_operand:DI  1 "s_register_operand" "?r,0")))]
  "TARGET_ARM"
  "#"
  [(set_attr "length" "8")]
)

(define_expand "andsi3"
  [(set (match_operand:SI         0 "s_register_operand" "")
	(and:SI (match_operand:SI 1 "s_register_operand" "")
		(match_operand:SI 2 "reg_or_int_operand" "")))]
  "TARGET_EITHER"
  "
  if (TARGET_ARM)
    {
      if (GET_CODE (operands[2]) == CONST_INT)
        {
          arm_split_constant (AND, SImode, NULL_RTX,
	                      INTVAL (operands[2]), operands[0],
			      operands[1], optimize && !no_new_pseudos);

          DONE;
        }
    }
  else /* TARGET_THUMB */
    {
      if (GET_CODE (operands[2]) != CONST_INT)
        operands[2] = force_reg (SImode, operands[2]);
      else
        {
          int i;
	  
          if (((unsigned HOST_WIDE_INT) ~INTVAL (operands[2])) < 256)
  	    {
	      operands[2] = force_reg (SImode,
				       GEN_INT (~INTVAL (operands[2])));
	      
	      emit_insn (gen_bicsi3 (operands[0], operands[2], operands[1]));
	      
	      DONE;
	    }

          for (i = 9; i <= 31; i++)
	    {
	      if ((((HOST_WIDE_INT) 1) << i) - 1 == INTVAL (operands[2]))
	        {
	          emit_insn (gen_extzv (operands[0], operands[1], GEN_INT (i),
			 	        const0_rtx));
	          DONE;
	        }
	      else if ((((HOST_WIDE_INT) 1) << i) - 1
		       == ~INTVAL (operands[2]))
	        {
	          rtx shift = GEN_INT (i);
	          rtx reg = gen_reg_rtx (SImode);
		
	          emit_insn (gen_lshrsi3 (reg, operands[1], shift));
	          emit_insn (gen_ashlsi3 (operands[0], reg, shift));
		  
	          DONE;
	        }
	    }

          operands[2] = force_reg (SImode, operands[2]);
        }
    }
  "
)

(define_insn_and_split "*arm_andsi3_insn"
  [(set (match_operand:SI         0 "s_register_operand" "=r,r,r")
	(and:SI (match_operand:SI 1 "s_register_operand" "r,r,r")
		(match_operand:SI 2 "reg_or_int_operand" "rI,K,?n")))]
  "TARGET_ARM"
  "@
   and%?\\t%0, %1, %2
   bic%?\\t%0, %1, #%B2
   #"
  "TARGET_ARM
   && GET_CODE (operands[2]) == CONST_INT
   && !(const_ok_for_arm (INTVAL (operands[2]))
	|| const_ok_for_arm (~INTVAL (operands[2])))"
  [(clobber (const_int 0))]
  "
  arm_split_constant  (AND, SImode, curr_insn, 
	               INTVAL (operands[2]), operands[0], operands[1], 0);
  DONE;
  "
  [(set_attr "length" "4,4,16")
   (set_attr "predicable" "yes")]
)

(define_insn "*thumb_andsi3_insn"
  [(set (match_operand:SI         0 "register_operand" "=l")
	(and:SI (match_operand:SI 1 "register_operand" "%0")
		(match_operand:SI 2 "register_operand" "l")))]
  "TARGET_THUMB"
  "and\\t%0, %0, %2"
  [(set_attr "length" "2")]
)

(define_insn "*andsi3_compare0"
  [(set (reg:CC_NOOV CC_REGNUM)
	(compare:CC_NOOV
	 (and:SI (match_operand:SI 1 "s_register_operand" "r,r")
		 (match_operand:SI 2 "arm_not_operand" "rI,K"))
	 (const_int 0)))
   (set (match_operand:SI          0 "s_register_operand" "=r,r")
	(and:SI (match_dup 1) (match_dup 2)))]
  "TARGET_ARM"
  "@
   and%?s\\t%0, %1, %2
   bic%?s\\t%0, %1, #%B2"
  [(set_attr "conds" "set")]
)

(define_insn "*andsi3_compare0_scratch"
  [(set (reg:CC_NOOV CC_REGNUM)
	(compare:CC_NOOV
	 (and:SI (match_operand:SI 0 "s_register_operand" "r,r")
		 (match_operand:SI 1 "arm_not_operand" "rI,K"))
	 (const_int 0)))
   (clobber (match_scratch:SI 2 "=X,r"))]
  "TARGET_ARM"
  "@
   tst%?\\t%0, %1
   bic%?s\\t%2, %0, #%B1"
  [(set_attr "conds" "set")]
)

(define_insn "*zeroextractsi_compare0_scratch"
  [(set (reg:CC_NOOV CC_REGNUM)
	(compare:CC_NOOV (zero_extract:SI
			  (match_operand:SI 0 "s_register_operand" "r")
		 	  (match_operand 1 "const_int_operand" "n")
			  (match_operand 2 "const_int_operand" "n"))
			 (const_int 0)))]
  "TARGET_ARM
  && (INTVAL (operands[2]) >= 0 && INTVAL (operands[2]) < 32
      && INTVAL (operands[1]) > 0 
      && INTVAL (operands[1]) + (INTVAL (operands[2]) & 1) <= 8
      && INTVAL (operands[1]) + INTVAL (operands[2]) <= 32)"
  "*
  operands[1] = GEN_INT (((1 << INTVAL (operands[1])) - 1)
			 << INTVAL (operands[2]));
  output_asm_insn (\"tst%?\\t%0, %1\", operands);
  return \"\";
  "
  [(set_attr "conds" "set")]
)

(define_insn_and_split "*ne_zeroextractsi"
  [(set (match_operand:SI 0 "s_register_operand" "=r")
	(ne:SI (zero_extract:SI
		(match_operand:SI 1 "s_register_operand" "r")
		(match_operand:SI 2 "const_int_operand" "n")
		(match_operand:SI 3 "const_int_operand" "n"))
	       (const_int 0)))
   (clobber (reg:CC CC_REGNUM))]
  "TARGET_ARM
   && (INTVAL (operands[3]) >= 0 && INTVAL (operands[3]) < 32
       && INTVAL (operands[2]) > 0 
       && INTVAL (operands[2]) + (INTVAL (operands[3]) & 1) <= 8
       && INTVAL (operands[2]) + INTVAL (operands[3]) <= 32)"
  "#"
  "TARGET_ARM
   && (INTVAL (operands[3]) >= 0 && INTVAL (operands[3]) < 32
       && INTVAL (operands[2]) > 0 
       && INTVAL (operands[2]) + (INTVAL (operands[3]) & 1) <= 8
       && INTVAL (operands[2]) + INTVAL (operands[3]) <= 32)"
  [(parallel [(set (reg:CC_NOOV CC_REGNUM)
		   (compare:CC_NOOV (and:SI (match_dup 1) (match_dup 2))
				    (const_int 0)))
	      (set (match_dup 0) (and:SI (match_dup 1) (match_dup 2)))])
   (set (match_dup 0)
	(if_then_else:SI (eq (reg:CC_NOOV CC_REGNUM) (const_int 0))
			 (match_dup 0) (const_int 1)))]
  "
  operands[2] = GEN_INT (((1 << INTVAL (operands[2])) - 1)
			 << INTVAL (operands[3])); 
  "
  [(set_attr "conds" "clob")
   (set_attr "length" "8")]
)

(define_insn_and_split "*ne_zeroextractsi_shifted"
  [(set (match_operand:SI 0 "s_register_operand" "=r")
	(ne:SI (zero_extract:SI
		(match_operand:SI 1 "s_register_operand" "r")
		(match_operand:SI 2 "const_int_operand" "n")
		(const_int 0))
	       (const_int 0)))
   (clobber (reg:CC CC_REGNUM))]
  "TARGET_ARM"
  "#"
  "TARGET_ARM"
  [(parallel [(set (reg:CC_NOOV CC_REGNUM)
		   (compare:CC_NOOV (ashift:SI (match_dup 1) (match_dup 2))
				    (const_int 0)))
	      (set (match_dup 0) (ashift:SI (match_dup 1) (match_dup 2)))])
   (set (match_dup 0)
	(if_then_else:SI (eq (reg:CC_NOOV CC_REGNUM) (const_int 0))
			 (match_dup 0) (const_int 1)))]
  "
  operands[2] = GEN_INT (32 - INTVAL (operands[2]));
  "
  [(set_attr "conds" "clob")
   (set_attr "length" "8")]
)

(define_insn_and_split "*ite_ne_zeroextractsi"
  [(set (match_operand:SI 0 "s_register_operand" "=r")
	(if_then_else:SI (ne (zero_extract:SI
			      (match_operand:SI 1 "s_register_operand" "r")
			      (match_operand:SI 2 "const_int_operand" "n")
			      (match_operand:SI 3 "const_int_operand" "n"))
			     (const_int 0))
			 (match_operand:SI 4 "arm_not_operand" "rIK")
			 (const_int 0)))
   (clobber (reg:CC CC_REGNUM))]
  "TARGET_ARM
   && (INTVAL (operands[3]) >= 0 && INTVAL (operands[3]) < 32
       && INTVAL (operands[2]) > 0 
       && INTVAL (operands[2]) + (INTVAL (operands[3]) & 1) <= 8
       && INTVAL (operands[2]) + INTVAL (operands[3]) <= 32)
   && !reg_overlap_mentioned_p (operands[0], operands[4])"
  "#"
  "TARGET_ARM
   && (INTVAL (operands[3]) >= 0 && INTVAL (operands[3]) < 32
       && INTVAL (operands[2]) > 0 
       && INTVAL (operands[2]) + (INTVAL (operands[3]) & 1) <= 8
       && INTVAL (operands[2]) + INTVAL (operands[3]) <= 32)
   && !reg_overlap_mentioned_p (operands[0], operands[4])"
  [(parallel [(set (reg:CC_NOOV CC_REGNUM)
		   (compare:CC_NOOV (and:SI (match_dup 1) (match_dup 2))
				    (const_int 0)))
	      (set (match_dup 0) (and:SI (match_dup 1) (match_dup 2)))])
   (set (match_dup 0)
	(if_then_else:SI (eq (reg:CC_NOOV CC_REGNUM) (const_int 0))
			 (match_dup 0) (match_dup 4)))]
  "
  operands[2] = GEN_INT (((1 << INTVAL (operands[2])) - 1)
			 << INTVAL (operands[3])); 
  "
  [(set_attr "conds" "clob")
   (set_attr "length" "8")]
)

(define_insn_and_split "*ite_ne_zeroextractsi_shifted"
  [(set (match_operand:SI 0 "s_register_operand" "=r")
	(if_then_else:SI (ne (zero_extract:SI
			      (match_operand:SI 1 "s_register_operand" "r")
			      (match_operand:SI 2 "const_int_operand" "n")
			      (const_int 0))
			     (const_int 0))
			 (match_operand:SI 3 "arm_not_operand" "rIK")
			 (const_int 0)))
   (clobber (reg:CC CC_REGNUM))]
  "TARGET_ARM && !reg_overlap_mentioned_p (operands[0], operands[3])"
  "#"
  "TARGET_ARM && !reg_overlap_mentioned_p (operands[0], operands[3])"
  [(parallel [(set (reg:CC_NOOV CC_REGNUM)
		   (compare:CC_NOOV (ashift:SI (match_dup 1) (match_dup 2))
				    (const_int 0)))
	      (set (match_dup 0) (ashift:SI (match_dup 1) (match_dup 2)))])
   (set (match_dup 0)
	(if_then_else:SI (eq (reg:CC_NOOV CC_REGNUM) (const_int 0))
			 (match_dup 0) (match_dup 3)))]
  "
  operands[2] = GEN_INT (32 - INTVAL (operands[2]));
  "
  [(set_attr "conds" "clob")
   (set_attr "length" "8")]
)

(define_split
  [(set (match_operand:SI 0 "s_register_operand" "")
	(zero_extract:SI (match_operand:SI 1 "s_register_operand" "")
			 (match_operand:SI 2 "const_int_operand" "")
			 (match_operand:SI 3 "const_int_operand" "")))
   (clobber (match_operand:SI 4 "s_register_operand" ""))]
  "TARGET_THUMB"
  [(set (match_dup 4) (ashift:SI (match_dup 1) (match_dup 2)))
   (set (match_dup 0) (lshiftrt:SI (match_dup 4) (match_dup 3)))]
  "{
     HOST_WIDE_INT temp = INTVAL (operands[2]);

     operands[2] = GEN_INT (32 - temp - INTVAL (operands[3]));
     operands[3] = GEN_INT (32 - temp);
   }"
)

(define_split
  [(set (match_operand:SI 0 "s_register_operand" "")
	(match_operator:SI 1 "shiftable_operator"
	 [(zero_extract:SI (match_operand:SI 2 "s_register_operand" "")
			   (match_operand:SI 3 "const_int_operand" "")
			   (match_operand:SI 4 "const_int_operand" ""))
	  (match_operand:SI 5 "s_register_operand" "")]))
   (clobber (match_operand:SI 6 "s_register_operand" ""))]
  "TARGET_ARM"
  [(set (match_dup 6) (ashift:SI (match_dup 2) (match_dup 3)))
   (set (match_dup 0)
	(match_op_dup 1
	 [(lshiftrt:SI (match_dup 6) (match_dup 4))
	  (match_dup 5)]))]
  "{
     HOST_WIDE_INT temp = INTVAL (operands[3]);

     operands[3] = GEN_INT (32 - temp - INTVAL (operands[4]));
     operands[4] = GEN_INT (32 - temp);
   }"
)
  
(define_split
  [(set (match_operand:SI 0 "s_register_operand" "")
	(sign_extract:SI (match_operand:SI 1 "s_register_operand" "")
			 (match_operand:SI 2 "const_int_operand" "")
			 (match_operand:SI 3 "const_int_operand" "")))]
  "TARGET_THUMB"
  [(set (match_dup 0) (ashift:SI (match_dup 1) (match_dup 2)))
   (set (match_dup 0) (ashiftrt:SI (match_dup 0) (match_dup 3)))]
  "{
     HOST_WIDE_INT temp = INTVAL (operands[2]);

     operands[2] = GEN_INT (32 - temp - INTVAL (operands[3]));
     operands[3] = GEN_INT (32 - temp);
   }"
)

(define_split
  [(set (match_operand:SI 0 "s_register_operand" "")
	(match_operator:SI 1 "shiftable_operator"
	 [(sign_extract:SI (match_operand:SI 2 "s_register_operand" "")
			   (match_operand:SI 3 "const_int_operand" "")
			   (match_operand:SI 4 "const_int_operand" ""))
	  (match_operand:SI 5 "s_register_operand" "")]))
   (clobber (match_operand:SI 6 "s_register_operand" ""))]
  "TARGET_ARM"
  [(set (match_dup 6) (ashift:SI (match_dup 2) (match_dup 3)))
   (set (match_dup 0)
	(match_op_dup 1
	 [(ashiftrt:SI (match_dup 6) (match_dup 4))
	  (match_dup 5)]))]
  "{
     HOST_WIDE_INT temp = INTVAL (operands[3]);

     operands[3] = GEN_INT (32 - temp - INTVAL (operands[4]));
     operands[4] = GEN_INT (32 - temp);
   }"
)
  
;;; ??? This pattern is bogus.  If operand3 has bits outside the range
;;; represented by the bitfield, then this will produce incorrect results.
;;; Somewhere, the value needs to be truncated.  On targets like the m68k,
;;; which have a real bit-field insert instruction, the truncation happens
;;; in the bit-field insert instruction itself.  Since arm does not have a
;;; bit-field insert instruction, we would have to emit code here to truncate
;;; the value before we insert.  This loses some of the advantage of having
;;; this insv pattern, so this pattern needs to be reevalutated.

(define_expand "insv"
  [(set (zero_extract:SI (match_operand:SI 0 "s_register_operand" "")
                         (match_operand:SI 1 "general_operand" "")
                         (match_operand:SI 2 "general_operand" ""))
        (match_operand:SI 3 "reg_or_int_operand" ""))]
  "TARGET_ARM"
  "
  {
    int start_bit = INTVAL (operands[2]);
    int width = INTVAL (operands[1]);
    HOST_WIDE_INT mask = (((HOST_WIDE_INT)1) << width) - 1;
    rtx target, subtarget;

    target = operands[0];
    /* Avoid using a subreg as a subtarget, and avoid writing a paradoxical 
       subreg as the final target.  */
    if (GET_CODE (target) == SUBREG)
      {
	subtarget = gen_reg_rtx (SImode);
	if (GET_MODE_SIZE (GET_MODE (SUBREG_REG (target)))
	    < GET_MODE_SIZE (SImode))
	  target = SUBREG_REG (target);
      }
    else
      subtarget = target;    

    if (GET_CODE (operands[3]) == CONST_INT)
      {
	/* Since we are inserting a known constant, we may be able to
	   reduce the number of bits that we have to clear so that
	   the mask becomes simple.  */
	/* ??? This code does not check to see if the new mask is actually
	   simpler.  It may not be.  */
	rtx op1 = gen_reg_rtx (SImode);
	/* ??? Truncate operand3 to fit in the bitfield.  See comment before
	   start of this pattern.  */
	HOST_WIDE_INT op3_value = mask & INTVAL (operands[3]);
	HOST_WIDE_INT mask2 = ((mask & ~op3_value) << start_bit);

	emit_insn (gen_andsi3 (op1, operands[0],
			       gen_int_mode (~mask2, SImode)));
	emit_insn (gen_iorsi3 (subtarget, op1,
			       gen_int_mode (op3_value << start_bit, SImode)));
      }
    else if (start_bit == 0
	     && !(const_ok_for_arm (mask)
		  || const_ok_for_arm (~mask)))
      {
	/* A Trick, since we are setting the bottom bits in the word,
	   we can shift operand[3] up, operand[0] down, OR them together
	   and rotate the result back again.  This takes 3 insns, and
	   the third might be mergeable into another op.  */
	/* The shift up copes with the possibility that operand[3] is
           wider than the bitfield.  */
	rtx op0 = gen_reg_rtx (SImode);
	rtx op1 = gen_reg_rtx (SImode);

	emit_insn (gen_ashlsi3 (op0, operands[3], GEN_INT (32 - width)));
	emit_insn (gen_lshrsi3 (op1, operands[0], operands[1]));
	emit_insn (gen_iorsi3  (op1, op1, op0));
	emit_insn (gen_rotlsi3 (subtarget, op1, operands[1]));
      }
    else if ((width + start_bit == 32)
	     && !(const_ok_for_arm (mask)
		  || const_ok_for_arm (~mask)))
      {
	/* Similar trick, but slightly less efficient.  */

	rtx op0 = gen_reg_rtx (SImode);
	rtx op1 = gen_reg_rtx (SImode);

	emit_insn (gen_ashlsi3 (op0, operands[3], GEN_INT (32 - width)));
	emit_insn (gen_ashlsi3 (op1, operands[0], operands[1]));
	emit_insn (gen_lshrsi3 (op1, op1, operands[1]));
	emit_insn (gen_iorsi3 (subtarget, op1, op0));
      }
    else
      {
	rtx op0 = gen_int_mode (mask, SImode);
	rtx op1 = gen_reg_rtx (SImode);
	rtx op2 = gen_reg_rtx (SImode);

	if (!(const_ok_for_arm (mask) || const_ok_for_arm (~mask)))
	  {
	    rtx tmp = gen_reg_rtx (SImode);

	    emit_insn (gen_movsi (tmp, op0));
	    op0 = tmp;
	  }

	/* Mask out any bits in operand[3] that are not needed.  */
	   emit_insn (gen_andsi3 (op1, operands[3], op0));

	if (GET_CODE (op0) == CONST_INT
	    && (const_ok_for_arm (mask << start_bit)
		|| const_ok_for_arm (~(mask << start_bit))))
	  {
	    op0 = gen_int_mode (~(mask << start_bit), SImode);
	    emit_insn (gen_andsi3 (op2, operands[0], op0));
	  }
	else
	  {
	    if (GET_CODE (op0) == CONST_INT)
	      {
		rtx tmp = gen_reg_rtx (SImode);

		emit_insn (gen_movsi (tmp, op0));
		op0 = tmp;
	      }

	    if (start_bit != 0)
	      emit_insn (gen_ashlsi3 (op0, op0, operands[2]));
	    
	    emit_insn (gen_andsi_notsi_si (op2, operands[0], op0));
	  }

	if (start_bit != 0)
          emit_insn (gen_ashlsi3 (op1, op1, operands[2]));

	emit_insn (gen_iorsi3 (subtarget, op1, op2));
      }

    if (subtarget != target)
      {
	/* If TARGET is still a SUBREG, then it must be wider than a word,
	   so we must be careful only to set the subword we were asked to.  */
	if (GET_CODE (target) == SUBREG)
	  emit_move_insn (target, subtarget);
	else
	  emit_move_insn (target, gen_lowpart (GET_MODE (target), subtarget));
      }

    DONE;
  }"
)

; constants for op 2 will never be given to these patterns.
(define_insn_and_split "*anddi_notdi_di"
  [(set (match_operand:DI 0 "s_register_operand" "=&r,&r")
	(and:DI (not:DI (match_operand:DI 1 "s_register_operand" "r,0"))
		(match_operand:DI 2 "s_register_operand" "0,r")))]
  "TARGET_ARM"
  "#"
  "TARGET_ARM && reload_completed && ! IS_IWMMXT_REGNUM (REGNO (operands[0]))"
  [(set (match_dup 0) (and:SI (not:SI (match_dup 1)) (match_dup 2)))
   (set (match_dup 3) (and:SI (not:SI (match_dup 4)) (match_dup 5)))]
  "
  {
    operands[3] = gen_highpart (SImode, operands[0]);
    operands[0] = gen_lowpart (SImode, operands[0]);
    operands[4] = gen_highpart (SImode, operands[1]);
    operands[1] = gen_lowpart (SImode, operands[1]);
    operands[5] = gen_highpart (SImode, operands[2]);
    operands[2] = gen_lowpart (SImode, operands[2]);
  }"
  [(set_attr "length" "8")
   (set_attr "predicable" "yes")]
)
  
(define_insn_and_split "*anddi_notzesidi_di"
  [(set (match_operand:DI 0 "s_register_operand" "=&r,&r")
	(and:DI (not:DI (zero_extend:DI
			 (match_operand:SI 2 "s_register_operand" "r,r")))
		(match_operand:DI 1 "s_register_operand" "0,?r")))]
  "TARGET_ARM"
  "@
   bic%?\\t%Q0, %Q1, %2
   #"
  ; (not (zero_extend ...)) allows us to just copy the high word from
  ; operand1 to operand0.
  "TARGET_ARM
   && reload_completed
   && operands[0] != operands[1]"
  [(set (match_dup 0) (and:SI (not:SI (match_dup 2)) (match_dup 1)))
   (set (match_dup 3) (match_dup 4))]
  "
  {
    operands[3] = gen_highpart (SImode, operands[0]);
    operands[0] = gen_lowpart (SImode, operands[0]);
    operands[4] = gen_highpart (SImode, operands[1]);
    operands[1] = gen_lowpart (SImode, operands[1]);
  }"
  [(set_attr "length" "4,8")
   (set_attr "predicable" "yes")]
)
  
(define_insn_and_split "*anddi_notsesidi_di"
  [(set (match_operand:DI 0 "s_register_operand" "=&r,&r")
	(and:DI (not:DI (sign_extend:DI
			 (match_operand:SI 2 "s_register_operand" "r,r")))
		(match_operand:DI 1 "s_register_operand" "0,r")))]
  "TARGET_ARM"
  "#"
  "TARGET_ARM && reload_completed"
  [(set (match_dup 0) (and:SI (not:SI (match_dup 2)) (match_dup 1)))
   (set (match_dup 3) (and:SI (not:SI
				(ashiftrt:SI (match_dup 2) (const_int 31)))
			       (match_dup 4)))]
  "
  {
    operands[3] = gen_highpart (SImode, operands[0]);
    operands[0] = gen_lowpart (SImode, operands[0]);
    operands[4] = gen_highpart (SImode, operands[1]);
    operands[1] = gen_lowpart (SImode, operands[1]);
  }"
  [(set_attr "length" "8")
   (set_attr "predicable" "yes")]
)
  
(define_insn "andsi_notsi_si"
  [(set (match_operand:SI 0 "s_register_operand" "=r")
	(and:SI (not:SI (match_operand:SI 2 "s_register_operand" "r"))
		(match_operand:SI 1 "s_register_operand" "r")))]
  "TARGET_ARM"
  "bic%?\\t%0, %1, %2"
  [(set_attr "predicable" "yes")]
)

(define_insn "bicsi3"
  [(set (match_operand:SI                 0 "register_operand" "=l")
	(and:SI (not:SI (match_operand:SI 1 "register_operand" "l"))
		(match_operand:SI         2 "register_operand" "0")))]
  "TARGET_THUMB"
  "bic\\t%0, %0, %1"
  [(set_attr "length" "2")]
)

(define_insn "andsi_not_shiftsi_si"
  [(set (match_operand:SI 0 "s_register_operand" "=r")
	(and:SI (not:SI (match_operator:SI 4 "shift_operator"
			 [(match_operand:SI 2 "s_register_operand" "r")
			  (match_operand:SI 3 "arm_rhs_operand" "rM")]))
		(match_operand:SI 1 "s_register_operand" "r")))]
  "TARGET_ARM"
  "bic%?\\t%0, %1, %2%S4"
  [(set_attr "predicable" "yes")
   (set_attr "shift" "2")
   (set (attr "type") (if_then_else (match_operand 3 "const_int_operand" "")
		      (const_string "alu_shift")
		      (const_string "alu_shift_reg")))]
)

(define_insn "*andsi_notsi_si_compare0"
  [(set (reg:CC_NOOV CC_REGNUM)
	(compare:CC_NOOV
	 (and:SI (not:SI (match_operand:SI 2 "s_register_operand" "r"))
		 (match_operand:SI 1 "s_register_operand" "r"))
	 (const_int 0)))
   (set (match_operand:SI 0 "s_register_operand" "=r")
	(and:SI (not:SI (match_dup 2)) (match_dup 1)))]
  "TARGET_ARM"
  "bic%?s\\t%0, %1, %2"
  [(set_attr "conds" "set")]
)

(define_insn "*andsi_notsi_si_compare0_scratch"
  [(set (reg:CC_NOOV CC_REGNUM)
	(compare:CC_NOOV
	 (and:SI (not:SI (match_operand:SI 2 "s_register_operand" "r"))
		 (match_operand:SI 1 "s_register_operand" "r"))
	 (const_int 0)))
   (clobber (match_scratch:SI 0 "=r"))]
  "TARGET_ARM"
  "bic%?s\\t%0, %1, %2"
  [(set_attr "conds" "set")]
)

(define_insn "iordi3"
  [(set (match_operand:DI         0 "s_register_operand" "=&r,&r")
	(ior:DI (match_operand:DI 1 "s_register_operand"  "%0,r")
		(match_operand:DI 2 "s_register_operand"   "r,r")))]
  "TARGET_ARM && ! TARGET_IWMMXT"
  "#"
  [(set_attr "length" "8")
   (set_attr "predicable" "yes")]
)

(define_insn "*iordi_zesidi_di"
  [(set (match_operand:DI 0 "s_register_operand" "=&r,&r")
	(ior:DI (zero_extend:DI
		 (match_operand:SI 2 "s_register_operand" "r,r"))
		(match_operand:DI 1 "s_register_operand" "0,?r")))]
  "TARGET_ARM"
  "@
   orr%?\\t%Q0, %Q1, %2
   #"
  [(set_attr "length" "4,8")
   (set_attr "predicable" "yes")]
)

(define_insn "*iordi_sesidi_di"
  [(set (match_operand:DI 0 "s_register_operand" "=&r,&r")
	(ior:DI (sign_extend:DI
		 (match_operand:SI 2 "s_register_operand" "r,r"))
		(match_operand:DI 1 "s_register_operand" "?r,0")))]
  "TARGET_ARM"
  "#"
  [(set_attr "length" "8")
   (set_attr "predicable" "yes")]
)

(define_expand "iorsi3"
  [(set (match_operand:SI         0 "s_register_operand" "")
	(ior:SI (match_operand:SI 1 "s_register_operand" "")
		(match_operand:SI 2 "reg_or_int_operand" "")))]
  "TARGET_EITHER"
  "
  if (GET_CODE (operands[2]) == CONST_INT)
    {
      if (TARGET_ARM)
        {
          arm_split_constant (IOR, SImode, NULL_RTX,
	                      INTVAL (operands[2]), operands[0], operands[1],
			      optimize && !no_new_pseudos);
          DONE;
	}
      else /* TARGET_THUMB */
	operands [2] = force_reg (SImode, operands [2]);
    }
  "
)

(define_insn_and_split "*arm_iorsi3"
  [(set (match_operand:SI         0 "s_register_operand" "=r,r")
	(ior:SI (match_operand:SI 1 "s_register_operand" "r,r")
		(match_operand:SI 2 "reg_or_int_operand" "rI,?n")))]
  "TARGET_ARM"
  "@
   orr%?\\t%0, %1, %2
   #"
  "TARGET_ARM
   && GET_CODE (operands[2]) == CONST_INT
   && !const_ok_for_arm (INTVAL (operands[2]))"
  [(clobber (const_int 0))]
  "
  arm_split_constant (IOR, SImode, curr_insn, 
                      INTVAL (operands[2]), operands[0], operands[1], 0);
  DONE;
  "
  [(set_attr "length" "4,16")
   (set_attr "predicable" "yes")]
)

(define_insn "*thumb_iorsi3"
  [(set (match_operand:SI         0 "register_operand" "=l")
	(ior:SI (match_operand:SI 1 "register_operand" "%0")
		(match_operand:SI 2 "register_operand" "l")))]
  "TARGET_THUMB"
  "orr\\t%0, %0, %2"
  [(set_attr "length" "2")]
)

(define_peephole2
  [(match_scratch:SI 3 "r")
   (set (match_operand:SI 0 "arm_general_register_operand" "")
	(ior:SI (match_operand:SI 1 "arm_general_register_operand" "")
		(match_operand:SI 2 "const_int_operand" "")))]
  "TARGET_ARM
   && !const_ok_for_arm (INTVAL (operands[2]))
   && const_ok_for_arm (~INTVAL (operands[2]))"
  [(set (match_dup 3) (match_dup 2))
   (set (match_dup 0) (ior:SI (match_dup 1) (match_dup 3)))]
  ""
)

(define_insn "*iorsi3_compare0"
  [(set (reg:CC_NOOV CC_REGNUM)
	(compare:CC_NOOV (ior:SI (match_operand:SI 1 "s_register_operand" "%r")
				 (match_operand:SI 2 "arm_rhs_operand" "rI"))
			 (const_int 0)))
   (set (match_operand:SI 0 "s_register_operand" "=r")
	(ior:SI (match_dup 1) (match_dup 2)))]
  "TARGET_ARM"
  "orr%?s\\t%0, %1, %2"
  [(set_attr "conds" "set")]
)

(define_insn "*iorsi3_compare0_scratch"
  [(set (reg:CC_NOOV CC_REGNUM)
	(compare:CC_NOOV (ior:SI (match_operand:SI 1 "s_register_operand" "%r")
				 (match_operand:SI 2 "arm_rhs_operand" "rI"))
			 (const_int 0)))
   (clobber (match_scratch:SI 0 "=r"))]
  "TARGET_ARM"
  "orr%?s\\t%0, %1, %2"
  [(set_attr "conds" "set")]
)

(define_insn "xordi3"
  [(set (match_operand:DI         0 "s_register_operand" "=&r,&r")
	(xor:DI (match_operand:DI 1 "s_register_operand"  "%0,r")
		(match_operand:DI 2 "s_register_operand"   "r,r")))]
  "TARGET_ARM && !TARGET_IWMMXT"
  "#"
  [(set_attr "length" "8")
   (set_attr "predicable" "yes")]
)

(define_insn "*xordi_zesidi_di"
  [(set (match_operand:DI 0 "s_register_operand" "=&r,&r")
	(xor:DI (zero_extend:DI
		 (match_operand:SI 2 "s_register_operand" "r,r"))
		(match_operand:DI 1 "s_register_operand" "0,?r")))]
  "TARGET_ARM"
  "@
   eor%?\\t%Q0, %Q1, %2
   #"
  [(set_attr "length" "4,8")
   (set_attr "predicable" "yes")]
)

(define_insn "*xordi_sesidi_di"
  [(set (match_operand:DI 0 "s_register_operand" "=&r,&r")
	(xor:DI (sign_extend:DI
		 (match_operand:SI 2 "s_register_operand" "r,r"))
		(match_operand:DI 1 "s_register_operand" "?r,0")))]
  "TARGET_ARM"
  "#"
  [(set_attr "length" "8")
   (set_attr "predicable" "yes")]
)

(define_expand "xorsi3"
  [(set (match_operand:SI         0 "s_register_operand" "")
	(xor:SI (match_operand:SI 1 "s_register_operand" "")
		(match_operand:SI 2 "arm_rhs_operand"  "")))]
  "TARGET_EITHER"
  "if (TARGET_THUMB)
     if (GET_CODE (operands[2]) == CONST_INT)
       operands[2] = force_reg (SImode, operands[2]);
  "
)

(define_insn "*arm_xorsi3"
  [(set (match_operand:SI         0 "s_register_operand" "=r")
	(xor:SI (match_operand:SI 1 "s_register_operand" "r")
		(match_operand:SI 2 "arm_rhs_operand" "rI")))]
  "TARGET_ARM"
  "eor%?\\t%0, %1, %2"
  [(set_attr "predicable" "yes")]
)

(define_insn "*thumb_xorsi3"
  [(set (match_operand:SI         0 "register_operand" "=l")
	(xor:SI (match_operand:SI 1 "register_operand" "%0")
		(match_operand:SI 2 "register_operand" "l")))]
  "TARGET_THUMB"
  "eor\\t%0, %0, %2"
  [(set_attr "length" "2")]
)

(define_insn "*xorsi3_compare0"
  [(set (reg:CC_NOOV CC_REGNUM)
	(compare:CC_NOOV (xor:SI (match_operand:SI 1 "s_register_operand" "r")
				 (match_operand:SI 2 "arm_rhs_operand" "rI"))
			 (const_int 0)))
   (set (match_operand:SI 0 "s_register_operand" "=r")
	(xor:SI (match_dup 1) (match_dup 2)))]
  "TARGET_ARM"
  "eor%?s\\t%0, %1, %2"
  [(set_attr "conds" "set")]
)

(define_insn "*xorsi3_compare0_scratch"
  [(set (reg:CC_NOOV CC_REGNUM)
	(compare:CC_NOOV (xor:SI (match_operand:SI 0 "s_register_operand" "r")
				 (match_operand:SI 1 "arm_rhs_operand" "rI"))
			 (const_int 0)))]
  "TARGET_ARM"
  "teq%?\\t%0, %1"
  [(set_attr "conds" "set")]
)

; By splitting (IOR (AND (NOT A) (NOT B)) C) as D = AND (IOR A B) (NOT C), 
; (NOT D) we can sometimes merge the final NOT into one of the following
; insns.

(define_split
  [(set (match_operand:SI 0 "s_register_operand" "")
	(ior:SI (and:SI (not:SI (match_operand:SI 1 "s_register_operand" ""))
			(not:SI (match_operand:SI 2 "arm_rhs_operand" "")))
		(match_operand:SI 3 "arm_rhs_operand" "")))
   (clobber (match_operand:SI 4 "s_register_operand" ""))]
  "TARGET_ARM"
  [(set (match_dup 4) (and:SI (ior:SI (match_dup 1) (match_dup 2))
			      (not:SI (match_dup 3))))
   (set (match_dup 0) (not:SI (match_dup 4)))]
  ""
)

(define_insn "*andsi_iorsi3_notsi"
  [(set (match_operand:SI 0 "s_register_operand" "=&r,&r,&r")
	(and:SI (ior:SI (match_operand:SI 1 "s_register_operand" "r,r,0")
			(match_operand:SI 2 "arm_rhs_operand" "rI,0,rI"))
		(not:SI (match_operand:SI 3 "arm_rhs_operand" "rI,rI,rI"))))]
  "TARGET_ARM"
  "orr%?\\t%0, %1, %2\;bic%?\\t%0, %0, %3"
  [(set_attr "length" "8")
   (set_attr "predicable" "yes")]
)

(define_split
  [(set (match_operand:SI 0 "s_register_operand" "")
	(match_operator:SI 1 "logical_binary_operator"
	 [(zero_extract:SI (match_operand:SI 2 "s_register_operand" "")
			   (match_operand:SI 3 "const_int_operand" "")
			   (match_operand:SI 4 "const_int_operand" ""))
	  (match_operator:SI 9 "logical_binary_operator"
	   [(lshiftrt:SI (match_operand:SI 5 "s_register_operand" "")
			 (match_operand:SI 6 "const_int_operand" ""))
	    (match_operand:SI 7 "s_register_operand" "")])]))
   (clobber (match_operand:SI 8 "s_register_operand" ""))]
  "TARGET_ARM
   && GET_CODE (operands[1]) == GET_CODE (operands[9])
   && INTVAL (operands[3]) == 32 - INTVAL (operands[6])"
  [(set (match_dup 8)
	(match_op_dup 1
	 [(ashift:SI (match_dup 2) (match_dup 4))
	  (match_dup 5)]))
   (set (match_dup 0)
	(match_op_dup 1
	 [(lshiftrt:SI (match_dup 8) (match_dup 6))
	  (match_dup 7)]))]
  "
  operands[4] = GEN_INT (32 - (INTVAL (operands[3]) + INTVAL (operands[4])));
")

(define_split
  [(set (match_operand:SI 0 "s_register_operand" "")
	(match_operator:SI 1 "logical_binary_operator"
	 [(match_operator:SI 9 "logical_binary_operator"
	   [(lshiftrt:SI (match_operand:SI 5 "s_register_operand" "")
			 (match_operand:SI 6 "const_int_operand" ""))
	    (match_operand:SI 7 "s_register_operand" "")])
	  (zero_extract:SI (match_operand:SI 2 "s_register_operand" "")
			   (match_operand:SI 3 "const_int_operand" "")
			   (match_operand:SI 4 "const_int_operand" ""))]))
   (clobber (match_operand:SI 8 "s_register_operand" ""))]
  "TARGET_ARM
   && GET_CODE (operands[1]) == GET_CODE (operands[9])
   && INTVAL (operands[3]) == 32 - INTVAL (operands[6])"
  [(set (match_dup 8)
	(match_op_dup 1
	 [(ashift:SI (match_dup 2) (match_dup 4))
	  (match_dup 5)]))
   (set (match_dup 0)
	(match_op_dup 1
	 [(lshiftrt:SI (match_dup 8) (match_dup 6))
	  (match_dup 7)]))]
  "
  operands[4] = GEN_INT (32 - (INTVAL (operands[3]) + INTVAL (operands[4])));
")

(define_split
  [(set (match_operand:SI 0 "s_register_operand" "")
	(match_operator:SI 1 "logical_binary_operator"
	 [(sign_extract:SI (match_operand:SI 2 "s_register_operand" "")
			   (match_operand:SI 3 "const_int_operand" "")
			   (match_operand:SI 4 "const_int_operand" ""))
	  (match_operator:SI 9 "logical_binary_operator"
	   [(ashiftrt:SI (match_operand:SI 5 "s_register_operand" "")
			 (match_operand:SI 6 "const_int_operand" ""))
	    (match_operand:SI 7 "s_register_operand" "")])]))
   (clobber (match_operand:SI 8 "s_register_operand" ""))]
  "TARGET_ARM
   && GET_CODE (operands[1]) == GET_CODE (operands[9])
   && INTVAL (operands[3]) == 32 - INTVAL (operands[6])"
  [(set (match_dup 8)
	(match_op_dup 1
	 [(ashift:SI (match_dup 2) (match_dup 4))
	  (match_dup 5)]))
   (set (match_dup 0)
	(match_op_dup 1
	 [(ashiftrt:SI (match_dup 8) (match_dup 6))
	  (match_dup 7)]))]
  "
  operands[4] = GEN_INT (32 - (INTVAL (operands[3]) + INTVAL (operands[4])));
")

(define_split
  [(set (match_operand:SI 0 "s_register_operand" "")
	(match_operator:SI 1 "logical_binary_operator"
	 [(match_operator:SI 9 "logical_binary_operator"
	   [(ashiftrt:SI (match_operand:SI 5 "s_register_operand" "")
			 (match_operand:SI 6 "const_int_operand" ""))
	    (match_operand:SI 7 "s_register_operand" "")])
	  (sign_extract:SI (match_operand:SI 2 "s_register_operand" "")
			   (match_operand:SI 3 "const_int_operand" "")
			   (match_operand:SI 4 "const_int_operand" ""))]))
   (clobber (match_operand:SI 8 "s_register_operand" ""))]
  "TARGET_ARM
   && GET_CODE (operands[1]) == GET_CODE (operands[9])
   && INTVAL (operands[3]) == 32 - INTVAL (operands[6])"
  [(set (match_dup 8)
	(match_op_dup 1
	 [(ashift:SI (match_dup 2) (match_dup 4))
	  (match_dup 5)]))
   (set (match_dup 0)
	(match_op_dup 1
	 [(ashiftrt:SI (match_dup 8) (match_dup 6))
	  (match_dup 7)]))]
  "
  operands[4] = GEN_INT (32 - (INTVAL (operands[3]) + INTVAL (operands[4])));
")


;; Minimum and maximum insns

(define_insn "smaxsi3"
  [(set (match_operand:SI          0 "s_register_operand" "=r,r,r")
	(smax:SI (match_operand:SI 1 "s_register_operand"  "0,r,?r")
		 (match_operand:SI 2 "arm_rhs_operand"    "rI,0,rI")))
   (clobber (reg:CC CC_REGNUM))]
  "TARGET_ARM"
  "@
   cmp\\t%1, %2\;movlt\\t%0, %2
   cmp\\t%1, %2\;movge\\t%0, %1
   cmp\\t%1, %2\;movge\\t%0, %1\;movlt\\t%0, %2"
  [(set_attr "conds" "clob")
   (set_attr "length" "8,8,12")]
)

(define_insn "sminsi3"
  [(set (match_operand:SI 0 "s_register_operand" "=r,r,r")
	(smin:SI (match_operand:SI 1 "s_register_operand" "0,r,?r")
		 (match_operand:SI 2 "arm_rhs_operand" "rI,0,rI")))
   (clobber (reg:CC CC_REGNUM))]
  "TARGET_ARM"
  "@
   cmp\\t%1, %2\;movge\\t%0, %2
   cmp\\t%1, %2\;movlt\\t%0, %1
   cmp\\t%1, %2\;movlt\\t%0, %1\;movge\\t%0, %2"
  [(set_attr "conds" "clob")
   (set_attr "length" "8,8,12")]
)

(define_insn "umaxsi3"
  [(set (match_operand:SI 0 "s_register_operand" "=r,r,r")
	(umax:SI (match_operand:SI 1 "s_register_operand" "0,r,?r")
		 (match_operand:SI 2 "arm_rhs_operand" "rI,0,rI")))
   (clobber (reg:CC CC_REGNUM))]
  "TARGET_ARM"
  "@
   cmp\\t%1, %2\;movcc\\t%0, %2
   cmp\\t%1, %2\;movcs\\t%0, %1
   cmp\\t%1, %2\;movcs\\t%0, %1\;movcc\\t%0, %2"
  [(set_attr "conds" "clob")
   (set_attr "length" "8,8,12")]
)

(define_insn "uminsi3"
  [(set (match_operand:SI 0 "s_register_operand" "=r,r,r")
	(umin:SI (match_operand:SI 1 "s_register_operand" "0,r,?r")
		 (match_operand:SI 2 "arm_rhs_operand" "rI,0,rI")))
   (clobber (reg:CC CC_REGNUM))]
  "TARGET_ARM"
  "@
   cmp\\t%1, %2\;movcs\\t%0, %2
   cmp\\t%1, %2\;movcc\\t%0, %1
   cmp\\t%1, %2\;movcc\\t%0, %1\;movcs\\t%0, %2"
  [(set_attr "conds" "clob")
   (set_attr "length" "8,8,12")]
)

(define_insn "*store_minmaxsi"
  [(set (match_operand:SI 0 "memory_operand" "=m")
	(match_operator:SI 3 "minmax_operator"
	 [(match_operand:SI 1 "s_register_operand" "r")
	  (match_operand:SI 2 "s_register_operand" "r")]))
   (clobber (reg:CC CC_REGNUM))]
  "TARGET_ARM"
  "*
  operands[3] = gen_rtx_fmt_ee (minmax_code (operands[3]), SImode,
				operands[1], operands[2]);
  output_asm_insn (\"cmp\\t%1, %2\", operands);
  output_asm_insn (\"str%d3\\t%1, %0\", operands);
  output_asm_insn (\"str%D3\\t%2, %0\", operands);
  return \"\";
  "
  [(set_attr "conds" "clob")
   (set_attr "length" "12")
   (set_attr "type" "store1")]
)

; Reject the frame pointer in operand[1], since reloading this after
; it has been eliminated can cause carnage.
(define_insn "*minmax_arithsi"
  [(set (match_operand:SI 0 "s_register_operand" "=r,r")
	(match_operator:SI 4 "shiftable_operator"
	 [(match_operator:SI 5 "minmax_operator"
	   [(match_operand:SI 2 "s_register_operand" "r,r")
	    (match_operand:SI 3 "arm_rhs_operand" "rI,rI")])
	  (match_operand:SI 1 "s_register_operand" "0,?r")]))
   (clobber (reg:CC CC_REGNUM))]
  "TARGET_ARM && !arm_eliminable_register (operands[1])"
  "*
  {
    enum rtx_code code = GET_CODE (operands[4]);

    operands[5] = gen_rtx_fmt_ee (minmax_code (operands[5]), SImode,
				  operands[2], operands[3]);
    output_asm_insn (\"cmp\\t%2, %3\", operands);
    output_asm_insn (\"%i4%d5\\t%0, %1, %2\", operands);
    if (which_alternative != 0 || operands[3] != const0_rtx
        || (code != PLUS && code != MINUS && code != IOR && code != XOR))
      output_asm_insn (\"%i4%D5\\t%0, %1, %3\", operands);
    return \"\";
  }"
  [(set_attr "conds" "clob")
   (set_attr "length" "12")]
)


;; Shift and rotation insns

(define_expand "ashldi3"
  [(set (match_operand:DI            0 "s_register_operand" "")
        (ashift:DI (match_operand:DI 1 "s_register_operand" "")
                   (match_operand:SI 2 "reg_or_int_operand" "")))]
  "TARGET_ARM"
  "
  if (GET_CODE (operands[2]) == CONST_INT)
    {
      if ((HOST_WIDE_INT) INTVAL (operands[2]) == 1)
        {
          emit_insn (gen_arm_ashldi3_1bit (operands[0], operands[1]));
          DONE;
        }
        /* Ideally we shouldn't fail here if we could know that operands[1] 
           ends up already living in an iwmmxt register. Otherwise it's
           cheaper to have the alternate code being generated than moving
           values to iwmmxt regs and back.  */
        FAIL;
    }
  else if (!TARGET_REALLY_IWMMXT && !(TARGET_HARD_FLOAT && TARGET_MAVERICK))
    FAIL;
  "
)

(define_insn "arm_ashldi3_1bit"
  [(set (match_operand:DI            0 "s_register_operand" "=&r,r")
        (ashift:DI (match_operand:DI 1 "s_register_operand" "?r,0")
                   (const_int 1)))
   (clobber (reg:CC CC_REGNUM))]
  "TARGET_ARM"
  "movs\\t%Q0, %Q1, asl #1\;adc\\t%R0, %R1, %R1"
  [(set_attr "conds" "clob")
   (set_attr "length" "8")]
)

(define_expand "ashlsi3"
  [(set (match_operand:SI            0 "s_register_operand" "")
	(ashift:SI (match_operand:SI 1 "s_register_operand" "")
		   (match_operand:SI 2 "arm_rhs_operand" "")))]
  "TARGET_EITHER"
  "
  if (GET_CODE (operands[2]) == CONST_INT
      && ((unsigned HOST_WIDE_INT) INTVAL (operands[2])) > 31)
    {
      emit_insn (gen_movsi (operands[0], const0_rtx));
      DONE;
    }
  "
)

(define_insn "*thumb_ashlsi3"
  [(set (match_operand:SI            0 "register_operand" "=l,l")
	(ashift:SI (match_operand:SI 1 "register_operand" "l,0")
		   (match_operand:SI 2 "nonmemory_operand" "N,l")))]
  "TARGET_THUMB"
  "lsl\\t%0, %1, %2"
  [(set_attr "length" "2")]
)

(define_expand "ashrdi3"
  [(set (match_operand:DI              0 "s_register_operand" "")
        (ashiftrt:DI (match_operand:DI 1 "s_register_operand" "")
                     (match_operand:SI 2 "reg_or_int_operand" "")))]
  "TARGET_ARM"
  "
  if (GET_CODE (operands[2]) == CONST_INT)
    {
      if ((HOST_WIDE_INT) INTVAL (operands[2]) == 1)
        {
          emit_insn (gen_arm_ashrdi3_1bit (operands[0], operands[1]));
          DONE;
        }
        /* Ideally we shouldn't fail here if we could know that operands[1] 
           ends up already living in an iwmmxt register. Otherwise it's
           cheaper to have the alternate code being generated than moving
           values to iwmmxt regs and back.  */
        FAIL;
    }
  else if (!TARGET_REALLY_IWMMXT)
    FAIL;
  "
)

(define_insn "arm_ashrdi3_1bit"
  [(set (match_operand:DI              0 "s_register_operand" "=&r,r")
        (ashiftrt:DI (match_operand:DI 1 "s_register_operand" "?r,0")
                     (const_int 1)))
   (clobber (reg:CC CC_REGNUM))]
  "TARGET_ARM"
  "movs\\t%R0, %R1, asr #1\;mov\\t%Q0, %Q1, rrx"
  [(set_attr "conds" "clob")
   (set_attr "length" "8")]
)

(define_expand "ashrsi3"
  [(set (match_operand:SI              0 "s_register_operand" "")
	(ashiftrt:SI (match_operand:SI 1 "s_register_operand" "")
		     (match_operand:SI 2 "arm_rhs_operand" "")))]
  "TARGET_EITHER"
  "
  if (GET_CODE (operands[2]) == CONST_INT
      && ((unsigned HOST_WIDE_INT) INTVAL (operands[2])) > 31)
    operands[2] = GEN_INT (31);
  "
)

(define_insn "*thumb_ashrsi3"
  [(set (match_operand:SI              0 "register_operand" "=l,l")
	(ashiftrt:SI (match_operand:SI 1 "register_operand" "l,0")
		     (match_operand:SI 2 "nonmemory_operand" "N,l")))]
  "TARGET_THUMB"
  "asr\\t%0, %1, %2"
  [(set_attr "length" "2")]
)

(define_expand "lshrdi3"
  [(set (match_operand:DI              0 "s_register_operand" "")
        (lshiftrt:DI (match_operand:DI 1 "s_register_operand" "")
                     (match_operand:SI 2 "reg_or_int_operand" "")))]
  "TARGET_ARM"
  "
  if (GET_CODE (operands[2]) == CONST_INT)
    {
      if ((HOST_WIDE_INT) INTVAL (operands[2]) == 1)
        {
          emit_insn (gen_arm_lshrdi3_1bit (operands[0], operands[1]));
          DONE;
        }
        /* Ideally we shouldn't fail here if we could know that operands[1] 
           ends up already living in an iwmmxt register. Otherwise it's
           cheaper to have the alternate code being generated than moving
           values to iwmmxt regs and back.  */
        FAIL;
    }
  else if (!TARGET_REALLY_IWMMXT)
    FAIL;
  "
)

(define_insn "arm_lshrdi3_1bit"
  [(set (match_operand:DI              0 "s_register_operand" "=&r,r")
        (lshiftrt:DI (match_operand:DI 1 "s_register_operand" "?r,0")
                     (const_int 1)))
   (clobber (reg:CC CC_REGNUM))]
  "TARGET_ARM"
  "movs\\t%R0, %R1, lsr #1\;mov\\t%Q0, %Q1, rrx"
  [(set_attr "conds" "clob")
   (set_attr "length" "8")]
)

(define_expand "lshrsi3"
  [(set (match_operand:SI              0 "s_register_operand" "")
	(lshiftrt:SI (match_operand:SI 1 "s_register_operand" "")
		     (match_operand:SI 2 "arm_rhs_operand" "")))]
  "TARGET_EITHER"
  "
  if (GET_CODE (operands[2]) == CONST_INT
      && ((unsigned HOST_WIDE_INT) INTVAL (operands[2])) > 31)
    {
      emit_insn (gen_movsi (operands[0], const0_rtx));
      DONE;
    }
  "
)

(define_insn "*thumb_lshrsi3"
  [(set (match_operand:SI              0 "register_operand" "=l,l")
	(lshiftrt:SI (match_operand:SI 1 "register_operand" "l,0")
		     (match_operand:SI 2 "nonmemory_operand" "N,l")))]
  "TARGET_THUMB"
  "lsr\\t%0, %1, %2"
  [(set_attr "length" "2")]
)

(define_expand "rotlsi3"
  [(set (match_operand:SI              0 "s_register_operand" "")
	(rotatert:SI (match_operand:SI 1 "s_register_operand" "")
		     (match_operand:SI 2 "reg_or_int_operand" "")))]
  "TARGET_ARM"
  "
  if (GET_CODE (operands[2]) == CONST_INT)
    operands[2] = GEN_INT ((32 - INTVAL (operands[2])) % 32);
  else
    {
      rtx reg = gen_reg_rtx (SImode);
      emit_insn (gen_subsi3 (reg, GEN_INT (32), operands[2]));
      operands[2] = reg;
    }
  "
)

(define_expand "rotrsi3"
  [(set (match_operand:SI              0 "s_register_operand" "")
	(rotatert:SI (match_operand:SI 1 "s_register_operand" "")
		     (match_operand:SI 2 "arm_rhs_operand" "")))]
  "TARGET_EITHER"
  "
  if (TARGET_ARM)
    {
      if (GET_CODE (operands[2]) == CONST_INT
          && ((unsigned HOST_WIDE_INT) INTVAL (operands[2])) > 31)
        operands[2] = GEN_INT (INTVAL (operands[2]) % 32);
    }
  else /* TARGET_THUMB */
    {
      if (GET_CODE (operands [2]) == CONST_INT)
        operands [2] = force_reg (SImode, operands[2]);
    }
  "
)

(define_insn "*thumb_rotrsi3"
  [(set (match_operand:SI              0 "register_operand" "=l")
	(rotatert:SI (match_operand:SI 1 "register_operand" "0")
		     (match_operand:SI 2 "register_operand" "l")))]
  "TARGET_THUMB"
  "ror\\t%0, %0, %2"
  [(set_attr "length" "2")]
)

(define_insn "*arm_shiftsi3"
  [(set (match_operand:SI   0 "s_register_operand" "=r")
	(match_operator:SI  3 "shift_operator"
	 [(match_operand:SI 1 "s_register_operand"  "r")
	  (match_operand:SI 2 "reg_or_int_operand" "rM")]))]
  "TARGET_ARM"
  "mov%?\\t%0, %1%S3"
  [(set_attr "predicable" "yes")
   (set_attr "shift" "1")
   (set (attr "type") (if_then_else (match_operand 2 "const_int_operand" "")
		      (const_string "alu_shift")
		      (const_string "alu_shift_reg")))]
)

(define_insn "*shiftsi3_compare0"
  [(set (reg:CC_NOOV CC_REGNUM)
	(compare:CC_NOOV (match_operator:SI 3 "shift_operator"
			  [(match_operand:SI 1 "s_register_operand" "r")
			   (match_operand:SI 2 "arm_rhs_operand" "rM")])
			 (const_int 0)))
   (set (match_operand:SI 0 "s_register_operand" "=r")
	(match_op_dup 3 [(match_dup 1) (match_dup 2)]))]
  "TARGET_ARM"
  "mov%?s\\t%0, %1%S3"
  [(set_attr "conds" "set")
   (set_attr "shift" "1")
   (set (attr "type") (if_then_else (match_operand 2 "const_int_operand" "")
		      (const_string "alu_shift")
		      (const_string "alu_shift_reg")))]
)

(define_insn "*shiftsi3_compare0_scratch"
  [(set (reg:CC_NOOV CC_REGNUM)
	(compare:CC_NOOV (match_operator:SI 3 "shift_operator"
			  [(match_operand:SI 1 "s_register_operand" "r")
			   (match_operand:SI 2 "arm_rhs_operand" "rM")])
			 (const_int 0)))
   (clobber (match_scratch:SI 0 "=r"))]
  "TARGET_ARM"
  "mov%?s\\t%0, %1%S3"
  [(set_attr "conds" "set")
   (set_attr "shift" "1")]
)

(define_insn "*notsi_shiftsi"
  [(set (match_operand:SI 0 "s_register_operand" "=r")
	(not:SI (match_operator:SI 3 "shift_operator"
		 [(match_operand:SI 1 "s_register_operand" "r")
		  (match_operand:SI 2 "arm_rhs_operand" "rM")])))]
  "TARGET_ARM"
  "mvn%?\\t%0, %1%S3"
  [(set_attr "predicable" "yes")
   (set_attr "shift" "1")
   (set (attr "type") (if_then_else (match_operand 2 "const_int_operand" "")
		      (const_string "alu_shift")
		      (const_string "alu_shift_reg")))]
)

(define_insn "*notsi_shiftsi_compare0"
  [(set (reg:CC_NOOV CC_REGNUM)
	(compare:CC_NOOV (not:SI (match_operator:SI 3 "shift_operator"
			  [(match_operand:SI 1 "s_register_operand" "r")
			   (match_operand:SI 2 "arm_rhs_operand" "rM")]))
			 (const_int 0)))
   (set (match_operand:SI 0 "s_register_operand" "=r")
	(not:SI (match_op_dup 3 [(match_dup 1) (match_dup 2)])))]
  "TARGET_ARM"
  "mvn%?s\\t%0, %1%S3"
  [(set_attr "conds" "set")
   (set_attr "shift" "1")
   (set (attr "type") (if_then_else (match_operand 2 "const_int_operand" "")
		      (const_string "alu_shift")
		      (const_string "alu_shift_reg")))]
)

(define_insn "*not_shiftsi_compare0_scratch"
  [(set (reg:CC_NOOV CC_REGNUM)
	(compare:CC_NOOV (not:SI (match_operator:SI 3 "shift_operator"
			  [(match_operand:SI 1 "s_register_operand" "r")
			   (match_operand:SI 2 "arm_rhs_operand" "rM")]))
			 (const_int 0)))
   (clobber (match_scratch:SI 0 "=r"))]
  "TARGET_ARM"
  "mvn%?s\\t%0, %1%S3"
  [(set_attr "conds" "set")
   (set_attr "shift" "1")
   (set (attr "type") (if_then_else (match_operand 2 "const_int_operand" "")
		      (const_string "alu_shift")
		      (const_string "alu_shift_reg")))]
)

;; We don't really have extzv, but defining this using shifts helps
;; to reduce register pressure later on.

(define_expand "extzv"
  [(set (match_dup 4)
	(ashift:SI (match_operand:SI   1 "register_operand" "")
		   (match_operand:SI   2 "const_int_operand" "")))
   (set (match_operand:SI              0 "register_operand" "")
	(lshiftrt:SI (match_dup 4)
		     (match_operand:SI 3 "const_int_operand" "")))]
  "TARGET_THUMB"
  "
  {
    HOST_WIDE_INT lshift = 32 - INTVAL (operands[2]) - INTVAL (operands[3]);
    HOST_WIDE_INT rshift = 32 - INTVAL (operands[2]);
    
    operands[3] = GEN_INT (rshift);
    
    if (lshift == 0)
      {
        emit_insn (gen_lshrsi3 (operands[0], operands[1], operands[3]));
        DONE;
      }
      
    operands[2] = GEN_INT (lshift);
    operands[4] = gen_reg_rtx (SImode);
  }"
)


;; Unary arithmetic insns

(define_expand "negdi2"
 [(parallel
   [(set (match_operand:DI          0 "s_register_operand" "")
	  (neg:DI (match_operand:DI 1 "s_register_operand" "")))
    (clobber (reg:CC CC_REGNUM))])]
  "TARGET_EITHER"
  "
  if (TARGET_THUMB)
    {
      if (GET_CODE (operands[1]) != REG)
        operands[1] = force_reg (SImode, operands[1]);
     }
  "
)

;; The constraints here are to prevent a *partial* overlap (where %Q0 == %R1).
;; The second alternative is to allow the common case of a *full* overlap.
(define_insn "*arm_negdi2"
  [(set (match_operand:DI         0 "s_register_operand" "=&r,r")
	(neg:DI (match_operand:DI 1 "s_register_operand"  "?r,0")))
   (clobber (reg:CC CC_REGNUM))]
  "TARGET_ARM"
  "rsbs\\t%Q0, %Q1, #0\;rsc\\t%R0, %R1, #0"
  [(set_attr "conds" "clob")
   (set_attr "length" "8")]
)

(define_insn "*thumb_negdi2"
  [(set (match_operand:DI         0 "register_operand" "=&l")
	(neg:DI (match_operand:DI 1 "register_operand"   "l")))
   (clobber (reg:CC CC_REGNUM))]
  "TARGET_THUMB"
  "mov\\t%R0, #0\;neg\\t%Q0, %Q1\;sbc\\t%R0, %R1"
  [(set_attr "length" "6")]
)

(define_expand "negsi2"
  [(set (match_operand:SI         0 "s_register_operand" "")
	(neg:SI (match_operand:SI 1 "s_register_operand" "")))]
  "TARGET_EITHER"
  ""
)

(define_insn "*arm_negsi2"
  [(set (match_operand:SI         0 "s_register_operand" "=r")
	(neg:SI (match_operand:SI 1 "s_register_operand" "r")))]
  "TARGET_ARM"
  "rsb%?\\t%0, %1, #0"
  [(set_attr "predicable" "yes")]
)

(define_insn "*thumb_negsi2"
  [(set (match_operand:SI         0 "register_operand" "=l")
	(neg:SI (match_operand:SI 1 "register_operand" "l")))]
  "TARGET_THUMB"
  "neg\\t%0, %1"
  [(set_attr "length" "2")]
)

(define_expand "negsf2"
  [(set (match_operand:SF         0 "s_register_operand" "")
	(neg:SF (match_operand:SF 1 "s_register_operand" "")))]
  "TARGET_ARM && TARGET_HARD_FLOAT && (TARGET_FPA || TARGET_VFP)"
  ""
)

(define_expand "negdf2"
  [(set (match_operand:DF         0 "s_register_operand" "")
	(neg:DF (match_operand:DF 1 "s_register_operand" "")))]
  "TARGET_ARM && TARGET_HARD_FLOAT && (TARGET_FPA || TARGET_VFP)"
  "")

;; abssi2 doesn't really clobber the condition codes if a different register
;; is being set.  To keep things simple, assume during rtl manipulations that
;; it does, but tell the final scan operator the truth.  Similarly for
;; (neg (abs...))

(define_expand "abssi2"
  [(parallel
    [(set (match_operand:SI         0 "s_register_operand" "")
	  (abs:SI (match_operand:SI 1 "s_register_operand" "")))
     (clobber (reg:CC CC_REGNUM))])]
  "TARGET_ARM"
  "")

(define_insn "*arm_abssi2"
  [(set (match_operand:SI         0 "s_register_operand" "=r,&r")
	(abs:SI (match_operand:SI 1 "s_register_operand" "0,r")))
   (clobber (reg:CC CC_REGNUM))]
  "TARGET_ARM"
  "@
   cmp\\t%0, #0\;rsblt\\t%0, %0, #0
   eor%?\\t%0, %1, %1, asr #31\;sub%?\\t%0, %0, %1, asr #31"
  [(set_attr "conds" "clob,*")
   (set_attr "shift" "1")
   ;; predicable can't be set based on the variant, so left as no
   (set_attr "length" "8")]
)

(define_insn "*neg_abssi2"
  [(set (match_operand:SI 0 "s_register_operand" "=r,&r")
	(neg:SI (abs:SI (match_operand:SI 1 "s_register_operand" "0,r"))))
   (clobber (reg:CC CC_REGNUM))]
  "TARGET_ARM"
  "@
   cmp\\t%0, #0\;rsbgt\\t%0, %0, #0
   eor%?\\t%0, %1, %1, asr #31\;rsb%?\\t%0, %0, %1, asr #31"
  [(set_attr "conds" "clob,*")
   (set_attr "shift" "1")
   ;; predicable can't be set based on the variant, so left as no
   (set_attr "length" "8")]
)

(define_expand "abssf2"
  [(set (match_operand:SF         0 "s_register_operand" "")
	(abs:SF (match_operand:SF 1 "s_register_operand" "")))]
  "TARGET_ARM && TARGET_HARD_FLOAT"
  "")

(define_expand "absdf2"
  [(set (match_operand:DF         0 "s_register_operand" "")
	(abs:DF (match_operand:DF 1 "s_register_operand" "")))]
  "TARGET_ARM && TARGET_HARD_FLOAT"
  "")

(define_expand "sqrtsf2"
  [(set (match_operand:SF 0 "s_register_operand" "")
	(sqrt:SF (match_operand:SF 1 "s_register_operand" "")))]
  "TARGET_ARM && TARGET_HARD_FLOAT && (TARGET_FPA || TARGET_VFP)"
  "")

(define_expand "sqrtdf2"
  [(set (match_operand:DF 0 "s_register_operand" "")
	(sqrt:DF (match_operand:DF 1 "s_register_operand" "")))]
  "TARGET_ARM && TARGET_HARD_FLOAT && (TARGET_FPA || TARGET_VFP)"
  "")

(define_insn_and_split "one_cmpldi2"
  [(set (match_operand:DI 0 "s_register_operand" "=&r,&r")
	(not:DI (match_operand:DI 1 "s_register_operand" "?r,0")))]
  "TARGET_ARM"
  "#"
  "TARGET_ARM && reload_completed"
  [(set (match_dup 0) (not:SI (match_dup 1)))
   (set (match_dup 2) (not:SI (match_dup 3)))]
  "
  {
    operands[2] = gen_highpart (SImode, operands[0]);
    operands[0] = gen_lowpart (SImode, operands[0]);
    operands[3] = gen_highpart (SImode, operands[1]);
    operands[1] = gen_lowpart (SImode, operands[1]);
  }"
  [(set_attr "length" "8")
   (set_attr "predicable" "yes")]
)

(define_expand "one_cmplsi2"
  [(set (match_operand:SI         0 "s_register_operand" "")
	(not:SI (match_operand:SI 1 "s_register_operand" "")))]
  "TARGET_EITHER"
  ""
)

(define_insn "*arm_one_cmplsi2"
  [(set (match_operand:SI         0 "s_register_operand" "=r")
	(not:SI (match_operand:SI 1 "s_register_operand"  "r")))]
  "TARGET_ARM"
  "mvn%?\\t%0, %1"
  [(set_attr "predicable" "yes")]
)

(define_insn "*thumb_one_cmplsi2"
  [(set (match_operand:SI         0 "register_operand" "=l")
	(not:SI (match_operand:SI 1 "register_operand"  "l")))]
  "TARGET_THUMB"
  "mvn\\t%0, %1"
  [(set_attr "length" "2")]
)

(define_insn "*notsi_compare0"
  [(set (reg:CC_NOOV CC_REGNUM)
	(compare:CC_NOOV (not:SI (match_operand:SI 1 "s_register_operand" "r"))
			 (const_int 0)))
   (set (match_operand:SI 0 "s_register_operand" "=r")
	(not:SI (match_dup 1)))]
  "TARGET_ARM"
  "mvn%?s\\t%0, %1"
  [(set_attr "conds" "set")]
)

(define_insn "*notsi_compare0_scratch"
  [(set (reg:CC_NOOV CC_REGNUM)
	(compare:CC_NOOV (not:SI (match_operand:SI 1 "s_register_operand" "r"))
			 (const_int 0)))
   (clobber (match_scratch:SI 0 "=r"))]
  "TARGET_ARM"
  "mvn%?s\\t%0, %1"
  [(set_attr "conds" "set")]
)

;; Fixed <--> Floating conversion insns

(define_expand "floatsisf2"
  [(set (match_operand:SF           0 "s_register_operand" "")
	(float:SF (match_operand:SI 1 "s_register_operand" "")))]
  "TARGET_ARM && TARGET_HARD_FLOAT"
  "
  if (TARGET_MAVERICK)
    {
      emit_insn (gen_cirrus_floatsisf2 (operands[0], operands[1]));
      DONE;
    }
")

(define_expand "floatsidf2"
  [(set (match_operand:DF           0 "s_register_operand" "")
	(float:DF (match_operand:SI 1 "s_register_operand" "")))]
  "TARGET_ARM && TARGET_HARD_FLOAT"
  "
  if (TARGET_MAVERICK)
    {
      emit_insn (gen_cirrus_floatsidf2 (operands[0], operands[1]));
      DONE;
    }
")

(define_expand "fix_truncsfsi2"
  [(set (match_operand:SI         0 "s_register_operand" "")
	(fix:SI (fix:SF (match_operand:SF 1 "s_register_operand"  ""))))]
  "TARGET_ARM && TARGET_HARD_FLOAT"
  "
  if (TARGET_MAVERICK)
    {
      if (!cirrus_fp_register (operands[0], SImode))
        operands[0] = force_reg (SImode, operands[0]);
      if (!cirrus_fp_register (operands[1], SFmode))
        operands[1] = force_reg (SFmode, operands[0]);
      emit_insn (gen_cirrus_truncsfsi2 (operands[0], operands[1]));
      DONE;
    }
")

(define_expand "fix_truncdfsi2"
  [(set (match_operand:SI         0 "s_register_operand" "")
	(fix:SI (fix:DF (match_operand:DF 1 "s_register_operand"  ""))))]
  "TARGET_ARM && TARGET_HARD_FLOAT"
  "
  if (TARGET_MAVERICK)
    {
      if (!cirrus_fp_register (operands[1], DFmode))
        operands[1] = force_reg (DFmode, operands[0]);
      emit_insn (gen_cirrus_truncdfsi2 (operands[0], operands[1]));
      DONE;
    }
")

;; Truncation insns

(define_expand "truncdfsf2"
  [(set (match_operand:SF  0 "s_register_operand" "")
	(float_truncate:SF
 	 (match_operand:DF 1 "s_register_operand" "")))]
  "TARGET_ARM && TARGET_HARD_FLOAT"
  ""
)

;; Zero and sign extension instructions.

(define_insn "zero_extendsidi2"
  [(set (match_operand:DI 0 "s_register_operand" "=r")
        (zero_extend:DI (match_operand:SI 1 "s_register_operand" "r")))]
  "TARGET_ARM"
  "*
    if (REGNO (operands[1])
        != REGNO (operands[0]) + (WORDS_BIG_ENDIAN ? 1 : 0))
      output_asm_insn (\"mov%?\\t%Q0, %1\", operands);
    return \"mov%?\\t%R0, #0\";
  "
  [(set_attr "length" "8")
   (set_attr "predicable" "yes")]
)

(define_insn "zero_extendqidi2"
  [(set (match_operand:DI                 0 "s_register_operand"  "=r,r")
	(zero_extend:DI (match_operand:QI 1 "nonimmediate_operand" "r,m")))]
  "TARGET_ARM"
  "@
   and%?\\t%Q0, %1, #255\;mov%?\\t%R0, #0
   ldr%?b\\t%Q0, %1\;mov%?\\t%R0, #0"
  [(set_attr "length" "8")
   (set_attr "predicable" "yes")
   (set_attr "type" "*,load_byte")
   (set_attr "pool_range" "*,4092")
   (set_attr "neg_pool_range" "*,4084")]
)

(define_insn "extendsidi2"
  [(set (match_operand:DI 0 "s_register_operand" "=r")
        (sign_extend:DI (match_operand:SI 1 "s_register_operand" "r")))]
  "TARGET_ARM"
  "*
    if (REGNO (operands[1])
        != REGNO (operands[0]) + (WORDS_BIG_ENDIAN ? 1 : 0))
      output_asm_insn (\"mov%?\\t%Q0, %1\", operands);
    return \"mov%?\\t%R0, %Q0, asr #31\";
  "
  [(set_attr "length" "8")
   (set_attr "shift" "1")
   (set_attr "predicable" "yes")]
)

(define_expand "zero_extendhisi2"
  [(set (match_dup 2)
	(ashift:SI (match_operand:HI 1 "nonimmediate_operand" "")
		   (const_int 16)))
   (set (match_operand:SI 0 "s_register_operand" "")
	(lshiftrt:SI (match_dup 2) (const_int 16)))]
  "TARGET_EITHER"
  "
  {
    if ((TARGET_THUMB || arm_arch4) && GET_CODE (operands[1]) == MEM)
      {
	emit_insn (gen_rtx_SET (VOIDmode, operands[0],
				gen_rtx_ZERO_EXTEND (SImode, operands[1])));
	DONE;
      }

    if (TARGET_ARM && GET_CODE (operands[1]) == MEM)
      {
	emit_insn (gen_movhi_bytes (operands[0], operands[1]));
	DONE;
      }

    if (!s_register_operand (operands[1], HImode))
      operands[1] = copy_to_mode_reg (HImode, operands[1]);

    if (arm_arch6)
      {
	emit_insn (gen_rtx_SET (VOIDmode, operands[0],
				gen_rtx_ZERO_EXTEND (SImode, operands[1])));
	DONE;
      }

    operands[1] = gen_lowpart (SImode, operands[1]);
    operands[2] = gen_reg_rtx (SImode);
  }"
)

(define_insn "*thumb_zero_extendhisi2"
  [(set (match_operand:SI 0 "register_operand" "=l")
	(zero_extend:SI (match_operand:HI 1 "memory_operand" "m")))]
  "TARGET_THUMB && !arm_arch6"
  "*
  rtx mem = XEXP (operands[1], 0);

  if (GET_CODE (mem) == CONST)
    mem = XEXP (mem, 0);
    
  if (GET_CODE (mem) == LABEL_REF)
    return \"ldr\\t%0, %1\";
    
  if (GET_CODE (mem) == PLUS)
    {
      rtx a = XEXP (mem, 0);
      rtx b = XEXP (mem, 1);

      /* This can happen due to bugs in reload.  */
      if (GET_CODE (a) == REG && REGNO (a) == SP_REGNUM)
        {
          rtx ops[2];
          ops[0] = operands[0];
          ops[1] = a;
      
          output_asm_insn (\"mov	%0, %1\", ops);

          XEXP (mem, 0) = operands[0];
       }

      else if (   GET_CODE (a) == LABEL_REF
	       && GET_CODE (b) == CONST_INT)
        return \"ldr\\t%0, %1\";
    }
    
  return \"ldrh\\t%0, %1\";
  "
  [(set_attr "length" "4")
   (set_attr "type" "load_byte")
   (set_attr "pool_range" "60")]
)

(define_insn "*thumb_zero_extendhisi2_v6"
  [(set (match_operand:SI 0 "register_operand" "=l,l")
	(zero_extend:SI (match_operand:HI 1 "nonimmediate_operand" "l,m")))]
  "TARGET_THUMB && arm_arch6"
  "*
  rtx mem;

  if (which_alternative == 0)
    return \"uxth\\t%0, %1\";

  mem = XEXP (operands[1], 0);

  if (GET_CODE (mem) == CONST)
    mem = XEXP (mem, 0);
    
  if (GET_CODE (mem) == LABEL_REF)
    return \"ldr\\t%0, %1\";
    
  if (GET_CODE (mem) == PLUS)
    {
      rtx a = XEXP (mem, 0);
      rtx b = XEXP (mem, 1);

      /* This can happen due to bugs in reload.  */
      if (GET_CODE (a) == REG && REGNO (a) == SP_REGNUM)
        {
          rtx ops[2];
          ops[0] = operands[0];
          ops[1] = a;
      
          output_asm_insn (\"mov	%0, %1\", ops);

          XEXP (mem, 0) = operands[0];
       }

      else if (   GET_CODE (a) == LABEL_REF
	       && GET_CODE (b) == CONST_INT)
        return \"ldr\\t%0, %1\";
    }
    
  return \"ldrh\\t%0, %1\";
  "
  [(set_attr "length" "2,4")
   (set_attr "type" "alu_shift,load_byte")
   (set_attr "pool_range" "*,60")]
)

(define_insn "*arm_zero_extendhisi2"
  [(set (match_operand:SI 0 "s_register_operand" "=r")
	(zero_extend:SI (match_operand:HI 1 "memory_operand" "m")))]
  "TARGET_ARM && arm_arch4 && !arm_arch6"
  "ldr%?h\\t%0, %1"
  [(set_attr "type" "load_byte")
   (set_attr "predicable" "yes")
   (set_attr "pool_range" "256")
   (set_attr "neg_pool_range" "244")]
)

(define_insn "*arm_zero_extendhisi2_v6"
  [(set (match_operand:SI 0 "s_register_operand" "=r,r")
	(zero_extend:SI (match_operand:HI 1 "nonimmediate_operand" "r,m")))]
  "TARGET_ARM && arm_arch6"
  "@
   uxth%?\\t%0, %1
   ldr%?h\\t%0, %1"
  [(set_attr "type" "alu_shift,load_byte")
   (set_attr "predicable" "yes")
   (set_attr "pool_range" "*,256")
   (set_attr "neg_pool_range" "*,244")]
)

(define_insn "*arm_zero_extendhisi2addsi"
  [(set (match_operand:SI 0 "s_register_operand" "=r")
	(plus:SI (zero_extend:SI (match_operand:HI 1 "s_register_operand" "r"))
		 (match_operand:SI 2 "s_register_operand" "r")))]
  "TARGET_ARM && arm_arch6"
  "uxtah%?\\t%0, %2, %1"
  [(set_attr "type" "alu_shift")
   (set_attr "predicable" "yes")]
)

(define_expand "zero_extendqisi2"
  [(set (match_operand:SI 0 "s_register_operand" "")
	(zero_extend:SI (match_operand:QI 1 "nonimmediate_operand" "")))]
  "TARGET_EITHER"
  "
  if (!arm_arch6 && GET_CODE (operands[1]) != MEM)
    {
      if (TARGET_ARM)
        {
          emit_insn (gen_andsi3 (operands[0],
				 gen_lowpart (SImode, operands[1]),
			         GEN_INT (255)));
        }
      else /* TARGET_THUMB */
        {
          rtx temp = gen_reg_rtx (SImode);
	  rtx ops[3];
	  
          operands[1] = copy_to_mode_reg (QImode, operands[1]);
          operands[1] = gen_lowpart (SImode, operands[1]);

	  ops[0] = temp;
	  ops[1] = operands[1];
	  ops[2] = GEN_INT (24);

	  emit_insn (gen_rtx_SET (VOIDmode, ops[0],
				  gen_rtx_ASHIFT (SImode, ops[1], ops[2])));
	  
          ops[0] = operands[0];
	  ops[1] = temp;
	  ops[2] = GEN_INT (24);

	  emit_insn (gen_rtx_SET (VOIDmode, ops[0],
				  gen_rtx_LSHIFTRT (SImode, ops[1], ops[2])));
	}
      DONE;
    }
  "
)

(define_insn "*thumb_zero_extendqisi2"
  [(set (match_operand:SI 0 "register_operand" "=l")
	(zero_extend:SI (match_operand:QI 1 "memory_operand" "m")))]
  "TARGET_THUMB && !arm_arch6"
  "ldrb\\t%0, %1"
  [(set_attr "length" "2")
   (set_attr "type" "load_byte")
   (set_attr "pool_range" "32")]
)

(define_insn "*thumb_zero_extendqisi2_v6"
  [(set (match_operand:SI 0 "register_operand" "=l,l")
	(zero_extend:SI (match_operand:QI 1 "nonimmediate_operand" "l,m")))]
  "TARGET_THUMB && arm_arch6"
  "@
   uxtb\\t%0, %1
   ldrb\\t%0, %1"
  [(set_attr "length" "2,2")
   (set_attr "type" "alu_shift,load_byte")
   (set_attr "pool_range" "*,32")]
)

(define_insn "*arm_zero_extendqisi2"
  [(set (match_operand:SI 0 "s_register_operand" "=r")
	(zero_extend:SI (match_operand:QI 1 "memory_operand" "m")))]
  "TARGET_ARM && !arm_arch6"
  "ldr%?b\\t%0, %1\\t%@ zero_extendqisi2"
  [(set_attr "type" "load_byte")
   (set_attr "predicable" "yes")
   (set_attr "pool_range" "4096")
   (set_attr "neg_pool_range" "4084")]
)

(define_insn "*arm_zero_extendqisi2_v6"
  [(set (match_operand:SI 0 "s_register_operand" "=r,r")
	(zero_extend:SI (match_operand:QI 1 "nonimmediate_operand" "r,m")))]
  "TARGET_ARM && arm_arch6"
  "@
   uxtb%?\\t%0, %1
   ldr%?b\\t%0, %1\\t%@ zero_extendqisi2"
  [(set_attr "type" "alu_shift,load_byte")
   (set_attr "predicable" "yes")
   (set_attr "pool_range" "*,4096")
   (set_attr "neg_pool_range" "*,4084")]
)

(define_insn "*arm_zero_extendqisi2addsi"
  [(set (match_operand:SI 0 "s_register_operand" "=r")
	(plus:SI (zero_extend:SI (match_operand:QI 1 "s_register_operand" "r"))
		 (match_operand:SI 2 "s_register_operand" "r")))]
  "TARGET_ARM && arm_arch6"
  "uxtab%?\\t%0, %2, %1"
  [(set_attr "predicable" "yes")
   (set_attr "type" "alu_shift")]
)

(define_split
  [(set (match_operand:SI 0 "s_register_operand" "")
	(zero_extend:SI (subreg:QI (match_operand:SI 1 "" "") 0)))
   (clobber (match_operand:SI 2 "s_register_operand" ""))]
  "TARGET_ARM && (GET_CODE (operands[1]) != MEM) && ! BYTES_BIG_ENDIAN"
  [(set (match_dup 2) (match_dup 1))
   (set (match_dup 0) (and:SI (match_dup 2) (const_int 255)))]
  ""
)

(define_insn "*compareqi_eq0"
  [(set (reg:CC_Z CC_REGNUM)
	(compare:CC_Z (match_operand:QI 0 "s_register_operand" "r")
			 (const_int 0)))]
  "TARGET_ARM"
  "tst\\t%0, #255"
  [(set_attr "conds" "set")]
)

(define_expand "extendhisi2"
  [(set (match_dup 2)
	(ashift:SI (match_operand:HI 1 "nonimmediate_operand" "")
		   (const_int 16)))
   (set (match_operand:SI 0 "s_register_operand" "")
	(ashiftrt:SI (match_dup 2)
		     (const_int 16)))]
  "TARGET_EITHER"
  "
  {
    if (GET_CODE (operands[1]) == MEM)
      {
	if (TARGET_THUMB)
	  {
	    emit_insn (gen_thumb_extendhisi2 (operands[0], operands[1]));
	    DONE;
          }
	else if (arm_arch4)
	  {
	    emit_insn (gen_rtx_SET (VOIDmode, operands[0],
		       gen_rtx_SIGN_EXTEND (SImode, operands[1])));
	    DONE;
	  }
      }

    if (TARGET_ARM && GET_CODE (operands[1]) == MEM)
      {
        emit_insn (gen_extendhisi2_mem (operands[0], operands[1]));
        DONE;
      }

    if (!s_register_operand (operands[1], HImode))
      operands[1] = copy_to_mode_reg (HImode, operands[1]);

    if (arm_arch6)
      {
	if (TARGET_THUMB)
	  emit_insn (gen_thumb_extendhisi2 (operands[0], operands[1]));
	else
	  emit_insn (gen_rtx_SET (VOIDmode, operands[0],
		     gen_rtx_SIGN_EXTEND (SImode, operands[1])));

	DONE;
      }

    operands[1] = gen_lowpart (SImode, operands[1]);
    operands[2] = gen_reg_rtx (SImode);
  }"
)

(define_insn "thumb_extendhisi2"
  [(set (match_operand:SI 0 "register_operand" "=l")
	(sign_extend:SI (match_operand:HI 1 "memory_operand" "m")))
   (clobber (match_scratch:SI 2 "=&l"))]
  "TARGET_THUMB && !arm_arch6"
  "*
  {
    rtx ops[4];
    rtx mem = XEXP (operands[1], 0);

    /* This code used to try to use 'V', and fix the address only if it was
       offsettable, but this fails for e.g. REG+48 because 48 is outside the
       range of QImode offsets, and offsettable_address_p does a QImode
       address check.  */
       
    if (GET_CODE (mem) == CONST)
      mem = XEXP (mem, 0);
    
    if (GET_CODE (mem) == LABEL_REF)
      return \"ldr\\t%0, %1\";
    
    if (GET_CODE (mem) == PLUS)
      {
        rtx a = XEXP (mem, 0);
        rtx b = XEXP (mem, 1);

        if (GET_CODE (a) == LABEL_REF
	    && GET_CODE (b) == CONST_INT)
          return \"ldr\\t%0, %1\";

        if (GET_CODE (b) == REG)
          return \"ldrsh\\t%0, %1\";
	  
        ops[1] = a;
        ops[2] = b;
      }
    else
      {
        ops[1] = mem;
        ops[2] = const0_rtx;
      }

    gcc_assert (GET_CODE (ops[1]) == REG);

    ops[0] = operands[0];
    ops[3] = operands[2];
    output_asm_insn (\"mov\\t%3, %2\;ldrsh\\t%0, [%1, %3]\", ops);
    return \"\";
  }"
  [(set_attr "length" "4")
   (set_attr "type" "load_byte")
   (set_attr "pool_range" "1020")]
)

;; We used to have an early-clobber on the scratch register here.
;; However, there's a bug somewhere in reload which means that this
;; can be partially ignored during spill allocation if the memory
;; address also needs reloading; this causes us to die later on when
;; we try to verify the operands.  Fortunately, we don't really need
;; the early-clobber: we can always use operand 0 if operand 2
;; overlaps the address.
(define_insn "*thumb_extendhisi2_insn_v6"
  [(set (match_operand:SI 0 "register_operand" "=l,l")
	(sign_extend:SI (match_operand:HI 1 "nonimmediate_operand" "l,m")))
   (clobber (match_scratch:SI 2 "=X,l"))]
  "TARGET_THUMB && arm_arch6"
  "*
  {
    rtx ops[4];
    rtx mem;

    if (which_alternative == 0)
      return \"sxth\\t%0, %1\";

    mem = XEXP (operands[1], 0);

    /* This code used to try to use 'V', and fix the address only if it was
       offsettable, but this fails for e.g. REG+48 because 48 is outside the
       range of QImode offsets, and offsettable_address_p does a QImode
       address check.  */
       
    if (GET_CODE (mem) == CONST)
      mem = XEXP (mem, 0);
    
    if (GET_CODE (mem) == LABEL_REF)
      return \"ldr\\t%0, %1\";
    
    if (GET_CODE (mem) == PLUS)
      {
        rtx a = XEXP (mem, 0);
        rtx b = XEXP (mem, 1);

        if (GET_CODE (a) == LABEL_REF
	    && GET_CODE (b) == CONST_INT)
          return \"ldr\\t%0, %1\";

        if (GET_CODE (b) == REG)
          return \"ldrsh\\t%0, %1\";
	  
        ops[1] = a;
        ops[2] = b;
      }
    else
      {
        ops[1] = mem;
        ops[2] = const0_rtx;
      }
      
    gcc_assert (GET_CODE (ops[1]) == REG);

    ops[0] = operands[0];
    if (reg_mentioned_p (operands[2], ops[1]))
      ops[3] = ops[0];
    else
      ops[3] = operands[2];
    output_asm_insn (\"mov\\t%3, %2\;ldrsh\\t%0, [%1, %3]\", ops);
    return \"\";
  }"
  [(set_attr "length" "2,4")
   (set_attr "type" "alu_shift,load_byte")
   (set_attr "pool_range" "*,1020")]
)

(define_expand "extendhisi2_mem"
  [(set (match_dup 2) (zero_extend:SI (match_operand:HI 1 "" "")))
   (set (match_dup 3)
	(zero_extend:SI (match_dup 7)))
   (set (match_dup 6) (ashift:SI (match_dup 4) (const_int 24)))
   (set (match_operand:SI 0 "" "")
	(ior:SI (ashiftrt:SI (match_dup 6) (const_int 16)) (match_dup 5)))]
  "TARGET_ARM"
  "
  {
    rtx mem1, mem2;
    rtx addr = copy_to_mode_reg (SImode, XEXP (operands[1], 0));

    mem1 = change_address (operands[1], QImode, addr);
    mem2 = change_address (operands[1], QImode, plus_constant (addr, 1));
    operands[0] = gen_lowpart (SImode, operands[0]);
    operands[1] = mem1;
    operands[2] = gen_reg_rtx (SImode);
    operands[3] = gen_reg_rtx (SImode);
    operands[6] = gen_reg_rtx (SImode);
    operands[7] = mem2;

    if (BYTES_BIG_ENDIAN)
      {
	operands[4] = operands[2];
	operands[5] = operands[3];
      }
    else
      {
	operands[4] = operands[3];
	operands[5] = operands[2];
      }
  }"
)

(define_insn "*arm_extendhisi2"
  [(set (match_operand:SI 0 "s_register_operand" "=r")
	(sign_extend:SI (match_operand:HI 1 "memory_operand" "m")))]
  "TARGET_ARM && arm_arch4 && !arm_arch6"
  "ldr%?sh\\t%0, %1"
  [(set_attr "type" "load_byte")
   (set_attr "predicable" "yes")
   (set_attr "pool_range" "256")
   (set_attr "neg_pool_range" "244")]
)

(define_insn "*arm_extendhisi2_v6"
  [(set (match_operand:SI 0 "s_register_operand" "=r,r")
	(sign_extend:SI (match_operand:HI 1 "nonimmediate_operand" "r,m")))]
  "TARGET_ARM && arm_arch6"
  "@
   sxth%?\\t%0, %1
   ldr%?sh\\t%0, %1"
  [(set_attr "type" "alu_shift,load_byte")
   (set_attr "predicable" "yes")
   (set_attr "pool_range" "*,256")
   (set_attr "neg_pool_range" "*,244")]
)

(define_insn "*arm_extendhisi2addsi"
  [(set (match_operand:SI 0 "s_register_operand" "=r")
	(plus:SI (sign_extend:SI (match_operand:HI 1 "s_register_operand" "r"))
		 (match_operand:SI 2 "s_register_operand" "r")))]
  "TARGET_ARM && arm_arch6"
  "sxtah%?\\t%0, %2, %1"
)

(define_expand "extendqihi2"
  [(set (match_dup 2)
	(ashift:SI (match_operand:QI 1 "general_operand" "")
		   (const_int 24)))
   (set (match_operand:HI 0 "s_register_operand" "")
	(ashiftrt:SI (match_dup 2)
		     (const_int 24)))]
  "TARGET_ARM"
  "
  {
    if (arm_arch4 && GET_CODE (operands[1]) == MEM)
      {
	emit_insn (gen_rtx_SET (VOIDmode,
				operands[0],
				gen_rtx_SIGN_EXTEND (HImode, operands[1])));
	DONE;
      }
    if (!s_register_operand (operands[1], QImode))
      operands[1] = copy_to_mode_reg (QImode, operands[1]);
    operands[0] = gen_lowpart (SImode, operands[0]);
    operands[1] = gen_lowpart (SImode, operands[1]);
    operands[2] = gen_reg_rtx (SImode);
  }"
)

(define_insn "*extendqihi_insn"
  [(set (match_operand:HI 0 "s_register_operand" "=r")
	(sign_extend:HI (match_operand:QI 1 "memory_operand" "Uq")))]
  "TARGET_ARM && arm_arch4"
  "ldr%?sb\\t%0, %1"
  [(set_attr "type" "load_byte")
   (set_attr "predicable" "yes")
   (set_attr "pool_range" "256")
   (set_attr "neg_pool_range" "244")]
)

(define_expand "extendqisi2"
  [(set (match_dup 2)
	(ashift:SI (match_operand:QI 1 "general_operand" "")
		   (const_int 24)))
   (set (match_operand:SI 0 "s_register_operand" "")
	(ashiftrt:SI (match_dup 2)
		     (const_int 24)))]
  "TARGET_EITHER"
  "
  {
    if ((TARGET_THUMB || arm_arch4) && GET_CODE (operands[1]) == MEM)
      {
        emit_insn (gen_rtx_SET (VOIDmode, operands[0],
			        gen_rtx_SIGN_EXTEND (SImode, operands[1])));
        DONE;
      }

    if (!s_register_operand (operands[1], QImode))
      operands[1] = copy_to_mode_reg (QImode, operands[1]);

    if (arm_arch6)
      {
        emit_insn (gen_rtx_SET (VOIDmode, operands[0],
			        gen_rtx_SIGN_EXTEND (SImode, operands[1])));
        DONE;
      }

    operands[1] = gen_lowpart (SImode, operands[1]);
    operands[2] = gen_reg_rtx (SImode);
  }"
)

(define_insn "*arm_extendqisi"
  [(set (match_operand:SI 0 "s_register_operand" "=r")
	(sign_extend:SI (match_operand:QI 1 "memory_operand" "Uq")))]
  "TARGET_ARM && arm_arch4 && !arm_arch6"
  "ldr%?sb\\t%0, %1"
  [(set_attr "type" "load_byte")
   (set_attr "predicable" "yes")
   (set_attr "pool_range" "256")
   (set_attr "neg_pool_range" "244")]
)

(define_insn "*arm_extendqisi_v6"
  [(set (match_operand:SI 0 "s_register_operand" "=r,r")
	(sign_extend:SI (match_operand:QI 1 "nonimmediate_operand" "r,Uq")))]
  "TARGET_ARM && arm_arch6"
  "@
   sxtb%?\\t%0, %1
   ldr%?sb\\t%0, %1"
  [(set_attr "type" "alu_shift,load_byte")
   (set_attr "predicable" "yes")
   (set_attr "pool_range" "*,256")
   (set_attr "neg_pool_range" "*,244")]
)

(define_insn "*arm_extendqisi2addsi"
  [(set (match_operand:SI 0 "s_register_operand" "=r")
	(plus:SI (sign_extend:SI (match_operand:QI 1 "s_register_operand" "r"))
		 (match_operand:SI 2 "s_register_operand" "r")))]
  "TARGET_ARM && arm_arch6"
  "sxtab%?\\t%0, %2, %1"
  [(set_attr "type" "alu_shift")
   (set_attr "predicable" "yes")]
)

(define_insn "*thumb_extendqisi2"
  [(set (match_operand:SI 0 "register_operand" "=l,l")
	(sign_extend:SI (match_operand:QI 1 "memory_operand" "V,m")))]
  "TARGET_THUMB && !arm_arch6"
  "*
  {
    rtx ops[3];
    rtx mem = XEXP (operands[1], 0);
    
    if (GET_CODE (mem) == CONST)
      mem = XEXP (mem, 0);
    
    if (GET_CODE (mem) == LABEL_REF)
      return \"ldr\\t%0, %1\";

    if (GET_CODE (mem) == PLUS
        && GET_CODE (XEXP (mem, 0)) == LABEL_REF)
      return \"ldr\\t%0, %1\";
      
    if (which_alternative == 0)
      return \"ldrsb\\t%0, %1\";
      
    ops[0] = operands[0];
    
    if (GET_CODE (mem) == PLUS)
      {
        rtx a = XEXP (mem, 0);
	rtx b = XEXP (mem, 1);
	
        ops[1] = a;
        ops[2] = b;

        if (GET_CODE (a) == REG)
	  {
	    if (GET_CODE (b) == REG)
              output_asm_insn (\"ldrsb\\t%0, [%1, %2]\", ops);
            else if (REGNO (a) == REGNO (ops[0]))
	      {
                output_asm_insn (\"ldrb\\t%0, [%1, %2]\", ops);
		output_asm_insn (\"lsl\\t%0, %0, #24\", ops);
		output_asm_insn (\"asr\\t%0, %0, #24\", ops);
	      }
	    else
              output_asm_insn (\"mov\\t%0, %2\;ldrsb\\t%0, [%1, %0]\", ops);
	  }
	else
          {
	    gcc_assert (GET_CODE (b) == REG);
            if (REGNO (b) == REGNO (ops[0]))
	      {
                output_asm_insn (\"ldrb\\t%0, [%2, %1]\", ops);
		output_asm_insn (\"lsl\\t%0, %0, #24\", ops);
		output_asm_insn (\"asr\\t%0, %0, #24\", ops);
	      }
	    else
              output_asm_insn (\"mov\\t%0, %2\;ldrsb\\t%0, [%1, %0]\", ops);
          }
      }
    else if (GET_CODE (mem) == REG && REGNO (ops[0]) == REGNO (mem))
      {
        output_asm_insn (\"ldrb\\t%0, [%0, #0]\", ops);
	output_asm_insn (\"lsl\\t%0, %0, #24\", ops);
	output_asm_insn (\"asr\\t%0, %0, #24\", ops);
      }
    else
      {
        ops[1] = mem;
        ops[2] = const0_rtx;
	
        output_asm_insn (\"mov\\t%0, %2\;ldrsb\\t%0, [%1, %0]\", ops);
      }
    return \"\";
  }"
  [(set_attr "length" "2,6")
   (set_attr "type" "load_byte,load_byte")
   (set_attr "pool_range" "32,32")]
)

(define_insn "*thumb_extendqisi2_v6"
  [(set (match_operand:SI 0 "register_operand" "=l,l,l")
	(sign_extend:SI (match_operand:QI 1 "nonimmediate_operand" "l,V,m")))]
  "TARGET_THUMB && arm_arch6"
  "*
  {
    rtx ops[3];
    rtx mem;

    if (which_alternative == 0)
      return \"sxtb\\t%0, %1\";

    mem = XEXP (operands[1], 0);
    
    if (GET_CODE (mem) == CONST)
      mem = XEXP (mem, 0);
    
    if (GET_CODE (mem) == LABEL_REF)
      return \"ldr\\t%0, %1\";

    if (GET_CODE (mem) == PLUS
        && GET_CODE (XEXP (mem, 0)) == LABEL_REF)
      return \"ldr\\t%0, %1\";
      
    if (which_alternative == 0)
      return \"ldrsb\\t%0, %1\";
      
    ops[0] = operands[0];
    
    if (GET_CODE (mem) == PLUS)
      {
        rtx a = XEXP (mem, 0);
	rtx b = XEXP (mem, 1);
	
        ops[1] = a;
        ops[2] = b;

        if (GET_CODE (a) == REG)
	  {
	    if (GET_CODE (b) == REG)
              output_asm_insn (\"ldrsb\\t%0, [%1, %2]\", ops);
            else if (REGNO (a) == REGNO (ops[0]))
	      {
                output_asm_insn (\"ldrb\\t%0, [%1, %2]\", ops);
		output_asm_insn (\"sxtb\\t%0, %0\", ops);
	      }
	    else
              output_asm_insn (\"mov\\t%0, %2\;ldrsb\\t%0, [%1, %0]\", ops);
	  }
	else
          {
	    gcc_assert (GET_CODE (b) == REG);
            if (REGNO (b) == REGNO (ops[0]))
	      {
                output_asm_insn (\"ldrb\\t%0, [%2, %1]\", ops);
		output_asm_insn (\"sxtb\\t%0, %0\", ops);
	      }
	    else
              output_asm_insn (\"mov\\t%0, %2\;ldrsb\\t%0, [%1, %0]\", ops);
          }
      }
    else if (GET_CODE (mem) == REG && REGNO (ops[0]) == REGNO (mem))
      {
        output_asm_insn (\"ldrb\\t%0, [%0, #0]\", ops);
	output_asm_insn (\"sxtb\\t%0, %0\", ops);
      }
    else
      {
        ops[1] = mem;
        ops[2] = const0_rtx;
	
        output_asm_insn (\"mov\\t%0, %2\;ldrsb\\t%0, [%1, %0]\", ops);
      }
    return \"\";
  }"
  [(set_attr "length" "2,2,4")
   (set_attr "type" "alu_shift,load_byte,load_byte")
   (set_attr "pool_range" "*,32,32")]
)

(define_expand "extendsfdf2"
  [(set (match_operand:DF                  0 "s_register_operand" "")
	(float_extend:DF (match_operand:SF 1 "s_register_operand"  "")))]
  "TARGET_ARM && TARGET_HARD_FLOAT"
  ""
)

;; Move insns (including loads and stores)

;; XXX Just some ideas about movti.
;; I don't think these are a good idea on the arm, there just aren't enough
;; registers
;;(define_expand "loadti"
;;  [(set (match_operand:TI 0 "s_register_operand" "")
;;	(mem:TI (match_operand:SI 1 "address_operand" "")))]
;;  "" "")

;;(define_expand "storeti"
;;  [(set (mem:TI (match_operand:TI 0 "address_operand" ""))
;;	(match_operand:TI 1 "s_register_operand" ""))]
;;  "" "")

;;(define_expand "movti"
;;  [(set (match_operand:TI 0 "general_operand" "")
;;	(match_operand:TI 1 "general_operand" ""))]
;;  ""
;;  "
;;{
;;  rtx insn;
;;
;;  if (GET_CODE (operands[0]) == MEM && GET_CODE (operands[1]) == MEM)
;;    operands[1] = copy_to_reg (operands[1]);
;;  if (GET_CODE (operands[0]) == MEM)
;;    insn = gen_storeti (XEXP (operands[0], 0), operands[1]);
;;  else if (GET_CODE (operands[1]) == MEM)
;;    insn = gen_loadti (operands[0], XEXP (operands[1], 0));
;;  else
;;    FAIL;
;;
;;  emit_insn (insn);
;;  DONE;
;;}")

;; Recognize garbage generated above.

;;(define_insn ""
;;  [(set (match_operand:TI 0 "general_operand" "=r,r,r,<,>,m")
;;	(match_operand:TI 1 "general_operand" "<,>,m,r,r,r"))]
;;  ""
;;  "*
;;  {
;;    register mem = (which_alternative < 3);
;;    register const char *template;
;;
;;    operands[mem] = XEXP (operands[mem], 0);
;;    switch (which_alternative)
;;      {
;;      case 0: template = \"ldmdb\\t%1!, %M0\"; break;
;;      case 1: template = \"ldmia\\t%1!, %M0\"; break;
;;      case 2: template = \"ldmia\\t%1, %M0\"; break;
;;      case 3: template = \"stmdb\\t%0!, %M1\"; break;
;;      case 4: template = \"stmia\\t%0!, %M1\"; break;
;;      case 5: template = \"stmia\\t%0, %M1\"; break;
;;      }
;;    output_asm_insn (template, operands);
;;    return \"\";
;;  }")

(define_expand "movdi"
  [(set (match_operand:DI 0 "general_operand" "")
	(match_operand:DI 1 "general_operand" ""))]
  "TARGET_EITHER"
  "
  if (TARGET_THUMB)
    {
      if (!no_new_pseudos)
        {
          if (GET_CODE (operands[0]) != REG)
	    operands[1] = force_reg (DImode, operands[1]);
        }
    }
  "
)

(define_insn "*arm_movdi"
  [(set (match_operand:DI 0 "nonimmediate_di_operand" "=r, r, r, r, m")
	(match_operand:DI 1 "di_operand"              "rDa,Db,Dc,mi,r"))]
  "TARGET_ARM
  && !(TARGET_HARD_FLOAT && (TARGET_MAVERICK || TARGET_VFP))
  && !TARGET_IWMMXT"
  "*
  switch (which_alternative)
    {
    case 0:
    case 1:
    case 2:
      return \"#\";
    default:
      return output_move_double (operands);
    }
  "
  [(set_attr "length" "8,12,16,8,8")
   (set_attr "type" "*,*,*,load2,store2")
   (set_attr "pool_range" "*,*,*,1020,*")
   (set_attr "neg_pool_range" "*,*,*,1008,*")]
)

(define_split
  [(set (match_operand:ANY64 0 "arm_general_register_operand" "")
	(match_operand:ANY64 1 "const_double_operand" ""))]
  "TARGET_ARM
   && reload_completed
   && (arm_const_double_inline_cost (operands[1])
       <= ((optimize_size || arm_ld_sched) ? 3 : 4))"
  [(const_int 0)]
  "
  arm_split_constant (SET, SImode, curr_insn,
		      INTVAL (gen_lowpart (SImode, operands[1])),
		      gen_lowpart (SImode, operands[0]), NULL_RTX, 0);
  arm_split_constant (SET, SImode, curr_insn,
		      INTVAL (gen_highpart_mode (SImode,
						 GET_MODE (operands[0]),
						 operands[1])),
		      gen_highpart (SImode, operands[0]), NULL_RTX, 0);
  DONE;
  "
)

; If optimizing for size, or if we have load delay slots, then 
; we want to split the constant into two separate operations. 
; In both cases this may split a trivial part into a single data op
; leaving a single complex constant to load.  We can also get longer
; offsets in a LDR which means we get better chances of sharing the pool
; entries.  Finally, we can normally do a better job of scheduling
; LDR instructions than we can with LDM.
; This pattern will only match if the one above did not.
(define_split
  [(set (match_operand:ANY64 0 "arm_general_register_operand" "")
	(match_operand:ANY64 1 "const_double_operand" ""))]
  "TARGET_ARM && reload_completed
   && arm_const_double_by_parts (operands[1])"
  [(set (match_dup 0) (match_dup 1))
   (set (match_dup 2) (match_dup 3))]
  "
  operands[2] = gen_highpart (SImode, operands[0]);
  operands[3] = gen_highpart_mode (SImode, GET_MODE (operands[0]),
				   operands[1]);
  operands[0] = gen_lowpart (SImode, operands[0]);
  operands[1] = gen_lowpart (SImode, operands[1]);
  "
)

(define_split
  [(set (match_operand:ANY64 0 "arm_general_register_operand" "")
	(match_operand:ANY64 1 "arm_general_register_operand" ""))]
  "TARGET_EITHER && reload_completed"
  [(set (match_dup 0) (match_dup 1))
   (set (match_dup 2) (match_dup 3))]
  "
  operands[2] = gen_highpart (SImode, operands[0]);
  operands[3] = gen_highpart (SImode, operands[1]);
  operands[0] = gen_lowpart (SImode, operands[0]);
  operands[1] = gen_lowpart (SImode, operands[1]);

  /* Handle a partial overlap.  */
  if (rtx_equal_p (operands[0], operands[3]))
    {
      rtx tmp0 = operands[0];
      rtx tmp1 = operands[1];

      operands[0] = operands[2];
      operands[1] = operands[3];
      operands[2] = tmp0;
      operands[3] = tmp1;
    }
  "
)

;; We can't actually do base+index doubleword loads if the index and
;; destination overlap.  Split here so that we at least have chance to
;; schedule.
(define_split
  [(set (match_operand:DI 0 "s_register_operand" "")
	(mem:DI (plus:SI (match_operand:SI 1 "s_register_operand" "")
			 (match_operand:SI 2 "s_register_operand" ""))))]
  "TARGET_LDRD
  && reg_overlap_mentioned_p (operands[0], operands[1])
  && reg_overlap_mentioned_p (operands[0], operands[2])"
  [(set (match_dup 4)
	(plus:SI (match_dup 1)
		 (match_dup 2)))
   (set (match_dup 0)
	(mem:DI (match_dup 4)))]
  "
  operands[4] = gen_rtx_REG (SImode, REGNO(operands[0]));
  "
)

;;; ??? This should have alternatives for constants.
;;; ??? This was originally identical to the movdf_insn pattern.
;;; ??? The 'i' constraint looks funny, but it should always be replaced by
;;; thumb_reorg with a memory reference.
(define_insn "*thumb_movdi_insn"
  [(set (match_operand:DI 0 "nonimmediate_operand" "=l,l,l,l,>,l, m,*r")
	(match_operand:DI 1 "general_operand"      "l, I,J,>,l,mi,l,*r"))]
  "TARGET_THUMB
   && !(TARGET_HARD_FLOAT && TARGET_MAVERICK)
   && (   register_operand (operands[0], DImode)
       || register_operand (operands[1], DImode))"
  "*
  {
  switch (which_alternative)
    {
    default:
    case 0:
      if (REGNO (operands[1]) == REGNO (operands[0]) + 1)
	return \"add\\t%0,  %1,  #0\;add\\t%H0, %H1, #0\";
      return   \"add\\t%H0, %H1, #0\;add\\t%0,  %1,  #0\";
    case 1:
      return \"mov\\t%Q0, %1\;mov\\t%R0, #0\";
    case 2:
      operands[1] = GEN_INT (- INTVAL (operands[1]));
      return \"mov\\t%Q0, %1\;neg\\t%Q0, %Q0\;asr\\t%R0, %Q0, #31\";
    case 3:
      return \"ldmia\\t%1, {%0, %H0}\";
    case 4:
      return \"stmia\\t%0, {%1, %H1}\";
    case 5:
      return thumb_load_double_from_address (operands);
    case 6:
      operands[2] = gen_rtx_MEM (SImode,
			     plus_constant (XEXP (operands[0], 0), 4));
      output_asm_insn (\"str\\t%1, %0\;str\\t%H1, %2\", operands);
      return \"\";
    case 7:
      if (REGNO (operands[1]) == REGNO (operands[0]) + 1)
	return \"mov\\t%0, %1\;mov\\t%H0, %H1\";
      return \"mov\\t%H0, %H1\;mov\\t%0, %1\";
    }
  }"
  [(set_attr "length" "4,4,6,2,2,6,4,4")
   (set_attr "type" "*,*,*,load2,store2,load2,store2,*")
   (set_attr "pool_range" "*,*,*,*,*,1020,*,*")]
)

(define_expand "movsi"
  [(set (match_operand:SI 0 "general_operand" "")
        (match_operand:SI 1 "general_operand" ""))]
  "TARGET_EITHER"
  "
  if (TARGET_ARM)
    {
      /* Everything except mem = const or mem = mem can be done easily.  */
      if (GET_CODE (operands[0]) == MEM)
        operands[1] = force_reg (SImode, operands[1]);
      if (arm_general_register_operand (operands[0], SImode)
	  && GET_CODE (operands[1]) == CONST_INT
          && !(const_ok_for_arm (INTVAL (operands[1]))
               || const_ok_for_arm (~INTVAL (operands[1]))))
        {
           arm_split_constant (SET, SImode, NULL_RTX,
	                       INTVAL (operands[1]), operands[0], NULL_RTX,
			       optimize && !no_new_pseudos);
          DONE;
        }
    }
  else /* TARGET_THUMB....  */
    {
      if (!no_new_pseudos)
        {
          if (GET_CODE (operands[0]) != REG)
	    operands[1] = force_reg (SImode, operands[1]);
        }
    }

  /* Recognize the case where operand[1] is a reference to thread-local
     data and load its address to a register.  */
  if (arm_tls_referenced_p (operands[1]))
    {
      rtx tmp = operands[1];
      rtx addend = NULL;

      if (GET_CODE (tmp) == CONST && GET_CODE (XEXP (tmp, 0)) == PLUS)
        {
          addend = XEXP (XEXP (tmp, 0), 1);
          tmp = XEXP (XEXP (tmp, 0), 0);
        }

      gcc_assert (GET_CODE (tmp) == SYMBOL_REF);
      gcc_assert (SYMBOL_REF_TLS_MODEL (tmp) != 0);

      tmp = legitimize_tls_address (tmp, no_new_pseudos ? operands[0] : 0);
      if (addend)
        {
          tmp = gen_rtx_PLUS (SImode, tmp, addend);
          tmp = force_operand (tmp, operands[0]);
        }
      operands[1] = tmp;
    }
  else if (flag_pic
	   && (CONSTANT_P (operands[1])
	       || symbol_mentioned_p (operands[1])
	       || label_mentioned_p (operands[1])))
      operands[1] = legitimize_pic_address (operands[1], SImode,
					    (no_new_pseudos ? operands[0] : 0));
  "
)

(define_insn "*arm_movsi_insn"
  [(set (match_operand:SI 0 "nonimmediate_operand" "=r,r,r, m")
	(match_operand:SI 1 "general_operand"      "rI,K,mi,r"))]
  "TARGET_ARM && ! TARGET_IWMMXT
   && !(TARGET_HARD_FLOAT && TARGET_VFP)
   && (   register_operand (operands[0], SImode)
       || register_operand (operands[1], SImode))"
  "@
   mov%?\\t%0, %1
   mvn%?\\t%0, #%B1
   ldr%?\\t%0, %1
   str%?\\t%1, %0"
  [(set_attr "type" "*,*,load1,store1")
   (set_attr "predicable" "yes")
   (set_attr "pool_range" "*,*,4096,*")
   (set_attr "neg_pool_range" "*,*,4084,*")]
)

(define_split
  [(set (match_operand:SI 0 "arm_general_register_operand" "")
	(match_operand:SI 1 "const_int_operand" ""))]
  "TARGET_ARM
  && (!(const_ok_for_arm (INTVAL (operands[1]))
        || const_ok_for_arm (~INTVAL (operands[1]))))"
  [(clobber (const_int 0))]
  "
  arm_split_constant (SET, SImode, NULL_RTX, 
                      INTVAL (operands[1]), operands[0], NULL_RTX, 0);
  DONE;
  "
)

(define_insn "*thumb_movsi_insn"
  [(set (match_operand:SI 0 "nonimmediate_operand" "=l,l,l,l,l,>,l, m,*lh")
	(match_operand:SI 1 "general_operand"      "l, I,J,K,>,l,mi,l,*lh"))]
  "TARGET_THUMB
   && (   register_operand (operands[0], SImode) 
       || register_operand (operands[1], SImode))"
  "@
   mov	%0, %1
   mov	%0, %1
   #
   #
   ldmia\\t%1, {%0}
   stmia\\t%0, {%1}
   ldr\\t%0, %1
   str\\t%1, %0
   mov\\t%0, %1"
  [(set_attr "length" "2,2,4,4,2,2,2,2,2")
   (set_attr "type" "*,*,*,*,load1,store1,load1,store1,*")
   (set_attr "pool_range" "*,*,*,*,*,*,1020,*,*")]
)

(define_split 
  [(set (match_operand:SI 0 "register_operand" "")
	(match_operand:SI 1 "const_int_operand" ""))]
  "TARGET_THUMB && CONST_OK_FOR_THUMB_LETTER (INTVAL (operands[1]), 'J')"
  [(set (match_dup 0) (match_dup 1))
   (set (match_dup 0) (neg:SI (match_dup 0)))]
  "operands[1] = GEN_INT (- INTVAL (operands[1]));"
)

(define_split 
  [(set (match_operand:SI 0 "register_operand" "")
	(match_operand:SI 1 "const_int_operand" ""))]
  "TARGET_THUMB && CONST_OK_FOR_THUMB_LETTER (INTVAL (operands[1]), 'K')"
  [(set (match_dup 0) (match_dup 1))
   (set (match_dup 0) (ashift:SI (match_dup 0) (match_dup 2)))]
  "
  {
    unsigned HOST_WIDE_INT val = INTVAL (operands[1]);
    unsigned HOST_WIDE_INT mask = 0xff;
    int i;
    
    for (i = 0; i < 25; i++)
      if ((val & (mask << i)) == val)
        break;

    /* Shouldn't happen, but we don't want to split if the shift is zero.  */
    if (i == 0)
      FAIL;

    operands[1] = GEN_INT (val >> i);
    operands[2] = GEN_INT (i);
  }"
)

;; When generating pic, we need to load the symbol offset into a register.
;; So that the optimizer does not confuse this with a normal symbol load
;; we use an unspec.  The offset will be loaded from a constant pool entry,
;; since that is the only type of relocation we can use.

;; The rather odd constraints on the following are to force reload to leave
;; the insn alone, and to force the minipool generation pass to then move
;; the GOT symbol to memory.

(define_insn "pic_load_addr_arm"
  [(set (match_operand:SI 0 "s_register_operand" "=r")
	(unspec:SI [(match_operand:SI 1 "" "mX")] UNSPEC_PIC_SYM))]
  "TARGET_ARM && flag_pic"
  "ldr%?\\t%0, %1"
  [(set_attr "type" "load1")
   (set (attr "pool_range")     (const_int 4096))
   (set (attr "neg_pool_range") (const_int 4084))]
)

(define_insn "pic_load_addr_thumb"
  [(set (match_operand:SI 0 "s_register_operand" "=l")
	(unspec:SI [(match_operand:SI 1 "" "mX")] UNSPEC_PIC_SYM))]
  "TARGET_THUMB && flag_pic"
  "ldr\\t%0, %1"
  [(set_attr "type" "load1")
   (set (attr "pool_range") (const_int 1024))]
)

;; This variant is used for AOF assembly, since it needs to mention the
;; pic register in the rtl.
(define_expand "pic_load_addr_based"
  [(set (match_operand:SI 0 "s_register_operand" "")
	(unspec:SI [(match_operand 1 "" "") (match_dup 2)] UNSPEC_PIC_SYM))]
  "TARGET_ARM && flag_pic"
  "operands[2] = pic_offset_table_rtx;"
)

(define_insn "*pic_load_addr_based_insn"
  [(set (match_operand:SI 0 "s_register_operand" "=r")
	(unspec:SI [(match_operand 1 "" "")
		    (match_operand 2 "s_register_operand" "r")]
		   UNSPEC_PIC_SYM))]
  "TARGET_EITHER && flag_pic && operands[2] == pic_offset_table_rtx"
  "*
#ifdef AOF_ASSEMBLER
  operands[1] = aof_pic_entry (operands[1]);
#endif
  output_asm_insn (\"ldr%?\\t%0, %a1\", operands);
  return \"\";
  "
  [(set_attr "type" "load1")
   (set (attr "pool_range")
	(if_then_else (eq_attr "is_thumb" "yes")
		      (const_int 1024)
		      (const_int 4096)))
   (set (attr "neg_pool_range")
	(if_then_else (eq_attr "is_thumb" "yes")
		      (const_int 0)
		      (const_int 4084)))]
)

(define_insn "pic_add_dot_plus_four"
  [(set (match_operand:SI 0 "register_operand" "=r")
	(unspec:SI [(plus:SI (match_operand:SI 1 "register_operand" "0")
			     (const (plus:SI (pc) (const_int 4))))]
		   UNSPEC_PIC_BASE))
   (use (label_ref (match_operand 2 "" "")))]
  "TARGET_THUMB"
  "*
  (*targetm.asm_out.internal_label) (asm_out_file, \"L\",
			     CODE_LABEL_NUMBER (operands[2]));
  return \"add\\t%0, %|pc\";
  "
  [(set_attr "length" "2")]
)

(define_insn "pic_add_dot_plus_eight"
  [(set (match_operand:SI 0 "register_operand" "=r")
	(unspec:SI [(plus:SI (match_operand:SI 1 "register_operand" "r")
			     (const (plus:SI (pc) (const_int 8))))]
		   UNSPEC_PIC_BASE))
   (use (label_ref (match_operand 2 "" "")))]
  "TARGET_ARM"
  "*
    (*targetm.asm_out.internal_label) (asm_out_file, \"L\",
			       CODE_LABEL_NUMBER (operands[2]));
    return \"add%?\\t%0, %|pc, %1\";
  "
  [(set_attr "predicable" "yes")]
)

(define_insn "tls_load_dot_plus_eight"
  [(set (match_operand:SI 0 "register_operand" "+r")
	(mem:SI (unspec:SI [(plus:SI (match_operand:SI 1 "register_operand" "r")
				     (const (plus:SI (pc) (const_int 8))))]
			   UNSPEC_PIC_BASE)))
   (use (label_ref (match_operand 2 "" "")))]
  "TARGET_ARM"
  "*
    (*targetm.asm_out.internal_label) (asm_out_file, \"L\",
			       CODE_LABEL_NUMBER (operands[2]));
    return \"ldr%?\\t%0, [%|pc, %1]\t\t@ tls_load_dot_plus_eight\";
  "
  [(set_attr "predicable" "yes")]
)

;; PIC references to local variables can generate pic_add_dot_plus_eight
;; followed by a load.  These sequences can be crunched down to
;; tls_load_dot_plus_eight by a peephole.

(define_peephole2
  [(parallel [(set (match_operand:SI 0 "register_operand" "")
		   (unspec:SI [(plus:SI (match_operand:SI 3 "register_operand" "")
			     	 	(const (plus:SI (pc) (const_int 8))))]
			      UNSPEC_PIC_BASE))
   	      (use (label_ref (match_operand 1 "" "")))])
   (set (match_operand:SI 2 "register_operand" "") (mem:SI (match_dup 0)))]
  "TARGET_ARM && peep2_reg_dead_p (2, operands[0])"
  [(parallel [(set (match_dup 2)
		   (mem:SI (unspec:SI [(plus:SI (match_dup 3)
						(const (plus:SI (pc) (const_int 8))))]
				      UNSPEC_PIC_BASE)))
   	      (use (label_ref (match_dup 1)))])]
  ""
)

(define_expand "builtin_setjmp_receiver"
  [(label_ref (match_operand 0 "" ""))]
  "flag_pic"
  "
{
  /* r3 is clobbered by set/longjmp, so we can use it as a scratch
     register.  */
  arm_load_pic_register (3);
  DONE;
}")

;; If copying one reg to another we can set the condition codes according to
;; its value.  Such a move is common after a return from subroutine and the
;; result is being tested against zero.

(define_insn "*movsi_compare0"
  [(set (reg:CC CC_REGNUM)
	(compare:CC (match_operand:SI 1 "s_register_operand" "0,r")
		    (const_int 0)))
   (set (match_operand:SI 0 "s_register_operand" "=r,r")
	(match_dup 1))]
  "TARGET_ARM"
  "@
   cmp%?\\t%0, #0
   sub%?s\\t%0, %1, #0"
  [(set_attr "conds" "set")]
)

;; Subroutine to store a half word from a register into memory.
;; Operand 0 is the source register (HImode)
;; Operand 1 is the destination address in a register (SImode)

;; In both this routine and the next, we must be careful not to spill
;; a memory address of reg+large_const into a separate PLUS insn, since this
;; can generate unrecognizable rtl.

(define_expand "storehi"
  [;; store the low byte
   (set (match_operand 1 "" "") (match_dup 3))
   ;; extract the high byte
   (set (match_dup 2)
	(ashiftrt:SI (match_operand 0 "" "") (const_int 8)))
   ;; store the high byte
   (set (match_dup 4) (match_dup 5))]
  "TARGET_ARM"
  "
  {
    rtx op1 = operands[1];
    rtx addr = XEXP (op1, 0);
    enum rtx_code code = GET_CODE (addr);

    if ((code == PLUS && GET_CODE (XEXP (addr, 1)) != CONST_INT)
	|| code == MINUS)
      op1 = replace_equiv_address (operands[1], force_reg (SImode, addr));

    operands[4] = adjust_address (op1, QImode, 1);
    operands[1] = adjust_address (operands[1], QImode, 0);
    operands[3] = gen_lowpart (QImode, operands[0]);
    operands[0] = gen_lowpart (SImode, operands[0]);
    operands[2] = gen_reg_rtx (SImode);
    operands[5] = gen_lowpart (QImode, operands[2]);
  }"
)

(define_expand "storehi_bigend"
  [(set (match_dup 4) (match_dup 3))
   (set (match_dup 2)
	(ashiftrt:SI (match_operand 0 "" "") (const_int 8)))
   (set (match_operand 1 "" "")	(match_dup 5))]
  "TARGET_ARM"
  "
  {
    rtx op1 = operands[1];
    rtx addr = XEXP (op1, 0);
    enum rtx_code code = GET_CODE (addr);

    if ((code == PLUS && GET_CODE (XEXP (addr, 1)) != CONST_INT)
	|| code == MINUS)
      op1 = replace_equiv_address (op1, force_reg (SImode, addr));

    operands[4] = adjust_address (op1, QImode, 1);
    operands[1] = adjust_address (operands[1], QImode, 0);
    operands[3] = gen_lowpart (QImode, operands[0]);
    operands[0] = gen_lowpart (SImode, operands[0]);
    operands[2] = gen_reg_rtx (SImode);
    operands[5] = gen_lowpart (QImode, operands[2]);
  }"
)

;; Subroutine to store a half word integer constant into memory.
(define_expand "storeinthi"
  [(set (match_operand 0 "" "")
	(match_operand 1 "" ""))
   (set (match_dup 3) (match_dup 2))]
  "TARGET_ARM"
  "
  {
    HOST_WIDE_INT value = INTVAL (operands[1]);
    rtx addr = XEXP (operands[0], 0);
    rtx op0 = operands[0];
    enum rtx_code code = GET_CODE (addr);

    if ((code == PLUS && GET_CODE (XEXP (addr, 1)) != CONST_INT)
	|| code == MINUS)
      op0 = replace_equiv_address (op0, force_reg (SImode, addr));

    operands[1] = gen_reg_rtx (SImode);
    if (BYTES_BIG_ENDIAN)
      {
	emit_insn (gen_movsi (operands[1], GEN_INT ((value >> 8) & 255)));
	if ((value & 255) == ((value >> 8) & 255))
	  operands[2] = operands[1];
	else
	  {
	    operands[2] = gen_reg_rtx (SImode);
	    emit_insn (gen_movsi (operands[2], GEN_INT (value & 255)));
	  }
      }
    else
      {
	emit_insn (gen_movsi (operands[1], GEN_INT (value & 255)));
	if ((value & 255) == ((value >> 8) & 255))
	  operands[2] = operands[1];
	else
	  {
	    operands[2] = gen_reg_rtx (SImode);
	    emit_insn (gen_movsi (operands[2], GEN_INT ((value >> 8) & 255)));
	  }
      }

    operands[3] = adjust_address (op0, QImode, 1);
    operands[0] = adjust_address (operands[0], QImode, 0);
    operands[2] = gen_lowpart (QImode, operands[2]);
    operands[1] = gen_lowpart (QImode, operands[1]);
  }"
)

(define_expand "storehi_single_op"
  [(set (match_operand:HI 0 "memory_operand" "")
	(match_operand:HI 1 "general_operand" ""))]
  "TARGET_ARM && arm_arch4"
  "
  if (!s_register_operand (operands[1], HImode))
    operands[1] = copy_to_mode_reg (HImode, operands[1]);
  "
)

(define_expand "movhi"
  [(set (match_operand:HI 0 "general_operand" "")
	(match_operand:HI 1 "general_operand" ""))]
  "TARGET_EITHER"
  "
  if (TARGET_ARM)
    {
      if (!no_new_pseudos)
        {
          if (GET_CODE (operands[0]) == MEM)
	    {
	      if (arm_arch4)
	        {
	          emit_insn (gen_storehi_single_op (operands[0], operands[1]));
	          DONE;
	        }
	      if (GET_CODE (operands[1]) == CONST_INT)
	        emit_insn (gen_storeinthi (operands[0], operands[1]));
	      else
	        {
	          if (GET_CODE (operands[1]) == MEM)
		    operands[1] = force_reg (HImode, operands[1]);
	          if (BYTES_BIG_ENDIAN)
		    emit_insn (gen_storehi_bigend (operands[1], operands[0]));
	          else
		   emit_insn (gen_storehi (operands[1], operands[0]));
	        }
	      DONE;
	    }
          /* Sign extend a constant, and keep it in an SImode reg.  */
          else if (GET_CODE (operands[1]) == CONST_INT)
	    {
	      rtx reg = gen_reg_rtx (SImode);
	      HOST_WIDE_INT val = INTVAL (operands[1]) & 0xffff;

	      /* If the constant is already valid, leave it alone.  */
	      if (!const_ok_for_arm (val))
	        {
	          /* If setting all the top bits will make the constant 
		     loadable in a single instruction, then set them.  
		     Otherwise, sign extend the number.  */

	          if (const_ok_for_arm (~(val | ~0xffff)))
		    val |= ~0xffff;
	          else if (val & 0x8000)
		    val |= ~0xffff;
	        }

	      emit_insn (gen_movsi (reg, GEN_INT (val)));
	      operands[1] = gen_lowpart (HImode, reg);
	    }
	  else if (arm_arch4 && optimize && !no_new_pseudos
		   && GET_CODE (operands[1]) == MEM)
	    {
	      rtx reg = gen_reg_rtx (SImode);

	      emit_insn (gen_zero_extendhisi2 (reg, operands[1]));
	      operands[1] = gen_lowpart (HImode, reg);
	    }
          else if (!arm_arch4)
	    {
	      if (GET_CODE (operands[1]) == MEM)
	        {
		  rtx base;
		  rtx offset = const0_rtx;
		  rtx reg = gen_reg_rtx (SImode);

		  if ((GET_CODE (base = XEXP (operands[1], 0)) == REG
		       || (GET_CODE (base) == PLUS
			   && (GET_CODE (offset = XEXP (base, 1))
			       == CONST_INT)
                           && ((INTVAL(offset) & 1) != 1)
			   && GET_CODE (base = XEXP (base, 0)) == REG))
		      && REGNO_POINTER_ALIGN (REGNO (base)) >= 32)
		    {
		      rtx new;

		      new = widen_memory_access (operands[1], SImode,
						 ((INTVAL (offset) & ~3)
						  - INTVAL (offset)));
		      emit_insn (gen_movsi (reg, new));
		      if (((INTVAL (offset) & 2) != 0)
			  ^ (BYTES_BIG_ENDIAN ? 1 : 0))
			{
			  rtx reg2 = gen_reg_rtx (SImode);

			  emit_insn (gen_lshrsi3 (reg2, reg, GEN_INT (16)));
			  reg = reg2;
			}
		    }
		  else
		    emit_insn (gen_movhi_bytes (reg, operands[1]));

		  operands[1] = gen_lowpart (HImode, reg);
	       }
	   }
        }
      /* Handle loading a large integer during reload.  */
      else if (GET_CODE (operands[1]) == CONST_INT
	       && !const_ok_for_arm (INTVAL (operands[1]))
	       && !const_ok_for_arm (~INTVAL (operands[1])))
        {
          /* Writing a constant to memory needs a scratch, which should
	     be handled with SECONDARY_RELOADs.  */
          gcc_assert (GET_CODE (operands[0]) == REG);

          operands[0] = gen_rtx_SUBREG (SImode, operands[0], 0);
          emit_insn (gen_movsi (operands[0], operands[1]));
          DONE;
       }
    }
  else /* TARGET_THUMB */
    {
      if (!no_new_pseudos)
        {
	  if (GET_CODE (operands[1]) == CONST_INT)
	    {
	      rtx reg = gen_reg_rtx (SImode);

	      emit_insn (gen_movsi (reg, operands[1]));
	      operands[1] = gen_lowpart (HImode, reg);
	    }

          /* ??? We shouldn't really get invalid addresses here, but this can
	     happen if we are passed a SP (never OK for HImode/QImode) or 
	     virtual register (rejected by GO_IF_LEGITIMATE_ADDRESS for 
	     HImode/QImode) relative address.  */
          /* ??? This should perhaps be fixed elsewhere, for instance, in
	     fixup_stack_1, by checking for other kinds of invalid addresses,
	     e.g. a bare reference to a virtual register.  This may confuse the
	     alpha though, which must handle this case differently.  */
          if (GET_CODE (operands[0]) == MEM
	      && !memory_address_p (GET_MODE (operands[0]),
				    XEXP (operands[0], 0)))
	    operands[0]
	      = replace_equiv_address (operands[0],
				       copy_to_reg (XEXP (operands[0], 0)));
   
          if (GET_CODE (operands[1]) == MEM
	      && !memory_address_p (GET_MODE (operands[1]),
				    XEXP (operands[1], 0)))
	    operands[1]
	      = replace_equiv_address (operands[1],
				       copy_to_reg (XEXP (operands[1], 0)));

	  if (GET_CODE (operands[1]) == MEM && optimize > 0)
	    {
	      rtx reg = gen_reg_rtx (SImode);

	      emit_insn (gen_zero_extendhisi2 (reg, operands[1]));
	      operands[1] = gen_lowpart (HImode, reg);
	    }

          if (GET_CODE (operands[0]) == MEM)
	    operands[1] = force_reg (HImode, operands[1]);
        }
      else if (GET_CODE (operands[1]) == CONST_INT
	        && !CONST_OK_FOR_THUMB_LETTER (INTVAL (operands[1]), 'I'))
        {
	  /* Handle loading a large integer during reload.  */

          /* Writing a constant to memory needs a scratch, which should
	     be handled with SECONDARY_RELOADs.  */
          gcc_assert (GET_CODE (operands[0]) == REG);

          operands[0] = gen_rtx_SUBREG (SImode, operands[0], 0);
          emit_insn (gen_movsi (operands[0], operands[1]));
          DONE;
        }
    }
  "
)

(define_insn "*thumb_movhi_insn"
  [(set (match_operand:HI 0 "nonimmediate_operand" "=l,l,m,*r,*h,l")
	(match_operand:HI 1 "general_operand"       "l,m,l,*h,*r,I"))]
  "TARGET_THUMB
   && (   register_operand (operands[0], HImode)
       || register_operand (operands[1], HImode))"
  "*
  switch (which_alternative)
    {
    case 0: return \"add	%0, %1, #0\";
    case 2: return \"strh	%1, %0\";
    case 3: return \"mov	%0, %1\";
    case 4: return \"mov	%0, %1\";
    case 5: return \"mov	%0, %1\";
    default: gcc_unreachable ();
    case 1:
      /* The stack pointer can end up being taken as an index register.
          Catch this case here and deal with it.  */
      if (GET_CODE (XEXP (operands[1], 0)) == PLUS
	  && GET_CODE (XEXP (XEXP (operands[1], 0), 0)) == REG
	  && REGNO    (XEXP (XEXP (operands[1], 0), 0)) == SP_REGNUM)
        {
	  rtx ops[2];
          ops[0] = operands[0];
          ops[1] = XEXP (XEXP (operands[1], 0), 0);
      
          output_asm_insn (\"mov	%0, %1\", ops);

          XEXP (XEXP (operands[1], 0), 0) = operands[0];
    
	}
      return \"ldrh	%0, %1\";
    }"
  [(set_attr "length" "2,4,2,2,2,2")
   (set_attr "type" "*,load1,store1,*,*,*")]
)


(define_expand "movhi_bytes"
  [(set (match_dup 2) (zero_extend:SI (match_operand:HI 1 "" "")))
   (set (match_dup 3)
	(zero_extend:SI (match_dup 6)))
   (set (match_operand:SI 0 "" "")
	 (ior:SI (ashift:SI (match_dup 4) (const_int 8)) (match_dup 5)))]
  "TARGET_ARM"
  "
  {
    rtx mem1, mem2;
    rtx addr = copy_to_mode_reg (SImode, XEXP (operands[1], 0));

    mem1 = change_address (operands[1], QImode, addr);
    mem2 = change_address (operands[1], QImode, plus_constant (addr, 1));
    operands[0] = gen_lowpart (SImode, operands[0]);
    operands[1] = mem1;
    operands[2] = gen_reg_rtx (SImode);
    operands[3] = gen_reg_rtx (SImode);
    operands[6] = mem2;

    if (BYTES_BIG_ENDIAN)
      {
	operands[4] = operands[2];
	operands[5] = operands[3];
      }
    else
      {
	operands[4] = operands[3];
	operands[5] = operands[2];
      }
  }"
)

(define_expand "movhi_bigend"
  [(set (match_dup 2)
	(rotate:SI (subreg:SI (match_operand:HI 1 "memory_operand" "") 0)
		   (const_int 16)))
   (set (match_dup 3)
	(ashiftrt:SI (match_dup 2) (const_int 16)))
   (set (match_operand:HI 0 "s_register_operand" "")
	(match_dup 4))]
  "TARGET_ARM"
  "
  operands[2] = gen_reg_rtx (SImode);
  operands[3] = gen_reg_rtx (SImode);
  operands[4] = gen_lowpart (HImode, operands[3]);
  "
)

;; Pattern to recognize insn generated default case above
(define_insn "*movhi_insn_arch4"
  [(set (match_operand:HI 0 "nonimmediate_operand" "=r,r,m,r")    
	(match_operand:HI 1 "general_operand"      "rI,K,r,m"))]
  "TARGET_ARM
   && arm_arch4
   && (GET_CODE (operands[1]) != CONST_INT
       || const_ok_for_arm (INTVAL (operands[1]))
       || const_ok_for_arm (~INTVAL (operands[1])))"
  "@
   mov%?\\t%0, %1\\t%@ movhi
   mvn%?\\t%0, #%B1\\t%@ movhi
   str%?h\\t%1, %0\\t%@ movhi
   ldr%?h\\t%0, %1\\t%@ movhi"
  [(set_attr "type" "*,*,store1,load1")
   (set_attr "predicable" "yes")
   (set_attr "pool_range" "*,*,*,256")
   (set_attr "neg_pool_range" "*,*,*,244")]
)

(define_insn "*movhi_bytes"
  [(set (match_operand:HI 0 "s_register_operand" "=r,r")
	(match_operand:HI 1 "arm_rhs_operand"  "rI,K"))]
  "TARGET_ARM"
  "@
   mov%?\\t%0, %1\\t%@ movhi
   mvn%?\\t%0, #%B1\\t%@ movhi"
  [(set_attr "predicable" "yes")]
)

(define_expand "thumb_movhi_clobber"
  [(set (match_operand:HI     0 "memory_operand"   "")
	(match_operand:HI     1 "register_operand" ""))
   (clobber (match_operand:DI 2 "register_operand" ""))]
  "TARGET_THUMB"
  "
  if (strict_memory_address_p (HImode, XEXP (operands[0], 0))
      && REGNO (operands[1]) <= LAST_LO_REGNUM)
    {
      emit_insn (gen_movhi (operands[0], operands[1]));
      DONE;
    }
  /* XXX Fixme, need to handle other cases here as well.  */
  gcc_unreachable ();
  "
)
	
;; We use a DImode scratch because we may occasionally need an additional
;; temporary if the address isn't offsettable -- push_reload doesn't seem
;; to take any notice of the "o" constraints on reload_memory_operand operand.
(define_expand "reload_outhi"
  [(parallel [(match_operand:HI 0 "arm_reload_memory_operand" "=o")
	      (match_operand:HI 1 "s_register_operand"        "r")
	      (match_operand:DI 2 "s_register_operand"        "=&l")])]
  "TARGET_EITHER"
  "if (TARGET_ARM)
     arm_reload_out_hi (operands);
   else
     thumb_reload_out_hi (operands);
  DONE;
  "
)

(define_expand "reload_inhi"
  [(parallel [(match_operand:HI 0 "s_register_operand" "=r")
	      (match_operand:HI 1 "arm_reload_memory_operand" "o")
	      (match_operand:DI 2 "s_register_operand" "=&r")])]
  "TARGET_EITHER"
  "
  if (TARGET_ARM)
    arm_reload_in_hi (operands);
  else
    thumb_reload_out_hi (operands);
  DONE;
")

(define_expand "movqi"
  [(set (match_operand:QI 0 "general_operand" "")
        (match_operand:QI 1 "general_operand" ""))]
  "TARGET_EITHER"
  "
  /* Everything except mem = const or mem = mem can be done easily */

  if (!no_new_pseudos)
    {
      if (GET_CODE (operands[1]) == CONST_INT)
	{
	  rtx reg = gen_reg_rtx (SImode);

	  emit_insn (gen_movsi (reg, operands[1]));
	  operands[1] = gen_lowpart (QImode, reg);
	}

      if (TARGET_THUMB)
	{
          /* ??? We shouldn't really get invalid addresses here, but this can
	     happen if we are passed a SP (never OK for HImode/QImode) or
	     virtual register (rejected by GO_IF_LEGITIMATE_ADDRESS for
	     HImode/QImode) relative address.  */
          /* ??? This should perhaps be fixed elsewhere, for instance, in
	     fixup_stack_1, by checking for other kinds of invalid addresses,
	     e.g. a bare reference to a virtual register.  This may confuse the
	     alpha though, which must handle this case differently.  */
          if (GET_CODE (operands[0]) == MEM
	      && !memory_address_p (GET_MODE (operands[0]),
		  		     XEXP (operands[0], 0)))
	    operands[0]
	      = replace_equiv_address (operands[0],
				       copy_to_reg (XEXP (operands[0], 0)));
          if (GET_CODE (operands[1]) == MEM
	      && !memory_address_p (GET_MODE (operands[1]),
				    XEXP (operands[1], 0)))
	     operands[1]
	       = replace_equiv_address (operands[1],
					copy_to_reg (XEXP (operands[1], 0)));
	}

      if (GET_CODE (operands[1]) == MEM && optimize > 0)
	{
	  rtx reg = gen_reg_rtx (SImode);

	  emit_insn (gen_zero_extendqisi2 (reg, operands[1]));
	  operands[1] = gen_lowpart (QImode, reg);
	}

      if (GET_CODE (operands[0]) == MEM)
	operands[1] = force_reg (QImode, operands[1]);
    }
  else if (TARGET_THUMB
	   && GET_CODE (operands[1]) == CONST_INT
	   && !CONST_OK_FOR_LETTER_P (INTVAL (operands[1]), 'I'))
    {
      /* Handle loading a large integer during reload.  */

      /* Writing a constant to memory needs a scratch, which should
	 be handled with SECONDARY_RELOADs.  */
      gcc_assert (GET_CODE (operands[0]) == REG);

      operands[0] = gen_rtx_SUBREG (SImode, operands[0], 0);
      emit_insn (gen_movsi (operands[0], operands[1]));
      DONE;
    }
  "
)


(define_insn "*arm_movqi_insn"
  [(set (match_operand:QI 0 "nonimmediate_operand" "=r,r,r,m")
	(match_operand:QI 1 "general_operand" "rI,K,m,r"))]
  "TARGET_ARM
   && (   register_operand (operands[0], QImode)
       || register_operand (operands[1], QImode))"
  "@
   mov%?\\t%0, %1
   mvn%?\\t%0, #%B1
   ldr%?b\\t%0, %1
   str%?b\\t%1, %0"
  [(set_attr "type" "*,*,load1,store1")
   (set_attr "predicable" "yes")]
)

(define_insn "*thumb_movqi_insn"
  [(set (match_operand:QI 0 "nonimmediate_operand" "=l,l,m,*r,*h,l")
	(match_operand:QI 1 "general_operand"      "l, m,l,*h,*r,I"))]
  "TARGET_THUMB
   && (   register_operand (operands[0], QImode)
       || register_operand (operands[1], QImode))"
  "@
   add\\t%0, %1, #0
   ldrb\\t%0, %1
   strb\\t%1, %0
   mov\\t%0, %1
   mov\\t%0, %1
   mov\\t%0, %1"
  [(set_attr "length" "2")
   (set_attr "type" "*,load1,store1,*,*,*")
   (set_attr "pool_range" "*,32,*,*,*,*")]
)

(define_expand "movsf"
  [(set (match_operand:SF 0 "general_operand" "")
	(match_operand:SF 1 "general_operand" ""))]
  "TARGET_EITHER"
  "
  if (TARGET_ARM)
    {
      if (GET_CODE (operands[0]) == MEM)
        operands[1] = force_reg (SFmode, operands[1]);
    }
  else /* TARGET_THUMB */
    {
      if (!no_new_pseudos)
        {
           if (GET_CODE (operands[0]) != REG)
	     operands[1] = force_reg (SFmode, operands[1]);
        }
    }
  "
)

(define_split
  [(set (match_operand:SF 0 "nonimmediate_operand" "")
	(match_operand:SF 1 "immediate_operand" ""))]
  "TARGET_ARM
   && !(TARGET_HARD_FLOAT && TARGET_FPA)
   && reload_completed
   && GET_CODE (operands[1]) == CONST_DOUBLE"
  [(set (match_dup 2) (match_dup 3))]
  "
  operands[2] = gen_lowpart (SImode, operands[0]);
  operands[3] = gen_lowpart (SImode, operands[1]);
  if (operands[2] == 0 || operands[3] == 0)
    FAIL;
  "
)

(define_insn "*arm_movsf_soft_insn"
  [(set (match_operand:SF 0 "nonimmediate_operand" "=r,r,m")
	(match_operand:SF 1 "general_operand"  "r,mE,r"))]
  "TARGET_ARM
   && TARGET_SOFT_FLOAT
   && (GET_CODE (operands[0]) != MEM
       || register_operand (operands[1], SFmode))"
  "@
   mov%?\\t%0, %1
   ldr%?\\t%0, %1\\t%@ float
   str%?\\t%1, %0\\t%@ float"
  [(set_attr "length" "4,4,4")
   (set_attr "predicable" "yes")
   (set_attr "type" "*,load1,store1")
   (set_attr "pool_range" "*,4096,*")
   (set_attr "neg_pool_range" "*,4084,*")]
)

;;; ??? This should have alternatives for constants.
(define_insn "*thumb_movsf_insn"
  [(set (match_operand:SF     0 "nonimmediate_operand" "=l,l,>,l, m,*r,*h")
	(match_operand:SF     1 "general_operand"      "l, >,l,mF,l,*h,*r"))]
  "TARGET_THUMB
   && (   register_operand (operands[0], SFmode) 
       || register_operand (operands[1], SFmode))"
  "@
   add\\t%0, %1, #0
   ldmia\\t%1, {%0}
   stmia\\t%0, {%1}
   ldr\\t%0, %1
   str\\t%1, %0
   mov\\t%0, %1
   mov\\t%0, %1"
  [(set_attr "length" "2")
   (set_attr "type" "*,load1,store1,load1,store1,*,*")
   (set_attr "pool_range" "*,*,*,1020,*,*,*")]
)

(define_expand "movdf"
  [(set (match_operand:DF 0 "general_operand" "")
	(match_operand:DF 1 "general_operand" ""))]
  "TARGET_EITHER"
  "
  if (TARGET_ARM)
    {
      if (GET_CODE (operands[0]) == MEM)
        operands[1] = force_reg (DFmode, operands[1]);
    }
  else /* TARGET_THUMB */
    {
      if (!no_new_pseudos)
        {
          if (GET_CODE (operands[0]) != REG)
	    operands[1] = force_reg (DFmode, operands[1]);
        }
    }
  "
)

;; Reloading a df mode value stored in integer regs to memory can require a
;; scratch reg.
(define_expand "reload_outdf"
  [(match_operand:DF 0 "arm_reload_memory_operand" "=o")
   (match_operand:DF 1 "s_register_operand" "r")
   (match_operand:SI 2 "s_register_operand" "=&r")]
  "TARGET_ARM"
  "
  {
    enum rtx_code code = GET_CODE (XEXP (operands[0], 0));

    if (code == REG)
      operands[2] = XEXP (operands[0], 0);
    else if (code == POST_INC || code == PRE_DEC)
      {
	operands[0] = gen_rtx_SUBREG (DImode, operands[0], 0);
	operands[1] = gen_rtx_SUBREG (DImode, operands[1], 0);
	emit_insn (gen_movdi (operands[0], operands[1]));
	DONE;
      }
    else if (code == PRE_INC)
      {
	rtx reg = XEXP (XEXP (operands[0], 0), 0);

	emit_insn (gen_addsi3 (reg, reg, GEN_INT (8)));
	operands[2] = reg;
      }
    else if (code == POST_DEC)
      operands[2] = XEXP (XEXP (operands[0], 0), 0);
    else
      emit_insn (gen_addsi3 (operands[2], XEXP (XEXP (operands[0], 0), 0),
			     XEXP (XEXP (operands[0], 0), 1)));

    emit_insn (gen_rtx_SET (VOIDmode,
			    replace_equiv_address (operands[0], operands[2]),
			    operands[1]));

    if (code == POST_DEC)
      emit_insn (gen_addsi3 (operands[2], operands[2], GEN_INT (-8)));

    DONE;
  }"
)

(define_insn "*movdf_soft_insn"
  [(set (match_operand:DF 0 "nonimmediate_soft_df_operand" "=r,r,r,r,m")
	(match_operand:DF 1 "soft_df_operand" "rDa,Db,Dc,mF,r"))]
  "TARGET_ARM && TARGET_SOFT_FLOAT
  "
  "*
  switch (which_alternative)
    {
    case 0:
    case 1:
    case 2:
      return \"#\";
    default:
      return output_move_double (operands);
    }
  "
  [(set_attr "length" "8,12,16,8,8")
   (set_attr "type" "*,*,*,load2,store2")
   (set_attr "pool_range" "1020")
   (set_attr "neg_pool_range" "1008")]
)

;;; ??? This should have alternatives for constants.
;;; ??? This was originally identical to the movdi_insn pattern.
;;; ??? The 'F' constraint looks funny, but it should always be replaced by
;;; thumb_reorg with a memory reference.
(define_insn "*thumb_movdf_insn"
  [(set (match_operand:DF 0 "nonimmediate_operand" "=l,l,>,l, m,*r")
	(match_operand:DF 1 "general_operand"      "l, >,l,mF,l,*r"))]
  "TARGET_THUMB
   && (   register_operand (operands[0], DFmode)
       || register_operand (operands[1], DFmode))"
  "*
  switch (which_alternative)
    {
    default:
    case 0:
      if (REGNO (operands[1]) == REGNO (operands[0]) + 1)
	return \"add\\t%0, %1, #0\;add\\t%H0, %H1, #0\";
      return \"add\\t%H0, %H1, #0\;add\\t%0, %1, #0\";
    case 1:
      return \"ldmia\\t%1, {%0, %H0}\";
    case 2:
      return \"stmia\\t%0, {%1, %H1}\";
    case 3:
      return thumb_load_double_from_address (operands);
    case 4:
      operands[2] = gen_rtx_MEM (SImode,
				 plus_constant (XEXP (operands[0], 0), 4));
      output_asm_insn (\"str\\t%1, %0\;str\\t%H1, %2\", operands);
      return \"\";
    case 5:
      if (REGNO (operands[1]) == REGNO (operands[0]) + 1)
	return \"mov\\t%0, %1\;mov\\t%H0, %H1\";
      return \"mov\\t%H0, %H1\;mov\\t%0, %1\";
    }
  "
  [(set_attr "length" "4,2,2,6,4,4")
   (set_attr "type" "*,load2,store2,load2,store2,*")
   (set_attr "pool_range" "*,*,*,1020,*,*")]
)

(define_expand "movxf"
  [(set (match_operand:XF 0 "general_operand" "")
	(match_operand:XF 1 "general_operand" ""))]
  "TARGET_ARM && TARGET_HARD_FLOAT && TARGET_FPA"
  "
  if (GET_CODE (operands[0]) == MEM)
    operands[1] = force_reg (XFmode, operands[1]);
  "
)

;; Vector Moves
(define_expand "movv2si"
  [(set (match_operand:V2SI 0 "nonimmediate_operand" "")
	(match_operand:V2SI 1 "general_operand" ""))]
  "TARGET_REALLY_IWMMXT"
{
})

(define_expand "movv4hi"
  [(set (match_operand:V4HI 0 "nonimmediate_operand" "")
	(match_operand:V4HI 1 "general_operand" ""))]
  "TARGET_REALLY_IWMMXT"
{
})

(define_expand "movv8qi"
  [(set (match_operand:V8QI 0 "nonimmediate_operand" "")
	(match_operand:V8QI 1 "general_operand" ""))]
  "TARGET_REALLY_IWMMXT"
{
})


;; load- and store-multiple insns
;; The arm can load/store any set of registers, provided that they are in
;; ascending order; but that is beyond GCC so stick with what it knows.

(define_expand "load_multiple"
  [(match_par_dup 3 [(set (match_operand:SI 0 "" "")
                          (match_operand:SI 1 "" ""))
                     (use (match_operand:SI 2 "" ""))])]
  "TARGET_ARM"
{
  HOST_WIDE_INT offset = 0;

  /* Support only fixed point registers.  */
  if (GET_CODE (operands[2]) != CONST_INT
      || INTVAL (operands[2]) > 14
      || INTVAL (operands[2]) < 2
      || GET_CODE (operands[1]) != MEM
      || GET_CODE (operands[0]) != REG
      || REGNO (operands[0]) > (LAST_ARM_REGNUM - 1)
      || REGNO (operands[0]) + INTVAL (operands[2]) > LAST_ARM_REGNUM)
    FAIL;

  operands[3]
    = arm_gen_load_multiple (REGNO (operands[0]), INTVAL (operands[2]),
			     force_reg (SImode, XEXP (operands[1], 0)),
			     TRUE, FALSE, operands[1], &offset);
})

;; Load multiple with write-back

(define_insn "*ldmsi_postinc4"
  [(match_parallel 0 "load_multiple_operation"
    [(set (match_operand:SI 1 "s_register_operand" "=r")
	  (plus:SI (match_operand:SI 2 "s_register_operand" "1")
		   (const_int 16)))
     (set (match_operand:SI 3 "arm_hard_register_operand" "")
	  (mem:SI (match_dup 2)))
     (set (match_operand:SI 4 "arm_hard_register_operand" "")
	  (mem:SI (plus:SI (match_dup 2) (const_int 4))))
     (set (match_operand:SI 5 "arm_hard_register_operand" "")
	  (mem:SI (plus:SI (match_dup 2) (const_int 8))))
     (set (match_operand:SI 6 "arm_hard_register_operand" "")
	  (mem:SI (plus:SI (match_dup 2) (const_int 12))))])]
  "TARGET_ARM && XVECLEN (operands[0], 0) == 5"
  "ldm%?ia\\t%1!, {%3, %4, %5, %6}"
  [(set_attr "type" "load4")
   (set_attr "predicable" "yes")]
)

(define_insn "*ldmsi_postinc4_thumb"
  [(match_parallel 0 "load_multiple_operation"
    [(set (match_operand:SI 1 "s_register_operand" "=l")
	  (plus:SI (match_operand:SI 2 "s_register_operand" "1")
		   (const_int 16)))
     (set (match_operand:SI 3 "arm_hard_register_operand" "")
	  (mem:SI (match_dup 2)))
     (set (match_operand:SI 4 "arm_hard_register_operand" "")
	  (mem:SI (plus:SI (match_dup 2) (const_int 4))))
     (set (match_operand:SI 5 "arm_hard_register_operand" "")
	  (mem:SI (plus:SI (match_dup 2) (const_int 8))))
     (set (match_operand:SI 6 "arm_hard_register_operand" "")
	  (mem:SI (plus:SI (match_dup 2) (const_int 12))))])]
  "TARGET_THUMB && XVECLEN (operands[0], 0) == 5"
  "ldmia\\t%1!, {%3, %4, %5, %6}"
  [(set_attr "type" "load4")]
)

(define_insn "*ldmsi_postinc3"
  [(match_parallel 0 "load_multiple_operation"
    [(set (match_operand:SI 1 "s_register_operand" "=r")
	  (plus:SI (match_operand:SI 2 "s_register_operand" "1")
		   (const_int 12)))
     (set (match_operand:SI 3 "arm_hard_register_operand" "")
	  (mem:SI (match_dup 2)))
     (set (match_operand:SI 4 "arm_hard_register_operand" "")
	  (mem:SI (plus:SI (match_dup 2) (const_int 4))))
     (set (match_operand:SI 5 "arm_hard_register_operand" "")
	  (mem:SI (plus:SI (match_dup 2) (const_int 8))))])]
  "TARGET_ARM && XVECLEN (operands[0], 0) == 4"
  "ldm%?ia\\t%1!, {%3, %4, %5}"
  [(set_attr "type" "load3")
   (set_attr "predicable" "yes")]
)

(define_insn "*ldmsi_postinc2"
  [(match_parallel 0 "load_multiple_operation"
    [(set (match_operand:SI 1 "s_register_operand" "=r")
	  (plus:SI (match_operand:SI 2 "s_register_operand" "1")
		   (const_int 8)))
     (set (match_operand:SI 3 "arm_hard_register_operand" "")
	  (mem:SI (match_dup 2)))
     (set (match_operand:SI 4 "arm_hard_register_operand" "")
	  (mem:SI (plus:SI (match_dup 2) (const_int 4))))])]
  "TARGET_ARM && XVECLEN (operands[0], 0) == 3"
  "ldm%?ia\\t%1!, {%3, %4}"
  [(set_attr "type" "load2")
   (set_attr "predicable" "yes")]
)

;; Ordinary load multiple

(define_insn "*ldmsi4"
  [(match_parallel 0 "load_multiple_operation"
    [(set (match_operand:SI 2 "arm_hard_register_operand" "")
	  (mem:SI (match_operand:SI 1 "s_register_operand" "r")))
     (set (match_operand:SI 3 "arm_hard_register_operand" "")
	  (mem:SI (plus:SI (match_dup 1) (const_int 4))))
     (set (match_operand:SI 4 "arm_hard_register_operand" "")
	  (mem:SI (plus:SI (match_dup 1) (const_int 8))))
     (set (match_operand:SI 5 "arm_hard_register_operand" "")
	  (mem:SI (plus:SI (match_dup 1) (const_int 12))))])]
  "TARGET_ARM && XVECLEN (operands[0], 0) == 4"
  "ldm%?ia\\t%1, {%2, %3, %4, %5}"
  [(set_attr "type" "load4")
   (set_attr "predicable" "yes")]
)

(define_insn "*ldmsi3"
  [(match_parallel 0 "load_multiple_operation"
    [(set (match_operand:SI 2 "arm_hard_register_operand" "")
	  (mem:SI (match_operand:SI 1 "s_register_operand" "r")))
     (set (match_operand:SI 3 "arm_hard_register_operand" "")
	  (mem:SI (plus:SI (match_dup 1) (const_int 4))))
     (set (match_operand:SI 4 "arm_hard_register_operand" "")
	  (mem:SI (plus:SI (match_dup 1) (const_int 8))))])]
  "TARGET_ARM && XVECLEN (operands[0], 0) == 3"
  "ldm%?ia\\t%1, {%2, %3, %4}"
  [(set_attr "type" "load3")
   (set_attr "predicable" "yes")]
)

(define_insn "*ldmsi2"
  [(match_parallel 0 "load_multiple_operation"
    [(set (match_operand:SI 2 "arm_hard_register_operand" "")
	  (mem:SI (match_operand:SI 1 "s_register_operand" "r")))
     (set (match_operand:SI 3 "arm_hard_register_operand" "")
	  (mem:SI (plus:SI (match_dup 1) (const_int 4))))])]
  "TARGET_ARM && XVECLEN (operands[0], 0) == 2"
  "ldm%?ia\\t%1, {%2, %3}"
  [(set_attr "type" "load2")
   (set_attr "predicable" "yes")]
)

(define_expand "store_multiple"
  [(match_par_dup 3 [(set (match_operand:SI 0 "" "")
                          (match_operand:SI 1 "" ""))
                     (use (match_operand:SI 2 "" ""))])]
  "TARGET_ARM"
{
  HOST_WIDE_INT offset = 0;

  /* Support only fixed point registers.  */
  if (GET_CODE (operands[2]) != CONST_INT
      || INTVAL (operands[2]) > 14
      || INTVAL (operands[2]) < 2
      || GET_CODE (operands[1]) != REG
      || GET_CODE (operands[0]) != MEM
      || REGNO (operands[1]) > (LAST_ARM_REGNUM - 1)
      || REGNO (operands[1]) + INTVAL (operands[2]) > LAST_ARM_REGNUM)
    FAIL;

  operands[3]
    = arm_gen_store_multiple (REGNO (operands[1]), INTVAL (operands[2]),
			      force_reg (SImode, XEXP (operands[0], 0)),
			      TRUE, FALSE, operands[0], &offset);
})

;; Store multiple with write-back

(define_insn "*stmsi_postinc4"
  [(match_parallel 0 "store_multiple_operation"
    [(set (match_operand:SI 1 "s_register_operand" "=r")
	  (plus:SI (match_operand:SI 2 "s_register_operand" "1")
		   (const_int 16)))
     (set (mem:SI (match_dup 2))
	  (match_operand:SI 3 "arm_hard_register_operand" ""))
     (set (mem:SI (plus:SI (match_dup 2) (const_int 4)))
	  (match_operand:SI 4 "arm_hard_register_operand" ""))
     (set (mem:SI (plus:SI (match_dup 2) (const_int 8)))
	  (match_operand:SI 5 "arm_hard_register_operand" ""))
     (set (mem:SI (plus:SI (match_dup 2) (const_int 12)))
	  (match_operand:SI 6 "arm_hard_register_operand" ""))])]
  "TARGET_ARM && XVECLEN (operands[0], 0) == 5"
  "stm%?ia\\t%1!, {%3, %4, %5, %6}"
  [(set_attr "predicable" "yes")
   (set_attr "type" "store4")]
)

(define_insn "*stmsi_postinc4_thumb"
  [(match_parallel 0 "store_multiple_operation"
    [(set (match_operand:SI 1 "s_register_operand" "=l")
	  (plus:SI (match_operand:SI 2 "s_register_operand" "1")
		   (const_int 16)))
     (set (mem:SI (match_dup 2))
	  (match_operand:SI 3 "arm_hard_register_operand" ""))
     (set (mem:SI (plus:SI (match_dup 2) (const_int 4)))
	  (match_operand:SI 4 "arm_hard_register_operand" ""))
     (set (mem:SI (plus:SI (match_dup 2) (const_int 8)))
	  (match_operand:SI 5 "arm_hard_register_operand" ""))
     (set (mem:SI (plus:SI (match_dup 2) (const_int 12)))
	  (match_operand:SI 6 "arm_hard_register_operand" ""))])]
  "TARGET_THUMB && XVECLEN (operands[0], 0) == 5"
  "stmia\\t%1!, {%3, %4, %5, %6}"
  [(set_attr "type" "store4")]
)

(define_insn "*stmsi_postinc3"
  [(match_parallel 0 "store_multiple_operation"
    [(set (match_operand:SI 1 "s_register_operand" "=r")
	  (plus:SI (match_operand:SI 2 "s_register_operand" "1")
		   (const_int 12)))
     (set (mem:SI (match_dup 2))
	  (match_operand:SI 3 "arm_hard_register_operand" ""))
     (set (mem:SI (plus:SI (match_dup 2) (const_int 4)))
	  (match_operand:SI 4 "arm_hard_register_operand" ""))
     (set (mem:SI (plus:SI (match_dup 2) (const_int 8)))
	  (match_operand:SI 5 "arm_hard_register_operand" ""))])]
  "TARGET_ARM && XVECLEN (operands[0], 0) == 4"
  "stm%?ia\\t%1!, {%3, %4, %5}"
  [(set_attr "predicable" "yes")
   (set_attr "type" "store3")]
)

(define_insn "*stmsi_postinc2"
  [(match_parallel 0 "store_multiple_operation"
    [(set (match_operand:SI 1 "s_register_operand" "=r")
	  (plus:SI (match_operand:SI 2 "s_register_operand" "1")
		   (const_int 8)))
     (set (mem:SI (match_dup 2))
	  (match_operand:SI 3 "arm_hard_register_operand" ""))
     (set (mem:SI (plus:SI (match_dup 2) (const_int 4)))
	  (match_operand:SI 4 "arm_hard_register_operand" ""))])]
  "TARGET_ARM && XVECLEN (operands[0], 0) == 3"
  "stm%?ia\\t%1!, {%3, %4}"
  [(set_attr "predicable" "yes")
   (set_attr "type" "store2")]
)

;; Ordinary store multiple

(define_insn "*stmsi4"
  [(match_parallel 0 "store_multiple_operation"
    [(set (mem:SI (match_operand:SI 1 "s_register_operand" "r"))
	  (match_operand:SI 2 "arm_hard_register_operand" ""))
     (set (mem:SI (plus:SI (match_dup 1) (const_int 4)))
	  (match_operand:SI 3 "arm_hard_register_operand" ""))
     (set (mem:SI (plus:SI (match_dup 1) (const_int 8)))
	  (match_operand:SI 4 "arm_hard_register_operand" ""))
     (set (mem:SI (plus:SI (match_dup 1) (const_int 12)))
	  (match_operand:SI 5 "arm_hard_register_operand" ""))])]
  "TARGET_ARM && XVECLEN (operands[0], 0) == 4"
  "stm%?ia\\t%1, {%2, %3, %4, %5}"
  [(set_attr "predicable" "yes")
   (set_attr "type" "store4")]
)

(define_insn "*stmsi3"
  [(match_parallel 0 "store_multiple_operation"
    [(set (mem:SI (match_operand:SI 1 "s_register_operand" "r"))
	  (match_operand:SI 2 "arm_hard_register_operand" ""))
     (set (mem:SI (plus:SI (match_dup 1) (const_int 4)))
	  (match_operand:SI 3 "arm_hard_register_operand" ""))
     (set (mem:SI (plus:SI (match_dup 1) (const_int 8)))
	  (match_operand:SI 4 "arm_hard_register_operand" ""))])]
  "TARGET_ARM && XVECLEN (operands[0], 0) == 3"
  "stm%?ia\\t%1, {%2, %3, %4}"
  [(set_attr "predicable" "yes")
   (set_attr "type" "store3")]
)

(define_insn "*stmsi2"
  [(match_parallel 0 "store_multiple_operation"
    [(set (mem:SI (match_operand:SI 1 "s_register_operand" "r"))
	  (match_operand:SI 2 "arm_hard_register_operand" ""))
     (set (mem:SI (plus:SI (match_dup 1) (const_int 4)))
	  (match_operand:SI 3 "arm_hard_register_operand" ""))])]
  "TARGET_ARM && XVECLEN (operands[0], 0) == 2"
  "stm%?ia\\t%1, {%2, %3}"
  [(set_attr "predicable" "yes")
   (set_attr "type" "store2")]
)

;; Move a block of memory if it is word aligned and MORE than 2 words long.
;; We could let this apply for blocks of less than this, but it clobbers so
;; many registers that there is then probably a better way.

(define_expand "movmemqi"
  [(match_operand:BLK 0 "general_operand" "")
   (match_operand:BLK 1 "general_operand" "")
   (match_operand:SI 2 "const_int_operand" "")
   (match_operand:SI 3 "const_int_operand" "")]
  "TARGET_EITHER"
  "
  if (TARGET_ARM)
    {
      if (arm_gen_movmemqi (operands))
        DONE;
      FAIL;
    }
  else /* TARGET_THUMB */
    {
      if (   INTVAL (operands[3]) != 4
          || INTVAL (operands[2]) > 48)
        FAIL;

      thumb_expand_movmemqi (operands);
      DONE;
    }
  "
)

;; Thumb block-move insns

(define_insn "movmem12b"
  [(set (mem:SI (match_operand:SI 2 "register_operand" "0"))
	(mem:SI (match_operand:SI 3 "register_operand" "1")))
   (set (mem:SI (plus:SI (match_dup 2) (const_int 4)))
	(mem:SI (plus:SI (match_dup 3) (const_int 4))))
   (set (mem:SI (plus:SI (match_dup 2) (const_int 8)))
	(mem:SI (plus:SI (match_dup 3) (const_int 8))))
   (set (match_operand:SI 0 "register_operand" "=l")
	(plus:SI (match_dup 2) (const_int 12)))
   (set (match_operand:SI 1 "register_operand" "=l")
	(plus:SI (match_dup 3) (const_int 12)))
   (clobber (match_scratch:SI 4 "=&l"))
   (clobber (match_scratch:SI 5 "=&l"))
   (clobber (match_scratch:SI 6 "=&l"))]
  "TARGET_THUMB"
  "* return thumb_output_move_mem_multiple (3, operands);"
  [(set_attr "length" "4")
   ; This isn't entirely accurate...  It loads as well, but in terms of
   ; scheduling the following insn it is better to consider it as a store
   (set_attr "type" "store3")]
)

(define_insn "movmem8b"
  [(set (mem:SI (match_operand:SI 2 "register_operand" "0"))
	(mem:SI (match_operand:SI 3 "register_operand" "1")))
   (set (mem:SI (plus:SI (match_dup 2) (const_int 4)))
	(mem:SI (plus:SI (match_dup 3) (const_int 4))))
   (set (match_operand:SI 0 "register_operand" "=l")
	(plus:SI (match_dup 2) (const_int 8)))
   (set (match_operand:SI 1 "register_operand" "=l")
	(plus:SI (match_dup 3) (const_int 8)))
   (clobber (match_scratch:SI 4 "=&l"))
   (clobber (match_scratch:SI 5 "=&l"))]
  "TARGET_THUMB"
  "* return thumb_output_move_mem_multiple (2, operands);"
  [(set_attr "length" "4")
   ; This isn't entirely accurate...  It loads as well, but in terms of
   ; scheduling the following insn it is better to consider it as a store
   (set_attr "type" "store2")]
)



;; Compare & branch insns
;; The range calculations are based as follows:
;; For forward branches, the address calculation returns the address of
;; the next instruction.  This is 2 beyond the branch instruction.
;; For backward branches, the address calculation returns the address of
;; the first instruction in this pattern (cmp).  This is 2 before the branch
;; instruction for the shortest sequence, and 4 before the branch instruction
;; if we have to jump around an unconditional branch.
;; To the basic branch range the PC offset must be added (this is +4).
;; So for forward branches we have 
;;   (pos_range - pos_base_offs + pc_offs) = (pos_range - 2 + 4).
;; And for backward branches we have 
;;   (neg_range - neg_base_offs + pc_offs) = (neg_range - (-2 or -4) + 4).
;;
;; For a 'b'       pos_range = 2046, neg_range = -2048 giving (-2040->2048).
;; For a 'b<cond>' pos_range = 254,  neg_range = -256  giving (-250 ->256).

(define_expand "cbranchsi4"
  [(set (pc) (if_then_else
	      (match_operator 0 "arm_comparison_operator"
	       [(match_operand:SI 1 "s_register_operand" "")
	        (match_operand:SI 2 "nonmemory_operand" "")])
	      (label_ref (match_operand 3 "" ""))
	      (pc)))]
  "TARGET_THUMB"
  "
  if (thumb_cmpneg_operand (operands[2], SImode))
    {
      emit_jump_insn (gen_cbranchsi4_scratch (NULL, operands[1], operands[2],
					      operands[3], operands[0]));
      DONE;
    }
  if (!thumb_cmp_operand (operands[2], SImode))
    operands[2] = force_reg (SImode, operands[2]);
  ")

(define_insn "*cbranchsi4_insn"
  [(set (pc) (if_then_else
	      (match_operator 0 "arm_comparison_operator"
	       [(match_operand:SI 1 "s_register_operand" "l,*h")
	        (match_operand:SI 2 "thumb_cmp_operand" "lI*h,*r")])
	      (label_ref (match_operand 3 "" ""))
	      (pc)))]
  "TARGET_THUMB"
  "*
  output_asm_insn (\"cmp\\t%1, %2\", operands);

  switch (get_attr_length (insn))
    {
    case 4:  return \"b%d0\\t%l3\";
    case 6:  return \"b%D0\\t.LCB%=\;b\\t%l3\\t%@long jump\\n.LCB%=:\";
    default: return \"b%D0\\t.LCB%=\;bl\\t%l3\\t%@far jump\\n.LCB%=:\";
    }
  "
  [(set (attr "far_jump")
        (if_then_else
	    (eq_attr "length" "8")
	    (const_string "yes")
            (const_string "no")))
   (set (attr "length") 
        (if_then_else
	    (and (ge (minus (match_dup 3) (pc)) (const_int -250))
	         (le (minus (match_dup 3) (pc)) (const_int 256)))
	    (const_int 4)
	    (if_then_else
	        (and (ge (minus (match_dup 3) (pc)) (const_int -2040))
		     (le (minus (match_dup 3) (pc)) (const_int 2048)))
		(const_int 6)
		(const_int 8))))]
)

(define_insn "cbranchsi4_scratch"
  [(set (pc) (if_then_else
	      (match_operator 4 "arm_comparison_operator"
	       [(match_operand:SI 1 "s_register_operand" "l,0")
	        (match_operand:SI 2 "thumb_cmpneg_operand" "L,J")])
	      (label_ref (match_operand 3 "" ""))
	      (pc)))
   (clobber (match_scratch:SI 0 "=l,l"))]
  "TARGET_THUMB"
  "*
  output_asm_insn (\"add\\t%0, %1, #%n2\", operands);

  switch (get_attr_length (insn))
    {
    case 4:  return \"b%d4\\t%l3\";
    case 6:  return \"b%D4\\t.LCB%=\;b\\t%l3\\t%@long jump\\n.LCB%=:\";
    default: return \"b%D4\\t.LCB%=\;bl\\t%l3\\t%@far jump\\n.LCB%=:\";
    }
  "
  [(set (attr "far_jump")
        (if_then_else
	    (eq_attr "length" "8")
	    (const_string "yes")
            (const_string "no")))
   (set (attr "length") 
        (if_then_else
	    (and (ge (minus (match_dup 3) (pc)) (const_int -250))
	         (le (minus (match_dup 3) (pc)) (const_int 256)))
	    (const_int 4)
	    (if_then_else
	        (and (ge (minus (match_dup 3) (pc)) (const_int -2040))
		     (le (minus (match_dup 3) (pc)) (const_int 2048)))
		(const_int 6)
		(const_int 8))))]
)
(define_insn "*movsi_cbranchsi4"
  [(set (pc)
	(if_then_else
	 (match_operator 3 "arm_comparison_operator"
	  [(match_operand:SI 1 "s_register_operand" "0,l,l,l")
	   (const_int 0)])
	 (label_ref (match_operand 2 "" ""))
	 (pc)))
   (set (match_operand:SI 0 "thumb_cbrch_target_operand" "=l,l,*h,*m")
	(match_dup 1))]
  "TARGET_THUMB"
  "*{
  if (which_alternative == 0)
    output_asm_insn (\"cmp\t%0, #0\", operands);
  else if (which_alternative == 1)
    output_asm_insn (\"sub\t%0, %1, #0\", operands);
  else
    {
      output_asm_insn (\"cmp\t%1, #0\", operands);
      if (which_alternative == 2)
	output_asm_insn (\"mov\t%0, %1\", operands);
      else
	output_asm_insn (\"str\t%1, %0\", operands);
    }
  switch (get_attr_length (insn) - ((which_alternative > 1) ? 2 : 0))
    {
    case 4:  return \"b%d3\\t%l2\";
    case 6:  return \"b%D3\\t.LCB%=\;b\\t%l2\\t%@long jump\\n.LCB%=:\";
    default: return \"b%D3\\t.LCB%=\;bl\\t%l2\\t%@far jump\\n.LCB%=:\";
    }
  }"
  [(set (attr "far_jump")
        (if_then_else
	    (ior (and (gt (symbol_ref ("which_alternative"))
	                  (const_int 1))
		      (eq_attr "length" "8"))
		 (eq_attr "length" "10"))
	    (const_string "yes")
            (const_string "no")))
   (set (attr "length")
     (if_then_else
       (le (symbol_ref ("which_alternative"))
		       (const_int 1))
       (if_then_else
	 (and (ge (minus (match_dup 2) (pc)) (const_int -250))
	      (le (minus (match_dup 2) (pc)) (const_int 256)))
	 (const_int 4)
	 (if_then_else
	   (and (ge (minus (match_dup 2) (pc)) (const_int -2040))
		(le (minus (match_dup 2) (pc)) (const_int 2048)))
	   (const_int 6)
	   (const_int 8)))
       (if_then_else
	 (and (ge (minus (match_dup 2) (pc)) (const_int -248))
	      (le (minus (match_dup 2) (pc)) (const_int 256)))
	 (const_int 6)
	 (if_then_else
	   (and (ge (minus (match_dup 2) (pc)) (const_int -2038))
		(le (minus (match_dup 2) (pc)) (const_int 2048)))
	   (const_int 8)
	   (const_int 10)))))]
)

(define_insn "*negated_cbranchsi4"
  [(set (pc)
	(if_then_else
	 (match_operator 0 "equality_operator"
	  [(match_operand:SI 1 "s_register_operand" "l")
	   (neg:SI (match_operand:SI 2 "s_register_operand" "l"))])
	 (label_ref (match_operand 3 "" ""))
	 (pc)))]
  "TARGET_THUMB"
  "*
  output_asm_insn (\"cmn\\t%1, %2\", operands);
  switch (get_attr_length (insn))
    {
    case 4:  return \"b%d0\\t%l3\";
    case 6:  return \"b%D0\\t.LCB%=\;b\\t%l3\\t%@long jump\\n.LCB%=:\";
    default: return \"b%D0\\t.LCB%=\;bl\\t%l3\\t%@far jump\\n.LCB%=:\";
    }
  "
  [(set (attr "far_jump")
        (if_then_else
	    (eq_attr "length" "8")
	    (const_string "yes")
            (const_string "no")))
   (set (attr "length") 
        (if_then_else
	    (and (ge (minus (match_dup 3) (pc)) (const_int -250))
	         (le (minus (match_dup 3) (pc)) (const_int 256)))
	    (const_int 4)
	    (if_then_else
	        (and (ge (minus (match_dup 3) (pc)) (const_int -2040))
		     (le (minus (match_dup 3) (pc)) (const_int 2048)))
		(const_int 6)
		(const_int 8))))]
)

(define_insn "*tbit_cbranch"
  [(set (pc)
	(if_then_else
	 (match_operator 0 "equality_operator"
	  [(zero_extract:SI (match_operand:SI 1 "s_register_operand" "l")
			    (const_int 1)
			    (match_operand:SI 2 "const_int_operand" "i"))
	   (const_int 0)])
	 (label_ref (match_operand 3 "" ""))
	 (pc)))
   (clobber (match_scratch:SI 4 "=l"))]
  "TARGET_THUMB"
  "*
  {
  rtx op[3];
  op[0] = operands[4];
  op[1] = operands[1];
  op[2] = GEN_INT (32 - 1 - INTVAL (operands[2]));

  output_asm_insn (\"lsl\\t%0, %1, %2\", op);
  switch (get_attr_length (insn))
    {
    case 4:  return \"b%d0\\t%l3\";
    case 6:  return \"b%D0\\t.LCB%=\;b\\t%l3\\t%@long jump\\n.LCB%=:\";
    default: return \"b%D0\\t.LCB%=\;bl\\t%l3\\t%@far jump\\n.LCB%=:\";
    }
  }"
  [(set (attr "far_jump")
        (if_then_else
	    (eq_attr "length" "8")
	    (const_string "yes")
            (const_string "no")))
   (set (attr "length") 
        (if_then_else
	    (and (ge (minus (match_dup 3) (pc)) (const_int -250))
	         (le (minus (match_dup 3) (pc)) (const_int 256)))
	    (const_int 4)
	    (if_then_else
	        (and (ge (minus (match_dup 3) (pc)) (const_int -2040))
		     (le (minus (match_dup 3) (pc)) (const_int 2048)))
		(const_int 6)
		(const_int 8))))]
)
  
(define_insn "*tstsi3_cbranch"
  [(set (pc)
	(if_then_else
	 (match_operator 3 "equality_operator"
	  [(and:SI (match_operand:SI 0 "s_register_operand" "%l")
		   (match_operand:SI 1 "s_register_operand" "l"))
	   (const_int 0)])
	 (label_ref (match_operand 2 "" ""))
	 (pc)))]
  "TARGET_THUMB"
  "*
  {
  output_asm_insn (\"tst\\t%0, %1\", operands);
  switch (get_attr_length (insn))
    {
    case 4:  return \"b%d3\\t%l2\";
    case 6:  return \"b%D3\\t.LCB%=\;b\\t%l2\\t%@long jump\\n.LCB%=:\";
    default: return \"b%D3\\t.LCB%=\;bl\\t%l2\\t%@far jump\\n.LCB%=:\";
    }
  }"
  [(set (attr "far_jump")
        (if_then_else
	    (eq_attr "length" "8")
	    (const_string "yes")
            (const_string "no")))
   (set (attr "length") 
        (if_then_else
	    (and (ge (minus (match_dup 2) (pc)) (const_int -250))
	         (le (minus (match_dup 2) (pc)) (const_int 256)))
	    (const_int 4)
	    (if_then_else
	        (and (ge (minus (match_dup 2) (pc)) (const_int -2040))
		     (le (minus (match_dup 2) (pc)) (const_int 2048)))
		(const_int 6)
		(const_int 8))))]
)
  
(define_insn "*andsi3_cbranch"
  [(set (pc)
	(if_then_else
	 (match_operator 5 "equality_operator"
	  [(and:SI (match_operand:SI 2 "s_register_operand" "%0,1,1,1")
		   (match_operand:SI 3 "s_register_operand" "l,l,l,l"))
	   (const_int 0)])
	 (label_ref (match_operand 4 "" ""))
	 (pc)))
   (set (match_operand:SI 0 "thumb_cbrch_target_operand" "=l,*?h,*?m,*?m")
	(and:SI (match_dup 2) (match_dup 3)))
   (clobber (match_scratch:SI 1 "=X,l,&l,&l"))]
  "TARGET_THUMB"
  "*
  {
  if (which_alternative == 0)
    output_asm_insn (\"and\\t%0, %3\", operands);
  else if (which_alternative == 1)
    {
      output_asm_insn (\"and\\t%1, %3\", operands);
      output_asm_insn (\"mov\\t%0, %1\", operands);
    }
  else
    {
      output_asm_insn (\"and\\t%1, %3\", operands);
      output_asm_insn (\"str\\t%1, %0\", operands);
    }

  switch (get_attr_length (insn) - (which_alternative ? 2 : 0))
    {
    case 4:  return \"b%d5\\t%l4\";
    case 6:  return \"b%D5\\t.LCB%=\;b\\t%l4\\t%@long jump\\n.LCB%=:\";
    default: return \"b%D5\\t.LCB%=\;bl\\t%l4\\t%@far jump\\n.LCB%=:\";
    }
  }"
  [(set (attr "far_jump")
        (if_then_else
	    (ior (and (eq (symbol_ref ("which_alternative"))
	                  (const_int 0))
		      (eq_attr "length" "8"))
		 (eq_attr "length" "10"))
	    (const_string "yes")
            (const_string "no")))
   (set (attr "length")
     (if_then_else
       (eq (symbol_ref ("which_alternative"))
		       (const_int 0))
       (if_then_else
	 (and (ge (minus (match_dup 4) (pc)) (const_int -250))
	      (le (minus (match_dup 4) (pc)) (const_int 256)))
	 (const_int 4)
	 (if_then_else
	   (and (ge (minus (match_dup 4) (pc)) (const_int -2040))
		(le (minus (match_dup 4) (pc)) (const_int 2048)))
	   (const_int 6)
	   (const_int 8)))
       (if_then_else
	 (and (ge (minus (match_dup 4) (pc)) (const_int -248))
	      (le (minus (match_dup 4) (pc)) (const_int 256)))
	 (const_int 6)
	 (if_then_else
	   (and (ge (minus (match_dup 4) (pc)) (const_int -2038))
		(le (minus (match_dup 4) (pc)) (const_int 2048)))
	   (const_int 8)
	   (const_int 10)))))]
)

(define_insn "*orrsi3_cbranch_scratch"
  [(set (pc)
	(if_then_else
	 (match_operator 4 "equality_operator"
	  [(ior:SI (match_operand:SI 1 "s_register_operand" "%0")
		   (match_operand:SI 2 "s_register_operand" "l"))
	   (const_int 0)])
	 (label_ref (match_operand 3 "" ""))
	 (pc)))
   (clobber (match_scratch:SI 0 "=l"))]
  "TARGET_THUMB"
  "*
  {
  output_asm_insn (\"orr\\t%0, %2\", operands);
  switch (get_attr_length (insn))
    {
    case 4:  return \"b%d4\\t%l3\";
    case 6:  return \"b%D4\\t.LCB%=\;b\\t%l3\\t%@long jump\\n.LCB%=:\";
    default: return \"b%D4\\t.LCB%=\;bl\\t%l3\\t%@far jump\\n.LCB%=:\";
    }
  }"
  [(set (attr "far_jump")
        (if_then_else
	    (eq_attr "length" "8")
	    (const_string "yes")
            (const_string "no")))
   (set (attr "length") 
        (if_then_else
	    (and (ge (minus (match_dup 3) (pc)) (const_int -250))
	         (le (minus (match_dup 3) (pc)) (const_int 256)))
	    (const_int 4)
	    (if_then_else
	        (and (ge (minus (match_dup 3) (pc)) (const_int -2040))
		     (le (minus (match_dup 3) (pc)) (const_int 2048)))
		(const_int 6)
		(const_int 8))))]
)
  
(define_insn "*orrsi3_cbranch"
  [(set (pc)
	(if_then_else
	 (match_operator 5 "equality_operator"
	  [(ior:SI (match_operand:SI 2 "s_register_operand" "%0,1,1,1")
		   (match_operand:SI 3 "s_register_operand" "l,l,l,l"))
	   (const_int 0)])
	 (label_ref (match_operand 4 "" ""))
	 (pc)))
   (set (match_operand:SI 0 "thumb_cbrch_target_operand" "=l,*?h,*?m,*?m")
	(ior:SI (match_dup 2) (match_dup 3)))
   (clobber (match_scratch:SI 1 "=X,l,&l,&l"))]
  "TARGET_THUMB"
  "*
  {
  if (which_alternative == 0)
    output_asm_insn (\"orr\\t%0, %3\", operands);
  else if (which_alternative == 1)
    {
      output_asm_insn (\"orr\\t%1, %3\", operands);
      output_asm_insn (\"mov\\t%0, %1\", operands);
    }
  else
    {
      output_asm_insn (\"orr\\t%1, %3\", operands);
      output_asm_insn (\"str\\t%1, %0\", operands);
    }

  switch (get_attr_length (insn) - (which_alternative ? 2 : 0))
    {
    case 4:  return \"b%d5\\t%l4\";
    case 6:  return \"b%D5\\t.LCB%=\;b\\t%l4\\t%@long jump\\n.LCB%=:\";
    default: return \"b%D5\\t.LCB%=\;bl\\t%l4\\t%@far jump\\n.LCB%=:\";
    }
  }"
  [(set (attr "far_jump")
        (if_then_else
	    (ior (and (eq (symbol_ref ("which_alternative"))
	                  (const_int 0))
		      (eq_attr "length" "8"))
		 (eq_attr "length" "10"))
	    (const_string "yes")
            (const_string "no")))
   (set (attr "length")
     (if_then_else
       (eq (symbol_ref ("which_alternative"))
		       (const_int 0))
       (if_then_else
	 (and (ge (minus (match_dup 4) (pc)) (const_int -250))
	      (le (minus (match_dup 4) (pc)) (const_int 256)))
	 (const_int 4)
	 (if_then_else
	   (and (ge (minus (match_dup 4) (pc)) (const_int -2040))
		(le (minus (match_dup 4) (pc)) (const_int 2048)))
	   (const_int 6)
	   (const_int 8)))
       (if_then_else
	 (and (ge (minus (match_dup 4) (pc)) (const_int -248))
	      (le (minus (match_dup 4) (pc)) (const_int 256)))
	 (const_int 6)
	 (if_then_else
	   (and (ge (minus (match_dup 4) (pc)) (const_int -2038))
		(le (minus (match_dup 4) (pc)) (const_int 2048)))
	   (const_int 8)
	   (const_int 10)))))]
)

(define_insn "*xorsi3_cbranch_scratch"
  [(set (pc)
	(if_then_else
	 (match_operator 4 "equality_operator"
	  [(xor:SI (match_operand:SI 1 "s_register_operand" "%0")
		   (match_operand:SI 2 "s_register_operand" "l"))
	   (const_int 0)])
	 (label_ref (match_operand 3 "" ""))
	 (pc)))
   (clobber (match_scratch:SI 0 "=l"))]
  "TARGET_THUMB"
  "*
  {
  output_asm_insn (\"eor\\t%0, %2\", operands);
  switch (get_attr_length (insn))
    {
    case 4:  return \"b%d4\\t%l3\";
    case 6:  return \"b%D4\\t.LCB%=\;b\\t%l3\\t%@long jump\\n.LCB%=:\";
    default: return \"b%D4\\t.LCB%=\;bl\\t%l3\\t%@far jump\\n.LCB%=:\";
    }
  }"
  [(set (attr "far_jump")
        (if_then_else
	    (eq_attr "length" "8")
	    (const_string "yes")
            (const_string "no")))
   (set (attr "length") 
        (if_then_else
	    (and (ge (minus (match_dup 3) (pc)) (const_int -250))
	         (le (minus (match_dup 3) (pc)) (const_int 256)))
	    (const_int 4)
	    (if_then_else
	        (and (ge (minus (match_dup 3) (pc)) (const_int -2040))
		     (le (minus (match_dup 3) (pc)) (const_int 2048)))
		(const_int 6)
		(const_int 8))))]
)
  
(define_insn "*xorsi3_cbranch"
  [(set (pc)
	(if_then_else
	 (match_operator 5 "equality_operator"
	  [(xor:SI (match_operand:SI 2 "s_register_operand" "%0,1,1,1")
		   (match_operand:SI 3 "s_register_operand" "l,l,l,l"))
	   (const_int 0)])
	 (label_ref (match_operand 4 "" ""))
	 (pc)))
   (set (match_operand:SI 0 "thumb_cbrch_target_operand" "=l,*?h,*?m,*?m")
	(xor:SI (match_dup 2) (match_dup 3)))
   (clobber (match_scratch:SI 1 "=X,l,&l,&l"))]
  "TARGET_THUMB"
  "*
  {
  if (which_alternative == 0)
    output_asm_insn (\"eor\\t%0, %3\", operands);
  else if (which_alternative == 1)
    {
      output_asm_insn (\"eor\\t%1, %3\", operands);
      output_asm_insn (\"mov\\t%0, %1\", operands);
    }
  else
    {
      output_asm_insn (\"eor\\t%1, %3\", operands);
      output_asm_insn (\"str\\t%1, %0\", operands);
    }

  switch (get_attr_length (insn) - (which_alternative ? 2 : 0))
    {
    case 4:  return \"b%d5\\t%l4\";
    case 6:  return \"b%D5\\t.LCB%=\;b\\t%l4\\t%@long jump\\n.LCB%=:\";
    default: return \"b%D5\\t.LCB%=\;bl\\t%l4\\t%@far jump\\n.LCB%=:\";
    }
  }"
  [(set (attr "far_jump")
        (if_then_else
	    (ior (and (eq (symbol_ref ("which_alternative"))
	                  (const_int 0))
		      (eq_attr "length" "8"))
		 (eq_attr "length" "10"))
	    (const_string "yes")
            (const_string "no")))
   (set (attr "length")
     (if_then_else
       (eq (symbol_ref ("which_alternative"))
		       (const_int 0))
       (if_then_else
	 (and (ge (minus (match_dup 4) (pc)) (const_int -250))
	      (le (minus (match_dup 4) (pc)) (const_int 256)))
	 (const_int 4)
	 (if_then_else
	   (and (ge (minus (match_dup 4) (pc)) (const_int -2040))
		(le (minus (match_dup 4) (pc)) (const_int 2048)))
	   (const_int 6)
	   (const_int 8)))
       (if_then_else
	 (and (ge (minus (match_dup 4) (pc)) (const_int -248))
	      (le (minus (match_dup 4) (pc)) (const_int 256)))
	 (const_int 6)
	 (if_then_else
	   (and (ge (minus (match_dup 4) (pc)) (const_int -2038))
		(le (minus (match_dup 4) (pc)) (const_int 2048)))
	   (const_int 8)
	   (const_int 10)))))]
)

(define_insn "*bicsi3_cbranch_scratch"
  [(set (pc)
	(if_then_else
	 (match_operator 4 "equality_operator"
	  [(and:SI (not:SI (match_operand:SI 2 "s_register_operand" "l"))
		   (match_operand:SI 1 "s_register_operand" "0"))
	   (const_int 0)])
	 (label_ref (match_operand 3 "" ""))
	 (pc)))
   (clobber (match_scratch:SI 0 "=l"))]
  "TARGET_THUMB"
  "*
  {
  output_asm_insn (\"bic\\t%0, %2\", operands);
  switch (get_attr_length (insn))
    {
    case 4:  return \"b%d4\\t%l3\";
    case 6:  return \"b%D4\\t.LCB%=\;b\\t%l3\\t%@long jump\\n.LCB%=:\";
    default: return \"b%D4\\t.LCB%=\;bl\\t%l3\\t%@far jump\\n.LCB%=:\";
    }
  }"
  [(set (attr "far_jump")
        (if_then_else
	    (eq_attr "length" "8")
	    (const_string "yes")
            (const_string "no")))
   (set (attr "length") 
        (if_then_else
	    (and (ge (minus (match_dup 3) (pc)) (const_int -250))
	         (le (minus (match_dup 3) (pc)) (const_int 256)))
	    (const_int 4)
	    (if_then_else
	        (and (ge (minus (match_dup 3) (pc)) (const_int -2040))
		     (le (minus (match_dup 3) (pc)) (const_int 2048)))
		(const_int 6)
		(const_int 8))))]
)
  
(define_insn "*bicsi3_cbranch"
  [(set (pc)
	(if_then_else
	 (match_operator 5 "equality_operator"
	  [(and:SI (not:SI (match_operand:SI 3 "s_register_operand" "l,l,l,l,l"))
		   (match_operand:SI 2 "s_register_operand" "0,1,1,1,1"))
	   (const_int 0)])
	 (label_ref (match_operand 4 "" ""))
	 (pc)))
   (set (match_operand:SI 0 "thumb_cbrch_target_operand" "=!l,l,*?h,*?m,*?m")
	(and:SI (not:SI (match_dup 3)) (match_dup 2)))
   (clobber (match_scratch:SI 1 "=X,l,l,&l,&l"))]
  "TARGET_THUMB"
  "*
  {
  if (which_alternative == 0)
    output_asm_insn (\"bic\\t%0, %3\", operands);
  else if (which_alternative <= 2)
    {
      output_asm_insn (\"bic\\t%1, %3\", operands);
      /* It's ok if OP0 is a lo-reg, even though the mov will set the
	 conditions again, since we're only testing for equality.  */
      output_asm_insn (\"mov\\t%0, %1\", operands);
    }
  else
    {
      output_asm_insn (\"bic\\t%1, %3\", operands);
      output_asm_insn (\"str\\t%1, %0\", operands);
    }

  switch (get_attr_length (insn) - (which_alternative ? 2 : 0))
    {
    case 4:  return \"b%d5\\t%l4\";
    case 6:  return \"b%D5\\t.LCB%=\;b\\t%l4\\t%@long jump\\n.LCB%=:\";
    default: return \"b%D5\\t.LCB%=\;bl\\t%l4\\t%@far jump\\n.LCB%=:\";
    }
  }"
  [(set (attr "far_jump")
        (if_then_else
	    (ior (and (eq (symbol_ref ("which_alternative"))
	                  (const_int 0))
		      (eq_attr "length" "8"))
		 (eq_attr "length" "10"))
	    (const_string "yes")
            (const_string "no")))
   (set (attr "length")
     (if_then_else
       (eq (symbol_ref ("which_alternative"))
		       (const_int 0))
       (if_then_else
	 (and (ge (minus (match_dup 4) (pc)) (const_int -250))
	      (le (minus (match_dup 4) (pc)) (const_int 256)))
	 (const_int 4)
	 (if_then_else
	   (and (ge (minus (match_dup 4) (pc)) (const_int -2040))
		(le (minus (match_dup 4) (pc)) (const_int 2048)))
	   (const_int 6)
	   (const_int 8)))
       (if_then_else
	 (and (ge (minus (match_dup 4) (pc)) (const_int -248))
	      (le (minus (match_dup 4) (pc)) (const_int 256)))
	 (const_int 6)
	 (if_then_else
	   (and (ge (minus (match_dup 4) (pc)) (const_int -2038))
		(le (minus (match_dup 4) (pc)) (const_int 2048)))
	   (const_int 8)
	   (const_int 10)))))]
)

(define_insn "*cbranchne_decr1"
  [(set (pc)
	(if_then_else (match_operator 3 "equality_operator"
		       [(match_operand:SI 2 "s_register_operand" "l,l,1,l")
		        (const_int 0)])
		      (label_ref (match_operand 4 "" ""))
		      (pc)))
   (set (match_operand:SI 0 "thumb_cbrch_target_operand" "=l,*?h,*?m,*?m")
	(plus:SI (match_dup 2) (const_int -1)))
   (clobber (match_scratch:SI 1 "=X,l,&l,&l"))]
  "TARGET_THUMB"
  "*
   {
     rtx cond[2];
     cond[0] = gen_rtx_fmt_ee ((GET_CODE (operands[3]) == NE
				? GEU : LTU),
			       VOIDmode, operands[2], const1_rtx);
     cond[1] = operands[4];

     if (which_alternative == 0)
       output_asm_insn (\"sub\\t%0, %2, #1\", operands);
     else if (which_alternative == 1)
       {
	 /* We must provide an alternative for a hi reg because reload 
	    cannot handle output reloads on a jump instruction, but we
	    can't subtract into that.  Fortunately a mov from lo to hi
	    does not clobber the condition codes.  */
	 output_asm_insn (\"sub\\t%1, %2, #1\", operands);
	 output_asm_insn (\"mov\\t%0, %1\", operands);
       }
     else
       {
	 /* Similarly, but the target is memory.  */
	 output_asm_insn (\"sub\\t%1, %2, #1\", operands);
	 output_asm_insn (\"str\\t%1, %0\", operands);
       }

     switch (get_attr_length (insn) - (which_alternative ? 2 : 0))
       {
	 case 4:
	   output_asm_insn (\"b%d0\\t%l1\", cond);
	   return \"\";
	 case 6:
	   output_asm_insn (\"b%D0\\t.LCB%=\", cond);
	   return \"b\\t%l4\\t%@long jump\\n.LCB%=:\";
	 default:
	   output_asm_insn (\"b%D0\\t.LCB%=\", cond);
	   return \"bl\\t%l4\\t%@far jump\\n.LCB%=:\";
       }
   }
  "
  [(set (attr "far_jump")
        (if_then_else
	    (ior (and (eq (symbol_ref ("which_alternative"))
	                  (const_int 0))
		      (eq_attr "length" "8"))
		 (eq_attr "length" "10"))
	    (const_string "yes")
            (const_string "no")))
   (set_attr_alternative "length"
      [
       ;; Alternative 0
       (if_then_else
	 (and (ge (minus (match_dup 4) (pc)) (const_int -250))
	      (le (minus (match_dup 4) (pc)) (const_int 256)))
	 (const_int 4)
	 (if_then_else
	   (and (ge (minus (match_dup 4) (pc)) (const_int -2040))
		(le (minus (match_dup 4) (pc)) (const_int 2048)))
	   (const_int 6)
	   (const_int 8)))
       ;; Alternative 1
       (if_then_else
	 (and (ge (minus (match_dup 4) (pc)) (const_int -248))
	      (le (minus (match_dup 4) (pc)) (const_int 256)))
	 (const_int 6)
	 (if_then_else
	   (and (ge (minus (match_dup 4) (pc)) (const_int -2038))
		(le (minus (match_dup 4) (pc)) (const_int 2048)))
	   (const_int 8)
	   (const_int 10)))
       ;; Alternative 2
       (if_then_else
	 (and (ge (minus (match_dup 4) (pc)) (const_int -248))
	      (le (minus (match_dup 4) (pc)) (const_int 256)))
	 (const_int 6)
	 (if_then_else
	   (and (ge (minus (match_dup 4) (pc)) (const_int -2038))
		(le (minus (match_dup 4) (pc)) (const_int 2048)))
	   (const_int 8)
	   (const_int 10)))
       ;; Alternative 3
       (if_then_else
	 (and (ge (minus (match_dup 4) (pc)) (const_int -248))
	      (le (minus (match_dup 4) (pc)) (const_int 256)))
	 (const_int 6)
	 (if_then_else
	   (and (ge (minus (match_dup 4) (pc)) (const_int -2038))
		(le (minus (match_dup 4) (pc)) (const_int 2048)))
	   (const_int 8)
	   (const_int 10)))])]
)

(define_insn "*addsi3_cbranch"
  [(set (pc)
	(if_then_else
	 (match_operator 4 "comparison_operator"
	  [(plus:SI
	    (match_operand:SI 2 "s_register_operand" "%l,0,*0,1,1,1")
	    (match_operand:SI 3 "reg_or_int_operand" "lL,IJ,*r,lIJ,lIJ,lIJ"))
	   (const_int 0)])
	 (label_ref (match_operand 5 "" ""))
	 (pc)))
   (set
    (match_operand:SI 0 "thumb_cbrch_target_operand" "=l,l,*!h,*?h,*?m,*?m")
    (plus:SI (match_dup 2) (match_dup 3)))
   (clobber (match_scratch:SI 1 "=X,X,X,l,&l,&l"))]
  "TARGET_THUMB
   && (GET_CODE (operands[4]) == EQ
       || GET_CODE (operands[4]) == NE
       || GET_CODE (operands[4]) == GE
       || GET_CODE (operands[4]) == LT)"
  "*
   {
     rtx cond[3];

     
     cond[0] = (which_alternative < 3) ? operands[0] : operands[1];
     cond[1] = operands[2];
     cond[2] = operands[3];

     if (GET_CODE (cond[2]) == CONST_INT && INTVAL (cond[2]) < 0)
       output_asm_insn (\"sub\\t%0, %1, #%n2\", cond);
     else
       output_asm_insn (\"add\\t%0, %1, %2\", cond);

     if (which_alternative >= 3
	 && which_alternative < 4)
       output_asm_insn (\"mov\\t%0, %1\", operands);
     else if (which_alternative >= 4)
       output_asm_insn (\"str\\t%1, %0\", operands);

     switch (get_attr_length (insn) - ((which_alternative >= 3) ? 2 : 0))
       {
	 case 4:
	   return \"b%d4\\t%l5\";
	 case 6:
	   return \"b%D4\\t.LCB%=\;b\\t%l5\\t%@long jump\\n.LCB%=:\";
	 default:
	   return \"b%D4\\t.LCB%=\;bl\\t%l5\\t%@far jump\\n.LCB%=:\";
       }
   }
  "
  [(set (attr "far_jump")
        (if_then_else
	    (ior (and (lt (symbol_ref ("which_alternative"))
	                  (const_int 3))
		      (eq_attr "length" "8"))
		 (eq_attr "length" "10"))
	    (const_string "yes")
            (const_string "no")))
   (set (attr "length")
     (if_then_else
       (lt (symbol_ref ("which_alternative"))
		       (const_int 3))
       (if_then_else
	 (and (ge (minus (match_dup 5) (pc)) (const_int -250))
	      (le (minus (match_dup 5) (pc)) (const_int 256)))
	 (const_int 4)
	 (if_then_else
	   (and (ge (minus (match_dup 5) (pc)) (const_int -2040))
		(le (minus (match_dup 5) (pc)) (const_int 2048)))
	   (const_int 6)
	   (const_int 8)))
       (if_then_else
	 (and (ge (minus (match_dup 5) (pc)) (const_int -248))
	      (le (minus (match_dup 5) (pc)) (const_int 256)))
	 (const_int 6)
	 (if_then_else
	   (and (ge (minus (match_dup 5) (pc)) (const_int -2038))
		(le (minus (match_dup 5) (pc)) (const_int 2048)))
	   (const_int 8)
	   (const_int 10)))))]
)

(define_insn "*addsi3_cbranch_scratch"
  [(set (pc)
	(if_then_else
	 (match_operator 3 "comparison_operator"
	  [(plus:SI
	    (match_operand:SI 1 "s_register_operand" "%l,l,l,0")
	    (match_operand:SI 2 "reg_or_int_operand" "J,l,L,IJ"))
	   (const_int 0)])
	 (label_ref (match_operand 4 "" ""))
	 (pc)))
   (clobber (match_scratch:SI 0 "=X,X,l,l"))]
  "TARGET_THUMB
   && (GET_CODE (operands[3]) == EQ
       || GET_CODE (operands[3]) == NE
       || GET_CODE (operands[3]) == GE
       || GET_CODE (operands[3]) == LT)"
  "*
   {
     switch (which_alternative)
       {
       case 0:
	 output_asm_insn (\"cmp\t%1, #%n2\", operands);
	 break;
       case 1:
	 output_asm_insn (\"cmn\t%1, %2\", operands);
	 break;
       case 2:
	 if (INTVAL (operands[2]) < 0)
	   output_asm_insn (\"sub\t%0, %1, %2\", operands);
	 else
	   output_asm_insn (\"add\t%0, %1, %2\", operands);
	 break;
       case 3:
	 if (INTVAL (operands[2]) < 0)
	   output_asm_insn (\"sub\t%0, %0, %2\", operands);
	 else
	   output_asm_insn (\"add\t%0, %0, %2\", operands);
	 break;
       }

     switch (get_attr_length (insn))
       {
	 case 4:
	   return \"b%d3\\t%l4\";
	 case 6:
	   return \"b%D3\\t.LCB%=\;b\\t%l4\\t%@long jump\\n.LCB%=:\";
	 default:
	   return \"b%D3\\t.LCB%=\;bl\\t%l4\\t%@far jump\\n.LCB%=:\";
       }
   }
  "
  [(set (attr "far_jump")
        (if_then_else
	    (eq_attr "length" "8")
	    (const_string "yes")
            (const_string "no")))
   (set (attr "length")
       (if_then_else
	 (and (ge (minus (match_dup 4) (pc)) (const_int -250))
	      (le (minus (match_dup 4) (pc)) (const_int 256)))
	 (const_int 4)
	 (if_then_else
	   (and (ge (minus (match_dup 4) (pc)) (const_int -2040))
		(le (minus (match_dup 4) (pc)) (const_int 2048)))
	   (const_int 6)
	   (const_int 8))))]
)

(define_insn "*subsi3_cbranch"
  [(set (pc)
	(if_then_else
	 (match_operator 4 "comparison_operator"
	  [(minus:SI
	    (match_operand:SI 2 "s_register_operand" "l,l,1,l")
	    (match_operand:SI 3 "s_register_operand" "l,l,l,l"))
	   (const_int 0)])
	 (label_ref (match_operand 5 "" ""))
	 (pc)))
   (set (match_operand:SI 0 "thumb_cbrch_target_operand" "=l,*?h,*?m,*?m")
	(minus:SI (match_dup 2) (match_dup 3)))
   (clobber (match_scratch:SI 1 "=X,l,&l,&l"))]
  "TARGET_THUMB
   && (GET_CODE (operands[4]) == EQ
       || GET_CODE (operands[4]) == NE
       || GET_CODE (operands[4]) == GE
       || GET_CODE (operands[4]) == LT)"
  "*
   {
     if (which_alternative == 0)
       output_asm_insn (\"sub\\t%0, %2, %3\", operands);
     else if (which_alternative == 1)
       {
	 /* We must provide an alternative for a hi reg because reload 
	    cannot handle output reloads on a jump instruction, but we
	    can't subtract into that.  Fortunately a mov from lo to hi
	    does not clobber the condition codes.  */
	 output_asm_insn (\"sub\\t%1, %2, %3\", operands);
	 output_asm_insn (\"mov\\t%0, %1\", operands);
       }
     else
       {
	 /* Similarly, but the target is memory.  */
	 output_asm_insn (\"sub\\t%1, %2, %3\", operands);
	 output_asm_insn (\"str\\t%1, %0\", operands);
       }

     switch (get_attr_length (insn) - ((which_alternative != 0) ? 2 : 0))
       {
	 case 4:
	   return \"b%d4\\t%l5\";
	 case 6:
	   return \"b%D4\\t.LCB%=\;b\\t%l5\\t%@long jump\\n.LCB%=:\";
	 default:
	   return \"b%D4\\t.LCB%=\;bl\\t%l5\\t%@far jump\\n.LCB%=:\";
       }
   }
  "
  [(set (attr "far_jump")
        (if_then_else
	    (ior (and (eq (symbol_ref ("which_alternative"))
	                  (const_int 0))
		      (eq_attr "length" "8"))
		 (eq_attr "length" "10"))
	    (const_string "yes")
            (const_string "no")))
   (set (attr "length")
     (if_then_else
       (eq (symbol_ref ("which_alternative"))
		       (const_int 0))
       (if_then_else
	 (and (ge (minus (match_dup 5) (pc)) (const_int -250))
	      (le (minus (match_dup 5) (pc)) (const_int 256)))
	 (const_int 4)
	 (if_then_else
	   (and (ge (minus (match_dup 5) (pc)) (const_int -2040))
		(le (minus (match_dup 5) (pc)) (const_int 2048)))
	   (const_int 6)
	   (const_int 8)))
       (if_then_else
	 (and (ge (minus (match_dup 5) (pc)) (const_int -248))
	      (le (minus (match_dup 5) (pc)) (const_int 256)))
	 (const_int 6)
	 (if_then_else
	   (and (ge (minus (match_dup 5) (pc)) (const_int -2038))
		(le (minus (match_dup 5) (pc)) (const_int 2048)))
	   (const_int 8)
	   (const_int 10)))))]
)

(define_insn "*subsi3_cbranch_scratch"
  [(set (pc)
	(if_then_else
	 (match_operator 0 "arm_comparison_operator"
	  [(minus:SI (match_operand:SI 1 "register_operand" "l")
		     (match_operand:SI 2 "nonmemory_operand" "l"))
	   (const_int 0)])
	 (label_ref (match_operand 3 "" ""))
	 (pc)))]
  "TARGET_THUMB
   && (GET_CODE (operands[0]) == EQ
       || GET_CODE (operands[0]) == NE
       || GET_CODE (operands[0]) == GE
       || GET_CODE (operands[0]) == LT)"
  "*
  output_asm_insn (\"cmp\\t%1, %2\", operands);
  switch (get_attr_length (insn))
    {
    case 4:  return \"b%d0\\t%l3\";
    case 6:  return \"b%D0\\t.LCB%=\;b\\t%l3\\t%@long jump\\n.LCB%=:\";
    default: return \"b%D0\\t.LCB%=\;bl\\t%l3\\t%@far jump\\n.LCB%=:\";
    }
  "
  [(set (attr "far_jump")
        (if_then_else
	    (eq_attr "length" "8")
	    (const_string "yes")
            (const_string "no")))
   (set (attr "length") 
        (if_then_else
	    (and (ge (minus (match_dup 3) (pc)) (const_int -250))
	         (le (minus (match_dup 3) (pc)) (const_int 256)))
	    (const_int 4)
	    (if_then_else
	        (and (ge (minus (match_dup 3) (pc)) (const_int -2040))
		     (le (minus (match_dup 3) (pc)) (const_int 2048)))
		(const_int 6)
		(const_int 8))))]
)

;; Comparison and test insns

(define_expand "cmpsi"
  [(match_operand:SI 0 "s_register_operand" "")
   (match_operand:SI 1 "arm_add_operand" "")]
  "TARGET_ARM"
  "{
    arm_compare_op0 = operands[0];
    arm_compare_op1 = operands[1];
    DONE;
  }"
)

(define_expand "cmpsf"
  [(match_operand:SF 0 "s_register_operand" "")
   (match_operand:SF 1 "arm_float_compare_operand" "")]
  "TARGET_ARM && TARGET_HARD_FLOAT"
  "
  arm_compare_op0 = operands[0];
  arm_compare_op1 = operands[1];
  DONE;
  "
)

(define_expand "cmpdf"
  [(match_operand:DF 0 "s_register_operand" "")
   (match_operand:DF 1 "arm_float_compare_operand" "")]
  "TARGET_ARM && TARGET_HARD_FLOAT"
  "
  arm_compare_op0 = operands[0];
  arm_compare_op1 = operands[1];
  DONE;
  "
)

(define_insn "*arm_cmpsi_insn"
  [(set (reg:CC CC_REGNUM)
	(compare:CC (match_operand:SI 0 "s_register_operand" "r,r")
		    (match_operand:SI 1 "arm_add_operand"    "rI,L")))]
  "TARGET_ARM"
  "@
   cmp%?\\t%0, %1
   cmn%?\\t%0, #%n1"
  [(set_attr "conds" "set")]
)

(define_insn "*cmpsi_shiftsi"
  [(set (reg:CC CC_REGNUM)
	(compare:CC (match_operand:SI   0 "s_register_operand" "r")
		    (match_operator:SI  3 "shift_operator"
		     [(match_operand:SI 1 "s_register_operand" "r")
		      (match_operand:SI 2 "arm_rhs_operand"    "rM")])))]
  "TARGET_ARM"
  "cmp%?\\t%0, %1%S3"
  [(set_attr "conds" "set")
   (set_attr "shift" "1")
   (set (attr "type") (if_then_else (match_operand 2 "const_int_operand" "")
		      (const_string "alu_shift")
		      (const_string "alu_shift_reg")))]
)

(define_insn "*cmpsi_shiftsi_swp"
  [(set (reg:CC_SWP CC_REGNUM)
	(compare:CC_SWP (match_operator:SI 3 "shift_operator"
			 [(match_operand:SI 1 "s_register_operand" "r")
			  (match_operand:SI 2 "reg_or_int_operand" "rM")])
			(match_operand:SI 0 "s_register_operand" "r")))]
  "TARGET_ARM"
  "cmp%?\\t%0, %1%S3"
  [(set_attr "conds" "set")
   (set_attr "shift" "1")
   (set (attr "type") (if_then_else (match_operand 2 "const_int_operand" "")
		      (const_string "alu_shift")
		      (const_string "alu_shift_reg")))]
)

(define_insn "*cmpsi_negshiftsi_si"
  [(set (reg:CC_Z CC_REGNUM)
	(compare:CC_Z
	 (neg:SI (match_operator:SI 1 "shift_operator"
		    [(match_operand:SI 2 "s_register_operand" "r")
		     (match_operand:SI 3 "reg_or_int_operand" "rM")]))
	 (match_operand:SI 0 "s_register_operand" "r")))]
  "TARGET_ARM"
  "cmn%?\\t%0, %2%S1"
  [(set_attr "conds" "set")
   (set (attr "type") (if_then_else (match_operand 3 "const_int_operand" "")
				    (const_string "alu_shift")
				    (const_string "alu_shift_reg")))]
)

;; Cirrus SF compare instruction
(define_insn "*cirrus_cmpsf"
  [(set (reg:CCFP CC_REGNUM)
	(compare:CCFP (match_operand:SF 0 "cirrus_fp_register" "v")
		      (match_operand:SF 1 "cirrus_fp_register" "v")))]
  "TARGET_ARM && TARGET_HARD_FLOAT && TARGET_MAVERICK"
  "cfcmps%?\\tr15, %V0, %V1"
  [(set_attr "type"   "mav_farith")
   (set_attr "cirrus" "compare")]
)

;; Cirrus DF compare instruction
(define_insn "*cirrus_cmpdf"
  [(set (reg:CCFP CC_REGNUM)
	(compare:CCFP (match_operand:DF 0 "cirrus_fp_register" "v")
		      (match_operand:DF 1 "cirrus_fp_register" "v")))]
  "TARGET_ARM && TARGET_HARD_FLOAT && TARGET_MAVERICK"
  "cfcmpd%?\\tr15, %V0, %V1"
  [(set_attr "type"   "mav_farith")
   (set_attr "cirrus" "compare")]
)

;; Cirrus DI compare instruction
(define_expand "cmpdi"
  [(match_operand:DI 0 "cirrus_fp_register" "")
   (match_operand:DI 1 "cirrus_fp_register" "")]
  "TARGET_ARM && TARGET_HARD_FLOAT && TARGET_MAVERICK"
  "{
     arm_compare_op0 = operands[0];
     arm_compare_op1 = operands[1];
     DONE;
   }")

(define_insn "*cirrus_cmpdi"
  [(set (reg:CC CC_REGNUM)
	(compare:CC (match_operand:DI 0 "cirrus_fp_register" "v")
		    (match_operand:DI 1 "cirrus_fp_register" "v")))]
  "TARGET_ARM && TARGET_HARD_FLOAT && TARGET_MAVERICK"
  "cfcmp64%?\\tr15, %V0, %V1"
  [(set_attr "type"   "mav_farith")
   (set_attr "cirrus" "compare")]
)

; This insn allows redundant compares to be removed by cse, nothing should
; ever appear in the output file since (set (reg x) (reg x)) is a no-op that
; is deleted later on. The match_dup will match the mode here, so that
; mode changes of the condition codes aren't lost by this even though we don't
; specify what they are.

(define_insn "*deleted_compare"
  [(set (match_operand 0 "cc_register" "") (match_dup 0))]
  "TARGET_ARM"
  "\\t%@ deleted compare"
  [(set_attr "conds" "set")
   (set_attr "length" "0")]
)


;; Conditional branch insns

(define_expand "beq"
  [(set (pc)
	(if_then_else (eq (match_dup 1) (const_int 0))
		      (label_ref (match_operand 0 "" ""))
		      (pc)))]
  "TARGET_ARM"
  "operands[1] = arm_gen_compare_reg (EQ, arm_compare_op0, arm_compare_op1);"
)

(define_expand "bne"
  [(set (pc)
	(if_then_else (ne (match_dup 1) (const_int 0))
		      (label_ref (match_operand 0 "" ""))
		      (pc)))]
  "TARGET_ARM"
  "operands[1] = arm_gen_compare_reg (NE, arm_compare_op0, arm_compare_op1);"
)

(define_expand "bgt"
  [(set (pc)
	(if_then_else (gt (match_dup 1) (const_int 0))
		      (label_ref (match_operand 0 "" ""))
		      (pc)))]
  "TARGET_ARM"
  "operands[1] = arm_gen_compare_reg (GT, arm_compare_op0, arm_compare_op1);"
)

(define_expand "ble"
  [(set (pc)
	(if_then_else (le (match_dup 1) (const_int 0))
		      (label_ref (match_operand 0 "" ""))
		      (pc)))]
  "TARGET_ARM"
  "operands[1] = arm_gen_compare_reg (LE, arm_compare_op0, arm_compare_op1);"
)

(define_expand "bge"
  [(set (pc)
	(if_then_else (ge (match_dup 1) (const_int 0))
		      (label_ref (match_operand 0 "" ""))
		      (pc)))]
  "TARGET_ARM"
  "operands[1] = arm_gen_compare_reg (GE, arm_compare_op0, arm_compare_op1);"
)

(define_expand "blt"
  [(set (pc)
	(if_then_else (lt (match_dup 1) (const_int 0))
		      (label_ref (match_operand 0 "" ""))
		      (pc)))]
  "TARGET_ARM"
  "operands[1] = arm_gen_compare_reg (LT, arm_compare_op0, arm_compare_op1);"
)

(define_expand "bgtu"
  [(set (pc)
	(if_then_else (gtu (match_dup 1) (const_int 0))
		      (label_ref (match_operand 0 "" ""))
		      (pc)))]
  "TARGET_ARM"
  "operands[1] = arm_gen_compare_reg (GTU, arm_compare_op0, arm_compare_op1);"
)

(define_expand "bleu"
  [(set (pc)
	(if_then_else (leu (match_dup 1) (const_int 0))
		      (label_ref (match_operand 0 "" ""))
		      (pc)))]
  "TARGET_ARM"
  "operands[1] = arm_gen_compare_reg (LEU, arm_compare_op0, arm_compare_op1);"
)

(define_expand "bgeu"
  [(set (pc)
	(if_then_else (geu (match_dup 1) (const_int 0))
		      (label_ref (match_operand 0 "" ""))
		      (pc)))]
  "TARGET_ARM"
  "operands[1] = arm_gen_compare_reg (GEU, arm_compare_op0, arm_compare_op1);"
)

(define_expand "bltu"
  [(set (pc)
	(if_then_else (ltu (match_dup 1) (const_int 0))
		      (label_ref (match_operand 0 "" ""))
		      (pc)))]
  "TARGET_ARM"
  "operands[1] = arm_gen_compare_reg (LTU, arm_compare_op0, arm_compare_op1);"
)

(define_expand "bunordered"
  [(set (pc)
	(if_then_else (unordered (match_dup 1) (const_int 0))
		      (label_ref (match_operand 0 "" ""))
		      (pc)))]
  "TARGET_ARM && TARGET_HARD_FLOAT && (TARGET_FPA || TARGET_VFP)"
  "operands[1] = arm_gen_compare_reg (UNORDERED, arm_compare_op0,
				      arm_compare_op1);"
)

(define_expand "bordered"
  [(set (pc)
	(if_then_else (ordered (match_dup 1) (const_int 0))
		      (label_ref (match_operand 0 "" ""))
		      (pc)))]
  "TARGET_ARM && TARGET_HARD_FLOAT && (TARGET_FPA || TARGET_VFP)"
  "operands[1] = arm_gen_compare_reg (ORDERED, arm_compare_op0,
				      arm_compare_op1);"
)

(define_expand "bungt"
  [(set (pc)
	(if_then_else (ungt (match_dup 1) (const_int 0))
		      (label_ref (match_operand 0 "" ""))
		      (pc)))]
  "TARGET_ARM && TARGET_HARD_FLOAT && (TARGET_FPA || TARGET_VFP)"
  "operands[1] = arm_gen_compare_reg (UNGT, arm_compare_op0, arm_compare_op1);"
)

(define_expand "bunlt"
  [(set (pc)
	(if_then_else (unlt (match_dup 1) (const_int 0))
		      (label_ref (match_operand 0 "" ""))
		      (pc)))]
  "TARGET_ARM && TARGET_HARD_FLOAT && (TARGET_FPA || TARGET_VFP)"
  "operands[1] = arm_gen_compare_reg (UNLT, arm_compare_op0, arm_compare_op1);"
)

(define_expand "bunge"
  [(set (pc)
	(if_then_else (unge (match_dup 1) (const_int 0))
		      (label_ref (match_operand 0 "" ""))
		      (pc)))]
  "TARGET_ARM && TARGET_HARD_FLOAT && (TARGET_FPA || TARGET_VFP)"
  "operands[1] = arm_gen_compare_reg (UNGE, arm_compare_op0, arm_compare_op1);"
)

(define_expand "bunle"
  [(set (pc)
	(if_then_else (unle (match_dup 1) (const_int 0))
		      (label_ref (match_operand 0 "" ""))
		      (pc)))]
  "TARGET_ARM && TARGET_HARD_FLOAT && (TARGET_FPA || TARGET_VFP)"
  "operands[1] = arm_gen_compare_reg (UNLE, arm_compare_op0, arm_compare_op1);"
)

;; The following two patterns need two branch instructions, since there is
;; no single instruction that will handle all cases.
(define_expand "buneq"
  [(set (pc)
	(if_then_else (uneq (match_dup 1) (const_int 0))
		      (label_ref (match_operand 0 "" ""))
		      (pc)))]
  "TARGET_ARM && TARGET_HARD_FLOAT && (TARGET_FPA || TARGET_VFP)"
  "operands[1] = arm_gen_compare_reg (UNEQ, arm_compare_op0, arm_compare_op1);"
)

(define_expand "bltgt"
  [(set (pc)
	(if_then_else (ltgt (match_dup 1) (const_int 0))
		      (label_ref (match_operand 0 "" ""))
		      (pc)))]
  "TARGET_ARM && TARGET_HARD_FLOAT && (TARGET_FPA || TARGET_VFP)"
  "operands[1] = arm_gen_compare_reg (LTGT, arm_compare_op0, arm_compare_op1);"
)

;;
;; Patterns to match conditional branch insns.
;;

; Special pattern to match UNEQ.
(define_insn "*arm_buneq"
  [(set (pc)
	(if_then_else (uneq (match_operand 1 "cc_register" "") (const_int 0))
		      (label_ref (match_operand 0 "" ""))
		      (pc)))]
  "TARGET_ARM && TARGET_HARD_FLOAT && (TARGET_FPA || TARGET_VFP)"
  "*
  gcc_assert (!arm_ccfsm_state);

  return \"bvs\\t%l0\;beq\\t%l0\";
  "
  [(set_attr "conds" "jump_clob")
   (set_attr "length" "8")]
)

; Special pattern to match LTGT.
(define_insn "*arm_bltgt"
  [(set (pc)
	(if_then_else (ltgt (match_operand 1 "cc_register" "") (const_int 0))
		      (label_ref (match_operand 0 "" ""))
		      (pc)))]
  "TARGET_ARM && TARGET_HARD_FLOAT && (TARGET_FPA || TARGET_VFP)"
  "*
  gcc_assert (!arm_ccfsm_state);

  return \"bmi\\t%l0\;bgt\\t%l0\";
  "
  [(set_attr "conds" "jump_clob")
   (set_attr "length" "8")]
)

(define_insn "*arm_cond_branch"
  [(set (pc)
	(if_then_else (match_operator 1 "arm_comparison_operator"
		       [(match_operand 2 "cc_register" "") (const_int 0)])
		      (label_ref (match_operand 0 "" ""))
		      (pc)))]
  "TARGET_ARM"
  "*
  if (arm_ccfsm_state == 1 || arm_ccfsm_state == 2)
    {
      arm_ccfsm_state += 2;
      return \"\";
    }
  return \"b%d1\\t%l0\";
  "
  [(set_attr "conds" "use")
   (set_attr "type" "branch")]
)

; Special pattern to match reversed UNEQ.
(define_insn "*arm_buneq_reversed"
  [(set (pc)
	(if_then_else (uneq (match_operand 1 "cc_register" "") (const_int 0))
		      (pc)
		      (label_ref (match_operand 0 "" ""))))]
  "TARGET_ARM && TARGET_HARD_FLOAT && (TARGET_FPA || TARGET_VFP)"
  "*
  gcc_assert (!arm_ccfsm_state);

  return \"bmi\\t%l0\;bgt\\t%l0\";
  "
  [(set_attr "conds" "jump_clob")
   (set_attr "length" "8")]
)

; Special pattern to match reversed LTGT.
(define_insn "*arm_bltgt_reversed"
  [(set (pc)
	(if_then_else (ltgt (match_operand 1 "cc_register" "") (const_int 0))
		      (pc)
		      (label_ref (match_operand 0 "" ""))))]
  "TARGET_ARM && TARGET_HARD_FLOAT && (TARGET_FPA || TARGET_VFP)"
  "*
  gcc_assert (!arm_ccfsm_state);

  return \"bvs\\t%l0\;beq\\t%l0\";
  "
  [(set_attr "conds" "jump_clob")
   (set_attr "length" "8")]
)

(define_insn "*arm_cond_branch_reversed"
  [(set (pc)
	(if_then_else (match_operator 1 "arm_comparison_operator"
		       [(match_operand 2 "cc_register" "") (const_int 0)])
		      (pc)
		      (label_ref (match_operand 0 "" ""))))]
  "TARGET_ARM"
  "*
  if (arm_ccfsm_state == 1 || arm_ccfsm_state == 2)
    {
      arm_ccfsm_state += 2;
      return \"\";
    }
  return \"b%D1\\t%l0\";
  "
  [(set_attr "conds" "use")
   (set_attr "type" "branch")]
)



; scc insns

(define_expand "seq"
  [(set (match_operand:SI 0 "s_register_operand" "")
	(eq:SI (match_dup 1) (const_int 0)))]
  "TARGET_ARM"
  "operands[1] = arm_gen_compare_reg (EQ, arm_compare_op0, arm_compare_op1);"
)

(define_expand "sne"
  [(set (match_operand:SI 0 "s_register_operand" "")
	(ne:SI (match_dup 1) (const_int 0)))]
  "TARGET_ARM"
  "operands[1] = arm_gen_compare_reg (NE, arm_compare_op0, arm_compare_op1);"
)

(define_expand "sgt"
  [(set (match_operand:SI 0 "s_register_operand" "")
	(gt:SI (match_dup 1) (const_int 0)))]
  "TARGET_ARM"
  "operands[1] = arm_gen_compare_reg (GT, arm_compare_op0, arm_compare_op1);"
)

(define_expand "sle"
  [(set (match_operand:SI 0 "s_register_operand" "")
	(le:SI (match_dup 1) (const_int 0)))]
  "TARGET_ARM"
  "operands[1] = arm_gen_compare_reg (LE, arm_compare_op0, arm_compare_op1);"
)

(define_expand "sge"
  [(set (match_operand:SI 0 "s_register_operand" "")
	(ge:SI (match_dup 1) (const_int 0)))]
  "TARGET_ARM"
  "operands[1] = arm_gen_compare_reg (GE, arm_compare_op0, arm_compare_op1);"
)

(define_expand "slt"
  [(set (match_operand:SI 0 "s_register_operand" "")
	(lt:SI (match_dup 1) (const_int 0)))]
  "TARGET_ARM"
  "operands[1] = arm_gen_compare_reg (LT, arm_compare_op0, arm_compare_op1);"
)

(define_expand "sgtu"
  [(set (match_operand:SI 0 "s_register_operand" "")
	(gtu:SI (match_dup 1) (const_int 0)))]
  "TARGET_ARM"
  "operands[1] = arm_gen_compare_reg (GTU, arm_compare_op0, arm_compare_op1);"
)

(define_expand "sleu"
  [(set (match_operand:SI 0 "s_register_operand" "")
	(leu:SI (match_dup 1) (const_int 0)))]
  "TARGET_ARM"
  "operands[1] = arm_gen_compare_reg (LEU, arm_compare_op0, arm_compare_op1);"
)

(define_expand "sgeu"
  [(set (match_operand:SI 0 "s_register_operand" "")
	(geu:SI (match_dup 1) (const_int 0)))]
  "TARGET_ARM"
  "operands[1] = arm_gen_compare_reg (GEU, arm_compare_op0, arm_compare_op1);"
)

(define_expand "sltu"
  [(set (match_operand:SI 0 "s_register_operand" "")
	(ltu:SI (match_dup 1) (const_int 0)))]
  "TARGET_ARM"
  "operands[1] = arm_gen_compare_reg (LTU, arm_compare_op0, arm_compare_op1);"
)

(define_expand "sunordered"
  [(set (match_operand:SI 0 "s_register_operand" "")
	(unordered:SI (match_dup 1) (const_int 0)))]
  "TARGET_ARM && TARGET_HARD_FLOAT && (TARGET_FPA || TARGET_VFP)"
  "operands[1] = arm_gen_compare_reg (UNORDERED, arm_compare_op0,
				      arm_compare_op1);"
)

(define_expand "sordered"
  [(set (match_operand:SI 0 "s_register_operand" "")
	(ordered:SI (match_dup 1) (const_int 0)))]
  "TARGET_ARM && TARGET_HARD_FLOAT && (TARGET_FPA || TARGET_VFP)"
  "operands[1] = arm_gen_compare_reg (ORDERED, arm_compare_op0,
				      arm_compare_op1);"
)

(define_expand "sungt"
  [(set (match_operand:SI 0 "s_register_operand" "")
	(ungt:SI (match_dup 1) (const_int 0)))]
  "TARGET_ARM && TARGET_HARD_FLOAT && (TARGET_FPA || TARGET_VFP)"
  "operands[1] = arm_gen_compare_reg (UNGT, arm_compare_op0,
				      arm_compare_op1);"
)

(define_expand "sunge"
  [(set (match_operand:SI 0 "s_register_operand" "")
	(unge:SI (match_dup 1) (const_int 0)))]
  "TARGET_ARM && TARGET_HARD_FLOAT && (TARGET_FPA || TARGET_VFP)"
  "operands[1] = arm_gen_compare_reg (UNGE, arm_compare_op0,
				      arm_compare_op1);"
)

(define_expand "sunlt"
  [(set (match_operand:SI 0 "s_register_operand" "")
	(unlt:SI (match_dup 1) (const_int 0)))]
  "TARGET_ARM && TARGET_HARD_FLOAT && (TARGET_FPA || TARGET_VFP)"
  "operands[1] = arm_gen_compare_reg (UNLT, arm_compare_op0,
				      arm_compare_op1);"
)

(define_expand "sunle"
  [(set (match_operand:SI 0 "s_register_operand" "")
	(unle:SI (match_dup 1) (const_int 0)))]
  "TARGET_ARM && TARGET_HARD_FLOAT && (TARGET_FPA || TARGET_VFP)"
  "operands[1] = arm_gen_compare_reg (UNLE, arm_compare_op0,
				      arm_compare_op1);"
)

;;; DO NOT add patterns for SUNEQ or SLTGT, these can't be represented with
;;; simple ARM instructions. 
;
; (define_expand "suneq"
;   [(set (match_operand:SI 0 "s_register_operand" "")
; 	(uneq:SI (match_dup 1) (const_int 0)))]
;   "TARGET_ARM && TARGET_HARD_FLOAT && (TARGET_FPA || TARGET_VFP)"
;   "gcc_unreachable ();"
; )
;
; (define_expand "sltgt"
;   [(set (match_operand:SI 0 "s_register_operand" "")
; 	(ltgt:SI (match_dup 1) (const_int 0)))]
;   "TARGET_ARM && TARGET_HARD_FLOAT && (TARGET_FPA || TARGET_VFP)"
;   "gcc_unreachable ();"
; )

(define_insn "*mov_scc"
  [(set (match_operand:SI 0 "s_register_operand" "=r")
	(match_operator:SI 1 "arm_comparison_operator"
	 [(match_operand 2 "cc_register" "") (const_int 0)]))]
  "TARGET_ARM"
  "mov%D1\\t%0, #0\;mov%d1\\t%0, #1"
  [(set_attr "conds" "use")
   (set_attr "length" "8")]
)

(define_insn "*mov_negscc"
  [(set (match_operand:SI 0 "s_register_operand" "=r")
	(neg:SI (match_operator:SI 1 "arm_comparison_operator"
		 [(match_operand 2 "cc_register" "") (const_int 0)])))]
  "TARGET_ARM"
  "mov%D1\\t%0, #0\;mvn%d1\\t%0, #0"
  [(set_attr "conds" "use")
   (set_attr "length" "8")]
)

(define_insn "*mov_notscc"
  [(set (match_operand:SI 0 "s_register_operand" "=r")
	(not:SI (match_operator:SI 1 "arm_comparison_operator"
		 [(match_operand 2 "cc_register" "") (const_int 0)])))]
  "TARGET_ARM"
  "mov%D1\\t%0, #0\;mvn%d1\\t%0, #1"
  [(set_attr "conds" "use")
   (set_attr "length" "8")]
)


;; Conditional move insns

(define_expand "movsicc"
  [(set (match_operand:SI 0 "s_register_operand" "")
	(if_then_else:SI (match_operand 1 "arm_comparison_operator" "")
			 (match_operand:SI 2 "arm_not_operand" "")
			 (match_operand:SI 3 "arm_not_operand" "")))]
  "TARGET_ARM"
  "
  {
    enum rtx_code code = GET_CODE (operands[1]);
    rtx ccreg;

    if (code == UNEQ || code == LTGT)
      FAIL;

    ccreg = arm_gen_compare_reg (code, arm_compare_op0, arm_compare_op1);
    operands[1] = gen_rtx_fmt_ee (code, VOIDmode, ccreg, const0_rtx);
  }"
)

(define_expand "movsfcc"
  [(set (match_operand:SF 0 "s_register_operand" "")
	(if_then_else:SF (match_operand 1 "arm_comparison_operator" "")
			 (match_operand:SF 2 "s_register_operand" "")
			 (match_operand:SF 3 "nonmemory_operand" "")))]
  "TARGET_ARM"
  "
  {
    enum rtx_code code = GET_CODE (operands[1]);
    rtx ccreg;

    if (code == UNEQ || code == LTGT)
      FAIL;

    /* When compiling for SOFT_FLOAT, ensure both arms are in registers. 
       Otherwise, ensure it is a valid FP add operand */
    if ((!(TARGET_HARD_FLOAT && TARGET_FPA))
        || (!arm_float_add_operand (operands[3], SFmode)))
      operands[3] = force_reg (SFmode, operands[3]);

    ccreg = arm_gen_compare_reg (code, arm_compare_op0, arm_compare_op1);
    operands[1] = gen_rtx_fmt_ee (code, VOIDmode, ccreg, const0_rtx);
  }"
)

(define_expand "movdfcc"
  [(set (match_operand:DF 0 "s_register_operand" "")
	(if_then_else:DF (match_operand 1 "arm_comparison_operator" "")
			 (match_operand:DF 2 "s_register_operand" "")
			 (match_operand:DF 3 "arm_float_add_operand" "")))]
  "TARGET_ARM && TARGET_HARD_FLOAT && (TARGET_FPA || TARGET_VFP)"
  "
  {
    enum rtx_code code = GET_CODE (operands[1]);
    rtx ccreg;

    if (code == UNEQ || code == LTGT)
      FAIL;

    ccreg = arm_gen_compare_reg (code, arm_compare_op0, arm_compare_op1);
    operands[1] = gen_rtx_fmt_ee (code, VOIDmode, ccreg, const0_rtx);
  }"
)

(define_insn "*movsicc_insn"
  [(set (match_operand:SI 0 "s_register_operand" "=r,r,r,r,r,r,r,r")
	(if_then_else:SI
	 (match_operator 3 "arm_comparison_operator"
	  [(match_operand 4 "cc_register" "") (const_int 0)])
	 (match_operand:SI 1 "arm_not_operand" "0,0,rI,K,rI,rI,K,K")
	 (match_operand:SI 2 "arm_not_operand" "rI,K,0,0,rI,K,rI,K")))]
  "TARGET_ARM"
  "@
   mov%D3\\t%0, %2
   mvn%D3\\t%0, #%B2
   mov%d3\\t%0, %1
   mvn%d3\\t%0, #%B1
   mov%d3\\t%0, %1\;mov%D3\\t%0, %2
   mov%d3\\t%0, %1\;mvn%D3\\t%0, #%B2
   mvn%d3\\t%0, #%B1\;mov%D3\\t%0, %2
   mvn%d3\\t%0, #%B1\;mvn%D3\\t%0, #%B2"
  [(set_attr "length" "4,4,4,4,8,8,8,8")
   (set_attr "conds" "use")]
)

(define_insn "*movsfcc_soft_insn"
  [(set (match_operand:SF 0 "s_register_operand" "=r,r")
	(if_then_else:SF (match_operator 3 "arm_comparison_operator"
			  [(match_operand 4 "cc_register" "") (const_int 0)])
			 (match_operand:SF 1 "s_register_operand" "0,r")
			 (match_operand:SF 2 "s_register_operand" "r,0")))]
  "TARGET_ARM && TARGET_SOFT_FLOAT"
  "@
   mov%D3\\t%0, %2
   mov%d3\\t%0, %1"
  [(set_attr "conds" "use")]
)


;; Jump and linkage insns

(define_expand "jump"
  [(set (pc)
	(label_ref (match_operand 0 "" "")))]
  "TARGET_EITHER"
  ""
)

(define_insn "*arm_jump"
  [(set (pc)
	(label_ref (match_operand 0 "" "")))]
  "TARGET_ARM"
  "*
  {
    if (arm_ccfsm_state == 1 || arm_ccfsm_state == 2)
      {
        arm_ccfsm_state += 2;
        return \"\";
      }
    return \"b%?\\t%l0\";
  }
  "
  [(set_attr "predicable" "yes")]
)

(define_insn "*thumb_jump"
  [(set (pc)
	(label_ref (match_operand 0 "" "")))]
  "TARGET_THUMB"
  "*
  if (get_attr_length (insn) == 2)
    return \"b\\t%l0\";
  return \"bl\\t%l0\\t%@ far jump\";
  "
  [(set (attr "far_jump")
        (if_then_else
	    (eq_attr "length" "4")
	    (const_string "yes")
	    (const_string "no")))
   (set (attr "length") 
        (if_then_else
	    (and (ge (minus (match_dup 0) (pc)) (const_int -2044))
		 (le (minus (match_dup 0) (pc)) (const_int 2048)))
  	    (const_int 2)
	    (const_int 4)))]
)

(define_expand "call"
  [(parallel [(call (match_operand 0 "memory_operand" "")
	            (match_operand 1 "general_operand" ""))
	      (use (match_operand 2 "" ""))
	      (clobber (reg:SI LR_REGNUM))])]
  "TARGET_EITHER"
  "
  {
    rtx callee;
    
    /* In an untyped call, we can get NULL for operand 2.  */
    if (operands[2] == NULL_RTX)
      operands[2] = const0_rtx;
      
    /* This is to decide if we should generate indirect calls by loading the
       32 bit address of the callee into a register before performing the
       branch and link.  operand[2] encodes the long_call/short_call
       attribute of the function being called.  This attribute is set whenever
       __attribute__((long_call/short_call)) or #pragma long_call/no_long_call
       is used, and the short_call attribute can also be set if function is
       declared as static or if it has already been defined in the current
       compilation unit.  See arm.c and arm.h for info about this.  The third
       parameter to arm_is_longcall_p is used to tell it which pattern
       invoked it.  */
    callee  = XEXP (operands[0], 0);
    
    if ((GET_CODE (callee) == SYMBOL_REF
	 && arm_is_longcall_p (operands[0], INTVAL (operands[2]), 0))
	|| (GET_CODE (callee) != SYMBOL_REF
	    && GET_CODE (callee) != REG))
      XEXP (operands[0], 0) = force_reg (Pmode, callee);
  }"
)

(define_insn "*call_reg_armv5"
  [(call (mem:SI (match_operand:SI 0 "s_register_operand" "r"))
         (match_operand 1 "" ""))
   (use (match_operand 2 "" ""))
   (clobber (reg:SI LR_REGNUM))]
  "TARGET_ARM && arm_arch5"
  "blx%?\\t%0"
  [(set_attr "type" "call")]
)

(define_insn "*call_reg_arm"
  [(call (mem:SI (match_operand:SI 0 "s_register_operand" "r"))
         (match_operand 1 "" ""))
   (use (match_operand 2 "" ""))
   (clobber (reg:SI LR_REGNUM))]
  "TARGET_ARM && !arm_arch5"
  "*
  return output_call (operands);
  "
  ;; length is worst case, normally it is only two
  [(set_attr "length" "12")
   (set_attr "type" "call")]
)

(define_insn "*call_mem"
  [(call (mem:SI (match_operand:SI 0 "memory_operand" "m"))
	 (match_operand 1 "" ""))
   (use (match_operand 2 "" ""))
   (clobber (reg:SI LR_REGNUM))]
  "TARGET_ARM"
  "*
  return output_call_mem (operands);
  "
  [(set_attr "length" "12")
   (set_attr "type" "call")]
)

(define_insn "*call_reg_thumb_v5"
  [(call (mem:SI (match_operand:SI 0 "register_operand" "l*r"))
	 (match_operand 1 "" ""))
   (use (match_operand 2 "" ""))
   (clobber (reg:SI LR_REGNUM))]
  "TARGET_THUMB && arm_arch5"
  "blx\\t%0"
  [(set_attr "length" "2")
   (set_attr "type" "call")]
)

(define_insn "*call_reg_thumb"
  [(call (mem:SI (match_operand:SI 0 "register_operand" "l*r"))
	 (match_operand 1 "" ""))
   (use (match_operand 2 "" ""))
   (clobber (reg:SI LR_REGNUM))]
  "TARGET_THUMB && !arm_arch5"
  "*
  {
    if (!TARGET_CALLER_INTERWORKING)
      return thumb_call_via_reg (operands[0]);
    else if (operands[1] == const0_rtx)
      return \"bl\\t%__interwork_call_via_%0\";
    else if (frame_pointer_needed)
      return \"bl\\t%__interwork_r7_call_via_%0\";
    else
      return \"bl\\t%__interwork_r11_call_via_%0\";
  }"
  [(set_attr "type" "call")]
)

(define_expand "call_value"
  [(parallel [(set (match_operand       0 "" "")
	           (call (match_operand 1 "memory_operand" "")
		         (match_operand 2 "general_operand" "")))
	      (use (match_operand 3 "" ""))
	      (clobber (reg:SI LR_REGNUM))])]
  "TARGET_EITHER"
  "
  {
    rtx callee = XEXP (operands[1], 0);
    
    /* In an untyped call, we can get NULL for operand 2.  */
    if (operands[3] == 0)
      operands[3] = const0_rtx;
      
    /* See the comment in define_expand \"call\".  */
    if ((GET_CODE (callee) == SYMBOL_REF
	 && arm_is_longcall_p (operands[1], INTVAL (operands[3]), 0))
	|| (GET_CODE (callee) != SYMBOL_REF
	    && GET_CODE (callee) != REG))
      XEXP (operands[1], 0) = force_reg (Pmode, callee);
  }"
)

(define_insn "*call_value_reg_armv5"
  [(set (match_operand 0 "" "")
        (call (mem:SI (match_operand:SI 1 "s_register_operand" "r"))
	      (match_operand 2 "" "")))
   (use (match_operand 3 "" ""))
   (clobber (reg:SI LR_REGNUM))]
  "TARGET_ARM && arm_arch5"
  "blx%?\\t%1"
  [(set_attr "type" "call")]
)

(define_insn "*call_value_reg_arm"
  [(set (match_operand 0 "" "")
        (call (mem:SI (match_operand:SI 1 "s_register_operand" "r"))
	      (match_operand 2 "" "")))
   (use (match_operand 3 "" ""))
   (clobber (reg:SI LR_REGNUM))]
  "TARGET_ARM && !arm_arch5"
  "*
  return output_call (&operands[1]);
  "
  [(set_attr "length" "12")
   (set_attr "type" "call")]
)

(define_insn "*call_value_mem"
  [(set (match_operand 0 "" "")
	(call (mem:SI (match_operand:SI 1 "memory_operand" "m"))
	      (match_operand 2 "" "")))
   (use (match_operand 3 "" ""))
   (clobber (reg:SI LR_REGNUM))]
  "TARGET_ARM && (!CONSTANT_ADDRESS_P (XEXP (operands[1], 0)))"
  "*
  return output_call_mem (&operands[1]);
  "
  [(set_attr "length" "12")
   (set_attr "type" "call")]
)

(define_insn "*call_value_reg_thumb_v5"
  [(set (match_operand 0 "" "")
	(call (mem:SI (match_operand:SI 1 "register_operand" "l*r"))
	      (match_operand 2 "" "")))
   (use (match_operand 3 "" ""))
   (clobber (reg:SI LR_REGNUM))]
  "TARGET_THUMB && arm_arch5"
  "blx\\t%1"
  [(set_attr "length" "2")
   (set_attr "type" "call")]
)

(define_insn "*call_value_reg_thumb"
  [(set (match_operand 0 "" "")
	(call (mem:SI (match_operand:SI 1 "register_operand" "l*r"))
	      (match_operand 2 "" "")))
   (use (match_operand 3 "" ""))
   (clobber (reg:SI LR_REGNUM))]
  "TARGET_THUMB && !arm_arch5"
  "*
  {
    if (!TARGET_CALLER_INTERWORKING)
      return thumb_call_via_reg (operands[1]);
    else if (operands[2] == const0_rtx)
      return \"bl\\t%__interwork_call_via_%1\";
    else if (frame_pointer_needed)
      return \"bl\\t%__interwork_r7_call_via_%1\";
    else
      return \"bl\\t%__interwork_r11_call_via_%1\";
  }"
  [(set_attr "type" "call")]
)

;; Allow calls to SYMBOL_REFs specially as they are not valid general addresses
;; The 'a' causes the operand to be treated as an address, i.e. no '#' output.

(define_insn "*call_symbol"
  [(call (mem:SI (match_operand:SI 0 "" ""))
	 (match_operand 1 "" ""))
   (use (match_operand 2 "" ""))
   (clobber (reg:SI LR_REGNUM))]
  "TARGET_ARM
   && (GET_CODE (operands[0]) == SYMBOL_REF)
   && !arm_is_longcall_p (operands[0], INTVAL (operands[2]), 1)"
  "*
  {
    return NEED_PLT_RELOC ? \"bl%?\\t%a0(PLT)\" : \"bl%?\\t%a0\";
  }"
  [(set_attr "type" "call")]
)

(define_insn "*call_value_symbol"
  [(set (match_operand 0 "" "")
	(call (mem:SI (match_operand:SI 1 "" ""))
	(match_operand:SI 2 "" "")))
   (use (match_operand 3 "" ""))
   (clobber (reg:SI LR_REGNUM))]
  "TARGET_ARM
   && (GET_CODE (operands[1]) == SYMBOL_REF)
   && !arm_is_longcall_p (operands[1], INTVAL (operands[3]), 1)"
  "*
  {
    return NEED_PLT_RELOC ? \"bl%?\\t%a1(PLT)\" : \"bl%?\\t%a1\";
  }"
  [(set_attr "type" "call")]
)

(define_insn "*call_insn"
  [(call (mem:SI (match_operand:SI 0 "" ""))
	 (match_operand:SI 1 "" ""))
   (use (match_operand 2 "" ""))
   (clobber (reg:SI LR_REGNUM))]
  "TARGET_THUMB
   && GET_CODE (operands[0]) == SYMBOL_REF
   && !arm_is_longcall_p (operands[0], INTVAL (operands[2]), 1)"
  "bl\\t%a0"
  [(set_attr "length" "4")
   (set_attr "type" "call")]
)

(define_insn "*call_value_insn"
  [(set (match_operand 0 "" "")
	(call (mem:SI (match_operand 1 "" ""))
	      (match_operand 2 "" "")))
   (use (match_operand 3 "" ""))
   (clobber (reg:SI LR_REGNUM))]
  "TARGET_THUMB
   && GET_CODE (operands[1]) == SYMBOL_REF
   && !arm_is_longcall_p (operands[1], INTVAL (operands[3]), 1)"
  "bl\\t%a1"
  [(set_attr "length" "4")
   (set_attr "type" "call")]
)

;; We may also be able to do sibcalls for Thumb, but it's much harder...
(define_expand "sibcall"
  [(parallel [(call (match_operand 0 "memory_operand" "")
		    (match_operand 1 "general_operand" ""))
	      (return)
	      (use (match_operand 2 "" ""))])]
  "TARGET_ARM"
  "
  {
    if (operands[2] == NULL_RTX)
      operands[2] = const0_rtx;
  }"
)

(define_expand "sibcall_value"
  [(parallel [(set (match_operand 0 "" "")
		   (call (match_operand 1 "memory_operand" "")
			 (match_operand 2 "general_operand" "")))
	      (return)
	      (use (match_operand 3 "" ""))])]
  "TARGET_ARM"
  "
  {
    if (operands[3] == NULL_RTX)
      operands[3] = const0_rtx;
  }"
)

(define_insn "*sibcall_insn"
 [(call (mem:SI (match_operand:SI 0 "" "X"))
	(match_operand 1 "" ""))
  (return)
  (use (match_operand 2 "" ""))]
  "TARGET_ARM && GET_CODE (operands[0]) == SYMBOL_REF"
  "*
  return NEED_PLT_RELOC ? \"b%?\\t%a0(PLT)\" : \"b%?\\t%a0\";
  "
  [(set_attr "type" "call")]
)

(define_insn "*sibcall_value_insn"
 [(set (match_operand 0 "" "")
       (call (mem:SI (match_operand:SI 1 "" "X"))
	     (match_operand 2 "" "")))
  (return)
  (use (match_operand 3 "" ""))]
  "TARGET_ARM && GET_CODE (operands[1]) == SYMBOL_REF"
  "*
  return NEED_PLT_RELOC ? \"b%?\\t%a1(PLT)\" : \"b%?\\t%a1\";
  "
  [(set_attr "type" "call")]
)

;; Often the return insn will be the same as loading from memory, so set attr
(define_insn "return"
  [(return)]
  "TARGET_ARM && USE_RETURN_INSN (FALSE)"
  "*
  {
    if (arm_ccfsm_state == 2)
      {
        arm_ccfsm_state += 2;
        return \"\";
      }
    return output_return_instruction (const_true_rtx, TRUE, FALSE);
  }"
  [(set_attr "type" "load1")
   (set_attr "length" "12")
   (set_attr "predicable" "yes")]
)

(define_insn "*cond_return"
  [(set (pc)
        (if_then_else (match_operator 0 "arm_comparison_operator"
		       [(match_operand 1 "cc_register" "") (const_int 0)])
                      (return)
                      (pc)))]
  "TARGET_ARM && USE_RETURN_INSN (TRUE)"
  "*
  {
    if (arm_ccfsm_state == 2)
      {
        arm_ccfsm_state += 2;
        return \"\";
      }
    return output_return_instruction (operands[0], TRUE, FALSE);
  }"
  [(set_attr "conds" "use")
   (set_attr "length" "12")
   (set_attr "type" "load1")]
)

(define_insn "*cond_return_inverted"
  [(set (pc)
        (if_then_else (match_operator 0 "arm_comparison_operator"
		       [(match_operand 1 "cc_register" "") (const_int 0)])
                      (pc)
		      (return)))]
  "TARGET_ARM && USE_RETURN_INSN (TRUE)"
  "*
  {
    if (arm_ccfsm_state == 2)
      {
        arm_ccfsm_state += 2;
        return \"\";
      }
    return output_return_instruction (operands[0], TRUE, TRUE);
  }"
  [(set_attr "conds" "use")
   (set_attr "length" "12")
   (set_attr "type" "load1")]
)

;; Generate a sequence of instructions to determine if the processor is
;; in 26-bit or 32-bit mode, and return the appropriate return address
;; mask.

(define_expand "return_addr_mask"
  [(set (match_dup 1)
      (compare:CC_NOOV (unspec [(const_int 0)] UNSPEC_CHECK_ARCH)
		       (const_int 0)))
   (set (match_operand:SI 0 "s_register_operand" "")
      (if_then_else:SI (eq (match_dup 1) (const_int 0))
		       (const_int -1)
		       (const_int 67108860)))] ; 0x03fffffc
  "TARGET_ARM"
  "
  operands[1] = gen_rtx_REG (CC_NOOVmode, CC_REGNUM);
  ")

(define_insn "*check_arch2"
  [(set (match_operand:CC_NOOV 0 "cc_register" "")
      (compare:CC_NOOV (unspec [(const_int 0)] UNSPEC_CHECK_ARCH)
		       (const_int 0)))]
  "TARGET_ARM"
  "teq\\t%|r0, %|r0\;teq\\t%|pc, %|pc"
  [(set_attr "length" "8")
   (set_attr "conds" "set")]
)

;; Call subroutine returning any type.

(define_expand "untyped_call"
  [(parallel [(call (match_operand 0 "" "")
		    (const_int 0))
	      (match_operand 1 "" "")
	      (match_operand 2 "" "")])]
  "TARGET_EITHER"
  "
  {
    int i;
    rtx par = gen_rtx_PARALLEL (VOIDmode,
				rtvec_alloc (XVECLEN (operands[2], 0)));
    rtx addr = gen_reg_rtx (Pmode);
    rtx mem;
    int size = 0;

    emit_move_insn (addr, XEXP (operands[1], 0));
    mem = change_address (operands[1], BLKmode, addr);

    for (i = 0; i < XVECLEN (operands[2], 0); i++)
      {
	rtx src = SET_SRC (XVECEXP (operands[2], 0, i));
<<<<<<< HEAD

	/* Default code only uses r0 as a return value, but we could
	   be using anything up to 4 registers.  */
	if (REGNO (src) == R0_REGNUM)
	  src = gen_rtx_REG (TImode, R0_REGNUM);

=======

	/* Default code only uses r0 as a return value, but we could
	   be using anything up to 4 registers.  */
	if (REGNO (src) == R0_REGNUM)
	  src = gen_rtx_REG (TImode, R0_REGNUM);

>>>>>>> 8c044a9c
        XVECEXP (par, 0, i) = gen_rtx_EXPR_LIST (VOIDmode, src,
						 GEN_INT (size));
        size += GET_MODE_SIZE (GET_MODE (src));
      }

    emit_call_insn (GEN_CALL_VALUE (par, operands[0], const0_rtx, NULL,
				    const0_rtx));

    size = 0;

    for (i = 0; i < XVECLEN (par, 0); i++)
      {
	HOST_WIDE_INT offset = 0;
	rtx reg = XEXP (XVECEXP (par, 0, i), 0);

	if (size != 0)
	  emit_move_insn (addr, plus_constant (addr, size));

	mem = change_address (mem, GET_MODE (reg), NULL);
	if (REGNO (reg) == R0_REGNUM)
	  {
	    /* On thumb we have to use a write-back instruction.  */
	    emit_insn (arm_gen_store_multiple (R0_REGNUM, 4, addr, TRUE,
			TARGET_THUMB ? TRUE : FALSE, mem, &offset));
	    size = TARGET_ARM ? 16 : 0;
	  }
	else
	  {
	    emit_move_insn (mem, reg);
	    size = GET_MODE_SIZE (GET_MODE (reg));
	  }
      }

    /* The optimizer does not know that the call sets the function value
       registers we stored in the result block.  We avoid problems by
       claiming that all hard registers are used and clobbered at this
       point.  */
    emit_insn (gen_blockage ());

    DONE;
  }"
)

(define_expand "untyped_return"
  [(match_operand:BLK 0 "memory_operand" "")
   (match_operand 1 "" "")]
  "TARGET_EITHER"
  "
  {
    int i;
    rtx addr = gen_reg_rtx (Pmode);
    rtx mem;
    int size = 0;

    emit_move_insn (addr, XEXP (operands[0], 0));
    mem = change_address (operands[0], BLKmode, addr);

    for (i = 0; i < XVECLEN (operands[1], 0); i++)
      {
	HOST_WIDE_INT offset = 0;
	rtx reg = SET_DEST (XVECEXP (operands[1], 0, i));

	if (size != 0)
	  emit_move_insn (addr, plus_constant (addr, size));

	mem = change_address (mem, GET_MODE (reg), NULL);
	if (REGNO (reg) == R0_REGNUM)
	  {
	    /* On thumb we have to use a write-back instruction.  */
	    emit_insn (arm_gen_load_multiple (R0_REGNUM, 4, addr, TRUE,
			TARGET_THUMB ? TRUE : FALSE, mem, &offset));
	    size = TARGET_ARM ? 16 : 0;
	  }
	else
	  {
	    emit_move_insn (reg, mem);
	    size = GET_MODE_SIZE (GET_MODE (reg));
	  }
      }

    /* Emit USE insns before the return.  */
    for (i = 0; i < XVECLEN (operands[1], 0); i++)
      emit_insn (gen_rtx_USE (VOIDmode,
			      SET_DEST (XVECEXP (operands[1], 0, i))));

    /* Construct the return.  */
    expand_naked_return ();

    DONE;
  }"
)

;; UNSPEC_VOLATILE is considered to use and clobber all hard registers and
;; all of memory.  This blocks insns from being moved across this point.

(define_insn "blockage"
  [(unspec_volatile [(const_int 0)] VUNSPEC_BLOCKAGE)]
  "TARGET_EITHER"
  ""
  [(set_attr "length" "0")
   (set_attr "type" "block")]
)

(define_expand "casesi"
  [(match_operand:SI 0 "s_register_operand" "")	; index to jump on
   (match_operand:SI 1 "const_int_operand" "")	; lower bound
   (match_operand:SI 2 "const_int_operand" "")	; total range
   (match_operand:SI 3 "" "")			; table label
   (match_operand:SI 4 "" "")]			; Out of range label
  "TARGET_ARM"
  "
  {
    rtx reg;
    if (operands[1] != const0_rtx)
      {
	reg = gen_reg_rtx (SImode);

	emit_insn (gen_addsi3 (reg, operands[0],
			       GEN_INT (-INTVAL (operands[1]))));
	operands[0] = reg;
      }

    if (!const_ok_for_arm (INTVAL (operands[2])))
      operands[2] = force_reg (SImode, operands[2]);

    emit_jump_insn (gen_casesi_internal (operands[0], operands[2], operands[3],
					 operands[4]));
    DONE;
  }"
)

;; The USE in this pattern is needed to tell flow analysis that this is
;; a CASESI insn.  It has no other purpose.
(define_insn "casesi_internal"
  [(parallel [(set (pc)
	       (if_then_else
		(leu (match_operand:SI 0 "s_register_operand" "r")
		     (match_operand:SI 1 "arm_rhs_operand" "rI"))
		(mem:SI (plus:SI (mult:SI (match_dup 0) (const_int 4))
				 (label_ref (match_operand 2 "" ""))))
		(label_ref (match_operand 3 "" ""))))
	      (clobber (reg:CC CC_REGNUM))
	      (use (label_ref (match_dup 2)))])]
  "TARGET_ARM"
  "*
    if (flag_pic)
      return \"cmp\\t%0, %1\;addls\\t%|pc, %|pc, %0, asl #2\;b\\t%l3\";
    return   \"cmp\\t%0, %1\;ldrls\\t%|pc, [%|pc, %0, asl #2]\;b\\t%l3\";
  "
  [(set_attr "conds" "clob")
   (set_attr "length" "12")]
)

(define_expand "indirect_jump"
  [(set (pc)
	(match_operand:SI 0 "s_register_operand" ""))]
  "TARGET_EITHER"
  ""
)

;; NB Never uses BX.
(define_insn "*arm_indirect_jump"
  [(set (pc)
	(match_operand:SI 0 "s_register_operand" "r"))]
  "TARGET_ARM"
  "mov%?\\t%|pc, %0\\t%@ indirect register jump"
  [(set_attr "predicable" "yes")]
)

(define_insn "*load_indirect_jump"
  [(set (pc)
	(match_operand:SI 0 "memory_operand" "m"))]
  "TARGET_ARM"
  "ldr%?\\t%|pc, %0\\t%@ indirect memory jump"
  [(set_attr "type" "load1")
   (set_attr "pool_range" "4096")
   (set_attr "neg_pool_range" "4084")
   (set_attr "predicable" "yes")]
)

;; NB Never uses BX.
(define_insn "*thumb_indirect_jump"
  [(set (pc)
	(match_operand:SI 0 "register_operand" "l*r"))]
  "TARGET_THUMB"
  "mov\\tpc, %0"
  [(set_attr "conds" "clob")
   (set_attr "length" "2")]
)


;; Misc insns

(define_insn "nop"
  [(const_int 0)]
  "TARGET_EITHER"
  "*
  if (TARGET_ARM)
    return \"mov%?\\t%|r0, %|r0\\t%@ nop\";
  return  \"mov\\tr8, r8\";
  "
  [(set (attr "length")
	(if_then_else (eq_attr "is_thumb" "yes")
		      (const_int 2)
		      (const_int 4)))]
)


;; Patterns to allow combination of arithmetic, cond code and shifts

(define_insn "*arith_shiftsi"
  [(set (match_operand:SI 0 "s_register_operand" "=r")
        (match_operator:SI 1 "shiftable_operator"
          [(match_operator:SI 3 "shift_operator"
             [(match_operand:SI 4 "s_register_operand" "r")
              (match_operand:SI 5 "reg_or_int_operand" "rI")])
           (match_operand:SI 2 "s_register_operand" "r")]))]
  "TARGET_ARM"
  "%i1%?\\t%0, %2, %4%S3"
  [(set_attr "predicable" "yes")
   (set_attr "shift" "4")
   (set (attr "type") (if_then_else (match_operand 5 "const_int_operand" "")
		      (const_string "alu_shift")
		      (const_string "alu_shift_reg")))]
)

(define_split
  [(set (match_operand:SI 0 "s_register_operand" "")
	(match_operator:SI 1 "shiftable_operator"
	 [(match_operator:SI 2 "shiftable_operator"
	   [(match_operator:SI 3 "shift_operator"
	     [(match_operand:SI 4 "s_register_operand" "")
	      (match_operand:SI 5 "reg_or_int_operand" "")])
	    (match_operand:SI 6 "s_register_operand" "")])
	  (match_operand:SI 7 "arm_rhs_operand" "")]))
   (clobber (match_operand:SI 8 "s_register_operand" ""))]
  "TARGET_ARM"
  [(set (match_dup 8)
	(match_op_dup 2 [(match_op_dup 3 [(match_dup 4) (match_dup 5)])
			 (match_dup 6)]))
   (set (match_dup 0)
	(match_op_dup 1 [(match_dup 8) (match_dup 7)]))]
  "")

(define_insn "*arith_shiftsi_compare0"
  [(set (reg:CC_NOOV CC_REGNUM)
        (compare:CC_NOOV (match_operator:SI 1 "shiftable_operator"
		          [(match_operator:SI 3 "shift_operator"
		            [(match_operand:SI 4 "s_register_operand" "r")
		             (match_operand:SI 5 "reg_or_int_operand" "rI")])
		           (match_operand:SI 2 "s_register_operand" "r")])
			 (const_int 0)))
   (set (match_operand:SI 0 "s_register_operand" "=r")
	(match_op_dup 1 [(match_op_dup 3 [(match_dup 4) (match_dup 5)])
			 (match_dup 2)]))]
  "TARGET_ARM"
  "%i1%?s\\t%0, %2, %4%S3"
  [(set_attr "conds" "set")
   (set_attr "shift" "4")
   (set (attr "type") (if_then_else (match_operand 5 "const_int_operand" "")
		      (const_string "alu_shift")
		      (const_string "alu_shift_reg")))]
)

(define_insn "*arith_shiftsi_compare0_scratch"
  [(set (reg:CC_NOOV CC_REGNUM)
        (compare:CC_NOOV (match_operator:SI 1 "shiftable_operator"
		          [(match_operator:SI 3 "shift_operator"
		            [(match_operand:SI 4 "s_register_operand" "r")
		             (match_operand:SI 5 "reg_or_int_operand" "rI")])
		           (match_operand:SI 2 "s_register_operand" "r")])
			 (const_int 0)))
   (clobber (match_scratch:SI 0 "=r"))]
  "TARGET_ARM"
  "%i1%?s\\t%0, %2, %4%S3"
  [(set_attr "conds" "set")
   (set_attr "shift" "4")
   (set (attr "type") (if_then_else (match_operand 5 "const_int_operand" "")
		      (const_string "alu_shift")
		      (const_string "alu_shift_reg")))]
)

(define_insn "*sub_shiftsi"
  [(set (match_operand:SI 0 "s_register_operand" "=r")
	(minus:SI (match_operand:SI 1 "s_register_operand" "r")
		  (match_operator:SI 2 "shift_operator"
		   [(match_operand:SI 3 "s_register_operand" "r")
		    (match_operand:SI 4 "reg_or_int_operand" "rM")])))]
  "TARGET_ARM"
  "sub%?\\t%0, %1, %3%S2"
  [(set_attr "predicable" "yes")
   (set_attr "shift" "3")
   (set (attr "type") (if_then_else (match_operand 4 "const_int_operand" "")
		      (const_string "alu_shift")
		      (const_string "alu_shift_reg")))]
)

(define_insn "*sub_shiftsi_compare0"
  [(set (reg:CC_NOOV CC_REGNUM)
	(compare:CC_NOOV
	 (minus:SI (match_operand:SI 1 "s_register_operand" "r")
		   (match_operator:SI 2 "shift_operator"
		    [(match_operand:SI 3 "s_register_operand" "r")
		     (match_operand:SI 4 "reg_or_int_operand" "rM")]))
	 (const_int 0)))
   (set (match_operand:SI 0 "s_register_operand" "=r")
	(minus:SI (match_dup 1) (match_op_dup 2 [(match_dup 3)
						 (match_dup 4)])))]
  "TARGET_ARM"
  "sub%?s\\t%0, %1, %3%S2"
  [(set_attr "conds" "set")
   (set_attr "shift" "3")
   (set (attr "type") (if_then_else (match_operand 4 "const_int_operand" "")
		      (const_string "alu_shift")
		      (const_string "alu_shift_reg")))]
)

(define_insn "*sub_shiftsi_compare0_scratch"
  [(set (reg:CC_NOOV CC_REGNUM)
	(compare:CC_NOOV
	 (minus:SI (match_operand:SI 1 "s_register_operand" "r")
		   (match_operator:SI 2 "shift_operator"
		    [(match_operand:SI 3 "s_register_operand" "r")
		     (match_operand:SI 4 "reg_or_int_operand" "rM")]))
	 (const_int 0)))
   (clobber (match_scratch:SI 0 "=r"))]
  "TARGET_ARM"
  "sub%?s\\t%0, %1, %3%S2"
  [(set_attr "conds" "set")
   (set_attr "shift" "3")
   (set (attr "type") (if_then_else (match_operand 4 "const_int_operand" "")
		      (const_string "alu_shift")
		      (const_string "alu_shift_reg")))]
)



(define_insn "*and_scc"
  [(set (match_operand:SI 0 "s_register_operand" "=r")
	(and:SI (match_operator:SI 1 "arm_comparison_operator"
		 [(match_operand 3 "cc_register" "") (const_int 0)])
		(match_operand:SI 2 "s_register_operand" "r")))]
  "TARGET_ARM"
  "mov%D1\\t%0, #0\;and%d1\\t%0, %2, #1"
  [(set_attr "conds" "use")
   (set_attr "length" "8")]
)

(define_insn "*ior_scc"
  [(set (match_operand:SI 0 "s_register_operand" "=r,r")
	(ior:SI (match_operator:SI 2 "arm_comparison_operator"
		 [(match_operand 3 "cc_register" "") (const_int 0)])
		(match_operand:SI 1 "s_register_operand" "0,?r")))]
  "TARGET_ARM"
  "@
   orr%d2\\t%0, %1, #1
   mov%D2\\t%0, %1\;orr%d2\\t%0, %1, #1"
  [(set_attr "conds" "use")
   (set_attr "length" "4,8")]
)

(define_insn "*compare_scc"
  [(set (match_operand:SI 0 "s_register_operand" "=r,r")
	(match_operator:SI 1 "arm_comparison_operator"
	 [(match_operand:SI 2 "s_register_operand" "r,r")
	  (match_operand:SI 3 "arm_add_operand" "rI,L")]))
   (clobber (reg:CC CC_REGNUM))]
  "TARGET_ARM"
  "*
    if (operands[3] == const0_rtx)
      {
	if (GET_CODE (operands[1]) == LT)
	  return \"mov\\t%0, %2, lsr #31\";

	if (GET_CODE (operands[1]) == GE)
	  return \"mvn\\t%0, %2\;mov\\t%0, %0, lsr #31\";

	if (GET_CODE (operands[1]) == EQ)
	  return \"rsbs\\t%0, %2, #1\;movcc\\t%0, #0\";
      }

    if (GET_CODE (operands[1]) == NE)
      {
        if (which_alternative == 1)
	  return \"adds\\t%0, %2, #%n3\;movne\\t%0, #1\";
        return \"subs\\t%0, %2, %3\;movne\\t%0, #1\";
      }
    if (which_alternative == 1)
      output_asm_insn (\"cmn\\t%2, #%n3\", operands);
    else
      output_asm_insn (\"cmp\\t%2, %3\", operands);
    return \"mov%D1\\t%0, #0\;mov%d1\\t%0, #1\";
  "
  [(set_attr "conds" "clob")
   (set_attr "length" "12")]
)

(define_insn "*cond_move"
  [(set (match_operand:SI 0 "s_register_operand" "=r,r,r")
	(if_then_else:SI (match_operator 3 "equality_operator"
			  [(match_operator 4 "arm_comparison_operator"
			    [(match_operand 5 "cc_register" "") (const_int 0)])
			   (const_int 0)])
			 (match_operand:SI 1 "arm_rhs_operand" "0,rI,?rI")
			 (match_operand:SI 2 "arm_rhs_operand" "rI,0,rI")))]
  "TARGET_ARM"
  "*
    if (GET_CODE (operands[3]) == NE)
      {
        if (which_alternative != 1)
	  output_asm_insn (\"mov%D4\\t%0, %2\", operands);
        if (which_alternative != 0)
	  output_asm_insn (\"mov%d4\\t%0, %1\", operands);
        return \"\";
      }
    if (which_alternative != 0)
      output_asm_insn (\"mov%D4\\t%0, %1\", operands);
    if (which_alternative != 1)
      output_asm_insn (\"mov%d4\\t%0, %2\", operands);
    return \"\";
  "
  [(set_attr "conds" "use")
   (set_attr "length" "4,4,8")]
)

(define_insn "*cond_arith"
  [(set (match_operand:SI 0 "s_register_operand" "=r,r")
        (match_operator:SI 5 "shiftable_operator" 
	 [(match_operator:SI 4 "arm_comparison_operator"
           [(match_operand:SI 2 "s_register_operand" "r,r")
	    (match_operand:SI 3 "arm_rhs_operand" "rI,rI")])
          (match_operand:SI 1 "s_register_operand" "0,?r")]))
   (clobber (reg:CC CC_REGNUM))]
  "TARGET_ARM"
  "*
    if (GET_CODE (operands[4]) == LT && operands[3] == const0_rtx)
      return \"%i5\\t%0, %1, %2, lsr #31\";

    output_asm_insn (\"cmp\\t%2, %3\", operands);
    if (GET_CODE (operands[5]) == AND)
      output_asm_insn (\"mov%D4\\t%0, #0\", operands);
    else if (GET_CODE (operands[5]) == MINUS)
      output_asm_insn (\"rsb%D4\\t%0, %1, #0\", operands);
    else if (which_alternative != 0)
      output_asm_insn (\"mov%D4\\t%0, %1\", operands);
    return \"%i5%d4\\t%0, %1, #1\";
  "
  [(set_attr "conds" "clob")
   (set_attr "length" "12")]
)

(define_insn "*cond_sub"
  [(set (match_operand:SI 0 "s_register_operand" "=r,r")
        (minus:SI (match_operand:SI 1 "s_register_operand" "0,?r")
		  (match_operator:SI 4 "arm_comparison_operator"
                   [(match_operand:SI 2 "s_register_operand" "r,r")
		    (match_operand:SI 3 "arm_rhs_operand" "rI,rI")])))
   (clobber (reg:CC CC_REGNUM))]
  "TARGET_ARM"
  "*
    output_asm_insn (\"cmp\\t%2, %3\", operands);
    if (which_alternative != 0)
      output_asm_insn (\"mov%D4\\t%0, %1\", operands);
    return \"sub%d4\\t%0, %1, #1\";
  "
  [(set_attr "conds" "clob")
   (set_attr "length" "8,12")]
)

(define_insn "*cmp_ite0"
  [(set (match_operand 6 "dominant_cc_register" "")
	(compare
	 (if_then_else:SI
	  (match_operator 4 "arm_comparison_operator"
	   [(match_operand:SI 0 "s_register_operand" "r,r,r,r")
	    (match_operand:SI 1 "arm_add_operand" "rI,L,rI,L")])
	  (match_operator:SI 5 "arm_comparison_operator"
	   [(match_operand:SI 2 "s_register_operand" "r,r,r,r")
	    (match_operand:SI 3 "arm_add_operand" "rI,rI,L,L")])
	  (const_int 0))
	 (const_int 0)))]
  "TARGET_ARM"
  "*
  {
    static const char * const opcodes[4][2] =
    {
      {\"cmp\\t%2, %3\;cmp%d5\\t%0, %1\",
       \"cmp\\t%0, %1\;cmp%d4\\t%2, %3\"},
      {\"cmp\\t%2, %3\;cmn%d5\\t%0, #%n1\",
       \"cmn\\t%0, #%n1\;cmp%d4\\t%2, %3\"},
      {\"cmn\\t%2, #%n3\;cmp%d5\\t%0, %1\",
       \"cmp\\t%0, %1\;cmn%d4\\t%2, #%n3\"},
      {\"cmn\\t%2, #%n3\;cmn%d5\\t%0, #%n1\",
       \"cmn\\t%0, #%n1\;cmn%d4\\t%2, #%n3\"}
    };
    int swap =
      comparison_dominates_p (GET_CODE (operands[5]), GET_CODE (operands[4]));

    return opcodes[which_alternative][swap];
  }"
  [(set_attr "conds" "set")
   (set_attr "length" "8")]
)

(define_insn "*cmp_ite1"
  [(set (match_operand 6 "dominant_cc_register" "")
	(compare
	 (if_then_else:SI
	  (match_operator 4 "arm_comparison_operator"
	   [(match_operand:SI 0 "s_register_operand" "r,r,r,r")
	    (match_operand:SI 1 "arm_add_operand" "rI,L,rI,L")])
	  (match_operator:SI 5 "arm_comparison_operator"
	   [(match_operand:SI 2 "s_register_operand" "r,r,r,r")
	    (match_operand:SI 3 "arm_add_operand" "rI,rI,L,L")])
	  (const_int 1))
	 (const_int 0)))]
  "TARGET_ARM"
  "*
  {
    static const char * const opcodes[4][2] =
    {
      {\"cmp\\t%0, %1\;cmp%d4\\t%2, %3\",
       \"cmp\\t%2, %3\;cmp%D5\\t%0, %1\"},
      {\"cmn\\t%0, #%n1\;cmp%d4\\t%2, %3\",
       \"cmp\\t%2, %3\;cmn%D5\\t%0, #%n1\"},
      {\"cmp\\t%0, %1\;cmn%d4\\t%2, #%n3\",
       \"cmn\\t%2, #%n3\;cmp%D5\\t%0, %1\"},
      {\"cmn\\t%0, #%n1\;cmn%d4\\t%2, #%n3\",
       \"cmn\\t%2, #%n3\;cmn%D5\\t%0, #%n1\"}
    };
    int swap =
      comparison_dominates_p (GET_CODE (operands[5]),
			      reverse_condition (GET_CODE (operands[4])));

    return opcodes[which_alternative][swap];
  }"
  [(set_attr "conds" "set")
   (set_attr "length" "8")]
)

(define_insn "*cmp_and"
  [(set (match_operand 6 "dominant_cc_register" "")
	(compare
	 (and:SI
	  (match_operator 4 "arm_comparison_operator"
	   [(match_operand:SI 0 "s_register_operand" "r,r,r,r")
	    (match_operand:SI 1 "arm_add_operand" "rI,L,rI,L")])
	  (match_operator:SI 5 "arm_comparison_operator"
	   [(match_operand:SI 2 "s_register_operand" "r,r,r,r")
	    (match_operand:SI 3 "arm_add_operand" "rI,rI,L,L")]))
	 (const_int 0)))]
  "TARGET_ARM"
  "*
  {
    static const char *const opcodes[4][2] =
    {
      {\"cmp\\t%2, %3\;cmp%d5\\t%0, %1\",
       \"cmp\\t%0, %1\;cmp%d4\\t%2, %3\"},
      {\"cmp\\t%2, %3\;cmn%d5\\t%0, #%n1\",
       \"cmn\\t%0, #%n1\;cmp%d4\\t%2, %3\"},
      {\"cmn\\t%2, #%n3\;cmp%d5\\t%0, %1\",
       \"cmp\\t%0, %1\;cmn%d4\\t%2, #%n3\"},
      {\"cmn\\t%2, #%n3\;cmn%d5\\t%0, #%n1\",
       \"cmn\\t%0, #%n1\;cmn%d4\\t%2, #%n3\"}
    };
    int swap =
      comparison_dominates_p (GET_CODE (operands[5]), GET_CODE (operands[4]));

    return opcodes[which_alternative][swap];
  }"
  [(set_attr "conds" "set")
   (set_attr "predicable" "no")
   (set_attr "length" "8")]
)

(define_insn "*cmp_ior"
  [(set (match_operand 6 "dominant_cc_register" "")
	(compare
	 (ior:SI
	  (match_operator 4 "arm_comparison_operator"
	   [(match_operand:SI 0 "s_register_operand" "r,r,r,r")
	    (match_operand:SI 1 "arm_add_operand" "rI,L,rI,L")])
	  (match_operator:SI 5 "arm_comparison_operator"
	   [(match_operand:SI 2 "s_register_operand" "r,r,r,r")
	    (match_operand:SI 3 "arm_add_operand" "rI,rI,L,L")]))
	 (const_int 0)))]
  "TARGET_ARM"
  "*
{
  static const char *const opcodes[4][2] =
  {
    {\"cmp\\t%0, %1\;cmp%D4\\t%2, %3\",
     \"cmp\\t%2, %3\;cmp%D5\\t%0, %1\"},
    {\"cmn\\t%0, #%n1\;cmp%D4\\t%2, %3\",
     \"cmp\\t%2, %3\;cmn%D5\\t%0, #%n1\"},
    {\"cmp\\t%0, %1\;cmn%D4\\t%2, #%n3\",
     \"cmn\\t%2, #%n3\;cmp%D5\\t%0, %1\"},
    {\"cmn\\t%0, #%n1\;cmn%D4\\t%2, #%n3\",
     \"cmn\\t%2, #%n3\;cmn%D5\\t%0, #%n1\"}
  };
  int swap =
    comparison_dominates_p (GET_CODE (operands[5]), GET_CODE (operands[4]));

  return opcodes[which_alternative][swap];
}
"
  [(set_attr "conds" "set")
   (set_attr "length" "8")]
)

(define_insn_and_split "*ior_scc_scc"
  [(set (match_operand:SI 0 "s_register_operand" "=r")
	(ior:SI (match_operator:SI 3 "arm_comparison_operator"
		 [(match_operand:SI 1 "s_register_operand" "r")
		  (match_operand:SI 2 "arm_add_operand" "rIL")])
		(match_operator:SI 6 "arm_comparison_operator"
		 [(match_operand:SI 4 "s_register_operand" "r")
		  (match_operand:SI 5 "arm_add_operand" "rIL")])))
   (clobber (reg:CC CC_REGNUM))]
  "TARGET_ARM
   && (arm_select_dominance_cc_mode (operands[3], operands[6], DOM_CC_X_OR_Y)
       != CCmode)"
  "#"
  "TARGET_ARM && reload_completed"
  [(set (match_dup 7)
	(compare
	 (ior:SI
	  (match_op_dup 3 [(match_dup 1) (match_dup 2)])
	  (match_op_dup 6 [(match_dup 4) (match_dup 5)]))
	 (const_int 0)))
   (set (match_dup 0) (ne:SI (match_dup 7) (const_int 0)))]
  "operands[7]
     = gen_rtx_REG (arm_select_dominance_cc_mode (operands[3], operands[6],
						  DOM_CC_X_OR_Y),
		    CC_REGNUM);"
  [(set_attr "conds" "clob")
   (set_attr "length" "16")])

; If the above pattern is followed by a CMP insn, then the compare is 
; redundant, since we can rework the conditional instruction that follows.
(define_insn_and_split "*ior_scc_scc_cmp"
  [(set (match_operand 0 "dominant_cc_register" "")
	(compare (ior:SI (match_operator:SI 3 "arm_comparison_operator"
			  [(match_operand:SI 1 "s_register_operand" "r")
			   (match_operand:SI 2 "arm_add_operand" "rIL")])
			 (match_operator:SI 6 "arm_comparison_operator"
			  [(match_operand:SI 4 "s_register_operand" "r")
			   (match_operand:SI 5 "arm_add_operand" "rIL")]))
		 (const_int 0)))
   (set (match_operand:SI 7 "s_register_operand" "=r")
	(ior:SI (match_op_dup 3 [(match_dup 1) (match_dup 2)])
		(match_op_dup 6 [(match_dup 4) (match_dup 5)])))]
  "TARGET_ARM"
  "#"
  "TARGET_ARM && reload_completed"
  [(set (match_dup 0)
	(compare
	 (ior:SI
	  (match_op_dup 3 [(match_dup 1) (match_dup 2)])
	  (match_op_dup 6 [(match_dup 4) (match_dup 5)]))
	 (const_int 0)))
   (set (match_dup 7) (ne:SI (match_dup 0) (const_int 0)))]
  ""
  [(set_attr "conds" "set")
   (set_attr "length" "16")])

(define_insn_and_split "*and_scc_scc"
  [(set (match_operand:SI 0 "s_register_operand" "=r")
	(and:SI (match_operator:SI 3 "arm_comparison_operator"
		 [(match_operand:SI 1 "s_register_operand" "r")
		  (match_operand:SI 2 "arm_add_operand" "rIL")])
		(match_operator:SI 6 "arm_comparison_operator"
		 [(match_operand:SI 4 "s_register_operand" "r")
		  (match_operand:SI 5 "arm_add_operand" "rIL")])))
   (clobber (reg:CC CC_REGNUM))]
  "TARGET_ARM
   && (arm_select_dominance_cc_mode (operands[3], operands[6], DOM_CC_X_AND_Y)
       != CCmode)"
  "#"
  "TARGET_ARM && reload_completed
   && (arm_select_dominance_cc_mode (operands[3], operands[6], DOM_CC_X_AND_Y)
       != CCmode)"
  [(set (match_dup 7)
	(compare
	 (and:SI
	  (match_op_dup 3 [(match_dup 1) (match_dup 2)])
	  (match_op_dup 6 [(match_dup 4) (match_dup 5)]))
	 (const_int 0)))
   (set (match_dup 0) (ne:SI (match_dup 7) (const_int 0)))]
  "operands[7]
     = gen_rtx_REG (arm_select_dominance_cc_mode (operands[3], operands[6],
						  DOM_CC_X_AND_Y),
		    CC_REGNUM);"
  [(set_attr "conds" "clob")
   (set_attr "length" "16")])

; If the above pattern is followed by a CMP insn, then the compare is 
; redundant, since we can rework the conditional instruction that follows.
(define_insn_and_split "*and_scc_scc_cmp"
  [(set (match_operand 0 "dominant_cc_register" "")
	(compare (and:SI (match_operator:SI 3 "arm_comparison_operator"
			  [(match_operand:SI 1 "s_register_operand" "r")
			   (match_operand:SI 2 "arm_add_operand" "rIL")])
			 (match_operator:SI 6 "arm_comparison_operator"
			  [(match_operand:SI 4 "s_register_operand" "r")
			   (match_operand:SI 5 "arm_add_operand" "rIL")]))
		 (const_int 0)))
   (set (match_operand:SI 7 "s_register_operand" "=r")
	(and:SI (match_op_dup 3 [(match_dup 1) (match_dup 2)])
		(match_op_dup 6 [(match_dup 4) (match_dup 5)])))]
  "TARGET_ARM"
  "#"
  "TARGET_ARM && reload_completed"
  [(set (match_dup 0)
	(compare
	 (and:SI
	  (match_op_dup 3 [(match_dup 1) (match_dup 2)])
	  (match_op_dup 6 [(match_dup 4) (match_dup 5)]))
	 (const_int 0)))
   (set (match_dup 7) (ne:SI (match_dup 0) (const_int 0)))]
  ""
  [(set_attr "conds" "set")
   (set_attr "length" "16")])

;; If there is no dominance in the comparison, then we can still save an
;; instruction in the AND case, since we can know that the second compare
;; need only zero the value if false (if true, then the value is already
;; correct).
(define_insn_and_split "*and_scc_scc_nodom"
  [(set (match_operand:SI 0 "s_register_operand" "=&r,&r,&r")
	(and:SI (match_operator:SI 3 "arm_comparison_operator"
		 [(match_operand:SI 1 "s_register_operand" "r,r,0")
		  (match_operand:SI 2 "arm_add_operand" "rIL,0,rIL")])
		(match_operator:SI 6 "arm_comparison_operator"
		 [(match_operand:SI 4 "s_register_operand" "r,r,r")
		  (match_operand:SI 5 "arm_add_operand" "rIL,rIL,rIL")])))
   (clobber (reg:CC CC_REGNUM))]
  "TARGET_ARM
   && (arm_select_dominance_cc_mode (operands[3], operands[6], DOM_CC_X_AND_Y)
       == CCmode)"
  "#"
  "TARGET_ARM && reload_completed"
  [(parallel [(set (match_dup 0)
		   (match_op_dup 3 [(match_dup 1) (match_dup 2)]))
	      (clobber (reg:CC CC_REGNUM))])
   (set (match_dup 7) (match_op_dup 8 [(match_dup 4) (match_dup 5)]))
   (set (match_dup 0)
	(if_then_else:SI (match_op_dup 6 [(match_dup 7) (const_int 0)])
			 (match_dup 0)
			 (const_int 0)))]
  "operands[7] = gen_rtx_REG (SELECT_CC_MODE (GET_CODE (operands[6]),
					      operands[4], operands[5]),
			      CC_REGNUM);
   operands[8] = gen_rtx_COMPARE (GET_MODE (operands[7]), operands[4],
				  operands[5]);"
  [(set_attr "conds" "clob")
   (set_attr "length" "20")])

(define_split
  [(set (reg:CC_NOOV CC_REGNUM)
	(compare:CC_NOOV (ior:SI
			  (and:SI (match_operand:SI 0 "s_register_operand" "")
				  (const_int 1))
			  (match_operator:SI 1 "comparison_operator"
			   [(match_operand:SI 2 "s_register_operand" "")
			    (match_operand:SI 3 "arm_add_operand" "")]))
			 (const_int 0)))
   (clobber (match_operand:SI 4 "s_register_operand" ""))]
  "TARGET_ARM"
  [(set (match_dup 4)
	(ior:SI (match_op_dup 1 [(match_dup 2) (match_dup 3)])
		(match_dup 0)))
   (set (reg:CC_NOOV CC_REGNUM)
	(compare:CC_NOOV (and:SI (match_dup 4) (const_int 1))
			 (const_int 0)))]
  "")

(define_split
  [(set (reg:CC_NOOV CC_REGNUM)
	(compare:CC_NOOV (ior:SI
			  (match_operator:SI 1 "comparison_operator"
			   [(match_operand:SI 2 "s_register_operand" "")
			    (match_operand:SI 3 "arm_add_operand" "")])
			  (and:SI (match_operand:SI 0 "s_register_operand" "")
				  (const_int 1)))
			 (const_int 0)))
   (clobber (match_operand:SI 4 "s_register_operand" ""))]
  "TARGET_ARM"
  [(set (match_dup 4)
	(ior:SI (match_op_dup 1 [(match_dup 2) (match_dup 3)])
		(match_dup 0)))
   (set (reg:CC_NOOV CC_REGNUM)
	(compare:CC_NOOV (and:SI (match_dup 4) (const_int 1))
			 (const_int 0)))]
  "")

(define_insn "*negscc"
  [(set (match_operand:SI 0 "s_register_operand" "=r")
	(neg:SI (match_operator 3 "arm_comparison_operator"
		 [(match_operand:SI 1 "s_register_operand" "r")
		  (match_operand:SI 2 "arm_rhs_operand" "rI")])))
   (clobber (reg:CC CC_REGNUM))]
  "TARGET_ARM"
  "*
  if (GET_CODE (operands[3]) == LT && operands[3] == const0_rtx)
    return \"mov\\t%0, %1, asr #31\";

  if (GET_CODE (operands[3]) == NE)
    return \"subs\\t%0, %1, %2\;mvnne\\t%0, #0\";

  if (GET_CODE (operands[3]) == GT)
    return \"subs\\t%0, %1, %2\;mvnne\\t%0, %0, asr #31\";

  output_asm_insn (\"cmp\\t%1, %2\", operands);
  output_asm_insn (\"mov%D3\\t%0, #0\", operands);
  return \"mvn%d3\\t%0, #0\";
  "
  [(set_attr "conds" "clob")
   (set_attr "length" "12")]
)

(define_insn "movcond"
  [(set (match_operand:SI 0 "s_register_operand" "=r,r,r")
	(if_then_else:SI
	 (match_operator 5 "arm_comparison_operator"
	  [(match_operand:SI 3 "s_register_operand" "r,r,r")
	   (match_operand:SI 4 "arm_add_operand" "rIL,rIL,rIL")])
	 (match_operand:SI 1 "arm_rhs_operand" "0,rI,?rI")
	 (match_operand:SI 2 "arm_rhs_operand" "rI,0,rI")))
   (clobber (reg:CC CC_REGNUM))]
  "TARGET_ARM"
  "*
  if (GET_CODE (operands[5]) == LT
      && (operands[4] == const0_rtx))
    {
      if (which_alternative != 1 && GET_CODE (operands[1]) == REG)
	{
	  if (operands[2] == const0_rtx)
	    return \"and\\t%0, %1, %3, asr #31\";
	  return \"ands\\t%0, %1, %3, asr #32\;movcc\\t%0, %2\";
	}
      else if (which_alternative != 0 && GET_CODE (operands[2]) == REG)
	{
	  if (operands[1] == const0_rtx)
	    return \"bic\\t%0, %2, %3, asr #31\";
	  return \"bics\\t%0, %2, %3, asr #32\;movcs\\t%0, %1\";
	}
      /* The only case that falls through to here is when both ops 1 & 2
	 are constants.  */
    }

  if (GET_CODE (operands[5]) == GE
      && (operands[4] == const0_rtx))
    {
      if (which_alternative != 1 && GET_CODE (operands[1]) == REG)
	{
	  if (operands[2] == const0_rtx)
	    return \"bic\\t%0, %1, %3, asr #31\";
	  return \"bics\\t%0, %1, %3, asr #32\;movcs\\t%0, %2\";
	}
      else if (which_alternative != 0 && GET_CODE (operands[2]) == REG)
	{
	  if (operands[1] == const0_rtx)
	    return \"and\\t%0, %2, %3, asr #31\";
	  return \"ands\\t%0, %2, %3, asr #32\;movcc\\t%0, %1\";
	}
      /* The only case that falls through to here is when both ops 1 & 2
	 are constants.  */
    }
  if (GET_CODE (operands[4]) == CONST_INT
      && !const_ok_for_arm (INTVAL (operands[4])))
    output_asm_insn (\"cmn\\t%3, #%n4\", operands);
  else
    output_asm_insn (\"cmp\\t%3, %4\", operands);
  if (which_alternative != 0)
    output_asm_insn (\"mov%d5\\t%0, %1\", operands);
  if (which_alternative != 1)
    output_asm_insn (\"mov%D5\\t%0, %2\", operands);
  return \"\";
  "
  [(set_attr "conds" "clob")
   (set_attr "length" "8,8,12")]
)

(define_insn "*ifcompare_plus_move"
  [(set (match_operand:SI 0 "s_register_operand" "=r,r")
	(if_then_else:SI (match_operator 6 "arm_comparison_operator"
			  [(match_operand:SI 4 "s_register_operand" "r,r")
			   (match_operand:SI 5 "arm_add_operand" "rIL,rIL")])
			 (plus:SI
			  (match_operand:SI 2 "s_register_operand" "r,r")
			  (match_operand:SI 3 "arm_add_operand" "rIL,rIL"))
			 (match_operand:SI 1 "arm_rhs_operand" "0,?rI")))
   (clobber (reg:CC CC_REGNUM))]
  "TARGET_ARM"
  "#"
  [(set_attr "conds" "clob")
   (set_attr "length" "8,12")]
)

(define_insn "*if_plus_move"
  [(set (match_operand:SI 0 "s_register_operand" "=r,r,r,r")
	(if_then_else:SI
	 (match_operator 4 "arm_comparison_operator"
	  [(match_operand 5 "cc_register" "") (const_int 0)])
	 (plus:SI
	  (match_operand:SI 2 "s_register_operand" "r,r,r,r")
	  (match_operand:SI 3 "arm_add_operand" "rI,L,rI,L"))
	 (match_operand:SI 1 "arm_rhs_operand" "0,0,?rI,?rI")))]
  "TARGET_ARM"
  "@
   add%d4\\t%0, %2, %3
   sub%d4\\t%0, %2, #%n3
   add%d4\\t%0, %2, %3\;mov%D4\\t%0, %1
   sub%d4\\t%0, %2, #%n3\;mov%D4\\t%0, %1"
  [(set_attr "conds" "use")
   (set_attr "length" "4,4,8,8")
   (set_attr "type" "*,*,*,*")]
)

(define_insn "*ifcompare_move_plus"
  [(set (match_operand:SI 0 "s_register_operand" "=r,r")
	(if_then_else:SI (match_operator 6 "arm_comparison_operator"
			  [(match_operand:SI 4 "s_register_operand" "r,r")
			   (match_operand:SI 5 "arm_add_operand" "rIL,rIL")])
			 (match_operand:SI 1 "arm_rhs_operand" "0,?rI")
			 (plus:SI
			  (match_operand:SI 2 "s_register_operand" "r,r")
			  (match_operand:SI 3 "arm_add_operand" "rIL,rIL"))))
   (clobber (reg:CC CC_REGNUM))]
  "TARGET_ARM"
  "#"
  [(set_attr "conds" "clob")
   (set_attr "length" "8,12")]
)

(define_insn "*if_move_plus"
  [(set (match_operand:SI 0 "s_register_operand" "=r,r,r,r")
	(if_then_else:SI
	 (match_operator 4 "arm_comparison_operator"
	  [(match_operand 5 "cc_register" "") (const_int 0)])
	 (match_operand:SI 1 "arm_rhs_operand" "0,0,?rI,?rI")
	 (plus:SI
	  (match_operand:SI 2 "s_register_operand" "r,r,r,r")
	  (match_operand:SI 3 "arm_add_operand" "rI,L,rI,L"))))]
  "TARGET_ARM"
  "@
   add%D4\\t%0, %2, %3
   sub%D4\\t%0, %2, #%n3
   add%D4\\t%0, %2, %3\;mov%d4\\t%0, %1
   sub%D4\\t%0, %2, #%n3\;mov%d4\\t%0, %1"
  [(set_attr "conds" "use")
   (set_attr "length" "4,4,8,8")
   (set_attr "type" "*,*,*,*")]
)

(define_insn "*ifcompare_arith_arith"
  [(set (match_operand:SI 0 "s_register_operand" "=r")
	(if_then_else:SI (match_operator 9 "arm_comparison_operator"
			  [(match_operand:SI 5 "s_register_operand" "r")
			   (match_operand:SI 6 "arm_add_operand" "rIL")])
			 (match_operator:SI 8 "shiftable_operator"
			  [(match_operand:SI 1 "s_register_operand" "r")
			   (match_operand:SI 2 "arm_rhs_operand" "rI")])
			 (match_operator:SI 7 "shiftable_operator"
			  [(match_operand:SI 3 "s_register_operand" "r")
			   (match_operand:SI 4 "arm_rhs_operand" "rI")])))
   (clobber (reg:CC CC_REGNUM))]
  "TARGET_ARM"
  "#"
  [(set_attr "conds" "clob")
   (set_attr "length" "12")]
)

(define_insn "*if_arith_arith"
  [(set (match_operand:SI 0 "s_register_operand" "=r")
	(if_then_else:SI (match_operator 5 "arm_comparison_operator"
			  [(match_operand 8 "cc_register" "") (const_int 0)])
			 (match_operator:SI 6 "shiftable_operator"
			  [(match_operand:SI 1 "s_register_operand" "r")
			   (match_operand:SI 2 "arm_rhs_operand" "rI")])
			 (match_operator:SI 7 "shiftable_operator"
			  [(match_operand:SI 3 "s_register_operand" "r")
			   (match_operand:SI 4 "arm_rhs_operand" "rI")])))]
  "TARGET_ARM"
  "%I6%d5\\t%0, %1, %2\;%I7%D5\\t%0, %3, %4"
  [(set_attr "conds" "use")
   (set_attr "length" "8")]
)

(define_insn "*ifcompare_arith_move"
  [(set (match_operand:SI 0 "s_register_operand" "=r,r")
	(if_then_else:SI (match_operator 6 "arm_comparison_operator"
			  [(match_operand:SI 2 "s_register_operand" "r,r")
			   (match_operand:SI 3 "arm_add_operand" "rIL,rIL")])
			 (match_operator:SI 7 "shiftable_operator"
			  [(match_operand:SI 4 "s_register_operand" "r,r")
			   (match_operand:SI 5 "arm_rhs_operand" "rI,rI")])
			 (match_operand:SI 1 "arm_rhs_operand" "0,?rI")))
   (clobber (reg:CC CC_REGNUM))]
  "TARGET_ARM"
  "*
  /* If we have an operation where (op x 0) is the identity operation and
     the conditional operator is LT or GE and we are comparing against zero and
     everything is in registers then we can do this in two instructions.  */
  if (operands[3] == const0_rtx
      && GET_CODE (operands[7]) != AND
      && GET_CODE (operands[5]) == REG
      && GET_CODE (operands[1]) == REG 
      && REGNO (operands[1]) == REGNO (operands[4])
      && REGNO (operands[4]) != REGNO (operands[0]))
    {
      if (GET_CODE (operands[6]) == LT)
	return \"and\\t%0, %5, %2, asr #31\;%I7\\t%0, %4, %0\";
      else if (GET_CODE (operands[6]) == GE)
	return \"bic\\t%0, %5, %2, asr #31\;%I7\\t%0, %4, %0\";
    }
  if (GET_CODE (operands[3]) == CONST_INT
      && !const_ok_for_arm (INTVAL (operands[3])))
    output_asm_insn (\"cmn\\t%2, #%n3\", operands);
  else
    output_asm_insn (\"cmp\\t%2, %3\", operands);
  output_asm_insn (\"%I7%d6\\t%0, %4, %5\", operands);
  if (which_alternative != 0)
    return \"mov%D6\\t%0, %1\";
  return \"\";
  "
  [(set_attr "conds" "clob")
   (set_attr "length" "8,12")]
)

(define_insn "*if_arith_move"
  [(set (match_operand:SI 0 "s_register_operand" "=r,r")
	(if_then_else:SI (match_operator 4 "arm_comparison_operator"
			  [(match_operand 6 "cc_register" "") (const_int 0)])
			 (match_operator:SI 5 "shiftable_operator"
			  [(match_operand:SI 2 "s_register_operand" "r,r")
			   (match_operand:SI 3 "arm_rhs_operand" "rI,rI")])
			 (match_operand:SI 1 "arm_rhs_operand" "0,?rI")))]
  "TARGET_ARM"
  "@
   %I5%d4\\t%0, %2, %3
   %I5%d4\\t%0, %2, %3\;mov%D4\\t%0, %1"
  [(set_attr "conds" "use")
   (set_attr "length" "4,8")
   (set_attr "type" "*,*")]
)

(define_insn "*ifcompare_move_arith"
  [(set (match_operand:SI 0 "s_register_operand" "=r,r")
	(if_then_else:SI (match_operator 6 "arm_comparison_operator"
			  [(match_operand:SI 4 "s_register_operand" "r,r")
			   (match_operand:SI 5 "arm_add_operand" "rIL,rIL")])
			 (match_operand:SI 1 "arm_rhs_operand" "0,?rI")
			 (match_operator:SI 7 "shiftable_operator"
			  [(match_operand:SI 2 "s_register_operand" "r,r")
			   (match_operand:SI 3 "arm_rhs_operand" "rI,rI")])))
   (clobber (reg:CC CC_REGNUM))]
  "TARGET_ARM"
  "*
  /* If we have an operation where (op x 0) is the identity operation and
     the conditional operator is LT or GE and we are comparing against zero and
     everything is in registers then we can do this in two instructions */
  if (operands[5] == const0_rtx
      && GET_CODE (operands[7]) != AND
      && GET_CODE (operands[3]) == REG
      && GET_CODE (operands[1]) == REG 
      && REGNO (operands[1]) == REGNO (operands[2])
      && REGNO (operands[2]) != REGNO (operands[0]))
    {
      if (GET_CODE (operands[6]) == GE)
	return \"and\\t%0, %3, %4, asr #31\;%I7\\t%0, %2, %0\";
      else if (GET_CODE (operands[6]) == LT)
	return \"bic\\t%0, %3, %4, asr #31\;%I7\\t%0, %2, %0\";
    }

  if (GET_CODE (operands[5]) == CONST_INT
      && !const_ok_for_arm (INTVAL (operands[5])))
    output_asm_insn (\"cmn\\t%4, #%n5\", operands);
  else
    output_asm_insn (\"cmp\\t%4, %5\", operands);

  if (which_alternative != 0)
    output_asm_insn (\"mov%d6\\t%0, %1\", operands);
  return \"%I7%D6\\t%0, %2, %3\";
  "
  [(set_attr "conds" "clob")
   (set_attr "length" "8,12")]
)

(define_insn "*if_move_arith"
  [(set (match_operand:SI 0 "s_register_operand" "=r,r")
	(if_then_else:SI
	 (match_operator 4 "arm_comparison_operator"
	  [(match_operand 6 "cc_register" "") (const_int 0)])
	 (match_operand:SI 1 "arm_rhs_operand" "0,?rI")
	 (match_operator:SI 5 "shiftable_operator"
	  [(match_operand:SI 2 "s_register_operand" "r,r")
	   (match_operand:SI 3 "arm_rhs_operand" "rI,rI")])))]
  "TARGET_ARM"
  "@
   %I5%D4\\t%0, %2, %3
   %I5%D4\\t%0, %2, %3\;mov%d4\\t%0, %1"
  [(set_attr "conds" "use")
   (set_attr "length" "4,8")
   (set_attr "type" "*,*")]
)

(define_insn "*ifcompare_move_not"
  [(set (match_operand:SI 0 "s_register_operand" "=r,r")
	(if_then_else:SI
	 (match_operator 5 "arm_comparison_operator"
	  [(match_operand:SI 3 "s_register_operand" "r,r")
	   (match_operand:SI 4 "arm_add_operand" "rIL,rIL")])
	 (match_operand:SI 1 "arm_not_operand" "0,?rIK")
	 (not:SI
	  (match_operand:SI 2 "s_register_operand" "r,r"))))
   (clobber (reg:CC CC_REGNUM))]
  "TARGET_ARM"
  "#"
  [(set_attr "conds" "clob")
   (set_attr "length" "8,12")]
)

(define_insn "*if_move_not"
  [(set (match_operand:SI 0 "s_register_operand" "=r,r,r")
	(if_then_else:SI
	 (match_operator 4 "arm_comparison_operator"
	  [(match_operand 3 "cc_register" "") (const_int 0)])
	 (match_operand:SI 1 "arm_not_operand" "0,?rI,K")
	 (not:SI (match_operand:SI 2 "s_register_operand" "r,r,r"))))]
  "TARGET_ARM"
  "@
   mvn%D4\\t%0, %2
   mov%d4\\t%0, %1\;mvn%D4\\t%0, %2
   mvn%d4\\t%0, #%B1\;mvn%D4\\t%0, %2"
  [(set_attr "conds" "use")
   (set_attr "length" "4,8,8")]
)

(define_insn "*ifcompare_not_move"
  [(set (match_operand:SI 0 "s_register_operand" "=r,r")
	(if_then_else:SI 
	 (match_operator 5 "arm_comparison_operator"
	  [(match_operand:SI 3 "s_register_operand" "r,r")
	   (match_operand:SI 4 "arm_add_operand" "rIL,rIL")])
	 (not:SI
	  (match_operand:SI 2 "s_register_operand" "r,r"))
	 (match_operand:SI 1 "arm_not_operand" "0,?rIK")))
   (clobber (reg:CC CC_REGNUM))]
  "TARGET_ARM"
  "#"
  [(set_attr "conds" "clob")
   (set_attr "length" "8,12")]
)

(define_insn "*if_not_move"
  [(set (match_operand:SI 0 "s_register_operand" "=r,r,r")
	(if_then_else:SI
	 (match_operator 4 "arm_comparison_operator"
	  [(match_operand 3 "cc_register" "") (const_int 0)])
	 (not:SI (match_operand:SI 2 "s_register_operand" "r,r,r"))
	 (match_operand:SI 1 "arm_not_operand" "0,?rI,K")))]
  "TARGET_ARM"
  "@
   mvn%d4\\t%0, %2
   mov%D4\\t%0, %1\;mvn%d4\\t%0, %2
   mvn%D4\\t%0, #%B1\;mvn%d4\\t%0, %2"
  [(set_attr "conds" "use")
   (set_attr "length" "4,8,8")]
)

(define_insn "*ifcompare_shift_move"
  [(set (match_operand:SI 0 "s_register_operand" "=r,r")
	(if_then_else:SI
	 (match_operator 6 "arm_comparison_operator"
	  [(match_operand:SI 4 "s_register_operand" "r,r")
	   (match_operand:SI 5 "arm_add_operand" "rIL,rIL")])
	 (match_operator:SI 7 "shift_operator"
	  [(match_operand:SI 2 "s_register_operand" "r,r")
	   (match_operand:SI 3 "arm_rhs_operand" "rM,rM")])
	 (match_operand:SI 1 "arm_not_operand" "0,?rIK")))
   (clobber (reg:CC CC_REGNUM))]
  "TARGET_ARM"
  "#"
  [(set_attr "conds" "clob")
   (set_attr "length" "8,12")]
)

(define_insn "*if_shift_move"
  [(set (match_operand:SI 0 "s_register_operand" "=r,r,r")
	(if_then_else:SI
	 (match_operator 5 "arm_comparison_operator"
	  [(match_operand 6 "cc_register" "") (const_int 0)])
	 (match_operator:SI 4 "shift_operator"
	  [(match_operand:SI 2 "s_register_operand" "r,r,r")
	   (match_operand:SI 3 "arm_rhs_operand" "rM,rM,rM")])
	 (match_operand:SI 1 "arm_not_operand" "0,?rI,K")))]
  "TARGET_ARM"
  "@
   mov%d5\\t%0, %2%S4
   mov%D5\\t%0, %1\;mov%d5\\t%0, %2%S4
   mvn%D5\\t%0, #%B1\;mov%d5\\t%0, %2%S4"
  [(set_attr "conds" "use")
   (set_attr "shift" "2")
   (set_attr "length" "4,8,8")
   (set (attr "type") (if_then_else (match_operand 3 "const_int_operand" "")
		      (const_string "alu_shift")
		      (const_string "alu_shift_reg")))]
)

(define_insn "*ifcompare_move_shift"
  [(set (match_operand:SI 0 "s_register_operand" "=r,r")
	(if_then_else:SI
	 (match_operator 6 "arm_comparison_operator"
	  [(match_operand:SI 4 "s_register_operand" "r,r")
	   (match_operand:SI 5 "arm_add_operand" "rIL,rIL")])
	 (match_operand:SI 1 "arm_not_operand" "0,?rIK")
	 (match_operator:SI 7 "shift_operator"
	  [(match_operand:SI 2 "s_register_operand" "r,r")
	   (match_operand:SI 3 "arm_rhs_operand" "rM,rM")])))
   (clobber (reg:CC CC_REGNUM))]
  "TARGET_ARM"
  "#"
  [(set_attr "conds" "clob")
   (set_attr "length" "8,12")]
)

(define_insn "*if_move_shift"
  [(set (match_operand:SI 0 "s_register_operand" "=r,r,r")
	(if_then_else:SI
	 (match_operator 5 "arm_comparison_operator"
	  [(match_operand 6 "cc_register" "") (const_int 0)])
	 (match_operand:SI 1 "arm_not_operand" "0,?rI,K")
	 (match_operator:SI 4 "shift_operator"
	  [(match_operand:SI 2 "s_register_operand" "r,r,r")
	   (match_operand:SI 3 "arm_rhs_operand" "rM,rM,rM")])))]
  "TARGET_ARM"
  "@
   mov%D5\\t%0, %2%S4
   mov%d5\\t%0, %1\;mov%D5\\t%0, %2%S4
   mvn%d5\\t%0, #%B1\;mov%D5\\t%0, %2%S4"
  [(set_attr "conds" "use")
   (set_attr "shift" "2")
   (set_attr "length" "4,8,8")
   (set (attr "type") (if_then_else (match_operand 3 "const_int_operand" "")
		      (const_string "alu_shift")
		      (const_string "alu_shift_reg")))]
)

(define_insn "*ifcompare_shift_shift"
  [(set (match_operand:SI 0 "s_register_operand" "=r")
	(if_then_else:SI
	 (match_operator 7 "arm_comparison_operator"
	  [(match_operand:SI 5 "s_register_operand" "r")
	   (match_operand:SI 6 "arm_add_operand" "rIL")])
	 (match_operator:SI 8 "shift_operator"
	  [(match_operand:SI 1 "s_register_operand" "r")
	   (match_operand:SI 2 "arm_rhs_operand" "rM")])
	 (match_operator:SI 9 "shift_operator"
	  [(match_operand:SI 3 "s_register_operand" "r")
	   (match_operand:SI 4 "arm_rhs_operand" "rM")])))
   (clobber (reg:CC CC_REGNUM))]
  "TARGET_ARM"
  "#"
  [(set_attr "conds" "clob")
   (set_attr "length" "12")]
)

(define_insn "*if_shift_shift"
  [(set (match_operand:SI 0 "s_register_operand" "=r")
	(if_then_else:SI
	 (match_operator 5 "arm_comparison_operator"
	  [(match_operand 8 "cc_register" "") (const_int 0)])
	 (match_operator:SI 6 "shift_operator"
	  [(match_operand:SI 1 "s_register_operand" "r")
	   (match_operand:SI 2 "arm_rhs_operand" "rM")])
	 (match_operator:SI 7 "shift_operator"
	  [(match_operand:SI 3 "s_register_operand" "r")
	   (match_operand:SI 4 "arm_rhs_operand" "rM")])))]
  "TARGET_ARM"
  "mov%d5\\t%0, %1%S6\;mov%D5\\t%0, %3%S7"
  [(set_attr "conds" "use")
   (set_attr "shift" "1")
   (set_attr "length" "8")
   (set (attr "type") (if_then_else
		        (and (match_operand 2 "const_int_operand" "")
                             (match_operand 4 "const_int_operand" ""))
		      (const_string "alu_shift")
		      (const_string "alu_shift_reg")))]
)

(define_insn "*ifcompare_not_arith"
  [(set (match_operand:SI 0 "s_register_operand" "=r")
	(if_then_else:SI
	 (match_operator 6 "arm_comparison_operator"
	  [(match_operand:SI 4 "s_register_operand" "r")
	   (match_operand:SI 5 "arm_add_operand" "rIL")])
	 (not:SI (match_operand:SI 1 "s_register_operand" "r"))
	 (match_operator:SI 7 "shiftable_operator"
	  [(match_operand:SI 2 "s_register_operand" "r")
	   (match_operand:SI 3 "arm_rhs_operand" "rI")])))
   (clobber (reg:CC CC_REGNUM))]
  "TARGET_ARM"
  "#"
  [(set_attr "conds" "clob")
   (set_attr "length" "12")]
)

(define_insn "*if_not_arith"
  [(set (match_operand:SI 0 "s_register_operand" "=r")
	(if_then_else:SI
	 (match_operator 5 "arm_comparison_operator"
	  [(match_operand 4 "cc_register" "") (const_int 0)])
	 (not:SI (match_operand:SI 1 "s_register_operand" "r"))
	 (match_operator:SI 6 "shiftable_operator"
	  [(match_operand:SI 2 "s_register_operand" "r")
	   (match_operand:SI 3 "arm_rhs_operand" "rI")])))]
  "TARGET_ARM"
  "mvn%d5\\t%0, %1\;%I6%D5\\t%0, %2, %3"
  [(set_attr "conds" "use")
   (set_attr "length" "8")]
)

(define_insn "*ifcompare_arith_not"
  [(set (match_operand:SI 0 "s_register_operand" "=r")
	(if_then_else:SI
	 (match_operator 6 "arm_comparison_operator"
	  [(match_operand:SI 4 "s_register_operand" "r")
	   (match_operand:SI 5 "arm_add_operand" "rIL")])
	 (match_operator:SI 7 "shiftable_operator"
	  [(match_operand:SI 2 "s_register_operand" "r")
	   (match_operand:SI 3 "arm_rhs_operand" "rI")])
	 (not:SI (match_operand:SI 1 "s_register_operand" "r"))))
   (clobber (reg:CC CC_REGNUM))]
  "TARGET_ARM"
  "#"
  [(set_attr "conds" "clob")
   (set_attr "length" "12")]
)

(define_insn "*if_arith_not"
  [(set (match_operand:SI 0 "s_register_operand" "=r")
	(if_then_else:SI
	 (match_operator 5 "arm_comparison_operator"
	  [(match_operand 4 "cc_register" "") (const_int 0)])
	 (match_operator:SI 6 "shiftable_operator"
	  [(match_operand:SI 2 "s_register_operand" "r")
	   (match_operand:SI 3 "arm_rhs_operand" "rI")])
	 (not:SI (match_operand:SI 1 "s_register_operand" "r"))))]
  "TARGET_ARM"
  "mvn%D5\\t%0, %1\;%I6%d5\\t%0, %2, %3"
  [(set_attr "conds" "use")
   (set_attr "length" "8")]
)

(define_insn "*ifcompare_neg_move"
  [(set (match_operand:SI 0 "s_register_operand" "=r,r")
	(if_then_else:SI
	 (match_operator 5 "arm_comparison_operator"
	  [(match_operand:SI 3 "s_register_operand" "r,r")
	   (match_operand:SI 4 "arm_add_operand" "rIL,rIL")])
	 (neg:SI (match_operand:SI 2 "s_register_operand" "r,r"))
	 (match_operand:SI 1 "arm_not_operand" "0,?rIK")))
   (clobber (reg:CC CC_REGNUM))]
  "TARGET_ARM"
  "#"
  [(set_attr "conds" "clob")
   (set_attr "length" "8,12")]
)

(define_insn "*if_neg_move"
  [(set (match_operand:SI 0 "s_register_operand" "=r,r,r")
	(if_then_else:SI
	 (match_operator 4 "arm_comparison_operator"
	  [(match_operand 3 "cc_register" "") (const_int 0)])
	 (neg:SI (match_operand:SI 2 "s_register_operand" "r,r,r"))
	 (match_operand:SI 1 "arm_not_operand" "0,?rI,K")))]
  "TARGET_ARM"
  "@
   rsb%d4\\t%0, %2, #0
   mov%D4\\t%0, %1\;rsb%d4\\t%0, %2, #0
   mvn%D4\\t%0, #%B1\;rsb%d4\\t%0, %2, #0"
  [(set_attr "conds" "use")
   (set_attr "length" "4,8,8")]
)

(define_insn "*ifcompare_move_neg"
  [(set (match_operand:SI 0 "s_register_operand" "=r,r")
	(if_then_else:SI
	 (match_operator 5 "arm_comparison_operator"
	  [(match_operand:SI 3 "s_register_operand" "r,r")
	   (match_operand:SI 4 "arm_add_operand" "rIL,rIL")])
	 (match_operand:SI 1 "arm_not_operand" "0,?rIK")
	 (neg:SI (match_operand:SI 2 "s_register_operand" "r,r"))))
   (clobber (reg:CC CC_REGNUM))]
  "TARGET_ARM"
  "#"
  [(set_attr "conds" "clob")
   (set_attr "length" "8,12")]
)

(define_insn "*if_move_neg"
  [(set (match_operand:SI 0 "s_register_operand" "=r,r,r")
	(if_then_else:SI
	 (match_operator 4 "arm_comparison_operator"
	  [(match_operand 3 "cc_register" "") (const_int 0)])
	 (match_operand:SI 1 "arm_not_operand" "0,?rI,K")
	 (neg:SI (match_operand:SI 2 "s_register_operand" "r,r,r"))))]
  "TARGET_ARM"
  "@
   rsb%D4\\t%0, %2, #0
   mov%d4\\t%0, %1\;rsb%D4\\t%0, %2, #0
   mvn%d4\\t%0, #%B1\;rsb%D4\\t%0, %2, #0"
  [(set_attr "conds" "use")
   (set_attr "length" "4,8,8")]
)

(define_insn "*arith_adjacentmem"
  [(set (match_operand:SI 0 "s_register_operand" "=r")
	(match_operator:SI 1 "shiftable_operator"
	 [(match_operand:SI 2 "memory_operand" "m")
	  (match_operand:SI 3 "memory_operand" "m")]))
   (clobber (match_scratch:SI 4 "=r"))]
  "TARGET_ARM && adjacent_mem_locations (operands[2], operands[3])"
  "*
  {
    rtx ldm[3];
    rtx arith[4];
    rtx base_reg;
    HOST_WIDE_INT val1 = 0, val2 = 0;

    if (REGNO (operands[0]) > REGNO (operands[4]))
      {
	ldm[1] = operands[4];
	ldm[2] = operands[0];
      }
    else
      {
	ldm[1] = operands[0];
	ldm[2] = operands[4];
      }

    base_reg = XEXP (operands[2], 0);

    if (!REG_P (base_reg))
      {
	val1 = INTVAL (XEXP (base_reg, 1));
	base_reg = XEXP (base_reg, 0);
      }

    if (!REG_P (XEXP (operands[3], 0)))
      val2 = INTVAL (XEXP (XEXP (operands[3], 0), 1));

    arith[0] = operands[0];
    arith[3] = operands[1];

    if (val1 < val2)
      {
	arith[1] = ldm[1];
	arith[2] = ldm[2];
      }
    else
      {
	arith[1] = ldm[2];
	arith[2] = ldm[1];
      }

    ldm[0] = base_reg;
    if (val1 !=0 && val2 != 0)
      {
	if (val1 == 4 || val2 == 4)
	  /* Other val must be 8, since we know they are adjacent and neither
	     is zero.  */
	  output_asm_insn (\"ldm%?ib\\t%0, {%1, %2}\", ldm);
	else
	  {
	    rtx ops[3];

	    ldm[0] = ops[0] = operands[4];
	    ops[1] = base_reg;
	    ops[2] = GEN_INT (val1);
	    output_add_immediate (ops);
	    if (val1 < val2)
	      output_asm_insn (\"ldm%?ia\\t%0, {%1, %2}\", ldm);
	    else
	      output_asm_insn (\"ldm%?da\\t%0, {%1, %2}\", ldm);
	  }
      }
    else if (val1 != 0)
      {
	if (val1 < val2)
	  output_asm_insn (\"ldm%?da\\t%0, {%1, %2}\", ldm);
	else
	  output_asm_insn (\"ldm%?ia\\t%0, {%1, %2}\", ldm);
      }
    else
      {
	if (val1 < val2)
	  output_asm_insn (\"ldm%?ia\\t%0, {%1, %2}\", ldm);
	else
	  output_asm_insn (\"ldm%?da\\t%0, {%1, %2}\", ldm);
      }
    output_asm_insn (\"%I3%?\\t%0, %1, %2\", arith);
    return \"\";
  }"
  [(set_attr "length" "12")
   (set_attr "predicable" "yes")
   (set_attr "type" "load1")]
)

; This pattern is never tried by combine, so do it as a peephole

(define_peephole2
  [(set (match_operand:SI 0 "arm_general_register_operand" "")
	(match_operand:SI 1 "arm_general_register_operand" ""))
   (set (reg:CC CC_REGNUM)
	(compare:CC (match_dup 1) (const_int 0)))]
  "TARGET_ARM"
  [(parallel [(set (reg:CC CC_REGNUM) (compare:CC (match_dup 1) (const_int 0)))
	      (set (match_dup 0) (match_dup 1))])]
  ""
)

; Peepholes to spot possible load- and store-multiples, if the ordering is
; reversed, check that the memory references aren't volatile.

(define_peephole
  [(set (match_operand:SI 0 "s_register_operand" "=r")
        (match_operand:SI 4 "memory_operand" "m"))
   (set (match_operand:SI 1 "s_register_operand" "=r")
        (match_operand:SI 5 "memory_operand" "m"))
   (set (match_operand:SI 2 "s_register_operand" "=r")
        (match_operand:SI 6 "memory_operand" "m"))
   (set (match_operand:SI 3 "s_register_operand" "=r")
        (match_operand:SI 7 "memory_operand" "m"))]
  "TARGET_ARM && load_multiple_sequence (operands, 4, NULL, NULL, NULL)"
  "*
  return emit_ldm_seq (operands, 4);
  "
)

(define_peephole
  [(set (match_operand:SI 0 "s_register_operand" "=r")
        (match_operand:SI 3 "memory_operand" "m"))
   (set (match_operand:SI 1 "s_register_operand" "=r")
        (match_operand:SI 4 "memory_operand" "m"))
   (set (match_operand:SI 2 "s_register_operand" "=r")
        (match_operand:SI 5 "memory_operand" "m"))]
  "TARGET_ARM && load_multiple_sequence (operands, 3, NULL, NULL, NULL)"
  "*
  return emit_ldm_seq (operands, 3);
  "
)

(define_peephole
  [(set (match_operand:SI 0 "s_register_operand" "=r")
        (match_operand:SI 2 "memory_operand" "m"))
   (set (match_operand:SI 1 "s_register_operand" "=r")
        (match_operand:SI 3 "memory_operand" "m"))]
  "TARGET_ARM && load_multiple_sequence (operands, 2, NULL, NULL, NULL)"
  "*
  return emit_ldm_seq (operands, 2);
  "
)

(define_peephole
  [(set (match_operand:SI 4 "memory_operand" "=m")
        (match_operand:SI 0 "s_register_operand" "r"))
   (set (match_operand:SI 5 "memory_operand" "=m")
        (match_operand:SI 1 "s_register_operand" "r"))
   (set (match_operand:SI 6 "memory_operand" "=m")
        (match_operand:SI 2 "s_register_operand" "r"))
   (set (match_operand:SI 7 "memory_operand" "=m")
        (match_operand:SI 3 "s_register_operand" "r"))]
  "TARGET_ARM && store_multiple_sequence (operands, 4, NULL, NULL, NULL)"
  "*
  return emit_stm_seq (operands, 4);
  "
)

(define_peephole
  [(set (match_operand:SI 3 "memory_operand" "=m")
        (match_operand:SI 0 "s_register_operand" "r"))
   (set (match_operand:SI 4 "memory_operand" "=m")
        (match_operand:SI 1 "s_register_operand" "r"))
   (set (match_operand:SI 5 "memory_operand" "=m")
        (match_operand:SI 2 "s_register_operand" "r"))]
  "TARGET_ARM && store_multiple_sequence (operands, 3, NULL, NULL, NULL)"
  "*
  return emit_stm_seq (operands, 3);
  "
)

(define_peephole
  [(set (match_operand:SI 2 "memory_operand" "=m")
        (match_operand:SI 0 "s_register_operand" "r"))
   (set (match_operand:SI 3 "memory_operand" "=m")
        (match_operand:SI 1 "s_register_operand" "r"))]
  "TARGET_ARM && store_multiple_sequence (operands, 2, NULL, NULL, NULL)"
  "*
  return emit_stm_seq (operands, 2);
  "
)

(define_split
  [(set (match_operand:SI 0 "s_register_operand" "")
	(and:SI (ge:SI (match_operand:SI 1 "s_register_operand" "")
		       (const_int 0))
		(neg:SI (match_operator:SI 2 "arm_comparison_operator"
			 [(match_operand:SI 3 "s_register_operand" "")
			  (match_operand:SI 4 "arm_rhs_operand" "")]))))
   (clobber (match_operand:SI 5 "s_register_operand" ""))]
  "TARGET_ARM"
  [(set (match_dup 5) (not:SI (ashiftrt:SI (match_dup 1) (const_int 31))))
   (set (match_dup 0) (and:SI (match_op_dup 2 [(match_dup 3) (match_dup 4)])
			      (match_dup 5)))]
  ""
)

;; This split can be used because CC_Z mode implies that the following
;; branch will be an equality, or an unsigned inequality, so the sign
;; extension is not needed.

(define_split
  [(set (reg:CC_Z CC_REGNUM)
	(compare:CC_Z
	 (ashift:SI (subreg:SI (match_operand:QI 0 "memory_operand" "") 0)
		    (const_int 24))
	 (match_operand 1 "const_int_operand" "")))
   (clobber (match_scratch:SI 2 ""))]
  "TARGET_ARM
   && (((unsigned HOST_WIDE_INT) INTVAL (operands[1]))
       == (((unsigned HOST_WIDE_INT) INTVAL (operands[1])) >> 24) << 24)"
  [(set (match_dup 2) (zero_extend:SI (match_dup 0)))
   (set (reg:CC CC_REGNUM) (compare:CC (match_dup 2) (match_dup 1)))]
  "
  operands[1] = GEN_INT (((unsigned long) INTVAL (operands[1])) >> 24);
  "
)

(define_expand "prologue"
  [(clobber (const_int 0))]
  "TARGET_EITHER"
  "if (TARGET_ARM)
     arm_expand_prologue ();
   else
     thumb_expand_prologue ();
  DONE;
  "
)

(define_expand "epilogue"
  [(clobber (const_int 0))]
  "TARGET_EITHER"
  "
  if (current_function_calls_eh_return)
    emit_insn (gen_prologue_use (gen_rtx_REG (Pmode, 2)));
  if (TARGET_THUMB)
    thumb_expand_epilogue ();
  else if (USE_RETURN_INSN (FALSE))
    {
      emit_jump_insn (gen_return ());
      DONE;
    }
  emit_jump_insn (gen_rtx_UNSPEC_VOLATILE (VOIDmode,
	gen_rtvec (1,
		gen_rtx_RETURN (VOIDmode)),
	VUNSPEC_EPILOGUE));
  DONE;
  "
)

;; Note - although unspec_volatile's USE all hard registers,
;; USEs are ignored after relaod has completed.  Thus we need
;; to add an unspec of the link register to ensure that flow
;; does not think that it is unused by the sibcall branch that
;; will replace the standard function epilogue.
(define_insn "sibcall_epilogue"
  [(parallel [(unspec:SI [(reg:SI LR_REGNUM)] UNSPEC_PROLOGUE_USE)
              (unspec_volatile [(return)] VUNSPEC_EPILOGUE)])]
  "TARGET_ARM"
  "*
  if (use_return_insn (FALSE, next_nonnote_insn (insn)))
    return output_return_instruction (const_true_rtx, FALSE, FALSE);
  return arm_output_epilogue (next_nonnote_insn (insn));
  "
;; Length is absolute worst case
  [(set_attr "length" "44")
   (set_attr "type" "block")
   ;; We don't clobber the conditions, but the potential length of this
   ;; operation is sufficient to make conditionalizing the sequence 
   ;; unlikely to be profitable.
   (set_attr "conds" "clob")]
)

(define_insn "*epilogue_insns"
  [(unspec_volatile [(return)] VUNSPEC_EPILOGUE)]
  "TARGET_EITHER"
  "*
  if (TARGET_ARM)
    return arm_output_epilogue (NULL);
  else /* TARGET_THUMB */
    return thumb_unexpanded_epilogue ();
  "
  ; Length is absolute worst case
  [(set_attr "length" "44")
   (set_attr "type" "block")
   ;; We don't clobber the conditions, but the potential length of this
   ;; operation is sufficient to make conditionalizing the sequence 
   ;; unlikely to be profitable.
   (set_attr "conds" "clob")]
)

(define_expand "eh_epilogue"
  [(use (match_operand:SI 0 "register_operand" ""))
   (use (match_operand:SI 1 "register_operand" ""))
   (use (match_operand:SI 2 "register_operand" ""))]
  "TARGET_EITHER"
  "
  {
    cfun->machine->eh_epilogue_sp_ofs = operands[1];
    if (GET_CODE (operands[2]) != REG || REGNO (operands[2]) != 2)
      {
	rtx ra = gen_rtx_REG (Pmode, 2);

	emit_move_insn (ra, operands[2]);
	operands[2] = ra;
      }
    /* This is a hack -- we may have crystalized the function type too
       early.  */
    cfun->machine->func_type = 0;
  }"
)

;; This split is only used during output to reduce the number of patterns
;; that need assembler instructions adding to them.  We allowed the setting
;; of the conditions to be implicit during rtl generation so that
;; the conditional compare patterns would work.  However this conflicts to
;; some extent with the conditional data operations, so we have to split them
;; up again here.

(define_split
  [(set (match_operand:SI 0 "s_register_operand" "")
	(if_then_else:SI (match_operator 1 "arm_comparison_operator"
			  [(match_operand 2 "" "") (match_operand 3 "" "")])
			 (match_dup 0)
			 (match_operand 4 "" "")))
   (clobber (reg:CC CC_REGNUM))]
  "TARGET_ARM && reload_completed"
  [(set (match_dup 5) (match_dup 6))
   (cond_exec (match_dup 7)
	      (set (match_dup 0) (match_dup 4)))]
  "
  {
    enum machine_mode mode = SELECT_CC_MODE (GET_CODE (operands[1]),
					     operands[2], operands[3]);
    enum rtx_code rc = GET_CODE (operands[1]);

    operands[5] = gen_rtx_REG (mode, CC_REGNUM);
    operands[6] = gen_rtx_COMPARE (mode, operands[2], operands[3]);
    if (mode == CCFPmode || mode == CCFPEmode)
      rc = reverse_condition_maybe_unordered (rc);
    else
      rc = reverse_condition (rc);

    operands[7] = gen_rtx_fmt_ee (rc, VOIDmode, operands[5], const0_rtx);
  }"
)

(define_split
  [(set (match_operand:SI 0 "s_register_operand" "")
	(if_then_else:SI (match_operator 1 "arm_comparison_operator"
			  [(match_operand 2 "" "") (match_operand 3 "" "")])
			 (match_operand 4 "" "")
			 (match_dup 0)))
   (clobber (reg:CC CC_REGNUM))]
  "TARGET_ARM && reload_completed"
  [(set (match_dup 5) (match_dup 6))
   (cond_exec (match_op_dup 1 [(match_dup 5) (const_int 0)])
	      (set (match_dup 0) (match_dup 4)))]
  "
  {
    enum machine_mode mode = SELECT_CC_MODE (GET_CODE (operands[1]),
					     operands[2], operands[3]);

    operands[5] = gen_rtx_REG (mode, CC_REGNUM);
    operands[6] = gen_rtx_COMPARE (mode, operands[2], operands[3]);
  }"
)

(define_split
  [(set (match_operand:SI 0 "s_register_operand" "")
	(if_then_else:SI (match_operator 1 "arm_comparison_operator"
			  [(match_operand 2 "" "") (match_operand 3 "" "")])
			 (match_operand 4 "" "")
			 (match_operand 5 "" "")))
   (clobber (reg:CC CC_REGNUM))]
  "TARGET_ARM && reload_completed"
  [(set (match_dup 6) (match_dup 7))
   (cond_exec (match_op_dup 1 [(match_dup 6) (const_int 0)])
	      (set (match_dup 0) (match_dup 4)))
   (cond_exec (match_dup 8)
	      (set (match_dup 0) (match_dup 5)))]
  "
  {
    enum machine_mode mode = SELECT_CC_MODE (GET_CODE (operands[1]),
					     operands[2], operands[3]);
    enum rtx_code rc = GET_CODE (operands[1]);

    operands[6] = gen_rtx_REG (mode, CC_REGNUM);
    operands[7] = gen_rtx_COMPARE (mode, operands[2], operands[3]);
    if (mode == CCFPmode || mode == CCFPEmode)
      rc = reverse_condition_maybe_unordered (rc);
    else
      rc = reverse_condition (rc);

    operands[8] = gen_rtx_fmt_ee (rc, VOIDmode, operands[6], const0_rtx);
  }"
)

(define_split
  [(set (match_operand:SI 0 "s_register_operand" "")
	(if_then_else:SI (match_operator 1 "arm_comparison_operator"
			  [(match_operand:SI 2 "s_register_operand" "")
			   (match_operand:SI 3 "arm_add_operand" "")])
			 (match_operand:SI 4 "arm_rhs_operand" "")
			 (not:SI
			  (match_operand:SI 5 "s_register_operand" ""))))
   (clobber (reg:CC CC_REGNUM))]
  "TARGET_ARM && reload_completed"
  [(set (match_dup 6) (match_dup 7))
   (cond_exec (match_op_dup 1 [(match_dup 6) (const_int 0)])
	      (set (match_dup 0) (match_dup 4)))
   (cond_exec (match_dup 8)
	      (set (match_dup 0) (not:SI (match_dup 5))))]
  "
  {
    enum machine_mode mode = SELECT_CC_MODE (GET_CODE (operands[1]),
					     operands[2], operands[3]);
    enum rtx_code rc = GET_CODE (operands[1]);

    operands[6] = gen_rtx_REG (mode, CC_REGNUM);
    operands[7] = gen_rtx_COMPARE (mode, operands[2], operands[3]);
    if (mode == CCFPmode || mode == CCFPEmode)
      rc = reverse_condition_maybe_unordered (rc);
    else
      rc = reverse_condition (rc);

    operands[8] = gen_rtx_fmt_ee (rc, VOIDmode, operands[6], const0_rtx);
  }"
)

(define_insn "*cond_move_not"
  [(set (match_operand:SI 0 "s_register_operand" "=r,r")
	(if_then_else:SI (match_operator 4 "arm_comparison_operator"
			  [(match_operand 3 "cc_register" "") (const_int 0)])
			 (match_operand:SI 1 "arm_rhs_operand" "0,?rI")
			 (not:SI
			  (match_operand:SI 2 "s_register_operand" "r,r"))))]
  "TARGET_ARM"
  "@
   mvn%D4\\t%0, %2
   mov%d4\\t%0, %1\;mvn%D4\\t%0, %2"
  [(set_attr "conds" "use")
   (set_attr "length" "4,8")]
)

;; The next two patterns occur when an AND operation is followed by a
;; scc insn sequence 

(define_insn "*sign_extract_onebit"
  [(set (match_operand:SI 0 "s_register_operand" "=r")
	(sign_extract:SI (match_operand:SI 1 "s_register_operand" "r")
			 (const_int 1)
			 (match_operand:SI 2 "const_int_operand" "n")))
    (clobber (reg:CC CC_REGNUM))]
  "TARGET_ARM"
  "*
    operands[2] = GEN_INT (1 << INTVAL (operands[2]));
    output_asm_insn (\"ands\\t%0, %1, %2\", operands);
    return \"mvnne\\t%0, #0\";
  "
  [(set_attr "conds" "clob")
   (set_attr "length" "8")]
)

(define_insn "*not_signextract_onebit"
  [(set (match_operand:SI 0 "s_register_operand" "=r")
	(not:SI
	 (sign_extract:SI (match_operand:SI 1 "s_register_operand" "r")
			  (const_int 1)
			  (match_operand:SI 2 "const_int_operand" "n"))))
   (clobber (reg:CC CC_REGNUM))]
  "TARGET_ARM"
  "*
    operands[2] = GEN_INT (1 << INTVAL (operands[2]));
    output_asm_insn (\"tst\\t%1, %2\", operands);
    output_asm_insn (\"mvneq\\t%0, #0\", operands);
    return \"movne\\t%0, #0\";
  "
  [(set_attr "conds" "clob")
   (set_attr "length" "12")]
)

;; Push multiple registers to the stack.  Registers are in parallel (use ...)
;; expressions.  For simplicity, the first register is also in the unspec
;; part.
(define_insn "*push_multi"
  [(match_parallel 2 "multi_register_push"
    [(set (match_operand:BLK 0 "memory_operand" "=m")
	  (unspec:BLK [(match_operand:SI 1 "s_register_operand" "r")]
		      UNSPEC_PUSH_MULT))])]
  "TARGET_ARM"
  "*
  {
    int num_saves = XVECLEN (operands[2], 0);
     
    /* For the StrongARM at least it is faster to
       use STR to store only a single register.  */
    if (num_saves == 1)
      output_asm_insn (\"str\\t%1, [%m0, #-4]!\", operands);
    else
      {
	int i;
	char pattern[100];

	strcpy (pattern, \"stmfd\\t%m0!, {%1\");

	for (i = 1; i < num_saves; i++)
	  {
	    strcat (pattern, \", %|\");
	    strcat (pattern,
		    reg_names[REGNO (XEXP (XVECEXP (operands[2], 0, i), 0))]);
	  }

	strcat (pattern, \"}\");
	output_asm_insn (pattern, operands);
      }

    return \"\";
  }"
  [(set_attr "type" "store4")]
)

(define_insn "stack_tie"
  [(set (mem:BLK (scratch))
	(unspec:BLK [(match_operand:SI 0 "s_register_operand" "r")
		     (match_operand:SI 1 "s_register_operand" "r")]
		    UNSPEC_PRLG_STK))]
  ""
  ""
  [(set_attr "length" "0")]
)

;; Similarly for the floating point registers
(define_insn "*push_fp_multi"
  [(match_parallel 2 "multi_register_push"
    [(set (match_operand:BLK 0 "memory_operand" "=m")
	  (unspec:BLK [(match_operand:XF 1 "f_register_operand" "f")]
		      UNSPEC_PUSH_MULT))])]
  "TARGET_ARM && TARGET_HARD_FLOAT && TARGET_FPA"
  "*
  {
    char pattern[100];

    sprintf (pattern, \"sfmfd\\t%%1, %d, [%%m0]!\", XVECLEN (operands[2], 0));
    output_asm_insn (pattern, operands);
    return \"\";
  }"
  [(set_attr "type" "f_store")]
)

;; Special patterns for dealing with the constant pool

(define_insn "align_4"
  [(unspec_volatile [(const_int 0)] VUNSPEC_ALIGN)]
  "TARGET_EITHER"
  "*
  assemble_align (32);
  return \"\";
  "
)

(define_insn "align_8"
  [(unspec_volatile [(const_int 0)] VUNSPEC_ALIGN8)]
  "TARGET_EITHER"
  "*
  assemble_align (64);
  return \"\";
  "
)

(define_insn "consttable_end"
  [(unspec_volatile [(const_int 0)] VUNSPEC_POOL_END)]
  "TARGET_EITHER"
  "*
  making_const_table = FALSE;
  return \"\";
  "
)

(define_insn "consttable_1"
  [(unspec_volatile [(match_operand 0 "" "")] VUNSPEC_POOL_1)]
  "TARGET_THUMB"
  "*
  making_const_table = TRUE;
  assemble_integer (operands[0], 1, BITS_PER_WORD, 1);
  assemble_zeros (3);
  return \"\";
  "
  [(set_attr "length" "4")]
)

(define_insn "consttable_2"
  [(unspec_volatile [(match_operand 0 "" "")] VUNSPEC_POOL_2)]
  "TARGET_THUMB"
  "*
  making_const_table = TRUE;
  assemble_integer (operands[0], 2, BITS_PER_WORD, 1);
  assemble_zeros (2);
  return \"\";
  "
  [(set_attr "length" "4")]
)

(define_insn "consttable_4"
  [(unspec_volatile [(match_operand 0 "" "")] VUNSPEC_POOL_4)]
  "TARGET_EITHER"
  "*
  {
    making_const_table = TRUE;
    switch (GET_MODE_CLASS (GET_MODE (operands[0])))
      {
      case MODE_FLOAT:
      {
        REAL_VALUE_TYPE r;
        REAL_VALUE_FROM_CONST_DOUBLE (r, operands[0]);
        assemble_real (r, GET_MODE (operands[0]), BITS_PER_WORD);
        break;
      }
      default:
        assemble_integer (operands[0], 4, BITS_PER_WORD, 1);
        break;
      }
    return \"\";
  }"
  [(set_attr "length" "4")]
)

(define_insn "consttable_8"
  [(unspec_volatile [(match_operand 0 "" "")] VUNSPEC_POOL_8)]
  "TARGET_EITHER"
  "*
  {
    making_const_table = TRUE;
    switch (GET_MODE_CLASS (GET_MODE (operands[0])))
      {
       case MODE_FLOAT:
        {
          REAL_VALUE_TYPE r;
          REAL_VALUE_FROM_CONST_DOUBLE (r, operands[0]);
          assemble_real (r, GET_MODE (operands[0]), BITS_PER_WORD);
          break;
        }
      default:
        assemble_integer (operands[0], 8, BITS_PER_WORD, 1);
        break;
      }
    return \"\";
  }"
  [(set_attr "length" "8")]
)

;; Miscellaneous Thumb patterns

(define_expand "tablejump"
  [(parallel [(set (pc) (match_operand:SI 0 "register_operand" ""))
	      (use (label_ref (match_operand 1 "" "")))])]
  "TARGET_THUMB"
  "
  if (flag_pic)
    {
      /* Hopefully, CSE will eliminate this copy.  */
      rtx reg1 = copy_addr_to_reg (gen_rtx_LABEL_REF (Pmode, operands[1]));
      rtx reg2 = gen_reg_rtx (SImode);

      emit_insn (gen_addsi3 (reg2, operands[0], reg1));
      operands[0] = reg2;
    }
  "
)

;; NB never uses BX.
(define_insn "*thumb_tablejump"
  [(set (pc) (match_operand:SI 0 "register_operand" "l*r"))
   (use (label_ref (match_operand 1 "" "")))]
  "TARGET_THUMB"
  "mov\\t%|pc, %0"
  [(set_attr "length" "2")]
)

;; V5 Instructions,

(define_insn "clzsi2"
  [(set (match_operand:SI 0 "s_register_operand" "=r")
	(clz:SI (match_operand:SI 1 "s_register_operand" "r")))]
  "TARGET_ARM && arm_arch5"
  "clz%?\\t%0, %1"
  [(set_attr "predicable" "yes")])

(define_expand "ffssi2"
  [(set (match_operand:SI 0 "s_register_operand" "")
	(ffs:SI (match_operand:SI 1 "s_register_operand" "")))]
  "TARGET_ARM && arm_arch5"
  "
  {
    rtx t1, t2, t3;

    t1 = gen_reg_rtx (SImode);
    t2 = gen_reg_rtx (SImode);
    t3 = gen_reg_rtx (SImode);

    emit_insn (gen_negsi2 (t1, operands[1]));
    emit_insn (gen_andsi3 (t2, operands[1], t1));
    emit_insn (gen_clzsi2 (t3, t2));
    emit_insn (gen_subsi3 (operands[0], GEN_INT (32), t3));
    DONE;
  }"
)

(define_expand "ctzsi2"
  [(set (match_operand:SI 0 "s_register_operand" "")
	(ctz:SI (match_operand:SI 1 "s_register_operand" "")))]
  "TARGET_ARM && arm_arch5"
  "
  {
    rtx t1, t2, t3;

    t1 = gen_reg_rtx (SImode);
    t2 = gen_reg_rtx (SImode);
    t3 = gen_reg_rtx (SImode);

    emit_insn (gen_negsi2 (t1, operands[1]));
    emit_insn (gen_andsi3 (t2, operands[1], t1));
    emit_insn (gen_clzsi2 (t3, t2));
    emit_insn (gen_subsi3 (operands[0], GEN_INT (31), t3));
    DONE;
  }"
)

;; V5E instructions.

(define_insn "prefetch"
  [(prefetch (match_operand:SI 0 "address_operand" "p")
	     (match_operand:SI 1 "" "")
	     (match_operand:SI 2 "" ""))]
  "TARGET_ARM && arm_arch5e"
  "pld\\t%a0")

;; General predication pattern

(define_cond_exec
  [(match_operator 0 "arm_comparison_operator"
    [(match_operand 1 "cc_register" "")
     (const_int 0)])]
  "TARGET_ARM"
  ""
)

(define_insn "prologue_use"
  [(unspec:SI [(match_operand:SI 0 "register_operand" "")] UNSPEC_PROLOGUE_USE)]
  ""
  "%@ %0 needed for prologue"
)


;; Patterns for exception handling

(define_expand "eh_return"
  [(use (match_operand 0 "general_operand" ""))]
  "TARGET_EITHER"
  "
  {
    if (TARGET_ARM)
      emit_insn (gen_arm_eh_return (operands[0]));
    else
      emit_insn (gen_thumb_eh_return (operands[0]));
    DONE;
  }"
)
				   
;; We can't expand this before we know where the link register is stored.
(define_insn_and_split "arm_eh_return"
  [(unspec_volatile [(match_operand:SI 0 "s_register_operand" "r")]
		    VUNSPEC_EH_RETURN)
   (clobber (match_scratch:SI 1 "=&r"))]
  "TARGET_ARM"
  "#"
  "&& reload_completed"
  [(const_int 0)]
  "
  {
    arm_set_return_address (operands[0], operands[1]);
    DONE;
  }"
)

(define_insn_and_split "thumb_eh_return"
  [(unspec_volatile [(match_operand:SI 0 "s_register_operand" "l")]
		    VUNSPEC_EH_RETURN)
   (clobber (match_scratch:SI 1 "=&l"))]
  "TARGET_THUMB"
  "#"
  "&& reload_completed"
  [(const_int 0)]
  "
  {
    thumb_set_return_address (operands[0], operands[1]);
    DONE;
  }"
)


;; TLS support

(define_insn "load_tp_hard"
  [(set (match_operand:SI 0 "register_operand" "=r")
	(unspec:SI [(const_int 0)] UNSPEC_TLS))]
  "TARGET_HARD_TP"
  "mrc%?\\tp15, 0, %0, c13, c0, 3\\t@ load_tp_hard"
  [(set_attr "predicable" "yes")]
)

;; Doesn't clobber R1-R3.  Must use r0 for the first operand.
(define_insn "load_tp_soft"
  [(set (reg:SI 0) (unspec:SI [(const_int 0)] UNSPEC_TLS))
   (clobber (reg:SI LR_REGNUM))
   (clobber (reg:SI IP_REGNUM))
   (clobber (reg:CC CC_REGNUM))]
  "TARGET_SOFT_TP"
  "bl\\t__aeabi_read_tp\\t@ load_tp_soft"
  [(set_attr "conds" "clob")]
)

;; Load the FPA co-processor patterns
(include "fpa.md")
;; Load the Maverick co-processor patterns
(include "cirrus.md")
;; Load the Intel Wireless Multimedia Extension patterns
(include "iwmmxt.md")
;; Load the VFP co-processor patterns
(include "vfp.md")
<|MERGE_RESOLUTION|>--- conflicted
+++ resolved
@@ -7930,21 +7930,12 @@
     for (i = 0; i < XVECLEN (operands[2], 0); i++)
       {
 	rtx src = SET_SRC (XVECEXP (operands[2], 0, i));
-<<<<<<< HEAD
 
 	/* Default code only uses r0 as a return value, but we could
 	   be using anything up to 4 registers.  */
 	if (REGNO (src) == R0_REGNUM)
 	  src = gen_rtx_REG (TImode, R0_REGNUM);
 
-=======
-
-	/* Default code only uses r0 as a return value, but we could
-	   be using anything up to 4 registers.  */
-	if (REGNO (src) == R0_REGNUM)
-	  src = gen_rtx_REG (TImode, R0_REGNUM);
-
->>>>>>> 8c044a9c
         XVECEXP (par, 0, i) = gen_rtx_EXPR_LIST (VOIDmode, src,
 						 GEN_INT (size));
         size += GET_MODE_SIZE (GET_MODE (src));
