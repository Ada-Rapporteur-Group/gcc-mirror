--- conflicted
+++ resolved
@@ -1,10 +1,6 @@
 /* ARM CPU Cores
-<<<<<<< HEAD
-   Copyright (C) 2003, 2005, 2006, 2007, 2008 Free Software Foundation, Inc.
-=======
    Copyright (C) 2003, 2005, 2006, 2007, 2008, 2009
    Free Software Foundation, Inc.
->>>>>>> a0daa400
    Written by CodeSourcery, LLC
 
    This file is part of GCC.
