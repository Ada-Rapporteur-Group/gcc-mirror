/* ARM CPU Cores
<<<<<<< HEAD
   Copyright (C) 2003, 2005, 2006, 2007, 2008, 2009
=======
   Copyright (C) 2003, 2005, 2006, 2007, 2008, 2009, 2010
>>>>>>> 03d20231
   Free Software Foundation, Inc.
   Written by CodeSourcery, LLC

   This file is part of GCC.

   GCC is free software; you can redistribute it and/or modify it
   under the terms of the GNU General Public License as published by
   the Free Software Foundation; either version 3, or (at your option)
   any later version.

   GCC is distributed in the hope that it will be useful, but
   WITHOUT ANY WARRANTY; without even the implied warranty of
   MERCHANTABILITY or FITNESS FOR A PARTICULAR PURPOSE.  See the GNU
   General Public License for more details.

   You should have received a copy of the GNU General Public License
   along with GCC; see the file COPYING3.  If not see
   <http://www.gnu.org/licenses/>.  */

/* Before using #include to read this file, define a macro:

      ARM_CORE(CORE_NAME, CORE_IDENT, ARCH, FLAGS, COSTS)

   The CORE_NAME is the name of the core, represented as a string constant.
   The CORE_IDENT is the name of the core, represented as an identifier.
   ARCH is the architecture revision implemented by the chip.
   FLAGS are the bitwise-or of the traits that apply to that core.
   This need not include flags implied by the architecture.
   COSTS is the name of the rtx_costs routine to use.

   If you update this table, you must update the "tune" attribute in
   arm.md.
   
   Some tools assume no whitespace up to the first "," in each entry.  */

/* V2/V2A Architecture Processors */
ARM_CORE("arm2",   arm2,	2,	FL_CO_PROC | FL_MODE26, slowmul)
ARM_CORE("arm250", arm250,	2,	FL_CO_PROC | FL_MODE26, slowmul)
ARM_CORE("arm3",   arm3,	2,	FL_CO_PROC | FL_MODE26, slowmul)

/* V3 Architecture Processors */
ARM_CORE("arm6",          arm6,		3,	FL_CO_PROC | FL_MODE26, slowmul)
ARM_CORE("arm60",         arm60,	3,	FL_CO_PROC | FL_MODE26, slowmul)
ARM_CORE("arm600",        arm600,	3,	FL_CO_PROC | FL_MODE26 | FL_WBUF, slowmul)
ARM_CORE("arm610",        arm610,	3,	             FL_MODE26 | FL_WBUF, slowmul)
ARM_CORE("arm620",        arm620,	3,	FL_CO_PROC | FL_MODE26 | FL_WBUF, slowmul)
ARM_CORE("arm7",          arm7,		3,	FL_CO_PROC | FL_MODE26, slowmul)
ARM_CORE("arm7d",         arm7d,	3,	FL_CO_PROC | FL_MODE26, slowmul)
ARM_CORE("arm7di",        arm7di,	3,	FL_CO_PROC | FL_MODE26, slowmul)
ARM_CORE("arm70",         arm70,	3,	FL_CO_PROC | FL_MODE26, slowmul)
ARM_CORE("arm700",        arm700,	3,	FL_CO_PROC | FL_MODE26 | FL_WBUF, slowmul)
ARM_CORE("arm700i",       arm700i,	3,	FL_CO_PROC | FL_MODE26 | FL_WBUF, slowmul)
ARM_CORE("arm710",        arm710,	3,	             FL_MODE26 | FL_WBUF, slowmul)
ARM_CORE("arm720",        arm720,	3,	             FL_MODE26 | FL_WBUF, slowmul)
ARM_CORE("arm710c",       arm710c,	3,	             FL_MODE26 | FL_WBUF, slowmul)
ARM_CORE("arm7100",       arm7100,	3,	             FL_MODE26 | FL_WBUF, slowmul)
ARM_CORE("arm7500",       arm7500,	3,	             FL_MODE26 | FL_WBUF, slowmul)
/* Doesn't have an external co-proc, but does have embedded fpa.  */
ARM_CORE("arm7500fe",     arm7500fe,	3,	FL_CO_PROC | FL_MODE26 | FL_WBUF, slowmul)

/* V3M Architecture Processors */
/* arm7m doesn't exist on its own, but only with D, ("and", and I), but
   those don't alter the code, so arm7m is sometimes used.  */
ARM_CORE("arm7m",         arm7m,	3M,	FL_CO_PROC | FL_MODE26, fastmul)
ARM_CORE("arm7dm",        arm7dm,	3M,	FL_CO_PROC | FL_MODE26, fastmul)
ARM_CORE("arm7dmi",       arm7dmi,	3M,	FL_CO_PROC | FL_MODE26, fastmul)

/* V4 Architecture Processors */
ARM_CORE("arm8",          arm8,		4,	             FL_MODE26 | FL_LDSCHED, fastmul)
ARM_CORE("arm810",        arm810,	4,	             FL_MODE26 | FL_LDSCHED, fastmul)
ARM_CORE("strongarm",     strongarm,	4,	             FL_MODE26 | FL_LDSCHED | FL_STRONG, fastmul)
ARM_CORE("strongarm110",  strongarm110,	4,	             FL_MODE26 | FL_LDSCHED | FL_STRONG, fastmul)
ARM_CORE("strongarm1100", strongarm1100, 4,	             FL_MODE26 | FL_LDSCHED | FL_STRONG, fastmul)
ARM_CORE("strongarm1110", strongarm1110, 4,	             FL_MODE26 | FL_LDSCHED | FL_STRONG, fastmul)
ARM_CORE("fa526",         fa526,        4,                               FL_LDSCHED, fastmul)
ARM_CORE("fa626",         fa626,        4,                               FL_LDSCHED, fastmul)

/* V4T Architecture Processors */
ARM_CORE("arm7tdmi",      arm7tdmi,	4T,	FL_CO_PROC          , fastmul)
ARM_CORE("arm7tdmi-s",    arm7tdmis,	4T,	FL_CO_PROC          , fastmul)
ARM_CORE("arm710t",       arm710t,	4T,	             FL_WBUF, fastmul)
ARM_CORE("arm720t",       arm720t,	4T,	             FL_WBUF, fastmul)
ARM_CORE("arm740t",       arm740t,	4T,	             FL_WBUF, fastmul)
ARM_CORE("arm9",          arm9,		4T,	                         FL_LDSCHED, fastmul)
ARM_CORE("arm9tdmi",      arm9tdmi,	4T,	                         FL_LDSCHED, fastmul)
ARM_CORE("arm920",        arm920,	4T,	                         FL_LDSCHED, fastmul)
ARM_CORE("arm920t",       arm920t,	4T,	                         FL_LDSCHED, fastmul)
ARM_CORE("arm922t",       arm922t,	4T,	                         FL_LDSCHED, fastmul)
ARM_CORE("arm940t",       arm940t,	4T,	                         FL_LDSCHED, fastmul)
ARM_CORE("ep9312",        ep9312,	4T,	                         FL_LDSCHED |             FL_CIRRUS, fastmul)

/* V5T Architecture Processors */
ARM_CORE("arm10tdmi",     arm10tdmi,	5T,	                         FL_LDSCHED, fastmul)
ARM_CORE("arm1020t",      arm1020t,	5T,	                         FL_LDSCHED, fastmul)

/* V5TE Architecture Processors */
ARM_CORE("arm9e",         arm9e,	5TE,	                         FL_LDSCHED, 9e)
ARM_CORE("arm946e-s",     arm946es,	5TE,	                         FL_LDSCHED, 9e)
ARM_CORE("arm966e-s",     arm966es,	5TE,	                         FL_LDSCHED, 9e)
ARM_CORE("arm968e-s",     arm968es,	5TE,	                         FL_LDSCHED, 9e)
ARM_CORE("arm10e",        arm10e,	5TE,				 FL_LDSCHED, fastmul)
ARM_CORE("arm1020e",      arm1020e,	5TE,				 FL_LDSCHED, fastmul)
ARM_CORE("arm1022e",      arm1022e,	5TE,				 FL_LDSCHED, fastmul)
ARM_CORE("xscale",        xscale,	5TE,	                         FL_LDSCHED | FL_STRONG | FL_XSCALE, xscale)
ARM_CORE("iwmmxt",        iwmmxt,	5TE,	                         FL_LDSCHED | FL_STRONG | FL_XSCALE | FL_IWMMXT, xscale)
ARM_CORE("iwmmxt2",       iwmmxt2,	5TE,	                         FL_LDSCHED | FL_STRONG | FL_XSCALE | FL_IWMMXT, xscale)
<<<<<<< HEAD
=======
ARM_CORE("fa606te",       fa606te,      5TE,                             FL_LDSCHED, 9e)
ARM_CORE("fa626te",       fa626te,      5TE,                             FL_LDSCHED, 9e)
ARM_CORE("fmp626",        fmp626,       5TE,                             FL_LDSCHED, 9e)
ARM_CORE("fa726te",       fa726te,      5TE,                             FL_LDSCHED, fa726te)
>>>>>>> 03d20231

/* V5TEJ Architecture Processors */
ARM_CORE("arm926ej-s",    arm926ejs,	5TEJ,	                         FL_LDSCHED, 9e)
ARM_CORE("arm1026ej-s",   arm1026ejs,	5TEJ,	                         FL_LDSCHED, 9e)

/* V6 Architecture Processors */
ARM_CORE("arm1136j-s",    arm1136js,	6J,	                         FL_LDSCHED, 9e)
ARM_CORE("arm1136jf-s",   arm1136jfs,	6J,	                         FL_LDSCHED | FL_VFPV2, 9e)
ARM_CORE("arm1176jz-s",	  arm1176jzs,	6ZK,				 FL_LDSCHED, 9e)
ARM_CORE("arm1176jzf-s",  arm1176jzfs,	6ZK,				 FL_LDSCHED | FL_VFPV2, 9e)
ARM_CORE("mpcorenovfp",	  mpcorenovfp,	6K,				 FL_LDSCHED, 9e)
ARM_CORE("mpcore",	  mpcore,	6K,				 FL_LDSCHED | FL_VFPV2, 9e)
ARM_CORE("arm1156t2-s",	  arm1156t2s,	6T2,				 FL_LDSCHED, 9e)
ARM_CORE("arm1156t2f-s",  arm1156t2fs,  6T2,				 FL_LDSCHED | FL_VFPV2, 9e)
ARM_CORE("cortex-a5",	  cortexa5,	7A,				 FL_LDSCHED, 9e)
ARM_CORE("cortex-a8",	  cortexa8,	7A,				 FL_LDSCHED, 9e)
ARM_CORE("cortex-a9",	  cortexa9,	7A,				 FL_LDSCHED, cortex_a9)
ARM_CORE("cortex-a15",	  cortexa15,	7A,				 FL_LDSCHED, 9e)
ARM_CORE("cortex-r4",	  cortexr4,	7R,				 FL_LDSCHED, 9e)
ARM_CORE("cortex-r4f",	  cortexr4f,	7R,				 FL_LDSCHED, 9e)
ARM_CORE("cortex-m4",	  cortexm4,	7EM,				 FL_LDSCHED, 9e)
ARM_CORE("cortex-m3",	  cortexm3,	7M,				 FL_LDSCHED, 9e)
ARM_CORE("cortex-m1",	  cortexm1,	6M,				 FL_LDSCHED, 9e)
ARM_CORE("cortex-m0",	  cortexm0,	6M,				 FL_LDSCHED, 9e)<|MERGE_RESOLUTION|>--- conflicted
+++ resolved
@@ -1,9 +1,5 @@
 /* ARM CPU Cores
-<<<<<<< HEAD
-   Copyright (C) 2003, 2005, 2006, 2007, 2008, 2009
-=======
    Copyright (C) 2003, 2005, 2006, 2007, 2008, 2009, 2010
->>>>>>> 03d20231
    Free Software Foundation, Inc.
    Written by CodeSourcery, LLC
 
@@ -110,13 +106,10 @@
 ARM_CORE("xscale",        xscale,	5TE,	                         FL_LDSCHED | FL_STRONG | FL_XSCALE, xscale)
 ARM_CORE("iwmmxt",        iwmmxt,	5TE,	                         FL_LDSCHED | FL_STRONG | FL_XSCALE | FL_IWMMXT, xscale)
 ARM_CORE("iwmmxt2",       iwmmxt2,	5TE,	                         FL_LDSCHED | FL_STRONG | FL_XSCALE | FL_IWMMXT, xscale)
-<<<<<<< HEAD
-=======
 ARM_CORE("fa606te",       fa606te,      5TE,                             FL_LDSCHED, 9e)
 ARM_CORE("fa626te",       fa626te,      5TE,                             FL_LDSCHED, 9e)
 ARM_CORE("fmp626",        fmp626,       5TE,                             FL_LDSCHED, 9e)
 ARM_CORE("fa726te",       fa726te,      5TE,                             FL_LDSCHED, fa726te)
->>>>>>> 03d20231
 
 /* V5TEJ Architecture Processors */
 ARM_CORE("arm926ej-s",    arm926ejs,	5TEJ,	                         FL_LDSCHED, 9e)
