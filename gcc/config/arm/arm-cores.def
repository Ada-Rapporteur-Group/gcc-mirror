--- conflicted
+++ resolved
@@ -118,18 +118,12 @@
 ARM_CORE("mpcore",	  mpcore,	6K,				 FL_LDSCHED | FL_VFPV2, 9e)
 ARM_CORE("arm1156t2-s",	  arm1156t2s,	6T2,				 FL_LDSCHED, 9e)
 ARM_CORE("arm1156t2f-s",  arm1156t2fs,  6T2,				 FL_LDSCHED | FL_VFPV2, 9e)
-<<<<<<< HEAD
 ARM_CORE("cortex-a5",	  cortexa5,	7A,				 FL_LDSCHED, 9e)
-=======
->>>>>>> e33a1692
 ARM_CORE("cortex-a8",	  cortexa8,	7A,				 FL_LDSCHED, 9e)
-ARM_CORE("cortex-a9",	  cortexa9,	7A,				 FL_LDSCHED, 9e)
+ARM_CORE("cortex-a9",	  cortexa9,	7A,				 FL_LDSCHED, cortex_a9)
 ARM_CORE("cortex-r4",	  cortexr4,	7R,				 FL_LDSCHED, 9e)
 ARM_CORE("cortex-r4f",	  cortexr4f,	7R,				 FL_LDSCHED, 9e)
-<<<<<<< HEAD
 ARM_CORE("cortex-m4",	  cortexm4,	7EM,				 FL_LDSCHED, 9e)
-=======
->>>>>>> e33a1692
 ARM_CORE("cortex-m3",	  cortexm3,	7M,				 FL_LDSCHED, 9e)
 ARM_CORE("cortex-m1",	  cortexm1,	6M,				 FL_LDSCHED, 9e)
 ARM_CORE("cortex-m0",	  cortexm0,	6M,				 FL_LDSCHED, 9e)