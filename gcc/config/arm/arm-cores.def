--- conflicted
+++ resolved
@@ -129,11 +129,7 @@
 ARM_CORE("cortex-a8",	  cortexa8,	7A,				 FL_LDSCHED, cortex)
 ARM_CORE("cortex-a9",	  cortexa9,	7A,				 FL_LDSCHED, cortex_a9)
 ARM_CORE("cortex-a15",	  cortexa15,	7A,				 FL_LDSCHED | FL_THUMB_DIV | FL_ARM_DIV, cortex_a15)
-<<<<<<< HEAD
-ARM_CORE("cortex-a53",	  cortexa53,	8A,				 FL_LDSCHED, cortex)
-=======
 ARM_CORE("cortex-a53",	  cortexa53,	8A,				 FL_LDSCHED, cortex_a53)
->>>>>>> 66c14933
 ARM_CORE("cortex-r4",	  cortexr4,	7R,				 FL_LDSCHED, cortex)
 ARM_CORE("cortex-r4f",	  cortexr4f,	7R,				 FL_LDSCHED, cortex)
 ARM_CORE("cortex-r5",	  cortexr5,	7R,				 FL_LDSCHED | FL_ARM_DIV, cortex)
