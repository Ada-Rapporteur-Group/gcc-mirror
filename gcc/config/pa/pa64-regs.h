--- conflicted
+++ resolved
@@ -1,9 +1,5 @@
 /* Configuration for GCC-compiler for PA-RISC.
-<<<<<<< HEAD
-   Copyright (C) 1999, 2000, 2003, 2004 Free Software Foundation, Inc.
-=======
    Copyright (C) 1999, 2000, 2003, 2004, 2007 Free Software Foundation, Inc.
->>>>>>> 751ff693
 
 This file is part of GCC.
 
@@ -18,14 +14,8 @@
 GNU General Public License for more details.
 
 You should have received a copy of the GNU General Public License
-<<<<<<< HEAD
-along with GCC; see the file COPYING.  If not, write to
-the Free Software Foundation, 51 Franklin Street, Fifth Floor,
-Boston, MA 02110-1301, USA.  */
-=======
 along with GCC; see the file COPYING3.  If not see
 <http://www.gnu.org/licenses/>.  */
->>>>>>> 751ff693
 
 /* Standard register usage.
 
@@ -166,12 +156,7 @@
 #define VALID_FP_MODE_P(MODE)						\
   ((MODE) == SFmode || (MODE) == DFmode					\
    || (MODE) == SCmode || (MODE) == DCmode				\
-<<<<<<< HEAD
-   || (MODE) == QImode || (MODE) == HImode || (MODE) == SImode		\
-   || (MODE) == DImode)
-=======
    || (MODE) == SImode || (MODE) == DImode)
->>>>>>> 751ff693
 
 /* Value is 1 if hard register REGNO can hold a value of machine-mode MODE.
    On the HP-PA, the cpu registers can hold any mode.  We
@@ -256,24 +241,10 @@
   {0x00000000, 0x10000000},	/* SHIFT_REGS */		\
   {0xfffffffe, 0x1fffffff}}	/* ALL_REGS */
 
-<<<<<<< HEAD
-/* Defines invalid mode changes.
-
-   SImode loads to floating-point registers are not zero-extended.
-   The definition for LOAD_EXTEND_OP specifies that integer loads
-   narrower than BITS_PER_WORD will be zero-extended.  As a result,
-   we inhibit changes from SImode unless they are to a mode that is
-   identical in size.  */
-
-#define CANNOT_CHANGE_MODE_CLASS(FROM, TO, CLASS)		\
-  ((FROM) == SImode && GET_MODE_SIZE (FROM) != GET_MODE_SIZE (TO)       \
-   ? reg_classes_intersect_p (CLASS, FP_REGS) : 0)
-=======
 /* Defines invalid mode changes.  */
 
 #define CANNOT_CHANGE_MODE_CLASS(FROM, TO, CLASS) \
   pa_cannot_change_mode_class (FROM, TO, CLASS)
->>>>>>> 751ff693
 
 /* Return the class number of the smallest class containing
    reg number REGNO.  This could be a conditional expression
@@ -286,21 +257,6 @@
    : (REGNO) < 60 ? FP_REGS						\
    : SHIFT_REGS)
 
-<<<<<<< HEAD
-
-/* Get reg_class from a letter such as appears in the machine description.  */
-/* Keep 'x' for backward compatibility with user asm.  */
-#define REG_CLASS_FROM_LETTER(C) \
-  ((C) == 'f' ? FP_REGS :					\
-   (C) == 'y' ? FP_REGS :					\
-   (C) == 'x' ? FP_REGS :					\
-   (C) == 'q' ? SHIFT_REGS :					\
-   (C) == 'a' ? R1_REGS :					\
-   (C) == 'Z' ? ALL_REGS : NO_REGS)
-
-
-=======
->>>>>>> 751ff693
 /* Return the maximum number of consecutive registers
    needed to represent mode MODE in a register of class CLASS.  */
 #define CLASS_MAX_NREGS(CLASS, MODE)					\
