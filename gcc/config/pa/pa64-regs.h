/* Configuration for GCC-compiler for PA-RISC.
   Copyright (C) 1999, 2000, 2003, 2004 Free Software Foundation, Inc.

This file is part of GCC.

GCC is free software; you can redistribute it and/or modify
it under the terms of the GNU General Public License as published by
the Free Software Foundation; either version 2, or (at your option)
any later version.

GCC is distributed in the hope that it will be useful,
but WITHOUT ANY WARRANTY; without even the implied warranty of
MERCHANTABILITY or FITNESS FOR A PARTICULAR PURPOSE.  See the
GNU General Public License for more details.

You should have received a copy of the GNU General Public License
along with GCC; see the file COPYING.  If not, write to
the Free Software Foundation, 51 Franklin Street, Fifth Floor,
Boston, MA 02110-1301, USA.  */

/* Standard register usage.

   It is safe to refer to actual register numbers in this file.  */

/* Number of actual hardware registers.
   The hardware registers are assigned numbers for the compiler
   from 0 to just below FIRST_PSEUDO_REGISTER.
   All registers that the compiler knows about must be given numbers,
   even those that are not normally considered general registers.

   HP-PA 2.0w has 32 fullword registers and 32 floating point
   registers. However, the floating point registers behave
   differently: the left and right halves of registers are addressable
   as 32 bit registers.

   Due to limitations within GCC itself, we do not expose the left/right
   half addressability when in wide mode.  This is not a major performance
   issue as using the halves independently triggers false dependency stalls
   anyway.  */

#define FIRST_PSEUDO_REGISTER 61  /* 32 general regs + 28 fp regs +
				     + 1 shift reg */

/* 1 for registers that have pervasive standard uses
   and are not available for the register allocator.

   On the HP-PA, these are:
   Reg 0	= 0 (hardware). However, 0 is used for condition code,
                  so is not fixed.
   Reg 1	= ADDIL target/Temporary (hardware).
   Reg 2	= Return Pointer
   Reg 3	= Frame Pointer
   Reg 4	= Frame Pointer (>8k varying frame with HP compilers only)
   Reg 4-18	= Preserved Registers
   Reg 19	= Linkage Table Register in HPUX 8.0 shared library scheme.
   Reg 20-22	= Temporary Registers
   Reg 23-26	= Temporary/Parameter Registers
   Reg 27	= Global Data Pointer (hp)
   Reg 28	= Temporary/Return Value register
   Reg 29	= Temporary/Static Chain/Return Value register #2
   Reg 30	= stack pointer
   Reg 31	= Temporary/Millicode Return Pointer (hp)

   Freg 0-3	= Status Registers	-- Not known to the compiler.
   Freg 4-7	= Arguments/Return Value
   Freg 8-11	= Temporary Registers
   Freg 12-21	= Preserved Registers
   Freg 22-31 = Temporary Registers

*/

#define FIXED_REGISTERS  \
 {0, 0, 0, 0, 0, 0, 0, 0, \
  0, 0, 0, 0, 0, 0, 0, 0, \
  0, 0, 0, 0, 0, 0, 0, 0, \
  0, 0, 0, 1, 0, 0, 1, 0, \
  /* fp registers */	  \
  0, 0, 0, 0, 0, 0, 0, 0, \
  0, 0, 0, 0, 0, 0, 0, 0, \
  0, 0, 0, 0, 0, 0, 0, 0, \
  0, 0, 0, 0,		  \
  /* shift register */	  \
  0}

/* 1 for registers not available across function calls.
   These must include the FIXED_REGISTERS and also any
   registers that can be used without being saved.
   The latter must include the registers where values are returned
   and the register where structure-value addresses are passed.
   Aside from that, you can include as many other registers as you like.  */
#define CALL_USED_REGISTERS  \
 {1, 1, 1, 0, 0, 0, 0, 0, \
  0, 0, 0, 0, 0, 0, 0, 0, \
  0, 0, 0, 1, 1, 1, 1, 1, \
  1, 1, 1, 1, 1, 1, 1, 1, \
  /* fp registers */	  \
  1, 1, 1, 1, 1, 1, 1, 1, \
  0, 0, 0, 0, 0, 0, 0, 0, \
  0, 0, 1, 1, 1, 1, 1, 1, \
  1, 1, 1, 1, 		  \
  /* shift register */    \
  1}

#define CONDITIONAL_REGISTER_USAGE \
{						\
  int i;					\
  if (TARGET_DISABLE_FPREGS || TARGET_SOFT_FLOAT)\
    {						\
      for (i = FP_REG_FIRST; i <= FP_REG_LAST; i++)\
	fixed_regs[i] = call_used_regs[i] = 1; 	\
    }						\
  if (flag_pic)					\
    fixed_regs[PIC_OFFSET_TABLE_REGNUM] = 1;	\
}

/* Allocate the call used registers first.  This should minimize
   the number of registers that need to be saved (as call used
   registers will generally not be allocated across a call).

   Experimentation has shown slightly better results by allocating
   FP registers first.  We allocate the caller-saved registers more
   or less in reverse order to their allocation as arguments.  */

#define REG_ALLOC_ORDER \
 {					\
  /* caller-saved fp regs.  */		\
  50, 51, 52, 53, 54, 55, 56, 57,	\
  58, 59, 39, 38, 37, 36, 35, 34,	\
  33, 32,				\
  /* caller-saved general regs.  */	\
  28, 31, 19, 20, 21, 22, 23, 24,	\
  25, 26, 29,  2,			\
  /* callee-saved fp regs.  */		\
  40, 41, 42, 43, 44, 45, 46, 47,	\
  48, 49,				\
  /* callee-saved general regs.  */	\
   3,  4,  5,  6,  7,  8,  9, 10, 	\
  11, 12, 13, 14, 15, 16, 17, 18,	\
  /* special registers.  */		\
   1, 27, 30,  0, 60}


/* Return number of consecutive hard regs needed starting at reg REGNO
   to hold something of mode MODE.
   This is ordinarily the length in words of a value of mode MODE
   but can be less for certain modes in special long registers.

   For PA64, GPRs and FPRs hold 64 bits worth.  We ignore the 32-bit
   addressability of the FPRs and pretend each register holds precisely
   WORD_SIZE bits.  Note that SCmode values are placed in a single FPR.
   Thus, any patterns defined to operate on these values would have to
   use the 32-bit addressability of the FPR registers.  */
#define HARD_REGNO_NREGS(REGNO, MODE)					\
  ((GET_MODE_SIZE (MODE) + UNITS_PER_WORD - 1) / UNITS_PER_WORD)

/* These are the valid FP modes.  */
<<<<<<< HEAD
#define VALID_FP_MODE_P(MODE)                                           \
  ((MODE) == SFmode || (MODE) == DFmode                                 \
   || (MODE) == SCmode || (MODE) == DCmode                              \
   || (MODE) == SImode || (MODE) == DImode)
=======
#define VALID_FP_MODE_P(MODE)						\
  ((MODE) == SFmode || (MODE) == DFmode					\
   || (MODE) == SCmode || (MODE) == DCmode				\
   || (MODE) == QImode || (MODE) == HImode || (MODE) == SImode		\
   || (MODE) == DImode)
>>>>>>> c355071f

/* Value is 1 if hard register REGNO can hold a value of machine-mode MODE.
   On the HP-PA, the cpu registers can hold any mode.  We
   force this to be an even register is it cannot hold the full mode.  */
#define HARD_REGNO_MODE_OK(REGNO, MODE) \
  ((REGNO) == 0								\
   ? (MODE) == CCmode || (MODE) == CCFPmode				\
   /* Make wide modes be in aligned registers.  */			\
   : FP_REGNO_P (REGNO)							\
     ? (VALID_FP_MODE_P (MODE)						\
	&& (GET_MODE_SIZE (MODE) <= 8					\
	    || (GET_MODE_SIZE (MODE) == 16 && ((REGNO) & 1) == 0)	\
	    || (GET_MODE_SIZE (MODE) == 32 && ((REGNO) & 3) == 0)))	\
   : (GET_MODE_SIZE (MODE) <= UNITS_PER_WORD				\
      || (GET_MODE_SIZE (MODE) == 2 * UNITS_PER_WORD			\
	  && ((((REGNO) & 1) == 1 && (REGNO) <= 25) || (REGNO) == 28))	\
      || (GET_MODE_SIZE (MODE) == 4 * UNITS_PER_WORD			\
	  && ((REGNO) & 3) == 3 && (REGNO) <= 23)))

/* How to renumber registers for dbx and gdb.

   Registers 0  - 31 remain unchanged.

   Registers 32 - 59 are mapped to 72, 74, 76 ...

   Register 60 is mapped to 32.  */
#define DBX_REGISTER_NUMBER(REGNO) \
  ((REGNO) <= 31 ? (REGNO) : ((REGNO) < 60 ? (REGNO - 32) * 2 + 72 : 32))

/* We must not use the DBX register numbers for the DWARF 2 CFA column
   numbers because that maps to numbers beyond FIRST_PSEUDO_REGISTER.
   Instead use the identity mapping.  */
#define DWARF_FRAME_REGNUM(REG) REG

/* Define the classes of registers for register constraints in the
   machine description.  Also define ranges of constants.

   One of the classes must always be named ALL_REGS and include all hard regs.
   If there is more than one class, another class must be named NO_REGS
   and contain no registers.

   The name GENERAL_REGS must be the name of a class (or an alias for
   another name such as ALL_REGS).  This is the class of registers
   that is allowed by "g" or "r" in a register constraint.
   Also, registers outside this class are allocated only when
   instructions express preferences for them.

   The classes must be numbered in nondecreasing order; that is,
   a larger-numbered class must never be contained completely
   in a smaller-numbered class.

   For any two classes, it is very desirable that there be another
   class that represents their union.  */

  /* The HP-PA has four kinds of registers: general regs, 1.0 fp regs,
     1.1 fp regs, and the high 1.1 fp regs, to which the operands of
     fmpyadd and fmpysub are restricted.  */

enum reg_class { NO_REGS, R1_REGS, GENERAL_REGS, FPUPPER_REGS, FP_REGS,
		 GENERAL_OR_FP_REGS, SHIFT_REGS, ALL_REGS, LIM_REG_CLASSES};

#define N_REG_CLASSES (int) LIM_REG_CLASSES

/* Give names of register classes as strings for dump file.  */

#define REG_CLASS_NAMES \
  {"NO_REGS", "R1_REGS", "GENERAL_REGS", "FPUPPER_REGS", "FP_REGS", \
   "GENERAL_OR_FP_REGS", "SHIFT_REGS", "ALL_REGS"}

/* Define which registers fit in which classes.
   This is an initializer for a vector of HARD_REG_SET
   of length N_REG_CLASSES. Register 0, the "condition code" register,
   is in no class.  */

#define REG_CLASS_CONTENTS	\
 {{0x00000000, 0x00000000},	/* NO_REGS */			\
  {0x00000002, 0x00000000},	/* R1_REGS */			\
  {0xfffffffe, 0x00000000},	/* GENERAL_REGS */		\
  {0x00000000, 0x00000000},	/* FPUPPER_REGS */			\
  {0x00000000, 0x0fffffff},	/* FP_REGS */			\
  {0xfffffffe, 0x0fffffff},	/* GENERAL_OR_FP_REGS */	\
  {0x00000000, 0x10000000},	/* SHIFT_REGS */		\
  {0xfffffffe, 0x1fffffff}}	/* ALL_REGS */

/* Defines invalid mode changes.

   SImode loads to floating-point registers are not zero-extended.
   The definition for LOAD_EXTEND_OP specifies that integer loads
   narrower than BITS_PER_WORD will be zero-extended.  As a result,
   we inhibit changes from SImode unless they are to a mode that is
   identical in size.  */

#define CANNOT_CHANGE_MODE_CLASS(FROM, TO, CLASS)		\
  ((FROM) == SImode && GET_MODE_SIZE (FROM) != GET_MODE_SIZE (TO)       \
   ? reg_classes_intersect_p (CLASS, FP_REGS) : 0)

/* Return the class number of the smallest class containing
   reg number REGNO.  This could be a conditional expression
   or could index an array.  */

#define REGNO_REG_CLASS(REGNO)						\
  ((REGNO) == 0 ? NO_REGS 						\
   : (REGNO) == 1 ? R1_REGS						\
   : (REGNO) < 32 ? GENERAL_REGS					\
   : (REGNO) < 60 ? FP_REGS						\
   : SHIFT_REGS)


/* Get reg_class from a letter such as appears in the machine description.  */
/* Keep 'x' for backward compatibility with user asm.  */
#define REG_CLASS_FROM_LETTER(C) \
  ((C) == 'f' ? FP_REGS :					\
   (C) == 'y' ? FP_REGS :					\
   (C) == 'x' ? FP_REGS :					\
   (C) == 'q' ? SHIFT_REGS :					\
   (C) == 'a' ? R1_REGS :					\
   (C) == 'Z' ? ALL_REGS : NO_REGS)


/* Return the maximum number of consecutive registers
   needed to represent mode MODE in a register of class CLASS.  */
#define CLASS_MAX_NREGS(CLASS, MODE)					\
  ((GET_MODE_SIZE (MODE) + UNITS_PER_WORD - 1) / UNITS_PER_WORD)

/* 1 if N is a possible register number for function argument passing.  */

#define FUNCTION_ARG_REGNO_P(N) \
  ((((N) >= 19) && (N) <= 26) \
   || (! TARGET_SOFT_FLOAT && (N) >= 32 && (N) <= 39))

/* How to refer to registers in assembler output.
   This sequence is indexed by compiler's hard-register-number (see above).  */

#define REGISTER_NAMES \
{"%r0",   "%r1",    "%r2",   "%r3",    "%r4",   "%r5",    "%r6",   "%r7",    \
 "%r8",   "%r9",    "%r10",  "%r11",   "%r12",  "%r13",   "%r14",  "%r15",   \
 "%r16",  "%r17",   "%r18",  "%r19",   "%r20",  "%r21",   "%r22",  "%r23",   \
 "%r24",  "%r25",   "%r26",  "%r27",   "%r28",  "%r29",   "%r30",  "%r31",   \
 "%fr4",  "%fr5",   "%fr6",  "%fr7",   "%fr8",  "%fr9",   "%fr10", "%fr11",  \
 "%fr12", "%fr13",  "%fr14", "%fr15",  "%fr16", "%fr17",  "%fr18", "%fr19",  \
 "%fr20", "%fr21",  "%fr22", "%fr23",  "%fr24", "%fr25",  "%fr26", "%fr27",  \
 "%fr28", "%fr29",  "%fr30", "%fr31", "SAR"}

#define ADDITIONAL_REGISTER_NAMES \
 {{"%cr11",60}}

#define FP_SAVED_REG_LAST 49
#define FP_SAVED_REG_FIRST 40
#define FP_REG_STEP 1
#define FP_REG_FIRST 32
#define FP_REG_LAST 59<|MERGE_RESOLUTION|>--- conflicted
+++ resolved
@@ -154,18 +154,11 @@
   ((GET_MODE_SIZE (MODE) + UNITS_PER_WORD - 1) / UNITS_PER_WORD)
 
 /* These are the valid FP modes.  */
-<<<<<<< HEAD
-#define VALID_FP_MODE_P(MODE)                                           \
-  ((MODE) == SFmode || (MODE) == DFmode                                 \
-   || (MODE) == SCmode || (MODE) == DCmode                              \
-   || (MODE) == SImode || (MODE) == DImode)
-=======
 #define VALID_FP_MODE_P(MODE)						\
   ((MODE) == SFmode || (MODE) == DFmode					\
    || (MODE) == SCmode || (MODE) == DCmode				\
    || (MODE) == QImode || (MODE) == HImode || (MODE) == SImode		\
    || (MODE) == DImode)
->>>>>>> c355071f
 
 /* Value is 1 if hard register REGNO can hold a value of machine-mode MODE.
    On the HP-PA, the cpu registers can hold any mode.  We
