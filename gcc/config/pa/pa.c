/* Subroutines for insn-output.c for HPPA.
   Copyright (C) 1992, 1993, 1994, 1995, 1996, 1997, 1998, 1999, 2000, 2001,
   2002, 2003, 2004, 2005, 2006, 2007, 2008, 2009, 2010, 2011
   Free Software Foundation, Inc.
   Contributed by Tim Moore (moore@cs.utah.edu), based on sparc.c

This file is part of GCC.

GCC is free software; you can redistribute it and/or modify
it under the terms of the GNU General Public License as published by
the Free Software Foundation; either version 3, or (at your option)
any later version.

GCC is distributed in the hope that it will be useful,
but WITHOUT ANY WARRANTY; without even the implied warranty of
MERCHANTABILITY or FITNESS FOR A PARTICULAR PURPOSE.  See the
GNU General Public License for more details.

You should have received a copy of the GNU General Public License
along with GCC; see the file COPYING3.  If not see
<http://www.gnu.org/licenses/>.  */

#include "config.h"
#include "system.h"
#include "coretypes.h"
#include "tm.h"
#include "rtl.h"
#include "regs.h"
#include "hard-reg-set.h"
#include "insn-config.h"
#include "conditions.h"
#include "insn-attr.h"
#include "flags.h"
#include "tree.h"
#include "output.h"
#include "dbxout.h"
#include "except.h"
#include "expr.h"
#include "optabs.h"
#include "reload.h"
#include "function.h"
#include "diagnostic-core.h"
#include "ggc.h"
#include "recog.h"
#include "predict.h"
#include "tm_p.h"
#include "target.h"
#include "common/common-target.h"
#include "target-def.h"
#include "langhooks.h"
#include "df.h"
#include "opts.h"

/* Return nonzero if there is a bypass for the output of 
   OUT_INSN and the fp store IN_INSN.  */
int
pa_fpstore_bypass_p (rtx out_insn, rtx in_insn)
{
  enum machine_mode store_mode;
  enum machine_mode other_mode;
  rtx set;

  if (recog_memoized (in_insn) < 0
      || (get_attr_type (in_insn) != TYPE_FPSTORE
	  && get_attr_type (in_insn) != TYPE_FPSTORE_LOAD)
      || recog_memoized (out_insn) < 0)
    return 0;

  store_mode = GET_MODE (SET_SRC (PATTERN (in_insn)));

  set = single_set (out_insn);
  if (!set)
    return 0;

  other_mode = GET_MODE (SET_SRC (set));

  return (GET_MODE_SIZE (store_mode) == GET_MODE_SIZE (other_mode));
}
  

#ifndef DO_FRAME_NOTES
#ifdef INCOMING_RETURN_ADDR_RTX
#define DO_FRAME_NOTES 1
#else
#define DO_FRAME_NOTES 0
#endif
#endif

static void pa_option_override (void);
static void copy_reg_pointer (rtx, rtx);
static void fix_range (const char *);
static int hppa_register_move_cost (enum machine_mode mode, reg_class_t,
				    reg_class_t);
static int hppa_address_cost (rtx, bool);
static bool hppa_rtx_costs (rtx, int, int, int, int *, bool);
static inline rtx force_mode (enum machine_mode, rtx);
static void pa_reorg (void);
static void pa_combine_instructions (void);
static int pa_can_combine_p (rtx, rtx, rtx, int, rtx, rtx, rtx);
static bool forward_branch_p (rtx);
static void compute_zdepwi_operands (unsigned HOST_WIDE_INT, unsigned *);
static void compute_zdepdi_operands (unsigned HOST_WIDE_INT, unsigned *);
static int compute_movmem_length (rtx);
static int compute_clrmem_length (rtx);
static bool pa_assemble_integer (rtx, unsigned int, int);
static void remove_useless_addtr_insns (int);
static void store_reg (int, HOST_WIDE_INT, int);
static void store_reg_modify (int, int, HOST_WIDE_INT);
static void load_reg (int, HOST_WIDE_INT, int);
static void set_reg_plus_d (int, int, HOST_WIDE_INT, int);
static rtx pa_function_value (const_tree, const_tree, bool);
static rtx pa_libcall_value (enum machine_mode, const_rtx);
static bool pa_function_value_regno_p (const unsigned int);
static void pa_output_function_prologue (FILE *, HOST_WIDE_INT);
static void update_total_code_bytes (unsigned int);
static void pa_output_function_epilogue (FILE *, HOST_WIDE_INT);
static int pa_adjust_cost (rtx, rtx, rtx, int);
static int pa_adjust_priority (rtx, int);
static int pa_issue_rate (void);
static void pa_som_asm_init_sections (void) ATTRIBUTE_UNUSED;
static section *pa_som_tm_clone_table_section (void) ATTRIBUTE_UNUSED;
static section *pa_select_section (tree, int, unsigned HOST_WIDE_INT)
     ATTRIBUTE_UNUSED;
static void pa_encode_section_info (tree, rtx, int);
static const char *pa_strip_name_encoding (const char *);
static bool pa_function_ok_for_sibcall (tree, tree);
static void pa_globalize_label (FILE *, const char *)
     ATTRIBUTE_UNUSED;
static void pa_asm_output_mi_thunk (FILE *, tree, HOST_WIDE_INT,
				    HOST_WIDE_INT, tree);
#if !defined(USE_COLLECT2)
static void pa_asm_out_constructor (rtx, int);
static void pa_asm_out_destructor (rtx, int);
#endif
static void pa_init_builtins (void);
static rtx pa_expand_builtin (tree, rtx, rtx, enum machine_mode mode, int);
static rtx hppa_builtin_saveregs (void);
static void hppa_va_start (tree, rtx);
static tree hppa_gimplify_va_arg_expr (tree, tree, gimple_seq *, gimple_seq *);
static bool pa_scalar_mode_supported_p (enum machine_mode);
static bool pa_commutative_p (const_rtx x, int outer_code);
static void copy_fp_args (rtx) ATTRIBUTE_UNUSED;
static int length_fp_args (rtx) ATTRIBUTE_UNUSED;
static rtx hppa_legitimize_address (rtx, rtx, enum machine_mode);
static inline void pa_file_start_level (void) ATTRIBUTE_UNUSED;
static inline void pa_file_start_space (int) ATTRIBUTE_UNUSED;
static inline void pa_file_start_file (int) ATTRIBUTE_UNUSED;
static inline void pa_file_start_mcount (const char*) ATTRIBUTE_UNUSED;
static void pa_elf_file_start (void) ATTRIBUTE_UNUSED;
static void pa_som_file_start (void) ATTRIBUTE_UNUSED;
static void pa_linux_file_start (void) ATTRIBUTE_UNUSED;
static void pa_hpux64_gas_file_start (void) ATTRIBUTE_UNUSED;
static void pa_hpux64_hpas_file_start (void) ATTRIBUTE_UNUSED;
static void output_deferred_plabels (void);
static void output_deferred_profile_counters (void) ATTRIBUTE_UNUSED;
#ifdef ASM_OUTPUT_EXTERNAL_REAL
static void pa_hpux_file_end (void);
#endif
static void pa_init_libfuncs (void);
static rtx pa_struct_value_rtx (tree, int);
static bool pa_pass_by_reference (cumulative_args_t, enum machine_mode,
				  const_tree, bool);
static int pa_arg_partial_bytes (cumulative_args_t, enum machine_mode,
				 tree, bool);
static void pa_function_arg_advance (cumulative_args_t, enum machine_mode,
				     const_tree, bool);
static rtx pa_function_arg (cumulative_args_t, enum machine_mode,
			    const_tree, bool);
static unsigned int pa_function_arg_boundary (enum machine_mode, const_tree);
static struct machine_function * pa_init_machine_status (void);
static reg_class_t pa_secondary_reload (bool, rtx, reg_class_t,
					enum machine_mode,
					secondary_reload_info *);
static void pa_extra_live_on_entry (bitmap);
static enum machine_mode pa_promote_function_mode (const_tree,
						   enum machine_mode, int *,
						   const_tree, int);

static void pa_asm_trampoline_template (FILE *);
static void pa_trampoline_init (rtx, tree, rtx);
static rtx pa_trampoline_adjust_address (rtx);
static rtx pa_delegitimize_address (rtx);
static bool pa_print_operand_punct_valid_p (unsigned char);
static rtx pa_internal_arg_pointer (void);
static bool pa_can_eliminate (const int, const int);
static void pa_conditional_register_usage (void);
static enum machine_mode pa_c_mode_for_suffix (char);
static section *pa_function_section (tree, enum node_frequency, bool, bool);
static bool pa_cannot_force_const_mem (enum machine_mode, rtx);
static bool pa_legitimate_constant_p (enum machine_mode, rtx);
<<<<<<< HEAD
static bool pa_different_addr_displacement_p (void);
=======
static unsigned int pa_section_type_flags (tree, const char *, int);
>>>>>>> cb741a65

/* The following extra sections are only used for SOM.  */
static GTY(()) section *som_readonly_data_section;
static GTY(()) section *som_one_only_readonly_data_section;
static GTY(()) section *som_one_only_data_section;
static GTY(()) section *som_tm_clone_table_section;

/* Counts for the number of callee-saved general and floating point
   registers which were saved by the current function's prologue.  */
static int gr_saved, fr_saved;

/* Boolean indicating whether the return pointer was saved by the
   current function's prologue.  */
static bool rp_saved;

static rtx find_addr_reg (rtx);

/* Keep track of the number of bytes we have output in the CODE subspace
   during this compilation so we'll know when to emit inline long-calls.  */
unsigned long total_code_bytes;

/* The last address of the previous function plus the number of bytes in
   associated thunks that have been output.  This is used to determine if
   a thunk can use an IA-relative branch to reach its target function.  */
static unsigned int last_address;

/* Variables to handle plabels that we discover are necessary at assembly
   output time.  They are output after the current function.  */
struct GTY(()) deferred_plabel
{
  rtx internal_label;
  rtx symbol;
};
static GTY((length ("n_deferred_plabels"))) struct deferred_plabel *
  deferred_plabels;
static size_t n_deferred_plabels = 0;

/* Initialize the GCC target structure.  */

#undef TARGET_OPTION_OVERRIDE
#define TARGET_OPTION_OVERRIDE pa_option_override

#undef TARGET_ASM_ALIGNED_HI_OP
#define TARGET_ASM_ALIGNED_HI_OP "\t.half\t"
#undef TARGET_ASM_ALIGNED_SI_OP
#define TARGET_ASM_ALIGNED_SI_OP "\t.word\t"
#undef TARGET_ASM_ALIGNED_DI_OP
#define TARGET_ASM_ALIGNED_DI_OP "\t.dword\t"
#undef TARGET_ASM_UNALIGNED_HI_OP
#define TARGET_ASM_UNALIGNED_HI_OP TARGET_ASM_ALIGNED_HI_OP
#undef TARGET_ASM_UNALIGNED_SI_OP
#define TARGET_ASM_UNALIGNED_SI_OP TARGET_ASM_ALIGNED_SI_OP
#undef TARGET_ASM_UNALIGNED_DI_OP
#define TARGET_ASM_UNALIGNED_DI_OP TARGET_ASM_ALIGNED_DI_OP
#undef TARGET_ASM_INTEGER
#define TARGET_ASM_INTEGER pa_assemble_integer

#undef TARGET_ASM_FUNCTION_PROLOGUE
#define TARGET_ASM_FUNCTION_PROLOGUE pa_output_function_prologue
#undef TARGET_ASM_FUNCTION_EPILOGUE
#define TARGET_ASM_FUNCTION_EPILOGUE pa_output_function_epilogue

#undef TARGET_FUNCTION_VALUE
#define TARGET_FUNCTION_VALUE pa_function_value
#undef TARGET_LIBCALL_VALUE
#define TARGET_LIBCALL_VALUE pa_libcall_value
#undef TARGET_FUNCTION_VALUE_REGNO_P
#define TARGET_FUNCTION_VALUE_REGNO_P pa_function_value_regno_p

#undef TARGET_LEGITIMIZE_ADDRESS
#define TARGET_LEGITIMIZE_ADDRESS hppa_legitimize_address

#undef TARGET_SCHED_ADJUST_COST
#define TARGET_SCHED_ADJUST_COST pa_adjust_cost
#undef TARGET_SCHED_ADJUST_PRIORITY
#define TARGET_SCHED_ADJUST_PRIORITY pa_adjust_priority
#undef TARGET_SCHED_ISSUE_RATE
#define TARGET_SCHED_ISSUE_RATE pa_issue_rate

#undef TARGET_ENCODE_SECTION_INFO
#define TARGET_ENCODE_SECTION_INFO pa_encode_section_info
#undef TARGET_STRIP_NAME_ENCODING
#define TARGET_STRIP_NAME_ENCODING pa_strip_name_encoding

#undef TARGET_FUNCTION_OK_FOR_SIBCALL
#define TARGET_FUNCTION_OK_FOR_SIBCALL pa_function_ok_for_sibcall

#undef TARGET_COMMUTATIVE_P
#define TARGET_COMMUTATIVE_P pa_commutative_p

#undef TARGET_ASM_OUTPUT_MI_THUNK
#define TARGET_ASM_OUTPUT_MI_THUNK pa_asm_output_mi_thunk
#undef TARGET_ASM_CAN_OUTPUT_MI_THUNK
#define TARGET_ASM_CAN_OUTPUT_MI_THUNK default_can_output_mi_thunk_no_vcall

#undef TARGET_ASM_FILE_END
#ifdef ASM_OUTPUT_EXTERNAL_REAL
#define TARGET_ASM_FILE_END pa_hpux_file_end
#else
#define TARGET_ASM_FILE_END output_deferred_plabels
#endif

#undef TARGET_PRINT_OPERAND_PUNCT_VALID_P
#define TARGET_PRINT_OPERAND_PUNCT_VALID_P pa_print_operand_punct_valid_p

#if !defined(USE_COLLECT2)
#undef TARGET_ASM_CONSTRUCTOR
#define TARGET_ASM_CONSTRUCTOR pa_asm_out_constructor
#undef TARGET_ASM_DESTRUCTOR
#define TARGET_ASM_DESTRUCTOR pa_asm_out_destructor
#endif

#undef TARGET_INIT_BUILTINS
#define TARGET_INIT_BUILTINS pa_init_builtins

#undef TARGET_EXPAND_BUILTIN
#define TARGET_EXPAND_BUILTIN pa_expand_builtin

#undef TARGET_REGISTER_MOVE_COST
#define TARGET_REGISTER_MOVE_COST hppa_register_move_cost
#undef TARGET_RTX_COSTS
#define TARGET_RTX_COSTS hppa_rtx_costs
#undef TARGET_ADDRESS_COST
#define TARGET_ADDRESS_COST hppa_address_cost

#undef TARGET_MACHINE_DEPENDENT_REORG
#define TARGET_MACHINE_DEPENDENT_REORG pa_reorg

#undef TARGET_INIT_LIBFUNCS
#define TARGET_INIT_LIBFUNCS pa_init_libfuncs

#undef TARGET_PROMOTE_FUNCTION_MODE
#define TARGET_PROMOTE_FUNCTION_MODE pa_promote_function_mode
#undef TARGET_PROMOTE_PROTOTYPES
#define TARGET_PROMOTE_PROTOTYPES hook_bool_const_tree_true

#undef TARGET_STRUCT_VALUE_RTX
#define TARGET_STRUCT_VALUE_RTX pa_struct_value_rtx
#undef TARGET_RETURN_IN_MEMORY
#define TARGET_RETURN_IN_MEMORY pa_return_in_memory
#undef TARGET_MUST_PASS_IN_STACK
#define TARGET_MUST_PASS_IN_STACK must_pass_in_stack_var_size
#undef TARGET_PASS_BY_REFERENCE
#define TARGET_PASS_BY_REFERENCE pa_pass_by_reference
#undef TARGET_CALLEE_COPIES
#define TARGET_CALLEE_COPIES hook_bool_CUMULATIVE_ARGS_mode_tree_bool_true
#undef TARGET_ARG_PARTIAL_BYTES
#define TARGET_ARG_PARTIAL_BYTES pa_arg_partial_bytes
#undef TARGET_FUNCTION_ARG
#define TARGET_FUNCTION_ARG pa_function_arg
#undef TARGET_FUNCTION_ARG_ADVANCE
#define TARGET_FUNCTION_ARG_ADVANCE pa_function_arg_advance
#undef TARGET_FUNCTION_ARG_BOUNDARY
#define TARGET_FUNCTION_ARG_BOUNDARY pa_function_arg_boundary

#undef TARGET_EXPAND_BUILTIN_SAVEREGS
#define TARGET_EXPAND_BUILTIN_SAVEREGS hppa_builtin_saveregs
#undef TARGET_EXPAND_BUILTIN_VA_START
#define TARGET_EXPAND_BUILTIN_VA_START hppa_va_start
#undef TARGET_GIMPLIFY_VA_ARG_EXPR
#define TARGET_GIMPLIFY_VA_ARG_EXPR hppa_gimplify_va_arg_expr

#undef TARGET_SCALAR_MODE_SUPPORTED_P
#define TARGET_SCALAR_MODE_SUPPORTED_P pa_scalar_mode_supported_p

#undef TARGET_CANNOT_FORCE_CONST_MEM
#define TARGET_CANNOT_FORCE_CONST_MEM pa_cannot_force_const_mem

#undef TARGET_SECONDARY_RELOAD
#define TARGET_SECONDARY_RELOAD pa_secondary_reload

#undef TARGET_EXTRA_LIVE_ON_ENTRY
#define TARGET_EXTRA_LIVE_ON_ENTRY pa_extra_live_on_entry

#undef TARGET_ASM_TRAMPOLINE_TEMPLATE
#define TARGET_ASM_TRAMPOLINE_TEMPLATE pa_asm_trampoline_template
#undef TARGET_TRAMPOLINE_INIT
#define TARGET_TRAMPOLINE_INIT pa_trampoline_init
#undef TARGET_TRAMPOLINE_ADJUST_ADDRESS
#define TARGET_TRAMPOLINE_ADJUST_ADDRESS pa_trampoline_adjust_address
#undef TARGET_DELEGITIMIZE_ADDRESS
#define TARGET_DELEGITIMIZE_ADDRESS pa_delegitimize_address
#undef TARGET_INTERNAL_ARG_POINTER
#define TARGET_INTERNAL_ARG_POINTER pa_internal_arg_pointer
#undef TARGET_CAN_ELIMINATE
#define TARGET_CAN_ELIMINATE pa_can_eliminate
#undef TARGET_CONDITIONAL_REGISTER_USAGE
#define TARGET_CONDITIONAL_REGISTER_USAGE pa_conditional_register_usage
#undef TARGET_C_MODE_FOR_SUFFIX
#define TARGET_C_MODE_FOR_SUFFIX pa_c_mode_for_suffix
#undef TARGET_ASM_FUNCTION_SECTION
#define TARGET_ASM_FUNCTION_SECTION pa_function_section

#undef TARGET_LEGITIMATE_CONSTANT_P
#define TARGET_LEGITIMATE_CONSTANT_P pa_legitimate_constant_p
#undef TARGET_SECTION_TYPE_FLAGS
#define TARGET_SECTION_TYPE_FLAGS pa_section_type_flags

#undef TARGET_DIFFERENT_ADDR_DISPLACEMENT_P
#define TARGET_DIFFERENT_ADDR_DISPLACEMENT_P pa_different_addr_displacement_p

struct gcc_target targetm = TARGET_INITIALIZER;

/* Parse the -mfixed-range= option string.  */

static void
fix_range (const char *const_str)
{
  int i, first, last;
  char *str, *dash, *comma;

  /* str must be of the form REG1'-'REG2{,REG1'-'REG} where REG1 and
     REG2 are either register names or register numbers.  The effect
     of this option is to mark the registers in the range from REG1 to
     REG2 as ``fixed'' so they won't be used by the compiler.  This is
     used, e.g., to ensure that kernel mode code doesn't use fr4-fr31.  */

  i = strlen (const_str);
  str = (char *) alloca (i + 1);
  memcpy (str, const_str, i + 1);

  while (1)
    {
      dash = strchr (str, '-');
      if (!dash)
	{
	  warning (0, "value of -mfixed-range must have form REG1-REG2");
	  return;
	}
      *dash = '\0';

      comma = strchr (dash + 1, ',');
      if (comma)
	*comma = '\0';

      first = decode_reg_name (str);
      if (first < 0)
	{
	  warning (0, "unknown register name: %s", str);
	  return;
	}

      last = decode_reg_name (dash + 1);
      if (last < 0)
	{
	  warning (0, "unknown register name: %s", dash + 1);
	  return;
	}

      *dash = '-';

      if (first > last)
	{
	  warning (0, "%s-%s is an empty range", str, dash + 1);
	  return;
	}

      for (i = first; i <= last; ++i)
	fixed_regs[i] = call_used_regs[i] = 1;

      if (!comma)
	break;

      *comma = ',';
      str = comma + 1;
    }

  /* Check if all floating point registers have been fixed.  */
  for (i = FP_REG_FIRST; i <= FP_REG_LAST; i++)
    if (!fixed_regs[i])
      break;

  if (i > FP_REG_LAST)
    target_flags |= MASK_DISABLE_FPREGS;
}

/* Implement the TARGET_OPTION_OVERRIDE hook.  */

static void
pa_option_override (void)
{
  unsigned int i;
  cl_deferred_option *opt;
  VEC(cl_deferred_option,heap) *vec
    = (VEC(cl_deferred_option,heap) *) pa_deferred_options;

  FOR_EACH_VEC_ELT (cl_deferred_option, vec, i, opt)
    {
      switch (opt->opt_index)
	{
	case OPT_mfixed_range_:
	  fix_range (opt->arg);
	  break;

	default:
	  gcc_unreachable ();
	}
    }

  /* Unconditional branches in the delay slot are not compatible with dwarf2
     call frame information.  There is no benefit in using this optimization
     on PA8000 and later processors.  */
  if (pa_cpu >= PROCESSOR_8000
      || (targetm_common.except_unwind_info (&global_options) == UI_DWARF2
	  && flag_exceptions)
      || flag_unwind_tables)
    target_flags &= ~MASK_JUMP_IN_DELAY;

  if (flag_pic && TARGET_PORTABLE_RUNTIME)
    {
      warning (0, "PIC code generation is not supported in the portable runtime model");
    }

  if (flag_pic && TARGET_FAST_INDIRECT_CALLS)
   {
      warning (0, "PIC code generation is not compatible with fast indirect calls");
   }

  if (! TARGET_GAS && write_symbols != NO_DEBUG)
    {
      warning (0, "-g is only supported when using GAS on this processor,");
      warning (0, "-g option disabled");
      write_symbols = NO_DEBUG;
    }

  /* We only support the "big PIC" model now.  And we always generate PIC
     code when in 64bit mode.  */
  if (flag_pic == 1 || TARGET_64BIT)
    flag_pic = 2;

  /* Disable -freorder-blocks-and-partition as we don't support hot and
     cold partitioning.  */
  if (flag_reorder_blocks_and_partition)
    {
      inform (input_location,
              "-freorder-blocks-and-partition does not work "
              "on this architecture");
      flag_reorder_blocks_and_partition = 0;
      flag_reorder_blocks = 1;
    }

  /* We can't guarantee that .dword is available for 32-bit targets.  */
  if (UNITS_PER_WORD == 4)
    targetm.asm_out.aligned_op.di = NULL;

  /* The unaligned ops are only available when using GAS.  */
  if (!TARGET_GAS)
    {
      targetm.asm_out.unaligned_op.hi = NULL;
      targetm.asm_out.unaligned_op.si = NULL;
      targetm.asm_out.unaligned_op.di = NULL;
    }

  init_machine_status = pa_init_machine_status;
}

enum pa_builtins
{
  PA_BUILTIN_COPYSIGNQ,
  PA_BUILTIN_FABSQ,
  PA_BUILTIN_INFQ,
  PA_BUILTIN_HUGE_VALQ,
  PA_BUILTIN_max
};

static GTY(()) tree pa_builtins[(int) PA_BUILTIN_max];

static void
pa_init_builtins (void)
{
#ifdef DONT_HAVE_FPUTC_UNLOCKED
  {
    tree decl = builtin_decl_explicit (BUILT_IN_PUTC_UNLOCKED);
    set_builtin_decl (BUILT_IN_FPUTC_UNLOCKED, decl,
		      builtin_decl_implicit_p (BUILT_IN_PUTC_UNLOCKED));
  }
#endif
#if TARGET_HPUX_11
  {
    tree decl;

    if ((decl = builtin_decl_explicit (BUILT_IN_FINITE)) != NULL_TREE)
      set_user_assembler_name (decl, "_Isfinite");
    if ((decl = builtin_decl_explicit (BUILT_IN_FINITEF)) != NULL_TREE)
      set_user_assembler_name (decl, "_Isfinitef");
  }
#endif

  if (HPUX_LONG_DOUBLE_LIBRARY)
    {
      tree decl, ftype;

      /* Under HPUX, the __float128 type is a synonym for "long double".  */
      (*lang_hooks.types.register_builtin_type) (long_double_type_node,
						 "__float128");

      /* TFmode support builtins.  */
      ftype = build_function_type_list (long_double_type_node,
					long_double_type_node,
					NULL_TREE);
      decl = add_builtin_function ("__builtin_fabsq", ftype,
				   PA_BUILTIN_FABSQ, BUILT_IN_MD,
				   "_U_Qfabs", NULL_TREE);
      TREE_READONLY (decl) = 1;
      pa_builtins[PA_BUILTIN_FABSQ] = decl;

      ftype = build_function_type_list (long_double_type_node,
					long_double_type_node,
					long_double_type_node,
					NULL_TREE);
      decl = add_builtin_function ("__builtin_copysignq", ftype,
				   PA_BUILTIN_COPYSIGNQ, BUILT_IN_MD,
				   "_U_Qfcopysign", NULL_TREE);
      TREE_READONLY (decl) = 1;
      pa_builtins[PA_BUILTIN_COPYSIGNQ] = decl;

      ftype = build_function_type_list (long_double_type_node, NULL_TREE);
      decl = add_builtin_function ("__builtin_infq", ftype,
				   PA_BUILTIN_INFQ, BUILT_IN_MD,
				   NULL, NULL_TREE);
      pa_builtins[PA_BUILTIN_INFQ] = decl;

      decl = add_builtin_function ("__builtin_huge_valq", ftype,
                                   PA_BUILTIN_HUGE_VALQ, BUILT_IN_MD,
                                   NULL, NULL_TREE);
      pa_builtins[PA_BUILTIN_HUGE_VALQ] = decl;
    }
}

static rtx
pa_expand_builtin (tree exp, rtx target, rtx subtarget ATTRIBUTE_UNUSED,
		   enum machine_mode mode ATTRIBUTE_UNUSED,
		   int ignore ATTRIBUTE_UNUSED)
{
  tree fndecl = TREE_OPERAND (CALL_EXPR_FN (exp), 0);
  unsigned int fcode = DECL_FUNCTION_CODE (fndecl);

  switch (fcode)
    {
    case PA_BUILTIN_FABSQ:
    case PA_BUILTIN_COPYSIGNQ:
      return expand_call (exp, target, ignore);

    case PA_BUILTIN_INFQ:
    case PA_BUILTIN_HUGE_VALQ:
      {
	enum machine_mode target_mode = TYPE_MODE (TREE_TYPE (exp));
	REAL_VALUE_TYPE inf;
	rtx tmp;

	real_inf (&inf);
	tmp = CONST_DOUBLE_FROM_REAL_VALUE (inf, target_mode);

	tmp = validize_mem (force_const_mem (target_mode, tmp));

	if (target == 0)
	  target = gen_reg_rtx (target_mode);

	emit_move_insn (target, tmp);
	return target;
      }

    default:
      gcc_unreachable ();
    }

  return NULL_RTX;
}

/* Function to init struct machine_function.
   This will be called, via a pointer variable,
   from push_function_context.  */

static struct machine_function *
pa_init_machine_status (void)
{
  return ggc_alloc_cleared_machine_function ();
}

/* If FROM is a probable pointer register, mark TO as a probable
   pointer register with the same pointer alignment as FROM.  */

static void
copy_reg_pointer (rtx to, rtx from)
{
  if (REG_POINTER (from))
    mark_reg_pointer (to, REGNO_POINTER_ALIGN (REGNO (from)));
}

/* Return 1 if X contains a symbolic expression.  We know these
   expressions will have one of a few well defined forms, so
   we need only check those forms.  */
int
pa_symbolic_expression_p (rtx x)
{

  /* Strip off any HIGH.  */
  if (GET_CODE (x) == HIGH)
    x = XEXP (x, 0);

  return (symbolic_operand (x, VOIDmode));
}

/* Accept any constant that can be moved in one instruction into a
   general register.  */
int
pa_cint_ok_for_move (HOST_WIDE_INT ival)
{
  /* OK if ldo, ldil, or zdepi, can be used.  */
  return (VAL_14_BITS_P (ival)
	  || pa_ldil_cint_p (ival)
	  || pa_zdepi_cint_p (ival));
}

/* True iff ldil can be used to load this CONST_INT.  The least
   significant 11 bits of the value must be zero and the value must
   not change sign when extended from 32 to 64 bits.  */
int
pa_ldil_cint_p (HOST_WIDE_INT ival)
{
  HOST_WIDE_INT x = ival & (((HOST_WIDE_INT) -1 << 31) | 0x7ff);

  return x == 0 || x == ((HOST_WIDE_INT) -1 << 31);
}

/* True iff zdepi can be used to generate this CONST_INT.
   zdepi first sign extends a 5-bit signed number to a given field
   length, then places this field anywhere in a zero.  */
int
pa_zdepi_cint_p (unsigned HOST_WIDE_INT x)
{
  unsigned HOST_WIDE_INT lsb_mask, t;

  /* This might not be obvious, but it's at least fast.
     This function is critical; we don't have the time loops would take.  */
  lsb_mask = x & -x;
  t = ((x >> 4) + lsb_mask) & ~(lsb_mask - 1);
  /* Return true iff t is a power of two.  */
  return ((t & (t - 1)) == 0);
}

/* True iff depi or extru can be used to compute (reg & mask).
   Accept bit pattern like these:
   0....01....1
   1....10....0
   1..10..01..1  */
int
pa_and_mask_p (unsigned HOST_WIDE_INT mask)
{
  mask = ~mask;
  mask += mask & -mask;
  return (mask & (mask - 1)) == 0;
}

/* True iff depi can be used to compute (reg | MASK).  */
int
pa_ior_mask_p (unsigned HOST_WIDE_INT mask)
{
  mask += mask & -mask;
  return (mask & (mask - 1)) == 0;
}

/* Legitimize PIC addresses.  If the address is already
   position-independent, we return ORIG.  Newly generated
   position-independent addresses go to REG.  If we need more
   than one register, we lose.  */

static rtx
legitimize_pic_address (rtx orig, enum machine_mode mode, rtx reg)
{
  rtx pic_ref = orig;

  gcc_assert (!PA_SYMBOL_REF_TLS_P (orig));

  /* Labels need special handling.  */
  if (pic_label_operand (orig, mode))
    {
      rtx insn;

      /* We do not want to go through the movXX expanders here since that
	 would create recursion.

	 Nor do we really want to call a generator for a named pattern
	 since that requires multiple patterns if we want to support
	 multiple word sizes.

	 So instead we just emit the raw set, which avoids the movXX
	 expanders completely.  */
      mark_reg_pointer (reg, BITS_PER_UNIT);
      insn = emit_insn (gen_rtx_SET (VOIDmode, reg, orig));

      /* Put a REG_EQUAL note on this insn, so that it can be optimized.  */
      add_reg_note (insn, REG_EQUAL, orig);

      /* During and after reload, we need to generate a REG_LABEL_OPERAND note
	 and update LABEL_NUSES because this is not done automatically.  */
      if (reload_in_progress || reload_completed)
	{
	  /* Extract LABEL_REF.  */
	  if (GET_CODE (orig) == CONST)
	    orig = XEXP (XEXP (orig, 0), 0);
	  /* Extract CODE_LABEL.  */
	  orig = XEXP (orig, 0);
	  add_reg_note (insn, REG_LABEL_OPERAND, orig);
	  LABEL_NUSES (orig)++;
	}
      crtl->uses_pic_offset_table = 1;
      return reg;
    }
  if (GET_CODE (orig) == SYMBOL_REF)
    {
      rtx insn, tmp_reg;

      gcc_assert (reg);

      /* Before reload, allocate a temporary register for the intermediate
	 result.  This allows the sequence to be deleted when the final
	 result is unused and the insns are trivially dead.  */
      tmp_reg = ((reload_in_progress || reload_completed)
		 ? reg : gen_reg_rtx (Pmode));

      if (function_label_operand (orig, VOIDmode))
	{
	  /* Force function label into memory in word mode.  */
	  orig = XEXP (force_const_mem (word_mode, orig), 0);
	  /* Load plabel address from DLT.  */
	  emit_move_insn (tmp_reg,
			  gen_rtx_PLUS (word_mode, pic_offset_table_rtx,
					gen_rtx_HIGH (word_mode, orig)));
	  pic_ref
	    = gen_const_mem (Pmode,
			     gen_rtx_LO_SUM (Pmode, tmp_reg,
					     gen_rtx_UNSPEC (Pmode,
						         gen_rtvec (1, orig),
						         UNSPEC_DLTIND14R)));
	  emit_move_insn (reg, pic_ref);
	  /* Now load address of function descriptor.  */
	  pic_ref = gen_rtx_MEM (Pmode, reg);
	}
      else
	{
	  /* Load symbol reference from DLT.  */
	  emit_move_insn (tmp_reg,
			  gen_rtx_PLUS (word_mode, pic_offset_table_rtx,
					gen_rtx_HIGH (word_mode, orig)));
	  pic_ref
	    = gen_const_mem (Pmode,
			     gen_rtx_LO_SUM (Pmode, tmp_reg,
					     gen_rtx_UNSPEC (Pmode,
						         gen_rtvec (1, orig),
						         UNSPEC_DLTIND14R)));
	}

      crtl->uses_pic_offset_table = 1;
      mark_reg_pointer (reg, BITS_PER_UNIT);
      insn = emit_move_insn (reg, pic_ref);

      /* Put a REG_EQUAL note on this insn, so that it can be optimized.  */
      set_unique_reg_note (insn, REG_EQUAL, orig);

      return reg;
    }
  else if (GET_CODE (orig) == CONST)
    {
      rtx base;

      if (GET_CODE (XEXP (orig, 0)) == PLUS
	  && XEXP (XEXP (orig, 0), 0) == pic_offset_table_rtx)
	return orig;

      gcc_assert (reg);
      gcc_assert (GET_CODE (XEXP (orig, 0)) == PLUS);
      
      base = legitimize_pic_address (XEXP (XEXP (orig, 0), 0), Pmode, reg);
      orig = legitimize_pic_address (XEXP (XEXP (orig, 0), 1), Pmode,
				     base == reg ? 0 : reg);

      if (GET_CODE (orig) == CONST_INT)
	{
	  if (INT_14_BITS (orig))
	    return plus_constant (Pmode, base, INTVAL (orig));
	  orig = force_reg (Pmode, orig);
	}
      pic_ref = gen_rtx_PLUS (Pmode, base, orig);
      /* Likewise, should we set special REG_NOTEs here?  */
    }

  return pic_ref;
}

static GTY(()) rtx gen_tls_tga;

static rtx
gen_tls_get_addr (void)
{
  if (!gen_tls_tga)
    gen_tls_tga = init_one_libfunc ("__tls_get_addr");
  return gen_tls_tga;
}

static rtx
hppa_tls_call (rtx arg)
{
  rtx ret;

  ret = gen_reg_rtx (Pmode);
  emit_library_call_value (gen_tls_get_addr (), ret,
		  	   LCT_CONST, Pmode, 1, arg, Pmode);

  return ret;
}

static rtx
legitimize_tls_address (rtx addr)
{
  rtx ret, insn, tmp, t1, t2, tp;
  enum tls_model model = SYMBOL_REF_TLS_MODEL (addr);

  switch (model) 
    {
      case TLS_MODEL_GLOBAL_DYNAMIC:
	tmp = gen_reg_rtx (Pmode);
	if (flag_pic)
	  emit_insn (gen_tgd_load_pic (tmp, addr));
	else
	  emit_insn (gen_tgd_load (tmp, addr));
	ret = hppa_tls_call (tmp);
	break;

      case TLS_MODEL_LOCAL_DYNAMIC:
	ret = gen_reg_rtx (Pmode);
	tmp = gen_reg_rtx (Pmode);
	start_sequence ();
	if (flag_pic)
	  emit_insn (gen_tld_load_pic (tmp, addr));
	else
	  emit_insn (gen_tld_load (tmp, addr));
	t1 = hppa_tls_call (tmp);
	insn = get_insns ();
	end_sequence ();
	t2 = gen_reg_rtx (Pmode);
	emit_libcall_block (insn, t2, t1, 
			    gen_rtx_UNSPEC (Pmode, gen_rtvec (1, const0_rtx),
				            UNSPEC_TLSLDBASE));
	emit_insn (gen_tld_offset_load (ret, addr, t2));
	break;

      case TLS_MODEL_INITIAL_EXEC:
	tp = gen_reg_rtx (Pmode);
	tmp = gen_reg_rtx (Pmode);
	ret = gen_reg_rtx (Pmode);
	emit_insn (gen_tp_load (tp));
	if (flag_pic)
	  emit_insn (gen_tie_load_pic (tmp, addr));
	else
	  emit_insn (gen_tie_load (tmp, addr));
	emit_move_insn (ret, gen_rtx_PLUS (Pmode, tp, tmp));
	break;

      case TLS_MODEL_LOCAL_EXEC:
	tp = gen_reg_rtx (Pmode);
	ret = gen_reg_rtx (Pmode);
	emit_insn (gen_tp_load (tp));
	emit_insn (gen_tle_load (ret, addr, tp));
	break;

      default:
	gcc_unreachable ();
    }

  return ret;
}

/* Try machine-dependent ways of modifying an illegitimate address
   to be legitimate.  If we find one, return the new, valid address.
   This macro is used in only one place: `memory_address' in explow.c.

   OLDX is the address as it was before break_out_memory_refs was called.
   In some cases it is useful to look at this to decide what needs to be done.

   It is always safe for this macro to do nothing.  It exists to recognize
   opportunities to optimize the output.

   For the PA, transform:

	memory(X + <large int>)

   into:

	if (<large int> & mask) >= 16
	  Y = (<large int> & ~mask) + mask + 1	Round up.
	else
	  Y = (<large int> & ~mask)		Round down.
	Z = X + Y
	memory (Z + (<large int> - Y));

   This is for CSE to find several similar references, and only use one Z.

   X can either be a SYMBOL_REF or REG, but because combine cannot
   perform a 4->2 combination we do nothing for SYMBOL_REF + D where
   D will not fit in 14 bits.

   MODE_FLOAT references allow displacements which fit in 5 bits, so use
   0x1f as the mask.

   MODE_INT references allow displacements which fit in 14 bits, so use
   0x3fff as the mask.

   This relies on the fact that most mode MODE_FLOAT references will use FP
   registers and most mode MODE_INT references will use integer registers.
   (In the rare case of an FP register used in an integer MODE, we depend
   on secondary reloads to clean things up.)


   It is also beneficial to handle (plus (mult (X) (Y)) (Z)) in a special
   manner if Y is 2, 4, or 8.  (allows more shadd insns and shifted indexed
   addressing modes to be used).

   Put X and Z into registers.  Then put the entire expression into
   a register.  */

rtx
hppa_legitimize_address (rtx x, rtx oldx ATTRIBUTE_UNUSED,
			 enum machine_mode mode)
{
  rtx orig = x;

  /* We need to canonicalize the order of operands in unscaled indexed
     addresses since the code that checks if an address is valid doesn't
     always try both orders.  */
  if (!TARGET_NO_SPACE_REGS
      && GET_CODE (x) == PLUS
      && GET_MODE (x) == Pmode
      && REG_P (XEXP (x, 0))
      && REG_P (XEXP (x, 1))
      && REG_POINTER (XEXP (x, 0))
      && !REG_POINTER (XEXP (x, 1)))
    return gen_rtx_PLUS (Pmode, XEXP (x, 1), XEXP (x, 0));

  if (PA_SYMBOL_REF_TLS_P (x))
    return legitimize_tls_address (x);
  else if (flag_pic)
    return legitimize_pic_address (x, mode, gen_reg_rtx (Pmode));

  /* Strip off CONST.  */
  if (GET_CODE (x) == CONST)
    x = XEXP (x, 0);

  /* Special case.  Get the SYMBOL_REF into a register and use indexing.
     That should always be safe.  */
  if (GET_CODE (x) == PLUS
      && GET_CODE (XEXP (x, 0)) == REG
      && GET_CODE (XEXP (x, 1)) == SYMBOL_REF)
    {
      rtx reg = force_reg (Pmode, XEXP (x, 1));
      return force_reg (Pmode, gen_rtx_PLUS (Pmode, reg, XEXP (x, 0)));
    }

  /* Note we must reject symbols which represent function addresses
     since the assembler/linker can't handle arithmetic on plabels.  */
  if (GET_CODE (x) == PLUS
      && GET_CODE (XEXP (x, 1)) == CONST_INT
      && ((GET_CODE (XEXP (x, 0)) == SYMBOL_REF
	   && !FUNCTION_NAME_P (XSTR (XEXP (x, 0), 0)))
	  || GET_CODE (XEXP (x, 0)) == REG))
    {
      rtx int_part, ptr_reg;
      int newoffset;
      int offset = INTVAL (XEXP (x, 1));
      int mask;

      mask = (GET_MODE_CLASS (mode) == MODE_FLOAT
	      ? (INT14_OK_STRICT ? 0x3fff : 0x1f) : 0x3fff);

      /* Choose which way to round the offset.  Round up if we
	 are >= halfway to the next boundary.  */
      if ((offset & mask) >= ((mask + 1) / 2))
	newoffset = (offset & ~ mask) + mask + 1;
      else
	newoffset = (offset & ~ mask);

      /* If the newoffset will not fit in 14 bits (ldo), then
	 handling this would take 4 or 5 instructions (2 to load
	 the SYMBOL_REF + 1 or 2 to load the newoffset + 1 to
	 add the new offset and the SYMBOL_REF.)  Combine can
	 not handle 4->2 or 5->2 combinations, so do not create
	 them.  */
      if (! VAL_14_BITS_P (newoffset)
	  && GET_CODE (XEXP (x, 0)) == SYMBOL_REF)
	{
	  rtx const_part = plus_constant (Pmode, XEXP (x, 0), newoffset);
	  rtx tmp_reg
	    = force_reg (Pmode,
			 gen_rtx_HIGH (Pmode, const_part));
	  ptr_reg
	    = force_reg (Pmode,
			 gen_rtx_LO_SUM (Pmode,
					 tmp_reg, const_part));
	}
      else
	{
	  if (! VAL_14_BITS_P (newoffset))
	    int_part = force_reg (Pmode, GEN_INT (newoffset));
	  else
	    int_part = GEN_INT (newoffset);

	  ptr_reg = force_reg (Pmode,
			       gen_rtx_PLUS (Pmode,
					     force_reg (Pmode, XEXP (x, 0)),
					     int_part));
	}
      return plus_constant (Pmode, ptr_reg, offset - newoffset);
    }

  /* Handle (plus (mult (a) (shadd_constant)) (b)).  */

  if (GET_CODE (x) == PLUS && GET_CODE (XEXP (x, 0)) == MULT
      && GET_CODE (XEXP (XEXP (x, 0), 1)) == CONST_INT
      && pa_shadd_constant_p (INTVAL (XEXP (XEXP (x, 0), 1)))
      && (OBJECT_P (XEXP (x, 1))
	  || GET_CODE (XEXP (x, 1)) == SUBREG)
      && GET_CODE (XEXP (x, 1)) != CONST)
    {
      int val = INTVAL (XEXP (XEXP (x, 0), 1));
      rtx reg1, reg2;

      reg1 = XEXP (x, 1);
      if (GET_CODE (reg1) != REG)
	reg1 = force_reg (Pmode, force_operand (reg1, 0));

      reg2 = XEXP (XEXP (x, 0), 0);
      if (GET_CODE (reg2) != REG)
        reg2 = force_reg (Pmode, force_operand (reg2, 0));

      return force_reg (Pmode, gen_rtx_PLUS (Pmode,
					     gen_rtx_MULT (Pmode,
							   reg2,
							   GEN_INT (val)),
					     reg1));
    }

  /* Similarly for (plus (plus (mult (a) (shadd_constant)) (b)) (c)).

     Only do so for floating point modes since this is more speculative
     and we lose if it's an integer store.  */
  if (GET_CODE (x) == PLUS
      && GET_CODE (XEXP (x, 0)) == PLUS
      && GET_CODE (XEXP (XEXP (x, 0), 0)) == MULT
      && GET_CODE (XEXP (XEXP (XEXP (x, 0), 0), 1)) == CONST_INT
      && pa_shadd_constant_p (INTVAL (XEXP (XEXP (XEXP (x, 0), 0), 1)))
      && (mode == SFmode || mode == DFmode))
    {

      /* First, try and figure out what to use as a base register.  */
      rtx reg1, reg2, base, idx;

      reg1 = XEXP (XEXP (x, 0), 1);
      reg2 = XEXP (x, 1);
      base = NULL_RTX;
      idx = NULL_RTX;

      /* Make sure they're both regs.  If one was a SYMBOL_REF [+ const],
	 then pa_emit_move_sequence will turn on REG_POINTER so we'll know
	 it's a base register below.  */
      if (GET_CODE (reg1) != REG)
	reg1 = force_reg (Pmode, force_operand (reg1, 0));

      if (GET_CODE (reg2) != REG)
	reg2 = force_reg (Pmode, force_operand (reg2, 0));

      /* Figure out what the base and index are.  */

      if (GET_CODE (reg1) == REG
	  && REG_POINTER (reg1))
	{
	  base = reg1;
	  idx = gen_rtx_PLUS (Pmode,
			      gen_rtx_MULT (Pmode,
					    XEXP (XEXP (XEXP (x, 0), 0), 0),
					    XEXP (XEXP (XEXP (x, 0), 0), 1)),
			      XEXP (x, 1));
	}
      else if (GET_CODE (reg2) == REG
	       && REG_POINTER (reg2))
	{
	  base = reg2;
	  idx = XEXP (x, 0);
	}

      if (base == 0)
	return orig;

      /* If the index adds a large constant, try to scale the
	 constant so that it can be loaded with only one insn.  */
      if (GET_CODE (XEXP (idx, 1)) == CONST_INT
	  && VAL_14_BITS_P (INTVAL (XEXP (idx, 1))
			    / INTVAL (XEXP (XEXP (idx, 0), 1)))
	  && INTVAL (XEXP (idx, 1)) % INTVAL (XEXP (XEXP (idx, 0), 1)) == 0)
	{
	  /* Divide the CONST_INT by the scale factor, then add it to A.  */
	  int val = INTVAL (XEXP (idx, 1));

	  val /= INTVAL (XEXP (XEXP (idx, 0), 1));
	  reg1 = XEXP (XEXP (idx, 0), 0);
	  if (GET_CODE (reg1) != REG)
	    reg1 = force_reg (Pmode, force_operand (reg1, 0));

	  reg1 = force_reg (Pmode, gen_rtx_PLUS (Pmode, reg1, GEN_INT (val)));

	  /* We can now generate a simple scaled indexed address.  */
	  return
	    force_reg
	      (Pmode, gen_rtx_PLUS (Pmode,
				    gen_rtx_MULT (Pmode, reg1,
						  XEXP (XEXP (idx, 0), 1)),
				    base));
	}

      /* If B + C is still a valid base register, then add them.  */
      if (GET_CODE (XEXP (idx, 1)) == CONST_INT
	  && INTVAL (XEXP (idx, 1)) <= 4096
	  && INTVAL (XEXP (idx, 1)) >= -4096)
	{
	  int val = INTVAL (XEXP (XEXP (idx, 0), 1));
	  rtx reg1, reg2;

	  reg1 = force_reg (Pmode, gen_rtx_PLUS (Pmode, base, XEXP (idx, 1)));

	  reg2 = XEXP (XEXP (idx, 0), 0);
	  if (GET_CODE (reg2) != CONST_INT)
	    reg2 = force_reg (Pmode, force_operand (reg2, 0));

	  return force_reg (Pmode, gen_rtx_PLUS (Pmode,
						 gen_rtx_MULT (Pmode,
							       reg2,
							       GEN_INT (val)),
						 reg1));
	}

      /* Get the index into a register, then add the base + index and
	 return a register holding the result.  */

      /* First get A into a register.  */
      reg1 = XEXP (XEXP (idx, 0), 0);
      if (GET_CODE (reg1) != REG)
	reg1 = force_reg (Pmode, force_operand (reg1, 0));

      /* And get B into a register.  */
      reg2 = XEXP (idx, 1);
      if (GET_CODE (reg2) != REG)
	reg2 = force_reg (Pmode, force_operand (reg2, 0));

      reg1 = force_reg (Pmode,
			gen_rtx_PLUS (Pmode,
				      gen_rtx_MULT (Pmode, reg1,
						    XEXP (XEXP (idx, 0), 1)),
				      reg2));

      /* Add the result to our base register and return.  */
      return force_reg (Pmode, gen_rtx_PLUS (Pmode, base, reg1));

    }

  /* Uh-oh.  We might have an address for x[n-100000].  This needs
     special handling to avoid creating an indexed memory address
     with x-100000 as the base.

     If the constant part is small enough, then it's still safe because
     there is a guard page at the beginning and end of the data segment.

     Scaled references are common enough that we want to try and rearrange the
     terms so that we can use indexing for these addresses too.  Only
     do the optimization for floatint point modes.  */

  if (GET_CODE (x) == PLUS
      && pa_symbolic_expression_p (XEXP (x, 1)))
    {
      /* Ugly.  We modify things here so that the address offset specified
	 by the index expression is computed first, then added to x to form
	 the entire address.  */

      rtx regx1, regx2, regy1, regy2, y;

      /* Strip off any CONST.  */
      y = XEXP (x, 1);
      if (GET_CODE (y) == CONST)
	y = XEXP (y, 0);

      if (GET_CODE (y) == PLUS || GET_CODE (y) == MINUS)
	{
	  /* See if this looks like
		(plus (mult (reg) (shadd_const))
		      (const (plus (symbol_ref) (const_int))))

	     Where const_int is small.  In that case the const
	     expression is a valid pointer for indexing.

	     If const_int is big, but can be divided evenly by shadd_const
	     and added to (reg).  This allows more scaled indexed addresses.  */
	  if (GET_CODE (XEXP (y, 0)) == SYMBOL_REF
	      && GET_CODE (XEXP (x, 0)) == MULT
	      && GET_CODE (XEXP (y, 1)) == CONST_INT
	      && INTVAL (XEXP (y, 1)) >= -4096
	      && INTVAL (XEXP (y, 1)) <= 4095
	      && GET_CODE (XEXP (XEXP (x, 0), 1)) == CONST_INT
	      && pa_shadd_constant_p (INTVAL (XEXP (XEXP (x, 0), 1))))
	    {
	      int val = INTVAL (XEXP (XEXP (x, 0), 1));
	      rtx reg1, reg2;

	      reg1 = XEXP (x, 1);
	      if (GET_CODE (reg1) != REG)
		reg1 = force_reg (Pmode, force_operand (reg1, 0));

	      reg2 = XEXP (XEXP (x, 0), 0);
	      if (GET_CODE (reg2) != REG)
	        reg2 = force_reg (Pmode, force_operand (reg2, 0));

	      return force_reg (Pmode,
				gen_rtx_PLUS (Pmode,
					      gen_rtx_MULT (Pmode,
							    reg2,
							    GEN_INT (val)),
					      reg1));
	    }
	  else if ((mode == DFmode || mode == SFmode)
		   && GET_CODE (XEXP (y, 0)) == SYMBOL_REF
		   && GET_CODE (XEXP (x, 0)) == MULT
		   && GET_CODE (XEXP (y, 1)) == CONST_INT
		   && INTVAL (XEXP (y, 1)) % INTVAL (XEXP (XEXP (x, 0), 1)) == 0
		   && GET_CODE (XEXP (XEXP (x, 0), 1)) == CONST_INT
		   && pa_shadd_constant_p (INTVAL (XEXP (XEXP (x, 0), 1))))
	    {
	      regx1
		= force_reg (Pmode, GEN_INT (INTVAL (XEXP (y, 1))
					     / INTVAL (XEXP (XEXP (x, 0), 1))));
	      regx2 = XEXP (XEXP (x, 0), 0);
	      if (GET_CODE (regx2) != REG)
		regx2 = force_reg (Pmode, force_operand (regx2, 0));
	      regx2 = force_reg (Pmode, gen_rtx_fmt_ee (GET_CODE (y), Pmode,
							regx2, regx1));
	      return
		force_reg (Pmode,
			   gen_rtx_PLUS (Pmode,
					 gen_rtx_MULT (Pmode, regx2,
						       XEXP (XEXP (x, 0), 1)),
					 force_reg (Pmode, XEXP (y, 0))));
	    }
	  else if (GET_CODE (XEXP (y, 1)) == CONST_INT
		   && INTVAL (XEXP (y, 1)) >= -4096
		   && INTVAL (XEXP (y, 1)) <= 4095)
	    {
	      /* This is safe because of the guard page at the
		 beginning and end of the data space.  Just
		 return the original address.  */
	      return orig;
	    }
	  else
	    {
	      /* Doesn't look like one we can optimize.  */
	      regx1 = force_reg (Pmode, force_operand (XEXP (x, 0), 0));
	      regy1 = force_reg (Pmode, force_operand (XEXP (y, 0), 0));
	      regy2 = force_reg (Pmode, force_operand (XEXP (y, 1), 0));
	      regx1 = force_reg (Pmode,
				 gen_rtx_fmt_ee (GET_CODE (y), Pmode,
						 regx1, regy2));
	      return force_reg (Pmode, gen_rtx_PLUS (Pmode, regx1, regy1));
	    }
	}
    }

  return orig;
}

/* Implement the TARGET_REGISTER_MOVE_COST hook.

   Compute extra cost of moving data between one register class
   and another.

   Make moves from SAR so expensive they should never happen.  We used to
   have 0xffff here, but that generates overflow in rare cases.

   Copies involving a FP register and a non-FP register are relatively
   expensive because they must go through memory.

   Other copies are reasonably cheap.  */

static int
hppa_register_move_cost (enum machine_mode mode ATTRIBUTE_UNUSED,
			 reg_class_t from, reg_class_t to)
{
  if (from == SHIFT_REGS)
    return 0x100;
  else if (to == SHIFT_REGS && FP_REG_CLASS_P (from))
    return 18;
  else if ((FP_REG_CLASS_P (from) && ! FP_REG_CLASS_P (to))
           || (FP_REG_CLASS_P (to) && ! FP_REG_CLASS_P (from)))
    return 16;
  else
    return 2;
}

/* For the HPPA, REG and REG+CONST is cost 0
   and addresses involving symbolic constants are cost 2.

   PIC addresses are very expensive.

   It is no coincidence that this has the same structure
   as GO_IF_LEGITIMATE_ADDRESS.  */

static int
hppa_address_cost (rtx X,
		   bool speed ATTRIBUTE_UNUSED)
{
  switch (GET_CODE (X))
    {
    case REG:
    case PLUS:
    case LO_SUM:
      return 1;
    case HIGH:
      return 2;
    default:
      return 4;
    }
}

/* Compute a (partial) cost for rtx X.  Return true if the complete
   cost has been computed, and false if subexpressions should be
   scanned.  In either case, *TOTAL contains the cost result.  */

static bool
hppa_rtx_costs (rtx x, int code, int outer_code, int opno ATTRIBUTE_UNUSED,
		int *total, bool speed ATTRIBUTE_UNUSED)
{
  switch (code)
    {
    case CONST_INT:
      if (INTVAL (x) == 0)
	*total = 0;
      else if (INT_14_BITS (x))
	*total = 1;
      else
	*total = 2;
      return true;

    case HIGH:
      *total = 2;
      return true;

    case CONST:
    case LABEL_REF:
    case SYMBOL_REF:
      *total = 4;
      return true;

    case CONST_DOUBLE:
      if ((x == CONST0_RTX (DFmode) || x == CONST0_RTX (SFmode))
	  && outer_code != SET)
	*total = 0;
      else
        *total = 8;
      return true;

    case MULT:
      if (GET_MODE_CLASS (GET_MODE (x)) == MODE_FLOAT)
        *total = COSTS_N_INSNS (3);
      else if (TARGET_PA_11 && !TARGET_DISABLE_FPREGS && !TARGET_SOFT_FLOAT)
	*total = COSTS_N_INSNS (8);
      else
	*total = COSTS_N_INSNS (20);
      return true;

    case DIV:
      if (GET_MODE_CLASS (GET_MODE (x)) == MODE_FLOAT)
	{
	  *total = COSTS_N_INSNS (14);
	  return true;
	}
      /* FALLTHRU */

    case UDIV:
    case MOD:
    case UMOD:
      *total = COSTS_N_INSNS (60);
      return true;

    case PLUS: /* this includes shNadd insns */
    case MINUS:
      if (GET_MODE_CLASS (GET_MODE (x)) == MODE_FLOAT)
	*total = COSTS_N_INSNS (3);
      else
        *total = COSTS_N_INSNS (1);
      return true;

    case ASHIFT:
    case ASHIFTRT:
    case LSHIFTRT:
      *total = COSTS_N_INSNS (1);
      return true;

    default:
      return false;
    }
}

/* Ensure mode of ORIG, a REG rtx, is MODE.  Returns either ORIG or a
   new rtx with the correct mode.  */
static inline rtx
force_mode (enum machine_mode mode, rtx orig)
{
  if (mode == GET_MODE (orig))
    return orig;

  gcc_assert (REGNO (orig) < FIRST_PSEUDO_REGISTER);

  return gen_rtx_REG (mode, REGNO (orig));
}

/* Return 1 if *X is a thread-local symbol.  */

static int
pa_tls_symbol_ref_1 (rtx *x, void *data ATTRIBUTE_UNUSED)
{
  return PA_SYMBOL_REF_TLS_P (*x);
}

/* Return 1 if X contains a thread-local symbol.  */

bool
pa_tls_referenced_p (rtx x)
{
  if (!TARGET_HAVE_TLS)
    return false;

  return for_each_rtx (&x, &pa_tls_symbol_ref_1, 0);
}

/* Implement TARGET_CANNOT_FORCE_CONST_MEM.  */

static bool
pa_cannot_force_const_mem (enum machine_mode mode ATTRIBUTE_UNUSED, rtx x)
{
  return pa_tls_referenced_p (x);
}

/* Emit insns to move operands[1] into operands[0].

   Return 1 if we have written out everything that needs to be done to
   do the move.  Otherwise, return 0 and the caller will emit the move
   normally.

   Note SCRATCH_REG may not be in the proper mode depending on how it
   will be used.  This routine is responsible for creating a new copy
   of SCRATCH_REG in the proper mode.  */

int
pa_emit_move_sequence (rtx *operands, enum machine_mode mode, rtx scratch_reg)
{
  register rtx operand0 = operands[0];
  register rtx operand1 = operands[1];
  register rtx tem;

  /* We can only handle indexed addresses in the destination operand
     of floating point stores.  Thus, we need to break out indexed
     addresses from the destination operand.  */
  if (GET_CODE (operand0) == MEM && IS_INDEX_ADDR_P (XEXP (operand0, 0)))
    {
      gcc_assert (can_create_pseudo_p ());

      tem = copy_to_mode_reg (Pmode, XEXP (operand0, 0));
      operand0 = replace_equiv_address (operand0, tem);
    }

  /* On targets with non-equivalent space registers, break out unscaled
     indexed addresses from the source operand before the final CSE.
     We have to do this because the REG_POINTER flag is not correctly
     carried through various optimization passes and CSE may substitute
     a pseudo without the pointer set for one with the pointer set.  As
     a result, we loose various opportunities to create insns with
     unscaled indexed addresses.  */
  if (!TARGET_NO_SPACE_REGS
      && !cse_not_expected
      && GET_CODE (operand1) == MEM
      && GET_CODE (XEXP (operand1, 0)) == PLUS
      && REG_P (XEXP (XEXP (operand1, 0), 0))
      && REG_P (XEXP (XEXP (operand1, 0), 1)))
    operand1
      = replace_equiv_address (operand1,
			       copy_to_mode_reg (Pmode, XEXP (operand1, 0)));

  if (scratch_reg
      && reload_in_progress && GET_CODE (operand0) == REG
      && REGNO (operand0) >= FIRST_PSEUDO_REGISTER)
    operand0 = reg_equiv_mem (REGNO (operand0));
  else if (scratch_reg
	   && reload_in_progress && GET_CODE (operand0) == SUBREG
	   && GET_CODE (SUBREG_REG (operand0)) == REG
	   && REGNO (SUBREG_REG (operand0)) >= FIRST_PSEUDO_REGISTER)
    {
     /* We must not alter SUBREG_BYTE (operand0) since that would confuse
	the code which tracks sets/uses for delete_output_reload.  */
      rtx temp = gen_rtx_SUBREG (GET_MODE (operand0),
				 reg_equiv_mem (REGNO (SUBREG_REG (operand0))),
				 SUBREG_BYTE (operand0));
      operand0 = alter_subreg (&temp);
    }

  if (scratch_reg
      && reload_in_progress && GET_CODE (operand1) == REG
      && REGNO (operand1) >= FIRST_PSEUDO_REGISTER)
    operand1 = reg_equiv_mem (REGNO (operand1));
  else if (scratch_reg
	   && reload_in_progress && GET_CODE (operand1) == SUBREG
	   && GET_CODE (SUBREG_REG (operand1)) == REG
	   && REGNO (SUBREG_REG (operand1)) >= FIRST_PSEUDO_REGISTER)
    {
     /* We must not alter SUBREG_BYTE (operand0) since that would confuse
	the code which tracks sets/uses for delete_output_reload.  */
      rtx temp = gen_rtx_SUBREG (GET_MODE (operand1),
				 reg_equiv_mem (REGNO (SUBREG_REG (operand1))),
				 SUBREG_BYTE (operand1));
      operand1 = alter_subreg (&temp);
    }

  if (scratch_reg && reload_in_progress && GET_CODE (operand0) == MEM
      && ((tem = find_replacement (&XEXP (operand0, 0)))
	  != XEXP (operand0, 0)))
    operand0 = replace_equiv_address (operand0, tem);

  if (scratch_reg && reload_in_progress && GET_CODE (operand1) == MEM
      && ((tem = find_replacement (&XEXP (operand1, 0)))
	  != XEXP (operand1, 0)))
    operand1 = replace_equiv_address (operand1, tem);

  /* Handle secondary reloads for loads/stores of FP registers from
     REG+D addresses where D does not fit in 5 or 14 bits, including
     (subreg (mem (addr))) cases.  */
  if (scratch_reg
      && fp_reg_operand (operand0, mode)
      && ((GET_CODE (operand1) == MEM
	   && !memory_address_p ((GET_MODE_SIZE (mode) == 4 ? SFmode : DFmode),
				 XEXP (operand1, 0)))
	  || ((GET_CODE (operand1) == SUBREG
	       && GET_CODE (XEXP (operand1, 0)) == MEM
	       && !memory_address_p ((GET_MODE_SIZE (mode) == 4
				      ? SFmode : DFmode),
				     XEXP (XEXP (operand1, 0), 0))))))
    {
      if (GET_CODE (operand1) == SUBREG)
	operand1 = XEXP (operand1, 0);

      /* SCRATCH_REG will hold an address and maybe the actual data.  We want
	 it in WORD_MODE regardless of what mode it was originally given
	 to us.  */
      scratch_reg = force_mode (word_mode, scratch_reg);

      /* D might not fit in 14 bits either; for such cases load D into
	 scratch reg.  */
      if (!memory_address_p (Pmode, XEXP (operand1, 0)))
	{
	  emit_move_insn (scratch_reg, XEXP (XEXP (operand1, 0), 1));
	  emit_move_insn (scratch_reg,
			  gen_rtx_fmt_ee (GET_CODE (XEXP (operand1, 0)),
					  Pmode,
					  XEXP (XEXP (operand1, 0), 0),
					  scratch_reg));
	}
      else
	emit_move_insn (scratch_reg, XEXP (operand1, 0));
      emit_insn (gen_rtx_SET (VOIDmode, operand0,
			      replace_equiv_address (operand1, scratch_reg)));
      return 1;
    }
  else if (scratch_reg
	   && fp_reg_operand (operand1, mode)
	   && ((GET_CODE (operand0) == MEM
		&& !memory_address_p ((GET_MODE_SIZE (mode) == 4
					? SFmode : DFmode),
				       XEXP (operand0, 0)))
	       || ((GET_CODE (operand0) == SUBREG)
		   && GET_CODE (XEXP (operand0, 0)) == MEM
		   && !memory_address_p ((GET_MODE_SIZE (mode) == 4
					  ? SFmode : DFmode),
			   		 XEXP (XEXP (operand0, 0), 0)))))
    {
      if (GET_CODE (operand0) == SUBREG)
	operand0 = XEXP (operand0, 0);

      /* SCRATCH_REG will hold an address and maybe the actual data.  We want
	 it in WORD_MODE regardless of what mode it was originally given
	 to us.  */
      scratch_reg = force_mode (word_mode, scratch_reg);

      /* D might not fit in 14 bits either; for such cases load D into
	 scratch reg.  */
      if (!memory_address_p (Pmode, XEXP (operand0, 0)))
	{
	  emit_move_insn (scratch_reg, XEXP (XEXP (operand0, 0), 1));
	  emit_move_insn (scratch_reg, gen_rtx_fmt_ee (GET_CODE (XEXP (operand0,
								        0)),
						       Pmode,
						       XEXP (XEXP (operand0, 0),
								   0),
						       scratch_reg));
	}
      else
	emit_move_insn (scratch_reg, XEXP (operand0, 0));
      emit_insn (gen_rtx_SET (VOIDmode,
			      replace_equiv_address (operand0, scratch_reg),
			      operand1));
      return 1;
    }
  /* Handle secondary reloads for loads of FP registers from constant
     expressions by forcing the constant into memory.

     Use scratch_reg to hold the address of the memory location.

     The proper fix is to change TARGET_PREFERRED_RELOAD_CLASS to return
     NO_REGS when presented with a const_int and a register class
     containing only FP registers.  Doing so unfortunately creates
     more problems than it solves.   Fix this for 2.5.  */
  else if (scratch_reg
	   && CONSTANT_P (operand1)
	   && fp_reg_operand (operand0, mode))
    {
      rtx const_mem, xoperands[2];

      /* SCRATCH_REG will hold an address and maybe the actual data.  We want
	 it in WORD_MODE regardless of what mode it was originally given
	 to us.  */
      scratch_reg = force_mode (word_mode, scratch_reg);

      /* Force the constant into memory and put the address of the
	 memory location into scratch_reg.  */
      const_mem = force_const_mem (mode, operand1);
      xoperands[0] = scratch_reg;
      xoperands[1] = XEXP (const_mem, 0);
      pa_emit_move_sequence (xoperands, Pmode, 0);

      /* Now load the destination register.  */
      emit_insn (gen_rtx_SET (mode, operand0,
			      replace_equiv_address (const_mem, scratch_reg)));
      return 1;
    }
  /* Handle secondary reloads for SAR.  These occur when trying to load
     the SAR from memory or a constant.  */
  else if (scratch_reg
	   && GET_CODE (operand0) == REG
	   && REGNO (operand0) < FIRST_PSEUDO_REGISTER
	   && REGNO_REG_CLASS (REGNO (operand0)) == SHIFT_REGS
	   && (GET_CODE (operand1) == MEM || GET_CODE (operand1) == CONST_INT))
    {
      /* D might not fit in 14 bits either; for such cases load D into
	 scratch reg.  */
      if (GET_CODE (operand1) == MEM
	  && !memory_address_p (GET_MODE (operand0), XEXP (operand1, 0)))
	{
	  /* We are reloading the address into the scratch register, so we
	     want to make sure the scratch register is a full register.  */
	  scratch_reg = force_mode (word_mode, scratch_reg);

	  emit_move_insn (scratch_reg, XEXP (XEXP (operand1, 0), 1));
	  emit_move_insn (scratch_reg, gen_rtx_fmt_ee (GET_CODE (XEXP (operand1,
								        0)),
						       Pmode,
						       XEXP (XEXP (operand1, 0),
						       0),
						       scratch_reg));

	  /* Now we are going to load the scratch register from memory,
	     we want to load it in the same width as the original MEM,
	     which must be the same as the width of the ultimate destination,
	     OPERAND0.  */
	  scratch_reg = force_mode (GET_MODE (operand0), scratch_reg);

	  emit_move_insn (scratch_reg,
			  replace_equiv_address (operand1, scratch_reg));
	}
      else
	{
	  /* We want to load the scratch register using the same mode as
	     the ultimate destination.  */
	  scratch_reg = force_mode (GET_MODE (operand0), scratch_reg);

	  emit_move_insn (scratch_reg, operand1);
	}

      /* And emit the insn to set the ultimate destination.  We know that
	 the scratch register has the same mode as the destination at this
	 point.  */
      emit_move_insn (operand0, scratch_reg);
      return 1;
    }
  /* Handle the most common case: storing into a register.  */
  else if (register_operand (operand0, mode))
    {
      /* Legitimize TLS symbol references.  This happens for references
	 that aren't a legitimate constant.  */
      if (PA_SYMBOL_REF_TLS_P (operand1))
	operand1 = legitimize_tls_address (operand1);

      if (register_operand (operand1, mode)
	  || (GET_CODE (operand1) == CONST_INT
	      && pa_cint_ok_for_move (INTVAL (operand1)))
	  || (operand1 == CONST0_RTX (mode))
	  || (GET_CODE (operand1) == HIGH
	      && !symbolic_operand (XEXP (operand1, 0), VOIDmode))
	  /* Only `general_operands' can come here, so MEM is ok.  */
	  || GET_CODE (operand1) == MEM)
	{
	  /* Various sets are created during RTL generation which don't
	     have the REG_POINTER flag correctly set.  After the CSE pass,
	     instruction recognition can fail if we don't consistently
	     set this flag when performing register copies.  This should
	     also improve the opportunities for creating insns that use
	     unscaled indexing.  */
	  if (REG_P (operand0) && REG_P (operand1))
	    {
	      if (REG_POINTER (operand1)
		  && !REG_POINTER (operand0)
		  && !HARD_REGISTER_P (operand0))
		copy_reg_pointer (operand0, operand1);
	    }
	  
	  /* When MEMs are broken out, the REG_POINTER flag doesn't
	     get set.  In some cases, we can set the REG_POINTER flag
	     from the declaration for the MEM.  */
	  if (REG_P (operand0)
	      && GET_CODE (operand1) == MEM
	      && !REG_POINTER (operand0))
	    {
	      tree decl = MEM_EXPR (operand1);

	      /* Set the register pointer flag and register alignment
		 if the declaration for this memory reference is a
		 pointer type.  */
	      if (decl)
		{
		  tree type;

		  /* If this is a COMPONENT_REF, use the FIELD_DECL from
		     tree operand 1.  */
		  if (TREE_CODE (decl) == COMPONENT_REF)
		    decl = TREE_OPERAND (decl, 1);

		  type = TREE_TYPE (decl);
		  type = strip_array_types (type);

		  if (POINTER_TYPE_P (type))
		    {
		      int align;

		      type = TREE_TYPE (type);
		      /* Using TYPE_ALIGN_OK is rather conservative as
			 only the ada frontend actually sets it.  */
		      align = (TYPE_ALIGN_OK (type) ? TYPE_ALIGN (type)
			       : BITS_PER_UNIT);
		      mark_reg_pointer (operand0, align);
		    }
		}
	    }

	  emit_insn (gen_rtx_SET (VOIDmode, operand0, operand1));
	  return 1;
	}
    }
  else if (GET_CODE (operand0) == MEM)
    {
      if (mode == DFmode && operand1 == CONST0_RTX (mode)
	  && !(reload_in_progress || reload_completed))
	{
	  rtx temp = gen_reg_rtx (DFmode);

	  emit_insn (gen_rtx_SET (VOIDmode, temp, operand1));
	  emit_insn (gen_rtx_SET (VOIDmode, operand0, temp));
	  return 1;
	}
      if (register_operand (operand1, mode) || operand1 == CONST0_RTX (mode))
	{
	  /* Run this case quickly.  */
	  emit_insn (gen_rtx_SET (VOIDmode, operand0, operand1));
	  return 1;
	}
      if (! (reload_in_progress || reload_completed))
	{
	  operands[0] = validize_mem (operand0);
	  operands[1] = operand1 = force_reg (mode, operand1);
	}
    }

  /* Simplify the source if we need to.
     Note we do have to handle function labels here, even though we do
     not consider them legitimate constants.  Loop optimizations can
     call the emit_move_xxx with one as a source.  */
  if ((GET_CODE (operand1) != HIGH && immediate_operand (operand1, mode))
      || function_label_operand (operand1, VOIDmode)
      || (GET_CODE (operand1) == HIGH
	  && symbolic_operand (XEXP (operand1, 0), mode)))
    {
      int ishighonly = 0;

      if (GET_CODE (operand1) == HIGH)
	{
	  ishighonly = 1;
	  operand1 = XEXP (operand1, 0);
	}
      if (symbolic_operand (operand1, mode))
	{
	  /* Argh.  The assembler and linker can't handle arithmetic
	     involving plabels.

	     So we force the plabel into memory, load operand0 from
	     the memory location, then add in the constant part.  */
	  if ((GET_CODE (operand1) == CONST
	       && GET_CODE (XEXP (operand1, 0)) == PLUS
	       && function_label_operand (XEXP (XEXP (operand1, 0), 0),
					  VOIDmode))
	      || function_label_operand (operand1, VOIDmode))
	    {
	      rtx temp, const_part;

	      /* Figure out what (if any) scratch register to use.  */
	      if (reload_in_progress || reload_completed)
		{
		  scratch_reg = scratch_reg ? scratch_reg : operand0;
		  /* SCRATCH_REG will hold an address and maybe the actual
		     data.  We want it in WORD_MODE regardless of what mode it
		     was originally given to us.  */
		  scratch_reg = force_mode (word_mode, scratch_reg);
		}
	      else if (flag_pic)
		scratch_reg = gen_reg_rtx (Pmode);

	      if (GET_CODE (operand1) == CONST)
		{
		  /* Save away the constant part of the expression.  */
		  const_part = XEXP (XEXP (operand1, 0), 1);
		  gcc_assert (GET_CODE (const_part) == CONST_INT);

		  /* Force the function label into memory.  */
		  temp = force_const_mem (mode, XEXP (XEXP (operand1, 0), 0));
		}
	      else
		{
		  /* No constant part.  */
		  const_part = NULL_RTX;

		  /* Force the function label into memory.  */
		  temp = force_const_mem (mode, operand1);
		}


	      /* Get the address of the memory location.  PIC-ify it if
		 necessary.  */
	      temp = XEXP (temp, 0);
	      if (flag_pic)
		temp = legitimize_pic_address (temp, mode, scratch_reg);

	      /* Put the address of the memory location into our destination
		 register.  */
	      operands[1] = temp;
	      pa_emit_move_sequence (operands, mode, scratch_reg);

	      /* Now load from the memory location into our destination
		 register.  */
	      operands[1] = gen_rtx_MEM (Pmode, operands[0]);
	      pa_emit_move_sequence (operands, mode, scratch_reg);

	      /* And add back in the constant part.  */
	      if (const_part != NULL_RTX)
		expand_inc (operand0, const_part);

	      return 1;
	    }

	  if (flag_pic)
	    {
	      rtx temp;

	      if (reload_in_progress || reload_completed)
		{
		  temp = scratch_reg ? scratch_reg : operand0;
		  /* TEMP will hold an address and maybe the actual
		     data.  We want it in WORD_MODE regardless of what mode it
		     was originally given to us.  */
		  temp = force_mode (word_mode, temp);
		}
	      else
		temp = gen_reg_rtx (Pmode);

	      /* (const (plus (symbol) (const_int))) must be forced to
		 memory during/after reload if the const_int will not fit
		 in 14 bits.  */
	      if (GET_CODE (operand1) == CONST
		       && GET_CODE (XEXP (operand1, 0)) == PLUS
		       && GET_CODE (XEXP (XEXP (operand1, 0), 1)) == CONST_INT
		       && !INT_14_BITS (XEXP (XEXP (operand1, 0), 1))
		       && (reload_completed || reload_in_progress)
		       && flag_pic)
		{
		  rtx const_mem = force_const_mem (mode, operand1);
		  operands[1] = legitimize_pic_address (XEXP (const_mem, 0),
							mode, temp);
		  operands[1] = replace_equiv_address (const_mem, operands[1]);
		  pa_emit_move_sequence (operands, mode, temp);
		}
	      else
		{
		  operands[1] = legitimize_pic_address (operand1, mode, temp);
		  if (REG_P (operand0) && REG_P (operands[1]))
		    copy_reg_pointer (operand0, operands[1]);
		  emit_insn (gen_rtx_SET (VOIDmode, operand0, operands[1]));
		}
	    }
	  /* On the HPPA, references to data space are supposed to use dp,
	     register 27, but showing it in the RTL inhibits various cse
	     and loop optimizations.  */
	  else
	    {
	      rtx temp, set;

	      if (reload_in_progress || reload_completed)
		{
		  temp = scratch_reg ? scratch_reg : operand0;
		  /* TEMP will hold an address and maybe the actual
		     data.  We want it in WORD_MODE regardless of what mode it
		     was originally given to us.  */
		  temp = force_mode (word_mode, temp);
		}
	      else
		temp = gen_reg_rtx (mode);

	      /* Loading a SYMBOL_REF into a register makes that register
		 safe to be used as the base in an indexed address.

		 Don't mark hard registers though.  That loses.  */
	      if (GET_CODE (operand0) == REG
		  && REGNO (operand0) >= FIRST_PSEUDO_REGISTER)
		mark_reg_pointer (operand0, BITS_PER_UNIT);
	      if (REGNO (temp) >= FIRST_PSEUDO_REGISTER)
		mark_reg_pointer (temp, BITS_PER_UNIT);

	      if (ishighonly)
		set = gen_rtx_SET (mode, operand0, temp);
	      else
		set = gen_rtx_SET (VOIDmode,
				   operand0,
				   gen_rtx_LO_SUM (mode, temp, operand1));

	      emit_insn (gen_rtx_SET (VOIDmode,
				      temp,
				      gen_rtx_HIGH (mode, operand1)));
	      emit_insn (set);

	    }
	  return 1;
	}
      else if (pa_tls_referenced_p (operand1))
	{
	  rtx tmp = operand1;
	  rtx addend = NULL;

	  if (GET_CODE (tmp) == CONST && GET_CODE (XEXP (tmp, 0)) == PLUS)
	    {
	      addend = XEXP (XEXP (tmp, 0), 1);
	      tmp = XEXP (XEXP (tmp, 0), 0);
	    }

	  gcc_assert (GET_CODE (tmp) == SYMBOL_REF);
	  tmp = legitimize_tls_address (tmp);
	  if (addend)
	    {
	      tmp = gen_rtx_PLUS (mode, tmp, addend);
	      tmp = force_operand (tmp, operands[0]);
	    }
	  operands[1] = tmp;
	}
      else if (GET_CODE (operand1) != CONST_INT
	       || !pa_cint_ok_for_move (INTVAL (operand1)))
	{
	  rtx insn, temp;
	  rtx op1 = operand1;
	  HOST_WIDE_INT value = 0;
	  HOST_WIDE_INT insv = 0;
	  int insert = 0;

	  if (GET_CODE (operand1) == CONST_INT)
	    value = INTVAL (operand1);

	  if (TARGET_64BIT
	      && GET_CODE (operand1) == CONST_INT
	      && HOST_BITS_PER_WIDE_INT > 32
	      && GET_MODE_BITSIZE (GET_MODE (operand0)) > 32)
	    {
	      HOST_WIDE_INT nval;

	      /* Extract the low order 32 bits of the value and sign extend.
		 If the new value is the same as the original value, we can
		 can use the original value as-is.  If the new value is
		 different, we use it and insert the most-significant 32-bits
		 of the original value into the final result.  */
	      nval = ((value & (((HOST_WIDE_INT) 2 << 31) - 1))
		      ^ ((HOST_WIDE_INT) 1 << 31)) - ((HOST_WIDE_INT) 1 << 31);
	      if (value != nval)
		{
#if HOST_BITS_PER_WIDE_INT > 32
		  insv = value >= 0 ? value >> 32 : ~(~value >> 32);
#endif
		  insert = 1;
		  value = nval;
		  operand1 = GEN_INT (nval);
		}
	    }

	  if (reload_in_progress || reload_completed)
	    temp = scratch_reg ? scratch_reg : operand0;
	  else
	    temp = gen_reg_rtx (mode);

	  /* We don't directly split DImode constants on 32-bit targets
	     because PLUS uses an 11-bit immediate and the insn sequence
	     generated is not as efficient as the one using HIGH/LO_SUM.  */
	  if (GET_CODE (operand1) == CONST_INT
	      && GET_MODE_BITSIZE (mode) <= BITS_PER_WORD
	      && GET_MODE_BITSIZE (mode) <= HOST_BITS_PER_WIDE_INT
	      && !insert)
	    {
	      /* Directly break constant into high and low parts.  This
		 provides better optimization opportunities because various
		 passes recognize constants split with PLUS but not LO_SUM.
		 We use a 14-bit signed low part except when the addition
		 of 0x4000 to the high part might change the sign of the
		 high part.  */
	      HOST_WIDE_INT low = value & 0x3fff;
	      HOST_WIDE_INT high = value & ~ 0x3fff;

	      if (low >= 0x2000)
		{
		  if (high == 0x7fffc000 || (mode == HImode && high == 0x4000))
		    high += 0x2000;
		  else
		    high += 0x4000;
		}

	      low = value - high;

	      emit_insn (gen_rtx_SET (VOIDmode, temp, GEN_INT (high)));
	      operands[1] = gen_rtx_PLUS (mode, temp, GEN_INT (low));
	    }
	  else
	    {
	      emit_insn (gen_rtx_SET (VOIDmode, temp,
				      gen_rtx_HIGH (mode, operand1)));
	      operands[1] = gen_rtx_LO_SUM (mode, temp, operand1);
	    }

	  insn = emit_move_insn (operands[0], operands[1]);

	  /* Now insert the most significant 32 bits of the value
	     into the register.  When we don't have a second register
	     available, it could take up to nine instructions to load
	     a 64-bit integer constant.  Prior to reload, we force
	     constants that would take more than three instructions
	     to load to the constant pool.  During and after reload,
	     we have to handle all possible values.  */
	  if (insert)
	    {
	      /* Use a HIGH/LO_SUM/INSV sequence if we have a second
		 register and the value to be inserted is outside the
		 range that can be loaded with three depdi instructions.  */
	      if (temp != operand0 && (insv >= 16384 || insv < -16384))
		{
		  operand1 = GEN_INT (insv);

		  emit_insn (gen_rtx_SET (VOIDmode, temp,
					  gen_rtx_HIGH (mode, operand1)));
		  emit_move_insn (temp, gen_rtx_LO_SUM (mode, temp, operand1));
		  emit_insn (gen_insv (operand0, GEN_INT (32),
				       const0_rtx, temp));
		}
	      else
		{
		  int len = 5, pos = 27;

		  /* Insert the bits using the depdi instruction.  */
		  while (pos >= 0)
		    {
		      HOST_WIDE_INT v5 = ((insv & 31) ^ 16) - 16;
		      HOST_WIDE_INT sign = v5 < 0;

		      /* Left extend the insertion.  */
		      insv = (insv >= 0 ? insv >> len : ~(~insv >> len));
		      while (pos > 0 && (insv & 1) == sign)
			{
			  insv = (insv >= 0 ? insv >> 1 : ~(~insv >> 1));
			  len += 1;
			  pos -= 1;
			}

		      emit_insn (gen_insv (operand0, GEN_INT (len),
					   GEN_INT (pos), GEN_INT (v5)));

		      len = pos > 0 && pos < 5 ? pos : 5;
		      pos -= len;
		    }
		}
	    }

	  set_unique_reg_note (insn, REG_EQUAL, op1);

	  return 1;
	}
    }
  /* Now have insn-emit do whatever it normally does.  */
  return 0;
}

/* Examine EXP and return nonzero if it contains an ADDR_EXPR (meaning
   it will need a link/runtime reloc).  */

int
pa_reloc_needed (tree exp)
{
  int reloc = 0;

  switch (TREE_CODE (exp))
    {
    case ADDR_EXPR:
      return 1;

    case POINTER_PLUS_EXPR:
    case PLUS_EXPR:
    case MINUS_EXPR:
      reloc = pa_reloc_needed (TREE_OPERAND (exp, 0));
      reloc |= pa_reloc_needed (TREE_OPERAND (exp, 1));
      break;

    CASE_CONVERT:
    case NON_LVALUE_EXPR:
      reloc = pa_reloc_needed (TREE_OPERAND (exp, 0));
      break;

    case CONSTRUCTOR:
      {
	tree value;
	unsigned HOST_WIDE_INT ix;

	FOR_EACH_CONSTRUCTOR_VALUE (CONSTRUCTOR_ELTS (exp), ix, value)
	  if (value)
	    reloc |= pa_reloc_needed (value);
      }
      break;

    case ERROR_MARK:
      break;

    default:
      break;
    }
  return reloc;
}


/* Return the best assembler insn template
   for moving operands[1] into operands[0] as a fullword.  */
const char *
pa_singlemove_string (rtx *operands)
{
  HOST_WIDE_INT intval;

  if (GET_CODE (operands[0]) == MEM)
    return "stw %r1,%0";
  if (GET_CODE (operands[1]) == MEM)
    return "ldw %1,%0";
  if (GET_CODE (operands[1]) == CONST_DOUBLE)
    {
      long i;
      REAL_VALUE_TYPE d;

      gcc_assert (GET_MODE (operands[1]) == SFmode);

      /* Translate the CONST_DOUBLE to a CONST_INT with the same target
	 bit pattern.  */
      REAL_VALUE_FROM_CONST_DOUBLE (d, operands[1]);
      REAL_VALUE_TO_TARGET_SINGLE (d, i);

      operands[1] = GEN_INT (i);
      /* Fall through to CONST_INT case.  */
    }
  if (GET_CODE (operands[1]) == CONST_INT)
    {
      intval = INTVAL (operands[1]);

      if (VAL_14_BITS_P (intval))
	return "ldi %1,%0";
      else if ((intval & 0x7ff) == 0)
	return "ldil L'%1,%0";
      else if (pa_zdepi_cint_p (intval))
	return "{zdepi %Z1,%0|depwi,z %Z1,%0}";
      else
	return "ldil L'%1,%0\n\tldo R'%1(%0),%0";
    }
  return "copy %1,%0";
}


/* Compute position (in OP[1]) and width (in OP[2])
   useful for copying IMM to a register using the zdepi
   instructions.  Store the immediate value to insert in OP[0].  */
static void
compute_zdepwi_operands (unsigned HOST_WIDE_INT imm, unsigned *op)
{
  int lsb, len;

  /* Find the least significant set bit in IMM.  */
  for (lsb = 0; lsb < 32; lsb++)
    {
      if ((imm & 1) != 0)
        break;
      imm >>= 1;
    }

  /* Choose variants based on *sign* of the 5-bit field.  */
  if ((imm & 0x10) == 0)
    len = (lsb <= 28) ? 4 : 32 - lsb;
  else
    {
      /* Find the width of the bitstring in IMM.  */
      for (len = 5; len < 32 - lsb; len++)
	{
	  if ((imm & ((unsigned HOST_WIDE_INT) 1 << len)) == 0)
	    break;
	}

      /* Sign extend IMM as a 5-bit value.  */
      imm = (imm & 0xf) - 0x10;
    }

  op[0] = imm;
  op[1] = 31 - lsb;
  op[2] = len;
}

/* Compute position (in OP[1]) and width (in OP[2])
   useful for copying IMM to a register using the depdi,z
   instructions.  Store the immediate value to insert in OP[0].  */

static void
compute_zdepdi_operands (unsigned HOST_WIDE_INT imm, unsigned *op)
{
  int lsb, len, maxlen;

  maxlen = MIN (HOST_BITS_PER_WIDE_INT, 64);

  /* Find the least significant set bit in IMM.  */
  for (lsb = 0; lsb < maxlen; lsb++)
    {
      if ((imm & 1) != 0)
        break;
      imm >>= 1;
    }

  /* Choose variants based on *sign* of the 5-bit field.  */
  if ((imm & 0x10) == 0)
    len = (lsb <= maxlen - 4) ? 4 : maxlen - lsb;
  else
    {
      /* Find the width of the bitstring in IMM.  */
      for (len = 5; len < maxlen - lsb; len++)
	{
	  if ((imm & ((unsigned HOST_WIDE_INT) 1 << len)) == 0)
	    break;
	}

      /* Extend length if host is narrow and IMM is negative.  */
      if (HOST_BITS_PER_WIDE_INT == 32 && len == maxlen - lsb)
	len += 32;

      /* Sign extend IMM as a 5-bit value.  */
      imm = (imm & 0xf) - 0x10;
    }

  op[0] = imm;
  op[1] = 63 - lsb;
  op[2] = len;
}

/* Output assembler code to perform a doubleword move insn
   with operands OPERANDS.  */

const char *
pa_output_move_double (rtx *operands)
{
  enum { REGOP, OFFSOP, MEMOP, CNSTOP, RNDOP } optype0, optype1;
  rtx latehalf[2];
  rtx addreg0 = 0, addreg1 = 0;

  /* First classify both operands.  */

  if (REG_P (operands[0]))
    optype0 = REGOP;
  else if (offsettable_memref_p (operands[0]))
    optype0 = OFFSOP;
  else if (GET_CODE (operands[0]) == MEM)
    optype0 = MEMOP;
  else
    optype0 = RNDOP;

  if (REG_P (operands[1]))
    optype1 = REGOP;
  else if (CONSTANT_P (operands[1]))
    optype1 = CNSTOP;
  else if (offsettable_memref_p (operands[1]))
    optype1 = OFFSOP;
  else if (GET_CODE (operands[1]) == MEM)
    optype1 = MEMOP;
  else
    optype1 = RNDOP;

  /* Check for the cases that the operand constraints are not
     supposed to allow to happen.  */
  gcc_assert (optype0 == REGOP || optype1 == REGOP);

  /* Handle copies between general and floating registers.  */

  if (optype0 == REGOP && optype1 == REGOP
      && FP_REG_P (operands[0]) ^ FP_REG_P (operands[1]))
    {
      if (FP_REG_P (operands[0]))
	{
	  output_asm_insn ("{stws|stw} %1,-16(%%sp)", operands);
	  output_asm_insn ("{stws|stw} %R1,-12(%%sp)", operands);
	  return "{fldds|fldd} -16(%%sp),%0";
	}
      else
	{
	  output_asm_insn ("{fstds|fstd} %1,-16(%%sp)", operands);
	  output_asm_insn ("{ldws|ldw} -16(%%sp),%0", operands);
	  return "{ldws|ldw} -12(%%sp),%R0";
	}
    }

   /* Handle auto decrementing and incrementing loads and stores
     specifically, since the structure of the function doesn't work
     for them without major modification.  Do it better when we learn
     this port about the general inc/dec addressing of PA.
     (This was written by tege.  Chide him if it doesn't work.)  */

  if (optype0 == MEMOP)
    {
      /* We have to output the address syntax ourselves, since print_operand
	 doesn't deal with the addresses we want to use.  Fix this later.  */

      rtx addr = XEXP (operands[0], 0);
      if (GET_CODE (addr) == POST_INC || GET_CODE (addr) == POST_DEC)
	{
	  rtx high_reg = gen_rtx_SUBREG (SImode, operands[1], 0);

	  operands[0] = XEXP (addr, 0);
	  gcc_assert (GET_CODE (operands[1]) == REG
		      && GET_CODE (operands[0]) == REG);

	  gcc_assert (!reg_overlap_mentioned_p (high_reg, addr));
	  
	  /* No overlap between high target register and address
	     register.  (We do this in a non-obvious way to
	     save a register file writeback)  */
	  if (GET_CODE (addr) == POST_INC)
	    return "{stws|stw},ma %1,8(%0)\n\tstw %R1,-4(%0)";
	  return "{stws|stw},ma %1,-8(%0)\n\tstw %R1,12(%0)";
	}
      else if (GET_CODE (addr) == PRE_INC || GET_CODE (addr) == PRE_DEC)
	{
	  rtx high_reg = gen_rtx_SUBREG (SImode, operands[1], 0);

	  operands[0] = XEXP (addr, 0);
	  gcc_assert (GET_CODE (operands[1]) == REG
		      && GET_CODE (operands[0]) == REG);
	  
	  gcc_assert (!reg_overlap_mentioned_p (high_reg, addr));
	  /* No overlap between high target register and address
	     register.  (We do this in a non-obvious way to save a
	     register file writeback)  */
	  if (GET_CODE (addr) == PRE_INC)
	    return "{stws|stw},mb %1,8(%0)\n\tstw %R1,4(%0)";
	  return "{stws|stw},mb %1,-8(%0)\n\tstw %R1,4(%0)";
	}
    }
  if (optype1 == MEMOP)
    {
      /* We have to output the address syntax ourselves, since print_operand
	 doesn't deal with the addresses we want to use.  Fix this later.  */

      rtx addr = XEXP (operands[1], 0);
      if (GET_CODE (addr) == POST_INC || GET_CODE (addr) == POST_DEC)
	{
	  rtx high_reg = gen_rtx_SUBREG (SImode, operands[0], 0);

	  operands[1] = XEXP (addr, 0);
	  gcc_assert (GET_CODE (operands[0]) == REG
		      && GET_CODE (operands[1]) == REG);

	  if (!reg_overlap_mentioned_p (high_reg, addr))
	    {
	      /* No overlap between high target register and address
		 register.  (We do this in a non-obvious way to
		 save a register file writeback)  */
	      if (GET_CODE (addr) == POST_INC)
		return "{ldws|ldw},ma 8(%1),%0\n\tldw -4(%1),%R0";
	      return "{ldws|ldw},ma -8(%1),%0\n\tldw 12(%1),%R0";
	    }
	  else
	    {
	      /* This is an undefined situation.  We should load into the
		 address register *and* update that register.  Probably
		 we don't need to handle this at all.  */
	      if (GET_CODE (addr) == POST_INC)
		return "ldw 4(%1),%R0\n\t{ldws|ldw},ma 8(%1),%0";
	      return "ldw 4(%1),%R0\n\t{ldws|ldw},ma -8(%1),%0";
	    }
	}
      else if (GET_CODE (addr) == PRE_INC || GET_CODE (addr) == PRE_DEC)
	{
	  rtx high_reg = gen_rtx_SUBREG (SImode, operands[0], 0);

	  operands[1] = XEXP (addr, 0);
	  gcc_assert (GET_CODE (operands[0]) == REG
		      && GET_CODE (operands[1]) == REG);

	  if (!reg_overlap_mentioned_p (high_reg, addr))
	    {
	      /* No overlap between high target register and address
		 register.  (We do this in a non-obvious way to
		 save a register file writeback)  */
	      if (GET_CODE (addr) == PRE_INC)
		return "{ldws|ldw},mb 8(%1),%0\n\tldw 4(%1),%R0";
	      return "{ldws|ldw},mb -8(%1),%0\n\tldw 4(%1),%R0";
	    }
	  else
	    {
	      /* This is an undefined situation.  We should load into the
		 address register *and* update that register.  Probably
		 we don't need to handle this at all.  */
	      if (GET_CODE (addr) == PRE_INC)
		return "ldw 12(%1),%R0\n\t{ldws|ldw},mb 8(%1),%0";
	      return "ldw -4(%1),%R0\n\t{ldws|ldw},mb -8(%1),%0";
	    }
	}
      else if (GET_CODE (addr) == PLUS
	       && GET_CODE (XEXP (addr, 0)) == MULT)
	{
	  rtx xoperands[4];
	  rtx high_reg = gen_rtx_SUBREG (SImode, operands[0], 0);

	  if (!reg_overlap_mentioned_p (high_reg, addr))
	    {
	      xoperands[0] = high_reg;
	      xoperands[1] = XEXP (addr, 1);
	      xoperands[2] = XEXP (XEXP (addr, 0), 0);
	      xoperands[3] = XEXP (XEXP (addr, 0), 1);
	      output_asm_insn ("{sh%O3addl %2,%1,%0|shladd,l %2,%O3,%1,%0}",
			       xoperands);
	      return "ldw 4(%0),%R0\n\tldw 0(%0),%0";
	    }
	  else
	    {
	      xoperands[0] = high_reg;
	      xoperands[1] = XEXP (addr, 1);
	      xoperands[2] = XEXP (XEXP (addr, 0), 0);
	      xoperands[3] = XEXP (XEXP (addr, 0), 1);
	      output_asm_insn ("{sh%O3addl %2,%1,%R0|shladd,l %2,%O3,%1,%R0}",
			       xoperands);
	      return "ldw 0(%R0),%0\n\tldw 4(%R0),%R0";
	    }
	}
    }

  /* If an operand is an unoffsettable memory ref, find a register
     we can increment temporarily to make it refer to the second word.  */

  if (optype0 == MEMOP)
    addreg0 = find_addr_reg (XEXP (operands[0], 0));

  if (optype1 == MEMOP)
    addreg1 = find_addr_reg (XEXP (operands[1], 0));

  /* Ok, we can do one word at a time.
     Normally we do the low-numbered word first.

     In either case, set up in LATEHALF the operands to use
     for the high-numbered word and in some cases alter the
     operands in OPERANDS to be suitable for the low-numbered word.  */

  if (optype0 == REGOP)
    latehalf[0] = gen_rtx_REG (SImode, REGNO (operands[0]) + 1);
  else if (optype0 == OFFSOP)
    latehalf[0] = adjust_address (operands[0], SImode, 4);
  else
    latehalf[0] = operands[0];

  if (optype1 == REGOP)
    latehalf[1] = gen_rtx_REG (SImode, REGNO (operands[1]) + 1);
  else if (optype1 == OFFSOP)
    latehalf[1] = adjust_address (operands[1], SImode, 4);
  else if (optype1 == CNSTOP)
    split_double (operands[1], &operands[1], &latehalf[1]);
  else
    latehalf[1] = operands[1];

  /* If the first move would clobber the source of the second one,
     do them in the other order.

     This can happen in two cases:

	mem -> register where the first half of the destination register
 	is the same register used in the memory's address.  Reload
	can create such insns.

	mem in this case will be either register indirect or register
	indirect plus a valid offset.

	register -> register move where REGNO(dst) == REGNO(src + 1)
	someone (Tim/Tege?) claimed this can happen for parameter loads.

     Handle mem -> register case first.  */
  if (optype0 == REGOP
      && (optype1 == MEMOP || optype1 == OFFSOP)
      && refers_to_regno_p (REGNO (operands[0]), REGNO (operands[0]) + 1,
			    operands[1], 0))
    {
      /* Do the late half first.  */
      if (addreg1)
	output_asm_insn ("ldo 4(%0),%0", &addreg1);
      output_asm_insn (pa_singlemove_string (latehalf), latehalf);

      /* Then clobber.  */
      if (addreg1)
	output_asm_insn ("ldo -4(%0),%0", &addreg1);
      return pa_singlemove_string (operands);
    }

  /* Now handle register -> register case.  */
  if (optype0 == REGOP && optype1 == REGOP
      && REGNO (operands[0]) == REGNO (operands[1]) + 1)
    {
      output_asm_insn (pa_singlemove_string (latehalf), latehalf);
      return pa_singlemove_string (operands);
    }

  /* Normal case: do the two words, low-numbered first.  */

  output_asm_insn (pa_singlemove_string (operands), operands);

  /* Make any unoffsettable addresses point at high-numbered word.  */
  if (addreg0)
    output_asm_insn ("ldo 4(%0),%0", &addreg0);
  if (addreg1)
    output_asm_insn ("ldo 4(%0),%0", &addreg1);

  /* Do that word.  */
  output_asm_insn (pa_singlemove_string (latehalf), latehalf);

  /* Undo the adds we just did.  */
  if (addreg0)
    output_asm_insn ("ldo -4(%0),%0", &addreg0);
  if (addreg1)
    output_asm_insn ("ldo -4(%0),%0", &addreg1);

  return "";
}

const char *
pa_output_fp_move_double (rtx *operands)
{
  if (FP_REG_P (operands[0]))
    {
      if (FP_REG_P (operands[1])
	  || operands[1] == CONST0_RTX (GET_MODE (operands[0])))
	output_asm_insn ("fcpy,dbl %f1,%0", operands);
      else
	output_asm_insn ("fldd%F1 %1,%0", operands);
    }
  else if (FP_REG_P (operands[1]))
    {
      output_asm_insn ("fstd%F0 %1,%0", operands);
    }
  else
    {
      rtx xoperands[2];
      
      gcc_assert (operands[1] == CONST0_RTX (GET_MODE (operands[0])));
      
      /* This is a pain.  You have to be prepared to deal with an
	 arbitrary address here including pre/post increment/decrement.

	 so avoid this in the MD.  */
      gcc_assert (GET_CODE (operands[0]) == REG);
      
      xoperands[1] = gen_rtx_REG (SImode, REGNO (operands[0]) + 1);
      xoperands[0] = operands[0];
      output_asm_insn ("copy %%r0,%0\n\tcopy %%r0,%1", xoperands);
    }
  return "";
}

/* Return a REG that occurs in ADDR with coefficient 1.
   ADDR can be effectively incremented by incrementing REG.  */

static rtx
find_addr_reg (rtx addr)
{
  while (GET_CODE (addr) == PLUS)
    {
      if (GET_CODE (XEXP (addr, 0)) == REG)
	addr = XEXP (addr, 0);
      else if (GET_CODE (XEXP (addr, 1)) == REG)
	addr = XEXP (addr, 1);
      else if (CONSTANT_P (XEXP (addr, 0)))
	addr = XEXP (addr, 1);
      else if (CONSTANT_P (XEXP (addr, 1)))
	addr = XEXP (addr, 0);
      else
	gcc_unreachable ();
    }
  gcc_assert (GET_CODE (addr) == REG);
  return addr;
}

/* Emit code to perform a block move.

   OPERANDS[0] is the destination pointer as a REG, clobbered.
   OPERANDS[1] is the source pointer as a REG, clobbered.
   OPERANDS[2] is a register for temporary storage.
   OPERANDS[3] is a register for temporary storage.
   OPERANDS[4] is the size as a CONST_INT
   OPERANDS[5] is the alignment safe to use, as a CONST_INT.
   OPERANDS[6] is another temporary register.  */

const char *
pa_output_block_move (rtx *operands, int size_is_constant ATTRIBUTE_UNUSED)
{
  int align = INTVAL (operands[5]);
  unsigned long n_bytes = INTVAL (operands[4]);

  /* We can't move more than a word at a time because the PA
     has no longer integer move insns.  (Could use fp mem ops?)  */
  if (align > (TARGET_64BIT ? 8 : 4))
    align = (TARGET_64BIT ? 8 : 4);

  /* Note that we know each loop below will execute at least twice
     (else we would have open-coded the copy).  */
  switch (align)
    {
      case 8:
	/* Pre-adjust the loop counter.  */
	operands[4] = GEN_INT (n_bytes - 16);
	output_asm_insn ("ldi %4,%2", operands);

	/* Copying loop.  */
	output_asm_insn ("ldd,ma 8(%1),%3", operands);
	output_asm_insn ("ldd,ma 8(%1),%6", operands);
	output_asm_insn ("std,ma %3,8(%0)", operands);
	output_asm_insn ("addib,>= -16,%2,.-12", operands);
	output_asm_insn ("std,ma %6,8(%0)", operands);

	/* Handle the residual.  There could be up to 7 bytes of
	   residual to copy!  */
	if (n_bytes % 16 != 0)
	  {
	    operands[4] = GEN_INT (n_bytes % 8);
	    if (n_bytes % 16 >= 8)
	      output_asm_insn ("ldd,ma 8(%1),%3", operands);
	    if (n_bytes % 8 != 0)
	      output_asm_insn ("ldd 0(%1),%6", operands);
	    if (n_bytes % 16 >= 8)
	      output_asm_insn ("std,ma %3,8(%0)", operands);
	    if (n_bytes % 8 != 0)
	      output_asm_insn ("stdby,e %6,%4(%0)", operands);
	  }
	return "";

      case 4:
	/* Pre-adjust the loop counter.  */
	operands[4] = GEN_INT (n_bytes - 8);
	output_asm_insn ("ldi %4,%2", operands);

	/* Copying loop.  */
	output_asm_insn ("{ldws|ldw},ma 4(%1),%3", operands);
	output_asm_insn ("{ldws|ldw},ma 4(%1),%6", operands);
	output_asm_insn ("{stws|stw},ma %3,4(%0)", operands);
	output_asm_insn ("addib,>= -8,%2,.-12", operands);
	output_asm_insn ("{stws|stw},ma %6,4(%0)", operands);

	/* Handle the residual.  There could be up to 7 bytes of
	   residual to copy!  */
	if (n_bytes % 8 != 0)
	  {
	    operands[4] = GEN_INT (n_bytes % 4);
	    if (n_bytes % 8 >= 4)
	      output_asm_insn ("{ldws|ldw},ma 4(%1),%3", operands);
	    if (n_bytes % 4 != 0)
	      output_asm_insn ("ldw 0(%1),%6", operands);
	    if (n_bytes % 8 >= 4)
	      output_asm_insn ("{stws|stw},ma %3,4(%0)", operands);
	    if (n_bytes % 4 != 0)
	      output_asm_insn ("{stbys|stby},e %6,%4(%0)", operands);
	  }
	return "";

      case 2:
	/* Pre-adjust the loop counter.  */
	operands[4] = GEN_INT (n_bytes - 4);
	output_asm_insn ("ldi %4,%2", operands);

	/* Copying loop.  */
	output_asm_insn ("{ldhs|ldh},ma 2(%1),%3", operands);
	output_asm_insn ("{ldhs|ldh},ma 2(%1),%6", operands);
	output_asm_insn ("{sths|sth},ma %3,2(%0)", operands);
	output_asm_insn ("addib,>= -4,%2,.-12", operands);
	output_asm_insn ("{sths|sth},ma %6,2(%0)", operands);

	/* Handle the residual.  */
	if (n_bytes % 4 != 0)
	  {
	    if (n_bytes % 4 >= 2)
	      output_asm_insn ("{ldhs|ldh},ma 2(%1),%3", operands);
	    if (n_bytes % 2 != 0)
	      output_asm_insn ("ldb 0(%1),%6", operands);
	    if (n_bytes % 4 >= 2)
	      output_asm_insn ("{sths|sth},ma %3,2(%0)", operands);
	    if (n_bytes % 2 != 0)
	      output_asm_insn ("stb %6,0(%0)", operands);
	  }
	return "";

      case 1:
	/* Pre-adjust the loop counter.  */
	operands[4] = GEN_INT (n_bytes - 2);
	output_asm_insn ("ldi %4,%2", operands);

	/* Copying loop.  */
	output_asm_insn ("{ldbs|ldb},ma 1(%1),%3", operands);
	output_asm_insn ("{ldbs|ldb},ma 1(%1),%6", operands);
	output_asm_insn ("{stbs|stb},ma %3,1(%0)", operands);
	output_asm_insn ("addib,>= -2,%2,.-12", operands);
	output_asm_insn ("{stbs|stb},ma %6,1(%0)", operands);

	/* Handle the residual.  */
	if (n_bytes % 2 != 0)
	  {
	    output_asm_insn ("ldb 0(%1),%3", operands);
	    output_asm_insn ("stb %3,0(%0)", operands);
	  }
	return "";

      default:
	gcc_unreachable ();
    }
}

/* Count the number of insns necessary to handle this block move.

   Basic structure is the same as emit_block_move, except that we
   count insns rather than emit them.  */

static int
compute_movmem_length (rtx insn)
{
  rtx pat = PATTERN (insn);
  unsigned int align = INTVAL (XEXP (XVECEXP (pat, 0, 7), 0));
  unsigned long n_bytes = INTVAL (XEXP (XVECEXP (pat, 0, 6), 0));
  unsigned int n_insns = 0;

  /* We can't move more than four bytes at a time because the PA
     has no longer integer move insns.  (Could use fp mem ops?)  */
  if (align > (TARGET_64BIT ? 8 : 4))
    align = (TARGET_64BIT ? 8 : 4);

  /* The basic copying loop.  */
  n_insns = 6;

  /* Residuals.  */
  if (n_bytes % (2 * align) != 0)
    {
      if ((n_bytes % (2 * align)) >= align)
	n_insns += 2;

      if ((n_bytes % align) != 0)
	n_insns += 2;
    }

  /* Lengths are expressed in bytes now; each insn is 4 bytes.  */
  return n_insns * 4;
}

/* Emit code to perform a block clear.

   OPERANDS[0] is the destination pointer as a REG, clobbered.
   OPERANDS[1] is a register for temporary storage.
   OPERANDS[2] is the size as a CONST_INT
   OPERANDS[3] is the alignment safe to use, as a CONST_INT.  */

const char *
pa_output_block_clear (rtx *operands, int size_is_constant ATTRIBUTE_UNUSED)
{
  int align = INTVAL (operands[3]);
  unsigned long n_bytes = INTVAL (operands[2]);

  /* We can't clear more than a word at a time because the PA
     has no longer integer move insns.  */
  if (align > (TARGET_64BIT ? 8 : 4))
    align = (TARGET_64BIT ? 8 : 4);

  /* Note that we know each loop below will execute at least twice
     (else we would have open-coded the copy).  */
  switch (align)
    {
      case 8:
	/* Pre-adjust the loop counter.  */
	operands[2] = GEN_INT (n_bytes - 16);
	output_asm_insn ("ldi %2,%1", operands);

	/* Loop.  */
	output_asm_insn ("std,ma %%r0,8(%0)", operands);
	output_asm_insn ("addib,>= -16,%1,.-4", operands);
	output_asm_insn ("std,ma %%r0,8(%0)", operands);

	/* Handle the residual.  There could be up to 7 bytes of
	   residual to copy!  */
	if (n_bytes % 16 != 0)
	  {
	    operands[2] = GEN_INT (n_bytes % 8);
	    if (n_bytes % 16 >= 8)
	      output_asm_insn ("std,ma %%r0,8(%0)", operands);
	    if (n_bytes % 8 != 0)
	      output_asm_insn ("stdby,e %%r0,%2(%0)", operands);
	  }
	return "";

      case 4:
	/* Pre-adjust the loop counter.  */
	operands[2] = GEN_INT (n_bytes - 8);
	output_asm_insn ("ldi %2,%1", operands);

	/* Loop.  */
	output_asm_insn ("{stws|stw},ma %%r0,4(%0)", operands);
	output_asm_insn ("addib,>= -8,%1,.-4", operands);
	output_asm_insn ("{stws|stw},ma %%r0,4(%0)", operands);

	/* Handle the residual.  There could be up to 7 bytes of
	   residual to copy!  */
	if (n_bytes % 8 != 0)
	  {
	    operands[2] = GEN_INT (n_bytes % 4);
	    if (n_bytes % 8 >= 4)
	      output_asm_insn ("{stws|stw},ma %%r0,4(%0)", operands);
	    if (n_bytes % 4 != 0)
	      output_asm_insn ("{stbys|stby},e %%r0,%2(%0)", operands);
	  }
	return "";

      case 2:
	/* Pre-adjust the loop counter.  */
	operands[2] = GEN_INT (n_bytes - 4);
	output_asm_insn ("ldi %2,%1", operands);

	/* Loop.  */
	output_asm_insn ("{sths|sth},ma %%r0,2(%0)", operands);
	output_asm_insn ("addib,>= -4,%1,.-4", operands);
	output_asm_insn ("{sths|sth},ma %%r0,2(%0)", operands);

	/* Handle the residual.  */
	if (n_bytes % 4 != 0)
	  {
	    if (n_bytes % 4 >= 2)
	      output_asm_insn ("{sths|sth},ma %%r0,2(%0)", operands);
	    if (n_bytes % 2 != 0)
	      output_asm_insn ("stb %%r0,0(%0)", operands);
	  }
	return "";

      case 1:
	/* Pre-adjust the loop counter.  */
	operands[2] = GEN_INT (n_bytes - 2);
	output_asm_insn ("ldi %2,%1", operands);

	/* Loop.  */
	output_asm_insn ("{stbs|stb},ma %%r0,1(%0)", operands);
	output_asm_insn ("addib,>= -2,%1,.-4", operands);
	output_asm_insn ("{stbs|stb},ma %%r0,1(%0)", operands);

	/* Handle the residual.  */
	if (n_bytes % 2 != 0)
	  output_asm_insn ("stb %%r0,0(%0)", operands);

	return "";

      default:
	gcc_unreachable ();
    }
}

/* Count the number of insns necessary to handle this block move.

   Basic structure is the same as emit_block_move, except that we
   count insns rather than emit them.  */

static int
compute_clrmem_length (rtx insn)
{
  rtx pat = PATTERN (insn);
  unsigned int align = INTVAL (XEXP (XVECEXP (pat, 0, 4), 0));
  unsigned long n_bytes = INTVAL (XEXP (XVECEXP (pat, 0, 3), 0));
  unsigned int n_insns = 0;

  /* We can't clear more than a word at a time because the PA
     has no longer integer move insns.  */
  if (align > (TARGET_64BIT ? 8 : 4))
    align = (TARGET_64BIT ? 8 : 4);

  /* The basic loop.  */
  n_insns = 4;

  /* Residuals.  */
  if (n_bytes % (2 * align) != 0)
    {
      if ((n_bytes % (2 * align)) >= align)
	n_insns++;

      if ((n_bytes % align) != 0)
	n_insns++;
    }

  /* Lengths are expressed in bytes now; each insn is 4 bytes.  */
  return n_insns * 4;
}


const char *
pa_output_and (rtx *operands)
{
  if (GET_CODE (operands[2]) == CONST_INT && INTVAL (operands[2]) != 0)
    {
      unsigned HOST_WIDE_INT mask = INTVAL (operands[2]);
      int ls0, ls1, ms0, p, len;

      for (ls0 = 0; ls0 < 32; ls0++)
	if ((mask & (1 << ls0)) == 0)
	  break;

      for (ls1 = ls0; ls1 < 32; ls1++)
	if ((mask & (1 << ls1)) != 0)
	  break;

      for (ms0 = ls1; ms0 < 32; ms0++)
	if ((mask & (1 << ms0)) == 0)
	  break;

      gcc_assert (ms0 == 32);

      if (ls1 == 32)
	{
	  len = ls0;

	  gcc_assert (len);

	  operands[2] = GEN_INT (len);
	  return "{extru|extrw,u} %1,31,%2,%0";
	}
      else
	{
	  /* We could use this `depi' for the case above as well, but `depi'
	     requires one more register file access than an `extru'.  */

	  p = 31 - ls0;
	  len = ls1 - ls0;

	  operands[2] = GEN_INT (p);
	  operands[3] = GEN_INT (len);
	  return "{depi|depwi} 0,%2,%3,%0";
	}
    }
  else
    return "and %1,%2,%0";
}

/* Return a string to perform a bitwise-and of operands[1] with operands[2]
   storing the result in operands[0].  */
const char *
pa_output_64bit_and (rtx *operands)
{
  if (GET_CODE (operands[2]) == CONST_INT && INTVAL (operands[2]) != 0)
    {
      unsigned HOST_WIDE_INT mask = INTVAL (operands[2]);
      int ls0, ls1, ms0, p, len;

      for (ls0 = 0; ls0 < HOST_BITS_PER_WIDE_INT; ls0++)
	if ((mask & ((unsigned HOST_WIDE_INT) 1 << ls0)) == 0)
	  break;

      for (ls1 = ls0; ls1 < HOST_BITS_PER_WIDE_INT; ls1++)
	if ((mask & ((unsigned HOST_WIDE_INT) 1 << ls1)) != 0)
	  break;

      for (ms0 = ls1; ms0 < HOST_BITS_PER_WIDE_INT; ms0++)
	if ((mask & ((unsigned HOST_WIDE_INT) 1 << ms0)) == 0)
	  break;

      gcc_assert (ms0 == HOST_BITS_PER_WIDE_INT);

      if (ls1 == HOST_BITS_PER_WIDE_INT)
	{
	  len = ls0;

	  gcc_assert (len);

	  operands[2] = GEN_INT (len);
	  return "extrd,u %1,63,%2,%0";
	}
      else
	{
	  /* We could use this `depi' for the case above as well, but `depi'
	     requires one more register file access than an `extru'.  */

	  p = 63 - ls0;
	  len = ls1 - ls0;

	  operands[2] = GEN_INT (p);
	  operands[3] = GEN_INT (len);
	  return "depdi 0,%2,%3,%0";
	}
    }
  else
    return "and %1,%2,%0";
}

const char *
pa_output_ior (rtx *operands)
{
  unsigned HOST_WIDE_INT mask = INTVAL (operands[2]);
  int bs0, bs1, p, len;

  if (INTVAL (operands[2]) == 0)
    return "copy %1,%0";

  for (bs0 = 0; bs0 < 32; bs0++)
    if ((mask & (1 << bs0)) != 0)
      break;

  for (bs1 = bs0; bs1 < 32; bs1++)
    if ((mask & (1 << bs1)) == 0)
      break;

  gcc_assert (bs1 == 32 || ((unsigned HOST_WIDE_INT) 1 << bs1) > mask);

  p = 31 - bs0;
  len = bs1 - bs0;

  operands[2] = GEN_INT (p);
  operands[3] = GEN_INT (len);
  return "{depi|depwi} -1,%2,%3,%0";
}

/* Return a string to perform a bitwise-and of operands[1] with operands[2]
   storing the result in operands[0].  */
const char *
pa_output_64bit_ior (rtx *operands)
{
  unsigned HOST_WIDE_INT mask = INTVAL (operands[2]);
  int bs0, bs1, p, len;

  if (INTVAL (operands[2]) == 0)
    return "copy %1,%0";

  for (bs0 = 0; bs0 < HOST_BITS_PER_WIDE_INT; bs0++)
    if ((mask & ((unsigned HOST_WIDE_INT) 1 << bs0)) != 0)
      break;

  for (bs1 = bs0; bs1 < HOST_BITS_PER_WIDE_INT; bs1++)
    if ((mask & ((unsigned HOST_WIDE_INT) 1 << bs1)) == 0)
      break;

  gcc_assert (bs1 == HOST_BITS_PER_WIDE_INT
	      || ((unsigned HOST_WIDE_INT) 1 << bs1) > mask);

  p = 63 - bs0;
  len = bs1 - bs0;

  operands[2] = GEN_INT (p);
  operands[3] = GEN_INT (len);
  return "depdi -1,%2,%3,%0";
}

/* Target hook for assembling integer objects.  This code handles
   aligned SI and DI integers specially since function references
   must be preceded by P%.  */

static bool
pa_assemble_integer (rtx x, unsigned int size, int aligned_p)
{
  if (size == UNITS_PER_WORD
      && aligned_p
      && function_label_operand (x, VOIDmode))
    {
      fputs (size == 8? "\t.dword\tP%" : "\t.word\tP%", asm_out_file);
      output_addr_const (asm_out_file, x);
      fputc ('\n', asm_out_file);
      return true;
    }
  return default_assemble_integer (x, size, aligned_p);
}

/* Output an ascii string.  */
void
pa_output_ascii (FILE *file, const char *p, int size)
{
  int i;
  int chars_output;
  unsigned char partial_output[16];	/* Max space 4 chars can occupy.  */

  /* The HP assembler can only take strings of 256 characters at one
     time.  This is a limitation on input line length, *not* the
     length of the string.  Sigh.  Even worse, it seems that the
     restriction is in number of input characters (see \xnn &
     \whatever).  So we have to do this very carefully.  */

  fputs ("\t.STRING \"", file);

  chars_output = 0;
  for (i = 0; i < size; i += 4)
    {
      int co = 0;
      int io = 0;
      for (io = 0, co = 0; io < MIN (4, size - i); io++)
	{
	  register unsigned int c = (unsigned char) p[i + io];

	  if (c == '\"' || c == '\\')
	    partial_output[co++] = '\\';
	  if (c >= ' ' && c < 0177)
	    partial_output[co++] = c;
	  else
	    {
	      unsigned int hexd;
	      partial_output[co++] = '\\';
	      partial_output[co++] = 'x';
	      hexd =  c  / 16 - 0 + '0';
	      if (hexd > '9')
		hexd -= '9' - 'a' + 1;
	      partial_output[co++] = hexd;
	      hexd =  c % 16 - 0 + '0';
	      if (hexd > '9')
		hexd -= '9' - 'a' + 1;
	      partial_output[co++] = hexd;
	    }
	}
      if (chars_output + co > 243)
	{
	  fputs ("\"\n\t.STRING \"", file);
	  chars_output = 0;
	}
      fwrite (partial_output, 1, (size_t) co, file);
      chars_output += co;
      co = 0;
    }
  fputs ("\"\n", file);
}

/* Try to rewrite floating point comparisons & branches to avoid
   useless add,tr insns.

   CHECK_NOTES is nonzero if we should examine REG_DEAD notes
   to see if FPCC is dead.  CHECK_NOTES is nonzero for the
   first attempt to remove useless add,tr insns.  It is zero
   for the second pass as reorg sometimes leaves bogus REG_DEAD
   notes lying around.

   When CHECK_NOTES is zero we can only eliminate add,tr insns
   when there's a 1:1 correspondence between fcmp and ftest/fbranch
   instructions.  */
static void
remove_useless_addtr_insns (int check_notes)
{
  rtx insn;
  static int pass = 0;

  /* This is fairly cheap, so always run it when optimizing.  */
  if (optimize > 0)
    {
      int fcmp_count = 0;
      int fbranch_count = 0;

      /* Walk all the insns in this function looking for fcmp & fbranch
	 instructions.  Keep track of how many of each we find.  */
      for (insn = get_insns (); insn; insn = next_insn (insn))
	{
	  rtx tmp;

	  /* Ignore anything that isn't an INSN or a JUMP_INSN.  */
	  if (GET_CODE (insn) != INSN && GET_CODE (insn) != JUMP_INSN)
	    continue;

	  tmp = PATTERN (insn);

	  /* It must be a set.  */
	  if (GET_CODE (tmp) != SET)
	    continue;

	  /* If the destination is CCFP, then we've found an fcmp insn.  */
	  tmp = SET_DEST (tmp);
	  if (GET_CODE (tmp) == REG && REGNO (tmp) == 0)
	    {
	      fcmp_count++;
	      continue;
	    }

	  tmp = PATTERN (insn);
	  /* If this is an fbranch instruction, bump the fbranch counter.  */
	  if (GET_CODE (tmp) == SET
	      && SET_DEST (tmp) == pc_rtx
	      && GET_CODE (SET_SRC (tmp)) == IF_THEN_ELSE
	      && GET_CODE (XEXP (SET_SRC (tmp), 0)) == NE
	      && GET_CODE (XEXP (XEXP (SET_SRC (tmp), 0), 0)) == REG
	      && REGNO (XEXP (XEXP (SET_SRC (tmp), 0), 0)) == 0)
	    {
	      fbranch_count++;
	      continue;
	    }
	}


      /* Find all floating point compare + branch insns.  If possible,
	 reverse the comparison & the branch to avoid add,tr insns.  */
      for (insn = get_insns (); insn; insn = next_insn (insn))
	{
	  rtx tmp, next;

	  /* Ignore anything that isn't an INSN.  */
	  if (GET_CODE (insn) != INSN)
	    continue;

	  tmp = PATTERN (insn);

	  /* It must be a set.  */
	  if (GET_CODE (tmp) != SET)
	    continue;

	  /* The destination must be CCFP, which is register zero.  */
	  tmp = SET_DEST (tmp);
	  if (GET_CODE (tmp) != REG || REGNO (tmp) != 0)
	    continue;

	  /* INSN should be a set of CCFP.

	     See if the result of this insn is used in a reversed FP
	     conditional branch.  If so, reverse our condition and
	     the branch.  Doing so avoids useless add,tr insns.  */
	  next = next_insn (insn);
	  while (next)
	    {
	      /* Jumps, calls and labels stop our search.  */
	      if (GET_CODE (next) == JUMP_INSN
		  || GET_CODE (next) == CALL_INSN
		  || GET_CODE (next) == CODE_LABEL)
		break;

	      /* As does another fcmp insn.  */
	      if (GET_CODE (next) == INSN
		  && GET_CODE (PATTERN (next)) == SET
		  && GET_CODE (SET_DEST (PATTERN (next))) == REG
		  && REGNO (SET_DEST (PATTERN (next))) == 0)
		break;

	      next = next_insn (next);
	    }

	  /* Is NEXT_INSN a branch?  */
	  if (next
	      && GET_CODE (next) == JUMP_INSN)
	    {
	      rtx pattern = PATTERN (next);

	      /* If it a reversed fp conditional branch (e.g. uses add,tr)
		 and CCFP dies, then reverse our conditional and the branch
		 to avoid the add,tr.  */
	      if (GET_CODE (pattern) == SET
		  && SET_DEST (pattern) == pc_rtx
		  && GET_CODE (SET_SRC (pattern)) == IF_THEN_ELSE
		  && GET_CODE (XEXP (SET_SRC (pattern), 0)) == NE
		  && GET_CODE (XEXP (XEXP (SET_SRC (pattern), 0), 0)) == REG
		  && REGNO (XEXP (XEXP (SET_SRC (pattern), 0), 0)) == 0
		  && GET_CODE (XEXP (SET_SRC (pattern), 1)) == PC
		  && (fcmp_count == fbranch_count
		      || (check_notes
			  && find_regno_note (next, REG_DEAD, 0))))
		{
		  /* Reverse the branch.  */
		  tmp = XEXP (SET_SRC (pattern), 1);
		  XEXP (SET_SRC (pattern), 1) = XEXP (SET_SRC (pattern), 2);
		  XEXP (SET_SRC (pattern), 2) = tmp;
		  INSN_CODE (next) = -1;

		  /* Reverse our condition.  */
		  tmp = PATTERN (insn);
		  PUT_CODE (XEXP (tmp, 1),
			    (reverse_condition_maybe_unordered
			     (GET_CODE (XEXP (tmp, 1)))));
		}
	    }
	}
    }

  pass = !pass;

}

/* You may have trouble believing this, but this is the 32 bit HP-PA
   stack layout.  Wow.

   Offset		Contents

   Variable arguments	(optional; any number may be allocated)

   SP-(4*(N+9))		arg word N
   	:		    :
      SP-56		arg word 5
      SP-52		arg word 4

   Fixed arguments	(must be allocated; may remain unused)

      SP-48		arg word 3
      SP-44		arg word 2
      SP-40		arg word 1
      SP-36		arg word 0

   Frame Marker

      SP-32		External Data Pointer (DP)
      SP-28		External sr4
      SP-24		External/stub RP (RP')
      SP-20		Current RP
      SP-16		Static Link
      SP-12		Clean up
      SP-8		Calling Stub RP (RP'')
      SP-4		Previous SP

   Top of Frame

      SP-0		Stack Pointer (points to next available address)

*/

/* This function saves registers as follows.  Registers marked with ' are
   this function's registers (as opposed to the previous function's).
   If a frame_pointer isn't needed, r4 is saved as a general register;
   the space for the frame pointer is still allocated, though, to keep
   things simple.


   Top of Frame

       SP (FP')		Previous FP
       SP + 4		Alignment filler (sigh)
       SP + 8		Space for locals reserved here.
       .
       .
       .
       SP + n		All call saved register used.
       .
       .
       .
       SP + o		All call saved fp registers used.
       .
       .
       .
       SP + p (SP')	points to next available address.

*/

/* Global variables set by output_function_prologue().  */
/* Size of frame.  Need to know this to emit return insns from
   leaf procedures.  */
static HOST_WIDE_INT actual_fsize, local_fsize;
static int save_fregs;

/* Emit RTL to store REG at the memory location specified by BASE+DISP.
   Handle case where DISP > 8k by using the add_high_const patterns.

   Note in DISP > 8k case, we will leave the high part of the address
   in %r1.  There is code in expand_hppa_{prologue,epilogue} that knows this.*/

static void
store_reg (int reg, HOST_WIDE_INT disp, int base)
{
  rtx insn, dest, src, basereg;

  src = gen_rtx_REG (word_mode, reg);
  basereg = gen_rtx_REG (Pmode, base);
  if (VAL_14_BITS_P (disp))
    {
      dest = gen_rtx_MEM (word_mode, plus_constant (Pmode, basereg, disp));
      insn = emit_move_insn (dest, src);
    }
  else if (TARGET_64BIT && !VAL_32_BITS_P (disp))
    {
      rtx delta = GEN_INT (disp);
      rtx tmpreg = gen_rtx_REG (Pmode, 1);

      emit_move_insn (tmpreg, delta);
      insn = emit_move_insn (tmpreg, gen_rtx_PLUS (Pmode, tmpreg, basereg));
      if (DO_FRAME_NOTES)
	{
	  add_reg_note (insn, REG_FRAME_RELATED_EXPR,
			gen_rtx_SET (VOIDmode, tmpreg,
				     gen_rtx_PLUS (Pmode, basereg, delta)));
	  RTX_FRAME_RELATED_P (insn) = 1;
	}
      dest = gen_rtx_MEM (word_mode, tmpreg);
      insn = emit_move_insn (dest, src);
    }
  else
    {
      rtx delta = GEN_INT (disp);
      rtx high = gen_rtx_PLUS (Pmode, basereg, gen_rtx_HIGH (Pmode, delta));
      rtx tmpreg = gen_rtx_REG (Pmode, 1);

      emit_move_insn (tmpreg, high);
      dest = gen_rtx_MEM (word_mode, gen_rtx_LO_SUM (Pmode, tmpreg, delta));
      insn = emit_move_insn (dest, src);
      if (DO_FRAME_NOTES)
	add_reg_note (insn, REG_FRAME_RELATED_EXPR,
		      gen_rtx_SET (VOIDmode,
				   gen_rtx_MEM (word_mode,
						gen_rtx_PLUS (word_mode,
							      basereg,
							      delta)),
				   src));
    }

  if (DO_FRAME_NOTES)
    RTX_FRAME_RELATED_P (insn) = 1;
}

/* Emit RTL to store REG at the memory location specified by BASE and then
   add MOD to BASE.  MOD must be <= 8k.  */

static void
store_reg_modify (int base, int reg, HOST_WIDE_INT mod)
{
  rtx insn, basereg, srcreg, delta;

  gcc_assert (VAL_14_BITS_P (mod));

  basereg = gen_rtx_REG (Pmode, base);
  srcreg = gen_rtx_REG (word_mode, reg);
  delta = GEN_INT (mod);

  insn = emit_insn (gen_post_store (basereg, srcreg, delta));
  if (DO_FRAME_NOTES)
    {
      RTX_FRAME_RELATED_P (insn) = 1;

      /* RTX_FRAME_RELATED_P must be set on each frame related set
	 in a parallel with more than one element.  */
      RTX_FRAME_RELATED_P (XVECEXP (PATTERN (insn), 0, 0)) = 1;
      RTX_FRAME_RELATED_P (XVECEXP (PATTERN (insn), 0, 1)) = 1;
    }
}

/* Emit RTL to set REG to the value specified by BASE+DISP.  Handle case
   where DISP > 8k by using the add_high_const patterns.  NOTE indicates
   whether to add a frame note or not.

   In the DISP > 8k case, we leave the high part of the address in %r1.
   There is code in expand_hppa_{prologue,epilogue} that knows about this.  */

static void
set_reg_plus_d (int reg, int base, HOST_WIDE_INT disp, int note)
{
  rtx insn;

  if (VAL_14_BITS_P (disp))
    {
      insn = emit_move_insn (gen_rtx_REG (Pmode, reg),
			     plus_constant (Pmode,
					    gen_rtx_REG (Pmode, base), disp));
    }
  else if (TARGET_64BIT && !VAL_32_BITS_P (disp))
    {
      rtx basereg = gen_rtx_REG (Pmode, base);
      rtx delta = GEN_INT (disp);
      rtx tmpreg = gen_rtx_REG (Pmode, 1);

      emit_move_insn (tmpreg, delta);
      insn = emit_move_insn (gen_rtx_REG (Pmode, reg),
			     gen_rtx_PLUS (Pmode, tmpreg, basereg));
      if (DO_FRAME_NOTES)
	add_reg_note (insn, REG_FRAME_RELATED_EXPR,
		      gen_rtx_SET (VOIDmode, tmpreg,
				   gen_rtx_PLUS (Pmode, basereg, delta)));
    }
  else
    {
      rtx basereg = gen_rtx_REG (Pmode, base);
      rtx delta = GEN_INT (disp);
      rtx tmpreg = gen_rtx_REG (Pmode, 1);

      emit_move_insn (tmpreg,
		      gen_rtx_PLUS (Pmode, basereg,
				    gen_rtx_HIGH (Pmode, delta)));
      insn = emit_move_insn (gen_rtx_REG (Pmode, reg),
			     gen_rtx_LO_SUM (Pmode, tmpreg, delta));
    }

  if (DO_FRAME_NOTES && note)
    RTX_FRAME_RELATED_P (insn) = 1;
}

HOST_WIDE_INT
pa_compute_frame_size (HOST_WIDE_INT size, int *fregs_live)
{
  int freg_saved = 0;
  int i, j;

  /* The code in pa_expand_prologue and pa_expand_epilogue must
     be consistent with the rounding and size calculation done here.
     Change them at the same time.  */

  /* We do our own stack alignment.  First, round the size of the
     stack locals up to a word boundary.  */
  size = (size + UNITS_PER_WORD - 1) & ~(UNITS_PER_WORD - 1);

  /* Space for previous frame pointer + filler.  If any frame is
     allocated, we need to add in the STARTING_FRAME_OFFSET.  We
     waste some space here for the sake of HP compatibility.  The
     first slot is only used when the frame pointer is needed.  */
  if (size || frame_pointer_needed)
    size += STARTING_FRAME_OFFSET;
  
  /* If the current function calls __builtin_eh_return, then we need
     to allocate stack space for registers that will hold data for
     the exception handler.  */
  if (DO_FRAME_NOTES && crtl->calls_eh_return)
    {
      unsigned int i;

      for (i = 0; EH_RETURN_DATA_REGNO (i) != INVALID_REGNUM; ++i)
	continue;
      size += i * UNITS_PER_WORD;
    }

  /* Account for space used by the callee general register saves.  */
  for (i = 18, j = frame_pointer_needed ? 4 : 3; i >= j; i--)
    if (df_regs_ever_live_p (i))
      size += UNITS_PER_WORD;

  /* Account for space used by the callee floating point register saves.  */
  for (i = FP_SAVED_REG_LAST; i >= FP_SAVED_REG_FIRST; i -= FP_REG_STEP)
    if (df_regs_ever_live_p (i)
	|| (!TARGET_64BIT && df_regs_ever_live_p (i + 1)))
      {
	freg_saved = 1;

	/* We always save both halves of the FP register, so always
	   increment the frame size by 8 bytes.  */
	size += 8;
      }

  /* If any of the floating registers are saved, account for the
     alignment needed for the floating point register save block.  */
  if (freg_saved)
    {
      size = (size + 7) & ~7;
      if (fregs_live)
	*fregs_live = 1;
    }

  /* The various ABIs include space for the outgoing parameters in the
     size of the current function's stack frame.  We don't need to align
     for the outgoing arguments as their alignment is set by the final
     rounding for the frame as a whole.  */
  size += crtl->outgoing_args_size;

  /* Allocate space for the fixed frame marker.  This space must be
     allocated for any function that makes calls or allocates
     stack space.  */
  if (!current_function_is_leaf || size)
    size += TARGET_64BIT ? 48 : 32;

  /* Finally, round to the preferred stack boundary.  */
  return ((size + PREFERRED_STACK_BOUNDARY / BITS_PER_UNIT - 1)
	  & ~(PREFERRED_STACK_BOUNDARY / BITS_PER_UNIT - 1));
}

/* Generate the assembly code for function entry.  FILE is a stdio
   stream to output the code to.  SIZE is an int: how many units of
   temporary storage to allocate.

   Refer to the array `regs_ever_live' to determine which registers to
   save; `regs_ever_live[I]' is nonzero if register number I is ever
   used in the function.  This function is responsible for knowing
   which registers should not be saved even if used.  */

/* On HP-PA, move-double insns between fpu and cpu need an 8-byte block
   of memory.  If any fpu reg is used in the function, we allocate
   such a block here, at the bottom of the frame, just in case it's needed.

   If this function is a leaf procedure, then we may choose not
   to do a "save" insn.  The decision about whether or not
   to do this is made in regclass.c.  */

static void
pa_output_function_prologue (FILE *file, HOST_WIDE_INT size ATTRIBUTE_UNUSED)
{
  /* The function's label and associated .PROC must never be
     separated and must be output *after* any profiling declarations
     to avoid changing spaces/subspaces within a procedure.  */
  ASM_OUTPUT_LABEL (file, XSTR (XEXP (DECL_RTL (current_function_decl), 0), 0));
  fputs ("\t.PROC\n", file);

  /* pa_expand_prologue does the dirty work now.  We just need
     to output the assembler directives which denote the start
     of a function.  */
  fprintf (file, "\t.CALLINFO FRAME=" HOST_WIDE_INT_PRINT_DEC, actual_fsize);
  if (current_function_is_leaf)
    fputs (",NO_CALLS", file);
  else
    fputs (",CALLS", file);
  if (rp_saved)
    fputs (",SAVE_RP", file);

  /* The SAVE_SP flag is used to indicate that register %r3 is stored
     at the beginning of the frame and that it is used as the frame
     pointer for the frame.  We do this because our current frame
     layout doesn't conform to that specified in the HP runtime
     documentation and we need a way to indicate to programs such as
     GDB where %r3 is saved.  The SAVE_SP flag was chosen because it
     isn't used by HP compilers but is supported by the assembler.
     However, SAVE_SP is supposed to indicate that the previous stack
     pointer has been saved in the frame marker.  */
  if (frame_pointer_needed)
    fputs (",SAVE_SP", file);

  /* Pass on information about the number of callee register saves
     performed in the prologue.

     The compiler is supposed to pass the highest register number
     saved, the assembler then has to adjust that number before
     entering it into the unwind descriptor (to account for any
     caller saved registers with lower register numbers than the
     first callee saved register).  */
  if (gr_saved)
    fprintf (file, ",ENTRY_GR=%d", gr_saved + 2);

  if (fr_saved)
    fprintf (file, ",ENTRY_FR=%d", fr_saved + 11);

  fputs ("\n\t.ENTRY\n", file);

  remove_useless_addtr_insns (0);
}

void
pa_expand_prologue (void)
{
  int merge_sp_adjust_with_store = 0;
  HOST_WIDE_INT size = get_frame_size ();
  HOST_WIDE_INT offset;
  int i;
  rtx insn, tmpreg;

  gr_saved = 0;
  fr_saved = 0;
  save_fregs = 0;

  /* Compute total size for frame pointer, filler, locals and rounding to
     the next word boundary.  Similar code appears in pa_compute_frame_size
     and must be changed in tandem with this code.  */
  local_fsize = (size + UNITS_PER_WORD - 1) & ~(UNITS_PER_WORD - 1);
  if (local_fsize || frame_pointer_needed)
    local_fsize += STARTING_FRAME_OFFSET;

  actual_fsize = pa_compute_frame_size (size, &save_fregs);
  if (flag_stack_usage_info)
    current_function_static_stack_size = actual_fsize;

  /* Compute a few things we will use often.  */
  tmpreg = gen_rtx_REG (word_mode, 1);

  /* Save RP first.  The calling conventions manual states RP will
     always be stored into the caller's frame at sp - 20 or sp - 16
     depending on which ABI is in use.  */
  if (df_regs_ever_live_p (2) || crtl->calls_eh_return)
    {
      store_reg (2, TARGET_64BIT ? -16 : -20, STACK_POINTER_REGNUM);
      rp_saved = true;
    }
  else
    rp_saved = false;

  /* Allocate the local frame and set up the frame pointer if needed.  */
  if (actual_fsize != 0)
    {
      if (frame_pointer_needed)
	{
	  /* Copy the old frame pointer temporarily into %r1.  Set up the
	     new stack pointer, then store away the saved old frame pointer
	     into the stack at sp and at the same time update the stack
	     pointer by actual_fsize bytes.  Two versions, first
	     handles small (<8k) frames.  The second handles large (>=8k)
	     frames.  */
	  insn = emit_move_insn (tmpreg, hard_frame_pointer_rtx);
	  if (DO_FRAME_NOTES)
	    RTX_FRAME_RELATED_P (insn) = 1;

	  insn = emit_move_insn (hard_frame_pointer_rtx, stack_pointer_rtx);
	  if (DO_FRAME_NOTES)
	    RTX_FRAME_RELATED_P (insn) = 1;

	  if (VAL_14_BITS_P (actual_fsize))
	    store_reg_modify (STACK_POINTER_REGNUM, 1, actual_fsize);
	  else
	    {
	      /* It is incorrect to store the saved frame pointer at *sp,
		 then increment sp (writes beyond the current stack boundary).

		 So instead use stwm to store at *sp and post-increment the
		 stack pointer as an atomic operation.  Then increment sp to
		 finish allocating the new frame.  */
	      HOST_WIDE_INT adjust1 = 8192 - 64;
	      HOST_WIDE_INT adjust2 = actual_fsize - adjust1;

	      store_reg_modify (STACK_POINTER_REGNUM, 1, adjust1);
	      set_reg_plus_d (STACK_POINTER_REGNUM, STACK_POINTER_REGNUM,
			      adjust2, 1);
	    }

	  /* We set SAVE_SP in frames that need a frame pointer.  Thus,
	     we need to store the previous stack pointer (frame pointer)
	     into the frame marker on targets that use the HP unwind
	     library.  This allows the HP unwind library to be used to
	     unwind GCC frames.  However, we are not fully compatible
	     with the HP library because our frame layout differs from
	     that specified in the HP runtime specification.

	     We don't want a frame note on this instruction as the frame
	     marker moves during dynamic stack allocation.

	     This instruction also serves as a blockage to prevent
	     register spills from being scheduled before the stack
	     pointer is raised.  This is necessary as we store
	     registers using the frame pointer as a base register,
	     and the frame pointer is set before sp is raised.  */
	  if (TARGET_HPUX_UNWIND_LIBRARY)
	    {
	      rtx addr = gen_rtx_PLUS (word_mode, stack_pointer_rtx,
				       GEN_INT (TARGET_64BIT ? -8 : -4));

	      emit_move_insn (gen_rtx_MEM (word_mode, addr),
			      hard_frame_pointer_rtx);
	    }
	  else
	    emit_insn (gen_blockage ());
	}
      /* no frame pointer needed.  */
      else
	{
	  /* In some cases we can perform the first callee register save
	     and allocating the stack frame at the same time.   If so, just
	     make a note of it and defer allocating the frame until saving
	     the callee registers.  */
	  if (VAL_14_BITS_P (actual_fsize) && local_fsize == 0)
	    merge_sp_adjust_with_store = 1;
	  /* Can not optimize.  Adjust the stack frame by actual_fsize
	     bytes.  */
	  else
	    set_reg_plus_d (STACK_POINTER_REGNUM, STACK_POINTER_REGNUM,
			    actual_fsize, 1);
	}
    }

  /* Normal register save.

     Do not save the frame pointer in the frame_pointer_needed case.  It
     was done earlier.  */
  if (frame_pointer_needed)
    {
      offset = local_fsize;

      /* Saving the EH return data registers in the frame is the simplest
	 way to get the frame unwind information emitted.  We put them
	 just before the general registers.  */
      if (DO_FRAME_NOTES && crtl->calls_eh_return)
	{
	  unsigned int i, regno;

	  for (i = 0; ; ++i)
	    {
	      regno = EH_RETURN_DATA_REGNO (i);
	      if (regno == INVALID_REGNUM)
		break;

	      store_reg (regno, offset, HARD_FRAME_POINTER_REGNUM);
	      offset += UNITS_PER_WORD;
	    }
	}

      for (i = 18; i >= 4; i--)
	if (df_regs_ever_live_p (i) && ! call_used_regs[i])
	  {
	    store_reg (i, offset, HARD_FRAME_POINTER_REGNUM);
	    offset += UNITS_PER_WORD;
	    gr_saved++;
	  }
      /* Account for %r3 which is saved in a special place.  */
      gr_saved++;
    }
  /* No frame pointer needed.  */
  else
    {
      offset = local_fsize - actual_fsize;

      /* Saving the EH return data registers in the frame is the simplest
         way to get the frame unwind information emitted.  */
      if (DO_FRAME_NOTES && crtl->calls_eh_return)
	{
	  unsigned int i, regno;

	  for (i = 0; ; ++i)
	    {
	      regno = EH_RETURN_DATA_REGNO (i);
	      if (regno == INVALID_REGNUM)
		break;

	      /* If merge_sp_adjust_with_store is nonzero, then we can
		 optimize the first save.  */
	      if (merge_sp_adjust_with_store)
		{
		  store_reg_modify (STACK_POINTER_REGNUM, regno, -offset);
		  merge_sp_adjust_with_store = 0;
		}
	      else
		store_reg (regno, offset, STACK_POINTER_REGNUM);
	      offset += UNITS_PER_WORD;
	    }
	}

      for (i = 18; i >= 3; i--)
      	if (df_regs_ever_live_p (i) && ! call_used_regs[i])
	  {
	    /* If merge_sp_adjust_with_store is nonzero, then we can
	       optimize the first GR save.  */
	    if (merge_sp_adjust_with_store)
	      {
		store_reg_modify (STACK_POINTER_REGNUM, i, -offset);
		merge_sp_adjust_with_store = 0;
	      }
	    else
	      store_reg (i, offset, STACK_POINTER_REGNUM);
	    offset += UNITS_PER_WORD;
	    gr_saved++;
	  }

      /* If we wanted to merge the SP adjustment with a GR save, but we never
	 did any GR saves, then just emit the adjustment here.  */
      if (merge_sp_adjust_with_store)
	set_reg_plus_d (STACK_POINTER_REGNUM, STACK_POINTER_REGNUM,
			actual_fsize, 1);
    }

  /* The hppa calling conventions say that %r19, the pic offset
     register, is saved at sp - 32 (in this function's frame)
     when generating PIC code.  FIXME:  What is the correct thing
     to do for functions which make no calls and allocate no
     frame?  Do we need to allocate a frame, or can we just omit
     the save?   For now we'll just omit the save.
     
     We don't want a note on this insn as the frame marker can
     move if there is a dynamic stack allocation.  */
  if (flag_pic && actual_fsize != 0 && !TARGET_64BIT)
    {
      rtx addr = gen_rtx_PLUS (word_mode, stack_pointer_rtx, GEN_INT (-32));

      emit_move_insn (gen_rtx_MEM (word_mode, addr), pic_offset_table_rtx);

    }

  /* Align pointer properly (doubleword boundary).  */
  offset = (offset + 7) & ~7;

  /* Floating point register store.  */
  if (save_fregs)
    {
      rtx base;

      /* First get the frame or stack pointer to the start of the FP register
	 save area.  */
      if (frame_pointer_needed)
	{
	  set_reg_plus_d (1, HARD_FRAME_POINTER_REGNUM, offset, 0);
	  base = hard_frame_pointer_rtx;
	}
      else
	{
	  set_reg_plus_d (1, STACK_POINTER_REGNUM, offset, 0);
	  base = stack_pointer_rtx;
	}

      /* Now actually save the FP registers.  */
      for (i = FP_SAVED_REG_LAST; i >= FP_SAVED_REG_FIRST; i -= FP_REG_STEP)
	{
	  if (df_regs_ever_live_p (i)
	      || (! TARGET_64BIT && df_regs_ever_live_p (i + 1)))
	    {
	      rtx addr, insn, reg;
	      addr = gen_rtx_MEM (DFmode, gen_rtx_POST_INC (DFmode, tmpreg));
	      reg = gen_rtx_REG (DFmode, i);
	      insn = emit_move_insn (addr, reg);
	      if (DO_FRAME_NOTES)
		{
		  RTX_FRAME_RELATED_P (insn) = 1;
		  if (TARGET_64BIT)
		    {
		      rtx mem = gen_rtx_MEM (DFmode,
					     plus_constant (Pmode, base,
							    offset));
		      add_reg_note (insn, REG_FRAME_RELATED_EXPR,
				    gen_rtx_SET (VOIDmode, mem, reg));
		    }
		  else
		    {
		      rtx meml = gen_rtx_MEM (SFmode,
					      plus_constant (Pmode, base,
							     offset));
		      rtx memr = gen_rtx_MEM (SFmode,
					      plus_constant (Pmode, base,
							     offset + 4));
		      rtx regl = gen_rtx_REG (SFmode, i);
		      rtx regr = gen_rtx_REG (SFmode, i + 1);
		      rtx setl = gen_rtx_SET (VOIDmode, meml, regl);
		      rtx setr = gen_rtx_SET (VOIDmode, memr, regr);
		      rtvec vec;

		      RTX_FRAME_RELATED_P (setl) = 1;
		      RTX_FRAME_RELATED_P (setr) = 1;
		      vec = gen_rtvec (2, setl, setr);
		      add_reg_note (insn, REG_FRAME_RELATED_EXPR,
				    gen_rtx_SEQUENCE (VOIDmode, vec));
		    }
		}
	      offset += GET_MODE_SIZE (DFmode);
	      fr_saved++;
	    }
	}
    }
}

/* Emit RTL to load REG from the memory location specified by BASE+DISP.
   Handle case where DISP > 8k by using the add_high_const patterns.  */

static void
load_reg (int reg, HOST_WIDE_INT disp, int base)
{
  rtx dest = gen_rtx_REG (word_mode, reg);
  rtx basereg = gen_rtx_REG (Pmode, base);
  rtx src;

  if (VAL_14_BITS_P (disp))
    src = gen_rtx_MEM (word_mode, plus_constant (Pmode, basereg, disp));
  else if (TARGET_64BIT && !VAL_32_BITS_P (disp))
    {
      rtx delta = GEN_INT (disp);
      rtx tmpreg = gen_rtx_REG (Pmode, 1);

      emit_move_insn (tmpreg, delta);
      if (TARGET_DISABLE_INDEXING)
	{
	  emit_move_insn (tmpreg, gen_rtx_PLUS (Pmode, tmpreg, basereg));
	  src = gen_rtx_MEM (word_mode, tmpreg);
	}
      else
	src = gen_rtx_MEM (word_mode, gen_rtx_PLUS (Pmode, tmpreg, basereg));
    }
  else
    {
      rtx delta = GEN_INT (disp);
      rtx high = gen_rtx_PLUS (Pmode, basereg, gen_rtx_HIGH (Pmode, delta));
      rtx tmpreg = gen_rtx_REG (Pmode, 1);

      emit_move_insn (tmpreg, high);
      src = gen_rtx_MEM (word_mode, gen_rtx_LO_SUM (Pmode, tmpreg, delta));
    }

  emit_move_insn (dest, src);
}

/* Update the total code bytes output to the text section.  */

static void
update_total_code_bytes (unsigned int nbytes)
{
  if ((TARGET_PORTABLE_RUNTIME || !TARGET_GAS || !TARGET_SOM)
      && !IN_NAMED_SECTION_P (cfun->decl))
    {
      unsigned int old_total = total_code_bytes;

      total_code_bytes += nbytes;

      /* Be prepared to handle overflows.  */
      if (old_total > total_code_bytes)
        total_code_bytes = UINT_MAX;
    }
}

/* This function generates the assembly code for function exit.
   Args are as for output_function_prologue ().

   The function epilogue should not depend on the current stack
   pointer!  It should use the frame pointer only.  This is mandatory
   because of alloca; we also take advantage of it to omit stack
   adjustments before returning.  */

static void
pa_output_function_epilogue (FILE *file, HOST_WIDE_INT size ATTRIBUTE_UNUSED)
{
  rtx insn = get_last_insn ();

  last_address = 0;

  /* pa_expand_epilogue does the dirty work now.  We just need
     to output the assembler directives which denote the end
     of a function.

     To make debuggers happy, emit a nop if the epilogue was completely
     eliminated due to a volatile call as the last insn in the
     current function.  That way the return address (in %r2) will
     always point to a valid instruction in the current function.  */

  /* Get the last real insn.  */
  if (GET_CODE (insn) == NOTE)
    insn = prev_real_insn (insn);

  /* If it is a sequence, then look inside.  */
  if (insn && GET_CODE (insn) == INSN && GET_CODE (PATTERN (insn)) == SEQUENCE)
    insn = XVECEXP (PATTERN (insn), 0, 0);

  /* If insn is a CALL_INSN, then it must be a call to a volatile
     function (otherwise there would be epilogue insns).  */
  if (insn && GET_CODE (insn) == CALL_INSN)
    {
      fputs ("\tnop\n", file);
      last_address += 4;
    }

  fputs ("\t.EXIT\n\t.PROCEND\n", file);

  if (TARGET_SOM && TARGET_GAS)
    {
      /* We done with this subspace except possibly for some additional
	 debug information.  Forget that we are in this subspace to ensure
	 that the next function is output in its own subspace.  */
      in_section = NULL;
      cfun->machine->in_nsubspa = 2;
    }

  if (INSN_ADDRESSES_SET_P ())
    {
      insn = get_last_nonnote_insn ();
      last_address += INSN_ADDRESSES (INSN_UID (insn));
      if (INSN_P (insn))
	last_address += insn_default_length (insn);
      last_address = ((last_address + FUNCTION_BOUNDARY / BITS_PER_UNIT - 1)
		      & ~(FUNCTION_BOUNDARY / BITS_PER_UNIT - 1));
    }
  else
    last_address = UINT_MAX;

  /* Finally, update the total number of code bytes output so far.  */
  update_total_code_bytes (last_address);
}

void
pa_expand_epilogue (void)
{
  rtx tmpreg;
  HOST_WIDE_INT offset;
  HOST_WIDE_INT ret_off = 0;
  int i;
  int merge_sp_adjust_with_load = 0;

  /* We will use this often.  */
  tmpreg = gen_rtx_REG (word_mode, 1);

  /* Try to restore RP early to avoid load/use interlocks when
     RP gets used in the return (bv) instruction.  This appears to still
     be necessary even when we schedule the prologue and epilogue.  */
  if (rp_saved)
    {
      ret_off = TARGET_64BIT ? -16 : -20;
      if (frame_pointer_needed)
	{
	  load_reg (2, ret_off, HARD_FRAME_POINTER_REGNUM);
	  ret_off = 0;
	}
      else
	{
	  /* No frame pointer, and stack is smaller than 8k.  */
	  if (VAL_14_BITS_P (ret_off - actual_fsize))
	    {
	      load_reg (2, ret_off - actual_fsize, STACK_POINTER_REGNUM);
	      ret_off = 0;
	    }
	}
    }

  /* General register restores.  */
  if (frame_pointer_needed)
    {
      offset = local_fsize;

      /* If the current function calls __builtin_eh_return, then we need
         to restore the saved EH data registers.  */
      if (DO_FRAME_NOTES && crtl->calls_eh_return)
	{
	  unsigned int i, regno;

	  for (i = 0; ; ++i)
	    {
	      regno = EH_RETURN_DATA_REGNO (i);
	      if (regno == INVALID_REGNUM)
		break;

	      load_reg (regno, offset, HARD_FRAME_POINTER_REGNUM);
	      offset += UNITS_PER_WORD;
	    }
	}

      for (i = 18; i >= 4; i--)
	if (df_regs_ever_live_p (i) && ! call_used_regs[i])
	  {
	    load_reg (i, offset, HARD_FRAME_POINTER_REGNUM);
	    offset += UNITS_PER_WORD;
	  }
    }
  else
    {
      offset = local_fsize - actual_fsize;

      /* If the current function calls __builtin_eh_return, then we need
         to restore the saved EH data registers.  */
      if (DO_FRAME_NOTES && crtl->calls_eh_return)
	{
	  unsigned int i, regno;

	  for (i = 0; ; ++i)
	    {
	      regno = EH_RETURN_DATA_REGNO (i);
	      if (regno == INVALID_REGNUM)
		break;

	      /* Only for the first load.
	         merge_sp_adjust_with_load holds the register load
	         with which we will merge the sp adjustment.  */
	      if (merge_sp_adjust_with_load == 0
		  && local_fsize == 0
		  && VAL_14_BITS_P (-actual_fsize))
	        merge_sp_adjust_with_load = regno;
	      else
		load_reg (regno, offset, STACK_POINTER_REGNUM);
	      offset += UNITS_PER_WORD;
	    }
	}

      for (i = 18; i >= 3; i--)
	{
	  if (df_regs_ever_live_p (i) && ! call_used_regs[i])
	    {
	      /* Only for the first load.
	         merge_sp_adjust_with_load holds the register load
	         with which we will merge the sp adjustment.  */
	      if (merge_sp_adjust_with_load == 0
		  && local_fsize == 0
		  && VAL_14_BITS_P (-actual_fsize))
	        merge_sp_adjust_with_load = i;
	      else
		load_reg (i, offset, STACK_POINTER_REGNUM);
	      offset += UNITS_PER_WORD;
	    }
	}
    }

  /* Align pointer properly (doubleword boundary).  */
  offset = (offset + 7) & ~7;

  /* FP register restores.  */
  if (save_fregs)
    {
      /* Adjust the register to index off of.  */
      if (frame_pointer_needed)
	set_reg_plus_d (1, HARD_FRAME_POINTER_REGNUM, offset, 0);
      else
	set_reg_plus_d (1, STACK_POINTER_REGNUM, offset, 0);

      /* Actually do the restores now.  */
      for (i = FP_SAVED_REG_LAST; i >= FP_SAVED_REG_FIRST; i -= FP_REG_STEP)
	if (df_regs_ever_live_p (i)
	    || (! TARGET_64BIT && df_regs_ever_live_p (i + 1)))
	  {
	    rtx src = gen_rtx_MEM (DFmode, gen_rtx_POST_INC (DFmode, tmpreg));
	    rtx dest = gen_rtx_REG (DFmode, i);
	    emit_move_insn (dest, src);
	  }
    }

  /* Emit a blockage insn here to keep these insns from being moved to
     an earlier spot in the epilogue, or into the main instruction stream.

     This is necessary as we must not cut the stack back before all the
     restores are finished.  */
  emit_insn (gen_blockage ());

  /* Reset stack pointer (and possibly frame pointer).  The stack
     pointer is initially set to fp + 64 to avoid a race condition.  */
  if (frame_pointer_needed)
    {
      rtx delta = GEN_INT (-64);

      set_reg_plus_d (STACK_POINTER_REGNUM, HARD_FRAME_POINTER_REGNUM, 64, 0);
      emit_insn (gen_pre_load (hard_frame_pointer_rtx,
			       stack_pointer_rtx, delta));
    }
  /* If we were deferring a callee register restore, do it now.  */
  else if (merge_sp_adjust_with_load)
    {
      rtx delta = GEN_INT (-actual_fsize);
      rtx dest = gen_rtx_REG (word_mode, merge_sp_adjust_with_load);

      emit_insn (gen_pre_load (dest, stack_pointer_rtx, delta));
    }
  else if (actual_fsize != 0)
    set_reg_plus_d (STACK_POINTER_REGNUM, STACK_POINTER_REGNUM,
		    - actual_fsize, 0);

  /* If we haven't restored %r2 yet (no frame pointer, and a stack
     frame greater than 8k), do so now.  */
  if (ret_off != 0)
    load_reg (2, ret_off, STACK_POINTER_REGNUM);

  if (DO_FRAME_NOTES && crtl->calls_eh_return)
    {
      rtx sa = EH_RETURN_STACKADJ_RTX;

      emit_insn (gen_blockage ());
      emit_insn (TARGET_64BIT
		 ? gen_subdi3 (stack_pointer_rtx, stack_pointer_rtx, sa)
		 : gen_subsi3 (stack_pointer_rtx, stack_pointer_rtx, sa));
    }
}

bool
pa_can_use_return_insn (void)
{
  if (!reload_completed)
    return false;

  if (frame_pointer_needed)
    return false;

  if (df_regs_ever_live_p (2))
    return false;

  if (crtl->profile)
    return false;

  return pa_compute_frame_size (get_frame_size (), 0) == 0;
}

rtx
hppa_pic_save_rtx (void)
{
  return get_hard_reg_initial_val (word_mode, PIC_OFFSET_TABLE_REGNUM);
}

#ifndef NO_DEFERRED_PROFILE_COUNTERS
#define NO_DEFERRED_PROFILE_COUNTERS 0
#endif


/* Vector of funcdef numbers.  */
static VEC(int,heap) *funcdef_nos;

/* Output deferred profile counters.  */
static void
output_deferred_profile_counters (void)
{
  unsigned int i;
  int align, n;

  if (VEC_empty (int, funcdef_nos))
   return;

  switch_to_section (data_section);
  align = MIN (BIGGEST_ALIGNMENT, LONG_TYPE_SIZE);
  ASM_OUTPUT_ALIGN (asm_out_file, floor_log2 (align / BITS_PER_UNIT));

  for (i = 0; VEC_iterate (int, funcdef_nos, i, n); i++)
    {
      targetm.asm_out.internal_label (asm_out_file, "LP", n);
      assemble_integer (const0_rtx, LONG_TYPE_SIZE / BITS_PER_UNIT, align, 1);
    }

  VEC_free (int, heap, funcdef_nos);
}

void
hppa_profile_hook (int label_no)
{
  /* We use SImode for the address of the function in both 32 and
     64-bit code to avoid having to provide DImode versions of the
     lcla2 and load_offset_label_address insn patterns.  */
  rtx reg = gen_reg_rtx (SImode);
  rtx label_rtx = gen_label_rtx ();
  rtx begin_label_rtx, call_insn;
  char begin_label_name[16];

  ASM_GENERATE_INTERNAL_LABEL (begin_label_name, FUNC_BEGIN_PROLOG_LABEL,
			       label_no);
  begin_label_rtx = gen_rtx_SYMBOL_REF (SImode, ggc_strdup (begin_label_name));

  if (TARGET_64BIT)
    emit_move_insn (arg_pointer_rtx,
		    gen_rtx_PLUS (word_mode, virtual_outgoing_args_rtx,
				  GEN_INT (64)));

  emit_move_insn (gen_rtx_REG (word_mode, 26), gen_rtx_REG (word_mode, 2));

  /* The address of the function is loaded into %r25 with an instruction-
     relative sequence that avoids the use of relocations.  The sequence
     is split so that the load_offset_label_address instruction can
     occupy the delay slot of the call to _mcount.  */
  if (TARGET_PA_20)
    emit_insn (gen_lcla2 (reg, label_rtx));
  else
    emit_insn (gen_lcla1 (reg, label_rtx));

  emit_insn (gen_load_offset_label_address (gen_rtx_REG (SImode, 25), 
					    reg, begin_label_rtx, label_rtx));

#if !NO_DEFERRED_PROFILE_COUNTERS
  {
    rtx count_label_rtx, addr, r24;
    char count_label_name[16];

    VEC_safe_push (int, heap, funcdef_nos, label_no);
    ASM_GENERATE_INTERNAL_LABEL (count_label_name, "LP", label_no);
    count_label_rtx = gen_rtx_SYMBOL_REF (Pmode, ggc_strdup (count_label_name));

    addr = force_reg (Pmode, count_label_rtx);
    r24 = gen_rtx_REG (Pmode, 24);
    emit_move_insn (r24, addr);

    call_insn =
      emit_call_insn (gen_call (gen_rtx_MEM (Pmode, 
					     gen_rtx_SYMBOL_REF (Pmode, 
								 "_mcount")),
				GEN_INT (TARGET_64BIT ? 24 : 12)));

    use_reg (&CALL_INSN_FUNCTION_USAGE (call_insn), r24);
  }
#else

  call_insn =
    emit_call_insn (gen_call (gen_rtx_MEM (Pmode, 
					   gen_rtx_SYMBOL_REF (Pmode, 
							       "_mcount")),
			      GEN_INT (TARGET_64BIT ? 16 : 8)));

#endif

  use_reg (&CALL_INSN_FUNCTION_USAGE (call_insn), gen_rtx_REG (SImode, 25));
  use_reg (&CALL_INSN_FUNCTION_USAGE (call_insn), gen_rtx_REG (SImode, 26));

  /* Indicate the _mcount call cannot throw, nor will it execute a
     non-local goto.  */
  make_reg_eh_region_note_nothrow_nononlocal (call_insn);
}

/* Fetch the return address for the frame COUNT steps up from
   the current frame, after the prologue.  FRAMEADDR is the
   frame pointer of the COUNT frame.

   We want to ignore any export stub remnants here.  To handle this,
   we examine the code at the return address, and if it is an export
   stub, we return a memory rtx for the stub return address stored
   at frame-24.

   The value returned is used in two different ways:

	1. To find a function's caller.

	2. To change the return address for a function.

   This function handles most instances of case 1; however, it will
   fail if there are two levels of stubs to execute on the return
   path.  The only way I believe that can happen is if the return value
   needs a parameter relocation, which never happens for C code.

   This function handles most instances of case 2; however, it will
   fail if we did not originally have stub code on the return path
   but will need stub code on the new return path.  This can happen if
   the caller & callee are both in the main program, but the new
   return location is in a shared library.  */

rtx
pa_return_addr_rtx (int count, rtx frameaddr)
{
  rtx label;
  rtx rp;
  rtx saved_rp;
  rtx ins;

  /* The instruction stream at the return address of a PA1.X export stub is:

	0x4bc23fd1 | stub+8:   ldw -18(sr0,sp),rp
	0x004010a1 | stub+12:  ldsid (sr0,rp),r1
	0x00011820 | stub+16:  mtsp r1,sr0
	0xe0400002 | stub+20:  be,n 0(sr0,rp)

     0xe0400002 must be specified as -532676606 so that it won't be
     rejected as an invalid immediate operand on 64-bit hosts.

     The instruction stream at the return address of a PA2.0 export stub is:

	0x4bc23fd1 | stub+8:   ldw -18(sr0,sp),rp
	0xe840d002 | stub+12:  bve,n (rp)
  */

  HOST_WIDE_INT insns[4];
  int i, len;

  if (count != 0)
    return NULL_RTX;

  rp = get_hard_reg_initial_val (Pmode, 2);

  if (TARGET_64BIT || TARGET_NO_SPACE_REGS)
    return rp;

  /* If there is no export stub then just use the value saved from
     the return pointer register.  */

  saved_rp = gen_reg_rtx (Pmode);
  emit_move_insn (saved_rp, rp);

  /* Get pointer to the instruction stream.  We have to mask out the
     privilege level from the two low order bits of the return address
     pointer here so that ins will point to the start of the first
     instruction that would have been executed if we returned.  */
  ins = copy_to_reg (gen_rtx_AND (Pmode, rp, MASK_RETURN_ADDR));
  label = gen_label_rtx ();

  if (TARGET_PA_20)
    {
      insns[0] = 0x4bc23fd1;
      insns[1] = -398405630;
      len = 2;
    }
  else
    {
      insns[0] = 0x4bc23fd1;
      insns[1] = 0x004010a1;
      insns[2] = 0x00011820;
      insns[3] = -532676606;
      len = 4;
    }

  /* Check the instruction stream at the normal return address for the
     export stub.  If it is an export stub, than our return address is
     really in -24[frameaddr].  */

  for (i = 0; i < len; i++)
    {
      rtx op0 = gen_rtx_MEM (SImode, plus_constant (Pmode, ins, i * 4));
      rtx op1 = GEN_INT (insns[i]);
      emit_cmp_and_jump_insns (op0, op1, NE, NULL, SImode, 0, label);
    }

  /* Here we know that our return address points to an export
     stub.  We don't want to return the address of the export stub,
     but rather the return address of the export stub.  That return
     address is stored at -24[frameaddr].  */

  emit_move_insn (saved_rp,
		  gen_rtx_MEM (Pmode,
			       memory_address (Pmode,
					       plus_constant (Pmode, frameaddr,
							      -24))));

  emit_label (label);

  return saved_rp;
}

void
pa_emit_bcond_fp (rtx operands[])
{
  enum rtx_code code = GET_CODE (operands[0]);
  rtx operand0 = operands[1];
  rtx operand1 = operands[2];
  rtx label = operands[3];

  emit_insn (gen_rtx_SET (VOIDmode, gen_rtx_REG (CCFPmode, 0),
		          gen_rtx_fmt_ee (code, CCFPmode, operand0, operand1)));

  emit_jump_insn (gen_rtx_SET (VOIDmode, pc_rtx,
			       gen_rtx_IF_THEN_ELSE (VOIDmode,
						     gen_rtx_fmt_ee (NE,
							      VOIDmode,
							      gen_rtx_REG (CCFPmode, 0),
							      const0_rtx),
						     gen_rtx_LABEL_REF (VOIDmode, label),
						     pc_rtx)));

}

/* Adjust the cost of a scheduling dependency.  Return the new cost of
   a dependency LINK or INSN on DEP_INSN.  COST is the current cost.  */

static int
pa_adjust_cost (rtx insn, rtx link, rtx dep_insn, int cost)
{
  enum attr_type attr_type;

  /* Don't adjust costs for a pa8000 chip, also do not adjust any
     true dependencies as they are described with bypasses now.  */
  if (pa_cpu >= PROCESSOR_8000 || REG_NOTE_KIND (link) == 0)
    return cost;

  if (! recog_memoized (insn))
    return 0;

  attr_type = get_attr_type (insn);

  switch (REG_NOTE_KIND (link))
    {
    case REG_DEP_ANTI:
      /* Anti dependency; DEP_INSN reads a register that INSN writes some
	 cycles later.  */

      if (attr_type == TYPE_FPLOAD)
	{
	  rtx pat = PATTERN (insn);
	  rtx dep_pat = PATTERN (dep_insn);
	  if (GET_CODE (pat) == PARALLEL)
	    {
	      /* This happens for the fldXs,mb patterns.  */
	      pat = XVECEXP (pat, 0, 0);
	    }
	  if (GET_CODE (pat) != SET || GET_CODE (dep_pat) != SET)
	    /* If this happens, we have to extend this to schedule
	       optimally.  Return 0 for now.  */
	  return 0;

	  if (reg_mentioned_p (SET_DEST (pat), SET_SRC (dep_pat)))
	    {
	      if (! recog_memoized (dep_insn))
		return 0;
	      switch (get_attr_type (dep_insn))
		{
		case TYPE_FPALU:
		case TYPE_FPMULSGL:
		case TYPE_FPMULDBL:
		case TYPE_FPDIVSGL:
		case TYPE_FPDIVDBL:
		case TYPE_FPSQRTSGL:
		case TYPE_FPSQRTDBL:
		  /* A fpload can't be issued until one cycle before a
		     preceding arithmetic operation has finished if
		     the target of the fpload is any of the sources
		     (or destination) of the arithmetic operation.  */
		  return insn_default_latency (dep_insn) - 1;

		default:
		  return 0;
		}
	    }
	}
      else if (attr_type == TYPE_FPALU)
	{
	  rtx pat = PATTERN (insn);
	  rtx dep_pat = PATTERN (dep_insn);
	  if (GET_CODE (pat) == PARALLEL)
	    {
	      /* This happens for the fldXs,mb patterns.  */
	      pat = XVECEXP (pat, 0, 0);
	    }
	  if (GET_CODE (pat) != SET || GET_CODE (dep_pat) != SET)
	    /* If this happens, we have to extend this to schedule
	       optimally.  Return 0 for now.  */
	  return 0;

	  if (reg_mentioned_p (SET_DEST (pat), SET_SRC (dep_pat)))
	    {
	      if (! recog_memoized (dep_insn))
		return 0;
	      switch (get_attr_type (dep_insn))
		{
		case TYPE_FPDIVSGL:
		case TYPE_FPDIVDBL:
		case TYPE_FPSQRTSGL:
		case TYPE_FPSQRTDBL:
		  /* An ALU flop can't be issued until two cycles before a
		     preceding divide or sqrt operation has finished if
		     the target of the ALU flop is any of the sources
		     (or destination) of the divide or sqrt operation.  */
		  return insn_default_latency (dep_insn) - 2;

		default:
		  return 0;
		}
	    }
	}

      /* For other anti dependencies, the cost is 0.  */
      return 0;

    case REG_DEP_OUTPUT:
      /* Output dependency; DEP_INSN writes a register that INSN writes some
	 cycles later.  */
      if (attr_type == TYPE_FPLOAD)
	{
	  rtx pat = PATTERN (insn);
	  rtx dep_pat = PATTERN (dep_insn);
	  if (GET_CODE (pat) == PARALLEL)
	    {
	      /* This happens for the fldXs,mb patterns.  */
	      pat = XVECEXP (pat, 0, 0);
	    }
	  if (GET_CODE (pat) != SET || GET_CODE (dep_pat) != SET)
	    /* If this happens, we have to extend this to schedule
	       optimally.  Return 0 for now.  */
	  return 0;

	  if (reg_mentioned_p (SET_DEST (pat), SET_DEST (dep_pat)))
	    {
	      if (! recog_memoized (dep_insn))
		return 0;
	      switch (get_attr_type (dep_insn))
		{
		case TYPE_FPALU:
		case TYPE_FPMULSGL:
		case TYPE_FPMULDBL:
		case TYPE_FPDIVSGL:
		case TYPE_FPDIVDBL:
		case TYPE_FPSQRTSGL:
		case TYPE_FPSQRTDBL:
		  /* A fpload can't be issued until one cycle before a
		     preceding arithmetic operation has finished if
		     the target of the fpload is the destination of the
		     arithmetic operation. 

		     Exception: For PA7100LC, PA7200 and PA7300, the cost
		     is 3 cycles, unless they bundle together.   We also
		     pay the penalty if the second insn is a fpload.  */
		  return insn_default_latency (dep_insn) - 1;

		default:
		  return 0;
		}
	    }
	}
      else if (attr_type == TYPE_FPALU)
	{
	  rtx pat = PATTERN (insn);
	  rtx dep_pat = PATTERN (dep_insn);
	  if (GET_CODE (pat) == PARALLEL)
	    {
	      /* This happens for the fldXs,mb patterns.  */
	      pat = XVECEXP (pat, 0, 0);
	    }
	  if (GET_CODE (pat) != SET || GET_CODE (dep_pat) != SET)
	    /* If this happens, we have to extend this to schedule
	       optimally.  Return 0 for now.  */
	  return 0;

	  if (reg_mentioned_p (SET_DEST (pat), SET_DEST (dep_pat)))
	    {
	      if (! recog_memoized (dep_insn))
		return 0;
	      switch (get_attr_type (dep_insn))
		{
		case TYPE_FPDIVSGL:
		case TYPE_FPDIVDBL:
		case TYPE_FPSQRTSGL:
		case TYPE_FPSQRTDBL:
		  /* An ALU flop can't be issued until two cycles before a
		     preceding divide or sqrt operation has finished if
		     the target of the ALU flop is also the target of
		     the divide or sqrt operation.  */
		  return insn_default_latency (dep_insn) - 2;

		default:
		  return 0;
		}
	    }
	}

      /* For other output dependencies, the cost is 0.  */
      return 0;

    default:
      gcc_unreachable ();
    }
}

/* Adjust scheduling priorities.  We use this to try and keep addil
   and the next use of %r1 close together.  */
static int
pa_adjust_priority (rtx insn, int priority)
{
  rtx set = single_set (insn);
  rtx src, dest;
  if (set)
    {
      src = SET_SRC (set);
      dest = SET_DEST (set);
      if (GET_CODE (src) == LO_SUM
	  && symbolic_operand (XEXP (src, 1), VOIDmode)
	  && ! read_only_operand (XEXP (src, 1), VOIDmode))
	priority >>= 3;

      else if (GET_CODE (src) == MEM
	       && GET_CODE (XEXP (src, 0)) == LO_SUM
	       && symbolic_operand (XEXP (XEXP (src, 0), 1), VOIDmode)
	       && ! read_only_operand (XEXP (XEXP (src, 0), 1), VOIDmode))
	priority >>= 1;

      else if (GET_CODE (dest) == MEM
	       && GET_CODE (XEXP (dest, 0)) == LO_SUM
	       && symbolic_operand (XEXP (XEXP (dest, 0), 1), VOIDmode)
	       && ! read_only_operand (XEXP (XEXP (dest, 0), 1), VOIDmode))
	priority >>= 3;
    }
  return priority;
}

/* The 700 can only issue a single insn at a time.
   The 7XXX processors can issue two insns at a time.
   The 8000 can issue 4 insns at a time.  */
static int
pa_issue_rate (void)
{
  switch (pa_cpu)
    {
    case PROCESSOR_700:		return 1;
    case PROCESSOR_7100:	return 2;
    case PROCESSOR_7100LC:	return 2;
    case PROCESSOR_7200:	return 2;
    case PROCESSOR_7300:	return 2;
    case PROCESSOR_8000:	return 4;

    default:
      gcc_unreachable ();
    }
}



/* Return any length adjustment needed by INSN which already has its length
   computed as LENGTH.   Return zero if no adjustment is necessary.

   For the PA: function calls, millicode calls, and backwards short
   conditional branches with unfilled delay slots need an adjustment by +1
   (to account for the NOP which will be inserted into the instruction stream).

   Also compute the length of an inline block move here as it is too
   complicated to express as a length attribute in pa.md.  */
int
pa_adjust_insn_length (rtx insn, int length)
{
  rtx pat = PATTERN (insn);

  /* Jumps inside switch tables which have unfilled delay slots need
     adjustment.  */
  if (GET_CODE (insn) == JUMP_INSN
      && GET_CODE (pat) == PARALLEL
      && get_attr_type (insn) == TYPE_BTABLE_BRANCH)
    return 4;
  /* Millicode insn with an unfilled delay slot.  */
  else if (GET_CODE (insn) == INSN
	   && GET_CODE (pat) != SEQUENCE
	   && GET_CODE (pat) != USE
	   && GET_CODE (pat) != CLOBBER
	   && get_attr_type (insn) == TYPE_MILLI)
    return 4;
  /* Block move pattern.  */
  else if (GET_CODE (insn) == INSN
	   && GET_CODE (pat) == PARALLEL
	   && GET_CODE (XVECEXP (pat, 0, 0)) == SET
	   && GET_CODE (XEXP (XVECEXP (pat, 0, 0), 0)) == MEM
	   && GET_CODE (XEXP (XVECEXP (pat, 0, 0), 1)) == MEM
	   && GET_MODE (XEXP (XVECEXP (pat, 0, 0), 0)) == BLKmode
	   && GET_MODE (XEXP (XVECEXP (pat, 0, 0), 1)) == BLKmode)
    return compute_movmem_length (insn) - 4;
  /* Block clear pattern.  */
  else if (GET_CODE (insn) == INSN
	   && GET_CODE (pat) == PARALLEL
	   && GET_CODE (XVECEXP (pat, 0, 0)) == SET
	   && GET_CODE (XEXP (XVECEXP (pat, 0, 0), 0)) == MEM
	   && XEXP (XVECEXP (pat, 0, 0), 1) == const0_rtx
	   && GET_MODE (XEXP (XVECEXP (pat, 0, 0), 0)) == BLKmode)
    return compute_clrmem_length (insn) - 4;
  /* Conditional branch with an unfilled delay slot.  */
  else if (GET_CODE (insn) == JUMP_INSN && ! simplejump_p (insn))
    {
      /* Adjust a short backwards conditional with an unfilled delay slot.  */
      if (GET_CODE (pat) == SET
	  && length == 4
	  && JUMP_LABEL (insn) != NULL_RTX
	  && ! forward_branch_p (insn))
	return 4;
      else if (GET_CODE (pat) == PARALLEL
	       && get_attr_type (insn) == TYPE_PARALLEL_BRANCH
	       && length == 4)
	return 4;
      /* Adjust dbra insn with short backwards conditional branch with
	 unfilled delay slot -- only for case where counter is in a
	 general register register.  */
      else if (GET_CODE (pat) == PARALLEL
	       && GET_CODE (XVECEXP (pat, 0, 1)) == SET
	       && GET_CODE (XEXP (XVECEXP (pat, 0, 1), 0)) == REG
 	       && ! FP_REG_P (XEXP (XVECEXP (pat, 0, 1), 0))
	       && length == 4
	       && ! forward_branch_p (insn))
	return 4;
      else
	return 0;
    }
  return 0;
}

/* Implement the TARGET_PRINT_OPERAND_PUNCT_VALID_P hook.  */

static bool
pa_print_operand_punct_valid_p (unsigned char code)
{
  if (code == '@'
      || code == '#'
      || code == '*'
      || code == '^')
    return true;

  return false;
}

/* Print operand X (an rtx) in assembler syntax to file FILE.
   CODE is a letter or dot (`z' in `%z0') or 0 if no letter was specified.
   For `%' followed by punctuation, CODE is the punctuation and X is null.  */

void
pa_print_operand (FILE *file, rtx x, int code)
{
  switch (code)
    {
    case '#':
      /* Output a 'nop' if there's nothing for the delay slot.  */
      if (dbr_sequence_length () == 0)
	fputs ("\n\tnop", file);
      return;
    case '*':
      /* Output a nullification completer if there's nothing for the */
      /* delay slot or nullification is requested.  */
      if (dbr_sequence_length () == 0 ||
	  (final_sequence &&
	   INSN_ANNULLED_BRANCH_P (XVECEXP (final_sequence, 0, 0))))
        fputs (",n", file);
      return;
    case 'R':
      /* Print out the second register name of a register pair.
	 I.e., R (6) => 7.  */
      fputs (reg_names[REGNO (x) + 1], file);
      return;
    case 'r':
      /* A register or zero.  */
      if (x == const0_rtx
	  || (x == CONST0_RTX (DFmode))
	  || (x == CONST0_RTX (SFmode)))
	{
	  fputs ("%r0", file);
	  return;
	}
      else
	break;
    case 'f':
      /* A register or zero (floating point).  */
      if (x == const0_rtx
	  || (x == CONST0_RTX (DFmode))
	  || (x == CONST0_RTX (SFmode)))
	{
	  fputs ("%fr0", file);
	  return;
	}
      else
	break;
    case 'A':
      {
	rtx xoperands[2];

	xoperands[0] = XEXP (XEXP (x, 0), 0);
	xoperands[1] = XVECEXP (XEXP (XEXP (x, 0), 1), 0, 0);
	pa_output_global_address (file, xoperands[1], 0);
        fprintf (file, "(%s)", reg_names [REGNO (xoperands[0])]);
	return;
      }

    case 'C':			/* Plain (C)ondition */
    case 'X':
      switch (GET_CODE (x))
	{
	case EQ:
	  fputs ("=", file);  break;
	case NE:
	  fputs ("<>", file);  break;
	case GT:
	  fputs (">", file);  break;
	case GE:
	  fputs (">=", file);  break;
	case GEU:
	  fputs (">>=", file);  break;
	case GTU:
	  fputs (">>", file);  break;
	case LT:
	  fputs ("<", file);  break;
	case LE:
	  fputs ("<=", file);  break;
	case LEU:
	  fputs ("<<=", file);  break;
	case LTU:
	  fputs ("<<", file);  break;
	default:
	  gcc_unreachable ();
	}
      return;
    case 'N':			/* Condition, (N)egated */
      switch (GET_CODE (x))
	{
	case EQ:
	  fputs ("<>", file);  break;
	case NE:
	  fputs ("=", file);  break;
	case GT:
	  fputs ("<=", file);  break;
	case GE:
	  fputs ("<", file);  break;
	case GEU:
	  fputs ("<<", file);  break;
	case GTU:
	  fputs ("<<=", file);  break;
	case LT:
	  fputs (">=", file);  break;
	case LE:
	  fputs (">", file);  break;
	case LEU:
	  fputs (">>", file);  break;
	case LTU:
	  fputs (">>=", file);  break;
	default:
	  gcc_unreachable ();
	}
      return;
    /* For floating point comparisons.  Note that the output
       predicates are the complement of the desired mode.  The
       conditions for GT, GE, LT, LE and LTGT cause an invalid
       operation exception if the result is unordered and this
       exception is enabled in the floating-point status register.  */
    case 'Y':
      switch (GET_CODE (x))
	{
	case EQ:
	  fputs ("!=", file);  break;
	case NE:
	  fputs ("=", file);  break;
	case GT:
	  fputs ("!>", file);  break;
	case GE:
	  fputs ("!>=", file);  break;
	case LT:
	  fputs ("!<", file);  break;
	case LE:
	  fputs ("!<=", file);  break;
	case LTGT:
	  fputs ("!<>", file);  break;
	case UNLE:
	  fputs ("!?<=", file);  break;
	case UNLT:
	  fputs ("!?<", file);  break;
	case UNGE:
	  fputs ("!?>=", file);  break;
	case UNGT:
	  fputs ("!?>", file);  break;
	case UNEQ:
	  fputs ("!?=", file);  break;
	case UNORDERED:
	  fputs ("!?", file);  break;
	case ORDERED:
	  fputs ("?", file);  break;
	default:
	  gcc_unreachable ();
	}
      return;
    case 'S':			/* Condition, operands are (S)wapped.  */
      switch (GET_CODE (x))
	{
	case EQ:
	  fputs ("=", file);  break;
	case NE:
	  fputs ("<>", file);  break;
	case GT:
	  fputs ("<", file);  break;
	case GE:
	  fputs ("<=", file);  break;
	case GEU:
	  fputs ("<<=", file);  break;
	case GTU:
	  fputs ("<<", file);  break;
	case LT:
	  fputs (">", file);  break;
	case LE:
	  fputs (">=", file);  break;
	case LEU:
	  fputs (">>=", file);  break;
	case LTU:
	  fputs (">>", file);  break;
	default:
	  gcc_unreachable ();
	}
      return;
    case 'B':			/* Condition, (B)oth swapped and negate.  */
      switch (GET_CODE (x))
	{
	case EQ:
	  fputs ("<>", file);  break;
	case NE:
	  fputs ("=", file);  break;
	case GT:
	  fputs (">=", file);  break;
	case GE:
	  fputs (">", file);  break;
	case GEU:
	  fputs (">>", file);  break;
	case GTU:
	  fputs (">>=", file);  break;
	case LT:
	  fputs ("<=", file);  break;
	case LE:
	  fputs ("<", file);  break;
	case LEU:
	  fputs ("<<", file);  break;
	case LTU:
	  fputs ("<<=", file);  break;
	default:
	  gcc_unreachable ();
	}
      return;
    case 'k':
      gcc_assert (GET_CODE (x) == CONST_INT);
      fprintf (file, HOST_WIDE_INT_PRINT_DEC, ~INTVAL (x));
      return;
    case 'Q':
      gcc_assert (GET_CODE (x) == CONST_INT);
      fprintf (file, HOST_WIDE_INT_PRINT_DEC, 64 - (INTVAL (x) & 63));
      return;
    case 'L':
      gcc_assert (GET_CODE (x) == CONST_INT);
      fprintf (file, HOST_WIDE_INT_PRINT_DEC, 32 - (INTVAL (x) & 31));
      return;
    case 'O':
      gcc_assert (GET_CODE (x) == CONST_INT && exact_log2 (INTVAL (x)) >= 0);
      fprintf (file, "%d", exact_log2 (INTVAL (x)));
      return;
    case 'p':
      gcc_assert (GET_CODE (x) == CONST_INT);
      fprintf (file, HOST_WIDE_INT_PRINT_DEC, 63 - (INTVAL (x) & 63));
      return;
    case 'P':
      gcc_assert (GET_CODE (x) == CONST_INT);
      fprintf (file, HOST_WIDE_INT_PRINT_DEC, 31 - (INTVAL (x) & 31));
      return;
    case 'I':
      if (GET_CODE (x) == CONST_INT)
	fputs ("i", file);
      return;
    case 'M':
    case 'F':
      switch (GET_CODE (XEXP (x, 0)))
	{
	case PRE_DEC:
	case PRE_INC:
	  if (ASSEMBLER_DIALECT == 0)
	    fputs ("s,mb", file);
	  else
	    fputs (",mb", file);
	  break;
	case POST_DEC:
	case POST_INC:
	  if (ASSEMBLER_DIALECT == 0)
	    fputs ("s,ma", file);
	  else
	    fputs (",ma", file);
	  break;
	case PLUS:
	  if (GET_CODE (XEXP (XEXP (x, 0), 0)) == REG
	      && GET_CODE (XEXP (XEXP (x, 0), 1)) == REG)
	    {
	      if (ASSEMBLER_DIALECT == 0)
		fputs ("x", file);
	    }
	  else if (GET_CODE (XEXP (XEXP (x, 0), 0)) == MULT
		   || GET_CODE (XEXP (XEXP (x, 0), 1)) == MULT)
	    {
	      if (ASSEMBLER_DIALECT == 0)
		fputs ("x,s", file);
	      else
		fputs (",s", file);
	    }
	  else if (code == 'F' && ASSEMBLER_DIALECT == 0)
	    fputs ("s", file);
	  break;
	default:
	  if (code == 'F' && ASSEMBLER_DIALECT == 0)
	    fputs ("s", file);
	  break;
	}
      return;
    case 'G':
      pa_output_global_address (file, x, 0);
      return;
    case 'H':
      pa_output_global_address (file, x, 1);
      return;
    case 0:			/* Don't do anything special */
      break;
    case 'Z':
      {
	unsigned op[3];
	compute_zdepwi_operands (INTVAL (x), op);
	fprintf (file, "%d,%d,%d", op[0], op[1], op[2]);
	return;
      }
    case 'z':
      {
	unsigned op[3];
	compute_zdepdi_operands (INTVAL (x), op);
	fprintf (file, "%d,%d,%d", op[0], op[1], op[2]);
	return;
      }
    case 'c':
      /* We can get here from a .vtable_inherit due to our
	 CONSTANT_ADDRESS_P rejecting perfectly good constant
	 addresses.  */
      break;
    default:
      gcc_unreachable ();
    }
  if (GET_CODE (x) == REG)
    {
      fputs (reg_names [REGNO (x)], file);
      if (TARGET_64BIT && FP_REG_P (x) && GET_MODE_SIZE (GET_MODE (x)) <= 4)
	{
	  fputs ("R", file);
	  return;
	}
      if (FP_REG_P (x)
	  && GET_MODE_SIZE (GET_MODE (x)) <= 4
	  && (REGNO (x) & 1) == 0)
	fputs ("L", file);
    }
  else if (GET_CODE (x) == MEM)
    {
      int size = GET_MODE_SIZE (GET_MODE (x));
      rtx base = NULL_RTX;
      switch (GET_CODE (XEXP (x, 0)))
	{
	case PRE_DEC:
	case POST_DEC:
          base = XEXP (XEXP (x, 0), 0);
	  fprintf (file, "-%d(%s)", size, reg_names [REGNO (base)]);
	  break;
	case PRE_INC:
	case POST_INC:
          base = XEXP (XEXP (x, 0), 0);
	  fprintf (file, "%d(%s)", size, reg_names [REGNO (base)]);
	  break;
	case PLUS:
	  if (GET_CODE (XEXP (XEXP (x, 0), 0)) == MULT)
	    fprintf (file, "%s(%s)",
		     reg_names [REGNO (XEXP (XEXP (XEXP (x, 0), 0), 0))],
		     reg_names [REGNO (XEXP (XEXP (x, 0), 1))]);
	  else if (GET_CODE (XEXP (XEXP (x, 0), 1)) == MULT)
	    fprintf (file, "%s(%s)",
		     reg_names [REGNO (XEXP (XEXP (XEXP (x, 0), 1), 0))],
		     reg_names [REGNO (XEXP (XEXP (x, 0), 0))]);
	  else if (GET_CODE (XEXP (XEXP (x, 0), 0)) == REG
		   && GET_CODE (XEXP (XEXP (x, 0), 1)) == REG)
	    {
	      /* Because the REG_POINTER flag can get lost during reload,
		 GO_IF_LEGITIMATE_ADDRESS canonicalizes the order of the
		 index and base registers in the combined move patterns.  */
	      rtx base = XEXP (XEXP (x, 0), 1);
	      rtx index = XEXP (XEXP (x, 0), 0);

	      fprintf (file, "%s(%s)",
		       reg_names [REGNO (index)], reg_names [REGNO (base)]);
	    }
	  else
	    output_address (XEXP (x, 0));
	  break;
	default:
	  output_address (XEXP (x, 0));
	  break;
	}
    }
  else
    output_addr_const (file, x);
}

/* output a SYMBOL_REF or a CONST expression involving a SYMBOL_REF.  */

void
pa_output_global_address (FILE *file, rtx x, int round_constant)
{

  /* Imagine  (high (const (plus ...))).  */
  if (GET_CODE (x) == HIGH)
    x = XEXP (x, 0);

  if (GET_CODE (x) == SYMBOL_REF && read_only_operand (x, VOIDmode))
    output_addr_const (file, x);
  else if (GET_CODE (x) == SYMBOL_REF && !flag_pic)
    {
      output_addr_const (file, x);
      fputs ("-$global$", file);
    }
  else if (GET_CODE (x) == CONST)
    {
      const char *sep = "";
      int offset = 0;		/* assembler wants -$global$ at end */
      rtx base = NULL_RTX;

      switch (GET_CODE (XEXP (XEXP (x, 0), 0)))
	{
	case SYMBOL_REF:
	  base = XEXP (XEXP (x, 0), 0);
	  output_addr_const (file, base);
	  break;
	case CONST_INT:
	  offset = INTVAL (XEXP (XEXP (x, 0), 0));
	  break;
	default:
	  gcc_unreachable ();
	}

      switch (GET_CODE (XEXP (XEXP (x, 0), 1)))
	{
	case SYMBOL_REF:
	  base = XEXP (XEXP (x, 0), 1);
	  output_addr_const (file, base);
	  break;
	case CONST_INT:
	  offset = INTVAL (XEXP (XEXP (x, 0), 1));
	  break;
	default:
	  gcc_unreachable ();
	}

      /* How bogus.  The compiler is apparently responsible for
	 rounding the constant if it uses an LR field selector.

	 The linker and/or assembler seem a better place since
	 they have to do this kind of thing already.

	 If we fail to do this, HP's optimizing linker may eliminate
	 an addil, but not update the ldw/stw/ldo instruction that
	 uses the result of the addil.  */
      if (round_constant)
	offset = ((offset + 0x1000) & ~0x1fff);

      switch (GET_CODE (XEXP (x, 0)))
	{
	case PLUS:
	  if (offset < 0)
	    {
	      offset = -offset;
	      sep = "-";
	    }
	  else
	    sep = "+";
	  break;

	case MINUS:
	  gcc_assert (GET_CODE (XEXP (XEXP (x, 0), 0)) == SYMBOL_REF);
	  sep = "-";
	  break;

	default:
	  gcc_unreachable ();
	}
      
      if (!read_only_operand (base, VOIDmode) && !flag_pic)
	fputs ("-$global$", file);
      if (offset)
	fprintf (file, "%s%d", sep, offset);
    }
  else
    output_addr_const (file, x);
}

/* Output boilerplate text to appear at the beginning of the file.
   There are several possible versions.  */
#define aputs(x) fputs(x, asm_out_file)
static inline void
pa_file_start_level (void)
{
  if (TARGET_64BIT)
    aputs ("\t.LEVEL 2.0w\n");
  else if (TARGET_PA_20)
    aputs ("\t.LEVEL 2.0\n");
  else if (TARGET_PA_11)
    aputs ("\t.LEVEL 1.1\n");
  else
    aputs ("\t.LEVEL 1.0\n");
}

static inline void
pa_file_start_space (int sortspace)
{
  aputs ("\t.SPACE $PRIVATE$");
  if (sortspace)
    aputs (",SORT=16");
  aputs ("\n\t.SUBSPA $DATA$,QUAD=1,ALIGN=8,ACCESS=31");
  if (flag_tm)
    aputs ("\n\t.SUBSPA $TM_CLONE_TABLE$,QUAD=1,ALIGN=8,ACCESS=31");
  aputs ("\n\t.SUBSPA $BSS$,QUAD=1,ALIGN=8,ACCESS=31,ZERO,SORT=82"
	 "\n\t.SPACE $TEXT$");
  if (sortspace)
    aputs (",SORT=8");
  aputs ("\n\t.SUBSPA $LIT$,QUAD=0,ALIGN=8,ACCESS=44"
	 "\n\t.SUBSPA $CODE$,QUAD=0,ALIGN=8,ACCESS=44,CODE_ONLY\n");
}

static inline void
pa_file_start_file (int want_version)
{
  if (write_symbols != NO_DEBUG)
    {
      output_file_directive (asm_out_file, main_input_filename);
      if (want_version)
	aputs ("\t.version\t\"01.01\"\n");
    }
}

static inline void
pa_file_start_mcount (const char *aswhat)
{
  if (profile_flag)
    fprintf (asm_out_file, "\t.IMPORT _mcount,%s\n", aswhat);
}
  
static void
pa_elf_file_start (void)
{
  pa_file_start_level ();
  pa_file_start_mcount ("ENTRY");
  pa_file_start_file (0);
}

static void
pa_som_file_start (void)
{
  pa_file_start_level ();
  pa_file_start_space (0);
  aputs ("\t.IMPORT $global$,DATA\n"
         "\t.IMPORT $$dyncall,MILLICODE\n");
  pa_file_start_mcount ("CODE");
  pa_file_start_file (0);
}

static void
pa_linux_file_start (void)
{
  pa_file_start_file (1);
  pa_file_start_level ();
  pa_file_start_mcount ("CODE");
}

static void
pa_hpux64_gas_file_start (void)
{
  pa_file_start_level ();
#ifdef ASM_OUTPUT_TYPE_DIRECTIVE
  if (profile_flag)
    ASM_OUTPUT_TYPE_DIRECTIVE (asm_out_file, "_mcount", "function");
#endif
  pa_file_start_file (1);
}

static void
pa_hpux64_hpas_file_start (void)
{
  pa_file_start_level ();
  pa_file_start_space (1);
  pa_file_start_mcount ("CODE");
  pa_file_start_file (0);
}
#undef aputs

/* Search the deferred plabel list for SYMBOL and return its internal
   label.  If an entry for SYMBOL is not found, a new entry is created.  */

rtx
pa_get_deferred_plabel (rtx symbol)
{
  const char *fname = XSTR (symbol, 0);
  size_t i;

  /* See if we have already put this function on the list of deferred
     plabels.  This list is generally small, so a liner search is not
     too ugly.  If it proves too slow replace it with something faster.  */
  for (i = 0; i < n_deferred_plabels; i++)
    if (strcmp (fname, XSTR (deferred_plabels[i].symbol, 0)) == 0)
      break;

  /* If the deferred plabel list is empty, or this entry was not found
     on the list, create a new entry on the list.  */
  if (deferred_plabels == NULL || i == n_deferred_plabels)
    {
      tree id;

      if (deferred_plabels == 0)
	deferred_plabels =  ggc_alloc_deferred_plabel ();
      else
        deferred_plabels = GGC_RESIZEVEC (struct deferred_plabel,
                                          deferred_plabels,
                                          n_deferred_plabels + 1);

      i = n_deferred_plabels++;
      deferred_plabels[i].internal_label = gen_label_rtx ();
      deferred_plabels[i].symbol = symbol;

      /* Gross.  We have just implicitly taken the address of this
	 function.  Mark it in the same manner as assemble_name.  */
      id = maybe_get_identifier (targetm.strip_name_encoding (fname));
      if (id)
	mark_referenced (id);
    }

  return deferred_plabels[i].internal_label;
}

static void
output_deferred_plabels (void)
{
  size_t i;

  /* If we have some deferred plabels, then we need to switch into the
     data or readonly data section, and align it to a 4 byte boundary
     before outputting the deferred plabels.  */
  if (n_deferred_plabels)
    {
      switch_to_section (flag_pic ? data_section : readonly_data_section);
      ASM_OUTPUT_ALIGN (asm_out_file, TARGET_64BIT ? 3 : 2);
    }

  /* Now output the deferred plabels.  */
  for (i = 0; i < n_deferred_plabels; i++)
    {
      targetm.asm_out.internal_label (asm_out_file, "L",
		 CODE_LABEL_NUMBER (deferred_plabels[i].internal_label));
      assemble_integer (deferred_plabels[i].symbol,
			TARGET_64BIT ? 8 : 4, TARGET_64BIT ? 64 : 32, 1);
    }
}

/* Initialize optabs to point to emulation routines.  */

static void
pa_init_libfuncs (void)
{
  if (HPUX_LONG_DOUBLE_LIBRARY)
    {
      set_optab_libfunc (add_optab, TFmode, "_U_Qfadd");
      set_optab_libfunc (sub_optab, TFmode, "_U_Qfsub");
      set_optab_libfunc (smul_optab, TFmode, "_U_Qfmpy");
      set_optab_libfunc (sdiv_optab, TFmode, "_U_Qfdiv");
      set_optab_libfunc (smin_optab, TFmode, "_U_Qmin");
      set_optab_libfunc (smax_optab, TFmode, "_U_Qfmax");
      set_optab_libfunc (sqrt_optab, TFmode, "_U_Qfsqrt");
      set_optab_libfunc (abs_optab, TFmode, "_U_Qfabs");
      set_optab_libfunc (neg_optab, TFmode, "_U_Qfneg");

      set_optab_libfunc (eq_optab, TFmode, "_U_Qfeq");
      set_optab_libfunc (ne_optab, TFmode, "_U_Qfne");
      set_optab_libfunc (gt_optab, TFmode, "_U_Qfgt");
      set_optab_libfunc (ge_optab, TFmode, "_U_Qfge");
      set_optab_libfunc (lt_optab, TFmode, "_U_Qflt");
      set_optab_libfunc (le_optab, TFmode, "_U_Qfle");
      set_optab_libfunc (unord_optab, TFmode, "_U_Qfunord");

      set_conv_libfunc (sext_optab, TFmode, SFmode, "_U_Qfcnvff_sgl_to_quad");
      set_conv_libfunc (sext_optab, TFmode, DFmode, "_U_Qfcnvff_dbl_to_quad");
      set_conv_libfunc (trunc_optab, SFmode, TFmode, "_U_Qfcnvff_quad_to_sgl");
      set_conv_libfunc (trunc_optab, DFmode, TFmode, "_U_Qfcnvff_quad_to_dbl");

      set_conv_libfunc (sfix_optab, SImode, TFmode,
			TARGET_64BIT ? "__U_Qfcnvfxt_quad_to_sgl"
				     : "_U_Qfcnvfxt_quad_to_sgl");
      set_conv_libfunc (sfix_optab, DImode, TFmode,
			"_U_Qfcnvfxt_quad_to_dbl");
      set_conv_libfunc (ufix_optab, SImode, TFmode,
			"_U_Qfcnvfxt_quad_to_usgl");
      set_conv_libfunc (ufix_optab, DImode, TFmode,
			"_U_Qfcnvfxt_quad_to_udbl");

      set_conv_libfunc (sfloat_optab, TFmode, SImode,
			"_U_Qfcnvxf_sgl_to_quad");
      set_conv_libfunc (sfloat_optab, TFmode, DImode,
			"_U_Qfcnvxf_dbl_to_quad");
      set_conv_libfunc (ufloat_optab, TFmode, SImode,
			"_U_Qfcnvxf_usgl_to_quad");
      set_conv_libfunc (ufloat_optab, TFmode, DImode,
			"_U_Qfcnvxf_udbl_to_quad");
    }

  if (TARGET_SYNC_LIBCALL)
    init_sync_libfuncs (UNITS_PER_WORD);
}

/* HP's millicode routines mean something special to the assembler.
   Keep track of which ones we have used.  */

enum millicodes { remI, remU, divI, divU, mulI, end1000 };
static void import_milli (enum millicodes);
static char imported[(int) end1000];
static const char * const milli_names[] = {"remI", "remU", "divI", "divU", "mulI"};
static const char import_string[] = ".IMPORT $$....,MILLICODE";
#define MILLI_START 10

static void
import_milli (enum millicodes code)
{
  char str[sizeof (import_string)];

  if (!imported[(int) code])
    {
      imported[(int) code] = 1;
      strcpy (str, import_string);
      strncpy (str + MILLI_START, milli_names[(int) code], 4);
      output_asm_insn (str, 0);
    }
}

/* The register constraints have put the operands and return value in
   the proper registers.  */

const char *
pa_output_mul_insn (int unsignedp ATTRIBUTE_UNUSED, rtx insn)
{
  import_milli (mulI);
  return pa_output_millicode_call (insn, gen_rtx_SYMBOL_REF (Pmode, "$$mulI"));
}

/* Emit the rtl for doing a division by a constant.  */

/* Do magic division millicodes exist for this value? */
const int pa_magic_milli[]= {0, 0, 0, 1, 0, 1, 1, 1, 0, 1, 1, 0, 1, 0, 1, 1};

/* We'll use an array to keep track of the magic millicodes and
   whether or not we've used them already. [n][0] is signed, [n][1] is
   unsigned.  */

static int div_milli[16][2];

int
pa_emit_hpdiv_const (rtx *operands, int unsignedp)
{
  if (GET_CODE (operands[2]) == CONST_INT
      && INTVAL (operands[2]) > 0
      && INTVAL (operands[2]) < 16
      && pa_magic_milli[INTVAL (operands[2])])
    {
      rtx ret = gen_rtx_REG (SImode, TARGET_64BIT ? 2 : 31);

      emit_move_insn (gen_rtx_REG (SImode, 26), operands[1]);
      emit
	(gen_rtx_PARALLEL
	 (VOIDmode,
	  gen_rtvec (6, gen_rtx_SET (VOIDmode, gen_rtx_REG (SImode, 29),
				     gen_rtx_fmt_ee (unsignedp ? UDIV : DIV,
						     SImode,
						     gen_rtx_REG (SImode, 26),
						     operands[2])),
		     gen_rtx_CLOBBER (VOIDmode, operands[4]),
		     gen_rtx_CLOBBER (VOIDmode, operands[3]),
		     gen_rtx_CLOBBER (VOIDmode, gen_rtx_REG (SImode, 26)),
		     gen_rtx_CLOBBER (VOIDmode, gen_rtx_REG (SImode, 25)),
		     gen_rtx_CLOBBER (VOIDmode, ret))));
      emit_move_insn (operands[0], gen_rtx_REG (SImode, 29));
      return 1;
    }
  return 0;
}

const char *
pa_output_div_insn (rtx *operands, int unsignedp, rtx insn)
{
  int divisor;

  /* If the divisor is a constant, try to use one of the special
     opcodes .*/
  if (GET_CODE (operands[0]) == CONST_INT)
    {
      static char buf[100];
      divisor = INTVAL (operands[0]);
      if (!div_milli[divisor][unsignedp])
	{
	  div_milli[divisor][unsignedp] = 1;
	  if (unsignedp)
	    output_asm_insn (".IMPORT $$divU_%0,MILLICODE", operands);
	  else
	    output_asm_insn (".IMPORT $$divI_%0,MILLICODE", operands);
	}
      if (unsignedp)
	{
	  sprintf (buf, "$$divU_" HOST_WIDE_INT_PRINT_DEC,
		   INTVAL (operands[0]));
	  return pa_output_millicode_call (insn,
					   gen_rtx_SYMBOL_REF (SImode, buf));
	}
      else
	{
	  sprintf (buf, "$$divI_" HOST_WIDE_INT_PRINT_DEC,
		   INTVAL (operands[0]));
	  return pa_output_millicode_call (insn,
					   gen_rtx_SYMBOL_REF (SImode, buf));
	}
    }
  /* Divisor isn't a special constant.  */
  else
    {
      if (unsignedp)
	{
	  import_milli (divU);
	  return pa_output_millicode_call (insn,
					gen_rtx_SYMBOL_REF (SImode, "$$divU"));
	}
      else
	{
	  import_milli (divI);
	  return pa_output_millicode_call (insn,
					gen_rtx_SYMBOL_REF (SImode, "$$divI"));
	}
    }
}

/* Output a $$rem millicode to do mod.  */

const char *
pa_output_mod_insn (int unsignedp, rtx insn)
{
  if (unsignedp)
    {
      import_milli (remU);
      return pa_output_millicode_call (insn,
				       gen_rtx_SYMBOL_REF (SImode, "$$remU"));
    }
  else
    {
      import_milli (remI);
      return pa_output_millicode_call (insn,
				       gen_rtx_SYMBOL_REF (SImode, "$$remI"));
    }
}

void
pa_output_arg_descriptor (rtx call_insn)
{
  const char *arg_regs[4];
  enum machine_mode arg_mode;
  rtx link;
  int i, output_flag = 0;
  int regno;

  /* We neither need nor want argument location descriptors for the
     64bit runtime environment or the ELF32 environment.  */
  if (TARGET_64BIT || TARGET_ELF32)
    return;

  for (i = 0; i < 4; i++)
    arg_regs[i] = 0;

  /* Specify explicitly that no argument relocations should take place
     if using the portable runtime calling conventions.  */
  if (TARGET_PORTABLE_RUNTIME)
    {
      fputs ("\t.CALL ARGW0=NO,ARGW1=NO,ARGW2=NO,ARGW3=NO,RETVAL=NO\n",
	     asm_out_file);
      return;
    }

  gcc_assert (GET_CODE (call_insn) == CALL_INSN);
  for (link = CALL_INSN_FUNCTION_USAGE (call_insn);
       link; link = XEXP (link, 1))
    {
      rtx use = XEXP (link, 0);

      if (! (GET_CODE (use) == USE
	     && GET_CODE (XEXP (use, 0)) == REG
	     && FUNCTION_ARG_REGNO_P (REGNO (XEXP (use, 0)))))
	continue;

      arg_mode = GET_MODE (XEXP (use, 0));
      regno = REGNO (XEXP (use, 0));
      if (regno >= 23 && regno <= 26)
	{
	  arg_regs[26 - regno] = "GR";
	  if (arg_mode == DImode)
	    arg_regs[25 - regno] = "GR";
	}
      else if (regno >= 32 && regno <= 39)
	{
	  if (arg_mode == SFmode)
	    arg_regs[(regno - 32) / 2] = "FR";
	  else
	    {
#ifndef HP_FP_ARG_DESCRIPTOR_REVERSED
	      arg_regs[(regno - 34) / 2] = "FR";
	      arg_regs[(regno - 34) / 2 + 1] = "FU";
#else
	      arg_regs[(regno - 34) / 2] = "FU";
	      arg_regs[(regno - 34) / 2 + 1] = "FR";
#endif
	    }
	}
    }
  fputs ("\t.CALL ", asm_out_file);
  for (i = 0; i < 4; i++)
    {
      if (arg_regs[i])
	{
	  if (output_flag++)
	    fputc (',', asm_out_file);
	  fprintf (asm_out_file, "ARGW%d=%s", i, arg_regs[i]);
	}
    }
  fputc ('\n', asm_out_file);
}

/* Inform reload about cases where moving X with a mode MODE to a register in
   RCLASS requires an extra scratch or immediate register.  Return the class
   needed for the immediate register.  */

static reg_class_t
pa_secondary_reload (bool in_p, rtx x, reg_class_t rclass_i,
		     enum machine_mode mode, secondary_reload_info *sri)
{
  int regno;
  enum reg_class rclass = (enum reg_class) rclass_i;

  if (lra_in_progress)
    return NO_REGS;

  /* Handle the easy stuff first.  */
  if (rclass == R1_REGS)
    return NO_REGS;

  if (REG_P (x))
    {
      regno = REGNO (x);
      if (rclass == BASE_REG_CLASS && regno < FIRST_PSEUDO_REGISTER)
	return NO_REGS;
    }
  else
    regno = -1;

  /* If we have something like (mem (mem (...)), we can safely assume the
     inner MEM will end up in a general register after reloading, so there's
     no need for a secondary reload.  */
  if (GET_CODE (x) == MEM && GET_CODE (XEXP (x, 0)) == MEM)
    return NO_REGS;

  /* Trying to load a constant into a FP register during PIC code
     generation requires %r1 as a scratch register.  */
  if (flag_pic
      && (mode == SImode || mode == DImode)
      && FP_REG_CLASS_P (rclass)
      && (GET_CODE (x) == CONST_INT || GET_CODE (x) == CONST_DOUBLE))
    {
      sri->icode = (mode == SImode ? CODE_FOR_reload_insi_r1
		    : CODE_FOR_reload_indi_r1);
      return NO_REGS;
    }

  /* Secondary reloads of symbolic operands require %r1 as a scratch
     register when we're generating PIC code and when the operand isn't
     readonly.  */
  if (pa_symbolic_expression_p (x))
    {
      if (GET_CODE (x) == HIGH)
	x = XEXP (x, 0);

      if (flag_pic || !read_only_operand (x, VOIDmode))
	{
	  gcc_assert (mode == SImode || mode == DImode);
	  sri->icode = (mode == SImode ? CODE_FOR_reload_insi_r1
			: CODE_FOR_reload_indi_r1);
	  return NO_REGS;
	}
    }

  /* Profiling showed the PA port spends about 1.3% of its compilation
     time in true_regnum from calls inside pa_secondary_reload_class.  */
  if (regno >= FIRST_PSEUDO_REGISTER || GET_CODE (x) == SUBREG)
    regno = true_regnum (x);

  /* In order to allow 14-bit displacements in integer loads and stores,
     we need to prevent reload from generating out of range integer mode
     loads and stores to the floating point registers.  Previously, we
     used to call for a secondary reload and have pa_emit_move_sequence()
     fix the instruction sequence.  However, reload occasionally wouldn't
     generate the reload and we would end up with an invalid REG+D memory
     address.  So, now we use an intermediate general register for most
     memory loads and stores.  */
  if ((regno >= FIRST_PSEUDO_REGISTER || regno == -1)
      && GET_MODE_CLASS (mode) == MODE_INT
      && FP_REG_CLASS_P (rclass))
    {
      /* Reload passes (mem:SI (reg/f:DI 30 %r30) when it wants to check
	 the secondary reload needed for a pseudo.  It never passes a
	 REG+D address.  */
      if (GET_CODE (x) == MEM)
	{
	  x = XEXP (x, 0);

	  /* We don't need an intermediate for indexed and LO_SUM DLT
	     memory addresses.  When INT14_OK_STRICT is true, it might
	     appear that we could directly allow register indirect
	     memory addresses.  However, this doesn't work because we
	     don't support SUBREGs in floating-point register copies
	     and reload doesn't tell us when it's going to use a SUBREG.  */
	  if (IS_INDEX_ADDR_P (x)
	      || IS_LO_SUM_DLT_ADDR_P (x))
	    return NO_REGS;

	  /* Otherwise, we need an intermediate general register.  */
	  return GENERAL_REGS;
	}

      /* Request a secondary reload with a general scratch register
	 for everything else.  ??? Could symbolic operands be handled
	 directly when generating non-pic PA 2.0 code?  */
      sri->icode = (in_p
		    ? direct_optab_handler (reload_in_optab, mode)
		    : direct_optab_handler (reload_out_optab, mode));
      return NO_REGS;
    }

  /* A SAR<->FP register copy requires an intermediate general register
     and secondary memory.  We need a secondary reload with a general
     scratch register for spills.  */
  if (rclass == SHIFT_REGS)
    {
      /* Handle spill.  */
      if (regno >= FIRST_PSEUDO_REGISTER || regno < 0)
	{
	  sri->icode = (in_p
			? direct_optab_handler (reload_in_optab, mode)
			: direct_optab_handler (reload_out_optab, mode));
	  return NO_REGS;
	}

      /* Handle FP copy.  */
      if (FP_REG_CLASS_P (REGNO_REG_CLASS (regno)))
	return GENERAL_REGS;
    }

  if (regno >= 0 && regno < FIRST_PSEUDO_REGISTER
      && REGNO_REG_CLASS (regno) == SHIFT_REGS
      && FP_REG_CLASS_P (rclass))
    return GENERAL_REGS;

  return NO_REGS;
}

/* Implement TARGET_EXTRA_LIVE_ON_ENTRY.  The argument pointer
   is only marked as live on entry by df-scan when it is a fixed
   register.  It isn't a fixed register in the 64-bit runtime,
   so we need to mark it here.  */

static void
pa_extra_live_on_entry (bitmap regs)
{
  if (TARGET_64BIT)
    bitmap_set_bit (regs, ARG_POINTER_REGNUM);
}

/* Implement EH_RETURN_HANDLER_RTX.  The MEM needs to be volatile
   to prevent it from being deleted.  */

rtx
pa_eh_return_handler_rtx (void)
{
  rtx tmp;

  tmp = gen_rtx_PLUS (word_mode, hard_frame_pointer_rtx,
		      TARGET_64BIT ? GEN_INT (-16) : GEN_INT (-20));
  tmp = gen_rtx_MEM (word_mode, tmp);
  tmp->volatil = 1;
  return tmp;
}

/* In the 32-bit runtime, arguments larger than eight bytes are passed
   by invisible reference.  As a GCC extension, we also pass anything
   with a zero or variable size by reference.

   The 64-bit runtime does not describe passing any types by invisible
   reference.  The internals of GCC can't currently handle passing
   empty structures, and zero or variable length arrays when they are
   not passed entirely on the stack or by reference.  Thus, as a GCC
   extension, we pass these types by reference.  The HP compiler doesn't
   support these types, so hopefully there shouldn't be any compatibility
   issues.  This may have to be revisited when HP releases a C99 compiler
   or updates the ABI.  */

static bool
pa_pass_by_reference (cumulative_args_t ca ATTRIBUTE_UNUSED,
		      enum machine_mode mode, const_tree type,
		      bool named ATTRIBUTE_UNUSED)
{
  HOST_WIDE_INT size;

  if (type)
    size = int_size_in_bytes (type);
  else
    size = GET_MODE_SIZE (mode);

  if (TARGET_64BIT)
    return size <= 0;
  else
    return size <= 0 || size > 8;
}

enum direction
pa_function_arg_padding (enum machine_mode mode, const_tree type)
{
  if (mode == BLKmode
      || (TARGET_64BIT
	  && type
	  && (AGGREGATE_TYPE_P (type)
	      || TREE_CODE (type) == COMPLEX_TYPE
	      || TREE_CODE (type) == VECTOR_TYPE)))
    {
      /* Return none if justification is not required.  */
      if (type
	  && TREE_CODE (TYPE_SIZE (type)) == INTEGER_CST
	  && (int_size_in_bytes (type) * BITS_PER_UNIT) % PARM_BOUNDARY == 0)
	return none;

      /* The directions set here are ignored when a BLKmode argument larger
	 than a word is placed in a register.  Different code is used for
	 the stack and registers.  This makes it difficult to have a
	 consistent data representation for both the stack and registers.
	 For both runtimes, the justification and padding for arguments on
	 the stack and in registers should be identical.  */
      if (TARGET_64BIT)
	/* The 64-bit runtime specifies left justification for aggregates.  */
        return upward;
      else
	/* The 32-bit runtime architecture specifies right justification.
	   When the argument is passed on the stack, the argument is padded
	   with garbage on the left.  The HP compiler pads with zeros.  */
	return downward;
    }

  if (GET_MODE_BITSIZE (mode) < PARM_BOUNDARY)
    return downward;
  else
    return none;
}


/* Do what is necessary for `va_start'.  We look at the current function
   to determine if stdargs or varargs is used and fill in an initial
   va_list.  A pointer to this constructor is returned.  */

static rtx
hppa_builtin_saveregs (void)
{
  rtx offset, dest;
  tree fntype = TREE_TYPE (current_function_decl);
  int argadj = ((!stdarg_p (fntype))
		? UNITS_PER_WORD : 0);

  if (argadj)
    offset = plus_constant (Pmode, crtl->args.arg_offset_rtx, argadj);
  else
    offset = crtl->args.arg_offset_rtx;

  if (TARGET_64BIT)
    {
      int i, off;

      /* Adjust for varargs/stdarg differences.  */
      if (argadj)
	offset = plus_constant (Pmode, crtl->args.arg_offset_rtx, -argadj);
      else
	offset = crtl->args.arg_offset_rtx;

      /* We need to save %r26 .. %r19 inclusive starting at offset -64
	 from the incoming arg pointer and growing to larger addresses.  */
      for (i = 26, off = -64; i >= 19; i--, off += 8)
	emit_move_insn (gen_rtx_MEM (word_mode,
				     plus_constant (Pmode,
						    arg_pointer_rtx, off)),
			gen_rtx_REG (word_mode, i));

      /* The incoming args pointer points just beyond the flushback area;
	 normally this is not a serious concern.  However, when we are doing
	 varargs/stdargs we want to make the arg pointer point to the start
	 of the incoming argument area.  */
      emit_move_insn (virtual_incoming_args_rtx,
		      plus_constant (Pmode, arg_pointer_rtx, -64));

      /* Now return a pointer to the first anonymous argument.  */
      return copy_to_reg (expand_binop (Pmode, add_optab,
					virtual_incoming_args_rtx,
					offset, 0, 0, OPTAB_LIB_WIDEN));
    }

  /* Store general registers on the stack.  */
  dest = gen_rtx_MEM (BLKmode,
		      plus_constant (Pmode, crtl->args.internal_arg_pointer,
				     -16));
  set_mem_alias_set (dest, get_varargs_alias_set ());
  set_mem_align (dest, BITS_PER_WORD);
  move_block_from_reg (23, dest, 4);

  /* move_block_from_reg will emit code to store the argument registers
     individually as scalar stores.

     However, other insns may later load from the same addresses for
     a structure load (passing a struct to a varargs routine).

     The alias code assumes that such aliasing can never happen, so we
     have to keep memory referencing insns from moving up beyond the
     last argument register store.  So we emit a blockage insn here.  */
  emit_insn (gen_blockage ());

  return copy_to_reg (expand_binop (Pmode, add_optab,
				    crtl->args.internal_arg_pointer,
				    offset, 0, 0, OPTAB_LIB_WIDEN));
}

static void
hppa_va_start (tree valist, rtx nextarg)
{
  nextarg = expand_builtin_saveregs ();
  std_expand_builtin_va_start (valist, nextarg);
}

static tree
hppa_gimplify_va_arg_expr (tree valist, tree type, gimple_seq *pre_p,
			   gimple_seq *post_p)
{
  if (TARGET_64BIT)
    {
      /* Args grow upward.  We can use the generic routines.  */
      return std_gimplify_va_arg_expr (valist, type, pre_p, post_p);
    }
  else /* !TARGET_64BIT */
    {
      tree ptr = build_pointer_type (type);
      tree valist_type;
      tree t, u;
      unsigned int size, ofs;
      bool indirect;

      indirect = pass_by_reference (NULL, TYPE_MODE (type), type, 0);
      if (indirect)
	{
	  type = ptr;
	  ptr = build_pointer_type (type);
	}
      size = int_size_in_bytes (type);
      valist_type = TREE_TYPE (valist);

      /* Args grow down.  Not handled by generic routines.  */

      u = fold_convert (sizetype, size_in_bytes (type));
      u = fold_build1 (NEGATE_EXPR, sizetype, u);
      t = fold_build_pointer_plus (valist, u);

      /* Align to 4 or 8 byte boundary depending on argument size.  */

      u = build_int_cst (TREE_TYPE (t), (HOST_WIDE_INT)(size > 4 ? -8 : -4));
      t = build2 (BIT_AND_EXPR, TREE_TYPE (t), t, u);
      t = fold_convert (valist_type, t);

      t = build2 (MODIFY_EXPR, valist_type, valist, t);

      ofs = (8 - size) % 4;
      if (ofs != 0)
	t = fold_build_pointer_plus_hwi (t, ofs);

      t = fold_convert (ptr, t);
      t = build_va_arg_indirect_ref (t);

      if (indirect)
	t = build_va_arg_indirect_ref (t);

      return t;
    }
}

/* True if MODE is valid for the target.  By "valid", we mean able to
   be manipulated in non-trivial ways.  In particular, this means all
   the arithmetic is supported.

   Currently, TImode is not valid as the HP 64-bit runtime documentation
   doesn't document the alignment and calling conventions for this type. 
   Thus, we return false when PRECISION is 2 * BITS_PER_WORD and
   2 * BITS_PER_WORD isn't equal LONG_LONG_TYPE_SIZE.  */

static bool
pa_scalar_mode_supported_p (enum machine_mode mode)
{
  int precision = GET_MODE_PRECISION (mode);

  switch (GET_MODE_CLASS (mode))
    {
    case MODE_PARTIAL_INT:
    case MODE_INT:
      if (precision == CHAR_TYPE_SIZE)
	return true;
      if (precision == SHORT_TYPE_SIZE)
	return true;
      if (precision == INT_TYPE_SIZE)
	return true;
      if (precision == LONG_TYPE_SIZE)
	return true;
      if (precision == LONG_LONG_TYPE_SIZE)
	return true;
      return false;

    case MODE_FLOAT:
      if (precision == FLOAT_TYPE_SIZE)
	return true;
      if (precision == DOUBLE_TYPE_SIZE)
	return true;
      if (precision == LONG_DOUBLE_TYPE_SIZE)
	return true;
      return false;

    case MODE_DECIMAL_FLOAT:
      return false;

    default:
      gcc_unreachable ();
    }
}

/* Return TRUE if INSN, a jump insn, has an unfilled delay slot and
   it branches into the delay slot.  Otherwise, return FALSE.  */

static bool
branch_to_delay_slot_p (rtx insn)
{
  rtx jump_insn;

  if (dbr_sequence_length ())
    return FALSE;

  jump_insn = next_active_insn (JUMP_LABEL (insn));
  while (insn)
    {
      insn = next_active_insn (insn);
      if (jump_insn == insn)
	return TRUE;

      /* We can't rely on the length of asms.  So, we return FALSE when
	 the branch is followed by an asm.  */
      if (!insn
	  || GET_CODE (PATTERN (insn)) == ASM_INPUT
	  || extract_asm_operands (PATTERN (insn)) != NULL_RTX
	  || get_attr_length (insn) > 0)
	break;
    }

  return FALSE;
}

/* Return TRUE if INSN, a forward jump insn, needs a nop in its delay slot.

   This occurs when INSN has an unfilled delay slot and is followed
   by an asm.  Disaster can occur if the asm is empty and the jump
   branches into the delay slot.  So, we add a nop in the delay slot
   when this occurs.  */

static bool
branch_needs_nop_p (rtx insn)
{
  rtx jump_insn;

  if (dbr_sequence_length ())
    return FALSE;

  jump_insn = next_active_insn (JUMP_LABEL (insn));
  while (insn)
    {
      insn = next_active_insn (insn);
      if (!insn || jump_insn == insn)
	return TRUE;

      if (!(GET_CODE (PATTERN (insn)) == ASM_INPUT
	   || extract_asm_operands (PATTERN (insn)) != NULL_RTX)
	  && get_attr_length (insn) > 0)
	break;
    }

  return FALSE;
}

/* Return TRUE if INSN, a forward jump insn, can use nullification
   to skip the following instruction.  This avoids an extra cycle due
   to a mis-predicted branch when we fall through.  */

static bool
use_skip_p (rtx insn)
{
  rtx jump_insn = next_active_insn (JUMP_LABEL (insn));

  while (insn)
    {
      insn = next_active_insn (insn);

      /* We can't rely on the length of asms, so we can't skip asms.  */
      if (!insn
	  || GET_CODE (PATTERN (insn)) == ASM_INPUT
	  || extract_asm_operands (PATTERN (insn)) != NULL_RTX)
	break;
      if (get_attr_length (insn) == 4
	  && jump_insn == next_active_insn (insn))
	return TRUE;
      if (get_attr_length (insn) > 0)
	break;
    }

  return FALSE;
}

/* This routine handles all the normal conditional branch sequences we
   might need to generate.  It handles compare immediate vs compare
   register, nullification of delay slots, varying length branches,
   negated branches, and all combinations of the above.  It returns the
   output appropriate to emit the branch corresponding to all given
   parameters.  */

const char *
pa_output_cbranch (rtx *operands, int negated, rtx insn)
{
  static char buf[100];
  bool useskip;
  int nullify = INSN_ANNULLED_BRANCH_P (insn);
  int length = get_attr_length (insn);
  int xdelay;

  /* A conditional branch to the following instruction (e.g. the delay slot)
     is asking for a disaster.  This can happen when not optimizing and
     when jump optimization fails.

     While it is usually safe to emit nothing, this can fail if the
     preceding instruction is a nullified branch with an empty delay
     slot and the same branch target as this branch.  We could check
     for this but jump optimization should eliminate nop jumps.  It
     is always safe to emit a nop.  */
  if (branch_to_delay_slot_p (insn))
    return "nop";

  /* The doubleword form of the cmpib instruction doesn't have the LEU
     and GTU conditions while the cmpb instruction does.  Since we accept
     zero for cmpb, we must ensure that we use cmpb for the comparison.  */
  if (GET_MODE (operands[1]) == DImode && operands[2] == const0_rtx)
    operands[2] = gen_rtx_REG (DImode, 0);
  if (GET_MODE (operands[2]) == DImode && operands[1] == const0_rtx)
    operands[1] = gen_rtx_REG (DImode, 0);

  /* If this is a long branch with its delay slot unfilled, set `nullify'
     as it can nullify the delay slot and save a nop.  */
  if (length == 8 && dbr_sequence_length () == 0)
    nullify = 1;

  /* If this is a short forward conditional branch which did not get
     its delay slot filled, the delay slot can still be nullified.  */
  if (! nullify && length == 4 && dbr_sequence_length () == 0)
    nullify = forward_branch_p (insn);

  /* A forward branch over a single nullified insn can be done with a
     comclr instruction.  This avoids a single cycle penalty due to
     mis-predicted branch if we fall through (branch not taken).  */
  useskip = (length == 4 && nullify) ? use_skip_p (insn) : FALSE;

  switch (length)
    {
      /* All short conditional branches except backwards with an unfilled
	 delay slot.  */
      case 4:
	if (useskip)
	  strcpy (buf, "{com%I2clr,|cmp%I2clr,}");
	else
	  strcpy (buf, "{com%I2b,|cmp%I2b,}");
	if (GET_MODE (operands[1]) == DImode)
	  strcat (buf, "*");
	if (negated)
	  strcat (buf, "%B3");
	else
	  strcat (buf, "%S3");
	if (useskip)
	  strcat (buf, " %2,%r1,%%r0");
	else if (nullify)
	  {
	    if (branch_needs_nop_p (insn))
	      strcat (buf, ",n %2,%r1,%0%#");
	    else
	      strcat (buf, ",n %2,%r1,%0");
	  }
	else
	  strcat (buf, " %2,%r1,%0");
	break;

     /* All long conditionals.  Note a short backward branch with an
	unfilled delay slot is treated just like a long backward branch
	with an unfilled delay slot.  */
      case 8:
	/* Handle weird backwards branch with a filled delay slot
	   which is nullified.  */
	if (dbr_sequence_length () != 0
	    && ! forward_branch_p (insn)
	    && nullify)
	  {
	    strcpy (buf, "{com%I2b,|cmp%I2b,}");
	    if (GET_MODE (operands[1]) == DImode)
	      strcat (buf, "*");
	    if (negated)
	      strcat (buf, "%S3");
	    else
	      strcat (buf, "%B3");
	    strcat (buf, ",n %2,%r1,.+12\n\tb %0");
	  }
	/* Handle short backwards branch with an unfilled delay slot.
	   Using a comb;nop rather than comiclr;bl saves 1 cycle for both
	   taken and untaken branches.  */
	else if (dbr_sequence_length () == 0
		 && ! forward_branch_p (insn)
		 && INSN_ADDRESSES_SET_P ()
		 && VAL_14_BITS_P (INSN_ADDRESSES (INSN_UID (JUMP_LABEL (insn)))
				    - INSN_ADDRESSES (INSN_UID (insn)) - 8))
	  {
	    strcpy (buf, "{com%I2b,|cmp%I2b,}");
	    if (GET_MODE (operands[1]) == DImode)
	      strcat (buf, "*");
	    if (negated)
	      strcat (buf, "%B3 %2,%r1,%0%#");
	    else
	      strcat (buf, "%S3 %2,%r1,%0%#");
	  }
	else
	  {
	    strcpy (buf, "{com%I2clr,|cmp%I2clr,}");
	    if (GET_MODE (operands[1]) == DImode)
	      strcat (buf, "*");
	    if (negated)
	      strcat (buf, "%S3");
	    else
	      strcat (buf, "%B3");
	    if (nullify)
	      strcat (buf, " %2,%r1,%%r0\n\tb,n %0");
	    else
	      strcat (buf, " %2,%r1,%%r0\n\tb %0");
	  }
	break;

      default:
	/* The reversed conditional branch must branch over one additional
	   instruction if the delay slot is filled and needs to be extracted
	   by pa_output_lbranch.  If the delay slot is empty or this is a
	   nullified forward branch, the instruction after the reversed
	   condition branch must be nullified.  */
	if (dbr_sequence_length () == 0
	    || (nullify && forward_branch_p (insn)))
	  {
	    nullify = 1;
	    xdelay = 0;
	    operands[4] = GEN_INT (length);
	  }
	else
	  {
	    xdelay = 1;
	    operands[4] = GEN_INT (length + 4);
	  }

	/* Create a reversed conditional branch which branches around
	   the following insns.  */
	if (GET_MODE (operands[1]) != DImode)
	  {
	    if (nullify)
	      {
		if (negated)
		  strcpy (buf,
		    "{com%I2b,%S3,n %2,%r1,.+%4|cmp%I2b,%S3,n %2,%r1,.+%4}");
		else
		  strcpy (buf,
		    "{com%I2b,%B3,n %2,%r1,.+%4|cmp%I2b,%B3,n %2,%r1,.+%4}");
	      }
	    else
	      {
		if (negated)
		  strcpy (buf,
		    "{com%I2b,%S3 %2,%r1,.+%4|cmp%I2b,%S3 %2,%r1,.+%4}");
		else
		  strcpy (buf,
		    "{com%I2b,%B3 %2,%r1,.+%4|cmp%I2b,%B3 %2,%r1,.+%4}");
	      }
	  }
	else
	  {
	    if (nullify)
	      {
		if (negated)
		  strcpy (buf,
		    "{com%I2b,*%S3,n %2,%r1,.+%4|cmp%I2b,*%S3,n %2,%r1,.+%4}");
		else
		  strcpy (buf,
		    "{com%I2b,*%B3,n %2,%r1,.+%4|cmp%I2b,*%B3,n %2,%r1,.+%4}");
	      }
	    else
	      {
		if (negated)
		  strcpy (buf,
		    "{com%I2b,*%S3 %2,%r1,.+%4|cmp%I2b,*%S3 %2,%r1,.+%4}");
		else
		  strcpy (buf,
		    "{com%I2b,*%B3 %2,%r1,.+%4|cmp%I2b,*%B3 %2,%r1,.+%4}");
	      }
	  }

	output_asm_insn (buf, operands);
	return pa_output_lbranch (operands[0], insn, xdelay);
    }
  return buf;
}

/* This routine handles output of long unconditional branches that
   exceed the maximum range of a simple branch instruction.  Since
   we don't have a register available for the branch, we save register
   %r1 in the frame marker, load the branch destination DEST into %r1,
   execute the branch, and restore %r1 in the delay slot of the branch.

   Since long branches may have an insn in the delay slot and the
   delay slot is used to restore %r1, we in general need to extract
   this insn and execute it before the branch.  However, to facilitate
   use of this function by conditional branches, we also provide an
   option to not extract the delay insn so that it will be emitted
   after the long branch.  So, if there is an insn in the delay slot,
   it is extracted if XDELAY is nonzero.

   The lengths of the various long-branch sequences are 20, 16 and 24
   bytes for the portable runtime, non-PIC and PIC cases, respectively.  */

const char *
pa_output_lbranch (rtx dest, rtx insn, int xdelay)
{
  rtx xoperands[2];
 
  xoperands[0] = dest;

  /* First, free up the delay slot.  */
  if (xdelay && dbr_sequence_length () != 0)
    {
      /* We can't handle a jump in the delay slot.  */
      gcc_assert (GET_CODE (NEXT_INSN (insn)) != JUMP_INSN);

      final_scan_insn (NEXT_INSN (insn), asm_out_file,
		       optimize, 0, NULL);

      /* Now delete the delay insn.  */
      SET_INSN_DELETED (NEXT_INSN (insn));
    }

  /* Output an insn to save %r1.  The runtime documentation doesn't
     specify whether the "Clean Up" slot in the callers frame can
     be clobbered by the callee.  It isn't copied by HP's builtin
     alloca, so this suggests that it can be clobbered if necessary.
     The "Static Link" location is copied by HP builtin alloca, so
     we avoid using it.  Using the cleanup slot might be a problem
     if we have to interoperate with languages that pass cleanup
     information.  However, it should be possible to handle these
     situations with GCC's asm feature.

     The "Current RP" slot is reserved for the called procedure, so
     we try to use it when we don't have a frame of our own.  It's
     rather unlikely that we won't have a frame when we need to emit
     a very long branch.

     Really the way to go long term is a register scavenger; goto
     the target of the jump and find a register which we can use
     as a scratch to hold the value in %r1.  Then, we wouldn't have
     to free up the delay slot or clobber a slot that may be needed
     for other purposes.  */
  if (TARGET_64BIT)
    {
      if (actual_fsize == 0 && !df_regs_ever_live_p (2))
	/* Use the return pointer slot in the frame marker.  */
	output_asm_insn ("std %%r1,-16(%%r30)", xoperands);
      else
	/* Use the slot at -40 in the frame marker since HP builtin
	   alloca doesn't copy it.  */
	output_asm_insn ("std %%r1,-40(%%r30)", xoperands);
    }
  else
    {
      if (actual_fsize == 0 && !df_regs_ever_live_p (2))
	/* Use the return pointer slot in the frame marker.  */
	output_asm_insn ("stw %%r1,-20(%%r30)", xoperands);
      else
	/* Use the "Clean Up" slot in the frame marker.  In GCC,
	   the only other use of this location is for copying a
	   floating point double argument from a floating-point
	   register to two general registers.  The copy is done
	   as an "atomic" operation when outputting a call, so it
	   won't interfere with our using the location here.  */
	output_asm_insn ("stw %%r1,-12(%%r30)", xoperands);
    }

  if (TARGET_PORTABLE_RUNTIME)
    {
      output_asm_insn ("ldil L'%0,%%r1", xoperands);
      output_asm_insn ("ldo R'%0(%%r1),%%r1", xoperands);
      output_asm_insn ("bv %%r0(%%r1)", xoperands);
    }
  else if (flag_pic)
    {
      output_asm_insn ("{bl|b,l} .+8,%%r1", xoperands);
      if (TARGET_SOM || !TARGET_GAS)
	{
	  xoperands[1] = gen_label_rtx ();
	  output_asm_insn ("addil L'%l0-%l1,%%r1", xoperands);
	  targetm.asm_out.internal_label (asm_out_file, "L",
					  CODE_LABEL_NUMBER (xoperands[1]));
	  output_asm_insn ("ldo R'%l0-%l1(%%r1),%%r1", xoperands);
	}
      else
	{
	  output_asm_insn ("addil L'%l0-$PIC_pcrel$0+4,%%r1", xoperands);
	  output_asm_insn ("ldo R'%l0-$PIC_pcrel$0+8(%%r1),%%r1", xoperands);
	}
      output_asm_insn ("bv %%r0(%%r1)", xoperands);
    }
  else
    /* Now output a very long branch to the original target.  */
    output_asm_insn ("ldil L'%l0,%%r1\n\tbe R'%l0(%%sr4,%%r1)", xoperands);

  /* Now restore the value of %r1 in the delay slot.  */
  if (TARGET_64BIT)
    {
      if (actual_fsize == 0 && !df_regs_ever_live_p (2))
	return "ldd -16(%%r30),%%r1";
      else
	return "ldd -40(%%r30),%%r1";
    }
  else
    {
      if (actual_fsize == 0 && !df_regs_ever_live_p (2))
	return "ldw -20(%%r30),%%r1";
      else
	return "ldw -12(%%r30),%%r1";
    }
}

/* This routine handles all the branch-on-bit conditional branch sequences we
   might need to generate.  It handles nullification of delay slots,
   varying length branches, negated branches and all combinations of the
   above.  it returns the appropriate output template to emit the branch.  */

const char *
pa_output_bb (rtx *operands ATTRIBUTE_UNUSED, int negated, rtx insn, int which)
{
  static char buf[100];
  bool useskip;
  int nullify = INSN_ANNULLED_BRANCH_P (insn);
  int length = get_attr_length (insn);
  int xdelay;

  /* A conditional branch to the following instruction (e.g. the delay slot) is
     asking for a disaster.  I do not think this can happen as this pattern
     is only used when optimizing; jump optimization should eliminate the
     jump.  But be prepared just in case.  */

  if (branch_to_delay_slot_p (insn))
    return "nop";

  /* If this is a long branch with its delay slot unfilled, set `nullify'
     as it can nullify the delay slot and save a nop.  */
  if (length == 8 && dbr_sequence_length () == 0)
    nullify = 1;

  /* If this is a short forward conditional branch which did not get
     its delay slot filled, the delay slot can still be nullified.  */
  if (! nullify && length == 4 && dbr_sequence_length () == 0)
    nullify = forward_branch_p (insn);

  /* A forward branch over a single nullified insn can be done with a
     extrs instruction.  This avoids a single cycle penalty due to
     mis-predicted branch if we fall through (branch not taken).  */
  useskip = (length == 4 && nullify) ? use_skip_p (insn) : FALSE;

  switch (length)
    {

      /* All short conditional branches except backwards with an unfilled
	 delay slot.  */
      case 4:
	if (useskip)
	  strcpy (buf, "{extrs,|extrw,s,}");
	else
	  strcpy (buf, "bb,");
	if (useskip && GET_MODE (operands[0]) == DImode)
	  strcpy (buf, "extrd,s,*");
	else if (GET_MODE (operands[0]) == DImode)
	  strcpy (buf, "bb,*");
	if ((which == 0 && negated)
	     || (which == 1 && ! negated))
	  strcat (buf, ">=");
	else
	  strcat (buf, "<");
	if (useskip)
	  strcat (buf, " %0,%1,1,%%r0");
	else if (nullify && negated)
	  {
	    if (branch_needs_nop_p (insn))
	      strcat (buf, ",n %0,%1,%3%#");
	    else
	      strcat (buf, ",n %0,%1,%3");
	  }
	else if (nullify && ! negated)
	  {
	    if (branch_needs_nop_p (insn))
	      strcat (buf, ",n %0,%1,%2%#");
	    else
	      strcat (buf, ",n %0,%1,%2");
	  }
	else if (! nullify && negated)
	  strcat (buf, " %0,%1,%3");
	else if (! nullify && ! negated)
	  strcat (buf, " %0,%1,%2");
	break;

     /* All long conditionals.  Note a short backward branch with an
	unfilled delay slot is treated just like a long backward branch
	with an unfilled delay slot.  */
      case 8:
	/* Handle weird backwards branch with a filled delay slot
	   which is nullified.  */
	if (dbr_sequence_length () != 0
	    && ! forward_branch_p (insn)
	    && nullify)
	  {
	    strcpy (buf, "bb,");
	    if (GET_MODE (operands[0]) == DImode)
	      strcat (buf, "*");
	    if ((which == 0 && negated)
		|| (which == 1 && ! negated))
	      strcat (buf, "<");
	    else
	      strcat (buf, ">=");
	    if (negated)
	      strcat (buf, ",n %0,%1,.+12\n\tb %3");
	    else
	      strcat (buf, ",n %0,%1,.+12\n\tb %2");
	  }
	/* Handle short backwards branch with an unfilled delay slot.
	   Using a bb;nop rather than extrs;bl saves 1 cycle for both
	   taken and untaken branches.  */
	else if (dbr_sequence_length () == 0
		 && ! forward_branch_p (insn)
		 && INSN_ADDRESSES_SET_P ()
		 && VAL_14_BITS_P (INSN_ADDRESSES (INSN_UID (JUMP_LABEL (insn)))
				    - INSN_ADDRESSES (INSN_UID (insn)) - 8))
	  {
	    strcpy (buf, "bb,");
	    if (GET_MODE (operands[0]) == DImode)
	      strcat (buf, "*");
	    if ((which == 0 && negated)
		|| (which == 1 && ! negated))
	      strcat (buf, ">=");
	    else
	      strcat (buf, "<");
	    if (negated)
	      strcat (buf, " %0,%1,%3%#");
	    else
	      strcat (buf, " %0,%1,%2%#");
	  }
	else
	  {
	    if (GET_MODE (operands[0]) == DImode)
	      strcpy (buf, "extrd,s,*");
	    else
	      strcpy (buf, "{extrs,|extrw,s,}");
	    if ((which == 0 && negated)
		|| (which == 1 && ! negated))
	      strcat (buf, "<");
	    else
	      strcat (buf, ">=");
	    if (nullify && negated)
	      strcat (buf, " %0,%1,1,%%r0\n\tb,n %3");
	    else if (nullify && ! negated)
	      strcat (buf, " %0,%1,1,%%r0\n\tb,n %2");
	    else if (negated)
	      strcat (buf, " %0,%1,1,%%r0\n\tb %3");
	    else
	      strcat (buf, " %0,%1,1,%%r0\n\tb %2");
	  }
	break;

      default:
	/* The reversed conditional branch must branch over one additional
	   instruction if the delay slot is filled and needs to be extracted
	   by pa_output_lbranch.  If the delay slot is empty or this is a
	   nullified forward branch, the instruction after the reversed
	   condition branch must be nullified.  */
	if (dbr_sequence_length () == 0
	    || (nullify && forward_branch_p (insn)))
	  {
	    nullify = 1;
	    xdelay = 0;
	    operands[4] = GEN_INT (length);
	  }
	else
	  {
	    xdelay = 1;
	    operands[4] = GEN_INT (length + 4);
	  }

	if (GET_MODE (operands[0]) == DImode)
	  strcpy (buf, "bb,*");
	else
	  strcpy (buf, "bb,");
	if ((which == 0 && negated)
	    || (which == 1 && !negated))
	  strcat (buf, "<");
	else
	  strcat (buf, ">=");
	if (nullify)
	  strcat (buf, ",n %0,%1,.+%4");
	else
	  strcat (buf, " %0,%1,.+%4");
	output_asm_insn (buf, operands);
	return pa_output_lbranch (negated ? operands[3] : operands[2],
				  insn, xdelay);
    }
  return buf;
}

/* This routine handles all the branch-on-variable-bit conditional branch
   sequences we might need to generate.  It handles nullification of delay
   slots, varying length branches, negated branches and all combinations
   of the above.  it returns the appropriate output template to emit the
   branch.  */

const char *
pa_output_bvb (rtx *operands ATTRIBUTE_UNUSED, int negated, rtx insn,
	       int which)
{
  static char buf[100];
  bool useskip;
  int nullify = INSN_ANNULLED_BRANCH_P (insn);
  int length = get_attr_length (insn);
  int xdelay;

  /* A conditional branch to the following instruction (e.g. the delay slot) is
     asking for a disaster.  I do not think this can happen as this pattern
     is only used when optimizing; jump optimization should eliminate the
     jump.  But be prepared just in case.  */

  if (branch_to_delay_slot_p (insn))
    return "nop";

  /* If this is a long branch with its delay slot unfilled, set `nullify'
     as it can nullify the delay slot and save a nop.  */
  if (length == 8 && dbr_sequence_length () == 0)
    nullify = 1;

  /* If this is a short forward conditional branch which did not get
     its delay slot filled, the delay slot can still be nullified.  */
  if (! nullify && length == 4 && dbr_sequence_length () == 0)
    nullify = forward_branch_p (insn);

  /* A forward branch over a single nullified insn can be done with a
     extrs instruction.  This avoids a single cycle penalty due to
     mis-predicted branch if we fall through (branch not taken).  */
  useskip = (length == 4 && nullify) ? use_skip_p (insn) : FALSE;

  switch (length)
    {

      /* All short conditional branches except backwards with an unfilled
	 delay slot.  */
      case 4:
	if (useskip)
	  strcpy (buf, "{vextrs,|extrw,s,}");
	else
	  strcpy (buf, "{bvb,|bb,}");
	if (useskip && GET_MODE (operands[0]) == DImode)
	  strcpy (buf, "extrd,s,*");
	else if (GET_MODE (operands[0]) == DImode)
	  strcpy (buf, "bb,*");
	if ((which == 0 && negated)
	     || (which == 1 && ! negated))
	  strcat (buf, ">=");
	else
	  strcat (buf, "<");
	if (useskip)
	  strcat (buf, "{ %0,1,%%r0| %0,%%sar,1,%%r0}");
	else if (nullify && negated)
	  {
	    if (branch_needs_nop_p (insn))
	      strcat (buf, "{,n %0,%3%#|,n %0,%%sar,%3%#}");
	    else
	      strcat (buf, "{,n %0,%3|,n %0,%%sar,%3}");
	  }
	else if (nullify && ! negated)
	  {
	    if (branch_needs_nop_p (insn))
	      strcat (buf, "{,n %0,%2%#|,n %0,%%sar,%2%#}");
	    else
	      strcat (buf, "{,n %0,%2|,n %0,%%sar,%2}");
	  }
	else if (! nullify && negated)
	  strcat (buf, "{ %0,%3| %0,%%sar,%3}");
	else if (! nullify && ! negated)
	  strcat (buf, "{ %0,%2| %0,%%sar,%2}");
	break;

     /* All long conditionals.  Note a short backward branch with an
	unfilled delay slot is treated just like a long backward branch
	with an unfilled delay slot.  */
      case 8:
	/* Handle weird backwards branch with a filled delay slot
	   which is nullified.  */
	if (dbr_sequence_length () != 0
	    && ! forward_branch_p (insn)
	    && nullify)
	  {
	    strcpy (buf, "{bvb,|bb,}");
	    if (GET_MODE (operands[0]) == DImode)
	      strcat (buf, "*");
	    if ((which == 0 && negated)
		|| (which == 1 && ! negated))
	      strcat (buf, "<");
	    else
	      strcat (buf, ">=");
	    if (negated)
	      strcat (buf, "{,n %0,.+12\n\tb %3|,n %0,%%sar,.+12\n\tb %3}");
	    else
	      strcat (buf, "{,n %0,.+12\n\tb %2|,n %0,%%sar,.+12\n\tb %2}");
	  }
	/* Handle short backwards branch with an unfilled delay slot.
	   Using a bb;nop rather than extrs;bl saves 1 cycle for both
	   taken and untaken branches.  */
	else if (dbr_sequence_length () == 0
		 && ! forward_branch_p (insn)
		 && INSN_ADDRESSES_SET_P ()
		 && VAL_14_BITS_P (INSN_ADDRESSES (INSN_UID (JUMP_LABEL (insn)))
				    - INSN_ADDRESSES (INSN_UID (insn)) - 8))
	  {
	    strcpy (buf, "{bvb,|bb,}");
	    if (GET_MODE (operands[0]) == DImode)
	      strcat (buf, "*");
	    if ((which == 0 && negated)
		|| (which == 1 && ! negated))
	      strcat (buf, ">=");
	    else
	      strcat (buf, "<");
	    if (negated)
	      strcat (buf, "{ %0,%3%#| %0,%%sar,%3%#}");
	    else
	      strcat (buf, "{ %0,%2%#| %0,%%sar,%2%#}");
	  }
	else
	  {
	    strcpy (buf, "{vextrs,|extrw,s,}");
	    if (GET_MODE (operands[0]) == DImode)
	      strcpy (buf, "extrd,s,*");
	    if ((which == 0 && negated)
		|| (which == 1 && ! negated))
	      strcat (buf, "<");
	    else
	      strcat (buf, ">=");
	    if (nullify && negated)
	      strcat (buf, "{ %0,1,%%r0\n\tb,n %3| %0,%%sar,1,%%r0\n\tb,n %3}");
	    else if (nullify && ! negated)
	      strcat (buf, "{ %0,1,%%r0\n\tb,n %2| %0,%%sar,1,%%r0\n\tb,n %2}");
	    else if (negated)
	      strcat (buf, "{ %0,1,%%r0\n\tb %3| %0,%%sar,1,%%r0\n\tb %3}");
	    else
	      strcat (buf, "{ %0,1,%%r0\n\tb %2| %0,%%sar,1,%%r0\n\tb %2}");
	  }
	break;

      default:
	/* The reversed conditional branch must branch over one additional
	   instruction if the delay slot is filled and needs to be extracted
	   by pa_output_lbranch.  If the delay slot is empty or this is a
	   nullified forward branch, the instruction after the reversed
	   condition branch must be nullified.  */
	if (dbr_sequence_length () == 0
	    || (nullify && forward_branch_p (insn)))
	  {
	    nullify = 1;
	    xdelay = 0;
	    operands[4] = GEN_INT (length);
	  }
	else
	  {
	    xdelay = 1;
	    operands[4] = GEN_INT (length + 4);
	  }

	if (GET_MODE (operands[0]) == DImode)
	  strcpy (buf, "bb,*");
	else
	  strcpy (buf, "{bvb,|bb,}");
	if ((which == 0 && negated)
	    || (which == 1 && !negated))
	  strcat (buf, "<");
	else
	  strcat (buf, ">=");
	if (nullify)
	  strcat (buf, ",n {%0,.+%4|%0,%%sar,.+%4}");
	else
	  strcat (buf, " {%0,.+%4|%0,%%sar,.+%4}");
	output_asm_insn (buf, operands);
	return pa_output_lbranch (negated ? operands[3] : operands[2],
				  insn, xdelay);
    }
  return buf;
}

/* Return the output template for emitting a dbra type insn.

   Note it may perform some output operations on its own before
   returning the final output string.  */
const char *
pa_output_dbra (rtx *operands, rtx insn, int which_alternative)
{
  int length = get_attr_length (insn);

  /* A conditional branch to the following instruction (e.g. the delay slot) is
     asking for a disaster.  Be prepared!  */

  if (branch_to_delay_slot_p (insn))
    {
      if (which_alternative == 0)
	return "ldo %1(%0),%0";
      else if (which_alternative == 1)
	{
	  output_asm_insn ("{fstws|fstw} %0,-16(%%r30)", operands);
	  output_asm_insn ("ldw -16(%%r30),%4", operands);
	  output_asm_insn ("ldo %1(%4),%4\n\tstw %4,-16(%%r30)", operands);
	  return "{fldws|fldw} -16(%%r30),%0";
	}
      else
	{
	  output_asm_insn ("ldw %0,%4", operands);
	  return "ldo %1(%4),%4\n\tstw %4,%0";
	}
    }

  if (which_alternative == 0)
    {
      int nullify = INSN_ANNULLED_BRANCH_P (insn);
      int xdelay;

      /* If this is a long branch with its delay slot unfilled, set `nullify'
	 as it can nullify the delay slot and save a nop.  */
      if (length == 8 && dbr_sequence_length () == 0)
	nullify = 1;

      /* If this is a short forward conditional branch which did not get
	 its delay slot filled, the delay slot can still be nullified.  */
      if (! nullify && length == 4 && dbr_sequence_length () == 0)
	nullify = forward_branch_p (insn);

      switch (length)
	{
	case 4:
	  if (nullify)
	    {
	      if (branch_needs_nop_p (insn))
		return "addib,%C2,n %1,%0,%3%#";
	      else
		return "addib,%C2,n %1,%0,%3";
	    }
	  else
	    return "addib,%C2 %1,%0,%3";
      
	case 8:
	  /* Handle weird backwards branch with a fulled delay slot
	     which is nullified.  */
	  if (dbr_sequence_length () != 0
	      && ! forward_branch_p (insn)
	      && nullify)
	    return "addib,%N2,n %1,%0,.+12\n\tb %3";
	  /* Handle short backwards branch with an unfilled delay slot.
	     Using a addb;nop rather than addi;bl saves 1 cycle for both
	     taken and untaken branches.  */
	  else if (dbr_sequence_length () == 0
		   && ! forward_branch_p (insn)
		   && INSN_ADDRESSES_SET_P ()
		   && VAL_14_BITS_P (INSN_ADDRESSES (INSN_UID (JUMP_LABEL (insn)))
				      - INSN_ADDRESSES (INSN_UID (insn)) - 8))
	      return "addib,%C2 %1,%0,%3%#";

	  /* Handle normal cases.  */
	  if (nullify)
	    return "addi,%N2 %1,%0,%0\n\tb,n %3";
	  else
	    return "addi,%N2 %1,%0,%0\n\tb %3";

	default:
	  /* The reversed conditional branch must branch over one additional
	     instruction if the delay slot is filled and needs to be extracted
	     by pa_output_lbranch.  If the delay slot is empty or this is a
	     nullified forward branch, the instruction after the reversed
	     condition branch must be nullified.  */
	  if (dbr_sequence_length () == 0
	      || (nullify && forward_branch_p (insn)))
	    {
	      nullify = 1;
	      xdelay = 0;
	      operands[4] = GEN_INT (length);
	    }
	  else
	    {
	      xdelay = 1;
	      operands[4] = GEN_INT (length + 4);
	    }

	  if (nullify)
	    output_asm_insn ("addib,%N2,n %1,%0,.+%4", operands);
	  else
	    output_asm_insn ("addib,%N2 %1,%0,.+%4", operands);

	  return pa_output_lbranch (operands[3], insn, xdelay);
	}
      
    }
  /* Deal with gross reload from FP register case.  */
  else if (which_alternative == 1)
    {
      /* Move loop counter from FP register to MEM then into a GR,
	 increment the GR, store the GR into MEM, and finally reload
	 the FP register from MEM from within the branch's delay slot.  */
      output_asm_insn ("{fstws|fstw} %0,-16(%%r30)\n\tldw -16(%%r30),%4",
		       operands);
      output_asm_insn ("ldo %1(%4),%4\n\tstw %4,-16(%%r30)", operands);
      if (length == 24)
	return "{comb|cmpb},%S2 %%r0,%4,%3\n\t{fldws|fldw} -16(%%r30),%0";
      else if (length == 28)
	return "{comclr|cmpclr},%B2 %%r0,%4,%%r0\n\tb %3\n\t{fldws|fldw} -16(%%r30),%0";
      else
	{
	  operands[5] = GEN_INT (length - 16);
	  output_asm_insn ("{comb|cmpb},%B2 %%r0,%4,.+%5", operands);
	  output_asm_insn ("{fldws|fldw} -16(%%r30),%0", operands);
	  return pa_output_lbranch (operands[3], insn, 0);
	}
    }
  /* Deal with gross reload from memory case.  */
  else
    {
      /* Reload loop counter from memory, the store back to memory
	 happens in the branch's delay slot.  */
      output_asm_insn ("ldw %0,%4", operands);
      if (length == 12)
	return "addib,%C2 %1,%4,%3\n\tstw %4,%0";
      else if (length == 16)
	return "addi,%N2 %1,%4,%4\n\tb %3\n\tstw %4,%0";
      else
	{
	  operands[5] = GEN_INT (length - 4);
	  output_asm_insn ("addib,%N2 %1,%4,.+%5\n\tstw %4,%0", operands);
	  return pa_output_lbranch (operands[3], insn, 0);
	}
    }
}

/* Return the output template for emitting a movb type insn.

   Note it may perform some output operations on its own before
   returning the final output string.  */
const char *
pa_output_movb (rtx *operands, rtx insn, int which_alternative,
	     int reverse_comparison)
{
  int length = get_attr_length (insn);

  /* A conditional branch to the following instruction (e.g. the delay slot) is
     asking for a disaster.  Be prepared!  */

  if (branch_to_delay_slot_p (insn))
    {
      if (which_alternative == 0)
	return "copy %1,%0";
      else if (which_alternative == 1)
	{
	  output_asm_insn ("stw %1,-16(%%r30)", operands);
	  return "{fldws|fldw} -16(%%r30),%0";
	}
      else if (which_alternative == 2)
	return "stw %1,%0";
      else
	return "mtsar %r1";
    }

  /* Support the second variant.  */
  if (reverse_comparison)
    PUT_CODE (operands[2], reverse_condition (GET_CODE (operands[2])));

  if (which_alternative == 0)
    {
      int nullify = INSN_ANNULLED_BRANCH_P (insn);
      int xdelay;

      /* If this is a long branch with its delay slot unfilled, set `nullify'
	 as it can nullify the delay slot and save a nop.  */
      if (length == 8 && dbr_sequence_length () == 0)
	nullify = 1;

      /* If this is a short forward conditional branch which did not get
	 its delay slot filled, the delay slot can still be nullified.  */
      if (! nullify && length == 4 && dbr_sequence_length () == 0)
	nullify = forward_branch_p (insn);

      switch (length)
	{
	case 4:
	  if (nullify)
	    {
	      if (branch_needs_nop_p (insn))
		return "movb,%C2,n %1,%0,%3%#";
	      else
		return "movb,%C2,n %1,%0,%3";
	    }
	  else
	    return "movb,%C2 %1,%0,%3";

	case 8:
	  /* Handle weird backwards branch with a filled delay slot
	     which is nullified.  */
	  if (dbr_sequence_length () != 0
	      && ! forward_branch_p (insn)
	      && nullify)
	    return "movb,%N2,n %1,%0,.+12\n\tb %3";

	  /* Handle short backwards branch with an unfilled delay slot.
	     Using a movb;nop rather than or;bl saves 1 cycle for both
	     taken and untaken branches.  */
	  else if (dbr_sequence_length () == 0
		   && ! forward_branch_p (insn)
		   && INSN_ADDRESSES_SET_P ()
		   && VAL_14_BITS_P (INSN_ADDRESSES (INSN_UID (JUMP_LABEL (insn)))
				      - INSN_ADDRESSES (INSN_UID (insn)) - 8))
	    return "movb,%C2 %1,%0,%3%#";
	  /* Handle normal cases.  */
	  if (nullify)
	    return "or,%N2 %1,%%r0,%0\n\tb,n %3";
	  else
	    return "or,%N2 %1,%%r0,%0\n\tb %3";

	default:
	  /* The reversed conditional branch must branch over one additional
	     instruction if the delay slot is filled and needs to be extracted
	     by pa_output_lbranch.  If the delay slot is empty or this is a
	     nullified forward branch, the instruction after the reversed
	     condition branch must be nullified.  */
	  if (dbr_sequence_length () == 0
	      || (nullify && forward_branch_p (insn)))
	    {
	      nullify = 1;
	      xdelay = 0;
	      operands[4] = GEN_INT (length);
	    }
	  else
	    {
	      xdelay = 1;
	      operands[4] = GEN_INT (length + 4);
	    }

	  if (nullify)
	    output_asm_insn ("movb,%N2,n %1,%0,.+%4", operands);
	  else
	    output_asm_insn ("movb,%N2 %1,%0,.+%4", operands);

	  return pa_output_lbranch (operands[3], insn, xdelay);
	}
    }
  /* Deal with gross reload for FP destination register case.  */
  else if (which_alternative == 1)
    {
      /* Move source register to MEM, perform the branch test, then
	 finally load the FP register from MEM from within the branch's
	 delay slot.  */
      output_asm_insn ("stw %1,-16(%%r30)", operands);
      if (length == 12)
	return "{comb|cmpb},%S2 %%r0,%1,%3\n\t{fldws|fldw} -16(%%r30),%0";
      else if (length == 16)
	return "{comclr|cmpclr},%B2 %%r0,%1,%%r0\n\tb %3\n\t{fldws|fldw} -16(%%r30),%0";
      else
	{
	  operands[4] = GEN_INT (length - 4);
	  output_asm_insn ("{comb|cmpb},%B2 %%r0,%1,.+%4", operands);
	  output_asm_insn ("{fldws|fldw} -16(%%r30),%0", operands);
	  return pa_output_lbranch (operands[3], insn, 0);
	}
    }
  /* Deal with gross reload from memory case.  */
  else if (which_alternative == 2)
    {
      /* Reload loop counter from memory, the store back to memory
	 happens in the branch's delay slot.  */
      if (length == 8)
	return "{comb|cmpb},%S2 %%r0,%1,%3\n\tstw %1,%0";
      else if (length == 12)
	return "{comclr|cmpclr},%B2 %%r0,%1,%%r0\n\tb %3\n\tstw %1,%0";
      else
	{
	  operands[4] = GEN_INT (length);
	  output_asm_insn ("{comb|cmpb},%B2 %%r0,%1,.+%4\n\tstw %1,%0",
			   operands);
	  return pa_output_lbranch (operands[3], insn, 0);
	}
    }
  /* Handle SAR as a destination.  */
  else
    {
      if (length == 8)
	return "{comb|cmpb},%S2 %%r0,%1,%3\n\tmtsar %r1";
      else if (length == 12)
	return "{comclr|cmpclr},%B2 %%r0,%1,%%r0\n\tb %3\n\tmtsar %r1";
      else
	{
	  operands[4] = GEN_INT (length);
	  output_asm_insn ("{comb|cmpb},%B2 %%r0,%1,.+%4\n\tmtsar %r1",
			   operands);
	  return pa_output_lbranch (operands[3], insn, 0);
	}
    }
}

/* Copy any FP arguments in INSN into integer registers.  */
static void
copy_fp_args (rtx insn)
{
  rtx link;
  rtx xoperands[2];

  for (link = CALL_INSN_FUNCTION_USAGE (insn); link; link = XEXP (link, 1))
    {
      int arg_mode, regno;
      rtx use = XEXP (link, 0);

      if (! (GET_CODE (use) == USE
	  && GET_CODE (XEXP (use, 0)) == REG
	  && FUNCTION_ARG_REGNO_P (REGNO (XEXP (use, 0)))))
	continue;

      arg_mode = GET_MODE (XEXP (use, 0));
      regno = REGNO (XEXP (use, 0));

      /* Is it a floating point register?  */
      if (regno >= 32 && regno <= 39)
	{
	  /* Copy the FP register into an integer register via memory.  */
	  if (arg_mode == SFmode)
	    {
	      xoperands[0] = XEXP (use, 0);
	      xoperands[1] = gen_rtx_REG (SImode, 26 - (regno - 32) / 2);
	      output_asm_insn ("{fstws|fstw} %0,-16(%%sr0,%%r30)", xoperands);
	      output_asm_insn ("ldw -16(%%sr0,%%r30),%1", xoperands);
	    }
	  else
	    {
	      xoperands[0] = XEXP (use, 0);
	      xoperands[1] = gen_rtx_REG (DImode, 25 - (regno - 34) / 2);
	      output_asm_insn ("{fstds|fstd} %0,-16(%%sr0,%%r30)", xoperands);
	      output_asm_insn ("ldw -12(%%sr0,%%r30),%R1", xoperands);
	      output_asm_insn ("ldw -16(%%sr0,%%r30),%1", xoperands);
	    }
	}
    }
}

/* Compute length of the FP argument copy sequence for INSN.  */
static int
length_fp_args (rtx insn)
{
  int length = 0;
  rtx link;

  for (link = CALL_INSN_FUNCTION_USAGE (insn); link; link = XEXP (link, 1))
    {
      int arg_mode, regno;
      rtx use = XEXP (link, 0);

      if (! (GET_CODE (use) == USE
	  && GET_CODE (XEXP (use, 0)) == REG
	  && FUNCTION_ARG_REGNO_P (REGNO (XEXP (use, 0)))))
	continue;

      arg_mode = GET_MODE (XEXP (use, 0));
      regno = REGNO (XEXP (use, 0));

      /* Is it a floating point register?  */
      if (regno >= 32 && regno <= 39)
	{
	  if (arg_mode == SFmode)
	    length += 8;
	  else
	    length += 12;
	}
    }

  return length;
}

/* Return the attribute length for the millicode call instruction INSN.
   The length must match the code generated by pa_output_millicode_call.
   We include the delay slot in the returned length as it is better to
   over estimate the length than to under estimate it.  */

int
pa_attr_length_millicode_call (rtx insn)
{
  unsigned long distance = -1;
  unsigned long total = IN_NAMED_SECTION_P (cfun->decl) ? 0 : total_code_bytes;

  if (INSN_ADDRESSES_SET_P ())
    {
      distance = (total + insn_current_reference_address (insn));
      if (distance < total)
	distance = -1;
    }

  if (TARGET_64BIT)
    {
      if (!TARGET_LONG_CALLS && distance < 7600000)
	return 8;

      return 20;
    }
  else if (TARGET_PORTABLE_RUNTIME)
    return 24;
  else
    {
      if (!TARGET_LONG_CALLS && distance < MAX_PCREL17F_OFFSET)
	return 8;

      if (TARGET_LONG_ABS_CALL && !flag_pic)
	return 12;

      return 24;
    }
}

/* INSN is a function call.  It may have an unconditional jump
   in its delay slot.

   CALL_DEST is the routine we are calling.  */

const char *
pa_output_millicode_call (rtx insn, rtx call_dest)
{
  int attr_length = get_attr_length (insn);
  int seq_length = dbr_sequence_length ();
  int distance;
  rtx seq_insn;
  rtx xoperands[3];

  xoperands[0] = call_dest;
  xoperands[2] = gen_rtx_REG (Pmode, TARGET_64BIT ? 2 : 31);

  /* Handle the common case where we are sure that the branch will
     reach the beginning of the $CODE$ subspace.  The within reach
     form of the $$sh_func_adrs call has a length of 28.  Because
     it has an attribute type of multi, it never has a nonzero
     sequence length.  The length of the $$sh_func_adrs is the same
     as certain out of reach PIC calls to other routines.  */
  if (!TARGET_LONG_CALLS
      && ((seq_length == 0
	   && (attr_length == 12
	       || (attr_length == 28 && get_attr_type (insn) == TYPE_MULTI)))
	  || (seq_length != 0 && attr_length == 8)))
    {
      output_asm_insn ("{bl|b,l} %0,%2", xoperands);
    }
  else
    {
      if (TARGET_64BIT)
	{
	  /* It might seem that one insn could be saved by accessing
	     the millicode function using the linkage table.  However,
	     this doesn't work in shared libraries and other dynamically
	     loaded objects.  Using a pc-relative sequence also avoids
	     problems related to the implicit use of the gp register.  */
	  output_asm_insn ("b,l .+8,%%r1", xoperands);

	  if (TARGET_GAS)
	    {
	      output_asm_insn ("addil L'%0-$PIC_pcrel$0+4,%%r1", xoperands);
	      output_asm_insn ("ldo R'%0-$PIC_pcrel$0+8(%%r1),%%r1", xoperands);
	    }
	  else
	    {
	      xoperands[1] = gen_label_rtx ();
	      output_asm_insn ("addil L'%0-%l1,%%r1", xoperands);
	      targetm.asm_out.internal_label (asm_out_file, "L",
					 CODE_LABEL_NUMBER (xoperands[1]));
	      output_asm_insn ("ldo R'%0-%l1(%%r1),%%r1", xoperands);
	    }

	  output_asm_insn ("bve,l (%%r1),%%r2", xoperands);
	}
      else if (TARGET_PORTABLE_RUNTIME)
	{
	  /* Pure portable runtime doesn't allow be/ble; we also don't
	     have PIC support in the assembler/linker, so this sequence
	     is needed.  */

	  /* Get the address of our target into %r1.  */
	  output_asm_insn ("ldil L'%0,%%r1", xoperands);
	  output_asm_insn ("ldo R'%0(%%r1),%%r1", xoperands);

	  /* Get our return address into %r31.  */
	  output_asm_insn ("{bl|b,l} .+8,%%r31", xoperands);
	  output_asm_insn ("addi 8,%%r31,%%r31", xoperands);

	  /* Jump to our target address in %r1.  */
	  output_asm_insn ("bv %%r0(%%r1)", xoperands);
	}
      else if (!flag_pic)
	{
	  output_asm_insn ("ldil L'%0,%%r1", xoperands);
	  if (TARGET_PA_20)
	    output_asm_insn ("be,l R'%0(%%sr4,%%r1),%%sr0,%%r31", xoperands);
	  else
	    output_asm_insn ("ble R'%0(%%sr4,%%r1)", xoperands);
	}
      else
	{
	  output_asm_insn ("{bl|b,l} .+8,%%r1", xoperands);
	  output_asm_insn ("addi 16,%%r1,%%r31", xoperands);

	  if (TARGET_SOM || !TARGET_GAS)
	    {
	      /* The HP assembler can generate relocations for the
		 difference of two symbols.  GAS can do this for a
		 millicode symbol but not an arbitrary external
		 symbol when generating SOM output.  */
	      xoperands[1] = gen_label_rtx ();
	      targetm.asm_out.internal_label (asm_out_file, "L",
					 CODE_LABEL_NUMBER (xoperands[1]));
	      output_asm_insn ("addil L'%0-%l1,%%r1", xoperands);
	      output_asm_insn ("ldo R'%0-%l1(%%r1),%%r1", xoperands);
	    }
	  else
	    {
	      output_asm_insn ("addil L'%0-$PIC_pcrel$0+8,%%r1", xoperands);
	      output_asm_insn ("ldo R'%0-$PIC_pcrel$0+12(%%r1),%%r1",
			       xoperands);
	    }

	  /* Jump to our target address in %r1.  */
	  output_asm_insn ("bv %%r0(%%r1)", xoperands);
	}
    }

  if (seq_length == 0)
    output_asm_insn ("nop", xoperands);

  /* We are done if there isn't a jump in the delay slot.  */
  if (seq_length == 0 || GET_CODE (NEXT_INSN (insn)) != JUMP_INSN)
    return "";

  /* This call has an unconditional jump in its delay slot.  */
  xoperands[0] = XEXP (PATTERN (NEXT_INSN (insn)), 1);

  /* See if the return address can be adjusted.  Use the containing
     sequence insn's address.  */
  if (INSN_ADDRESSES_SET_P ())
    {
      seq_insn = NEXT_INSN (PREV_INSN (XVECEXP (final_sequence, 0, 0)));
      distance = (INSN_ADDRESSES (INSN_UID (JUMP_LABEL (NEXT_INSN (insn))))
		  - INSN_ADDRESSES (INSN_UID (seq_insn)) - 8);

      if (VAL_14_BITS_P (distance))
	{
	  xoperands[1] = gen_label_rtx ();
	  output_asm_insn ("ldo %0-%1(%2),%2", xoperands);
	  targetm.asm_out.internal_label (asm_out_file, "L",
					  CODE_LABEL_NUMBER (xoperands[1]));
	}
      else
	/* ??? This branch may not reach its target.  */
	output_asm_insn ("nop\n\tb,n %0", xoperands);
    }
  else
    /* ??? This branch may not reach its target.  */
    output_asm_insn ("nop\n\tb,n %0", xoperands);

  /* Delete the jump.  */
  SET_INSN_DELETED (NEXT_INSN (insn));

  return "";
}

/* Return the attribute length of the call instruction INSN.  The SIBCALL
   flag indicates whether INSN is a regular call or a sibling call.  The
   length returned must be longer than the code actually generated by
   pa_output_call.  Since branch shortening is done before delay branch
   sequencing, there is no way to determine whether or not the delay
   slot will be filled during branch shortening.  Even when the delay
   slot is filled, we may have to add a nop if the delay slot contains
   a branch that can't reach its target.  Thus, we always have to include
   the delay slot in the length estimate.  This used to be done in
   pa_adjust_insn_length but we do it here now as some sequences always
   fill the delay slot and we can save four bytes in the estimate for
   these sequences.  */

int
pa_attr_length_call (rtx insn, int sibcall)
{
  int local_call;
  rtx call, call_dest;
  tree call_decl;
  int length = 0;
  rtx pat = PATTERN (insn);
  unsigned long distance = -1;

  gcc_assert (GET_CODE (insn) == CALL_INSN);

  if (INSN_ADDRESSES_SET_P ())
    {
      unsigned long total;

      total = IN_NAMED_SECTION_P (cfun->decl) ? 0 : total_code_bytes;
      distance = (total + insn_current_reference_address (insn));
      if (distance < total)
	distance = -1;
    }

  gcc_assert (GET_CODE (pat) == PARALLEL);

  /* Get the call rtx.  */
  call = XVECEXP (pat, 0, 0);
  if (GET_CODE (call) == SET)
    call = SET_SRC (call);

  gcc_assert (GET_CODE (call) == CALL);

  /* Determine if this is a local call.  */
  call_dest = XEXP (XEXP (call, 0), 0);
  call_decl = SYMBOL_REF_DECL (call_dest);
  local_call = call_decl && targetm.binds_local_p (call_decl);

  /* pc-relative branch.  */
  if (!TARGET_LONG_CALLS
      && ((TARGET_PA_20 && !sibcall && distance < 7600000)
	  || distance < MAX_PCREL17F_OFFSET))
    length += 8;

  /* 64-bit plabel sequence.  */
  else if (TARGET_64BIT && !local_call)
    length += sibcall ? 28 : 24;

  /* non-pic long absolute branch sequence.  */
  else if ((TARGET_LONG_ABS_CALL || local_call) && !flag_pic)
    length += 12;

  /* long pc-relative branch sequence.  */
  else if (TARGET_LONG_PIC_SDIFF_CALL
	   || (TARGET_GAS && !TARGET_SOM
	       && (TARGET_LONG_PIC_PCREL_CALL || local_call)))
    {
      length += 20;

      if (!TARGET_PA_20 && !TARGET_NO_SPACE_REGS && (!local_call || flag_pic))
	length += 8;
    }

  /* 32-bit plabel sequence.  */
  else
    {
      length += 32;

      if (TARGET_SOM)
	length += length_fp_args (insn);

      if (flag_pic)
	length += 4;

      if (!TARGET_PA_20)
	{
	  if (!sibcall)
	    length += 8;

	  if (!TARGET_NO_SPACE_REGS && (!local_call || flag_pic))
	    length += 8;
	}
    }

  return length;
}

/* INSN is a function call.  It may have an unconditional jump
   in its delay slot.

   CALL_DEST is the routine we are calling.  */

const char *
pa_output_call (rtx insn, rtx call_dest, int sibcall)
{
  int delay_insn_deleted = 0;
  int delay_slot_filled = 0;
  int seq_length = dbr_sequence_length ();
  tree call_decl = SYMBOL_REF_DECL (call_dest);
  int local_call = call_decl && targetm.binds_local_p (call_decl);
  rtx xoperands[2];

  xoperands[0] = call_dest;

  /* Handle the common case where we're sure that the branch will reach
     the beginning of the "$CODE$" subspace.  This is the beginning of
     the current function if we are in a named section.  */
  if (!TARGET_LONG_CALLS && pa_attr_length_call (insn, sibcall) == 8)
    {
      xoperands[1] = gen_rtx_REG (word_mode, sibcall ? 0 : 2);
      output_asm_insn ("{bl|b,l} %0,%1", xoperands);
    }
  else
    {
      if (TARGET_64BIT && !local_call)
	{
	  /* ??? As far as I can tell, the HP linker doesn't support the
	     long pc-relative sequence described in the 64-bit runtime
	     architecture.  So, we use a slightly longer indirect call.  */
	  xoperands[0] = pa_get_deferred_plabel (call_dest);
	  xoperands[1] = gen_label_rtx ();

	  /* If this isn't a sibcall, we put the load of %r27 into the
	     delay slot.  We can't do this in a sibcall as we don't
	     have a second call-clobbered scratch register available.  */
	  if (seq_length != 0
	      && GET_CODE (NEXT_INSN (insn)) != JUMP_INSN
	      && !sibcall)
	    {
	      final_scan_insn (NEXT_INSN (insn), asm_out_file,
			       optimize, 0, NULL);

	      /* Now delete the delay insn.  */
	      SET_INSN_DELETED (NEXT_INSN (insn));
	      delay_insn_deleted = 1;
	    }

	  output_asm_insn ("addil LT'%0,%%r27", xoperands);
	  output_asm_insn ("ldd RT'%0(%%r1),%%r1", xoperands);
	  output_asm_insn ("ldd 0(%%r1),%%r1", xoperands);

	  if (sibcall)
	    {
	      output_asm_insn ("ldd 24(%%r1),%%r27", xoperands);
	      output_asm_insn ("ldd 16(%%r1),%%r1", xoperands);
	      output_asm_insn ("bve (%%r1)", xoperands);
	    }
	  else
	    {
	      output_asm_insn ("ldd 16(%%r1),%%r2", xoperands);
	      output_asm_insn ("bve,l (%%r2),%%r2", xoperands);
	      output_asm_insn ("ldd 24(%%r1),%%r27", xoperands);
	      delay_slot_filled = 1;
	    }
	}
      else
	{
	  int indirect_call = 0;

	  /* Emit a long call.  There are several different sequences
	     of increasing length and complexity.  In most cases,
             they don't allow an instruction in the delay slot.  */
	  if (!((TARGET_LONG_ABS_CALL || local_call) && !flag_pic)
	      && !TARGET_LONG_PIC_SDIFF_CALL
	      && !(TARGET_GAS && !TARGET_SOM
		   && (TARGET_LONG_PIC_PCREL_CALL || local_call))
	      && !TARGET_64BIT)
	    indirect_call = 1;

	  if (seq_length != 0
	      && GET_CODE (NEXT_INSN (insn)) != JUMP_INSN
	      && !sibcall
	      && (!TARGET_PA_20
		  || indirect_call
		  || ((TARGET_LONG_ABS_CALL || local_call) && !flag_pic)))
	    {
	      /* A non-jump insn in the delay slot.  By definition we can
		 emit this insn before the call (and in fact before argument
		 relocating.  */
	      final_scan_insn (NEXT_INSN (insn), asm_out_file, optimize, 0,
			       NULL);

	      /* Now delete the delay insn.  */
	      SET_INSN_DELETED (NEXT_INSN (insn));
	      delay_insn_deleted = 1;
	    }

	  if ((TARGET_LONG_ABS_CALL || local_call) && !flag_pic)
	    {
	      /* This is the best sequence for making long calls in
		 non-pic code.  Unfortunately, GNU ld doesn't provide
		 the stub needed for external calls, and GAS's support
		 for this with the SOM linker is buggy.  It is safe
		 to use this for local calls.  */
	      output_asm_insn ("ldil L'%0,%%r1", xoperands);
	      if (sibcall)
		output_asm_insn ("be R'%0(%%sr4,%%r1)", xoperands);
	      else
		{
		  if (TARGET_PA_20)
		    output_asm_insn ("be,l R'%0(%%sr4,%%r1),%%sr0,%%r31",
				     xoperands);
		  else
		    output_asm_insn ("ble R'%0(%%sr4,%%r1)", xoperands);

		  output_asm_insn ("copy %%r31,%%r2", xoperands);
		  delay_slot_filled = 1;
		}
	    }
	  else
	    {
	      if (TARGET_LONG_PIC_SDIFF_CALL)
		{
		  /* The HP assembler and linker can handle relocations
		     for the difference of two symbols.  The HP assembler
		     recognizes the sequence as a pc-relative call and
		     the linker provides stubs when needed.  */
		  xoperands[1] = gen_label_rtx ();
		  output_asm_insn ("{bl|b,l} .+8,%%r1", xoperands);
		  output_asm_insn ("addil L'%0-%l1,%%r1", xoperands);
		  targetm.asm_out.internal_label (asm_out_file, "L",
					     CODE_LABEL_NUMBER (xoperands[1]));
		  output_asm_insn ("ldo R'%0-%l1(%%r1),%%r1", xoperands);
		}
	      else if (TARGET_GAS && !TARGET_SOM
		       && (TARGET_LONG_PIC_PCREL_CALL || local_call))
		{
		  /*  GAS currently can't generate the relocations that
		      are needed for the SOM linker under HP-UX using this
		      sequence.  The GNU linker doesn't generate the stubs
		      that are needed for external calls on TARGET_ELF32
		      with this sequence.  For now, we have to use a
		      longer plabel sequence when using GAS.  */
		  output_asm_insn ("{bl|b,l} .+8,%%r1", xoperands);
		  output_asm_insn ("addil L'%0-$PIC_pcrel$0+4,%%r1",
				   xoperands);
		  output_asm_insn ("ldo R'%0-$PIC_pcrel$0+8(%%r1),%%r1",
				   xoperands);
		}
	      else
		{
		  /* Emit a long plabel-based call sequence.  This is
		     essentially an inline implementation of $$dyncall.
		     We don't actually try to call $$dyncall as this is
		     as difficult as calling the function itself.  */
		  xoperands[0] = pa_get_deferred_plabel (call_dest);
		  xoperands[1] = gen_label_rtx ();

		  /* Since the call is indirect, FP arguments in registers
		     need to be copied to the general registers.  Then, the
		     argument relocation stub will copy them back.  */
		  if (TARGET_SOM)
		    copy_fp_args (insn);

		  if (flag_pic)
		    {
		      output_asm_insn ("addil LT'%0,%%r19", xoperands);
		      output_asm_insn ("ldw RT'%0(%%r1),%%r1", xoperands);
		      output_asm_insn ("ldw 0(%%r1),%%r1", xoperands);
		    }
		  else
		    {
		      output_asm_insn ("addil LR'%0-$global$,%%r27",
				       xoperands);
		      output_asm_insn ("ldw RR'%0-$global$(%%r1),%%r1",
				       xoperands);
		    }

		  output_asm_insn ("bb,>=,n %%r1,30,.+16", xoperands);
		  output_asm_insn ("depi 0,31,2,%%r1", xoperands);
		  output_asm_insn ("ldw 4(%%sr0,%%r1),%%r19", xoperands);
		  output_asm_insn ("ldw 0(%%sr0,%%r1),%%r1", xoperands);

		  if (!sibcall && !TARGET_PA_20)
		    {
		      output_asm_insn ("{bl|b,l} .+8,%%r2", xoperands);
		      if (TARGET_NO_SPACE_REGS || (local_call && !flag_pic))
			output_asm_insn ("addi 8,%%r2,%%r2", xoperands);
		      else
			output_asm_insn ("addi 16,%%r2,%%r2", xoperands);
		    }
		}

	      if (TARGET_PA_20)
		{
		  if (sibcall)
		    output_asm_insn ("bve (%%r1)", xoperands);
		  else
		    {
		      if (indirect_call)
			{
			  output_asm_insn ("bve,l (%%r1),%%r2", xoperands);
			  output_asm_insn ("stw %%r2,-24(%%sp)", xoperands);
			  delay_slot_filled = 1;
			}
		      else
			output_asm_insn ("bve,l (%%r1),%%r2", xoperands);
		    }
		}
	      else
		{
		  if (!TARGET_NO_SPACE_REGS && (!local_call || flag_pic))
		    output_asm_insn ("ldsid (%%r1),%%r31\n\tmtsp %%r31,%%sr0",
				     xoperands);

		  if (sibcall)
		    {
		      if (TARGET_NO_SPACE_REGS || (local_call && !flag_pic))
			output_asm_insn ("be 0(%%sr4,%%r1)", xoperands);
		      else
			output_asm_insn ("be 0(%%sr0,%%r1)", xoperands);
		    }
		  else
		    {
		      if (TARGET_NO_SPACE_REGS || (local_call && !flag_pic))
			output_asm_insn ("ble 0(%%sr4,%%r1)", xoperands);
		      else
			output_asm_insn ("ble 0(%%sr0,%%r1)", xoperands);

		      if (indirect_call)
			output_asm_insn ("stw %%r31,-24(%%sp)", xoperands);
		      else
			output_asm_insn ("copy %%r31,%%r2", xoperands);
		      delay_slot_filled = 1;
		    }
		}
	    }
	}
    }

  if (!delay_slot_filled && (seq_length == 0 || delay_insn_deleted))
    output_asm_insn ("nop", xoperands);

  /* We are done if there isn't a jump in the delay slot.  */
  if (seq_length == 0
      || delay_insn_deleted
      || GET_CODE (NEXT_INSN (insn)) != JUMP_INSN)
    return "";

  /* A sibcall should never have a branch in the delay slot.  */
  gcc_assert (!sibcall);

  /* This call has an unconditional jump in its delay slot.  */
  xoperands[0] = XEXP (PATTERN (NEXT_INSN (insn)), 1);

  if (!delay_slot_filled && INSN_ADDRESSES_SET_P ())
    {
      /* See if the return address can be adjusted.  Use the containing
         sequence insn's address.  This would break the regular call/return@
         relationship assumed by the table based eh unwinder, so only do that
         if the call is not possibly throwing.  */
      rtx seq_insn = NEXT_INSN (PREV_INSN (XVECEXP (final_sequence, 0, 0)));
      int distance = (INSN_ADDRESSES (INSN_UID (JUMP_LABEL (NEXT_INSN (insn))))
		      - INSN_ADDRESSES (INSN_UID (seq_insn)) - 8);

      if (VAL_14_BITS_P (distance)
	  && !(can_throw_internal (insn) || can_throw_external (insn)))
	{
	  xoperands[1] = gen_label_rtx ();
	  output_asm_insn ("ldo %0-%1(%%r2),%%r2", xoperands);
	  targetm.asm_out.internal_label (asm_out_file, "L",
					  CODE_LABEL_NUMBER (xoperands[1]));
	}
      else
	output_asm_insn ("nop\n\tb,n %0", xoperands);
    }
  else
    output_asm_insn ("b,n %0", xoperands);

  /* Delete the jump.  */
  SET_INSN_DELETED (NEXT_INSN (insn));

  return "";
}

/* Return the attribute length of the indirect call instruction INSN.
   The length must match the code generated by output_indirect call.
   The returned length includes the delay slot.  Currently, the delay
   slot of an indirect call sequence is not exposed and it is used by
   the sequence itself.  */

int
pa_attr_length_indirect_call (rtx insn)
{
  unsigned long distance = -1;
  unsigned long total = IN_NAMED_SECTION_P (cfun->decl) ? 0 : total_code_bytes;

  if (INSN_ADDRESSES_SET_P ())
    {
      distance = (total + insn_current_reference_address (insn));
      if (distance < total)
	distance = -1;
    }

  if (TARGET_64BIT)
    return 12;

  if (TARGET_FAST_INDIRECT_CALLS
      || (!TARGET_PORTABLE_RUNTIME
	  && ((TARGET_PA_20 && !TARGET_SOM && distance < 7600000)
	      || distance < MAX_PCREL17F_OFFSET)))
    return 8;

  if (flag_pic)
    return 24;

  if (TARGET_PORTABLE_RUNTIME)
    return 20;

  /* Out of reach, can use ble.  */
  return 12;
}

const char *
pa_output_indirect_call (rtx insn, rtx call_dest)
{
  rtx xoperands[1];

  if (TARGET_64BIT)
    {
      xoperands[0] = call_dest;
      output_asm_insn ("ldd 16(%0),%%r2", xoperands);
      output_asm_insn ("bve,l (%%r2),%%r2\n\tldd 24(%0),%%r27", xoperands);
      return "";
    }

  /* First the special case for kernels, level 0 systems, etc.  */
  if (TARGET_FAST_INDIRECT_CALLS)
    return "ble 0(%%sr4,%%r22)\n\tcopy %%r31,%%r2"; 

  /* Now the normal case -- we can reach $$dyncall directly or
     we're sure that we can get there via a long-branch stub. 

     No need to check target flags as the length uniquely identifies
     the remaining cases.  */
  if (pa_attr_length_indirect_call (insn) == 8)
    {
      /* The HP linker sometimes substitutes a BLE for BL/B,L calls to
	 $$dyncall.  Since BLE uses %r31 as the link register, the 22-bit
	 variant of the B,L instruction can't be used on the SOM target.  */
      if (TARGET_PA_20 && !TARGET_SOM)
	return ".CALL\tARGW0=GR\n\tb,l $$dyncall,%%r2\n\tcopy %%r2,%%r31";
      else
	return ".CALL\tARGW0=GR\n\tbl $$dyncall,%%r31\n\tcopy %%r31,%%r2";
    }

  /* Long millicode call, but we are not generating PIC or portable runtime
     code.  */
  if (pa_attr_length_indirect_call (insn) == 12)
    return ".CALL\tARGW0=GR\n\tldil L'$$dyncall,%%r2\n\tble R'$$dyncall(%%sr4,%%r2)\n\tcopy %%r31,%%r2";

  /* Long millicode call for portable runtime.  */
  if (pa_attr_length_indirect_call (insn) == 20)
    return "ldil L'$$dyncall,%%r31\n\tldo R'$$dyncall(%%r31),%%r31\n\tblr %%r0,%%r2\n\tbv,n %%r0(%%r31)\n\tnop";

  /* We need a long PIC call to $$dyncall.  */
  xoperands[0] = NULL_RTX;
  output_asm_insn ("{bl|b,l} .+8,%%r1", xoperands);
  if (TARGET_SOM || !TARGET_GAS)
    {
      xoperands[0] = gen_label_rtx ();
      output_asm_insn ("addil L'$$dyncall-%0,%%r1", xoperands);
      targetm.asm_out.internal_label (asm_out_file, "L",
				      CODE_LABEL_NUMBER (xoperands[0]));
      output_asm_insn ("ldo R'$$dyncall-%0(%%r1),%%r1", xoperands);
    }
  else
    {
      output_asm_insn ("addil L'$$dyncall-$PIC_pcrel$0+4,%%r1", xoperands);
      output_asm_insn ("ldo R'$$dyncall-$PIC_pcrel$0+8(%%r1),%%r1",
		       xoperands);
    }
  output_asm_insn ("blr %%r0,%%r2", xoperands);
  output_asm_insn ("bv,n %%r0(%%r1)\n\tnop", xoperands);
  return "";
}

/* In HPUX 8.0's shared library scheme, special relocations are needed
   for function labels if they might be passed to a function
   in a shared library (because shared libraries don't live in code
   space), and special magic is needed to construct their address.  */

void
pa_encode_label (rtx sym)
{
  const char *str = XSTR (sym, 0);
  int len = strlen (str) + 1;
  char *newstr, *p;

  p = newstr = XALLOCAVEC (char, len + 1);
  *p++ = '@';
  strcpy (p, str);

  XSTR (sym, 0) = ggc_alloc_string (newstr, len);
}

static void
pa_encode_section_info (tree decl, rtx rtl, int first)
{
  int old_referenced = 0;

  if (!first && MEM_P (rtl) && GET_CODE (XEXP (rtl, 0)) == SYMBOL_REF)
    old_referenced
      = SYMBOL_REF_FLAGS (XEXP (rtl, 0)) & SYMBOL_FLAG_REFERENCED;

  default_encode_section_info (decl, rtl, first);

  if (first && TEXT_SPACE_P (decl))
    {
      SYMBOL_REF_FLAG (XEXP (rtl, 0)) = 1;
      if (TREE_CODE (decl) == FUNCTION_DECL)
	pa_encode_label (XEXP (rtl, 0));
    }
  else if (old_referenced)
    SYMBOL_REF_FLAGS (XEXP (rtl, 0)) |= old_referenced;
}

/* This is sort of inverse to pa_encode_section_info.  */

static const char *
pa_strip_name_encoding (const char *str)
{
  str += (*str == '@');
  str += (*str == '*');
  return str;
}

/* Returns 1 if OP is a function label involved in a simple addition
   with a constant.  Used to keep certain patterns from matching
   during instruction combination.  */
int
pa_is_function_label_plus_const (rtx op)
{
  /* Strip off any CONST.  */
  if (GET_CODE (op) == CONST)
    op = XEXP (op, 0);

  return (GET_CODE (op) == PLUS
	  && function_label_operand (XEXP (op, 0), VOIDmode)
	  && GET_CODE (XEXP (op, 1)) == CONST_INT);
}

/* Output assembly code for a thunk to FUNCTION.  */

static void
pa_asm_output_mi_thunk (FILE *file, tree thunk_fndecl, HOST_WIDE_INT delta,
			HOST_WIDE_INT vcall_offset ATTRIBUTE_UNUSED,
			tree function)
{
  static unsigned int current_thunk_number;
  int val_14 = VAL_14_BITS_P (delta);
  unsigned int old_last_address = last_address, nbytes = 0;
  char label[16];
  rtx xoperands[4];

  xoperands[0] = XEXP (DECL_RTL (function), 0);
  xoperands[1] = XEXP (DECL_RTL (thunk_fndecl), 0);
  xoperands[2] = GEN_INT (delta);

  ASM_OUTPUT_LABEL (file, XSTR (xoperands[1], 0));
  fprintf (file, "\t.PROC\n\t.CALLINFO FRAME=0,NO_CALLS\n\t.ENTRY\n");

  /* Output the thunk.  We know that the function is in the same
     translation unit (i.e., the same space) as the thunk, and that
     thunks are output after their method.  Thus, we don't need an
     external branch to reach the function.  With SOM and GAS,
     functions and thunks are effectively in different sections.
     Thus, we can always use a IA-relative branch and the linker
     will add a long branch stub if necessary.

     However, we have to be careful when generating PIC code on the
     SOM port to ensure that the sequence does not transfer to an
     import stub for the target function as this could clobber the
     return value saved at SP-24.  This would also apply to the
     32-bit linux port if the multi-space model is implemented.  */
  if ((!TARGET_LONG_CALLS && TARGET_SOM && !TARGET_PORTABLE_RUNTIME
       && !(flag_pic && TREE_PUBLIC (function))
       && (TARGET_GAS || last_address < 262132))
      || (!TARGET_LONG_CALLS && !TARGET_SOM && !TARGET_PORTABLE_RUNTIME
	  && ((targetm_common.have_named_sections
	       && DECL_SECTION_NAME (thunk_fndecl) != NULL
	       /* The GNU 64-bit linker has rather poor stub management.
		  So, we use a long branch from thunks that aren't in
		  the same section as the target function.  */
	       && ((!TARGET_64BIT
		    && (DECL_SECTION_NAME (thunk_fndecl)
			!= DECL_SECTION_NAME (function)))
		   || ((DECL_SECTION_NAME (thunk_fndecl)
			== DECL_SECTION_NAME (function))
		       && last_address < 262132)))
	      || (targetm_common.have_named_sections
		  && DECL_SECTION_NAME (thunk_fndecl) == NULL
		  && DECL_SECTION_NAME (function) == NULL
		  && last_address < 262132)
	      || (!targetm_common.have_named_sections
		  && last_address < 262132))))
    {
      if (!val_14)
	output_asm_insn ("addil L'%2,%%r26", xoperands);

      output_asm_insn ("b %0", xoperands);

      if (val_14)
	{
	  output_asm_insn ("ldo %2(%%r26),%%r26", xoperands);
	  nbytes += 8;
	}
      else
	{
	  output_asm_insn ("ldo R'%2(%%r1),%%r26", xoperands);
	  nbytes += 12;
	}
    }
  else if (TARGET_64BIT)
    {
      /* We only have one call-clobbered scratch register, so we can't
         make use of the delay slot if delta doesn't fit in 14 bits.  */
      if (!val_14)
	{
	  output_asm_insn ("addil L'%2,%%r26", xoperands);
	  output_asm_insn ("ldo R'%2(%%r1),%%r26", xoperands);
	}

      output_asm_insn ("b,l .+8,%%r1", xoperands);

      if (TARGET_GAS)
	{
	  output_asm_insn ("addil L'%0-$PIC_pcrel$0+4,%%r1", xoperands);
	  output_asm_insn ("ldo R'%0-$PIC_pcrel$0+8(%%r1),%%r1", xoperands);
	}
      else
	{
	  xoperands[3] = GEN_INT (val_14 ? 8 : 16);
	  output_asm_insn ("addil L'%0-%1-%3,%%r1", xoperands);
	}

      if (val_14)
	{
	  output_asm_insn ("bv %%r0(%%r1)", xoperands);
	  output_asm_insn ("ldo %2(%%r26),%%r26", xoperands);
	  nbytes += 20;
	}
      else
	{
	  output_asm_insn ("bv,n %%r0(%%r1)", xoperands);
	  nbytes += 24;
	}
    }
  else if (TARGET_PORTABLE_RUNTIME)
    {
      output_asm_insn ("ldil L'%0,%%r1", xoperands);
      output_asm_insn ("ldo R'%0(%%r1),%%r22", xoperands);

      if (!val_14)
	output_asm_insn ("addil L'%2,%%r26", xoperands);

      output_asm_insn ("bv %%r0(%%r22)", xoperands);

      if (val_14)
	{
	  output_asm_insn ("ldo %2(%%r26),%%r26", xoperands);
	  nbytes += 16;
	}
      else
	{
	  output_asm_insn ("ldo R'%2(%%r1),%%r26", xoperands);
	  nbytes += 20;
	}
    }
  else if (TARGET_SOM && flag_pic && TREE_PUBLIC (function))
    {
      /* The function is accessible from outside this module.  The only
	 way to avoid an import stub between the thunk and function is to
	 call the function directly with an indirect sequence similar to
	 that used by $$dyncall.  This is possible because $$dyncall acts
	 as the import stub in an indirect call.  */
      ASM_GENERATE_INTERNAL_LABEL (label, "LTHN", current_thunk_number);
      xoperands[3] = gen_rtx_SYMBOL_REF (Pmode, label);
      output_asm_insn ("addil LT'%3,%%r19", xoperands);
      output_asm_insn ("ldw RT'%3(%%r1),%%r22", xoperands);
      output_asm_insn ("ldw 0(%%sr0,%%r22),%%r22", xoperands);
      output_asm_insn ("bb,>=,n %%r22,30,.+16", xoperands);
      output_asm_insn ("depi 0,31,2,%%r22", xoperands);
      output_asm_insn ("ldw 4(%%sr0,%%r22),%%r19", xoperands);
      output_asm_insn ("ldw 0(%%sr0,%%r22),%%r22", xoperands);

      if (!val_14)
	{
	  output_asm_insn ("addil L'%2,%%r26", xoperands);
	  nbytes += 4;
	}

      if (TARGET_PA_20)
	{
	  output_asm_insn ("bve (%%r22)", xoperands);
	  nbytes += 36;
	}
      else if (TARGET_NO_SPACE_REGS)
	{
	  output_asm_insn ("be 0(%%sr4,%%r22)", xoperands);
	  nbytes += 36;
	}
      else
	{
	  output_asm_insn ("ldsid (%%sr0,%%r22),%%r21", xoperands);
	  output_asm_insn ("mtsp %%r21,%%sr0", xoperands);
	  output_asm_insn ("be 0(%%sr0,%%r22)", xoperands);
	  nbytes += 44;
	}

      if (val_14)
	output_asm_insn ("ldo %2(%%r26),%%r26", xoperands);
      else
	output_asm_insn ("ldo R'%2(%%r1),%%r26", xoperands);
    }
  else if (flag_pic)
    {
      output_asm_insn ("{bl|b,l} .+8,%%r1", xoperands);

      if (TARGET_SOM || !TARGET_GAS)
	{
	  output_asm_insn ("addil L'%0-%1-8,%%r1", xoperands);
	  output_asm_insn ("ldo R'%0-%1-8(%%r1),%%r22", xoperands);
	}
      else
	{
	  output_asm_insn ("addil L'%0-$PIC_pcrel$0+4,%%r1", xoperands);
	  output_asm_insn ("ldo R'%0-$PIC_pcrel$0+8(%%r1),%%r22", xoperands);
	}

      if (!val_14)
	output_asm_insn ("addil L'%2,%%r26", xoperands);

      output_asm_insn ("bv %%r0(%%r22)", xoperands);

      if (val_14)
	{
	  output_asm_insn ("ldo %2(%%r26),%%r26", xoperands);
	  nbytes += 20;
	}
      else
	{
	  output_asm_insn ("ldo R'%2(%%r1),%%r26", xoperands);
	  nbytes += 24;
	}
    }
  else
    {
      if (!val_14)
	output_asm_insn ("addil L'%2,%%r26", xoperands);

      output_asm_insn ("ldil L'%0,%%r22", xoperands);
      output_asm_insn ("be R'%0(%%sr4,%%r22)", xoperands);

      if (val_14)
	{
	  output_asm_insn ("ldo %2(%%r26),%%r26", xoperands);
	  nbytes += 12;
	}
      else
	{
	  output_asm_insn ("ldo R'%2(%%r1),%%r26", xoperands);
	  nbytes += 16;
	}
    }

  fprintf (file, "\t.EXIT\n\t.PROCEND\n");

  if (TARGET_SOM && TARGET_GAS)
    {
      /* We done with this subspace except possibly for some additional
	 debug information.  Forget that we are in this subspace to ensure
	 that the next function is output in its own subspace.  */
      in_section = NULL;
      cfun->machine->in_nsubspa = 2;
    }

  if (TARGET_SOM && flag_pic && TREE_PUBLIC (function))
    {
      switch_to_section (data_section);
      output_asm_insn (".align 4", xoperands);
      ASM_OUTPUT_LABEL (file, label);
      output_asm_insn (".word P'%0", xoperands);
    }

  current_thunk_number++;
  nbytes = ((nbytes + FUNCTION_BOUNDARY / BITS_PER_UNIT - 1)
	    & ~(FUNCTION_BOUNDARY / BITS_PER_UNIT - 1));
  last_address += nbytes;
  if (old_last_address > last_address)
    last_address = UINT_MAX;
  update_total_code_bytes (nbytes);
}

/* Only direct calls to static functions are allowed to be sibling (tail)
   call optimized.

   This restriction is necessary because some linker generated stubs will
   store return pointers into rp' in some cases which might clobber a
   live value already in rp'.

   In a sibcall the current function and the target function share stack
   space.  Thus if the path to the current function and the path to the
   target function save a value in rp', they save the value into the
   same stack slot, which has undesirable consequences.

   Because of the deferred binding nature of shared libraries any function
   with external scope could be in a different load module and thus require
   rp' to be saved when calling that function.  So sibcall optimizations
   can only be safe for static function.

   Note that GCC never needs return value relocations, so we don't have to
   worry about static calls with return value relocations (which require
   saving rp').

   It is safe to perform a sibcall optimization when the target function
   will never return.  */
static bool
pa_function_ok_for_sibcall (tree decl, tree exp ATTRIBUTE_UNUSED)
{
  if (TARGET_PORTABLE_RUNTIME)
    return false;

  /* Sibcalls are ok for TARGET_ELF32 as along as the linker is used in
     single subspace mode and the call is not indirect.  As far as I know,
     there is no operating system support for the multiple subspace mode.
     It might be possible to support indirect calls if we didn't use
     $$dyncall (see the indirect sequence generated in pa_output_call).  */
  if (TARGET_ELF32)
    return (decl != NULL_TREE);

  /* Sibcalls are not ok because the arg pointer register is not a fixed
     register.  This prevents the sibcall optimization from occurring.  In
     addition, there are problems with stub placement using GNU ld.  This
     is because a normal sibcall branch uses a 17-bit relocation while
     a regular call branch uses a 22-bit relocation.  As a result, more
     care needs to be taken in the placement of long-branch stubs.  */
  if (TARGET_64BIT)
    return false;

  /* Sibcalls are only ok within a translation unit.  */
  return (decl && !TREE_PUBLIC (decl));
}

/* ??? Addition is not commutative on the PA due to the weird implicit
   space register selection rules for memory addresses.  Therefore, we
   don't consider a + b == b + a, as this might be inside a MEM.  */
static bool
pa_commutative_p (const_rtx x, int outer_code)
{
  return (COMMUTATIVE_P (x)
	  && (TARGET_NO_SPACE_REGS
	      || (outer_code != UNKNOWN && outer_code != MEM)
	      || GET_CODE (x) != PLUS));
}

/* Returns 1 if the 6 operands specified in OPERANDS are suitable for
   use in fmpyadd instructions.  */
int
pa_fmpyaddoperands (rtx *operands)
{
  enum machine_mode mode = GET_MODE (operands[0]);

  /* Must be a floating point mode.  */
  if (mode != SFmode && mode != DFmode)
    return 0;

  /* All modes must be the same.  */
  if (! (mode == GET_MODE (operands[1])
	 && mode == GET_MODE (operands[2])
	 && mode == GET_MODE (operands[3])
	 && mode == GET_MODE (operands[4])
	 && mode == GET_MODE (operands[5])))
    return 0;

  /* All operands must be registers.  */
  if (! (GET_CODE (operands[1]) == REG
	 && GET_CODE (operands[2]) == REG
	 && GET_CODE (operands[3]) == REG
	 && GET_CODE (operands[4]) == REG
	 && GET_CODE (operands[5]) == REG))
    return 0;

  /* Only 2 real operands to the addition.  One of the input operands must
     be the same as the output operand.  */
  if (! rtx_equal_p (operands[3], operands[4])
      && ! rtx_equal_p (operands[3], operands[5]))
    return 0;

  /* Inout operand of add cannot conflict with any operands from multiply.  */
  if (rtx_equal_p (operands[3], operands[0])
     || rtx_equal_p (operands[3], operands[1])
     || rtx_equal_p (operands[3], operands[2]))
    return 0;

  /* multiply cannot feed into addition operands.  */
  if (rtx_equal_p (operands[4], operands[0])
      || rtx_equal_p (operands[5], operands[0]))
    return 0;

  /* SFmode limits the registers to the upper 32 of the 32bit FP regs.  */
  if (mode == SFmode
      && (REGNO_REG_CLASS (REGNO (operands[0])) != FPUPPER_REGS
	  || REGNO_REG_CLASS (REGNO (operands[1])) != FPUPPER_REGS
	  || REGNO_REG_CLASS (REGNO (operands[2])) != FPUPPER_REGS
	  || REGNO_REG_CLASS (REGNO (operands[3])) != FPUPPER_REGS
	  || REGNO_REG_CLASS (REGNO (operands[4])) != FPUPPER_REGS
	  || REGNO_REG_CLASS (REGNO (operands[5])) != FPUPPER_REGS))
    return 0;

  /* Passed.  Operands are suitable for fmpyadd.  */
  return 1;
}

#if !defined(USE_COLLECT2)
static void
pa_asm_out_constructor (rtx symbol, int priority)
{
  if (!function_label_operand (symbol, VOIDmode))
    pa_encode_label (symbol);

#ifdef CTORS_SECTION_ASM_OP
  default_ctor_section_asm_out_constructor (symbol, priority);
#else
# ifdef TARGET_ASM_NAMED_SECTION
  default_named_section_asm_out_constructor (symbol, priority);
# else
  default_stabs_asm_out_constructor (symbol, priority);
# endif
#endif
}

static void
pa_asm_out_destructor (rtx symbol, int priority)
{
  if (!function_label_operand (symbol, VOIDmode))
    pa_encode_label (symbol);

#ifdef DTORS_SECTION_ASM_OP
  default_dtor_section_asm_out_destructor (symbol, priority);
#else
# ifdef TARGET_ASM_NAMED_SECTION
  default_named_section_asm_out_destructor (symbol, priority);
# else
  default_stabs_asm_out_destructor (symbol, priority);
# endif
#endif
}
#endif

/* This function places uninitialized global data in the bss section.
   The ASM_OUTPUT_ALIGNED_BSS macro needs to be defined to call this
   function on the SOM port to prevent uninitialized global data from
   being placed in the data section.  */
   
void
pa_asm_output_aligned_bss (FILE *stream,
			   const char *name,
			   unsigned HOST_WIDE_INT size,
			   unsigned int align)
{
  switch_to_section (bss_section);
  fprintf (stream, "\t.align %u\n", align / BITS_PER_UNIT);

#ifdef ASM_OUTPUT_TYPE_DIRECTIVE
  ASM_OUTPUT_TYPE_DIRECTIVE (stream, name, "object");
#endif

#ifdef ASM_OUTPUT_SIZE_DIRECTIVE
  ASM_OUTPUT_SIZE_DIRECTIVE (stream, name, size);
#endif

  fprintf (stream, "\t.align %u\n", align / BITS_PER_UNIT);
  ASM_OUTPUT_LABEL (stream, name);
  fprintf (stream, "\t.block "HOST_WIDE_INT_PRINT_UNSIGNED"\n", size);
}

/* Both the HP and GNU assemblers under HP-UX provide a .comm directive
   that doesn't allow the alignment of global common storage to be directly
   specified.  The SOM linker aligns common storage based on the rounded
   value of the NUM_BYTES parameter in the .comm directive.  It's not
   possible to use the .align directive as it doesn't affect the alignment
   of the label associated with a .comm directive.  */

void
pa_asm_output_aligned_common (FILE *stream,
			      const char *name,
			      unsigned HOST_WIDE_INT size,
			      unsigned int align)
{
  unsigned int max_common_align;

  max_common_align = TARGET_64BIT ? 128 : (size >= 4096 ? 256 : 64);
  if (align > max_common_align)
    {
      warning (0, "alignment (%u) for %s exceeds maximum alignment "
	       "for global common data.  Using %u",
	       align / BITS_PER_UNIT, name, max_common_align / BITS_PER_UNIT);
      align = max_common_align;
    }

  switch_to_section (bss_section);

  assemble_name (stream, name);
  fprintf (stream, "\t.comm "HOST_WIDE_INT_PRINT_UNSIGNED"\n",
           MAX (size, align / BITS_PER_UNIT));
}

/* We can't use .comm for local common storage as the SOM linker effectively
   treats the symbol as universal and uses the same storage for local symbols
   with the same name in different object files.  The .block directive
   reserves an uninitialized block of storage.  However, it's not common
   storage.  Fortunately, GCC never requests common storage with the same
   name in any given translation unit.  */

void
pa_asm_output_aligned_local (FILE *stream,
			     const char *name,
			     unsigned HOST_WIDE_INT size,
			     unsigned int align)
{
  switch_to_section (bss_section);
  fprintf (stream, "\t.align %u\n", align / BITS_PER_UNIT);

#ifdef LOCAL_ASM_OP
  fprintf (stream, "%s", LOCAL_ASM_OP);
  assemble_name (stream, name);
  fprintf (stream, "\n");
#endif

  ASM_OUTPUT_LABEL (stream, name);
  fprintf (stream, "\t.block "HOST_WIDE_INT_PRINT_UNSIGNED"\n", size);
}

/* Returns 1 if the 6 operands specified in OPERANDS are suitable for
   use in fmpysub instructions.  */
int
pa_fmpysuboperands (rtx *operands)
{
  enum machine_mode mode = GET_MODE (operands[0]);

  /* Must be a floating point mode.  */
  if (mode != SFmode && mode != DFmode)
    return 0;

  /* All modes must be the same.  */
  if (! (mode == GET_MODE (operands[1])
	 && mode == GET_MODE (operands[2])
	 && mode == GET_MODE (operands[3])
	 && mode == GET_MODE (operands[4])
	 && mode == GET_MODE (operands[5])))
    return 0;

  /* All operands must be registers.  */
  if (! (GET_CODE (operands[1]) == REG
	 && GET_CODE (operands[2]) == REG
	 && GET_CODE (operands[3]) == REG
	 && GET_CODE (operands[4]) == REG
	 && GET_CODE (operands[5]) == REG))
    return 0;

  /* Only 2 real operands to the subtraction.  Subtraction is not a commutative
     operation, so operands[4] must be the same as operand[3].  */
  if (! rtx_equal_p (operands[3], operands[4]))
    return 0;

  /* multiply cannot feed into subtraction.  */
  if (rtx_equal_p (operands[5], operands[0]))
    return 0;

  /* Inout operand of sub cannot conflict with any operands from multiply.  */
  if (rtx_equal_p (operands[3], operands[0])
     || rtx_equal_p (operands[3], operands[1])
     || rtx_equal_p (operands[3], operands[2]))
    return 0;

  /* SFmode limits the registers to the upper 32 of the 32bit FP regs.  */
  if (mode == SFmode
      && (REGNO_REG_CLASS (REGNO (operands[0])) != FPUPPER_REGS
	  || REGNO_REG_CLASS (REGNO (operands[1])) != FPUPPER_REGS
	  || REGNO_REG_CLASS (REGNO (operands[2])) != FPUPPER_REGS
	  || REGNO_REG_CLASS (REGNO (operands[3])) != FPUPPER_REGS
	  || REGNO_REG_CLASS (REGNO (operands[4])) != FPUPPER_REGS
	  || REGNO_REG_CLASS (REGNO (operands[5])) != FPUPPER_REGS))
    return 0;

  /* Passed.  Operands are suitable for fmpysub.  */
  return 1;
}

/* Return 1 if the given constant is 2, 4, or 8.  These are the valid
   constants for shadd instructions.  */
int
pa_shadd_constant_p (int val)
{
  if (val == 2 || val == 4 || val == 8)
    return 1;
  else
    return 0;
}

/* Return TRUE if INSN branches forward.  */

static bool
forward_branch_p (rtx insn)
{
  rtx lab = JUMP_LABEL (insn);

  /* The INSN must have a jump label.  */
  gcc_assert (lab != NULL_RTX);

  if (INSN_ADDRESSES_SET_P ())
    return INSN_ADDRESSES (INSN_UID (lab)) > INSN_ADDRESSES (INSN_UID (insn));  

  while (insn)
    {
      if (insn == lab)
	return true;
      else
	insn = NEXT_INSN (insn);
    }

  return false;
}

/* Return 1 if INSN is in the delay slot of a call instruction.  */
int
pa_jump_in_call_delay (rtx insn)
{

  if (GET_CODE (insn) != JUMP_INSN)
    return 0;

  if (PREV_INSN (insn)
      && PREV_INSN (PREV_INSN (insn))
      && GET_CODE (next_real_insn (PREV_INSN (PREV_INSN (insn)))) == INSN)
    {
      rtx test_insn = next_real_insn (PREV_INSN (PREV_INSN (insn)));

      return (GET_CODE (PATTERN (test_insn)) == SEQUENCE
	      && XVECEXP (PATTERN (test_insn), 0, 1) == insn);

    }
  else
    return 0;
}

/* Output an unconditional move and branch insn.  */

const char *
pa_output_parallel_movb (rtx *operands, rtx insn)
{
  int length = get_attr_length (insn);

  /* These are the cases in which we win.  */
  if (length == 4)
    return "mov%I1b,tr %1,%0,%2";

  /* None of the following cases win, but they don't lose either.  */
  if (length == 8)
    {
      if (dbr_sequence_length () == 0)
	{
	  /* Nothing in the delay slot, fake it by putting the combined
	     insn (the copy or add) in the delay slot of a bl.  */
	  if (GET_CODE (operands[1]) == CONST_INT)
	    return "b %2\n\tldi %1,%0";
	  else
	    return "b %2\n\tcopy %1,%0";
	}
      else
	{
	  /* Something in the delay slot, but we've got a long branch.  */
	  if (GET_CODE (operands[1]) == CONST_INT)
	    return "ldi %1,%0\n\tb %2";
	  else
	    return "copy %1,%0\n\tb %2";
	}
    }

  if (GET_CODE (operands[1]) == CONST_INT)
    output_asm_insn ("ldi %1,%0", operands);
  else
    output_asm_insn ("copy %1,%0", operands);
  return pa_output_lbranch (operands[2], insn, 1);
}

/* Output an unconditional add and branch insn.  */

const char *
pa_output_parallel_addb (rtx *operands, rtx insn)
{
  int length = get_attr_length (insn);

  /* To make life easy we want operand0 to be the shared input/output
     operand and operand1 to be the readonly operand.  */
  if (operands[0] == operands[1])
    operands[1] = operands[2];

  /* These are the cases in which we win.  */
  if (length == 4)
    return "add%I1b,tr %1,%0,%3";

  /* None of the following cases win, but they don't lose either.  */
  if (length == 8)
    {
      if (dbr_sequence_length () == 0)
	/* Nothing in the delay slot, fake it by putting the combined
	   insn (the copy or add) in the delay slot of a bl.  */
	return "b %3\n\tadd%I1 %1,%0,%0";
      else
	/* Something in the delay slot, but we've got a long branch.  */
	return "add%I1 %1,%0,%0\n\tb %3";
    }

  output_asm_insn ("add%I1 %1,%0,%0", operands);
  return pa_output_lbranch (operands[3], insn, 1);
}

/* Return nonzero if INSN (a jump insn) immediately follows a call
   to a named function.  This is used to avoid filling the delay slot
   of the jump since it can usually be eliminated by modifying RP in
   the delay slot of the call.  */

int
pa_following_call (rtx insn)
{
  if (! TARGET_JUMP_IN_DELAY)
    return 0;

  /* Find the previous real insn, skipping NOTEs.  */
  insn = PREV_INSN (insn);
  while (insn && GET_CODE (insn) == NOTE)
    insn = PREV_INSN (insn);

  /* Check for CALL_INSNs and millicode calls.  */
  if (insn
      && ((GET_CODE (insn) == CALL_INSN
	   && get_attr_type (insn) != TYPE_DYNCALL)
	  || (GET_CODE (insn) == INSN
	      && GET_CODE (PATTERN (insn)) != SEQUENCE
	      && GET_CODE (PATTERN (insn)) != USE
	      && GET_CODE (PATTERN (insn)) != CLOBBER
	      && get_attr_type (insn) == TYPE_MILLI)))
    return 1;

  return 0;
}

/* We use this hook to perform a PA specific optimization which is difficult
   to do in earlier passes.

   We want the delay slots of branches within jump tables to be filled.
   None of the compiler passes at the moment even has the notion that a
   PA jump table doesn't contain addresses, but instead contains actual
   instructions!

   Because we actually jump into the table, the addresses of each entry
   must stay constant in relation to the beginning of the table (which
   itself must stay constant relative to the instruction to jump into
   it).  I don't believe we can guarantee earlier passes of the compiler
   will adhere to those rules.

   So, late in the compilation process we find all the jump tables, and
   expand them into real code -- e.g. each entry in the jump table vector
   will get an appropriate label followed by a jump to the final target.

   Reorg and the final jump pass can then optimize these branches and
   fill their delay slots.  We end up with smaller, more efficient code.

   The jump instructions within the table are special; we must be able
   to identify them during assembly output (if the jumps don't get filled
   we need to emit a nop rather than nullifying the delay slot)).  We
   identify jumps in switch tables by using insns with the attribute
   type TYPE_BTABLE_BRANCH.

   We also surround the jump table itself with BEGIN_BRTAB and END_BRTAB
   insns.  This serves two purposes, first it prevents jump.c from
   noticing that the last N entries in the table jump to the instruction
   immediately after the table and deleting the jumps.  Second, those
   insns mark where we should emit .begin_brtab and .end_brtab directives
   when using GAS (allows for better link time optimizations).  */

static void
pa_reorg (void)
{
  rtx insn;

  remove_useless_addtr_insns (1);

  if (pa_cpu < PROCESSOR_8000)
    pa_combine_instructions ();


  /* This is fairly cheap, so always run it if optimizing.  */
  if (optimize > 0 && !TARGET_BIG_SWITCH)
    {
      /* Find and explode all ADDR_VEC or ADDR_DIFF_VEC insns.  */
      for (insn = get_insns (); insn; insn = NEXT_INSN (insn))
	{
	  rtx pattern, tmp, location, label;
	  unsigned int length, i;

	  /* Find an ADDR_VEC or ADDR_DIFF_VEC insn to explode.  */
	  if (GET_CODE (insn) != JUMP_INSN
	      || (GET_CODE (PATTERN (insn)) != ADDR_VEC
		  && GET_CODE (PATTERN (insn)) != ADDR_DIFF_VEC))
	    continue;

	  /* Emit marker for the beginning of the branch table.  */
	  emit_insn_before (gen_begin_brtab (), insn);

	  pattern = PATTERN (insn);
	  location = PREV_INSN (insn);
          length = XVECLEN (pattern, GET_CODE (pattern) == ADDR_DIFF_VEC);

	  for (i = 0; i < length; i++)
	    {
	      /* Emit a label before each jump to keep jump.c from
		 removing this code.  */
	      tmp = gen_label_rtx ();
	      LABEL_NUSES (tmp) = 1;
	      emit_label_after (tmp, location);
	      location = NEXT_INSN (location);

	      if (GET_CODE (pattern) == ADDR_VEC)
		label = XEXP (XVECEXP (pattern, 0, i), 0);
	      else
		label = XEXP (XVECEXP (pattern, 1, i), 0);

	      tmp = gen_short_jump (label);

	      /* Emit the jump itself.  */
	      tmp = emit_jump_insn_after (tmp, location);
	      JUMP_LABEL (tmp) = label;
	      LABEL_NUSES (label)++;
	      location = NEXT_INSN (location);

	      /* Emit a BARRIER after the jump.  */
	      emit_barrier_after (location);
	      location = NEXT_INSN (location);
	    }

	  /* Emit marker for the end of the branch table.  */
	  emit_insn_before (gen_end_brtab (), location);
	  location = NEXT_INSN (location);
	  emit_barrier_after (location);

	  /* Delete the ADDR_VEC or ADDR_DIFF_VEC.  */
	  delete_insn (insn);
	}
    }
  else
    {
      /* Still need brtab marker insns.  FIXME: the presence of these
	 markers disables output of the branch table to readonly memory,
	 and any alignment directives that might be needed.  Possibly,
	 the begin_brtab insn should be output before the label for the
	 table.  This doesn't matter at the moment since the tables are
	 always output in the text section.  */
      for (insn = get_insns (); insn; insn = NEXT_INSN (insn))
	{
	  /* Find an ADDR_VEC insn.  */
	  if (GET_CODE (insn) != JUMP_INSN
	      || (GET_CODE (PATTERN (insn)) != ADDR_VEC
		  && GET_CODE (PATTERN (insn)) != ADDR_DIFF_VEC))
	    continue;

	  /* Now generate markers for the beginning and end of the
	     branch table.  */
	  emit_insn_before (gen_begin_brtab (), insn);
	  emit_insn_after (gen_end_brtab (), insn);
	}
    }
}

/* The PA has a number of odd instructions which can perform multiple
   tasks at once.  On first generation PA machines (PA1.0 and PA1.1)
   it may be profitable to combine two instructions into one instruction
   with two outputs.  It's not profitable PA2.0 machines because the
   two outputs would take two slots in the reorder buffers.

   This routine finds instructions which can be combined and combines
   them.  We only support some of the potential combinations, and we
   only try common ways to find suitable instructions.

      * addb can add two registers or a register and a small integer
      and jump to a nearby (+-8k) location.  Normally the jump to the
      nearby location is conditional on the result of the add, but by
      using the "true" condition we can make the jump unconditional.
      Thus addb can perform two independent operations in one insn.

      * movb is similar to addb in that it can perform a reg->reg
      or small immediate->reg copy and jump to a nearby (+-8k location).

      * fmpyadd and fmpysub can perform a FP multiply and either an
      FP add or FP sub if the operands of the multiply and add/sub are
      independent (there are other minor restrictions).  Note both
      the fmpy and fadd/fsub can in theory move to better spots according
      to data dependencies, but for now we require the fmpy stay at a
      fixed location.

      * Many of the memory operations can perform pre & post updates
      of index registers.  GCC's pre/post increment/decrement addressing
      is far too simple to take advantage of all the possibilities.  This
      pass may not be suitable since those insns may not be independent.

      * comclr can compare two ints or an int and a register, nullify
      the following instruction and zero some other register.  This
      is more difficult to use as it's harder to find an insn which
      will generate a comclr than finding something like an unconditional
      branch.  (conditional moves & long branches create comclr insns).

      * Most arithmetic operations can conditionally skip the next
      instruction.  They can be viewed as "perform this operation
      and conditionally jump to this nearby location" (where nearby
      is an insns away).  These are difficult to use due to the
      branch length restrictions.  */

static void
pa_combine_instructions (void)
{
  rtx anchor, new_rtx;

  /* This can get expensive since the basic algorithm is on the
     order of O(n^2) (or worse).  Only do it for -O2 or higher
     levels of optimization.  */
  if (optimize < 2)
    return;

  /* Walk down the list of insns looking for "anchor" insns which
     may be combined with "floating" insns.  As the name implies,
     "anchor" instructions don't move, while "floating" insns may
     move around.  */
  new_rtx = gen_rtx_PARALLEL (VOIDmode, gen_rtvec (2, NULL_RTX, NULL_RTX));
  new_rtx = make_insn_raw (new_rtx);

  for (anchor = get_insns (); anchor; anchor = NEXT_INSN (anchor))
    {
      enum attr_pa_combine_type anchor_attr;
      enum attr_pa_combine_type floater_attr;

      /* We only care about INSNs, JUMP_INSNs, and CALL_INSNs.
	 Also ignore any special USE insns.  */
      if ((GET_CODE (anchor) != INSN
	  && GET_CODE (anchor) != JUMP_INSN
	  && GET_CODE (anchor) != CALL_INSN)
	  || GET_CODE (PATTERN (anchor)) == USE
	  || GET_CODE (PATTERN (anchor)) == CLOBBER
	  || GET_CODE (PATTERN (anchor)) == ADDR_VEC
	  || GET_CODE (PATTERN (anchor)) == ADDR_DIFF_VEC)
	continue;

      anchor_attr = get_attr_pa_combine_type (anchor);
      /* See if anchor is an insn suitable for combination.  */
      if (anchor_attr == PA_COMBINE_TYPE_FMPY
	  || anchor_attr == PA_COMBINE_TYPE_FADDSUB
	  || (anchor_attr == PA_COMBINE_TYPE_UNCOND_BRANCH
	      && ! forward_branch_p (anchor)))
	{
	  rtx floater;

	  for (floater = PREV_INSN (anchor);
	       floater;
	       floater = PREV_INSN (floater))
	    {
	      if (GET_CODE (floater) == NOTE
		  || (GET_CODE (floater) == INSN
		      && (GET_CODE (PATTERN (floater)) == USE
			  || GET_CODE (PATTERN (floater)) == CLOBBER)))
		continue;

	      /* Anything except a regular INSN will stop our search.  */
	      if (GET_CODE (floater) != INSN
		  || GET_CODE (PATTERN (floater)) == ADDR_VEC
		  || GET_CODE (PATTERN (floater)) == ADDR_DIFF_VEC)
		{
		  floater = NULL_RTX;
		  break;
		}

	      /* See if FLOATER is suitable for combination with the
		 anchor.  */
	      floater_attr = get_attr_pa_combine_type (floater);
	      if ((anchor_attr == PA_COMBINE_TYPE_FMPY
		   && floater_attr == PA_COMBINE_TYPE_FADDSUB)
		  || (anchor_attr == PA_COMBINE_TYPE_FADDSUB
		      && floater_attr == PA_COMBINE_TYPE_FMPY))
		{
		  /* If ANCHOR and FLOATER can be combined, then we're
		     done with this pass.  */
		  if (pa_can_combine_p (new_rtx, anchor, floater, 0,
					SET_DEST (PATTERN (floater)),
					XEXP (SET_SRC (PATTERN (floater)), 0),
					XEXP (SET_SRC (PATTERN (floater)), 1)))
		    break;
		}

	      else if (anchor_attr == PA_COMBINE_TYPE_UNCOND_BRANCH
		       && floater_attr == PA_COMBINE_TYPE_ADDMOVE)
		{
		  if (GET_CODE (SET_SRC (PATTERN (floater))) == PLUS)
		    {
		      if (pa_can_combine_p (new_rtx, anchor, floater, 0,
					    SET_DEST (PATTERN (floater)),
					XEXP (SET_SRC (PATTERN (floater)), 0),
					XEXP (SET_SRC (PATTERN (floater)), 1)))
			break;
		    }
		  else
		    {
		      if (pa_can_combine_p (new_rtx, anchor, floater, 0,
					    SET_DEST (PATTERN (floater)),
					    SET_SRC (PATTERN (floater)),
					    SET_SRC (PATTERN (floater))))
			break;
		    }
		}
	    }

	  /* If we didn't find anything on the backwards scan try forwards.  */
	  if (!floater
	      && (anchor_attr == PA_COMBINE_TYPE_FMPY
		  || anchor_attr == PA_COMBINE_TYPE_FADDSUB))
	    {
	      for (floater = anchor; floater; floater = NEXT_INSN (floater))
		{
		  if (GET_CODE (floater) == NOTE
		      || (GET_CODE (floater) == INSN
			  && (GET_CODE (PATTERN (floater)) == USE
			      || GET_CODE (PATTERN (floater)) == CLOBBER)))

		    continue;

		  /* Anything except a regular INSN will stop our search.  */
		  if (GET_CODE (floater) != INSN
		      || GET_CODE (PATTERN (floater)) == ADDR_VEC
		      || GET_CODE (PATTERN (floater)) == ADDR_DIFF_VEC)
		    {
		      floater = NULL_RTX;
		      break;
		    }

		  /* See if FLOATER is suitable for combination with the
		     anchor.  */
		  floater_attr = get_attr_pa_combine_type (floater);
		  if ((anchor_attr == PA_COMBINE_TYPE_FMPY
		       && floater_attr == PA_COMBINE_TYPE_FADDSUB)
		      || (anchor_attr == PA_COMBINE_TYPE_FADDSUB
			  && floater_attr == PA_COMBINE_TYPE_FMPY))
		    {
		      /* If ANCHOR and FLOATER can be combined, then we're
			 done with this pass.  */
		      if (pa_can_combine_p (new_rtx, anchor, floater, 1,
					    SET_DEST (PATTERN (floater)),
					    XEXP (SET_SRC (PATTERN (floater)),
						  0),
					    XEXP (SET_SRC (PATTERN (floater)),
						  1)))
			break;
		    }
		}
	    }

	  /* FLOATER will be nonzero if we found a suitable floating
	     insn for combination with ANCHOR.  */
	  if (floater
	      && (anchor_attr == PA_COMBINE_TYPE_FADDSUB
		  || anchor_attr == PA_COMBINE_TYPE_FMPY))
	    {
	      /* Emit the new instruction and delete the old anchor.  */
	      emit_insn_before (gen_rtx_PARALLEL
				(VOIDmode,
				 gen_rtvec (2, PATTERN (anchor),
					    PATTERN (floater))),
				anchor);

	      SET_INSN_DELETED (anchor);

	      /* Emit a special USE insn for FLOATER, then delete
		 the floating insn.  */
	      emit_insn_before (gen_rtx_USE (VOIDmode, floater), floater);
	      delete_insn (floater);

	      continue;
	    }
	  else if (floater
		   && anchor_attr == PA_COMBINE_TYPE_UNCOND_BRANCH)
	    {
	      rtx temp;
	      /* Emit the new_jump instruction and delete the old anchor.  */
	      temp
		= emit_jump_insn_before (gen_rtx_PARALLEL
					 (VOIDmode,
					  gen_rtvec (2, PATTERN (anchor),
						     PATTERN (floater))),
					 anchor);

	      JUMP_LABEL (temp) = JUMP_LABEL (anchor);
	      SET_INSN_DELETED (anchor);

	      /* Emit a special USE insn for FLOATER, then delete
		 the floating insn.  */
	      emit_insn_before (gen_rtx_USE (VOIDmode, floater), floater);
	      delete_insn (floater);
	      continue;
	    }
	}
    }
}

static int
pa_can_combine_p (rtx new_rtx, rtx anchor, rtx floater, int reversed, rtx dest,
		  rtx src1, rtx src2)
{
  int insn_code_number;
  rtx start, end;

  /* Create a PARALLEL with the patterns of ANCHOR and
     FLOATER, try to recognize it, then test constraints
     for the resulting pattern.

     If the pattern doesn't match or the constraints
     aren't met keep searching for a suitable floater
     insn.  */
  XVECEXP (PATTERN (new_rtx), 0, 0) = PATTERN (anchor);
  XVECEXP (PATTERN (new_rtx), 0, 1) = PATTERN (floater);
  INSN_CODE (new_rtx) = -1;
  insn_code_number = recog_memoized (new_rtx);
  if (insn_code_number < 0
      || (extract_insn (new_rtx), ! constrain_operands (1)))
    return 0;

  if (reversed)
    {
      start = anchor;
      end = floater;
    }
  else
    {
      start = floater;
      end = anchor;
    }

  /* There's up to three operands to consider.  One
     output and two inputs.

     The output must not be used between FLOATER & ANCHOR
     exclusive.  The inputs must not be set between
     FLOATER and ANCHOR exclusive.  */

  if (reg_used_between_p (dest, start, end))
    return 0;

  if (reg_set_between_p (src1, start, end))
    return 0;

  if (reg_set_between_p (src2, start, end))
    return 0;

  /* If we get here, then everything is good.  */
  return 1;
}

/* Return nonzero if references for INSN are delayed.

   Millicode insns are actually function calls with some special
   constraints on arguments and register usage.

   Millicode calls always expect their arguments in the integer argument
   registers, and always return their result in %r29 (ret1).  They
   are expected to clobber their arguments, %r1, %r29, and the return
   pointer which is %r31 on 32-bit and %r2 on 64-bit, and nothing else.

   This function tells reorg that the references to arguments and
   millicode calls do not appear to happen until after the millicode call.
   This allows reorg to put insns which set the argument registers into the
   delay slot of the millicode call -- thus they act more like traditional
   CALL_INSNs.

   Note we cannot consider side effects of the insn to be delayed because
   the branch and link insn will clobber the return pointer.  If we happened
   to use the return pointer in the delay slot of the call, then we lose.

   get_attr_type will try to recognize the given insn, so make sure to
   filter out things it will not accept -- SEQUENCE, USE and CLOBBER insns
   in particular.  */
int
pa_insn_refs_are_delayed (rtx insn)
{
  return ((GET_CODE (insn) == INSN
	   && GET_CODE (PATTERN (insn)) != SEQUENCE
	   && GET_CODE (PATTERN (insn)) != USE
	   && GET_CODE (PATTERN (insn)) != CLOBBER
	   && get_attr_type (insn) == TYPE_MILLI));
}

/* Promote the return value, but not the arguments.  */

static enum machine_mode
pa_promote_function_mode (const_tree type ATTRIBUTE_UNUSED,
                          enum machine_mode mode,
                          int *punsignedp ATTRIBUTE_UNUSED,
                          const_tree fntype ATTRIBUTE_UNUSED,
                          int for_return)
{
  if (for_return == 0)
    return mode;
  return promote_mode (type, mode, punsignedp);
}

/* On the HP-PA the value is found in register(s) 28(-29), unless
   the mode is SF or DF. Then the value is returned in fr4 (32).

   This must perform the same promotions as PROMOTE_MODE, else promoting
   return values in TARGET_PROMOTE_FUNCTION_MODE will not work correctly.

   Small structures must be returned in a PARALLEL on PA64 in order
   to match the HP Compiler ABI.  */

static rtx
pa_function_value (const_tree valtype, 
                   const_tree func ATTRIBUTE_UNUSED, 
                   bool outgoing ATTRIBUTE_UNUSED)
{
  enum machine_mode valmode;

  if (AGGREGATE_TYPE_P (valtype)
      || TREE_CODE (valtype) == COMPLEX_TYPE
      || TREE_CODE (valtype) == VECTOR_TYPE)
    {
      if (TARGET_64BIT)
	{
          /* Aggregates with a size less than or equal to 128 bits are
	     returned in GR 28(-29).  They are left justified.  The pad
	     bits are undefined.  Larger aggregates are returned in
	     memory.  */
	  rtx loc[2];
	  int i, offset = 0;
	  int ub = int_size_in_bytes (valtype) <= UNITS_PER_WORD ? 1 : 2;

	  for (i = 0; i < ub; i++)
	    {
	      loc[i] = gen_rtx_EXPR_LIST (VOIDmode,
					  gen_rtx_REG (DImode, 28 + i),
					  GEN_INT (offset));
	      offset += 8;
	    }

	  return gen_rtx_PARALLEL (BLKmode, gen_rtvec_v (ub, loc));
	}
      else if (int_size_in_bytes (valtype) > UNITS_PER_WORD)
	{
	  /* Aggregates 5 to 8 bytes in size are returned in general
	     registers r28-r29 in the same manner as other non
	     floating-point objects.  The data is right-justified and
	     zero-extended to 64 bits.  This is opposite to the normal
	     justification used on big endian targets and requires
	     special treatment.  */
	  rtx loc = gen_rtx_EXPR_LIST (VOIDmode,
				       gen_rtx_REG (DImode, 28), const0_rtx);
	  return gen_rtx_PARALLEL (BLKmode, gen_rtvec (1, loc));
	}
    }

  if ((INTEGRAL_TYPE_P (valtype)
       && GET_MODE_BITSIZE (TYPE_MODE (valtype)) < BITS_PER_WORD)
      || POINTER_TYPE_P (valtype))
    valmode = word_mode;
  else
    valmode = TYPE_MODE (valtype);

  if (TREE_CODE (valtype) == REAL_TYPE
      && !AGGREGATE_TYPE_P (valtype)
      && TYPE_MODE (valtype) != TFmode
      && !TARGET_SOFT_FLOAT)
    return gen_rtx_REG (valmode, 32);

  return gen_rtx_REG (valmode, 28);
}

/* Implement the TARGET_LIBCALL_VALUE hook.  */

static rtx
pa_libcall_value (enum machine_mode mode,
		  const_rtx fun ATTRIBUTE_UNUSED)
{
  if (! TARGET_SOFT_FLOAT
      && (mode == SFmode || mode == DFmode))
    return  gen_rtx_REG (mode, 32);
  else
    return  gen_rtx_REG (mode, 28);
}

/* Implement the TARGET_FUNCTION_VALUE_REGNO_P hook.  */

static bool
pa_function_value_regno_p (const unsigned int regno)
{
  if (regno == 28
      || (! TARGET_SOFT_FLOAT &&  regno == 32))
    return true;

  return false;
}

/* Update the data in CUM to advance over an argument
   of mode MODE and data type TYPE.
   (TYPE is null for libcalls where that information may not be available.)  */

static void
pa_function_arg_advance (cumulative_args_t cum_v, enum machine_mode mode,
			 const_tree type, bool named ATTRIBUTE_UNUSED)
{
  CUMULATIVE_ARGS *cum = get_cumulative_args (cum_v);
  int arg_size = FUNCTION_ARG_SIZE (mode, type);

  cum->nargs_prototype--;
  cum->words += (arg_size
		 + ((cum->words & 01)
		    && type != NULL_TREE
		    && arg_size > 1));
}

/* Return the location of a parameter that is passed in a register or NULL
   if the parameter has any component that is passed in memory.

   This is new code and will be pushed to into the net sources after
   further testing.

   ??? We might want to restructure this so that it looks more like other
   ports.  */
static rtx
pa_function_arg (cumulative_args_t cum_v, enum machine_mode mode,
		 const_tree type, bool named ATTRIBUTE_UNUSED)
{
  CUMULATIVE_ARGS *cum = get_cumulative_args (cum_v);
  int max_arg_words = (TARGET_64BIT ? 8 : 4);
  int alignment = 0;
  int arg_size;
  int fpr_reg_base;
  int gpr_reg_base;
  rtx retval;

  if (mode == VOIDmode)
    return NULL_RTX;

  arg_size = FUNCTION_ARG_SIZE (mode, type);

  /* If this arg would be passed partially or totally on the stack, then
     this routine should return zero.  pa_arg_partial_bytes will
     handle arguments which are split between regs and stack slots if
     the ABI mandates split arguments.  */
  if (!TARGET_64BIT)
    {
      /* The 32-bit ABI does not split arguments.  */
      if (cum->words + arg_size > max_arg_words)
	return NULL_RTX;
    }
  else
    {
      if (arg_size > 1)
	alignment = cum->words & 1;
      if (cum->words + alignment >= max_arg_words)
	return NULL_RTX;
    }

  /* The 32bit ABIs and the 64bit ABIs are rather different,
     particularly in their handling of FP registers.  We might
     be able to cleverly share code between them, but I'm not
     going to bother in the hope that splitting them up results
     in code that is more easily understood.  */

  if (TARGET_64BIT)
    {
      /* Advance the base registers to their current locations.

         Remember, gprs grow towards smaller register numbers while
	 fprs grow to higher register numbers.  Also remember that
	 although FP regs are 32-bit addressable, we pretend that
	 the registers are 64-bits wide.  */
      gpr_reg_base = 26 - cum->words;
      fpr_reg_base = 32 + cum->words;

      /* Arguments wider than one word and small aggregates need special
	 treatment.  */
      if (arg_size > 1
	  || mode == BLKmode
	  || (type && (AGGREGATE_TYPE_P (type)
		       || TREE_CODE (type) == COMPLEX_TYPE
		       || TREE_CODE (type) == VECTOR_TYPE)))
	{
	  /* Double-extended precision (80-bit), quad-precision (128-bit)
	     and aggregates including complex numbers are aligned on
	     128-bit boundaries.  The first eight 64-bit argument slots
	     are associated one-to-one, with general registers r26
	     through r19, and also with floating-point registers fr4
	     through fr11.  Arguments larger than one word are always
	     passed in general registers.

	     Using a PARALLEL with a word mode register results in left
	     justified data on a big-endian target.  */

	  rtx loc[8];
	  int i, offset = 0, ub = arg_size;

	  /* Align the base register.  */
	  gpr_reg_base -= alignment;

	  ub = MIN (ub, max_arg_words - cum->words - alignment);
	  for (i = 0; i < ub; i++)
	    {
	      loc[i] = gen_rtx_EXPR_LIST (VOIDmode,
					  gen_rtx_REG (DImode, gpr_reg_base),
					  GEN_INT (offset));
	      gpr_reg_base -= 1;
	      offset += 8;
	    }

	  return gen_rtx_PARALLEL (mode, gen_rtvec_v (ub, loc));
	}
     }
  else
    {
      /* If the argument is larger than a word, then we know precisely
	 which registers we must use.  */
      if (arg_size > 1)
	{
	  if (cum->words)
	    {
	      gpr_reg_base = 23;
	      fpr_reg_base = 38;
	    }
	  else
	    {
	      gpr_reg_base = 25;
	      fpr_reg_base = 34;
	    }

	  /* Structures 5 to 8 bytes in size are passed in the general
	     registers in the same manner as other non floating-point
	     objects.  The data is right-justified and zero-extended
	     to 64 bits.  This is opposite to the normal justification
	     used on big endian targets and requires special treatment.
	     We now define BLOCK_REG_PADDING to pad these objects.
	     Aggregates, complex and vector types are passed in the same
	     manner as structures.  */
	  if (mode == BLKmode
	      || (type && (AGGREGATE_TYPE_P (type)
			   || TREE_CODE (type) == COMPLEX_TYPE
			   || TREE_CODE (type) == VECTOR_TYPE)))
	    {
	      rtx loc = gen_rtx_EXPR_LIST (VOIDmode,
					   gen_rtx_REG (DImode, gpr_reg_base),
					   const0_rtx);
	      return gen_rtx_PARALLEL (BLKmode, gen_rtvec (1, loc));
	    }
	}
      else
        {
	   /* We have a single word (32 bits).  A simple computation
	      will get us the register #s we need.  */
	   gpr_reg_base = 26 - cum->words;
	   fpr_reg_base = 32 + 2 * cum->words;
	}
    }

  /* Determine if the argument needs to be passed in both general and
     floating point registers.  */
  if (((TARGET_PORTABLE_RUNTIME || TARGET_64BIT || TARGET_ELF32)
       /* If we are doing soft-float with portable runtime, then there
	  is no need to worry about FP regs.  */
       && !TARGET_SOFT_FLOAT
       /* The parameter must be some kind of scalar float, else we just
	  pass it in integer registers.  */
       && GET_MODE_CLASS (mode) == MODE_FLOAT
       /* The target function must not have a prototype.  */
       && cum->nargs_prototype <= 0
       /* libcalls do not need to pass items in both FP and general
	  registers.  */
       && type != NULL_TREE
       /* All this hair applies to "outgoing" args only.  This includes
	  sibcall arguments setup with FUNCTION_INCOMING_ARG.  */
       && !cum->incoming)
      /* Also pass outgoing floating arguments in both registers in indirect
	 calls with the 32 bit ABI and the HP assembler since there is no
	 way to the specify argument locations in static functions.  */
      || (!TARGET_64BIT
	  && !TARGET_GAS
	  && !cum->incoming
	  && cum->indirect
	  && GET_MODE_CLASS (mode) == MODE_FLOAT))
    {
      retval
	= gen_rtx_PARALLEL
	    (mode,
	     gen_rtvec (2,
			gen_rtx_EXPR_LIST (VOIDmode,
					   gen_rtx_REG (mode, fpr_reg_base),
					   const0_rtx),
			gen_rtx_EXPR_LIST (VOIDmode,
					   gen_rtx_REG (mode, gpr_reg_base),
					   const0_rtx)));
    }
  else
    {
      /* See if we should pass this parameter in a general register.  */
      if (TARGET_SOFT_FLOAT
	  /* Indirect calls in the normal 32bit ABI require all arguments
	     to be passed in general registers.  */
	  || (!TARGET_PORTABLE_RUNTIME
	      && !TARGET_64BIT
	      && !TARGET_ELF32
	      && cum->indirect)
	  /* If the parameter is not a scalar floating-point parameter,
	     then it belongs in GPRs.  */
	  || GET_MODE_CLASS (mode) != MODE_FLOAT
	  /* Structure with single SFmode field belongs in GPR.  */
	  || (type && AGGREGATE_TYPE_P (type)))
	retval = gen_rtx_REG (mode, gpr_reg_base);
      else
	retval = gen_rtx_REG (mode, fpr_reg_base);
    }
  return retval;
}

/* Arguments larger than one word are double word aligned.  */

static unsigned int
pa_function_arg_boundary (enum machine_mode mode, const_tree type)
{
  bool singleword = (type
		     ? (integer_zerop (TYPE_SIZE (type))
			|| !TREE_CONSTANT (TYPE_SIZE (type))
			|| int_size_in_bytes (type) <= UNITS_PER_WORD)
		     : GET_MODE_SIZE (mode) <= UNITS_PER_WORD);

  return singleword ? PARM_BOUNDARY : MAX_PARM_BOUNDARY;
}

/* If this arg would be passed totally in registers or totally on the stack,
   then this routine should return zero.  */

static int
pa_arg_partial_bytes (cumulative_args_t cum_v, enum machine_mode mode,
		      tree type, bool named ATTRIBUTE_UNUSED)
{
  CUMULATIVE_ARGS *cum = get_cumulative_args (cum_v);
  unsigned int max_arg_words = 8;
  unsigned int offset = 0;

  if (!TARGET_64BIT)
    return 0;

  if (FUNCTION_ARG_SIZE (mode, type) > 1 && (cum->words & 1))
    offset = 1;

  if (cum->words + offset + FUNCTION_ARG_SIZE (mode, type) <= max_arg_words)
    /* Arg fits fully into registers.  */
    return 0;
  else if (cum->words + offset >= max_arg_words)
    /* Arg fully on the stack.  */
    return 0;
  else
    /* Arg is split.  */
    return (max_arg_words - cum->words - offset) * UNITS_PER_WORD;
}


/* A get_unnamed_section callback for switching to the text section.

   This function is only used with SOM.  Because we don't support
   named subspaces, we can only create a new subspace or switch back
   to the default text subspace.  */

static void
som_output_text_section_asm_op (const void *data ATTRIBUTE_UNUSED)
{
  gcc_assert (TARGET_SOM);
  if (TARGET_GAS)
    {
      if (cfun && cfun->machine && !cfun->machine->in_nsubspa)
	{
	  /* We only want to emit a .nsubspa directive once at the
	     start of the function.  */
	  cfun->machine->in_nsubspa = 1;

	  /* Create a new subspace for the text.  This provides
	     better stub placement and one-only functions.  */
	  if (cfun->decl
	      && DECL_ONE_ONLY (cfun->decl)
	      && !DECL_WEAK (cfun->decl))
	    {
	      output_section_asm_op ("\t.SPACE $TEXT$\n"
				     "\t.NSUBSPA $CODE$,QUAD=0,ALIGN=8,"
				     "ACCESS=44,SORT=24,COMDAT");
	      return;
	    }
	}
      else
	{
	  /* There isn't a current function or the body of the current
	     function has been completed.  So, we are changing to the
	     text section to output debugging information.  Thus, we
	     need to forget that we are in the text section so that
	     varasm.c will call us when text_section is selected again.  */
	  gcc_assert (!cfun || !cfun->machine
		      || cfun->machine->in_nsubspa == 2);
	  in_section = NULL;
	}
      output_section_asm_op ("\t.SPACE $TEXT$\n\t.NSUBSPA $CODE$");
      return;
    }
  output_section_asm_op ("\t.SPACE $TEXT$\n\t.SUBSPA $CODE$");
}

/* A get_unnamed_section callback for switching to comdat data
   sections.  This function is only used with SOM.  */

static void
som_output_comdat_data_section_asm_op (const void *data)
{
  in_section = NULL;
  output_section_asm_op (data);
}

/* Implement TARGET_ASM_INITIALIZE_SECTIONS  */

static void
pa_som_asm_init_sections (void)
{
  text_section
    = get_unnamed_section (0, som_output_text_section_asm_op, NULL);

  /* SOM puts readonly data in the default $LIT$ subspace when PIC code
     is not being generated.  */
  som_readonly_data_section
    = get_unnamed_section (0, output_section_asm_op,
			   "\t.SPACE $TEXT$\n\t.SUBSPA $LIT$");

  /* When secondary definitions are not supported, SOM makes readonly
     data one-only by creating a new $LIT$ subspace in $TEXT$ with
     the comdat flag.  */
  som_one_only_readonly_data_section
    = get_unnamed_section (0, som_output_comdat_data_section_asm_op,
			   "\t.SPACE $TEXT$\n"
			   "\t.NSUBSPA $LIT$,QUAD=0,ALIGN=8,"
			   "ACCESS=0x2c,SORT=16,COMDAT");


  /* When secondary definitions are not supported, SOM makes data one-only
     by creating a new $DATA$ subspace in $PRIVATE$ with the comdat flag.  */
  som_one_only_data_section
    = get_unnamed_section (SECTION_WRITE,
			   som_output_comdat_data_section_asm_op,
			   "\t.SPACE $PRIVATE$\n"
			   "\t.NSUBSPA $DATA$,QUAD=1,ALIGN=8,"
			   "ACCESS=31,SORT=24,COMDAT");

  if (flag_tm)
    som_tm_clone_table_section
      = get_unnamed_section (0, output_section_asm_op,
			     "\t.SPACE $PRIVATE$\n\t.SUBSPA $TM_CLONE_TABLE$");

  /* FIXME: HPUX ld generates incorrect GOT entries for "T" fixups
     which reference data within the $TEXT$ space (for example constant
     strings in the $LIT$ subspace).

     The assemblers (GAS and HP as) both have problems with handling
     the difference of two symbols which is the other correct way to
     reference constant data during PIC code generation.

     So, there's no way to reference constant data which is in the
     $TEXT$ space during PIC generation.  Instead place all constant
     data into the $PRIVATE$ subspace (this reduces sharing, but it
     works correctly).  */
  readonly_data_section = flag_pic ? data_section : som_readonly_data_section;

  /* We must not have a reference to an external symbol defined in a
     shared library in a readonly section, else the SOM linker will
     complain.

     So, we force exception information into the data section.  */
  exception_section = data_section;
}

/* Implement TARGET_ASM_TM_CLONE_TABLE_SECTION.  */

static section *
pa_som_tm_clone_table_section (void)
{
  return som_tm_clone_table_section;
}

/* On hpux10, the linker will give an error if we have a reference
   in the read-only data section to a symbol defined in a shared
   library.  Therefore, expressions that might require a reloc can
   not be placed in the read-only data section.  */

static section *
pa_select_section (tree exp, int reloc,
		   unsigned HOST_WIDE_INT align ATTRIBUTE_UNUSED)
{
  if (TREE_CODE (exp) == VAR_DECL
      && TREE_READONLY (exp)
      && !TREE_THIS_VOLATILE (exp)
      && DECL_INITIAL (exp)
      && (DECL_INITIAL (exp) == error_mark_node
          || TREE_CONSTANT (DECL_INITIAL (exp)))
      && !reloc)
    {
      if (TARGET_SOM
	  && DECL_ONE_ONLY (exp)
	  && !DECL_WEAK (exp))
	return som_one_only_readonly_data_section;
      else
	return readonly_data_section;
    }
  else if (CONSTANT_CLASS_P (exp) && !reloc)
    return readonly_data_section;
  else if (TARGET_SOM
	   && TREE_CODE (exp) == VAR_DECL
	   && DECL_ONE_ONLY (exp)
	   && !DECL_WEAK (exp))
    return som_one_only_data_section;
  else
    return data_section;
}

static void
pa_globalize_label (FILE *stream, const char *name)
{
  /* We only handle DATA objects here, functions are globalized in
     ASM_DECLARE_FUNCTION_NAME.  */
  if (! FUNCTION_NAME_P (name))
  {
    fputs ("\t.EXPORT ", stream);
    assemble_name (stream, name);
    fputs (",DATA\n", stream);
  }
}

/* Worker function for TARGET_STRUCT_VALUE_RTX.  */

static rtx
pa_struct_value_rtx (tree fntype ATTRIBUTE_UNUSED,
		     int incoming ATTRIBUTE_UNUSED)
{
  return gen_rtx_REG (Pmode, PA_STRUCT_VALUE_REGNUM);
}

/* Worker function for TARGET_RETURN_IN_MEMORY.  */

bool
pa_return_in_memory (const_tree type, const_tree fntype ATTRIBUTE_UNUSED)
{
  /* SOM ABI says that objects larger than 64 bits are returned in memory.
     PA64 ABI says that objects larger than 128 bits are returned in memory.
     Note, int_size_in_bytes can return -1 if the size of the object is
     variable or larger than the maximum value that can be expressed as
     a HOST_WIDE_INT.   It can also return zero for an empty type.  The
     simplest way to handle variable and empty types is to pass them in
     memory.  This avoids problems in defining the boundaries of argument
     slots, allocating registers, etc.  */
  return (int_size_in_bytes (type) > (TARGET_64BIT ? 16 : 8)
	  || int_size_in_bytes (type) <= 0);
}

/* Structure to hold declaration and name of external symbols that are
   emitted by GCC.  We generate a vector of these symbols and output them
   at the end of the file if and only if SYMBOL_REF_REFERENCED_P is true.
   This avoids putting out names that are never really used.  */

typedef struct GTY(()) extern_symbol
{
  tree decl;
  const char *name;
} extern_symbol;

/* Define gc'd vector type for extern_symbol.  */
DEF_VEC_O(extern_symbol);
DEF_VEC_ALLOC_O(extern_symbol,gc);

/* Vector of extern_symbol pointers.  */
static GTY(()) VEC(extern_symbol,gc) *extern_symbols;

#ifdef ASM_OUTPUT_EXTERNAL_REAL
/* Mark DECL (name NAME) as an external reference (assembler output
   file FILE).  This saves the names to output at the end of the file
   if actually referenced.  */

void
pa_hpux_asm_output_external (FILE *file, tree decl, const char *name)
{
  extern_symbol * p = VEC_safe_push (extern_symbol, gc, extern_symbols, NULL);

  gcc_assert (file == asm_out_file);
  p->decl = decl;
  p->name = name;
}

/* Output text required at the end of an assembler file.
   This includes deferred plabels and .import directives for
   all external symbols that were actually referenced.  */

static void
pa_hpux_file_end (void)
{
  unsigned int i;
  extern_symbol *p;

  if (!NO_DEFERRED_PROFILE_COUNTERS)
    output_deferred_profile_counters ();

  output_deferred_plabels ();

  for (i = 0; VEC_iterate (extern_symbol, extern_symbols, i, p); i++)
    {
      tree decl = p->decl;

      if (!TREE_ASM_WRITTEN (decl)
	  && SYMBOL_REF_REFERENCED_P (XEXP (DECL_RTL (decl), 0)))
	ASM_OUTPUT_EXTERNAL_REAL (asm_out_file, decl, p->name);
    }

  VEC_free (extern_symbol, gc, extern_symbols);
}
#endif

/* Return true if a change from mode FROM to mode TO for a register
   in register class RCLASS is invalid.  */

bool
pa_cannot_change_mode_class (enum machine_mode from, enum machine_mode to,
			     enum reg_class rclass)
{
  if (from == to)
    return false;

  /* Reject changes to/from complex and vector modes.  */
  if (COMPLEX_MODE_P (from) || VECTOR_MODE_P (from)
      || COMPLEX_MODE_P (to) || VECTOR_MODE_P (to))
    return true;
      
  if (GET_MODE_SIZE (from) == GET_MODE_SIZE (to))
    return false;

  /* There is no way to load QImode or HImode values directly from
     memory.  SImode loads to the FP registers are not zero extended.
     On the 64-bit target, this conflicts with the definition of
     LOAD_EXTEND_OP.  Thus, we can't allow changing between modes
     with different sizes in the floating-point registers.  */
  if (MAYBE_FP_REG_CLASS_P (rclass))
    return true;

  /* HARD_REGNO_MODE_OK places modes with sizes larger than a word
     in specific sets of registers.  Thus, we cannot allow changing
     to a larger mode when it's larger than a word.  */
  if (GET_MODE_SIZE (to) > UNITS_PER_WORD
      && GET_MODE_SIZE (to) > GET_MODE_SIZE (from))
    return true;

  return false;
}

/* Returns TRUE if it is a good idea to tie two pseudo registers
   when one has mode MODE1 and one has mode MODE2.
   If HARD_REGNO_MODE_OK could produce different values for MODE1 and MODE2,
   for any hard reg, then this must be FALSE for correct output.
   
   We should return FALSE for QImode and HImode because these modes
   are not ok in the floating-point registers.  However, this prevents
   tieing these modes to SImode and DImode in the general registers.
   So, this isn't a good idea.  We rely on HARD_REGNO_MODE_OK and
   CANNOT_CHANGE_MODE_CLASS to prevent these modes from being used
   in the floating-point registers.  */

bool
pa_modes_tieable_p (enum machine_mode mode1, enum machine_mode mode2)
{
  /* Don't tie modes in different classes.  */
  if (GET_MODE_CLASS (mode1) != GET_MODE_CLASS (mode2))
    return false;

  return true;
}


/* Length in units of the trampoline instruction code.  */

#define TRAMPOLINE_CODE_SIZE (TARGET_64BIT ? 24 : (TARGET_PA_20 ? 32 : 40))


/* Output assembler code for a block containing the constant parts
   of a trampoline, leaving space for the variable parts.\

   The trampoline sets the static chain pointer to STATIC_CHAIN_REGNUM
   and then branches to the specified routine.

   This code template is copied from text segment to stack location
   and then patched with pa_trampoline_init to contain valid values,
   and then entered as a subroutine.

   It is best to keep this as small as possible to avoid having to
   flush multiple lines in the cache.  */

static void
pa_asm_trampoline_template (FILE *f)
{
  if (!TARGET_64BIT)
    {
      fputs ("\tldw	36(%r22),%r21\n", f);
      fputs ("\tbb,>=,n	%r21,30,.+16\n", f);
      if (ASSEMBLER_DIALECT == 0)
	fputs ("\tdepi	0,31,2,%r21\n", f);
      else
	fputs ("\tdepwi	0,31,2,%r21\n", f);
      fputs ("\tldw	4(%r21),%r19\n", f);
      fputs ("\tldw	0(%r21),%r21\n", f);
      if (TARGET_PA_20)
	{
	  fputs ("\tbve	(%r21)\n", f);
	  fputs ("\tldw	40(%r22),%r29\n", f);
	  fputs ("\t.word	0\n", f);
	  fputs ("\t.word	0\n", f);
	}
      else
	{
	  fputs ("\tldsid	(%r21),%r1\n", f);
	  fputs ("\tmtsp	%r1,%sr0\n", f);
	  fputs ("\tbe	0(%sr0,%r21)\n", f);
	  fputs ("\tldw	40(%r22),%r29\n", f);
	}
      fputs ("\t.word	0\n", f);
      fputs ("\t.word	0\n", f);
      fputs ("\t.word	0\n", f);
      fputs ("\t.word	0\n", f);
    }
  else
    {
      fputs ("\t.dword 0\n", f);
      fputs ("\t.dword 0\n", f);
      fputs ("\t.dword 0\n", f);
      fputs ("\t.dword 0\n", f);
      fputs ("\tmfia	%r31\n", f);
      fputs ("\tldd	24(%r31),%r1\n", f);
      fputs ("\tldd	24(%r1),%r27\n", f);
      fputs ("\tldd	16(%r1),%r1\n", f);
      fputs ("\tbve	(%r1)\n", f);
      fputs ("\tldd	32(%r31),%r31\n", f);
      fputs ("\t.dword 0  ; fptr\n", f);
      fputs ("\t.dword 0  ; static link\n", f);
    }
}

/* Emit RTL insns to initialize the variable parts of a trampoline.
   FNADDR is an RTX for the address of the function's pure code.
   CXT is an RTX for the static chain value for the function.

   Move the function address to the trampoline template at offset 36.
   Move the static chain value to trampoline template at offset 40.
   Move the trampoline address to trampoline template at offset 44.
   Move r19 to trampoline template at offset 48.  The latter two
   words create a plabel for the indirect call to the trampoline.

   A similar sequence is used for the 64-bit port but the plabel is
   at the beginning of the trampoline.

   Finally, the cache entries for the trampoline code are flushed.
   This is necessary to ensure that the trampoline instruction sequence
   is written to memory prior to any attempts at prefetching the code
   sequence.  */

static void
pa_trampoline_init (rtx m_tramp, tree fndecl, rtx chain_value)
{
  rtx fnaddr = XEXP (DECL_RTL (fndecl), 0);
  rtx start_addr = gen_reg_rtx (Pmode);
  rtx end_addr = gen_reg_rtx (Pmode);
  rtx line_length = gen_reg_rtx (Pmode);
  rtx r_tramp, tmp;

  emit_block_move (m_tramp, assemble_trampoline_template (),
		   GEN_INT (TRAMPOLINE_SIZE), BLOCK_OP_NORMAL);
  r_tramp = force_reg (Pmode, XEXP (m_tramp, 0));

  if (!TARGET_64BIT)
    {
      tmp = adjust_address (m_tramp, Pmode, 36);
      emit_move_insn (tmp, fnaddr);
      tmp = adjust_address (m_tramp, Pmode, 40);
      emit_move_insn (tmp, chain_value);

      /* Create a fat pointer for the trampoline.  */
      tmp = adjust_address (m_tramp, Pmode, 44);
      emit_move_insn (tmp, r_tramp);
      tmp = adjust_address (m_tramp, Pmode, 48);
      emit_move_insn (tmp, gen_rtx_REG (Pmode, 19));

      /* fdc and fic only use registers for the address to flush,
	 they do not accept integer displacements.  We align the
	 start and end addresses to the beginning of their respective
	 cache lines to minimize the number of lines flushed.  */
      emit_insn (gen_andsi3 (start_addr, r_tramp,
			     GEN_INT (-MIN_CACHELINE_SIZE)));
      tmp = force_reg (Pmode, plus_constant (Pmode, r_tramp,
					     TRAMPOLINE_CODE_SIZE-1));
      emit_insn (gen_andsi3 (end_addr, tmp,
			     GEN_INT (-MIN_CACHELINE_SIZE)));
      emit_move_insn (line_length, GEN_INT (MIN_CACHELINE_SIZE));
      emit_insn (gen_dcacheflushsi (start_addr, end_addr, line_length));
      emit_insn (gen_icacheflushsi (start_addr, end_addr, line_length,
				    gen_reg_rtx (Pmode),
				    gen_reg_rtx (Pmode)));
    }
  else
    {
      tmp = adjust_address (m_tramp, Pmode, 56);
      emit_move_insn (tmp, fnaddr);
      tmp = adjust_address (m_tramp, Pmode, 64);
      emit_move_insn (tmp, chain_value);

      /* Create a fat pointer for the trampoline.  */
      tmp = adjust_address (m_tramp, Pmode, 16);
      emit_move_insn (tmp, force_reg (Pmode, plus_constant (Pmode,
							    r_tramp, 32)));
      tmp = adjust_address (m_tramp, Pmode, 24);
      emit_move_insn (tmp, gen_rtx_REG (Pmode, 27));

      /* fdc and fic only use registers for the address to flush,
	 they do not accept integer displacements.  We align the
	 start and end addresses to the beginning of their respective
	 cache lines to minimize the number of lines flushed.  */
      tmp = force_reg (Pmode, plus_constant (Pmode, r_tramp, 32));
      emit_insn (gen_anddi3 (start_addr, tmp,
			     GEN_INT (-MIN_CACHELINE_SIZE)));
      tmp = force_reg (Pmode, plus_constant (Pmode, tmp,
					     TRAMPOLINE_CODE_SIZE - 1));
      emit_insn (gen_anddi3 (end_addr, tmp,
			     GEN_INT (-MIN_CACHELINE_SIZE)));
      emit_move_insn (line_length, GEN_INT (MIN_CACHELINE_SIZE));
      emit_insn (gen_dcacheflushdi (start_addr, end_addr, line_length));
      emit_insn (gen_icacheflushdi (start_addr, end_addr, line_length,
				    gen_reg_rtx (Pmode),
				    gen_reg_rtx (Pmode)));
    }
}

/* Perform any machine-specific adjustment in the address of the trampoline.
   ADDR contains the address that was passed to pa_trampoline_init.
   Adjust the trampoline address to point to the plabel at offset 44.  */

static rtx
pa_trampoline_adjust_address (rtx addr)
{
  if (!TARGET_64BIT)
    addr = memory_address (Pmode, plus_constant (Pmode, addr, 46));
  return addr;
}

static rtx
pa_delegitimize_address (rtx orig_x)
{
  rtx x = delegitimize_mem_from_attrs (orig_x);

  if (GET_CODE (x) == LO_SUM
      && GET_CODE (XEXP (x, 1)) == UNSPEC
      && XINT (XEXP (x, 1), 1) == UNSPEC_DLTIND14R)
    return gen_const_mem (Pmode, XVECEXP (XEXP (x, 1), 0, 0));
  return x;
}

static rtx
pa_internal_arg_pointer (void)
{
  /* The argument pointer and the hard frame pointer are the same in
     the 32-bit runtime, so we don't need a copy.  */
  if (TARGET_64BIT)
    return copy_to_reg (virtual_incoming_args_rtx);
  else
    return virtual_incoming_args_rtx;
}

/* Given FROM and TO register numbers, say whether this elimination is allowed.
   Frame pointer elimination is automatically handled.  */

static bool
pa_can_eliminate (const int from, const int to)
{
  /* The argument cannot be eliminated in the 64-bit runtime.  */
  if (TARGET_64BIT && from == ARG_POINTER_REGNUM)
    return false;

  return (from == HARD_FRAME_POINTER_REGNUM && to == STACK_POINTER_REGNUM
          ? ! frame_pointer_needed
          : true);
}

/* Define the offset between two registers, FROM to be eliminated and its
   replacement TO, at the start of a routine.  */
HOST_WIDE_INT
pa_initial_elimination_offset (int from, int to)
{
  HOST_WIDE_INT offset;

  if ((from == HARD_FRAME_POINTER_REGNUM || from == FRAME_POINTER_REGNUM)
      && to == STACK_POINTER_REGNUM)
    offset = -pa_compute_frame_size (get_frame_size (), 0);
  else if (from == FRAME_POINTER_REGNUM && to == HARD_FRAME_POINTER_REGNUM)
    offset = 0;
  else
    gcc_unreachable ();

  return offset;
}

static void
pa_conditional_register_usage (void)
{
  int i;

  if (!TARGET_64BIT && !TARGET_PA_11)
    {
      for (i = 56; i <= FP_REG_LAST; i++)
	fixed_regs[i] = call_used_regs[i] = 1;
      for (i = 33; i < 56; i += 2)
	fixed_regs[i] = call_used_regs[i] = 1;
    }
  if (TARGET_DISABLE_FPREGS || TARGET_SOFT_FLOAT)
    {
      for (i = FP_REG_FIRST; i <= FP_REG_LAST; i++)
	fixed_regs[i] = call_used_regs[i] = 1;
    }
  if (flag_pic)
    fixed_regs[PIC_OFFSET_TABLE_REGNUM] = 1;
}

/* Target hook for c_mode_for_suffix.  */

static enum machine_mode
pa_c_mode_for_suffix (char suffix)
{
  if (HPUX_LONG_DOUBLE_LIBRARY)
    {
      if (suffix == 'q')
	return TFmode;
    }

  return VOIDmode;
}

/* Target hook for function_section.  */

static section *
pa_function_section (tree decl, enum node_frequency freq,
		     bool startup, bool exit)
{
  /* Put functions in text section if target doesn't have named sections.  */
  if (!targetm_common.have_named_sections)
    return text_section;

  /* Force nested functions into the same section as the containing
     function.  */
  if (decl
      && DECL_SECTION_NAME (decl) == NULL_TREE
      && DECL_CONTEXT (decl) != NULL_TREE
      && TREE_CODE (DECL_CONTEXT (decl)) == FUNCTION_DECL
      && DECL_SECTION_NAME (DECL_CONTEXT (decl)) == NULL_TREE)
    return function_section (DECL_CONTEXT (decl));

  /* Otherwise, use the default function section.  */
  return default_function_section (decl, freq, startup, exit);
}

/* Implement TARGET_LEGITIMATE_CONSTANT_P.

   In 64-bit mode, we reject CONST_DOUBLES.  We also reject CONST_INTS
   that need more than three instructions to load prior to reload.  This
   limit is somewhat arbitrary.  It takes three instructions to load a
   CONST_INT from memory but two are memory accesses.  It may be better
   to increase the allowed range for CONST_INTS.  We may also be able
   to handle CONST_DOUBLES.  */

static bool
pa_legitimate_constant_p (enum machine_mode mode, rtx x)
{
  if (GET_MODE_CLASS (mode) == MODE_FLOAT && x != CONST0_RTX (mode))
    return false;

  if (!NEW_HP_ASSEMBLER && !TARGET_GAS && GET_CODE (x) == LABEL_REF)
    return false;

  /* TLS_MODEL_GLOBAL_DYNAMIC and TLS_MODEL_LOCAL_DYNAMIC are not
     legitimate constants.  */
  if (PA_SYMBOL_REF_TLS_P (x))
   {
     enum tls_model model = SYMBOL_REF_TLS_MODEL (x);

     if (model == TLS_MODEL_GLOBAL_DYNAMIC || model == TLS_MODEL_LOCAL_DYNAMIC)
       return false;
   }

  if (TARGET_64BIT && GET_CODE (x) == CONST_DOUBLE)
    return false;

  if (TARGET_64BIT
      && HOST_BITS_PER_WIDE_INT > 32
      && GET_CODE (x) == CONST_INT
      && !reload_in_progress
      && !reload_completed
      && !LEGITIMATE_64BIT_CONST_INT_P (INTVAL (x))
      && !pa_cint_ok_for_move (INTVAL (x)))
    return false;

  if (function_label_operand (x, mode))
    return false;

  return true;
}

<<<<<<< HEAD
/* Implement TARGET_DIFFERENT_ADDR_DISPLACEMENT_P.  */

static bool
pa_different_addr_displacement_p (void)
{
  return true;
=======
/* Implement TARGET_SECTION_TYPE_FLAGS.  */

static unsigned int
pa_section_type_flags (tree decl, const char *name, int reloc)
{
  unsigned int flags;

  flags = default_section_type_flags (decl, name, reloc);

  /* Function labels are placed in the constant pool.  This can
     cause a section conflict if decls are put in ".data.rel.ro"
     or ".data.rel.ro.local" using the __attribute__ construct.  */
  if (strcmp (name, ".data.rel.ro") == 0
      || strcmp (name, ".data.rel.ro.local") == 0)
    flags |= SECTION_WRITE | SECTION_RELRO;

  return flags;
>>>>>>> cb741a65
}

#include "gt-pa.h"<|MERGE_RESOLUTION|>--- conflicted
+++ resolved
@@ -188,11 +188,8 @@
 static section *pa_function_section (tree, enum node_frequency, bool, bool);
 static bool pa_cannot_force_const_mem (enum machine_mode, rtx);
 static bool pa_legitimate_constant_p (enum machine_mode, rtx);
-<<<<<<< HEAD
 static bool pa_different_addr_displacement_p (void);
-=======
 static unsigned int pa_section_type_flags (tree, const char *, int);
->>>>>>> cb741a65
 
 /* The following extra sections are only used for SOM.  */
 static GTY(()) section *som_readonly_data_section;
@@ -10375,14 +10372,14 @@
   return true;
 }
 
-<<<<<<< HEAD
 /* Implement TARGET_DIFFERENT_ADDR_DISPLACEMENT_P.  */
 
 static bool
 pa_different_addr_displacement_p (void)
 {
   return true;
-=======
+}
+
 /* Implement TARGET_SECTION_TYPE_FLAGS.  */
 
 static unsigned int
@@ -10400,7 +10397,6 @@
     flags |= SECTION_WRITE | SECTION_RELRO;
 
   return flags;
->>>>>>> cb741a65
 }
 
 #include "gt-pa.h"