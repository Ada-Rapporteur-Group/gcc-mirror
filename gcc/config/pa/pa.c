/* Subroutines for insn-output.c for HPPA.
   Copyright (C) 1992, 1993, 1994, 1995, 1996, 1997, 1998, 1999, 2000, 2001,
   2002, 2003, 2004, 2005, 2006, 2007, 2008, 2009
   Free Software Foundation, Inc.
   Contributed by Tim Moore (moore@cs.utah.edu), based on sparc.c

This file is part of GCC.

GCC is free software; you can redistribute it and/or modify
it under the terms of the GNU General Public License as published by
the Free Software Foundation; either version 3, or (at your option)
any later version.

GCC is distributed in the hope that it will be useful,
but WITHOUT ANY WARRANTY; without even the implied warranty of
MERCHANTABILITY or FITNESS FOR A PARTICULAR PURPOSE.  See the
GNU General Public License for more details.

You should have received a copy of the GNU General Public License
along with GCC; see the file COPYING3.  If not see
<http://www.gnu.org/licenses/>.  */

#include "config.h"
#include "system.h"
#include "coretypes.h"
#include "tm.h"
#include "rtl.h"
#include "regs.h"
#include "hard-reg-set.h"
#include "real.h"
#include "insn-config.h"
#include "conditions.h"
#include "insn-attr.h"
#include "flags.h"
#include "tree.h"
#include "output.h"
#include "except.h"
#include "expr.h"
#include "optabs.h"
#include "reload.h"
#include "integrate.h"
#include "function.h"
#include "toplev.h"
#include "ggc.h"
#include "recog.h"
#include "predict.h"
#include "tm_p.h"
#include "target.h"
#include "target-def.h"
#include "df.h"

/* Return nonzero if there is a bypass for the output of 
   OUT_INSN and the fp store IN_INSN.  */
int
hppa_fpstore_bypass_p (rtx out_insn, rtx in_insn)
{
  enum machine_mode store_mode;
  enum machine_mode other_mode;
  rtx set;

  if (recog_memoized (in_insn) < 0
      || (get_attr_type (in_insn) != TYPE_FPSTORE
	  && get_attr_type (in_insn) != TYPE_FPSTORE_LOAD)
      || recog_memoized (out_insn) < 0)
    return 0;

  store_mode = GET_MODE (SET_SRC (PATTERN (in_insn)));

  set = single_set (out_insn);
  if (!set)
    return 0;

  other_mode = GET_MODE (SET_SRC (set));

  return (GET_MODE_SIZE (store_mode) == GET_MODE_SIZE (other_mode));
}
  

#ifndef DO_FRAME_NOTES
#ifdef INCOMING_RETURN_ADDR_RTX
#define DO_FRAME_NOTES 1
#else
#define DO_FRAME_NOTES 0
#endif
#endif

static void copy_reg_pointer (rtx, rtx);
static void fix_range (const char *);
static bool pa_handle_option (size_t, const char *, int);
static int hppa_address_cost (rtx, bool);
static bool hppa_rtx_costs (rtx, int, int, int *, bool);
static inline rtx force_mode (enum machine_mode, rtx);
static void pa_reorg (void);
static void pa_combine_instructions (void);
static int pa_can_combine_p (rtx, rtx, rtx, int, rtx, rtx, rtx);
static bool forward_branch_p (rtx);
static void compute_zdepwi_operands (unsigned HOST_WIDE_INT, unsigned *);
static int compute_movmem_length (rtx);
static int compute_clrmem_length (rtx);
static bool pa_assemble_integer (rtx, unsigned int, int);
static void remove_useless_addtr_insns (int);
static void store_reg (int, HOST_WIDE_INT, int);
static void store_reg_modify (int, int, HOST_WIDE_INT);
static void load_reg (int, HOST_WIDE_INT, int);
static void set_reg_plus_d (int, int, HOST_WIDE_INT, int);
static void pa_output_function_prologue (FILE *, HOST_WIDE_INT);
static void update_total_code_bytes (unsigned int);
static void pa_output_function_epilogue (FILE *, HOST_WIDE_INT);
static int pa_adjust_cost (rtx, rtx, rtx, int);
static int pa_adjust_priority (rtx, int);
static int pa_issue_rate (void);
static void pa_som_asm_init_sections (void) ATTRIBUTE_UNUSED;
static section *pa_select_section (tree, int, unsigned HOST_WIDE_INT)
     ATTRIBUTE_UNUSED;
static void pa_encode_section_info (tree, rtx, int);
static const char *pa_strip_name_encoding (const char *);
static bool pa_function_ok_for_sibcall (tree, tree);
static void pa_globalize_label (FILE *, const char *)
     ATTRIBUTE_UNUSED;
static void pa_asm_output_mi_thunk (FILE *, tree, HOST_WIDE_INT,
				    HOST_WIDE_INT, tree);
#if !defined(USE_COLLECT2)
static void pa_asm_out_constructor (rtx, int);
static void pa_asm_out_destructor (rtx, int);
#endif
static void pa_init_builtins (void);
static rtx hppa_builtin_saveregs (void);
static void hppa_va_start (tree, rtx);
static tree hppa_gimplify_va_arg_expr (tree, tree, gimple_seq *, gimple_seq *);
static bool pa_scalar_mode_supported_p (enum machine_mode);
static bool pa_commutative_p (const_rtx x, int outer_code);
static void copy_fp_args (rtx) ATTRIBUTE_UNUSED;
static int length_fp_args (rtx) ATTRIBUTE_UNUSED;
static rtx hppa_legitimize_address (rtx, rtx, enum machine_mode);
static inline void pa_file_start_level (void) ATTRIBUTE_UNUSED;
static inline void pa_file_start_space (int) ATTRIBUTE_UNUSED;
static inline void pa_file_start_file (int) ATTRIBUTE_UNUSED;
static inline void pa_file_start_mcount (const char*) ATTRIBUTE_UNUSED;
static void pa_elf_file_start (void) ATTRIBUTE_UNUSED;
static void pa_som_file_start (void) ATTRIBUTE_UNUSED;
static void pa_linux_file_start (void) ATTRIBUTE_UNUSED;
static void pa_hpux64_gas_file_start (void) ATTRIBUTE_UNUSED;
static void pa_hpux64_hpas_file_start (void) ATTRIBUTE_UNUSED;
static void output_deferred_plabels (void);
static void output_deferred_profile_counters (void) ATTRIBUTE_UNUSED;
#ifdef ASM_OUTPUT_EXTERNAL_REAL
static void pa_hpux_file_end (void);
#endif
#ifdef HPUX_LONG_DOUBLE_LIBRARY
static void pa_hpux_init_libfuncs (void);
#endif
static rtx pa_struct_value_rtx (tree, int);
static bool pa_pass_by_reference (CUMULATIVE_ARGS *, enum machine_mode,
				  const_tree, bool);
static int pa_arg_partial_bytes (CUMULATIVE_ARGS *, enum machine_mode,
				 tree, bool);
static struct machine_function * pa_init_machine_status (void);
static enum reg_class pa_secondary_reload (bool, rtx, enum reg_class,
					   enum machine_mode,
					   secondary_reload_info *);
static void pa_extra_live_on_entry (bitmap);
static enum machine_mode pa_promote_function_mode (const_tree,
						   enum machine_mode, int *,
						   const_tree, int);

/* The following extra sections are only used for SOM.  */
static GTY(()) section *som_readonly_data_section;
static GTY(()) section *som_one_only_readonly_data_section;
static GTY(()) section *som_one_only_data_section;

/* Which cpu we are scheduling for.  */
enum processor_type pa_cpu = TARGET_SCHED_DEFAULT;

/* The UNIX standard to use for predefines and linking.  */
int flag_pa_unix = TARGET_HPUX_11_11 ? 1998 : TARGET_HPUX_10_10 ? 1995 : 1993;

/* Counts for the number of callee-saved general and floating point
   registers which were saved by the current function's prologue.  */
static int gr_saved, fr_saved;

/* Boolean indicating whether the return pointer was saved by the
   current function's prologue.  */
static bool rp_saved;

static rtx find_addr_reg (rtx);

/* Keep track of the number of bytes we have output in the CODE subspace
   during this compilation so we'll know when to emit inline long-calls.  */
unsigned long total_code_bytes;

/* The last address of the previous function plus the number of bytes in
   associated thunks that have been output.  This is used to determine if
   a thunk can use an IA-relative branch to reach its target function.  */
static unsigned int last_address;

/* Variables to handle plabels that we discover are necessary at assembly
   output time.  They are output after the current function.  */
struct GTY(()) deferred_plabel
{
  rtx internal_label;
  rtx symbol;
};
static GTY((length ("n_deferred_plabels"))) struct deferred_plabel *
  deferred_plabels;
static size_t n_deferred_plabels = 0;


/* Initialize the GCC target structure.  */

#undef TARGET_ASM_ALIGNED_HI_OP
#define TARGET_ASM_ALIGNED_HI_OP "\t.half\t"
#undef TARGET_ASM_ALIGNED_SI_OP
#define TARGET_ASM_ALIGNED_SI_OP "\t.word\t"
#undef TARGET_ASM_ALIGNED_DI_OP
#define TARGET_ASM_ALIGNED_DI_OP "\t.dword\t"
#undef TARGET_ASM_UNALIGNED_HI_OP
#define TARGET_ASM_UNALIGNED_HI_OP TARGET_ASM_ALIGNED_HI_OP
#undef TARGET_ASM_UNALIGNED_SI_OP
#define TARGET_ASM_UNALIGNED_SI_OP TARGET_ASM_ALIGNED_SI_OP
#undef TARGET_ASM_UNALIGNED_DI_OP
#define TARGET_ASM_UNALIGNED_DI_OP TARGET_ASM_ALIGNED_DI_OP
#undef TARGET_ASM_INTEGER
#define TARGET_ASM_INTEGER pa_assemble_integer

#undef TARGET_ASM_FUNCTION_PROLOGUE
#define TARGET_ASM_FUNCTION_PROLOGUE pa_output_function_prologue
#undef TARGET_ASM_FUNCTION_EPILOGUE
#define TARGET_ASM_FUNCTION_EPILOGUE pa_output_function_epilogue

#undef TARGET_LEGITIMIZE_ADDRESS
#define TARGET_LEGITIMIZE_ADDRESS hppa_legitimize_address

#undef TARGET_SCHED_ADJUST_COST
#define TARGET_SCHED_ADJUST_COST pa_adjust_cost
#undef TARGET_SCHED_ADJUST_PRIORITY
#define TARGET_SCHED_ADJUST_PRIORITY pa_adjust_priority
#undef TARGET_SCHED_ISSUE_RATE
#define TARGET_SCHED_ISSUE_RATE pa_issue_rate

#undef TARGET_ENCODE_SECTION_INFO
#define TARGET_ENCODE_SECTION_INFO pa_encode_section_info
#undef TARGET_STRIP_NAME_ENCODING
#define TARGET_STRIP_NAME_ENCODING pa_strip_name_encoding

#undef TARGET_FUNCTION_OK_FOR_SIBCALL
#define TARGET_FUNCTION_OK_FOR_SIBCALL pa_function_ok_for_sibcall

#undef TARGET_COMMUTATIVE_P
#define TARGET_COMMUTATIVE_P pa_commutative_p

#undef TARGET_ASM_OUTPUT_MI_THUNK
#define TARGET_ASM_OUTPUT_MI_THUNK pa_asm_output_mi_thunk
#undef TARGET_ASM_CAN_OUTPUT_MI_THUNK
#define TARGET_ASM_CAN_OUTPUT_MI_THUNK default_can_output_mi_thunk_no_vcall

#undef TARGET_ASM_FILE_END
#ifdef ASM_OUTPUT_EXTERNAL_REAL
#define TARGET_ASM_FILE_END pa_hpux_file_end
#else
#define TARGET_ASM_FILE_END output_deferred_plabels
#endif

#if !defined(USE_COLLECT2)
#undef TARGET_ASM_CONSTRUCTOR
#define TARGET_ASM_CONSTRUCTOR pa_asm_out_constructor
#undef TARGET_ASM_DESTRUCTOR
#define TARGET_ASM_DESTRUCTOR pa_asm_out_destructor
#endif

#undef TARGET_DEFAULT_TARGET_FLAGS
#define TARGET_DEFAULT_TARGET_FLAGS (TARGET_DEFAULT | TARGET_CPU_DEFAULT)
#undef TARGET_HANDLE_OPTION
#define TARGET_HANDLE_OPTION pa_handle_option

#undef TARGET_INIT_BUILTINS
#define TARGET_INIT_BUILTINS pa_init_builtins

#undef TARGET_RTX_COSTS
#define TARGET_RTX_COSTS hppa_rtx_costs
#undef TARGET_ADDRESS_COST
#define TARGET_ADDRESS_COST hppa_address_cost

#undef TARGET_MACHINE_DEPENDENT_REORG
#define TARGET_MACHINE_DEPENDENT_REORG pa_reorg

#ifdef HPUX_LONG_DOUBLE_LIBRARY
#undef TARGET_INIT_LIBFUNCS
#define TARGET_INIT_LIBFUNCS pa_hpux_init_libfuncs
#endif

#undef TARGET_PROMOTE_FUNCTION_MODE
#define TARGET_PROMOTE_FUNCTION_MODE pa_promote_function_mode
#undef TARGET_PROMOTE_PROTOTYPES
#define TARGET_PROMOTE_PROTOTYPES hook_bool_const_tree_true

#undef TARGET_STRUCT_VALUE_RTX
#define TARGET_STRUCT_VALUE_RTX pa_struct_value_rtx
#undef TARGET_RETURN_IN_MEMORY
#define TARGET_RETURN_IN_MEMORY pa_return_in_memory
#undef TARGET_MUST_PASS_IN_STACK
#define TARGET_MUST_PASS_IN_STACK must_pass_in_stack_var_size
#undef TARGET_PASS_BY_REFERENCE
#define TARGET_PASS_BY_REFERENCE pa_pass_by_reference
#undef TARGET_CALLEE_COPIES
#define TARGET_CALLEE_COPIES hook_bool_CUMULATIVE_ARGS_mode_tree_bool_true
#undef TARGET_ARG_PARTIAL_BYTES
#define TARGET_ARG_PARTIAL_BYTES pa_arg_partial_bytes

#undef TARGET_EXPAND_BUILTIN_SAVEREGS
#define TARGET_EXPAND_BUILTIN_SAVEREGS hppa_builtin_saveregs
#undef TARGET_EXPAND_BUILTIN_VA_START
#define TARGET_EXPAND_BUILTIN_VA_START hppa_va_start
#undef TARGET_GIMPLIFY_VA_ARG_EXPR
#define TARGET_GIMPLIFY_VA_ARG_EXPR hppa_gimplify_va_arg_expr

#undef TARGET_SCALAR_MODE_SUPPORTED_P
#define TARGET_SCALAR_MODE_SUPPORTED_P pa_scalar_mode_supported_p

#undef TARGET_CANNOT_FORCE_CONST_MEM
#define TARGET_CANNOT_FORCE_CONST_MEM pa_tls_referenced_p

#undef TARGET_SECONDARY_RELOAD
#define TARGET_SECONDARY_RELOAD pa_secondary_reload

#undef TARGET_EXTRA_LIVE_ON_ENTRY
#define TARGET_EXTRA_LIVE_ON_ENTRY pa_extra_live_on_entry

struct gcc_target targetm = TARGET_INITIALIZER;

/* Parse the -mfixed-range= option string.  */

static void
fix_range (const char *const_str)
{
  int i, first, last;
  char *str, *dash, *comma;

  /* str must be of the form REG1'-'REG2{,REG1'-'REG} where REG1 and
     REG2 are either register names or register numbers.  The effect
     of this option is to mark the registers in the range from REG1 to
     REG2 as ``fixed'' so they won't be used by the compiler.  This is
     used, e.g., to ensure that kernel mode code doesn't use fr4-fr31.  */

  i = strlen (const_str);
  str = (char *) alloca (i + 1);
  memcpy (str, const_str, i + 1);

  while (1)
    {
      dash = strchr (str, '-');
      if (!dash)
	{
	  warning (0, "value of -mfixed-range must have form REG1-REG2");
	  return;
	}
      *dash = '\0';

      comma = strchr (dash + 1, ',');
      if (comma)
	*comma = '\0';

      first = decode_reg_name (str);
      if (first < 0)
	{
	  warning (0, "unknown register name: %s", str);
	  return;
	}

      last = decode_reg_name (dash + 1);
      if (last < 0)
	{
	  warning (0, "unknown register name: %s", dash + 1);
	  return;
	}

      *dash = '-';

      if (first > last)
	{
	  warning (0, "%s-%s is an empty range", str, dash + 1);
	  return;
	}

      for (i = first; i <= last; ++i)
	fixed_regs[i] = call_used_regs[i] = 1;

      if (!comma)
	break;

      *comma = ',';
      str = comma + 1;
    }

  /* Check if all floating point registers have been fixed.  */
  for (i = FP_REG_FIRST; i <= FP_REG_LAST; i++)
    if (!fixed_regs[i])
      break;

  if (i > FP_REG_LAST)
    target_flags |= MASK_DISABLE_FPREGS;
}

/* Implement TARGET_HANDLE_OPTION.  */

static bool
pa_handle_option (size_t code, const char *arg, int value ATTRIBUTE_UNUSED)
{
  switch (code)
    {
    case OPT_mnosnake:
    case OPT_mpa_risc_1_0:
    case OPT_march_1_0:
      target_flags &= ~(MASK_PA_11 | MASK_PA_20);
      return true;

    case OPT_msnake:
    case OPT_mpa_risc_1_1:
    case OPT_march_1_1:
      target_flags &= ~MASK_PA_20;
      target_flags |= MASK_PA_11;
      return true;

    case OPT_mpa_risc_2_0:
    case OPT_march_2_0:
      target_flags |= MASK_PA_11 | MASK_PA_20;
      return true;

    case OPT_mschedule_:
      if (strcmp (arg, "8000") == 0)
	pa_cpu = PROCESSOR_8000;
      else if (strcmp (arg, "7100") == 0)
	pa_cpu = PROCESSOR_7100;
      else if (strcmp (arg, "700") == 0)
	pa_cpu = PROCESSOR_700;
      else if (strcmp (arg, "7100LC") == 0)
	pa_cpu = PROCESSOR_7100LC;
      else if (strcmp (arg, "7200") == 0)
	pa_cpu = PROCESSOR_7200;
      else if (strcmp (arg, "7300") == 0)
	pa_cpu = PROCESSOR_7300;
      else
	return false;
      return true;

    case OPT_mfixed_range_:
      fix_range (arg);
      return true;

#if TARGET_HPUX
    case OPT_munix_93:
      flag_pa_unix = 1993;
      return true;
#endif

#if TARGET_HPUX_10_10
    case OPT_munix_95:
      flag_pa_unix = 1995;
      return true;
#endif

#if TARGET_HPUX_11_11
    case OPT_munix_98:
      flag_pa_unix = 1998;
      return true;
#endif

    default:
      return true;
    }
}

void
override_options (void)
{
  /* Unconditional branches in the delay slot are not compatible with dwarf2
     call frame information.  There is no benefit in using this optimization
     on PA8000 and later processors.  */
  if (pa_cpu >= PROCESSOR_8000
      || (! USING_SJLJ_EXCEPTIONS && flag_exceptions)
      || flag_unwind_tables)
    target_flags &= ~MASK_JUMP_IN_DELAY;

  if (flag_pic && TARGET_PORTABLE_RUNTIME)
    {
      warning (0, "PIC code generation is not supported in the portable runtime model");
    }

  if (flag_pic && TARGET_FAST_INDIRECT_CALLS)
   {
      warning (0, "PIC code generation is not compatible with fast indirect calls");
   }

  if (! TARGET_GAS && write_symbols != NO_DEBUG)
    {
      warning (0, "-g is only supported when using GAS on this processor,");
      warning (0, "-g option disabled");
      write_symbols = NO_DEBUG;
    }

  /* We only support the "big PIC" model now.  And we always generate PIC
     code when in 64bit mode.  */
  if (flag_pic == 1 || TARGET_64BIT)
    flag_pic = 2;

  /* We can't guarantee that .dword is available for 32-bit targets.  */
  if (UNITS_PER_WORD == 4)
    targetm.asm_out.aligned_op.di = NULL;

  /* The unaligned ops are only available when using GAS.  */
  if (!TARGET_GAS)
    {
      targetm.asm_out.unaligned_op.hi = NULL;
      targetm.asm_out.unaligned_op.si = NULL;
      targetm.asm_out.unaligned_op.di = NULL;
    }

  init_machine_status = pa_init_machine_status;
}

static void
pa_init_builtins (void)
{
#ifdef DONT_HAVE_FPUTC_UNLOCKED
  built_in_decls[(int) BUILT_IN_FPUTC_UNLOCKED] =
    built_in_decls[(int) BUILT_IN_PUTC_UNLOCKED];
  implicit_built_in_decls[(int) BUILT_IN_FPUTC_UNLOCKED]
    = implicit_built_in_decls[(int) BUILT_IN_PUTC_UNLOCKED];
#endif
#if TARGET_HPUX_11
  if (built_in_decls [BUILT_IN_FINITE])
    set_user_assembler_name (built_in_decls [BUILT_IN_FINITE], "_Isfinite");
  if (built_in_decls [BUILT_IN_FINITEF])
    set_user_assembler_name (built_in_decls [BUILT_IN_FINITEF], "_Isfinitef");
#endif
}

/* Function to init struct machine_function.
   This will be called, via a pointer variable,
   from push_function_context.  */

static struct machine_function *
pa_init_machine_status (void)
{
  return GGC_CNEW (machine_function);
}

/* If FROM is a probable pointer register, mark TO as a probable
   pointer register with the same pointer alignment as FROM.  */

static void
copy_reg_pointer (rtx to, rtx from)
{
  if (REG_POINTER (from))
    mark_reg_pointer (to, REGNO_POINTER_ALIGN (REGNO (from)));
}

/* Return 1 if X contains a symbolic expression.  We know these
   expressions will have one of a few well defined forms, so
   we need only check those forms.  */
int
symbolic_expression_p (rtx x)
{

  /* Strip off any HIGH.  */
  if (GET_CODE (x) == HIGH)
    x = XEXP (x, 0);

  return (symbolic_operand (x, VOIDmode));
}

/* Accept any constant that can be moved in one instruction into a
   general register.  */
int
cint_ok_for_move (HOST_WIDE_INT ival)
{
  /* OK if ldo, ldil, or zdepi, can be used.  */
  return (VAL_14_BITS_P (ival)
	  || ldil_cint_p (ival)
	  || zdepi_cint_p (ival));
}

/* Return truth value of whether OP can be used as an operand in a
   adddi3 insn.  */
int
adddi3_operand (rtx op, enum machine_mode mode)
{
  return (register_operand (op, mode)
	  || (GET_CODE (op) == CONST_INT
	      && (TARGET_64BIT ? INT_14_BITS (op) : INT_11_BITS (op))));
}

/* True iff the operand OP can be used as the destination operand of
   an integer store.  This also implies the operand could be used as
   the source operand of an integer load.  Symbolic, lo_sum and indexed
   memory operands are not allowed.  We accept reloading pseudos and
   other memory operands.  */
int
integer_store_memory_operand (rtx op, enum machine_mode mode)
{
  return ((reload_in_progress
	   && REG_P (op)
	   && REGNO (op) >= FIRST_PSEUDO_REGISTER
	   && reg_renumber [REGNO (op)] < 0)
	  || (GET_CODE (op) == MEM
	      && (reload_in_progress || memory_address_p (mode, XEXP (op, 0)))
	      && !symbolic_memory_operand (op, VOIDmode)
	      && !IS_LO_SUM_DLT_ADDR_P (XEXP (op, 0))
	      && !IS_INDEX_ADDR_P (XEXP (op, 0))));
}

/* True iff ldil can be used to load this CONST_INT.  The least
   significant 11 bits of the value must be zero and the value must
   not change sign when extended from 32 to 64 bits.  */
int
ldil_cint_p (HOST_WIDE_INT ival)
{
  HOST_WIDE_INT x = ival & (((HOST_WIDE_INT) -1 << 31) | 0x7ff);

  return x == 0 || x == ((HOST_WIDE_INT) -1 << 31);
}

/* True iff zdepi can be used to generate this CONST_INT.
   zdepi first sign extends a 5-bit signed number to a given field
   length, then places this field anywhere in a zero.  */
int
zdepi_cint_p (unsigned HOST_WIDE_INT x)
{
  unsigned HOST_WIDE_INT lsb_mask, t;

  /* This might not be obvious, but it's at least fast.
     This function is critical; we don't have the time loops would take.  */
  lsb_mask = x & -x;
  t = ((x >> 4) + lsb_mask) & ~(lsb_mask - 1);
  /* Return true iff t is a power of two.  */
  return ((t & (t - 1)) == 0);
}

/* True iff depi or extru can be used to compute (reg & mask).
   Accept bit pattern like these:
   0....01....1
   1....10....0
   1..10..01..1  */
int
and_mask_p (unsigned HOST_WIDE_INT mask)
{
  mask = ~mask;
  mask += mask & -mask;
  return (mask & (mask - 1)) == 0;
}

/* True iff depi can be used to compute (reg | MASK).  */
int
ior_mask_p (unsigned HOST_WIDE_INT mask)
{
  mask += mask & -mask;
  return (mask & (mask - 1)) == 0;
}

/* Legitimize PIC addresses.  If the address is already
   position-independent, we return ORIG.  Newly generated
   position-independent addresses go to REG.  If we need more
   than one register, we lose.  */

rtx
legitimize_pic_address (rtx orig, enum machine_mode mode, rtx reg)
{
  rtx pic_ref = orig;

  gcc_assert (!PA_SYMBOL_REF_TLS_P (orig));

  /* Labels need special handling.  */
  if (pic_label_operand (orig, mode))
    {
      rtx insn;

      /* We do not want to go through the movXX expanders here since that
	 would create recursion.

	 Nor do we really want to call a generator for a named pattern
	 since that requires multiple patterns if we want to support
	 multiple word sizes.

	 So instead we just emit the raw set, which avoids the movXX
	 expanders completely.  */
      mark_reg_pointer (reg, BITS_PER_UNIT);
      insn = emit_insn (gen_rtx_SET (VOIDmode, reg, orig));

      /* Put a REG_EQUAL note on this insn, so that it can be optimized.  */
      add_reg_note (insn, REG_EQUAL, orig);

      /* During and after reload, we need to generate a REG_LABEL_OPERAND note
	 and update LABEL_NUSES because this is not done automatically.  */
      if (reload_in_progress || reload_completed)
	{
	  /* Extract LABEL_REF.  */
	  if (GET_CODE (orig) == CONST)
	    orig = XEXP (XEXP (orig, 0), 0);
	  /* Extract CODE_LABEL.  */
	  orig = XEXP (orig, 0);
	  add_reg_note (insn, REG_LABEL_OPERAND, orig);
	  LABEL_NUSES (orig)++;
	}
      crtl->uses_pic_offset_table = 1;
      return reg;
    }
  if (GET_CODE (orig) == SYMBOL_REF)
    {
      rtx insn, tmp_reg;

      gcc_assert (reg);

      /* Before reload, allocate a temporary register for the intermediate
	 result.  This allows the sequence to be deleted when the final
	 result is unused and the insns are trivially dead.  */
      tmp_reg = ((reload_in_progress || reload_completed)
		 ? reg : gen_reg_rtx (Pmode));

      if (function_label_operand (orig, mode))
	{
	  /* Force function label into memory in word mode.  */
	  orig = XEXP (force_const_mem (word_mode, orig), 0);
	  /* Load plabel address from DLT.  */
	  emit_move_insn (tmp_reg,
			  gen_rtx_PLUS (word_mode, pic_offset_table_rtx,
					gen_rtx_HIGH (word_mode, orig)));
	  pic_ref
	    = gen_const_mem (Pmode,
			     gen_rtx_LO_SUM (Pmode, tmp_reg,
					     gen_rtx_UNSPEC (Pmode,
						         gen_rtvec (1, orig),
						         UNSPEC_DLTIND14R)));
	  emit_move_insn (reg, pic_ref);
	  /* Now load address of function descriptor.  */
	  pic_ref = gen_rtx_MEM (Pmode, reg);
	}
      else
	{
	  /* Load symbol reference from DLT.  */
	  emit_move_insn (tmp_reg,
			  gen_rtx_PLUS (word_mode, pic_offset_table_rtx,
					gen_rtx_HIGH (word_mode, orig)));
	  pic_ref
	    = gen_const_mem (Pmode,
			     gen_rtx_LO_SUM (Pmode, tmp_reg,
					     gen_rtx_UNSPEC (Pmode,
						         gen_rtvec (1, orig),
						         UNSPEC_DLTIND14R)));
	}

      crtl->uses_pic_offset_table = 1;
      mark_reg_pointer (reg, BITS_PER_UNIT);
      insn = emit_move_insn (reg, pic_ref);

      /* Put a REG_EQUAL note on this insn, so that it can be optimized.  */
      set_unique_reg_note (insn, REG_EQUAL, orig);

      return reg;
    }
  else if (GET_CODE (orig) == CONST)
    {
      rtx base;

      if (GET_CODE (XEXP (orig, 0)) == PLUS
	  && XEXP (XEXP (orig, 0), 0) == pic_offset_table_rtx)
	return orig;

      gcc_assert (reg);
      gcc_assert (GET_CODE (XEXP (orig, 0)) == PLUS);
      
      base = legitimize_pic_address (XEXP (XEXP (orig, 0), 0), Pmode, reg);
      orig = legitimize_pic_address (XEXP (XEXP (orig, 0), 1), Pmode,
				     base == reg ? 0 : reg);

      if (GET_CODE (orig) == CONST_INT)
	{
	  if (INT_14_BITS (orig))
	    return plus_constant (base, INTVAL (orig));
	  orig = force_reg (Pmode, orig);
	}
      pic_ref = gen_rtx_PLUS (Pmode, base, orig);
      /* Likewise, should we set special REG_NOTEs here?  */
    }

  return pic_ref;
}

static GTY(()) rtx gen_tls_tga;

static rtx
gen_tls_get_addr (void)
{
  if (!gen_tls_tga)
    gen_tls_tga = init_one_libfunc ("__tls_get_addr");
  return gen_tls_tga;
}

static rtx
hppa_tls_call (rtx arg)
{
  rtx ret;

  ret = gen_reg_rtx (Pmode);
  emit_library_call_value (gen_tls_get_addr (), ret,
		  	   LCT_CONST, Pmode, 1, arg, Pmode);

  return ret;
}

static rtx
legitimize_tls_address (rtx addr)
{
  rtx ret, insn, tmp, t1, t2, tp;
  enum tls_model model = SYMBOL_REF_TLS_MODEL (addr);

  switch (model) 
    {
      case TLS_MODEL_GLOBAL_DYNAMIC:
	tmp = gen_reg_rtx (Pmode);
	if (flag_pic)
	  emit_insn (gen_tgd_load_pic (tmp, addr));
	else
	  emit_insn (gen_tgd_load (tmp, addr));
	ret = hppa_tls_call (tmp);
	break;

      case TLS_MODEL_LOCAL_DYNAMIC:
	ret = gen_reg_rtx (Pmode);
	tmp = gen_reg_rtx (Pmode);
	start_sequence ();
	if (flag_pic)
	  emit_insn (gen_tld_load_pic (tmp, addr));
	else
	  emit_insn (gen_tld_load (tmp, addr));
	t1 = hppa_tls_call (tmp);
	insn = get_insns ();
	end_sequence ();
	t2 = gen_reg_rtx (Pmode);
	emit_libcall_block (insn, t2, t1, 
			    gen_rtx_UNSPEC (Pmode, gen_rtvec (1, const0_rtx),
				            UNSPEC_TLSLDBASE));
	emit_insn (gen_tld_offset_load (ret, addr, t2));
	break;

      case TLS_MODEL_INITIAL_EXEC:
	tp = gen_reg_rtx (Pmode);
	tmp = gen_reg_rtx (Pmode);
	ret = gen_reg_rtx (Pmode);
	emit_insn (gen_tp_load (tp));
	if (flag_pic)
	  emit_insn (gen_tie_load_pic (tmp, addr));
	else
	  emit_insn (gen_tie_load (tmp, addr));
	emit_move_insn (ret, gen_rtx_PLUS (Pmode, tp, tmp));
	break;

      case TLS_MODEL_LOCAL_EXEC:
	tp = gen_reg_rtx (Pmode);
	ret = gen_reg_rtx (Pmode);
	emit_insn (gen_tp_load (tp));
	emit_insn (gen_tle_load (ret, addr, tp));
	break;

      default:
	gcc_unreachable ();
    }

  return ret;
}

/* Try machine-dependent ways of modifying an illegitimate address
   to be legitimate.  If we find one, return the new, valid address.
   This macro is used in only one place: `memory_address' in explow.c.

   OLDX is the address as it was before break_out_memory_refs was called.
   In some cases it is useful to look at this to decide what needs to be done.

   It is always safe for this macro to do nothing.  It exists to recognize
   opportunities to optimize the output.

   For the PA, transform:

	memory(X + <large int>)

   into:

	if (<large int> & mask) >= 16
	  Y = (<large int> & ~mask) + mask + 1	Round up.
	else
	  Y = (<large int> & ~mask)		Round down.
	Z = X + Y
	memory (Z + (<large int> - Y));

   This is for CSE to find several similar references, and only use one Z.

   X can either be a SYMBOL_REF or REG, but because combine cannot
   perform a 4->2 combination we do nothing for SYMBOL_REF + D where
   D will not fit in 14 bits.

   MODE_FLOAT references allow displacements which fit in 5 bits, so use
   0x1f as the mask.

   MODE_INT references allow displacements which fit in 14 bits, so use
   0x3fff as the mask.

   This relies on the fact that most mode MODE_FLOAT references will use FP
   registers and most mode MODE_INT references will use integer registers.
   (In the rare case of an FP register used in an integer MODE, we depend
   on secondary reloads to clean things up.)


   It is also beneficial to handle (plus (mult (X) (Y)) (Z)) in a special
   manner if Y is 2, 4, or 8.  (allows more shadd insns and shifted indexed
   addressing modes to be used).

   Put X and Z into registers.  Then put the entire expression into
   a register.  */

rtx
hppa_legitimize_address (rtx x, rtx oldx ATTRIBUTE_UNUSED,
			 enum machine_mode mode)
{
  rtx orig = x;

  /* We need to canonicalize the order of operands in unscaled indexed
     addresses since the code that checks if an address is valid doesn't
     always try both orders.  */
  if (!TARGET_NO_SPACE_REGS
      && GET_CODE (x) == PLUS
      && GET_MODE (x) == Pmode
      && REG_P (XEXP (x, 0))
      && REG_P (XEXP (x, 1))
      && REG_POINTER (XEXP (x, 0))
      && !REG_POINTER (XEXP (x, 1)))
    return gen_rtx_PLUS (Pmode, XEXP (x, 1), XEXP (x, 0));

  if (PA_SYMBOL_REF_TLS_P (x))
    return legitimize_tls_address (x);
  else if (flag_pic)
    return legitimize_pic_address (x, mode, gen_reg_rtx (Pmode));

  /* Strip off CONST.  */
  if (GET_CODE (x) == CONST)
    x = XEXP (x, 0);

  /* Special case.  Get the SYMBOL_REF into a register and use indexing.
     That should always be safe.  */
  if (GET_CODE (x) == PLUS
      && GET_CODE (XEXP (x, 0)) == REG
      && GET_CODE (XEXP (x, 1)) == SYMBOL_REF)
    {
      rtx reg = force_reg (Pmode, XEXP (x, 1));
      return force_reg (Pmode, gen_rtx_PLUS (Pmode, reg, XEXP (x, 0)));
    }

  /* Note we must reject symbols which represent function addresses
     since the assembler/linker can't handle arithmetic on plabels.  */
  if (GET_CODE (x) == PLUS
      && GET_CODE (XEXP (x, 1)) == CONST_INT
      && ((GET_CODE (XEXP (x, 0)) == SYMBOL_REF
	   && !FUNCTION_NAME_P (XSTR (XEXP (x, 0), 0)))
	  || GET_CODE (XEXP (x, 0)) == REG))
    {
      rtx int_part, ptr_reg;
      int newoffset;
      int offset = INTVAL (XEXP (x, 1));
      int mask;

      mask = (GET_MODE_CLASS (mode) == MODE_FLOAT
	      ? (INT14_OK_STRICT ? 0x3fff : 0x1f) : 0x3fff);

      /* Choose which way to round the offset.  Round up if we
	 are >= halfway to the next boundary.  */
      if ((offset & mask) >= ((mask + 1) / 2))
	newoffset = (offset & ~ mask) + mask + 1;
      else
	newoffset = (offset & ~ mask);

      /* If the newoffset will not fit in 14 bits (ldo), then
	 handling this would take 4 or 5 instructions (2 to load
	 the SYMBOL_REF + 1 or 2 to load the newoffset + 1 to
	 add the new offset and the SYMBOL_REF.)  Combine can
	 not handle 4->2 or 5->2 combinations, so do not create
	 them.  */
      if (! VAL_14_BITS_P (newoffset)
	  && GET_CODE (XEXP (x, 0)) == SYMBOL_REF)
	{
	  rtx const_part = plus_constant (XEXP (x, 0), newoffset);
	  rtx tmp_reg
	    = force_reg (Pmode,
			 gen_rtx_HIGH (Pmode, const_part));
	  ptr_reg
	    = force_reg (Pmode,
			 gen_rtx_LO_SUM (Pmode,
					 tmp_reg, const_part));
	}
      else
	{
	  if (! VAL_14_BITS_P (newoffset))
	    int_part = force_reg (Pmode, GEN_INT (newoffset));
	  else
	    int_part = GEN_INT (newoffset);

	  ptr_reg = force_reg (Pmode,
			       gen_rtx_PLUS (Pmode,
					     force_reg (Pmode, XEXP (x, 0)),
					     int_part));
	}
      return plus_constant (ptr_reg, offset - newoffset);
    }

  /* Handle (plus (mult (a) (shadd_constant)) (b)).  */

  if (GET_CODE (x) == PLUS && GET_CODE (XEXP (x, 0)) == MULT
      && GET_CODE (XEXP (XEXP (x, 0), 1)) == CONST_INT
      && shadd_constant_p (INTVAL (XEXP (XEXP (x, 0), 1)))
      && (OBJECT_P (XEXP (x, 1))
	  || GET_CODE (XEXP (x, 1)) == SUBREG)
      && GET_CODE (XEXP (x, 1)) != CONST)
    {
      int val = INTVAL (XEXP (XEXP (x, 0), 1));
      rtx reg1, reg2;

      reg1 = XEXP (x, 1);
      if (GET_CODE (reg1) != REG)
	reg1 = force_reg (Pmode, force_operand (reg1, 0));

      reg2 = XEXP (XEXP (x, 0), 0);
      if (GET_CODE (reg2) != REG)
        reg2 = force_reg (Pmode, force_operand (reg2, 0));

      return force_reg (Pmode, gen_rtx_PLUS (Pmode,
					     gen_rtx_MULT (Pmode,
							   reg2,
							   GEN_INT (val)),
					     reg1));
    }

  /* Similarly for (plus (plus (mult (a) (shadd_constant)) (b)) (c)).

     Only do so for floating point modes since this is more speculative
     and we lose if it's an integer store.  */
  if (GET_CODE (x) == PLUS
      && GET_CODE (XEXP (x, 0)) == PLUS
      && GET_CODE (XEXP (XEXP (x, 0), 0)) == MULT
      && GET_CODE (XEXP (XEXP (XEXP (x, 0), 0), 1)) == CONST_INT
      && shadd_constant_p (INTVAL (XEXP (XEXP (XEXP (x, 0), 0), 1)))
      && (mode == SFmode || mode == DFmode))
    {

      /* First, try and figure out what to use as a base register.  */
      rtx reg1, reg2, base, idx, orig_base;

      reg1 = XEXP (XEXP (x, 0), 1);
      reg2 = XEXP (x, 1);
      base = NULL_RTX;
      idx = NULL_RTX;

      /* Make sure they're both regs.  If one was a SYMBOL_REF [+ const],
	 then emit_move_sequence will turn on REG_POINTER so we'll know
	 it's a base register below.  */
      if (GET_CODE (reg1) != REG)
	reg1 = force_reg (Pmode, force_operand (reg1, 0));

      if (GET_CODE (reg2) != REG)
	reg2 = force_reg (Pmode, force_operand (reg2, 0));

      /* Figure out what the base and index are.  */

      if (GET_CODE (reg1) == REG
	  && REG_POINTER (reg1))
	{
	  base = reg1;
	  orig_base = XEXP (XEXP (x, 0), 1);
	  idx = gen_rtx_PLUS (Pmode,
			      gen_rtx_MULT (Pmode,
					    XEXP (XEXP (XEXP (x, 0), 0), 0),
					    XEXP (XEXP (XEXP (x, 0), 0), 1)),
			      XEXP (x, 1));
	}
      else if (GET_CODE (reg2) == REG
	       && REG_POINTER (reg2))
	{
	  base = reg2;
	  orig_base = XEXP (x, 1);
	  idx = XEXP (x, 0);
	}

      if (base == 0)
	return orig;

      /* If the index adds a large constant, try to scale the
	 constant so that it can be loaded with only one insn.  */
      if (GET_CODE (XEXP (idx, 1)) == CONST_INT
	  && VAL_14_BITS_P (INTVAL (XEXP (idx, 1))
			    / INTVAL (XEXP (XEXP (idx, 0), 1)))
	  && INTVAL (XEXP (idx, 1)) % INTVAL (XEXP (XEXP (idx, 0), 1)) == 0)
	{
	  /* Divide the CONST_INT by the scale factor, then add it to A.  */
	  int val = INTVAL (XEXP (idx, 1));

	  val /= INTVAL (XEXP (XEXP (idx, 0), 1));
	  reg1 = XEXP (XEXP (idx, 0), 0);
	  if (GET_CODE (reg1) != REG)
	    reg1 = force_reg (Pmode, force_operand (reg1, 0));

	  reg1 = force_reg (Pmode, gen_rtx_PLUS (Pmode, reg1, GEN_INT (val)));

	  /* We can now generate a simple scaled indexed address.  */
	  return
	    force_reg
	      (Pmode, gen_rtx_PLUS (Pmode,
				    gen_rtx_MULT (Pmode, reg1,
						  XEXP (XEXP (idx, 0), 1)),
				    base));
	}

      /* If B + C is still a valid base register, then add them.  */
      if (GET_CODE (XEXP (idx, 1)) == CONST_INT
	  && INTVAL (XEXP (idx, 1)) <= 4096
	  && INTVAL (XEXP (idx, 1)) >= -4096)
	{
	  int val = INTVAL (XEXP (XEXP (idx, 0), 1));
	  rtx reg1, reg2;

	  reg1 = force_reg (Pmode, gen_rtx_PLUS (Pmode, base, XEXP (idx, 1)));

	  reg2 = XEXP (XEXP (idx, 0), 0);
	  if (GET_CODE (reg2) != CONST_INT)
	    reg2 = force_reg (Pmode, force_operand (reg2, 0));

	  return force_reg (Pmode, gen_rtx_PLUS (Pmode,
						 gen_rtx_MULT (Pmode,
							       reg2,
							       GEN_INT (val)),
						 reg1));
	}

      /* Get the index into a register, then add the base + index and
	 return a register holding the result.  */

      /* First get A into a register.  */
      reg1 = XEXP (XEXP (idx, 0), 0);
      if (GET_CODE (reg1) != REG)
	reg1 = force_reg (Pmode, force_operand (reg1, 0));

      /* And get B into a register.  */
      reg2 = XEXP (idx, 1);
      if (GET_CODE (reg2) != REG)
	reg2 = force_reg (Pmode, force_operand (reg2, 0));

      reg1 = force_reg (Pmode,
			gen_rtx_PLUS (Pmode,
				      gen_rtx_MULT (Pmode, reg1,
						    XEXP (XEXP (idx, 0), 1)),
				      reg2));

      /* Add the result to our base register and return.  */
      return force_reg (Pmode, gen_rtx_PLUS (Pmode, base, reg1));

    }

  /* Uh-oh.  We might have an address for x[n-100000].  This needs
     special handling to avoid creating an indexed memory address
     with x-100000 as the base.

     If the constant part is small enough, then it's still safe because
     there is a guard page at the beginning and end of the data segment.

     Scaled references are common enough that we want to try and rearrange the
     terms so that we can use indexing for these addresses too.  Only
     do the optimization for floatint point modes.  */

  if (GET_CODE (x) == PLUS
      && symbolic_expression_p (XEXP (x, 1)))
    {
      /* Ugly.  We modify things here so that the address offset specified
	 by the index expression is computed first, then added to x to form
	 the entire address.  */

      rtx regx1, regx2, regy1, regy2, y;

      /* Strip off any CONST.  */
      y = XEXP (x, 1);
      if (GET_CODE (y) == CONST)
	y = XEXP (y, 0);

      if (GET_CODE (y) == PLUS || GET_CODE (y) == MINUS)
	{
	  /* See if this looks like
		(plus (mult (reg) (shadd_const))
		      (const (plus (symbol_ref) (const_int))))

	     Where const_int is small.  In that case the const
	     expression is a valid pointer for indexing.

	     If const_int is big, but can be divided evenly by shadd_const
	     and added to (reg).  This allows more scaled indexed addresses.  */
	  if (GET_CODE (XEXP (y, 0)) == SYMBOL_REF
	      && GET_CODE (XEXP (x, 0)) == MULT
	      && GET_CODE (XEXP (y, 1)) == CONST_INT
	      && INTVAL (XEXP (y, 1)) >= -4096
	      && INTVAL (XEXP (y, 1)) <= 4095
	      && GET_CODE (XEXP (XEXP (x, 0), 1)) == CONST_INT
	      && shadd_constant_p (INTVAL (XEXP (XEXP (x, 0), 1))))
	    {
	      int val = INTVAL (XEXP (XEXP (x, 0), 1));
	      rtx reg1, reg2;

	      reg1 = XEXP (x, 1);
	      if (GET_CODE (reg1) != REG)
		reg1 = force_reg (Pmode, force_operand (reg1, 0));

	      reg2 = XEXP (XEXP (x, 0), 0);
	      if (GET_CODE (reg2) != REG)
	        reg2 = force_reg (Pmode, force_operand (reg2, 0));

	      return force_reg (Pmode,
				gen_rtx_PLUS (Pmode,
					      gen_rtx_MULT (Pmode,
							    reg2,
							    GEN_INT (val)),
					      reg1));
	    }
	  else if ((mode == DFmode || mode == SFmode)
		   && GET_CODE (XEXP (y, 0)) == SYMBOL_REF
		   && GET_CODE (XEXP (x, 0)) == MULT
		   && GET_CODE (XEXP (y, 1)) == CONST_INT
		   && INTVAL (XEXP (y, 1)) % INTVAL (XEXP (XEXP (x, 0), 1)) == 0
		   && GET_CODE (XEXP (XEXP (x, 0), 1)) == CONST_INT
		   && shadd_constant_p (INTVAL (XEXP (XEXP (x, 0), 1))))
	    {
	      regx1
		= force_reg (Pmode, GEN_INT (INTVAL (XEXP (y, 1))
					     / INTVAL (XEXP (XEXP (x, 0), 1))));
	      regx2 = XEXP (XEXP (x, 0), 0);
	      if (GET_CODE (regx2) != REG)
		regx2 = force_reg (Pmode, force_operand (regx2, 0));
	      regx2 = force_reg (Pmode, gen_rtx_fmt_ee (GET_CODE (y), Pmode,
							regx2, regx1));
	      return
		force_reg (Pmode,
			   gen_rtx_PLUS (Pmode,
					 gen_rtx_MULT (Pmode, regx2,
						       XEXP (XEXP (x, 0), 1)),
					 force_reg (Pmode, XEXP (y, 0))));
	    }
	  else if (GET_CODE (XEXP (y, 1)) == CONST_INT
		   && INTVAL (XEXP (y, 1)) >= -4096
		   && INTVAL (XEXP (y, 1)) <= 4095)
	    {
	      /* This is safe because of the guard page at the
		 beginning and end of the data space.  Just
		 return the original address.  */
	      return orig;
	    }
	  else
	    {
	      /* Doesn't look like one we can optimize.  */
	      regx1 = force_reg (Pmode, force_operand (XEXP (x, 0), 0));
	      regy1 = force_reg (Pmode, force_operand (XEXP (y, 0), 0));
	      regy2 = force_reg (Pmode, force_operand (XEXP (y, 1), 0));
	      regx1 = force_reg (Pmode,
				 gen_rtx_fmt_ee (GET_CODE (y), Pmode,
						 regx1, regy2));
	      return force_reg (Pmode, gen_rtx_PLUS (Pmode, regx1, regy1));
	    }
	}
    }

  return orig;
}

/* For the HPPA, REG and REG+CONST is cost 0
   and addresses involving symbolic constants are cost 2.

   PIC addresses are very expensive.

   It is no coincidence that this has the same structure
   as GO_IF_LEGITIMATE_ADDRESS.  */

static int
hppa_address_cost (rtx X,
		   bool speed ATTRIBUTE_UNUSED)
{
  switch (GET_CODE (X))
    {
    case REG:
    case PLUS:
    case LO_SUM:
      return 1;
    case HIGH:
      return 2;
    default:
      return 4;
    }
}

/* Compute a (partial) cost for rtx X.  Return true if the complete
   cost has been computed, and false if subexpressions should be
   scanned.  In either case, *TOTAL contains the cost result.  */

static bool
hppa_rtx_costs (rtx x, int code, int outer_code, int *total,
		bool speed ATTRIBUTE_UNUSED)
{
  switch (code)
    {
    case CONST_INT:
      if (INTVAL (x) == 0)
	*total = 0;
      else if (INT_14_BITS (x))
	*total = 1;
      else
	*total = 2;
      return true;

    case HIGH:
      *total = 2;
      return true;

    case CONST:
    case LABEL_REF:
    case SYMBOL_REF:
      *total = 4;
      return true;

    case CONST_DOUBLE:
      if ((x == CONST0_RTX (DFmode) || x == CONST0_RTX (SFmode))
	  && outer_code != SET)
	*total = 0;
      else
        *total = 8;
      return true;

    case MULT:
      if (GET_MODE_CLASS (GET_MODE (x)) == MODE_FLOAT)
        *total = COSTS_N_INSNS (3);
      else if (TARGET_PA_11 && !TARGET_DISABLE_FPREGS && !TARGET_SOFT_FLOAT)
	*total = COSTS_N_INSNS (8);
      else
	*total = COSTS_N_INSNS (20);
      return true;

    case DIV:
      if (GET_MODE_CLASS (GET_MODE (x)) == MODE_FLOAT)
	{
	  *total = COSTS_N_INSNS (14);
	  return true;
	}
      /* FALLTHRU */

    case UDIV:
    case MOD:
    case UMOD:
      *total = COSTS_N_INSNS (60);
      return true;

    case PLUS: /* this includes shNadd insns */
    case MINUS:
      if (GET_MODE_CLASS (GET_MODE (x)) == MODE_FLOAT)
	*total = COSTS_N_INSNS (3);
      else
        *total = COSTS_N_INSNS (1);
      return true;

    case ASHIFT:
    case ASHIFTRT:
    case LSHIFTRT:
      *total = COSTS_N_INSNS (1);
      return true;

    default:
      return false;
    }
}

/* Ensure mode of ORIG, a REG rtx, is MODE.  Returns either ORIG or a
   new rtx with the correct mode.  */
static inline rtx
force_mode (enum machine_mode mode, rtx orig)
{
  if (mode == GET_MODE (orig))
    return orig;

  gcc_assert (REGNO (orig) < FIRST_PSEUDO_REGISTER);

  return gen_rtx_REG (mode, REGNO (orig));
}

/* Return 1 if *X is a thread-local symbol.  */

static int
pa_tls_symbol_ref_1 (rtx *x, void *data ATTRIBUTE_UNUSED)
{
  return PA_SYMBOL_REF_TLS_P (*x);
}

/* Return 1 if X contains a thread-local symbol.  */

bool
pa_tls_referenced_p (rtx x)
{
  if (!TARGET_HAVE_TLS)
    return false;

  return for_each_rtx (&x, &pa_tls_symbol_ref_1, 0);
}

/* Emit insns to move operands[1] into operands[0].

   Return 1 if we have written out everything that needs to be done to
   do the move.  Otherwise, return 0 and the caller will emit the move
   normally.

   Note SCRATCH_REG may not be in the proper mode depending on how it
   will be used.  This routine is responsible for creating a new copy
   of SCRATCH_REG in the proper mode.  */

int
emit_move_sequence (rtx *operands, enum machine_mode mode, rtx scratch_reg)
{
  register rtx operand0 = operands[0];
  register rtx operand1 = operands[1];
  register rtx tem;

  /* We can only handle indexed addresses in the destination operand
     of floating point stores.  Thus, we need to break out indexed
     addresses from the destination operand.  */
  if (GET_CODE (operand0) == MEM && IS_INDEX_ADDR_P (XEXP (operand0, 0)))
    {
      gcc_assert (can_create_pseudo_p ());

      tem = copy_to_mode_reg (Pmode, XEXP (operand0, 0));
      operand0 = replace_equiv_address (operand0, tem);
    }

  /* On targets with non-equivalent space registers, break out unscaled
     indexed addresses from the source operand before the final CSE.
     We have to do this because the REG_POINTER flag is not correctly
     carried through various optimization passes and CSE may substitute
     a pseudo without the pointer set for one with the pointer set.  As
     a result, we loose various opportunities to create insns with
     unscaled indexed addresses.  */
  if (!TARGET_NO_SPACE_REGS
      && !cse_not_expected
      && GET_CODE (operand1) == MEM
      && GET_CODE (XEXP (operand1, 0)) == PLUS
      && REG_P (XEXP (XEXP (operand1, 0), 0))
      && REG_P (XEXP (XEXP (operand1, 0), 1)))
    operand1
      = replace_equiv_address (operand1,
			       copy_to_mode_reg (Pmode, XEXP (operand1, 0)));

  if (scratch_reg
      && reload_in_progress && GET_CODE (operand0) == REG
      && REGNO (operand0) >= FIRST_PSEUDO_REGISTER)
    operand0 = reg_equiv_mem[REGNO (operand0)];
  else if (scratch_reg
	   && reload_in_progress && GET_CODE (operand0) == SUBREG
	   && GET_CODE (SUBREG_REG (operand0)) == REG
	   && REGNO (SUBREG_REG (operand0)) >= FIRST_PSEUDO_REGISTER)
    {
     /* We must not alter SUBREG_BYTE (operand0) since that would confuse
	the code which tracks sets/uses for delete_output_reload.  */
      rtx temp = gen_rtx_SUBREG (GET_MODE (operand0),
				 reg_equiv_mem [REGNO (SUBREG_REG (operand0))],
				 SUBREG_BYTE (operand0));
      operand0 = alter_subreg (&temp);
    }

  if (scratch_reg
      && reload_in_progress && GET_CODE (operand1) == REG
      && REGNO (operand1) >= FIRST_PSEUDO_REGISTER)
    operand1 = reg_equiv_mem[REGNO (operand1)];
  else if (scratch_reg
	   && reload_in_progress && GET_CODE (operand1) == SUBREG
	   && GET_CODE (SUBREG_REG (operand1)) == REG
	   && REGNO (SUBREG_REG (operand1)) >= FIRST_PSEUDO_REGISTER)
    {
     /* We must not alter SUBREG_BYTE (operand0) since that would confuse
	the code which tracks sets/uses for delete_output_reload.  */
      rtx temp = gen_rtx_SUBREG (GET_MODE (operand1),
				 reg_equiv_mem [REGNO (SUBREG_REG (operand1))],
				 SUBREG_BYTE (operand1));
      operand1 = alter_subreg (&temp);
    }

  if (scratch_reg && reload_in_progress && GET_CODE (operand0) == MEM
      && ((tem = find_replacement (&XEXP (operand0, 0)))
	  != XEXP (operand0, 0)))
    operand0 = replace_equiv_address (operand0, tem);

  if (scratch_reg && reload_in_progress && GET_CODE (operand1) == MEM
      && ((tem = find_replacement (&XEXP (operand1, 0)))
	  != XEXP (operand1, 0)))
    operand1 = replace_equiv_address (operand1, tem);

  /* Handle secondary reloads for loads/stores of FP registers from
     REG+D addresses where D does not fit in 5 or 14 bits, including
     (subreg (mem (addr))) cases.  */
  if (scratch_reg
      && fp_reg_operand (operand0, mode)
      && ((GET_CODE (operand1) == MEM
	   && !memory_address_p ((GET_MODE_SIZE (mode) == 4 ? SFmode : DFmode),
				 XEXP (operand1, 0)))
	  || ((GET_CODE (operand1) == SUBREG
	       && GET_CODE (XEXP (operand1, 0)) == MEM
	       && !memory_address_p ((GET_MODE_SIZE (mode) == 4
				      ? SFmode : DFmode),
				     XEXP (XEXP (operand1, 0), 0))))))
    {
      if (GET_CODE (operand1) == SUBREG)
	operand1 = XEXP (operand1, 0);

      /* SCRATCH_REG will hold an address and maybe the actual data.  We want
	 it in WORD_MODE regardless of what mode it was originally given
	 to us.  */
      scratch_reg = force_mode (word_mode, scratch_reg);

      /* D might not fit in 14 bits either; for such cases load D into
	 scratch reg.  */
      if (!memory_address_p (Pmode, XEXP (operand1, 0)))
	{
	  emit_move_insn (scratch_reg, XEXP (XEXP (operand1, 0), 1));
	  emit_move_insn (scratch_reg,
			  gen_rtx_fmt_ee (GET_CODE (XEXP (operand1, 0)),
					  Pmode,
					  XEXP (XEXP (operand1, 0), 0),
					  scratch_reg));
	}
      else
	emit_move_insn (scratch_reg, XEXP (operand1, 0));
      emit_insn (gen_rtx_SET (VOIDmode, operand0,
			      replace_equiv_address (operand1, scratch_reg)));
      return 1;
    }
  else if (scratch_reg
	   && fp_reg_operand (operand1, mode)
	   && ((GET_CODE (operand0) == MEM
		&& !memory_address_p ((GET_MODE_SIZE (mode) == 4
					? SFmode : DFmode),
				       XEXP (operand0, 0)))
	       || ((GET_CODE (operand0) == SUBREG)
		   && GET_CODE (XEXP (operand0, 0)) == MEM
		   && !memory_address_p ((GET_MODE_SIZE (mode) == 4
					  ? SFmode : DFmode),
			   		 XEXP (XEXP (operand0, 0), 0)))))
    {
      if (GET_CODE (operand0) == SUBREG)
	operand0 = XEXP (operand0, 0);

      /* SCRATCH_REG will hold an address and maybe the actual data.  We want
	 it in WORD_MODE regardless of what mode it was originally given
	 to us.  */
      scratch_reg = force_mode (word_mode, scratch_reg);

      /* D might not fit in 14 bits either; for such cases load D into
	 scratch reg.  */
      if (!memory_address_p (Pmode, XEXP (operand0, 0)))
	{
	  emit_move_insn (scratch_reg, XEXP (XEXP (operand0, 0), 1));
	  emit_move_insn (scratch_reg, gen_rtx_fmt_ee (GET_CODE (XEXP (operand0,
								        0)),
						       Pmode,
						       XEXP (XEXP (operand0, 0),
								   0),
						       scratch_reg));
	}
      else
	emit_move_insn (scratch_reg, XEXP (operand0, 0));
      emit_insn (gen_rtx_SET (VOIDmode,
			      replace_equiv_address (operand0, scratch_reg),
			      operand1));
      return 1;
    }
  /* Handle secondary reloads for loads of FP registers from constant
     expressions by forcing the constant into memory.

     Use scratch_reg to hold the address of the memory location.

     The proper fix is to change PREFERRED_RELOAD_CLASS to return
     NO_REGS when presented with a const_int and a register class
     containing only FP registers.  Doing so unfortunately creates
     more problems than it solves.   Fix this for 2.5.  */
  else if (scratch_reg
	   && CONSTANT_P (operand1)
	   && fp_reg_operand (operand0, mode))
    {
      rtx const_mem, xoperands[2];

      /* SCRATCH_REG will hold an address and maybe the actual data.  We want
	 it in WORD_MODE regardless of what mode it was originally given
	 to us.  */
      scratch_reg = force_mode (word_mode, scratch_reg);

      /* Force the constant into memory and put the address of the
	 memory location into scratch_reg.  */
      const_mem = force_const_mem (mode, operand1);
      xoperands[0] = scratch_reg;
      xoperands[1] = XEXP (const_mem, 0);
      emit_move_sequence (xoperands, Pmode, 0);

      /* Now load the destination register.  */
      emit_insn (gen_rtx_SET (mode, operand0,
			      replace_equiv_address (const_mem, scratch_reg)));
      return 1;
    }
  /* Handle secondary reloads for SAR.  These occur when trying to load
     the SAR from memory, FP register, or with a constant.  */
  else if (scratch_reg
	   && GET_CODE (operand0) == REG
	   && REGNO (operand0) < FIRST_PSEUDO_REGISTER
	   && REGNO_REG_CLASS (REGNO (operand0)) == SHIFT_REGS
	   && (GET_CODE (operand1) == MEM
	       || GET_CODE (operand1) == CONST_INT
	       || (GET_CODE (operand1) == REG
		   && FP_REG_CLASS_P (REGNO_REG_CLASS (REGNO (operand1))))))
    {
      /* D might not fit in 14 bits either; for such cases load D into
	 scratch reg.  */
      if (GET_CODE (operand1) == MEM
	  && !memory_address_p (Pmode, XEXP (operand1, 0)))
	{
	  /* We are reloading the address into the scratch register, so we
	     want to make sure the scratch register is a full register.  */
	  scratch_reg = force_mode (word_mode, scratch_reg);

	  emit_move_insn (scratch_reg, XEXP (XEXP (operand1, 0), 1));
	  emit_move_insn (scratch_reg, gen_rtx_fmt_ee (GET_CODE (XEXP (operand1,
								        0)),
						       Pmode,
						       XEXP (XEXP (operand1, 0),
						       0),
						       scratch_reg));

	  /* Now we are going to load the scratch register from memory,
	     we want to load it in the same width as the original MEM,
	     which must be the same as the width of the ultimate destination,
	     OPERAND0.  */
	  scratch_reg = force_mode (GET_MODE (operand0), scratch_reg);

	  emit_move_insn (scratch_reg,
			  replace_equiv_address (operand1, scratch_reg));
	}
      else
	{
	  /* We want to load the scratch register using the same mode as
	     the ultimate destination.  */
	  scratch_reg = force_mode (GET_MODE (operand0), scratch_reg);

	  emit_move_insn (scratch_reg, operand1);
	}

      /* And emit the insn to set the ultimate destination.  We know that
	 the scratch register has the same mode as the destination at this
	 point.  */
      emit_move_insn (operand0, scratch_reg);
      return 1;
    }
  /* Handle the most common case: storing into a register.  */
  else if (register_operand (operand0, mode))
    {
      if (register_operand (operand1, mode)
	  || (GET_CODE (operand1) == CONST_INT
	      && cint_ok_for_move (INTVAL (operand1)))
	  || (operand1 == CONST0_RTX (mode))
	  || (GET_CODE (operand1) == HIGH
	      && !symbolic_operand (XEXP (operand1, 0), VOIDmode))
	  /* Only `general_operands' can come here, so MEM is ok.  */
	  || GET_CODE (operand1) == MEM)
	{
	  /* Various sets are created during RTL generation which don't
	     have the REG_POINTER flag correctly set.  After the CSE pass,
	     instruction recognition can fail if we don't consistently
	     set this flag when performing register copies.  This should
	     also improve the opportunities for creating insns that use
	     unscaled indexing.  */
	  if (REG_P (operand0) && REG_P (operand1))
	    {
	      if (REG_POINTER (operand1)
		  && !REG_POINTER (operand0)
		  && !HARD_REGISTER_P (operand0))
		copy_reg_pointer (operand0, operand1);
	      else if (REG_POINTER (operand0)
		       && !REG_POINTER (operand1)
		       && !HARD_REGISTER_P (operand1))
		copy_reg_pointer (operand1, operand0);
	    }
	  
	  /* When MEMs are broken out, the REG_POINTER flag doesn't
	     get set.  In some cases, we can set the REG_POINTER flag
	     from the declaration for the MEM.  */
	  if (REG_P (operand0)
	      && GET_CODE (operand1) == MEM
	      && !REG_POINTER (operand0))
	    {
	      tree decl = MEM_EXPR (operand1);

	      /* Set the register pointer flag and register alignment
		 if the declaration for this memory reference is a
		 pointer type.  Fortran indirect argument references
		 are ignored.  */
	      if (decl
		  && !(flag_argument_noalias > 1
		       && TREE_CODE (decl) == INDIRECT_REF
		       && TREE_CODE (TREE_OPERAND (decl, 0)) == PARM_DECL))
		{
		  tree type;

		  /* If this is a COMPONENT_REF, use the FIELD_DECL from
		     tree operand 1.  */
		  if (TREE_CODE (decl) == COMPONENT_REF)
		    decl = TREE_OPERAND (decl, 1);

		  type = TREE_TYPE (decl);
		  type = strip_array_types (type);

		  if (POINTER_TYPE_P (type))
		    {
		      int align;

		      type = TREE_TYPE (type);
		      /* Using TYPE_ALIGN_OK is rather conservative as
			 only the ada frontend actually sets it.  */
		      align = (TYPE_ALIGN_OK (type) ? TYPE_ALIGN (type)
			       : BITS_PER_UNIT);
		      mark_reg_pointer (operand0, align);
		    }
		}
	    }

	  emit_insn (gen_rtx_SET (VOIDmode, operand0, operand1));
	  return 1;
	}
    }
  else if (GET_CODE (operand0) == MEM)
    {
      if (mode == DFmode && operand1 == CONST0_RTX (mode)
	  && !(reload_in_progress || reload_completed))
	{
	  rtx temp = gen_reg_rtx (DFmode);

	  emit_insn (gen_rtx_SET (VOIDmode, temp, operand1));
	  emit_insn (gen_rtx_SET (VOIDmode, operand0, temp));
	  return 1;
	}
      if (register_operand (operand1, mode) || operand1 == CONST0_RTX (mode))
	{
	  /* Run this case quickly.  */
	  emit_insn (gen_rtx_SET (VOIDmode, operand0, operand1));
	  return 1;
	}
      if (! (reload_in_progress || reload_completed))
	{
	  operands[0] = validize_mem (operand0);
	  operands[1] = operand1 = force_reg (mode, operand1);
	}
    }

  /* Simplify the source if we need to.
     Note we do have to handle function labels here, even though we do
     not consider them legitimate constants.  Loop optimizations can
     call the emit_move_xxx with one as a source.  */
  if ((GET_CODE (operand1) != HIGH && immediate_operand (operand1, mode))
      || function_label_operand (operand1, mode)
      || (GET_CODE (operand1) == HIGH
	  && symbolic_operand (XEXP (operand1, 0), mode)))
    {
      int ishighonly = 0;

      if (GET_CODE (operand1) == HIGH)
	{
	  ishighonly = 1;
	  operand1 = XEXP (operand1, 0);
	}
      if (symbolic_operand (operand1, mode))
	{
	  /* Argh.  The assembler and linker can't handle arithmetic
	     involving plabels.

	     So we force the plabel into memory, load operand0 from
	     the memory location, then add in the constant part.  */
	  if ((GET_CODE (operand1) == CONST
	       && GET_CODE (XEXP (operand1, 0)) == PLUS
	       && function_label_operand (XEXP (XEXP (operand1, 0), 0), Pmode))
	      || function_label_operand (operand1, mode))
	    {
	      rtx temp, const_part;

	      /* Figure out what (if any) scratch register to use.  */
	      if (reload_in_progress || reload_completed)
		{
		  scratch_reg = scratch_reg ? scratch_reg : operand0;
		  /* SCRATCH_REG will hold an address and maybe the actual
		     data.  We want it in WORD_MODE regardless of what mode it
		     was originally given to us.  */
		  scratch_reg = force_mode (word_mode, scratch_reg);
		}
	      else if (flag_pic)
		scratch_reg = gen_reg_rtx (Pmode);

	      if (GET_CODE (operand1) == CONST)
		{
		  /* Save away the constant part of the expression.  */
		  const_part = XEXP (XEXP (operand1, 0), 1);
		  gcc_assert (GET_CODE (const_part) == CONST_INT);

		  /* Force the function label into memory.  */
		  temp = force_const_mem (mode, XEXP (XEXP (operand1, 0), 0));
		}
	      else
		{
		  /* No constant part.  */
		  const_part = NULL_RTX;

		  /* Force the function label into memory.  */
		  temp = force_const_mem (mode, operand1);
		}


	      /* Get the address of the memory location.  PIC-ify it if
		 necessary.  */
	      temp = XEXP (temp, 0);
	      if (flag_pic)
		temp = legitimize_pic_address (temp, mode, scratch_reg);

	      /* Put the address of the memory location into our destination
		 register.  */
	      operands[1] = temp;
	      emit_move_sequence (operands, mode, scratch_reg);

	      /* Now load from the memory location into our destination
		 register.  */
	      operands[1] = gen_rtx_MEM (Pmode, operands[0]);
	      emit_move_sequence (operands, mode, scratch_reg);

	      /* And add back in the constant part.  */
	      if (const_part != NULL_RTX)
		expand_inc (operand0, const_part);

	      return 1;
	    }

	  if (flag_pic)
	    {
	      rtx temp;

	      if (reload_in_progress || reload_completed)
		{
		  temp = scratch_reg ? scratch_reg : operand0;
		  /* TEMP will hold an address and maybe the actual
		     data.  We want it in WORD_MODE regardless of what mode it
		     was originally given to us.  */
		  temp = force_mode (word_mode, temp);
		}
	      else
		temp = gen_reg_rtx (Pmode);

	      /* (const (plus (symbol) (const_int))) must be forced to
		 memory during/after reload if the const_int will not fit
		 in 14 bits.  */
	      if (GET_CODE (operand1) == CONST
		       && GET_CODE (XEXP (operand1, 0)) == PLUS
		       && GET_CODE (XEXP (XEXP (operand1, 0), 1)) == CONST_INT
		       && !INT_14_BITS (XEXP (XEXP (operand1, 0), 1))
		       && (reload_completed || reload_in_progress)
		       && flag_pic)
		{
		  rtx const_mem = force_const_mem (mode, operand1);
		  operands[1] = legitimize_pic_address (XEXP (const_mem, 0),
							mode, temp);
		  operands[1] = replace_equiv_address (const_mem, operands[1]);
		  emit_move_sequence (operands, mode, temp);
		}
	      else
		{
		  operands[1] = legitimize_pic_address (operand1, mode, temp);
		  if (REG_P (operand0) && REG_P (operands[1]))
		    copy_reg_pointer (operand0, operands[1]);
		  emit_insn (gen_rtx_SET (VOIDmode, operand0, operands[1]));
		}
	    }
	  /* On the HPPA, references to data space are supposed to use dp,
	     register 27, but showing it in the RTL inhibits various cse
	     and loop optimizations.  */
	  else
	    {
	      rtx temp, set;

	      if (reload_in_progress || reload_completed)
		{
		  temp = scratch_reg ? scratch_reg : operand0;
		  /* TEMP will hold an address and maybe the actual
		     data.  We want it in WORD_MODE regardless of what mode it
		     was originally given to us.  */
		  temp = force_mode (word_mode, temp);
		}
	      else
		temp = gen_reg_rtx (mode);

	      /* Loading a SYMBOL_REF into a register makes that register
		 safe to be used as the base in an indexed address.

		 Don't mark hard registers though.  That loses.  */
	      if (GET_CODE (operand0) == REG
		  && REGNO (operand0) >= FIRST_PSEUDO_REGISTER)
		mark_reg_pointer (operand0, BITS_PER_UNIT);
	      if (REGNO (temp) >= FIRST_PSEUDO_REGISTER)
		mark_reg_pointer (temp, BITS_PER_UNIT);

	      if (ishighonly)
		set = gen_rtx_SET (mode, operand0, temp);
	      else
		set = gen_rtx_SET (VOIDmode,
				   operand0,
				   gen_rtx_LO_SUM (mode, temp, operand1));

	      emit_insn (gen_rtx_SET (VOIDmode,
				      temp,
				      gen_rtx_HIGH (mode, operand1)));
	      emit_insn (set);

	    }
	  return 1;
	}
      else if (pa_tls_referenced_p (operand1))
	{
	  rtx tmp = operand1;
	  rtx addend = NULL;

	  if (GET_CODE (tmp) == CONST && GET_CODE (XEXP (tmp, 0)) == PLUS)
	    {
	      addend = XEXP (XEXP (tmp, 0), 1);
	      tmp = XEXP (XEXP (tmp, 0), 0);
	    }

	  gcc_assert (GET_CODE (tmp) == SYMBOL_REF);
	  tmp = legitimize_tls_address (tmp);
	  if (addend)
	    {
	      tmp = gen_rtx_PLUS (mode, tmp, addend);
	      tmp = force_operand (tmp, operands[0]);
	    }
	  operands[1] = tmp;
	}
      else if (GET_CODE (operand1) != CONST_INT
	       || !cint_ok_for_move (INTVAL (operand1)))
	{
	  rtx insn, temp;
	  rtx op1 = operand1;
	  HOST_WIDE_INT value = 0;
	  HOST_WIDE_INT insv = 0;
	  int insert = 0;

	  if (GET_CODE (operand1) == CONST_INT)
	    value = INTVAL (operand1);

	  if (TARGET_64BIT
	      && GET_CODE (operand1) == CONST_INT
	      && HOST_BITS_PER_WIDE_INT > 32
	      && GET_MODE_BITSIZE (GET_MODE (operand0)) > 32)
	    {
	      HOST_WIDE_INT nval;

	      /* Extract the low order 32 bits of the value and sign extend.
		 If the new value is the same as the original value, we can
		 can use the original value as-is.  If the new value is
		 different, we use it and insert the most-significant 32-bits
		 of the original value into the final result.  */
	      nval = ((value & (((HOST_WIDE_INT) 2 << 31) - 1))
		      ^ ((HOST_WIDE_INT) 1 << 31)) - ((HOST_WIDE_INT) 1 << 31);
	      if (value != nval)
		{
#if HOST_BITS_PER_WIDE_INT > 32
		  insv = value >= 0 ? value >> 32 : ~(~value >> 32);
#endif
		  insert = 1;
		  value = nval;
		  operand1 = GEN_INT (nval);
		}
	    }

	  if (reload_in_progress || reload_completed)
	    temp = scratch_reg ? scratch_reg : operand0;
	  else
	    temp = gen_reg_rtx (mode);

	  /* We don't directly split DImode constants on 32-bit targets
	     because PLUS uses an 11-bit immediate and the insn sequence
	     generated is not as efficient as the one using HIGH/LO_SUM.  */
	  if (GET_CODE (operand1) == CONST_INT
	      && GET_MODE_BITSIZE (mode) <= BITS_PER_WORD
	      && GET_MODE_BITSIZE (mode) <= HOST_BITS_PER_WIDE_INT
	      && !insert)
	    {
	      /* Directly break constant into high and low parts.  This
		 provides better optimization opportunities because various
		 passes recognize constants split with PLUS but not LO_SUM.
		 We use a 14-bit signed low part except when the addition
		 of 0x4000 to the high part might change the sign of the
		 high part.  */
	      HOST_WIDE_INT low = value & 0x3fff;
	      HOST_WIDE_INT high = value & ~ 0x3fff;

	      if (low >= 0x2000)
		{
		  if (high == 0x7fffc000 || (mode == HImode && high == 0x4000))
		    high += 0x2000;
		  else
		    high += 0x4000;
		}

	      low = value - high;

	      emit_insn (gen_rtx_SET (VOIDmode, temp, GEN_INT (high)));
	      operands[1] = gen_rtx_PLUS (mode, temp, GEN_INT (low));
	    }
	  else
	    {
	      emit_insn (gen_rtx_SET (VOIDmode, temp,
				      gen_rtx_HIGH (mode, operand1)));
	      operands[1] = gen_rtx_LO_SUM (mode, temp, operand1);
	    }

	  insn = emit_move_insn (operands[0], operands[1]);

	  /* Now insert the most significant 32 bits of the value
	     into the register.  When we don't have a second register
	     available, it could take up to nine instructions to load
	     a 64-bit integer constant.  Prior to reload, we force
	     constants that would take more than three instructions
	     to load to the constant pool.  During and after reload,
	     we have to handle all possible values.  */
	  if (insert)
	    {
	      /* Use a HIGH/LO_SUM/INSV sequence if we have a second
		 register and the value to be inserted is outside the
		 range that can be loaded with three depdi instructions.  */
	      if (temp != operand0 && (insv >= 16384 || insv < -16384))
		{
		  operand1 = GEN_INT (insv);

		  emit_insn (gen_rtx_SET (VOIDmode, temp,
					  gen_rtx_HIGH (mode, operand1)));
		  emit_move_insn (temp, gen_rtx_LO_SUM (mode, temp, operand1));
		  emit_insn (gen_insv (operand0, GEN_INT (32),
				       const0_rtx, temp));
		}
	      else
		{
		  int len = 5, pos = 27;

		  /* Insert the bits using the depdi instruction.  */
		  while (pos >= 0)
		    {
		      HOST_WIDE_INT v5 = ((insv & 31) ^ 16) - 16;
		      HOST_WIDE_INT sign = v5 < 0;

		      /* Left extend the insertion.  */
		      insv = (insv >= 0 ? insv >> len : ~(~insv >> len));
		      while (pos > 0 && (insv & 1) == sign)
			{
			  insv = (insv >= 0 ? insv >> 1 : ~(~insv >> 1));
			  len += 1;
			  pos -= 1;
			}

		      emit_insn (gen_insv (operand0, GEN_INT (len),
					   GEN_INT (pos), GEN_INT (v5)));

		      len = pos > 0 && pos < 5 ? pos : 5;
		      pos -= len;
		    }
		}
	    }

	  set_unique_reg_note (insn, REG_EQUAL, op1);

	  return 1;
	}
    }
  /* Now have insn-emit do whatever it normally does.  */
  return 0;
}

/* Examine EXP and return nonzero if it contains an ADDR_EXPR (meaning
   it will need a link/runtime reloc).  */

int
reloc_needed (tree exp)
{
  int reloc = 0;

  switch (TREE_CODE (exp))
    {
    case ADDR_EXPR:
      return 1;

    case POINTER_PLUS_EXPR:
    case PLUS_EXPR:
    case MINUS_EXPR:
      reloc = reloc_needed (TREE_OPERAND (exp, 0));
      reloc |= reloc_needed (TREE_OPERAND (exp, 1));
      break;

    CASE_CONVERT:
    case NON_LVALUE_EXPR:
      reloc = reloc_needed (TREE_OPERAND (exp, 0));
      break;

    case CONSTRUCTOR:
      {
	tree value;
	unsigned HOST_WIDE_INT ix;

	FOR_EACH_CONSTRUCTOR_VALUE (CONSTRUCTOR_ELTS (exp), ix, value)
	  if (value)
	    reloc |= reloc_needed (value);
      }
      break;

    case ERROR_MARK:
      break;

    default:
      break;
    }
  return reloc;
}

/* Does operand (which is a symbolic_operand) live in text space?
   If so, SYMBOL_REF_FLAG, which is set by pa_encode_section_info,
   will be true.  */

int
read_only_operand (rtx operand, enum machine_mode mode ATTRIBUTE_UNUSED)
{
  if (GET_CODE (operand) == CONST)
    operand = XEXP (XEXP (operand, 0), 0);
  if (flag_pic)
    {
      if (GET_CODE (operand) == SYMBOL_REF)
	return SYMBOL_REF_FLAG (operand) && !CONSTANT_POOL_ADDRESS_P (operand);
    }
  else
    {
      if (GET_CODE (operand) == SYMBOL_REF)
	return SYMBOL_REF_FLAG (operand) || CONSTANT_POOL_ADDRESS_P (operand);
    }
  return 1;
}


/* Return the best assembler insn template
   for moving operands[1] into operands[0] as a fullword.  */
const char *
singlemove_string (rtx *operands)
{
  HOST_WIDE_INT intval;

  if (GET_CODE (operands[0]) == MEM)
    return "stw %r1,%0";
  if (GET_CODE (operands[1]) == MEM)
    return "ldw %1,%0";
  if (GET_CODE (operands[1]) == CONST_DOUBLE)
    {
      long i;
      REAL_VALUE_TYPE d;

      gcc_assert (GET_MODE (operands[1]) == SFmode);

      /* Translate the CONST_DOUBLE to a CONST_INT with the same target
	 bit pattern.  */
      REAL_VALUE_FROM_CONST_DOUBLE (d, operands[1]);
      REAL_VALUE_TO_TARGET_SINGLE (d, i);

      operands[1] = GEN_INT (i);
      /* Fall through to CONST_INT case.  */
    }
  if (GET_CODE (operands[1]) == CONST_INT)
    {
      intval = INTVAL (operands[1]);

      if (VAL_14_BITS_P (intval))
	return "ldi %1,%0";
      else if ((intval & 0x7ff) == 0)
	return "ldil L'%1,%0";
      else if (zdepi_cint_p (intval))
	return "{zdepi %Z1,%0|depwi,z %Z1,%0}";
      else
	return "ldil L'%1,%0\n\tldo R'%1(%0),%0";
    }
  return "copy %1,%0";
}


/* Compute position (in OP[1]) and width (in OP[2])
   useful for copying IMM to a register using the zdepi
   instructions.  Store the immediate value to insert in OP[0].  */
static void
compute_zdepwi_operands (unsigned HOST_WIDE_INT imm, unsigned *op)
{
  int lsb, len;

  /* Find the least significant set bit in IMM.  */
  for (lsb = 0; lsb < 32; lsb++)
    {
      if ((imm & 1) != 0)
        break;
      imm >>= 1;
    }

  /* Choose variants based on *sign* of the 5-bit field.  */
  if ((imm & 0x10) == 0)
    len = (lsb <= 28) ? 4 : 32 - lsb;
  else
    {
      /* Find the width of the bitstring in IMM.  */
      for (len = 5; len < 32 - lsb; len++)
	{
	  if ((imm & ((unsigned HOST_WIDE_INT) 1 << len)) == 0)
	    break;
	}

      /* Sign extend IMM as a 5-bit value.  */
      imm = (imm & 0xf) - 0x10;
    }

  op[0] = imm;
  op[1] = 31 - lsb;
  op[2] = len;
}

/* Compute position (in OP[1]) and width (in OP[2])
   useful for copying IMM to a register using the depdi,z
   instructions.  Store the immediate value to insert in OP[0].  */
void
compute_zdepdi_operands (unsigned HOST_WIDE_INT imm, unsigned *op)
{
  int lsb, len, maxlen;

  maxlen = MIN (HOST_BITS_PER_WIDE_INT, 64);

  /* Find the least significant set bit in IMM.  */
  for (lsb = 0; lsb < maxlen; lsb++)
    {
      if ((imm & 1) != 0)
        break;
      imm >>= 1;
    }

  /* Choose variants based on *sign* of the 5-bit field.  */
  if ((imm & 0x10) == 0)
    len = (lsb <= maxlen - 4) ? 4 : maxlen - lsb;
  else
    {
      /* Find the width of the bitstring in IMM.  */
      for (len = 5; len < maxlen - lsb; len++)
	{
	  if ((imm & ((unsigned HOST_WIDE_INT) 1 << len)) == 0)
	    break;
	}

      /* Extend length if host is narrow and IMM is negative.  */
      if (HOST_BITS_PER_WIDE_INT == 32 && len == maxlen - lsb)
	len += 32;

      /* Sign extend IMM as a 5-bit value.  */
      imm = (imm & 0xf) - 0x10;
    }

  op[0] = imm;
  op[1] = 63 - lsb;
  op[2] = len;
}

/* Output assembler code to perform a doubleword move insn
   with operands OPERANDS.  */

const char *
output_move_double (rtx *operands)
{
  enum { REGOP, OFFSOP, MEMOP, CNSTOP, RNDOP } optype0, optype1;
  rtx latehalf[2];
  rtx addreg0 = 0, addreg1 = 0;

  /* First classify both operands.  */

  if (REG_P (operands[0]))
    optype0 = REGOP;
  else if (offsettable_memref_p (operands[0]))
    optype0 = OFFSOP;
  else if (GET_CODE (operands[0]) == MEM)
    optype0 = MEMOP;
  else
    optype0 = RNDOP;

  if (REG_P (operands[1]))
    optype1 = REGOP;
  else if (CONSTANT_P (operands[1]))
    optype1 = CNSTOP;
  else if (offsettable_memref_p (operands[1]))
    optype1 = OFFSOP;
  else if (GET_CODE (operands[1]) == MEM)
    optype1 = MEMOP;
  else
    optype1 = RNDOP;

  /* Check for the cases that the operand constraints are not
     supposed to allow to happen.  */
  gcc_assert (optype0 == REGOP || optype1 == REGOP);

  /* Handle copies between general and floating registers.  */

  if (optype0 == REGOP && optype1 == REGOP
      && FP_REG_P (operands[0]) ^ FP_REG_P (operands[1]))
    {
      if (FP_REG_P (operands[0]))
	{
	  output_asm_insn ("{stws|stw} %1,-16(%%sp)", operands);
	  output_asm_insn ("{stws|stw} %R1,-12(%%sp)", operands);
	  return "{fldds|fldd} -16(%%sp),%0";
	}
      else
	{
	  output_asm_insn ("{fstds|fstd} %1,-16(%%sp)", operands);
	  output_asm_insn ("{ldws|ldw} -16(%%sp),%0", operands);
	  return "{ldws|ldw} -12(%%sp),%R0";
	}
    }

   /* Handle auto decrementing and incrementing loads and stores
     specifically, since the structure of the function doesn't work
     for them without major modification.  Do it better when we learn
     this port about the general inc/dec addressing of PA.
     (This was written by tege.  Chide him if it doesn't work.)  */

  if (optype0 == MEMOP)
    {
      /* We have to output the address syntax ourselves, since print_operand
	 doesn't deal with the addresses we want to use.  Fix this later.  */

      rtx addr = XEXP (operands[0], 0);
      if (GET_CODE (addr) == POST_INC || GET_CODE (addr) == POST_DEC)
	{
	  rtx high_reg = gen_rtx_SUBREG (SImode, operands[1], 0);

	  operands[0] = XEXP (addr, 0);
	  gcc_assert (GET_CODE (operands[1]) == REG
		      && GET_CODE (operands[0]) == REG);

	  gcc_assert (!reg_overlap_mentioned_p (high_reg, addr));
	  
	  /* No overlap between high target register and address
	     register.  (We do this in a non-obvious way to
	     save a register file writeback)  */
	  if (GET_CODE (addr) == POST_INC)
	    return "{stws|stw},ma %1,8(%0)\n\tstw %R1,-4(%0)";
	  return "{stws|stw},ma %1,-8(%0)\n\tstw %R1,12(%0)";
	}
      else if (GET_CODE (addr) == PRE_INC || GET_CODE (addr) == PRE_DEC)
	{
	  rtx high_reg = gen_rtx_SUBREG (SImode, operands[1], 0);

	  operands[0] = XEXP (addr, 0);
	  gcc_assert (GET_CODE (operands[1]) == REG
		      && GET_CODE (operands[0]) == REG);
	  
	  gcc_assert (!reg_overlap_mentioned_p (high_reg, addr));
	  /* No overlap between high target register and address
	     register.  (We do this in a non-obvious way to save a
	     register file writeback)  */
	  if (GET_CODE (addr) == PRE_INC)
	    return "{stws|stw},mb %1,8(%0)\n\tstw %R1,4(%0)";
	  return "{stws|stw},mb %1,-8(%0)\n\tstw %R1,4(%0)";
	}
    }
  if (optype1 == MEMOP)
    {
      /* We have to output the address syntax ourselves, since print_operand
	 doesn't deal with the addresses we want to use.  Fix this later.  */

      rtx addr = XEXP (operands[1], 0);
      if (GET_CODE (addr) == POST_INC || GET_CODE (addr) == POST_DEC)
	{
	  rtx high_reg = gen_rtx_SUBREG (SImode, operands[0], 0);

	  operands[1] = XEXP (addr, 0);
	  gcc_assert (GET_CODE (operands[0]) == REG
		      && GET_CODE (operands[1]) == REG);

	  if (!reg_overlap_mentioned_p (high_reg, addr))
	    {
	      /* No overlap between high target register and address
		 register.  (We do this in a non-obvious way to
		 save a register file writeback)  */
	      if (GET_CODE (addr) == POST_INC)
		return "{ldws|ldw},ma 8(%1),%0\n\tldw -4(%1),%R0";
	      return "{ldws|ldw},ma -8(%1),%0\n\tldw 12(%1),%R0";
	    }
	  else
	    {
	      /* This is an undefined situation.  We should load into the
		 address register *and* update that register.  Probably
		 we don't need to handle this at all.  */
	      if (GET_CODE (addr) == POST_INC)
		return "ldw 4(%1),%R0\n\t{ldws|ldw},ma 8(%1),%0";
	      return "ldw 4(%1),%R0\n\t{ldws|ldw},ma -8(%1),%0";
	    }
	}
      else if (GET_CODE (addr) == PRE_INC || GET_CODE (addr) == PRE_DEC)
	{
	  rtx high_reg = gen_rtx_SUBREG (SImode, operands[0], 0);

	  operands[1] = XEXP (addr, 0);
	  gcc_assert (GET_CODE (operands[0]) == REG
		      && GET_CODE (operands[1]) == REG);

	  if (!reg_overlap_mentioned_p (high_reg, addr))
	    {
	      /* No overlap between high target register and address
		 register.  (We do this in a non-obvious way to
		 save a register file writeback)  */
	      if (GET_CODE (addr) == PRE_INC)
		return "{ldws|ldw},mb 8(%1),%0\n\tldw 4(%1),%R0";
	      return "{ldws|ldw},mb -8(%1),%0\n\tldw 4(%1),%R0";
	    }
	  else
	    {
	      /* This is an undefined situation.  We should load into the
		 address register *and* update that register.  Probably
		 we don't need to handle this at all.  */
	      if (GET_CODE (addr) == PRE_INC)
		return "ldw 12(%1),%R0\n\t{ldws|ldw},mb 8(%1),%0";
	      return "ldw -4(%1),%R0\n\t{ldws|ldw},mb -8(%1),%0";
	    }
	}
      else if (GET_CODE (addr) == PLUS
	       && GET_CODE (XEXP (addr, 0)) == MULT)
	{
	  rtx xoperands[4];
	  rtx high_reg = gen_rtx_SUBREG (SImode, operands[0], 0);

	  if (!reg_overlap_mentioned_p (high_reg, addr))
	    {
	      xoperands[0] = high_reg;
	      xoperands[1] = XEXP (addr, 1);
	      xoperands[2] = XEXP (XEXP (addr, 0), 0);
	      xoperands[3] = XEXP (XEXP (addr, 0), 1);
	      output_asm_insn ("{sh%O3addl %2,%1,%0|shladd,l %2,%O3,%1,%0}",
			       xoperands);
	      return "ldw 4(%0),%R0\n\tldw 0(%0),%0";
	    }
	  else
	    {
	      xoperands[0] = high_reg;
	      xoperands[1] = XEXP (addr, 1);
	      xoperands[2] = XEXP (XEXP (addr, 0), 0);
	      xoperands[3] = XEXP (XEXP (addr, 0), 1);
	      output_asm_insn ("{sh%O3addl %2,%1,%R0|shladd,l %2,%O3,%1,%R0}",
			       xoperands);
	      return "ldw 0(%R0),%0\n\tldw 4(%R0),%R0";
	    }
	}
    }

  /* If an operand is an unoffsettable memory ref, find a register
     we can increment temporarily to make it refer to the second word.  */

  if (optype0 == MEMOP)
    addreg0 = find_addr_reg (XEXP (operands[0], 0));

  if (optype1 == MEMOP)
    addreg1 = find_addr_reg (XEXP (operands[1], 0));

  /* Ok, we can do one word at a time.
     Normally we do the low-numbered word first.

     In either case, set up in LATEHALF the operands to use
     for the high-numbered word and in some cases alter the
     operands in OPERANDS to be suitable for the low-numbered word.  */

  if (optype0 == REGOP)
    latehalf[0] = gen_rtx_REG (SImode, REGNO (operands[0]) + 1);
  else if (optype0 == OFFSOP)
    latehalf[0] = adjust_address (operands[0], SImode, 4);
  else
    latehalf[0] = operands[0];

  if (optype1 == REGOP)
    latehalf[1] = gen_rtx_REG (SImode, REGNO (operands[1]) + 1);
  else if (optype1 == OFFSOP)
    latehalf[1] = adjust_address (operands[1], SImode, 4);
  else if (optype1 == CNSTOP)
    split_double (operands[1], &operands[1], &latehalf[1]);
  else
    latehalf[1] = operands[1];

  /* If the first move would clobber the source of the second one,
     do them in the other order.

     This can happen in two cases:

	mem -> register where the first half of the destination register
 	is the same register used in the memory's address.  Reload
	can create such insns.

	mem in this case will be either register indirect or register
	indirect plus a valid offset.

	register -> register move where REGNO(dst) == REGNO(src + 1)
	someone (Tim/Tege?) claimed this can happen for parameter loads.

     Handle mem -> register case first.  */
  if (optype0 == REGOP
      && (optype1 == MEMOP || optype1 == OFFSOP)
      && refers_to_regno_p (REGNO (operands[0]), REGNO (operands[0]) + 1,
			    operands[1], 0))
    {
      /* Do the late half first.  */
      if (addreg1)
	output_asm_insn ("ldo 4(%0),%0", &addreg1);
      output_asm_insn (singlemove_string (latehalf), latehalf);

      /* Then clobber.  */
      if (addreg1)
	output_asm_insn ("ldo -4(%0),%0", &addreg1);
      return singlemove_string (operands);
    }

  /* Now handle register -> register case.  */
  if (optype0 == REGOP && optype1 == REGOP
      && REGNO (operands[0]) == REGNO (operands[1]) + 1)
    {
      output_asm_insn (singlemove_string (latehalf), latehalf);
      return singlemove_string (operands);
    }

  /* Normal case: do the two words, low-numbered first.  */

  output_asm_insn (singlemove_string (operands), operands);

  /* Make any unoffsettable addresses point at high-numbered word.  */
  if (addreg0)
    output_asm_insn ("ldo 4(%0),%0", &addreg0);
  if (addreg1)
    output_asm_insn ("ldo 4(%0),%0", &addreg1);

  /* Do that word.  */
  output_asm_insn (singlemove_string (latehalf), latehalf);

  /* Undo the adds we just did.  */
  if (addreg0)
    output_asm_insn ("ldo -4(%0),%0", &addreg0);
  if (addreg1)
    output_asm_insn ("ldo -4(%0),%0", &addreg1);

  return "";
}

const char *
output_fp_move_double (rtx *operands)
{
  if (FP_REG_P (operands[0]))
    {
      if (FP_REG_P (operands[1])
	  || operands[1] == CONST0_RTX (GET_MODE (operands[0])))
	output_asm_insn ("fcpy,dbl %f1,%0", operands);
      else
	output_asm_insn ("fldd%F1 %1,%0", operands);
    }
  else if (FP_REG_P (operands[1]))
    {
      output_asm_insn ("fstd%F0 %1,%0", operands);
    }
  else
    {
      rtx xoperands[2];
      
      gcc_assert (operands[1] == CONST0_RTX (GET_MODE (operands[0])));
      
      /* This is a pain.  You have to be prepared to deal with an
	 arbitrary address here including pre/post increment/decrement.

	 so avoid this in the MD.  */
      gcc_assert (GET_CODE (operands[0]) == REG);
      
      xoperands[1] = gen_rtx_REG (SImode, REGNO (operands[0]) + 1);
      xoperands[0] = operands[0];
      output_asm_insn ("copy %%r0,%0\n\tcopy %%r0,%1", xoperands);
    }
  return "";
}

/* Return a REG that occurs in ADDR with coefficient 1.
   ADDR can be effectively incremented by incrementing REG.  */

static rtx
find_addr_reg (rtx addr)
{
  while (GET_CODE (addr) == PLUS)
    {
      if (GET_CODE (XEXP (addr, 0)) == REG)
	addr = XEXP (addr, 0);
      else if (GET_CODE (XEXP (addr, 1)) == REG)
	addr = XEXP (addr, 1);
      else if (CONSTANT_P (XEXP (addr, 0)))
	addr = XEXP (addr, 1);
      else if (CONSTANT_P (XEXP (addr, 1)))
	addr = XEXP (addr, 0);
      else
	gcc_unreachable ();
    }
  gcc_assert (GET_CODE (addr) == REG);
  return addr;
}

/* Emit code to perform a block move.

   OPERANDS[0] is the destination pointer as a REG, clobbered.
   OPERANDS[1] is the source pointer as a REG, clobbered.
   OPERANDS[2] is a register for temporary storage.
   OPERANDS[3] is a register for temporary storage.
   OPERANDS[4] is the size as a CONST_INT
   OPERANDS[5] is the alignment safe to use, as a CONST_INT.
   OPERANDS[6] is another temporary register.  */

const char *
output_block_move (rtx *operands, int size_is_constant ATTRIBUTE_UNUSED)
{
  int align = INTVAL (operands[5]);
  unsigned long n_bytes = INTVAL (operands[4]);

  /* We can't move more than a word at a time because the PA
     has no longer integer move insns.  (Could use fp mem ops?)  */
  if (align > (TARGET_64BIT ? 8 : 4))
    align = (TARGET_64BIT ? 8 : 4);

  /* Note that we know each loop below will execute at least twice
     (else we would have open-coded the copy).  */
  switch (align)
    {
      case 8:
	/* Pre-adjust the loop counter.  */
	operands[4] = GEN_INT (n_bytes - 16);
	output_asm_insn ("ldi %4,%2", operands);

	/* Copying loop.  */
	output_asm_insn ("ldd,ma 8(%1),%3", operands);
	output_asm_insn ("ldd,ma 8(%1),%6", operands);
	output_asm_insn ("std,ma %3,8(%0)", operands);
	output_asm_insn ("addib,>= -16,%2,.-12", operands);
	output_asm_insn ("std,ma %6,8(%0)", operands);

	/* Handle the residual.  There could be up to 7 bytes of
	   residual to copy!  */
	if (n_bytes % 16 != 0)
	  {
	    operands[4] = GEN_INT (n_bytes % 8);
	    if (n_bytes % 16 >= 8)
	      output_asm_insn ("ldd,ma 8(%1),%3", operands);
	    if (n_bytes % 8 != 0)
	      output_asm_insn ("ldd 0(%1),%6", operands);
	    if (n_bytes % 16 >= 8)
	      output_asm_insn ("std,ma %3,8(%0)", operands);
	    if (n_bytes % 8 != 0)
	      output_asm_insn ("stdby,e %6,%4(%0)", operands);
	  }
	return "";

      case 4:
	/* Pre-adjust the loop counter.  */
	operands[4] = GEN_INT (n_bytes - 8);
	output_asm_insn ("ldi %4,%2", operands);

	/* Copying loop.  */
	output_asm_insn ("{ldws|ldw},ma 4(%1),%3", operands);
	output_asm_insn ("{ldws|ldw},ma 4(%1),%6", operands);
	output_asm_insn ("{stws|stw},ma %3,4(%0)", operands);
	output_asm_insn ("addib,>= -8,%2,.-12", operands);
	output_asm_insn ("{stws|stw},ma %6,4(%0)", operands);

	/* Handle the residual.  There could be up to 7 bytes of
	   residual to copy!  */
	if (n_bytes % 8 != 0)
	  {
	    operands[4] = GEN_INT (n_bytes % 4);
	    if (n_bytes % 8 >= 4)
	      output_asm_insn ("{ldws|ldw},ma 4(%1),%3", operands);
	    if (n_bytes % 4 != 0)
	      output_asm_insn ("ldw 0(%1),%6", operands);
	    if (n_bytes % 8 >= 4)
	      output_asm_insn ("{stws|stw},ma %3,4(%0)", operands);
	    if (n_bytes % 4 != 0)
	      output_asm_insn ("{stbys|stby},e %6,%4(%0)", operands);
	  }
	return "";

      case 2:
	/* Pre-adjust the loop counter.  */
	operands[4] = GEN_INT (n_bytes - 4);
	output_asm_insn ("ldi %4,%2", operands);

	/* Copying loop.  */
	output_asm_insn ("{ldhs|ldh},ma 2(%1),%3", operands);
	output_asm_insn ("{ldhs|ldh},ma 2(%1),%6", operands);
	output_asm_insn ("{sths|sth},ma %3,2(%0)", operands);
	output_asm_insn ("addib,>= -4,%2,.-12", operands);
	output_asm_insn ("{sths|sth},ma %6,2(%0)", operands);

	/* Handle the residual.  */
	if (n_bytes % 4 != 0)
	  {
	    if (n_bytes % 4 >= 2)
	      output_asm_insn ("{ldhs|ldh},ma 2(%1),%3", operands);
	    if (n_bytes % 2 != 0)
	      output_asm_insn ("ldb 0(%1),%6", operands);
	    if (n_bytes % 4 >= 2)
	      output_asm_insn ("{sths|sth},ma %3,2(%0)", operands);
	    if (n_bytes % 2 != 0)
	      output_asm_insn ("stb %6,0(%0)", operands);
	  }
	return "";

      case 1:
	/* Pre-adjust the loop counter.  */
	operands[4] = GEN_INT (n_bytes - 2);
	output_asm_insn ("ldi %4,%2", operands);

	/* Copying loop.  */
	output_asm_insn ("{ldbs|ldb},ma 1(%1),%3", operands);
	output_asm_insn ("{ldbs|ldb},ma 1(%1),%6", operands);
	output_asm_insn ("{stbs|stb},ma %3,1(%0)", operands);
	output_asm_insn ("addib,>= -2,%2,.-12", operands);
	output_asm_insn ("{stbs|stb},ma %6,1(%0)", operands);

	/* Handle the residual.  */
	if (n_bytes % 2 != 0)
	  {
	    output_asm_insn ("ldb 0(%1),%3", operands);
	    output_asm_insn ("stb %3,0(%0)", operands);
	  }
	return "";

      default:
	gcc_unreachable ();
    }
}

/* Count the number of insns necessary to handle this block move.

   Basic structure is the same as emit_block_move, except that we
   count insns rather than emit them.  */

static int
compute_movmem_length (rtx insn)
{
  rtx pat = PATTERN (insn);
  unsigned int align = INTVAL (XEXP (XVECEXP (pat, 0, 7), 0));
  unsigned long n_bytes = INTVAL (XEXP (XVECEXP (pat, 0, 6), 0));
  unsigned int n_insns = 0;

  /* We can't move more than four bytes at a time because the PA
     has no longer integer move insns.  (Could use fp mem ops?)  */
  if (align > (TARGET_64BIT ? 8 : 4))
    align = (TARGET_64BIT ? 8 : 4);

  /* The basic copying loop.  */
  n_insns = 6;

  /* Residuals.  */
  if (n_bytes % (2 * align) != 0)
    {
      if ((n_bytes % (2 * align)) >= align)
	n_insns += 2;

      if ((n_bytes % align) != 0)
	n_insns += 2;
    }

  /* Lengths are expressed in bytes now; each insn is 4 bytes.  */
  return n_insns * 4;
}

/* Emit code to perform a block clear.

   OPERANDS[0] is the destination pointer as a REG, clobbered.
   OPERANDS[1] is a register for temporary storage.
   OPERANDS[2] is the size as a CONST_INT
   OPERANDS[3] is the alignment safe to use, as a CONST_INT.  */

const char *
output_block_clear (rtx *operands, int size_is_constant ATTRIBUTE_UNUSED)
{
  int align = INTVAL (operands[3]);
  unsigned long n_bytes = INTVAL (operands[2]);

  /* We can't clear more than a word at a time because the PA
     has no longer integer move insns.  */
  if (align > (TARGET_64BIT ? 8 : 4))
    align = (TARGET_64BIT ? 8 : 4);

  /* Note that we know each loop below will execute at least twice
     (else we would have open-coded the copy).  */
  switch (align)
    {
      case 8:
	/* Pre-adjust the loop counter.  */
	operands[2] = GEN_INT (n_bytes - 16);
	output_asm_insn ("ldi %2,%1", operands);

	/* Loop.  */
	output_asm_insn ("std,ma %%r0,8(%0)", operands);
	output_asm_insn ("addib,>= -16,%1,.-4", operands);
	output_asm_insn ("std,ma %%r0,8(%0)", operands);

	/* Handle the residual.  There could be up to 7 bytes of
	   residual to copy!  */
	if (n_bytes % 16 != 0)
	  {
	    operands[2] = GEN_INT (n_bytes % 8);
	    if (n_bytes % 16 >= 8)
	      output_asm_insn ("std,ma %%r0,8(%0)", operands);
	    if (n_bytes % 8 != 0)
	      output_asm_insn ("stdby,e %%r0,%2(%0)", operands);
	  }
	return "";

      case 4:
	/* Pre-adjust the loop counter.  */
	operands[2] = GEN_INT (n_bytes - 8);
	output_asm_insn ("ldi %2,%1", operands);

	/* Loop.  */
	output_asm_insn ("{stws|stw},ma %%r0,4(%0)", operands);
	output_asm_insn ("addib,>= -8,%1,.-4", operands);
	output_asm_insn ("{stws|stw},ma %%r0,4(%0)", operands);

	/* Handle the residual.  There could be up to 7 bytes of
	   residual to copy!  */
	if (n_bytes % 8 != 0)
	  {
	    operands[2] = GEN_INT (n_bytes % 4);
	    if (n_bytes % 8 >= 4)
	      output_asm_insn ("{stws|stw},ma %%r0,4(%0)", operands);
	    if (n_bytes % 4 != 0)
	      output_asm_insn ("{stbys|stby},e %%r0,%2(%0)", operands);
	  }
	return "";

      case 2:
	/* Pre-adjust the loop counter.  */
	operands[2] = GEN_INT (n_bytes - 4);
	output_asm_insn ("ldi %2,%1", operands);

	/* Loop.  */
	output_asm_insn ("{sths|sth},ma %%r0,2(%0)", operands);
	output_asm_insn ("addib,>= -4,%1,.-4", operands);
	output_asm_insn ("{sths|sth},ma %%r0,2(%0)", operands);

	/* Handle the residual.  */
	if (n_bytes % 4 != 0)
	  {
	    if (n_bytes % 4 >= 2)
	      output_asm_insn ("{sths|sth},ma %%r0,2(%0)", operands);
	    if (n_bytes % 2 != 0)
	      output_asm_insn ("stb %%r0,0(%0)", operands);
	  }
	return "";

      case 1:
	/* Pre-adjust the loop counter.  */
	operands[2] = GEN_INT (n_bytes - 2);
	output_asm_insn ("ldi %2,%1", operands);

	/* Loop.  */
	output_asm_insn ("{stbs|stb},ma %%r0,1(%0)", operands);
	output_asm_insn ("addib,>= -2,%1,.-4", operands);
	output_asm_insn ("{stbs|stb},ma %%r0,1(%0)", operands);

	/* Handle the residual.  */
	if (n_bytes % 2 != 0)
	  output_asm_insn ("stb %%r0,0(%0)", operands);

	return "";

      default:
	gcc_unreachable ();
    }
}

/* Count the number of insns necessary to handle this block move.

   Basic structure is the same as emit_block_move, except that we
   count insns rather than emit them.  */

static int
compute_clrmem_length (rtx insn)
{
  rtx pat = PATTERN (insn);
  unsigned int align = INTVAL (XEXP (XVECEXP (pat, 0, 4), 0));
  unsigned long n_bytes = INTVAL (XEXP (XVECEXP (pat, 0, 3), 0));
  unsigned int n_insns = 0;

  /* We can't clear more than a word at a time because the PA
     has no longer integer move insns.  */
  if (align > (TARGET_64BIT ? 8 : 4))
    align = (TARGET_64BIT ? 8 : 4);

  /* The basic loop.  */
  n_insns = 4;

  /* Residuals.  */
  if (n_bytes % (2 * align) != 0)
    {
      if ((n_bytes % (2 * align)) >= align)
	n_insns++;

      if ((n_bytes % align) != 0)
	n_insns++;
    }

  /* Lengths are expressed in bytes now; each insn is 4 bytes.  */
  return n_insns * 4;
}


const char *
output_and (rtx *operands)
{
  if (GET_CODE (operands[2]) == CONST_INT && INTVAL (operands[2]) != 0)
    {
      unsigned HOST_WIDE_INT mask = INTVAL (operands[2]);
      int ls0, ls1, ms0, p, len;

      for (ls0 = 0; ls0 < 32; ls0++)
	if ((mask & (1 << ls0)) == 0)
	  break;

      for (ls1 = ls0; ls1 < 32; ls1++)
	if ((mask & (1 << ls1)) != 0)
	  break;

      for (ms0 = ls1; ms0 < 32; ms0++)
	if ((mask & (1 << ms0)) == 0)
	  break;

      gcc_assert (ms0 == 32);

      if (ls1 == 32)
	{
	  len = ls0;

	  gcc_assert (len);

	  operands[2] = GEN_INT (len);
	  return "{extru|extrw,u} %1,31,%2,%0";
	}
      else
	{
	  /* We could use this `depi' for the case above as well, but `depi'
	     requires one more register file access than an `extru'.  */

	  p = 31 - ls0;
	  len = ls1 - ls0;

	  operands[2] = GEN_INT (p);
	  operands[3] = GEN_INT (len);
	  return "{depi|depwi} 0,%2,%3,%0";
	}
    }
  else
    return "and %1,%2,%0";
}

/* Return a string to perform a bitwise-and of operands[1] with operands[2]
   storing the result in operands[0].  */
const char *
output_64bit_and (rtx *operands)
{
  if (GET_CODE (operands[2]) == CONST_INT && INTVAL (operands[2]) != 0)
    {
      unsigned HOST_WIDE_INT mask = INTVAL (operands[2]);
      int ls0, ls1, ms0, p, len;

      for (ls0 = 0; ls0 < HOST_BITS_PER_WIDE_INT; ls0++)
	if ((mask & ((unsigned HOST_WIDE_INT) 1 << ls0)) == 0)
	  break;

      for (ls1 = ls0; ls1 < HOST_BITS_PER_WIDE_INT; ls1++)
	if ((mask & ((unsigned HOST_WIDE_INT) 1 << ls1)) != 0)
	  break;

      for (ms0 = ls1; ms0 < HOST_BITS_PER_WIDE_INT; ms0++)
	if ((mask & ((unsigned HOST_WIDE_INT) 1 << ms0)) == 0)
	  break;

      gcc_assert (ms0 == HOST_BITS_PER_WIDE_INT);

      if (ls1 == HOST_BITS_PER_WIDE_INT)
	{
	  len = ls0;

	  gcc_assert (len);

	  operands[2] = GEN_INT (len);
	  return "extrd,u %1,63,%2,%0";
	}
      else
	{
	  /* We could use this `depi' for the case above as well, but `depi'
	     requires one more register file access than an `extru'.  */

	  p = 63 - ls0;
	  len = ls1 - ls0;

	  operands[2] = GEN_INT (p);
	  operands[3] = GEN_INT (len);
	  return "depdi 0,%2,%3,%0";
	}
    }
  else
    return "and %1,%2,%0";
}

const char *
output_ior (rtx *operands)
{
  unsigned HOST_WIDE_INT mask = INTVAL (operands[2]);
  int bs0, bs1, p, len;

  if (INTVAL (operands[2]) == 0)
    return "copy %1,%0";

  for (bs0 = 0; bs0 < 32; bs0++)
    if ((mask & (1 << bs0)) != 0)
      break;

  for (bs1 = bs0; bs1 < 32; bs1++)
    if ((mask & (1 << bs1)) == 0)
      break;

  gcc_assert (bs1 == 32 || ((unsigned HOST_WIDE_INT) 1 << bs1) > mask);

  p = 31 - bs0;
  len = bs1 - bs0;

  operands[2] = GEN_INT (p);
  operands[3] = GEN_INT (len);
  return "{depi|depwi} -1,%2,%3,%0";
}

/* Return a string to perform a bitwise-and of operands[1] with operands[2]
   storing the result in operands[0].  */
const char *
output_64bit_ior (rtx *operands)
{
  unsigned HOST_WIDE_INT mask = INTVAL (operands[2]);
  int bs0, bs1, p, len;

  if (INTVAL (operands[2]) == 0)
    return "copy %1,%0";

  for (bs0 = 0; bs0 < HOST_BITS_PER_WIDE_INT; bs0++)
    if ((mask & ((unsigned HOST_WIDE_INT) 1 << bs0)) != 0)
      break;

  for (bs1 = bs0; bs1 < HOST_BITS_PER_WIDE_INT; bs1++)
    if ((mask & ((unsigned HOST_WIDE_INT) 1 << bs1)) == 0)
      break;

  gcc_assert (bs1 == HOST_BITS_PER_WIDE_INT
	      || ((unsigned HOST_WIDE_INT) 1 << bs1) > mask);

  p = 63 - bs0;
  len = bs1 - bs0;

  operands[2] = GEN_INT (p);
  operands[3] = GEN_INT (len);
  return "depdi -1,%2,%3,%0";
}

/* Target hook for assembling integer objects.  This code handles
   aligned SI and DI integers specially since function references
   must be preceded by P%.  */

static bool
pa_assemble_integer (rtx x, unsigned int size, int aligned_p)
{
  if (size == UNITS_PER_WORD
      && aligned_p
      && function_label_operand (x, VOIDmode))
    {
      fputs (size == 8? "\t.dword\tP%" : "\t.word\tP%", asm_out_file);
      output_addr_const (asm_out_file, x);
      fputc ('\n', asm_out_file);
      return true;
    }
  return default_assemble_integer (x, size, aligned_p);
}

/* Output an ascii string.  */
void
output_ascii (FILE *file, const char *p, int size)
{
  int i;
  int chars_output;
  unsigned char partial_output[16];	/* Max space 4 chars can occupy.  */

  /* The HP assembler can only take strings of 256 characters at one
     time.  This is a limitation on input line length, *not* the
     length of the string.  Sigh.  Even worse, it seems that the
     restriction is in number of input characters (see \xnn &
     \whatever).  So we have to do this very carefully.  */

  fputs ("\t.STRING \"", file);

  chars_output = 0;
  for (i = 0; i < size; i += 4)
    {
      int co = 0;
      int io = 0;
      for (io = 0, co = 0; io < MIN (4, size - i); io++)
	{
	  register unsigned int c = (unsigned char) p[i + io];

	  if (c == '\"' || c == '\\')
	    partial_output[co++] = '\\';
	  if (c >= ' ' && c < 0177)
	    partial_output[co++] = c;
	  else
	    {
	      unsigned int hexd;
	      partial_output[co++] = '\\';
	      partial_output[co++] = 'x';
	      hexd =  c  / 16 - 0 + '0';
	      if (hexd > '9')
		hexd -= '9' - 'a' + 1;
	      partial_output[co++] = hexd;
	      hexd =  c % 16 - 0 + '0';
	      if (hexd > '9')
		hexd -= '9' - 'a' + 1;
	      partial_output[co++] = hexd;
	    }
	}
      if (chars_output + co > 243)
	{
	  fputs ("\"\n\t.STRING \"", file);
	  chars_output = 0;
	}
      fwrite (partial_output, 1, (size_t) co, file);
      chars_output += co;
      co = 0;
    }
  fputs ("\"\n", file);
}

/* Try to rewrite floating point comparisons & branches to avoid
   useless add,tr insns.

   CHECK_NOTES is nonzero if we should examine REG_DEAD notes
   to see if FPCC is dead.  CHECK_NOTES is nonzero for the
   first attempt to remove useless add,tr insns.  It is zero
   for the second pass as reorg sometimes leaves bogus REG_DEAD
   notes lying around.

   When CHECK_NOTES is zero we can only eliminate add,tr insns
   when there's a 1:1 correspondence between fcmp and ftest/fbranch
   instructions.  */
static void
remove_useless_addtr_insns (int check_notes)
{
  rtx insn;
  static int pass = 0;

  /* This is fairly cheap, so always run it when optimizing.  */
  if (optimize > 0)
    {
      int fcmp_count = 0;
      int fbranch_count = 0;

      /* Walk all the insns in this function looking for fcmp & fbranch
	 instructions.  Keep track of how many of each we find.  */
      for (insn = get_insns (); insn; insn = next_insn (insn))
	{
	  rtx tmp;

	  /* Ignore anything that isn't an INSN or a JUMP_INSN.  */
	  if (GET_CODE (insn) != INSN && GET_CODE (insn) != JUMP_INSN)
	    continue;

	  tmp = PATTERN (insn);

	  /* It must be a set.  */
	  if (GET_CODE (tmp) != SET)
	    continue;

	  /* If the destination is CCFP, then we've found an fcmp insn.  */
	  tmp = SET_DEST (tmp);
	  if (GET_CODE (tmp) == REG && REGNO (tmp) == 0)
	    {
	      fcmp_count++;
	      continue;
	    }

	  tmp = PATTERN (insn);
	  /* If this is an fbranch instruction, bump the fbranch counter.  */
	  if (GET_CODE (tmp) == SET
	      && SET_DEST (tmp) == pc_rtx
	      && GET_CODE (SET_SRC (tmp)) == IF_THEN_ELSE
	      && GET_CODE (XEXP (SET_SRC (tmp), 0)) == NE
	      && GET_CODE (XEXP (XEXP (SET_SRC (tmp), 0), 0)) == REG
	      && REGNO (XEXP (XEXP (SET_SRC (tmp), 0), 0)) == 0)
	    {
	      fbranch_count++;
	      continue;
	    }
	}


      /* Find all floating point compare + branch insns.  If possible,
	 reverse the comparison & the branch to avoid add,tr insns.  */
      for (insn = get_insns (); insn; insn = next_insn (insn))
	{
	  rtx tmp, next;

	  /* Ignore anything that isn't an INSN.  */
	  if (GET_CODE (insn) != INSN)
	    continue;

	  tmp = PATTERN (insn);

	  /* It must be a set.  */
	  if (GET_CODE (tmp) != SET)
	    continue;

	  /* The destination must be CCFP, which is register zero.  */
	  tmp = SET_DEST (tmp);
	  if (GET_CODE (tmp) != REG || REGNO (tmp) != 0)
	    continue;

	  /* INSN should be a set of CCFP.

	     See if the result of this insn is used in a reversed FP
	     conditional branch.  If so, reverse our condition and
	     the branch.  Doing so avoids useless add,tr insns.  */
	  next = next_insn (insn);
	  while (next)
	    {
	      /* Jumps, calls and labels stop our search.  */
	      if (GET_CODE (next) == JUMP_INSN
		  || GET_CODE (next) == CALL_INSN
		  || GET_CODE (next) == CODE_LABEL)
		break;

	      /* As does another fcmp insn.  */
	      if (GET_CODE (next) == INSN
		  && GET_CODE (PATTERN (next)) == SET
		  && GET_CODE (SET_DEST (PATTERN (next))) == REG
		  && REGNO (SET_DEST (PATTERN (next))) == 0)
		break;

	      next = next_insn (next);
	    }

	  /* Is NEXT_INSN a branch?  */
	  if (next
	      && GET_CODE (next) == JUMP_INSN)
	    {
	      rtx pattern = PATTERN (next);

	      /* If it a reversed fp conditional branch (e.g. uses add,tr)
		 and CCFP dies, then reverse our conditional and the branch
		 to avoid the add,tr.  */
	      if (GET_CODE (pattern) == SET
		  && SET_DEST (pattern) == pc_rtx
		  && GET_CODE (SET_SRC (pattern)) == IF_THEN_ELSE
		  && GET_CODE (XEXP (SET_SRC (pattern), 0)) == NE
		  && GET_CODE (XEXP (XEXP (SET_SRC (pattern), 0), 0)) == REG
		  && REGNO (XEXP (XEXP (SET_SRC (pattern), 0), 0)) == 0
		  && GET_CODE (XEXP (SET_SRC (pattern), 1)) == PC
		  && (fcmp_count == fbranch_count
		      || (check_notes
			  && find_regno_note (next, REG_DEAD, 0))))
		{
		  /* Reverse the branch.  */
		  tmp = XEXP (SET_SRC (pattern), 1);
		  XEXP (SET_SRC (pattern), 1) = XEXP (SET_SRC (pattern), 2);
		  XEXP (SET_SRC (pattern), 2) = tmp;
		  INSN_CODE (next) = -1;

		  /* Reverse our condition.  */
		  tmp = PATTERN (insn);
		  PUT_CODE (XEXP (tmp, 1),
			    (reverse_condition_maybe_unordered
			     (GET_CODE (XEXP (tmp, 1)))));
		}
	    }
	}
    }

  pass = !pass;

}

/* You may have trouble believing this, but this is the 32 bit HP-PA
   stack layout.  Wow.

   Offset		Contents

   Variable arguments	(optional; any number may be allocated)

   SP-(4*(N+9))		arg word N
   	:		    :
      SP-56		arg word 5
      SP-52		arg word 4

   Fixed arguments	(must be allocated; may remain unused)

      SP-48		arg word 3
      SP-44		arg word 2
      SP-40		arg word 1
      SP-36		arg word 0

   Frame Marker

      SP-32		External Data Pointer (DP)
      SP-28		External sr4
      SP-24		External/stub RP (RP')
      SP-20		Current RP
      SP-16		Static Link
      SP-12		Clean up
      SP-8		Calling Stub RP (RP'')
      SP-4		Previous SP

   Top of Frame

      SP-0		Stack Pointer (points to next available address)

*/

/* This function saves registers as follows.  Registers marked with ' are
   this function's registers (as opposed to the previous function's).
   If a frame_pointer isn't needed, r4 is saved as a general register;
   the space for the frame pointer is still allocated, though, to keep
   things simple.


   Top of Frame

       SP (FP')		Previous FP
       SP + 4		Alignment filler (sigh)
       SP + 8		Space for locals reserved here.
       .
       .
       .
       SP + n		All call saved register used.
       .
       .
       .
       SP + o		All call saved fp registers used.
       .
       .
       .
       SP + p (SP')	points to next available address.

*/

/* Global variables set by output_function_prologue().  */
/* Size of frame.  Need to know this to emit return insns from
   leaf procedures.  */
static HOST_WIDE_INT actual_fsize, local_fsize;
static int save_fregs;

/* Emit RTL to store REG at the memory location specified by BASE+DISP.
   Handle case where DISP > 8k by using the add_high_const patterns.

   Note in DISP > 8k case, we will leave the high part of the address
   in %r1.  There is code in expand_hppa_{prologue,epilogue} that knows this.*/

static void
store_reg (int reg, HOST_WIDE_INT disp, int base)
{
  rtx insn, dest, src, basereg;

  src = gen_rtx_REG (word_mode, reg);
  basereg = gen_rtx_REG (Pmode, base);
  if (VAL_14_BITS_P (disp))
    {
      dest = gen_rtx_MEM (word_mode, plus_constant (basereg, disp));
      insn = emit_move_insn (dest, src);
    }
  else if (TARGET_64BIT && !VAL_32_BITS_P (disp))
    {
      rtx delta = GEN_INT (disp);
      rtx tmpreg = gen_rtx_REG (Pmode, 1);

      emit_move_insn (tmpreg, delta);
      insn = emit_move_insn (tmpreg, gen_rtx_PLUS (Pmode, tmpreg, basereg));
      if (DO_FRAME_NOTES)
	{
	  add_reg_note (insn, REG_FRAME_RELATED_EXPR,
			gen_rtx_SET (VOIDmode, tmpreg,
				     gen_rtx_PLUS (Pmode, basereg, delta)));
	  RTX_FRAME_RELATED_P (insn) = 1;
	}
      dest = gen_rtx_MEM (word_mode, tmpreg);
      insn = emit_move_insn (dest, src);
    }
  else
    {
      rtx delta = GEN_INT (disp);
      rtx high = gen_rtx_PLUS (Pmode, basereg, gen_rtx_HIGH (Pmode, delta));
      rtx tmpreg = gen_rtx_REG (Pmode, 1);

      emit_move_insn (tmpreg, high);
      dest = gen_rtx_MEM (word_mode, gen_rtx_LO_SUM (Pmode, tmpreg, delta));
      insn = emit_move_insn (dest, src);
      if (DO_FRAME_NOTES)
	add_reg_note (insn, REG_FRAME_RELATED_EXPR,
		      gen_rtx_SET (VOIDmode,
				   gen_rtx_MEM (word_mode,
						gen_rtx_PLUS (word_mode,
							      basereg,
							      delta)),
				   src));
    }

  if (DO_FRAME_NOTES)
    RTX_FRAME_RELATED_P (insn) = 1;
}

/* Emit RTL to store REG at the memory location specified by BASE and then
   add MOD to BASE.  MOD must be <= 8k.  */

static void
store_reg_modify (int base, int reg, HOST_WIDE_INT mod)
{
  rtx insn, basereg, srcreg, delta;

  gcc_assert (VAL_14_BITS_P (mod));

  basereg = gen_rtx_REG (Pmode, base);
  srcreg = gen_rtx_REG (word_mode, reg);
  delta = GEN_INT (mod);

  insn = emit_insn (gen_post_store (basereg, srcreg, delta));
  if (DO_FRAME_NOTES)
    {
      RTX_FRAME_RELATED_P (insn) = 1;

      /* RTX_FRAME_RELATED_P must be set on each frame related set
	 in a parallel with more than one element.  */
      RTX_FRAME_RELATED_P (XVECEXP (PATTERN (insn), 0, 0)) = 1;
      RTX_FRAME_RELATED_P (XVECEXP (PATTERN (insn), 0, 1)) = 1;
    }
}

/* Emit RTL to set REG to the value specified by BASE+DISP.  Handle case
   where DISP > 8k by using the add_high_const patterns.  NOTE indicates
   whether to add a frame note or not.

   In the DISP > 8k case, we leave the high part of the address in %r1.
   There is code in expand_hppa_{prologue,epilogue} that knows about this.  */

static void
set_reg_plus_d (int reg, int base, HOST_WIDE_INT disp, int note)
{
  rtx insn;

  if (VAL_14_BITS_P (disp))
    {
      insn = emit_move_insn (gen_rtx_REG (Pmode, reg),
			     plus_constant (gen_rtx_REG (Pmode, base), disp));
    }
  else if (TARGET_64BIT && !VAL_32_BITS_P (disp))
    {
      rtx basereg = gen_rtx_REG (Pmode, base);
      rtx delta = GEN_INT (disp);
      rtx tmpreg = gen_rtx_REG (Pmode, 1);

      emit_move_insn (tmpreg, delta);
      insn = emit_move_insn (gen_rtx_REG (Pmode, reg),
			     gen_rtx_PLUS (Pmode, tmpreg, basereg));
      if (DO_FRAME_NOTES)
	add_reg_note (insn, REG_FRAME_RELATED_EXPR,
		      gen_rtx_SET (VOIDmode, tmpreg,
				   gen_rtx_PLUS (Pmode, basereg, delta)));
    }
  else
    {
      rtx basereg = gen_rtx_REG (Pmode, base);
      rtx delta = GEN_INT (disp);
      rtx tmpreg = gen_rtx_REG (Pmode, 1);

      emit_move_insn (tmpreg,
		      gen_rtx_PLUS (Pmode, basereg,
				    gen_rtx_HIGH (Pmode, delta)));
      insn = emit_move_insn (gen_rtx_REG (Pmode, reg),
			     gen_rtx_LO_SUM (Pmode, tmpreg, delta));
    }

  if (DO_FRAME_NOTES && note)
    RTX_FRAME_RELATED_P (insn) = 1;
}

HOST_WIDE_INT
compute_frame_size (HOST_WIDE_INT size, int *fregs_live)
{
  int freg_saved = 0;
  int i, j;

  /* The code in hppa_expand_prologue and hppa_expand_epilogue must
     be consistent with the rounding and size calculation done here.
     Change them at the same time.  */

  /* We do our own stack alignment.  First, round the size of the
     stack locals up to a word boundary.  */
  size = (size + UNITS_PER_WORD - 1) & ~(UNITS_PER_WORD - 1);

  /* Space for previous frame pointer + filler.  If any frame is
     allocated, we need to add in the STARTING_FRAME_OFFSET.  We
     waste some space here for the sake of HP compatibility.  The
     first slot is only used when the frame pointer is needed.  */
  if (size || frame_pointer_needed)
    size += STARTING_FRAME_OFFSET;
  
  /* If the current function calls __builtin_eh_return, then we need
     to allocate stack space for registers that will hold data for
     the exception handler.  */
  if (DO_FRAME_NOTES && crtl->calls_eh_return)
    {
      unsigned int i;

      for (i = 0; EH_RETURN_DATA_REGNO (i) != INVALID_REGNUM; ++i)
	continue;
      size += i * UNITS_PER_WORD;
    }

  /* Account for space used by the callee general register saves.  */
  for (i = 18, j = frame_pointer_needed ? 4 : 3; i >= j; i--)
    if (df_regs_ever_live_p (i))
      size += UNITS_PER_WORD;

  /* Account for space used by the callee floating point register saves.  */
  for (i = FP_SAVED_REG_LAST; i >= FP_SAVED_REG_FIRST; i -= FP_REG_STEP)
    if (df_regs_ever_live_p (i)
	|| (!TARGET_64BIT && df_regs_ever_live_p (i + 1)))
      {
	freg_saved = 1;

	/* We always save both halves of the FP register, so always
	   increment the frame size by 8 bytes.  */
	size += 8;
      }

  /* If any of the floating registers are saved, account for the
     alignment needed for the floating point register save block.  */
  if (freg_saved)
    {
      size = (size + 7) & ~7;
      if (fregs_live)
	*fregs_live = 1;
    }

  /* The various ABIs include space for the outgoing parameters in the
     size of the current function's stack frame.  We don't need to align
     for the outgoing arguments as their alignment is set by the final
     rounding for the frame as a whole.  */
  size += crtl->outgoing_args_size;

  /* Allocate space for the fixed frame marker.  This space must be
     allocated for any function that makes calls or allocates
     stack space.  */
  if (!current_function_is_leaf || size)
    size += TARGET_64BIT ? 48 : 32;

  /* Finally, round to the preferred stack boundary.  */
  return ((size + PREFERRED_STACK_BOUNDARY / BITS_PER_UNIT - 1)
	  & ~(PREFERRED_STACK_BOUNDARY / BITS_PER_UNIT - 1));
}

/* Generate the assembly code for function entry.  FILE is a stdio
   stream to output the code to.  SIZE is an int: how many units of
   temporary storage to allocate.

   Refer to the array `regs_ever_live' to determine which registers to
   save; `regs_ever_live[I]' is nonzero if register number I is ever
   used in the function.  This function is responsible for knowing
   which registers should not be saved even if used.  */

/* On HP-PA, move-double insns between fpu and cpu need an 8-byte block
   of memory.  If any fpu reg is used in the function, we allocate
   such a block here, at the bottom of the frame, just in case it's needed.

   If this function is a leaf procedure, then we may choose not
   to do a "save" insn.  The decision about whether or not
   to do this is made in regclass.c.  */

static void
pa_output_function_prologue (FILE *file, HOST_WIDE_INT size ATTRIBUTE_UNUSED)
{
  /* The function's label and associated .PROC must never be
     separated and must be output *after* any profiling declarations
     to avoid changing spaces/subspaces within a procedure.  */
  ASM_OUTPUT_LABEL (file, XSTR (XEXP (DECL_RTL (current_function_decl), 0), 0));
  fputs ("\t.PROC\n", file);

  /* hppa_expand_prologue does the dirty work now.  We just need
     to output the assembler directives which denote the start
     of a function.  */
  fprintf (file, "\t.CALLINFO FRAME=" HOST_WIDE_INT_PRINT_DEC, actual_fsize);
  if (current_function_is_leaf)
    fputs (",NO_CALLS", file);
  else
    fputs (",CALLS", file);
  if (rp_saved)
    fputs (",SAVE_RP", file);

  /* The SAVE_SP flag is used to indicate that register %r3 is stored
     at the beginning of the frame and that it is used as the frame
     pointer for the frame.  We do this because our current frame
     layout doesn't conform to that specified in the HP runtime
     documentation and we need a way to indicate to programs such as
     GDB where %r3 is saved.  The SAVE_SP flag was chosen because it
     isn't used by HP compilers but is supported by the assembler.
     However, SAVE_SP is supposed to indicate that the previous stack
     pointer has been saved in the frame marker.  */
  if (frame_pointer_needed)
    fputs (",SAVE_SP", file);

  /* Pass on information about the number of callee register saves
     performed in the prologue.

     The compiler is supposed to pass the highest register number
     saved, the assembler then has to adjust that number before
     entering it into the unwind descriptor (to account for any
     caller saved registers with lower register numbers than the
     first callee saved register).  */
  if (gr_saved)
    fprintf (file, ",ENTRY_GR=%d", gr_saved + 2);

  if (fr_saved)
    fprintf (file, ",ENTRY_FR=%d", fr_saved + 11);

  fputs ("\n\t.ENTRY\n", file);

  remove_useless_addtr_insns (0);
}

void
hppa_expand_prologue (void)
{
  int merge_sp_adjust_with_store = 0;
  HOST_WIDE_INT size = get_frame_size ();
  HOST_WIDE_INT offset;
  int i;
  rtx insn, tmpreg;

  gr_saved = 0;
  fr_saved = 0;
  save_fregs = 0;

  /* Compute total size for frame pointer, filler, locals and rounding to
     the next word boundary.  Similar code appears in compute_frame_size
     and must be changed in tandem with this code.  */
  local_fsize = (size + UNITS_PER_WORD - 1) & ~(UNITS_PER_WORD - 1);
  if (local_fsize || frame_pointer_needed)
    local_fsize += STARTING_FRAME_OFFSET;

  actual_fsize = compute_frame_size (size, &save_fregs);

  /* Compute a few things we will use often.  */
  tmpreg = gen_rtx_REG (word_mode, 1);

  /* Save RP first.  The calling conventions manual states RP will
     always be stored into the caller's frame at sp - 20 or sp - 16
     depending on which ABI is in use.  */
  if (df_regs_ever_live_p (2) || crtl->calls_eh_return)
    {
      store_reg (2, TARGET_64BIT ? -16 : -20, STACK_POINTER_REGNUM);
      rp_saved = true;
    }
  else
    rp_saved = false;

  /* Allocate the local frame and set up the frame pointer if needed.  */
  if (actual_fsize != 0)
    {
      if (frame_pointer_needed)
	{
	  /* Copy the old frame pointer temporarily into %r1.  Set up the
	     new stack pointer, then store away the saved old frame pointer
	     into the stack at sp and at the same time update the stack
	     pointer by actual_fsize bytes.  Two versions, first
	     handles small (<8k) frames.  The second handles large (>=8k)
	     frames.  */
	  insn = emit_move_insn (tmpreg, frame_pointer_rtx);
	  if (DO_FRAME_NOTES)
	    RTX_FRAME_RELATED_P (insn) = 1;

	  insn = emit_move_insn (frame_pointer_rtx, stack_pointer_rtx);
	  if (DO_FRAME_NOTES)
	    RTX_FRAME_RELATED_P (insn) = 1;

	  if (VAL_14_BITS_P (actual_fsize))
	    store_reg_modify (STACK_POINTER_REGNUM, 1, actual_fsize);
	  else
	    {
	      /* It is incorrect to store the saved frame pointer at *sp,
		 then increment sp (writes beyond the current stack boundary).

		 So instead use stwm to store at *sp and post-increment the
		 stack pointer as an atomic operation.  Then increment sp to
		 finish allocating the new frame.  */
	      HOST_WIDE_INT adjust1 = 8192 - 64;
	      HOST_WIDE_INT adjust2 = actual_fsize - adjust1;

	      store_reg_modify (STACK_POINTER_REGNUM, 1, adjust1);
	      set_reg_plus_d (STACK_POINTER_REGNUM, STACK_POINTER_REGNUM,
			      adjust2, 1);
	    }

	  /* We set SAVE_SP in frames that need a frame pointer.  Thus,
	     we need to store the previous stack pointer (frame pointer)
	     into the frame marker on targets that use the HP unwind
	     library.  This allows the HP unwind library to be used to
	     unwind GCC frames.  However, we are not fully compatible
	     with the HP library because our frame layout differs from
	     that specified in the HP runtime specification.

	     We don't want a frame note on this instruction as the frame
	     marker moves during dynamic stack allocation.

	     This instruction also serves as a blockage to prevent
	     register spills from being scheduled before the stack
	     pointer is raised.  This is necessary as we store
	     registers using the frame pointer as a base register,
	     and the frame pointer is set before sp is raised.  */
	  if (TARGET_HPUX_UNWIND_LIBRARY)
	    {
	      rtx addr = gen_rtx_PLUS (word_mode, stack_pointer_rtx,
				       GEN_INT (TARGET_64BIT ? -8 : -4));

	      emit_move_insn (gen_rtx_MEM (word_mode, addr),
			      frame_pointer_rtx);
	    }
	  else
	    emit_insn (gen_blockage ());
	}
      /* no frame pointer needed.  */
      else
	{
	  /* In some cases we can perform the first callee register save
	     and allocating the stack frame at the same time.   If so, just
	     make a note of it and defer allocating the frame until saving
	     the callee registers.  */
	  if (VAL_14_BITS_P (actual_fsize) && local_fsize == 0)
	    merge_sp_adjust_with_store = 1;
	  /* Can not optimize.  Adjust the stack frame by actual_fsize
	     bytes.  */
	  else
	    set_reg_plus_d (STACK_POINTER_REGNUM, STACK_POINTER_REGNUM,
			    actual_fsize, 1);
	}
    }

  /* Normal register save.

     Do not save the frame pointer in the frame_pointer_needed case.  It
     was done earlier.  */
  if (frame_pointer_needed)
    {
      offset = local_fsize;

      /* Saving the EH return data registers in the frame is the simplest
	 way to get the frame unwind information emitted.  We put them
	 just before the general registers.  */
      if (DO_FRAME_NOTES && crtl->calls_eh_return)
	{
	  unsigned int i, regno;

	  for (i = 0; ; ++i)
	    {
	      regno = EH_RETURN_DATA_REGNO (i);
	      if (regno == INVALID_REGNUM)
		break;

	      store_reg (regno, offset, FRAME_POINTER_REGNUM);
	      offset += UNITS_PER_WORD;
	    }
	}

      for (i = 18; i >= 4; i--)
	if (df_regs_ever_live_p (i) && ! call_used_regs[i])
	  {
	    store_reg (i, offset, FRAME_POINTER_REGNUM);
	    offset += UNITS_PER_WORD;
	    gr_saved++;
	  }
      /* Account for %r3 which is saved in a special place.  */
      gr_saved++;
    }
  /* No frame pointer needed.  */
  else
    {
      offset = local_fsize - actual_fsize;

      /* Saving the EH return data registers in the frame is the simplest
         way to get the frame unwind information emitted.  */
      if (DO_FRAME_NOTES && crtl->calls_eh_return)
	{
	  unsigned int i, regno;

	  for (i = 0; ; ++i)
	    {
	      regno = EH_RETURN_DATA_REGNO (i);
	      if (regno == INVALID_REGNUM)
		break;

	      /* If merge_sp_adjust_with_store is nonzero, then we can
		 optimize the first save.  */
	      if (merge_sp_adjust_with_store)
		{
		  store_reg_modify (STACK_POINTER_REGNUM, regno, -offset);
		  merge_sp_adjust_with_store = 0;
		}
	      else
		store_reg (regno, offset, STACK_POINTER_REGNUM);
	      offset += UNITS_PER_WORD;
	    }
	}

      for (i = 18; i >= 3; i--)
      	if (df_regs_ever_live_p (i) && ! call_used_regs[i])
	  {
	    /* If merge_sp_adjust_with_store is nonzero, then we can
	       optimize the first GR save.  */
	    if (merge_sp_adjust_with_store)
	      {
		store_reg_modify (STACK_POINTER_REGNUM, i, -offset);
		merge_sp_adjust_with_store = 0;
	      }
	    else
	      store_reg (i, offset, STACK_POINTER_REGNUM);
	    offset += UNITS_PER_WORD;
	    gr_saved++;
	  }

      /* If we wanted to merge the SP adjustment with a GR save, but we never
	 did any GR saves, then just emit the adjustment here.  */
      if (merge_sp_adjust_with_store)
	set_reg_plus_d (STACK_POINTER_REGNUM, STACK_POINTER_REGNUM,
			actual_fsize, 1);
    }

  /* The hppa calling conventions say that %r19, the pic offset
     register, is saved at sp - 32 (in this function's frame)
     when generating PIC code.  FIXME:  What is the correct thing
     to do for functions which make no calls and allocate no
     frame?  Do we need to allocate a frame, or can we just omit
     the save?   For now we'll just omit the save.
     
     We don't want a note on this insn as the frame marker can
     move if there is a dynamic stack allocation.  */
  if (flag_pic && actual_fsize != 0 && !TARGET_64BIT)
    {
      rtx addr = gen_rtx_PLUS (word_mode, stack_pointer_rtx, GEN_INT (-32));

      emit_move_insn (gen_rtx_MEM (word_mode, addr), pic_offset_table_rtx);

    }

  /* Align pointer properly (doubleword boundary).  */
  offset = (offset + 7) & ~7;

  /* Floating point register store.  */
  if (save_fregs)
    {
      rtx base;

      /* First get the frame or stack pointer to the start of the FP register
	 save area.  */
      if (frame_pointer_needed)
	{
	  set_reg_plus_d (1, FRAME_POINTER_REGNUM, offset, 0);
	  base = frame_pointer_rtx;
	}
      else
	{
	  set_reg_plus_d (1, STACK_POINTER_REGNUM, offset, 0);
	  base = stack_pointer_rtx;
	}

      /* Now actually save the FP registers.  */
      for (i = FP_SAVED_REG_LAST; i >= FP_SAVED_REG_FIRST; i -= FP_REG_STEP)
	{
	  if (df_regs_ever_live_p (i)
	      || (! TARGET_64BIT && df_regs_ever_live_p (i + 1)))
	    {
	      rtx addr, insn, reg;
	      addr = gen_rtx_MEM (DFmode, gen_rtx_POST_INC (DFmode, tmpreg));
	      reg = gen_rtx_REG (DFmode, i);
	      insn = emit_move_insn (addr, reg);
	      if (DO_FRAME_NOTES)
		{
		  RTX_FRAME_RELATED_P (insn) = 1;
		  if (TARGET_64BIT)
		    {
		      rtx mem = gen_rtx_MEM (DFmode,
					     plus_constant (base, offset));
		      add_reg_note (insn, REG_FRAME_RELATED_EXPR,
				    gen_rtx_SET (VOIDmode, mem, reg));
		    }
		  else
		    {
		      rtx meml = gen_rtx_MEM (SFmode,
					      plus_constant (base, offset));
		      rtx memr = gen_rtx_MEM (SFmode,
					      plus_constant (base, offset + 4));
		      rtx regl = gen_rtx_REG (SFmode, i);
		      rtx regr = gen_rtx_REG (SFmode, i + 1);
		      rtx setl = gen_rtx_SET (VOIDmode, meml, regl);
		      rtx setr = gen_rtx_SET (VOIDmode, memr, regr);
		      rtvec vec;

		      RTX_FRAME_RELATED_P (setl) = 1;
		      RTX_FRAME_RELATED_P (setr) = 1;
		      vec = gen_rtvec (2, setl, setr);
		      add_reg_note (insn, REG_FRAME_RELATED_EXPR,
				    gen_rtx_SEQUENCE (VOIDmode, vec));
		    }
		}
	      offset += GET_MODE_SIZE (DFmode);
	      fr_saved++;
	    }
	}
    }
}

/* Emit RTL to load REG from the memory location specified by BASE+DISP.
   Handle case where DISP > 8k by using the add_high_const patterns.  */

static void
load_reg (int reg, HOST_WIDE_INT disp, int base)
{
  rtx dest = gen_rtx_REG (word_mode, reg);
  rtx basereg = gen_rtx_REG (Pmode, base);
  rtx src;

  if (VAL_14_BITS_P (disp))
    src = gen_rtx_MEM (word_mode, plus_constant (basereg, disp));
  else if (TARGET_64BIT && !VAL_32_BITS_P (disp))
    {
      rtx delta = GEN_INT (disp);
      rtx tmpreg = gen_rtx_REG (Pmode, 1);

      emit_move_insn (tmpreg, delta);
      if (TARGET_DISABLE_INDEXING)
	{
	  emit_move_insn (tmpreg, gen_rtx_PLUS (Pmode, tmpreg, basereg));
	  src = gen_rtx_MEM (word_mode, tmpreg);
	}
      else
	src = gen_rtx_MEM (word_mode, gen_rtx_PLUS (Pmode, tmpreg, basereg));
    }
  else
    {
      rtx delta = GEN_INT (disp);
      rtx high = gen_rtx_PLUS (Pmode, basereg, gen_rtx_HIGH (Pmode, delta));
      rtx tmpreg = gen_rtx_REG (Pmode, 1);

      emit_move_insn (tmpreg, high);
      src = gen_rtx_MEM (word_mode, gen_rtx_LO_SUM (Pmode, tmpreg, delta));
    }

  emit_move_insn (dest, src);
}

/* Update the total code bytes output to the text section.  */

static void
update_total_code_bytes (unsigned int nbytes)
{
  if ((TARGET_PORTABLE_RUNTIME || !TARGET_GAS || !TARGET_SOM)
      && !IN_NAMED_SECTION_P (cfun->decl))
    {
      unsigned int old_total = total_code_bytes;

      total_code_bytes += nbytes;

      /* Be prepared to handle overflows.  */
      if (old_total > total_code_bytes)
        total_code_bytes = UINT_MAX;
    }
}

/* This function generates the assembly code for function exit.
   Args are as for output_function_prologue ().

   The function epilogue should not depend on the current stack
   pointer!  It should use the frame pointer only.  This is mandatory
   because of alloca; we also take advantage of it to omit stack
   adjustments before returning.  */

static void
pa_output_function_epilogue (FILE *file, HOST_WIDE_INT size ATTRIBUTE_UNUSED)
{
  rtx insn = get_last_insn ();

  last_address = 0;

  /* hppa_expand_epilogue does the dirty work now.  We just need
     to output the assembler directives which denote the end
     of a function.

     To make debuggers happy, emit a nop if the epilogue was completely
     eliminated due to a volatile call as the last insn in the
     current function.  That way the return address (in %r2) will
     always point to a valid instruction in the current function.  */

  /* Get the last real insn.  */
  if (GET_CODE (insn) == NOTE)
    insn = prev_real_insn (insn);

  /* If it is a sequence, then look inside.  */
  if (insn && GET_CODE (insn) == INSN && GET_CODE (PATTERN (insn)) == SEQUENCE)
    insn = XVECEXP (PATTERN (insn), 0, 0);

  /* If insn is a CALL_INSN, then it must be a call to a volatile
     function (otherwise there would be epilogue insns).  */
  if (insn && GET_CODE (insn) == CALL_INSN)
    {
      fputs ("\tnop\n", file);
      last_address += 4;
    }

  fputs ("\t.EXIT\n\t.PROCEND\n", file);

  if (TARGET_SOM && TARGET_GAS)
    {
      /* We done with this subspace except possibly for some additional
	 debug information.  Forget that we are in this subspace to ensure
	 that the next function is output in its own subspace.  */
      in_section = NULL;
      cfun->machine->in_nsubspa = 2;
    }

  if (INSN_ADDRESSES_SET_P ())
    {
      insn = get_last_nonnote_insn ();
      last_address += INSN_ADDRESSES (INSN_UID (insn));
      if (INSN_P (insn))
	last_address += insn_default_length (insn);
      last_address = ((last_address + FUNCTION_BOUNDARY / BITS_PER_UNIT - 1)
		      & ~(FUNCTION_BOUNDARY / BITS_PER_UNIT - 1));
    }
  else
    last_address = UINT_MAX;

  /* Finally, update the total number of code bytes output so far.  */
  update_total_code_bytes (last_address);
}

void
hppa_expand_epilogue (void)
{
  rtx tmpreg;
  HOST_WIDE_INT offset;
  HOST_WIDE_INT ret_off = 0;
  int i;
  int merge_sp_adjust_with_load = 0;

  /* We will use this often.  */
  tmpreg = gen_rtx_REG (word_mode, 1);

  /* Try to restore RP early to avoid load/use interlocks when
     RP gets used in the return (bv) instruction.  This appears to still
     be necessary even when we schedule the prologue and epilogue.  */
  if (rp_saved)
    {
      ret_off = TARGET_64BIT ? -16 : -20;
      if (frame_pointer_needed)
	{
	  load_reg (2, ret_off, FRAME_POINTER_REGNUM);
	  ret_off = 0;
	}
      else
	{
	  /* No frame pointer, and stack is smaller than 8k.  */
	  if (VAL_14_BITS_P (ret_off - actual_fsize))
	    {
	      load_reg (2, ret_off - actual_fsize, STACK_POINTER_REGNUM);
	      ret_off = 0;
	    }
	}
    }

  /* General register restores.  */
  if (frame_pointer_needed)
    {
      offset = local_fsize;

      /* If the current function calls __builtin_eh_return, then we need
         to restore the saved EH data registers.  */
      if (DO_FRAME_NOTES && crtl->calls_eh_return)
	{
	  unsigned int i, regno;

	  for (i = 0; ; ++i)
	    {
	      regno = EH_RETURN_DATA_REGNO (i);
	      if (regno == INVALID_REGNUM)
		break;

	      load_reg (regno, offset, FRAME_POINTER_REGNUM);
	      offset += UNITS_PER_WORD;
	    }
	}

      for (i = 18; i >= 4; i--)
	if (df_regs_ever_live_p (i) && ! call_used_regs[i])
	  {
	    load_reg (i, offset, FRAME_POINTER_REGNUM);
	    offset += UNITS_PER_WORD;
	  }
    }
  else
    {
      offset = local_fsize - actual_fsize;

      /* If the current function calls __builtin_eh_return, then we need
         to restore the saved EH data registers.  */
      if (DO_FRAME_NOTES && crtl->calls_eh_return)
	{
	  unsigned int i, regno;

	  for (i = 0; ; ++i)
	    {
	      regno = EH_RETURN_DATA_REGNO (i);
	      if (regno == INVALID_REGNUM)
		break;

	      /* Only for the first load.
	         merge_sp_adjust_with_load holds the register load
	         with which we will merge the sp adjustment.  */
	      if (merge_sp_adjust_with_load == 0
		  && local_fsize == 0
		  && VAL_14_BITS_P (-actual_fsize))
	        merge_sp_adjust_with_load = regno;
	      else
		load_reg (regno, offset, STACK_POINTER_REGNUM);
	      offset += UNITS_PER_WORD;
	    }
	}

      for (i = 18; i >= 3; i--)
	{
	  if (df_regs_ever_live_p (i) && ! call_used_regs[i])
	    {
	      /* Only for the first load.
	         merge_sp_adjust_with_load holds the register load
	         with which we will merge the sp adjustment.  */
	      if (merge_sp_adjust_with_load == 0
		  && local_fsize == 0
		  && VAL_14_BITS_P (-actual_fsize))
	        merge_sp_adjust_with_load = i;
	      else
		load_reg (i, offset, STACK_POINTER_REGNUM);
	      offset += UNITS_PER_WORD;
	    }
	}
    }

  /* Align pointer properly (doubleword boundary).  */
  offset = (offset + 7) & ~7;

  /* FP register restores.  */
  if (save_fregs)
    {
      /* Adjust the register to index off of.  */
      if (frame_pointer_needed)
	set_reg_plus_d (1, FRAME_POINTER_REGNUM, offset, 0);
      else
	set_reg_plus_d (1, STACK_POINTER_REGNUM, offset, 0);

      /* Actually do the restores now.  */
      for (i = FP_SAVED_REG_LAST; i >= FP_SAVED_REG_FIRST; i -= FP_REG_STEP)
	if (df_regs_ever_live_p (i)
	    || (! TARGET_64BIT && df_regs_ever_live_p (i + 1)))
	  {
	    rtx src = gen_rtx_MEM (DFmode, gen_rtx_POST_INC (DFmode, tmpreg));
	    rtx dest = gen_rtx_REG (DFmode, i);
	    emit_move_insn (dest, src);
	  }
    }

  /* Emit a blockage insn here to keep these insns from being moved to
     an earlier spot in the epilogue, or into the main instruction stream.

     This is necessary as we must not cut the stack back before all the
     restores are finished.  */
  emit_insn (gen_blockage ());

  /* Reset stack pointer (and possibly frame pointer).  The stack
     pointer is initially set to fp + 64 to avoid a race condition.  */
  if (frame_pointer_needed)
    {
      rtx delta = GEN_INT (-64);

      set_reg_plus_d (STACK_POINTER_REGNUM, FRAME_POINTER_REGNUM, 64, 0);
      emit_insn (gen_pre_load (frame_pointer_rtx, stack_pointer_rtx, delta));
    }
  /* If we were deferring a callee register restore, do it now.  */
  else if (merge_sp_adjust_with_load)
    {
      rtx delta = GEN_INT (-actual_fsize);
      rtx dest = gen_rtx_REG (word_mode, merge_sp_adjust_with_load);

      emit_insn (gen_pre_load (dest, stack_pointer_rtx, delta));
    }
  else if (actual_fsize != 0)
    set_reg_plus_d (STACK_POINTER_REGNUM, STACK_POINTER_REGNUM,
		    - actual_fsize, 0);

  /* If we haven't restored %r2 yet (no frame pointer, and a stack
     frame greater than 8k), do so now.  */
  if (ret_off != 0)
    load_reg (2, ret_off, STACK_POINTER_REGNUM);

  if (DO_FRAME_NOTES && crtl->calls_eh_return)
    {
      rtx sa = EH_RETURN_STACKADJ_RTX;

      emit_insn (gen_blockage ());
      emit_insn (TARGET_64BIT
		 ? gen_subdi3 (stack_pointer_rtx, stack_pointer_rtx, sa)
		 : gen_subsi3 (stack_pointer_rtx, stack_pointer_rtx, sa));
    }
}

rtx
hppa_pic_save_rtx (void)
{
  return get_hard_reg_initial_val (word_mode, PIC_OFFSET_TABLE_REGNUM);
}

#ifndef NO_DEFERRED_PROFILE_COUNTERS
#define NO_DEFERRED_PROFILE_COUNTERS 0
#endif


/* Vector of funcdef numbers.  */
static VEC(int,heap) *funcdef_nos;

/* Output deferred profile counters.  */
static void
output_deferred_profile_counters (void)
{
  unsigned int i;
  int align, n;

  if (VEC_empty (int, funcdef_nos))
   return;

  switch_to_section (data_section);
  align = MIN (BIGGEST_ALIGNMENT, LONG_TYPE_SIZE);
  ASM_OUTPUT_ALIGN (asm_out_file, floor_log2 (align / BITS_PER_UNIT));

  for (i = 0; VEC_iterate (int, funcdef_nos, i, n); i++)
    {
      targetm.asm_out.internal_label (asm_out_file, "LP", n);
      assemble_integer (const0_rtx, LONG_TYPE_SIZE / BITS_PER_UNIT, align, 1);
    }

  VEC_free (int, heap, funcdef_nos);
}

void
hppa_profile_hook (int label_no)
{
  /* We use SImode for the address of the function in both 32 and
     64-bit code to avoid having to provide DImode versions of the
     lcla2 and load_offset_label_address insn patterns.  */
  rtx reg = gen_reg_rtx (SImode);
  rtx label_rtx = gen_label_rtx ();
  rtx begin_label_rtx, call_insn;
  char begin_label_name[16];

  ASM_GENERATE_INTERNAL_LABEL (begin_label_name, FUNC_BEGIN_PROLOG_LABEL,
			       label_no);
  begin_label_rtx = gen_rtx_SYMBOL_REF (SImode, ggc_strdup (begin_label_name));

  if (TARGET_64BIT)
    emit_move_insn (arg_pointer_rtx,
		    gen_rtx_PLUS (word_mode, virtual_outgoing_args_rtx,
				  GEN_INT (64)));

  emit_move_insn (gen_rtx_REG (word_mode, 26), gen_rtx_REG (word_mode, 2));

  /* The address of the function is loaded into %r25 with an instruction-
     relative sequence that avoids the use of relocations.  The sequence
     is split so that the load_offset_label_address instruction can
     occupy the delay slot of the call to _mcount.  */
  if (TARGET_PA_20)
    emit_insn (gen_lcla2 (reg, label_rtx));
  else
    emit_insn (gen_lcla1 (reg, label_rtx));

  emit_insn (gen_load_offset_label_address (gen_rtx_REG (SImode, 25), 
					    reg, begin_label_rtx, label_rtx));

#if !NO_DEFERRED_PROFILE_COUNTERS
  {
    rtx count_label_rtx, addr, r24;
    char count_label_name[16];

    VEC_safe_push (int, heap, funcdef_nos, label_no);
    ASM_GENERATE_INTERNAL_LABEL (count_label_name, "LP", label_no);
    count_label_rtx = gen_rtx_SYMBOL_REF (Pmode, ggc_strdup (count_label_name));

    addr = force_reg (Pmode, count_label_rtx);
    r24 = gen_rtx_REG (Pmode, 24);
    emit_move_insn (r24, addr);

    call_insn =
      emit_call_insn (gen_call (gen_rtx_MEM (Pmode, 
					     gen_rtx_SYMBOL_REF (Pmode, 
								 "_mcount")),
				GEN_INT (TARGET_64BIT ? 24 : 12)));

    use_reg (&CALL_INSN_FUNCTION_USAGE (call_insn), r24);
  }
#else

  call_insn =
    emit_call_insn (gen_call (gen_rtx_MEM (Pmode, 
					   gen_rtx_SYMBOL_REF (Pmode, 
							       "_mcount")),
			      GEN_INT (TARGET_64BIT ? 16 : 8)));

#endif

  use_reg (&CALL_INSN_FUNCTION_USAGE (call_insn), gen_rtx_REG (SImode, 25));
  use_reg (&CALL_INSN_FUNCTION_USAGE (call_insn), gen_rtx_REG (SImode, 26));

  /* Indicate the _mcount call cannot throw, nor will it execute a
     non-local goto.  */
  add_reg_note (call_insn, REG_EH_REGION, constm1_rtx);
}

/* Fetch the return address for the frame COUNT steps up from
   the current frame, after the prologue.  FRAMEADDR is the
   frame pointer of the COUNT frame.

   We want to ignore any export stub remnants here.  To handle this,
   we examine the code at the return address, and if it is an export
   stub, we return a memory rtx for the stub return address stored
   at frame-24.

   The value returned is used in two different ways:

	1. To find a function's caller.

	2. To change the return address for a function.

   This function handles most instances of case 1; however, it will
   fail if there are two levels of stubs to execute on the return
   path.  The only way I believe that can happen is if the return value
   needs a parameter relocation, which never happens for C code.

   This function handles most instances of case 2; however, it will
   fail if we did not originally have stub code on the return path
   but will need stub code on the new return path.  This can happen if
   the caller & callee are both in the main program, but the new
   return location is in a shared library.  */

rtx
return_addr_rtx (int count, rtx frameaddr)
{
  rtx label;
  rtx rp;
  rtx saved_rp;
  rtx ins;

  /* Instruction stream at the normal return address for the export stub:

	0x4bc23fd1 | stub+8:   ldw -18(sr0,sp),rp
	0x004010a1 | stub+12:  ldsid (sr0,rp),r1
	0x00011820 | stub+16:  mtsp r1,sr0
	0xe0400002 | stub+20:  be,n 0(sr0,rp)

     0xe0400002 must be specified as -532676606 so that it won't be
     rejected as an invalid immediate operand on 64-bit hosts.  */

  HOST_WIDE_INT insns[4] = {0x4bc23fd1, 0x004010a1, 0x00011820, -532676606};
  int i;

  if (count != 0)
    return NULL_RTX;

  rp = get_hard_reg_initial_val (Pmode, 2);

  if (TARGET_64BIT || TARGET_NO_SPACE_REGS)
    return rp;

  /* If there is no export stub then just use the value saved from
     the return pointer register.  */

  saved_rp = gen_reg_rtx (Pmode);
  emit_move_insn (saved_rp, rp);

  /* Get pointer to the instruction stream.  We have to mask out the
     privilege level from the two low order bits of the return address
     pointer here so that ins will point to the start of the first
     instruction that would have been executed if we returned.  */
  ins = copy_to_reg (gen_rtx_AND (Pmode, rp, MASK_RETURN_ADDR));
  label = gen_label_rtx ();

  /* Check the instruction stream at the normal return address for the
     export stub.  If it is an export stub, than our return address is
     really in -24[frameaddr].  */

  for (i = 0; i < 3; i++)
    {
      rtx op0 = gen_rtx_MEM (SImode, plus_constant (ins, i * 4)); 
      rtx op1 = GEN_INT (insns[i]);
      emit_cmp_and_jump_insns (op0, op1, NE, NULL, SImode, 0, label);
    }

  /* Here we know that our return address points to an export
     stub.  We don't want to return the address of the export stub,
     but rather the return address of the export stub.  That return
     address is stored at -24[frameaddr].  */

  emit_move_insn (saved_rp,
		  gen_rtx_MEM (Pmode,
			       memory_address (Pmode,
					       plus_constant (frameaddr,
							      -24))));

  emit_label (label);

  return saved_rp;
}

void
emit_bcond_fp (rtx operands[])
{
  enum rtx_code code = GET_CODE (operands[0]);
  rtx operand0 = operands[1];
  rtx operand1 = operands[2];
  rtx label = operands[3];

  emit_insn (gen_rtx_SET (VOIDmode, gen_rtx_REG (CCFPmode, 0),
		          gen_rtx_fmt_ee (code, CCFPmode, operand0, operand1)));

  emit_jump_insn (gen_rtx_SET (VOIDmode, pc_rtx,
			       gen_rtx_IF_THEN_ELSE (VOIDmode,
						     gen_rtx_fmt_ee (NE,
							      VOIDmode,
							      gen_rtx_REG (CCFPmode, 0),
							      const0_rtx),
						     gen_rtx_LABEL_REF (VOIDmode, label),
						     pc_rtx)));

}

/* Adjust the cost of a scheduling dependency.  Return the new cost of
   a dependency LINK or INSN on DEP_INSN.  COST is the current cost.  */

static int
pa_adjust_cost (rtx insn, rtx link, rtx dep_insn, int cost)
{
  enum attr_type attr_type;

  /* Don't adjust costs for a pa8000 chip, also do not adjust any
     true dependencies as they are described with bypasses now.  */
  if (pa_cpu >= PROCESSOR_8000 || REG_NOTE_KIND (link) == 0)
    return cost;

  if (! recog_memoized (insn))
    return 0;

  attr_type = get_attr_type (insn);

  switch (REG_NOTE_KIND (link))
    {
    case REG_DEP_ANTI:
      /* Anti dependency; DEP_INSN reads a register that INSN writes some
	 cycles later.  */

      if (attr_type == TYPE_FPLOAD)
	{
	  rtx pat = PATTERN (insn);
	  rtx dep_pat = PATTERN (dep_insn);
	  if (GET_CODE (pat) == PARALLEL)
	    {
	      /* This happens for the fldXs,mb patterns.  */
	      pat = XVECEXP (pat, 0, 0);
	    }
	  if (GET_CODE (pat) != SET || GET_CODE (dep_pat) != SET)
	    /* If this happens, we have to extend this to schedule
	       optimally.  Return 0 for now.  */
	  return 0;

	  if (reg_mentioned_p (SET_DEST (pat), SET_SRC (dep_pat)))
	    {
	      if (! recog_memoized (dep_insn))
		return 0;
	      switch (get_attr_type (dep_insn))
		{
		case TYPE_FPALU:
		case TYPE_FPMULSGL:
		case TYPE_FPMULDBL:
		case TYPE_FPDIVSGL:
		case TYPE_FPDIVDBL:
		case TYPE_FPSQRTSGL:
		case TYPE_FPSQRTDBL:
		  /* A fpload can't be issued until one cycle before a
		     preceding arithmetic operation has finished if
		     the target of the fpload is any of the sources
		     (or destination) of the arithmetic operation.  */
		  return insn_default_latency (dep_insn) - 1;

		default:
		  return 0;
		}
	    }
	}
      else if (attr_type == TYPE_FPALU)
	{
	  rtx pat = PATTERN (insn);
	  rtx dep_pat = PATTERN (dep_insn);
	  if (GET_CODE (pat) == PARALLEL)
	    {
	      /* This happens for the fldXs,mb patterns.  */
	      pat = XVECEXP (pat, 0, 0);
	    }
	  if (GET_CODE (pat) != SET || GET_CODE (dep_pat) != SET)
	    /* If this happens, we have to extend this to schedule
	       optimally.  Return 0 for now.  */
	  return 0;

	  if (reg_mentioned_p (SET_DEST (pat), SET_SRC (dep_pat)))
	    {
	      if (! recog_memoized (dep_insn))
		return 0;
	      switch (get_attr_type (dep_insn))
		{
		case TYPE_FPDIVSGL:
		case TYPE_FPDIVDBL:
		case TYPE_FPSQRTSGL:
		case TYPE_FPSQRTDBL:
		  /* An ALU flop can't be issued until two cycles before a
		     preceding divide or sqrt operation has finished if
		     the target of the ALU flop is any of the sources
		     (or destination) of the divide or sqrt operation.  */
		  return insn_default_latency (dep_insn) - 2;

		default:
		  return 0;
		}
	    }
	}

      /* For other anti dependencies, the cost is 0.  */
      return 0;

    case REG_DEP_OUTPUT:
      /* Output dependency; DEP_INSN writes a register that INSN writes some
	 cycles later.  */
      if (attr_type == TYPE_FPLOAD)
	{
	  rtx pat = PATTERN (insn);
	  rtx dep_pat = PATTERN (dep_insn);
	  if (GET_CODE (pat) == PARALLEL)
	    {
	      /* This happens for the fldXs,mb patterns.  */
	      pat = XVECEXP (pat, 0, 0);
	    }
	  if (GET_CODE (pat) != SET || GET_CODE (dep_pat) != SET)
	    /* If this happens, we have to extend this to schedule
	       optimally.  Return 0 for now.  */
	  return 0;

	  if (reg_mentioned_p (SET_DEST (pat), SET_DEST (dep_pat)))
	    {
	      if (! recog_memoized (dep_insn))
		return 0;
	      switch (get_attr_type (dep_insn))
		{
		case TYPE_FPALU:
		case TYPE_FPMULSGL:
		case TYPE_FPMULDBL:
		case TYPE_FPDIVSGL:
		case TYPE_FPDIVDBL:
		case TYPE_FPSQRTSGL:
		case TYPE_FPSQRTDBL:
		  /* A fpload can't be issued until one cycle before a
		     preceding arithmetic operation has finished if
		     the target of the fpload is the destination of the
		     arithmetic operation. 

		     Exception: For PA7100LC, PA7200 and PA7300, the cost
		     is 3 cycles, unless they bundle together.   We also
		     pay the penalty if the second insn is a fpload.  */
		  return insn_default_latency (dep_insn) - 1;

		default:
		  return 0;
		}
	    }
	}
      else if (attr_type == TYPE_FPALU)
	{
	  rtx pat = PATTERN (insn);
	  rtx dep_pat = PATTERN (dep_insn);
	  if (GET_CODE (pat) == PARALLEL)
	    {
	      /* This happens for the fldXs,mb patterns.  */
	      pat = XVECEXP (pat, 0, 0);
	    }
	  if (GET_CODE (pat) != SET || GET_CODE (dep_pat) != SET)
	    /* If this happens, we have to extend this to schedule
	       optimally.  Return 0 for now.  */
	  return 0;

	  if (reg_mentioned_p (SET_DEST (pat), SET_DEST (dep_pat)))
	    {
	      if (! recog_memoized (dep_insn))
		return 0;
	      switch (get_attr_type (dep_insn))
		{
		case TYPE_FPDIVSGL:
		case TYPE_FPDIVDBL:
		case TYPE_FPSQRTSGL:
		case TYPE_FPSQRTDBL:
		  /* An ALU flop can't be issued until two cycles before a
		     preceding divide or sqrt operation has finished if
		     the target of the ALU flop is also the target of
		     the divide or sqrt operation.  */
		  return insn_default_latency (dep_insn) - 2;

		default:
		  return 0;
		}
	    }
	}

      /* For other output dependencies, the cost is 0.  */
      return 0;

    default:
      gcc_unreachable ();
    }
}

/* Adjust scheduling priorities.  We use this to try and keep addil
   and the next use of %r1 close together.  */
static int
pa_adjust_priority (rtx insn, int priority)
{
  rtx set = single_set (insn);
  rtx src, dest;
  if (set)
    {
      src = SET_SRC (set);
      dest = SET_DEST (set);
      if (GET_CODE (src) == LO_SUM
	  && symbolic_operand (XEXP (src, 1), VOIDmode)
	  && ! read_only_operand (XEXP (src, 1), VOIDmode))
	priority >>= 3;

      else if (GET_CODE (src) == MEM
	       && GET_CODE (XEXP (src, 0)) == LO_SUM
	       && symbolic_operand (XEXP (XEXP (src, 0), 1), VOIDmode)
	       && ! read_only_operand (XEXP (XEXP (src, 0), 1), VOIDmode))
	priority >>= 1;

      else if (GET_CODE (dest) == MEM
	       && GET_CODE (XEXP (dest, 0)) == LO_SUM
	       && symbolic_operand (XEXP (XEXP (dest, 0), 1), VOIDmode)
	       && ! read_only_operand (XEXP (XEXP (dest, 0), 1), VOIDmode))
	priority >>= 3;
    }
  return priority;
}

/* The 700 can only issue a single insn at a time.
   The 7XXX processors can issue two insns at a time.
   The 8000 can issue 4 insns at a time.  */
static int
pa_issue_rate (void)
{
  switch (pa_cpu)
    {
    case PROCESSOR_700:		return 1;
    case PROCESSOR_7100:	return 2;
    case PROCESSOR_7100LC:	return 2;
    case PROCESSOR_7200:	return 2;
    case PROCESSOR_7300:	return 2;
    case PROCESSOR_8000:	return 4;

    default:
      gcc_unreachable ();
    }
}



/* Return any length adjustment needed by INSN which already has its length
   computed as LENGTH.   Return zero if no adjustment is necessary.

   For the PA: function calls, millicode calls, and backwards short
   conditional branches with unfilled delay slots need an adjustment by +1
   (to account for the NOP which will be inserted into the instruction stream).

   Also compute the length of an inline block move here as it is too
   complicated to express as a length attribute in pa.md.  */
int
pa_adjust_insn_length (rtx insn, int length)
{
  rtx pat = PATTERN (insn);

  /* Jumps inside switch tables which have unfilled delay slots need
     adjustment.  */
  if (GET_CODE (insn) == JUMP_INSN
      && GET_CODE (pat) == PARALLEL
      && get_attr_type (insn) == TYPE_BTABLE_BRANCH)
    return 4;
  /* Millicode insn with an unfilled delay slot.  */
  else if (GET_CODE (insn) == INSN
	   && GET_CODE (pat) != SEQUENCE
	   && GET_CODE (pat) != USE
	   && GET_CODE (pat) != CLOBBER
	   && get_attr_type (insn) == TYPE_MILLI)
    return 4;
  /* Block move pattern.  */
  else if (GET_CODE (insn) == INSN
	   && GET_CODE (pat) == PARALLEL
	   && GET_CODE (XVECEXP (pat, 0, 0)) == SET
	   && GET_CODE (XEXP (XVECEXP (pat, 0, 0), 0)) == MEM
	   && GET_CODE (XEXP (XVECEXP (pat, 0, 0), 1)) == MEM
	   && GET_MODE (XEXP (XVECEXP (pat, 0, 0), 0)) == BLKmode
	   && GET_MODE (XEXP (XVECEXP (pat, 0, 0), 1)) == BLKmode)
    return compute_movmem_length (insn) - 4;
  /* Block clear pattern.  */
  else if (GET_CODE (insn) == INSN
	   && GET_CODE (pat) == PARALLEL
	   && GET_CODE (XVECEXP (pat, 0, 0)) == SET
	   && GET_CODE (XEXP (XVECEXP (pat, 0, 0), 0)) == MEM
	   && XEXP (XVECEXP (pat, 0, 0), 1) == const0_rtx
	   && GET_MODE (XEXP (XVECEXP (pat, 0, 0), 0)) == BLKmode)
    return compute_clrmem_length (insn) - 4;
  /* Conditional branch with an unfilled delay slot.  */
  else if (GET_CODE (insn) == JUMP_INSN && ! simplejump_p (insn))
    {
      /* Adjust a short backwards conditional with an unfilled delay slot.  */
      if (GET_CODE (pat) == SET
	  && length == 4
	  && JUMP_LABEL (insn) != NULL_RTX
	  && ! forward_branch_p (insn))
	return 4;
      else if (GET_CODE (pat) == PARALLEL
	       && get_attr_type (insn) == TYPE_PARALLEL_BRANCH
	       && length == 4)
	return 4;
      /* Adjust dbra insn with short backwards conditional branch with
	 unfilled delay slot -- only for case where counter is in a
	 general register register.  */
      else if (GET_CODE (pat) == PARALLEL
	       && GET_CODE (XVECEXP (pat, 0, 1)) == SET
	       && GET_CODE (XEXP (XVECEXP (pat, 0, 1), 0)) == REG
 	       && ! FP_REG_P (XEXP (XVECEXP (pat, 0, 1), 0))
	       && length == 4
	       && ! forward_branch_p (insn))
	return 4;
      else
	return 0;
    }
  return 0;
}

/* Print operand X (an rtx) in assembler syntax to file FILE.
   CODE is a letter or dot (`z' in `%z0') or 0 if no letter was specified.
   For `%' followed by punctuation, CODE is the punctuation and X is null.  */

void
print_operand (FILE *file, rtx x, int code)
{
  switch (code)
    {
    case '#':
      /* Output a 'nop' if there's nothing for the delay slot.  */
      if (dbr_sequence_length () == 0)
	fputs ("\n\tnop", file);
      return;
    case '*':
      /* Output a nullification completer if there's nothing for the */
      /* delay slot or nullification is requested.  */
      if (dbr_sequence_length () == 0 ||
	  (final_sequence &&
	   INSN_ANNULLED_BRANCH_P (XVECEXP (final_sequence, 0, 0))))
        fputs (",n", file);
      return;
    case 'R':
      /* Print out the second register name of a register pair.
	 I.e., R (6) => 7.  */
      fputs (reg_names[REGNO (x) + 1], file);
      return;
    case 'r':
      /* A register or zero.  */
      if (x == const0_rtx
	  || (x == CONST0_RTX (DFmode))
	  || (x == CONST0_RTX (SFmode)))
	{
	  fputs ("%r0", file);
	  return;
	}
      else
	break;
    case 'f':
      /* A register or zero (floating point).  */
      if (x == const0_rtx
	  || (x == CONST0_RTX (DFmode))
	  || (x == CONST0_RTX (SFmode)))
	{
	  fputs ("%fr0", file);
	  return;
	}
      else
	break;
    case 'A':
      {
	rtx xoperands[2];

	xoperands[0] = XEXP (XEXP (x, 0), 0);
	xoperands[1] = XVECEXP (XEXP (XEXP (x, 0), 1), 0, 0);
	output_global_address (file, xoperands[1], 0);
        fprintf (file, "(%s)", reg_names [REGNO (xoperands[0])]);
	return;
      }

    case 'C':			/* Plain (C)ondition */
    case 'X':
      switch (GET_CODE (x))
	{
	case EQ:
	  fputs ("=", file);  break;
	case NE:
	  fputs ("<>", file);  break;
	case GT:
	  fputs (">", file);  break;
	case GE:
	  fputs (">=", file);  break;
	case GEU:
	  fputs (">>=", file);  break;
	case GTU:
	  fputs (">>", file);  break;
	case LT:
	  fputs ("<", file);  break;
	case LE:
	  fputs ("<=", file);  break;
	case LEU:
	  fputs ("<<=", file);  break;
	case LTU:
	  fputs ("<<", file);  break;
	default:
	  gcc_unreachable ();
	}
      return;
    case 'N':			/* Condition, (N)egated */
      switch (GET_CODE (x))
	{
	case EQ:
	  fputs ("<>", file);  break;
	case NE:
	  fputs ("=", file);  break;
	case GT:
	  fputs ("<=", file);  break;
	case GE:
	  fputs ("<", file);  break;
	case GEU:
	  fputs ("<<", file);  break;
	case GTU:
	  fputs ("<<=", file);  break;
	case LT:
	  fputs (">=", file);  break;
	case LE:
	  fputs (">", file);  break;
	case LEU:
	  fputs (">>", file);  break;
	case LTU:
	  fputs (">>=", file);  break;
	default:
	  gcc_unreachable ();
	}
      return;
    /* For floating point comparisons.  Note that the output
       predicates are the complement of the desired mode.  The
       conditions for GT, GE, LT, LE and LTGT cause an invalid
       operation exception if the result is unordered and this
       exception is enabled in the floating-point status register.  */
    case 'Y':
      switch (GET_CODE (x))
	{
	case EQ:
	  fputs ("!=", file);  break;
	case NE:
	  fputs ("=", file);  break;
	case GT:
	  fputs ("!>", file);  break;
	case GE:
	  fputs ("!>=", file);  break;
	case LT:
	  fputs ("!<", file);  break;
	case LE:
	  fputs ("!<=", file);  break;
	case LTGT:
	  fputs ("!<>", file);  break;
	case UNLE:
	  fputs ("!?<=", file);  break;
	case UNLT:
	  fputs ("!?<", file);  break;
	case UNGE:
	  fputs ("!?>=", file);  break;
	case UNGT:
	  fputs ("!?>", file);  break;
	case UNEQ:
	  fputs ("!?=", file);  break;
	case UNORDERED:
	  fputs ("!?", file);  break;
	case ORDERED:
	  fputs ("?", file);  break;
	default:
	  gcc_unreachable ();
	}
      return;
    case 'S':			/* Condition, operands are (S)wapped.  */
      switch (GET_CODE (x))
	{
	case EQ:
	  fputs ("=", file);  break;
	case NE:
	  fputs ("<>", file);  break;
	case GT:
	  fputs ("<", file);  break;
	case GE:
	  fputs ("<=", file);  break;
	case GEU:
	  fputs ("<<=", file);  break;
	case GTU:
	  fputs ("<<", file);  break;
	case LT:
	  fputs (">", file);  break;
	case LE:
	  fputs (">=", file);  break;
	case LEU:
	  fputs (">>=", file);  break;
	case LTU:
	  fputs (">>", file);  break;
	default:
	  gcc_unreachable ();
	}
      return;
    case 'B':			/* Condition, (B)oth swapped and negate.  */
      switch (GET_CODE (x))
	{
	case EQ:
	  fputs ("<>", file);  break;
	case NE:
	  fputs ("=", file);  break;
	case GT:
	  fputs (">=", file);  break;
	case GE:
	  fputs (">", file);  break;
	case GEU:
	  fputs (">>", file);  break;
	case GTU:
	  fputs (">>=", file);  break;
	case LT:
	  fputs ("<=", file);  break;
	case LE:
	  fputs ("<", file);  break;
	case LEU:
	  fputs ("<<", file);  break;
	case LTU:
	  fputs ("<<=", file);  break;
	default:
	  gcc_unreachable ();
	}
      return;
    case 'k':
      gcc_assert (GET_CODE (x) == CONST_INT);
      fprintf (file, HOST_WIDE_INT_PRINT_DEC, ~INTVAL (x));
      return;
    case 'Q':
      gcc_assert (GET_CODE (x) == CONST_INT);
      fprintf (file, HOST_WIDE_INT_PRINT_DEC, 64 - (INTVAL (x) & 63));
      return;
    case 'L':
      gcc_assert (GET_CODE (x) == CONST_INT);
      fprintf (file, HOST_WIDE_INT_PRINT_DEC, 32 - (INTVAL (x) & 31));
      return;
    case 'O':
      gcc_assert (GET_CODE (x) == CONST_INT && exact_log2 (INTVAL (x)) >= 0);
      fprintf (file, "%d", exact_log2 (INTVAL (x)));
      return;
    case 'p':
      gcc_assert (GET_CODE (x) == CONST_INT);
      fprintf (file, HOST_WIDE_INT_PRINT_DEC, 63 - (INTVAL (x) & 63));
      return;
    case 'P':
      gcc_assert (GET_CODE (x) == CONST_INT);
      fprintf (file, HOST_WIDE_INT_PRINT_DEC, 31 - (INTVAL (x) & 31));
      return;
    case 'I':
      if (GET_CODE (x) == CONST_INT)
	fputs ("i", file);
      return;
    case 'M':
    case 'F':
      switch (GET_CODE (XEXP (x, 0)))
	{
	case PRE_DEC:
	case PRE_INC:
	  if (ASSEMBLER_DIALECT == 0)
	    fputs ("s,mb", file);
	  else
	    fputs (",mb", file);
	  break;
	case POST_DEC:
	case POST_INC:
	  if (ASSEMBLER_DIALECT == 0)
	    fputs ("s,ma", file);
	  else
	    fputs (",ma", file);
	  break;
	case PLUS:
	  if (GET_CODE (XEXP (XEXP (x, 0), 0)) == REG
	      && GET_CODE (XEXP (XEXP (x, 0), 1)) == REG)
	    {
	      if (ASSEMBLER_DIALECT == 0)
		fputs ("x", file);
	    }
	  else if (GET_CODE (XEXP (XEXP (x, 0), 0)) == MULT
		   || GET_CODE (XEXP (XEXP (x, 0), 1)) == MULT)
	    {
	      if (ASSEMBLER_DIALECT == 0)
		fputs ("x,s", file);
	      else
		fputs (",s", file);
	    }
	  else if (code == 'F' && ASSEMBLER_DIALECT == 0)
	    fputs ("s", file);
	  break;
	default:
	  if (code == 'F' && ASSEMBLER_DIALECT == 0)
	    fputs ("s", file);
	  break;
	}
      return;
    case 'G':
      output_global_address (file, x, 0);
      return;
    case 'H':
      output_global_address (file, x, 1);
      return;
    case 0:			/* Don't do anything special */
      break;
    case 'Z':
      {
	unsigned op[3];
	compute_zdepwi_operands (INTVAL (x), op);
	fprintf (file, "%d,%d,%d", op[0], op[1], op[2]);
	return;
      }
    case 'z':
      {
	unsigned op[3];
	compute_zdepdi_operands (INTVAL (x), op);
	fprintf (file, "%d,%d,%d", op[0], op[1], op[2]);
	return;
      }
    case 'c':
      /* We can get here from a .vtable_inherit due to our
	 CONSTANT_ADDRESS_P rejecting perfectly good constant
	 addresses.  */
      break;
    default:
      gcc_unreachable ();
    }
  if (GET_CODE (x) == REG)
    {
      fputs (reg_names [REGNO (x)], file);
      if (TARGET_64BIT && FP_REG_P (x) && GET_MODE_SIZE (GET_MODE (x)) <= 4)
	{
	  fputs ("R", file);
	  return;
	}
      if (FP_REG_P (x)
	  && GET_MODE_SIZE (GET_MODE (x)) <= 4
	  && (REGNO (x) & 1) == 0)
	fputs ("L", file);
    }
  else if (GET_CODE (x) == MEM)
    {
      int size = GET_MODE_SIZE (GET_MODE (x));
      rtx base = NULL_RTX;
      switch (GET_CODE (XEXP (x, 0)))
	{
	case PRE_DEC:
	case POST_DEC:
          base = XEXP (XEXP (x, 0), 0);
	  fprintf (file, "-%d(%s)", size, reg_names [REGNO (base)]);
	  break;
	case PRE_INC:
	case POST_INC:
          base = XEXP (XEXP (x, 0), 0);
	  fprintf (file, "%d(%s)", size, reg_names [REGNO (base)]);
	  break;
	case PLUS:
	  if (GET_CODE (XEXP (XEXP (x, 0), 0)) == MULT)
	    fprintf (file, "%s(%s)",
		     reg_names [REGNO (XEXP (XEXP (XEXP (x, 0), 0), 0))],
		     reg_names [REGNO (XEXP (XEXP (x, 0), 1))]);
	  else if (GET_CODE (XEXP (XEXP (x, 0), 1)) == MULT)
	    fprintf (file, "%s(%s)",
		     reg_names [REGNO (XEXP (XEXP (XEXP (x, 0), 1), 0))],
		     reg_names [REGNO (XEXP (XEXP (x, 0), 0))]);
	  else if (GET_CODE (XEXP (XEXP (x, 0), 0)) == REG
		   && GET_CODE (XEXP (XEXP (x, 0), 1)) == REG)
	    {
	      /* Because the REG_POINTER flag can get lost during reload,
		 GO_IF_LEGITIMATE_ADDRESS canonicalizes the order of the
		 index and base registers in the combined move patterns.  */
	      rtx base = XEXP (XEXP (x, 0), 1);
	      rtx index = XEXP (XEXP (x, 0), 0);

	      fprintf (file, "%s(%s)",
		       reg_names [REGNO (index)], reg_names [REGNO (base)]);
	    }
	  else
	    output_address (XEXP (x, 0));
	  break;
	default:
	  output_address (XEXP (x, 0));
	  break;
	}
    }
  else
    output_addr_const (file, x);
}

/* output a SYMBOL_REF or a CONST expression involving a SYMBOL_REF.  */

void
output_global_address (FILE *file, rtx x, int round_constant)
{

  /* Imagine  (high (const (plus ...))).  */
  if (GET_CODE (x) == HIGH)
    x = XEXP (x, 0);

  if (GET_CODE (x) == SYMBOL_REF && read_only_operand (x, VOIDmode))
    output_addr_const (file, x);
  else if (GET_CODE (x) == SYMBOL_REF && !flag_pic)
    {
      output_addr_const (file, x);
      fputs ("-$global$", file);
    }
  else if (GET_CODE (x) == CONST)
    {
      const char *sep = "";
      int offset = 0;		/* assembler wants -$global$ at end */
      rtx base = NULL_RTX;

      switch (GET_CODE (XEXP (XEXP (x, 0), 0)))
	{
	case SYMBOL_REF:
	  base = XEXP (XEXP (x, 0), 0);
	  output_addr_const (file, base);
	  break;
	case CONST_INT:
	  offset = INTVAL (XEXP (XEXP (x, 0), 0));
	  break;
	default:
	  gcc_unreachable ();
	}

      switch (GET_CODE (XEXP (XEXP (x, 0), 1)))
	{
	case SYMBOL_REF:
	  base = XEXP (XEXP (x, 0), 1);
	  output_addr_const (file, base);
	  break;
	case CONST_INT:
	  offset = INTVAL (XEXP (XEXP (x, 0), 1));
	  break;
	default:
	  gcc_unreachable ();
	}

      /* How bogus.  The compiler is apparently responsible for
	 rounding the constant if it uses an LR field selector.

	 The linker and/or assembler seem a better place since
	 they have to do this kind of thing already.

	 If we fail to do this, HP's optimizing linker may eliminate
	 an addil, but not update the ldw/stw/ldo instruction that
	 uses the result of the addil.  */
      if (round_constant)
	offset = ((offset + 0x1000) & ~0x1fff);

      switch (GET_CODE (XEXP (x, 0)))
	{
	case PLUS:
	  if (offset < 0)
	    {
	      offset = -offset;
	      sep = "-";
	    }
	  else
	    sep = "+";
	  break;

	case MINUS:
	  gcc_assert (GET_CODE (XEXP (XEXP (x, 0), 0)) == SYMBOL_REF);
	  sep = "-";
	  break;

	default:
	  gcc_unreachable ();
	}
      
      if (!read_only_operand (base, VOIDmode) && !flag_pic)
	fputs ("-$global$", file);
      if (offset)
	fprintf (file, "%s%d", sep, offset);
    }
  else
    output_addr_const (file, x);
}

/* Output boilerplate text to appear at the beginning of the file.
   There are several possible versions.  */
#define aputs(x) fputs(x, asm_out_file)
static inline void
pa_file_start_level (void)
{
  if (TARGET_64BIT)
    aputs ("\t.LEVEL 2.0w\n");
  else if (TARGET_PA_20)
    aputs ("\t.LEVEL 2.0\n");
  else if (TARGET_PA_11)
    aputs ("\t.LEVEL 1.1\n");
  else
    aputs ("\t.LEVEL 1.0\n");
}

static inline void
pa_file_start_space (int sortspace)
{
  aputs ("\t.SPACE $PRIVATE$");
  if (sortspace)
    aputs (",SORT=16");
  aputs ("\n\t.SUBSPA $DATA$,QUAD=1,ALIGN=8,ACCESS=31"
         "\n\t.SUBSPA $BSS$,QUAD=1,ALIGN=8,ACCESS=31,ZERO,SORT=82"
         "\n\t.SPACE $TEXT$");
  if (sortspace)
    aputs (",SORT=8");
  aputs ("\n\t.SUBSPA $LIT$,QUAD=0,ALIGN=8,ACCESS=44"
         "\n\t.SUBSPA $CODE$,QUAD=0,ALIGN=8,ACCESS=44,CODE_ONLY\n");
}

static inline void
pa_file_start_file (int want_version)
{
  if (write_symbols != NO_DEBUG)
    {
      output_file_directive (asm_out_file, main_input_filename);
      if (want_version)
	aputs ("\t.version\t\"01.01\"\n");
    }
}

static inline void
pa_file_start_mcount (const char *aswhat)
{
  if (profile_flag)
    fprintf (asm_out_file, "\t.IMPORT _mcount,%s\n", aswhat);
}
  
static void
pa_elf_file_start (void)
{
  pa_file_start_level ();
  pa_file_start_mcount ("ENTRY");
  pa_file_start_file (0);
}

static void
pa_som_file_start (void)
{
  pa_file_start_level ();
  pa_file_start_space (0);
  aputs ("\t.IMPORT $global$,DATA\n"
         "\t.IMPORT $$dyncall,MILLICODE\n");
  pa_file_start_mcount ("CODE");
  pa_file_start_file (0);
}

static void
pa_linux_file_start (void)
{
  pa_file_start_file (1);
  pa_file_start_level ();
  pa_file_start_mcount ("CODE");
}

static void
pa_hpux64_gas_file_start (void)
{
  pa_file_start_level ();
#ifdef ASM_OUTPUT_TYPE_DIRECTIVE
  if (profile_flag)
    ASM_OUTPUT_TYPE_DIRECTIVE (asm_out_file, "_mcount", "function");
#endif
  pa_file_start_file (1);
}

static void
pa_hpux64_hpas_file_start (void)
{
  pa_file_start_level ();
  pa_file_start_space (1);
  pa_file_start_mcount ("CODE");
  pa_file_start_file (0);
}
#undef aputs

/* Search the deferred plabel list for SYMBOL and return its internal
   label.  If an entry for SYMBOL is not found, a new entry is created.  */

rtx
get_deferred_plabel (rtx symbol)
{
  const char *fname = XSTR (symbol, 0);
  size_t i;

  /* See if we have already put this function on the list of deferred
     plabels.  This list is generally small, so a liner search is not
     too ugly.  If it proves too slow replace it with something faster.  */
  for (i = 0; i < n_deferred_plabels; i++)
    if (strcmp (fname, XSTR (deferred_plabels[i].symbol, 0)) == 0)
      break;

  /* If the deferred plabel list is empty, or this entry was not found
     on the list, create a new entry on the list.  */
  if (deferred_plabels == NULL || i == n_deferred_plabels)
    {
      tree id;

      if (deferred_plabels == 0)
	deferred_plabels = (struct deferred_plabel *)
	  ggc_alloc (sizeof (struct deferred_plabel));
      else
	deferred_plabels = (struct deferred_plabel *)
	  ggc_realloc (deferred_plabels,
		       ((n_deferred_plabels + 1)
			* sizeof (struct deferred_plabel)));

      i = n_deferred_plabels++;
      deferred_plabels[i].internal_label = gen_label_rtx ();
      deferred_plabels[i].symbol = symbol;

      /* Gross.  We have just implicitly taken the address of this
	 function.  Mark it in the same manner as assemble_name.  */
      id = maybe_get_identifier (targetm.strip_name_encoding (fname));
      if (id)
	mark_referenced (id);
    }

  return deferred_plabels[i].internal_label;
}

static void
output_deferred_plabels (void)
{
  size_t i;

  /* If we have some deferred plabels, then we need to switch into the
     data or readonly data section, and align it to a 4 byte boundary
     before outputting the deferred plabels.  */
  if (n_deferred_plabels)
    {
      switch_to_section (flag_pic ? data_section : readonly_data_section);
      ASM_OUTPUT_ALIGN (asm_out_file, TARGET_64BIT ? 3 : 2);
    }

  /* Now output the deferred plabels.  */
  for (i = 0; i < n_deferred_plabels; i++)
    {
      targetm.asm_out.internal_label (asm_out_file, "L",
		 CODE_LABEL_NUMBER (deferred_plabels[i].internal_label));
      assemble_integer (deferred_plabels[i].symbol,
			TARGET_64BIT ? 8 : 4, TARGET_64BIT ? 64 : 32, 1);
    }
}

#ifdef HPUX_LONG_DOUBLE_LIBRARY
/* Initialize optabs to point to HPUX long double emulation routines.  */
static void
pa_hpux_init_libfuncs (void)
{
  set_optab_libfunc (add_optab, TFmode, "_U_Qfadd");
  set_optab_libfunc (sub_optab, TFmode, "_U_Qfsub");
  set_optab_libfunc (smul_optab, TFmode, "_U_Qfmpy");
  set_optab_libfunc (sdiv_optab, TFmode, "_U_Qfdiv");
  set_optab_libfunc (smin_optab, TFmode, "_U_Qmin");
  set_optab_libfunc (smax_optab, TFmode, "_U_Qfmax");
  set_optab_libfunc (sqrt_optab, TFmode, "_U_Qfsqrt");
  set_optab_libfunc (abs_optab, TFmode, "_U_Qfabs");
  set_optab_libfunc (neg_optab, TFmode, "_U_Qfneg");

  set_optab_libfunc (eq_optab, TFmode, "_U_Qfeq");
  set_optab_libfunc (ne_optab, TFmode, "_U_Qfne");
  set_optab_libfunc (gt_optab, TFmode, "_U_Qfgt");
  set_optab_libfunc (ge_optab, TFmode, "_U_Qfge");
  set_optab_libfunc (lt_optab, TFmode, "_U_Qflt");
  set_optab_libfunc (le_optab, TFmode, "_U_Qfle");
  set_optab_libfunc (unord_optab, TFmode, "_U_Qfunord");

  set_conv_libfunc (sext_optab,   TFmode, SFmode, "_U_Qfcnvff_sgl_to_quad");
  set_conv_libfunc (sext_optab,   TFmode, DFmode, "_U_Qfcnvff_dbl_to_quad");
  set_conv_libfunc (trunc_optab,  SFmode, TFmode, "_U_Qfcnvff_quad_to_sgl");
  set_conv_libfunc (trunc_optab,  DFmode, TFmode, "_U_Qfcnvff_quad_to_dbl");

  set_conv_libfunc (sfix_optab,   SImode, TFmode, TARGET_64BIT
						  ? "__U_Qfcnvfxt_quad_to_sgl"
						  : "_U_Qfcnvfxt_quad_to_sgl");
  set_conv_libfunc (sfix_optab,   DImode, TFmode, "_U_Qfcnvfxt_quad_to_dbl");
  set_conv_libfunc (ufix_optab,   SImode, TFmode, "_U_Qfcnvfxt_quad_to_usgl");
  set_conv_libfunc (ufix_optab,   DImode, TFmode, "_U_Qfcnvfxt_quad_to_udbl");

  set_conv_libfunc (sfloat_optab, TFmode, SImode, "_U_Qfcnvxf_sgl_to_quad");
  set_conv_libfunc (sfloat_optab, TFmode, DImode, "_U_Qfcnvxf_dbl_to_quad");
  set_conv_libfunc (ufloat_optab, TFmode, SImode, "_U_Qfcnvxf_usgl_to_quad");
  set_conv_libfunc (ufloat_optab, TFmode, DImode, "_U_Qfcnvxf_udbl_to_quad");
}
#endif

/* HP's millicode routines mean something special to the assembler.
   Keep track of which ones we have used.  */

enum millicodes { remI, remU, divI, divU, mulI, end1000 };
static void import_milli (enum millicodes);
static char imported[(int) end1000];
static const char * const milli_names[] = {"remI", "remU", "divI", "divU", "mulI"};
static const char import_string[] = ".IMPORT $$....,MILLICODE";
#define MILLI_START 10

static void
import_milli (enum millicodes code)
{
  char str[sizeof (import_string)];

  if (!imported[(int) code])
    {
      imported[(int) code] = 1;
      strcpy (str, import_string);
      strncpy (str + MILLI_START, milli_names[(int) code], 4);
      output_asm_insn (str, 0);
    }
}

/* The register constraints have put the operands and return value in
   the proper registers.  */

const char *
output_mul_insn (int unsignedp ATTRIBUTE_UNUSED, rtx insn)
{
  import_milli (mulI);
  return output_millicode_call (insn, gen_rtx_SYMBOL_REF (Pmode, "$$mulI"));
}

/* Emit the rtl for doing a division by a constant.  */

/* Do magic division millicodes exist for this value? */
const int magic_milli[]= {0, 0, 0, 1, 0, 1, 1, 1, 0, 1, 1, 0, 1, 0, 1, 1};

/* We'll use an array to keep track of the magic millicodes and
   whether or not we've used them already. [n][0] is signed, [n][1] is
   unsigned.  */

static int div_milli[16][2];

int
emit_hpdiv_const (rtx *operands, int unsignedp)
{
  if (GET_CODE (operands[2]) == CONST_INT
      && INTVAL (operands[2]) > 0
      && INTVAL (operands[2]) < 16
      && magic_milli[INTVAL (operands[2])])
    {
      rtx ret = gen_rtx_REG (SImode, TARGET_64BIT ? 2 : 31);

      emit_move_insn (gen_rtx_REG (SImode, 26), operands[1]);
      emit
	(gen_rtx_PARALLEL
	 (VOIDmode,
	  gen_rtvec (6, gen_rtx_SET (VOIDmode, gen_rtx_REG (SImode, 29),
				     gen_rtx_fmt_ee (unsignedp ? UDIV : DIV,
						     SImode,
						     gen_rtx_REG (SImode, 26),
						     operands[2])),
		     gen_rtx_CLOBBER (VOIDmode, operands[4]),
		     gen_rtx_CLOBBER (VOIDmode, operands[3]),
		     gen_rtx_CLOBBER (VOIDmode, gen_rtx_REG (SImode, 26)),
		     gen_rtx_CLOBBER (VOIDmode, gen_rtx_REG (SImode, 25)),
		     gen_rtx_CLOBBER (VOIDmode, ret))));
      emit_move_insn (operands[0], gen_rtx_REG (SImode, 29));
      return 1;
    }
  return 0;
}

const char *
output_div_insn (rtx *operands, int unsignedp, rtx insn)
{
  int divisor;

  /* If the divisor is a constant, try to use one of the special
     opcodes .*/
  if (GET_CODE (operands[0]) == CONST_INT)
    {
      static char buf[100];
      divisor = INTVAL (operands[0]);
      if (!div_milli[divisor][unsignedp])
	{
	  div_milli[divisor][unsignedp] = 1;
	  if (unsignedp)
	    output_asm_insn (".IMPORT $$divU_%0,MILLICODE", operands);
	  else
	    output_asm_insn (".IMPORT $$divI_%0,MILLICODE", operands);
	}
      if (unsignedp)
	{
	  sprintf (buf, "$$divU_" HOST_WIDE_INT_PRINT_DEC,
		   INTVAL (operands[0]));
	  return output_millicode_call (insn,
					gen_rtx_SYMBOL_REF (SImode, buf));
	}
      else
	{
	  sprintf (buf, "$$divI_" HOST_WIDE_INT_PRINT_DEC,
		   INTVAL (operands[0]));
	  return output_millicode_call (insn,
					gen_rtx_SYMBOL_REF (SImode, buf));
	}
    }
  /* Divisor isn't a special constant.  */
  else
    {
      if (unsignedp)
	{
	  import_milli (divU);
	  return output_millicode_call (insn,
					gen_rtx_SYMBOL_REF (SImode, "$$divU"));
	}
      else
	{
	  import_milli (divI);
	  return output_millicode_call (insn,
					gen_rtx_SYMBOL_REF (SImode, "$$divI"));
	}
    }
}

/* Output a $$rem millicode to do mod.  */

const char *
output_mod_insn (int unsignedp, rtx insn)
{
  if (unsignedp)
    {
      import_milli (remU);
      return output_millicode_call (insn,
				    gen_rtx_SYMBOL_REF (SImode, "$$remU"));
    }
  else
    {
      import_milli (remI);
      return output_millicode_call (insn,
				    gen_rtx_SYMBOL_REF (SImode, "$$remI"));
    }
}

void
output_arg_descriptor (rtx call_insn)
{
  const char *arg_regs[4];
  enum machine_mode arg_mode;
  rtx link;
  int i, output_flag = 0;
  int regno;

  /* We neither need nor want argument location descriptors for the
     64bit runtime environment or the ELF32 environment.  */
  if (TARGET_64BIT || TARGET_ELF32)
    return;

  for (i = 0; i < 4; i++)
    arg_regs[i] = 0;

  /* Specify explicitly that no argument relocations should take place
     if using the portable runtime calling conventions.  */
  if (TARGET_PORTABLE_RUNTIME)
    {
      fputs ("\t.CALL ARGW0=NO,ARGW1=NO,ARGW2=NO,ARGW3=NO,RETVAL=NO\n",
	     asm_out_file);
      return;
    }

  gcc_assert (GET_CODE (call_insn) == CALL_INSN);
  for (link = CALL_INSN_FUNCTION_USAGE (call_insn);
       link; link = XEXP (link, 1))
    {
      rtx use = XEXP (link, 0);

      if (! (GET_CODE (use) == USE
	     && GET_CODE (XEXP (use, 0)) == REG
	     && FUNCTION_ARG_REGNO_P (REGNO (XEXP (use, 0)))))
	continue;

      arg_mode = GET_MODE (XEXP (use, 0));
      regno = REGNO (XEXP (use, 0));
      if (regno >= 23 && regno <= 26)
	{
	  arg_regs[26 - regno] = "GR";
	  if (arg_mode == DImode)
	    arg_regs[25 - regno] = "GR";
	}
      else if (regno >= 32 && regno <= 39)
	{
	  if (arg_mode == SFmode)
	    arg_regs[(regno - 32) / 2] = "FR";
	  else
	    {
#ifndef HP_FP_ARG_DESCRIPTOR_REVERSED
	      arg_regs[(regno - 34) / 2] = "FR";
	      arg_regs[(regno - 34) / 2 + 1] = "FU";
#else
	      arg_regs[(regno - 34) / 2] = "FU";
	      arg_regs[(regno - 34) / 2 + 1] = "FR";
#endif
	    }
	}
    }
  fputs ("\t.CALL ", asm_out_file);
  for (i = 0; i < 4; i++)
    {
      if (arg_regs[i])
	{
	  if (output_flag++)
	    fputc (',', asm_out_file);
	  fprintf (asm_out_file, "ARGW%d=%s", i, arg_regs[i]);
	}
    }
  fputc ('\n', asm_out_file);
}

static enum reg_class
pa_secondary_reload (bool in_p, rtx x, enum reg_class rclass,
		     enum machine_mode mode, secondary_reload_info *sri)
{
  int is_symbolic, regno;

  /* Handle the easy stuff first.  */
  if (rclass == R1_REGS)
    return NO_REGS;

  if (REG_P (x))
    {
      regno = REGNO (x);
      if (rclass == BASE_REG_CLASS && regno < FIRST_PSEUDO_REGISTER)
	return NO_REGS;
    }
  else
    regno = -1;

  /* If we have something like (mem (mem (...)), we can safely assume the
     inner MEM will end up in a general register after reloading, so there's
     no need for a secondary reload.  */
  if (GET_CODE (x) == MEM && GET_CODE (XEXP (x, 0)) == MEM)
    return NO_REGS;

  /* Trying to load a constant into a FP register during PIC code
     generation requires %r1 as a scratch register.  */
  if (flag_pic
      && (mode == SImode || mode == DImode)
      && FP_REG_CLASS_P (rclass)
      && (GET_CODE (x) == CONST_INT || GET_CODE (x) == CONST_DOUBLE))
    {
      sri->icode = (mode == SImode ? CODE_FOR_reload_insi_r1
		    : CODE_FOR_reload_indi_r1);
      return NO_REGS;
    }

  /* Profiling showed the PA port spends about 1.3% of its compilation
     time in true_regnum from calls inside pa_secondary_reload_class.  */
  if (regno >= FIRST_PSEUDO_REGISTER || GET_CODE (x) == SUBREG)
    regno = true_regnum (x);

  /* In order to allow 14-bit displacements in integer loads and stores,
     we need to prevent reload from generating out of range integer mode
     loads and stores to the floating point registers.  Previously, we
     used to call for a secondary reload and have emit_move_sequence()
     fix the instruction sequence.  However, reload occasionally wouldn't
     generate the reload and we would end up with an invalid REG+D memory
     address.  So, now we use an intermediate general register for most
     memory loads and stores.  */
  if ((regno >= FIRST_PSEUDO_REGISTER || regno == -1)
      && GET_MODE_CLASS (mode) == MODE_INT
      && FP_REG_CLASS_P (rclass))
    {
      /* Reload passes (mem:SI (reg/f:DI 30 %r30) when it wants to check
	 the secondary reload needed for a pseudo.  It never passes a
	 REG+D address.  */
      if (GET_CODE (x) == MEM)
	{
	  x = XEXP (x, 0);

	  /* We don't need an intermediate for indexed and LO_SUM DLT
	     memory addresses.  When INT14_OK_STRICT is true, it might
	     appear that we could directly allow register indirect
	     memory addresses.  However, this doesn't work because we
	     don't support SUBREGs in floating-point register copies
	     and reload doesn't tell us when it's going to use a SUBREG.  */
	  if (IS_INDEX_ADDR_P (x)
	      || IS_LO_SUM_DLT_ADDR_P (x))
	    return NO_REGS;

	  /* Otherwise, we need an intermediate general register.  */
	  return GENERAL_REGS;
	}

      /* Request a secondary reload with a general scratch register
	 for everthing else.  ??? Could symbolic operands be handled
	 directly when generating non-pic PA 2.0 code?  */
      sri->icode = in_p ? reload_in_optab[mode] : reload_out_optab[mode];
      return NO_REGS;
    }

  /* We need a secondary register (GPR) for copies between the SAR
     and anything other than a general register.  */
  if (rclass == SHIFT_REGS && (regno <= 0 || regno >= 32))
    {
      sri->icode = in_p ? reload_in_optab[mode] : reload_out_optab[mode];
      return NO_REGS;
    }

  /* A SAR<->FP register copy requires a secondary register (GPR) as
     well as secondary memory.  */
  if (regno >= 0 && regno < FIRST_PSEUDO_REGISTER
      && (REGNO_REG_CLASS (regno) == SHIFT_REGS
      && FP_REG_CLASS_P (rclass)))
    {
      sri->icode = in_p ? reload_in_optab[mode] : reload_out_optab[mode];
      return NO_REGS;
    }

  /* Secondary reloads of symbolic operands require %r1 as a scratch
     register when we're generating PIC code and when the operand isn't
     readonly.  */
  if (GET_CODE (x) == HIGH)
    x = XEXP (x, 0);

  /* Profiling has showed GCC spends about 2.6% of its compilation
     time in symbolic_operand from calls inside pa_secondary_reload_class.
     So, we use an inline copy to avoid useless work.  */
  switch (GET_CODE (x))
    {
      rtx op;

      case SYMBOL_REF:
        is_symbolic = !SYMBOL_REF_TLS_MODEL (x);
        break;
      case LABEL_REF:
        is_symbolic = 1;
        break;
      case CONST:
	op = XEXP (x, 0);
	is_symbolic = (((GET_CODE (XEXP (op, 0)) == SYMBOL_REF
			 && !SYMBOL_REF_TLS_MODEL (XEXP (op, 0)))
			|| GET_CODE (XEXP (op, 0)) == LABEL_REF)
		       && GET_CODE (XEXP (op, 1)) == CONST_INT);
        break;
      default:
        is_symbolic = 0;
        break;
    }

  if (is_symbolic && (flag_pic || !read_only_operand (x, VOIDmode)))
    {
      gcc_assert (mode == SImode || mode == DImode);
      sri->icode = (mode == SImode ? CODE_FOR_reload_insi_r1
		    : CODE_FOR_reload_indi_r1);
    }

  return NO_REGS;
}

/* Implement TARGET_EXTRA_LIVE_ON_ENTRY.  The argument pointer
   is only marked as live on entry by df-scan when it is a fixed
   register.  It isn't a fixed register in the 64-bit runtime,
   so we need to mark it here.  */

static void
pa_extra_live_on_entry (bitmap regs)
{
  if (TARGET_64BIT)
    bitmap_set_bit (regs, ARG_POINTER_REGNUM);
}

/* Implement EH_RETURN_HANDLER_RTX.  The MEM needs to be volatile
   to prevent it from being deleted.  */

rtx
pa_eh_return_handler_rtx (void)
{
  rtx tmp;

  tmp = gen_rtx_PLUS (word_mode, frame_pointer_rtx,
		      TARGET_64BIT ? GEN_INT (-16) : GEN_INT (-20));
  tmp = gen_rtx_MEM (word_mode, tmp);
  tmp->volatil = 1;
  return tmp;
}

/* In the 32-bit runtime, arguments larger than eight bytes are passed
   by invisible reference.  As a GCC extension, we also pass anything
   with a zero or variable size by reference.

   The 64-bit runtime does not describe passing any types by invisible
   reference.  The internals of GCC can't currently handle passing
   empty structures, and zero or variable length arrays when they are
   not passed entirely on the stack or by reference.  Thus, as a GCC
   extension, we pass these types by reference.  The HP compiler doesn't
   support these types, so hopefully there shouldn't be any compatibility
   issues.  This may have to be revisited when HP releases a C99 compiler
   or updates the ABI.  */

static bool
pa_pass_by_reference (CUMULATIVE_ARGS *ca ATTRIBUTE_UNUSED,
		      enum machine_mode mode, const_tree type,
		      bool named ATTRIBUTE_UNUSED)
{
  HOST_WIDE_INT size;

  if (type)
    size = int_size_in_bytes (type);
  else
    size = GET_MODE_SIZE (mode);

  if (TARGET_64BIT)
    return size <= 0;
  else
    return size <= 0 || size > 8;
}

enum direction
function_arg_padding (enum machine_mode mode, const_tree type)
{
  if (mode == BLKmode
      || (TARGET_64BIT
	  && type
	  && (AGGREGATE_TYPE_P (type)
	      || TREE_CODE (type) == COMPLEX_TYPE
	      || TREE_CODE (type) == VECTOR_TYPE)))
    {
      /* Return none if justification is not required.  */
      if (type
	  && TREE_CODE (TYPE_SIZE (type)) == INTEGER_CST
	  && (int_size_in_bytes (type) * BITS_PER_UNIT) % PARM_BOUNDARY == 0)
	return none;

      /* The directions set here are ignored when a BLKmode argument larger
	 than a word is placed in a register.  Different code is used for
	 the stack and registers.  This makes it difficult to have a
	 consistent data representation for both the stack and registers.
	 For both runtimes, the justification and padding for arguments on
	 the stack and in registers should be identical.  */
      if (TARGET_64BIT)
	/* The 64-bit runtime specifies left justification for aggregates.  */
        return upward;
      else
	/* The 32-bit runtime architecture specifies right justification.
	   When the argument is passed on the stack, the argument is padded
	   with garbage on the left.  The HP compiler pads with zeros.  */
	return downward;
    }

  if (GET_MODE_BITSIZE (mode) < PARM_BOUNDARY)
    return downward;
  else
    return none;
}


/* Do what is necessary for `va_start'.  We look at the current function
   to determine if stdargs or varargs is used and fill in an initial
   va_list.  A pointer to this constructor is returned.  */

static rtx
hppa_builtin_saveregs (void)
{
  rtx offset, dest;
  tree fntype = TREE_TYPE (current_function_decl);
  int argadj = ((!(TYPE_ARG_TYPES (fntype) != 0
		   && (TREE_VALUE (tree_last (TYPE_ARG_TYPES (fntype)))
		       != void_type_node)))
		? UNITS_PER_WORD : 0);

  if (argadj)
    offset = plus_constant (crtl->args.arg_offset_rtx, argadj);
  else
    offset = crtl->args.arg_offset_rtx;

  if (TARGET_64BIT)
    {
      int i, off;

      /* Adjust for varargs/stdarg differences.  */
      if (argadj)
	offset = plus_constant (crtl->args.arg_offset_rtx, -argadj);
      else
	offset = crtl->args.arg_offset_rtx;

      /* We need to save %r26 .. %r19 inclusive starting at offset -64
	 from the incoming arg pointer and growing to larger addresses.  */
      for (i = 26, off = -64; i >= 19; i--, off += 8)
	emit_move_insn (gen_rtx_MEM (word_mode,
				     plus_constant (arg_pointer_rtx, off)),
			gen_rtx_REG (word_mode, i));

      /* The incoming args pointer points just beyond the flushback area;
	 normally this is not a serious concern.  However, when we are doing
	 varargs/stdargs we want to make the arg pointer point to the start
	 of the incoming argument area.  */
      emit_move_insn (virtual_incoming_args_rtx,
		      plus_constant (arg_pointer_rtx, -64));

      /* Now return a pointer to the first anonymous argument.  */
      return copy_to_reg (expand_binop (Pmode, add_optab,
					virtual_incoming_args_rtx,
					offset, 0, 0, OPTAB_LIB_WIDEN));
    }

  /* Store general registers on the stack.  */
  dest = gen_rtx_MEM (BLKmode,
		      plus_constant (crtl->args.internal_arg_pointer,
				     -16));
  set_mem_alias_set (dest, get_varargs_alias_set ());
  set_mem_align (dest, BITS_PER_WORD);
  move_block_from_reg (23, dest, 4);

  /* move_block_from_reg will emit code to store the argument registers
     individually as scalar stores.

     However, other insns may later load from the same addresses for
     a structure load (passing a struct to a varargs routine).

     The alias code assumes that such aliasing can never happen, so we
     have to keep memory referencing insns from moving up beyond the
     last argument register store.  So we emit a blockage insn here.  */
  emit_insn (gen_blockage ());

  return copy_to_reg (expand_binop (Pmode, add_optab,
				    crtl->args.internal_arg_pointer,
				    offset, 0, 0, OPTAB_LIB_WIDEN));
}

static void
hppa_va_start (tree valist, rtx nextarg)
{
  nextarg = expand_builtin_saveregs ();
  std_expand_builtin_va_start (valist, nextarg);
}

static tree
hppa_gimplify_va_arg_expr (tree valist, tree type, gimple_seq *pre_p,
			   gimple_seq *post_p)
{
  if (TARGET_64BIT)
    {
      /* Args grow upward.  We can use the generic routines.  */
      return std_gimplify_va_arg_expr (valist, type, pre_p, post_p);
    }
  else /* !TARGET_64BIT */
    {
      tree ptr = build_pointer_type (type);
      tree valist_type;
      tree t, u;
      unsigned int size, ofs;
      bool indirect;

      indirect = pass_by_reference (NULL, TYPE_MODE (type), type, 0);
      if (indirect)
	{
	  type = ptr;
	  ptr = build_pointer_type (type);
	}
      size = int_size_in_bytes (type);
      valist_type = TREE_TYPE (valist);

      /* Args grow down.  Not handled by generic routines.  */

      u = fold_convert (sizetype, size_in_bytes (type));
      u = fold_build1 (NEGATE_EXPR, sizetype, u);
      t = build2 (POINTER_PLUS_EXPR, valist_type, valist, u);

      /* Copied from va-pa.h, but we probably don't need to align to
	 word size, since we generate and preserve that invariant.  */
      u = size_int (size > 4 ? -8 : -4);
      t = fold_convert (sizetype, t);
      t = build2 (BIT_AND_EXPR, sizetype, t, u);
      t = fold_convert (valist_type, t);

      t = build2 (MODIFY_EXPR, valist_type, valist, t);

      ofs = (8 - size) % 4;
      if (ofs != 0)
	{
	  u = size_int (ofs);
	  t = build2 (POINTER_PLUS_EXPR, valist_type, t, u);
	}

      t = fold_convert (ptr, t);
      t = build_va_arg_indirect_ref (t);

      if (indirect)
	t = build_va_arg_indirect_ref (t);

      return t;
    }
}

/* True if MODE is valid for the target.  By "valid", we mean able to
   be manipulated in non-trivial ways.  In particular, this means all
   the arithmetic is supported.

   Currently, TImode is not valid as the HP 64-bit runtime documentation
   doesn't document the alignment and calling conventions for this type. 
   Thus, we return false when PRECISION is 2 * BITS_PER_WORD and
   2 * BITS_PER_WORD isn't equal LONG_LONG_TYPE_SIZE.  */

static bool
pa_scalar_mode_supported_p (enum machine_mode mode)
{
  int precision = GET_MODE_PRECISION (mode);

  switch (GET_MODE_CLASS (mode))
    {
    case MODE_PARTIAL_INT:
    case MODE_INT:
      if (precision == CHAR_TYPE_SIZE)
	return true;
      if (precision == SHORT_TYPE_SIZE)
	return true;
      if (precision == INT_TYPE_SIZE)
	return true;
      if (precision == LONG_TYPE_SIZE)
	return true;
      if (precision == LONG_LONG_TYPE_SIZE)
	return true;
      return false;

    case MODE_FLOAT:
      if (precision == FLOAT_TYPE_SIZE)
	return true;
      if (precision == DOUBLE_TYPE_SIZE)
	return true;
      if (precision == LONG_DOUBLE_TYPE_SIZE)
	return true;
      return false;

    case MODE_DECIMAL_FLOAT:
      return false;

    default:
      gcc_unreachable ();
    }
}

/* Return TRUE if INSN, a jump insn, has an unfilled delay slot and
   it branches to the next real instruction.  Otherwise, return FALSE.  */

static bool
branch_to_delay_slot_p (rtx insn)
{
  if (dbr_sequence_length ())
    return FALSE;

  return next_real_insn (JUMP_LABEL (insn)) == next_real_insn (insn);
}

/* Return TRUE if INSN, a jump insn, needs a nop in its delay slot.

   This occurs when INSN has an unfilled delay slot and is followed
   by an ASM_INPUT.  Disaster can occur if the ASM_INPUT is empty and
   the jump branches into the delay slot.  So, we add a nop in the delay
   slot just to be safe.  This messes up our instruction count, but we
   don't know how big the ASM_INPUT insn is anyway.  */

static bool
branch_needs_nop_p (rtx insn)
{
  rtx next_insn;

  if (dbr_sequence_length ())
    return FALSE;

  next_insn = next_real_insn (insn);
  return GET_CODE (PATTERN (next_insn)) == ASM_INPUT;
}

/* This routine handles all the normal conditional branch sequences we
   might need to generate.  It handles compare immediate vs compare
   register, nullification of delay slots, varying length branches,
   negated branches, and all combinations of the above.  It returns the
   output appropriate to emit the branch corresponding to all given
   parameters.  */

const char *
output_cbranch (rtx *operands, int negated, rtx insn)
{
  static char buf[100];
  int useskip = 0;
  int nullify = INSN_ANNULLED_BRANCH_P (insn);
  int length = get_attr_length (insn);
  int xdelay;

  /* A conditional branch to the following instruction (e.g. the delay slot)
     is asking for a disaster.  This can happen when not optimizing and
     when jump optimization fails.

     While it is usually safe to emit nothing, this can fail if the
     preceding instruction is a nullified branch with an empty delay
     slot and the same branch target as this branch.  We could check
     for this but jump optimization should eliminate nop jumps.  It
     is always safe to emit a nop.  */
  if (branch_to_delay_slot_p (insn))
    return "nop";

  /* The doubleword form of the cmpib instruction doesn't have the LEU
     and GTU conditions while the cmpb instruction does.  Since we accept
     zero for cmpb, we must ensure that we use cmpb for the comparison.  */
  if (GET_MODE (operands[1]) == DImode && operands[2] == const0_rtx)
    operands[2] = gen_rtx_REG (DImode, 0);
  if (GET_MODE (operands[2]) == DImode && operands[1] == const0_rtx)
    operands[1] = gen_rtx_REG (DImode, 0);

  /* If this is a long branch with its delay slot unfilled, set `nullify'
     as it can nullify the delay slot and save a nop.  */
  if (length == 8 && dbr_sequence_length () == 0)
    nullify = 1;

  /* If this is a short forward conditional branch which did not get
     its delay slot filled, the delay slot can still be nullified.  */
  if (! nullify && length == 4 && dbr_sequence_length () == 0)
    nullify = forward_branch_p (insn);

  /* A forward branch over a single nullified insn can be done with a
     comclr instruction.  This avoids a single cycle penalty due to
     mis-predicted branch if we fall through (branch not taken).  */
  if (length == 4
      && next_real_insn (insn) != 0
      && get_attr_length (next_real_insn (insn)) == 4
      && JUMP_LABEL (insn) == next_nonnote_insn (next_real_insn (insn))
      && nullify)
    useskip = 1;

  switch (length)
    {
      /* All short conditional branches except backwards with an unfilled
	 delay slot.  */
      case 4:
	if (useskip)
	  strcpy (buf, "{com%I2clr,|cmp%I2clr,}");
	else
	  strcpy (buf, "{com%I2b,|cmp%I2b,}");
	if (GET_MODE (operands[1]) == DImode)
	  strcat (buf, "*");
	if (negated)
	  strcat (buf, "%B3");
	else
	  strcat (buf, "%S3");
	if (useskip)
	  strcat (buf, " %2,%r1,%%r0");
	else if (nullify)
	  {
	    if (branch_needs_nop_p (insn))
	      strcat (buf, ",n %2,%r1,%0%#");
	    else
	      strcat (buf, ",n %2,%r1,%0");
	  }
	else
	  strcat (buf, " %2,%r1,%0");
	break;

     /* All long conditionals.  Note a short backward branch with an
	unfilled delay slot is treated just like a long backward branch
	with an unfilled delay slot.  */
      case 8:
	/* Handle weird backwards branch with a filled delay slot
	   which is nullified.  */
	if (dbr_sequence_length () != 0
	    && ! forward_branch_p (insn)
	    && nullify)
	  {
	    strcpy (buf, "{com%I2b,|cmp%I2b,}");
	    if (GET_MODE (operands[1]) == DImode)
	      strcat (buf, "*");
	    if (negated)
	      strcat (buf, "%S3");
	    else
	      strcat (buf, "%B3");
	    strcat (buf, ",n %2,%r1,.+12\n\tb %0");
	  }
	/* Handle short backwards branch with an unfilled delay slot.
	   Using a comb;nop rather than comiclr;bl saves 1 cycle for both
	   taken and untaken branches.  */
	else if (dbr_sequence_length () == 0
		 && ! forward_branch_p (insn)
		 && INSN_ADDRESSES_SET_P ()
		 && VAL_14_BITS_P (INSN_ADDRESSES (INSN_UID (JUMP_LABEL (insn)))
				    - INSN_ADDRESSES (INSN_UID (insn)) - 8))
	  {
	    strcpy (buf, "{com%I2b,|cmp%I2b,}");
	    if (GET_MODE (operands[1]) == DImode)
	      strcat (buf, "*");
	    if (negated)
	      strcat (buf, "%B3 %2,%r1,%0%#");
	    else
	      strcat (buf, "%S3 %2,%r1,%0%#");
	  }
	else
	  {
	    strcpy (buf, "{com%I2clr,|cmp%I2clr,}");
	    if (GET_MODE (operands[1]) == DImode)
	      strcat (buf, "*");
	    if (negated)
	      strcat (buf, "%S3");
	    else
	      strcat (buf, "%B3");
	    if (nullify)
	      strcat (buf, " %2,%r1,%%r0\n\tb,n %0");
	    else
	      strcat (buf, " %2,%r1,%%r0\n\tb %0");
	  }
	break;

      default:
	/* The reversed conditional branch must branch over one additional
	   instruction if the delay slot is filled and needs to be extracted
	   by output_lbranch.  If the delay slot is empty or this is a
	   nullified forward branch, the instruction after the reversed
	   condition branch must be nullified.  */
	if (dbr_sequence_length () == 0
	    || (nullify && forward_branch_p (insn)))
	  {
	    nullify = 1;
	    xdelay = 0;
	    operands[4] = GEN_INT (length);
	  }
	else
	  {
	    xdelay = 1;
	    operands[4] = GEN_INT (length + 4);
	  }

	/* Create a reversed conditional branch which branches around
	   the following insns.  */
	if (GET_MODE (operands[1]) != DImode)
	  {
	    if (nullify)
	      {
		if (negated)
		  strcpy (buf,
		    "{com%I2b,%S3,n %2,%r1,.+%4|cmp%I2b,%S3,n %2,%r1,.+%4}");
		else
		  strcpy (buf,
		    "{com%I2b,%B3,n %2,%r1,.+%4|cmp%I2b,%B3,n %2,%r1,.+%4}");
	      }
	    else
	      {
		if (negated)
		  strcpy (buf,
		    "{com%I2b,%S3 %2,%r1,.+%4|cmp%I2b,%S3 %2,%r1,.+%4}");
		else
		  strcpy (buf,
		    "{com%I2b,%B3 %2,%r1,.+%4|cmp%I2b,%B3 %2,%r1,.+%4}");
	      }
	  }
	else
	  {
	    if (nullify)
	      {
		if (negated)
		  strcpy (buf,
		    "{com%I2b,*%S3,n %2,%r1,.+%4|cmp%I2b,*%S3,n %2,%r1,.+%4}");
		else
		  strcpy (buf,
		    "{com%I2b,*%B3,n %2,%r1,.+%4|cmp%I2b,*%B3,n %2,%r1,.+%4}");
	      }
	    else
	      {
		if (negated)
		  strcpy (buf,
		    "{com%I2b,*%S3 %2,%r1,.+%4|cmp%I2b,*%S3 %2,%r1,.+%4}");
		else
		  strcpy (buf,
		    "{com%I2b,*%B3 %2,%r1,.+%4|cmp%I2b,*%B3 %2,%r1,.+%4}");
	      }
	  }

	output_asm_insn (buf, operands);
	return output_lbranch (operands[0], insn, xdelay);
    }
  return buf;
}

/* This routine handles output of long unconditional branches that
   exceed the maximum range of a simple branch instruction.  Since
   we don't have a register available for the branch, we save register
   %r1 in the frame marker, load the branch destination DEST into %r1,
   execute the branch, and restore %r1 in the delay slot of the branch.

   Since long branches may have an insn in the delay slot and the
   delay slot is used to restore %r1, we in general need to extract
   this insn and execute it before the branch.  However, to facilitate
   use of this function by conditional branches, we also provide an
   option to not extract the delay insn so that it will be emitted
   after the long branch.  So, if there is an insn in the delay slot,
   it is extracted if XDELAY is nonzero.

   The lengths of the various long-branch sequences are 20, 16 and 24
   bytes for the portable runtime, non-PIC and PIC cases, respectively.  */

const char *
output_lbranch (rtx dest, rtx insn, int xdelay)
{
  rtx xoperands[2];
 
  xoperands[0] = dest;

  /* First, free up the delay slot.  */
  if (xdelay && dbr_sequence_length () != 0)
    {
      /* We can't handle a jump in the delay slot.  */
      gcc_assert (GET_CODE (NEXT_INSN (insn)) != JUMP_INSN);

      final_scan_insn (NEXT_INSN (insn), asm_out_file,
		       optimize, 0, NULL);

      /* Now delete the delay insn.  */
      SET_INSN_DELETED (NEXT_INSN (insn));
    }

  /* Output an insn to save %r1.  The runtime documentation doesn't
     specify whether the "Clean Up" slot in the callers frame can
     be clobbered by the callee.  It isn't copied by HP's builtin
     alloca, so this suggests that it can be clobbered if necessary.
     The "Static Link" location is copied by HP builtin alloca, so
     we avoid using it.  Using the cleanup slot might be a problem
     if we have to interoperate with languages that pass cleanup
     information.  However, it should be possible to handle these
     situations with GCC's asm feature.

     The "Current RP" slot is reserved for the called procedure, so
     we try to use it when we don't have a frame of our own.  It's
     rather unlikely that we won't have a frame when we need to emit
     a very long branch.

     Really the way to go long term is a register scavenger; goto
     the target of the jump and find a register which we can use
     as a scratch to hold the value in %r1.  Then, we wouldn't have
     to free up the delay slot or clobber a slot that may be needed
     for other purposes.  */
  if (TARGET_64BIT)
    {
      if (actual_fsize == 0 && !df_regs_ever_live_p (2))
	/* Use the return pointer slot in the frame marker.  */
	output_asm_insn ("std %%r1,-16(%%r30)", xoperands);
      else
	/* Use the slot at -40 in the frame marker since HP builtin
	   alloca doesn't copy it.  */
	output_asm_insn ("std %%r1,-40(%%r30)", xoperands);
    }
  else
    {
      if (actual_fsize == 0 && !df_regs_ever_live_p (2))
	/* Use the return pointer slot in the frame marker.  */
	output_asm_insn ("stw %%r1,-20(%%r30)", xoperands);
      else
	/* Use the "Clean Up" slot in the frame marker.  In GCC,
	   the only other use of this location is for copying a
	   floating point double argument from a floating-point
	   register to two general registers.  The copy is done
	   as an "atomic" operation when outputting a call, so it
	   won't interfere with our using the location here.  */
	output_asm_insn ("stw %%r1,-12(%%r30)", xoperands);
    }

  if (TARGET_PORTABLE_RUNTIME)
    {
      output_asm_insn ("ldil L'%0,%%r1", xoperands);
      output_asm_insn ("ldo R'%0(%%r1),%%r1", xoperands);
      output_asm_insn ("bv %%r0(%%r1)", xoperands);
    }
  else if (flag_pic)
    {
      output_asm_insn ("{bl|b,l} .+8,%%r1", xoperands);
      if (TARGET_SOM || !TARGET_GAS)
	{
	  xoperands[1] = gen_label_rtx ();
	  output_asm_insn ("addil L'%l0-%l1,%%r1", xoperands);
	  targetm.asm_out.internal_label (asm_out_file, "L",
					  CODE_LABEL_NUMBER (xoperands[1]));
	  output_asm_insn ("ldo R'%l0-%l1(%%r1),%%r1", xoperands);
	}
      else
	{
	  output_asm_insn ("addil L'%l0-$PIC_pcrel$0+4,%%r1", xoperands);
	  output_asm_insn ("ldo R'%l0-$PIC_pcrel$0+8(%%r1),%%r1", xoperands);
	}
      output_asm_insn ("bv %%r0(%%r1)", xoperands);
    }
  else
    /* Now output a very long branch to the original target.  */
    output_asm_insn ("ldil L'%l0,%%r1\n\tbe R'%l0(%%sr4,%%r1)", xoperands);

  /* Now restore the value of %r1 in the delay slot.  */
  if (TARGET_64BIT)
    {
      if (actual_fsize == 0 && !df_regs_ever_live_p (2))
	return "ldd -16(%%r30),%%r1";
      else
	return "ldd -40(%%r30),%%r1";
    }
  else
    {
      if (actual_fsize == 0 && !df_regs_ever_live_p (2))
	return "ldw -20(%%r30),%%r1";
      else
	return "ldw -12(%%r30),%%r1";
    }
}

/* This routine handles all the branch-on-bit conditional branch sequences we
   might need to generate.  It handles nullification of delay slots,
   varying length branches, negated branches and all combinations of the
   above.  it returns the appropriate output template to emit the branch.  */

const char *
output_bb (rtx *operands ATTRIBUTE_UNUSED, int negated, rtx insn, int which)
{
  static char buf[100];
  int useskip = 0;
  int nullify = INSN_ANNULLED_BRANCH_P (insn);
  int length = get_attr_length (insn);
  int xdelay;

  /* A conditional branch to the following instruction (e.g. the delay slot) is
     asking for a disaster.  I do not think this can happen as this pattern
     is only used when optimizing; jump optimization should eliminate the
     jump.  But be prepared just in case.  */

  if (branch_to_delay_slot_p (insn))
    return "nop";

  /* If this is a long branch with its delay slot unfilled, set `nullify'
     as it can nullify the delay slot and save a nop.  */
  if (length == 8 && dbr_sequence_length () == 0)
    nullify = 1;

  /* If this is a short forward conditional branch which did not get
     its delay slot filled, the delay slot can still be nullified.  */
  if (! nullify && length == 4 && dbr_sequence_length () == 0)
    nullify = forward_branch_p (insn);

  /* A forward branch over a single nullified insn can be done with a
     extrs instruction.  This avoids a single cycle penalty due to
     mis-predicted branch if we fall through (branch not taken).  */

  if (length == 4
      && next_real_insn (insn) != 0
      && get_attr_length (next_real_insn (insn)) == 4
      && JUMP_LABEL (insn) == next_nonnote_insn (next_real_insn (insn))
      && nullify)
    useskip = 1;

  switch (length)
    {

      /* All short conditional branches except backwards with an unfilled
	 delay slot.  */
      case 4:
	if (useskip)
	  strcpy (buf, "{extrs,|extrw,s,}");
	else
	  strcpy (buf, "bb,");
	if (useskip && GET_MODE (operands[0]) == DImode)
	  strcpy (buf, "extrd,s,*");
	else if (GET_MODE (operands[0]) == DImode)
	  strcpy (buf, "bb,*");
	if ((which == 0 && negated)
	     || (which == 1 && ! negated))
	  strcat (buf, ">=");
	else
	  strcat (buf, "<");
	if (useskip)
	  strcat (buf, " %0,%1,1,%%r0");
	else if (nullify && negated)
	  {
	    if (branch_needs_nop_p (insn))
	      strcat (buf, ",n %0,%1,%3%#");
	    else
	      strcat (buf, ",n %0,%1,%3");
	  }
	else if (nullify && ! negated)
	  {
	    if (branch_needs_nop_p (insn))
	      strcat (buf, ",n %0,%1,%2%#");
	    else
	      strcat (buf, ",n %0,%1,%2");
	  }
	else if (! nullify && negated)
	  strcat (buf, " %0,%1,%3");
	else if (! nullify && ! negated)
	  strcat (buf, " %0,%1,%2");
	break;

     /* All long conditionals.  Note a short backward branch with an
	unfilled delay slot is treated just like a long backward branch
	with an unfilled delay slot.  */
      case 8:
	/* Handle weird backwards branch with a filled delay slot
	   which is nullified.  */
	if (dbr_sequence_length () != 0
	    && ! forward_branch_p (insn)
	    && nullify)
	  {
	    strcpy (buf, "bb,");
	    if (GET_MODE (operands[0]) == DImode)
	      strcat (buf, "*");
	    if ((which == 0 && negated)
		|| (which == 1 && ! negated))
	      strcat (buf, "<");
	    else
	      strcat (buf, ">=");
	    if (negated)
	      strcat (buf, ",n %0,%1,.+12\n\tb %3");
	    else
	      strcat (buf, ",n %0,%1,.+12\n\tb %2");
	  }
	/* Handle short backwards branch with an unfilled delay slot.
	   Using a bb;nop rather than extrs;bl saves 1 cycle for both
	   taken and untaken branches.  */
	else if (dbr_sequence_length () == 0
		 && ! forward_branch_p (insn)
		 && INSN_ADDRESSES_SET_P ()
		 && VAL_14_BITS_P (INSN_ADDRESSES (INSN_UID (JUMP_LABEL (insn)))
				    - INSN_ADDRESSES (INSN_UID (insn)) - 8))
	  {
	    strcpy (buf, "bb,");
	    if (GET_MODE (operands[0]) == DImode)
	      strcat (buf, "*");
	    if ((which == 0 && negated)
		|| (which == 1 && ! negated))
	      strcat (buf, ">=");
	    else
	      strcat (buf, "<");
	    if (negated)
	      strcat (buf, " %0,%1,%3%#");
	    else
	      strcat (buf, " %0,%1,%2%#");
	  }
	else
	  {
	    if (GET_MODE (operands[0]) == DImode)
	      strcpy (buf, "extrd,s,*");
	    else
	      strcpy (buf, "{extrs,|extrw,s,}");
	    if ((which == 0 && negated)
		|| (which == 1 && ! negated))
	      strcat (buf, "<");
	    else
	      strcat (buf, ">=");
	    if (nullify && negated)
	      strcat (buf, " %0,%1,1,%%r0\n\tb,n %3");
	    else if (nullify && ! negated)
	      strcat (buf, " %0,%1,1,%%r0\n\tb,n %2");
	    else if (negated)
	      strcat (buf, " %0,%1,1,%%r0\n\tb %3");
	    else
	      strcat (buf, " %0,%1,1,%%r0\n\tb %2");
	  }
	break;

      default:
	/* The reversed conditional branch must branch over one additional
	   instruction if the delay slot is filled and needs to be extracted
	   by output_lbranch.  If the delay slot is empty or this is a
	   nullified forward branch, the instruction after the reversed
	   condition branch must be nullified.  */
	if (dbr_sequence_length () == 0
	    || (nullify && forward_branch_p (insn)))
	  {
	    nullify = 1;
	    xdelay = 0;
	    operands[4] = GEN_INT (length);
	  }
	else
	  {
	    xdelay = 1;
	    operands[4] = GEN_INT (length + 4);
	  }

	if (GET_MODE (operands[0]) == DImode)
	  strcpy (buf, "bb,*");
	else
	  strcpy (buf, "bb,");
	if ((which == 0 && negated)
	    || (which == 1 && !negated))
	  strcat (buf, "<");
	else
	  strcat (buf, ">=");
	if (nullify)
	  strcat (buf, ",n %0,%1,.+%4");
	else
	  strcat (buf, " %0,%1,.+%4");
	output_asm_insn (buf, operands);
	return output_lbranch (negated ? operands[3] : operands[2],
			       insn, xdelay);
    }
  return buf;
}

/* This routine handles all the branch-on-variable-bit conditional branch
   sequences we might need to generate.  It handles nullification of delay
   slots, varying length branches, negated branches and all combinations
   of the above.  it returns the appropriate output template to emit the
   branch.  */

const char *
output_bvb (rtx *operands ATTRIBUTE_UNUSED, int negated, rtx insn, int which)
{
  static char buf[100];
  int useskip = 0;
  int nullify = INSN_ANNULLED_BRANCH_P (insn);
  int length = get_attr_length (insn);
  int xdelay;

  /* A conditional branch to the following instruction (e.g. the delay slot) is
     asking for a disaster.  I do not think this can happen as this pattern
     is only used when optimizing; jump optimization should eliminate the
     jump.  But be prepared just in case.  */

  if (branch_to_delay_slot_p (insn))
    return "nop";

  /* If this is a long branch with its delay slot unfilled, set `nullify'
     as it can nullify the delay slot and save a nop.  */
  if (length == 8 && dbr_sequence_length () == 0)
    nullify = 1;

  /* If this is a short forward conditional branch which did not get
     its delay slot filled, the delay slot can still be nullified.  */
  if (! nullify && length == 4 && dbr_sequence_length () == 0)
    nullify = forward_branch_p (insn);

  /* A forward branch over a single nullified insn can be done with a
     extrs instruction.  This avoids a single cycle penalty due to
     mis-predicted branch if we fall through (branch not taken).  */

  if (length == 4
      && next_real_insn (insn) != 0
      && get_attr_length (next_real_insn (insn)) == 4
      && JUMP_LABEL (insn) == next_nonnote_insn (next_real_insn (insn))
      && nullify)
    useskip = 1;

  switch (length)
    {

      /* All short conditional branches except backwards with an unfilled
	 delay slot.  */
      case 4:
	if (useskip)
	  strcpy (buf, "{vextrs,|extrw,s,}");
	else
	  strcpy (buf, "{bvb,|bb,}");
	if (useskip && GET_MODE (operands[0]) == DImode)
	  strcpy (buf, "extrd,s,*");
	else if (GET_MODE (operands[0]) == DImode)
	  strcpy (buf, "bb,*");
	if ((which == 0 && negated)
	     || (which == 1 && ! negated))
	  strcat (buf, ">=");
	else
	  strcat (buf, "<");
	if (useskip)
	  strcat (buf, "{ %0,1,%%r0| %0,%%sar,1,%%r0}");
	else if (nullify && negated)
	  {
	    if (branch_needs_nop_p (insn))
	      strcat (buf, "{,n %0,%3%#|,n %0,%%sar,%3%#}");
	    else
	      strcat (buf, "{,n %0,%3|,n %0,%%sar,%3}");
	  }
	else if (nullify && ! negated)
	  {
	    if (branch_needs_nop_p (insn))
	      strcat (buf, "{,n %0,%2%#|,n %0,%%sar,%2%#}");
	    else
	      strcat (buf, "{,n %0,%2|,n %0,%%sar,%2}");
	  }
	else if (! nullify && negated)
	  strcat (buf, "{ %0,%3| %0,%%sar,%3}");
	else if (! nullify && ! negated)
	  strcat (buf, "{ %0,%2| %0,%%sar,%2}");
	break;

     /* All long conditionals.  Note a short backward branch with an
	unfilled delay slot is treated just like a long backward branch
	with an unfilled delay slot.  */
      case 8:
	/* Handle weird backwards branch with a filled delay slot
	   which is nullified.  */
	if (dbr_sequence_length () != 0
	    && ! forward_branch_p (insn)
	    && nullify)
	  {
	    strcpy (buf, "{bvb,|bb,}");
	    if (GET_MODE (operands[0]) == DImode)
	      strcat (buf, "*");
	    if ((which == 0 && negated)
		|| (which == 1 && ! negated))
	      strcat (buf, "<");
	    else
	      strcat (buf, ">=");
	    if (negated)
	      strcat (buf, "{,n %0,.+12\n\tb %3|,n %0,%%sar,.+12\n\tb %3}");
	    else
	      strcat (buf, "{,n %0,.+12\n\tb %2|,n %0,%%sar,.+12\n\tb %2}");
	  }
	/* Handle short backwards branch with an unfilled delay slot.
	   Using a bb;nop rather than extrs;bl saves 1 cycle for both
	   taken and untaken branches.  */
	else if (dbr_sequence_length () == 0
		 && ! forward_branch_p (insn)
		 && INSN_ADDRESSES_SET_P ()
		 && VAL_14_BITS_P (INSN_ADDRESSES (INSN_UID (JUMP_LABEL (insn)))
				    - INSN_ADDRESSES (INSN_UID (insn)) - 8))
	  {
	    strcpy (buf, "{bvb,|bb,}");
	    if (GET_MODE (operands[0]) == DImode)
	      strcat (buf, "*");
	    if ((which == 0 && negated)
		|| (which == 1 && ! negated))
	      strcat (buf, ">=");
	    else
	      strcat (buf, "<");
	    if (negated)
	      strcat (buf, "{ %0,%3%#| %0,%%sar,%3%#}");
	    else
	      strcat (buf, "{ %0,%2%#| %0,%%sar,%2%#}");
	  }
	else
	  {
	    strcpy (buf, "{vextrs,|extrw,s,}");
	    if (GET_MODE (operands[0]) == DImode)
	      strcpy (buf, "extrd,s,*");
	    if ((which == 0 && negated)
		|| (which == 1 && ! negated))
	      strcat (buf, "<");
	    else
	      strcat (buf, ">=");
	    if (nullify && negated)
	      strcat (buf, "{ %0,1,%%r0\n\tb,n %3| %0,%%sar,1,%%r0\n\tb,n %3}");
	    else if (nullify && ! negated)
	      strcat (buf, "{ %0,1,%%r0\n\tb,n %2| %0,%%sar,1,%%r0\n\tb,n %2}");
	    else if (negated)
	      strcat (buf, "{ %0,1,%%r0\n\tb %3| %0,%%sar,1,%%r0\n\tb %3}");
	    else
	      strcat (buf, "{ %0,1,%%r0\n\tb %2| %0,%%sar,1,%%r0\n\tb %2}");
	  }
	break;

      default:
	/* The reversed conditional branch must branch over one additional
	   instruction if the delay slot is filled and needs to be extracted
	   by output_lbranch.  If the delay slot is empty or this is a
	   nullified forward branch, the instruction after the reversed
	   condition branch must be nullified.  */
	if (dbr_sequence_length () == 0
	    || (nullify && forward_branch_p (insn)))
	  {
	    nullify = 1;
	    xdelay = 0;
	    operands[4] = GEN_INT (length);
	  }
	else
	  {
	    xdelay = 1;
	    operands[4] = GEN_INT (length + 4);
	  }

	if (GET_MODE (operands[0]) == DImode)
	  strcpy (buf, "bb,*");
	else
	  strcpy (buf, "{bvb,|bb,}");
	if ((which == 0 && negated)
	    || (which == 1 && !negated))
	  strcat (buf, "<");
	else
	  strcat (buf, ">=");
	if (nullify)
	  strcat (buf, ",n {%0,.+%4|%0,%%sar,.+%4}");
	else
	  strcat (buf, " {%0,.+%4|%0,%%sar,.+%4}");
	output_asm_insn (buf, operands);
	return output_lbranch (negated ? operands[3] : operands[2],
			       insn, xdelay);
    }
  return buf;
}

/* Return the output template for emitting a dbra type insn.

   Note it may perform some output operations on its own before
   returning the final output string.  */
const char *
output_dbra (rtx *operands, rtx insn, int which_alternative)
{
  int length = get_attr_length (insn);

  /* A conditional branch to the following instruction (e.g. the delay slot) is
     asking for a disaster.  Be prepared!  */

  if (branch_to_delay_slot_p (insn))
    {
      if (which_alternative == 0)
	return "ldo %1(%0),%0";
      else if (which_alternative == 1)
	{
	  output_asm_insn ("{fstws|fstw} %0,-16(%%r30)", operands);
	  output_asm_insn ("ldw -16(%%r30),%4", operands);
	  output_asm_insn ("ldo %1(%4),%4\n\tstw %4,-16(%%r30)", operands);
	  return "{fldws|fldw} -16(%%r30),%0";
	}
      else
	{
	  output_asm_insn ("ldw %0,%4", operands);
	  return "ldo %1(%4),%4\n\tstw %4,%0";
	}
    }

  if (which_alternative == 0)
    {
      int nullify = INSN_ANNULLED_BRANCH_P (insn);
      int xdelay;

      /* If this is a long branch with its delay slot unfilled, set `nullify'
	 as it can nullify the delay slot and save a nop.  */
      if (length == 8 && dbr_sequence_length () == 0)
	nullify = 1;

      /* If this is a short forward conditional branch which did not get
	 its delay slot filled, the delay slot can still be nullified.  */
      if (! nullify && length == 4 && dbr_sequence_length () == 0)
	nullify = forward_branch_p (insn);

      switch (length)
	{
	case 4:
	  if (nullify)
	    {
	      if (branch_needs_nop_p (insn))
		return "addib,%C2,n %1,%0,%3%#";
	      else
		return "addib,%C2,n %1,%0,%3";
	    }
	  else
	    return "addib,%C2 %1,%0,%3";
      
	case 8:
	  /* Handle weird backwards branch with a fulled delay slot
	     which is nullified.  */
	  if (dbr_sequence_length () != 0
	      && ! forward_branch_p (insn)
	      && nullify)
	    return "addib,%N2,n %1,%0,.+12\n\tb %3";
	  /* Handle short backwards branch with an unfilled delay slot.
	     Using a addb;nop rather than addi;bl saves 1 cycle for both
	     taken and untaken branches.  */
	  else if (dbr_sequence_length () == 0
		   && ! forward_branch_p (insn)
		   && INSN_ADDRESSES_SET_P ()
		   && VAL_14_BITS_P (INSN_ADDRESSES (INSN_UID (JUMP_LABEL (insn)))
				      - INSN_ADDRESSES (INSN_UID (insn)) - 8))
	      return "addib,%C2 %1,%0,%3%#";

	  /* Handle normal cases.  */
	  if (nullify)
	    return "addi,%N2 %1,%0,%0\n\tb,n %3";
	  else
	    return "addi,%N2 %1,%0,%0\n\tb %3";

	default:
	  /* The reversed conditional branch must branch over one additional
	     instruction if the delay slot is filled and needs to be extracted
	     by output_lbranch.  If the delay slot is empty or this is a
	     nullified forward branch, the instruction after the reversed
	     condition branch must be nullified.  */
	  if (dbr_sequence_length () == 0
	      || (nullify && forward_branch_p (insn)))
	    {
	      nullify = 1;
	      xdelay = 0;
	      operands[4] = GEN_INT (length);
	    }
	  else
	    {
	      xdelay = 1;
	      operands[4] = GEN_INT (length + 4);
	    }

	  if (nullify)
	    output_asm_insn ("addib,%N2,n %1,%0,.+%4", operands);
	  else
	    output_asm_insn ("addib,%N2 %1,%0,.+%4", operands);

	  return output_lbranch (operands[3], insn, xdelay);
	}
      
    }
  /* Deal with gross reload from FP register case.  */
  else if (which_alternative == 1)
    {
      /* Move loop counter from FP register to MEM then into a GR,
	 increment the GR, store the GR into MEM, and finally reload
	 the FP register from MEM from within the branch's delay slot.  */
      output_asm_insn ("{fstws|fstw} %0,-16(%%r30)\n\tldw -16(%%r30),%4",
		       operands);
      output_asm_insn ("ldo %1(%4),%4\n\tstw %4,-16(%%r30)", operands);
      if (length == 24)
	return "{comb|cmpb},%S2 %%r0,%4,%3\n\t{fldws|fldw} -16(%%r30),%0";
      else if (length == 28)
	return "{comclr|cmpclr},%B2 %%r0,%4,%%r0\n\tb %3\n\t{fldws|fldw} -16(%%r30),%0";
      else
	{
	  operands[5] = GEN_INT (length - 16);
	  output_asm_insn ("{comb|cmpb},%B2 %%r0,%4,.+%5", operands);
	  output_asm_insn ("{fldws|fldw} -16(%%r30),%0", operands);
	  return output_lbranch (operands[3], insn, 0);
	}
    }
  /* Deal with gross reload from memory case.  */
  else
    {
      /* Reload loop counter from memory, the store back to memory
	 happens in the branch's delay slot.  */
      output_asm_insn ("ldw %0,%4", operands);
      if (length == 12)
	return "addib,%C2 %1,%4,%3\n\tstw %4,%0";
      else if (length == 16)
	return "addi,%N2 %1,%4,%4\n\tb %3\n\tstw %4,%0";
      else
	{
	  operands[5] = GEN_INT (length - 4);
	  output_asm_insn ("addib,%N2 %1,%4,.+%5\n\tstw %4,%0", operands);
	  return output_lbranch (operands[3], insn, 0);
	}
    }
}

/* Return the output template for emitting a movb type insn.

   Note it may perform some output operations on its own before
   returning the final output string.  */
const char *
output_movb (rtx *operands, rtx insn, int which_alternative,
	     int reverse_comparison)
{
  int length = get_attr_length (insn);

  /* A conditional branch to the following instruction (e.g. the delay slot) is
     asking for a disaster.  Be prepared!  */

  if (branch_to_delay_slot_p (insn))
    {
      if (which_alternative == 0)
	return "copy %1,%0";
      else if (which_alternative == 1)
	{
	  output_asm_insn ("stw %1,-16(%%r30)", operands);
	  return "{fldws|fldw} -16(%%r30),%0";
	}
      else if (which_alternative == 2)
	return "stw %1,%0";
      else
	return "mtsar %r1";
    }

  /* Support the second variant.  */
  if (reverse_comparison)
    PUT_CODE (operands[2], reverse_condition (GET_CODE (operands[2])));

  if (which_alternative == 0)
    {
      int nullify = INSN_ANNULLED_BRANCH_P (insn);
      int xdelay;

      /* If this is a long branch with its delay slot unfilled, set `nullify'
	 as it can nullify the delay slot and save a nop.  */
      if (length == 8 && dbr_sequence_length () == 0)
	nullify = 1;

      /* If this is a short forward conditional branch which did not get
	 its delay slot filled, the delay slot can still be nullified.  */
      if (! nullify && length == 4 && dbr_sequence_length () == 0)
	nullify = forward_branch_p (insn);

      switch (length)
	{
	case 4:
	  if (nullify)
	    {
	      if (branch_needs_nop_p (insn))
		return "movb,%C2,n %1,%0,%3%#";
	      else
		return "movb,%C2,n %1,%0,%3";
	    }
	  else
	    return "movb,%C2 %1,%0,%3";

	case 8:
	  /* Handle weird backwards branch with a filled delay slot
	     which is nullified.  */
	  if (dbr_sequence_length () != 0
	      && ! forward_branch_p (insn)
	      && nullify)
	    return "movb,%N2,n %1,%0,.+12\n\tb %3";

	  /* Handle short backwards branch with an unfilled delay slot.
	     Using a movb;nop rather than or;bl saves 1 cycle for both
	     taken and untaken branches.  */
	  else if (dbr_sequence_length () == 0
		   && ! forward_branch_p (insn)
		   && INSN_ADDRESSES_SET_P ()
		   && VAL_14_BITS_P (INSN_ADDRESSES (INSN_UID (JUMP_LABEL (insn)))
				      - INSN_ADDRESSES (INSN_UID (insn)) - 8))
	    return "movb,%C2 %1,%0,%3%#";
	  /* Handle normal cases.  */
	  if (nullify)
	    return "or,%N2 %1,%%r0,%0\n\tb,n %3";
	  else
	    return "or,%N2 %1,%%r0,%0\n\tb %3";

	default:
	  /* The reversed conditional branch must branch over one additional
	     instruction if the delay slot is filled and needs to be extracted
	     by output_lbranch.  If the delay slot is empty or this is a
	     nullified forward branch, the instruction after the reversed
	     condition branch must be nullified.  */
	  if (dbr_sequence_length () == 0
	      || (nullify && forward_branch_p (insn)))
	    {
	      nullify = 1;
	      xdelay = 0;
	      operands[4] = GEN_INT (length);
	    }
	  else
	    {
	      xdelay = 1;
	      operands[4] = GEN_INT (length + 4);
	    }

	  if (nullify)
	    output_asm_insn ("movb,%N2,n %1,%0,.+%4", operands);
	  else
	    output_asm_insn ("movb,%N2 %1,%0,.+%4", operands);

	  return output_lbranch (operands[3], insn, xdelay);
	}
    }
  /* Deal with gross reload for FP destination register case.  */
  else if (which_alternative == 1)
    {
      /* Move source register to MEM, perform the branch test, then
	 finally load the FP register from MEM from within the branch's
	 delay slot.  */
      output_asm_insn ("stw %1,-16(%%r30)", operands);
      if (length == 12)
	return "{comb|cmpb},%S2 %%r0,%1,%3\n\t{fldws|fldw} -16(%%r30),%0";
      else if (length == 16)
	return "{comclr|cmpclr},%B2 %%r0,%1,%%r0\n\tb %3\n\t{fldws|fldw} -16(%%r30),%0";
      else
	{
	  operands[4] = GEN_INT (length - 4);
	  output_asm_insn ("{comb|cmpb},%B2 %%r0,%1,.+%4", operands);
	  output_asm_insn ("{fldws|fldw} -16(%%r30),%0", operands);
	  return output_lbranch (operands[3], insn, 0);
	}
    }
  /* Deal with gross reload from memory case.  */
  else if (which_alternative == 2)
    {
      /* Reload loop counter from memory, the store back to memory
	 happens in the branch's delay slot.  */
      if (length == 8)
	return "{comb|cmpb},%S2 %%r0,%1,%3\n\tstw %1,%0";
      else if (length == 12)
	return "{comclr|cmpclr},%B2 %%r0,%1,%%r0\n\tb %3\n\tstw %1,%0";
      else
	{
	  operands[4] = GEN_INT (length);
	  output_asm_insn ("{comb|cmpb},%B2 %%r0,%1,.+%4\n\tstw %1,%0",
			   operands);
	  return output_lbranch (operands[3], insn, 0);
	}
    }
  /* Handle SAR as a destination.  */
  else
    {
      if (length == 8)
	return "{comb|cmpb},%S2 %%r0,%1,%3\n\tmtsar %r1";
      else if (length == 12)
	return "{comclr|cmpclr},%B2 %%r0,%1,%%r0\n\tb %3\n\tmtsar %r1";
      else
	{
	  operands[4] = GEN_INT (length);
	  output_asm_insn ("{comb|cmpb},%B2 %%r0,%1,.+%4\n\tmtsar %r1",
			   operands);
	  return output_lbranch (operands[3], insn, 0);
	}
    }
}

/* Copy any FP arguments in INSN into integer registers.  */
static void
copy_fp_args (rtx insn)
{
  rtx link;
  rtx xoperands[2];

  for (link = CALL_INSN_FUNCTION_USAGE (insn); link; link = XEXP (link, 1))
    {
      int arg_mode, regno;
      rtx use = XEXP (link, 0);

      if (! (GET_CODE (use) == USE
	  && GET_CODE (XEXP (use, 0)) == REG
	  && FUNCTION_ARG_REGNO_P (REGNO (XEXP (use, 0)))))
	continue;

      arg_mode = GET_MODE (XEXP (use, 0));
      regno = REGNO (XEXP (use, 0));

      /* Is it a floating point register?  */
      if (regno >= 32 && regno <= 39)
	{
	  /* Copy the FP register into an integer register via memory.  */
	  if (arg_mode == SFmode)
	    {
	      xoperands[0] = XEXP (use, 0);
	      xoperands[1] = gen_rtx_REG (SImode, 26 - (regno - 32) / 2);
	      output_asm_insn ("{fstws|fstw} %0,-16(%%sr0,%%r30)", xoperands);
	      output_asm_insn ("ldw -16(%%sr0,%%r30),%1", xoperands);
	    }
	  else
	    {
	      xoperands[0] = XEXP (use, 0);
	      xoperands[1] = gen_rtx_REG (DImode, 25 - (regno - 34) / 2);
	      output_asm_insn ("{fstds|fstd} %0,-16(%%sr0,%%r30)", xoperands);
	      output_asm_insn ("ldw -12(%%sr0,%%r30),%R1", xoperands);
	      output_asm_insn ("ldw -16(%%sr0,%%r30),%1", xoperands);
	    }
	}
    }
}

/* Compute length of the FP argument copy sequence for INSN.  */
static int
length_fp_args (rtx insn)
{
  int length = 0;
  rtx link;

  for (link = CALL_INSN_FUNCTION_USAGE (insn); link; link = XEXP (link, 1))
    {
      int arg_mode, regno;
      rtx use = XEXP (link, 0);

      if (! (GET_CODE (use) == USE
	  && GET_CODE (XEXP (use, 0)) == REG
	  && FUNCTION_ARG_REGNO_P (REGNO (XEXP (use, 0)))))
	continue;

      arg_mode = GET_MODE (XEXP (use, 0));
      regno = REGNO (XEXP (use, 0));

      /* Is it a floating point register?  */
      if (regno >= 32 && regno <= 39)
	{
	  if (arg_mode == SFmode)
	    length += 8;
	  else
	    length += 12;
	}
    }

  return length;
}

/* Return the attribute length for the millicode call instruction INSN.
   The length must match the code generated by output_millicode_call.
   We include the delay slot in the returned length as it is better to
   over estimate the length than to under estimate it.  */

int
attr_length_millicode_call (rtx insn)
{
  unsigned long distance = -1;
  unsigned long total = IN_NAMED_SECTION_P (cfun->decl) ? 0 : total_code_bytes;

  if (INSN_ADDRESSES_SET_P ())
    {
      distance = (total + insn_current_reference_address (insn));
      if (distance < total)
	distance = -1;
    }

  if (TARGET_64BIT)
    {
      if (!TARGET_LONG_CALLS && distance < 7600000)
	return 8;

      return 20;
    }
  else if (TARGET_PORTABLE_RUNTIME)
    return 24;
  else
    {
      if (!TARGET_LONG_CALLS && distance < 240000)
	return 8;

      if (TARGET_LONG_ABS_CALL && !flag_pic)
	return 12;

      return 24;
    }
}

/* INSN is a function call.  It may have an unconditional jump
   in its delay slot.

   CALL_DEST is the routine we are calling.  */

const char *
output_millicode_call (rtx insn, rtx call_dest)
{
  int attr_length = get_attr_length (insn);
  int seq_length = dbr_sequence_length ();
  int distance;
  rtx seq_insn;
  rtx xoperands[3];

  xoperands[0] = call_dest;
  xoperands[2] = gen_rtx_REG (Pmode, TARGET_64BIT ? 2 : 31);

  /* Handle the common case where we are sure that the branch will
     reach the beginning of the $CODE$ subspace.  The within reach
     form of the $$sh_func_adrs call has a length of 28.  Because
     it has an attribute type of multi, it never has a nonzero
     sequence length.  The length of the $$sh_func_adrs is the same
     as certain out of reach PIC calls to other routines.  */
  if (!TARGET_LONG_CALLS
      && ((seq_length == 0
	   && (attr_length == 12
	       || (attr_length == 28 && get_attr_type (insn) == TYPE_MULTI)))
	  || (seq_length != 0 && attr_length == 8)))
    {
      output_asm_insn ("{bl|b,l} %0,%2", xoperands);
    }
  else
    {
      if (TARGET_64BIT)
	{
	  /* It might seem that one insn could be saved by accessing
	     the millicode function using the linkage table.  However,
	     this doesn't work in shared libraries and other dynamically
	     loaded objects.  Using a pc-relative sequence also avoids
	     problems related to the implicit use of the gp register.  */
	  output_asm_insn ("b,l .+8,%%r1", xoperands);

	  if (TARGET_GAS)
	    {
	      output_asm_insn ("addil L'%0-$PIC_pcrel$0+4,%%r1", xoperands);
	      output_asm_insn ("ldo R'%0-$PIC_pcrel$0+8(%%r1),%%r1", xoperands);
	    }
	  else
	    {
	      xoperands[1] = gen_label_rtx ();
	      output_asm_insn ("addil L'%0-%l1,%%r1", xoperands);
	      targetm.asm_out.internal_label (asm_out_file, "L",
					 CODE_LABEL_NUMBER (xoperands[1]));
	      output_asm_insn ("ldo R'%0-%l1(%%r1),%%r1", xoperands);
	    }

	  output_asm_insn ("bve,l (%%r1),%%r2", xoperands);
	}
      else if (TARGET_PORTABLE_RUNTIME)
	{
	  /* Pure portable runtime doesn't allow be/ble; we also don't
	     have PIC support in the assembler/linker, so this sequence
	     is needed.  */

	  /* Get the address of our target into %r1.  */
	  output_asm_insn ("ldil L'%0,%%r1", xoperands);
	  output_asm_insn ("ldo R'%0(%%r1),%%r1", xoperands);

	  /* Get our return address into %r31.  */
	  output_asm_insn ("{bl|b,l} .+8,%%r31", xoperands);
	  output_asm_insn ("addi 8,%%r31,%%r31", xoperands);

	  /* Jump to our target address in %r1.  */
	  output_asm_insn ("bv %%r0(%%r1)", xoperands);
	}
      else if (!flag_pic)
	{
	  output_asm_insn ("ldil L'%0,%%r1", xoperands);
	  if (TARGET_PA_20)
	    output_asm_insn ("be,l R'%0(%%sr4,%%r1),%%sr0,%%r31", xoperands);
	  else
	    output_asm_insn ("ble R'%0(%%sr4,%%r1)", xoperands);
	}
      else
	{
	  output_asm_insn ("{bl|b,l} .+8,%%r1", xoperands);
	  output_asm_insn ("addi 16,%%r1,%%r31", xoperands);

	  if (TARGET_SOM || !TARGET_GAS)
	    {
	      /* The HP assembler can generate relocations for the
		 difference of two symbols.  GAS can do this for a
		 millicode symbol but not an arbitrary external
		 symbol when generating SOM output.  */
	      xoperands[1] = gen_label_rtx ();
	      targetm.asm_out.internal_label (asm_out_file, "L",
					 CODE_LABEL_NUMBER (xoperands[1]));
	      output_asm_insn ("addil L'%0-%l1,%%r1", xoperands);
	      output_asm_insn ("ldo R'%0-%l1(%%r1),%%r1", xoperands);
	    }
	  else
	    {
	      output_asm_insn ("addil L'%0-$PIC_pcrel$0+8,%%r1", xoperands);
	      output_asm_insn ("ldo R'%0-$PIC_pcrel$0+12(%%r1),%%r1",
			       xoperands);
	    }

	  /* Jump to our target address in %r1.  */
	  output_asm_insn ("bv %%r0(%%r1)", xoperands);
	}
    }

  if (seq_length == 0)
    output_asm_insn ("nop", xoperands);

  /* We are done if there isn't a jump in the delay slot.  */
  if (seq_length == 0 || GET_CODE (NEXT_INSN (insn)) != JUMP_INSN)
    return "";

  /* This call has an unconditional jump in its delay slot.  */
  xoperands[0] = XEXP (PATTERN (NEXT_INSN (insn)), 1);

  /* See if the return address can be adjusted.  Use the containing
     sequence insn's address.  */
  if (INSN_ADDRESSES_SET_P ())
    {
      seq_insn = NEXT_INSN (PREV_INSN (XVECEXP (final_sequence, 0, 0)));
      distance = (INSN_ADDRESSES (INSN_UID (JUMP_LABEL (NEXT_INSN (insn))))
		  - INSN_ADDRESSES (INSN_UID (seq_insn)) - 8);

      if (VAL_14_BITS_P (distance))
	{
	  xoperands[1] = gen_label_rtx ();
	  output_asm_insn ("ldo %0-%1(%2),%2", xoperands);
	  targetm.asm_out.internal_label (asm_out_file, "L",
					  CODE_LABEL_NUMBER (xoperands[1]));
	}
      else
	/* ??? This branch may not reach its target.  */
	output_asm_insn ("nop\n\tb,n %0", xoperands);
    }
  else
    /* ??? This branch may not reach its target.  */
    output_asm_insn ("nop\n\tb,n %0", xoperands);

  /* Delete the jump.  */
  SET_INSN_DELETED (NEXT_INSN (insn));

  return "";
}

/* Return the attribute length of the call instruction INSN.  The SIBCALL
   flag indicates whether INSN is a regular call or a sibling call.  The
   length returned must be longer than the code actually generated by
   output_call.  Since branch shortening is done before delay branch
   sequencing, there is no way to determine whether or not the delay
   slot will be filled during branch shortening.  Even when the delay
   slot is filled, we may have to add a nop if the delay slot contains
   a branch that can't reach its target.  Thus, we always have to include
   the delay slot in the length estimate.  This used to be done in
   pa_adjust_insn_length but we do it here now as some sequences always
   fill the delay slot and we can save four bytes in the estimate for
   these sequences.  */

int
attr_length_call (rtx insn, int sibcall)
{
  int local_call;
  rtx call, call_dest;
  tree call_decl;
  int length = 0;
  rtx pat = PATTERN (insn);
  unsigned long distance = -1;

  gcc_assert (GET_CODE (insn) == CALL_INSN);

  if (INSN_ADDRESSES_SET_P ())
    {
      unsigned long total;

      total = IN_NAMED_SECTION_P (cfun->decl) ? 0 : total_code_bytes;
      distance = (total + insn_current_reference_address (insn));
      if (distance < total)
	distance = -1;
    }

  gcc_assert (GET_CODE (pat) == PARALLEL);
<<<<<<< HEAD

  /* Get the call rtx.  */
  call = XVECEXP (pat, 0, 0);
  if (GET_CODE (call) == SET)
    call = SET_SRC (call);

  gcc_assert (GET_CODE (call) == CALL);

=======

  /* Get the call rtx.  */
  call = XVECEXP (pat, 0, 0);
  if (GET_CODE (call) == SET)
    call = SET_SRC (call);

  gcc_assert (GET_CODE (call) == CALL);

>>>>>>> 42a9ba1d
  /* Determine if this is a local call.  */
  call_dest = XEXP (XEXP (call, 0), 0);
  call_decl = SYMBOL_REF_DECL (call_dest);
  local_call = call_decl && targetm.binds_local_p (call_decl);

  /* pc-relative branch.  */
  if (!TARGET_LONG_CALLS
      && ((TARGET_PA_20 && !sibcall && distance < 7600000)
	  || distance < 240000))
    length += 8;

  /* 64-bit plabel sequence.  */
  else if (TARGET_64BIT && !local_call)
    length += sibcall ? 28 : 24;

  /* non-pic long absolute branch sequence.  */
  else if ((TARGET_LONG_ABS_CALL || local_call) && !flag_pic)
    length += 12;

  /* long pc-relative branch sequence.  */
  else if (TARGET_LONG_PIC_SDIFF_CALL
	   || (TARGET_GAS && !TARGET_SOM
	       && (TARGET_LONG_PIC_PCREL_CALL || local_call)))
    {
      length += 20;

      if (!TARGET_PA_20 && !TARGET_NO_SPACE_REGS && flag_pic)
	length += 8;
    }

  /* 32-bit plabel sequence.  */
  else
    {
      length += 32;

      if (TARGET_SOM)
	length += length_fp_args (insn);

      if (flag_pic)
	length += 4;

      if (!TARGET_PA_20)
	{
	  if (!sibcall)
	    length += 8;

	  if (!TARGET_NO_SPACE_REGS && flag_pic)
	    length += 8;
	}
    }

  return length;
}

/* INSN is a function call.  It may have an unconditional jump
   in its delay slot.

   CALL_DEST is the routine we are calling.  */

const char *
output_call (rtx insn, rtx call_dest, int sibcall)
{
  int delay_insn_deleted = 0;
  int delay_slot_filled = 0;
  int seq_length = dbr_sequence_length ();
  tree call_decl = SYMBOL_REF_DECL (call_dest);
  int local_call = call_decl && targetm.binds_local_p (call_decl);
  rtx xoperands[2];

  xoperands[0] = call_dest;

  /* Handle the common case where we're sure that the branch will reach
     the beginning of the "$CODE$" subspace.  This is the beginning of
     the current function if we are in a named section.  */
  if (!TARGET_LONG_CALLS && attr_length_call (insn, sibcall) == 8)
    {
      xoperands[1] = gen_rtx_REG (word_mode, sibcall ? 0 : 2);
      output_asm_insn ("{bl|b,l} %0,%1", xoperands);
    }
  else
    {
      if (TARGET_64BIT && !local_call)
	{
	  /* ??? As far as I can tell, the HP linker doesn't support the
	     long pc-relative sequence described in the 64-bit runtime
	     architecture.  So, we use a slightly longer indirect call.  */
	  xoperands[0] = get_deferred_plabel (call_dest);
	  xoperands[1] = gen_label_rtx ();

	  /* If this isn't a sibcall, we put the load of %r27 into the
	     delay slot.  We can't do this in a sibcall as we don't
	     have a second call-clobbered scratch register available.  */
	  if (seq_length != 0
	      && GET_CODE (NEXT_INSN (insn)) != JUMP_INSN
	      && !sibcall)
	    {
	      final_scan_insn (NEXT_INSN (insn), asm_out_file,
			       optimize, 0, NULL);

	      /* Now delete the delay insn.  */
	      SET_INSN_DELETED (NEXT_INSN (insn));
	      delay_insn_deleted = 1;
	    }

	  output_asm_insn ("addil LT'%0,%%r27", xoperands);
	  output_asm_insn ("ldd RT'%0(%%r1),%%r1", xoperands);
	  output_asm_insn ("ldd 0(%%r1),%%r1", xoperands);

	  if (sibcall)
	    {
	      output_asm_insn ("ldd 24(%%r1),%%r27", xoperands);
	      output_asm_insn ("ldd 16(%%r1),%%r1", xoperands);
	      output_asm_insn ("bve (%%r1)", xoperands);
	    }
	  else
	    {
	      output_asm_insn ("ldd 16(%%r1),%%r2", xoperands);
	      output_asm_insn ("bve,l (%%r2),%%r2", xoperands);
	      output_asm_insn ("ldd 24(%%r1),%%r27", xoperands);
	      delay_slot_filled = 1;
	    }
	}
      else
	{
	  int indirect_call = 0;

	  /* Emit a long call.  There are several different sequences
	     of increasing length and complexity.  In most cases,
             they don't allow an instruction in the delay slot.  */
	  if (!((TARGET_LONG_ABS_CALL || local_call) && !flag_pic)
	      && !TARGET_LONG_PIC_SDIFF_CALL
	      && !(TARGET_GAS && !TARGET_SOM
		   && (TARGET_LONG_PIC_PCREL_CALL || local_call))
	      && !TARGET_64BIT)
	    indirect_call = 1;

	  if (seq_length != 0
	      && GET_CODE (NEXT_INSN (insn)) != JUMP_INSN
	      && !sibcall
	      && (!TARGET_PA_20
		  || indirect_call
		  || ((TARGET_LONG_ABS_CALL || local_call) && !flag_pic)))
	    {
	      /* A non-jump insn in the delay slot.  By definition we can
		 emit this insn before the call (and in fact before argument
		 relocating.  */
	      final_scan_insn (NEXT_INSN (insn), asm_out_file, optimize, 0,
			       NULL);

	      /* Now delete the delay insn.  */
	      SET_INSN_DELETED (NEXT_INSN (insn));
	      delay_insn_deleted = 1;
	    }

	  if ((TARGET_LONG_ABS_CALL || local_call) && !flag_pic)
	    {
	      /* This is the best sequence for making long calls in
		 non-pic code.  Unfortunately, GNU ld doesn't provide
		 the stub needed for external calls, and GAS's support
		 for this with the SOM linker is buggy.  It is safe
		 to use this for local calls.  */
	      output_asm_insn ("ldil L'%0,%%r1", xoperands);
	      if (sibcall)
		output_asm_insn ("be R'%0(%%sr4,%%r1)", xoperands);
	      else
		{
		  if (TARGET_PA_20)
		    output_asm_insn ("be,l R'%0(%%sr4,%%r1),%%sr0,%%r31",
				     xoperands);
		  else
		    output_asm_insn ("ble R'%0(%%sr4,%%r1)", xoperands);

		  output_asm_insn ("copy %%r31,%%r2", xoperands);
		  delay_slot_filled = 1;
		}
	    }
	  else
	    {
	      if (TARGET_LONG_PIC_SDIFF_CALL)
		{
		  /* The HP assembler and linker can handle relocations
		     for the difference of two symbols.  The HP assembler
		     recognizes the sequence as a pc-relative call and
		     the linker provides stubs when needed.  */
		  xoperands[1] = gen_label_rtx ();
		  output_asm_insn ("{bl|b,l} .+8,%%r1", xoperands);
		  output_asm_insn ("addil L'%0-%l1,%%r1", xoperands);
		  targetm.asm_out.internal_label (asm_out_file, "L",
					     CODE_LABEL_NUMBER (xoperands[1]));
		  output_asm_insn ("ldo R'%0-%l1(%%r1),%%r1", xoperands);
		}
	      else if (TARGET_GAS && !TARGET_SOM
		       && (TARGET_LONG_PIC_PCREL_CALL || local_call))
		{
		  /*  GAS currently can't generate the relocations that
		      are needed for the SOM linker under HP-UX using this
		      sequence.  The GNU linker doesn't generate the stubs
		      that are needed for external calls on TARGET_ELF32
		      with this sequence.  For now, we have to use a
		      longer plabel sequence when using GAS.  */
		  output_asm_insn ("{bl|b,l} .+8,%%r1", xoperands);
		  output_asm_insn ("addil L'%0-$PIC_pcrel$0+4,%%r1",
				   xoperands);
		  output_asm_insn ("ldo R'%0-$PIC_pcrel$0+8(%%r1),%%r1",
				   xoperands);
		}
	      else
		{
		  /* Emit a long plabel-based call sequence.  This is
		     essentially an inline implementation of $$dyncall.
		     We don't actually try to call $$dyncall as this is
		     as difficult as calling the function itself.  */
		  xoperands[0] = get_deferred_plabel (call_dest);
		  xoperands[1] = gen_label_rtx ();

		  /* Since the call is indirect, FP arguments in registers
		     need to be copied to the general registers.  Then, the
		     argument relocation stub will copy them back.  */
		  if (TARGET_SOM)
		    copy_fp_args (insn);

		  if (flag_pic)
		    {
		      output_asm_insn ("addil LT'%0,%%r19", xoperands);
		      output_asm_insn ("ldw RT'%0(%%r1),%%r1", xoperands);
		      output_asm_insn ("ldw 0(%%r1),%%r1", xoperands);
		    }
		  else
		    {
		      output_asm_insn ("addil LR'%0-$global$,%%r27",
				       xoperands);
		      output_asm_insn ("ldw RR'%0-$global$(%%r1),%%r1",
				       xoperands);
		    }

		  output_asm_insn ("bb,>=,n %%r1,30,.+16", xoperands);
		  output_asm_insn ("depi 0,31,2,%%r1", xoperands);
		  output_asm_insn ("ldw 4(%%sr0,%%r1),%%r19", xoperands);
		  output_asm_insn ("ldw 0(%%sr0,%%r1),%%r1", xoperands);

		  if (!sibcall && !TARGET_PA_20)
		    {
		      output_asm_insn ("{bl|b,l} .+8,%%r2", xoperands);
		      if (TARGET_NO_SPACE_REGS)
			output_asm_insn ("addi 8,%%r2,%%r2", xoperands);
		      else
			output_asm_insn ("addi 16,%%r2,%%r2", xoperands);
		    }
		}

	      if (TARGET_PA_20)
		{
		  if (sibcall)
		    output_asm_insn ("bve (%%r1)", xoperands);
		  else
		    {
		      if (indirect_call)
			{
			  output_asm_insn ("bve,l (%%r1),%%r2", xoperands);
			  output_asm_insn ("stw %%r2,-24(%%sp)", xoperands);
			  delay_slot_filled = 1;
			}
		      else
			output_asm_insn ("bve,l (%%r1),%%r2", xoperands);
		    }
		}
	      else
		{
		  if (!TARGET_NO_SPACE_REGS && flag_pic)
		    output_asm_insn ("ldsid (%%r1),%%r31\n\tmtsp %%r31,%%sr0",
				     xoperands);

		  if (sibcall)
		    {
		      if (TARGET_NO_SPACE_REGS || !flag_pic)
			output_asm_insn ("be 0(%%sr4,%%r1)", xoperands);
		      else
			output_asm_insn ("be 0(%%sr0,%%r1)", xoperands);
		    }
		  else
		    {
		      if (TARGET_NO_SPACE_REGS || !flag_pic)
			output_asm_insn ("ble 0(%%sr4,%%r1)", xoperands);
		      else
			output_asm_insn ("ble 0(%%sr0,%%r1)", xoperands);

		      if (indirect_call)
			output_asm_insn ("stw %%r31,-24(%%sp)", xoperands);
		      else
			output_asm_insn ("copy %%r31,%%r2", xoperands);
		      delay_slot_filled = 1;
		    }
		}
	    }
	}
    }

  if (!delay_slot_filled && (seq_length == 0 || delay_insn_deleted))
    output_asm_insn ("nop", xoperands);

  /* We are done if there isn't a jump in the delay slot.  */
  if (seq_length == 0
      || delay_insn_deleted
      || GET_CODE (NEXT_INSN (insn)) != JUMP_INSN)
    return "";

  /* A sibcall should never have a branch in the delay slot.  */
  gcc_assert (!sibcall);

  /* This call has an unconditional jump in its delay slot.  */
  xoperands[0] = XEXP (PATTERN (NEXT_INSN (insn)), 1);

  if (!delay_slot_filled && INSN_ADDRESSES_SET_P ())
    {
      /* See if the return address can be adjusted.  Use the containing
         sequence insn's address.  This would break the regular call/return@
         relationship assumed by the table based eh unwinder, so only do that
         if the call is not possibly throwing.  */
      rtx seq_insn = NEXT_INSN (PREV_INSN (XVECEXP (final_sequence, 0, 0)));
      int distance = (INSN_ADDRESSES (INSN_UID (JUMP_LABEL (NEXT_INSN (insn))))
		      - INSN_ADDRESSES (INSN_UID (seq_insn)) - 8);

      if (VAL_14_BITS_P (distance)
	  && !(can_throw_internal (insn) || can_throw_external (insn)))
	{
	  xoperands[1] = gen_label_rtx ();
	  output_asm_insn ("ldo %0-%1(%%r2),%%r2", xoperands);
	  targetm.asm_out.internal_label (asm_out_file, "L",
					  CODE_LABEL_NUMBER (xoperands[1]));
	}
      else
	output_asm_insn ("nop\n\tb,n %0", xoperands);
    }
  else
    output_asm_insn ("b,n %0", xoperands);

  /* Delete the jump.  */
  SET_INSN_DELETED (NEXT_INSN (insn));

  return "";
}

/* Return the attribute length of the indirect call instruction INSN.
   The length must match the code generated by output_indirect call.
   The returned length includes the delay slot.  Currently, the delay
   slot of an indirect call sequence is not exposed and it is used by
   the sequence itself.  */

int
attr_length_indirect_call (rtx insn)
{
  unsigned long distance = -1;
  unsigned long total = IN_NAMED_SECTION_P (cfun->decl) ? 0 : total_code_bytes;

  if (INSN_ADDRESSES_SET_P ())
    {
      distance = (total + insn_current_reference_address (insn));
      if (distance < total)
	distance = -1;
    }

  if (TARGET_64BIT)
    return 12;

  if (TARGET_FAST_INDIRECT_CALLS
      || (!TARGET_PORTABLE_RUNTIME
	  && ((TARGET_PA_20 && !TARGET_SOM && distance < 7600000)
	      || distance < 240000)))
    return 8;

  if (flag_pic)
    return 24;

  if (TARGET_PORTABLE_RUNTIME)
    return 20;

  /* Out of reach, can use ble.  */
  return 12;
}

const char *
output_indirect_call (rtx insn, rtx call_dest)
{
  rtx xoperands[1];

  if (TARGET_64BIT)
    {
      xoperands[0] = call_dest;
      output_asm_insn ("ldd 16(%0),%%r2", xoperands);
      output_asm_insn ("bve,l (%%r2),%%r2\n\tldd 24(%0),%%r27", xoperands);
      return "";
    }

  /* First the special case for kernels, level 0 systems, etc.  */
  if (TARGET_FAST_INDIRECT_CALLS)
    return "ble 0(%%sr4,%%r22)\n\tcopy %%r31,%%r2"; 

  /* Now the normal case -- we can reach $$dyncall directly or
     we're sure that we can get there via a long-branch stub. 

     No need to check target flags as the length uniquely identifies
     the remaining cases.  */
  if (attr_length_indirect_call (insn) == 8)
    {
      /* The HP linker sometimes substitutes a BLE for BL/B,L calls to
	 $$dyncall.  Since BLE uses %r31 as the link register, the 22-bit
	 variant of the B,L instruction can't be used on the SOM target.  */
      if (TARGET_PA_20 && !TARGET_SOM)
	return ".CALL\tARGW0=GR\n\tb,l $$dyncall,%%r2\n\tcopy %%r2,%%r31";
      else
	return ".CALL\tARGW0=GR\n\tbl $$dyncall,%%r31\n\tcopy %%r31,%%r2";
    }

  /* Long millicode call, but we are not generating PIC or portable runtime
     code.  */
  if (attr_length_indirect_call (insn) == 12)
    return ".CALL\tARGW0=GR\n\tldil L'$$dyncall,%%r2\n\tble R'$$dyncall(%%sr4,%%r2)\n\tcopy %%r31,%%r2";

  /* Long millicode call for portable runtime.  */
  if (attr_length_indirect_call (insn) == 20)
    return "ldil L'$$dyncall,%%r31\n\tldo R'$$dyncall(%%r31),%%r31\n\tblr %%r0,%%r2\n\tbv,n %%r0(%%r31)\n\tnop";

  /* We need a long PIC call to $$dyncall.  */
  xoperands[0] = NULL_RTX;
  output_asm_insn ("{bl|b,l} .+8,%%r1", xoperands);
  if (TARGET_SOM || !TARGET_GAS)
    {
      xoperands[0] = gen_label_rtx ();
      output_asm_insn ("addil L'$$dyncall-%0,%%r1", xoperands);
      targetm.asm_out.internal_label (asm_out_file, "L",
				      CODE_LABEL_NUMBER (xoperands[0]));
      output_asm_insn ("ldo R'$$dyncall-%0(%%r1),%%r1", xoperands);
    }
  else
    {
      output_asm_insn ("addil L'$$dyncall-$PIC_pcrel$0+4,%%r1", xoperands);
      output_asm_insn ("ldo R'$$dyncall-$PIC_pcrel$0+8(%%r1),%%r1",
		       xoperands);
    }
  output_asm_insn ("blr %%r0,%%r2", xoperands);
  output_asm_insn ("bv,n %%r0(%%r1)\n\tnop", xoperands);
  return "";
}

/* Return the total length of the save and restore instructions needed for
   the data linkage table pointer (i.e., the PIC register) across the call
   instruction INSN.  No-return calls do not require a save and restore.
   In addition, we may be able to avoid the save and restore for calls
   within the same translation unit.  */

int
attr_length_save_restore_dltp (rtx insn)
{
  if (find_reg_note (insn, REG_NORETURN, NULL_RTX))
    return 0;

  return 8;
}

/* In HPUX 8.0's shared library scheme, special relocations are needed
   for function labels if they might be passed to a function
   in a shared library (because shared libraries don't live in code
   space), and special magic is needed to construct their address.  */

void
hppa_encode_label (rtx sym)
{
  const char *str = XSTR (sym, 0);
  int len = strlen (str) + 1;
  char *newstr, *p;

  p = newstr = XALLOCAVEC (char, len + 1);
  *p++ = '@';
  strcpy (p, str);

  XSTR (sym, 0) = ggc_alloc_string (newstr, len);
}

static void
pa_encode_section_info (tree decl, rtx rtl, int first)
{
  int old_referenced = 0;

  if (!first && MEM_P (rtl) && GET_CODE (XEXP (rtl, 0)) == SYMBOL_REF)
    old_referenced
      = SYMBOL_REF_FLAGS (XEXP (rtl, 0)) & SYMBOL_FLAG_REFERENCED;

  default_encode_section_info (decl, rtl, first);

  if (first && TEXT_SPACE_P (decl))
    {
      SYMBOL_REF_FLAG (XEXP (rtl, 0)) = 1;
      if (TREE_CODE (decl) == FUNCTION_DECL)
	hppa_encode_label (XEXP (rtl, 0));
    }
  else if (old_referenced)
    SYMBOL_REF_FLAGS (XEXP (rtl, 0)) |= old_referenced;
}

/* This is sort of inverse to pa_encode_section_info.  */

static const char *
pa_strip_name_encoding (const char *str)
{
  str += (*str == '@');
  str += (*str == '*');
  return str;
}

int
function_label_operand (rtx op, enum machine_mode mode ATTRIBUTE_UNUSED)
{
  return GET_CODE (op) == SYMBOL_REF && FUNCTION_NAME_P (XSTR (op, 0));
}

/* Returns 1 if OP is a function label involved in a simple addition
   with a constant.  Used to keep certain patterns from matching
   during instruction combination.  */
int
is_function_label_plus_const (rtx op)
{
  /* Strip off any CONST.  */
  if (GET_CODE (op) == CONST)
    op = XEXP (op, 0);

  return (GET_CODE (op) == PLUS
	  && function_label_operand (XEXP (op, 0), Pmode)
	  && GET_CODE (XEXP (op, 1)) == CONST_INT);
}

/* Output assembly code for a thunk to FUNCTION.  */

static void
pa_asm_output_mi_thunk (FILE *file, tree thunk_fndecl, HOST_WIDE_INT delta,
			HOST_WIDE_INT vcall_offset ATTRIBUTE_UNUSED,
			tree function)
{
  static unsigned int current_thunk_number;
  int val_14 = VAL_14_BITS_P (delta);
  unsigned int old_last_address = last_address, nbytes = 0;
  char label[16];
  rtx xoperands[4];

  xoperands[0] = XEXP (DECL_RTL (function), 0);
  xoperands[1] = XEXP (DECL_RTL (thunk_fndecl), 0);
  xoperands[2] = GEN_INT (delta);

  ASM_OUTPUT_LABEL (file, XSTR (xoperands[1], 0));
  fprintf (file, "\t.PROC\n\t.CALLINFO FRAME=0,NO_CALLS\n\t.ENTRY\n");

  /* Output the thunk.  We know that the function is in the same
     translation unit (i.e., the same space) as the thunk, and that
     thunks are output after their method.  Thus, we don't need an
     external branch to reach the function.  With SOM and GAS,
     functions and thunks are effectively in different sections.
     Thus, we can always use a IA-relative branch and the linker
     will add a long branch stub if necessary.

     However, we have to be careful when generating PIC code on the
     SOM port to ensure that the sequence does not transfer to an
     import stub for the target function as this could clobber the
     return value saved at SP-24.  This would also apply to the
     32-bit linux port if the multi-space model is implemented.  */
  if ((!TARGET_LONG_CALLS && TARGET_SOM && !TARGET_PORTABLE_RUNTIME
       && !(flag_pic && TREE_PUBLIC (function))
       && (TARGET_GAS || last_address < 262132))
      || (!TARGET_LONG_CALLS && !TARGET_SOM && !TARGET_PORTABLE_RUNTIME
	  && ((targetm.have_named_sections
	       && DECL_SECTION_NAME (thunk_fndecl) != NULL
	       /* The GNU 64-bit linker has rather poor stub management.
		  So, we use a long branch from thunks that aren't in
		  the same section as the target function.  */
	       && ((!TARGET_64BIT
		    && (DECL_SECTION_NAME (thunk_fndecl)
			!= DECL_SECTION_NAME (function)))
		   || ((DECL_SECTION_NAME (thunk_fndecl)
			== DECL_SECTION_NAME (function))
		       && last_address < 262132)))
	      || (targetm.have_named_sections
		  && DECL_SECTION_NAME (thunk_fndecl) == NULL
		  && DECL_SECTION_NAME (function) == NULL
		  && last_address < 262132)
	      || (!targetm.have_named_sections && last_address < 262132))))
    {
      if (!val_14)
	output_asm_insn ("addil L'%2,%%r26", xoperands);

      output_asm_insn ("b %0", xoperands);

      if (val_14)
	{
	  output_asm_insn ("ldo %2(%%r26),%%r26", xoperands);
	  nbytes += 8;
	}
      else
	{
	  output_asm_insn ("ldo R'%2(%%r1),%%r26", xoperands);
	  nbytes += 12;
	}
    }
  else if (TARGET_64BIT)
    {
      /* We only have one call-clobbered scratch register, so we can't
         make use of the delay slot if delta doesn't fit in 14 bits.  */
      if (!val_14)
	{
	  output_asm_insn ("addil L'%2,%%r26", xoperands);
	  output_asm_insn ("ldo R'%2(%%r1),%%r26", xoperands);
	}

      output_asm_insn ("b,l .+8,%%r1", xoperands);

      if (TARGET_GAS)
	{
	  output_asm_insn ("addil L'%0-$PIC_pcrel$0+4,%%r1", xoperands);
	  output_asm_insn ("ldo R'%0-$PIC_pcrel$0+8(%%r1),%%r1", xoperands);
	}
      else
	{
	  xoperands[3] = GEN_INT (val_14 ? 8 : 16);
	  output_asm_insn ("addil L'%0-%1-%3,%%r1", xoperands);
	}

      if (val_14)
	{
	  output_asm_insn ("bv %%r0(%%r1)", xoperands);
	  output_asm_insn ("ldo %2(%%r26),%%r26", xoperands);
	  nbytes += 20;
	}
      else
	{
	  output_asm_insn ("bv,n %%r0(%%r1)", xoperands);
	  nbytes += 24;
	}
    }
  else if (TARGET_PORTABLE_RUNTIME)
    {
      output_asm_insn ("ldil L'%0,%%r1", xoperands);
      output_asm_insn ("ldo R'%0(%%r1),%%r22", xoperands);

      if (!val_14)
	output_asm_insn ("addil L'%2,%%r26", xoperands);

      output_asm_insn ("bv %%r0(%%r22)", xoperands);

      if (val_14)
	{
	  output_asm_insn ("ldo %2(%%r26),%%r26", xoperands);
	  nbytes += 16;
	}
      else
	{
	  output_asm_insn ("ldo R'%2(%%r1),%%r26", xoperands);
	  nbytes += 20;
	}
    }
  else if (TARGET_SOM && flag_pic && TREE_PUBLIC (function))
    {
      /* The function is accessible from outside this module.  The only
	 way to avoid an import stub between the thunk and function is to
	 call the function directly with an indirect sequence similar to
	 that used by $$dyncall.  This is possible because $$dyncall acts
	 as the import stub in an indirect call.  */
      ASM_GENERATE_INTERNAL_LABEL (label, "LTHN", current_thunk_number);
      xoperands[3] = gen_rtx_SYMBOL_REF (Pmode, label);
      output_asm_insn ("addil LT'%3,%%r19", xoperands);
      output_asm_insn ("ldw RT'%3(%%r1),%%r22", xoperands);
      output_asm_insn ("ldw 0(%%sr0,%%r22),%%r22", xoperands);
      output_asm_insn ("bb,>=,n %%r22,30,.+16", xoperands);
      output_asm_insn ("depi 0,31,2,%%r22", xoperands);
      output_asm_insn ("ldw 4(%%sr0,%%r22),%%r19", xoperands);
      output_asm_insn ("ldw 0(%%sr0,%%r22),%%r22", xoperands);

      if (!val_14)
	{
	  output_asm_insn ("addil L'%2,%%r26", xoperands);
	  nbytes += 4;
	}

      if (TARGET_PA_20)
	{
	  output_asm_insn ("bve (%%r22)", xoperands);
	  nbytes += 36;
	}
      else if (TARGET_NO_SPACE_REGS)
	{
	  output_asm_insn ("be 0(%%sr4,%%r22)", xoperands);
	  nbytes += 36;
	}
      else
	{
	  output_asm_insn ("ldsid (%%sr0,%%r22),%%r21", xoperands);
	  output_asm_insn ("mtsp %%r21,%%sr0", xoperands);
	  output_asm_insn ("be 0(%%sr0,%%r22)", xoperands);
	  nbytes += 44;
	}

      if (val_14)
	output_asm_insn ("ldo %2(%%r26),%%r26", xoperands);
      else
	output_asm_insn ("ldo R'%2(%%r1),%%r26", xoperands);
    }
  else if (flag_pic)
    {
      output_asm_insn ("{bl|b,l} .+8,%%r1", xoperands);

      if (TARGET_SOM || !TARGET_GAS)
	{
	  output_asm_insn ("addil L'%0-%1-8,%%r1", xoperands);
	  output_asm_insn ("ldo R'%0-%1-8(%%r1),%%r22", xoperands);
	}
      else
	{
	  output_asm_insn ("addil L'%0-$PIC_pcrel$0+4,%%r1", xoperands);
	  output_asm_insn ("ldo R'%0-$PIC_pcrel$0+8(%%r1),%%r22", xoperands);
	}

      if (!val_14)
	output_asm_insn ("addil L'%2,%%r26", xoperands);

      output_asm_insn ("bv %%r0(%%r22)", xoperands);

      if (val_14)
	{
	  output_asm_insn ("ldo %2(%%r26),%%r26", xoperands);
	  nbytes += 20;
	}
      else
	{
	  output_asm_insn ("ldo R'%2(%%r1),%%r26", xoperands);
	  nbytes += 24;
	}
    }
  else
    {
      if (!val_14)
	output_asm_insn ("addil L'%2,%%r26", xoperands);

      output_asm_insn ("ldil L'%0,%%r22", xoperands);
      output_asm_insn ("be R'%0(%%sr4,%%r22)", xoperands);

      if (val_14)
	{
	  output_asm_insn ("ldo %2(%%r26),%%r26", xoperands);
	  nbytes += 12;
	}
      else
	{
	  output_asm_insn ("ldo R'%2(%%r1),%%r26", xoperands);
	  nbytes += 16;
	}
    }

  fprintf (file, "\t.EXIT\n\t.PROCEND\n");

  if (TARGET_SOM && TARGET_GAS)
    {
      /* We done with this subspace except possibly for some additional
	 debug information.  Forget that we are in this subspace to ensure
	 that the next function is output in its own subspace.  */
      in_section = NULL;
      cfun->machine->in_nsubspa = 2;
    }

  if (TARGET_SOM && flag_pic && TREE_PUBLIC (function))
    {
      switch_to_section (data_section);
      output_asm_insn (".align 4", xoperands);
      ASM_OUTPUT_LABEL (file, label);
      output_asm_insn (".word P'%0", xoperands);
    }

  current_thunk_number++;
  nbytes = ((nbytes + FUNCTION_BOUNDARY / BITS_PER_UNIT - 1)
	    & ~(FUNCTION_BOUNDARY / BITS_PER_UNIT - 1));
  last_address += nbytes;
  if (old_last_address > last_address)
    last_address = UINT_MAX;
  update_total_code_bytes (nbytes);
}

/* Only direct calls to static functions are allowed to be sibling (tail)
   call optimized.

   This restriction is necessary because some linker generated stubs will
   store return pointers into rp' in some cases which might clobber a
   live value already in rp'.

   In a sibcall the current function and the target function share stack
   space.  Thus if the path to the current function and the path to the
   target function save a value in rp', they save the value into the
   same stack slot, which has undesirable consequences.

   Because of the deferred binding nature of shared libraries any function
   with external scope could be in a different load module and thus require
   rp' to be saved when calling that function.  So sibcall optimizations
   can only be safe for static function.

   Note that GCC never needs return value relocations, so we don't have to
   worry about static calls with return value relocations (which require
   saving rp').

   It is safe to perform a sibcall optimization when the target function
   will never return.  */
static bool
pa_function_ok_for_sibcall (tree decl, tree exp ATTRIBUTE_UNUSED)
{
  if (TARGET_PORTABLE_RUNTIME)
    return false;

  /* Sibcalls are ok for TARGET_ELF32 as along as the linker is used in
     single subspace mode and the call is not indirect.  As far as I know,
     there is no operating system support for the multiple subspace mode.
     It might be possible to support indirect calls if we didn't use
     $$dyncall (see the indirect sequence generated in output_call).  */
  if (TARGET_ELF32)
    return (decl != NULL_TREE);

  /* Sibcalls are not ok because the arg pointer register is not a fixed
     register.  This prevents the sibcall optimization from occurring.  In
     addition, there are problems with stub placement using GNU ld.  This
     is because a normal sibcall branch uses a 17-bit relocation while
     a regular call branch uses a 22-bit relocation.  As a result, more
     care needs to be taken in the placement of long-branch stubs.  */
  if (TARGET_64BIT)
    return false;

  /* Sibcalls are only ok within a translation unit.  */
  return (decl && !TREE_PUBLIC (decl));
}

/* ??? Addition is not commutative on the PA due to the weird implicit
   space register selection rules for memory addresses.  Therefore, we
   don't consider a + b == b + a, as this might be inside a MEM.  */
static bool
pa_commutative_p (const_rtx x, int outer_code)
{
  return (COMMUTATIVE_P (x)
	  && (TARGET_NO_SPACE_REGS
	      || (outer_code != UNKNOWN && outer_code != MEM)
	      || GET_CODE (x) != PLUS));
}

/* Returns 1 if the 6 operands specified in OPERANDS are suitable for
   use in fmpyadd instructions.  */
int
fmpyaddoperands (rtx *operands)
{
  enum machine_mode mode = GET_MODE (operands[0]);

  /* Must be a floating point mode.  */
  if (mode != SFmode && mode != DFmode)
    return 0;

  /* All modes must be the same.  */
  if (! (mode == GET_MODE (operands[1])
	 && mode == GET_MODE (operands[2])
	 && mode == GET_MODE (operands[3])
	 && mode == GET_MODE (operands[4])
	 && mode == GET_MODE (operands[5])))
    return 0;

  /* All operands must be registers.  */
  if (! (GET_CODE (operands[1]) == REG
	 && GET_CODE (operands[2]) == REG
	 && GET_CODE (operands[3]) == REG
	 && GET_CODE (operands[4]) == REG
	 && GET_CODE (operands[5]) == REG))
    return 0;

  /* Only 2 real operands to the addition.  One of the input operands must
     be the same as the output operand.  */
  if (! rtx_equal_p (operands[3], operands[4])
      && ! rtx_equal_p (operands[3], operands[5]))
    return 0;

  /* Inout operand of add cannot conflict with any operands from multiply.  */
  if (rtx_equal_p (operands[3], operands[0])
     || rtx_equal_p (operands[3], operands[1])
     || rtx_equal_p (operands[3], operands[2]))
    return 0;

  /* multiply cannot feed into addition operands.  */
  if (rtx_equal_p (operands[4], operands[0])
      || rtx_equal_p (operands[5], operands[0]))
    return 0;

  /* SFmode limits the registers to the upper 32 of the 32bit FP regs.  */
  if (mode == SFmode
      && (REGNO_REG_CLASS (REGNO (operands[0])) != FPUPPER_REGS
	  || REGNO_REG_CLASS (REGNO (operands[1])) != FPUPPER_REGS
	  || REGNO_REG_CLASS (REGNO (operands[2])) != FPUPPER_REGS
	  || REGNO_REG_CLASS (REGNO (operands[3])) != FPUPPER_REGS
	  || REGNO_REG_CLASS (REGNO (operands[4])) != FPUPPER_REGS
	  || REGNO_REG_CLASS (REGNO (operands[5])) != FPUPPER_REGS))
    return 0;

  /* Passed.  Operands are suitable for fmpyadd.  */
  return 1;
}

#if !defined(USE_COLLECT2)
static void
pa_asm_out_constructor (rtx symbol, int priority)
{
  if (!function_label_operand (symbol, VOIDmode))
    hppa_encode_label (symbol);

#ifdef CTORS_SECTION_ASM_OP
  default_ctor_section_asm_out_constructor (symbol, priority);
#else
# ifdef TARGET_ASM_NAMED_SECTION
  default_named_section_asm_out_constructor (symbol, priority);
# else
  default_stabs_asm_out_constructor (symbol, priority);
# endif
#endif
}

static void
pa_asm_out_destructor (rtx symbol, int priority)
{
  if (!function_label_operand (symbol, VOIDmode))
    hppa_encode_label (symbol);

#ifdef DTORS_SECTION_ASM_OP
  default_dtor_section_asm_out_destructor (symbol, priority);
#else
# ifdef TARGET_ASM_NAMED_SECTION
  default_named_section_asm_out_destructor (symbol, priority);
# else
  default_stabs_asm_out_destructor (symbol, priority);
# endif
#endif
}
#endif

/* This function places uninitialized global data in the bss section.
   The ASM_OUTPUT_ALIGNED_BSS macro needs to be defined to call this
   function on the SOM port to prevent uninitialized global data from
   being placed in the data section.  */
   
void
pa_asm_output_aligned_bss (FILE *stream,
			   const char *name,
			   unsigned HOST_WIDE_INT size,
			   unsigned int align)
{
  switch_to_section (bss_section);
  fprintf (stream, "\t.align %u\n", align / BITS_PER_UNIT);

#ifdef ASM_OUTPUT_TYPE_DIRECTIVE
  ASM_OUTPUT_TYPE_DIRECTIVE (stream, name, "object");
#endif

#ifdef ASM_OUTPUT_SIZE_DIRECTIVE
  ASM_OUTPUT_SIZE_DIRECTIVE (stream, name, size);
#endif

  fprintf (stream, "\t.align %u\n", align / BITS_PER_UNIT);
  ASM_OUTPUT_LABEL (stream, name);
  fprintf (stream, "\t.block "HOST_WIDE_INT_PRINT_UNSIGNED"\n", size);
}

/* Both the HP and GNU assemblers under HP-UX provide a .comm directive
   that doesn't allow the alignment of global common storage to be directly
   specified.  The SOM linker aligns common storage based on the rounded
   value of the NUM_BYTES parameter in the .comm directive.  It's not
   possible to use the .align directive as it doesn't affect the alignment
   of the label associated with a .comm directive.  */

void
pa_asm_output_aligned_common (FILE *stream,
			      const char *name,
			      unsigned HOST_WIDE_INT size,
			      unsigned int align)
{
  unsigned int max_common_align;

  max_common_align = TARGET_64BIT ? 128 : (size >= 4096 ? 256 : 64);
  if (align > max_common_align)
    {
      warning (0, "alignment (%u) for %s exceeds maximum alignment "
	       "for global common data.  Using %u",
	       align / BITS_PER_UNIT, name, max_common_align / BITS_PER_UNIT);
      align = max_common_align;
    }

  switch_to_section (bss_section);

  assemble_name (stream, name);
  fprintf (stream, "\t.comm "HOST_WIDE_INT_PRINT_UNSIGNED"\n",
           MAX (size, align / BITS_PER_UNIT));
}

/* We can't use .comm for local common storage as the SOM linker effectively
   treats the symbol as universal and uses the same storage for local symbols
   with the same name in different object files.  The .block directive
   reserves an uninitialized block of storage.  However, it's not common
   storage.  Fortunately, GCC never requests common storage with the same
   name in any given translation unit.  */

void
pa_asm_output_aligned_local (FILE *stream,
			     const char *name,
			     unsigned HOST_WIDE_INT size,
			     unsigned int align)
{
  switch_to_section (bss_section);
  fprintf (stream, "\t.align %u\n", align / BITS_PER_UNIT);

#ifdef LOCAL_ASM_OP
  fprintf (stream, "%s", LOCAL_ASM_OP);
  assemble_name (stream, name);
  fprintf (stream, "\n");
#endif

  ASM_OUTPUT_LABEL (stream, name);
  fprintf (stream, "\t.block "HOST_WIDE_INT_PRINT_UNSIGNED"\n", size);
}

/* Returns 1 if the 6 operands specified in OPERANDS are suitable for
   use in fmpysub instructions.  */
int
fmpysuboperands (rtx *operands)
{
  enum machine_mode mode = GET_MODE (operands[0]);

  /* Must be a floating point mode.  */
  if (mode != SFmode && mode != DFmode)
    return 0;

  /* All modes must be the same.  */
  if (! (mode == GET_MODE (operands[1])
	 && mode == GET_MODE (operands[2])
	 && mode == GET_MODE (operands[3])
	 && mode == GET_MODE (operands[4])
	 && mode == GET_MODE (operands[5])))
    return 0;

  /* All operands must be registers.  */
  if (! (GET_CODE (operands[1]) == REG
	 && GET_CODE (operands[2]) == REG
	 && GET_CODE (operands[3]) == REG
	 && GET_CODE (operands[4]) == REG
	 && GET_CODE (operands[5]) == REG))
    return 0;

  /* Only 2 real operands to the subtraction.  Subtraction is not a commutative
     operation, so operands[4] must be the same as operand[3].  */
  if (! rtx_equal_p (operands[3], operands[4]))
    return 0;

  /* multiply cannot feed into subtraction.  */
  if (rtx_equal_p (operands[5], operands[0]))
    return 0;

  /* Inout operand of sub cannot conflict with any operands from multiply.  */
  if (rtx_equal_p (operands[3], operands[0])
     || rtx_equal_p (operands[3], operands[1])
     || rtx_equal_p (operands[3], operands[2]))
    return 0;

  /* SFmode limits the registers to the upper 32 of the 32bit FP regs.  */
  if (mode == SFmode
      && (REGNO_REG_CLASS (REGNO (operands[0])) != FPUPPER_REGS
	  || REGNO_REG_CLASS (REGNO (operands[1])) != FPUPPER_REGS
	  || REGNO_REG_CLASS (REGNO (operands[2])) != FPUPPER_REGS
	  || REGNO_REG_CLASS (REGNO (operands[3])) != FPUPPER_REGS
	  || REGNO_REG_CLASS (REGNO (operands[4])) != FPUPPER_REGS
	  || REGNO_REG_CLASS (REGNO (operands[5])) != FPUPPER_REGS))
    return 0;

  /* Passed.  Operands are suitable for fmpysub.  */
  return 1;
}

/* Return 1 if the given constant is 2, 4, or 8.  These are the valid
   constants for shadd instructions.  */
int
shadd_constant_p (int val)
{
  if (val == 2 || val == 4 || val == 8)
    return 1;
  else
    return 0;
}

/* Return 1 if OP is valid as a base or index register in a
   REG+REG address.  */

int
borx_reg_operand (rtx op, enum machine_mode mode)
{
  if (GET_CODE (op) != REG)
    return 0;

  /* We must reject virtual registers as the only expressions that
     can be instantiated are REG and REG+CONST.  */
  if (op == virtual_incoming_args_rtx
      || op == virtual_stack_vars_rtx
      || op == virtual_stack_dynamic_rtx
      || op == virtual_outgoing_args_rtx
      || op == virtual_cfa_rtx)
    return 0;

  /* While it's always safe to index off the frame pointer, it's not
     profitable to do so when the frame pointer is being eliminated.  */
  if (!reload_completed
      && flag_omit_frame_pointer
      && !cfun->calls_alloca
      && op == frame_pointer_rtx)
    return 0;

  return register_operand (op, mode);
}

/* Return 1 if this operand is anything other than a hard register.  */

int
non_hard_reg_operand (rtx op, enum machine_mode mode ATTRIBUTE_UNUSED)
{
  return ! (GET_CODE (op) == REG && REGNO (op) < FIRST_PSEUDO_REGISTER);
}

/* Return TRUE if INSN branches forward.  */

static bool
forward_branch_p (rtx insn)
{
  rtx lab = JUMP_LABEL (insn);

  /* The INSN must have a jump label.  */
  gcc_assert (lab != NULL_RTX);

  if (INSN_ADDRESSES_SET_P ())
    return INSN_ADDRESSES (INSN_UID (lab)) > INSN_ADDRESSES (INSN_UID (insn));  

  while (insn)
    {
      if (insn == lab)
	return true;
      else
	insn = NEXT_INSN (insn);
    }

  return false;
}

/* Return 1 if OP is an equality comparison, else return 0.  */
int
eq_neq_comparison_operator (rtx op, enum machine_mode mode ATTRIBUTE_UNUSED)
{
  return (GET_CODE (op) == EQ || GET_CODE (op) == NE);
}

/* Return 1 if INSN is in the delay slot of a call instruction.  */
int
jump_in_call_delay (rtx insn)
{

  if (GET_CODE (insn) != JUMP_INSN)
    return 0;

  if (PREV_INSN (insn)
      && PREV_INSN (PREV_INSN (insn))
      && GET_CODE (next_real_insn (PREV_INSN (PREV_INSN (insn)))) == INSN)
    {
      rtx test_insn = next_real_insn (PREV_INSN (PREV_INSN (insn)));

      return (GET_CODE (PATTERN (test_insn)) == SEQUENCE
	      && XVECEXP (PATTERN (test_insn), 0, 1) == insn);

    }
  else
    return 0;
}

/* Output an unconditional move and branch insn.  */

const char *
output_parallel_movb (rtx *operands, rtx insn)
{
  int length = get_attr_length (insn);

  /* These are the cases in which we win.  */
  if (length == 4)
    return "mov%I1b,tr %1,%0,%2";

  /* None of the following cases win, but they don't lose either.  */
  if (length == 8)
    {
      if (dbr_sequence_length () == 0)
	{
	  /* Nothing in the delay slot, fake it by putting the combined
	     insn (the copy or add) in the delay slot of a bl.  */
	  if (GET_CODE (operands[1]) == CONST_INT)
	    return "b %2\n\tldi %1,%0";
	  else
	    return "b %2\n\tcopy %1,%0";
	}
      else
	{
	  /* Something in the delay slot, but we've got a long branch.  */
	  if (GET_CODE (operands[1]) == CONST_INT)
	    return "ldi %1,%0\n\tb %2";
	  else
	    return "copy %1,%0\n\tb %2";
	}
    }

  if (GET_CODE (operands[1]) == CONST_INT)
    output_asm_insn ("ldi %1,%0", operands);
  else
    output_asm_insn ("copy %1,%0", operands);
  return output_lbranch (operands[2], insn, 1);
}

/* Output an unconditional add and branch insn.  */

const char *
output_parallel_addb (rtx *operands, rtx insn)
{
  int length = get_attr_length (insn);

  /* To make life easy we want operand0 to be the shared input/output
     operand and operand1 to be the readonly operand.  */
  if (operands[0] == operands[1])
    operands[1] = operands[2];

  /* These are the cases in which we win.  */
  if (length == 4)
    return "add%I1b,tr %1,%0,%3";

  /* None of the following cases win, but they don't lose either.  */
  if (length == 8)
    {
      if (dbr_sequence_length () == 0)
	/* Nothing in the delay slot, fake it by putting the combined
	   insn (the copy or add) in the delay slot of a bl.  */
	return "b %3\n\tadd%I1 %1,%0,%0";
      else
	/* Something in the delay slot, but we've got a long branch.  */
	return "add%I1 %1,%0,%0\n\tb %3";
    }

  output_asm_insn ("add%I1 %1,%0,%0", operands);
  return output_lbranch (operands[3], insn, 1);
}

/* Return nonzero if INSN (a jump insn) immediately follows a call
   to a named function.  This is used to avoid filling the delay slot
   of the jump since it can usually be eliminated by modifying RP in
   the delay slot of the call.  */

int
following_call (rtx insn)
{
  if (! TARGET_JUMP_IN_DELAY)
    return 0;

  /* Find the previous real insn, skipping NOTEs.  */
  insn = PREV_INSN (insn);
  while (insn && GET_CODE (insn) == NOTE)
    insn = PREV_INSN (insn);

  /* Check for CALL_INSNs and millicode calls.  */
  if (insn
      && ((GET_CODE (insn) == CALL_INSN
	   && get_attr_type (insn) != TYPE_DYNCALL)
	  || (GET_CODE (insn) == INSN
	      && GET_CODE (PATTERN (insn)) != SEQUENCE
	      && GET_CODE (PATTERN (insn)) != USE
	      && GET_CODE (PATTERN (insn)) != CLOBBER
	      && get_attr_type (insn) == TYPE_MILLI)))
    return 1;

  return 0;
}

/* We use this hook to perform a PA specific optimization which is difficult
   to do in earlier passes.

   We want the delay slots of branches within jump tables to be filled.
   None of the compiler passes at the moment even has the notion that a
   PA jump table doesn't contain addresses, but instead contains actual
   instructions!

   Because we actually jump into the table, the addresses of each entry
   must stay constant in relation to the beginning of the table (which
   itself must stay constant relative to the instruction to jump into
   it).  I don't believe we can guarantee earlier passes of the compiler
   will adhere to those rules.

   So, late in the compilation process we find all the jump tables, and
   expand them into real code -- e.g. each entry in the jump table vector
   will get an appropriate label followed by a jump to the final target.

   Reorg and the final jump pass can then optimize these branches and
   fill their delay slots.  We end up with smaller, more efficient code.

   The jump instructions within the table are special; we must be able
   to identify them during assembly output (if the jumps don't get filled
   we need to emit a nop rather than nullifying the delay slot)).  We
   identify jumps in switch tables by using insns with the attribute
   type TYPE_BTABLE_BRANCH.

   We also surround the jump table itself with BEGIN_BRTAB and END_BRTAB
   insns.  This serves two purposes, first it prevents jump.c from
   noticing that the last N entries in the table jump to the instruction
   immediately after the table and deleting the jumps.  Second, those
   insns mark where we should emit .begin_brtab and .end_brtab directives
   when using GAS (allows for better link time optimizations).  */

static void
pa_reorg (void)
{
  rtx insn;

  remove_useless_addtr_insns (1);

  if (pa_cpu < PROCESSOR_8000)
    pa_combine_instructions ();


  /* This is fairly cheap, so always run it if optimizing.  */
  if (optimize > 0 && !TARGET_BIG_SWITCH)
    {
      /* Find and explode all ADDR_VEC or ADDR_DIFF_VEC insns.  */
      for (insn = get_insns (); insn; insn = NEXT_INSN (insn))
	{
	  rtx pattern, tmp, location, label;
	  unsigned int length, i;

	  /* Find an ADDR_VEC or ADDR_DIFF_VEC insn to explode.  */
	  if (GET_CODE (insn) != JUMP_INSN
	      || (GET_CODE (PATTERN (insn)) != ADDR_VEC
		  && GET_CODE (PATTERN (insn)) != ADDR_DIFF_VEC))
	    continue;

	  /* Emit marker for the beginning of the branch table.  */
	  emit_insn_before (gen_begin_brtab (), insn);

	  pattern = PATTERN (insn);
	  location = PREV_INSN (insn);
          length = XVECLEN (pattern, GET_CODE (pattern) == ADDR_DIFF_VEC);

	  for (i = 0; i < length; i++)
	    {
	      /* Emit a label before each jump to keep jump.c from
		 removing this code.  */
	      tmp = gen_label_rtx ();
	      LABEL_NUSES (tmp) = 1;
	      emit_label_after (tmp, location);
	      location = NEXT_INSN (location);

	      if (GET_CODE (pattern) == ADDR_VEC)
		label = XEXP (XVECEXP (pattern, 0, i), 0);
	      else
		label = XEXP (XVECEXP (pattern, 1, i), 0);

	      tmp = gen_short_jump (label);

	      /* Emit the jump itself.  */
	      tmp = emit_jump_insn_after (tmp, location);
	      JUMP_LABEL (tmp) = label;
	      LABEL_NUSES (label)++;
	      location = NEXT_INSN (location);

	      /* Emit a BARRIER after the jump.  */
	      emit_barrier_after (location);
	      location = NEXT_INSN (location);
	    }

	  /* Emit marker for the end of the branch table.  */
	  emit_insn_before (gen_end_brtab (), location);
	  location = NEXT_INSN (location);
	  emit_barrier_after (location);

	  /* Delete the ADDR_VEC or ADDR_DIFF_VEC.  */
	  delete_insn (insn);
	}
    }
  else
    {
      /* Still need brtab marker insns.  FIXME: the presence of these
	 markers disables output of the branch table to readonly memory,
	 and any alignment directives that might be needed.  Possibly,
	 the begin_brtab insn should be output before the label for the
	 table.  This doesn't matter at the moment since the tables are
	 always output in the text section.  */
      for (insn = get_insns (); insn; insn = NEXT_INSN (insn))
	{
	  /* Find an ADDR_VEC insn.  */
	  if (GET_CODE (insn) != JUMP_INSN
	      || (GET_CODE (PATTERN (insn)) != ADDR_VEC
		  && GET_CODE (PATTERN (insn)) != ADDR_DIFF_VEC))
	    continue;

	  /* Now generate markers for the beginning and end of the
	     branch table.  */
	  emit_insn_before (gen_begin_brtab (), insn);
	  emit_insn_after (gen_end_brtab (), insn);
	}
    }
}

/* The PA has a number of odd instructions which can perform multiple
   tasks at once.  On first generation PA machines (PA1.0 and PA1.1)
   it may be profitable to combine two instructions into one instruction
   with two outputs.  It's not profitable PA2.0 machines because the
   two outputs would take two slots in the reorder buffers.

   This routine finds instructions which can be combined and combines
   them.  We only support some of the potential combinations, and we
   only try common ways to find suitable instructions.

      * addb can add two registers or a register and a small integer
      and jump to a nearby (+-8k) location.  Normally the jump to the
      nearby location is conditional on the result of the add, but by
      using the "true" condition we can make the jump unconditional.
      Thus addb can perform two independent operations in one insn.

      * movb is similar to addb in that it can perform a reg->reg
      or small immediate->reg copy and jump to a nearby (+-8k location).

      * fmpyadd and fmpysub can perform a FP multiply and either an
      FP add or FP sub if the operands of the multiply and add/sub are
      independent (there are other minor restrictions).  Note both
      the fmpy and fadd/fsub can in theory move to better spots according
      to data dependencies, but for now we require the fmpy stay at a
      fixed location.

      * Many of the memory operations can perform pre & post updates
      of index registers.  GCC's pre/post increment/decrement addressing
      is far too simple to take advantage of all the possibilities.  This
      pass may not be suitable since those insns may not be independent.

      * comclr can compare two ints or an int and a register, nullify
      the following instruction and zero some other register.  This
      is more difficult to use as it's harder to find an insn which
      will generate a comclr than finding something like an unconditional
      branch.  (conditional moves & long branches create comclr insns).

      * Most arithmetic operations can conditionally skip the next
      instruction.  They can be viewed as "perform this operation
      and conditionally jump to this nearby location" (where nearby
      is an insns away).  These are difficult to use due to the
      branch length restrictions.  */

static void
pa_combine_instructions (void)
{
  rtx anchor, new_rtx;

  /* This can get expensive since the basic algorithm is on the
     order of O(n^2) (or worse).  Only do it for -O2 or higher
     levels of optimization.  */
  if (optimize < 2)
    return;

  /* Walk down the list of insns looking for "anchor" insns which
     may be combined with "floating" insns.  As the name implies,
     "anchor" instructions don't move, while "floating" insns may
     move around.  */
  new_rtx = gen_rtx_PARALLEL (VOIDmode, gen_rtvec (2, NULL_RTX, NULL_RTX));
  new_rtx = make_insn_raw (new_rtx);

  for (anchor = get_insns (); anchor; anchor = NEXT_INSN (anchor))
    {
      enum attr_pa_combine_type anchor_attr;
      enum attr_pa_combine_type floater_attr;

      /* We only care about INSNs, JUMP_INSNs, and CALL_INSNs.
	 Also ignore any special USE insns.  */
      if ((GET_CODE (anchor) != INSN
	  && GET_CODE (anchor) != JUMP_INSN
	  && GET_CODE (anchor) != CALL_INSN)
	  || GET_CODE (PATTERN (anchor)) == USE
	  || GET_CODE (PATTERN (anchor)) == CLOBBER
	  || GET_CODE (PATTERN (anchor)) == ADDR_VEC
	  || GET_CODE (PATTERN (anchor)) == ADDR_DIFF_VEC)
	continue;

      anchor_attr = get_attr_pa_combine_type (anchor);
      /* See if anchor is an insn suitable for combination.  */
      if (anchor_attr == PA_COMBINE_TYPE_FMPY
	  || anchor_attr == PA_COMBINE_TYPE_FADDSUB
	  || (anchor_attr == PA_COMBINE_TYPE_UNCOND_BRANCH
	      && ! forward_branch_p (anchor)))
	{
	  rtx floater;

	  for (floater = PREV_INSN (anchor);
	       floater;
	       floater = PREV_INSN (floater))
	    {
	      if (GET_CODE (floater) == NOTE
		  || (GET_CODE (floater) == INSN
		      && (GET_CODE (PATTERN (floater)) == USE
			  || GET_CODE (PATTERN (floater)) == CLOBBER)))
		continue;

	      /* Anything except a regular INSN will stop our search.  */
	      if (GET_CODE (floater) != INSN
		  || GET_CODE (PATTERN (floater)) == ADDR_VEC
		  || GET_CODE (PATTERN (floater)) == ADDR_DIFF_VEC)
		{
		  floater = NULL_RTX;
		  break;
		}

	      /* See if FLOATER is suitable for combination with the
		 anchor.  */
	      floater_attr = get_attr_pa_combine_type (floater);
	      if ((anchor_attr == PA_COMBINE_TYPE_FMPY
		   && floater_attr == PA_COMBINE_TYPE_FADDSUB)
		  || (anchor_attr == PA_COMBINE_TYPE_FADDSUB
		      && floater_attr == PA_COMBINE_TYPE_FMPY))
		{
		  /* If ANCHOR and FLOATER can be combined, then we're
		     done with this pass.  */
		  if (pa_can_combine_p (new_rtx, anchor, floater, 0,
					SET_DEST (PATTERN (floater)),
					XEXP (SET_SRC (PATTERN (floater)), 0),
					XEXP (SET_SRC (PATTERN (floater)), 1)))
		    break;
		}

	      else if (anchor_attr == PA_COMBINE_TYPE_UNCOND_BRANCH
		       && floater_attr == PA_COMBINE_TYPE_ADDMOVE)
		{
		  if (GET_CODE (SET_SRC (PATTERN (floater))) == PLUS)
		    {
		      if (pa_can_combine_p (new_rtx, anchor, floater, 0,
					    SET_DEST (PATTERN (floater)),
					XEXP (SET_SRC (PATTERN (floater)), 0),
					XEXP (SET_SRC (PATTERN (floater)), 1)))
			break;
		    }
		  else
		    {
		      if (pa_can_combine_p (new_rtx, anchor, floater, 0,
					    SET_DEST (PATTERN (floater)),
					    SET_SRC (PATTERN (floater)),
					    SET_SRC (PATTERN (floater))))
			break;
		    }
		}
	    }

	  /* If we didn't find anything on the backwards scan try forwards.  */
	  if (!floater
	      && (anchor_attr == PA_COMBINE_TYPE_FMPY
		  || anchor_attr == PA_COMBINE_TYPE_FADDSUB))
	    {
	      for (floater = anchor; floater; floater = NEXT_INSN (floater))
		{
		  if (GET_CODE (floater) == NOTE
		      || (GET_CODE (floater) == INSN
			  && (GET_CODE (PATTERN (floater)) == USE
			      || GET_CODE (PATTERN (floater)) == CLOBBER)))

		    continue;

		  /* Anything except a regular INSN will stop our search.  */
		  if (GET_CODE (floater) != INSN
		      || GET_CODE (PATTERN (floater)) == ADDR_VEC
		      || GET_CODE (PATTERN (floater)) == ADDR_DIFF_VEC)
		    {
		      floater = NULL_RTX;
		      break;
		    }

		  /* See if FLOATER is suitable for combination with the
		     anchor.  */
		  floater_attr = get_attr_pa_combine_type (floater);
		  if ((anchor_attr == PA_COMBINE_TYPE_FMPY
		       && floater_attr == PA_COMBINE_TYPE_FADDSUB)
		      || (anchor_attr == PA_COMBINE_TYPE_FADDSUB
			  && floater_attr == PA_COMBINE_TYPE_FMPY))
		    {
		      /* If ANCHOR and FLOATER can be combined, then we're
			 done with this pass.  */
		      if (pa_can_combine_p (new_rtx, anchor, floater, 1,
					    SET_DEST (PATTERN (floater)),
					    XEXP (SET_SRC (PATTERN (floater)),
						  0),
					    XEXP (SET_SRC (PATTERN (floater)),
						  1)))
			break;
		    }
		}
	    }

	  /* FLOATER will be nonzero if we found a suitable floating
	     insn for combination with ANCHOR.  */
	  if (floater
	      && (anchor_attr == PA_COMBINE_TYPE_FADDSUB
		  || anchor_attr == PA_COMBINE_TYPE_FMPY))
	    {
	      /* Emit the new instruction and delete the old anchor.  */
	      emit_insn_before (gen_rtx_PARALLEL
				(VOIDmode,
				 gen_rtvec (2, PATTERN (anchor),
					    PATTERN (floater))),
				anchor);

	      SET_INSN_DELETED (anchor);

	      /* Emit a special USE insn for FLOATER, then delete
		 the floating insn.  */
	      emit_insn_before (gen_rtx_USE (VOIDmode, floater), floater);
	      delete_insn (floater);

	      continue;
	    }
	  else if (floater
		   && anchor_attr == PA_COMBINE_TYPE_UNCOND_BRANCH)
	    {
	      rtx temp;
	      /* Emit the new_jump instruction and delete the old anchor.  */
	      temp
		= emit_jump_insn_before (gen_rtx_PARALLEL
					 (VOIDmode,
					  gen_rtvec (2, PATTERN (anchor),
						     PATTERN (floater))),
					 anchor);

	      JUMP_LABEL (temp) = JUMP_LABEL (anchor);
	      SET_INSN_DELETED (anchor);

	      /* Emit a special USE insn for FLOATER, then delete
		 the floating insn.  */
	      emit_insn_before (gen_rtx_USE (VOIDmode, floater), floater);
	      delete_insn (floater);
	      continue;
	    }
	}
    }
}

static int
pa_can_combine_p (rtx new_rtx, rtx anchor, rtx floater, int reversed, rtx dest,
		  rtx src1, rtx src2)
{
  int insn_code_number;
  rtx start, end;

  /* Create a PARALLEL with the patterns of ANCHOR and
     FLOATER, try to recognize it, then test constraints
     for the resulting pattern.

     If the pattern doesn't match or the constraints
     aren't met keep searching for a suitable floater
     insn.  */
  XVECEXP (PATTERN (new_rtx), 0, 0) = PATTERN (anchor);
  XVECEXP (PATTERN (new_rtx), 0, 1) = PATTERN (floater);
  INSN_CODE (new_rtx) = -1;
  insn_code_number = recog_memoized (new_rtx);
  if (insn_code_number < 0
      || (extract_insn (new_rtx), ! constrain_operands (1)))
    return 0;

  if (reversed)
    {
      start = anchor;
      end = floater;
    }
  else
    {
      start = floater;
      end = anchor;
    }

  /* There's up to three operands to consider.  One
     output and two inputs.

     The output must not be used between FLOATER & ANCHOR
     exclusive.  The inputs must not be set between
     FLOATER and ANCHOR exclusive.  */

  if (reg_used_between_p (dest, start, end))
    return 0;

  if (reg_set_between_p (src1, start, end))
    return 0;

  if (reg_set_between_p (src2, start, end))
    return 0;

  /* If we get here, then everything is good.  */
  return 1;
}

/* Return nonzero if references for INSN are delayed.

   Millicode insns are actually function calls with some special
   constraints on arguments and register usage.

   Millicode calls always expect their arguments in the integer argument
   registers, and always return their result in %r29 (ret1).  They
   are expected to clobber their arguments, %r1, %r29, and the return
   pointer which is %r31 on 32-bit and %r2 on 64-bit, and nothing else.

   This function tells reorg that the references to arguments and
   millicode calls do not appear to happen until after the millicode call.
   This allows reorg to put insns which set the argument registers into the
   delay slot of the millicode call -- thus they act more like traditional
   CALL_INSNs.

   Note we cannot consider side effects of the insn to be delayed because
   the branch and link insn will clobber the return pointer.  If we happened
   to use the return pointer in the delay slot of the call, then we lose.

   get_attr_type will try to recognize the given insn, so make sure to
   filter out things it will not accept -- SEQUENCE, USE and CLOBBER insns
   in particular.  */
int
insn_refs_are_delayed (rtx insn)
{
  return ((GET_CODE (insn) == INSN
	   && GET_CODE (PATTERN (insn)) != SEQUENCE
	   && GET_CODE (PATTERN (insn)) != USE
	   && GET_CODE (PATTERN (insn)) != CLOBBER
	   && get_attr_type (insn) == TYPE_MILLI));
}

/* Promote the return value, but not the arguments.  */

static enum machine_mode
pa_promote_function_mode (const_tree type ATTRIBUTE_UNUSED,
                          enum machine_mode mode,
                          int *punsignedp ATTRIBUTE_UNUSED,
                          const_tree fntype ATTRIBUTE_UNUSED,
                          int for_return)
{
  if (!for_return)
    return mode;
  return promote_mode (type, mode, punsignedp);
}

/* On the HP-PA the value is found in register(s) 28(-29), unless
   the mode is SF or DF. Then the value is returned in fr4 (32).

   This must perform the same promotions as PROMOTE_MODE, else promoting
   return values in TARGET_PROMOTE_FUNCTION_MODE will not work correctly.

   Small structures must be returned in a PARALLEL on PA64 in order
   to match the HP Compiler ABI.  */

rtx
function_value (const_tree valtype, const_tree func ATTRIBUTE_UNUSED)
{
  enum machine_mode valmode;

  if (AGGREGATE_TYPE_P (valtype)
      || TREE_CODE (valtype) == COMPLEX_TYPE
      || TREE_CODE (valtype) == VECTOR_TYPE)
    {
      if (TARGET_64BIT)
	{
          /* Aggregates with a size less than or equal to 128 bits are
	     returned in GR 28(-29).  They are left justified.  The pad
	     bits are undefined.  Larger aggregates are returned in
	     memory.  */
	  rtx loc[2];
	  int i, offset = 0;
	  int ub = int_size_in_bytes (valtype) <= UNITS_PER_WORD ? 1 : 2;

	  for (i = 0; i < ub; i++)
	    {
	      loc[i] = gen_rtx_EXPR_LIST (VOIDmode,
					  gen_rtx_REG (DImode, 28 + i),
					  GEN_INT (offset));
	      offset += 8;
	    }

	  return gen_rtx_PARALLEL (BLKmode, gen_rtvec_v (ub, loc));
	}
      else if (int_size_in_bytes (valtype) > UNITS_PER_WORD)
	{
	  /* Aggregates 5 to 8 bytes in size are returned in general
	     registers r28-r29 in the same manner as other non
	     floating-point objects.  The data is right-justified and
	     zero-extended to 64 bits.  This is opposite to the normal
	     justification used on big endian targets and requires
	     special treatment.  */
	  rtx loc = gen_rtx_EXPR_LIST (VOIDmode,
				       gen_rtx_REG (DImode, 28), const0_rtx);
	  return gen_rtx_PARALLEL (BLKmode, gen_rtvec (1, loc));
	}
    }

  if ((INTEGRAL_TYPE_P (valtype)
       && GET_MODE_BITSIZE (TYPE_MODE (valtype)) < BITS_PER_WORD)
      || POINTER_TYPE_P (valtype))
    valmode = word_mode;
  else
    valmode = TYPE_MODE (valtype);

  if (TREE_CODE (valtype) == REAL_TYPE
      && !AGGREGATE_TYPE_P (valtype)
      && TYPE_MODE (valtype) != TFmode
      && !TARGET_SOFT_FLOAT)
    return gen_rtx_REG (valmode, 32);

  return gen_rtx_REG (valmode, 28);
}

/* Return the location of a parameter that is passed in a register or NULL
   if the parameter has any component that is passed in memory.

   This is new code and will be pushed to into the net sources after
   further testing.

   ??? We might want to restructure this so that it looks more like other
   ports.  */
rtx
function_arg (CUMULATIVE_ARGS *cum, enum machine_mode mode, tree type,
	      int named ATTRIBUTE_UNUSED)
{
  int max_arg_words = (TARGET_64BIT ? 8 : 4);
  int alignment = 0;
  int arg_size;
  int fpr_reg_base;
  int gpr_reg_base;
  rtx retval;

  if (mode == VOIDmode)
    return NULL_RTX;

  arg_size = FUNCTION_ARG_SIZE (mode, type);

  /* If this arg would be passed partially or totally on the stack, then
     this routine should return zero.  pa_arg_partial_bytes will
     handle arguments which are split between regs and stack slots if
     the ABI mandates split arguments.  */
  if (!TARGET_64BIT)
    {
      /* The 32-bit ABI does not split arguments.  */
      if (cum->words + arg_size > max_arg_words)
	return NULL_RTX;
    }
  else
    {
      if (arg_size > 1)
	alignment = cum->words & 1;
      if (cum->words + alignment >= max_arg_words)
	return NULL_RTX;
    }

  /* The 32bit ABIs and the 64bit ABIs are rather different,
     particularly in their handling of FP registers.  We might
     be able to cleverly share code between them, but I'm not
     going to bother in the hope that splitting them up results
     in code that is more easily understood.  */

  if (TARGET_64BIT)
    {
      /* Advance the base registers to their current locations.

         Remember, gprs grow towards smaller register numbers while
	 fprs grow to higher register numbers.  Also remember that
	 although FP regs are 32-bit addressable, we pretend that
	 the registers are 64-bits wide.  */
      gpr_reg_base = 26 - cum->words;
      fpr_reg_base = 32 + cum->words;

      /* Arguments wider than one word and small aggregates need special
	 treatment.  */
      if (arg_size > 1
	  || mode == BLKmode
	  || (type && (AGGREGATE_TYPE_P (type)
		       || TREE_CODE (type) == COMPLEX_TYPE
		       || TREE_CODE (type) == VECTOR_TYPE)))
	{
	  /* Double-extended precision (80-bit), quad-precision (128-bit)
	     and aggregates including complex numbers are aligned on
	     128-bit boundaries.  The first eight 64-bit argument slots
	     are associated one-to-one, with general registers r26
	     through r19, and also with floating-point registers fr4
	     through fr11.  Arguments larger than one word are always
	     passed in general registers.

	     Using a PARALLEL with a word mode register results in left
	     justified data on a big-endian target.  */

	  rtx loc[8];
	  int i, offset = 0, ub = arg_size;

	  /* Align the base register.  */
	  gpr_reg_base -= alignment;

	  ub = MIN (ub, max_arg_words - cum->words - alignment);
	  for (i = 0; i < ub; i++)
	    {
	      loc[i] = gen_rtx_EXPR_LIST (VOIDmode,
					  gen_rtx_REG (DImode, gpr_reg_base),
					  GEN_INT (offset));
	      gpr_reg_base -= 1;
	      offset += 8;
	    }

	  return gen_rtx_PARALLEL (mode, gen_rtvec_v (ub, loc));
	}
     }
  else
    {
      /* If the argument is larger than a word, then we know precisely
	 which registers we must use.  */
      if (arg_size > 1)
	{
	  if (cum->words)
	    {
	      gpr_reg_base = 23;
	      fpr_reg_base = 38;
	    }
	  else
	    {
	      gpr_reg_base = 25;
	      fpr_reg_base = 34;
	    }

	  /* Structures 5 to 8 bytes in size are passed in the general
	     registers in the same manner as other non floating-point
	     objects.  The data is right-justified and zero-extended
	     to 64 bits.  This is opposite to the normal justification
	     used on big endian targets and requires special treatment.
	     We now define BLOCK_REG_PADDING to pad these objects.
	     Aggregates, complex and vector types are passed in the same
	     manner as structures.  */
	  if (mode == BLKmode
	      || (type && (AGGREGATE_TYPE_P (type)
			   || TREE_CODE (type) == COMPLEX_TYPE
			   || TREE_CODE (type) == VECTOR_TYPE)))
	    {
	      rtx loc = gen_rtx_EXPR_LIST (VOIDmode,
					   gen_rtx_REG (DImode, gpr_reg_base),
					   const0_rtx);
	      return gen_rtx_PARALLEL (BLKmode, gen_rtvec (1, loc));
	    }
	}
      else
        {
	   /* We have a single word (32 bits).  A simple computation
	      will get us the register #s we need.  */
	   gpr_reg_base = 26 - cum->words;
	   fpr_reg_base = 32 + 2 * cum->words;
	}
    }

  /* Determine if the argument needs to be passed in both general and
     floating point registers.  */
  if (((TARGET_PORTABLE_RUNTIME || TARGET_64BIT || TARGET_ELF32)
       /* If we are doing soft-float with portable runtime, then there
	  is no need to worry about FP regs.  */
       && !TARGET_SOFT_FLOAT
       /* The parameter must be some kind of scalar float, else we just
	  pass it in integer registers.  */
       && GET_MODE_CLASS (mode) == MODE_FLOAT
       /* The target function must not have a prototype.  */
       && cum->nargs_prototype <= 0
       /* libcalls do not need to pass items in both FP and general
	  registers.  */
       && type != NULL_TREE
       /* All this hair applies to "outgoing" args only.  This includes
	  sibcall arguments setup with FUNCTION_INCOMING_ARG.  */
       && !cum->incoming)
      /* Also pass outgoing floating arguments in both registers in indirect
	 calls with the 32 bit ABI and the HP assembler since there is no
	 way to the specify argument locations in static functions.  */
      || (!TARGET_64BIT
	  && !TARGET_GAS
	  && !cum->incoming
	  && cum->indirect
	  && GET_MODE_CLASS (mode) == MODE_FLOAT))
    {
      retval
	= gen_rtx_PARALLEL
	    (mode,
	     gen_rtvec (2,
			gen_rtx_EXPR_LIST (VOIDmode,
					   gen_rtx_REG (mode, fpr_reg_base),
					   const0_rtx),
			gen_rtx_EXPR_LIST (VOIDmode,
					   gen_rtx_REG (mode, gpr_reg_base),
					   const0_rtx)));
    }
  else
    {
      /* See if we should pass this parameter in a general register.  */
      if (TARGET_SOFT_FLOAT
	  /* Indirect calls in the normal 32bit ABI require all arguments
	     to be passed in general registers.  */
	  || (!TARGET_PORTABLE_RUNTIME
	      && !TARGET_64BIT
	      && !TARGET_ELF32
	      && cum->indirect)
	  /* If the parameter is not a scalar floating-point parameter,
	     then it belongs in GPRs.  */
	  || GET_MODE_CLASS (mode) != MODE_FLOAT
	  /* Structure with single SFmode field belongs in GPR.  */
	  || (type && AGGREGATE_TYPE_P (type)))
	retval = gen_rtx_REG (mode, gpr_reg_base);
      else
	retval = gen_rtx_REG (mode, fpr_reg_base);
    }
  return retval;
}


/* If this arg would be passed totally in registers or totally on the stack,
   then this routine should return zero.  */

static int
pa_arg_partial_bytes (CUMULATIVE_ARGS *cum, enum machine_mode mode,
		      tree type, bool named ATTRIBUTE_UNUSED)
{
  unsigned int max_arg_words = 8;
  unsigned int offset = 0;

  if (!TARGET_64BIT)
    return 0;

  if (FUNCTION_ARG_SIZE (mode, type) > 1 && (cum->words & 1))
    offset = 1;

  if (cum->words + offset + FUNCTION_ARG_SIZE (mode, type) <= max_arg_words)
    /* Arg fits fully into registers.  */
    return 0;
  else if (cum->words + offset >= max_arg_words)
    /* Arg fully on the stack.  */
    return 0;
  else
    /* Arg is split.  */
    return (max_arg_words - cum->words - offset) * UNITS_PER_WORD;
}


/* A get_unnamed_section callback for switching to the text section.

   This function is only used with SOM.  Because we don't support
   named subspaces, we can only create a new subspace or switch back
   to the default text subspace.  */

static void
som_output_text_section_asm_op (const void *data ATTRIBUTE_UNUSED)
{
  gcc_assert (TARGET_SOM);
  if (TARGET_GAS)
    {
      if (cfun && cfun->machine && !cfun->machine->in_nsubspa)
	{
	  /* We only want to emit a .nsubspa directive once at the
	     start of the function.  */
	  cfun->machine->in_nsubspa = 1;

	  /* Create a new subspace for the text.  This provides
	     better stub placement and one-only functions.  */
	  if (cfun->decl
	      && DECL_ONE_ONLY (cfun->decl)
	      && !DECL_WEAK (cfun->decl))
	    {
	      output_section_asm_op ("\t.SPACE $TEXT$\n"
				     "\t.NSUBSPA $CODE$,QUAD=0,ALIGN=8,"
				     "ACCESS=44,SORT=24,COMDAT");
	      return;
	    }
	}
      else
	{
	  /* There isn't a current function or the body of the current
	     function has been completed.  So, we are changing to the
	     text section to output debugging information.  Thus, we
	     need to forget that we are in the text section so that
	     varasm.c will call us when text_section is selected again.  */
	  gcc_assert (!cfun || !cfun->machine
		      || cfun->machine->in_nsubspa == 2);
	  in_section = NULL;
	}
      output_section_asm_op ("\t.SPACE $TEXT$\n\t.NSUBSPA $CODE$");
      return;
    }
  output_section_asm_op ("\t.SPACE $TEXT$\n\t.SUBSPA $CODE$");
}

/* A get_unnamed_section callback for switching to comdat data
   sections.  This function is only used with SOM.  */

static void
som_output_comdat_data_section_asm_op (const void *data)
{
  in_section = NULL;
  output_section_asm_op (data);
}

/* Implement TARGET_ASM_INITIALIZE_SECTIONS  */

static void
pa_som_asm_init_sections (void)
{
  text_section
    = get_unnamed_section (0, som_output_text_section_asm_op, NULL);

  /* SOM puts readonly data in the default $LIT$ subspace when PIC code
     is not being generated.  */
  som_readonly_data_section
    = get_unnamed_section (0, output_section_asm_op,
			   "\t.SPACE $TEXT$\n\t.SUBSPA $LIT$");

  /* When secondary definitions are not supported, SOM makes readonly
     data one-only by creating a new $LIT$ subspace in $TEXT$ with
     the comdat flag.  */
  som_one_only_readonly_data_section
    = get_unnamed_section (0, som_output_comdat_data_section_asm_op,
			   "\t.SPACE $TEXT$\n"
			   "\t.NSUBSPA $LIT$,QUAD=0,ALIGN=8,"
			   "ACCESS=0x2c,SORT=16,COMDAT");


  /* When secondary definitions are not supported, SOM makes data one-only
     by creating a new $DATA$ subspace in $PRIVATE$ with the comdat flag.  */
  som_one_only_data_section
    = get_unnamed_section (SECTION_WRITE,
			   som_output_comdat_data_section_asm_op,
			   "\t.SPACE $PRIVATE$\n"
			   "\t.NSUBSPA $DATA$,QUAD=1,ALIGN=8,"
			   "ACCESS=31,SORT=24,COMDAT");

  /* FIXME: HPUX ld generates incorrect GOT entries for "T" fixups
     which reference data within the $TEXT$ space (for example constant
     strings in the $LIT$ subspace).

     The assemblers (GAS and HP as) both have problems with handling
     the difference of two symbols which is the other correct way to
     reference constant data during PIC code generation.

     So, there's no way to reference constant data which is in the
     $TEXT$ space during PIC generation.  Instead place all constant
     data into the $PRIVATE$ subspace (this reduces sharing, but it
     works correctly).  */
  readonly_data_section = flag_pic ? data_section : som_readonly_data_section;

  /* We must not have a reference to an external symbol defined in a
     shared library in a readonly section, else the SOM linker will
     complain.

     So, we force exception information into the data section.  */
  exception_section = data_section;
}

/* On hpux10, the linker will give an error if we have a reference
   in the read-only data section to a symbol defined in a shared
   library.  Therefore, expressions that might require a reloc can
   not be placed in the read-only data section.  */

static section *
pa_select_section (tree exp, int reloc,
		   unsigned HOST_WIDE_INT align ATTRIBUTE_UNUSED)
{
  if (TREE_CODE (exp) == VAR_DECL
      && TREE_READONLY (exp)
      && !TREE_THIS_VOLATILE (exp)
      && DECL_INITIAL (exp)
      && (DECL_INITIAL (exp) == error_mark_node
          || TREE_CONSTANT (DECL_INITIAL (exp)))
      && !reloc)
    {
      if (TARGET_SOM
	  && DECL_ONE_ONLY (exp)
	  && !DECL_WEAK (exp))
	return som_one_only_readonly_data_section;
      else
	return readonly_data_section;
    }
  else if (CONSTANT_CLASS_P (exp) && !reloc)
    return readonly_data_section;
  else if (TARGET_SOM
	   && TREE_CODE (exp) == VAR_DECL
	   && DECL_ONE_ONLY (exp)
	   && !DECL_WEAK (exp))
    return som_one_only_data_section;
  else
    return data_section;
}

static void
pa_globalize_label (FILE *stream, const char *name)
{
  /* We only handle DATA objects here, functions are globalized in
     ASM_DECLARE_FUNCTION_NAME.  */
  if (! FUNCTION_NAME_P (name))
  {
    fputs ("\t.EXPORT ", stream);
    assemble_name (stream, name);
    fputs (",DATA\n", stream);
  }
}

/* Worker function for TARGET_STRUCT_VALUE_RTX.  */

static rtx
pa_struct_value_rtx (tree fntype ATTRIBUTE_UNUSED,
		     int incoming ATTRIBUTE_UNUSED)
{
  return gen_rtx_REG (Pmode, PA_STRUCT_VALUE_REGNUM);
}

/* Worker function for TARGET_RETURN_IN_MEMORY.  */

bool
pa_return_in_memory (const_tree type, const_tree fntype ATTRIBUTE_UNUSED)
{
  /* SOM ABI says that objects larger than 64 bits are returned in memory.
     PA64 ABI says that objects larger than 128 bits are returned in memory.
     Note, int_size_in_bytes can return -1 if the size of the object is
     variable or larger than the maximum value that can be expressed as
     a HOST_WIDE_INT.   It can also return zero for an empty type.  The
     simplest way to handle variable and empty types is to pass them in
     memory.  This avoids problems in defining the boundaries of argument
     slots, allocating registers, etc.  */
  return (int_size_in_bytes (type) > (TARGET_64BIT ? 16 : 8)
	  || int_size_in_bytes (type) <= 0);
}

/* Structure to hold declaration and name of external symbols that are
   emitted by GCC.  We generate a vector of these symbols and output them
   at the end of the file if and only if SYMBOL_REF_REFERENCED_P is true.
   This avoids putting out names that are never really used.  */

typedef struct GTY(()) extern_symbol
{
  tree decl;
  const char *name;
} extern_symbol;

/* Define gc'd vector type for extern_symbol.  */
DEF_VEC_O(extern_symbol);
DEF_VEC_ALLOC_O(extern_symbol,gc);

/* Vector of extern_symbol pointers.  */
static GTY(()) VEC(extern_symbol,gc) *extern_symbols;

#ifdef ASM_OUTPUT_EXTERNAL_REAL
/* Mark DECL (name NAME) as an external reference (assembler output
   file FILE).  This saves the names to output at the end of the file
   if actually referenced.  */

void
pa_hpux_asm_output_external (FILE *file, tree decl, const char *name)
{
  extern_symbol * p = VEC_safe_push (extern_symbol, gc, extern_symbols, NULL);

  gcc_assert (file == asm_out_file);
  p->decl = decl;
  p->name = name;
}

/* Output text required at the end of an assembler file.
   This includes deferred plabels and .import directives for
   all external symbols that were actually referenced.  */

static void
pa_hpux_file_end (void)
{
  unsigned int i;
  extern_symbol *p;

  if (!NO_DEFERRED_PROFILE_COUNTERS)
    output_deferred_profile_counters ();

  output_deferred_plabels ();

  for (i = 0; VEC_iterate (extern_symbol, extern_symbols, i, p); i++)
    {
      tree decl = p->decl;

      if (!TREE_ASM_WRITTEN (decl)
	  && SYMBOL_REF_REFERENCED_P (XEXP (DECL_RTL (decl), 0)))
	ASM_OUTPUT_EXTERNAL_REAL (asm_out_file, decl, p->name);
    }

  VEC_free (extern_symbol, gc, extern_symbols);
}
#endif

/* Return true if a change from mode FROM to mode TO for a register
   in register class RCLASS is invalid.  */

bool
pa_cannot_change_mode_class (enum machine_mode from, enum machine_mode to,
			     enum reg_class rclass)
{
  if (from == to)
    return false;

  /* Reject changes to/from complex and vector modes.  */
  if (COMPLEX_MODE_P (from) || VECTOR_MODE_P (from)
      || COMPLEX_MODE_P (to) || VECTOR_MODE_P (to))
    return true;
      
  if (GET_MODE_SIZE (from) == GET_MODE_SIZE (to))
    return false;

  /* There is no way to load QImode or HImode values directly from
     memory.  SImode loads to the FP registers are not zero extended.
     On the 64-bit target, this conflicts with the definition of
     LOAD_EXTEND_OP.  Thus, we can't allow changing between modes
     with different sizes in the floating-point registers.  */
  if (MAYBE_FP_REG_CLASS_P (rclass))
    return true;

  /* HARD_REGNO_MODE_OK places modes with sizes larger than a word
     in specific sets of registers.  Thus, we cannot allow changing
     to a larger mode when it's larger than a word.  */
  if (GET_MODE_SIZE (to) > UNITS_PER_WORD
      && GET_MODE_SIZE (to) > GET_MODE_SIZE (from))
    return true;

  return false;
}

/* Returns TRUE if it is a good idea to tie two pseudo registers
   when one has mode MODE1 and one has mode MODE2.
   If HARD_REGNO_MODE_OK could produce different values for MODE1 and MODE2,
   for any hard reg, then this must be FALSE for correct output.
   
   We should return FALSE for QImode and HImode because these modes
   are not ok in the floating-point registers.  However, this prevents
   tieing these modes to SImode and DImode in the general registers.
   So, this isn't a good idea.  We rely on HARD_REGNO_MODE_OK and
   CANNOT_CHANGE_MODE_CLASS to prevent these modes from being used
   in the floating-point registers.  */

bool
pa_modes_tieable_p (enum machine_mode mode1, enum machine_mode mode2)
{
  /* Don't tie modes in different classes.  */
  if (GET_MODE_CLASS (mode1) != GET_MODE_CLASS (mode2))
    return false;

  return true;
}

#include "gt-pa.h"<|MERGE_RESOLUTION|>--- conflicted
+++ resolved
@@ -7468,7 +7468,6 @@
     }
 
   gcc_assert (GET_CODE (pat) == PARALLEL);
-<<<<<<< HEAD
 
   /* Get the call rtx.  */
   call = XVECEXP (pat, 0, 0);
@@ -7477,16 +7476,6 @@
 
   gcc_assert (GET_CODE (call) == CALL);
 
-=======
-
-  /* Get the call rtx.  */
-  call = XVECEXP (pat, 0, 0);
-  if (GET_CODE (call) == SET)
-    call = SET_SRC (call);
-
-  gcc_assert (GET_CODE (call) == CALL);
-
->>>>>>> 42a9ba1d
   /* Determine if this is a local call.  */
   call_dest = XEXP (XEXP (call, 0), 0);
   call_decl = SYMBOL_REF_DECL (call_dest);
