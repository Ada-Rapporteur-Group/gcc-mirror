/* Subroutines for long double support.
<<<<<<< HEAD
   Copyright (C) 2000, 2002, 2004, 2005 Free Software Foundation, Inc.
=======
   Copyright (C) 2000, 2002, 2004, 2005, 2006 Free Software Foundation, Inc.
>>>>>>> c355071f

This file is part of GCC.

GCC is free software; you can redistribute it and/or modify
it under the terms of the GNU General Public License as published by
the Free Software Foundation; either version 2, or (at your option)
any later version.

In addition to the permissions in the GNU General Public License, the
Free Software Foundation gives you unlimited permission to link the
compiled version of this file into combinations with other programs,
and to distribute those combinations without any restriction coming
from the use of this file.  (The General Public License restrictions
do apply in other respects; for example, they cover modification of
the file, and distribution when not linked into a combine
executable.)

GCC is distributed in the hope that it will be useful,
but WITHOUT ANY WARRANTY; without even the implied warranty of
MERCHANTABILITY or FITNESS FOR A PARTICULAR PURPOSE.  See the
GNU General Public License for more details.

You should have received a copy of the GNU General Public License
along with GCC; see the file COPYING.  If not, write to
the Free Software Foundation, 51 Franklin Street, Fifth Floor,
Boston, MA 02110-1301, USA.  */

<<<<<<< HEAD
/* HPUX TFmode compare requires a library call to _U_Qfcmp, which takes a
   magic number as its third argument, that indicates what to do.
   The return value is an integer to be compared against zero.  */
enum qfcmp_magic {
  QCMP_INV = 1,		/* Raise FP_INVALID on SNaN as a side effect.  */
  QCMP_UNORD = 2,
  QCMP_EQ = 4,
  QCMP_LT = 8,
  QCMP_GT = 16
} magic;
=======
/* HPUX TFmode compare requires a library call to _U_Qfcmp.  It takes
   a magic number as its third argument which indicates what to do.
   The return value is an integer to be compared against zero.  The
   comparison conditions are the same as those listed in Table 8-12
   of the PA-RISC 2.0 Architecture book for the fcmp instruction.  */

/* Raise FP_INVALID on SNaN as a side effect.  */
#define QCMP_INV 1

/* Comparison relations.  */
#define QCMP_UNORD 2
#define QCMP_EQ 4
#define QCMP_LT 8
#define QCMP_GT 16
>>>>>>> c355071f

int _U_Qfcmp (long double a, long double b, int);
long _U_Qfcnvfxt_quad_to_sgl (long double);

int _U_Qfeq (long double, long double);
int _U_Qfne (long double, long double);
int _U_Qfgt (long double, long double);
int _U_Qfge (long double, long double);
int _U_Qflt (long double, long double);
int _U_Qfle (long double, long double);
int _U_Qfltgt (long double, long double);
int _U_Qfunle (long double, long double);
int _U_Qfunlt (long double, long double);
int _U_Qfunge (long double, long double);
int _U_Qfungt (long double, long double);
int _U_Qfuneq (long double, long double);
int _U_Qfunord (long double, long double);
int _U_Qford (long double, long double);

int _U_Qfcomp (long double, long double);

long double _U_Qfneg (long double);

#ifdef __LP64__
int __U_Qfcnvfxt_quad_to_sgl (long double);
#endif
unsigned int _U_Qfcnvfxt_quad_to_usgl(long double);
long double _U_Qfcnvxf_usgl_to_quad (unsigned int);
unsigned long long _U_Qfcnvfxt_quad_to_udbl(long double);
long double _U_Qfcnvxf_udbl_to_quad (unsigned long long);

int
_U_Qfeq (long double a, long double b)
{
  return (_U_Qfcmp (a, b, QCMP_EQ) != 0);
}

int
_U_Qfne (long double a, long double b)
{
  return (_U_Qfcmp (a, b, QCMP_EQ) == 0);
}
	
int
_U_Qfgt (long double a, long double b)
{
  return (_U_Qfcmp (a, b, QCMP_INV | QCMP_GT) != 0);
}

int
_U_Qfge (long double a, long double b)
{
  return (_U_Qfcmp (a, b, QCMP_INV | QCMP_EQ | QCMP_GT) != 0);
}

int
_U_Qflt (long double a, long double b)
{
  return (_U_Qfcmp (a, b, QCMP_INV | QCMP_LT) != 0);
}

int
_U_Qfle (long double a, long double b)
{
  return (_U_Qfcmp (a, b, QCMP_INV | QCMP_EQ | QCMP_LT) != 0);
}

int
_U_Qfltgt (long double a, long double b)
{
  return (_U_Qfcmp (a, b, QCMP_INV | QCMP_LT | QCMP_GT) != 0);
}

int
_U_Qfunle (long double a, long double b)
{
  return (_U_Qfcmp (a, b, QCMP_INV | QCMP_UNORD | QCMP_EQ | QCMP_LT) != 0);
}

int
_U_Qfunlt (long double a, long double b)
{
  return (_U_Qfcmp (a, b, QCMP_INV | QCMP_UNORD | QCMP_LT) != 0);
}

int
_U_Qfunge (long double a, long double b)
{
  return (_U_Qfcmp (a, b, QCMP_INV | QCMP_UNORD | QCMP_EQ | QCMP_GT) != 0);
}

int
_U_Qfungt (long double a, long double b)
{
  return (_U_Qfcmp (a, b, QCMP_INV | QCMP_UNORD | QCMP_GT) != 0);
}

int
_U_Qfuneq (long double a, long double b)
{
  return (_U_Qfcmp (a, b, QCMP_INV | QCMP_UNORD | QCMP_EQ) != 0);
}

int
_U_Qfunord (long double a, long double b)
{
  return (_U_Qfcmp (a, b, QCMP_INV | QCMP_UNORD) != 0);
}

int
_U_Qford (long double a, long double b)
{
  return (_U_Qfcmp (a, b, QCMP_INV | QCMP_EQ | QCMP_LT | QCMP_GT) != 0);
}

int
_U_Qfcomp (long double a, long double b)
{
  if (_U_Qfcmp (a, b, QCMP_EQ) == 0)
    return 0;

  return (_U_Qfcmp (a, b, QCMP_UNORD | QCMP_EQ | QCMP_GT) != 0 ? 1 : -1);
}


/* Negate long double A.  */
long double
_U_Qfneg (long double a)
{
  union
   {
     long double ld;
     int i[4];
   } u;

  u.ld = a;
  u.i[0] ^= 0x80000000;
  return u.ld;
}

#ifdef __LP64__
/* This routine is only necessary for the PA64 port; for reasons unknown
   _U_Qfcnvfxt_quad_to_sgl returns the integer in the high 32bits of the
   return value.  Ugh.  */
int
__U_Qfcnvfxt_quad_to_sgl (long double a)
{
  return _U_Qfcnvfxt_quad_to_sgl (a) >> 32;
}
#endif

/* HP only has signed conversion in the C library, so need to synthesize
   unsigned versions.  */
unsigned int
_U_Qfcnvfxt_quad_to_usgl (long double a)
{
  extern long long _U_Qfcnvfxt_quad_to_dbl (long double a);
  return (unsigned int) _U_Qfcnvfxt_quad_to_dbl (a);
}

long double
_U_Qfcnvxf_usgl_to_quad (unsigned int a)
{
  extern long double _U_Qfcnvxf_dbl_to_quad (long long);
  return _U_Qfcnvxf_dbl_to_quad ((long long) a);
}

typedef union {
    unsigned long long u[2];
    long double d[1];
} quad_type;

unsigned long long
_U_Qfcnvfxt_quad_to_udbl (long double a)
{
  extern quad_type _U_Qfcnvfxt_quad_to_quad (long double a);
  quad_type u;
  u = _U_Qfcnvfxt_quad_to_quad(a);
  return u.u[1];
}

long double
_U_Qfcnvxf_udbl_to_quad (unsigned long long a)
{
  extern long double _U_Qfcnvxf_quad_to_quad (quad_type a);
  quad_type u;
  u.u[0] = 0;
  u.u[1] = a;
  return _U_Qfcnvxf_quad_to_quad (u);
}<|MERGE_RESOLUTION|>--- conflicted
+++ resolved
@@ -1,9 +1,5 @@
 /* Subroutines for long double support.
-<<<<<<< HEAD
-   Copyright (C) 2000, 2002, 2004, 2005 Free Software Foundation, Inc.
-=======
    Copyright (C) 2000, 2002, 2004, 2005, 2006 Free Software Foundation, Inc.
->>>>>>> c355071f
 
 This file is part of GCC.
 
@@ -31,18 +27,6 @@
 the Free Software Foundation, 51 Franklin Street, Fifth Floor,
 Boston, MA 02110-1301, USA.  */
 
-<<<<<<< HEAD
-/* HPUX TFmode compare requires a library call to _U_Qfcmp, which takes a
-   magic number as its third argument, that indicates what to do.
-   The return value is an integer to be compared against zero.  */
-enum qfcmp_magic {
-  QCMP_INV = 1,		/* Raise FP_INVALID on SNaN as a side effect.  */
-  QCMP_UNORD = 2,
-  QCMP_EQ = 4,
-  QCMP_LT = 8,
-  QCMP_GT = 16
-} magic;
-=======
 /* HPUX TFmode compare requires a library call to _U_Qfcmp.  It takes
    a magic number as its third argument which indicates what to do.
    The return value is an integer to be compared against zero.  The
@@ -57,7 +41,6 @@
 #define QCMP_EQ 4
 #define QCMP_LT 8
 #define QCMP_GT 16
->>>>>>> c355071f
 
 int _U_Qfcmp (long double a, long double b, int);
 long _U_Qfcnvfxt_quad_to_sgl (long double);
