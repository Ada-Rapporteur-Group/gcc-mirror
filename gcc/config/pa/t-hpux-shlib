# Build a shared libgcc library.
SHLIB_EXT = .sl
SHLIB_NAME = @shlib_base_name@$(SHLIB_EXT)
SHLIB_SOVERSION = 1
SHLIB_SONAME = @shlib_base_name@.$(SHLIB_SOVERSION)
SHLIB_OBJS = @shlib_objs@
SHLIB_DIR = @multilib_dir@
SHLIB_SLIBDIR_QUAL = @shlib_slibdir_qual@

SHLIB_LINK = $(GCC_FOR_TARGET) $(LIBGCC2_CFLAGS) -shared  -nodefaultlibs \
<<<<<<< HEAD
	-o $(SHLIB_DIR)/$(SHLIB_NAME).tmp @multilib_flags@ \
	$(SHLIB_OBJS) -lc && \
=======
	-o $(SHLIB_DIR)/$(SHLIB_NAME).tmp @multilib_flags@ $(SHLIB_OBJS) && \
>>>>>>> c355071f
        rm -f $(SHLIB_DIR)/$(SHLIB_SONAME) && \
	if [ -f $(SHLIB_DIR)/$(SHLIB_NAME) ]; then \
	  mv -f $(SHLIB_DIR)/$(SHLIB_NAME) $(SHLIB_DIR)/$(SHLIB_NAME).backup; \
	else true; fi && \
	mv $(SHLIB_DIR)/$(SHLIB_NAME).tmp $(SHLIB_DIR)/$(SHLIB_NAME) && \
        $(LN_S) $(SHLIB_NAME) $(SHLIB_DIR)/$(SHLIB_SONAME)
<<<<<<< HEAD

=======
>>>>>>> c355071f

# $(slibdir) double quoted to protect it from expansion while building
# libgcc.mk.  We want this delayed until actual install time.
SHLIB_INSTALL = \
        $$(mkinstalldirs) $$(DESTDIR)$$(slibdir)$(SHLIB_SLIBDIR_QUAL); \
	$(INSTALL_DATA) -m 555 $(SHLIB_DIR)/$(SHLIB_NAME) \
	$$(DESTDIR)$$(slibdir)$(SHLIB_SLIBDIR_QUAL)/$(SHLIB_SONAME); \
        rm -f $$(DESTDIR)$$(slibdir)$(SHLIB_SLIBDIR_QUAL)/$(SHLIB_NAME); \
        $(LN_S) $(SHLIB_SONAME) \
	$$(DESTDIR)$$(slibdir)$(SHLIB_SLIBDIR_QUAL)/$(SHLIB_NAME)<|MERGE_RESOLUTION|>--- conflicted
+++ resolved
@@ -8,22 +8,13 @@
 SHLIB_SLIBDIR_QUAL = @shlib_slibdir_qual@
 
 SHLIB_LINK = $(GCC_FOR_TARGET) $(LIBGCC2_CFLAGS) -shared  -nodefaultlibs \
-<<<<<<< HEAD
-	-o $(SHLIB_DIR)/$(SHLIB_NAME).tmp @multilib_flags@ \
-	$(SHLIB_OBJS) -lc && \
-=======
 	-o $(SHLIB_DIR)/$(SHLIB_NAME).tmp @multilib_flags@ $(SHLIB_OBJS) && \
->>>>>>> c355071f
         rm -f $(SHLIB_DIR)/$(SHLIB_SONAME) && \
 	if [ -f $(SHLIB_DIR)/$(SHLIB_NAME) ]; then \
 	  mv -f $(SHLIB_DIR)/$(SHLIB_NAME) $(SHLIB_DIR)/$(SHLIB_NAME).backup; \
 	else true; fi && \
 	mv $(SHLIB_DIR)/$(SHLIB_NAME).tmp $(SHLIB_DIR)/$(SHLIB_NAME) && \
         $(LN_S) $(SHLIB_NAME) $(SHLIB_DIR)/$(SHLIB_SONAME)
-<<<<<<< HEAD
-
-=======
->>>>>>> c355071f
 
 # $(slibdir) double quoted to protect it from expansion while building
 # libgcc.mk.  We want this delayed until actual install time.
