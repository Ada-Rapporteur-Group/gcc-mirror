/* 32 and 64-bit millicode, original author Hewlett-Packard
   adapted for gcc by Paul Bame <bame@debian.org>
   and Alan Modra <alan@linuxcare.com.au>.

<<<<<<< HEAD
   Copyright 2001, 2002, 2003, 2007 Free Software Foundation, Inc.
=======
   Copyright 2001, 2002, 2003, 2007, 2009 Free Software Foundation, Inc.
>>>>>>> 42bae686

This file is part of GCC.

GCC is free software; you can redistribute it and/or modify it under
the terms of the GNU General Public License as published by the Free
Software Foundation; either version 3, or (at your option) any later
version.

<<<<<<< HEAD
In addition to the permissions in the GNU General Public License, the
Free Software Foundation gives you unlimited permission to link the
compiled version of this file into combinations with other programs,
and to distribute those combinations without any restriction coming
from the use of this file.  (The General Public License restrictions
do apply in other respects; for example, they cover modification of
the file, and distribution when not linked into a combine
executable.)

=======
>>>>>>> 42bae686
GCC is distributed in the hope that it will be useful, but WITHOUT ANY
WARRANTY; without even the implied warranty of MERCHANTABILITY or
FITNESS FOR A PARTICULAR PURPOSE.  See the GNU General Public License
for more details.

<<<<<<< HEAD
You should have received a copy of the GNU General Public License
	along with GCC; see the file COPYING3.  If not see
=======
Under Section 7 of GPL version 3, you are granted additional
permissions described in the GCC Runtime Library Exception, version
3.1, as published by the Free Software Foundation.

You should have received a copy of the GNU General Public License and
a copy of the GCC Runtime Library Exception along with this program;
see the files COPYING3 and COPYING.RUNTIME respectively.  If not, see
>>>>>>> 42bae686
<http://www.gnu.org/licenses/>.  */

#ifdef pa64
        .level  2.0w
#endif

/* Hardware General Registers.  */
r0:	.reg	%r0
r1:	.reg	%r1
r2:	.reg	%r2
r3:	.reg	%r3
r4:	.reg	%r4
r5:	.reg	%r5
r6:	.reg	%r6
r7:	.reg	%r7
r8:	.reg	%r8
r9:	.reg	%r9
r10:	.reg	%r10
r11:	.reg	%r11
r12:	.reg	%r12
r13:	.reg	%r13
r14:	.reg	%r14
r15:	.reg	%r15
r16:	.reg	%r16
r17:	.reg	%r17
r18:	.reg	%r18
r19:	.reg	%r19
r20:	.reg	%r20
r21:	.reg	%r21
r22:	.reg	%r22
r23:	.reg	%r23
r24:	.reg	%r24
r25:	.reg	%r25
r26:	.reg	%r26
r27:	.reg	%r27
r28:	.reg	%r28
r29:	.reg	%r29
r30:	.reg	%r30
r31:	.reg	%r31

/* Hardware Space Registers.  */
sr0:	.reg	%sr0
sr1:	.reg	%sr1
sr2:	.reg	%sr2
sr3:	.reg	%sr3
sr4:	.reg	%sr4
sr5:	.reg	%sr5
sr6:	.reg	%sr6
sr7:	.reg	%sr7

/* Hardware Floating Point Registers.  */
fr0:	.reg	%fr0
fr1:	.reg	%fr1
fr2:	.reg	%fr2
fr3:	.reg	%fr3
fr4:	.reg	%fr4
fr5:	.reg	%fr5
fr6:	.reg	%fr6
fr7:	.reg	%fr7
fr8:	.reg	%fr8
fr9:	.reg	%fr9
fr10:	.reg	%fr10
fr11:	.reg	%fr11
fr12:	.reg	%fr12
fr13:	.reg	%fr13
fr14:	.reg	%fr14
fr15:	.reg	%fr15

/* Hardware Control Registers.  */
cr11:	.reg	%cr11
sar:	.reg	%cr11	/* Shift Amount Register */

/* Software Architecture General Registers.  */
rp:	.reg    r2	/* return pointer */
#ifdef pa64
mrp:	.reg	r2 	/* millicode return pointer */
#else
mrp:	.reg	r31	/* millicode return pointer */
#endif
ret0:	.reg    r28	/* return value */
ret1:	.reg    r29	/* return value (high part of double) */
sp:	.reg 	r30	/* stack pointer */
dp:	.reg	r27	/* data pointer */
arg0:	.reg	r26	/* argument */
arg1:	.reg	r25	/* argument or high part of double argument */
arg2:	.reg	r24	/* argument */
arg3:	.reg	r23	/* argument or high part of double argument */

/* Software Architecture Space Registers.  */
/* 		sr0	; return link from BLE */
sret:	.reg	sr1	/* return value */
sarg:	.reg	sr1	/* argument */
/* 		sr4	; PC SPACE tracker */
/* 		sr5	; process private data */

/* Frame Offsets (millicode convention!)  Used when calling other
   millicode routines.  Stack unwinding is dependent upon these
   definitions.  */
r31_slot:	.equ	-20	/* "current RP" slot */
sr0_slot:	.equ	-16     /* "static link" slot */
#if defined(pa64)
mrp_slot:       .equ    -16	/* "current RP" slot */
psp_slot:       .equ    -8	/* "previous SP" slot */
#else
mrp_slot:	.equ	-20     /* "current RP" slot (replacing "r31_slot") */
#endif


#define DEFINE(name,value)name:	.EQU	value
#define RDEFINE(name,value)name:	.REG	value
#ifdef milliext
#define MILLI_BE(lbl)   BE    lbl(sr7,r0)
#define MILLI_BEN(lbl)  BE,n  lbl(sr7,r0)
#define MILLI_BLE(lbl)	BLE   lbl(sr7,r0)
#define MILLI_BLEN(lbl)	BLE,n lbl(sr7,r0)
#define MILLIRETN	BE,n  0(sr0,mrp)
#define MILLIRET	BE    0(sr0,mrp)
#define MILLI_RETN	BE,n  0(sr0,mrp)
#define MILLI_RET	BE    0(sr0,mrp)
#else
#define MILLI_BE(lbl)	B     lbl
#define MILLI_BEN(lbl)  B,n   lbl
#define MILLI_BLE(lbl)	BL    lbl,mrp
#define MILLI_BLEN(lbl)	BL,n  lbl,mrp
#define MILLIRETN	BV,n  0(mrp)
#define MILLIRET	BV    0(mrp)
#define MILLI_RETN	BV,n  0(mrp)
#define MILLI_RET	BV    0(mrp)
#endif

#ifdef __STDC__
#define CAT(a,b)	a##b
#else
#define CAT(a,b)	a/**/b
#endif

#ifdef ELF
#define SUBSPA_MILLI	 .section .text
#define SUBSPA_MILLI_DIV .section .text.div,"ax",@progbits! .align 16
#define SUBSPA_MILLI_MUL .section .text.mul,"ax",@progbits! .align 16
#define ATTR_MILLI
#define SUBSPA_DATA	 .section .data
#define ATTR_DATA
#define GLOBAL		 $global$
#define GSYM(sym) 	 !sym:
#define LSYM(sym)	 !CAT(.L,sym:)
#define LREF(sym)	 CAT(.L,sym)

#else

#ifdef coff
/* This used to be .milli but since link32 places different named
   sections in different segments millicode ends up a long ways away
   from .text (1meg?).  This way they will be a lot closer.

   The SUBSPA_MILLI_* specify locality sets for certain millicode
   modules in order to ensure that modules that call one another are
   placed close together. Without locality sets this is unlikely to
   happen because of the Dynamite linker library search algorithm. We
   want these modules close together so that short calls always reach
   (we don't want to require long calls or use long call stubs).  */

#define SUBSPA_MILLI	 .subspa .text
#define SUBSPA_MILLI_DIV .subspa .text$dv,align=16
#define SUBSPA_MILLI_MUL .subspa .text$mu,align=16
#define ATTR_MILLI	 .attr code,read,execute
#define SUBSPA_DATA	 .subspa .data
#define ATTR_DATA	 .attr init_data,read,write
#define GLOBAL		 _gp
#else
#define SUBSPA_MILLI	 .subspa $MILLICODE$,QUAD=0,ALIGN=4,ACCESS=0x2c,SORT=8
#define SUBSPA_MILLI_DIV SUBSPA_MILLI
#define SUBSPA_MILLI_MUL SUBSPA_MILLI
#define ATTR_MILLI
#define SUBSPA_DATA	 .subspa $BSS$,quad=1,align=8,access=0x1f,sort=80,zero
#define ATTR_DATA
#define GLOBAL		 $global$
#endif
#define SPACE_DATA	 .space $PRIVATE$,spnum=1,sort=16

#define GSYM(sym)	 !sym
#define LSYM(sym)	 !CAT(L$,sym)
#define LREF(sym)	 CAT(L$,sym)
#endif

#ifdef L_dyncall
	SUBSPA_MILLI
	ATTR_DATA
GSYM($$dyncall)
	.export $$dyncall,millicode
	.proc
	.callinfo	millicode
	.entry
	bb,>=,n %r22,30,LREF(1)		; branch if not plabel address
	depi	0,31,2,%r22		; clear the two least significant bits
	ldw	4(%r22),%r19		; load new LTP value
	ldw	0(%r22),%r22		; load address of target
LSYM(1)
#ifdef LINUX
	bv	%r0(%r22)		; branch to the real target
#else
	ldsid	(%sr0,%r22),%r1		; get the "space ident" selected by r22
	mtsp	%r1,%sr0		; move that space identifier into sr0
	be	0(%sr0,%r22)		; branch to the real target
#endif
	stw	%r2,-24(%r30)		; save return address into frame marker
	.exit
	.procend
#endif

#ifdef L_divI
/* ROUTINES:	$$divI, $$divoI

   Single precision divide for signed binary integers.

   The quotient is truncated towards zero.
   The sign of the quotient is the XOR of the signs of the dividend and
   divisor.
   Divide by zero is trapped.
   Divide of -2**31 by -1 is trapped for $$divoI but not for $$divI.

   INPUT REGISTERS:
   .	arg0 ==	dividend
   .	arg1 ==	divisor
   .	mrp  == return pc
   .	sr0  == return space when called externally

   OUTPUT REGISTERS:
   .	arg0 =	undefined
   .	arg1 =	undefined
   .	ret1 =	quotient

   OTHER REGISTERS AFFECTED:
   .	r1   =	undefined

   SIDE EFFECTS:
   .	Causes a trap under the following conditions:
   .		divisor is zero  (traps with ADDIT,=  0,25,0)
   .		dividend==-2**31  and divisor==-1 and routine is $$divoI
   .				 (traps with ADDO  26,25,0)
   .	Changes memory at the following places:
   .		NONE

   PERMISSIBLE CONTEXT:
   .	Unwindable.
   .	Suitable for internal or external millicode.
   .	Assumes the special millicode register conventions.

   DISCUSSION:
   .	Branchs to other millicode routines using BE
   .		$$div_# for # being 2,3,4,5,6,7,8,9,10,12,14,15
   .
   .	For selected divisors, calls a divide by constant routine written by
   .	Karl Pettis.  Eligible divisors are 1..15 excluding 11 and 13.
   .
   .	The only overflow case is -2**31 divided by -1.
   .	Both routines return -2**31 but only $$divoI traps.  */

RDEFINE(temp,r1)
RDEFINE(retreg,ret1)	/*  r29 */
RDEFINE(temp1,arg0)
	SUBSPA_MILLI_DIV
	ATTR_MILLI
	.import $$divI_2,millicode
	.import $$divI_3,millicode
	.import $$divI_4,millicode
	.import $$divI_5,millicode
	.import $$divI_6,millicode
	.import $$divI_7,millicode
	.import $$divI_8,millicode
	.import $$divI_9,millicode
	.import $$divI_10,millicode
	.import $$divI_12,millicode
	.import $$divI_14,millicode
	.import $$divI_15,millicode
	.export $$divI,millicode
	.export	$$divoI,millicode
	.proc
	.callinfo	millicode
	.entry
GSYM($$divoI)
	comib,=,n  -1,arg1,LREF(negative1)	/*  when divisor == -1 */
GSYM($$divI)
	ldo	-1(arg1),temp		/*  is there at most one bit set ? */
	and,<>	arg1,temp,r0		/*  if not, don't use power of 2 divide */
	addi,>	0,arg1,r0		/*  if divisor > 0, use power of 2 divide */
	b,n	LREF(neg_denom)
LSYM(pow2)
	addi,>=	0,arg0,retreg		/*  if numerator is negative, add the */
	add	arg0,temp,retreg	/*  (denominaotr -1) to correct for shifts */
	extru,=	arg1,15,16,temp		/*  test denominator with 0xffff0000 */
	extrs	retreg,15,16,retreg	/*  retreg = retreg >> 16 */
	or	arg1,temp,arg1		/*  arg1 = arg1 | (arg1 >> 16) */
	ldi	0xcc,temp1		/*  setup 0xcc in temp1 */
	extru,= arg1,23,8,temp		/*  test denominator with 0xff00 */
	extrs	retreg,23,24,retreg	/*  retreg = retreg >> 8 */
	or	arg1,temp,arg1		/*  arg1 = arg1 | (arg1 >> 8) */
	ldi	0xaa,temp		/*  setup 0xaa in temp */
	extru,= arg1,27,4,r0		/*  test denominator with 0xf0 */
	extrs	retreg,27,28,retreg	/*  retreg = retreg >> 4 */
	and,=	arg1,temp1,r0		/*  test denominator with 0xcc */
	extrs	retreg,29,30,retreg	/*  retreg = retreg >> 2 */
	and,=	arg1,temp,r0		/*  test denominator with 0xaa */
	extrs	retreg,30,31,retreg	/*  retreg = retreg >> 1 */
	MILLIRETN
LSYM(neg_denom)
	addi,<	0,arg1,r0		/*  if arg1 >= 0, it's not power of 2 */
	b,n	LREF(regular_seq)
	sub	r0,arg1,temp		/*  make denominator positive */
	comb,=,n  arg1,temp,LREF(regular_seq)	/*  test against 0x80000000 and 0 */
	ldo	-1(temp),retreg		/*  is there at most one bit set ? */
	and,=	temp,retreg,r0		/*  if so, the denominator is power of 2 */
	b,n	LREF(regular_seq)
	sub	r0,arg0,retreg		/*  negate numerator */
	comb,=,n arg0,retreg,LREF(regular_seq) /*  test against 0x80000000 */
	copy	retreg,arg0		/*  set up arg0, arg1 and temp	*/
	copy	temp,arg1		/*  before branching to pow2 */
	b	LREF(pow2)
	ldo	-1(arg1),temp
LSYM(regular_seq)
	comib,>>=,n 15,arg1,LREF(small_divisor)
	add,>=	0,arg0,retreg		/*  move dividend, if retreg < 0, */
LSYM(normal)
	subi	0,retreg,retreg		/*    make it positive */
	sub	0,arg1,temp		/*  clear carry,  */
					/*    negate the divisor */
	ds	0,temp,0		/*  set V-bit to the comple- */
					/*    ment of the divisor sign */
	add	retreg,retreg,retreg	/*  shift msb bit into carry */
	ds	r0,arg1,temp		/*  1st divide step, if no carry */
	addc	retreg,retreg,retreg	/*  shift retreg with/into carry */
	ds	temp,arg1,temp		/*  2nd divide step */
	addc	retreg,retreg,retreg	/*  shift retreg with/into carry */
	ds	temp,arg1,temp		/*  3rd divide step */
	addc	retreg,retreg,retreg	/*  shift retreg with/into carry */
	ds	temp,arg1,temp		/*  4th divide step */
	addc	retreg,retreg,retreg	/*  shift retreg with/into carry */
	ds	temp,arg1,temp		/*  5th divide step */
	addc	retreg,retreg,retreg	/*  shift retreg with/into carry */
	ds	temp,arg1,temp		/*  6th divide step */
	addc	retreg,retreg,retreg	/*  shift retreg with/into carry */
	ds	temp,arg1,temp		/*  7th divide step */
	addc	retreg,retreg,retreg	/*  shift retreg with/into carry */
	ds	temp,arg1,temp		/*  8th divide step */
	addc	retreg,retreg,retreg	/*  shift retreg with/into carry */
	ds	temp,arg1,temp		/*  9th divide step */
	addc	retreg,retreg,retreg	/*  shift retreg with/into carry */
	ds	temp,arg1,temp		/*  10th divide step */
	addc	retreg,retreg,retreg	/*  shift retreg with/into carry */
	ds	temp,arg1,temp		/*  11th divide step */
	addc	retreg,retreg,retreg	/*  shift retreg with/into carry */
	ds	temp,arg1,temp		/*  12th divide step */
	addc	retreg,retreg,retreg	/*  shift retreg with/into carry */
	ds	temp,arg1,temp		/*  13th divide step */
	addc	retreg,retreg,retreg	/*  shift retreg with/into carry */
	ds	temp,arg1,temp		/*  14th divide step */
	addc	retreg,retreg,retreg	/*  shift retreg with/into carry */
	ds	temp,arg1,temp		/*  15th divide step */
	addc	retreg,retreg,retreg	/*  shift retreg with/into carry */
	ds	temp,arg1,temp		/*  16th divide step */
	addc	retreg,retreg,retreg	/*  shift retreg with/into carry */
	ds	temp,arg1,temp		/*  17th divide step */
	addc	retreg,retreg,retreg	/*  shift retreg with/into carry */
	ds	temp,arg1,temp		/*  18th divide step */
	addc	retreg,retreg,retreg	/*  shift retreg with/into carry */
	ds	temp,arg1,temp		/*  19th divide step */
	addc	retreg,retreg,retreg	/*  shift retreg with/into carry */
	ds	temp,arg1,temp		/*  20th divide step */
	addc	retreg,retreg,retreg	/*  shift retreg with/into carry */
	ds	temp,arg1,temp		/*  21st divide step */
	addc	retreg,retreg,retreg	/*  shift retreg with/into carry */
	ds	temp,arg1,temp		/*  22nd divide step */
	addc	retreg,retreg,retreg	/*  shift retreg with/into carry */
	ds	temp,arg1,temp		/*  23rd divide step */
	addc	retreg,retreg,retreg	/*  shift retreg with/into carry */
	ds	temp,arg1,temp		/*  24th divide step */
	addc	retreg,retreg,retreg	/*  shift retreg with/into carry */
	ds	temp,arg1,temp		/*  25th divide step */
	addc	retreg,retreg,retreg	/*  shift retreg with/into carry */
	ds	temp,arg1,temp		/*  26th divide step */
	addc	retreg,retreg,retreg	/*  shift retreg with/into carry */
	ds	temp,arg1,temp		/*  27th divide step */
	addc	retreg,retreg,retreg	/*  shift retreg with/into carry */
	ds	temp,arg1,temp		/*  28th divide step */
	addc	retreg,retreg,retreg	/*  shift retreg with/into carry */
	ds	temp,arg1,temp		/*  29th divide step */
	addc	retreg,retreg,retreg	/*  shift retreg with/into carry */
	ds	temp,arg1,temp		/*  30th divide step */
	addc	retreg,retreg,retreg	/*  shift retreg with/into carry */
	ds	temp,arg1,temp		/*  31st divide step */
	addc	retreg,retreg,retreg	/*  shift retreg with/into carry */
	ds	temp,arg1,temp		/*  32nd divide step, */
	addc	retreg,retreg,retreg	/*  shift last retreg bit into retreg */
	xor,>=	arg0,arg1,0		/*  get correct sign of quotient */
	  sub	0,retreg,retreg		/*    based on operand signs */
	MILLIRETN
	nop

LSYM(small_divisor)

#if defined(pa64)
/*  Clear the upper 32 bits of the arg1 register.  We are working with	*/
/*  small divisors (and 32-bit integers)   We must not be mislead  */
/*  by "1" bits left in the upper 32 bits.  */
	depd %r0,31,32,%r25
#endif
	blr,n	arg1,r0
	nop
/*  table for divisor == 0,1, ... ,15 */
	addit,=	0,arg1,r0	/*  trap if divisor == 0 */
	nop
	MILLIRET		/*  divisor == 1 */
	copy	arg0,retreg
	MILLI_BEN($$divI_2)	/*  divisor == 2 */
	nop
	MILLI_BEN($$divI_3)	/*  divisor == 3 */
	nop
	MILLI_BEN($$divI_4)	/*  divisor == 4 */
	nop
	MILLI_BEN($$divI_5)	/*  divisor == 5 */
	nop
	MILLI_BEN($$divI_6)	/*  divisor == 6 */
	nop
	MILLI_BEN($$divI_7)	/*  divisor == 7 */
	nop
	MILLI_BEN($$divI_8)	/*  divisor == 8 */
	nop
	MILLI_BEN($$divI_9)	/*  divisor == 9 */
	nop
	MILLI_BEN($$divI_10)	/*  divisor == 10 */
	nop
	b	LREF(normal)		/*  divisor == 11 */
	add,>=	0,arg0,retreg
	MILLI_BEN($$divI_12)	/*  divisor == 12 */
	nop
	b	LREF(normal)		/*  divisor == 13 */
	add,>=	0,arg0,retreg
	MILLI_BEN($$divI_14)	/*  divisor == 14 */
	nop
	MILLI_BEN($$divI_15)	/*  divisor == 15 */
	nop

LSYM(negative1)
	sub	0,arg0,retreg	/*  result is negation of dividend */
	MILLIRET
	addo	arg0,arg1,r0	/*  trap iff dividend==0x80000000 && divisor==-1 */
	.exit
	.procend
	.end
#endif

#ifdef L_divU
/* ROUTINE:	$$divU
   .
   .	Single precision divide for unsigned integers.
   .
   .	Quotient is truncated towards zero.
   .	Traps on divide by zero.

   INPUT REGISTERS:
   .	arg0 ==	dividend
   .	arg1 ==	divisor
   .	mrp  == return pc
   .	sr0  == return space when called externally

   OUTPUT REGISTERS:
   .	arg0 =	undefined
   .	arg1 =	undefined
   .	ret1 =	quotient

   OTHER REGISTERS AFFECTED:
   .	r1   =	undefined

   SIDE EFFECTS:
   .	Causes a trap under the following conditions:
   .		divisor is zero
   .	Changes memory at the following places:
   .		NONE

   PERMISSIBLE CONTEXT:
   .	Unwindable.
   .	Does not create a stack frame.
   .	Suitable for internal or external millicode.
   .	Assumes the special millicode register conventions.

   DISCUSSION:
   .	Branchs to other millicode routines using BE:
   .		$$divU_# for 3,5,6,7,9,10,12,14,15
   .
   .	For selected small divisors calls the special divide by constant
   .	routines written by Karl Pettis.  These are: 3,5,6,7,9,10,12,14,15.  */

RDEFINE(temp,r1)
RDEFINE(retreg,ret1)	/* r29 */
RDEFINE(temp1,arg0)
	SUBSPA_MILLI_DIV
	ATTR_MILLI
	.export $$divU,millicode
	.import $$divU_3,millicode
	.import $$divU_5,millicode
	.import $$divU_6,millicode
	.import $$divU_7,millicode
	.import $$divU_9,millicode
	.import $$divU_10,millicode
	.import $$divU_12,millicode
	.import $$divU_14,millicode
	.import $$divU_15,millicode
	.proc
	.callinfo	millicode
	.entry
GSYM($$divU)
/* The subtract is not nullified since it does no harm and can be used
   by the two cases that branch back to "normal".  */
	ldo	-1(arg1),temp		/* is there at most one bit set ? */
	and,=	arg1,temp,r0		/* if so, denominator is power of 2 */
	b	LREF(regular_seq)
	addit,=	0,arg1,0		/* trap for zero dvr */
	copy	arg0,retreg
	extru,= arg1,15,16,temp		/* test denominator with 0xffff0000 */
	extru	retreg,15,16,retreg	/* retreg = retreg >> 16 */
	or	arg1,temp,arg1		/* arg1 = arg1 | (arg1 >> 16) */
	ldi	0xcc,temp1		/* setup 0xcc in temp1 */
	extru,= arg1,23,8,temp		/* test denominator with 0xff00 */
	extru	retreg,23,24,retreg	/* retreg = retreg >> 8 */
	or	arg1,temp,arg1		/* arg1 = arg1 | (arg1 >> 8) */
	ldi	0xaa,temp		/* setup 0xaa in temp */
	extru,= arg1,27,4,r0		/* test denominator with 0xf0 */
	extru	retreg,27,28,retreg	/* retreg = retreg >> 4 */
	and,=	arg1,temp1,r0		/* test denominator with 0xcc */
	extru	retreg,29,30,retreg	/* retreg = retreg >> 2 */
	and,=	arg1,temp,r0		/* test denominator with 0xaa */
	extru	retreg,30,31,retreg	/* retreg = retreg >> 1 */
	MILLIRETN
	nop	
LSYM(regular_seq)
	comib,>=  15,arg1,LREF(special_divisor)
	subi	0,arg1,temp		/* clear carry, negate the divisor */
	ds	r0,temp,r0		/* set V-bit to 1 */
LSYM(normal)
	add	arg0,arg0,retreg	/* shift msb bit into carry */
	ds	r0,arg1,temp		/* 1st divide step, if no carry */
	addc	retreg,retreg,retreg	/* shift retreg with/into carry */
	ds	temp,arg1,temp		/* 2nd divide step */
	addc	retreg,retreg,retreg	/* shift retreg with/into carry */
	ds	temp,arg1,temp		/* 3rd divide step */
	addc	retreg,retreg,retreg	/* shift retreg with/into carry */
	ds	temp,arg1,temp		/* 4th divide step */
	addc	retreg,retreg,retreg	/* shift retreg with/into carry */
	ds	temp,arg1,temp		/* 5th divide step */
	addc	retreg,retreg,retreg	/* shift retreg with/into carry */
	ds	temp,arg1,temp		/* 6th divide step */
	addc	retreg,retreg,retreg	/* shift retreg with/into carry */
	ds	temp,arg1,temp		/* 7th divide step */
	addc	retreg,retreg,retreg	/* shift retreg with/into carry */
	ds	temp,arg1,temp		/* 8th divide step */
	addc	retreg,retreg,retreg	/* shift retreg with/into carry */
	ds	temp,arg1,temp		/* 9th divide step */
	addc	retreg,retreg,retreg	/* shift retreg with/into carry */
	ds	temp,arg1,temp		/* 10th divide step */
	addc	retreg,retreg,retreg	/* shift retreg with/into carry */
	ds	temp,arg1,temp		/* 11th divide step */
	addc	retreg,retreg,retreg	/* shift retreg with/into carry */
	ds	temp,arg1,temp		/* 12th divide step */
	addc	retreg,retreg,retreg	/* shift retreg with/into carry */
	ds	temp,arg1,temp		/* 13th divide step */
	addc	retreg,retreg,retreg	/* shift retreg with/into carry */
	ds	temp,arg1,temp		/* 14th divide step */
	addc	retreg,retreg,retreg	/* shift retreg with/into carry */
	ds	temp,arg1,temp		/* 15th divide step */
	addc	retreg,retreg,retreg	/* shift retreg with/into carry */
	ds	temp,arg1,temp		/* 16th divide step */
	addc	retreg,retreg,retreg	/* shift retreg with/into carry */
	ds	temp,arg1,temp		/* 17th divide step */
	addc	retreg,retreg,retreg	/* shift retreg with/into carry */
	ds	temp,arg1,temp		/* 18th divide step */
	addc	retreg,retreg,retreg	/* shift retreg with/into carry */
	ds	temp,arg1,temp		/* 19th divide step */
	addc	retreg,retreg,retreg	/* shift retreg with/into carry */
	ds	temp,arg1,temp		/* 20th divide step */
	addc	retreg,retreg,retreg	/* shift retreg with/into carry */
	ds	temp,arg1,temp		/* 21st divide step */
	addc	retreg,retreg,retreg	/* shift retreg with/into carry */
	ds	temp,arg1,temp		/* 22nd divide step */
	addc	retreg,retreg,retreg	/* shift retreg with/into carry */
	ds	temp,arg1,temp		/* 23rd divide step */
	addc	retreg,retreg,retreg	/* shift retreg with/into carry */
	ds	temp,arg1,temp		/* 24th divide step */
	addc	retreg,retreg,retreg	/* shift retreg with/into carry */
	ds	temp,arg1,temp		/* 25th divide step */
	addc	retreg,retreg,retreg	/* shift retreg with/into carry */
	ds	temp,arg1,temp		/* 26th divide step */
	addc	retreg,retreg,retreg	/* shift retreg with/into carry */
	ds	temp,arg1,temp		/* 27th divide step */
	addc	retreg,retreg,retreg	/* shift retreg with/into carry */
	ds	temp,arg1,temp		/* 28th divide step */
	addc	retreg,retreg,retreg	/* shift retreg with/into carry */
	ds	temp,arg1,temp		/* 29th divide step */
	addc	retreg,retreg,retreg	/* shift retreg with/into carry */
	ds	temp,arg1,temp		/* 30th divide step */
	addc	retreg,retreg,retreg	/* shift retreg with/into carry */
	ds	temp,arg1,temp		/* 31st divide step */
	addc	retreg,retreg,retreg	/* shift retreg with/into carry */
	ds	temp,arg1,temp		/* 32nd divide step, */
	MILLIRET
	addc	retreg,retreg,retreg	/* shift last retreg bit into retreg */

/* Handle the cases where divisor is a small constant or has high bit on.  */
LSYM(special_divisor)
/*	blr	arg1,r0 */
/*	comib,>,n  0,arg1,LREF(big_divisor) ; nullify previous instruction */

/* Pratap 8/13/90. The 815 Stirling chip set has a bug that prevents us from
   generating such a blr, comib sequence. A problem in nullification. So I
   rewrote this code.  */

#if defined(pa64)
/* Clear the upper 32 bits of the arg1 register.  We are working with
   small divisors (and 32-bit unsigned integers)   We must not be mislead
   by "1" bits left in the upper 32 bits.  */
	depd %r0,31,32,%r25
#endif
	comib,>	0,arg1,LREF(big_divisor)
	nop
	blr	arg1,r0
	nop

LSYM(zero_divisor)	/* this label is here to provide external visibility */
	addit,=	0,arg1,0		/* trap for zero dvr */
	nop
	MILLIRET			/* divisor == 1 */
	copy	arg0,retreg
	MILLIRET			/* divisor == 2 */
	extru	arg0,30,31,retreg
	MILLI_BEN($$divU_3)		/* divisor == 3 */
	nop
	MILLIRET			/* divisor == 4 */
	extru	arg0,29,30,retreg
	MILLI_BEN($$divU_5)		/* divisor == 5 */
	nop
	MILLI_BEN($$divU_6)		/* divisor == 6 */
	nop
	MILLI_BEN($$divU_7)		/* divisor == 7 */
	nop
	MILLIRET			/* divisor == 8 */
	extru	arg0,28,29,retreg
	MILLI_BEN($$divU_9)		/* divisor == 9 */
	nop
	MILLI_BEN($$divU_10)		/* divisor == 10 */
	nop
	b	LREF(normal)		/* divisor == 11 */
	ds	r0,temp,r0		/* set V-bit to 1 */
	MILLI_BEN($$divU_12)		/* divisor == 12 */
	nop
	b	LREF(normal)		/* divisor == 13 */
	ds	r0,temp,r0		/* set V-bit to 1 */
	MILLI_BEN($$divU_14)		/* divisor == 14 */
	nop
	MILLI_BEN($$divU_15)		/* divisor == 15 */
	nop

/* Handle the case where the high bit is on in the divisor.
   Compute:	if( dividend>=divisor) quotient=1; else quotient=0;
   Note:	dividend>==divisor iff dividend-divisor does not borrow
   and		not borrow iff carry.  */
LSYM(big_divisor)
	sub	arg0,arg1,r0
	MILLIRET
	addc	r0,r0,retreg
	.exit
	.procend
	.end
#endif

#ifdef L_remI
/* ROUTINE:	$$remI

   DESCRIPTION:
   .	$$remI returns the remainder of the division of two signed 32-bit
   .	integers.  The sign of the remainder is the same as the sign of
   .	the dividend.


   INPUT REGISTERS:
   .	arg0 == dividend
   .	arg1 == divisor
   .	mrp  == return pc
   .	sr0  == return space when called externally

   OUTPUT REGISTERS:
   .	arg0 = destroyed
   .	arg1 = destroyed
   .	ret1 = remainder

   OTHER REGISTERS AFFECTED:
   .	r1   = undefined

   SIDE EFFECTS:
   .	Causes a trap under the following conditions:  DIVIDE BY ZERO
   .	Changes memory at the following places:  NONE

   PERMISSIBLE CONTEXT:
   .	Unwindable
   .	Does not create a stack frame
   .	Is usable for internal or external microcode

   DISCUSSION:
   .	Calls other millicode routines via mrp:  NONE
   .	Calls other millicode routines:  NONE  */

RDEFINE(tmp,r1)
RDEFINE(retreg,ret1)

	SUBSPA_MILLI
	ATTR_MILLI
	.proc
	.callinfo millicode
	.entry
GSYM($$remI)
GSYM($$remoI)
	.export $$remI,MILLICODE
	.export $$remoI,MILLICODE
	ldo		-1(arg1),tmp		/*  is there at most one bit set ? */
	and,<>		arg1,tmp,r0		/*  if not, don't use power of 2 */
	addi,>		0,arg1,r0		/*  if denominator > 0, use power */
						/*  of 2 */
	b,n		LREF(neg_denom)
LSYM(pow2)
	comb,>,n	0,arg0,LREF(neg_num)	/*  is numerator < 0 ? */
	and		arg0,tmp,retreg		/*  get the result */
	MILLIRETN
LSYM(neg_num)
	subi		0,arg0,arg0		/*  negate numerator */
	and		arg0,tmp,retreg		/*  get the result */
	subi		0,retreg,retreg		/*  negate result */
	MILLIRETN
LSYM(neg_denom)
	addi,<		0,arg1,r0		/*  if arg1 >= 0, it's not power */
						/*  of 2 */
	b,n		LREF(regular_seq)
	sub		r0,arg1,tmp		/*  make denominator positive */
	comb,=,n	arg1,tmp,LREF(regular_seq) /*  test against 0x80000000 and 0 */
	ldo		-1(tmp),retreg		/*  is there at most one bit set ? */
	and,=		tmp,retreg,r0		/*  if not, go to regular_seq */
	b,n		LREF(regular_seq)
	comb,>,n	0,arg0,LREF(neg_num_2)	/*  if arg0 < 0, negate it  */
	and		arg0,retreg,retreg
	MILLIRETN
LSYM(neg_num_2)
	subi		0,arg0,tmp		/*  test against 0x80000000 */
	and		tmp,retreg,retreg
	subi		0,retreg,retreg
	MILLIRETN
LSYM(regular_seq)
	addit,=		0,arg1,0		/*  trap if div by zero */
	add,>=		0,arg0,retreg		/*  move dividend, if retreg < 0, */
	sub		0,retreg,retreg		/*    make it positive */
	sub		0,arg1, tmp		/*  clear carry,  */
						/*    negate the divisor */
	ds		0, tmp,0		/*  set V-bit to the comple- */
						/*    ment of the divisor sign */
	or		0,0, tmp		/*  clear  tmp */
	add		retreg,retreg,retreg	/*  shift msb bit into carry */
	ds		 tmp,arg1, tmp		/*  1st divide step, if no carry */
						/*    out, msb of quotient = 0 */
	addc		retreg,retreg,retreg	/*  shift retreg with/into carry */
LSYM(t1)
	ds		 tmp,arg1, tmp		/*  2nd divide step */
	addc		retreg,retreg,retreg	/*  shift retreg with/into carry */
	ds		 tmp,arg1, tmp		/*  3rd divide step */
	addc		retreg,retreg,retreg	/*  shift retreg with/into carry */
	ds		 tmp,arg1, tmp		/*  4th divide step */
	addc		retreg,retreg,retreg	/*  shift retreg with/into carry */
	ds		 tmp,arg1, tmp		/*  5th divide step */
	addc		retreg,retreg,retreg	/*  shift retreg with/into carry */
	ds		 tmp,arg1, tmp		/*  6th divide step */
	addc		retreg,retreg,retreg	/*  shift retreg with/into carry */
	ds		 tmp,arg1, tmp		/*  7th divide step */
	addc		retreg,retreg,retreg	/*  shift retreg with/into carry */
	ds		 tmp,arg1, tmp		/*  8th divide step */
	addc		retreg,retreg,retreg	/*  shift retreg with/into carry */
	ds		 tmp,arg1, tmp		/*  9th divide step */
	addc		retreg,retreg,retreg	/*  shift retreg with/into carry */
	ds		 tmp,arg1, tmp		/*  10th divide step */
	addc		retreg,retreg,retreg	/*  shift retreg with/into carry */
	ds		 tmp,arg1, tmp		/*  11th divide step */
	addc		retreg,retreg,retreg	/*  shift retreg with/into carry */
	ds		 tmp,arg1, tmp		/*  12th divide step */
	addc		retreg,retreg,retreg	/*  shift retreg with/into carry */
	ds		 tmp,arg1, tmp		/*  13th divide step */
	addc		retreg,retreg,retreg	/*  shift retreg with/into carry */
	ds		 tmp,arg1, tmp		/*  14th divide step */
	addc		retreg,retreg,retreg	/*  shift retreg with/into carry */
	ds		 tmp,arg1, tmp		/*  15th divide step */
	addc		retreg,retreg,retreg	/*  shift retreg with/into carry */
	ds		 tmp,arg1, tmp		/*  16th divide step */
	addc		retreg,retreg,retreg	/*  shift retreg with/into carry */
	ds		 tmp,arg1, tmp		/*  17th divide step */
	addc		retreg,retreg,retreg	/*  shift retreg with/into carry */
	ds		 tmp,arg1, tmp		/*  18th divide step */
	addc		retreg,retreg,retreg	/*  shift retreg with/into carry */
	ds		 tmp,arg1, tmp		/*  19th divide step */
	addc		retreg,retreg,retreg	/*  shift retreg with/into carry */
	ds		 tmp,arg1, tmp		/*  20th divide step */
	addc		retreg,retreg,retreg	/*  shift retreg with/into carry */
	ds		 tmp,arg1, tmp		/*  21st divide step */
	addc		retreg,retreg,retreg	/*  shift retreg with/into carry */
	ds		 tmp,arg1, tmp		/*  22nd divide step */
	addc		retreg,retreg,retreg	/*  shift retreg with/into carry */
	ds		 tmp,arg1, tmp		/*  23rd divide step */
	addc		retreg,retreg,retreg	/*  shift retreg with/into carry */
	ds		 tmp,arg1, tmp		/*  24th divide step */
	addc		retreg,retreg,retreg	/*  shift retreg with/into carry */
	ds		 tmp,arg1, tmp		/*  25th divide step */
	addc		retreg,retreg,retreg	/*  shift retreg with/into carry */
	ds		 tmp,arg1, tmp		/*  26th divide step */
	addc		retreg,retreg,retreg	/*  shift retreg with/into carry */
	ds		 tmp,arg1, tmp		/*  27th divide step */
	addc		retreg,retreg,retreg	/*  shift retreg with/into carry */
	ds		 tmp,arg1, tmp		/*  28th divide step */
	addc		retreg,retreg,retreg	/*  shift retreg with/into carry */
	ds		 tmp,arg1, tmp		/*  29th divide step */
	addc		retreg,retreg,retreg	/*  shift retreg with/into carry */
	ds		 tmp,arg1, tmp		/*  30th divide step */
	addc		retreg,retreg,retreg	/*  shift retreg with/into carry */
	ds		 tmp,arg1, tmp		/*  31st divide step */
	addc		retreg,retreg,retreg	/*  shift retreg with/into carry */
	ds		 tmp,arg1, tmp		/*  32nd divide step, */
	addc		retreg,retreg,retreg	/*  shift last bit into retreg */
	movb,>=,n	 tmp,retreg,LREF(finish) /*  branch if pos.  tmp */
	add,<		arg1,0,0		/*  if arg1 > 0, add arg1 */
	add,tr		 tmp,arg1,retreg	/*    for correcting remainder tmp */
	sub		 tmp,arg1,retreg	/*  else add absolute value arg1 */
LSYM(finish)
	add,>=		arg0,0,0		/*  set sign of remainder */
	sub		0,retreg,retreg		/*    to sign of dividend */
	MILLIRET
	nop
	.exit
	.procend
#ifdef milliext
	.origin 0x00000200
#endif
	.end
#endif

#ifdef L_remU
/* ROUTINE:	$$remU
   .	Single precision divide for remainder with unsigned binary integers.
   .
   .	The remainder must be dividend-(dividend/divisor)*divisor.
   .	Divide by zero is trapped.

   INPUT REGISTERS:
   .	arg0 ==	dividend
   .	arg1 == divisor
   .	mrp  == return pc
   .	sr0  == return space when called externally

   OUTPUT REGISTERS:
   .	arg0 =	undefined
   .	arg1 =	undefined
   .	ret1 =	remainder

   OTHER REGISTERS AFFECTED:
   .	r1   =	undefined

   SIDE EFFECTS:
   .	Causes a trap under the following conditions:  DIVIDE BY ZERO
   .	Changes memory at the following places:  NONE

   PERMISSIBLE CONTEXT:
   .	Unwindable.
   .	Does not create a stack frame.
   .	Suitable for internal or external millicode.
   .	Assumes the special millicode register conventions.

   DISCUSSION:
   .	Calls other millicode routines using mrp: NONE
   .	Calls other millicode routines: NONE  */


RDEFINE(temp,r1)
RDEFINE(rmndr,ret1)	/*  r29 */
	SUBSPA_MILLI
	ATTR_MILLI
	.export $$remU,millicode
	.proc
	.callinfo	millicode
	.entry
GSYM($$remU)
	ldo	-1(arg1),temp		/*  is there at most one bit set ? */
	and,=	arg1,temp,r0		/*  if not, don't use power of 2 */
	b	LREF(regular_seq)
	addit,=	0,arg1,r0		/*  trap on div by zero */
	and	arg0,temp,rmndr		/*  get the result for power of 2 */
	MILLIRETN
LSYM(regular_seq)
	comib,>=,n  0,arg1,LREF(special_case)
	subi	0,arg1,rmndr		/*  clear carry, negate the divisor */
	ds	r0,rmndr,r0		/*  set V-bit to 1 */
	add	arg0,arg0,temp		/*  shift msb bit into carry */
	ds	r0,arg1,rmndr		/*  1st divide step, if no carry */
	addc	temp,temp,temp		/*  shift temp with/into carry */
	ds	rmndr,arg1,rmndr		/*  2nd divide step */
	addc	temp,temp,temp		/*  shift temp with/into carry */
	ds	rmndr,arg1,rmndr		/*  3rd divide step */
	addc	temp,temp,temp		/*  shift temp with/into carry */
	ds	rmndr,arg1,rmndr		/*  4th divide step */
	addc	temp,temp,temp		/*  shift temp with/into carry */
	ds	rmndr,arg1,rmndr		/*  5th divide step */
	addc	temp,temp,temp		/*  shift temp with/into carry */
	ds	rmndr,arg1,rmndr		/*  6th divide step */
	addc	temp,temp,temp		/*  shift temp with/into carry */
	ds	rmndr,arg1,rmndr		/*  7th divide step */
	addc	temp,temp,temp		/*  shift temp with/into carry */
	ds	rmndr,arg1,rmndr		/*  8th divide step */
	addc	temp,temp,temp		/*  shift temp with/into carry */
	ds	rmndr,arg1,rmndr		/*  9th divide step */
	addc	temp,temp,temp		/*  shift temp with/into carry */
	ds	rmndr,arg1,rmndr		/*  10th divide step */
	addc	temp,temp,temp		/*  shift temp with/into carry */
	ds	rmndr,arg1,rmndr		/*  11th divide step */
	addc	temp,temp,temp		/*  shift temp with/into carry */
	ds	rmndr,arg1,rmndr		/*  12th divide step */
	addc	temp,temp,temp		/*  shift temp with/into carry */
	ds	rmndr,arg1,rmndr		/*  13th divide step */
	addc	temp,temp,temp		/*  shift temp with/into carry */
	ds	rmndr,arg1,rmndr		/*  14th divide step */
	addc	temp,temp,temp		/*  shift temp with/into carry */
	ds	rmndr,arg1,rmndr		/*  15th divide step */
	addc	temp,temp,temp		/*  shift temp with/into carry */
	ds	rmndr,arg1,rmndr		/*  16th divide step */
	addc	temp,temp,temp		/*  shift temp with/into carry */
	ds	rmndr,arg1,rmndr		/*  17th divide step */
	addc	temp,temp,temp		/*  shift temp with/into carry */
	ds	rmndr,arg1,rmndr		/*  18th divide step */
	addc	temp,temp,temp		/*  shift temp with/into carry */
	ds	rmndr,arg1,rmndr		/*  19th divide step */
	addc	temp,temp,temp		/*  shift temp with/into carry */
	ds	rmndr,arg1,rmndr		/*  20th divide step */
	addc	temp,temp,temp		/*  shift temp with/into carry */
	ds	rmndr,arg1,rmndr		/*  21st divide step */
	addc	temp,temp,temp		/*  shift temp with/into carry */
	ds	rmndr,arg1,rmndr		/*  22nd divide step */
	addc	temp,temp,temp		/*  shift temp with/into carry */
	ds	rmndr,arg1,rmndr		/*  23rd divide step */
	addc	temp,temp,temp		/*  shift temp with/into carry */
	ds	rmndr,arg1,rmndr		/*  24th divide step */
	addc	temp,temp,temp		/*  shift temp with/into carry */
	ds	rmndr,arg1,rmndr		/*  25th divide step */
	addc	temp,temp,temp		/*  shift temp with/into carry */
	ds	rmndr,arg1,rmndr		/*  26th divide step */
	addc	temp,temp,temp		/*  shift temp with/into carry */
	ds	rmndr,arg1,rmndr		/*  27th divide step */
	addc	temp,temp,temp		/*  shift temp with/into carry */
	ds	rmndr,arg1,rmndr		/*  28th divide step */
	addc	temp,temp,temp		/*  shift temp with/into carry */
	ds	rmndr,arg1,rmndr		/*  29th divide step */
	addc	temp,temp,temp		/*  shift temp with/into carry */
	ds	rmndr,arg1,rmndr		/*  30th divide step */
	addc	temp,temp,temp		/*  shift temp with/into carry */
	ds	rmndr,arg1,rmndr		/*  31st divide step */
	addc	temp,temp,temp		/*  shift temp with/into carry */
	ds	rmndr,arg1,rmndr		/*  32nd divide step, */
	comiclr,<= 0,rmndr,r0
	  add	rmndr,arg1,rmndr	/*  correction */
	MILLIRETN
	nop

/* Putting >= on the last DS and deleting COMICLR does not work!  */
LSYM(special_case)
	sub,>>=	arg0,arg1,rmndr
	  copy	arg0,rmndr
	MILLIRETN
	nop
	.exit
	.procend
	.end
#endif

#ifdef L_div_const
/* ROUTINE:	$$divI_2
   .		$$divI_3	$$divU_3
   .		$$divI_4
   .		$$divI_5	$$divU_5
   .		$$divI_6	$$divU_6
   .		$$divI_7	$$divU_7
   .		$$divI_8
   .		$$divI_9	$$divU_9
   .		$$divI_10	$$divU_10
   .
   .		$$divI_12	$$divU_12
   .
   .		$$divI_14	$$divU_14
   .		$$divI_15	$$divU_15
   .		$$divI_16
   .		$$divI_17	$$divU_17
   .
   .	Divide by selected constants for single precision binary integers.

   INPUT REGISTERS:
   .	arg0 ==	dividend
   .	mrp  == return pc
   .	sr0  == return space when called externally

   OUTPUT REGISTERS:
   .	arg0 =	undefined
   .	arg1 =	undefined
   .	ret1 =	quotient

   OTHER REGISTERS AFFECTED:
   .	r1   =	undefined

   SIDE EFFECTS:
   .	Causes a trap under the following conditions: NONE
   .	Changes memory at the following places:  NONE

   PERMISSIBLE CONTEXT:
   .	Unwindable.
   .	Does not create a stack frame.
   .	Suitable for internal or external millicode.
   .	Assumes the special millicode register conventions.

   DISCUSSION:
   .	Calls other millicode routines using mrp:  NONE
   .	Calls other millicode routines:  NONE  */


/* TRUNCATED DIVISION BY SMALL INTEGERS

   We are interested in q(x) = floor(x/y), where x >= 0 and y > 0
   (with y fixed).

   Let a = floor(z/y), for some choice of z.  Note that z will be
   chosen so that division by z is cheap.

   Let r be the remainder(z/y).  In other words, r = z - ay.

   Now, our method is to choose a value for b such that

   q'(x) = floor((ax+b)/z)

   is equal to q(x) over as large a range of x as possible.  If the
   two are equal over a sufficiently large range, and if it is easy to
   form the product (ax), and it is easy to divide by z, then we can
   perform the division much faster than the general division algorithm.

   So, we want the following to be true:

   .	For x in the following range:
   .
   .	    ky <= x < (k+1)y
   .
   .	implies that
   .
   .	    k <= (ax+b)/z < (k+1)

   We want to determine b such that this is true for all k in the
   range {0..K} for some maximum K.

   Since (ax+b) is an increasing function of x, we can take each
   bound separately to determine the "best" value for b.

   (ax+b)/z < (k+1)	       implies

   (a((k+1)y-1)+b < (k+1)z     implies

   b < a + (k+1)(z-ay)	       implies

   b < a + (k+1)r

   This needs to be true for all k in the range {0..K}.  In
   particular, it is true for k = 0 and this leads to a maximum
   acceptable value for b.

   b < a+r   or   b <= a+r-1

   Taking the other bound, we have

   k <= (ax+b)/z	       implies

   k <= (aky+b)/z	       implies

   k(z-ay) <= b		       implies

   kr <= b

   Clearly, the largest range for k will be achieved by maximizing b,
   when r is not zero.	When r is zero, then the simplest choice for b
   is 0.  When r is not 0, set

   .	b = a+r-1

   Now, by construction, q'(x) = floor((ax+b)/z) = q(x) = floor(x/y)
   for all x in the range:

   .	0 <= x < (K+1)y

   We need to determine what K is.  Of our two bounds,

   .	b < a+(k+1)r	is satisfied for all k >= 0, by construction.

   The other bound is

   .	kr <= b

   This is always true if r = 0.  If r is not 0 (the usual case), then
   K = floor((a+r-1)/r), is the maximum value for k.

   Therefore, the formula q'(x) = floor((ax+b)/z) yields the correct
   answer for q(x) = floor(x/y) when x is in the range

   (0,(K+1)y-1)	       K = floor((a+r-1)/r)

   To be most useful, we want (K+1)y-1 = (max x) >= 2**32-1 so that
   the formula for q'(x) yields the correct value of q(x) for all x
   representable by a single word in HPPA.

   We are also constrained in that computing the product (ax), adding
   b, and dividing by z must all be done quickly, otherwise we will be
   better off going through the general algorithm using the DS
   instruction, which uses approximately 70 cycles.

   For each y, there is a choice of z which satisfies the constraints
   for (K+1)y >= 2**32.  We may not, however, be able to satisfy the
   timing constraints for arbitrary y.	It seems that z being equal to
   a power of 2 or a power of 2 minus 1 is as good as we can do, since
   it minimizes the time to do division by z.  We want the choice of z
   to also result in a value for (a) that minimizes the computation of
   the product (ax).  This is best achieved if (a) has a regular bit
   pattern (so the multiplication can be done with shifts and adds).
   The value of (a) also needs to be less than 2**32 so the product is
   always guaranteed to fit in 2 words.

   In actual practice, the following should be done:

   1) For negative x, you should take the absolute value and remember
   .  the fact so that the result can be negated.  This obviously does
   .  not apply in the unsigned case.
   2) For even y, you should factor out the power of 2 that divides y
   .  and divide x by it.  You can then proceed by dividing by the
   .  odd factor of y.

   Here is a table of some odd values of y, and corresponding choices
   for z which are "good".

    y	  z	  r	 a (hex)     max x (hex)

    3	2**32	  1	55555555      100000001
    5	2**32	  1	33333333      100000003
    7  2**24-1	  0	  249249     (infinite)
    9  2**24-1	  0	  1c71c7     (infinite)
   11  2**20-1	  0	   1745d     (infinite)
   13  2**24-1	  0	  13b13b     (infinite)
   15	2**32	  1	11111111      10000000d
   17	2**32	  1	 f0f0f0f      10000000f

   If r is 1, then b = a+r-1 = a.  This simplifies the computation
   of (ax+b), since you can compute (x+1)(a) instead.  If r is 0,
   then b = 0 is ok to use which simplifies (ax+b).

   The bit patterns for 55555555, 33333333, and 11111111 are obviously
   very regular.  The bit patterns for the other values of a above are:

    y	   (hex)	  (binary)

    7	  249249  001001001001001001001001  << regular >>
    9	  1c71c7  000111000111000111000111  << regular >>
   11	   1745d  000000010111010001011101  << irregular >>
   13	  13b13b  000100111011000100111011  << irregular >>

   The bit patterns for (a) corresponding to (y) of 11 and 13 may be
   too irregular to warrant using this method.

   When z is a power of 2 minus 1, then the division by z is slightly
   more complicated, involving an iterative solution.

   The code presented here solves division by 1 through 17, except for
   11 and 13. There are algorithms for both signed and unsigned
   quantities given.

   TIMINGS (cycles)

   divisor  positive  negative	unsigned

   .   1	2	   2	     2
   .   2	4	   4	     2
   .   3       19	  21	    19
   .   4	4	   4	     2
   .   5       18	  22	    19
   .   6       19	  22	    19
   .   8	4	   4	     2
   .  10       18	  19	    17
   .  12       18	  20	    18
   .  15       16	  18	    16
   .  16	4	   4	     2
   .  17       16	  18	    16

   Now, the algorithm for 7, 9, and 14 is an iterative one.  That is,
   a loop body is executed until the tentative quotient is 0.  The
   number of times the loop body is executed varies depending on the
   dividend, but is never more than two times.	If the dividend is
   less than the divisor, then the loop body is not executed at all.
   Each iteration adds 4 cycles to the timings.

   divisor  positive  negative	unsigned

   .   7       19+4n	 20+4n	   20+4n    n = number of iterations
   .   9       21+4n	 22+4n	   21+4n
   .  14       21+4n	 22+4n	   20+4n

   To give an idea of how the number of iterations varies, here is a
   table of dividend versus number of iterations when dividing by 7.

   smallest	 largest       required
   dividend	dividend      iterations

   .	0	     6		    0
   .	7	 0x6ffffff	    1
   0x1000006	0xffffffff	    2

   There is some overlap in the range of numbers requiring 1 and 2
   iterations.	*/

RDEFINE(t2,r1)
RDEFINE(x2,arg0)	/*  r26 */
RDEFINE(t1,arg1)	/*  r25 */
RDEFINE(x1,ret1)	/*  r29 */

	SUBSPA_MILLI_DIV
	ATTR_MILLI

	.proc
	.callinfo	millicode
	.entry
/* NONE of these routines require a stack frame
   ALL of these routines are unwindable from millicode	*/

GSYM($$divide_by_constant)
	.export $$divide_by_constant,millicode
/*  Provides a "nice" label for the code covered by the unwind descriptor
    for things like gprof.  */

/* DIVISION BY 2 (shift by 1) */
GSYM($$divI_2)
	.export		$$divI_2,millicode
	comclr,>=	arg0,0,0
	addi		1,arg0,arg0
	MILLIRET
	extrs		arg0,30,31,ret1


/* DIVISION BY 4 (shift by 2) */
GSYM($$divI_4)
	.export		$$divI_4,millicode
	comclr,>=	arg0,0,0
	addi		3,arg0,arg0
	MILLIRET
	extrs		arg0,29,30,ret1


/* DIVISION BY 8 (shift by 3) */
GSYM($$divI_8)
	.export		$$divI_8,millicode
	comclr,>=	arg0,0,0
	addi		7,arg0,arg0
	MILLIRET
	extrs		arg0,28,29,ret1

/* DIVISION BY 16 (shift by 4) */
GSYM($$divI_16)
	.export		$$divI_16,millicode
	comclr,>=	arg0,0,0
	addi		15,arg0,arg0
	MILLIRET
	extrs		arg0,27,28,ret1

/****************************************************************************
*
*	DIVISION BY DIVISORS OF FFFFFFFF, and powers of 2 times these
*
*	includes 3,5,15,17 and also 6,10,12
*
****************************************************************************/

/* DIVISION BY 3 (use z = 2**32; a = 55555555) */

GSYM($$divI_3)
	.export		$$divI_3,millicode
	comb,<,N	x2,0,LREF(neg3)

	addi		1,x2,x2		/* this cannot overflow	*/
	extru		x2,1,2,x1	/* multiply by 5 to get started */
	sh2add		x2,x2,x2
	b		LREF(pos)
	addc		x1,0,x1

LSYM(neg3)
	subi		1,x2,x2		/* this cannot overflow	*/
	extru		x2,1,2,x1	/* multiply by 5 to get started */
	sh2add		x2,x2,x2
	b		LREF(neg)
	addc		x1,0,x1

GSYM($$divU_3)
	.export		$$divU_3,millicode
	addi		1,x2,x2		/* this CAN overflow */
	addc		0,0,x1
	shd		x1,x2,30,t1	/* multiply by 5 to get started */
	sh2add		x2,x2,x2
	b		LREF(pos)
	addc		x1,t1,x1

/* DIVISION BY 5 (use z = 2**32; a = 33333333) */

GSYM($$divI_5)
	.export		$$divI_5,millicode
	comb,<,N	x2,0,LREF(neg5)

	addi		3,x2,t1		/* this cannot overflow	*/
	sh1add		x2,t1,x2	/* multiply by 3 to get started */
	b		LREF(pos)
	addc		0,0,x1

LSYM(neg5)
	sub		0,x2,x2		/* negate x2			*/
	addi		1,x2,x2		/* this cannot overflow	*/
	shd		0,x2,31,x1	/* get top bit (can be 1)	*/
	sh1add		x2,x2,x2	/* multiply by 3 to get started */
	b		LREF(neg)
	addc		x1,0,x1

GSYM($$divU_5)
	.export		$$divU_5,millicode
	addi		1,x2,x2		/* this CAN overflow */
	addc		0,0,x1
	shd		x1,x2,31,t1	/* multiply by 3 to get started */
	sh1add		x2,x2,x2
	b		LREF(pos)
	addc		t1,x1,x1

/* DIVISION BY	6 (shift to divide by 2 then divide by 3) */
GSYM($$divI_6)
	.export		$$divI_6,millicode
	comb,<,N	x2,0,LREF(neg6)
	extru		x2,30,31,x2	/* divide by 2			*/
	addi		5,x2,t1		/* compute 5*(x2+1) = 5*x2+5	*/
	sh2add		x2,t1,x2	/* multiply by 5 to get started */
	b		LREF(pos)
	addc		0,0,x1

LSYM(neg6)
	subi		2,x2,x2		/* negate, divide by 2, and add 1 */
					/* negation and adding 1 are done */
					/* at the same time by the SUBI   */
	extru		x2,30,31,x2
	shd		0,x2,30,x1
	sh2add		x2,x2,x2	/* multiply by 5 to get started */
	b		LREF(neg)
	addc		x1,0,x1

GSYM($$divU_6)
	.export		$$divU_6,millicode
	extru		x2,30,31,x2	/* divide by 2 */
	addi		1,x2,x2		/* cannot carry */
	shd		0,x2,30,x1	/* multiply by 5 to get started */
	sh2add		x2,x2,x2
	b		LREF(pos)
	addc		x1,0,x1

/* DIVISION BY 10 (shift to divide by 2 then divide by 5) */
GSYM($$divU_10)
	.export		$$divU_10,millicode
	extru		x2,30,31,x2	/* divide by 2 */
	addi		3,x2,t1		/* compute 3*(x2+1) = (3*x2)+3	*/
	sh1add		x2,t1,x2	/* multiply by 3 to get started */
	addc		0,0,x1
LSYM(pos)
	shd		x1,x2,28,t1	/* multiply by 0x11 */
	shd		x2,0,28,t2
	add		x2,t2,x2
	addc		x1,t1,x1
LSYM(pos_for_17)
	shd		x1,x2,24,t1	/* multiply by 0x101 */
	shd		x2,0,24,t2
	add		x2,t2,x2
	addc		x1,t1,x1

	shd		x1,x2,16,t1	/* multiply by 0x10001 */
	shd		x2,0,16,t2
	add		x2,t2,x2
	MILLIRET
	addc		x1,t1,x1

GSYM($$divI_10)
	.export		$$divI_10,millicode
	comb,<		x2,0,LREF(neg10)
	copy		0,x1
	extru		x2,30,31,x2	/* divide by 2 */
	addib,TR	1,x2,LREF(pos)	/* add 1 (cannot overflow)     */
	sh1add		x2,x2,x2	/* multiply by 3 to get started */

LSYM(neg10)
	subi		2,x2,x2		/* negate, divide by 2, and add 1 */
					/* negation and adding 1 are done */
					/* at the same time by the SUBI   */
	extru		x2,30,31,x2
	sh1add		x2,x2,x2	/* multiply by 3 to get started */
LSYM(neg)
	shd		x1,x2,28,t1	/* multiply by 0x11 */
	shd		x2,0,28,t2
	add		x2,t2,x2
	addc		x1,t1,x1
LSYM(neg_for_17)
	shd		x1,x2,24,t1	/* multiply by 0x101 */
	shd		x2,0,24,t2
	add		x2,t2,x2
	addc		x1,t1,x1

	shd		x1,x2,16,t1	/* multiply by 0x10001 */
	shd		x2,0,16,t2
	add		x2,t2,x2
	addc		x1,t1,x1
	MILLIRET
	sub		0,x1,x1

/* DIVISION BY 12 (shift to divide by 4 then divide by 3) */
GSYM($$divI_12)
	.export		$$divI_12,millicode
	comb,<		x2,0,LREF(neg12)
	copy		0,x1
	extru		x2,29,30,x2	/* divide by 4			*/
	addib,tr	1,x2,LREF(pos)	/* compute 5*(x2+1) = 5*x2+5    */
	sh2add		x2,x2,x2	/* multiply by 5 to get started */

LSYM(neg12)
	subi		4,x2,x2		/* negate, divide by 4, and add 1 */
					/* negation and adding 1 are done */
					/* at the same time by the SUBI   */
	extru		x2,29,30,x2
	b		LREF(neg)
	sh2add		x2,x2,x2	/* multiply by 5 to get started */

GSYM($$divU_12)
	.export		$$divU_12,millicode
	extru		x2,29,30,x2	/* divide by 4   */
	addi		5,x2,t1		/* cannot carry */
	sh2add		x2,t1,x2	/* multiply by 5 to get started */
	b		LREF(pos)
	addc		0,0,x1

/* DIVISION BY 15 (use z = 2**32; a = 11111111) */
GSYM($$divI_15)
	.export		$$divI_15,millicode
	comb,<		x2,0,LREF(neg15)
	copy		0,x1
	addib,tr	1,x2,LREF(pos)+4
	shd		x1,x2,28,t1

LSYM(neg15)
	b		LREF(neg)
	subi		1,x2,x2

GSYM($$divU_15)
	.export		$$divU_15,millicode
	addi		1,x2,x2		/* this CAN overflow */
	b		LREF(pos)
	addc		0,0,x1

/* DIVISION BY 17 (use z = 2**32; a =  f0f0f0f) */
GSYM($$divI_17)
	.export		$$divI_17,millicode
	comb,<,n	x2,0,LREF(neg17)
	addi		1,x2,x2		/* this cannot overflow */
	shd		0,x2,28,t1	/* multiply by 0xf to get started */
	shd		x2,0,28,t2
	sub		t2,x2,x2
	b		LREF(pos_for_17)
	subb		t1,0,x1

LSYM(neg17)
	subi		1,x2,x2		/* this cannot overflow */
	shd		0,x2,28,t1	/* multiply by 0xf to get started */
	shd		x2,0,28,t2
	sub		t2,x2,x2
	b		LREF(neg_for_17)
	subb		t1,0,x1

GSYM($$divU_17)
	.export		$$divU_17,millicode
	addi		1,x2,x2		/* this CAN overflow */
	addc		0,0,x1
	shd		x1,x2,28,t1	/* multiply by 0xf to get started */
LSYM(u17)
	shd		x2,0,28,t2
	sub		t2,x2,x2
	b		LREF(pos_for_17)
	subb		t1,x1,x1


/* DIVISION BY DIVISORS OF FFFFFF, and powers of 2 times these
   includes 7,9 and also 14


   z = 2**24-1
   r = z mod x = 0

   so choose b = 0

   Also, in order to divide by z = 2**24-1, we approximate by dividing
   by (z+1) = 2**24 (which is easy), and then correcting.

   (ax) = (z+1)q' + r
   .	= zq' + (q'+r)

   So to compute (ax)/z, compute q' = (ax)/(z+1) and r = (ax) mod (z+1)
   Then the true remainder of (ax)/z is (q'+r).  Repeat the process
   with this new remainder, adding the tentative quotients together,
   until a tentative quotient is 0 (and then we are done).  There is
   one last correction to be done.  It is possible that (q'+r) = z.
   If so, then (q'+r)/(z+1) = 0 and it looks like we are done.	But,
   in fact, we need to add 1 more to the quotient.  Now, it turns
   out that this happens if and only if the original value x is
   an exact multiple of y.  So, to avoid a three instruction test at
   the end, instead use 1 instruction to add 1 to x at the beginning.  */

/* DIVISION BY 7 (use z = 2**24-1; a = 249249) */
GSYM($$divI_7)
	.export		$$divI_7,millicode
	comb,<,n	x2,0,LREF(neg7)
LSYM(7)
	addi		1,x2,x2		/* cannot overflow */
	shd		0,x2,29,x1
	sh3add		x2,x2,x2
	addc		x1,0,x1
LSYM(pos7)
	shd		x1,x2,26,t1
	shd		x2,0,26,t2
	add		x2,t2,x2
	addc		x1,t1,x1

	shd		x1,x2,20,t1
	shd		x2,0,20,t2
	add		x2,t2,x2
	addc		x1,t1,t1

	/* computed <t1,x2>.  Now divide it by (2**24 - 1)	*/

	copy		0,x1
	shd,=		t1,x2,24,t1	/* tentative quotient  */
LSYM(1)
	addb,tr		t1,x1,LREF(2)	/* add to previous quotient   */
	extru		x2,31,24,x2	/* new remainder (unadjusted) */

	MILLIRETN

LSYM(2)
	addb,tr		t1,x2,LREF(1)	/* adjust remainder */
	extru,=		x2,7,8,t1	/* new quotient     */

LSYM(neg7)
	subi		1,x2,x2		/* negate x2 and add 1 */
LSYM(8)
	shd		0,x2,29,x1
	sh3add		x2,x2,x2
	addc		x1,0,x1

LSYM(neg7_shift)
	shd		x1,x2,26,t1
	shd		x2,0,26,t2
	add		x2,t2,x2
	addc		x1,t1,x1

	shd		x1,x2,20,t1
	shd		x2,0,20,t2
	add		x2,t2,x2
	addc		x1,t1,t1

	/* computed <t1,x2>.  Now divide it by (2**24 - 1)	*/

	copy		0,x1
	shd,=		t1,x2,24,t1	/* tentative quotient  */
LSYM(3)
	addb,tr		t1,x1,LREF(4)	/* add to previous quotient   */
	extru		x2,31,24,x2	/* new remainder (unadjusted) */

	MILLIRET
	sub		0,x1,x1		/* negate result    */

LSYM(4)
	addb,tr		t1,x2,LREF(3)	/* adjust remainder */
	extru,=		x2,7,8,t1	/* new quotient     */

GSYM($$divU_7)
	.export		$$divU_7,millicode
	addi		1,x2,x2		/* can carry */
	addc		0,0,x1
	shd		x1,x2,29,t1
	sh3add		x2,x2,x2
	b		LREF(pos7)
	addc		t1,x1,x1

/* DIVISION BY 9 (use z = 2**24-1; a = 1c71c7) */
GSYM($$divI_9)
	.export		$$divI_9,millicode
	comb,<,n	x2,0,LREF(neg9)
	addi		1,x2,x2		/* cannot overflow */
	shd		0,x2,29,t1
	shd		x2,0,29,t2
	sub		t2,x2,x2
	b		LREF(pos7)
	subb		t1,0,x1

LSYM(neg9)
	subi		1,x2,x2		/* negate and add 1 */
	shd		0,x2,29,t1
	shd		x2,0,29,t2
	sub		t2,x2,x2
	b		LREF(neg7_shift)
	subb		t1,0,x1

GSYM($$divU_9)
	.export		$$divU_9,millicode
	addi		1,x2,x2		/* can carry */
	addc		0,0,x1
	shd		x1,x2,29,t1
	shd		x2,0,29,t2
	sub		t2,x2,x2
	b		LREF(pos7)
	subb		t1,x1,x1

/* DIVISION BY 14 (shift to divide by 2 then divide by 7) */
GSYM($$divI_14)
	.export		$$divI_14,millicode
	comb,<,n	x2,0,LREF(neg14)
GSYM($$divU_14)
	.export		$$divU_14,millicode
	b		LREF(7)		/* go to 7 case */
	extru		x2,30,31,x2	/* divide by 2  */

LSYM(neg14)
	subi		2,x2,x2		/* negate (and add 2) */
	b		LREF(8)
	extru		x2,30,31,x2	/* divide by 2	      */
	.exit
	.procend
	.end
#endif

#ifdef L_mulI
/* VERSION "@(#)$$mulI $ Revision: 12.4 $ $ Date: 94/03/17 17:18:51 $" */
/******************************************************************************
This routine is used on PA2.0 processors when gcc -mno-fpregs is used

ROUTINE:	$$mulI


DESCRIPTION:	

	$$mulI multiplies two single word integers, giving a single 
	word result.  


INPUT REGISTERS:

	arg0 = Operand 1
	arg1 = Operand 2
	r31  == return pc
	sr0  == return space when called externally 


OUTPUT REGISTERS:

	arg0 = undefined
	arg1 = undefined
	ret1 = result 

OTHER REGISTERS AFFECTED:

	r1   = undefined

SIDE EFFECTS:

	Causes a trap under the following conditions:  NONE
	Changes memory at the following places:  NONE

PERMISSIBLE CONTEXT:

	Unwindable
	Does not create a stack frame
	Is usable for internal or external microcode

DISCUSSION:

	Calls other millicode routines via mrp:  NONE
	Calls other millicode routines:  NONE

***************************************************************************/


#define	a0	%arg0
#define	a1	%arg1
#define	t0	%r1
#define	r	%ret1

#define	a0__128a0	zdep	a0,24,25,a0
#define	a0__256a0	zdep	a0,23,24,a0
#define	a1_ne_0_b_l0	comb,<>	a1,0,LREF(l0)
#define	a1_ne_0_b_l1	comb,<>	a1,0,LREF(l1)
#define	a1_ne_0_b_l2	comb,<>	a1,0,LREF(l2)
#define	b_n_ret_t0	b,n	LREF(ret_t0)
#define	b_e_shift	b	LREF(e_shift)
#define	b_e_t0ma0	b	LREF(e_t0ma0)
#define	b_e_t0		b	LREF(e_t0)
#define	b_e_t0a0	b	LREF(e_t0a0)
#define	b_e_t02a0	b	LREF(e_t02a0)
#define	b_e_t04a0	b	LREF(e_t04a0)
#define	b_e_2t0		b	LREF(e_2t0)
#define	b_e_2t0a0	b	LREF(e_2t0a0)
#define	b_e_2t04a0	b	LREF(e2t04a0)
#define	b_e_3t0		b	LREF(e_3t0)
#define	b_e_4t0		b	LREF(e_4t0)
#define	b_e_4t0a0	b	LREF(e_4t0a0)
#define	b_e_4t08a0	b	LREF(e4t08a0)
#define	b_e_5t0		b	LREF(e_5t0)
#define	b_e_8t0		b	LREF(e_8t0)
#define	b_e_8t0a0	b	LREF(e_8t0a0)
#define	r__r_a0		add	r,a0,r
#define	r__r_2a0	sh1add	a0,r,r
#define	r__r_4a0	sh2add	a0,r,r
#define	r__r_8a0	sh3add	a0,r,r
#define	r__r_t0		add	r,t0,r
#define	r__r_2t0	sh1add	t0,r,r
#define	r__r_4t0	sh2add	t0,r,r
#define	r__r_8t0	sh3add	t0,r,r
#define	t0__3a0		sh1add	a0,a0,t0
#define	t0__4a0		sh2add	a0,0,t0
#define	t0__5a0		sh2add	a0,a0,t0
#define	t0__8a0		sh3add	a0,0,t0
#define	t0__9a0		sh3add	a0,a0,t0
#define	t0__16a0	zdep	a0,27,28,t0
#define	t0__32a0	zdep	a0,26,27,t0
#define	t0__64a0	zdep	a0,25,26,t0
#define	t0__128a0	zdep	a0,24,25,t0
#define	t0__t0ma0	sub	t0,a0,t0
#define	t0__t0_a0	add	t0,a0,t0
#define	t0__t0_2a0	sh1add	a0,t0,t0
#define	t0__t0_4a0	sh2add	a0,t0,t0
#define	t0__t0_8a0	sh3add	a0,t0,t0
#define	t0__2t0_a0	sh1add	t0,a0,t0
#define	t0__3t0		sh1add	t0,t0,t0
#define	t0__4t0		sh2add	t0,0,t0
#define	t0__4t0_a0	sh2add	t0,a0,t0
#define	t0__5t0		sh2add	t0,t0,t0
#define	t0__8t0		sh3add	t0,0,t0
#define	t0__8t0_a0	sh3add	t0,a0,t0
#define	t0__9t0		sh3add	t0,t0,t0
#define	t0__16t0	zdep	t0,27,28,t0
#define	t0__32t0	zdep	t0,26,27,t0
#define	t0__256a0	zdep	a0,23,24,t0


	SUBSPA_MILLI
	ATTR_MILLI
	.align 16
	.proc
	.callinfo millicode
	.export $$mulI,millicode
GSYM($$mulI)	
	combt,<<=	a1,a0,LREF(l4)	/* swap args if unsigned a1>a0 */
	copy		0,r		/* zero out the result */
	xor		a0,a1,a0	/* swap a0 & a1 using the */
	xor		a0,a1,a1	/*  old xor trick */
	xor		a0,a1,a0
LSYM(l4)
	combt,<=	0,a0,LREF(l3)		/* if a0>=0 then proceed like unsigned */
	zdep		a1,30,8,t0	/* t0 = (a1&0xff)<<1 ********* */
	sub,>		0,a1,t0		/* otherwise negate both and */
	combt,<=,n	a0,t0,LREF(l2)	/*  swap back if |a0|<|a1| */
	sub		0,a0,a1
	movb,tr,n	t0,a0,LREF(l2)	/* 10th inst.  */

LSYM(l0)	r__r_t0				/* add in this partial product */
LSYM(l1)	a0__256a0			/* a0 <<= 8 ****************** */
LSYM(l2)	zdep		a1,30,8,t0	/* t0 = (a1&0xff)<<1 ********* */
LSYM(l3)	blr		t0,0		/* case on these 8 bits ****** */
		extru		a1,23,24,a1	/* a1 >>= 8 ****************** */

/*16 insts before this.  */
/*			  a0 <<= 8 ************************** */
LSYM(x0)	a1_ne_0_b_l2	! a0__256a0	! MILLIRETN	! nop
LSYM(x1)	a1_ne_0_b_l1	! r__r_a0	! MILLIRETN	! nop
LSYM(x2)	a1_ne_0_b_l1	! r__r_2a0	! MILLIRETN	! nop
LSYM(x3)	a1_ne_0_b_l0	! t0__3a0	! MILLIRET	! r__r_t0
LSYM(x4)	a1_ne_0_b_l1	! r__r_4a0	! MILLIRETN	! nop
LSYM(x5)	a1_ne_0_b_l0	! t0__5a0	! MILLIRET	! r__r_t0
LSYM(x6)	t0__3a0		! a1_ne_0_b_l1	! r__r_2t0	! MILLIRETN
LSYM(x7)	t0__3a0		! a1_ne_0_b_l0	! r__r_4a0	! b_n_ret_t0
LSYM(x8)	a1_ne_0_b_l1	! r__r_8a0	! MILLIRETN	! nop
LSYM(x9)	a1_ne_0_b_l0	! t0__9a0	! MILLIRET	! r__r_t0
LSYM(x10)	t0__5a0		! a1_ne_0_b_l1	! r__r_2t0	! MILLIRETN
LSYM(x11)	t0__3a0		! a1_ne_0_b_l0	! r__r_8a0	! b_n_ret_t0
LSYM(x12)	t0__3a0		! a1_ne_0_b_l1	! r__r_4t0	! MILLIRETN
LSYM(x13)	t0__5a0		! a1_ne_0_b_l0	! r__r_8a0	! b_n_ret_t0
LSYM(x14)	t0__3a0		! t0__2t0_a0	! b_e_shift	! r__r_2t0
LSYM(x15)	t0__5a0		! a1_ne_0_b_l0	! t0__3t0	! b_n_ret_t0
LSYM(x16)	t0__16a0	! a1_ne_0_b_l1	! r__r_t0	! MILLIRETN
LSYM(x17)	t0__9a0		! a1_ne_0_b_l0	! t0__t0_8a0	! b_n_ret_t0
LSYM(x18)	t0__9a0		! a1_ne_0_b_l1	! r__r_2t0	! MILLIRETN
LSYM(x19)	t0__9a0		! a1_ne_0_b_l0	! t0__2t0_a0	! b_n_ret_t0
LSYM(x20)	t0__5a0		! a1_ne_0_b_l1	! r__r_4t0	! MILLIRETN
LSYM(x21)	t0__5a0		! a1_ne_0_b_l0	! t0__4t0_a0	! b_n_ret_t0
LSYM(x22)	t0__5a0		! t0__2t0_a0	! b_e_shift	! r__r_2t0
LSYM(x23)	t0__5a0		! t0__2t0_a0	! b_e_t0	! t0__2t0_a0
LSYM(x24)	t0__3a0		! a1_ne_0_b_l1	! r__r_8t0	! MILLIRETN
LSYM(x25)	t0__5a0		! a1_ne_0_b_l0	! t0__5t0	! b_n_ret_t0
LSYM(x26)	t0__3a0		! t0__4t0_a0	! b_e_shift	! r__r_2t0
LSYM(x27)	t0__3a0		! a1_ne_0_b_l0	! t0__9t0	! b_n_ret_t0
LSYM(x28)	t0__3a0		! t0__2t0_a0	! b_e_shift	! r__r_4t0
LSYM(x29)	t0__3a0		! t0__2t0_a0	! b_e_t0	! t0__4t0_a0
LSYM(x30)	t0__5a0		! t0__3t0	! b_e_shift	! r__r_2t0
LSYM(x31)	t0__32a0	! a1_ne_0_b_l0	! t0__t0ma0	! b_n_ret_t0
LSYM(x32)	t0__32a0	! a1_ne_0_b_l1	! r__r_t0	! MILLIRETN
LSYM(x33)	t0__8a0		! a1_ne_0_b_l0	! t0__4t0_a0	! b_n_ret_t0
LSYM(x34)	t0__16a0	! t0__t0_a0	! b_e_shift	! r__r_2t0
LSYM(x35)	t0__9a0		! t0__3t0	! b_e_t0	! t0__t0_8a0
LSYM(x36)	t0__9a0		! a1_ne_0_b_l1	! r__r_4t0	! MILLIRETN
LSYM(x37)	t0__9a0		! a1_ne_0_b_l0	! t0__4t0_a0	! b_n_ret_t0
LSYM(x38)	t0__9a0		! t0__2t0_a0	! b_e_shift	! r__r_2t0
LSYM(x39)	t0__9a0		! t0__2t0_a0	! b_e_t0	! t0__2t0_a0
LSYM(x40)	t0__5a0		! a1_ne_0_b_l1	! r__r_8t0	! MILLIRETN
LSYM(x41)	t0__5a0		! a1_ne_0_b_l0	! t0__8t0_a0	! b_n_ret_t0
LSYM(x42)	t0__5a0		! t0__4t0_a0	! b_e_shift	! r__r_2t0
LSYM(x43)	t0__5a0		! t0__4t0_a0	! b_e_t0	! t0__2t0_a0
LSYM(x44)	t0__5a0		! t0__2t0_a0	! b_e_shift	! r__r_4t0
LSYM(x45)	t0__9a0		! a1_ne_0_b_l0	! t0__5t0	! b_n_ret_t0
LSYM(x46)	t0__9a0		! t0__5t0	! b_e_t0	! t0__t0_a0
LSYM(x47)	t0__9a0		! t0__5t0	! b_e_t0	! t0__t0_2a0
LSYM(x48)	t0__3a0		! a1_ne_0_b_l0	! t0__16t0	! b_n_ret_t0
LSYM(x49)	t0__9a0		! t0__5t0	! b_e_t0	! t0__t0_4a0
LSYM(x50)	t0__5a0		! t0__5t0	! b_e_shift	! r__r_2t0
LSYM(x51)	t0__9a0		! t0__t0_8a0	! b_e_t0	! t0__3t0
LSYM(x52)	t0__3a0		! t0__4t0_a0	! b_e_shift	! r__r_4t0
LSYM(x53)	t0__3a0		! t0__4t0_a0	! b_e_t0	! t0__4t0_a0
LSYM(x54)	t0__9a0		! t0__3t0	! b_e_shift	! r__r_2t0
LSYM(x55)	t0__9a0		! t0__3t0	! b_e_t0	! t0__2t0_a0
LSYM(x56)	t0__3a0		! t0__2t0_a0	! b_e_shift	! r__r_8t0
LSYM(x57)	t0__9a0		! t0__2t0_a0	! b_e_t0	! t0__3t0
LSYM(x58)	t0__3a0		! t0__2t0_a0	! b_e_2t0	! t0__4t0_a0
LSYM(x59)	t0__9a0		! t0__2t0_a0	! b_e_t02a0	! t0__3t0
LSYM(x60)	t0__5a0		! t0__3t0	! b_e_shift	! r__r_4t0
LSYM(x61)	t0__5a0		! t0__3t0	! b_e_t0	! t0__4t0_a0
LSYM(x62)	t0__32a0	! t0__t0ma0	! b_e_shift	! r__r_2t0
LSYM(x63)	t0__64a0	! a1_ne_0_b_l0	! t0__t0ma0	! b_n_ret_t0
LSYM(x64)	t0__64a0	! a1_ne_0_b_l1	! r__r_t0	! MILLIRETN
LSYM(x65)	t0__8a0		! a1_ne_0_b_l0	! t0__8t0_a0	! b_n_ret_t0
LSYM(x66)	t0__32a0	! t0__t0_a0	! b_e_shift	! r__r_2t0
LSYM(x67)	t0__8a0		! t0__4t0_a0	! b_e_t0	! t0__2t0_a0
LSYM(x68)	t0__8a0		! t0__2t0_a0	! b_e_shift	! r__r_4t0
LSYM(x69)	t0__8a0		! t0__2t0_a0	! b_e_t0	! t0__4t0_a0
LSYM(x70)	t0__64a0	! t0__t0_4a0	! b_e_t0	! t0__t0_2a0
LSYM(x71)	t0__9a0		! t0__8t0	! b_e_t0	! t0__t0ma0
LSYM(x72)	t0__9a0		! a1_ne_0_b_l1	! r__r_8t0	! MILLIRETN
LSYM(x73)	t0__9a0		! t0__8t0_a0	! b_e_shift	! r__r_t0
LSYM(x74)	t0__9a0		! t0__4t0_a0	! b_e_shift	! r__r_2t0
LSYM(x75)	t0__9a0		! t0__4t0_a0	! b_e_t0	! t0__2t0_a0
LSYM(x76)	t0__9a0		! t0__2t0_a0	! b_e_shift	! r__r_4t0
LSYM(x77)	t0__9a0		! t0__2t0_a0	! b_e_t0	! t0__4t0_a0
LSYM(x78)	t0__9a0		! t0__2t0_a0	! b_e_2t0	! t0__2t0_a0
LSYM(x79)	t0__16a0	! t0__5t0	! b_e_t0	! t0__t0ma0
LSYM(x80)	t0__16a0	! t0__5t0	! b_e_shift	! r__r_t0
LSYM(x81)	t0__9a0		! t0__9t0	! b_e_shift	! r__r_t0
LSYM(x82)	t0__5a0		! t0__8t0_a0	! b_e_shift	! r__r_2t0
LSYM(x83)	t0__5a0		! t0__8t0_a0	! b_e_t0	! t0__2t0_a0
LSYM(x84)	t0__5a0		! t0__4t0_a0	! b_e_shift	! r__r_4t0
LSYM(x85)	t0__8a0		! t0__2t0_a0	! b_e_t0	! t0__5t0
LSYM(x86)	t0__5a0		! t0__4t0_a0	! b_e_2t0	! t0__2t0_a0
LSYM(x87)	t0__9a0		! t0__9t0	! b_e_t02a0	! t0__t0_4a0
LSYM(x88)	t0__5a0		! t0__2t0_a0	! b_e_shift	! r__r_8t0
LSYM(x89)	t0__5a0		! t0__2t0_a0	! b_e_t0	! t0__8t0_a0
LSYM(x90)	t0__9a0		! t0__5t0	! b_e_shift	! r__r_2t0
LSYM(x91)	t0__9a0		! t0__5t0	! b_e_t0	! t0__2t0_a0
LSYM(x92)	t0__5a0		! t0__2t0_a0	! b_e_4t0	! t0__2t0_a0
LSYM(x93)	t0__32a0	! t0__t0ma0	! b_e_t0	! t0__3t0
LSYM(x94)	t0__9a0		! t0__5t0	! b_e_2t0	! t0__t0_2a0
LSYM(x95)	t0__9a0		! t0__2t0_a0	! b_e_t0	! t0__5t0
LSYM(x96)	t0__8a0		! t0__3t0	! b_e_shift	! r__r_4t0
LSYM(x97)	t0__8a0		! t0__3t0	! b_e_t0	! t0__4t0_a0
LSYM(x98)	t0__32a0	! t0__3t0	! b_e_t0	! t0__t0_2a0
LSYM(x99)	t0__8a0		! t0__4t0_a0	! b_e_t0	! t0__3t0
LSYM(x100)	t0__5a0		! t0__5t0	! b_e_shift	! r__r_4t0
LSYM(x101)	t0__5a0		! t0__5t0	! b_e_t0	! t0__4t0_a0
LSYM(x102)	t0__32a0	! t0__t0_2a0	! b_e_t0	! t0__3t0
LSYM(x103)	t0__5a0		! t0__5t0	! b_e_t02a0	! t0__4t0_a0
LSYM(x104)	t0__3a0		! t0__4t0_a0	! b_e_shift	! r__r_8t0
LSYM(x105)	t0__5a0		! t0__4t0_a0	! b_e_t0	! t0__5t0
LSYM(x106)	t0__3a0		! t0__4t0_a0	! b_e_2t0	! t0__4t0_a0
LSYM(x107)	t0__9a0		! t0__t0_4a0	! b_e_t02a0	! t0__8t0_a0
LSYM(x108)	t0__9a0		! t0__3t0	! b_e_shift	! r__r_4t0
LSYM(x109)	t0__9a0		! t0__3t0	! b_e_t0	! t0__4t0_a0
LSYM(x110)	t0__9a0		! t0__3t0	! b_e_2t0	! t0__2t0_a0
LSYM(x111)	t0__9a0		! t0__4t0_a0	! b_e_t0	! t0__3t0
LSYM(x112)	t0__3a0		! t0__2t0_a0	! b_e_t0	! t0__16t0
LSYM(x113)	t0__9a0		! t0__4t0_a0	! b_e_t02a0	! t0__3t0
LSYM(x114)	t0__9a0		! t0__2t0_a0	! b_e_2t0	! t0__3t0
LSYM(x115)	t0__9a0		! t0__2t0_a0	! b_e_2t0a0	! t0__3t0
LSYM(x116)	t0__3a0		! t0__2t0_a0	! b_e_4t0	! t0__4t0_a0
LSYM(x117)	t0__3a0		! t0__4t0_a0	! b_e_t0	! t0__9t0
LSYM(x118)	t0__3a0		! t0__4t0_a0	! b_e_t0a0	! t0__9t0
LSYM(x119)	t0__3a0		! t0__4t0_a0	! b_e_t02a0	! t0__9t0
LSYM(x120)	t0__5a0		! t0__3t0	! b_e_shift	! r__r_8t0
LSYM(x121)	t0__5a0		! t0__3t0	! b_e_t0	! t0__8t0_a0
LSYM(x122)	t0__5a0		! t0__3t0	! b_e_2t0	! t0__4t0_a0
LSYM(x123)	t0__5a0		! t0__8t0_a0	! b_e_t0	! t0__3t0
LSYM(x124)	t0__32a0	! t0__t0ma0	! b_e_shift	! r__r_4t0
LSYM(x125)	t0__5a0		! t0__5t0	! b_e_t0	! t0__5t0
LSYM(x126)	t0__64a0	! t0__t0ma0	! b_e_shift	! r__r_2t0
LSYM(x127)	t0__128a0	! a1_ne_0_b_l0	! t0__t0ma0	! b_n_ret_t0
LSYM(x128)	t0__128a0	! a1_ne_0_b_l1	! r__r_t0	! MILLIRETN
LSYM(x129)	t0__128a0	! a1_ne_0_b_l0	! t0__t0_a0	! b_n_ret_t0
LSYM(x130)	t0__64a0	! t0__t0_a0	! b_e_shift	! r__r_2t0
LSYM(x131)	t0__8a0		! t0__8t0_a0	! b_e_t0	! t0__2t0_a0
LSYM(x132)	t0__8a0		! t0__4t0_a0	! b_e_shift	! r__r_4t0
LSYM(x133)	t0__8a0		! t0__4t0_a0	! b_e_t0	! t0__4t0_a0
LSYM(x134)	t0__8a0		! t0__4t0_a0	! b_e_2t0	! t0__2t0_a0
LSYM(x135)	t0__9a0		! t0__5t0	! b_e_t0	! t0__3t0
LSYM(x136)	t0__8a0		! t0__2t0_a0	! b_e_shift	! r__r_8t0
LSYM(x137)	t0__8a0		! t0__2t0_a0	! b_e_t0	! t0__8t0_a0
LSYM(x138)	t0__8a0		! t0__2t0_a0	! b_e_2t0	! t0__4t0_a0
LSYM(x139)	t0__8a0		! t0__2t0_a0	! b_e_2t0a0	! t0__4t0_a0
LSYM(x140)	t0__3a0		! t0__2t0_a0	! b_e_4t0	! t0__5t0
LSYM(x141)	t0__8a0		! t0__2t0_a0	! b_e_4t0a0	! t0__2t0_a0
LSYM(x142)	t0__9a0		! t0__8t0	! b_e_2t0	! t0__t0ma0
LSYM(x143)	t0__16a0	! t0__9t0	! b_e_t0	! t0__t0ma0
LSYM(x144)	t0__9a0		! t0__8t0	! b_e_shift	! r__r_2t0
LSYM(x145)	t0__9a0		! t0__8t0	! b_e_t0	! t0__2t0_a0
LSYM(x146)	t0__9a0		! t0__8t0_a0	! b_e_shift	! r__r_2t0
LSYM(x147)	t0__9a0		! t0__8t0_a0	! b_e_t0	! t0__2t0_a0
LSYM(x148)	t0__9a0		! t0__4t0_a0	! b_e_shift	! r__r_4t0
LSYM(x149)	t0__9a0		! t0__4t0_a0	! b_e_t0	! t0__4t0_a0
LSYM(x150)	t0__9a0		! t0__4t0_a0	! b_e_2t0	! t0__2t0_a0
LSYM(x151)	t0__9a0		! t0__4t0_a0	! b_e_2t0a0	! t0__2t0_a0
LSYM(x152)	t0__9a0		! t0__2t0_a0	! b_e_shift	! r__r_8t0
LSYM(x153)	t0__9a0		! t0__2t0_a0	! b_e_t0	! t0__8t0_a0
LSYM(x154)	t0__9a0		! t0__2t0_a0	! b_e_2t0	! t0__4t0_a0
LSYM(x155)	t0__32a0	! t0__t0ma0	! b_e_t0	! t0__5t0
LSYM(x156)	t0__9a0		! t0__2t0_a0	! b_e_4t0	! t0__2t0_a0
LSYM(x157)	t0__32a0	! t0__t0ma0	! b_e_t02a0	! t0__5t0
LSYM(x158)	t0__16a0	! t0__5t0	! b_e_2t0	! t0__t0ma0
LSYM(x159)	t0__32a0	! t0__5t0	! b_e_t0	! t0__t0ma0
LSYM(x160)	t0__5a0		! t0__4t0	! b_e_shift	! r__r_8t0
LSYM(x161)	t0__8a0		! t0__5t0	! b_e_t0	! t0__4t0_a0
LSYM(x162)	t0__9a0		! t0__9t0	! b_e_shift	! r__r_2t0
LSYM(x163)	t0__9a0		! t0__9t0	! b_e_t0	! t0__2t0_a0
LSYM(x164)	t0__5a0		! t0__8t0_a0	! b_e_shift	! r__r_4t0
LSYM(x165)	t0__8a0		! t0__4t0_a0	! b_e_t0	! t0__5t0
LSYM(x166)	t0__5a0		! t0__8t0_a0	! b_e_2t0	! t0__2t0_a0
LSYM(x167)	t0__5a0		! t0__8t0_a0	! b_e_2t0a0	! t0__2t0_a0
LSYM(x168)	t0__5a0		! t0__4t0_a0	! b_e_shift	! r__r_8t0
LSYM(x169)	t0__5a0		! t0__4t0_a0	! b_e_t0	! t0__8t0_a0
LSYM(x170)	t0__32a0	! t0__t0_2a0	! b_e_t0	! t0__5t0
LSYM(x171)	t0__9a0		! t0__2t0_a0	! b_e_t0	! t0__9t0
LSYM(x172)	t0__5a0		! t0__4t0_a0	! b_e_4t0	! t0__2t0_a0
LSYM(x173)	t0__9a0		! t0__2t0_a0	! b_e_t02a0	! t0__9t0
LSYM(x174)	t0__32a0	! t0__t0_2a0	! b_e_t04a0	! t0__5t0
LSYM(x175)	t0__8a0		! t0__2t0_a0	! b_e_5t0	! t0__2t0_a0
LSYM(x176)	t0__5a0		! t0__4t0_a0	! b_e_8t0	! t0__t0_a0
LSYM(x177)	t0__5a0		! t0__4t0_a0	! b_e_8t0a0	! t0__t0_a0
LSYM(x178)	t0__5a0		! t0__2t0_a0	! b_e_2t0	! t0__8t0_a0
LSYM(x179)	t0__5a0		! t0__2t0_a0	! b_e_2t0a0	! t0__8t0_a0
LSYM(x180)	t0__9a0		! t0__5t0	! b_e_shift	! r__r_4t0
LSYM(x181)	t0__9a0		! t0__5t0	! b_e_t0	! t0__4t0_a0
LSYM(x182)	t0__9a0		! t0__5t0	! b_e_2t0	! t0__2t0_a0
LSYM(x183)	t0__9a0		! t0__5t0	! b_e_2t0a0	! t0__2t0_a0
LSYM(x184)	t0__5a0		! t0__9t0	! b_e_4t0	! t0__t0_a0
LSYM(x185)	t0__9a0		! t0__4t0_a0	! b_e_t0	! t0__5t0
LSYM(x186)	t0__32a0	! t0__t0ma0	! b_e_2t0	! t0__3t0
LSYM(x187)	t0__9a0		! t0__4t0_a0	! b_e_t02a0	! t0__5t0
LSYM(x188)	t0__9a0		! t0__5t0	! b_e_4t0	! t0__t0_2a0
LSYM(x189)	t0__5a0		! t0__4t0_a0	! b_e_t0	! t0__9t0
LSYM(x190)	t0__9a0		! t0__2t0_a0	! b_e_2t0	! t0__5t0
LSYM(x191)	t0__64a0	! t0__3t0	! b_e_t0	! t0__t0ma0
LSYM(x192)	t0__8a0		! t0__3t0	! b_e_shift	! r__r_8t0
LSYM(x193)	t0__8a0		! t0__3t0	! b_e_t0	! t0__8t0_a0
LSYM(x194)	t0__8a0		! t0__3t0	! b_e_2t0	! t0__4t0_a0
LSYM(x195)	t0__8a0		! t0__8t0_a0	! b_e_t0	! t0__3t0
LSYM(x196)	t0__8a0		! t0__3t0	! b_e_4t0	! t0__2t0_a0
LSYM(x197)	t0__8a0		! t0__3t0	! b_e_4t0a0	! t0__2t0_a0
LSYM(x198)	t0__64a0	! t0__t0_2a0	! b_e_t0	! t0__3t0
LSYM(x199)	t0__8a0		! t0__4t0_a0	! b_e_2t0a0	! t0__3t0
LSYM(x200)	t0__5a0		! t0__5t0	! b_e_shift	! r__r_8t0
LSYM(x201)	t0__5a0		! t0__5t0	! b_e_t0	! t0__8t0_a0
LSYM(x202)	t0__5a0		! t0__5t0	! b_e_2t0	! t0__4t0_a0
LSYM(x203)	t0__5a0		! t0__5t0	! b_e_2t0a0	! t0__4t0_a0
LSYM(x204)	t0__8a0		! t0__2t0_a0	! b_e_4t0	! t0__3t0
LSYM(x205)	t0__5a0		! t0__8t0_a0	! b_e_t0	! t0__5t0
LSYM(x206)	t0__64a0	! t0__t0_4a0	! b_e_t02a0	! t0__3t0
LSYM(x207)	t0__8a0		! t0__2t0_a0	! b_e_3t0	! t0__4t0_a0
LSYM(x208)	t0__5a0		! t0__5t0	! b_e_8t0	! t0__t0_a0
LSYM(x209)	t0__5a0		! t0__5t0	! b_e_8t0a0	! t0__t0_a0
LSYM(x210)	t0__5a0		! t0__4t0_a0	! b_e_2t0	! t0__5t0
LSYM(x211)	t0__5a0		! t0__4t0_a0	! b_e_2t0a0	! t0__5t0
LSYM(x212)	t0__3a0		! t0__4t0_a0	! b_e_4t0	! t0__4t0_a0
LSYM(x213)	t0__3a0		! t0__4t0_a0	! b_e_4t0a0	! t0__4t0_a0
LSYM(x214)	t0__9a0		! t0__t0_4a0	! b_e_2t04a0	! t0__8t0_a0
LSYM(x215)	t0__5a0		! t0__4t0_a0	! b_e_5t0	! t0__2t0_a0
LSYM(x216)	t0__9a0		! t0__3t0	! b_e_shift	! r__r_8t0
LSYM(x217)	t0__9a0		! t0__3t0	! b_e_t0	! t0__8t0_a0
LSYM(x218)	t0__9a0		! t0__3t0	! b_e_2t0	! t0__4t0_a0
LSYM(x219)	t0__9a0		! t0__8t0_a0	! b_e_t0	! t0__3t0
LSYM(x220)	t0__3a0		! t0__9t0	! b_e_4t0	! t0__2t0_a0
LSYM(x221)	t0__3a0		! t0__9t0	! b_e_4t0a0	! t0__2t0_a0
LSYM(x222)	t0__9a0		! t0__4t0_a0	! b_e_2t0	! t0__3t0
LSYM(x223)	t0__9a0		! t0__4t0_a0	! b_e_2t0a0	! t0__3t0
LSYM(x224)	t0__9a0		! t0__3t0	! b_e_8t0	! t0__t0_a0
LSYM(x225)	t0__9a0		! t0__5t0	! b_e_t0	! t0__5t0
LSYM(x226)	t0__3a0		! t0__2t0_a0	! b_e_t02a0	! t0__32t0
LSYM(x227)	t0__9a0		! t0__5t0	! b_e_t02a0	! t0__5t0
LSYM(x228)	t0__9a0		! t0__2t0_a0	! b_e_4t0	! t0__3t0
LSYM(x229)	t0__9a0		! t0__2t0_a0	! b_e_4t0a0	! t0__3t0
LSYM(x230)	t0__9a0		! t0__5t0	! b_e_5t0	! t0__t0_a0
LSYM(x231)	t0__9a0		! t0__2t0_a0	! b_e_3t0	! t0__4t0_a0
LSYM(x232)	t0__3a0		! t0__2t0_a0	! b_e_8t0	! t0__4t0_a0
LSYM(x233)	t0__3a0		! t0__2t0_a0	! b_e_8t0a0	! t0__4t0_a0
LSYM(x234)	t0__3a0		! t0__4t0_a0	! b_e_2t0	! t0__9t0
LSYM(x235)	t0__3a0		! t0__4t0_a0	! b_e_2t0a0	! t0__9t0
LSYM(x236)	t0__9a0		! t0__2t0_a0	! b_e_4t08a0	! t0__3t0
LSYM(x237)	t0__16a0	! t0__5t0	! b_e_3t0	! t0__t0ma0
LSYM(x238)	t0__3a0		! t0__4t0_a0	! b_e_2t04a0	! t0__9t0
LSYM(x239)	t0__16a0	! t0__5t0	! b_e_t0ma0	! t0__3t0
LSYM(x240)	t0__9a0		! t0__t0_a0	! b_e_8t0	! t0__3t0
LSYM(x241)	t0__9a0		! t0__t0_a0	! b_e_8t0a0	! t0__3t0
LSYM(x242)	t0__5a0		! t0__3t0	! b_e_2t0	! t0__8t0_a0
LSYM(x243)	t0__9a0		! t0__9t0	! b_e_t0	! t0__3t0
LSYM(x244)	t0__5a0		! t0__3t0	! b_e_4t0	! t0__4t0_a0
LSYM(x245)	t0__8a0		! t0__3t0	! b_e_5t0	! t0__2t0_a0
LSYM(x246)	t0__5a0		! t0__8t0_a0	! b_e_2t0	! t0__3t0
LSYM(x247)	t0__5a0		! t0__8t0_a0	! b_e_2t0a0	! t0__3t0
LSYM(x248)	t0__32a0	! t0__t0ma0	! b_e_shift	! r__r_8t0
LSYM(x249)	t0__32a0	! t0__t0ma0	! b_e_t0	! t0__8t0_a0
LSYM(x250)	t0__5a0		! t0__5t0	! b_e_2t0	! t0__5t0
LSYM(x251)	t0__5a0		! t0__5t0	! b_e_2t0a0	! t0__5t0
LSYM(x252)	t0__64a0	! t0__t0ma0	! b_e_shift	! r__r_4t0
LSYM(x253)	t0__64a0	! t0__t0ma0	! b_e_t0	! t0__4t0_a0
LSYM(x254)	t0__128a0	! t0__t0ma0	! b_e_shift	! r__r_2t0
LSYM(x255)	t0__256a0	! a1_ne_0_b_l0	! t0__t0ma0	! b_n_ret_t0
/*1040 insts before this.  */
LSYM(ret_t0)	MILLIRET
LSYM(e_t0)	r__r_t0
LSYM(e_shift)	a1_ne_0_b_l2
	a0__256a0	/* a0 <<= 8 *********** */
	MILLIRETN
LSYM(e_t0ma0)	a1_ne_0_b_l0
	t0__t0ma0
	MILLIRET
	r__r_t0
LSYM(e_t0a0)	a1_ne_0_b_l0
	t0__t0_a0
	MILLIRET
	r__r_t0
LSYM(e_t02a0)	a1_ne_0_b_l0
	t0__t0_2a0
	MILLIRET
	r__r_t0
LSYM(e_t04a0)	a1_ne_0_b_l0
	t0__t0_4a0
	MILLIRET
	r__r_t0
LSYM(e_2t0)	a1_ne_0_b_l1
	r__r_2t0
	MILLIRETN
LSYM(e_2t0a0)	a1_ne_0_b_l0
	t0__2t0_a0
	MILLIRET
	r__r_t0
LSYM(e2t04a0)	t0__t0_2a0
	a1_ne_0_b_l1
	r__r_2t0
	MILLIRETN
LSYM(e_3t0)	a1_ne_0_b_l0
	t0__3t0
	MILLIRET
	r__r_t0
LSYM(e_4t0)	a1_ne_0_b_l1
	r__r_4t0
	MILLIRETN
LSYM(e_4t0a0)	a1_ne_0_b_l0
	t0__4t0_a0
	MILLIRET
	r__r_t0
LSYM(e4t08a0)	t0__t0_2a0
	a1_ne_0_b_l1
	r__r_4t0
	MILLIRETN
LSYM(e_5t0)	a1_ne_0_b_l0
	t0__5t0
	MILLIRET
	r__r_t0
LSYM(e_8t0)	a1_ne_0_b_l1
	r__r_8t0
	MILLIRETN
LSYM(e_8t0a0)	a1_ne_0_b_l0
	t0__8t0_a0
	MILLIRET
	r__r_t0

	.procend
	.end
#endif<|MERGE_RESOLUTION|>--- conflicted
+++ resolved
@@ -2,11 +2,7 @@
    adapted for gcc by Paul Bame <bame@debian.org>
    and Alan Modra <alan@linuxcare.com.au>.
 
-<<<<<<< HEAD
-   Copyright 2001, 2002, 2003, 2007 Free Software Foundation, Inc.
-=======
    Copyright 2001, 2002, 2003, 2007, 2009 Free Software Foundation, Inc.
->>>>>>> 42bae686
 
 This file is part of GCC.
 
@@ -15,27 +11,11 @@
 Software Foundation; either version 3, or (at your option) any later
 version.
 
-<<<<<<< HEAD
-In addition to the permissions in the GNU General Public License, the
-Free Software Foundation gives you unlimited permission to link the
-compiled version of this file into combinations with other programs,
-and to distribute those combinations without any restriction coming
-from the use of this file.  (The General Public License restrictions
-do apply in other respects; for example, they cover modification of
-the file, and distribution when not linked into a combine
-executable.)
-
-=======
->>>>>>> 42bae686
 GCC is distributed in the hope that it will be useful, but WITHOUT ANY
 WARRANTY; without even the implied warranty of MERCHANTABILITY or
 FITNESS FOR A PARTICULAR PURPOSE.  See the GNU General Public License
 for more details.
 
-<<<<<<< HEAD
-You should have received a copy of the GNU General Public License
-	along with GCC; see the file COPYING3.  If not see
-=======
 Under Section 7 of GPL version 3, you are granted additional
 permissions described in the GCC Runtime Library Exception, version
 3.1, as published by the Free Software Foundation.
@@ -43,7 +23,6 @@
 You should have received a copy of the GNU General Public License and
 a copy of the GCC Runtime Library Exception along with this program;
 see the files COPYING3 and COPYING.RUNTIME respectively.  If not, see
->>>>>>> 42bae686
 <http://www.gnu.org/licenses/>.  */
 
 #ifdef pa64
