/* Definitions of target machine for GNU compiler, for the HP Spectrum.
<<<<<<< HEAD
   Copyright (C) 2002, 2003, 2006 Free Software Foundation, Inc.
=======
   Copyright (C) 2002, 2003, 2006, 2007 Free Software Foundation, Inc.
>>>>>>> 60a98cce
   Contributed by Michael Tiemann (tiemann@cygnus.com) of Cygnus Support
   and Tim Moore (moore@defmacro.cs.utah.edu) of the Center for
   Software Science at the University of Utah.

This file is part of GCC.

GCC is free software; you can redistribute it and/or modify
it under the terms of the GNU General Public License as published by
the Free Software Foundation; either version 3, or (at your option)
any later version.

GCC is distributed in the hope that it will be useful,
but WITHOUT ANY WARRANTY; without even the implied warranty of
MERCHANTABILITY or FITNESS FOR A PARTICULAR PURPOSE.  See the
GNU General Public License for more details.

You should have received a copy of the GNU General Public License
along with GCC; see the file COPYING3.  If not see
<http://www.gnu.org/licenses/>.  */

/* PA-RISC has the same reversed quiet bit as MIPS.
   ??? Why is this called the MIPS format.  */
RESET_FLOAT_FORMAT (SF, mips_single_format);
RESET_FLOAT_FORMAT (DF, mips_double_format);

/* PA-RISC has the same reversed quiet bit as MIPS.
   ??? Why is this called the MIPS format.  */
RESET_FLOAT_FORMAT (SF, mips_single_format);
RESET_FLOAT_FORMAT (DF, mips_double_format);

/* TFmode: IEEE quad floating point (software).  */
FLOAT_MODE (TF, 16, mips_quad_format);

/* HPPA floating comparisons produce distinct condition codes.  */
CC_MODE (CCFP);<|MERGE_RESOLUTION|>--- conflicted
+++ resolved
@@ -1,9 +1,5 @@
 /* Definitions of target machine for GNU compiler, for the HP Spectrum.
-<<<<<<< HEAD
-   Copyright (C) 2002, 2003, 2006 Free Software Foundation, Inc.
-=======
    Copyright (C) 2002, 2003, 2006, 2007 Free Software Foundation, Inc.
->>>>>>> 60a98cce
    Contributed by Michael Tiemann (tiemann@cygnus.com) of Cygnus Support
    and Tim Moore (moore@defmacro.cs.utah.edu) of the Center for
    Software Science at the University of Utah.
@@ -29,11 +25,6 @@
 RESET_FLOAT_FORMAT (SF, mips_single_format);
 RESET_FLOAT_FORMAT (DF, mips_double_format);
 
-/* PA-RISC has the same reversed quiet bit as MIPS.
-   ??? Why is this called the MIPS format.  */
-RESET_FLOAT_FORMAT (SF, mips_single_format);
-RESET_FLOAT_FORMAT (DF, mips_double_format);
-
 /* TFmode: IEEE quad floating point (software).  */
 FLOAT_MODE (TF, 16, mips_quad_format);
 
