/* Definitions for ELF assembler support.
   Copyright (C) 1999, 2003, 2005 Free Software Foundation, Inc.

This file is part of GCC.

GCC is free software; you can redistribute it and/or modify
it under the terms of the GNU General Public License as published by
the Free Software Foundation; either version 2, or (at your option)
any later version.

GCC is distributed in the hope that it will be useful,
but WITHOUT ANY WARRANTY; without even the implied warranty of
MERCHANTABILITY or FITNESS FOR A PARTICULAR PURPOSE.  See the
GNU General Public License for more details.

You should have received a copy of the GNU General Public License
along with GCC; see the file COPYING.  If not, write to
the Free Software Foundation, 51 Franklin Street, Fifth Floor,
Boston, MA 02110-1301, USA.  */

/* So we can conditionalize small amounts of code in pa.c or pa.md.  */
#define OBJ_ELF

#define ENDFILE_SPEC "crtend.o%s"

#define STARTFILE_SPEC "%{!shared: \
			 %{!symbolic: \
			  %{pg:gcrt0.o%s}%{!pg:%{p:mcrt0.o%s}%{!p:crt0.o%s}}}}\
			crtbegin.o%s"

#define TEXT_SECTION_ASM_OP "\t.text"
#define DATA_SECTION_ASM_OP "\t.data"
#define BSS_SECTION_ASM_OP "\t.section\t.bss"

#define TARGET_ASM_FILE_START pa_elf_file_start

#undef ASM_DECLARE_FUNCTION_NAME
#define ASM_DECLARE_FUNCTION_NAME(FILE, NAME, DECL) \
do {  \
  if (TREE_PUBLIC (DECL)) \
    { \
      fputs ("\t.EXPORT ", FILE); \
      assemble_name (FILE, NAME); \
      fputs (",ENTRY\n", FILE); \
    } \
   } while (0)

/* This is how to output a command to make the user-level label
   named NAME defined for reference from other files.  We use
   assemble_name_raw instead of assemble_name since a symbol in
   a .IMPORT directive that isn't otherwise referenced is not
   placed in the symbol table of the assembled object.

   Failure to import a function reference can cause the HP linker
   to segmentation fault!

   Note that the SOM based tools need the symbol imported as a
   CODE symbol, while the ELF based tools require the symbol to
   be imported as an ENTRY symbol.  */

#define ASM_OUTPUT_EXTERNAL(FILE, DECL, NAME) \
<<<<<<< HEAD
=======
  pa_hpux_asm_output_external ((FILE), (DECL), (NAME))
#define ASM_OUTPUT_EXTERNAL_REAL(FILE, DECL, NAME) \
>>>>>>> 8c044a9c
  do { fputs ("\t.IMPORT ", FILE);					\
       assemble_name_raw (FILE, NAME);					\
       if (FUNCTION_NAME_P (NAME))     					\
	 fputs (",ENTRY\n", FILE);					\
       else								\
	 fputs (",DATA\n", FILE);					\
     } while (0)

/* The bogus HP assembler requires ALL external references to be
   "imported", even library calls. They look a bit different, so
   here's this macro.

   Also note not all libcall names are passed to
   targetm.encode_section_info (__main for example).  To make sure all
   libcall names have section info recorded in them, we do it here.  */

#undef ASM_OUTPUT_EXTERNAL_LIBCALL
#define ASM_OUTPUT_EXTERNAL_LIBCALL(FILE, RTL) \
  do { fputs ("\t.IMPORT ", FILE);					\
       if (!function_label_operand (RTL, VOIDmode))			\
	 hppa_encode_label (RTL);					\
       assemble_name (FILE, XSTR ((RTL), 0));		       		\
       fputs (",ENTRY\n", FILE);					\
     } while (0)

/* Biggest alignment supported by the object file format of this
   machine.  Use this macro to limit the alignment which can be
   specified using the `__attribute__ ((aligned (N)))' construct.  If
   not defined, the default value is `BIGGEST_ALIGNMENT'.  */
#define MAX_OFILE_ALIGNMENT (32768 * 8)<|MERGE_RESOLUTION|>--- conflicted
+++ resolved
@@ -59,11 +59,8 @@
    be imported as an ENTRY symbol.  */
 
 #define ASM_OUTPUT_EXTERNAL(FILE, DECL, NAME) \
-<<<<<<< HEAD
-=======
   pa_hpux_asm_output_external ((FILE), (DECL), (NAME))
 #define ASM_OUTPUT_EXTERNAL_REAL(FILE, DECL, NAME) \
->>>>>>> 8c044a9c
   do { fputs ("\t.IMPORT ", FILE);					\
        assemble_name_raw (FILE, NAME);					\
        if (FUNCTION_NAME_P (NAME))     					\
