;; Predicate definitions for HP PA-RISC.
;; Copyright (C) 2005, 2007, 2010, 2011 Free Software Foundation, Inc.
;;
;; This file is part of GCC.
;;
;; GCC is free software; you can redistribute it and/or modify
;; it under the terms of the GNU General Public License as published by
;; the Free Software Foundation; either version 3, or (at your option)
;; any later version.
;;
;; GCC is distributed in the hope that it will be useful,
;; but WITHOUT ANY WARRANTY; without even the implied warranty of
;; MERCHANTABILITY or FITNESS FOR A PARTICULAR PURPOSE.  See the
;; GNU General Public License for more details.
;;
;; You should have received a copy of the GNU General Public License
;; along with GCC; see the file COPYING3.  If not see
;; <http://www.gnu.org/licenses/>.

;; Return truth value of whether OP is an integer which fits the range
;; constraining 5-bit signed immediate operands in three-address insns.

(define_predicate "int5_operand"
  (and (match_code "const_int")
       (match_test "INT_5_BITS (op)")))

;; Return truth value of whether OP is an integer which fits the range
;; constraining 5-bit unsigned immediate operands in three-address insns.

(define_predicate "uint5_operand"
  (and (match_code "const_int")
       (match_test "INT_U5_BITS (op)")))

;; Return truth value of whether OP is an integer which fits the range
;; constraining 11-bit signed immediate operands in three-address insns.

(define_predicate "int11_operand"
  (and (match_code "const_int")
       (match_test "INT_11_BITS (op)")))

;; Return truth value of whether OP is an integer which fits the range
;; constraining 14-bit signed immediate operands in three-address insns.

(define_predicate "int14_operand"
  (and (match_code "const_int")
       (match_test "INT_14_BITS (op)")))

;; True iff OP is a const_int or const_double that will fit in 32 bits.

(define_predicate "uint32_operand"
  (if_then_else (match_test "HOST_BITS_PER_WIDE_INT > 32")
    (and (match_code "const_int")
         (match_test "INTVAL (op) >= 0
		      && INTVAL (op) < (HOST_WIDE_INT) 1 << 32"))
    (and (match_code "const_int,const_double")
         (match_test "CONST_INT_P (op) || CONST_DOUBLE_HIGH (op) == 0"))))

;; True iff depi can be used to compute (reg | OP).

(define_predicate "cint_ior_operand"
  (and (match_code "const_int")
       (match_test "ior_mask_p (INTVAL (op))")))

;; True iff OP is CONST_INT that can be moved in one instruction
;; into a general register.

(define_predicate "cint_move_operand"
  (and (match_code "const_int")
       (match_test "cint_ok_for_move (INTVAL (op))")))

;; True iff OP is a CONST0_RTX for MODE.

(define_predicate "const_0_operand"
  (and (match_code "const_int,const_double")
       (match_test "op == CONST0_RTX (mode)")))

;; A constant integer suitable for use in a PRE_MODIFY memory reference.

(define_predicate "pre_cint_operand"
  (and (match_code "const_int")
       (match_test "INTVAL (op) >= -0x2000 && INTVAL (op) < 0x10")))

;; A constant integer suitable for use in a POST_MODIFY memory reference.

(define_predicate "post_cint_operand"
  (and (match_code "const_int")
       (match_test "INTVAL (op) < 0x2000 && INTVAL (op) >= -0x10")))

;; True iff depi or extru can be used to compute (reg & OP).

(define_predicate "and_operand"
  (ior (match_operand 0 "register_operand")
       (and (match_code "const_int")
	    (match_test "and_mask_p (INTVAL (op))"))))

;; Return truth value of whether OP can be used as an operand in a
;; three operand arithmetic insn that accepts registers of mode MODE
;; or 5-bit signed integers.

(define_predicate "arith5_operand"
  (ior (match_operand 0 "register_operand")
       (match_operand 0 "int5_operand")))

;; Return truth value of whether OP can be used as an operand in a
;; three operand arithmetic insn that accepts registers of mode MODE
;; or 11-bit signed integers.

(define_predicate "arith11_operand"
  (ior (match_operand 0 "register_operand")
       (match_operand 0 "int11_operand")))

;; Return truth value of whether OP can be used as an operand in a
;; three operand arithmetic insn that accepts registers of mode MODE
;; or 14-bit signed integers.

(define_predicate "arith14_operand"
  (ior (match_operand 0 "register_operand")
       (match_operand 0 "int14_operand")))

;; Return truth value of whether OP can be used as an operand in a
;; three operand arithmetic insn that accepts registers of mode MODE
;; or 32-bit signed integers.

(define_predicate "arith32_operand"
  (ior (match_operand 0 "register_operand")
       (match_code "const_int")))

;; True iff OP can be used as an operand in an adddi3 insn.

(define_predicate "adddi3_operand"
  (if_then_else (match_test "TARGET_64BIT")
    (match_operand 0 "arith14_operand")
    (match_operand 0 "arith11_operand")))

;; True iff OP is valid as a base or index register in a REG+REG address.

(define_predicate "borx_reg_operand"
  (match_code "reg")
{
  /* We must reject virtual registers as the only expressions that
     can be instantiated are REG and REG+CONST.  */
  if (op == virtual_incoming_args_rtx
      || op == virtual_stack_vars_rtx
      || op == virtual_stack_dynamic_rtx
      || op == virtual_outgoing_args_rtx
      || op == virtual_cfa_rtx)
    return false;

  /* While it's always safe to index off the frame pointer, it's not
     profitable to do so when the frame pointer is being eliminated.  */
  if (!reload_completed
      && flag_omit_frame_pointer
      && !cfun->calls_alloca
      && op == frame_pointer_rtx)
    return false;

  return register_operand (op, mode);
})

;; Return nonzero if OP is suitable for use in a call to a named
;; function.
;;
;; For 2.5 try to eliminate either call_operand_address or
;; function_label_operand, they perform very similar functions.

(define_predicate "call_operand_address"
  (match_code "label_ref,symbol_ref,const_int,const_double,const,high")
{
  return (GET_MODE (op) == word_mode
	  && CONSTANT_P (op) && ! TARGET_PORTABLE_RUNTIME);
})

;; True iff OP can be used as the divisor in a div millicode call.

(define_predicate "div_operand"
  (match_code "reg,const_int")
{
  return (mode == SImode
	  && ((REG_P (op) && REGNO (op) == 25)
	      || (CONST_INT_P (op)
		  && INTVAL (op) > 0 && INTVAL (op) < 16
		  && magic_milli[INTVAL (op)])));
})

;; True iff OP is a reloading floating point register

(define_predicate "fp_reg_operand"
  (and (match_code "reg")
       (match_test "reg_renumber && FP_REG_P (op)")))

;; True iff OP is a function label operand.

(define_special_predicate "function_label_operand"
  (and (match_code "symbol_ref")
       (match_test "FUNCTION_NAME_P (XSTR (op, 0))")))

;; True iff OP is an indexed memory operand.

(define_predicate "indexed_memory_operand"
  (match_code "subreg,mem")
{
  if (GET_MODE (op) != mode)
    return false;

  /* Before reload, a (SUBREG (MEM...)) forces reloading into a register.  */
  if (reload_completed && GET_CODE (op) == SUBREG)
    op = SUBREG_REG (op);

  if (! MEM_P (op))
    return false;

  op = XEXP (op, 0);
<<<<<<< HEAD

  return (memory_address_p (mode, op) && IS_INDEX_ADDR_P (op));
})

;; Return 1 iff OP is a symbolic operand.
;; Note: an inline copy of this code is present in pa_secondary_reload.

(define_predicate "symbolic_operand"
  (match_code "symbol_ref,label_ref,const")
{
  switch (GET_CODE (op))
    {
    case SYMBOL_REF:
      return !SYMBOL_REF_TLS_MODEL (op);
    case LABEL_REF:
      return 1;
    case CONST:
      op = XEXP (op, 0);
      return (GET_CODE (op) == PLUS
	      && ((GET_CODE (XEXP (op, 0)) == SYMBOL_REF
		   && !SYMBOL_REF_TLS_MODEL (XEXP (op, 0)))
		  || GET_CODE (XEXP (op, 0)) == LABEL_REF)
	      && GET_CODE (XEXP (op, 1)) == CONST_INT);
    default:
      return 0;
    }
=======
  return IS_INDEX_ADDR_P (op) && memory_address_p (mode, op);
>>>>>>> 3082eeb7
})

;; True iff the operand OP can be used as the destination operand of
;; an integer store.  This also implies the operand could be used as
;; the source operand of an integer load.  Symbolic, lo_sum and indexed
;; memory operands are not allowed.  We accept reloading pseudos and
;; other memory operands.

(define_predicate "integer_store_memory_operand"
  (match_code "reg,mem")
{
  return ((reload_in_progress
           && REG_P (op)
           && REGNO (op) >= FIRST_PSEUDO_REGISTER
           && reg_renumber [REGNO (op)] < 0)
          || (MEM_P (op)
              && (reload_in_progress || memory_address_p (mode, XEXP (op, 0)))
              && !symbolic_memory_operand (op, VOIDmode)
              && !IS_LO_SUM_DLT_ADDR_P (XEXP (op, 0))
              && !IS_INDEX_ADDR_P (XEXP (op, 0))));
})

;; Return true iff OP is an integer register.

(define_predicate "ireg_operand"
  (and (match_code "reg")
       (match_test "REGNO (op) > 0 && REGNO (op) < 32")))

;; Return truth value of whether OP is an integer which fits the range
;; constraining immediate operands in three-address insns, or is an
;; integer register.

(define_predicate "ireg_or_int5_operand"
  (ior (match_operand 0 "ireg_operand")
       (match_operand 0 "int5_operand")))

;; True iff OP is a CONST_INT of the forms 0...0xxxx or
;; 0...01...1xxxx. Such values can be the left hand side x in (x <<
;; r), using the zvdepi instruction.

(define_predicate "lhs_lshift_cint_operand"
  (match_code "const_int")
{
  unsigned HOST_WIDE_INT x;
  x = INTVAL (op) >> 4;
  return (x & (x + 1)) == 0;
})

;; True iff OP can be used in a zvdep instruction.

(define_predicate "lhs_lshift_operand"
  (ior (match_operand 0 "register_operand")
       (match_operand 0 "lhs_lshift_cint_operand")))

;; Accept anything that can be used as a destination operand for a
;; move instruction.  We don't accept indexed memory operands since
;; they are supported only for floating point stores.

(define_predicate "move_dest_operand"
  (match_code "subreg,reg,mem")
{
  if (register_operand (op, mode))
    return true;

  if (GET_MODE (op) != mode)
    return false;

  if (GET_CODE (op) == SUBREG)
    op = SUBREG_REG (op);

  if (GET_CODE (op) != MEM || symbolic_memory_operand (op, mode))
    return false;

  op = XEXP (op, 0);

  return (memory_address_p (mode, op)
	  && !IS_INDEX_ADDR_P (op)
	  && !IS_LO_SUM_DLT_ADDR_P (op));
})

;; Accept anything that can be used as a source operand for a move
;; instruction.

(define_predicate "move_src_operand"
  (match_code "subreg,reg,const_int,const_double,mem")
{
  if (register_operand (op, mode))
    return true;

  if (op == CONST0_RTX (mode))
    return true;

  if (CONST_INT_P (op))
    return cint_ok_for_move (INTVAL (op));

  if (GET_MODE (op) != mode)
    return false;

  if (GET_CODE (op) == SUBREG)
    op = SUBREG_REG (op);

  if (! MEM_P (op))
    return false;

  /* Until problems with management of the REG_POINTER flag are resolved,
     we need to delay creating move insns with unscaled indexed addresses
     until CSE is not expected.  */
  if (!TARGET_NO_SPACE_REGS
      && !cse_not_expected
      && GET_CODE (XEXP (op, 0)) == PLUS
      && REG_P (XEXP (XEXP (op, 0), 0))
      && REG_P (XEXP (XEXP (op, 0), 1)))
    return false;

  return memory_address_p (mode, XEXP (op, 0));
})

;; True iff OP is not a symbolic memory operand. 

(define_predicate "nonsymb_mem_operand"
  (match_code "subreg,mem")
{
  if (GET_CODE (op) == SUBREG)
    op = SUBREG_REG (op);

  if (! MEM_P (op))
    return false;

  /* Until problems with management of the REG_POINTER flag are resolved,
     we need to delay creating move insns with unscaled indexed addresses
     until CSE is not expected.  */
  if (!TARGET_NO_SPACE_REGS
      && !cse_not_expected
      && GET_CODE (XEXP (op, 0)) == PLUS
      && REG_P (XEXP (XEXP (op, 0), 0))
      && REG_P (XEXP (XEXP (op, 0), 1)))
    return false;

  return (!symbolic_memory_operand (op, mode)
	  && memory_address_p (mode, XEXP (op, 0)));
})

;; True iff OP is anything other than a hard register.

(define_predicate "non_hard_reg_operand"
  (match_test "! (REG_P (op) && REGNO (op) < FIRST_PSEUDO_REGISTER)"))

;; True iff OP is a reference to a label whose address can be loaded
;; while generating PIC code.

(define_predicate "pic_label_operand"
  (match_code "label_ref,const")
{
  if (!flag_pic)
    return false;

  switch (GET_CODE (op))
    {
    case LABEL_REF:
      return true;
    case CONST:
      op = XEXP (op, 0);
      return (GET_CODE (XEXP (op, 0)) == LABEL_REF
	      && CONST_INT_P (XEXP (op, 1)));
    default:
      gcc_unreachable ();
    }
  return false;
})

;; True iff the operand OP lives in text space.  OP is a symbolic operand.
;; If so, SYMBOL_REF_FLAG, which is set by pa_encode_section_info, is true.

(define_special_predicate "read_only_operand"
  (match_test "true")
{
  if (GET_CODE (op) == CONST)
    op = XEXP (XEXP (op, 0), 0);
  if (GET_CODE (op) == SYMBOL_REF)
    {
      if (flag_pic)
        return SYMBOL_REF_FLAG (op) && !CONSTANT_POOL_ADDRESS_P (op);
      else
        return SYMBOL_REF_FLAG (op) || CONSTANT_POOL_ADDRESS_P (op);
    }
  return true;
})

;; True iff the operand is a register operand, or a non-symbolic
;; memory operand after reload.  A SUBREG is not accepted since it
;; will need a reload.
;;
;; This predicate is used for branch patterns that internally handle
;; register reloading.  We need to accept non-symbolic memory operands
;; after reload to ensure that the pattern is still valid if reload
;; didn't find a hard register for the operand.

(define_predicate "reg_before_reload_operand"
  (match_code "reg,mem")
{
  if (register_operand (op, mode))
    return true;

  if (reload_completed
      && memory_operand (op, mode)
      && !symbolic_memory_operand (op, mode))
    return true;

  return false;
})

;; True iff OP is a register or const_0 operand for MODE.

(define_predicate "reg_or_0_operand"
  (ior (match_operand 0 "register_operand")
       (match_operand 0 "const_0_operand")))

;; True iff OP is either a register, zero, or a non-symbolic memory operand.

(define_predicate "reg_or_0_or_nonsymb_mem_operand"
  (ior (match_operand 0 "reg_or_0_operand")
       (match_operand 0 "nonsymb_mem_operand")))

;; Accept REG and any CONST_INT that can be moved in one instruction
;; into a general register.

(define_predicate "reg_or_cint_move_operand"
  (ior (match_operand 0 "register_operand")
       (match_operand 0 "cint_move_operand")))

;; True iff OP can be used to compute (reg | OP).

(define_predicate "reg_or_cint_ior_operand"
  (ior (match_operand 0 "register_operand")
       (match_operand 0 "cint_ior_operand")))

;; Return 1 if OP is a CONST_INT with the value 2, 4, or 8.  These are
;; the valid constants for shadd instructions.

(define_predicate "shadd_operand"
  (and (match_code "const_int")
       (match_test "shadd_constant_p (INTVAL (op))")))

;; Return truth value of statement that OP is a symbolic memory operand.

(define_predicate "symbolic_memory_operand"
  (match_code "subreg,mem")
{
  if (GET_CODE (op) == SUBREG)
    op = SUBREG_REG (op);
  if (!MEM_P (op))
    return false;
  return symbolic_expression_p (XEXP (op, 0));
})

;; True iff OP is a symbolic operand.
;; Note: an inline copy of this code is present in pa_secondary_reload.

(define_predicate "symbolic_operand"
  (match_code "symbol_ref,label_ref,const")
{
  switch (GET_CODE (op))
    {
    case SYMBOL_REF:
      return !SYMBOL_REF_TLS_MODEL (op);
    case LABEL_REF:
      return true;
    case CONST:
      op = XEXP (op, 0);
      return (GET_CODE (op) == PLUS
	      && ((GET_CODE (XEXP (op, 0)) == SYMBOL_REF
		   && !SYMBOL_REF_TLS_MODEL (XEXP (op, 0)))
		  || GET_CODE (XEXP (op, 0)) == LABEL_REF)
	      && GET_CODE (XEXP (op, 1)) == CONST_INT);
    default:
      gcc_unreachable ();
    }
  return true;
})

;; Return true if OP is a symbolic operand for the TLS Global Dynamic model.

(define_predicate "tgd_symbolic_operand"
  (and (match_code "symbol_ref")
       (match_test "SYMBOL_REF_TLS_MODEL (op) == TLS_MODEL_GLOBAL_DYNAMIC")))

;; Return true if OP is a symbolic operand for the TLS Local Dynamic model.

(define_predicate "tld_symbolic_operand"
  (and (match_code "symbol_ref")
       (match_test "SYMBOL_REF_TLS_MODEL (op) == TLS_MODEL_LOCAL_DYNAMIC")))

;; Return true if OP is a symbolic operand for the TLS Initial Exec model.

(define_predicate "tie_symbolic_operand"
  (and (match_code "symbol_ref")
       (match_test "SYMBOL_REF_TLS_MODEL (op) == TLS_MODEL_INITIAL_EXEC")))

;; Return true if OP is a symbolic operand for the TLS Local Exec model.

(define_predicate "tle_symbolic_operand"
  (and (match_code "symbol_ref")
       (match_test "SYMBOL_REF_TLS_MODEL (op) == TLS_MODEL_LOCAL_EXEC")))

;; True iff this is a comparison operator.  This allows the use of
;; MATCH_OPERATOR to recognize all the branch insns.

(define_predicate "cmpib_comparison_operator"
  (match_code "eq,ne,lt,le,leu,gt,gtu,ge"))

;; True iff OP is an operator suitable for use in a movb instruction.

(define_predicate "movb_comparison_operator"
  (match_code "eq,ne,lt,ge"))

;; True iff OP is a PLUS, XOR or IOR operator.

(define_predicate "plus_xor_ior_operator"
  (match_code "plus,xor,ior"))<|MERGE_RESOLUTION|>--- conflicted
+++ resolved
@@ -210,36 +210,7 @@
     return false;
 
   op = XEXP (op, 0);
-<<<<<<< HEAD
-
-  return (memory_address_p (mode, op) && IS_INDEX_ADDR_P (op));
-})
-
-;; Return 1 iff OP is a symbolic operand.
-;; Note: an inline copy of this code is present in pa_secondary_reload.
-
-(define_predicate "symbolic_operand"
-  (match_code "symbol_ref,label_ref,const")
-{
-  switch (GET_CODE (op))
-    {
-    case SYMBOL_REF:
-      return !SYMBOL_REF_TLS_MODEL (op);
-    case LABEL_REF:
-      return 1;
-    case CONST:
-      op = XEXP (op, 0);
-      return (GET_CODE (op) == PLUS
-	      && ((GET_CODE (XEXP (op, 0)) == SYMBOL_REF
-		   && !SYMBOL_REF_TLS_MODEL (XEXP (op, 0)))
-		  || GET_CODE (XEXP (op, 0)) == LABEL_REF)
-	      && GET_CODE (XEXP (op, 1)) == CONST_INT);
-    default:
-      return 0;
-    }
-=======
   return IS_INDEX_ADDR_P (op) && memory_address_p (mode, op);
->>>>>>> 3082eeb7
 })
 
 ;; True iff the operand OP can be used as the destination operand of
