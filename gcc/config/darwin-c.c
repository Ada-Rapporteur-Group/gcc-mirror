--- conflicted
+++ resolved
@@ -1,9 +1,5 @@
 /* Darwin support needed only by C/C++ frontends.
-<<<<<<< HEAD
-   Copyright (C) 2001, 2003, 2004, 2005, 2007, 2008
-=======
    Copyright (C) 2001, 2003, 2004, 2005, 2007, 2008, 2010
->>>>>>> 03d20231
    Free Software Foundation, Inc.
    Contributed by Apple Computer Inc.
 
@@ -32,12 +28,8 @@
 #include "incpath.h"
 #include "c-family/c-common.h"
 #include "c-family/c-pragma.h"
-<<<<<<< HEAD
-#include "toplev.h"
-=======
 #include "c-family/c-format.h"
 #include "diagnostic-core.h"
->>>>>>> 03d20231
 #include "flags.h"
 #include "tm_p.h"
 #include "cppdefault.h"
