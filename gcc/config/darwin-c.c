/* Darwin support needed only by C/C++ frontends.
<<<<<<< HEAD
   Copyright (C) 2001, 2003, 2004, 2005, 2007, 2008
=======
   Copyright (C) 2001, 2003, 2004, 2005, 2007, 2008, 2010, 2011
>>>>>>> 3082eeb7
   Free Software Foundation, Inc.
   Contributed by Apple Computer Inc.

This file is part of GCC.

GCC is free software; you can redistribute it and/or modify
it under the terms of the GNU General Public License as published by
the Free Software Foundation; either version 3, or (at your option)
any later version.

GCC is distributed in the hope that it will be useful,
but WITHOUT ANY WARRANTY; without even the implied warranty of
MERCHANTABILITY or FITNESS FOR A PARTICULAR PURPOSE.  See the
GNU General Public License for more details.

You should have received a copy of the GNU General Public License
along with GCC; see the file COPYING3.  If not see
<http://www.gnu.org/licenses/>.  */

#include "config.h"
#include "system.h"
#include "coretypes.h"
#include "tm.h"
#include "cpplib.h"
#include "tree.h"
#include "incpath.h"
#include "c-family/c-common.h"
#include "c-family/c-pragma.h"
#include "c-family/c-format.h"
#include "diagnostic-core.h"
#include "flags.h"
#include "tm_p.h"
#include "cppdefault.h"
#include "prefix.h"
#include "c-family/c-target.h"
#include "c-family/c-target-def.h"

/* Pragmas.  */

#define BAD(gmsgid) do { warning (OPT_Wpragmas, gmsgid); return; } while (0)
#define BAD2(msgid, arg) do { warning (OPT_Wpragmas, msgid, arg); return; } while (0)

static bool using_frameworks = false;

static const char *find_subframework_header (cpp_reader *pfile, const char *header,
					     cpp_dir **dirp);

typedef struct align_stack
{
  int alignment;
  struct align_stack * prev;
} align_stack;

static struct align_stack * field_align_stack = NULL;

/* Maintain a small stack of alignments.  This is similar to pragma
   pack's stack, but simpler.  */

static void
push_field_alignment (int bit_alignment)
{
  align_stack *entry = XNEW (align_stack);

  entry->alignment = maximum_field_alignment;
  entry->prev = field_align_stack;
  field_align_stack = entry;

  maximum_field_alignment = bit_alignment;
}

static void
pop_field_alignment (void)
{
  if (field_align_stack)
    {
      align_stack *entry = field_align_stack;

      maximum_field_alignment = entry->alignment;
      field_align_stack = entry->prev;
      free (entry);
    }
  else
    error ("too many #pragma options align=reset");
}

/* Handlers for Darwin-specific pragmas.  */

void
darwin_pragma_ignore (cpp_reader *pfile ATTRIBUTE_UNUSED)
{
  /* Do nothing.  */
}

/* #pragma options align={mac68k|power|reset} */

void
darwin_pragma_options (cpp_reader *pfile ATTRIBUTE_UNUSED)
{
  const char *arg;
  tree t, x;

  if (pragma_lex (&t) != CPP_NAME)
    BAD ("malformed '#pragma options', ignoring");
  arg = IDENTIFIER_POINTER (t);
  if (strcmp (arg, "align"))
    BAD ("malformed '#pragma options', ignoring");
  if (pragma_lex (&t) != CPP_EQ)
    BAD ("malformed '#pragma options', ignoring");
  if (pragma_lex (&t) != CPP_NAME)
    BAD ("malformed '#pragma options', ignoring");

  if (pragma_lex (&x) != CPP_EOF)
    warning (OPT_Wpragmas, "junk at end of '#pragma options'");

  arg = IDENTIFIER_POINTER (t);
  if (!strcmp (arg, "mac68k"))
    push_field_alignment (16);
  else if (!strcmp (arg, "power"))
    push_field_alignment (0);
  else if (!strcmp (arg, "reset"))
    pop_field_alignment ();
  else
    BAD ("malformed '#pragma options align={mac68k|power|reset}', ignoring");
}

/* #pragma unused ([var {, var}*]) */

void
darwin_pragma_unused (cpp_reader *pfile ATTRIBUTE_UNUSED)
{
  tree decl, x;
  int tok;

  if (pragma_lex (&x) != CPP_OPEN_PAREN)
    BAD ("missing '(' after '#pragma unused', ignoring");

  while (1)
    {
      tok = pragma_lex (&decl);
      if (tok == CPP_NAME && decl)
	{
	  tree local = lookup_name (decl);
	  if (local && (TREE_CODE (local) == PARM_DECL
			|| TREE_CODE (local) == VAR_DECL))
	    {
	      TREE_USED (local) = 1;
	      DECL_READ_P (local) = 1;
	    }
	  tok = pragma_lex (&x);
	  if (tok != CPP_COMMA)
	    break;
	}
    }

  if (tok != CPP_CLOSE_PAREN)
    BAD ("missing ')' after '#pragma unused', ignoring");

  if (pragma_lex (&x) != CPP_EOF)
    BAD ("junk at end of '#pragma unused'");
}

/* Parse the ms_struct pragma.  */
void
darwin_pragma_ms_struct (cpp_reader *pfile ATTRIBUTE_UNUSED)
{
  const char *arg;
  tree t;

  if (pragma_lex (&t) != CPP_NAME)
    BAD ("malformed '#pragma ms_struct', ignoring");
  arg = IDENTIFIER_POINTER (t);

  if (!strcmp (arg, "on"))
    darwin_ms_struct = true;
  else if (!strcmp (arg, "off") || !strcmp (arg, "reset"))
    darwin_ms_struct = false;
  else
    BAD ("malformed '#pragma ms_struct {on|off|reset}', ignoring");

  if (pragma_lex (&t) != CPP_EOF)
    BAD ("junk at end of '#pragma ms_struct'");
}

static struct frameworks_in_use {
  size_t len;
  const char *name;
  cpp_dir* dir;
} *frameworks_in_use;
static int num_frameworks = 0;
static int max_frameworks = 0;


/* Remember which frameworks have been seen, so that we can ensure
   that all uses of that framework come from the same framework.  DIR
   is the place where the named framework NAME, which is of length
   LEN, was found.  We copy the directory name from NAME, as it will be
   freed by others.  */

static void
add_framework (const char *name, size_t len, cpp_dir *dir)
{
  char *dir_name;
  int i;
  for (i = 0; i < num_frameworks; ++i)
    {
      if (len == frameworks_in_use[i].len
	  && strncmp (name, frameworks_in_use[i].name, len) == 0)
	{
	  return;
	}
    }
  if (i >= max_frameworks)
    {
      max_frameworks = i*2;
      max_frameworks += i == 0;
      frameworks_in_use = XRESIZEVEC (struct frameworks_in_use,
				      frameworks_in_use, max_frameworks);
    }
  dir_name = XNEWVEC (char, len + 1);
  memcpy (dir_name, name, len);
  dir_name[len] = '\0';
  frameworks_in_use[num_frameworks].name = dir_name;
  frameworks_in_use[num_frameworks].len = len;
  frameworks_in_use[num_frameworks].dir = dir;
  ++num_frameworks;
}

/* Recall if we have seen the named framework NAME, before, and where
   we saw it.  NAME is LEN bytes long.  The return value is the place
   where it was seen before.  */

static struct cpp_dir*
find_framework (const char *name, size_t len)
{
  int i;
  for (i = 0; i < num_frameworks; ++i)
    {
      if (len == frameworks_in_use[i].len
	  && strncmp (name, frameworks_in_use[i].name, len) == 0)
	{
	  return frameworks_in_use[i].dir;
	}
    }
  return 0;
}

/* There are two directories in a framework that contain header files,
   Headers and PrivateHeaders.  We search Headers first as it is more
   common to upgrade a header from PrivateHeaders to Headers and when
   that is done, the old one might hang around and be out of data,
   causing grief.  */

struct framework_header {const char * dirName; int dirNameLen; };
static struct framework_header framework_header_dirs[] = {
  { "Headers", 7 },
  { "PrivateHeaders", 14 },
  { NULL, 0 }
};

/* Returns a pointer to a malloced string that contains the real pathname
   to the file, given the base name and the name.  */

static char *
framework_construct_pathname (const char *fname, cpp_dir *dir)
{
  char *buf;
  size_t fname_len, frname_len;
  cpp_dir *fast_dir;
  char *frname;
  struct stat st;
  int i;

  /* Framework names must have a / in them.  */
  buf = strchr (fname, '/');
  if (buf)
    fname_len = buf - fname;
  else
    return 0;

  fast_dir = find_framework (fname, fname_len);

  /* Framework includes must all come from one framework.  */
  if (fast_dir && dir != fast_dir)
    return 0;

  frname = XNEWVEC (char, strlen (fname) + dir->len + 2
		    + strlen(".framework/") + strlen("PrivateHeaders"));
  strncpy (&frname[0], dir->name, dir->len);
  frname_len = dir->len;
  if (frname_len && frname[frname_len-1] != '/')
    frname[frname_len++] = '/';
  strncpy (&frname[frname_len], fname, fname_len);
  frname_len += fname_len;
  strncpy (&frname[frname_len], ".framework/", strlen (".framework/"));
  frname_len += strlen (".framework/");

  if (fast_dir == 0)
    {
      frname[frname_len-1] = 0;
      if (stat (frname, &st) == 0)
	{
	  /* As soon as we find the first instance of the framework,
	     we stop and never use any later instance of that
	     framework.  */
	  add_framework (fname, fname_len, dir);
	}
      else
	{
	  /* If we can't find the parent directory, no point looking
	     further.  */
	  free (frname);
	  return 0;
	}
      frname[frname_len-1] = '/';
    }

  /* Append framework_header_dirs and header file name */
  for (i = 0; framework_header_dirs[i].dirName; i++)
    {
      strncpy (&frname[frname_len],
	       framework_header_dirs[i].dirName,
	       framework_header_dirs[i].dirNameLen);
      strcpy (&frname[frname_len + framework_header_dirs[i].dirNameLen],
	      &fname[fname_len]);

      if (stat (frname, &st) == 0)
	return frname;
    }

  free (frname);
  return 0;
}

/* Search for FNAME in sub-frameworks.  pname is the context that we
   wish to search in.  Return the path the file was found at,
   otherwise return 0.  */

static const char*
find_subframework_file (const char *fname, const char *pname)
{
  char *sfrname;
  const char *dot_framework = ".framework/";
  char *bufptr;
  int sfrname_len, i, fname_len;
  struct cpp_dir *fast_dir;
  static struct cpp_dir subframe_dir;
  struct stat st;

  bufptr = strchr (fname, '/');

  /* Subframework files must have / in the name.  */
  if (bufptr == 0)
    return 0;

  fname_len = bufptr - fname;
  fast_dir = find_framework (fname, fname_len);

  /* Sub framework header filename includes parent framework name and
     header name in the "CarbonCore/OSUtils.h" form. If it does not
     include slash it is not a sub framework include.  */
  bufptr = strstr (pname, dot_framework);

  /* If the parent header is not of any framework, then this header
     cannot be part of any subframework.  */
  if (!bufptr)
    return 0;

  /* Now translate. For example,                  +- bufptr
     fname = CarbonCore/OSUtils.h                 |
     pname = /System/Library/Frameworks/Foundation.framework/Headers/Foundation.h
     into
     sfrname = /System/Library/Frameworks/Foundation.framework/Frameworks/CarbonCore.framework/Headers/OSUtils.h */

  sfrname = XNEWVEC (char, strlen (pname) + strlen (fname) + 2 +
			      strlen ("Frameworks/") + strlen (".framework/")
			      + strlen ("PrivateHeaders"));

  bufptr += strlen (dot_framework);

  sfrname_len = bufptr - pname;

  strncpy (&sfrname[0], pname, sfrname_len);

  strncpy (&sfrname[sfrname_len], "Frameworks/", strlen ("Frameworks/"));
  sfrname_len += strlen("Frameworks/");

  strncpy (&sfrname[sfrname_len], fname, fname_len);
  sfrname_len += fname_len;

  strncpy (&sfrname[sfrname_len], ".framework/", strlen (".framework/"));
  sfrname_len += strlen (".framework/");

  /* Append framework_header_dirs and header file name */
  for (i = 0; framework_header_dirs[i].dirName; i++)
    {
      strncpy (&sfrname[sfrname_len],
	       framework_header_dirs[i].dirName,
	       framework_header_dirs[i].dirNameLen);
      strcpy (&sfrname[sfrname_len + framework_header_dirs[i].dirNameLen],
	      &fname[fname_len]);

      if (stat (sfrname, &st) == 0)
	{
	  if (fast_dir != &subframe_dir)
	    {
	      if (fast_dir)
		warning (0, "subframework include %s conflicts with framework include",
			 fname);
	      else
		add_framework (fname, fname_len, &subframe_dir);
	    }

	  return sfrname;
	}
    }
  free (sfrname);

  return 0;
}

/* Add PATH to the system includes. PATH must be malloc-ed and
   NUL-terminated.  System framework paths are C++ aware.  */

static void
add_system_framework_path (char *path)
{
  int cxx_aware = 1;
  cpp_dir *p;

  p = XNEW (cpp_dir);
  p->next = NULL;
  p->name = path;
  p->sysp = 1 + !cxx_aware;
  p->construct = framework_construct_pathname;
  using_frameworks = 1;

  add_cpp_dir_path (p, SYSTEM);
}

/* Add PATH to the bracket includes. PATH must be malloc-ed and
   NUL-terminated.  */

void
add_framework_path (char *path)
{
  cpp_dir *p;

  p = XNEW (cpp_dir);
  p->next = NULL;
  p->name = path;
  p->sysp = 0;
  p->construct = framework_construct_pathname;
  using_frameworks = 1;

  add_cpp_dir_path (p, BRACKET);
}

static const char *framework_defaults [] =
  {
    "/System/Library/Frameworks",
    "/Library/Frameworks",
  };

/* Register the GNU objective-C runtime include path if STDINC.  */

void
darwin_register_objc_includes (const char *sysroot, const char *iprefix,
			       int stdinc)
{
  const char *fname;
  size_t len;
  /* We do not do anything if we do not want the standard includes. */
  if (!stdinc)
    return;

  fname = GCC_INCLUDE_DIR "-gnu-runtime";

  /* Register the GNU OBJC runtime include path if we are compiling  OBJC
    with GNU-runtime.  */

  if (c_dialect_objc () && !flag_next_runtime)
    {
      char *str;
      /* See if our directory starts with the standard prefix.
	 "Translate" them, i.e. replace /usr/local/lib/gcc... with
	 IPREFIX and search them first.  */
      if (iprefix && (len = cpp_GCC_INCLUDE_DIR_len) != 0 && !sysroot
	  && !strncmp (fname, cpp_GCC_INCLUDE_DIR, len))
	{
	  str = concat (iprefix, fname + len, NULL);
          /* FIXME: wrap the headers for C++awareness.  */
	  add_path (str, SYSTEM, /*c++aware=*/false, false);
	}

      /* Should this directory start with the sysroot?  */
      if (sysroot)
	str = concat (sysroot, fname, NULL);
      else
	str = update_path (fname, "");

      add_path (str, SYSTEM, /*c++aware=*/false, false);
    }
}


/* Register all the system framework paths if STDINC is true and setup
   the missing_header callback for subframework searching if any
   frameworks had been registered.  */

void
darwin_register_frameworks (const char *sysroot,
			    const char *iprefix ATTRIBUTE_UNUSED, int stdinc)
{
  if (stdinc)
    {
      size_t i;

      /* Setup default search path for frameworks.  */
      for (i=0; i<sizeof (framework_defaults)/sizeof(const char *); ++i)
	{
	  char *str;
	  if (sysroot)
	    str = concat (sysroot, xstrdup (framework_defaults [i]), NULL);
	  else
	    str = xstrdup (framework_defaults[i]);
	  /* System Framework headers are cxx aware.  */
	  add_system_framework_path (str);
	}
    }

  if (using_frameworks)
    cpp_get_callbacks (parse_in)->missing_header = find_subframework_header;
}

/* Search for HEADER in context dependent way.  The return value is
   the malloced name of a header to try and open, if any, or NULL
   otherwise.  This is called after normal header lookup processing
   fails to find a header.  We search each file in the include stack,
   using FUNC, starting from the most deeply nested include and
   finishing with the main input file.  We stop searching when FUNC
   returns nonzero.  */

static const char*
find_subframework_header (cpp_reader *pfile, const char *header, cpp_dir **dirp)
{
  const char *fname = header;
  struct cpp_buffer *b;
  const char *n;

  for (b = cpp_get_buffer (pfile);
       b && cpp_get_file (b) && cpp_get_path (cpp_get_file (b));
       b = cpp_get_prev (b))
    {
      n = find_subframework_file (fname, cpp_get_path (cpp_get_file (b)));
      if (n)
	{
	  /* Logically, the place where we found the subframework is
	     the place where we found the Framework that contains the
	     subframework.  This is useful for tracking wether or not
	     we are in a system header.  */
	  *dirp = cpp_get_dir (cpp_get_file (b));
	  return n;
	}
    }

  return 0;
}

/* Return the value of darwin_macosx_version_min suitable for the
   __ENVIRONMENT_MAC_OS_X_VERSION_MIN_REQUIRED__ macro,
   so '10.4.2' becomes 1040.  The lowest digit is always zero.
   Print a warning if the version number can't be understood.  */
static const char *
version_as_macro (void)
{
  static char result[] = "1000";

  if (strncmp (darwin_macosx_version_min, "10.", 3) != 0)
    goto fail;
  if (! ISDIGIT (darwin_macosx_version_min[3]))
    goto fail;
  result[2] = darwin_macosx_version_min[3];
  if (darwin_macosx_version_min[4] != '\0'
      && darwin_macosx_version_min[4] != '.')
    goto fail;

  return result;

 fail:
  error ("unknown value %qs of -mmacosx-version-min",
	 darwin_macosx_version_min);
  return "1000";
}

/* Define additional CPP flags for Darwin.   */

#define builtin_define(TXT) cpp_define (pfile, TXT)

void
darwin_cpp_builtins (cpp_reader *pfile)
{
  builtin_define ("__MACH__");
  builtin_define ("__APPLE__");

  /* __APPLE_CC__ is defined as some old Apple include files expect it
     to be defined and won't work if it isn't.  */
  builtin_define_with_value ("__APPLE_CC__", "1", false);

  if (darwin_constant_cfstrings)
    builtin_define ("__CONSTANT_CFSTRINGS__");

  builtin_define_with_value ("__ENVIRONMENT_MAC_OS_X_VERSION_MIN_REQUIRED__",
			     version_as_macro(), false);

  /* Since we do not (at 4.6) support ObjC gc for the NeXT runtime, the
     following will cause a syntax error if one tries to compile gc attributed
     items.  However, without this, NeXT system headers cannot be parsed 
     properly (on systems >= darwin 9).  */
  if (flag_objc_gc)
    {
      builtin_define ("__strong=__attribute__((objc_gc(strong)))");
      builtin_define ("__weak=__attribute__((objc_gc(weak)))");
      builtin_define ("__OBJC_GC__");
    }
  else
    {
      builtin_define ("__strong=");
      builtin_define ("__weak=");
    }

  if (flag_objc_abi == 2)
    builtin_define ("__OBJC2__");
}

/* Handle C family front-end options.  */

static bool
handle_c_option (size_t code,
		 const char *arg,
		 int value ATTRIBUTE_UNUSED)
{
  switch (code)
    {
    default:
      /* Unrecognized options that we said we'd handle turn into
	 errors if not listed here.  */
      return false;

    case OPT_iframework:
      add_system_framework_path (xstrdup (arg));
      break;

    case OPT_fapple_kext:
      ;
    }

  /* We recognized the option.  */
  return true;
}

/* Allow ObjC* access to CFStrings.  */
static tree
darwin_objc_construct_string (tree str)
{
  if (!darwin_constant_cfstrings)
    {
    /* Even though we are not using CFStrings, place our literal
       into the cfstring_htab hash table, so that the
       darwin_constant_cfstring_p() function will see it.  */
      darwin_enter_string_into_cfstring_table (str);
      /* Fall back to NSConstantString.  */
      return NULL_TREE;
    }

  return darwin_build_constant_cfstring (str);
}

/* The string ref type is created as CFStringRef by <CFBase.h> therefore, we
   must match for it explicitly, since it's outside the gcc code.  */

static bool
darwin_cfstring_ref_p (const_tree strp)
{
  tree tn;
  if (!strp || TREE_CODE (strp) != POINTER_TYPE)
    return false;

  tn = TYPE_NAME (strp);
  if (tn) 
    tn = DECL_NAME (tn);
  return (tn 
	  && IDENTIFIER_POINTER (tn)
	  && !strncmp (IDENTIFIER_POINTER (tn), "CFStringRef", 8));
}

/* At present the behavior of this is undefined and it does nothing.  */
static void
darwin_check_cfstring_format_arg (tree ARG_UNUSED (format_arg), 
				  tree ARG_UNUSED (args_list))
{
}

/* The extra format types we recognize.  */
EXPORTED_CONST format_kind_info darwin_additional_format_types[] = {
  { "CFString",   NULL,  NULL, NULL, NULL, 
    NULL, NULL, 
    FMT_FLAG_ARG_CONVERT|FMT_FLAG_PARSE_ARG_CONVERT_EXTERNAL, 0, 0, 0, 0, 0, 0,
    NULL, NULL
  }
};

#undef TARGET_HANDLE_C_OPTION
#define TARGET_HANDLE_C_OPTION handle_c_option

#undef TARGET_OBJC_CONSTRUCT_STRING_OBJECT
#define TARGET_OBJC_CONSTRUCT_STRING_OBJECT darwin_objc_construct_string

#undef TARGET_STRING_OBJECT_REF_TYPE_P
#define TARGET_STRING_OBJECT_REF_TYPE_P darwin_cfstring_ref_p

#undef TARGET_CHECK_STRING_OBJECT_FORMAT_ARG
#define TARGET_CHECK_STRING_OBJECT_FORMAT_ARG darwin_check_cfstring_format_arg

struct gcc_targetcm targetcm = TARGETCM_INITIALIZER;<|MERGE_RESOLUTION|>--- conflicted
+++ resolved
@@ -1,9 +1,5 @@
 /* Darwin support needed only by C/C++ frontends.
-<<<<<<< HEAD
-   Copyright (C) 2001, 2003, 2004, 2005, 2007, 2008
-=======
    Copyright (C) 2001, 2003, 2004, 2005, 2007, 2008, 2010, 2011
->>>>>>> 3082eeb7
    Free Software Foundation, Inc.
    Contributed by Apple Computer Inc.
 
