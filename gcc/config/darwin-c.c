/* Darwin support needed only by C/C++ frontends.
   Copyright (C) 2001, 2003, 2004, 2005  Free Software Foundation, Inc.
   Contributed by Apple Computer Inc.

This file is part of GCC.

GCC is free software; you can redistribute it and/or modify
it under the terms of the GNU General Public License as published by
the Free Software Foundation; either version 2, or (at your option)
any later version.

GCC is distributed in the hope that it will be useful,
but WITHOUT ANY WARRANTY; without even the implied warranty of
MERCHANTABILITY or FITNESS FOR A PARTICULAR PURPOSE.  See the
GNU General Public License for more details.

You should have received a copy of the GNU General Public License
along with GCC; see the file COPYING.  If not, write to
the Free Software Foundation, 51 Franklin Street, Fifth Floor,
Boston, MA 02110-1301, USA.  */

#include "config.h"
#include "system.h"
#include "coretypes.h"
#include "tm.h"
#include "cpplib.h"
#include "tree.h"
#include "c-pragma.h"
#include "c-tree.h"
#include "c-incpath.h"
#include "c-common.h"
#include "toplev.h"
#include "flags.h"
#include "tm_p.h"
#include "cppdefault.h"
#include "prefix.h"

/* Pragmas.  */

#define BAD(gmsgid) do { warning (OPT_Wpragmas, gmsgid); return; } while (0)
#define BAD2(msgid, arg) do { warning (OPT_Wpragmas, msgid, arg); return; } while (0)

static bool using_frameworks = false;

/* Maintain a small stack of alignments.  This is similar to pragma
   pack's stack, but simpler.  */

static void push_field_alignment (int);
static void pop_field_alignment (void);
static const char *find_subframework_file (const char *, const char *);
static void add_system_framework_path (char *);
static const char *find_subframework_header (cpp_reader *pfile, const char *header,
					     cpp_dir **dirp);

typedef struct align_stack
{
  int alignment;
  struct align_stack * prev;
} align_stack;

static struct align_stack * field_align_stack = NULL;

static void
push_field_alignment (int bit_alignment)
{
  align_stack *entry = XNEW (align_stack);

  entry->alignment = maximum_field_alignment;
  entry->prev = field_align_stack;
  field_align_stack = entry;

  maximum_field_alignment = bit_alignment;
}

static void
pop_field_alignment (void)
{
  if (field_align_stack)
    {
      align_stack *entry = field_align_stack;

      maximum_field_alignment = entry->alignment;
      field_align_stack = entry->prev;
      free (entry);
    }
  else
    error ("too many #pragma options align=reset");
}

/* Handlers for Darwin-specific pragmas.  */

void
darwin_pragma_ignore (cpp_reader *pfile ATTRIBUTE_UNUSED)
{
  /* Do nothing.  */
}

/* #pragma options align={mac68k|power|reset} */

void
darwin_pragma_options (cpp_reader *pfile ATTRIBUTE_UNUSED)
{
  const char *arg;
  tree t, x;

  if (pragma_lex (&t) != CPP_NAME)
    BAD ("malformed '#pragma options', ignoring");
  arg = IDENTIFIER_POINTER (t);
  if (strcmp (arg, "align"))
    BAD ("malformed '#pragma options', ignoring");
  if (pragma_lex (&t) != CPP_EQ)
    BAD ("malformed '#pragma options', ignoring");
  if (pragma_lex (&t) != CPP_NAME)
    BAD ("malformed '#pragma options', ignoring");

  if (pragma_lex (&x) != CPP_EOF)
<<<<<<< HEAD
    warning (0, "junk at end of '#pragma options'");
=======
    warning (OPT_Wpragmas, "junk at end of '#pragma options'");
>>>>>>> f8383f28

  arg = IDENTIFIER_POINTER (t);
  if (!strcmp (arg, "mac68k"))
    push_field_alignment (16);
  else if (!strcmp (arg, "power"))
    push_field_alignment (0);
  else if (!strcmp (arg, "reset"))
    pop_field_alignment ();
  else
    BAD ("malformed '#pragma options align={mac68k|power|reset}', ignoring");
}

/* #pragma unused ([var {, var}*]) */

void
darwin_pragma_unused (cpp_reader *pfile ATTRIBUTE_UNUSED)
{
  tree decl, x;
  int tok;

  if (pragma_lex (&x) != CPP_OPEN_PAREN)
    BAD ("missing '(' after '#pragma unused', ignoring");

  while (1)
    {
      tok = pragma_lex (&decl);
      if (tok == CPP_NAME && decl)
	{
	  tree local = lookup_name (decl);
	  if (local && (TREE_CODE (local) == PARM_DECL
			|| TREE_CODE (local) == VAR_DECL))
	    TREE_USED (local) = 1;
	  tok = pragma_lex (&x);
	  if (tok != CPP_COMMA)
	    break;
	}
    }

  if (tok != CPP_CLOSE_PAREN)
    BAD ("missing ')' after '#pragma unused', ignoring");

  if (pragma_lex (&x) != CPP_EOF)
<<<<<<< HEAD
    warning (0, "junk at end of '#pragma unused'");
=======
    BAD ("junk at end of '#pragma unused'");
}

/* Parse the ms_struct pragma.  */
void
darwin_pragma_ms_struct (cpp_reader *pfile ATTRIBUTE_UNUSED)
{
  const char *arg;
  tree t;

  if (pragma_lex (&t) != CPP_NAME)
    BAD ("malformed '#pragma ms_struct', ignoring");
  arg = IDENTIFIER_POINTER (t);

  if (!strcmp (arg, "on"))
    darwin_ms_struct = true;
  else if (!strcmp (arg, "off") || !strcmp (arg, "reset"))
    darwin_ms_struct = false;
  else
    BAD ("malformed '#pragma ms_struct {on|off|reset}', ignoring");

  if (pragma_lex (&t) != CPP_EOF)
    BAD ("junk at end of '#pragma ms_struct'");
>>>>>>> f8383f28
}

static struct {
  size_t len;
  const char *name;
  cpp_dir* dir;
} *frameworks_in_use;
static int num_frameworks = 0;
static int max_frameworks = 0;


/* Remember which frameworks have been seen, so that we can ensure
   that all uses of that framework come from the same framework.  DIR
   is the place where the named framework NAME, which is of length
   LEN, was found.  We copy the directory name from NAME, as it will be
   freed by others.  */

static void
add_framework (const char *name, size_t len, cpp_dir *dir)
{
  char *dir_name;
  int i;
  for (i = 0; i < num_frameworks; ++i)
    {
      if (len == frameworks_in_use[i].len
	  && strncmp (name, frameworks_in_use[i].name, len) == 0)
	{
	  return;
	}
    }
  if (i >= max_frameworks)
    {
      max_frameworks = i*2;
      max_frameworks += i == 0;
      frameworks_in_use = xrealloc (frameworks_in_use,
				    max_frameworks*sizeof(*frameworks_in_use));
    }
  dir_name = XNEWVEC (char, len + 1);
  memcpy (dir_name, name, len);
  dir_name[len] = '\0';
  frameworks_in_use[num_frameworks].name = dir_name;
  frameworks_in_use[num_frameworks].len = len;
  frameworks_in_use[num_frameworks].dir = dir;
  ++num_frameworks;
}

/* Recall if we have seen the named framework NAME, before, and where
   we saw it.  NAME is LEN bytes long.  The return value is the place
   where it was seen before.  */

static struct cpp_dir*
find_framework (const char *name, size_t len)
{
  int i;
  for (i = 0; i < num_frameworks; ++i)
    {
      if (len == frameworks_in_use[i].len
	  && strncmp (name, frameworks_in_use[i].name, len) == 0)
	{
	  return frameworks_in_use[i].dir;
	}
    }
  return 0;
}

/* There are two directories in a framework that contain header files,
   Headers and PrivateHeaders.  We search Headers first as it is more
   common to upgrade a header from PrivateHeaders to Headers and when
   that is done, the old one might hang around and be out of data,
   causing grief.  */

struct framework_header {const char * dirName; int dirNameLen; };
static struct framework_header framework_header_dirs[] = {
  { "Headers", 7 },
  { "PrivateHeaders", 14 },
  { NULL, 0 }
};

/* Returns a pointer to a malloced string that contains the real pathname
   to the file, given the base name and the name.  */

static char *
framework_construct_pathname (const char *fname, cpp_dir *dir)
{
  char *buf;
  size_t fname_len, frname_len;
  cpp_dir *fast_dir;
  char *frname;
  struct stat st;
  int i;

  /* Framework names must have a / in them.  */
  buf = strchr (fname, '/');
  if (buf)
    fname_len = buf - fname;
  else
    return 0;

  fast_dir = find_framework (fname, fname_len);

  /* Framework includes must all come from one framework.  */
  if (fast_dir && dir != fast_dir)
    return 0;

  frname = XNEWVEC (char, strlen (fname) + dir->len + 2
		    + strlen(".framework/") + strlen("PrivateHeaders"));
  strncpy (&frname[0], dir->name, dir->len);
  frname_len = dir->len;
  if (frname_len && frname[frname_len-1] != '/')
    frname[frname_len++] = '/';
  strncpy (&frname[frname_len], fname, fname_len);
  frname_len += fname_len;
  strncpy (&frname[frname_len], ".framework/", strlen (".framework/"));
  frname_len += strlen (".framework/");

  if (fast_dir == 0)
    {
      frname[frname_len-1] = 0;
      if (stat (frname, &st) == 0)
	{
	  /* As soon as we find the first instance of the framework,
	     we stop and never use any later instance of that
	     framework.  */
	  add_framework (fname, fname_len, dir);
	}
      else
	{
	  /* If we can't find the parent directory, no point looking
	     further.  */
	  free (frname);
	  return 0;
	}
      frname[frname_len-1] = '/';
    }

  /* Append framework_header_dirs and header file name */
  for (i = 0; framework_header_dirs[i].dirName; i++)
    {
      strncpy (&frname[frname_len],
	       framework_header_dirs[i].dirName,
	       framework_header_dirs[i].dirNameLen);
      strcpy (&frname[frname_len + framework_header_dirs[i].dirNameLen],
	      &fname[fname_len]);

      if (stat (frname, &st) == 0)
	return frname;
    }

  free (frname);
  return 0;
}

/* Search for FNAME in sub-frameworks.  pname is the context that we
   wish to search in.  Return the path the file was found at,
   otherwise return 0.  */

static const char*
find_subframework_file (const char *fname, const char *pname)
{
  char *sfrname;
  const char *dot_framework = ".framework/";
  char *bufptr;
  int sfrname_len, i, fname_len;
  struct cpp_dir *fast_dir;
  static struct cpp_dir subframe_dir;
  struct stat st;

  bufptr = strchr (fname, '/');

  /* Subframework files must have / in the name.  */
  if (bufptr == 0)
    return 0;

  fname_len = bufptr - fname;
  fast_dir = find_framework (fname, fname_len);

  /* Sub framework header filename includes parent framework name and
     header name in the "CarbonCore/OSUtils.h" form. If it does not
     include slash it is not a sub framework include.  */
  bufptr = strstr (pname, dot_framework);

  /* If the parent header is not of any framework, then this header
     cannot be part of any subframework.  */
  if (!bufptr)
    return 0;

  /* Now translate. For example,                  +- bufptr
     fname = CarbonCore/OSUtils.h                 |
     pname = /System/Library/Frameworks/Foundation.framework/Headers/Foundation.h
     into
     sfrname = /System/Library/Frameworks/Foundation.framework/Frameworks/CarbonCore.framework/Headers/OSUtils.h */

  sfrname = XNEWVEC (char, strlen (pname) + strlen (fname) + 2 +
			      strlen ("Frameworks/") + strlen (".framework/")
			      + strlen ("PrivateHeaders"));

  bufptr += strlen (dot_framework);

  sfrname_len = bufptr - pname;

  strncpy (&sfrname[0], pname, sfrname_len);

  strncpy (&sfrname[sfrname_len], "Frameworks/", strlen ("Frameworks/"));
  sfrname_len += strlen("Frameworks/");

  strncpy (&sfrname[sfrname_len], fname, fname_len);
  sfrname_len += fname_len;

  strncpy (&sfrname[sfrname_len], ".framework/", strlen (".framework/"));
  sfrname_len += strlen (".framework/");

  /* Append framework_header_dirs and header file name */
  for (i = 0; framework_header_dirs[i].dirName; i++)
    {
      strncpy (&sfrname[sfrname_len],
	       framework_header_dirs[i].dirName,
	       framework_header_dirs[i].dirNameLen);
      strcpy (&sfrname[sfrname_len + framework_header_dirs[i].dirNameLen],
	      &fname[fname_len]);

      if (stat (sfrname, &st) == 0)
	{
	  if (fast_dir != &subframe_dir)
	    {
	      if (fast_dir)
		warning (0, "subframework include %s conflicts with framework include",
			 fname);
	      else
		add_framework (fname, fname_len, &subframe_dir);
	    }

	  return sfrname;
	}
    }
  free (sfrname);

  return 0;
}

/* Add PATH to the system includes. PATH must be malloc-ed and
   NUL-terminated.  System framework paths are C++ aware.  */

static void
add_system_framework_path (char *path)
{
  int cxx_aware = 1;
  cpp_dir *p;

  p = XNEW (cpp_dir);
  p->next = NULL;
  p->name = path;
  p->sysp = 1 + !cxx_aware;
  p->construct = framework_construct_pathname;
  using_frameworks = 1;

  add_cpp_dir_path (p, SYSTEM);
}

/* Add PATH to the bracket includes. PATH must be malloc-ed and
   NUL-terminated.  */

void
add_framework_path (char *path)
{
  cpp_dir *p;

  p = XNEW (cpp_dir);
  p->next = NULL;
  p->name = path;
  p->sysp = 0;
  p->construct = framework_construct_pathname;
  using_frameworks = 1;

  add_cpp_dir_path (p, BRACKET);
}

static const char *framework_defaults [] =
  {
    "/System/Library/Frameworks",
    "/Library/Frameworks",
  };

/* Register the GNU objective-C runtime include path if STDINC.  */

void
darwin_register_objc_includes (const char *sysroot, const char *iprefix,
			       int stdinc)
{
  const char *fname;
  size_t len;
  /* We do not do anything if we do not want the standard includes. */
  if (!stdinc)
    return;

  fname = GCC_INCLUDE_DIR "-gnu-runtime";

  /* Register the GNU OBJC runtime include path if we are compiling  OBJC
    with GNU-runtime.  */

  if (c_dialect_objc () && !flag_next_runtime)
    {
      char *str;
      /* See if our directory starts with the standard prefix.
	 "Translate" them, i.e. replace /usr/local/lib/gcc... with
	 IPREFIX and search them first.  */
      if (iprefix && (len = cpp_GCC_INCLUDE_DIR_len) != 0 && !sysroot
	  && !strncmp (fname, cpp_GCC_INCLUDE_DIR, len))
	{
	  str = concat (iprefix, fname + len, NULL);
          /* FIXME: wrap the headers for C++awareness.  */
	  add_path (str, SYSTEM, /*c++aware=*/false, false);
	}

      /* Should this directory start with the sysroot?  */
      if (sysroot)
	str = concat (sysroot, fname, NULL);
      else
	str = update_path (fname, "");

      add_path (str, SYSTEM, /*c++aware=*/false, false);
    }
}


/* Register all the system framework paths if STDINC is true and setup
   the missing_header callback for subframework searching if any
   frameworks had been registered.  */

void
darwin_register_frameworks (const char *sysroot,
			    const char *iprefix ATTRIBUTE_UNUSED, int stdinc)
{
  if (stdinc)
    {
      size_t i;

      /* Setup default search path for frameworks.  */
      for (i=0; i<sizeof (framework_defaults)/sizeof(const char *); ++i)
	{
	  char *str;
	  if (sysroot)
	    str = concat (sysroot, xstrdup (framework_defaults [i]), NULL);
	  else
	    str = xstrdup (framework_defaults[i]);
	  /* System Framework headers are cxx aware.  */
	  add_system_framework_path (str);
	}
    }

  if (using_frameworks)
    cpp_get_callbacks (parse_in)->missing_header = find_subframework_header;
}

/* Search for HEADER in context dependent way.  The return value is
   the malloced name of a header to try and open, if any, or NULL
   otherwise.  This is called after normal header lookup processing
   fails to find a header.  We search each file in the include stack,
   using FUNC, starting from the most deeply nested include and
   finishing with the main input file.  We stop searching when FUNC
   returns nonzero.  */

static const char*
find_subframework_header (cpp_reader *pfile, const char *header, cpp_dir **dirp)
{
  const char *fname = header;
  struct cpp_buffer *b;
  const char *n;

  for (b = cpp_get_buffer (pfile);
       b && cpp_get_file (b) && cpp_get_path (cpp_get_file (b));
       b = cpp_get_prev (b))
    {
      n = find_subframework_file (fname, cpp_get_path (cpp_get_file (b)));
      if (n)
	{
	  /* Logically, the place where we found the subframework is
	     the place where we found the Framework that contains the
	     subframework.  This is useful for tracking wether or not
	     we are in a system header.  */
	  *dirp = cpp_get_dir (cpp_get_file (b));
	  return n;
	}
    }

  return 0;
}

/* Return the value of darwin_macosx_version_min suitable for the
   __ENVIRONMENT_MAC_OS_X_VERSION_MIN_REQUIRED__ macro,
   so '10.4.2' becomes 1042.
   Print a warning if the version number is not known.  */
static const char *
version_as_macro (void)
{
  static char result[] = "1000";

  if (strncmp (darwin_macosx_version_min, "10.", 3) != 0)
    goto fail;
  if (! ISDIGIT (darwin_macosx_version_min[3]))
    goto fail;
  result[2] = darwin_macosx_version_min[3];
  if (darwin_macosx_version_min[4] != '\0')
    {
      if (darwin_macosx_version_min[4] != '.')
	goto fail;
      if (! ISDIGIT (darwin_macosx_version_min[5]))
	goto fail;
      if (darwin_macosx_version_min[6] != '\0')
	goto fail;
      result[3] = darwin_macosx_version_min[5];
    }
  else
    result[3] = '0';

  return result;

 fail:
  error ("Unknown value %qs of -mmacosx-version-min",
	 darwin_macosx_version_min);
  return "1000";
}

/* Define additional CPP flags for Darwin.   */

#define builtin_define(TXT) cpp_define (pfile, TXT)

void
darwin_cpp_builtins (cpp_reader *pfile)
{
  builtin_define ("__MACH__");
  builtin_define ("__APPLE__");

  /* __APPLE_CC__ is defined as some old Apple include files expect it
     to be defined and won't work if it isn't.  */
  builtin_define_with_value ("__APPLE_CC__", "1", false);

  if (darwin_macosx_version_min)
    builtin_define_with_value ("__ENVIRONMENT_MAC_OS_X_VERSION_MIN_REQUIRED__",
			       version_as_macro(), false);
}<|MERGE_RESOLUTION|>--- conflicted
+++ resolved
@@ -114,11 +114,7 @@
     BAD ("malformed '#pragma options', ignoring");
 
   if (pragma_lex (&x) != CPP_EOF)
-<<<<<<< HEAD
-    warning (0, "junk at end of '#pragma options'");
-=======
     warning (OPT_Wpragmas, "junk at end of '#pragma options'");
->>>>>>> f8383f28
 
   arg = IDENTIFIER_POINTER (t);
   if (!strcmp (arg, "mac68k"))
@@ -161,9 +157,6 @@
     BAD ("missing ')' after '#pragma unused', ignoring");
 
   if (pragma_lex (&x) != CPP_EOF)
-<<<<<<< HEAD
-    warning (0, "junk at end of '#pragma unused'");
-=======
     BAD ("junk at end of '#pragma unused'");
 }
 
@@ -187,7 +180,6 @@
 
   if (pragma_lex (&t) != CPP_EOF)
     BAD ("junk at end of '#pragma ms_struct'");
->>>>>>> f8383f28
 }
 
 static struct {
