--- conflicted
+++ resolved
@@ -326,42 +326,7 @@
 
 #if !defined(__mips_single_float) && !defined(__SINGLE_FLOAT)
 
-<<<<<<< HEAD
-/* The double precision operations.  We need to use different code
-   based on the preprocessor symbol __mips64, because the way in which
-   double precision values will change.  Without __mips64, the value
-   is passed in two 32-bit registers.  With __mips64, the value is
-   passed in a single 64-bit register.  */
-
-/* Load the first double precision operand.  */
-
-#if defined(__mips64)
-#define LDDBL1 dmtc1 $4,$f12
-#elif defined(__mipsfp64)
-#define LDDBL1 sw $4,0($29); sw $5,4($29); l.d $f12,0($29)
-#elif defined(__MIPSEB__)
-#define LDDBL1 mtc1 $4,$f13; mtc1 $5,$f12
-#else
-#define LDDBL1 mtc1 $4,$f12; mtc1 $5,$f13
-#endif
-
-/* Load the second double precision operand.  */
-
-#if defined(__mips64)
-/* XXX this should be $6 for Algo arg passing model */
-#define LDDBL2 dmtc1 $5,$f14
-#elif defined(__mipsfp64)
-#define LDDBL2 sw $6,8($29); sw $7,12($29); l.d $f14,8($29)
-#elif defined(__MIPSEB__)
-#define LDDBL2 mtc1 $6,$f15; mtc1 $7,$f14
-#else
-#define LDDBL2 mtc1 $6,$f14; mtc1 $7,$f15
-#endif
-
-/* Move the double precision return value to the right place.  */
-=======
 /* Double-precision math.  */
->>>>>>> 60a98cce
 
 /* Define a function NAME that loads two double-precision values,
    performs FPU operation OPCODE on them, and returns the double-
@@ -534,14 +499,6 @@
 #endif
 #endif /* !__mips_single_float */
 
-<<<<<<< HEAD
-/* These functions are used by 16-bit code when calling via a function
-   pointer.  They must copy the floating point arguments from the gp
-   regs into the fp regs.  The function to call will be in $2.  The
-   exact set of floating point arguments to copy is encoded in the
-   function name; the final number is an fp_code, as described in
-   mips.h in the comment about CUMULATIVE_ARGS.  */
-=======
 /* STUB_ARGS_X copies the arguments from GPRs to FPRs for argument
    code X.  X is calculated as ARG1 + ARG2 * 4, where ARG1 and ARG2
    classify the first and second arguments as follows:
@@ -567,7 +524,6 @@
 	STUB_ARGS_##CODE;		\
 	jr	$2;			\
 	ENDFN (NAME)
->>>>>>> 60a98cce
 
 #ifdef L_m16stub1
 CALL_STUB_NO_RET (__mips16_call_stub_1, 1)
