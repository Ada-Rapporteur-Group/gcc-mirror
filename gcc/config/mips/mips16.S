/* mips16 floating point support code
<<<<<<< HEAD
   Copyright (C) 1996, 1997, 1998, 2008, 2009 Free Software Foundation, Inc.
=======
   Copyright (C) 1996, 1997, 1998, 2008, 2009, 2010
   Free Software Foundation, Inc.
>>>>>>> 03d20231
   Contributed by Cygnus Support

This file is free software; you can redistribute it and/or modify it
under the terms of the GNU General Public License as published by the
Free Software Foundation; either version 3, or (at your option) any
later version.

This file is distributed in the hope that it will be useful, but
WITHOUT ANY WARRANTY; without even the implied warranty of
MERCHANTABILITY or FITNESS FOR A PARTICULAR PURPOSE.  See the GNU
General Public License for more details.

Under Section 7 of GPL version 3, you are granted additional
permissions described in the GCC Runtime Library Exception, version
3.1, as published by the Free Software Foundation.

You should have received a copy of the GNU General Public License and
a copy of the GCC Runtime Library Exception along with this program;
see the files COPYING3 and COPYING.RUNTIME respectively.  If not, see
<http://www.gnu.org/licenses/>.  */

/* This file contains mips16 floating point support functions.  These
   functions are called by mips16 code to handle floating point when
   -msoft-float is not used.  They accept the arguments and return
   values using the soft-float calling convention, but do the actual
   operation using the hard floating point instructions.  */

#if defined _MIPS_SIM && (_MIPS_SIM == _ABIO32 || _MIPS_SIM == _ABIO64)

/* This file contains 32-bit assembly code.  */
	.set nomips16

/* Start a function.  */

#define STARTFN(NAME) .globl NAME; .ent NAME; NAME:

/* Finish a function.  */

#define ENDFN(NAME) .end NAME

/* ARG1
	The FPR that holds the first floating-point argument.

   ARG2
	The FPR that holds the second floating-point argument.

   RET
	The FPR that holds a floating-point return value.  */

#define RET $f0
#define ARG1 $f12
#ifdef __mips64
#define ARG2 $f13
#else
#define ARG2 $f14
#endif

/* Set 64-bit register GPR so that its high 32 bits contain HIGH_FPR
   and so that its low 32 bits contain LOW_FPR.  */
#define MERGE_GPRf(GPR, HIGH_FPR, LOW_FPR)	\
	.set	noat;				\
	mfc1	$1, LOW_FPR;			\
	mfc1	GPR, HIGH_FPR;			\
	dsll	$1, $1, 32;			\
	dsll	GPR, GPR, 32;			\
	dsrl	$1, $1, 32;			\
	or	GPR, GPR, $1;			\
	.set	at

/* Move the high 32 bits of GPR to HIGH_FPR and the low 32 bits of
   GPR to LOW_FPR.  */
#define MERGE_GPRt(GPR, HIGH_FPR, LOW_FPR)	\
	.set	noat;				\
	dsrl	$1, GPR, 32;			\
	mtc1	GPR, LOW_FPR;			\
	mtc1	$1, HIGH_FPR;			\
	.set	at

/* Jump to T, and use "OPCODE, OP2" to implement a delayed move.  */
#define DELAYt(T, OPCODE, OP2)			\
	.set	noreorder;			\
	jr	T;				\
	OPCODE, OP2;				\
	.set	reorder

/* Use "OPCODE. OP2" and jump to T.  */
#define DELAYf(T, OPCODE, OP2) OPCODE, OP2; jr T

/* MOVE_SF_BYTE0(D)
	Move the first single-precision floating-point argument between
	GPRs and FPRs.

   MOVE_SI_BYTE0(D)
	Likewise the first single-precision integer argument.

   MOVE_SF_BYTE4(D)
	Move the second single-precision floating-point argument between
	GPRs and FPRs, given that the first argument occupies 4 bytes.

   MOVE_SF_BYTE8(D)
	Move the second single-precision floating-point argument between
	GPRs and FPRs, given that the first argument occupies 8 bytes.

   MOVE_DF_BYTE0(D)
	Move the first double-precision floating-point argument between
	GPRs and FPRs.

   MOVE_DF_BYTE8(D)
	Likewise the second double-precision floating-point argument.

   MOVE_SF_RET(D, T)
	Likewise a single-precision floating-point return value,
	then jump to T.

   MOVE_SC_RET(D, T)
	Likewise a complex single-precision floating-point return value.

   MOVE_DF_RET(D, T)
	Likewise a double-precision floating-point return value.

   MOVE_DC_RET(D, T)
	Likewise a complex double-precision floating-point return value.

   MOVE_SI_RET(D, T)
	Likewise a single-precision integer return value.

   The D argument is "t" to move to FPRs and "f" to move from FPRs.
   The return macros may assume that the target of the jump does not
   use a floating-point register.  */

#define MOVE_SF_RET(D, T) DELAY##D (T, m##D##c1 $2,$f0)
#define MOVE_SI_RET(D, T) DELAY##D (T, m##D##c1 $2,$f0)

#if defined(__mips64) && defined(__MIPSEB__)
#define MOVE_SC_RET(D, T) MERGE_GPR##D ($2, $f0, $f1); jr T
#elif defined(__mips64)
/* The high 32 bits of $2 correspond to the second word in memory;
   i.e. the imaginary part.  */
#define MOVE_SC_RET(D, T) MERGE_GPR##D ($2, $f1, $f0); jr T
#elif __mips_fpr == 64
#define MOVE_SC_RET(D, T) m##D##c1 $2,$f0; DELAY##D (T, m##D##c1 $3,$f1)
#else
#define MOVE_SC_RET(D, T) m##D##c1 $2,$f0; DELAY##D (T, m##D##c1 $3,$f2)
#endif

#if defined(__mips64)
#define MOVE_SF_BYTE0(D) m##D##c1 $4,$f12
#define MOVE_SF_BYTE4(D) m##D##c1 $5,$f13
#define MOVE_SF_BYTE8(D) m##D##c1 $5,$f13
#else
#define MOVE_SF_BYTE0(D) m##D##c1 $4,$f12
#define MOVE_SF_BYTE4(D) m##D##c1 $5,$f14
#define MOVE_SF_BYTE8(D) m##D##c1 $6,$f14
#endif
#define MOVE_SI_BYTE0(D) MOVE_SF_BYTE0(D)

#if defined(__mips64)
#define MOVE_DF_BYTE0(D) dm##D##c1 $4,$f12
#define MOVE_DF_BYTE8(D) dm##D##c1 $5,$f13
#define MOVE_DF_RET(D, T) DELAY##D (T, dm##D##c1 $2,$f0)
#define MOVE_DC_RET(D, T) dm##D##c1 $3,$f1; MOVE_DF_RET (D, T)
#elif __mips_fpr == 64 && defined(__MIPSEB__)
#define MOVE_DF_BYTE0(D) m##D##c1 $5,$f12; m##D##hc1 $4,$f12
#define MOVE_DF_BYTE8(D) m##D##c1 $7,$f14; m##D##hc1 $6,$f14
#define MOVE_DF_RET(D, T) m##D##c1 $3,$f0; DELAY##D (T, m##D##hc1 $2,$f0)
#define MOVE_DC_RET(D, T) m##D##c1 $5,$f1; m##D##hc1 $4,$f1; MOVE_DF_RET (D, T)
#elif __mips_fpr == 64
#define MOVE_DF_BYTE0(D) m##D##c1 $4,$f12; m##D##hc1 $5,$f12
#define MOVE_DF_BYTE8(D) m##D##c1 $6,$f14; m##D##hc1 $7,$f14
#define MOVE_DF_RET(D, T) m##D##c1 $2,$f0; DELAY##D (T, m##D##hc1 $3,$f0)
#define MOVE_DC_RET(D, T) m##D##c1 $4,$f1; m##D##hc1 $5,$f1; MOVE_DF_RET (D, T)
#elif defined(__MIPSEB__)
/* FPRs are little-endian.  */
#define MOVE_DF_BYTE0(D) m##D##c1 $4,$f13; m##D##c1 $5,$f12
#define MOVE_DF_BYTE8(D) m##D##c1 $6,$f15; m##D##c1 $7,$f14
#define MOVE_DF_RET(D, T) m##D##c1 $2,$f1; DELAY##D (T, m##D##c1 $3,$f0)
#define MOVE_DC_RET(D, T) m##D##c1 $4,$f3; m##D##c1 $5,$f2; MOVE_DF_RET (D, T)
#else
#define MOVE_DF_BYTE0(D) m##D##c1 $4,$f12; m##D##c1 $5,$f13
#define MOVE_DF_BYTE8(D) m##D##c1 $6,$f14; m##D##c1 $7,$f15
#define MOVE_DF_RET(D, T) m##D##c1 $2,$f0; DELAY##D (T, m##D##c1 $3,$f1)
#define MOVE_DC_RET(D, T) m##D##c1 $4,$f2; m##D##c1 $5,$f3; MOVE_DF_RET (D, T)
#endif

/* Single-precision math.  */

/* Define a function NAME that loads two single-precision values,
   performs FPU operation OPCODE on them, and returns the single-
   precision result.  */

#define OPSF3(NAME, OPCODE)	\
STARTFN (NAME);			\
	MOVE_SF_BYTE0 (t);	\
	MOVE_SF_BYTE4 (t);	\
	OPCODE	RET,ARG1,ARG2;	\
	MOVE_SF_RET (f, $31);	\
	ENDFN (NAME)

#ifdef L_m16addsf3
OPSF3 (__mips16_addsf3, add.s)
#endif
#ifdef L_m16subsf3
OPSF3 (__mips16_subsf3, sub.s)
#endif
#ifdef L_m16mulsf3
OPSF3 (__mips16_mulsf3, mul.s)
#endif
#ifdef L_m16divsf3
OPSF3 (__mips16_divsf3, div.s)
#endif

/* Define a function NAME that loads a single-precision value,
   performs FPU operation OPCODE on it, and returns the single-
   precision result.  */

#define OPSF2(NAME, OPCODE)	\
STARTFN (NAME);			\
	MOVE_SF_BYTE0 (t);	\
	OPCODE	RET,ARG1;	\
	MOVE_SF_RET (f, $31);	\
	ENDFN (NAME)

#ifdef L_m16negsf2
OPSF2 (__mips16_negsf2, neg.s)
#endif
#ifdef L_m16abssf2
OPSF2 (__mips16_abssf2, abs.s)
#endif

/* Single-precision comparisons.  */

/* Define a function NAME that loads two single-precision values,
   performs floating point comparison OPCODE, and returns TRUE or
   FALSE depending on the result.  */

#define CMPSF(NAME, OPCODE, TRUE, FALSE)	\
STARTFN (NAME);					\
	MOVE_SF_BYTE0 (t);			\
	MOVE_SF_BYTE4 (t);			\
	OPCODE	ARG1,ARG2;			\
	li	$2,TRUE;			\
	bc1t	1f;				\
	li	$2,FALSE;			\
1:;						\
	j	$31;				\
	ENDFN (NAME)

/* Like CMPSF, but reverse the comparison operands.  */

#define REVCMPSF(NAME, OPCODE, TRUE, FALSE)	\
STARTFN (NAME);					\
	MOVE_SF_BYTE0 (t);			\
	MOVE_SF_BYTE4 (t);			\
	OPCODE	ARG2,ARG1;			\
	li	$2,TRUE;			\
	bc1t	1f;				\
	li	$2,FALSE;			\
1:;						\
	j	$31;				\
	ENDFN (NAME)

#ifdef L_m16eqsf2
CMPSF (__mips16_eqsf2, c.eq.s, 0, 1)
#endif
#ifdef L_m16nesf2
CMPSF (__mips16_nesf2, c.eq.s, 0, 1)
#endif
#ifdef L_m16gtsf2
REVCMPSF (__mips16_gtsf2, c.lt.s, 1, 0)
#endif
#ifdef L_m16gesf2
REVCMPSF (__mips16_gesf2, c.le.s, 0, -1)
#endif
#ifdef L_m16lesf2
CMPSF (__mips16_lesf2, c.le.s, 0, 1)
#endif
#ifdef L_m16ltsf2
CMPSF (__mips16_ltsf2, c.lt.s, -1, 0)
#endif
#ifdef L_m16unordsf2
CMPSF(__mips16_unordsf2, c.un.s, 1, 0)
#endif


/* Single-precision conversions.  */

#ifdef L_m16fltsisf
STARTFN (__mips16_floatsisf)
	MOVE_SF_BYTE0 (t)
	cvt.s.w	RET,ARG1
	MOVE_SF_RET (f, $31)
	ENDFN (__mips16_floatsisf)
#endif

#ifdef L_m16fltunsisf
STARTFN (__mips16_floatunsisf)
	.set	noreorder
	bltz	$4,1f
	MOVE_SF_BYTE0 (t)
	.set	reorder
	cvt.s.w	RET,ARG1
	MOVE_SF_RET (f, $31)
1:		
	and	$2,$4,1
	srl	$3,$4,1
	or	$2,$2,$3
	mtc1	$2,RET
	cvt.s.w	RET,RET
	add.s	RET,RET,RET
	MOVE_SF_RET (f, $31)
	ENDFN (__mips16_floatunsisf)
#endif
	
#ifdef L_m16fix_truncsfsi
STARTFN (__mips16_fix_truncsfsi)
	MOVE_SF_BYTE0 (t)
	trunc.w.s RET,ARG1,$4
	MOVE_SI_RET (f, $31)
	ENDFN (__mips16_fix_truncsfsi)
#endif

#if !defined(__mips_single_float) && !defined(__SINGLE_FLOAT)

/* Double-precision math.  */

/* Define a function NAME that loads two double-precision values,
   performs FPU operation OPCODE on them, and returns the double-
   precision result.  */

#define OPDF3(NAME, OPCODE)	\
STARTFN (NAME);			\
	MOVE_DF_BYTE0 (t);	\
	MOVE_DF_BYTE8 (t);	\
	OPCODE RET,ARG1,ARG2;	\
	MOVE_DF_RET (f, $31);	\
	ENDFN (NAME)

#ifdef L_m16adddf3
OPDF3 (__mips16_adddf3, add.d)
#endif
#ifdef L_m16subdf3
OPDF3 (__mips16_subdf3, sub.d)
#endif
#ifdef L_m16muldf3
OPDF3 (__mips16_muldf3, mul.d)
#endif
#ifdef L_m16divdf3
OPDF3 (__mips16_divdf3, div.d)
#endif

/* Define a function NAME that loads a double-precision value,
   performs FPU operation OPCODE on it, and returns the double-
   precision result.  */

#define OPDF2(NAME, OPCODE)	\
STARTFN (NAME);			\
	MOVE_DF_BYTE0 (t);	\
	OPCODE RET,ARG1;	\
	MOVE_DF_RET (f, $31);	\
	ENDFN (NAME)

#ifdef L_m16negdf2
OPDF2 (__mips16_negdf2, neg.d)
#endif
#ifdef L_m16absdf2
OPDF2 (__mips16_absdf2, abs.d)
#endif

/* Conversions between single and double precision.  */

#ifdef L_m16extsfdf2
STARTFN (__mips16_extendsfdf2)
	MOVE_SF_BYTE0 (t)
	cvt.d.s	RET,ARG1
	MOVE_DF_RET (f, $31)
	ENDFN (__mips16_extendsfdf2)
#endif

#ifdef L_m16trdfsf2
STARTFN (__mips16_truncdfsf2)
	MOVE_DF_BYTE0 (t)
	cvt.s.d	RET,ARG1
	MOVE_SF_RET (f, $31)
	ENDFN (__mips16_truncdfsf2)
#endif

/* Double-precision comparisons.  */

/* Define a function NAME that loads two double-precision values,
   performs floating point comparison OPCODE, and returns TRUE or
   FALSE depending on the result.  */

#define CMPDF(NAME, OPCODE, TRUE, FALSE)	\
STARTFN (NAME);					\
	MOVE_DF_BYTE0 (t);			\
	MOVE_DF_BYTE8 (t);			\
	OPCODE	ARG1,ARG2;			\
	li	$2,TRUE;			\
	bc1t	1f;				\
	li	$2,FALSE;			\
1:;						\
	j	$31;				\
	ENDFN (NAME)

/* Like CMPDF, but reverse the comparison operands.  */

#define REVCMPDF(NAME, OPCODE, TRUE, FALSE)	\
STARTFN (NAME);					\
	MOVE_DF_BYTE0 (t);			\
	MOVE_DF_BYTE8 (t);			\
	OPCODE	ARG2,ARG1;			\
	li	$2,TRUE;			\
	bc1t	1f;				\
	li	$2,FALSE;			\
1:;						\
	j	$31;				\
	ENDFN (NAME)

#ifdef L_m16eqdf2
CMPDF (__mips16_eqdf2, c.eq.d, 0, 1)
#endif
#ifdef L_m16nedf2
CMPDF (__mips16_nedf2, c.eq.d, 0, 1)
#endif
#ifdef L_m16gtdf2
REVCMPDF (__mips16_gtdf2, c.lt.d, 1, 0)
#endif
#ifdef L_m16gedf2
REVCMPDF (__mips16_gedf2, c.le.d, 0, -1)
#endif
#ifdef L_m16ledf2
CMPDF (__mips16_ledf2, c.le.d, 0, 1)
#endif
#ifdef L_m16ltdf2
CMPDF (__mips16_ltdf2, c.lt.d, -1, 0)
#endif
#ifdef L_m16unorddf2
CMPDF(__mips16_unorddf2, c.un.d, 1, 0)
#endif

/* Double-precision conversions.  */

#ifdef L_m16fltsidf
STARTFN (__mips16_floatsidf)
	MOVE_SI_BYTE0 (t)
	cvt.d.w	RET,ARG1
	MOVE_DF_RET (f, $31)
	ENDFN (__mips16_floatsidf)
#endif
	
#ifdef L_m16fltunsidf
STARTFN (__mips16_floatunsidf)
	MOVE_SI_BYTE0 (t)
	cvt.d.w RET,ARG1
	bgez	$4,1f
	li.d	ARG1, 4.294967296e+9
	add.d	RET, RET, ARG1
1:	MOVE_DF_RET (f, $31)
	ENDFN (__mips16_floatunsidf)
#endif
	
#ifdef L_m16fix_truncdfsi
STARTFN (__mips16_fix_truncdfsi)
	MOVE_DF_BYTE0 (t)
	trunc.w.d RET,ARG1,$4
	MOVE_SI_RET (f, $31)
	ENDFN (__mips16_fix_truncdfsi)
#endif
#endif /* !__mips_single_float */

/* Define a function NAME that moves a return value of mode MODE from
   FPRs to GPRs.  */

#define RET_FUNCTION(NAME, MODE)	\
STARTFN (NAME);				\
	MOVE_##MODE##_RET (t, $31);	\
	ENDFN (NAME)

#ifdef L_m16retsf
RET_FUNCTION (__mips16_ret_sf, SF)
#endif

#ifdef L_m16retsc
RET_FUNCTION (__mips16_ret_sc, SC)
#endif

#if !defined(__mips_single_float) && !defined(__SINGLE_FLOAT)
#ifdef L_m16retdf
RET_FUNCTION (__mips16_ret_df, DF)
#endif

#ifdef L_m16retdc
RET_FUNCTION (__mips16_ret_dc, DC)
#endif
#endif /* !__mips_single_float */

/* STUB_ARGS_X copies the arguments from GPRs to FPRs for argument
   code X.  X is calculated as ARG1 + ARG2 * 4, where ARG1 and ARG2
   classify the first and second arguments as follows:

	1: a single-precision argument
	2: a double-precision argument
	0: no argument, or not one of the above.  */

#define STUB_ARGS_0						/* () */
#define STUB_ARGS_1 MOVE_SF_BYTE0 (t)				/* (sf) */
#define STUB_ARGS_5 MOVE_SF_BYTE0 (t); MOVE_SF_BYTE4 (t)	/* (sf, sf) */
#define STUB_ARGS_9 MOVE_SF_BYTE0 (t); MOVE_DF_BYTE8 (t)	/* (sf, df) */
#define STUB_ARGS_2 MOVE_DF_BYTE0 (t)				/* (df) */
#define STUB_ARGS_6 MOVE_DF_BYTE0 (t); MOVE_SF_BYTE8 (t)	/* (df, sf) */
#define STUB_ARGS_10 MOVE_DF_BYTE0 (t); MOVE_DF_BYTE8 (t)	/* (df, df) */

/* These functions are used by 16-bit code when calling via a function
   pointer.  They must copy the floating point arguments from the GPRs
   to FPRs and then call function $2.  */

#define CALL_STUB_NO_RET(NAME, CODE)	\
STARTFN (NAME);				\
	STUB_ARGS_##CODE;		\
	.set	noreorder;		\
	jr	$2;			\
	move	$25,$2;			\
	.set	reorder;		\
	ENDFN (NAME)

#ifdef L_m16stub1
CALL_STUB_NO_RET (__mips16_call_stub_1, 1)
#endif

#ifdef L_m16stub5
CALL_STUB_NO_RET (__mips16_call_stub_5, 5)
#endif

#if !defined(__mips_single_float) && !defined(__SINGLE_FLOAT)

#ifdef L_m16stub2
CALL_STUB_NO_RET (__mips16_call_stub_2, 2)
#endif

#ifdef L_m16stub6
CALL_STUB_NO_RET (__mips16_call_stub_6, 6)
#endif

#ifdef L_m16stub9
CALL_STUB_NO_RET (__mips16_call_stub_9, 9)
#endif

#ifdef L_m16stub10
CALL_STUB_NO_RET (__mips16_call_stub_10, 10)
#endif
#endif /* !__mips_single_float */

/* Now we have the same set of functions, except that this time the
   function being called returns an SFmode, SCmode, DFmode or DCmode
   value; we need to instantiate a set for each case.  The calling
   function will arrange to preserve $18, so these functions are free
   to use it to hold the return address.

   Note that we do not know whether the function we are calling is 16
   bit or 32 bit.  However, it does not matter, because 16-bit
   functions always return floating point values in both the gp and
   the fp regs.  It would be possible to check whether the function
   being called is 16 bits, in which case the copy is unnecessary;
   however, it's faster to always do the copy.  */

#define CALL_STUB_RET(NAME, CODE, MODE)	\
STARTFN (NAME);				\
	move	$18,$31;		\
	STUB_ARGS_##CODE;		\
	.set	noreorder;		\
	jalr	$2;			\
	move	$25,$2;			\
	.set	reorder;		\
	MOVE_##MODE##_RET (f, $18);	\
	ENDFN (NAME)

/* First, instantiate the single-float set.  */

#ifdef L_m16stubsf0
CALL_STUB_RET (__mips16_call_stub_sf_0, 0, SF)
#endif

#ifdef L_m16stubsf1
CALL_STUB_RET (__mips16_call_stub_sf_1, 1, SF)
#endif

#ifdef L_m16stubsf5
CALL_STUB_RET (__mips16_call_stub_sf_5, 5, SF)
#endif

#if !defined(__mips_single_float) && !defined(__SINGLE_FLOAT)
#ifdef L_m16stubsf2
CALL_STUB_RET (__mips16_call_stub_sf_2, 2, SF)
#endif

#ifdef L_m16stubsf6
CALL_STUB_RET (__mips16_call_stub_sf_6, 6, SF)
#endif

#ifdef L_m16stubsf9
CALL_STUB_RET (__mips16_call_stub_sf_9, 9, SF)
#endif

#ifdef L_m16stubsf10
CALL_STUB_RET (__mips16_call_stub_sf_10, 10, SF)
#endif
#endif /* !__mips_single_float */


/* Now we have the same set of functions again, except that this time
   the function being called returns an DFmode value.  */

#if !defined(__mips_single_float) && !defined(__SINGLE_FLOAT)
#ifdef L_m16stubdf0
CALL_STUB_RET (__mips16_call_stub_df_0, 0, DF)
#endif

#ifdef L_m16stubdf1
CALL_STUB_RET (__mips16_call_stub_df_1, 1, DF)
#endif

#ifdef L_m16stubdf5
CALL_STUB_RET (__mips16_call_stub_df_5, 5, DF)
#endif

#ifdef L_m16stubdf2
CALL_STUB_RET (__mips16_call_stub_df_2, 2, DF)
#endif

#ifdef L_m16stubdf6
CALL_STUB_RET (__mips16_call_stub_df_6, 6, DF)
#endif

#ifdef L_m16stubdf9
CALL_STUB_RET (__mips16_call_stub_df_9, 9, DF)
#endif

#ifdef L_m16stubdf10
CALL_STUB_RET (__mips16_call_stub_df_10, 10, DF)
#endif
#endif /* !__mips_single_float */


/* Ho hum.  Here we have the same set of functions again, this time
   for when the function being called returns an SCmode value.  */

#ifdef L_m16stubsc0
CALL_STUB_RET (__mips16_call_stub_sc_0, 0, SC)
#endif

#ifdef L_m16stubsc1
CALL_STUB_RET (__mips16_call_stub_sc_1, 1, SC)
#endif

#ifdef L_m16stubsc5
CALL_STUB_RET (__mips16_call_stub_sc_5, 5, SC)
#endif

#if !defined(__mips_single_float) && !defined(__SINGLE_FLOAT)
#ifdef L_m16stubsc2
CALL_STUB_RET (__mips16_call_stub_sc_2, 2, SC)
#endif

#ifdef L_m16stubsc6
CALL_STUB_RET (__mips16_call_stub_sc_6, 6, SC)
#endif

#ifdef L_m16stubsc9
CALL_STUB_RET (__mips16_call_stub_sc_9, 9, SC)
#endif

#ifdef L_m16stubsc10
CALL_STUB_RET (__mips16_call_stub_sc_10, 10, SC)
#endif
#endif /* !__mips_single_float */


/* Finally, another set of functions for DCmode.  */

#if !defined(__mips_single_float) && !defined(__SINGLE_FLOAT)
#ifdef L_m16stubdc0
CALL_STUB_RET (__mips16_call_stub_dc_0, 0, DC)
#endif

#ifdef L_m16stubdc1
CALL_STUB_RET (__mips16_call_stub_dc_1, 1, DC)
#endif

#ifdef L_m16stubdc5
CALL_STUB_RET (__mips16_call_stub_dc_5, 5, DC)
#endif

#ifdef L_m16stubdc2
CALL_STUB_RET (__mips16_call_stub_dc_2, 2, DC)
#endif

#ifdef L_m16stubdc6
CALL_STUB_RET (__mips16_call_stub_dc_6, 6, DC)
#endif

#ifdef L_m16stubdc9
CALL_STUB_RET (__mips16_call_stub_dc_9, 9, DC)
#endif

#ifdef L_m16stubdc10
CALL_STUB_RET (__mips16_call_stub_dc_10, 10, DC)
#endif
#endif /* !__mips_single_float */
#endif<|MERGE_RESOLUTION|>--- conflicted
+++ resolved
@@ -1,10 +1,6 @@
 /* mips16 floating point support code
-<<<<<<< HEAD
-   Copyright (C) 1996, 1997, 1998, 2008, 2009 Free Software Foundation, Inc.
-=======
    Copyright (C) 1996, 1997, 1998, 2008, 2009, 2010
    Free Software Foundation, Inc.
->>>>>>> 03d20231
    Contributed by Cygnus Support
 
 This file is free software; you can redistribute it and/or modify it
