--- conflicted
+++ resolved
@@ -2356,7 +2356,6 @@
  
 /* Trampolines are a block of code followed by two pointers.  */
-<<<<<<< HEAD
 
 #define TRAMPOLINE_SIZE \
   (mips_trampoline_code_size () + GET_MODE_SIZE (ptr_mode) * 2)
@@ -2366,17 +2365,6 @@
 
 #define TRAMPOLINE_ALIGNMENT 64
 
-=======
-
-#define TRAMPOLINE_SIZE \
-  (mips_trampoline_code_size () + GET_MODE_SIZE (ptr_mode) * 2)
-
-/* Forcing a 64-bit alignment for 32-bit targets allows us to load two
-   pointers from a single LUI base.  */
-
-#define TRAMPOLINE_ALIGNMENT 64
-
->>>>>>> 3bd7a983
 /* mips_trampoline_init calls this library function to flush
    program and data caches.  */
 
@@ -3094,11 +3082,7 @@
    .eh_frame sections for shared libraries if the linker does not
    support this feature.  */
 #define ASM_PREFERRED_EH_DATA_FORMAT(CODE,GLOBAL) \
-<<<<<<< HEAD
   (((GLOBAL) ? DW_EH_PE_indirect : 0) | DW_EH_PE_absptr)
-=======
-  (((GLOBAL) ? DW_EH_PE_indirect : 0) | DW_EH_PE_absptr)
 
 /* For switching between MIPS16 and non-MIPS16 modes.  */
-#define SWITCHABLE_TARGET 1
->>>>>>> 3bd7a983
+#define SWITCHABLE_TARGET 1