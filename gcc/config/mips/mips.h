--- conflicted
+++ resolved
@@ -1,10 +1,6 @@
 /* Definitions of target machine for GNU compiler.  MIPS version.
    Copyright (C) 1989, 1990, 1991, 1992, 1993, 1994, 1995, 1996, 1997, 1998
-<<<<<<< HEAD
-   1999, 2000, 2001, 2002, 2003, 2004, 2005, 2007, 2008, 2009, 2010
-=======
    1999, 2000, 2001, 2002, 2003, 2004, 2005, 2007, 2008, 2009, 2010, 2011
->>>>>>> 03d20231
    Free Software Foundation, Inc.
    Contributed by A. Lichnewsky (lich@inria.inria.fr).
    Changed by Michael Meissner	(meissner@osf.org).
@@ -30,17 +26,11 @@
 
 #include "config/vxworks-dummy.h"
 
-<<<<<<< HEAD
-/* MIPS external variables defined in mips.c.  */
-
-/* Costs of various operations on the different architectures.  */
-=======
 #ifdef GENERATOR_FILE
 /* This is used in some insn conditions, so needs to be declared, but
    does not need to be defined.  */
 extern int target_flags_explicit;
 #endif
->>>>>>> 03d20231
 
 /* MIPS external variables defined in mips.c.  */
 
@@ -190,8 +180,6 @@
 #else
 #define TARGET_WRITABLE_EH_FRAME (flag_pic && TARGET_SHARED)
 #endif
-<<<<<<< HEAD
-=======
 
 /* Test the assembler to set ISA_HAS_DSP_MULT to DSP Rev 1 or 2.  */
 #ifdef HAVE_AS_DSPR1_MULT
@@ -199,7 +187,6 @@
 #else
 #define ISA_HAS_DSP_MULT ISA_HAS_DSPR2
 #endif
->>>>>>> 03d20231
 
 /* Generate mips16 code */
 #define TARGET_MIPS16		((target_flags & MASK_MIPS16) != 0)
@@ -733,11 +720,7 @@
      %{march=mips32r2|march=m4k|march=4ke*|march=4ksd|march=24k* \
        |march=34k*|march=74k*|march=1004k*: -mips32r2} \
      %{march=mips64|march=5k*|march=20k*|march=sb1*|march=sr71000 \
-<<<<<<< HEAD
-       |march=xlr: -mips64} \
-=======
        |march=xlr|march=loongson3a: -mips64} \
->>>>>>> 03d20231
      %{march=mips64r2|march=octeon: -mips64r2} \
      %{!march=*: -" MULTILIB_ISA_DEFAULT "}}"
 
@@ -795,13 +778,9 @@
 
 /* A spec that infers the -mdsp setting from an -march argument.  */
 #define BASE_DRIVER_SELF_SPECS \
-<<<<<<< HEAD
-  "%{!mno-dsp:%{march=24ke*|march=34k*|march=74k*|march=1004k*: -mdsp}}"
-=======
   "%{!mno-dsp: \
      %{march=24ke*|march=34k*|march=1004k*: -mdsp} \
      %{march=74k*:%{!mno-dspr2: -mdspr2 -mdsp}}}"
->>>>>>> 03d20231
 
 #define DRIVER_SELF_SPECS BASE_DRIVER_SELF_SPECS
 
@@ -1756,12 +1735,9 @@
 #define HARD_FRAME_POINTER_REGNUM \
   (TARGET_MIPS16 ? GP_REG_FIRST + 17 : GP_REG_FIRST + 30)
 
-<<<<<<< HEAD
-=======
 #define HARD_FRAME_POINTER_IS_FRAME_POINTER 0
 #define HARD_FRAME_POINTER_IS_ARG_POINTER 0
 
->>>>>>> 03d20231
 /* Register in which static-chain is passed to a function.  */
 #define STATIC_CHAIN_REGNUM (GP_REG_FIRST + 15)
 
@@ -2087,17 +2063,10 @@
 #define FRAME_GROWS_DOWNWARD flag_stack_protect
 
 /* Size of the area allocated in the frame to save the GP.  */
-<<<<<<< HEAD
 
 #define MIPS_GP_SAVE_AREA_SIZE \
   (TARGET_CALL_CLOBBERED_GP ? MIPS_STACK_ALIGN (UNITS_PER_WORD) : 0)
 
-=======
-
-#define MIPS_GP_SAVE_AREA_SIZE \
-  (TARGET_CALL_CLOBBERED_GP ? MIPS_STACK_ALIGN (UNITS_PER_WORD) : 0)
-
->>>>>>> 03d20231
 /* The offset of the first local variable from the frame pointer.  See
    mips_compute_frame_info for details about the frame layout.  */
 
@@ -2337,7 +2306,6 @@
  
 /* Trampolines are a block of code followed by two pointers.  */
-<<<<<<< HEAD
 
 #define TRAMPOLINE_SIZE \
   (mips_trampoline_code_size () + GET_MODE_SIZE (ptr_mode) * 2)
@@ -2347,17 +2315,6 @@
 
 #define TRAMPOLINE_ALIGNMENT 64
 
-=======
-
-#define TRAMPOLINE_SIZE \
-  (mips_trampoline_code_size () + GET_MODE_SIZE (ptr_mode) * 2)
-
-/* Forcing a 64-bit alignment for 32-bit targets allows us to load two
-   pointers from a single LUI base.  */
-
-#define TRAMPOLINE_ALIGNMENT 64
-
->>>>>>> 03d20231
 /* mips_trampoline_init calls this library function to flush
    program and data caches.  */
 
@@ -3046,11 +3003,7 @@
    .eh_frame sections for shared libraries if the linker does not
    support this feature.  */
 #define ASM_PREFERRED_EH_DATA_FORMAT(CODE,GLOBAL) \
-<<<<<<< HEAD
   (((GLOBAL) ? DW_EH_PE_indirect : 0) | DW_EH_PE_absptr)
-=======
-  (((GLOBAL) ? DW_EH_PE_indirect : 0) | DW_EH_PE_absptr)
 
 /* For switching between MIPS16 and non-MIPS16 modes.  */
-#define SWITCHABLE_TARGET 1
->>>>>>> 03d20231
+#define SWITCHABLE_TARGET 1