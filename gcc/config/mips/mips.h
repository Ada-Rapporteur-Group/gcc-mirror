/* Definitions of target machine for GNU compiler.  MIPS version.
   Copyright (C) 1989, 1990, 1991, 1992, 1993, 1994, 1995, 1996, 1997, 1998
   1999, 2000, 2001, 2002, 2003, 2004, 2005, 2007, 2008, 2009, 2010
   Free Software Foundation, Inc.
   Contributed by A. Lichnewsky (lich@inria.inria.fr).
   Changed by Michael Meissner	(meissner@osf.org).
   64-bit r4000 support by Ian Lance Taylor (ian@cygnus.com) and
   Brendan Eich (brendan@microunity.com).

This file is part of GCC.

GCC is free software; you can redistribute it and/or modify
it under the terms of the GNU General Public License as published by
the Free Software Foundation; either version 3, or (at your option)
any later version.

GCC is distributed in the hope that it will be useful,
but WITHOUT ANY WARRANTY; without even the implied warranty of
MERCHANTABILITY or FITNESS FOR A PARTICULAR PURPOSE.  See the
GNU General Public License for more details.

You should have received a copy of the GNU General Public License
along with GCC; see the file COPYING3.  If not see
<http://www.gnu.org/licenses/>.  */


#include "config/vxworks-dummy.h"

<<<<<<< HEAD
/* MIPS external variables defined in mips.c.  */

/* Costs of various operations on the different architectures.  */
=======
#ifdef GENERATOR_FILE
/* This is used in some insn conditions, so needs to be declared, but
   does not need to be defined.  */
extern int target_flags_explicit;
#endif
>>>>>>> 155d23aa

/* MIPS external variables defined in mips.c.  */

/* Which ABI to use.  ABI_32 (original 32, or o32), ABI_N32 (n32),
   ABI_64 (n64) are all defined by SGI.  ABI_O64 is o32 extended
   to work on a 64-bit machine.  */

#define ABI_32  0
#define ABI_N32 1
#define ABI_64  2
#define ABI_EABI 3
#define ABI_O64  4

/* Masks that affect tuning.

   PTF_AVOID_BRANCHLIKELY
	Set if it is usually not profitable to use branch-likely instructions
	for this target, typically because the branches are always predicted
	taken and so incur a large overhead when not taken.  */
#define PTF_AVOID_BRANCHLIKELY 0x1

/* Information about one recognized processor.  Defined here for the
   benefit of TARGET_CPU_CPP_BUILTINS.  */
struct mips_cpu_info {
  /* The 'canonical' name of the processor as far as GCC is concerned.
     It's typically a manufacturer's prefix followed by a numerical
     designation.  It should be lowercase.  */
  const char *name;

  /* The internal processor number that most closely matches this
     entry.  Several processors can have the same value, if there's no
     difference between them from GCC's point of view.  */
  enum processor cpu;

  /* The ISA level that the processor implements.  */
  int isa;

  /* A mask of PTF_* values.  */
  unsigned int tune_flags;
};

/* Enumerates the setting of the -mcode-readable option.  */
enum mips_code_readable_setting {
  CODE_READABLE_NO,
  CODE_READABLE_PCREL,
  CODE_READABLE_YES
};

/* Macros to silence warnings about numbers being signed in traditional
   C and unsigned in ISO C when compiled on 32-bit hosts.  */

#define BITMASK_HIGH	(((unsigned long)1) << 31)	/* 0x80000000 */
#define BITMASK_UPPER16	((unsigned long)0xffff << 16)	/* 0xffff0000 */
#define BITMASK_LOWER16	((unsigned long)0xffff)		/* 0x0000ffff */


/* Run-time compilation parameters selecting different hardware subsets.  */

/* True if we are generating position-independent VxWorks RTP code.  */
#define TARGET_RTP_PIC (TARGET_VXWORKS_RTP && flag_pic)

/* True if the output file is marked as ".abicalls; .option pic0"
   (-call_nonpic).  */
#define TARGET_ABICALLS_PIC0 \
  (TARGET_ABSOLUTE_ABICALLS && TARGET_PLT)

/* True if the output file is marked as ".abicalls; .option pic2" (-KPIC).  */
#define TARGET_ABICALLS_PIC2 \
  (TARGET_ABICALLS && !TARGET_ABICALLS_PIC0)

/* True if the call patterns should be split into a jalr followed by
   an instruction to restore $gp.  It is only safe to split the load
   from the call when every use of $gp is explicit.

   See mips_must_initialize_gp_p for details about how we manage the
   global pointer.  */

#define TARGET_SPLIT_CALLS \
  (TARGET_EXPLICIT_RELOCS && TARGET_CALL_CLOBBERED_GP && epilogue_completed)

/* True if we're generating a form of -mabicalls in which we can use
   operators like %hi and %lo to refer to locally-binding symbols.
   We can only do this for -mno-shared, and only then if we can use
   relocation operations instead of assembly macros.  It isn't really
   worth using absolute sequences for 64-bit symbols because GOT
   accesses are so much shorter.  */

#define TARGET_ABSOLUTE_ABICALLS	\
  (TARGET_ABICALLS			\
   && !TARGET_SHARED			\
   && TARGET_EXPLICIT_RELOCS		\
   && !ABI_HAS_64BIT_SYMBOLS)

/* True if we can optimize sibling calls.  For simplicity, we only
   handle cases in which call_insn_operand will reject invalid
   sibcall addresses.  There are two cases in which this isn't true:

      - TARGET_MIPS16.  call_insn_operand accepts constant addresses
	but there is no direct jump instruction.  It isn't worth
	using sibling calls in this case anyway; they would usually
	be longer than normal calls.

      - TARGET_USE_GOT && !TARGET_EXPLICIT_RELOCS.  call_insn_operand
	accepts global constants, but all sibcalls must be indirect.  */
#define TARGET_SIBCALLS \
  (!TARGET_MIPS16 && (!TARGET_USE_GOT || TARGET_EXPLICIT_RELOCS))

/* True if we need to use a global offset table to access some symbols.  */
#define TARGET_USE_GOT (TARGET_ABICALLS || TARGET_RTP_PIC)

/* True if TARGET_USE_GOT and if $gp is a call-clobbered register.  */
#define TARGET_CALL_CLOBBERED_GP (TARGET_ABICALLS && TARGET_OLDABI)

/* True if TARGET_USE_GOT and if $gp is a call-saved register.  */
#define TARGET_CALL_SAVED_GP (TARGET_USE_GOT && !TARGET_CALL_CLOBBERED_GP)

/* True if we should use .cprestore to store to the cprestore slot.

   We continue to use .cprestore for explicit-reloc code so that JALs
   inside inline asms will work correctly.  */
#define TARGET_CPRESTORE_DIRECTIVE \
  (TARGET_ABICALLS_PIC2 && !TARGET_MIPS16)

/* True if we can use the J and JAL instructions.  */
#define TARGET_ABSOLUTE_JUMPS \
  (!flag_pic || TARGET_ABSOLUTE_ABICALLS)

/* True if indirect calls must use register class PIC_FN_ADDR_REG.
   This is true for both the PIC and non-PIC VxWorks RTP modes.  */
#define TARGET_USE_PIC_FN_ADDR_REG (TARGET_ABICALLS || TARGET_VXWORKS_RTP)

/* True if .gpword or .gpdword should be used for switch tables.

   Although GAS does understand .gpdword, the SGI linker mishandles
   the relocations GAS generates (R_MIPS_GPREL32 followed by R_MIPS_64).
   We therefore disable GP-relative switch tables for n64 on IRIX targets.  */
#define TARGET_GPWORD				\
  (TARGET_ABICALLS				\
   && !TARGET_ABSOLUTE_ABICALLS			\
   && !(mips_abi == ABI_64 && TARGET_IRIX6))

/* True if the output must have a writable .eh_frame.
   See ASM_PREFERRED_EH_DATA_FORMAT for details.  */
#ifdef HAVE_LD_PERSONALITY_RELAXATION
#define TARGET_WRITABLE_EH_FRAME 0
#else
#define TARGET_WRITABLE_EH_FRAME (flag_pic && TARGET_SHARED)
#endif

/* Test the assembler to set ISA_HAS_DSP_MULT to DSP Rev 1 or 2.  */
#ifdef HAVE_AS_DSPR1_MULT
#define ISA_HAS_DSP_MULT ISA_HAS_DSP
#else
#define ISA_HAS_DSP_MULT ISA_HAS_DSPR2
#endif

/* Generate mips16 code */
#define TARGET_MIPS16		((target_flags & MASK_MIPS16) != 0)
/* Generate mips16e code. Default 16bit ASE for mips32* and mips64* */
#define GENERATE_MIPS16E	(TARGET_MIPS16 && mips_isa >= 32)
/* Generate mips16e register save/restore sequences.  */
#define GENERATE_MIPS16E_SAVE_RESTORE (GENERATE_MIPS16E && mips_abi == ABI_32)

/* True if we're generating a form of MIPS16 code in which general
   text loads are allowed.  */
#define TARGET_MIPS16_TEXT_LOADS \
  (TARGET_MIPS16 && mips_code_readable == CODE_READABLE_YES)

/* True if we're generating a form of MIPS16 code in which PC-relative
   loads are allowed.  */
#define TARGET_MIPS16_PCREL_LOADS \
  (TARGET_MIPS16 && mips_code_readable >= CODE_READABLE_PCREL)

/* Generic ISA defines.  */
#define ISA_MIPS1		    (mips_isa == 1)
#define ISA_MIPS2		    (mips_isa == 2)
#define ISA_MIPS3                   (mips_isa == 3)
#define ISA_MIPS4		    (mips_isa == 4)
#define ISA_MIPS32		    (mips_isa == 32)
#define ISA_MIPS32R2		    (mips_isa == 33)
#define ISA_MIPS64                  (mips_isa == 64)
#define ISA_MIPS64R2		    (mips_isa == 65)

/* Architecture target defines.  */
#define TARGET_LOONGSON_2E          (mips_arch == PROCESSOR_LOONGSON_2E)
#define TARGET_LOONGSON_2F          (mips_arch == PROCESSOR_LOONGSON_2F)
#define TARGET_LOONGSON_2EF         (TARGET_LOONGSON_2E || TARGET_LOONGSON_2F)
#define TARGET_LOONGSON_3A          (mips_arch == PROCESSOR_LOONGSON_3A)
#define TARGET_MIPS3900             (mips_arch == PROCESSOR_R3900)
#define TARGET_MIPS4000             (mips_arch == PROCESSOR_R4000)
#define TARGET_MIPS4120             (mips_arch == PROCESSOR_R4120)
#define TARGET_MIPS4130             (mips_arch == PROCESSOR_R4130)
#define TARGET_MIPS5400             (mips_arch == PROCESSOR_R5400)
#define TARGET_MIPS5500             (mips_arch == PROCESSOR_R5500)
#define TARGET_MIPS7000             (mips_arch == PROCESSOR_R7000)
#define TARGET_MIPS9000             (mips_arch == PROCESSOR_R9000)
#define TARGET_OCTEON		    (mips_arch == PROCESSOR_OCTEON)
#define TARGET_SB1                  (mips_arch == PROCESSOR_SB1		\
				     || mips_arch == PROCESSOR_SB1A)
#define TARGET_SR71K                (mips_arch == PROCESSOR_SR71000)

/* Scheduling target defines.  */
#define TUNE_20KC		    (mips_tune == PROCESSOR_20KC)
#define TUNE_24K		    (mips_tune == PROCESSOR_24KC	\
				     || mips_tune == PROCESSOR_24KF2_1	\
				     || mips_tune == PROCESSOR_24KF1_1)
#define TUNE_74K                    (mips_tune == PROCESSOR_74KC	\
				     || mips_tune == PROCESSOR_74KF2_1	\
				     || mips_tune == PROCESSOR_74KF1_1  \
				     || mips_tune == PROCESSOR_74KF3_2)
#define TUNE_LOONGSON_2EF           (mips_tune == PROCESSOR_LOONGSON_2E	\
				     || mips_tune == PROCESSOR_LOONGSON_2F)
#define TUNE_LOONGSON_3A            (mips_tune == PROCESSOR_LOONGSON_3A)
#define TUNE_MIPS3000               (mips_tune == PROCESSOR_R3000)
#define TUNE_MIPS3900               (mips_tune == PROCESSOR_R3900)
#define TUNE_MIPS4000               (mips_tune == PROCESSOR_R4000)
#define TUNE_MIPS4120               (mips_tune == PROCESSOR_R4120)
#define TUNE_MIPS4130               (mips_tune == PROCESSOR_R4130)
#define TUNE_MIPS5000               (mips_tune == PROCESSOR_R5000)
#define TUNE_MIPS5400               (mips_tune == PROCESSOR_R5400)
#define TUNE_MIPS5500               (mips_tune == PROCESSOR_R5500)
#define TUNE_MIPS6000               (mips_tune == PROCESSOR_R6000)
#define TUNE_MIPS7000               (mips_tune == PROCESSOR_R7000)
#define TUNE_MIPS9000               (mips_tune == PROCESSOR_R9000)
#define TUNE_OCTEON		    (mips_tune == PROCESSOR_OCTEON)
#define TUNE_SB1                    (mips_tune == PROCESSOR_SB1		\
				     || mips_tune == PROCESSOR_SB1A)

/* Whether vector modes and intrinsics for ST Microelectronics
   Loongson-2E/2F processors should be enabled.  In o32 pairs of
   floating-point registers provide 64-bit values.  */
#define TARGET_LOONGSON_VECTORS	    (TARGET_HARD_FLOAT_ABI		\
				     && (TARGET_LOONGSON_2EF		\
					 || TARGET_LOONGSON_3A))

/* True if the pre-reload scheduler should try to create chains of
   multiply-add or multiply-subtract instructions.  For example,
   suppose we have:

	t1 = a * b
	t2 = t1 + c * d
	t3 = e * f
	t4 = t3 - g * h

   t1 will have a higher priority than t2 and t3 will have a higher
   priority than t4.  However, before reload, there is no dependence
   between t1 and t3, and they can often have similar priorities.
   The scheduler will then tend to prefer:

	t1 = a * b
	t3 = e * f
	t2 = t1 + c * d
	t4 = t3 - g * h

   which stops us from making full use of macc/madd-style instructions.
   This sort of situation occurs frequently in Fourier transforms and
   in unrolled loops.

   To counter this, the TUNE_MACC_CHAINS code will reorder the ready
   queue so that chained multiply-add and multiply-subtract instructions
   appear ahead of any other instruction that is likely to clobber lo.
   In the example above, if t2 and t3 become ready at the same time,
   the code ensures that t2 is scheduled first.

   Multiply-accumulate instructions are a bigger win for some targets
   than others, so this macro is defined on an opt-in basis.  */
#define TUNE_MACC_CHAINS	    (TUNE_MIPS5500		\
				     || TUNE_MIPS4120		\
				     || TUNE_MIPS4130		\
				     || TUNE_24K)

#define TARGET_OLDABI		    (mips_abi == ABI_32 || mips_abi == ABI_O64)
#define TARGET_NEWABI		    (mips_abi == ABI_N32 || mips_abi == ABI_64)

/* TARGET_HARD_FLOAT and TARGET_SOFT_FLOAT reflect whether the FPU is
   directly accessible, while the command-line options select
   TARGET_HARD_FLOAT_ABI and TARGET_SOFT_FLOAT_ABI to reflect the ABI
   in use.  */
#define TARGET_HARD_FLOAT (TARGET_HARD_FLOAT_ABI && !TARGET_MIPS16)
#define TARGET_SOFT_FLOAT (TARGET_SOFT_FLOAT_ABI || TARGET_MIPS16)

/* False if SC acts as a memory barrier with respect to itself,
   otherwise a SYNC will be emitted after SC for atomic operations
   that require ordering between the SC and following loads and
   stores.  It does not tell anything about ordering of loads and
   stores prior to and following the SC, only about the SC itself and
   those loads and stores follow it.  */
#define TARGET_SYNC_AFTER_SC (!TARGET_OCTEON)

/* IRIX specific stuff.  */
#define TARGET_IRIX6	   0

/* Define preprocessor macros for the -march and -mtune options.
   PREFIX is either _MIPS_ARCH or _MIPS_TUNE, INFO is the selected
   processor.  If INFO's canonical name is "foo", define PREFIX to
   be "foo", and define an additional macro PREFIX_FOO.  */
#define MIPS_CPP_SET_PROCESSOR(PREFIX, INFO)			\
  do								\
    {								\
      char *macro, *p;						\
								\
      macro = concat ((PREFIX), "_", (INFO)->name, NULL);	\
      for (p = macro; *p != 0; p++)				\
	*p = TOUPPER (*p);					\
								\
      builtin_define (macro);					\
      builtin_define_with_value ((PREFIX), (INFO)->name, 1);	\
      free (macro);						\
    }								\
  while (0)

/* Target CPU builtins.  */
#define TARGET_CPU_CPP_BUILTINS()					\
  do									\
    {									\
      /* Everyone but IRIX defines this to mips.  */            	\
      if (!TARGET_IRIX6)                                         	\
	builtin_assert ("machine=mips");                        	\
									\
      builtin_assert ("cpu=mips");					\
      builtin_define ("__mips__");     					\
      builtin_define ("_mips");						\
									\
      /* We do this here because __mips is defined below and so we	\
	 can't use builtin_define_std.  We don't ever want to define	\
	 "mips" for VxWorks because some of the VxWorks headers		\
	 construct include filenames from a root directory macro,	\
	 an architecture macro and a filename, where the architecture	\
	 macro expands to 'mips'.  If we define 'mips' to 1, the	\
	 architecture macro expands to 1 as well.  */			\
      if (!flag_iso && !TARGET_VXWORKS)					\
	builtin_define ("mips");					\
									\
      if (TARGET_64BIT)							\
	builtin_define ("__mips64");					\
									\
      if (!TARGET_IRIX6)						\
	{								\
	  /* Treat _R3000 and _R4000 like register-size			\
	     defines, which is how they've historically			\
	     been used.  */						\
	  if (TARGET_64BIT)						\
	    {								\
	      builtin_define_std ("R4000");				\
	      builtin_define ("_R4000");				\
	    }								\
	  else								\
	    {								\
	      builtin_define_std ("R3000");				\
	      builtin_define ("_R3000");				\
	    }								\
	}								\
      if (TARGET_FLOAT64)						\
	builtin_define ("__mips_fpr=64");				\
      else								\
	builtin_define ("__mips_fpr=32");				\
									\
      if (mips_base_mips16)						\
	builtin_define ("__mips16");					\
									\
      if (TARGET_MIPS3D)						\
	builtin_define ("__mips3d");					\
									\
      if (TARGET_SMARTMIPS)						\
	builtin_define ("__mips_smartmips");				\
									\
      if (TARGET_DSP)							\
	{								\
	  builtin_define ("__mips_dsp");				\
	  if (TARGET_DSPR2)						\
	    {								\
	      builtin_define ("__mips_dspr2");				\
	      builtin_define ("__mips_dsp_rev=2");			\
	    }								\
	  else								\
	    builtin_define ("__mips_dsp_rev=1");			\
	}								\
									\
      MIPS_CPP_SET_PROCESSOR ("_MIPS_ARCH", mips_arch_info);		\
      MIPS_CPP_SET_PROCESSOR ("_MIPS_TUNE", mips_tune_info);		\
									\
      if (ISA_MIPS1)							\
	{								\
	  builtin_define ("__mips=1");					\
	  builtin_define ("_MIPS_ISA=_MIPS_ISA_MIPS1");			\
	}								\
      else if (ISA_MIPS2)						\
	{								\
	  builtin_define ("__mips=2");					\
	  builtin_define ("_MIPS_ISA=_MIPS_ISA_MIPS2");			\
	}								\
      else if (ISA_MIPS3)						\
	{								\
	  builtin_define ("__mips=3");					\
	  builtin_define ("_MIPS_ISA=_MIPS_ISA_MIPS3");			\
	}								\
      else if (ISA_MIPS4)						\
	{								\
	  builtin_define ("__mips=4");					\
	  builtin_define ("_MIPS_ISA=_MIPS_ISA_MIPS4");			\
	}								\
      else if (ISA_MIPS32)						\
	{								\
	  builtin_define ("__mips=32");					\
	  builtin_define ("__mips_isa_rev=1");				\
	  builtin_define ("_MIPS_ISA=_MIPS_ISA_MIPS32");		\
	}								\
      else if (ISA_MIPS32R2)						\
	{								\
	  builtin_define ("__mips=32");					\
	  builtin_define ("__mips_isa_rev=2");				\
	  builtin_define ("_MIPS_ISA=_MIPS_ISA_MIPS32");		\
	}								\
      else if (ISA_MIPS64)						\
	{								\
	  builtin_define ("__mips=64");					\
	  builtin_define ("__mips_isa_rev=1");				\
	  builtin_define ("_MIPS_ISA=_MIPS_ISA_MIPS64");		\
	}								\
      else if (ISA_MIPS64R2)						\
	{								\
	  builtin_define ("__mips=64");					\
	  builtin_define ("__mips_isa_rev=2");				\
	  builtin_define ("_MIPS_ISA=_MIPS_ISA_MIPS64");		\
	}								\
									\
      switch (mips_abi)							\
	{								\
	case ABI_32:							\
	  builtin_define ("_ABIO32=1");					\
	  builtin_define ("_MIPS_SIM=_ABIO32");				\
	  break;							\
									\
	case ABI_N32:							\
	  builtin_define ("_ABIN32=2");					\
	  builtin_define ("_MIPS_SIM=_ABIN32");				\
	  break;							\
									\
	case ABI_64:							\
	  builtin_define ("_ABI64=3");					\
	  builtin_define ("_MIPS_SIM=_ABI64");				\
	  break;							\
									\
	case ABI_O64:							\
	  builtin_define ("_ABIO64=4");					\
	  builtin_define ("_MIPS_SIM=_ABIO64");				\
	  break;							\
	}								\
									\
      builtin_define_with_int_value ("_MIPS_SZINT", INT_TYPE_SIZE);	\
      builtin_define_with_int_value ("_MIPS_SZLONG", LONG_TYPE_SIZE);	\
      builtin_define_with_int_value ("_MIPS_SZPTR", POINTER_SIZE);	\
      builtin_define_with_int_value ("_MIPS_FPSET",			\
				     32 / MAX_FPRS_PER_FMT);		\
									\
      /* These defines reflect the ABI in use, not whether the  	\
	 FPU is directly accessible.  */				\
      if (TARGET_NO_FLOAT)						\
	builtin_define ("__mips_no_float");				\
      else if (TARGET_HARD_FLOAT_ABI)					\
	builtin_define ("__mips_hard_float");				\
      else								\
	builtin_define ("__mips_soft_float");				\
									\
      if (TARGET_SINGLE_FLOAT)						\
	builtin_define ("__mips_single_float");				\
									\
      if (TARGET_PAIRED_SINGLE_FLOAT)					\
	builtin_define ("__mips_paired_single_float");			\
									\
      if (TARGET_BIG_ENDIAN)						\
	{								\
	  builtin_define_std ("MIPSEB");				\
	  builtin_define ("_MIPSEB");					\
	}								\
      else								\
	{								\
	  builtin_define_std ("MIPSEL");				\
	  builtin_define ("_MIPSEL");					\
	}								\
                                                                        \
      /* Whether calls should go through $25.  The separate __PIC__	\
	 macro indicates whether abicalls code might use a GOT.  */	\
      if (TARGET_ABICALLS)						\
	builtin_define ("__mips_abicalls");				\
									\
      /* Whether Loongson vector modes are enabled.  */                 \
      if (TARGET_LOONGSON_VECTORS)					\
        builtin_define ("__mips_loongson_vector_rev");                  \
									\
      /* Historical Octeon macro.  */					\
      if (TARGET_OCTEON)						\
	builtin_define ("__OCTEON__");					\
									\
      /* Macros dependent on the C dialect.  */				\
      if (preprocessing_asm_p ())					\
	{								\
	  builtin_define_std ("LANGUAGE_ASSEMBLY");			\
	  builtin_define ("_LANGUAGE_ASSEMBLY");			\
	}								\
      else if (c_dialect_cxx ())					\
	{								\
	  builtin_define ("_LANGUAGE_C_PLUS_PLUS");			\
	  builtin_define ("__LANGUAGE_C_PLUS_PLUS");			\
	  builtin_define ("__LANGUAGE_C_PLUS_PLUS__");			\
	}								\
      else								\
	{								\
	  builtin_define_std ("LANGUAGE_C");				\
	  builtin_define ("_LANGUAGE_C");				\
	}								\
      if (c_dialect_objc ())						\
	{								\
	  builtin_define ("_LANGUAGE_OBJECTIVE_C");			\
	  builtin_define ("__LANGUAGE_OBJECTIVE_C");			\
	  /* Bizarre, but needed at least for Irix.  */			\
	  builtin_define_std ("LANGUAGE_C");				\
	  builtin_define ("_LANGUAGE_C");				\
	}								\
									\
      if (mips_abi == ABI_EABI)						\
	builtin_define ("__mips_eabi");					\
									\
      if (TARGET_CACHE_BUILTIN)						\
	builtin_define ("__GCC_HAVE_BUILTIN_MIPS_CACHE");		\
    }									\
  while (0)

/* Default target_flags if no switches are specified  */

#ifndef TARGET_DEFAULT
#define TARGET_DEFAULT 0
#endif

#ifndef TARGET_CPU_DEFAULT
#define TARGET_CPU_DEFAULT 0
#endif

#ifndef TARGET_ENDIAN_DEFAULT
#define TARGET_ENDIAN_DEFAULT MASK_BIG_ENDIAN
#endif

#ifndef TARGET_FP_EXCEPTIONS_DEFAULT
#define TARGET_FP_EXCEPTIONS_DEFAULT MASK_FP_EXCEPTIONS
#endif

/* 'from-abi' makes a good default: you get whatever the ABI requires.  */
#ifndef MIPS_ISA_DEFAULT
#ifndef MIPS_CPU_STRING_DEFAULT
#define MIPS_CPU_STRING_DEFAULT "from-abi"
#endif
#endif

#ifdef IN_LIBGCC2
#undef TARGET_64BIT
/* Make this compile time constant for libgcc2 */
#ifdef __mips64
#define TARGET_64BIT		1
#else
#define TARGET_64BIT		0
#endif
#endif /* IN_LIBGCC2 */

/* Force the call stack unwinders in unwind.inc not to be MIPS16 code
   when compiled with hardware floating point.  This is because MIPS16
   code cannot save and restore the floating-point registers, which is
   important if in a mixed MIPS16/non-MIPS16 environment.  */

#ifdef IN_LIBGCC2
#if __mips_hard_float
#define LIBGCC2_UNWIND_ATTRIBUTE __attribute__((__nomips16__))
#endif
#endif /* IN_LIBGCC2 */

#define TARGET_LIBGCC_SDATA_SECTION ".sdata"

#ifndef MULTILIB_ENDIAN_DEFAULT
#if TARGET_ENDIAN_DEFAULT == 0
#define MULTILIB_ENDIAN_DEFAULT "EL"
#else
#define MULTILIB_ENDIAN_DEFAULT "EB"
#endif
#endif

#ifndef MULTILIB_ISA_DEFAULT
#  if MIPS_ISA_DEFAULT == 1
#    define MULTILIB_ISA_DEFAULT "mips1"
#  else
#    if MIPS_ISA_DEFAULT == 2
#      define MULTILIB_ISA_DEFAULT "mips2"
#    else
#      if MIPS_ISA_DEFAULT == 3
#        define MULTILIB_ISA_DEFAULT "mips3"
#      else
#        if MIPS_ISA_DEFAULT == 4
#          define MULTILIB_ISA_DEFAULT "mips4"
#        else
#          if MIPS_ISA_DEFAULT == 32
#            define MULTILIB_ISA_DEFAULT "mips32"
#          else
#            if MIPS_ISA_DEFAULT == 33
#              define MULTILIB_ISA_DEFAULT "mips32r2"
#            else
#              if MIPS_ISA_DEFAULT == 64
#                define MULTILIB_ISA_DEFAULT "mips64"
#              else
#		 if MIPS_ISA_DEFAULT == 65
#		   define MULTILIB_ISA_DEFAULT "mips64r2"
#	         else
#                  define MULTILIB_ISA_DEFAULT "mips1"
#		 endif
#              endif
#            endif
#          endif
#        endif
#      endif
#    endif
#  endif
#endif

#ifndef MIPS_ABI_DEFAULT
#define MIPS_ABI_DEFAULT ABI_32
#endif

/* Use the most portable ABI flag for the ASM specs.  */

#if MIPS_ABI_DEFAULT == ABI_32
#define MULTILIB_ABI_DEFAULT "mabi=32"
#endif

#if MIPS_ABI_DEFAULT == ABI_O64
#define MULTILIB_ABI_DEFAULT "mabi=o64"
#endif

#if MIPS_ABI_DEFAULT == ABI_N32
#define MULTILIB_ABI_DEFAULT "mabi=n32"
#endif

#if MIPS_ABI_DEFAULT == ABI_64
#define MULTILIB_ABI_DEFAULT "mabi=64"
#endif

#if MIPS_ABI_DEFAULT == ABI_EABI
#define MULTILIB_ABI_DEFAULT "mabi=eabi"
#endif

#ifndef MULTILIB_DEFAULTS
#define MULTILIB_DEFAULTS \
    { MULTILIB_ENDIAN_DEFAULT, MULTILIB_ISA_DEFAULT, MULTILIB_ABI_DEFAULT }
#endif

/* We must pass -EL to the linker by default for little endian embedded
   targets using linker scripts with a OUTPUT_FORMAT line.  Otherwise, the
   linker will default to using big-endian output files.  The OUTPUT_FORMAT
   line must be in the linker script, otherwise -EB/-EL will not work.  */

#ifndef ENDIAN_SPEC
#if TARGET_ENDIAN_DEFAULT == 0
#define ENDIAN_SPEC "%{!EB:%{!meb:-EL}} %{EB|meb:-EB}"
#else
#define ENDIAN_SPEC "%{!EL:%{!mel:-EB}} %{EL|mel:-EL}"
#endif
#endif

/* A spec condition that matches all non-mips16 -mips arguments.  */

#define MIPS_ISA_LEVEL_OPTION_SPEC \
  "mips1|mips2|mips3|mips4|mips32*|mips64*"

/* A spec condition that matches all non-mips16 architecture arguments.  */

#define MIPS_ARCH_OPTION_SPEC \
  MIPS_ISA_LEVEL_OPTION_SPEC "|march=*"

/* A spec that infers a -mips argument from an -march argument,
   or injects the default if no architecture is specified.  */

#define MIPS_ISA_LEVEL_SPEC \
  "%{" MIPS_ISA_LEVEL_OPTION_SPEC ":;: \
     %{march=mips1|march=r2000|march=r3000|march=r3900:-mips1} \
     %{march=mips2|march=r6000:-mips2} \
     %{march=mips3|march=r4*|march=vr4*|march=orion|march=loongson2*:-mips3} \
     %{march=mips4|march=r8000|march=vr5*|march=rm7000|march=rm9000 \
       |march=r10000|march=r12000|march=r14000|march=r16000:-mips4} \
     %{march=mips32|march=4kc|march=4km|march=4kp|march=4ksc:-mips32} \
     %{march=mips32r2|march=m4k|march=4ke*|march=4ksd|march=24k* \
       |march=34k*|march=74k*|march=1004k*: -mips32r2} \
     %{march=mips64|march=5k*|march=20k*|march=sb1*|march=sr71000 \
       |march=xlr|march=loongson3a: -mips64} \
     %{march=mips64r2|march=octeon: -mips64r2} \
     %{!march=*: -" MULTILIB_ISA_DEFAULT "}}"

/* A spec that infers a -mhard-float or -msoft-float setting from an
   -march argument.  Note that soft-float and hard-float code are not
   link-compatible.  */

#define MIPS_ARCH_FLOAT_SPEC \
  "%{mhard-float|msoft-float|march=mips*:; \
     march=vr41*|march=m4k|march=4k*|march=24kc|march=24kec \
     |march=34kc|march=74kc|march=1004kc|march=5kc \
     |march=octeon|march=xlr: -msoft-float;		  \
     march=*: -mhard-float}"

/* A spec condition that matches 32-bit options.  It only works if
   MIPS_ISA_LEVEL_SPEC has been applied.  */

#define MIPS_32BIT_OPTION_SPEC \
  "mips1|mips2|mips32*|mgp32"

#if MIPS_ABI_DEFAULT == ABI_O64 \
  || MIPS_ABI_DEFAULT == ABI_N32 \
  || MIPS_ABI_DEFAULT == ABI_64
#define OPT_ARCH64 "mabi=32|mgp32:;"
#define OPT_ARCH32 "mabi=32|mgp32"
#else
#define OPT_ARCH64 "mabi=o64|mabi=n32|mabi=64|mgp64"
#define OPT_ARCH32 "mabi=o64|mabi=n32|mabi=64|mgp64:;"
#endif

/* Support for a compile-time default CPU, et cetera.  The rules are:
   --with-arch is ignored if -march is specified or a -mips is specified
     (other than -mips16); likewise --with-arch-32 and --with-arch-64.
   --with-tune is ignored if -mtune is specified; likewise
     --with-tune-32 and --with-tune-64.
   --with-abi is ignored if -mabi is specified.
   --with-float is ignored if -mhard-float or -msoft-float are
     specified.
   --with-divide is ignored if -mdivide-traps or -mdivide-breaks are
     specified. */
#define OPTION_DEFAULT_SPECS \
  {"arch", "%{" MIPS_ARCH_OPTION_SPEC ":;: -march=%(VALUE)}" }, \
  {"arch_32", "%{" OPT_ARCH32 ":%{" MIPS_ARCH_OPTION_SPEC ":;: -march=%(VALUE)}}" }, \
  {"arch_64", "%{" OPT_ARCH64 ":%{" MIPS_ARCH_OPTION_SPEC ":;: -march=%(VALUE)}}" }, \
  {"tune", "%{!mtune=*:-mtune=%(VALUE)}" }, \
  {"tune_32", "%{" OPT_ARCH32 ":%{!mtune=*:-mtune=%(VALUE)}}" }, \
  {"tune_64", "%{" OPT_ARCH64 ":%{!mtune=*:-mtune=%(VALUE)}}" }, \
  {"abi", "%{!mabi=*:-mabi=%(VALUE)}" }, \
  {"float", "%{!msoft-float:%{!mhard-float:-m%(VALUE)-float}}" }, \
  {"divide", "%{!mdivide-traps:%{!mdivide-breaks:-mdivide-%(VALUE)}}" }, \
  {"llsc", "%{!mllsc:%{!mno-llsc:-m%(VALUE)}}" }, \
  {"mips-plt", "%{!mplt:%{!mno-plt:-m%(VALUE)}}" }, \
  {"synci", "%{!msynci:%{!mno-synci:-m%(VALUE)}}" }


/* A spec that infers the -mdsp setting from an -march argument.  */
#define BASE_DRIVER_SELF_SPECS \
  "%{!mno-dsp: \
     %{march=24ke*|march=34k*|march=1004k*: -mdsp} \
     %{march=74k*:%{!mno-dspr2: -mdspr2 -mdsp}}}"

#define DRIVER_SELF_SPECS BASE_DRIVER_SELF_SPECS

#define GENERATE_DIVIDE_TRAPS (TARGET_DIVIDE_TRAPS \
                               && ISA_HAS_COND_TRAP)

#define GENERATE_BRANCHLIKELY   (TARGET_BRANCHLIKELY && !TARGET_MIPS16)

/* True if the ABI can only work with 64-bit integer registers.  We
   generally allow ad-hoc variations for TARGET_SINGLE_FLOAT, but
   otherwise floating-point registers must also be 64-bit.  */
#define ABI_NEEDS_64BIT_REGS	(TARGET_NEWABI || mips_abi == ABI_O64)

/* Likewise for 32-bit regs.  */
#define ABI_NEEDS_32BIT_REGS	(mips_abi == ABI_32)

/* True if the file format uses 64-bit symbols.  At present, this is
   only true for n64, which uses 64-bit ELF.  */
#define FILE_HAS_64BIT_SYMBOLS	(mips_abi == ABI_64)

/* True if symbols are 64 bits wide.  This is usually determined by
   the ABI's file format, but it can be overridden by -msym32.  Note that
   overriding the size with -msym32 changes the ABI of relocatable objects,
   although it doesn't change the ABI of a fully-linked object.  */
#define ABI_HAS_64BIT_SYMBOLS	(FILE_HAS_64BIT_SYMBOLS && !TARGET_SYM32)

/* ISA has instructions for managing 64-bit fp and gp regs (e.g. mips3).  */
#define ISA_HAS_64BIT_REGS	(ISA_MIPS3				\
				 || ISA_MIPS4				\
				 || ISA_MIPS64				\
				 || ISA_MIPS64R2)

/* ISA has branch likely instructions (e.g. mips2).  */
/* Disable branchlikely for tx39 until compare rewrite.  They haven't
   been generated up to this point.  */
#define ISA_HAS_BRANCHLIKELY	(!ISA_MIPS1)

/* ISA has a three-operand multiplication instruction (usually spelt "mul").  */
#define ISA_HAS_MUL3		((TARGET_MIPS3900                       \
				  || TARGET_MIPS5400			\
				  || TARGET_MIPS5500			\
				  || TARGET_MIPS7000			\
				  || TARGET_MIPS9000			\
				  || TARGET_MAD				\
				  || ISA_MIPS32				\
				  || ISA_MIPS32R2			\
				  || ISA_MIPS64				\
				  || ISA_MIPS64R2)			\
				 && !TARGET_MIPS16)

/* ISA has a three-operand multiplication instruction.  */
#define ISA_HAS_DMUL3		(TARGET_64BIT				\
				 && TARGET_OCTEON			\
				 && !TARGET_MIPS16)

/* ISA has the floating-point conditional move instructions introduced
   in mips4.  */
#define ISA_HAS_FP_CONDMOVE	((ISA_MIPS4				\
				  || ISA_MIPS32				\
				  || ISA_MIPS32R2			\
				  || ISA_MIPS64				\
				  || ISA_MIPS64R2)			\
				 && !TARGET_MIPS5500			\
				 && !TARGET_MIPS16)

/* ISA has the integer conditional move instructions introduced in mips4 and
   ST Loongson 2E/2F.  */
#define ISA_HAS_CONDMOVE        (ISA_HAS_FP_CONDMOVE || TARGET_LOONGSON_2EF)

/* ISA has LDC1 and SDC1.  */
#define ISA_HAS_LDC1_SDC1	(!ISA_MIPS1 && !TARGET_MIPS16)

/* ISA has the mips4 FP condition code instructions: FP-compare to CC,
   branch on CC, and move (both FP and non-FP) on CC.  */
#define ISA_HAS_8CC		(ISA_MIPS4				\
				 || ISA_MIPS32				\
				 || ISA_MIPS32R2			\
				 || ISA_MIPS64				\
				 || ISA_MIPS64R2)

/* This is a catch all for other mips4 instructions: indexed load, the
   FP madd and msub instructions, and the FP recip and recip sqrt
   instructions.  */
#define ISA_HAS_FP4		((ISA_MIPS4				\
				  || (ISA_MIPS32R2 && TARGET_FLOAT64)   \
				  || ISA_MIPS64				\
				  || ISA_MIPS64R2)			\
				 && !TARGET_MIPS16)

/* ISA has paired-single instructions.  */
#define ISA_HAS_PAIRED_SINGLE	(ISA_MIPS32R2 || ISA_MIPS64 || ISA_MIPS64R2)

/* ISA has conditional trap instructions.  */
#define ISA_HAS_COND_TRAP	(!ISA_MIPS1				\
				 && !TARGET_MIPS16)

/* ISA has integer multiply-accumulate instructions, madd and msub.  */
#define ISA_HAS_MADD_MSUB	((ISA_MIPS32				\
				  || ISA_MIPS32R2			\
				  || ISA_MIPS64				\
				  || ISA_MIPS64R2)			\
				 && !TARGET_MIPS16)

/* Integer multiply-accumulate instructions should be generated.  */
#define GENERATE_MADD_MSUB      (ISA_HAS_MADD_MSUB && !TUNE_74K)

/* ISA has floating-point madd and msub instructions 'd = a * b [+-] c'.  */
#define ISA_HAS_FP_MADD4_MSUB4  ISA_HAS_FP4

/* ISA has floating-point madd and msub instructions 'c = a * b [+-] c'.  */
#define ISA_HAS_FP_MADD3_MSUB3  TARGET_LOONGSON_2EF

/* ISA has floating-point nmadd and nmsub instructions
   'd = -((a * b) [+-] c)'.  */
#define ISA_HAS_NMADD4_NMSUB4(MODE)					\
				((ISA_MIPS4				\
				  || (ISA_MIPS32R2 && (MODE) == V2SFmode) \
				  || ISA_MIPS64				\
				  || ISA_MIPS64R2)			\
				 && (!TARGET_MIPS5400 || TARGET_MAD)	\
				 && !TARGET_MIPS16)

/* ISA has floating-point nmadd and nmsub instructions
   'c = -((a * b) [+-] c)'.  */
#define ISA_HAS_NMADD3_NMSUB3(MODE)					\
                                TARGET_LOONGSON_2EF

/* ISA has count leading zeroes/ones instruction (not implemented).  */
#define ISA_HAS_CLZ_CLO		((ISA_MIPS32				\
				  || ISA_MIPS32R2			\
				  || ISA_MIPS64				\
				  || ISA_MIPS64R2)			\
				 && !TARGET_MIPS16)

/* ISA has three operand multiply instructions that put
   the high part in an accumulator: mulhi or mulhiu.  */
#define ISA_HAS_MULHI		((TARGET_MIPS5400			 \
				  || TARGET_MIPS5500			 \
				  || TARGET_SR71K)			 \
				 && !TARGET_MIPS16)

/* ISA has three operand multiply instructions that
   negates the result and puts the result in an accumulator.  */
#define ISA_HAS_MULS		((TARGET_MIPS5400			\
				  || TARGET_MIPS5500			\
				  || TARGET_SR71K)			\
				 && !TARGET_MIPS16)

/* ISA has three operand multiply instructions that subtracts the
   result from a 4th operand and puts the result in an accumulator.  */
#define ISA_HAS_MSAC		((TARGET_MIPS5400			\
				  || TARGET_MIPS5500			\
				  || TARGET_SR71K)			\
				 && !TARGET_MIPS16)

/* ISA has three operand multiply instructions that  the result
   from a 4th operand and puts the result in an accumulator.  */
#define ISA_HAS_MACC		((TARGET_MIPS4120			\
				  || TARGET_MIPS4130			\
				  || TARGET_MIPS5400			\
				  || TARGET_MIPS5500			\
				  || TARGET_SR71K)			\
				 && !TARGET_MIPS16)

/* ISA has NEC VR-style MACC, MACCHI, DMACC and DMACCHI instructions.  */
#define ISA_HAS_MACCHI		((TARGET_MIPS4120			\
				  || TARGET_MIPS4130)			\
				 && !TARGET_MIPS16)

/* ISA has the "ror" (rotate right) instructions.  */
#define ISA_HAS_ROR		((ISA_MIPS32R2				\
				  || ISA_MIPS64R2			\
				  || TARGET_MIPS5400			\
				  || TARGET_MIPS5500			\
				  || TARGET_SR71K			\
				  || TARGET_SMARTMIPS)			\
				 && !TARGET_MIPS16)

/* ISA has data prefetch instructions.  This controls use of 'pref'.  */
#define ISA_HAS_PREFETCH	((ISA_MIPS4				\
				  || TARGET_LOONGSON_2EF		\
				  || ISA_MIPS32				\
				  || ISA_MIPS32R2			\
				  || ISA_MIPS64				\
				  || ISA_MIPS64R2)			\
				 && !TARGET_MIPS16)

/* ISA has data indexed prefetch instructions.  This controls use of
   'prefx', along with TARGET_HARD_FLOAT and TARGET_DOUBLE_FLOAT.
   (prefx is a cop1x instruction, so can only be used if FP is
   enabled.)  */
#define ISA_HAS_PREFETCHX	((ISA_MIPS4				\
				  || ISA_MIPS32R2			\
				  || ISA_MIPS64				\
				  || ISA_MIPS64R2)			\
				 && !TARGET_MIPS16)

/* True if trunc.w.s and trunc.w.d are real (not synthetic)
   instructions.  Both require TARGET_HARD_FLOAT, and trunc.w.d
   also requires TARGET_DOUBLE_FLOAT.  */
#define ISA_HAS_TRUNC_W		(!ISA_MIPS1)

/* ISA includes the MIPS32r2 seb and seh instructions.  */
#define ISA_HAS_SEB_SEH		((ISA_MIPS32R2		\
				  || ISA_MIPS64R2)	\
				 && !TARGET_MIPS16)

/* ISA includes the MIPS32/64 rev 2 ext and ins instructions.  */
#define ISA_HAS_EXT_INS		((ISA_MIPS32R2		\
				  || ISA_MIPS64R2)	\
				 && !TARGET_MIPS16)

/* ISA has instructions for accessing top part of 64-bit fp regs.  */
#define ISA_HAS_MXHC1		(TARGET_FLOAT64		\
				 && (ISA_MIPS32R2	\
				     || ISA_MIPS64R2))

/* ISA has lwxs instruction (load w/scaled index address.  */
#define ISA_HAS_LWXS		(TARGET_SMARTMIPS && !TARGET_MIPS16)

/* The DSP ASE is available.  */
#define ISA_HAS_DSP		(TARGET_DSP && !TARGET_MIPS16)

/* Revision 2 of the DSP ASE is available.  */
#define ISA_HAS_DSPR2		(TARGET_DSPR2 && !TARGET_MIPS16)

/* True if the result of a load is not available to the next instruction.
   A nop will then be needed between instructions like "lw $4,..."
   and "addiu $4,$4,1".  */
#define ISA_HAS_LOAD_DELAY	(ISA_MIPS1				\
				 && !TARGET_MIPS3900			\
				 && !TARGET_MIPS16)

/* Likewise mtc1 and mfc1.  */
#define ISA_HAS_XFER_DELAY	(mips_isa <= 3			\
				 && !TARGET_LOONGSON_2EF)

/* Likewise floating-point comparisons.  */
#define ISA_HAS_FCMP_DELAY	(mips_isa <= 3			\
				 && !TARGET_LOONGSON_2EF)

/* True if mflo and mfhi can be immediately followed by instructions
   which write to the HI and LO registers.

   According to MIPS specifications, MIPS ISAs I, II, and III need
   (at least) two instructions between the reads of HI/LO and
   instructions which write them, and later ISAs do not.  Contradicting
   the MIPS specifications, some MIPS IV processor user manuals (e.g.
   the UM for the NEC Vr5000) document needing the instructions between
   HI/LO reads and writes, as well.  Therefore, we declare only MIPS32,
   MIPS64 and later ISAs to have the interlocks, plus any specific
   earlier-ISA CPUs for which CPU documentation declares that the
   instructions are really interlocked.  */
#define ISA_HAS_HILO_INTERLOCKS	(ISA_MIPS32				\
				 || ISA_MIPS32R2			\
				 || ISA_MIPS64				\
				 || ISA_MIPS64R2			\
				 || TARGET_MIPS5500			\
				 || TARGET_LOONGSON_2EF)

/* ISA includes synci, jr.hb and jalr.hb.  */
#define ISA_HAS_SYNCI ((ISA_MIPS32R2		\
			|| ISA_MIPS64R2)	\
		       && !TARGET_MIPS16)

/* ISA includes sync.  */
#define ISA_HAS_SYNC ((mips_isa >= 2 || TARGET_MIPS3900) && !TARGET_MIPS16)
#define GENERATE_SYNC			\
  (target_flags_explicit & MASK_LLSC	\
   ? TARGET_LLSC && !TARGET_MIPS16	\
   : ISA_HAS_SYNC)

/* ISA includes ll and sc.  Note that this implies ISA_HAS_SYNC
   because the expanders use both ISA_HAS_SYNC and ISA_HAS_LL_SC
   instructions.  */
#define ISA_HAS_LL_SC (mips_isa >= 2 && !TARGET_MIPS16)
#define GENERATE_LL_SC			\
  (target_flags_explicit & MASK_LLSC	\
   ? TARGET_LLSC && !TARGET_MIPS16	\
   : ISA_HAS_LL_SC)

/* ISA includes the baddu instruction.  */
#define ISA_HAS_BADDU		(TARGET_OCTEON && !TARGET_MIPS16)

/* ISA includes the bbit* instructions.  */
#define ISA_HAS_BBIT		(TARGET_OCTEON && !TARGET_MIPS16)

/* ISA includes the cins instruction.  */
#define ISA_HAS_CINS		(TARGET_OCTEON && !TARGET_MIPS16)

/* ISA includes the exts instruction.  */
#define ISA_HAS_EXTS		(TARGET_OCTEON && !TARGET_MIPS16)

/* ISA includes the seq and sne instructions.  */
#define ISA_HAS_SEQ_SNE		(TARGET_OCTEON && !TARGET_MIPS16)

/* ISA includes the pop instruction.  */
#define ISA_HAS_POP		(TARGET_OCTEON && !TARGET_MIPS16)

/* The CACHE instruction is available in non-MIPS16 code.  */
#define TARGET_CACHE_BUILTIN (mips_isa >= 3)

/* The CACHE instruction is available.  */
#define ISA_HAS_CACHE (TARGET_CACHE_BUILTIN && !TARGET_MIPS16)

/* Tell collect what flags to pass to nm.  */
#ifndef NM_FLAGS
#define NM_FLAGS "-Bn"
#endif


/* SUBTARGET_ASM_OPTIMIZING_SPEC handles passing optimization options
   to the assembler.  It may be overridden by subtargets.  */
#ifndef SUBTARGET_ASM_OPTIMIZING_SPEC
#define SUBTARGET_ASM_OPTIMIZING_SPEC "\
%{noasmopt:-O0} \
%{!noasmopt:%{O:-O2} %{O1:-O2} %{O2:-O2} %{O3:-O3}}"
#endif

/* SUBTARGET_ASM_DEBUGGING_SPEC handles passing debugging options to
   the assembler.  It may be overridden by subtargets.

   Beginning with gas 2.13, -mdebug must be passed to correctly handle
   COFF debugging info.  */

#ifndef SUBTARGET_ASM_DEBUGGING_SPEC
#define SUBTARGET_ASM_DEBUGGING_SPEC "\
%{g} %{g0} %{g1} %{g2} %{g3} \
%{ggdb:-g} %{ggdb0:-g0} %{ggdb1:-g1} %{ggdb2:-g2} %{ggdb3:-g3} \
%{gstabs:-g} %{gstabs0:-g0} %{gstabs1:-g1} %{gstabs2:-g2} %{gstabs3:-g3} \
%{gstabs+:-g} %{gstabs+0:-g0} %{gstabs+1:-g1} %{gstabs+2:-g2} %{gstabs+3:-g3} \
%{gcoff:-g} %{gcoff0:-g0} %{gcoff1:-g1} %{gcoff2:-g2} %{gcoff3:-g3} \
%{gcoff*:-mdebug} %{!gcoff*:-no-mdebug}"
#endif

/* SUBTARGET_ASM_SPEC is always passed to the assembler.  It may be
   overridden by subtargets.  */

#ifndef SUBTARGET_ASM_SPEC
#define SUBTARGET_ASM_SPEC ""
#endif

#undef ASM_SPEC
#define ASM_SPEC "\
%{G*} %(endian_spec) %{mips1} %{mips2} %{mips3} %{mips4} \
%{mips32*} %{mips64*} \
%{mips16} %{mno-mips16:-no-mips16} \
%{mips3d} %{mno-mips3d:-no-mips3d} \
%{mdmx} %{mno-mdmx:-no-mdmx} \
%{mdsp} %{mno-dsp} \
%{mdspr2} %{mno-dspr2} \
%{msmartmips} %{mno-smartmips} \
%{mmt} %{mno-mt} \
%{mfix-vr4120} %{mfix-vr4130} \
%(subtarget_asm_optimizing_spec) \
%(subtarget_asm_debugging_spec) \
%{mabi=*} %{!mabi=*: %(asm_abi_default_spec)} \
%{mgp32} %{mgp64} %{march=*} %{mxgot:-xgot} \
%{mfp32} %{mfp64} \
%{mshared} %{mno-shared} \
%{msym32} %{mno-sym32} \
%{mtune=*} %{v} \
%(subtarget_asm_spec)"

/* Extra switches sometimes passed to the linker.  */
/* ??? The bestGnum will never be passed to the linker, because the gcc driver
  will interpret it as a -b option.  */

#ifndef LINK_SPEC
#define LINK_SPEC "\
%(endian_spec) \
%{G*} %{mips1} %{mips2} %{mips3} %{mips4} %{mips32*} %{mips64*} \
%{bestGnum} %{shared} %{non_shared}"
#endif  /* LINK_SPEC defined */


/* Specs for the compiler proper */

/* SUBTARGET_CC1_SPEC is passed to the compiler proper.  It may be
   overridden by subtargets.  */
#ifndef SUBTARGET_CC1_SPEC
#define SUBTARGET_CC1_SPEC ""
#endif

/* CC1_SPEC is the set of arguments to pass to the compiler proper.  */

#undef CC1_SPEC
#define CC1_SPEC "\
%{gline:%{!g:%{!g0:%{!g1:%{!g2: -g1}}}}} \
%{G*} %{EB:-meb} %{EL:-mel} %{EB:%{EL:%emay not use both -EB and -EL}} \
%{save-temps: } \
%(subtarget_cc1_spec)"

/* Preprocessor specs.  */

/* SUBTARGET_CPP_SPEC is passed to the preprocessor.  It may be
   overridden by subtargets.  */
#ifndef SUBTARGET_CPP_SPEC
#define SUBTARGET_CPP_SPEC ""
#endif

#define CPP_SPEC "%(subtarget_cpp_spec)"

/* This macro defines names of additional specifications to put in the specs
   that can be used in various specifications like CC1_SPEC.  Its definition
   is an initializer with a subgrouping for each command option.

   Each subgrouping contains a string constant, that defines the
   specification name, and a string constant that used by the GCC driver
   program.

   Do not define this macro if it does not need to do anything.  */

#define EXTRA_SPECS							\
  { "subtarget_cc1_spec", SUBTARGET_CC1_SPEC },				\
  { "subtarget_cpp_spec", SUBTARGET_CPP_SPEC },				\
  { "subtarget_asm_optimizing_spec", SUBTARGET_ASM_OPTIMIZING_SPEC },	\
  { "subtarget_asm_debugging_spec", SUBTARGET_ASM_DEBUGGING_SPEC },	\
  { "subtarget_asm_spec", SUBTARGET_ASM_SPEC },				\
  { "asm_abi_default_spec", "-" MULTILIB_ABI_DEFAULT },			\
  { "endian_spec", ENDIAN_SPEC },					\
  SUBTARGET_EXTRA_SPECS

#ifndef SUBTARGET_EXTRA_SPECS
#define SUBTARGET_EXTRA_SPECS
#endif

#define DBX_DEBUGGING_INFO 1		/* generate stabs (OSF/rose) */
#define DWARF2_DEBUGGING_INFO 1         /* dwarf2 debugging info */

#ifndef PREFERRED_DEBUGGING_TYPE
#define PREFERRED_DEBUGGING_TYPE DWARF2_DEBUG
#endif

/* The size of DWARF addresses should be the same as the size of symbols
   in the target file format.  They shouldn't depend on things like -msym32,
   because many DWARF consumers do not allow the mixture of address sizes
   that one would then get from linking -msym32 code with -msym64 code.

   Note that the default POINTER_SIZE test is not appropriate for MIPS.
   EABI64 has 64-bit pointers but uses 32-bit ELF.  */
#define DWARF2_ADDR_SIZE (FILE_HAS_64BIT_SYMBOLS ? 8 : 4)

/* By default, turn on GDB extensions.  */
#define DEFAULT_GDB_EXTENSIONS 1

/* Local compiler-generated symbols must have a prefix that the assembler
   understands.   By default, this is $, although some targets (e.g.,
   NetBSD-ELF) need to override this.  */

#ifndef LOCAL_LABEL_PREFIX
#define LOCAL_LABEL_PREFIX	"$"
#endif

/* By default on the mips, external symbols do not have an underscore
   prepended, but some targets (e.g., NetBSD) require this.  */

#ifndef USER_LABEL_PREFIX
#define USER_LABEL_PREFIX	""
#endif

/* On Sun 4, this limit is 2048.  We use 1500 to be safe,
   since the length can run past this up to a continuation point.  */
#undef DBX_CONTIN_LENGTH
#define DBX_CONTIN_LENGTH 1500

/* How to renumber registers for dbx and gdb.  */
#define DBX_REGISTER_NUMBER(REGNO) mips_dbx_regno[REGNO]

/* The mapping from gcc register number to DWARF 2 CFA column number.  */
#define DWARF_FRAME_REGNUM(REGNO) mips_dwarf_regno[REGNO]

/* The DWARF 2 CFA column which tracks the return address.  */
#define DWARF_FRAME_RETURN_COLUMN RETURN_ADDR_REGNUM

/* Before the prologue, RA lives in r31.  */
#define INCOMING_RETURN_ADDR_RTX gen_rtx_REG (VOIDmode, RETURN_ADDR_REGNUM)

/* Describe how we implement __builtin_eh_return.  */
#define EH_RETURN_DATA_REGNO(N) \
  ((N) < (TARGET_MIPS16 ? 2 : 4) ? (N) + GP_ARG_FIRST : INVALID_REGNUM)

#define EH_RETURN_STACKADJ_RTX  gen_rtx_REG (Pmode, GP_REG_FIRST + 3)

#define EH_USES(N) mips_eh_uses (N)

/* Offsets recorded in opcodes are a multiple of this alignment factor.
   The default for this in 64-bit mode is 8, which causes problems with
   SFmode register saves.  */
#define DWARF_CIE_DATA_ALIGNMENT -4

/* Correct the offset of automatic variables and arguments.  Note that
   the MIPS debug format wants all automatic variables and arguments
   to be in terms of the virtual frame pointer (stack pointer before
   any adjustment in the function), while the MIPS 3.0 linker wants
   the frame pointer to be the stack pointer after the initial
   adjustment.  */

#define DEBUGGER_AUTO_OFFSET(X)				\
  mips_debugger_offset (X, (HOST_WIDE_INT) 0)
#define DEBUGGER_ARG_OFFSET(OFFSET, X)			\
  mips_debugger_offset (X, (HOST_WIDE_INT) OFFSET)

/* Target machine storage layout */

#define BITS_BIG_ENDIAN 0
#define BYTES_BIG_ENDIAN (TARGET_BIG_ENDIAN != 0)
#define WORDS_BIG_ENDIAN (TARGET_BIG_ENDIAN != 0)

#define MAX_BITS_PER_WORD 64

/* Width of a word, in units (bytes).  */
#define UNITS_PER_WORD (TARGET_64BIT ? 8 : 4)
#ifndef IN_LIBGCC2
#define MIN_UNITS_PER_WORD 4
#endif

/* For MIPS, width of a floating point register.  */
#define UNITS_PER_FPREG (TARGET_FLOAT64 ? 8 : 4)

/* The number of consecutive floating-point registers needed to store the
   largest format supported by the FPU.  */
#define MAX_FPRS_PER_FMT (TARGET_FLOAT64 || TARGET_SINGLE_FLOAT ? 1 : 2)

/* The number of consecutive floating-point registers needed to store the
   smallest format supported by the FPU.  */
#define MIN_FPRS_PER_FMT \
  (ISA_MIPS32 || ISA_MIPS32R2 || ISA_MIPS64 || ISA_MIPS64R2 \
   ? 1 : MAX_FPRS_PER_FMT)

/* The largest size of value that can be held in floating-point
   registers and moved with a single instruction.  */
#define UNITS_PER_HWFPVALUE \
  (TARGET_SOFT_FLOAT_ABI ? 0 : MAX_FPRS_PER_FMT * UNITS_PER_FPREG)

/* The largest size of value that can be held in floating-point
   registers.  */
#define UNITS_PER_FPVALUE			\
  (TARGET_SOFT_FLOAT_ABI ? 0			\
   : TARGET_SINGLE_FLOAT ? UNITS_PER_FPREG	\
   : LONG_DOUBLE_TYPE_SIZE / BITS_PER_UNIT)

/* The number of bytes in a double.  */
#define UNITS_PER_DOUBLE (TYPE_PRECISION (double_type_node) / BITS_PER_UNIT)

/* Set the sizes of the core types.  */
#define SHORT_TYPE_SIZE 16
#define INT_TYPE_SIZE 32
#define LONG_TYPE_SIZE (TARGET_LONG64 ? 64 : 32)
#define LONG_LONG_TYPE_SIZE 64

#define FLOAT_TYPE_SIZE 32
#define DOUBLE_TYPE_SIZE 64
#define LONG_DOUBLE_TYPE_SIZE (TARGET_NEWABI ? 128 : 64)

/* Define the sizes of fixed-point types.  */
#define SHORT_FRACT_TYPE_SIZE 8
#define FRACT_TYPE_SIZE 16
#define LONG_FRACT_TYPE_SIZE 32
#define LONG_LONG_FRACT_TYPE_SIZE 64

#define SHORT_ACCUM_TYPE_SIZE 16
#define ACCUM_TYPE_SIZE 32
#define LONG_ACCUM_TYPE_SIZE 64
/* FIXME.  LONG_LONG_ACCUM_TYPE_SIZE should be 128 bits, but GCC
   doesn't support 128-bit integers for MIPS32 currently.  */
#define LONG_LONG_ACCUM_TYPE_SIZE (TARGET_64BIT ? 128 : 64)

/* long double is not a fixed mode, but the idea is that, if we
   support long double, we also want a 128-bit integer type.  */
#define MAX_FIXED_MODE_SIZE LONG_DOUBLE_TYPE_SIZE

#ifdef IN_LIBGCC2
#if  (defined _ABIN32 && _MIPS_SIM == _ABIN32) \
  || (defined _ABI64 && _MIPS_SIM == _ABI64)
#  define LIBGCC2_LONG_DOUBLE_TYPE_SIZE 128
# else
#  define LIBGCC2_LONG_DOUBLE_TYPE_SIZE 64
# endif
#endif

/* Width in bits of a pointer.  */
#ifndef POINTER_SIZE
#define POINTER_SIZE ((TARGET_LONG64 && TARGET_64BIT) ? 64 : 32)
#endif

/* Allocation boundary (in *bits*) for storing arguments in argument list.  */
#define PARM_BOUNDARY BITS_PER_WORD

/* Allocation boundary (in *bits*) for the code of a function.  */
#define FUNCTION_BOUNDARY 32

/* Alignment of field after `int : 0' in a structure.  */
#define EMPTY_FIELD_BOUNDARY 32

/* Every structure's size must be a multiple of this.  */
/* 8 is observed right on a DECstation and on riscos 4.02.  */
#define STRUCTURE_SIZE_BOUNDARY 8

/* There is no point aligning anything to a rounder boundary than this.  */
#define BIGGEST_ALIGNMENT LONG_DOUBLE_TYPE_SIZE

/* All accesses must be aligned.  */
#define STRICT_ALIGNMENT 1

/* Define this if you wish to imitate the way many other C compilers
   handle alignment of bitfields and the structures that contain
   them.

   The behavior is that the type written for a bit-field (`int',
   `short', or other integer type) imposes an alignment for the
   entire structure, as if the structure really did contain an
   ordinary field of that type.  In addition, the bit-field is placed
   within the structure so that it would fit within such a field,
   not crossing a boundary for it.

   Thus, on most machines, a bit-field whose type is written as `int'
   would not cross a four-byte boundary, and would force four-byte
   alignment for the whole structure.  (The alignment used may not
   be four bytes; it is controlled by the other alignment
   parameters.)

   If the macro is defined, its definition should be a C expression;
   a nonzero value for the expression enables this behavior.  */

#define PCC_BITFIELD_TYPE_MATTERS 1

/* If defined, a C expression to compute the alignment given to a
   constant that is being placed in memory.  CONSTANT is the constant
   and ALIGN is the alignment that the object would ordinarily have.
   The value of this macro is used instead of that alignment to align
   the object.

   If this macro is not defined, then ALIGN is used.

   The typical use of this macro is to increase alignment for string
   constants to be word aligned so that `strcpy' calls that copy
   constants can be done inline.  */

#define CONSTANT_ALIGNMENT(EXP, ALIGN)					\
  ((TREE_CODE (EXP) == STRING_CST  || TREE_CODE (EXP) == CONSTRUCTOR)	\
   && (ALIGN) < BITS_PER_WORD ? BITS_PER_WORD : (ALIGN))

/* If defined, a C expression to compute the alignment for a static
   variable.  TYPE is the data type, and ALIGN is the alignment that
   the object would ordinarily have.  The value of this macro is used
   instead of that alignment to align the object.

   If this macro is not defined, then ALIGN is used.

   One use of this macro is to increase alignment of medium-size
   data to make it all fit in fewer cache lines.  Another is to
   cause character arrays to be word-aligned so that `strcpy' calls
   that copy constants to character arrays can be done inline.  */

#undef DATA_ALIGNMENT
#define DATA_ALIGNMENT(TYPE, ALIGN)					\
  ((((ALIGN) < BITS_PER_WORD)						\
    && (TREE_CODE (TYPE) == ARRAY_TYPE					\
	|| TREE_CODE (TYPE) == UNION_TYPE				\
	|| TREE_CODE (TYPE) == RECORD_TYPE)) ? BITS_PER_WORD : (ALIGN))

/* We need this for the same reason as DATA_ALIGNMENT, namely to cause
   character arrays to be word-aligned so that `strcpy' calls that copy
   constants to character arrays can be done inline, and 'strcmp' can be
   optimised to use word loads. */
#define LOCAL_ALIGNMENT(TYPE, ALIGN) \
  DATA_ALIGNMENT (TYPE, ALIGN)
  
#define PAD_VARARGS_DOWN \
  (FUNCTION_ARG_PADDING (TYPE_MODE (type), type) == downward)

/* Define if operations between registers always perform the operation
   on the full register even if a narrower mode is specified.  */
#define WORD_REGISTER_OPERATIONS

/* When in 64-bit mode, move insns will sign extend SImode and CCmode
   moves.  All other references are zero extended.  */
#define LOAD_EXTEND_OP(MODE) \
  (TARGET_64BIT && ((MODE) == SImode || (MODE) == CCmode) \
   ? SIGN_EXTEND : ZERO_EXTEND)

/* Define this macro if it is advisable to hold scalars in registers
   in a wider mode than that declared by the program.  In such cases,
   the value is constrained to be within the bounds of the declared
   type, but kept valid in the wider mode.  The signedness of the
   extension may differ from that of the type.  */

#define PROMOTE_MODE(MODE, UNSIGNEDP, TYPE)	\
  if (GET_MODE_CLASS (MODE) == MODE_INT		\
      && GET_MODE_SIZE (MODE) < UNITS_PER_WORD) \
    {                                           \
      if ((MODE) == SImode)                     \
        (UNSIGNEDP) = 0;                        \
      (MODE) = Pmode;                           \
    }

/* Pmode is always the same as ptr_mode, but not always the same as word_mode.
   Extensions of pointers to word_mode must be signed.  */
#define POINTERS_EXTEND_UNSIGNED false

/* Define if loading short immediate values into registers sign extends.  */
#define SHORT_IMMEDIATES_SIGN_EXTEND

/* The [d]clz instructions have the natural values at 0.  */

#define CLZ_DEFINED_VALUE_AT_ZERO(MODE, VALUE) \
  ((VALUE) = GET_MODE_BITSIZE (MODE), 2)

/* Standard register usage.  */

/* Number of hardware registers.  We have:

   - 32 integer registers
   - 32 floating point registers
   - 8 condition code registers
   - 2 accumulator registers (hi and lo)
   - 32 registers each for coprocessors 0, 2 and 3
   - 4 fake registers:
	- ARG_POINTER_REGNUM
	- FRAME_POINTER_REGNUM
	- GOT_VERSION_REGNUM (see the comment above load_call<mode> for details)
	- CPRESTORE_SLOT_REGNUM
   - 2 dummy entries that were used at various times in the past.
   - 6 DSP accumulator registers (3 hi-lo pairs) for MIPS DSP ASE
   - 6 DSP control registers  */

#define FIRST_PSEUDO_REGISTER 188

/* By default, fix the kernel registers ($26 and $27), the global
   pointer ($28) and the stack pointer ($29).  This can change
   depending on the command-line options.

   Regarding coprocessor registers: without evidence to the contrary,
   it's best to assume that each coprocessor register has a unique
   use.  This can be overridden, in, e.g., mips_option_override or
   TARGET_CONDITIONAL_REGISTER_USAGE should the assumption be
   inappropriate for a particular target.  */

#define FIXED_REGISTERS							\
{									\
  1, 1, 0, 0, 0, 0, 0, 0, 0, 0, 0, 0, 0, 0, 0, 0,			\
  0, 0, 0, 0, 0, 0, 0, 0, 0, 0, 1, 1, 1, 1, 0, 0,			\
  0, 0, 0, 0, 0, 0, 0, 0, 0, 0, 0, 0, 0, 0, 0, 0,			\
  0, 0, 0, 0, 0, 0, 0, 0, 0, 0, 0, 0, 0, 0, 0, 0,			\
  0, 0, 1, 0, 0, 0, 0, 0, 0, 0, 0, 1, 1, 1, 1, 1,			\
  /* COP0 registers */							\
  1, 1, 1, 1, 1, 1, 1, 1, 1, 1, 1, 1, 1, 1, 1, 1,			\
  1, 1, 1, 1, 1, 1, 1, 1, 1, 1, 1, 1, 1, 1, 1, 1,			\
  /* COP2 registers */							\
  1, 1, 1, 1, 1, 1, 1, 1, 1, 1, 1, 1, 1, 1, 1, 1,			\
  1, 1, 1, 1, 1, 1, 1, 1, 1, 1, 1, 1, 1, 1, 1, 1,			\
  /* COP3 registers */							\
  1, 1, 1, 1, 1, 1, 1, 1, 1, 1, 1, 1, 1, 1, 1, 1,			\
  1, 1, 1, 1, 1, 1, 1, 1, 1, 1, 1, 1, 1, 1, 1, 1,			\
  /* 6 DSP accumulator registers & 6 control registers */		\
  0, 0, 0, 0, 0, 0, 1, 1, 1, 1, 1, 1					\
}


/* Set up this array for o32 by default.

   Note that we don't mark $31 as a call-clobbered register.  The idea is
   that it's really the call instructions themselves which clobber $31.
   We don't care what the called function does with it afterwards.

   This approach makes it easier to implement sibcalls.  Unlike normal
   calls, sibcalls don't clobber $31, so the register reaches the
   called function in tact.  EPILOGUE_USES says that $31 is useful
   to the called function.  */

#define CALL_USED_REGISTERS						\
{									\
  1, 1, 1, 1, 1, 1, 1, 1, 1, 1, 1, 1, 1, 1, 1, 1,			\
  0, 0, 0, 0, 0, 0, 0, 0, 1, 1, 1, 1, 1, 1, 0, 0,			\
  1, 1, 1, 1, 1, 1, 1, 1, 1, 1, 1, 1, 1, 1, 1, 1,			\
  1, 1, 1, 1, 0, 0, 0, 0, 0, 0, 0, 0, 0, 0, 0, 0,			\
  1, 1, 1, 1, 1, 1, 1, 1, 1, 1, 1, 1, 1, 1, 1, 1,			\
  /* COP0 registers */							\
  1, 1, 1, 1, 1, 1, 1, 1, 1, 1, 1, 1, 1, 1, 1, 1,			\
  1, 1, 1, 1, 1, 1, 1, 1, 1, 1, 1, 1, 1, 1, 1, 1,			\
  /* COP2 registers */							\
  1, 1, 1, 1, 1, 1, 1, 1, 1, 1, 1, 1, 1, 1, 1, 1,			\
  1, 1, 1, 1, 1, 1, 1, 1, 1, 1, 1, 1, 1, 1, 1, 1,			\
  /* COP3 registers */							\
  1, 1, 1, 1, 1, 1, 1, 1, 1, 1, 1, 1, 1, 1, 1, 1,			\
  1, 1, 1, 1, 1, 1, 1, 1, 1, 1, 1, 1, 1, 1, 1, 1,			\
  /* 6 DSP accumulator registers & 6 control registers */		\
  1, 1, 1, 1, 1, 1, 1, 1, 1, 1, 1, 1					\
}


/* Define this since $28, though fixed, is call-saved in many ABIs.  */

#define CALL_REALLY_USED_REGISTERS                                      \
{ /* General registers.  */                                             \
  1, 1, 1, 1, 1, 1, 1, 1, 1, 1, 1, 1, 1, 1, 1, 1,                       \
  0, 0, 0, 0, 0, 0, 0, 0, 1, 1, 1, 1, 0, 1, 0, 0,                       \
  /* Floating-point registers.  */                                      \
  1, 1, 1, 1, 1, 1, 1, 1, 1, 1, 1, 1, 1, 1, 1, 1,			\
  1, 1, 1, 1, 0, 0, 0, 0, 0, 0, 0, 0, 0, 0, 0, 0,			\
  /* Others.  */                                                        \
  1, 1, 1, 1, 1, 1, 1, 1, 1, 1, 1, 1, 1, 1, 1, 0,			\
  /* COP0 registers */							\
  0, 0, 0, 0, 0, 0, 0, 0, 0, 0, 0, 0, 0, 0, 0, 0,			\
  0, 0, 0, 0, 0, 0, 0, 0, 0, 0, 0, 0, 0, 0, 0, 0,			\
  /* COP2 registers */							\
  0, 0, 0, 0, 0, 0, 0, 0, 0, 0, 0, 0, 0, 0, 0, 0,			\
  0, 0, 0, 0, 0, 0, 0, 0, 0, 0, 0, 0, 0, 0, 0, 0,			\
  /* COP3 registers */							\
  0, 0, 0, 0, 0, 0, 0, 0, 0, 0, 0, 0, 0, 0, 0, 0,			\
  0, 0, 0, 0, 0, 0, 0, 0, 0, 0, 0, 0, 0, 0, 0, 0,			\
  /* 6 DSP accumulator registers & 6 control registers */		\
  1, 1, 1, 1, 1, 1, 0, 0, 0, 0, 0, 0					\
}

/* Internal macros to classify a register number as to whether it's a
   general purpose register, a floating point register, a
   multiply/divide register, or a status register.  */

#define GP_REG_FIRST 0
#define GP_REG_LAST  31
#define GP_REG_NUM   (GP_REG_LAST - GP_REG_FIRST + 1)
#define GP_DBX_FIRST 0
#define K0_REG_NUM   (GP_REG_FIRST + 26)
#define K1_REG_NUM   (GP_REG_FIRST + 27)
#define KERNEL_REG_P(REGNO)	(IN_RANGE (REGNO, K0_REG_NUM, K1_REG_NUM))

#define FP_REG_FIRST 32
#define FP_REG_LAST  63
#define FP_REG_NUM   (FP_REG_LAST - FP_REG_FIRST + 1)
#define FP_DBX_FIRST ((write_symbols == DBX_DEBUG) ? 38 : 32)

#define MD_REG_FIRST 64
#define MD_REG_LAST  65
#define MD_REG_NUM   (MD_REG_LAST - MD_REG_FIRST + 1)
#define MD_DBX_FIRST (FP_DBX_FIRST + FP_REG_NUM)

/* The DWARF 2 CFA column which tracks the return address from a
   signal handler context.  This means that to maintain backwards
   compatibility, no hard register can be assigned this column if it
   would need to be handled by the DWARF unwinder.  */
#define DWARF_ALT_FRAME_RETURN_COLUMN 66

#define ST_REG_FIRST 67
#define ST_REG_LAST  74
#define ST_REG_NUM   (ST_REG_LAST - ST_REG_FIRST + 1)


/* FIXME: renumber.  */
#define COP0_REG_FIRST 80
#define COP0_REG_LAST 111
#define COP0_REG_NUM (COP0_REG_LAST - COP0_REG_FIRST + 1)

#define COP0_STATUS_REG_NUM	(COP0_REG_FIRST + 12)
#define COP0_CAUSE_REG_NUM	(COP0_REG_FIRST + 13)
#define COP0_EPC_REG_NUM	(COP0_REG_FIRST + 14)

#define COP2_REG_FIRST 112
#define COP2_REG_LAST 143
#define COP2_REG_NUM (COP2_REG_LAST - COP2_REG_FIRST + 1)

#define COP3_REG_FIRST 144
#define COP3_REG_LAST 175
#define COP3_REG_NUM (COP3_REG_LAST - COP3_REG_FIRST + 1)
/* ALL_COP_REG_NUM assumes that COP0,2,and 3 are numbered consecutively.  */
#define ALL_COP_REG_NUM (COP3_REG_LAST - COP0_REG_FIRST + 1)

#define DSP_ACC_REG_FIRST 176
#define DSP_ACC_REG_LAST 181
#define DSP_ACC_REG_NUM (DSP_ACC_REG_LAST - DSP_ACC_REG_FIRST + 1)

#define AT_REGNUM	(GP_REG_FIRST + 1)
#define HI_REGNUM	(TARGET_BIG_ENDIAN ? MD_REG_FIRST : MD_REG_FIRST + 1)
#define LO_REGNUM	(TARGET_BIG_ENDIAN ? MD_REG_FIRST + 1 : MD_REG_FIRST)

/* A few bitfield locations for the coprocessor registers.  */
/* Request Interrupt Priority Level is from bit 10 to bit 15 of
   the cause register for the EIC interrupt mode.  */
#define CAUSE_IPL	10
/* Interrupt Priority Level is from bit 10 to bit 15 of the status register.  */
#define SR_IPL		10
/* Exception Level is at bit 1 of the status register.  */
#define SR_EXL		1
/* Interrupt Enable is at bit 0 of the status register.  */
#define SR_IE		0

/* FPSW_REGNUM is the single condition code used if !ISA_HAS_8CC.
   If ISA_HAS_8CC, it should not be used, and an arbitrary ST_REG
   should be used instead.  */
#define FPSW_REGNUM	ST_REG_FIRST

#define GP_REG_P(REGNO)	\
  ((unsigned int) ((int) (REGNO) - GP_REG_FIRST) < GP_REG_NUM)
#define M16_REG_P(REGNO) \
  (((REGNO) >= 2 && (REGNO) <= 7) || (REGNO) == 16 || (REGNO) == 17)
#define FP_REG_P(REGNO)  \
  ((unsigned int) ((int) (REGNO) - FP_REG_FIRST) < FP_REG_NUM)
#define MD_REG_P(REGNO) \
  ((unsigned int) ((int) (REGNO) - MD_REG_FIRST) < MD_REG_NUM)
#define ST_REG_P(REGNO) \
  ((unsigned int) ((int) (REGNO) - ST_REG_FIRST) < ST_REG_NUM)
#define COP0_REG_P(REGNO) \
  ((unsigned int) ((int) (REGNO) - COP0_REG_FIRST) < COP0_REG_NUM)
#define COP2_REG_P(REGNO) \
  ((unsigned int) ((int) (REGNO) - COP2_REG_FIRST) < COP2_REG_NUM)
#define COP3_REG_P(REGNO) \
  ((unsigned int) ((int) (REGNO) - COP3_REG_FIRST) < COP3_REG_NUM)
#define ALL_COP_REG_P(REGNO) \
  ((unsigned int) ((int) (REGNO) - COP0_REG_FIRST) < ALL_COP_REG_NUM)
/* Test if REGNO is one of the 6 new DSP accumulators.  */
#define DSP_ACC_REG_P(REGNO) \
  ((unsigned int) ((int) (REGNO) - DSP_ACC_REG_FIRST) < DSP_ACC_REG_NUM)
/* Test if REGNO is hi, lo, or one of the 6 new DSP accumulators.  */
#define ACC_REG_P(REGNO) \
  (MD_REG_P (REGNO) || DSP_ACC_REG_P (REGNO))

#define FP_REG_RTX_P(X) (REG_P (X) && FP_REG_P (REGNO (X)))

/* True if X is (const (unspec [(const_int 0)] UNSPEC_GP)).  This is used
   to initialize the mips16 gp pseudo register.  */
#define CONST_GP_P(X)				\
  (GET_CODE (X) == CONST			\
   && GET_CODE (XEXP (X, 0)) == UNSPEC		\
   && XINT (XEXP (X, 0), 1) == UNSPEC_GP)

/* Return coprocessor number from register number.  */

#define COPNUM_AS_CHAR_FROM_REGNUM(REGNO) 				\
  (COP0_REG_P (REGNO) ? '0' : COP2_REG_P (REGNO) ? '2'			\
   : COP3_REG_P (REGNO) ? '3' : '?')


#define HARD_REGNO_NREGS(REGNO, MODE) mips_hard_regno_nregs (REGNO, MODE)

#define HARD_REGNO_MODE_OK(REGNO, MODE)					\
  mips_hard_regno_mode_ok[ (int)(MODE) ][ (REGNO) ]

#define MODES_TIEABLE_P mips_modes_tieable_p

/* Register to use for pushing function arguments.  */
#define STACK_POINTER_REGNUM (GP_REG_FIRST + 29)

/* These two registers don't really exist: they get eliminated to either
   the stack or hard frame pointer.  */
#define ARG_POINTER_REGNUM 77
#define FRAME_POINTER_REGNUM 78

/* $30 is not available on the mips16, so we use $17 as the frame
   pointer.  */
#define HARD_FRAME_POINTER_REGNUM \
  (TARGET_MIPS16 ? GP_REG_FIRST + 17 : GP_REG_FIRST + 30)

#define HARD_FRAME_POINTER_IS_FRAME_POINTER 0
#define HARD_FRAME_POINTER_IS_ARG_POINTER 0

/* Register in which static-chain is passed to a function.  */
#define STATIC_CHAIN_REGNUM (GP_REG_FIRST + 15)

/* Registers used as temporaries in prologue/epilogue code:

   - If a MIPS16 PIC function needs access to _gp, it first loads
     the value into MIPS16_PIC_TEMP and then copies it to $gp.

   - The prologue can use MIPS_PROLOGUE_TEMP as a general temporary
     register.  The register must not conflict with MIPS16_PIC_TEMP.

   - The epilogue can use MIPS_EPILOGUE_TEMP as a general temporary
     register.

   If we're generating MIPS16 code, these registers must come from the
   core set of 8.  The prologue registers mustn't conflict with any
   incoming arguments, the static chain pointer, or the frame pointer.
   The epilogue temporary mustn't conflict with the return registers,
   the PIC call register ($25), the frame pointer, the EH stack adjustment,
   or the EH data registers.

   If we're generating interrupt handlers, we use K0 as a temporary register
   in prologue/epilogue code.  */

#define MIPS16_PIC_TEMP_REGNUM (GP_REG_FIRST + 2)
#define MIPS_PROLOGUE_TEMP_REGNUM \
  (cfun->machine->interrupt_handler_p ? K0_REG_NUM : GP_REG_FIRST + 3)
#define MIPS_EPILOGUE_TEMP_REGNUM		\
  (cfun->machine->interrupt_handler_p		\
   ? K0_REG_NUM					\
   : GP_REG_FIRST + (TARGET_MIPS16 ? 6 : 8))

#define MIPS16_PIC_TEMP gen_rtx_REG (Pmode, MIPS16_PIC_TEMP_REGNUM)
#define MIPS_PROLOGUE_TEMP(MODE) gen_rtx_REG (MODE, MIPS_PROLOGUE_TEMP_REGNUM)
#define MIPS_EPILOGUE_TEMP(MODE) gen_rtx_REG (MODE, MIPS_EPILOGUE_TEMP_REGNUM)

/* Define this macro if it is as good or better to call a constant
   function address than to call an address kept in a register.  */
#define NO_FUNCTION_CSE 1

/* The ABI-defined global pointer.  Sometimes we use a different
   register in leaf functions: see PIC_OFFSET_TABLE_REGNUM.  */
#define GLOBAL_POINTER_REGNUM (GP_REG_FIRST + 28)

/* We normally use $28 as the global pointer.  However, when generating
   n32/64 PIC, it is better for leaf functions to use a call-clobbered
   register instead.  They can then avoid saving and restoring $28
   and perhaps avoid using a frame at all.

   When a leaf function uses something other than $28, mips_expand_prologue
   will modify pic_offset_table_rtx in place.  Take the register number
   from there after reload.  */
#define PIC_OFFSET_TABLE_REGNUM \
  (reload_completed ? REGNO (pic_offset_table_rtx) : GLOBAL_POINTER_REGNUM)

#define PIC_FUNCTION_ADDR_REGNUM (GP_REG_FIRST + 25)

/* Define the classes of registers for register constraints in the
   machine description.  Also define ranges of constants.

   One of the classes must always be named ALL_REGS and include all hard regs.
   If there is more than one class, another class must be named NO_REGS
   and contain no registers.

   The name GENERAL_REGS must be the name of a class (or an alias for
   another name such as ALL_REGS).  This is the class of registers
   that is allowed by "g" or "r" in a register constraint.
   Also, registers outside this class are allocated only when
   instructions express preferences for them.

   The classes must be numbered in nondecreasing order; that is,
   a larger-numbered class must never be contained completely
   in a smaller-numbered class.

   For any two classes, it is very desirable that there be another
   class that represents their union.  */

enum reg_class
{
  NO_REGS,			/* no registers in set */
  M16_REGS,			/* mips16 directly accessible registers */
  T_REG,			/* mips16 T register ($24) */
  M16_T_REGS,			/* mips16 registers plus T register */
  PIC_FN_ADDR_REG,		/* SVR4 PIC function address register */
  V1_REG,			/* Register $v1 ($3) used for TLS access.  */
  LEA_REGS,			/* Every GPR except $25 */
  GR_REGS,			/* integer registers */
  FP_REGS,			/* floating point registers */
  MD0_REG,			/* first multiply/divide register */
  MD1_REG,			/* second multiply/divide register */
  MD_REGS,			/* multiply/divide registers (hi/lo) */
  COP0_REGS,			/* generic coprocessor classes */
  COP2_REGS,
  COP3_REGS,
  ST_REGS,			/* status registers (fp status) */
  DSP_ACC_REGS,			/* DSP accumulator registers */
  ACC_REGS,			/* Hi/Lo and DSP accumulator registers */
  FRAME_REGS,			/* $arg and $frame */
  GR_AND_MD0_REGS,		/* union classes */
  GR_AND_MD1_REGS,
  GR_AND_MD_REGS,
  GR_AND_ACC_REGS,
  ALL_REGS,			/* all registers */
  LIM_REG_CLASSES		/* max value + 1 */
};

#define N_REG_CLASSES (int) LIM_REG_CLASSES

#define GENERAL_REGS GR_REGS

/* An initializer containing the names of the register classes as C
   string constants.  These names are used in writing some of the
   debugging dumps.  */

#define REG_CLASS_NAMES							\
{									\
  "NO_REGS",								\
  "M16_REGS",								\
  "T_REG",								\
  "M16_T_REGS",								\
  "PIC_FN_ADDR_REG",							\
  "V1_REG",								\
  "LEA_REGS",								\
  "GR_REGS",								\
  "FP_REGS",								\
  "MD0_REG",								\
  "MD1_REG",								\
  "MD_REGS",								\
  /* coprocessor registers */						\
  "COP0_REGS",								\
  "COP2_REGS",								\
  "COP3_REGS",								\
  "ST_REGS",								\
  "DSP_ACC_REGS",							\
  "ACC_REGS",								\
  "FRAME_REGS",								\
  "GR_AND_MD0_REGS",							\
  "GR_AND_MD1_REGS",							\
  "GR_AND_MD_REGS",							\
  "GR_AND_ACC_REGS",							\
  "ALL_REGS"								\
}

/* An initializer containing the contents of the register classes,
   as integers which are bit masks.  The Nth integer specifies the
   contents of class N.  The way the integer MASK is interpreted is
   that register R is in the class if `MASK & (1 << R)' is 1.

   When the machine has more than 32 registers, an integer does not
   suffice.  Then the integers are replaced by sub-initializers,
   braced groupings containing several integers.  Each
   sub-initializer must be suitable as an initializer for the type
   `HARD_REG_SET' which is defined in `hard-reg-set.h'.  */

#define REG_CLASS_CONTENTS						                                \
{									                                \
  { 0x00000000, 0x00000000, 0x00000000, 0x00000000, 0x00000000, 0x00000000 },	/* NO_REGS */		\
  { 0x000300fc, 0x00000000, 0x00000000, 0x00000000, 0x00000000, 0x00000000 },	/* M16_REGS */		\
  { 0x01000000, 0x00000000, 0x00000000, 0x00000000, 0x00000000, 0x00000000 },	/* T_REG */		\
  { 0x010300fc, 0x00000000, 0x00000000, 0x00000000, 0x00000000, 0x00000000 },	/* M16_T_REGS */	\
  { 0x02000000, 0x00000000, 0x00000000, 0x00000000, 0x00000000, 0x00000000 },	/* PIC_FN_ADDR_REG */	\
  { 0x00000008, 0x00000000, 0x00000000, 0x00000000, 0x00000000, 0x00000000 },	/* V1_REG */		\
  { 0xfdffffff, 0x00000000, 0x00000000, 0x00000000, 0x00000000, 0x00000000 },	/* LEA_REGS */		\
  { 0xffffffff, 0x00000000, 0x00000000, 0x00000000, 0x00000000, 0x00000000 },	/* GR_REGS */		\
  { 0x00000000, 0xffffffff, 0x00000000, 0x00000000, 0x00000000, 0x00000000 },	/* FP_REGS */		\
  { 0x00000000, 0x00000000, 0x00000001, 0x00000000, 0x00000000, 0x00000000 },	/* MD0_REG */		\
  { 0x00000000, 0x00000000, 0x00000002, 0x00000000, 0x00000000, 0x00000000 },	/* MD1_REG */		\
  { 0x00000000, 0x00000000, 0x00000003, 0x00000000, 0x00000000, 0x00000000 },	/* MD_REGS */		\
  { 0x00000000, 0x00000000, 0xffff0000, 0x0000ffff, 0x00000000, 0x00000000 },   /* COP0_REGS */		\
  { 0x00000000, 0x00000000, 0x00000000, 0xffff0000, 0x0000ffff, 0x00000000 },   /* COP2_REGS */		\
  { 0x00000000, 0x00000000, 0x00000000, 0x00000000, 0xffff0000, 0x0000ffff },   /* COP3_REGS */		\
  { 0x00000000, 0x00000000, 0x000007f8, 0x00000000, 0x00000000, 0x00000000 },	/* ST_REGS */		\
  { 0x00000000, 0x00000000, 0x00000000, 0x00000000, 0x00000000, 0x003f0000 },	/* DSP_ACC_REGS */	\
  { 0x00000000, 0x00000000, 0x00000003, 0x00000000, 0x00000000, 0x003f0000 },	/* ACC_REGS */		\
  { 0x00000000, 0x00000000, 0x00006000, 0x00000000, 0x00000000, 0x00000000 },	/* FRAME_REGS */	\
  { 0xffffffff, 0x00000000, 0x00000001, 0x00000000, 0x00000000, 0x00000000 },	/* GR_AND_MD0_REGS */	\
  { 0xffffffff, 0x00000000, 0x00000002, 0x00000000, 0x00000000, 0x00000000 },	/* GR_AND_MD1_REGS */	\
  { 0xffffffff, 0x00000000, 0x00000003, 0x00000000, 0x00000000, 0x00000000 },	/* GR_AND_MD_REGS */	\
  { 0xffffffff, 0x00000000, 0x00000003, 0x00000000, 0x00000000, 0x003f0000 },	/* GR_AND_ACC_REGS */	\
  { 0xffffffff, 0xffffffff, 0xffff67ff, 0xffffffff, 0xffffffff, 0x0fffffff }	/* ALL_REGS */		\
}


/* A C expression whose value is a register class containing hard
   register REGNO.  In general there is more that one such class;
   choose a class which is "minimal", meaning that no smaller class
   also contains the register.  */

#define REGNO_REG_CLASS(REGNO) mips_regno_to_class[ (REGNO) ]

/* A macro whose definition is the name of the class to which a
   valid base register must belong.  A base register is one used in
   an address which is the register value plus a displacement.  */

#define BASE_REG_CLASS  (TARGET_MIPS16 ? M16_REGS : GR_REGS)

/* A macro whose definition is the name of the class to which a
   valid index register must belong.  An index register is one used
   in an address where its value is either multiplied by a scale
   factor or added to another register (as well as added to a
   displacement).  */

#define INDEX_REG_CLASS NO_REGS

/* We generally want to put call-clobbered registers ahead of
   call-saved ones.  (IRA expects this.)  */

#define REG_ALLOC_ORDER							\
{ /* Accumulator registers.  When GPRs and accumulators have equal	\
     cost, we generally prefer to use accumulators.  For example,	\
     a division of multiplication result is better allocated to LO,	\
     so that we put the MFLO at the point of use instead of at the	\
     point of definition.  It's also needed if we're to take advantage	\
     of the extra accumulators available with -mdspr2.  In some cases,	\
     it can also help to reduce register pressure.  */			\
  64, 65,176,177,178,179,180,181,					\
  /* Call-clobbered GPRs.  */						\
  1,  2,  3,  4,  5,  6,  7,  8,  9, 10, 11, 12, 13, 14, 15,		\
  24, 25, 31,								\
  /* The global pointer.  This is call-clobbered for o32 and o64	\
     abicalls, call-saved for n32 and n64 abicalls, and a program	\
     invariant otherwise.  Putting it between the call-clobbered	\
     and call-saved registers should cope with all eventualities.  */	\
  28,									\
  /* Call-saved GPRs.  */						\
  16, 17, 18, 19, 20, 21, 22, 23, 30,					\
  /* GPRs that can never be exposed to the register allocator.  */	\
  0,  26, 27, 29,							\
  /* Call-clobbered FPRs.  */						\
  32, 33, 34, 35, 36, 37, 38, 39, 40, 41, 42, 43, 44, 45, 46, 47,	\
  48, 49, 50, 51,							\
  /* FPRs that are usually call-saved.  The odd ones are actually	\
     call-clobbered for n32, but listing them ahead of the even		\
     registers might encourage the register allocator to fragment	\
     the available FPR pairs.  We need paired FPRs to store long	\
     doubles, so it isn't clear that using a different order		\
     for n32 would be a win.  */					\
  52, 53, 54, 55, 56, 57, 58, 59, 60, 61, 62, 63,			\
  /* None of the remaining classes have defined call-saved		\
     registers.  */							\
  66, 67, 68, 69, 70, 71, 72, 73, 74, 75, 76, 77, 78, 79,		\
  80, 81, 82, 83, 84, 85, 86, 87, 88, 89, 90, 91, 92, 93, 94, 95,	\
  96, 97, 98, 99, 100,101,102,103,104,105,106,107,108,109,110,111,	\
  112,113,114,115,116,117,118,119,120,121,122,123,124,125,126,127,	\
  128,129,130,131,132,133,134,135,136,137,138,139,140,141,142,143,	\
  144,145,146,147,148,149,150,151,152,153,154,155,156,157,158,159,	\
  160,161,162,163,164,165,166,167,168,169,170,171,172,173,174,175,	\
  182,183,184,185,186,187						\
}

/* ADJUST_REG_ALLOC_ORDER is a macro which permits reg_alloc_order
   to be rearranged based on a particular function.  On the mips16, we
   want to allocate $24 (T_REG) before other registers for
   instructions for which it is possible.  */

#define ADJUST_REG_ALLOC_ORDER mips_order_regs_for_local_alloc ()

/* True if VALUE is an unsigned 6-bit number.  */

#define UIMM6_OPERAND(VALUE) \
  (((VALUE) & ~(unsigned HOST_WIDE_INT) 0x3f) == 0)

/* True if VALUE is a signed 10-bit number.  */

#define IMM10_OPERAND(VALUE) \
  ((unsigned HOST_WIDE_INT) (VALUE) + 0x200 < 0x400)

/* True if VALUE is a signed 16-bit number.  */

#define SMALL_OPERAND(VALUE) \
  ((unsigned HOST_WIDE_INT) (VALUE) + 0x8000 < 0x10000)

/* True if VALUE is an unsigned 16-bit number.  */

#define SMALL_OPERAND_UNSIGNED(VALUE) \
  (((VALUE) & ~(unsigned HOST_WIDE_INT) 0xffff) == 0)

/* True if VALUE can be loaded into a register using LUI.  */

#define LUI_OPERAND(VALUE)					\
  (((VALUE) | 0x7fff0000) == 0x7fff0000				\
   || ((VALUE) | 0x7fff0000) + 0x10000 == 0)

/* Return a value X with the low 16 bits clear, and such that
   VALUE - X is a signed 16-bit value.  */

#define CONST_HIGH_PART(VALUE) \
  (((VALUE) + 0x8000) & ~(unsigned HOST_WIDE_INT) 0xffff)

#define CONST_LOW_PART(VALUE) \
  ((VALUE) - CONST_HIGH_PART (VALUE))

#define SMALL_INT(X) SMALL_OPERAND (INTVAL (X))
#define SMALL_INT_UNSIGNED(X) SMALL_OPERAND_UNSIGNED (INTVAL (X))
#define LUI_INT(X) LUI_OPERAND (INTVAL (X))

#define PREFERRED_RELOAD_CLASS(X,CLASS)					\
  mips_preferred_reload_class (X, CLASS)

/* The HI and LO registers can only be reloaded via the general
   registers.  Condition code registers can only be loaded to the
   general registers, and from the floating point registers.  */

#define SECONDARY_INPUT_RELOAD_CLASS(CLASS, MODE, X)			\
  mips_secondary_reload_class (CLASS, MODE, X, true)
#define SECONDARY_OUTPUT_RELOAD_CLASS(CLASS, MODE, X)			\
  mips_secondary_reload_class (CLASS, MODE, X, false)

/* Return the maximum number of consecutive registers
   needed to represent mode MODE in a register of class CLASS.  */

#define CLASS_MAX_NREGS(CLASS, MODE) mips_class_max_nregs (CLASS, MODE)

#define CANNOT_CHANGE_MODE_CLASS(FROM, TO, CLASS) \
  mips_cannot_change_mode_class (FROM, TO, CLASS)

/* Stack layout; function entry, exit and calling.  */

#define STACK_GROWS_DOWNWARD

#define FRAME_GROWS_DOWNWARD flag_stack_protect

/* Size of the area allocated in the frame to save the GP.  */

#define MIPS_GP_SAVE_AREA_SIZE \
  (TARGET_CALL_CLOBBERED_GP ? MIPS_STACK_ALIGN (UNITS_PER_WORD) : 0)

/* The offset of the first local variable from the frame pointer.  See
   mips_compute_frame_info for details about the frame layout.  */

#define STARTING_FRAME_OFFSET				\
  (FRAME_GROWS_DOWNWARD					\
   ? 0							\
   : crtl->outgoing_args_size + MIPS_GP_SAVE_AREA_SIZE)

#define RETURN_ADDR_RTX mips_return_addr

/* Mask off the MIPS16 ISA bit in unwind addresses.

   The reason for this is a little subtle.  When unwinding a call,
   we are given the call's return address, which on most targets
   is the address of the following instruction.  However, what we
   actually want to find is the EH region for the call itself.
   The target-independent unwind code therefore searches for "RA - 1".

   In the MIPS16 case, RA is always an odd-valued (ISA-encoded) address.
   RA - 1 is therefore the real (even-valued) start of the return
   instruction.  EH region labels are usually odd-valued MIPS16 symbols
   too, so a search for an even address within a MIPS16 region would
   usually work.

   However, there is an exception.  If the end of an EH region is also
   the end of a function, the end label is allowed to be even.  This is
   necessary because a following non-MIPS16 function may also need EH
   information for its first instruction.

   Thus a MIPS16 region may be terminated by an ISA-encoded or a
   non-ISA-encoded address.  This probably isn't ideal, but it is
   the traditional (legacy) behavior.  It is therefore only safe
   to search MIPS EH regions for an _odd-valued_ address.

   Masking off the ISA bit means that the target-independent code
   will search for "(RA & -2) - 1", which is guaranteed to be odd.  */
#define MASK_RETURN_ADDR GEN_INT (-2)


/* Similarly, don't use the least-significant bit to tell pointers to
   code from vtable index.  */

#define TARGET_PTRMEMFUNC_VBIT_LOCATION ptrmemfunc_vbit_in_delta

/* The eliminations to $17 are only used for mips16 code.  See the
   definition of HARD_FRAME_POINTER_REGNUM.  */

#define ELIMINABLE_REGS							\
{{ ARG_POINTER_REGNUM,   STACK_POINTER_REGNUM},				\
 { ARG_POINTER_REGNUM,   GP_REG_FIRST + 30},				\
 { ARG_POINTER_REGNUM,   GP_REG_FIRST + 17},				\
 { FRAME_POINTER_REGNUM, STACK_POINTER_REGNUM},				\
 { FRAME_POINTER_REGNUM, GP_REG_FIRST + 30},				\
 { FRAME_POINTER_REGNUM, GP_REG_FIRST + 17}}

#define INITIAL_ELIMINATION_OFFSET(FROM, TO, OFFSET) \
  (OFFSET) = mips_initial_elimination_offset ((FROM), (TO))

/* Allocate stack space for arguments at the beginning of each function.  */
#define ACCUMULATE_OUTGOING_ARGS 1

/* The argument pointer always points to the first argument.  */
#define FIRST_PARM_OFFSET(FNDECL) 0

/* o32 and o64 reserve stack space for all argument registers.  */
#define REG_PARM_STACK_SPACE(FNDECL) 			\
  (TARGET_OLDABI					\
   ? (MAX_ARGS_IN_REGISTERS * UNITS_PER_WORD)		\
   : 0)

/* Define this if it is the responsibility of the caller to
   allocate the area reserved for arguments passed in registers.
   If `ACCUMULATE_OUTGOING_ARGS' is also defined, the only effect
   of this macro is to determine whether the space is included in
   `crtl->outgoing_args_size'.  */
#define OUTGOING_REG_PARM_STACK_SPACE(FNTYPE) 1

#define STACK_BOUNDARY (TARGET_NEWABI ? 128 : 64)

/* Symbolic macros for the registers used to return integer and floating
   point values.  */

#define GP_RETURN (GP_REG_FIRST + 2)
#define FP_RETURN ((TARGET_SOFT_FLOAT) ? GP_RETURN : (FP_REG_FIRST + 0))

#define MAX_ARGS_IN_REGISTERS (TARGET_OLDABI ? 4 : 8)

/* Symbolic macros for the first/last argument registers.  */

#define GP_ARG_FIRST (GP_REG_FIRST + 4)
#define GP_ARG_LAST  (GP_ARG_FIRST + MAX_ARGS_IN_REGISTERS - 1)
#define FP_ARG_FIRST (FP_REG_FIRST + 12)
#define FP_ARG_LAST  (FP_ARG_FIRST + MAX_ARGS_IN_REGISTERS - 1)

#define LIBCALL_VALUE(MODE) \
  mips_function_value (NULL_TREE, NULL_TREE, MODE)

#define FUNCTION_VALUE(VALTYPE, FUNC) \
  mips_function_value (VALTYPE, FUNC, VOIDmode)

/* 1 if N is a possible register number for a function value.
   On the MIPS, R2 R3 and F0 F2 are the only register thus used.
   Currently, R2 and F0 are only implemented here (C has no complex type)  */

#define FUNCTION_VALUE_REGNO_P(N) ((N) == GP_RETURN || (N) == FP_RETURN \
  || (LONG_DOUBLE_TYPE_SIZE == 128 && FP_RETURN != GP_RETURN \
      && (N) == FP_RETURN + 2))

/* 1 if N is a possible register number for function argument passing.
   We have no FP argument registers when soft-float.  When FP registers
   are 32 bits, we can't directly reference the odd numbered ones.  */

#define FUNCTION_ARG_REGNO_P(N)					\
  ((IN_RANGE((N), GP_ARG_FIRST, GP_ARG_LAST)			\
    || (IN_RANGE((N), FP_ARG_FIRST, FP_ARG_LAST)))		\
   && !fixed_regs[N])

/* This structure has to cope with two different argument allocation
   schemes.  Most MIPS ABIs view the arguments as a structure, of which
   the first N words go in registers and the rest go on the stack.  If I
   < N, the Ith word might go in Ith integer argument register or in a
   floating-point register.  For these ABIs, we only need to remember
   the offset of the current argument into the structure.

   The EABI instead allocates the integer and floating-point arguments
   separately.  The first N words of FP arguments go in FP registers,
   the rest go on the stack.  Likewise, the first N words of the other
   arguments go in integer registers, and the rest go on the stack.  We
   need to maintain three counts: the number of integer registers used,
   the number of floating-point registers used, and the number of words
   passed on the stack.

   We could keep separate information for the two ABIs (a word count for
   the standard ABIs, and three separate counts for the EABI).  But it
   seems simpler to view the standard ABIs as forms of EABI that do not
   allocate floating-point registers.

   So for the standard ABIs, the first N words are allocated to integer
   registers, and mips_function_arg decides on an argument-by-argument
   basis whether that argument should really go in an integer register,
   or in a floating-point one.  */

typedef struct mips_args {
  /* Always true for varargs functions.  Otherwise true if at least
     one argument has been passed in an integer register.  */
  int gp_reg_found;

  /* The number of arguments seen so far.  */
  unsigned int arg_number;

  /* The number of integer registers used so far.  For all ABIs except
     EABI, this is the number of words that have been added to the
     argument structure, limited to MAX_ARGS_IN_REGISTERS.  */
  unsigned int num_gprs;

  /* For EABI, the number of floating-point registers used so far.  */
  unsigned int num_fprs;

  /* The number of words passed on the stack.  */
  unsigned int stack_words;

  /* On the mips16, we need to keep track of which floating point
     arguments were passed in general registers, but would have been
     passed in the FP regs if this were a 32-bit function, so that we
     can move them to the FP regs if we wind up calling a 32-bit
     function.  We record this information in fp_code, encoded in base
     four.  A zero digit means no floating point argument, a one digit
     means an SFmode argument, and a two digit means a DFmode argument,
     and a three digit is not used.  The low order digit is the first
     argument.  Thus 6 == 1 * 4 + 2 means a DFmode argument followed by
     an SFmode argument.  ??? A more sophisticated approach will be
     needed if MIPS_ABI != ABI_32.  */
  int fp_code;

  /* True if the function has a prototype.  */
  int prototype;
} CUMULATIVE_ARGS;

/* Initialize a variable CUM of type CUMULATIVE_ARGS
   for a call to a function whose data type is FNTYPE.
   For a library call, FNTYPE is 0.  */

#define INIT_CUMULATIVE_ARGS(CUM, FNTYPE, LIBNAME, INDIRECT, N_NAMED_ARGS) \
  mips_init_cumulative_args (&CUM, FNTYPE)

#define FUNCTION_ARG_PADDING(MODE, TYPE) \
  (mips_pad_arg_upward (MODE, TYPE) ? upward : downward)

#define BLOCK_REG_PADDING(MODE, TYPE, FIRST) \
  (mips_pad_reg_upward (MODE, TYPE) ? upward : downward)

/* True if using EABI and varargs can be passed in floating-point
   registers.  Under these conditions, we need a more complex form
   of va_list, which tracks GPR, FPR and stack arguments separately.  */
#define EABI_FLOAT_VARARGS_P \
	(mips_abi == ABI_EABI && UNITS_PER_FPVALUE >= UNITS_PER_DOUBLE)


#define EPILOGUE_USES(REGNO)	mips_epilogue_uses (REGNO)

/* Treat LOC as a byte offset from the stack pointer and round it up
   to the next fully-aligned offset.  */
#define MIPS_STACK_ALIGN(LOC) \
  (TARGET_NEWABI ? ((LOC) + 15) & -16 : ((LOC) + 7) & -8)


/* Output assembler code to FILE to increment profiler label # LABELNO
   for profiling a function entry.  */

#define FUNCTION_PROFILER(FILE, LABELNO) mips_function_profiler ((FILE))

/* The profiler preserves all interesting registers, including $31.  */
#define MIPS_SAVE_REG_FOR_PROFILING_P(REGNO) false

/* No mips port has ever used the profiler counter word, so don't emit it
   or the label for it.  */

#define NO_PROFILE_COUNTERS 1

/* Define this macro if the code for function profiling should come
   before the function prologue.  Normally, the profiling code comes
   after.  */

/* #define PROFILE_BEFORE_PROLOGUE */

/* EXIT_IGNORE_STACK should be nonzero if, when returning from a function,
   the stack pointer does not matter.  The value is tested only in
   functions that have frame pointers.
   No definition is equivalent to always zero.  */

#define EXIT_IGNORE_STACK 1


/* Trampolines are a block of code followed by two pointers.  */

#define TRAMPOLINE_SIZE \
  (mips_trampoline_code_size () + GET_MODE_SIZE (ptr_mode) * 2)

/* Forcing a 64-bit alignment for 32-bit targets allows us to load two
   pointers from a single LUI base.  */

#define TRAMPOLINE_ALIGNMENT 64

/* mips_trampoline_init calls this library function to flush
   program and data caches.  */

#ifndef CACHE_FLUSH_FUNC
#define CACHE_FLUSH_FUNC "_flush_cache"
#endif

#define MIPS_ICACHE_SYNC(ADDR, SIZE)					\
  /* Flush both caches.  We need to flush the data cache in case	\
     the system has a write-back cache.  */				\
  emit_library_call (gen_rtx_SYMBOL_REF (Pmode, mips_cache_flush_func),	\
		     LCT_NORMAL, VOIDmode, 3, ADDR, Pmode, SIZE, Pmode,	\
		     GEN_INT (3), TYPE_MODE (integer_type_node))


/* Addressing modes, and classification of registers for them.  */

#define REGNO_OK_FOR_INDEX_P(REGNO) 0
#define REGNO_MODE_OK_FOR_BASE_P(REGNO, MODE) \
  mips_regno_mode_ok_for_base_p (REGNO, MODE, 1)

/* The macros REG_OK_FOR..._P assume that the arg is a REG rtx
   and check its validity for a certain class.
   We have two alternate definitions for each of them.
   The usual definition accepts all pseudo regs; the other rejects them all.
   The symbol REG_OK_STRICT causes the latter definition to be used.

   Most source files want to accept pseudo regs in the hope that
   they will get allocated to the class that the insn wants them to be in.
   Some source files that are used after register allocation
   need to be strict.  */

#ifndef REG_OK_STRICT
#define REG_MODE_OK_FOR_BASE_P(X, MODE) \
  mips_regno_mode_ok_for_base_p (REGNO (X), MODE, 0)
#else
#define REG_MODE_OK_FOR_BASE_P(X, MODE) \
  mips_regno_mode_ok_for_base_p (REGNO (X), MODE, 1)
#endif

#define REG_OK_FOR_INDEX_P(X) 0


/* Maximum number of registers that can appear in a valid memory address.  */

#define MAX_REGS_PER_ADDRESS 1

/* Check for constness inline but use mips_legitimate_address_p
   to check whether a constant really is an address.  */

#define CONSTANT_ADDRESS_P(X) \
  (CONSTANT_P (X) && memory_address_p (SImode, X))

#define LEGITIMATE_CONSTANT_P(X) (mips_const_insns (X) > 0)

/* This handles the magic '..CURRENT_FUNCTION' symbol, which means
   'the start of the function that this code is output in'.  */

#define ASM_OUTPUT_LABELREF(FILE,NAME)  \
  if (strcmp (NAME, "..CURRENT_FUNCTION") == 0)				\
    asm_fprintf ((FILE), "%U%s",					\
		 XSTR (XEXP (DECL_RTL (current_function_decl), 0), 0));	\
  else									\
    asm_fprintf ((FILE), "%U%s", (NAME))

/* Flag to mark a function decl symbol that requires a long call.  */
#define SYMBOL_FLAG_LONG_CALL	(SYMBOL_FLAG_MACH_DEP << 0)
#define SYMBOL_REF_LONG_CALL_P(X)					\
  ((SYMBOL_REF_FLAGS (X) & SYMBOL_FLAG_LONG_CALL) != 0)

/* This flag marks functions that cannot be lazily bound.  */
#define SYMBOL_FLAG_BIND_NOW (SYMBOL_FLAG_MACH_DEP << 1)
#define SYMBOL_REF_BIND_NOW_P(RTX) \
  ((SYMBOL_REF_FLAGS (RTX) & SYMBOL_FLAG_BIND_NOW) != 0)

/* True if we're generating a form of MIPS16 code in which jump tables
   are stored in the text section and encoded as 16-bit PC-relative
   offsets.  This is only possible when general text loads are allowed,
   since the table access itself will be an "lh" instruction.  */
/* ??? 16-bit offsets can overflow in large functions.  */
#define TARGET_MIPS16_SHORT_JUMP_TABLES TARGET_MIPS16_TEXT_LOADS

#define JUMP_TABLES_IN_TEXT_SECTION TARGET_MIPS16_SHORT_JUMP_TABLES

#define CASE_VECTOR_MODE (TARGET_MIPS16_SHORT_JUMP_TABLES ? HImode : ptr_mode)

#define CASE_VECTOR_PC_RELATIVE TARGET_MIPS16_SHORT_JUMP_TABLES

/* Define this as 1 if `char' should by default be signed; else as 0.  */
#ifndef DEFAULT_SIGNED_CHAR
#define DEFAULT_SIGNED_CHAR 1
#endif

/* Although LDC1 and SDC1 provide 64-bit moves on 32-bit targets,
   we generally don't want to use them for copying arbitrary data.
   A single N-word move is usually the same cost as N single-word moves.  */
#define MOVE_MAX UNITS_PER_WORD
#define MAX_MOVE_MAX 8

/* Define this macro as a C expression which is nonzero if
   accessing less than a word of memory (i.e. a `char' or a
   `short') is no faster than accessing a word of memory, i.e., if
   such access require more than one instruction or if there is no
   difference in cost between byte and (aligned) word loads.

   On RISC machines, it tends to generate better code to define
   this as 1, since it avoids making a QI or HI mode register.

   But, generating word accesses for -mips16 is generally bad as shifts
   (often extended) would be needed for byte accesses.  */
#define SLOW_BYTE_ACCESS (!TARGET_MIPS16)

/* Standard MIPS integer shifts truncate the shift amount to the
   width of the shifted operand.  However, Loongson vector shifts
   do not truncate the shift amount at all.  */
#define SHIFT_COUNT_TRUNCATED (!TARGET_LOONGSON_2EF)

/* Value is 1 if truncating an integer of INPREC bits to OUTPREC bits
   is done just by pretending it is already truncated.  */
#define TRULY_NOOP_TRUNCATION(OUTPREC, INPREC) \
  (TARGET_64BIT ? ((INPREC) <= 32 || (OUTPREC) > 32) : 1)


/* Specify the machine mode that pointers have.
   After generation of rtl, the compiler makes no further distinction
   between pointers and any other objects of this machine mode.  */

#ifndef Pmode
#define Pmode (TARGET_64BIT && TARGET_LONG64 ? DImode : SImode)
#endif

/* Give call MEMs SImode since it is the "most permissive" mode
   for both 32-bit and 64-bit targets.  */

#define FUNCTION_MODE SImode



/* Define if copies to/from condition code registers should be avoided.

   This is needed for the MIPS because reload_outcc is not complete;
   it needs to handle cases where the source is a general or another
   condition code register.  */
#define AVOID_CCMODE_COPIES

/* A C expression for the cost of a branch instruction.  A value of
   1 is the default; other values are interpreted relative to that.  */

#define BRANCH_COST(speed_p, predictable_p) mips_branch_cost
#define LOGICAL_OP_NON_SHORT_CIRCUIT 0

/* If defined, modifies the length assigned to instruction INSN as a
   function of the context in which it is used.  LENGTH is an lvalue
   that contains the initially computed length of the insn and should
   be updated with the correct length of the insn.  */
#define ADJUST_INSN_LENGTH(INSN, LENGTH) \
  ((LENGTH) = mips_adjust_insn_length ((INSN), (LENGTH)))

/* Return the asm template for a non-MIPS16 conditional branch instruction.
   OPCODE is the opcode's mnemonic and OPERANDS is the asm template for
   its operands.  */
#define MIPS_BRANCH(OPCODE, OPERANDS) \
  "%*" OPCODE "%?\t" OPERANDS "%/"

/* Return an asm string that forces INSN to be treated as an absolute
   J or JAL instruction instead of an assembler macro.  */
#define MIPS_ABSOLUTE_JUMP(INSN) \
  (TARGET_ABICALLS_PIC2						\
   ? ".option\tpic0\n\t" INSN "\n\t.option\tpic2"		\
   : INSN)

/* Return the asm template for a call.  INSN is the instruction's mnemonic
   ("j" or "jal"), OPERANDS are its operands, TARGET_OPNO is the operand
   number of the target.  SIZE_OPNO is the operand number of the argument size
   operand that can optionally hold the call attributes.  If SIZE_OPNO is not
   -1 and the call is indirect, use the function symbol from the call
   attributes to attach a R_MIPS_JALR relocation to the call.

   When generating GOT code without explicit relocation operators,
   all calls should use assembly macros.  Otherwise, all indirect
   calls should use "jr" or "jalr"; we will arrange to restore $gp
   afterwards if necessary.  Finally, we can only generate direct
   calls for -mabicalls by temporarily switching to non-PIC mode.  */
#define MIPS_CALL(INSN, OPERANDS, TARGET_OPNO, SIZE_OPNO)	\
  (TARGET_USE_GOT && !TARGET_EXPLICIT_RELOCS			\
   ? "%*" INSN "\t%" #TARGET_OPNO "%/"				\
   : (REG_P (OPERANDS[TARGET_OPNO])				\
      && mips_get_pic_call_symbol (OPERANDS, SIZE_OPNO))	\
   ? ("%*.reloc\t1f,R_MIPS_JALR,%" #SIZE_OPNO "\n"		\
      "1:\t" INSN "r\t%" #TARGET_OPNO "%/")			\
   : REG_P (OPERANDS[TARGET_OPNO])				\
   ? "%*" INSN "r\t%" #TARGET_OPNO "%/"				\
   : MIPS_ABSOLUTE_JUMP ("%*" INSN "\t%" #TARGET_OPNO "%/"))

/* Control the assembler format that we output.  */

/* Output to assembler file text saying following lines
   may contain character constants, extra white space, comments, etc.  */

#ifndef ASM_APP_ON
#define ASM_APP_ON " #APP\n"
#endif

/* Output to assembler file text saying following lines
   no longer contain unusual constructs.  */

#ifndef ASM_APP_OFF
#define ASM_APP_OFF " #NO_APP\n"
#endif

#define REGISTER_NAMES							   \
{ "$0",   "$1",   "$2",   "$3",   "$4",   "$5",   "$6",   "$7",		   \
  "$8",   "$9",   "$10",  "$11",  "$12",  "$13",  "$14",  "$15",	   \
  "$16",  "$17",  "$18",  "$19",  "$20",  "$21",  "$22",  "$23",	   \
  "$24",  "$25",  "$26",  "$27",  "$28",  "$sp",  "$fp",  "$31",	   \
  "$f0",  "$f1",  "$f2",  "$f3",  "$f4",  "$f5",  "$f6",  "$f7",	   \
  "$f8",  "$f9",  "$f10", "$f11", "$f12", "$f13", "$f14", "$f15",	   \
  "$f16", "$f17", "$f18", "$f19", "$f20", "$f21", "$f22", "$f23",	   \
  "$f24", "$f25", "$f26", "$f27", "$f28", "$f29", "$f30", "$f31",	   \
  "hi",   "lo",   "",     "$fcc0","$fcc1","$fcc2","$fcc3","$fcc4",	   \
  "$fcc5","$fcc6","$fcc7","", "$cprestore", "$arg", "$frame", "$fakec",	   \
  "$c0r0", "$c0r1", "$c0r2", "$c0r3", "$c0r4", "$c0r5", "$c0r6", "$c0r7",  \
  "$c0r8", "$c0r9", "$c0r10","$c0r11","$c0r12","$c0r13","$c0r14","$c0r15", \
  "$c0r16","$c0r17","$c0r18","$c0r19","$c0r20","$c0r21","$c0r22","$c0r23", \
  "$c0r24","$c0r25","$c0r26","$c0r27","$c0r28","$c0r29","$c0r30","$c0r31", \
  "$c2r0", "$c2r1", "$c2r2", "$c2r3", "$c2r4", "$c2r5", "$c2r6", "$c2r7",  \
  "$c2r8", "$c2r9", "$c2r10","$c2r11","$c2r12","$c2r13","$c2r14","$c2r15", \
  "$c2r16","$c2r17","$c2r18","$c2r19","$c2r20","$c2r21","$c2r22","$c2r23", \
  "$c2r24","$c2r25","$c2r26","$c2r27","$c2r28","$c2r29","$c2r30","$c2r31", \
  "$c3r0", "$c3r1", "$c3r2", "$c3r3", "$c3r4", "$c3r5", "$c3r6", "$c3r7",  \
  "$c3r8", "$c3r9", "$c3r10","$c3r11","$c3r12","$c3r13","$c3r14","$c3r15", \
  "$c3r16","$c3r17","$c3r18","$c3r19","$c3r20","$c3r21","$c3r22","$c3r23", \
  "$c3r24","$c3r25","$c3r26","$c3r27","$c3r28","$c3r29","$c3r30","$c3r31", \
  "$ac1hi","$ac1lo","$ac2hi","$ac2lo","$ac3hi","$ac3lo","$dsp_po","$dsp_sc", \
  "$dsp_ca","$dsp_ou","$dsp_cc","$dsp_ef" }

/* List the "software" names for each register.  Also list the numerical
   names for $fp and $sp.  */

#define ADDITIONAL_REGISTER_NAMES					\
{									\
  { "$29",	29 + GP_REG_FIRST },					\
  { "$30",	30 + GP_REG_FIRST },					\
  { "at",	 1 + GP_REG_FIRST },					\
  { "v0",	 2 + GP_REG_FIRST },					\
  { "v1",	 3 + GP_REG_FIRST },					\
  { "a0",	 4 + GP_REG_FIRST },					\
  { "a1",	 5 + GP_REG_FIRST },					\
  { "a2",	 6 + GP_REG_FIRST },					\
  { "a3",	 7 + GP_REG_FIRST },					\
  { "t0",	 8 + GP_REG_FIRST },					\
  { "t1",	 9 + GP_REG_FIRST },					\
  { "t2",	10 + GP_REG_FIRST },					\
  { "t3",	11 + GP_REG_FIRST },					\
  { "t4",	12 + GP_REG_FIRST },					\
  { "t5",	13 + GP_REG_FIRST },					\
  { "t6",	14 + GP_REG_FIRST },					\
  { "t7",	15 + GP_REG_FIRST },					\
  { "s0",	16 + GP_REG_FIRST },					\
  { "s1",	17 + GP_REG_FIRST },					\
  { "s2",	18 + GP_REG_FIRST },					\
  { "s3",	19 + GP_REG_FIRST },					\
  { "s4",	20 + GP_REG_FIRST },					\
  { "s5",	21 + GP_REG_FIRST },					\
  { "s6",	22 + GP_REG_FIRST },					\
  { "s7",	23 + GP_REG_FIRST },					\
  { "t8",	24 + GP_REG_FIRST },					\
  { "t9",	25 + GP_REG_FIRST },					\
  { "k0",	26 + GP_REG_FIRST },					\
  { "k1",	27 + GP_REG_FIRST },					\
  { "gp",	28 + GP_REG_FIRST },					\
  { "sp",	29 + GP_REG_FIRST },					\
  { "fp",	30 + GP_REG_FIRST },					\
  { "ra",	31 + GP_REG_FIRST },					\
  ALL_COP_ADDITIONAL_REGISTER_NAMES					\
}

/* This is meant to be redefined in the host dependent files.  It is a
   set of alternative names and regnums for mips coprocessors.  */

#define ALL_COP_ADDITIONAL_REGISTER_NAMES

#define DBR_OUTPUT_SEQEND(STREAM)					\
do									\
  {									\
    /* Undo the effect of '%*'.  */					\
    mips_pop_asm_switch (&mips_nomacro);				\
    mips_pop_asm_switch (&mips_noreorder);				\
    /* Emit a blank line after the delay slot for emphasis.  */		\
    fputs ("\n", STREAM);						\
  }									\
while (0)

/* mips-tfile does not understand .stabd directives.  */
#define DBX_OUTPUT_SOURCE_LINE(STREAM, LINE, COUNTER) do {	\
  dbxout_begin_stabn_sline (LINE);				\
  dbxout_stab_value_internal_label ("LM", &COUNTER);		\
} while (0)

/* Use .loc directives for SDB line numbers.  */
#define SDB_OUTPUT_SOURCE_LINE(STREAM, LINE)			\
  fprintf (STREAM, "\t.loc\t%d %d\n", num_source_filenames, LINE)

/* The MIPS implementation uses some labels for its own purpose.  The
   following lists what labels are created, and are all formed by the
   pattern $L[a-z].*.  The machine independent portion of GCC creates
   labels matching:  $L[A-Z][0-9]+ and $L[0-9]+.

	LM[0-9]+	Silicon Graphics/ECOFF stabs label before each stmt.
	$Lb[0-9]+	Begin blocks for MIPS debug support
	$Lc[0-9]+	Label for use in s<xx> operation.
	$Le[0-9]+	End blocks for MIPS debug support  */

#undef ASM_DECLARE_OBJECT_NAME
#define ASM_DECLARE_OBJECT_NAME(STREAM, NAME, DECL) \
  mips_declare_object (STREAM, NAME, "", ":\n")

/* Globalizing directive for a label.  */
#define GLOBAL_ASM_OP "\t.globl\t"

/* This says how to define a global common symbol.  */

#define ASM_OUTPUT_ALIGNED_DECL_COMMON mips_output_aligned_decl_common

/* This says how to define a local common symbol (i.e., not visible to
   linker).  */

#ifndef ASM_OUTPUT_ALIGNED_LOCAL
#define ASM_OUTPUT_ALIGNED_LOCAL(STREAM, NAME, SIZE, ALIGN) \
  mips_declare_common_object (STREAM, NAME, "\n\t.lcomm\t", SIZE, ALIGN, false)
#endif

/* This says how to output an external.  It would be possible not to
   output anything and let undefined symbol become external. However
   the assembler uses length information on externals to allocate in
   data/sdata bss/sbss, thereby saving exec time.  */

#undef ASM_OUTPUT_EXTERNAL
#define ASM_OUTPUT_EXTERNAL(STREAM,DECL,NAME) \
  mips_output_external(STREAM,DECL,NAME)

/* This is how to declare a function name.  The actual work of
   emitting the label is moved to function_prologue, so that we can
   get the line number correctly emitted before the .ent directive,
   and after any .file directives.  Define as empty so that the function
   is not declared before the .ent directive elsewhere.  */

#undef ASM_DECLARE_FUNCTION_NAME
#define ASM_DECLARE_FUNCTION_NAME(STREAM,NAME,DECL)

/* This is how to store into the string LABEL
   the symbol_ref name of an internal numbered label where
   PREFIX is the class of label and NUM is the number within the class.
   This is suitable for output with `assemble_name'.  */

#undef ASM_GENERATE_INTERNAL_LABEL
#define ASM_GENERATE_INTERNAL_LABEL(LABEL,PREFIX,NUM)			\
  sprintf ((LABEL), "*%s%s%ld", (LOCAL_LABEL_PREFIX), (PREFIX), (long)(NUM))

/* Print debug labels as "foo = ." rather than "foo:" because they should
   represent a byte pointer rather than an ISA-encoded address.  This is
   particularly important for code like:

	$LFBxxx = .
		.cfi_startproc
		...
		.section .gcc_except_table,...
		...
		.uleb128 foo-$LFBxxx

   The .uleb128 requies $LFBxxx to match the FDE start address, which is
   likewise a byte pointer rather than an ISA-encoded address.

   At the time of writing, this hook is not used for the function end
   label:

   	$LFExxx:
		.end foo

   But this doesn't matter, because GAS doesn't treat a pre-.end label
   as a MIPS16 one anyway.  */

#define ASM_OUTPUT_DEBUG_LABEL(FILE, PREFIX, NUM)			\
  fprintf (FILE, "%s%s%d = .\n", LOCAL_LABEL_PREFIX, PREFIX, NUM)

/* This is how to output an element of a case-vector that is absolute.  */

#define ASM_OUTPUT_ADDR_VEC_ELT(STREAM, VALUE)				\
  fprintf (STREAM, "\t%s\t%sL%d\n",					\
	   ptr_mode == DImode ? ".dword" : ".word",			\
	   LOCAL_LABEL_PREFIX,						\
	   VALUE)

/* This is how to output an element of a case-vector.  We can make the
   entries PC-relative in MIPS16 code and GP-relative when .gp(d)word
   is supported.  */

#define ASM_OUTPUT_ADDR_DIFF_ELT(STREAM, BODY, VALUE, REL)		\
do {									\
  if (TARGET_MIPS16_SHORT_JUMP_TABLES)					\
    fprintf (STREAM, "\t.half\t%sL%d-%sL%d\n",				\
	     LOCAL_LABEL_PREFIX, VALUE, LOCAL_LABEL_PREFIX, REL);	\
  else if (TARGET_GPWORD)						\
    fprintf (STREAM, "\t%s\t%sL%d\n",					\
	     ptr_mode == DImode ? ".gpdword" : ".gpword",		\
	     LOCAL_LABEL_PREFIX, VALUE);				\
  else if (TARGET_RTP_PIC)						\
    {									\
      /* Make the entry relative to the start of the function.  */	\
      rtx fnsym = XEXP (DECL_RTL (current_function_decl), 0);		\
      fprintf (STREAM, "\t%s\t%sL%d-",					\
	       Pmode == DImode ? ".dword" : ".word",			\
	       LOCAL_LABEL_PREFIX, VALUE);				\
      assemble_name (STREAM, XSTR (fnsym, 0));				\
      fprintf (STREAM, "\n");						\
    }									\
  else									\
    fprintf (STREAM, "\t%s\t%sL%d\n",					\
	     ptr_mode == DImode ? ".dword" : ".word",			\
	     LOCAL_LABEL_PREFIX, VALUE);				\
} while (0)

/* This is how to output an assembler line
   that says to advance the location counter
   to a multiple of 2**LOG bytes.  */

#define ASM_OUTPUT_ALIGN(STREAM,LOG)					\
  fprintf (STREAM, "\t.align\t%d\n", (LOG))

/* This is how to output an assembler line to advance the location
   counter by SIZE bytes.  */

#undef ASM_OUTPUT_SKIP
#define ASM_OUTPUT_SKIP(STREAM,SIZE)					\
  fprintf (STREAM, "\t.space\t"HOST_WIDE_INT_PRINT_UNSIGNED"\n", (SIZE))

/* This is how to output a string.  */
#undef ASM_OUTPUT_ASCII
#define ASM_OUTPUT_ASCII mips_output_ascii

/* Output #ident as a in the read-only data section.  */
#undef  ASM_OUTPUT_IDENT
#define ASM_OUTPUT_IDENT(FILE, STRING)					\
{									\
  const char *p = STRING;						\
  int size = strlen (p) + 1;						\
  switch_to_section (readonly_data_section);				\
  assemble_string (p, size);						\
}

/* Default to -G 8 */
#ifndef MIPS_DEFAULT_GVALUE
#define MIPS_DEFAULT_GVALUE 8
#endif

/* Define the strings to put out for each section in the object file.  */
#define TEXT_SECTION_ASM_OP	"\t.text"	/* instructions */
#define DATA_SECTION_ASM_OP	"\t.data"	/* large data */

#undef READONLY_DATA_SECTION_ASM_OP
#define READONLY_DATA_SECTION_ASM_OP	"\t.rdata"	/* read-only data */

#define ASM_OUTPUT_REG_PUSH(STREAM,REGNO)				\
do									\
  {									\
    fprintf (STREAM, "\t%s\t%s,%s,-8\n\t%s\t%s,0(%s)\n",		\
	     TARGET_64BIT ? "daddiu" : "addiu",				\
	     reg_names[STACK_POINTER_REGNUM],				\
	     reg_names[STACK_POINTER_REGNUM],				\
	     TARGET_64BIT ? "sd" : "sw",				\
	     reg_names[REGNO],						\
	     reg_names[STACK_POINTER_REGNUM]);				\
  }									\
while (0)

#define ASM_OUTPUT_REG_POP(STREAM,REGNO)				\
do									\
  {									\
    mips_push_asm_switch (&mips_noreorder);				\
    fprintf (STREAM, "\t%s\t%s,0(%s)\n\t%s\t%s,%s,8\n",			\
	     TARGET_64BIT ? "ld" : "lw",				\
	     reg_names[REGNO],						\
	     reg_names[STACK_POINTER_REGNUM],				\
	     TARGET_64BIT ? "daddu" : "addu",				\
	     reg_names[STACK_POINTER_REGNUM],				\
	     reg_names[STACK_POINTER_REGNUM]);				\
    mips_pop_asm_switch (&mips_noreorder);				\
  }									\
while (0)

/* How to start an assembler comment.
   The leading space is important (the mips native assembler requires it).  */
#ifndef ASM_COMMENT_START
#define ASM_COMMENT_START " #"
#endif

/* Default definitions for size_t and ptrdiff_t.  We must override the
   definitions from ../svr4.h on mips-*-linux-gnu.  */

#undef SIZE_TYPE
#define SIZE_TYPE (POINTER_SIZE == 64 ? "long unsigned int" : "unsigned int")

#undef PTRDIFF_TYPE
#define PTRDIFF_TYPE (POINTER_SIZE == 64 ? "long int" : "int")

/* The maximum number of bytes that can be copied by one iteration of
   a movmemsi loop; see mips_block_move_loop.  */
#define MIPS_MAX_MOVE_BYTES_PER_LOOP_ITER \
  (UNITS_PER_WORD * 4)

/* The maximum number of bytes that can be copied by a straight-line
   implementation of movmemsi; see mips_block_move_straight.  We want
   to make sure that any loop-based implementation will iterate at
   least twice.  */
#define MIPS_MAX_MOVE_BYTES_STRAIGHT \
  (MIPS_MAX_MOVE_BYTES_PER_LOOP_ITER * 2)

/* The base cost of a memcpy call, for MOVE_RATIO and friends.  These
   values were determined experimentally by benchmarking with CSiBE.
   In theory, the call overhead is higher for TARGET_ABICALLS (especially
   for o32 where we have to restore $gp afterwards as well as make an
   indirect call), but in practice, bumping this up higher for
   TARGET_ABICALLS doesn't make much difference to code size.  */

#define MIPS_CALL_RATIO 8

/* Any loop-based implementation of movmemsi will have at least
   MIPS_MAX_MOVE_BYTES_STRAIGHT / UNITS_PER_WORD memory-to-memory
   moves, so allow individual copies of fewer elements.

   When movmemsi is not available, use a value approximating
   the length of a memcpy call sequence, so that move_by_pieces
   will generate inline code if it is shorter than a function call.
   Since move_by_pieces_ninsns counts memory-to-memory moves, but
   we'll have to generate a load/store pair for each, halve the
   value of MIPS_CALL_RATIO to take that into account.  */

#define MOVE_RATIO(speed)				\
  (HAVE_movmemsi					\
   ? MIPS_MAX_MOVE_BYTES_STRAIGHT / MOVE_MAX		\
   : MIPS_CALL_RATIO / 2)

/* movmemsi is meant to generate code that is at least as good as
   move_by_pieces.  However, movmemsi effectively uses a by-pieces
   implementation both for moves smaller than a word and for word-aligned
   moves of no more than MIPS_MAX_MOVE_BYTES_STRAIGHT bytes.  We should
   allow the tree-level optimisers to do such moves by pieces, as it
   often exposes other optimization opportunities.  We might as well
   continue to use movmemsi at the rtl level though, as it produces
   better code when scheduling is disabled (such as at -O).  */

#define MOVE_BY_PIECES_P(SIZE, ALIGN)				\
  (HAVE_movmemsi						\
   ? (!currently_expanding_to_rtl				\
      && ((ALIGN) < BITS_PER_WORD				\
	  ? (SIZE) < UNITS_PER_WORD				\
	  : (SIZE) <= MIPS_MAX_MOVE_BYTES_STRAIGHT))		\
   : (move_by_pieces_ninsns (SIZE, ALIGN, MOVE_MAX_PIECES + 1)	\
      < (unsigned int) MOVE_RATIO (false)))

/* For CLEAR_RATIO, when optimizing for size, give a better estimate
   of the length of a memset call, but use the default otherwise.  */

#define CLEAR_RATIO(speed)\
  ((speed) ? 15 : MIPS_CALL_RATIO)

/* This is similar to CLEAR_RATIO, but for a non-zero constant, so when
   optimizing for size adjust the ratio to account for the overhead of
   loading the constant and replicating it across the word.  */

#define SET_RATIO(speed) \
  ((speed) ? 15 : MIPS_CALL_RATIO - 2)

/* STORE_BY_PIECES_P can be used when copying a constant string, but
   in that case each word takes 3 insns (lui, ori, sw), or more in
   64-bit mode, instead of 2 (lw, sw).  For now we always fail this
   and let the move_by_pieces code copy the string from read-only
   memory.  In the future, this could be tuned further for multi-issue
   CPUs that can issue stores down one pipe and arithmetic instructions
   down another; in that case, the lui/ori/sw combination would be a
   win for long enough strings.  */

#define STORE_BY_PIECES_P(SIZE, ALIGN) 0

#ifndef __mips16
/* Since the bits of the _init and _fini function is spread across
   many object files, each potentially with its own GP, we must assume
   we need to load our GP.  We don't preserve $gp or $ra, since each
   init/fini chunk is supposed to initialize $gp, and crti/crtn
   already take care of preserving $ra and, when appropriate, $gp.  */
#if (defined _ABIO32 && _MIPS_SIM == _ABIO32)
#define CRT_CALL_STATIC_FUNCTION(SECTION_OP, FUNC)	\
   asm (SECTION_OP "\n\
	.set noreorder\n\
	bal 1f\n\
	nop\n\
1:	.cpload $31\n\
	.set reorder\n\
	jal " USER_LABEL_PREFIX #FUNC "\n\
	" TEXT_SECTION_ASM_OP);
#endif /* Switch to #elif when we're no longer limited by K&R C.  */
#if (defined _ABIN32 && _MIPS_SIM == _ABIN32) \
   || (defined _ABI64 && _MIPS_SIM == _ABI64)
#define CRT_CALL_STATIC_FUNCTION(SECTION_OP, FUNC)	\
   asm (SECTION_OP "\n\
	.set noreorder\n\
	bal 1f\n\
	nop\n\
1:	.set reorder\n\
	.cpsetup $31, $2, 1b\n\
	jal " USER_LABEL_PREFIX #FUNC "\n\
	" TEXT_SECTION_ASM_OP);
#endif
#endif

#ifndef HAVE_AS_TLS
#define HAVE_AS_TLS 0
#endif

#ifndef USED_FOR_TARGET
/* Information about ".set noFOO; ...; .set FOO" blocks.  */
struct mips_asm_switch {
  /* The FOO in the description above.  */
  const char *name;

  /* The current block nesting level, or 0 if we aren't in a block.  */
  int nesting_level;
};

extern const enum reg_class mips_regno_to_class[];
extern bool mips_hard_regno_mode_ok[][FIRST_PSEUDO_REGISTER];
extern const char *current_function_file; /* filename current function is in */
extern int num_source_filenames;	/* current .file # */
extern struct mips_asm_switch mips_noreorder;
extern struct mips_asm_switch mips_nomacro;
extern struct mips_asm_switch mips_noat;
extern int mips_dbx_regno[];
extern int mips_dwarf_regno[];
extern bool mips_split_p[];
extern bool mips_split_hi_p[];
extern enum processor mips_arch;        /* which cpu to codegen for */
extern enum processor mips_tune;        /* which cpu to schedule for */
extern int mips_isa;			/* architectural level */
extern int mips_abi;			/* which ABI to use */
extern const struct mips_cpu_info *mips_arch_info;
extern const struct mips_cpu_info *mips_tune_info;
extern bool mips_base_mips16;
extern enum mips_code_readable_setting mips_code_readable;
extern GTY(()) struct target_globals *mips16_globals;
#endif

/* Enable querying of DFA units.  */
#define CPU_UNITS_QUERY 1

#define FINAL_PRESCAN_INSN(INSN, OPVEC, NOPERANDS)	\
  mips_final_prescan_insn (INSN, OPVEC, NOPERANDS)

/* As on most targets, we want the .eh_frame section to be read-only where
   possible.  And as on most targets, this means two things:

     (a) Non-locally-binding pointers must have an indirect encoding,
	 so that the addresses in the .eh_frame section itself become
	 locally-binding.

     (b) A shared library's .eh_frame section must encode locally-binding
	 pointers in a relative (relocation-free) form.

   However, MIPS has traditionally not allowed directives like:

	.long	x-.

   in cases where "x" is in a different section, or is not defined in the
   same assembly file.  We are therefore unable to emit the PC-relative
   form required by (b) at assembly time.

   Fortunately, the linker is able to convert absolute addresses into
   PC-relative addresses on our behalf.  Unfortunately, only certain
   versions of the linker know how to do this for indirect pointers,
   and for personality data.  We must fall back on using writable
   .eh_frame sections for shared libraries if the linker does not
   support this feature.  */
#define ASM_PREFERRED_EH_DATA_FORMAT(CODE,GLOBAL) \
  (((GLOBAL) ? DW_EH_PE_indirect : 0) | DW_EH_PE_absptr)

/* For switching between MIPS16 and non-MIPS16 modes.  */
#define SWITCHABLE_TARGET 1<|MERGE_RESOLUTION|>--- conflicted
+++ resolved
@@ -26,17 +26,11 @@
 
 #include "config/vxworks-dummy.h"
 
-<<<<<<< HEAD
-/* MIPS external variables defined in mips.c.  */
-
-/* Costs of various operations on the different architectures.  */
-=======
 #ifdef GENERATOR_FILE
 /* This is used in some insn conditions, so needs to be declared, but
    does not need to be defined.  */
 extern int target_flags_explicit;
 #endif
->>>>>>> 155d23aa
 
 /* MIPS external variables defined in mips.c.  */
 
