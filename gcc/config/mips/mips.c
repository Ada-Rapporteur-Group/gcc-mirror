--- conflicted
+++ resolved
@@ -409,10 +409,7 @@
 static rtx mips_expand_builtin_bposge (enum mips_builtin_type, rtx);
 static void mips_encode_section_info (tree, rtx, int);
 static void mips_extra_live_on_entry (bitmap);
-<<<<<<< HEAD
-=======
 static int mips_mode_rep_extended (enum machine_mode, enum machine_mode);
->>>>>>> f8383f28
 
 /* Structure to be filled in by compute_frame_size with register
    save masks, and offsets for the current function.  */
@@ -1270,12 +1267,8 @@
 
   if (TARGET_ABICALLS)
     {
-<<<<<<< HEAD
-      if (SYMBOL_REF_DECL (x) == 0)
-=======
       decl = SYMBOL_REF_DECL (x);
       if (decl == 0)
->>>>>>> f8383f28
 	{
 	  if (!SYMBOL_REF_LOCAL_P (x))
 	    return SYMBOL_GOT_GLOBAL;
@@ -1303,13 +1296,6 @@
 
 	     In the third case we have more freedom since both forms of
 	     access will work for any kind of symbol.  However, there seems
-<<<<<<< HEAD
-	     little point in doing things differently.  */
-	  if (DECL_P (SYMBOL_REF_DECL (x))
-	      && TREE_PUBLIC (SYMBOL_REF_DECL (x))
-	      && !(TARGET_ABSOLUTE_ABICALLS
-		   && targetm.binds_local_p (SYMBOL_REF_DECL (x))))
-=======
 	     little point in doing things differently.
 
 	     Note that weakref symbols are not TREE_PUBLIC, but their
@@ -1319,7 +1305,6 @@
 	  if (DECL_P (decl)
 	      && (TREE_PUBLIC (decl) || DECL_WEAK (decl))
 	      && !(TARGET_ABSOLUTE_ABICALLS && targetm.binds_local_p (decl)))
->>>>>>> f8383f28
 	    return SYMBOL_GOT_GLOBAL;
 	}
 
@@ -1654,17 +1639,10 @@
       if (symbolic_operand (base, VOIDmode) && SMALL_OPERAND (offset))
 	return true;
     }
-<<<<<<< HEAD
 
   if (TARGET_HAVE_TLS && for_each_rtx (&x, &mips_tls_symbol_ref_1, 0))
     return true;
 
-=======
-
-  if (TARGET_HAVE_TLS && for_each_rtx (&x, &mips_tls_symbol_ref_1, 0))
-    return true;
-
->>>>>>> f8383f28
   return false;
 }
 
@@ -3357,8 +3335,6 @@
   mips_emit_compare (&code, &op0, &op1, TARGET_MIPS16);
   condition = gen_rtx_fmt_ee (code, VOIDmode, op0, op1);
   emit_jump_insn (gen_condjump (condition, operands[0]));
-<<<<<<< HEAD
-=======
 }
 
 /* Implement:
@@ -3383,7 +3359,6 @@
   else
     emit_insn (gen_mips_cond_move_tf_ps (dest, true_src, false_src,
 					 cmp_result));
->>>>>>> f8383f28
 }
 
 /* Emit the common code for conditional moves.  OPERANDS is the array
@@ -10992,8 +10967,6 @@
     bitmap_set_bit (regs, PIC_FUNCTION_ADDR_REGNUM);
 }
 
-<<<<<<< HEAD
-=======
 /* SImode values are represented as sign-extended to DImode.  */
 
 int
@@ -11004,7 +10977,6 @@
 
   return UNKNOWN;
 }
->>>>>>> f8383f28
  
 #include "gt-mips.h"