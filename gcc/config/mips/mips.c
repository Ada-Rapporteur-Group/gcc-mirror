/* Subroutines used for MIPS code generation.
   Copyright (C) 1989, 1990, 1991, 1993, 1994, 1995, 1996, 1997, 1998,
<<<<<<< HEAD
   1999, 2000, 2001, 2002, 2003, 2004, 2005, 2006, 2007, 2008
=======
   1999, 2000, 2001, 2002, 2003, 2004, 2005, 2006, 2007, 2008, 2009
>>>>>>> a0daa400
   Free Software Foundation, Inc.
   Contributed by A. Lichnewsky, lich@inria.inria.fr.
   Changes by Michael Meissner, meissner@osf.org.
   64-bit r4000 support by Ian Lance Taylor, ian@cygnus.com, and
   Brendan Eich, brendan@microunity.com.

This file is part of GCC.

GCC is free software; you can redistribute it and/or modify
it under the terms of the GNU General Public License as published by
the Free Software Foundation; either version 3, or (at your option)
any later version.

GCC is distributed in the hope that it will be useful,
but WITHOUT ANY WARRANTY; without even the implied warranty of
MERCHANTABILITY or FITNESS FOR A PARTICULAR PURPOSE.  See the
GNU General Public License for more details.

You should have received a copy of the GNU General Public License
along with GCC; see the file COPYING3.  If not see
<http://www.gnu.org/licenses/>.  */

#include "config.h"
#include "system.h"
#include "coretypes.h"
#include "tm.h"
#include <signal.h>
#include "rtl.h"
#include "regs.h"
#include "hard-reg-set.h"
#include "real.h"
#include "insn-config.h"
#include "conditions.h"
#include "insn-attr.h"
#include "recog.h"
#include "toplev.h"
#include "output.h"
#include "tree.h"
#include "function.h"
#include "expr.h"
#include "optabs.h"
#include "libfuncs.h"
#include "flags.h"
#include "reload.h"
#include "tm_p.h"
#include "ggc.h"
#include "gstab.h"
#include "hashtab.h"
#include "debug.h"
#include "target.h"
#include "target-def.h"
#include "integrate.h"
#include "langhooks.h"
#include "cfglayout.h"
#include "sched-int.h"
#include "gimple.h"
#include "bitmap.h"
#include "diagnostic.h"

/* True if X is an UNSPEC wrapper around a SYMBOL_REF or LABEL_REF.  */
#define UNSPEC_ADDRESS_P(X)					\
  (GET_CODE (X) == UNSPEC					\
   && XINT (X, 1) >= UNSPEC_ADDRESS_FIRST			\
   && XINT (X, 1) < UNSPEC_ADDRESS_FIRST + NUM_SYMBOL_TYPES)

/* Extract the symbol or label from UNSPEC wrapper X.  */
#define UNSPEC_ADDRESS(X) \
  XVECEXP (X, 0, 0)

/* Extract the symbol type from UNSPEC wrapper X.  */
#define UNSPEC_ADDRESS_TYPE(X) \
  ((enum mips_symbol_type) (XINT (X, 1) - UNSPEC_ADDRESS_FIRST))

/* The maximum distance between the top of the stack frame and the
   value $sp has when we save and restore registers.

   The value for normal-mode code must be a SMALL_OPERAND and must
   preserve the maximum stack alignment.  We therefore use a value
   of 0x7ff0 in this case.

   MIPS16e SAVE and RESTORE instructions can adjust the stack pointer by
   up to 0x7f8 bytes and can usually save or restore all the registers
   that we need to save or restore.  (Note that we can only use these
   instructions for o32, for which the stack alignment is 8 bytes.)

   We use a maximum gap of 0x100 or 0x400 for MIPS16 code when SAVE and
   RESTORE are not available.  We can then use unextended instructions
   to save and restore registers, and to allocate and deallocate the top
   part of the frame.  */
#define MIPS_MAX_FIRST_STACK_STEP					\
  (!TARGET_MIPS16 ? 0x7ff0						\
   : GENERATE_MIPS16E_SAVE_RESTORE ? 0x7f8				\
   : TARGET_64BIT ? 0x100 : 0x400)

/* True if INSN is a mips.md pattern or asm statement.  */
#define USEFUL_INSN_P(INSN)						\
  (INSN_P (INSN)							\
   && GET_CODE (PATTERN (INSN)) != USE					\
   && GET_CODE (PATTERN (INSN)) != CLOBBER				\
   && GET_CODE (PATTERN (INSN)) != ADDR_VEC				\
   && GET_CODE (PATTERN (INSN)) != ADDR_DIFF_VEC)

/* If INSN is a delayed branch sequence, return the first instruction
   in the sequence, otherwise return INSN itself.  */
#define SEQ_BEGIN(INSN)							\
  (INSN_P (INSN) && GET_CODE (PATTERN (INSN)) == SEQUENCE		\
   ? XVECEXP (PATTERN (INSN), 0, 0)					\
   : (INSN))

/* Likewise for the last instruction in a delayed branch sequence.  */
#define SEQ_END(INSN)							\
  (INSN_P (INSN) && GET_CODE (PATTERN (INSN)) == SEQUENCE		\
   ? XVECEXP (PATTERN (INSN), 0, XVECLEN (PATTERN (INSN), 0) - 1)	\
   : (INSN))

/* Execute the following loop body with SUBINSN set to each instruction
   between SEQ_BEGIN (INSN) and SEQ_END (INSN) inclusive.  */
#define FOR_EACH_SUBINSN(SUBINSN, INSN)					\
  for ((SUBINSN) = SEQ_BEGIN (INSN);					\
       (SUBINSN) != NEXT_INSN (SEQ_END (INSN));				\
       (SUBINSN) = NEXT_INSN (SUBINSN))

/* True if bit BIT is set in VALUE.  */
#define BITSET_P(VALUE, BIT) (((VALUE) & (1 << (BIT))) != 0)

/* Classifies an address.

   ADDRESS_REG
       A natural register + offset address.  The register satisfies
       mips_valid_base_register_p and the offset is a const_arith_operand.

   ADDRESS_LO_SUM
       A LO_SUM rtx.  The first operand is a valid base register and
       the second operand is a symbolic address.

   ADDRESS_CONST_INT
       A signed 16-bit constant address.

   ADDRESS_SYMBOLIC:
       A constant symbolic address.  */
enum mips_address_type {
  ADDRESS_REG,
  ADDRESS_LO_SUM,
  ADDRESS_CONST_INT,
  ADDRESS_SYMBOLIC
};

/* Enumerates the setting of the -mr10k-cache-barrier option.  */
enum mips_r10k_cache_barrier_setting {
  R10K_CACHE_BARRIER_NONE,
  R10K_CACHE_BARRIER_STORE,
  R10K_CACHE_BARRIER_LOAD_STORE
};

/* Macros to create an enumeration identifier for a function prototype.  */
#define MIPS_FTYPE_NAME1(A, B) MIPS_##A##_FTYPE_##B
#define MIPS_FTYPE_NAME2(A, B, C) MIPS_##A##_FTYPE_##B##_##C
#define MIPS_FTYPE_NAME3(A, B, C, D) MIPS_##A##_FTYPE_##B##_##C##_##D
#define MIPS_FTYPE_NAME4(A, B, C, D, E) MIPS_##A##_FTYPE_##B##_##C##_##D##_##E

/* Classifies the prototype of a built-in function.  */
enum mips_function_type {
#define DEF_MIPS_FTYPE(NARGS, LIST) MIPS_FTYPE_NAME##NARGS LIST,
#include "config/mips/mips-ftypes.def"
#undef DEF_MIPS_FTYPE
  MIPS_MAX_FTYPE_MAX
};

/* Specifies how a built-in function should be converted into rtl.  */
enum mips_builtin_type {
  /* The function corresponds directly to an .md pattern.  The return
     value is mapped to operand 0 and the arguments are mapped to
     operands 1 and above.  */
  MIPS_BUILTIN_DIRECT,

  /* The function corresponds directly to an .md pattern.  There is no return
     value and the arguments are mapped to operands 0 and above.  */
  MIPS_BUILTIN_DIRECT_NO_TARGET,

  /* The function corresponds to a comparison instruction followed by
     a mips_cond_move_tf_ps pattern.  The first two arguments are the
     values to compare and the second two arguments are the vector
     operands for the movt.ps or movf.ps instruction (in assembly order).  */
  MIPS_BUILTIN_MOVF,
  MIPS_BUILTIN_MOVT,

  /* The function corresponds to a V2SF comparison instruction.  Operand 0
     of this instruction is the result of the comparison, which has mode
     CCV2 or CCV4.  The function arguments are mapped to operands 1 and
     above.  The function's return value is an SImode boolean that is
     true under the following conditions:

     MIPS_BUILTIN_CMP_ANY: one of the registers is true
     MIPS_BUILTIN_CMP_ALL: all of the registers are true
     MIPS_BUILTIN_CMP_LOWER: the first register is true
     MIPS_BUILTIN_CMP_UPPER: the second register is true.  */
  MIPS_BUILTIN_CMP_ANY,
  MIPS_BUILTIN_CMP_ALL,
  MIPS_BUILTIN_CMP_UPPER,
  MIPS_BUILTIN_CMP_LOWER,

  /* As above, but the instruction only sets a single $fcc register.  */
  MIPS_BUILTIN_CMP_SINGLE,

  /* For generating bposge32 branch instructions in MIPS32 DSP ASE.  */
  MIPS_BUILTIN_BPOSGE32
};

/* Invoke MACRO (COND) for each C.cond.fmt condition.  */
#define MIPS_FP_CONDITIONS(MACRO) \
  MACRO (f),	\
  MACRO (un),	\
  MACRO (eq),	\
  MACRO (ueq),	\
  MACRO (olt),	\
  MACRO (ult),	\
  MACRO (ole),	\
  MACRO (ule),	\
  MACRO (sf),	\
  MACRO (ngle),	\
  MACRO (seq),	\
  MACRO (ngl),	\
  MACRO (lt),	\
  MACRO (nge),	\
  MACRO (le),	\
  MACRO (ngt)

/* Enumerates the codes above as MIPS_FP_COND_<X>.  */
#define DECLARE_MIPS_COND(X) MIPS_FP_COND_ ## X
enum mips_fp_condition {
  MIPS_FP_CONDITIONS (DECLARE_MIPS_COND)
};

/* Index X provides the string representation of MIPS_FP_COND_<X>.  */
#define STRINGIFY(X) #X
static const char *const mips_fp_conditions[] = {
  MIPS_FP_CONDITIONS (STRINGIFY)
};

/* Information about a function's frame layout.  */
struct mips_frame_info GTY(()) {
  /* The size of the frame in bytes.  */
  HOST_WIDE_INT total_size;

  /* The number of bytes allocated to variables.  */
  HOST_WIDE_INT var_size;

  /* The number of bytes allocated to outgoing function arguments.  */
  HOST_WIDE_INT args_size;

  /* The number of bytes allocated to the .cprestore slot, or 0 if there
     is no such slot.  */
  HOST_WIDE_INT cprestore_size;

  /* Bit X is set if the function saves or restores GPR X.  */
  unsigned int mask;

  /* Likewise FPR X.  */
  unsigned int fmask;

  /* The number of GPRs and FPRs saved.  */
  unsigned int num_gp;
  unsigned int num_fp;

  /* The offset of the topmost GPR and FPR save slots from the top of
     the frame, or zero if no such slots are needed.  */
  HOST_WIDE_INT gp_save_offset;
  HOST_WIDE_INT fp_save_offset;

  /* Likewise, but giving offsets from the bottom of the frame.  */
  HOST_WIDE_INT gp_sp_offset;
  HOST_WIDE_INT fp_sp_offset;

  /* The offset of arg_pointer_rtx from frame_pointer_rtx.  */
  HOST_WIDE_INT arg_pointer_offset;

  /* The offset of hard_frame_pointer_rtx from frame_pointer_rtx.  */
  HOST_WIDE_INT hard_frame_pointer_offset;
};

struct machine_function GTY(()) {
  /* The register returned by mips16_gp_pseudo_reg; see there for details.  */
  rtx mips16_gp_pseudo_rtx;

  /* The number of extra stack bytes taken up by register varargs.
     This area is allocated by the callee at the very top of the frame.  */
  int varargs_size;

  /* The current frame information, calculated by mips_compute_frame_info.  */
  struct mips_frame_info frame;

  /* The register to use as the function's global pointer, or INVALID_REGNUM
     if the function doesn't need one.  */
  unsigned int global_pointer;

  /* True if mips_adjust_insn_length should ignore an instruction's
     hazard attribute.  */
  bool ignore_hazard_length_p;

  /* True if the whole function is suitable for .set noreorder and
     .set nomacro.  */
  bool all_noreorder_p;

  /* True if the function is known to have an instruction that needs $gp.  */
  bool has_gp_insn_p;

  /* True if we have emitted an instruction to initialize
     mips16_gp_pseudo_rtx.  */
  bool initialized_mips16_gp_pseudo_p;
};

/* Information about a single argument.  */
struct mips_arg_info {
  /* True if the argument is passed in a floating-point register, or
     would have been if we hadn't run out of registers.  */
  bool fpr_p;

  /* The number of words passed in registers, rounded up.  */
  unsigned int reg_words;

  /* For EABI, the offset of the first register from GP_ARG_FIRST or
     FP_ARG_FIRST.  For other ABIs, the offset of the first register from
     the start of the ABI's argument structure (see the CUMULATIVE_ARGS
     comment for details).

     The value is MAX_ARGS_IN_REGISTERS if the argument is passed entirely
     on the stack.  */
  unsigned int reg_offset;

  /* The number of words that must be passed on the stack, rounded up.  */
  unsigned int stack_words;

  /* The offset from the start of the stack overflow area of the argument's
     first stack word.  Only meaningful when STACK_WORDS is nonzero.  */
  unsigned int stack_offset;
};

/* Information about an address described by mips_address_type.

   ADDRESS_CONST_INT
       No fields are used.

   ADDRESS_REG
       REG is the base register and OFFSET is the constant offset.

   ADDRESS_LO_SUM
       REG and OFFSET are the operands to the LO_SUM and SYMBOL_TYPE
       is the type of symbol it references.

   ADDRESS_SYMBOLIC
       SYMBOL_TYPE is the type of symbol that the address references.  */
struct mips_address_info {
  enum mips_address_type type;
  rtx reg;
  rtx offset;
  enum mips_symbol_type symbol_type;
};

/* One stage in a constant building sequence.  These sequences have
   the form:

	A = VALUE[0]
	A = A CODE[1] VALUE[1]
	A = A CODE[2] VALUE[2]
	...

   where A is an accumulator, each CODE[i] is a binary rtl operation
   and each VALUE[i] is a constant integer.  CODE[0] is undefined.  */
struct mips_integer_op {
  enum rtx_code code;
  unsigned HOST_WIDE_INT value;
};

/* The largest number of operations needed to load an integer constant.
   The worst accepted case for 64-bit constants is LUI,ORI,SLL,ORI,SLL,ORI.
   When the lowest bit is clear, we can try, but reject a sequence with
   an extra SLL at the end.  */
#define MIPS_MAX_INTEGER_OPS 7

/* Information about a MIPS16e SAVE or RESTORE instruction.  */
struct mips16e_save_restore_info {
  /* The number of argument registers saved by a SAVE instruction.
     0 for RESTORE instructions.  */
  unsigned int nargs;

  /* Bit X is set if the instruction saves or restores GPR X.  */
  unsigned int mask;

  /* The total number of bytes to allocate.  */
  HOST_WIDE_INT size;
};

/* Global variables for machine-dependent things.  */

/* The -G setting, or the configuration's default small-data limit if
   no -G option is given.  */
static unsigned int mips_small_data_threshold;

/* The number of file directives written by mips_output_filename.  */
int num_source_filenames;

/* The name that appeared in the last .file directive written by
   mips_output_filename, or "" if mips_output_filename hasn't
   written anything yet.  */
const char *current_function_file = "";

/* A label counter used by PUT_SDB_BLOCK_START and PUT_SDB_BLOCK_END.  */
int sdb_label_count;

/* Arrays that map GCC register numbers to debugger register numbers.  */
int mips_dbx_regno[FIRST_PSEUDO_REGISTER];
int mips_dwarf_regno[FIRST_PSEUDO_REGISTER];

/* The nesting depth of the PRINT_OPERAND '%(', '%<' and '%[' constructs.  */
int set_noreorder;
int set_nomacro;
static int set_noat;

/* True if we're writing out a branch-likely instruction rather than a
   normal branch.  */
static bool mips_branch_likely;

/* The operands passed to the last cmpMM expander.  */
rtx cmp_operands[2];

/* The current instruction-set architecture.  */
enum processor_type mips_arch;
const struct mips_cpu_info *mips_arch_info;

/* The processor that we should tune the code for.  */
enum processor_type mips_tune;
const struct mips_cpu_info *mips_tune_info;

/* The ISA level associated with mips_arch.  */
int mips_isa;

/* The architecture selected by -mipsN, or null if -mipsN wasn't used.  */
static const struct mips_cpu_info *mips_isa_option_info;

/* Which ABI to use.  */
int mips_abi = MIPS_ABI_DEFAULT;

/* Which cost information to use.  */
const struct mips_rtx_cost_data *mips_cost;

/* The ambient target flags, excluding MASK_MIPS16.  */
static int mips_base_target_flags;

/* True if MIPS16 is the default mode.  */
bool mips_base_mips16;

/* The ambient values of other global variables.  */
<<<<<<< HEAD
static int mips_base_delayed_branch; /* flag_delayed_branch */
=======
>>>>>>> a0daa400
static int mips_base_schedule_insns; /* flag_schedule_insns */
static int mips_base_reorder_blocks_and_partition; /* flag_reorder... */
static int mips_base_move_loop_invariants; /* flag_move_loop_invariants */
static int mips_base_align_loops; /* align_loops */
static int mips_base_align_jumps; /* align_jumps */
static int mips_base_align_functions; /* align_functions */

/* The -mcode-readable setting.  */
enum mips_code_readable_setting mips_code_readable = CODE_READABLE_YES;

/* The -mr10k-cache-barrier setting.  */
static enum mips_r10k_cache_barrier_setting mips_r10k_cache_barrier;

/* Index [M][R] is true if register R is allowed to hold a value of mode M.  */
bool mips_hard_regno_mode_ok[(int) MAX_MACHINE_MODE][FIRST_PSEUDO_REGISTER];

/* Index C is true if character C is a valid PRINT_OPERAND punctation
   character.  */
bool mips_print_operand_punct[256];

static GTY (()) int mips_output_filename_first_time = 1;

/* mips_split_p[X] is true if symbols of type X can be split by
   mips_split_symbol.  */
bool mips_split_p[NUM_SYMBOL_TYPES];

/* mips_split_hi_p[X] is true if the high parts of symbols of type X
   can be split by mips_split_symbol.  */
bool mips_split_hi_p[NUM_SYMBOL_TYPES];

/* mips_lo_relocs[X] is the relocation to use when a symbol of type X
   appears in a LO_SUM.  It can be null if such LO_SUMs aren't valid or
   if they are matched by a special .md file pattern.  */
static const char *mips_lo_relocs[NUM_SYMBOL_TYPES];

/* Likewise for HIGHs.  */
static const char *mips_hi_relocs[NUM_SYMBOL_TYPES];

/* Index R is the smallest register class that contains register R.  */
const enum reg_class mips_regno_to_class[FIRST_PSEUDO_REGISTER] = {
  LEA_REGS,	LEA_REGS,	M16_REGS,	V1_REG,
  M16_REGS,	M16_REGS,	M16_REGS,	M16_REGS,
  LEA_REGS,	LEA_REGS,	LEA_REGS,	LEA_REGS,
  LEA_REGS,	LEA_REGS,	LEA_REGS,	LEA_REGS,
  M16_REGS,	M16_REGS,	LEA_REGS,	LEA_REGS,
  LEA_REGS,	LEA_REGS,	LEA_REGS,	LEA_REGS,
  T_REG,	PIC_FN_ADDR_REG, LEA_REGS,	LEA_REGS,
  LEA_REGS,	LEA_REGS,	LEA_REGS,	LEA_REGS,
  FP_REGS,	FP_REGS,	FP_REGS,	FP_REGS,
  FP_REGS,	FP_REGS,	FP_REGS,	FP_REGS,
  FP_REGS,	FP_REGS,	FP_REGS,	FP_REGS,
  FP_REGS,	FP_REGS,	FP_REGS,	FP_REGS,
  FP_REGS,	FP_REGS,	FP_REGS,	FP_REGS,
  FP_REGS,	FP_REGS,	FP_REGS,	FP_REGS,
  FP_REGS,	FP_REGS,	FP_REGS,	FP_REGS,
  FP_REGS,	FP_REGS,	FP_REGS,	FP_REGS,
  MD0_REG,	MD1_REG,	NO_REGS,	ST_REGS,
  ST_REGS,	ST_REGS,	ST_REGS,	ST_REGS,
  ST_REGS,	ST_REGS,	ST_REGS,	NO_REGS,
  NO_REGS,	FRAME_REGS,	FRAME_REGS,	NO_REGS,
  COP0_REGS,	COP0_REGS,	COP0_REGS,	COP0_REGS,
  COP0_REGS,	COP0_REGS,	COP0_REGS,	COP0_REGS,
  COP0_REGS,	COP0_REGS,	COP0_REGS,	COP0_REGS,
  COP0_REGS,	COP0_REGS,	COP0_REGS,	COP0_REGS,
  COP0_REGS,	COP0_REGS,	COP0_REGS,	COP0_REGS,
  COP0_REGS,	COP0_REGS,	COP0_REGS,	COP0_REGS,
  COP0_REGS,	COP0_REGS,	COP0_REGS,	COP0_REGS,
  COP0_REGS,	COP0_REGS,	COP0_REGS,	COP0_REGS,
  COP2_REGS,	COP2_REGS,	COP2_REGS,	COP2_REGS,
  COP2_REGS,	COP2_REGS,	COP2_REGS,	COP2_REGS,
  COP2_REGS,	COP2_REGS,	COP2_REGS,	COP2_REGS,
  COP2_REGS,	COP2_REGS,	COP2_REGS,	COP2_REGS,
  COP2_REGS,	COP2_REGS,	COP2_REGS,	COP2_REGS,
  COP2_REGS,	COP2_REGS,	COP2_REGS,	COP2_REGS,
  COP2_REGS,	COP2_REGS,	COP2_REGS,	COP2_REGS,
  COP2_REGS,	COP2_REGS,	COP2_REGS,	COP2_REGS,
  COP3_REGS,	COP3_REGS,	COP3_REGS,	COP3_REGS,
  COP3_REGS,	COP3_REGS,	COP3_REGS,	COP3_REGS,
  COP3_REGS,	COP3_REGS,	COP3_REGS,	COP3_REGS,
  COP3_REGS,	COP3_REGS,	COP3_REGS,	COP3_REGS,
  COP3_REGS,	COP3_REGS,	COP3_REGS,	COP3_REGS,
  COP3_REGS,	COP3_REGS,	COP3_REGS,	COP3_REGS,
  COP3_REGS,	COP3_REGS,	COP3_REGS,	COP3_REGS,
  COP3_REGS,	COP3_REGS,	COP3_REGS,	COP3_REGS,
  DSP_ACC_REGS,	DSP_ACC_REGS,	DSP_ACC_REGS,	DSP_ACC_REGS,
  DSP_ACC_REGS,	DSP_ACC_REGS,	ALL_REGS,	ALL_REGS,
  ALL_REGS,	ALL_REGS,	ALL_REGS,	ALL_REGS
};

/* The value of TARGET_ATTRIBUTE_TABLE.  */
const struct attribute_spec mips_attribute_table[] = {
  /* { name, min_len, max_len, decl_req, type_req, fn_type_req, handler } */
  { "long_call",   0, 0, false, true,  true,  NULL },
  { "far",     	   0, 0, false, true,  true,  NULL },
  { "near",        0, 0, false, true,  true,  NULL },
  /* We would really like to treat "mips16" and "nomips16" as type
     attributes, but GCC doesn't provide the hooks we need to support
     the right conversion rules.  As declaration attributes, they affect
     code generation but don't carry other semantics.  */
  { "mips16", 	   0, 0, true,  false, false, NULL },
  { "nomips16",    0, 0, true,  false, false, NULL },
  { NULL,	   0, 0, false, false, false, NULL }
};

/* A table describing all the processors GCC knows about.  Names are
   matched in the order listed.  The first mention of an ISA level is
   taken as the canonical name for that ISA.

   To ease comparison, please keep this table in the same order
   as GAS's mips_cpu_info_table.  Please also make sure that
   MIPS_ISA_LEVEL_SPEC and MIPS_ARCH_FLOAT_SPEC handle all -march
   options correctly.  */
static const struct mips_cpu_info mips_cpu_info_table[] = {
  /* Entries for generic ISAs.  */
  { "mips1", PROCESSOR_R3000, 1, 0 },
  { "mips2", PROCESSOR_R6000, 2, 0 },
  { "mips3", PROCESSOR_R4000, 3, 0 },
  { "mips4", PROCESSOR_R8000, 4, 0 },
  /* Prefer not to use branch-likely instructions for generic MIPS32rX
     and MIPS64rX code.  The instructions were officially deprecated
     in revisions 2 and earlier, but revision 3 is likely to downgrade
     that to a recommendation to avoid the instructions in code that
     isn't tuned to a specific processor.  */
  { "mips32", PROCESSOR_4KC, 32, PTF_AVOID_BRANCHLIKELY },
  { "mips32r2", PROCESSOR_M4K, 33, PTF_AVOID_BRANCHLIKELY },
  { "mips64", PROCESSOR_5KC, 64, PTF_AVOID_BRANCHLIKELY },
  /* ??? For now just tune the generic MIPS64r2 for 5KC as well.   */
  { "mips64r2", PROCESSOR_5KC, 65, PTF_AVOID_BRANCHLIKELY },

  /* MIPS I processors.  */
  { "r3000", PROCESSOR_R3000, 1, 0 },
  { "r2000", PROCESSOR_R3000, 1, 0 },
  { "r3900", PROCESSOR_R3900, 1, 0 },

  /* MIPS II processors.  */
  { "r6000", PROCESSOR_R6000, 2, 0 },

  /* MIPS III processors.  */
  { "r4000", PROCESSOR_R4000, 3, 0 },
  { "vr4100", PROCESSOR_R4100, 3, 0 },
  { "vr4111", PROCESSOR_R4111, 3, 0 },
  { "vr4120", PROCESSOR_R4120, 3, 0 },
  { "vr4130", PROCESSOR_R4130, 3, 0 },
  { "vr4300", PROCESSOR_R4300, 3, 0 },
  { "r4400", PROCESSOR_R4000, 3, 0 },
  { "r4600", PROCESSOR_R4600, 3, 0 },
  { "orion", PROCESSOR_R4600, 3, 0 },
  { "r4650", PROCESSOR_R4650, 3, 0 },
  /* ST Loongson 2E/2F processors.  */
  { "loongson2e", PROCESSOR_LOONGSON_2E, 3, PTF_AVOID_BRANCHLIKELY },
  { "loongson2f", PROCESSOR_LOONGSON_2F, 3, PTF_AVOID_BRANCHLIKELY },

  /* MIPS IV processors. */
  { "r8000", PROCESSOR_R8000, 4, 0 },
  { "r10000", PROCESSOR_R10000, 4, 0 },
  { "r12000", PROCESSOR_R10000, 4, 0 },
  { "r14000", PROCESSOR_R10000, 4, 0 },
  { "r16000", PROCESSOR_R10000, 4, 0 },
  { "vr5000", PROCESSOR_R5000, 4, 0 },
  { "vr5400", PROCESSOR_R5400, 4, 0 },
  { "vr5500", PROCESSOR_R5500, 4, PTF_AVOID_BRANCHLIKELY },
  { "rm7000", PROCESSOR_R7000, 4, 0 },
  { "rm9000", PROCESSOR_R9000, 4, 0 },

  /* MIPS32 processors.  */
  { "4kc", PROCESSOR_4KC, 32, 0 },
  { "4km", PROCESSOR_4KC, 32, 0 },
  { "4kp", PROCESSOR_4KP, 32, 0 },
  { "4ksc", PROCESSOR_4KC, 32, 0 },

  /* MIPS32 Release 2 processors.  */
  { "m4k", PROCESSOR_M4K, 33, 0 },
  { "4kec", PROCESSOR_4KC, 33, 0 },
  { "4kem", PROCESSOR_4KC, 33, 0 },
  { "4kep", PROCESSOR_4KP, 33, 0 },
  { "4ksd", PROCESSOR_4KC, 33, 0 },

  { "24kc", PROCESSOR_24KC, 33, 0 },
  { "24kf2_1", PROCESSOR_24KF2_1, 33, 0 },
  { "24kf", PROCESSOR_24KF2_1, 33, 0 },
  { "24kf1_1", PROCESSOR_24KF1_1, 33, 0 },
  { "24kfx", PROCESSOR_24KF1_1, 33, 0 },
  { "24kx", PROCESSOR_24KF1_1, 33, 0 },

  { "24kec", PROCESSOR_24KC, 33, 0 }, /* 24K with DSP.  */
  { "24kef2_1", PROCESSOR_24KF2_1, 33, 0 },
  { "24kef", PROCESSOR_24KF2_1, 33, 0 },
  { "24kef1_1", PROCESSOR_24KF1_1, 33, 0 },
  { "24kefx", PROCESSOR_24KF1_1, 33, 0 },
  { "24kex", PROCESSOR_24KF1_1, 33, 0 },

  { "34kc", PROCESSOR_24KC, 33, 0 }, /* 34K with MT/DSP.  */
  { "34kf2_1", PROCESSOR_24KF2_1, 33, 0 },
  { "34kf", PROCESSOR_24KF2_1, 33, 0 },
  { "34kf1_1", PROCESSOR_24KF1_1, 33, 0 },
  { "34kfx", PROCESSOR_24KF1_1, 33, 0 },
  { "34kx", PROCESSOR_24KF1_1, 33, 0 },

  { "74kc", PROCESSOR_74KC, 33, 0 }, /* 74K with DSPr2.  */
  { "74kf2_1", PROCESSOR_74KF2_1, 33, 0 },
  { "74kf", PROCESSOR_74KF2_1, 33, 0 },
  { "74kf1_1", PROCESSOR_74KF1_1, 33, 0 },
  { "74kfx", PROCESSOR_74KF1_1, 33, 0 },
  { "74kx", PROCESSOR_74KF1_1, 33, 0 },
  { "74kf3_2", PROCESSOR_74KF3_2, 33, 0 },

  /* MIPS64 processors.  */
  { "5kc", PROCESSOR_5KC, 64, 0 },
  { "5kf", PROCESSOR_5KF, 64, 0 },
  { "20kc", PROCESSOR_20KC, 64, PTF_AVOID_BRANCHLIKELY },
  { "sb1", PROCESSOR_SB1, 64, PTF_AVOID_BRANCHLIKELY },
  { "sb1a", PROCESSOR_SB1A, 64, PTF_AVOID_BRANCHLIKELY },
  { "sr71000", PROCESSOR_SR71000, 64, PTF_AVOID_BRANCHLIKELY },
  { "xlr", PROCESSOR_XLR, 64, 0 },

  /* MIPS64 Release 2 processors.  */
  { "octeon", PROCESSOR_OCTEON, 65, PTF_AVOID_BRANCHLIKELY }
};

/* Default costs.  If these are used for a processor we should look
   up the actual costs.  */
#define DEFAULT_COSTS COSTS_N_INSNS (6),  /* fp_add */       \
                      COSTS_N_INSNS (7),  /* fp_mult_sf */   \
                      COSTS_N_INSNS (8),  /* fp_mult_df */   \
                      COSTS_N_INSNS (23), /* fp_div_sf */    \
                      COSTS_N_INSNS (36), /* fp_div_df */    \
                      COSTS_N_INSNS (10), /* int_mult_si */  \
                      COSTS_N_INSNS (10), /* int_mult_di */  \
                      COSTS_N_INSNS (69), /* int_div_si */   \
                      COSTS_N_INSNS (69), /* int_div_di */   \
                                       2, /* branch_cost */  \
                                       4  /* memory_latency */

/* Floating-point costs for processors without an FPU.  Just assume that
   all floating-point libcalls are very expensive.  */
#define SOFT_FP_COSTS COSTS_N_INSNS (256), /* fp_add */       \
                      COSTS_N_INSNS (256), /* fp_mult_sf */   \
                      COSTS_N_INSNS (256), /* fp_mult_df */   \
                      COSTS_N_INSNS (256), /* fp_div_sf */    \
                      COSTS_N_INSNS (256)  /* fp_div_df */

/* Costs to use when optimizing for size.  */
static const struct mips_rtx_cost_data mips_rtx_cost_optimize_size = {
  COSTS_N_INSNS (1),            /* fp_add */
  COSTS_N_INSNS (1),            /* fp_mult_sf */
  COSTS_N_INSNS (1),            /* fp_mult_df */
  COSTS_N_INSNS (1),            /* fp_div_sf */
  COSTS_N_INSNS (1),            /* fp_div_df */
  COSTS_N_INSNS (1),            /* int_mult_si */
  COSTS_N_INSNS (1),            /* int_mult_di */
  COSTS_N_INSNS (1),            /* int_div_si */
  COSTS_N_INSNS (1),            /* int_div_di */
		   2,           /* branch_cost */
		   4            /* memory_latency */
};

/* Costs to use when optimizing for speed, indexed by processor.  */
static const struct mips_rtx_cost_data mips_rtx_cost_data[PROCESSOR_MAX] = {
  { /* R3000 */
    COSTS_N_INSNS (2),            /* fp_add */
    COSTS_N_INSNS (4),            /* fp_mult_sf */
    COSTS_N_INSNS (5),            /* fp_mult_df */
    COSTS_N_INSNS (12),           /* fp_div_sf */
    COSTS_N_INSNS (19),           /* fp_div_df */
    COSTS_N_INSNS (12),           /* int_mult_si */
    COSTS_N_INSNS (12),           /* int_mult_di */
    COSTS_N_INSNS (35),           /* int_div_si */
    COSTS_N_INSNS (35),           /* int_div_di */
		     1,           /* branch_cost */
		     4            /* memory_latency */
  },
  { /* 4KC */
    SOFT_FP_COSTS,
    COSTS_N_INSNS (6),            /* int_mult_si */
    COSTS_N_INSNS (6),            /* int_mult_di */
    COSTS_N_INSNS (36),           /* int_div_si */
    COSTS_N_INSNS (36),           /* int_div_di */
		     1,           /* branch_cost */
		     4            /* memory_latency */
  },
  { /* 4KP */
    SOFT_FP_COSTS,
    COSTS_N_INSNS (36),           /* int_mult_si */
    COSTS_N_INSNS (36),           /* int_mult_di */
    COSTS_N_INSNS (37),           /* int_div_si */
    COSTS_N_INSNS (37),           /* int_div_di */
		     1,           /* branch_cost */
		     4            /* memory_latency */
  },
  { /* 5KC */
    SOFT_FP_COSTS,
    COSTS_N_INSNS (4),            /* int_mult_si */
    COSTS_N_INSNS (11),           /* int_mult_di */
    COSTS_N_INSNS (36),           /* int_div_si */
    COSTS_N_INSNS (68),           /* int_div_di */
		     1,           /* branch_cost */
		     4            /* memory_latency */
  },
  { /* 5KF */
    COSTS_N_INSNS (4),            /* fp_add */
    COSTS_N_INSNS (4),            /* fp_mult_sf */
    COSTS_N_INSNS (5),            /* fp_mult_df */
    COSTS_N_INSNS (17),           /* fp_div_sf */
    COSTS_N_INSNS (32),           /* fp_div_df */
    COSTS_N_INSNS (4),            /* int_mult_si */
    COSTS_N_INSNS (11),           /* int_mult_di */
    COSTS_N_INSNS (36),           /* int_div_si */
    COSTS_N_INSNS (68),           /* int_div_di */
		     1,           /* branch_cost */
		     4            /* memory_latency */
  },
  { /* 20KC */
    COSTS_N_INSNS (4),            /* fp_add */
    COSTS_N_INSNS (4),            /* fp_mult_sf */
    COSTS_N_INSNS (5),            /* fp_mult_df */
    COSTS_N_INSNS (17),           /* fp_div_sf */
    COSTS_N_INSNS (32),           /* fp_div_df */
    COSTS_N_INSNS (4),            /* int_mult_si */
    COSTS_N_INSNS (7),            /* int_mult_di */
    COSTS_N_INSNS (42),           /* int_div_si */
    COSTS_N_INSNS (72),           /* int_div_di */
		     1,           /* branch_cost */
		     4            /* memory_latency */
  },
  { /* 24KC */
    SOFT_FP_COSTS,
    COSTS_N_INSNS (5),            /* int_mult_si */
    COSTS_N_INSNS (5),            /* int_mult_di */
    COSTS_N_INSNS (41),           /* int_div_si */
    COSTS_N_INSNS (41),           /* int_div_di */
		     1,           /* branch_cost */
		     4            /* memory_latency */
  },
  { /* 24KF2_1 */
    COSTS_N_INSNS (8),            /* fp_add */
    COSTS_N_INSNS (8),            /* fp_mult_sf */
    COSTS_N_INSNS (10),           /* fp_mult_df */
    COSTS_N_INSNS (34),           /* fp_div_sf */
    COSTS_N_INSNS (64),           /* fp_div_df */
    COSTS_N_INSNS (5),            /* int_mult_si */
    COSTS_N_INSNS (5),            /* int_mult_di */
    COSTS_N_INSNS (41),           /* int_div_si */
    COSTS_N_INSNS (41),           /* int_div_di */
		     1,           /* branch_cost */
		     4            /* memory_latency */
  },
  { /* 24KF1_1 */
    COSTS_N_INSNS (4),            /* fp_add */
    COSTS_N_INSNS (4),            /* fp_mult_sf */
    COSTS_N_INSNS (5),            /* fp_mult_df */
    COSTS_N_INSNS (17),           /* fp_div_sf */
    COSTS_N_INSNS (32),           /* fp_div_df */
    COSTS_N_INSNS (5),            /* int_mult_si */
    COSTS_N_INSNS (5),            /* int_mult_di */
    COSTS_N_INSNS (41),           /* int_div_si */
    COSTS_N_INSNS (41),           /* int_div_di */
		     1,           /* branch_cost */
		     4            /* memory_latency */
  },
  { /* 74KC */
    SOFT_FP_COSTS,
    COSTS_N_INSNS (5),            /* int_mult_si */
    COSTS_N_INSNS (5),            /* int_mult_di */
    COSTS_N_INSNS (41),           /* int_div_si */
    COSTS_N_INSNS (41),           /* int_div_di */
		     1,           /* branch_cost */
		     4            /* memory_latency */
  },
  { /* 74KF2_1 */
    COSTS_N_INSNS (8),            /* fp_add */
    COSTS_N_INSNS (8),            /* fp_mult_sf */
    COSTS_N_INSNS (10),           /* fp_mult_df */
    COSTS_N_INSNS (34),           /* fp_div_sf */
    COSTS_N_INSNS (64),           /* fp_div_df */
    COSTS_N_INSNS (5),            /* int_mult_si */
    COSTS_N_INSNS (5),            /* int_mult_di */
    COSTS_N_INSNS (41),           /* int_div_si */
    COSTS_N_INSNS (41),           /* int_div_di */
		     1,           /* branch_cost */
		     4            /* memory_latency */
  },
  { /* 74KF1_1 */
    COSTS_N_INSNS (4),            /* fp_add */
    COSTS_N_INSNS (4),            /* fp_mult_sf */
    COSTS_N_INSNS (5),            /* fp_mult_df */
    COSTS_N_INSNS (17),           /* fp_div_sf */
    COSTS_N_INSNS (32),           /* fp_div_df */
    COSTS_N_INSNS (5),            /* int_mult_si */
    COSTS_N_INSNS (5),            /* int_mult_di */
    COSTS_N_INSNS (41),           /* int_div_si */
    COSTS_N_INSNS (41),           /* int_div_di */
		     1,           /* branch_cost */
		     4            /* memory_latency */
  },
  { /* 74KF3_2 */
    COSTS_N_INSNS (6),            /* fp_add */
    COSTS_N_INSNS (6),            /* fp_mult_sf */
    COSTS_N_INSNS (7),            /* fp_mult_df */
    COSTS_N_INSNS (25),           /* fp_div_sf */
    COSTS_N_INSNS (48),           /* fp_div_df */
    COSTS_N_INSNS (5),            /* int_mult_si */
    COSTS_N_INSNS (5),            /* int_mult_di */
    COSTS_N_INSNS (41),           /* int_div_si */
    COSTS_N_INSNS (41),           /* int_div_di */
		     1,           /* branch_cost */
		     4            /* memory_latency */
  },
  { /* Loongson-2E */
    DEFAULT_COSTS
  },
  { /* Loongson-2F */
    DEFAULT_COSTS
  },
  { /* M4k */
    DEFAULT_COSTS
  },
    /* Octeon */
  {
    SOFT_FP_COSTS,
    COSTS_N_INSNS (5),            /* int_mult_si */
    COSTS_N_INSNS (5),            /* int_mult_di */
    COSTS_N_INSNS (72),           /* int_div_si */
    COSTS_N_INSNS (72),           /* int_div_di */
                     1,		  /* branch_cost */
                     4		  /* memory_latency */
  },
  { /* R3900 */
    COSTS_N_INSNS (2),            /* fp_add */
    COSTS_N_INSNS (4),            /* fp_mult_sf */
    COSTS_N_INSNS (5),            /* fp_mult_df */
    COSTS_N_INSNS (12),           /* fp_div_sf */
    COSTS_N_INSNS (19),           /* fp_div_df */
    COSTS_N_INSNS (2),            /* int_mult_si */
    COSTS_N_INSNS (2),            /* int_mult_di */
    COSTS_N_INSNS (35),           /* int_div_si */
    COSTS_N_INSNS (35),           /* int_div_di */
		     1,           /* branch_cost */
		     4            /* memory_latency */
  },
  { /* R6000 */
    COSTS_N_INSNS (3),            /* fp_add */
    COSTS_N_INSNS (5),            /* fp_mult_sf */
    COSTS_N_INSNS (6),            /* fp_mult_df */
    COSTS_N_INSNS (15),           /* fp_div_sf */
    COSTS_N_INSNS (16),           /* fp_div_df */
    COSTS_N_INSNS (17),           /* int_mult_si */
    COSTS_N_INSNS (17),           /* int_mult_di */
    COSTS_N_INSNS (38),           /* int_div_si */
    COSTS_N_INSNS (38),           /* int_div_di */
		     2,           /* branch_cost */
		     6            /* memory_latency */
  },
  { /* R4000 */
     COSTS_N_INSNS (6),           /* fp_add */
     COSTS_N_INSNS (7),           /* fp_mult_sf */
     COSTS_N_INSNS (8),           /* fp_mult_df */
     COSTS_N_INSNS (23),          /* fp_div_sf */
     COSTS_N_INSNS (36),          /* fp_div_df */
     COSTS_N_INSNS (10),          /* int_mult_si */
     COSTS_N_INSNS (10),          /* int_mult_di */
     COSTS_N_INSNS (69),          /* int_div_si */
     COSTS_N_INSNS (69),          /* int_div_di */
		      2,          /* branch_cost */
		      6           /* memory_latency */
  },
  { /* R4100 */
    DEFAULT_COSTS
  },
  { /* R4111 */
    DEFAULT_COSTS
  },
  { /* R4120 */
    DEFAULT_COSTS
  },
  { /* R4130 */
    /* The only costs that appear to be updated here are
       integer multiplication.  */
    SOFT_FP_COSTS,
    COSTS_N_INSNS (4),            /* int_mult_si */
    COSTS_N_INSNS (6),            /* int_mult_di */
    COSTS_N_INSNS (69),           /* int_div_si */
    COSTS_N_INSNS (69),           /* int_div_di */
		     1,           /* branch_cost */
		     4            /* memory_latency */
  },
  { /* R4300 */
    DEFAULT_COSTS
  },
  { /* R4600 */
    DEFAULT_COSTS
  },
  { /* R4650 */
    DEFAULT_COSTS
  },
  { /* R5000 */
    COSTS_N_INSNS (6),            /* fp_add */
    COSTS_N_INSNS (4),            /* fp_mult_sf */
    COSTS_N_INSNS (5),            /* fp_mult_df */
    COSTS_N_INSNS (23),           /* fp_div_sf */
    COSTS_N_INSNS (36),           /* fp_div_df */
    COSTS_N_INSNS (5),            /* int_mult_si */
    COSTS_N_INSNS (5),            /* int_mult_di */
    COSTS_N_INSNS (36),           /* int_div_si */
    COSTS_N_INSNS (36),           /* int_div_di */
		     1,           /* branch_cost */
		     4            /* memory_latency */
  },
  { /* R5400 */
    COSTS_N_INSNS (6),            /* fp_add */
    COSTS_N_INSNS (5),            /* fp_mult_sf */
    COSTS_N_INSNS (6),            /* fp_mult_df */
    COSTS_N_INSNS (30),           /* fp_div_sf */
    COSTS_N_INSNS (59),           /* fp_div_df */
    COSTS_N_INSNS (3),            /* int_mult_si */
    COSTS_N_INSNS (4),            /* int_mult_di */
    COSTS_N_INSNS (42),           /* int_div_si */
    COSTS_N_INSNS (74),           /* int_div_di */
		     1,           /* branch_cost */
		     4            /* memory_latency */
  },
  { /* R5500 */
    COSTS_N_INSNS (6),            /* fp_add */
    COSTS_N_INSNS (5),            /* fp_mult_sf */
    COSTS_N_INSNS (6),            /* fp_mult_df */
    COSTS_N_INSNS (30),           /* fp_div_sf */
    COSTS_N_INSNS (59),           /* fp_div_df */
    COSTS_N_INSNS (5),            /* int_mult_si */
    COSTS_N_INSNS (9),            /* int_mult_di */
    COSTS_N_INSNS (42),           /* int_div_si */
    COSTS_N_INSNS (74),           /* int_div_di */
		     1,           /* branch_cost */
		     4            /* memory_latency */
  },
  { /* R7000 */
    /* The only costs that are changed here are
       integer multiplication.  */
    COSTS_N_INSNS (6),            /* fp_add */
    COSTS_N_INSNS (7),            /* fp_mult_sf */
    COSTS_N_INSNS (8),            /* fp_mult_df */
    COSTS_N_INSNS (23),           /* fp_div_sf */
    COSTS_N_INSNS (36),           /* fp_div_df */
    COSTS_N_INSNS (5),            /* int_mult_si */
    COSTS_N_INSNS (9),            /* int_mult_di */
    COSTS_N_INSNS (69),           /* int_div_si */
    COSTS_N_INSNS (69),           /* int_div_di */
		     1,           /* branch_cost */
		     4            /* memory_latency */
  },
  { /* R8000 */
    DEFAULT_COSTS
  },
  { /* R9000 */
    /* The only costs that are changed here are
       integer multiplication.  */
    COSTS_N_INSNS (6),            /* fp_add */
    COSTS_N_INSNS (7),            /* fp_mult_sf */
    COSTS_N_INSNS (8),            /* fp_mult_df */
    COSTS_N_INSNS (23),           /* fp_div_sf */
    COSTS_N_INSNS (36),           /* fp_div_df */
    COSTS_N_INSNS (3),            /* int_mult_si */
    COSTS_N_INSNS (8),            /* int_mult_di */
    COSTS_N_INSNS (69),           /* int_div_si */
    COSTS_N_INSNS (69),           /* int_div_di */
		     1,           /* branch_cost */
		     4            /* memory_latency */
  },
  { /* R1x000 */
    COSTS_N_INSNS (2),            /* fp_add */
    COSTS_N_INSNS (2),            /* fp_mult_sf */
    COSTS_N_INSNS (2),            /* fp_mult_df */
    COSTS_N_INSNS (12),           /* fp_div_sf */
    COSTS_N_INSNS (19),           /* fp_div_df */
    COSTS_N_INSNS (5),            /* int_mult_si */
    COSTS_N_INSNS (9),            /* int_mult_di */
    COSTS_N_INSNS (34),           /* int_div_si */
    COSTS_N_INSNS (66),           /* int_div_di */
		     1,           /* branch_cost */
		     4            /* memory_latency */
  },
  { /* SB1 */
    /* These costs are the same as the SB-1A below.  */
    COSTS_N_INSNS (4),            /* fp_add */
    COSTS_N_INSNS (4),            /* fp_mult_sf */
    COSTS_N_INSNS (4),            /* fp_mult_df */
    COSTS_N_INSNS (24),           /* fp_div_sf */
    COSTS_N_INSNS (32),           /* fp_div_df */
    COSTS_N_INSNS (3),            /* int_mult_si */
    COSTS_N_INSNS (4),            /* int_mult_di */
    COSTS_N_INSNS (36),           /* int_div_si */
    COSTS_N_INSNS (68),           /* int_div_di */
		     1,           /* branch_cost */
		     4            /* memory_latency */
  },
  { /* SB1-A */
    /* These costs are the same as the SB-1 above.  */
    COSTS_N_INSNS (4),            /* fp_add */
    COSTS_N_INSNS (4),            /* fp_mult_sf */
    COSTS_N_INSNS (4),            /* fp_mult_df */
    COSTS_N_INSNS (24),           /* fp_div_sf */
    COSTS_N_INSNS (32),           /* fp_div_df */
    COSTS_N_INSNS (3),            /* int_mult_si */
    COSTS_N_INSNS (4),            /* int_mult_di */
    COSTS_N_INSNS (36),           /* int_div_si */
    COSTS_N_INSNS (68),           /* int_div_di */
		     1,           /* branch_cost */
		     4            /* memory_latency */
  },
  { /* SR71000 */
    DEFAULT_COSTS
  },
  { /* XLR */
    /* Need to replace first five with the costs of calling the appropriate 
       libgcc routine.  */
    COSTS_N_INSNS (256),          /* fp_add */
    COSTS_N_INSNS (256),          /* fp_mult_sf */
    COSTS_N_INSNS (256),          /* fp_mult_df */
    COSTS_N_INSNS (256),          /* fp_div_sf */
    COSTS_N_INSNS (256),          /* fp_div_df */
    COSTS_N_INSNS (8),            /* int_mult_si */
    COSTS_N_INSNS (8),            /* int_mult_di */
    COSTS_N_INSNS (72),           /* int_div_si */
    COSTS_N_INSNS (72),           /* int_div_di */
		     1,           /* branch_cost */
		     4            /* memory_latency */
  }
};

/* This hash table keeps track of implicit "mips16" and "nomips16" attributes
   for -mflip_mips16.  It maps decl names onto a boolean mode setting.  */
struct mflip_mips16_entry GTY (()) {
  const char *name;
  bool mips16_p;
};
static GTY ((param_is (struct mflip_mips16_entry))) htab_t mflip_mips16_htab;

/* Hash table callbacks for mflip_mips16_htab.  */

static hashval_t
mflip_mips16_htab_hash (const void *entry)
{
  return htab_hash_string (((const struct mflip_mips16_entry *) entry)->name);
}

static int
mflip_mips16_htab_eq (const void *entry, const void *name)
{
  return strcmp (((const struct mflip_mips16_entry *) entry)->name,
		 (const char *) name) == 0;
}

/* True if -mflip-mips16 should next add an attribute for the default MIPS16
   mode, false if it should next add an attribute for the opposite mode.  */
static GTY(()) bool mips16_flipper;

/* DECL is a function that needs a default "mips16" or "nomips16" attribute
   for -mflip-mips16.  Return true if it should use "mips16" and false if
   it should use "nomips16".  */

static bool
mflip_mips16_use_mips16_p (tree decl)
{
  struct mflip_mips16_entry *entry;
  const char *name;
  hashval_t hash;
  void **slot;

  /* Use the opposite of the command-line setting for anonymous decls.  */
  if (!DECL_NAME (decl))
    return !mips_base_mips16;

  if (!mflip_mips16_htab)
    mflip_mips16_htab = htab_create_ggc (37, mflip_mips16_htab_hash,
					 mflip_mips16_htab_eq, NULL);

  name = IDENTIFIER_POINTER (DECL_NAME (decl));
  hash = htab_hash_string (name);
  slot = htab_find_slot_with_hash (mflip_mips16_htab, name, hash, INSERT);
  entry = (struct mflip_mips16_entry *) *slot;
  if (!entry)
    {
      mips16_flipper = !mips16_flipper;
      entry = GGC_NEW (struct mflip_mips16_entry);
      entry->name = name;
      entry->mips16_p = mips16_flipper ? !mips_base_mips16 : mips_base_mips16;
      *slot = entry;
    }
  return entry->mips16_p;
}

/* Predicates to test for presence of "near" and "far"/"long_call"
   attributes on the given TYPE.  */

static bool
mips_near_type_p (const_tree type)
{
  return lookup_attribute ("near", TYPE_ATTRIBUTES (type)) != NULL;
}

static bool
mips_far_type_p (const_tree type)
{
  return (lookup_attribute ("long_call", TYPE_ATTRIBUTES (type)) != NULL
	  || lookup_attribute ("far", TYPE_ATTRIBUTES (type)) != NULL);
}

/* Similar predicates for "mips16"/"nomips16" function attributes.  */

static bool
mips_mips16_decl_p (const_tree decl)
{
  return lookup_attribute ("mips16", DECL_ATTRIBUTES (decl)) != NULL;
}

static bool
mips_nomips16_decl_p (const_tree decl)
{
  return lookup_attribute ("nomips16", DECL_ATTRIBUTES (decl)) != NULL;
}

/* Return true if function DECL is a MIPS16 function.  Return the ambient
   setting if DECL is null.  */

static bool
mips_use_mips16_mode_p (tree decl)
{
  if (decl)
    {
      /* Nested functions must use the same frame pointer as their
	 parent and must therefore use the same ISA mode.  */
      tree parent = decl_function_context (decl);
      if (parent)
	decl = parent;
      if (mips_mips16_decl_p (decl))
	return true;
      if (mips_nomips16_decl_p (decl))
	return false;
    }
  return mips_base_mips16;
}

/* Implement TARGET_COMP_TYPE_ATTRIBUTES.  */

static int
mips_comp_type_attributes (const_tree type1, const_tree type2)
{
  /* Disallow mixed near/far attributes.  */
  if (mips_far_type_p (type1) && mips_near_type_p (type2))
    return 0;
  if (mips_near_type_p (type1) && mips_far_type_p (type2))
    return 0;
  return 1;
}

/* Implement TARGET_INSERT_ATTRIBUTES.  */

static void
mips_insert_attributes (tree decl, tree *attributes)
{
  const char *name;
  bool mips16_p, nomips16_p;

  /* Check for "mips16" and "nomips16" attributes.  */
  mips16_p = lookup_attribute ("mips16", *attributes) != NULL;
  nomips16_p = lookup_attribute ("nomips16", *attributes) != NULL;
  if (TREE_CODE (decl) != FUNCTION_DECL)
    {
      if (mips16_p)
	error ("%qs attribute only applies to functions", "mips16");
      if (nomips16_p)
	error ("%qs attribute only applies to functions", "nomips16");
    }
  else
    {
      mips16_p |= mips_mips16_decl_p (decl);
      nomips16_p |= mips_nomips16_decl_p (decl);
      if (mips16_p || nomips16_p)
	{
	  /* DECL cannot be simultaneously "mips16" and "nomips16".  */
	  if (mips16_p && nomips16_p)
	    error ("%qs cannot have both %<mips16%> and "
		   "%<nomips16%> attributes",
		   IDENTIFIER_POINTER (DECL_NAME (decl)));
	}
      else if (TARGET_FLIP_MIPS16 && !DECL_ARTIFICIAL (decl))
	{
	  /* Implement -mflip-mips16.  If DECL has neither a "nomips16" nor a
	     "mips16" attribute, arbitrarily pick one.  We must pick the same
	     setting for duplicate declarations of a function.  */
	  name = mflip_mips16_use_mips16_p (decl) ? "mips16" : "nomips16";
	  *attributes = tree_cons (get_identifier (name), NULL, *attributes);
	}
    }
}

/* Implement TARGET_MERGE_DECL_ATTRIBUTES.  */

static tree
mips_merge_decl_attributes (tree olddecl, tree newdecl)
{
  /* The decls' "mips16" and "nomips16" attributes must match exactly.  */
  if (mips_mips16_decl_p (olddecl) != mips_mips16_decl_p (newdecl))
    error ("%qs redeclared with conflicting %qs attributes",
	   IDENTIFIER_POINTER (DECL_NAME (newdecl)), "mips16");
  if (mips_nomips16_decl_p (olddecl) != mips_nomips16_decl_p (newdecl))
    error ("%qs redeclared with conflicting %qs attributes",
	   IDENTIFIER_POINTER (DECL_NAME (newdecl)), "nomips16");

  return merge_attributes (DECL_ATTRIBUTES (olddecl),
			   DECL_ATTRIBUTES (newdecl));
}

/* If X is a PLUS of a CONST_INT, return the two terms in *BASE_PTR
   and *OFFSET_PTR.  Return X in *BASE_PTR and 0 in *OFFSET_PTR otherwise.  */

static void
mips_split_plus (rtx x, rtx *base_ptr, HOST_WIDE_INT *offset_ptr)
{
  if (GET_CODE (x) == PLUS && GET_CODE (XEXP (x, 1)) == CONST_INT)
    {
      *base_ptr = XEXP (x, 0);
      *offset_ptr = INTVAL (XEXP (x, 1));
    }
  else
    {
      *base_ptr = x;
      *offset_ptr = 0;
    }
}

static unsigned int mips_build_integer (struct mips_integer_op *,
					unsigned HOST_WIDE_INT);

/* A subroutine of mips_build_integer, with the same interface.
   Assume that the final action in the sequence should be a left shift.  */

static unsigned int
mips_build_shift (struct mips_integer_op *codes, HOST_WIDE_INT value)
{
  unsigned int i, shift;

  /* Shift VALUE right until its lowest bit is set.  Shift arithmetically
     since signed numbers are easier to load than unsigned ones.  */
  shift = 0;
  while ((value & 1) == 0)
    value /= 2, shift++;

  i = mips_build_integer (codes, value);
  codes[i].code = ASHIFT;
  codes[i].value = shift;
  return i + 1;
}

/* As for mips_build_shift, but assume that the final action will be
   an IOR or PLUS operation.  */

static unsigned int
mips_build_lower (struct mips_integer_op *codes, unsigned HOST_WIDE_INT value)
{
  unsigned HOST_WIDE_INT high;
  unsigned int i;

  high = value & ~(unsigned HOST_WIDE_INT) 0xffff;
  if (!LUI_OPERAND (high) && (value & 0x18000) == 0x18000)
    {
      /* The constant is too complex to load with a simple LUI/ORI pair,
	 so we want to give the recursive call as many trailing zeros as
	 possible.  In this case, we know bit 16 is set and that the
	 low 16 bits form a negative number.  If we subtract that number
	 from VALUE, we will clear at least the lowest 17 bits, maybe more.  */
      i = mips_build_integer (codes, CONST_HIGH_PART (value));
      codes[i].code = PLUS;
      codes[i].value = CONST_LOW_PART (value);
    }
  else
    {
      /* Either this is a simple LUI/ORI pair, or clearing the lowest 16
	 bits gives a value with at least 17 trailing zeros.  */
      i = mips_build_integer (codes, high);
      codes[i].code = IOR;
      codes[i].value = value & 0xffff;
    }
  return i + 1;
}

/* Fill CODES with a sequence of rtl operations to load VALUE.
   Return the number of operations needed.  */

static unsigned int
mips_build_integer (struct mips_integer_op *codes,
		    unsigned HOST_WIDE_INT value)
{
  if (SMALL_OPERAND (value)
      || SMALL_OPERAND_UNSIGNED (value)
      || LUI_OPERAND (value))
    {
      /* The value can be loaded with a single instruction.  */
      codes[0].code = UNKNOWN;
      codes[0].value = value;
      return 1;
    }
  else if ((value & 1) != 0 || LUI_OPERAND (CONST_HIGH_PART (value)))
    {
      /* Either the constant is a simple LUI/ORI combination or its
	 lowest bit is set.  We don't want to shift in this case.  */
      return mips_build_lower (codes, value);
    }
  else if ((value & 0xffff) == 0)
    {
      /* The constant will need at least three actions.  The lowest
	 16 bits are clear, so the final action will be a shift.  */
      return mips_build_shift (codes, value);
    }
  else
    {
      /* The final action could be a shift, add or inclusive OR.
	 Rather than use a complex condition to select the best
	 approach, try both mips_build_shift and mips_build_lower
	 and pick the one that gives the shortest sequence.
	 Note that this case is only used once per constant.  */
      struct mips_integer_op alt_codes[MIPS_MAX_INTEGER_OPS];
      unsigned int cost, alt_cost;

      cost = mips_build_shift (codes, value);
      alt_cost = mips_build_lower (alt_codes, value);
      if (alt_cost < cost)
	{
	  memcpy (codes, alt_codes, alt_cost * sizeof (codes[0]));
	  cost = alt_cost;
	}
      return cost;
    }
}

/* Return true if symbols of type TYPE require a GOT access.  */

static bool
mips_got_symbol_type_p (enum mips_symbol_type type)
{
  switch (type)
    {
    case SYMBOL_GOT_PAGE_OFST:
    case SYMBOL_GOT_DISP:
      return true;

    default:
      return false;
    }
}

/* Return true if X is a thread-local symbol.  */

static bool
mips_tls_symbol_p (rtx x)
{
  return GET_CODE (x) == SYMBOL_REF && SYMBOL_REF_TLS_MODEL (x) != 0;
}

/* Return true if SYMBOL_REF X is associated with a global symbol
   (in the STB_GLOBAL sense).  */

static bool
mips_global_symbol_p (const_rtx x)
{
  const_tree decl = SYMBOL_REF_DECL (x);

  if (!decl)
    return !SYMBOL_REF_LOCAL_P (x) || SYMBOL_REF_EXTERNAL_P (x);

  /* Weakref symbols are not TREE_PUBLIC, but their targets are global
     or weak symbols.  Relocations in the object file will be against
     the target symbol, so it's that symbol's binding that matters here.  */
  return DECL_P (decl) && (TREE_PUBLIC (decl) || DECL_WEAK (decl));
}

/* Return true if function X is a libgcc MIPS16 stub function.  */

static bool
mips16_stub_function_p (const_rtx x)
{
  return (GET_CODE (x) == SYMBOL_REF
	  && strncmp (XSTR (x, 0), "__mips16_", 9) == 0);
}

/* Return true if function X is a locally-defined and locally-binding
   MIPS16 function.  */

static bool
mips16_local_function_p (const_rtx x)
{
  return (GET_CODE (x) == SYMBOL_REF
	  && SYMBOL_REF_LOCAL_P (x)
	  && !SYMBOL_REF_EXTERNAL_P (x)
	  && mips_use_mips16_mode_p (SYMBOL_REF_DECL (x)));
}

/* Return true if SYMBOL_REF X binds locally.  */

static bool
mips_symbol_binds_local_p (const_rtx x)
{
  return (SYMBOL_REF_DECL (x)
	  ? targetm.binds_local_p (SYMBOL_REF_DECL (x))
	  : SYMBOL_REF_LOCAL_P (x));
}

/* Return true if rtx constants of mode MODE should be put into a small
   data section.  */

static bool
mips_rtx_constant_in_small_data_p (enum machine_mode mode)
{
  return (!TARGET_EMBEDDED_DATA
	  && TARGET_LOCAL_SDATA
	  && GET_MODE_SIZE (mode) <= mips_small_data_threshold);
}

/* Return true if X should not be moved directly into register $25.
   We need this because many versions of GAS will treat "la $25,foo" as
   part of a call sequence and so allow a global "foo" to be lazily bound.  */

bool
mips_dangerous_for_la25_p (rtx x)
{
  return (!TARGET_EXPLICIT_RELOCS
	  && TARGET_USE_GOT
	  && GET_CODE (x) == SYMBOL_REF
	  && mips_global_symbol_p (x));
}

/* Return true if calls to X might need $25 to be valid on entry.  */

bool
mips_use_pic_fn_addr_reg_p (const_rtx x)
{
  if (!TARGET_USE_PIC_FN_ADDR_REG)
    return false;

  /* MIPS16 stub functions are guaranteed not to use $25.  */
  if (mips16_stub_function_p (x))
    return false;

  if (GET_CODE (x) == SYMBOL_REF)
    {
      /* If PLTs and copy relocations are available, the static linker
	 will make sure that $25 is valid on entry to the target function.  */
      if (TARGET_ABICALLS_PIC0)
	return false;

      /* Locally-defined functions use absolute accesses to set up
	 the global pointer.  */
      if (TARGET_ABSOLUTE_ABICALLS
	  && mips_symbol_binds_local_p (x)
	  && !SYMBOL_REF_EXTERNAL_P (x))
	return false;
    }

  return true;
}

/* Return the method that should be used to access SYMBOL_REF or
   LABEL_REF X in context CONTEXT.  */

static enum mips_symbol_type
mips_classify_symbol (const_rtx x, enum mips_symbol_context context)
{
  if (TARGET_RTP_PIC)
    return SYMBOL_GOT_DISP;

  if (GET_CODE (x) == LABEL_REF)
    {
      /* LABEL_REFs are used for jump tables as well as text labels.
	 Only return SYMBOL_PC_RELATIVE if we know the label is in
	 the text section.  */
      if (TARGET_MIPS16_SHORT_JUMP_TABLES)
	return SYMBOL_PC_RELATIVE;

      if (TARGET_ABICALLS && !TARGET_ABSOLUTE_ABICALLS)
	return SYMBOL_GOT_PAGE_OFST;

      return SYMBOL_ABSOLUTE;
    }

  gcc_assert (GET_CODE (x) == SYMBOL_REF);

  if (SYMBOL_REF_TLS_MODEL (x))
    return SYMBOL_TLS;

  if (CONSTANT_POOL_ADDRESS_P (x))
    {
      if (TARGET_MIPS16_TEXT_LOADS)
	return SYMBOL_PC_RELATIVE;

      if (TARGET_MIPS16_PCREL_LOADS && context == SYMBOL_CONTEXT_MEM)
	return SYMBOL_PC_RELATIVE;

      if (mips_rtx_constant_in_small_data_p (get_pool_mode (x)))
	return SYMBOL_GP_RELATIVE;
    }

  /* Do not use small-data accesses for weak symbols; they may end up
     being zero.  */
  if (TARGET_GPOPT && SYMBOL_REF_SMALL_P (x) && !SYMBOL_REF_WEAK (x))
    return SYMBOL_GP_RELATIVE;

  /* Don't use GOT accesses for locally-binding symbols when -mno-shared
     is in effect.  */
  if (TARGET_ABICALLS_PIC2
      && !(TARGET_ABSOLUTE_ABICALLS && mips_symbol_binds_local_p (x)))
    {
      /* There are three cases to consider:

	    - o32 PIC (either with or without explicit relocs)
	    - n32/n64 PIC without explicit relocs
	    - n32/n64 PIC with explicit relocs

	 In the first case, both local and global accesses will use an
	 R_MIPS_GOT16 relocation.  We must correctly predict which of
	 the two semantics (local or global) the assembler and linker
	 will apply.  The choice depends on the symbol's binding rather
	 than its visibility.

	 In the second case, the assembler will not use R_MIPS_GOT16
	 relocations, but it chooses between local and global accesses
	 in the same way as for o32 PIC.

	 In the third case we have more freedom since both forms of
	 access will work for any kind of symbol.  However, there seems
	 little point in doing things differently.  */
      if (mips_global_symbol_p (x))
	return SYMBOL_GOT_DISP;

      return SYMBOL_GOT_PAGE_OFST;
    }

  if (TARGET_MIPS16_PCREL_LOADS && context != SYMBOL_CONTEXT_CALL)
    return SYMBOL_FORCE_TO_MEM;

  return SYMBOL_ABSOLUTE;
}

/* Classify the base of symbolic expression X, given that X appears in
   context CONTEXT.  */

static enum mips_symbol_type
mips_classify_symbolic_expression (rtx x, enum mips_symbol_context context)
{
  rtx offset;

  split_const (x, &x, &offset);
  if (UNSPEC_ADDRESS_P (x))
    return UNSPEC_ADDRESS_TYPE (x);

  return mips_classify_symbol (x, context);
}

/* Return true if OFFSET is within the range [0, ALIGN), where ALIGN
   is the alignment in bytes of SYMBOL_REF X.  */

static bool
mips_offset_within_alignment_p (rtx x, HOST_WIDE_INT offset)
{
  HOST_WIDE_INT align;

  align = SYMBOL_REF_DECL (x) ? DECL_ALIGN_UNIT (SYMBOL_REF_DECL (x)) : 1;
  return IN_RANGE (offset, 0, align - 1);
}

/* Return true if X is a symbolic constant that can be used in context
   CONTEXT.  If it is, store the type of the symbol in *SYMBOL_TYPE.  */

bool
mips_symbolic_constant_p (rtx x, enum mips_symbol_context context,
			  enum mips_symbol_type *symbol_type)
{
  rtx offset;

  split_const (x, &x, &offset);
  if (UNSPEC_ADDRESS_P (x))
    {
      *symbol_type = UNSPEC_ADDRESS_TYPE (x);
      x = UNSPEC_ADDRESS (x);
    }
  else if (GET_CODE (x) == SYMBOL_REF || GET_CODE (x) == LABEL_REF)
    {
      *symbol_type = mips_classify_symbol (x, context);
      if (*symbol_type == SYMBOL_TLS)
	return false;
    }
  else
    return false;

  if (offset == const0_rtx)
    return true;

  /* Check whether a nonzero offset is valid for the underlying
     relocations.  */
  switch (*symbol_type)
    {
    case SYMBOL_ABSOLUTE:
    case SYMBOL_FORCE_TO_MEM:
    case SYMBOL_32_HIGH:
    case SYMBOL_64_HIGH:
    case SYMBOL_64_MID:
    case SYMBOL_64_LOW:
      /* If the target has 64-bit pointers and the object file only
	 supports 32-bit symbols, the values of those symbols will be
	 sign-extended.  In this case we can't allow an arbitrary offset
	 in case the 32-bit value X + OFFSET has a different sign from X.  */
      if (Pmode == DImode && !ABI_HAS_64BIT_SYMBOLS)
	return offset_within_block_p (x, INTVAL (offset));

      /* In other cases the relocations can handle any offset.  */
      return true;

    case SYMBOL_PC_RELATIVE:
      /* Allow constant pool references to be converted to LABEL+CONSTANT.
	 In this case, we no longer have access to the underlying constant,
	 but the original symbol-based access was known to be valid.  */
      if (GET_CODE (x) == LABEL_REF)
	return true;

      /* Fall through.  */

    case SYMBOL_GP_RELATIVE:
      /* Make sure that the offset refers to something within the
	 same object block.  This should guarantee that the final
	 PC- or GP-relative offset is within the 16-bit limit.  */
      return offset_within_block_p (x, INTVAL (offset));

    case SYMBOL_GOT_PAGE_OFST:
    case SYMBOL_GOTOFF_PAGE:
      /* If the symbol is global, the GOT entry will contain the symbol's
	 address, and we will apply a 16-bit offset after loading it.
	 If the symbol is local, the linker should provide enough local
	 GOT entries for a 16-bit offset, but larger offsets may lead
	 to GOT overflow.  */
      return SMALL_INT (offset);

    case SYMBOL_TPREL:
    case SYMBOL_DTPREL:
      /* There is no carry between the HI and LO REL relocations, so the
	 offset is only valid if we know it won't lead to such a carry.  */
      return mips_offset_within_alignment_p (x, INTVAL (offset));

    case SYMBOL_GOT_DISP:
    case SYMBOL_GOTOFF_DISP:
    case SYMBOL_GOTOFF_CALL:
    case SYMBOL_GOTOFF_LOADGP:
    case SYMBOL_TLSGD:
    case SYMBOL_TLSLDM:
    case SYMBOL_GOTTPREL:
    case SYMBOL_TLS:
    case SYMBOL_HALF:
      return false;
    }
  gcc_unreachable ();
}

/* Like mips_symbol_insns, but treat extended MIPS16 instructions as a
   single instruction.  We rely on the fact that, in the worst case,
   all instructions involved in a MIPS16 address calculation are usually
   extended ones.  */

static int
mips_symbol_insns_1 (enum mips_symbol_type type, enum machine_mode mode)
{
  switch (type)
    {
    case SYMBOL_ABSOLUTE:
      /* When using 64-bit symbols, we need 5 preparatory instructions,
	 such as:

	     lui     $at,%highest(symbol)
	     daddiu  $at,$at,%higher(symbol)
	     dsll    $at,$at,16
	     daddiu  $at,$at,%hi(symbol)
	     dsll    $at,$at,16

	 The final address is then $at + %lo(symbol).  With 32-bit
	 symbols we just need a preparatory LUI for normal mode and
	 a preparatory LI and SLL for MIPS16.  */
      return ABI_HAS_64BIT_SYMBOLS ? 6 : TARGET_MIPS16 ? 3 : 2;

    case SYMBOL_GP_RELATIVE:
      /* Treat GP-relative accesses as taking a single instruction on
	 MIPS16 too; the copy of $gp can often be shared.  */
      return 1;

    case SYMBOL_PC_RELATIVE:
      /* PC-relative constants can be only be used with ADDIUPC,
	 DADDIUPC, LWPC and LDPC.  */
      if (mode == MAX_MACHINE_MODE
	  || GET_MODE_SIZE (mode) == 4
	  || GET_MODE_SIZE (mode) == 8)
	return 1;

      /* The constant must be loaded using ADDIUPC or DADDIUPC first.  */
      return 0;

    case SYMBOL_FORCE_TO_MEM:
      /* LEAs will be converted into constant-pool references by
	 mips_reorg.  */
      if (mode == MAX_MACHINE_MODE)
	return 1;

      /* The constant must be loaded and then dereferenced.  */
      return 0;

    case SYMBOL_GOT_DISP:
      /* The constant will have to be loaded from the GOT before it
	 is used in an address.  */
      if (mode != MAX_MACHINE_MODE)
	return 0;

      /* Fall through.  */

    case SYMBOL_GOT_PAGE_OFST:
      /* Unless -funit-at-a-time is in effect, we can't be sure whether the
	 local/global classification is accurate.  The worst cases are:

	 (1) For local symbols when generating o32 or o64 code.  The assembler
	     will use:

		 lw	      $at,%got(symbol)
		 nop

	     ...and the final address will be $at + %lo(symbol).

	 (2) For global symbols when -mxgot.  The assembler will use:

	         lui     $at,%got_hi(symbol)
	         (d)addu $at,$at,$gp

	     ...and the final address will be $at + %got_lo(symbol).  */
      return 3;

    case SYMBOL_GOTOFF_PAGE:
    case SYMBOL_GOTOFF_DISP:
    case SYMBOL_GOTOFF_CALL:
    case SYMBOL_GOTOFF_LOADGP:
    case SYMBOL_32_HIGH:
    case SYMBOL_64_HIGH:
    case SYMBOL_64_MID:
    case SYMBOL_64_LOW:
    case SYMBOL_TLSGD:
    case SYMBOL_TLSLDM:
    case SYMBOL_DTPREL:
    case SYMBOL_GOTTPREL:
    case SYMBOL_TPREL:
    case SYMBOL_HALF:
      /* A 16-bit constant formed by a single relocation, or a 32-bit
	 constant formed from a high 16-bit relocation and a low 16-bit
	 relocation.  Use mips_split_p to determine which.  32-bit
	 constants need an "lui; addiu" sequence for normal mode and
	 an "li; sll; addiu" sequence for MIPS16 mode.  */
      return !mips_split_p[type] ? 1 : TARGET_MIPS16 ? 3 : 2;

    case SYMBOL_TLS:
      /* We don't treat a bare TLS symbol as a constant.  */
      return 0;
    }
  gcc_unreachable ();
}

/* If MODE is MAX_MACHINE_MODE, return the number of instructions needed
   to load symbols of type TYPE into a register.  Return 0 if the given
   type of symbol cannot be used as an immediate operand.

   Otherwise, return the number of instructions needed to load or store
   values of mode MODE to or from addresses of type TYPE.  Return 0 if
   the given type of symbol is not valid in addresses.

   In both cases, treat extended MIPS16 instructions as two instructions.  */

static int
mips_symbol_insns (enum mips_symbol_type type, enum machine_mode mode)
{
  return mips_symbol_insns_1 (type, mode) * (TARGET_MIPS16 ? 2 : 1);
}

/* A for_each_rtx callback.  Stop the search if *X references a
   thread-local symbol.  */

static int
mips_tls_symbol_ref_1 (rtx *x, void *data ATTRIBUTE_UNUSED)
{
  return mips_tls_symbol_p (*x);
}

/* Implement TARGET_CANNOT_FORCE_CONST_MEM.  */

static bool
mips_cannot_force_const_mem (rtx x)
{
  enum mips_symbol_type type;
  rtx base, offset;

  /* There is no assembler syntax for expressing an address-sized
     high part.  */
  if (GET_CODE (x) == HIGH)
    return true;

  /* As an optimization, reject constants that mips_legitimize_move
     can expand inline.

     Suppose we have a multi-instruction sequence that loads constant C
     into register R.  If R does not get allocated a hard register, and
     R is used in an operand that allows both registers and memory
     references, reload will consider forcing C into memory and using
     one of the instruction's memory alternatives.  Returning false
     here will force it to use an input reload instead.  */
  if (GET_CODE (x) == CONST_INT && LEGITIMATE_CONSTANT_P (x))
    return true;

  split_const (x, &base, &offset);
  if (mips_symbolic_constant_p (base, SYMBOL_CONTEXT_LEA, &type)
      && type != SYMBOL_FORCE_TO_MEM)
    {
      /* The same optimization as for CONST_INT.  */
      if (SMALL_INT (offset) && mips_symbol_insns (type, MAX_MACHINE_MODE) > 0)
	return true;

      /* If MIPS16 constant pools live in the text section, they should
	 not refer to anything that might need run-time relocation.  */
      if (TARGET_MIPS16_PCREL_LOADS && mips_got_symbol_type_p (type))
	return true;
    }

  /* TLS symbols must be computed by mips_legitimize_move.  */
  if (for_each_rtx (&x, &mips_tls_symbol_ref_1, NULL))
    return true;

  return false;
}

/* Implement TARGET_USE_BLOCKS_FOR_CONSTANT_P.  We can't use blocks for
   constants when we're using a per-function constant pool.  */

static bool
mips_use_blocks_for_constant_p (enum machine_mode mode ATTRIBUTE_UNUSED,
				const_rtx x ATTRIBUTE_UNUSED)
{
  return !TARGET_MIPS16_PCREL_LOADS;
}

/* Return true if register REGNO is a valid base register for mode MODE.
   STRICT_P is true if REG_OK_STRICT is in effect.  */

int
mips_regno_mode_ok_for_base_p (int regno, enum machine_mode mode,
			       bool strict_p)
{
  if (!HARD_REGISTER_NUM_P (regno))
    {
      if (!strict_p)
	return true;
      regno = reg_renumber[regno];
    }

  /* These fake registers will be eliminated to either the stack or
     hard frame pointer, both of which are usually valid base registers.
     Reload deals with the cases where the eliminated form isn't valid.  */
  if (regno == ARG_POINTER_REGNUM || regno == FRAME_POINTER_REGNUM)
    return true;

  /* In MIPS16 mode, the stack pointer can only address word and doubleword
     values, nothing smaller.  There are two problems here:

       (a) Instantiating virtual registers can introduce new uses of the
	   stack pointer.  If these virtual registers are valid addresses,
	   the stack pointer should be too.

       (b) Most uses of the stack pointer are not made explicit until
	   FRAME_POINTER_REGNUM and ARG_POINTER_REGNUM have been eliminated.
	   We don't know until that stage whether we'll be eliminating to the
	   stack pointer (which needs the restriction) or the hard frame
	   pointer (which doesn't).

     All in all, it seems more consistent to only enforce this restriction
     during and after reload.  */
  if (TARGET_MIPS16 && regno == STACK_POINTER_REGNUM)
    return !strict_p || GET_MODE_SIZE (mode) == 4 || GET_MODE_SIZE (mode) == 8;

  return TARGET_MIPS16 ? M16_REG_P (regno) : GP_REG_P (regno);
}

/* Return true if X is a valid base register for mode MODE.
   STRICT_P is true if REG_OK_STRICT is in effect.  */

static bool
mips_valid_base_register_p (rtx x, enum machine_mode mode, bool strict_p)
{
  if (!strict_p && GET_CODE (x) == SUBREG)
    x = SUBREG_REG (x);

  return (REG_P (x)
	  && mips_regno_mode_ok_for_base_p (REGNO (x), mode, strict_p));
}

/* Return true if, for every base register BASE_REG, (plus BASE_REG X)
   can address a value of mode MODE.  */

static bool
mips_valid_offset_p (rtx x, enum machine_mode mode)
{
  /* Check that X is a signed 16-bit number.  */
  if (!const_arith_operand (x, Pmode))
    return false;

  /* We may need to split multiword moves, so make sure that every word
     is accessible.  */
  if (GET_MODE_SIZE (mode) > UNITS_PER_WORD
      && !SMALL_OPERAND (INTVAL (x) + GET_MODE_SIZE (mode) - UNITS_PER_WORD))
    return false;

  return true;
}

/* Return true if a LO_SUM can address a value of mode MODE when the
   LO_SUM symbol has type SYMBOL_TYPE.  */

static bool
mips_valid_lo_sum_p (enum mips_symbol_type symbol_type, enum machine_mode mode)
{
  /* Check that symbols of type SYMBOL_TYPE can be used to access values
     of mode MODE.  */
  if (mips_symbol_insns (symbol_type, mode) == 0)
    return false;

  /* Check that there is a known low-part relocation.  */
  if (mips_lo_relocs[symbol_type] == NULL)
    return false;

  /* We may need to split multiword moves, so make sure that each word
     can be accessed without inducing a carry.  This is mainly needed
     for o64, which has historically only guaranteed 64-bit alignment
     for 128-bit types.  */
  if (GET_MODE_SIZE (mode) > UNITS_PER_WORD
      && GET_MODE_BITSIZE (mode) > GET_MODE_ALIGNMENT (mode))
    return false;

  return true;
}

/* Return true if X is a valid address for machine mode MODE.  If it is,
   fill in INFO appropriately.  STRICT_P is true if REG_OK_STRICT is in
   effect.  */

static bool
mips_classify_address (struct mips_address_info *info, rtx x,
		       enum machine_mode mode, bool strict_p)
{
  switch (GET_CODE (x))
    {
    case REG:
    case SUBREG:
      info->type = ADDRESS_REG;
      info->reg = x;
      info->offset = const0_rtx;
      return mips_valid_base_register_p (info->reg, mode, strict_p);

    case PLUS:
      info->type = ADDRESS_REG;
      info->reg = XEXP (x, 0);
      info->offset = XEXP (x, 1);
      return (mips_valid_base_register_p (info->reg, mode, strict_p)
	      && mips_valid_offset_p (info->offset, mode));

    case LO_SUM:
      info->type = ADDRESS_LO_SUM;
      info->reg = XEXP (x, 0);
      info->offset = XEXP (x, 1);
      /* We have to trust the creator of the LO_SUM to do something vaguely
	 sane.  Target-independent code that creates a LO_SUM should also
	 create and verify the matching HIGH.  Target-independent code that
	 adds an offset to a LO_SUM must prove that the offset will not
	 induce a carry.  Failure to do either of these things would be
	 a bug, and we are not required to check for it here.  The MIPS
	 backend itself should only create LO_SUMs for valid symbolic
	 constants, with the high part being either a HIGH or a copy
	 of _gp. */
      info->symbol_type
	= mips_classify_symbolic_expression (info->offset, SYMBOL_CONTEXT_MEM);
      return (mips_valid_base_register_p (info->reg, mode, strict_p)
	      && mips_valid_lo_sum_p (info->symbol_type, mode));

    case CONST_INT:
      /* Small-integer addresses don't occur very often, but they
	 are legitimate if $0 is a valid base register.  */
      info->type = ADDRESS_CONST_INT;
      return !TARGET_MIPS16 && SMALL_INT (x);

    case CONST:
    case LABEL_REF:
    case SYMBOL_REF:
      info->type = ADDRESS_SYMBOLIC;
      return (mips_symbolic_constant_p (x, SYMBOL_CONTEXT_MEM,
					&info->symbol_type)
	      && mips_symbol_insns (info->symbol_type, mode) > 0
	      && !mips_split_p[info->symbol_type]);

    default:
      return false;
    }
}

/* Return true if X is a legitimate address for a memory operand of mode
   MODE.  STRICT_P is true if REG_OK_STRICT is in effect.  */

bool
mips_legitimate_address_p (enum machine_mode mode, rtx x, bool strict_p)
{
  struct mips_address_info addr;

  return mips_classify_address (&addr, x, mode, strict_p);
}

/* Return true if X is a legitimate $sp-based address for mode MDOE.  */

bool
mips_stack_address_p (rtx x, enum machine_mode mode)
{
  struct mips_address_info addr;

  return (mips_classify_address (&addr, x, mode, false)
	  && addr.type == ADDRESS_REG
	  && addr.reg == stack_pointer_rtx);
}

/* Return true if ADDR matches the pattern for the LWXS load scaled indexed
   address instruction.  Note that such addresses are not considered
   legitimate in the GO_IF_LEGITIMATE_ADDRESS sense, because their use
   is so restricted.  */

static bool
mips_lwxs_address_p (rtx addr)
{
  if (ISA_HAS_LWXS
      && GET_CODE (addr) == PLUS
      && REG_P (XEXP (addr, 1)))
    {
      rtx offset = XEXP (addr, 0);
      if (GET_CODE (offset) == MULT
	  && REG_P (XEXP (offset, 0))
	  && GET_CODE (XEXP (offset, 1)) == CONST_INT
	  && INTVAL (XEXP (offset, 1)) == 4)
	return true;
    }
  return false;
}

/* Return true if a value at OFFSET bytes from base register BASE can be
   accessed using an unextended MIPS16 instruction.  MODE is the mode of
   the value.

   Usually the offset in an unextended instruction is a 5-bit field.
   The offset is unsigned and shifted left once for LH and SH, twice
   for LW and SW, and so on.  An exception is LWSP and SWSP, which have
   an 8-bit immediate field that's shifted left twice.  */

static bool
mips16_unextended_reference_p (enum machine_mode mode, rtx base,
			       unsigned HOST_WIDE_INT offset)
{
  if (offset % GET_MODE_SIZE (mode) == 0)
    {
      if (GET_MODE_SIZE (mode) == 4 && base == stack_pointer_rtx)
	return offset < 256U * GET_MODE_SIZE (mode);
      return offset < 32U * GET_MODE_SIZE (mode);
    }
  return false;
}

/* Return the number of instructions needed to load or store a value
   of mode MODE at address X.  Return 0 if X isn't valid for MODE.
   Assume that multiword moves may need to be split into word moves
   if MIGHT_SPLIT_P, otherwise assume that a single load or store is
   enough.

   For MIPS16 code, count extended instructions as two instructions.  */

int
mips_address_insns (rtx x, enum machine_mode mode, bool might_split_p)
{
  struct mips_address_info addr;
  int factor;

  /* BLKmode is used for single unaligned loads and stores and should
     not count as a multiword mode.  (GET_MODE_SIZE (BLKmode) is pretty
     meaningless, so we have to single it out as a special case one way
     or the other.)  */
  if (mode != BLKmode && might_split_p)
    factor = (GET_MODE_SIZE (mode) + UNITS_PER_WORD - 1) / UNITS_PER_WORD;
  else
    factor = 1;

  if (mips_classify_address (&addr, x, mode, false))
    switch (addr.type)
      {
      case ADDRESS_REG:
	if (TARGET_MIPS16
	    && !mips16_unextended_reference_p (mode, addr.reg,
					       UINTVAL (addr.offset)))
	  return factor * 2;
	return factor;

      case ADDRESS_LO_SUM:
	return TARGET_MIPS16 ? factor * 2 : factor;

      case ADDRESS_CONST_INT:
	return factor;

      case ADDRESS_SYMBOLIC:
	return factor * mips_symbol_insns (addr.symbol_type, mode);
      }
  return 0;
}

/* Return the number of instructions needed to load constant X.
   Return 0 if X isn't a valid constant.  */

int
mips_const_insns (rtx x)
{
  struct mips_integer_op codes[MIPS_MAX_INTEGER_OPS];
  enum mips_symbol_type symbol_type;
  rtx offset;

  switch (GET_CODE (x))
    {
    case HIGH:
      if (!mips_symbolic_constant_p (XEXP (x, 0), SYMBOL_CONTEXT_LEA,
				     &symbol_type)
	  || !mips_split_p[symbol_type])
	return 0;

      /* This is simply an LUI for normal mode.  It is an extended
	 LI followed by an extended SLL for MIPS16.  */
      return TARGET_MIPS16 ? 4 : 1;

    case CONST_INT:
      if (TARGET_MIPS16)
	/* Unsigned 8-bit constants can be loaded using an unextended
	   LI instruction.  Unsigned 16-bit constants can be loaded
	   using an extended LI.  Negative constants must be loaded
	   using LI and then negated.  */
	return (IN_RANGE (INTVAL (x), 0, 255) ? 1
		: SMALL_OPERAND_UNSIGNED (INTVAL (x)) ? 2
		: IN_RANGE (-INTVAL (x), 0, 255) ? 2
		: SMALL_OPERAND_UNSIGNED (-INTVAL (x)) ? 3
		: 0);

      return mips_build_integer (codes, INTVAL (x));

    case CONST_DOUBLE:
    case CONST_VECTOR:
      /* Allow zeros for normal mode, where we can use $0.  */
      return !TARGET_MIPS16 && x == CONST0_RTX (GET_MODE (x)) ? 1 : 0;

    case CONST:
      if (CONST_GP_P (x))
	return 1;

      /* See if we can refer to X directly.  */
      if (mips_symbolic_constant_p (x, SYMBOL_CONTEXT_LEA, &symbol_type))
	return mips_symbol_insns (symbol_type, MAX_MACHINE_MODE);

      /* Otherwise try splitting the constant into a base and offset.
	 If the offset is a 16-bit value, we can load the base address
	 into a register and then use (D)ADDIU to add in the offset.
	 If the offset is larger, we can load the base and offset
	 into separate registers and add them together with (D)ADDU.
	 However, the latter is only possible before reload; during
	 and after reload, we must have the option of forcing the
	 constant into the pool instead.  */
      split_const (x, &x, &offset);
      if (offset != 0)
	{
	  int n = mips_const_insns (x);
	  if (n != 0)
	    {
	      if (SMALL_INT (offset))
		return n + 1;
	      else if (!targetm.cannot_force_const_mem (x))
		return n + 1 + mips_build_integer (codes, INTVAL (offset));
	    }
	}
      return 0;

    case SYMBOL_REF:
    case LABEL_REF:
      return mips_symbol_insns (mips_classify_symbol (x, SYMBOL_CONTEXT_LEA),
				MAX_MACHINE_MODE);

    default:
      return 0;
    }
}

/* X is a doubleword constant that can be handled by splitting it into
   two words and loading each word separately.  Return the number of
   instructions required to do this.  */

int
mips_split_const_insns (rtx x)
{
  unsigned int low, high;

  low = mips_const_insns (mips_subword (x, false));
  high = mips_const_insns (mips_subword (x, true));
  gcc_assert (low > 0 && high > 0);
  return low + high;
}

/* Return the number of instructions needed to implement INSN,
   given that it loads from or stores to MEM.  Count extended
   MIPS16 instructions as two instructions.  */

int
mips_load_store_insns (rtx mem, rtx insn)
{
  enum machine_mode mode;
  bool might_split_p;
  rtx set;

  gcc_assert (MEM_P (mem));
  mode = GET_MODE (mem);

  /* Try to prove that INSN does not need to be split.  */
  might_split_p = true;
  if (GET_MODE_BITSIZE (mode) == 64)
    {
      set = single_set (insn);
      if (set && !mips_split_64bit_move_p (SET_DEST (set), SET_SRC (set)))
	might_split_p = false;
    }

  return mips_address_insns (XEXP (mem, 0), mode, might_split_p);
}

/* Return the number of instructions needed for an integer division.  */

int
mips_idiv_insns (void)
{
  int count;

  count = 1;
  if (TARGET_CHECK_ZERO_DIV)
    {
      if (GENERATE_DIVIDE_TRAPS)
        count++;
      else
        count += 2;
    }

  if (TARGET_FIX_R4000 || TARGET_FIX_R4400)
    count++;
  return count;
}

/* Emit a move from SRC to DEST.  Assume that the move expanders can
   handle all moves if !can_create_pseudo_p ().  The distinction is
   important because, unlike emit_move_insn, the move expanders know
   how to force Pmode objects into the constant pool even when the
   constant pool address is not itself legitimate.  */

rtx
mips_emit_move (rtx dest, rtx src)
{
  return (can_create_pseudo_p ()
	  ? emit_move_insn (dest, src)
	  : emit_move_insn_1 (dest, src));
}

/* Emit an instruction of the form (set TARGET (CODE OP0 OP1)).  */

static void
mips_emit_binary (enum rtx_code code, rtx target, rtx op0, rtx op1)
{
  emit_insn (gen_rtx_SET (VOIDmode, target,
			  gen_rtx_fmt_ee (code, GET_MODE (target), op0, op1)));
}

/* Compute (CODE OP0 OP1) and store the result in a new register
   of mode MODE.  Return that new register.  */

static rtx
mips_force_binary (enum machine_mode mode, enum rtx_code code, rtx op0, rtx op1)
{
  rtx reg;

  reg = gen_reg_rtx (mode);
  mips_emit_binary (code, reg, op0, op1);
  return reg;
}

/* Copy VALUE to a register and return that register.  If new pseudos
   are allowed, copy it into a new register, otherwise use DEST.  */

static rtx
mips_force_temporary (rtx dest, rtx value)
{
  if (can_create_pseudo_p ())
    return force_reg (Pmode, value);
  else
    {
      mips_emit_move (dest, value);
      return dest;
    }
}

/* Emit a call sequence with call pattern PATTERN and return the call
   instruction itself (which is not necessarily the last instruction
   emitted).  ORIG_ADDR is the original, unlegitimized address,
   ADDR is the legitimized form, and LAZY_P is true if the call
   address is lazily-bound.  */

static rtx
mips_emit_call_insn (rtx pattern, rtx orig_addr, rtx addr, bool lazy_p)
{
  rtx insn, reg;

  insn = emit_call_insn (pattern);

  if (TARGET_MIPS16 && mips_use_pic_fn_addr_reg_p (orig_addr))
    {
      /* MIPS16 JALRs only take MIPS16 registers.  If the target
	 function requires $25 to be valid on entry, we must copy it
	 there separately.  The move instruction can be put in the
	 call's delay slot.  */
      reg = gen_rtx_REG (Pmode, PIC_FUNCTION_ADDR_REGNUM);
      emit_insn_before (gen_move_insn (reg, addr), insn);
      use_reg (&CALL_INSN_FUNCTION_USAGE (insn), reg);
    }

  if (lazy_p)
    /* Lazy-binding stubs require $gp to be valid on entry.  */
    use_reg (&CALL_INSN_FUNCTION_USAGE (insn), pic_offset_table_rtx);

  if (TARGET_USE_GOT)
    {
      /* See the comment above load_call<mode> for details.  */
      use_reg (&CALL_INSN_FUNCTION_USAGE (insn),
	       gen_rtx_REG (Pmode, GOT_VERSION_REGNUM));
      emit_insn (gen_update_got_version ());
    }
  return insn;
}

/* Wrap symbol or label BASE in an UNSPEC address of type SYMBOL_TYPE,
   then add CONST_INT OFFSET to the result.  */

static rtx
mips_unspec_address_offset (rtx base, rtx offset,
			    enum mips_symbol_type symbol_type)
{
  base = gen_rtx_UNSPEC (Pmode, gen_rtvec (1, base),
			 UNSPEC_ADDRESS_FIRST + symbol_type);
  if (offset != const0_rtx)
    base = gen_rtx_PLUS (Pmode, base, offset);
  return gen_rtx_CONST (Pmode, base);
}

/* Return an UNSPEC address with underlying address ADDRESS and symbol
   type SYMBOL_TYPE.  */

rtx
mips_unspec_address (rtx address, enum mips_symbol_type symbol_type)
{
  rtx base, offset;

  split_const (address, &base, &offset);
  return mips_unspec_address_offset (base, offset, symbol_type);
}

/* If mips_unspec_address (ADDR, SYMBOL_TYPE) is a 32-bit value, add the
   high part to BASE and return the result.  Just return BASE otherwise.
   TEMP is as for mips_force_temporary.

   The returned expression can be used as the first operand to a LO_SUM.  */

static rtx
mips_unspec_offset_high (rtx temp, rtx base, rtx addr,
			 enum mips_symbol_type symbol_type)
{
  if (mips_split_p[symbol_type])
    {
      addr = gen_rtx_HIGH (Pmode, mips_unspec_address (addr, symbol_type));
      addr = mips_force_temporary (temp, addr);
      base = mips_force_temporary (temp, gen_rtx_PLUS (Pmode, addr, base));
    }
  return base;
}

/* Return an instruction that copies $gp into register REG.  We want
   GCC to treat the register's value as constant, so that its value
   can be rematerialized on demand.  */

static rtx
gen_load_const_gp (rtx reg)
{
  return (Pmode == SImode
	  ? gen_load_const_gp_si (reg)
	  : gen_load_const_gp_di (reg));
}

/* Return a pseudo register that contains the value of $gp throughout
   the current function.  Such registers are needed by MIPS16 functions,
   for which $gp itself is not a valid base register or addition operand.  */

static rtx
mips16_gp_pseudo_reg (void)
{
  if (cfun->machine->mips16_gp_pseudo_rtx == NULL_RTX)
    cfun->machine->mips16_gp_pseudo_rtx = gen_reg_rtx (Pmode);

  /* Don't emit an instruction to initialize the pseudo register if
     we are being called from the tree optimizers' cost-calculation
     routines.  */
  if (!cfun->machine->initialized_mips16_gp_pseudo_p
      && (current_ir_type () != IR_GIMPLE || currently_expanding_to_rtl))
    {
      rtx insn, scan;

      push_topmost_sequence ();

      scan = get_insns ();
      while (NEXT_INSN (scan) && !INSN_P (NEXT_INSN (scan)))
	scan = NEXT_INSN (scan);

      insn = gen_load_const_gp (cfun->machine->mips16_gp_pseudo_rtx);
      emit_insn_after (insn, scan);

      pop_topmost_sequence ();

      cfun->machine->initialized_mips16_gp_pseudo_p = true;
    }

  return cfun->machine->mips16_gp_pseudo_rtx;
}

/* Return a base register that holds pic_offset_table_rtx.
   TEMP, if nonnull, is a scratch Pmode base register.  */

rtx
mips_pic_base_register (rtx temp)
{
  if (!TARGET_MIPS16)
    return pic_offset_table_rtx;

  if (can_create_pseudo_p ())
    return mips16_gp_pseudo_reg ();

  if (TARGET_USE_GOT)
    /* The first post-reload split exposes all references to $gp
       (both uses and definitions).  All references must remain
       explicit after that point.

       It is safe to introduce uses of $gp at any time, so for
       simplicity, we do that before the split too.  */
    mips_emit_move (temp, pic_offset_table_rtx);
  else
    emit_insn (gen_load_const_gp (temp));
  return temp;
}

/* Create and return a GOT reference of type TYPE for address ADDR.
   TEMP, if nonnull, is a scratch Pmode base register.  */

rtx
mips_got_load (rtx temp, rtx addr, enum mips_symbol_type type)
{
  rtx base, high, lo_sum_symbol;

  base = mips_pic_base_register (temp);

  /* If we used the temporary register to load $gp, we can't use
     it for the high part as well.  */
  if (temp != NULL && reg_overlap_mentioned_p (base, temp))
    temp = NULL;

  high = mips_unspec_offset_high (temp, base, addr, type);
  lo_sum_symbol = mips_unspec_address (addr, type);

  if (type == SYMBOL_GOTOFF_CALL)
    return (Pmode == SImode
	    ? gen_unspec_callsi (high, lo_sum_symbol)
	    : gen_unspec_calldi (high, lo_sum_symbol));
  else
    return (Pmode == SImode
	    ? gen_unspec_gotsi (high, lo_sum_symbol)
	    : gen_unspec_gotdi (high, lo_sum_symbol));
}

/* If MODE is MAX_MACHINE_MODE, ADDR appears as a move operand, otherwise
   it appears in a MEM of that mode.  Return true if ADDR is a legitimate
   constant in that context and can be split into high and low parts.
   If so, and if LOW_OUT is nonnull, emit the high part and store the
   low part in *LOW_OUT.  Leave *LOW_OUT unchanged otherwise.

   TEMP is as for mips_force_temporary and is used to load the high
   part into a register.

   When MODE is MAX_MACHINE_MODE, the low part is guaranteed to be
   a legitimize SET_SRC for an .md pattern, otherwise the low part
   is guaranteed to be a legitimate address for mode MODE.  */

bool
mips_split_symbol (rtx temp, rtx addr, enum machine_mode mode, rtx *low_out)
{
  enum mips_symbol_context context;
  enum mips_symbol_type symbol_type;
  rtx high;

  context = (mode == MAX_MACHINE_MODE
	     ? SYMBOL_CONTEXT_LEA
	     : SYMBOL_CONTEXT_MEM);
  if (GET_CODE (addr) == HIGH && context == SYMBOL_CONTEXT_LEA)
    {
      addr = XEXP (addr, 0);
      if (mips_symbolic_constant_p (addr, context, &symbol_type)
	  && mips_symbol_insns (symbol_type, mode) > 0
	  && mips_split_hi_p[symbol_type])
	{
	  if (low_out)
	    switch (symbol_type)
	      {
	      case SYMBOL_GOT_PAGE_OFST:
		/* The high part of a page/ofst pair is loaded from the GOT.  */
		*low_out = mips_got_load (temp, addr, SYMBOL_GOTOFF_PAGE);
		break;

	      default:
		gcc_unreachable ();
	      }
	  return true;
	}
    }
  else
    {
      if (mips_symbolic_constant_p (addr, context, &symbol_type)
	  && mips_symbol_insns (symbol_type, mode) > 0
	  && mips_split_p[symbol_type])
	{
	  if (low_out)
	    switch (symbol_type)
	      {
	      case SYMBOL_GOT_DISP:
		/* SYMBOL_GOT_DISP symbols are loaded from the GOT.  */
		*low_out = mips_got_load (temp, addr, SYMBOL_GOTOFF_DISP);
		break;

	      case SYMBOL_GP_RELATIVE:
		high = mips_pic_base_register (temp);
		*low_out = gen_rtx_LO_SUM (Pmode, high, addr);
		break;

	      default:
		high = gen_rtx_HIGH (Pmode, copy_rtx (addr));
		high = mips_force_temporary (temp, high);
		*low_out = gen_rtx_LO_SUM (Pmode, high, addr);
		break;
	      }
	  return true;
	}
    }
  return false;
}

/* Return a legitimate address for REG + OFFSET.  TEMP is as for
   mips_force_temporary; it is only needed when OFFSET is not a
   SMALL_OPERAND.  */

static rtx
mips_add_offset (rtx temp, rtx reg, HOST_WIDE_INT offset)
{
  if (!SMALL_OPERAND (offset))
    {
      rtx high;

      if (TARGET_MIPS16)
	{
	  /* Load the full offset into a register so that we can use
	     an unextended instruction for the address itself.  */
	  high = GEN_INT (offset);
	  offset = 0;
	}
      else
	{
	  /* Leave OFFSET as a 16-bit offset and put the excess in HIGH.  */
	  high = GEN_INT (CONST_HIGH_PART (offset));
	  offset = CONST_LOW_PART (offset);
	}
      high = mips_force_temporary (temp, high);
      reg = mips_force_temporary (temp, gen_rtx_PLUS (Pmode, high, reg));
    }
  return plus_constant (reg, offset);
}

/* The __tls_get_attr symbol.  */
static GTY(()) rtx mips_tls_symbol;

/* Return an instruction sequence that calls __tls_get_addr.  SYM is
   the TLS symbol we are referencing and TYPE is the symbol type to use
   (either global dynamic or local dynamic).  V0 is an RTX for the
   return value location.  */

static rtx
mips_call_tls_get_addr (rtx sym, enum mips_symbol_type type, rtx v0)
{
  rtx insn, loc, a0;

  a0 = gen_rtx_REG (Pmode, GP_ARG_FIRST);

  if (!mips_tls_symbol)
    mips_tls_symbol = init_one_libfunc ("__tls_get_addr");

  loc = mips_unspec_address (sym, type);

  start_sequence ();

  emit_insn (gen_rtx_SET (Pmode, a0,
			  gen_rtx_LO_SUM (Pmode, pic_offset_table_rtx, loc)));
  insn = mips_expand_call (MIPS_CALL_NORMAL, v0, mips_tls_symbol,
			   const0_rtx, NULL_RTX, false);
  RTL_CONST_CALL_P (insn) = 1;
  use_reg (&CALL_INSN_FUNCTION_USAGE (insn), a0);
  insn = get_insns ();

  end_sequence ();

  return insn;
}

/* Return a pseudo register that contains the current thread pointer.  */

static rtx
mips_get_tp (void)
{
  rtx tp;

  tp = gen_reg_rtx (Pmode);
  if (Pmode == DImode)
    emit_insn (gen_tls_get_tp_di (tp));
  else
    emit_insn (gen_tls_get_tp_si (tp));
  return tp;
}

/* Generate the code to access LOC, a thread-local SYMBOL_REF, and return
   its address.  The return value will be both a valid address and a valid
   SET_SRC (either a REG or a LO_SUM).  */

static rtx
mips_legitimize_tls_address (rtx loc)
{
  rtx dest, insn, v0, tp, tmp1, tmp2, eqv;
  enum tls_model model;

  if (TARGET_MIPS16)
    {
      sorry ("MIPS16 TLS");
      return gen_reg_rtx (Pmode);
    }

  model = SYMBOL_REF_TLS_MODEL (loc);
  /* Only TARGET_ABICALLS code can have more than one module; other
     code must be be static and should not use a GOT.  All TLS models
     reduce to local exec in this situation.  */
  if (!TARGET_ABICALLS)
    model = TLS_MODEL_LOCAL_EXEC;

  switch (model)
    {
    case TLS_MODEL_GLOBAL_DYNAMIC:
      v0 = gen_rtx_REG (Pmode, GP_RETURN);
      insn = mips_call_tls_get_addr (loc, SYMBOL_TLSGD, v0);
      dest = gen_reg_rtx (Pmode);
      emit_libcall_block (insn, dest, v0, loc);
      break;

    case TLS_MODEL_LOCAL_DYNAMIC:
      v0 = gen_rtx_REG (Pmode, GP_RETURN);
      insn = mips_call_tls_get_addr (loc, SYMBOL_TLSLDM, v0);
      tmp1 = gen_reg_rtx (Pmode);

      /* Attach a unique REG_EQUIV, to allow the RTL optimizers to
	 share the LDM result with other LD model accesses.  */
      eqv = gen_rtx_UNSPEC (Pmode, gen_rtvec (1, const0_rtx),
			    UNSPEC_TLS_LDM);
      emit_libcall_block (insn, tmp1, v0, eqv);

      tmp2 = mips_unspec_offset_high (NULL, tmp1, loc, SYMBOL_DTPREL);
      dest = gen_rtx_LO_SUM (Pmode, tmp2,
			     mips_unspec_address (loc, SYMBOL_DTPREL));
      break;

    case TLS_MODEL_INITIAL_EXEC:
      tp = mips_get_tp ();
      tmp1 = gen_reg_rtx (Pmode);
      tmp2 = mips_unspec_address (loc, SYMBOL_GOTTPREL);
      if (Pmode == DImode)
	emit_insn (gen_load_gotdi (tmp1, pic_offset_table_rtx, tmp2));
      else
	emit_insn (gen_load_gotsi (tmp1, pic_offset_table_rtx, tmp2));
      dest = gen_reg_rtx (Pmode);
      emit_insn (gen_add3_insn (dest, tmp1, tp));
      break;

    case TLS_MODEL_LOCAL_EXEC:
      tp = mips_get_tp ();
      tmp1 = mips_unspec_offset_high (NULL, tp, loc, SYMBOL_TPREL);
      dest = gen_rtx_LO_SUM (Pmode, tmp1,
			     mips_unspec_address (loc, SYMBOL_TPREL));
      break;

    default:
      gcc_unreachable ();
    }
  return dest;
}

/* If X is not a valid address for mode MODE, force it into a register.  */

static rtx
mips_force_address (rtx x, enum machine_mode mode)
{
  if (!mips_legitimate_address_p (mode, x, false))
    x = force_reg (Pmode, x);
  return x;
}

/* This function is used to implement LEGITIMIZE_ADDRESS.  If *XLOC can
   be legitimized in a way that the generic machinery might not expect,
   put the new address in *XLOC and return true.  MODE is the mode of
   the memory being accessed.  */

bool
mips_legitimize_address (rtx *xloc, enum machine_mode mode)
{
  rtx base, addr;
  HOST_WIDE_INT offset;

  if (mips_tls_symbol_p (*xloc))
    {
      *xloc = mips_legitimize_tls_address (*xloc);
      return true;
    }

  /* See if the address can split into a high part and a LO_SUM.  */
  if (mips_split_symbol (NULL, *xloc, mode, &addr))
    {
      *xloc = mips_force_address (addr, mode);
      return true;
    }

  /* Handle BASE + OFFSET using mips_add_offset.  */
  mips_split_plus (*xloc, &base, &offset);
  if (offset != 0)
    {
      if (!mips_valid_base_register_p (base, mode, false))
	base = copy_to_mode_reg (Pmode, base);
      addr = mips_add_offset (NULL, base, offset);
      *xloc = mips_force_address (addr, mode);
      return true;
    }
  return false;
}

/* Load VALUE into DEST.  TEMP is as for mips_force_temporary.  */

void
mips_move_integer (rtx temp, rtx dest, unsigned HOST_WIDE_INT value)
{
  struct mips_integer_op codes[MIPS_MAX_INTEGER_OPS];
  enum machine_mode mode;
  unsigned int i, num_ops;
  rtx x;

  mode = GET_MODE (dest);
  num_ops = mips_build_integer (codes, value);

  /* Apply each binary operation to X.  Invariant: X is a legitimate
     source operand for a SET pattern.  */
  x = GEN_INT (codes[0].value);
  for (i = 1; i < num_ops; i++)
    {
      if (!can_create_pseudo_p ())
	{
	  emit_insn (gen_rtx_SET (VOIDmode, temp, x));
	  x = temp;
	}
      else
	x = force_reg (mode, x);
      x = gen_rtx_fmt_ee (codes[i].code, mode, x, GEN_INT (codes[i].value));
    }

  emit_insn (gen_rtx_SET (VOIDmode, dest, x));
}

/* Subroutine of mips_legitimize_move.  Move constant SRC into register
   DEST given that SRC satisfies immediate_operand but doesn't satisfy
   move_operand.  */

static void
mips_legitimize_const_move (enum machine_mode mode, rtx dest, rtx src)
{
  rtx base, offset;

  /* Split moves of big integers into smaller pieces.  */
  if (splittable_const_int_operand (src, mode))
    {
      mips_move_integer (dest, dest, INTVAL (src));
      return;
    }

  /* Split moves of symbolic constants into high/low pairs.  */
  if (mips_split_symbol (dest, src, MAX_MACHINE_MODE, &src))
    {
      emit_insn (gen_rtx_SET (VOIDmode, dest, src));
      return;
    }

  /* Generate the appropriate access sequences for TLS symbols.  */
  if (mips_tls_symbol_p (src))
    {
      mips_emit_move (dest, mips_legitimize_tls_address (src));
      return;
    }

  /* If we have (const (plus symbol offset)), and that expression cannot
     be forced into memory, load the symbol first and add in the offset.
     In non-MIPS16 mode, prefer to do this even if the constant _can_ be
     forced into memory, as it usually produces better code.  */
  split_const (src, &base, &offset);
  if (offset != const0_rtx
      && (targetm.cannot_force_const_mem (src)
	  || (!TARGET_MIPS16 && can_create_pseudo_p ())))
    {
      base = mips_force_temporary (dest, base);
      mips_emit_move (dest, mips_add_offset (NULL, base, INTVAL (offset)));
      return;
    }

  src = force_const_mem (mode, src);

  /* When using explicit relocs, constant pool references are sometimes
     not legitimate addresses.  */
  mips_split_symbol (dest, XEXP (src, 0), mode, &XEXP (src, 0));
  mips_emit_move (dest, src);
}

/* If (set DEST SRC) is not a valid move instruction, emit an equivalent
   sequence that is valid.  */

bool
mips_legitimize_move (enum machine_mode mode, rtx dest, rtx src)
{
  if (!register_operand (dest, mode) && !reg_or_0_operand (src, mode))
    {
      mips_emit_move (dest, force_reg (mode, src));
      return true;
    }

  /* We need to deal with constants that would be legitimate
     immediate_operands but aren't legitimate move_operands.  */
  if (CONSTANT_P (src) && !move_operand (src, mode))
    {
      mips_legitimize_const_move (mode, dest, src);
      set_unique_reg_note (get_last_insn (), REG_EQUAL, copy_rtx (src));
      return true;
    }
  return false;
}

/* Return true if value X in context CONTEXT is a small-data address
   that can be rewritten as a LO_SUM.  */

static bool
mips_rewrite_small_data_p (rtx x, enum mips_symbol_context context)
{
  enum mips_symbol_type symbol_type;

  return (mips_lo_relocs[SYMBOL_GP_RELATIVE]
	  && !mips_split_p[SYMBOL_GP_RELATIVE]
	  && mips_symbolic_constant_p (x, context, &symbol_type)
	  && symbol_type == SYMBOL_GP_RELATIVE);
}

/* A for_each_rtx callback for mips_small_data_pattern_p.  DATA is the
   containing MEM, or null if none.  */

static int
mips_small_data_pattern_1 (rtx *loc, void *data)
{
  enum mips_symbol_context context;

  if (GET_CODE (*loc) == LO_SUM)
    return -1;

  if (MEM_P (*loc))
    {
      if (for_each_rtx (&XEXP (*loc, 0), mips_small_data_pattern_1, *loc))
	return 1;
      return -1;
    }

  context = data ? SYMBOL_CONTEXT_MEM : SYMBOL_CONTEXT_LEA;
  return mips_rewrite_small_data_p (*loc, context);
}

/* Return true if OP refers to small data symbols directly, not through
   a LO_SUM.  */

bool
mips_small_data_pattern_p (rtx op)
{
  return for_each_rtx (&op, mips_small_data_pattern_1, NULL);
}

/* A for_each_rtx callback, used by mips_rewrite_small_data.
   DATA is the containing MEM, or null if none.  */

static int
mips_rewrite_small_data_1 (rtx *loc, void *data)
{
  enum mips_symbol_context context;

  if (MEM_P (*loc))
    {
      for_each_rtx (&XEXP (*loc, 0), mips_rewrite_small_data_1, *loc);
      return -1;
    }

  context = data ? SYMBOL_CONTEXT_MEM : SYMBOL_CONTEXT_LEA;
  if (mips_rewrite_small_data_p (*loc, context))
    *loc = gen_rtx_LO_SUM (Pmode, pic_offset_table_rtx, *loc);

  if (GET_CODE (*loc) == LO_SUM)
    return -1;

  return 0;
}

/* Rewrite instruction pattern PATTERN so that it refers to small data
   using explicit relocations.  */

rtx
mips_rewrite_small_data (rtx pattern)
{
  pattern = copy_insn (pattern);
  for_each_rtx (&pattern, mips_rewrite_small_data_1, NULL);
  return pattern;
}

/* We need a lot of little routines to check the range of MIPS16 immediate
   operands.  */

static int
m16_check_op (rtx op, int low, int high, int mask)
{
  return (GET_CODE (op) == CONST_INT
	  && IN_RANGE (INTVAL (op), low, high)
	  && (INTVAL (op) & mask) == 0);
}

int
m16_uimm3_b (rtx op, enum machine_mode mode ATTRIBUTE_UNUSED)
{
  return m16_check_op (op, 0x1, 0x8, 0);
}

int
m16_simm4_1 (rtx op, enum machine_mode mode ATTRIBUTE_UNUSED)
{
  return m16_check_op (op, -0x8, 0x7, 0);
}

int
m16_nsimm4_1 (rtx op, enum machine_mode mode ATTRIBUTE_UNUSED)
{
  return m16_check_op (op, -0x7, 0x8, 0);
}

int
m16_simm5_1 (rtx op, enum machine_mode mode ATTRIBUTE_UNUSED)
{
  return m16_check_op (op, -0x10, 0xf, 0);
}

int
m16_nsimm5_1 (rtx op, enum machine_mode mode ATTRIBUTE_UNUSED)
{
  return m16_check_op (op, -0xf, 0x10, 0);
}

int
m16_uimm5_4 (rtx op, enum machine_mode mode ATTRIBUTE_UNUSED)
{
  return m16_check_op (op, -0x10 << 2, 0xf << 2, 3);
}

int
m16_nuimm5_4 (rtx op, enum machine_mode mode ATTRIBUTE_UNUSED)
{
  return m16_check_op (op, -0xf << 2, 0x10 << 2, 3);
}

int
m16_simm8_1 (rtx op, enum machine_mode mode ATTRIBUTE_UNUSED)
{
  return m16_check_op (op, -0x80, 0x7f, 0);
}

int
m16_nsimm8_1 (rtx op, enum machine_mode mode ATTRIBUTE_UNUSED)
{
  return m16_check_op (op, -0x7f, 0x80, 0);
}

int
m16_uimm8_1 (rtx op, enum machine_mode mode ATTRIBUTE_UNUSED)
{
  return m16_check_op (op, 0x0, 0xff, 0);
}

int
m16_nuimm8_1 (rtx op, enum machine_mode mode ATTRIBUTE_UNUSED)
{
  return m16_check_op (op, -0xff, 0x0, 0);
}

int
m16_uimm8_m1_1 (rtx op, enum machine_mode mode ATTRIBUTE_UNUSED)
{
  return m16_check_op (op, -0x1, 0xfe, 0);
}

int
m16_uimm8_4 (rtx op, enum machine_mode mode ATTRIBUTE_UNUSED)
{
  return m16_check_op (op, 0x0, 0xff << 2, 3);
}

int
m16_nuimm8_4 (rtx op, enum machine_mode mode ATTRIBUTE_UNUSED)
{
  return m16_check_op (op, -0xff << 2, 0x0, 3);
}

int
m16_simm8_8 (rtx op, enum machine_mode mode ATTRIBUTE_UNUSED)
{
  return m16_check_op (op, -0x80 << 3, 0x7f << 3, 7);
}

int
m16_nsimm8_8 (rtx op, enum machine_mode mode ATTRIBUTE_UNUSED)
{
  return m16_check_op (op, -0x7f << 3, 0x80 << 3, 7);
}

/* The cost of loading values from the constant pool.  It should be
   larger than the cost of any constant we want to synthesize inline.  */
#define CONSTANT_POOL_COST COSTS_N_INSNS (TARGET_MIPS16 ? 4 : 8)

/* Return the cost of X when used as an operand to the MIPS16 instruction
   that implements CODE.  Return -1 if there is no such instruction, or if
   X is not a valid immediate operand for it.  */

static int
mips16_constant_cost (int code, HOST_WIDE_INT x)
{
  switch (code)
    {
    case ASHIFT:
    case ASHIFTRT:
    case LSHIFTRT:
      /* Shifts by between 1 and 8 bits (inclusive) are unextended,
	 other shifts are extended.  The shift patterns truncate the shift
	 count to the right size, so there are no out-of-range values.  */
      if (IN_RANGE (x, 1, 8))
	return 0;
      return COSTS_N_INSNS (1);

    case PLUS:
      if (IN_RANGE (x, -128, 127))
	return 0;
      if (SMALL_OPERAND (x))
	return COSTS_N_INSNS (1);
      return -1;

    case LEU:
      /* Like LE, but reject the always-true case.  */
      if (x == -1)
	return -1;
    case LE:
      /* We add 1 to the immediate and use SLT.  */
      x += 1;
    case XOR:
      /* We can use CMPI for an xor with an unsigned 16-bit X.  */
    case LT:
    case LTU:
      if (IN_RANGE (x, 0, 255))
	return 0;
      if (SMALL_OPERAND_UNSIGNED (x))
	return COSTS_N_INSNS (1);
      return -1;

    case EQ:
    case NE:
      /* Equality comparisons with 0 are cheap.  */
      if (x == 0)
	return 0;
      return -1;

    default:
      return -1;
    }
}

/* Return true if there is a non-MIPS16 instruction that implements CODE
   and if that instruction accepts X as an immediate operand.  */

static int
mips_immediate_operand_p (int code, HOST_WIDE_INT x)
{
  switch (code)
    {
    case ASHIFT:
    case ASHIFTRT:
    case LSHIFTRT:
      /* All shift counts are truncated to a valid constant.  */
      return true;

    case ROTATE:
    case ROTATERT:
      /* Likewise rotates, if the target supports rotates at all.  */
      return ISA_HAS_ROR;

    case AND:
    case IOR:
    case XOR:
      /* These instructions take 16-bit unsigned immediates.  */
      return SMALL_OPERAND_UNSIGNED (x);

    case PLUS:
    case LT:
    case LTU:
      /* These instructions take 16-bit signed immediates.  */
      return SMALL_OPERAND (x);

    case EQ:
    case NE:
    case GT:
    case GTU:
      /* The "immediate" forms of these instructions are really
	 implemented as comparisons with register 0.  */
      return x == 0;

    case GE:
    case GEU:
      /* Likewise, meaning that the only valid immediate operand is 1.  */
      return x == 1;

    case LE:
      /* We add 1 to the immediate and use SLT.  */
      return SMALL_OPERAND (x + 1);

    case LEU:
      /* Likewise SLTU, but reject the always-true case.  */
      return SMALL_OPERAND (x + 1) && x + 1 != 0;

    case SIGN_EXTRACT:
    case ZERO_EXTRACT:
      /* The bit position and size are immediate operands.  */
      return ISA_HAS_EXT_INS;

    default:
      /* By default assume that $0 can be used for 0.  */
      return x == 0;
    }
}

/* Return the cost of binary operation X, given that the instruction
   sequence for a word-sized or smaller operation has cost SINGLE_COST
   and that the sequence of a double-word operation has cost DOUBLE_COST.  */

static int
mips_binary_cost (rtx x, int single_cost, int double_cost)
{
  int cost;

  if (GET_MODE_SIZE (GET_MODE (x)) == UNITS_PER_WORD * 2)
    cost = double_cost;
  else
    cost = single_cost;
  return (cost
	  + rtx_cost (XEXP (x, 0), 0, !optimize_size)
	  + rtx_cost (XEXP (x, 1), GET_CODE (x), !optimize_size));
}

/* Return the cost of floating-point multiplications of mode MODE.  */

static int
mips_fp_mult_cost (enum machine_mode mode)
{
  return mode == DFmode ? mips_cost->fp_mult_df : mips_cost->fp_mult_sf;
}

/* Return the cost of floating-point divisions of mode MODE.  */

static int
mips_fp_div_cost (enum machine_mode mode)
{
  return mode == DFmode ? mips_cost->fp_div_df : mips_cost->fp_div_sf;
}

/* Return the cost of sign-extending OP to mode MODE, not including the
   cost of OP itself.  */

static int
mips_sign_extend_cost (enum machine_mode mode, rtx op)
{
  if (MEM_P (op))
    /* Extended loads are as cheap as unextended ones.  */
    return 0;

  if (TARGET_64BIT && mode == DImode && GET_MODE (op) == SImode)
    /* A sign extension from SImode to DImode in 64-bit mode is free.  */
    return 0;

  if (ISA_HAS_SEB_SEH || GENERATE_MIPS16E)
    /* We can use SEB or SEH.  */
    return COSTS_N_INSNS (1);

  /* We need to use a shift left and a shift right.  */
  return COSTS_N_INSNS (TARGET_MIPS16 ? 4 : 2);
}

/* Return the cost of zero-extending OP to mode MODE, not including the
   cost of OP itself.  */

static int
mips_zero_extend_cost (enum machine_mode mode, rtx op)
{
  if (MEM_P (op))
    /* Extended loads are as cheap as unextended ones.  */
    return 0;

  if (TARGET_64BIT && mode == DImode && GET_MODE (op) == SImode)
    /* We need a shift left by 32 bits and a shift right by 32 bits.  */
    return COSTS_N_INSNS (TARGET_MIPS16 ? 4 : 2);

  if (GENERATE_MIPS16E)
    /* We can use ZEB or ZEH.  */
    return COSTS_N_INSNS (1);

  if (TARGET_MIPS16)
    /* We need to load 0xff or 0xffff into a register and use AND.  */
    return COSTS_N_INSNS (GET_MODE (op) == QImode ? 2 : 3);

  /* We can use ANDI.  */
  return COSTS_N_INSNS (1);
}

/* Implement TARGET_RTX_COSTS.  */

static bool
mips_rtx_costs (rtx x, int code, int outer_code, int *total,
		bool speed)
{
  enum machine_mode mode = GET_MODE (x);
  bool float_mode_p = FLOAT_MODE_P (mode);
  int cost;
  rtx addr;

  /* The cost of a COMPARE is hard to define for MIPS.  COMPAREs don't
     appear in the instruction stream, and the cost of a comparison is
     really the cost of the branch or scc condition.  At the time of
     writing, GCC only uses an explicit outer COMPARE code when optabs
     is testing whether a constant is expensive enough to force into a
     register.  We want optabs to pass such constants through the MIPS
     expanders instead, so make all constants very cheap here.  */
  if (outer_code == COMPARE)
    {
      gcc_assert (CONSTANT_P (x));
      *total = 0;
      return true;
    }

  switch (code)
    {
    case CONST_INT:
      /* Treat *clear_upper32-style ANDs as having zero cost in the
	 second operand.  The cost is entirely in the first operand.

	 ??? This is needed because we would otherwise try to CSE
	 the constant operand.  Although that's the right thing for
	 instructions that continue to be a register operation throughout
	 compilation, it is disastrous for instructions that could
	 later be converted into a memory operation.  */
      if (TARGET_64BIT
	  && outer_code == AND
	  && UINTVAL (x) == 0xffffffff)
	{
	  *total = 0;
	  return true;
	}

      if (TARGET_MIPS16)
	{
	  cost = mips16_constant_cost (outer_code, INTVAL (x));
	  if (cost >= 0)
	    {
	      *total = cost;
	      return true;
	    }
	}
      else
	{
	  /* When not optimizing for size, we care more about the cost
	     of hot code, and hot code is often in a loop.  If a constant
	     operand needs to be forced into a register, we will often be
	     able to hoist the constant load out of the loop, so the load
	     should not contribute to the cost.  */
	  if (!optimize_size
	      || mips_immediate_operand_p (outer_code, INTVAL (x)))
	    {
	      *total = 0;
	      return true;
	    }
	}
      /* Fall through.  */

    case CONST:
    case SYMBOL_REF:
    case LABEL_REF:
    case CONST_DOUBLE:
      if (force_to_mem_operand (x, VOIDmode))
	{
	  *total = COSTS_N_INSNS (1);
	  return true;
	}
      cost = mips_const_insns (x);
      if (cost > 0)
	{
	  /* If the constant is likely to be stored in a GPR, SETs of
	     single-insn constants are as cheap as register sets; we
	     never want to CSE them.

	     Don't reduce the cost of storing a floating-point zero in
	     FPRs.  If we have a zero in an FPR for other reasons, we
	     can get better cfg-cleanup and delayed-branch results by
	     using it consistently, rather than using $0 sometimes and
	     an FPR at other times.  Also, moves between floating-point
	     registers are sometimes cheaper than (D)MTC1 $0.  */
	  if (cost == 1
	      && outer_code == SET
	      && !(float_mode_p && TARGET_HARD_FLOAT))
	    cost = 0;
	  /* When non-MIPS16 code loads a constant N>1 times, we rarely
	     want to CSE the constant itself.  It is usually better to
	     have N copies of the last operation in the sequence and one
	     shared copy of the other operations.  (Note that this is
	     not true for MIPS16 code, where the final operation in the
	     sequence is often an extended instruction.)

	     Also, if we have a CONST_INT, we don't know whether it is
	     for a word or doubleword operation, so we cannot rely on
	     the result of mips_build_integer.  */
	  else if (!TARGET_MIPS16
		   && (outer_code == SET || mode == VOIDmode))
	    cost = 1;
	  *total = COSTS_N_INSNS (cost);
	  return true;
	}
      /* The value will need to be fetched from the constant pool.  */
      *total = CONSTANT_POOL_COST;
      return true;

    case MEM:
      /* If the address is legitimate, return the number of
	 instructions it needs.  */
      addr = XEXP (x, 0);
      cost = mips_address_insns (addr, mode, true);
      if (cost > 0)
	{
	  *total = COSTS_N_INSNS (cost + 1);
	  return true;
	}
      /* Check for a scaled indexed address.  */
      if (mips_lwxs_address_p (addr))
	{
	  *total = COSTS_N_INSNS (2);
	  return true;
	}
      /* Otherwise use the default handling.  */
      return false;

    case FFS:
      *total = COSTS_N_INSNS (6);
      return false;

    case NOT:
      *total = COSTS_N_INSNS (GET_MODE_SIZE (mode) > UNITS_PER_WORD ? 2 : 1);
      return false;

    case AND:
      /* Check for a *clear_upper32 pattern and treat it like a zero
	 extension.  See the pattern's comment for details.  */
      if (TARGET_64BIT
	  && mode == DImode
	  && CONST_INT_P (XEXP (x, 1))
	  && UINTVAL (XEXP (x, 1)) == 0xffffffff)
	{
	  *total = (mips_zero_extend_cost (mode, XEXP (x, 0))
		    + rtx_cost (XEXP (x, 0), 0, speed));
	  return true;
	}
      /* Fall through.  */

    case IOR:
    case XOR:
      /* Double-word operations use two single-word operations.  */
      *total = mips_binary_cost (x, COSTS_N_INSNS (1), COSTS_N_INSNS (2));
      return true;

    case ASHIFT:
    case ASHIFTRT:
    case LSHIFTRT:
    case ROTATE:
    case ROTATERT:
      if (CONSTANT_P (XEXP (x, 1)))
	*total = mips_binary_cost (x, COSTS_N_INSNS (1), COSTS_N_INSNS (4));
      else
	*total = mips_binary_cost (x, COSTS_N_INSNS (1), COSTS_N_INSNS (12));
      return true;

    case ABS:
      if (float_mode_p)
        *total = mips_cost->fp_add;
      else
        *total = COSTS_N_INSNS (4);
      return false;

    case LO_SUM:
      /* Low-part immediates need an extended MIPS16 instruction.  */
      *total = (COSTS_N_INSNS (TARGET_MIPS16 ? 2 : 1)
		+ rtx_cost (XEXP (x, 0), 0, speed));
      return true;

    case LT:
    case LTU:
    case LE:
    case LEU:
    case GT:
    case GTU:
    case GE:
    case GEU:
    case EQ:
    case NE:
    case UNORDERED:
    case LTGT:
      /* Branch comparisons have VOIDmode, so use the first operand's
	 mode instead.  */
      mode = GET_MODE (XEXP (x, 0));
      if (FLOAT_MODE_P (mode))
	{
	  *total = mips_cost->fp_add;
	  return false;
	}
      *total = mips_binary_cost (x, COSTS_N_INSNS (1), COSTS_N_INSNS (4));
      return true;

    case MINUS:
      if (float_mode_p
	  && (ISA_HAS_NMADD4_NMSUB4 (mode) || ISA_HAS_NMADD3_NMSUB3 (mode))
	  && TARGET_FUSED_MADD
	  && !HONOR_NANS (mode)
	  && !HONOR_SIGNED_ZEROS (mode))
	{
	  /* See if we can use NMADD or NMSUB.  See mips.md for the
	     associated patterns.  */
	  rtx op0 = XEXP (x, 0);
	  rtx op1 = XEXP (x, 1);
	  if (GET_CODE (op0) == MULT && GET_CODE (XEXP (op0, 0)) == NEG)
	    {
	      *total = (mips_fp_mult_cost (mode)
			+ rtx_cost (XEXP (XEXP (op0, 0), 0), 0, speed)
			+ rtx_cost (XEXP (op0, 1), 0, speed)
			+ rtx_cost (op1, 0, speed));
	      return true;
	    }
	  if (GET_CODE (op1) == MULT)
	    {
	      *total = (mips_fp_mult_cost (mode)
			+ rtx_cost (op0, 0, speed)
			+ rtx_cost (XEXP (op1, 0), 0, speed)
			+ rtx_cost (XEXP (op1, 1), 0, speed));
	      return true;
	    }
	}
      /* Fall through.  */

    case PLUS:
      if (float_mode_p)
	{
	  /* If this is part of a MADD or MSUB, treat the PLUS as
	     being free.  */
	  if (ISA_HAS_FP4
	      && TARGET_FUSED_MADD
	      && GET_CODE (XEXP (x, 0)) == MULT)
	    *total = 0;
	  else
	    *total = mips_cost->fp_add;
	  return false;
	}

      /* Double-word operations require three single-word operations and
	 an SLTU.  The MIPS16 version then needs to move the result of
	 the SLTU from $24 to a MIPS16 register.  */
      *total = mips_binary_cost (x, COSTS_N_INSNS (1),
				 COSTS_N_INSNS (TARGET_MIPS16 ? 5 : 4));
      return true;

    case NEG:
      if (float_mode_p
	  && (ISA_HAS_NMADD4_NMSUB4 (mode) || ISA_HAS_NMADD3_NMSUB3 (mode))
	  && TARGET_FUSED_MADD
	  && !HONOR_NANS (mode)
	  && HONOR_SIGNED_ZEROS (mode))
	{
	  /* See if we can use NMADD or NMSUB.  See mips.md for the
	     associated patterns.  */
	  rtx op = XEXP (x, 0);
	  if ((GET_CODE (op) == PLUS || GET_CODE (op) == MINUS)
	      && GET_CODE (XEXP (op, 0)) == MULT)
	    {
	      *total = (mips_fp_mult_cost (mode)
			+ rtx_cost (XEXP (XEXP (op, 0), 0), 0, speed)
			+ rtx_cost (XEXP (XEXP (op, 0), 1), 0, speed)
			+ rtx_cost (XEXP (op, 1), 0, speed));
	      return true;
	    }
	}

      if (float_mode_p)
	*total = mips_cost->fp_add;
      else
	*total = COSTS_N_INSNS (GET_MODE_SIZE (mode) > UNITS_PER_WORD ? 4 : 1);
      return false;

    case MULT:
      if (float_mode_p)
	*total = mips_fp_mult_cost (mode);
      else if (mode == DImode && !TARGET_64BIT)
	/* Synthesized from 2 mulsi3s, 1 mulsidi3 and two additions,
	   where the mulsidi3 always includes an MFHI and an MFLO.  */
	*total = (optimize_size
		  ? COSTS_N_INSNS (ISA_HAS_MUL3 ? 7 : 9)
		  : mips_cost->int_mult_si * 3 + 6);
      else if (optimize_size)
	*total = (ISA_HAS_MUL3 ? 1 : 2);
      else if (mode == DImode)
	*total = mips_cost->int_mult_di;
      else
	*total = mips_cost->int_mult_si;
      return false;

    case DIV:
      /* Check for a reciprocal.  */
      if (float_mode_p
	  && ISA_HAS_FP4
	  && flag_unsafe_math_optimizations
	  && XEXP (x, 0) == CONST1_RTX (mode))
	{
	  if (outer_code == SQRT || GET_CODE (XEXP (x, 1)) == SQRT)
	    /* An rsqrt<mode>a or rsqrt<mode>b pattern.  Count the
	       division as being free.  */
	    *total = rtx_cost (XEXP (x, 1), 0, speed);
	  else
	    *total = mips_fp_div_cost (mode) + rtx_cost (XEXP (x, 1), 0, speed);
	  return true;
	}
      /* Fall through.  */

    case SQRT:
    case MOD:
      if (float_mode_p)
	{
	  *total = mips_fp_div_cost (mode);
	  return false;
	}
      /* Fall through.  */

    case UDIV:
    case UMOD:
      if (optimize_size)
	{
	  /* It is our responsibility to make division by a power of 2
	     as cheap as 2 register additions if we want the division
	     expanders to be used for such operations; see the setting
	     of sdiv_pow2_cheap in optabs.c.  Using (D)DIV for MIPS16
	     should always produce shorter code than using
	     expand_sdiv2_pow2.  */
	  if (TARGET_MIPS16
	      && CONST_INT_P (XEXP (x, 1))
	      && exact_log2 (INTVAL (XEXP (x, 1))) >= 0)
	    {
	      *total = COSTS_N_INSNS (2) + rtx_cost (XEXP (x, 0), 0, speed);
	      return true;
	    }
	  *total = COSTS_N_INSNS (mips_idiv_insns ());
	}
      else if (mode == DImode)
        *total = mips_cost->int_div_di;
      else
	*total = mips_cost->int_div_si;
      return false;

    case SIGN_EXTEND:
      *total = mips_sign_extend_cost (mode, XEXP (x, 0));
      return false;

    case ZERO_EXTEND:
      *total = mips_zero_extend_cost (mode, XEXP (x, 0));
      return false;

    case FLOAT:
    case UNSIGNED_FLOAT:
    case FIX:
    case FLOAT_EXTEND:
    case FLOAT_TRUNCATE:
      *total = mips_cost->fp_add;
      return false;

    default:
      return false;
    }
}

/* Implement TARGET_ADDRESS_COST.  */

static int
mips_address_cost (rtx addr, bool speed ATTRIBUTE_UNUSED)
{
  return mips_address_insns (addr, SImode, false);
}

/* Return one word of double-word value OP, taking into account the fixed
   endianness of certain registers.  HIGH_P is true to select the high part,
   false to select the low part.  */

rtx
mips_subword (rtx op, bool high_p)
{
  unsigned int byte, offset;
  enum machine_mode mode;

  mode = GET_MODE (op);
  if (mode == VOIDmode)
    mode = TARGET_64BIT ? TImode : DImode;

  if (TARGET_BIG_ENDIAN ? !high_p : high_p)
    byte = UNITS_PER_WORD;
  else
    byte = 0;

  if (FP_REG_RTX_P (op))
    {
      /* Paired FPRs are always ordered little-endian.  */
      offset = (UNITS_PER_WORD < UNITS_PER_HWFPVALUE ? high_p : byte != 0);
      return gen_rtx_REG (word_mode, REGNO (op) + offset);
    }

  if (MEM_P (op))
    return mips_rewrite_small_data (adjust_address (op, word_mode, byte));

  return simplify_gen_subreg (word_mode, op, mode, byte);
}

/* Return true if a 64-bit move from SRC to DEST should be split into two.  */

bool
mips_split_64bit_move_p (rtx dest, rtx src)
{
  if (TARGET_64BIT)
    return false;

  /* FPR-to-FPR moves can be done in a single instruction, if they're
     allowed at all.  */
  if (FP_REG_RTX_P (src) && FP_REG_RTX_P (dest))
    return false;

  /* Check for floating-point loads and stores.  */
  if (ISA_HAS_LDC1_SDC1)
    {
      if (FP_REG_RTX_P (dest) && MEM_P (src))
	return false;
      if (FP_REG_RTX_P (src) && MEM_P (dest))
	return false;
    }
  return true;
}

/* Split a doubleword move from SRC to DEST.  On 32-bit targets,
   this function handles 64-bit moves for which mips_split_64bit_move_p
   holds.  For 64-bit targets, this function handles 128-bit moves.  */

void
mips_split_doubleword_move (rtx dest, rtx src)
{
  rtx low_dest;

  if (FP_REG_RTX_P (dest) || FP_REG_RTX_P (src))
    {
      if (!TARGET_64BIT && GET_MODE (dest) == DImode)
	emit_insn (gen_move_doubleword_fprdi (dest, src));
      else if (!TARGET_64BIT && GET_MODE (dest) == DFmode)
	emit_insn (gen_move_doubleword_fprdf (dest, src));
      else if (!TARGET_64BIT && GET_MODE (dest) == V2SFmode)
	emit_insn (gen_move_doubleword_fprv2sf (dest, src));
      else if (!TARGET_64BIT && GET_MODE (dest) == V2SImode)
	emit_insn (gen_move_doubleword_fprv2si (dest, src));
      else if (!TARGET_64BIT && GET_MODE (dest) == V4HImode)
	emit_insn (gen_move_doubleword_fprv4hi (dest, src));
      else if (!TARGET_64BIT && GET_MODE (dest) == V8QImode)
	emit_insn (gen_move_doubleword_fprv8qi (dest, src));
      else if (TARGET_64BIT && GET_MODE (dest) == TFmode)
	emit_insn (gen_move_doubleword_fprtf (dest, src));
      else
	gcc_unreachable ();
    }
  else if (REG_P (dest) && REGNO (dest) == MD_REG_FIRST)
    {
      low_dest = mips_subword (dest, false);
      mips_emit_move (low_dest, mips_subword (src, false));
      if (TARGET_64BIT)
	emit_insn (gen_mthidi_ti (dest, mips_subword (src, true), low_dest));
      else
	emit_insn (gen_mthisi_di (dest, mips_subword (src, true), low_dest));
    }
  else if (REG_P (src) && REGNO (src) == MD_REG_FIRST)
    {
      mips_emit_move (mips_subword (dest, false), mips_subword (src, false));
      if (TARGET_64BIT)
	emit_insn (gen_mfhidi_ti (mips_subword (dest, true), src));
      else
	emit_insn (gen_mfhisi_di (mips_subword (dest, true), src));
    }
  else
    {
      /* The operation can be split into two normal moves.  Decide in
	 which order to do them.  */
      low_dest = mips_subword (dest, false);
      if (REG_P (low_dest)
	  && reg_overlap_mentioned_p (low_dest, src))
	{
	  mips_emit_move (mips_subword (dest, true), mips_subword (src, true));
	  mips_emit_move (low_dest, mips_subword (src, false));
	}
      else
	{
	  mips_emit_move (low_dest, mips_subword (src, false));
	  mips_emit_move (mips_subword (dest, true), mips_subword (src, true));
	}
    }
}

/* Return the appropriate instructions to move SRC into DEST.  Assume
   that SRC is operand 1 and DEST is operand 0.  */

const char *
mips_output_move (rtx dest, rtx src)
{
  enum rtx_code dest_code, src_code;
  enum machine_mode mode;
  enum mips_symbol_type symbol_type;
  bool dbl_p;

  dest_code = GET_CODE (dest);
  src_code = GET_CODE (src);
  mode = GET_MODE (dest);
  dbl_p = (GET_MODE_SIZE (mode) == 8);

  if (dbl_p && mips_split_64bit_move_p (dest, src))
    return "#";

  if ((src_code == REG && GP_REG_P (REGNO (src)))
      || (!TARGET_MIPS16 && src == CONST0_RTX (mode)))
    {
      if (dest_code == REG)
	{
	  if (GP_REG_P (REGNO (dest)))
	    return "move\t%0,%z1";

	  /* Moves to HI are handled by special .md insns.  */
	  if (REGNO (dest) == LO_REGNUM)
	    return "mtlo\t%z1";

	  if (DSP_ACC_REG_P (REGNO (dest)))
	    {
	      static char retval[] = "mt__\t%z1,%q0";

	      retval[2] = reg_names[REGNO (dest)][4];
	      retval[3] = reg_names[REGNO (dest)][5];
	      return retval;
	    }

	  if (FP_REG_P (REGNO (dest)))
	    return dbl_p ? "dmtc1\t%z1,%0" : "mtc1\t%z1,%0";

	  if (ALL_COP_REG_P (REGNO (dest)))
	    {
	      static char retval[] = "dmtc_\t%z1,%0";

	      retval[4] = COPNUM_AS_CHAR_FROM_REGNUM (REGNO (dest));
	      return dbl_p ? retval : retval + 1;
	    }
	}
      if (dest_code == MEM)
	switch (GET_MODE_SIZE (mode))
	  {
	  case 1: return "sb\t%z1,%0";
	  case 2: return "sh\t%z1,%0";
	  case 4: return "sw\t%z1,%0";
	  case 8: return "sd\t%z1,%0";
	  }
    }
  if (dest_code == REG && GP_REG_P (REGNO (dest)))
    {
      if (src_code == REG)
	{
	  /* Moves from HI are handled by special .md insns.  */
	  if (REGNO (src) == LO_REGNUM)
	    {
	      /* When generating VR4120 or VR4130 code, we use MACC and
		 DMACC instead of MFLO.  This avoids both the normal
		 MIPS III HI/LO hazards and the errata related to
		 -mfix-vr4130.  */
	      if (ISA_HAS_MACCHI)
		return dbl_p ? "dmacc\t%0,%.,%." : "macc\t%0,%.,%.";
	      return "mflo\t%0";
	    }

	  if (DSP_ACC_REG_P (REGNO (src)))
	    {
	      static char retval[] = "mf__\t%0,%q1";

	      retval[2] = reg_names[REGNO (src)][4];
	      retval[3] = reg_names[REGNO (src)][5];
	      return retval;
	    }

	  if (FP_REG_P (REGNO (src)))
	    return dbl_p ? "dmfc1\t%0,%1" : "mfc1\t%0,%1";

	  if (ALL_COP_REG_P (REGNO (src)))
	    {
	      static char retval[] = "dmfc_\t%0,%1";

	      retval[4] = COPNUM_AS_CHAR_FROM_REGNUM (REGNO (src));
	      return dbl_p ? retval : retval + 1;
	    }

	  if (ST_REG_P (REGNO (src)) && ISA_HAS_8CC)
	    return "lui\t%0,0x3f80\n\tmovf\t%0,%.,%1";
	}

      if (src_code == MEM)
	switch (GET_MODE_SIZE (mode))
	  {
	  case 1: return "lbu\t%0,%1";
	  case 2: return "lhu\t%0,%1";
	  case 4: return "lw\t%0,%1";
	  case 8: return "ld\t%0,%1";
	  }

      if (src_code == CONST_INT)
	{
	  /* Don't use the X format for the operand itself, because that
	     will give out-of-range numbers for 64-bit hosts and 32-bit
	     targets.  */
	  if (!TARGET_MIPS16)
	    return "li\t%0,%1\t\t\t# %X1";

	  if (SMALL_OPERAND_UNSIGNED (INTVAL (src)))
	    return "li\t%0,%1";

	  if (SMALL_OPERAND_UNSIGNED (-INTVAL (src)))
	    return "#";
	}

      if (src_code == HIGH)
	return TARGET_MIPS16 ? "#" : "lui\t%0,%h1";

      if (CONST_GP_P (src))
	return "move\t%0,%1";

      if (mips_symbolic_constant_p (src, SYMBOL_CONTEXT_LEA, &symbol_type)
	  && mips_lo_relocs[symbol_type] != 0)
	{
	  /* A signed 16-bit constant formed by applying a relocation
	     operator to a symbolic address.  */
	  gcc_assert (!mips_split_p[symbol_type]);
	  return "li\t%0,%R1";
	}

      if (symbolic_operand (src, VOIDmode))
	{
	  gcc_assert (TARGET_MIPS16
		      ? TARGET_MIPS16_TEXT_LOADS
		      : !TARGET_EXPLICIT_RELOCS);
	  return dbl_p ? "dla\t%0,%1" : "la\t%0,%1";
	}
    }
  if (src_code == REG && FP_REG_P (REGNO (src)))
    {
      if (dest_code == REG && FP_REG_P (REGNO (dest)))
	{
	  if (GET_MODE (dest) == V2SFmode)
	    return "mov.ps\t%0,%1";
	  else
	    return dbl_p ? "mov.d\t%0,%1" : "mov.s\t%0,%1";
	}

      if (dest_code == MEM)
	return dbl_p ? "sdc1\t%1,%0" : "swc1\t%1,%0";
    }
  if (dest_code == REG && FP_REG_P (REGNO (dest)))
    {
      if (src_code == MEM)
	return dbl_p ? "ldc1\t%0,%1" : "lwc1\t%0,%1";
    }
  if (dest_code == REG && ALL_COP_REG_P (REGNO (dest)) && src_code == MEM)
    {
      static char retval[] = "l_c_\t%0,%1";

      retval[1] = (dbl_p ? 'd' : 'w');
      retval[3] = COPNUM_AS_CHAR_FROM_REGNUM (REGNO (dest));
      return retval;
    }
  if (dest_code == MEM && src_code == REG && ALL_COP_REG_P (REGNO (src)))
    {
      static char retval[] = "s_c_\t%1,%0";

      retval[1] = (dbl_p ? 'd' : 'w');
      retval[3] = COPNUM_AS_CHAR_FROM_REGNUM (REGNO (src));
      return retval;
    }
  gcc_unreachable ();
}

/* Return true if CMP1 is a suitable second operand for integer ordering
   test CODE.  See also the *sCC patterns in mips.md.  */

static bool
mips_int_order_operand_ok_p (enum rtx_code code, rtx cmp1)
{
  switch (code)
    {
    case GT:
    case GTU:
      return reg_or_0_operand (cmp1, VOIDmode);

    case GE:
    case GEU:
      return !TARGET_MIPS16 && cmp1 == const1_rtx;

    case LT:
    case LTU:
      return arith_operand (cmp1, VOIDmode);

    case LE:
      return sle_operand (cmp1, VOIDmode);

    case LEU:
      return sleu_operand (cmp1, VOIDmode);

    default:
      gcc_unreachable ();
    }
}

/* Return true if *CMP1 (of mode MODE) is a valid second operand for
   integer ordering test *CODE, or if an equivalent combination can
   be formed by adjusting *CODE and *CMP1.  When returning true, update
   *CODE and *CMP1 with the chosen code and operand, otherwise leave
   them alone.  */

static bool
mips_canonicalize_int_order_test (enum rtx_code *code, rtx *cmp1,
				  enum machine_mode mode)
{
  HOST_WIDE_INT plus_one;

  if (mips_int_order_operand_ok_p (*code, *cmp1))
    return true;

  if (GET_CODE (*cmp1) == CONST_INT)
    switch (*code)
      {
      case LE:
	plus_one = trunc_int_for_mode (UINTVAL (*cmp1) + 1, mode);
	if (INTVAL (*cmp1) < plus_one)
	  {
	    *code = LT;
	    *cmp1 = force_reg (mode, GEN_INT (plus_one));
	    return true;
	  }
	break;

      case LEU:
	plus_one = trunc_int_for_mode (UINTVAL (*cmp1) + 1, mode);
	if (plus_one != 0)
	  {
	    *code = LTU;
	    *cmp1 = force_reg (mode, GEN_INT (plus_one));
	    return true;
	  }
	break;

      default:
	break;
      }
  return false;
}

/* Compare CMP0 and CMP1 using ordering test CODE and store the result
   in TARGET.  CMP0 and TARGET are register_operands.  If INVERT_PTR
   is nonnull, it's OK to set TARGET to the inverse of the result and
   flip *INVERT_PTR instead.  */

static void
mips_emit_int_order_test (enum rtx_code code, bool *invert_ptr,
			  rtx target, rtx cmp0, rtx cmp1)
{
  enum machine_mode mode;

  /* First see if there is a MIPS instruction that can do this operation.
     If not, try doing the same for the inverse operation.  If that also
     fails, force CMP1 into a register and try again.  */
  mode = GET_MODE (cmp0);
  if (mips_canonicalize_int_order_test (&code, &cmp1, mode))
    mips_emit_binary (code, target, cmp0, cmp1);
  else
    {
      enum rtx_code inv_code = reverse_condition (code);
      if (!mips_canonicalize_int_order_test (&inv_code, &cmp1, mode))
	{
	  cmp1 = force_reg (mode, cmp1);
	  mips_emit_int_order_test (code, invert_ptr, target, cmp0, cmp1);
	}
      else if (invert_ptr == 0)
	{
	  rtx inv_target;

	  inv_target = mips_force_binary (GET_MODE (target),
					  inv_code, cmp0, cmp1);
	  mips_emit_binary (XOR, target, inv_target, const1_rtx);
	}
      else
	{
	  *invert_ptr = !*invert_ptr;
	  mips_emit_binary (inv_code, target, cmp0, cmp1);
	}
    }
}

/* Return a register that is zero iff CMP0 and CMP1 are equal.
   The register will have the same mode as CMP0.  */

static rtx
mips_zero_if_equal (rtx cmp0, rtx cmp1)
{
  if (cmp1 == const0_rtx)
    return cmp0;

  if (uns_arith_operand (cmp1, VOIDmode))
    return expand_binop (GET_MODE (cmp0), xor_optab,
			 cmp0, cmp1, 0, 0, OPTAB_DIRECT);

  return expand_binop (GET_MODE (cmp0), sub_optab,
		       cmp0, cmp1, 0, 0, OPTAB_DIRECT);
}

/* Convert *CODE into a code that can be used in a floating-point
   scc instruction (C.cond.fmt).  Return true if the values of
   the condition code registers will be inverted, with 0 indicating
   that the condition holds.  */

static bool
mips_reversed_fp_cond (enum rtx_code *code)
{
  switch (*code)
    {
    case NE:
    case LTGT:
    case ORDERED:
      *code = reverse_condition_maybe_unordered (*code);
      return true;

    default:
      return false;
    }
}

/* Convert a comparison into something that can be used in a branch or
   conditional move.  cmp_operands[0] and cmp_operands[1] are the values
   being compared and *CODE is the code used to compare them.

   Update *CODE, *OP0 and *OP1 so that they describe the final comparison.
   If NEED_EQ_NE_P, then only EQ or NE comparisons against zero are possible,
   otherwise any standard branch condition can be used.  The standard branch
   conditions are:

      - EQ or NE between two registers.
      - any comparison between a register and zero.  */

static void
mips_emit_compare (enum rtx_code *code, rtx *op0, rtx *op1, bool need_eq_ne_p)
{
  if (GET_MODE_CLASS (GET_MODE (cmp_operands[0])) == MODE_INT)
    {
      if (!need_eq_ne_p && cmp_operands[1] == const0_rtx)
	{
	  *op0 = cmp_operands[0];
	  *op1 = cmp_operands[1];
	}
      else if (*code == EQ || *code == NE)
	{
	  if (need_eq_ne_p)
	    {
	      *op0 = mips_zero_if_equal (cmp_operands[0], cmp_operands[1]);
	      *op1 = const0_rtx;
	    }
	  else
	    {
	      *op0 = cmp_operands[0];
	      *op1 = force_reg (GET_MODE (*op0), cmp_operands[1]);
	    }
	}
      else
	{
	  /* The comparison needs a separate scc instruction.  Store the
	     result of the scc in *OP0 and compare it against zero.  */
	  bool invert = false;
	  *op0 = gen_reg_rtx (GET_MODE (cmp_operands[0]));
	  mips_emit_int_order_test (*code, &invert, *op0,
				    cmp_operands[0], cmp_operands[1]);
	  *code = (invert ? EQ : NE);
	  *op1 = const0_rtx;
	}
    }
  else if (ALL_FIXED_POINT_MODE_P (GET_MODE (cmp_operands[0])))
    {
      *op0 = gen_rtx_REG (CCDSPmode, CCDSP_CC_REGNUM);
      mips_emit_binary (*code, *op0, cmp_operands[0], cmp_operands[1]);
      *code = NE;
      *op1 = const0_rtx;
    }
  else
    {
      enum rtx_code cmp_code;

      /* Floating-point tests use a separate C.cond.fmt comparison to
	 set a condition code register.  The branch or conditional move
	 will then compare that register against zero.

	 Set CMP_CODE to the code of the comparison instruction and
	 *CODE to the code that the branch or move should use.  */
      cmp_code = *code;
      *code = mips_reversed_fp_cond (&cmp_code) ? EQ : NE;
      *op0 = (ISA_HAS_8CC
	      ? gen_reg_rtx (CCmode)
	      : gen_rtx_REG (CCmode, FPSW_REGNUM));
      *op1 = const0_rtx;
      mips_emit_binary (cmp_code, *op0, cmp_operands[0], cmp_operands[1]);
    }
}

/* Try comparing cmp_operands[0] and cmp_operands[1] using rtl code CODE.
   Store the result in TARGET and return true if successful.

   On 64-bit targets, TARGET may be narrower than cmp_operands[0].  */

bool
mips_expand_scc (enum rtx_code code, rtx target)
{
  if (GET_MODE_CLASS (GET_MODE (cmp_operands[0])) != MODE_INT)
    return false;

  if (code == EQ || code == NE)
    {
      if (ISA_HAS_SEQ_SNE
	  && reg_imm10_operand (cmp_operands[1], GET_MODE (cmp_operands[1])))
	mips_emit_binary (code, target, cmp_operands[0], cmp_operands[1]);
      else
	{
	  rtx zie = mips_zero_if_equal (cmp_operands[0], cmp_operands[1]);
	  mips_emit_binary (code, target, zie, const0_rtx);
	}
    }
  else
    mips_emit_int_order_test (code, 0, target,
			      cmp_operands[0], cmp_operands[1]);
  return true;
}

/* Compare cmp_operands[0] with cmp_operands[1] using comparison code
   CODE and jump to OPERANDS[0] if the condition holds.  */

void
mips_expand_conditional_branch (rtx *operands, enum rtx_code code)
{
  rtx op0, op1, condition;

  mips_emit_compare (&code, &op0, &op1, TARGET_MIPS16);
  condition = gen_rtx_fmt_ee (code, VOIDmode, op0, op1);
  emit_jump_insn (gen_condjump (condition, operands[0]));
}

/* Implement:

   (set temp (COND:CCV2 CMP_OP0 CMP_OP1))
   (set DEST (unspec [TRUE_SRC FALSE_SRC temp] UNSPEC_MOVE_TF_PS))  */

void
mips_expand_vcondv2sf (rtx dest, rtx true_src, rtx false_src,
		       enum rtx_code cond, rtx cmp_op0, rtx cmp_op1)
{
  rtx cmp_result;
  bool reversed_p;

  reversed_p = mips_reversed_fp_cond (&cond);
  cmp_result = gen_reg_rtx (CCV2mode);
  emit_insn (gen_scc_ps (cmp_result,
			 gen_rtx_fmt_ee (cond, VOIDmode, cmp_op0, cmp_op1)));
  if (reversed_p)
    emit_insn (gen_mips_cond_move_tf_ps (dest, false_src, true_src,
					 cmp_result));
  else
    emit_insn (gen_mips_cond_move_tf_ps (dest, true_src, false_src,
					 cmp_result));
}

/* Compare cmp_operands[0] with cmp_operands[1] using the code of
   OPERANDS[1].  Move OPERANDS[2] into OPERANDS[0] if the condition
   holds, otherwise move OPERANDS[3] into OPERANDS[0].  */

void
mips_expand_conditional_move (rtx *operands)
{
  enum rtx_code code;
  rtx cond, op0, op1;

  code = GET_CODE (operands[1]);
  mips_emit_compare (&code, &op0, &op1, true);
  cond = gen_rtx_fmt_ee (code, GET_MODE (op0), op0, op1),
  emit_insn (gen_rtx_SET (VOIDmode, operands[0],
			  gen_rtx_IF_THEN_ELSE (GET_MODE (operands[0]), cond,
						operands[2], operands[3])));
}

/* Compare cmp_operands[0] with cmp_operands[1] using rtl code CODE,
   then trap if the condition holds.  */

void
mips_expand_conditional_trap (enum rtx_code code)
{
  rtx op0, op1;
  enum machine_mode mode;

  /* MIPS conditional trap instructions don't have GT or LE flavors,
     so we must swap the operands and convert to LT and GE respectively.  */
  switch (code)
    {
    case GT:
    case LE:
    case GTU:
    case LEU:
      code = swap_condition (code);
      op0 = cmp_operands[1];
      op1 = cmp_operands[0];
      break;

    default:
      op0 = cmp_operands[0];
      op1 = cmp_operands[1];
      break;
    }

  mode = GET_MODE (cmp_operands[0]);
  op0 = force_reg (mode, op0);
  if (!arith_operand (op1, mode))
    op1 = force_reg (mode, op1);

  emit_insn (gen_rtx_TRAP_IF (VOIDmode,
			      gen_rtx_fmt_ee (code, mode, op0, op1),
			      const0_rtx));
}

/* Initialize *CUM for a call to a function of type FNTYPE.  */

void
mips_init_cumulative_args (CUMULATIVE_ARGS *cum, tree fntype)
{
  memset (cum, 0, sizeof (*cum));
  cum->prototype = (fntype && prototype_p (fntype));
  cum->gp_reg_found = (cum->prototype && stdarg_p (fntype));
}

/* Fill INFO with information about a single argument.  CUM is the
   cumulative state for earlier arguments.  MODE is the mode of this
   argument and TYPE is its type (if known).  NAMED is true if this
   is a named (fixed) argument rather than a variable one.  */

static void
mips_get_arg_info (struct mips_arg_info *info, const CUMULATIVE_ARGS *cum,
		   enum machine_mode mode, tree type, int named)
{
  bool doubleword_aligned_p;
  unsigned int num_bytes, num_words, max_regs;

  /* Work out the size of the argument.  */
  num_bytes = type ? int_size_in_bytes (type) : GET_MODE_SIZE (mode);
  num_words = (num_bytes + UNITS_PER_WORD - 1) / UNITS_PER_WORD;

  /* Decide whether it should go in a floating-point register, assuming
     one is free.  Later code checks for availability.

     The checks against UNITS_PER_FPVALUE handle the soft-float and
     single-float cases.  */
  switch (mips_abi)
    {
    case ABI_EABI:
      /* The EABI conventions have traditionally been defined in terms
	 of TYPE_MODE, regardless of the actual type.  */
      info->fpr_p = ((GET_MODE_CLASS (mode) == MODE_FLOAT
		      || GET_MODE_CLASS (mode) == MODE_VECTOR_FLOAT)
		     && GET_MODE_SIZE (mode) <= UNITS_PER_FPVALUE);
      break;

    case ABI_32:
    case ABI_O64:
      /* Only leading floating-point scalars are passed in
	 floating-point registers.  We also handle vector floats the same
	 say, which is OK because they are not covered by the standard ABI.  */
      info->fpr_p = (!cum->gp_reg_found
		     && cum->arg_number < 2
		     && (type == 0
			 || SCALAR_FLOAT_TYPE_P (type)
			 || VECTOR_FLOAT_TYPE_P (type))
		     && (GET_MODE_CLASS (mode) == MODE_FLOAT
			 || GET_MODE_CLASS (mode) == MODE_VECTOR_FLOAT)
		     && GET_MODE_SIZE (mode) <= UNITS_PER_FPVALUE);
      break;

    case ABI_N32:
    case ABI_64:
      /* Scalar, complex and vector floating-point types are passed in
	 floating-point registers, as long as this is a named rather
	 than a variable argument.  */
      info->fpr_p = (named
		     && (type == 0 || FLOAT_TYPE_P (type))
		     && (GET_MODE_CLASS (mode) == MODE_FLOAT
			 || GET_MODE_CLASS (mode) == MODE_COMPLEX_FLOAT
			 || GET_MODE_CLASS (mode) == MODE_VECTOR_FLOAT)
		     && GET_MODE_UNIT_SIZE (mode) <= UNITS_PER_FPVALUE);

      /* ??? According to the ABI documentation, the real and imaginary
	 parts of complex floats should be passed in individual registers.
	 The real and imaginary parts of stack arguments are supposed
	 to be contiguous and there should be an extra word of padding
	 at the end.

	 This has two problems.  First, it makes it impossible to use a
	 single "void *" va_list type, since register and stack arguments
	 are passed differently.  (At the time of writing, MIPSpro cannot
	 handle complex float varargs correctly.)  Second, it's unclear
	 what should happen when there is only one register free.

	 For now, we assume that named complex floats should go into FPRs
	 if there are two FPRs free, otherwise they should be passed in the
	 same way as a struct containing two floats.  */
      if (info->fpr_p
	  && GET_MODE_CLASS (mode) == MODE_COMPLEX_FLOAT
	  && GET_MODE_UNIT_SIZE (mode) < UNITS_PER_FPVALUE)
	{
	  if (cum->num_gprs >= MAX_ARGS_IN_REGISTERS - 1)
	    info->fpr_p = false;
	  else
	    num_words = 2;
	}
      break;

    default:
      gcc_unreachable ();
    }

  /* See whether the argument has doubleword alignment.  */
  doubleword_aligned_p = FUNCTION_ARG_BOUNDARY (mode, type) > BITS_PER_WORD;

  /* Set REG_OFFSET to the register count we're interested in.
     The EABI allocates the floating-point registers separately,
     but the other ABIs allocate them like integer registers.  */
  info->reg_offset = (mips_abi == ABI_EABI && info->fpr_p
		      ? cum->num_fprs
		      : cum->num_gprs);

  /* Advance to an even register if the argument is doubleword-aligned.  */
  if (doubleword_aligned_p)
    info->reg_offset += info->reg_offset & 1;

  /* Work out the offset of a stack argument.  */
  info->stack_offset = cum->stack_words;
  if (doubleword_aligned_p)
    info->stack_offset += info->stack_offset & 1;

  max_regs = MAX_ARGS_IN_REGISTERS - info->reg_offset;

  /* Partition the argument between registers and stack.  */
  info->reg_words = MIN (num_words, max_regs);
  info->stack_words = num_words - info->reg_words;
}

/* INFO describes a register argument that has the normal format for the
   argument's mode.  Return the register it uses, assuming that FPRs are
   available if HARD_FLOAT_P.  */

static unsigned int
mips_arg_regno (const struct mips_arg_info *info, bool hard_float_p)
{
  if (!info->fpr_p || !hard_float_p)
    return GP_ARG_FIRST + info->reg_offset;
  else if (mips_abi == ABI_32 && TARGET_DOUBLE_FLOAT && info->reg_offset > 0)
    /* In o32, the second argument is always passed in $f14
       for TARGET_DOUBLE_FLOAT, regardless of whether the
       first argument was a word or doubleword.  */
    return FP_ARG_FIRST + 2;
  else
    return FP_ARG_FIRST + info->reg_offset;
}

/* Implement TARGET_STRICT_ARGUMENT_NAMING.  */

static bool
mips_strict_argument_naming (CUMULATIVE_ARGS *ca ATTRIBUTE_UNUSED)
{
  return !TARGET_OLDABI;
}

/* Implement FUNCTION_ARG.  */

rtx
mips_function_arg (const CUMULATIVE_ARGS *cum, enum machine_mode mode,
		   tree type, int named)
{
  struct mips_arg_info info;

  /* We will be called with a mode of VOIDmode after the last argument
     has been seen.  Whatever we return will be passed to the call expander.
     If we need a MIPS16 fp_code, return a REG with the code stored as
     the mode.  */
  if (mode == VOIDmode)
    {
      if (TARGET_MIPS16 && cum->fp_code != 0)
	return gen_rtx_REG ((enum machine_mode) cum->fp_code, 0);
      else
	return NULL;
    }

  mips_get_arg_info (&info, cum, mode, type, named);

  /* Return straight away if the whole argument is passed on the stack.  */
  if (info.reg_offset == MAX_ARGS_IN_REGISTERS)
    return NULL;

  /* The n32 and n64 ABIs say that if any 64-bit chunk of the structure
     contains a double in its entirety, then that 64-bit chunk is passed
     in a floating-point register.  */
  if (TARGET_NEWABI
      && TARGET_HARD_FLOAT
      && named
      && type != 0
      && TREE_CODE (type) == RECORD_TYPE
      && TYPE_SIZE_UNIT (type)
      && host_integerp (TYPE_SIZE_UNIT (type), 1))
    {
      tree field;

      /* First check to see if there is any such field.  */
      for (field = TYPE_FIELDS (type); field; field = TREE_CHAIN (field))
	if (TREE_CODE (field) == FIELD_DECL
	    && SCALAR_FLOAT_TYPE_P (TREE_TYPE (field))
	    && TYPE_PRECISION (TREE_TYPE (field)) == BITS_PER_WORD
	    && host_integerp (bit_position (field), 0)
	    && int_bit_position (field) % BITS_PER_WORD == 0)
	  break;

      if (field != 0)
	{
	  /* Now handle the special case by returning a PARALLEL
	     indicating where each 64-bit chunk goes.  INFO.REG_WORDS
	     chunks are passed in registers.  */
	  unsigned int i;
	  HOST_WIDE_INT bitpos;
	  rtx ret;

	  /* assign_parms checks the mode of ENTRY_PARM, so we must
	     use the actual mode here.  */
	  ret = gen_rtx_PARALLEL (mode, rtvec_alloc (info.reg_words));

	  bitpos = 0;
	  field = TYPE_FIELDS (type);
	  for (i = 0; i < info.reg_words; i++)
	    {
	      rtx reg;

	      for (; field; field = TREE_CHAIN (field))
		if (TREE_CODE (field) == FIELD_DECL
		    && int_bit_position (field) >= bitpos)
		  break;

	      if (field
		  && int_bit_position (field) == bitpos
		  && SCALAR_FLOAT_TYPE_P (TREE_TYPE (field))
		  && TYPE_PRECISION (TREE_TYPE (field)) == BITS_PER_WORD)
		reg = gen_rtx_REG (DFmode, FP_ARG_FIRST + info.reg_offset + i);
	      else
		reg = gen_rtx_REG (DImode, GP_ARG_FIRST + info.reg_offset + i);

	      XVECEXP (ret, 0, i)
		= gen_rtx_EXPR_LIST (VOIDmode, reg,
				     GEN_INT (bitpos / BITS_PER_UNIT));

	      bitpos += BITS_PER_WORD;
	    }
	  return ret;
	}
    }

  /* Handle the n32/n64 conventions for passing complex floating-point
     arguments in FPR pairs.  The real part goes in the lower register
     and the imaginary part goes in the upper register.  */
  if (TARGET_NEWABI
      && info.fpr_p
      && GET_MODE_CLASS (mode) == MODE_COMPLEX_FLOAT)
    {
      rtx real, imag;
      enum machine_mode inner;
      unsigned int regno;

      inner = GET_MODE_INNER (mode);
      regno = FP_ARG_FIRST + info.reg_offset;
      if (info.reg_words * UNITS_PER_WORD == GET_MODE_SIZE (inner))
	{
	  /* Real part in registers, imaginary part on stack.  */
	  gcc_assert (info.stack_words == info.reg_words);
	  return gen_rtx_REG (inner, regno);
	}
      else
	{
	  gcc_assert (info.stack_words == 0);
	  real = gen_rtx_EXPR_LIST (VOIDmode,
				    gen_rtx_REG (inner, regno),
				    const0_rtx);
	  imag = gen_rtx_EXPR_LIST (VOIDmode,
				    gen_rtx_REG (inner,
						 regno + info.reg_words / 2),
				    GEN_INT (GET_MODE_SIZE (inner)));
	  return gen_rtx_PARALLEL (mode, gen_rtvec (2, real, imag));
	}
    }

  return gen_rtx_REG (mode, mips_arg_regno (&info, TARGET_HARD_FLOAT));
}

/* Implement FUNCTION_ARG_ADVANCE.  */

void
mips_function_arg_advance (CUMULATIVE_ARGS *cum, enum machine_mode mode,
			   tree type, int named)
{
  struct mips_arg_info info;

  mips_get_arg_info (&info, cum, mode, type, named);

  if (!info.fpr_p)
    cum->gp_reg_found = true;

  /* See the comment above the CUMULATIVE_ARGS structure in mips.h for
     an explanation of what this code does.  It assumes that we're using
     either the o32 or the o64 ABI, both of which pass at most 2 arguments
     in FPRs.  */
  if (cum->arg_number < 2 && info.fpr_p)
    cum->fp_code += (mode == SFmode ? 1 : 2) << (cum->arg_number * 2);

  /* Advance the register count.  This has the effect of setting
     num_gprs to MAX_ARGS_IN_REGISTERS if a doubleword-aligned
     argument required us to skip the final GPR and pass the whole
     argument on the stack.  */
  if (mips_abi != ABI_EABI || !info.fpr_p)
    cum->num_gprs = info.reg_offset + info.reg_words;
  else if (info.reg_words > 0)
    cum->num_fprs += MAX_FPRS_PER_FMT;

  /* Advance the stack word count.  */
  if (info.stack_words > 0)
    cum->stack_words = info.stack_offset + info.stack_words;

  cum->arg_number++;
}

/* Implement TARGET_ARG_PARTIAL_BYTES.  */

static int
mips_arg_partial_bytes (CUMULATIVE_ARGS *cum,
			enum machine_mode mode, tree type, bool named)
{
  struct mips_arg_info info;

  mips_get_arg_info (&info, cum, mode, type, named);
  return info.stack_words > 0 ? info.reg_words * UNITS_PER_WORD : 0;
}

/* Implement FUNCTION_ARG_BOUNDARY.  Every parameter gets at least
   PARM_BOUNDARY bits of alignment, but will be given anything up
   to STACK_BOUNDARY bits if the type requires it.  */

int
mips_function_arg_boundary (enum machine_mode mode, tree type)
{
  unsigned int alignment;

  alignment = type ? TYPE_ALIGN (type) : GET_MODE_ALIGNMENT (mode);
  if (alignment < PARM_BOUNDARY)
    alignment = PARM_BOUNDARY;
  if (alignment > STACK_BOUNDARY)
    alignment = STACK_BOUNDARY;
  return alignment;
}

/* Return true if FUNCTION_ARG_PADDING (MODE, TYPE) should return
   upward rather than downward.  In other words, return true if the
   first byte of the stack slot has useful data, false if the last
   byte does.  */

bool
mips_pad_arg_upward (enum machine_mode mode, const_tree type)
{
  /* On little-endian targets, the first byte of every stack argument
     is passed in the first byte of the stack slot.  */
  if (!BYTES_BIG_ENDIAN)
    return true;

  /* Otherwise, integral types are padded downward: the last byte of a
     stack argument is passed in the last byte of the stack slot.  */
  if (type != 0
      ? (INTEGRAL_TYPE_P (type)
	 || POINTER_TYPE_P (type)
	 || FIXED_POINT_TYPE_P (type))
      : (SCALAR_INT_MODE_P (mode)
	 || ALL_SCALAR_FIXED_POINT_MODE_P (mode)))
    return false;

  /* Big-endian o64 pads floating-point arguments downward.  */
  if (mips_abi == ABI_O64)
    if (type != 0 ? FLOAT_TYPE_P (type) : GET_MODE_CLASS (mode) == MODE_FLOAT)
      return false;

  /* Other types are padded upward for o32, o64, n32 and n64.  */
  if (mips_abi != ABI_EABI)
    return true;

  /* Arguments smaller than a stack slot are padded downward.  */
  if (mode != BLKmode)
    return GET_MODE_BITSIZE (mode) >= PARM_BOUNDARY;
  else
    return int_size_in_bytes (type) >= (PARM_BOUNDARY / BITS_PER_UNIT);
}

/* Likewise BLOCK_REG_PADDING (MODE, TYPE, ...).  Return !BYTES_BIG_ENDIAN
   if the least significant byte of the register has useful data.  Return
   the opposite if the most significant byte does.  */

bool
mips_pad_reg_upward (enum machine_mode mode, tree type)
{
  /* No shifting is required for floating-point arguments.  */
  if (type != 0 ? FLOAT_TYPE_P (type) : GET_MODE_CLASS (mode) == MODE_FLOAT)
    return !BYTES_BIG_ENDIAN;

  /* Otherwise, apply the same padding to register arguments as we do
     to stack arguments.  */
  return mips_pad_arg_upward (mode, type);
}

/* Return nonzero when an argument must be passed by reference.  */

static bool
mips_pass_by_reference (CUMULATIVE_ARGS *cum ATTRIBUTE_UNUSED,
			enum machine_mode mode, const_tree type,
			bool named ATTRIBUTE_UNUSED)
{
  if (mips_abi == ABI_EABI)
    {
      int size;

      /* ??? How should SCmode be handled?  */
      if (mode == DImode || mode == DFmode
	  || mode == DQmode || mode == UDQmode
	  || mode == DAmode || mode == UDAmode)
	return 0;

      size = type ? int_size_in_bytes (type) : GET_MODE_SIZE (mode);
      return size == -1 || size > UNITS_PER_WORD;
    }
  else
    {
      /* If we have a variable-sized parameter, we have no choice.  */
      return targetm.calls.must_pass_in_stack (mode, type);
    }
}

/* Implement TARGET_CALLEE_COPIES.  */

static bool
mips_callee_copies (CUMULATIVE_ARGS *cum ATTRIBUTE_UNUSED,
		    enum machine_mode mode ATTRIBUTE_UNUSED,
		    const_tree type ATTRIBUTE_UNUSED, bool named)
{
  return mips_abi == ABI_EABI && named;
}

/* See whether VALTYPE is a record whose fields should be returned in
   floating-point registers.  If so, return the number of fields and
   list them in FIELDS (which should have two elements).  Return 0
   otherwise.

   For n32 & n64, a structure with one or two fields is returned in
   floating-point registers as long as every field has a floating-point
   type.  */

static int
mips_fpr_return_fields (const_tree valtype, tree *fields)
{
  tree field;
  int i;

  if (!TARGET_NEWABI)
    return 0;

  if (TREE_CODE (valtype) != RECORD_TYPE)
    return 0;

  i = 0;
  for (field = TYPE_FIELDS (valtype); field != 0; field = TREE_CHAIN (field))
    {
      if (TREE_CODE (field) != FIELD_DECL)
	continue;

      if (!SCALAR_FLOAT_TYPE_P (TREE_TYPE (field)))
	return 0;

      if (i == 2)
	return 0;

      fields[i++] = field;
    }
  return i;
}

/* Implement TARGET_RETURN_IN_MSB.  For n32 & n64, we should return
   a value in the most significant part of $2/$3 if:

      - the target is big-endian;

      - the value has a structure or union type (we generalize this to
	cover aggregates from other languages too); and

      - the structure is not returned in floating-point registers.  */

static bool
mips_return_in_msb (const_tree valtype)
{
  tree fields[2];

  return (TARGET_NEWABI
	  && TARGET_BIG_ENDIAN
	  && AGGREGATE_TYPE_P (valtype)
	  && mips_fpr_return_fields (valtype, fields) == 0);
}

/* Return true if the function return value MODE will get returned in a
   floating-point register.  */

static bool
mips_return_mode_in_fpr_p (enum machine_mode mode)
{
  return ((GET_MODE_CLASS (mode) == MODE_FLOAT
	   || GET_MODE_CLASS (mode) == MODE_VECTOR_FLOAT
	   || GET_MODE_CLASS (mode) == MODE_COMPLEX_FLOAT)
	  && GET_MODE_UNIT_SIZE (mode) <= UNITS_PER_HWFPVALUE);
}

/* Return the representation of an FPR return register when the
   value being returned in FP_RETURN has mode VALUE_MODE and the
   return type itself has mode TYPE_MODE.  On NewABI targets,
   the two modes may be different for structures like:

       struct __attribute__((packed)) foo { float f; }

   where we return the SFmode value of "f" in FP_RETURN, but where
   the structure itself has mode BLKmode.  */

static rtx
mips_return_fpr_single (enum machine_mode type_mode,
			enum machine_mode value_mode)
{
  rtx x;

  x = gen_rtx_REG (value_mode, FP_RETURN);
  if (type_mode != value_mode)
    {
      x = gen_rtx_EXPR_LIST (VOIDmode, x, const0_rtx);
      x = gen_rtx_PARALLEL (type_mode, gen_rtvec (1, x));
    }
  return x;
}

/* Return a composite value in a pair of floating-point registers.
   MODE1 and OFFSET1 are the mode and byte offset for the first value,
   likewise MODE2 and OFFSET2 for the second.  MODE is the mode of the
   complete value.

   For n32 & n64, $f0 always holds the first value and $f2 the second.
   Otherwise the values are packed together as closely as possible.  */

static rtx
mips_return_fpr_pair (enum machine_mode mode,
		      enum machine_mode mode1, HOST_WIDE_INT offset1,
		      enum machine_mode mode2, HOST_WIDE_INT offset2)
{
  int inc;

  inc = (TARGET_NEWABI ? 2 : MAX_FPRS_PER_FMT);
  return gen_rtx_PARALLEL
    (mode,
     gen_rtvec (2,
		gen_rtx_EXPR_LIST (VOIDmode,
				   gen_rtx_REG (mode1, FP_RETURN),
				   GEN_INT (offset1)),
		gen_rtx_EXPR_LIST (VOIDmode,
				   gen_rtx_REG (mode2, FP_RETURN + inc),
				   GEN_INT (offset2))));

}

/* Implement FUNCTION_VALUE and LIBCALL_VALUE.  For normal calls,
   VALTYPE is the return type and MODE is VOIDmode.  For libcalls,
   VALTYPE is null and MODE is the mode of the return value.  */

rtx
mips_function_value (const_tree valtype, enum machine_mode mode)
{
  if (valtype)
    {
      tree fields[2];
      int unsigned_p;

      mode = TYPE_MODE (valtype);
      unsigned_p = TYPE_UNSIGNED (valtype);

      /* Since TARGET_PROMOTE_FUNCTION_RETURN unconditionally returns true,
	 we must promote the mode just as PROMOTE_MODE does.  */
      mode = promote_mode (valtype, mode, &unsigned_p, 1);

      /* Handle structures whose fields are returned in $f0/$f2.  */
      switch (mips_fpr_return_fields (valtype, fields))
	{
	case 1:
	  return mips_return_fpr_single (mode,
					 TYPE_MODE (TREE_TYPE (fields[0])));

	case 2:
	  return mips_return_fpr_pair (mode,
				       TYPE_MODE (TREE_TYPE (fields[0])),
				       int_byte_position (fields[0]),
				       TYPE_MODE (TREE_TYPE (fields[1])),
				       int_byte_position (fields[1]));
	}

      /* If a value is passed in the most significant part of a register, see
	 whether we have to round the mode up to a whole number of words.  */
      if (mips_return_in_msb (valtype))
	{
	  HOST_WIDE_INT size = int_size_in_bytes (valtype);
	  if (size % UNITS_PER_WORD != 0)
	    {
	      size += UNITS_PER_WORD - size % UNITS_PER_WORD;
	      mode = mode_for_size (size * BITS_PER_UNIT, MODE_INT, 0);
	    }
	}

      /* For EABI, the class of return register depends entirely on MODE.
	 For example, "struct { some_type x; }" and "union { some_type x; }"
	 are returned in the same way as a bare "some_type" would be.
	 Other ABIs only use FPRs for scalar, complex or vector types.  */
      if (mips_abi != ABI_EABI && !FLOAT_TYPE_P (valtype))
	return gen_rtx_REG (mode, GP_RETURN);
    }

  if (!TARGET_MIPS16)
    {
      /* Handle long doubles for n32 & n64.  */
      if (mode == TFmode)
	return mips_return_fpr_pair (mode,
				     DImode, 0,
				     DImode, GET_MODE_SIZE (mode) / 2);

      if (mips_return_mode_in_fpr_p (mode))
	{
	  if (GET_MODE_CLASS (mode) == MODE_COMPLEX_FLOAT)
	    return mips_return_fpr_pair (mode,
					 GET_MODE_INNER (mode), 0,
					 GET_MODE_INNER (mode),
					 GET_MODE_SIZE (mode) / 2);
	  else
	    return gen_rtx_REG (mode, FP_RETURN);
	}
    }

  return gen_rtx_REG (mode, GP_RETURN);
}

/* Implement TARGET_RETURN_IN_MEMORY.  Under the o32 and o64 ABIs,
   all BLKmode objects are returned in memory.  Under the n32, n64
   and embedded ABIs, small structures are returned in a register.
   Objects with varying size must still be returned in memory, of
   course.  */

static bool
mips_return_in_memory (const_tree type, const_tree fndecl ATTRIBUTE_UNUSED)
{
  return (TARGET_OLDABI
	  ? TYPE_MODE (type) == BLKmode
	  : !IN_RANGE (int_size_in_bytes (type), 0, 2 * UNITS_PER_WORD));
}

/* Implement TARGET_SETUP_INCOMING_VARARGS.  */

static void
mips_setup_incoming_varargs (CUMULATIVE_ARGS *cum, enum machine_mode mode,
			     tree type, int *pretend_size ATTRIBUTE_UNUSED,
			     int no_rtl)
{
  CUMULATIVE_ARGS local_cum;
  int gp_saved, fp_saved;

  /* The caller has advanced CUM up to, but not beyond, the last named
     argument.  Advance a local copy of CUM past the last "real" named
     argument, to find out how many registers are left over.  */
  local_cum = *cum;
  FUNCTION_ARG_ADVANCE (local_cum, mode, type, true);

  /* Found out how many registers we need to save.  */
  gp_saved = MAX_ARGS_IN_REGISTERS - local_cum.num_gprs;
  fp_saved = (EABI_FLOAT_VARARGS_P
	      ? MAX_ARGS_IN_REGISTERS - local_cum.num_fprs
	      : 0);

  if (!no_rtl)
    {
      if (gp_saved > 0)
	{
	  rtx ptr, mem;

	  ptr = plus_constant (virtual_incoming_args_rtx,
			       REG_PARM_STACK_SPACE (cfun->decl)
			       - gp_saved * UNITS_PER_WORD);
	  mem = gen_frame_mem (BLKmode, ptr);
	  set_mem_alias_set (mem, get_varargs_alias_set ());

	  move_block_from_reg (local_cum.num_gprs + GP_ARG_FIRST,
			       mem, gp_saved);
	}
      if (fp_saved > 0)
	{
	  /* We can't use move_block_from_reg, because it will use
	     the wrong mode.  */
	  enum machine_mode mode;
	  int off, i;

	  /* Set OFF to the offset from virtual_incoming_args_rtx of
	     the first float register.  The FP save area lies below
	     the integer one, and is aligned to UNITS_PER_FPVALUE bytes.  */
	  off = (-gp_saved * UNITS_PER_WORD) & -UNITS_PER_FPVALUE;
	  off -= fp_saved * UNITS_PER_FPREG;

	  mode = TARGET_SINGLE_FLOAT ? SFmode : DFmode;

	  for (i = local_cum.num_fprs; i < MAX_ARGS_IN_REGISTERS;
	       i += MAX_FPRS_PER_FMT)
	    {
	      rtx ptr, mem;

	      ptr = plus_constant (virtual_incoming_args_rtx, off);
	      mem = gen_frame_mem (mode, ptr);
	      set_mem_alias_set (mem, get_varargs_alias_set ());
	      mips_emit_move (mem, gen_rtx_REG (mode, FP_ARG_FIRST + i));
	      off += UNITS_PER_HWFPVALUE;
	    }
	}
    }
  if (REG_PARM_STACK_SPACE (cfun->decl) == 0)
    cfun->machine->varargs_size = (gp_saved * UNITS_PER_WORD
				   + fp_saved * UNITS_PER_FPREG);
}

/* Implement TARGET_BUILTIN_VA_LIST.  */

static tree
mips_build_builtin_va_list (void)
{
  if (EABI_FLOAT_VARARGS_P)
    {
      /* We keep 3 pointers, and two offsets.

	 Two pointers are to the overflow area, which starts at the CFA.
	 One of these is constant, for addressing into the GPR save area
	 below it.  The other is advanced up the stack through the
	 overflow region.

	 The third pointer is to the bottom of the GPR save area.
	 Since the FPR save area is just below it, we can address
	 FPR slots off this pointer.

	 We also keep two one-byte offsets, which are to be subtracted
	 from the constant pointers to yield addresses in the GPR and
	 FPR save areas.  These are downcounted as float or non-float
	 arguments are used, and when they get to zero, the argument
	 must be obtained from the overflow region.  */
      tree f_ovfl, f_gtop, f_ftop, f_goff, f_foff, f_res, record;
      tree array, index;

      record = lang_hooks.types.make_type (RECORD_TYPE);

      f_ovfl = build_decl (FIELD_DECL, get_identifier ("__overflow_argptr"),
			   ptr_type_node);
      f_gtop = build_decl (FIELD_DECL, get_identifier ("__gpr_top"),
			   ptr_type_node);
      f_ftop = build_decl (FIELD_DECL, get_identifier ("__fpr_top"),
			   ptr_type_node);
      f_goff = build_decl (FIELD_DECL, get_identifier ("__gpr_offset"),
			   unsigned_char_type_node);
      f_foff = build_decl (FIELD_DECL, get_identifier ("__fpr_offset"),
			   unsigned_char_type_node);
      /* Explicitly pad to the size of a pointer, so that -Wpadded won't
	 warn on every user file.  */
      index = build_int_cst (NULL_TREE, GET_MODE_SIZE (ptr_mode) - 2 - 1);
      array = build_array_type (unsigned_char_type_node,
			        build_index_type (index));
      f_res = build_decl (FIELD_DECL, get_identifier ("__reserved"), array);

      DECL_FIELD_CONTEXT (f_ovfl) = record;
      DECL_FIELD_CONTEXT (f_gtop) = record;
      DECL_FIELD_CONTEXT (f_ftop) = record;
      DECL_FIELD_CONTEXT (f_goff) = record;
      DECL_FIELD_CONTEXT (f_foff) = record;
      DECL_FIELD_CONTEXT (f_res) = record;

      TYPE_FIELDS (record) = f_ovfl;
      TREE_CHAIN (f_ovfl) = f_gtop;
      TREE_CHAIN (f_gtop) = f_ftop;
      TREE_CHAIN (f_ftop) = f_goff;
      TREE_CHAIN (f_goff) = f_foff;
      TREE_CHAIN (f_foff) = f_res;

      layout_type (record);
      return record;
    }
  else if (TARGET_IRIX && TARGET_IRIX6)
    /* On IRIX 6, this type is 'char *'.  */
    return build_pointer_type (char_type_node);
  else
    /* Otherwise, we use 'void *'.  */
    return ptr_type_node;
}

/* Implement TARGET_EXPAND_BUILTIN_VA_START.  */

static void
mips_va_start (tree valist, rtx nextarg)
{
  if (EABI_FLOAT_VARARGS_P)
    {
      const CUMULATIVE_ARGS *cum;
      tree f_ovfl, f_gtop, f_ftop, f_goff, f_foff;
      tree ovfl, gtop, ftop, goff, foff;
      tree t;
      int gpr_save_area_size;
      int fpr_save_area_size;
      int fpr_offset;

      cum = &crtl->args.info;
      gpr_save_area_size
	= (MAX_ARGS_IN_REGISTERS - cum->num_gprs) * UNITS_PER_WORD;
      fpr_save_area_size
	= (MAX_ARGS_IN_REGISTERS - cum->num_fprs) * UNITS_PER_FPREG;

      f_ovfl = TYPE_FIELDS (va_list_type_node);
      f_gtop = TREE_CHAIN (f_ovfl);
      f_ftop = TREE_CHAIN (f_gtop);
      f_goff = TREE_CHAIN (f_ftop);
      f_foff = TREE_CHAIN (f_goff);

      ovfl = build3 (COMPONENT_REF, TREE_TYPE (f_ovfl), valist, f_ovfl,
		     NULL_TREE);
      gtop = build3 (COMPONENT_REF, TREE_TYPE (f_gtop), valist, f_gtop,
		     NULL_TREE);
      ftop = build3 (COMPONENT_REF, TREE_TYPE (f_ftop), valist, f_ftop,
		     NULL_TREE);
      goff = build3 (COMPONENT_REF, TREE_TYPE (f_goff), valist, f_goff,
		     NULL_TREE);
      foff = build3 (COMPONENT_REF, TREE_TYPE (f_foff), valist, f_foff,
		     NULL_TREE);

      /* Emit code to initialize OVFL, which points to the next varargs
	 stack argument.  CUM->STACK_WORDS gives the number of stack
	 words used by named arguments.  */
      t = make_tree (TREE_TYPE (ovfl), virtual_incoming_args_rtx);
      if (cum->stack_words > 0)
	t = build2 (POINTER_PLUS_EXPR, TREE_TYPE (ovfl), t,
		    size_int (cum->stack_words * UNITS_PER_WORD));
      t = build2 (MODIFY_EXPR, TREE_TYPE (ovfl), ovfl, t);
      expand_expr (t, const0_rtx, VOIDmode, EXPAND_NORMAL);

      /* Emit code to initialize GTOP, the top of the GPR save area.  */
      t = make_tree (TREE_TYPE (gtop), virtual_incoming_args_rtx);
      t = build2 (MODIFY_EXPR, TREE_TYPE (gtop), gtop, t);
      expand_expr (t, const0_rtx, VOIDmode, EXPAND_NORMAL);

      /* Emit code to initialize FTOP, the top of the FPR save area.
	 This address is gpr_save_area_bytes below GTOP, rounded
	 down to the next fp-aligned boundary.  */
      t = make_tree (TREE_TYPE (ftop), virtual_incoming_args_rtx);
      fpr_offset = gpr_save_area_size + UNITS_PER_FPVALUE - 1;
      fpr_offset &= -UNITS_PER_FPVALUE;
      if (fpr_offset)
	t = build2 (POINTER_PLUS_EXPR, TREE_TYPE (ftop), t,
		    size_int (-fpr_offset));
      t = build2 (MODIFY_EXPR, TREE_TYPE (ftop), ftop, t);
      expand_expr (t, const0_rtx, VOIDmode, EXPAND_NORMAL);

      /* Emit code to initialize GOFF, the offset from GTOP of the
	 next GPR argument.  */
      t = build2 (MODIFY_EXPR, TREE_TYPE (goff), goff,
		  build_int_cst (TREE_TYPE (goff), gpr_save_area_size));
      expand_expr (t, const0_rtx, VOIDmode, EXPAND_NORMAL);

      /* Likewise emit code to initialize FOFF, the offset from FTOP
	 of the next FPR argument.  */
      t = build2 (MODIFY_EXPR, TREE_TYPE (foff), foff,
		  build_int_cst (TREE_TYPE (foff), fpr_save_area_size));
      expand_expr (t, const0_rtx, VOIDmode, EXPAND_NORMAL);
    }
  else
    {
      nextarg = plus_constant (nextarg, -cfun->machine->varargs_size);
      std_expand_builtin_va_start (valist, nextarg);
    }
}

/* Implement TARGET_GIMPLIFY_VA_ARG_EXPR.  */

static tree
mips_gimplify_va_arg_expr (tree valist, tree type, gimple_seq *pre_p,
			   gimple_seq *post_p)
{
  tree addr;
  bool indirect_p;

  indirect_p = pass_by_reference (NULL, TYPE_MODE (type), type, 0);
  if (indirect_p)
    type = build_pointer_type (type);

  if (!EABI_FLOAT_VARARGS_P)
    addr = std_gimplify_va_arg_expr (valist, type, pre_p, post_p);
  else
    {
      tree f_ovfl, f_gtop, f_ftop, f_goff, f_foff;
      tree ovfl, top, off, align;
      HOST_WIDE_INT size, rsize, osize;
      tree t, u;

      f_ovfl = TYPE_FIELDS (va_list_type_node);
      f_gtop = TREE_CHAIN (f_ovfl);
      f_ftop = TREE_CHAIN (f_gtop);
      f_goff = TREE_CHAIN (f_ftop);
      f_foff = TREE_CHAIN (f_goff);

      /* Let:

	 TOP be the top of the GPR or FPR save area;
	 OFF be the offset from TOP of the next register;
	 ADDR_RTX be the address of the argument;
	 SIZE be the number of bytes in the argument type;
	 RSIZE be the number of bytes used to store the argument
	   when it's in the register save area; and
	 OSIZE be the number of bytes used to store it when it's
	   in the stack overflow area.

	 The code we want is:

	 1: off &= -rsize;	  // round down
	 2: if (off != 0)
	 3:   {
	 4:	addr_rtx = top - off + (BYTES_BIG_ENDIAN ? RSIZE - SIZE : 0);
	 5:	off -= rsize;
	 6:   }
	 7: else
	 8:   {
	 9:	ovfl = ((intptr_t) ovfl + osize - 1) & -osize;
	 10:	addr_rtx = ovfl + (BYTES_BIG_ENDIAN ? OSIZE - SIZE : 0);
	 11:	ovfl += osize;
	 14:  }

	 [1] and [9] can sometimes be optimized away.  */

      ovfl = build3 (COMPONENT_REF, TREE_TYPE (f_ovfl), valist, f_ovfl,
		     NULL_TREE);
      size = int_size_in_bytes (type);

      if (GET_MODE_CLASS (TYPE_MODE (type)) == MODE_FLOAT
	  && GET_MODE_SIZE (TYPE_MODE (type)) <= UNITS_PER_FPVALUE)
	{
<<<<<<< HEAD
	  top = build3 (COMPONENT_REF, TREE_TYPE (f_ftop), valist, f_ftop,
		        NULL_TREE);
	  off = build3 (COMPONENT_REF, TREE_TYPE (f_foff), valist, f_foff,
		        NULL_TREE);
=======
	  top = build3 (COMPONENT_REF, TREE_TYPE (f_ftop),
			unshare_expr (valist), f_ftop, NULL_TREE);
	  off = build3 (COMPONENT_REF, TREE_TYPE (f_foff),
			unshare_expr (valist), f_foff, NULL_TREE);
>>>>>>> a0daa400

	  /* When va_start saves FPR arguments to the stack, each slot
	     takes up UNITS_PER_HWFPVALUE bytes, regardless of the
	     argument's precision.  */
	  rsize = UNITS_PER_HWFPVALUE;

	  /* Overflow arguments are padded to UNITS_PER_WORD bytes
	     (= PARM_BOUNDARY bits).  This can be different from RSIZE
	     in two cases:

	     (1) On 32-bit targets when TYPE is a structure such as:

	     struct s { float f; };

	     Such structures are passed in paired FPRs, so RSIZE
	     will be 8 bytes.  However, the structure only takes
	     up 4 bytes of memory, so OSIZE will only be 4.

	     (2) In combinations such as -mgp64 -msingle-float
	     -fshort-double.  Doubles passed in registers will then take
	     up 4 (UNITS_PER_HWFPVALUE) bytes, but those passed on the
	     stack take up UNITS_PER_WORD bytes.  */
	  osize = MAX (GET_MODE_SIZE (TYPE_MODE (type)), UNITS_PER_WORD);
	}
      else
	{
<<<<<<< HEAD
	  top = build3 (COMPONENT_REF, TREE_TYPE (f_gtop), valist, f_gtop,
		        NULL_TREE);
	  off = build3 (COMPONENT_REF, TREE_TYPE (f_goff), valist, f_goff,
		        NULL_TREE);
=======
	  top = build3 (COMPONENT_REF, TREE_TYPE (f_gtop),
			unshare_expr (valist), f_gtop, NULL_TREE);
	  off = build3 (COMPONENT_REF, TREE_TYPE (f_goff),
			unshare_expr (valist), f_goff, NULL_TREE);
>>>>>>> a0daa400
	  rsize = (size + UNITS_PER_WORD - 1) & -UNITS_PER_WORD;
	  if (rsize > UNITS_PER_WORD)
	    {
	      /* [1] Emit code for: off &= -rsize.	*/
<<<<<<< HEAD
	      t = build2 (BIT_AND_EXPR, TREE_TYPE (off), off,
			  build_int_cst (TREE_TYPE (off), -rsize));
	      gimplify_assign (off, t, pre_p);
=======
	      t = build2 (BIT_AND_EXPR, TREE_TYPE (off), unshare_expr (off),
			  build_int_cst (TREE_TYPE (off), -rsize));
	      gimplify_assign (unshare_expr (off), t, pre_p);
>>>>>>> a0daa400
	    }
	  osize = rsize;
	}

      /* [2] Emit code to branch if off == 0.  */
      t = build2 (NE_EXPR, boolean_type_node, off,
		  build_int_cst (TREE_TYPE (off), 0));
      addr = build3 (COND_EXPR, ptr_type_node, t, NULL_TREE, NULL_TREE);

      /* [5] Emit code for: off -= rsize.  We do this as a form of
	 post-decrement not available to C.  */
      t = fold_convert (TREE_TYPE (off), build_int_cst (NULL_TREE, rsize));
      t = build2 (POSTDECREMENT_EXPR, TREE_TYPE (off), off, t);

      /* [4] Emit code for:
	 addr_rtx = top - off + (BYTES_BIG_ENDIAN ? RSIZE - SIZE : 0).  */
      t = fold_convert (sizetype, t);
      t = fold_build1 (NEGATE_EXPR, sizetype, t);
      t = build2 (POINTER_PLUS_EXPR, TREE_TYPE (top), top, t);
      if (BYTES_BIG_ENDIAN && rsize > size)
	{
	  u = size_int (rsize - size);
	  t = build2 (POINTER_PLUS_EXPR, TREE_TYPE (t), t, u);
	}
      COND_EXPR_THEN (addr) = t;

      if (osize > UNITS_PER_WORD)
	{
	  /* [9] Emit: ovfl = ((intptr_t) ovfl + osize - 1) & -osize.  */
	  u = size_int (osize - 1);
	  t = build2 (POINTER_PLUS_EXPR, TREE_TYPE (ovfl),
		      unshare_expr (ovfl), u);
	  t = fold_convert (sizetype, t);
	  u = size_int (-osize);
	  t = build2 (BIT_AND_EXPR, sizetype, t, u);
	  t = fold_convert (TREE_TYPE (ovfl), t);
<<<<<<< HEAD
	  align = build2 (MODIFY_EXPR, TREE_TYPE (ovfl), ovfl, t);
=======
	  align = build2 (MODIFY_EXPR, TREE_TYPE (ovfl),
			  unshare_expr (ovfl), t);
>>>>>>> a0daa400
	}
      else
	align = NULL;

      /* [10, 11] Emit code for:
	 addr_rtx = ovfl + (BYTES_BIG_ENDIAN ? OSIZE - SIZE : 0)
	 ovfl += osize.  */
      u = fold_convert (TREE_TYPE (ovfl), build_int_cst (NULL_TREE, osize));
      t = build2 (POSTINCREMENT_EXPR, TREE_TYPE (ovfl), ovfl, u);
      if (BYTES_BIG_ENDIAN && osize > size)
	{
	  u = size_int (osize - size);
	  t = build2 (POINTER_PLUS_EXPR, TREE_TYPE (t), t, u);
	}

      /* String [9] and [10, 11] together.  */
      if (align)
	t = build2 (COMPOUND_EXPR, TREE_TYPE (t), align, t);
      COND_EXPR_ELSE (addr) = t;

      addr = fold_convert (build_pointer_type (type), addr);
      addr = build_va_arg_indirect_ref (addr);
    }

  if (indirect_p)
    addr = build_va_arg_indirect_ref (addr);

  return addr;
}

/* Start a definition of function NAME.  MIPS16_P indicates whether the
   function contains MIPS16 code.  */

static void
mips_start_function_definition (const char *name, bool mips16_p)
{
  if (mips16_p)
    fprintf (asm_out_file, "\t.set\tmips16\n");
  else
    fprintf (asm_out_file, "\t.set\tnomips16\n");

  if (!flag_inhibit_size_directive)
    {
      fputs ("\t.ent\t", asm_out_file);
      assemble_name (asm_out_file, name);
      fputs ("\n", asm_out_file);
    }

  ASM_OUTPUT_TYPE_DIRECTIVE (asm_out_file, name, "function");

  /* Start the definition proper.  */
  assemble_name (asm_out_file, name);
  fputs (":\n", asm_out_file);
}

/* End a function definition started by mips_start_function_definition.  */

static void
mips_end_function_definition (const char *name)
{
  if (!flag_inhibit_size_directive)
    {
      fputs ("\t.end\t", asm_out_file);
      assemble_name (asm_out_file, name);
      fputs ("\n", asm_out_file);
    }
}

/* Return true if calls to X can use R_MIPS_CALL* relocations.  */

static bool
mips_ok_for_lazy_binding_p (rtx x)
{
  return (TARGET_USE_GOT
	  && GET_CODE (x) == SYMBOL_REF
	  && !SYMBOL_REF_BIND_NOW_P (x)
	  && !mips_symbol_binds_local_p (x));
}

/* Load function address ADDR into register DEST.  TYPE is as for
   mips_expand_call.  Return true if we used an explicit lazy-binding
   sequence.  */

static bool
mips_load_call_address (enum mips_call_type type, rtx dest, rtx addr)
{
  /* If we're generating PIC, and this call is to a global function,
     try to allow its address to be resolved lazily.  This isn't
     possible for sibcalls when $gp is call-saved because the value
     of $gp on entry to the stub would be our caller's gp, not ours.  */
  if (TARGET_EXPLICIT_RELOCS
      && !(type == MIPS_CALL_SIBCALL && TARGET_CALL_SAVED_GP)
      && mips_ok_for_lazy_binding_p (addr))
    {
      addr = mips_got_load (dest, addr, SYMBOL_GOTOFF_CALL);
      emit_insn (gen_rtx_SET (VOIDmode, dest, addr));
      return true;
    }
  else
    {
      mips_emit_move (dest, addr);
      return false;
    }
}

/* Each locally-defined hard-float MIPS16 function has a local symbol
   associated with it.  This hash table maps the function symbol (FUNC)
   to the local symbol (LOCAL). */
struct mips16_local_alias GTY(()) {
  rtx func;
  rtx local;
};
static GTY ((param_is (struct mips16_local_alias))) htab_t mips16_local_aliases;

/* Hash table callbacks for mips16_local_aliases.  */

static hashval_t
mips16_local_aliases_hash (const void *entry)
{
  const struct mips16_local_alias *alias;

  alias = (const struct mips16_local_alias *) entry;
  return htab_hash_string (XSTR (alias->func, 0));
}

static int
mips16_local_aliases_eq (const void *entry1, const void *entry2)
{
  const struct mips16_local_alias *alias1, *alias2;

  alias1 = (const struct mips16_local_alias *) entry1;
  alias2 = (const struct mips16_local_alias *) entry2;
  return rtx_equal_p (alias1->func, alias2->func);
}

/* FUNC is the symbol for a locally-defined hard-float MIPS16 function.
   Return a local alias for it, creating a new one if necessary.  */

static rtx
mips16_local_alias (rtx func)
{
  struct mips16_local_alias *alias, tmp_alias;
  void **slot;

  /* Create the hash table if this is the first call.  */
  if (mips16_local_aliases == NULL)
    mips16_local_aliases = htab_create_ggc (37, mips16_local_aliases_hash,
					    mips16_local_aliases_eq, NULL);

  /* Look up the function symbol, creating a new entry if need be.  */
  tmp_alias.func = func;
  slot = htab_find_slot (mips16_local_aliases, &tmp_alias, INSERT);
  gcc_assert (slot != NULL);

  alias = (struct mips16_local_alias *) *slot;
  if (alias == NULL)
    {
      const char *func_name, *local_name;
      rtx local;

      /* Create a new SYMBOL_REF for the local symbol.  The choice of
	 __fn_local_* is based on the __fn_stub_* names that we've
	 traditionally used for the non-MIPS16 stub.  */
      func_name = targetm.strip_name_encoding (XSTR (func, 0));
      local_name = ACONCAT (("__fn_local_", func_name, NULL));
      local = gen_rtx_SYMBOL_REF (Pmode, ggc_strdup (local_name));
      SYMBOL_REF_FLAGS (local) = SYMBOL_REF_FLAGS (func) | SYMBOL_FLAG_LOCAL;

      /* Create a new structure to represent the mapping.  */
      alias = GGC_NEW (struct mips16_local_alias);
      alias->func = func;
      alias->local = local;
      *slot = alias;
    }
  return alias->local;
}

/* A chained list of functions for which mips16_build_call_stub has already
   generated a stub.  NAME is the name of the function and FP_RET_P is true
   if the function returns a value in floating-point registers.  */
struct mips16_stub {
  struct mips16_stub *next;
  char *name;
  bool fp_ret_p;
};
static struct mips16_stub *mips16_stubs;

/* Return a SYMBOL_REF for a MIPS16 function called NAME.  */

static rtx
mips16_stub_function (const char *name)
{
  rtx x;

  x = gen_rtx_SYMBOL_REF (Pmode, ggc_strdup (name));
  SYMBOL_REF_FLAGS (x) |= (SYMBOL_FLAG_EXTERNAL | SYMBOL_FLAG_FUNCTION);
  return x;
}

/* Return the two-character string that identifies floating-point
   return mode MODE in the name of a MIPS16 function stub.  */

static const char *
mips16_call_stub_mode_suffix (enum machine_mode mode)
{
  if (mode == SFmode)
    return "sf";
  else if (mode == DFmode)
    return "df";
  else if (mode == SCmode)
    return "sc";
  else if (mode == DCmode)
    return "dc";
  else if (mode == V2SFmode)
    return "df";
  else
    gcc_unreachable ();
}

/* Write instructions to move a 32-bit value between general register
   GPREG and floating-point register FPREG.  DIRECTION is 't' to move
   from GPREG to FPREG and 'f' to move in the opposite direction.  */

static void
mips_output_32bit_xfer (char direction, unsigned int gpreg, unsigned int fpreg)
{
  fprintf (asm_out_file, "\tm%cc1\t%s,%s\n", direction,
	   reg_names[gpreg], reg_names[fpreg]);
}

/* Likewise for 64-bit values.  */

static void
mips_output_64bit_xfer (char direction, unsigned int gpreg, unsigned int fpreg)
{
  if (TARGET_64BIT)
    fprintf (asm_out_file, "\tdm%cc1\t%s,%s\n", direction,
 	     reg_names[gpreg], reg_names[fpreg]);
  else if (TARGET_FLOAT64)
    {
      fprintf (asm_out_file, "\tm%cc1\t%s,%s\n", direction,
 	       reg_names[gpreg + TARGET_BIG_ENDIAN], reg_names[fpreg]);
      fprintf (asm_out_file, "\tm%chc1\t%s,%s\n", direction,
 	       reg_names[gpreg + TARGET_LITTLE_ENDIAN], reg_names[fpreg]);
    }
  else
    {
      /* Move the least-significant word.  */
      fprintf (asm_out_file, "\tm%cc1\t%s,%s\n", direction,
	       reg_names[gpreg + TARGET_BIG_ENDIAN], reg_names[fpreg]);
      /* ...then the most significant word.  */
      fprintf (asm_out_file, "\tm%cc1\t%s,%s\n", direction,
	       reg_names[gpreg + TARGET_LITTLE_ENDIAN], reg_names[fpreg + 1]);
    }
}

/* Write out code to move floating-point arguments into or out of
   general registers.  FP_CODE is the code describing which arguments
   are present (see the comment above the definition of CUMULATIVE_ARGS
   in mips.h).  DIRECTION is as for mips_output_32bit_xfer.  */

static void
mips_output_args_xfer (int fp_code, char direction)
{
  unsigned int gparg, fparg, f;
  CUMULATIVE_ARGS cum;

  /* This code only works for o32 and o64.  */
  gcc_assert (TARGET_OLDABI);

  mips_init_cumulative_args (&cum, NULL);

  for (f = (unsigned int) fp_code; f != 0; f >>= 2)
    {
      enum machine_mode mode;
      struct mips_arg_info info;

      if ((f & 3) == 1)
	mode = SFmode;
      else if ((f & 3) == 2)
	mode = DFmode;
      else
	gcc_unreachable ();

      mips_get_arg_info (&info, &cum, mode, NULL, true);
      gparg = mips_arg_regno (&info, false);
      fparg = mips_arg_regno (&info, true);

      if (mode == SFmode)
	mips_output_32bit_xfer (direction, gparg, fparg);
      else
	mips_output_64bit_xfer (direction, gparg, fparg);

      mips_function_arg_advance (&cum, mode, NULL, true);
    }
}

/* Write a MIPS16 stub for the current function.  This stub is used
   for functions which take arguments in the floating-point registers.
   It is normal-mode code that moves the floating-point arguments
   into the general registers and then jumps to the MIPS16 code.  */

static void
mips16_build_function_stub (void)
{
  const char *fnname, *alias_name, *separator;
  char *secname, *stubname;
  tree stubdecl;
  unsigned int f;
  rtx symbol, alias;

  /* Create the name of the stub, and its unique section.  */
  symbol = XEXP (DECL_RTL (current_function_decl), 0);
  alias = mips16_local_alias (symbol);

  fnname = targetm.strip_name_encoding (XSTR (symbol, 0));
  alias_name = targetm.strip_name_encoding (XSTR (alias, 0));
  secname = ACONCAT ((".mips16.fn.", fnname, NULL));
  stubname = ACONCAT (("__fn_stub_", fnname, NULL));

  /* Build a decl for the stub.  */
  stubdecl = build_decl (FUNCTION_DECL, get_identifier (stubname),
			 build_function_type (void_type_node, NULL_TREE));
  DECL_SECTION_NAME (stubdecl) = build_string (strlen (secname), secname);
  DECL_RESULT (stubdecl) = build_decl (RESULT_DECL, NULL_TREE, void_type_node);

  /* Output a comment.  */
  fprintf (asm_out_file, "\t# Stub function for %s (",
	   current_function_name ());
  separator = "";
  for (f = (unsigned int) crtl->args.info.fp_code; f != 0; f >>= 2)
    {
      fprintf (asm_out_file, "%s%s", separator,
	       (f & 3) == 1 ? "float" : "double");
      separator = ", ";
    }
  fprintf (asm_out_file, ")\n");

  /* Start the function definition.  */
  assemble_start_function (stubdecl, stubname);
  mips_start_function_definition (stubname, false);

  /* If generating pic2 code, either set up the global pointer or
     switch to pic0.  */
  if (TARGET_ABICALLS_PIC2)
    {
      if (TARGET_ABSOLUTE_ABICALLS)
	fprintf (asm_out_file, "\t.option\tpic0\n");
      else
	{
	  output_asm_insn ("%(.cpload\t%^%)", NULL);
	  /* Emit an R_MIPS_NONE relocation to tell the linker what the
	     target function is.  Use a local GOT access when loading the
	     symbol, to cut down on the number of unnecessary GOT entries
	     for stubs that aren't needed.  */
	  output_asm_insn (".reloc\t0,R_MIPS_NONE,%0", &symbol);
	  symbol = alias;
	}
    }

  /* Load the address of the MIPS16 function into $25.  Do this first so
     that targets with coprocessor interlocks can use an MFC1 to fill the
     delay slot.  */
  output_asm_insn ("la\t%^,%0", &symbol);

  /* Move the arguments from floating-point registers to general registers.  */
  mips_output_args_xfer (crtl->args.info.fp_code, 'f');

  /* Jump to the MIPS16 function.  */
  output_asm_insn ("jr\t%^", NULL);

  if (TARGET_ABICALLS_PIC2 && TARGET_ABSOLUTE_ABICALLS)
    fprintf (asm_out_file, "\t.option\tpic2\n");

  mips_end_function_definition (stubname);

  /* If the linker needs to create a dynamic symbol for the target
     function, it will associate the symbol with the stub (which,
     unlike the target function, follows the proper calling conventions).
     It is therefore useful to have a local alias for the target function,
     so that it can still be identified as MIPS16 code.  As an optimization,
     this symbol can also be used for indirect MIPS16 references from
     within this file.  */
  ASM_OUTPUT_DEF (asm_out_file, alias_name, fnname);

  switch_to_section (function_section (current_function_decl));
}

/* The current function is a MIPS16 function that returns a value in an FPR.
   Copy the return value from its soft-float to its hard-float location.
   libgcc2 has special non-MIPS16 helper functions for each case.  */

static void
mips16_copy_fpr_return_value (void)
{
  rtx fn, insn, retval;
  tree return_type;
  enum machine_mode return_mode;
  const char *name;

  return_type = DECL_RESULT (current_function_decl);
  return_mode = DECL_MODE (return_type);

  name = ACONCAT (("__mips16_ret_",
		   mips16_call_stub_mode_suffix (return_mode),
		   NULL));
  fn = mips16_stub_function (name);

  /* The function takes arguments in $2 (and possibly $3), so calls
     to it cannot be lazily bound.  */
  SYMBOL_REF_FLAGS (fn) |= SYMBOL_FLAG_BIND_NOW;

  /* Model the call as something that takes the GPR return value as
     argument and returns an "updated" value.  */
  retval = gen_rtx_REG (return_mode, GP_RETURN);
  insn = mips_expand_call (MIPS_CALL_EPILOGUE, retval, fn,
			   const0_rtx, NULL_RTX, false);
  use_reg (&CALL_INSN_FUNCTION_USAGE (insn), retval);
}

/* Consider building a stub for a MIPS16 call to function *FN_PTR.
   RETVAL is the location of the return value, or null if this is
   a "call" rather than a "call_value".  ARGS_SIZE is the size of the
   arguments and FP_CODE is the code built by mips_function_arg;
   see the comment above CUMULATIVE_ARGS for details.

   There are three alternatives:

   - If a stub was needed, emit the call and return the call insn itself.

   - If we can avoid using a stub by redirecting the call, set *FN_PTR
     to the new target and return null.

   - If *FN_PTR doesn't need a stub, return null and leave *FN_PTR
     unmodified.

   A stub is needed for calls to functions that, in normal mode,
   receive arguments in FPRs or return values in FPRs.  The stub
   copies the arguments from their soft-float positions to their
   hard-float positions, calls the real function, then copies the
   return value from its hard-float position to its soft-float
   position.

   We can emit a JAL to *FN_PTR even when *FN_PTR might need a stub.
   If *FN_PTR turns out to be to a non-MIPS16 function, the linker
   automatically redirects the JAL to the stub, otherwise the JAL
   continues to call FN directly.  */

static rtx
mips16_build_call_stub (rtx retval, rtx *fn_ptr, rtx args_size, int fp_code)
{
  const char *fnname;
  bool fp_ret_p;
  struct mips16_stub *l;
  rtx insn, fn;

  /* We don't need to do anything if we aren't in MIPS16 mode, or if
     we were invoked with the -msoft-float option.  */
  if (!TARGET_MIPS16 || TARGET_SOFT_FLOAT_ABI)
    return NULL_RTX;

  /* Figure out whether the value might come back in a floating-point
     register.  */
  fp_ret_p = retval && mips_return_mode_in_fpr_p (GET_MODE (retval));

  /* We don't need to do anything if there were no floating-point
     arguments and the value will not be returned in a floating-point
     register.  */
  if (fp_code == 0 && !fp_ret_p)
    return NULL_RTX;

  /* We don't need to do anything if this is a call to a special
     MIPS16 support function.  */
  fn = *fn_ptr;
  if (mips16_stub_function_p (fn))
    return NULL_RTX;

  /* This code will only work for o32 and o64 abis.  The other ABI's
     require more sophisticated support.  */
  gcc_assert (TARGET_OLDABI);

  /* If we're calling via a function pointer, use one of the magic
     libgcc.a stubs provided for each (FP_CODE, FP_RET_P) combination.
     Each stub expects the function address to arrive in register $2.  */
  if (GET_CODE (fn) != SYMBOL_REF
      || !call_insn_operand (fn, VOIDmode))
    {
      char buf[30];
      rtx stub_fn, insn, addr;
      bool lazy_p;

      /* If this is a locally-defined and locally-binding function,
	 avoid the stub by calling the local alias directly.  */
      if (mips16_local_function_p (fn))
	{
	  *fn_ptr = mips16_local_alias (fn);
	  return NULL_RTX;
	}

      /* Create a SYMBOL_REF for the libgcc.a function.  */
      if (fp_ret_p)
	sprintf (buf, "__mips16_call_stub_%s_%d",
		 mips16_call_stub_mode_suffix (GET_MODE (retval)),
		 fp_code);
      else
	sprintf (buf, "__mips16_call_stub_%d", fp_code);
      stub_fn = mips16_stub_function (buf);

      /* The function uses $2 as an argument, so calls to it
	 cannot be lazily bound.  */
      SYMBOL_REF_FLAGS (stub_fn) |= SYMBOL_FLAG_BIND_NOW;

      /* Load the target function into $2.  */
      addr = gen_rtx_REG (Pmode, GP_REG_FIRST + 2);
      lazy_p = mips_load_call_address (MIPS_CALL_NORMAL, addr, fn);

      /* Emit the call.  */
      insn = mips_expand_call (MIPS_CALL_NORMAL, retval, stub_fn,
			       args_size, NULL_RTX, lazy_p);

      /* Tell GCC that this call does indeed use the value of $2.  */
      use_reg (&CALL_INSN_FUNCTION_USAGE (insn), addr);

      /* If we are handling a floating-point return value, we need to
         save $18 in the function prologue.  Putting a note on the
         call will mean that df_regs_ever_live_p ($18) will be true if the
         call is not eliminated, and we can check that in the prologue
         code.  */
      if (fp_ret_p)
	CALL_INSN_FUNCTION_USAGE (insn) =
	  gen_rtx_EXPR_LIST (VOIDmode,
			     gen_rtx_CLOBBER (VOIDmode,
					      gen_rtx_REG (word_mode, 18)),
			     CALL_INSN_FUNCTION_USAGE (insn));

      return insn;
    }

  /* We know the function we are going to call.  If we have already
     built a stub, we don't need to do anything further.  */
  fnname = targetm.strip_name_encoding (XSTR (fn, 0));
  for (l = mips16_stubs; l != NULL; l = l->next)
    if (strcmp (l->name, fnname) == 0)
      break;

  if (l == NULL)
    {
      const char *separator;
      char *secname, *stubname;
      tree stubid, stubdecl;
      unsigned int f;

      /* If the function does not return in FPRs, the special stub
	 section is named
	     .mips16.call.FNNAME

	 If the function does return in FPRs, the stub section is named
	     .mips16.call.fp.FNNAME

	 Build a decl for the stub.  */
      secname = ACONCAT ((".mips16.call.", fp_ret_p ? "fp." : "",
			  fnname, NULL));
      stubname = ACONCAT (("__call_stub_", fp_ret_p ? "fp_" : "",
			   fnname, NULL));
      stubid = get_identifier (stubname);
      stubdecl = build_decl (FUNCTION_DECL, stubid,
			     build_function_type (void_type_node, NULL_TREE));
      DECL_SECTION_NAME (stubdecl) = build_string (strlen (secname), secname);
      DECL_RESULT (stubdecl) = build_decl (RESULT_DECL, NULL_TREE,
					   void_type_node);

      /* Output a comment.  */
      fprintf (asm_out_file, "\t# Stub function to call %s%s (",
	       (fp_ret_p
		? (GET_MODE (retval) == SFmode ? "float " : "double ")
		: ""),
	       fnname);
      separator = "";
      for (f = (unsigned int) fp_code; f != 0; f >>= 2)
	{
	  fprintf (asm_out_file, "%s%s", separator,
		   (f & 3) == 1 ? "float" : "double");
	  separator = ", ";
	}
      fprintf (asm_out_file, ")\n");

      /* Start the function definition.  */
      assemble_start_function (stubdecl, stubname);
      mips_start_function_definition (stubname, false);

      if (!fp_ret_p)
	{
	  /* Load the address of the MIPS16 function into $25.  Do this
	     first so that targets with coprocessor interlocks can use
	     an MFC1 to fill the delay slot.  */
	  if (TARGET_EXPLICIT_RELOCS)
	    {
	      output_asm_insn ("lui\t%^,%%hi(%0)", &fn);
	      output_asm_insn ("addiu\t%^,%^,%%lo(%0)", &fn);
	    }
	  else
	    output_asm_insn ("la\t%^,%0", &fn);
	}

      /* Move the arguments from general registers to floating-point
	 registers.  */
      mips_output_args_xfer (fp_code, 't');

      if (!fp_ret_p)
	{
	  /* Jump to the previously-loaded address.  */
	  output_asm_insn ("jr\t%^", NULL);
	}
      else
	{
	  /* Save the return address in $18 and call the non-MIPS16 function.
	     The stub's caller knows that $18 might be clobbered, even though
	     $18 is usually a call-saved register.  */
	  fprintf (asm_out_file, "\tmove\t%s,%s\n",
		   reg_names[GP_REG_FIRST + 18], reg_names[GP_REG_FIRST + 31]);
	  output_asm_insn (MIPS_CALL ("jal", &fn, 0), &fn);

	  /* Move the result from floating-point registers to
	     general registers.  */
	  switch (GET_MODE (retval))
	    {
	    case SCmode:
	      mips_output_32bit_xfer ('f', GP_RETURN + 1,
				      FP_REG_FIRST + MAX_FPRS_PER_FMT);
	      /* Fall though.  */
	    case SFmode:
	      mips_output_32bit_xfer ('f', GP_RETURN, FP_REG_FIRST);
	      if (GET_MODE (retval) == SCmode && TARGET_64BIT)
		{
		  /* On 64-bit targets, complex floats are returned in
		     a single GPR, such that "sd" on a suitably-aligned
		     target would store the value correctly.  */
		  fprintf (asm_out_file, "\tdsll\t%s,%s,32\n",
			   reg_names[GP_RETURN + TARGET_LITTLE_ENDIAN],
			   reg_names[GP_RETURN + TARGET_LITTLE_ENDIAN]);
		  fprintf (asm_out_file, "\tor\t%s,%s,%s\n",
			   reg_names[GP_RETURN],
			   reg_names[GP_RETURN],
			   reg_names[GP_RETURN + 1]);
		}
	      break;

	    case DCmode:
	      mips_output_64bit_xfer ('f', GP_RETURN + (8 / UNITS_PER_WORD),
				      FP_REG_FIRST + MAX_FPRS_PER_FMT);
	      /* Fall though.  */
 	    case DFmode:
	    case V2SFmode:
	      mips_output_64bit_xfer ('f', GP_RETURN, FP_REG_FIRST);
	      break;

	    default:
	      gcc_unreachable ();
	    }
	  fprintf (asm_out_file, "\tjr\t%s\n", reg_names[GP_REG_FIRST + 18]);
	}

#ifdef ASM_DECLARE_FUNCTION_SIZE
      ASM_DECLARE_FUNCTION_SIZE (asm_out_file, stubname, stubdecl);
#endif

      mips_end_function_definition (stubname);

      /* Record this stub.  */
      l = XNEW (struct mips16_stub);
      l->name = xstrdup (fnname);
      l->fp_ret_p = fp_ret_p;
      l->next = mips16_stubs;
      mips16_stubs = l;
    }

  /* If we expect a floating-point return value, but we've built a
     stub which does not expect one, then we're in trouble.  We can't
     use the existing stub, because it won't handle the floating-point
     value.  We can't build a new stub, because the linker won't know
     which stub to use for the various calls in this object file.
     Fortunately, this case is illegal, since it means that a function
     was declared in two different ways in a single compilation.  */
  if (fp_ret_p && !l->fp_ret_p)
    error ("cannot handle inconsistent calls to %qs", fnname);

  if (retval == NULL_RTX)
    insn = gen_call_internal_direct (fn, args_size);
  else
    insn = gen_call_value_internal_direct (retval, fn, args_size);
  insn = mips_emit_call_insn (insn, fn, fn, false);

  /* If we are calling a stub which handles a floating-point return
     value, we need to arrange to save $18 in the prologue.  We do this
     by marking the function call as using the register.  The prologue
     will later see that it is used, and emit code to save it.  */
  if (fp_ret_p)
    CALL_INSN_FUNCTION_USAGE (insn) =
      gen_rtx_EXPR_LIST (VOIDmode,
			 gen_rtx_CLOBBER (VOIDmode,
					  gen_rtx_REG (word_mode, 18)),
			 CALL_INSN_FUNCTION_USAGE (insn));

  return insn;
}

/* Expand a call of type TYPE.  RESULT is where the result will go (null
   for "call"s and "sibcall"s), ADDR is the address of the function,
   ARGS_SIZE is the size of the arguments and AUX is the value passed
   to us by mips_function_arg.  LAZY_P is true if this call already
   involves a lazily-bound function address (such as when calling
   functions through a MIPS16 hard-float stub).

   Return the call itself.  */

rtx
mips_expand_call (enum mips_call_type type, rtx result, rtx addr,
		  rtx args_size, rtx aux, bool lazy_p)
{
  rtx orig_addr, pattern, insn;
  int fp_code;

  fp_code = aux == 0 ? 0 : (int) GET_MODE (aux);
  insn = mips16_build_call_stub (result, &addr, args_size, fp_code);
  if (insn)
    {
      gcc_assert (!lazy_p && type == MIPS_CALL_NORMAL);
      return insn;
    }
				 ;
  orig_addr = addr;
  if (!call_insn_operand (addr, VOIDmode))
    {
      if (type == MIPS_CALL_EPILOGUE)
	addr = MIPS_EPILOGUE_TEMP (Pmode);
      else
	addr = gen_reg_rtx (Pmode);
      lazy_p |= mips_load_call_address (type, addr, orig_addr);
    }

  if (result == 0)
    {
      rtx (*fn) (rtx, rtx);

      if (type == MIPS_CALL_EPILOGUE && TARGET_SPLIT_CALLS)
	fn = gen_call_split;
      else if (type == MIPS_CALL_SIBCALL)
	fn = gen_sibcall_internal;
      else
	fn = gen_call_internal;

      pattern = fn (addr, args_size);
    }
  else if (GET_CODE (result) == PARALLEL && XVECLEN (result, 0) == 2)
    {
      /* Handle return values created by mips_return_fpr_pair.  */
      rtx (*fn) (rtx, rtx, rtx, rtx);
      rtx reg1, reg2;

      if (type == MIPS_CALL_EPILOGUE && TARGET_SPLIT_CALLS)
	fn = gen_call_value_multiple_split;
      else if (type == MIPS_CALL_SIBCALL)
	fn = gen_sibcall_value_multiple_internal;
      else
	fn = gen_call_value_multiple_internal;

      reg1 = XEXP (XVECEXP (result, 0, 0), 0);
      reg2 = XEXP (XVECEXP (result, 0, 1), 0);
      pattern = fn (reg1, addr, args_size, reg2);
    }
  else
    {
      rtx (*fn) (rtx, rtx, rtx);

      if (type == MIPS_CALL_EPILOGUE && TARGET_SPLIT_CALLS)
	fn = gen_call_value_split;
      else if (type == MIPS_CALL_SIBCALL)
	fn = gen_sibcall_value_internal;
      else
	fn = gen_call_value_internal;

      /* Handle return values created by mips_return_fpr_single.  */
      if (GET_CODE (result) == PARALLEL && XVECLEN (result, 0) == 1)
	result = XEXP (XVECEXP (result, 0, 0), 0);
      pattern = fn (result, addr, args_size);
    }

  return mips_emit_call_insn (pattern, orig_addr, addr, lazy_p);
}

/* Split call instruction INSN into a $gp-clobbering call and
   (where necessary) an instruction to restore $gp from its save slot.
   CALL_PATTERN is the pattern of the new call.  */

void
mips_split_call (rtx insn, rtx call_pattern)
{
  rtx new_insn;

  new_insn = emit_call_insn (call_pattern);
  CALL_INSN_FUNCTION_USAGE (new_insn)
    = copy_rtx (CALL_INSN_FUNCTION_USAGE (insn));
  if (!find_reg_note (insn, REG_NORETURN, 0))
    /* Pick a temporary register that is suitable for both MIPS16 and
       non-MIPS16 code.  $4 and $5 are used for returning complex double
       values in soft-float code, so $6 is the first suitable candidate.  */
    mips_restore_gp (gen_rtx_REG (Pmode, GP_ARG_FIRST + 2));
}

/* Implement TARGET_FUNCTION_OK_FOR_SIBCALL.  */

static bool
mips_function_ok_for_sibcall (tree decl, tree exp ATTRIBUTE_UNUSED)
{
  if (!TARGET_SIBCALLS)
    return false;

  /* We can't do a sibcall if the called function is a MIPS16 function
     because there is no direct "jx" instruction equivalent to "jalx" to
     switch the ISA mode.  We only care about cases where the sibling
     and normal calls would both be direct.  */
  if (decl
      && mips_use_mips16_mode_p (decl)
      && const_call_insn_operand (XEXP (DECL_RTL (decl), 0), VOIDmode))
    return false;

  /* When -minterlink-mips16 is in effect, assume that non-locally-binding
     functions could be MIPS16 ones unless an attribute explicitly tells
     us otherwise.  */
  if (TARGET_INTERLINK_MIPS16
      && decl
      && (DECL_EXTERNAL (decl) || !targetm.binds_local_p (decl))
      && !mips_nomips16_decl_p (decl)
      && const_call_insn_operand (XEXP (DECL_RTL (decl), 0), VOIDmode))
    return false;

  /* Otherwise OK.  */
  return true;
}

/* Emit code to move general operand SRC into condition-code
   register DEST given that SCRATCH is a scratch TFmode FPR.
   The sequence is:

	FP1 = SRC
	FP2 = 0.0f
	DEST = FP2 < FP1

   where FP1 and FP2 are single-precision FPRs taken from SCRATCH.  */

void
mips_expand_fcc_reload (rtx dest, rtx src, rtx scratch)
{
  rtx fp1, fp2;

  /* Change the source to SFmode.  */
  if (MEM_P (src))
    src = adjust_address (src, SFmode, 0);
  else if (REG_P (src) || GET_CODE (src) == SUBREG)
    src = gen_rtx_REG (SFmode, true_regnum (src));

  fp1 = gen_rtx_REG (SFmode, REGNO (scratch));
  fp2 = gen_rtx_REG (SFmode, REGNO (scratch) + MAX_FPRS_PER_FMT);

  mips_emit_move (copy_rtx (fp1), src);
  mips_emit_move (copy_rtx (fp2), CONST0_RTX (SFmode));
  emit_insn (gen_slt_sf (dest, fp2, fp1));
}

/* Emit straight-line code to move LENGTH bytes from SRC to DEST.
   Assume that the areas do not overlap.  */

static void
mips_block_move_straight (rtx dest, rtx src, HOST_WIDE_INT length)
{
  HOST_WIDE_INT offset, delta;
  unsigned HOST_WIDE_INT bits;
  int i;
  enum machine_mode mode;
  rtx *regs;

  /* Work out how many bits to move at a time.  If both operands have
     half-word alignment, it is usually better to move in half words.
     For instance, lh/lh/sh/sh is usually better than lwl/lwr/swl/swr
     and lw/lw/sw/sw is usually better than ldl/ldr/sdl/sdr.
     Otherwise move word-sized chunks.  */
  if (MEM_ALIGN (src) == BITS_PER_WORD / 2
      && MEM_ALIGN (dest) == BITS_PER_WORD / 2)
    bits = BITS_PER_WORD / 2;
  else
    bits = BITS_PER_WORD;

  mode = mode_for_size (bits, MODE_INT, 0);
  delta = bits / BITS_PER_UNIT;

  /* Allocate a buffer for the temporary registers.  */
  regs = XALLOCAVEC (rtx, length / delta);

  /* Load as many BITS-sized chunks as possible.  Use a normal load if
     the source has enough alignment, otherwise use left/right pairs.  */
  for (offset = 0, i = 0; offset + delta <= length; offset += delta, i++)
    {
      regs[i] = gen_reg_rtx (mode);
      if (MEM_ALIGN (src) >= bits)
	mips_emit_move (regs[i], adjust_address (src, mode, offset));
      else
	{
	  rtx part = adjust_address (src, BLKmode, offset);
	  if (!mips_expand_ext_as_unaligned_load (regs[i], part, bits, 0))
	    gcc_unreachable ();
	}
    }

  /* Copy the chunks to the destination.  */
  for (offset = 0, i = 0; offset + delta <= length; offset += delta, i++)
    if (MEM_ALIGN (dest) >= bits)
      mips_emit_move (adjust_address (dest, mode, offset), regs[i]);
    else
      {
	rtx part = adjust_address (dest, BLKmode, offset);
	if (!mips_expand_ins_as_unaligned_store (part, regs[i], bits, 0))
	  gcc_unreachable ();
      }

  /* Mop up any left-over bytes.  */
  if (offset < length)
    {
      src = adjust_address (src, BLKmode, offset);
      dest = adjust_address (dest, BLKmode, offset);
      move_by_pieces (dest, src, length - offset,
		      MIN (MEM_ALIGN (src), MEM_ALIGN (dest)), 0);
    }
}

/* Helper function for doing a loop-based block operation on memory
   reference MEM.  Each iteration of the loop will operate on LENGTH
   bytes of MEM.

   Create a new base register for use within the loop and point it to
   the start of MEM.  Create a new memory reference that uses this
   register.  Store them in *LOOP_REG and *LOOP_MEM respectively.  */

static void
mips_adjust_block_mem (rtx mem, HOST_WIDE_INT length,
		       rtx *loop_reg, rtx *loop_mem)
{
  *loop_reg = copy_addr_to_reg (XEXP (mem, 0));

  /* Although the new mem does not refer to a known location,
     it does keep up to LENGTH bytes of alignment.  */
  *loop_mem = change_address (mem, BLKmode, *loop_reg);
  set_mem_align (*loop_mem, MIN (MEM_ALIGN (mem), length * BITS_PER_UNIT));
}

/* Move LENGTH bytes from SRC to DEST using a loop that moves BYTES_PER_ITER
   bytes at a time.  LENGTH must be at least BYTES_PER_ITER.  Assume that
   the memory regions do not overlap.  */

static void
mips_block_move_loop (rtx dest, rtx src, HOST_WIDE_INT length,
		      HOST_WIDE_INT bytes_per_iter)
{
  rtx label, src_reg, dest_reg, final_src;
  HOST_WIDE_INT leftover;

  leftover = length % bytes_per_iter;
  length -= leftover;

  /* Create registers and memory references for use within the loop.  */
  mips_adjust_block_mem (src, bytes_per_iter, &src_reg, &src);
  mips_adjust_block_mem (dest, bytes_per_iter, &dest_reg, &dest);

  /* Calculate the value that SRC_REG should have after the last iteration
     of the loop.  */
  final_src = expand_simple_binop (Pmode, PLUS, src_reg, GEN_INT (length),
				   0, 0, OPTAB_WIDEN);

  /* Emit the start of the loop.  */
  label = gen_label_rtx ();
  emit_label (label);

  /* Emit the loop body.  */
  mips_block_move_straight (dest, src, bytes_per_iter);

  /* Move on to the next block.  */
  mips_emit_move (src_reg, plus_constant (src_reg, bytes_per_iter));
  mips_emit_move (dest_reg, plus_constant (dest_reg, bytes_per_iter));

  /* Emit the loop condition.  */
  if (Pmode == DImode)
    emit_insn (gen_cmpdi (src_reg, final_src));
  else
    emit_insn (gen_cmpsi (src_reg, final_src));
  emit_jump_insn (gen_bne (label));

  /* Mop up any left-over bytes.  */
  if (leftover)
    mips_block_move_straight (dest, src, leftover);
}

/* Expand a movmemsi instruction, which copies LENGTH bytes from
   memory reference SRC to memory reference DEST.  */

bool
mips_expand_block_move (rtx dest, rtx src, rtx length)
{
  if (GET_CODE (length) == CONST_INT)
    {
      if (INTVAL (length) <= MIPS_MAX_MOVE_BYTES_STRAIGHT)
	{
	  mips_block_move_straight (dest, src, INTVAL (length));
	  return true;
	}
      else if (optimize)
	{
	  mips_block_move_loop (dest, src, INTVAL (length),
				MIPS_MAX_MOVE_BYTES_PER_LOOP_ITER);
	  return true;
	}
    }
  return false;
}

/* Expand a loop of synci insns for the address range [BEGIN, END).  */

void
mips_expand_synci_loop (rtx begin, rtx end)
{
  rtx inc, label, cmp, cmp_result;

  /* Load INC with the cache line size (rdhwr INC,$1).  */
  inc = gen_reg_rtx (Pmode);
  emit_insn (Pmode == SImode
	     ? gen_rdhwr_synci_step_si (inc)
	     : gen_rdhwr_synci_step_di (inc));

  /* Loop back to here.  */
  label = gen_label_rtx ();
  emit_label (label);

  emit_insn (gen_synci (begin));

  cmp = mips_force_binary (Pmode, GTU, begin, end);

  mips_emit_binary (PLUS, begin, begin, inc);

  cmp_result = gen_rtx_EQ (VOIDmode, cmp, const0_rtx);
  emit_jump_insn (gen_condjump (cmp_result, label));
}

/* Expand a QI or HI mode atomic memory operation.

   GENERATOR contains a pointer to the gen_* function that generates
   the SI mode underlying atomic operation using masks that we
   calculate.

   RESULT is the return register for the operation.  Its value is NULL
   if unused.

   MEM is the location of the atomic access.

   OLDVAL is the first operand for the operation.

   NEWVAL is the optional second operand for the operation.  Its value
   is NULL if unused.  */

void
mips_expand_atomic_qihi (union mips_gen_fn_ptrs generator,
                         rtx result, rtx mem, rtx oldval, rtx newval)
{
  rtx orig_addr, memsi_addr, memsi, shift, shiftsi, unshifted_mask;
  rtx unshifted_mask_reg, mask, inverted_mask, si_op;
  rtx res = NULL;
  enum machine_mode mode;

  mode = GET_MODE (mem);

  /* Compute the address of the containing SImode value.  */
  orig_addr = force_reg (Pmode, XEXP (mem, 0));
  memsi_addr = mips_force_binary (Pmode, AND, orig_addr,
				  force_reg (Pmode, GEN_INT (-4)));

  /* Create a memory reference for it.  */
  memsi = gen_rtx_MEM (SImode, memsi_addr);
  set_mem_alias_set (memsi, ALIAS_SET_MEMORY_BARRIER);
  MEM_VOLATILE_P (memsi) = MEM_VOLATILE_P (mem);

  /* Work out the byte offset of the QImode or HImode value,
     counting from the least significant byte.  */
  shift = mips_force_binary (Pmode, AND, orig_addr, GEN_INT (3));
  if (TARGET_BIG_ENDIAN)
    mips_emit_binary (XOR, shift, shift, GEN_INT (mode == QImode ? 3 : 2));

  /* Multiply by eight to convert the shift value from bytes to bits.  */
  mips_emit_binary (ASHIFT, shift, shift, GEN_INT (3));

  /* Make the final shift an SImode value, so that it can be used in
     SImode operations.  */
  shiftsi = force_reg (SImode, gen_lowpart (SImode, shift));

  /* Set MASK to an inclusive mask of the QImode or HImode value.  */
  unshifted_mask = GEN_INT (GET_MODE_MASK (mode));
  unshifted_mask_reg = force_reg (SImode, unshifted_mask);
  mask = mips_force_binary (SImode, ASHIFT, unshifted_mask_reg, shiftsi);

  /* Compute the equivalent exclusive mask.  */
  inverted_mask = gen_reg_rtx (SImode);
  emit_insn (gen_rtx_SET (VOIDmode, inverted_mask,
			  gen_rtx_NOT (SImode, mask)));

  /* Shift the old value into place.  */
  if (oldval != const0_rtx)
    {
      oldval = convert_modes (SImode, mode, oldval, true);
      oldval = force_reg (SImode, oldval);
      oldval = mips_force_binary (SImode, ASHIFT, oldval, shiftsi);
    }

  /* Do the same for the new value.  */
  if (newval && newval != const0_rtx)
    {
      newval = convert_modes (SImode, mode, newval, true);
      newval = force_reg (SImode, newval);
      newval = mips_force_binary (SImode, ASHIFT, newval, shiftsi);
    }

  /* Do the SImode atomic access.  */
  if (result)
    res = gen_reg_rtx (SImode);
  if (newval)
    si_op = generator.fn_6 (res, memsi, mask, inverted_mask, oldval, newval);
  else if (result)
    si_op = generator.fn_5 (res, memsi, mask, inverted_mask, oldval);
  else
    si_op = generator.fn_4 (memsi, mask, inverted_mask, oldval);

  emit_insn (si_op);

  if (result)
    {
      /* Shift and convert the result.  */
      mips_emit_binary (AND, res, res, mask);
      mips_emit_binary (LSHIFTRT, res, res, shiftsi);
      mips_emit_move (result, gen_lowpart (GET_MODE (result), res));
    }
}

/* Return true if it is possible to use left/right accesses for a
   bitfield of WIDTH bits starting BITPOS bits into *OP.  When
   returning true, update *OP, *LEFT and *RIGHT as follows:

   *OP is a BLKmode reference to the whole field.

   *LEFT is a QImode reference to the first byte if big endian or
   the last byte if little endian.  This address can be used in the
   left-side instructions (LWL, SWL, LDL, SDL).

   *RIGHT is a QImode reference to the opposite end of the field and
   can be used in the patterning right-side instruction.  */

static bool
mips_get_unaligned_mem (rtx *op, HOST_WIDE_INT width, HOST_WIDE_INT bitpos,
			rtx *left, rtx *right)
{
  rtx first, last;

  /* Check that the operand really is a MEM.  Not all the extv and
     extzv predicates are checked.  */
  if (!MEM_P (*op))
    return false;

  /* Check that the size is valid.  */
  if (width != 32 && (!TARGET_64BIT || width != 64))
    return false;

  /* We can only access byte-aligned values.  Since we are always passed
     a reference to the first byte of the field, it is not necessary to
     do anything with BITPOS after this check.  */
  if (bitpos % BITS_PER_UNIT != 0)
    return false;

  /* Reject aligned bitfields: we want to use a normal load or store
     instead of a left/right pair.  */
  if (MEM_ALIGN (*op) >= width)
    return false;

  /* Adjust *OP to refer to the whole field.  This also has the effect
     of legitimizing *OP's address for BLKmode, possibly simplifying it.  */
  *op = adjust_address (*op, BLKmode, 0);
  set_mem_size (*op, GEN_INT (width / BITS_PER_UNIT));

  /* Get references to both ends of the field.  We deliberately don't
     use the original QImode *OP for FIRST since the new BLKmode one
     might have a simpler address.  */
  first = adjust_address (*op, QImode, 0);
  last = adjust_address (*op, QImode, width / BITS_PER_UNIT - 1);

  /* Allocate to LEFT and RIGHT according to endianness.  LEFT should
     correspond to the MSB and RIGHT to the LSB.  */
  if (TARGET_BIG_ENDIAN)
    *left = first, *right = last;
  else
    *left = last, *right = first;

  return true;
}

/* Try to use left/right loads to expand an "extv" or "extzv" pattern.
   DEST, SRC, WIDTH and BITPOS are the operands passed to the expander;
   the operation is the equivalent of:

      (set DEST (*_extract SRC WIDTH BITPOS))

   Return true on success.  */

bool
mips_expand_ext_as_unaligned_load (rtx dest, rtx src, HOST_WIDE_INT width,
				   HOST_WIDE_INT bitpos)
{
  rtx left, right, temp;

  /* If TARGET_64BIT, the destination of a 32-bit "extz" or "extzv" will
     be a paradoxical word_mode subreg.  This is the only case in which
     we allow the destination to be larger than the source.  */
  if (GET_CODE (dest) == SUBREG
      && GET_MODE (dest) == DImode
      && GET_MODE (SUBREG_REG (dest)) == SImode)
    dest = SUBREG_REG (dest);

  /* After the above adjustment, the destination must be the same
     width as the source.  */
  if (GET_MODE_BITSIZE (GET_MODE (dest)) != width)
    return false;

  if (!mips_get_unaligned_mem (&src, width, bitpos, &left, &right))
    return false;

  temp = gen_reg_rtx (GET_MODE (dest));
  if (GET_MODE (dest) == DImode)
    {
      emit_insn (gen_mov_ldl (temp, src, left));
      emit_insn (gen_mov_ldr (dest, copy_rtx (src), right, temp));
    }
  else
    {
      emit_insn (gen_mov_lwl (temp, src, left));
      emit_insn (gen_mov_lwr (dest, copy_rtx (src), right, temp));
    }
  return true;
}

/* Try to use left/right stores to expand an "ins" pattern.  DEST, WIDTH,
   BITPOS and SRC are the operands passed to the expander; the operation
   is the equivalent of:

       (set (zero_extract DEST WIDTH BITPOS) SRC)

   Return true on success.  */

bool
mips_expand_ins_as_unaligned_store (rtx dest, rtx src, HOST_WIDE_INT width,
				    HOST_WIDE_INT bitpos)
{
  rtx left, right;
  enum machine_mode mode;

  if (!mips_get_unaligned_mem (&dest, width, bitpos, &left, &right))
    return false;

  mode = mode_for_size (width, MODE_INT, 0);
  src = gen_lowpart (mode, src);
  if (mode == DImode)
    {
      emit_insn (gen_mov_sdl (dest, src, left));
      emit_insn (gen_mov_sdr (copy_rtx (dest), copy_rtx (src), right));
    }
  else
    {
      emit_insn (gen_mov_swl (dest, src, left));
      emit_insn (gen_mov_swr (copy_rtx (dest), copy_rtx (src), right));
    }
  return true;
}

/* Return true if X is a MEM with the same size as MODE.  */

bool
mips_mem_fits_mode_p (enum machine_mode mode, rtx x)
{
  rtx size;

  if (!MEM_P (x))
    return false;

  size = MEM_SIZE (x);
  return size && INTVAL (size) == GET_MODE_SIZE (mode);
}

/* Return true if (zero_extract OP WIDTH BITPOS) can be used as the
   source of an "ext" instruction or the destination of an "ins"
   instruction.  OP must be a register operand and the following
   conditions must hold:

     0 <= BITPOS < GET_MODE_BITSIZE (GET_MODE (op))
     0 < WIDTH <= GET_MODE_BITSIZE (GET_MODE (op))
     0 < BITPOS + WIDTH <= GET_MODE_BITSIZE (GET_MODE (op))

   Also reject lengths equal to a word as they are better handled
   by the move patterns.  */

bool
mips_use_ins_ext_p (rtx op, HOST_WIDE_INT width, HOST_WIDE_INT bitpos)
{
  if (!ISA_HAS_EXT_INS
      || !register_operand (op, VOIDmode)
      || GET_MODE_BITSIZE (GET_MODE (op)) > BITS_PER_WORD)
    return false;

  if (!IN_RANGE (width, 1, GET_MODE_BITSIZE (GET_MODE (op)) - 1))
    return false;

  if (bitpos < 0 || bitpos + width > GET_MODE_BITSIZE (GET_MODE (op)))
    return false;

  return true;
}

/* Check if MASK and SHIFT are valid in mask-low-and-shift-left
   operation if MAXLEN is the maxium length of consecutive bits that
   can make up MASK.  MODE is the mode of the operation.  See
   mask_low_and_shift_len for the actual definition.  */

bool
mask_low_and_shift_p (enum machine_mode mode, rtx mask, rtx shift, int maxlen)
{
  return IN_RANGE (mask_low_and_shift_len (mode, mask, shift), 1, maxlen);
}

/* The canonical form of a mask-low-and-shift-left operation is
   (and (ashift X SHIFT) MASK) where MASK has the lower SHIFT number of bits
   cleared.  Thus we need to shift MASK to the right before checking if it
   is a valid mask value.  MODE is the mode of the operation.  If true
   return the length of the mask, otherwise return -1.  */

int
mask_low_and_shift_len (enum machine_mode mode, rtx mask, rtx shift)
{
  HOST_WIDE_INT shval;

  shval = INTVAL (shift) & (GET_MODE_BITSIZE (mode) - 1);
  return exact_log2 ((UINTVAL (mask) >> shval) + 1);
}

/* Return true if -msplit-addresses is selected and should be honored.

   -msplit-addresses is a half-way house between explicit relocations
   and the traditional assembler macros.  It can split absolute 32-bit
   symbolic constants into a high/lo_sum pair but uses macros for other
   sorts of access.

   Like explicit relocation support for REL targets, it relies
   on GNU extensions in the assembler and the linker.

   Although this code should work for -O0, it has traditionally
   been treated as an optimization.  */

static bool
mips_split_addresses_p (void)
{
  return (TARGET_SPLIT_ADDRESSES
	  && optimize
	  && !TARGET_MIPS16
	  && !flag_pic
	  && !ABI_HAS_64BIT_SYMBOLS);
}

/* (Re-)Initialize mips_split_p, mips_lo_relocs and mips_hi_relocs.  */

static void
mips_init_relocs (void)
{
  memset (mips_split_p, '\0', sizeof (mips_split_p));
  memset (mips_split_hi_p, '\0', sizeof (mips_split_hi_p));
  memset (mips_hi_relocs, '\0', sizeof (mips_hi_relocs));
  memset (mips_lo_relocs, '\0', sizeof (mips_lo_relocs));

  if (ABI_HAS_64BIT_SYMBOLS)
    {
      if (TARGET_EXPLICIT_RELOCS)
	{
	  mips_split_p[SYMBOL_64_HIGH] = true;
	  mips_hi_relocs[SYMBOL_64_HIGH] = "%highest(";
	  mips_lo_relocs[SYMBOL_64_HIGH] = "%higher(";

	  mips_split_p[SYMBOL_64_MID] = true;
	  mips_hi_relocs[SYMBOL_64_MID] = "%higher(";
	  mips_lo_relocs[SYMBOL_64_MID] = "%hi(";

	  mips_split_p[SYMBOL_64_LOW] = true;
	  mips_hi_relocs[SYMBOL_64_LOW] = "%hi(";
	  mips_lo_relocs[SYMBOL_64_LOW] = "%lo(";

	  mips_split_p[SYMBOL_ABSOLUTE] = true;
	  mips_lo_relocs[SYMBOL_ABSOLUTE] = "%lo(";
	}
    }
  else
    {
      if (TARGET_EXPLICIT_RELOCS || mips_split_addresses_p () || TARGET_MIPS16)
	{
	  mips_split_p[SYMBOL_ABSOLUTE] = true;
	  mips_hi_relocs[SYMBOL_ABSOLUTE] = "%hi(";
	  mips_lo_relocs[SYMBOL_ABSOLUTE] = "%lo(";

	  mips_lo_relocs[SYMBOL_32_HIGH] = "%hi(";
	}
    }

  if (TARGET_MIPS16)
    {
      /* The high part is provided by a pseudo copy of $gp.  */
      mips_split_p[SYMBOL_GP_RELATIVE] = true;
      mips_lo_relocs[SYMBOL_GP_RELATIVE] = "%gprel(";
    }
  else if (TARGET_EXPLICIT_RELOCS)
    /* Small data constants are kept whole until after reload,
       then lowered by mips_rewrite_small_data.  */
    mips_lo_relocs[SYMBOL_GP_RELATIVE] = "%gp_rel(";

  if (TARGET_EXPLICIT_RELOCS)
    {
      mips_split_p[SYMBOL_GOT_PAGE_OFST] = true;
      if (TARGET_NEWABI)
	{
	  mips_lo_relocs[SYMBOL_GOTOFF_PAGE] = "%got_page(";
	  mips_lo_relocs[SYMBOL_GOT_PAGE_OFST] = "%got_ofst(";
	}
      else
	{
	  mips_lo_relocs[SYMBOL_GOTOFF_PAGE] = "%got(";
	  mips_lo_relocs[SYMBOL_GOT_PAGE_OFST] = "%lo(";
	}
      if (TARGET_MIPS16)
	/* Expose the use of $28 as soon as possible.  */
	mips_split_hi_p[SYMBOL_GOT_PAGE_OFST] = true;

      if (TARGET_XGOT)
	{
	  /* The HIGH and LO_SUM are matched by special .md patterns.  */
	  mips_split_p[SYMBOL_GOT_DISP] = true;

	  mips_split_p[SYMBOL_GOTOFF_DISP] = true;
	  mips_hi_relocs[SYMBOL_GOTOFF_DISP] = "%got_hi(";
	  mips_lo_relocs[SYMBOL_GOTOFF_DISP] = "%got_lo(";

	  mips_split_p[SYMBOL_GOTOFF_CALL] = true;
	  mips_hi_relocs[SYMBOL_GOTOFF_CALL] = "%call_hi(";
	  mips_lo_relocs[SYMBOL_GOTOFF_CALL] = "%call_lo(";
	}
      else
	{
	  if (TARGET_NEWABI)
	    mips_lo_relocs[SYMBOL_GOTOFF_DISP] = "%got_disp(";
	  else
	    mips_lo_relocs[SYMBOL_GOTOFF_DISP] = "%got(";
	  mips_lo_relocs[SYMBOL_GOTOFF_CALL] = "%call16(";
	  if (TARGET_MIPS16)
	    /* Expose the use of $28 as soon as possible.  */
	    mips_split_p[SYMBOL_GOT_DISP] = true;
	}
    }

  if (TARGET_NEWABI)
    {
      mips_split_p[SYMBOL_GOTOFF_LOADGP] = true;
      mips_hi_relocs[SYMBOL_GOTOFF_LOADGP] = "%hi(%neg(%gp_rel(";
      mips_lo_relocs[SYMBOL_GOTOFF_LOADGP] = "%lo(%neg(%gp_rel(";
    }

  mips_lo_relocs[SYMBOL_TLSGD] = "%tlsgd(";
  mips_lo_relocs[SYMBOL_TLSLDM] = "%tlsldm(";

  mips_split_p[SYMBOL_DTPREL] = true;
  mips_hi_relocs[SYMBOL_DTPREL] = "%dtprel_hi(";
  mips_lo_relocs[SYMBOL_DTPREL] = "%dtprel_lo(";

  mips_lo_relocs[SYMBOL_GOTTPREL] = "%gottprel(";

  mips_split_p[SYMBOL_TPREL] = true;
  mips_hi_relocs[SYMBOL_TPREL] = "%tprel_hi(";
  mips_lo_relocs[SYMBOL_TPREL] = "%tprel_lo(";

  mips_lo_relocs[SYMBOL_HALF] = "%half(";
}

/* If OP is an UNSPEC address, return the address to which it refers,
   otherwise return OP itself.  */

static rtx
mips_strip_unspec_address (rtx op)
{
  rtx base, offset;

  split_const (op, &base, &offset);
  if (UNSPEC_ADDRESS_P (base))
    op = plus_constant (UNSPEC_ADDRESS (base), INTVAL (offset));
  return op;
}

/* Print symbolic operand OP, which is part of a HIGH or LO_SUM
   in context CONTEXT.  RELOCS is the array of relocations to use.  */

static void
mips_print_operand_reloc (FILE *file, rtx op, enum mips_symbol_context context,
			  const char **relocs)
{
  enum mips_symbol_type symbol_type;
  const char *p;

  symbol_type = mips_classify_symbolic_expression (op, context);
  gcc_assert (relocs[symbol_type]);

  fputs (relocs[symbol_type], file);
  output_addr_const (file, mips_strip_unspec_address (op));
  for (p = relocs[symbol_type]; *p != 0; p++)
    if (*p == '(')
      fputc (')', file);
}

/* Print the text for PRINT_OPERAND punctation character CH to FILE.
   The punctuation characters are:

   '('	Start a nested ".set noreorder" block.
   ')'	End a nested ".set noreorder" block.
   '['	Start a nested ".set noat" block.
   ']'	End a nested ".set noat" block.
   '<'	Start a nested ".set nomacro" block.
   '>'	End a nested ".set nomacro" block.
   '*'	Behave like %(%< if generating a delayed-branch sequence.
   '#'	Print a nop if in a ".set noreorder" block.
   '/'	Like '#', but do nothing within a delayed-branch sequence.
   '?'	Print "l" if mips_branch_likely is true
   '~'	Print a nop if mips_branch_likely is true
   '.'	Print the name of the register with a hard-wired zero (zero or $0).
   '@'	Print the name of the assembler temporary register (at or $1).
   '^'	Print the name of the pic call-through register (t9 or $25).
   '+'	Print the name of the gp register (usually gp or $28).
   '$'	Print the name of the stack pointer register (sp or $29).
   '|'	Print ".set push; .set mips2" if !ISA_HAS_LL_SC.
   '-'	Print ".set pop" under the same conditions for '|'.

   See also mips_init_print_operand_pucnt.  */

static void
mips_print_operand_punctuation (FILE *file, int ch)
{
  switch (ch)
    {
    case '(':
      if (set_noreorder++ == 0)
	fputs (".set\tnoreorder\n\t", file);
      break;

    case ')':
      gcc_assert (set_noreorder > 0);
      if (--set_noreorder == 0)
	fputs ("\n\t.set\treorder", file);
      break;

    case '[':
      if (set_noat++ == 0)
	fputs (".set\tnoat\n\t", file);
      break;

    case ']':
      gcc_assert (set_noat > 0);
      if (--set_noat == 0)
	fputs ("\n\t.set\tat", file);
      break;

    case '<':
      if (set_nomacro++ == 0)
	fputs (".set\tnomacro\n\t", file);
      break;

    case '>':
      gcc_assert (set_nomacro > 0);
      if (--set_nomacro == 0)
	fputs ("\n\t.set\tmacro", file);
      break;

    case '*':
      if (final_sequence != 0)
	{
	  mips_print_operand_punctuation (file, '(');
	  mips_print_operand_punctuation (file, '<');
	}
      break;

    case '#':
      if (set_noreorder != 0)
	fputs ("\n\tnop", file);
      break;

    case '/':
      /* Print an extra newline so that the delayed insn is separated
	 from the following ones.  This looks neater and is consistent
	 with non-nop delayed sequences.  */
      if (set_noreorder != 0 && final_sequence == 0)
	fputs ("\n\tnop\n", file);
      break;

    case '?':
      if (mips_branch_likely)
	putc ('l', file);
      break;

    case '~':
      if (mips_branch_likely)
	fputs ("\n\tnop", file);
      break;

    case '.':
      fputs (reg_names[GP_REG_FIRST + 0], file);
      break;

    case '@':
      fputs (reg_names[GP_REG_FIRST + 1], file);
      break;

    case '^':
      fputs (reg_names[PIC_FUNCTION_ADDR_REGNUM], file);
      break;

    case '+':
      fputs (reg_names[PIC_OFFSET_TABLE_REGNUM], file);
      break;

    case '$':
      fputs (reg_names[STACK_POINTER_REGNUM], file);
      break;

    case '|':
      if (!ISA_HAS_LL_SC)
	fputs (".set\tpush\n\t.set\tmips2\n\t", file);
      break;

    case '-':
      if (!ISA_HAS_LL_SC)
	fputs ("\n\t.set\tpop", file);
      break;

    default:
      gcc_unreachable ();
      break;
    }
}

/* Initialize mips_print_operand_punct.  */

static void
mips_init_print_operand_punct (void)
{
  const char *p;

  for (p = "()[]<>*#/?~.@^+$|-"; *p; p++)
    mips_print_operand_punct[(unsigned char) *p] = true;
}

/* PRINT_OPERAND prefix LETTER refers to the integer branch instruction
   associated with condition CODE.  Print the condition part of the
   opcode to FILE.  */

static void
mips_print_int_branch_condition (FILE *file, enum rtx_code code, int letter)
{
  switch (code)
    {
    case EQ:
    case NE:
    case GT:
    case GE:
    case LT:
    case LE:
    case GTU:
    case GEU:
    case LTU:
    case LEU:
      /* Conveniently, the MIPS names for these conditions are the same
	 as their RTL equivalents.  */
      fputs (GET_RTX_NAME (code), file);
      break;

    default:
      output_operand_lossage ("'%%%c' is not a valid operand prefix", letter);
      break;
    }
}

/* Likewise floating-point branches.  */

static void
mips_print_float_branch_condition (FILE *file, enum rtx_code code, int letter)
{
  switch (code)
    {
    case EQ:
      fputs ("c1f", file);
      break;

    case NE:
      fputs ("c1t", file);
      break;

    default:
      output_operand_lossage ("'%%%c' is not a valid operand prefix", letter);
      break;
    }
}

/* Implement the PRINT_OPERAND macro.  The MIPS-specific operand codes are:

   'X'	Print CONST_INT OP in hexadecimal format.
   'x'	Print the low 16 bits of CONST_INT OP in hexadecimal format.
   'd'	Print CONST_INT OP in decimal.
   'm'	Print one less than CONST_INT OP in decimal.
   'h'	Print the high-part relocation associated with OP, after stripping
	  any outermost HIGH.
   'R'	Print the low-part relocation associated with OP.
   'C'	Print the integer branch condition for comparison OP.
   'N'	Print the inverse of the integer branch condition for comparison OP.
   'F'	Print the FPU branch condition for comparison OP.
   'W'	Print the inverse of the FPU branch condition for comparison OP.
   'T'	Print 'f' for (eq:CC ...), 't' for (ne:CC ...),
	      'z' for (eq:?I ...), 'n' for (ne:?I ...).
   't'	Like 'T', but with the EQ/NE cases reversed
   'Y'	Print mips_fp_conditions[INTVAL (OP)]
   'Z'	Print OP and a comma for ISA_HAS_8CC, otherwise print nothing.
   'q'	Print a DSP accumulator register.
   'D'	Print the second part of a double-word register or memory operand.
   'L'	Print the low-order register in a double-word register operand.
   'M'	Print high-order register in a double-word register operand.
   'z'	Print $0 if OP is zero, otherwise print OP normally.  */

void
mips_print_operand (FILE *file, rtx op, int letter)
{
  enum rtx_code code;

  if (PRINT_OPERAND_PUNCT_VALID_P (letter))
    {
      mips_print_operand_punctuation (file, letter);
      return;
    }

  gcc_assert (op);
  code = GET_CODE (op);

  switch (letter)
    {
    case 'X':
      if (GET_CODE (op) == CONST_INT)
	fprintf (file, HOST_WIDE_INT_PRINT_HEX, INTVAL (op));
      else
	output_operand_lossage ("invalid use of '%%%c'", letter);
      break;

    case 'x':
      if (GET_CODE (op) == CONST_INT)
	fprintf (file, HOST_WIDE_INT_PRINT_HEX, INTVAL (op) & 0xffff);
      else
	output_operand_lossage ("invalid use of '%%%c'", letter);
      break;

    case 'd':
      if (GET_CODE (op) == CONST_INT)
	fprintf (file, HOST_WIDE_INT_PRINT_DEC, INTVAL (op));
      else
	output_operand_lossage ("invalid use of '%%%c'", letter);
      break;

    case 'm':
      if (GET_CODE (op) == CONST_INT)
	fprintf (file, HOST_WIDE_INT_PRINT_DEC, INTVAL (op) - 1);
      else
	output_operand_lossage ("invalid use of '%%%c'", letter);
      break;

    case 'h':
      if (code == HIGH)
	op = XEXP (op, 0);
      mips_print_operand_reloc (file, op, SYMBOL_CONTEXT_LEA, mips_hi_relocs);
      break;

    case 'R':
      mips_print_operand_reloc (file, op, SYMBOL_CONTEXT_LEA, mips_lo_relocs);
      break;

    case 'C':
      mips_print_int_branch_condition (file, code, letter);
      break;

    case 'N':
      mips_print_int_branch_condition (file, reverse_condition (code), letter);
      break;

    case 'F':
      mips_print_float_branch_condition (file, code, letter);
      break;

    case 'W':
      mips_print_float_branch_condition (file, reverse_condition (code),
					 letter);
      break;

    case 'T':
    case 't':
      {
	int truth = (code == NE) == (letter == 'T');
	fputc ("zfnt"[truth * 2 + (GET_MODE (op) == CCmode)], file);
      }
      break;

    case 'Y':
      if (code == CONST_INT && UINTVAL (op) < ARRAY_SIZE (mips_fp_conditions))
	fputs (mips_fp_conditions[UINTVAL (op)], file);
      else
	output_operand_lossage ("'%%%c' is not a valid operand prefix",
				letter);
      break;

    case 'Z':
      if (ISA_HAS_8CC)
	{
	  mips_print_operand (file, op, 0);
	  fputc (',', file);
	}
      break;

    case 'q':
      if (code == REG && MD_REG_P (REGNO (op)))
	fprintf (file, "$ac0");
      else if (code == REG && DSP_ACC_REG_P (REGNO (op)))
	fprintf (file, "$ac%c", reg_names[REGNO (op)][3]);
      else
	output_operand_lossage ("invalid use of '%%%c'", letter);
      break;

    default:
      switch (code)
	{
	case REG:
	  {
	    unsigned int regno = REGNO (op);
	    if ((letter == 'M' && TARGET_LITTLE_ENDIAN)
		|| (letter == 'L' && TARGET_BIG_ENDIAN)
		|| letter == 'D')
	      regno++;
	    fprintf (file, "%s", reg_names[regno]);
	  }
	  break;

	case MEM:
	  if (letter == 'D')
	    output_address (plus_constant (XEXP (op, 0), 4));
	  else
	    output_address (XEXP (op, 0));
	  break;

	default:
	  if (letter == 'z' && op == CONST0_RTX (GET_MODE (op)))
	    fputs (reg_names[GP_REG_FIRST], file);
	  else if (CONST_GP_P (op))
	    fputs (reg_names[GLOBAL_POINTER_REGNUM], file);
	  else
	    output_addr_const (file, mips_strip_unspec_address (op));
	  break;
	}
    }
}

/* Output address operand X to FILE.  */

void
mips_print_operand_address (FILE *file, rtx x)
{
  struct mips_address_info addr;

  if (mips_classify_address (&addr, x, word_mode, true))
    switch (addr.type)
      {
      case ADDRESS_REG:
	mips_print_operand (file, addr.offset, 0);
	fprintf (file, "(%s)", reg_names[REGNO (addr.reg)]);
	return;

      case ADDRESS_LO_SUM:
	mips_print_operand_reloc (file, addr.offset, SYMBOL_CONTEXT_MEM,
				  mips_lo_relocs);
	fprintf (file, "(%s)", reg_names[REGNO (addr.reg)]);
	return;

      case ADDRESS_CONST_INT:
	output_addr_const (file, x);
	fprintf (file, "(%s)", reg_names[GP_REG_FIRST]);
	return;

      case ADDRESS_SYMBOLIC:
	output_addr_const (file, mips_strip_unspec_address (x));
	return;
      }
  gcc_unreachable ();
}

/* Implement TARGET_ENCODE_SECTION_INFO.  */

static void
mips_encode_section_info (tree decl, rtx rtl, int first)
{
  default_encode_section_info (decl, rtl, first);

  if (TREE_CODE (decl) == FUNCTION_DECL)
    {
      rtx symbol = XEXP (rtl, 0);
      tree type = TREE_TYPE (decl);

      /* Encode whether the symbol is short or long.  */
      if ((TARGET_LONG_CALLS && !mips_near_type_p (type))
	  || mips_far_type_p (type))
	SYMBOL_REF_FLAGS (symbol) |= SYMBOL_FLAG_LONG_CALL;
    }
}

/* Implement TARGET_SELECT_RTX_SECTION.  */

static section *
mips_select_rtx_section (enum machine_mode mode, rtx x,
			 unsigned HOST_WIDE_INT align)
{
  /* ??? Consider using mergeable small data sections.  */
  if (mips_rtx_constant_in_small_data_p (mode))
    return get_named_section (NULL, ".sdata", 0);

  return default_elf_select_rtx_section (mode, x, align);
}

/* Implement TARGET_ASM_FUNCTION_RODATA_SECTION.

   The complication here is that, with the combination TARGET_ABICALLS
   && !TARGET_ABSOLUTE_ABICALLS && !TARGET_GPWORD, jump tables will use
   absolute addresses, and should therefore not be included in the
   read-only part of a DSO.  Handle such cases by selecting a normal
   data section instead of a read-only one.  The logic apes that in
   default_function_rodata_section.  */

static section *
mips_function_rodata_section (tree decl)
{
  if (!TARGET_ABICALLS || TARGET_ABSOLUTE_ABICALLS || TARGET_GPWORD)
    return default_function_rodata_section (decl);

  if (decl && DECL_SECTION_NAME (decl))
    {
      const char *name = TREE_STRING_POINTER (DECL_SECTION_NAME (decl));
      if (DECL_ONE_ONLY (decl) && strncmp (name, ".gnu.linkonce.t.", 16) == 0)
	{
	  char *rname = ASTRDUP (name);
	  rname[14] = 'd';
	  return get_section (rname, SECTION_LINKONCE | SECTION_WRITE, decl);
	}
      else if (flag_function_sections
	       && flag_data_sections
	       && strncmp (name, ".text.", 6) == 0)
	{
	  char *rname = ASTRDUP (name);
	  memcpy (rname + 1, "data", 4);
	  return get_section (rname, SECTION_WRITE, decl);
	}
    }
  return data_section;
}

/* Implement TARGET_IN_SMALL_DATA_P.  */

static bool
mips_in_small_data_p (const_tree decl)
{
  unsigned HOST_WIDE_INT size;

  if (TREE_CODE (decl) == STRING_CST || TREE_CODE (decl) == FUNCTION_DECL)
    return false;

  /* We don't yet generate small-data references for -mabicalls
     or VxWorks RTP code.  See the related -G handling in
     mips_override_options.  */
  if (TARGET_ABICALLS || TARGET_VXWORKS_RTP)
    return false;

  if (TREE_CODE (decl) == VAR_DECL && DECL_SECTION_NAME (decl) != 0)
    {
      const char *name;

      /* Reject anything that isn't in a known small-data section.  */
      name = TREE_STRING_POINTER (DECL_SECTION_NAME (decl));
      if (strcmp (name, ".sdata") != 0 && strcmp (name, ".sbss") != 0)
	return false;

      /* If a symbol is defined externally, the assembler will use the
	 usual -G rules when deciding how to implement macros.  */
      if (mips_lo_relocs[SYMBOL_GP_RELATIVE] || !DECL_EXTERNAL (decl))
	return true;
    }
  else if (TARGET_EMBEDDED_DATA)
    {
      /* Don't put constants into the small data section: we want them
	 to be in ROM rather than RAM.  */
      if (TREE_CODE (decl) != VAR_DECL)
	return false;

      if (TREE_READONLY (decl)
	  && !TREE_SIDE_EFFECTS (decl)
	  && (!DECL_INITIAL (decl) || TREE_CONSTANT (DECL_INITIAL (decl))))
	return false;
    }

  /* Enforce -mlocal-sdata.  */
  if (!TARGET_LOCAL_SDATA && !TREE_PUBLIC (decl))
    return false;

  /* Enforce -mextern-sdata.  */
  if (!TARGET_EXTERN_SDATA && DECL_P (decl))
    {
      if (DECL_EXTERNAL (decl))
	return false;
      if (DECL_COMMON (decl) && DECL_INITIAL (decl) == NULL)
	return false;
    }

  /* We have traditionally not treated zero-sized objects as small data,
     so this is now effectively part of the ABI.  */
  size = int_size_in_bytes (TREE_TYPE (decl));
  return size > 0 && size <= mips_small_data_threshold;
}

/* Implement TARGET_USE_ANCHORS_FOR_SYMBOL_P.  We don't want to use
   anchors for small data: the GP register acts as an anchor in that
   case.  We also don't want to use them for PC-relative accesses,
   where the PC acts as an anchor.  */

static bool
mips_use_anchors_for_symbol_p (const_rtx symbol)
{
  switch (mips_classify_symbol (symbol, SYMBOL_CONTEXT_MEM))
    {
    case SYMBOL_PC_RELATIVE:
    case SYMBOL_GP_RELATIVE:
      return false;

    default:
      return default_use_anchors_for_symbol_p (symbol);
    }
}

/* The MIPS debug format wants all automatic variables and arguments
   to be in terms of the virtual frame pointer (stack pointer before
   any adjustment in the function), while the MIPS 3.0 linker wants
   the frame pointer to be the stack pointer after the initial
   adjustment.  So, we do the adjustment here.  The arg pointer (which
   is eliminated) points to the virtual frame pointer, while the frame
   pointer (which may be eliminated) points to the stack pointer after
   the initial adjustments.  */

HOST_WIDE_INT
mips_debugger_offset (rtx addr, HOST_WIDE_INT offset)
{
  rtx offset2 = const0_rtx;
  rtx reg = eliminate_constant_term (addr, &offset2);

  if (offset == 0)
    offset = INTVAL (offset2);

  if (reg == stack_pointer_rtx
      || reg == frame_pointer_rtx
      || reg == hard_frame_pointer_rtx)
    {
      offset -= cfun->machine->frame.total_size;
      if (reg == hard_frame_pointer_rtx)
	offset += cfun->machine->frame.hard_frame_pointer_offset;
    }

  /* sdbout_parms does not want this to crash for unrecognized cases.  */
#if 0
  else if (reg != arg_pointer_rtx)
    fatal_insn ("mips_debugger_offset called with non stack/frame/arg pointer",
		addr);
#endif

  return offset;
}

/* Implement ASM_OUTPUT_EXTERNAL.  */

void
mips_output_external (FILE *file, tree decl, const char *name)
{
  default_elf_asm_output_external (file, decl, name);

  /* We output the name if and only if TREE_SYMBOL_REFERENCED is
     set in order to avoid putting out names that are never really
     used. */
  if (TREE_SYMBOL_REFERENCED (DECL_ASSEMBLER_NAME (decl)))
    {
      if (!TARGET_EXPLICIT_RELOCS && mips_in_small_data_p (decl))
	{
	  /* When using assembler macros, emit .extern directives for
	     all small-data externs so that the assembler knows how
	     big they are.

	     In most cases it would be safe (though pointless) to emit
	     .externs for other symbols too.  One exception is when an
	     object is within the -G limit but declared by the user to
	     be in a section other than .sbss or .sdata.  */
	  fputs ("\t.extern\t", file);
	  assemble_name (file, name);
	  fprintf (file, ", " HOST_WIDE_INT_PRINT_DEC "\n",
		   int_size_in_bytes (TREE_TYPE (decl)));
	}
      else if (TARGET_IRIX
	       && mips_abi == ABI_32
	       && TREE_CODE (decl) == FUNCTION_DECL)
	{
	  /* In IRIX 5 or IRIX 6 for the O32 ABI, we must output a
	     `.global name .text' directive for every used but
	     undefined function.  If we don't, the linker may perform
	     an optimization (skipping over the insns that set $gp)
	     when it is unsafe.  */
	  fputs ("\t.globl ", file);
	  assemble_name (file, name);
	  fputs (" .text\n", file);
	}
    }
}

/* Implement ASM_OUTPUT_SOURCE_FILENAME.  */

void
mips_output_filename (FILE *stream, const char *name)
{
  /* If we are emitting DWARF-2, let dwarf2out handle the ".file"
     directives.  */
  if (write_symbols == DWARF2_DEBUG)
    return;
  else if (mips_output_filename_first_time)
    {
      mips_output_filename_first_time = 0;
      num_source_filenames += 1;
      current_function_file = name;
      fprintf (stream, "\t.file\t%d ", num_source_filenames);
      output_quoted_string (stream, name);
      putc ('\n', stream);
    }
  /* If we are emitting stabs, let dbxout.c handle this (except for
     the mips_output_filename_first_time case).  */
  else if (write_symbols == DBX_DEBUG)
    return;
  else if (name != current_function_file
	   && strcmp (name, current_function_file) != 0)
    {
      num_source_filenames += 1;
      current_function_file = name;
      fprintf (stream, "\t.file\t%d ", num_source_filenames);
      output_quoted_string (stream, name);
      putc ('\n', stream);
    }
}

/* Implement TARGET_ASM_OUTPUT_DWARF_DTPREL.  */

static void ATTRIBUTE_UNUSED
mips_output_dwarf_dtprel (FILE *file, int size, rtx x)
{
  switch (size)
    {
    case 4:
      fputs ("\t.dtprelword\t", file);
      break;

    case 8:
      fputs ("\t.dtpreldword\t", file);
      break;

    default:
      gcc_unreachable ();
    }
  output_addr_const (file, x);
  fputs ("+0x8000", file);
}

/* Implement TARGET_DWARF_REGISTER_SPAN.  */

static rtx
mips_dwarf_register_span (rtx reg)
{
  rtx high, low;
  enum machine_mode mode;

  /* By default, GCC maps increasing register numbers to increasing
     memory locations, but paired FPRs are always little-endian,
     regardless of the prevailing endianness.  */
  mode = GET_MODE (reg);
  if (FP_REG_P (REGNO (reg))
      && TARGET_BIG_ENDIAN
      && MAX_FPRS_PER_FMT > 1
      && GET_MODE_SIZE (mode) > UNITS_PER_FPREG)
    {
      gcc_assert (GET_MODE_SIZE (mode) == UNITS_PER_HWFPVALUE);
      high = mips_subword (reg, true);
      low = mips_subword (reg, false);
      return gen_rtx_PARALLEL (VOIDmode, gen_rtvec (2, high, low));
    }

  return NULL_RTX;
}

/* Implement ASM_OUTPUT_ASCII.  */

void
mips_output_ascii (FILE *stream, const char *string, size_t len)
{
  size_t i;
  int cur_pos;

  cur_pos = 17;
  fprintf (stream, "\t.ascii\t\"");
  for (i = 0; i < len; i++)
    {
      int c;

      c = (unsigned char) string[i];
      if (ISPRINT (c))
	{
	  if (c == '\\' || c == '\"')
	    {
	      putc ('\\', stream);
	      cur_pos++;
	    }
	  putc (c, stream);
	  cur_pos++;
	}
      else
	{
	  fprintf (stream, "\\%03o", c);
	  cur_pos += 4;
	}

      if (cur_pos > 72 && i+1 < len)
	{
	  cur_pos = 17;
	  fprintf (stream, "\"\n\t.ascii\t\"");
	}
    }
  fprintf (stream, "\"\n");
}

/* Emit either a label, .comm, or .lcomm directive.  When using assembler
   macros, mark the symbol as written so that mips_asm_output_external
   won't emit an .extern for it.  STREAM is the output file, NAME is the
   name of the symbol, INIT_STRING is the string that should be written
   before the symbol and FINAL_STRING is the string that should be
   written after it.  FINAL_STRING is a printf format that consumes the
   remaining arguments.  */

void
mips_declare_object (FILE *stream, const char *name, const char *init_string,
		     const char *final_string, ...)
{
  va_list ap;

  fputs (init_string, stream);
  assemble_name (stream, name);
  va_start (ap, final_string);
  vfprintf (stream, final_string, ap);
  va_end (ap);

  if (!TARGET_EXPLICIT_RELOCS)
    {
      tree name_tree = get_identifier (name);
      TREE_ASM_WRITTEN (name_tree) = 1;
    }
}

/* Declare a common object of SIZE bytes using asm directive INIT_STRING.
   NAME is the name of the object and ALIGN is the required alignment
   in bytes.  TAKES_ALIGNMENT_P is true if the directive takes a third
   alignment argument.  */

void
mips_declare_common_object (FILE *stream, const char *name,
			    const char *init_string,
			    unsigned HOST_WIDE_INT size,
			    unsigned int align, bool takes_alignment_p)
{
  if (!takes_alignment_p)
    {
      size += (align / BITS_PER_UNIT) - 1;
      size -= size % (align / BITS_PER_UNIT);
      mips_declare_object (stream, name, init_string,
			   "," HOST_WIDE_INT_PRINT_UNSIGNED "\n", size);
    }
  else
    mips_declare_object (stream, name, init_string,
			 "," HOST_WIDE_INT_PRINT_UNSIGNED ",%u\n",
			 size, align / BITS_PER_UNIT);
}

/* Implement ASM_OUTPUT_ALIGNED_DECL_COMMON.  This is usually the same as the
   elfos.h version, but we also need to handle -muninit-const-in-rodata.  */

void
mips_output_aligned_decl_common (FILE *stream, tree decl, const char *name,
				 unsigned HOST_WIDE_INT size,
				 unsigned int align)
{
  /* If the target wants uninitialized const declarations in
     .rdata then don't put them in .comm.  */
  if (TARGET_EMBEDDED_DATA
      && TARGET_UNINIT_CONST_IN_RODATA
      && TREE_CODE (decl) == VAR_DECL
      && TREE_READONLY (decl)
      && (DECL_INITIAL (decl) == 0 || DECL_INITIAL (decl) == error_mark_node))
    {
      if (TREE_PUBLIC (decl) && DECL_NAME (decl))
	targetm.asm_out.globalize_label (stream, name);

      switch_to_section (readonly_data_section);
      ASM_OUTPUT_ALIGN (stream, floor_log2 (align / BITS_PER_UNIT));
      mips_declare_object (stream, name, "",
			   ":\n\t.space\t" HOST_WIDE_INT_PRINT_UNSIGNED "\n",
			   size);
    }
  else
    mips_declare_common_object (stream, name, "\n\t.comm\t",
				size, align, true);
}

#ifdef ASM_OUTPUT_SIZE_DIRECTIVE
extern int size_directive_output;

/* Implement ASM_DECLARE_OBJECT_NAME.  This is like most of the standard ELF
   definitions except that it uses mips_declare_object to emit the label.  */

void
mips_declare_object_name (FILE *stream, const char *name,
			  tree decl ATTRIBUTE_UNUSED)
{
#ifdef ASM_OUTPUT_TYPE_DIRECTIVE
  ASM_OUTPUT_TYPE_DIRECTIVE (stream, name, "object");
#endif

  size_directive_output = 0;
  if (!flag_inhibit_size_directive && DECL_SIZE (decl))
    {
      HOST_WIDE_INT size;

      size_directive_output = 1;
      size = int_size_in_bytes (TREE_TYPE (decl));
      ASM_OUTPUT_SIZE_DIRECTIVE (stream, name, size);
    }

  mips_declare_object (stream, name, "", ":\n");
}

/* Implement ASM_FINISH_DECLARE_OBJECT.  This is generic ELF stuff.  */

void
mips_finish_declare_object (FILE *stream, tree decl, int top_level, int at_end)
{
  const char *name;

  name = XSTR (XEXP (DECL_RTL (decl), 0), 0);
  if (!flag_inhibit_size_directive
      && DECL_SIZE (decl) != 0
      && !at_end
      && top_level
      && DECL_INITIAL (decl) == error_mark_node
      && !size_directive_output)
    {
      HOST_WIDE_INT size;

      size_directive_output = 1;
      size = int_size_in_bytes (TREE_TYPE (decl));
      ASM_OUTPUT_SIZE_DIRECTIVE (stream, name, size);
    }
}
#endif

/* Return the FOO in the name of the ".mdebug.FOO" section associated
   with the current ABI.  */

static const char *
mips_mdebug_abi_name (void)
{
  switch (mips_abi)
    {
    case ABI_32:
      return "abi32";
    case ABI_O64:
      return "abiO64";
    case ABI_N32:
      return "abiN32";
    case ABI_64:
      return "abiN64";
    case ABI_EABI:
      return TARGET_64BIT ? "eabi64" : "eabi32";
    default:
      gcc_unreachable ();
    }
}

/* Implement TARGET_ASM_FILE_START.  */

static void
mips_file_start (void)
{
  default_file_start ();

  /* Generate a special section to describe the ABI switches used to
     produce the resultant binary.  This is unnecessary on IRIX and
     causes unwanted warnings from the native linker.  */
  if (!TARGET_IRIX)
    {
      /* Record the ABI itself.  Modern versions of binutils encode
	 this information in the ELF header flags, but GDB needs the
	 information in order to correctly debug binaries produced by
	 older binutils.  See the function mips_gdbarch_init in
	 gdb/mips-tdep.c.  */
      fprintf (asm_out_file, "\t.section .mdebug.%s\n\t.previous\n",
	       mips_mdebug_abi_name ());

      /* There is no ELF header flag to distinguish long32 forms of the
	 EABI from long64 forms.  Emit a special section to help tools
	 such as GDB.  Do the same for o64, which is sometimes used with
	 -mlong64.  */
      if (mips_abi == ABI_EABI || mips_abi == ABI_O64)
	fprintf (asm_out_file, "\t.section .gcc_compiled_long%d\n"
		 "\t.previous\n", TARGET_LONG64 ? 64 : 32);

#ifdef HAVE_AS_GNU_ATTRIBUTE
      fprintf (asm_out_file, "\t.gnu_attribute 4, %d\n",
	       (TARGET_HARD_FLOAT_ABI
		? (TARGET_DOUBLE_FLOAT
		   ? ((!TARGET_64BIT && TARGET_FLOAT64) ? 4 : 1) : 2) : 3));
#endif
    }

  /* If TARGET_ABICALLS, tell GAS to generate -KPIC code.  */
  if (TARGET_ABICALLS)
    {
      fprintf (asm_out_file, "\t.abicalls\n");
      if (TARGET_ABICALLS_PIC0)
	fprintf (asm_out_file, "\t.option\tpic0\n");
    }

  if (flag_verbose_asm)
    fprintf (asm_out_file, "\n%s -G value = %d, Arch = %s, ISA = %d\n",
	     ASM_COMMENT_START,
	     mips_small_data_threshold, mips_arch_info->name, mips_isa);
}

/* Make the last instruction frame-related and note that it performs
   the operation described by FRAME_PATTERN.  */

static void
mips_set_frame_expr (rtx frame_pattern)
{
  rtx insn;

  insn = get_last_insn ();
  RTX_FRAME_RELATED_P (insn) = 1;
  REG_NOTES (insn) = alloc_EXPR_LIST (REG_FRAME_RELATED_EXPR,
				      frame_pattern,
				      REG_NOTES (insn));
}

/* Return a frame-related rtx that stores REG at MEM.
   REG must be a single register.  */

static rtx
mips_frame_set (rtx mem, rtx reg)
{
  rtx set;

  /* If we're saving the return address register and the DWARF return
     address column differs from the hard register number, adjust the
     note reg to refer to the former.  */
  if (REGNO (reg) == GP_REG_FIRST + 31
      && DWARF_FRAME_RETURN_COLUMN != GP_REG_FIRST + 31)
    reg = gen_rtx_REG (GET_MODE (reg), DWARF_FRAME_RETURN_COLUMN);

  set = gen_rtx_SET (VOIDmode, mem, reg);
  RTX_FRAME_RELATED_P (set) = 1;

  return set;
}

/* If a MIPS16e SAVE or RESTORE instruction saves or restores register
   mips16e_s2_s8_regs[X], it must also save the registers in indexes
   X + 1 onwards.  Likewise mips16e_a0_a3_regs.  */
static const unsigned char mips16e_s2_s8_regs[] = {
  30, 23, 22, 21, 20, 19, 18
};
static const unsigned char mips16e_a0_a3_regs[] = {
  4, 5, 6, 7
};

/* A list of the registers that can be saved by the MIPS16e SAVE instruction,
   ordered from the uppermost in memory to the lowest in memory.  */
static const unsigned char mips16e_save_restore_regs[] = {
  31, 30, 23, 22, 21, 20, 19, 18, 17, 16, 7, 6, 5, 4
};

/* Return the index of the lowest X in the range [0, SIZE) for which
   bit REGS[X] is set in MASK.  Return SIZE if there is no such X.  */

static unsigned int
mips16e_find_first_register (unsigned int mask, const unsigned char *regs,
			     unsigned int size)
{
  unsigned int i;

  for (i = 0; i < size; i++)
    if (BITSET_P (mask, regs[i]))
      break;

  return i;
}

/* *MASK_PTR is a mask of general-purpose registers and *NUM_REGS_PTR
   is the number of set bits.  If *MASK_PTR contains REGS[X] for some X
   in [0, SIZE), adjust *MASK_PTR and *NUM_REGS_PTR so that the same
   is true for all indexes (X, SIZE).  */

static void
mips16e_mask_registers (unsigned int *mask_ptr, const unsigned char *regs,
			unsigned int size, unsigned int *num_regs_ptr)
{
  unsigned int i;

  i = mips16e_find_first_register (*mask_ptr, regs, size);
  for (i++; i < size; i++)
    if (!BITSET_P (*mask_ptr, regs[i]))
      {
	*num_regs_ptr += 1;
	*mask_ptr |= 1 << regs[i];
      }
}

/* Return a simplified form of X using the register values in REG_VALUES.
   REG_VALUES[R] is the last value assigned to hard register R, or null
   if R has not been modified.

   This function is rather limited, but is good enough for our purposes.  */

static rtx
mips16e_collect_propagate_value (rtx x, rtx *reg_values)
{
  x = avoid_constant_pool_reference (x);

  if (UNARY_P (x))
    {
      rtx x0 = mips16e_collect_propagate_value (XEXP (x, 0), reg_values);
      return simplify_gen_unary (GET_CODE (x), GET_MODE (x),
				 x0, GET_MODE (XEXP (x, 0)));
    }

  if (ARITHMETIC_P (x))
    {
      rtx x0 = mips16e_collect_propagate_value (XEXP (x, 0), reg_values);
      rtx x1 = mips16e_collect_propagate_value (XEXP (x, 1), reg_values);
      return simplify_gen_binary (GET_CODE (x), GET_MODE (x), x0, x1);
    }

  if (REG_P (x)
      && reg_values[REGNO (x)]
      && !rtx_unstable_p (reg_values[REGNO (x)]))
    return reg_values[REGNO (x)];

  return x;
}

/* Return true if (set DEST SRC) stores an argument register into its
   caller-allocated save slot, storing the number of that argument
   register in *REGNO_PTR if so.  REG_VALUES is as for
   mips16e_collect_propagate_value.  */

static bool
mips16e_collect_argument_save_p (rtx dest, rtx src, rtx *reg_values,
				 unsigned int *regno_ptr)
{
  unsigned int argno, regno;
  HOST_WIDE_INT offset, required_offset;
  rtx addr, base;

  /* Check that this is a word-mode store.  */
  if (!MEM_P (dest) || !REG_P (src) || GET_MODE (dest) != word_mode)
    return false;

  /* Check that the register being saved is an unmodified argument
     register.  */
  regno = REGNO (src);
  if (!IN_RANGE (regno, GP_ARG_FIRST, GP_ARG_LAST) || reg_values[regno])
    return false;
  argno = regno - GP_ARG_FIRST;

  /* Check whether the address is an appropriate stack-pointer or
     frame-pointer access.  */
  addr = mips16e_collect_propagate_value (XEXP (dest, 0), reg_values);
  mips_split_plus (addr, &base, &offset);
  required_offset = cfun->machine->frame.total_size + argno * UNITS_PER_WORD;
  if (base == hard_frame_pointer_rtx)
    required_offset -= cfun->machine->frame.hard_frame_pointer_offset;
  else if (base != stack_pointer_rtx)
    return false;
  if (offset != required_offset)
    return false;

  *regno_ptr = regno;
  return true;
}

/* A subroutine of mips_expand_prologue, called only when generating
   MIPS16e SAVE instructions.  Search the start of the function for any
   instructions that save argument registers into their caller-allocated
   save slots.  Delete such instructions and return a value N such that
   saving [GP_ARG_FIRST, GP_ARG_FIRST + N) would make all the deleted
   instructions redundant.  */

static unsigned int
mips16e_collect_argument_saves (void)
{
  rtx reg_values[FIRST_PSEUDO_REGISTER];
  rtx insn, next, set, dest, src;
  unsigned int nargs, regno;

  push_topmost_sequence ();
  nargs = 0;
  memset (reg_values, 0, sizeof (reg_values));
  for (insn = get_insns (); insn; insn = next)
    {
      next = NEXT_INSN (insn);
      if (NOTE_P (insn))
	continue;

      if (!INSN_P (insn))
	break;

      set = PATTERN (insn);
      if (GET_CODE (set) != SET)
	break;

      dest = SET_DEST (set);
      src = SET_SRC (set);
      if (mips16e_collect_argument_save_p (dest, src, reg_values, &regno))
	{
	  if (!BITSET_P (cfun->machine->frame.mask, regno))
	    {
	      delete_insn (insn);
	      nargs = MAX (nargs, (regno - GP_ARG_FIRST) + 1);
	    }
	}
      else if (REG_P (dest) && GET_MODE (dest) == word_mode)
	reg_values[REGNO (dest)]
	  = mips16e_collect_propagate_value (src, reg_values);
      else
	break;
    }
  pop_topmost_sequence ();

  return nargs;
}

/* Return a move between register REGNO and memory location SP + OFFSET.
   Make the move a load if RESTORE_P, otherwise make it a frame-related
   store.  */

static rtx
mips16e_save_restore_reg (bool restore_p, HOST_WIDE_INT offset,
			  unsigned int regno)
{
  rtx reg, mem;

  mem = gen_frame_mem (SImode, plus_constant (stack_pointer_rtx, offset));
  reg = gen_rtx_REG (SImode, regno);
  return (restore_p
	  ? gen_rtx_SET (VOIDmode, reg, mem)
	  : mips_frame_set (mem, reg));
}

/* Return RTL for a MIPS16e SAVE or RESTORE instruction; RESTORE_P says which.
   The instruction must:

     - Allocate or deallocate SIZE bytes in total; SIZE is known
       to be nonzero.

     - Save or restore as many registers in *MASK_PTR as possible.
       The instruction saves the first registers at the top of the
       allocated area, with the other registers below it.

     - Save NARGS argument registers above the allocated area.

   (NARGS is always zero if RESTORE_P.)

   The SAVE and RESTORE instructions cannot save and restore all general
   registers, so there may be some registers left over for the caller to
   handle.  Destructively modify *MASK_PTR so that it contains the registers
   that still need to be saved or restored.  The caller can save these
   registers in the memory immediately below *OFFSET_PTR, which is a
   byte offset from the bottom of the allocated stack area.  */

static rtx
mips16e_build_save_restore (bool restore_p, unsigned int *mask_ptr,
			    HOST_WIDE_INT *offset_ptr, unsigned int nargs,
			    HOST_WIDE_INT size)
{
  rtx pattern, set;
  HOST_WIDE_INT offset, top_offset;
  unsigned int i, regno;
  int n;

  gcc_assert (cfun->machine->frame.num_fp == 0);

  /* Calculate the number of elements in the PARALLEL.  We need one element
     for the stack adjustment, one for each argument register save, and one
     for each additional register move.  */
  n = 1 + nargs;
  for (i = 0; i < ARRAY_SIZE (mips16e_save_restore_regs); i++)
    if (BITSET_P (*mask_ptr, mips16e_save_restore_regs[i]))
      n++;

  /* Create the final PARALLEL.  */
  pattern = gen_rtx_PARALLEL (VOIDmode, rtvec_alloc (n));
  n = 0;

  /* Add the stack pointer adjustment.  */
  set = gen_rtx_SET (VOIDmode, stack_pointer_rtx,
		     plus_constant (stack_pointer_rtx,
				    restore_p ? size : -size));
  RTX_FRAME_RELATED_P (set) = 1;
  XVECEXP (pattern, 0, n++) = set;

  /* Stack offsets in the PARALLEL are relative to the old stack pointer.  */
  top_offset = restore_p ? size : 0;

  /* Save the arguments.  */
  for (i = 0; i < nargs; i++)
    {
      offset = top_offset + i * UNITS_PER_WORD;
      set = mips16e_save_restore_reg (restore_p, offset, GP_ARG_FIRST + i);
      XVECEXP (pattern, 0, n++) = set;
    }

  /* Then fill in the other register moves.  */
  offset = top_offset;
  for (i = 0; i < ARRAY_SIZE (mips16e_save_restore_regs); i++)
    {
      regno = mips16e_save_restore_regs[i];
      if (BITSET_P (*mask_ptr, regno))
	{
	  offset -= UNITS_PER_WORD;
	  set = mips16e_save_restore_reg (restore_p, offset, regno);
	  XVECEXP (pattern, 0, n++) = set;
	  *mask_ptr &= ~(1 << regno);
	}
    }

  /* Tell the caller what offset it should use for the remaining registers.  */
  *offset_ptr = size + (offset - top_offset);

  gcc_assert (n == XVECLEN (pattern, 0));

  return pattern;
}

/* PATTERN is a PARALLEL whose first element adds ADJUST to the stack
   pointer.  Return true if PATTERN matches the kind of instruction
   generated by mips16e_build_save_restore.  If INFO is nonnull,
   initialize it when returning true.  */

bool
mips16e_save_restore_pattern_p (rtx pattern, HOST_WIDE_INT adjust,
				struct mips16e_save_restore_info *info)
{
  unsigned int i, nargs, mask, extra;
  HOST_WIDE_INT top_offset, save_offset, offset;
  rtx set, reg, mem, base;
  int n;

  if (!GENERATE_MIPS16E_SAVE_RESTORE)
    return false;

  /* Stack offsets in the PARALLEL are relative to the old stack pointer.  */
  top_offset = adjust > 0 ? adjust : 0;

  /* Interpret all other members of the PARALLEL.  */
  save_offset = top_offset - UNITS_PER_WORD;
  mask = 0;
  nargs = 0;
  i = 0;
  for (n = 1; n < XVECLEN (pattern, 0); n++)
    {
      /* Check that we have a SET.  */
      set = XVECEXP (pattern, 0, n);
      if (GET_CODE (set) != SET)
	return false;

      /* Check that the SET is a load (if restoring) or a store
	 (if saving).  */
      mem = adjust > 0 ? SET_SRC (set) : SET_DEST (set);
      if (!MEM_P (mem))
	return false;

      /* Check that the address is the sum of the stack pointer and a
	 possibly-zero constant offset.  */
      mips_split_plus (XEXP (mem, 0), &base, &offset);
      if (base != stack_pointer_rtx)
	return false;

      /* Check that SET's other operand is a register.  */
      reg = adjust > 0 ? SET_DEST (set) : SET_SRC (set);
      if (!REG_P (reg))
	return false;

      /* Check for argument saves.  */
      if (offset == top_offset + nargs * UNITS_PER_WORD
	  && REGNO (reg) == GP_ARG_FIRST + nargs)
	nargs++;
      else if (offset == save_offset)
	{
	  while (mips16e_save_restore_regs[i++] != REGNO (reg))
	    if (i == ARRAY_SIZE (mips16e_save_restore_regs))
	      return false;

	  mask |= 1 << REGNO (reg);
	  save_offset -= UNITS_PER_WORD;
	}
      else
	return false;
    }

  /* Check that the restrictions on register ranges are met.  */
  extra = 0;
  mips16e_mask_registers (&mask, mips16e_s2_s8_regs,
			  ARRAY_SIZE (mips16e_s2_s8_regs), &extra);
  mips16e_mask_registers (&mask, mips16e_a0_a3_regs,
			  ARRAY_SIZE (mips16e_a0_a3_regs), &extra);
  if (extra != 0)
    return false;

  /* Make sure that the topmost argument register is not saved twice.
     The checks above ensure that the same is then true for the other
     argument registers.  */
  if (nargs > 0 && BITSET_P (mask, GP_ARG_FIRST + nargs - 1))
    return false;

  /* Pass back information, if requested.  */
  if (info)
    {
      info->nargs = nargs;
      info->mask = mask;
      info->size = (adjust > 0 ? adjust : -adjust);
    }

  return true;
}

/* Add a MIPS16e SAVE or RESTORE register-range argument to string S
   for the register range [MIN_REG, MAX_REG].  Return a pointer to
   the null terminator.  */

static char *
mips16e_add_register_range (char *s, unsigned int min_reg,
			    unsigned int max_reg)
{
  if (min_reg != max_reg)
    s += sprintf (s, ",%s-%s", reg_names[min_reg], reg_names[max_reg]);
  else
    s += sprintf (s, ",%s", reg_names[min_reg]);
  return s;
}

/* Return the assembly instruction for a MIPS16e SAVE or RESTORE instruction.
   PATTERN and ADJUST are as for mips16e_save_restore_pattern_p.  */

const char *
mips16e_output_save_restore (rtx pattern, HOST_WIDE_INT adjust)
{
  static char buffer[300];

  struct mips16e_save_restore_info info;
  unsigned int i, end;
  char *s;

  /* Parse the pattern.  */
  if (!mips16e_save_restore_pattern_p (pattern, adjust, &info))
    gcc_unreachable ();

  /* Add the mnemonic.  */
  s = strcpy (buffer, adjust > 0 ? "restore\t" : "save\t");
  s += strlen (s);

  /* Save the arguments.  */
  if (info.nargs > 1)
    s += sprintf (s, "%s-%s,", reg_names[GP_ARG_FIRST],
		  reg_names[GP_ARG_FIRST + info.nargs - 1]);
  else if (info.nargs == 1)
    s += sprintf (s, "%s,", reg_names[GP_ARG_FIRST]);

  /* Emit the amount of stack space to allocate or deallocate.  */
  s += sprintf (s, "%d", (int) info.size);

  /* Save or restore $16.  */
  if (BITSET_P (info.mask, 16))
    s += sprintf (s, ",%s", reg_names[GP_REG_FIRST + 16]);

  /* Save or restore $17.  */
  if (BITSET_P (info.mask, 17))
    s += sprintf (s, ",%s", reg_names[GP_REG_FIRST + 17]);

  /* Save or restore registers in the range $s2...$s8, which
     mips16e_s2_s8_regs lists in decreasing order.  Note that this
     is a software register range; the hardware registers are not
     numbered consecutively.  */
  end = ARRAY_SIZE (mips16e_s2_s8_regs);
  i = mips16e_find_first_register (info.mask, mips16e_s2_s8_regs, end);
  if (i < end)
    s = mips16e_add_register_range (s, mips16e_s2_s8_regs[end - 1],
				    mips16e_s2_s8_regs[i]);

  /* Save or restore registers in the range $a0...$a3.  */
  end = ARRAY_SIZE (mips16e_a0_a3_regs);
  i = mips16e_find_first_register (info.mask, mips16e_a0_a3_regs, end);
  if (i < end)
    s = mips16e_add_register_range (s, mips16e_a0_a3_regs[i],
				    mips16e_a0_a3_regs[end - 1]);

  /* Save or restore $31.  */
  if (BITSET_P (info.mask, 31))
    s += sprintf (s, ",%s", reg_names[GP_REG_FIRST + 31]);

  return buffer;
}

/* Return true if the current function has an insn that implicitly
   refers to $gp.  */

static bool
mips_function_has_gp_insn (void)
{
  /* Don't bother rechecking if we found one last time.  */
  if (!cfun->machine->has_gp_insn_p)
    {
      rtx insn;

      push_topmost_sequence ();
      for (insn = get_insns (); insn; insn = NEXT_INSN (insn))
	if (USEFUL_INSN_P (insn)
	    && (get_attr_got (insn) != GOT_UNSET
		|| mips_small_data_pattern_p (PATTERN (insn))))
	  {
	    cfun->machine->has_gp_insn_p = true;
	    break;
	  }
      pop_topmost_sequence ();
    }
  return cfun->machine->has_gp_insn_p;
}

/* Return true if the current function returns its value in a floating-point
   register in MIPS16 mode.  */

static bool
mips16_cfun_returns_in_fpr_p (void)
{
  tree return_type = DECL_RESULT (current_function_decl);
  return (TARGET_MIPS16
	  && TARGET_HARD_FLOAT_ABI
	  && !aggregate_value_p (return_type, current_function_decl)
 	  && mips_return_mode_in_fpr_p (DECL_MODE (return_type)));
}

/* Return the register that should be used as the global pointer
   within this function.  Return INVALID_REGNUM if the function
   doesn't need a global pointer.  */

static unsigned int
mips_global_pointer (void)
{
  unsigned int regno;

  /* $gp is always available unless we're using a GOT.  */
  if (!TARGET_USE_GOT)
    return GLOBAL_POINTER_REGNUM;

  /* We must always provide $gp when it is used implicitly.  */
  if (!TARGET_EXPLICIT_RELOCS)
    return GLOBAL_POINTER_REGNUM;

  /* FUNCTION_PROFILER includes a jal macro, so we need to give it
     a valid gp.  */
  if (crtl->profile)
    return GLOBAL_POINTER_REGNUM;

  /* If the function has a nonlocal goto, $gp must hold the correct
     global pointer for the target function.  */
  if (crtl->has_nonlocal_goto)
    return GLOBAL_POINTER_REGNUM;

  /* There's no need to initialize $gp if it isn't referenced now,
     and if we can be sure that no new references will be added during
     or after reload.  */
  if (!df_regs_ever_live_p (GLOBAL_POINTER_REGNUM)
      && !mips_function_has_gp_insn ())
    {
      /* The function doesn't use $gp at the moment.  If we're generating
	 -call_nonpic code, no new uses will be introduced during or after
	 reload.  */
      if (TARGET_ABICALLS_PIC0)
	return INVALID_REGNUM;

      /* We need to handle the following implicit gp references:

	 - Reload can sometimes introduce constant pool references
	   into a function that otherwise didn't need them.  For example,
	   suppose we have an instruction like:

	       (set (reg:DF R1) (float:DF (reg:SI R2)))

	   If R2 turns out to be constant such as 1, the instruction may
	   have a REG_EQUAL note saying that R1 == 1.0.  Reload then has
	   the option of using this constant if R2 doesn't get allocated
	   to a register.

	   In cases like these, reload will have added the constant to the
	   pool but no instruction will yet refer to it.

	 - MIPS16 functions that return in FPRs need to call an
	   external libgcc routine.  */
      if (!crtl->uses_const_pool
	  && !mips16_cfun_returns_in_fpr_p ())
	return INVALID_REGNUM;
    }

  /* We need a global pointer, but perhaps we can use a call-clobbered
     register instead of $gp.  */
  if (TARGET_CALL_SAVED_GP && current_function_is_leaf)
    for (regno = GP_REG_FIRST; regno <= GP_REG_LAST; regno++)
      if (!df_regs_ever_live_p (regno)
	  && call_really_used_regs[regno]
	  && !fixed_regs[regno]
	  && regno != PIC_FUNCTION_ADDR_REGNUM)
	return regno;

  return GLOBAL_POINTER_REGNUM;
}

/* Return true if the current function should treat register REGNO
   as call-saved.  */

static bool
mips_cfun_call_saved_reg_p (unsigned int regno)
{
  /* call_insns preserve $28 unless they explicitly say otherwise,
     so call_really_used_regs[] treats $28 as call-saved.  However,
     we want the ABI property rather than the default call_insn
     property here.  */
  return (regno == GLOBAL_POINTER_REGNUM
	  ? TARGET_CALL_SAVED_GP
	  : !call_really_used_regs[regno]);
}

/* Return true if the function body might clobber register REGNO.
   We know that REGNO is call-saved.  */

static bool
mips_cfun_might_clobber_call_saved_reg_p (unsigned int regno)
{
  /* Some functions should be treated as clobbering all call-saved
     registers.  */
  if (crtl->saves_all_registers)
    return true;

  /* DF handles cases where a register is explicitly referenced in
     the rtl.  Incoming values are passed in call-clobbered registers,
     so we can assume that any live call-saved register is set within
     the function.  */
  if (df_regs_ever_live_p (regno))
    return true;

  /* Check for registers that are clobbered by FUNCTION_PROFILER.
     These clobbers are not explicit in the rtl.  */
  if (crtl->profile && MIPS_SAVE_REG_FOR_PROFILING_P (regno))
    return true;

  /* If we're using a call-saved global pointer, the function's
     prologue will need to set it up.  */
  if (cfun->machine->global_pointer == regno)
    return true;

  /* The function's prologue will need to set the frame pointer if
     frame_pointer_needed.  */
  if (regno == HARD_FRAME_POINTER_REGNUM && frame_pointer_needed)
    return true;

  /* If a MIPS16 function returns a value in FPRs, its epilogue
     will need to call an external libgcc routine.  This yet-to-be
     generated call_insn will clobber $31.  */
  if (regno == GP_REG_FIRST + 31 && mips16_cfun_returns_in_fpr_p ())
    return true;

  return false;
}

/* Return true if the current function must save register REGNO.  */

static bool
mips_save_reg_p (unsigned int regno)
{
  if (mips_cfun_call_saved_reg_p (regno))
    {
      if (mips_cfun_might_clobber_call_saved_reg_p (regno))
	return true;

      /* Save both registers in an FPR pair if either one is used.  This is
	 needed for the case when MIN_FPRS_PER_FMT == 1, which allows the odd
	 register to be used without the even register.  */
      if (FP_REG_P (regno)
	  && MAX_FPRS_PER_FMT == 2
	  && mips_cfun_might_clobber_call_saved_reg_p (regno + 1))
	return true;
    }

  /* We need to save the incoming return address if __builtin_eh_return
     is being used to set a different return address.  */
  if (regno == GP_REG_FIRST + 31 && crtl->calls_eh_return)
    return true;

  return false;
}

/* Populate the current function's mips_frame_info structure.

   MIPS stack frames look like:

	+-------------------------------+
	|                               |
	|  incoming stack arguments     |
	|                               |
	+-------------------------------+
	|                               |
	|  caller-allocated save area   |
      A |  for register arguments       |
	|                               |
	+-------------------------------+ <-- incoming stack pointer
	|                               |
	|  callee-allocated save area   |
      B |  for arguments that are       |
	|  split between registers and  |
	|  the stack                    |
	|                               |
	+-------------------------------+ <-- arg_pointer_rtx
	|                               |
      C |  callee-allocated save area   |
	|  for register varargs         |
	|                               |
	+-------------------------------+ <-- frame_pointer_rtx + fp_sp_offset
	|                               |       + UNITS_PER_HWFPVALUE
	|  FPR save area                |
	|                               |
	+-------------------------------+ <-- frame_pointer_rtx + gp_sp_offset
	|                               |       + UNITS_PER_WORD
	|  GPR save area                |
	|                               |
	+-------------------------------+
	|                               | \
	|  local variables              |  | var_size
	|                               | /
	+-------------------------------+
	|                               | \
	|  $gp save area                |  | cprestore_size
	|                               | /
      P +-------------------------------+ <-- hard_frame_pointer_rtx for
	|                               |       MIPS16 code
	|  outgoing stack arguments     |
	|                               |
	+-------------------------------+
	|                               |
	|  caller-allocated save area   |
	|  for register arguments       |
	|                               |
	+-------------------------------+ <-- stack_pointer_rtx
					      frame_pointer_rtx
					      hard_frame_pointer_rtx for
						non-MIPS16 code.

   At least two of A, B and C will be empty.

   Dynamic stack allocations such as alloca insert data at point P.
   They decrease stack_pointer_rtx but leave frame_pointer_rtx and
   hard_frame_pointer_rtx unchanged.  */

static void
mips_compute_frame_info (void)
{
  struct mips_frame_info *frame;
  HOST_WIDE_INT offset, size;
  unsigned int regno, i;

  frame = &cfun->machine->frame;
  memset (frame, 0, sizeof (*frame));
  size = get_frame_size ();

  cfun->machine->global_pointer = mips_global_pointer ();

  /* The first STARTING_FRAME_OFFSET bytes contain the outgoing argument
     area and the $gp save slot.  This area isn't needed in leaf functions,
     but if the target-independent frame size is nonzero, we're committed
     to allocating it anyway.  */
  if (size == 0 && current_function_is_leaf)
    {
      /* The MIPS 3.0 linker does not like functions that dynamically
	 allocate the stack and have 0 for STACK_DYNAMIC_OFFSET, since it
	 looks like we are trying to create a second frame pointer to the
	 function, so allocate some stack space to make it happy.  */
      if (cfun->calls_alloca)
	frame->args_size = REG_PARM_STACK_SPACE (cfun->decl);
      else
	frame->args_size = 0;
      frame->cprestore_size = 0;
    }
  else
    {
      frame->args_size = crtl->outgoing_args_size;
      frame->cprestore_size = STARTING_FRAME_OFFSET - frame->args_size;
    }
  offset = frame->args_size + frame->cprestore_size;

  /* Move above the local variables.  */
  frame->var_size = MIPS_STACK_ALIGN (size);
  offset += frame->var_size;

  /* Find out which GPRs we need to save.  */
  for (regno = GP_REG_FIRST; regno <= GP_REG_LAST; regno++)
    if (mips_save_reg_p (regno))
      {
	frame->num_gp++;
	frame->mask |= 1 << (regno - GP_REG_FIRST);
      }

  /* If this function calls eh_return, we must also save and restore the
     EH data registers.  */
  if (crtl->calls_eh_return)
    for (i = 0; EH_RETURN_DATA_REGNO (i) != INVALID_REGNUM; i++)
      {
	frame->num_gp++;
	frame->mask |= 1 << (EH_RETURN_DATA_REGNO (i) - GP_REG_FIRST);
      }

  /* The MIPS16e SAVE and RESTORE instructions have two ranges of registers:
     $a3-$a0 and $s2-$s8.  If we save one register in the range, we must
     save all later registers too.  */
  if (GENERATE_MIPS16E_SAVE_RESTORE)
    {
      mips16e_mask_registers (&frame->mask, mips16e_s2_s8_regs,
 			      ARRAY_SIZE (mips16e_s2_s8_regs), &frame->num_gp);
      mips16e_mask_registers (&frame->mask, mips16e_a0_a3_regs,
 			      ARRAY_SIZE (mips16e_a0_a3_regs), &frame->num_gp);
    }

  /* Move above the GPR save area.  */
  if (frame->num_gp > 0)
    {
      offset += MIPS_STACK_ALIGN (frame->num_gp * UNITS_PER_WORD);
      frame->gp_sp_offset = offset - UNITS_PER_WORD;
    }

  /* Find out which FPRs we need to save.  This loop must iterate over
     the same space as its companion in mips_for_each_saved_reg.  */
  if (TARGET_HARD_FLOAT)
    for (regno = FP_REG_FIRST; regno <= FP_REG_LAST; regno += MAX_FPRS_PER_FMT)
      if (mips_save_reg_p (regno))
	{
	  frame->num_fp += MAX_FPRS_PER_FMT;
	  frame->fmask |= ~(~0 << MAX_FPRS_PER_FMT) << (regno - FP_REG_FIRST);
	}

  /* Move above the FPR save area.  */
  if (frame->num_fp > 0)
    {
      offset += MIPS_STACK_ALIGN (frame->num_fp * UNITS_PER_FPREG);
      frame->fp_sp_offset = offset - UNITS_PER_HWFPVALUE;
    }

  /* Move above the callee-allocated varargs save area.  */
  offset += MIPS_STACK_ALIGN (cfun->machine->varargs_size);
  frame->arg_pointer_offset = offset;

  /* Move above the callee-allocated area for pretend stack arguments.  */
  offset += crtl->args.pretend_args_size;
  frame->total_size = offset;

  /* Work out the offsets of the save areas from the top of the frame.  */
  if (frame->gp_sp_offset > 0)
    frame->gp_save_offset = frame->gp_sp_offset - offset;
  if (frame->fp_sp_offset > 0)
    frame->fp_save_offset = frame->fp_sp_offset - offset;

  /* MIPS16 code offsets the frame pointer by the size of the outgoing
     arguments.  This tends to increase the chances of using unextended
     instructions for local variables and incoming arguments.  */
  if (TARGET_MIPS16)
    frame->hard_frame_pointer_offset = frame->args_size;
}

/* Return the style of GP load sequence that is being used for the
   current function.  */

enum mips_loadgp_style
mips_current_loadgp_style (void)
{
  if (!TARGET_USE_GOT || cfun->machine->global_pointer == INVALID_REGNUM)
    return LOADGP_NONE;

  if (TARGET_RTP_PIC)
    return LOADGP_RTP;

  if (TARGET_ABSOLUTE_ABICALLS)
    return LOADGP_ABSOLUTE;

  return TARGET_NEWABI ? LOADGP_NEWABI : LOADGP_OLDABI;
}

/* Implement FRAME_POINTER_REQUIRED.  */

bool
mips_frame_pointer_required (void)
{
  /* If the function contains dynamic stack allocations, we need to
     use the frame pointer to access the static parts of the frame.  */
  if (cfun->calls_alloca)
    return true;

  /* In MIPS16 mode, we need a frame pointer for a large frame; otherwise,
     reload may be unable to compute the address of a local variable,
     since there is no way to add a large constant to the stack pointer
     without using a second temporary register.  */
  if (TARGET_MIPS16)
    {
      mips_compute_frame_info ();
      if (!SMALL_OPERAND (cfun->machine->frame.total_size))
	return true;
    }

  return false;
}

/* Implement INITIAL_ELIMINATION_OFFSET.  FROM is either the frame pointer
   or argument pointer.  TO is either the stack pointer or hard frame
   pointer.  */

HOST_WIDE_INT
mips_initial_elimination_offset (int from, int to)
{
  HOST_WIDE_INT offset;

  mips_compute_frame_info ();

  /* Set OFFSET to the offset from the soft frame pointer, which is also
     the offset from the end-of-prologue stack pointer.  */
  switch (from)
    {
    case FRAME_POINTER_REGNUM:
      offset = 0;
      break;

    case ARG_POINTER_REGNUM:
      offset = cfun->machine->frame.arg_pointer_offset;
      break;

    default:
      gcc_unreachable ();
    }

  if (to == HARD_FRAME_POINTER_REGNUM)
    offset -= cfun->machine->frame.hard_frame_pointer_offset;

  return offset;
}

/* Implement TARGET_EXTRA_LIVE_ON_ENTRY.  */

static void
mips_extra_live_on_entry (bitmap regs)
{
  if (TARGET_USE_GOT)
    {
      /* PIC_FUNCTION_ADDR_REGNUM is live if we need it to set up
	 the global pointer.   */
      if (!TARGET_ABSOLUTE_ABICALLS)
	bitmap_set_bit (regs, PIC_FUNCTION_ADDR_REGNUM);

      /* The prologue may set MIPS16_PIC_TEMP_REGNUM to the value of
	 the global pointer.  */
      if (TARGET_MIPS16)
	bitmap_set_bit (regs, MIPS16_PIC_TEMP_REGNUM);

      /* See the comment above load_call<mode> for details.  */
      bitmap_set_bit (regs, GOT_VERSION_REGNUM);
    }
}

/* Implement RETURN_ADDR_RTX.  We do not support moving back to a
   previous frame.  */

rtx
mips_return_addr (int count, rtx frame ATTRIBUTE_UNUSED)
{
  if (count != 0)
    return const0_rtx;

  return get_hard_reg_initial_val (Pmode, GP_REG_FIRST + 31);
}

/* Emit code to change the current function's return address to
   ADDRESS.  SCRATCH is available as a scratch register, if needed.
   ADDRESS and SCRATCH are both word-mode GPRs.  */

void
mips_set_return_address (rtx address, rtx scratch)
{
  rtx slot_address;

  gcc_assert (BITSET_P (cfun->machine->frame.mask, 31));
  slot_address = mips_add_offset (scratch, stack_pointer_rtx,
				  cfun->machine->frame.gp_sp_offset);
  mips_emit_move (gen_frame_mem (GET_MODE (address), slot_address), address);
}

/* Return a MEM rtx for the cprestore slot, using TEMP as a temporary base
   register if need be.  */

static rtx
mips_cprestore_slot (rtx temp)
{
  const struct mips_frame_info *frame;
  rtx base;
  HOST_WIDE_INT offset;

  frame = &cfun->machine->frame;
  if (frame_pointer_needed)
    {
      base = hard_frame_pointer_rtx;
      offset = frame->args_size - frame->hard_frame_pointer_offset;
    }
  else
    {
      base = stack_pointer_rtx;
      offset = frame->args_size;
    }
  return gen_frame_mem (Pmode, mips_add_offset (temp, base, offset));
}

/* Restore $gp from its save slot, using TEMP as a temporary base register
   if need be.  This function is for o32 and o64 abicalls only.  */

void
mips_restore_gp (rtx temp)
{
  gcc_assert (TARGET_ABICALLS && TARGET_OLDABI);

  if (cfun->machine->global_pointer == INVALID_REGNUM)
    return;

  if (TARGET_MIPS16)
    {
      mips_emit_move (temp, mips_cprestore_slot (temp));
      mips_emit_move (pic_offset_table_rtx, temp);
    }
  else
    mips_emit_move (pic_offset_table_rtx, mips_cprestore_slot (temp));
  if (!TARGET_EXPLICIT_RELOCS)
    emit_insn (gen_blockage ());
}

/* A function to save or store a register.  The first argument is the
   register and the second is the stack slot.  */
typedef void (*mips_save_restore_fn) (rtx, rtx);

/* Use FN to save or restore register REGNO.  MODE is the register's
   mode and OFFSET is the offset of its save slot from the current
   stack pointer.  */

static void
mips_save_restore_reg (enum machine_mode mode, int regno,
		       HOST_WIDE_INT offset, mips_save_restore_fn fn)
{
  rtx mem;

  mem = gen_frame_mem (mode, plus_constant (stack_pointer_rtx, offset));
  fn (gen_rtx_REG (mode, regno), mem);
}

/* Call FN for each register that is saved by the current function.
   SP_OFFSET is the offset of the current stack pointer from the start
   of the frame.  */

static void
mips_for_each_saved_reg (HOST_WIDE_INT sp_offset, mips_save_restore_fn fn)
{
  enum machine_mode fpr_mode;
  HOST_WIDE_INT offset;
  int regno;

  /* Save registers starting from high to low.  The debuggers prefer at least
     the return register be stored at func+4, and also it allows us not to
     need a nop in the epilogue if at least one register is reloaded in
     addition to return address.  */
  offset = cfun->machine->frame.gp_sp_offset - sp_offset;
  for (regno = GP_REG_LAST; regno >= GP_REG_FIRST; regno--)
    if (BITSET_P (cfun->machine->frame.mask, regno - GP_REG_FIRST))
      {
	mips_save_restore_reg (word_mode, regno, offset, fn);
	offset -= UNITS_PER_WORD;
      }

  /* This loop must iterate over the same space as its companion in
     mips_compute_frame_info.  */
  offset = cfun->machine->frame.fp_sp_offset - sp_offset;
  fpr_mode = (TARGET_SINGLE_FLOAT ? SFmode : DFmode);
  for (regno = FP_REG_LAST - MAX_FPRS_PER_FMT + 1;
       regno >= FP_REG_FIRST;
       regno -= MAX_FPRS_PER_FMT)
    if (BITSET_P (cfun->machine->frame.fmask, regno - FP_REG_FIRST))
      {
	mips_save_restore_reg (fpr_mode, regno, offset, fn);
	offset -= GET_MODE_SIZE (fpr_mode);
      }
}

/* If we're generating n32 or n64 abicalls, and the current function
   does not use $28 as its global pointer, emit a cplocal directive.
   Use pic_offset_table_rtx as the argument to the directive.  */

static void
mips_output_cplocal (void)
{
  if (!TARGET_EXPLICIT_RELOCS
      && cfun->machine->global_pointer != INVALID_REGNUM
      && cfun->machine->global_pointer != GLOBAL_POINTER_REGNUM)
    output_asm_insn (".cplocal %+", 0);
}

/* Implement TARGET_OUTPUT_FUNCTION_PROLOGUE.  */

static void
mips_output_function_prologue (FILE *file, HOST_WIDE_INT size ATTRIBUTE_UNUSED)
{
  const char *fnname;

#ifdef SDB_DEBUGGING_INFO
  if (debug_info_level != DINFO_LEVEL_TERSE && write_symbols == SDB_DEBUG)
    SDB_OUTPUT_SOURCE_LINE (file, DECL_SOURCE_LINE (current_function_decl));
#endif

  /* In MIPS16 mode, we may need to generate a non-MIPS16 stub to handle
     floating-point arguments.  */
  if (TARGET_MIPS16
      && TARGET_HARD_FLOAT_ABI
      && crtl->args.info.fp_code != 0)
    mips16_build_function_stub ();

  /* Get the function name the same way that toplev.c does before calling
     assemble_start_function.  This is needed so that the name used here
     exactly matches the name used in ASM_DECLARE_FUNCTION_NAME.  */
  fnname = XSTR (XEXP (DECL_RTL (current_function_decl), 0), 0);
  mips_start_function_definition (fnname, TARGET_MIPS16);

  /* Stop mips_file_end from treating this function as external.  */
  if (TARGET_IRIX && mips_abi == ABI_32)
    TREE_ASM_WRITTEN (DECL_NAME (cfun->decl)) = 1;

  /* Output MIPS-specific frame information.  */
  if (!flag_inhibit_size_directive)
    {
      const struct mips_frame_info *frame;

      frame = &cfun->machine->frame;

      /* .frame FRAMEREG, FRAMESIZE, RETREG.  */
      fprintf (file,
	       "\t.frame\t%s," HOST_WIDE_INT_PRINT_DEC ",%s\t\t"
	       "# vars= " HOST_WIDE_INT_PRINT_DEC
	       ", regs= %d/%d"
	       ", args= " HOST_WIDE_INT_PRINT_DEC
	       ", gp= " HOST_WIDE_INT_PRINT_DEC "\n",
	       reg_names[frame_pointer_needed
			 ? HARD_FRAME_POINTER_REGNUM
			 : STACK_POINTER_REGNUM],
	       (frame_pointer_needed
		? frame->total_size - frame->hard_frame_pointer_offset
		: frame->total_size),
	       reg_names[GP_REG_FIRST + 31],
	       frame->var_size,
	       frame->num_gp, frame->num_fp,
	       frame->args_size,
	       frame->cprestore_size);

      /* .mask MASK, OFFSET.  */
      fprintf (file, "\t.mask\t0x%08x," HOST_WIDE_INT_PRINT_DEC "\n",
	       frame->mask, frame->gp_save_offset);

      /* .fmask MASK, OFFSET.  */
      fprintf (file, "\t.fmask\t0x%08x," HOST_WIDE_INT_PRINT_DEC "\n",
	       frame->fmask, frame->fp_save_offset);
    }

  /* Handle the initialization of $gp for SVR4 PIC, if applicable.
     Also emit the ".set noreorder; .set nomacro" sequence for functions
     that need it.  */
  if (mips_current_loadgp_style () == LOADGP_OLDABI)
    {
      if (TARGET_MIPS16)
	{
	  /* This is a fixed-form sequence.  The position of the
	     first two instructions is important because of the
	     way _gp_disp is defined.  */
	  output_asm_insn ("li\t$2,%%hi(_gp_disp)", 0);
	  output_asm_insn ("addiu\t$3,$pc,%%lo(_gp_disp)", 0);
	  output_asm_insn ("sll\t$2,16", 0);
	  output_asm_insn ("addu\t$2,$3", 0);
	}
      /* .cpload must be in a .set noreorder but not a .set nomacro block.  */
      else if (!cfun->machine->all_noreorder_p)
	output_asm_insn ("%(.cpload\t%^%)", 0);
      else
	output_asm_insn ("%(.cpload\t%^\n\t%<", 0);
    }
  else if (cfun->machine->all_noreorder_p)
    output_asm_insn ("%(%<", 0);

  /* Tell the assembler which register we're using as the global
     pointer.  This is needed for thunks, since they can use either
     explicit relocs or assembler macros.  */
  mips_output_cplocal ();
}

/* Implement TARGET_OUTPUT_FUNCTION_EPILOGUE.  */

static void
mips_output_function_epilogue (FILE *file ATTRIBUTE_UNUSED,
			       HOST_WIDE_INT size ATTRIBUTE_UNUSED)
{
  const char *fnname;

  /* Reinstate the normal $gp.  */
  SET_REGNO (pic_offset_table_rtx, GLOBAL_POINTER_REGNUM);
  mips_output_cplocal ();

  if (cfun->machine->all_noreorder_p)
    {
      /* Avoid using %>%) since it adds excess whitespace.  */
      output_asm_insn (".set\tmacro", 0);
      output_asm_insn (".set\treorder", 0);
      set_noreorder = set_nomacro = 0;
    }

  /* Get the function name the same way that toplev.c does before calling
     assemble_start_function.  This is needed so that the name used here
     exactly matches the name used in ASM_DECLARE_FUNCTION_NAME.  */
  fnname = XSTR (XEXP (DECL_RTL (current_function_decl), 0), 0);
  mips_end_function_definition (fnname);
}

/* Save register REG to MEM.  Make the instruction frame-related.  */

static void
mips_save_reg (rtx reg, rtx mem)
{
  if (GET_MODE (reg) == DFmode && !TARGET_FLOAT64)
    {
      rtx x1, x2;

      if (mips_split_64bit_move_p (mem, reg))
	mips_split_doubleword_move (mem, reg);
      else
	mips_emit_move (mem, reg);

      x1 = mips_frame_set (mips_subword (mem, false),
			   mips_subword (reg, false));
      x2 = mips_frame_set (mips_subword (mem, true),
			   mips_subword (reg, true));
      mips_set_frame_expr (gen_rtx_PARALLEL (VOIDmode, gen_rtvec (2, x1, x2)));
    }
  else
    {
      if (TARGET_MIPS16
	  && REGNO (reg) != GP_REG_FIRST + 31
	  && !M16_REG_P (REGNO (reg)))
	{
	  /* Save a non-MIPS16 register by moving it through a temporary.
	     We don't need to do this for $31 since there's a special
	     instruction for it.  */
	  mips_emit_move (MIPS_PROLOGUE_TEMP (GET_MODE (reg)), reg);
	  mips_emit_move (mem, MIPS_PROLOGUE_TEMP (GET_MODE (reg)));
	}
      else
	mips_emit_move (mem, reg);

      mips_set_frame_expr (mips_frame_set (mem, reg));
    }
}

/* The __gnu_local_gp symbol.  */

static GTY(()) rtx mips_gnu_local_gp;

/* If we're generating n32 or n64 abicalls, emit instructions
   to set up the global pointer.  */

static void
mips_emit_loadgp (void)
{
  rtx addr, offset, incoming_address, base, index, pic_reg;

  pic_reg = TARGET_MIPS16 ? MIPS16_PIC_TEMP : pic_offset_table_rtx;
  switch (mips_current_loadgp_style ())
    {
    case LOADGP_ABSOLUTE:
      if (mips_gnu_local_gp == NULL)
	{
	  mips_gnu_local_gp = gen_rtx_SYMBOL_REF (Pmode, "__gnu_local_gp");
	  SYMBOL_REF_FLAGS (mips_gnu_local_gp) |= SYMBOL_FLAG_LOCAL;
	}
      emit_insn (Pmode == SImode
		 ? gen_loadgp_absolute_si (pic_reg, mips_gnu_local_gp)
		 : gen_loadgp_absolute_di (pic_reg, mips_gnu_local_gp));
      break;

    case LOADGP_OLDABI:
      /* Added by mips_output_function_prologue.  */
      break;

    case LOADGP_NEWABI:
      addr = XEXP (DECL_RTL (current_function_decl), 0);
      offset = mips_unspec_address (addr, SYMBOL_GOTOFF_LOADGP);
      incoming_address = gen_rtx_REG (Pmode, PIC_FUNCTION_ADDR_REGNUM);
      emit_insn (Pmode == SImode
		 ? gen_loadgp_newabi_si (pic_reg, offset, incoming_address)
		 : gen_loadgp_newabi_di (pic_reg, offset, incoming_address));
      break;

    case LOADGP_RTP:
      base = gen_rtx_SYMBOL_REF (Pmode, ggc_strdup (VXWORKS_GOTT_BASE));
      index = gen_rtx_SYMBOL_REF (Pmode, ggc_strdup (VXWORKS_GOTT_INDEX));
      emit_insn (Pmode == SImode
		 ? gen_loadgp_rtp_si (pic_reg, base, index)
		 : gen_loadgp_rtp_di (pic_reg, base, index));
      break;

    default:
      return;
    }

  if (TARGET_MIPS16)
    emit_insn (gen_copygp_mips16 (pic_offset_table_rtx, pic_reg));

  /* Emit a blockage if there are implicit uses of the GP register.
     This includes profiled functions, because FUNCTION_PROFILE uses
     a jal macro.  */
  if (!TARGET_EXPLICIT_RELOCS || crtl->profile)
    emit_insn (gen_loadgp_blockage ());
}

/* Expand the "prologue" pattern.  */

void
mips_expand_prologue (void)
{
  const struct mips_frame_info *frame;
  HOST_WIDE_INT size;
  unsigned int nargs;
  rtx insn;

  if (cfun->machine->global_pointer != INVALID_REGNUM)
    SET_REGNO (pic_offset_table_rtx, cfun->machine->global_pointer);

  frame = &cfun->machine->frame;
  size = frame->total_size;

  /* Save the registers.  Allocate up to MIPS_MAX_FIRST_STACK_STEP
     bytes beforehand; this is enough to cover the register save area
     without going out of range.  */
  if ((frame->mask | frame->fmask) != 0)
    {
      HOST_WIDE_INT step1;

      step1 = MIN (size, MIPS_MAX_FIRST_STACK_STEP);
      if (GENERATE_MIPS16E_SAVE_RESTORE)
 	{
 	  HOST_WIDE_INT offset;
 	  unsigned int mask, regno;

	  /* Try to merge argument stores into the save instruction.  */
	  nargs = mips16e_collect_argument_saves ();

	  /* Build the save instruction.  */
	  mask = frame->mask;
	  insn = mips16e_build_save_restore (false, &mask, &offset,
					     nargs, step1);
	  RTX_FRAME_RELATED_P (emit_insn (insn)) = 1;
 	  size -= step1;

 	  /* Check if we need to save other registers.  */
 	  for (regno = GP_REG_FIRST; regno < GP_REG_LAST; regno++)
 	    if (BITSET_P (mask, regno - GP_REG_FIRST))
 	      {
		offset -= UNITS_PER_WORD;
		mips_save_restore_reg (word_mode, regno,
				       offset, mips_save_reg);
 	      }
 	}
      else
 	{
	  insn = gen_add3_insn (stack_pointer_rtx,
				stack_pointer_rtx,
				GEN_INT (-step1));
	  RTX_FRAME_RELATED_P (emit_insn (insn)) = 1;
	  size -= step1;
	  mips_for_each_saved_reg (size, mips_save_reg);
	}
    }

  /* Allocate the rest of the frame.  */
  if (size > 0)
    {
      if (SMALL_OPERAND (-size))
	RTX_FRAME_RELATED_P (emit_insn (gen_add3_insn (stack_pointer_rtx,
						       stack_pointer_rtx,
						       GEN_INT (-size)))) = 1;
      else
	{
	  mips_emit_move (MIPS_PROLOGUE_TEMP (Pmode), GEN_INT (size));
	  if (TARGET_MIPS16)
	    {
	      /* There are no instructions to add or subtract registers
		 from the stack pointer, so use the frame pointer as a
		 temporary.  We should always be using a frame pointer
		 in this case anyway.  */
	      gcc_assert (frame_pointer_needed);
	      mips_emit_move (hard_frame_pointer_rtx, stack_pointer_rtx);
	      emit_insn (gen_sub3_insn (hard_frame_pointer_rtx,
					hard_frame_pointer_rtx,
					MIPS_PROLOGUE_TEMP (Pmode)));
	      mips_emit_move (stack_pointer_rtx, hard_frame_pointer_rtx);
	    }
	  else
	    emit_insn (gen_sub3_insn (stack_pointer_rtx,
				      stack_pointer_rtx,
				      MIPS_PROLOGUE_TEMP (Pmode)));

	  /* Describe the combined effect of the previous instructions.  */
	  mips_set_frame_expr
	    (gen_rtx_SET (VOIDmode, stack_pointer_rtx,
			  plus_constant (stack_pointer_rtx, -size)));
	}
    }

  /* Set up the frame pointer, if we're using one.  */
  if (frame_pointer_needed)
    {
      HOST_WIDE_INT offset;

      offset = frame->hard_frame_pointer_offset;
      if (offset == 0)
	{
	  insn = mips_emit_move (hard_frame_pointer_rtx, stack_pointer_rtx);
	  RTX_FRAME_RELATED_P (insn) = 1;
	}
      else if (SMALL_OPERAND (offset))
	{
	  insn = gen_add3_insn (hard_frame_pointer_rtx,
				stack_pointer_rtx, GEN_INT (offset));
	  RTX_FRAME_RELATED_P (emit_insn (insn)) = 1;
	}
      else
	{
	  mips_emit_move (MIPS_PROLOGUE_TEMP (Pmode), GEN_INT (offset));
	  mips_emit_move (hard_frame_pointer_rtx, stack_pointer_rtx);
	  emit_insn (gen_add3_insn (hard_frame_pointer_rtx,
				    hard_frame_pointer_rtx,
				    MIPS_PROLOGUE_TEMP (Pmode)));
	  mips_set_frame_expr
	    (gen_rtx_SET (VOIDmode, hard_frame_pointer_rtx,
			  plus_constant (stack_pointer_rtx, offset)));
	}
    }

  mips_emit_loadgp ();

  /* Initialize the $gp save slot.  */
  if (frame->cprestore_size > 0
      && cfun->machine->global_pointer != INVALID_REGNUM)
    {
      if (TARGET_MIPS16)
	mips_emit_move (mips_cprestore_slot (MIPS_PROLOGUE_TEMP (Pmode)),
			MIPS16_PIC_TEMP);
      else if (TARGET_ABICALLS_PIC2)
	emit_insn (gen_cprestore (GEN_INT (frame->args_size)));
      else
	emit_move_insn (mips_cprestore_slot (MIPS_PROLOGUE_TEMP (Pmode)),
			pic_offset_table_rtx);
    }

  /* If we are profiling, make sure no instructions are scheduled before
     the call to mcount.  */
  if (crtl->profile)
    emit_insn (gen_blockage ());
}

/* Emit instructions to restore register REG from slot MEM.  */

static void
mips_restore_reg (rtx reg, rtx mem)
{
  /* There's no MIPS16 instruction to load $31 directly.  Load into
     $7 instead and adjust the return insn appropriately.  */
  if (TARGET_MIPS16 && REGNO (reg) == GP_REG_FIRST + 31)
    reg = gen_rtx_REG (GET_MODE (reg), GP_REG_FIRST + 7);

  if (TARGET_MIPS16 && !M16_REG_P (REGNO (reg)))
    {
      /* Can't restore directly; move through a temporary.  */
      mips_emit_move (MIPS_EPILOGUE_TEMP (GET_MODE (reg)), mem);
      mips_emit_move (reg, MIPS_EPILOGUE_TEMP (GET_MODE (reg)));
    }
  else
    mips_emit_move (reg, mem);
}

/* Emit any instructions needed before a return.  */

void
mips_expand_before_return (void)
{
  /* When using a call-clobbered gp, we start out with unified call
     insns that include instructions to restore the gp.  We then split
     these unified calls after reload.  These split calls explicitly
     clobber gp, so there is no need to define
     PIC_OFFSET_TABLE_REG_CALL_CLOBBERED.

     For consistency, we should also insert an explicit clobber of $28
     before return insns, so that the post-reload optimizers know that
     the register is not live on exit.  */
  if (TARGET_CALL_CLOBBERED_GP)
    emit_clobber (pic_offset_table_rtx);
}

/* Expand an "epilogue" or "sibcall_epilogue" pattern; SIBCALL_P
   says which.  */

void
mips_expand_epilogue (bool sibcall_p)
{
  const struct mips_frame_info *frame;
  HOST_WIDE_INT step1, step2;
  rtx base, target;

  if (!sibcall_p && mips_can_use_return_insn ())
    {
      emit_jump_insn (gen_return ());
      return;
    }

  /* In MIPS16 mode, if the return value should go into a floating-point
     register, we need to call a helper routine to copy it over.  */
  if (mips16_cfun_returns_in_fpr_p ())
    mips16_copy_fpr_return_value ();

  /* Split the frame into two.  STEP1 is the amount of stack we should
     deallocate before restoring the registers.  STEP2 is the amount we
     should deallocate afterwards.

     Start off by assuming that no registers need to be restored.  */
  frame = &cfun->machine->frame;
  step1 = frame->total_size;
  step2 = 0;

  /* Work out which register holds the frame address.  */
  if (!frame_pointer_needed)
    base = stack_pointer_rtx;
  else
    {
      base = hard_frame_pointer_rtx;
      step1 -= frame->hard_frame_pointer_offset;
    }

  /* If we need to restore registers, deallocate as much stack as
     possible in the second step without going out of range.  */
  if ((frame->mask | frame->fmask) != 0)
    {
      step2 = MIN (step1, MIPS_MAX_FIRST_STACK_STEP);
      step1 -= step2;
    }

  /* Set TARGET to BASE + STEP1.  */
  target = base;
  if (step1 > 0)
    {
      rtx adjust;

      /* Get an rtx for STEP1 that we can add to BASE.  */
      adjust = GEN_INT (step1);
      if (!SMALL_OPERAND (step1))
	{
	  mips_emit_move (MIPS_EPILOGUE_TEMP (Pmode), adjust);
	  adjust = MIPS_EPILOGUE_TEMP (Pmode);
	}

      /* Normal mode code can copy the result straight into $sp.  */
      if (!TARGET_MIPS16)
	target = stack_pointer_rtx;

      emit_insn (gen_add3_insn (target, base, adjust));
    }

  /* Copy TARGET into the stack pointer.  */
  if (target != stack_pointer_rtx)
    mips_emit_move (stack_pointer_rtx, target);

  /* If we're using addressing macros, $gp is implicitly used by all
     SYMBOL_REFs.  We must emit a blockage insn before restoring $gp
     from the stack.  */
  if (TARGET_CALL_SAVED_GP && !TARGET_EXPLICIT_RELOCS)
    emit_insn (gen_blockage ());

  if (GENERATE_MIPS16E_SAVE_RESTORE && frame->mask != 0)
    {
      unsigned int regno, mask;
      HOST_WIDE_INT offset;
      rtx restore;

      /* Generate the restore instruction.  */
      mask = frame->mask;
      restore = mips16e_build_save_restore (true, &mask, &offset, 0, step2);

      /* Restore any other registers manually.  */
      for (regno = GP_REG_FIRST; regno < GP_REG_LAST; regno++)
 	if (BITSET_P (mask, regno - GP_REG_FIRST))
 	  {
 	    offset -= UNITS_PER_WORD;
 	    mips_save_restore_reg (word_mode, regno, offset, mips_restore_reg);
 	  }

      /* Restore the remaining registers and deallocate the final bit
	 of the frame.  */
      emit_insn (restore);
    }
  else
    {
      /* Restore the registers.  */
      mips_for_each_saved_reg (frame->total_size - step2, mips_restore_reg);

      /* Deallocate the final bit of the frame.  */
      if (step2 > 0)
	emit_insn (gen_add3_insn (stack_pointer_rtx,
				  stack_pointer_rtx,
				  GEN_INT (step2)));
    }

  /* Add in the __builtin_eh_return stack adjustment.  We need to
     use a temporary in MIPS16 code.  */
  if (crtl->calls_eh_return)
    {
      if (TARGET_MIPS16)
	{
	  mips_emit_move (MIPS_EPILOGUE_TEMP (Pmode), stack_pointer_rtx);
	  emit_insn (gen_add3_insn (MIPS_EPILOGUE_TEMP (Pmode),
				    MIPS_EPILOGUE_TEMP (Pmode),
				    EH_RETURN_STACKADJ_RTX));
	  mips_emit_move (stack_pointer_rtx, MIPS_EPILOGUE_TEMP (Pmode));
	}
      else
	emit_insn (gen_add3_insn (stack_pointer_rtx,
				  stack_pointer_rtx,
				  EH_RETURN_STACKADJ_RTX));
    }

  if (!sibcall_p)
    {
      unsigned int regno;

      /* When generating MIPS16 code, the normal mips_for_each_saved_reg
	 path will restore the return address into $7 rather than $31.  */
      if (TARGET_MIPS16
	  && !GENERATE_MIPS16E_SAVE_RESTORE
	  && BITSET_P (frame->mask, 31))
	regno = GP_REG_FIRST + 7;
      else
	regno = GP_REG_FIRST + 31;
      mips_expand_before_return ();
      emit_jump_insn (gen_return_internal (gen_rtx_REG (Pmode, regno)));
    }
}

/* Return nonzero if this function is known to have a null epilogue.
   This allows the optimizer to omit jumps to jumps if no stack
   was created.  */

bool
mips_can_use_return_insn (void)
{
  if (!reload_completed)
    return false;

  if (crtl->profile)
    return false;

  /* In MIPS16 mode, a function that returns a floating-point value
     needs to arrange to copy the return value into the floating-point
     registers.  */
  if (mips16_cfun_returns_in_fpr_p ())
    return false;

  return cfun->machine->frame.total_size == 0;
}

/* Return true if register REGNO can store a value of mode MODE.
   The result of this function is cached in mips_hard_regno_mode_ok.  */

static bool
mips_hard_regno_mode_ok_p (unsigned int regno, enum machine_mode mode)
{
  unsigned int size;
  enum mode_class mclass;

  if (mode == CCV2mode)
    return (ISA_HAS_8CC
	    && ST_REG_P (regno)
	    && (regno - ST_REG_FIRST) % 2 == 0);

  if (mode == CCV4mode)
    return (ISA_HAS_8CC
	    && ST_REG_P (regno)
	    && (regno - ST_REG_FIRST) % 4 == 0);

  if (mode == CCmode)
    {
      if (!ISA_HAS_8CC)
	return regno == FPSW_REGNUM;

      return (ST_REG_P (regno)
	      || GP_REG_P (regno)
	      || FP_REG_P (regno));
    }

  size = GET_MODE_SIZE (mode);
  mclass = GET_MODE_CLASS (mode);

  if (GP_REG_P (regno))
    return ((regno - GP_REG_FIRST) & 1) == 0 || size <= UNITS_PER_WORD;

  if (FP_REG_P (regno)
      && (((regno - FP_REG_FIRST) % MAX_FPRS_PER_FMT) == 0
	  || (MIN_FPRS_PER_FMT == 1 && size <= UNITS_PER_FPREG)))
    {
      /* Allow TFmode for CCmode reloads.  */
      if (mode == TFmode && ISA_HAS_8CC)
	return true;

      /* Allow 64-bit vector modes for Loongson-2E/2F.  */
      if (TARGET_LOONGSON_VECTORS
	  && (mode == V2SImode
	      || mode == V4HImode
	      || mode == V8QImode
	      || mode == DImode))
	return true;

      if (mclass == MODE_FLOAT
	  || mclass == MODE_COMPLEX_FLOAT
	  || mclass == MODE_VECTOR_FLOAT)
	return size <= UNITS_PER_FPVALUE;

      /* Allow integer modes that fit into a single register.  We need
	 to put integers into FPRs when using instructions like CVT
	 and TRUNC.  There's no point allowing sizes smaller than a word,
	 because the FPU has no appropriate load/store instructions.  */
      if (mclass == MODE_INT)
	return size >= MIN_UNITS_PER_WORD && size <= UNITS_PER_FPREG;
    }

  if (ACC_REG_P (regno)
      && (INTEGRAL_MODE_P (mode) || ALL_FIXED_POINT_MODE_P (mode)))
    {
      if (MD_REG_P (regno))
	{
	  /* After a multiplication or division, clobbering HI makes
	     the value of LO unpredictable, and vice versa.  This means
	     that, for all interesting cases, HI and LO are effectively
	     a single register.

	     We model this by requiring that any value that uses HI
	     also uses LO.  */
	  if (size <= UNITS_PER_WORD * 2)
	    return regno == (size <= UNITS_PER_WORD ? LO_REGNUM : MD_REG_FIRST);
	}
      else
	{
	  /* DSP accumulators do not have the same restrictions as
	     HI and LO, so we can treat them as normal doubleword
	     registers.  */
	  if (size <= UNITS_PER_WORD)
	    return true;

	  if (size <= UNITS_PER_WORD * 2
	      && ((regno - DSP_ACC_REG_FIRST) & 1) == 0)
	    return true;
	}
    }

  if (ALL_COP_REG_P (regno))
    return mclass == MODE_INT && size <= UNITS_PER_WORD;

  if (regno == GOT_VERSION_REGNUM)
    return mode == SImode;

  return false;
}

/* Implement HARD_REGNO_NREGS.  */

unsigned int
mips_hard_regno_nregs (int regno, enum machine_mode mode)
{
  if (ST_REG_P (regno))
    /* The size of FP status registers is always 4, because they only hold
       CCmode values, and CCmode is always considered to be 4 bytes wide.  */
    return (GET_MODE_SIZE (mode) + 3) / 4;

  if (FP_REG_P (regno))
    return (GET_MODE_SIZE (mode) + UNITS_PER_FPREG - 1) / UNITS_PER_FPREG;

  /* All other registers are word-sized.  */
  return (GET_MODE_SIZE (mode) + UNITS_PER_WORD - 1) / UNITS_PER_WORD;
}

/* Implement CLASS_MAX_NREGS, taking the maximum of the cases
   in mips_hard_regno_nregs.  */

int
mips_class_max_nregs (enum reg_class rclass, enum machine_mode mode)
{
  int size;
  HARD_REG_SET left;

  size = 0x8000;
  COPY_HARD_REG_SET (left, reg_class_contents[(int) rclass]);
  if (hard_reg_set_intersect_p (left, reg_class_contents[(int) ST_REGS]))
    {
      size = MIN (size, 4);
      AND_COMPL_HARD_REG_SET (left, reg_class_contents[(int) ST_REGS]);
    }
  if (hard_reg_set_intersect_p (left, reg_class_contents[(int) FP_REGS]))
    {
      size = MIN (size, UNITS_PER_FPREG);
      AND_COMPL_HARD_REG_SET (left, reg_class_contents[(int) FP_REGS]);
    }
  if (!hard_reg_set_empty_p (left))
    size = MIN (size, UNITS_PER_WORD);
  return (GET_MODE_SIZE (mode) + size - 1) / size;
}

/* Implement CANNOT_CHANGE_MODE_CLASS.  */

bool
mips_cannot_change_mode_class (enum machine_mode from ATTRIBUTE_UNUSED,
			       enum machine_mode to ATTRIBUTE_UNUSED,
			       enum reg_class rclass)
{
  /* There are several problems with changing the modes of values
     in floating-point registers:

     - When a multi-word value is stored in paired floating-point
       registers, the first register always holds the low word.
       We therefore can't allow FPRs to change between single-word
       and multi-word modes on big-endian targets.

     - GCC assumes that each word of a multiword register can be accessed
       individually using SUBREGs.  This is not true for floating-point
       registers if they are bigger than a word.

     - Loading a 32-bit value into a 64-bit floating-point register
       will not sign-extend the value, despite what LOAD_EXTEND_OP says.
       We can't allow FPRs to change from SImode to to a wider mode on
       64-bit targets.

     - If the FPU has already interpreted a value in one format, we must
       not ask it to treat the value as having a different format.

     We therefore disallow all mode changes involving FPRs.  */
  return reg_classes_intersect_p (FP_REGS, rclass);
}

/* Return true if moves in mode MODE can use the FPU's mov.fmt instruction.  */

static bool
mips_mode_ok_for_mov_fmt_p (enum machine_mode mode)
{
  switch (mode)
    {
    case SFmode:
      return TARGET_HARD_FLOAT;

    case DFmode:
      return TARGET_HARD_FLOAT && TARGET_DOUBLE_FLOAT;

    case V2SFmode:
      return TARGET_HARD_FLOAT && TARGET_PAIRED_SINGLE_FLOAT;

    default:
      return false;
    }
}

/* Implement MODES_TIEABLE_P.  */

bool
mips_modes_tieable_p (enum machine_mode mode1, enum machine_mode mode2)
{
  /* FPRs allow no mode punning, so it's not worth tying modes if we'd
     prefer to put one of them in FPRs.  */
  return (mode1 == mode2
	  || (!mips_mode_ok_for_mov_fmt_p (mode1)
	      && !mips_mode_ok_for_mov_fmt_p (mode2)));
}

/* Implement PREFERRED_RELOAD_CLASS.  */

enum reg_class
mips_preferred_reload_class (rtx x, enum reg_class rclass)
{
  if (mips_dangerous_for_la25_p (x) && reg_class_subset_p (LEA_REGS, rclass))
    return LEA_REGS;

  if (reg_class_subset_p (FP_REGS, rclass)
      && mips_mode_ok_for_mov_fmt_p (GET_MODE (x)))
    return FP_REGS;

  if (reg_class_subset_p (GR_REGS, rclass))
    rclass = GR_REGS;

  if (TARGET_MIPS16 && reg_class_subset_p (M16_REGS, rclass))
    rclass = M16_REGS;

  return rclass;
}

/* RCLASS is a class involved in a REGISTER_MOVE_COST calculation.
   Return a "canonical" class to represent it in later calculations.  */

static enum reg_class
mips_canonicalize_move_class (enum reg_class rclass)
{
  /* All moves involving accumulator registers have the same cost.  */
  if (reg_class_subset_p (rclass, ACC_REGS))
    rclass = ACC_REGS;

  /* Likewise promote subclasses of general registers to the most
     interesting containing class.  */
  if (TARGET_MIPS16 && reg_class_subset_p (rclass, M16_REGS))
    rclass = M16_REGS;
  else if (reg_class_subset_p (rclass, GENERAL_REGS))
    rclass = GENERAL_REGS;

  return rclass;
}

/* Return the cost of moving a value of mode MODE from a register of
   class FROM to a GPR.  Return 0 for classes that are unions of other
   classes handled by this function.  */

static int
mips_move_to_gpr_cost (enum machine_mode mode ATTRIBUTE_UNUSED,
		       enum reg_class from)
{
  switch (from)
    {
    case GENERAL_REGS:
      /* A MIPS16 MOVE instruction, or a non-MIPS16 MOVE macro.  */
      return 2;

    case ACC_REGS:
      /* MFLO and MFHI.  */
      return 6;

    case FP_REGS:
      /* MFC1, etc.  */
      return 4;

    case ST_REGS:
      /* LUI followed by MOVF.  */
      return 4;

    case COP0_REGS:
    case COP2_REGS:
    case COP3_REGS:
      /* This choice of value is historical.  */
      return 5;

    default:
      return 0;
    }
}

/* Return the cost of moving a value of mode MODE from a GPR to a
   register of class TO.  Return 0 for classes that are unions of
   other classes handled by this function.  */

static int
mips_move_from_gpr_cost (enum machine_mode mode, enum reg_class to)
{
  switch (to)
    {
    case GENERAL_REGS:
      /* A MIPS16 MOVE instruction, or a non-MIPS16 MOVE macro.  */
      return 2;

    case ACC_REGS:
      /* MTLO and MTHI.  */
      return 6;

    case FP_REGS:
      /* MTC1, etc.  */
      return 4;

    case ST_REGS:
      /* A secondary reload through an FPR scratch.  */
      return (mips_register_move_cost (mode, GENERAL_REGS, FP_REGS)
	      + mips_register_move_cost (mode, FP_REGS, ST_REGS));

    case COP0_REGS:
    case COP2_REGS:
    case COP3_REGS:
      /* This choice of value is historical.  */
      return 5;

    default:
      return 0;
    }
}

/* Implement REGISTER_MOVE_COST.  Return 0 for classes that are the
   maximum of the move costs for subclasses; regclass will work out
   the maximum for us.  */

int
mips_register_move_cost (enum machine_mode mode,
			 enum reg_class from, enum reg_class to)
{
  enum reg_class dregs;
  int cost1, cost2;

  from = mips_canonicalize_move_class (from);
  to = mips_canonicalize_move_class (to);

  /* Handle moves that can be done without using general-purpose registers.  */
  if (from == FP_REGS)
    {
      if (to == FP_REGS && mips_mode_ok_for_mov_fmt_p (mode))
	/* MOV.FMT.  */
	return 4;
      if (to == ST_REGS)
	/* The sequence generated by mips_expand_fcc_reload.  */
	return 8;
    }

  /* Handle cases in which only one class deviates from the ideal.  */
  dregs = TARGET_MIPS16 ? M16_REGS : GENERAL_REGS;
  if (from == dregs)
    return mips_move_from_gpr_cost (mode, to);
  if (to == dregs)
    return mips_move_to_gpr_cost (mode, from);

  /* Handles cases that require a GPR temporary.  */
  cost1 = mips_move_to_gpr_cost (mode, from);
  if (cost1 != 0)
    {
      cost2 = mips_move_from_gpr_cost (mode, to);
      if (cost2 != 0)
	return cost1 + cost2;
    }

  return 0;
}

/* Implement TARGET_IRA_COVER_CLASSES.  */

static const enum reg_class *
mips_ira_cover_classes (void)
{
  static const enum reg_class acc_classes[] = {
    GR_AND_ACC_REGS, FP_REGS, COP0_REGS, COP2_REGS, COP3_REGS,
    ST_REGS, LIM_REG_CLASSES
  };
  static const enum reg_class no_acc_classes[] = {
    GR_REGS, FP_REGS, COP0_REGS, COP2_REGS, COP3_REGS,
    ST_REGS, LIM_REG_CLASSES
  };

  /* Don't allow the register allocators to use LO and HI in MIPS16 mode,
     which has no MTLO or MTHI instructions.  Also, using GR_AND_ACC_REGS
     as a cover class only works well when we keep per-register costs.
     Using it when not optimizing can cause us to think accumulators
     have the same cost as GPRs in cases where GPRs are actually much
     cheaper.  */
  return TARGET_MIPS16 || !optimize ? no_acc_classes : acc_classes;
}

/* Return the register class required for a secondary register when
   copying between one of the registers in RCLASS and value X, which
   has mode MODE.  X is the source of the move if IN_P, otherwise it
   is the destination.  Return NO_REGS if no secondary register is
   needed.  */

enum reg_class
mips_secondary_reload_class (enum reg_class rclass,
			     enum machine_mode mode, rtx x, bool in_p)
{
  int regno;

  /* If X is a constant that cannot be loaded into $25, it must be loaded
     into some other GPR.  No other register class allows a direct move.  */
  if (mips_dangerous_for_la25_p (x))
    return reg_class_subset_p (rclass, LEA_REGS) ? NO_REGS : LEA_REGS;

  regno = true_regnum (x);
  if (TARGET_MIPS16)
    {
      /* In MIPS16 mode, every move must involve a member of M16_REGS.  */
      if (!reg_class_subset_p (rclass, M16_REGS) && !M16_REG_P (regno))
	return M16_REGS;

      return NO_REGS;
    }

  /* Copying from accumulator registers to anywhere other than a general
     register requires a temporary general register.  */
  if (reg_class_subset_p (rclass, ACC_REGS))
    return GP_REG_P (regno) ? NO_REGS : GR_REGS;
  if (ACC_REG_P (regno))
    return reg_class_subset_p (rclass, GR_REGS) ? NO_REGS : GR_REGS;

  /* We can only copy a value to a condition code register from a
     floating-point register, and even then we require a scratch
     floating-point register.  We can only copy a value out of a
     condition-code register into a general register.  */
  if (reg_class_subset_p (rclass, ST_REGS))
    {
      if (in_p)
	return FP_REGS;
      return GP_REG_P (regno) ? NO_REGS : GR_REGS;
    }
  if (ST_REG_P (regno))
    {
      if (!in_p)
	return FP_REGS;
      return reg_class_subset_p (rclass, GR_REGS) ? NO_REGS : GR_REGS;
    }

  if (reg_class_subset_p (rclass, FP_REGS))
    {
      if (MEM_P (x)
	  && (GET_MODE_SIZE (mode) == 4 || GET_MODE_SIZE (mode) == 8))
	/* In this case we can use lwc1, swc1, ldc1 or sdc1.  We'll use
	   pairs of lwc1s and swc1s if ldc1 and sdc1 are not supported.  */
	return NO_REGS;

      if (GP_REG_P (regno) || x == CONST0_RTX (mode))
	/* In this case we can use mtc1, mfc1, dmtc1 or dmfc1.  */
	return NO_REGS;

      if (CONSTANT_P (x) && !targetm.cannot_force_const_mem (x))
	/* We can force the constant to memory and use lwc1
	   and ldc1.  As above, we will use pairs of lwc1s if
	   ldc1 is not supported.  */
	return NO_REGS;

      if (FP_REG_P (regno) && mips_mode_ok_for_mov_fmt_p (mode))
	/* In this case we can use mov.fmt.  */
	return NO_REGS;

      /* Otherwise, we need to reload through an integer register.  */
      return GR_REGS;
    }
  if (FP_REG_P (regno))
    return reg_class_subset_p (rclass, GR_REGS) ? NO_REGS : GR_REGS;

  return NO_REGS;
}

/* Implement TARGET_MODE_REP_EXTENDED.  */

static int
mips_mode_rep_extended (enum machine_mode mode, enum machine_mode mode_rep)
{
  /* On 64-bit targets, SImode register values are sign-extended to DImode.  */
  if (TARGET_64BIT && mode == SImode && mode_rep == DImode)
    return SIGN_EXTEND;

  return UNKNOWN;
}

/* Implement TARGET_VALID_POINTER_MODE.  */

static bool
mips_valid_pointer_mode (enum machine_mode mode)
{
  return mode == SImode || (TARGET_64BIT && mode == DImode);
}

/* Implement TARGET_VECTOR_MODE_SUPPORTED_P.  */

static bool
mips_vector_mode_supported_p (enum machine_mode mode)
{
  switch (mode)
    {
    case V2SFmode:
      return TARGET_PAIRED_SINGLE_FLOAT;

    case V2HImode:
    case V4QImode:
    case V2HQmode:
    case V2UHQmode:
    case V2HAmode:
    case V2UHAmode:
    case V4QQmode:
    case V4UQQmode:
      return TARGET_DSP;

    case V2SImode:
    case V4HImode:
    case V8QImode:
      return TARGET_LOONGSON_VECTORS;

    default:
      return false;
    }
}

/* Implement TARGET_SCALAR_MODE_SUPPORTED_P.  */

static bool
mips_scalar_mode_supported_p (enum machine_mode mode)
{
  if (ALL_FIXED_POINT_MODE_P (mode)
      && GET_MODE_PRECISION (mode) <= 2 * BITS_PER_WORD)
    return true;

  return default_scalar_mode_supported_p (mode);
}

/* Implement TARGET_INIT_LIBFUNCS.  */

#include "config/gofast.h"

static void
mips_init_libfuncs (void)
{
  if (TARGET_FIX_VR4120)
    {
      /* Register the special divsi3 and modsi3 functions needed to work
	 around VR4120 division errata.  */
      set_optab_libfunc (sdiv_optab, SImode, "__vr4120_divsi3");
      set_optab_libfunc (smod_optab, SImode, "__vr4120_modsi3");
    }

  if (TARGET_MIPS16 && TARGET_HARD_FLOAT_ABI)
    {
      /* Register the MIPS16 -mhard-float stubs.  */
      set_optab_libfunc (add_optab, SFmode, "__mips16_addsf3");
      set_optab_libfunc (sub_optab, SFmode, "__mips16_subsf3");
      set_optab_libfunc (smul_optab, SFmode, "__mips16_mulsf3");
      set_optab_libfunc (sdiv_optab, SFmode, "__mips16_divsf3");

      set_optab_libfunc (eq_optab, SFmode, "__mips16_eqsf2");
      set_optab_libfunc (ne_optab, SFmode, "__mips16_nesf2");
      set_optab_libfunc (gt_optab, SFmode, "__mips16_gtsf2");
      set_optab_libfunc (ge_optab, SFmode, "__mips16_gesf2");
      set_optab_libfunc (lt_optab, SFmode, "__mips16_ltsf2");
      set_optab_libfunc (le_optab, SFmode, "__mips16_lesf2");
      set_optab_libfunc (unord_optab, SFmode, "__mips16_unordsf2");

      set_conv_libfunc (sfix_optab, SImode, SFmode, "__mips16_fix_truncsfsi");
      set_conv_libfunc (sfloat_optab, SFmode, SImode, "__mips16_floatsisf");
      set_conv_libfunc (ufloat_optab, SFmode, SImode, "__mips16_floatunsisf");

      if (TARGET_DOUBLE_FLOAT)
	{
	  set_optab_libfunc (add_optab, DFmode, "__mips16_adddf3");
	  set_optab_libfunc (sub_optab, DFmode, "__mips16_subdf3");
	  set_optab_libfunc (smul_optab, DFmode, "__mips16_muldf3");
	  set_optab_libfunc (sdiv_optab, DFmode, "__mips16_divdf3");

	  set_optab_libfunc (eq_optab, DFmode, "__mips16_eqdf2");
	  set_optab_libfunc (ne_optab, DFmode, "__mips16_nedf2");
	  set_optab_libfunc (gt_optab, DFmode, "__mips16_gtdf2");
	  set_optab_libfunc (ge_optab, DFmode, "__mips16_gedf2");
	  set_optab_libfunc (lt_optab, DFmode, "__mips16_ltdf2");
	  set_optab_libfunc (le_optab, DFmode, "__mips16_ledf2");
	  set_optab_libfunc (unord_optab, DFmode, "__mips16_unorddf2");

	  set_conv_libfunc (sext_optab, DFmode, SFmode,
			    "__mips16_extendsfdf2");
	  set_conv_libfunc (trunc_optab, SFmode, DFmode,
			    "__mips16_truncdfsf2");
	  set_conv_libfunc (sfix_optab, SImode, DFmode,
			    "__mips16_fix_truncdfsi");
	  set_conv_libfunc (sfloat_optab, DFmode, SImode,
			    "__mips16_floatsidf");
	  set_conv_libfunc (ufloat_optab, DFmode, SImode,
			    "__mips16_floatunsidf");
	}
    }
  else
    /* Register the gofast functions if selected using --enable-gofast.  */
    gofast_maybe_init_libfuncs ();

  /* The MIPS16 ISA does not have an encoding for "sync", so we rely
     on an external non-MIPS16 routine to implement __sync_synchronize.  */
  if (TARGET_MIPS16)
    synchronize_libfunc = init_one_libfunc ("__sync_synchronize");
}

/* Return the length of INSN.  LENGTH is the initial length computed by
   attributes in the machine-description file.  */

int
mips_adjust_insn_length (rtx insn, int length)
{
  /* A unconditional jump has an unfilled delay slot if it is not part
     of a sequence.  A conditional jump normally has a delay slot, but
     does not on MIPS16.  */
  if (CALL_P (insn) || (TARGET_MIPS16 ? simplejump_p (insn) : JUMP_P (insn)))
    length += 4;

  /* See how many nops might be needed to avoid hardware hazards.  */
  if (!cfun->machine->ignore_hazard_length_p && INSN_CODE (insn) >= 0)
    switch (get_attr_hazard (insn))
      {
      case HAZARD_NONE:
	break;

      case HAZARD_DELAY:
	length += 4;
	break;

      case HAZARD_HILO:
	length += 8;
	break;
      }

  /* In order to make it easier to share MIPS16 and non-MIPS16 patterns,
     the .md file length attributes are 4-based for both modes.
     Adjust the MIPS16 ones here.  */
  if (TARGET_MIPS16)
    length /= 2;

  return length;
}

/* Return an asm sequence to start a noat block and load the address
   of a label into $1.  */

const char *
mips_output_load_label (void)
{
  if (TARGET_EXPLICIT_RELOCS)
    switch (mips_abi)
      {
      case ABI_N32:
	return "%[lw\t%@,%%got_page(%0)(%+)\n\taddiu\t%@,%@,%%got_ofst(%0)";

      case ABI_64:
	return "%[ld\t%@,%%got_page(%0)(%+)\n\tdaddiu\t%@,%@,%%got_ofst(%0)";

      default:
	if (ISA_HAS_LOAD_DELAY)
	  return "%[lw\t%@,%%got(%0)(%+)%#\n\taddiu\t%@,%@,%%lo(%0)";
	return "%[lw\t%@,%%got(%0)(%+)\n\taddiu\t%@,%@,%%lo(%0)";
      }
  else
    {
      if (Pmode == DImode)
	return "%[dla\t%@,%0";
      else
	return "%[la\t%@,%0";
    }
}
<<<<<<< HEAD

/* Return the assembly code for INSN, which has the operands given by
   OPERANDS, and which branches to OPERANDS[1] if some condition is true.
   BRANCH_IF_TRUE is the asm template that should be used if OPERANDS[1]
   is in range of a direct branch.  BRANCH_IF_FALSE is an inverted
   version of BRANCH_IF_TRUE.  */

const char *
mips_output_conditional_branch (rtx insn, rtx *operands,
				const char *branch_if_true,
				const char *branch_if_false)
{
  unsigned int length;
  rtx taken, not_taken;

  length = get_attr_length (insn);
  if (length <= 8)
    {
      /* Just a simple conditional branch.  */
      mips_branch_likely = (final_sequence && INSN_ANNULLED_BRANCH_P (insn));
      return branch_if_true;
    }

=======

/* Return the assembly code for INSN, which has the operands given by
   OPERANDS, and which branches to OPERANDS[1] if some condition is true.
   BRANCH_IF_TRUE is the asm template that should be used if OPERANDS[1]
   is in range of a direct branch.  BRANCH_IF_FALSE is an inverted
   version of BRANCH_IF_TRUE.  */

const char *
mips_output_conditional_branch (rtx insn, rtx *operands,
				const char *branch_if_true,
				const char *branch_if_false)
{
  unsigned int length;
  rtx taken, not_taken;

  gcc_assert (LABEL_P (operands[1]));  

  length = get_attr_length (insn);
  if (length <= 8)
    {
      /* Just a simple conditional branch.  */
      mips_branch_likely = (final_sequence && INSN_ANNULLED_BRANCH_P (insn));
      return branch_if_true;
    }

>>>>>>> a0daa400
  /* Generate a reversed branch around a direct jump.  This fallback does
     not use branch-likely instructions.  */
  mips_branch_likely = false;
  not_taken = gen_label_rtx ();
  taken = operands[1];

  /* Generate the reversed branch to NOT_TAKEN.  */
  operands[1] = not_taken;
  output_asm_insn (branch_if_false, operands);

  /* If INSN has a delay slot, we must provide delay slots for both the
     branch to NOT_TAKEN and the conditional jump.  We must also ensure
     that INSN's delay slot is executed in the appropriate cases.  */
  if (final_sequence)
    {
      /* This first delay slot will always be executed, so use INSN's
	 delay slot if is not annulled.  */
      if (!INSN_ANNULLED_BRANCH_P (insn))
	{
	  final_scan_insn (XVECEXP (final_sequence, 0, 1),
			   asm_out_file, optimize, 1, NULL);
	  INSN_DELETED_P (XVECEXP (final_sequence, 0, 1)) = 1;
	}
      else
	output_asm_insn ("nop", 0);
      fprintf (asm_out_file, "\n");
    }

  /* Output the unconditional branch to TAKEN.  */
  if (length <= 16)
    output_asm_insn ("j\t%0%/", &taken);
  else
    {
      output_asm_insn (mips_output_load_label (), &taken);
      output_asm_insn ("jr\t%@%]%/", 0);
    }

  /* Now deal with its delay slot; see above.  */
  if (final_sequence)
    {
      /* This delay slot will only be executed if the branch is taken.
	 Use INSN's delay slot if is annulled.  */
      if (INSN_ANNULLED_BRANCH_P (insn))
	{
	  final_scan_insn (XVECEXP (final_sequence, 0, 1),
			   asm_out_file, optimize, 1, NULL);
	  INSN_DELETED_P (XVECEXP (final_sequence, 0, 1)) = 1;
	}
      else
	output_asm_insn ("nop", 0);
      fprintf (asm_out_file, "\n");
    }

  /* Output NOT_TAKEN.  */
  targetm.asm_out.internal_label (asm_out_file, "L",
				  CODE_LABEL_NUMBER (not_taken));
  return "";
}

/* Return the assembly code for INSN, which branches to OPERANDS[1]
   if some ordering condition is true.  The condition is given by
   OPERANDS[0] if !INVERTED_P, otherwise it is the inverse of
   OPERANDS[0].  OPERANDS[2] is the comparison's first operand;
   its second is always zero.  */

const char *
mips_output_order_conditional_branch (rtx insn, rtx *operands, bool inverted_p)
{
  const char *branch[2];

  /* Make BRANCH[1] branch to OPERANDS[1] when the condition is true.
     Make BRANCH[0] branch on the inverse condition.  */
  switch (GET_CODE (operands[0]))
    {
      /* These cases are equivalent to comparisons against zero.  */
    case LEU:
      inverted_p = !inverted_p;
      /* Fall through.  */
    case GTU:
      branch[!inverted_p] = MIPS_BRANCH ("bne", "%2,%.,%1");
      branch[inverted_p] = MIPS_BRANCH ("beq", "%2,%.,%1");
      break;

      /* These cases are always true or always false.  */
    case LTU:
      inverted_p = !inverted_p;
      /* Fall through.  */
    case GEU:
      branch[!inverted_p] = MIPS_BRANCH ("beq", "%.,%.,%1");
      branch[inverted_p] = MIPS_BRANCH ("bne", "%.,%.,%1");
      break;

    default:
      branch[!inverted_p] = MIPS_BRANCH ("b%C0z", "%2,%1");
      branch[inverted_p] = MIPS_BRANCH ("b%N0z", "%2,%1");
      break;
    }
  return mips_output_conditional_branch (insn, operands, branch[1], branch[0]);
}

/* Return the assembly code for __sync_*() loop LOOP.  The loop should support
   both normal and likely branches, using %? and %~ where appropriate.  */

const char *
mips_output_sync_loop (const char *loop)
{
  /* Use branch-likely instructions to work around the LL/SC R10000 errata.  */
  mips_branch_likely = TARGET_FIX_R10000;
  return loop;
}

/* Return the assembly code for DIV or DDIV instruction DIVISION, which has
   the operands given by OPERANDS.  Add in a divide-by-zero check if needed.

   When working around R4000 and R4400 errata, we need to make sure that
   the division is not immediately followed by a shift[1][2].  We also
   need to stop the division from being put into a branch delay slot[3].
   The easiest way to avoid both problems is to add a nop after the
   division.  When a divide-by-zero check is needed, this nop can be
   used to fill the branch delay slot.

   [1] If a double-word or a variable shift executes immediately
       after starting an integer division, the shift may give an
       incorrect result.  See quotations of errata #16 and #28 from
       "MIPS R4000PC/SC Errata, Processor Revision 2.2 and 3.0"
       in mips.md for details.

   [2] A similar bug to [1] exists for all revisions of the
       R4000 and the R4400 when run in an MC configuration.
       From "MIPS R4000MC Errata, Processor Revision 2.2 and 3.0":

       "19. In this following sequence:

		    ddiv		(or ddivu or div or divu)
		    dsll32		(or dsrl32, dsra32)

	    if an MPT stall occurs, while the divide is slipping the cpu
	    pipeline, then the following double shift would end up with an
	    incorrect result.

	    Workaround: The compiler needs to avoid generating any
	    sequence with divide followed by extended double shift."

       This erratum is also present in "MIPS R4400MC Errata, Processor
       Revision 1.0" and "MIPS R4400MC Errata, Processor Revision 2.0
       & 3.0" as errata #10 and #4, respectively.

   [3] From "MIPS R4000PC/SC Errata, Processor Revision 2.2 and 3.0"
       (also valid for MIPS R4000MC processors):

       "52. R4000SC: This bug does not apply for the R4000PC.

	    There are two flavors of this bug:

	    1) If the instruction just after divide takes an RF exception
	       (tlb-refill, tlb-invalid) and gets an instruction cache
	       miss (both primary and secondary) and the line which is
	       currently in secondary cache at this index had the first
	       data word, where the bits 5..2 are set, then R4000 would
	       get a wrong result for the div.

	    ##1
		    nop
		    div	r8, r9
		    -------------------		# end-of page. -tlb-refill
		    nop
	    ##2
		    nop
		    div	r8, r9
		    -------------------		# end-of page. -tlb-invalid
		    nop

	    2) If the divide is in the taken branch delay slot, where the
	       target takes RF exception and gets an I-cache miss for the
	       exception vector or where I-cache miss occurs for the
	       target address, under the above mentioned scenarios, the
	       div would get wrong results.

	    ##1
		    j	r2		# to next page mapped or unmapped
		    div	r8,r9		# this bug would be there as long
					# as there is an ICache miss and
		    nop			# the "data pattern" is present

	    ##2
		    beq	r0, r0, NextPage	# to Next page
		    div	r8,r9
		    nop

	    This bug is present for div, divu, ddiv, and ddivu
	    instructions.

	    Workaround: For item 1), OS could make sure that the next page
	    after the divide instruction is also mapped.  For item 2), the
	    compiler could make sure that the divide instruction is not in
	    the branch delay slot."

       These processors have PRId values of 0x00004220 and 0x00004300 for
       the R4000 and 0x00004400, 0x00004500 and 0x00004600 for the R4400.  */

const char *
mips_output_division (const char *division, rtx *operands)
{
  const char *s;

  s = division;
  if (TARGET_FIX_R4000 || TARGET_FIX_R4400)
    {
      output_asm_insn (s, operands);
      s = "nop";
    }
  if (TARGET_CHECK_ZERO_DIV)
    {
      if (TARGET_MIPS16)
	{
	  output_asm_insn (s, operands);
	  s = "bnez\t%2,1f\n\tbreak\t7\n1:";
	}
      else if (GENERATE_DIVIDE_TRAPS)
        {
	  output_asm_insn (s, operands);
	  s = "teq\t%2,%.,7";
        }
      else
	{
	  output_asm_insn ("%(bne\t%2,%.,1f", operands);
	  output_asm_insn (s, operands);
	  s = "break\t7%)\n1:";
	}
    }
  return s;
}

/* Return true if IN_INSN is a multiply-add or multiply-subtract
   instruction and if OUT_INSN assigns to the accumulator operand.  */

bool
mips_linked_madd_p (rtx out_insn, rtx in_insn)
{
  rtx x;

  x = single_set (in_insn);
  if (x == 0)
    return false;

  x = SET_SRC (x);

  if (GET_CODE (x) == PLUS
      && GET_CODE (XEXP (x, 0)) == MULT
      && reg_set_p (XEXP (x, 1), out_insn))
    return true;

  if (GET_CODE (x) == MINUS
      && GET_CODE (XEXP (x, 1)) == MULT
      && reg_set_p (XEXP (x, 0), out_insn))
    return true;

  return false;
}

/* True if the dependency between OUT_INSN and IN_INSN is on the store
   data rather than the address.  We need this because the cprestore
   pattern is type "store", but is defined using an UNSPEC_VOLATILE,
   which causes the default routine to abort.  We just return false
   for that case.  */

bool
mips_store_data_bypass_p (rtx out_insn, rtx in_insn)
{
  if (GET_CODE (PATTERN (in_insn)) == UNSPEC_VOLATILE)
    return false;

  return !store_data_bypass_p (out_insn, in_insn);
}


/* Variables and flags used in scheduler hooks when tuning for
   Loongson 2E/2F.  */
static struct
{
  /* Variables to support Loongson 2E/2F round-robin [F]ALU1/2 dispatch
     strategy.  */

  /* If true, then next ALU1/2 instruction will go to ALU1.  */
  bool alu1_turn_p;

  /* If true, then next FALU1/2 unstruction will go to FALU1.  */
  bool falu1_turn_p;

  /* Codes to query if [f]alu{1,2}_core units are subscribed or not.  */
  int alu1_core_unit_code;
  int alu2_core_unit_code;
  int falu1_core_unit_code;
  int falu2_core_unit_code;

  /* True if current cycle has a multi instruction.
     This flag is used in mips_ls2_dfa_post_advance_cycle.  */
  bool cycle_has_multi_p;

  /* Instructions to subscribe ls2_[f]alu{1,2}_turn_enabled units.
     These are used in mips_ls2_dfa_post_advance_cycle to initialize
     DFA state.
     E.g., when alu1_turn_enabled_insn is issued it makes next ALU1/2
     instruction to go ALU1.  */
  rtx alu1_turn_enabled_insn;
  rtx alu2_turn_enabled_insn;
  rtx falu1_turn_enabled_insn;
  rtx falu2_turn_enabled_insn;
} mips_ls2;

/* Implement TARGET_SCHED_ADJUST_COST.  We assume that anti and output
   dependencies have no cost, except on the 20Kc where output-dependence
   is treated like input-dependence.  */

static int
mips_adjust_cost (rtx insn ATTRIBUTE_UNUSED, rtx link,
		  rtx dep ATTRIBUTE_UNUSED, int cost)
{
  if (REG_NOTE_KIND (link) == REG_DEP_OUTPUT
      && TUNE_20KC)
    return cost;
  if (REG_NOTE_KIND (link) != 0)
    return 0;
  return cost;
}

/* Return the number of instructions that can be issued per cycle.  */

static int
mips_issue_rate (void)
{
  switch (mips_tune)
    {
    case PROCESSOR_74KC:
    case PROCESSOR_74KF2_1:
    case PROCESSOR_74KF1_1:
    case PROCESSOR_74KF3_2:
      /* The 74k is not strictly quad-issue cpu, but can be seen as one
	 by the scheduler.  It can issue 1 ALU, 1 AGEN and 2 FPU insns,
	 but in reality only a maximum of 3 insns can be issued as
	 floating-point loads and stores also require a slot in the
	 AGEN pipe.  */
    case PROCESSOR_R10000:
      /* All R10K Processors are quad-issue (being the first MIPS
         processors to support this feature). */
      return 4;

    case PROCESSOR_20KC:
    case PROCESSOR_R4130:
    case PROCESSOR_R5400:
    case PROCESSOR_R5500:
    case PROCESSOR_R7000:
    case PROCESSOR_R9000:
    case PROCESSOR_OCTEON:
      return 2;

    case PROCESSOR_SB1:
    case PROCESSOR_SB1A:
      /* This is actually 4, but we get better performance if we claim 3.
	 This is partly because of unwanted speculative code motion with the
	 larger number, and partly because in most common cases we can't
	 reach the theoretical max of 4.  */
      return 3;

    case PROCESSOR_LOONGSON_2E:
    case PROCESSOR_LOONGSON_2F:
      return 4;

    default:
      return 1;
    }
}

/* Implement TARGET_SCHED_INIT_DFA_POST_CYCLE_INSN hook for Loongson2.  */

static void
mips_ls2_init_dfa_post_cycle_insn (void)
{
  start_sequence ();
  emit_insn (gen_ls2_alu1_turn_enabled_insn ());
  mips_ls2.alu1_turn_enabled_insn = get_insns ();
  end_sequence ();

  start_sequence ();
  emit_insn (gen_ls2_alu2_turn_enabled_insn ());
  mips_ls2.alu2_turn_enabled_insn = get_insns ();
  end_sequence ();

  start_sequence ();
  emit_insn (gen_ls2_falu1_turn_enabled_insn ());
  mips_ls2.falu1_turn_enabled_insn = get_insns ();
  end_sequence ();

  start_sequence ();
  emit_insn (gen_ls2_falu2_turn_enabled_insn ());
  mips_ls2.falu2_turn_enabled_insn = get_insns ();
  end_sequence ();

  mips_ls2.alu1_core_unit_code = get_cpu_unit_code ("ls2_alu1_core");
  mips_ls2.alu2_core_unit_code = get_cpu_unit_code ("ls2_alu2_core");
  mips_ls2.falu1_core_unit_code = get_cpu_unit_code ("ls2_falu1_core");
  mips_ls2.falu2_core_unit_code = get_cpu_unit_code ("ls2_falu2_core");
}

/* Implement TARGET_SCHED_INIT_DFA_POST_CYCLE_INSN hook.
   Init data used in mips_dfa_post_advance_cycle.  */

static void
mips_init_dfa_post_cycle_insn (void)
{
  if (TUNE_LOONGSON_2EF)
    mips_ls2_init_dfa_post_cycle_insn ();
}

/* Initialize STATE when scheduling for Loongson 2E/2F.
   Support round-robin dispatch scheme by enabling only one of
   ALU1/ALU2 and one of FALU1/FALU2 units for ALU1/2 and FALU1/2 instructions
   respectively.  */

static void
mips_ls2_dfa_post_advance_cycle (state_t state)
{
  if (cpu_unit_reservation_p (state, mips_ls2.alu1_core_unit_code))
    {
      /* Though there are no non-pipelined ALU1 insns,
	 we can get an instruction of type 'multi' before reload.  */
      gcc_assert (mips_ls2.cycle_has_multi_p);
      mips_ls2.alu1_turn_p = false;
    }

  mips_ls2.cycle_has_multi_p = false;

  if (cpu_unit_reservation_p (state, mips_ls2.alu2_core_unit_code))
    /* We have a non-pipelined alu instruction in the core,
       adjust round-robin counter.  */
    mips_ls2.alu1_turn_p = true;

  if (mips_ls2.alu1_turn_p)
    {
      if (state_transition (state, mips_ls2.alu1_turn_enabled_insn) >= 0)
	gcc_unreachable ();
    }
  else
    {
      if (state_transition (state, mips_ls2.alu2_turn_enabled_insn) >= 0)
	gcc_unreachable ();
    }

  if (cpu_unit_reservation_p (state, mips_ls2.falu1_core_unit_code))
    {
      /* There are no non-pipelined FALU1 insns.  */
      gcc_unreachable ();
      mips_ls2.falu1_turn_p = false;
    }

  if (cpu_unit_reservation_p (state, mips_ls2.falu2_core_unit_code))
    /* We have a non-pipelined falu instruction in the core,
       adjust round-robin counter.  */
    mips_ls2.falu1_turn_p = true;

  if (mips_ls2.falu1_turn_p)
    {
      if (state_transition (state, mips_ls2.falu1_turn_enabled_insn) >= 0)
	gcc_unreachable ();
    }
  else
    {
      if (state_transition (state, mips_ls2.falu2_turn_enabled_insn) >= 0)
	gcc_unreachable ();
    }
}

/* Implement TARGET_SCHED_DFA_POST_ADVANCE_CYCLE.
   This hook is being called at the start of each cycle.  */

static void
mips_dfa_post_advance_cycle (void)
{
  if (TUNE_LOONGSON_2EF)
    mips_ls2_dfa_post_advance_cycle (curr_state);
}

/* Implement TARGET_SCHED_FIRST_CYCLE_MULTIPASS_DFA_LOOKAHEAD.  This should
   be as wide as the scheduling freedom in the DFA.  */

static int
mips_multipass_dfa_lookahead (void)
{
  /* Can schedule up to 4 of the 6 function units in any one cycle.  */
  if (TUNE_SB1)
    return 4;

  if (TUNE_LOONGSON_2EF)
    return 4;

  if (TUNE_OCTEON)
    return 2;

  return 0;
}

/* Remove the instruction at index LOWER from ready queue READY and
   reinsert it in front of the instruction at index HIGHER.  LOWER must
   be <= HIGHER.  */

static void
mips_promote_ready (rtx *ready, int lower, int higher)
{
  rtx new_head;
  int i;

  new_head = ready[lower];
  for (i = lower; i < higher; i++)
    ready[i] = ready[i + 1];
  ready[i] = new_head;
}

/* If the priority of the instruction at POS2 in the ready queue READY
   is within LIMIT units of that of the instruction at POS1, swap the
   instructions if POS2 is not already less than POS1.  */

static void
mips_maybe_swap_ready (rtx *ready, int pos1, int pos2, int limit)
{
  if (pos1 < pos2
      && INSN_PRIORITY (ready[pos1]) + limit >= INSN_PRIORITY (ready[pos2]))
    {
      rtx temp;

      temp = ready[pos1];
      ready[pos1] = ready[pos2];
      ready[pos2] = temp;
    }
}

/* Used by TUNE_MACC_CHAINS to record the last scheduled instruction
   that may clobber hi or lo.  */
static rtx mips_macc_chains_last_hilo;

/* A TUNE_MACC_CHAINS helper function.  Record that instruction INSN has
   been scheduled, updating mips_macc_chains_last_hilo appropriately.  */

static void
mips_macc_chains_record (rtx insn)
{
  if (get_attr_may_clobber_hilo (insn))
    mips_macc_chains_last_hilo = insn;
}

/* A TUNE_MACC_CHAINS helper function.  Search ready queue READY, which
   has NREADY elements, looking for a multiply-add or multiply-subtract
   instruction that is cumulative with mips_macc_chains_last_hilo.
   If there is one, promote it ahead of anything else that might
   clobber hi or lo.  */

static void
mips_macc_chains_reorder (rtx *ready, int nready)
{
  int i, j;

  if (mips_macc_chains_last_hilo != 0)
    for (i = nready - 1; i >= 0; i--)
      if (mips_linked_madd_p (mips_macc_chains_last_hilo, ready[i]))
	{
	  for (j = nready - 1; j > i; j--)
	    if (recog_memoized (ready[j]) >= 0
		&& get_attr_may_clobber_hilo (ready[j]))
	      {
		mips_promote_ready (ready, i, j);
		break;
	      }
	  break;
	}
}

/* The last instruction to be scheduled.  */
static rtx vr4130_last_insn;

/* A note_stores callback used by vr4130_true_reg_dependence_p.  DATA
   points to an rtx that is initially an instruction.  Nullify the rtx
   if the instruction uses the value of register X.  */

static void
vr4130_true_reg_dependence_p_1 (rtx x, const_rtx pat ATTRIBUTE_UNUSED,
				void *data)
{
  rtx *insn_ptr;

  insn_ptr = (rtx *) data;
  if (REG_P (x)
      && *insn_ptr != 0
      && reg_referenced_p (x, PATTERN (*insn_ptr)))
    *insn_ptr = 0;
}

/* Return true if there is true register dependence between vr4130_last_insn
   and INSN.  */

static bool
vr4130_true_reg_dependence_p (rtx insn)
{
  note_stores (PATTERN (vr4130_last_insn),
	       vr4130_true_reg_dependence_p_1, &insn);
  return insn == 0;
}

/* A TUNE_MIPS4130 helper function.  Given that INSN1 is at the head of
   the ready queue and that INSN2 is the instruction after it, return
   true if it is worth promoting INSN2 ahead of INSN1.  Look for cases
   in which INSN1 and INSN2 can probably issue in parallel, but for
   which (INSN2, INSN1) should be less sensitive to instruction
   alignment than (INSN1, INSN2).  See 4130.md for more details.  */

static bool
vr4130_swap_insns_p (rtx insn1, rtx insn2)
{
  sd_iterator_def sd_it;
  dep_t dep;

  /* Check for the following case:

     1) there is some other instruction X with an anti dependence on INSN1;
     2) X has a higher priority than INSN2; and
     3) X is an arithmetic instruction (and thus has no unit restrictions).

     If INSN1 is the last instruction blocking X, it would better to
     choose (INSN1, X) over (INSN2, INSN1).  */
  FOR_EACH_DEP (insn1, SD_LIST_FORW, sd_it, dep)
    if (DEP_TYPE (dep) == REG_DEP_ANTI
	&& INSN_PRIORITY (DEP_CON (dep)) > INSN_PRIORITY (insn2)
	&& recog_memoized (DEP_CON (dep)) >= 0
	&& get_attr_vr4130_class (DEP_CON (dep)) == VR4130_CLASS_ALU)
      return false;

  if (vr4130_last_insn != 0
      && recog_memoized (insn1) >= 0
      && recog_memoized (insn2) >= 0)
    {
      /* See whether INSN1 and INSN2 use different execution units,
	 or if they are both ALU-type instructions.  If so, they can
	 probably execute in parallel.  */
      enum attr_vr4130_class class1 = get_attr_vr4130_class (insn1);
      enum attr_vr4130_class class2 = get_attr_vr4130_class (insn2);
      if (class1 != class2 || class1 == VR4130_CLASS_ALU)
	{
	  /* If only one of the instructions has a dependence on
	     vr4130_last_insn, prefer to schedule the other one first.  */
	  bool dep1_p = vr4130_true_reg_dependence_p (insn1);
	  bool dep2_p = vr4130_true_reg_dependence_p (insn2);
	  if (dep1_p != dep2_p)
	    return dep1_p;

	  /* Prefer to schedule INSN2 ahead of INSN1 if vr4130_last_insn
	     is not an ALU-type instruction and if INSN1 uses the same
	     execution unit.  (Note that if this condition holds, we already
	     know that INSN2 uses a different execution unit.)  */
	  if (class1 != VR4130_CLASS_ALU
	      && recog_memoized (vr4130_last_insn) >= 0
	      && class1 == get_attr_vr4130_class (vr4130_last_insn))
	    return true;
	}
    }
  return false;
}

/* A TUNE_MIPS4130 helper function.  (READY, NREADY) describes a ready
   queue with at least two instructions.  Swap the first two if
   vr4130_swap_insns_p says that it could be worthwhile.  */

static void
vr4130_reorder (rtx *ready, int nready)
{
  if (vr4130_swap_insns_p (ready[nready - 1], ready[nready - 2]))
    mips_promote_ready (ready, nready - 2, nready - 1);
}

/* Record whether last 74k AGEN instruction was a load or store.  */
static enum attr_type mips_last_74k_agen_insn = TYPE_UNKNOWN;

/* Initialize mips_last_74k_agen_insn from INSN.  A null argument
   resets to TYPE_UNKNOWN state.  */

static void
mips_74k_agen_init (rtx insn)
{
  if (!insn || !NONJUMP_INSN_P (insn))
    mips_last_74k_agen_insn = TYPE_UNKNOWN;
  else
    {
      enum attr_type type = get_attr_type (insn);
      if (type == TYPE_LOAD || type == TYPE_STORE)
	mips_last_74k_agen_insn = type;
    }
}

/* A TUNE_74K helper function.  The 74K AGEN pipeline likes multiple
   loads to be grouped together, and multiple stores to be grouped
   together.  Swap things around in the ready queue to make this happen.  */

static void
mips_74k_agen_reorder (rtx *ready, int nready)
{
  int i;
  int store_pos, load_pos;

  store_pos = -1;
  load_pos = -1;

  for (i = nready - 1; i >= 0; i--)
    {
      rtx insn = ready[i];
      if (USEFUL_INSN_P (insn))
	switch (get_attr_type (insn))
	  {
	  case TYPE_STORE:
	    if (store_pos == -1)
	      store_pos = i;
	    break;

	  case TYPE_LOAD:
	    if (load_pos == -1)
	      load_pos = i;
	    break;

	  default:
	    break;
	  }
    }

  if (load_pos == -1 || store_pos == -1)
    return;

  switch (mips_last_74k_agen_insn)
    {
    case TYPE_UNKNOWN:
      /* Prefer to schedule loads since they have a higher latency.  */
    case TYPE_LOAD:
      /* Swap loads to the front of the queue.  */
      mips_maybe_swap_ready (ready, load_pos, store_pos, 4);
      break;
    case TYPE_STORE:
      /* Swap stores to the front of the queue.  */
      mips_maybe_swap_ready (ready, store_pos, load_pos, 4);
      break;
    default:
      break;
    }
}

/* Implement TARGET_SCHED_INIT.  */

static void
mips_sched_init (FILE *file ATTRIBUTE_UNUSED, int verbose ATTRIBUTE_UNUSED,
		 int max_ready ATTRIBUTE_UNUSED)
{
  mips_macc_chains_last_hilo = 0;
  vr4130_last_insn = 0;
  mips_74k_agen_init (NULL_RTX);

  /* When scheduling for Loongson2, branch instructions go to ALU1,
     therefore basic block is most likely to start with round-robin counter
     pointed to ALU2.  */
  mips_ls2.alu1_turn_p = false;
  mips_ls2.falu1_turn_p = true;
}

/* Implement TARGET_SCHED_REORDER and TARGET_SCHED_REORDER2.  */

static int
mips_sched_reorder (FILE *file ATTRIBUTE_UNUSED, int verbose ATTRIBUTE_UNUSED,
		    rtx *ready, int *nreadyp, int cycle ATTRIBUTE_UNUSED)
{
  if (!reload_completed
      && TUNE_MACC_CHAINS
      && *nreadyp > 0)
    mips_macc_chains_reorder (ready, *nreadyp);

  if (reload_completed
      && TUNE_MIPS4130
      && !TARGET_VR4130_ALIGN
      && *nreadyp > 1)
    vr4130_reorder (ready, *nreadyp);

  if (TUNE_74K)
    mips_74k_agen_reorder (ready, *nreadyp);

  return mips_issue_rate ();
}

/* Update round-robin counters for ALU1/2 and FALU1/2.  */

static void
mips_ls2_variable_issue (rtx insn)
{
  if (mips_ls2.alu1_turn_p)
    {
      if (cpu_unit_reservation_p (curr_state, mips_ls2.alu1_core_unit_code))
	mips_ls2.alu1_turn_p = false;
    }
  else
    {
      if (cpu_unit_reservation_p (curr_state, mips_ls2.alu2_core_unit_code))
	mips_ls2.alu1_turn_p = true;
    }

  if (mips_ls2.falu1_turn_p)
    {
      if (cpu_unit_reservation_p (curr_state, mips_ls2.falu1_core_unit_code))
	mips_ls2.falu1_turn_p = false;
    }
  else
    {
      if (cpu_unit_reservation_p (curr_state, mips_ls2.falu2_core_unit_code))
	mips_ls2.falu1_turn_p = true;
    }

  if (recog_memoized (insn) >= 0)
    mips_ls2.cycle_has_multi_p |= (get_attr_type (insn) == TYPE_MULTI);
}

/* Implement TARGET_SCHED_VARIABLE_ISSUE.  */

static int
mips_variable_issue (FILE *file ATTRIBUTE_UNUSED, int verbose ATTRIBUTE_UNUSED,
		     rtx insn, int more)
{
  /* Ignore USEs and CLOBBERs; don't count them against the issue rate.  */
  if (USEFUL_INSN_P (insn))
    {
      more--;
      if (!reload_completed && TUNE_MACC_CHAINS)
	mips_macc_chains_record (insn);
      vr4130_last_insn = insn;
      if (TUNE_74K)
	mips_74k_agen_init (insn);
      else if (TUNE_LOONGSON_2EF)
	mips_ls2_variable_issue (insn);
    }

  /* Instructions of type 'multi' should all be split before
     the second scheduling pass.  */
  gcc_assert (!reload_completed
	      || recog_memoized (insn) < 0
	      || get_attr_type (insn) != TYPE_MULTI);

  return more;
}

/* Given that we have an rtx of the form (prefetch ... WRITE LOCALITY),
   return the first operand of the associated PREF or PREFX insn.  */

rtx
mips_prefetch_cookie (rtx write, rtx locality)
{
  /* store_streamed / load_streamed.  */
  if (INTVAL (locality) <= 0)
    return GEN_INT (INTVAL (write) + 4);

  /* store / load.  */
  if (INTVAL (locality) <= 2)
    return write;

  /* store_retained / load_retained.  */
  return GEN_INT (INTVAL (write) + 6);
}

/* Flags that indicate when a built-in function is available.

   BUILTIN_AVAIL_NON_MIPS16
	The function is available on the current target, but only
	in non-MIPS16 mode.  */
#define BUILTIN_AVAIL_NON_MIPS16 1

/* Declare an availability predicate for built-in functions that
   require non-MIPS16 mode and also require COND to be true.
   NAME is the main part of the predicate's name.  */
#define AVAIL_NON_MIPS16(NAME, COND)					\
 static unsigned int							\
 mips_builtin_avail_##NAME (void)					\
 {									\
   return (COND) ? BUILTIN_AVAIL_NON_MIPS16 : 0;			\
 }

/* This structure describes a single built-in function.  */
struct mips_builtin_description {
  /* The code of the main .md file instruction.  See mips_builtin_type
     for more information.  */
  enum insn_code icode;

  /* The floating-point comparison code to use with ICODE, if any.  */
  enum mips_fp_condition cond;

  /* The name of the built-in function.  */
  const char *name;

  /* Specifies how the function should be expanded.  */
  enum mips_builtin_type builtin_type;

  /* The function's prototype.  */
  enum mips_function_type function_type;

  /* Whether the function is available.  */
  unsigned int (*avail) (void);
};

AVAIL_NON_MIPS16 (paired_single, TARGET_PAIRED_SINGLE_FLOAT)
AVAIL_NON_MIPS16 (sb1_paired_single, TARGET_SB1 && TARGET_PAIRED_SINGLE_FLOAT)
AVAIL_NON_MIPS16 (mips3d, TARGET_MIPS3D)
AVAIL_NON_MIPS16 (dsp, TARGET_DSP)
AVAIL_NON_MIPS16 (dspr2, TARGET_DSPR2)
AVAIL_NON_MIPS16 (dsp_32, !TARGET_64BIT && TARGET_DSP)
AVAIL_NON_MIPS16 (dspr2_32, !TARGET_64BIT && TARGET_DSPR2)
AVAIL_NON_MIPS16 (loongson, TARGET_LOONGSON_VECTORS)
AVAIL_NON_MIPS16 (cache, TARGET_CACHE_BUILTIN)

/* Construct a mips_builtin_description from the given arguments.

   INSN is the name of the associated instruction pattern, without the
   leading CODE_FOR_mips_.

   CODE is the floating-point condition code associated with the
   function.  It can be 'f' if the field is not applicable.

   NAME is the name of the function itself, without the leading
   "__builtin_mips_".

   BUILTIN_TYPE and FUNCTION_TYPE are mips_builtin_description fields.

   AVAIL is the name of the availability predicate, without the leading
   mips_builtin_avail_.  */
#define MIPS_BUILTIN(INSN, COND, NAME, BUILTIN_TYPE,			\
		     FUNCTION_TYPE, AVAIL)				\
  { CODE_FOR_mips_ ## INSN, MIPS_FP_COND_ ## COND,			\
    "__builtin_mips_" NAME, BUILTIN_TYPE, FUNCTION_TYPE,		\
    mips_builtin_avail_ ## AVAIL }

/* Define __builtin_mips_<INSN>, which is a MIPS_BUILTIN_DIRECT function
   mapped to instruction CODE_FOR_mips_<INSN>,  FUNCTION_TYPE and AVAIL
   are as for MIPS_BUILTIN.  */
#define DIRECT_BUILTIN(INSN, FUNCTION_TYPE, AVAIL)			\
  MIPS_BUILTIN (INSN, f, #INSN, MIPS_BUILTIN_DIRECT, FUNCTION_TYPE, AVAIL)

/* Define __builtin_mips_<INSN>_<COND>_{s,d} functions, both of which
   are subject to mips_builtin_avail_<AVAIL>.  */
#define CMP_SCALAR_BUILTINS(INSN, COND, AVAIL)				\
  MIPS_BUILTIN (INSN ## _cond_s, COND, #INSN "_" #COND "_s",		\
		MIPS_BUILTIN_CMP_SINGLE, MIPS_INT_FTYPE_SF_SF, AVAIL),	\
  MIPS_BUILTIN (INSN ## _cond_d, COND, #INSN "_" #COND "_d",		\
		MIPS_BUILTIN_CMP_SINGLE, MIPS_INT_FTYPE_DF_DF, AVAIL)

/* Define __builtin_mips_{any,all,upper,lower}_<INSN>_<COND>_ps.
   The lower and upper forms are subject to mips_builtin_avail_<AVAIL>
   while the any and all forms are subject to mips_builtin_avail_mips3d.  */
#define CMP_PS_BUILTINS(INSN, COND, AVAIL)				\
  MIPS_BUILTIN (INSN ## _cond_ps, COND, "any_" #INSN "_" #COND "_ps",	\
		MIPS_BUILTIN_CMP_ANY, MIPS_INT_FTYPE_V2SF_V2SF,		\
		mips3d),						\
  MIPS_BUILTIN (INSN ## _cond_ps, COND, "all_" #INSN "_" #COND "_ps",	\
		MIPS_BUILTIN_CMP_ALL, MIPS_INT_FTYPE_V2SF_V2SF,		\
		mips3d),						\
  MIPS_BUILTIN (INSN ## _cond_ps, COND, "lower_" #INSN "_" #COND "_ps",	\
		MIPS_BUILTIN_CMP_LOWER, MIPS_INT_FTYPE_V2SF_V2SF,	\
		AVAIL),							\
  MIPS_BUILTIN (INSN ## _cond_ps, COND, "upper_" #INSN "_" #COND "_ps",	\
		MIPS_BUILTIN_CMP_UPPER, MIPS_INT_FTYPE_V2SF_V2SF,	\
		AVAIL)

/* Define __builtin_mips_{any,all}_<INSN>_<COND>_4s.  The functions
   are subject to mips_builtin_avail_mips3d.  */
#define CMP_4S_BUILTINS(INSN, COND)					\
  MIPS_BUILTIN (INSN ## _cond_4s, COND, "any_" #INSN "_" #COND "_4s",	\
		MIPS_BUILTIN_CMP_ANY,					\
		MIPS_INT_FTYPE_V2SF_V2SF_V2SF_V2SF, mips3d),		\
  MIPS_BUILTIN (INSN ## _cond_4s, COND, "all_" #INSN "_" #COND "_4s",	\
		MIPS_BUILTIN_CMP_ALL,					\
		MIPS_INT_FTYPE_V2SF_V2SF_V2SF_V2SF, mips3d)

/* Define __builtin_mips_mov{t,f}_<INSN>_<COND>_ps.  The comparison
   instruction requires mips_builtin_avail_<AVAIL>.  */
#define MOVTF_BUILTINS(INSN, COND, AVAIL)				\
  MIPS_BUILTIN (INSN ## _cond_ps, COND, "movt_" #INSN "_" #COND "_ps",	\
		MIPS_BUILTIN_MOVT, MIPS_V2SF_FTYPE_V2SF_V2SF_V2SF_V2SF,	\
		AVAIL),							\
  MIPS_BUILTIN (INSN ## _cond_ps, COND, "movf_" #INSN "_" #COND "_ps",	\
		MIPS_BUILTIN_MOVF, MIPS_V2SF_FTYPE_V2SF_V2SF_V2SF_V2SF,	\
		AVAIL)

/* Define all the built-in functions related to C.cond.fmt condition COND.  */
#define CMP_BUILTINS(COND)						\
  MOVTF_BUILTINS (c, COND, paired_single),				\
  MOVTF_BUILTINS (cabs, COND, mips3d),					\
  CMP_SCALAR_BUILTINS (cabs, COND, mips3d),				\
  CMP_PS_BUILTINS (c, COND, paired_single),				\
  CMP_PS_BUILTINS (cabs, COND, mips3d),					\
  CMP_4S_BUILTINS (c, COND),						\
  CMP_4S_BUILTINS (cabs, COND)

/* Define __builtin_mips_<INSN>, which is a MIPS_BUILTIN_DIRECT_NO_TARGET
   function mapped to instruction CODE_FOR_mips_<INSN>,  FUNCTION_TYPE
   and AVAIL are as for MIPS_BUILTIN.  */
#define DIRECT_NO_TARGET_BUILTIN(INSN, FUNCTION_TYPE, AVAIL)		\
  MIPS_BUILTIN (INSN, f, #INSN,	MIPS_BUILTIN_DIRECT_NO_TARGET,		\
		FUNCTION_TYPE, AVAIL)

/* Define __builtin_mips_bposge<VALUE>.  <VALUE> is 32 for the MIPS32 DSP
   branch instruction.  AVAIL is as for MIPS_BUILTIN.  */
#define BPOSGE_BUILTIN(VALUE, AVAIL)					\
  MIPS_BUILTIN (bposge, f, "bposge" #VALUE,				\
		MIPS_BUILTIN_BPOSGE ## VALUE, MIPS_SI_FTYPE_VOID, AVAIL)

/* Define a Loongson MIPS_BUILTIN_DIRECT function __builtin_loongson_<FN_NAME>
   for instruction CODE_FOR_loongson_<INSN>.  FUNCTION_TYPE is a
   builtin_description field.  */
#define LOONGSON_BUILTIN_ALIAS(INSN, FN_NAME, FUNCTION_TYPE)		\
  { CODE_FOR_loongson_ ## INSN, 0, "__builtin_loongson_" #FN_NAME,	\
    MIPS_BUILTIN_DIRECT, FUNCTION_TYPE, mips_builtin_avail_loongson }

/* Define a Loongson MIPS_BUILTIN_DIRECT function __builtin_loongson_<INSN>
   for instruction CODE_FOR_loongson_<INSN>.  FUNCTION_TYPE is a
   builtin_description field.  */
#define LOONGSON_BUILTIN(INSN, FUNCTION_TYPE)				\
  LOONGSON_BUILTIN_ALIAS (INSN, INSN, FUNCTION_TYPE)

/* Like LOONGSON_BUILTIN, but add _<SUFFIX> to the end of the function name.
   We use functions of this form when the same insn can be usefully applied
   to more than one datatype.  */
#define LOONGSON_BUILTIN_SUFFIX(INSN, SUFFIX, FUNCTION_TYPE)		\
  LOONGSON_BUILTIN_ALIAS (INSN, INSN ## _ ## SUFFIX, FUNCTION_TYPE)

#define CODE_FOR_mips_sqrt_ps CODE_FOR_sqrtv2sf2
#define CODE_FOR_mips_addq_ph CODE_FOR_addv2hi3
#define CODE_FOR_mips_addu_qb CODE_FOR_addv4qi3
#define CODE_FOR_mips_subq_ph CODE_FOR_subv2hi3
#define CODE_FOR_mips_subu_qb CODE_FOR_subv4qi3
#define CODE_FOR_mips_mul_ph CODE_FOR_mulv2hi3

#define CODE_FOR_loongson_packsswh CODE_FOR_vec_pack_ssat_v2si
#define CODE_FOR_loongson_packsshb CODE_FOR_vec_pack_ssat_v4hi
#define CODE_FOR_loongson_packushb CODE_FOR_vec_pack_usat_v4hi
#define CODE_FOR_loongson_paddw CODE_FOR_addv2si3
#define CODE_FOR_loongson_paddh CODE_FOR_addv4hi3
#define CODE_FOR_loongson_paddb CODE_FOR_addv8qi3
#define CODE_FOR_loongson_paddsh CODE_FOR_ssaddv4hi3
#define CODE_FOR_loongson_paddsb CODE_FOR_ssaddv8qi3
#define CODE_FOR_loongson_paddush CODE_FOR_usaddv4hi3
#define CODE_FOR_loongson_paddusb CODE_FOR_usaddv8qi3
#define CODE_FOR_loongson_pmaxsh CODE_FOR_smaxv4hi3
#define CODE_FOR_loongson_pmaxub CODE_FOR_umaxv8qi3
#define CODE_FOR_loongson_pminsh CODE_FOR_sminv4hi3
#define CODE_FOR_loongson_pminub CODE_FOR_uminv8qi3
#define CODE_FOR_loongson_pmulhuh CODE_FOR_umulv4hi3_highpart
#define CODE_FOR_loongson_pmulhh CODE_FOR_smulv4hi3_highpart
<<<<<<< HEAD
#define CODE_FOR_loongson_biadd CODE_FOR_reduc_uplus_v8qi
=======
>>>>>>> a0daa400
#define CODE_FOR_loongson_psubw CODE_FOR_subv2si3
#define CODE_FOR_loongson_psubh CODE_FOR_subv4hi3
#define CODE_FOR_loongson_psubb CODE_FOR_subv8qi3
#define CODE_FOR_loongson_psubsh CODE_FOR_sssubv4hi3
#define CODE_FOR_loongson_psubsb CODE_FOR_sssubv8qi3
#define CODE_FOR_loongson_psubush CODE_FOR_ussubv4hi3
#define CODE_FOR_loongson_psubusb CODE_FOR_ussubv8qi3
#define CODE_FOR_loongson_punpckhbh CODE_FOR_vec_interleave_highv8qi
#define CODE_FOR_loongson_punpckhhw CODE_FOR_vec_interleave_highv4hi
#define CODE_FOR_loongson_punpckhwd CODE_FOR_vec_interleave_highv2si
#define CODE_FOR_loongson_punpcklbh CODE_FOR_vec_interleave_lowv8qi
#define CODE_FOR_loongson_punpcklhw CODE_FOR_vec_interleave_lowv4hi
#define CODE_FOR_loongson_punpcklwd CODE_FOR_vec_interleave_lowv2si

static const struct mips_builtin_description mips_builtins[] = {
  DIRECT_BUILTIN (pll_ps, MIPS_V2SF_FTYPE_V2SF_V2SF, paired_single),
  DIRECT_BUILTIN (pul_ps, MIPS_V2SF_FTYPE_V2SF_V2SF, paired_single),
  DIRECT_BUILTIN (plu_ps, MIPS_V2SF_FTYPE_V2SF_V2SF, paired_single),
  DIRECT_BUILTIN (puu_ps, MIPS_V2SF_FTYPE_V2SF_V2SF, paired_single),
  DIRECT_BUILTIN (cvt_ps_s, MIPS_V2SF_FTYPE_SF_SF, paired_single),
  DIRECT_BUILTIN (cvt_s_pl, MIPS_SF_FTYPE_V2SF, paired_single),
  DIRECT_BUILTIN (cvt_s_pu, MIPS_SF_FTYPE_V2SF, paired_single),
  DIRECT_BUILTIN (abs_ps, MIPS_V2SF_FTYPE_V2SF, paired_single),

  DIRECT_BUILTIN (alnv_ps, MIPS_V2SF_FTYPE_V2SF_V2SF_INT, paired_single),
  DIRECT_BUILTIN (addr_ps, MIPS_V2SF_FTYPE_V2SF_V2SF, mips3d),
  DIRECT_BUILTIN (mulr_ps, MIPS_V2SF_FTYPE_V2SF_V2SF, mips3d),
  DIRECT_BUILTIN (cvt_pw_ps, MIPS_V2SF_FTYPE_V2SF, mips3d),
  DIRECT_BUILTIN (cvt_ps_pw, MIPS_V2SF_FTYPE_V2SF, mips3d),

  DIRECT_BUILTIN (recip1_s, MIPS_SF_FTYPE_SF, mips3d),
  DIRECT_BUILTIN (recip1_d, MIPS_DF_FTYPE_DF, mips3d),
  DIRECT_BUILTIN (recip1_ps, MIPS_V2SF_FTYPE_V2SF, mips3d),
  DIRECT_BUILTIN (recip2_s, MIPS_SF_FTYPE_SF_SF, mips3d),
  DIRECT_BUILTIN (recip2_d, MIPS_DF_FTYPE_DF_DF, mips3d),
  DIRECT_BUILTIN (recip2_ps, MIPS_V2SF_FTYPE_V2SF_V2SF, mips3d),

  DIRECT_BUILTIN (rsqrt1_s, MIPS_SF_FTYPE_SF, mips3d),
  DIRECT_BUILTIN (rsqrt1_d, MIPS_DF_FTYPE_DF, mips3d),
  DIRECT_BUILTIN (rsqrt1_ps, MIPS_V2SF_FTYPE_V2SF, mips3d),
  DIRECT_BUILTIN (rsqrt2_s, MIPS_SF_FTYPE_SF_SF, mips3d),
  DIRECT_BUILTIN (rsqrt2_d, MIPS_DF_FTYPE_DF_DF, mips3d),
  DIRECT_BUILTIN (rsqrt2_ps, MIPS_V2SF_FTYPE_V2SF_V2SF, mips3d),

  MIPS_FP_CONDITIONS (CMP_BUILTINS),

  /* Built-in functions for the SB-1 processor.  */
  DIRECT_BUILTIN (sqrt_ps, MIPS_V2SF_FTYPE_V2SF, sb1_paired_single),

  /* Built-in functions for the DSP ASE (32-bit and 64-bit).  */
  DIRECT_BUILTIN (addq_ph, MIPS_V2HI_FTYPE_V2HI_V2HI, dsp),
  DIRECT_BUILTIN (addq_s_ph, MIPS_V2HI_FTYPE_V2HI_V2HI, dsp),
  DIRECT_BUILTIN (addq_s_w, MIPS_SI_FTYPE_SI_SI, dsp),
  DIRECT_BUILTIN (addu_qb, MIPS_V4QI_FTYPE_V4QI_V4QI, dsp),
  DIRECT_BUILTIN (addu_s_qb, MIPS_V4QI_FTYPE_V4QI_V4QI, dsp),
  DIRECT_BUILTIN (subq_ph, MIPS_V2HI_FTYPE_V2HI_V2HI, dsp),
  DIRECT_BUILTIN (subq_s_ph, MIPS_V2HI_FTYPE_V2HI_V2HI, dsp),
  DIRECT_BUILTIN (subq_s_w, MIPS_SI_FTYPE_SI_SI, dsp),
  DIRECT_BUILTIN (subu_qb, MIPS_V4QI_FTYPE_V4QI_V4QI, dsp),
  DIRECT_BUILTIN (subu_s_qb, MIPS_V4QI_FTYPE_V4QI_V4QI, dsp),
  DIRECT_BUILTIN (addsc, MIPS_SI_FTYPE_SI_SI, dsp),
  DIRECT_BUILTIN (addwc, MIPS_SI_FTYPE_SI_SI, dsp),
  DIRECT_BUILTIN (modsub, MIPS_SI_FTYPE_SI_SI, dsp),
  DIRECT_BUILTIN (raddu_w_qb, MIPS_SI_FTYPE_V4QI, dsp),
  DIRECT_BUILTIN (absq_s_ph, MIPS_V2HI_FTYPE_V2HI, dsp),
  DIRECT_BUILTIN (absq_s_w, MIPS_SI_FTYPE_SI, dsp),
  DIRECT_BUILTIN (precrq_qb_ph, MIPS_V4QI_FTYPE_V2HI_V2HI, dsp),
  DIRECT_BUILTIN (precrq_ph_w, MIPS_V2HI_FTYPE_SI_SI, dsp),
  DIRECT_BUILTIN (precrq_rs_ph_w, MIPS_V2HI_FTYPE_SI_SI, dsp),
  DIRECT_BUILTIN (precrqu_s_qb_ph, MIPS_V4QI_FTYPE_V2HI_V2HI, dsp),
  DIRECT_BUILTIN (preceq_w_phl, MIPS_SI_FTYPE_V2HI, dsp),
  DIRECT_BUILTIN (preceq_w_phr, MIPS_SI_FTYPE_V2HI, dsp),
  DIRECT_BUILTIN (precequ_ph_qbl, MIPS_V2HI_FTYPE_V4QI, dsp),
  DIRECT_BUILTIN (precequ_ph_qbr, MIPS_V2HI_FTYPE_V4QI, dsp),
  DIRECT_BUILTIN (precequ_ph_qbla, MIPS_V2HI_FTYPE_V4QI, dsp),
  DIRECT_BUILTIN (precequ_ph_qbra, MIPS_V2HI_FTYPE_V4QI, dsp),
  DIRECT_BUILTIN (preceu_ph_qbl, MIPS_V2HI_FTYPE_V4QI, dsp),
  DIRECT_BUILTIN (preceu_ph_qbr, MIPS_V2HI_FTYPE_V4QI, dsp),
  DIRECT_BUILTIN (preceu_ph_qbla, MIPS_V2HI_FTYPE_V4QI, dsp),
  DIRECT_BUILTIN (preceu_ph_qbra, MIPS_V2HI_FTYPE_V4QI, dsp),
  DIRECT_BUILTIN (shll_qb, MIPS_V4QI_FTYPE_V4QI_SI, dsp),
  DIRECT_BUILTIN (shll_ph, MIPS_V2HI_FTYPE_V2HI_SI, dsp),
  DIRECT_BUILTIN (shll_s_ph, MIPS_V2HI_FTYPE_V2HI_SI, dsp),
  DIRECT_BUILTIN (shll_s_w, MIPS_SI_FTYPE_SI_SI, dsp),
  DIRECT_BUILTIN (shrl_qb, MIPS_V4QI_FTYPE_V4QI_SI, dsp),
  DIRECT_BUILTIN (shra_ph, MIPS_V2HI_FTYPE_V2HI_SI, dsp),
  DIRECT_BUILTIN (shra_r_ph, MIPS_V2HI_FTYPE_V2HI_SI, dsp),
  DIRECT_BUILTIN (shra_r_w, MIPS_SI_FTYPE_SI_SI, dsp),
  DIRECT_BUILTIN (muleu_s_ph_qbl, MIPS_V2HI_FTYPE_V4QI_V2HI, dsp),
  DIRECT_BUILTIN (muleu_s_ph_qbr, MIPS_V2HI_FTYPE_V4QI_V2HI, dsp),
  DIRECT_BUILTIN (mulq_rs_ph, MIPS_V2HI_FTYPE_V2HI_V2HI, dsp),
  DIRECT_BUILTIN (muleq_s_w_phl, MIPS_SI_FTYPE_V2HI_V2HI, dsp),
  DIRECT_BUILTIN (muleq_s_w_phr, MIPS_SI_FTYPE_V2HI_V2HI, dsp),
  DIRECT_BUILTIN (bitrev, MIPS_SI_FTYPE_SI, dsp),
  DIRECT_BUILTIN (insv, MIPS_SI_FTYPE_SI_SI, dsp),
  DIRECT_BUILTIN (repl_qb, MIPS_V4QI_FTYPE_SI, dsp),
  DIRECT_BUILTIN (repl_ph, MIPS_V2HI_FTYPE_SI, dsp),
  DIRECT_NO_TARGET_BUILTIN (cmpu_eq_qb, MIPS_VOID_FTYPE_V4QI_V4QI, dsp),
  DIRECT_NO_TARGET_BUILTIN (cmpu_lt_qb, MIPS_VOID_FTYPE_V4QI_V4QI, dsp),
  DIRECT_NO_TARGET_BUILTIN (cmpu_le_qb, MIPS_VOID_FTYPE_V4QI_V4QI, dsp),
  DIRECT_BUILTIN (cmpgu_eq_qb, MIPS_SI_FTYPE_V4QI_V4QI, dsp),
  DIRECT_BUILTIN (cmpgu_lt_qb, MIPS_SI_FTYPE_V4QI_V4QI, dsp),
  DIRECT_BUILTIN (cmpgu_le_qb, MIPS_SI_FTYPE_V4QI_V4QI, dsp),
  DIRECT_NO_TARGET_BUILTIN (cmp_eq_ph, MIPS_VOID_FTYPE_V2HI_V2HI, dsp),
  DIRECT_NO_TARGET_BUILTIN (cmp_lt_ph, MIPS_VOID_FTYPE_V2HI_V2HI, dsp),
  DIRECT_NO_TARGET_BUILTIN (cmp_le_ph, MIPS_VOID_FTYPE_V2HI_V2HI, dsp),
  DIRECT_BUILTIN (pick_qb, MIPS_V4QI_FTYPE_V4QI_V4QI, dsp),
  DIRECT_BUILTIN (pick_ph, MIPS_V2HI_FTYPE_V2HI_V2HI, dsp),
  DIRECT_BUILTIN (packrl_ph, MIPS_V2HI_FTYPE_V2HI_V2HI, dsp),
  DIRECT_NO_TARGET_BUILTIN (wrdsp, MIPS_VOID_FTYPE_SI_SI, dsp),
  DIRECT_BUILTIN (rddsp, MIPS_SI_FTYPE_SI, dsp),
  DIRECT_BUILTIN (lbux, MIPS_SI_FTYPE_POINTER_SI, dsp),
  DIRECT_BUILTIN (lhx, MIPS_SI_FTYPE_POINTER_SI, dsp),
  DIRECT_BUILTIN (lwx, MIPS_SI_FTYPE_POINTER_SI, dsp),
  BPOSGE_BUILTIN (32, dsp),

  /* The following are for the MIPS DSP ASE REV 2 (32-bit and 64-bit).  */
  DIRECT_BUILTIN (absq_s_qb, MIPS_V4QI_FTYPE_V4QI, dspr2),
  DIRECT_BUILTIN (addu_ph, MIPS_V2HI_FTYPE_V2HI_V2HI, dspr2),
  DIRECT_BUILTIN (addu_s_ph, MIPS_V2HI_FTYPE_V2HI_V2HI, dspr2),
  DIRECT_BUILTIN (adduh_qb, MIPS_V4QI_FTYPE_V4QI_V4QI, dspr2),
  DIRECT_BUILTIN (adduh_r_qb, MIPS_V4QI_FTYPE_V4QI_V4QI, dspr2),
  DIRECT_BUILTIN (append, MIPS_SI_FTYPE_SI_SI_SI, dspr2),
  DIRECT_BUILTIN (balign, MIPS_SI_FTYPE_SI_SI_SI, dspr2),
  DIRECT_BUILTIN (cmpgdu_eq_qb, MIPS_SI_FTYPE_V4QI_V4QI, dspr2),
  DIRECT_BUILTIN (cmpgdu_lt_qb, MIPS_SI_FTYPE_V4QI_V4QI, dspr2),
  DIRECT_BUILTIN (cmpgdu_le_qb, MIPS_SI_FTYPE_V4QI_V4QI, dspr2),
  DIRECT_BUILTIN (mul_ph, MIPS_V2HI_FTYPE_V2HI_V2HI, dspr2),
  DIRECT_BUILTIN (mul_s_ph, MIPS_V2HI_FTYPE_V2HI_V2HI, dspr2),
  DIRECT_BUILTIN (mulq_rs_w, MIPS_SI_FTYPE_SI_SI, dspr2),
  DIRECT_BUILTIN (mulq_s_ph, MIPS_V2HI_FTYPE_V2HI_V2HI, dspr2),
  DIRECT_BUILTIN (mulq_s_w, MIPS_SI_FTYPE_SI_SI, dspr2),
  DIRECT_BUILTIN (precr_qb_ph, MIPS_V4QI_FTYPE_V2HI_V2HI, dspr2),
  DIRECT_BUILTIN (precr_sra_ph_w, MIPS_V2HI_FTYPE_SI_SI_SI, dspr2),
  DIRECT_BUILTIN (precr_sra_r_ph_w, MIPS_V2HI_FTYPE_SI_SI_SI, dspr2),
  DIRECT_BUILTIN (prepend, MIPS_SI_FTYPE_SI_SI_SI, dspr2),
  DIRECT_BUILTIN (shra_qb, MIPS_V4QI_FTYPE_V4QI_SI, dspr2),
  DIRECT_BUILTIN (shra_r_qb, MIPS_V4QI_FTYPE_V4QI_SI, dspr2),
  DIRECT_BUILTIN (shrl_ph, MIPS_V2HI_FTYPE_V2HI_SI, dspr2),
  DIRECT_BUILTIN (subu_ph, MIPS_V2HI_FTYPE_V2HI_V2HI, dspr2),
  DIRECT_BUILTIN (subu_s_ph, MIPS_V2HI_FTYPE_V2HI_V2HI, dspr2),
  DIRECT_BUILTIN (subuh_qb, MIPS_V4QI_FTYPE_V4QI_V4QI, dspr2),
  DIRECT_BUILTIN (subuh_r_qb, MIPS_V4QI_FTYPE_V4QI_V4QI, dspr2),
  DIRECT_BUILTIN (addqh_ph, MIPS_V2HI_FTYPE_V2HI_V2HI, dspr2),
  DIRECT_BUILTIN (addqh_r_ph, MIPS_V2HI_FTYPE_V2HI_V2HI, dspr2),
  DIRECT_BUILTIN (addqh_w, MIPS_SI_FTYPE_SI_SI, dspr2),
  DIRECT_BUILTIN (addqh_r_w, MIPS_SI_FTYPE_SI_SI, dspr2),
  DIRECT_BUILTIN (subqh_ph, MIPS_V2HI_FTYPE_V2HI_V2HI, dspr2),
  DIRECT_BUILTIN (subqh_r_ph, MIPS_V2HI_FTYPE_V2HI_V2HI, dspr2),
  DIRECT_BUILTIN (subqh_w, MIPS_SI_FTYPE_SI_SI, dspr2),
  DIRECT_BUILTIN (subqh_r_w, MIPS_SI_FTYPE_SI_SI, dspr2),

  /* Built-in functions for the DSP ASE (32-bit only).  */
  DIRECT_BUILTIN (dpau_h_qbl, MIPS_DI_FTYPE_DI_V4QI_V4QI, dsp_32),
  DIRECT_BUILTIN (dpau_h_qbr, MIPS_DI_FTYPE_DI_V4QI_V4QI, dsp_32),
  DIRECT_BUILTIN (dpsu_h_qbl, MIPS_DI_FTYPE_DI_V4QI_V4QI, dsp_32),
  DIRECT_BUILTIN (dpsu_h_qbr, MIPS_DI_FTYPE_DI_V4QI_V4QI, dsp_32),
  DIRECT_BUILTIN (dpaq_s_w_ph, MIPS_DI_FTYPE_DI_V2HI_V2HI, dsp_32),
  DIRECT_BUILTIN (dpsq_s_w_ph, MIPS_DI_FTYPE_DI_V2HI_V2HI, dsp_32),
  DIRECT_BUILTIN (mulsaq_s_w_ph, MIPS_DI_FTYPE_DI_V2HI_V2HI, dsp_32),
  DIRECT_BUILTIN (dpaq_sa_l_w, MIPS_DI_FTYPE_DI_SI_SI, dsp_32),
  DIRECT_BUILTIN (dpsq_sa_l_w, MIPS_DI_FTYPE_DI_SI_SI, dsp_32),
  DIRECT_BUILTIN (maq_s_w_phl, MIPS_DI_FTYPE_DI_V2HI_V2HI, dsp_32),
  DIRECT_BUILTIN (maq_s_w_phr, MIPS_DI_FTYPE_DI_V2HI_V2HI, dsp_32),
  DIRECT_BUILTIN (maq_sa_w_phl, MIPS_DI_FTYPE_DI_V2HI_V2HI, dsp_32),
  DIRECT_BUILTIN (maq_sa_w_phr, MIPS_DI_FTYPE_DI_V2HI_V2HI, dsp_32),
  DIRECT_BUILTIN (extr_w, MIPS_SI_FTYPE_DI_SI, dsp_32),
  DIRECT_BUILTIN (extr_r_w, MIPS_SI_FTYPE_DI_SI, dsp_32),
  DIRECT_BUILTIN (extr_rs_w, MIPS_SI_FTYPE_DI_SI, dsp_32),
  DIRECT_BUILTIN (extr_s_h, MIPS_SI_FTYPE_DI_SI, dsp_32),
  DIRECT_BUILTIN (extp, MIPS_SI_FTYPE_DI_SI, dsp_32),
  DIRECT_BUILTIN (extpdp, MIPS_SI_FTYPE_DI_SI, dsp_32),
  DIRECT_BUILTIN (shilo, MIPS_DI_FTYPE_DI_SI, dsp_32),
  DIRECT_BUILTIN (mthlip, MIPS_DI_FTYPE_DI_SI, dsp_32),

  /* The following are for the MIPS DSP ASE REV 2 (32-bit only).  */
  DIRECT_BUILTIN (dpa_w_ph, MIPS_DI_FTYPE_DI_V2HI_V2HI, dspr2_32),
  DIRECT_BUILTIN (dps_w_ph, MIPS_DI_FTYPE_DI_V2HI_V2HI, dspr2_32),
  DIRECT_BUILTIN (madd, MIPS_DI_FTYPE_DI_SI_SI, dspr2_32),
  DIRECT_BUILTIN (maddu, MIPS_DI_FTYPE_DI_USI_USI, dspr2_32),
  DIRECT_BUILTIN (msub, MIPS_DI_FTYPE_DI_SI_SI, dspr2_32),
  DIRECT_BUILTIN (msubu, MIPS_DI_FTYPE_DI_USI_USI, dspr2_32),
  DIRECT_BUILTIN (mulsa_w_ph, MIPS_DI_FTYPE_DI_V2HI_V2HI, dspr2_32),
  DIRECT_BUILTIN (mult, MIPS_DI_FTYPE_SI_SI, dspr2_32),
  DIRECT_BUILTIN (multu, MIPS_DI_FTYPE_USI_USI, dspr2_32),
  DIRECT_BUILTIN (dpax_w_ph, MIPS_DI_FTYPE_DI_V2HI_V2HI, dspr2_32),
  DIRECT_BUILTIN (dpsx_w_ph, MIPS_DI_FTYPE_DI_V2HI_V2HI, dspr2_32),
  DIRECT_BUILTIN (dpaqx_s_w_ph, MIPS_DI_FTYPE_DI_V2HI_V2HI, dspr2_32),
  DIRECT_BUILTIN (dpaqx_sa_w_ph, MIPS_DI_FTYPE_DI_V2HI_V2HI, dspr2_32),
  DIRECT_BUILTIN (dpsqx_s_w_ph, MIPS_DI_FTYPE_DI_V2HI_V2HI, dspr2_32),
  DIRECT_BUILTIN (dpsqx_sa_w_ph, MIPS_DI_FTYPE_DI_V2HI_V2HI, dspr2_32),

  /* Builtin functions for ST Microelectronics Loongson-2E/2F cores.  */
  LOONGSON_BUILTIN (packsswh, MIPS_V4HI_FTYPE_V2SI_V2SI),
  LOONGSON_BUILTIN (packsshb, MIPS_V8QI_FTYPE_V4HI_V4HI),
  LOONGSON_BUILTIN (packushb, MIPS_UV8QI_FTYPE_UV4HI_UV4HI),
  LOONGSON_BUILTIN_SUFFIX (paddw, u, MIPS_UV2SI_FTYPE_UV2SI_UV2SI),
  LOONGSON_BUILTIN_SUFFIX (paddh, u, MIPS_UV4HI_FTYPE_UV4HI_UV4HI),
  LOONGSON_BUILTIN_SUFFIX (paddb, u, MIPS_UV8QI_FTYPE_UV8QI_UV8QI),
  LOONGSON_BUILTIN_SUFFIX (paddw, s, MIPS_V2SI_FTYPE_V2SI_V2SI),
  LOONGSON_BUILTIN_SUFFIX (paddh, s, MIPS_V4HI_FTYPE_V4HI_V4HI),
  LOONGSON_BUILTIN_SUFFIX (paddb, s, MIPS_V8QI_FTYPE_V8QI_V8QI),
  LOONGSON_BUILTIN_SUFFIX (paddd, u, MIPS_UDI_FTYPE_UDI_UDI),
  LOONGSON_BUILTIN_SUFFIX (paddd, s, MIPS_DI_FTYPE_DI_DI),
  LOONGSON_BUILTIN (paddsh, MIPS_V4HI_FTYPE_V4HI_V4HI),
  LOONGSON_BUILTIN (paddsb, MIPS_V8QI_FTYPE_V8QI_V8QI),
  LOONGSON_BUILTIN (paddush, MIPS_UV4HI_FTYPE_UV4HI_UV4HI),
  LOONGSON_BUILTIN (paddusb, MIPS_UV8QI_FTYPE_UV8QI_UV8QI),
  LOONGSON_BUILTIN_ALIAS (pandn_d, pandn_ud, MIPS_UDI_FTYPE_UDI_UDI),
  LOONGSON_BUILTIN_ALIAS (pandn_w, pandn_uw, MIPS_UV2SI_FTYPE_UV2SI_UV2SI),
  LOONGSON_BUILTIN_ALIAS (pandn_h, pandn_uh, MIPS_UV4HI_FTYPE_UV4HI_UV4HI),
  LOONGSON_BUILTIN_ALIAS (pandn_b, pandn_ub, MIPS_UV8QI_FTYPE_UV8QI_UV8QI),
  LOONGSON_BUILTIN_ALIAS (pandn_d, pandn_sd, MIPS_DI_FTYPE_DI_DI),
  LOONGSON_BUILTIN_ALIAS (pandn_w, pandn_sw, MIPS_V2SI_FTYPE_V2SI_V2SI),
  LOONGSON_BUILTIN_ALIAS (pandn_h, pandn_sh, MIPS_V4HI_FTYPE_V4HI_V4HI),
  LOONGSON_BUILTIN_ALIAS (pandn_b, pandn_sb, MIPS_V8QI_FTYPE_V8QI_V8QI),
  LOONGSON_BUILTIN (pavgh, MIPS_UV4HI_FTYPE_UV4HI_UV4HI),
  LOONGSON_BUILTIN (pavgb, MIPS_UV8QI_FTYPE_UV8QI_UV8QI),
  LOONGSON_BUILTIN_SUFFIX (pcmpeqw, u, MIPS_UV2SI_FTYPE_UV2SI_UV2SI),
  LOONGSON_BUILTIN_SUFFIX (pcmpeqh, u, MIPS_UV4HI_FTYPE_UV4HI_UV4HI),
  LOONGSON_BUILTIN_SUFFIX (pcmpeqb, u, MIPS_UV8QI_FTYPE_UV8QI_UV8QI),
  LOONGSON_BUILTIN_SUFFIX (pcmpeqw, s, MIPS_V2SI_FTYPE_V2SI_V2SI),
  LOONGSON_BUILTIN_SUFFIX (pcmpeqh, s, MIPS_V4HI_FTYPE_V4HI_V4HI),
  LOONGSON_BUILTIN_SUFFIX (pcmpeqb, s, MIPS_V8QI_FTYPE_V8QI_V8QI),
  LOONGSON_BUILTIN_SUFFIX (pcmpgtw, u, MIPS_UV2SI_FTYPE_UV2SI_UV2SI),
  LOONGSON_BUILTIN_SUFFIX (pcmpgth, u, MIPS_UV4HI_FTYPE_UV4HI_UV4HI),
  LOONGSON_BUILTIN_SUFFIX (pcmpgtb, u, MIPS_UV8QI_FTYPE_UV8QI_UV8QI),
  LOONGSON_BUILTIN_SUFFIX (pcmpgtw, s, MIPS_V2SI_FTYPE_V2SI_V2SI),
  LOONGSON_BUILTIN_SUFFIX (pcmpgth, s, MIPS_V4HI_FTYPE_V4HI_V4HI),
  LOONGSON_BUILTIN_SUFFIX (pcmpgtb, s, MIPS_V8QI_FTYPE_V8QI_V8QI),
  LOONGSON_BUILTIN_SUFFIX (pextrh, u, MIPS_UV4HI_FTYPE_UV4HI_USI),
  LOONGSON_BUILTIN_SUFFIX (pextrh, s, MIPS_V4HI_FTYPE_V4HI_USI),
  LOONGSON_BUILTIN_SUFFIX (pinsrh_0, u, MIPS_UV4HI_FTYPE_UV4HI_UV4HI),
  LOONGSON_BUILTIN_SUFFIX (pinsrh_1, u, MIPS_UV4HI_FTYPE_UV4HI_UV4HI),
  LOONGSON_BUILTIN_SUFFIX (pinsrh_2, u, MIPS_UV4HI_FTYPE_UV4HI_UV4HI),
  LOONGSON_BUILTIN_SUFFIX (pinsrh_3, u, MIPS_UV4HI_FTYPE_UV4HI_UV4HI),
  LOONGSON_BUILTIN_SUFFIX (pinsrh_0, s, MIPS_V4HI_FTYPE_V4HI_V4HI),
  LOONGSON_BUILTIN_SUFFIX (pinsrh_1, s, MIPS_V4HI_FTYPE_V4HI_V4HI),
  LOONGSON_BUILTIN_SUFFIX (pinsrh_2, s, MIPS_V4HI_FTYPE_V4HI_V4HI),
  LOONGSON_BUILTIN_SUFFIX (pinsrh_3, s, MIPS_V4HI_FTYPE_V4HI_V4HI),
  LOONGSON_BUILTIN (pmaddhw, MIPS_V2SI_FTYPE_V4HI_V4HI),
  LOONGSON_BUILTIN (pmaxsh, MIPS_V4HI_FTYPE_V4HI_V4HI),
  LOONGSON_BUILTIN (pmaxub, MIPS_UV8QI_FTYPE_UV8QI_UV8QI),
  LOONGSON_BUILTIN (pminsh, MIPS_V4HI_FTYPE_V4HI_V4HI),
  LOONGSON_BUILTIN (pminub, MIPS_UV8QI_FTYPE_UV8QI_UV8QI),
  LOONGSON_BUILTIN_SUFFIX (pmovmskb, u, MIPS_UV8QI_FTYPE_UV8QI),
  LOONGSON_BUILTIN_SUFFIX (pmovmskb, s, MIPS_V8QI_FTYPE_V8QI),
  LOONGSON_BUILTIN (pmulhuh, MIPS_UV4HI_FTYPE_UV4HI_UV4HI),
  LOONGSON_BUILTIN (pmulhh, MIPS_V4HI_FTYPE_V4HI_V4HI),
  LOONGSON_BUILTIN (pmullh, MIPS_V4HI_FTYPE_V4HI_V4HI),
  LOONGSON_BUILTIN (pmuluw, MIPS_UDI_FTYPE_UV2SI_UV2SI),
  LOONGSON_BUILTIN (pasubub, MIPS_UV8QI_FTYPE_UV8QI_UV8QI),
  LOONGSON_BUILTIN (biadd, MIPS_UV4HI_FTYPE_UV8QI),
  LOONGSON_BUILTIN (psadbh, MIPS_UV4HI_FTYPE_UV8QI_UV8QI),
  LOONGSON_BUILTIN_SUFFIX (pshufh, u, MIPS_UV4HI_FTYPE_UV4HI_UV4HI_UQI),
  LOONGSON_BUILTIN_SUFFIX (pshufh, s, MIPS_V4HI_FTYPE_V4HI_V4HI_UQI),
  LOONGSON_BUILTIN_SUFFIX (psllh, u, MIPS_UV4HI_FTYPE_UV4HI_UQI),
  LOONGSON_BUILTIN_SUFFIX (psllh, s, MIPS_V4HI_FTYPE_V4HI_UQI),
  LOONGSON_BUILTIN_SUFFIX (psllw, u, MIPS_UV2SI_FTYPE_UV2SI_UQI),
  LOONGSON_BUILTIN_SUFFIX (psllw, s, MIPS_V2SI_FTYPE_V2SI_UQI),
  LOONGSON_BUILTIN_SUFFIX (psrah, u, MIPS_UV4HI_FTYPE_UV4HI_UQI),
  LOONGSON_BUILTIN_SUFFIX (psrah, s, MIPS_V4HI_FTYPE_V4HI_UQI),
  LOONGSON_BUILTIN_SUFFIX (psraw, u, MIPS_UV2SI_FTYPE_UV2SI_UQI),
  LOONGSON_BUILTIN_SUFFIX (psraw, s, MIPS_V2SI_FTYPE_V2SI_UQI),
  LOONGSON_BUILTIN_SUFFIX (psrlh, u, MIPS_UV4HI_FTYPE_UV4HI_UQI),
  LOONGSON_BUILTIN_SUFFIX (psrlh, s, MIPS_V4HI_FTYPE_V4HI_UQI),
  LOONGSON_BUILTIN_SUFFIX (psrlw, u, MIPS_UV2SI_FTYPE_UV2SI_UQI),
  LOONGSON_BUILTIN_SUFFIX (psrlw, s, MIPS_V2SI_FTYPE_V2SI_UQI),
  LOONGSON_BUILTIN_SUFFIX (psubw, u, MIPS_UV2SI_FTYPE_UV2SI_UV2SI),
  LOONGSON_BUILTIN_SUFFIX (psubh, u, MIPS_UV4HI_FTYPE_UV4HI_UV4HI),
  LOONGSON_BUILTIN_SUFFIX (psubb, u, MIPS_UV8QI_FTYPE_UV8QI_UV8QI),
  LOONGSON_BUILTIN_SUFFIX (psubw, s, MIPS_V2SI_FTYPE_V2SI_V2SI),
  LOONGSON_BUILTIN_SUFFIX (psubh, s, MIPS_V4HI_FTYPE_V4HI_V4HI),
  LOONGSON_BUILTIN_SUFFIX (psubb, s, MIPS_V8QI_FTYPE_V8QI_V8QI),
  LOONGSON_BUILTIN_SUFFIX (psubd, u, MIPS_UDI_FTYPE_UDI_UDI),
  LOONGSON_BUILTIN_SUFFIX (psubd, s, MIPS_DI_FTYPE_DI_DI),
  LOONGSON_BUILTIN (psubsh, MIPS_V4HI_FTYPE_V4HI_V4HI),
  LOONGSON_BUILTIN (psubsb, MIPS_V8QI_FTYPE_V8QI_V8QI),
  LOONGSON_BUILTIN (psubush, MIPS_UV4HI_FTYPE_UV4HI_UV4HI),
  LOONGSON_BUILTIN (psubusb, MIPS_UV8QI_FTYPE_UV8QI_UV8QI),
  LOONGSON_BUILTIN_SUFFIX (punpckhbh, u, MIPS_UV8QI_FTYPE_UV8QI_UV8QI),
  LOONGSON_BUILTIN_SUFFIX (punpckhhw, u, MIPS_UV4HI_FTYPE_UV4HI_UV4HI),
  LOONGSON_BUILTIN_SUFFIX (punpckhwd, u, MIPS_UV2SI_FTYPE_UV2SI_UV2SI),
  LOONGSON_BUILTIN_SUFFIX (punpckhbh, s, MIPS_V8QI_FTYPE_V8QI_V8QI),
  LOONGSON_BUILTIN_SUFFIX (punpckhhw, s, MIPS_V4HI_FTYPE_V4HI_V4HI),
  LOONGSON_BUILTIN_SUFFIX (punpckhwd, s, MIPS_V2SI_FTYPE_V2SI_V2SI),
  LOONGSON_BUILTIN_SUFFIX (punpcklbh, u, MIPS_UV8QI_FTYPE_UV8QI_UV8QI),
  LOONGSON_BUILTIN_SUFFIX (punpcklhw, u, MIPS_UV4HI_FTYPE_UV4HI_UV4HI),
  LOONGSON_BUILTIN_SUFFIX (punpcklwd, u, MIPS_UV2SI_FTYPE_UV2SI_UV2SI),
  LOONGSON_BUILTIN_SUFFIX (punpcklbh, s, MIPS_V8QI_FTYPE_V8QI_V8QI),
  LOONGSON_BUILTIN_SUFFIX (punpcklhw, s, MIPS_V4HI_FTYPE_V4HI_V4HI),
  LOONGSON_BUILTIN_SUFFIX (punpcklwd, s, MIPS_V2SI_FTYPE_V2SI_V2SI),

  /* Sundry other built-in functions.  */
  DIRECT_NO_TARGET_BUILTIN (cache, MIPS_VOID_FTYPE_SI_CVPOINTER, cache)
};

/* MODE is a vector mode whose elements have type TYPE.  Return the type
   of the vector itself.  */

static tree
mips_builtin_vector_type (tree type, enum machine_mode mode)
{
  static tree types[2 * (int) MAX_MACHINE_MODE];
  int mode_index;

  mode_index = (int) mode;

  if (TREE_CODE (type) == INTEGER_TYPE && TYPE_UNSIGNED (type))
    mode_index += MAX_MACHINE_MODE;

  if (types[mode_index] == NULL_TREE)
    types[mode_index] = build_vector_type_for_mode (type, mode);
  return types[mode_index];
}

/* Return a type for 'const volatile void *'.  */

static tree
mips_build_cvpointer_type (void)
{
  static tree cache;

  if (cache == NULL_TREE)
    cache = build_pointer_type (build_qualified_type
				(void_type_node,
				 TYPE_QUAL_CONST | TYPE_QUAL_VOLATILE));
  return cache;
}

/* Source-level argument types.  */
#define MIPS_ATYPE_VOID void_type_node
#define MIPS_ATYPE_INT integer_type_node
#define MIPS_ATYPE_POINTER ptr_type_node
#define MIPS_ATYPE_CVPOINTER mips_build_cvpointer_type ()

/* Standard mode-based argument types.  */
#define MIPS_ATYPE_UQI unsigned_intQI_type_node
#define MIPS_ATYPE_SI intSI_type_node
#define MIPS_ATYPE_USI unsigned_intSI_type_node
#define MIPS_ATYPE_DI intDI_type_node
#define MIPS_ATYPE_UDI unsigned_intDI_type_node
#define MIPS_ATYPE_SF float_type_node
#define MIPS_ATYPE_DF double_type_node

/* Vector argument types.  */
#define MIPS_ATYPE_V2SF mips_builtin_vector_type (float_type_node, V2SFmode)
#define MIPS_ATYPE_V2HI mips_builtin_vector_type (intHI_type_node, V2HImode)
#define MIPS_ATYPE_V2SI mips_builtin_vector_type (intSI_type_node, V2SImode)
#define MIPS_ATYPE_V4QI mips_builtin_vector_type (intQI_type_node, V4QImode)
#define MIPS_ATYPE_V4HI mips_builtin_vector_type (intHI_type_node, V4HImode)
#define MIPS_ATYPE_V8QI mips_builtin_vector_type (intQI_type_node, V8QImode)
#define MIPS_ATYPE_UV2SI					\
  mips_builtin_vector_type (unsigned_intSI_type_node, V2SImode)
#define MIPS_ATYPE_UV4HI					\
  mips_builtin_vector_type (unsigned_intHI_type_node, V4HImode)
#define MIPS_ATYPE_UV8QI					\
  mips_builtin_vector_type (unsigned_intQI_type_node, V8QImode)

/* MIPS_FTYPE_ATYPESN takes N MIPS_FTYPES-like type codes and lists
   their associated MIPS_ATYPEs.  */
#define MIPS_FTYPE_ATYPES1(A, B) \
  MIPS_ATYPE_##A, MIPS_ATYPE_##B

#define MIPS_FTYPE_ATYPES2(A, B, C) \
  MIPS_ATYPE_##A, MIPS_ATYPE_##B, MIPS_ATYPE_##C

#define MIPS_FTYPE_ATYPES3(A, B, C, D) \
  MIPS_ATYPE_##A, MIPS_ATYPE_##B, MIPS_ATYPE_##C, MIPS_ATYPE_##D

#define MIPS_FTYPE_ATYPES4(A, B, C, D, E) \
  MIPS_ATYPE_##A, MIPS_ATYPE_##B, MIPS_ATYPE_##C, MIPS_ATYPE_##D, \
  MIPS_ATYPE_##E

/* Return the function type associated with function prototype TYPE.  */

static tree
mips_build_function_type (enum mips_function_type type)
{
  static tree types[(int) MIPS_MAX_FTYPE_MAX];

  if (types[(int) type] == NULL_TREE)
    switch (type)
      {
#define DEF_MIPS_FTYPE(NUM, ARGS)					\
  case MIPS_FTYPE_NAME##NUM ARGS:					\
    types[(int) type]							\
      = build_function_type_list (MIPS_FTYPE_ATYPES##NUM ARGS,		\
				  NULL_TREE);				\
    break;
#include "config/mips/mips-ftypes.def"
#undef DEF_MIPS_FTYPE
      default:
	gcc_unreachable ();
      }

  return types[(int) type];
}

/* Implement TARGET_INIT_BUILTINS.  */

static void
mips_init_builtins (void)
{
  const struct mips_builtin_description *d;
  unsigned int i;

  /* Iterate through all of the bdesc arrays, initializing all of the
     builtin functions.  */
  for (i = 0; i < ARRAY_SIZE (mips_builtins); i++)
    {
      d = &mips_builtins[i];
      if (d->avail ())
	add_builtin_function (d->name,
			      mips_build_function_type (d->function_type),
			      i, BUILT_IN_MD, NULL, NULL);
    }
}

/* Take argument ARGNO from EXP's argument list and convert it into a
   form suitable for input operand OPNO of instruction ICODE.  Return the
   value.  */

static rtx
mips_prepare_builtin_arg (enum insn_code icode,
			  unsigned int opno, tree exp, unsigned int argno)
{
<<<<<<< HEAD
  rtx value;
  enum machine_mode mode;

  value = expand_normal (CALL_EXPR_ARG (exp, argno));
  mode = insn_data[icode].operand[opno].mode;
  if (!insn_data[icode].operand[opno].predicate (value, mode))
    {
      /* Cope with address operands, where MODE is not the mode of
	 VALUE itself.  */
      if (GET_MODE (value) == VOIDmode)
	value = copy_to_mode_reg (mode, value);
      else
	value = copy_to_reg (value);

      /* Check the predicate again.  */
      if (!insn_data[icode].operand[opno].predicate (value, mode))
	{
	  error ("invalid argument to built-in function");
	  return const0_rtx;
	}
    }

  return value;
}

/* Return an rtx suitable for output operand OP of instruction ICODE.
   If TARGET is non-null, try to use it where possible.  */

static rtx
mips_prepare_builtin_target (enum insn_code icode, unsigned int op, rtx target)
{
  enum machine_mode mode;

  mode = insn_data[icode].operand[op].mode;
  if (target == 0 || !insn_data[icode].operand[op].predicate (target, mode))
    target = gen_reg_rtx (mode);

  return target;
}

/* Expand a MIPS_BUILTIN_DIRECT or MIPS_BUILTIN_DIRECT_NO_TARGET function;
   HAS_TARGET_P says which.  EXP is the CALL_EXPR that calls the function
   and ICODE is the code of the associated .md pattern.  TARGET, if nonnull,
   suggests a good place to put the result.  */

static rtx
mips_expand_builtin_direct (enum insn_code icode, rtx target, tree exp,
			    bool has_target_p)
{
  rtx ops[MAX_RECOG_OPERANDS];
  int opno, argno;

  /* Map any target to operand 0.  */
  opno = 0;
  if (has_target_p)
    {
      ops[opno] = mips_prepare_builtin_target (icode, opno, target);
      opno++;
    }

  /* Map the arguments to the other operands.  The n_operands value
     for an expander includes match_dups and match_scratches as well as
     match_operands, so n_operands is only an upper bound on the number
     of arguments to the expander function.  */
  gcc_assert (opno + call_expr_nargs (exp) <= insn_data[icode].n_operands);
  for (argno = 0; argno < call_expr_nargs (exp); argno++, opno++)
    ops[opno] = mips_prepare_builtin_arg (icode, opno, exp, argno);

  switch (opno)
    {
    case 2:
      emit_insn (GEN_FCN (icode) (ops[0], ops[1]));
      break;

    case 3:
      emit_insn (GEN_FCN (icode) (ops[0], ops[1], ops[2]));
      break;

    case 4:
      emit_insn (GEN_FCN (icode) (ops[0], ops[1], ops[2], ops[3]));
      break;

    default:
      gcc_unreachable ();
    }
  return target;
}

/* Expand a __builtin_mips_movt_*_ps or __builtin_mips_movf_*_ps
   function; TYPE says which.  EXP is the CALL_EXPR that calls the
   function, ICODE is the instruction that should be used to compare
   the first two arguments, and COND is the condition it should test.
   TARGET, if nonnull, suggests a good place to put the result.  */

static rtx
mips_expand_builtin_movtf (enum mips_builtin_type type,
			   enum insn_code icode, enum mips_fp_condition cond,
			   rtx target, tree exp)
{
  rtx cmp_result, op0, op1;

  cmp_result = mips_prepare_builtin_target (icode, 0, 0);
  op0 = mips_prepare_builtin_arg (icode, 1, exp, 0);
  op1 = mips_prepare_builtin_arg (icode, 2, exp, 1);
  emit_insn (GEN_FCN (icode) (cmp_result, op0, op1, GEN_INT (cond)));

  icode = CODE_FOR_mips_cond_move_tf_ps;
  target = mips_prepare_builtin_target (icode, 0, target);
  if (type == MIPS_BUILTIN_MOVT)
    {
      op1 = mips_prepare_builtin_arg (icode, 2, exp, 2);
      op0 = mips_prepare_builtin_arg (icode, 1, exp, 3);
    }
  else
    {
      op0 = mips_prepare_builtin_arg (icode, 1, exp, 2);
      op1 = mips_prepare_builtin_arg (icode, 2, exp, 3);
    }
  emit_insn (gen_mips_cond_move_tf_ps (target, op0, op1, cmp_result));
  return target;
}

/* Move VALUE_IF_TRUE into TARGET if CONDITION is true; move VALUE_IF_FALSE
   into TARGET otherwise.  Return TARGET.  */

static rtx
mips_builtin_branch_and_move (rtx condition, rtx target,
			      rtx value_if_true, rtx value_if_false)
{
  rtx true_label, done_label;

  true_label = gen_label_rtx ();
  done_label = gen_label_rtx ();

  /* First assume that CONDITION is false.  */
  mips_emit_move (target, value_if_false);

  /* Branch to TRUE_LABEL if CONDITION is true and DONE_LABEL otherwise.  */
  emit_jump_insn (gen_condjump (condition, true_label));
  emit_jump_insn (gen_jump (done_label));
  emit_barrier ();

  /* Fix TARGET if CONDITION is true.  */
  emit_label (true_label);
  mips_emit_move (target, value_if_true);

  emit_label (done_label);
  return target;
}

/* Expand a comparison built-in function of type BUILTIN_TYPE.  EXP is
   the CALL_EXPR that calls the function, ICODE is the code of the
   comparison instruction, and COND is the condition it should test.
   TARGET, if nonnull, suggests a good place to put the boolean result.  */

static rtx
mips_expand_builtin_compare (enum mips_builtin_type builtin_type,
			     enum insn_code icode, enum mips_fp_condition cond,
			     rtx target, tree exp)
{
  rtx offset, condition, cmp_result, args[MAX_RECOG_OPERANDS];
  int argno;

  if (target == 0 || GET_MODE (target) != SImode)
    target = gen_reg_rtx (SImode);

  /* The instruction should have a target operand, an operand for each
     argument, and an operand for COND.  */
  gcc_assert (call_expr_nargs (exp) + 2 == insn_data[icode].n_operands);

  /* Prepare the operands to the comparison.  */
  cmp_result = mips_prepare_builtin_target (icode, 0, 0);
  for (argno = 0; argno < call_expr_nargs (exp); argno++)
    args[argno] = mips_prepare_builtin_arg (icode, argno + 1, exp, argno);

  switch (insn_data[icode].n_operands)
    {
    case 4:
      emit_insn (GEN_FCN (icode) (cmp_result, args[0], args[1],
				  GEN_INT (cond)));
      break;

    case 6:
      emit_insn (GEN_FCN (icode) (cmp_result, args[0], args[1],
				  args[2], args[3], GEN_INT (cond)));
      break;

    default:
      gcc_unreachable ();
    }

  /* If the comparison sets more than one register, we define the result
     to be 0 if all registers are false and -1 if all registers are true.
     The value of the complete result is indeterminate otherwise.  */
  switch (builtin_type)
    {
    case MIPS_BUILTIN_CMP_ALL:
      condition = gen_rtx_NE (VOIDmode, cmp_result, constm1_rtx);
      return mips_builtin_branch_and_move (condition, target,
					   const0_rtx, const1_rtx);

    case MIPS_BUILTIN_CMP_UPPER:
    case MIPS_BUILTIN_CMP_LOWER:
      offset = GEN_INT (builtin_type == MIPS_BUILTIN_CMP_UPPER);
      condition = gen_single_cc (cmp_result, offset);
      return mips_builtin_branch_and_move (condition, target,
					   const1_rtx, const0_rtx);

    default:
      condition = gen_rtx_NE (VOIDmode, cmp_result, const0_rtx);
      return mips_builtin_branch_and_move (condition, target,
					   const1_rtx, const0_rtx);
    }
}

/* Expand a bposge built-in function of type BUILTIN_TYPE.  TARGET,
   if nonnull, suggests a good place to put the boolean result.  */

static rtx
mips_expand_builtin_bposge (enum mips_builtin_type builtin_type, rtx target)
{
  rtx condition, cmp_result;
  int cmp_value;

  if (target == 0 || GET_MODE (target) != SImode)
    target = gen_reg_rtx (SImode);

  cmp_result = gen_rtx_REG (CCDSPmode, CCDSP_PO_REGNUM);

  if (builtin_type == MIPS_BUILTIN_BPOSGE32)
    cmp_value = 32;
  else
    gcc_assert (0);

  condition = gen_rtx_GE (VOIDmode, cmp_result, GEN_INT (cmp_value));
  return mips_builtin_branch_and_move (condition, target,
				       const1_rtx, const0_rtx);
}

/* Implement TARGET_EXPAND_BUILTIN.  */

static rtx
mips_expand_builtin (tree exp, rtx target, rtx subtarget ATTRIBUTE_UNUSED,
		     enum machine_mode mode, int ignore)
{
  tree fndecl;
  unsigned int fcode, avail;
  const struct mips_builtin_description *d;

  fndecl = TREE_OPERAND (CALL_EXPR_FN (exp), 0);
  fcode = DECL_FUNCTION_CODE (fndecl);
  gcc_assert (fcode < ARRAY_SIZE (mips_builtins));
  d = &mips_builtins[fcode];
  avail = d->avail ();
  gcc_assert (avail != 0);
  if (TARGET_MIPS16)
    {
      error ("built-in function %qs not supported for MIPS16",
	     IDENTIFIER_POINTER (DECL_NAME (fndecl)));
      return ignore ? const0_rtx : CONST0_RTX (mode);
    }
  switch (d->builtin_type)
    {
    case MIPS_BUILTIN_DIRECT:
      return mips_expand_builtin_direct (d->icode, target, exp, true);

    case MIPS_BUILTIN_DIRECT_NO_TARGET:
      return mips_expand_builtin_direct (d->icode, target, exp, false);

    case MIPS_BUILTIN_MOVT:
    case MIPS_BUILTIN_MOVF:
      return mips_expand_builtin_movtf (d->builtin_type, d->icode,
					d->cond, target, exp);

    case MIPS_BUILTIN_CMP_ANY:
    case MIPS_BUILTIN_CMP_ALL:
    case MIPS_BUILTIN_CMP_UPPER:
    case MIPS_BUILTIN_CMP_LOWER:
    case MIPS_BUILTIN_CMP_SINGLE:
      return mips_expand_builtin_compare (d->builtin_type, d->icode,
					  d->cond, target, exp);

    case MIPS_BUILTIN_BPOSGE32:
      return mips_expand_builtin_bposge (d->builtin_type, target);
    }
  gcc_unreachable ();
}

/* An entry in the MIPS16 constant pool.  VALUE is the pool constant,
   MODE is its mode, and LABEL is the CODE_LABEL associated with it.  */
struct mips16_constant {
  struct mips16_constant *next;
  rtx value;
  rtx label;
  enum machine_mode mode;
};

/* Information about an incomplete MIPS16 constant pool.  FIRST is the
   first constant, HIGHEST_ADDRESS is the highest address that the first
   byte of the pool can have, and INSN_ADDRESS is the current instruction
   address.  */
struct mips16_constant_pool {
  struct mips16_constant *first;
  int highest_address;
  int insn_address;
};

/* Add constant VALUE to POOL and return its label.  MODE is the
   value's mode (used for CONST_INTs, etc.).  */

static rtx
mips16_add_constant (struct mips16_constant_pool *pool,
		     rtx value, enum machine_mode mode)
{
  struct mips16_constant **p, *c;
  bool first_of_size_p;

  /* See whether the constant is already in the pool.  If so, return the
     existing label, otherwise leave P pointing to the place where the
     constant should be added.

     Keep the pool sorted in increasing order of mode size so that we can
     reduce the number of alignments needed.  */
  first_of_size_p = true;
  for (p = &pool->first; *p != 0; p = &(*p)->next)
    {
      if (mode == (*p)->mode && rtx_equal_p (value, (*p)->value))
	return (*p)->label;
      if (GET_MODE_SIZE (mode) < GET_MODE_SIZE ((*p)->mode))
	break;
      if (GET_MODE_SIZE (mode) == GET_MODE_SIZE ((*p)->mode))
	first_of_size_p = false;
    }

  /* In the worst case, the constant needed by the earliest instruction
     will end up at the end of the pool.  The entire pool must then be
     accessible from that instruction.

     When adding the first constant, set the pool's highest address to
     the address of the first out-of-range byte.  Adjust this address
     downwards each time a new constant is added.  */
  if (pool->first == 0)
    /* For LWPC, ADDIUPC and DADDIUPC, the base PC value is the address
       of the instruction with the lowest two bits clear.  The base PC
       value for LDPC has the lowest three bits clear.  Assume the worst
       case here; namely that the PC-relative instruction occupies the
       last 2 bytes in an aligned word.  */
    pool->highest_address = pool->insn_address - (UNITS_PER_WORD - 2) + 0x8000;
  pool->highest_address -= GET_MODE_SIZE (mode);
  if (first_of_size_p)
    /* Take into account the worst possible padding due to alignment.  */
    pool->highest_address -= GET_MODE_SIZE (mode) - 1;

  /* Create a new entry.  */
  c = XNEW (struct mips16_constant);
  c->value = value;
  c->mode = mode;
  c->label = gen_label_rtx ();
  c->next = *p;
  *p = c;

  return c->label;
}

/* Output constant VALUE after instruction INSN and return the last
   instruction emitted.  MODE is the mode of the constant.  */

static rtx
mips16_emit_constants_1 (enum machine_mode mode, rtx value, rtx insn)
{
  if (SCALAR_INT_MODE_P (mode) || ALL_SCALAR_FIXED_POINT_MODE_P (mode))
    {
      rtx size = GEN_INT (GET_MODE_SIZE (mode));
      return emit_insn_after (gen_consttable_int (value, size), insn);
    }

  if (SCALAR_FLOAT_MODE_P (mode))
    return emit_insn_after (gen_consttable_float (value), insn);

  if (VECTOR_MODE_P (mode))
    {
      int i;

      for (i = 0; i < CONST_VECTOR_NUNITS (value); i++)
	insn = mips16_emit_constants_1 (GET_MODE_INNER (mode),
					CONST_VECTOR_ELT (value, i), insn);
      return insn;
    }

  gcc_unreachable ();
}

/* Dump out the constants in CONSTANTS after INSN.  */

static void
mips16_emit_constants (struct mips16_constant *constants, rtx insn)
{
  struct mips16_constant *c, *next;
  int align;

  align = 0;
  for (c = constants; c != NULL; c = next)
    {
      /* If necessary, increase the alignment of PC.  */
      if (align < GET_MODE_SIZE (c->mode))
	{
	  int align_log = floor_log2 (GET_MODE_SIZE (c->mode));
	  insn = emit_insn_after (gen_align (GEN_INT (align_log)), insn);
	}
      align = GET_MODE_SIZE (c->mode);

      insn = emit_label_after (c->label, insn);
      insn = mips16_emit_constants_1 (c->mode, c->value, insn);

      next = c->next;
      free (c);
    }

  emit_barrier_after (insn);
}

/* Return the length of instruction INSN.  */

static int
mips16_insn_length (rtx insn)
{
  if (JUMP_P (insn))
    {
      rtx body = PATTERN (insn);
      if (GET_CODE (body) == ADDR_VEC)
	return GET_MODE_SIZE (GET_MODE (body)) * XVECLEN (body, 0);
      if (GET_CODE (body) == ADDR_DIFF_VEC)
	return GET_MODE_SIZE (GET_MODE (body)) * XVECLEN (body, 1);
    }
  return get_attr_length (insn);
}

/* If *X is a symbolic constant that refers to the constant pool, add
   the constant to POOL and rewrite *X to use the constant's label.  */

static void
mips16_rewrite_pool_constant (struct mips16_constant_pool *pool, rtx *x)
{
  rtx base, offset, label;

  split_const (*x, &base, &offset);
  if (GET_CODE (base) == SYMBOL_REF && CONSTANT_POOL_ADDRESS_P (base))
    {
      label = mips16_add_constant (pool, get_pool_constant (base),
				   get_pool_mode (base));
      base = gen_rtx_LABEL_REF (Pmode, label);
      *x = mips_unspec_address_offset (base, offset, SYMBOL_PC_RELATIVE);
    }
}

/* This structure is used to communicate with mips16_rewrite_pool_refs.
   INSN is the instruction we're rewriting and POOL points to the current
   constant pool.  */
struct mips16_rewrite_pool_refs_info {
  rtx insn;
  struct mips16_constant_pool *pool;
};

/* Rewrite *X so that constant pool references refer to the constant's
   label instead.  DATA points to a mips16_rewrite_pool_refs_info
   structure.  */

static int
mips16_rewrite_pool_refs (rtx *x, void *data)
{
  struct mips16_rewrite_pool_refs_info *info =
    (struct mips16_rewrite_pool_refs_info *) data;

  if (force_to_mem_operand (*x, Pmode))
    {
      rtx mem = force_const_mem (GET_MODE (*x), *x);
      validate_change (info->insn, x, mem, false);
    }

  if (MEM_P (*x))
    {
      mips16_rewrite_pool_constant (info->pool, &XEXP (*x, 0));
      return -1;
    }

  if (TARGET_MIPS16_TEXT_LOADS)
    mips16_rewrite_pool_constant (info->pool, x);

  return GET_CODE (*x) == CONST ? -1 : 0;
}

/* Build MIPS16 constant pools.  */

static void
mips16_lay_out_constants (void)
{
  struct mips16_constant_pool pool;
  struct mips16_rewrite_pool_refs_info info;
  rtx insn, barrier;

  if (!TARGET_MIPS16_PCREL_LOADS)
    return;

  split_all_insns_noflow ();
  barrier = 0;
  memset (&pool, 0, sizeof (pool));
  for (insn = get_insns (); insn; insn = NEXT_INSN (insn))
    {
      /* Rewrite constant pool references in INSN.  */
      if (INSN_P (insn))
	{
	  info.insn = insn;
	  info.pool = &pool;
	  for_each_rtx (&PATTERN (insn), mips16_rewrite_pool_refs, &info);
	}

      pool.insn_address += mips16_insn_length (insn);

      if (pool.first != NULL)
	{
	  /* If there are no natural barriers between the first user of
	     the pool and the highest acceptable address, we'll need to
	     create a new instruction to jump around the constant pool.
	     In the worst case, this instruction will be 4 bytes long.

	     If it's too late to do this transformation after INSN,
	     do it immediately before INSN.  */
	  if (barrier == 0 && pool.insn_address + 4 > pool.highest_address)
	    {
	      rtx label, jump;

	      label = gen_label_rtx ();

	      jump = emit_jump_insn_before (gen_jump (label), insn);
	      JUMP_LABEL (jump) = label;
	      LABEL_NUSES (label) = 1;
	      barrier = emit_barrier_after (jump);

	      emit_label_after (label, barrier);
	      pool.insn_address += 4;
	    }

	  /* See whether the constant pool is now out of range of the first
	     user.  If so, output the constants after the previous barrier.
	     Note that any instructions between BARRIER and INSN (inclusive)
	     will use negative offsets to refer to the pool.  */
	  if (pool.insn_address > pool.highest_address)
	    {
	      mips16_emit_constants (pool.first, barrier);
	      pool.first = NULL;
	      barrier = 0;
	    }
	  else if (BARRIER_P (insn))
	    barrier = insn;
	}
    }
  mips16_emit_constants (pool.first, get_last_insn ());
}

/* Return true if it is worth r10k_simplify_address's while replacing
   an address with X.  We are looking for constants, and for addresses
   at a known offset from the incoming stack pointer.  */

static bool
r10k_simplified_address_p (rtx x)
{
  if (GET_CODE (x) == PLUS && CONST_INT_P (XEXP (x, 1)))
    x = XEXP (x, 0);
  return x == virtual_incoming_args_rtx || CONSTANT_P (x);
}

/* X is an expression that appears in INSN.  Try to use the UD chains
   to simplify it, returning the simplified form on success and the
   original form otherwise.  Replace the incoming value of $sp with
   virtual_incoming_args_rtx (which should never occur in X otherwise).  */

static rtx
r10k_simplify_address (rtx x, rtx insn)
{
  rtx newx, op0, op1, set, def_insn, note;
  df_ref use, def;
  struct df_link *defs;

  newx = NULL_RTX;
  if (UNARY_P (x))
    {
      op0 = r10k_simplify_address (XEXP (x, 0), insn);
      if (op0 != XEXP (x, 0))
	newx = simplify_gen_unary (GET_CODE (x), GET_MODE (x),
				   op0, GET_MODE (XEXP (x, 0)));
    }
  else if (BINARY_P (x))
    {
      op0 = r10k_simplify_address (XEXP (x, 0), insn);
      op1 = r10k_simplify_address (XEXP (x, 1), insn);
      if (op0 != XEXP (x, 0) || op1 != XEXP (x, 1))
	newx = simplify_gen_binary (GET_CODE (x), GET_MODE (x), op0, op1);
    }
  else if (GET_CODE (x) == LO_SUM)
    {
      /* LO_SUMs can be offset from HIGHs, if we know they won't
	 overflow.  See mips_classify_address for the rationale behind
	 the lax check.  */
      op0 = r10k_simplify_address (XEXP (x, 0), insn);
      if (GET_CODE (op0) == HIGH)
	newx = XEXP (x, 1);
    }
  else if (REG_P (x))
    {
      /* Uses are recorded by regno_reg_rtx, not X itself.  */
      use = df_find_use (insn, regno_reg_rtx[REGNO (x)]);
      gcc_assert (use);
      defs = DF_REF_CHAIN (use);

      /* Require a single definition.  */
      if (defs && defs->next == NULL)
	{
	  def = defs->ref;
	  if (DF_REF_IS_ARTIFICIAL (def))
	    {
	      /* Replace the incoming value of $sp with
		 virtual_incoming_args_rtx.  */
	      if (x == stack_pointer_rtx
		  && DF_REF_BB (def) == ENTRY_BLOCK_PTR)
		newx = virtual_incoming_args_rtx;
	    }
	  else if (dominated_by_p (CDI_DOMINATORS, DF_REF_BB (use),
				   DF_REF_BB (def)))
	    {
	      /* Make sure that DEF_INSN is a single set of REG.  */
	      def_insn = DF_REF_INSN (def);
	      if (NONJUMP_INSN_P (def_insn))
		{
		  set = single_set (def_insn);
		  if (set && rtx_equal_p (SET_DEST (set), x))
		    {
		      /* Prefer to use notes, since the def-use chains
			 are often shorter.  */
		      note = find_reg_equal_equiv_note (def_insn);
		      if (note)
			newx = XEXP (note, 0);
		      else
			newx = SET_SRC (set);
		      newx = r10k_simplify_address (newx, def_insn);
		    }
		}
	    }
	}
    }
  if (newx && r10k_simplified_address_p (newx))
    return newx;
  return x;
}

/* Return true if ADDRESS is known to be an uncached address
   on R10K systems.  */

static bool
r10k_uncached_address_p (unsigned HOST_WIDE_INT address)
{
  unsigned HOST_WIDE_INT upper;

  /* Check for KSEG1.  */
  if (address + 0x60000000 < 0x20000000)
    return true;

  /* Check for uncached XKPHYS addresses.  */
  if (Pmode == DImode)
    {
      upper = (address >> 40) & 0xf9ffff;
      if (upper == 0x900000 || upper == 0xb80000)
	return true;
    }
  return false;
}

/* Return true if we can prove that an access to address X in instruction
   INSN would be safe from R10K speculation.  This X is a general
   expression; it might not be a legitimate address.  */

static bool
r10k_safe_address_p (rtx x, rtx insn)
{
  rtx base, offset;
  HOST_WIDE_INT offset_val;

  x = r10k_simplify_address (x, insn);

  /* Check for references to the stack frame.  It doesn't really matter
     how much of the frame has been allocated at INSN; -mr10k-cache-barrier
     allows us to assume that accesses to any part of the eventual frame
     is safe from speculation at any point in the function.  */
  mips_split_plus (x, &base, &offset_val);
  if (base == virtual_incoming_args_rtx
      && offset_val >= -cfun->machine->frame.total_size
      && offset_val < cfun->machine->frame.args_size)
    return true;

  /* Check for uncached addresses.  */
  if (CONST_INT_P (x))
    return r10k_uncached_address_p (INTVAL (x));

  /* Check for accesses to a static object.  */
  split_const (x, &base, &offset);
  return offset_within_block_p (base, INTVAL (offset));
}

/* Return true if a MEM with MEM_EXPR EXPR and MEM_OFFSET OFFSET is
   an in-range access to an automatic variable, or to an object with
   a link-time-constant address.  */

static bool
r10k_safe_mem_expr_p (tree expr, rtx offset)
{
  if (expr == NULL_TREE
      || offset == NULL_RTX
      || !CONST_INT_P (offset)
      || INTVAL (offset) < 0
      || INTVAL (offset) >= int_size_in_bytes (TREE_TYPE (expr)))
    return false;

  while (TREE_CODE (expr) == COMPONENT_REF)
    {
      expr = TREE_OPERAND (expr, 0);
      if (expr == NULL_TREE)
	return false;
    }

  return DECL_P (expr);
}

/* A for_each_rtx callback for which DATA points to the instruction
   containing *X.  Stop the search if we find a MEM that is not safe
   from R10K speculation.  */

static int
r10k_needs_protection_p_1 (rtx *loc, void *data)
{
  rtx mem;

  mem = *loc;
  if (!MEM_P (mem))
    return 0;

  if (r10k_safe_mem_expr_p (MEM_EXPR (mem), MEM_OFFSET (mem)))
    return -1;

  if (r10k_safe_address_p (XEXP (mem, 0), (rtx) data))
    return -1;

  return 1;
}

/* A note_stores callback for which DATA points to an instruction pointer.
   If *DATA is nonnull, make it null if it X contains a MEM that is not
   safe from R10K speculation.  */

static void
r10k_needs_protection_p_store (rtx x, const_rtx pat ATTRIBUTE_UNUSED,
			       void *data)
{
  rtx *insn_ptr;

  insn_ptr = (rtx *) data;
  if (*insn_ptr && for_each_rtx (&x, r10k_needs_protection_p_1, *insn_ptr))
    *insn_ptr = NULL_RTX;
}

/* A for_each_rtx callback that iterates over the pattern of a CALL_INSN.
   Return nonzero if the call is not to a declared function.  */

static int
r10k_needs_protection_p_call (rtx *loc, void *data ATTRIBUTE_UNUSED)
{
  rtx x;

  x = *loc;
  if (!MEM_P (x))
    return 0;

  x = XEXP (x, 0);
  if (GET_CODE (x) == SYMBOL_REF && SYMBOL_REF_DECL (x))
    return -1;

  return 1;
}

/* Return true if instruction INSN needs to be protected by an R10K
   cache barrier.  */

static bool
r10k_needs_protection_p (rtx insn)
{
  if (CALL_P (insn))
    return for_each_rtx (&PATTERN (insn), r10k_needs_protection_p_call, NULL);

  if (mips_r10k_cache_barrier == R10K_CACHE_BARRIER_STORE)
    {
      note_stores (PATTERN (insn), r10k_needs_protection_p_store, &insn);
      return insn == NULL_RTX;
    }

  return for_each_rtx (&PATTERN (insn), r10k_needs_protection_p_1, insn);
}

/* Return true if BB is only reached by blocks in PROTECTED_BBS and if every
   edge is unconditional.  */

static bool
r10k_protected_bb_p (basic_block bb, sbitmap protected_bbs)
{
  edge_iterator ei;
  edge e;

  FOR_EACH_EDGE (e, ei, bb->preds)
    if (!single_succ_p (e->src)
	|| !TEST_BIT (protected_bbs, e->src->index)
	|| (e->flags & EDGE_COMPLEX) != 0)
      return false;
  return true;
}

/* Implement -mr10k-cache-barrier= for the current function.  */

static void
r10k_insert_cache_barriers (void)
{
  int *rev_post_order;
  unsigned int i, n;
  basic_block bb;
  sbitmap protected_bbs;
  rtx insn, end, unprotected_region;

  if (TARGET_MIPS16)
    {
      sorry ("%qs does not support MIPS16 code", "-mr10k-cache-barrier");
      return;
    }

  /* Restore the BLOCK_FOR_INSN pointers, which are needed by DF.  */
  compute_bb_for_insn ();

  /* Create def-use chains.  */
  df_set_flags (DF_EQ_NOTES);
  df_chain_add_problem (DF_UD_CHAIN);
  df_analyze ();

  /* Calculate dominators.  */
  calculate_dominance_info (CDI_DOMINATORS);

  /* Bit X of PROTECTED_BBS is set if the last operation in basic block
     X is protected by a cache barrier.  */
  protected_bbs = sbitmap_alloc (last_basic_block);
  sbitmap_zero (protected_bbs);

  /* Iterate over the basic blocks in reverse post-order.  */
  rev_post_order = XNEWVEC (int, last_basic_block);
  n = pre_and_rev_post_order_compute (NULL, rev_post_order, false);
  for (i = 0; i < n; i++)
    {
      bb = BASIC_BLOCK (rev_post_order[i]);

      /* If this block is only reached by unconditional edges, and if the
	 source of every edge is protected, the beginning of the block is
	 also protected.  */
      if (r10k_protected_bb_p (bb, protected_bbs))
	unprotected_region = NULL_RTX;
      else
	unprotected_region = pc_rtx;
      end = NEXT_INSN (BB_END (bb));

      /* UNPROTECTED_REGION is:

	 - null if we are processing a protected region,
	 - pc_rtx if we are processing an unprotected region but have
	   not yet found the first instruction in it
	 - the first instruction in an unprotected region otherwise.  */
      for (insn = BB_HEAD (bb); insn != end; insn = NEXT_INSN (insn))
	{
	  if (unprotected_region && INSN_P (insn))
	    {
	      if (recog_memoized (insn) == CODE_FOR_mips_cache)
		/* This CACHE instruction protects the following code.  */
		unprotected_region = NULL_RTX;
	      else
		{
		  /* See if INSN is the first instruction in this
		     unprotected region.  */
		  if (unprotected_region == pc_rtx)
		    unprotected_region = insn;

		  /* See if INSN needs to be protected.  If so,
		     we must insert a cache barrier somewhere between
		     PREV_INSN (UNPROTECTED_REGION) and INSN.  It isn't
		     clear which position is better performance-wise,
		     but as a tie-breaker, we assume that it is better
		     to allow delay slots to be back-filled where
		     possible, and that it is better not to insert
		     barriers in the middle of already-scheduled code.
		     We therefore insert the barrier at the beginning
		     of the region.  */
		  if (r10k_needs_protection_p (insn))
		    {
		      emit_insn_before (gen_r10k_cache_barrier (),
					unprotected_region);
		      unprotected_region = NULL_RTX;
		    }
		}
	    }

	  if (CALL_P (insn))
	    /* The called function is not required to protect the exit path.
	       The code that follows a call is therefore unprotected.  */
	    unprotected_region = pc_rtx;
	}

      /* Record whether the end of this block is protected.  */
      if (unprotected_region == NULL_RTX)
	SET_BIT (protected_bbs, bb->index);
    }
  XDELETEVEC (rev_post_order);

  sbitmap_free (protected_bbs);

  free_dominance_info (CDI_DOMINATORS);

  df_finish_pass (false);

  free_bb_for_insn ();
}

/* A temporary variable used by for_each_rtx callbacks, etc.  */
static rtx mips_sim_insn;

/* A structure representing the state of the processor pipeline.
   Used by the mips_sim_* family of functions.  */
struct mips_sim {
  /* The maximum number of instructions that can be issued in a cycle.
     (Caches mips_issue_rate.)  */
  unsigned int issue_rate;

  /* The current simulation time.  */
  unsigned int time;

  /* How many more instructions can be issued in the current cycle.  */
  unsigned int insns_left;

  /* LAST_SET[X].INSN is the last instruction to set register X.
     LAST_SET[X].TIME is the time at which that instruction was issued.
     INSN is null if no instruction has yet set register X.  */
  struct {
    rtx insn;
    unsigned int time;
  } last_set[FIRST_PSEUDO_REGISTER];

  /* The pipeline's current DFA state.  */
  state_t dfa_state;
};

/* Reset STATE to the initial simulation state.  */

static void
mips_sim_reset (struct mips_sim *state)
{
  state->time = 0;
  state->insns_left = state->issue_rate;
  memset (&state->last_set, 0, sizeof (state->last_set));
  state_reset (state->dfa_state);
}

/* Initialize STATE before its first use.  DFA_STATE points to an
   allocated but uninitialized DFA state.  */

static void
mips_sim_init (struct mips_sim *state, state_t dfa_state)
{
  state->issue_rate = mips_issue_rate ();
  state->dfa_state = dfa_state;
  mips_sim_reset (state);
}

/* Advance STATE by one clock cycle.  */

static void
mips_sim_next_cycle (struct mips_sim *state)
{
  state->time++;
  state->insns_left = state->issue_rate;
  state_transition (state->dfa_state, 0);
}

/* Advance simulation state STATE until instruction INSN can read
   register REG.  */

static void
mips_sim_wait_reg (struct mips_sim *state, rtx insn, rtx reg)
{
  unsigned int regno, end_regno;

  end_regno = END_REGNO (reg);
  for (regno = REGNO (reg); regno < end_regno; regno++)
    if (state->last_set[regno].insn != 0)
      {
	unsigned int t;

	t = (state->last_set[regno].time
	     + insn_latency (state->last_set[regno].insn, insn));
	while (state->time < t)
	  mips_sim_next_cycle (state);
    }
}

/* A for_each_rtx callback.  If *X is a register, advance simulation state
   DATA until mips_sim_insn can read the register's value.  */

static int
mips_sim_wait_regs_2 (rtx *x, void *data)
{
  if (REG_P (*x))
    mips_sim_wait_reg ((struct mips_sim *) data, mips_sim_insn, *x);
  return 0;
}

/* Call mips_sim_wait_regs_2 (R, DATA) for each register R mentioned in *X.  */

static void
mips_sim_wait_regs_1 (rtx *x, void *data)
{
  for_each_rtx (x, mips_sim_wait_regs_2, data);
}

/* Advance simulation state STATE until all of INSN's register
   dependencies are satisfied.  */

static void
mips_sim_wait_regs (struct mips_sim *state, rtx insn)
{
  mips_sim_insn = insn;
  note_uses (&PATTERN (insn), mips_sim_wait_regs_1, state);
}

/* Advance simulation state STATE until the units required by
   instruction INSN are available.  */

static void
mips_sim_wait_units (struct mips_sim *state, rtx insn)
{
  state_t tmp_state;

  tmp_state = alloca (state_size ());
  while (state->insns_left == 0
	 || (memcpy (tmp_state, state->dfa_state, state_size ()),
	     state_transition (tmp_state, insn) >= 0))
    mips_sim_next_cycle (state);
}

/* Advance simulation state STATE until INSN is ready to issue.  */

static void
mips_sim_wait_insn (struct mips_sim *state, rtx insn)
{
  mips_sim_wait_regs (state, insn);
  mips_sim_wait_units (state, insn);
}

/* mips_sim_insn has just set X.  Update the LAST_SET array
   in simulation state DATA.  */

static void
mips_sim_record_set (rtx x, const_rtx pat ATTRIBUTE_UNUSED, void *data)
{
  struct mips_sim *state;

  state = (struct mips_sim *) data;
  if (REG_P (x))
    {
      unsigned int regno, end_regno;

      end_regno = END_REGNO (x);
      for (regno = REGNO (x); regno < end_regno; regno++)
	{
=======
  tree arg;
  rtx value;
  enum machine_mode mode;

  arg = CALL_EXPR_ARG (exp, argno);
  value = expand_normal (arg);
  mode = insn_data[icode].operand[opno].mode;
  if (!insn_data[icode].operand[opno].predicate (value, mode))
    {
      /* We need to get the mode from ARG for two reasons:

	   - to cope with address operands, where MODE is the mode of the
	     memory, rather than of VALUE itself.

	   - to cope with special predicates like pmode_register_operand,
	     where MODE is VOIDmode.  */
      value = copy_to_mode_reg (TYPE_MODE (TREE_TYPE (arg)), value);

      /* Check the predicate again.  */
      if (!insn_data[icode].operand[opno].predicate (value, mode))
	{
	  error ("invalid argument to built-in function");
	  return const0_rtx;
	}
    }

  return value;
}

/* Return an rtx suitable for output operand OP of instruction ICODE.
   If TARGET is non-null, try to use it where possible.  */

static rtx
mips_prepare_builtin_target (enum insn_code icode, unsigned int op, rtx target)
{
  enum machine_mode mode;

  mode = insn_data[icode].operand[op].mode;
  if (target == 0 || !insn_data[icode].operand[op].predicate (target, mode))
    target = gen_reg_rtx (mode);

  return target;
}

/* Expand a MIPS_BUILTIN_DIRECT or MIPS_BUILTIN_DIRECT_NO_TARGET function;
   HAS_TARGET_P says which.  EXP is the CALL_EXPR that calls the function
   and ICODE is the code of the associated .md pattern.  TARGET, if nonnull,
   suggests a good place to put the result.  */

static rtx
mips_expand_builtin_direct (enum insn_code icode, rtx target, tree exp,
			    bool has_target_p)
{
  rtx ops[MAX_RECOG_OPERANDS];
  int opno, argno;

  /* Map any target to operand 0.  */
  opno = 0;
  if (has_target_p)
    {
      target = mips_prepare_builtin_target (icode, opno, target);
      ops[opno] = target;
      opno++;
    }

  /* Map the arguments to the other operands.  The n_operands value
     for an expander includes match_dups and match_scratches as well as
     match_operands, so n_operands is only an upper bound on the number
     of arguments to the expander function.  */
  gcc_assert (opno + call_expr_nargs (exp) <= insn_data[icode].n_operands);
  for (argno = 0; argno < call_expr_nargs (exp); argno++, opno++)
    ops[opno] = mips_prepare_builtin_arg (icode, opno, exp, argno);

  switch (opno)
    {
    case 2:
      emit_insn (GEN_FCN (icode) (ops[0], ops[1]));
      break;

    case 3:
      emit_insn (GEN_FCN (icode) (ops[0], ops[1], ops[2]));
      break;

    case 4:
      emit_insn (GEN_FCN (icode) (ops[0], ops[1], ops[2], ops[3]));
      break;

    default:
      gcc_unreachable ();
    }
  return target;
}

/* Expand a __builtin_mips_movt_*_ps or __builtin_mips_movf_*_ps
   function; TYPE says which.  EXP is the CALL_EXPR that calls the
   function, ICODE is the instruction that should be used to compare
   the first two arguments, and COND is the condition it should test.
   TARGET, if nonnull, suggests a good place to put the result.  */

static rtx
mips_expand_builtin_movtf (enum mips_builtin_type type,
			   enum insn_code icode, enum mips_fp_condition cond,
			   rtx target, tree exp)
{
  rtx cmp_result, op0, op1;

  cmp_result = mips_prepare_builtin_target (icode, 0, 0);
  op0 = mips_prepare_builtin_arg (icode, 1, exp, 0);
  op1 = mips_prepare_builtin_arg (icode, 2, exp, 1);
  emit_insn (GEN_FCN (icode) (cmp_result, op0, op1, GEN_INT (cond)));

  icode = CODE_FOR_mips_cond_move_tf_ps;
  target = mips_prepare_builtin_target (icode, 0, target);
  if (type == MIPS_BUILTIN_MOVT)
    {
      op1 = mips_prepare_builtin_arg (icode, 2, exp, 2);
      op0 = mips_prepare_builtin_arg (icode, 1, exp, 3);
    }
  else
    {
      op0 = mips_prepare_builtin_arg (icode, 1, exp, 2);
      op1 = mips_prepare_builtin_arg (icode, 2, exp, 3);
    }
  emit_insn (gen_mips_cond_move_tf_ps (target, op0, op1, cmp_result));
  return target;
}

/* Move VALUE_IF_TRUE into TARGET if CONDITION is true; move VALUE_IF_FALSE
   into TARGET otherwise.  Return TARGET.  */

static rtx
mips_builtin_branch_and_move (rtx condition, rtx target,
			      rtx value_if_true, rtx value_if_false)
{
  rtx true_label, done_label;

  true_label = gen_label_rtx ();
  done_label = gen_label_rtx ();

  /* First assume that CONDITION is false.  */
  mips_emit_move (target, value_if_false);

  /* Branch to TRUE_LABEL if CONDITION is true and DONE_LABEL otherwise.  */
  emit_jump_insn (gen_condjump (condition, true_label));
  emit_jump_insn (gen_jump (done_label));
  emit_barrier ();

  /* Fix TARGET if CONDITION is true.  */
  emit_label (true_label);
  mips_emit_move (target, value_if_true);

  emit_label (done_label);
  return target;
}

/* Expand a comparison built-in function of type BUILTIN_TYPE.  EXP is
   the CALL_EXPR that calls the function, ICODE is the code of the
   comparison instruction, and COND is the condition it should test.
   TARGET, if nonnull, suggests a good place to put the boolean result.  */

static rtx
mips_expand_builtin_compare (enum mips_builtin_type builtin_type,
			     enum insn_code icode, enum mips_fp_condition cond,
			     rtx target, tree exp)
{
  rtx offset, condition, cmp_result, args[MAX_RECOG_OPERANDS];
  int argno;

  if (target == 0 || GET_MODE (target) != SImode)
    target = gen_reg_rtx (SImode);

  /* The instruction should have a target operand, an operand for each
     argument, and an operand for COND.  */
  gcc_assert (call_expr_nargs (exp) + 2 == insn_data[icode].n_operands);

  /* Prepare the operands to the comparison.  */
  cmp_result = mips_prepare_builtin_target (icode, 0, 0);
  for (argno = 0; argno < call_expr_nargs (exp); argno++)
    args[argno] = mips_prepare_builtin_arg (icode, argno + 1, exp, argno);

  switch (insn_data[icode].n_operands)
    {
    case 4:
      emit_insn (GEN_FCN (icode) (cmp_result, args[0], args[1],
				  GEN_INT (cond)));
      break;

    case 6:
      emit_insn (GEN_FCN (icode) (cmp_result, args[0], args[1],
				  args[2], args[3], GEN_INT (cond)));
      break;

    default:
      gcc_unreachable ();
    }

  /* If the comparison sets more than one register, we define the result
     to be 0 if all registers are false and -1 if all registers are true.
     The value of the complete result is indeterminate otherwise.  */
  switch (builtin_type)
    {
    case MIPS_BUILTIN_CMP_ALL:
      condition = gen_rtx_NE (VOIDmode, cmp_result, constm1_rtx);
      return mips_builtin_branch_and_move (condition, target,
					   const0_rtx, const1_rtx);

    case MIPS_BUILTIN_CMP_UPPER:
    case MIPS_BUILTIN_CMP_LOWER:
      offset = GEN_INT (builtin_type == MIPS_BUILTIN_CMP_UPPER);
      condition = gen_single_cc (cmp_result, offset);
      return mips_builtin_branch_and_move (condition, target,
					   const1_rtx, const0_rtx);

    default:
      condition = gen_rtx_NE (VOIDmode, cmp_result, const0_rtx);
      return mips_builtin_branch_and_move (condition, target,
					   const1_rtx, const0_rtx);
    }
}

/* Expand a bposge built-in function of type BUILTIN_TYPE.  TARGET,
   if nonnull, suggests a good place to put the boolean result.  */

static rtx
mips_expand_builtin_bposge (enum mips_builtin_type builtin_type, rtx target)
{
  rtx condition, cmp_result;
  int cmp_value;

  if (target == 0 || GET_MODE (target) != SImode)
    target = gen_reg_rtx (SImode);

  cmp_result = gen_rtx_REG (CCDSPmode, CCDSP_PO_REGNUM);

  if (builtin_type == MIPS_BUILTIN_BPOSGE32)
    cmp_value = 32;
  else
    gcc_assert (0);

  condition = gen_rtx_GE (VOIDmode, cmp_result, GEN_INT (cmp_value));
  return mips_builtin_branch_and_move (condition, target,
				       const1_rtx, const0_rtx);
}

/* Implement TARGET_EXPAND_BUILTIN.  */

static rtx
mips_expand_builtin (tree exp, rtx target, rtx subtarget ATTRIBUTE_UNUSED,
		     enum machine_mode mode, int ignore)
{
  tree fndecl;
  unsigned int fcode, avail;
  const struct mips_builtin_description *d;

  fndecl = TREE_OPERAND (CALL_EXPR_FN (exp), 0);
  fcode = DECL_FUNCTION_CODE (fndecl);
  gcc_assert (fcode < ARRAY_SIZE (mips_builtins));
  d = &mips_builtins[fcode];
  avail = d->avail ();
  gcc_assert (avail != 0);
  if (TARGET_MIPS16)
    {
      error ("built-in function %qs not supported for MIPS16",
	     IDENTIFIER_POINTER (DECL_NAME (fndecl)));
      return ignore ? const0_rtx : CONST0_RTX (mode);
    }
  switch (d->builtin_type)
    {
    case MIPS_BUILTIN_DIRECT:
      return mips_expand_builtin_direct (d->icode, target, exp, true);

    case MIPS_BUILTIN_DIRECT_NO_TARGET:
      return mips_expand_builtin_direct (d->icode, target, exp, false);

    case MIPS_BUILTIN_MOVT:
    case MIPS_BUILTIN_MOVF:
      return mips_expand_builtin_movtf (d->builtin_type, d->icode,
					d->cond, target, exp);

    case MIPS_BUILTIN_CMP_ANY:
    case MIPS_BUILTIN_CMP_ALL:
    case MIPS_BUILTIN_CMP_UPPER:
    case MIPS_BUILTIN_CMP_LOWER:
    case MIPS_BUILTIN_CMP_SINGLE:
      return mips_expand_builtin_compare (d->builtin_type, d->icode,
					  d->cond, target, exp);

    case MIPS_BUILTIN_BPOSGE32:
      return mips_expand_builtin_bposge (d->builtin_type, target);
    }
  gcc_unreachable ();
}

/* An entry in the MIPS16 constant pool.  VALUE is the pool constant,
   MODE is its mode, and LABEL is the CODE_LABEL associated with it.  */
struct mips16_constant {
  struct mips16_constant *next;
  rtx value;
  rtx label;
  enum machine_mode mode;
};

/* Information about an incomplete MIPS16 constant pool.  FIRST is the
   first constant, HIGHEST_ADDRESS is the highest address that the first
   byte of the pool can have, and INSN_ADDRESS is the current instruction
   address.  */
struct mips16_constant_pool {
  struct mips16_constant *first;
  int highest_address;
  int insn_address;
};

/* Add constant VALUE to POOL and return its label.  MODE is the
   value's mode (used for CONST_INTs, etc.).  */

static rtx
mips16_add_constant (struct mips16_constant_pool *pool,
		     rtx value, enum machine_mode mode)
{
  struct mips16_constant **p, *c;
  bool first_of_size_p;

  /* See whether the constant is already in the pool.  If so, return the
     existing label, otherwise leave P pointing to the place where the
     constant should be added.

     Keep the pool sorted in increasing order of mode size so that we can
     reduce the number of alignments needed.  */
  first_of_size_p = true;
  for (p = &pool->first; *p != 0; p = &(*p)->next)
    {
      if (mode == (*p)->mode && rtx_equal_p (value, (*p)->value))
	return (*p)->label;
      if (GET_MODE_SIZE (mode) < GET_MODE_SIZE ((*p)->mode))
	break;
      if (GET_MODE_SIZE (mode) == GET_MODE_SIZE ((*p)->mode))
	first_of_size_p = false;
    }

  /* In the worst case, the constant needed by the earliest instruction
     will end up at the end of the pool.  The entire pool must then be
     accessible from that instruction.

     When adding the first constant, set the pool's highest address to
     the address of the first out-of-range byte.  Adjust this address
     downwards each time a new constant is added.  */
  if (pool->first == 0)
    /* For LWPC, ADDIUPC and DADDIUPC, the base PC value is the address
       of the instruction with the lowest two bits clear.  The base PC
       value for LDPC has the lowest three bits clear.  Assume the worst
       case here; namely that the PC-relative instruction occupies the
       last 2 bytes in an aligned word.  */
    pool->highest_address = pool->insn_address - (UNITS_PER_WORD - 2) + 0x8000;
  pool->highest_address -= GET_MODE_SIZE (mode);
  if (first_of_size_p)
    /* Take into account the worst possible padding due to alignment.  */
    pool->highest_address -= GET_MODE_SIZE (mode) - 1;

  /* Create a new entry.  */
  c = XNEW (struct mips16_constant);
  c->value = value;
  c->mode = mode;
  c->label = gen_label_rtx ();
  c->next = *p;
  *p = c;

  return c->label;
}

/* Output constant VALUE after instruction INSN and return the last
   instruction emitted.  MODE is the mode of the constant.  */

static rtx
mips16_emit_constants_1 (enum machine_mode mode, rtx value, rtx insn)
{
  if (SCALAR_INT_MODE_P (mode) || ALL_SCALAR_FIXED_POINT_MODE_P (mode))
    {
      rtx size = GEN_INT (GET_MODE_SIZE (mode));
      return emit_insn_after (gen_consttable_int (value, size), insn);
    }

  if (SCALAR_FLOAT_MODE_P (mode))
    return emit_insn_after (gen_consttable_float (value), insn);

  if (VECTOR_MODE_P (mode))
    {
      int i;

      for (i = 0; i < CONST_VECTOR_NUNITS (value); i++)
	insn = mips16_emit_constants_1 (GET_MODE_INNER (mode),
					CONST_VECTOR_ELT (value, i), insn);
      return insn;
    }

  gcc_unreachable ();
}

/* Dump out the constants in CONSTANTS after INSN.  */

static void
mips16_emit_constants (struct mips16_constant *constants, rtx insn)
{
  struct mips16_constant *c, *next;
  int align;

  align = 0;
  for (c = constants; c != NULL; c = next)
    {
      /* If necessary, increase the alignment of PC.  */
      if (align < GET_MODE_SIZE (c->mode))
	{
	  int align_log = floor_log2 (GET_MODE_SIZE (c->mode));
	  insn = emit_insn_after (gen_align (GEN_INT (align_log)), insn);
	}
      align = GET_MODE_SIZE (c->mode);

      insn = emit_label_after (c->label, insn);
      insn = mips16_emit_constants_1 (c->mode, c->value, insn);

      next = c->next;
      free (c);
    }

  emit_barrier_after (insn);
}

/* Return the length of instruction INSN.  */

static int
mips16_insn_length (rtx insn)
{
  if (JUMP_P (insn))
    {
      rtx body = PATTERN (insn);
      if (GET_CODE (body) == ADDR_VEC)
	return GET_MODE_SIZE (GET_MODE (body)) * XVECLEN (body, 0);
      if (GET_CODE (body) == ADDR_DIFF_VEC)
	return GET_MODE_SIZE (GET_MODE (body)) * XVECLEN (body, 1);
    }
  return get_attr_length (insn);
}

/* If *X is a symbolic constant that refers to the constant pool, add
   the constant to POOL and rewrite *X to use the constant's label.  */

static void
mips16_rewrite_pool_constant (struct mips16_constant_pool *pool, rtx *x)
{
  rtx base, offset, label;

  split_const (*x, &base, &offset);
  if (GET_CODE (base) == SYMBOL_REF && CONSTANT_POOL_ADDRESS_P (base))
    {
      label = mips16_add_constant (pool, get_pool_constant (base),
				   get_pool_mode (base));
      base = gen_rtx_LABEL_REF (Pmode, label);
      *x = mips_unspec_address_offset (base, offset, SYMBOL_PC_RELATIVE);
    }
}

/* This structure is used to communicate with mips16_rewrite_pool_refs.
   INSN is the instruction we're rewriting and POOL points to the current
   constant pool.  */
struct mips16_rewrite_pool_refs_info {
  rtx insn;
  struct mips16_constant_pool *pool;
};

/* Rewrite *X so that constant pool references refer to the constant's
   label instead.  DATA points to a mips16_rewrite_pool_refs_info
   structure.  */

static int
mips16_rewrite_pool_refs (rtx *x, void *data)
{
  struct mips16_rewrite_pool_refs_info *info =
    (struct mips16_rewrite_pool_refs_info *) data;

  if (force_to_mem_operand (*x, Pmode))
    {
      rtx mem = force_const_mem (GET_MODE (*x), *x);
      validate_change (info->insn, x, mem, false);
    }

  if (MEM_P (*x))
    {
      mips16_rewrite_pool_constant (info->pool, &XEXP (*x, 0));
      return -1;
    }

  if (TARGET_MIPS16_TEXT_LOADS)
    mips16_rewrite_pool_constant (info->pool, x);

  return GET_CODE (*x) == CONST ? -1 : 0;
}

/* Build MIPS16 constant pools.  */

static void
mips16_lay_out_constants (void)
{
  struct mips16_constant_pool pool;
  struct mips16_rewrite_pool_refs_info info;
  rtx insn, barrier;

  if (!TARGET_MIPS16_PCREL_LOADS)
    return;

  split_all_insns_noflow ();
  barrier = 0;
  memset (&pool, 0, sizeof (pool));
  for (insn = get_insns (); insn; insn = NEXT_INSN (insn))
    {
      /* Rewrite constant pool references in INSN.  */
      if (INSN_P (insn))
	{
	  info.insn = insn;
	  info.pool = &pool;
	  for_each_rtx (&PATTERN (insn), mips16_rewrite_pool_refs, &info);
	}

      pool.insn_address += mips16_insn_length (insn);

      if (pool.first != NULL)
	{
	  /* If there are no natural barriers between the first user of
	     the pool and the highest acceptable address, we'll need to
	     create a new instruction to jump around the constant pool.
	     In the worst case, this instruction will be 4 bytes long.

	     If it's too late to do this transformation after INSN,
	     do it immediately before INSN.  */
	  if (barrier == 0 && pool.insn_address + 4 > pool.highest_address)
	    {
	      rtx label, jump;

	      label = gen_label_rtx ();

	      jump = emit_jump_insn_before (gen_jump (label), insn);
	      JUMP_LABEL (jump) = label;
	      LABEL_NUSES (label) = 1;
	      barrier = emit_barrier_after (jump);

	      emit_label_after (label, barrier);
	      pool.insn_address += 4;
	    }

	  /* See whether the constant pool is now out of range of the first
	     user.  If so, output the constants after the previous barrier.
	     Note that any instructions between BARRIER and INSN (inclusive)
	     will use negative offsets to refer to the pool.  */
	  if (pool.insn_address > pool.highest_address)
	    {
	      mips16_emit_constants (pool.first, barrier);
	      pool.first = NULL;
	      barrier = 0;
	    }
	  else if (BARRIER_P (insn))
	    barrier = insn;
	}
    }
  mips16_emit_constants (pool.first, get_last_insn ());
}

/* Return true if it is worth r10k_simplify_address's while replacing
   an address with X.  We are looking for constants, and for addresses
   at a known offset from the incoming stack pointer.  */

static bool
r10k_simplified_address_p (rtx x)
{
  if (GET_CODE (x) == PLUS && CONST_INT_P (XEXP (x, 1)))
    x = XEXP (x, 0);
  return x == virtual_incoming_args_rtx || CONSTANT_P (x);
}

/* X is an expression that appears in INSN.  Try to use the UD chains
   to simplify it, returning the simplified form on success and the
   original form otherwise.  Replace the incoming value of $sp with
   virtual_incoming_args_rtx (which should never occur in X otherwise).  */

static rtx
r10k_simplify_address (rtx x, rtx insn)
{
  rtx newx, op0, op1, set, def_insn, note;
  df_ref use, def;
  struct df_link *defs;

  newx = NULL_RTX;
  if (UNARY_P (x))
    {
      op0 = r10k_simplify_address (XEXP (x, 0), insn);
      if (op0 != XEXP (x, 0))
	newx = simplify_gen_unary (GET_CODE (x), GET_MODE (x),
				   op0, GET_MODE (XEXP (x, 0)));
    }
  else if (BINARY_P (x))
    {
      op0 = r10k_simplify_address (XEXP (x, 0), insn);
      op1 = r10k_simplify_address (XEXP (x, 1), insn);
      if (op0 != XEXP (x, 0) || op1 != XEXP (x, 1))
	newx = simplify_gen_binary (GET_CODE (x), GET_MODE (x), op0, op1);
    }
  else if (GET_CODE (x) == LO_SUM)
    {
      /* LO_SUMs can be offset from HIGHs, if we know they won't
	 overflow.  See mips_classify_address for the rationale behind
	 the lax check.  */
      op0 = r10k_simplify_address (XEXP (x, 0), insn);
      if (GET_CODE (op0) == HIGH)
	newx = XEXP (x, 1);
    }
  else if (REG_P (x))
    {
      /* Uses are recorded by regno_reg_rtx, not X itself.  */
      use = df_find_use (insn, regno_reg_rtx[REGNO (x)]);
      gcc_assert (use);
      defs = DF_REF_CHAIN (use);

      /* Require a single definition.  */
      if (defs && defs->next == NULL)
	{
	  def = defs->ref;
	  if (DF_REF_IS_ARTIFICIAL (def))
	    {
	      /* Replace the incoming value of $sp with
		 virtual_incoming_args_rtx.  */
	      if (x == stack_pointer_rtx
		  && DF_REF_BB (def) == ENTRY_BLOCK_PTR)
		newx = virtual_incoming_args_rtx;
	    }
	  else if (dominated_by_p (CDI_DOMINATORS, DF_REF_BB (use),
				   DF_REF_BB (def)))
	    {
	      /* Make sure that DEF_INSN is a single set of REG.  */
	      def_insn = DF_REF_INSN (def);
	      if (NONJUMP_INSN_P (def_insn))
		{
		  set = single_set (def_insn);
		  if (set && rtx_equal_p (SET_DEST (set), x))
		    {
		      /* Prefer to use notes, since the def-use chains
			 are often shorter.  */
		      note = find_reg_equal_equiv_note (def_insn);
		      if (note)
			newx = XEXP (note, 0);
		      else
			newx = SET_SRC (set);
		      newx = r10k_simplify_address (newx, def_insn);
		    }
		}
	    }
	}
    }
  if (newx && r10k_simplified_address_p (newx))
    return newx;
  return x;
}

/* Return true if ADDRESS is known to be an uncached address
   on R10K systems.  */

static bool
r10k_uncached_address_p (unsigned HOST_WIDE_INT address)
{
  unsigned HOST_WIDE_INT upper;

  /* Check for KSEG1.  */
  if (address + 0x60000000 < 0x20000000)
    return true;

  /* Check for uncached XKPHYS addresses.  */
  if (Pmode == DImode)
    {
      upper = (address >> 40) & 0xf9ffff;
      if (upper == 0x900000 || upper == 0xb80000)
	return true;
    }
  return false;
}

/* Return true if we can prove that an access to address X in instruction
   INSN would be safe from R10K speculation.  This X is a general
   expression; it might not be a legitimate address.  */

static bool
r10k_safe_address_p (rtx x, rtx insn)
{
  rtx base, offset;
  HOST_WIDE_INT offset_val;

  x = r10k_simplify_address (x, insn);

  /* Check for references to the stack frame.  It doesn't really matter
     how much of the frame has been allocated at INSN; -mr10k-cache-barrier
     allows us to assume that accesses to any part of the eventual frame
     is safe from speculation at any point in the function.  */
  mips_split_plus (x, &base, &offset_val);
  if (base == virtual_incoming_args_rtx
      && offset_val >= -cfun->machine->frame.total_size
      && offset_val < cfun->machine->frame.args_size)
    return true;

  /* Check for uncached addresses.  */
  if (CONST_INT_P (x))
    return r10k_uncached_address_p (INTVAL (x));

  /* Check for accesses to a static object.  */
  split_const (x, &base, &offset);
  return offset_within_block_p (base, INTVAL (offset));
}

/* Return true if a MEM with MEM_EXPR EXPR and MEM_OFFSET OFFSET is
   an in-range access to an automatic variable, or to an object with
   a link-time-constant address.  */

static bool
r10k_safe_mem_expr_p (tree expr, rtx offset)
{
  if (expr == NULL_TREE
      || offset == NULL_RTX
      || !CONST_INT_P (offset)
      || INTVAL (offset) < 0
      || INTVAL (offset) >= int_size_in_bytes (TREE_TYPE (expr)))
    return false;

  while (TREE_CODE (expr) == COMPONENT_REF)
    {
      expr = TREE_OPERAND (expr, 0);
      if (expr == NULL_TREE)
	return false;
    }

  return DECL_P (expr);
}

/* A for_each_rtx callback for which DATA points to the instruction
   containing *X.  Stop the search if we find a MEM that is not safe
   from R10K speculation.  */

static int
r10k_needs_protection_p_1 (rtx *loc, void *data)
{
  rtx mem;

  mem = *loc;
  if (!MEM_P (mem))
    return 0;

  if (r10k_safe_mem_expr_p (MEM_EXPR (mem), MEM_OFFSET (mem)))
    return -1;

  if (r10k_safe_address_p (XEXP (mem, 0), (rtx) data))
    return -1;

  return 1;
}

/* A note_stores callback for which DATA points to an instruction pointer.
   If *DATA is nonnull, make it null if it X contains a MEM that is not
   safe from R10K speculation.  */

static void
r10k_needs_protection_p_store (rtx x, const_rtx pat ATTRIBUTE_UNUSED,
			       void *data)
{
  rtx *insn_ptr;

  insn_ptr = (rtx *) data;
  if (*insn_ptr && for_each_rtx (&x, r10k_needs_protection_p_1, *insn_ptr))
    *insn_ptr = NULL_RTX;
}

/* A for_each_rtx callback that iterates over the pattern of a CALL_INSN.
   Return nonzero if the call is not to a declared function.  */

static int
r10k_needs_protection_p_call (rtx *loc, void *data ATTRIBUTE_UNUSED)
{
  rtx x;

  x = *loc;
  if (!MEM_P (x))
    return 0;

  x = XEXP (x, 0);
  if (GET_CODE (x) == SYMBOL_REF && SYMBOL_REF_DECL (x))
    return -1;

  return 1;
}

/* Return true if instruction INSN needs to be protected by an R10K
   cache barrier.  */

static bool
r10k_needs_protection_p (rtx insn)
{
  if (CALL_P (insn))
    return for_each_rtx (&PATTERN (insn), r10k_needs_protection_p_call, NULL);

  if (mips_r10k_cache_barrier == R10K_CACHE_BARRIER_STORE)
    {
      note_stores (PATTERN (insn), r10k_needs_protection_p_store, &insn);
      return insn == NULL_RTX;
    }

  return for_each_rtx (&PATTERN (insn), r10k_needs_protection_p_1, insn);
}

/* Return true if BB is only reached by blocks in PROTECTED_BBS and if every
   edge is unconditional.  */

static bool
r10k_protected_bb_p (basic_block bb, sbitmap protected_bbs)
{
  edge_iterator ei;
  edge e;

  FOR_EACH_EDGE (e, ei, bb->preds)
    if (!single_succ_p (e->src)
	|| !TEST_BIT (protected_bbs, e->src->index)
	|| (e->flags & EDGE_COMPLEX) != 0)
      return false;
  return true;
}

/* Implement -mr10k-cache-barrier= for the current function.  */

static void
r10k_insert_cache_barriers (void)
{
  int *rev_post_order;
  unsigned int i, n;
  basic_block bb;
  sbitmap protected_bbs;
  rtx insn, end, unprotected_region;

  if (TARGET_MIPS16)
    {
      sorry ("%qs does not support MIPS16 code", "-mr10k-cache-barrier");
      return;
    }

  /* Restore the BLOCK_FOR_INSN pointers, which are needed by DF.  */
  compute_bb_for_insn ();

  /* Create def-use chains.  */
  df_set_flags (DF_EQ_NOTES);
  df_chain_add_problem (DF_UD_CHAIN);
  df_analyze ();

  /* Calculate dominators.  */
  calculate_dominance_info (CDI_DOMINATORS);

  /* Bit X of PROTECTED_BBS is set if the last operation in basic block
     X is protected by a cache barrier.  */
  protected_bbs = sbitmap_alloc (last_basic_block);
  sbitmap_zero (protected_bbs);

  /* Iterate over the basic blocks in reverse post-order.  */
  rev_post_order = XNEWVEC (int, last_basic_block);
  n = pre_and_rev_post_order_compute (NULL, rev_post_order, false);
  for (i = 0; i < n; i++)
    {
      bb = BASIC_BLOCK (rev_post_order[i]);

      /* If this block is only reached by unconditional edges, and if the
	 source of every edge is protected, the beginning of the block is
	 also protected.  */
      if (r10k_protected_bb_p (bb, protected_bbs))
	unprotected_region = NULL_RTX;
      else
	unprotected_region = pc_rtx;
      end = NEXT_INSN (BB_END (bb));

      /* UNPROTECTED_REGION is:

	 - null if we are processing a protected region,
	 - pc_rtx if we are processing an unprotected region but have
	   not yet found the first instruction in it
	 - the first instruction in an unprotected region otherwise.  */
      for (insn = BB_HEAD (bb); insn != end; insn = NEXT_INSN (insn))
	{
	  if (unprotected_region && INSN_P (insn))
	    {
	      if (recog_memoized (insn) == CODE_FOR_mips_cache)
		/* This CACHE instruction protects the following code.  */
		unprotected_region = NULL_RTX;
	      else
		{
		  /* See if INSN is the first instruction in this
		     unprotected region.  */
		  if (unprotected_region == pc_rtx)
		    unprotected_region = insn;

		  /* See if INSN needs to be protected.  If so,
		     we must insert a cache barrier somewhere between
		     PREV_INSN (UNPROTECTED_REGION) and INSN.  It isn't
		     clear which position is better performance-wise,
		     but as a tie-breaker, we assume that it is better
		     to allow delay slots to be back-filled where
		     possible, and that it is better not to insert
		     barriers in the middle of already-scheduled code.
		     We therefore insert the barrier at the beginning
		     of the region.  */
		  if (r10k_needs_protection_p (insn))
		    {
		      emit_insn_before (gen_r10k_cache_barrier (),
					unprotected_region);
		      unprotected_region = NULL_RTX;
		    }
		}
	    }

	  if (CALL_P (insn))
	    /* The called function is not required to protect the exit path.
	       The code that follows a call is therefore unprotected.  */
	    unprotected_region = pc_rtx;
	}

      /* Record whether the end of this block is protected.  */
      if (unprotected_region == NULL_RTX)
	SET_BIT (protected_bbs, bb->index);
    }
  XDELETEVEC (rev_post_order);

  sbitmap_free (protected_bbs);

  free_dominance_info (CDI_DOMINATORS);

  df_finish_pass (false);

  free_bb_for_insn ();
}

/* A temporary variable used by for_each_rtx callbacks, etc.  */
static rtx mips_sim_insn;

/* A structure representing the state of the processor pipeline.
   Used by the mips_sim_* family of functions.  */
struct mips_sim {
  /* The maximum number of instructions that can be issued in a cycle.
     (Caches mips_issue_rate.)  */
  unsigned int issue_rate;

  /* The current simulation time.  */
  unsigned int time;

  /* How many more instructions can be issued in the current cycle.  */
  unsigned int insns_left;

  /* LAST_SET[X].INSN is the last instruction to set register X.
     LAST_SET[X].TIME is the time at which that instruction was issued.
     INSN is null if no instruction has yet set register X.  */
  struct {
    rtx insn;
    unsigned int time;
  } last_set[FIRST_PSEUDO_REGISTER];

  /* The pipeline's current DFA state.  */
  state_t dfa_state;
};

/* Reset STATE to the initial simulation state.  */

static void
mips_sim_reset (struct mips_sim *state)
{
  state->time = 0;
  state->insns_left = state->issue_rate;
  memset (&state->last_set, 0, sizeof (state->last_set));
  state_reset (state->dfa_state);
}

/* Initialize STATE before its first use.  DFA_STATE points to an
   allocated but uninitialized DFA state.  */

static void
mips_sim_init (struct mips_sim *state, state_t dfa_state)
{
  state->issue_rate = mips_issue_rate ();
  state->dfa_state = dfa_state;
  mips_sim_reset (state);
}

/* Advance STATE by one clock cycle.  */

static void
mips_sim_next_cycle (struct mips_sim *state)
{
  state->time++;
  state->insns_left = state->issue_rate;
  state_transition (state->dfa_state, 0);
}

/* Advance simulation state STATE until instruction INSN can read
   register REG.  */

static void
mips_sim_wait_reg (struct mips_sim *state, rtx insn, rtx reg)
{
  unsigned int regno, end_regno;

  end_regno = END_REGNO (reg);
  for (regno = REGNO (reg); regno < end_regno; regno++)
    if (state->last_set[regno].insn != 0)
      {
	unsigned int t;

	t = (state->last_set[regno].time
	     + insn_latency (state->last_set[regno].insn, insn));
	while (state->time < t)
	  mips_sim_next_cycle (state);
    }
}

/* A for_each_rtx callback.  If *X is a register, advance simulation state
   DATA until mips_sim_insn can read the register's value.  */

static int
mips_sim_wait_regs_2 (rtx *x, void *data)
{
  if (REG_P (*x))
    mips_sim_wait_reg ((struct mips_sim *) data, mips_sim_insn, *x);
  return 0;
}

/* Call mips_sim_wait_regs_2 (R, DATA) for each register R mentioned in *X.  */

static void
mips_sim_wait_regs_1 (rtx *x, void *data)
{
  for_each_rtx (x, mips_sim_wait_regs_2, data);
}

/* Advance simulation state STATE until all of INSN's register
   dependencies are satisfied.  */

static void
mips_sim_wait_regs (struct mips_sim *state, rtx insn)
{
  mips_sim_insn = insn;
  note_uses (&PATTERN (insn), mips_sim_wait_regs_1, state);
}

/* Advance simulation state STATE until the units required by
   instruction INSN are available.  */

static void
mips_sim_wait_units (struct mips_sim *state, rtx insn)
{
  state_t tmp_state;

  tmp_state = alloca (state_size ());
  while (state->insns_left == 0
	 || (memcpy (tmp_state, state->dfa_state, state_size ()),
	     state_transition (tmp_state, insn) >= 0))
    mips_sim_next_cycle (state);
}

/* Advance simulation state STATE until INSN is ready to issue.  */

static void
mips_sim_wait_insn (struct mips_sim *state, rtx insn)
{
  mips_sim_wait_regs (state, insn);
  mips_sim_wait_units (state, insn);
}

/* mips_sim_insn has just set X.  Update the LAST_SET array
   in simulation state DATA.  */

static void
mips_sim_record_set (rtx x, const_rtx pat ATTRIBUTE_UNUSED, void *data)
{
  struct mips_sim *state;

  state = (struct mips_sim *) data;
  if (REG_P (x))
    {
      unsigned int regno, end_regno;

      end_regno = END_REGNO (x);
      for (regno = REGNO (x); regno < end_regno; regno++)
	{
>>>>>>> a0daa400
	  state->last_set[regno].insn = mips_sim_insn;
	  state->last_set[regno].time = state->time;
	}
    }
}
<<<<<<< HEAD

/* Issue instruction INSN in scheduler state STATE.  Assume that INSN
   can issue immediately (i.e., that mips_sim_wait_insn has already
   been called).  */

=======

/* Issue instruction INSN in scheduler state STATE.  Assume that INSN
   can issue immediately (i.e., that mips_sim_wait_insn has already
   been called).  */

>>>>>>> a0daa400
static void
mips_sim_issue_insn (struct mips_sim *state, rtx insn)
{
  state_transition (state->dfa_state, insn);
  state->insns_left--;

  mips_sim_insn = insn;
  note_stores (PATTERN (insn), mips_sim_record_set, state);
}

/* Simulate issuing a NOP in state STATE.  */

static void
mips_sim_issue_nop (struct mips_sim *state)
{
  if (state->insns_left == 0)
    mips_sim_next_cycle (state);
  state->insns_left--;
}

/* Update simulation state STATE so that it's ready to accept the instruction
   after INSN.  INSN should be part of the main rtl chain, not a member of a
   SEQUENCE.  */

static void
mips_sim_finish_insn (struct mips_sim *state, rtx insn)
{
  /* If INSN is a jump with an implicit delay slot, simulate a nop.  */
  if (JUMP_P (insn))
    mips_sim_issue_nop (state);

  switch (GET_CODE (SEQ_BEGIN (insn)))
    {
    case CODE_LABEL:
    case CALL_INSN:
      /* We can't predict the processor state after a call or label.  */
      mips_sim_reset (state);
      break;

    case JUMP_INSN:
      /* The delay slots of branch likely instructions are only executed
	 when the branch is taken.  Therefore, if the caller has simulated
	 the delay slot instruction, STATE does not really reflect the state
	 of the pipeline for the instruction after the delay slot.  Also,
	 branch likely instructions tend to incur a penalty when not taken,
	 so there will probably be an extra delay between the branch and
	 the instruction after the delay slot.  */
      if (INSN_ANNULLED_BRANCH_P (SEQ_BEGIN (insn)))
	mips_sim_reset (state);
      break;

    default:
      break;
    }
}

/* The VR4130 pipeline issues aligned pairs of instructions together,
   but it stalls the second instruction if it depends on the first.
   In order to cut down the amount of logic required, this dependence
   check is not based on a full instruction decode.  Instead, any non-SPECIAL
   instruction is assumed to modify the register specified by bits 20-16
   (which is usually the "rt" field).

   In BEQ, BEQL, BNE and BNEL instructions, the rt field is actually an
   input, so we can end up with a false dependence between the branch
   and its delay slot.  If this situation occurs in instruction INSN,
   try to avoid it by swapping rs and rt.  */

static void
vr4130_avoid_branch_rt_conflict (rtx insn)
{
  rtx first, second;

  first = SEQ_BEGIN (insn);
  second = SEQ_END (insn);
  if (JUMP_P (first)
      && NONJUMP_INSN_P (second)
      && GET_CODE (PATTERN (first)) == SET
      && GET_CODE (SET_DEST (PATTERN (first))) == PC
      && GET_CODE (SET_SRC (PATTERN (first))) == IF_THEN_ELSE)
    {
      /* Check for the right kind of condition.  */
      rtx cond = XEXP (SET_SRC (PATTERN (first)), 0);
      if ((GET_CODE (cond) == EQ || GET_CODE (cond) == NE)
	  && REG_P (XEXP (cond, 0))
	  && REG_P (XEXP (cond, 1))
	  && reg_referenced_p (XEXP (cond, 1), PATTERN (second))
	  && !reg_referenced_p (XEXP (cond, 0), PATTERN (second)))
	{
	  /* SECOND mentions the rt register but not the rs register.  */
	  rtx tmp = XEXP (cond, 0);
	  XEXP (cond, 0) = XEXP (cond, 1);
	  XEXP (cond, 1) = tmp;
	}
    }
}

/* Implement -mvr4130-align.  Go through each basic block and simulate the
   processor pipeline.  If we find that a pair of instructions could execute
   in parallel, and the first of those instructions is not 8-byte aligned,
   insert a nop to make it aligned.  */

static void
vr4130_align_insns (void)
{
  struct mips_sim state;
  rtx insn, subinsn, last, last2, next;
  bool aligned_p;

  dfa_start ();

  /* LAST is the last instruction before INSN to have a nonzero length.
     LAST2 is the last such instruction before LAST.  */
  last = 0;
  last2 = 0;

  /* ALIGNED_P is true if INSN is known to be at an aligned address.  */
  aligned_p = true;

  mips_sim_init (&state, alloca (state_size ()));
  for (insn = get_insns (); insn != 0; insn = next)
    {
      unsigned int length;

      next = NEXT_INSN (insn);

      /* See the comment above vr4130_avoid_branch_rt_conflict for details.
	 This isn't really related to the alignment pass, but we do it on
	 the fly to avoid a separate instruction walk.  */
      vr4130_avoid_branch_rt_conflict (insn);

      if (USEFUL_INSN_P (insn))
	FOR_EACH_SUBINSN (subinsn, insn)
	  {
	    mips_sim_wait_insn (&state, subinsn);

	    /* If we want this instruction to issue in parallel with the
	       previous one, make sure that the previous instruction is
	       aligned.  There are several reasons why this isn't worthwhile
	       when the second instruction is a call:

	          - Calls are less likely to be performance critical,
		  - There's a good chance that the delay slot can execute
		    in parallel with the call.
	          - The return address would then be unaligned.

	       In general, if we're going to insert a nop between instructions
	       X and Y, it's better to insert it immediately after X.  That
	       way, if the nop makes Y aligned, it will also align any labels
	       between X and Y.  */
	    if (state.insns_left != state.issue_rate
		&& !CALL_P (subinsn))
	      {
		if (subinsn == SEQ_BEGIN (insn) && aligned_p)
		  {
		    /* SUBINSN is the first instruction in INSN and INSN is
		       aligned.  We want to align the previous instruction
		       instead, so insert a nop between LAST2 and LAST.

		       Note that LAST could be either a single instruction
		       or a branch with a delay slot.  In the latter case,
		       LAST, like INSN, is already aligned, but the delay
		       slot must have some extra delay that stops it from
		       issuing at the same time as the branch.  We therefore
		       insert a nop before the branch in order to align its
		       delay slot.  */
		    emit_insn_after (gen_nop (), last2);
		    aligned_p = false;
		  }
		else if (subinsn != SEQ_BEGIN (insn) && !aligned_p)
		  {
		    /* SUBINSN is the delay slot of INSN, but INSN is
		       currently unaligned.  Insert a nop between
		       LAST and INSN to align it.  */
		    emit_insn_after (gen_nop (), last);
		    aligned_p = true;
		  }
	      }
	    mips_sim_issue_insn (&state, subinsn);
	  }
      mips_sim_finish_insn (&state, insn);

      /* Update LAST, LAST2 and ALIGNED_P for the next instruction.  */
      length = get_attr_length (insn);
      if (length > 0)
	{
	  /* If the instruction is an asm statement or multi-instruction
	     mips.md patern, the length is only an estimate.  Insert an
	     8 byte alignment after it so that the following instructions
	     can be handled correctly.  */
	  if (NONJUMP_INSN_P (SEQ_BEGIN (insn))
	      && (recog_memoized (insn) < 0 || length >= 8))
	    {
	      next = emit_insn_after (gen_align (GEN_INT (3)), insn);
	      next = NEXT_INSN (next);
	      mips_sim_next_cycle (&state);
	      aligned_p = true;
	    }
	  else if (length & 4)
	    aligned_p = !aligned_p;
	  last2 = last;
	  last = insn;
	}

      /* See whether INSN is an aligned label.  */
      if (LABEL_P (insn) && label_to_alignment (insn) >= 3)
	aligned_p = true;
    }
  dfa_finish ();
}

/* This structure records that the current function has a LO_SUM
   involving SYMBOL_REF or LABEL_REF BASE and that MAX_OFFSET is
   the largest offset applied to BASE by all such LO_SUMs.  */
struct mips_lo_sum_offset {
  rtx base;
  HOST_WIDE_INT offset;
};

/* Return a hash value for SYMBOL_REF or LABEL_REF BASE.  */

static hashval_t
mips_hash_base (rtx base)
{
  int do_not_record_p;

  return hash_rtx (base, GET_MODE (base), &do_not_record_p, NULL, false);
}

/* Hash-table callbacks for mips_lo_sum_offsets.  */

static hashval_t
mips_lo_sum_offset_hash (const void *entry)
{
  return mips_hash_base (((const struct mips_lo_sum_offset *) entry)->base);
}

static int
mips_lo_sum_offset_eq (const void *entry, const void *value)
{
  return rtx_equal_p (((const struct mips_lo_sum_offset *) entry)->base,
		      (const_rtx) value);
}

/* Look up symbolic constant X in HTAB, which is a hash table of
   mips_lo_sum_offsets.  If OPTION is NO_INSERT, return true if X can be
   paired with a recorded LO_SUM, otherwise record X in the table.  */

static bool
mips_lo_sum_offset_lookup (htab_t htab, rtx x, enum insert_option option)
{
  rtx base, offset;
  void **slot;
  struct mips_lo_sum_offset *entry;

  /* Split X into a base and offset.  */
  split_const (x, &base, &offset);
  if (UNSPEC_ADDRESS_P (base))
    base = UNSPEC_ADDRESS (base);

  /* Look up the base in the hash table.  */
  slot = htab_find_slot_with_hash (htab, base, mips_hash_base (base), option);
  if (slot == NULL)
    return false;

  entry = (struct mips_lo_sum_offset *) *slot;
  if (option == INSERT)
    {
      if (entry == NULL)
	{
	  entry = XNEW (struct mips_lo_sum_offset);
	  entry->base = base;
	  entry->offset = INTVAL (offset);
	  *slot = entry;
	}
      else
	{
	  if (INTVAL (offset) > entry->offset)
	    entry->offset = INTVAL (offset);
	}
    }
  return INTVAL (offset) <= entry->offset;
}

/* A for_each_rtx callback for which DATA is a mips_lo_sum_offset hash table.
   Record every LO_SUM in *LOC.  */
<<<<<<< HEAD

static int
mips_record_lo_sum (rtx *loc, void *data)
{
  if (GET_CODE (*loc) == LO_SUM)
    mips_lo_sum_offset_lookup ((htab_t) data, XEXP (*loc, 1), INSERT);
  return 0;
}

/* Return true if INSN is a SET of an orphaned high-part relocation.
   HTAB is a hash table of mips_lo_sum_offsets that describes all the
   LO_SUMs in the current function.  */

static bool
mips_orphaned_high_part_p (htab_t htab, rtx insn)
{
  enum mips_symbol_type type;
  rtx x, set;

  set = single_set (insn);
  if (set)
    {
      /* Check for %his.  */
      x = SET_SRC (set);
      if (GET_CODE (x) == HIGH
	  && absolute_symbolic_operand (XEXP (x, 0), VOIDmode))
	return !mips_lo_sum_offset_lookup (htab, XEXP (x, 0), NO_INSERT);

      /* Check for local %gots (and %got_pages, which is redundant but OK).  */
      if (GET_CODE (x) == UNSPEC
	  && XINT (x, 1) == UNSPEC_LOAD_GOT
	  && mips_symbolic_constant_p (XVECEXP (x, 0, 1),
				       SYMBOL_CONTEXT_LEA, &type)
	  && type == SYMBOL_GOTOFF_PAGE)
	return !mips_lo_sum_offset_lookup (htab, XVECEXP (x, 0, 1), NO_INSERT);
    }
  return false;
}

/* Subroutine of mips_reorg_process_insns.  If there is a hazard between
   INSN and a previous instruction, avoid it by inserting nops after
   instruction AFTER.

   *DELAYED_REG and *HILO_DELAY describe the hazards that apply at
   this point.  If *DELAYED_REG is non-null, INSN must wait a cycle
   before using the value of that register.  *HILO_DELAY counts the
   number of instructions since the last hilo hazard (that is,
   the number of instructions since the last MFLO or MFHI).

   After inserting nops for INSN, update *DELAYED_REG and *HILO_DELAY
   for the next instruction.

   LO_REG is an rtx for the LO register, used in dependence checking.  */

static void
mips_avoid_hazard (rtx after, rtx insn, int *hilo_delay,
		   rtx *delayed_reg, rtx lo_reg)
{
  rtx pattern, set;
  int nops, ninsns;

  pattern = PATTERN (insn);

  /* Do not put the whole function in .set noreorder if it contains
     an asm statement.  We don't know whether there will be hazards
     between the asm statement and the gcc-generated code.  */
  if (GET_CODE (pattern) == ASM_INPUT || asm_noperands (pattern) >= 0)
    cfun->machine->all_noreorder_p = false;

  /* Ignore zero-length instructions (barriers and the like).  */
  ninsns = get_attr_length (insn) / 4;
  if (ninsns == 0)
    return;

  /* Work out how many nops are needed.  Note that we only care about
     registers that are explicitly mentioned in the instruction's pattern.
     It doesn't matter that calls use the argument registers or that they
     clobber hi and lo.  */
  if (*hilo_delay < 2 && reg_set_p (lo_reg, pattern))
    nops = 2 - *hilo_delay;
  else if (*delayed_reg != 0 && reg_referenced_p (*delayed_reg, pattern))
    nops = 1;
  else
    nops = 0;

  /* Insert the nops between this instruction and the previous one.
     Each new nop takes us further from the last hilo hazard.  */
  *hilo_delay += nops;
  while (nops-- > 0)
    emit_insn_after (gen_hazard_nop (), after);

  /* Set up the state for the next instruction.  */
  *hilo_delay += ninsns;
  *delayed_reg = 0;
  if (INSN_CODE (insn) >= 0)
    switch (get_attr_hazard (insn))
      {
      case HAZARD_NONE:
	break;

      case HAZARD_HILO:
	*hilo_delay = 0;
	break;

      case HAZARD_DELAY:
	set = single_set (insn);
	gcc_assert (set);
	*delayed_reg = SET_DEST (set);
	break;
      }
}

/* Go through the instruction stream and insert nops where necessary.
   Also delete any high-part relocations whose partnering low parts
   are now all dead.  See if the whole function can then be put into
   .set noreorder and .set nomacro.  */

static void
mips_reorg_process_insns (void)
{
  rtx insn, last_insn, subinsn, next_insn, lo_reg, delayed_reg;
  int hilo_delay;
  htab_t htab;

  /* Force all instructions to be split into their final form.  */
  split_all_insns_noflow ();

  /* Recalculate instruction lengths without taking nops into account.  */
  cfun->machine->ignore_hazard_length_p = true;
  shorten_branches (get_insns ());

  cfun->machine->all_noreorder_p = true;

  /* We don't track MIPS16 PC-relative offsets closely enough to make
     a good job of "set .noreorder" code in MIPS16 mode.  */
  if (TARGET_MIPS16)
    cfun->machine->all_noreorder_p = false;

  /* Code that doesn't use explicit relocs can't be ".set nomacro".  */
  if (!TARGET_EXPLICIT_RELOCS)
    cfun->machine->all_noreorder_p = false;

  /* Profiled functions can't be all noreorder because the profiler
     support uses assembler macros.  */
  if (crtl->profile)
    cfun->machine->all_noreorder_p = false;

  /* Code compiled with -mfix-vr4120 can't be all noreorder because
     we rely on the assembler to work around some errata.  */
  if (TARGET_FIX_VR4120)
    cfun->machine->all_noreorder_p = false;

  /* The same is true for -mfix-vr4130 if we might generate MFLO or
     MFHI instructions.  Note that we avoid using MFLO and MFHI if
     the VR4130 MACC and DMACC instructions are available instead;
     see the *mfhilo_{si,di}_macc patterns.  */
  if (TARGET_FIX_VR4130 && !ISA_HAS_MACCHI)
    cfun->machine->all_noreorder_p = false;

  htab = htab_create (37, mips_lo_sum_offset_hash,
		      mips_lo_sum_offset_eq, free);

  /* Make a first pass over the instructions, recording all the LO_SUMs.  */
  for (insn = get_insns (); insn != 0; insn = NEXT_INSN (insn))
    FOR_EACH_SUBINSN (subinsn, insn)
      if (INSN_P (subinsn))
	for_each_rtx (&PATTERN (subinsn), mips_record_lo_sum, htab);

  last_insn = 0;
  hilo_delay = 2;
  delayed_reg = 0;
  lo_reg = gen_rtx_REG (SImode, LO_REGNUM);

  /* Make a second pass over the instructions.  Delete orphaned
     high-part relocations or turn them into NOPs.  Avoid hazards
     by inserting NOPs.  */
  for (insn = get_insns (); insn != 0; insn = next_insn)
    {
      next_insn = NEXT_INSN (insn);
      if (INSN_P (insn))
	{
	  if (GET_CODE (PATTERN (insn)) == SEQUENCE)
	    {
	      /* If we find an orphaned high-part relocation in a delay
		 slot, it's easier to turn that instruction into a NOP than
		 to delete it.  The delay slot will be a NOP either way.  */
	      FOR_EACH_SUBINSN (subinsn, insn)
		if (INSN_P (subinsn))
		  {
		    if (mips_orphaned_high_part_p (htab, subinsn))
		      {
			PATTERN (subinsn) = gen_nop ();
			INSN_CODE (subinsn) = CODE_FOR_nop;
		      }
		    mips_avoid_hazard (last_insn, subinsn, &hilo_delay,
				       &delayed_reg, lo_reg);
		  }
	      last_insn = insn;
	    }
	  else
	    {
	      /* INSN is a single instruction.  Delete it if it's an
		 orphaned high-part relocation.  */
	      if (mips_orphaned_high_part_p (htab, insn))
		delete_insn (insn);
	      /* Also delete cache barriers if the last instruction
		 was an annulled branch.  INSN will not be speculatively
		 executed.  */
	      else if (recog_memoized (insn) == CODE_FOR_r10k_cache_barrier
		       && last_insn
		       && INSN_ANNULLED_BRANCH_P (SEQ_BEGIN (last_insn)))
		delete_insn (insn);
	      else
		{
		  mips_avoid_hazard (last_insn, insn, &hilo_delay,
				     &delayed_reg, lo_reg);
		  last_insn = insn;
		}
	    }
	}
    }

  htab_delete (htab);
}

/* Implement TARGET_MACHINE_DEPENDENT_REORG.  */

static void
mips_reorg (void)
{
  mips16_lay_out_constants ();
  if (mips_r10k_cache_barrier != R10K_CACHE_BARRIER_NONE)
    r10k_insert_cache_barriers ();
  if (mips_base_delayed_branch)
    dbr_schedule (get_insns ());
  mips_reorg_process_insns ();
  if (!TARGET_MIPS16
      && TARGET_EXPLICIT_RELOCS
      && TUNE_MIPS4130
      && TARGET_VR4130_ALIGN)
    vr4130_align_insns ();
}

/* Implement TARGET_ASM_OUTPUT_MI_THUNK.  Generate rtl rather than asm text
   in order to avoid duplicating too much logic from elsewhere.  */

static void
mips_output_mi_thunk (FILE *file, tree thunk_fndecl ATTRIBUTE_UNUSED,
		      HOST_WIDE_INT delta, HOST_WIDE_INT vcall_offset,
		      tree function)
{
  rtx this_rtx, temp1, temp2, insn, fnaddr;
  bool use_sibcall_p;

  /* Pretend to be a post-reload pass while generating rtl.  */
  reload_completed = 1;

  /* Mark the end of the (empty) prologue.  */
  emit_note (NOTE_INSN_PROLOGUE_END);

  /* Determine if we can use a sibcall to call FUNCTION directly.  */
  fnaddr = XEXP (DECL_RTL (function), 0);
  use_sibcall_p = (mips_function_ok_for_sibcall (function, NULL)
		   && const_call_insn_operand (fnaddr, Pmode));

  /* Determine if we need to load FNADDR from the GOT.  */
  if (!use_sibcall_p
      && (mips_got_symbol_type_p
	  (mips_classify_symbol (fnaddr, SYMBOL_CONTEXT_LEA))))
    {
      /* Pick a global pointer.  Use a call-clobbered register if
	 TARGET_CALL_SAVED_GP.  */
      cfun->machine->global_pointer
	= TARGET_CALL_SAVED_GP ? 15 : GLOBAL_POINTER_REGNUM;
      SET_REGNO (pic_offset_table_rtx, cfun->machine->global_pointer);

      /* Set up the global pointer for n32 or n64 abicalls.  */
      mips_emit_loadgp ();
    }

  /* We need two temporary registers in some cases.  */
  temp1 = gen_rtx_REG (Pmode, 2);
  temp2 = gen_rtx_REG (Pmode, 3);

  /* Find out which register contains the "this" pointer.  */
  if (aggregate_value_p (TREE_TYPE (TREE_TYPE (function)), function))
    this_rtx = gen_rtx_REG (Pmode, GP_ARG_FIRST + 1);
  else
    this_rtx = gen_rtx_REG (Pmode, GP_ARG_FIRST);

  /* Add DELTA to THIS_RTX.  */
  if (delta != 0)
    {
      rtx offset = GEN_INT (delta);
      if (!SMALL_OPERAND (delta))
	{
	  mips_emit_move (temp1, offset);
	  offset = temp1;
	}
      emit_insn (gen_add3_insn (this_rtx, this_rtx, offset));
    }

  /* If needed, add *(*THIS_RTX + VCALL_OFFSET) to THIS_RTX.  */
  if (vcall_offset != 0)
    {
      rtx addr;

      /* Set TEMP1 to *THIS_RTX.  */
      mips_emit_move (temp1, gen_rtx_MEM (Pmode, this_rtx));

      /* Set ADDR to a legitimate address for *THIS_RTX + VCALL_OFFSET.  */
      addr = mips_add_offset (temp2, temp1, vcall_offset);

      /* Load the offset and add it to THIS_RTX.  */
      mips_emit_move (temp1, gen_rtx_MEM (Pmode, addr));
      emit_insn (gen_add3_insn (this_rtx, this_rtx, temp1));
    }

  /* Jump to the target function.  Use a sibcall if direct jumps are
     allowed, otherwise load the address into a register first.  */
  if (use_sibcall_p)
    {
      insn = emit_call_insn (gen_sibcall_internal (fnaddr, const0_rtx));
      SIBLING_CALL_P (insn) = 1;
    }
  else
    {
      /* This is messy.  GAS treats "la $25,foo" as part of a call
	 sequence and may allow a global "foo" to be lazily bound.
	 The general move patterns therefore reject this combination.

	 In this context, lazy binding would actually be OK
	 for TARGET_CALL_CLOBBERED_GP, but it's still wrong for
	 TARGET_CALL_SAVED_GP; see mips_load_call_address.
	 We must therefore load the address via a temporary
	 register if mips_dangerous_for_la25_p.

	 If we jump to the temporary register rather than $25,
	 the assembler can use the move insn to fill the jump's
	 delay slot.

	 We can use the same technique for MIPS16 code, where $25
	 is not a valid JR register.  */
      if (TARGET_USE_PIC_FN_ADDR_REG
	  && !TARGET_MIPS16
	  && !mips_dangerous_for_la25_p (fnaddr))
	temp1 = gen_rtx_REG (Pmode, PIC_FUNCTION_ADDR_REGNUM);
      mips_load_call_address (MIPS_CALL_SIBCALL, temp1, fnaddr);

=======

static int
mips_record_lo_sum (rtx *loc, void *data)
{
  if (GET_CODE (*loc) == LO_SUM)
    mips_lo_sum_offset_lookup ((htab_t) data, XEXP (*loc, 1), INSERT);
  return 0;
}

/* Return true if INSN is a SET of an orphaned high-part relocation.
   HTAB is a hash table of mips_lo_sum_offsets that describes all the
   LO_SUMs in the current function.  */

static bool
mips_orphaned_high_part_p (htab_t htab, rtx insn)
{
  enum mips_symbol_type type;
  rtx x, set;

  set = single_set (insn);
  if (set)
    {
      /* Check for %his.  */
      x = SET_SRC (set);
      if (GET_CODE (x) == HIGH
	  && absolute_symbolic_operand (XEXP (x, 0), VOIDmode))
	return !mips_lo_sum_offset_lookup (htab, XEXP (x, 0), NO_INSERT);

      /* Check for local %gots (and %got_pages, which is redundant but OK).  */
      if (GET_CODE (x) == UNSPEC
	  && XINT (x, 1) == UNSPEC_LOAD_GOT
	  && mips_symbolic_constant_p (XVECEXP (x, 0, 1),
				       SYMBOL_CONTEXT_LEA, &type)
	  && type == SYMBOL_GOTOFF_PAGE)
	return !mips_lo_sum_offset_lookup (htab, XVECEXP (x, 0, 1), NO_INSERT);
    }
  return false;
}

/* Subroutine of mips_reorg_process_insns.  If there is a hazard between
   INSN and a previous instruction, avoid it by inserting nops after
   instruction AFTER.

   *DELAYED_REG and *HILO_DELAY describe the hazards that apply at
   this point.  If *DELAYED_REG is non-null, INSN must wait a cycle
   before using the value of that register.  *HILO_DELAY counts the
   number of instructions since the last hilo hazard (that is,
   the number of instructions since the last MFLO or MFHI).

   After inserting nops for INSN, update *DELAYED_REG and *HILO_DELAY
   for the next instruction.

   LO_REG is an rtx for the LO register, used in dependence checking.  */

static void
mips_avoid_hazard (rtx after, rtx insn, int *hilo_delay,
		   rtx *delayed_reg, rtx lo_reg)
{
  rtx pattern, set;
  int nops, ninsns;

  pattern = PATTERN (insn);

  /* Do not put the whole function in .set noreorder if it contains
     an asm statement.  We don't know whether there will be hazards
     between the asm statement and the gcc-generated code.  */
  if (GET_CODE (pattern) == ASM_INPUT || asm_noperands (pattern) >= 0)
    cfun->machine->all_noreorder_p = false;

  /* Ignore zero-length instructions (barriers and the like).  */
  ninsns = get_attr_length (insn) / 4;
  if (ninsns == 0)
    return;

  /* Work out how many nops are needed.  Note that we only care about
     registers that are explicitly mentioned in the instruction's pattern.
     It doesn't matter that calls use the argument registers or that they
     clobber hi and lo.  */
  if (*hilo_delay < 2 && reg_set_p (lo_reg, pattern))
    nops = 2 - *hilo_delay;
  else if (*delayed_reg != 0 && reg_referenced_p (*delayed_reg, pattern))
    nops = 1;
  else
    nops = 0;

  /* Insert the nops between this instruction and the previous one.
     Each new nop takes us further from the last hilo hazard.  */
  *hilo_delay += nops;
  while (nops-- > 0)
    emit_insn_after (gen_hazard_nop (), after);

  /* Set up the state for the next instruction.  */
  *hilo_delay += ninsns;
  *delayed_reg = 0;
  if (INSN_CODE (insn) >= 0)
    switch (get_attr_hazard (insn))
      {
      case HAZARD_NONE:
	break;

      case HAZARD_HILO:
	*hilo_delay = 0;
	break;

      case HAZARD_DELAY:
	set = single_set (insn);
	gcc_assert (set);
	*delayed_reg = SET_DEST (set);
	break;
      }
}

/* Go through the instruction stream and insert nops where necessary.
   Also delete any high-part relocations whose partnering low parts
   are now all dead.  See if the whole function can then be put into
   .set noreorder and .set nomacro.  */

static void
mips_reorg_process_insns (void)
{
  rtx insn, last_insn, subinsn, next_insn, lo_reg, delayed_reg;
  int hilo_delay;
  htab_t htab;

  /* Force all instructions to be split into their final form.  */
  split_all_insns_noflow ();

  /* Recalculate instruction lengths without taking nops into account.  */
  cfun->machine->ignore_hazard_length_p = true;
  shorten_branches (get_insns ());

  cfun->machine->all_noreorder_p = true;

  /* We don't track MIPS16 PC-relative offsets closely enough to make
     a good job of "set .noreorder" code in MIPS16 mode.  */
  if (TARGET_MIPS16)
    cfun->machine->all_noreorder_p = false;

  /* Code that doesn't use explicit relocs can't be ".set nomacro".  */
  if (!TARGET_EXPLICIT_RELOCS)
    cfun->machine->all_noreorder_p = false;

  /* Profiled functions can't be all noreorder because the profiler
     support uses assembler macros.  */
  if (crtl->profile)
    cfun->machine->all_noreorder_p = false;

  /* Code compiled with -mfix-vr4120 can't be all noreorder because
     we rely on the assembler to work around some errata.  */
  if (TARGET_FIX_VR4120)
    cfun->machine->all_noreorder_p = false;

  /* The same is true for -mfix-vr4130 if we might generate MFLO or
     MFHI instructions.  Note that we avoid using MFLO and MFHI if
     the VR4130 MACC and DMACC instructions are available instead;
     see the *mfhilo_{si,di}_macc patterns.  */
  if (TARGET_FIX_VR4130 && !ISA_HAS_MACCHI)
    cfun->machine->all_noreorder_p = false;

  htab = htab_create (37, mips_lo_sum_offset_hash,
		      mips_lo_sum_offset_eq, free);

  /* Make a first pass over the instructions, recording all the LO_SUMs.  */
  for (insn = get_insns (); insn != 0; insn = NEXT_INSN (insn))
    FOR_EACH_SUBINSN (subinsn, insn)
      if (INSN_P (subinsn))
	for_each_rtx (&PATTERN (subinsn), mips_record_lo_sum, htab);

  last_insn = 0;
  hilo_delay = 2;
  delayed_reg = 0;
  lo_reg = gen_rtx_REG (SImode, LO_REGNUM);

  /* Make a second pass over the instructions.  Delete orphaned
     high-part relocations or turn them into NOPs.  Avoid hazards
     by inserting NOPs.  */
  for (insn = get_insns (); insn != 0; insn = next_insn)
    {
      next_insn = NEXT_INSN (insn);
      if (INSN_P (insn))
	{
	  if (GET_CODE (PATTERN (insn)) == SEQUENCE)
	    {
	      /* If we find an orphaned high-part relocation in a delay
		 slot, it's easier to turn that instruction into a NOP than
		 to delete it.  The delay slot will be a NOP either way.  */
	      FOR_EACH_SUBINSN (subinsn, insn)
		if (INSN_P (subinsn))
		  {
		    if (mips_orphaned_high_part_p (htab, subinsn))
		      {
			PATTERN (subinsn) = gen_nop ();
			INSN_CODE (subinsn) = CODE_FOR_nop;
		      }
		    mips_avoid_hazard (last_insn, subinsn, &hilo_delay,
				       &delayed_reg, lo_reg);
		  }
	      last_insn = insn;
	    }
	  else
	    {
	      /* INSN is a single instruction.  Delete it if it's an
		 orphaned high-part relocation.  */
	      if (mips_orphaned_high_part_p (htab, insn))
		delete_insn (insn);
	      /* Also delete cache barriers if the last instruction
		 was an annulled branch.  INSN will not be speculatively
		 executed.  */
	      else if (recog_memoized (insn) == CODE_FOR_r10k_cache_barrier
		       && last_insn
		       && INSN_ANNULLED_BRANCH_P (SEQ_BEGIN (last_insn)))
		delete_insn (insn);
	      else
		{
		  mips_avoid_hazard (last_insn, insn, &hilo_delay,
				     &delayed_reg, lo_reg);
		  last_insn = insn;
		}
	    }
	}
    }

  htab_delete (htab);
}

/* Implement TARGET_MACHINE_DEPENDENT_REORG.  */

static void
mips_reorg (void)
{
  mips16_lay_out_constants ();
  if (mips_r10k_cache_barrier != R10K_CACHE_BARRIER_NONE)
    r10k_insert_cache_barriers ();
  if (optimize > 0 && flag_delayed_branch)
    dbr_schedule (get_insns ());
  mips_reorg_process_insns ();
  if (!TARGET_MIPS16
      && TARGET_EXPLICIT_RELOCS
      && TUNE_MIPS4130
      && TARGET_VR4130_ALIGN)
    vr4130_align_insns ();
}

/* Implement TARGET_ASM_OUTPUT_MI_THUNK.  Generate rtl rather than asm text
   in order to avoid duplicating too much logic from elsewhere.  */

static void
mips_output_mi_thunk (FILE *file, tree thunk_fndecl ATTRIBUTE_UNUSED,
		      HOST_WIDE_INT delta, HOST_WIDE_INT vcall_offset,
		      tree function)
{
  rtx this_rtx, temp1, temp2, insn, fnaddr;
  bool use_sibcall_p;

  /* Pretend to be a post-reload pass while generating rtl.  */
  reload_completed = 1;

  /* Mark the end of the (empty) prologue.  */
  emit_note (NOTE_INSN_PROLOGUE_END);

  /* Determine if we can use a sibcall to call FUNCTION directly.  */
  fnaddr = XEXP (DECL_RTL (function), 0);
  use_sibcall_p = (mips_function_ok_for_sibcall (function, NULL)
		   && const_call_insn_operand (fnaddr, Pmode));

  /* Determine if we need to load FNADDR from the GOT.  */
  if (!use_sibcall_p
      && (mips_got_symbol_type_p
	  (mips_classify_symbol (fnaddr, SYMBOL_CONTEXT_LEA))))
    {
      /* Pick a global pointer.  Use a call-clobbered register if
	 TARGET_CALL_SAVED_GP.  */
      cfun->machine->global_pointer
	= TARGET_CALL_SAVED_GP ? 15 : GLOBAL_POINTER_REGNUM;
      SET_REGNO (pic_offset_table_rtx, cfun->machine->global_pointer);

      /* Set up the global pointer for n32 or n64 abicalls.  */
      mips_emit_loadgp ();
    }

  /* We need two temporary registers in some cases.  */
  temp1 = gen_rtx_REG (Pmode, 2);
  temp2 = gen_rtx_REG (Pmode, 3);

  /* Find out which register contains the "this" pointer.  */
  if (aggregate_value_p (TREE_TYPE (TREE_TYPE (function)), function))
    this_rtx = gen_rtx_REG (Pmode, GP_ARG_FIRST + 1);
  else
    this_rtx = gen_rtx_REG (Pmode, GP_ARG_FIRST);

  /* Add DELTA to THIS_RTX.  */
  if (delta != 0)
    {
      rtx offset = GEN_INT (delta);
      if (!SMALL_OPERAND (delta))
	{
	  mips_emit_move (temp1, offset);
	  offset = temp1;
	}
      emit_insn (gen_add3_insn (this_rtx, this_rtx, offset));
    }

  /* If needed, add *(*THIS_RTX + VCALL_OFFSET) to THIS_RTX.  */
  if (vcall_offset != 0)
    {
      rtx addr;

      /* Set TEMP1 to *THIS_RTX.  */
      mips_emit_move (temp1, gen_rtx_MEM (Pmode, this_rtx));

      /* Set ADDR to a legitimate address for *THIS_RTX + VCALL_OFFSET.  */
      addr = mips_add_offset (temp2, temp1, vcall_offset);

      /* Load the offset and add it to THIS_RTX.  */
      mips_emit_move (temp1, gen_rtx_MEM (Pmode, addr));
      emit_insn (gen_add3_insn (this_rtx, this_rtx, temp1));
    }

  /* Jump to the target function.  Use a sibcall if direct jumps are
     allowed, otherwise load the address into a register first.  */
  if (use_sibcall_p)
    {
      insn = emit_call_insn (gen_sibcall_internal (fnaddr, const0_rtx));
      SIBLING_CALL_P (insn) = 1;
    }
  else
    {
      /* This is messy.  GAS treats "la $25,foo" as part of a call
	 sequence and may allow a global "foo" to be lazily bound.
	 The general move patterns therefore reject this combination.

	 In this context, lazy binding would actually be OK
	 for TARGET_CALL_CLOBBERED_GP, but it's still wrong for
	 TARGET_CALL_SAVED_GP; see mips_load_call_address.
	 We must therefore load the address via a temporary
	 register if mips_dangerous_for_la25_p.

	 If we jump to the temporary register rather than $25,
	 the assembler can use the move insn to fill the jump's
	 delay slot.

	 We can use the same technique for MIPS16 code, where $25
	 is not a valid JR register.  */
      if (TARGET_USE_PIC_FN_ADDR_REG
	  && !TARGET_MIPS16
	  && !mips_dangerous_for_la25_p (fnaddr))
	temp1 = gen_rtx_REG (Pmode, PIC_FUNCTION_ADDR_REGNUM);
      mips_load_call_address (MIPS_CALL_SIBCALL, temp1, fnaddr);

>>>>>>> a0daa400
      if (TARGET_USE_PIC_FN_ADDR_REG
	  && REGNO (temp1) != PIC_FUNCTION_ADDR_REGNUM)
	mips_emit_move (gen_rtx_REG (Pmode, PIC_FUNCTION_ADDR_REGNUM), temp1);
      emit_jump_insn (gen_indirect_jump (temp1));
    }

  /* Run just enough of rest_of_compilation.  This sequence was
     "borrowed" from alpha.c.  */
  insn = get_insns ();
  insn_locators_alloc ();
  split_all_insns_noflow ();
  mips16_lay_out_constants ();
  shorten_branches (insn);
  final_start_function (insn, file, 1);
  final (insn, file, 1);
  final_end_function ();
  free_after_compilation (cfun);

  /* Clean up the vars set above.  Note that final_end_function resets
     the global pointer for us.  */
  reload_completed = 0;
}

/* The last argument passed to mips_set_mips16_mode, or negative if the
   function hasn't been called yet.

   There are two copies of this information.  One is saved and restored
   by the PCH process while the other is specific to this compiler
   invocation.  The information calculated by mips_set_mips16_mode
   is invalid unless the two variables are the same.  */
static int was_mips16_p = -1;
static GTY(()) int was_mips16_pch_p = -1;

/* Set up the target-dependent global state so that it matches the
   current function's ISA mode.  */

static void
mips_set_mips16_mode (int mips16_p)
{
  if (mips16_p == was_mips16_p
      && mips16_p == was_mips16_pch_p)
    return;

  /* Restore base settings of various flags.  */
  target_flags = mips_base_target_flags;
  flag_schedule_insns = mips_base_schedule_insns;
  flag_reorder_blocks_and_partition = mips_base_reorder_blocks_and_partition;
  flag_move_loop_invariants = mips_base_move_loop_invariants;
  align_loops = mips_base_align_loops;
  align_jumps = mips_base_align_jumps;
  align_functions = mips_base_align_functions;

  if (mips16_p)
    {
      /* Switch to MIPS16 mode.  */
      target_flags |= MASK_MIPS16;

      /* Don't run the scheduler before reload, since it tends to
         increase register pressure.  */
      flag_schedule_insns = 0;

      /* Don't do hot/cold partitioning.  mips16_lay_out_constants expects
	 the whole function to be in a single section.  */
      flag_reorder_blocks_and_partition = 0;

      /* Don't move loop invariants, because it tends to increase
	 register pressure.  It also introduces an extra move in cases
	 where the constant is the first operand in a two-operand binary
	 instruction, or when it forms a register argument to a functon
	 call.  */
      flag_move_loop_invariants = 0;

      target_flags |= MASK_EXPLICIT_RELOCS;

      /* Experiments suggest we get the best overall section-anchor
	 results from using the range of an unextended LW or SW.  Code
	 that makes heavy use of byte or short accesses can do better
	 with ranges of 0...31 and 0...63 respectively, but most code is
	 sensitive to the range of LW and SW instead.  */
      targetm.min_anchor_offset = 0;
      targetm.max_anchor_offset = 127;

      if (flag_pic && !TARGET_OLDABI)
	sorry ("MIPS16 PIC for ABIs other than o32 and o64");

      if (TARGET_XGOT)
	sorry ("MIPS16 -mxgot code");

      if (TARGET_HARD_FLOAT_ABI && !TARGET_OLDABI)
	sorry ("hard-float MIPS16 code for ABIs other than o32 and o64");
    }
  else
    {
      /* Switch to normal (non-MIPS16) mode.  */
      target_flags &= ~MASK_MIPS16;

      /* Provide default values for align_* for 64-bit targets.  */
      if (TARGET_64BIT)
	{
	  if (align_loops == 0)
	    align_loops = 8;
	  if (align_jumps == 0)
	    align_jumps = 8;
	  if (align_functions == 0)
	    align_functions = 8;
	}

      targetm.min_anchor_offset = -32768;
      targetm.max_anchor_offset = 32767;
    }

  /* (Re)initialize MIPS target internals for new ISA.  */
  mips_init_relocs ();

  if (was_mips16_p >= 0 || was_mips16_pch_p >= 0)
    /* Reinitialize target-dependent state.  */
    target_reinit ();

  was_mips16_p = mips16_p;
  was_mips16_pch_p = mips16_p;
}

/* Implement TARGET_SET_CURRENT_FUNCTION.  Decide whether the current
   function should use the MIPS16 ISA and switch modes accordingly.  */

static void
mips_set_current_function (tree fndecl)
{
  mips_set_mips16_mode (mips_use_mips16_mode_p (fndecl));
}

/* Allocate a chunk of memory for per-function machine-dependent data.  */

static struct machine_function *
mips_init_machine_status (void)
{
  return ((struct machine_function *)
	  ggc_alloc_cleared (sizeof (struct machine_function)));
}

/* Return the processor associated with the given ISA level, or null
   if the ISA isn't valid.  */

static const struct mips_cpu_info *
mips_cpu_info_from_isa (int isa)
{
  unsigned int i;

  for (i = 0; i < ARRAY_SIZE (mips_cpu_info_table); i++)
    if (mips_cpu_info_table[i].isa == isa)
      return mips_cpu_info_table + i;
<<<<<<< HEAD

  return NULL;
}

/* Return true if GIVEN is the same as CANONICAL, or if it is CANONICAL
   with a final "000" replaced by "k".  Ignore case.

   Note: this function is shared between GCC and GAS.  */

static bool
mips_strict_matching_cpu_name_p (const char *canonical, const char *given)
{
  while (*given != 0 && TOLOWER (*given) == TOLOWER (*canonical))
    given++, canonical++;

  return ((*given == 0 && *canonical == 0)
	  || (strcmp (canonical, "000") == 0 && strcasecmp (given, "k") == 0));
}

/* Return true if GIVEN matches CANONICAL, where GIVEN is a user-supplied
   CPU name.  We've traditionally allowed a lot of variation here.

   Note: this function is shared between GCC and GAS.  */

static bool
mips_matching_cpu_name_p (const char *canonical, const char *given)
{
  /* First see if the name matches exactly, or with a final "000"
     turned into "k".  */
  if (mips_strict_matching_cpu_name_p (canonical, given))
    return true;

  /* If not, try comparing based on numerical designation alone.
     See if GIVEN is an unadorned number, or 'r' followed by a number.  */
  if (TOLOWER (*given) == 'r')
    given++;
  if (!ISDIGIT (*given))
    return false;

  /* Skip over some well-known prefixes in the canonical name,
     hoping to find a number there too.  */
  if (TOLOWER (canonical[0]) == 'v' && TOLOWER (canonical[1]) == 'r')
    canonical += 2;
  else if (TOLOWER (canonical[0]) == 'r' && TOLOWER (canonical[1]) == 'm')
    canonical += 2;
  else if (TOLOWER (canonical[0]) == 'r')
    canonical += 1;

  return mips_strict_matching_cpu_name_p (canonical, given);
}

/* Return the mips_cpu_info entry for the processor or ISA given
   by CPU_STRING.  Return null if the string isn't recognized.

   A similar function exists in GAS.  */

static const struct mips_cpu_info *
mips_parse_cpu (const char *cpu_string)
{
  unsigned int i;
  const char *s;

  /* In the past, we allowed upper-case CPU names, but it doesn't
     work well with the multilib machinery.  */
  for (s = cpu_string; *s != 0; s++)
    if (ISUPPER (*s))
      {
	warning (0, "CPU names must be lower case");
	break;
      }

  /* 'from-abi' selects the most compatible architecture for the given
     ABI: MIPS I for 32-bit ABIs and MIPS III for 64-bit ABIs.  For the
     EABIs, we have to decide whether we're using the 32-bit or 64-bit
     version.  */
  if (strcasecmp (cpu_string, "from-abi") == 0)
    return mips_cpu_info_from_isa (ABI_NEEDS_32BIT_REGS ? 1
				   : ABI_NEEDS_64BIT_REGS ? 3
				   : (TARGET_64BIT ? 3 : 1));

  /* 'default' has traditionally been a no-op.  Probably not very useful.  */
  if (strcasecmp (cpu_string, "default") == 0)
    return NULL;

  for (i = 0; i < ARRAY_SIZE (mips_cpu_info_table); i++)
    if (mips_matching_cpu_name_p (mips_cpu_info_table[i].name, cpu_string))
      return mips_cpu_info_table + i;

  return NULL;
}

/* Set up globals to generate code for the ISA or processor
   described by INFO.  */

=======

  return NULL;
}

/* Return true if GIVEN is the same as CANONICAL, or if it is CANONICAL
   with a final "000" replaced by "k".  Ignore case.

   Note: this function is shared between GCC and GAS.  */

static bool
mips_strict_matching_cpu_name_p (const char *canonical, const char *given)
{
  while (*given != 0 && TOLOWER (*given) == TOLOWER (*canonical))
    given++, canonical++;

  return ((*given == 0 && *canonical == 0)
	  || (strcmp (canonical, "000") == 0 && strcasecmp (given, "k") == 0));
}

/* Return true if GIVEN matches CANONICAL, where GIVEN is a user-supplied
   CPU name.  We've traditionally allowed a lot of variation here.

   Note: this function is shared between GCC and GAS.  */

static bool
mips_matching_cpu_name_p (const char *canonical, const char *given)
{
  /* First see if the name matches exactly, or with a final "000"
     turned into "k".  */
  if (mips_strict_matching_cpu_name_p (canonical, given))
    return true;

  /* If not, try comparing based on numerical designation alone.
     See if GIVEN is an unadorned number, or 'r' followed by a number.  */
  if (TOLOWER (*given) == 'r')
    given++;
  if (!ISDIGIT (*given))
    return false;

  /* Skip over some well-known prefixes in the canonical name,
     hoping to find a number there too.  */
  if (TOLOWER (canonical[0]) == 'v' && TOLOWER (canonical[1]) == 'r')
    canonical += 2;
  else if (TOLOWER (canonical[0]) == 'r' && TOLOWER (canonical[1]) == 'm')
    canonical += 2;
  else if (TOLOWER (canonical[0]) == 'r')
    canonical += 1;

  return mips_strict_matching_cpu_name_p (canonical, given);
}

/* Return the mips_cpu_info entry for the processor or ISA given
   by CPU_STRING.  Return null if the string isn't recognized.

   A similar function exists in GAS.  */

static const struct mips_cpu_info *
mips_parse_cpu (const char *cpu_string)
{
  unsigned int i;
  const char *s;

  /* In the past, we allowed upper-case CPU names, but it doesn't
     work well with the multilib machinery.  */
  for (s = cpu_string; *s != 0; s++)
    if (ISUPPER (*s))
      {
	warning (0, "CPU names must be lower case");
	break;
      }

  /* 'from-abi' selects the most compatible architecture for the given
     ABI: MIPS I for 32-bit ABIs and MIPS III for 64-bit ABIs.  For the
     EABIs, we have to decide whether we're using the 32-bit or 64-bit
     version.  */
  if (strcasecmp (cpu_string, "from-abi") == 0)
    return mips_cpu_info_from_isa (ABI_NEEDS_32BIT_REGS ? 1
				   : ABI_NEEDS_64BIT_REGS ? 3
				   : (TARGET_64BIT ? 3 : 1));

  /* 'default' has traditionally been a no-op.  Probably not very useful.  */
  if (strcasecmp (cpu_string, "default") == 0)
    return NULL;

  for (i = 0; i < ARRAY_SIZE (mips_cpu_info_table); i++)
    if (mips_matching_cpu_name_p (mips_cpu_info_table[i].name, cpu_string))
      return mips_cpu_info_table + i;

  return NULL;
}

/* Set up globals to generate code for the ISA or processor
   described by INFO.  */

>>>>>>> a0daa400
static void
mips_set_architecture (const struct mips_cpu_info *info)
{
  if (info != 0)
    {
      mips_arch_info = info;
      mips_arch = info->cpu;
      mips_isa = info->isa;
    }
}

/* Likewise for tuning.  */

static void
mips_set_tune (const struct mips_cpu_info *info)
{
  if (info != 0)
    {
      mips_tune_info = info;
      mips_tune = info->cpu;
    }
}

/* Implement TARGET_HANDLE_OPTION.  */

static bool
mips_handle_option (size_t code, const char *arg, int value ATTRIBUTE_UNUSED)
{
  switch (code)
    {
    case OPT_mabi_:
      if (strcmp (arg, "32") == 0)
	mips_abi = ABI_32;
      else if (strcmp (arg, "o64") == 0)
	mips_abi = ABI_O64;
      else if (strcmp (arg, "n32") == 0)
	mips_abi = ABI_N32;
      else if (strcmp (arg, "64") == 0)
	mips_abi = ABI_64;
      else if (strcmp (arg, "eabi") == 0)
	mips_abi = ABI_EABI;
      else
	return false;
      return true;

    case OPT_march_:
    case OPT_mtune_:
      return mips_parse_cpu (arg) != 0;

    case OPT_mips:
      mips_isa_option_info = mips_parse_cpu (ACONCAT (("mips", arg, NULL)));
      return mips_isa_option_info != 0;

    case OPT_mno_flush_func:
      mips_cache_flush_func = NULL;
      return true;

    case OPT_mcode_readable_:
      if (strcmp (arg, "yes") == 0)
	mips_code_readable = CODE_READABLE_YES;
      else if (strcmp (arg, "pcrel") == 0)
	mips_code_readable = CODE_READABLE_PCREL;
      else if (strcmp (arg, "no") == 0)
	mips_code_readable = CODE_READABLE_NO;
      else
	return false;
      return true;

    case OPT_mr10k_cache_barrier_:
      if (strcmp (arg, "load-store") == 0)
	mips_r10k_cache_barrier = R10K_CACHE_BARRIER_LOAD_STORE;
      else if (strcmp (arg, "store") == 0)
	mips_r10k_cache_barrier = R10K_CACHE_BARRIER_STORE;
      else if (strcmp (arg, "none") == 0)
	mips_r10k_cache_barrier = R10K_CACHE_BARRIER_NONE;
      else
	return false;
      return true;

    default:
      return true;
    }
}

/* Implement OVERRIDE_OPTIONS.  */

void
mips_override_options (void)
{
  int i, start, regno, mode;

  /* Process flags as though we were generating non-MIPS16 code.  */
  mips_base_mips16 = TARGET_MIPS16;
  target_flags &= ~MASK_MIPS16;

#ifdef SUBTARGET_OVERRIDE_OPTIONS
  SUBTARGET_OVERRIDE_OPTIONS;
#endif

  /* Set the small data limit.  */
  mips_small_data_threshold = (g_switch_set
			       ? g_switch_value
			       : MIPS_DEFAULT_GVALUE);

  /* The following code determines the architecture and register size.
     Similar code was added to GAS 2.14 (see tc-mips.c:md_after_parse_args()).
     The GAS and GCC code should be kept in sync as much as possible.  */

  if (mips_arch_string != 0)
    mips_set_architecture (mips_parse_cpu (mips_arch_string));

  if (mips_isa_option_info != 0)
    {
      if (mips_arch_info == 0)
	mips_set_architecture (mips_isa_option_info);
      else if (mips_arch_info->isa != mips_isa_option_info->isa)
	error ("%<-%s%> conflicts with the other architecture options, "
	       "which specify a %s processor",
	       mips_isa_option_info->name,
	       mips_cpu_info_from_isa (mips_arch_info->isa)->name);
    }

  if (mips_arch_info == 0)
    {
#ifdef MIPS_CPU_STRING_DEFAULT
      mips_set_architecture (mips_parse_cpu (MIPS_CPU_STRING_DEFAULT));
#else
      mips_set_architecture (mips_cpu_info_from_isa (MIPS_ISA_DEFAULT));
#endif
    }

  if (ABI_NEEDS_64BIT_REGS && !ISA_HAS_64BIT_REGS)
    error ("%<-march=%s%> is not compatible with the selected ABI",
	   mips_arch_info->name);

  /* Optimize for mips_arch, unless -mtune selects a different processor.  */
  if (mips_tune_string != 0)
    mips_set_tune (mips_parse_cpu (mips_tune_string));

  if (mips_tune_info == 0)
    mips_set_tune (mips_arch_info);

  if ((target_flags_explicit & MASK_64BIT) != 0)
    {
      /* The user specified the size of the integer registers.  Make sure
	 it agrees with the ABI and ISA.  */
      if (TARGET_64BIT && !ISA_HAS_64BIT_REGS)
	error ("%<-mgp64%> used with a 32-bit processor");
      else if (!TARGET_64BIT && ABI_NEEDS_64BIT_REGS)
	error ("%<-mgp32%> used with a 64-bit ABI");
      else if (TARGET_64BIT && ABI_NEEDS_32BIT_REGS)
	error ("%<-mgp64%> used with a 32-bit ABI");
    }
  else
    {
      /* Infer the integer register size from the ABI and processor.
	 Restrict ourselves to 32-bit registers if that's all the
	 processor has, or if the ABI cannot handle 64-bit registers.  */
      if (ABI_NEEDS_32BIT_REGS || !ISA_HAS_64BIT_REGS)
	target_flags &= ~MASK_64BIT;
      else
	target_flags |= MASK_64BIT;
    }

  if ((target_flags_explicit & MASK_FLOAT64) != 0)
    {
      if (TARGET_SINGLE_FLOAT && TARGET_FLOAT64)
	error ("unsupported combination: %s", "-mfp64 -msingle-float");
      else if (TARGET_64BIT && TARGET_DOUBLE_FLOAT && !TARGET_FLOAT64)
	error ("unsupported combination: %s", "-mgp64 -mfp32 -mdouble-float");
      else if (!TARGET_64BIT && TARGET_FLOAT64)
	{
	  if (!ISA_HAS_MXHC1)
	    error ("%<-mgp32%> and %<-mfp64%> can only be combined if"
		   " the target supports the mfhc1 and mthc1 instructions");
	  else if (mips_abi != ABI_32)
	    error ("%<-mgp32%> and %<-mfp64%> can only be combined when using"
		   " the o32 ABI");
	}
    }
  else
    {
      /* -msingle-float selects 32-bit float registers.  Otherwise the
	 float registers should be the same size as the integer ones.  */
      if (TARGET_64BIT && TARGET_DOUBLE_FLOAT)
	target_flags |= MASK_FLOAT64;
      else
	target_flags &= ~MASK_FLOAT64;
    }

  /* End of code shared with GAS.  */

  /* If no -mlong* option was given, infer it from the other options.  */
  if ((target_flags_explicit & MASK_LONG64) == 0)
    {
      if ((mips_abi == ABI_EABI && TARGET_64BIT) || mips_abi == ABI_64)
	target_flags |= MASK_LONG64;
      else
	target_flags &= ~MASK_LONG64;
    }

  if (!TARGET_OLDABI)
    flag_pcc_struct_return = 0;

  /* Decide which rtx_costs structure to use.  */
  if (optimize_size)
    mips_cost = &mips_rtx_cost_optimize_size;
  else
    mips_cost = &mips_rtx_cost_data[mips_tune];

  /* If the user hasn't specified a branch cost, use the processor's
     default.  */
  if (mips_branch_cost == 0)
    mips_branch_cost = mips_cost->branch_cost;

  /* If neither -mbranch-likely nor -mno-branch-likely was given
     on the command line, set MASK_BRANCHLIKELY based on the target
     architecture and tuning flags.  Annulled delay slots are a
     size win, so we only consider the processor-specific tuning
     for !optimize_size.  */
  if ((target_flags_explicit & MASK_BRANCHLIKELY) == 0)
    {
      if (ISA_HAS_BRANCHLIKELY
	  && (optimize_size
	      || (mips_tune_info->tune_flags & PTF_AVOID_BRANCHLIKELY) == 0))
	target_flags |= MASK_BRANCHLIKELY;
      else
	target_flags &= ~MASK_BRANCHLIKELY;
    }
  else if (TARGET_BRANCHLIKELY && !ISA_HAS_BRANCHLIKELY)
    warning (0, "the %qs architecture does not support branch-likely"
	     " instructions", mips_arch_info->name);

  /* The effect of -mabicalls isn't defined for the EABI.  */
  if (mips_abi == ABI_EABI && TARGET_ABICALLS)
    {
      error ("unsupported combination: %s", "-mabicalls -mabi=eabi");
      target_flags &= ~MASK_ABICALLS;
    }

  if (TARGET_ABICALLS_PIC2)
    /* We need to set flag_pic for executables as well as DSOs
       because we may reference symbols that are not defined in
       the final executable.  (MIPS does not use things like
       copy relocs, for example.)

       There is a body of code that uses __PIC__ to distinguish
       between -mabicalls and -mno-abicalls code.  The non-__PIC__
       variant is usually appropriate for TARGET_ABICALLS_PIC0, as
       long as any indirect jumps use $25.  */
    flag_pic = 1;

  /* -mvr4130-align is a "speed over size" optimization: it usually produces
     faster code, but at the expense of more nops.  Enable it at -O3 and
     above.  */
  if (optimize > 2 && (target_flags_explicit & MASK_VR4130_ALIGN) == 0)
    target_flags |= MASK_VR4130_ALIGN;

  /* Prefer a call to memcpy over inline code when optimizing for size,
     though see MOVE_RATIO in mips.h.  */
  if (optimize_size && (target_flags_explicit & MASK_MEMCPY) == 0)
    target_flags |= MASK_MEMCPY;

  /* If we have a nonzero small-data limit, check that the -mgpopt
     setting is consistent with the other target flags.  */
  if (mips_small_data_threshold > 0)
    {
      if (!TARGET_GPOPT)
	{
	  if (!TARGET_EXPLICIT_RELOCS)
	    error ("%<-mno-gpopt%> needs %<-mexplicit-relocs%>");

	  TARGET_LOCAL_SDATA = false;
	  TARGET_EXTERN_SDATA = false;
	}
      else
	{
	  if (TARGET_VXWORKS_RTP)
	    warning (0, "cannot use small-data accesses for %qs", "-mrtp");

	  if (TARGET_ABICALLS)
	    warning (0, "cannot use small-data accesses for %qs",
		     "-mabicalls");
	}
    }

#ifdef MIPS_TFMODE_FORMAT
  REAL_MODE_FORMAT (TFmode) = &MIPS_TFMODE_FORMAT;
#endif

  /* Make sure that the user didn't turn off paired single support when
     MIPS-3D support is requested.  */
  if (TARGET_MIPS3D
      && (target_flags_explicit & MASK_PAIRED_SINGLE_FLOAT)
      && !TARGET_PAIRED_SINGLE_FLOAT)
    error ("%<-mips3d%> requires %<-mpaired-single%>");

  /* If TARGET_MIPS3D, enable MASK_PAIRED_SINGLE_FLOAT.  */
  if (TARGET_MIPS3D)
    target_flags |= MASK_PAIRED_SINGLE_FLOAT;

  /* Make sure that when TARGET_PAIRED_SINGLE_FLOAT is true, TARGET_FLOAT64
     and TARGET_HARD_FLOAT_ABI are both true.  */
  if (TARGET_PAIRED_SINGLE_FLOAT && !(TARGET_FLOAT64 && TARGET_HARD_FLOAT_ABI))
    error ("%qs must be used with %qs",
	   TARGET_MIPS3D ? "-mips3d" : "-mpaired-single",
	   TARGET_HARD_FLOAT_ABI ? "-mfp64" : "-mhard-float");

  /* Make sure that the ISA supports TARGET_PAIRED_SINGLE_FLOAT when it is
     enabled.  */
  if (TARGET_PAIRED_SINGLE_FLOAT && !ISA_HAS_PAIRED_SINGLE)
    warning (0, "the %qs architecture does not support paired-single"
	     " instructions", mips_arch_info->name);

  if (mips_r10k_cache_barrier != R10K_CACHE_BARRIER_NONE
      && !TARGET_CACHE_BUILTIN)
    {
      error ("%qs requires a target that provides the %qs instruction",
	     "-mr10k-cache-barrier", "cache");
      mips_r10k_cache_barrier = R10K_CACHE_BARRIER_NONE;
    }

  /* If TARGET_DSPR2, enable MASK_DSP.  */
  if (TARGET_DSPR2)
    target_flags |= MASK_DSP;

<<<<<<< HEAD
=======
  /* .eh_frame addresses should be the same width as a C pointer.
     Most MIPS ABIs support only one pointer size, so the assembler
     will usually know exactly how big an .eh_frame address is.

     Unfortunately, this is not true of the 64-bit EABI.  The ABI was
     originally defined to use 64-bit pointers (i.e. it is LP64), and
     this is still the default mode.  However, we also support an n32-like
     ILP32 mode, which is selected by -mlong32.  The problem is that the
     assembler has traditionally not had an -mlong option, so it has
     traditionally not known whether we're using the ILP32 or LP64 form.

     As it happens, gas versions up to and including 2.19 use _32-bit_
     addresses for EABI64 .cfi_* directives.  This is wrong for the
     default LP64 mode, so we can't use the directives by default.
     Moreover, since gas's current behavior is at odds with gcc's
     default behavior, it seems unwise to rely on future versions
     of gas behaving the same way.  We therefore avoid using .cfi
     directives for -mlong32 as well.  */
  if (mips_abi == ABI_EABI && TARGET_64BIT)
    flag_dwarf2_cfi_asm = 0;

>>>>>>> a0daa400
  mips_init_print_operand_punct ();

  /* Set up array to map GCC register number to debug register number.
     Ignore the special purpose register numbers.  */

  for (i = 0; i < FIRST_PSEUDO_REGISTER; i++)
    {
      mips_dbx_regno[i] = INVALID_REGNUM;
      if (GP_REG_P (i) || FP_REG_P (i) || ALL_COP_REG_P (i))
	mips_dwarf_regno[i] = i;
      else
	mips_dwarf_regno[i] = INVALID_REGNUM;
    }
<<<<<<< HEAD

  start = GP_DBX_FIRST - GP_REG_FIRST;
  for (i = GP_REG_FIRST; i <= GP_REG_LAST; i++)
    mips_dbx_regno[i] = i + start;

  start = FP_DBX_FIRST - FP_REG_FIRST;
  for (i = FP_REG_FIRST; i <= FP_REG_LAST; i++)
    mips_dbx_regno[i] = i + start;

  /* Accumulator debug registers use big-endian ordering.  */
  mips_dbx_regno[HI_REGNUM] = MD_DBX_FIRST + 0;
  mips_dbx_regno[LO_REGNUM] = MD_DBX_FIRST + 1;
  mips_dwarf_regno[HI_REGNUM] = MD_REG_FIRST + 0;
  mips_dwarf_regno[LO_REGNUM] = MD_REG_FIRST + 1;
  for (i = DSP_ACC_REG_FIRST; i <= DSP_ACC_REG_LAST; i += 2)
    {
      mips_dwarf_regno[i + TARGET_LITTLE_ENDIAN] = i;
      mips_dwarf_regno[i + TARGET_BIG_ENDIAN] = i + 1;
    }

  /* Set up mips_hard_regno_mode_ok.  */
  for (mode = 0; mode < MAX_MACHINE_MODE; mode++)
    for (regno = 0; regno < FIRST_PSEUDO_REGISTER; regno++)
      mips_hard_regno_mode_ok[(int)mode][regno]
	= mips_hard_regno_mode_ok_p (regno, mode);

  /* Function to allocate machine-dependent function status.  */
  init_machine_status = &mips_init_machine_status;

  /* Default to working around R4000 errata only if the processor
     was selected explicitly.  */
  if ((target_flags_explicit & MASK_FIX_R4000) == 0
      && mips_matching_cpu_name_p (mips_arch_info->name, "r4000"))
    target_flags |= MASK_FIX_R4000;

  /* Default to working around R4400 errata only if the processor
     was selected explicitly.  */
  if ((target_flags_explicit & MASK_FIX_R4400) == 0
      && mips_matching_cpu_name_p (mips_arch_info->name, "r4400"))
    target_flags |= MASK_FIX_R4400;

  /* Default to working around R10000 errata only if the processor
     was selected explicitly.  */
  if ((target_flags_explicit & MASK_FIX_R10000) == 0
      && mips_matching_cpu_name_p (mips_arch_info->name, "r10000"))
    target_flags |= MASK_FIX_R10000;

  /* Make sure that branch-likely instructions available when using
     -mfix-r10000.  The instructions are not available if either:

	1. -mno-branch-likely was passed.
	2. The selected ISA does not support branch-likely and
	   the command line does not include -mbranch-likely.  */
  if (TARGET_FIX_R10000
      && ((target_flags_explicit & MASK_BRANCHLIKELY) == 0
          ? !ISA_HAS_BRANCHLIKELY
          : !TARGET_BRANCHLIKELY))
    sorry ("%qs requires branch-likely instructions", "-mfix-r10000");

  /* Save base state of options.  */
  mips_base_target_flags = target_flags;
  mips_base_delayed_branch = flag_delayed_branch;
  mips_base_schedule_insns = flag_schedule_insns;
  mips_base_reorder_blocks_and_partition = flag_reorder_blocks_and_partition;
  mips_base_move_loop_invariants = flag_move_loop_invariants;
  mips_base_align_loops = align_loops;
  mips_base_align_jumps = align_jumps;
  mips_base_align_functions = align_functions;

  /* Now select the ISA mode.

     Do all CPP-sensitive stuff in non-MIPS16 mode; we'll switch to
     MIPS16 mode afterwards if need be.  */
  mips_set_mips16_mode (false);

  /* We call dbr_schedule from within mips_reorg.  */
  flag_delayed_branch = 0;
=======

  start = GP_DBX_FIRST - GP_REG_FIRST;
  for (i = GP_REG_FIRST; i <= GP_REG_LAST; i++)
    mips_dbx_regno[i] = i + start;

  start = FP_DBX_FIRST - FP_REG_FIRST;
  for (i = FP_REG_FIRST; i <= FP_REG_LAST; i++)
    mips_dbx_regno[i] = i + start;

  /* Accumulator debug registers use big-endian ordering.  */
  mips_dbx_regno[HI_REGNUM] = MD_DBX_FIRST + 0;
  mips_dbx_regno[LO_REGNUM] = MD_DBX_FIRST + 1;
  mips_dwarf_regno[HI_REGNUM] = MD_REG_FIRST + 0;
  mips_dwarf_regno[LO_REGNUM] = MD_REG_FIRST + 1;
  for (i = DSP_ACC_REG_FIRST; i <= DSP_ACC_REG_LAST; i += 2)
    {
      mips_dwarf_regno[i + TARGET_LITTLE_ENDIAN] = i;
      mips_dwarf_regno[i + TARGET_BIG_ENDIAN] = i + 1;
    }

  /* Set up mips_hard_regno_mode_ok.  */
  for (mode = 0; mode < MAX_MACHINE_MODE; mode++)
    for (regno = 0; regno < FIRST_PSEUDO_REGISTER; regno++)
      mips_hard_regno_mode_ok[(int)mode][regno]
	= mips_hard_regno_mode_ok_p (regno, mode);

  /* Function to allocate machine-dependent function status.  */
  init_machine_status = &mips_init_machine_status;

  /* Default to working around R4000 errata only if the processor
     was selected explicitly.  */
  if ((target_flags_explicit & MASK_FIX_R4000) == 0
      && mips_matching_cpu_name_p (mips_arch_info->name, "r4000"))
    target_flags |= MASK_FIX_R4000;

  /* Default to working around R4400 errata only if the processor
     was selected explicitly.  */
  if ((target_flags_explicit & MASK_FIX_R4400) == 0
      && mips_matching_cpu_name_p (mips_arch_info->name, "r4400"))
    target_flags |= MASK_FIX_R4400;

  /* Default to working around R10000 errata only if the processor
     was selected explicitly.  */
  if ((target_flags_explicit & MASK_FIX_R10000) == 0
      && mips_matching_cpu_name_p (mips_arch_info->name, "r10000"))
    target_flags |= MASK_FIX_R10000;

  /* Make sure that branch-likely instructions available when using
     -mfix-r10000.  The instructions are not available if either:

	1. -mno-branch-likely was passed.
	2. The selected ISA does not support branch-likely and
	   the command line does not include -mbranch-likely.  */
  if (TARGET_FIX_R10000
      && ((target_flags_explicit & MASK_BRANCHLIKELY) == 0
          ? !ISA_HAS_BRANCHLIKELY
          : !TARGET_BRANCHLIKELY))
    sorry ("%qs requires branch-likely instructions", "-mfix-r10000");

  /* Save base state of options.  */
  mips_base_target_flags = target_flags;
  mips_base_schedule_insns = flag_schedule_insns;
  mips_base_reorder_blocks_and_partition = flag_reorder_blocks_and_partition;
  mips_base_move_loop_invariants = flag_move_loop_invariants;
  mips_base_align_loops = align_loops;
  mips_base_align_jumps = align_jumps;
  mips_base_align_functions = align_functions;

  /* Now select the ISA mode.

     Do all CPP-sensitive stuff in non-MIPS16 mode; we'll switch to
     MIPS16 mode afterwards if need be.  */
  mips_set_mips16_mode (false);
>>>>>>> a0daa400
}

/* Swap the register information for registers I and I + 1, which
   currently have the wrong endianness.  Note that the registers'
   fixedness and call-clobberedness might have been set on the
   command line.  */

static void
mips_swap_registers (unsigned int i)
{
  int tmpi;
  const char *tmps;

#define SWAP_INT(X, Y) (tmpi = (X), (X) = (Y), (Y) = tmpi)
#define SWAP_STRING(X, Y) (tmps = (X), (X) = (Y), (Y) = tmps)

  SWAP_INT (fixed_regs[i], fixed_regs[i + 1]);
  SWAP_INT (call_used_regs[i], call_used_regs[i + 1]);
  SWAP_INT (call_really_used_regs[i], call_really_used_regs[i + 1]);
  SWAP_STRING (reg_names[i], reg_names[i + 1]);

#undef SWAP_STRING
#undef SWAP_INT
}

/* Implement CONDITIONAL_REGISTER_USAGE.  */

void
mips_conditional_register_usage (void)
{

  if (ISA_HAS_DSP)
    {
      /* These DSP control register fields are global.  */
      global_regs[CCDSP_PO_REGNUM] = 1;
      global_regs[CCDSP_SC_REGNUM] = 1;
    }
  else 
    {
      int regno;

      for (regno = DSP_ACC_REG_FIRST; regno <= DSP_ACC_REG_LAST; regno++)
	fixed_regs[regno] = call_used_regs[regno] = 1;
    }
  if (!TARGET_HARD_FLOAT)
    {
      int regno;

      for (regno = FP_REG_FIRST; regno <= FP_REG_LAST; regno++)
	fixed_regs[regno] = call_used_regs[regno] = 1;
      for (regno = ST_REG_FIRST; regno <= ST_REG_LAST; regno++)
	fixed_regs[regno] = call_used_regs[regno] = 1;
    }
  else if (! ISA_HAS_8CC)
    {
      int regno;

      /* We only have a single condition-code register.  We implement
	 this by fixing all the condition-code registers and generating
	 RTL that refers directly to ST_REG_FIRST.  */
      for (regno = ST_REG_FIRST; regno <= ST_REG_LAST; regno++)
	fixed_regs[regno] = call_used_regs[regno] = 1;
    }
  /* In MIPS16 mode, we permit the $t temporary registers to be used
     for reload.  We prohibit the unused $s registers, since they
     are call-saved, and saving them via a MIPS16 register would
     probably waste more time than just reloading the value.  */
  if (TARGET_MIPS16)
    {
      fixed_regs[18] = call_used_regs[18] = 1;
      fixed_regs[19] = call_used_regs[19] = 1;
      fixed_regs[20] = call_used_regs[20] = 1;
      fixed_regs[21] = call_used_regs[21] = 1;
      fixed_regs[22] = call_used_regs[22] = 1;
      fixed_regs[23] = call_used_regs[23] = 1;
      fixed_regs[26] = call_used_regs[26] = 1;
      fixed_regs[27] = call_used_regs[27] = 1;
      fixed_regs[30] = call_used_regs[30] = 1;
    }
  /* $f20-$f23 are call-clobbered for n64.  */
  if (mips_abi == ABI_64)
    {
      int regno;
      for (regno = FP_REG_FIRST + 20; regno < FP_REG_FIRST + 24; regno++)
	call_really_used_regs[regno] = call_used_regs[regno] = 1;
    }
  /* Odd registers in the range $f21-$f31 (inclusive) are call-clobbered
     for n32.  */
  if (mips_abi == ABI_N32)
    {
      int regno;
      for (regno = FP_REG_FIRST + 21; regno <= FP_REG_FIRST + 31; regno+=2)
	call_really_used_regs[regno] = call_used_regs[regno] = 1;
    }
  /* Make sure that double-register accumulator values are correctly
     ordered for the current endianness.  */
  if (TARGET_LITTLE_ENDIAN)
    {
      unsigned int regno;

      mips_swap_registers (MD_REG_FIRST);
      for (regno = DSP_ACC_REG_FIRST; regno <= DSP_ACC_REG_LAST; regno += 2)
	mips_swap_registers (regno);
    }
}

/* Initialize vector TARGET to VALS.  */

void
mips_expand_vector_init (rtx target, rtx vals)
{
  enum machine_mode mode;
  enum machine_mode inner;
  unsigned int i, n_elts;
  rtx mem;

  mode = GET_MODE (target);
  inner = GET_MODE_INNER (mode);
  n_elts = GET_MODE_NUNITS (mode);

  gcc_assert (VECTOR_MODE_P (mode));

  mem = assign_stack_temp (mode, GET_MODE_SIZE (mode), 0);
  for (i = 0; i < n_elts; i++)
    emit_move_insn (adjust_address_nv (mem, inner, i * GET_MODE_SIZE (inner)),
                    XVECEXP (vals, 0, i));

  emit_move_insn (target, mem);
}

/* When generating MIPS16 code, we want to allocate $24 (T_REG) before
   other registers for instructions for which it is possible.  This
   encourages the compiler to use CMP in cases where an XOR would
   require some register shuffling.  */

void
mips_order_regs_for_local_alloc (void)
{
  int i;

  for (i = 0; i < FIRST_PSEUDO_REGISTER; i++)
    reg_alloc_order[i] = i;

  if (TARGET_MIPS16)
    {
      /* It really doesn't matter where we put register 0, since it is
         a fixed register anyhow.  */
      reg_alloc_order[0] = 24;
      reg_alloc_order[24] = 0;
    }
}

/* Initialize the GCC target structure.  */
#undef TARGET_ASM_ALIGNED_HI_OP
#define TARGET_ASM_ALIGNED_HI_OP "\t.half\t"
#undef TARGET_ASM_ALIGNED_SI_OP
#define TARGET_ASM_ALIGNED_SI_OP "\t.word\t"
#undef TARGET_ASM_ALIGNED_DI_OP
#define TARGET_ASM_ALIGNED_DI_OP "\t.dword\t"

#undef TARGET_ASM_FUNCTION_PROLOGUE
#define TARGET_ASM_FUNCTION_PROLOGUE mips_output_function_prologue
#undef TARGET_ASM_FUNCTION_EPILOGUE
#define TARGET_ASM_FUNCTION_EPILOGUE mips_output_function_epilogue
#undef TARGET_ASM_SELECT_RTX_SECTION
#define TARGET_ASM_SELECT_RTX_SECTION mips_select_rtx_section
#undef TARGET_ASM_FUNCTION_RODATA_SECTION
#define TARGET_ASM_FUNCTION_RODATA_SECTION mips_function_rodata_section

#undef TARGET_SCHED_INIT
#define TARGET_SCHED_INIT mips_sched_init
#undef TARGET_SCHED_REORDER
#define TARGET_SCHED_REORDER mips_sched_reorder
#undef TARGET_SCHED_REORDER2
#define TARGET_SCHED_REORDER2 mips_sched_reorder
#undef TARGET_SCHED_VARIABLE_ISSUE
#define TARGET_SCHED_VARIABLE_ISSUE mips_variable_issue
#undef TARGET_SCHED_ADJUST_COST
#define TARGET_SCHED_ADJUST_COST mips_adjust_cost
#undef TARGET_SCHED_ISSUE_RATE
#define TARGET_SCHED_ISSUE_RATE mips_issue_rate
#undef TARGET_SCHED_INIT_DFA_POST_CYCLE_INSN
#define TARGET_SCHED_INIT_DFA_POST_CYCLE_INSN mips_init_dfa_post_cycle_insn
#undef TARGET_SCHED_DFA_POST_ADVANCE_CYCLE
#define TARGET_SCHED_DFA_POST_ADVANCE_CYCLE mips_dfa_post_advance_cycle
#undef TARGET_SCHED_FIRST_CYCLE_MULTIPASS_DFA_LOOKAHEAD
#define TARGET_SCHED_FIRST_CYCLE_MULTIPASS_DFA_LOOKAHEAD \
  mips_multipass_dfa_lookahead

#undef TARGET_DEFAULT_TARGET_FLAGS
#define TARGET_DEFAULT_TARGET_FLAGS		\
  (TARGET_DEFAULT				\
   | TARGET_CPU_DEFAULT				\
   | TARGET_ENDIAN_DEFAULT			\
   | TARGET_FP_EXCEPTIONS_DEFAULT		\
   | MASK_CHECK_ZERO_DIV			\
   | MASK_FUSED_MADD)
#undef TARGET_HANDLE_OPTION
#define TARGET_HANDLE_OPTION mips_handle_option

#undef TARGET_FUNCTION_OK_FOR_SIBCALL
#define TARGET_FUNCTION_OK_FOR_SIBCALL mips_function_ok_for_sibcall

#undef TARGET_INSERT_ATTRIBUTES
#define TARGET_INSERT_ATTRIBUTES mips_insert_attributes
#undef TARGET_MERGE_DECL_ATTRIBUTES
#define TARGET_MERGE_DECL_ATTRIBUTES mips_merge_decl_attributes
#undef TARGET_SET_CURRENT_FUNCTION
#define TARGET_SET_CURRENT_FUNCTION mips_set_current_function

#undef TARGET_VALID_POINTER_MODE
#define TARGET_VALID_POINTER_MODE mips_valid_pointer_mode
#undef TARGET_RTX_COSTS
#define TARGET_RTX_COSTS mips_rtx_costs
#undef TARGET_ADDRESS_COST
#define TARGET_ADDRESS_COST mips_address_cost

#undef TARGET_IN_SMALL_DATA_P
#define TARGET_IN_SMALL_DATA_P mips_in_small_data_p

#undef TARGET_MACHINE_DEPENDENT_REORG
#define TARGET_MACHINE_DEPENDENT_REORG mips_reorg

#undef TARGET_ASM_FILE_START
#define TARGET_ASM_FILE_START mips_file_start
#undef TARGET_ASM_FILE_START_FILE_DIRECTIVE
#define TARGET_ASM_FILE_START_FILE_DIRECTIVE true

#undef TARGET_INIT_LIBFUNCS
#define TARGET_INIT_LIBFUNCS mips_init_libfuncs

#undef TARGET_BUILD_BUILTIN_VA_LIST
#define TARGET_BUILD_BUILTIN_VA_LIST mips_build_builtin_va_list
#undef TARGET_EXPAND_BUILTIN_VA_START
#define TARGET_EXPAND_BUILTIN_VA_START mips_va_start
#undef TARGET_GIMPLIFY_VA_ARG_EXPR
#define TARGET_GIMPLIFY_VA_ARG_EXPR mips_gimplify_va_arg_expr

#undef TARGET_PROMOTE_FUNCTION_ARGS
#define TARGET_PROMOTE_FUNCTION_ARGS hook_bool_const_tree_true
#undef TARGET_PROMOTE_FUNCTION_RETURN
#define TARGET_PROMOTE_FUNCTION_RETURN hook_bool_const_tree_true
#undef TARGET_PROMOTE_PROTOTYPES
#define TARGET_PROMOTE_PROTOTYPES hook_bool_const_tree_true

#undef TARGET_RETURN_IN_MEMORY
#define TARGET_RETURN_IN_MEMORY mips_return_in_memory
#undef TARGET_RETURN_IN_MSB
#define TARGET_RETURN_IN_MSB mips_return_in_msb

#undef TARGET_ASM_OUTPUT_MI_THUNK
#define TARGET_ASM_OUTPUT_MI_THUNK mips_output_mi_thunk
#undef TARGET_ASM_CAN_OUTPUT_MI_THUNK
#define TARGET_ASM_CAN_OUTPUT_MI_THUNK hook_bool_const_tree_hwi_hwi_const_tree_true

#undef TARGET_SETUP_INCOMING_VARARGS
#define TARGET_SETUP_INCOMING_VARARGS mips_setup_incoming_varargs
#undef TARGET_STRICT_ARGUMENT_NAMING
#define TARGET_STRICT_ARGUMENT_NAMING mips_strict_argument_naming
#undef TARGET_MUST_PASS_IN_STACK
#define TARGET_MUST_PASS_IN_STACK must_pass_in_stack_var_size
#undef TARGET_PASS_BY_REFERENCE
#define TARGET_PASS_BY_REFERENCE mips_pass_by_reference
#undef TARGET_CALLEE_COPIES
#define TARGET_CALLEE_COPIES mips_callee_copies
#undef TARGET_ARG_PARTIAL_BYTES
#define TARGET_ARG_PARTIAL_BYTES mips_arg_partial_bytes

#undef TARGET_MODE_REP_EXTENDED
#define TARGET_MODE_REP_EXTENDED mips_mode_rep_extended

#undef TARGET_VECTOR_MODE_SUPPORTED_P
#define TARGET_VECTOR_MODE_SUPPORTED_P mips_vector_mode_supported_p

#undef TARGET_SCALAR_MODE_SUPPORTED_P
#define TARGET_SCALAR_MODE_SUPPORTED_P mips_scalar_mode_supported_p

#undef TARGET_INIT_BUILTINS
#define TARGET_INIT_BUILTINS mips_init_builtins
#undef TARGET_EXPAND_BUILTIN
#define TARGET_EXPAND_BUILTIN mips_expand_builtin

#undef TARGET_HAVE_TLS
#define TARGET_HAVE_TLS HAVE_AS_TLS

#undef TARGET_CANNOT_FORCE_CONST_MEM
#define TARGET_CANNOT_FORCE_CONST_MEM mips_cannot_force_const_mem

#undef TARGET_ENCODE_SECTION_INFO
#define TARGET_ENCODE_SECTION_INFO mips_encode_section_info

#undef TARGET_ATTRIBUTE_TABLE
#define TARGET_ATTRIBUTE_TABLE mips_attribute_table
/* All our function attributes are related to how out-of-line copies should
   be compiled or called.  They don't in themselves prevent inlining.  */
#undef TARGET_FUNCTION_ATTRIBUTE_INLINABLE_P
#define TARGET_FUNCTION_ATTRIBUTE_INLINABLE_P hook_bool_const_tree_true

#undef TARGET_EXTRA_LIVE_ON_ENTRY
#define TARGET_EXTRA_LIVE_ON_ENTRY mips_extra_live_on_entry

#undef TARGET_USE_BLOCKS_FOR_CONSTANT_P
#define TARGET_USE_BLOCKS_FOR_CONSTANT_P mips_use_blocks_for_constant_p
#undef TARGET_USE_ANCHORS_FOR_SYMBOL_P
#define TARGET_USE_ANCHORS_FOR_SYMBOL_P mips_use_anchors_for_symbol_p

#undef  TARGET_COMP_TYPE_ATTRIBUTES
#define TARGET_COMP_TYPE_ATTRIBUTES mips_comp_type_attributes

#ifdef HAVE_AS_DTPRELWORD
#undef TARGET_ASM_OUTPUT_DWARF_DTPREL
#define TARGET_ASM_OUTPUT_DWARF_DTPREL mips_output_dwarf_dtprel
#endif
#undef TARGET_DWARF_REGISTER_SPAN
#define TARGET_DWARF_REGISTER_SPAN mips_dwarf_register_span

#undef TARGET_IRA_COVER_CLASSES
#define TARGET_IRA_COVER_CLASSES mips_ira_cover_classes

struct gcc_target targetm = TARGET_INITIALIZER;

#include "gt-mips.h"<|MERGE_RESOLUTION|>--- conflicted
+++ resolved
@@ -1,10 +1,6 @@
 /* Subroutines used for MIPS code generation.
    Copyright (C) 1989, 1990, 1991, 1993, 1994, 1995, 1996, 1997, 1998,
-<<<<<<< HEAD
-   1999, 2000, 2001, 2002, 2003, 2004, 2005, 2006, 2007, 2008
-=======
    1999, 2000, 2001, 2002, 2003, 2004, 2005, 2006, 2007, 2008, 2009
->>>>>>> a0daa400
    Free Software Foundation, Inc.
    Contributed by A. Lichnewsky, lich@inria.inria.fr.
    Changes by Michael Meissner, meissner@osf.org.
@@ -457,10 +453,6 @@
 bool mips_base_mips16;
 
 /* The ambient values of other global variables.  */
-<<<<<<< HEAD
-static int mips_base_delayed_branch; /* flag_delayed_branch */
-=======
->>>>>>> a0daa400
 static int mips_base_schedule_insns; /* flag_schedule_insns */
 static int mips_base_reorder_blocks_and_partition; /* flag_reorder... */
 static int mips_base_move_loop_invariants; /* flag_move_loop_invariants */
@@ -5325,17 +5317,10 @@
       if (GET_MODE_CLASS (TYPE_MODE (type)) == MODE_FLOAT
 	  && GET_MODE_SIZE (TYPE_MODE (type)) <= UNITS_PER_FPVALUE)
 	{
-<<<<<<< HEAD
-	  top = build3 (COMPONENT_REF, TREE_TYPE (f_ftop), valist, f_ftop,
-		        NULL_TREE);
-	  off = build3 (COMPONENT_REF, TREE_TYPE (f_foff), valist, f_foff,
-		        NULL_TREE);
-=======
 	  top = build3 (COMPONENT_REF, TREE_TYPE (f_ftop),
 			unshare_expr (valist), f_ftop, NULL_TREE);
 	  off = build3 (COMPONENT_REF, TREE_TYPE (f_foff),
 			unshare_expr (valist), f_foff, NULL_TREE);
->>>>>>> a0daa400
 
 	  /* When va_start saves FPR arguments to the stack, each slot
 	     takes up UNITS_PER_HWFPVALUE bytes, regardless of the
@@ -5362,30 +5347,17 @@
 	}
       else
 	{
-<<<<<<< HEAD
-	  top = build3 (COMPONENT_REF, TREE_TYPE (f_gtop), valist, f_gtop,
-		        NULL_TREE);
-	  off = build3 (COMPONENT_REF, TREE_TYPE (f_goff), valist, f_goff,
-		        NULL_TREE);
-=======
 	  top = build3 (COMPONENT_REF, TREE_TYPE (f_gtop),
 			unshare_expr (valist), f_gtop, NULL_TREE);
 	  off = build3 (COMPONENT_REF, TREE_TYPE (f_goff),
 			unshare_expr (valist), f_goff, NULL_TREE);
->>>>>>> a0daa400
 	  rsize = (size + UNITS_PER_WORD - 1) & -UNITS_PER_WORD;
 	  if (rsize > UNITS_PER_WORD)
 	    {
 	      /* [1] Emit code for: off &= -rsize.	*/
-<<<<<<< HEAD
-	      t = build2 (BIT_AND_EXPR, TREE_TYPE (off), off,
-			  build_int_cst (TREE_TYPE (off), -rsize));
-	      gimplify_assign (off, t, pre_p);
-=======
 	      t = build2 (BIT_AND_EXPR, TREE_TYPE (off), unshare_expr (off),
 			  build_int_cst (TREE_TYPE (off), -rsize));
 	      gimplify_assign (unshare_expr (off), t, pre_p);
->>>>>>> a0daa400
 	    }
 	  osize = rsize;
 	}
@@ -5422,12 +5394,8 @@
 	  u = size_int (-osize);
 	  t = build2 (BIT_AND_EXPR, sizetype, t, u);
 	  t = fold_convert (TREE_TYPE (ovfl), t);
-<<<<<<< HEAD
-	  align = build2 (MODIFY_EXPR, TREE_TYPE (ovfl), ovfl, t);
-=======
 	  align = build2 (MODIFY_EXPR, TREE_TYPE (ovfl),
 			  unshare_expr (ovfl), t);
->>>>>>> a0daa400
 	}
       else
 	align = NULL;
@@ -10261,7 +10229,6 @@
 	return "%[la\t%@,%0";
     }
 }
-<<<<<<< HEAD
 
 /* Return the assembly code for INSN, which has the operands given by
    OPERANDS, and which branches to OPERANDS[1] if some condition is true.
@@ -10277,6 +10244,8 @@
   unsigned int length;
   rtx taken, not_taken;
 
+  gcc_assert (LABEL_P (operands[1]));  
+
   length = get_attr_length (insn);
   if (length <= 8)
     {
@@ -10285,33 +10254,6 @@
       return branch_if_true;
     }
 
-=======
-
-/* Return the assembly code for INSN, which has the operands given by
-   OPERANDS, and which branches to OPERANDS[1] if some condition is true.
-   BRANCH_IF_TRUE is the asm template that should be used if OPERANDS[1]
-   is in range of a direct branch.  BRANCH_IF_FALSE is an inverted
-   version of BRANCH_IF_TRUE.  */
-
-const char *
-mips_output_conditional_branch (rtx insn, rtx *operands,
-				const char *branch_if_true,
-				const char *branch_if_false)
-{
-  unsigned int length;
-  rtx taken, not_taken;
-
-  gcc_assert (LABEL_P (operands[1]));  
-
-  length = get_attr_length (insn);
-  if (length <= 8)
-    {
-      /* Just a simple conditional branch.  */
-      mips_branch_likely = (final_sequence && INSN_ANNULLED_BRANCH_P (insn));
-      return branch_if_true;
-    }
-
->>>>>>> a0daa400
   /* Generate a reversed branch around a direct jump.  This fallback does
      not use branch-likely instructions.  */
   mips_branch_likely = false;
@@ -11375,10 +11317,6 @@
 #define CODE_FOR_loongson_pminub CODE_FOR_uminv8qi3
 #define CODE_FOR_loongson_pmulhuh CODE_FOR_umulv4hi3_highpart
 #define CODE_FOR_loongson_pmulhh CODE_FOR_smulv4hi3_highpart
-<<<<<<< HEAD
-#define CODE_FOR_loongson_biadd CODE_FOR_reduc_uplus_v8qi
-=======
->>>>>>> a0daa400
 #define CODE_FOR_loongson_psubw CODE_FOR_subv2si3
 #define CODE_FOR_loongson_psubh CODE_FOR_subv4hi3
 #define CODE_FOR_loongson_psubb CODE_FOR_subv8qi3
@@ -11806,20 +11744,23 @@
 mips_prepare_builtin_arg (enum insn_code icode,
 			  unsigned int opno, tree exp, unsigned int argno)
 {
-<<<<<<< HEAD
+  tree arg;
   rtx value;
   enum machine_mode mode;
 
-  value = expand_normal (CALL_EXPR_ARG (exp, argno));
+  arg = CALL_EXPR_ARG (exp, argno);
+  value = expand_normal (arg);
   mode = insn_data[icode].operand[opno].mode;
   if (!insn_data[icode].operand[opno].predicate (value, mode))
     {
-      /* Cope with address operands, where MODE is not the mode of
-	 VALUE itself.  */
-      if (GET_MODE (value) == VOIDmode)
-	value = copy_to_mode_reg (mode, value);
-      else
-	value = copy_to_reg (value);
+      /* We need to get the mode from ARG for two reasons:
+
+	   - to cope with address operands, where MODE is the mode of the
+	     memory, rather than of VALUE itself.
+
+	   - to cope with special predicates like pmode_register_operand,
+	     where MODE is VOIDmode.  */
+      value = copy_to_mode_reg (TYPE_MODE (TREE_TYPE (arg)), value);
 
       /* Check the predicate again.  */
       if (!insn_data[icode].operand[opno].predicate (value, mode))
@@ -11863,7 +11804,8 @@
   opno = 0;
   if (has_target_p)
     {
-      ops[opno] = mips_prepare_builtin_target (icode, opno, target);
+      target = mips_prepare_builtin_target (icode, opno, target);
+      ops[opno] = target;
       opno++;
     }
 
@@ -12891,1115 +12833,16 @@
       end_regno = END_REGNO (x);
       for (regno = REGNO (x); regno < end_regno; regno++)
 	{
-=======
-  tree arg;
-  rtx value;
-  enum machine_mode mode;
-
-  arg = CALL_EXPR_ARG (exp, argno);
-  value = expand_normal (arg);
-  mode = insn_data[icode].operand[opno].mode;
-  if (!insn_data[icode].operand[opno].predicate (value, mode))
-    {
-      /* We need to get the mode from ARG for two reasons:
-
-	   - to cope with address operands, where MODE is the mode of the
-	     memory, rather than of VALUE itself.
-
-	   - to cope with special predicates like pmode_register_operand,
-	     where MODE is VOIDmode.  */
-      value = copy_to_mode_reg (TYPE_MODE (TREE_TYPE (arg)), value);
-
-      /* Check the predicate again.  */
-      if (!insn_data[icode].operand[opno].predicate (value, mode))
-	{
-	  error ("invalid argument to built-in function");
-	  return const0_rtx;
-	}
-    }
-
-  return value;
-}
-
-/* Return an rtx suitable for output operand OP of instruction ICODE.
-   If TARGET is non-null, try to use it where possible.  */
-
-static rtx
-mips_prepare_builtin_target (enum insn_code icode, unsigned int op, rtx target)
-{
-  enum machine_mode mode;
-
-  mode = insn_data[icode].operand[op].mode;
-  if (target == 0 || !insn_data[icode].operand[op].predicate (target, mode))
-    target = gen_reg_rtx (mode);
-
-  return target;
-}
-
-/* Expand a MIPS_BUILTIN_DIRECT or MIPS_BUILTIN_DIRECT_NO_TARGET function;
-   HAS_TARGET_P says which.  EXP is the CALL_EXPR that calls the function
-   and ICODE is the code of the associated .md pattern.  TARGET, if nonnull,
-   suggests a good place to put the result.  */
-
-static rtx
-mips_expand_builtin_direct (enum insn_code icode, rtx target, tree exp,
-			    bool has_target_p)
-{
-  rtx ops[MAX_RECOG_OPERANDS];
-  int opno, argno;
-
-  /* Map any target to operand 0.  */
-  opno = 0;
-  if (has_target_p)
-    {
-      target = mips_prepare_builtin_target (icode, opno, target);
-      ops[opno] = target;
-      opno++;
-    }
-
-  /* Map the arguments to the other operands.  The n_operands value
-     for an expander includes match_dups and match_scratches as well as
-     match_operands, so n_operands is only an upper bound on the number
-     of arguments to the expander function.  */
-  gcc_assert (opno + call_expr_nargs (exp) <= insn_data[icode].n_operands);
-  for (argno = 0; argno < call_expr_nargs (exp); argno++, opno++)
-    ops[opno] = mips_prepare_builtin_arg (icode, opno, exp, argno);
-
-  switch (opno)
-    {
-    case 2:
-      emit_insn (GEN_FCN (icode) (ops[0], ops[1]));
-      break;
-
-    case 3:
-      emit_insn (GEN_FCN (icode) (ops[0], ops[1], ops[2]));
-      break;
-
-    case 4:
-      emit_insn (GEN_FCN (icode) (ops[0], ops[1], ops[2], ops[3]));
-      break;
-
-    default:
-      gcc_unreachable ();
-    }
-  return target;
-}
-
-/* Expand a __builtin_mips_movt_*_ps or __builtin_mips_movf_*_ps
-   function; TYPE says which.  EXP is the CALL_EXPR that calls the
-   function, ICODE is the instruction that should be used to compare
-   the first two arguments, and COND is the condition it should test.
-   TARGET, if nonnull, suggests a good place to put the result.  */
-
-static rtx
-mips_expand_builtin_movtf (enum mips_builtin_type type,
-			   enum insn_code icode, enum mips_fp_condition cond,
-			   rtx target, tree exp)
-{
-  rtx cmp_result, op0, op1;
-
-  cmp_result = mips_prepare_builtin_target (icode, 0, 0);
-  op0 = mips_prepare_builtin_arg (icode, 1, exp, 0);
-  op1 = mips_prepare_builtin_arg (icode, 2, exp, 1);
-  emit_insn (GEN_FCN (icode) (cmp_result, op0, op1, GEN_INT (cond)));
-
-  icode = CODE_FOR_mips_cond_move_tf_ps;
-  target = mips_prepare_builtin_target (icode, 0, target);
-  if (type == MIPS_BUILTIN_MOVT)
-    {
-      op1 = mips_prepare_builtin_arg (icode, 2, exp, 2);
-      op0 = mips_prepare_builtin_arg (icode, 1, exp, 3);
-    }
-  else
-    {
-      op0 = mips_prepare_builtin_arg (icode, 1, exp, 2);
-      op1 = mips_prepare_builtin_arg (icode, 2, exp, 3);
-    }
-  emit_insn (gen_mips_cond_move_tf_ps (target, op0, op1, cmp_result));
-  return target;
-}
-
-/* Move VALUE_IF_TRUE into TARGET if CONDITION is true; move VALUE_IF_FALSE
-   into TARGET otherwise.  Return TARGET.  */
-
-static rtx
-mips_builtin_branch_and_move (rtx condition, rtx target,
-			      rtx value_if_true, rtx value_if_false)
-{
-  rtx true_label, done_label;
-
-  true_label = gen_label_rtx ();
-  done_label = gen_label_rtx ();
-
-  /* First assume that CONDITION is false.  */
-  mips_emit_move (target, value_if_false);
-
-  /* Branch to TRUE_LABEL if CONDITION is true and DONE_LABEL otherwise.  */
-  emit_jump_insn (gen_condjump (condition, true_label));
-  emit_jump_insn (gen_jump (done_label));
-  emit_barrier ();
-
-  /* Fix TARGET if CONDITION is true.  */
-  emit_label (true_label);
-  mips_emit_move (target, value_if_true);
-
-  emit_label (done_label);
-  return target;
-}
-
-/* Expand a comparison built-in function of type BUILTIN_TYPE.  EXP is
-   the CALL_EXPR that calls the function, ICODE is the code of the
-   comparison instruction, and COND is the condition it should test.
-   TARGET, if nonnull, suggests a good place to put the boolean result.  */
-
-static rtx
-mips_expand_builtin_compare (enum mips_builtin_type builtin_type,
-			     enum insn_code icode, enum mips_fp_condition cond,
-			     rtx target, tree exp)
-{
-  rtx offset, condition, cmp_result, args[MAX_RECOG_OPERANDS];
-  int argno;
-
-  if (target == 0 || GET_MODE (target) != SImode)
-    target = gen_reg_rtx (SImode);
-
-  /* The instruction should have a target operand, an operand for each
-     argument, and an operand for COND.  */
-  gcc_assert (call_expr_nargs (exp) + 2 == insn_data[icode].n_operands);
-
-  /* Prepare the operands to the comparison.  */
-  cmp_result = mips_prepare_builtin_target (icode, 0, 0);
-  for (argno = 0; argno < call_expr_nargs (exp); argno++)
-    args[argno] = mips_prepare_builtin_arg (icode, argno + 1, exp, argno);
-
-  switch (insn_data[icode].n_operands)
-    {
-    case 4:
-      emit_insn (GEN_FCN (icode) (cmp_result, args[0], args[1],
-				  GEN_INT (cond)));
-      break;
-
-    case 6:
-      emit_insn (GEN_FCN (icode) (cmp_result, args[0], args[1],
-				  args[2], args[3], GEN_INT (cond)));
-      break;
-
-    default:
-      gcc_unreachable ();
-    }
-
-  /* If the comparison sets more than one register, we define the result
-     to be 0 if all registers are false and -1 if all registers are true.
-     The value of the complete result is indeterminate otherwise.  */
-  switch (builtin_type)
-    {
-    case MIPS_BUILTIN_CMP_ALL:
-      condition = gen_rtx_NE (VOIDmode, cmp_result, constm1_rtx);
-      return mips_builtin_branch_and_move (condition, target,
-					   const0_rtx, const1_rtx);
-
-    case MIPS_BUILTIN_CMP_UPPER:
-    case MIPS_BUILTIN_CMP_LOWER:
-      offset = GEN_INT (builtin_type == MIPS_BUILTIN_CMP_UPPER);
-      condition = gen_single_cc (cmp_result, offset);
-      return mips_builtin_branch_and_move (condition, target,
-					   const1_rtx, const0_rtx);
-
-    default:
-      condition = gen_rtx_NE (VOIDmode, cmp_result, const0_rtx);
-      return mips_builtin_branch_and_move (condition, target,
-					   const1_rtx, const0_rtx);
-    }
-}
-
-/* Expand a bposge built-in function of type BUILTIN_TYPE.  TARGET,
-   if nonnull, suggests a good place to put the boolean result.  */
-
-static rtx
-mips_expand_builtin_bposge (enum mips_builtin_type builtin_type, rtx target)
-{
-  rtx condition, cmp_result;
-  int cmp_value;
-
-  if (target == 0 || GET_MODE (target) != SImode)
-    target = gen_reg_rtx (SImode);
-
-  cmp_result = gen_rtx_REG (CCDSPmode, CCDSP_PO_REGNUM);
-
-  if (builtin_type == MIPS_BUILTIN_BPOSGE32)
-    cmp_value = 32;
-  else
-    gcc_assert (0);
-
-  condition = gen_rtx_GE (VOIDmode, cmp_result, GEN_INT (cmp_value));
-  return mips_builtin_branch_and_move (condition, target,
-				       const1_rtx, const0_rtx);
-}
-
-/* Implement TARGET_EXPAND_BUILTIN.  */
-
-static rtx
-mips_expand_builtin (tree exp, rtx target, rtx subtarget ATTRIBUTE_UNUSED,
-		     enum machine_mode mode, int ignore)
-{
-  tree fndecl;
-  unsigned int fcode, avail;
-  const struct mips_builtin_description *d;
-
-  fndecl = TREE_OPERAND (CALL_EXPR_FN (exp), 0);
-  fcode = DECL_FUNCTION_CODE (fndecl);
-  gcc_assert (fcode < ARRAY_SIZE (mips_builtins));
-  d = &mips_builtins[fcode];
-  avail = d->avail ();
-  gcc_assert (avail != 0);
-  if (TARGET_MIPS16)
-    {
-      error ("built-in function %qs not supported for MIPS16",
-	     IDENTIFIER_POINTER (DECL_NAME (fndecl)));
-      return ignore ? const0_rtx : CONST0_RTX (mode);
-    }
-  switch (d->builtin_type)
-    {
-    case MIPS_BUILTIN_DIRECT:
-      return mips_expand_builtin_direct (d->icode, target, exp, true);
-
-    case MIPS_BUILTIN_DIRECT_NO_TARGET:
-      return mips_expand_builtin_direct (d->icode, target, exp, false);
-
-    case MIPS_BUILTIN_MOVT:
-    case MIPS_BUILTIN_MOVF:
-      return mips_expand_builtin_movtf (d->builtin_type, d->icode,
-					d->cond, target, exp);
-
-    case MIPS_BUILTIN_CMP_ANY:
-    case MIPS_BUILTIN_CMP_ALL:
-    case MIPS_BUILTIN_CMP_UPPER:
-    case MIPS_BUILTIN_CMP_LOWER:
-    case MIPS_BUILTIN_CMP_SINGLE:
-      return mips_expand_builtin_compare (d->builtin_type, d->icode,
-					  d->cond, target, exp);
-
-    case MIPS_BUILTIN_BPOSGE32:
-      return mips_expand_builtin_bposge (d->builtin_type, target);
-    }
-  gcc_unreachable ();
-}
--
-/* An entry in the MIPS16 constant pool.  VALUE is the pool constant,
-   MODE is its mode, and LABEL is the CODE_LABEL associated with it.  */
-struct mips16_constant {
-  struct mips16_constant *next;
-  rtx value;
-  rtx label;
-  enum machine_mode mode;
-};
-
-/* Information about an incomplete MIPS16 constant pool.  FIRST is the
-   first constant, HIGHEST_ADDRESS is the highest address that the first
-   byte of the pool can have, and INSN_ADDRESS is the current instruction
-   address.  */
-struct mips16_constant_pool {
-  struct mips16_constant *first;
-  int highest_address;
-  int insn_address;
-};
-
-/* Add constant VALUE to POOL and return its label.  MODE is the
-   value's mode (used for CONST_INTs, etc.).  */
-
-static rtx
-mips16_add_constant (struct mips16_constant_pool *pool,
-		     rtx value, enum machine_mode mode)
-{
-  struct mips16_constant **p, *c;
-  bool first_of_size_p;
-
-  /* See whether the constant is already in the pool.  If so, return the
-     existing label, otherwise leave P pointing to the place where the
-     constant should be added.
-
-     Keep the pool sorted in increasing order of mode size so that we can
-     reduce the number of alignments needed.  */
-  first_of_size_p = true;
-  for (p = &pool->first; *p != 0; p = &(*p)->next)
-    {
-      if (mode == (*p)->mode && rtx_equal_p (value, (*p)->value))
-	return (*p)->label;
-      if (GET_MODE_SIZE (mode) < GET_MODE_SIZE ((*p)->mode))
-	break;
-      if (GET_MODE_SIZE (mode) == GET_MODE_SIZE ((*p)->mode))
-	first_of_size_p = false;
-    }
-
-  /* In the worst case, the constant needed by the earliest instruction
-     will end up at the end of the pool.  The entire pool must then be
-     accessible from that instruction.
-
-     When adding the first constant, set the pool's highest address to
-     the address of the first out-of-range byte.  Adjust this address
-     downwards each time a new constant is added.  */
-  if (pool->first == 0)
-    /* For LWPC, ADDIUPC and DADDIUPC, the base PC value is the address
-       of the instruction with the lowest two bits clear.  The base PC
-       value for LDPC has the lowest three bits clear.  Assume the worst
-       case here; namely that the PC-relative instruction occupies the
-       last 2 bytes in an aligned word.  */
-    pool->highest_address = pool->insn_address - (UNITS_PER_WORD - 2) + 0x8000;
-  pool->highest_address -= GET_MODE_SIZE (mode);
-  if (first_of_size_p)
-    /* Take into account the worst possible padding due to alignment.  */
-    pool->highest_address -= GET_MODE_SIZE (mode) - 1;
-
-  /* Create a new entry.  */
-  c = XNEW (struct mips16_constant);
-  c->value = value;
-  c->mode = mode;
-  c->label = gen_label_rtx ();
-  c->next = *p;
-  *p = c;
-
-  return c->label;
-}
-
-/* Output constant VALUE after instruction INSN and return the last
-   instruction emitted.  MODE is the mode of the constant.  */
-
-static rtx
-mips16_emit_constants_1 (enum machine_mode mode, rtx value, rtx insn)
-{
-  if (SCALAR_INT_MODE_P (mode) || ALL_SCALAR_FIXED_POINT_MODE_P (mode))
-    {
-      rtx size = GEN_INT (GET_MODE_SIZE (mode));
-      return emit_insn_after (gen_consttable_int (value, size), insn);
-    }
-
-  if (SCALAR_FLOAT_MODE_P (mode))
-    return emit_insn_after (gen_consttable_float (value), insn);
-
-  if (VECTOR_MODE_P (mode))
-    {
-      int i;
-
-      for (i = 0; i < CONST_VECTOR_NUNITS (value); i++)
-	insn = mips16_emit_constants_1 (GET_MODE_INNER (mode),
-					CONST_VECTOR_ELT (value, i), insn);
-      return insn;
-    }
-
-  gcc_unreachable ();
-}
-
-/* Dump out the constants in CONSTANTS after INSN.  */
-
-static void
-mips16_emit_constants (struct mips16_constant *constants, rtx insn)
-{
-  struct mips16_constant *c, *next;
-  int align;
-
-  align = 0;
-  for (c = constants; c != NULL; c = next)
-    {
-      /* If necessary, increase the alignment of PC.  */
-      if (align < GET_MODE_SIZE (c->mode))
-	{
-	  int align_log = floor_log2 (GET_MODE_SIZE (c->mode));
-	  insn = emit_insn_after (gen_align (GEN_INT (align_log)), insn);
-	}
-      align = GET_MODE_SIZE (c->mode);
-
-      insn = emit_label_after (c->label, insn);
-      insn = mips16_emit_constants_1 (c->mode, c->value, insn);
-
-      next = c->next;
-      free (c);
-    }
-
-  emit_barrier_after (insn);
-}
-
-/* Return the length of instruction INSN.  */
-
-static int
-mips16_insn_length (rtx insn)
-{
-  if (JUMP_P (insn))
-    {
-      rtx body = PATTERN (insn);
-      if (GET_CODE (body) == ADDR_VEC)
-	return GET_MODE_SIZE (GET_MODE (body)) * XVECLEN (body, 0);
-      if (GET_CODE (body) == ADDR_DIFF_VEC)
-	return GET_MODE_SIZE (GET_MODE (body)) * XVECLEN (body, 1);
-    }
-  return get_attr_length (insn);
-}
-
-/* If *X is a symbolic constant that refers to the constant pool, add
-   the constant to POOL and rewrite *X to use the constant's label.  */
-
-static void
-mips16_rewrite_pool_constant (struct mips16_constant_pool *pool, rtx *x)
-{
-  rtx base, offset, label;
-
-  split_const (*x, &base, &offset);
-  if (GET_CODE (base) == SYMBOL_REF && CONSTANT_POOL_ADDRESS_P (base))
-    {
-      label = mips16_add_constant (pool, get_pool_constant (base),
-				   get_pool_mode (base));
-      base = gen_rtx_LABEL_REF (Pmode, label);
-      *x = mips_unspec_address_offset (base, offset, SYMBOL_PC_RELATIVE);
-    }
-}
-
-/* This structure is used to communicate with mips16_rewrite_pool_refs.
-   INSN is the instruction we're rewriting and POOL points to the current
-   constant pool.  */
-struct mips16_rewrite_pool_refs_info {
-  rtx insn;
-  struct mips16_constant_pool *pool;
-};
-
-/* Rewrite *X so that constant pool references refer to the constant's
-   label instead.  DATA points to a mips16_rewrite_pool_refs_info
-   structure.  */
-
-static int
-mips16_rewrite_pool_refs (rtx *x, void *data)
-{
-  struct mips16_rewrite_pool_refs_info *info =
-    (struct mips16_rewrite_pool_refs_info *) data;
-
-  if (force_to_mem_operand (*x, Pmode))
-    {
-      rtx mem = force_const_mem (GET_MODE (*x), *x);
-      validate_change (info->insn, x, mem, false);
-    }
-
-  if (MEM_P (*x))
-    {
-      mips16_rewrite_pool_constant (info->pool, &XEXP (*x, 0));
-      return -1;
-    }
-
-  if (TARGET_MIPS16_TEXT_LOADS)
-    mips16_rewrite_pool_constant (info->pool, x);
-
-  return GET_CODE (*x) == CONST ? -1 : 0;
-}
-
-/* Build MIPS16 constant pools.  */
-
-static void
-mips16_lay_out_constants (void)
-{
-  struct mips16_constant_pool pool;
-  struct mips16_rewrite_pool_refs_info info;
-  rtx insn, barrier;
-
-  if (!TARGET_MIPS16_PCREL_LOADS)
-    return;
-
-  split_all_insns_noflow ();
-  barrier = 0;
-  memset (&pool, 0, sizeof (pool));
-  for (insn = get_insns (); insn; insn = NEXT_INSN (insn))
-    {
-      /* Rewrite constant pool references in INSN.  */
-      if (INSN_P (insn))
-	{
-	  info.insn = insn;
-	  info.pool = &pool;
-	  for_each_rtx (&PATTERN (insn), mips16_rewrite_pool_refs, &info);
-	}
-
-      pool.insn_address += mips16_insn_length (insn);
-
-      if (pool.first != NULL)
-	{
-	  /* If there are no natural barriers between the first user of
-	     the pool and the highest acceptable address, we'll need to
-	     create a new instruction to jump around the constant pool.
-	     In the worst case, this instruction will be 4 bytes long.
-
-	     If it's too late to do this transformation after INSN,
-	     do it immediately before INSN.  */
-	  if (barrier == 0 && pool.insn_address + 4 > pool.highest_address)
-	    {
-	      rtx label, jump;
-
-	      label = gen_label_rtx ();
-
-	      jump = emit_jump_insn_before (gen_jump (label), insn);
-	      JUMP_LABEL (jump) = label;
-	      LABEL_NUSES (label) = 1;
-	      barrier = emit_barrier_after (jump);
-
-	      emit_label_after (label, barrier);
-	      pool.insn_address += 4;
-	    }
-
-	  /* See whether the constant pool is now out of range of the first
-	     user.  If so, output the constants after the previous barrier.
-	     Note that any instructions between BARRIER and INSN (inclusive)
-	     will use negative offsets to refer to the pool.  */
-	  if (pool.insn_address > pool.highest_address)
-	    {
-	      mips16_emit_constants (pool.first, barrier);
-	      pool.first = NULL;
-	      barrier = 0;
-	    }
-	  else if (BARRIER_P (insn))
-	    barrier = insn;
-	}
-    }
-  mips16_emit_constants (pool.first, get_last_insn ());
-}
--
-/* Return true if it is worth r10k_simplify_address's while replacing
-   an address with X.  We are looking for constants, and for addresses
-   at a known offset from the incoming stack pointer.  */
-
-static bool
-r10k_simplified_address_p (rtx x)
-{
-  if (GET_CODE (x) == PLUS && CONST_INT_P (XEXP (x, 1)))
-    x = XEXP (x, 0);
-  return x == virtual_incoming_args_rtx || CONSTANT_P (x);
-}
-
-/* X is an expression that appears in INSN.  Try to use the UD chains
-   to simplify it, returning the simplified form on success and the
-   original form otherwise.  Replace the incoming value of $sp with
-   virtual_incoming_args_rtx (which should never occur in X otherwise).  */
-
-static rtx
-r10k_simplify_address (rtx x, rtx insn)
-{
-  rtx newx, op0, op1, set, def_insn, note;
-  df_ref use, def;
-  struct df_link *defs;
-
-  newx = NULL_RTX;
-  if (UNARY_P (x))
-    {
-      op0 = r10k_simplify_address (XEXP (x, 0), insn);
-      if (op0 != XEXP (x, 0))
-	newx = simplify_gen_unary (GET_CODE (x), GET_MODE (x),
-				   op0, GET_MODE (XEXP (x, 0)));
-    }
-  else if (BINARY_P (x))
-    {
-      op0 = r10k_simplify_address (XEXP (x, 0), insn);
-      op1 = r10k_simplify_address (XEXP (x, 1), insn);
-      if (op0 != XEXP (x, 0) || op1 != XEXP (x, 1))
-	newx = simplify_gen_binary (GET_CODE (x), GET_MODE (x), op0, op1);
-    }
-  else if (GET_CODE (x) == LO_SUM)
-    {
-      /* LO_SUMs can be offset from HIGHs, if we know they won't
-	 overflow.  See mips_classify_address for the rationale behind
-	 the lax check.  */
-      op0 = r10k_simplify_address (XEXP (x, 0), insn);
-      if (GET_CODE (op0) == HIGH)
-	newx = XEXP (x, 1);
-    }
-  else if (REG_P (x))
-    {
-      /* Uses are recorded by regno_reg_rtx, not X itself.  */
-      use = df_find_use (insn, regno_reg_rtx[REGNO (x)]);
-      gcc_assert (use);
-      defs = DF_REF_CHAIN (use);
-
-      /* Require a single definition.  */
-      if (defs && defs->next == NULL)
-	{
-	  def = defs->ref;
-	  if (DF_REF_IS_ARTIFICIAL (def))
-	    {
-	      /* Replace the incoming value of $sp with
-		 virtual_incoming_args_rtx.  */
-	      if (x == stack_pointer_rtx
-		  && DF_REF_BB (def) == ENTRY_BLOCK_PTR)
-		newx = virtual_incoming_args_rtx;
-	    }
-	  else if (dominated_by_p (CDI_DOMINATORS, DF_REF_BB (use),
-				   DF_REF_BB (def)))
-	    {
-	      /* Make sure that DEF_INSN is a single set of REG.  */
-	      def_insn = DF_REF_INSN (def);
-	      if (NONJUMP_INSN_P (def_insn))
-		{
-		  set = single_set (def_insn);
-		  if (set && rtx_equal_p (SET_DEST (set), x))
-		    {
-		      /* Prefer to use notes, since the def-use chains
-			 are often shorter.  */
-		      note = find_reg_equal_equiv_note (def_insn);
-		      if (note)
-			newx = XEXP (note, 0);
-		      else
-			newx = SET_SRC (set);
-		      newx = r10k_simplify_address (newx, def_insn);
-		    }
-		}
-	    }
-	}
-    }
-  if (newx && r10k_simplified_address_p (newx))
-    return newx;
-  return x;
-}
-
-/* Return true if ADDRESS is known to be an uncached address
-   on R10K systems.  */
-
-static bool
-r10k_uncached_address_p (unsigned HOST_WIDE_INT address)
-{
-  unsigned HOST_WIDE_INT upper;
-
-  /* Check for KSEG1.  */
-  if (address + 0x60000000 < 0x20000000)
-    return true;
-
-  /* Check for uncached XKPHYS addresses.  */
-  if (Pmode == DImode)
-    {
-      upper = (address >> 40) & 0xf9ffff;
-      if (upper == 0x900000 || upper == 0xb80000)
-	return true;
-    }
-  return false;
-}
-
-/* Return true if we can prove that an access to address X in instruction
-   INSN would be safe from R10K speculation.  This X is a general
-   expression; it might not be a legitimate address.  */
-
-static bool
-r10k_safe_address_p (rtx x, rtx insn)
-{
-  rtx base, offset;
-  HOST_WIDE_INT offset_val;
-
-  x = r10k_simplify_address (x, insn);
-
-  /* Check for references to the stack frame.  It doesn't really matter
-     how much of the frame has been allocated at INSN; -mr10k-cache-barrier
-     allows us to assume that accesses to any part of the eventual frame
-     is safe from speculation at any point in the function.  */
-  mips_split_plus (x, &base, &offset_val);
-  if (base == virtual_incoming_args_rtx
-      && offset_val >= -cfun->machine->frame.total_size
-      && offset_val < cfun->machine->frame.args_size)
-    return true;
-
-  /* Check for uncached addresses.  */
-  if (CONST_INT_P (x))
-    return r10k_uncached_address_p (INTVAL (x));
-
-  /* Check for accesses to a static object.  */
-  split_const (x, &base, &offset);
-  return offset_within_block_p (base, INTVAL (offset));
-}
-
-/* Return true if a MEM with MEM_EXPR EXPR and MEM_OFFSET OFFSET is
-   an in-range access to an automatic variable, or to an object with
-   a link-time-constant address.  */
-
-static bool
-r10k_safe_mem_expr_p (tree expr, rtx offset)
-{
-  if (expr == NULL_TREE
-      || offset == NULL_RTX
-      || !CONST_INT_P (offset)
-      || INTVAL (offset) < 0
-      || INTVAL (offset) >= int_size_in_bytes (TREE_TYPE (expr)))
-    return false;
-
-  while (TREE_CODE (expr) == COMPONENT_REF)
-    {
-      expr = TREE_OPERAND (expr, 0);
-      if (expr == NULL_TREE)
-	return false;
-    }
-
-  return DECL_P (expr);
-}
-
-/* A for_each_rtx callback for which DATA points to the instruction
-   containing *X.  Stop the search if we find a MEM that is not safe
-   from R10K speculation.  */
-
-static int
-r10k_needs_protection_p_1 (rtx *loc, void *data)
-{
-  rtx mem;
-
-  mem = *loc;
-  if (!MEM_P (mem))
-    return 0;
-
-  if (r10k_safe_mem_expr_p (MEM_EXPR (mem), MEM_OFFSET (mem)))
-    return -1;
-
-  if (r10k_safe_address_p (XEXP (mem, 0), (rtx) data))
-    return -1;
-
-  return 1;
-}
-
-/* A note_stores callback for which DATA points to an instruction pointer.
-   If *DATA is nonnull, make it null if it X contains a MEM that is not
-   safe from R10K speculation.  */
-
-static void
-r10k_needs_protection_p_store (rtx x, const_rtx pat ATTRIBUTE_UNUSED,
-			       void *data)
-{
-  rtx *insn_ptr;
-
-  insn_ptr = (rtx *) data;
-  if (*insn_ptr && for_each_rtx (&x, r10k_needs_protection_p_1, *insn_ptr))
-    *insn_ptr = NULL_RTX;
-}
-
-/* A for_each_rtx callback that iterates over the pattern of a CALL_INSN.
-   Return nonzero if the call is not to a declared function.  */
-
-static int
-r10k_needs_protection_p_call (rtx *loc, void *data ATTRIBUTE_UNUSED)
-{
-  rtx x;
-
-  x = *loc;
-  if (!MEM_P (x))
-    return 0;
-
-  x = XEXP (x, 0);
-  if (GET_CODE (x) == SYMBOL_REF && SYMBOL_REF_DECL (x))
-    return -1;
-
-  return 1;
-}
-
-/* Return true if instruction INSN needs to be protected by an R10K
-   cache barrier.  */
-
-static bool
-r10k_needs_protection_p (rtx insn)
-{
-  if (CALL_P (insn))
-    return for_each_rtx (&PATTERN (insn), r10k_needs_protection_p_call, NULL);
-
-  if (mips_r10k_cache_barrier == R10K_CACHE_BARRIER_STORE)
-    {
-      note_stores (PATTERN (insn), r10k_needs_protection_p_store, &insn);
-      return insn == NULL_RTX;
-    }
-
-  return for_each_rtx (&PATTERN (insn), r10k_needs_protection_p_1, insn);
-}
-
-/* Return true if BB is only reached by blocks in PROTECTED_BBS and if every
-   edge is unconditional.  */
-
-static bool
-r10k_protected_bb_p (basic_block bb, sbitmap protected_bbs)
-{
-  edge_iterator ei;
-  edge e;
-
-  FOR_EACH_EDGE (e, ei, bb->preds)
-    if (!single_succ_p (e->src)
-	|| !TEST_BIT (protected_bbs, e->src->index)
-	|| (e->flags & EDGE_COMPLEX) != 0)
-      return false;
-  return true;
-}
-
-/* Implement -mr10k-cache-barrier= for the current function.  */
-
-static void
-r10k_insert_cache_barriers (void)
-{
-  int *rev_post_order;
-  unsigned int i, n;
-  basic_block bb;
-  sbitmap protected_bbs;
-  rtx insn, end, unprotected_region;
-
-  if (TARGET_MIPS16)
-    {
-      sorry ("%qs does not support MIPS16 code", "-mr10k-cache-barrier");
-      return;
-    }
-
-  /* Restore the BLOCK_FOR_INSN pointers, which are needed by DF.  */
-  compute_bb_for_insn ();
-
-  /* Create def-use chains.  */
-  df_set_flags (DF_EQ_NOTES);
-  df_chain_add_problem (DF_UD_CHAIN);
-  df_analyze ();
-
-  /* Calculate dominators.  */
-  calculate_dominance_info (CDI_DOMINATORS);
-
-  /* Bit X of PROTECTED_BBS is set if the last operation in basic block
-     X is protected by a cache barrier.  */
-  protected_bbs = sbitmap_alloc (last_basic_block);
-  sbitmap_zero (protected_bbs);
-
-  /* Iterate over the basic blocks in reverse post-order.  */
-  rev_post_order = XNEWVEC (int, last_basic_block);
-  n = pre_and_rev_post_order_compute (NULL, rev_post_order, false);
-  for (i = 0; i < n; i++)
-    {
-      bb = BASIC_BLOCK (rev_post_order[i]);
-
-      /* If this block is only reached by unconditional edges, and if the
-	 source of every edge is protected, the beginning of the block is
-	 also protected.  */
-      if (r10k_protected_bb_p (bb, protected_bbs))
-	unprotected_region = NULL_RTX;
-      else
-	unprotected_region = pc_rtx;
-      end = NEXT_INSN (BB_END (bb));
-
-      /* UNPROTECTED_REGION is:
-
-	 - null if we are processing a protected region,
-	 - pc_rtx if we are processing an unprotected region but have
-	   not yet found the first instruction in it
-	 - the first instruction in an unprotected region otherwise.  */
-      for (insn = BB_HEAD (bb); insn != end; insn = NEXT_INSN (insn))
-	{
-	  if (unprotected_region && INSN_P (insn))
-	    {
-	      if (recog_memoized (insn) == CODE_FOR_mips_cache)
-		/* This CACHE instruction protects the following code.  */
-		unprotected_region = NULL_RTX;
-	      else
-		{
-		  /* See if INSN is the first instruction in this
-		     unprotected region.  */
-		  if (unprotected_region == pc_rtx)
-		    unprotected_region = insn;
-
-		  /* See if INSN needs to be protected.  If so,
-		     we must insert a cache barrier somewhere between
-		     PREV_INSN (UNPROTECTED_REGION) and INSN.  It isn't
-		     clear which position is better performance-wise,
-		     but as a tie-breaker, we assume that it is better
-		     to allow delay slots to be back-filled where
-		     possible, and that it is better not to insert
-		     barriers in the middle of already-scheduled code.
-		     We therefore insert the barrier at the beginning
-		     of the region.  */
-		  if (r10k_needs_protection_p (insn))
-		    {
-		      emit_insn_before (gen_r10k_cache_barrier (),
-					unprotected_region);
-		      unprotected_region = NULL_RTX;
-		    }
-		}
-	    }
-
-	  if (CALL_P (insn))
-	    /* The called function is not required to protect the exit path.
-	       The code that follows a call is therefore unprotected.  */
-	    unprotected_region = pc_rtx;
-	}
-
-      /* Record whether the end of this block is protected.  */
-      if (unprotected_region == NULL_RTX)
-	SET_BIT (protected_bbs, bb->index);
-    }
-  XDELETEVEC (rev_post_order);
-
-  sbitmap_free (protected_bbs);
-
-  free_dominance_info (CDI_DOMINATORS);
-
-  df_finish_pass (false);
-
-  free_bb_for_insn ();
-}
--
-/* A temporary variable used by for_each_rtx callbacks, etc.  */
-static rtx mips_sim_insn;
-
-/* A structure representing the state of the processor pipeline.
-   Used by the mips_sim_* family of functions.  */
-struct mips_sim {
-  /* The maximum number of instructions that can be issued in a cycle.
-     (Caches mips_issue_rate.)  */
-  unsigned int issue_rate;
-
-  /* The current simulation time.  */
-  unsigned int time;
-
-  /* How many more instructions can be issued in the current cycle.  */
-  unsigned int insns_left;
-
-  /* LAST_SET[X].INSN is the last instruction to set register X.
-     LAST_SET[X].TIME is the time at which that instruction was issued.
-     INSN is null if no instruction has yet set register X.  */
-  struct {
-    rtx insn;
-    unsigned int time;
-  } last_set[FIRST_PSEUDO_REGISTER];
-
-  /* The pipeline's current DFA state.  */
-  state_t dfa_state;
-};
-
-/* Reset STATE to the initial simulation state.  */
-
-static void
-mips_sim_reset (struct mips_sim *state)
-{
-  state->time = 0;
-  state->insns_left = state->issue_rate;
-  memset (&state->last_set, 0, sizeof (state->last_set));
-  state_reset (state->dfa_state);
-}
-
-/* Initialize STATE before its first use.  DFA_STATE points to an
-   allocated but uninitialized DFA state.  */
-
-static void
-mips_sim_init (struct mips_sim *state, state_t dfa_state)
-{
-  state->issue_rate = mips_issue_rate ();
-  state->dfa_state = dfa_state;
-  mips_sim_reset (state);
-}
-
-/* Advance STATE by one clock cycle.  */
-
-static void
-mips_sim_next_cycle (struct mips_sim *state)
-{
-  state->time++;
-  state->insns_left = state->issue_rate;
-  state_transition (state->dfa_state, 0);
-}
-
-/* Advance simulation state STATE until instruction INSN can read
-   register REG.  */
-
-static void
-mips_sim_wait_reg (struct mips_sim *state, rtx insn, rtx reg)
-{
-  unsigned int regno, end_regno;
-
-  end_regno = END_REGNO (reg);
-  for (regno = REGNO (reg); regno < end_regno; regno++)
-    if (state->last_set[regno].insn != 0)
-      {
-	unsigned int t;
-
-	t = (state->last_set[regno].time
-	     + insn_latency (state->last_set[regno].insn, insn));
-	while (state->time < t)
-	  mips_sim_next_cycle (state);
-    }
-}
-
-/* A for_each_rtx callback.  If *X is a register, advance simulation state
-   DATA until mips_sim_insn can read the register's value.  */
-
-static int
-mips_sim_wait_regs_2 (rtx *x, void *data)
-{
-  if (REG_P (*x))
-    mips_sim_wait_reg ((struct mips_sim *) data, mips_sim_insn, *x);
-  return 0;
-}
-
-/* Call mips_sim_wait_regs_2 (R, DATA) for each register R mentioned in *X.  */
-
-static void
-mips_sim_wait_regs_1 (rtx *x, void *data)
-{
-  for_each_rtx (x, mips_sim_wait_regs_2, data);
-}
-
-/* Advance simulation state STATE until all of INSN's register
-   dependencies are satisfied.  */
-
-static void
-mips_sim_wait_regs (struct mips_sim *state, rtx insn)
-{
-  mips_sim_insn = insn;
-  note_uses (&PATTERN (insn), mips_sim_wait_regs_1, state);
-}
-
-/* Advance simulation state STATE until the units required by
-   instruction INSN are available.  */
-
-static void
-mips_sim_wait_units (struct mips_sim *state, rtx insn)
-{
-  state_t tmp_state;
-
-  tmp_state = alloca (state_size ());
-  while (state->insns_left == 0
-	 || (memcpy (tmp_state, state->dfa_state, state_size ()),
-	     state_transition (tmp_state, insn) >= 0))
-    mips_sim_next_cycle (state);
-}
-
-/* Advance simulation state STATE until INSN is ready to issue.  */
-
-static void
-mips_sim_wait_insn (struct mips_sim *state, rtx insn)
-{
-  mips_sim_wait_regs (state, insn);
-  mips_sim_wait_units (state, insn);
-}
-
-/* mips_sim_insn has just set X.  Update the LAST_SET array
-   in simulation state DATA.  */
-
-static void
-mips_sim_record_set (rtx x, const_rtx pat ATTRIBUTE_UNUSED, void *data)
-{
-  struct mips_sim *state;
-
-  state = (struct mips_sim *) data;
-  if (REG_P (x))
-    {
-      unsigned int regno, end_regno;
-
-      end_regno = END_REGNO (x);
-      for (regno = REGNO (x); regno < end_regno; regno++)
-	{
->>>>>>> a0daa400
 	  state->last_set[regno].insn = mips_sim_insn;
 	  state->last_set[regno].time = state->time;
 	}
     }
 }
-<<<<<<< HEAD
 
 /* Issue instruction INSN in scheduler state STATE.  Assume that INSN
    can issue immediately (i.e., that mips_sim_wait_insn has already
    been called).  */
 
-=======
-
-/* Issue instruction INSN in scheduler state STATE.  Assume that INSN
-   can issue immediately (i.e., that mips_sim_wait_insn has already
-   been called).  */
-
->>>>>>> a0daa400
 static void
 mips_sim_issue_insn (struct mips_sim *state, rtx insn)
 {
@@ -14288,7 +13131,6 @@
 
 /* A for_each_rtx callback for which DATA is a mips_lo_sum_offset hash table.
    Record every LO_SUM in *LOC.  */
-<<<<<<< HEAD
 
 static int
 mips_record_lo_sum (rtx *loc, void *data)
@@ -14522,357 +13364,6 @@
   mips16_lay_out_constants ();
   if (mips_r10k_cache_barrier != R10K_CACHE_BARRIER_NONE)
     r10k_insert_cache_barriers ();
-  if (mips_base_delayed_branch)
-    dbr_schedule (get_insns ());
-  mips_reorg_process_insns ();
-  if (!TARGET_MIPS16
-      && TARGET_EXPLICIT_RELOCS
-      && TUNE_MIPS4130
-      && TARGET_VR4130_ALIGN)
-    vr4130_align_insns ();
-}
--
-/* Implement TARGET_ASM_OUTPUT_MI_THUNK.  Generate rtl rather than asm text
-   in order to avoid duplicating too much logic from elsewhere.  */
-
-static void
-mips_output_mi_thunk (FILE *file, tree thunk_fndecl ATTRIBUTE_UNUSED,
-		      HOST_WIDE_INT delta, HOST_WIDE_INT vcall_offset,
-		      tree function)
-{
-  rtx this_rtx, temp1, temp2, insn, fnaddr;
-  bool use_sibcall_p;
-
-  /* Pretend to be a post-reload pass while generating rtl.  */
-  reload_completed = 1;
-
-  /* Mark the end of the (empty) prologue.  */
-  emit_note (NOTE_INSN_PROLOGUE_END);
-
-  /* Determine if we can use a sibcall to call FUNCTION directly.  */
-  fnaddr = XEXP (DECL_RTL (function), 0);
-  use_sibcall_p = (mips_function_ok_for_sibcall (function, NULL)
-		   && const_call_insn_operand (fnaddr, Pmode));
-
-  /* Determine if we need to load FNADDR from the GOT.  */
-  if (!use_sibcall_p
-      && (mips_got_symbol_type_p
-	  (mips_classify_symbol (fnaddr, SYMBOL_CONTEXT_LEA))))
-    {
-      /* Pick a global pointer.  Use a call-clobbered register if
-	 TARGET_CALL_SAVED_GP.  */
-      cfun->machine->global_pointer
-	= TARGET_CALL_SAVED_GP ? 15 : GLOBAL_POINTER_REGNUM;
-      SET_REGNO (pic_offset_table_rtx, cfun->machine->global_pointer);
-
-      /* Set up the global pointer for n32 or n64 abicalls.  */
-      mips_emit_loadgp ();
-    }
-
-  /* We need two temporary registers in some cases.  */
-  temp1 = gen_rtx_REG (Pmode, 2);
-  temp2 = gen_rtx_REG (Pmode, 3);
-
-  /* Find out which register contains the "this" pointer.  */
-  if (aggregate_value_p (TREE_TYPE (TREE_TYPE (function)), function))
-    this_rtx = gen_rtx_REG (Pmode, GP_ARG_FIRST + 1);
-  else
-    this_rtx = gen_rtx_REG (Pmode, GP_ARG_FIRST);
-
-  /* Add DELTA to THIS_RTX.  */
-  if (delta != 0)
-    {
-      rtx offset = GEN_INT (delta);
-      if (!SMALL_OPERAND (delta))
-	{
-	  mips_emit_move (temp1, offset);
-	  offset = temp1;
-	}
-      emit_insn (gen_add3_insn (this_rtx, this_rtx, offset));
-    }
-
-  /* If needed, add *(*THIS_RTX + VCALL_OFFSET) to THIS_RTX.  */
-  if (vcall_offset != 0)
-    {
-      rtx addr;
-
-      /* Set TEMP1 to *THIS_RTX.  */
-      mips_emit_move (temp1, gen_rtx_MEM (Pmode, this_rtx));
-
-      /* Set ADDR to a legitimate address for *THIS_RTX + VCALL_OFFSET.  */
-      addr = mips_add_offset (temp2, temp1, vcall_offset);
-
-      /* Load the offset and add it to THIS_RTX.  */
-      mips_emit_move (temp1, gen_rtx_MEM (Pmode, addr));
-      emit_insn (gen_add3_insn (this_rtx, this_rtx, temp1));
-    }
-
-  /* Jump to the target function.  Use a sibcall if direct jumps are
-     allowed, otherwise load the address into a register first.  */
-  if (use_sibcall_p)
-    {
-      insn = emit_call_insn (gen_sibcall_internal (fnaddr, const0_rtx));
-      SIBLING_CALL_P (insn) = 1;
-    }
-  else
-    {
-      /* This is messy.  GAS treats "la $25,foo" as part of a call
-	 sequence and may allow a global "foo" to be lazily bound.
-	 The general move patterns therefore reject this combination.
-
-	 In this context, lazy binding would actually be OK
-	 for TARGET_CALL_CLOBBERED_GP, but it's still wrong for
-	 TARGET_CALL_SAVED_GP; see mips_load_call_address.
-	 We must therefore load the address via a temporary
-	 register if mips_dangerous_for_la25_p.
-
-	 If we jump to the temporary register rather than $25,
-	 the assembler can use the move insn to fill the jump's
-	 delay slot.
-
-	 We can use the same technique for MIPS16 code, where $25
-	 is not a valid JR register.  */
-      if (TARGET_USE_PIC_FN_ADDR_REG
-	  && !TARGET_MIPS16
-	  && !mips_dangerous_for_la25_p (fnaddr))
-	temp1 = gen_rtx_REG (Pmode, PIC_FUNCTION_ADDR_REGNUM);
-      mips_load_call_address (MIPS_CALL_SIBCALL, temp1, fnaddr);
-
-=======
-
-static int
-mips_record_lo_sum (rtx *loc, void *data)
-{
-  if (GET_CODE (*loc) == LO_SUM)
-    mips_lo_sum_offset_lookup ((htab_t) data, XEXP (*loc, 1), INSERT);
-  return 0;
-}
-
-/* Return true if INSN is a SET of an orphaned high-part relocation.
-   HTAB is a hash table of mips_lo_sum_offsets that describes all the
-   LO_SUMs in the current function.  */
-
-static bool
-mips_orphaned_high_part_p (htab_t htab, rtx insn)
-{
-  enum mips_symbol_type type;
-  rtx x, set;
-
-  set = single_set (insn);
-  if (set)
-    {
-      /* Check for %his.  */
-      x = SET_SRC (set);
-      if (GET_CODE (x) == HIGH
-	  && absolute_symbolic_operand (XEXP (x, 0), VOIDmode))
-	return !mips_lo_sum_offset_lookup (htab, XEXP (x, 0), NO_INSERT);
-
-      /* Check for local %gots (and %got_pages, which is redundant but OK).  */
-      if (GET_CODE (x) == UNSPEC
-	  && XINT (x, 1) == UNSPEC_LOAD_GOT
-	  && mips_symbolic_constant_p (XVECEXP (x, 0, 1),
-				       SYMBOL_CONTEXT_LEA, &type)
-	  && type == SYMBOL_GOTOFF_PAGE)
-	return !mips_lo_sum_offset_lookup (htab, XVECEXP (x, 0, 1), NO_INSERT);
-    }
-  return false;
-}
-
-/* Subroutine of mips_reorg_process_insns.  If there is a hazard between
-   INSN and a previous instruction, avoid it by inserting nops after
-   instruction AFTER.
-
-   *DELAYED_REG and *HILO_DELAY describe the hazards that apply at
-   this point.  If *DELAYED_REG is non-null, INSN must wait a cycle
-   before using the value of that register.  *HILO_DELAY counts the
-   number of instructions since the last hilo hazard (that is,
-   the number of instructions since the last MFLO or MFHI).
-
-   After inserting nops for INSN, update *DELAYED_REG and *HILO_DELAY
-   for the next instruction.
-
-   LO_REG is an rtx for the LO register, used in dependence checking.  */
-
-static void
-mips_avoid_hazard (rtx after, rtx insn, int *hilo_delay,
-		   rtx *delayed_reg, rtx lo_reg)
-{
-  rtx pattern, set;
-  int nops, ninsns;
-
-  pattern = PATTERN (insn);
-
-  /* Do not put the whole function in .set noreorder if it contains
-     an asm statement.  We don't know whether there will be hazards
-     between the asm statement and the gcc-generated code.  */
-  if (GET_CODE (pattern) == ASM_INPUT || asm_noperands (pattern) >= 0)
-    cfun->machine->all_noreorder_p = false;
-
-  /* Ignore zero-length instructions (barriers and the like).  */
-  ninsns = get_attr_length (insn) / 4;
-  if (ninsns == 0)
-    return;
-
-  /* Work out how many nops are needed.  Note that we only care about
-     registers that are explicitly mentioned in the instruction's pattern.
-     It doesn't matter that calls use the argument registers or that they
-     clobber hi and lo.  */
-  if (*hilo_delay < 2 && reg_set_p (lo_reg, pattern))
-    nops = 2 - *hilo_delay;
-  else if (*delayed_reg != 0 && reg_referenced_p (*delayed_reg, pattern))
-    nops = 1;
-  else
-    nops = 0;
-
-  /* Insert the nops between this instruction and the previous one.
-     Each new nop takes us further from the last hilo hazard.  */
-  *hilo_delay += nops;
-  while (nops-- > 0)
-    emit_insn_after (gen_hazard_nop (), after);
-
-  /* Set up the state for the next instruction.  */
-  *hilo_delay += ninsns;
-  *delayed_reg = 0;
-  if (INSN_CODE (insn) >= 0)
-    switch (get_attr_hazard (insn))
-      {
-      case HAZARD_NONE:
-	break;
-
-      case HAZARD_HILO:
-	*hilo_delay = 0;
-	break;
-
-      case HAZARD_DELAY:
-	set = single_set (insn);
-	gcc_assert (set);
-	*delayed_reg = SET_DEST (set);
-	break;
-      }
-}
-
-/* Go through the instruction stream and insert nops where necessary.
-   Also delete any high-part relocations whose partnering low parts
-   are now all dead.  See if the whole function can then be put into
-   .set noreorder and .set nomacro.  */
-
-static void
-mips_reorg_process_insns (void)
-{
-  rtx insn, last_insn, subinsn, next_insn, lo_reg, delayed_reg;
-  int hilo_delay;
-  htab_t htab;
-
-  /* Force all instructions to be split into their final form.  */
-  split_all_insns_noflow ();
-
-  /* Recalculate instruction lengths without taking nops into account.  */
-  cfun->machine->ignore_hazard_length_p = true;
-  shorten_branches (get_insns ());
-
-  cfun->machine->all_noreorder_p = true;
-
-  /* We don't track MIPS16 PC-relative offsets closely enough to make
-     a good job of "set .noreorder" code in MIPS16 mode.  */
-  if (TARGET_MIPS16)
-    cfun->machine->all_noreorder_p = false;
-
-  /* Code that doesn't use explicit relocs can't be ".set nomacro".  */
-  if (!TARGET_EXPLICIT_RELOCS)
-    cfun->machine->all_noreorder_p = false;
-
-  /* Profiled functions can't be all noreorder because the profiler
-     support uses assembler macros.  */
-  if (crtl->profile)
-    cfun->machine->all_noreorder_p = false;
-
-  /* Code compiled with -mfix-vr4120 can't be all noreorder because
-     we rely on the assembler to work around some errata.  */
-  if (TARGET_FIX_VR4120)
-    cfun->machine->all_noreorder_p = false;
-
-  /* The same is true for -mfix-vr4130 if we might generate MFLO or
-     MFHI instructions.  Note that we avoid using MFLO and MFHI if
-     the VR4130 MACC and DMACC instructions are available instead;
-     see the *mfhilo_{si,di}_macc patterns.  */
-  if (TARGET_FIX_VR4130 && !ISA_HAS_MACCHI)
-    cfun->machine->all_noreorder_p = false;
-
-  htab = htab_create (37, mips_lo_sum_offset_hash,
-		      mips_lo_sum_offset_eq, free);
-
-  /* Make a first pass over the instructions, recording all the LO_SUMs.  */
-  for (insn = get_insns (); insn != 0; insn = NEXT_INSN (insn))
-    FOR_EACH_SUBINSN (subinsn, insn)
-      if (INSN_P (subinsn))
-	for_each_rtx (&PATTERN (subinsn), mips_record_lo_sum, htab);
-
-  last_insn = 0;
-  hilo_delay = 2;
-  delayed_reg = 0;
-  lo_reg = gen_rtx_REG (SImode, LO_REGNUM);
-
-  /* Make a second pass over the instructions.  Delete orphaned
-     high-part relocations or turn them into NOPs.  Avoid hazards
-     by inserting NOPs.  */
-  for (insn = get_insns (); insn != 0; insn = next_insn)
-    {
-      next_insn = NEXT_INSN (insn);
-      if (INSN_P (insn))
-	{
-	  if (GET_CODE (PATTERN (insn)) == SEQUENCE)
-	    {
-	      /* If we find an orphaned high-part relocation in a delay
-		 slot, it's easier to turn that instruction into a NOP than
-		 to delete it.  The delay slot will be a NOP either way.  */
-	      FOR_EACH_SUBINSN (subinsn, insn)
-		if (INSN_P (subinsn))
-		  {
-		    if (mips_orphaned_high_part_p (htab, subinsn))
-		      {
-			PATTERN (subinsn) = gen_nop ();
-			INSN_CODE (subinsn) = CODE_FOR_nop;
-		      }
-		    mips_avoid_hazard (last_insn, subinsn, &hilo_delay,
-				       &delayed_reg, lo_reg);
-		  }
-	      last_insn = insn;
-	    }
-	  else
-	    {
-	      /* INSN is a single instruction.  Delete it if it's an
-		 orphaned high-part relocation.  */
-	      if (mips_orphaned_high_part_p (htab, insn))
-		delete_insn (insn);
-	      /* Also delete cache barriers if the last instruction
-		 was an annulled branch.  INSN will not be speculatively
-		 executed.  */
-	      else if (recog_memoized (insn) == CODE_FOR_r10k_cache_barrier
-		       && last_insn
-		       && INSN_ANNULLED_BRANCH_P (SEQ_BEGIN (last_insn)))
-		delete_insn (insn);
-	      else
-		{
-		  mips_avoid_hazard (last_insn, insn, &hilo_delay,
-				     &delayed_reg, lo_reg);
-		  last_insn = insn;
-		}
-	    }
-	}
-    }
-
-  htab_delete (htab);
-}
-
-/* Implement TARGET_MACHINE_DEPENDENT_REORG.  */
-
-static void
-mips_reorg (void)
-{
-  mips16_lay_out_constants ();
-  if (mips_r10k_cache_barrier != R10K_CACHE_BARRIER_NONE)
-    r10k_insert_cache_barriers ();
   if (optimize > 0 && flag_delayed_branch)
     dbr_schedule (get_insns ());
   mips_reorg_process_insns ();
@@ -14990,7 +13481,6 @@
 	temp1 = gen_rtx_REG (Pmode, PIC_FUNCTION_ADDR_REGNUM);
       mips_load_call_address (MIPS_CALL_SIBCALL, temp1, fnaddr);
 
->>>>>>> a0daa400
       if (TARGET_USE_PIC_FN_ADDR_REG
 	  && REGNO (temp1) != PIC_FUNCTION_ADDR_REGNUM)
 	mips_emit_move (gen_rtx_REG (Pmode, PIC_FUNCTION_ADDR_REGNUM), temp1);
@@ -15144,7 +13634,6 @@
   for (i = 0; i < ARRAY_SIZE (mips_cpu_info_table); i++)
     if (mips_cpu_info_table[i].isa == isa)
       return mips_cpu_info_table + i;
-<<<<<<< HEAD
 
   return NULL;
 }
@@ -15239,102 +13728,6 @@
 /* Set up globals to generate code for the ISA or processor
    described by INFO.  */
 
-=======
-
-  return NULL;
-}
-
-/* Return true if GIVEN is the same as CANONICAL, or if it is CANONICAL
-   with a final "000" replaced by "k".  Ignore case.
-
-   Note: this function is shared between GCC and GAS.  */
-
-static bool
-mips_strict_matching_cpu_name_p (const char *canonical, const char *given)
-{
-  while (*given != 0 && TOLOWER (*given) == TOLOWER (*canonical))
-    given++, canonical++;
-
-  return ((*given == 0 && *canonical == 0)
-	  || (strcmp (canonical, "000") == 0 && strcasecmp (given, "k") == 0));
-}
-
-/* Return true if GIVEN matches CANONICAL, where GIVEN is a user-supplied
-   CPU name.  We've traditionally allowed a lot of variation here.
-
-   Note: this function is shared between GCC and GAS.  */
-
-static bool
-mips_matching_cpu_name_p (const char *canonical, const char *given)
-{
-  /* First see if the name matches exactly, or with a final "000"
-     turned into "k".  */
-  if (mips_strict_matching_cpu_name_p (canonical, given))
-    return true;
-
-  /* If not, try comparing based on numerical designation alone.
-     See if GIVEN is an unadorned number, or 'r' followed by a number.  */
-  if (TOLOWER (*given) == 'r')
-    given++;
-  if (!ISDIGIT (*given))
-    return false;
-
-  /* Skip over some well-known prefixes in the canonical name,
-     hoping to find a number there too.  */
-  if (TOLOWER (canonical[0]) == 'v' && TOLOWER (canonical[1]) == 'r')
-    canonical += 2;
-  else if (TOLOWER (canonical[0]) == 'r' && TOLOWER (canonical[1]) == 'm')
-    canonical += 2;
-  else if (TOLOWER (canonical[0]) == 'r')
-    canonical += 1;
-
-  return mips_strict_matching_cpu_name_p (canonical, given);
-}
-
-/* Return the mips_cpu_info entry for the processor or ISA given
-   by CPU_STRING.  Return null if the string isn't recognized.
-
-   A similar function exists in GAS.  */
-
-static const struct mips_cpu_info *
-mips_parse_cpu (const char *cpu_string)
-{
-  unsigned int i;
-  const char *s;
-
-  /* In the past, we allowed upper-case CPU names, but it doesn't
-     work well with the multilib machinery.  */
-  for (s = cpu_string; *s != 0; s++)
-    if (ISUPPER (*s))
-      {
-	warning (0, "CPU names must be lower case");
-	break;
-      }
-
-  /* 'from-abi' selects the most compatible architecture for the given
-     ABI: MIPS I for 32-bit ABIs and MIPS III for 64-bit ABIs.  For the
-     EABIs, we have to decide whether we're using the 32-bit or 64-bit
-     version.  */
-  if (strcasecmp (cpu_string, "from-abi") == 0)
-    return mips_cpu_info_from_isa (ABI_NEEDS_32BIT_REGS ? 1
-				   : ABI_NEEDS_64BIT_REGS ? 3
-				   : (TARGET_64BIT ? 3 : 1));
-
-  /* 'default' has traditionally been a no-op.  Probably not very useful.  */
-  if (strcasecmp (cpu_string, "default") == 0)
-    return NULL;
-
-  for (i = 0; i < ARRAY_SIZE (mips_cpu_info_table); i++)
-    if (mips_matching_cpu_name_p (mips_cpu_info_table[i].name, cpu_string))
-      return mips_cpu_info_table + i;
-
-  return NULL;
-}
-
-/* Set up globals to generate code for the ISA or processor
-   described by INFO.  */
-
->>>>>>> a0daa400
 static void
 mips_set_architecture (const struct mips_cpu_info *info)
 {
@@ -15661,8 +14054,6 @@
   if (TARGET_DSPR2)
     target_flags |= MASK_DSP;
 
-<<<<<<< HEAD
-=======
   /* .eh_frame addresses should be the same width as a C pointer.
      Most MIPS ABIs support only one pointer size, so the assembler
      will usually know exactly how big an .eh_frame address is.
@@ -15684,7 +14075,6 @@
   if (mips_abi == ABI_EABI && TARGET_64BIT)
     flag_dwarf2_cfi_asm = 0;
 
->>>>>>> a0daa400
   mips_init_print_operand_punct ();
 
   /* Set up array to map GCC register number to debug register number.
@@ -15698,7 +14088,6 @@
       else
 	mips_dwarf_regno[i] = INVALID_REGNUM;
     }
-<<<<<<< HEAD
 
   start = GP_DBX_FIRST - GP_REG_FIRST;
   for (i = GP_REG_FIRST; i <= GP_REG_LAST; i++)
@@ -15760,7 +14149,6 @@
 
   /* Save base state of options.  */
   mips_base_target_flags = target_flags;
-  mips_base_delayed_branch = flag_delayed_branch;
   mips_base_schedule_insns = flag_schedule_insns;
   mips_base_reorder_blocks_and_partition = flag_reorder_blocks_and_partition;
   mips_base_move_loop_invariants = flag_move_loop_invariants;
@@ -15773,84 +14161,6 @@
      Do all CPP-sensitive stuff in non-MIPS16 mode; we'll switch to
      MIPS16 mode afterwards if need be.  */
   mips_set_mips16_mode (false);
-
-  /* We call dbr_schedule from within mips_reorg.  */
-  flag_delayed_branch = 0;
-=======
-
-  start = GP_DBX_FIRST - GP_REG_FIRST;
-  for (i = GP_REG_FIRST; i <= GP_REG_LAST; i++)
-    mips_dbx_regno[i] = i + start;
-
-  start = FP_DBX_FIRST - FP_REG_FIRST;
-  for (i = FP_REG_FIRST; i <= FP_REG_LAST; i++)
-    mips_dbx_regno[i] = i + start;
-
-  /* Accumulator debug registers use big-endian ordering.  */
-  mips_dbx_regno[HI_REGNUM] = MD_DBX_FIRST + 0;
-  mips_dbx_regno[LO_REGNUM] = MD_DBX_FIRST + 1;
-  mips_dwarf_regno[HI_REGNUM] = MD_REG_FIRST + 0;
-  mips_dwarf_regno[LO_REGNUM] = MD_REG_FIRST + 1;
-  for (i = DSP_ACC_REG_FIRST; i <= DSP_ACC_REG_LAST; i += 2)
-    {
-      mips_dwarf_regno[i + TARGET_LITTLE_ENDIAN] = i;
-      mips_dwarf_regno[i + TARGET_BIG_ENDIAN] = i + 1;
-    }
-
-  /* Set up mips_hard_regno_mode_ok.  */
-  for (mode = 0; mode < MAX_MACHINE_MODE; mode++)
-    for (regno = 0; regno < FIRST_PSEUDO_REGISTER; regno++)
-      mips_hard_regno_mode_ok[(int)mode][regno]
-	= mips_hard_regno_mode_ok_p (regno, mode);
-
-  /* Function to allocate machine-dependent function status.  */
-  init_machine_status = &mips_init_machine_status;
-
-  /* Default to working around R4000 errata only if the processor
-     was selected explicitly.  */
-  if ((target_flags_explicit & MASK_FIX_R4000) == 0
-      && mips_matching_cpu_name_p (mips_arch_info->name, "r4000"))
-    target_flags |= MASK_FIX_R4000;
-
-  /* Default to working around R4400 errata only if the processor
-     was selected explicitly.  */
-  if ((target_flags_explicit & MASK_FIX_R4400) == 0
-      && mips_matching_cpu_name_p (mips_arch_info->name, "r4400"))
-    target_flags |= MASK_FIX_R4400;
-
-  /* Default to working around R10000 errata only if the processor
-     was selected explicitly.  */
-  if ((target_flags_explicit & MASK_FIX_R10000) == 0
-      && mips_matching_cpu_name_p (mips_arch_info->name, "r10000"))
-    target_flags |= MASK_FIX_R10000;
-
-  /* Make sure that branch-likely instructions available when using
-     -mfix-r10000.  The instructions are not available if either:
-
-	1. -mno-branch-likely was passed.
-	2. The selected ISA does not support branch-likely and
-	   the command line does not include -mbranch-likely.  */
-  if (TARGET_FIX_R10000
-      && ((target_flags_explicit & MASK_BRANCHLIKELY) == 0
-          ? !ISA_HAS_BRANCHLIKELY
-          : !TARGET_BRANCHLIKELY))
-    sorry ("%qs requires branch-likely instructions", "-mfix-r10000");
-
-  /* Save base state of options.  */
-  mips_base_target_flags = target_flags;
-  mips_base_schedule_insns = flag_schedule_insns;
-  mips_base_reorder_blocks_and_partition = flag_reorder_blocks_and_partition;
-  mips_base_move_loop_invariants = flag_move_loop_invariants;
-  mips_base_align_loops = align_loops;
-  mips_base_align_jumps = align_jumps;
-  mips_base_align_functions = align_functions;
-
-  /* Now select the ISA mode.
-
-     Do all CPP-sensitive stuff in non-MIPS16 mode; we'll switch to
-     MIPS16 mode afterwards if need be.  */
-  mips_set_mips16_mode (false);
->>>>>>> a0daa400
 }
 
 /* Swap the register information for registers I and I + 1, which
