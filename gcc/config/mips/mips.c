/* Subroutines used for MIPS code generation.
   Copyright (C) 1989, 1990, 1991, 1993, 1994, 1995, 1996, 1997, 1998,
   1999, 2000, 2001, 2002, 2003, 2004, 2005 Free Software Foundation, Inc.
   Contributed by A. Lichnewsky, lich@inria.inria.fr.
   Changes by Michael Meissner, meissner@osf.org.
   64 bit r4000 support by Ian Lance Taylor, ian@cygnus.com, and
   Brendan Eich, brendan@microunity.com.

This file is part of GCC.

GCC is free software; you can redistribute it and/or modify
it under the terms of the GNU General Public License as published by
the Free Software Foundation; either version 2, or (at your option)
any later version.

GCC is distributed in the hope that it will be useful,
but WITHOUT ANY WARRANTY; without even the implied warranty of
MERCHANTABILITY or FITNESS FOR A PARTICULAR PURPOSE.  See the
GNU General Public License for more details.

You should have received a copy of the GNU General Public License
along with GCC; see the file COPYING.  If not, write to
the Free Software Foundation, 51 Franklin Street, Fifth Floor,
Boston, MA 02110-1301, USA.  */

#include "config.h"
#include "system.h"
#include "coretypes.h"
#include "tm.h"
#include <signal.h>
#include "rtl.h"
#include "regs.h"
#include "hard-reg-set.h"
#include "real.h"
#include "insn-config.h"
#include "conditions.h"
#include "insn-attr.h"
#include "recog.h"
#include "toplev.h"
#include "output.h"
#include "tree.h"
#include "function.h"
#include "expr.h"
#include "optabs.h"
#include "flags.h"
#include "reload.h"
#include "tm_p.h"
#include "ggc.h"
#include "gstab.h"
#include "hashtab.h"
#include "debug.h"
#include "target.h"
#include "target-def.h"
#include "integrate.h"
#include "langhooks.h"
#include "cfglayout.h"
#include "sched-int.h"
#include "tree-gimple.h"

/* True if X is an unspec wrapper around a SYMBOL_REF or LABEL_REF.  */
#define UNSPEC_ADDRESS_P(X)					\
  (GET_CODE (X) == UNSPEC					\
   && XINT (X, 1) >= UNSPEC_ADDRESS_FIRST			\
   && XINT (X, 1) < UNSPEC_ADDRESS_FIRST + NUM_SYMBOL_TYPES)

/* Extract the symbol or label from UNSPEC wrapper X.  */
#define UNSPEC_ADDRESS(X) \
  XVECEXP (X, 0, 0)

/* Extract the symbol type from UNSPEC wrapper X.  */
#define UNSPEC_ADDRESS_TYPE(X) \
  ((enum mips_symbol_type) (XINT (X, 1) - UNSPEC_ADDRESS_FIRST))

/* The maximum distance between the top of the stack frame and the
   value $sp has when we save & restore registers.

   Use a maximum gap of 0x100 in the mips16 case.  We can then use
   unextended instructions to save and restore registers, and to
   allocate and deallocate the top part of the frame.

   The value in the !mips16 case must be a SMALL_OPERAND and must
   preserve the maximum stack alignment.  */
#define MIPS_MAX_FIRST_STACK_STEP (TARGET_MIPS16 ? 0x100 : 0x7ff0)

/* True if INSN is a mips.md pattern or asm statement.  */
#define USEFUL_INSN_P(INSN)						\
  (INSN_P (INSN)							\
   && GET_CODE (PATTERN (INSN)) != USE					\
   && GET_CODE (PATTERN (INSN)) != CLOBBER				\
   && GET_CODE (PATTERN (INSN)) != ADDR_VEC				\
   && GET_CODE (PATTERN (INSN)) != ADDR_DIFF_VEC)

/* If INSN is a delayed branch sequence, return the first instruction
   in the sequence, otherwise return INSN itself.  */
#define SEQ_BEGIN(INSN)							\
  (INSN_P (INSN) && GET_CODE (PATTERN (INSN)) == SEQUENCE		\
   ? XVECEXP (PATTERN (INSN), 0, 0)					\
   : (INSN))

/* Likewise for the last instruction in a delayed branch sequence.  */
#define SEQ_END(INSN)							\
  (INSN_P (INSN) && GET_CODE (PATTERN (INSN)) == SEQUENCE		\
   ? XVECEXP (PATTERN (INSN), 0, XVECLEN (PATTERN (INSN), 0) - 1)	\
   : (INSN))

/* Execute the following loop body with SUBINSN set to each instruction
   between SEQ_BEGIN (INSN) and SEQ_END (INSN) inclusive.  */
#define FOR_EACH_SUBINSN(SUBINSN, INSN)					\
  for ((SUBINSN) = SEQ_BEGIN (INSN);					\
       (SUBINSN) != NEXT_INSN (SEQ_END (INSN));				\
       (SUBINSN) = NEXT_INSN (SUBINSN))

/* Classifies an address.

   ADDRESS_REG
       A natural register + offset address.  The register satisfies
       mips_valid_base_register_p and the offset is a const_arith_operand.

   ADDRESS_LO_SUM
       A LO_SUM rtx.  The first operand is a valid base register and
       the second operand is a symbolic address.

   ADDRESS_CONST_INT
       A signed 16-bit constant address.

   ADDRESS_SYMBOLIC:
       A constant symbolic address (equivalent to CONSTANT_SYMBOLIC).  */
enum mips_address_type {
  ADDRESS_REG,
  ADDRESS_LO_SUM,
  ADDRESS_CONST_INT,
  ADDRESS_SYMBOLIC
};

/* Classifies the prototype of a builtin function.  */
enum mips_function_type
{
  MIPS_V2SF_FTYPE_V2SF,
  MIPS_V2SF_FTYPE_V2SF_V2SF,
  MIPS_V2SF_FTYPE_V2SF_V2SF_INT,
  MIPS_V2SF_FTYPE_V2SF_V2SF_V2SF_V2SF,
  MIPS_V2SF_FTYPE_SF_SF,
  MIPS_INT_FTYPE_V2SF_V2SF,
  MIPS_INT_FTYPE_V2SF_V2SF_V2SF_V2SF,
  MIPS_INT_FTYPE_SF_SF,
  MIPS_INT_FTYPE_DF_DF,
  MIPS_SF_FTYPE_V2SF,
  MIPS_SF_FTYPE_SF,
  MIPS_SF_FTYPE_SF_SF,
  MIPS_DF_FTYPE_DF,
  MIPS_DF_FTYPE_DF_DF,

  /* For MIPS DSP ASE  */
  MIPS_DI_FTYPE_DI_SI,
  MIPS_DI_FTYPE_DI_SI_SI,
  MIPS_DI_FTYPE_DI_V2HI_V2HI,
  MIPS_DI_FTYPE_DI_V4QI_V4QI,
  MIPS_SI_FTYPE_DI_SI,
  MIPS_SI_FTYPE_PTR_SI,
  MIPS_SI_FTYPE_SI,
  MIPS_SI_FTYPE_SI_SI,
  MIPS_SI_FTYPE_V2HI,
  MIPS_SI_FTYPE_V2HI_V2HI,
  MIPS_SI_FTYPE_V4QI,
  MIPS_SI_FTYPE_V4QI_V4QI,
  MIPS_SI_FTYPE_VOID,
  MIPS_V2HI_FTYPE_SI,
  MIPS_V2HI_FTYPE_SI_SI,
  MIPS_V2HI_FTYPE_V2HI,
  MIPS_V2HI_FTYPE_V2HI_SI,
  MIPS_V2HI_FTYPE_V2HI_V2HI,
  MIPS_V2HI_FTYPE_V4QI,
  MIPS_V2HI_FTYPE_V4QI_V2HI,
  MIPS_V4QI_FTYPE_SI,
  MIPS_V4QI_FTYPE_V2HI_V2HI,
  MIPS_V4QI_FTYPE_V4QI_SI,
  MIPS_V4QI_FTYPE_V4QI_V4QI,
  MIPS_VOID_FTYPE_SI_SI,
  MIPS_VOID_FTYPE_V2HI_V2HI,
  MIPS_VOID_FTYPE_V4QI_V4QI,

  /* The last type.  */
  MIPS_MAX_FTYPE_MAX
};

/* Specifies how a builtin function should be converted into rtl.  */
enum mips_builtin_type
{
  /* The builtin corresponds directly to an .md pattern.  The return
     value is mapped to operand 0 and the arguments are mapped to
     operands 1 and above.  */
  MIPS_BUILTIN_DIRECT,

  /* The builtin corresponds directly to an .md pattern.  There is no return
     value and the arguments are mapped to operands 0 and above.  */
  MIPS_BUILTIN_DIRECT_NO_TARGET,

  /* The builtin corresponds to a comparison instruction followed by
     a mips_cond_move_tf_ps pattern.  The first two arguments are the
     values to compare and the second two arguments are the vector
     operands for the movt.ps or movf.ps instruction (in assembly order).  */
  MIPS_BUILTIN_MOVF,
  MIPS_BUILTIN_MOVT,

  /* The builtin corresponds to a V2SF comparison instruction.  Operand 0
     of this instruction is the result of the comparison, which has mode
     CCV2 or CCV4.  The function arguments are mapped to operands 1 and
     above.  The function's return value is an SImode boolean that is
     true under the following conditions:

     MIPS_BUILTIN_CMP_ANY: one of the registers is true
     MIPS_BUILTIN_CMP_ALL: all of the registers are true
     MIPS_BUILTIN_CMP_LOWER: the first register is true
     MIPS_BUILTIN_CMP_UPPER: the second register is true.  */
  MIPS_BUILTIN_CMP_ANY,
  MIPS_BUILTIN_CMP_ALL,
  MIPS_BUILTIN_CMP_UPPER,
  MIPS_BUILTIN_CMP_LOWER,

  /* As above, but the instruction only sets a single $fcc register.  */
  MIPS_BUILTIN_CMP_SINGLE,

  /* For generating bposge32 branch instructions in MIPS32 DSP ASE.  */
  MIPS_BUILTIN_BPOSGE32
};

/* Invokes MACRO (COND) for each c.cond.fmt condition.  */
#define MIPS_FP_CONDITIONS(MACRO) \
  MACRO (f),	\
  MACRO (un),	\
  MACRO (eq),	\
  MACRO (ueq),	\
  MACRO (olt),	\
  MACRO (ult),	\
  MACRO (ole),	\
  MACRO (ule),	\
  MACRO (sf),	\
  MACRO (ngle),	\
  MACRO (seq),	\
  MACRO (ngl),	\
  MACRO (lt),	\
  MACRO (nge),	\
  MACRO (le),	\
  MACRO (ngt)

/* Enumerates the codes above as MIPS_FP_COND_<X>.  */
#define DECLARE_MIPS_COND(X) MIPS_FP_COND_ ## X
enum mips_fp_condition {
  MIPS_FP_CONDITIONS (DECLARE_MIPS_COND)
};

/* Index X provides the string representation of MIPS_FP_COND_<X>.  */
#define STRINGIFY(X) #X
static const char *const mips_fp_conditions[] = {
  MIPS_FP_CONDITIONS (STRINGIFY)
};

/* A function to save or store a register.  The first argument is the
   register and the second is the stack slot.  */
typedef void (*mips_save_restore_fn) (rtx, rtx);

struct mips16_constant;
struct mips_arg_info;
struct mips_address_info;
struct mips_integer_op;
struct mips_sim;

static enum mips_symbol_type mips_classify_symbol (rtx);
static void mips_split_const (rtx, rtx *, HOST_WIDE_INT *);
static bool mips_offset_within_object_p (rtx, HOST_WIDE_INT);
static bool mips_valid_base_register_p (rtx, enum machine_mode, int);
static bool mips_symbolic_address_p (enum mips_symbol_type, enum machine_mode);
static bool mips_classify_address (struct mips_address_info *, rtx,
				   enum machine_mode, int);
static bool mips_cannot_force_const_mem (rtx);
static int mips_symbol_insns (enum mips_symbol_type);
static bool mips16_unextended_reference_p (enum machine_mode mode, rtx, rtx);
static rtx mips_force_temporary (rtx, rtx);
static rtx mips_split_symbol (rtx, rtx);
static rtx mips_unspec_offset_high (rtx, rtx, rtx, enum mips_symbol_type);
static rtx mips_add_offset (rtx, rtx, HOST_WIDE_INT);
static unsigned int mips_build_shift (struct mips_integer_op *, HOST_WIDE_INT);
static unsigned int mips_build_lower (struct mips_integer_op *,
				      unsigned HOST_WIDE_INT);
static unsigned int mips_build_integer (struct mips_integer_op *,
					unsigned HOST_WIDE_INT);
static void mips_move_integer (rtx, unsigned HOST_WIDE_INT);
static void mips_legitimize_const_move (enum machine_mode, rtx, rtx);
static int m16_check_op (rtx, int, int, int);
static bool mips_rtx_costs (rtx, int, int, int *);
static int mips_address_cost (rtx);
static void mips_emit_compare (enum rtx_code *, rtx *, rtx *, bool);
static void mips_load_call_address (rtx, rtx, int);
static bool mips_function_ok_for_sibcall (tree, tree);
static void mips_block_move_straight (rtx, rtx, HOST_WIDE_INT);
static void mips_adjust_block_mem (rtx, HOST_WIDE_INT, rtx *, rtx *);
static void mips_block_move_loop (rtx, rtx, HOST_WIDE_INT);
static void mips_arg_info (const CUMULATIVE_ARGS *, enum machine_mode,
			   tree, int, struct mips_arg_info *);
static bool mips_get_unaligned_mem (rtx *, unsigned int, int, rtx *, rtx *);
static void mips_set_architecture (const struct mips_cpu_info *);
static void mips_set_tune (const struct mips_cpu_info *);
static bool mips_handle_option (size_t, const char *, int);
static struct machine_function *mips_init_machine_status (void);
static void print_operand_reloc (FILE *, rtx, const char **);
#if TARGET_IRIX
static void irix_output_external_libcall (rtx);
#endif
static void mips_file_start (void);
static void mips_file_end (void);
static bool mips_rewrite_small_data_p (rtx);
static int mips_small_data_pattern_1 (rtx *, void *);
static int mips_rewrite_small_data_1 (rtx *, void *);
static bool mips_function_has_gp_insn (void);
static unsigned int mips_global_pointer	(void);
static bool mips_save_reg_p (unsigned int);
static void mips_save_restore_reg (enum machine_mode, int, HOST_WIDE_INT,
				   mips_save_restore_fn);
static void mips_for_each_saved_reg (HOST_WIDE_INT, mips_save_restore_fn);
static void mips_output_cplocal (void);
static void mips_emit_loadgp (void);
static void mips_output_function_prologue (FILE *, HOST_WIDE_INT);
static void mips_set_frame_expr (rtx);
static rtx mips_frame_set (rtx, rtx);
static void mips_save_reg (rtx, rtx);
static void mips_output_function_epilogue (FILE *, HOST_WIDE_INT);
static void mips_restore_reg (rtx, rtx);
static void mips_output_mi_thunk (FILE *, tree, HOST_WIDE_INT,
				  HOST_WIDE_INT, tree);
static int symbolic_expression_p (rtx);
static void mips_select_rtx_section (enum machine_mode, rtx,
				     unsigned HOST_WIDE_INT);
static void mips_function_rodata_section (tree);
static bool mips_in_small_data_p (tree);
static int mips_fpr_return_fields (tree, tree *);
static bool mips_return_in_msb (tree);
static rtx mips_return_fpr_pair (enum machine_mode mode,
				 enum machine_mode mode1, HOST_WIDE_INT,
				 enum machine_mode mode2, HOST_WIDE_INT);
static rtx mips16_gp_pseudo_reg (void);
static void mips16_fp_args (FILE *, int, int);
static void build_mips16_function_stub (FILE *);
static rtx dump_constants_1 (enum machine_mode, rtx, rtx);
static void dump_constants (struct mips16_constant *, rtx);
static int mips16_insn_length (rtx);
static int mips16_rewrite_pool_refs (rtx *, void *);
static void mips16_lay_out_constants (void);
static void mips_sim_reset (struct mips_sim *);
static void mips_sim_init (struct mips_sim *, state_t);
static void mips_sim_next_cycle (struct mips_sim *);
static void mips_sim_wait_reg (struct mips_sim *, rtx, rtx);
static int mips_sim_wait_regs_2 (rtx *, void *);
static void mips_sim_wait_regs_1 (rtx *, void *);
static void mips_sim_wait_regs (struct mips_sim *, rtx);
static void mips_sim_wait_units (struct mips_sim *, rtx);
static void mips_sim_wait_insn (struct mips_sim *, rtx);
static void mips_sim_record_set (rtx, rtx, void *);
static void mips_sim_issue_insn (struct mips_sim *, rtx);
static void mips_sim_issue_nop (struct mips_sim *);
static void mips_sim_finish_insn (struct mips_sim *, rtx);
static void vr4130_avoid_branch_rt_conflict (rtx);
static void vr4130_align_insns (void);
static void mips_avoid_hazard (rtx, rtx, int *, rtx *, rtx);
static void mips_avoid_hazards (void);
static void mips_reorg (void);
static bool mips_strict_matching_cpu_name_p (const char *, const char *);
static bool mips_matching_cpu_name_p (const char *, const char *);
static const struct mips_cpu_info *mips_parse_cpu (const char *);
static const struct mips_cpu_info *mips_cpu_info_from_isa (int);
static bool mips_return_in_memory (tree, tree);
static bool mips_strict_argument_naming (CUMULATIVE_ARGS *);
static void mips_macc_chains_record (rtx);
static void mips_macc_chains_reorder (rtx *, int);
static void vr4130_true_reg_dependence_p_1 (rtx, rtx, void *);
static bool vr4130_true_reg_dependence_p (rtx);
static bool vr4130_swap_insns_p (rtx, rtx);
static void vr4130_reorder (rtx *, int);
static void mips_promote_ready (rtx *, int, int);
static int mips_sched_reorder (FILE *, int, rtx *, int *, int);
static int mips_variable_issue (FILE *, int, rtx, int);
static int mips_adjust_cost (rtx, rtx, rtx, int);
static int mips_issue_rate (void);
static int mips_multipass_dfa_lookahead (void);
static void mips_init_libfuncs (void);
static void mips_setup_incoming_varargs (CUMULATIVE_ARGS *, enum machine_mode,
					 tree, int *, int);
static tree mips_build_builtin_va_list (void);
static tree mips_gimplify_va_arg_expr (tree, tree, tree *, tree *);
static bool mips_pass_by_reference (CUMULATIVE_ARGS *, enum machine_mode mode,
				    tree, bool);
static bool mips_callee_copies (CUMULATIVE_ARGS *, enum machine_mode mode,
				tree, bool);
static int mips_arg_partial_bytes (CUMULATIVE_ARGS *, enum machine_mode mode,
				   tree, bool);
static bool mips_valid_pointer_mode (enum machine_mode);
<<<<<<< HEAD
static bool mips_scalar_mode_supported_p (enum machine_mode);
=======
>>>>>>> 8c044a9c
static bool mips_vector_mode_supported_p (enum machine_mode);
static rtx mips_prepare_builtin_arg (enum insn_code, unsigned int, tree *);
static rtx mips_prepare_builtin_target (enum insn_code, unsigned int, rtx);
static rtx mips_expand_builtin (tree, rtx, rtx, enum machine_mode, int);
static void mips_init_builtins (void);
static rtx mips_expand_builtin_direct (enum insn_code, rtx, tree, bool);
static rtx mips_expand_builtin_movtf (enum mips_builtin_type,
				      enum insn_code, enum mips_fp_condition,
				      rtx, tree);
static rtx mips_expand_builtin_compare (enum mips_builtin_type,
					enum insn_code, enum mips_fp_condition,
					rtx, tree);
static rtx mips_expand_builtin_bposge (enum mips_builtin_type, rtx);
static void mips_encode_section_info (tree, rtx, int);

/* Structure to be filled in by compute_frame_size with register
   save masks, and offsets for the current function.  */

struct mips_frame_info GTY(())
{
  HOST_WIDE_INT total_size;	/* # bytes that the entire frame takes up */
  HOST_WIDE_INT var_size;	/* # bytes that variables take up */
  HOST_WIDE_INT args_size;	/* # bytes that outgoing arguments take up */
  HOST_WIDE_INT cprestore_size;	/* # bytes that the .cprestore slot takes up */
  HOST_WIDE_INT gp_reg_size;	/* # bytes needed to store gp regs */
  HOST_WIDE_INT fp_reg_size;	/* # bytes needed to store fp regs */
  unsigned int mask;		/* mask of saved gp registers */
  unsigned int fmask;		/* mask of saved fp registers */
  HOST_WIDE_INT gp_save_offset;	/* offset from vfp to store gp registers */
  HOST_WIDE_INT fp_save_offset;	/* offset from vfp to store fp registers */
  HOST_WIDE_INT gp_sp_offset;	/* offset from new sp to store gp registers */
  HOST_WIDE_INT fp_sp_offset;	/* offset from new sp to store fp registers */
  bool initialized;		/* true if frame size already calculated */
  int num_gp;			/* number of gp registers saved */
  int num_fp;			/* number of fp registers saved */
};

struct machine_function GTY(()) {
  /* Pseudo-reg holding the value of $28 in a mips16 function which
     refers to GP relative global variables.  */
  rtx mips16_gp_pseudo_rtx;

  /* The number of extra stack bytes taken up by register varargs.
     This area is allocated by the callee at the very top of the frame.  */
  int varargs_size;

  /* Current frame information, calculated by compute_frame_size.  */
  struct mips_frame_info frame;

  /* The register to use as the global pointer within this function.  */
  unsigned int global_pointer;

  /* True if mips_adjust_insn_length should ignore an instruction's
     hazard attribute.  */
  bool ignore_hazard_length_p;

  /* True if the whole function is suitable for .set noreorder and
     .set nomacro.  */
  bool all_noreorder_p;

  /* True if the function is known to have an instruction that needs $gp.  */
  bool has_gp_insn_p;
};

/* Information about a single argument.  */
struct mips_arg_info
{
  /* True if the argument is passed in a floating-point register, or
     would have been if we hadn't run out of registers.  */
  bool fpr_p;

  /* The number of words passed in registers, rounded up.  */
  unsigned int reg_words;

  /* For EABI, the offset of the first register from GP_ARG_FIRST or
     FP_ARG_FIRST.  For other ABIs, the offset of the first register from
     the start of the ABI's argument structure (see the CUMULATIVE_ARGS
     comment for details).

     The value is MAX_ARGS_IN_REGISTERS if the argument is passed entirely
     on the stack.  */
  unsigned int reg_offset;

  /* The number of words that must be passed on the stack, rounded up.  */
  unsigned int stack_words;

  /* The offset from the start of the stack overflow area of the argument's
     first stack word.  Only meaningful when STACK_WORDS is nonzero.  */
  unsigned int stack_offset;
};


/* Information about an address described by mips_address_type.

   ADDRESS_CONST_INT
       No fields are used.

   ADDRESS_REG
       REG is the base register and OFFSET is the constant offset.

   ADDRESS_LO_SUM
       REG is the register that contains the high part of the address,
       OFFSET is the symbolic address being referenced and SYMBOL_TYPE
       is the type of OFFSET's symbol.

   ADDRESS_SYMBOLIC
       SYMBOL_TYPE is the type of symbol being referenced.  */

struct mips_address_info
{
  enum mips_address_type type;
  rtx reg;
  rtx offset;
  enum mips_symbol_type symbol_type;
};


/* One stage in a constant building sequence.  These sequences have
   the form:

	A = VALUE[0]
	A = A CODE[1] VALUE[1]
	A = A CODE[2] VALUE[2]
	...

   where A is an accumulator, each CODE[i] is a binary rtl operation
   and each VALUE[i] is a constant integer.  */
struct mips_integer_op {
  enum rtx_code code;
  unsigned HOST_WIDE_INT value;
};


/* The largest number of operations needed to load an integer constant.
   The worst accepted case for 64-bit constants is LUI,ORI,SLL,ORI,SLL,ORI.
   When the lowest bit is clear, we can try, but reject a sequence with
   an extra SLL at the end.  */
#define MIPS_MAX_INTEGER_OPS 7


/* Global variables for machine-dependent things.  */

/* Threshold for data being put into the small data/bss area, instead
   of the normal data area.  */
int mips_section_threshold = -1;

/* Count the number of .file directives, so that .loc is up to date.  */
int num_source_filenames = 0;

/* Count the number of sdb related labels are generated (to find block
   start and end boundaries).  */
int sdb_label_count = 0;

/* Next label # for each statement for Silicon Graphics IRIS systems.  */
int sym_lineno = 0;

/* Linked list of all externals that are to be emitted when optimizing
   for the global pointer if they haven't been declared by the end of
   the program with an appropriate .comm or initialization.  */

struct extern_list GTY (())
{
  struct extern_list *next;	/* next external */
  const char *name;		/* name of the external */
  int size;			/* size in bytes */
};

static GTY (()) struct extern_list *extern_head = 0;

/* Name of the file containing the current function.  */
const char *current_function_file = "";

/* Number of nested .set noreorder, noat, nomacro, and volatile requests.  */
int set_noreorder;
int set_noat;
int set_nomacro;
int set_volatile;

/* The next branch instruction is a branch likely, not branch normal.  */
int mips_branch_likely;

/* The operands passed to the last cmpMM expander.  */
rtx cmp_operands[2];

/* The target cpu for code generation.  */
enum processor_type mips_arch;
const struct mips_cpu_info *mips_arch_info;

/* The target cpu for optimization and scheduling.  */
enum processor_type mips_tune;
const struct mips_cpu_info *mips_tune_info;

/* Which instruction set architecture to use.  */
int mips_isa;

/* Which ABI to use.  */
int mips_abi = MIPS_ABI_DEFAULT;

/* Cost information to use.  */
const struct mips_rtx_cost_data *mips_cost;

/* Whether we are generating mips16 hard float code.  In mips16 mode
   we always set TARGET_SOFT_FLOAT; this variable is nonzero if
   -msoft-float was not specified by the user, which means that we
   should arrange to call mips32 hard floating point code.  */
int mips16_hard_float;

/* The architecture selected by -mipsN.  */
static const struct mips_cpu_info *mips_isa_info;

/* If TRUE, we split addresses into their high and low parts in the RTL.  */
int mips_split_addresses;

/* Mode used for saving/restoring general purpose registers.  */
static enum machine_mode gpr_mode;

/* Array giving truth value on whether or not a given hard register
   can support a given mode.  */
char mips_hard_regno_mode_ok[(int)MAX_MACHINE_MODE][FIRST_PSEUDO_REGISTER];

/* List of all MIPS punctuation characters used by print_operand.  */
char mips_print_operand_punct[256];

/* Map GCC register number to debugger register number.  */
int mips_dbx_regno[FIRST_PSEUDO_REGISTER];

/* A copy of the original flag_delayed_branch: see override_options.  */
static int mips_flag_delayed_branch;

static GTY (()) int mips_output_filename_first_time = 1;

/* mips_split_p[X] is true if symbols of type X can be split by
   mips_split_symbol().  */
static bool mips_split_p[NUM_SYMBOL_TYPES];

/* mips_lo_relocs[X] is the relocation to use when a symbol of type X
   appears in a LO_SUM.  It can be null if such LO_SUMs aren't valid or
   if they are matched by a special .md file pattern.  */
static const char *mips_lo_relocs[NUM_SYMBOL_TYPES];

/* Likewise for HIGHs.  */
static const char *mips_hi_relocs[NUM_SYMBOL_TYPES];

/* Map hard register number to register class */
const enum reg_class mips_regno_to_class[] =
{
  LEA_REGS,	LEA_REGS,	M16_NA_REGS,	V1_REG,
  M16_REGS,	M16_REGS,	M16_REGS,	M16_REGS,
  LEA_REGS,	LEA_REGS,	LEA_REGS,	LEA_REGS,
  LEA_REGS,	LEA_REGS,	LEA_REGS,	LEA_REGS,
  M16_NA_REGS,	M16_NA_REGS,	LEA_REGS,	LEA_REGS,
  LEA_REGS,	LEA_REGS,	LEA_REGS,	LEA_REGS,
  T_REG,	PIC_FN_ADDR_REG, LEA_REGS,	LEA_REGS,
  LEA_REGS,	LEA_REGS,	LEA_REGS,	LEA_REGS,
  FP_REGS,	FP_REGS,	FP_REGS,	FP_REGS,
  FP_REGS,	FP_REGS,	FP_REGS,	FP_REGS,
  FP_REGS,	FP_REGS,	FP_REGS,	FP_REGS,
  FP_REGS,	FP_REGS,	FP_REGS,	FP_REGS,
  FP_REGS,	FP_REGS,	FP_REGS,	FP_REGS,
  FP_REGS,	FP_REGS,	FP_REGS,	FP_REGS,
  FP_REGS,	FP_REGS,	FP_REGS,	FP_REGS,
  FP_REGS,	FP_REGS,	FP_REGS,	FP_REGS,
  HI_REG,	LO_REG,		NO_REGS,	ST_REGS,
  ST_REGS,	ST_REGS,	ST_REGS,	ST_REGS,
  ST_REGS,	ST_REGS,	ST_REGS,	NO_REGS,
  NO_REGS,	ALL_REGS,	ALL_REGS,	NO_REGS,
  COP0_REGS,	COP0_REGS,	COP0_REGS,	COP0_REGS,
  COP0_REGS,	COP0_REGS,	COP0_REGS,	COP0_REGS,
  COP0_REGS,	COP0_REGS,	COP0_REGS,	COP0_REGS,
  COP0_REGS,	COP0_REGS,	COP0_REGS,	COP0_REGS,
  COP0_REGS,	COP0_REGS,	COP0_REGS,	COP0_REGS,
  COP0_REGS,	COP0_REGS,	COP0_REGS,	COP0_REGS,
  COP0_REGS,	COP0_REGS,	COP0_REGS,	COP0_REGS,
  COP0_REGS,	COP0_REGS,	COP0_REGS,	COP0_REGS,
  COP2_REGS,	COP2_REGS,	COP2_REGS,	COP2_REGS,
  COP2_REGS,	COP2_REGS,	COP2_REGS,	COP2_REGS,
  COP2_REGS,	COP2_REGS,	COP2_REGS,	COP2_REGS,
  COP2_REGS,	COP2_REGS,	COP2_REGS,	COP2_REGS,
  COP2_REGS,	COP2_REGS,	COP2_REGS,	COP2_REGS,
  COP2_REGS,	COP2_REGS,	COP2_REGS,	COP2_REGS,
  COP2_REGS,	COP2_REGS,	COP2_REGS,	COP2_REGS,
  COP2_REGS,	COP2_REGS,	COP2_REGS,	COP2_REGS,
  COP3_REGS,	COP3_REGS,	COP3_REGS,	COP3_REGS,
  COP3_REGS,	COP3_REGS,	COP3_REGS,	COP3_REGS,
  COP3_REGS,	COP3_REGS,	COP3_REGS,	COP3_REGS,
  COP3_REGS,	COP3_REGS,	COP3_REGS,	COP3_REGS,
  COP3_REGS,	COP3_REGS,	COP3_REGS,	COP3_REGS,
  COP3_REGS,	COP3_REGS,	COP3_REGS,	COP3_REGS,
  COP3_REGS,	COP3_REGS,	COP3_REGS,	COP3_REGS,
  COP3_REGS,	COP3_REGS,	COP3_REGS,	COP3_REGS,
  DSP_ACC_REGS,	DSP_ACC_REGS,	DSP_ACC_REGS,	DSP_ACC_REGS,
  DSP_ACC_REGS,	DSP_ACC_REGS,	ALL_REGS,	ALL_REGS,
  ALL_REGS,	ALL_REGS,	ALL_REGS,	ALL_REGS
};

/* Map register constraint character to register class.  */
enum reg_class mips_char_to_class[256];

/* Table of machine dependent attributes.  */
const struct attribute_spec mips_attribute_table[] =
{
  { "long_call",   0, 0, false, true,  true,  NULL },
  { NULL,	   0, 0, false, false, false, NULL }
};

/* A table describing all the processors gcc knows about.  Names are
   matched in the order listed.  The first mention of an ISA level is
   taken as the canonical name for that ISA.

   To ease comparison, please keep this table in the same order as
   gas's mips_cpu_info_table[].  */
const struct mips_cpu_info mips_cpu_info_table[] = {
  /* Entries for generic ISAs */
  { "mips1", PROCESSOR_R3000, 1 },
  { "mips2", PROCESSOR_R6000, 2 },
  { "mips3", PROCESSOR_R4000, 3 },
  { "mips4", PROCESSOR_R8000, 4 },
  { "mips32", PROCESSOR_4KC, 32 },
  { "mips32r2", PROCESSOR_M4K, 33 },
  { "mips64", PROCESSOR_5KC, 64 },

  /* MIPS I */
  { "r3000", PROCESSOR_R3000, 1 },
  { "r2000", PROCESSOR_R3000, 1 }, /* = r3000 */
  { "r3900", PROCESSOR_R3900, 1 },

  /* MIPS II */
  { "r6000", PROCESSOR_R6000, 2 },

  /* MIPS III */
  { "r4000", PROCESSOR_R4000, 3 },
  { "vr4100", PROCESSOR_R4100, 3 },
  { "vr4111", PROCESSOR_R4111, 3 },
  { "vr4120", PROCESSOR_R4120, 3 },
  { "vr4130", PROCESSOR_R4130, 3 },
  { "vr4300", PROCESSOR_R4300, 3 },
  { "r4400", PROCESSOR_R4000, 3 }, /* = r4000 */
  { "r4600", PROCESSOR_R4600, 3 },
  { "orion", PROCESSOR_R4600, 3 }, /* = r4600 */
  { "r4650", PROCESSOR_R4650, 3 },

  /* MIPS IV */
  { "r8000", PROCESSOR_R8000, 4 },
  { "vr5000", PROCESSOR_R5000, 4 },
  { "vr5400", PROCESSOR_R5400, 4 },
  { "vr5500", PROCESSOR_R5500, 4 },
  { "rm7000", PROCESSOR_R7000, 4 },
  { "rm9000", PROCESSOR_R9000, 4 },

  /* MIPS32 */
  { "4kc", PROCESSOR_4KC, 32 },
  { "4km", PROCESSOR_4KC, 32 }, /* = 4kc */
  { "4kp", PROCESSOR_4KP, 32 },

  /* MIPS32 Release 2 */
  { "m4k", PROCESSOR_M4K, 33 },
  { "24k", PROCESSOR_24K, 33 },
  { "24kc", PROCESSOR_24K, 33 },  /* 24K  no FPU */
  { "24kf", PROCESSOR_24K, 33 },  /* 24K 1:2 FPU */
  { "24kx", PROCESSOR_24KX, 33 }, /* 24K 1:1 FPU */

  /* MIPS64 */
  { "5kc", PROCESSOR_5KC, 64 },
  { "5kf", PROCESSOR_5KF, 64 },
  { "20kc", PROCESSOR_20KC, 64 },
  { "sb1", PROCESSOR_SB1, 64 },
  { "sr71000", PROCESSOR_SR71000, 64 },

  /* End marker */
  { 0, 0, 0 }
};

/* Default costs. If these are used for a processor we should look
   up the actual costs.  */
#define DEFAULT_COSTS COSTS_N_INSNS (6),  /* fp_add */       \
                      COSTS_N_INSNS (7),  /* fp_mult_sf */   \
                      COSTS_N_INSNS (8),  /* fp_mult_df */   \
                      COSTS_N_INSNS (23), /* fp_div_sf */    \
                      COSTS_N_INSNS (36), /* fp_div_df */    \
                      COSTS_N_INSNS (10), /* int_mult_si */  \
                      COSTS_N_INSNS (10), /* int_mult_di */  \
                      COSTS_N_INSNS (69), /* int_div_si */   \
                      COSTS_N_INSNS (69), /* int_div_di */   \
                                       2, /* branch_cost */  \
                                       4  /* memory_latency */

/* Need to replace these with the costs of calling the appropriate
   libgcc routine.  */
#define SOFT_FP_COSTS COSTS_N_INSNS (256), /* fp_add */       \
                      COSTS_N_INSNS (256), /* fp_mult_sf */   \
                      COSTS_N_INSNS (256), /* fp_mult_df */   \
                      COSTS_N_INSNS (256), /* fp_div_sf */    \
                      COSTS_N_INSNS (256)  /* fp_div_df */

static struct mips_rtx_cost_data const mips_rtx_cost_data[PROCESSOR_MAX] =
  {
    { /* R3000 */
      COSTS_N_INSNS (2),            /* fp_add */
      COSTS_N_INSNS (4),            /* fp_mult_sf */
      COSTS_N_INSNS (5),            /* fp_mult_df */
      COSTS_N_INSNS (12),           /* fp_div_sf */
      COSTS_N_INSNS (19),           /* fp_div_df */
      COSTS_N_INSNS (12),           /* int_mult_si */
      COSTS_N_INSNS (12),           /* int_mult_di */
      COSTS_N_INSNS (35),           /* int_div_si */
      COSTS_N_INSNS (35),           /* int_div_di */
                       1,           /* branch_cost */
                       4            /* memory_latency */

    },
    { /* 4KC */
      SOFT_FP_COSTS,
      COSTS_N_INSNS (6),            /* int_mult_si */
      COSTS_N_INSNS (6),            /* int_mult_di */
      COSTS_N_INSNS (36),           /* int_div_si */
      COSTS_N_INSNS (36),           /* int_div_di */
                       1,           /* branch_cost */
                       4            /* memory_latency */
    },
    { /* 4KP */
      SOFT_FP_COSTS,
      COSTS_N_INSNS (36),           /* int_mult_si */
      COSTS_N_INSNS (36),           /* int_mult_di */
      COSTS_N_INSNS (37),           /* int_div_si */
      COSTS_N_INSNS (37),           /* int_div_di */
                       1,           /* branch_cost */
                       4            /* memory_latency */
    },
    { /* 5KC */
      SOFT_FP_COSTS,
      COSTS_N_INSNS (4),            /* int_mult_si */
      COSTS_N_INSNS (11),           /* int_mult_di */
      COSTS_N_INSNS (36),           /* int_div_si */
      COSTS_N_INSNS (68),           /* int_div_di */
                       1,           /* branch_cost */
                       4            /* memory_latency */
    },
    { /* 5KF */
      COSTS_N_INSNS (4),            /* fp_add */
      COSTS_N_INSNS (4),            /* fp_mult_sf */
      COSTS_N_INSNS (5),            /* fp_mult_df */
      COSTS_N_INSNS (17),           /* fp_div_sf */
      COSTS_N_INSNS (32),           /* fp_div_df */
      COSTS_N_INSNS (4),            /* int_mult_si */
      COSTS_N_INSNS (11),           /* int_mult_di */
      COSTS_N_INSNS (36),           /* int_div_si */
      COSTS_N_INSNS (68),           /* int_div_di */
                       1,           /* branch_cost */
                       4            /* memory_latency */
    },
    { /* 20KC */
      DEFAULT_COSTS
    },
    { /* 24k */
      COSTS_N_INSNS (8),            /* fp_add */
      COSTS_N_INSNS (8),            /* fp_mult_sf */
      COSTS_N_INSNS (10),           /* fp_mult_df */
      COSTS_N_INSNS (34),           /* fp_div_sf */
      COSTS_N_INSNS (64),           /* fp_div_df */
      COSTS_N_INSNS (5),            /* int_mult_si */
      COSTS_N_INSNS (5),            /* int_mult_di */
      COSTS_N_INSNS (41),           /* int_div_si */
      COSTS_N_INSNS (41),           /* int_div_di */
                       1,           /* branch_cost */
                       4            /* memory_latency */
    },
    { /* 24kx */
      COSTS_N_INSNS (4),            /* fp_add */
      COSTS_N_INSNS (4),            /* fp_mult_sf */
      COSTS_N_INSNS (5),            /* fp_mult_df */
      COSTS_N_INSNS (17),           /* fp_div_sf */
      COSTS_N_INSNS (32),           /* fp_div_df */
      COSTS_N_INSNS (5),            /* int_mult_si */
      COSTS_N_INSNS (5),            /* int_mult_di */
      COSTS_N_INSNS (41),           /* int_div_si */
      COSTS_N_INSNS (41),           /* int_div_di */
                       1,           /* branch_cost */
                       4            /* memory_latency */
    },
    { /* M4k */
      DEFAULT_COSTS
    },
    { /* R3900 */
      COSTS_N_INSNS (2),            /* fp_add */
      COSTS_N_INSNS (4),            /* fp_mult_sf */
      COSTS_N_INSNS (5),            /* fp_mult_df */
      COSTS_N_INSNS (12),           /* fp_div_sf */
      COSTS_N_INSNS (19),           /* fp_div_df */
      COSTS_N_INSNS (2),            /* int_mult_si */
      COSTS_N_INSNS (2),            /* int_mult_di */
      COSTS_N_INSNS (35),           /* int_div_si */
      COSTS_N_INSNS (35),           /* int_div_di */
                       1,           /* branch_cost */
                       4            /* memory_latency */
    },
    { /* R6000 */
      COSTS_N_INSNS (3),            /* fp_add */
      COSTS_N_INSNS (5),            /* fp_mult_sf */
      COSTS_N_INSNS (6),            /* fp_mult_df */
      COSTS_N_INSNS (15),           /* fp_div_sf */
      COSTS_N_INSNS (16),           /* fp_div_df */
      COSTS_N_INSNS (17),           /* int_mult_si */
      COSTS_N_INSNS (17),           /* int_mult_di */
      COSTS_N_INSNS (38),           /* int_div_si */
      COSTS_N_INSNS (38),           /* int_div_di */
                       2,           /* branch_cost */
                       6            /* memory_latency */
    },
    { /* R4000 */
       COSTS_N_INSNS (6),           /* fp_add */
       COSTS_N_INSNS (7),           /* fp_mult_sf */
       COSTS_N_INSNS (8),           /* fp_mult_df */
       COSTS_N_INSNS (23),          /* fp_div_sf */
       COSTS_N_INSNS (36),          /* fp_div_df */
       COSTS_N_INSNS (10),          /* int_mult_si */
       COSTS_N_INSNS (10),          /* int_mult_di */
       COSTS_N_INSNS (69),          /* int_div_si */
       COSTS_N_INSNS (69),          /* int_div_di */
                        2,          /* branch_cost */
                        6           /* memory_latency */
    },
    { /* R4100 */
      DEFAULT_COSTS
    },
    { /* R4111 */
      DEFAULT_COSTS
    },
    { /* R4120 */
      DEFAULT_COSTS
    },
    { /* R4130 */
      /* The only costs that appear to be updated here are
	 integer multiplication.  */
      SOFT_FP_COSTS,
      COSTS_N_INSNS (4),            /* int_mult_si */
      COSTS_N_INSNS (6),            /* int_mult_di */
      COSTS_N_INSNS (69),           /* int_div_si */
      COSTS_N_INSNS (69),           /* int_div_di */
                       1,           /* branch_cost */
                       4            /* memory_latency */
    },
    { /* R4300 */
      DEFAULT_COSTS
    },
    { /* R4600 */
      DEFAULT_COSTS
    },
    { /* R4650 */
      DEFAULT_COSTS
    },
    { /* R5000 */
      COSTS_N_INSNS (6),            /* fp_add */
      COSTS_N_INSNS (4),            /* fp_mult_sf */
      COSTS_N_INSNS (5),            /* fp_mult_df */
      COSTS_N_INSNS (23),           /* fp_div_sf */
      COSTS_N_INSNS (36),           /* fp_div_df */
      COSTS_N_INSNS (5),            /* int_mult_si */
      COSTS_N_INSNS (5),            /* int_mult_di */
      COSTS_N_INSNS (36),           /* int_div_si */
      COSTS_N_INSNS (36),           /* int_div_di */
                       1,           /* branch_cost */
                       4            /* memory_latency */
    },
    { /* R5400 */
      COSTS_N_INSNS (6),            /* fp_add */
      COSTS_N_INSNS (5),            /* fp_mult_sf */
      COSTS_N_INSNS (6),            /* fp_mult_df */
      COSTS_N_INSNS (30),           /* fp_div_sf */
      COSTS_N_INSNS (59),           /* fp_div_df */
      COSTS_N_INSNS (3),            /* int_mult_si */
      COSTS_N_INSNS (4),            /* int_mult_di */
      COSTS_N_INSNS (42),           /* int_div_si */
      COSTS_N_INSNS (74),           /* int_div_di */
                       1,           /* branch_cost */
                       4            /* memory_latency */
    },
    { /* R5500 */
      COSTS_N_INSNS (6),            /* fp_add */
      COSTS_N_INSNS (5),            /* fp_mult_sf */
      COSTS_N_INSNS (6),            /* fp_mult_df */
      COSTS_N_INSNS (30),           /* fp_div_sf */
      COSTS_N_INSNS (59),           /* fp_div_df */
      COSTS_N_INSNS (5),            /* int_mult_si */
      COSTS_N_INSNS (9),            /* int_mult_di */
      COSTS_N_INSNS (42),           /* int_div_si */
      COSTS_N_INSNS (74),           /* int_div_di */
                       1,           /* branch_cost */
                       4            /* memory_latency */
    },
    { /* R7000 */
      /* The only costs that are changed here are
	 integer multiplication.  */
      COSTS_N_INSNS (6),            /* fp_add */
      COSTS_N_INSNS (7),            /* fp_mult_sf */
      COSTS_N_INSNS (8),            /* fp_mult_df */
      COSTS_N_INSNS (23),           /* fp_div_sf */
      COSTS_N_INSNS (36),           /* fp_div_df */
      COSTS_N_INSNS (5),            /* int_mult_si */
      COSTS_N_INSNS (9),            /* int_mult_di */
      COSTS_N_INSNS (69),           /* int_div_si */
      COSTS_N_INSNS (69),           /* int_div_di */
                       1,           /* branch_cost */
                       4            /* memory_latency */
    },
    { /* R8000 */
      DEFAULT_COSTS
    },
    { /* R9000 */
      /* The only costs that are changed here are
	 integer multiplication.  */
      COSTS_N_INSNS (6),            /* fp_add */
      COSTS_N_INSNS (7),            /* fp_mult_sf */
      COSTS_N_INSNS (8),            /* fp_mult_df */
      COSTS_N_INSNS (23),           /* fp_div_sf */
      COSTS_N_INSNS (36),           /* fp_div_df */
      COSTS_N_INSNS (3),            /* int_mult_si */
      COSTS_N_INSNS (8),            /* int_mult_di */
      COSTS_N_INSNS (69),           /* int_div_si */
      COSTS_N_INSNS (69),           /* int_div_di */
                       1,           /* branch_cost */
                       4            /* memory_latency */
    },
    { /* SB1 */
      COSTS_N_INSNS (4),            /* fp_add */
      COSTS_N_INSNS (4),            /* fp_mult_sf */
      COSTS_N_INSNS (4),            /* fp_mult_df */
      COSTS_N_INSNS (24),           /* fp_div_sf */
      COSTS_N_INSNS (32),           /* fp_div_df */
      COSTS_N_INSNS (3),            /* int_mult_si */
      COSTS_N_INSNS (4),            /* int_mult_di */
      COSTS_N_INSNS (36),           /* int_div_si */
      COSTS_N_INSNS (68),           /* int_div_di */
                       1,           /* branch_cost */
                       4            /* memory_latency */
    },
    { /* SR71000 */
      DEFAULT_COSTS
    },
  };


/* Nonzero if -march should decide the default value of MASK_SOFT_FLOAT.  */
#ifndef MIPS_MARCH_CONTROLS_SOFT_FLOAT
#define MIPS_MARCH_CONTROLS_SOFT_FLOAT 0
#endif

/* Initialize the GCC target structure.  */
#undef TARGET_ASM_ALIGNED_HI_OP
#define TARGET_ASM_ALIGNED_HI_OP "\t.half\t"
#undef TARGET_ASM_ALIGNED_SI_OP
#define TARGET_ASM_ALIGNED_SI_OP "\t.word\t"
#undef TARGET_ASM_ALIGNED_DI_OP
#define TARGET_ASM_ALIGNED_DI_OP "\t.dword\t"

#undef TARGET_ASM_FUNCTION_PROLOGUE
#define TARGET_ASM_FUNCTION_PROLOGUE mips_output_function_prologue
#undef TARGET_ASM_FUNCTION_EPILOGUE
#define TARGET_ASM_FUNCTION_EPILOGUE mips_output_function_epilogue
#undef TARGET_ASM_SELECT_RTX_SECTION
#define TARGET_ASM_SELECT_RTX_SECTION mips_select_rtx_section
#undef TARGET_ASM_FUNCTION_RODATA_SECTION
#define TARGET_ASM_FUNCTION_RODATA_SECTION mips_function_rodata_section

#undef TARGET_SCHED_REORDER
#define TARGET_SCHED_REORDER mips_sched_reorder
#undef TARGET_SCHED_VARIABLE_ISSUE
#define TARGET_SCHED_VARIABLE_ISSUE mips_variable_issue
#undef TARGET_SCHED_ADJUST_COST
#define TARGET_SCHED_ADJUST_COST mips_adjust_cost
#undef TARGET_SCHED_ISSUE_RATE
#define TARGET_SCHED_ISSUE_RATE mips_issue_rate
#undef TARGET_SCHED_FIRST_CYCLE_MULTIPASS_DFA_LOOKAHEAD
#define TARGET_SCHED_FIRST_CYCLE_MULTIPASS_DFA_LOOKAHEAD \
  mips_multipass_dfa_lookahead

#undef TARGET_DEFAULT_TARGET_FLAGS
#define TARGET_DEFAULT_TARGET_FLAGS		\
  (TARGET_DEFAULT				\
   | TARGET_CPU_DEFAULT				\
   | TARGET_ENDIAN_DEFAULT			\
   | TARGET_FP_EXCEPTIONS_DEFAULT		\
   | MASK_CHECK_ZERO_DIV			\
   | MASK_FUSED_MADD)
#undef TARGET_HANDLE_OPTION
#define TARGET_HANDLE_OPTION mips_handle_option

#undef TARGET_FUNCTION_OK_FOR_SIBCALL
#define TARGET_FUNCTION_OK_FOR_SIBCALL mips_function_ok_for_sibcall

#undef TARGET_VALID_POINTER_MODE
#define TARGET_VALID_POINTER_MODE mips_valid_pointer_mode
#undef TARGET_RTX_COSTS
#define TARGET_RTX_COSTS mips_rtx_costs
#undef TARGET_ADDRESS_COST
#define TARGET_ADDRESS_COST mips_address_cost

#undef TARGET_IN_SMALL_DATA_P
#define TARGET_IN_SMALL_DATA_P mips_in_small_data_p

#undef TARGET_MACHINE_DEPENDENT_REORG
#define TARGET_MACHINE_DEPENDENT_REORG mips_reorg

#undef TARGET_ASM_FILE_START
#undef TARGET_ASM_FILE_END
#define TARGET_ASM_FILE_START mips_file_start
#define TARGET_ASM_FILE_END mips_file_end
#undef TARGET_ASM_FILE_START_FILE_DIRECTIVE
#define TARGET_ASM_FILE_START_FILE_DIRECTIVE true

#undef TARGET_INIT_LIBFUNCS
#define TARGET_INIT_LIBFUNCS mips_init_libfuncs

#undef TARGET_BUILD_BUILTIN_VA_LIST
#define TARGET_BUILD_BUILTIN_VA_LIST mips_build_builtin_va_list
#undef TARGET_GIMPLIFY_VA_ARG_EXPR
#define TARGET_GIMPLIFY_VA_ARG_EXPR mips_gimplify_va_arg_expr

#undef TARGET_PROMOTE_FUNCTION_ARGS
#define TARGET_PROMOTE_FUNCTION_ARGS hook_bool_tree_true
#undef TARGET_PROMOTE_FUNCTION_RETURN
#define TARGET_PROMOTE_FUNCTION_RETURN hook_bool_tree_true
#undef TARGET_PROMOTE_PROTOTYPES
#define TARGET_PROMOTE_PROTOTYPES hook_bool_tree_true

#undef TARGET_RETURN_IN_MEMORY
#define TARGET_RETURN_IN_MEMORY mips_return_in_memory
#undef TARGET_RETURN_IN_MSB
#define TARGET_RETURN_IN_MSB mips_return_in_msb

#undef TARGET_ASM_OUTPUT_MI_THUNK
#define TARGET_ASM_OUTPUT_MI_THUNK mips_output_mi_thunk
#undef TARGET_ASM_CAN_OUTPUT_MI_THUNK
#define TARGET_ASM_CAN_OUTPUT_MI_THUNK hook_bool_tree_hwi_hwi_tree_true

#undef TARGET_SETUP_INCOMING_VARARGS
#define TARGET_SETUP_INCOMING_VARARGS mips_setup_incoming_varargs
#undef TARGET_STRICT_ARGUMENT_NAMING
#define TARGET_STRICT_ARGUMENT_NAMING mips_strict_argument_naming
#undef TARGET_MUST_PASS_IN_STACK
#define TARGET_MUST_PASS_IN_STACK must_pass_in_stack_var_size
#undef TARGET_PASS_BY_REFERENCE
#define TARGET_PASS_BY_REFERENCE mips_pass_by_reference
#undef TARGET_CALLEE_COPIES
#define TARGET_CALLEE_COPIES mips_callee_copies
#undef TARGET_ARG_PARTIAL_BYTES
#define TARGET_ARG_PARTIAL_BYTES mips_arg_partial_bytes

#undef TARGET_VECTOR_MODE_SUPPORTED_P
#define TARGET_VECTOR_MODE_SUPPORTED_P mips_vector_mode_supported_p

#undef TARGET_SCALAR_MODE_SUPPORTED_P
#define TARGET_SCALAR_MODE_SUPPORTED_P mips_scalar_mode_supported_p

#undef TARGET_INIT_BUILTINS
#define TARGET_INIT_BUILTINS mips_init_builtins
#undef TARGET_EXPAND_BUILTIN
#define TARGET_EXPAND_BUILTIN mips_expand_builtin

#undef TARGET_HAVE_TLS
#define TARGET_HAVE_TLS HAVE_AS_TLS

#undef TARGET_CANNOT_FORCE_CONST_MEM
#define TARGET_CANNOT_FORCE_CONST_MEM mips_cannot_force_const_mem

#undef TARGET_ENCODE_SECTION_INFO
#define TARGET_ENCODE_SECTION_INFO mips_encode_section_info

#undef TARGET_ATTRIBUTE_TABLE
#define TARGET_ATTRIBUTE_TABLE mips_attribute_table

struct gcc_target targetm = TARGET_INITIALIZER;

/* Classify symbol X, which must be a SYMBOL_REF or a LABEL_REF.  */

static enum mips_symbol_type
mips_classify_symbol (rtx x)
{
  if (GET_CODE (x) == LABEL_REF)
    {
      if (TARGET_MIPS16)
	return SYMBOL_CONSTANT_POOL;
      if (TARGET_ABICALLS)
	return SYMBOL_GOT_LOCAL;
      return SYMBOL_GENERAL;
    }

  gcc_assert (GET_CODE (x) == SYMBOL_REF);

  if (SYMBOL_REF_TLS_MODEL (x))
    return SYMBOL_TLS;

  if (CONSTANT_POOL_ADDRESS_P (x))
    {
      if (TARGET_MIPS16)
	return SYMBOL_CONSTANT_POOL;

      if (TARGET_ABICALLS)
	return SYMBOL_GOT_LOCAL;

      if (GET_MODE_SIZE (get_pool_mode (x)) <= mips_section_threshold)
	return SYMBOL_SMALL_DATA;

      return SYMBOL_GENERAL;
    }

  if (SYMBOL_REF_SMALL_P (x))
    return SYMBOL_SMALL_DATA;

  if (TARGET_ABICALLS)
    {
      if (SYMBOL_REF_DECL (x) == 0)
	return SYMBOL_REF_LOCAL_P (x) ? SYMBOL_GOT_LOCAL : SYMBOL_GOT_GLOBAL;

      /* There are three cases to consider:

            - o32 PIC (either with or without explicit relocs)
            - n32/n64 PIC without explicit relocs
            - n32/n64 PIC with explicit relocs

         In the first case, both local and global accesses will use an
         R_MIPS_GOT16 relocation.  We must correctly predict which of
         the two semantics (local or global) the assembler and linker
         will apply.  The choice doesn't depend on the symbol's
         visibility, so we deliberately ignore decl_visibility and
         binds_local_p here.

         In the second case, the assembler will not use R_MIPS_GOT16
         relocations, but it chooses between local and global accesses
         in the same way as for o32 PIC.

         In the third case we have more freedom since both forms of
         access will work for any kind of symbol.  However, there seems
         little point in doing things differently.  */
      if (DECL_P (SYMBOL_REF_DECL (x)) && TREE_PUBLIC (SYMBOL_REF_DECL (x)))
	return SYMBOL_GOT_GLOBAL;

      return SYMBOL_GOT_LOCAL;
    }

  return SYMBOL_GENERAL;
}


/* Split X into a base and a constant offset, storing them in *BASE
   and *OFFSET respectively.  */

static void
mips_split_const (rtx x, rtx *base, HOST_WIDE_INT *offset)
{
  *offset = 0;

  if (GET_CODE (x) == CONST)
    x = XEXP (x, 0);

  if (GET_CODE (x) == PLUS && GET_CODE (XEXP (x, 1)) == CONST_INT)
    {
      *offset += INTVAL (XEXP (x, 1));
      x = XEXP (x, 0);
    }
  *base = x;
}


/* Return true if SYMBOL is a SYMBOL_REF and OFFSET + SYMBOL points
   to the same object as SYMBOL.  */

static bool
mips_offset_within_object_p (rtx symbol, HOST_WIDE_INT offset)
{
  if (GET_CODE (symbol) != SYMBOL_REF)
    return false;

  if (CONSTANT_POOL_ADDRESS_P (symbol)
      && offset >= 0
      && offset < (int) GET_MODE_SIZE (get_pool_mode (symbol)))
    return true;

  if (SYMBOL_REF_DECL (symbol) != 0
      && offset >= 0
      && offset < int_size_in_bytes (TREE_TYPE (SYMBOL_REF_DECL (symbol))))
    return true;

  return false;
}


/* Return true if X is a symbolic constant that can be calculated in
   the same way as a bare symbol.  If it is, store the type of the
   symbol in *SYMBOL_TYPE.  */

bool
mips_symbolic_constant_p (rtx x, enum mips_symbol_type *symbol_type)
{
  HOST_WIDE_INT offset;

  mips_split_const (x, &x, &offset);
  if (UNSPEC_ADDRESS_P (x))
    *symbol_type = UNSPEC_ADDRESS_TYPE (x);
  else if (GET_CODE (x) == SYMBOL_REF || GET_CODE (x) == LABEL_REF)
    {
      *symbol_type = mips_classify_symbol (x);
      if (*symbol_type == SYMBOL_TLS)
	return false;
    }
  else
    return false;

  if (offset == 0)
    return true;

  /* Check whether a nonzero offset is valid for the underlying
     relocations.  */
  switch (*symbol_type)
    {
    case SYMBOL_GENERAL:
    case SYMBOL_64_HIGH:
    case SYMBOL_64_MID:
    case SYMBOL_64_LOW:
      /* If the target has 64-bit pointers and the object file only
	 supports 32-bit symbols, the values of those symbols will be
	 sign-extended.  In this case we can't allow an arbitrary offset
	 in case the 32-bit value X + OFFSET has a different sign from X.  */
      if (Pmode == DImode && !ABI_HAS_64BIT_SYMBOLS)
	return mips_offset_within_object_p (x, offset);

      /* In other cases the relocations can handle any offset.  */
      return true;

    case SYMBOL_CONSTANT_POOL:
      /* Allow constant pool references to be converted to LABEL+CONSTANT.
	 In this case, we no longer have access to the underlying constant,
	 but the original symbol-based access was known to be valid.  */
      if (GET_CODE (x) == LABEL_REF)
	return true;

      /* Fall through.  */

    case SYMBOL_SMALL_DATA:
      /* Make sure that the offset refers to something within the
	 underlying object.  This should guarantee that the final
	 PC- or GP-relative offset is within the 16-bit limit.  */
      return mips_offset_within_object_p (x, offset);

    case SYMBOL_GOT_LOCAL:
    case SYMBOL_GOTOFF_PAGE:
      /* The linker should provide enough local GOT entries for a
	 16-bit offset.  Larger offsets may lead to GOT overflow.  */
      return SMALL_OPERAND (offset);

    case SYMBOL_GOT_GLOBAL:
    case SYMBOL_GOTOFF_GLOBAL:
    case SYMBOL_GOTOFF_CALL:
    case SYMBOL_GOTOFF_LOADGP:
    case SYMBOL_TLSGD:
    case SYMBOL_TLSLDM:
    case SYMBOL_DTPREL:
    case SYMBOL_TPREL:
    case SYMBOL_GOTTPREL:
    case SYMBOL_TLS:
      return false;
    }
  gcc_unreachable ();
}


/* Return true if X is a symbolic constant whose value is not split
   into separate relocations.  */

bool
mips_atomic_symbolic_constant_p (rtx x)
{
  enum mips_symbol_type type;
  return mips_symbolic_constant_p (x, &type) && !mips_split_p[type];
}


/* This function is used to implement REG_MODE_OK_FOR_BASE_P.  */

int
mips_regno_mode_ok_for_base_p (int regno, enum machine_mode mode, int strict)
{
  if (regno >= FIRST_PSEUDO_REGISTER)
    {
      if (!strict)
	return true;
      regno = reg_renumber[regno];
    }

  /* These fake registers will be eliminated to either the stack or
     hard frame pointer, both of which are usually valid base registers.
     Reload deals with the cases where the eliminated form isn't valid.  */
  if (regno == ARG_POINTER_REGNUM || regno == FRAME_POINTER_REGNUM)
    return true;

  /* In mips16 mode, the stack pointer can only address word and doubleword
     values, nothing smaller.  There are two problems here:

       (a) Instantiating virtual registers can introduce new uses of the
	   stack pointer.  If these virtual registers are valid addresses,
	   the stack pointer should be too.

       (b) Most uses of the stack pointer are not made explicit until
	   FRAME_POINTER_REGNUM and ARG_POINTER_REGNUM have been eliminated.
	   We don't know until that stage whether we'll be eliminating to the
	   stack pointer (which needs the restriction) or the hard frame
	   pointer (which doesn't).

     All in all, it seems more consistent to only enforce this restriction
     during and after reload.  */
  if (TARGET_MIPS16 && regno == STACK_POINTER_REGNUM)
    return !strict || GET_MODE_SIZE (mode) == 4 || GET_MODE_SIZE (mode) == 8;

  return TARGET_MIPS16 ? M16_REG_P (regno) : GP_REG_P (regno);
}


/* Return true if X is a valid base register for the given mode.
   Allow only hard registers if STRICT.  */

static bool
mips_valid_base_register_p (rtx x, enum machine_mode mode, int strict)
{
  if (!strict && GET_CODE (x) == SUBREG)
    x = SUBREG_REG (x);

  return (REG_P (x)
	  && mips_regno_mode_ok_for_base_p (REGNO (x), mode, strict));
}


/* Return true if symbols of type SYMBOL_TYPE can directly address a value
   with mode MODE.  This is used for both symbolic and LO_SUM addresses.  */

static bool
mips_symbolic_address_p (enum mips_symbol_type symbol_type,
			 enum machine_mode mode)
{
  switch (symbol_type)
    {
    case SYMBOL_GENERAL:
      return !TARGET_MIPS16;

    case SYMBOL_SMALL_DATA:
      return true;

    case SYMBOL_CONSTANT_POOL:
      /* PC-relative addressing is only available for lw and ld.  */
      return GET_MODE_SIZE (mode) == 4 || GET_MODE_SIZE (mode) == 8;

    case SYMBOL_GOT_LOCAL:
      return true;

    case SYMBOL_GOT_GLOBAL:
      /* The address will have to be loaded from the GOT first.  */
      return false;

    case SYMBOL_TLSGD:
    case SYMBOL_TLSLDM:
    case SYMBOL_DTPREL:
    case SYMBOL_TPREL:
    case SYMBOL_GOTTPREL:
    case SYMBOL_TLS:
      return false;

    case SYMBOL_GOTOFF_PAGE:
    case SYMBOL_GOTOFF_GLOBAL:
    case SYMBOL_GOTOFF_CALL:
    case SYMBOL_GOTOFF_LOADGP:
    case SYMBOL_64_HIGH:
    case SYMBOL_64_MID:
    case SYMBOL_64_LOW:
      return true;
    }
  gcc_unreachable ();
}


/* Return true if X is a valid address for machine mode MODE.  If it is,
   fill in INFO appropriately.  STRICT is true if we should only accept
   hard base registers.  */

static bool
mips_classify_address (struct mips_address_info *info, rtx x,
		       enum machine_mode mode, int strict)
{
  switch (GET_CODE (x))
    {
    case REG:
    case SUBREG:
      info->type = ADDRESS_REG;
      info->reg = x;
      info->offset = const0_rtx;
      return mips_valid_base_register_p (info->reg, mode, strict);

    case PLUS:
      info->type = ADDRESS_REG;
      info->reg = XEXP (x, 0);
      info->offset = XEXP (x, 1);
      return (mips_valid_base_register_p (info->reg, mode, strict)
	      && const_arith_operand (info->offset, VOIDmode));

    case LO_SUM:
      info->type = ADDRESS_LO_SUM;
      info->reg = XEXP (x, 0);
      info->offset = XEXP (x, 1);
      return (mips_valid_base_register_p (info->reg, mode, strict)
	      && mips_symbolic_constant_p (info->offset, &info->symbol_type)
	      && mips_symbolic_address_p (info->symbol_type, mode)
	      && mips_lo_relocs[info->symbol_type] != 0);

    case CONST_INT:
      /* Small-integer addresses don't occur very often, but they
	 are legitimate if $0 is a valid base register.  */
      info->type = ADDRESS_CONST_INT;
      return !TARGET_MIPS16 && SMALL_INT (x);

    case CONST:
    case LABEL_REF:
    case SYMBOL_REF:
      info->type = ADDRESS_SYMBOLIC;
      return (mips_symbolic_constant_p (x, &info->symbol_type)
	      && mips_symbolic_address_p (info->symbol_type, mode)
	      && !mips_split_p[info->symbol_type]);

    default:
      return false;
    }
}

/* Return true if X is a thread-local symbol.  */

static bool
mips_tls_operand_p (rtx x)
{
  return GET_CODE (x) == SYMBOL_REF && SYMBOL_REF_TLS_MODEL (x) != 0;
}

/* Return true if X can not be forced into a constant pool.  */

static int
mips_tls_symbol_ref_1 (rtx *x, void *data ATTRIBUTE_UNUSED)
{
  return mips_tls_operand_p (*x);
}

/* Return true if X can not be forced into a constant pool.  */

static bool
mips_cannot_force_const_mem (rtx x)
{
  if (! TARGET_HAVE_TLS)
    return false;

  return for_each_rtx (&x, &mips_tls_symbol_ref_1, 0);
}

/* Return the number of instructions needed to load a symbol of the
   given type into a register.  If valid in an address, the same number
   of instructions are needed for loads and stores.  Treat extended
   mips16 instructions as two instructions.  */

static int
mips_symbol_insns (enum mips_symbol_type type)
{
  switch (type)
    {
    case SYMBOL_GENERAL:
      /* In mips16 code, general symbols must be fetched from the
	 constant pool.  */
      if (TARGET_MIPS16)
	return 0;

      /* When using 64-bit symbols, we need 5 preparatory instructions,
	 such as:

	     lui     $at,%highest(symbol)
	     daddiu  $at,$at,%higher(symbol)
	     dsll    $at,$at,16
	     daddiu  $at,$at,%hi(symbol)
	     dsll    $at,$at,16

	 The final address is then $at + %lo(symbol).  With 32-bit
	 symbols we just need a preparatory lui.  */
      return (ABI_HAS_64BIT_SYMBOLS ? 6 : 2);

    case SYMBOL_SMALL_DATA:
      return 1;

    case SYMBOL_CONSTANT_POOL:
      /* This case is for mips16 only.  Assume we'll need an
	 extended instruction.  */
      return 2;

    case SYMBOL_GOT_LOCAL:
    case SYMBOL_GOT_GLOBAL:
      /* Unless -funit-at-a-time is in effect, we can't be sure whether
	 the local/global classification is accurate.  See override_options
	 for details.

	 The worst cases are:

	 (1) For local symbols when generating o32 or o64 code.  The assembler
	     will use:

		 lw	      $at,%got(symbol)
		 nop

	     ...and the final address will be $at + %lo(symbol).

	 (2) For global symbols when -mxgot.  The assembler will use:

	         lui     $at,%got_hi(symbol)
	         (d)addu $at,$at,$gp

	     ...and the final address will be $at + %got_lo(symbol).  */
      return 3;

    case SYMBOL_GOTOFF_PAGE:
    case SYMBOL_GOTOFF_GLOBAL:
    case SYMBOL_GOTOFF_CALL:
    case SYMBOL_GOTOFF_LOADGP:
    case SYMBOL_64_HIGH:
    case SYMBOL_64_MID:
    case SYMBOL_64_LOW:
    case SYMBOL_TLSGD:
    case SYMBOL_TLSLDM:
    case SYMBOL_DTPREL:
    case SYMBOL_GOTTPREL:
    case SYMBOL_TPREL:
      /* Check whether the offset is a 16- or 32-bit value.  */
      return mips_split_p[type] ? 2 : 1;

    case SYMBOL_TLS:
      /* We don't treat a bare TLS symbol as a constant.  */
      return 0;
    }
  gcc_unreachable ();
}

/* Return true if X is a legitimate $sp-based address for mode MDOE.  */

bool
mips_stack_address_p (rtx x, enum machine_mode mode)
{
  struct mips_address_info addr;

  return (mips_classify_address (&addr, x, mode, false)
	  && addr.type == ADDRESS_REG
	  && addr.reg == stack_pointer_rtx);
}

/* Return true if a value at OFFSET bytes from BASE can be accessed
   using an unextended mips16 instruction.  MODE is the mode of the
   value.

   Usually the offset in an unextended instruction is a 5-bit field.
   The offset is unsigned and shifted left once for HIs, twice
   for SIs, and so on.  An exception is SImode accesses off the
   stack pointer, which have an 8-bit immediate field.  */

static bool
mips16_unextended_reference_p (enum machine_mode mode, rtx base, rtx offset)
{
  if (TARGET_MIPS16
      && GET_CODE (offset) == CONST_INT
      && INTVAL (offset) >= 0
      && (INTVAL (offset) & (GET_MODE_SIZE (mode) - 1)) == 0)
    {
      if (GET_MODE_SIZE (mode) == 4 && base == stack_pointer_rtx)
	return INTVAL (offset) < 256 * GET_MODE_SIZE (mode);
      return INTVAL (offset) < 32 * GET_MODE_SIZE (mode);
    }
  return false;
}


/* Return the number of instructions needed to load or store a value
   of mode MODE at X.  Return 0 if X isn't valid for MODE.

   For mips16 code, count extended instructions as two instructions.  */

int
mips_address_insns (rtx x, enum machine_mode mode)
{
  struct mips_address_info addr;
  int factor;

  if (mode == BLKmode)
    /* BLKmode is used for single unaligned loads and stores.  */
    factor = 1;
  else
    /* Each word of a multi-word value will be accessed individually.  */
    factor = (GET_MODE_SIZE (mode) + UNITS_PER_WORD - 1) / UNITS_PER_WORD;

  if (mips_classify_address (&addr, x, mode, false))
    switch (addr.type)
      {
      case ADDRESS_REG:
	if (TARGET_MIPS16
	    && !mips16_unextended_reference_p (mode, addr.reg, addr.offset))
	  return factor * 2;
	return factor;

      case ADDRESS_LO_SUM:
	return (TARGET_MIPS16 ? factor * 2 : factor);

      case ADDRESS_CONST_INT:
	return factor;

      case ADDRESS_SYMBOLIC:
	return factor * mips_symbol_insns (addr.symbol_type);
      }
  return 0;
}


/* Likewise for constant X.  */

int
mips_const_insns (rtx x)
{
  struct mips_integer_op codes[MIPS_MAX_INTEGER_OPS];
  enum mips_symbol_type symbol_type;
  HOST_WIDE_INT offset;

  switch (GET_CODE (x))
    {
    case HIGH:
      if (TARGET_MIPS16
	  || !mips_symbolic_constant_p (XEXP (x, 0), &symbol_type)
	  || !mips_split_p[symbol_type])
	return 0;

      return 1;

    case CONST_INT:
      if (TARGET_MIPS16)
	/* Unsigned 8-bit constants can be loaded using an unextended
	   LI instruction.  Unsigned 16-bit constants can be loaded
	   using an extended LI.  Negative constants must be loaded
	   using LI and then negated.  */
	return (INTVAL (x) >= 0 && INTVAL (x) < 256 ? 1
		: SMALL_OPERAND_UNSIGNED (INTVAL (x)) ? 2
		: INTVAL (x) > -256 && INTVAL (x) < 0 ? 2
		: SMALL_OPERAND_UNSIGNED (-INTVAL (x)) ? 3
		: 0);

      return mips_build_integer (codes, INTVAL (x));

    case CONST_DOUBLE:
    case CONST_VECTOR:
      return (!TARGET_MIPS16 && x == CONST0_RTX (GET_MODE (x)) ? 1 : 0);

    case CONST:
      if (CONST_GP_P (x))
	return 1;

      /* See if we can refer to X directly.  */
      if (mips_symbolic_constant_p (x, &symbol_type))
	return mips_symbol_insns (symbol_type);

      /* Otherwise try splitting the constant into a base and offset.
	 16-bit offsets can be added using an extra addiu.  Larger offsets
	 must be calculated separately and then added to the base.  */
      mips_split_const (x, &x, &offset);
      if (offset != 0)
	{
	  int n = mips_const_insns (x);
	  if (n != 0)
	    {
	      if (SMALL_OPERAND (offset))
		return n + 1;
	      else
		return n + 1 + mips_build_integer (codes, offset);
	    }
	}
      return 0;

    case SYMBOL_REF:
    case LABEL_REF:
      return mips_symbol_insns (mips_classify_symbol (x));

    default:
      return 0;
    }
}


/* Return the number of instructions needed for memory reference X.
   Count extended mips16 instructions as two instructions.  */

int
mips_fetch_insns (rtx x)
{
  gcc_assert (MEM_P (x));
  return mips_address_insns (XEXP (x, 0), GET_MODE (x));
}


/* Return the number of instructions needed for an integer division.  */

int
mips_idiv_insns (void)
{
  int count;

  count = 1;
  if (TARGET_CHECK_ZERO_DIV)
    {
      if (GENERATE_DIVIDE_TRAPS)
        count++;
      else
        count += 2;
    }

  if (TARGET_FIX_R4000 || TARGET_FIX_R4400)
    count++;
  return count;
}

/* This function is used to implement GO_IF_LEGITIMATE_ADDRESS.  It
   returns a nonzero value if X is a legitimate address for a memory
   operand of the indicated MODE.  STRICT is nonzero if this function
   is called during reload.  */

bool
mips_legitimate_address_p (enum machine_mode mode, rtx x, int strict)
{
  struct mips_address_info addr;

  return mips_classify_address (&addr, x, mode, strict);
}


/* Copy VALUE to a register and return that register.  If new psuedos
   are allowed, copy it into a new register, otherwise use DEST.  */

static rtx
mips_force_temporary (rtx dest, rtx value)
{
  if (!no_new_pseudos)
    return force_reg (Pmode, value);
  else
    {
      emit_move_insn (copy_rtx (dest), value);
      return dest;
    }
}


/* Return a LO_SUM expression for ADDR.  TEMP is as for mips_force_temporary
   and is used to load the high part into a register.  */

static rtx
mips_split_symbol (rtx temp, rtx addr)
{
  rtx high;

  if (TARGET_MIPS16)
    high = mips16_gp_pseudo_reg ();
  else
    high = mips_force_temporary (temp, gen_rtx_HIGH (Pmode, copy_rtx (addr)));
  return gen_rtx_LO_SUM (Pmode, high, addr);
}


/* Return an UNSPEC address with underlying address ADDRESS and symbol
   type SYMBOL_TYPE.  */

rtx
mips_unspec_address (rtx address, enum mips_symbol_type symbol_type)
{
  rtx base;
  HOST_WIDE_INT offset;

  mips_split_const (address, &base, &offset);
  base = gen_rtx_UNSPEC (Pmode, gen_rtvec (1, base),
			 UNSPEC_ADDRESS_FIRST + symbol_type);
  return plus_constant (gen_rtx_CONST (Pmode, base), offset);
}


/* If mips_unspec_address (ADDR, SYMBOL_TYPE) is a 32-bit value, add the
   high part to BASE and return the result.  Just return BASE otherwise.
   TEMP is available as a temporary register if needed.

   The returned expression can be used as the first operand to a LO_SUM.  */

static rtx
mips_unspec_offset_high (rtx temp, rtx base, rtx addr,
			 enum mips_symbol_type symbol_type)
{
  if (mips_split_p[symbol_type])
    {
      addr = gen_rtx_HIGH (Pmode, mips_unspec_address (addr, symbol_type));
      addr = mips_force_temporary (temp, addr);
      return mips_force_temporary (temp, gen_rtx_PLUS (Pmode, addr, base));
    }
  return base;
}


/* Return a legitimate address for REG + OFFSET.  TEMP is as for
   mips_force_temporary; it is only needed when OFFSET is not a
   SMALL_OPERAND.  */

static rtx
mips_add_offset (rtx temp, rtx reg, HOST_WIDE_INT offset)
{
  if (!SMALL_OPERAND (offset))
    {
      rtx high;
      if (TARGET_MIPS16)
	{
	  /* Load the full offset into a register so that we can use
	     an unextended instruction for the address itself.  */
	  high = GEN_INT (offset);
	  offset = 0;
	}
      else
	{
	  /* Leave OFFSET as a 16-bit offset and put the excess in HIGH.  */
	  high = GEN_INT (CONST_HIGH_PART (offset));
	  offset = CONST_LOW_PART (offset);
	}
      high = mips_force_temporary (temp, high);
      reg = mips_force_temporary (temp, gen_rtx_PLUS (Pmode, high, reg));
    }
  return plus_constant (reg, offset);
}

/* Emit a call to __tls_get_addr.  SYM is the TLS symbol we are
   referencing, and TYPE is the symbol type to use (either global
   dynamic or local dynamic).  V0 is an RTX for the return value
   location.  The entire insn sequence is returned.  */

static GTY(()) rtx mips_tls_symbol;

static rtx
mips_call_tls_get_addr (rtx sym, enum mips_symbol_type type, rtx v0)
{
  rtx insn, loc, tga, a0;

  a0 = gen_rtx_REG (Pmode, GP_ARG_FIRST);

  if (!mips_tls_symbol)
    mips_tls_symbol = init_one_libfunc ("__tls_get_addr");

  loc = mips_unspec_address (sym, type);

  start_sequence ();

  emit_insn (gen_rtx_SET (Pmode, a0,
			  gen_rtx_LO_SUM (Pmode, pic_offset_table_rtx, loc)));
  tga = gen_rtx_MEM (Pmode, mips_tls_symbol);
  insn = emit_call_insn (gen_call_value (v0, tga, const0_rtx, const0_rtx));
  CONST_OR_PURE_CALL_P (insn) = 1;
  use_reg (&CALL_INSN_FUNCTION_USAGE (insn), v0);
  use_reg (&CALL_INSN_FUNCTION_USAGE (insn), a0);
  insn = get_insns ();

  end_sequence ();

  return insn;
}

/* Generate the code to access LOC, a thread local SYMBOL_REF.  The
   return value will be a valid address and move_operand (either a REG
   or a LO_SUM).  */

static rtx
mips_legitimize_tls_address (rtx loc)
{
  rtx dest, insn, v0, v1, tmp1, tmp2, eqv;
  enum tls_model model;

  v0 = gen_rtx_REG (Pmode, GP_RETURN);
  v1 = gen_rtx_REG (Pmode, GP_RETURN + 1);

  model = SYMBOL_REF_TLS_MODEL (loc);

  switch (model)
    {
    case TLS_MODEL_GLOBAL_DYNAMIC:
      insn = mips_call_tls_get_addr (loc, SYMBOL_TLSGD, v0);
      dest = gen_reg_rtx (Pmode);
      emit_libcall_block (insn, dest, v0, loc);
      break;

    case TLS_MODEL_LOCAL_DYNAMIC:
      insn = mips_call_tls_get_addr (loc, SYMBOL_TLSLDM, v0);
      tmp1 = gen_reg_rtx (Pmode);

      /* Attach a unique REG_EQUIV, to allow the RTL optimizers to
	 share the LDM result with other LD model accesses.  */
      eqv = gen_rtx_UNSPEC (Pmode, gen_rtvec (1, const0_rtx),
			    UNSPEC_TLS_LDM);
      emit_libcall_block (insn, tmp1, v0, eqv);

      tmp2 = mips_unspec_offset_high (NULL, tmp1, loc, SYMBOL_DTPREL);
      dest = gen_rtx_LO_SUM (Pmode, tmp2,
			     mips_unspec_address (loc, SYMBOL_DTPREL));
      break;

    case TLS_MODEL_INITIAL_EXEC:
      tmp1 = gen_reg_rtx (Pmode);
      tmp2 = mips_unspec_address (loc, SYMBOL_GOTTPREL);
      if (Pmode == DImode)
	{
	  emit_insn (gen_tls_get_tp_di (v1));
	  emit_insn (gen_load_gotdi (tmp1, pic_offset_table_rtx, tmp2));
	}
      else
	{
	  emit_insn (gen_tls_get_tp_si (v1));
	  emit_insn (gen_load_gotsi (tmp1, pic_offset_table_rtx, tmp2));
	}
      dest = gen_reg_rtx (Pmode);
      emit_insn (gen_add3_insn (dest, tmp1, v1));
      break;

    case TLS_MODEL_LOCAL_EXEC:

      if (Pmode == DImode)
	emit_insn (gen_tls_get_tp_di (v1));
      else
	emit_insn (gen_tls_get_tp_si (v1));

      tmp1 = mips_unspec_offset_high (NULL, v1, loc, SYMBOL_TPREL);
      dest = gen_rtx_LO_SUM (Pmode, tmp1,
			     mips_unspec_address (loc, SYMBOL_TPREL));
      break;

    default:
      gcc_unreachable ();
    }

  return dest;
}

/* This function is used to implement LEGITIMIZE_ADDRESS.  If *XLOC can
   be legitimized in a way that the generic machinery might not expect,
   put the new address in *XLOC and return true.  MODE is the mode of
   the memory being accessed.  */

bool
mips_legitimize_address (rtx *xloc, enum machine_mode mode)
{
  enum mips_symbol_type symbol_type;

  if (mips_tls_operand_p (*xloc))
    {
      *xloc = mips_legitimize_tls_address (*xloc);
      return true;
    }

  /* See if the address can split into a high part and a LO_SUM.  */
  if (mips_symbolic_constant_p (*xloc, &symbol_type)
      && mips_symbolic_address_p (symbol_type, mode)
      && mips_split_p[symbol_type])
    {
      *xloc = mips_split_symbol (0, *xloc);
      return true;
    }

  if (GET_CODE (*xloc) == PLUS && GET_CODE (XEXP (*xloc, 1)) == CONST_INT)
    {
      /* Handle REG + CONSTANT using mips_add_offset.  */
      rtx reg;

      reg = XEXP (*xloc, 0);
      if (!mips_valid_base_register_p (reg, mode, 0))
	reg = copy_to_mode_reg (Pmode, reg);
      *xloc = mips_add_offset (0, reg, INTVAL (XEXP (*xloc, 1)));
      return true;
    }

  return false;
}


/* Subroutine of mips_build_integer (with the same interface).
   Assume that the final action in the sequence should be a left shift.  */

static unsigned int
mips_build_shift (struct mips_integer_op *codes, HOST_WIDE_INT value)
{
  unsigned int i, shift;

  /* Shift VALUE right until its lowest bit is set.  Shift arithmetically
     since signed numbers are easier to load than unsigned ones.  */
  shift = 0;
  while ((value & 1) == 0)
    value /= 2, shift++;

  i = mips_build_integer (codes, value);
  codes[i].code = ASHIFT;
  codes[i].value = shift;
  return i + 1;
}


/* As for mips_build_shift, but assume that the final action will be
   an IOR or PLUS operation.  */

static unsigned int
mips_build_lower (struct mips_integer_op *codes, unsigned HOST_WIDE_INT value)
{
  unsigned HOST_WIDE_INT high;
  unsigned int i;

  high = value & ~(unsigned HOST_WIDE_INT) 0xffff;
  if (!LUI_OPERAND (high) && (value & 0x18000) == 0x18000)
    {
      /* The constant is too complex to load with a simple lui/ori pair
	 so our goal is to clear as many trailing zeros as possible.
	 In this case, we know bit 16 is set and that the low 16 bits
	 form a negative number.  If we subtract that number from VALUE,
	 we will clear at least the lowest 17 bits, maybe more.  */
      i = mips_build_integer (codes, CONST_HIGH_PART (value));
      codes[i].code = PLUS;
      codes[i].value = CONST_LOW_PART (value);
    }
  else
    {
      i = mips_build_integer (codes, high);
      codes[i].code = IOR;
      codes[i].value = value & 0xffff;
    }
  return i + 1;
}


/* Fill CODES with a sequence of rtl operations to load VALUE.
   Return the number of operations needed.  */

static unsigned int
mips_build_integer (struct mips_integer_op *codes,
		    unsigned HOST_WIDE_INT value)
{
  if (SMALL_OPERAND (value)
      || SMALL_OPERAND_UNSIGNED (value)
      || LUI_OPERAND (value))
    {
      /* The value can be loaded with a single instruction.  */
      codes[0].code = UNKNOWN;
      codes[0].value = value;
      return 1;
    }
  else if ((value & 1) != 0 || LUI_OPERAND (CONST_HIGH_PART (value)))
    {
      /* Either the constant is a simple LUI/ORI combination or its
	 lowest bit is set.  We don't want to shift in this case.  */
      return mips_build_lower (codes, value);
    }
  else if ((value & 0xffff) == 0)
    {
      /* The constant will need at least three actions.  The lowest
	 16 bits are clear, so the final action will be a shift.  */
      return mips_build_shift (codes, value);
    }
  else
    {
      /* The final action could be a shift, add or inclusive OR.
	 Rather than use a complex condition to select the best
	 approach, try both mips_build_shift and mips_build_lower
	 and pick the one that gives the shortest sequence.
	 Note that this case is only used once per constant.  */
      struct mips_integer_op alt_codes[MIPS_MAX_INTEGER_OPS];
      unsigned int cost, alt_cost;

      cost = mips_build_shift (codes, value);
      alt_cost = mips_build_lower (alt_codes, value);
      if (alt_cost < cost)
	{
	  memcpy (codes, alt_codes, alt_cost * sizeof (codes[0]));
	  cost = alt_cost;
	}
      return cost;
    }
}


/* Move VALUE into register DEST.  */

static void
mips_move_integer (rtx dest, unsigned HOST_WIDE_INT value)
{
  struct mips_integer_op codes[MIPS_MAX_INTEGER_OPS];
  enum machine_mode mode;
  unsigned int i, cost;
  rtx x;

  mode = GET_MODE (dest);
  cost = mips_build_integer (codes, value);

  /* Apply each binary operation to X.  Invariant: X is a legitimate
     source operand for a SET pattern.  */
  x = GEN_INT (codes[0].value);
  for (i = 1; i < cost; i++)
    {
      if (no_new_pseudos)
	emit_move_insn (dest, x), x = dest;
      else
	x = force_reg (mode, x);
      x = gen_rtx_fmt_ee (codes[i].code, mode, x, GEN_INT (codes[i].value));
    }

  emit_insn (gen_rtx_SET (VOIDmode, dest, x));
}


/* Subroutine of mips_legitimize_move.  Move constant SRC into register
   DEST given that SRC satisfies immediate_operand but doesn't satisfy
   move_operand.  */

static void
mips_legitimize_const_move (enum machine_mode mode, rtx dest, rtx src)
{
  rtx base;
  HOST_WIDE_INT offset;
  enum mips_symbol_type symbol_type;

  /* Split moves of big integers into smaller pieces.  In mips16 code,
     it's better to force the constant into memory instead.  */
  if (GET_CODE (src) == CONST_INT && !TARGET_MIPS16)
    {
      mips_move_integer (dest, INTVAL (src));
      return;
    }

  if (mips_tls_operand_p (src))
    {
      emit_move_insn (dest, mips_legitimize_tls_address (src));
      return;
    }

  /* See if the symbol can be split.  For mips16, this is often worse than
     forcing it in the constant pool since it needs the single-register form
     of addiu or daddiu.  */
  if (!TARGET_MIPS16
      && mips_symbolic_constant_p (src, &symbol_type)
      && mips_split_p[symbol_type])
    {
      emit_move_insn (dest, mips_split_symbol (dest, src));
      return;
    }

  /* If we have (const (plus symbol offset)), load the symbol first
     and then add in the offset.  This is usually better than forcing
     the constant into memory, at least in non-mips16 code.  */
  mips_split_const (src, &base, &offset);
  if (!TARGET_MIPS16
      && offset != 0
      && (!no_new_pseudos || SMALL_OPERAND (offset)))
    {
      base = mips_force_temporary (dest, base);
      emit_move_insn (dest, mips_add_offset (0, base, offset));
      return;
    }

  src = force_const_mem (mode, src);

  /* When using explicit relocs, constant pool references are sometimes
     not legitimate addresses.  */
  if (!memory_operand (src, VOIDmode))
    src = replace_equiv_address (src, mips_split_symbol (dest, XEXP (src, 0)));
  emit_move_insn (dest, src);
}


/* If (set DEST SRC) is not a valid instruction, emit an equivalent
   sequence that is valid.  */

bool
mips_legitimize_move (enum machine_mode mode, rtx dest, rtx src)
{
  if (!register_operand (dest, mode) && !reg_or_0_operand (src, mode))
    {
      emit_move_insn (dest, force_reg (mode, src));
      return true;
    }

  /* Check for individual, fully-reloaded mflo and mfhi instructions.  */
  if (GET_MODE_SIZE (mode) <= UNITS_PER_WORD
      && REG_P (src) && MD_REG_P (REGNO (src))
      && REG_P (dest) && GP_REG_P (REGNO (dest)))
    {
      int other_regno = REGNO (src) == HI_REGNUM ? LO_REGNUM : HI_REGNUM;
      if (GET_MODE_SIZE (mode) <= 4)
	emit_insn (gen_mfhilo_si (gen_rtx_REG (SImode, REGNO (dest)),
				  gen_rtx_REG (SImode, REGNO (src)),
				  gen_rtx_REG (SImode, other_regno)));
      else
	emit_insn (gen_mfhilo_di (gen_rtx_REG (DImode, REGNO (dest)),
				  gen_rtx_REG (DImode, REGNO (src)),
				  gen_rtx_REG (DImode, other_regno)));
      return true;
    }

  /* We need to deal with constants that would be legitimate
     immediate_operands but not legitimate move_operands.  */
  if (CONSTANT_P (src) && !move_operand (src, mode))
    {
      mips_legitimize_const_move (mode, dest, src);
      set_unique_reg_note (get_last_insn (), REG_EQUAL, copy_rtx (src));
      return true;
    }
  return false;
}

/* We need a lot of little routines to check constant values on the
   mips16.  These are used to figure out how long the instruction will
   be.  It would be much better to do this using constraints, but
   there aren't nearly enough letters available.  */

static int
m16_check_op (rtx op, int low, int high, int mask)
{
  return (GET_CODE (op) == CONST_INT
	  && INTVAL (op) >= low
	  && INTVAL (op) <= high
	  && (INTVAL (op) & mask) == 0);
}

int
m16_uimm3_b (rtx op, enum machine_mode mode ATTRIBUTE_UNUSED)
{
  return m16_check_op (op, 0x1, 0x8, 0);
}

int
m16_simm4_1 (rtx op, enum machine_mode mode ATTRIBUTE_UNUSED)
{
  return m16_check_op (op, - 0x8, 0x7, 0);
}

int
m16_nsimm4_1 (rtx op, enum machine_mode mode ATTRIBUTE_UNUSED)
{
  return m16_check_op (op, - 0x7, 0x8, 0);
}

int
m16_simm5_1 (rtx op, enum machine_mode mode ATTRIBUTE_UNUSED)
{
  return m16_check_op (op, - 0x10, 0xf, 0);
}

int
m16_nsimm5_1 (rtx op, enum machine_mode mode ATTRIBUTE_UNUSED)
{
  return m16_check_op (op, - 0xf, 0x10, 0);
}

int
m16_uimm5_4 (rtx op, enum machine_mode mode ATTRIBUTE_UNUSED)
{
  return m16_check_op (op, (- 0x10) << 2, 0xf << 2, 3);
}

int
m16_nuimm5_4 (rtx op, enum machine_mode mode ATTRIBUTE_UNUSED)
{
  return m16_check_op (op, (- 0xf) << 2, 0x10 << 2, 3);
}

int
m16_simm8_1 (rtx op, enum machine_mode mode ATTRIBUTE_UNUSED)
{
  return m16_check_op (op, - 0x80, 0x7f, 0);
}

int
m16_nsimm8_1 (rtx op, enum machine_mode mode ATTRIBUTE_UNUSED)
{
  return m16_check_op (op, - 0x7f, 0x80, 0);
}

int
m16_uimm8_1 (rtx op, enum machine_mode mode ATTRIBUTE_UNUSED)
{
  return m16_check_op (op, 0x0, 0xff, 0);
}

int
m16_nuimm8_1 (rtx op, enum machine_mode mode ATTRIBUTE_UNUSED)
{
  return m16_check_op (op, - 0xff, 0x0, 0);
}

int
m16_uimm8_m1_1 (rtx op, enum machine_mode mode ATTRIBUTE_UNUSED)
{
  return m16_check_op (op, - 0x1, 0xfe, 0);
}

int
m16_uimm8_4 (rtx op, enum machine_mode mode ATTRIBUTE_UNUSED)
{
  return m16_check_op (op, 0x0, 0xff << 2, 3);
}

int
m16_nuimm8_4 (rtx op, enum machine_mode mode ATTRIBUTE_UNUSED)
{
  return m16_check_op (op, (- 0xff) << 2, 0x0, 3);
}

int
m16_simm8_8 (rtx op, enum machine_mode mode ATTRIBUTE_UNUSED)
{
  return m16_check_op (op, (- 0x80) << 3, 0x7f << 3, 7);
}

int
m16_nsimm8_8 (rtx op, enum machine_mode mode ATTRIBUTE_UNUSED)
{
  return m16_check_op (op, (- 0x7f) << 3, 0x80 << 3, 7);
}

static bool
mips_rtx_costs (rtx x, int code, int outer_code, int *total)
{
  enum machine_mode mode = GET_MODE (x);
  bool float_mode_p = FLOAT_MODE_P (mode);

  switch (code)
    {
    case CONST_INT:
      if (TARGET_MIPS16)
        {
	  /* A number between 1 and 8 inclusive is efficient for a shift.
	     Otherwise, we will need an extended instruction.  */
	  if ((outer_code) == ASHIFT || (outer_code) == ASHIFTRT
	      || (outer_code) == LSHIFTRT)
	    {
	      if (INTVAL (x) >= 1 && INTVAL (x) <= 8)
		*total = 0;
	      else
		*total = COSTS_N_INSNS (1);
	      return true;
	    }

	  /* We can use cmpi for an xor with an unsigned 16 bit value.  */
	  if ((outer_code) == XOR
	      && INTVAL (x) >= 0 && INTVAL (x) < 0x10000)
	    {
	      *total = 0;
	      return true;
	    }

	  /* We may be able to use slt or sltu for a comparison with a
	     signed 16 bit value.  (The boundary conditions aren't quite
	     right, but this is just a heuristic anyhow.)  */
	  if (((outer_code) == LT || (outer_code) == LE
	       || (outer_code) == GE || (outer_code) == GT
	       || (outer_code) == LTU || (outer_code) == LEU
	       || (outer_code) == GEU || (outer_code) == GTU)
	      && INTVAL (x) >= -0x8000 && INTVAL (x) < 0x8000)
	    {
	      *total = 0;
	      return true;
	    }

	  /* Equality comparisons with 0 are cheap.  */
	  if (((outer_code) == EQ || (outer_code) == NE)
	      && INTVAL (x) == 0)
	    {
	      *total = 0;
	      return true;
	    }

	  /* Constants in the range 0...255 can be loaded with an unextended
	     instruction.  They are therefore as cheap as a register move.

	     Given the choice between "li R1,0...255" and "move R1,R2"
	     (where R2 is a known constant), it is usually better to use "li",
	     since we do not want to unnecessarily extend the lifetime
	     of R2.  */
	  if (outer_code == SET
	      && INTVAL (x) >= 0
	      && INTVAL (x) < 256)
	    {
	      *total = 0;
	      return true;
	    }
	}
      else
	{
	  /* These can be used anywhere. */
	  *total = 0;
	  return true;
	}

      /* Otherwise fall through to the handling below because
	 we'll need to construct the constant.  */

    case CONST:
    case SYMBOL_REF:
    case LABEL_REF:
    case CONST_DOUBLE:
      if (LEGITIMATE_CONSTANT_P (x))
	{
	  *total = COSTS_N_INSNS (1);
	  return true;
	}
      else
	{
	  /* The value will need to be fetched from the constant pool.  */
	  *total = CONSTANT_POOL_COST;
	  return true;
	}

    case MEM:
      {
	/* If the address is legitimate, return the number of
	   instructions it needs, otherwise use the default handling.  */
	int n = mips_address_insns (XEXP (x, 0), GET_MODE (x));
	if (n > 0)
	  {
	    *total = COSTS_N_INSNS (n + 1);
	    return true;
	  }
	return false;
      }

    case FFS:
      *total = COSTS_N_INSNS (6);
      return true;

    case NOT:
      *total = COSTS_N_INSNS ((mode == DImode && !TARGET_64BIT) ? 2 : 1);
      return true;

    case AND:
    case IOR:
    case XOR:
      if (mode == DImode && !TARGET_64BIT)
        {
          *total = COSTS_N_INSNS (2);
          return true;
        }
      return false;

    case ASHIFT:
    case ASHIFTRT:
    case LSHIFTRT:
      if (mode == DImode && !TARGET_64BIT)
        {
          *total = COSTS_N_INSNS ((GET_CODE (XEXP (x, 1)) == CONST_INT)
                                  ? 4 : 12);
          return true;
        }
      return false;

    case ABS:
      if (float_mode_p)
        *total = COSTS_N_INSNS (1);
      else
        *total = COSTS_N_INSNS (4);
      return true;

    case LO_SUM:
      *total = COSTS_N_INSNS (1);
      return true;

    case PLUS:
    case MINUS:
      if (float_mode_p)
	{
	  *total = mips_cost->fp_add;
	  return true;
	}

      else if (mode == DImode && !TARGET_64BIT)
        {
          *total = COSTS_N_INSNS (4);
          return true;
        }
      return false;

    case NEG:
      if (mode == DImode && !TARGET_64BIT)
        {
          *total = COSTS_N_INSNS (4);
          return true;
        }
      return false;

    case MULT:
      if (mode == SFmode)
	*total = mips_cost->fp_mult_sf;

      else if (mode == DFmode)
	*total = mips_cost->fp_mult_df;

      else if (mode == SImode)
	*total = mips_cost->int_mult_si;

      else
	*total = mips_cost->int_mult_di;

      return true;

    case DIV:
    case MOD:
      if (float_mode_p)
	{
	  if (mode == SFmode)
	    *total = mips_cost->fp_div_sf;
	  else
	    *total = mips_cost->fp_div_df;

	  return true;
	}
      /* Fall through.  */

    case UDIV:
    case UMOD:
      if (mode == DImode)
        *total = mips_cost->int_div_di;
      else
	*total = mips_cost->int_div_si;

      return true;

    case SIGN_EXTEND:
      /* A sign extend from SImode to DImode in 64 bit mode is often
         zero instructions, because the result can often be used
         directly by another instruction; we'll call it one.  */
      if (TARGET_64BIT && mode == DImode
          && GET_MODE (XEXP (x, 0)) == SImode)
        *total = COSTS_N_INSNS (1);
      else
        *total = COSTS_N_INSNS (2);
      return true;

    case ZERO_EXTEND:
      if (TARGET_64BIT && mode == DImode
          && GET_MODE (XEXP (x, 0)) == SImode)
        *total = COSTS_N_INSNS (2);
      else
        *total = COSTS_N_INSNS (1);
      return true;

    case FLOAT:
    case UNSIGNED_FLOAT:
    case FIX:
    case FLOAT_EXTEND:
    case FLOAT_TRUNCATE:
    case SQRT:
      *total = mips_cost->fp_add;
      return true;

    default:
      return false;
    }
}

/* Provide the costs of an addressing mode that contains ADDR.
   If ADDR is not a valid address, its cost is irrelevant.  */

static int
mips_address_cost (rtx addr)
{
  return mips_address_insns (addr, SImode);
}

/* Return one word of double-word value OP, taking into account the fixed
   endianness of certain registers.  HIGH_P is true to select the high part,
   false to select the low part.  */

rtx
mips_subword (rtx op, int high_p)
{
  unsigned int byte;
  enum machine_mode mode;

  mode = GET_MODE (op);
  if (mode == VOIDmode)
    mode = DImode;

  if (TARGET_BIG_ENDIAN ? !high_p : high_p)
    byte = UNITS_PER_WORD;
  else
    byte = 0;

  if (REG_P (op))
    {
      if (FP_REG_P (REGNO (op)))
	return gen_rtx_REG (word_mode, high_p ? REGNO (op) + 1 : REGNO (op));
      if (ACC_HI_REG_P (REGNO (op)))
	return gen_rtx_REG (word_mode, high_p ? REGNO (op) : REGNO (op) + 1);
    }

  if (MEM_P (op))
    return mips_rewrite_small_data (adjust_address (op, word_mode, byte));

  return simplify_gen_subreg (word_mode, op, mode, byte);
}


/* Return true if a 64-bit move from SRC to DEST should be split into two.  */

bool
mips_split_64bit_move_p (rtx dest, rtx src)
{
  if (TARGET_64BIT)
    return false;

  /* FP->FP moves can be done in a single instruction.  */
  if (FP_REG_RTX_P (src) && FP_REG_RTX_P (dest))
    return false;

  /* Check for floating-point loads and stores.  They can be done using
     ldc1 and sdc1 on MIPS II and above.  */
  if (mips_isa > 1)
    {
      if (FP_REG_RTX_P (dest) && MEM_P (src))
	return false;
      if (FP_REG_RTX_P (src) && MEM_P (dest))
	return false;
    }
  return true;
}


/* Split a 64-bit move from SRC to DEST assuming that
   mips_split_64bit_move_p holds.

   Moves into and out of FPRs cause some difficulty here.  Such moves
   will always be DFmode, since paired FPRs are not allowed to store
   DImode values.  The most natural representation would be two separate
   32-bit moves, such as:

	(set (reg:SI $f0) (mem:SI ...))
	(set (reg:SI $f1) (mem:SI ...))

   However, the second insn is invalid because odd-numbered FPRs are
   not allowed to store independent values.  Use the patterns load_df_low,
   load_df_high and store_df_high instead.  */

void
mips_split_64bit_move (rtx dest, rtx src)
{
  if (FP_REG_RTX_P (dest))
    {
      /* Loading an FPR from memory or from GPRs.  */
      emit_insn (gen_load_df_low (copy_rtx (dest), mips_subword (src, 0)));
      emit_insn (gen_load_df_high (dest, mips_subword (src, 1),
				   copy_rtx (dest)));
    }
  else if (FP_REG_RTX_P (src))
    {
      /* Storing an FPR into memory or GPRs.  */
      emit_move_insn (mips_subword (dest, 0), mips_subword (src, 0));
      emit_insn (gen_store_df_high (mips_subword (dest, 1), src));
    }
  else
    {
      /* The operation can be split into two normal moves.  Decide in
	 which order to do them.  */
      rtx low_dest;

      low_dest = mips_subword (dest, 0);
      if (REG_P (low_dest)
	  && reg_overlap_mentioned_p (low_dest, src))
	{
	  emit_move_insn (mips_subword (dest, 1), mips_subword (src, 1));
	  emit_move_insn (low_dest, mips_subword (src, 0));
	}
      else
	{
	  emit_move_insn (low_dest, mips_subword (src, 0));
	  emit_move_insn (mips_subword (dest, 1), mips_subword (src, 1));
	}
    }
}

/* Return the appropriate instructions to move SRC into DEST.  Assume
   that SRC is operand 1 and DEST is operand 0.  */

const char *
mips_output_move (rtx dest, rtx src)
{
  enum rtx_code dest_code, src_code;
  bool dbl_p;

  dest_code = GET_CODE (dest);
  src_code = GET_CODE (src);
  dbl_p = (GET_MODE_SIZE (GET_MODE (dest)) == 8);

  if (dbl_p && mips_split_64bit_move_p (dest, src))
    return "#";

  if ((src_code == REG && GP_REG_P (REGNO (src)))
      || (!TARGET_MIPS16 && src == CONST0_RTX (GET_MODE (dest))))
    {
      if (dest_code == REG)
	{
	  if (GP_REG_P (REGNO (dest)))
	    return "move\t%0,%z1";

	  if (MD_REG_P (REGNO (dest)))
	    return "mt%0\t%z1";

	  if (DSP_ACC_REG_P (REGNO (dest)))
	    {
	      static char retval[] = "mt__\t%z1,%q0";
	      retval[2] = reg_names[REGNO (dest)][4];
	      retval[3] = reg_names[REGNO (dest)][5];
	      return retval;
	    }

	  if (FP_REG_P (REGNO (dest)))
	    return (dbl_p ? "dmtc1\t%z1,%0" : "mtc1\t%z1,%0");

	  if (ALL_COP_REG_P (REGNO (dest)))
	    {
	      static char retval[] = "dmtc_\t%z1,%0";

	      retval[4] = COPNUM_AS_CHAR_FROM_REGNUM (REGNO (dest));
	      return (dbl_p ? retval : retval + 1);
	    }
	}
      if (dest_code == MEM)
	return (dbl_p ? "sd\t%z1,%0" : "sw\t%z1,%0");
    }
  if (dest_code == REG && GP_REG_P (REGNO (dest)))
    {
      if (src_code == REG)
	{
	  if (DSP_ACC_REG_P (REGNO (src)))
	    {
	      static char retval[] = "mf__\t%0,%q1";
	      retval[2] = reg_names[REGNO (src)][4];
	      retval[3] = reg_names[REGNO (src)][5];
	      return retval;
	    }

	  if (ST_REG_P (REGNO (src)) && ISA_HAS_8CC)
	    return "lui\t%0,0x3f80\n\tmovf\t%0,%.,%1";

	  if (FP_REG_P (REGNO (src)))
	    return (dbl_p ? "dmfc1\t%0,%1" : "mfc1\t%0,%1");

	  if (ALL_COP_REG_P (REGNO (src)))
	    {
	      static char retval[] = "dmfc_\t%0,%1";

	      retval[4] = COPNUM_AS_CHAR_FROM_REGNUM (REGNO (src));
	      return (dbl_p ? retval : retval + 1);
	    }
	}

      if (src_code == MEM)
	return (dbl_p ? "ld\t%0,%1" : "lw\t%0,%1");

      if (src_code == CONST_INT)
	{
	  /* Don't use the X format, because that will give out of
	     range numbers for 64 bit hosts and 32 bit targets.  */
	  if (!TARGET_MIPS16)
	    return "li\t%0,%1\t\t\t# %X1";

	  if (INTVAL (src) >= 0 && INTVAL (src) <= 0xffff)
	    return "li\t%0,%1";

	  if (INTVAL (src) < 0 && INTVAL (src) >= -0xffff)
	    return "#";
	}

      if (src_code == HIGH)
	return "lui\t%0,%h1";

      if (CONST_GP_P (src))
	return "move\t%0,%1";

      if (symbolic_operand (src, VOIDmode))
	return (dbl_p ? "dla\t%0,%1" : "la\t%0,%1");
    }
  if (src_code == REG && FP_REG_P (REGNO (src)))
    {
      if (dest_code == REG && FP_REG_P (REGNO (dest)))
	{
	  if (GET_MODE (dest) == V2SFmode)
	    return "mov.ps\t%0,%1";
	  else
	    return (dbl_p ? "mov.d\t%0,%1" : "mov.s\t%0,%1");
	}

      if (dest_code == MEM)
	return (dbl_p ? "sdc1\t%1,%0" : "swc1\t%1,%0");
    }
  if (dest_code == REG && FP_REG_P (REGNO (dest)))
    {
      if (src_code == MEM)
	return (dbl_p ? "ldc1\t%0,%1" : "lwc1\t%0,%1");
    }
  if (dest_code == REG && ALL_COP_REG_P (REGNO (dest)) && src_code == MEM)
    {
      static char retval[] = "l_c_\t%0,%1";

      retval[1] = (dbl_p ? 'd' : 'w');
      retval[3] = COPNUM_AS_CHAR_FROM_REGNUM (REGNO (dest));
      return retval;
    }
  if (dest_code == MEM && src_code == REG && ALL_COP_REG_P (REGNO (src)))
    {
      static char retval[] = "s_c_\t%1,%0";

      retval[1] = (dbl_p ? 'd' : 'w');
      retval[3] = COPNUM_AS_CHAR_FROM_REGNUM (REGNO (src));
      return retval;
    }
  gcc_unreachable ();
}

/* Restore $gp from its save slot.  Valid only when using o32 or
   o64 abicalls.  */

void
mips_restore_gp (void)
{
  rtx address, slot;

  gcc_assert (TARGET_ABICALLS && TARGET_OLDABI);

  address = mips_add_offset (pic_offset_table_rtx,
			     frame_pointer_needed
			     ? hard_frame_pointer_rtx
			     : stack_pointer_rtx,
			     current_function_outgoing_args_size);
  slot = gen_rtx_MEM (Pmode, address);

  emit_move_insn (pic_offset_table_rtx, slot);
  if (!TARGET_EXPLICIT_RELOCS)
    emit_insn (gen_blockage ());
}

/* Emit an instruction of the form (set TARGET (CODE OP0 OP1)).  */

static void
mips_emit_binary (enum rtx_code code, rtx target, rtx op0, rtx op1)
{
  emit_insn (gen_rtx_SET (VOIDmode, target,
			  gen_rtx_fmt_ee (code, GET_MODE (target), op0, op1)));
}

/* Return true if CMP1 is a suitable second operand for relational
   operator CODE.  See also the *sCC patterns in mips.md.  */

static bool
mips_relational_operand_ok_p (enum rtx_code code, rtx cmp1)
{
  switch (code)
    {
    case GT:
    case GTU:
      return reg_or_0_operand (cmp1, VOIDmode);

    case GE:
    case GEU:
      return !TARGET_MIPS16 && cmp1 == const1_rtx;

    case LT:
    case LTU:
      return arith_operand (cmp1, VOIDmode);

    case LE:
      return sle_operand (cmp1, VOIDmode);

    case LEU:
      return sleu_operand (cmp1, VOIDmode);

    default:
      gcc_unreachable ();
    }
}

/* Canonicalize LE or LEU comparisons into LT comparisons when
   possible to avoid extra instructions or inverting the
   comparison.  */

static bool
mips_canonicalize_comparison (enum rtx_code *code, rtx *cmp1, 
			      enum machine_mode mode)
{
  HOST_WIDE_INT original, plus_one;

  if (GET_CODE (*cmp1) != CONST_INT)
    return false;
  
  original = INTVAL (*cmp1);
  plus_one = trunc_int_for_mode ((unsigned HOST_WIDE_INT) original + 1, mode);
  
  switch (*code)
    {
    case LE:
      if (original < plus_one)
	{
	  *code = LT;
	  *cmp1 = force_reg (mode, GEN_INT (plus_one));
	  return true;
	}
      break;
      
    case LEU:
      if (plus_one != 0)
	{
	  *code = LTU;
	  *cmp1 = force_reg (mode, GEN_INT (plus_one));
	  return true;
	}
      break;
      
    default:
      return false;
   }
  
  return false;

}

/* Compare CMP0 and CMP1 using relational operator CODE and store the
   result in TARGET.  CMP0 and TARGET are register_operands that have
   the same integer mode.  If INVERT_PTR is nonnull, it's OK to set
   TARGET to the inverse of the result and flip *INVERT_PTR instead.  */

static void
mips_emit_int_relational (enum rtx_code code, bool *invert_ptr,
			  rtx target, rtx cmp0, rtx cmp1)
{
  /* First see if there is a MIPS instruction that can do this operation
     with CMP1 in its current form. If not, try to canonicalize the
     comparison to LT. If that fails, try doing the same for the
     inverse operation.  If that also fails, force CMP1 into a register
     and try again.  */
  if (mips_relational_operand_ok_p (code, cmp1))
    mips_emit_binary (code, target, cmp0, cmp1);
  else if (mips_canonicalize_comparison (&code, &cmp1, GET_MODE (target)))
    mips_emit_binary (code, target, cmp0, cmp1);
  else
    {
      enum rtx_code inv_code = reverse_condition (code);
      if (!mips_relational_operand_ok_p (inv_code, cmp1))
	{
	  cmp1 = force_reg (GET_MODE (cmp0), cmp1);
	  mips_emit_int_relational (code, invert_ptr, target, cmp0, cmp1);
	}
      else if (invert_ptr == 0)
	{
	  rtx inv_target = gen_reg_rtx (GET_MODE (target));
	  mips_emit_binary (inv_code, inv_target, cmp0, cmp1);
	  mips_emit_binary (XOR, target, inv_target, const1_rtx);
	}
      else
	{
	  *invert_ptr = !*invert_ptr;
	  mips_emit_binary (inv_code, target, cmp0, cmp1);
	}
    }
}

/* Return a register that is zero iff CMP0 and CMP1 are equal.
   The register will have the same mode as CMP0.  */

static rtx
mips_zero_if_equal (rtx cmp0, rtx cmp1)
{
  if (cmp1 == const0_rtx)
    return cmp0;

  if (uns_arith_operand (cmp1, VOIDmode))
    return expand_binop (GET_MODE (cmp0), xor_optab,
			 cmp0, cmp1, 0, 0, OPTAB_DIRECT);

  return expand_binop (GET_MODE (cmp0), sub_optab,
		       cmp0, cmp1, 0, 0, OPTAB_DIRECT);
}

/* Convert a comparison into something that can be used in a branch or
   conditional move.  cmp_operands[0] and cmp_operands[1] are the values
   being compared and *CODE is the code used to compare them.

   Update *CODE, *OP0 and *OP1 so that they describe the final comparison.
   If NEED_EQ_NE_P, then only EQ/NE comparisons against zero are possible,
   otherwise any standard branch condition can be used.  The standard branch
   conditions are:

      - EQ/NE between two registers.
      - any comparison between a register and zero.  */

static void
mips_emit_compare (enum rtx_code *code, rtx *op0, rtx *op1, bool need_eq_ne_p)
{
  if (GET_MODE_CLASS (GET_MODE (cmp_operands[0])) == MODE_INT)
    {
      if (!need_eq_ne_p && cmp_operands[1] == const0_rtx)
	{
	  *op0 = cmp_operands[0];
	  *op1 = cmp_operands[1];
	}
      else if (*code == EQ || *code == NE)
	{
	  if (need_eq_ne_p)
	    {
	      *op0 = mips_zero_if_equal (cmp_operands[0], cmp_operands[1]);
	      *op1 = const0_rtx;
	    }
	  else
	    {
	      *op0 = cmp_operands[0];
	      *op1 = force_reg (GET_MODE (*op0), cmp_operands[1]);
	    }
	}
      else
	{
	  /* The comparison needs a separate scc instruction.  Store the
	     result of the scc in *OP0 and compare it against zero.  */
	  bool invert = false;
	  *op0 = gen_reg_rtx (GET_MODE (cmp_operands[0]));
	  *op1 = const0_rtx;
	  mips_emit_int_relational (*code, &invert, *op0,
				    cmp_operands[0], cmp_operands[1]);
	  *code = (invert ? EQ : NE);
	}
    }
  else
    {
      enum rtx_code cmp_code;

      /* Floating-point tests use a separate c.cond.fmt comparison to
	 set a condition code register.  The branch or conditional move
	 will then compare that register against zero.

	 Set CMP_CODE to the code of the comparison instruction and
	 *CODE to the code that the branch or move should use.  */
      switch (*code)
	{
	case NE:
	case LTGT:
	case ORDERED:
	  cmp_code = reverse_condition_maybe_unordered (*code);
	  *code = EQ;
	  break;

	default:
	  cmp_code = *code;
	  *code = NE;
	  break;
	}
      *op0 = (ISA_HAS_8CC
	      ? gen_reg_rtx (CCmode)
	      : gen_rtx_REG (CCmode, FPSW_REGNUM));
      *op1 = const0_rtx;
      mips_emit_binary (cmp_code, *op0, cmp_operands[0], cmp_operands[1]);
    }
}

/* Try comparing cmp_operands[0] and cmp_operands[1] using rtl code CODE.
   Store the result in TARGET and return true if successful.

   On 64-bit targets, TARGET may be wider than cmp_operands[0].  */

bool
mips_emit_scc (enum rtx_code code, rtx target)
{
  if (GET_MODE_CLASS (GET_MODE (cmp_operands[0])) != MODE_INT)
    return false;

  target = gen_lowpart (GET_MODE (cmp_operands[0]), target);
  if (code == EQ || code == NE)
    {
      rtx zie = mips_zero_if_equal (cmp_operands[0], cmp_operands[1]);
      mips_emit_binary (code, target, zie, const0_rtx);
    }
  else
    mips_emit_int_relational (code, 0, target,
			      cmp_operands[0], cmp_operands[1]);
  return true;
}

/* Emit the common code for doing conditional branches.
   operand[0] is the label to jump to.
   The comparison operands are saved away by cmp{si,di,sf,df}.  */

void
gen_conditional_branch (rtx *operands, enum rtx_code code)
{
  rtx op0, op1, target;

  mips_emit_compare (&code, &op0, &op1, TARGET_MIPS16);
  target = gen_rtx_IF_THEN_ELSE (VOIDmode,
				 gen_rtx_fmt_ee (code, GET_MODE (op0),
						 op0, op1),
				 gen_rtx_LABEL_REF (VOIDmode, operands[0]),
				 pc_rtx);
  emit_jump_insn (gen_rtx_SET (VOIDmode, pc_rtx, target));
}

/* Emit the common code for conditional moves.  OPERANDS is the array
   of operands passed to the conditional move define_expand.  */

void
gen_conditional_move (rtx *operands)
{
  enum rtx_code code;
  rtx op0, op1;

  code = GET_CODE (operands[1]);
  mips_emit_compare (&code, &op0, &op1, true);
  emit_insn (gen_rtx_SET (VOIDmode, operands[0],
			  gen_rtx_IF_THEN_ELSE (GET_MODE (operands[0]),
						gen_rtx_fmt_ee (code,
								GET_MODE (op0),
								op0, op1),
						operands[2], operands[3])));
}

/* Emit a conditional trap.  OPERANDS is the array of operands passed to
   the conditional_trap expander.  */

void
mips_gen_conditional_trap (rtx *operands)
{
  rtx op0, op1;
  enum rtx_code cmp_code = GET_CODE (operands[0]);
  enum machine_mode mode = GET_MODE (cmp_operands[0]);

  /* MIPS conditional trap machine instructions don't have GT or LE
     flavors, so we must invert the comparison and convert to LT and
     GE, respectively.  */
  switch (cmp_code)
    {
    case GT: cmp_code = LT; break;
    case LE: cmp_code = GE; break;
    case GTU: cmp_code = LTU; break;
    case LEU: cmp_code = GEU; break;
    default: break;
    }
  if (cmp_code == GET_CODE (operands[0]))
    {
      op0 = cmp_operands[0];
      op1 = cmp_operands[1];
    }
  else
    {
      op0 = cmp_operands[1];
      op1 = cmp_operands[0];
    }
  op0 = force_reg (mode, op0);
  if (!arith_operand (op1, mode))
    op1 = force_reg (mode, op1);

  emit_insn (gen_rtx_TRAP_IF (VOIDmode,
			      gen_rtx_fmt_ee (cmp_code, mode, op0, op1),
			      operands[1]));
}

/* Load function address ADDR into register DEST.  SIBCALL_P is true
   if the address is needed for a sibling call.  */

static void
mips_load_call_address (rtx dest, rtx addr, int sibcall_p)
{
  /* If we're generating PIC, and this call is to a global function,
     try to allow its address to be resolved lazily.  This isn't
     possible for NewABI sibcalls since the value of $gp on entry
     to the stub would be our caller's gp, not ours.  */
  if (TARGET_EXPLICIT_RELOCS
      && !(sibcall_p && TARGET_NEWABI)
      && global_got_operand (addr, VOIDmode))
    {
      rtx high, lo_sum_symbol;

      high = mips_unspec_offset_high (dest, pic_offset_table_rtx,
				      addr, SYMBOL_GOTOFF_CALL);
      lo_sum_symbol = mips_unspec_address (addr, SYMBOL_GOTOFF_CALL);
      if (Pmode == SImode)
	emit_insn (gen_load_callsi (dest, high, lo_sum_symbol));
      else
	emit_insn (gen_load_calldi (dest, high, lo_sum_symbol));
    }
  else
    emit_move_insn (dest, addr);
}


/* Expand a call or call_value instruction.  RESULT is where the
   result will go (null for calls), ADDR is the address of the
   function, ARGS_SIZE is the size of the arguments and AUX is
   the value passed to us by mips_function_arg.  SIBCALL_P is true
   if we are expanding a sibling call, false if we're expanding
   a normal call.  */

void
mips_expand_call (rtx result, rtx addr, rtx args_size, rtx aux, int sibcall_p)
{
  rtx orig_addr, pattern, insn;

  orig_addr = addr;
  if (!call_insn_operand (addr, VOIDmode))
    {
      addr = gen_reg_rtx (Pmode);
      mips_load_call_address (addr, orig_addr, sibcall_p);
    }

  if (TARGET_MIPS16
      && mips16_hard_float
      && build_mips16_call_stub (result, addr, args_size,
				 aux == 0 ? 0 : (int) GET_MODE (aux)))
    return;

  if (result == 0)
    pattern = (sibcall_p
	       ? gen_sibcall_internal (addr, args_size)
	       : gen_call_internal (addr, args_size));
  else if (GET_CODE (result) == PARALLEL && XVECLEN (result, 0) == 2)
    {
      rtx reg1, reg2;

      reg1 = XEXP (XVECEXP (result, 0, 0), 0);
      reg2 = XEXP (XVECEXP (result, 0, 1), 0);
      pattern =
	(sibcall_p
	 ? gen_sibcall_value_multiple_internal (reg1, addr, args_size, reg2)
	 : gen_call_value_multiple_internal (reg1, addr, args_size, reg2));
    }
  else
    pattern = (sibcall_p
	       ? gen_sibcall_value_internal (result, addr, args_size)
	       : gen_call_value_internal (result, addr, args_size));

  insn = emit_call_insn (pattern);

  /* Lazy-binding stubs require $gp to be valid on entry.  */
  if (global_got_operand (orig_addr, VOIDmode))
    use_reg (&CALL_INSN_FUNCTION_USAGE (insn), pic_offset_table_rtx);
}


/* We can handle any sibcall when TARGET_SIBCALLS is true.  */

static bool
mips_function_ok_for_sibcall (tree decl ATTRIBUTE_UNUSED,
			      tree exp ATTRIBUTE_UNUSED)
{
  return TARGET_SIBCALLS;
}

/* Emit code to move general operand SRC into condition-code
   register DEST.  SCRATCH is a scratch TFmode float register.
   The sequence is:

	FP1 = SRC
	FP2 = 0.0f
	DEST = FP2 < FP1

   where FP1 and FP2 are single-precision float registers
   taken from SCRATCH.  */

void
mips_emit_fcc_reload (rtx dest, rtx src, rtx scratch)
{
  rtx fp1, fp2;

  /* Change the source to SFmode.  */
  if (MEM_P (src))
    src = adjust_address (src, SFmode, 0);
  else if (REG_P (src) || GET_CODE (src) == SUBREG)
    src = gen_rtx_REG (SFmode, true_regnum (src));

  fp1 = gen_rtx_REG (SFmode, REGNO (scratch));
  fp2 = gen_rtx_REG (SFmode, REGNO (scratch) + FP_INC);

  emit_move_insn (copy_rtx (fp1), src);
  emit_move_insn (copy_rtx (fp2), CONST0_RTX (SFmode));
  emit_insn (gen_slt_sf (dest, fp2, fp1));
}

/* Emit code to change the current function's return address to
   ADDRESS.  SCRATCH is available as a scratch register, if needed.
   ADDRESS and SCRATCH are both word-mode GPRs.  */

void
mips_set_return_address (rtx address, rtx scratch)
{
  rtx slot_address;

  compute_frame_size (get_frame_size ());
  gcc_assert ((cfun->machine->frame.mask >> 31) & 1);
  slot_address = mips_add_offset (scratch, stack_pointer_rtx,
				  cfun->machine->frame.gp_sp_offset);

  emit_move_insn (gen_rtx_MEM (GET_MODE (address), slot_address), address);
}

/* Emit straight-line code to move LENGTH bytes from SRC to DEST.
   Assume that the areas do not overlap.  */

static void
mips_block_move_straight (rtx dest, rtx src, HOST_WIDE_INT length)
{
  HOST_WIDE_INT offset, delta;
  unsigned HOST_WIDE_INT bits;
  int i;
  enum machine_mode mode;
  rtx *regs;

  /* Work out how many bits to move at a time.  If both operands have
     half-word alignment, it is usually better to move in half words.
     For instance, lh/lh/sh/sh is usually better than lwl/lwr/swl/swr
     and lw/lw/sw/sw is usually better than ldl/ldr/sdl/sdr.
     Otherwise move word-sized chunks.  */
  if (MEM_ALIGN (src) == BITS_PER_WORD / 2
      && MEM_ALIGN (dest) == BITS_PER_WORD / 2)
    bits = BITS_PER_WORD / 2;
  else
    bits = BITS_PER_WORD;

  mode = mode_for_size (bits, MODE_INT, 0);
  delta = bits / BITS_PER_UNIT;

  /* Allocate a buffer for the temporary registers.  */
  regs = alloca (sizeof (rtx) * length / delta);

  /* Load as many BITS-sized chunks as possible.  Use a normal load if
     the source has enough alignment, otherwise use left/right pairs.  */
  for (offset = 0, i = 0; offset + delta <= length; offset += delta, i++)
    {
      regs[i] = gen_reg_rtx (mode);
      if (MEM_ALIGN (src) >= bits)
	emit_move_insn (regs[i], adjust_address (src, mode, offset));
      else
	{
	  rtx part = adjust_address (src, BLKmode, offset);
	  if (!mips_expand_unaligned_load (regs[i], part, bits, 0))
	    gcc_unreachable ();
	}
    }

  /* Copy the chunks to the destination.  */
  for (offset = 0, i = 0; offset + delta <= length; offset += delta, i++)
    if (MEM_ALIGN (dest) >= bits)
      emit_move_insn (adjust_address (dest, mode, offset), regs[i]);
    else
      {
	rtx part = adjust_address (dest, BLKmode, offset);
	if (!mips_expand_unaligned_store (part, regs[i], bits, 0))
	  gcc_unreachable ();
      }

  /* Mop up any left-over bytes.  */
  if (offset < length)
    {
      src = adjust_address (src, BLKmode, offset);
      dest = adjust_address (dest, BLKmode, offset);
      move_by_pieces (dest, src, length - offset,
		      MIN (MEM_ALIGN (src), MEM_ALIGN (dest)), 0);
    }
}

#define MAX_MOVE_REGS 4
#define MAX_MOVE_BYTES (MAX_MOVE_REGS * UNITS_PER_WORD)


/* Helper function for doing a loop-based block operation on memory
   reference MEM.  Each iteration of the loop will operate on LENGTH
   bytes of MEM.

   Create a new base register for use within the loop and point it to
   the start of MEM.  Create a new memory reference that uses this
   register.  Store them in *LOOP_REG and *LOOP_MEM respectively.  */

static void
mips_adjust_block_mem (rtx mem, HOST_WIDE_INT length,
		       rtx *loop_reg, rtx *loop_mem)
{
  *loop_reg = copy_addr_to_reg (XEXP (mem, 0));

  /* Although the new mem does not refer to a known location,
     it does keep up to LENGTH bytes of alignment.  */
  *loop_mem = change_address (mem, BLKmode, *loop_reg);
  set_mem_align (*loop_mem, MIN (MEM_ALIGN (mem), length * BITS_PER_UNIT));
}


/* Move LENGTH bytes from SRC to DEST using a loop that moves MAX_MOVE_BYTES
   per iteration.  LENGTH must be at least MAX_MOVE_BYTES.  Assume that the
   memory regions do not overlap.  */

static void
mips_block_move_loop (rtx dest, rtx src, HOST_WIDE_INT length)
{
  rtx label, src_reg, dest_reg, final_src;
  HOST_WIDE_INT leftover;

  leftover = length % MAX_MOVE_BYTES;
  length -= leftover;

  /* Create registers and memory references for use within the loop.  */
  mips_adjust_block_mem (src, MAX_MOVE_BYTES, &src_reg, &src);
  mips_adjust_block_mem (dest, MAX_MOVE_BYTES, &dest_reg, &dest);

  /* Calculate the value that SRC_REG should have after the last iteration
     of the loop.  */
  final_src = expand_simple_binop (Pmode, PLUS, src_reg, GEN_INT (length),
				   0, 0, OPTAB_WIDEN);

  /* Emit the start of the loop.  */
  label = gen_label_rtx ();
  emit_label (label);

  /* Emit the loop body.  */
  mips_block_move_straight (dest, src, MAX_MOVE_BYTES);

  /* Move on to the next block.  */
  emit_move_insn (src_reg, plus_constant (src_reg, MAX_MOVE_BYTES));
  emit_move_insn (dest_reg, plus_constant (dest_reg, MAX_MOVE_BYTES));

  /* Emit the loop condition.  */
  if (Pmode == DImode)
    emit_insn (gen_cmpdi (src_reg, final_src));
  else
    emit_insn (gen_cmpsi (src_reg, final_src));
  emit_jump_insn (gen_bne (label));

  /* Mop up any left-over bytes.  */
  if (leftover)
    mips_block_move_straight (dest, src, leftover);
}

/* Expand a movmemsi instruction.  */

bool
mips_expand_block_move (rtx dest, rtx src, rtx length)
{
  if (GET_CODE (length) == CONST_INT)
    {
      if (INTVAL (length) <= 2 * MAX_MOVE_BYTES)
	{
	  mips_block_move_straight (dest, src, INTVAL (length));
	  return true;
	}
      else if (optimize)
	{
	  mips_block_move_loop (dest, src, INTVAL (length));
	  return true;
	}
    }
  return false;
}

/* Argument support functions.  */

/* Initialize CUMULATIVE_ARGS for a function.  */

void
init_cumulative_args (CUMULATIVE_ARGS *cum, tree fntype,
		      rtx libname ATTRIBUTE_UNUSED)
{
  static CUMULATIVE_ARGS zero_cum;
  tree param, next_param;

  *cum = zero_cum;
  cum->prototype = (fntype && TYPE_ARG_TYPES (fntype));

  /* Determine if this function has variable arguments.  This is
     indicated by the last argument being 'void_type_mode' if there
     are no variable arguments.  The standard MIPS calling sequence
     passes all arguments in the general purpose registers in this case.  */

  for (param = fntype ? TYPE_ARG_TYPES (fntype) : 0;
       param != 0; param = next_param)
    {
      next_param = TREE_CHAIN (param);
      if (next_param == 0 && TREE_VALUE (param) != void_type_node)
	cum->gp_reg_found = 1;
    }
}


/* Fill INFO with information about a single argument.  CUM is the
   cumulative state for earlier arguments.  MODE is the mode of this
   argument and TYPE is its type (if known).  NAMED is true if this
   is a named (fixed) argument rather than a variable one.  */

static void
mips_arg_info (const CUMULATIVE_ARGS *cum, enum machine_mode mode,
	       tree type, int named, struct mips_arg_info *info)
{
  bool doubleword_aligned_p;
  unsigned int num_bytes, num_words, max_regs;

  /* Work out the size of the argument.  */
  num_bytes = type ? int_size_in_bytes (type) : GET_MODE_SIZE (mode);
  num_words = (num_bytes + UNITS_PER_WORD - 1) / UNITS_PER_WORD;

  /* Decide whether it should go in a floating-point register, assuming
     one is free.  Later code checks for availability.

     The checks against UNITS_PER_FPVALUE handle the soft-float and
     single-float cases.  */
  switch (mips_abi)
    {
    case ABI_EABI:
      /* The EABI conventions have traditionally been defined in terms
	 of TYPE_MODE, regardless of the actual type.  */
      info->fpr_p = ((GET_MODE_CLASS (mode) == MODE_FLOAT
		      || GET_MODE_CLASS (mode) == MODE_VECTOR_FLOAT)
		     && GET_MODE_SIZE (mode) <= UNITS_PER_FPVALUE);
      break;

    case ABI_32:
    case ABI_O64:
      /* Only leading floating-point scalars are passed in
	 floating-point registers.  We also handle vector floats the same
	 say, which is OK because they are not covered by the standard ABI.  */
      info->fpr_p = (!cum->gp_reg_found
		     && cum->arg_number < 2
		     && (type == 0 || SCALAR_FLOAT_TYPE_P (type)
			 || VECTOR_FLOAT_TYPE_P (type))
		     && (GET_MODE_CLASS (mode) == MODE_FLOAT
			 || GET_MODE_CLASS (mode) == MODE_VECTOR_FLOAT)
		     && GET_MODE_SIZE (mode) <= UNITS_PER_FPVALUE);
      break;

    case ABI_N32:
    case ABI_64:
      /* Scalar and complex floating-point types are passed in
	 floating-point registers.  */
      info->fpr_p = (named
		     && (type == 0 || FLOAT_TYPE_P (type))
		     && (GET_MODE_CLASS (mode) == MODE_FLOAT
			 || GET_MODE_CLASS (mode) == MODE_COMPLEX_FLOAT
			 || GET_MODE_CLASS (mode) == MODE_VECTOR_FLOAT)
		     && GET_MODE_UNIT_SIZE (mode) <= UNITS_PER_FPVALUE);

      /* ??? According to the ABI documentation, the real and imaginary
	 parts of complex floats should be passed in individual registers.
	 The real and imaginary parts of stack arguments are supposed
	 to be contiguous and there should be an extra word of padding
	 at the end.

	 This has two problems.  First, it makes it impossible to use a
	 single "void *" va_list type, since register and stack arguments
	 are passed differently.  (At the time of writing, MIPSpro cannot
	 handle complex float varargs correctly.)  Second, it's unclear
	 what should happen when there is only one register free.

	 For now, we assume that named complex floats should go into FPRs
	 if there are two FPRs free, otherwise they should be passed in the
	 same way as a struct containing two floats.  */
      if (info->fpr_p
	  && GET_MODE_CLASS (mode) == MODE_COMPLEX_FLOAT
	  && GET_MODE_UNIT_SIZE (mode) < UNITS_PER_FPVALUE)
	{
	  if (cum->num_gprs >= MAX_ARGS_IN_REGISTERS - 1)
	    info->fpr_p = false;
	  else
	    num_words = 2;
	}
      break;

    default:
      gcc_unreachable ();
    }

  /* See whether the argument has doubleword alignment.  */
  doubleword_aligned_p = FUNCTION_ARG_BOUNDARY (mode, type) > BITS_PER_WORD;

  /* Set REG_OFFSET to the register count we're interested in.
     The EABI allocates the floating-point registers separately,
     but the other ABIs allocate them like integer registers.  */
  info->reg_offset = (mips_abi == ABI_EABI && info->fpr_p
		      ? cum->num_fprs
		      : cum->num_gprs);

  /* Advance to an even register if the argument is doubleword-aligned.  */
  if (doubleword_aligned_p)
    info->reg_offset += info->reg_offset & 1;

  /* Work out the offset of a stack argument.  */
  info->stack_offset = cum->stack_words;
  if (doubleword_aligned_p)
    info->stack_offset += info->stack_offset & 1;

  max_regs = MAX_ARGS_IN_REGISTERS - info->reg_offset;

  /* Partition the argument between registers and stack.  */
  info->reg_words = MIN (num_words, max_regs);
  info->stack_words = num_words - info->reg_words;
}


/* Implement FUNCTION_ARG_ADVANCE.  */

void
function_arg_advance (CUMULATIVE_ARGS *cum, enum machine_mode mode,
		      tree type, int named)
{
  struct mips_arg_info info;

  mips_arg_info (cum, mode, type, named, &info);

  if (!info.fpr_p)
    cum->gp_reg_found = true;

  /* See the comment above the cumulative args structure in mips.h
     for an explanation of what this code does.  It assumes the O32
     ABI, which passes at most 2 arguments in float registers.  */
  if (cum->arg_number < 2 && info.fpr_p)
    cum->fp_code += (mode == SFmode ? 1 : 2) << ((cum->arg_number - 1) * 2);

  if (mips_abi != ABI_EABI || !info.fpr_p)
    cum->num_gprs = info.reg_offset + info.reg_words;
  else if (info.reg_words > 0)
    cum->num_fprs += FP_INC;

  if (info.stack_words > 0)
    cum->stack_words = info.stack_offset + info.stack_words;

  cum->arg_number++;
}

/* Implement FUNCTION_ARG.  */

struct rtx_def *
function_arg (const CUMULATIVE_ARGS *cum, enum machine_mode mode,
	      tree type, int named)
{
  struct mips_arg_info info;

  /* We will be called with a mode of VOIDmode after the last argument
     has been seen.  Whatever we return will be passed to the call
     insn.  If we need a mips16 fp_code, return a REG with the code
     stored as the mode.  */
  if (mode == VOIDmode)
    {
      if (TARGET_MIPS16 && cum->fp_code != 0)
	return gen_rtx_REG ((enum machine_mode) cum->fp_code, 0);

      else
	return 0;
    }

  mips_arg_info (cum, mode, type, named, &info);

  /* Return straight away if the whole argument is passed on the stack.  */
  if (info.reg_offset == MAX_ARGS_IN_REGISTERS)
    return 0;

  if (type != 0
      && TREE_CODE (type) == RECORD_TYPE
      && TARGET_NEWABI
      && TYPE_SIZE_UNIT (type)
      && host_integerp (TYPE_SIZE_UNIT (type), 1)
      && named)
    {
      /* The Irix 6 n32/n64 ABIs say that if any 64 bit chunk of the
	 structure contains a double in its entirety, then that 64 bit
	 chunk is passed in a floating point register.  */
      tree field;

      /* First check to see if there is any such field.  */
      for (field = TYPE_FIELDS (type); field; field = TREE_CHAIN (field))
	if (TREE_CODE (field) == FIELD_DECL
	    && TREE_CODE (TREE_TYPE (field)) == REAL_TYPE
	    && TYPE_PRECISION (TREE_TYPE (field)) == BITS_PER_WORD
	    && host_integerp (bit_position (field), 0)
	    && int_bit_position (field) % BITS_PER_WORD == 0)
	  break;

      if (field != 0)
	{
	  /* Now handle the special case by returning a PARALLEL
	     indicating where each 64 bit chunk goes.  INFO.REG_WORDS
	     chunks are passed in registers.  */
	  unsigned int i;
	  HOST_WIDE_INT bitpos;
	  rtx ret;

	  /* assign_parms checks the mode of ENTRY_PARM, so we must
	     use the actual mode here.  */
	  ret = gen_rtx_PARALLEL (mode, rtvec_alloc (info.reg_words));

	  bitpos = 0;
	  field = TYPE_FIELDS (type);
	  for (i = 0; i < info.reg_words; i++)
	    {
	      rtx reg;

	      for (; field; field = TREE_CHAIN (field))
		if (TREE_CODE (field) == FIELD_DECL
		    && int_bit_position (field) >= bitpos)
		  break;

	      if (field
		  && int_bit_position (field) == bitpos
		  && TREE_CODE (TREE_TYPE (field)) == REAL_TYPE
		  && !TARGET_SOFT_FLOAT
		  && TYPE_PRECISION (TREE_TYPE (field)) == BITS_PER_WORD)
		reg = gen_rtx_REG (DFmode, FP_ARG_FIRST + info.reg_offset + i);
	      else
		reg = gen_rtx_REG (DImode, GP_ARG_FIRST + info.reg_offset + i);

	      XVECEXP (ret, 0, i)
		= gen_rtx_EXPR_LIST (VOIDmode, reg,
				     GEN_INT (bitpos / BITS_PER_UNIT));

	      bitpos += BITS_PER_WORD;
	    }
	  return ret;
	}
    }

  /* Handle the n32/n64 conventions for passing complex floating-point
     arguments in FPR pairs.  The real part goes in the lower register
     and the imaginary part goes in the upper register.  */
  if (TARGET_NEWABI
      && info.fpr_p
      && GET_MODE_CLASS (mode) == MODE_COMPLEX_FLOAT)
    {
      rtx real, imag;
      enum machine_mode inner;
      int reg;

      inner = GET_MODE_INNER (mode);
      reg = FP_ARG_FIRST + info.reg_offset;
      real = gen_rtx_EXPR_LIST (VOIDmode,
				gen_rtx_REG (inner, reg),
				const0_rtx);
      imag = gen_rtx_EXPR_LIST (VOIDmode,
				gen_rtx_REG (inner, reg + info.reg_words / 2),
				GEN_INT (GET_MODE_SIZE (inner)));
      return gen_rtx_PARALLEL (mode, gen_rtvec (2, real, imag));
    }

  if (!info.fpr_p)
    return gen_rtx_REG (mode, GP_ARG_FIRST + info.reg_offset);
  else if (info.reg_offset == 1)
    /* This code handles the special o32 case in which the second word
       of the argument structure is passed in floating-point registers.  */
    return gen_rtx_REG (mode, FP_ARG_FIRST + FP_INC);
  else
    return gen_rtx_REG (mode, FP_ARG_FIRST + info.reg_offset);
}


/* Implement TARGET_ARG_PARTIAL_BYTES.  */

static int
mips_arg_partial_bytes (CUMULATIVE_ARGS *cum,
			enum machine_mode mode, tree type, bool named)
{
  struct mips_arg_info info;

  mips_arg_info (cum, mode, type, named, &info);
  return info.stack_words > 0 ? info.reg_words * UNITS_PER_WORD : 0;
}


/* Implement FUNCTION_ARG_BOUNDARY.  Every parameter gets at least
   PARM_BOUNDARY bits of alignment, but will be given anything up
   to STACK_BOUNDARY bits if the type requires it.  */

int
function_arg_boundary (enum machine_mode mode, tree type)
{
  unsigned int alignment;

  alignment = type ? TYPE_ALIGN (type) : GET_MODE_ALIGNMENT (mode);
  if (alignment < PARM_BOUNDARY)
    alignment = PARM_BOUNDARY;
  if (alignment > STACK_BOUNDARY)
    alignment = STACK_BOUNDARY;
  return alignment;
}

/* Return true if FUNCTION_ARG_PADDING (MODE, TYPE) should return
   upward rather than downward.  In other words, return true if the
   first byte of the stack slot has useful data, false if the last
   byte does.  */

bool
mips_pad_arg_upward (enum machine_mode mode, tree type)
{
  /* On little-endian targets, the first byte of every stack argument
     is passed in the first byte of the stack slot.  */
  if (!BYTES_BIG_ENDIAN)
    return true;

  /* Otherwise, integral types are padded downward: the last byte of a
     stack argument is passed in the last byte of the stack slot.  */
  if (type != 0
      ? INTEGRAL_TYPE_P (type) || POINTER_TYPE_P (type)
      : GET_MODE_CLASS (mode) == MODE_INT)
    return false;

  /* Big-endian o64 pads floating-point arguments downward.  */
  if (mips_abi == ABI_O64)
    if (type != 0 ? FLOAT_TYPE_P (type) : GET_MODE_CLASS (mode) == MODE_FLOAT)
      return false;

  /* Other types are padded upward for o32, o64, n32 and n64.  */
  if (mips_abi != ABI_EABI)
    return true;

  /* Arguments smaller than a stack slot are padded downward.  */
  if (mode != BLKmode)
    return (GET_MODE_BITSIZE (mode) >= PARM_BOUNDARY);
  else
    return (int_size_in_bytes (type) >= (PARM_BOUNDARY / BITS_PER_UNIT));
}


/* Likewise BLOCK_REG_PADDING (MODE, TYPE, ...).  Return !BYTES_BIG_ENDIAN
   if the least significant byte of the register has useful data.  Return
   the opposite if the most significant byte does.  */

bool
mips_pad_reg_upward (enum machine_mode mode, tree type)
{
  /* No shifting is required for floating-point arguments.  */
  if (type != 0 ? FLOAT_TYPE_P (type) : GET_MODE_CLASS (mode) == MODE_FLOAT)
    return !BYTES_BIG_ENDIAN;

  /* Otherwise, apply the same padding to register arguments as we do
     to stack arguments.  */
  return mips_pad_arg_upward (mode, type);
}

static void
mips_setup_incoming_varargs (CUMULATIVE_ARGS *cum, enum machine_mode mode,
			     tree type, int *pretend_size ATTRIBUTE_UNUSED,
			     int no_rtl)
{
  CUMULATIVE_ARGS local_cum;
  int gp_saved, fp_saved;

  /* The caller has advanced CUM up to, but not beyond, the last named
     argument.  Advance a local copy of CUM past the last "real" named
     argument, to find out how many registers are left over.  */

  local_cum = *cum;
  FUNCTION_ARG_ADVANCE (local_cum, mode, type, 1);

  /* Found out how many registers we need to save.  */
  gp_saved = MAX_ARGS_IN_REGISTERS - local_cum.num_gprs;
  fp_saved = (EABI_FLOAT_VARARGS_P
	      ? MAX_ARGS_IN_REGISTERS - local_cum.num_fprs
	      : 0);

  if (!no_rtl)
    {
      if (gp_saved > 0)
	{
	  rtx ptr, mem;

	  ptr = plus_constant (virtual_incoming_args_rtx,
			       REG_PARM_STACK_SPACE (cfun->decl)
			       - gp_saved * UNITS_PER_WORD);
	  mem = gen_rtx_MEM (BLKmode, ptr);
	  set_mem_alias_set (mem, get_varargs_alias_set ());

	  move_block_from_reg (local_cum.num_gprs + GP_ARG_FIRST,
			       mem, gp_saved);
	}
      if (fp_saved > 0)
	{
	  /* We can't use move_block_from_reg, because it will use
	     the wrong mode.  */
	  enum machine_mode mode;
	  int off, i;

	  /* Set OFF to the offset from virtual_incoming_args_rtx of
	     the first float register.  The FP save area lies below
	     the integer one, and is aligned to UNITS_PER_FPVALUE bytes.  */
	  off = -gp_saved * UNITS_PER_WORD;
	  off &= ~(UNITS_PER_FPVALUE - 1);
	  off -= fp_saved * UNITS_PER_FPREG;

	  mode = TARGET_SINGLE_FLOAT ? SFmode : DFmode;

	  for (i = local_cum.num_fprs; i < MAX_ARGS_IN_REGISTERS; i += FP_INC)
	    {
	      rtx ptr, mem;

	      ptr = plus_constant (virtual_incoming_args_rtx, off);
	      mem = gen_rtx_MEM (mode, ptr);
	      set_mem_alias_set (mem, get_varargs_alias_set ());
	      emit_move_insn (mem, gen_rtx_REG (mode, FP_ARG_FIRST + i));
	      off += UNITS_PER_HWFPVALUE;
	    }
	}
    }
  if (REG_PARM_STACK_SPACE (cfun->decl) == 0)
    cfun->machine->varargs_size = (gp_saved * UNITS_PER_WORD
				   + fp_saved * UNITS_PER_FPREG);
}

/* Create the va_list data type.
   We keep 3 pointers, and two offsets.
   Two pointers are to the overflow area, which starts at the CFA.
     One of these is constant, for addressing into the GPR save area below it.
     The other is advanced up the stack through the overflow region.
   The third pointer is to the GPR save area.  Since the FPR save area
     is just below it, we can address FPR slots off this pointer.
   We also keep two one-byte offsets, which are to be subtracted from the
     constant pointers to yield addresses in the GPR and FPR save areas.
     These are downcounted as float or non-float arguments are used,
     and when they get to zero, the argument must be obtained from the
     overflow region.
   If !EABI_FLOAT_VARARGS_P, then no FPR save area exists, and a single
     pointer is enough.  It's started at the GPR save area, and is
     advanced, period.
   Note that the GPR save area is not constant size, due to optimization
     in the prologue.  Hence, we can't use a design with two pointers
     and two offsets, although we could have designed this with two pointers
     and three offsets.  */

static tree
mips_build_builtin_va_list (void)
{
  if (EABI_FLOAT_VARARGS_P)
    {
      tree f_ovfl, f_gtop, f_ftop, f_goff, f_foff, f_res, record;
      tree array, index;

      record = (*lang_hooks.types.make_type) (RECORD_TYPE);

      f_ovfl = build_decl (FIELD_DECL, get_identifier ("__overflow_argptr"),
			  ptr_type_node);
      f_gtop = build_decl (FIELD_DECL, get_identifier ("__gpr_top"),
			  ptr_type_node);
      f_ftop = build_decl (FIELD_DECL, get_identifier ("__fpr_top"),
			  ptr_type_node);
      f_goff = build_decl (FIELD_DECL, get_identifier ("__gpr_offset"),
			  unsigned_char_type_node);
      f_foff = build_decl (FIELD_DECL, get_identifier ("__fpr_offset"),
			  unsigned_char_type_node);
      /* Explicitly pad to the size of a pointer, so that -Wpadded won't
	 warn on every user file.  */
      index = build_int_cst (NULL_TREE, GET_MODE_SIZE (ptr_mode) - 2 - 1);
      array = build_array_type (unsigned_char_type_node,
			        build_index_type (index));
      f_res = build_decl (FIELD_DECL, get_identifier ("__reserved"), array);

      DECL_FIELD_CONTEXT (f_ovfl) = record;
      DECL_FIELD_CONTEXT (f_gtop) = record;
      DECL_FIELD_CONTEXT (f_ftop) = record;
      DECL_FIELD_CONTEXT (f_goff) = record;
      DECL_FIELD_CONTEXT (f_foff) = record;
      DECL_FIELD_CONTEXT (f_res) = record;

      TYPE_FIELDS (record) = f_ovfl;
      TREE_CHAIN (f_ovfl) = f_gtop;
      TREE_CHAIN (f_gtop) = f_ftop;
      TREE_CHAIN (f_ftop) = f_goff;
      TREE_CHAIN (f_goff) = f_foff;
      TREE_CHAIN (f_foff) = f_res;

      layout_type (record);
      return record;
    }
  else if (TARGET_IRIX && TARGET_IRIX6)
    /* On IRIX 6, this type is 'char *'.  */
    return build_pointer_type (char_type_node);
  else
    /* Otherwise, we use 'void *'.  */
    return ptr_type_node;
}

/* Implement va_start.  */

void
mips_va_start (tree valist, rtx nextarg)
{
  if (EABI_FLOAT_VARARGS_P)
    {
      const CUMULATIVE_ARGS *cum;
      tree f_ovfl, f_gtop, f_ftop, f_goff, f_foff;
      tree ovfl, gtop, ftop, goff, foff;
      tree t;
      int gpr_save_area_size;
      int fpr_save_area_size;
      int fpr_offset;

      cum = &current_function_args_info;
      gpr_save_area_size
	= (MAX_ARGS_IN_REGISTERS - cum->num_gprs) * UNITS_PER_WORD;
      fpr_save_area_size
	= (MAX_ARGS_IN_REGISTERS - cum->num_fprs) * UNITS_PER_FPREG;

      f_ovfl = TYPE_FIELDS (va_list_type_node);
      f_gtop = TREE_CHAIN (f_ovfl);
      f_ftop = TREE_CHAIN (f_gtop);
      f_goff = TREE_CHAIN (f_ftop);
      f_foff = TREE_CHAIN (f_goff);

      ovfl = build (COMPONENT_REF, TREE_TYPE (f_ovfl), valist, f_ovfl,
		    NULL_TREE);
      gtop = build (COMPONENT_REF, TREE_TYPE (f_gtop), valist, f_gtop,
		    NULL_TREE);
      ftop = build (COMPONENT_REF, TREE_TYPE (f_ftop), valist, f_ftop,
		    NULL_TREE);
      goff = build (COMPONENT_REF, TREE_TYPE (f_goff), valist, f_goff,
		    NULL_TREE);
      foff = build (COMPONENT_REF, TREE_TYPE (f_foff), valist, f_foff,
		    NULL_TREE);

      /* Emit code to initialize OVFL, which points to the next varargs
	 stack argument.  CUM->STACK_WORDS gives the number of stack
	 words used by named arguments.  */
      t = make_tree (TREE_TYPE (ovfl), virtual_incoming_args_rtx);
      if (cum->stack_words > 0)
	t = build (PLUS_EXPR, TREE_TYPE (ovfl), t,
		   build_int_cst (NULL_TREE,
				  cum->stack_words * UNITS_PER_WORD));
      t = build (MODIFY_EXPR, TREE_TYPE (ovfl), ovfl, t);
      expand_expr (t, const0_rtx, VOIDmode, EXPAND_NORMAL);

      /* Emit code to initialize GTOP, the top of the GPR save area.  */
      t = make_tree (TREE_TYPE (gtop), virtual_incoming_args_rtx);
      t = build (MODIFY_EXPR, TREE_TYPE (gtop), gtop, t);
      expand_expr (t, const0_rtx, VOIDmode, EXPAND_NORMAL);

      /* Emit code to initialize FTOP, the top of the FPR save area.
	 This address is gpr_save_area_bytes below GTOP, rounded
	 down to the next fp-aligned boundary.  */
      t = make_tree (TREE_TYPE (ftop), virtual_incoming_args_rtx);
      fpr_offset = gpr_save_area_size + UNITS_PER_FPVALUE - 1;
      fpr_offset &= ~(UNITS_PER_FPVALUE - 1);
      if (fpr_offset)
	t = build (PLUS_EXPR, TREE_TYPE (ftop), t,
		   build_int_cst (NULL_TREE, -fpr_offset));
      t = build (MODIFY_EXPR, TREE_TYPE (ftop), ftop, t);
      expand_expr (t, const0_rtx, VOIDmode, EXPAND_NORMAL);

      /* Emit code to initialize GOFF, the offset from GTOP of the
	 next GPR argument.  */
      t = build (MODIFY_EXPR, TREE_TYPE (goff), goff,
		 build_int_cst (NULL_TREE, gpr_save_area_size));
      expand_expr (t, const0_rtx, VOIDmode, EXPAND_NORMAL);

      /* Likewise emit code to initialize FOFF, the offset from FTOP
	 of the next FPR argument.  */
      t = build (MODIFY_EXPR, TREE_TYPE (foff), foff,
		 build_int_cst (NULL_TREE, fpr_save_area_size));
      expand_expr (t, const0_rtx, VOIDmode, EXPAND_NORMAL);
    }
  else
    {
      nextarg = plus_constant (nextarg, -cfun->machine->varargs_size);
      std_expand_builtin_va_start (valist, nextarg);
    }
}

/* Implement va_arg.  */

static tree
mips_gimplify_va_arg_expr (tree valist, tree type, tree *pre_p, tree *post_p)
{
  HOST_WIDE_INT size, rsize;
  tree addr;
  bool indirect;

  indirect = pass_by_reference (NULL, TYPE_MODE (type), type, 0);

  if (indirect)
    type = build_pointer_type (type);

  size = int_size_in_bytes (type);
  rsize = (size + UNITS_PER_WORD - 1) & -UNITS_PER_WORD;

  if (mips_abi != ABI_EABI || !EABI_FLOAT_VARARGS_P)
    addr = std_gimplify_va_arg_expr (valist, type, pre_p, post_p);
  else
    {
      /* Not a simple merged stack.	 */

      tree f_ovfl, f_gtop, f_ftop, f_goff, f_foff;
      tree ovfl, top, off, align;
      HOST_WIDE_INT osize;
      tree t, u;

      f_ovfl = TYPE_FIELDS (va_list_type_node);
      f_gtop = TREE_CHAIN (f_ovfl);
      f_ftop = TREE_CHAIN (f_gtop);
      f_goff = TREE_CHAIN (f_ftop);
      f_foff = TREE_CHAIN (f_goff);

      /* We maintain separate pointers and offsets for floating-point
	 and integer arguments, but we need similar code in both cases.
	 Let:

	 TOP be the top of the register save area;
	 OFF be the offset from TOP of the next register;
	 ADDR_RTX be the address of the argument;
	 RSIZE be the number of bytes used to store the argument
	 when it's in the register save area;
	 OSIZE be the number of bytes used to store it when it's
	 in the stack overflow area; and
	 PADDING be (BYTES_BIG_ENDIAN ? OSIZE - RSIZE : 0)

	 The code we want is:

	 1: off &= -rsize;	  // round down
	 2: if (off != 0)
	 3:   {
	 4:	 addr_rtx = top - off;
	 5:	 off -= rsize;
	 6:   }
	 7: else
	 8:   {
	 9:	 ovfl += ((intptr_t) ovfl + osize - 1) & -osize;
	 10:	 addr_rtx = ovfl + PADDING;
	 11:	 ovfl += osize;
	 14:   }

	 [1] and [9] can sometimes be optimized away.  */

      ovfl = build (COMPONENT_REF, TREE_TYPE (f_ovfl), valist, f_ovfl,
		    NULL_TREE);

      if (GET_MODE_CLASS (TYPE_MODE (type)) == MODE_FLOAT
	  && GET_MODE_SIZE (TYPE_MODE (type)) <= UNITS_PER_FPVALUE)
	{
	  top = build (COMPONENT_REF, TREE_TYPE (f_ftop), valist, f_ftop,
		       NULL_TREE);
	  off = build (COMPONENT_REF, TREE_TYPE (f_foff), valist, f_foff,
		       NULL_TREE);

	  /* When floating-point registers are saved to the stack,
	     each one will take up UNITS_PER_HWFPVALUE bytes, regardless
	     of the float's precision.  */
	  rsize = UNITS_PER_HWFPVALUE;

	  /* Overflow arguments are padded to UNITS_PER_WORD bytes
	     (= PARM_BOUNDARY bits).  This can be different from RSIZE
	     in two cases:

	     (1) On 32-bit targets when TYPE is a structure such as:

	     struct s { float f; };

	     Such structures are passed in paired FPRs, so RSIZE
	     will be 8 bytes.  However, the structure only takes
	     up 4 bytes of memory, so OSIZE will only be 4.

	     (2) In combinations such as -mgp64 -msingle-float
	     -fshort-double.  Doubles passed in registers
	     will then take up 4 (UNITS_PER_HWFPVALUE) bytes,
	     but those passed on the stack take up
	     UNITS_PER_WORD bytes.  */
	  osize = MAX (GET_MODE_SIZE (TYPE_MODE (type)), UNITS_PER_WORD);
	}
      else
	{
	  top = build (COMPONENT_REF, TREE_TYPE (f_gtop), valist, f_gtop,
		       NULL_TREE);
	  off = build (COMPONENT_REF, TREE_TYPE (f_goff), valist, f_goff,
		       NULL_TREE);
	  if (rsize > UNITS_PER_WORD)
	    {
	      /* [1] Emit code for: off &= -rsize.	*/
	      t = build (BIT_AND_EXPR, TREE_TYPE (off), off,
			 build_int_cst (NULL_TREE, -rsize));
	      t = build (MODIFY_EXPR, TREE_TYPE (off), off, t);
	      gimplify_and_add (t, pre_p);
	    }
	  osize = rsize;
	}

      /* [2] Emit code to branch if off == 0.  */
      t = build (NE_EXPR, boolean_type_node, off,
		 build_int_cst (TREE_TYPE (off), 0));
      addr = build (COND_EXPR, ptr_type_node, t, NULL, NULL);

      /* [5] Emit code for: off -= rsize.  We do this as a form of
	 post-increment not available to C.  Also widen for the
	 coming pointer arithmetic.  */
      t = fold_convert (TREE_TYPE (off), build_int_cst (NULL_TREE, rsize));
      t = build (POSTDECREMENT_EXPR, TREE_TYPE (off), off, t);
      t = fold_convert (sizetype, t);
      t = fold_convert (TREE_TYPE (top), t);

      /* [4] Emit code for: addr_rtx = top - off.  On big endian machines,
	 the argument has RSIZE - SIZE bytes of leading padding.  */
      t = build (MINUS_EXPR, TREE_TYPE (top), top, t);
      if (BYTES_BIG_ENDIAN && rsize > size)
	{
	  u = fold_convert (TREE_TYPE (t), build_int_cst (NULL_TREE,
							  rsize - size));
	  t = build (PLUS_EXPR, TREE_TYPE (t), t, u);
	}
      COND_EXPR_THEN (addr) = t;

      if (osize > UNITS_PER_WORD)
	{
	  /* [9] Emit: ovfl += ((intptr_t) ovfl + osize - 1) & -osize.  */
	  u = fold_convert (TREE_TYPE (ovfl),
			    build_int_cst (NULL_TREE, osize - 1));
	  t = build (PLUS_EXPR, TREE_TYPE (ovfl), ovfl, u);
	  u = fold_convert (TREE_TYPE (ovfl),
			    build_int_cst (NULL_TREE, -osize));
	  t = build (BIT_AND_EXPR, TREE_TYPE (ovfl), t, u);
	  align = build (MODIFY_EXPR, TREE_TYPE (ovfl), ovfl, t);
	}
      else
	align = NULL;

      /* [10, 11].	Emit code to store ovfl in addr_rtx, then
	 post-increment ovfl by osize.  On big-endian machines,
	 the argument has OSIZE - SIZE bytes of leading padding.  */
      u = fold_convert (TREE_TYPE (ovfl),
			build_int_cst (NULL_TREE, osize));
      t = build (POSTINCREMENT_EXPR, TREE_TYPE (ovfl), ovfl, u);
      if (BYTES_BIG_ENDIAN && osize > size)
	{
	  u = fold_convert (TREE_TYPE (t),
			    build_int_cst (NULL_TREE, osize - size));
	  t = build (PLUS_EXPR, TREE_TYPE (t), t, u);
	}

      /* String [9] and [10,11] together.  */
      if (align)
	t = build (COMPOUND_EXPR, TREE_TYPE (t), align, t);
      COND_EXPR_ELSE (addr) = t;

      addr = fold_convert (build_pointer_type (type), addr);
      addr = build_va_arg_indirect_ref (addr);
    }

  if (indirect)
    addr = build_va_arg_indirect_ref (addr);

  return addr;
}

/* Return true if it is possible to use left/right accesses for a
   bitfield of WIDTH bits starting BITPOS bits into *OP.  When
   returning true, update *OP, *LEFT and *RIGHT as follows:

   *OP is a BLKmode reference to the whole field.

   *LEFT is a QImode reference to the first byte if big endian or
   the last byte if little endian.  This address can be used in the
   left-side instructions (lwl, swl, ldl, sdl).

   *RIGHT is a QImode reference to the opposite end of the field and
   can be used in the patterning right-side instruction.  */

static bool
mips_get_unaligned_mem (rtx *op, unsigned int width, int bitpos,
			rtx *left, rtx *right)
{
  rtx first, last;

  /* Check that the operand really is a MEM.  Not all the extv and
     extzv predicates are checked.  */
  if (!MEM_P (*op))
    return false;

  /* Check that the size is valid.  */
  if (width != 32 && (!TARGET_64BIT || width != 64))
    return false;

  /* We can only access byte-aligned values.  Since we are always passed
     a reference to the first byte of the field, it is not necessary to
     do anything with BITPOS after this check.  */
  if (bitpos % BITS_PER_UNIT != 0)
    return false;

  /* Reject aligned bitfields: we want to use a normal load or store
     instead of a left/right pair.  */
  if (MEM_ALIGN (*op) >= width)
    return false;

  /* Adjust *OP to refer to the whole field.  This also has the effect
     of legitimizing *OP's address for BLKmode, possibly simplifying it.  */
  *op = adjust_address (*op, BLKmode, 0);
  set_mem_size (*op, GEN_INT (width / BITS_PER_UNIT));

  /* Get references to both ends of the field.  We deliberately don't
     use the original QImode *OP for FIRST since the new BLKmode one
     might have a simpler address.  */
  first = adjust_address (*op, QImode, 0);
  last = adjust_address (*op, QImode, width / BITS_PER_UNIT - 1);

  /* Allocate to LEFT and RIGHT according to endianness.  LEFT should
     be the upper word and RIGHT the lower word.  */
  if (TARGET_BIG_ENDIAN)
    *left = first, *right = last;
  else
    *left = last, *right = first;

  return true;
}


/* Try to emit the equivalent of (set DEST (zero_extract SRC WIDTH BITPOS)).
   Return true on success.  We only handle cases where zero_extract is
   equivalent to sign_extract.  */

bool
mips_expand_unaligned_load (rtx dest, rtx src, unsigned int width, int bitpos)
{
  rtx left, right, temp;

  /* If TARGET_64BIT, the destination of a 32-bit load will be a
     paradoxical word_mode subreg.  This is the only case in which
     we allow the destination to be larger than the source.  */
  if (GET_CODE (dest) == SUBREG
      && GET_MODE (dest) == DImode
      && SUBREG_BYTE (dest) == 0
      && GET_MODE (SUBREG_REG (dest)) == SImode)
    dest = SUBREG_REG (dest);

  /* After the above adjustment, the destination must be the same
     width as the source.  */
  if (GET_MODE_BITSIZE (GET_MODE (dest)) != width)
    return false;

  if (!mips_get_unaligned_mem (&src, width, bitpos, &left, &right))
    return false;

  temp = gen_reg_rtx (GET_MODE (dest));
  if (GET_MODE (dest) == DImode)
    {
      emit_insn (gen_mov_ldl (temp, src, left));
      emit_insn (gen_mov_ldr (dest, copy_rtx (src), right, temp));
    }
  else
    {
      emit_insn (gen_mov_lwl (temp, src, left));
      emit_insn (gen_mov_lwr (dest, copy_rtx (src), right, temp));
    }
  return true;
}


/* Try to expand (set (zero_extract DEST WIDTH BITPOS) SRC).  Return
   true on success.  */

bool
mips_expand_unaligned_store (rtx dest, rtx src, unsigned int width, int bitpos)
{
  rtx left, right;

  if (!mips_get_unaligned_mem (&dest, width, bitpos, &left, &right))
    return false;

  src = gen_lowpart (mode_for_size (width, MODE_INT, 0), src);

  if (GET_MODE (src) == DImode)
    {
      emit_insn (gen_mov_sdl (dest, src, left));
      emit_insn (gen_mov_sdr (copy_rtx (dest), copy_rtx (src), right));
    }
  else
    {
      emit_insn (gen_mov_swl (dest, src, left));
      emit_insn (gen_mov_swr (copy_rtx (dest), copy_rtx (src), right));
    }
  return true;
}

/* Return true if (zero_extract OP SIZE POSITION) can be used as the
   source of an "ext" instruction or the destination of an "ins"
   instruction.  OP must be a register operand and the following
   conditions must hold:

     0 <= POSITION < GET_MODE_BITSIZE (GET_MODE (op))
     0 < SIZE <= GET_MODE_BITSIZE (GET_MODE (op))
     0 < POSITION + SIZE <= GET_MODE_BITSIZE (GET_MODE (op))

   Also reject lengths equal to a word as they are better handled
   by the move patterns.  */

bool
mips_use_ins_ext_p (rtx op, rtx size, rtx position)
{
  HOST_WIDE_INT len, pos;

  if (!ISA_HAS_EXT_INS
      || !register_operand (op, VOIDmode)
      || GET_MODE_BITSIZE (GET_MODE (op)) > BITS_PER_WORD)
    return false;

  len = INTVAL (size);
  pos = INTVAL (position);
  
  if (len <= 0 || len >= GET_MODE_BITSIZE (GET_MODE (op)) 
      || pos < 0 || pos + len > GET_MODE_BITSIZE (GET_MODE (op)))
    return false;

  return true;
}

/* Set up globals to generate code for the ISA or processor
   described by INFO.  */

static void
mips_set_architecture (const struct mips_cpu_info *info)
{
  if (info != 0)
    {
      mips_arch_info = info;
      mips_arch = info->cpu;
      mips_isa = info->isa;
    }
}


/* Likewise for tuning.  */

static void
mips_set_tune (const struct mips_cpu_info *info)
{
  if (info != 0)
    {
      mips_tune_info = info;
      mips_tune = info->cpu;
    }
}

/* Implement TARGET_HANDLE_OPTION.  */

static bool
mips_handle_option (size_t code, const char *arg, int value ATTRIBUTE_UNUSED)
{
  switch (code)
    {
    case OPT_mabi_:
      if (strcmp (arg, "32") == 0)
	mips_abi = ABI_32;
      else if (strcmp (arg, "o64") == 0)
	mips_abi = ABI_O64;
      else if (strcmp (arg, "n32") == 0)
	mips_abi = ABI_N32;
      else if (strcmp (arg, "64") == 0)
	mips_abi = ABI_64;
      else if (strcmp (arg, "eabi") == 0)
	mips_abi = ABI_EABI;
      else
	return false;
      return true;

    case OPT_march_:
    case OPT_mtune_:
      return mips_parse_cpu (arg) != 0;

    case OPT_mips:
      mips_isa_info = mips_parse_cpu (ACONCAT (("mips", arg, NULL)));
      return mips_isa_info != 0;

    case OPT_mno_flush_func:
      mips_cache_flush_func = NULL;
      return true;

    default:
      return true;
    }
}

/* Set up the threshold for data to go into the small data area, instead
   of the normal data area, and detect any conflicts in the switches.  */

void
override_options (void)
{
  int i, start, regno;
  enum machine_mode mode;

  mips_section_threshold = g_switch_set ? g_switch_value : MIPS_DEFAULT_GVALUE;

  /* The following code determines the architecture and register size.
     Similar code was added to GAS 2.14 (see tc-mips.c:md_after_parse_args()).
     The GAS and GCC code should be kept in sync as much as possible.  */

  if (mips_arch_string != 0)
    mips_set_architecture (mips_parse_cpu (mips_arch_string));

  if (mips_isa_info != 0)
    {
      if (mips_arch_info == 0)
	mips_set_architecture (mips_isa_info);
      else if (mips_arch_info->isa != mips_isa_info->isa)
	error ("-%s conflicts with the other architecture options, "
	       "which specify a %s processor",
	       mips_isa_info->name,
	       mips_cpu_info_from_isa (mips_arch_info->isa)->name);
    }

  if (mips_arch_info == 0)
    {
#ifdef MIPS_CPU_STRING_DEFAULT
      mips_set_architecture (mips_parse_cpu (MIPS_CPU_STRING_DEFAULT));
#else
      mips_set_architecture (mips_cpu_info_from_isa (MIPS_ISA_DEFAULT));
#endif
    }

  if (ABI_NEEDS_64BIT_REGS && !ISA_HAS_64BIT_REGS)
    error ("-march=%s is not compatible with the selected ABI",
	   mips_arch_info->name);

  /* Optimize for mips_arch, unless -mtune selects a different processor.  */
  if (mips_tune_string != 0)
    mips_set_tune (mips_parse_cpu (mips_tune_string));

  if (mips_tune_info == 0)
    mips_set_tune (mips_arch_info);

  /* Set cost structure for the processor.  */
  mips_cost = &mips_rtx_cost_data[mips_tune];

  if ((target_flags_explicit & MASK_64BIT) != 0)
    {
      /* The user specified the size of the integer registers.  Make sure
	 it agrees with the ABI and ISA.  */
      if (TARGET_64BIT && !ISA_HAS_64BIT_REGS)
	error ("-mgp64 used with a 32-bit processor");
      else if (!TARGET_64BIT && ABI_NEEDS_64BIT_REGS)
	error ("-mgp32 used with a 64-bit ABI");
      else if (TARGET_64BIT && ABI_NEEDS_32BIT_REGS)
	error ("-mgp64 used with a 32-bit ABI");
    }
  else
    {
      /* Infer the integer register size from the ABI and processor.
	 Restrict ourselves to 32-bit registers if that's all the
	 processor has, or if the ABI cannot handle 64-bit registers.  */
      if (ABI_NEEDS_32BIT_REGS || !ISA_HAS_64BIT_REGS)
	target_flags &= ~MASK_64BIT;
      else
	target_flags |= MASK_64BIT;
    }

  if ((target_flags_explicit & MASK_FLOAT64) != 0)
    {
      /* Really, -mfp32 and -mfp64 are ornamental options.  There's
	 only one right answer here.  */
      if (TARGET_64BIT && TARGET_DOUBLE_FLOAT && !TARGET_FLOAT64)
	error ("unsupported combination: %s", "-mgp64 -mfp32 -mdouble-float");
      else if (!TARGET_64BIT && TARGET_FLOAT64)
	error ("unsupported combination: %s", "-mgp32 -mfp64");
      else if (TARGET_SINGLE_FLOAT && TARGET_FLOAT64)
	error ("unsupported combination: %s", "-mfp64 -msingle-float");
    }
  else
    {
      /* -msingle-float selects 32-bit float registers.  Otherwise the
	 float registers should be the same size as the integer ones.  */
      if (TARGET_64BIT && TARGET_DOUBLE_FLOAT)
	target_flags |= MASK_FLOAT64;
      else
	target_flags &= ~MASK_FLOAT64;
    }

  /* End of code shared with GAS.  */

  if ((target_flags_explicit & MASK_LONG64) == 0)
    {
      if ((mips_abi == ABI_EABI && TARGET_64BIT) || mips_abi == ABI_64)
	target_flags |= MASK_LONG64;
      else
	target_flags &= ~MASK_LONG64;
    }

  /* Deprecate -mint64. Remove after 4.0 branches.  */
  if ((target_flags_explicit & MASK_INT64) != 0)
    warning ("-mint64 is a deprecated option");

  if (MIPS_MARCH_CONTROLS_SOFT_FLOAT
      && (target_flags_explicit & MASK_SOFT_FLOAT) == 0)
    {
      /* For some configurations, it is useful to have -march control
	 the default setting of MASK_SOFT_FLOAT.  */
      switch ((int) mips_arch)
	{
	case PROCESSOR_R4100:
	case PROCESSOR_R4111:
	case PROCESSOR_R4120:
	case PROCESSOR_R4130:
	  target_flags |= MASK_SOFT_FLOAT;
	  break;

	default:
	  target_flags &= ~MASK_SOFT_FLOAT;
	  break;
	}
    }

  if (!TARGET_OLDABI)
    flag_pcc_struct_return = 0;

  if ((target_flags_explicit & MASK_BRANCHLIKELY) == 0)
    {
      /* If neither -mbranch-likely nor -mno-branch-likely was given
	 on the command line, set MASK_BRANCHLIKELY based on the target
	 architecture.

	 By default, we enable use of Branch Likely instructions on
	 all architectures which support them with the following
	 exceptions: when creating MIPS32 or MIPS64 code, and when
	 tuning for architectures where their use tends to hurt
	 performance.

	 The MIPS32 and MIPS64 architecture specifications say "Software
	 is strongly encouraged to avoid use of Branch Likely
	 instructions, as they will be removed from a future revision
	 of the [MIPS32 and MIPS64] architecture."  Therefore, we do not
	 issue those instructions unless instructed to do so by
	 -mbranch-likely.  */
      if (ISA_HAS_BRANCHLIKELY
	  && !(ISA_MIPS32 || ISA_MIPS32R2 || ISA_MIPS64)
	  && !(TUNE_MIPS5500 || TUNE_SB1))
	target_flags |= MASK_BRANCHLIKELY;
      else
	target_flags &= ~MASK_BRANCHLIKELY;
    }
  if (TARGET_BRANCHLIKELY && !ISA_HAS_BRANCHLIKELY)
    warning (0, "generation of Branch Likely instructions enabled, but not supported by architecture");

  /* The effect of -mabicalls isn't defined for the EABI.  */
  if (mips_abi == ABI_EABI && TARGET_ABICALLS)
    {
      error ("unsupported combination: %s", "-mabicalls -mabi=eabi");
      target_flags &= ~MASK_ABICALLS;
    }

  /* -fpic (-KPIC) is the default when TARGET_ABICALLS is defined.  We need
     to set flag_pic so that the LEGITIMATE_PIC_OPERAND_P macro will work.  */
  /* ??? -non_shared turns off pic code generation, but this is not
     implemented.  */
  if (TARGET_ABICALLS)
    {
      flag_pic = 1;
      if (mips_section_threshold > 0)
	warning (0, "-G is incompatible with PIC code which is the default");
    }

  /* mips_split_addresses is a half-way house between explicit
     relocations and the traditional assembler macros.  It can
     split absolute 32-bit symbolic constants into a high/lo_sum
     pair but uses macros for other sorts of access.

     Like explicit relocation support for REL targets, it relies
     on GNU extensions in the assembler and the linker.

     Although this code should work for -O0, it has traditionally
     been treated as an optimization.  */
  if (!TARGET_MIPS16 && TARGET_SPLIT_ADDRESSES
      && optimize && !flag_pic
      && !ABI_HAS_64BIT_SYMBOLS)
    mips_split_addresses = 1;
  else
    mips_split_addresses = 0;

  /* -mvr4130-align is a "speed over size" optimization: it usually produces
     faster code, but at the expense of more nops.  Enable it at -O3 and
     above.  */
  if (optimize > 2 && (target_flags_explicit & MASK_VR4130_ALIGN) == 0)
    target_flags |= MASK_VR4130_ALIGN;

  /* When compiling for the mips16, we cannot use floating point.  We
     record the original hard float value in mips16_hard_float.  */
  if (TARGET_MIPS16)
    {
      if (TARGET_SOFT_FLOAT)
	mips16_hard_float = 0;
      else
	mips16_hard_float = 1;
      target_flags |= MASK_SOFT_FLOAT;

      /* Don't run the scheduler before reload, since it tends to
         increase register pressure.  */
      flag_schedule_insns = 0;

      /* Don't do hot/cold partitioning.  The constant layout code expects
	 the whole function to be in a single section.  */
      flag_reorder_blocks_and_partition = 0;

      /* Silently disable -mexplicit-relocs since it doesn't apply
	 to mips16 code.  Even so, it would overly pedantic to warn
	 about "-mips16 -mexplicit-relocs", especially given that
	 we use a %gprel() operator.  */
      target_flags &= ~MASK_EXPLICIT_RELOCS;
    }

  /* When using explicit relocs, we call dbr_schedule from within
     mips_reorg.  */
  if (TARGET_EXPLICIT_RELOCS)
    {
      mips_flag_delayed_branch = flag_delayed_branch;
      flag_delayed_branch = 0;
    }

#ifdef MIPS_TFMODE_FORMAT
  REAL_MODE_FORMAT (TFmode) = &MIPS_TFMODE_FORMAT;
#endif

  /* Make sure that the user didn't turn off paired single support when
     MIPS-3D support is requested.  */
  if (TARGET_MIPS3D && (target_flags_explicit & MASK_PAIRED_SINGLE_FLOAT)
      && !TARGET_PAIRED_SINGLE_FLOAT)
    error ("-mips3d requires -mpaired-single");

  /* If TARGET_MIPS3D, enable MASK_PAIRED_SINGLE_FLOAT.  */
  if (TARGET_MIPS3D)
    target_flags |= MASK_PAIRED_SINGLE_FLOAT;

  /* Make sure that when TARGET_PAIRED_SINGLE_FLOAT is true, TARGET_FLOAT64
     and TARGET_HARD_FLOAT are both true.  */
  if (TARGET_PAIRED_SINGLE_FLOAT && !(TARGET_FLOAT64 && TARGET_HARD_FLOAT))
    error ("-mips3d/-mpaired-single must be used with -mfp64 -mhard-float");

  /* Make sure that the ISA supports TARGET_PAIRED_SINGLE_FLOAT when it is
     enabled.  */
  if (TARGET_PAIRED_SINGLE_FLOAT && !ISA_MIPS64)
    error ("-mips3d/-mpaired-single must be used with -mips64");

  if (TARGET_MIPS16 && TARGET_DSP)
    error ("-mips16 and -mdsp cannot be used together");

  mips_print_operand_punct['?'] = 1;
  mips_print_operand_punct['#'] = 1;
  mips_print_operand_punct['/'] = 1;
  mips_print_operand_punct['&'] = 1;
  mips_print_operand_punct['!'] = 1;
  mips_print_operand_punct['*'] = 1;
  mips_print_operand_punct['@'] = 1;
  mips_print_operand_punct['.'] = 1;
  mips_print_operand_punct['('] = 1;
  mips_print_operand_punct[')'] = 1;
  mips_print_operand_punct['['] = 1;
  mips_print_operand_punct[']'] = 1;
  mips_print_operand_punct['<'] = 1;
  mips_print_operand_punct['>'] = 1;
  mips_print_operand_punct['{'] = 1;
  mips_print_operand_punct['}'] = 1;
  mips_print_operand_punct['^'] = 1;
  mips_print_operand_punct['$'] = 1;
  mips_print_operand_punct['+'] = 1;
  mips_print_operand_punct['~'] = 1;

  mips_char_to_class['d'] = TARGET_MIPS16 ? M16_REGS : GR_REGS;
  mips_char_to_class['t'] = T_REG;
  mips_char_to_class['f'] = (TARGET_HARD_FLOAT ? FP_REGS : NO_REGS);
  mips_char_to_class['h'] = HI_REG;
  mips_char_to_class['l'] = LO_REG;
  mips_char_to_class['x'] = MD_REGS;
  mips_char_to_class['b'] = ALL_REGS;
  mips_char_to_class['c'] = (TARGET_ABICALLS ? PIC_FN_ADDR_REG :
			     TARGET_MIPS16 ? M16_NA_REGS :
			     GR_REGS);
  mips_char_to_class['e'] = LEA_REGS;
  mips_char_to_class['j'] = PIC_FN_ADDR_REG;
  mips_char_to_class['v'] = V1_REG;
  mips_char_to_class['y'] = GR_REGS;
  mips_char_to_class['z'] = ST_REGS;
  mips_char_to_class['B'] = COP0_REGS;
  mips_char_to_class['C'] = COP2_REGS;
  mips_char_to_class['D'] = COP3_REGS;
  mips_char_to_class['A'] = DSP_ACC_REGS;
  mips_char_to_class['a'] = ACC_REGS;

  /* Set up array to map GCC register number to debug register number.
     Ignore the special purpose register numbers.  */

  for (i = 0; i < FIRST_PSEUDO_REGISTER; i++)
    mips_dbx_regno[i] = -1;

  start = GP_DBX_FIRST - GP_REG_FIRST;
  for (i = GP_REG_FIRST; i <= GP_REG_LAST; i++)
    mips_dbx_regno[i] = i + start;

  start = FP_DBX_FIRST - FP_REG_FIRST;
  for (i = FP_REG_FIRST; i <= FP_REG_LAST; i++)
    mips_dbx_regno[i] = i + start;

  mips_dbx_regno[HI_REGNUM] = MD_DBX_FIRST + 0;
  mips_dbx_regno[LO_REGNUM] = MD_DBX_FIRST + 1;

  /* Set up array giving whether a given register can hold a given mode.  */

  for (mode = VOIDmode;
       mode != MAX_MACHINE_MODE;
       mode = (enum machine_mode) ((int)mode + 1))
    {
      register int size		     = GET_MODE_SIZE (mode);
      register enum mode_class class = GET_MODE_CLASS (mode);

      for (regno = 0; regno < FIRST_PSEUDO_REGISTER; regno++)
	{
	  register int temp;

	  if (mode == CCV2mode)
	    temp = (ISA_HAS_8CC
		    && ST_REG_P (regno)
		    && (regno - ST_REG_FIRST) % 2 == 0);

	  else if (mode == CCV4mode)
	    temp = (ISA_HAS_8CC
		    && ST_REG_P (regno)
		    && (regno - ST_REG_FIRST) % 4 == 0);

	  else if (mode == CCmode)
	    {
	      if (! ISA_HAS_8CC)
		temp = (regno == FPSW_REGNUM);
	      else
		temp = (ST_REG_P (regno) || GP_REG_P (regno)
			|| FP_REG_P (regno));
	    }

	  else if (GP_REG_P (regno))
	    temp = ((regno & 1) == 0 || size <= UNITS_PER_WORD);

	  else if (FP_REG_P (regno))
	    temp = ((regno % FP_INC) == 0)
		    && (((class == MODE_FLOAT || class == MODE_COMPLEX_FLOAT
			  || class == MODE_VECTOR_FLOAT)
			 && size <= UNITS_PER_FPVALUE)
			/* Allow integer modes that fit into a single
			   register.  We need to put integers into FPRs
			   when using instructions like cvt and trunc.  */
			|| (class == MODE_INT && size <= UNITS_PER_FPREG)
			/* Allow TFmode for CCmode reloads.  */
			|| (ISA_HAS_8CC && mode == TFmode));

          else if (ACC_REG_P (regno))
	    temp = (INTEGRAL_MODE_P (mode)
		    && (size <= UNITS_PER_WORD
			|| (ACC_HI_REG_P (regno)
			    && size == 2 * UNITS_PER_WORD)));

	  else if (ALL_COP_REG_P (regno))
	    temp = (class == MODE_INT && size <= UNITS_PER_WORD);
	  else
	    temp = 0;

	  mips_hard_regno_mode_ok[(int)mode][regno] = temp;
	}
    }

  /* Save GPR registers in word_mode sized hunks.  word_mode hasn't been
     initialized yet, so we can't use that here.  */
  gpr_mode = TARGET_64BIT ? DImode : SImode;

  /* Provide default values for align_* for 64-bit targets.  */
  if (TARGET_64BIT && !TARGET_MIPS16)
    {
      if (align_loops == 0)
	align_loops = 8;
      if (align_jumps == 0)
	align_jumps = 8;
      if (align_functions == 0)
	align_functions = 8;
    }

  /* Function to allocate machine-dependent function status.  */
  init_machine_status = &mips_init_machine_status;

  if (ABI_HAS_64BIT_SYMBOLS)
    {
      if (TARGET_EXPLICIT_RELOCS)
	{
	  mips_split_p[SYMBOL_64_HIGH] = true;
	  mips_hi_relocs[SYMBOL_64_HIGH] = "%highest(";
	  mips_lo_relocs[SYMBOL_64_HIGH] = "%higher(";

	  mips_split_p[SYMBOL_64_MID] = true;
	  mips_hi_relocs[SYMBOL_64_MID] = "%higher(";
	  mips_lo_relocs[SYMBOL_64_MID] = "%hi(";

	  mips_split_p[SYMBOL_64_LOW] = true;
	  mips_hi_relocs[SYMBOL_64_LOW] = "%hi(";
	  mips_lo_relocs[SYMBOL_64_LOW] = "%lo(";

	  mips_split_p[SYMBOL_GENERAL] = true;
	  mips_lo_relocs[SYMBOL_GENERAL] = "%lo(";
	}
    }
  else
    {
      if (TARGET_EXPLICIT_RELOCS || mips_split_addresses)
	{
	  mips_split_p[SYMBOL_GENERAL] = true;
	  mips_hi_relocs[SYMBOL_GENERAL] = "%hi(";
	  mips_lo_relocs[SYMBOL_GENERAL] = "%lo(";
	}
    }

  if (TARGET_MIPS16)
    {
      /* The high part is provided by a pseudo copy of $gp.  */
      mips_split_p[SYMBOL_SMALL_DATA] = true;
      mips_lo_relocs[SYMBOL_SMALL_DATA] = "%gprel(";
    }

  if (TARGET_EXPLICIT_RELOCS)
    {
      /* Small data constants are kept whole until after reload,
	 then lowered by mips_rewrite_small_data.  */
      mips_lo_relocs[SYMBOL_SMALL_DATA] = "%gp_rel(";

      mips_split_p[SYMBOL_GOT_LOCAL] = true;
      if (TARGET_NEWABI)
	{
	  mips_lo_relocs[SYMBOL_GOTOFF_PAGE] = "%got_page(";
	  mips_lo_relocs[SYMBOL_GOT_LOCAL] = "%got_ofst(";
	}
      else
	{
	  mips_lo_relocs[SYMBOL_GOTOFF_PAGE] = "%got(";
	  mips_lo_relocs[SYMBOL_GOT_LOCAL] = "%lo(";
	}

      if (TARGET_XGOT)
	{
	  /* The HIGH and LO_SUM are matched by special .md patterns.  */
	  mips_split_p[SYMBOL_GOT_GLOBAL] = true;

	  mips_split_p[SYMBOL_GOTOFF_GLOBAL] = true;
	  mips_hi_relocs[SYMBOL_GOTOFF_GLOBAL] = "%got_hi(";
	  mips_lo_relocs[SYMBOL_GOTOFF_GLOBAL] = "%got_lo(";

	  mips_split_p[SYMBOL_GOTOFF_CALL] = true;
	  mips_hi_relocs[SYMBOL_GOTOFF_CALL] = "%call_hi(";
	  mips_lo_relocs[SYMBOL_GOTOFF_CALL] = "%call_lo(";
	}
      else
	{
	  if (TARGET_NEWABI)
	    mips_lo_relocs[SYMBOL_GOTOFF_GLOBAL] = "%got_disp(";
	  else
	    mips_lo_relocs[SYMBOL_GOTOFF_GLOBAL] = "%got(";
	  mips_lo_relocs[SYMBOL_GOTOFF_CALL] = "%call16(";
	}
    }

  if (TARGET_NEWABI)
    {
      mips_split_p[SYMBOL_GOTOFF_LOADGP] = true;
      mips_hi_relocs[SYMBOL_GOTOFF_LOADGP] = "%hi(%neg(%gp_rel(";
      mips_lo_relocs[SYMBOL_GOTOFF_LOADGP] = "%lo(%neg(%gp_rel(";
    }

  /* Thread-local relocation operators.  */
  mips_lo_relocs[SYMBOL_TLSGD] = "%tlsgd(";
  mips_lo_relocs[SYMBOL_TLSLDM] = "%tlsldm(";
  mips_split_p[SYMBOL_DTPREL] = 1;
  mips_hi_relocs[SYMBOL_DTPREL] = "%dtprel_hi(";
  mips_lo_relocs[SYMBOL_DTPREL] = "%dtprel_lo(";
  mips_lo_relocs[SYMBOL_GOTTPREL] = "%gottprel(";
  mips_split_p[SYMBOL_TPREL] = 1;
  mips_hi_relocs[SYMBOL_TPREL] = "%tprel_hi(";
  mips_lo_relocs[SYMBOL_TPREL] = "%tprel_lo(";

  /* We don't have a thread pointer access instruction on MIPS16, or
     appropriate TLS relocations.  */
  if (TARGET_MIPS16)
    targetm.have_tls = false;

  /* Default to working around R4000 errata only if the processor
     was selected explicitly.  */
  if ((target_flags_explicit & MASK_FIX_R4000) == 0
      && mips_matching_cpu_name_p (mips_arch_info->name, "r4000"))
    target_flags |= MASK_FIX_R4000;

  /* Default to working around R4400 errata only if the processor
     was selected explicitly.  */
  if ((target_flags_explicit & MASK_FIX_R4400) == 0
      && mips_matching_cpu_name_p (mips_arch_info->name, "r4400"))
    target_flags |= MASK_FIX_R4400;
}

/* Implement CONDITIONAL_REGISTER_USAGE.  */

void
mips_conditional_register_usage (void)
{
  if (!TARGET_DSP)
    {
      int regno;

      for (regno = DSP_ACC_REG_FIRST; regno <= DSP_ACC_REG_LAST; regno++)
	fixed_regs[regno] = call_used_regs[regno] = 1;
    }
  if (!TARGET_HARD_FLOAT)
    {
      int regno;

      for (regno = FP_REG_FIRST; regno <= FP_REG_LAST; regno++)
	fixed_regs[regno] = call_used_regs[regno] = 1;
      for (regno = ST_REG_FIRST; regno <= ST_REG_LAST; regno++)
	fixed_regs[regno] = call_used_regs[regno] = 1;
    }
  else if (! ISA_HAS_8CC)
    {
      int regno;

      /* We only have a single condition code register.  We
	 implement this by hiding all the condition code registers,
	 and generating RTL that refers directly to ST_REG_FIRST.  */
      for (regno = ST_REG_FIRST; regno <= ST_REG_LAST; regno++)
	fixed_regs[regno] = call_used_regs[regno] = 1;
    }
  /* In mips16 mode, we permit the $t temporary registers to be used
     for reload.  We prohibit the unused $s registers, since they
     are caller saved, and saving them via a mips16 register would
     probably waste more time than just reloading the value.  */
  if (TARGET_MIPS16)
    {
      fixed_regs[18] = call_used_regs[18] = 1;
      fixed_regs[19] = call_used_regs[19] = 1;
      fixed_regs[20] = call_used_regs[20] = 1;
      fixed_regs[21] = call_used_regs[21] = 1;
      fixed_regs[22] = call_used_regs[22] = 1;
      fixed_regs[23] = call_used_regs[23] = 1;
      fixed_regs[26] = call_used_regs[26] = 1;
      fixed_regs[27] = call_used_regs[27] = 1;
      fixed_regs[30] = call_used_regs[30] = 1;
    }
  /* fp20-23 are now caller saved.  */
  if (mips_abi == ABI_64)
    {
      int regno;
      for (regno = FP_REG_FIRST + 20; regno < FP_REG_FIRST + 24; regno++)
	call_really_used_regs[regno] = call_used_regs[regno] = 1;
    }
  /* Odd registers from fp21 to fp31 are now caller saved.  */
  if (mips_abi == ABI_N32)
    {
      int regno;
      for (regno = FP_REG_FIRST + 21; regno <= FP_REG_FIRST + 31; regno+=2)
	call_really_used_regs[regno] = call_used_regs[regno] = 1;
    }
}

/* Allocate a chunk of memory for per-function machine-dependent data.  */
static struct machine_function *
mips_init_machine_status (void)
{
  return ((struct machine_function *)
	  ggc_alloc_cleared (sizeof (struct machine_function)));
}

/* On the mips16, we want to allocate $24 (T_REG) before other
   registers for instructions for which it is possible.  This helps
   avoid shuffling registers around in order to set up for an xor,
   encouraging the compiler to use a cmp instead.  */

void
mips_order_regs_for_local_alloc (void)
{
  register int i;

  for (i = 0; i < FIRST_PSEUDO_REGISTER; i++)
    reg_alloc_order[i] = i;

  if (TARGET_MIPS16)
    {
      /* It really doesn't matter where we put register 0, since it is
         a fixed register anyhow.  */
      reg_alloc_order[0] = 24;
      reg_alloc_order[24] = 0;
    }
}


/* The MIPS debug format wants all automatic variables and arguments
   to be in terms of the virtual frame pointer (stack pointer before
   any adjustment in the function), while the MIPS 3.0 linker wants
   the frame pointer to be the stack pointer after the initial
   adjustment.  So, we do the adjustment here.  The arg pointer (which
   is eliminated) points to the virtual frame pointer, while the frame
   pointer (which may be eliminated) points to the stack pointer after
   the initial adjustments.  */

HOST_WIDE_INT
mips_debugger_offset (rtx addr, HOST_WIDE_INT offset)
{
  rtx offset2 = const0_rtx;
  rtx reg = eliminate_constant_term (addr, &offset2);

  if (offset == 0)
    offset = INTVAL (offset2);

  if (reg == stack_pointer_rtx || reg == frame_pointer_rtx
      || reg == hard_frame_pointer_rtx)
    {
      HOST_WIDE_INT frame_size = (!cfun->machine->frame.initialized)
				  ? compute_frame_size (get_frame_size ())
				  : cfun->machine->frame.total_size;

      /* MIPS16 frame is smaller */
      if (frame_pointer_needed && TARGET_MIPS16)
	frame_size -= cfun->machine->frame.args_size;

      offset = offset - frame_size;
    }

  /* sdbout_parms does not want this to crash for unrecognized cases.  */
#if 0
  else if (reg != arg_pointer_rtx)
    fatal_insn ("mips_debugger_offset called with non stack/frame/arg pointer",
		addr);
#endif

  return offset;
}

/* Implement the PRINT_OPERAND macro.  The MIPS-specific operand codes are:

   'X'  OP is CONST_INT, prints 32 bits in hexadecimal format = "0x%08x",
   'x'  OP is CONST_INT, prints 16 bits in hexadecimal format = "0x%04x",
   'h'  OP is HIGH, prints %hi(X),
   'd'  output integer constant in decimal,
   'z'	if the operand is 0, use $0 instead of normal operand.
   'D'  print second part of double-word register or memory operand.
   'L'  print low-order register of double-word register operand.
   'M'  print high-order register of double-word register operand.
   'C'  print part of opcode for a branch condition.
   'F'  print part of opcode for a floating-point branch condition.
   'N'  print part of opcode for a branch condition, inverted.
   'W'  print part of opcode for a floating-point branch condition, inverted.
   'T'  print 'f' for (eq:CC ...), 't' for (ne:CC ...),
	      'z' for (eq:?I ...), 'n' for (ne:?I ...).
   't'  like 'T', but with the EQ/NE cases reversed
   'Y'  for a CONST_INT X, print mips_fp_conditions[X]
   'Z'  print the operand and a comma for ISA_HAS_8CC, otherwise print nothing
   'R'  print the reloc associated with LO_SUM
   'q'  print DSP accumulator registers

   The punctuation characters are:

   '('	Turn on .set noreorder
   ')'	Turn on .set reorder
   '['	Turn on .set noat
   ']'	Turn on .set at
   '<'	Turn on .set nomacro
   '>'	Turn on .set macro
   '{'	Turn on .set volatile (not GAS)
   '}'	Turn on .set novolatile (not GAS)
   '&'	Turn on .set noreorder if filling delay slots
   '*'	Turn on both .set noreorder and .set nomacro if filling delay slots
   '!'	Turn on .set nomacro if filling delay slots
   '#'	Print nop if in a .set noreorder section.
   '/'	Like '#', but does nothing within a delayed branch sequence
   '?'	Print 'l' if we are to use a branch likely instead of normal branch.
   '@'	Print the name of the assembler temporary register (at or $1).
   '.'	Print the name of the register with a hard-wired zero (zero or $0).
   '^'	Print the name of the pic call-through register (t9 or $25).
   '$'	Print the name of the stack pointer register (sp or $29).
   '+'	Print the name of the gp register (usually gp or $28).
   '~'	Output a branch alignment to LABEL_ALIGN(NULL).  */

void
print_operand (FILE *file, rtx op, int letter)
{
  register enum rtx_code code;

  if (PRINT_OPERAND_PUNCT_VALID_P (letter))
    {
      switch (letter)
	{
	case '?':
	  if (mips_branch_likely)
	    putc ('l', file);
	  break;

	case '@':
	  fputs (reg_names [GP_REG_FIRST + 1], file);
	  break;

	case '^':
	  fputs (reg_names [PIC_FUNCTION_ADDR_REGNUM], file);
	  break;

	case '.':
	  fputs (reg_names [GP_REG_FIRST + 0], file);
	  break;

	case '$':
	  fputs (reg_names[STACK_POINTER_REGNUM], file);
	  break;

	case '+':
	  fputs (reg_names[PIC_OFFSET_TABLE_REGNUM], file);
	  break;

	case '&':
	  if (final_sequence != 0 && set_noreorder++ == 0)
	    fputs (".set\tnoreorder\n\t", file);
	  break;

	case '*':
	  if (final_sequence != 0)
	    {
	      if (set_noreorder++ == 0)
		fputs (".set\tnoreorder\n\t", file);

	      if (set_nomacro++ == 0)
		fputs (".set\tnomacro\n\t", file);
	    }
	  break;

	case '!':
	  if (final_sequence != 0 && set_nomacro++ == 0)
	    fputs ("\n\t.set\tnomacro", file);
	  break;

	case '#':
	  if (set_noreorder != 0)
	    fputs ("\n\tnop", file);
	  break;

	case '/':
	  /* Print an extra newline so that the delayed insn is separated
	     from the following ones.  This looks neater and is consistent
	     with non-nop delayed sequences.  */
	  if (set_noreorder != 0 && final_sequence == 0)
	    fputs ("\n\tnop\n", file);
	  break;

	case '(':
	  if (set_noreorder++ == 0)
	    fputs (".set\tnoreorder\n\t", file);
	  break;

	case ')':
	  if (set_noreorder == 0)
	    error ("internal error: %%) found without a %%( in assembler pattern");

	  else if (--set_noreorder == 0)
	    fputs ("\n\t.set\treorder", file);

	  break;

	case '[':
	  if (set_noat++ == 0)
	    fputs (".set\tnoat\n\t", file);
	  break;

	case ']':
	  if (set_noat == 0)
	    error ("internal error: %%] found without a %%[ in assembler pattern");
	  else if (--set_noat == 0)
	    fputs ("\n\t.set\tat", file);

	  break;

	case '<':
	  if (set_nomacro++ == 0)
	    fputs (".set\tnomacro\n\t", file);
	  break;

	case '>':
	  if (set_nomacro == 0)
	    error ("internal error: %%> found without a %%< in assembler pattern");
	  else if (--set_nomacro == 0)
	    fputs ("\n\t.set\tmacro", file);

	  break;

	case '{':
	  if (set_volatile++ == 0)
	    fputs ("#.set\tvolatile\n\t", file);
	  break;

	case '}':
	  if (set_volatile == 0)
	    error ("internal error: %%} found without a %%{ in assembler pattern");
	  else if (--set_volatile == 0)
	    fputs ("\n\t#.set\tnovolatile", file);

	  break;

	case '~':
	  {
	    if (align_labels_log > 0)
	      ASM_OUTPUT_ALIGN (file, align_labels_log);
	  }
	  break;

	default:
	  error ("PRINT_OPERAND: unknown punctuation '%c'", letter);
	  break;
	}

      return;
    }

  if (! op)
    {
      error ("PRINT_OPERAND null pointer");
      return;
    }

  code = GET_CODE (op);

  if (letter == 'C')
    switch (code)
      {
      case EQ:	fputs ("eq",  file); break;
      case NE:	fputs ("ne",  file); break;
      case GT:	fputs ("gt",  file); break;
      case GE:	fputs ("ge",  file); break;
      case LT:	fputs ("lt",  file); break;
      case LE:	fputs ("le",  file); break;
      case GTU: fputs ("gtu", file); break;
      case GEU: fputs ("geu", file); break;
      case LTU: fputs ("ltu", file); break;
      case LEU: fputs ("leu", file); break;
      default:
	fatal_insn ("PRINT_OPERAND, invalid insn for %%C", op);
      }

  else if (letter == 'N')
    switch (code)
      {
      case EQ:	fputs ("ne",  file); break;
      case NE:	fputs ("eq",  file); break;
      case GT:	fputs ("le",  file); break;
      case GE:	fputs ("lt",  file); break;
      case LT:	fputs ("ge",  file); break;
      case LE:	fputs ("gt",  file); break;
      case GTU: fputs ("leu", file); break;
      case GEU: fputs ("ltu", file); break;
      case LTU: fputs ("geu", file); break;
      case LEU: fputs ("gtu", file); break;
      default:
	fatal_insn ("PRINT_OPERAND, invalid insn for %%N", op);
      }

  else if (letter == 'F')
    switch (code)
      {
      case EQ: fputs ("c1f", file); break;
      case NE: fputs ("c1t", file); break;
      default:
	fatal_insn ("PRINT_OPERAND, invalid insn for %%F", op);
      }

  else if (letter == 'W')
    switch (code)
      {
      case EQ: fputs ("c1t", file); break;
      case NE: fputs ("c1f", file); break;
      default:
	fatal_insn ("PRINT_OPERAND, invalid insn for %%W", op);
      }

  else if (letter == 'h')
    {
      if (GET_CODE (op) == HIGH)
	op = XEXP (op, 0);

      print_operand_reloc (file, op, mips_hi_relocs);
    }

  else if (letter == 'R')
    print_operand_reloc (file, op, mips_lo_relocs);

  else if (letter == 'Y')
    {
      if (GET_CODE (op) == CONST_INT
	  && ((unsigned HOST_WIDE_INT) INTVAL (op)
	      < ARRAY_SIZE (mips_fp_conditions)))
	fputs (mips_fp_conditions[INTVAL (op)], file);
      else
	output_operand_lossage ("invalid %%Y value");
    }

  else if (letter == 'Z')
    {
      if (ISA_HAS_8CC)
	{
	  print_operand (file, op, 0);
	  fputc (',', file);
	}
    }

  else if (letter == 'q')
    {
      int regnum;

      if (code != REG)
	fatal_insn ("PRINT_OPERAND, invalid insn for %%q", op);

      regnum = REGNO (op);
      if (MD_REG_P (regnum))
	fprintf (file, "$ac0");
      else if (DSP_ACC_REG_P (regnum))
	fprintf (file, "$ac%c", reg_names[regnum][3]);
      else
	fatal_insn ("PRINT_OPERAND, invalid insn for %%q", op);
    }

  else if (code == REG || code == SUBREG)
    {
      register int regnum;

      if (code == REG)
	regnum = REGNO (op);
      else
	regnum = true_regnum (op);

      if ((letter == 'M' && ! WORDS_BIG_ENDIAN)
	  || (letter == 'L' && WORDS_BIG_ENDIAN)
	  || letter == 'D')
	regnum++;

      fprintf (file, "%s", reg_names[regnum]);
    }

  else if (code == MEM)
    {
      if (letter == 'D')
	output_address (plus_constant (XEXP (op, 0), 4));
      else
	output_address (XEXP (op, 0));
    }

  else if (letter == 'x' && GET_CODE (op) == CONST_INT)
    fprintf (file, HOST_WIDE_INT_PRINT_HEX, 0xffff & INTVAL(op));

  else if (letter == 'X' && GET_CODE(op) == CONST_INT)
    fprintf (file, HOST_WIDE_INT_PRINT_HEX, INTVAL (op));

  else if (letter == 'd' && GET_CODE(op) == CONST_INT)
    fprintf (file, HOST_WIDE_INT_PRINT_DEC, (INTVAL(op)));

  else if (letter == 'z' && op == CONST0_RTX (GET_MODE (op)))
    fputs (reg_names[GP_REG_FIRST], file);

  else if (letter == 'd' || letter == 'x' || letter == 'X')
    output_operand_lossage ("invalid use of %%d, %%x, or %%X");

  else if (letter == 'T' || letter == 't')
    {
      int truth = (code == NE) == (letter == 'T');
      fputc ("zfnt"[truth * 2 + (GET_MODE (op) == CCmode)], file);
    }

  else if (CONST_GP_P (op))
    fputs (reg_names[GLOBAL_POINTER_REGNUM], file);

  else
    output_addr_const (file, op);
}


/* Print symbolic operand OP, which is part of a HIGH or LO_SUM.
   RELOCS is the array of relocations to use.  */

static void
print_operand_reloc (FILE *file, rtx op, const char **relocs)
{
  enum mips_symbol_type symbol_type;
  const char *p;
  rtx base;
  HOST_WIDE_INT offset;

  if (!mips_symbolic_constant_p (op, &symbol_type) || relocs[symbol_type] == 0)
    fatal_insn ("PRINT_OPERAND, invalid operand for relocation", op);

  /* If OP uses an UNSPEC address, we want to print the inner symbol.  */
  mips_split_const (op, &base, &offset);
  if (UNSPEC_ADDRESS_P (base))
    op = plus_constant (UNSPEC_ADDRESS (base), offset);

  fputs (relocs[symbol_type], file);
  output_addr_const (file, op);
  for (p = relocs[symbol_type]; *p != 0; p++)
    if (*p == '(')
      fputc (')', file);
}

/* Output address operand X to FILE.  */

void
print_operand_address (FILE *file, rtx x)
{
  struct mips_address_info addr;

  if (mips_classify_address (&addr, x, word_mode, true))
    switch (addr.type)
      {
      case ADDRESS_REG:
	print_operand (file, addr.offset, 0);
	fprintf (file, "(%s)", reg_names[REGNO (addr.reg)]);
	return;

      case ADDRESS_LO_SUM:
	print_operand (file, addr.offset, 'R');
	fprintf (file, "(%s)", reg_names[REGNO (addr.reg)]);
	return;

      case ADDRESS_CONST_INT:
	output_addr_const (file, x);
	fprintf (file, "(%s)", reg_names[0]);
	return;

      case ADDRESS_SYMBOLIC:
	output_addr_const (file, x);
	return;
      }
  gcc_unreachable ();
}

/* When using assembler macros, keep track of all of small-data externs
   so that mips_file_end can emit the appropriate declarations for them.

   In most cases it would be safe (though pointless) to emit .externs
   for other symbols too.  One exception is when an object is within
   the -G limit but declared by the user to be in a section other
   than .sbss or .sdata.  */

int
mips_output_external (FILE *file ATTRIBUTE_UNUSED, tree decl, const char *name)
{
  register struct extern_list *p;

  if (!TARGET_EXPLICIT_RELOCS && mips_in_small_data_p (decl))
    {
      p = (struct extern_list *) ggc_alloc (sizeof (struct extern_list));
      p->next = extern_head;
      p->name = name;
      p->size = int_size_in_bytes (TREE_TYPE (decl));
      extern_head = p;
    }

  if (TARGET_IRIX && mips_abi == ABI_32 && TREE_CODE (decl) == FUNCTION_DECL)
    {
      p = (struct extern_list *) ggc_alloc (sizeof (struct extern_list));
      p->next = extern_head;
      p->name = name;
      p->size = -1;
      extern_head = p;
    }

  return 0;
}

#if TARGET_IRIX
static void
irix_output_external_libcall (rtx fun)
{
  register struct extern_list *p;

  if (mips_abi == ABI_32)
    {
      p = (struct extern_list *) ggc_alloc (sizeof (struct extern_list));
      p->next = extern_head;
      p->name = XSTR (fun, 0);
      p->size = -1;
      extern_head = p;
    }
}
#endif

/* Emit a new filename to a stream.  If we are smuggling stabs, try to
   put out a MIPS ECOFF file and a stab.  */

void
mips_output_filename (FILE *stream, const char *name)
{

  /* If we are emitting DWARF-2, let dwarf2out handle the ".file"
     directives.  */
  if (write_symbols == DWARF2_DEBUG)
    return;
  else if (mips_output_filename_first_time)
    {
      mips_output_filename_first_time = 0;
      num_source_filenames += 1;
      current_function_file = name;
      fprintf (stream, "\t.file\t%d ", num_source_filenames);
      output_quoted_string (stream, name);
      putc ('\n', stream);
    }

  /* If we are emitting stabs, let dbxout.c handle this (except for
     the mips_output_filename_first_time case).  */
  else if (write_symbols == DBX_DEBUG)
    return;

  else if (name != current_function_file
	   && strcmp (name, current_function_file) != 0)
    {
      num_source_filenames += 1;
      current_function_file = name;
      fprintf (stream, "\t.file\t%d ", num_source_filenames);
      output_quoted_string (stream, name);
      putc ('\n', stream);
    }
}

/* Output an ASCII string, in a space-saving way.  PREFIX is the string
   that should be written before the opening quote, such as "\t.ascii\t"
   for real string data or "\t# " for a comment.  */

void
mips_output_ascii (FILE *stream, const char *string_param, size_t len,
		   const char *prefix)
{
  size_t i;
  int cur_pos = 17;
  register const unsigned char *string =
    (const unsigned char *)string_param;

  fprintf (stream, "%s\"", prefix);
  for (i = 0; i < len; i++)
    {
      register int c = string[i];

      if (ISPRINT (c))
	{
	  if (c == '\\' || c == '\"')
	    {
	      putc ('\\', stream);
	      cur_pos++;
	    }
	  putc (c, stream);
	  cur_pos++;
	}
      else
	{
	  fprintf (stream, "\\%03o", c);
	  cur_pos += 4;
	}

      if (cur_pos > 72 && i+1 < len)
	{
	  cur_pos = 17;
	  fprintf (stream, "\"\n%s\"", prefix);
	}
    }
  fprintf (stream, "\"\n");
}

/* Implement TARGET_ASM_FILE_START.  */

static void
mips_file_start (void)
{
  default_file_start ();

  if (!TARGET_IRIX)
    {
      /* Generate a special section to describe the ABI switches used to
	 produce the resultant binary.  This used to be done by the assembler
	 setting bits in the ELF header's flags field, but we have run out of
	 bits.  GDB needs this information in order to be able to correctly
	 debug these binaries.  See the function mips_gdbarch_init() in
	 gdb/mips-tdep.c.  This is unnecessary for the IRIX 5/6 ABIs and
	 causes unnecessary IRIX 6 ld warnings.  */
      const char * abi_string = NULL;

      switch (mips_abi)
	{
	case ABI_32:   abi_string = "abi32"; break;
	case ABI_N32:  abi_string = "abiN32"; break;
	case ABI_64:   abi_string = "abi64"; break;
	case ABI_O64:  abi_string = "abiO64"; break;
	case ABI_EABI: abi_string = TARGET_64BIT ? "eabi64" : "eabi32"; break;
	default:
	  gcc_unreachable ();
	}
      /* Note - we use fprintf directly rather than called named_section()
	 because in this way we can avoid creating an allocated section.  We
	 do not want this section to take up any space in the running
	 executable.  */
      fprintf (asm_out_file, "\t.section .mdebug.%s\n", abi_string);

      /* There is no ELF header flag to distinguish long32 forms of the
	 EABI from long64 forms.  Emit a special section to help tools
	 such as GDB.  */
      if (mips_abi == ABI_EABI)
	fprintf (asm_out_file, "\t.section .gcc_compiled_long%d\n",
		 TARGET_LONG64 ? 64 : 32);

      /* Restore the default section.  */
      fprintf (asm_out_file, "\t.previous\n");
    }

  /* Generate the pseudo ops that System V.4 wants.  */
  if (TARGET_ABICALLS)
    /* ??? but do not want this (or want pic0) if -non-shared? */
    fprintf (asm_out_file, "\t.abicalls\n");

  if (TARGET_MIPS16)
    fprintf (asm_out_file, "\t.set\tmips16\n");

  if (flag_verbose_asm)
    fprintf (asm_out_file, "\n%s -G value = %d, Arch = %s, ISA = %d\n",
	     ASM_COMMENT_START,
	     mips_section_threshold, mips_arch_info->name, mips_isa);
}

#ifdef BSS_SECTION_ASM_OP
/* Implement ASM_OUTPUT_ALIGNED_BSS.  This differs from the default only
   in the use of sbss.  */

void
mips_output_aligned_bss (FILE *stream, tree decl, const char *name,
			 unsigned HOST_WIDE_INT size, int align)
{
  extern tree last_assemble_variable_decl;

  if (mips_in_small_data_p (decl))
    named_section (0, ".sbss", 0);
  else
    bss_section ();
  ASM_OUTPUT_ALIGN (stream, floor_log2 (align / BITS_PER_UNIT));
  last_assemble_variable_decl = decl;
  ASM_DECLARE_OBJECT_NAME (stream, name, decl);
  ASM_OUTPUT_SKIP (stream, size != 0 ? size : 1);
}
#endif

/* Implement TARGET_ASM_FILE_END.  When using assembler macros, emit
   .externs for any small-data variables that turned out to be external.  */

static void
mips_file_end (void)
{
  tree name_tree;
  struct extern_list *p;

  if (extern_head)
    {
      fputs ("\n", asm_out_file);

      for (p = extern_head; p != 0; p = p->next)
	{
	  name_tree = get_identifier (p->name);

	  /* Positively ensure only one .extern for any given symbol.  */
	  if (!TREE_ASM_WRITTEN (name_tree)
	      && TREE_SYMBOL_REFERENCED (name_tree))
	    {
	      TREE_ASM_WRITTEN (name_tree) = 1;
	      /* In IRIX 5 or IRIX 6 for the O32 ABI, we must output a
		 `.global name .text' directive for every used but
		 undefined function.  If we don't, the linker may perform
		 an optimization (skipping over the insns that set $gp)
		 when it is unsafe.  */
	      if (TARGET_IRIX && mips_abi == ABI_32 && p->size == -1)
		{
		  fputs ("\t.globl ", asm_out_file);
		  assemble_name (asm_out_file, p->name);
		  fputs (" .text\n", asm_out_file);
		}
	      else
		{
		  fputs ("\t.extern\t", asm_out_file);
		  assemble_name (asm_out_file, p->name);
		  fprintf (asm_out_file, ", %d\n", p->size);
		}
	    }
	}
    }
}

/* Implement ASM_OUTPUT_ALIGNED_DECL_COMMON.  This is usually the same as the
   elfos.h version, but we also need to handle -muninit-const-in-rodata.  */

void
mips_output_aligned_decl_common (FILE *stream, tree decl, const char *name,
				 unsigned HOST_WIDE_INT size,
				 unsigned int align)
{
  /* If the target wants uninitialized const declarations in
     .rdata then don't put them in .comm.  */
  if (TARGET_EMBEDDED_DATA && TARGET_UNINIT_CONST_IN_RODATA
      && TREE_CODE (decl) == VAR_DECL && TREE_READONLY (decl)
      && (DECL_INITIAL (decl) == 0 || DECL_INITIAL (decl) == error_mark_node))
    {
      if (TREE_PUBLIC (decl) && DECL_NAME (decl))
	targetm.asm_out.globalize_label (stream, name);

      readonly_data_section ();
      ASM_OUTPUT_ALIGN (stream, floor_log2 (align / BITS_PER_UNIT));
      mips_declare_object (stream, name, "",
			   ":\n\t.space\t" HOST_WIDE_INT_PRINT_UNSIGNED "\n",
			   size);
    }
  else
    mips_declare_common_object (stream, name, "\n\t.comm\t",
				size, align, true);
}

/* Declare a common object of SIZE bytes using asm directive INIT_STRING.
   NAME is the name of the object and ALIGN is the required alignment
   in bytes.  TAKES_ALIGNMENT_P is true if the directive takes a third
   alignment argument.  */

void
mips_declare_common_object (FILE *stream, const char *name,
			    const char *init_string,
			    unsigned HOST_WIDE_INT size,
			    unsigned int align, bool takes_alignment_p)
{
  if (!takes_alignment_p)
    {
      size += (align / BITS_PER_UNIT) - 1;
      size -= size % (align / BITS_PER_UNIT);
      mips_declare_object (stream, name, init_string,
			   "," HOST_WIDE_INT_PRINT_UNSIGNED "\n", size);
    }
  else
    mips_declare_object (stream, name, init_string,
			 "," HOST_WIDE_INT_PRINT_UNSIGNED ",%u\n",
			 size, align / BITS_PER_UNIT);
}

/* Emit either a label, .comm, or .lcomm directive.  When using assembler
   macros, mark the symbol as written so that mips_file_end won't emit an
   .extern for it.  STREAM is the output file, NAME is the name of the
   symbol, INIT_STRING is the string that should be written before the
   symbol and FINAL_STRING is the string that should be written after it.
   FINAL_STRING is a printf() format that consumes the remaining arguments.  */

void
mips_declare_object (FILE *stream, const char *name, const char *init_string,
		     const char *final_string, ...)
{
  va_list ap;

  fputs (init_string, stream);
  assemble_name (stream, name);
  va_start (ap, final_string);
  vfprintf (stream, final_string, ap);
  va_end (ap);

  if (!TARGET_EXPLICIT_RELOCS)
    {
      tree name_tree = get_identifier (name);
      TREE_ASM_WRITTEN (name_tree) = 1;
    }
}

#ifdef ASM_OUTPUT_SIZE_DIRECTIVE
extern int size_directive_output;

/* Implement ASM_DECLARE_OBJECT_NAME.  This is like most of the standard ELF
   definitions except that it uses mips_declare_object() to emit the label.  */

void
mips_declare_object_name (FILE *stream, const char *name,
			  tree decl ATTRIBUTE_UNUSED)
{
#ifdef ASM_OUTPUT_TYPE_DIRECTIVE
  ASM_OUTPUT_TYPE_DIRECTIVE (stream, name, "object");
#endif

  size_directive_output = 0;
  if (!flag_inhibit_size_directive && DECL_SIZE (decl))
    {
      HOST_WIDE_INT size;

      size_directive_output = 1;
      size = int_size_in_bytes (TREE_TYPE (decl));
      ASM_OUTPUT_SIZE_DIRECTIVE (stream, name, size);
    }

  mips_declare_object (stream, name, "", ":\n");
}

/* Implement ASM_FINISH_DECLARE_OBJECT.  This is generic ELF stuff.  */

void
mips_finish_declare_object (FILE *stream, tree decl, int top_level, int at_end)
{
  const char *name;

  name = XSTR (XEXP (DECL_RTL (decl), 0), 0);
  if (!flag_inhibit_size_directive
      && DECL_SIZE (decl) != 0
      && !at_end && top_level
      && DECL_INITIAL (decl) == error_mark_node
      && !size_directive_output)
    {
      HOST_WIDE_INT size;

      size_directive_output = 1;
      size = int_size_in_bytes (TREE_TYPE (decl));
      ASM_OUTPUT_SIZE_DIRECTIVE (stream, name, size);
    }
}
#endif

/* Return true if X is a small data address that can be rewritten
   as a LO_SUM.  */

static bool
mips_rewrite_small_data_p (rtx x)
{
  enum mips_symbol_type symbol_type;

  return (TARGET_EXPLICIT_RELOCS
	  && mips_symbolic_constant_p (x, &symbol_type)
	  && symbol_type == SYMBOL_SMALL_DATA);
}


/* A for_each_rtx callback for mips_small_data_pattern_p.  */

static int
mips_small_data_pattern_1 (rtx *loc, void *data ATTRIBUTE_UNUSED)
{
  if (GET_CODE (*loc) == LO_SUM)
    return -1;

  return mips_rewrite_small_data_p (*loc);
}

/* Return true if OP refers to small data symbols directly, not through
   a LO_SUM.  */

bool
mips_small_data_pattern_p (rtx op)
{
  return for_each_rtx (&op, mips_small_data_pattern_1, 0);
}

/* A for_each_rtx callback, used by mips_rewrite_small_data.  */

static int
mips_rewrite_small_data_1 (rtx *loc, void *data ATTRIBUTE_UNUSED)
{
  if (mips_rewrite_small_data_p (*loc))
    *loc = gen_rtx_LO_SUM (Pmode, pic_offset_table_rtx, *loc);

  if (GET_CODE (*loc) == LO_SUM)
    return -1;

  return 0;
}

/* If possible, rewrite OP so that it refers to small data using
   explicit relocations.  */

rtx
mips_rewrite_small_data (rtx op)
{
  op = copy_insn (op);
  for_each_rtx (&op, mips_rewrite_small_data_1, 0);
  return op;
}

/* Return true if the current function has an insn that implicitly
   refers to $gp.  */

static bool
mips_function_has_gp_insn (void)
{
  /* Don't bother rechecking if we found one last time.  */
  if (!cfun->machine->has_gp_insn_p)
    {
      rtx insn;

      push_topmost_sequence ();
      for (insn = get_insns (); insn; insn = NEXT_INSN (insn))
	if (INSN_P (insn)
	    && GET_CODE (PATTERN (insn)) != USE
	    && GET_CODE (PATTERN (insn)) != CLOBBER
	    && (get_attr_got (insn) != GOT_UNSET
		|| small_data_pattern (PATTERN (insn), VOIDmode)))
	  break;
      pop_topmost_sequence ();

      cfun->machine->has_gp_insn_p = (insn != 0);
    }
  return cfun->machine->has_gp_insn_p;
}


/* Return the register that should be used as the global pointer
   within this function.  Return 0 if the function doesn't need
   a global pointer.  */

static unsigned int
mips_global_pointer (void)
{
  unsigned int regno;

  /* $gp is always available in non-abicalls code.  */
  if (!TARGET_ABICALLS)
    return GLOBAL_POINTER_REGNUM;

  /* We must always provide $gp when it is used implicitly.  */
  if (!TARGET_EXPLICIT_RELOCS)
    return GLOBAL_POINTER_REGNUM;

  /* FUNCTION_PROFILER includes a jal macro, so we need to give it
     a valid gp.  */
  if (current_function_profile)
    return GLOBAL_POINTER_REGNUM;

  /* If the function has a nonlocal goto, $gp must hold the correct
     global pointer for the target function.  */
  if (current_function_has_nonlocal_goto)
    return GLOBAL_POINTER_REGNUM;

  /* If the gp is never referenced, there's no need to initialize it.
     Note that reload can sometimes introduce constant pool references
     into a function that otherwise didn't need them.  For example,
     suppose we have an instruction like:

	  (set (reg:DF R1) (float:DF (reg:SI R2)))

     If R2 turns out to be constant such as 1, the instruction may have a
     REG_EQUAL note saying that R1 == 1.0.  Reload then has the option of
     using this constant if R2 doesn't get allocated to a register.

     In cases like these, reload will have added the constant to the pool
     but no instruction will yet refer to it.  */
  if (!regs_ever_live[GLOBAL_POINTER_REGNUM]
      && !current_function_uses_const_pool
      && !mips_function_has_gp_insn ())
    return 0;

  /* We need a global pointer, but perhaps we can use a call-clobbered
     register instead of $gp.  */
  if (TARGET_NEWABI && current_function_is_leaf)
    for (regno = GP_REG_FIRST; regno <= GP_REG_LAST; regno++)
      if (!regs_ever_live[regno]
	  && call_used_regs[regno]
	  && !fixed_regs[regno]
	  && regno != PIC_FUNCTION_ADDR_REGNUM)
	return regno;

  return GLOBAL_POINTER_REGNUM;
}


/* Return true if the current function must save REGNO.  */

static bool
mips_save_reg_p (unsigned int regno)
{
  /* We only need to save $gp for NewABI PIC.  */
  if (regno == GLOBAL_POINTER_REGNUM)
    return (TARGET_ABICALLS && TARGET_NEWABI
	    && cfun->machine->global_pointer == regno);

  /* Check call-saved registers.  */
  if (regs_ever_live[regno] && !call_used_regs[regno])
    return true;

  /* We need to save the old frame pointer before setting up a new one.  */
  if (regno == HARD_FRAME_POINTER_REGNUM && frame_pointer_needed)
    return true;

  /* We need to save the incoming return address if it is ever clobbered
     within the function.  */
  if (regno == GP_REG_FIRST + 31 && regs_ever_live[regno])
    return true;

  if (TARGET_MIPS16)
    {
      tree return_type;

      return_type = DECL_RESULT (current_function_decl);

      /* $18 is a special case in mips16 code.  It may be used to call
	 a function which returns a floating point value, but it is
	 marked in call_used_regs.  */
      if (regno == GP_REG_FIRST + 18 && regs_ever_live[regno])
	return true;

      /* $31 is also a special case.  It will be used to copy a return
	 value into the floating point registers if the return value is
	 floating point.  */
      if (regno == GP_REG_FIRST + 31
	  && mips16_hard_float
	  && !aggregate_value_p (return_type, current_function_decl)
	  && GET_MODE_CLASS (DECL_MODE (return_type)) == MODE_FLOAT
	  && GET_MODE_SIZE (DECL_MODE (return_type)) <= UNITS_PER_FPVALUE)
	return true;
    }

  return false;
}


/* Return the bytes needed to compute the frame pointer from the current
   stack pointer.  SIZE is the size (in bytes) of the local variables.

   MIPS stack frames look like:

             Before call		        After call
        +-----------------------+	+-----------------------+
   high |			|       |      			|
   mem. |		        |	|			|
        |  caller's temps.    	|       |  caller's temps.    	|
	|       		|       |       	        |
        +-----------------------+	+-----------------------+
 	|       		|	|		        |
        |  arguments on stack.  |	|  arguments on stack.  |
	|       		|	|			|
        +-----------------------+	+-----------------------+
 	|  4 words to save     	|	|  4 words to save	|
	|  arguments passed	|	|  arguments passed	|
	|  in registers, even	|	|  in registers, even	|
    SP->|  if not passed.       |  VFP->|  if not passed.	|
	+-----------------------+       +-----------------------+
					|		        |
                                        |  fp register save     |
					|			|
					+-----------------------+
					|		        |
                                        |  gp register save     |
                                        |       		|
					+-----------------------+
					|			|
					|  local variables	|
					|			|
					+-----------------------+
					|			|
                                        |  alloca allocations   |
        				|			|
					+-----------------------+
					|			|
					|  GP save for V.4 abi	|
					|			|
					+-----------------------+
					|			|
                                        |  arguments on stack   |
        				|		        |
					+-----------------------+
                                        |  4 words to save      |
					|  arguments passed     |
                                        |  in registers, even   |
   low                              SP->|  if not passed.       |
   memory        			+-----------------------+

*/

HOST_WIDE_INT
compute_frame_size (HOST_WIDE_INT size)
{
  unsigned int regno;
  HOST_WIDE_INT total_size;	/* # bytes that the entire frame takes up */
  HOST_WIDE_INT var_size;	/* # bytes that variables take up */
  HOST_WIDE_INT args_size;	/* # bytes that outgoing arguments take up */
  HOST_WIDE_INT cprestore_size; /* # bytes that the cprestore slot takes up */
  HOST_WIDE_INT gp_reg_rounded;	/* # bytes needed to store gp after rounding */
  HOST_WIDE_INT gp_reg_size;	/* # bytes needed to store gp regs */
  HOST_WIDE_INT fp_reg_size;	/* # bytes needed to store fp regs */
  unsigned int mask;		/* mask of saved gp registers */
  unsigned int fmask;		/* mask of saved fp registers */

  cfun->machine->global_pointer = mips_global_pointer ();

  gp_reg_size = 0;
  fp_reg_size = 0;
  mask = 0;
  fmask	= 0;
  var_size = MIPS_STACK_ALIGN (size);
  args_size = current_function_outgoing_args_size;
  cprestore_size = MIPS_STACK_ALIGN (STARTING_FRAME_OFFSET) - args_size;

  /* The space set aside by STARTING_FRAME_OFFSET isn't needed in leaf
     functions.  If the function has local variables, we're committed
     to allocating it anyway.  Otherwise reclaim it here.  */
  if (var_size == 0 && current_function_is_leaf)
    cprestore_size = args_size = 0;

  /* The MIPS 3.0 linker does not like functions that dynamically
     allocate the stack and have 0 for STACK_DYNAMIC_OFFSET, since it
     looks like we are trying to create a second frame pointer to the
     function, so allocate some stack space to make it happy.  */

  if (args_size == 0 && current_function_calls_alloca)
    args_size = 4 * UNITS_PER_WORD;

  total_size = var_size + args_size + cprestore_size;

  /* Calculate space needed for gp registers.  */
  for (regno = GP_REG_FIRST; regno <= GP_REG_LAST; regno++)
    if (mips_save_reg_p (regno))
      {
	gp_reg_size += GET_MODE_SIZE (gpr_mode);
	mask |= 1 << (regno - GP_REG_FIRST);
      }

  /* We need to restore these for the handler.  */
  if (current_function_calls_eh_return)
    {
      unsigned int i;
      for (i = 0; ; ++i)
	{
	  regno = EH_RETURN_DATA_REGNO (i);
	  if (regno == INVALID_REGNUM)
	    break;
	  gp_reg_size += GET_MODE_SIZE (gpr_mode);
	  mask |= 1 << (regno - GP_REG_FIRST);
	}
    }

  /* This loop must iterate over the same space as its companion in
     save_restore_insns.  */
  for (regno = (FP_REG_LAST - FP_INC + 1);
       regno >= FP_REG_FIRST;
       regno -= FP_INC)
    {
      if (mips_save_reg_p (regno))
	{
	  fp_reg_size += FP_INC * UNITS_PER_FPREG;
	  fmask |= ((1 << FP_INC) - 1) << (regno - FP_REG_FIRST);
	}
    }

  gp_reg_rounded = MIPS_STACK_ALIGN (gp_reg_size);
  total_size += gp_reg_rounded + MIPS_STACK_ALIGN (fp_reg_size);

  /* Add in the space required for saving incoming register arguments.  */
  total_size += current_function_pretend_args_size;
  total_size += MIPS_STACK_ALIGN (cfun->machine->varargs_size);

  /* Save other computed information.  */
  cfun->machine->frame.total_size = total_size;
  cfun->machine->frame.var_size = var_size;
  cfun->machine->frame.args_size = args_size;
  cfun->machine->frame.cprestore_size = cprestore_size;
  cfun->machine->frame.gp_reg_size = gp_reg_size;
  cfun->machine->frame.fp_reg_size = fp_reg_size;
  cfun->machine->frame.mask = mask;
  cfun->machine->frame.fmask = fmask;
  cfun->machine->frame.initialized = reload_completed;
  cfun->machine->frame.num_gp = gp_reg_size / UNITS_PER_WORD;
  cfun->machine->frame.num_fp = fp_reg_size / (FP_INC * UNITS_PER_FPREG);

  if (mask)
    {
      HOST_WIDE_INT offset;

      offset = (args_size + cprestore_size + var_size
		+ gp_reg_size - GET_MODE_SIZE (gpr_mode));
      cfun->machine->frame.gp_sp_offset = offset;
      cfun->machine->frame.gp_save_offset = offset - total_size;
    }
  else
    {
      cfun->machine->frame.gp_sp_offset = 0;
      cfun->machine->frame.gp_save_offset = 0;
    }

  if (fmask)
    {
      HOST_WIDE_INT offset;

      offset = (args_size + cprestore_size + var_size
		+ gp_reg_rounded + fp_reg_size
		- FP_INC * UNITS_PER_FPREG);
      cfun->machine->frame.fp_sp_offset = offset;
      cfun->machine->frame.fp_save_offset = offset - total_size;
    }
  else
    {
      cfun->machine->frame.fp_sp_offset = 0;
      cfun->machine->frame.fp_save_offset = 0;
    }

  /* Ok, we're done.  */
  return total_size;
}

/* Implement INITIAL_ELIMINATION_OFFSET.  FROM is either the frame
   pointer or argument pointer.  TO is either the stack pointer or
   hard frame pointer.  */

HOST_WIDE_INT
mips_initial_elimination_offset (int from, int to)
{
  HOST_WIDE_INT offset;

  compute_frame_size (get_frame_size ());

  /* Set OFFSET to the offset from the stack pointer.  */
  switch (from)
    {
    case FRAME_POINTER_REGNUM:
      offset = 0;
      break;

    case ARG_POINTER_REGNUM:
      offset = (cfun->machine->frame.total_size
		- current_function_pretend_args_size);
      break;

    default:
      gcc_unreachable ();
    }

  if (TARGET_MIPS16 && to == HARD_FRAME_POINTER_REGNUM)
    offset -= cfun->machine->frame.args_size;

  return offset;
}

/* Implement RETURN_ADDR_RTX.  Note, we do not support moving
   back to a previous frame.  */
rtx
mips_return_addr (int count, rtx frame ATTRIBUTE_UNUSED)
{
  if (count != 0)
    return const0_rtx;

  return get_hard_reg_initial_val (Pmode, GP_REG_FIRST + 31);
}

/* Use FN to save or restore register REGNO.  MODE is the register's
   mode and OFFSET is the offset of its save slot from the current
   stack pointer.  */

static void
mips_save_restore_reg (enum machine_mode mode, int regno,
		       HOST_WIDE_INT offset, mips_save_restore_fn fn)
{
  rtx mem;

  mem = gen_rtx_MEM (mode, plus_constant (stack_pointer_rtx, offset));

  fn (gen_rtx_REG (mode, regno), mem);
}


/* Call FN for each register that is saved by the current function.
   SP_OFFSET is the offset of the current stack pointer from the start
   of the frame.  */

static void
mips_for_each_saved_reg (HOST_WIDE_INT sp_offset, mips_save_restore_fn fn)
{
#define BITSET_P(VALUE, BIT) (((VALUE) & (1L << (BIT))) != 0)

  enum machine_mode fpr_mode;
  HOST_WIDE_INT offset;
  int regno;

  /* Save registers starting from high to low.  The debuggers prefer at least
     the return register be stored at func+4, and also it allows us not to
     need a nop in the epilog if at least one register is reloaded in
     addition to return address.  */
  offset = cfun->machine->frame.gp_sp_offset - sp_offset;
  for (regno = GP_REG_LAST; regno >= GP_REG_FIRST; regno--)
    if (BITSET_P (cfun->machine->frame.mask, regno - GP_REG_FIRST))
      {
	mips_save_restore_reg (gpr_mode, regno, offset, fn);
	offset -= GET_MODE_SIZE (gpr_mode);
      }

  /* This loop must iterate over the same space as its companion in
     compute_frame_size.  */
  offset = cfun->machine->frame.fp_sp_offset - sp_offset;
  fpr_mode = (TARGET_SINGLE_FLOAT ? SFmode : DFmode);
  for (regno = (FP_REG_LAST - FP_INC + 1);
       regno >= FP_REG_FIRST;
       regno -= FP_INC)
    if (BITSET_P (cfun->machine->frame.fmask, regno - FP_REG_FIRST))
      {
	mips_save_restore_reg (fpr_mode, regno, offset, fn);
	offset -= GET_MODE_SIZE (fpr_mode);
      }
#undef BITSET_P
}

/* If we're generating n32 or n64 abicalls, and the current function
   does not use $28 as its global pointer, emit a cplocal directive.
   Use pic_offset_table_rtx as the argument to the directive.  */

static void
mips_output_cplocal (void)
{
  if (!TARGET_EXPLICIT_RELOCS
      && cfun->machine->global_pointer > 0
      && cfun->machine->global_pointer != GLOBAL_POINTER_REGNUM)
    output_asm_insn (".cplocal %+", 0);
}

/* If we're generating n32 or n64 abicalls, emit instructions
   to set up the global pointer.  */

static void
mips_emit_loadgp (void)
{
  if (TARGET_ABICALLS && TARGET_NEWABI && cfun->machine->global_pointer > 0)
    {
      rtx addr, offset, incoming_address;

      addr = XEXP (DECL_RTL (current_function_decl), 0);
      offset = mips_unspec_address (addr, SYMBOL_GOTOFF_LOADGP);
      incoming_address = gen_rtx_REG (Pmode, PIC_FUNCTION_ADDR_REGNUM);
      emit_insn (gen_loadgp (offset, incoming_address));
      if (!TARGET_EXPLICIT_RELOCS)
	emit_insn (gen_loadgp_blockage ());
    }
}

/* Set up the stack and frame (if desired) for the function.  */

static void
mips_output_function_prologue (FILE *file, HOST_WIDE_INT size ATTRIBUTE_UNUSED)
{
  const char *fnname;
  HOST_WIDE_INT tsize = cfun->machine->frame.total_size;

#ifdef SDB_DEBUGGING_INFO
  if (debug_info_level != DINFO_LEVEL_TERSE && write_symbols == SDB_DEBUG)
    SDB_OUTPUT_SOURCE_LINE (file, DECL_SOURCE_LINE (current_function_decl));
#endif

  /* In mips16 mode, we may need to generate a 32 bit to handle
     floating point arguments.  The linker will arrange for any 32 bit
     functions to call this stub, which will then jump to the 16 bit
     function proper.  */
  if (TARGET_MIPS16 && !TARGET_SOFT_FLOAT
      && current_function_args_info.fp_code != 0)
    build_mips16_function_stub (file);

  if (!FUNCTION_NAME_ALREADY_DECLARED)
    {
      /* Get the function name the same way that toplev.c does before calling
	 assemble_start_function.  This is needed so that the name used here
	 exactly matches the name used in ASM_DECLARE_FUNCTION_NAME.  */
      fnname = XSTR (XEXP (DECL_RTL (current_function_decl), 0), 0);

      if (!flag_inhibit_size_directive)
	{
	  fputs ("\t.ent\t", file);
	  assemble_name (file, fnname);
	  fputs ("\n", file);
	}

      assemble_name (file, fnname);
      fputs (":\n", file);
    }

  /* Stop mips_file_end from treating this function as external.  */
  if (TARGET_IRIX && mips_abi == ABI_32)
    TREE_ASM_WRITTEN (DECL_NAME (cfun->decl)) = 1;

  if (!flag_inhibit_size_directive)
    {
      /* .frame FRAMEREG, FRAMESIZE, RETREG */
      fprintf (file,
	       "\t.frame\t%s," HOST_WIDE_INT_PRINT_DEC ",%s\t\t"
	       "# vars= " HOST_WIDE_INT_PRINT_DEC ", regs= %d/%d"
	       ", args= " HOST_WIDE_INT_PRINT_DEC
	       ", gp= " HOST_WIDE_INT_PRINT_DEC "\n",
	       (reg_names[(frame_pointer_needed)
			  ? HARD_FRAME_POINTER_REGNUM : STACK_POINTER_REGNUM]),
	       ((frame_pointer_needed && TARGET_MIPS16)
		? tsize - cfun->machine->frame.args_size
		: tsize),
	       reg_names[GP_REG_FIRST + 31],
	       cfun->machine->frame.var_size,
	       cfun->machine->frame.num_gp,
	       cfun->machine->frame.num_fp,
	       cfun->machine->frame.args_size,
	       cfun->machine->frame.cprestore_size);

      /* .mask MASK, GPOFFSET; .fmask FPOFFSET */
      fprintf (file, "\t.mask\t0x%08x," HOST_WIDE_INT_PRINT_DEC "\n",
	       cfun->machine->frame.mask,
	       cfun->machine->frame.gp_save_offset);
      fprintf (file, "\t.fmask\t0x%08x," HOST_WIDE_INT_PRINT_DEC "\n",
	       cfun->machine->frame.fmask,
	       cfun->machine->frame.fp_save_offset);

      /* Require:
	 OLD_SP == *FRAMEREG + FRAMESIZE => can find old_sp from nominated FP reg.
	 HIGHEST_GP_SAVED == *FRAMEREG + FRAMESIZE + GPOFFSET => can find saved regs.  */
    }

  if (TARGET_ABICALLS && !TARGET_NEWABI && cfun->machine->global_pointer > 0)
    {
      /* Handle the initialization of $gp for SVR4 PIC.  */
      if (!cfun->machine->all_noreorder_p)
	output_asm_insn ("%(.cpload\t%^%)", 0);
      else
	output_asm_insn ("%(.cpload\t%^\n\t%<", 0);
    }
  else if (cfun->machine->all_noreorder_p)
    output_asm_insn ("%(%<", 0);

  /* Tell the assembler which register we're using as the global
     pointer.  This is needed for thunks, since they can use either
     explicit relocs or assembler macros.  */
  mips_output_cplocal ();
}

/* Make the last instruction frame related and note that it performs
   the operation described by FRAME_PATTERN.  */

static void
mips_set_frame_expr (rtx frame_pattern)
{
  rtx insn;

  insn = get_last_insn ();
  RTX_FRAME_RELATED_P (insn) = 1;
  REG_NOTES (insn) = alloc_EXPR_LIST (REG_FRAME_RELATED_EXPR,
				      frame_pattern,
				      REG_NOTES (insn));
}


/* Return a frame-related rtx that stores REG at MEM.
   REG must be a single register.  */

static rtx
mips_frame_set (rtx mem, rtx reg)
{
  rtx set;

  /* If we're saving the return address register and the dwarf return
     address column differs from the hard register number, adjust the
     note reg to refer to the former.  */
  if (REGNO (reg) == GP_REG_FIRST + 31
      && DWARF_FRAME_RETURN_COLUMN != GP_REG_FIRST + 31)
    reg = gen_rtx_REG (GET_MODE (reg), DWARF_FRAME_RETURN_COLUMN);

  set = gen_rtx_SET (VOIDmode, mem, reg);
  RTX_FRAME_RELATED_P (set) = 1;

  return set;
}


/* Save register REG to MEM.  Make the instruction frame-related.  */

static void
mips_save_reg (rtx reg, rtx mem)
{
  if (GET_MODE (reg) == DFmode && !TARGET_FLOAT64)
    {
      rtx x1, x2;

      if (mips_split_64bit_move_p (mem, reg))
	mips_split_64bit_move (mem, reg);
      else
	emit_move_insn (mem, reg);

      x1 = mips_frame_set (mips_subword (mem, 0), mips_subword (reg, 0));
      x2 = mips_frame_set (mips_subword (mem, 1), mips_subword (reg, 1));
      mips_set_frame_expr (gen_rtx_PARALLEL (VOIDmode, gen_rtvec (2, x1, x2)));
    }
  else
    {
      if (TARGET_MIPS16
	  && REGNO (reg) != GP_REG_FIRST + 31
	  && !M16_REG_P (REGNO (reg)))
	{
	  /* Save a non-mips16 register by moving it through a temporary.
	     We don't need to do this for $31 since there's a special
	     instruction for it.  */
	  emit_move_insn (MIPS_PROLOGUE_TEMP (GET_MODE (reg)), reg);
	  emit_move_insn (mem, MIPS_PROLOGUE_TEMP (GET_MODE (reg)));
	}
      else
	emit_move_insn (mem, reg);

      mips_set_frame_expr (mips_frame_set (mem, reg));
    }
}


/* Expand the prologue into a bunch of separate insns.  */

void
mips_expand_prologue (void)
{
  HOST_WIDE_INT size;

  if (cfun->machine->global_pointer > 0)
    REGNO (pic_offset_table_rtx) = cfun->machine->global_pointer;

  size = compute_frame_size (get_frame_size ());

  /* Save the registers.  Allocate up to MIPS_MAX_FIRST_STACK_STEP
     bytes beforehand; this is enough to cover the register save area
     without going out of range.  */
  if ((cfun->machine->frame.mask | cfun->machine->frame.fmask) != 0)
    {
      HOST_WIDE_INT step1;

      step1 = MIN (size, MIPS_MAX_FIRST_STACK_STEP);
      RTX_FRAME_RELATED_P (emit_insn (gen_add3_insn (stack_pointer_rtx,
						     stack_pointer_rtx,
						     GEN_INT (-step1)))) = 1;
      size -= step1;
      mips_for_each_saved_reg (size, mips_save_reg);
    }

  /* Allocate the rest of the frame.  */
  if (size > 0)
    {
      if (SMALL_OPERAND (-size))
	RTX_FRAME_RELATED_P (emit_insn (gen_add3_insn (stack_pointer_rtx,
						       stack_pointer_rtx,
						       GEN_INT (-size)))) = 1;
      else
	{
	  emit_move_insn (MIPS_PROLOGUE_TEMP (Pmode), GEN_INT (size));
	  if (TARGET_MIPS16)
	    {
	      /* There are no instructions to add or subtract registers
		 from the stack pointer, so use the frame pointer as a
		 temporary.  We should always be using a frame pointer
		 in this case anyway.  */
	      gcc_assert (frame_pointer_needed);
	      emit_move_insn (hard_frame_pointer_rtx, stack_pointer_rtx);
	      emit_insn (gen_sub3_insn (hard_frame_pointer_rtx,
					hard_frame_pointer_rtx,
					MIPS_PROLOGUE_TEMP (Pmode)));
	      emit_move_insn (stack_pointer_rtx, hard_frame_pointer_rtx);
	    }
	  else
	    emit_insn (gen_sub3_insn (stack_pointer_rtx,
				      stack_pointer_rtx,
				      MIPS_PROLOGUE_TEMP (Pmode)));

	  /* Describe the combined effect of the previous instructions.  */
	  mips_set_frame_expr
	    (gen_rtx_SET (VOIDmode, stack_pointer_rtx,
			  plus_constant (stack_pointer_rtx, -size)));
	}
    }

  /* Set up the frame pointer, if we're using one.  In mips16 code,
     we point the frame pointer ahead of the outgoing argument area.
     This should allow more variables & incoming arguments to be
     accessed with unextended instructions.  */
  if (frame_pointer_needed)
    {
      if (TARGET_MIPS16 && cfun->machine->frame.args_size != 0)
	{
	  rtx offset = GEN_INT (cfun->machine->frame.args_size);
	  if (SMALL_OPERAND (cfun->machine->frame.args_size))
	    RTX_FRAME_RELATED_P 
	      (emit_insn (gen_add3_insn (hard_frame_pointer_rtx,
					 stack_pointer_rtx,
					 offset))) = 1;
	  else
	    {
	      emit_move_insn (MIPS_PROLOGUE_TEMP (Pmode), offset);
	      emit_move_insn (hard_frame_pointer_rtx, stack_pointer_rtx);
	      emit_insn (gen_add3_insn (hard_frame_pointer_rtx,
					hard_frame_pointer_rtx,
					MIPS_PROLOGUE_TEMP (Pmode)));
	      mips_set_frame_expr
		(gen_rtx_SET (VOIDmode, hard_frame_pointer_rtx,
			      plus_constant (stack_pointer_rtx, 
					     cfun->machine->frame.args_size)));
	    }
	}
      else
	RTX_FRAME_RELATED_P (emit_move_insn (hard_frame_pointer_rtx,
					     stack_pointer_rtx)) = 1;
    }

  /* If generating o32/o64 abicalls, save $gp on the stack.  */
  if (TARGET_ABICALLS && !TARGET_NEWABI && !current_function_is_leaf)
    emit_insn (gen_cprestore (GEN_INT (current_function_outgoing_args_size)));

  mips_emit_loadgp ();

  /* If we are profiling, make sure no instructions are scheduled before
     the call to mcount.  */

  if (current_function_profile)
    emit_insn (gen_blockage ());
}

/* Do any necessary cleanup after a function to restore stack, frame,
   and regs.  */

#define RA_MASK BITMASK_HIGH	/* 1 << 31 */

static void
mips_output_function_epilogue (FILE *file ATTRIBUTE_UNUSED,
			       HOST_WIDE_INT size ATTRIBUTE_UNUSED)
{
  /* Reinstate the normal $gp.  */
  REGNO (pic_offset_table_rtx) = GLOBAL_POINTER_REGNUM;
  mips_output_cplocal ();

  if (cfun->machine->all_noreorder_p)
    {
      /* Avoid using %>%) since it adds excess whitespace.  */
      output_asm_insn (".set\tmacro", 0);
      output_asm_insn (".set\treorder", 0);
      set_noreorder = set_nomacro = 0;
    }

  if (!FUNCTION_NAME_ALREADY_DECLARED && !flag_inhibit_size_directive)
    {
      const char *fnname;

      /* Get the function name the same way that toplev.c does before calling
	 assemble_start_function.  This is needed so that the name used here
	 exactly matches the name used in ASM_DECLARE_FUNCTION_NAME.  */
      fnname = XSTR (XEXP (DECL_RTL (current_function_decl), 0), 0);
      fputs ("\t.end\t", file);
      assemble_name (file, fnname);
      fputs ("\n", file);
    }
}

/* Emit instructions to restore register REG from slot MEM.  */

static void
mips_restore_reg (rtx reg, rtx mem)
{
  /* There's no mips16 instruction to load $31 directly.  Load into
     $7 instead and adjust the return insn appropriately.  */
  if (TARGET_MIPS16 && REGNO (reg) == GP_REG_FIRST + 31)
    reg = gen_rtx_REG (GET_MODE (reg), 7);

  if (TARGET_MIPS16 && !M16_REG_P (REGNO (reg)))
    {
      /* Can't restore directly; move through a temporary.  */
      emit_move_insn (MIPS_EPILOGUE_TEMP (GET_MODE (reg)), mem);
      emit_move_insn (reg, MIPS_EPILOGUE_TEMP (GET_MODE (reg)));
    }
  else
    emit_move_insn (reg, mem);
}


/* Expand the epilogue into a bunch of separate insns.  SIBCALL_P is true
   if this epilogue precedes a sibling call, false if it is for a normal
   "epilogue" pattern.  */

void
mips_expand_epilogue (int sibcall_p)
{
  HOST_WIDE_INT step1, step2;
  rtx base, target;

  if (!sibcall_p && mips_can_use_return_insn ())
    {
      emit_jump_insn (gen_return ());
      return;
    }

  /* Split the frame into two.  STEP1 is the amount of stack we should
     deallocate before restoring the registers.  STEP2 is the amount we
     should deallocate afterwards.

     Start off by assuming that no registers need to be restored.  */
  step1 = cfun->machine->frame.total_size;
  step2 = 0;

  /* Work out which register holds the frame address.  Account for the
     frame pointer offset used by mips16 code.  */
  if (!frame_pointer_needed)
    base = stack_pointer_rtx;
  else
    {
      base = hard_frame_pointer_rtx;
      if (TARGET_MIPS16)
	step1 -= cfun->machine->frame.args_size;
    }

  /* If we need to restore registers, deallocate as much stack as
     possible in the second step without going out of range.  */
  if ((cfun->machine->frame.mask | cfun->machine->frame.fmask) != 0)
    {
      step2 = MIN (step1, MIPS_MAX_FIRST_STACK_STEP);
      step1 -= step2;
    }

  /* Set TARGET to BASE + STEP1.  */
  target = base;
  if (step1 > 0)
    {
      rtx adjust;

      /* Get an rtx for STEP1 that we can add to BASE.  */
      adjust = GEN_INT (step1);
      if (!SMALL_OPERAND (step1))
	{
	  emit_move_insn (MIPS_EPILOGUE_TEMP (Pmode), adjust);
	  adjust = MIPS_EPILOGUE_TEMP (Pmode);
	}

      /* Normal mode code can copy the result straight into $sp.  */
      if (!TARGET_MIPS16)
	target = stack_pointer_rtx;

      emit_insn (gen_add3_insn (target, base, adjust));
    }

  /* Copy TARGET into the stack pointer.  */
  if (target != stack_pointer_rtx)
    emit_move_insn (stack_pointer_rtx, target);

  /* If we're using addressing macros for n32/n64 abicalls, $gp is
     implicitly used by all SYMBOL_REFs.  We must emit a blockage
     insn before restoring it.  */
  if (TARGET_ABICALLS && TARGET_NEWABI && !TARGET_EXPLICIT_RELOCS)
    emit_insn (gen_blockage ());

  /* Restore the registers.  */
  mips_for_each_saved_reg (cfun->machine->frame.total_size - step2,
			   mips_restore_reg);

  /* Deallocate the final bit of the frame.  */
  if (step2 > 0)
    emit_insn (gen_add3_insn (stack_pointer_rtx,
			      stack_pointer_rtx,
			      GEN_INT (step2)));

  /* Add in the __builtin_eh_return stack adjustment.  We need to
     use a temporary in mips16 code.  */
  if (current_function_calls_eh_return)
    {
      if (TARGET_MIPS16)
	{
	  emit_move_insn (MIPS_EPILOGUE_TEMP (Pmode), stack_pointer_rtx);
	  emit_insn (gen_add3_insn (MIPS_EPILOGUE_TEMP (Pmode),
				    MIPS_EPILOGUE_TEMP (Pmode),
				    EH_RETURN_STACKADJ_RTX));
	  emit_move_insn (stack_pointer_rtx, MIPS_EPILOGUE_TEMP (Pmode));
	}
      else
	emit_insn (gen_add3_insn (stack_pointer_rtx,
				  stack_pointer_rtx,
				  EH_RETURN_STACKADJ_RTX));
    }

  if (!sibcall_p)
    {
      /* The mips16 loads the return address into $7, not $31.  */
      if (TARGET_MIPS16 && (cfun->machine->frame.mask & RA_MASK) != 0)
	emit_jump_insn (gen_return_internal (gen_rtx_REG (Pmode,
							  GP_REG_FIRST + 7)));
      else
	emit_jump_insn (gen_return_internal (gen_rtx_REG (Pmode,
							  GP_REG_FIRST + 31)));
    }
}

/* Return nonzero if this function is known to have a null epilogue.
   This allows the optimizer to omit jumps to jumps if no stack
   was created.  */

int
mips_can_use_return_insn (void)
{
  tree return_type;

  if (! reload_completed)
    return 0;

  if (regs_ever_live[31] || current_function_profile)
    return 0;

  return_type = DECL_RESULT (current_function_decl);

  /* In mips16 mode, a function which returns a floating point value
     needs to arrange to copy the return value into the floating point
     registers.  */
  if (TARGET_MIPS16
      && mips16_hard_float
      && ! aggregate_value_p (return_type, current_function_decl)
      && GET_MODE_CLASS (DECL_MODE (return_type)) == MODE_FLOAT
      && GET_MODE_SIZE (DECL_MODE (return_type)) <= UNITS_PER_FPVALUE)
    return 0;

  if (cfun->machine->frame.initialized)
    return cfun->machine->frame.total_size == 0;

  return compute_frame_size (get_frame_size ()) == 0;
}

/* Implement TARGET_ASM_OUTPUT_MI_THUNK.  Generate rtl rather than asm text
   in order to avoid duplicating too much logic from elsewhere.  */

static void
mips_output_mi_thunk (FILE *file, tree thunk_fndecl ATTRIBUTE_UNUSED,
		      HOST_WIDE_INT delta, HOST_WIDE_INT vcall_offset,
		      tree function)
{
  rtx this, temp1, temp2, insn, fnaddr;

  /* Pretend to be a post-reload pass while generating rtl.  */
  no_new_pseudos = 1;
  reload_completed = 1;
  reset_block_changes ();

  /* Pick a global pointer for -mabicalls.  Use $15 rather than $28
     for TARGET_NEWABI since the latter is a call-saved register.  */
  if (TARGET_ABICALLS)
    cfun->machine->global_pointer
      = REGNO (pic_offset_table_rtx)
      = TARGET_NEWABI ? 15 : GLOBAL_POINTER_REGNUM;

  /* Set up the global pointer for n32 or n64 abicalls.  */
  mips_emit_loadgp ();

  /* We need two temporary registers in some cases.  */
  temp1 = gen_rtx_REG (Pmode, 2);
  temp2 = gen_rtx_REG (Pmode, 3);

  /* Find out which register contains the "this" pointer.  */
  if (aggregate_value_p (TREE_TYPE (TREE_TYPE (function)), function))
    this = gen_rtx_REG (Pmode, GP_ARG_FIRST + 1);
  else
    this = gen_rtx_REG (Pmode, GP_ARG_FIRST);

  /* Add DELTA to THIS.  */
  if (delta != 0)
    {
      rtx offset = GEN_INT (delta);
      if (!SMALL_OPERAND (delta))
	{
	  emit_move_insn (temp1, offset);
	  offset = temp1;
	}
      emit_insn (gen_add3_insn (this, this, offset));
    }

  /* If needed, add *(*THIS + VCALL_OFFSET) to THIS.  */
  if (vcall_offset != 0)
    {
      rtx addr;

      /* Set TEMP1 to *THIS.  */
      emit_move_insn (temp1, gen_rtx_MEM (Pmode, this));

      /* Set ADDR to a legitimate address for *THIS + VCALL_OFFSET.  */
      addr = mips_add_offset (temp2, temp1, vcall_offset);

      /* Load the offset and add it to THIS.  */
      emit_move_insn (temp1, gen_rtx_MEM (Pmode, addr));
      emit_insn (gen_add3_insn (this, this, temp1));
    }

  /* Jump to the target function.  Use a sibcall if direct jumps are
     allowed, otherwise load the address into a register first.  */
  fnaddr = XEXP (DECL_RTL (function), 0);
  if (TARGET_MIPS16 || TARGET_ABICALLS || TARGET_LONG_CALLS)
    {
      /* This is messy.  gas treats "la $25,foo" as part of a call
	 sequence and may allow a global "foo" to be lazily bound.
	 The general move patterns therefore reject this combination.

	 In this context, lazy binding would actually be OK for o32 and o64,
	 but it's still wrong for n32 and n64; see mips_load_call_address.
	 We must therefore load the address via a temporary register if
	 mips_dangerous_for_la25_p.

	 If we jump to the temporary register rather than $25, the assembler
	 can use the move insn to fill the jump's delay slot.  */
      if (TARGET_ABICALLS && !mips_dangerous_for_la25_p (fnaddr))
	temp1 = gen_rtx_REG (Pmode, PIC_FUNCTION_ADDR_REGNUM);
      mips_load_call_address (temp1, fnaddr, true);

      if (TARGET_ABICALLS && REGNO (temp1) != PIC_FUNCTION_ADDR_REGNUM)
	emit_move_insn (gen_rtx_REG (Pmode, PIC_FUNCTION_ADDR_REGNUM), temp1);
      emit_jump_insn (gen_indirect_jump (temp1));
    }
  else
    {
      insn = emit_call_insn (gen_sibcall_internal (fnaddr, const0_rtx));
      SIBLING_CALL_P (insn) = 1;
    }

  /* Run just enough of rest_of_compilation.  This sequence was
     "borrowed" from alpha.c.  */
  insn = get_insns ();
  insn_locators_initialize ();
  split_all_insns_noflow ();
  if (TARGET_MIPS16)
    mips16_lay_out_constants ();
  shorten_branches (insn);
  final_start_function (insn, file, 1);
  final (insn, file, 1);
  final_end_function ();

  /* Clean up the vars set above.  Note that final_end_function resets
     the global pointer for us.  */
  reload_completed = 0;
  no_new_pseudos = 0;
}

/* Returns nonzero if X contains a SYMBOL_REF.  */

static int
symbolic_expression_p (rtx x)
{
  if (GET_CODE (x) == SYMBOL_REF)
    return 1;

  if (GET_CODE (x) == CONST)
    return symbolic_expression_p (XEXP (x, 0));

  if (UNARY_P (x))
    return symbolic_expression_p (XEXP (x, 0));

  if (ARITHMETIC_P (x))
    return (symbolic_expression_p (XEXP (x, 0))
	    || symbolic_expression_p (XEXP (x, 1)));

  return 0;
}

/* Choose the section to use for the constant rtx expression X that has
   mode MODE.  */

static void
mips_select_rtx_section (enum machine_mode mode, rtx x,
			 unsigned HOST_WIDE_INT align)
{
  if (TARGET_MIPS16)
    {
      /* In mips16 mode, the constant table always goes in the same section
         as the function, so that constants can be loaded using PC relative
         addressing.  */
      function_section (current_function_decl);
    }
  else if (TARGET_EMBEDDED_DATA)
    {
      /* For embedded applications, always put constants in read-only data,
	 in order to reduce RAM usage.  */
      mergeable_constant_section (mode, align, 0);
    }
  else
    {
      /* For hosted applications, always put constants in small data if
	 possible, as this gives the best performance.  */
      /* ??? Consider using mergeable small data sections.  */

      if (GET_MODE_SIZE (mode) <= (unsigned) mips_section_threshold
	  && mips_section_threshold > 0)
	named_section (0, ".sdata", 0);
      else if (flag_pic && symbolic_expression_p (x))
	named_section (0, ".data.rel.ro", 3);
      else
	mergeable_constant_section (mode, align, 0);
    }
}

/* Implement TARGET_ASM_FUNCTION_RODATA_SECTION.

   The complication here is that, with the combination TARGET_ABICALLS
   && !TARGET_GPWORD, jump tables will use absolute addresses, and should
   therefore not be included in the read-only part of a DSO.  Handle such
   cases by selecting a normal data section instead of a read-only one.
   The logic apes that in default_function_rodata_section.  */

static void
mips_function_rodata_section (tree decl)
{
  if (!TARGET_ABICALLS || TARGET_GPWORD)
    default_function_rodata_section (decl);
  else if (decl && DECL_SECTION_NAME (decl))
    {
      const char *name = TREE_STRING_POINTER (DECL_SECTION_NAME (decl));
      if (DECL_ONE_ONLY (decl) && strncmp (name, ".gnu.linkonce.t.", 16) == 0)
	{
	  char *rname = ASTRDUP (name);
	  rname[14] = 'd';
	  named_section_real (rname, SECTION_LINKONCE | SECTION_WRITE, decl);
	}
      else if (flag_function_sections && flag_data_sections
	       && strncmp (name, ".text.", 6) == 0)
	{
	  char *rname = ASTRDUP (name);
	  memcpy (rname + 1, "data", 4);
	  named_section_flags (rname, SECTION_WRITE);
	}
      else
	data_section ();
    }
  else
    data_section ();
}

/* Implement TARGET_IN_SMALL_DATA_P.  Return true if it would be safe to
   access DECL using %gp_rel(...)($gp).  */

static bool
mips_in_small_data_p (tree decl)
{
  HOST_WIDE_INT size;

  if (TREE_CODE (decl) == STRING_CST || TREE_CODE (decl) == FUNCTION_DECL)
    return false;

  /* We don't yet generate small-data references for -mabicalls.  See related
     -G handling in override_options.  */
  if (TARGET_ABICALLS)
    return false;

  if (TREE_CODE (decl) == VAR_DECL && DECL_SECTION_NAME (decl) != 0)
    {
      const char *name;

      /* Reject anything that isn't in a known small-data section.  */
      name = TREE_STRING_POINTER (DECL_SECTION_NAME (decl));
      if (strcmp (name, ".sdata") != 0 && strcmp (name, ".sbss") != 0)
	return false;

      /* If a symbol is defined externally, the assembler will use the
	 usual -G rules when deciding how to implement macros.  */
      if (TARGET_EXPLICIT_RELOCS || !DECL_EXTERNAL (decl))
	return true;
    }
  else if (TARGET_EMBEDDED_DATA)
    {
      /* Don't put constants into the small data section: we want them
	 to be in ROM rather than RAM.  */
      if (TREE_CODE (decl) != VAR_DECL)
	return false;

      if (TREE_READONLY (decl)
	  && !TREE_SIDE_EFFECTS (decl)
	  && (!DECL_INITIAL (decl) || TREE_CONSTANT (DECL_INITIAL (decl))))
	return false;
    }

  size = int_size_in_bytes (TREE_TYPE (decl));
  return (size > 0 && size <= mips_section_threshold);
}

/* See whether VALTYPE is a record whose fields should be returned in
   floating-point registers.  If so, return the number of fields and
   list them in FIELDS (which should have two elements).  Return 0
   otherwise.

   For n32 & n64, a structure with one or two fields is returned in
   floating-point registers as long as every field has a floating-point
   type.  */

static int
mips_fpr_return_fields (tree valtype, tree *fields)
{
  tree field;
  int i;

  if (!TARGET_NEWABI)
    return 0;

  if (TREE_CODE (valtype) != RECORD_TYPE)
    return 0;

  i = 0;
  for (field = TYPE_FIELDS (valtype); field != 0; field = TREE_CHAIN (field))
    {
      if (TREE_CODE (field) != FIELD_DECL)
	continue;

      if (TREE_CODE (TREE_TYPE (field)) != REAL_TYPE)
	return 0;

      if (i == 2)
	return 0;

      fields[i++] = field;
    }
  return i;
}


/* Implement TARGET_RETURN_IN_MSB.  For n32 & n64, we should return
   a value in the most significant part of $2/$3 if:

      - the target is big-endian;

      - the value has a structure or union type (we generalize this to
	cover aggregates from other languages too); and

      - the structure is not returned in floating-point registers.  */

static bool
mips_return_in_msb (tree valtype)
{
  tree fields[2];

  return (TARGET_NEWABI
	  && TARGET_BIG_ENDIAN
	  && AGGREGATE_TYPE_P (valtype)
	  && mips_fpr_return_fields (valtype, fields) == 0);
}


/* Return a composite value in a pair of floating-point registers.
   MODE1 and OFFSET1 are the mode and byte offset for the first value,
   likewise MODE2 and OFFSET2 for the second.  MODE is the mode of the
   complete value.

   For n32 & n64, $f0 always holds the first value and $f2 the second.
   Otherwise the values are packed together as closely as possible.  */

static rtx
mips_return_fpr_pair (enum machine_mode mode,
		      enum machine_mode mode1, HOST_WIDE_INT offset1,
		      enum machine_mode mode2, HOST_WIDE_INT offset2)
{
  int inc;

  inc = (TARGET_NEWABI ? 2 : FP_INC);
  return gen_rtx_PARALLEL
    (mode,
     gen_rtvec (2,
		gen_rtx_EXPR_LIST (VOIDmode,
				   gen_rtx_REG (mode1, FP_RETURN),
				   GEN_INT (offset1)),
		gen_rtx_EXPR_LIST (VOIDmode,
				   gen_rtx_REG (mode2, FP_RETURN + inc),
				   GEN_INT (offset2))));

}


/* Implement FUNCTION_VALUE and LIBCALL_VALUE.  For normal calls,
   VALTYPE is the return type and MODE is VOIDmode.  For libcalls,
   VALTYPE is null and MODE is the mode of the return value.  */

rtx
mips_function_value (tree valtype, tree func ATTRIBUTE_UNUSED,
		     enum machine_mode mode)
{
  if (valtype)
    {
      tree fields[2];
      int unsignedp;

      mode = TYPE_MODE (valtype);
      unsignedp = TYPE_UNSIGNED (valtype);

      /* Since we define TARGET_PROMOTE_FUNCTION_RETURN that returns
	 true, we must promote the mode just as PROMOTE_MODE does.  */
      mode = promote_mode (valtype, mode, &unsignedp, 1);

      /* Handle structures whose fields are returned in $f0/$f2.  */
      switch (mips_fpr_return_fields (valtype, fields))
	{
	case 1:
	  return gen_rtx_REG (mode, FP_RETURN);

	case 2:
	  return mips_return_fpr_pair (mode,
				       TYPE_MODE (TREE_TYPE (fields[0])),
				       int_byte_position (fields[0]),
				       TYPE_MODE (TREE_TYPE (fields[1])),
				       int_byte_position (fields[1]));
	}

      /* If a value is passed in the most significant part of a register, see
	 whether we have to round the mode up to a whole number of words.  */
      if (mips_return_in_msb (valtype))
	{
	  HOST_WIDE_INT size = int_size_in_bytes (valtype);
	  if (size % UNITS_PER_WORD != 0)
	    {
	      size += UNITS_PER_WORD - size % UNITS_PER_WORD;
	      mode = mode_for_size (size * BITS_PER_UNIT, MODE_INT, 0);
	    }
	}

      /* For EABI, the class of return register depends entirely on MODE.
	 For example, "struct { some_type x; }" and "union { some_type x; }"
	 are returned in the same way as a bare "some_type" would be.
	 Other ABIs only use FPRs for scalar, complex or vector types.  */
      if (mips_abi != ABI_EABI && !FLOAT_TYPE_P (valtype))
	return gen_rtx_REG (mode, GP_RETURN);
    }

  if ((GET_MODE_CLASS (mode) == MODE_FLOAT
       || GET_MODE_CLASS (mode) == MODE_VECTOR_FLOAT)
      && GET_MODE_SIZE (mode) <= UNITS_PER_HWFPVALUE)
    return gen_rtx_REG (mode, FP_RETURN);

  /* Handle long doubles for n32 & n64.  */
  if (mode == TFmode)
    return mips_return_fpr_pair (mode,
				 DImode, 0,
				 DImode, GET_MODE_SIZE (mode) / 2);

  if (GET_MODE_CLASS (mode) == MODE_COMPLEX_FLOAT
      && GET_MODE_SIZE (mode) <= UNITS_PER_HWFPVALUE * 2)
    return mips_return_fpr_pair (mode,
				 GET_MODE_INNER (mode), 0,
				 GET_MODE_INNER (mode),
				 GET_MODE_SIZE (mode) / 2);

  return gen_rtx_REG (mode, GP_RETURN);
}

/* Return nonzero when an argument must be passed by reference.  */

static bool
mips_pass_by_reference (CUMULATIVE_ARGS *cum ATTRIBUTE_UNUSED,
			enum machine_mode mode, tree type,
			bool named ATTRIBUTE_UNUSED)
{
  if (mips_abi == ABI_EABI)
    {
      int size;

      /* ??? How should SCmode be handled?  */
      if (type == NULL_TREE || mode == DImode || mode == DFmode)
	return 0;

      size = int_size_in_bytes (type);
      return size == -1 || size > UNITS_PER_WORD;
    }
  else
    {
      /* If we have a variable-sized parameter, we have no choice.  */
      return targetm.calls.must_pass_in_stack (mode, type);
    }
}

static bool
mips_callee_copies (CUMULATIVE_ARGS *cum ATTRIBUTE_UNUSED,
		    enum machine_mode mode ATTRIBUTE_UNUSED,
		    tree type ATTRIBUTE_UNUSED, bool named)
{
  return mips_abi == ABI_EABI && named;
}

/* Return true if registers of class CLASS cannot change from mode FROM
   to mode TO.  */

bool
mips_cannot_change_mode_class (enum machine_mode from,
			       enum machine_mode to, enum reg_class class)
{
  if (MIN (GET_MODE_SIZE (from), GET_MODE_SIZE (to)) <= UNITS_PER_WORD
      && MAX (GET_MODE_SIZE (from), GET_MODE_SIZE (to)) > UNITS_PER_WORD)
    {
      if (TARGET_BIG_ENDIAN)
	{
	  /* When a multi-word value is stored in paired floating-point
	     registers, the first register always holds the low word.
	     We therefore can't allow FPRs to change between single-word
	     and multi-word modes.  */
	  if (FP_INC > 1 && reg_classes_intersect_p (FP_REGS, class))
	    return true;
	}
      else
	{
	  /* LO_REGNO == HI_REGNO + 1, so if a multi-word value is stored
	     in LO and HI, the high word always comes first.  We therefore
	     can't allow values stored in HI to change between single-word
	     and multi-word modes.
	     This rule applies to both the original HI/LO pair and the new
	     DSP accumulators.  */
	  if (reg_classes_intersect_p (ACC_REGS, class))
	    return true;
	}
    }
  /* Loading a 32-bit value into a 64-bit floating-point register
     will not sign-extend the value, despite what LOAD_EXTEND_OP says.
     We can't allow 64-bit float registers to change from SImode to
     to a wider mode.  */
  if (TARGET_FLOAT64
      && from == SImode
      && GET_MODE_SIZE (to) >= UNITS_PER_WORD
      && reg_classes_intersect_p (FP_REGS, class))
    return true;
  return false;
}

/* Return true if X should not be moved directly into register $25.
   We need this because many versions of GAS will treat "la $25,foo" as
   part of a call sequence and so allow a global "foo" to be lazily bound.  */

bool
mips_dangerous_for_la25_p (rtx x)
{
  HOST_WIDE_INT offset;

  if (TARGET_EXPLICIT_RELOCS)
    return false;

  mips_split_const (x, &x, &offset);
  return global_got_operand (x, VOIDmode);
}

/* Implement PREFERRED_RELOAD_CLASS.  */

enum reg_class
mips_preferred_reload_class (rtx x, enum reg_class class)
{
  if (mips_dangerous_for_la25_p (x) && reg_class_subset_p (LEA_REGS, class))
    return LEA_REGS;

  if (TARGET_HARD_FLOAT
      && FLOAT_MODE_P (GET_MODE (x))
      && reg_class_subset_p (FP_REGS, class))
    return FP_REGS;

  if (reg_class_subset_p (GR_REGS, class))
    class = GR_REGS;

  if (TARGET_MIPS16 && reg_class_subset_p (M16_REGS, class))
    class = M16_REGS;

  return class;
}

/* This function returns the register class required for a secondary
   register when copying between one of the registers in CLASS, and X,
   using MODE.  If IN_P is nonzero, the copy is going from X to the
   register, otherwise the register is the source.  A return value of
   NO_REGS means that no secondary register is required.  */

enum reg_class
mips_secondary_reload_class (enum reg_class class,
			     enum machine_mode mode, rtx x, int in_p)
{
  enum reg_class gr_regs = TARGET_MIPS16 ? M16_REGS : GR_REGS;
  int regno = -1;
  int gp_reg_p;

  if (REG_P (x)|| GET_CODE (x) == SUBREG)
    regno = true_regnum (x);

  gp_reg_p = TARGET_MIPS16 ? M16_REG_P (regno) : GP_REG_P (regno);

  if (mips_dangerous_for_la25_p (x))
    {
      gr_regs = LEA_REGS;
      if (TEST_HARD_REG_BIT (reg_class_contents[(int) class], 25))
	return gr_regs;
    }

  /* Copying from HI or LO to anywhere other than a general register
     requires a general register.
     This rule applies to both the original HI/LO pair and the new
     DSP accumulators.  */
  if (reg_class_subset_p (class, ACC_REGS))
    {
      if (TARGET_MIPS16 && in_p)
	{
	  /* We can't really copy to HI or LO at all in mips16 mode.  */
	  return M16_REGS;
	}
      return gp_reg_p ? NO_REGS : gr_regs;
    }
  if (ACC_REG_P (regno))
    {
      if (TARGET_MIPS16 && ! in_p)
	{
	  /* We can't really copy to HI or LO at all in mips16 mode.  */
	  return M16_REGS;
	}
      return class == gr_regs ? NO_REGS : gr_regs;
    }

  /* We can only copy a value to a condition code register from a
     floating point register, and even then we require a scratch
     floating point register.  We can only copy a value out of a
     condition code register into a general register.  */
  if (class == ST_REGS)
    {
      if (in_p)
	return FP_REGS;
      return gp_reg_p ? NO_REGS : gr_regs;
    }
  if (ST_REG_P (regno))
    {
      if (! in_p)
	return FP_REGS;
      return class == gr_regs ? NO_REGS : gr_regs;
    }

  if (class == FP_REGS)
    {
      if (MEM_P (x))
	{
	  /* In this case we can use lwc1, swc1, ldc1 or sdc1.  */
	  return NO_REGS;
	}
      else if (CONSTANT_P (x) && GET_MODE_CLASS (mode) == MODE_FLOAT)
	{
	  /* We can use the l.s and l.d macros to load floating-point
	     constants.  ??? For l.s, we could probably get better
	     code by returning GR_REGS here.  */
	  return NO_REGS;
	}
      else if (gp_reg_p || x == CONST0_RTX (mode))
	{
	  /* In this case we can use mtc1, mfc1, dmtc1 or dmfc1.  */
	  return NO_REGS;
	}
      else if (FP_REG_P (regno))
	{
	  /* In this case we can use mov.s or mov.d.  */
	  return NO_REGS;
	}
      else
	{
	  /* Otherwise, we need to reload through an integer register.  */
	  return gr_regs;
	}
    }

  /* In mips16 mode, going between memory and anything but M16_REGS
     requires an M16_REG.  */
  if (TARGET_MIPS16)
    {
      if (class != M16_REGS && class != M16_NA_REGS)
	{
	  if (gp_reg_p)
	    return NO_REGS;
	  return M16_REGS;
	}
      if (! gp_reg_p)
	{
	  if (class == M16_REGS || class == M16_NA_REGS)
	    return NO_REGS;
	  return M16_REGS;
	}
    }

  return NO_REGS;
}

/* Implement CLASS_MAX_NREGS.

   Usually all registers are word-sized.  The only supported exception
   is -mgp64 -msingle-float, which has 64-bit words but 32-bit float
   registers.  A word-based calculation is correct even in that case,
   since -msingle-float disallows multi-FPR values.

   The FP status registers are an exception to this rule.  They are always
   4 bytes wide as they only hold condition code modes, and CCmode is always
   considered to be 4 bytes wide.  */

int
mips_class_max_nregs (enum reg_class class ATTRIBUTE_UNUSED,
		      enum machine_mode mode)
{
  if (class == ST_REGS)
    return (GET_MODE_SIZE (mode) + 3) / 4;
  else
    return (GET_MODE_SIZE (mode) + UNITS_PER_WORD - 1) / UNITS_PER_WORD;
}

static bool
mips_valid_pointer_mode (enum machine_mode mode)
{
  return (mode == SImode || (TARGET_64BIT && mode == DImode));
}

/* Define this so that we can deal with a testcase like:

   char foo __attribute__ ((mode (SI)));

   then compiled with -mabi=64 and -mint64. We have no
   32-bit type at that point and so the default case
   always fails.  */

static bool
mips_scalar_mode_supported_p (enum machine_mode mode)
{
  switch (mode)
    {
    case QImode:
    case HImode:
    case SImode:
    case DImode:
      return true;

      /* Handled via optabs.c.  */
    case TImode:
      return TARGET_64BIT;

    case SFmode:
    case DFmode:
      return true;

      /* LONG_DOUBLE_TYPE_SIZE is 128 for TARGET_NEWABI only.  */
    case TFmode:
      return TARGET_NEWABI;

    default:
      return false;
    }
}


/* Target hook for vector_mode_supported_p.  */

static bool
mips_vector_mode_supported_p (enum machine_mode mode)
{
  switch (mode)
    {
    case V2SFmode:
      return TARGET_PAIRED_SINGLE_FLOAT;

    case V2HImode:
    case V4QImode:
      return TARGET_DSP;

    default:
      return false;
    }
}

/* If we can access small data directly (using gp-relative relocation
   operators) return the small data pointer, otherwise return null.

   For each mips16 function which refers to GP relative symbols, we
   use a pseudo register, initialized at the start of the function, to
   hold the $gp value.  */

static rtx
mips16_gp_pseudo_reg (void)
{
  if (cfun->machine->mips16_gp_pseudo_rtx == NULL_RTX)
    {
      rtx unspec;
      rtx insn, scan;

      cfun->machine->mips16_gp_pseudo_rtx = gen_reg_rtx (Pmode);

      /* We want to initialize this to a value which gcc will believe
         is constant.  */
      start_sequence ();
      unspec = gen_rtx_UNSPEC (VOIDmode, gen_rtvec (1, const0_rtx), UNSPEC_GP);
      emit_move_insn (cfun->machine->mips16_gp_pseudo_rtx,
		      gen_rtx_CONST (Pmode, unspec));
      insn = get_insns ();
      end_sequence ();

      push_topmost_sequence ();
      /* We need to emit the initialization after the FUNCTION_BEG
         note, so that it will be integrated.  */
      for (scan = get_insns (); scan != NULL_RTX; scan = NEXT_INSN (scan))
	if (NOTE_P (scan)
	    && NOTE_LINE_NUMBER (scan) == NOTE_INSN_FUNCTION_BEG)
	  break;
      if (scan == NULL_RTX)
	scan = get_insns ();
      insn = emit_insn_after (insn, scan);
      pop_topmost_sequence ();
    }

  return cfun->machine->mips16_gp_pseudo_rtx;
}

/* Write out code to move floating point arguments in or out of
   general registers.  Output the instructions to FILE.  FP_CODE is
   the code describing which arguments are present (see the comment at
   the definition of CUMULATIVE_ARGS in mips.h).  FROM_FP_P is nonzero if
   we are copying from the floating point registers.  */

static void
mips16_fp_args (FILE *file, int fp_code, int from_fp_p)
{
  const char *s;
  int gparg, fparg;
  unsigned int f;

  /* This code only works for the original 32 bit ABI and the O64 ABI.  */
  gcc_assert (TARGET_OLDABI);

  if (from_fp_p)
    s = "mfc1";
  else
    s = "mtc1";
  gparg = GP_ARG_FIRST;
  fparg = FP_ARG_FIRST;
  for (f = (unsigned int) fp_code; f != 0; f >>= 2)
    {
      if ((f & 3) == 1)
	{
	  if ((fparg & 1) != 0)
	    ++fparg;
	  fprintf (file, "\t%s\t%s,%s\n", s,
		   reg_names[gparg], reg_names[fparg]);
	}
      else if ((f & 3) == 2)
	{
	  if (TARGET_64BIT)
	    fprintf (file, "\td%s\t%s,%s\n", s,
		     reg_names[gparg], reg_names[fparg]);
	  else
	    {
	      if ((fparg & 1) != 0)
		++fparg;
	      if (TARGET_BIG_ENDIAN)
		fprintf (file, "\t%s\t%s,%s\n\t%s\t%s,%s\n", s,
			 reg_names[gparg], reg_names[fparg + 1], s,
			 reg_names[gparg + 1], reg_names[fparg]);
	      else
		fprintf (file, "\t%s\t%s,%s\n\t%s\t%s,%s\n", s,
			 reg_names[gparg], reg_names[fparg], s,
			 reg_names[gparg + 1], reg_names[fparg + 1]);
	      ++gparg;
	      ++fparg;
	    }
	}
      else
	gcc_unreachable ();

      ++gparg;
      ++fparg;
    }
}

/* Build a mips16 function stub.  This is used for functions which
   take arguments in the floating point registers.  It is 32 bit code
   that moves the floating point args into the general registers, and
   then jumps to the 16 bit code.  */

static void
build_mips16_function_stub (FILE *file)
{
  const char *fnname;
  char *secname, *stubname;
  tree stubid, stubdecl;
  int need_comma;
  unsigned int f;

  fnname = XSTR (XEXP (DECL_RTL (current_function_decl), 0), 0);
  secname = (char *) alloca (strlen (fnname) + 20);
  sprintf (secname, ".mips16.fn.%s", fnname);
  stubname = (char *) alloca (strlen (fnname) + 20);
  sprintf (stubname, "__fn_stub_%s", fnname);
  stubid = get_identifier (stubname);
  stubdecl = build_decl (FUNCTION_DECL, stubid,
			 build_function_type (void_type_node, NULL_TREE));
  DECL_SECTION_NAME (stubdecl) = build_string (strlen (secname), secname);

  fprintf (file, "\t# Stub function for %s (", current_function_name ());
  need_comma = 0;
  for (f = (unsigned int) current_function_args_info.fp_code; f != 0; f >>= 2)
    {
      fprintf (file, "%s%s",
	       need_comma ? ", " : "",
	       (f & 3) == 1 ? "float" : "double");
      need_comma = 1;
    }
  fprintf (file, ")\n");

  fprintf (file, "\t.set\tnomips16\n");
  function_section (stubdecl);
  ASM_OUTPUT_ALIGN (file, floor_log2 (FUNCTION_BOUNDARY / BITS_PER_UNIT));

  /* ??? If FUNCTION_NAME_ALREADY_DECLARED is defined, then we are
     within a .ent, and we cannot emit another .ent.  */
  if (!FUNCTION_NAME_ALREADY_DECLARED)
    {
      fputs ("\t.ent\t", file);
      assemble_name (file, stubname);
      fputs ("\n", file);
    }

  assemble_name (file, stubname);
  fputs (":\n", file);

  /* We don't want the assembler to insert any nops here.  */
  fprintf (file, "\t.set\tnoreorder\n");

  mips16_fp_args (file, current_function_args_info.fp_code, 1);

  fprintf (asm_out_file, "\t.set\tnoat\n");
  fprintf (asm_out_file, "\tla\t%s,", reg_names[GP_REG_FIRST + 1]);
  assemble_name (file, fnname);
  fprintf (file, "\n");
  fprintf (asm_out_file, "\tjr\t%s\n", reg_names[GP_REG_FIRST + 1]);
  fprintf (asm_out_file, "\t.set\tat\n");

  /* Unfortunately, we can't fill the jump delay slot.  We can't fill
     with one of the mfc1 instructions, because the result is not
     available for one instruction, so if the very first instruction
     in the function refers to the register, it will see the wrong
     value.  */
  fprintf (file, "\tnop\n");

  fprintf (file, "\t.set\treorder\n");

  if (!FUNCTION_NAME_ALREADY_DECLARED)
    {
      fputs ("\t.end\t", file);
      assemble_name (file, stubname);
      fputs ("\n", file);
    }

  fprintf (file, "\t.set\tmips16\n");

  function_section (current_function_decl);
}

/* We keep a list of functions for which we have already built stubs
   in build_mips16_call_stub.  */

struct mips16_stub
{
  struct mips16_stub *next;
  char *name;
  int fpret;
};

static struct mips16_stub *mips16_stubs;

/* Build a call stub for a mips16 call.  A stub is needed if we are
   passing any floating point values which should go into the floating
   point registers.  If we are, and the call turns out to be to a 32
   bit function, the stub will be used to move the values into the
   floating point registers before calling the 32 bit function.  The
   linker will magically adjust the function call to either the 16 bit
   function or the 32 bit stub, depending upon where the function call
   is actually defined.

   Similarly, we need a stub if the return value might come back in a
   floating point register.

   RETVAL is the location of the return value, or null if this is
   a call rather than a call_value.  FN is the address of the
   function and ARG_SIZE is the size of the arguments.  FP_CODE
   is the code built by function_arg.  This function returns a nonzero
   value if it builds the call instruction itself.  */

int
build_mips16_call_stub (rtx retval, rtx fn, rtx arg_size, int fp_code)
{
  int fpret;
  const char *fnname;
  char *secname, *stubname;
  struct mips16_stub *l;
  tree stubid, stubdecl;
  int need_comma;
  unsigned int f;

  /* We don't need to do anything if we aren't in mips16 mode, or if
     we were invoked with the -msoft-float option.  */
  if (! TARGET_MIPS16 || ! mips16_hard_float)
    return 0;

  /* Figure out whether the value might come back in a floating point
     register.  */
  fpret = (retval != 0
	   && GET_MODE_CLASS (GET_MODE (retval)) == MODE_FLOAT
	   && GET_MODE_SIZE (GET_MODE (retval)) <= UNITS_PER_FPVALUE);

  /* We don't need to do anything if there were no floating point
     arguments and the value will not be returned in a floating point
     register.  */
  if (fp_code == 0 && ! fpret)
    return 0;

  /* We don't need to do anything if this is a call to a special
     mips16 support function.  */
  if (GET_CODE (fn) == SYMBOL_REF
      && strncmp (XSTR (fn, 0), "__mips16_", 9) == 0)
    return 0;

  /* This code will only work for o32 and o64 abis.  The other ABI's
     require more sophisticated support.  */
  gcc_assert (TARGET_OLDABI);

  /* We can only handle SFmode and DFmode floating point return
     values.  */
  if (fpret)
    gcc_assert (GET_MODE (retval) == SFmode || GET_MODE (retval) == DFmode);

  /* If we're calling via a function pointer, then we must always call
     via a stub.  There are magic stubs provided in libgcc.a for each
     of the required cases.  Each of them expects the function address
     to arrive in register $2.  */

  if (GET_CODE (fn) != SYMBOL_REF)
    {
      char buf[30];
      tree id;
      rtx stub_fn, insn;

      /* ??? If this code is modified to support other ABI's, we need
         to handle PARALLEL return values here.  */

      sprintf (buf, "__mips16_call_stub_%s%d",
	       (fpret
		? (GET_MODE (retval) == SFmode ? "sf_" : "df_")
		: ""),
	       fp_code);
      id = get_identifier (buf);
      stub_fn = gen_rtx_SYMBOL_REF (Pmode, IDENTIFIER_POINTER (id));

      emit_move_insn (gen_rtx_REG (Pmode, 2), fn);

      if (retval == NULL_RTX)
	insn = gen_call_internal (stub_fn, arg_size);
      else
	insn = gen_call_value_internal (retval, stub_fn, arg_size);
      insn = emit_call_insn (insn);

      /* Put the register usage information on the CALL.  */
      CALL_INSN_FUNCTION_USAGE (insn) =
	gen_rtx_EXPR_LIST (VOIDmode,
			   gen_rtx_USE (VOIDmode, gen_rtx_REG (Pmode, 2)),
			   CALL_INSN_FUNCTION_USAGE (insn));

      /* If we are handling a floating point return value, we need to
         save $18 in the function prologue.  Putting a note on the
         call will mean that regs_ever_live[$18] will be true if the
         call is not eliminated, and we can check that in the prologue
         code.  */
      if (fpret)
	CALL_INSN_FUNCTION_USAGE (insn) =
	  gen_rtx_EXPR_LIST (VOIDmode,
			     gen_rtx_USE (VOIDmode,
					  gen_rtx_REG (word_mode, 18)),
			     CALL_INSN_FUNCTION_USAGE (insn));

      /* Return 1 to tell the caller that we've generated the call
         insn.  */
      return 1;
    }

  /* We know the function we are going to call.  If we have already
     built a stub, we don't need to do anything further.  */

  fnname = XSTR (fn, 0);
  for (l = mips16_stubs; l != NULL; l = l->next)
    if (strcmp (l->name, fnname) == 0)
      break;

  if (l == NULL)
    {
      /* Build a special purpose stub.  When the linker sees a
	 function call in mips16 code, it will check where the target
	 is defined.  If the target is a 32 bit call, the linker will
	 search for the section defined here.  It can tell which
	 symbol this section is associated with by looking at the
	 relocation information (the name is unreliable, since this
	 might be a static function).  If such a section is found, the
	 linker will redirect the call to the start of the magic
	 section.

	 If the function does not return a floating point value, the
	 special stub section is named
	     .mips16.call.FNNAME

	 If the function does return a floating point value, the stub
	 section is named
	     .mips16.call.fp.FNNAME
	 */

      secname = (char *) alloca (strlen (fnname) + 40);
      sprintf (secname, ".mips16.call.%s%s",
	       fpret ? "fp." : "",
	       fnname);
      stubname = (char *) alloca (strlen (fnname) + 20);
      sprintf (stubname, "__call_stub_%s%s",
	       fpret ? "fp_" : "",
	       fnname);
      stubid = get_identifier (stubname);
      stubdecl = build_decl (FUNCTION_DECL, stubid,
			     build_function_type (void_type_node, NULL_TREE));
      DECL_SECTION_NAME (stubdecl) = build_string (strlen (secname), secname);

      fprintf (asm_out_file, "\t# Stub function to call %s%s (",
	       (fpret
		? (GET_MODE (retval) == SFmode ? "float " : "double ")
		: ""),
	       fnname);
      need_comma = 0;
      for (f = (unsigned int) fp_code; f != 0; f >>= 2)
	{
	  fprintf (asm_out_file, "%s%s",
		   need_comma ? ", " : "",
		   (f & 3) == 1 ? "float" : "double");
	  need_comma = 1;
	}
      fprintf (asm_out_file, ")\n");

      fprintf (asm_out_file, "\t.set\tnomips16\n");
      assemble_start_function (stubdecl, stubname);

      if (!FUNCTION_NAME_ALREADY_DECLARED)
	{
	  fputs ("\t.ent\t", asm_out_file);
	  assemble_name (asm_out_file, stubname);
	  fputs ("\n", asm_out_file);

	  assemble_name (asm_out_file, stubname);
	  fputs (":\n", asm_out_file);
	}

      /* We build the stub code by hand.  That's the only way we can
	 do it, since we can't generate 32 bit code during a 16 bit
	 compilation.  */

      /* We don't want the assembler to insert any nops here.  */
      fprintf (asm_out_file, "\t.set\tnoreorder\n");

      mips16_fp_args (asm_out_file, fp_code, 0);

      if (! fpret)
	{
	  fprintf (asm_out_file, "\t.set\tnoat\n");
	  fprintf (asm_out_file, "\tla\t%s,%s\n", reg_names[GP_REG_FIRST + 1],
		   fnname);
	  fprintf (asm_out_file, "\tjr\t%s\n", reg_names[GP_REG_FIRST + 1]);
	  fprintf (asm_out_file, "\t.set\tat\n");
	  /* Unfortunately, we can't fill the jump delay slot.  We
	     can't fill with one of the mtc1 instructions, because the
	     result is not available for one instruction, so if the
	     very first instruction in the function refers to the
	     register, it will see the wrong value.  */
	  fprintf (asm_out_file, "\tnop\n");
	}
      else
	{
	  fprintf (asm_out_file, "\tmove\t%s,%s\n",
		   reg_names[GP_REG_FIRST + 18], reg_names[GP_REG_FIRST + 31]);
	  fprintf (asm_out_file, "\tjal\t%s\n", fnname);
	  /* As above, we can't fill the delay slot.  */
	  fprintf (asm_out_file, "\tnop\n");
	  if (GET_MODE (retval) == SFmode)
	    fprintf (asm_out_file, "\tmfc1\t%s,%s\n",
		     reg_names[GP_REG_FIRST + 2], reg_names[FP_REG_FIRST + 0]);
	  else
	    {
	      if (TARGET_BIG_ENDIAN)
		{
		  fprintf (asm_out_file, "\tmfc1\t%s,%s\n",
			   reg_names[GP_REG_FIRST + 2],
			   reg_names[FP_REG_FIRST + 1]);
		  fprintf (asm_out_file, "\tmfc1\t%s,%s\n",
			   reg_names[GP_REG_FIRST + 3],
			   reg_names[FP_REG_FIRST + 0]);
		}
	      else
		{
		  fprintf (asm_out_file, "\tmfc1\t%s,%s\n",
			   reg_names[GP_REG_FIRST + 2],
			   reg_names[FP_REG_FIRST + 0]);
		  fprintf (asm_out_file, "\tmfc1\t%s,%s\n",
			   reg_names[GP_REG_FIRST + 3],
			   reg_names[FP_REG_FIRST + 1]);
		}
	    }
	  fprintf (asm_out_file, "\tj\t%s\n", reg_names[GP_REG_FIRST + 18]);
	  /* As above, we can't fill the delay slot.  */
	  fprintf (asm_out_file, "\tnop\n");
	}

      fprintf (asm_out_file, "\t.set\treorder\n");

#ifdef ASM_DECLARE_FUNCTION_SIZE
      ASM_DECLARE_FUNCTION_SIZE (asm_out_file, stubname, stubdecl);
#endif

      if (!FUNCTION_NAME_ALREADY_DECLARED)
	{
	  fputs ("\t.end\t", asm_out_file);
	  assemble_name (asm_out_file, stubname);
	  fputs ("\n", asm_out_file);
	}

      fprintf (asm_out_file, "\t.set\tmips16\n");

      /* Record this stub.  */
      l = (struct mips16_stub *) xmalloc (sizeof *l);
      l->name = xstrdup (fnname);
      l->fpret = fpret;
      l->next = mips16_stubs;
      mips16_stubs = l;
    }

  /* If we expect a floating point return value, but we've built a
     stub which does not expect one, then we're in trouble.  We can't
     use the existing stub, because it won't handle the floating point
     value.  We can't build a new stub, because the linker won't know
     which stub to use for the various calls in this object file.
     Fortunately, this case is illegal, since it means that a function
     was declared in two different ways in a single compilation.  */
  if (fpret && ! l->fpret)
    error ("cannot handle inconsistent calls to %qs", fnname);

  /* If we are calling a stub which handles a floating point return
     value, we need to arrange to save $18 in the prologue.  We do
     this by marking the function call as using the register.  The
     prologue will later see that it is used, and emit code to save
     it.  */

  if (l->fpret)
    {
      rtx insn;

      if (retval == NULL_RTX)
	insn = gen_call_internal (fn, arg_size);
      else
	insn = gen_call_value_internal (retval, fn, arg_size);
      insn = emit_call_insn (insn);

      CALL_INSN_FUNCTION_USAGE (insn) =
	gen_rtx_EXPR_LIST (VOIDmode,
			   gen_rtx_USE (VOIDmode, gen_rtx_REG (word_mode, 18)),
			   CALL_INSN_FUNCTION_USAGE (insn));

      /* Return 1 to tell the caller that we've generated the call
         insn.  */
      return 1;
    }

  /* Return 0 to let the caller generate the call insn.  */
  return 0;
}

/* An entry in the mips16 constant pool.  VALUE is the pool constant,
   MODE is its mode, and LABEL is the CODE_LABEL associated with it.  */

struct mips16_constant {
  struct mips16_constant *next;
  rtx value;
  rtx label;
  enum machine_mode mode;
};

/* Information about an incomplete mips16 constant pool.  FIRST is the
   first constant, HIGHEST_ADDRESS is the highest address that the first
   byte of the pool can have, and INSN_ADDRESS is the current instruction
   address.  */

struct mips16_constant_pool {
  struct mips16_constant *first;
  int highest_address;
  int insn_address;
};

/* Add constant VALUE to POOL and return its label.  MODE is the
   value's mode (used for CONST_INTs, etc.).  */

static rtx
add_constant (struct mips16_constant_pool *pool,
	      rtx value, enum machine_mode mode)
{
  struct mips16_constant **p, *c;
  bool first_of_size_p;

  /* See whether the constant is already in the pool.  If so, return the
     existing label, otherwise leave P pointing to the place where the
     constant should be added.

     Keep the pool sorted in increasing order of mode size so that we can
     reduce the number of alignments needed.  */
  first_of_size_p = true;
  for (p = &pool->first; *p != 0; p = &(*p)->next)
    {
      if (mode == (*p)->mode && rtx_equal_p (value, (*p)->value))
	return (*p)->label;
      if (GET_MODE_SIZE (mode) < GET_MODE_SIZE ((*p)->mode))
	break;
      if (GET_MODE_SIZE (mode) == GET_MODE_SIZE ((*p)->mode))
	first_of_size_p = false;
    }

  /* In the worst case, the constant needed by the earliest instruction
     will end up at the end of the pool.  The entire pool must then be
     accessible from that instruction.

     When adding the first constant, set the pool's highest address to
     the address of the first out-of-range byte.  Adjust this address
     downwards each time a new constant is added.  */
  if (pool->first == 0)
    /* For pc-relative lw, addiu and daddiu instructions, the base PC value
       is the address of the instruction with the lowest two bits clear.
       The base PC value for ld has the lowest three bits clear.  Assume
       the worst case here.  */
    pool->highest_address = pool->insn_address - (UNITS_PER_WORD - 2) + 0x8000;
  pool->highest_address -= GET_MODE_SIZE (mode);
  if (first_of_size_p)
    /* Take into account the worst possible padding due to alignment.  */
    pool->highest_address -= GET_MODE_SIZE (mode) - 1;

  /* Create a new entry.  */
  c = (struct mips16_constant *) xmalloc (sizeof *c);
  c->value = value;
  c->mode = mode;
  c->label = gen_label_rtx ();
  c->next = *p;
  *p = c;

  return c->label;
}

/* Output constant VALUE after instruction INSN and return the last
   instruction emitted.  MODE is the mode of the constant.  */

static rtx
dump_constants_1 (enum machine_mode mode, rtx value, rtx insn)
{
  switch (GET_MODE_CLASS (mode))
    {
    case MODE_INT:
      {
	rtx size = GEN_INT (GET_MODE_SIZE (mode));
	return emit_insn_after (gen_consttable_int (value, size), insn);
      }

    case MODE_FLOAT:
      return emit_insn_after (gen_consttable_float (value), insn);

    case MODE_VECTOR_FLOAT:
    case MODE_VECTOR_INT:
      {
	int i;
	for (i = 0; i < CONST_VECTOR_NUNITS (value); i++)
	  insn = dump_constants_1 (GET_MODE_INNER (mode),
				   CONST_VECTOR_ELT (value, i), insn);
	return insn;
      }

    default:
      gcc_unreachable ();
    }
}


/* Dump out the constants in CONSTANTS after INSN.  */

static void
dump_constants (struct mips16_constant *constants, rtx insn)
{
  struct mips16_constant *c, *next;
  int align;

  align = 0;
  for (c = constants; c != NULL; c = next)
    {
      /* If necessary, increase the alignment of PC.  */
      if (align < GET_MODE_SIZE (c->mode))
	{
	  int align_log = floor_log2 (GET_MODE_SIZE (c->mode));
	  insn = emit_insn_after (gen_align (GEN_INT (align_log)), insn);
	}
      align = GET_MODE_SIZE (c->mode);

      insn = emit_label_after (c->label, insn);
      insn = dump_constants_1 (c->mode, c->value, insn);

      next = c->next;
      free (c);
    }

  emit_barrier_after (insn);
}

/* Return the length of instruction INSN.  */

static int
mips16_insn_length (rtx insn)
{
  if (JUMP_P (insn))
    {
      rtx body = PATTERN (insn);
      if (GET_CODE (body) == ADDR_VEC)
	return GET_MODE_SIZE (GET_MODE (body)) * XVECLEN (body, 0);
      if (GET_CODE (body) == ADDR_DIFF_VEC)
	return GET_MODE_SIZE (GET_MODE (body)) * XVECLEN (body, 1);
    }
  return get_attr_length (insn);
}

/* Rewrite *X so that constant pool references refer to the constant's
   label instead.  DATA points to the constant pool structure.  */

static int
mips16_rewrite_pool_refs (rtx *x, void *data)
{
  struct mips16_constant_pool *pool = data;
  if (GET_CODE (*x) == SYMBOL_REF && CONSTANT_POOL_ADDRESS_P (*x))
    *x = gen_rtx_LABEL_REF (Pmode, add_constant (pool,
						 get_pool_constant (*x),
						 get_pool_mode (*x)));
  return 0;
}

/* Build MIPS16 constant pools.  */

static void
mips16_lay_out_constants (void)
{
  struct mips16_constant_pool pool;
  rtx insn, barrier;

  barrier = 0;
  memset (&pool, 0, sizeof (pool));
  for (insn = get_insns (); insn; insn = NEXT_INSN (insn))
    {
      /* Rewrite constant pool references in INSN.  */
      if (INSN_P (insn))
	for_each_rtx (&PATTERN (insn), mips16_rewrite_pool_refs, &pool);

      pool.insn_address += mips16_insn_length (insn);

      if (pool.first != NULL)
	{
	  /* If there are no natural barriers between the first user of
	     the pool and the highest acceptable address, we'll need to
	     create a new instruction to jump around the constant pool.
	     In the worst case, this instruction will be 4 bytes long.

	     If it's too late to do this transformation after INSN,
	     do it immediately before INSN.  */
	  if (barrier == 0 && pool.insn_address + 4 > pool.highest_address)
	    {
	      rtx label, jump;

	      label = gen_label_rtx ();

	      jump = emit_jump_insn_before (gen_jump (label), insn);
	      JUMP_LABEL (jump) = label;
	      LABEL_NUSES (label) = 1;
	      barrier = emit_barrier_after (jump);

	      emit_label_after (label, barrier);
	      pool.insn_address += 4;
	    }

	  /* See whether the constant pool is now out of range of the first
	     user.  If so, output the constants after the previous barrier.
	     Note that any instructions between BARRIER and INSN (inclusive)
	     will use negative offsets to refer to the pool.  */
	  if (pool.insn_address > pool.highest_address)
	    {
	      dump_constants (pool.first, barrier);
	      pool.first = NULL;
	      barrier = 0;
	    }
	  else if (BARRIER_P (insn))
	    barrier = insn;
	}
    }
  dump_constants (pool.first, get_last_insn ());
}

/* A temporary variable used by for_each_rtx callbacks, etc.  */
static rtx mips_sim_insn;

/* A structure representing the state of the processor pipeline.
   Used by the mips_sim_* family of functions.  */
struct mips_sim {
  /* The maximum number of instructions that can be issued in a cycle.
     (Caches mips_issue_rate.)  */
  unsigned int issue_rate;

  /* The current simulation time.  */
  unsigned int time;

  /* How many more instructions can be issued in the current cycle.  */
  unsigned int insns_left;

  /* LAST_SET[X].INSN is the last instruction to set register X.
     LAST_SET[X].TIME is the time at which that instruction was issued.
     INSN is null if no instruction has yet set register X.  */
  struct {
    rtx insn;
    unsigned int time;
  } last_set[FIRST_PSEUDO_REGISTER];

  /* The pipeline's current DFA state.  */
  state_t dfa_state;
};

/* Reset STATE to the initial simulation state.  */

static void
mips_sim_reset (struct mips_sim *state)
{
  state->time = 0;
  state->insns_left = state->issue_rate;
  memset (&state->last_set, 0, sizeof (state->last_set));
  state_reset (state->dfa_state);
}

/* Initialize STATE before its first use.  DFA_STATE points to an
   allocated but uninitialized DFA state.  */

static void
mips_sim_init (struct mips_sim *state, state_t dfa_state)
{
  state->issue_rate = mips_issue_rate ();
  state->dfa_state = dfa_state;
  mips_sim_reset (state);
}

/* Advance STATE by one clock cycle.  */

static void
mips_sim_next_cycle (struct mips_sim *state)
{
  state->time++;
  state->insns_left = state->issue_rate;
  state_transition (state->dfa_state, 0);
}

/* Advance simulation state STATE until instruction INSN can read
   register REG.  */

static void
mips_sim_wait_reg (struct mips_sim *state, rtx insn, rtx reg)
{
  unsigned int i;

  for (i = 0; i < HARD_REGNO_NREGS (REGNO (reg), GET_MODE (reg)); i++)
    if (state->last_set[REGNO (reg) + i].insn != 0)
      {
	unsigned int t;

	t = state->last_set[REGNO (reg) + i].time;
	t += insn_latency (state->last_set[REGNO (reg) + i].insn, insn);
	while (state->time < t)
	  mips_sim_next_cycle (state);
    }
}

/* A for_each_rtx callback.  If *X is a register, advance simulation state
   DATA until mips_sim_insn can read the register's value.  */

static int
mips_sim_wait_regs_2 (rtx *x, void *data)
{
  if (REG_P (*x))
    mips_sim_wait_reg (data, mips_sim_insn, *x);
  return 0;
}

/* Call mips_sim_wait_regs_2 (R, DATA) for each register R mentioned in *X.  */

static void
mips_sim_wait_regs_1 (rtx *x, void *data)
{
  for_each_rtx (x, mips_sim_wait_regs_2, data);
}

/* Advance simulation state STATE until all of INSN's register
   dependencies are satisfied.  */

static void
mips_sim_wait_regs (struct mips_sim *state, rtx insn)
{
  mips_sim_insn = insn;
  note_uses (&PATTERN (insn), mips_sim_wait_regs_1, state);
}

/* Advance simulation state STATE until the units required by
   instruction INSN are available.  */

static void
mips_sim_wait_units (struct mips_sim *state, rtx insn)
{
  state_t tmp_state;

  tmp_state = alloca (state_size ());
  while (state->insns_left == 0
	 || (memcpy (tmp_state, state->dfa_state, state_size ()),
	     state_transition (tmp_state, insn) >= 0))
    mips_sim_next_cycle (state);
}

/* Advance simulation state STATE until INSN is ready to issue.  */

static void
mips_sim_wait_insn (struct mips_sim *state, rtx insn)
{
  mips_sim_wait_regs (state, insn);
  mips_sim_wait_units (state, insn);
}

/* mips_sim_insn has just set X.  Update the LAST_SET array
   in simulation state DATA.  */

static void
mips_sim_record_set (rtx x, rtx pat ATTRIBUTE_UNUSED, void *data)
{
  struct mips_sim *state;
  unsigned int i;

  state = data;
  if (REG_P (x))
    for (i = 0; i < HARD_REGNO_NREGS (REGNO (x), GET_MODE (x)); i++)
      {
	state->last_set[REGNO (x) + i].insn = mips_sim_insn;
	state->last_set[REGNO (x) + i].time = state->time;
      }
}

/* Issue instruction INSN in scheduler state STATE.  Assume that INSN
   can issue immediately (i.e., that mips_sim_wait_insn has already
   been called).  */

static void
mips_sim_issue_insn (struct mips_sim *state, rtx insn)
{
  state_transition (state->dfa_state, insn);
  state->insns_left--;

  mips_sim_insn = insn;
  note_stores (PATTERN (insn), mips_sim_record_set, state);
}

/* Simulate issuing a NOP in state STATE.  */

static void
mips_sim_issue_nop (struct mips_sim *state)
{
  if (state->insns_left == 0)
    mips_sim_next_cycle (state);
  state->insns_left--;
}

/* Update simulation state STATE so that it's ready to accept the instruction
   after INSN.  INSN should be part of the main rtl chain, not a member of a
   SEQUENCE.  */

static void
mips_sim_finish_insn (struct mips_sim *state, rtx insn)
{
  /* If INSN is a jump with an implicit delay slot, simulate a nop.  */
  if (JUMP_P (insn))
    mips_sim_issue_nop (state);

  switch (GET_CODE (SEQ_BEGIN (insn)))
    {
    case CODE_LABEL:
    case CALL_INSN:
      /* We can't predict the processor state after a call or label.  */
      mips_sim_reset (state);
      break;

    case JUMP_INSN:
      /* The delay slots of branch likely instructions are only executed
	 when the branch is taken.  Therefore, if the caller has simulated
	 the delay slot instruction, STATE does not really reflect the state
	 of the pipeline for the instruction after the delay slot.  Also,
	 branch likely instructions tend to incur a penalty when not taken,
	 so there will probably be an extra delay between the branch and
	 the instruction after the delay slot.  */
      if (INSN_ANNULLED_BRANCH_P (SEQ_BEGIN (insn)))
	mips_sim_reset (state);
      break;

    default:
      break;
    }
}

/* The VR4130 pipeline issues aligned pairs of instructions together,
   but it stalls the second instruction if it depends on the first.
   In order to cut down the amount of logic required, this dependence
   check is not based on a full instruction decode.  Instead, any non-SPECIAL
   instruction is assumed to modify the register specified by bits 20-16
   (which is usually the "rt" field).

   In beq, beql, bne and bnel instructions, the rt field is actually an
   input, so we can end up with a false dependence between the branch
   and its delay slot.  If this situation occurs in instruction INSN,
   try to avoid it by swapping rs and rt.  */

static void
vr4130_avoid_branch_rt_conflict (rtx insn)
{
  rtx first, second;

  first = SEQ_BEGIN (insn);
  second = SEQ_END (insn);
  if (JUMP_P (first)
      && NONJUMP_INSN_P (second)
      && GET_CODE (PATTERN (first)) == SET
      && GET_CODE (SET_DEST (PATTERN (first))) == PC
      && GET_CODE (SET_SRC (PATTERN (first))) == IF_THEN_ELSE)
    {
      /* Check for the right kind of condition.  */
      rtx cond = XEXP (SET_SRC (PATTERN (first)), 0);
      if ((GET_CODE (cond) == EQ || GET_CODE (cond) == NE)
	  && REG_P (XEXP (cond, 0))
	  && REG_P (XEXP (cond, 1))
	  && reg_referenced_p (XEXP (cond, 1), PATTERN (second))
	  && !reg_referenced_p (XEXP (cond, 0), PATTERN (second)))
	{
	  /* SECOND mentions the rt register but not the rs register.  */
	  rtx tmp = XEXP (cond, 0);
	  XEXP (cond, 0) = XEXP (cond, 1);
	  XEXP (cond, 1) = tmp;
	}
    }
}

/* Implement -mvr4130-align.  Go through each basic block and simulate the
   processor pipeline.  If we find that a pair of instructions could execute
   in parallel, and the first of those instruction is not 8-byte aligned,
   insert a nop to make it aligned.  */

static void
vr4130_align_insns (void)
{
  struct mips_sim state;
  rtx insn, subinsn, last, last2, next;
  bool aligned_p;

  dfa_start ();

  /* LAST is the last instruction before INSN to have a nonzero length.
     LAST2 is the last such instruction before LAST.  */
  last = 0;
  last2 = 0;

  /* ALIGNED_P is true if INSN is known to be at an aligned address.  */
  aligned_p = true;

  mips_sim_init (&state, alloca (state_size ()));
  for (insn = get_insns (); insn != 0; insn = next)
    {
      unsigned int length;

      next = NEXT_INSN (insn);

      /* See the comment above vr4130_avoid_branch_rt_conflict for details.
	 This isn't really related to the alignment pass, but we do it on
	 the fly to avoid a separate instruction walk.  */
      vr4130_avoid_branch_rt_conflict (insn);

      if (USEFUL_INSN_P (insn))
	FOR_EACH_SUBINSN (subinsn, insn)
	  {
	    mips_sim_wait_insn (&state, subinsn);

	    /* If we want this instruction to issue in parallel with the
	       previous one, make sure that the previous instruction is
	       aligned.  There are several reasons why this isn't worthwhile
	       when the second instruction is a call:

	          - Calls are less likely to be performance critical,
		  - There's a good chance that the delay slot can execute
		    in parallel with the call.
	          - The return address would then be unaligned.

	       In general, if we're going to insert a nop between instructions
	       X and Y, it's better to insert it immediately after X.  That
	       way, if the nop makes Y aligned, it will also align any labels
	       between X and Y.  */
	    if (state.insns_left != state.issue_rate
		&& !CALL_P (subinsn))
	      {
		if (subinsn == SEQ_BEGIN (insn) && aligned_p)
		  {
		    /* SUBINSN is the first instruction in INSN and INSN is
		       aligned.  We want to align the previous instruction
		       instead, so insert a nop between LAST2 and LAST.

		       Note that LAST could be either a single instruction
		       or a branch with a delay slot.  In the latter case,
		       LAST, like INSN, is already aligned, but the delay
		       slot must have some extra delay that stops it from
		       issuing at the same time as the branch.  We therefore
		       insert a nop before the branch in order to align its
		       delay slot.  */
		    emit_insn_after (gen_nop (), last2);
		    aligned_p = false;
		  }
		else if (subinsn != SEQ_BEGIN (insn) && !aligned_p)
		  {
		    /* SUBINSN is the delay slot of INSN, but INSN is
		       currently unaligned.  Insert a nop between
		       LAST and INSN to align it.  */
		    emit_insn_after (gen_nop (), last);
		    aligned_p = true;
		  }
	      }
	    mips_sim_issue_insn (&state, subinsn);
	  }
      mips_sim_finish_insn (&state, insn);

      /* Update LAST, LAST2 and ALIGNED_P for the next instruction.  */
      length = get_attr_length (insn);
      if (length > 0)
	{
	  /* If the instruction is an asm statement or multi-instruction
	     mips.md patern, the length is only an estimate.  Insert an
	     8 byte alignment after it so that the following instructions
	     can be handled correctly.  */
	  if (NONJUMP_INSN_P (SEQ_BEGIN (insn))
	      && (recog_memoized (insn) < 0 || length >= 8))
	    {
	      next = emit_insn_after (gen_align (GEN_INT (3)), insn);
	      next = NEXT_INSN (next);
	      mips_sim_next_cycle (&state);
	      aligned_p = true;
	    }
	  else if (length & 4)
	    aligned_p = !aligned_p;
	  last2 = last;
	  last = insn;
	}

      /* See whether INSN is an aligned label.  */
      if (LABEL_P (insn) && label_to_alignment (insn) >= 3)
	aligned_p = true;
    }
  dfa_finish ();
}

/* Subroutine of mips_reorg.  If there is a hazard between INSN
   and a previous instruction, avoid it by inserting nops after
   instruction AFTER.

   *DELAYED_REG and *HILO_DELAY describe the hazards that apply at
   this point.  If *DELAYED_REG is non-null, INSN must wait a cycle
   before using the value of that register.  *HILO_DELAY counts the
   number of instructions since the last hilo hazard (that is,
   the number of instructions since the last mflo or mfhi).

   After inserting nops for INSN, update *DELAYED_REG and *HILO_DELAY
   for the next instruction.

   LO_REG is an rtx for the LO register, used in dependence checking.  */

static void
mips_avoid_hazard (rtx after, rtx insn, int *hilo_delay,
		   rtx *delayed_reg, rtx lo_reg)
{
  rtx pattern, set;
  int nops, ninsns;

  if (!INSN_P (insn))
    return;

  pattern = PATTERN (insn);

  /* Do not put the whole function in .set noreorder if it contains
     an asm statement.  We don't know whether there will be hazards
     between the asm statement and the gcc-generated code.  */
  if (GET_CODE (pattern) == ASM_INPUT || asm_noperands (pattern) >= 0)
    cfun->machine->all_noreorder_p = false;

  /* Ignore zero-length instructions (barriers and the like).  */
  ninsns = get_attr_length (insn) / 4;
  if (ninsns == 0)
    return;

  /* Work out how many nops are needed.  Note that we only care about
     registers that are explicitly mentioned in the instruction's pattern.
     It doesn't matter that calls use the argument registers or that they
     clobber hi and lo.  */
  if (*hilo_delay < 2 && reg_set_p (lo_reg, pattern))
    nops = 2 - *hilo_delay;
  else if (*delayed_reg != 0 && reg_referenced_p (*delayed_reg, pattern))
    nops = 1;
  else
    nops = 0;

  /* Insert the nops between this instruction and the previous one.
     Each new nop takes us further from the last hilo hazard.  */
  *hilo_delay += nops;
  while (nops-- > 0)
    emit_insn_after (gen_hazard_nop (), after);

  /* Set up the state for the next instruction.  */
  *hilo_delay += ninsns;
  *delayed_reg = 0;
  if (INSN_CODE (insn) >= 0)
    switch (get_attr_hazard (insn))
      {
      case HAZARD_NONE:
	break;

      case HAZARD_HILO:
	*hilo_delay = 0;
	break;

      case HAZARD_DELAY:
	set = single_set (insn);
	gcc_assert (set != 0);
	*delayed_reg = SET_DEST (set);
	break;
      }
}


/* Go through the instruction stream and insert nops where necessary.
   See if the whole function can then be put into .set noreorder &
   .set nomacro.  */

static void
mips_avoid_hazards (void)
{
  rtx insn, last_insn, lo_reg, delayed_reg;
  int hilo_delay, i;

  /* Force all instructions to be split into their final form.  */
  split_all_insns_noflow ();

  /* Recalculate instruction lengths without taking nops into account.  */
  cfun->machine->ignore_hazard_length_p = true;
  shorten_branches (get_insns ());

  cfun->machine->all_noreorder_p = true;

  /* Profiled functions can't be all noreorder because the profiler
     support uses assembler macros.  */
  if (current_function_profile)
    cfun->machine->all_noreorder_p = false;

  /* Code compiled with -mfix-vr4120 can't be all noreorder because
     we rely on the assembler to work around some errata.  */
  if (TARGET_FIX_VR4120)
    cfun->machine->all_noreorder_p = false;

  /* The same is true for -mfix-vr4130 if we might generate mflo or
     mfhi instructions.  Note that we avoid using mflo and mfhi if
     the VR4130 macc and dmacc instructions are available instead;
     see the *mfhilo_{si,di}_macc patterns.  */
  if (TARGET_FIX_VR4130 && !ISA_HAS_MACCHI)
    cfun->machine->all_noreorder_p = false;

  last_insn = 0;
  hilo_delay = 2;
  delayed_reg = 0;
  lo_reg = gen_rtx_REG (SImode, LO_REGNUM);

  for (insn = get_insns (); insn != 0; insn = NEXT_INSN (insn))
    if (INSN_P (insn))
      {
	if (GET_CODE (PATTERN (insn)) == SEQUENCE)
	  for (i = 0; i < XVECLEN (PATTERN (insn), 0); i++)
	    mips_avoid_hazard (last_insn, XVECEXP (PATTERN (insn), 0, i),
			       &hilo_delay, &delayed_reg, lo_reg);
	else
	  mips_avoid_hazard (last_insn, insn, &hilo_delay,
			     &delayed_reg, lo_reg);

	last_insn = insn;
      }
}


/* Implement TARGET_MACHINE_DEPENDENT_REORG.  */

static void
mips_reorg (void)
{
  if (TARGET_MIPS16)
    mips16_lay_out_constants ();
  else if (TARGET_EXPLICIT_RELOCS)
    {
      if (mips_flag_delayed_branch)
	dbr_schedule (get_insns (), dump_file);
      mips_avoid_hazards ();
      if (TUNE_MIPS4130 && TARGET_VR4130_ALIGN)
	vr4130_align_insns ();
    }
}

/* This function does three things:

   - Register the special divsi3 and modsi3 functions if -mfix-vr4120.
   - Register the mips16 hardware floating point stubs.
   - Register the gofast functions if selected using --enable-gofast.  */

#include "config/gofast.h"

static void
mips_init_libfuncs (void)
{
  if (TARGET_FIX_VR4120)
    {
      set_optab_libfunc (sdiv_optab, SImode, "__vr4120_divsi3");
      set_optab_libfunc (smod_optab, SImode, "__vr4120_modsi3");
    }

  if (TARGET_MIPS16 && mips16_hard_float)
    {
      set_optab_libfunc (add_optab, SFmode, "__mips16_addsf3");
      set_optab_libfunc (sub_optab, SFmode, "__mips16_subsf3");
      set_optab_libfunc (smul_optab, SFmode, "__mips16_mulsf3");
      set_optab_libfunc (sdiv_optab, SFmode, "__mips16_divsf3");

      set_optab_libfunc (eq_optab, SFmode, "__mips16_eqsf2");
      set_optab_libfunc (ne_optab, SFmode, "__mips16_nesf2");
      set_optab_libfunc (gt_optab, SFmode, "__mips16_gtsf2");
      set_optab_libfunc (ge_optab, SFmode, "__mips16_gesf2");
      set_optab_libfunc (lt_optab, SFmode, "__mips16_ltsf2");
      set_optab_libfunc (le_optab, SFmode, "__mips16_lesf2");

      set_conv_libfunc (sfix_optab, SImode, SFmode, "__mips16_fix_truncsfsi");
      set_conv_libfunc (sfloat_optab, SFmode, SImode, "__mips16_floatsisf");

      if (TARGET_DOUBLE_FLOAT)
	{
	  set_optab_libfunc (add_optab, DFmode, "__mips16_adddf3");
	  set_optab_libfunc (sub_optab, DFmode, "__mips16_subdf3");
	  set_optab_libfunc (smul_optab, DFmode, "__mips16_muldf3");
	  set_optab_libfunc (sdiv_optab, DFmode, "__mips16_divdf3");

	  set_optab_libfunc (eq_optab, DFmode, "__mips16_eqdf2");
	  set_optab_libfunc (ne_optab, DFmode, "__mips16_nedf2");
	  set_optab_libfunc (gt_optab, DFmode, "__mips16_gtdf2");
	  set_optab_libfunc (ge_optab, DFmode, "__mips16_gedf2");
	  set_optab_libfunc (lt_optab, DFmode, "__mips16_ltdf2");
	  set_optab_libfunc (le_optab, DFmode, "__mips16_ledf2");

	  set_conv_libfunc (sext_optab, DFmode, SFmode, "__mips16_extendsfdf2");
	  set_conv_libfunc (trunc_optab, SFmode, DFmode, "__mips16_truncdfsf2");

	  set_conv_libfunc (sfix_optab, SImode, DFmode, "__mips16_fix_truncdfsi");
	  set_conv_libfunc (sfloat_optab, DFmode, SImode, "__mips16_floatsidf");
	}
    }
  else
    gofast_maybe_init_libfuncs ();
}

/* Return a number assessing the cost of moving a register in class
   FROM to class TO.  The classes are expressed using the enumeration
   values such as `GENERAL_REGS'.  A value of 2 is the default; other
   values are interpreted relative to that.

   It is not required that the cost always equal 2 when FROM is the
   same as TO; on some machines it is expensive to move between
   registers if they are not general registers.

   If reload sees an insn consisting of a single `set' between two
   hard registers, and if `REGISTER_MOVE_COST' applied to their
   classes returns a value of 2, reload does not check to ensure that
   the constraints of the insn are met.  Setting a cost of other than
   2 will allow reload to verify that the constraints are met.  You
   should do this if the `movM' pattern's constraints do not allow
   such copying.

   ??? We make the cost of moving from HI/LO into general
   registers the same as for one of moving general registers to
   HI/LO for TARGET_MIPS16 in order to prevent allocating a
   pseudo to HI/LO.  This might hurt optimizations though, it
   isn't clear if it is wise.  And it might not work in all cases.  We
   could solve the DImode LO reg problem by using a multiply, just
   like reload_{in,out}si.  We could solve the SImode/HImode HI reg
   problem by using divide instructions.  divu puts the remainder in
   the HI reg, so doing a divide by -1 will move the value in the HI
   reg for all values except -1.  We could handle that case by using a
   signed divide, e.g.  -1 / 2 (or maybe 1 / -2?).  We'd have to emit
   a compare/branch to test the input value to see which instruction
   we need to use.  This gets pretty messy, but it is feasible.  */

int
mips_register_move_cost (enum machine_mode mode ATTRIBUTE_UNUSED,
			 enum reg_class to, enum reg_class from)
{
  if (from == M16_REGS && GR_REG_CLASS_P (to))
    return 2;
  else if (from == M16_NA_REGS && GR_REG_CLASS_P (to))
    return 2;
  else if (GR_REG_CLASS_P (from))
    {
      if (to == M16_REGS)
	return 2;
      else if (to == M16_NA_REGS)
	return 2;
      else if (GR_REG_CLASS_P (to))
	{
	  if (TARGET_MIPS16)
	    return 4;
	  else
	    return 2;
	}
      else if (to == FP_REGS)
	return 4;
      else if (reg_class_subset_p (to, ACC_REGS))
	{
	  if (TARGET_MIPS16)
	    return 12;
	  else
	    return 6;
	}
      else if (COP_REG_CLASS_P (to))
	{
	  return 5;
	}
    }
  else if (from == FP_REGS)
    {
      if (GR_REG_CLASS_P (to))
	return 4;
      else if (to == FP_REGS)
	return 2;
      else if (to == ST_REGS)
	return 8;
    }
  else if (reg_class_subset_p (from, ACC_REGS))
    {
      if (GR_REG_CLASS_P (to))
	{
	  if (TARGET_MIPS16)
	    return 12;
	  else
	    return 6;
	}
    }
  else if (from == ST_REGS && GR_REG_CLASS_P (to))
    return 4;
  else if (COP_REG_CLASS_P (from))
    {
      return 5;
    }

  /* Fall through.
     ??? What cases are these? Shouldn't we return 2 here?  */

  return 12;
}

/* Return the length of INSN.  LENGTH is the initial length computed by
   attributes in the machine-description file.  */

int
mips_adjust_insn_length (rtx insn, int length)
{
  /* A unconditional jump has an unfilled delay slot if it is not part
     of a sequence.  A conditional jump normally has a delay slot, but
     does not on MIPS16.  */
  if (CALL_P (insn) || (TARGET_MIPS16 ? simplejump_p (insn) : JUMP_P (insn)))
    length += 4;

  /* See how many nops might be needed to avoid hardware hazards.  */
  if (!cfun->machine->ignore_hazard_length_p && INSN_CODE (insn) >= 0)
    switch (get_attr_hazard (insn))
      {
      case HAZARD_NONE:
	break;

      case HAZARD_DELAY:
	length += 4;
	break;

      case HAZARD_HILO:
	length += 8;
	break;
      }

  /* All MIPS16 instructions are a measly two bytes.  */
  if (TARGET_MIPS16)
    length /= 2;

  return length;
}


/* Return an asm sequence to start a noat block and load the address
   of a label into $1.  */

const char *
mips_output_load_label (void)
{
  if (TARGET_EXPLICIT_RELOCS)
    switch (mips_abi)
      {
      case ABI_N32:
	return "%[lw\t%@,%%got_page(%0)(%+)\n\taddiu\t%@,%@,%%got_ofst(%0)";

      case ABI_64:
	return "%[ld\t%@,%%got_page(%0)(%+)\n\tdaddiu\t%@,%@,%%got_ofst(%0)";

      default:
	if (ISA_HAS_LOAD_DELAY)
	  return "%[lw\t%@,%%got(%0)(%+)%#\n\taddiu\t%@,%@,%%lo(%0)";
	return "%[lw\t%@,%%got(%0)(%+)\n\taddiu\t%@,%@,%%lo(%0)";
      }
  else
    {
      if (Pmode == DImode)
	return "%[dla\t%@,%0";
      else
	return "%[la\t%@,%0";
    }
}


/* Output assembly instructions to peform a conditional branch.

   INSN is the branch instruction.  OPERANDS[0] is the condition.
   OPERANDS[1] is the target of the branch.  OPERANDS[2] is the target
   of the first operand to the condition.  If TWO_OPERANDS_P is
   nonzero the comparison takes two operands; OPERANDS[3] will be the
   second operand.

   If INVERTED_P is nonzero we are to branch if the condition does
   not hold.  If FLOAT_P is nonzero this is a floating-point comparison.

   LENGTH is the length (in bytes) of the sequence we are to generate.
   That tells us whether to generate a simple conditional branch, or a
   reversed conditional branch around a `jr' instruction.  */
const char *
mips_output_conditional_branch (rtx insn, rtx *operands, int two_operands_p,
				int float_p, int inverted_p, int length)
{
  static char buffer[200];
  /* The kind of comparison we are doing.  */
  enum rtx_code code = GET_CODE (operands[0]);
  /* Nonzero if the opcode for the comparison needs a `z' indicating
     that it is a comparison against zero.  */
  int need_z_p;
  /* A string to use in the assembly output to represent the first
     operand.  */
  const char *op1 = "%z2";
  /* A string to use in the assembly output to represent the second
     operand.  Use the hard-wired zero register if there's no second
     operand.  */
  const char *op2 = (two_operands_p ? ",%z3" : ",%.");
  /* The operand-printing string for the comparison.  */
  const char *const comp = (float_p ? "%F0" : "%C0");
  /* The operand-printing string for the inverted comparison.  */
  const char *const inverted_comp = (float_p ? "%W0" : "%N0");

  /* The MIPS processors (for levels of the ISA at least two), have
     "likely" variants of each branch instruction.  These instructions
     annul the instruction in the delay slot if the branch is not
     taken.  */
  mips_branch_likely = (final_sequence && INSN_ANNULLED_BRANCH_P (insn));

  if (!two_operands_p)
    {
      /* To compute whether than A > B, for example, we normally
	 subtract B from A and then look at the sign bit.  But, if we
	 are doing an unsigned comparison, and B is zero, we don't
	 have to do the subtraction.  Instead, we can just check to
	 see if A is nonzero.  Thus, we change the CODE here to
	 reflect the simpler comparison operation.  */
      switch (code)
	{
	case GTU:
	  code = NE;
	  break;

	case LEU:
	  code = EQ;
	  break;

	case GEU:
	  /* A condition which will always be true.  */
	  code = EQ;
	  op1 = "%.";
	  break;

	case LTU:
	  /* A condition which will always be false.  */
	  code = NE;
	  op1 = "%.";
	  break;

	default:
	  /* Not a special case.  */
	  break;
	}
    }

  /* Relative comparisons are always done against zero.  But
     equality comparisons are done between two operands, and therefore
     do not require a `z' in the assembly language output.  */
  need_z_p = (!float_p && code != EQ && code != NE);
  /* For comparisons against zero, the zero is not provided
     explicitly.  */
  if (need_z_p)
    op2 = "";

  /* Begin by terminating the buffer.  That way we can always use
     strcat to add to it.  */
  buffer[0] = '\0';

  switch (length)
    {
    case 4:
    case 8:
      /* Just a simple conditional branch.  */
      if (float_p)
	sprintf (buffer, "%%*b%s%%?\t%%Z2%%1%%/",
		 inverted_p ? inverted_comp : comp);
      else
	sprintf (buffer, "%%*b%s%s%%?\t%s%s,%%1%%/",
		 inverted_p ? inverted_comp : comp,
		 need_z_p ? "z" : "",
		 op1,
		 op2);
      return buffer;

    case 12:
    case 16:
    case 24:
    case 28:
      {
	/* Generate a reversed conditional branch around ` j'
	   instruction:

		.set noreorder
		.set nomacro
		bc    l
		delay_slot or #nop
		j     target
		#nop
	     l:
		.set macro
		.set reorder

	   If the original branch was a likely branch, the delay slot
	   must be executed only if the branch is taken, so generate:

		.set noreorder
		.set nomacro
		bc    l
		#nop
		j     target
		delay slot or #nop
	     l:
		.set macro
		.set reorder

	   When generating PIC, instead of:

	        j     target

	   we emit:

	        .set noat
	        la    $at, target
		jr    $at
		.set at
	*/

        rtx orig_target;
	rtx target = gen_label_rtx ();

        orig_target = operands[1];
        operands[1] = target;
	/* Generate the reversed comparison.  This takes four
	   bytes.  */
	if (float_p)
	  sprintf (buffer, "%%*b%s\t%%Z2%%1",
		   inverted_p ? comp : inverted_comp);
	else
	  sprintf (buffer, "%%*b%s%s\t%s%s,%%1",
		   inverted_p ? comp : inverted_comp,
		   need_z_p ? "z" : "",
		   op1,
		   op2);
        output_asm_insn (buffer, operands);

        if (length != 16 && length != 28 && ! mips_branch_likely)
          {
            /* Output delay slot instruction.  */
            rtx insn = final_sequence;
            final_scan_insn (XVECEXP (insn, 0, 1), asm_out_file,
                             optimize, 1, NULL);
            INSN_DELETED_P (XVECEXP (insn, 0, 1)) = 1;
          }
	else
	  output_asm_insn ("%#", 0);

	if (length <= 16)
	  output_asm_insn ("j\t%0", &orig_target);
	else
	  {
	    output_asm_insn (mips_output_load_label (), &orig_target);
	    output_asm_insn ("jr\t%@%]", 0);
	  }

        if (length != 16 && length != 28 && mips_branch_likely)
          {
            /* Output delay slot instruction.  */
            rtx insn = final_sequence;
            final_scan_insn (XVECEXP (insn, 0, 1), asm_out_file,
                             optimize, 1, NULL);
            INSN_DELETED_P (XVECEXP (insn, 0, 1)) = 1;
          }
	else
	  output_asm_insn ("%#", 0);

        (*targetm.asm_out.internal_label) (asm_out_file, "L",
                                   CODE_LABEL_NUMBER (target));

        return "";
      }

    default:
      gcc_unreachable ();
    }

  /* NOTREACHED */
  return 0;
}

/* Used to output div or ddiv instruction DIVISION, which has the operands
   given by OPERANDS.  Add in a divide-by-zero check if needed.

   When working around R4000 and R4400 errata, we need to make sure that
   the division is not immediately followed by a shift[1][2].  We also
   need to stop the division from being put into a branch delay slot[3].
   The easiest way to avoid both problems is to add a nop after the
   division.  When a divide-by-zero check is needed, this nop can be
   used to fill the branch delay slot.

   [1] If a double-word or a variable shift executes immediately
       after starting an integer division, the shift may give an
       incorrect result.  See quotations of errata #16 and #28 from
       "MIPS R4000PC/SC Errata, Processor Revision 2.2 and 3.0"
       in mips.md for details.

   [2] A similar bug to [1] exists for all revisions of the
       R4000 and the R4400 when run in an MC configuration.
       From "MIPS R4000MC Errata, Processor Revision 2.2 and 3.0":

       "19. In this following sequence:

		    ddiv		(or ddivu or div or divu)
		    dsll32		(or dsrl32, dsra32)

	    if an MPT stall occurs, while the divide is slipping the cpu
	    pipeline, then the following double shift would end up with an
	    incorrect result.

	    Workaround: The compiler needs to avoid generating any
	    sequence with divide followed by extended double shift."

       This erratum is also present in "MIPS R4400MC Errata, Processor
       Revision 1.0" and "MIPS R4400MC Errata, Processor Revision 2.0
       & 3.0" as errata #10 and #4, respectively.

   [3] From "MIPS R4000PC/SC Errata, Processor Revision 2.2 and 3.0"
       (also valid for MIPS R4000MC processors):

       "52. R4000SC: This bug does not apply for the R4000PC.

	    There are two flavors of this bug:

	    1) If the instruction just after divide takes an RF exception
	       (tlb-refill, tlb-invalid) and gets an instruction cache
	       miss (both primary and secondary) and the line which is
	       currently in secondary cache at this index had the first
	       data word, where the bits 5..2 are set, then R4000 would
	       get a wrong result for the div.

	    ##1
		    nop
		    div	r8, r9
		    -------------------		# end-of page. -tlb-refill
		    nop
	    ##2
		    nop
		    div	r8, r9
		    -------------------		# end-of page. -tlb-invalid
		    nop

	    2) If the divide is in the taken branch delay slot, where the
	       target takes RF exception and gets an I-cache miss for the
	       exception vector or where I-cache miss occurs for the
	       target address, under the above mentioned scenarios, the
	       div would get wrong results.

	    ##1
		    j	r2		# to next page mapped or unmapped
		    div	r8,r9		# this bug would be there as long
					# as there is an ICache miss and
		    nop			# the "data pattern" is present

	    ##2
		    beq	r0, r0, NextPage	# to Next page
		    div	r8,r9
		    nop

	    This bug is present for div, divu, ddiv, and ddivu
	    instructions.

	    Workaround: For item 1), OS could make sure that the next page
	    after the divide instruction is also mapped.  For item 2), the
	    compiler could make sure that the divide instruction is not in
	    the branch delay slot."

       These processors have PRId values of 0x00004220 and 0x00004300 for
       the R4000 and 0x00004400, 0x00004500 and 0x00004600 for the R4400.  */

const char *
mips_output_division (const char *division, rtx *operands)
{
  const char *s;

  s = division;
  if (TARGET_FIX_R4000 || TARGET_FIX_R4400)
    {
      output_asm_insn (s, operands);
      s = "nop";
    }
  if (TARGET_CHECK_ZERO_DIV)
    {
      if (TARGET_MIPS16)
	{
	  output_asm_insn (s, operands);
	  s = "bnez\t%2,1f\n\tbreak\t7\n1:";
	}
      else if (GENERATE_DIVIDE_TRAPS)
        {
	  output_asm_insn (s, operands);
	  s = "teq\t%2,%.,7";
        }
      else
	{
	  output_asm_insn ("%(bne\t%2,%.,1f", operands);
	  output_asm_insn (s, operands);
	  s = "break\t7%)\n1:";
	}
    }
  return s;
}

/* Return true if GIVEN is the same as CANONICAL, or if it is CANONICAL
   with a final "000" replaced by "k".  Ignore case.

   Note: this function is shared between GCC and GAS.  */

static bool
mips_strict_matching_cpu_name_p (const char *canonical, const char *given)
{
  while (*given != 0 && TOLOWER (*given) == TOLOWER (*canonical))
    given++, canonical++;

  return ((*given == 0 && *canonical == 0)
	  || (strcmp (canonical, "000") == 0 && strcasecmp (given, "k") == 0));
}


/* Return true if GIVEN matches CANONICAL, where GIVEN is a user-supplied
   CPU name.  We've traditionally allowed a lot of variation here.

   Note: this function is shared between GCC and GAS.  */

static bool
mips_matching_cpu_name_p (const char *canonical, const char *given)
{
  /* First see if the name matches exactly, or with a final "000"
     turned into "k".  */
  if (mips_strict_matching_cpu_name_p (canonical, given))
    return true;

  /* If not, try comparing based on numerical designation alone.
     See if GIVEN is an unadorned number, or 'r' followed by a number.  */
  if (TOLOWER (*given) == 'r')
    given++;
  if (!ISDIGIT (*given))
    return false;

  /* Skip over some well-known prefixes in the canonical name,
     hoping to find a number there too.  */
  if (TOLOWER (canonical[0]) == 'v' && TOLOWER (canonical[1]) == 'r')
    canonical += 2;
  else if (TOLOWER (canonical[0]) == 'r' && TOLOWER (canonical[1]) == 'm')
    canonical += 2;
  else if (TOLOWER (canonical[0]) == 'r')
    canonical += 1;

  return mips_strict_matching_cpu_name_p (canonical, given);
}


/* Return the mips_cpu_info entry for the processor or ISA given
   by CPU_STRING.  Return null if the string isn't recognized.

   A similar function exists in GAS.  */

static const struct mips_cpu_info *
mips_parse_cpu (const char *cpu_string)
{
  const struct mips_cpu_info *p;
  const char *s;

  /* In the past, we allowed upper-case CPU names, but it doesn't
     work well with the multilib machinery.  */
  for (s = cpu_string; *s != 0; s++)
    if (ISUPPER (*s))
      {
	warning (0, "the cpu name must be lower case");
	break;
      }

  /* 'from-abi' selects the most compatible architecture for the given
     ABI: MIPS I for 32-bit ABIs and MIPS III for 64-bit ABIs.  For the
     EABIs, we have to decide whether we're using the 32-bit or 64-bit
     version.  Look first at the -mgp options, if given, otherwise base
     the choice on MASK_64BIT in TARGET_DEFAULT.  */
  if (strcasecmp (cpu_string, "from-abi") == 0)
    return mips_cpu_info_from_isa (ABI_NEEDS_32BIT_REGS ? 1
				   : ABI_NEEDS_64BIT_REGS ? 3
				   : (TARGET_64BIT ? 3 : 1));

  /* 'default' has traditionally been a no-op.  Probably not very useful.  */
  if (strcasecmp (cpu_string, "default") == 0)
    return 0;

  for (p = mips_cpu_info_table; p->name != 0; p++)
    if (mips_matching_cpu_name_p (p->name, cpu_string))
      return p;

  return 0;
}


/* Return the processor associated with the given ISA level, or null
   if the ISA isn't valid.  */

static const struct mips_cpu_info *
mips_cpu_info_from_isa (int isa)
{
  const struct mips_cpu_info *p;

  for (p = mips_cpu_info_table; p->name != 0; p++)
    if (p->isa == isa)
      return p;

  return 0;
}

/* Implement HARD_REGNO_NREGS.  The size of FP registers is controlled
   by UNITS_PER_FPREG.  The size of FP status registers is always 4, because
   they only hold condition code modes, and CCmode is always considered to
   be 4 bytes wide.  All other registers are word sized.  */

unsigned int
mips_hard_regno_nregs (int regno, enum machine_mode mode)
{
  if (ST_REG_P (regno))
    return ((GET_MODE_SIZE (mode) + 3) / 4);
  else if (! FP_REG_P (regno))
    return ((GET_MODE_SIZE (mode) + UNITS_PER_WORD - 1) / UNITS_PER_WORD);
  else
    return ((GET_MODE_SIZE (mode) + UNITS_PER_FPREG - 1) / UNITS_PER_FPREG);
}

/* Implement TARGET_RETURN_IN_MEMORY.  Under the old (i.e., 32 and O64 ABIs)
   all BLKmode objects are returned in memory.  Under the new (N32 and
   64-bit MIPS ABIs) small structures are returned in a register.
   Objects with varying size must still be returned in memory, of
   course.  */

static bool
mips_return_in_memory (tree type, tree fndecl ATTRIBUTE_UNUSED)
{
  if (TARGET_OLDABI)
    return (TYPE_MODE (type) == BLKmode);
  else
    return ((int_size_in_bytes (type) > (2 * UNITS_PER_WORD))
	    || (int_size_in_bytes (type) == -1));
}

static bool
mips_strict_argument_naming (CUMULATIVE_ARGS *ca ATTRIBUTE_UNUSED)
{
  return !TARGET_OLDABI;
}

/* Return true if INSN is a multiply-add or multiply-subtract
   instruction and PREV assigns to the accumulator operand.  */

bool
mips_linked_madd_p (rtx prev, rtx insn)
{
  rtx x;

  x = single_set (insn);
  if (x == 0)
    return false;

  x = SET_SRC (x);

  if (GET_CODE (x) == PLUS
      && GET_CODE (XEXP (x, 0)) == MULT
      && reg_set_p (XEXP (x, 1), prev))
    return true;

  if (GET_CODE (x) == MINUS
      && GET_CODE (XEXP (x, 1)) == MULT
      && reg_set_p (XEXP (x, 0), prev))
    return true;

  return false;
}

/* Used by TUNE_MACC_CHAINS to record the last scheduled instruction
   that may clobber hi or lo.  */

static rtx mips_macc_chains_last_hilo;

/* A TUNE_MACC_CHAINS helper function.  Record that instruction INSN has
   been scheduled, updating mips_macc_chains_last_hilo appropriately.  */

static void
mips_macc_chains_record (rtx insn)
{
  if (get_attr_may_clobber_hilo (insn))
    mips_macc_chains_last_hilo = insn;
}

/* A TUNE_MACC_CHAINS helper function.  Search ready queue READY, which
   has NREADY elements, looking for a multiply-add or multiply-subtract
   instruction that is cumulative with mips_macc_chains_last_hilo.
   If there is one, promote it ahead of anything else that might
   clobber hi or lo.  */

static void
mips_macc_chains_reorder (rtx *ready, int nready)
{
  int i, j;

  if (mips_macc_chains_last_hilo != 0)
    for (i = nready - 1; i >= 0; i--)
      if (mips_linked_madd_p (mips_macc_chains_last_hilo, ready[i]))
	{
	  for (j = nready - 1; j > i; j--)
	    if (recog_memoized (ready[j]) >= 0
		&& get_attr_may_clobber_hilo (ready[j]))
	      {
		mips_promote_ready (ready, i, j);
		break;
	      }
	  break;
	}
}

/* The last instruction to be scheduled.  */

static rtx vr4130_last_insn;

/* A note_stores callback used by vr4130_true_reg_dependence_p.  DATA
   points to an rtx that is initially an instruction.  Nullify the rtx
   if the instruction uses the value of register X.  */

static void
vr4130_true_reg_dependence_p_1 (rtx x, rtx pat ATTRIBUTE_UNUSED, void *data)
{
  rtx *insn_ptr = data;
  if (REG_P (x)
      && *insn_ptr != 0
      && reg_referenced_p (x, PATTERN (*insn_ptr)))
    *insn_ptr = 0;
}

/* Return true if there is true register dependence between vr4130_last_insn
   and INSN.  */

static bool
vr4130_true_reg_dependence_p (rtx insn)
{
  note_stores (PATTERN (vr4130_last_insn),
	       vr4130_true_reg_dependence_p_1, &insn);
  return insn == 0;
}

/* A TUNE_MIPS4130 helper function.  Given that INSN1 is at the head of
   the ready queue and that INSN2 is the instruction after it, return
   true if it is worth promoting INSN2 ahead of INSN1.  Look for cases
   in which INSN1 and INSN2 can probably issue in parallel, but for
   which (INSN2, INSN1) should be less sensitive to instruction
   alignment than (INSN1, INSN2).  See 4130.md for more details.  */

static bool
vr4130_swap_insns_p (rtx insn1, rtx insn2)
{
  rtx dep;

  /* Check for the following case:

     1) there is some other instruction X with an anti dependence on INSN1;
     2) X has a higher priority than INSN2; and
     3) X is an arithmetic instruction (and thus has no unit restrictions).

     If INSN1 is the last instruction blocking X, it would better to
     choose (INSN1, X) over (INSN2, INSN1).  */
  for (dep = INSN_DEPEND (insn1); dep != 0; dep = XEXP (dep, 1))
    if (REG_NOTE_KIND (dep) == REG_DEP_ANTI
	&& INSN_PRIORITY (XEXP (dep, 0)) > INSN_PRIORITY (insn2)
	&& recog_memoized (XEXP (dep, 0)) >= 0
	&& get_attr_vr4130_class (XEXP (dep, 0)) == VR4130_CLASS_ALU)
      return false;

  if (vr4130_last_insn != 0
      && recog_memoized (insn1) >= 0
      && recog_memoized (insn2) >= 0)
    {
      /* See whether INSN1 and INSN2 use different execution units,
	 or if they are both ALU-type instructions.  If so, they can
	 probably execute in parallel.  */
      enum attr_vr4130_class class1 = get_attr_vr4130_class (insn1);
      enum attr_vr4130_class class2 = get_attr_vr4130_class (insn2);
      if (class1 != class2 || class1 == VR4130_CLASS_ALU)
	{
	  /* If only one of the instructions has a dependence on
	     vr4130_last_insn, prefer to schedule the other one first.  */
	  bool dep1 = vr4130_true_reg_dependence_p (insn1);
	  bool dep2 = vr4130_true_reg_dependence_p (insn2);
	  if (dep1 != dep2)
	    return dep1;

	  /* Prefer to schedule INSN2 ahead of INSN1 if vr4130_last_insn
	     is not an ALU-type instruction and if INSN1 uses the same
	     execution unit.  (Note that if this condition holds, we already
	     know that INSN2 uses a different execution unit.)  */
	  if (class1 != VR4130_CLASS_ALU
	      && recog_memoized (vr4130_last_insn) >= 0
	      && class1 == get_attr_vr4130_class (vr4130_last_insn))
	    return true;
	}
    }
  return false;
}

/* A TUNE_MIPS4130 helper function.  (READY, NREADY) describes a ready
   queue with at least two instructions.  Swap the first two if
   vr4130_swap_insns_p says that it could be worthwhile.  */

static void
vr4130_reorder (rtx *ready, int nready)
{
  if (vr4130_swap_insns_p (ready[nready - 1], ready[nready - 2]))
    mips_promote_ready (ready, nready - 2, nready - 1);
}

/* Remove the instruction at index LOWER from ready queue READY and
   reinsert it in front of the instruction at index HIGHER.  LOWER must
   be <= HIGHER.  */

static void
mips_promote_ready (rtx *ready, int lower, int higher)
{
  rtx new_head;
  int i;

  new_head = ready[lower];
  for (i = lower; i < higher; i++)
    ready[i] = ready[i + 1];
  ready[i] = new_head;
}

/* Implement TARGET_SCHED_REORDER.  */

static int
mips_sched_reorder (FILE *file ATTRIBUTE_UNUSED, int verbose ATTRIBUTE_UNUSED,
		    rtx *ready, int *nreadyp, int cycle)
{
  if (!reload_completed && TUNE_MACC_CHAINS)
    {
      if (cycle == 0)
	mips_macc_chains_last_hilo = 0;
      if (*nreadyp > 0)
	mips_macc_chains_reorder (ready, *nreadyp);
    }
  if (reload_completed && TUNE_MIPS4130 && !TARGET_VR4130_ALIGN)
    {
      if (cycle == 0)
	vr4130_last_insn = 0;
      if (*nreadyp > 1)
	vr4130_reorder (ready, *nreadyp);
    }
  return mips_issue_rate ();
}

/* Implement TARGET_SCHED_VARIABLE_ISSUE.  */

static int
mips_variable_issue (FILE *file ATTRIBUTE_UNUSED, int verbose ATTRIBUTE_UNUSED,
		     rtx insn, int more)
{
  switch (GET_CODE (PATTERN (insn)))
    {
    case USE:
    case CLOBBER:
      /* Don't count USEs and CLOBBERs against the issue rate.  */
      break;

    default:
      more--;
      if (!reload_completed && TUNE_MACC_CHAINS)
	mips_macc_chains_record (insn);
      vr4130_last_insn = insn;
      break;
    }
  return more;
}

/* Implement TARGET_SCHED_ADJUST_COST.  We assume that anti and output
   dependencies have no cost.  */

static int
mips_adjust_cost (rtx insn ATTRIBUTE_UNUSED, rtx link,
		  rtx dep ATTRIBUTE_UNUSED, int cost)
{
  if (REG_NOTE_KIND (link) != 0)
    return 0;
  return cost;
}

/* Return the number of instructions that can be issued per cycle.  */

static int
mips_issue_rate (void)
{
  switch (mips_tune)
    {
    case PROCESSOR_R4130:
    case PROCESSOR_R5400:
    case PROCESSOR_R5500:
    case PROCESSOR_R7000:
    case PROCESSOR_R9000:
      return 2;

    case PROCESSOR_SB1:
      /* This is actually 4, but we get better performance if we claim 3.
	 This is partly because of unwanted speculative code motion with the
	 larger number, and partly because in most common cases we can't
	 reach the theoretical max of 4.  */
      return 3;

    default:
      return 1;
    }
}

/* Implements TARGET_SCHED_FIRST_CYCLE_MULTIPASS_DFA_LOOKAHEAD.  This should
   be as wide as the scheduling freedom in the DFA.  */

static int
mips_multipass_dfa_lookahead (void)
{
  /* Can schedule up to 4 of the 6 function units in any one cycle.  */
  if (mips_tune == PROCESSOR_SB1)
    return 4;

  return 0;
}

/* Given that we have an rtx of the form (prefetch ... WRITE LOCALITY),
   return the first operand of the associated "pref" or "prefx" insn.  */

rtx
mips_prefetch_cookie (rtx write, rtx locality)
{
  /* store_streamed / load_streamed.  */
  if (INTVAL (locality) <= 0)
    return GEN_INT (INTVAL (write) + 4);

  /* store / load.  */
  if (INTVAL (locality) <= 2)
    return write;

  /* store_retained / load_retained.  */
  return GEN_INT (INTVAL (write) + 6);
}

/* MIPS builtin function support. */

struct builtin_description
{
  /* The code of the main .md file instruction.  See mips_builtin_type
     for more information.  */
  enum insn_code icode;

  /* The floating-point comparison code to use with ICODE, if any.  */
  enum mips_fp_condition cond;

  /* The name of the builtin function.  */
  const char *name;

  /* Specifies how the function should be expanded.  */
  enum mips_builtin_type builtin_type;

  /* The function's prototype.  */
  enum mips_function_type function_type;

  /* The target flags required for this function.  */
  int target_flags;
};

/* Define a MIPS_BUILTIN_DIRECT function for instruction CODE_FOR_mips_<INSN>.
   FUNCTION_TYPE and TARGET_FLAGS are builtin_description fields.  */
#define DIRECT_BUILTIN(INSN, FUNCTION_TYPE, TARGET_FLAGS)		\
  { CODE_FOR_mips_ ## INSN, 0, "__builtin_mips_" #INSN,			\
    MIPS_BUILTIN_DIRECT, FUNCTION_TYPE, TARGET_FLAGS }

/* Define __builtin_mips_<INSN>_<COND>_{s,d}, both of which require
   TARGET_FLAGS.  */
#define CMP_SCALAR_BUILTINS(INSN, COND, TARGET_FLAGS)			\
  { CODE_FOR_mips_ ## INSN ## _cond_s, MIPS_FP_COND_ ## COND,		\
    "__builtin_mips_" #INSN "_" #COND "_s",				\
    MIPS_BUILTIN_CMP_SINGLE, MIPS_INT_FTYPE_SF_SF, TARGET_FLAGS },	\
  { CODE_FOR_mips_ ## INSN ## _cond_d, MIPS_FP_COND_ ## COND,		\
    "__builtin_mips_" #INSN "_" #COND "_d",				\
    MIPS_BUILTIN_CMP_SINGLE, MIPS_INT_FTYPE_DF_DF, TARGET_FLAGS }

/* Define __builtin_mips_{any,all,upper,lower}_<INSN>_<COND>_ps.
   The lower and upper forms require TARGET_FLAGS while the any and all
   forms require MASK_MIPS3D.  */
#define CMP_PS_BUILTINS(INSN, COND, TARGET_FLAGS)			\
  { CODE_FOR_mips_ ## INSN ## _cond_ps, MIPS_FP_COND_ ## COND,		\
    "__builtin_mips_any_" #INSN "_" #COND "_ps",			\
    MIPS_BUILTIN_CMP_ANY, MIPS_INT_FTYPE_V2SF_V2SF, MASK_MIPS3D },	\
  { CODE_FOR_mips_ ## INSN ## _cond_ps, MIPS_FP_COND_ ## COND,		\
    "__builtin_mips_all_" #INSN "_" #COND "_ps",			\
    MIPS_BUILTIN_CMP_ALL, MIPS_INT_FTYPE_V2SF_V2SF, MASK_MIPS3D },	\
  { CODE_FOR_mips_ ## INSN ## _cond_ps, MIPS_FP_COND_ ## COND,		\
    "__builtin_mips_lower_" #INSN "_" #COND "_ps",			\
    MIPS_BUILTIN_CMP_LOWER, MIPS_INT_FTYPE_V2SF_V2SF, TARGET_FLAGS },	\
  { CODE_FOR_mips_ ## INSN ## _cond_ps, MIPS_FP_COND_ ## COND,		\
    "__builtin_mips_upper_" #INSN "_" #COND "_ps",			\
    MIPS_BUILTIN_CMP_UPPER, MIPS_INT_FTYPE_V2SF_V2SF, TARGET_FLAGS }

/* Define __builtin_mips_{any,all}_<INSN>_<COND>_4s.  The functions
   require MASK_MIPS3D.  */
#define CMP_4S_BUILTINS(INSN, COND)					\
  { CODE_FOR_mips_ ## INSN ## _cond_4s, MIPS_FP_COND_ ## COND,		\
    "__builtin_mips_any_" #INSN "_" #COND "_4s",			\
    MIPS_BUILTIN_CMP_ANY, MIPS_INT_FTYPE_V2SF_V2SF_V2SF_V2SF,		\
    MASK_MIPS3D },							\
  { CODE_FOR_mips_ ## INSN ## _cond_4s, MIPS_FP_COND_ ## COND,		\
    "__builtin_mips_all_" #INSN "_" #COND "_4s",			\
    MIPS_BUILTIN_CMP_ALL, MIPS_INT_FTYPE_V2SF_V2SF_V2SF_V2SF,		\
    MASK_MIPS3D }

/* Define __builtin_mips_mov{t,f}_<INSN>_<COND>_ps.  The comparison
   instruction requires TARGET_FLAGS.  */
#define MOVTF_BUILTINS(INSN, COND, TARGET_FLAGS)			\
  { CODE_FOR_mips_ ## INSN ## _cond_ps, MIPS_FP_COND_ ## COND,		\
    "__builtin_mips_movt_" #INSN "_" #COND "_ps",			\
    MIPS_BUILTIN_MOVT, MIPS_V2SF_FTYPE_V2SF_V2SF_V2SF_V2SF,		\
    TARGET_FLAGS },							\
  { CODE_FOR_mips_ ## INSN ## _cond_ps, MIPS_FP_COND_ ## COND,		\
    "__builtin_mips_movf_" #INSN "_" #COND "_ps",			\
    MIPS_BUILTIN_MOVF, MIPS_V2SF_FTYPE_V2SF_V2SF_V2SF_V2SF,		\
    TARGET_FLAGS }

/* Define all the builtins related to c.cond.fmt condition COND.  */
#define CMP_BUILTINS(COND)						\
  MOVTF_BUILTINS (c, COND, MASK_PAIRED_SINGLE_FLOAT),			\
  MOVTF_BUILTINS (cabs, COND, MASK_MIPS3D),				\
  CMP_SCALAR_BUILTINS (cabs, COND, MASK_MIPS3D),			\
  CMP_PS_BUILTINS (c, COND, MASK_PAIRED_SINGLE_FLOAT),			\
  CMP_PS_BUILTINS (cabs, COND, MASK_MIPS3D),				\
  CMP_4S_BUILTINS (c, COND),						\
  CMP_4S_BUILTINS (cabs, COND)

/* __builtin_mips_abs_ps() maps to the standard absM2 pattern.  */
#define CODE_FOR_mips_abs_ps CODE_FOR_absv2sf2

static const struct builtin_description mips_bdesc[] =
{
  DIRECT_BUILTIN (pll_ps, MIPS_V2SF_FTYPE_V2SF_V2SF, MASK_PAIRED_SINGLE_FLOAT),
  DIRECT_BUILTIN (pul_ps, MIPS_V2SF_FTYPE_V2SF_V2SF, MASK_PAIRED_SINGLE_FLOAT),
  DIRECT_BUILTIN (plu_ps, MIPS_V2SF_FTYPE_V2SF_V2SF, MASK_PAIRED_SINGLE_FLOAT),
  DIRECT_BUILTIN (puu_ps, MIPS_V2SF_FTYPE_V2SF_V2SF, MASK_PAIRED_SINGLE_FLOAT),
  DIRECT_BUILTIN (cvt_ps_s, MIPS_V2SF_FTYPE_SF_SF, MASK_PAIRED_SINGLE_FLOAT),
  DIRECT_BUILTIN (cvt_s_pl, MIPS_SF_FTYPE_V2SF, MASK_PAIRED_SINGLE_FLOAT),
  DIRECT_BUILTIN (cvt_s_pu, MIPS_SF_FTYPE_V2SF, MASK_PAIRED_SINGLE_FLOAT),
  DIRECT_BUILTIN (abs_ps, MIPS_V2SF_FTYPE_V2SF, MASK_PAIRED_SINGLE_FLOAT),

  DIRECT_BUILTIN (alnv_ps, MIPS_V2SF_FTYPE_V2SF_V2SF_INT,
		  MASK_PAIRED_SINGLE_FLOAT),
  DIRECT_BUILTIN (addr_ps, MIPS_V2SF_FTYPE_V2SF_V2SF, MASK_MIPS3D),
  DIRECT_BUILTIN (mulr_ps, MIPS_V2SF_FTYPE_V2SF_V2SF, MASK_MIPS3D),
  DIRECT_BUILTIN (cvt_pw_ps, MIPS_V2SF_FTYPE_V2SF, MASK_MIPS3D),
  DIRECT_BUILTIN (cvt_ps_pw, MIPS_V2SF_FTYPE_V2SF, MASK_MIPS3D),

  DIRECT_BUILTIN (recip1_s, MIPS_SF_FTYPE_SF, MASK_MIPS3D),
  DIRECT_BUILTIN (recip1_d, MIPS_DF_FTYPE_DF, MASK_MIPS3D),
  DIRECT_BUILTIN (recip1_ps, MIPS_V2SF_FTYPE_V2SF, MASK_MIPS3D),
  DIRECT_BUILTIN (recip2_s, MIPS_SF_FTYPE_SF_SF, MASK_MIPS3D),
  DIRECT_BUILTIN (recip2_d, MIPS_DF_FTYPE_DF_DF, MASK_MIPS3D),
  DIRECT_BUILTIN (recip2_ps, MIPS_V2SF_FTYPE_V2SF_V2SF, MASK_MIPS3D),

  DIRECT_BUILTIN (rsqrt1_s, MIPS_SF_FTYPE_SF, MASK_MIPS3D),
  DIRECT_BUILTIN (rsqrt1_d, MIPS_DF_FTYPE_DF, MASK_MIPS3D),
  DIRECT_BUILTIN (rsqrt1_ps, MIPS_V2SF_FTYPE_V2SF, MASK_MIPS3D),
  DIRECT_BUILTIN (rsqrt2_s, MIPS_SF_FTYPE_SF_SF, MASK_MIPS3D),
  DIRECT_BUILTIN (rsqrt2_d, MIPS_DF_FTYPE_DF_DF, MASK_MIPS3D),
  DIRECT_BUILTIN (rsqrt2_ps, MIPS_V2SF_FTYPE_V2SF_V2SF, MASK_MIPS3D),

  MIPS_FP_CONDITIONS (CMP_BUILTINS)
};

/* Builtin functions for the SB-1 processor.  */

#define CODE_FOR_mips_sqrt_ps CODE_FOR_sqrtv2sf2

static const struct builtin_description sb1_bdesc[] =
{
  DIRECT_BUILTIN (sqrt_ps, MIPS_V2SF_FTYPE_V2SF, MASK_PAIRED_SINGLE_FLOAT)
};

/* Builtin functions for DSP ASE.  */

#define CODE_FOR_mips_addq_ph CODE_FOR_addv2hi3
#define CODE_FOR_mips_addu_qb CODE_FOR_addv4qi3
#define CODE_FOR_mips_subq_ph CODE_FOR_subv2hi3
#define CODE_FOR_mips_subu_qb CODE_FOR_subv4qi3

/* Define a MIPS_BUILTIN_DIRECT_NO_TARGET function for instruction
   CODE_FOR_mips_<INSN>.  FUNCTION_TYPE and TARGET_FLAGS are
   builtin_description fields.  */
#define DIRECT_NO_TARGET_BUILTIN(INSN, FUNCTION_TYPE, TARGET_FLAGS)	\
  { CODE_FOR_mips_ ## INSN, 0, "__builtin_mips_" #INSN,			\
    MIPS_BUILTIN_DIRECT_NO_TARGET, FUNCTION_TYPE, TARGET_FLAGS }

/* Define __builtin_mips_bposge<VALUE>.  <VALUE> is 32 for the MIPS32 DSP
   branch instruction.  TARGET_FLAGS is a builtin_description field.  */
#define BPOSGE_BUILTIN(VALUE, TARGET_FLAGS)				\
  { CODE_FOR_mips_bposge, 0, "__builtin_mips_bposge" #VALUE,		\
    MIPS_BUILTIN_BPOSGE ## VALUE, MIPS_SI_FTYPE_VOID, TARGET_FLAGS }

static const struct builtin_description dsp_bdesc[] =
{
  DIRECT_BUILTIN (addq_ph, MIPS_V2HI_FTYPE_V2HI_V2HI, MASK_DSP),
  DIRECT_BUILTIN (addq_s_ph, MIPS_V2HI_FTYPE_V2HI_V2HI, MASK_DSP),
  DIRECT_BUILTIN (addq_s_w, MIPS_SI_FTYPE_SI_SI, MASK_DSP),
  DIRECT_BUILTIN (addu_qb, MIPS_V4QI_FTYPE_V4QI_V4QI, MASK_DSP),
  DIRECT_BUILTIN (addu_s_qb, MIPS_V4QI_FTYPE_V4QI_V4QI, MASK_DSP),
  DIRECT_BUILTIN (subq_ph, MIPS_V2HI_FTYPE_V2HI_V2HI, MASK_DSP),
  DIRECT_BUILTIN (subq_s_ph, MIPS_V2HI_FTYPE_V2HI_V2HI, MASK_DSP),
  DIRECT_BUILTIN (subq_s_w, MIPS_SI_FTYPE_SI_SI, MASK_DSP),
  DIRECT_BUILTIN (subu_qb, MIPS_V4QI_FTYPE_V4QI_V4QI, MASK_DSP),
  DIRECT_BUILTIN (subu_s_qb, MIPS_V4QI_FTYPE_V4QI_V4QI, MASK_DSP),
  DIRECT_BUILTIN (addsc, MIPS_SI_FTYPE_SI_SI, MASK_DSP),
  DIRECT_BUILTIN (addwc, MIPS_SI_FTYPE_SI_SI, MASK_DSP),
  DIRECT_BUILTIN (modsub, MIPS_SI_FTYPE_SI_SI, MASK_DSP),
  DIRECT_BUILTIN (raddu_w_qb, MIPS_SI_FTYPE_V4QI, MASK_DSP),
  DIRECT_BUILTIN (absq_s_ph, MIPS_V2HI_FTYPE_V2HI, MASK_DSP),
  DIRECT_BUILTIN (absq_s_w, MIPS_SI_FTYPE_SI, MASK_DSP),
  DIRECT_BUILTIN (precrq_qb_ph, MIPS_V4QI_FTYPE_V2HI_V2HI, MASK_DSP),
  DIRECT_BUILTIN (precrq_ph_w, MIPS_V2HI_FTYPE_SI_SI, MASK_DSP),
  DIRECT_BUILTIN (precrq_rs_ph_w, MIPS_V2HI_FTYPE_SI_SI, MASK_DSP),
  DIRECT_BUILTIN (precrqu_s_qb_ph, MIPS_V4QI_FTYPE_V2HI_V2HI, MASK_DSP),
  DIRECT_BUILTIN (preceq_w_phl, MIPS_SI_FTYPE_V2HI, MASK_DSP),
  DIRECT_BUILTIN (preceq_w_phr, MIPS_SI_FTYPE_V2HI, MASK_DSP),
  DIRECT_BUILTIN (precequ_ph_qbl, MIPS_V2HI_FTYPE_V4QI, MASK_DSP),
  DIRECT_BUILTIN (precequ_ph_qbr, MIPS_V2HI_FTYPE_V4QI, MASK_DSP),
  DIRECT_BUILTIN (precequ_ph_qbla, MIPS_V2HI_FTYPE_V4QI, MASK_DSP),
  DIRECT_BUILTIN (precequ_ph_qbra, MIPS_V2HI_FTYPE_V4QI, MASK_DSP),
  DIRECT_BUILTIN (preceu_ph_qbl, MIPS_V2HI_FTYPE_V4QI, MASK_DSP),
  DIRECT_BUILTIN (preceu_ph_qbr, MIPS_V2HI_FTYPE_V4QI, MASK_DSP),
  DIRECT_BUILTIN (preceu_ph_qbla, MIPS_V2HI_FTYPE_V4QI, MASK_DSP),
  DIRECT_BUILTIN (preceu_ph_qbra, MIPS_V2HI_FTYPE_V4QI, MASK_DSP),
  DIRECT_BUILTIN (shll_qb, MIPS_V4QI_FTYPE_V4QI_SI, MASK_DSP),
  DIRECT_BUILTIN (shll_ph, MIPS_V2HI_FTYPE_V2HI_SI, MASK_DSP),
  DIRECT_BUILTIN (shll_s_ph, MIPS_V2HI_FTYPE_V2HI_SI, MASK_DSP),
  DIRECT_BUILTIN (shll_s_w, MIPS_SI_FTYPE_SI_SI, MASK_DSP),
  DIRECT_BUILTIN (shrl_qb, MIPS_V4QI_FTYPE_V4QI_SI, MASK_DSP),
  DIRECT_BUILTIN (shra_ph, MIPS_V2HI_FTYPE_V2HI_SI, MASK_DSP),
  DIRECT_BUILTIN (shra_r_ph, MIPS_V2HI_FTYPE_V2HI_SI, MASK_DSP),
  DIRECT_BUILTIN (shra_r_w, MIPS_SI_FTYPE_SI_SI, MASK_DSP),
  DIRECT_BUILTIN (muleu_s_ph_qbl, MIPS_V2HI_FTYPE_V4QI_V2HI, MASK_DSP),
  DIRECT_BUILTIN (muleu_s_ph_qbr, MIPS_V2HI_FTYPE_V4QI_V2HI, MASK_DSP),
  DIRECT_BUILTIN (mulq_rs_ph, MIPS_V2HI_FTYPE_V2HI_V2HI, MASK_DSP),
  DIRECT_BUILTIN (muleq_s_w_phl, MIPS_SI_FTYPE_V2HI_V2HI, MASK_DSP),
  DIRECT_BUILTIN (muleq_s_w_phr, MIPS_SI_FTYPE_V2HI_V2HI, MASK_DSP),
  DIRECT_BUILTIN (dpau_h_qbl, MIPS_DI_FTYPE_DI_V4QI_V4QI, MASK_DSP),
  DIRECT_BUILTIN (dpau_h_qbr, MIPS_DI_FTYPE_DI_V4QI_V4QI, MASK_DSP),
  DIRECT_BUILTIN (dpsu_h_qbl, MIPS_DI_FTYPE_DI_V4QI_V4QI, MASK_DSP),
  DIRECT_BUILTIN (dpsu_h_qbr, MIPS_DI_FTYPE_DI_V4QI_V4QI, MASK_DSP),
  DIRECT_BUILTIN (dpaq_s_w_ph, MIPS_DI_FTYPE_DI_V2HI_V2HI, MASK_DSP),
  DIRECT_BUILTIN (dpsq_s_w_ph, MIPS_DI_FTYPE_DI_V2HI_V2HI, MASK_DSP),
  DIRECT_BUILTIN (mulsaq_s_w_ph, MIPS_DI_FTYPE_DI_V2HI_V2HI, MASK_DSP),
  DIRECT_BUILTIN (dpaq_sa_l_w, MIPS_DI_FTYPE_DI_SI_SI, MASK_DSP),
  DIRECT_BUILTIN (dpsq_sa_l_w, MIPS_DI_FTYPE_DI_SI_SI, MASK_DSP),
  DIRECT_BUILTIN (maq_s_w_phl, MIPS_DI_FTYPE_DI_V2HI_V2HI, MASK_DSP),
  DIRECT_BUILTIN (maq_s_w_phr, MIPS_DI_FTYPE_DI_V2HI_V2HI, MASK_DSP),
  DIRECT_BUILTIN (maq_sa_w_phl, MIPS_DI_FTYPE_DI_V2HI_V2HI, MASK_DSP),
  DIRECT_BUILTIN (maq_sa_w_phr, MIPS_DI_FTYPE_DI_V2HI_V2HI, MASK_DSP),
  DIRECT_BUILTIN (bitrev, MIPS_SI_FTYPE_SI, MASK_DSP),
  DIRECT_BUILTIN (insv, MIPS_SI_FTYPE_SI_SI, MASK_DSP),
  DIRECT_BUILTIN (repl_qb, MIPS_V4QI_FTYPE_SI, MASK_DSP),
  DIRECT_BUILTIN (repl_ph, MIPS_V2HI_FTYPE_SI, MASK_DSP),
  DIRECT_NO_TARGET_BUILTIN (cmpu_eq_qb, MIPS_VOID_FTYPE_V4QI_V4QI, MASK_DSP),
  DIRECT_NO_TARGET_BUILTIN (cmpu_lt_qb, MIPS_VOID_FTYPE_V4QI_V4QI, MASK_DSP),
  DIRECT_NO_TARGET_BUILTIN (cmpu_le_qb, MIPS_VOID_FTYPE_V4QI_V4QI, MASK_DSP),
  DIRECT_BUILTIN (cmpgu_eq_qb, MIPS_SI_FTYPE_V4QI_V4QI, MASK_DSP),
  DIRECT_BUILTIN (cmpgu_lt_qb, MIPS_SI_FTYPE_V4QI_V4QI, MASK_DSP),
  DIRECT_BUILTIN (cmpgu_le_qb, MIPS_SI_FTYPE_V4QI_V4QI, MASK_DSP),
  DIRECT_NO_TARGET_BUILTIN (cmp_eq_ph, MIPS_VOID_FTYPE_V2HI_V2HI, MASK_DSP),
  DIRECT_NO_TARGET_BUILTIN (cmp_lt_ph, MIPS_VOID_FTYPE_V2HI_V2HI, MASK_DSP),
  DIRECT_NO_TARGET_BUILTIN (cmp_le_ph, MIPS_VOID_FTYPE_V2HI_V2HI, MASK_DSP),
  DIRECT_BUILTIN (pick_qb, MIPS_V4QI_FTYPE_V4QI_V4QI, MASK_DSP),
  DIRECT_BUILTIN (pick_ph, MIPS_V2HI_FTYPE_V2HI_V2HI, MASK_DSP),
  DIRECT_BUILTIN (packrl_ph, MIPS_V2HI_FTYPE_V2HI_V2HI, MASK_DSP),
  DIRECT_BUILTIN (extr_w, MIPS_SI_FTYPE_DI_SI, MASK_DSP),
  DIRECT_BUILTIN (extr_r_w, MIPS_SI_FTYPE_DI_SI, MASK_DSP),
  DIRECT_BUILTIN (extr_rs_w, MIPS_SI_FTYPE_DI_SI, MASK_DSP),
  DIRECT_BUILTIN (extr_s_h, MIPS_SI_FTYPE_DI_SI, MASK_DSP),
  DIRECT_BUILTIN (extp, MIPS_SI_FTYPE_DI_SI, MASK_DSP),
  DIRECT_BUILTIN (extpdp, MIPS_SI_FTYPE_DI_SI, MASK_DSP),
  DIRECT_BUILTIN (shilo, MIPS_DI_FTYPE_DI_SI, MASK_DSP),
  DIRECT_BUILTIN (mthlip, MIPS_DI_FTYPE_DI_SI, MASK_DSP),
  DIRECT_NO_TARGET_BUILTIN (wrdsp, MIPS_VOID_FTYPE_SI_SI, MASK_DSP),
  DIRECT_BUILTIN (rddsp, MIPS_SI_FTYPE_SI, MASK_DSP),
  DIRECT_BUILTIN (lbux, MIPS_SI_FTYPE_PTR_SI, MASK_DSP),
  DIRECT_BUILTIN (lhx, MIPS_SI_FTYPE_PTR_SI, MASK_DSP),
  DIRECT_BUILTIN (lwx, MIPS_SI_FTYPE_PTR_SI, MASK_DSP),
  BPOSGE_BUILTIN (32, MASK_DSP)
};

/* This helps provide a mapping from builtin function codes to bdesc
   arrays.  */

struct bdesc_map
{
  /* The builtin function table that this entry describes.  */
  const struct builtin_description *bdesc;

  /* The number of entries in the builtin function table.  */
  unsigned int size;

  /* The target processor that supports these builtin functions.
     PROCESSOR_MAX means we enable them for all processors.  */
  enum processor_type proc;
};

static const struct bdesc_map bdesc_arrays[] =
{
  { mips_bdesc, ARRAY_SIZE (mips_bdesc), PROCESSOR_MAX },
  { sb1_bdesc, ARRAY_SIZE (sb1_bdesc), PROCESSOR_SB1 },
  { dsp_bdesc, ARRAY_SIZE (dsp_bdesc), PROCESSOR_MAX }
};

/* Take the head of argument list *ARGLIST and convert it into a form
   suitable for input operand OP of instruction ICODE.  Return the value
   and point *ARGLIST at the next element of the list.  */

static rtx
mips_prepare_builtin_arg (enum insn_code icode,
			  unsigned int op, tree *arglist)
{
  rtx value;
  enum machine_mode mode;

  value = expand_expr (TREE_VALUE (*arglist), NULL_RTX, VOIDmode, 0);
  mode = insn_data[icode].operand[op].mode;
  if (!insn_data[icode].operand[op].predicate (value, mode))
    {
      value = copy_to_mode_reg (mode, value);
      /* Check the predicate again.  */
      if (!insn_data[icode].operand[op].predicate (value, mode))
	{
	  error ("invalid argument to builtin function");
	  return const0_rtx;
	}
    }

  *arglist = TREE_CHAIN (*arglist);
  return value;
}

/* Return an rtx suitable for output operand OP of instruction ICODE.
   If TARGET is non-null, try to use it where possible.  */

static rtx
mips_prepare_builtin_target (enum insn_code icode, unsigned int op, rtx target)
{
  enum machine_mode mode;

  mode = insn_data[icode].operand[op].mode;
  if (target == 0 || !insn_data[icode].operand[op].predicate (target, mode))
    target = gen_reg_rtx (mode);

  return target;
}

/* Expand builtin functions.  This is called from TARGET_EXPAND_BUILTIN.  */

rtx
mips_expand_builtin (tree exp, rtx target, rtx subtarget ATTRIBUTE_UNUSED,
		     enum machine_mode mode ATTRIBUTE_UNUSED,
		     int ignore ATTRIBUTE_UNUSED)
{
  enum insn_code icode;
  enum mips_builtin_type type;
  tree fndecl, arglist;
  unsigned int fcode;
  const struct builtin_description *bdesc;
  const struct bdesc_map *m;

  fndecl = TREE_OPERAND (TREE_OPERAND (exp, 0), 0);
  arglist = TREE_OPERAND (exp, 1);
  fcode = DECL_FUNCTION_CODE (fndecl);

  bdesc = NULL;
  for (m = bdesc_arrays; m < &bdesc_arrays[ARRAY_SIZE (bdesc_arrays)]; m++)
    {
      if (fcode < m->size)
	{
	  bdesc = m->bdesc;
	  icode = bdesc[fcode].icode;
	  type = bdesc[fcode].builtin_type;
	  break;
	}
      fcode -= m->size;
    }
  if (bdesc == NULL)
    return 0;

  switch (type)
    {
    case MIPS_BUILTIN_DIRECT:
      return mips_expand_builtin_direct (icode, target, arglist, true);

    case MIPS_BUILTIN_DIRECT_NO_TARGET:
      return mips_expand_builtin_direct (icode, target, arglist, false);

    case MIPS_BUILTIN_MOVT:
    case MIPS_BUILTIN_MOVF:
      return mips_expand_builtin_movtf (type, icode, bdesc[fcode].cond,
					target, arglist);

    case MIPS_BUILTIN_CMP_ANY:
    case MIPS_BUILTIN_CMP_ALL:
    case MIPS_BUILTIN_CMP_UPPER:
    case MIPS_BUILTIN_CMP_LOWER:
    case MIPS_BUILTIN_CMP_SINGLE:
      return mips_expand_builtin_compare (type, icode, bdesc[fcode].cond,
					  target, arglist);

    case MIPS_BUILTIN_BPOSGE32:
      return mips_expand_builtin_bposge (type, target);

    default:
      return 0;
    }
}

/* Init builtin functions.  This is called from TARGET_INIT_BUILTIN.  */

void
mips_init_builtins (void)
{
  const struct builtin_description *d;
  const struct bdesc_map *m;
  tree types[(int) MIPS_MAX_FTYPE_MAX];
  tree V2SF_type_node;
  tree V2HI_type_node;
  tree V4QI_type_node;
  unsigned int offset;

  /* We have only builtins for -mpaired-single, -mips3d and -mdsp.  */
  if (!TARGET_PAIRED_SINGLE_FLOAT && !TARGET_DSP)
    return;

  if (TARGET_PAIRED_SINGLE_FLOAT)
    {
      V2SF_type_node = build_vector_type_for_mode (float_type_node, V2SFmode);

      types[MIPS_V2SF_FTYPE_V2SF]
	= build_function_type_list (V2SF_type_node, V2SF_type_node, NULL_TREE);

      types[MIPS_V2SF_FTYPE_V2SF_V2SF]
	= build_function_type_list (V2SF_type_node,
				    V2SF_type_node, V2SF_type_node, NULL_TREE);

      types[MIPS_V2SF_FTYPE_V2SF_V2SF_INT]
	= build_function_type_list (V2SF_type_node,
				    V2SF_type_node, V2SF_type_node,
				    integer_type_node, NULL_TREE);

      types[MIPS_V2SF_FTYPE_V2SF_V2SF_V2SF_V2SF]
	= build_function_type_list (V2SF_type_node,
				    V2SF_type_node, V2SF_type_node,
				    V2SF_type_node, V2SF_type_node, NULL_TREE);

      types[MIPS_V2SF_FTYPE_SF_SF]
	= build_function_type_list (V2SF_type_node,
				    float_type_node, float_type_node, NULL_TREE);

      types[MIPS_INT_FTYPE_V2SF_V2SF]
	= build_function_type_list (integer_type_node,
				    V2SF_type_node, V2SF_type_node, NULL_TREE);

      types[MIPS_INT_FTYPE_V2SF_V2SF_V2SF_V2SF]
	= build_function_type_list (integer_type_node,
				    V2SF_type_node, V2SF_type_node,
				    V2SF_type_node, V2SF_type_node, NULL_TREE);

      types[MIPS_INT_FTYPE_SF_SF]
	= build_function_type_list (integer_type_node,
				    float_type_node, float_type_node, NULL_TREE);

      types[MIPS_INT_FTYPE_DF_DF]
	= build_function_type_list (integer_type_node,
				    double_type_node, double_type_node, NULL_TREE);

      types[MIPS_SF_FTYPE_V2SF]
	= build_function_type_list (float_type_node, V2SF_type_node, NULL_TREE);

      types[MIPS_SF_FTYPE_SF]
	= build_function_type_list (float_type_node,
				    float_type_node, NULL_TREE);

      types[MIPS_SF_FTYPE_SF_SF]
	= build_function_type_list (float_type_node,
				    float_type_node, float_type_node, NULL_TREE);

      types[MIPS_DF_FTYPE_DF]
	= build_function_type_list (double_type_node,
				    double_type_node, NULL_TREE);

      types[MIPS_DF_FTYPE_DF_DF]
	= build_function_type_list (double_type_node,
				    double_type_node, double_type_node, NULL_TREE);
    }

  if (TARGET_DSP)
    {
      V2HI_type_node = build_vector_type_for_mode (intHI_type_node, V2HImode);
      V4QI_type_node = build_vector_type_for_mode (intQI_type_node, V4QImode);

      types[MIPS_V2HI_FTYPE_V2HI_V2HI]
	= build_function_type_list (V2HI_type_node,
				    V2HI_type_node, V2HI_type_node,
				    NULL_TREE);

      types[MIPS_SI_FTYPE_SI_SI]
	= build_function_type_list (intSI_type_node,
				    intSI_type_node, intSI_type_node,
				    NULL_TREE);

      types[MIPS_V4QI_FTYPE_V4QI_V4QI]
	= build_function_type_list (V4QI_type_node,
				    V4QI_type_node, V4QI_type_node,
				    NULL_TREE);

      types[MIPS_SI_FTYPE_V4QI]
	= build_function_type_list (intSI_type_node,
				    V4QI_type_node,
				    NULL_TREE);

      types[MIPS_V2HI_FTYPE_V2HI]
	= build_function_type_list (V2HI_type_node,
				    V2HI_type_node,
				    NULL_TREE);

      types[MIPS_SI_FTYPE_SI]
	= build_function_type_list (intSI_type_node,
				    intSI_type_node,
				    NULL_TREE);

      types[MIPS_V4QI_FTYPE_V2HI_V2HI]
	= build_function_type_list (V4QI_type_node,
				    V2HI_type_node, V2HI_type_node,
				    NULL_TREE);

      types[MIPS_V2HI_FTYPE_SI_SI]
	= build_function_type_list (V2HI_type_node,
				    intSI_type_node, intSI_type_node,
				    NULL_TREE);

      types[MIPS_SI_FTYPE_V2HI]
	= build_function_type_list (intSI_type_node,
				    V2HI_type_node,
				    NULL_TREE);

      types[MIPS_V2HI_FTYPE_V4QI]
	= build_function_type_list (V2HI_type_node,
				    V4QI_type_node,
				    NULL_TREE);

      types[MIPS_V4QI_FTYPE_V4QI_SI]
	= build_function_type_list (V4QI_type_node,
				    V4QI_type_node, intSI_type_node,
				    NULL_TREE);

      types[MIPS_V2HI_FTYPE_V2HI_SI]
	= build_function_type_list (V2HI_type_node,
				    V2HI_type_node, intSI_type_node,
				    NULL_TREE);

      types[MIPS_V2HI_FTYPE_V4QI_V2HI]
	= build_function_type_list (V2HI_type_node,
				    V4QI_type_node, V2HI_type_node,
				    NULL_TREE);

      types[MIPS_SI_FTYPE_V2HI_V2HI]
	= build_function_type_list (intSI_type_node,
				    V2HI_type_node, V2HI_type_node,
				    NULL_TREE);

      types[MIPS_DI_FTYPE_DI_V4QI_V4QI]
	= build_function_type_list (intDI_type_node,
				    intDI_type_node, V4QI_type_node, V4QI_type_node,
				    NULL_TREE);

      types[MIPS_DI_FTYPE_DI_V2HI_V2HI]
	= build_function_type_list (intDI_type_node,
				    intDI_type_node, V2HI_type_node, V2HI_type_node,
				    NULL_TREE);

      types[MIPS_DI_FTYPE_DI_SI_SI]
	= build_function_type_list (intDI_type_node,
				    intDI_type_node, intSI_type_node, intSI_type_node,
				    NULL_TREE);

      types[MIPS_V4QI_FTYPE_SI]
	= build_function_type_list (V4QI_type_node,
				    intSI_type_node,
				    NULL_TREE);

      types[MIPS_V2HI_FTYPE_SI]
	= build_function_type_list (V2HI_type_node,
				    intSI_type_node,
				    NULL_TREE);

      types[MIPS_VOID_FTYPE_V4QI_V4QI]
	= build_function_type_list (void_type_node,
				    V4QI_type_node, V4QI_type_node,
				    NULL_TREE);

      types[MIPS_SI_FTYPE_V4QI_V4QI]
	= build_function_type_list (intSI_type_node,
				    V4QI_type_node, V4QI_type_node,
				    NULL_TREE);

      types[MIPS_VOID_FTYPE_V2HI_V2HI]
	= build_function_type_list (void_type_node,
				    V2HI_type_node, V2HI_type_node,
				    NULL_TREE);

      types[MIPS_SI_FTYPE_DI_SI]
	= build_function_type_list (intSI_type_node,
				    intDI_type_node, intSI_type_node,
				    NULL_TREE);

      types[MIPS_DI_FTYPE_DI_SI]
	= build_function_type_list (intDI_type_node,
				    intDI_type_node, intSI_type_node,
				    NULL_TREE);

      types[MIPS_VOID_FTYPE_SI_SI]
	= build_function_type_list (void_type_node,
				    intSI_type_node, intSI_type_node,
				    NULL_TREE);

      types[MIPS_SI_FTYPE_PTR_SI]
	= build_function_type_list (intSI_type_node,
				    ptr_type_node, intSI_type_node,
				    NULL_TREE);

      types[MIPS_SI_FTYPE_VOID]
	= build_function_type (intSI_type_node, void_list_node);
    }

  /* Iterate through all of the bdesc arrays, initializing all of the
     builtin functions.  */

  offset = 0;
  for (m = bdesc_arrays; m < &bdesc_arrays[ARRAY_SIZE (bdesc_arrays)]; m++)
    {
      if (m->proc == PROCESSOR_MAX || (m->proc == mips_arch))
	for (d = m->bdesc; d < &m->bdesc[m->size]; d++)
	  if ((d->target_flags & target_flags) == d->target_flags)
	    lang_hooks.builtin_function (d->name, types[d->function_type],
					 d - m->bdesc + offset,
					 BUILT_IN_MD, NULL, NULL);
      offset += m->size;
    }
}

/* Expand a MIPS_BUILTIN_DIRECT function.  ICODE is the code of the
   .md pattern and ARGLIST is the list of function arguments.  TARGET,
   if nonnull, suggests a good place to put the result.
   HAS_TARGET indicates the function must return something.  */

static rtx
mips_expand_builtin_direct (enum insn_code icode, rtx target, tree arglist,
			    bool has_target)
{
  rtx ops[MAX_RECOG_OPERANDS];
  int i = 0;

  if (has_target)
    {
      /* We save target to ops[0].  */
      ops[0] = mips_prepare_builtin_target (icode, 0, target);
      i = 1;
    }

  /* We need to test if arglist is not zero.  Some instructions have extra
     clobber registers.  */
  for (; i < insn_data[icode].n_operands && arglist != 0; i++)
    ops[i] = mips_prepare_builtin_arg (icode, i, &arglist);

  switch (i)
    {
    case 2:
      emit_insn (GEN_FCN (icode) (ops[0], ops[1]));
      break;

    case 3:
      emit_insn (GEN_FCN (icode) (ops[0], ops[1], ops[2]));
      break;

    case 4:
      emit_insn (GEN_FCN (icode) (ops[0], ops[1], ops[2], ops[3]));
      break;

    default:
      gcc_unreachable ();
    }
  return target;
}

/* Expand a __builtin_mips_movt_*_ps() or __builtin_mips_movf_*_ps()
   function (TYPE says which).  ARGLIST is the list of arguments to the
   function, ICODE is the instruction that should be used to compare
   the first two arguments, and COND is the condition it should test.
   TARGET, if nonnull, suggests a good place to put the result.  */

static rtx
mips_expand_builtin_movtf (enum mips_builtin_type type,
			   enum insn_code icode, enum mips_fp_condition cond,
			   rtx target, tree arglist)
{
  rtx cmp_result, op0, op1;

  cmp_result = mips_prepare_builtin_target (icode, 0, 0);
  op0 = mips_prepare_builtin_arg (icode, 1, &arglist);
  op1 = mips_prepare_builtin_arg (icode, 2, &arglist);
  emit_insn (GEN_FCN (icode) (cmp_result, op0, op1, GEN_INT (cond)));

  icode = CODE_FOR_mips_cond_move_tf_ps;
  target = mips_prepare_builtin_target (icode, 0, target);
  if (type == MIPS_BUILTIN_MOVT)
    {
      op1 = mips_prepare_builtin_arg (icode, 2, &arglist);
      op0 = mips_prepare_builtin_arg (icode, 1, &arglist);
    }
  else
    {
      op0 = mips_prepare_builtin_arg (icode, 1, &arglist);
      op1 = mips_prepare_builtin_arg (icode, 2, &arglist);
    }
  emit_insn (gen_mips_cond_move_tf_ps (target, op0, op1, cmp_result));
  return target;
}

/* Expand a comparison builtin of type BUILTIN_TYPE.  ICODE is the code
   of the comparison instruction and COND is the condition it should test.
   ARGLIST is the list of function arguments and TARGET, if nonnull,
   suggests a good place to put the boolean result.  */

static rtx
mips_expand_builtin_compare (enum mips_builtin_type builtin_type,
			     enum insn_code icode, enum mips_fp_condition cond,
			     rtx target, tree arglist)
{
  rtx label1, label2, if_then_else;
  rtx pat, cmp_result, ops[MAX_RECOG_OPERANDS];
  rtx target_if_equal, target_if_unequal;
  int cmp_value, i;

  if (target == 0 || GET_MODE (target) != SImode)
    target = gen_reg_rtx (SImode);

  /* Prepare the operands to the comparison.  */
  cmp_result = mips_prepare_builtin_target (icode, 0, 0);
  for (i = 1; i < insn_data[icode].n_operands - 1; i++)
    ops[i] = mips_prepare_builtin_arg (icode, i, &arglist);

  switch (insn_data[icode].n_operands)
    {
    case 4:
      pat = GEN_FCN (icode) (cmp_result, ops[1], ops[2], GEN_INT (cond));
      break;

    case 6:
      pat = GEN_FCN (icode) (cmp_result, ops[1], ops[2],
			     ops[3], ops[4], GEN_INT (cond));
      break;

    default:
      gcc_unreachable ();
    }

  /* If the comparison sets more than one register, we define the result
     to be 0 if all registers are false and -1 if all registers are true.
     The value of the complete result is indeterminate otherwise.  It is
     possible to test individual registers using SUBREGs.

     Set up CMP_RESULT, CMP_VALUE, TARGET_IF_EQUAL and TARGET_IF_UNEQUAL so
     that the result should be TARGET_IF_EQUAL if (EQ CMP_RESULT CMP_VALUE)
     and TARGET_IF_UNEQUAL otherwise.  */
  if (builtin_type == MIPS_BUILTIN_CMP_ALL)
    {
      cmp_value = -1;
      target_if_equal = const1_rtx;
      target_if_unequal = const0_rtx;
    }
  else
    {
      cmp_value = 0;
      target_if_equal = const0_rtx;
      target_if_unequal = const1_rtx;
      if (builtin_type == MIPS_BUILTIN_CMP_UPPER)
	cmp_result = simplify_gen_subreg (CCmode, cmp_result, CCV2mode, 4);
      else if (builtin_type == MIPS_BUILTIN_CMP_LOWER)
	cmp_result = simplify_gen_subreg (CCmode, cmp_result, CCV2mode, 0);
    }

  /* First assume that CMP_RESULT == CMP_VALUE.  */
  emit_move_insn (target, target_if_equal);

  /* Branch to LABEL1 if CMP_RESULT != CMP_VALUE.  */
  emit_insn (pat);
  label1 = gen_label_rtx ();
  label2 = gen_label_rtx ();
  if_then_else
    = gen_rtx_IF_THEN_ELSE (VOIDmode,
			    gen_rtx_fmt_ee (NE, GET_MODE (cmp_result),
					    cmp_result, GEN_INT (cmp_value)),
			    gen_rtx_LABEL_REF (VOIDmode, label1), pc_rtx);
  emit_jump_insn (gen_rtx_SET (VOIDmode, pc_rtx, if_then_else));
  emit_jump_insn (gen_rtx_SET (VOIDmode, pc_rtx,
			       gen_rtx_LABEL_REF (VOIDmode, label2)));
  emit_barrier ();
  emit_label (label1);

  /* Fix TARGET for CMP_RESULT != CMP_VALUE.  */
  emit_move_insn (target, target_if_unequal);
  emit_label (label2);

  return target;
}

/* Expand a bposge builtin of type BUILTIN_TYPE.  TARGET, if nonnull,
   suggests a good place to put the boolean result.

   The sequence we want is

	li	target, 0
	bposge*	label1
	j	label2
   label1:
	li 	target, 1
   label2:  */

static rtx
mips_expand_builtin_bposge (enum mips_builtin_type builtin_type, rtx target)
{
  rtx label1, label2, if_then_else;
  rtx cmp_result;
  int cmp_value;

  if (target == 0 || GET_MODE (target) != SImode)
    target = gen_reg_rtx (SImode);

  cmp_result = gen_rtx_REG (CCDSPmode, CCDSP_PO_REGNUM);

  if (builtin_type == MIPS_BUILTIN_BPOSGE32)
    cmp_value = 32;
  else
    gcc_assert (0);

  /* Move 0 to target */
  emit_move_insn (target, const0_rtx);

  /* Generate two labels */
  label1 = gen_label_rtx ();
  label2 = gen_label_rtx ();

  /* Generate if_then_else */
  if_then_else
    = gen_rtx_IF_THEN_ELSE (VOIDmode,
			    gen_rtx_fmt_ee (GE, CCDSPmode,
					    cmp_result, GEN_INT (cmp_value)),
			    gen_rtx_LABEL_REF (VOIDmode, label1), pc_rtx);

  emit_jump_insn (gen_rtx_SET (VOIDmode, pc_rtx, if_then_else));
  emit_jump_insn (gen_rtx_SET (VOIDmode, pc_rtx,
                               gen_rtx_LABEL_REF (VOIDmode, label2)));
  emit_barrier ();
  emit_label (label1);
  emit_move_insn (target, const1_rtx);
  emit_label (label2);

  return target;
}

/* Set SYMBOL_REF_FLAGS for the SYMBOL_REF inside RTL, which belongs to DECL.
   FIRST is true if this is the first time handling this decl.  */

static void
mips_encode_section_info (tree decl, rtx rtl, int first)
{
  default_encode_section_info (decl, rtl, first);

  if (TREE_CODE (decl) == FUNCTION_DECL
      && lookup_attribute ("long_call", TYPE_ATTRIBUTES (TREE_TYPE (decl))))
    {
      rtx symbol = XEXP (rtl, 0);
      SYMBOL_REF_FLAGS (symbol) |= SYMBOL_FLAG_LONG_CALL;
    }
}

#include "gt-mips.h"<|MERGE_RESOLUTION|>--- conflicted
+++ resolved
@@ -393,10 +393,6 @@
 static int mips_arg_partial_bytes (CUMULATIVE_ARGS *, enum machine_mode mode,
 				   tree, bool);
 static bool mips_valid_pointer_mode (enum machine_mode);
-<<<<<<< HEAD
-static bool mips_scalar_mode_supported_p (enum machine_mode);
-=======
->>>>>>> 8c044a9c
 static bool mips_vector_mode_supported_p (enum machine_mode);
 static rtx mips_prepare_builtin_arg (enum insn_code, unsigned int, tree *);
 static rtx mips_prepare_builtin_target (enum insn_code, unsigned int, rtx);
@@ -1150,9 +1146,6 @@
 #undef TARGET_VECTOR_MODE_SUPPORTED_P
 #define TARGET_VECTOR_MODE_SUPPORTED_P mips_vector_mode_supported_p
 
-#undef TARGET_SCALAR_MODE_SUPPORTED_P
-#define TARGET_SCALAR_MODE_SUPPORTED_P mips_scalar_mode_supported_p
-
 #undef TARGET_INIT_BUILTINS
 #define TARGET_INIT_BUILTINS mips_init_builtins
 #undef TARGET_EXPAND_BUILTIN
@@ -4692,10 +4685,6 @@
       else
 	target_flags &= ~MASK_LONG64;
     }
-
-  /* Deprecate -mint64. Remove after 4.0 branches.  */
-  if ((target_flags_explicit & MASK_INT64) != 0)
-    warning ("-mint64 is a deprecated option");
 
   if (MIPS_MARCH_CONTROLS_SOFT_FLOAT
       && (target_flags_explicit & MASK_SOFT_FLOAT) == 0)
@@ -7705,43 +7694,6 @@
 {
   return (mode == SImode || (TARGET_64BIT && mode == DImode));
 }
-
-/* Define this so that we can deal with a testcase like:
-
-   char foo __attribute__ ((mode (SI)));
-
-   then compiled with -mabi=64 and -mint64. We have no
-   32-bit type at that point and so the default case
-   always fails.  */
-
-static bool
-mips_scalar_mode_supported_p (enum machine_mode mode)
-{
-  switch (mode)
-    {
-    case QImode:
-    case HImode:
-    case SImode:
-    case DImode:
-      return true;
-
-      /* Handled via optabs.c.  */
-    case TImode:
-      return TARGET_64BIT;
-
-    case SFmode:
-    case DFmode:
-      return true;
-
-      /* LONG_DOUBLE_TYPE_SIZE is 128 for TARGET_NEWABI only.  */
-    case TFmode:
-      return TARGET_NEWABI;
-
-    default:
-      return false;
-    }
-}
-
 
 /* Target hook for vector_mode_supported_p.  */
 
