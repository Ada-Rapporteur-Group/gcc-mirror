--- conflicted
+++ resolved
@@ -1,10 +1,6 @@
 /* Definitions of target machine for GNU compiler.  IRIX version 6.
    Copyright (C) 1994, 1995, 1996, 1997, 1998, 2000, 2001, 2002, 2003, 2004,
-<<<<<<< HEAD
-   2005, 2006
-=======
    2005, 2006, 2007
->>>>>>> 751ff693
    Free Software Foundation, Inc.
 
 This file is part of GCC.
@@ -20,14 +16,8 @@
 GNU General Public License for more details.
 
 You should have received a copy of the GNU General Public License
-<<<<<<< HEAD
-along with GCC; see the file COPYING.  If not, write to
-the Free Software Foundation, 51 Franklin Street, Fifth Floor,
-Boston, MA 02110-1301, USA.  */
-=======
 along with GCC; see the file COPYING3.  If not see
 <http://www.gnu.org/licenses/>.  */
->>>>>>> 751ff693
 
 /* Allow some special handling for IRIX 6.  */
 #undef TARGET_IRIX6
@@ -109,11 +99,7 @@
    contains references to copysignl, so link with libm to resolve them.  */
 #undef LIBGCC_SPEC
 #define LIBGCC_SPEC \
-<<<<<<< HEAD
-  SUBTARGET_DONT_WARN_UNUSED_SPEC " -lgcc " SUBTARGET_WARN_UNUSED_SPEC
-=======
   SUBTARGET_DONT_WARN_UNUSED_SPEC " -lgcc -lm " SUBTARGET_WARN_UNUSED_SPEC
->>>>>>> 751ff693
 
 #undef ENDFILE_SPEC
 #define ENDFILE_SPEC \
