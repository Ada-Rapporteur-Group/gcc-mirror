--- conflicted
+++ resolved
@@ -1,12 +1,6 @@
-<<<<<<< HEAD
-/* Definitions of target machine for GNU compiler.  IRIX version 6.
-   Copyright (C) 1994, 1995, 1996, 1997, 1998, 2000, 2001, 2002, 2003, 2004,
-   2005, 2006, 2007, 2008, 2010
-=======
 /* Definitions of target machine for GNU compiler.  IRIX 6.5 version.
    Copyright (C) 1993, 1994, 1995, 1996, 1997, 1998, 2000,
    2001, 2002, 2003, 2004, 2005, 2006, 2007, 2008, 2009, 2010
->>>>>>> 6e7f08ad
    Free Software Foundation, Inc.
 
 This file is part of GCC.
