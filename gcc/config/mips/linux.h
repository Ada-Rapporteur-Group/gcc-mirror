--- conflicted
+++ resolved
@@ -1,9 +1,5 @@
 /* Definitions for MIPS running Linux-based GNU systems with ELF format.
-<<<<<<< HEAD
-   Copyright (C) 1998, 1999, 2000, 2001, 2002, 2003, 2004, 2005
-=======
    Copyright (C) 1998, 1999, 2000, 2001, 2002, 2003, 2004, 2005, 2006
->>>>>>> c355071f
    Free Software Foundation, Inc.
 
 This file is part of GCC.
@@ -93,10 +89,6 @@
     builtin_define ("_MIPS_SZINT=32");				\
   } while (0)
 
-<<<<<<< HEAD
-#undef  SUBTARGET_CPP_SPEC
-#define SUBTARGET_CPP_SPEC "%{pthread:-D_REENTRANT}"
-=======
 #undef SUBTARGET_CPP_SPEC
 #define SUBTARGET_CPP_SPEC "%{posix:-D_POSIX_SOURCE} %{pthread:-D_REENTRANT}"
 
@@ -105,7 +97,6 @@
    and provides this hook instead.  */
 #undef SUBTARGET_CC1_SPEC
 #define SUBTARGET_CC1_SPEC "%{profile:-p}"
->>>>>>> c355071f
 
 /* From iris5.h */
 /* -G is incompatible with -KPIC which is the default, so only allow objects
