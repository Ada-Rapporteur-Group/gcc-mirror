--- conflicted
+++ resolved
@@ -1,9 +1,5 @@
 /* DWARF2 EH unwinding support for MIPS Linux.
-<<<<<<< HEAD
-   Copyright (C) 2004, 2005 Free Software Foundation, Inc.
-=======
    Copyright (C) 2004, 2005, 2006 Free Software Foundation, Inc.
->>>>>>> c355071f
 
 This file is part of GCC.
 
@@ -102,13 +98,6 @@
   new_cfa -= 4;
 #endif
 
-#if _MIPS_SIM == _ABIO32 && defined __MIPSEB__
-  /* On o32 Linux, the register save slots in the sigcontext are
-     eight bytes.  We need the lower half of each register slot,
-     so slide our view of the structure back four bytes.  */
-  new_cfa -= 4;
-#endif
-
   for (i = 0; i < 32; i++) {
     fs->regs.reg[i].how = REG_SAVED_OFFSET;
     fs->regs.reg[i].loc.offset
