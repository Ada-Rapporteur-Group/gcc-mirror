/* Definitions of target machine for GNU compiler.
   NEC VR Series Processors
   Copyright (c) 2002, 2004, 2005, 2007, 2008 Free Software Foundation, Inc.
   Contributed by Red Hat, Inc.

This file is part of GCC.

GCC is free software; you can redistribute it and/or modify
it under the terms of the GNU General Public License as published by
the Free Software Foundation; either version 3, or (at your option)
any later version.

GCC is distributed in the hope that it will be useful,
but WITHOUT ANY WARRANTY; without even the implied warranty of
MERCHANTABILITY or FITNESS FOR A PARTICULAR PURPOSE.  See the
GNU General Public License for more details.

You should have received a copy of the GNU General Public License
along with GCC; see the file COPYING3.  If not see
<http://www.gnu.org/licenses/>.  */

#define DEFAULT_VR_ARCH "mfix-vr4130"
<<<<<<< HEAD
#undef MIPS_ABI_DEFAULT
#define MIPS_ABI_DEFAULT ABI_EABI
=======
>>>>>>> 42a9ba1d
#undef MULTILIB_DEFAULTS
#define MULTILIB_DEFAULTS \
	{ MULTILIB_ENDIAN_DEFAULT,		\
	  MULTILIB_ABI_DEFAULT,			\
	  DEFAULT_VR_ARCH }

#undef DRIVER_SELF_SPECS
#define DRIVER_SELF_SPECS \
	/* Enforce the default architecture.  This is mostly for	\
	   the assembler's benefit.  */					\
	"%{!march=*:%{!mfix-vr4120:%{!mfix-vr4130:"			\
	"-" DEFAULT_VR_ARCH "}}}",					\
									\
	/* Make -mfix-vr4120 imply -march=vr4120.  This cuts down	\
	   on command-line tautology and makes it easier for t-vr to	\
	   provide a -mfix-vr4120 multilib.  */				\
	"%{mfix-vr4120:%{!march=*:-march=vr4120}}",			\
									\
	/* Same idea for -mfix-vr4130.  */				\
	"%{mfix-vr4130:%{!march=*:-march=vr4130}}",			\
									\
	/* Infer the default float setting from -march.  */		\
	MIPS_ARCH_FLOAT_SPEC,						\
									\
	/* Make -mabi=eabi -mlong32 the default.  */			\
	"%{!mabi=*:-mabi=eabi %{!mlong*:-mlong32}}",			\
									\
	/* Make sure -mlong64 multilibs are chosen when	64-bit longs	\
	   are needed.  */						\
	"%{mabi=eabi:%{!mlong*:%{!mgp32:-mlong64}}}",			\
									\
	/* Remove -mgp32 if it is redundant.  */			\
	"%{mabi=32:%<mgp32}",						\
									\
	/* Configuration-independent MIPS rules.  */			\
	BASE_DRIVER_SELF_SPECS<|MERGE_RESOLUTION|>--- conflicted
+++ resolved
@@ -20,11 +20,6 @@
 <http://www.gnu.org/licenses/>.  */
 
 #define DEFAULT_VR_ARCH "mfix-vr4130"
-<<<<<<< HEAD
-#undef MIPS_ABI_DEFAULT
-#define MIPS_ABI_DEFAULT ABI_EABI
-=======
->>>>>>> 42a9ba1d
 #undef MULTILIB_DEFAULTS
 #define MULTILIB_DEFAULTS \
 	{ MULTILIB_ENDIAN_DEFAULT,		\
