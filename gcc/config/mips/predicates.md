--- conflicted
+++ resolved
@@ -1,9 +1,5 @@
 ;; Predicate definitions for MIPS.
-<<<<<<< HEAD
-;; Copyright (C) 2004, 2007 Free Software Foundation, Inc.
-=======
 ;; Copyright (C) 2004, 2007, 2008 Free Software Foundation, Inc.
->>>>>>> 42bae686
 ;;
 ;; This file is part of GCC.
 ;;
@@ -113,19 +109,10 @@
       if (mips_use_pic_fn_addr_reg_p (op))
 	return false;
 
-<<<<<<< HEAD
-      /* If -mlong-calls, force all calls to use register addressing.  Also,
-	 if this function has the long_call attribute, we must use register
-	 addressing.  */
-      return (!TARGET_LONG_CALLS
-	      && !(GET_CODE (op) == SYMBOL_REF
-		   && SYMBOL_REF_LONG_CALL_P (op)));
-=======
       /* If -mlong-calls or if this function has an explicit long_call
 	 attribute, we must use register addressing.  The
 	 SYMBOL_FLAG_LONG_CALL bit is set by mips_encode_section_info.  */
       return !(GET_CODE (op) == SYMBOL_REF && SYMBOL_REF_LONG_CALL_P (op));
->>>>>>> 42bae686
 
     case SYMBOL_GOT_DISP:
       /* Without explicit relocs, there is no special syntax for
