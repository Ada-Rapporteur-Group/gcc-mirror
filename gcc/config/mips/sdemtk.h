/* Definitions of target machine for GNU compiler.
   MIPS SDE version, for use with the SDE C library rather than newlib.
<<<<<<< HEAD
   Copyright (C) 2007, 2008, 2009
=======
   Copyright (C) 2007, 2008, 2009, 2010
>>>>>>> 03d20231
   Free Software Foundation, Inc.

This file is part of GCC.

GCC is free software; you can redistribute it and/or modify
it under the terms of the GNU General Public License as published by
the Free Software Foundation; either version 3, or (at your option)
any later version.

GCC is distributed in the hope that it will be useful,
but WITHOUT ANY WARRANTY; without even the implied warranty of
MERCHANTABILITY or FITNESS FOR A PARTICULAR PURPOSE.  See the
GNU General Public License for more details.

You should have received a copy of the GNU General Public License
along with GCC; see the file COPYING3.  If not see
<http://www.gnu.org/licenses/>.  */

#define TARGET_OS_CPP_BUILTINS()			\
  do							\
    {							\
      builtin_assert ("system=sde");			\
      builtin_assert ("system=posix");			\
      builtin_define ("__SDE_MIPS__");			\
							\
      /* Deprecated: use __mips_isa_rev >= 2.  */	\
      if (ISA_MIPS32R2)					\
        builtin_define ("__mipsr2");			\
							\
      /* Deprecated: use __mips_fpr == 64.  */		\
      if (TARGET_FLOAT64)				\
	builtin_define ("__mipsfp64");			\
							\
      if (TARGET_NO_FLOAT) 				\
	builtin_define ("__NO_FLOAT");			\
      else if (TARGET_SOFT_FLOAT_ABI)			\
	builtin_define ("__SOFT_FLOAT");		\
      else if (TARGET_SINGLE_FLOAT)			\
	builtin_define ("__SINGLE_FLOAT");		\
							\
      if (TARGET_BIG_ENDIAN)				\
        {						\
	  builtin_assert ("endian=big");		\
	  builtin_assert ("cpu=mipseb");		\
	}						\
      else						\
        {						\
	  builtin_assert ("endian=little");		\
	  builtin_assert ("cpu=mipsel");		\
	}						\
    }							\
  while (0)

/* For __clear_cache in libgcc2.c.  */
#ifdef IN_LIBGCC2
extern void mips_sync_icache (void *beg, unsigned long len);
#undef CLEAR_INSN_CACHE
#define CLEAR_INSN_CACHE(beg, end) \
  mips_sync_icache (beg, end - beg)
#endif

/* For mips_cache_flush_func in mips.opt.  */
#undef CACHE_FLUSH_FUNC
#define CACHE_FLUSH_FUNC "mips_sync_icache"

/* For inline code which needs to sync the icache and dcache,
   noting that the SDE library takes arguments (address, size).  */
#undef MIPS_ICACHE_SYNC
#define MIPS_ICACHE_SYNC(ADDR, SIZE)					\
  emit_library_call (gen_rtx_SYMBOL_REF (Pmode, mips_cache_flush_func),	\
		     LCT_NORMAL, VOIDmode, 2, ADDR, Pmode,		\
		     SIZE, TYPE_MODE (sizetype))

/* This version of _mcount does not pop 2 words from the stack.  */
#undef FUNCTION_PROFILER
#define FUNCTION_PROFILER(FILE, LABELNO)				\
  {									\
    mips_push_asm_switch (&mips_noat);					\
    /* _mcount treats $2 as the static chain register.  */		\
    if (cfun->static_chain_decl != NULL)				\
      fprintf (FILE, "\tmove\t%s,%s\n", reg_names[2],			\
	       reg_names[STATIC_CHAIN_REGNUM]);				\
    /* MIPS16 code passes saved $ra in $v1 instead of $at.  */		\
    fprintf (FILE, "\tmove\t%s,%s\n",					\
	     reg_names[GP_REG_FIRST + (TARGET_MIPS16 ? 3 : 1)],		\
	     reg_names[RETURN_ADDR_REGNUM]);				\
    fprintf (FILE, "\tjal\t_mcount\n");					\
    mips_pop_asm_switch (&mips_noat);					\
    /* _mcount treats $2 as the static chain register.  */		\
    if (cfun->static_chain_decl != NULL)				\
      fprintf (FILE, "\tmove\t%s,%s\n", reg_names[STATIC_CHAIN_REGNUM],	\
	       reg_names[2]);						\
  }

/* ...nor does the call sequence preserve $31.  */
#undef MIPS_SAVE_REG_FOR_PROFILING_P
#define MIPS_SAVE_REG_FOR_PROFILING_P(REGNO) ((REGNO) == RETURN_ADDR_REGNUM)

/* Compile in support for the -mno-float option.  */
#define TARGET_SUPPORTS_NO_FLOAT 1<|MERGE_RESOLUTION|>--- conflicted
+++ resolved
@@ -1,10 +1,6 @@
 /* Definitions of target machine for GNU compiler.
    MIPS SDE version, for use with the SDE C library rather than newlib.
-<<<<<<< HEAD
-   Copyright (C) 2007, 2008, 2009
-=======
    Copyright (C) 2007, 2008, 2009, 2010
->>>>>>> 03d20231
    Free Software Foundation, Inc.
 
 This file is part of GCC.
