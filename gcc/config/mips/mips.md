;;  Mips.md	     Machine Description for MIPS based processors
;;  Copyright (C) 1989-2017 Free Software Foundation, Inc.
;;  Contributed by   A. Lichnewsky, lich@inria.inria.fr
;;  Changes by       Michael Meissner, meissner@osf.org
;;  64-bit r4000 support by Ian Lance Taylor, ian@cygnus.com, and
;;  Brendan Eich, brendan@microunity.com.

;; This file is part of GCC.

;; GCC is free software; you can redistribute it and/or modify
;; it under the terms of the GNU General Public License as published by
;; the Free Software Foundation; either version 3, or (at your option)
;; any later version.

;; GCC is distributed in the hope that it will be useful,
;; but WITHOUT ANY WARRANTY; without even the implied warranty of
;; MERCHANTABILITY or FITNESS FOR A PARTICULAR PURPOSE.  See the
;; GNU General Public License for more details.

;; You should have received a copy of the GNU General Public License
;; along with GCC; see the file COPYING3.  If not see
;; <http://www.gnu.org/licenses/>.

(define_enum "processor" [
  r3000
  4kc
  4kp
  5kc
  5kf
  20kc
  24kc
  24kf2_1
  24kf1_1
  74kc
  74kf2_1
  74kf1_1
  74kf3_2
  loongson_2e
  loongson_2f
  loongson_3a
  m4k
  octeon
  octeon2
  octeon3
  r3900
  r6000
  r4000
  r4100
  r4111
  r4120
  r4130
  r4300
  r4600
  r4650
  r4700
  r5000
  r5400
  r5500
  r5900
  r7000
  r8000
  r9000
  r10000
  sb1
  sb1a
  sr71000
  xlr
  xlp
  p5600
  m5100
  i6400
])

(define_c_enum "unspec" [
  ;; Unaligned accesses.
  UNSPEC_LOAD_LEFT
  UNSPEC_LOAD_RIGHT
  UNSPEC_STORE_LEFT
  UNSPEC_STORE_RIGHT

  ;; Integer operations that are too cumbersome to describe directly.
  UNSPEC_WSBH
  UNSPEC_DSBH
  UNSPEC_DSHD

  ;; Floating-point moves.
  UNSPEC_LOAD_LOW
  UNSPEC_LOAD_HIGH
  UNSPEC_STORE_WORD
  UNSPEC_MFHC1
  UNSPEC_MTHC1

  ;; Floating-point environment.
  UNSPEC_GET_FCSR
  UNSPEC_SET_FCSR

  ;; HI/LO moves.
  UNSPEC_MFHI
  UNSPEC_MTHI
  UNSPEC_SET_HILO

  ;; GP manipulation.
  UNSPEC_LOADGP
  UNSPEC_COPYGP
  UNSPEC_MOVE_GP
  UNSPEC_POTENTIAL_CPRESTORE
  UNSPEC_CPRESTORE
  UNSPEC_RESTORE_GP
  UNSPEC_EH_RETURN
  UNSPEC_GP
  UNSPEC_SET_GOT_VERSION
  UNSPEC_UPDATE_GOT_VERSION

  ;; Symbolic accesses.
  UNSPEC_LOAD_CALL
  UNSPEC_LOAD_GOT
  UNSPEC_TLS_LDM
  UNSPEC_TLS_GET_TP
  UNSPEC_UNSHIFTED_HIGH

  ;; MIPS16 constant pools.
  UNSPEC_ALIGN
  UNSPEC_CONSTTABLE
  UNSPEC_CONSTTABLE_END
  UNSPEC_CONSTTABLE_INT
  UNSPEC_CONSTTABLE_FLOAT

  ;; Blockage and synchronisation.
  UNSPEC_BLOCKAGE
  UNSPEC_CLEAR_HAZARD
  UNSPEC_RDHWR
  UNSPEC_SYNCI
  UNSPEC_SYNC

  ;; Cache manipulation.
  UNSPEC_MIPS_CACHE
  UNSPEC_R10K_CACHE_BARRIER

  ;; Interrupt handling.
  UNSPEC_ERET
  UNSPEC_DERET
  UNSPEC_DI
  UNSPEC_EHB
  UNSPEC_RDPGPR
  UNSPEC_COP0

  ;; Used in a call expression in place of args_size.  It's present for PIC
  ;; indirect calls where it contains args_size and the function symbol.
  UNSPEC_CALL_ATTR

  ;; MIPS16 casesi jump table dispatch.
  UNSPEC_CASESI_DISPATCH

  ;; Stack checking.
  UNSPEC_PROBE_STACK_RANGE

  ;; The `.insn' pseudo-op.
  UNSPEC_INSN_PSEUDO
])

(define_constants
  [(TLS_GET_TP_REGNUM		3)
   (GET_FCSR_REGNUM		2)
   (SET_FCSR_REGNUM		4)
   (PIC_FUNCTION_ADDR_REGNUM	25)
   (RETURN_ADDR_REGNUM		31)
   (CPRESTORE_SLOT_REGNUM	76)
   (GOT_VERSION_REGNUM		79)

   ;; PIC long branch sequences are never longer than 100 bytes.
   (MAX_PIC_BRANCH_LENGTH	100)
  ]
)

(include "predicates.md")
(include "constraints.md")

;; ....................
;;
;;	Attributes
;;
;; ....................

(define_attr "got" "unset,xgot_high,load"
  (const_string "unset"))

;; For jal instructions, this attribute is DIRECT when the target address
;; is symbolic and INDIRECT when it is a register.
(define_attr "jal" "unset,direct,indirect"
  (const_string "unset"))

;; This attribute is YES if the instruction is a jal macro (not a
;; real jal instruction).
;;
;; jal is always a macro for TARGET_CALL_CLOBBERED_GP because it includes
;; an instruction to restore $gp.  Direct jals are also macros for
;; !TARGET_ABSOLUTE_JUMPS because they first load the target address
;; into a register.
(define_attr "jal_macro" "no,yes"
  (cond [(eq_attr "jal" "direct")
	 (symbol_ref "(TARGET_CALL_CLOBBERED_GP || !TARGET_ABSOLUTE_JUMPS
		       ? JAL_MACRO_YES : JAL_MACRO_NO)")
	 (eq_attr "jal" "indirect")
	 (symbol_ref "(TARGET_CALL_CLOBBERED_GP
		       ? JAL_MACRO_YES : JAL_MACRO_NO)")]
	(const_string "no")))

;; Classification of moves, extensions and truncations.  Most values
;; are as for "type" (see below) but there are also the following
;; move-specific values:
;;
;; constN	move an N-constraint integer into a MIPS16 register
;; sll0		"sll DEST,SRC,0", which on 64-bit targets is guaranteed
;;		to produce a sign-extended DEST, even if SRC is not
;;		properly sign-extended
;; ext_ins	EXT, DEXT, INS or DINS instruction
;; andi		a single ANDI instruction
;; loadpool	move a constant into a MIPS16 register by loading it
;;		from the pool
;; shift_shift	a shift left followed by a shift right
;;
;; This attribute is used to determine the instruction's length and
;; scheduling type.  For doubleword moves, the attribute always describes
;; the split instructions; in some cases, it is more appropriate for the
;; scheduling type to be "multi" instead.
(define_attr "move_type"
  "unknown,load,fpload,store,fpstore,mtc,mfc,mtlo,mflo,imul,move,fmove,
   const,constN,signext,ext_ins,logical,arith,sll0,andi,loadpool,
   shift_shift"
  (const_string "unknown"))

(define_attr "alu_type" "unknown,add,sub,not,nor,and,or,xor,simd_add"
  (const_string "unknown"))

;; Main data type used by the insn
(define_attr "mode" "unknown,none,QI,HI,SI,DI,TI,SF,DF,TF,FPSW,
  V2DI,V4SI,V8HI,V16QI,V2DF,V4SF"
  (const_string "unknown"))

;; True if the main data type is twice the size of a word.
(define_attr "dword_mode" "no,yes"
  (cond [(and (eq_attr "mode" "DI,DF")
	      (not (match_test "TARGET_64BIT")))
	 (const_string "yes")

	 (and (eq_attr "mode" "TI,TF")
	      (match_test "TARGET_64BIT"))
	 (const_string "yes")]
	(const_string "no")))

;; True if the main data type is four times of the size of a word.
(define_attr "qword_mode" "no,yes"
  (cond [(and (eq_attr "mode" "TI,TF")
	      (not (match_test "TARGET_64BIT")))
	 (const_string "yes")]
	(const_string "no")))

;; Attributes describing a sync loop.  These loops have the form:
;;
;;       if (RELEASE_BARRIER == YES) sync
;;    1: OLDVAL = *MEM
;;       if ((OLDVAL & INCLUSIVE_MASK) != REQUIRED_OLDVAL) goto 2
;;         CMP  = 0 [delay slot]
;;       $TMP1 = OLDVAL & EXCLUSIVE_MASK
;;       $TMP2 = INSN1 (OLDVAL, INSN1_OP2)
;;       $TMP3 = INSN2 ($TMP2, INCLUSIVE_MASK)
;;       $AT |= $TMP1 | $TMP3
;;       if (!commit (*MEM = $AT)) goto 1.
;;         if (INSN1 != MOVE && INSN1 != LI) NEWVAL = $TMP3 [delay slot]
;;       CMP  = 1
;;       if (ACQUIRE_BARRIER == YES) sync
;;    2:
;;
;; where "$" values are temporaries and where the other values are
;; specified by the attributes below.  Values are specified as operand
;; numbers and insns are specified as enums.  If no operand number is
;; specified, the following values are used instead:
;;
;;    - OLDVAL: $AT
;;    - CMP: NONE
;;    - NEWVAL: $AT
;;    - INCLUSIVE_MASK: -1
;;    - REQUIRED_OLDVAL: OLDVAL & INCLUSIVE_MASK
;;    - EXCLUSIVE_MASK: 0
;;
;; MEM and INSN1_OP2 are required.
;;
;; Ideally, the operand attributes would be integers, with -1 meaning "none",
;; but the gen* programs don't yet support that.
(define_attr "sync_mem" "none,0,1,2,3,4,5" (const_string "none"))
(define_attr "sync_oldval" "none,0,1,2,3,4,5" (const_string "none"))
(define_attr "sync_cmp" "none,0,1,2,3,4,5" (const_string "none"))
(define_attr "sync_newval" "none,0,1,2,3,4,5" (const_string "none"))
(define_attr "sync_inclusive_mask" "none,0,1,2,3,4,5" (const_string "none"))
(define_attr "sync_exclusive_mask" "none,0,1,2,3,4,5" (const_string "none"))
(define_attr "sync_required_oldval" "none,0,1,2,3,4,5" (const_string "none"))
(define_attr "sync_insn1_op2" "none,0,1,2,3,4,5" (const_string "none"))
(define_attr "sync_insn1" "move,li,addu,addiu,subu,and,andi,or,ori,xor,xori"
  (const_string "move"))
(define_attr "sync_insn2" "nop,and,xor,not"
  (const_string "nop"))
;; Memory model specifier.
;; "0"-"9" values specify the operand that stores the memory model value.
;; "10" specifies MEMMODEL_ACQ_REL,
;; "11" specifies MEMMODEL_ACQUIRE.
(define_attr "sync_memmodel" "" (const_int 10))

;; Accumulator operand for madd patterns.
(define_attr "accum_in" "none,0,1,2,3,4,5" (const_string "none"))

;; Classification of each insn.
;; branch	conditional branch
;; jump		unconditional jump
;; call		unconditional call
;; load		load instruction(s)
;; fpload	floating point load
;; fpidxload    floating point indexed load
;; store	store instruction(s)
;; fpstore	floating point store
;; fpidxstore	floating point indexed store
;; prefetch	memory prefetch (register + offset)
;; prefetchx	memory indexed prefetch (register + register)
;; condmove	conditional moves
;; mtc		transfer to coprocessor
;; mfc		transfer from coprocessor
;; mthi		transfer to a hi register
;; mtlo		transfer to a lo register
;; mfhi		transfer from a hi register
;; mflo		transfer from a lo register
;; const	load constant
;; arith	integer arithmetic instructions
;; logical      integer logical instructions
;; shift	integer shift instructions
;; slt		set less than instructions
;; signext      sign extend instructions
;; clz		the clz and clo instructions
;; pop		the pop instruction
;; trap		trap if instructions
;; imul		integer multiply 2 operands
;; imul3	integer multiply 3 operands
;; imul3nc	integer multiply 3 operands without clobbering HI/LO
;; imadd	integer multiply-add
;; idiv		integer divide 2 operands
;; idiv3	integer divide 3 operands
;; move		integer register move ({,D}ADD{,U} with rt = 0)
;; fmove	floating point register move
;; fadd		floating point add/subtract
;; fmul		floating point multiply
;; fmadd	floating point multiply-add
;; fdiv		floating point divide
;; frdiv	floating point reciprocal divide
;; frdiv1	floating point reciprocal divide step 1
;; frdiv2	floating point reciprocal divide step 2
;; fabs		floating point absolute value
;; fneg		floating point negation
;; fcmp		floating point compare
;; fcvt		floating point convert
;; fsqrt	floating point square root
;; frsqrt       floating point reciprocal square root
;; frsqrt1      floating point reciprocal square root step1
;; frsqrt2      floating point reciprocal square root step2
;; dspmac       DSP MAC instructions not saturating the accumulator
;; dspmacsat    DSP MAC instructions that saturate the accumulator
;; accext       DSP accumulator extract instructions
;; accmod       DSP accumulator modify instructions
;; dspalu       DSP ALU instructions not saturating the result
;; dspalusat    DSP ALU instructions that saturate the result
;; multi	multiword sequence (or user asm statements)
;; atomic	atomic memory update instruction
;; syncloop	memory atomic operation implemented as a sync loop
;; nop		no operation
;; ghost	an instruction that produces no real code
;; multimem	microMIPS multiword load and store
(define_attr "type"
  "unknown,branch,jump,call,load,fpload,fpidxload,store,fpstore,fpidxstore,
   prefetch,prefetchx,condmove,mtc,mfc,mthi,mtlo,mfhi,mflo,const,arith,logical,
   shift,slt,signext,clz,pop,trap,imul,imul3,imul3nc,imadd,idiv,idiv3,move,
   fmove,fadd,fmul,fmadd,fdiv,frdiv,frdiv1,frdiv2,fabs,fneg,fcmp,fcvt,fsqrt,
   frsqrt,frsqrt1,frsqrt2,dspmac,dspmacsat,accext,accmod,dspalu,dspalusat,
   multi,atomic,syncloop,nop,ghost,multimem,
   simd_div,simd_fclass,simd_flog2,simd_fadd,simd_fcvt,simd_fmul,simd_fmadd,
   simd_fdiv,simd_bitins,simd_bitmov,simd_insert,simd_sld,simd_mul,simd_fcmp,
   simd_fexp2,simd_int_arith,simd_bit,simd_shift,simd_splat,simd_fill,
   simd_permute,simd_shf,simd_sat,simd_pcnt,simd_copy,simd_branch,simd_cmsa,
   simd_fminmax,simd_logic,simd_move,simd_load,simd_store"
  (cond [(eq_attr "jal" "!unset") (const_string "call")
	 (eq_attr "got" "load") (const_string "load")

	 (eq_attr "alu_type" "add,sub") (const_string "arith")

	 (eq_attr "alu_type" "not,nor,and,or,xor") (const_string "logical")

	 ;; If a doubleword move uses these expensive instructions,
	 ;; it is usually better to schedule them in the same way
	 ;; as the singleword form, rather than as "multi".
	 (eq_attr "move_type" "load") (const_string "load")
	 (eq_attr "move_type" "fpload") (const_string "fpload")
	 (eq_attr "move_type" "store") (const_string "store")
	 (eq_attr "move_type" "fpstore") (const_string "fpstore")
	 (eq_attr "move_type" "mtc") (const_string "mtc")
	 (eq_attr "move_type" "mfc") (const_string "mfc")
	 (eq_attr "move_type" "mtlo") (const_string "mtlo")
	 (eq_attr "move_type" "mflo") (const_string "mflo")

	 ;; These types of move are always single insns.
	 (eq_attr "move_type" "imul") (const_string "imul")
	 (eq_attr "move_type" "fmove") (const_string "fmove")
	 (eq_attr "move_type" "loadpool") (const_string "load")
	 (eq_attr "move_type" "signext") (const_string "signext")
	 (eq_attr "move_type" "ext_ins") (const_string "arith")
	 (eq_attr "move_type" "arith") (const_string "arith")
	 (eq_attr "move_type" "logical") (const_string "logical")
	 (eq_attr "move_type" "sll0") (const_string "shift")
	 (eq_attr "move_type" "andi") (const_string "logical")

	 ;; These types of move are always split.
	 (eq_attr "move_type" "constN,shift_shift")
	   (const_string "multi")

	 ;; These types of move are split for quadword modes only.
	 (and (eq_attr "move_type" "move,const")
	      (eq_attr "qword_mode" "yes"))
	   (const_string "multi")

	 ;; These types of move are split for doubleword modes only.
	 (and (eq_attr "move_type" "move,const")
	      (eq_attr "dword_mode" "yes"))
	   (const_string "multi")
	 (eq_attr "move_type" "move") (const_string "move")
	 (eq_attr "move_type" "const") (const_string "const")
	 (eq_attr "sync_mem" "!none") (const_string "syncloop")]
	(const_string "unknown")))

(define_attr "compact_form" "always,maybe,never"
  (cond [(eq_attr "jal" "direct")
	 (const_string "always")
	 (eq_attr "jal" "indirect")
	 (const_string "maybe")
	 (eq_attr "type" "jump")
	 (const_string "maybe")]
	(const_string "never")))

;; Mode for conversion types (fcvt)
;; I2S          integer to float single (SI/DI to SF)
;; I2D          integer to float double (SI/DI to DF)
;; S2I          float to integer (SF to SI/DI)
;; D2I          float to integer (DF to SI/DI)
;; D2S          double to float single
;; S2D          float single to double

(define_attr "cnv_mode" "unknown,I2S,I2D,S2I,D2I,D2S,S2D" 
  (const_string "unknown"))

;; Is this an extended instruction in mips16 mode?
(define_attr "extended_mips16" "no,yes"
  (if_then_else (ior ;; In general, constant-pool loads are extended
  		     ;; instructions.  We don't yet optimize for 16-bit
		     ;; PC-relative references.
  		     (eq_attr "move_type" "sll0,loadpool")
		     (eq_attr "jal" "direct")
		     (eq_attr "got" "load"))
		(const_string "yes")
		(const_string "no")))

(define_attr "compression" "none,all,micromips32,micromips"
  (const_string "none"))

(define_attr "enabled" "no,yes"
  (cond [;; The o32 FPXX and FP64A ABI extensions prohibit direct moves between
	 ;; GR_REG and FR_REG for 64-bit values.
	 (and (eq_attr "move_type" "mtc,mfc")
	      (match_test "(TARGET_FLOATXX && !ISA_HAS_MXHC1)
			   || TARGET_O32_FP64A_ABI")
	      (eq_attr "dword_mode" "yes"))
	 (const_string "no")
	 (and (eq_attr "compression" "micromips32,micromips")
	      (match_test "!TARGET_MICROMIPS"))
	 (const_string "no")]
	(const_string "yes")))

;; The number of individual instructions that a non-branch pattern generates,
;; using units of BASE_INSN_LENGTH.
(define_attr "insn_count" ""
  (cond [;; "Ghost" instructions occupy no space.
	 (eq_attr "type" "ghost")
	 (const_int 0)

	 ;; Extended instructions count as 2.
   	 (and (eq_attr "extended_mips16" "yes")
	      (match_test "TARGET_MIPS16"))
	 (const_int 2)

	 ;; A GOT load followed by an add of $gp.  This is not used for MIPS16.
	 (eq_attr "got" "xgot_high")
	 (const_int 2)

	 ;; SHIFT_SHIFTs are decomposed into two separate instructions.
	 ;; They are extended instructions on MIPS16 targets.
	 (eq_attr "move_type" "shift_shift")
	 (if_then_else (match_test "TARGET_MIPS16")
	 	       (const_int 4)
	 	       (const_int 2))

	 ;; Check for doubleword moves that are decomposed into two
	 ;; instructions.  The individual instructions are unextended
	 ;; MIPS16 ones.
	 (and (eq_attr "move_type" "mtc,mfc,mtlo,mflo,move")
	      (eq_attr "dword_mode" "yes"))
	 (const_int 2)

	 ;; Check for quadword moves that are decomposed into four
	 ;; instructions.
	 (and (eq_attr "move_type" "mtc,mfc,move")
	      (eq_attr "qword_mode" "yes"))
	 (const_int 4)

	 ;; Constants, loads and stores are handled by external routines.
	 (and (eq_attr "move_type" "const,constN")
	      (eq_attr "dword_mode" "yes"))
	 (symbol_ref "mips_split_const_insns (operands[1])")
	 (eq_attr "move_type" "const,constN")
	 (symbol_ref "mips_const_insns (operands[1])")
	 (eq_attr "move_type" "load,fpload")
	 (symbol_ref "mips_load_store_insns (operands[1], insn)")
	 (eq_attr "move_type" "store,fpstore")
	 (symbol_ref "mips_load_store_insns (operands[0], insn)
		      + (TARGET_FIX_24K ? 1 : 0)")

	 ;; In the worst case, a call macro will take 8 instructions:
	 ;;
	 ;;	lui $25,%call_hi(FOO)
	 ;;	addu $25,$25,$28
	 ;;	lw $25,%call_lo(FOO)($25)
	 ;;	nop
	 ;;	jalr $25
	 ;;	nop
	 ;;	lw $gp,X($sp)
	 ;;	nop
	 (eq_attr "jal_macro" "yes")
	 (const_int 8)

	 ;; Various VR4120 errata require a nop to be inserted after a macc
	 ;; instruction.  The assembler does this for us, so account for
	 ;; the worst-case length here.
	 (and (eq_attr "type" "imadd")
	      (match_test "TARGET_FIX_VR4120"))
	 (const_int 2)

	 ;; VR4120 errata MD(4): if there are consecutive dmult instructions,
	 ;; the result of the second one is missed.  The assembler should work
	 ;; around this by inserting a nop after the first dmult.
	 (and (eq_attr "type" "imul,imul3")
	      (eq_attr "mode" "DI")
	      (match_test "TARGET_FIX_VR4120"))
	 (const_int 2)

	 (eq_attr "type" "idiv,idiv3")
	 (symbol_ref "mips_idiv_insns (GET_MODE (PATTERN (insn)))")

	 (not (eq_attr "sync_mem" "none"))
	 (symbol_ref "mips_sync_loop_insns (insn, operands)")]
	(const_int 1)))

;; Length of instruction in bytes.  The default is derived from "insn_count",
;; but there are special cases for branches (which must be handled here)
;; and for compressed single instructions.
(define_attr "length" ""
   (cond [(and (ior (eq_attr "compression" "micromips,all")
		    (and (eq_attr "compression" "micromips32")
			 (eq_attr "mode" "SI,SF")))
	       (eq_attr "dword_mode" "no")
	       (match_test "TARGET_MICROMIPS"))
	  (const_int 2)

	  ;; Direct microMIPS branch instructions have a range of
	  ;; [-0x10000,0xfffe], otherwise the range is [-0x20000,0x1fffc].
	  ;; If a branch is outside this range, we have a choice of two
	  ;; sequences.
	  ;;
	  ;; For PIC, an out-of-range branch like:
	  ;;
	  ;;	bne	r1,r2,target
	  ;;	dslot
	  ;;
	  ;; becomes the equivalent of:
	  ;;
	  ;;	beq	r1,r2,1f
	  ;;	dslot
	  ;;	la	$at,target
	  ;;	jr	$at
	  ;;	nop
	  ;; 1:
	  ;;
	  ;; The non-PIC case is similar except that we use a direct
	  ;; jump instead of an la/jr pair.  Since the target of this
	  ;; jump is an absolute 28-bit bit address (the other bits
	  ;; coming from the address of the delay slot) this form cannot
	  ;; cross a 256MB boundary.  We could provide the option of
	  ;; using la/jr in this case too, but we do not do so at
	  ;; present.
	  ;;
	  ;; The value we specify here does not account for the delay slot
	  ;; instruction, whose length is added separately.  If the RTL
	  ;; pattern has no explicit delay slot, mips_adjust_insn_length
	  ;; will add the length of the implicit nop.  The range of
	  ;; [-0x20000, 0x1fffc] from the address of the delay slot
	  ;; therefore translates to a range of:
	  ;;
	  ;;    [-(0x20000 - sizeof (branch)), 0x1fffc - sizeof (slot)]
	  ;; == [-0x1fffc, 0x1fff8]
	  ;;
	  ;; from the shorten_branches reference address.
	  (and (eq_attr "type" "branch")
	       (not (match_test "TARGET_MIPS16")))
	  (cond [;; Any variant can handle the 17-bit range.
		 (and (le (minus (match_dup 0) (pc)) (const_int 65532))
		      (le (minus (pc) (match_dup 0)) (const_int 65534)))
		   (const_int 4)

		 ;; The 18-bit range is OK other than for microMIPS.
		 (and (not (match_test "TARGET_MICROMIPS"))
		      (and (le (minus (match_dup 0) (pc)) (const_int 131064))
		      	   (le (minus (pc) (match_dup 0)) (const_int 131068))))
		   (const_int 4)

		 ;; The non-PIC case: branch, first delay slot, and J.
		 (match_test "TARGET_ABSOLUTE_JUMPS")
		   (const_int 12)]

		 ;; Use MAX_PIC_BRANCH_LENGTH as a (gross) overestimate.
		 ;; mips_adjust_insn_length substitutes the correct length.
		 ;;
		 ;; Note that we can't simply use (symbol_ref ...) here
		 ;; because genattrtab needs to know the maximum length
		 ;; of an insn.
		 (const_int MAX_PIC_BRANCH_LENGTH))

	  ;; An unextended MIPS16 branch has a range of [-0x100, 0xfe]
	  ;; from the address of the following instruction, which leads
	  ;; to a range of:
	  ;;
	  ;;    [-(0x100 - sizeof (branch)), 0xfe]
	  ;; == [-0xfe, 0xfe]
	  ;;
	  ;; from the shorten_branches reference address.  Extended branches
	  ;; likewise have a range of [-0x10000, 0xfffe] from the address
	  ;; of the following instruction, which leads to a range of:
	  ;;
	  ;;    [-(0x10000 - sizeof (branch)), 0xfffe]
	  ;; == [-0xfffc, 0xfffe]
	  ;;
	  ;; from the reference address.
	  ;;
	  ;; When a branch is out of range, mips_reorg splits it into a form
	  ;; that uses in-range branches.  There are four basic sequences:
	  ;;
	  ;; (1) Absolute addressing with a readable text segment
	  ;;     (32-bit addresses):
	  ;;
	  ;;	 b... foo		2 bytes
	  ;;	 move $1,$2		2 bytes
	  ;;     lw $2,label		2 bytes
	  ;;	 jr $2			2 bytes
	  ;;	 move $2,$1		2 bytes
	  ;;	 .align 2		0 or 2 bytes
	  ;; label:
	  ;;	 .word target		4 bytes
	  ;; foo:
	  ;;				(16 bytes in the worst case)
	  ;;
	  ;; (2) Absolute addressing with a readable text segment
	  ;;     (64-bit addresses):
	  ;;
	  ;;	 b... foo		2 bytes
	  ;;	 move $1,$2		2 bytes
	  ;;     ld $2,label		2 bytes
	  ;;	 jr $2			2 bytes
	  ;;	 move $2,$1		2 bytes
	  ;;	 .align 3		0 to 6 bytes
	  ;; label:
	  ;;	 .dword target		8 bytes
	  ;; foo:
	  ;;				(24 bytes in the worst case)
	  ;;
	  ;; (3) Absolute addressing without a readable text segment
	  ;;     (which requires 32-bit addresses at present):
	  ;;
	  ;;	 b... foo		2 bytes
	  ;;	 move $1,$2		2 bytes
	  ;;     lui $2,%hi(target)	4 bytes
	  ;;	 sll $2,8		2 bytes
	  ;;	 sll $2,8		2 bytes
	  ;;     addiu $2,%lo(target)	4 bytes
	  ;;	 jr $2			2 bytes
	  ;;	 move $2,$1		2 bytes
	  ;; foo:
	  ;;				(20 bytes)
	  ;;
	  ;; (4) PIC addressing (which requires 32-bit addresses at present):
	  ;;
	  ;;	 b... foo		2 bytes
	  ;;	 move $1,$2		2 bytes
	  ;;     lw $2,cprestore	0, 2 or 4 bytes
	  ;;	 lw $2,%got(target)($2)	4 bytes
	  ;;     addiu $2,%lo(target)	4 bytes
	  ;;	 jr $2			2 bytes
	  ;;	 move $2,$1		2 bytes
	  ;; foo:
	  ;;				(20 bytes in the worst case)
	  (and (eq_attr "type" "branch")
	       (match_test "TARGET_MIPS16"))
	  (cond [(and (le (minus (match_dup 0) (pc)) (const_int 254))
		      (le (minus (pc) (match_dup 0)) (const_int 254)))
		 (const_int 2)
		 (and (le (minus (match_dup 0) (pc)) (const_int 65534))
		      (le (minus (pc) (match_dup 0)) (const_int 65532)))
		 (const_int 4)
		 (and (match_test "TARGET_ABICALLS")
		      (not (match_test "TARGET_ABSOLUTE_ABICALLS")))
		 (const_int 20)
		 (match_test "Pmode == SImode")
		 (const_int 16)
		 ] (const_int 24))]
	 (symbol_ref "get_attr_insn_count (insn) * BASE_INSN_LENGTH")))

;; Attribute describing the processor.
(define_enum_attr "cpu" "processor"
  (const (symbol_ref "mips_tune")))

;; The type of hardware hazard associated with this instruction.
;; DELAY means that the next instruction cannot read the result
;; of this one.  HILO means that the next two instructions cannot
;; write to HI or LO.
(define_attr "hazard" "none,delay,hilo,forbidden_slot"
  (cond [(and (eq_attr "type" "load,fpload,fpidxload")
	      (match_test "ISA_HAS_LOAD_DELAY"))
	 (const_string "delay")

	 (and (eq_attr "type" "mfc,mtc")
	      (match_test "ISA_HAS_XFER_DELAY"))
	 (const_string "delay")

	 (and (eq_attr "type" "fcmp")
	      (match_test "ISA_HAS_FCMP_DELAY"))
	 (const_string "delay")

	 ;; The r4000 multiplication patterns include an mflo instruction.
	 (and (eq_attr "type" "imul")
	      (match_test "TARGET_FIX_R4000"))
	 (const_string "hilo")

	 (and (eq_attr "type" "mfhi,mflo")
	      (not (match_test "ISA_HAS_HILO_INTERLOCKS")))
	 (const_string "hilo")]
	(const_string "none")))

;; Can the instruction be put into a delay slot?
(define_attr "can_delay" "no,yes"
  (if_then_else (and (eq_attr "type" "!branch,call,jump")
		     (eq_attr "hazard" "none")
		     (match_test "get_attr_insn_count (insn) == 1"))
		(const_string "yes")
		(const_string "no")))

;; Attribute defining whether or not we can use the branch-likely
;; instructions.
(define_attr "branch_likely" "no,yes"
  (if_then_else (match_test "GENERATE_BRANCHLIKELY")
		(const_string "yes")
		(const_string "no")))

;; True if an instruction might assign to hi or lo when reloaded.
;; This is used by the TUNE_MACC_CHAINS code.
(define_attr "may_clobber_hilo" "no,yes"
  (if_then_else (eq_attr "type" "imul,imul3,imadd,idiv,mthi,mtlo")
		(const_string "yes")
		(const_string "no")))

;; Describe a user's asm statement.
(define_asm_attributes
  [(set_attr "type" "multi")
   (set_attr "can_delay" "no")])

;; This mode iterator allows 32-bit and 64-bit GPR patterns to be generated
;; from the same template.
(define_mode_iterator GPR [SI (DI "TARGET_64BIT")])

;; A copy of GPR that can be used when a pattern has two independent
;; modes.
(define_mode_iterator GPR2 [SI (DI "TARGET_64BIT")])

(define_mode_iterator MOVEP1 [SI SF])
(define_mode_iterator MOVEP2 [SI SF])
(define_mode_iterator JOIN_MODE [HI
				 SI
				 (SF "TARGET_HARD_FLOAT")
				 (DF "TARGET_HARD_FLOAT
				      && TARGET_DOUBLE_FLOAT")])

;; This mode iterator allows :HILO to be used as the mode of the
;; concatenated HI and LO registers.
(define_mode_iterator HILO [(DI "!TARGET_64BIT") (TI "TARGET_64BIT")])

;; This mode iterator allows :P to be used for patterns that operate on
;; pointer-sized quantities.  Exactly one of the two alternatives will match.
(define_mode_iterator P [(SI "Pmode == SImode") (DI "Pmode == DImode")])

;; This mode iterator allows :MOVECC to be used anywhere that a
;; conditional-move-type condition is needed.
(define_mode_iterator MOVECC [SI (DI "TARGET_64BIT")
                              (CC "TARGET_HARD_FLOAT
				   && !TARGET_LOONGSON_2EF
				   && !TARGET_MIPS5900")])

;; This mode iterator allows :FPCC to be used anywhere that an FP condition
;; is needed.
(define_mode_iterator FPCC [(CC "!ISA_HAS_CCF")
			    (CCF "ISA_HAS_CCF")])

;; 32-bit integer moves for which we provide move patterns.
(define_mode_iterator IMOVE32
  [SI
   (V2HI "TARGET_DSP")
   (V4QI "TARGET_DSP")
   (V2HQ "TARGET_DSP")
   (V2UHQ "TARGET_DSP")
   (V2HA "TARGET_DSP")
   (V2UHA "TARGET_DSP")
   (V4QQ "TARGET_DSP")
   (V4UQQ "TARGET_DSP")])

;; 64-bit modes for which we provide move patterns.
(define_mode_iterator MOVE64
  [DI DF
   (V2SF "TARGET_HARD_FLOAT && TARGET_PAIRED_SINGLE_FLOAT")
   (V2SI "TARGET_HARD_FLOAT && TARGET_LOONGSON_VECTORS")
   (V4HI "TARGET_HARD_FLOAT && TARGET_LOONGSON_VECTORS")
   (V8QI "TARGET_HARD_FLOAT && TARGET_LOONGSON_VECTORS")])

;; 128-bit modes for which we provide move patterns on 64-bit targets.
(define_mode_iterator MOVE128 [TI TF])

;; This mode iterator allows the QI and HI extension patterns to be
;; defined from the same template.
(define_mode_iterator SHORT [QI HI])

;; Likewise the 64-bit truncate-and-shift patterns.
(define_mode_iterator SUBDI [QI HI SI])

;; This mode iterator allows :ANYF to be used wherever a scalar or vector
;; floating-point mode is allowed.
(define_mode_iterator ANYF [(SF "TARGET_HARD_FLOAT")
			    (DF "TARGET_HARD_FLOAT && TARGET_DOUBLE_FLOAT")
			    (V2SF "TARGET_HARD_FLOAT && TARGET_PAIRED_SINGLE_FLOAT")])

;; Like ANYF, but only applies to scalar modes.
(define_mode_iterator SCALARF [(SF "TARGET_HARD_FLOAT")
			       (DF "TARGET_HARD_FLOAT && TARGET_DOUBLE_FLOAT")])

;; A floating-point mode for which moves involving FPRs may need to be split.
(define_mode_iterator SPLITF
  [(DF "!TARGET_64BIT && TARGET_DOUBLE_FLOAT")
   (DI "!TARGET_64BIT && TARGET_DOUBLE_FLOAT")
   (V2SF "!TARGET_64BIT && TARGET_PAIRED_SINGLE_FLOAT")
   (V2SI "!TARGET_64BIT && TARGET_LOONGSON_VECTORS")
   (V4HI "!TARGET_64BIT && TARGET_LOONGSON_VECTORS")
   (V8QI "!TARGET_64BIT && TARGET_LOONGSON_VECTORS")
   (TF "TARGET_64BIT && TARGET_FLOAT64")])

;; In GPR templates, a string like "<d>subu" will expand to "subu" in the
;; 32-bit version and "dsubu" in the 64-bit version.
(define_mode_attr d [(SI "") (DI "d")
		     (QQ "") (HQ "") (SQ "") (DQ "d")
		     (UQQ "") (UHQ "") (USQ "") (UDQ "d")
		     (HA "") (SA "") (DA "d")
		     (UHA "") (USA "") (UDA "d")])

;; Same as d but upper-case.
(define_mode_attr D [(SI "") (DI "D")
		     (QQ "") (HQ "") (SQ "") (DQ "D")
		     (UQQ "") (UHQ "") (USQ "") (UDQ "D")
		     (HA "") (SA "") (DA "D")
		     (UHA "") (USA "") (UDA "D")])

;; This attribute gives the length suffix for a load or store instruction.
;; The same suffixes work for zero and sign extensions.
(define_mode_attr size [(QI "b") (HI "h") (SI "w") (DI "d")])
(define_mode_attr SIZE [(QI "B") (HI "H") (SI "W") (DI "D")])

;; This attributes gives the mode mask of a SHORT.
(define_mode_attr mask [(QI "0x00ff") (HI "0xffff")])

;; Mode attributes for GPR loads.
(define_mode_attr load [(SI "lw") (DI "ld")])
;; Instruction names for stores.
(define_mode_attr store [(QI "sb") (HI "sh") (SI "sw") (DI "sd")])

;; Similarly for MIPS IV indexed FPR loads and stores.
(define_mode_attr loadx [(SF "lwxc1") (DF "ldxc1") (V2SF "ldxc1")])
(define_mode_attr storex [(SF "swxc1") (DF "sdxc1") (V2SF "sdxc1")])

;; The unextended ranges of the MIPS16 addiu and daddiu instructions
;; are different.  Some forms of unextended addiu have an 8-bit immediate
;; field but the equivalent daddiu has only a 5-bit field.
(define_mode_attr si8_di5 [(SI "8") (DI "5")])

;; This attribute gives the best constraint to use for registers of
;; a given mode.
(define_mode_attr reg [(SI "d") (DI "d") (CC "z") (CCF "f")])

;; This attribute gives the format suffix for floating-point operations.
(define_mode_attr fmt [(SF "s") (DF "d") (V2SF "ps")])

;; This attribute gives the upper-case mode name for one unit of a
;; floating-point mode or vector mode.
(define_mode_attr UNITMODE [(SF "SF") (DF "DF") (V2SF "SF") (V4SF "SF")
			    (V16QI "QI") (V8HI "HI") (V4SI "SI") (V2DI "DI")
			    (V2DF "DF")])

;; As above, but in lower case.
(define_mode_attr unitmode [(SF "sf") (DF "df") (V2SF "sf") (V4SF "sf")
			    (V16QI "qi") (V8QI "qi") (V8HI "hi") (V4HI "hi")
			    (V4SI "si") (V2SI "si") (V2DI "di") (V2DF "df")])

;; This attribute gives the integer mode that has the same size as a
;; fixed-point mode.
(define_mode_attr IMODE [(QQ "QI") (HQ "HI") (SQ "SI") (DQ "DI")
			 (UQQ "QI") (UHQ "HI") (USQ "SI") (UDQ "DI")
			 (HA "HI") (SA "SI") (DA "DI")
			 (UHA "HI") (USA "SI") (UDA "DI")
			 (V4UQQ "SI") (V2UHQ "SI") (V2UHA "SI")
			 (V2HQ "SI") (V2HA "SI")])

;; This attribute gives the integer mode that has half the size of
;; the controlling mode.
(define_mode_attr HALFMODE [(DF "SI") (DI "SI") (V2SF "SI")
			    (V2SI "SI") (V4HI "SI") (V8QI "SI")
			    (TF "DI")])

;; This attribute works around the early SB-1 rev2 core "F2" erratum:
;;
;; In certain cases, div.s and div.ps may have a rounding error
;; and/or wrong inexact flag.
;;
;; Therefore, we only allow div.s if not working around SB-1 rev2
;; errata or if a slight loss of precision is OK.
(define_mode_attr divide_condition
  [DF (SF "!TARGET_FIX_SB1 || flag_unsafe_math_optimizations")
   (V2SF "TARGET_SB1 && (!TARGET_FIX_SB1 || flag_unsafe_math_optimizations)")])

;; This attribute gives the conditions under which SQRT.fmt instructions
;; can be used.
(define_mode_attr sqrt_condition
  [(SF "!ISA_MIPS1") (DF "!ISA_MIPS1") (V2SF "TARGET_SB1")])

;; This attribute provides the correct mnemonic for each FP condition mode.
(define_mode_attr fpcmp [(CC "c") (CCF "cmp")])

;; This code iterator allows signed and unsigned widening multiplications
;; to use the same template.
(define_code_iterator any_extend [sign_extend zero_extend])

;; This code iterator allows the two right shift instructions to be
;; generated from the same template.
(define_code_iterator any_shiftrt [ashiftrt lshiftrt])

;; This code iterator allows the three shift instructions to be generated
;; from the same template.
(define_code_iterator any_shift [ashift ashiftrt lshiftrt])

;; This code iterator allows unsigned and signed division to be generated
;; from the same template.
(define_code_iterator any_div [div udiv])

;; This code iterator allows unsigned and signed modulus to be generated
;; from the same template.
(define_code_iterator any_mod [mod umod])

;; This code iterator allows addition and subtraction to be generated
;; from the same template.
(define_code_iterator addsub [plus minus])

;; This code iterator allows all native floating-point comparisons to be
;; generated from the same template.
(define_code_iterator fcond [unordered uneq unlt unle eq lt le
			     (ordered "ISA_HAS_CCF")
			     (ltgt "ISA_HAS_CCF")
			     (ne "ISA_HAS_CCF")])

;; This code iterator is used for comparisons that can be implemented
;; by swapping the operands.
(define_code_iterator swapped_fcond [ge gt unge ungt])

;; Equality operators.
(define_code_iterator equality_op [eq ne])

;; These code iterators allow the signed and unsigned scc operations to use
;; the same template.
(define_code_iterator any_gt [gt gtu])
(define_code_iterator any_ge [ge geu])
(define_code_iterator any_lt [lt ltu])
(define_code_iterator any_le [le leu])

(define_code_iterator any_return [return simple_return])

;; <u> expands to an empty string when doing a signed operation and
;; "u" when doing an unsigned operation.
(define_code_attr u [(sign_extend "") (zero_extend "u")
		     (div "") (udiv "u")
		     (mod "") (umod "u")
		     (gt "") (gtu "u")
		     (ge "") (geu "u")
		     (lt "") (ltu "u")
		     (le "") (leu "u")])

;; <U> is like <u> except uppercase.
(define_code_attr U [(sign_extend "") (zero_extend "U")])

;; <su> is like <u>, but the signed form expands to "s" rather than "".
(define_code_attr su [(sign_extend "s") (zero_extend "u")])

;; <optab> expands to the name of the optab for a particular code.
(define_code_attr optab [(ashift "ashl")
			 (ashiftrt "ashr")
			 (lshiftrt "lshr")
			 (ior "ior")
			 (xor "xor")
			 (and "and")
			 (plus "add")
			 (minus "sub")
			 (return "return")
			 (simple_return "simple_return")])

;; <insn> expands to the name of the insn that implements a particular code.
(define_code_attr insn [(ashift "sll")
			(ashiftrt "sra")
			(lshiftrt "srl")
			(ior "or")
			(xor "xor")
			(and "and")
			(plus "addu")
			(minus "subu")])

;; <immediate_insn> expands to the name of the insn that implements
;; a particular code to operate on immediate values.
(define_code_attr immediate_insn [(ior "ori")
				  (xor "xori")
				  (and "andi")])

(define_code_attr shift_compression [(ashift "micromips32")
				     (lshiftrt "micromips32")
				     (ashiftrt "none")])

;; <fcond> is the c.cond.fmt condition associated with a particular code.
(define_code_attr fcond [(unordered "un")
			 (uneq "ueq")
			 (unlt "ult")
			 (unle "ule")
			 (eq "eq")
			 (lt "lt")
			 (le "le")
			 (ordered "or")
			 (ltgt "ne")
			 (ne "une")])

;; Similar, but for swapped conditions.
(define_code_attr swapped_fcond [(ge "le")
				 (gt "lt")
				 (unge "ule")
				 (ungt "ult")])

;; The value of the bit when the branch is taken for branch_bit patterns.
;; Comparison is always against zero so this depends on the operator.
(define_code_attr bbv [(eq "0") (ne "1")])

;; This is the inverse value of bbv.
(define_code_attr bbinv [(eq "1") (ne "0")])

;; The sel mnemonic to use depending on the condition test.
(define_code_attr sel [(eq "seleqz") (ne "selnez")])
(define_code_attr selinv [(eq "selnez") (ne "seleqz")])

;; .........................
;;
;;	Branch, call and jump delay slots
;;
;; .........................

(define_delay (and (eq_attr "type" "branch")
		   (not (match_test "TARGET_MIPS16"))
		   (eq_attr "branch_likely" "yes"))
  [(eq_attr "can_delay" "yes")
   (nil)
   (eq_attr "can_delay" "yes")])

;; Branches that have delay slots and don't have likely variants do
;; not annul on false.
(define_delay (and (eq_attr "type" "branch")
		   (not (match_test "TARGET_MIPS16"))
		   (ior (match_test "TARGET_CB_NEVER")
			(and (eq_attr "compact_form" "maybe")
			     (not (match_test "TARGET_CB_ALWAYS")))
			(eq_attr "compact_form" "never"))
		   (eq_attr "branch_likely" "no"))
  [(eq_attr "can_delay" "yes")
   (nil)
   (nil)])

(define_delay (and (eq_attr "type" "jump")
		   (ior (match_test "TARGET_CB_NEVER")
			(and (eq_attr "compact_form" "maybe")
			     (not (match_test "TARGET_CB_ALWAYS")))
			(eq_attr "compact_form" "never")))
  [(eq_attr "can_delay" "yes")
   (nil)
   (nil)])

;; Call type instructions should never have a compact form as the
;; type is only used for MIPS16 patterns.  For safety put the compact
;; branch detection condition in anyway.
(define_delay (and (eq_attr "type" "call")
		   (eq_attr "jal_macro" "no")
		   (ior (match_test "TARGET_CB_NEVER")
			(and (eq_attr "compact_form" "maybe")
			     (not (match_test "TARGET_CB_ALWAYS")))
			(eq_attr "compact_form" "never")))
  [(eq_attr "can_delay" "yes")
   (nil)
   (nil)])

;; Pipeline descriptions.
;;
;; generic.md provides a fallback for processors without a specific
;; pipeline description.  It is derived from the old define_function_unit
;; version and uses the "alu" and "imuldiv" units declared below.
;;
;; Some of the processor-specific files are also derived from old
;; define_function_unit descriptions and simply override the parts of
;; generic.md that don't apply.  The other processor-specific files
;; are self-contained.
(define_automaton "alu,imuldiv")

(define_cpu_unit "alu" "alu")
(define_cpu_unit "imuldiv" "imuldiv")

;; Ghost instructions produce no real code and introduce no hazards.
;; They exist purely to express an effect on dataflow.
(define_insn_reservation "ghost" 0
  (eq_attr "type" "ghost")
  "nothing")

(include "i6400.md")
(include "p5600.md")
(include "m5100.md")
(include "4k.md")
(include "5k.md")
(include "20kc.md")
(include "24k.md")
(include "74k.md")
(include "3000.md")
(include "4000.md")
(include "4100.md")
(include "4130.md")
(include "4300.md")
(include "4600.md")
(include "5000.md")
(include "5400.md")
(include "5500.md")
(include "6000.md")
(include "7000.md")
(include "9000.md")
(include "10000.md")
(include "loongson2ef.md")
(include "loongson3a.md")
(include "octeon.md")
(include "sb1.md")
(include "sr71k.md")
(include "xlr.md")
(include "xlp.md")
(include "generic.md")

;;
;;  ....................
;;
;;	CONDITIONAL TRAPS
;;
;;  ....................
;;

(define_insn "trap"
  [(trap_if (const_int 1) (const_int 0))]
  ""
{
  if (ISA_HAS_COND_TRAP)
    return "teq\t$0,$0";
  else if (TARGET_MIPS16)
    return "break 0";
  else
    return "break";
}
  [(set_attr "type" "trap")])

(define_expand "ctrap<mode>4"
  [(trap_if (match_operator 0 "comparison_operator"
			    [(match_operand:GPR 1 "reg_or_0_operand")
			     (match_operand:GPR 2 "arith_operand")])
	    (match_operand 3 "const_0_operand"))]
  "ISA_HAS_COND_TRAPI || ISA_HAS_COND_TRAP"
{
  mips_expand_conditional_trap (operands[0]);
  DONE;
})

(define_insn "*conditional_trap_reg<mode>"
  [(trap_if (match_operator:GPR 0 "trap_comparison_operator"
				[(match_operand:GPR 1 "reg_or_0_operand" "dJ")
				 (match_operand:GPR 2 "reg_or_0_operand" "dJ")])
	    (const_int 0))]
  "ISA_HAS_COND_TRAP && !ISA_HAS_COND_TRAPI"
  "t%C0\t%z1,%2"
  [(set_attr "type" "trap")])

(define_insn "*conditional_trap<mode>"
  [(trap_if (match_operator:GPR 0 "trap_comparison_operator"
				[(match_operand:GPR 1 "reg_or_0_operand" "dJ")
				 (match_operand:GPR 2 "arith_operand" "dI")])
	    (const_int 0))]
  "ISA_HAS_COND_TRAPI"
  "t%C0\t%z1,%2"
  [(set_attr "type" "trap")])

;;
;;  ....................
;;
;;	ADDITION
;;
;;  ....................
;;

(define_insn "add<mode>3"
  [(set (match_operand:ANYF 0 "register_operand" "=f")
	(plus:ANYF (match_operand:ANYF 1 "register_operand" "f")
		   (match_operand:ANYF 2 "register_operand" "f")))]
  ""
  "add.<fmt>\t%0,%1,%2"
  [(set_attr "type" "fadd")
   (set_attr "mode" "<UNITMODE>")])

(define_expand "add<mode>3"
  [(set (match_operand:GPR 0 "register_operand")
	(plus:GPR (match_operand:GPR 1 "register_operand")
		  (match_operand:GPR 2 "arith_operand")))]
  "")

(define_insn "*add<mode>3"
  [(set (match_operand:GPR 0 "register_operand" "=!u,d,!u,!u,!ks,!d,d")
	(plus:GPR (match_operand:GPR 1 "register_operand" "!u,d,!u,!ks,!ks,0,d")
		  (match_operand:GPR 2 "arith_operand" "!u,d,Uead,Uuw6,Uesp,Usb4,Q")))]
  "!TARGET_MIPS16"
{
  if (which_alternative == 0 
      || which_alternative == 1)
    return "<d>addu\t%0,%1,%2";
  else
    return "<d>addiu\t%0,%1,%2";
}
  [(set_attr "alu_type" "add")
   (set_attr "compression" "micromips32,*,micromips32,micromips32,micromips32,micromips32,*")
   (set_attr "mode" "<MODE>")])

(define_insn "*add<mode>3_mips16"
  [(set (match_operand:GPR 0 "register_operand" "=ks,ks,d,d,d,d,d,d,d")
	(plus:GPR (match_operand:GPR 1 "register_operand" "ks,ks,ks,ks,0,0,d,d,d")
		  (match_operand:GPR 2 "arith_operand" "Usd8,Q,Uuw<si8_di5>,Q,Usb<si8_di5>,Q,Usb4,O,d")))]
  "TARGET_MIPS16"
  "@
    <d>addiu\t%0,%2
    <d>addiu\t%0,%2
    <d>addiu\t%0,%1,%2
    <d>addiu\t%0,%1,%2
    <d>addiu\t%0,%2
    <d>addiu\t%0,%2
    <d>addiu\t%0,%1,%2
    <d>addiu\t%0,%1,%2
    <d>addu\t%0,%1,%2"
  [(set_attr "alu_type" "add")
   (set_attr "mode" "<MODE>")
   (set_attr "extended_mips16" "no,yes,no,yes,no,yes,no,yes,no")])

;; On the mips16, we can sometimes split an add of a constant which is
;; a 4 byte instruction into two adds which are both 2 byte
;; instructions.  There are two cases: one where we are adding a
;; constant plus a register to another register, and one where we are
;; simply adding a constant to a register.

(define_split
  [(set (match_operand:SI 0 "d_operand")
	(plus:SI (match_dup 0)
		 (match_operand:SI 1 "const_int_operand")))]
  "TARGET_MIPS16 && reload_completed && !TARGET_DEBUG_D_MODE
   && ((INTVAL (operands[1]) > 0x7f
	&& INTVAL (operands[1]) <= 0x7f + 0x7f)
       || (INTVAL (operands[1]) < - 0x80
	   && INTVAL (operands[1]) >= - 0x80 - 0x80))"
  [(set (match_dup 0) (plus:SI (match_dup 0) (match_dup 1)))
   (set (match_dup 0) (plus:SI (match_dup 0) (match_dup 2)))]
{
  HOST_WIDE_INT val = INTVAL (operands[1]);

  if (val >= 0)
    {
      operands[1] = GEN_INT (0x7f);
      operands[2] = GEN_INT (val - 0x7f);
    }
  else
    {
      operands[1] = GEN_INT (- 0x80);
      operands[2] = GEN_INT (val + 0x80);
    }
})

(define_split
  [(set (match_operand:SI 0 "d_operand")
	(plus:SI (match_operand:SI 1 "d_operand")
		 (match_operand:SI 2 "const_int_operand")))]
  "TARGET_MIPS16 && reload_completed && !TARGET_DEBUG_D_MODE
   && REGNO (operands[0]) != REGNO (operands[1])
   && ((INTVAL (operands[2]) > 0x7
	&& INTVAL (operands[2]) <= 0x7 + 0x7f)
       || (INTVAL (operands[2]) < - 0x8
	   && INTVAL (operands[2]) >= - 0x8 - 0x80))"
  [(set (match_dup 0) (plus:SI (match_dup 1) (match_dup 2)))
   (set (match_dup 0) (plus:SI (match_dup 0) (match_dup 3)))]
{
  HOST_WIDE_INT val = INTVAL (operands[2]);

  if (val >= 0)
    {
      operands[2] = GEN_INT (0x7);
      operands[3] = GEN_INT (val - 0x7);
    }
  else
    {
      operands[2] = GEN_INT (- 0x8);
      operands[3] = GEN_INT (val + 0x8);
    }
})

(define_split
  [(set (match_operand:DI 0 "d_operand")
	(plus:DI (match_dup 0)
		 (match_operand:DI 1 "const_int_operand")))]
  "TARGET_MIPS16 && TARGET_64BIT && reload_completed && !TARGET_DEBUG_D_MODE
   && ((INTVAL (operands[1]) > 0xf
	&& INTVAL (operands[1]) <= 0xf + 0xf)
       || (INTVAL (operands[1]) < - 0x10
	   && INTVAL (operands[1]) >= - 0x10 - 0x10))"
  [(set (match_dup 0) (plus:DI (match_dup 0) (match_dup 1)))
   (set (match_dup 0) (plus:DI (match_dup 0) (match_dup 2)))]
{
  HOST_WIDE_INT val = INTVAL (operands[1]);

  if (val >= 0)
    {
      operands[1] = GEN_INT (0xf);
      operands[2] = GEN_INT (val - 0xf);
    }
  else
    {
      operands[1] = GEN_INT (- 0x10);
      operands[2] = GEN_INT (val + 0x10);
    }
})

(define_split
  [(set (match_operand:DI 0 "d_operand")
	(plus:DI (match_operand:DI 1 "d_operand")
		 (match_operand:DI 2 "const_int_operand")))]
  "TARGET_MIPS16 && TARGET_64BIT && reload_completed && !TARGET_DEBUG_D_MODE
   && REGNO (operands[0]) != REGNO (operands[1])
   && ((INTVAL (operands[2]) > 0x7
	&& INTVAL (operands[2]) <= 0x7 + 0xf)
       || (INTVAL (operands[2]) < - 0x8
	   && INTVAL (operands[2]) >= - 0x8 - 0x10))"
  [(set (match_dup 0) (plus:DI (match_dup 1) (match_dup 2)))
   (set (match_dup 0) (plus:DI (match_dup 0) (match_dup 3)))]
{
  HOST_WIDE_INT val = INTVAL (operands[2]);

  if (val >= 0)
    {
      operands[2] = GEN_INT (0x7);
      operands[3] = GEN_INT (val - 0x7);
    }
  else
    {
      operands[2] = GEN_INT (- 0x8);
      operands[3] = GEN_INT (val + 0x8);
    }
})

(define_insn "*addsi3_extended"
  [(set (match_operand:DI 0 "register_operand" "=d,d")
	(sign_extend:DI
	     (plus:SI (match_operand:SI 1 "register_operand" "d,d")
		      (match_operand:SI 2 "arith_operand" "d,Q"))))]
  "TARGET_64BIT && !TARGET_MIPS16"
  "@
    addu\t%0,%1,%2
    addiu\t%0,%1,%2"
  [(set_attr "alu_type" "add")
   (set_attr "mode" "SI")])

;; Split this insn so that the addiu splitters can have a crack at it.
;; Use a conservative length estimate until the split.
(define_insn_and_split "*addsi3_extended_mips16"
  [(set (match_operand:DI 0 "register_operand" "=d,d,d")
	(sign_extend:DI
	     (plus:SI (match_operand:SI 1 "register_operand" "0,d,d")
		      (match_operand:SI 2 "arith_operand" "Q,O,d"))))]
  "TARGET_64BIT && TARGET_MIPS16"
  "#"
  "&& reload_completed"
  [(set (match_dup 3) (plus:SI (match_dup 1) (match_dup 2)))]
  { operands[3] = gen_lowpart (SImode, operands[0]); }
  [(set_attr "alu_type" "add")
   (set_attr "mode" "SI")
   (set_attr "extended_mips16" "yes")])

;; Combiner patterns for unsigned byte-add.

(define_insn "*baddu_si_eb"
  [(set (match_operand:SI 0 "register_operand" "=d")
        (zero_extend:SI
	 (subreg:QI
	  (plus:SI (match_operand:SI 1 "register_operand" "d")
		   (match_operand:SI 2 "register_operand" "d")) 3)))]
  "ISA_HAS_BADDU && BYTES_BIG_ENDIAN"
  "baddu\\t%0,%1,%2"
  [(set_attr "alu_type" "add")])

(define_insn "*baddu_si_el"
  [(set (match_operand:SI 0 "register_operand" "=d")
        (zero_extend:SI
	 (subreg:QI
	  (plus:SI (match_operand:SI 1 "register_operand" "d")
		   (match_operand:SI 2 "register_operand" "d")) 0)))]
  "ISA_HAS_BADDU && !BYTES_BIG_ENDIAN"
  "baddu\\t%0,%1,%2"
  [(set_attr "alu_type" "add")])

(define_insn "*baddu_di<mode>"
  [(set (match_operand:GPR 0 "register_operand" "=d")
        (zero_extend:GPR
	 (truncate:QI
	  (plus:DI (match_operand:DI 1 "register_operand" "d")
		   (match_operand:DI 2 "register_operand" "d")))))]
  "ISA_HAS_BADDU && TARGET_64BIT"
  "baddu\\t%0,%1,%2"
  [(set_attr "alu_type" "add")])

;;
;;  ....................
;;
;;	SUBTRACTION
;;
;;  ....................
;;

(define_insn "sub<mode>3"
  [(set (match_operand:ANYF 0 "register_operand" "=f")
	(minus:ANYF (match_operand:ANYF 1 "register_operand" "f")
		    (match_operand:ANYF 2 "register_operand" "f")))]
  ""
  "sub.<fmt>\t%0,%1,%2"
  [(set_attr "type" "fadd")
   (set_attr "mode" "<UNITMODE>")])

(define_insn "sub<mode>3"
  [(set (match_operand:GPR 0 "register_operand" "=!u,d")
	(minus:GPR (match_operand:GPR 1 "register_operand" "!u,d")
		   (match_operand:GPR 2 "register_operand" "!u,d")))]
  ""
  "<d>subu\t%0,%1,%2"
  [(set_attr "alu_type" "sub")
   (set_attr "compression" "micromips32,*")
   (set_attr "mode" "<MODE>")])

(define_insn "*subsi3_extended"
  [(set (match_operand:DI 0 "register_operand" "=d")
	(sign_extend:DI
	    (minus:SI (match_operand:SI 1 "register_operand" "d")
		      (match_operand:SI 2 "register_operand" "d"))))]
  "TARGET_64BIT"
  "subu\t%0,%1,%2"
  [(set_attr "alu_type" "sub")
   (set_attr "mode" "DI")])

;;
;;  ....................
;;
;;	MULTIPLICATION
;;
;;  ....................
;;

(define_expand "mul<mode>3"
  [(set (match_operand:SCALARF 0 "register_operand")
	(mult:SCALARF (match_operand:SCALARF 1 "register_operand")
		      (match_operand:SCALARF 2 "register_operand")))]
  ""
  "")

(define_insn "*mul<mode>3"
  [(set (match_operand:SCALARF 0 "register_operand" "=f")
	(mult:SCALARF (match_operand:SCALARF 1 "register_operand" "f")
		      (match_operand:SCALARF 2 "register_operand" "f")))]
  "!TARGET_4300_MUL_FIX"
  "mul.<fmt>\t%0,%1,%2"
  [(set_attr "type" "fmul")
   (set_attr "mode" "<MODE>")])

;; Early VR4300 silicon has a CPU bug where multiplies with certain
;; operands may corrupt immediately following multiplies. This is a
;; simple fix to insert NOPs.

(define_insn "*mul<mode>3_r4300"
  [(set (match_operand:SCALARF 0 "register_operand" "=f")
	(mult:SCALARF (match_operand:SCALARF 1 "register_operand" "f")
		      (match_operand:SCALARF 2 "register_operand" "f")))]
  "TARGET_4300_MUL_FIX"
  "mul.<fmt>\t%0,%1,%2\;nop"
  [(set_attr "type" "fmul")
   (set_attr "mode" "<MODE>")
   (set_attr "insn_count" "2")])

(define_insn "mulv2sf3"
  [(set (match_operand:V2SF 0 "register_operand" "=f")
	(mult:V2SF (match_operand:V2SF 1 "register_operand" "f")
		   (match_operand:V2SF 2 "register_operand" "f")))]
  "TARGET_HARD_FLOAT && TARGET_PAIRED_SINGLE_FLOAT"
  "mul.ps\t%0,%1,%2"
  [(set_attr "type" "fmul")
   (set_attr "mode" "SF")])

;; The original R4000 has a cpu bug.  If a double-word or a variable
;; shift executes while an integer multiplication is in progress, the
;; shift may give an incorrect result.  Avoid this by keeping the mflo
;; with the mult on the R4000.
;;
;; From "MIPS R4000PC/SC Errata, Processor Revision 2.2 and 3.0"
;; (also valid for MIPS R4000MC processors):
;;
;; "16. R4000PC, R4000SC: Please refer to errata 28 for an update to
;;	this errata description.
;;	The following code sequence causes the R4000 to incorrectly
;;	execute the Double Shift Right Arithmetic 32 (dsra32)
;;	instruction.  If the dsra32 instruction is executed during an
;;	integer multiply, the dsra32 will only shift by the amount in
;;	specified in the instruction rather than the amount plus 32
;;	bits.
;;	instruction 1:		mult	rs,rt		integer multiply
;;	instruction 2-12:	dsra32	rd,rt,rs	doubleword shift
;;							right arithmetic + 32
;;	Workaround: A dsra32 instruction placed after an integer
;;	multiply should not be one of the 11 instructions after the
;;	multiply instruction."
;;
;; and:
;;
;; "28. R4000PC, R4000SC: The text from errata 16 should be replaced by
;;	the following description.
;;	All extended shifts (shift by n+32) and variable shifts (32 and
;;	64-bit versions) may produce incorrect results under the
;;	following conditions:
;;	1) An integer multiply is currently executing
;;	2) These types of shift instructions are executed immediately
;;	   following an integer divide instruction.
;;	Workaround:
;;	1) Make sure no integer multiply is running wihen these
;;	   instruction are executed.  If this cannot be predicted at
;;	   compile time, then insert a "mfhi" to R0 instruction
;;	   immediately after the integer multiply instruction.  This
;;	   will cause the integer multiply to complete before the shift
;;	   is executed.
;;	2) Separate integer divide and these two classes of shift
;;	   instructions by another instruction or a noop."
;;
;; These processors have PRId values of 0x00004220 and 0x00004300,
;; respectively.

(define_expand "mul<mode>3"
  [(set (match_operand:GPR 0 "register_operand")
	(mult:GPR (match_operand:GPR 1 "register_operand")
		  (match_operand:GPR 2 "register_operand")))]
  "ISA_HAS_<D>MULT || ISA_HAS_R6<D>MUL"
{
  rtx lo;

  if (TARGET_LOONGSON_2EF || TARGET_LOONGSON_3A || ISA_HAS_R6<D>MUL)
    emit_insn (gen_mul<mode>3_mul3_nohilo (operands[0], operands[1],
					   operands[2]));
  else if (ISA_HAS_<D>MUL3)
    emit_insn (gen_mul<mode>3_mul3 (operands[0], operands[1], operands[2]));
  else if (TARGET_MIPS16)
    {
      lo = gen_rtx_REG (<MODE>mode, LO_REGNUM);
      emit_insn (gen_mul<mode>3_internal (lo, operands[1], operands[2]));
      emit_move_insn (operands[0], lo);
    }
  else if (TARGET_FIX_R4000)
    emit_insn (gen_mul<mode>3_r4000 (operands[0], operands[1], operands[2]));
  else
    emit_insn
      (gen_mul<mode>3_internal (operands[0], operands[1], operands[2]));
  DONE;
})

(define_insn "mul<mode>3_mul3_nohilo"
  [(set (match_operand:GPR 0 "register_operand" "=d")
        (mult:GPR (match_operand:GPR 1 "register_operand" "d")
                  (match_operand:GPR 2 "register_operand" "d")))]
  "TARGET_LOONGSON_2EF || TARGET_LOONGSON_3A || ISA_HAS_R6<D>MUL"
{
  if (TARGET_LOONGSON_2EF)
    return "<d>multu.g\t%0,%1,%2";
  else if (TARGET_LOONGSON_3A)
    return "gs<d>multu\t%0,%1,%2";
  else
    return "<d>mul\t%0,%1,%2";
}
  [(set_attr "type" "imul3nc")
   (set_attr "mode" "<MODE>")])

(define_insn "mul<mode>3_mul3"
  [(set (match_operand:GPR 0 "register_operand" "=d,l")
	(mult:GPR (match_operand:GPR 1 "register_operand" "d,d")
		  (match_operand:GPR 2 "register_operand" "d,d")))
   (clobber (match_scratch:GPR 3 "=l,X"))]
  "ISA_HAS_<D>MUL3"
{
  if (which_alternative == 1)
    return "<d>mult\t%1,%2";
  if (<MODE>mode == SImode && (TARGET_MIPS3900 || TARGET_MIPS5900))
    return "mult\t%0,%1,%2";
  return "<d>mul\t%0,%1,%2";
}
  [(set_attr "type" "imul3,imul")
   (set_attr "mode" "<MODE>")])

;; If a register gets allocated to LO, and we spill to memory, the reload
;; will include a move from LO to a GPR.  Merge it into the multiplication
;; if it can set the GPR directly.
;;
;; Operand 0: LO
;; Operand 1: GPR (1st multiplication operand)
;; Operand 2: GPR (2nd multiplication operand)
;; Operand 3: GPR (destination)
(define_peephole2
  [(parallel
       [(set (match_operand:SI 0 "lo_operand")
	     (mult:SI (match_operand:SI 1 "d_operand")
		      (match_operand:SI 2 "d_operand")))
        (clobber (scratch:SI))])
   (set (match_operand:SI 3 "d_operand")
	(match_dup 0))]
  "ISA_HAS_MUL3 && peep2_reg_dead_p (2, operands[0])"
  [(parallel
       [(set (match_dup 3)
	     (mult:SI (match_dup 1)
		      (match_dup 2)))
        (clobber (match_dup 0))])])

(define_insn "mul<mode>3_internal"
  [(set (match_operand:GPR 0 "muldiv_target_operand" "=l")
	(mult:GPR (match_operand:GPR 1 "register_operand" "d")
		  (match_operand:GPR 2 "register_operand" "d")))]
  "ISA_HAS_<D>MULT && !TARGET_FIX_R4000"
  "<d>mult\t%1,%2"
  [(set_attr "type" "imul")
   (set_attr "mode" "<MODE>")])

(define_insn "mul<mode>3_r4000"
  [(set (match_operand:GPR 0 "register_operand" "=d")
	(mult:GPR (match_operand:GPR 1 "register_operand" "d")
		  (match_operand:GPR 2 "register_operand" "d")))
   (clobber (match_scratch:GPR 3 "=l"))]
  "ISA_HAS_<D>MULT && TARGET_FIX_R4000"
  "<d>mult\t%1,%2\;mflo\t%0"
  [(set_attr "type" "imul")
   (set_attr "mode" "<MODE>")
   (set_attr "insn_count" "2")])

;; On the VR4120 and VR4130, it is better to use "mtlo $0; macc" instead
;; of "mult; mflo".  They have the same latency, but the first form gives
;; us an extra cycle to compute the operands.

;; Operand 0: LO
;; Operand 1: GPR (1st multiplication operand)
;; Operand 2: GPR (2nd multiplication operand)
;; Operand 3: GPR (destination)
(define_peephole2
  [(set (match_operand:SI 0 "lo_operand")
	(mult:SI (match_operand:SI 1 "d_operand")
		 (match_operand:SI 2 "d_operand")))
   (set (match_operand:SI 3 "d_operand")
	(match_dup 0))]
  "ISA_HAS_MACC && !ISA_HAS_MUL3"
  [(set (match_dup 0)
	(const_int 0))
   (parallel
       [(set (match_dup 0)
	     (plus:SI (mult:SI (match_dup 1)
			       (match_dup 2))
		      (match_dup 0)))
	(set (match_dup 3)
	     (plus:SI (mult:SI (match_dup 1)
			       (match_dup 2))
		      (match_dup 0)))])])

;; Multiply-accumulate patterns

;; This pattern is first matched by combine, which tries to use the
;; pattern wherever it can.  We don't know until later whether it
;; is actually profitable to use MADD over a "MUL; ADDIU" sequence,
;; so we need to keep both options open.
;;
;; The second alternative has a "?" marker because it is generally
;; one instruction more costly than the first alternative.  This "?"
;; marker is enough to convey the relative costs to the register
;; allocator.
;;
;; However, reload counts reloads of operands 4 and 5 in the same way as
;; reloads of the other operands, even though operands 4 and 5 need no
;; copy instructions.  Reload therefore thinks that the second alternative
;; is two reloads more costly than the first.  We add "*?*?" to the first
;; alternative as a counterweight.
;;
;; LRA simulates reload but the cost of reloading scratches is lower
;; than of the classic reload. For the time being, removing the counterweight
;; for LRA is more profitable.
(define_insn "*mul_acc_si"
  [(set (match_operand:SI 0 "register_operand" "=l*?*?,l,d?")
	(plus:SI (mult:SI (match_operand:SI 1 "register_operand" "d,d,d")
			  (match_operand:SI 2 "register_operand" "d,d,d"))
		 (match_operand:SI 3 "register_operand" "0,0,d")))
   (clobber (match_scratch:SI 4 "=X,X,l"))
   (clobber (match_scratch:SI 5 "=X,X,&d"))]
  "GENERATE_MADD_MSUB && !TARGET_MIPS16"
  "@
    madd\t%1,%2
    madd\t%1,%2
    #"
  [(set_attr "type"	"imadd")
   (set_attr "accum_in"	"3")
   (set_attr "mode"	"SI")
   (set_attr "insn_count" "1,1,2")
   (set (attr "enabled")
        (cond [(and (eq_attr "alternative" "0")
                    (match_test "!mips_lra_flag"))
                  (const_string "yes")
               (and (eq_attr "alternative" "1")
                    (match_test "mips_lra_flag"))
                  (const_string "yes")
               (eq_attr "alternative" "2")
                  (const_string "yes")]
              (const_string "no")))])

;; The same idea applies here.  The middle alternative needs one less
;; clobber than the final alternative, so we add "*?" as a counterweight.
(define_insn "*mul_acc_si_r3900"
  [(set (match_operand:SI 0 "register_operand" "=l*?*?,l,d*?,d?")
	(plus:SI (mult:SI (match_operand:SI 1 "register_operand" "d,d,d,d")
			  (match_operand:SI 2 "register_operand" "d,d,d,d"))
		 (match_operand:SI 3 "register_operand" "0,0,l,d")))
   (clobber (match_scratch:SI 4 "=X,X,3,l"))
   (clobber (match_scratch:SI 5 "=X,X,X,&d"))]
  "TARGET_MIPS3900 && !TARGET_MIPS16"
  "@
    madd\t%1,%2
    madd\t%1,%2
    madd\t%0,%1,%2
    #"
  [(set_attr "type"	"imadd")
   (set_attr "accum_in"	"3")
   (set_attr "mode"	"SI")
   (set_attr "insn_count" "1,1,1,2")
   (set (attr "enabled")
        (cond [(and (eq_attr "alternative" "0")
                    (match_test "!mips_lra_flag"))
                  (const_string "yes")
               (and (eq_attr "alternative" "1")
                    (match_test "mips_lra_flag"))
                  (const_string "yes")
               (eq_attr "alternative" "2,3")
                  (const_string "yes")]
              (const_string "no")))])

;; Split *mul_acc_si if both the source and destination accumulator
;; values are GPRs.
(define_split
  [(set (match_operand:SI 0 "d_operand")
	(plus:SI (mult:SI (match_operand:SI 1 "d_operand")
			  (match_operand:SI 2 "d_operand"))
		 (match_operand:SI 3 "d_operand")))
   (clobber (match_operand:SI 4 "lo_operand"))
   (clobber (match_operand:SI 5 "d_operand"))]
  "reload_completed"
  [(parallel [(set (match_dup 5)
		   (mult:SI (match_dup 1) (match_dup 2)))
	      (clobber (match_dup 4))])
   (set (match_dup 0) (plus:SI (match_dup 5) (match_dup 3)))]
  "")

(define_insn "*macc"
  [(set (match_operand:SI 0 "register_operand" "=l,d")
	(plus:SI (mult:SI (match_operand:SI 1 "register_operand" "d,d")
			  (match_operand:SI 2 "register_operand" "d,d"))
		 (match_operand:SI 3 "register_operand" "0,l")))
   (clobber (match_scratch:SI 4 "=X,3"))]
  "ISA_HAS_MACC"
{
  if (which_alternative == 1)
    return "macc\t%0,%1,%2";
  else if (TARGET_MIPS5500)
    return "madd\t%1,%2";
  else
    /* The VR4130 assumes that there is a two-cycle latency between a macc
       that "writes" to $0 and an instruction that reads from it.  We avoid
       this by assigning to $1 instead.  */
    return "%[macc\t%@,%1,%2%]";
}
  [(set_attr "type" "imadd")
   (set_attr "accum_in"	"3")
   (set_attr "mode" "SI")])

(define_insn "*msac"
  [(set (match_operand:SI 0 "register_operand" "=l,d")
        (minus:SI (match_operand:SI 1 "register_operand" "0,l")
                  (mult:SI (match_operand:SI 2 "register_operand" "d,d")
                           (match_operand:SI 3 "register_operand" "d,d"))))
   (clobber (match_scratch:SI 4 "=X,1"))]
  "ISA_HAS_MSAC"
{
  if (which_alternative == 1)
    return "msac\t%0,%2,%3";
  else if (TARGET_MIPS5500)
    return "msub\t%2,%3";
  else
    return "msac\t$0,%2,%3";
}
  [(set_attr "type"     "imadd")
   (set_attr "accum_in"	"1")
   (set_attr "mode"     "SI")])

;; An msac-like instruction implemented using negation and a macc.
(define_insn_and_split "*msac_using_macc"
  [(set (match_operand:SI 0 "register_operand" "=l,d")
        (minus:SI (match_operand:SI 1 "register_operand" "0,l")
                  (mult:SI (match_operand:SI 2 "register_operand" "d,d")
                           (match_operand:SI 3 "register_operand" "d,d"))))
   (clobber (match_scratch:SI 4 "=X,1"))
   (clobber (match_scratch:SI 5 "=d,d"))]
  "ISA_HAS_MACC && !ISA_HAS_MSAC"
  "#"
  "&& reload_completed"
  [(set (match_dup 5)
	(neg:SI (match_dup 3)))
   (parallel
       [(set (match_dup 0)
	     (plus:SI (mult:SI (match_dup 2)
			       (match_dup 5))
		      (match_dup 1)))
	(clobber (match_dup 4))])]
  ""
  [(set_attr "type"     "imadd")
   (set_attr "accum_in"	"1")
   (set_attr "insn_count" "2")])

;; Patterns generated by the define_peephole2 below.

(define_insn "*macc2"
  [(set (match_operand:SI 0 "muldiv_target_operand" "=l")
	(plus:SI (mult:SI (match_operand:SI 1 "register_operand" "d")
			  (match_operand:SI 2 "register_operand" "d"))
		 (match_dup 0)))
   (set (match_operand:SI 3 "register_operand" "=d")
	(plus:SI (mult:SI (match_dup 1)
			  (match_dup 2))
		 (match_dup 0)))]
  "ISA_HAS_MACC && reload_completed"
  "macc\t%3,%1,%2"
  [(set_attr "type"	"imadd")
   (set_attr "accum_in"	"0")
   (set_attr "mode"	"SI")])

(define_insn "*msac2"
  [(set (match_operand:SI 0 "muldiv_target_operand" "=l")
	(minus:SI (match_dup 0)
		  (mult:SI (match_operand:SI 1 "register_operand" "d")
			   (match_operand:SI 2 "register_operand" "d"))))
   (set (match_operand:SI 3 "register_operand" "=d")
	(minus:SI (match_dup 0)
		  (mult:SI (match_dup 1)
			   (match_dup 2))))]
  "ISA_HAS_MSAC && reload_completed"
  "msac\t%3,%1,%2"
  [(set_attr "type"	"imadd")
   (set_attr "accum_in"	"0")
   (set_attr "mode"	"SI")])

;; Convert macc $0,<r1>,<r2> & mflo <r3> into macc <r3>,<r1>,<r2>
;; Similarly msac.
;;
;; Operand 0: LO
;; Operand 1: macc/msac
;; Operand 2: GPR (destination)
(define_peephole2
  [(parallel
       [(set (match_operand:SI 0 "lo_operand")
	     (match_operand:SI 1 "macc_msac_operand"))
	(clobber (scratch:SI))])
   (set (match_operand:SI 2 "d_operand")
	(match_dup 0))]
  ""
  [(parallel [(set (match_dup 0)
		   (match_dup 1))
	      (set (match_dup 2)
		   (match_dup 1))])])

;; When we have a three-address multiplication instruction, it should
;; be faster to do a separate multiply and add, rather than moving
;; something into LO in order to use a macc instruction.
;;
;; This peephole needs a scratch register to cater for the case when one
;; of the multiplication operands is the same as the destination.
;;
;; Operand 0: GPR (scratch)
;; Operand 1: LO
;; Operand 2: GPR (addend)
;; Operand 3: GPR (destination)
;; Operand 4: macc/msac
;; Operand 5: new multiplication
;; Operand 6: new addition/subtraction
(define_peephole2
  [(match_scratch:SI 0 "d")
   (set (match_operand:SI 1 "lo_operand")
	(match_operand:SI 2 "d_operand"))
   (match_dup 0)
   (parallel
       [(set (match_operand:SI 3 "d_operand")
	     (match_operand:SI 4 "macc_msac_operand"))
	(clobber (match_dup 1))])]
  "ISA_HAS_MUL3 && peep2_reg_dead_p (2, operands[1])"
  [(parallel [(set (match_dup 0)
		   (match_dup 5))
	      (clobber (match_dup 1))])
   (set (match_dup 3)
	(match_dup 6))]
{
  operands[5] = XEXP (operands[4], GET_CODE (operands[4]) == PLUS ? 0 : 1);
  operands[6] = gen_rtx_fmt_ee (GET_CODE (operands[4]), SImode,
				operands[2], operands[0]);
})

;; Same as above, except LO is the initial target of the macc.
;;
;; Operand 0: GPR (scratch)
;; Operand 1: LO
;; Operand 2: GPR (addend)
;; Operand 3: macc/msac
;; Operand 4: GPR (destination)
;; Operand 5: new multiplication
;; Operand 6: new addition/subtraction
(define_peephole2
  [(match_scratch:SI 0 "d")
   (set (match_operand:SI 1 "lo_operand")
	(match_operand:SI 2 "d_operand"))
   (match_dup 0)
   (parallel
       [(set (match_dup 1)
	     (match_operand:SI 3 "macc_msac_operand"))
	(clobber (scratch:SI))])
   (match_dup 0)
   (set (match_operand:SI 4 "d_operand")
	(match_dup 1))]
  "ISA_HAS_MUL3 && peep2_reg_dead_p (3, operands[1])"
  [(parallel [(set (match_dup 0)
		   (match_dup 5))
	      (clobber (match_dup 1))])
   (set (match_dup 4)
	(match_dup 6))]
{
  operands[5] = XEXP (operands[3], GET_CODE (operands[3]) == PLUS ? 0 : 1);
  operands[6] = gen_rtx_fmt_ee (GET_CODE (operands[3]), SImode,
				operands[2], operands[0]);
})

;; See the comment above *mul_add_si for details.
(define_insn "*mul_sub_si"
  [(set (match_operand:SI 0 "register_operand" "=l*?*?,l,d?")
        (minus:SI (match_operand:SI 1 "register_operand" "0,0,d")
                  (mult:SI (match_operand:SI 2 "register_operand" "d,d,d")
                           (match_operand:SI 3 "register_operand" "d,d,d"))))
   (clobber (match_scratch:SI 4 "=X,X,l"))
   (clobber (match_scratch:SI 5 "=X,X,&d"))]
  "GENERATE_MADD_MSUB"
  "@
   msub\t%2,%3
   msub\t%2,%3
   #"
  [(set_attr "type"     "imadd")
   (set_attr "accum_in"	"1")
   (set_attr "mode"     "SI")
   (set_attr "insn_count" "1,1,2")
   (set (attr "enabled")
        (cond [(and (eq_attr "alternative" "0")
                    (match_test "!mips_lra_flag"))
                  (const_string "yes")
               (and (eq_attr "alternative" "1")
                    (match_test "mips_lra_flag"))
                  (const_string "yes")
               (eq_attr "alternative" "2")
                  (const_string "yes")]
              (const_string "no")))])

;; Split *mul_sub_si if both the source and destination accumulator
;; values are GPRs.
(define_split
  [(set (match_operand:SI 0 "d_operand")
        (minus:SI (match_operand:SI 1 "d_operand")
                  (mult:SI (match_operand:SI 2 "d_operand")
                           (match_operand:SI 3 "d_operand"))))
   (clobber (match_operand:SI 4 "lo_operand"))
   (clobber (match_operand:SI 5 "d_operand"))]
  "reload_completed"
  [(parallel [(set (match_dup 5)
                   (mult:SI (match_dup 2) (match_dup 3)))
              (clobber (match_dup 4))])
   (set (match_dup 0) (minus:SI (match_dup 1) (match_dup 5)))]
  "")

(define_insn "*muls"
  [(set (match_operand:SI 0 "register_operand" "=l,d")
        (neg:SI (mult:SI (match_operand:SI 1 "register_operand" "d,d")
                         (match_operand:SI 2 "register_operand" "d,d"))))
   (clobber (match_scratch:SI 3 "=X,l"))]
  "ISA_HAS_MULS"
  "@
   muls\t$0,%1,%2
   muls\t%0,%1,%2"
  [(set_attr "type"     "imul,imul3")
   (set_attr "mode"     "SI")])

(define_expand "<u>mulsidi3"
  [(set (match_operand:DI 0 "register_operand")
	(mult:DI (any_extend:DI (match_operand:SI 1 "register_operand"))
		 (any_extend:DI (match_operand:SI 2 "register_operand"))))]
  "mips_mulsidi3_gen_fn (<CODE>) != NULL"
{
  mulsidi3_gen_fn fn = mips_mulsidi3_gen_fn (<CODE>);
  emit_insn (fn (operands[0], operands[1], operands[2]));
  DONE;
})

(define_expand "<u>mulsidi3_32bit_r6"
  [(set (match_operand:DI 0 "register_operand")
	(mult:DI (any_extend:DI (match_operand:SI 1 "register_operand"))
		 (any_extend:DI (match_operand:SI 2 "register_operand"))))]
  "!TARGET_64BIT && ISA_HAS_R6MUL"
{
  rtx dest = gen_reg_rtx (DImode);
  rtx low = mips_subword (dest, 0);
  rtx high = mips_subword (dest, 1);

  emit_insn (gen_mulsi3_mul3_nohilo (low, operands[1], operands[2]));
  emit_insn (gen_<su>mulsi3_highpart_r6 (high, operands[1], operands[2]));

  emit_move_insn (mips_subword (operands[0], 0), low);
  emit_move_insn (mips_subword (operands[0], 1), high);
  DONE;
})

(define_expand "<u>mulsidi3_32bit_mips16"
  [(set (match_operand:DI 0 "register_operand")
	(mult:DI (any_extend:DI (match_operand:SI 1 "register_operand"))
		 (any_extend:DI (match_operand:SI 2 "register_operand"))))]
  "!TARGET_64BIT && TARGET_MIPS16"
{
  rtx hilo;

  hilo = gen_rtx_REG (DImode, MD_REG_FIRST);
  emit_insn (gen_<u>mulsidi3_32bit (hilo, operands[1], operands[2]));
  emit_move_insn (operands[0], hilo);
  DONE;
})

;; As well as being named patterns, these instructions are used by the
;; __builtin_mips_mult<u>() functions.  We must always make those functions
;; available if !TARGET_64BIT && ISA_HAS_DSP.
(define_insn "<u>mulsidi3_32bit"
  [(set (match_operand:DI 0 "muldiv_target_operand" "=ka")
	(mult:DI (any_extend:DI (match_operand:SI 1 "register_operand" "d"))
		 (any_extend:DI (match_operand:SI 2 "register_operand" "d"))))]
  "!TARGET_64BIT && (!TARGET_FIX_R4000 || ISA_HAS_DSP) && ISA_HAS_MULT"
{
  if (ISA_HAS_DSP_MULT)
    return "mult<u>\t%q0,%1,%2";
  else
    return "mult<u>\t%1,%2";
}
  [(set_attr "type" "imul")
   (set_attr "mode" "SI")])

(define_insn "<u>mulsidi3_32bit_r4000"
  [(set (match_operand:DI 0 "register_operand" "=d")
	(mult:DI (any_extend:DI (match_operand:SI 1 "register_operand" "d"))
		 (any_extend:DI (match_operand:SI 2 "register_operand" "d"))))
   (clobber (match_scratch:DI 3 "=x"))]
  "!TARGET_64BIT && TARGET_FIX_R4000 && !ISA_HAS_DSP && ISA_HAS_MULT"
  "mult<u>\t%1,%2\;mflo\t%L0\;mfhi\t%M0"
  [(set_attr "type" "imul")
   (set_attr "mode" "SI")
   (set_attr "insn_count" "3")])

(define_insn_and_split "<u>mulsidi3_64bit"
  [(set (match_operand:DI 0 "register_operand" "=d")
	(mult:DI (any_extend:DI (match_operand:SI 1 "register_operand" "d"))
		 (any_extend:DI (match_operand:SI 2 "register_operand" "d"))))
   (clobber (match_scratch:TI 3 "=x"))
   (clobber (match_scratch:DI 4 "=d"))]
  "TARGET_64BIT && !TARGET_FIX_R4000 && !ISA_HAS_DMUL3
   && !TARGET_MIPS16 && ISA_HAS_MULT"
  "#"
  "&& reload_completed"
  [(const_int 0)]
{
  emit_insn (gen_<u>mulsidi3_64bit_split (operands[0], operands[1],
					  operands[2], operands[4]));
  DONE;
}
  [(set_attr "type" "imul")
   (set_attr "mode" "SI")
   (set (attr "insn_count")
	(if_then_else (match_test "ISA_HAS_EXT_INS")
		      (const_int 4)
		      (const_int 7)))])

(define_expand "<u>mulsidi3_64bit_mips16"
  [(set (match_operand:DI 0 "register_operand")
	(mult:DI (any_extend:DI (match_operand:SI 1 "register_operand"))
		 (any_extend:DI (match_operand:SI 2 "register_operand"))))]
  "TARGET_64BIT && TARGET_MIPS16"
{
  emit_insn (gen_<u>mulsidi3_64bit_split (operands[0], operands[1],
					  operands[2], gen_reg_rtx (DImode)));
  DONE;
})

(define_expand "<u>mulsidi3_64bit_split"
  [(set (match_operand:DI 0 "register_operand")
	(mult:DI (any_extend:DI (match_operand:SI 1 "register_operand"))
		 (any_extend:DI (match_operand:SI 2 "register_operand"))))
   (clobber (match_operand:DI 3 "register_operand"))]
  ""
{
  rtx hilo;

  hilo = gen_rtx_REG (TImode, MD_REG_FIRST);
  emit_insn (gen_<u>mulsidi3_64bit_hilo (hilo, operands[1], operands[2]));

  emit_move_insn (operands[0], gen_rtx_REG (DImode, LO_REGNUM));
  emit_insn (gen_mfhidi_ti (operands[3], hilo));

  if (ISA_HAS_EXT_INS)
    emit_insn (gen_insvdi (operands[0], GEN_INT (32), GEN_INT (32),
			   operands[3]));
  else
    {
      /* Zero-extend the low part.  */
      mips_emit_binary (ASHIFT, operands[0], operands[0], GEN_INT (32));
      mips_emit_binary (LSHIFTRT, operands[0], operands[0], GEN_INT (32));

      /* Shift the high part into place.  */
      mips_emit_binary (ASHIFT, operands[3], operands[3], GEN_INT (32));

      /* OR the two halves together.  */
      mips_emit_binary (IOR, operands[0], operands[0], operands[3]);
    }
  DONE;
})

(define_insn "<u>mulsidi3_64bit_hilo"
  [(set (match_operand:TI 0 "muldiv_target_operand" "=x")
	(unspec:TI
	  [(mult:DI
	     (any_extend:DI (match_operand:SI 1 "register_operand" "d"))
	     (any_extend:DI (match_operand:SI 2 "register_operand" "d")))]
	  UNSPEC_SET_HILO))]
  "TARGET_64BIT && !TARGET_FIX_R4000"
  "mult<u>\t%1,%2"
  [(set_attr "type" "imul")
   (set_attr "mode" "SI")])

;; See comment before the ISA_HAS_DMUL3 case in mips_mulsidi3_gen_fn.
(define_insn "mulsidi3_64bit_dmul"
  [(set (match_operand:DI 0 "register_operand" "=d")
	(mult:DI (sign_extend:DI (match_operand:SI 1 "register_operand" "d"))
		 (sign_extend:DI (match_operand:SI 2 "register_operand" "d"))))
   (clobber (match_scratch:DI 3 "=l"))]
  "ISA_HAS_DMUL3"
  "dmul\t%0,%1,%2"
  [(set_attr "type" "imul3")
   (set_attr "mode" "DI")])

(define_insn "mulsidi3_64bit_r6dmul"
  [(set (match_operand:DI 0 "register_operand" "=d")
	(mult:DI (sign_extend:DI (match_operand:SI 1 "register_operand" "d"))
		 (sign_extend:DI (match_operand:SI 2 "register_operand" "d"))))]
  "ISA_HAS_R6DMUL"
  "dmul\t%0,%1,%2"
  [(set_attr "type" "imul3nc")
   (set_attr "mode" "DI")])

;; Widening multiply with negation.
(define_insn "*muls<u>_di"
  [(set (match_operand:DI 0 "muldiv_target_operand" "=x")
        (neg:DI
	 (mult:DI
	  (any_extend:DI (match_operand:SI 1 "register_operand" "d"))
	  (any_extend:DI (match_operand:SI 2 "register_operand" "d")))))]
  "!TARGET_64BIT && ISA_HAS_MULS"
  "muls<u>\t$0,%1,%2"
  [(set_attr "type" "imul")
   (set_attr "mode" "SI")])

;; As well as being named patterns, these instructions are used by the
;; __builtin_mips_msub<u>() functions.  We must always make those functions
;; available if !TARGET_64BIT && ISA_HAS_DSP.
;;
;; This leads to a slight inconsistency.  We honor any tuning overrides
;; in GENERATE_MADD_MSUB for -mno-dsp, but always ignore them for -mdsp,
;; even if !ISA_HAS_DSP_MULT.
(define_insn "<u>msubsidi4"
  [(set (match_operand:DI 0 "muldiv_target_operand" "=ka")
        (minus:DI
	   (match_operand:DI 3 "muldiv_target_operand" "0")
	   (mult:DI
	      (any_extend:DI (match_operand:SI 1 "register_operand" "d"))
	      (any_extend:DI (match_operand:SI 2 "register_operand" "d")))))]
  "!TARGET_64BIT && (ISA_HAS_MSAC || GENERATE_MADD_MSUB || ISA_HAS_DSP)"
{
  if (ISA_HAS_DSP_MULT)
    return "msub<u>\t%q0,%1,%2";
  else if (TARGET_MIPS5500 || GENERATE_MADD_MSUB)
    return "msub<u>\t%1,%2";
  else
    return "msac<u>\t$0,%1,%2";
}
  [(set_attr "type" "imadd")
   (set_attr "accum_in"	"3")
   (set_attr "mode" "SI")])

;; _highpart patterns

(define_expand "<su>mulsi3_highpart"
  [(set (match_operand:SI 0 "register_operand")
	(truncate:SI
	 (lshiftrt:DI
	  (mult:DI (any_extend:DI (match_operand:SI 1 "register_operand"))
		   (any_extend:DI (match_operand:SI 2 "register_operand")))
	  (const_int 32))))]
  ""
{
  if (ISA_HAS_MULHI)
    emit_insn (gen_<su>mulsi3_highpart_mulhi_internal (operands[0],
						       operands[1],
						       operands[2]));
  else if (TARGET_MIPS16)
    emit_insn (gen_<su>mulsi3_highpart_split (operands[0], operands[1],
					      operands[2]));
  else if (ISA_HAS_R6MUL)
    emit_insn (gen_<su>mulsi3_highpart_r6 (operands[0], operands[1],
					   operands[2]));
  else
    emit_insn (gen_<su>mulsi3_highpart_internal (operands[0], operands[1],
					         operands[2]));
  DONE;
})

(define_insn "<su>mulsi3_highpart_r6"
  [(set (match_operand:SI 0 "register_operand" "=d")
	(truncate:SI
	 (lshiftrt:DI
	  (mult:DI (any_extend:DI (match_operand:SI 1 "register_operand" "d"))
		   (any_extend:DI (match_operand:SI 2 "register_operand" "d")))
	  (const_int 32))))]
  "ISA_HAS_R6MUL"
  "muh<u>\t%0,%1,%2"
  [(set_attr "type" "imul3nc")
   (set_attr "mode" "SI")])

(define_insn_and_split "<su>mulsi3_highpart_internal"
  [(set (match_operand:SI 0 "register_operand" "=d")
	(truncate:SI
	 (lshiftrt:DI
	  (mult:DI (any_extend:DI (match_operand:SI 1 "register_operand" "d"))
		   (any_extend:DI (match_operand:SI 2 "register_operand" "d")))
	  (const_int 32))))
   (clobber (match_scratch:SI 3 "=l"))]
  "ISA_HAS_MULT && !ISA_HAS_MULHI && !TARGET_MIPS16"
  { return TARGET_FIX_R4000 ? "mult<u>\t%1,%2\n\tmfhi\t%0" : "#"; }
  "&& reload_completed && !TARGET_FIX_R4000"
  [(const_int 0)]
{
  emit_insn (gen_<su>mulsi3_highpart_split (operands[0], operands[1],
					    operands[2]));
  DONE;
}
  [(set_attr "type" "imul")
   (set_attr "mode" "SI")
   (set_attr "insn_count" "2")])

(define_expand "<su>mulsi3_highpart_split"
  [(set (match_operand:SI 0 "register_operand")
	(truncate:SI
	 (lshiftrt:DI
	  (mult:DI (any_extend:DI (match_operand:SI 1 "register_operand"))
		   (any_extend:DI (match_operand:SI 2 "register_operand")))
	  (const_int 32))))]
  ""
{
  rtx hilo;

  if (TARGET_64BIT)
    {
      hilo = gen_rtx_REG (TImode, MD_REG_FIRST);
      emit_insn (gen_<u>mulsidi3_64bit_hilo (hilo, operands[1], operands[2]));
      emit_insn (gen_mfhisi_ti (operands[0], hilo));
    }
  else
    {
      hilo = gen_rtx_REG (DImode, MD_REG_FIRST);
      emit_insn (gen_<u>mulsidi3_32bit (hilo, operands[1], operands[2]));
      emit_insn (gen_mfhisi_di (operands[0], hilo));
    }
  DONE;
})

(define_insn "<su>mulsi3_highpart_mulhi_internal"
  [(set (match_operand:SI 0 "register_operand" "=d")
        (truncate:SI
	 (lshiftrt:DI
	  (mult:DI
	   (any_extend:DI (match_operand:SI 1 "register_operand" "d"))
	   (any_extend:DI (match_operand:SI 2 "register_operand" "d")))
	  (const_int 32))))
   (clobber (match_scratch:SI 3 "=l"))]
  "ISA_HAS_MULHI"
  "mulhi<u>\t%0,%1,%2"
  [(set_attr "type" "imul3")
   (set_attr "mode" "SI")])

(define_insn "*<su>mulsi3_highpart_neg_mulhi_internal"
  [(set (match_operand:SI 0 "register_operand" "=d")
        (truncate:SI
	 (lshiftrt:DI
	  (neg:DI
	   (mult:DI
	    (any_extend:DI (match_operand:SI 1 "register_operand" "d"))
	    (any_extend:DI (match_operand:SI 2 "register_operand" "d"))))
	  (const_int 32))))
   (clobber (match_scratch:SI 3 "=l"))]
  "ISA_HAS_MULHI"
  "mulshi<u>\t%0,%1,%2"
  [(set_attr "type" "imul3")
   (set_attr "mode" "SI")])

;; Disable unsigned multiplication for -mfix-vr4120.  This is for VR4120
;; errata MD(0), which says that dmultu does not always produce the
;; correct result.
(define_expand "<su>muldi3_highpart"
  [(set (match_operand:DI 0 "register_operand")
	(truncate:DI
	 (lshiftrt:TI
	  (mult:TI (any_extend:TI (match_operand:DI 1 "register_operand"))
		   (any_extend:TI (match_operand:DI 2 "register_operand")))
	  (const_int 64))))]
  "ISA_HAS_R6DMUL
   || (ISA_HAS_DMULT
       && !(<CODE> == ZERO_EXTEND && TARGET_FIX_VR4120))"
{
  if (TARGET_MIPS16)
    emit_insn (gen_<su>muldi3_highpart_split (operands[0], operands[1],
					      operands[2]));
  else if (ISA_HAS_R6DMUL)
    emit_insn (gen_<su>muldi3_highpart_r6 (operands[0], operands[1],
					   operands[2]));
  else
    emit_insn (gen_<su>muldi3_highpart_internal (operands[0], operands[1],
						 operands[2]));
  DONE;
})

(define_insn "<su>muldi3_highpart_r6"
  [(set (match_operand:DI 0 "register_operand" "=d")
	(truncate:DI
	 (lshiftrt:TI
	  (mult:TI (any_extend:TI (match_operand:DI 1 "register_operand" "d"))
		   (any_extend:TI (match_operand:DI 2 "register_operand" "d")))
	  (const_int 64))))]
  "ISA_HAS_R6DMUL"
  "dmuh<u>\t%0,%1,%2"
  [(set_attr "type" "imul3nc")
   (set_attr "mode" "DI")])

(define_insn_and_split "<su>muldi3_highpart_internal"
  [(set (match_operand:DI 0 "register_operand" "=d")
	(truncate:DI
	 (lshiftrt:TI
	  (mult:TI (any_extend:TI (match_operand:DI 1 "register_operand" "d"))
		   (any_extend:TI (match_operand:DI 2 "register_operand" "d")))
	  (const_int 64))))
   (clobber (match_scratch:DI 3 "=l"))]
  "ISA_HAS_DMULT
   && !TARGET_MIPS16
   && !(<CODE> == ZERO_EXTEND && TARGET_FIX_VR4120)"
  { return TARGET_FIX_R4000 ? "dmult<u>\t%1,%2\n\tmfhi\t%0" : "#"; }
  "&& reload_completed && !TARGET_FIX_R4000"
  [(const_int 0)]
{
  emit_insn (gen_<su>muldi3_highpart_split (operands[0], operands[1],
					    operands[2]));
  DONE;
}
  [(set_attr "type" "imul")
   (set_attr "mode" "DI")
   (set_attr "insn_count" "2")])

(define_expand "<su>muldi3_highpart_split"
  [(set (match_operand:DI 0 "register_operand")
	(truncate:DI
	 (lshiftrt:TI
	  (mult:TI (any_extend:TI (match_operand:DI 1 "register_operand"))
		   (any_extend:TI (match_operand:DI 2 "register_operand")))
	  (const_int 64))))]
  ""
{
  rtx hilo;

  hilo = gen_rtx_REG (TImode, MD_REG_FIRST);
  emit_insn (gen_<u>mulditi3_internal (hilo, operands[1], operands[2]));
  emit_insn (gen_mfhidi_ti (operands[0], hilo));
  DONE;
})

(define_expand "<u>mulditi3"
  [(set (match_operand:TI 0 "register_operand")
	(mult:TI (any_extend:TI (match_operand:DI 1 "register_operand"))
		 (any_extend:TI (match_operand:DI 2 "register_operand"))))]
  "ISA_HAS_DMULT && !(<CODE> == ZERO_EXTEND && TARGET_FIX_VR4120)"
{
  rtx hilo;

  if (TARGET_MIPS16)
    {
      hilo = gen_rtx_REG (TImode, MD_REG_FIRST);
      emit_insn (gen_<u>mulditi3_internal (hilo, operands[1], operands[2]));
      emit_move_insn (operands[0], hilo);
    }
  else if (TARGET_FIX_R4000)
    emit_insn (gen_<u>mulditi3_r4000 (operands[0], operands[1], operands[2]));
  else
    emit_insn (gen_<u>mulditi3_internal (operands[0], operands[1],
					 operands[2]));
  DONE;
})

(define_insn "<u>mulditi3_internal"
  [(set (match_operand:TI 0 "muldiv_target_operand" "=x")
	(mult:TI (any_extend:TI (match_operand:DI 1 "register_operand" "d"))
		 (any_extend:TI (match_operand:DI 2 "register_operand" "d"))))]
  "ISA_HAS_DMULT
   && !TARGET_FIX_R4000
   && !(<CODE> == ZERO_EXTEND && TARGET_FIX_VR4120)"
  "dmult<u>\t%1,%2"
  [(set_attr "type" "imul")
   (set_attr "mode" "DI")])

(define_insn "<u>mulditi3_r4000"
  [(set (match_operand:TI 0 "register_operand" "=d")
	(mult:TI (any_extend:TI (match_operand:DI 1 "register_operand" "d"))
		 (any_extend:TI (match_operand:DI 2 "register_operand" "d"))))
   (clobber (match_scratch:TI 3 "=x"))]
  "ISA_HAS_DMULT
   && TARGET_FIX_R4000
   && !(<CODE> == ZERO_EXTEND && TARGET_FIX_VR4120)"
  "dmult<u>\t%1,%2\;mflo\t%L0\;mfhi\t%M0"
  [(set_attr "type" "imul")
   (set_attr "mode" "DI")
   (set_attr "insn_count" "3")])

;; The R4650 supports a 32-bit multiply/ 64-bit accumulate
;; instruction.  The HI/LO registers are used as a 64-bit accumulator.

(define_insn "madsi"
  [(set (match_operand:SI 0 "register_operand" "+l")
	(plus:SI (mult:SI (match_operand:SI 1 "register_operand" "d")
			  (match_operand:SI 2 "register_operand" "d"))
		 (match_dup 0)))]
  "TARGET_MAD"
  "mad\t%1,%2"
  [(set_attr "type"	"imadd")
   (set_attr "accum_in"	"0")
   (set_attr "mode"	"SI")])

;; See the comment above <u>msubsidi4 for the relationship between
;; ISA_HAS_DSP and ISA_HAS_DSP_MULT.
(define_insn "<u>maddsidi4"
  [(set (match_operand:DI 0 "muldiv_target_operand" "=ka")
	(plus:DI
	 (mult:DI (any_extend:DI (match_operand:SI 1 "register_operand" "d"))
		  (any_extend:DI (match_operand:SI 2 "register_operand" "d")))
	 (match_operand:DI 3 "muldiv_target_operand" "0")))]
  "(TARGET_MAD || ISA_HAS_MACC || GENERATE_MADD_MSUB || ISA_HAS_DSP)
   && !TARGET_64BIT"
{
  if (TARGET_MAD)
    return "mad<u>\t%1,%2";
  else if (ISA_HAS_DSP_MULT)
    return "madd<u>\t%q0,%1,%2";
  else if (GENERATE_MADD_MSUB || TARGET_MIPS5500)
    return "madd<u>\t%1,%2";
  else
    /* See comment in *macc.  */
    return "%[macc<u>\t%@,%1,%2%]";
}
  [(set_attr "type" "imadd")
   (set_attr "accum_in"	"3")
   (set_attr "mode" "SI")])

;; Floating point multiply accumulate instructions.

(define_expand "fma<mode>4"
  [(set (match_operand:ANYF 0 "register_operand")
	(fma:ANYF (match_operand:ANYF 1 "register_operand")
		  (match_operand:ANYF 2 "register_operand")
		  (match_operand:ANYF 3 "register_operand")))]
  "ISA_HAS_FUSED_MADDF || ISA_HAS_FUSED_MADD3 || ISA_HAS_FUSED_MADD4")

(define_insn "*fma<mode>4_madd3"
  [(set (match_operand:ANYF 0 "register_operand" "=f")
	(fma:ANYF (match_operand:ANYF 1 "register_operand" "f")
		  (match_operand:ANYF 2 "register_operand" "f")
		  (match_operand:ANYF 3 "register_operand" "0")))]
  "ISA_HAS_FUSED_MADD3"
  "madd.<fmt>\t%0,%1,%2"
  [(set_attr "type" "fmadd")
   (set_attr "mode" "<UNITMODE>")])

(define_insn "*fma<mode>4_madd4"
  [(set (match_operand:ANYF 0 "register_operand" "=f")
	(fma:ANYF (match_operand:ANYF 1 "register_operand" "f")
		  (match_operand:ANYF 2 "register_operand" "f")
		  (match_operand:ANYF 3 "register_operand" "f")))]
  "ISA_HAS_FUSED_MADD4"
  "madd.<fmt>\t%0,%3,%1,%2"
  [(set_attr "type" "fmadd")
   (set_attr "mode" "<UNITMODE>")])

(define_insn "*fma<mode>4_maddf"
  [(set (match_operand:ANYF 0 "register_operand" "=f")
	(fma:ANYF (match_operand:ANYF 1 "register_operand" "f")
		  (match_operand:ANYF 2 "register_operand" "f")
		  (match_operand:ANYF 3 "register_operand" "0")))]
  "ISA_HAS_FUSED_MADDF"
  "maddf.<fmt>\t%0,%1,%2"
  [(set_attr "type" "fmadd")
   (set_attr "mode" "<UNITMODE>")])

;; The fms, fnma, and fnms instructions can be used even when HONOR_NANS
;; is true because while IEEE 754-2008 requires the negate operation to
;; negate the sign of a NAN and the MIPS neg instruction does not do this,
;; the fma part of the instruction has no requirement on how the sign of
;; a NAN is handled and so the final sign bit of the entire operation is
;; undefined.

(define_expand "fms<mode>4"
  [(set (match_operand:ANYF 0 "register_operand")
	(fma:ANYF (match_operand:ANYF 1 "register_operand")
		  (match_operand:ANYF 2 "register_operand")
		  (neg:ANYF (match_operand:ANYF 3 "register_operand"))))]
  "(ISA_HAS_FUSED_MADD3 || ISA_HAS_FUSED_MADD4)")

(define_insn "*fms<mode>4_msub3"
  [(set (match_operand:ANYF 0 "register_operand" "=f")
	(fma:ANYF (match_operand:ANYF 1 "register_operand" "f")
		  (match_operand:ANYF 2 "register_operand" "f")
		  (neg:ANYF (match_operand:ANYF 3 "register_operand" "0"))))]
  "ISA_HAS_FUSED_MADD3"
  "msub.<fmt>\t%0,%1,%2"
  [(set_attr "type" "fmadd")
   (set_attr "mode" "<UNITMODE>")])

(define_insn "*fms<mode>4_msub4"
  [(set (match_operand:ANYF 0 "register_operand" "=f")
	(fma:ANYF (match_operand:ANYF 1 "register_operand" "f")
		  (match_operand:ANYF 2 "register_operand" "f")
		  (neg:ANYF (match_operand:ANYF 3 "register_operand" "f"))))]
  "ISA_HAS_FUSED_MADD4"
  "msub.<fmt>\t%0,%3,%1,%2"
  [(set_attr "type" "fmadd")
   (set_attr "mode" "<UNITMODE>")])

;; fnma is defined in GCC as (fma (neg op1) op2 op3)
;; (-op1 * op2) + op3 ==> -(op1 * op2) + op3 ==> -((op1 * op2) - op3)
;; The mips nmsub instructions implement -((op1 * op2) - op3)
;; This transformation means we may return the wrong signed zero
;; so we check HONOR_SIGNED_ZEROS.

(define_expand "fnma<mode>4"
  [(set (match_operand:ANYF 0 "register_operand")
	(fma:ANYF (neg:ANYF (match_operand:ANYF 1 "register_operand"))
		  (match_operand:ANYF 2 "register_operand")
		  (match_operand:ANYF 3 "register_operand")))]
  "(ISA_HAS_FUSED_MADD3 || ISA_HAS_FUSED_MADD4)
   && !HONOR_SIGNED_ZEROS (<MODE>mode)")

(define_insn "*fnma<mode>4_nmsub3"
  [(set (match_operand:ANYF 0 "register_operand" "=f")
	(fma:ANYF (neg:ANYF (match_operand:ANYF 1 "register_operand" "f"))
		  (match_operand:ANYF 2 "register_operand" "f")
		  (match_operand:ANYF 3 "register_operand" "0")))]
  "ISA_HAS_FUSED_MADD3 && !HONOR_SIGNED_ZEROS (<MODE>mode)"
  "nmsub.<fmt>\t%0,%1,%2"
  [(set_attr "type" "fmadd")
   (set_attr "mode" "<UNITMODE>")])

(define_insn "*fnma<mode>4_nmsub4"
  [(set (match_operand:ANYF 0 "register_operand" "=f")
	(fma:ANYF (neg:ANYF (match_operand:ANYF 1 "register_operand" "f"))
		  (match_operand:ANYF 2 "register_operand" "f")
		  (match_operand:ANYF 3 "register_operand" "f")))]
  "ISA_HAS_FUSED_MADD4 && !HONOR_SIGNED_ZEROS (<MODE>mode)"
  "nmsub.<fmt>\t%0,%3,%1,%2"
  [(set_attr "type" "fmadd")
   (set_attr "mode" "<UNITMODE>")])

;; fnms is defined as: (fma (neg op1) op2 (neg op3))
;; ((-op1) * op2) - op3 ==> -(op1 * op2) - op3 ==> -((op1 * op2) + op3)
;; The mips nmadd instructions implement -((op1 * op2) + op3)
;; This transformation means we may return the wrong signed zero
;; so we check HONOR_SIGNED_ZEROS.

(define_expand "fnms<mode>4"
  [(set (match_operand:ANYF 0 "register_operand")
	(fma:ANYF
	  (neg:ANYF (match_operand:ANYF 1 "register_operand"))
	  (match_operand:ANYF 2 "register_operand")
	  (neg:ANYF (match_operand:ANYF 3 "register_operand"))))]
  "(ISA_HAS_FUSED_MADD3 || ISA_HAS_FUSED_MADD4)
   && !HONOR_SIGNED_ZEROS (<MODE>mode)")

(define_insn "*fnms<mode>4_nmadd3"
  [(set (match_operand:ANYF 0 "register_operand" "=f")
	(fma:ANYF
	  (neg:ANYF (match_operand:ANYF 1 "register_operand" "f"))
	  (match_operand:ANYF 2 "register_operand" "f")
	  (neg:ANYF (match_operand:ANYF 3 "register_operand" "0"))))]
  "ISA_HAS_FUSED_MADD3 && !HONOR_SIGNED_ZEROS (<MODE>mode)"
  "nmadd.<fmt>\t%0,%1,%2"
  [(set_attr "type" "fmadd")
   (set_attr "mode" "<UNITMODE>")])

(define_insn "*fnms<mode>4_nmadd4"
  [(set (match_operand:ANYF 0 "register_operand" "=f")
	(fma:ANYF
	  (neg:ANYF (match_operand:ANYF 1 "register_operand" "f"))
	  (match_operand:ANYF 2 "register_operand" "f")
	  (neg:ANYF (match_operand:ANYF 3 "register_operand" "f"))))]
  "ISA_HAS_FUSED_MADD4 && !HONOR_SIGNED_ZEROS (<MODE>mode)"
  "nmadd.<fmt>\t%0,%3,%1,%2"
  [(set_attr "type" "fmadd")
   (set_attr "mode" "<UNITMODE>")])

;; Non-fused Floating point multiply accumulate instructions.

;; These instructions are not fused and round in between the multiply
;; and the add (or subtract) so they are equivalent to the separate
;; multiply and add/sub instructions.

(define_insn "*madd4<mode>"
  [(set (match_operand:ANYF 0 "register_operand" "=f")
	(plus:ANYF (mult:ANYF (match_operand:ANYF 1 "register_operand" "f")
			      (match_operand:ANYF 2 "register_operand" "f"))
		   (match_operand:ANYF 3 "register_operand" "f")))]
  "ISA_HAS_UNFUSED_MADD4"
  "madd.<fmt>\t%0,%3,%1,%2"
  [(set_attr "type" "fmadd")
   (set_attr "mode" "<UNITMODE>")])

(define_insn "*msub4<mode>"
  [(set (match_operand:ANYF 0 "register_operand" "=f")
	(minus:ANYF (mult:ANYF (match_operand:ANYF 1 "register_operand" "f")
			       (match_operand:ANYF 2 "register_operand" "f"))
		    (match_operand:ANYF 3 "register_operand" "f")))]
  "ISA_HAS_UNFUSED_MADD4"
  "msub.<fmt>\t%0,%3,%1,%2"
  [(set_attr "type" "fmadd")
   (set_attr "mode" "<UNITMODE>")])

;; Like with the fused fms, fnma, and fnms instructions, these unfused
;; instructions can be used even if HONOR_NANS is set because while
;; IEEE 754-2008 requires the negate operation to negate the sign of a
;; NAN and the MIPS neg instruction does not do this, the multiply and
;; add (or subtract) part of the instruction has no requirement on how
;; the sign of a NAN is handled and so the final sign bit of the entire
;; operation is undefined.

(define_insn "*nmadd4<mode>"
  [(set (match_operand:ANYF 0 "register_operand" "=f")
	(neg:ANYF (plus:ANYF
		   (mult:ANYF (match_operand:ANYF 1 "register_operand" "f")
			      (match_operand:ANYF 2 "register_operand" "f"))
		   (match_operand:ANYF 3 "register_operand" "f"))))]
  "ISA_HAS_UNFUSED_MADD4"
  "nmadd.<fmt>\t%0,%3,%1,%2"
  [(set_attr "type" "fmadd")
   (set_attr "mode" "<UNITMODE>")])

(define_insn "*nmsub4<mode>"
  [(set (match_operand:ANYF 0 "register_operand" "=f")
	(neg:ANYF (minus:ANYF
		   (mult:ANYF (match_operand:ANYF 1 "register_operand" "f")
			      (match_operand:ANYF 2 "register_operand" "f"))
		   (match_operand:ANYF 3 "register_operand" "f"))))]
  "ISA_HAS_UNFUSED_MADD4"
  "nmsub.<fmt>\t%0,%3,%1,%2"
  [(set_attr "type" "fmadd")
   (set_attr "mode" "<UNITMODE>")])

;; Fast-math Non-fused Floating point multiply accumulate instructions.

;; These instructions are not fused but the expressions they match are
;; not exactly what the instruction implements in the sense that they
;; may not generate the properly signed zeros.

;; This instruction recognizes  ((-op1) * op2) - op3 and generates an
;; nmadd which is really -((op1 * op2) + op3).  They are equivalent
;; except for the sign bit when the result is zero or NaN.

(define_insn "*nmadd4<mode>_fastmath"
  [(set (match_operand:ANYF 0 "register_operand" "=f")
	(minus:ANYF
	  (mult:ANYF (neg:ANYF (match_operand:ANYF 1 "register_operand" "f"))
		     (match_operand:ANYF 2 "register_operand" "f"))
	  (match_operand:ANYF 3 "register_operand" "f")))]
  "ISA_HAS_UNFUSED_MADD4
   && !HONOR_SIGNED_ZEROS (<MODE>mode)"
  "nmadd.<fmt>\t%0,%3,%1,%2"
  [(set_attr "type" "fmadd")
   (set_attr "mode" "<UNITMODE>")])

;; This instruction recognizes (op1 - (op2 * op3) and generates an
;; nmsub which is really -((op2 * op3) - op1).  They are equivalent
;; except for the sign bit when the result is zero or NaN.

(define_insn "*nmsub4<mode>_fastmath"
  [(set (match_operand:ANYF 0 "register_operand" "=f")
	(minus:ANYF
	  (match_operand:ANYF 1 "register_operand" "f")
	  (mult:ANYF (match_operand:ANYF 2 "register_operand" "f")
		     (match_operand:ANYF 3 "register_operand" "f"))))]
  "ISA_HAS_UNFUSED_MADD4
   && !HONOR_SIGNED_ZEROS (<MODE>mode)"
  "nmsub.<fmt>\t%0,%1,%2,%3"
  [(set_attr "type" "fmadd")
   (set_attr "mode" "<UNITMODE>")])

;;
;;  ....................
;;
;;	DIVISION and REMAINDER
;;
;;  ....................
;;

(define_expand "div<mode>3"
  [(set (match_operand:ANYF 0 "register_operand")
	(div:ANYF (match_operand:ANYF 1 "reg_or_1_operand")
		  (match_operand:ANYF 2 "register_operand")))]
  "<divide_condition>"
{
  if (const_1_operand (operands[1], <MODE>mode))
    if (!(ISA_HAS_FP_RECIP_RSQRT (<MODE>mode)
	  && flag_unsafe_math_optimizations))
      operands[1] = force_reg (<MODE>mode, operands[1]);
})

;; These patterns work around the early SB-1 rev2 core "F1" erratum:
;;
;; If an mfc1 or dmfc1 happens to access the floating point register
;; file at the same time a long latency operation (div, sqrt, recip,
;; sqrt) iterates an intermediate result back through the floating
;; point register file bypass, then instead returning the correct
;; register value the mfc1 or dmfc1 operation returns the intermediate
;; result of the long latency operation.
;;
;; The workaround is to insert an unconditional 'mov' from/to the
;; long latency op destination register.

(define_insn "*div<mode>3"
  [(set (match_operand:ANYF 0 "register_operand" "=f")
	(div:ANYF (match_operand:ANYF 1 "register_operand" "f")
		  (match_operand:ANYF 2 "register_operand" "f")))]
  "<divide_condition>"
{
  if (TARGET_FIX_SB1)
    return "div.<fmt>\t%0,%1,%2\;mov.<fmt>\t%0,%0";
  else
    return "div.<fmt>\t%0,%1,%2";
}
  [(set_attr "type" "fdiv")
   (set_attr "mode" "<UNITMODE>")
   (set (attr "insn_count")
        (if_then_else (match_test "TARGET_FIX_SB1")
                      (const_int 2)
                      (const_int 1)))])

(define_insn "*recip<mode>3"
  [(set (match_operand:ANYF 0 "register_operand" "=f")
	(div:ANYF (match_operand:ANYF 1 "const_1_operand" "")
		  (match_operand:ANYF 2 "register_operand" "f")))]
  "ISA_HAS_FP_RECIP_RSQRT (<MODE>mode) && flag_unsafe_math_optimizations"
{
  if (TARGET_FIX_SB1)
    return "recip.<fmt>\t%0,%2\;mov.<fmt>\t%0,%0";
  else
    return "recip.<fmt>\t%0,%2";
}
  [(set_attr "type" "frdiv")
   (set_attr "mode" "<UNITMODE>")
   (set (attr "insn_count")
        (if_then_else (match_test "TARGET_FIX_SB1")
                      (const_int 2)
                      (const_int 1)))])

;; VR4120 errata MD(A1): signed division instructions do not work correctly
;; with negative operands.  We use special libgcc functions instead.
(define_expand "divmod<mode>4"
  [(parallel
     [(set (match_operand:GPR 0 "register_operand")
	   (div:GPR (match_operand:GPR 1 "register_operand")
		    (match_operand:GPR 2 "register_operand")))
      (set (match_operand:GPR 3 "register_operand")
	   (mod:GPR (match_dup 1)
		    (match_dup 2)))])]
  "ISA_HAS_<D>DIV && !TARGET_FIX_VR4120"
{
  if (TARGET_MIPS16)
    {
      rtx lo = gen_rtx_REG (<MODE>mode, LO_REGNUM);
      emit_insn (gen_divmod<mode>4_mips16 (operands[0], operands[1],
					   operands[2], operands[3], lo));
      DONE;
    }
})

(define_insn_and_split "*divmod<mode>4"
  [(set (match_operand:GPR 0 "register_operand" "=l")
	(div:GPR (match_operand:GPR 1 "register_operand" "d")
		 (match_operand:GPR 2 "register_operand" "d")))
   (set (match_operand:GPR 3 "register_operand" "=d")
	(mod:GPR (match_dup 1)
		 (match_dup 2)))]
  "ISA_HAS_<D>DIV && !TARGET_FIX_VR4120 && !TARGET_MIPS16"
  "#"
  "&& reload_completed"
  [(const_int 0)]
{
  emit_insn (gen_divmod<mode>4_split (operands[3], operands[1], operands[2]));
  DONE;
}
 [(set_attr "type" "idiv")
  (set_attr "mode" "<MODE>")
  (set_attr "insn_count" "2")])

;; Expand generates divmod instructions for individual division and modulus
;; operations.  We then rely on CSE to reuse earlier divmods where possible.
;; This means that, when generating MIPS16 code, it is better not to expose
;; the fixed LO register until after CSE has finished.  However, it's still
;; better to split before register allocation, so that we don't allocate
;; one of the scarce MIPS16 registers to an unused result.
(define_insn_and_split "divmod<mode>4_mips16"
  [(set (match_operand:GPR 0 "register_operand" "=d")
	(div:GPR (match_operand:GPR 1 "register_operand" "d")
		 (match_operand:GPR 2 "register_operand" "d")))
   (set (match_operand:GPR 3 "register_operand" "=d")
	(mod:GPR (match_dup 1)
		 (match_dup 2)))
   (clobber (match_operand:GPR 4 "lo_operand" "=l"))]
  "ISA_HAS_<D>DIV && !TARGET_FIX_VR4120 && TARGET_MIPS16"
  "#"
  "&& cse_not_expected"
  [(const_int 0)]
{
  emit_insn (gen_divmod<mode>4_split (operands[3], operands[1], operands[2]));
  emit_move_insn (operands[0], operands[4]);
  DONE;
}
 [(set_attr "type" "idiv")
  (set_attr "mode" "<MODE>")
  (set_attr "insn_count" "3")])

(define_expand "udivmod<mode>4"
  [(parallel
     [(set (match_operand:GPR 0 "register_operand")
	   (udiv:GPR (match_operand:GPR 1 "register_operand")
		     (match_operand:GPR 2 "register_operand")))
      (set (match_operand:GPR 3 "register_operand")
	   (umod:GPR (match_dup 1)
		     (match_dup 2)))])]
  "ISA_HAS_<D>DIV && !TARGET_FIX_VR4120"
{
  if (TARGET_MIPS16)
    {
      rtx lo = gen_rtx_REG (<MODE>mode, LO_REGNUM);
      emit_insn (gen_udivmod<mode>4_mips16 (operands[0], operands[1],
					    operands[2], operands[3], lo));
      DONE;
    }
})

(define_insn_and_split "*udivmod<mode>4"
  [(set (match_operand:GPR 0 "register_operand" "=l")
	(udiv:GPR (match_operand:GPR 1 "register_operand" "d")
		  (match_operand:GPR 2 "register_operand" "d")))
   (set (match_operand:GPR 3 "register_operand" "=d")
	(umod:GPR (match_dup 1)
		  (match_dup 2)))]
  "ISA_HAS_<D>DIV && !TARGET_MIPS16"
  "#"
  "reload_completed"
  [(const_int 0)]
{
  emit_insn (gen_udivmod<mode>4_split (operands[3], operands[1], operands[2]));
  DONE;
}
  [(set_attr "type" "idiv")
   (set_attr "mode" "<MODE>")
   (set_attr "insn_count" "2")])

;; See the comment above "divmod<mode>4_mips16" for the split timing.
(define_insn_and_split "udivmod<mode>4_mips16"
  [(set (match_operand:GPR 0 "register_operand" "=d")
	(udiv:GPR (match_operand:GPR 1 "register_operand" "d")
		  (match_operand:GPR 2 "register_operand" "d")))
   (set (match_operand:GPR 3 "register_operand" "=d")
	(umod:GPR (match_dup 1)
		  (match_dup 2)))
   (clobber (match_operand:GPR 4 "lo_operand" "=l"))]
  "ISA_HAS_<D>DIV && TARGET_MIPS16"
  "#"
  "cse_not_expected"
  [(const_int 0)]
{
  emit_insn (gen_udivmod<mode>4_split (operands[3], operands[1], operands[2]));
  emit_move_insn (operands[0], operands[4]);
  DONE;
}
  [(set_attr "type" "idiv")
   (set_attr "mode" "<MODE>")
   (set_attr "insn_count" "3")])

(define_expand "<u>divmod<mode>4_split"
  [(set (match_operand:GPR 0 "register_operand")
	(any_mod:GPR (match_operand:GPR 1 "register_operand")
		     (match_operand:GPR 2 "register_operand")))]
  ""
{
  rtx hilo;

  if (TARGET_64BIT)
    {
      hilo = gen_rtx_REG (TImode, MD_REG_FIRST);
      emit_insn (gen_<u>divmod<mode>4_hilo_ti (hilo, operands[1],
					       operands[2]));
      emit_insn (gen_mfhi<mode>_ti (operands[0], hilo));
    }
  else
    {
      hilo = gen_rtx_REG (DImode, MD_REG_FIRST);
      emit_insn (gen_<u>divmod<mode>4_hilo_di (hilo, operands[1],
					       operands[2]));
      emit_insn (gen_mfhi<mode>_di (operands[0], hilo));
    }
  DONE;
})

(define_insn "<u>divmod<GPR:mode>4_hilo_<HILO:mode>"
  [(set (match_operand:HILO 0 "muldiv_target_operand" "=x")
	(unspec:HILO
	  [(any_div:GPR (match_operand:GPR 1 "register_operand" "d")
			(match_operand:GPR 2 "register_operand" "d"))]
	  UNSPEC_SET_HILO))]
  "ISA_HAS_<GPR:D>DIV"
  { return mips_output_division ("<GPR:d>div<u>\t%.,%1,%2", operands); }
  [(set_attr "type" "idiv")
   (set_attr "mode" "<GPR:MODE>")])

;; Integer division and modulus.

(define_insn "<u>div<mode>3"
  [(set (match_operand:GPR 0 "register_operand" "=&d")
	(any_div:GPR (match_operand:GPR 1 "register_operand" "d")
		     (match_operand:GPR 2 "register_operand" "d")))]
  "TARGET_LOONGSON_2EF || TARGET_LOONGSON_3A || ISA_HAS_R6<D>DIV"
  {
    if (TARGET_LOONGSON_2EF)
      return mips_output_division ("<d>div<u>.g\t%0,%1,%2", operands);
    else if (TARGET_LOONGSON_3A)
      return mips_output_division ("gs<d>div<u>\t%0,%1,%2", operands);
    else
      return mips_output_division ("<d>div<u>\t%0,%1,%2", operands);
  }
  [(set_attr "type" "idiv3")
   (set_attr "mode" "<MODE>")])

(define_insn "<u>mod<mode>3"
  [(set (match_operand:GPR 0 "register_operand" "=&d")
	(any_mod:GPR (match_operand:GPR 1 "register_operand" "d")
		     (match_operand:GPR 2 "register_operand" "d")))]
  "TARGET_LOONGSON_2EF || TARGET_LOONGSON_3A || ISA_HAS_R6<D>DIV"
  {
    if (TARGET_LOONGSON_2EF)
      return mips_output_division ("<d>mod<u>.g\t%0,%1,%2", operands);
    else if (TARGET_LOONGSON_3A)
      return mips_output_division ("gs<d>mod<u>\t%0,%1,%2", operands);
    else
      return mips_output_division ("<d>mod<u>\t%0,%1,%2", operands);
  }
  [(set_attr "type" "idiv3")
   (set_attr "mode" "<MODE>")])

;;
;;  ....................
;;
;;	SQUARE ROOT
;;
;;  ....................

;; These patterns work around the early SB-1 rev2 core "F1" erratum (see
;; "*div[sd]f3" comment for details).

(define_insn "sqrt<mode>2"
  [(set (match_operand:ANYF 0 "register_operand" "=f")
	(sqrt:ANYF (match_operand:ANYF 1 "register_operand" "f")))]
  "<sqrt_condition>"
{
  if (TARGET_FIX_SB1)
    return "sqrt.<fmt>\t%0,%1\;mov.<fmt>\t%0,%0";
  else
    return "sqrt.<fmt>\t%0,%1";
}
  [(set_attr "type" "fsqrt")
   (set_attr "mode" "<UNITMODE>")
   (set (attr "insn_count")
        (if_then_else (match_test "TARGET_FIX_SB1")
                      (const_int 2)
                      (const_int 1)))])

(define_insn "*rsqrt<mode>a"
  [(set (match_operand:ANYF 0 "register_operand" "=f")
	(div:ANYF (match_operand:ANYF 1 "const_1_operand" "")
		  (sqrt:ANYF (match_operand:ANYF 2 "register_operand" "f"))))]
  "ISA_HAS_FP_RECIP_RSQRT (<MODE>mode) && flag_unsafe_math_optimizations"
{
  if (TARGET_FIX_SB1)
    return "rsqrt.<fmt>\t%0,%2\;mov.<fmt>\t%0,%0";
  else
    return "rsqrt.<fmt>\t%0,%2";
}
  [(set_attr "type" "frsqrt")
   (set_attr "mode" "<UNITMODE>")
   (set (attr "insn_count")
        (if_then_else (match_test "TARGET_FIX_SB1")
                      (const_int 2)
                      (const_int 1)))])

(define_insn "*rsqrt<mode>b"
  [(set (match_operand:ANYF 0 "register_operand" "=f")
	(sqrt:ANYF (div:ANYF (match_operand:ANYF 1 "const_1_operand" "")
			     (match_operand:ANYF 2 "register_operand" "f"))))]
  "ISA_HAS_FP_RECIP_RSQRT (<MODE>mode) && flag_unsafe_math_optimizations"
{
  if (TARGET_FIX_SB1)
    return "rsqrt.<fmt>\t%0,%2\;mov.<fmt>\t%0,%0";
  else
    return "rsqrt.<fmt>\t%0,%2";
}
  [(set_attr "type" "frsqrt")
   (set_attr "mode" "<UNITMODE>")
   (set (attr "insn_count")
        (if_then_else (match_test "TARGET_FIX_SB1")
                      (const_int 2)
                      (const_int 1)))])

;;
;;  ....................
;;
;;	ABSOLUTE VALUE
;;
;;  ....................

;; Do not use the integer abs macro instruction, since that signals an
;; exception on -2147483648 (sigh).

;; The "legacy" (as opposed to "2008") form of ABS.fmt is an arithmetic
;; instruction that treats all NaN inputs as invalid; it does not clear
;; their sign bit.  We therefore can't use that form if the signs of
;; NaNs matter.

(define_insn "abs<mode>2"
  [(set (match_operand:ANYF 0 "register_operand" "=f")
	(abs:ANYF (match_operand:ANYF 1 "register_operand" "f")))]
  "mips_abs == MIPS_IEEE_754_2008 || !HONOR_NANS (<MODE>mode)"
  "abs.<fmt>\t%0,%1"
  [(set_attr "type" "fabs")
   (set_attr "mode" "<UNITMODE>")])

;;
;;  ...................
;;
;;  Count leading zeroes.
;;
;;  ...................
;;

(define_insn "clz<mode>2"
  [(set (match_operand:GPR 0 "register_operand" "=d")
	(clz:GPR (match_operand:GPR 1 "register_operand" "d")))]
  "ISA_HAS_CLZ_CLO"
  "<d>clz\t%0,%1"
  [(set_attr "type" "clz")
   (set_attr "mode" "<MODE>")])

;;
;;  ...................
;;
;;  Count number of set bits.
;;
;;  ...................
;;

(define_insn "popcount<mode>2"
  [(set (match_operand:GPR 0 "register_operand" "=d")
	(popcount:GPR (match_operand:GPR 1 "register_operand" "d")))]
  "ISA_HAS_POP"
  "<d>pop\t%0,%1"
  [(set_attr "type" "pop")
   (set_attr "mode" "<MODE>")])

;; The POP instruction is special as it does not take into account the upper
;; 32bits and is documented that way.
(define_insn "*popcountdi2_trunc"
  [(set (match_operand:SI 0 "register_operand" "=d")
       (popcount:SI (truncate:SI (match_operand:DI 1 "register_operand" "d"))))]
  "ISA_HAS_POP && TARGET_64BIT"
  "pop\t%0,%1"
  [(set_attr "type" "pop")
   (set_attr "mode" "SI")])

;;
;;  ....................
;;
;;	NEGATION and ONE'S COMPLEMENT
;;
;;  ....................

(define_insn "negsi2"
  [(set (match_operand:SI 0 "register_operand" "=d")
	(neg:SI (match_operand:SI 1 "register_operand" "d")))]
  ""
{
  if (TARGET_MIPS16)
    return "neg\t%0,%1";
  else
    return "subu\t%0,%.,%1";
}
  [(set_attr "alu_type"	"sub")
   (set_attr "mode"	"SI")])

(define_insn "negdi2"
  [(set (match_operand:DI 0 "register_operand" "=d")
	(neg:DI (match_operand:DI 1 "register_operand" "d")))]
  "TARGET_64BIT && !TARGET_MIPS16"
  "dsubu\t%0,%.,%1"
  [(set_attr "alu_type"	"sub")
   (set_attr "mode"	"DI")])

;; The "legacy" (as opposed to "2008") form of NEG.fmt is an arithmetic
;; instruction that treats all NaN inputs as invalid; it does not flip
;; their sign bit.  We therefore can't use that form if the signs of
;; NaNs matter.

(define_insn "neg<mode>2"
  [(set (match_operand:ANYF 0 "register_operand" "=f")
	(neg:ANYF (match_operand:ANYF 1 "register_operand" "f")))]
  "mips_abs == MIPS_IEEE_754_2008 || !HONOR_NANS (<MODE>mode)"
  "neg.<fmt>\t%0,%1"
  [(set_attr "type" "fneg")
   (set_attr "mode" "<UNITMODE>")])

(define_insn "one_cmpl<mode>2"
  [(set (match_operand:GPR 0 "register_operand" "=!u,d")
	(not:GPR (match_operand:GPR 1 "register_operand" "!u,d")))]
  ""
{
  if (TARGET_MIPS16)
    return "not\t%0,%1";
  else
    return "nor\t%0,%.,%1";
}
  [(set_attr "alu_type" "not")
   (set_attr "compression" "micromips,*")
   (set_attr "mode" "<MODE>")])

;;
;;  ....................
;;
;;	LOGICAL
;;
;;  ....................
;;

;; Many of these instructions use trivial define_expands, because we
;; want to use a different set of constraints when TARGET_MIPS16.

(define_expand "and<mode>3"
  [(set (match_operand:GPR 0 "register_operand")
	(and:GPR (match_operand:GPR 1 "register_operand")
		 (match_operand:GPR 2 "and_reg_operand")))])

;; The middle-end is not allowed to convert ANDing with 0xffff_ffff into a
;; zero_extendsidi2 because of TRULY_NOOP_TRUNCATION, so handle these here.
;; Note that this variant does not trigger for SI mode because we require
;; a 64-bit HOST_WIDE_INT and 0xffff_ffff wouldn't be a canonical
;; sign-extended SImode value.
;;
;; These are possible combinations for operand 1 and 2.  The table
;; includes both MIPS and MIPS16 cases.  (r=register, mem=memory,
;; 16=MIPS16, x=match, S=split):
;;
;;     \ op1    r/EXT   r/!EXT  mem   r/16   mem/16
;;  op2
;;
;;  andi           x     x
;;  0xff           x     x       x             x
;;  0xffff         x     x       x             x
;;  0xffff_ffff    x     S       x     S       x
;;  low-bitmask    x
;;  register       x     x
;;  register =op1                      x

(define_insn "*and<mode>3"
  [(set (match_operand:GPR 0 "register_operand" "=d,d,d,!u,d,d,d,!u,d")
	(and:GPR (match_operand:GPR 1 "nonimmediate_operand" "o,o,W,!u,d,d,d,0,d")
		 (match_operand:GPR 2 "and_operand" "Yb,Yh,Yw,Uean,K,Yx,Yw,!u,d")))]
  "!TARGET_MIPS16 && and_operands_ok (<MODE>mode, operands[1], operands[2])"
{
  int len;

  switch (which_alternative)
    {
    case 0:
      operands[1] = gen_lowpart (QImode, operands[1]);
      return "lbu\t%0,%1";
    case 1:
      operands[1] = gen_lowpart (HImode, operands[1]);
      return "lhu\t%0,%1";
    case 2:
      operands[1] = gen_lowpart (SImode, operands[1]);
      return "lwu\t%0,%1";
    case 3:
    case 4:
      return "andi\t%0,%1,%x2";
    case 5:
      len = low_bitmask_len (<MODE>mode, INTVAL (operands[2]));
      operands[2] = GEN_INT (len);
      return "<d>ext\t%0,%1,0,%2";
    case 6:
      return "#";
    case 7:
    case 8:
      return "and\t%0,%1,%2";
    default:
      gcc_unreachable ();
    }
}
  [(set_attr "move_type" "load,load,load,andi,andi,ext_ins,shift_shift,logical,logical")
   (set_attr "compression" "*,*,*,micromips,*,*,*,micromips,*")
   (set_attr "mode" "<MODE>")])

(define_insn "*and<mode>3_mips16"
  [(set (match_operand:GPR 0 "register_operand" "=d,d,d,d,d")
	(and:GPR (match_operand:GPR 1 "nonimmediate_operand" "%W,W,W,d,0")
		 (match_operand:GPR 2 "and_operand" "Yb,Yh,Yw,Yw,d")))]
  "TARGET_MIPS16 && and_operands_ok (<MODE>mode, operands[1], operands[2])"
{
  switch (which_alternative)
    {
    case 0:
      operands[1] = gen_lowpart (QImode, operands[1]);
      return "lbu\t%0,%1";
    case 1:
      operands[1] = gen_lowpart (HImode, operands[1]);
      return "lhu\t%0,%1";
    case 2:
      operands[1] = gen_lowpart (SImode, operands[1]);
      return "lwu\t%0,%1";
    case 3:
      return "#";
    case 4:
      return "and\t%0,%2";
    default:
      gcc_unreachable ();
    }
}
  [(set_attr "move_type" "load,load,load,shift_shift,logical")
   (set_attr "mode" "<MODE>")])

(define_expand "ior<mode>3"
  [(set (match_operand:GPR 0 "register_operand")
	(ior:GPR (match_operand:GPR 1 "register_operand")
		 (match_operand:GPR 2 "uns_arith_operand")))]
  ""
{
  if (TARGET_MIPS16)
    operands[2] = force_reg (<MODE>mode, operands[2]);
})

(define_insn "*ior<mode>3"
  [(set (match_operand:GPR 0 "register_operand" "=!u,d,d")
	(ior:GPR (match_operand:GPR 1 "register_operand" "%0,d,d")
		 (match_operand:GPR 2 "uns_arith_operand" "!u,d,K")))]
  "!TARGET_MIPS16"
  "@
   or\t%0,%1,%2
   or\t%0,%1,%2
   ori\t%0,%1,%x2"
  [(set_attr "alu_type" "or")
   (set_attr "compression" "micromips,*,*")
   (set_attr "mode" "<MODE>")])

(define_insn "*ior<mode>3_mips16"
  [(set (match_operand:GPR 0 "register_operand" "=d")
	(ior:GPR (match_operand:GPR 1 "register_operand" "%0")
		 (match_operand:GPR 2 "register_operand" "d")))]
  "TARGET_MIPS16"
  "or\t%0,%2"
  [(set_attr "alu_type" "or")
   (set_attr "mode" "<MODE>")])

(define_expand "xor<mode>3"
  [(set (match_operand:GPR 0 "register_operand")
	(xor:GPR (match_operand:GPR 1 "register_operand")
		 (match_operand:GPR 2 "uns_arith_operand")))]
  ""
  "")

(define_insn "*xor<mode>3"
  [(set (match_operand:GPR 0 "register_operand" "=!u,d,d")
	(xor:GPR (match_operand:GPR 1 "register_operand" "%0,d,d")
		 (match_operand:GPR 2 "uns_arith_operand" "!u,d,K")))]
  "!TARGET_MIPS16"
  "@
   xor\t%0,%1,%2
   xor\t%0,%1,%2
   xori\t%0,%1,%x2"
  [(set_attr "alu_type" "xor")
   (set_attr "compression" "micromips,*,*")
   (set_attr "mode" "<MODE>")])

(define_insn "*xor<mode>3_mips16"
  [(set (match_operand:GPR 0 "register_operand" "=d,t,t,t")
	(xor:GPR (match_operand:GPR 1 "register_operand" "%0,d,d,d")
		 (match_operand:GPR 2 "uns_arith_operand" "d,Uub8,K,d")))]
  "TARGET_MIPS16"
  "@
   xor\t%0,%2
   cmpi\t%1,%2
   cmpi\t%1,%2
   cmp\t%1,%2"
  [(set_attr "alu_type" "xor")
   (set_attr "mode" "<MODE>")
   (set_attr "extended_mips16" "no,no,yes,no")])

(define_insn "*nor<mode>3"
  [(set (match_operand:GPR 0 "register_operand" "=d")
	(and:GPR (not:GPR (match_operand:GPR 1 "register_operand" "d"))
		 (not:GPR (match_operand:GPR 2 "register_operand" "d"))))]
  "!TARGET_MIPS16"
  "nor\t%0,%1,%2"
  [(set_attr "alu_type" "nor")
   (set_attr "mode" "<MODE>")])

;;
;;  ....................
;;
;;	TRUNCATION
;;
;;  ....................



(define_insn "truncdfsf2"
  [(set (match_operand:SF 0 "register_operand" "=f")
	(float_truncate:SF (match_operand:DF 1 "register_operand" "f")))]
  "TARGET_HARD_FLOAT && TARGET_DOUBLE_FLOAT"
  "cvt.s.d\t%0,%1"
  [(set_attr "type"	"fcvt")
   (set_attr "cnv_mode"	"D2S")   
   (set_attr "mode"	"SF")])

;; Integer truncation patterns.  Truncating SImode values to smaller
;; modes is a no-op, as it is for most other GCC ports.  Truncating
;; DImode values to SImode is not a no-op for TARGET_64BIT since we
;; need to make sure that the lower 32 bits are properly sign-extended
;; (see TRULY_NOOP_TRUNCATION).  Truncating DImode values into modes
;; smaller than SImode is equivalent to two separate truncations:
;;
;;                        A       B
;;    DI ---> HI  ==  DI ---> SI ---> HI
;;    DI ---> QI  ==  DI ---> SI ---> QI
;;
;; Step A needs a real instruction but step B does not.

(define_insn "truncdi<mode>2"
  [(set (match_operand:SUBDI 0 "nonimmediate_operand" "=d,m")
        (truncate:SUBDI (match_operand:DI 1 "register_operand" "d,d")))]
  "TARGET_64BIT"
  "@
    sll\t%0,%1,0
    <store>\t%1,%0"
  [(set_attr "move_type" "sll0,store")
   (set_attr "mode" "SI")])

;; Combiner patterns to optimize shift/truncate combinations.

(define_insn "*ashr_trunc<mode>"
  [(set (match_operand:SUBDI 0 "register_operand" "=d")
        (truncate:SUBDI
	  (ashiftrt:DI (match_operand:DI 1 "register_operand" "d")
		       (match_operand:DI 2 "const_arith_operand" ""))))]
  "TARGET_64BIT && !TARGET_MIPS16 && IN_RANGE (INTVAL (operands[2]), 32, 63)"
  "dsra\t%0,%1,%2"
  [(set_attr "type" "shift")
   (set_attr "mode" "<MODE>")])

(define_insn "*lshr32_trunc<mode>"
  [(set (match_operand:SUBDI 0 "register_operand" "=d")
        (truncate:SUBDI
	  (lshiftrt:DI (match_operand:DI 1 "register_operand" "d")
		       (const_int 32))))]
  "TARGET_64BIT && !TARGET_MIPS16"
  "dsra\t%0,%1,32"
  [(set_attr "type" "shift")
   (set_attr "mode" "<MODE>")])

;; Logical shift by more than 32 results in proper SI values so truncation is
;; removed by the middle end.  Note that a logical shift by 32 is handled by
;; the previous pattern.
(define_insn "*<optab>_trunc<mode>_exts"
  [(set (match_operand:SUBDI 0 "register_operand" "=d")
        (truncate:SUBDI
	 (any_shiftrt:DI (match_operand:DI 1 "register_operand" "d")
			 (match_operand:DI 2 "const_arith_operand" ""))))]
  "ISA_HAS_EXTS && TARGET_64BIT && UINTVAL (operands[2]) < 32"
  "exts\t%0,%1,%2,31"
  [(set_attr "type" "arith")
   (set_attr "mode" "<MODE>")])

;;
;;  ....................
;;
;;	ZERO EXTENSION
;;
;;  ....................

;; Extension insns.

(define_expand "zero_extendsidi2"
  [(set (match_operand:DI 0 "register_operand")
        (zero_extend:DI (match_operand:SI 1 "nonimmediate_operand")))]
  "TARGET_64BIT")

(define_insn_and_split "*zero_extendsidi2"
  [(set (match_operand:DI 0 "register_operand" "=d,d")
        (zero_extend:DI (match_operand:SI 1 "nonimmediate_operand" "d,W")))]
  "TARGET_64BIT && !ISA_HAS_EXT_INS"
  "@
   #
   lwu\t%0,%1"
  "&& reload_completed && REG_P (operands[1])"
  [(set (match_dup 0)
        (ashift:DI (match_dup 1) (const_int 32)))
   (set (match_dup 0)
        (lshiftrt:DI (match_dup 0) (const_int 32)))]
  { operands[1] = gen_lowpart (DImode, operands[1]); }
  [(set_attr "move_type" "shift_shift,load")
   (set_attr "mode" "DI")])

(define_insn "*zero_extendsidi2_dext"
  [(set (match_operand:DI 0 "register_operand" "=d,d")
        (zero_extend:DI (match_operand:SI 1 "nonimmediate_operand" "d,W")))]
  "TARGET_64BIT && ISA_HAS_EXT_INS"
  "@
   dext\t%0,%1,0,32
   lwu\t%0,%1"
  [(set_attr "move_type" "arith,load")
   (set_attr "mode" "DI")])

;; See the comment before the *and<mode>3 pattern why this is generated by
;; combine.

(define_split
  [(set (match_operand:DI 0 "register_operand")
        (and:DI (match_operand:DI 1 "register_operand")
		(const_int 4294967295)))]
  "TARGET_64BIT && !ISA_HAS_EXT_INS && reload_completed"
  [(set (match_dup 0)
        (ashift:DI (match_dup 1) (const_int 32)))
   (set (match_dup 0)
        (lshiftrt:DI (match_dup 0) (const_int 32)))])

(define_expand "zero_extend<SHORT:mode><GPR:mode>2"
  [(set (match_operand:GPR 0 "register_operand")
        (zero_extend:GPR (match_operand:SHORT 1 "nonimmediate_operand")))]
  ""
{
  if (TARGET_MIPS16 && !GENERATE_MIPS16E
      && !memory_operand (operands[1], <SHORT:MODE>mode))
    {
      emit_insn (gen_and<GPR:mode>3 (operands[0],
				     gen_lowpart (<GPR:MODE>mode, operands[1]),
				     force_reg (<GPR:MODE>mode,
						GEN_INT (<SHORT:mask>))));
      DONE;
    }
})

(define_insn "*zero_extend<SHORT:mode><GPR:mode>2"
  [(set (match_operand:GPR 0 "register_operand" "=!u,d,d")
        (zero_extend:GPR
	     (match_operand:SHORT 1 "nonimmediate_operand" "!u,d,m")))]
  "!TARGET_MIPS16"
  "@
   andi\t%0,%1,<SHORT:mask>
   andi\t%0,%1,<SHORT:mask>
   l<SHORT:size>u\t%0,%1"
  [(set_attr "move_type" "andi,andi,load")
   (set_attr "compression" "micromips,*,*")
   (set_attr "mode" "<GPR:MODE>")])

(define_insn "*zero_extend<SHORT:mode><GPR:mode>2_mips16e"
  [(set (match_operand:GPR 0 "register_operand" "=d")
        (zero_extend:GPR (match_operand:SHORT 1 "register_operand" "0")))]
  "GENERATE_MIPS16E"
  "ze<SHORT:size>\t%0"
  ;; This instruction is effectively a special encoding of ANDI.
  [(set_attr "move_type" "andi")
   (set_attr "mode" "<GPR:MODE>")])

(define_insn "*zero_extend<SHORT:mode><GPR:mode>2_mips16"
  [(set (match_operand:GPR 0 "register_operand" "=d")
        (zero_extend:GPR (match_operand:SHORT 1 "memory_operand" "m")))]
  "TARGET_MIPS16"
  "l<SHORT:size>u\t%0,%1"
  [(set_attr "move_type" "load")
   (set_attr "mode" "<GPR:MODE>")])

(define_expand "zero_extendqihi2"
  [(set (match_operand:HI 0 "register_operand")
	(zero_extend:HI (match_operand:QI 1 "nonimmediate_operand")))]
  ""
{
  if (TARGET_MIPS16 && !memory_operand (operands[1], QImode))
    {
      emit_insn (gen_zero_extendqisi2 (gen_lowpart (SImode, operands[0]),
				       operands[1]));
      DONE;
    }
})

(define_insn "*zero_extendqihi2"
  [(set (match_operand:HI 0 "register_operand" "=d,d")
        (zero_extend:HI (match_operand:QI 1 "nonimmediate_operand" "d,m")))]
  "!TARGET_MIPS16"
  "@
   andi\t%0,%1,0x00ff
   lbu\t%0,%1"
  [(set_attr "move_type" "andi,load")
   (set_attr "mode" "HI")])

(define_insn "*zero_extendqihi2_mips16"
  [(set (match_operand:HI 0 "register_operand" "=d")
        (zero_extend:HI (match_operand:QI 1 "memory_operand" "m")))]
  "TARGET_MIPS16"
  "lbu\t%0,%1"
  [(set_attr "move_type" "load")
   (set_attr "mode" "HI")])

;; Combiner patterns to optimize truncate/zero_extend combinations.

(define_insn "*zero_extend<GPR:mode>_trunc<SHORT:mode>"
  [(set (match_operand:GPR 0 "register_operand" "=d")
        (zero_extend:GPR
	    (truncate:SHORT (match_operand:DI 1 "register_operand" "d"))))]
  "TARGET_64BIT && !TARGET_MIPS16"
{
  operands[2] = GEN_INT (GET_MODE_MASK (<SHORT:MODE>mode));
  return "andi\t%0,%1,%x2";
}
  [(set_attr "alu_type" "and")
   (set_attr "mode" "<GPR:MODE>")])

(define_insn "*zero_extendhi_truncqi"
  [(set (match_operand:HI 0 "register_operand" "=d")
        (zero_extend:HI
	    (truncate:QI (match_operand:DI 1 "register_operand" "d"))))]
  "TARGET_64BIT && !TARGET_MIPS16"
  "andi\t%0,%1,0xff"
  [(set_attr "alu_type" "and")
   (set_attr "mode" "HI")])

;;
;;  ....................
;;
;;	SIGN EXTENSION
;;
;;  ....................

;; Extension insns.
;; Those for integer source operand are ordered widest source type first.

;; When TARGET_64BIT, all SImode integer and accumulator registers
;; should already be in sign-extended form (see TRULY_NOOP_TRUNCATION
;; and truncdisi2).  We can therefore get rid of register->register
;; instructions if we constrain the source to be in the same register as
;; the destination.
;;
;; Only the pre-reload scheduler sees the type of the register alternatives;
;; we split them into nothing before the post-reload scheduler runs.
;; These alternatives therefore have type "move" in order to reflect
;; what happens if the two pre-reload operands cannot be tied, and are
;; instead allocated two separate GPRs.  We don't distinguish between
;; the GPR and LO cases because we don't usually know during pre-reload
;; scheduling whether an operand will be LO or not.
(define_insn_and_split "extendsidi2"
  [(set (match_operand:DI 0 "register_operand" "=d,l,d")
        (sign_extend:DI (match_operand:SI 1 "nonimmediate_operand" "0,0,m")))]
  "TARGET_64BIT"
  "@
   #
   #
   lw\t%0,%1"
  "&& reload_completed && register_operand (operands[1], VOIDmode)"
  [(const_int 0)]
{
  emit_note (NOTE_INSN_DELETED);
  DONE;
}
  [(set_attr "move_type" "move,move,load")
   (set_attr "mode" "DI")])

(define_expand "extend<SHORT:mode><GPR:mode>2"
  [(set (match_operand:GPR 0 "register_operand")
        (sign_extend:GPR (match_operand:SHORT 1 "nonimmediate_operand")))]
  "")

(define_insn "*extend<SHORT:mode><GPR:mode>2_mips16e"
  [(set (match_operand:GPR 0 "register_operand" "=d,d")
        (sign_extend:GPR (match_operand:SHORT 1 "nonimmediate_operand" "0,m")))]
  "GENERATE_MIPS16E"
  "@
   se<SHORT:size>\t%0
   l<SHORT:size>\t%0,%1"
  [(set_attr "move_type" "signext,load")
   (set_attr "mode" "<GPR:MODE>")])

(define_insn_and_split "*extend<SHORT:mode><GPR:mode>2"
  [(set (match_operand:GPR 0 "register_operand" "=d,d")
        (sign_extend:GPR
	     (match_operand:SHORT 1 "nonimmediate_operand" "d,m")))]
  "!ISA_HAS_SEB_SEH && !GENERATE_MIPS16E"
  "@
   #
   l<SHORT:size>\t%0,%1"
  "&& reload_completed && REG_P (operands[1])"
  [(set (match_dup 0) (ashift:GPR (match_dup 1) (match_dup 2)))
   (set (match_dup 0) (ashiftrt:GPR (match_dup 0) (match_dup 2)))]
{
  operands[1] = gen_lowpart (<GPR:MODE>mode, operands[1]);
  operands[2] = GEN_INT (GET_MODE_BITSIZE (<GPR:MODE>mode)
			 - GET_MODE_BITSIZE (<SHORT:MODE>mode));
}
  [(set_attr "move_type" "shift_shift,load")
   (set_attr "mode" "<GPR:MODE>")])

(define_insn "*extend<SHORT:mode><GPR:mode>2_se<SHORT:size>"
  [(set (match_operand:GPR 0 "register_operand" "=d,d")
        (sign_extend:GPR
	     (match_operand:SHORT 1 "nonimmediate_operand" "d,m")))]
  "ISA_HAS_SEB_SEH"
  "@
   se<SHORT:size>\t%0,%1
   l<SHORT:size>\t%0,%1"
  [(set_attr "move_type" "signext,load")
   (set_attr "mode" "<GPR:MODE>")])

(define_expand "extendqihi2"
  [(set (match_operand:HI 0 "register_operand")
        (sign_extend:HI (match_operand:QI 1 "nonimmediate_operand")))]
  "")

(define_insn "*extendqihi2_mips16e"
  [(set (match_operand:HI 0 "register_operand" "=d,d")
        (sign_extend:HI (match_operand:QI 1 "nonimmediate_operand" "0,m")))]
  "GENERATE_MIPS16E"
  "@
   seb\t%0
   lb\t%0,%1"
  [(set_attr "move_type" "signext,load")
   (set_attr "mode" "SI")])

(define_insn_and_split "*extendqihi2"
  [(set (match_operand:HI 0 "register_operand" "=d,d")
        (sign_extend:HI
	     (match_operand:QI 1 "nonimmediate_operand" "d,m")))]
  "!ISA_HAS_SEB_SEH && !GENERATE_MIPS16E"
  "@
   #
   lb\t%0,%1"
  "&& reload_completed && REG_P (operands[1])"
  [(set (match_dup 0) (ashift:SI (match_dup 1) (match_dup 2)))
   (set (match_dup 0) (ashiftrt:SI (match_dup 0) (match_dup 2)))]
{
  operands[0] = gen_lowpart (SImode, operands[0]);
  operands[1] = gen_lowpart (SImode, operands[1]);
  operands[2] = GEN_INT (GET_MODE_BITSIZE (SImode)
			 - GET_MODE_BITSIZE (QImode));
}
  [(set_attr "move_type" "shift_shift,load")
   (set_attr "mode" "SI")])

(define_insn "*extendqihi2_seb"
  [(set (match_operand:HI 0 "register_operand" "=d,d")
        (sign_extend:HI
	     (match_operand:QI 1 "nonimmediate_operand" "d,m")))]
  "ISA_HAS_SEB_SEH"
  "@
   seb\t%0,%1
   lb\t%0,%1"
  [(set_attr "move_type" "signext,load")
   (set_attr "mode" "SI")])

;; Combiner patterns for truncate/sign_extend combinations.  The SI versions
;; use the shift/truncate patterns.

(define_insn_and_split "*extenddi_truncate<mode>"
  [(set (match_operand:DI 0 "register_operand" "=d")
	(sign_extend:DI
	    (truncate:SHORT (match_operand:DI 1 "register_operand" "d"))))]
  "TARGET_64BIT && !TARGET_MIPS16 && !ISA_HAS_EXTS"
  "#"
  "&& reload_completed"
  [(set (match_dup 2)
	(ashift:DI (match_dup 1)
		   (match_dup 3)))
   (set (match_dup 0)
	(ashiftrt:DI (match_dup 2)
		     (match_dup 3)))]
{
  operands[2] = gen_lowpart (DImode, operands[0]);
  operands[3] = GEN_INT (BITS_PER_WORD - GET_MODE_BITSIZE (<MODE>mode));
}
  [(set_attr "move_type" "shift_shift")
   (set_attr "mode" "DI")])

(define_insn_and_split "*extendsi_truncate<mode>"
  [(set (match_operand:SI 0 "register_operand" "=d")
	(sign_extend:SI
	    (truncate:SHORT (match_operand:DI 1 "register_operand" "d"))))]
  "TARGET_64BIT && !TARGET_MIPS16 && !ISA_HAS_EXTS"
  "#"
  "&& reload_completed"
  [(set (match_dup 2)
	(ashift:DI (match_dup 1)
		   (match_dup 3)))
   (set (match_dup 0)
	(truncate:SI (ashiftrt:DI (match_dup 2)
				  (match_dup 3))))]
{
  operands[2] = gen_lowpart (DImode, operands[0]);
  operands[3] = GEN_INT (BITS_PER_WORD - GET_MODE_BITSIZE (<MODE>mode));
}
  [(set_attr "move_type" "shift_shift")
   (set_attr "mode" "SI")])

(define_insn_and_split "*extendhi_truncateqi"
  [(set (match_operand:HI 0 "register_operand" "=d")
	(sign_extend:HI
	    (truncate:QI (match_operand:DI 1 "register_operand" "d"))))]
  "TARGET_64BIT && !TARGET_MIPS16 && !ISA_HAS_EXTS"
  "#"
  "&& reload_completed"
  [(set (match_dup 2)
	(ashift:DI (match_dup 1)
		   (const_int 56)))
   (set (match_dup 0)
	(truncate:HI (ashiftrt:DI (match_dup 2)
				  (const_int 56))))]
{
  operands[2] = gen_lowpart (DImode, operands[0]);
}
  [(set_attr "move_type" "shift_shift")
   (set_attr "mode" "SI")])

(define_insn "*extend<GPR:mode>_truncate<SHORT:mode>_exts"
  [(set (match_operand:GPR 0 "register_operand" "=d")
	(sign_extend:GPR
	    (truncate:SHORT (match_operand:DI 1 "register_operand" "d"))))]
  "TARGET_64BIT && !TARGET_MIPS16 && ISA_HAS_EXTS"
{
  operands[2] = GEN_INT (GET_MODE_BITSIZE (<SHORT:MODE>mode));
  return "exts\t%0,%1,0,%m2";
}
  [(set_attr "type" "arith")
   (set_attr "mode" "<GPR:MODE>")])

(define_insn "*extendhi_truncateqi_exts"
  [(set (match_operand:HI 0 "register_operand" "=d")
	(sign_extend:HI
	    (truncate:QI (match_operand:DI 1 "register_operand" "d"))))]
  "TARGET_64BIT && !TARGET_MIPS16 && ISA_HAS_EXTS"
  "exts\t%0,%1,0,7"
  [(set_attr "type" "arith")
   (set_attr "mode" "SI")])

(define_insn "extendsfdf2"
  [(set (match_operand:DF 0 "register_operand" "=f")
	(float_extend:DF (match_operand:SF 1 "register_operand" "f")))]
  "TARGET_HARD_FLOAT && TARGET_DOUBLE_FLOAT"
  "cvt.d.s\t%0,%1"
  [(set_attr "type"	"fcvt")
   (set_attr "cnv_mode"	"S2D")   
   (set_attr "mode"	"DF")])

;;
;;  ....................
;;
;;	CONVERSIONS
;;
;;  ....................

(define_expand "fix_truncdfsi2"
  [(set (match_operand:SI 0 "register_operand")
	(fix:SI (match_operand:DF 1 "register_operand")))]
  "TARGET_HARD_FLOAT && TARGET_DOUBLE_FLOAT"
{
  if (!ISA_HAS_TRUNC_W)
    {
      emit_insn (gen_fix_truncdfsi2_macro (operands[0], operands[1]));
      DONE;
    }
})

(define_insn "fix_truncdfsi2_insn"
  [(set (match_operand:SI 0 "register_operand" "=f")
	(fix:SI (match_operand:DF 1 "register_operand" "f")))]
  "TARGET_HARD_FLOAT && TARGET_DOUBLE_FLOAT && ISA_HAS_TRUNC_W"
  "trunc.w.d %0,%1"
  [(set_attr "type"	"fcvt")
   (set_attr "mode"	"DF")
   (set_attr "cnv_mode"	"D2I")])

(define_insn "fix_truncdfsi2_macro"
  [(set (match_operand:SI 0 "register_operand" "=f")
	(fix:SI (match_operand:DF 1 "register_operand" "f")))
   (clobber (match_scratch:DF 2 "=d"))]
  "TARGET_HARD_FLOAT && TARGET_DOUBLE_FLOAT && !ISA_HAS_TRUNC_W"
{
  if (mips_nomacro.nesting_level > 0)
    return ".set\tmacro\;trunc.w.d %0,%1,%2\;.set\tnomacro";
  else
    return "trunc.w.d %0,%1,%2";
}
  [(set_attr "type"	"fcvt")
   (set_attr "mode"	"DF")
   (set_attr "cnv_mode"	"D2I")
   (set_attr "insn_count" "9")])

(define_expand "fix_truncsfsi2"
  [(set (match_operand:SI 0 "register_operand")
	(fix:SI (match_operand:SF 1 "register_operand")))]
  "TARGET_HARD_FLOAT"
{
  if (!ISA_HAS_TRUNC_W)
    {
      emit_insn (gen_fix_truncsfsi2_macro (operands[0], operands[1]));
      DONE;
    }
})

(define_insn "fix_truncsfsi2_insn"
  [(set (match_operand:SI 0 "register_operand" "=f")
	(fix:SI (match_operand:SF 1 "register_operand" "f")))]
  "TARGET_HARD_FLOAT && ISA_HAS_TRUNC_W"
  "trunc.w.s %0,%1"
  [(set_attr "type"	"fcvt")
   (set_attr "mode"	"SF")
   (set_attr "cnv_mode"	"S2I")])

(define_insn "fix_truncsfsi2_macro"
  [(set (match_operand:SI 0 "register_operand" "=f")
	(fix:SI (match_operand:SF 1 "register_operand" "f")))
   (clobber (match_scratch:SF 2 "=d"))]
  "TARGET_HARD_FLOAT && !ISA_HAS_TRUNC_W"
{
  if (mips_nomacro.nesting_level > 0)
    return ".set\tmacro\;trunc.w.s %0,%1,%2\;.set\tnomacro";
  else
    return "trunc.w.s %0,%1,%2";
}
  [(set_attr "type"	"fcvt")
   (set_attr "mode"	"SF")
   (set_attr "cnv_mode"	"S2I")
   (set_attr "insn_count" "9")])


(define_insn "fix_truncdfdi2"
  [(set (match_operand:DI 0 "register_operand" "=f")
	(fix:DI (match_operand:DF 1 "register_operand" "f")))]
  "TARGET_HARD_FLOAT && TARGET_FLOAT64 && TARGET_DOUBLE_FLOAT"
  "trunc.l.d %0,%1"
  [(set_attr "type"	"fcvt")
   (set_attr "mode"	"DF")
   (set_attr "cnv_mode"	"D2I")])


(define_insn "fix_truncsfdi2"
  [(set (match_operand:DI 0 "register_operand" "=f")
	(fix:DI (match_operand:SF 1 "register_operand" "f")))]
  "TARGET_HARD_FLOAT && TARGET_FLOAT64 && TARGET_DOUBLE_FLOAT"
  "trunc.l.s %0,%1"
  [(set_attr "type"	"fcvt")
   (set_attr "mode"	"SF")
   (set_attr "cnv_mode"	"S2I")])


(define_insn "floatsidf2"
  [(set (match_operand:DF 0 "register_operand" "=f")
	(float:DF (match_operand:SI 1 "register_operand" "f")))]
  "TARGET_HARD_FLOAT && TARGET_DOUBLE_FLOAT"
  "cvt.d.w\t%0,%1"
  [(set_attr "type"	"fcvt")
   (set_attr "mode"	"DF")
   (set_attr "cnv_mode"	"I2D")])


(define_insn "floatdidf2"
  [(set (match_operand:DF 0 "register_operand" "=f")
	(float:DF (match_operand:DI 1 "register_operand" "f")))]
  "TARGET_HARD_FLOAT && TARGET_FLOAT64 && TARGET_DOUBLE_FLOAT"
  "cvt.d.l\t%0,%1"
  [(set_attr "type"	"fcvt")
   (set_attr "mode"	"DF")
   (set_attr "cnv_mode"	"I2D")])


(define_insn "floatsisf2"
  [(set (match_operand:SF 0 "register_operand" "=f")
	(float:SF (match_operand:SI 1 "register_operand" "f")))]
  "TARGET_HARD_FLOAT"
  "cvt.s.w\t%0,%1"
  [(set_attr "type"	"fcvt")
   (set_attr "mode"	"SF")
   (set_attr "cnv_mode"	"I2S")])


(define_insn "floatdisf2"
  [(set (match_operand:SF 0 "register_operand" "=f")
	(float:SF (match_operand:DI 1 "register_operand" "f")))]
  "TARGET_HARD_FLOAT && TARGET_FLOAT64 && TARGET_DOUBLE_FLOAT"
  "cvt.s.l\t%0,%1"
  [(set_attr "type"	"fcvt")
   (set_attr "mode"	"SF")
   (set_attr "cnv_mode"	"I2S")])


(define_expand "fixuns_truncdfsi2"
  [(set (match_operand:SI 0 "register_operand")
	(unsigned_fix:SI (match_operand:DF 1 "register_operand")))]
  "TARGET_HARD_FLOAT && TARGET_DOUBLE_FLOAT"
{
  rtx reg1 = gen_reg_rtx (DFmode);
  rtx reg2 = gen_reg_rtx (DFmode);
  rtx reg3 = gen_reg_rtx (SImode);
  rtx_code_label *label1 = gen_label_rtx ();
  rtx_code_label *label2 = gen_label_rtx ();
  rtx test;
  REAL_VALUE_TYPE offset;

  real_2expN (&offset, 31, DFmode);

  if (reg1)			/* Turn off complaints about unreached code.  */
    {
      mips_emit_move (reg1, const_double_from_real_value (offset, DFmode));
      do_pending_stack_adjust ();

      test = gen_rtx_GE (VOIDmode, operands[1], reg1);
      emit_jump_insn (gen_cbranchdf4 (test, operands[1], reg1, label1));

      emit_insn (gen_fix_truncdfsi2 (operands[0], operands[1]));
      emit_jump_insn (gen_rtx_SET (pc_rtx,
                                   gen_rtx_LABEL_REF (VOIDmode, label2)));
      emit_barrier ();

      emit_label (label1);
      mips_emit_move (reg2, gen_rtx_MINUS (DFmode, operands[1], reg1));
      mips_emit_move (reg3, GEN_INT (trunc_int_for_mode
				     (BITMASK_HIGH, SImode)));

      emit_insn (gen_fix_truncdfsi2 (operands[0], reg2));
      emit_insn (gen_iorsi3 (operands[0], operands[0], reg3));

      emit_label (label2);

      /* Allow REG_NOTES to be set on last insn (labels don't have enough
	 fields, and can't be used for REG_NOTES anyway).  */
      emit_use (stack_pointer_rtx);
      DONE;
    }
})


(define_expand "fixuns_truncdfdi2"
  [(set (match_operand:DI 0 "register_operand")
	(unsigned_fix:DI (match_operand:DF 1 "register_operand")))]
  "TARGET_HARD_FLOAT && TARGET_64BIT && TARGET_DOUBLE_FLOAT"
{
  rtx reg1 = gen_reg_rtx (DFmode);
  rtx reg2 = gen_reg_rtx (DFmode);
  rtx reg3 = gen_reg_rtx (DImode);
  rtx_code_label *label1 = gen_label_rtx ();
  rtx_code_label *label2 = gen_label_rtx ();
  rtx test;
  REAL_VALUE_TYPE offset;

  real_2expN (&offset, 63, DFmode);

  mips_emit_move (reg1, const_double_from_real_value (offset, DFmode));
  do_pending_stack_adjust ();

  test = gen_rtx_GE (VOIDmode, operands[1], reg1);
  emit_jump_insn (gen_cbranchdf4 (test, operands[1], reg1, label1));

  emit_insn (gen_fix_truncdfdi2 (operands[0], operands[1]));
  emit_jump_insn (gen_rtx_SET (pc_rtx, gen_rtx_LABEL_REF (VOIDmode, label2)));
  emit_barrier ();

  emit_label (label1);
  mips_emit_move (reg2, gen_rtx_MINUS (DFmode, operands[1], reg1));
  mips_emit_move (reg3, GEN_INT (BITMASK_HIGH));
  emit_insn (gen_ashldi3 (reg3, reg3, GEN_INT (32)));

  emit_insn (gen_fix_truncdfdi2 (operands[0], reg2));
  emit_insn (gen_iordi3 (operands[0], operands[0], reg3));

  emit_label (label2);

  /* Allow REG_NOTES to be set on last insn (labels don't have enough
     fields, and can't be used for REG_NOTES anyway).  */
  emit_use (stack_pointer_rtx);
  DONE;
})


(define_expand "fixuns_truncsfsi2"
  [(set (match_operand:SI 0 "register_operand")
	(unsigned_fix:SI (match_operand:SF 1 "register_operand")))]
  "TARGET_HARD_FLOAT"
{
  rtx reg1 = gen_reg_rtx (SFmode);
  rtx reg2 = gen_reg_rtx (SFmode);
  rtx reg3 = gen_reg_rtx (SImode);
  rtx_code_label *label1 = gen_label_rtx ();
  rtx_code_label *label2 = gen_label_rtx ();
  rtx test;
  REAL_VALUE_TYPE offset;

  real_2expN (&offset, 31, SFmode);

  mips_emit_move (reg1, const_double_from_real_value (offset, SFmode));
  do_pending_stack_adjust ();

  test = gen_rtx_GE (VOIDmode, operands[1], reg1);
  emit_jump_insn (gen_cbranchsf4 (test, operands[1], reg1, label1));

  emit_insn (gen_fix_truncsfsi2 (operands[0], operands[1]));
  emit_jump_insn (gen_rtx_SET (pc_rtx, gen_rtx_LABEL_REF (VOIDmode, label2)));
  emit_barrier ();

  emit_label (label1);
  mips_emit_move (reg2, gen_rtx_MINUS (SFmode, operands[1], reg1));
  mips_emit_move (reg3, GEN_INT (trunc_int_for_mode
				 (BITMASK_HIGH, SImode)));

  emit_insn (gen_fix_truncsfsi2 (operands[0], reg2));
  emit_insn (gen_iorsi3 (operands[0], operands[0], reg3));

  emit_label (label2);

  /* Allow REG_NOTES to be set on last insn (labels don't have enough
     fields, and can't be used for REG_NOTES anyway).  */
  emit_use (stack_pointer_rtx);
  DONE;
})


(define_expand "fixuns_truncsfdi2"
  [(set (match_operand:DI 0 "register_operand")
	(unsigned_fix:DI (match_operand:SF 1 "register_operand")))]
  "TARGET_HARD_FLOAT && TARGET_64BIT && TARGET_DOUBLE_FLOAT"
{
  rtx reg1 = gen_reg_rtx (SFmode);
  rtx reg2 = gen_reg_rtx (SFmode);
  rtx reg3 = gen_reg_rtx (DImode);
  rtx_code_label *label1 = gen_label_rtx ();
  rtx_code_label *label2 = gen_label_rtx ();
  rtx test;
  REAL_VALUE_TYPE offset;

  real_2expN (&offset, 63, SFmode);

  mips_emit_move (reg1, const_double_from_real_value (offset, SFmode));
  do_pending_stack_adjust ();

  test = gen_rtx_GE (VOIDmode, operands[1], reg1);
  emit_jump_insn (gen_cbranchsf4 (test, operands[1], reg1, label1));

  emit_insn (gen_fix_truncsfdi2 (operands[0], operands[1]));
  emit_jump_insn (gen_rtx_SET (pc_rtx, gen_rtx_LABEL_REF (VOIDmode, label2)));
  emit_barrier ();

  emit_label (label1);
  mips_emit_move (reg2, gen_rtx_MINUS (SFmode, operands[1], reg1));
  mips_emit_move (reg3, GEN_INT (BITMASK_HIGH));
  emit_insn (gen_ashldi3 (reg3, reg3, GEN_INT (32)));

  emit_insn (gen_fix_truncsfdi2 (operands[0], reg2));
  emit_insn (gen_iordi3 (operands[0], operands[0], reg3));

  emit_label (label2);

  /* Allow REG_NOTES to be set on last insn (labels don't have enough
     fields, and can't be used for REG_NOTES anyway).  */
  emit_use (stack_pointer_rtx);
  DONE;
})

;;
;;  ....................
;;
;;	DATA MOVEMENT
;;
;;  ....................

;; Bit field extract patterns which use lwl/lwr or ldl/ldr.

(define_expand "extvmisalign<mode>"
  [(set (match_operand:GPR 0 "register_operand")
	(sign_extract:GPR (match_operand:BLK 1 "memory_operand")
			  (match_operand 2 "const_int_operand")
			  (match_operand 3 "const_int_operand")))]
  "ISA_HAS_LWL_LWR"
{
  if (mips_expand_ext_as_unaligned_load (operands[0], operands[1],
					 INTVAL (operands[2]),
					 INTVAL (operands[3]),
					 /*unsigned=*/ false))
    DONE;
  else
    FAIL;
})

(define_expand "extv<mode>"
  [(set (match_operand:GPR 0 "register_operand")
	(sign_extract:GPR (match_operand:GPR 1 "register_operand")
			  (match_operand 2 "const_int_operand")
			  (match_operand 3 "const_int_operand")))]
  "ISA_HAS_EXTS"
{
  if (UINTVAL (operands[2]) > 32)
    FAIL;
})

(define_insn "*extv<mode>"
  [(set (match_operand:GPR 0 "register_operand" "=d")
        (sign_extract:GPR (match_operand:GPR 1 "register_operand" "d")
			  (match_operand 2 "const_int_operand" "")
			  (match_operand 3 "const_int_operand" "")))]
  "ISA_HAS_EXTS && UINTVAL (operands[2]) <= 32"
  "exts\t%0,%1,%3,%m2"
  [(set_attr "type"     "arith")
   (set_attr "mode"     "<MODE>")])

(define_expand "extzvmisalign<mode>"
  [(set (match_operand:GPR 0 "register_operand")
	(zero_extract:GPR (match_operand:BLK 1 "memory_operand")
			  (match_operand 2 "const_int_operand")
			  (match_operand 3 "const_int_operand")))]
  "ISA_HAS_LWL_LWR"
{
  if (mips_expand_ext_as_unaligned_load (operands[0], operands[1],
					 INTVAL (operands[2]),
					 INTVAL (operands[3]),
					 /*unsigned=*/ true))
    DONE;
  else
    FAIL;
})

(define_expand "extzv<mode>"
  [(set (match_operand:GPR 0 "register_operand")
	(zero_extract:GPR (match_operand:GPR 1 "register_operand")
			  (match_operand 2 "const_int_operand")
			  (match_operand 3 "const_int_operand")))]
  ""
{
  if (!mips_use_ins_ext_p (operands[1], INTVAL (operands[2]),
			   INTVAL (operands[3])))
    FAIL;
})

(define_insn "*extzv<mode>"
  [(set (match_operand:GPR 0 "register_operand" "=d")
	(zero_extract:GPR (match_operand:GPR 1 "register_operand" "d")
			  (match_operand 2 "const_int_operand" "")
			  (match_operand 3 "const_int_operand" "")))]
  "mips_use_ins_ext_p (operands[1], INTVAL (operands[2]),
		       INTVAL (operands[3]))"
  "<d>ext\t%0,%1,%3,%2"
  [(set_attr "type"	"arith")
   (set_attr "mode"	"<MODE>")])

(define_insn "*extzv_truncsi_exts"
  [(set (match_operand:SI 0 "register_operand" "=d")
        (truncate:SI
	 (zero_extract:DI (match_operand:DI 1 "register_operand" "d")
			  (match_operand 2 "const_int_operand" "")
			  (match_operand 3 "const_int_operand" ""))))]
  "ISA_HAS_EXTS && TARGET_64BIT && IN_RANGE (INTVAL (operands[2]), 32, 63)"
  "exts\t%0,%1,%3,31"
  [(set_attr "type"     "arith")
   (set_attr "mode"     "SI")])


(define_expand "insvmisalign<mode>"
  [(set (zero_extract:GPR (match_operand:BLK 0 "memory_operand")
			  (match_operand 1 "const_int_operand")
			  (match_operand 2 "const_int_operand"))
	(match_operand:GPR 3 "reg_or_0_operand"))]
  "ISA_HAS_LWL_LWR"
{
  if (mips_expand_ins_as_unaligned_store (operands[0], operands[3],
					  INTVAL (operands[1]),
					  INTVAL (operands[2])))
    DONE;
  else
    FAIL;
})

(define_expand "insv<mode>"
  [(set (zero_extract:GPR (match_operand:GPR 0 "register_operand")
			  (match_operand 1 "const_int_operand")
			  (match_operand 2 "const_int_operand"))
	(match_operand:GPR 3 "reg_or_0_operand"))]
  ""
{
  if (!mips_use_ins_ext_p (operands[0], INTVAL (operands[1]),
			   INTVAL (operands[2])))
    FAIL;
})

(define_insn "*insv<mode>"
  [(set (zero_extract:GPR (match_operand:GPR 0 "register_operand" "+d")
			  (match_operand:SI 1 "const_int_operand" "")
			  (match_operand:SI 2 "const_int_operand" ""))
	(match_operand:GPR 3 "reg_or_0_operand" "dJ"))]
  "mips_use_ins_ext_p (operands[0], INTVAL (operands[1]),
		       INTVAL (operands[2]))"
  "<d>ins\t%0,%z3,%2,%1"
  [(set_attr "type"	"arith")
   (set_attr "mode"	"<MODE>")])

;; Combiner pattern for cins (clear and insert bit field).  We can
;; implement mask-and-shift-left operation with this.  Note that if
;; the upper bit of the mask is set in an SImode operation, the mask
;; itself will be sign-extended.  mask_low_and_shift_len will
;; therefore be greater than our threshold of 32.

(define_insn "*cins<mode>"
  [(set (match_operand:GPR 0 "register_operand" "=d")
	(and:GPR
	 (ashift:GPR (match_operand:GPR 1 "register_operand" "d")
		     (match_operand:GPR 2 "const_int_operand" ""))
	 (match_operand:GPR 3 "const_int_operand" "")))]
  "ISA_HAS_CINS
   && mask_low_and_shift_p (<MODE>mode, operands[3], operands[2], 32)"
{
  operands[3] =
    GEN_INT (mask_low_and_shift_len (<MODE>mode, operands[3], operands[2]));
  return "cins\t%0,%1,%2,%m3";
}
  [(set_attr "type"     "shift")
   (set_attr "mode"     "<MODE>")])

;; Unaligned word moves generated by the bit field patterns.
;;
;; As far as the rtl is concerned, both the left-part and right-part
;; instructions can access the whole field.  However, the real operand
;; refers to just the first or the last byte (depending on endianness).
;; We therefore use two memory operands to each instruction, one to
;; describe the rtl effect and one to use in the assembly output.
;;
;; Operands 0 and 1 are the rtl-level target and source respectively.
;; This allows us to use the standard length calculations for the "load"
;; and "store" type attributes.

(define_insn "mov_<load>l"
  [(set (match_operand:GPR 0 "register_operand" "=d")
	(unspec:GPR [(match_operand:BLK 1 "memory_operand" "m")
		     (match_operand:QI 2 "memory_operand" "ZC")]
		    UNSPEC_LOAD_LEFT))]
  "!TARGET_MIPS16 && mips_mem_fits_mode_p (<MODE>mode, operands[1])"
  "<load>l\t%0,%2"
  [(set_attr "move_type" "load")
   (set_attr "mode" "<MODE>")])

(define_insn "mov_<load>r"
  [(set (match_operand:GPR 0 "register_operand" "=d")
	(unspec:GPR [(match_operand:BLK 1 "memory_operand" "m")
		     (match_operand:QI 2 "memory_operand" "ZC")
		     (match_operand:GPR 3 "register_operand" "0")]
		    UNSPEC_LOAD_RIGHT))]
  "!TARGET_MIPS16 && mips_mem_fits_mode_p (<MODE>mode, operands[1])"
  "<load>r\t%0,%2"
  [(set_attr "move_type" "load")
   (set_attr "mode" "<MODE>")])

(define_insn "mov_<store>l"
  [(set (match_operand:BLK 0 "memory_operand" "=m")
	(unspec:BLK [(match_operand:GPR 1 "reg_or_0_operand" "dJ")
		     (match_operand:QI 2 "memory_operand" "ZC")]
		    UNSPEC_STORE_LEFT))]
  "!TARGET_MIPS16 && mips_mem_fits_mode_p (<MODE>mode, operands[0])"
  "<store>l\t%z1,%2"
  [(set_attr "move_type" "store")
   (set_attr "mode" "<MODE>")])

(define_insn "mov_<store>r"
  [(set (match_operand:BLK 0 "memory_operand" "+m")
	(unspec:BLK [(match_operand:GPR 1 "reg_or_0_operand" "dJ")
		     (match_operand:QI 2 "memory_operand" "ZC")
		     (match_dup 0)]
		    UNSPEC_STORE_RIGHT))]
  "!TARGET_MIPS16 && mips_mem_fits_mode_p (<MODE>mode, operands[0])"
  "<store>r\t%z1,%2"
  [(set_attr "move_type" "store")
   (set_attr "mode" "<MODE>")])

;; An instruction to calculate the high part of a 64-bit SYMBOL_ABSOLUTE.
;; The required value is:
;;
;;	(%highest(op1) << 48) + (%higher(op1) << 32) + (%hi(op1) << 16)
;;
;; which translates to:
;;
;;	lui	op0,%highest(op1)
;;	daddiu	op0,op0,%higher(op1)
;;	dsll	op0,op0,16
;;	daddiu	op0,op0,%hi(op1)
;;	dsll	op0,op0,16
;;
;; The split is deferred until after flow2 to allow the peephole2 below
;; to take effect.
(define_insn_and_split "*lea_high64"
  [(set (match_operand:DI 0 "register_operand" "=d")
	(high:DI (match_operand:DI 1 "absolute_symbolic_operand" "")))]
  "TARGET_EXPLICIT_RELOCS && ABI_HAS_64BIT_SYMBOLS"
  "#"
  "&& epilogue_completed"
  [(set (match_dup 0) (high:DI (match_dup 2)))
   (set (match_dup 0) (lo_sum:DI (match_dup 0) (match_dup 2)))
   (set (match_dup 0) (ashift:DI (match_dup 0) (const_int 16)))
   (set (match_dup 0) (lo_sum:DI (match_dup 0) (match_dup 3)))
   (set (match_dup 0) (ashift:DI (match_dup 0) (const_int 16)))]
{
  operands[2] = mips_unspec_address (operands[1], SYMBOL_64_HIGH);
  operands[3] = mips_unspec_address (operands[1], SYMBOL_64_MID);
}
  [(set_attr "insn_count" "5")])

;; Use a scratch register to reduce the latency of the above pattern
;; on superscalar machines.  The optimized sequence is:
;;
;;	lui	op1,%highest(op2)
;;	lui	op0,%hi(op2)
;;	daddiu	op1,op1,%higher(op2)
;;	dsll32	op1,op1,0
;;	daddu	op1,op1,op0
(define_peephole2
  [(set (match_operand:DI 1 "d_operand")
	(high:DI (match_operand:DI 2 "absolute_symbolic_operand")))
   (match_scratch:DI 0 "d")]
  "TARGET_EXPLICIT_RELOCS && ABI_HAS_64BIT_SYMBOLS"
  [(set (match_dup 1) (high:DI (match_dup 3)))
   (set (match_dup 0) (high:DI (match_dup 4)))
   (set (match_dup 1) (lo_sum:DI (match_dup 1) (match_dup 3)))
   (set (match_dup 1) (ashift:DI (match_dup 1) (const_int 32)))
   (set (match_dup 1) (plus:DI (match_dup 1) (match_dup 0)))]
{
  operands[3] = mips_unspec_address (operands[2], SYMBOL_64_HIGH);
  operands[4] = mips_unspec_address (operands[2], SYMBOL_64_LOW);
})

;; On most targets, the expansion of (lo_sum (high X) X) for a 64-bit
;; SYMBOL_ABSOLUTE X will take 6 cycles.  This next pattern allows combine
;; to merge the HIGH and LO_SUM parts of a move if the HIGH part is only
;; used once.  We can then use the sequence:
;;
;;	lui	op0,%highest(op1)
;;	lui	op2,%hi(op1)
;;	daddiu	op0,op0,%higher(op1)
;;	daddiu	op2,op2,%lo(op1)
;;	dsll32	op0,op0,0
;;	daddu	op0,op0,op2
;;
;; which takes 4 cycles on most superscalar targets.
(define_insn_and_split "*lea64"
  [(set (match_operand:DI 0 "register_operand" "=d")
	(match_operand:DI 1 "absolute_symbolic_operand" ""))
   (clobber (match_scratch:DI 2 "=&d"))]
  "!TARGET_MIPS16
   && TARGET_EXPLICIT_RELOCS
   && ABI_HAS_64BIT_SYMBOLS
   && cse_not_expected"
  "#"
  "&& reload_completed"
  [(set (match_dup 0) (high:DI (match_dup 3)))
   (set (match_dup 2) (high:DI (match_dup 4)))
   (set (match_dup 0) (lo_sum:DI (match_dup 0) (match_dup 3)))
   (set (match_dup 2) (lo_sum:DI (match_dup 2) (match_dup 4)))
   (set (match_dup 0) (ashift:DI (match_dup 0) (const_int 32)))
   (set (match_dup 0) (plus:DI (match_dup 0) (match_dup 2)))]
{
  operands[3] = mips_unspec_address (operands[1], SYMBOL_64_HIGH);
  operands[4] = mips_unspec_address (operands[1], SYMBOL_64_LOW);
}
  [(set_attr "insn_count" "6")])

;; Split HIGHs into:
;;
;;	li op0,%hi(sym)
;;	sll op0,16
;;
;; on MIPS16 targets.
(define_split
  [(set (match_operand:P 0 "d_operand")
	(high:P (match_operand:P 1 "symbolic_operand_with_high")))]
  "TARGET_MIPS16 && reload_completed"
  [(set (match_dup 0) (unspec:P [(match_dup 1)] UNSPEC_UNSHIFTED_HIGH))
   (set (match_dup 0) (ashift:P (match_dup 0) (const_int 16)))])

(define_insn "*unshifted_high"
  [(set (match_operand:P 0 "d_operand" "=d")
	(unspec:P [(match_operand:P 1 "symbolic_operand_with_high")]
		  UNSPEC_UNSHIFTED_HIGH))]
  ""
  "li\t%0,%h1"
  [(set_attr "extended_mips16" "yes")])

;; Insns to fetch a symbol from a big GOT.

(define_insn_and_split "*xgot_hi<mode>"
  [(set (match_operand:P 0 "register_operand" "=d")
	(high:P (match_operand:P 1 "got_disp_operand" "")))]
  "TARGET_EXPLICIT_RELOCS && TARGET_XGOT"
  "#"
  "&& reload_completed"
  [(set (match_dup 0) (high:P (match_dup 2)))
   (set (match_dup 0) (plus:P (match_dup 0) (match_dup 3)))]
{
  operands[2] = mips_unspec_address (operands[1], SYMBOL_GOTOFF_DISP);
  operands[3] = pic_offset_table_rtx;
}
  [(set_attr "got" "xgot_high")
   (set_attr "mode" "<MODE>")])

(define_insn_and_split "*xgot_lo<mode>"
  [(set (match_operand:P 0 "register_operand" "=d")
	(lo_sum:P (match_operand:P 1 "register_operand" "d")
		  (match_operand:P 2 "got_disp_operand" "")))]
  "TARGET_EXPLICIT_RELOCS && TARGET_XGOT"
  "#"
  "&& reload_completed"
  [(set (match_dup 0)
	(unspec:P [(match_dup 1) (match_dup 3)] UNSPEC_LOAD_GOT))]
  { operands[3] = mips_unspec_address (operands[2], SYMBOL_GOTOFF_DISP); }
  [(set_attr "got" "load")
   (set_attr "mode" "<MODE>")])

;; Insns to fetch a symbol from a normal GOT.

(define_insn_and_split "*got_disp<mode>"
  [(set (match_operand:P 0 "register_operand" "=d")
	(match_operand:P 1 "got_disp_operand" ""))]
  "TARGET_EXPLICIT_RELOCS && !mips_split_p[SYMBOL_GOT_DISP]"
  "#"
  "&& reload_completed"
  [(set (match_dup 0) (match_dup 2))]
  { operands[2] = mips_got_load (NULL, operands[1], SYMBOL_GOTOFF_DISP); }
  [(set_attr "got" "load")
   (set_attr "mode" "<MODE>")])

;; Insns for loading the "page" part of a page/ofst address from the GOT.

(define_insn_and_split "*got_page<mode>"
  [(set (match_operand:P 0 "register_operand" "=d")
	(high:P (match_operand:P 1 "got_page_ofst_operand" "")))]
  "TARGET_EXPLICIT_RELOCS && !mips_split_hi_p[SYMBOL_GOT_PAGE_OFST]"
  "#"
  "&& reload_completed"
  [(set (match_dup 0) (match_dup 2))]
  { operands[2] = mips_got_load (NULL, operands[1], SYMBOL_GOTOFF_PAGE); }
  [(set_attr "got" "load")
   (set_attr "mode" "<MODE>")])

;; Convenience expander that generates the rhs of a load_got<mode> insn.
(define_expand "unspec_got_<mode>"
  [(unspec:P [(match_operand:P 0)
	      (match_operand:P 1)] UNSPEC_LOAD_GOT)])

;; Lower-level instructions for loading an address from the GOT.
;; We could use MEMs, but an unspec gives more optimization
;; opportunities.

(define_insn "load_got<mode>"
  [(set (match_operand:P 0 "register_operand" "=d")
	(unspec:P [(match_operand:P 1 "register_operand" "d")
		   (match_operand:P 2 "immediate_operand" "")]
		  UNSPEC_LOAD_GOT))]
  ""
  "<load>\t%0,%R2(%1)"
  [(set_attr "got" "load")
   (set_attr "mode" "<MODE>")])

;; Instructions for adding the low 16 bits of an address to a register.
;; Operand 2 is the address: mips_print_operand works out which relocation
;; should be applied.

(define_insn "*low<mode>"
  [(set (match_operand:P 0 "register_operand" "=d")
	(lo_sum:P (match_operand:P 1 "register_operand" "d")
		  (match_operand:P 2 "immediate_operand" "")))]
  "!TARGET_MIPS16"
  "<d>addiu\t%0,%1,%R2"
  [(set_attr "alu_type" "add")
   (set_attr "mode" "<MODE>")])

(define_insn "*low<mode>_mips16"
  [(set (match_operand:P 0 "register_operand" "=d")
	(lo_sum:P (match_operand:P 1 "register_operand" "0")
		  (match_operand:P 2 "immediate_operand" "")))]
  "TARGET_MIPS16"
  "<d>addiu\t%0,%R2"
  [(set_attr "alu_type" "add")
   (set_attr "mode" "<MODE>")
   (set_attr "extended_mips16" "yes")])

;; Expose MIPS16 uses of the global pointer after reload if the function
;; is responsible for setting up the register itself.
(define_split
  [(set (match_operand:GPR 0 "d_operand")
	(const:GPR (unspec:GPR [(const_int 0)] UNSPEC_GP)))]
  "TARGET_MIPS16 && TARGET_USE_GOT && reload_completed"
  [(set (match_dup 0) (match_dup 1))]
  { operands[1] = pic_offset_table_rtx; })

;; Allow combine to split complex const_int load sequences, using operand 2
;; to store the intermediate results.  See move_operand for details.
(define_split
  [(set (match_operand:GPR 0 "register_operand")
	(match_operand:GPR 1 "splittable_const_int_operand"))
   (clobber (match_operand:GPR 2 "register_operand"))]
  ""
  [(const_int 0)]
{
  mips_move_integer (operands[2], operands[0], INTVAL (operands[1]));
  DONE;
})

;; Likewise, for symbolic operands.
(define_split
  [(set (match_operand:P 0 "register_operand")
	(match_operand:P 1))
   (clobber (match_operand:P 2 "register_operand"))]
  "mips_split_symbol (operands[2], operands[1], MAX_MACHINE_MODE, NULL)"
  [(set (match_dup 0) (match_dup 3))]
{
  mips_split_symbol (operands[2], operands[1],
		     MAX_MACHINE_MODE, &operands[3]);
})

;; 64-bit integer moves

;; Unlike most other insns, the move insns can't be split with
;; different predicates, because register spilling and other parts of
;; the compiler, have memoized the insn number already.

(define_expand "movdi"
  [(set (match_operand:DI 0 "")
	(match_operand:DI 1 ""))]
  ""
{
  if (mips_legitimize_move (DImode, operands[0], operands[1]))
    DONE;
})

;; For mips16, we need a special case to handle storing $31 into
;; memory, since we don't have a constraint to match $31.  This
;; instruction can be generated by save_restore_insns.

(define_insn "*mov<mode>_ra"
  [(set (match_operand:GPR 0 "stack_operand" "=m")
	(reg:GPR RETURN_ADDR_REGNUM))]
  "TARGET_MIPS16"
  "<store>\t$31,%0"
  [(set_attr "move_type" "store")
   (set_attr "mode" "<MODE>")])

(define_insn "*movdi_32bit"
  [(set (match_operand:DI 0 "nonimmediate_operand" "=d,d,d,m,*a,*a,*d,*f,*f,*d,*m,*B*C*D,*B*C*D,*d,*m")
	(match_operand:DI 1 "move_operand" "d,i,m,d,*J,*d,*a,*J*d,*m,*f,*f,*d,*m,*B*C*D,*B*C*D"))]
  "!TARGET_64BIT && !TARGET_MIPS16
   && (register_operand (operands[0], DImode)
       || reg_or_0_operand (operands[1], DImode))"
  { return mips_output_move (operands[0], operands[1]); }
  [(set_attr "move_type" "move,const,load,store,imul,mtlo,mflo,mtc,fpload,mfc,fpstore,mtc,fpload,mfc,fpstore")
   (set (attr "mode")
   	(if_then_else (eq_attr "move_type" "imul")
		      (const_string "SI")
		      (const_string "DI")))])

(define_insn "*movdi_32bit_mips16"
  [(set (match_operand:DI 0 "nonimmediate_operand" "=d,y,d,d,d,d,m,*d")
	(match_operand:DI 1 "move_operand" "d,d,y,K,N,m,d,*x"))]
  "!TARGET_64BIT && TARGET_MIPS16
   && (register_operand (operands[0], DImode)
       || register_operand (operands[1], DImode))"
  { return mips_output_move (operands[0], operands[1]); }
  [(set_attr "move_type" "move,move,move,const,constN,load,store,mflo")
   (set_attr "mode" "DI")])

(define_insn "*movdi_64bit"
  [(set (match_operand:DI 0 "nonimmediate_operand" "=d,d,e,d,m,*f,*f,*d,*m,*a,*d,*B*C*D,*B*C*D,*d,*m")
	(match_operand:DI 1 "move_operand" "d,Yd,Yf,m,dJ,*d*J,*m,*f,*f,*J*d,*a,*d,*m,*B*C*D,*B*C*D"))]
  "TARGET_64BIT && !TARGET_MIPS16
   && (register_operand (operands[0], DImode)
       || reg_or_0_operand (operands[1], DImode))"
  { return mips_output_move (operands[0], operands[1]); }
  [(set_attr "move_type" "move,const,const,load,store,mtc,fpload,mfc,fpstore,mtlo,mflo,mtc,fpload,mfc,fpstore")
   (set_attr "mode" "DI")])

(define_insn "*movdi_64bit_mips16"
  [(set (match_operand:DI 0 "nonimmediate_operand" "=d,y,d,d,d,d,d,d,m,*d")
	(match_operand:DI 1 "move_operand" "d,d,y,K,N,Yd,kf,m,d,*a"))]
  "TARGET_64BIT && TARGET_MIPS16
   && (register_operand (operands[0], DImode)
       || register_operand (operands[1], DImode))"
  { return mips_output_move (operands[0], operands[1]); }
  [(set_attr "move_type" "move,move,move,const,constN,const,loadpool,load,store,mflo")
   (set_attr "mode" "DI")])

;; On the mips16, we can split ld $r,N($r) into an add and a load,
;; when the original load is a 4 byte instruction but the add and the
;; load are 2 2 byte instructions.

(define_split
  [(set (match_operand:DI 0 "d_operand")
	(mem:DI (plus:DI (match_dup 0)
			 (match_operand:DI 1 "const_int_operand"))))]
  "TARGET_64BIT && TARGET_MIPS16 && reload_completed
   && !TARGET_DEBUG_D_MODE
   && ((INTVAL (operands[1]) < 0
	&& INTVAL (operands[1]) >= -0x10)
       || (INTVAL (operands[1]) >= 32 * 8
	   && INTVAL (operands[1]) <= 31 * 8 + 0x8)
       || (INTVAL (operands[1]) >= 0
	   && INTVAL (operands[1]) < 32 * 8
	   && (INTVAL (operands[1]) & 7) != 0))"
  [(set (match_dup 0) (plus:DI (match_dup 0) (match_dup 1)))
   (set (match_dup 0) (mem:DI (plus:DI (match_dup 0) (match_dup 2))))]
{
  HOST_WIDE_INT val = INTVAL (operands[1]);

  if (val < 0)
    operands[2] = const0_rtx;
  else if (val >= 32 * 8)
    {
      int off = val & 7;

      operands[1] = GEN_INT (0x8 + off);
      operands[2] = GEN_INT (val - off - 0x8);
    }
  else
    {
      int off = val & 7;

      operands[1] = GEN_INT (off);
      operands[2] = GEN_INT (val - off);
    }
})

;; 32-bit Integer moves

;; Unlike most other insns, the move insns can't be split with
;; different predicates, because register spilling and other parts of
;; the compiler, have memoized the insn number already.

(define_expand "mov<mode>"
  [(set (match_operand:IMOVE32 0 "")
	(match_operand:IMOVE32 1 ""))]
  ""
{
  if (mips_legitimize_move (<MODE>mode, operands[0], operands[1]))
    DONE;
})

;; The difference between these two is whether or not ints are allowed
;; in FP registers (off by default, use -mdebugh to enable).

(define_insn "*mov<mode>_internal"
  [(set (match_operand:IMOVE32 0 "nonimmediate_operand" "=d,!u,!u,d,e,!u,!ks,d,ZS,ZT,m,*f,*f,*d,*m,*d,*z,*a,*d,*B*C*D,*B*C*D,*d,*m")
	(match_operand:IMOVE32 1 "move_operand" "d,J,Udb7,Yd,Yf,ZT,ZS,m,!ks,!kbJ,dJ,*d*J,*m,*f,*f,*z,*d,*J*d,*a,*d,*m,*B*C*D,*B*C*D"))]
  "!TARGET_MIPS16
   && (register_operand (operands[0], <MODE>mode)
       || reg_or_0_operand (operands[1], <MODE>mode))"
  { return mips_output_move (operands[0], operands[1]); }
  [(set_attr "move_type" "move,move,const,const,const,load,load,load,store,store,store,mtc,fpload,mfc,fpstore,mfc,mtc,mtlo,mflo,mtc,fpload,mfc,fpstore")
   (set_attr "compression" "all,micromips,micromips,*,*,micromips,micromips,*,micromips,micromips,*,*,*,*,*,*,*,*,*,*,*,*,*")
   (set_attr "mode" "SI")])

(define_insn "*mov<mode>_mips16"
  [(set (match_operand:IMOVE32 0 "nonimmediate_operand" "=d,y,d,d,d,d,d,d,m,*d")
	(match_operand:IMOVE32 1 "move_operand" "d,d,y,K,N,Yd,kf,m,d,*a"))]
  "TARGET_MIPS16
   && (register_operand (operands[0], <MODE>mode)
       || register_operand (operands[1], <MODE>mode))"
  { return mips_output_move (operands[0], operands[1]); }
  [(set_attr "move_type" "move,move,move,const,constN,const,loadpool,load,store,mflo")
   (set_attr "mode" "SI")])

;; On the mips16, we can split lw $r,N($r) into an add and a load,
;; when the original load is a 4 byte instruction but the add and the
;; load are 2 2 byte instructions.

(define_split
  [(set (match_operand:SI 0 "d_operand")
	(mem:SI (plus:SI (match_dup 0)
			 (match_operand:SI 1 "const_int_operand"))))]
  "TARGET_MIPS16 && reload_completed && !TARGET_DEBUG_D_MODE
   && ((INTVAL (operands[1]) < 0
	&& INTVAL (operands[1]) >= -0x80)
       || (INTVAL (operands[1]) >= 32 * 4
	   && INTVAL (operands[1]) <= 31 * 4 + 0x7c)
       || (INTVAL (operands[1]) >= 0
	   && INTVAL (operands[1]) < 32 * 4
	   && (INTVAL (operands[1]) & 3) != 0))"
  [(set (match_dup 0) (plus:SI (match_dup 0) (match_dup 1)))
   (set (match_dup 0) (mem:SI (plus:SI (match_dup 0) (match_dup 2))))]
{
  HOST_WIDE_INT val = INTVAL (operands[1]);

  if (val < 0)
    operands[2] = const0_rtx;
  else if (val >= 32 * 4)
    {
      int off = val & 3;

      operands[1] = GEN_INT (0x7c + off);
      operands[2] = GEN_INT (val - off - 0x7c);
    }
  else
    {
      int off = val & 3;

      operands[1] = GEN_INT (off);
      operands[2] = GEN_INT (val - off);
    }
})

;; On the mips16, we can split a load of certain constants into a load
;; and an add.  This turns a 4 byte instruction into 2 2 byte
;; instructions.

(define_split
  [(set (match_operand:SI 0 "d_operand")
	(match_operand:SI 1 "const_int_operand"))]
  "TARGET_MIPS16 && reload_completed && !TARGET_DEBUG_D_MODE
   && INTVAL (operands[1]) >= 0x100
   && INTVAL (operands[1]) <= 0xff + 0x7f"
  [(set (match_dup 0) (match_dup 1))
   (set (match_dup 0) (plus:SI (match_dup 0) (match_dup 2)))]
{
  int val = INTVAL (operands[1]);

  operands[1] = GEN_INT (0xff);
  operands[2] = GEN_INT (val - 0xff);
})

;; MIPS4 supports loading and storing a floating point register from
;; the sum of two general registers.  We use two versions for each of
;; these four instructions: one where the two general registers are
;; SImode, and one where they are DImode.  This is because general
;; registers will be in SImode when they hold 32-bit values, but,
;; since the 32-bit values are always sign extended, the [ls][wd]xc1
;; instructions will still work correctly.

;; ??? Perhaps it would be better to support these instructions by
;; modifying TARGET_LEGITIMATE_ADDRESS_P and friends.  However, since
;; these instructions can only be used to load and store floating
;; point registers, that would probably cause trouble in reload.

(define_insn "*<ANYF:loadx>_<P:mode>"
  [(set (match_operand:ANYF 0 "register_operand" "=f")
	(mem:ANYF (plus:P (match_operand:P 1 "register_operand" "d")
			  (match_operand:P 2 "register_operand" "d"))))]
  "ISA_HAS_LXC1_SXC1"
  "<ANYF:loadx>\t%0,%1(%2)"
  [(set_attr "type" "fpidxload")
   (set_attr "mode" "<ANYF:UNITMODE>")])

(define_insn "*<ANYF:storex>_<P:mode>"
  [(set (mem:ANYF (plus:P (match_operand:P 1 "register_operand" "d")
			  (match_operand:P 2 "register_operand" "d")))
	(match_operand:ANYF 0 "register_operand" "f"))]
  "ISA_HAS_LXC1_SXC1"
  "<ANYF:storex>\t%0,%1(%2)"
  [(set_attr "type" "fpidxstore")
   (set_attr "mode" "<ANYF:UNITMODE>")])

;; Scaled indexed address load.
;; Per md.texi, we only need to look for a pattern with multiply in the
;; address expression, not shift.

(define_insn "*lwxs"
  [(set (match_operand:IMOVE32 0 "register_operand" "=d")
	(mem:IMOVE32
	  (plus:P (mult:P (match_operand:P 1 "register_operand" "d")
			  (const_int 4))
		  (match_operand:P 2 "register_operand" "d"))))]
  "ISA_HAS_LWXS"
  "lwxs\t%0,%1(%2)"
  [(set_attr "type"	"load")
   (set_attr "mode"	"SI")])

;; 16-bit Integer moves

;; Unlike most other insns, the move insns can't be split with
;; different predicates, because register spilling and other parts of
;; the compiler, have memoized the insn number already.
;; Unsigned loads are used because LOAD_EXTEND_OP returns ZERO_EXTEND.

(define_expand "movhi"
  [(set (match_operand:HI 0 "")
	(match_operand:HI 1 ""))]
  ""
{
  if (mips_legitimize_move (HImode, operands[0], operands[1]))
    DONE;
})

(define_insn "*movhi_internal"
  [(set (match_operand:HI 0 "nonimmediate_operand" "=d,!u,d,!u,d,ZU,m,*a,*d")
	(match_operand:HI 1 "move_operand"         "d,J,I,ZU,m,!kbJ,dJ,*d*J,*a"))]
  "!TARGET_MIPS16
   && (register_operand (operands[0], HImode)
       || reg_or_0_operand (operands[1], HImode))"
  { return mips_output_move (operands[0], operands[1]); }
  [(set_attr "move_type" "move,const,const,load,load,store,store,mtlo,mflo")
   (set_attr "compression" "all,micromips,*,micromips,*,micromips,*,*,*")
   (set_attr "mode" "HI")])

(define_insn "*movhi_mips16"
  [(set (match_operand:HI 0 "nonimmediate_operand" "=d,y,d,d,d,d,m,*d")
	(match_operand:HI 1 "move_operand"         "d,d,y,K,N,m,d,*a"))]
  "TARGET_MIPS16
   && (register_operand (operands[0], HImode)
       || register_operand (operands[1], HImode))"
  { return mips_output_move (operands[0], operands[1]); }
  [(set_attr "move_type" "move,move,move,const,constN,load,store,mflo")
   (set_attr "mode" "HI")])

;; On the mips16, we can split lh $r,N($r) into an add and a load,
;; when the original load is a 4 byte instruction but the add and the
;; load are 2 2 byte instructions.

(define_split
  [(set (match_operand:HI 0 "d_operand")
	(mem:HI (plus:SI (match_dup 0)
			 (match_operand:SI 1 "const_int_operand"))))]
  "TARGET_MIPS16 && reload_completed && !TARGET_DEBUG_D_MODE
   && ((INTVAL (operands[1]) < 0
	&& INTVAL (operands[1]) >= -0x80)
       || (INTVAL (operands[1]) >= 32 * 2
	   && INTVAL (operands[1]) <= 31 * 2 + 0x7e)
       || (INTVAL (operands[1]) >= 0
	   && INTVAL (operands[1]) < 32 * 2
	   && (INTVAL (operands[1]) & 1) != 0))"
  [(set (match_dup 0) (plus:SI (match_dup 0) (match_dup 1)))
   (set (match_dup 0) (mem:HI (plus:SI (match_dup 0) (match_dup 2))))]
{
  HOST_WIDE_INT val = INTVAL (operands[1]);

  if (val < 0)
    operands[2] = const0_rtx;
  else if (val >= 32 * 2)
    {
      int off = val & 1;

      operands[1] = GEN_INT (0x7e + off);
      operands[2] = GEN_INT (val - off - 0x7e);
    }
  else
    {
      int off = val & 1;

      operands[1] = GEN_INT (off);
      operands[2] = GEN_INT (val - off);
    }
})

;; 8-bit Integer moves

;; Unlike most other insns, the move insns can't be split with
;; different predicates, because register spilling and other parts of
;; the compiler, have memoized the insn number already.
;; Unsigned loads are used because LOAD_EXTEND_OP returns ZERO_EXTEND.

(define_expand "movqi"
  [(set (match_operand:QI 0 "")
	(match_operand:QI 1 ""))]
  ""
{
  if (mips_legitimize_move (QImode, operands[0], operands[1]))
    DONE;
})

(define_insn "*movqi_internal"
  [(set (match_operand:QI 0 "nonimmediate_operand" "=d,!u,d,!u,d,ZV,m,*a,*d")
	(match_operand:QI 1 "move_operand"         "d,J,I,ZW,m,!kbJ,dJ,*d*J,*a"))]
  "!TARGET_MIPS16
   && (register_operand (operands[0], QImode)
       || reg_or_0_operand (operands[1], QImode))"
  { return mips_output_move (operands[0], operands[1]); }
  [(set_attr "move_type" "move,const,const,load,load,store,store,mtlo,mflo")
   (set_attr "compression" "all,micromips,*,micromips,*,micromips,*,*,*")
   (set_attr "mode" "QI")])

(define_insn "*movqi_mips16"
  [(set (match_operand:QI 0 "nonimmediate_operand" "=d,y,d,d,d,d,m,*d")
	(match_operand:QI 1 "move_operand"         "d,d,y,K,N,m,d,*a"))]
  "TARGET_MIPS16
   && (register_operand (operands[0], QImode)
       || register_operand (operands[1], QImode))"
  { return mips_output_move (operands[0], operands[1]); }
  [(set_attr "move_type" "move,move,move,const,constN,load,store,mflo")
   (set_attr "mode" "QI")])

;; On the mips16, we can split lb $r,N($r) into an add and a load,
;; when the original load is a 4 byte instruction but the add and the
;; load are 2 2 byte instructions.

(define_split
  [(set (match_operand:QI 0 "d_operand")
	(mem:QI (plus:SI (match_dup 0)
			 (match_operand:SI 1 "const_int_operand"))))]
  "TARGET_MIPS16 && reload_completed && !TARGET_DEBUG_D_MODE
   && ((INTVAL (operands[1]) < 0
	&& INTVAL (operands[1]) >= -0x80)
       || (INTVAL (operands[1]) >= 32
	   && INTVAL (operands[1]) <= 31 + 0x7f))"
  [(set (match_dup 0) (plus:SI (match_dup 0) (match_dup 1)))
   (set (match_dup 0) (mem:QI (plus:SI (match_dup 0) (match_dup 2))))]
{
  HOST_WIDE_INT val = INTVAL (operands[1]);

  if (val < 0)
    operands[2] = const0_rtx;
  else
    {
      operands[1] = GEN_INT (0x7f);
      operands[2] = GEN_INT (val - 0x7f);
    }
})

;; 32-bit floating point moves

(define_expand "movsf"
  [(set (match_operand:SF 0 "")
	(match_operand:SF 1 ""))]
  ""
{
  if (mips_legitimize_move (SFmode, operands[0], operands[1]))
    DONE;
})

(define_insn "movccf"
  [(set (match_operand:CCF 0 "nonimmediate_operand" "=f,f,m")
	(match_operand:CCF 1 "nonimmediate_operand" "f,m,f"))]
  "ISA_HAS_CCF"
  { return mips_output_move (operands[0], operands[1]); }
  [(set_attr "move_type" "fmove,fpload,fpstore")])

(define_insn "*movsf_hardfloat"
  [(set (match_operand:SF 0 "nonimmediate_operand" "=f,f,f,m,m,*f,*d,*d,*d,*m")
	(match_operand:SF 1 "move_operand" "f,G,m,f,G,*d,*f,*G*d,*m,*d"))]
  "TARGET_HARD_FLOAT
   && (register_operand (operands[0], SFmode)
       || reg_or_0_operand (operands[1], SFmode))"
  { return mips_output_move (operands[0], operands[1]); }
  [(set_attr "move_type" "fmove,mtc,fpload,fpstore,store,mtc,mfc,move,load,store")
   (set_attr "mode" "SF")])

(define_insn "*movsf_softfloat"
  [(set (match_operand:SF 0 "nonimmediate_operand" "=d,d,m")
	(match_operand:SF 1 "move_operand" "Gd,m,d"))]
  "TARGET_SOFT_FLOAT && !TARGET_MIPS16
   && (register_operand (operands[0], SFmode)
       || reg_or_0_operand (operands[1], SFmode))"
  { return mips_output_move (operands[0], operands[1]); }
  [(set_attr "move_type" "move,load,store")
   (set_attr "mode" "SF")])

(define_insn "*movsf_mips16"
  [(set (match_operand:SF 0 "nonimmediate_operand" "=d,y,d,d,m")
	(match_operand:SF 1 "move_operand" "d,d,y,m,d"))]
  "TARGET_MIPS16
   && (register_operand (operands[0], SFmode)
       || register_operand (operands[1], SFmode))"
  { return mips_output_move (operands[0], operands[1]); }
  [(set_attr "move_type" "move,move,move,load,store")
   (set_attr "mode" "SF")])

;; 64-bit floating point moves

(define_expand "movdf"
  [(set (match_operand:DF 0 "")
	(match_operand:DF 1 ""))]
  ""
{
  if (mips_legitimize_move (DFmode, operands[0], operands[1]))
    DONE;
})

(define_insn "*movdf_hardfloat"
  [(set (match_operand:DF 0 "nonimmediate_operand" "=f,f,f,m,m,*f,*d,*d,*d,*m")
	(match_operand:DF 1 "move_operand" "f,G,m,f,G,*d,*f,*d*G,*m,*d"))]
  "TARGET_HARD_FLOAT && TARGET_DOUBLE_FLOAT
   && (register_operand (operands[0], DFmode)
       || reg_or_0_operand (operands[1], DFmode))"
  { return mips_output_move (operands[0], operands[1]); }
  [(set_attr "move_type" "fmove,mtc,fpload,fpstore,store,mtc,mfc,move,load,store")
   (set_attr "mode" "DF")])

(define_insn "*movdf_softfloat"
  [(set (match_operand:DF 0 "nonimmediate_operand" "=d,d,m")
	(match_operand:DF 1 "move_operand" "dG,m,dG"))]
  "(TARGET_SOFT_FLOAT || TARGET_SINGLE_FLOAT) && !TARGET_MIPS16
   && (register_operand (operands[0], DFmode)
       || reg_or_0_operand (operands[1], DFmode))"
  { return mips_output_move (operands[0], operands[1]); }
  [(set_attr "move_type" "move,load,store")
   (set_attr "mode" "DF")])

(define_insn "*movdf_mips16"
  [(set (match_operand:DF 0 "nonimmediate_operand" "=d,y,d,d,m")
	(match_operand:DF 1 "move_operand" "d,d,y,m,d"))]
  "TARGET_MIPS16
   && (register_operand (operands[0], DFmode)
       || register_operand (operands[1], DFmode))"
  { return mips_output_move (operands[0], operands[1]); }
  [(set_attr "move_type" "move,move,move,load,store")
   (set_attr "mode" "DF")])

;; 128-bit integer moves

(define_expand "movti"
  [(set (match_operand:TI 0)
	(match_operand:TI 1))]
  "TARGET_64BIT"
{
  if (mips_legitimize_move (TImode, operands[0], operands[1]))
    DONE;
})

(define_insn "*movti"
  [(set (match_operand:TI 0 "nonimmediate_operand" "=d,d,d,m,*a,*a,*d")
	(match_operand:TI 1 "move_operand" "d,i,m,dJ,*J,*d,*a"))]
  "TARGET_64BIT
   && !TARGET_MIPS16
   && (register_operand (operands[0], TImode)
       || reg_or_0_operand (operands[1], TImode))"
  { return mips_output_move (operands[0], operands[1]); }
  [(set_attr "move_type" "move,const,load,store,imul,mtlo,mflo")
   (set (attr "mode")
   	(if_then_else (eq_attr "move_type" "imul")
		      (const_string "SI")
		      (const_string "TI")))])

(define_insn "*movti_mips16"
  [(set (match_operand:TI 0 "nonimmediate_operand" "=d,y,d,d,d,d,m,*d")
	(match_operand:TI 1 "move_operand" "d,d,y,K,N,m,d,*a"))]
  "TARGET_64BIT
   && TARGET_MIPS16
   && (register_operand (operands[0], TImode)
       || register_operand (operands[1], TImode))"
  "#"
  [(set_attr "move_type" "move,move,move,const,constN,load,store,mflo")
   (set_attr "mode" "TI")])

;; 128-bit floating point moves

(define_expand "movtf"
  [(set (match_operand:TF 0)
	(match_operand:TF 1))]
  "TARGET_64BIT"
{
  if (mips_legitimize_move (TFmode, operands[0], operands[1]))
    DONE;
})

;; This pattern handles both hard- and soft-float cases.
(define_insn "*movtf"
  [(set (match_operand:TF 0 "nonimmediate_operand" "=d,d,m,f,d,f,m")
	(match_operand:TF 1 "move_operand" "dG,m,dG,dG,f,m,f"))]
  "TARGET_64BIT
   && !TARGET_MIPS16
   && (register_operand (operands[0], TFmode)
       || reg_or_0_operand (operands[1], TFmode))"
  "#"
  [(set_attr "move_type" "move,load,store,mtc,mfc,fpload,fpstore")
   (set_attr "mode" "TF")])

(define_insn "*movtf_mips16"
  [(set (match_operand:TF 0 "nonimmediate_operand" "=d,y,d,d,m")
	(match_operand:TF 1 "move_operand" "d,d,y,m,d"))]
  "TARGET_64BIT
   && TARGET_MIPS16
   && (register_operand (operands[0], TFmode)
       || register_operand (operands[1], TFmode))"
  "#"
  [(set_attr "move_type" "move,move,move,load,store")
   (set_attr "mode" "TF")])

(define_split
  [(set (match_operand:MOVE64 0 "nonimmediate_operand")
	(match_operand:MOVE64 1 "move_operand"))]
  "reload_completed && mips_split_move_insn_p (operands[0], operands[1], insn)"
  [(const_int 0)]
{
  mips_split_move_insn (operands[0], operands[1], curr_insn);
  DONE;
})

(define_split
  [(set (match_operand:MOVE128 0 "nonimmediate_operand")
	(match_operand:MOVE128 1 "move_operand"))]
  "reload_completed && mips_split_move_insn_p (operands[0], operands[1], insn)"
  [(const_int 0)]
{
  mips_split_move_insn (operands[0], operands[1], curr_insn);
  DONE;
})

;; When generating mips16 code, split moves of negative constants into
;; a positive "li" followed by a negation.
(define_split
  [(set (match_operand 0 "d_operand")
	(match_operand 1 "const_int_operand"))]
  "TARGET_MIPS16 && reload_completed && INTVAL (operands[1]) < 0"
  [(set (match_dup 2)
	(match_dup 3))
   (set (match_dup 2)
	(neg:SI (match_dup 2)))]
{
  operands[2] = gen_lowpart (SImode, operands[0]);
  operands[3] = GEN_INT (-INTVAL (operands[1]));
})

;; 64-bit paired-single floating point moves

(define_expand "movv2sf"
  [(set (match_operand:V2SF 0)
	(match_operand:V2SF 1))]
  "TARGET_HARD_FLOAT && TARGET_PAIRED_SINGLE_FLOAT"
{
  if (mips_legitimize_move (V2SFmode, operands[0], operands[1]))
    DONE;
})

(define_insn "*movv2sf"
  [(set (match_operand:V2SF 0 "nonimmediate_operand" "=f,f,f,m,m,*f,*d,*d,*d,*m")
	(match_operand:V2SF 1 "move_operand" "f,YG,m,f,YG,*d,*f,*d*YG,*m,*d"))]
  "TARGET_HARD_FLOAT
   && TARGET_PAIRED_SINGLE_FLOAT
   && (register_operand (operands[0], V2SFmode)
       || reg_or_0_operand (operands[1], V2SFmode))"
  { return mips_output_move (operands[0], operands[1]); }
  [(set_attr "move_type" "fmove,mtc,fpload,fpstore,store,mtc,mfc,move,load,store")
   (set_attr "mode" "DF")])

;; Extract the high part of a HI/LO value.  See mips_hard_regno_mode_ok_p
;; for the reason why we can't just use (reg:GPR HI_REGNUM).
;;
;; When generating VR4120 or VR4130 code, we use MACCHI and DMACCHI
;; instead of MFHI.  This avoids both the normal MIPS III hi/lo hazards
;; and the errata related to -mfix-vr4130.
(define_insn "mfhi<GPR:mode>_<HILO:mode>"
  [(set (match_operand:GPR 0 "register_operand" "=d")
	(unspec:GPR [(match_operand:HILO 1 "hilo_operand" "x")]
		    UNSPEC_MFHI))]
  ""
  { return ISA_HAS_MACCHI ? "<GPR:d>macchi\t%0,%.,%." : "mfhi\t%0"; }
  [(set_attr "type" "mfhi")
   (set_attr "mode" "<GPR:MODE>")])

;; Set the high part of a HI/LO value, given that the low part has
;; already been set.  See mips_hard_regno_mode_ok_p for the reason
;; why we can't just use (reg:GPR HI_REGNUM).
(define_insn "mthi<GPR:mode>_<HILO:mode>"
  [(set (match_operand:HILO 0 "register_operand" "=x")
	(unspec:HILO [(match_operand:GPR 1 "reg_or_0_operand" "dJ")
		      (match_operand:GPR 2 "register_operand" "l")]
		     UNSPEC_MTHI))]
  ""
  "mthi\t%z1"
  [(set_attr "type" "mthi")
   (set_attr "mode" "SI")])

;; Emit a doubleword move in which exactly one of the operands is
;; a floating-point register.  We can't just emit two normal moves
;; because of the constraints imposed by the FPU register model;
;; see mips_cannot_change_mode_class for details.  Instead, we keep
;; the FPR whole and use special patterns to refer to each word of
;; the other operand.

(define_expand "move_doubleword_fpr<mode>"
  [(set (match_operand:SPLITF 0)
	(match_operand:SPLITF 1))]
  ""
{
  if (FP_REG_RTX_P (operands[0]))
    {
      rtx low = mips_subword (operands[1], 0);
      rtx high = mips_subword (operands[1], 1);
      emit_insn (gen_load_low<mode> (operands[0], low));
      if (ISA_HAS_MXHC1 && !TARGET_64BIT)
      	emit_insn (gen_mthc1<mode> (operands[0], high, operands[0]));
      else
	emit_insn (gen_load_high<mode> (operands[0], high, operands[0]));
    }
  else
    {
      rtx low = mips_subword (operands[0], 0);
      rtx high = mips_subword (operands[0], 1);
      emit_insn (gen_store_word<mode> (low, operands[1], const0_rtx));
      if (ISA_HAS_MXHC1 && !TARGET_64BIT)
	emit_insn (gen_mfhc1<mode> (high, operands[1]));
      else
	emit_insn (gen_store_word<mode> (high, operands[1], const1_rtx));
    }
  DONE;
})

;; Load the low word of operand 0 with operand 1.
(define_insn "load_low<mode>"
  [(set (match_operand:SPLITF 0 "register_operand" "=f,f")
	(unspec:SPLITF [(match_operand:<HALFMODE> 1 "general_operand" "dJ,m")]
		       UNSPEC_LOAD_LOW))]
  "TARGET_HARD_FLOAT"
{
  operands[0] = mips_subword (operands[0], 0);
  return mips_output_move (operands[0], operands[1]);
}
  [(set_attr "move_type" "mtc,fpload")
   (set_attr "mode" "<HALFMODE>")])

;; Load the high word of operand 0 from operand 1, preserving the value
;; in the low word.
(define_insn "load_high<mode>"
  [(set (match_operand:SPLITF 0 "register_operand" "=f,f")
	(unspec:SPLITF [(match_operand:<HALFMODE> 1 "general_operand" "dJ,m")
			(match_operand:SPLITF 2 "register_operand" "0,0")]
		       UNSPEC_LOAD_HIGH))]
  "TARGET_HARD_FLOAT"
{
  operands[0] = mips_subword (operands[0], 1);
  return mips_output_move (operands[0], operands[1]);
}
  [(set_attr "move_type" "mtc,fpload")
   (set_attr "mode" "<HALFMODE>")])

;; Store one word of operand 1 in operand 0.  Operand 2 is 1 to store the
;; high word and 0 to store the low word.
(define_insn "store_word<mode>"
  [(set (match_operand:<HALFMODE> 0 "nonimmediate_operand" "=d,m")
	(unspec:<HALFMODE> [(match_operand:SPLITF 1 "register_operand" "f,f")
			    (match_operand 2 "const_int_operand")]
			   UNSPEC_STORE_WORD))]
  "TARGET_HARD_FLOAT"
{
  operands[1] = mips_subword (operands[1], INTVAL (operands[2]));
  return mips_output_move (operands[0], operands[1]);
}
  [(set_attr "move_type" "mfc,fpstore")
   (set_attr "mode" "<HALFMODE>")])

;; Move operand 1 to the high word of operand 0 using mthc1, preserving the
;; value in the low word.
(define_insn "mthc1<mode>"
  [(set (match_operand:SPLITF 0 "register_operand" "=f")
	(unspec:SPLITF [(match_operand:<HALFMODE> 1 "reg_or_0_operand" "dJ")
		        (match_operand:SPLITF 2 "register_operand" "0")]
		       UNSPEC_MTHC1))]
  "TARGET_HARD_FLOAT && ISA_HAS_MXHC1"
  "mthc1\t%z1,%0"
  [(set_attr "move_type" "mtc")
   (set_attr "mode" "<HALFMODE>")])

;; Move high word of operand 1 to operand 0 using mfhc1.
(define_insn "mfhc1<mode>"
  [(set (match_operand:<HALFMODE> 0 "register_operand" "=d")
	(unspec:<HALFMODE> [(match_operand:SPLITF 1 "register_operand" "f")]
			    UNSPEC_MFHC1))]
  "TARGET_HARD_FLOAT && ISA_HAS_MXHC1"
  "mfhc1\t%0,%1"
  [(set_attr "move_type" "mfc")
   (set_attr "mode" "<HALFMODE>")])

;; Move a constant that satisfies CONST_GP_P into operand 0.
(define_expand "load_const_gp_<mode>"
  [(set (match_operand:P 0 "register_operand" "=d")
	(const:P (unspec:P [(const_int 0)] UNSPEC_GP)))])

;; Insn to initialize $gp for n32/n64 abicalls.  Operand 0 is the offset
;; of _gp from the start of this function.  Operand 1 is the incoming
;; function address.
(define_insn_and_split "loadgp_newabi_<mode>"
  [(set (match_operand:P 0 "register_operand" "=&d")
	(unspec:P [(match_operand:P 1)
		   (match_operand:P 2 "register_operand" "d")]
		  UNSPEC_LOADGP))]
  "mips_current_loadgp_style () == LOADGP_NEWABI"
  { return mips_must_initialize_gp_p () ? "#" : ""; }
  "&& mips_must_initialize_gp_p ()"
  [(set (match_dup 0) (match_dup 3))
   (set (match_dup 0) (match_dup 4))
   (set (match_dup 0) (match_dup 5))]
{
  operands[3] = gen_rtx_HIGH (Pmode, operands[1]);
  operands[4] = gen_rtx_PLUS (Pmode, operands[0], operands[2]);
  operands[5] = gen_rtx_LO_SUM (Pmode, operands[0], operands[1]);
}
  [(set_attr "type" "ghost")])

;; Likewise, for -mno-shared code.  Operand 0 is the __gnu_local_gp symbol.
(define_insn_and_split "loadgp_absolute_<mode>"
  [(set (match_operand:P 0 "register_operand" "=d")
	(unspec:P [(match_operand:P 1)] UNSPEC_LOADGP))]
  "mips_current_loadgp_style () == LOADGP_ABSOLUTE"
  { return mips_must_initialize_gp_p () ? "#" : ""; }
  "&& mips_must_initialize_gp_p ()"
  [(const_int 0)]
{
  mips_emit_move (operands[0], operands[1]);
  DONE;
}
  [(set_attr "type" "ghost")])

;; This blockage instruction prevents the gp load from being
;; scheduled after an implicit use of gp.  It also prevents
;; the load from being deleted as dead.
(define_insn "loadgp_blockage"
  [(unspec_volatile [(reg:SI 28)] UNSPEC_BLOCKAGE)]
  ""
  ""
  [(set_attr "type" "ghost")])

;; Initialize $gp for RTP PIC.  Operand 0 is the __GOTT_BASE__ symbol
;; and operand 1 is the __GOTT_INDEX__ symbol.
(define_insn_and_split "loadgp_rtp_<mode>"
  [(set (match_operand:P 0 "register_operand" "=d")
	(unspec:P [(match_operand:P 1 "symbol_ref_operand")
		   (match_operand:P 2 "symbol_ref_operand")]
		  UNSPEC_LOADGP))]
  "mips_current_loadgp_style () == LOADGP_RTP"
  { return mips_must_initialize_gp_p () ? "#" : ""; }
  "&& mips_must_initialize_gp_p ()"
  [(set (match_dup 0) (high:P (match_dup 3)))
   (set (match_dup 0) (unspec:P [(match_dup 0)
				 (match_dup 3)] UNSPEC_LOAD_GOT))
   (set (match_dup 0) (unspec:P [(match_dup 0)
				 (match_dup 4)] UNSPEC_LOAD_GOT))]
{
  operands[3] = mips_unspec_address (operands[1], SYMBOL_ABSOLUTE);
  operands[4] = mips_unspec_address (operands[2], SYMBOL_HALF);
}
  [(set_attr "type" "ghost")])

;; Initialize the global pointer for MIPS16 code.  Operand 0 is the
;; global pointer and operand 1 is the MIPS16 register that holds
;; the required value.
(define_insn_and_split "copygp_mips16_<mode>"
  [(set (match_operand:P 0 "register_operand" "=y")
	(unspec:P [(match_operand:P 1 "register_operand" "d")]
		  UNSPEC_COPYGP))]
  "TARGET_MIPS16"
  { return mips_must_initialize_gp_p () ? "#" : ""; }
  "&& mips_must_initialize_gp_p ()"
  [(set (match_dup 0) (match_dup 1))]
  ""
  [(set_attr "type" "ghost")])

;; A placeholder for where the cprestore instruction should go,
;; if we decide we need one.  Operand 0 and operand 1 are as for
;; "cprestore".  Operand 2 is a register that holds the gp value.
;;
;; The "cprestore" pattern requires operand 2 to be pic_offset_table_rtx,
;; otherwise any register that holds the correct value will do.
(define_insn_and_split "potential_cprestore_<mode>"
  [(set (match_operand:P 0 "cprestore_save_slot_operand" "=X,X")
	(unspec:P [(match_operand:P 1 "const_int_operand" "I,i")
		   (match_operand:P 2 "register_operand" "d,d")]
		  UNSPEC_POTENTIAL_CPRESTORE))
   (clobber (match_operand:P 3 "scratch_operand" "=X,&d"))]
  "!TARGET_CPRESTORE_DIRECTIVE || operands[2] == pic_offset_table_rtx"
  { return mips_must_initialize_gp_p () ? "#" : ""; }
  "mips_must_initialize_gp_p ()"
  [(const_int 0)]
{
  mips_save_gp_to_cprestore_slot (operands[0], operands[1],
				  operands[2], operands[3]);
  DONE;
}
  [(set_attr "type" "ghost")])

;; Emit a .cprestore directive, which normally expands to a single store
;; instruction.  Operand 0 is a (possibly illegitimate) sp-based MEM
;; for the cprestore slot.  Operand 1 is the offset of the slot from
;; the stack pointer.  (This is redundant with operand 0, but it makes
;; things a little simpler.)
(define_insn "cprestore_<mode>"
  [(set (match_operand:P 0 "cprestore_save_slot_operand" "=X,X")
	(unspec:P [(match_operand:P 1 "const_int_operand" "I,i")
		   (reg:P 28)]
		  UNSPEC_CPRESTORE))]
  "TARGET_CPRESTORE_DIRECTIVE"
{
  if (mips_nomacro.nesting_level > 0 && which_alternative == 1)
    return ".set\tmacro\;.cprestore\t%1\;.set\tnomacro";
  else
    return ".cprestore\t%1";
}
  [(set_attr "type" "store")
   (set_attr "insn_count" "1,3")])

(define_insn "use_cprestore_<mode>"
  [(set (reg:P CPRESTORE_SLOT_REGNUM)
	(match_operand:P 0 "cprestore_load_slot_operand"))]
  ""
  ""
  [(set_attr "type" "ghost")])

;; Expand in-line code to clear the instruction cache between operand[0] and
;; operand[1].
(define_expand "clear_cache"
  [(match_operand 0 "pmode_register_operand")
   (match_operand 1 "pmode_register_operand")]
  ""
  "
{
  if (TARGET_SYNCI)
    {
      mips_expand_synci_loop (operands[0], operands[1]);
      emit_insn (gen_sync ());
      emit_insn (PMODE_INSN (gen_clear_hazard, ()));
    }
  else if (mips_cache_flush_func && mips_cache_flush_func[0])
    {
      rtx len = gen_reg_rtx (Pmode);
      emit_insn (gen_sub3_insn (len, operands[1], operands[0]));
      MIPS_ICACHE_SYNC (operands[0], len);
    }
  DONE;
}")

(define_insn "sync"
  [(unspec_volatile [(const_int 0)] UNSPEC_SYNC)]
  "GENERATE_SYNC"
  { return mips_output_sync (); })

(define_insn "synci"
  [(unspec_volatile [(match_operand 0 "pmode_register_operand" "d")]
		    UNSPEC_SYNCI)]
  "TARGET_SYNCI"
  "synci\t0(%0)")

(define_insn "rdhwr_synci_step_<mode>"
  [(set (match_operand:P 0 "register_operand" "=d")
        (unspec_volatile [(const_int 1)]
        UNSPEC_RDHWR))]
  "ISA_HAS_SYNCI"
  "rdhwr\t%0,$1")

(define_insn "clear_hazard_<mode>"
  [(unspec_volatile [(const_int 0)] UNSPEC_CLEAR_HAZARD)
   (clobber (reg:P RETURN_ADDR_REGNUM))]
  "ISA_HAS_SYNCI"
{
  return "%(%<bal\t1f\n"
         "\tnop\n"
         "1:\t<d>addiu\t$31,$31,12\n"
         "\tjr.hb\t$31\n"
         "\tnop%>%)";
}
  [(set_attr "insn_count" "5")])

;; Cache operations for R4000-style caches.
(define_insn "mips_cache"
  [(set (mem:BLK (scratch))
	(unspec:BLK [(match_operand:SI 0 "const_int_operand")
		     (match_operand:QI 1 "address_operand" "ZD")]
		    UNSPEC_MIPS_CACHE))]
  "ISA_HAS_CACHE"
  "cache\t%X0,%a1")

;; Similar, but with the operands hard-coded to an R10K cache barrier
;; operation.  We keep the pattern distinct so that we can identify
;; cache operations inserted by -mr10k-cache-barrier=, and so that
;; the operation is never inserted into a delay slot.
(define_insn "r10k_cache_barrier"
  [(set (mem:BLK (scratch))
	(unspec:BLK [(const_int 0)] UNSPEC_R10K_CACHE_BARRIER))]
  "ISA_HAS_CACHE"
  "cache\t0x14,0(%$)"
  [(set_attr "can_delay" "no")])

;; Block moves, see mips.c for more details.
;; Argument 0 is the destination
;; Argument 1 is the source
;; Argument 2 is the length
;; Argument 3 is the alignment

(define_expand "movmemsi"
  [(parallel [(set (match_operand:BLK 0 "general_operand")
		   (match_operand:BLK 1 "general_operand"))
	      (use (match_operand:SI 2 ""))
	      (use (match_operand:SI 3 "const_int_operand"))])]
  "!TARGET_MIPS16 && !TARGET_MEMCPY"
{
  if (mips_expand_block_move (operands[0], operands[1], operands[2]))
    DONE;
  else
    FAIL;
})

;;
;;  ....................
;;
;;	SHIFTS
;;
;;  ....................

(define_expand "<optab><mode>3"
  [(set (match_operand:GPR 0 "register_operand")
	(any_shift:GPR (match_operand:GPR 1 "register_operand")
		       (match_operand:SI 2 "arith_operand")))]
  ""
{
  /* On the mips16, a shift of more than 8 is a four byte instruction,
     so, for a shift between 8 and 16, it is just as fast to do two
     shifts of 8 or less.  If there is a lot of shifting going on, we
     may win in CSE.  Otherwise combine will put the shifts back
     together again.  This can be called by mips_function_arg, so we must
     be careful not to allocate a new register if we've reached the
     reload pass.  */
  if (TARGET_MIPS16
      && optimize
      && CONST_INT_P (operands[2])
      && INTVAL (operands[2]) > 8
      && INTVAL (operands[2]) <= 16
      && !reload_in_progress
      && !reload_completed)
    {
      rtx temp = gen_reg_rtx (<MODE>mode);

      emit_insn (gen_<optab><mode>3 (temp, operands[1], GEN_INT (8)));
      emit_insn (gen_<optab><mode>3 (operands[0], temp,
				     GEN_INT (INTVAL (operands[2]) - 8)));
      DONE;
    }
})

(define_insn "*<optab><mode>3"
  [(set (match_operand:GPR 0 "register_operand" "=!u,d")
	(any_shift:GPR (match_operand:GPR 1 "register_operand" "!u,d")
		       (match_operand:SI 2 "arith_operand" "Uib3,dI")))]
  "!TARGET_MIPS16"
{
  if (CONST_INT_P (operands[2]))
    operands[2] = GEN_INT (INTVAL (operands[2])
			   & (GET_MODE_BITSIZE (<MODE>mode) - 1));

  return "<d><insn>\t%0,%1,%2";
}
  [(set_attr "type" "shift")
   (set_attr "compression" "<shift_compression>,none")
   (set_attr "mode" "<MODE>")])

(define_insn "*<optab>si3_extend"
  [(set (match_operand:DI 0 "register_operand" "=d")
	(sign_extend:DI
	   (any_shift:SI (match_operand:SI 1 "register_operand" "d")
			 (match_operand:SI 2 "arith_operand" "dI"))))]
  "TARGET_64BIT && !TARGET_MIPS16"
{
  if (CONST_INT_P (operands[2]))
    operands[2] = GEN_INT (INTVAL (operands[2]) & 0x1f);

  return "<insn>\t%0,%1,%2";
}
  [(set_attr "type" "shift")
   (set_attr "mode" "SI")])

(define_insn "*<optab>si3_mips16"
  [(set (match_operand:SI 0 "register_operand" "=d,d,d")
	(any_shift:SI (match_operand:SI 1 "register_operand" "0,d,d")
		      (match_operand:SI 2 "arith_operand" "d,Uib3,I")))]
  "TARGET_MIPS16"
{
  if (which_alternative == 0)
    return "<insn>\t%0,%2";

  operands[2] = GEN_INT (INTVAL (operands[2]) & 0x1f);
  return "<insn>\t%0,%1,%2";
}
  [(set_attr "type" "shift")
   (set_attr "mode" "SI")
   (set_attr "extended_mips16" "no,no,yes")])

(define_insn "<GPR:d>lsa"
 [(set (match_operand:GPR 0 "register_operand" "=d")
       (plus:GPR (ashift:GPR (match_operand:GPR 1 "register_operand" "d")
			     (match_operand 2 "const_immlsa_operand" ""))
		(match_operand:GPR 3 "register_operand" "d")))]
 "ISA_HAS_<GPR:D>LSA"
 "<GPR:d>lsa\t%0,%1,%3,%2"
 [(set_attr "type" "arith")
  (set_attr "mode" "<GPR:MODE>")])

;; We need separate DImode MIPS16 patterns because of the irregularity
;; of right shifts.
(define_insn "*ashldi3_mips16"
  [(set (match_operand:DI 0 "register_operand" "=d,d,d")
	(ashift:DI (match_operand:DI 1 "register_operand" "0,d,d")
		   (match_operand:SI 2 "arith_operand" "d,Uib3,I")))]
  "TARGET_64BIT && TARGET_MIPS16"
{
  if (which_alternative == 0)
    return "dsll\t%0,%2";

  operands[2] = GEN_INT (INTVAL (operands[2]) & 0x3f);
  return "dsll\t%0,%1,%2";
}
  [(set_attr "type" "shift")
   (set_attr "mode" "DI")
   (set_attr "extended_mips16" "no,no,yes")])

(define_insn "*ashrdi3_mips16"
  [(set (match_operand:DI 0 "register_operand" "=d,d,d")
	(ashiftrt:DI (match_operand:DI 1 "register_operand" "0,0,0")
		     (match_operand:SI 2 "arith_operand" "d,Uib3,I")))]
  "TARGET_64BIT && TARGET_MIPS16"
{
  if (CONST_INT_P (operands[2]))
    operands[2] = GEN_INT (INTVAL (operands[2]) & 0x3f);

  return "dsra\t%0,%2";
}
  [(set_attr "type" "shift")
   (set_attr "mode" "DI")
   (set_attr "extended_mips16" "no,no,yes")])

(define_insn "*lshrdi3_mips16"
  [(set (match_operand:DI 0 "register_operand" "=d,d,d")
	(lshiftrt:DI (match_operand:DI 1 "register_operand" "0,0,0")
		     (match_operand:SI 2 "arith_operand" "d,Uib3,I")))]
  "TARGET_64BIT && TARGET_MIPS16"
{
  if (CONST_INT_P (operands[2]))
    operands[2] = GEN_INT (INTVAL (operands[2]) & 0x3f);

  return "dsrl\t%0,%2";
}
  [(set_attr "type" "shift")
   (set_attr "mode" "DI")
   (set_attr "extended_mips16" "no,no,yes")])

;; On the mips16, we can split a 4 byte shift into 2 2 byte shifts.

(define_split
  [(set (match_operand:GPR 0 "d_operand")
	(any_shift:GPR (match_operand:GPR 1 "d_operand")
		       (match_operand:GPR 2 "const_int_operand")))]
  "TARGET_MIPS16 && reload_completed && !TARGET_DEBUG_D_MODE
   && INTVAL (operands[2]) > 8
   && INTVAL (operands[2]) <= 16"
  [(set (match_dup 0) (any_shift:GPR (match_dup 1) (const_int 8)))
   (set (match_dup 0) (any_shift:GPR (match_dup 0) (match_dup 2)))]
  { operands[2] = GEN_INT (INTVAL (operands[2]) - 8); })

;; If we load a byte on the mips16 as a bitfield, the resulting
;; sequence of instructions is too complicated for combine, because it
;; involves four instructions: a load, a shift, a constant load into a
;; register, and an and (the key problem here is that the mips16 does
;; not have and immediate).  We recognize a shift of a load in order
;; to make it simple enough for combine to understand.
;;
;; The instruction count here is the worst case.
(define_insn_and_split ""
  [(set (match_operand:SI 0 "register_operand" "=d")
	(lshiftrt:SI (match_operand:SI 1 "memory_operand" "m")
		     (match_operand:SI 2 "immediate_operand" "I")))]
  "TARGET_MIPS16"
  "#"
  ""
  [(set (match_dup 0) (match_dup 1))
   (set (match_dup 0) (lshiftrt:SI (match_dup 0) (match_dup 2)))]
  ""
  [(set_attr "type"	"load")
   (set_attr "mode"	"SI")
   (set (attr "insn_count")
	(symbol_ref "mips_load_store_insns (operands[1], insn) + 2"))])

(define_insn "rotr<mode>3"
  [(set (match_operand:GPR 0 "register_operand" "=d")
	(rotatert:GPR (match_operand:GPR 1 "register_operand" "d")
		      (match_operand:SI 2 "arith_operand" "dI")))]
  "ISA_HAS_ROR"
{
  if (CONST_INT_P (operands[2]))
    gcc_assert (INTVAL (operands[2]) >= 0
		&& INTVAL (operands[2]) < GET_MODE_BITSIZE (<MODE>mode));

  return "<d>ror\t%0,%1,%2";
}
  [(set_attr "type" "shift")
   (set_attr "mode" "<MODE>")])

(define_insn "bswaphi2"
  [(set (match_operand:HI 0 "register_operand" "=d")
	(bswap:HI (match_operand:HI 1 "register_operand" "d")))]
  "ISA_HAS_WSBH"
  "wsbh\t%0,%1"
  [(set_attr "type" "shift")])

(define_insn_and_split "bswapsi2"
  [(set (match_operand:SI 0 "register_operand" "=d")
	(bswap:SI (match_operand:SI 1 "register_operand" "d")))]
  "ISA_HAS_WSBH && ISA_HAS_ROR"
  "#"
  ""
  [(set (match_dup 0) (unspec:SI [(match_dup 1)] UNSPEC_WSBH))
   (set (match_dup 0) (rotatert:SI (match_dup 0) (const_int 16)))]
  ""
  [(set_attr "insn_count" "2")])

(define_insn_and_split "bswapdi2"
  [(set (match_operand:DI 0 "register_operand" "=d")
	(bswap:DI (match_operand:DI 1 "register_operand" "d")))]
  "TARGET_64BIT && ISA_HAS_WSBH"
  "#"
  ""
  [(set (match_dup 0) (unspec:DI [(match_dup 1)] UNSPEC_DSBH))
   (set (match_dup 0) (unspec:DI [(match_dup 0)] UNSPEC_DSHD))]
  ""
  [(set_attr "insn_count" "2")])

(define_insn "wsbh"
  [(set (match_operand:SI 0 "register_operand" "=d")
	(unspec:SI [(match_operand:SI 1 "register_operand" "d")] UNSPEC_WSBH))]
  "ISA_HAS_WSBH"
  "wsbh\t%0,%1"
  [(set_attr "type" "shift")])

(define_insn "dsbh"
  [(set (match_operand:DI 0 "register_operand" "=d")
	(unspec:DI [(match_operand:DI 1 "register_operand" "d")] UNSPEC_DSBH))]
  "TARGET_64BIT && ISA_HAS_WSBH"
  "dsbh\t%0,%1"
  [(set_attr "type" "shift")])

(define_insn "dshd"
  [(set (match_operand:DI 0 "register_operand" "=d")
	(unspec:DI [(match_operand:DI 1 "register_operand" "d")] UNSPEC_DSHD))]
  "TARGET_64BIT && ISA_HAS_WSBH"
  "dshd\t%0,%1"
  [(set_attr "type" "shift")])

;;
;;  ....................
;;
;;	CONDITIONAL BRANCHES
;;
;;  ....................

;; Conditional branches on floating-point equality tests.

(define_insn "*branch_fp_<mode>"
  [(set (pc)
        (if_then_else
         (match_operator 1 "equality_operator"
                         [(match_operand:FPCC 2 "register_operand" "<reg>")
			  (const_int 0)])
         (label_ref (match_operand 0 "" ""))
         (pc)))]
  "TARGET_HARD_FLOAT"
{
  return mips_output_conditional_branch (insn, operands,
					 MIPS_BRANCH ("b%F1", "%Z2%0"),
					 MIPS_BRANCH ("b%W1", "%Z2%0"));
}
  [(set_attr "type" "branch")])

(define_insn "*branch_fp_inverted_<mode>"
  [(set (pc)
        (if_then_else
         (match_operator 1 "equality_operator"
                         [(match_operand:FPCC 2 "register_operand" "<reg>")
			  (const_int 0)])
         (pc)
         (label_ref (match_operand 0 "" ""))))]
  "TARGET_HARD_FLOAT"
{
  return mips_output_conditional_branch (insn, operands,
					 MIPS_BRANCH ("b%W1", "%Z2%0"),
					 MIPS_BRANCH ("b%F1", "%Z2%0"));
}
  [(set_attr "type" "branch")])

;; Conditional branches on ordered comparisons with zero.

(define_insn "*branch_order<mode>"
  [(set (pc)
	(if_then_else
	 (match_operator 1 "order_operator"
			 [(match_operand:GPR 2 "register_operand" "d,d")
			  (match_operand:GPR 3 "reg_or_0_operand" "J,d")])
	 (label_ref (match_operand 0 "" ""))
	 (pc)))]
  "!TARGET_MIPS16"
  { return mips_output_order_conditional_branch (insn, operands, false); }
  [(set_attr "type" "branch")
   (set_attr "compact_form" "maybe,always")
   (set_attr "hazard" "forbidden_slot")])

(define_insn "*branch_order<mode>_inverted"
  [(set (pc)
	(if_then_else
	 (match_operator 1 "order_operator"
			 [(match_operand:GPR 2 "register_operand" "d,d")
			  (match_operand:GPR 3 "reg_or_0_operand" "J,d")])
	 (pc)
	 (label_ref (match_operand 0 "" ""))))]
  "!TARGET_MIPS16"
  { return mips_output_order_conditional_branch (insn, operands, true); }
  [(set_attr "type" "branch")
   (set_attr "compact_form" "maybe,always")
   (set_attr "hazard" "forbidden_slot")])

;; Conditional branch on equality comparison.

(define_insn "*branch_equality<mode>"
  [(set (pc)
	(if_then_else
	 (match_operator 1 "equality_operator"
			 [(match_operand:GPR 2 "register_operand" "d")
			  (match_operand:GPR 3 "reg_or_0_operand" "dJ")])
	 (label_ref (match_operand 0 "" ""))
	 (pc)))]
  "!TARGET_MIPS16"
  { return mips_output_equal_conditional_branch (insn, operands, false); }
  [(set_attr "type" "branch")
   (set_attr "compact_form" "maybe")
   (set_attr "hazard" "forbidden_slot")])

(define_insn "*branch_equality<mode>_inverted"
  [(set (pc)
	(if_then_else
	 (match_operator 1 "equality_operator"
			 [(match_operand:GPR 2 "register_operand" "d")
			  (match_operand:GPR 3 "reg_or_0_operand" "dJ")])
	 (pc)
	 (label_ref (match_operand 0 "" ""))))]
  "!TARGET_MIPS16"
  { return mips_output_equal_conditional_branch (insn, operands, true); }
  [(set_attr "type" "branch")
   (set_attr "compact_form" "maybe")
   (set_attr "hazard" "forbidden_slot")])

;; MIPS16 branches

(define_insn "*branch_equality<mode>_mips16"
  [(set (pc)
	(if_then_else
	 (match_operator 1 "equality_operator"
			 [(match_operand:GPR 2 "register_operand" "d,t")
			  (const_int 0)])
	 (label_ref (match_operand 0 "" ""))
	 (pc)))]
  "TARGET_MIPS16"
  "@
   b%C1z\t%2,%0
   bt%C1z\t%0"
  [(set_attr "type" "branch")])

(define_insn "*branch_equality<mode>_mips16_inverted"
  [(set (pc)
	(if_then_else
	 (match_operator 1 "equality_operator"
			 [(match_operand:GPR 2 "register_operand" "d,t")
			  (const_int 0)])
	 (pc)
	 (label_ref (match_operand 0 "" ""))))]
  "TARGET_MIPS16"
  "@
   b%N1z\t%2,%0
   bt%N1z\t%0"
  [(set_attr "type" "branch")])

(define_expand "cbranch<mode>4"
  [(set (pc)
	(if_then_else (match_operator 0 "comparison_operator"
		       [(match_operand:GPR 1 "register_operand")
		        (match_operand:GPR 2 "nonmemory_operand")])
		      (label_ref (match_operand 3 ""))
		      (pc)))]
  ""
{
  mips_expand_conditional_branch (operands);
  DONE;
})

(define_expand "cbranch<mode>4"
  [(set (pc)
	(if_then_else (match_operator 0 "comparison_operator"
		       [(match_operand:SCALARF 1 "register_operand")
		        (match_operand:SCALARF 2 "register_operand")])
		      (label_ref (match_operand 3 ""))
		      (pc)))]
  ""
{
  mips_expand_conditional_branch (operands);
  DONE;
})

;; Used to implement built-in functions.
(define_expand "condjump"
  [(set (pc)
	(if_then_else (match_operand 0)
		      (label_ref (match_operand 1))
		      (pc)))])

;; Branch if bit is set/clear.

(define_insn "*branch_bit<bbv><mode>"
  [(set (pc)
	(if_then_else
	 (equality_op (zero_extract:GPR
		       (match_operand:GPR 1 "register_operand" "d")
		       (const_int 1)
		       (match_operand 2 "const_int_operand" ""))
		      (const_int 0))
	 (label_ref (match_operand 0 ""))
	 (pc)))]
  "ISA_HAS_BBIT && UINTVAL (operands[2]) < GET_MODE_BITSIZE (<MODE>mode)"
{
  return
    mips_output_conditional_branch (insn, operands,
				    MIPS_BRANCH ("bbit<bbv>", "%1,%2,%0"),
				    MIPS_BRANCH ("bbit<bbinv>", "%1,%2,%0"));
}
  [(set_attr "type"	     "branch")
   (set_attr "branch_likely" "no")])

(define_insn "*branch_bit<bbv><mode>_inverted"
  [(set (pc)
	(if_then_else
	 (equality_op (zero_extract:GPR
		       (match_operand:GPR 1 "register_operand" "d")
		       (const_int 1)
		       (match_operand 2 "const_int_operand" ""))
		      (const_int 0))
	 (pc)
	 (label_ref (match_operand 0 ""))))]
  "ISA_HAS_BBIT && UINTVAL (operands[2]) < GET_MODE_BITSIZE (<MODE>mode)"
{
  return
    mips_output_conditional_branch (insn, operands,
				    MIPS_BRANCH ("bbit<bbinv>", "%1,%2,%0"),
				    MIPS_BRANCH ("bbit<bbv>", "%1,%2,%0"));
}
  [(set_attr "type"	     "branch")
   (set_attr "branch_likely" "no")])

;;
;;  ....................
;;
;;	SETTING A REGISTER FROM A COMPARISON
;;
;;  ....................

;; Destination is always set in SI mode.

(define_expand "cstore<mode>4"
  [(set (match_operand:SI 0 "register_operand")
	(match_operator:SI 1 "mips_cstore_operator"
	 [(match_operand:GPR 2 "register_operand")
	  (match_operand:GPR 3 "nonmemory_operand")]))]
  ""
{
  mips_expand_scc (operands);
  DONE;
})

(define_insn "*seq_zero_<GPR:mode><GPR2:mode>"
  [(set (match_operand:GPR2 0 "register_operand" "=d")
	(eq:GPR2 (match_operand:GPR 1 "register_operand" "d")
		 (const_int 0)))]
  "!TARGET_MIPS16 && !ISA_HAS_SEQ_SNE"
  "sltu\t%0,%1,1"
  [(set_attr "type" "slt")
   (set_attr "mode" "<GPR:MODE>")])

(define_insn "*seq_zero_<GPR:mode><GPR2:mode>_mips16"
  [(set (match_operand:GPR2 0 "register_operand" "=t")
	(eq:GPR2 (match_operand:GPR 1 "register_operand" "d")
		 (const_int 0)))]
  "TARGET_MIPS16 && !ISA_HAS_SEQ_SNE"
  "sltu\t%1,1"
  [(set_attr "type" "slt")
   (set_attr "mode" "<GPR:MODE>")])

;; Generate sltiu unless using seq results in better code.
(define_insn "*seq_<GPR:mode><GPR2:mode>_seq"
  [(set (match_operand:GPR2 0 "register_operand" "=d,d,d")
	(eq:GPR2 (match_operand:GPR 1 "register_operand" "%d,d,d")
		 (match_operand:GPR 2 "reg_imm10_operand" "d,J,YB")))]
  "ISA_HAS_SEQ_SNE"
  "@
   seq\t%0,%1,%2
   sltiu\t%0,%1,1
   seqi\t%0,%1,%2"
  [(set_attr "type" "slt")
   (set_attr "mode" "<GPR:MODE>")])

(define_insn "*sne_zero_<GPR:mode><GPR2:mode>"
  [(set (match_operand:GPR2 0 "register_operand" "=d")
	(ne:GPR2 (match_operand:GPR 1 "register_operand" "d")
		 (const_int 0)))]
  "!TARGET_MIPS16 && !ISA_HAS_SEQ_SNE"
  "sltu\t%0,%.,%1"
  [(set_attr "type" "slt")
   (set_attr "mode" "<GPR:MODE>")])

;; Generate sltu unless using sne results in better code.
(define_insn "*sne_<GPR:mode><GPR2:mode>_sne"
  [(set (match_operand:GPR2 0 "register_operand" "=d,d,d")
	(ne:GPR2 (match_operand:GPR 1 "register_operand" "%d,d,d")
		 (match_operand:GPR 2 "reg_imm10_operand" "d,J,YB")))]
  "ISA_HAS_SEQ_SNE"
  "@
   sne\t%0,%1,%2
   sltu\t%0,%.,%1
   snei\t%0,%1,%2"
  [(set_attr "type" "slt")
   (set_attr "mode" "<GPR:MODE>")])

(define_insn "*sgt<u>_<GPR:mode><GPR2:mode>"
  [(set (match_operand:GPR2 0 "register_operand" "=d")
	(any_gt:GPR2 (match_operand:GPR 1 "register_operand" "d")
		     (match_operand:GPR 2 "reg_or_0_operand" "dJ")))]
  "!TARGET_MIPS16"
  "slt<u>\t%0,%z2,%1"
  [(set_attr "type" "slt")
   (set_attr "mode" "<GPR:MODE>")])

(define_insn "*sgt<u>_<GPR:mode><GPR2:mode>_mips16"
  [(set (match_operand:GPR2 0 "register_operand" "=t")
	(any_gt:GPR2 (match_operand:GPR 1 "register_operand" "d")
		     (match_operand:GPR 2 "register_operand" "d")))]
  "TARGET_MIPS16"
  "slt<u>\t%2,%1"
  [(set_attr "type" "slt")
   (set_attr "mode" "<GPR:MODE>")])

(define_insn "*sge<u>_<GPR:mode><GPR2:mode>"
  [(set (match_operand:GPR2 0 "register_operand" "=d")
	(any_ge:GPR2 (match_operand:GPR 1 "register_operand" "d")
		     (const_int 1)))]
  "!TARGET_MIPS16"
  "slt<u>\t%0,%.,%1"
  [(set_attr "type" "slt")
   (set_attr "mode" "<GPR:MODE>")])

(define_insn "*slt<u>_<GPR:mode><GPR2:mode>"
  [(set (match_operand:GPR2 0 "register_operand" "=d")
	(any_lt:GPR2 (match_operand:GPR 1 "register_operand" "d")
		     (match_operand:GPR 2 "arith_operand" "dI")))]
  "!TARGET_MIPS16"
  "slt<u>\t%0,%1,%2"
  [(set_attr "type" "slt")
   (set_attr "mode" "<GPR:MODE>")])

(define_insn "*slt<u>_<GPR:mode><GPR2:mode>_mips16"
  [(set (match_operand:GPR2 0 "register_operand" "=t,t,t")
	(any_lt:GPR2 (match_operand:GPR 1 "register_operand" "d,d,d")
		     (match_operand:GPR 2 "arith_operand" "d,Uub8,I")))]
  "TARGET_MIPS16"
  "slt<u>\t%1,%2"
  [(set_attr "type" "slt")
   (set_attr "mode" "<GPR:MODE>")
   (set_attr "extended_mips16" "no,no,yes")])

(define_insn "*sle<u>_<GPR:mode><GPR2:mode>"
  [(set (match_operand:GPR2 0 "register_operand" "=d")
	(any_le:GPR2 (match_operand:GPR 1 "register_operand" "d")
		     (match_operand:GPR 2 "sle_operand" "")))]
  "!TARGET_MIPS16"
{
  operands[2] = GEN_INT (INTVAL (operands[2]) + 1);
  return "slt<u>\t%0,%1,%2";
}
  [(set_attr "type" "slt")
   (set_attr "mode" "<GPR:MODE>")])

(define_insn "*sle<u>_<GPR:mode><GPR2:mode>_mips16"
  [(set (match_operand:GPR2 0 "register_operand" "=t,t")
	(any_le:GPR2 (match_operand:GPR 1 "register_operand" "d,d")
		     (match_operand:GPR 2 "sle_operand" "Udb8,i")))]
  "TARGET_MIPS16"
{
  operands[2] = GEN_INT (INTVAL (operands[2]) + 1);
  return "slt<u>\t%1,%2";
}
  [(set_attr "type" "slt")
   (set_attr "mode" "<GPR:MODE>")
   (set_attr "extended_mips16" "no,yes")])

;;
;;  ....................
;;
;;	FLOATING POINT COMPARISONS
;;
;;  ....................

(define_insn "s<code>_<SCALARF:mode>_using_<FPCC:mode>"
  [(set (match_operand:FPCC 0 "register_operand" "=<reg>")
	(fcond:FPCC (match_operand:SCALARF 1 "register_operand" "f")
		    (match_operand:SCALARF 2 "register_operand" "f")))]
  ""
  "<fpcmp>.<fcond>.<fmt>\t%Z0%1,%2"
  [(set_attr "type" "fcmp")
   (set_attr "mode" "FPSW")])

(define_insn "s<code>_<SCALARF:mode>_using_<FPCC:mode>"
  [(set (match_operand:FPCC 0 "register_operand" "=<reg>")
	(swapped_fcond:FPCC (match_operand:SCALARF 1 "register_operand" "f")
			    (match_operand:SCALARF 2 "register_operand" "f")))]
  ""
  "<fpcmp>.<swapped_fcond>.<fmt>\t%Z0%2,%1"
  [(set_attr "type" "fcmp")
   (set_attr "mode" "FPSW")])

;;
;;  ....................
;;
;;	UNCONDITIONAL BRANCHES
;;
;;  ....................

;; Unconditional branches.

(define_expand "jump"
  [(set (pc)
	(label_ref (match_operand 0)))])

(define_insn "*jump_absolute"
  [(set (pc)
	(label_ref (match_operand 0)))]
  "!TARGET_MIPS16 && TARGET_ABSOLUTE_JUMPS"
{
  if (get_attr_length (insn) <= 8)
    {
      if (TARGET_CB_MAYBE)
	return MIPS_ABSOLUTE_JUMP ("%*b%:\t%l0");
      else
	return MIPS_ABSOLUTE_JUMP ("%*b\t%l0%/");
    }
  else
    {
      if (TARGET_CB_MAYBE && !final_sequence)
	return MIPS_ABSOLUTE_JUMP ("%*bc\t%l0");
      else
	return MIPS_ABSOLUTE_JUMP ("%*j\t%l0%/");
    }
}
  [(set_attr "type" "branch")
   (set_attr "compact_form" "maybe")])

(define_insn "*jump_pic"
  [(set (pc)
	(label_ref (match_operand 0)))]
  "!TARGET_MIPS16 && !TARGET_ABSOLUTE_JUMPS"
{
  if (get_attr_length (insn) <= 8)
    {
      if (TARGET_CB_MAYBE)
	return "%*b%:\t%l0";
      else
	return "%*b\t%l0%/";
    }
  else
    {
      mips_output_load_label (operands[0]);
      if (TARGET_CB_MAYBE)
	return "%*jr%:\t%@%]";
      else
	return "%*jr\t%@%/%]";
    }
}
  [(set_attr "type" "branch")
   (set_attr "compact_form" "maybe")])

;; We need a different insn for the mips16, because a mips16 branch
;; does not have a delay slot.

(define_insn "*jump_mips16"
  [(set (pc)
	(label_ref (match_operand 0 "" "")))]
  "TARGET_MIPS16"
  "b\t%l0"
  [(set_attr "type" "branch")
   (set (attr "length")
	;; This calculation is like the normal branch one, but the
	;; range of the unextended instruction is [-0x800, 0x7fe] rather
	;; than [-0x100, 0xfe].  This translates to a range of:
	;;
	;;    [-(0x800 - sizeof (branch)), 0x7fe]
	;; == [-0x7fe, 0x7fe]
	;;
	;; from the shorten_branches reference address.  Long-branch
	;; sequences will replace this one, so the minimum length
	;; is one instruction shorter than for conditional branches.
	(cond [(and (le (minus (match_dup 0) (pc)) (const_int 2046))
		    (le (minus (pc) (match_dup 0)) (const_int 2046)))
	       (const_int 2)
	       (and (le (minus (match_dup 0) (pc)) (const_int 65534))
		    (le (minus (pc) (match_dup 0)) (const_int 65532)))
	       (const_int 4)
	       (and (match_test "TARGET_ABICALLS")
		    (not (match_test "TARGET_ABSOLUTE_ABICALLS")))
	       (const_int 18)
	       (match_test "Pmode == SImode")
	       (const_int 14)
	       ] (const_int 22)))])

(define_expand "indirect_jump"
  [(set (pc) (match_operand 0 "register_operand"))]
  ""
{
  operands[0] = force_reg (Pmode, operands[0]);
  emit_jump_insn (PMODE_INSN (gen_indirect_jump, (operands[0])));
  DONE;
})

(define_insn "indirect_jump_<mode>"
  [(set (pc) (match_operand:P 0 "register_operand" "d"))]
  ""
  {
    return mips_output_jump (operands, 0, -1, false);
  }
  [(set_attr "type" "jump")
   (set_attr "mode" "none")])

;; A combined jump-and-move instruction, used for MIPS16 long-branch
;; sequences.  Having a dedicated pattern is more convenient than
;; creating a SEQUENCE for this special case.
(define_insn "indirect_jump_and_restore_<mode>"
  [(set (pc) (match_operand:P 1 "register_operand" "d"))
   (set (match_operand:P 0 "register_operand" "=d")
   	(match_operand:P 2 "register_operand" "y"))]
  ""
  "%(%<jr\t%1\;move\t%0,%2%>%)"
  [(set_attr "type" "multi")
   (set_attr "extended_mips16" "yes")])

(define_expand "tablejump"
  [(set (pc)
	(match_operand 0 "register_operand"))
   (use (label_ref (match_operand 1 "")))]
  "!TARGET_MIPS16_SHORT_JUMP_TABLES"
{
  if (TARGET_GPWORD)
    operands[0] = expand_binop (Pmode, add_optab, operands[0],
				pic_offset_table_rtx, 0, 0, OPTAB_WIDEN);
  else if (TARGET_RTP_PIC)
    {
      /* When generating RTP PIC, we use case table entries that are relative
	 to the start of the function.  Add the function's address to the
	 value we loaded.  */
      rtx start = get_hard_reg_initial_val (Pmode, PIC_FUNCTION_ADDR_REGNUM);
      operands[0] = expand_binop (ptr_mode, add_optab, operands[0],
				  start, 0, 0, OPTAB_WIDEN);
    }

  emit_jump_insn (PMODE_INSN (gen_tablejump, (operands[0], operands[1])));
  DONE;
})

(define_insn "tablejump_<mode>"
  [(set (pc)
	(match_operand:P 0 "register_operand" "d"))
   (use (label_ref (match_operand 1 "" "")))]
  ""
  {
    return mips_output_jump (operands, 0, -1, false);
  }
  [(set_attr "type" "jump")
   (set_attr "mode" "none")])

;; For MIPS16, we don't know whether a given jump table will use short or
;; word-sized offsets until late in compilation, when we are able to determine
;; the sizes of the insns which comprise the containing function.  This
;; necessitates the use of the casesi rather than the tablejump pattern, since
;; the latter tries to calculate the index of the offset to jump through early
;; in compilation, i.e. at expand time, when nothing is known about the
;; eventual function layout.

(define_expand "casesi"
  [(match_operand:SI 0 "register_operand" "")	; index to jump on
   (match_operand:SI 1 "const_int_operand" "")	; lower bound
   (match_operand:SI 2 "const_int_operand" "")	; total range
   (match_operand 3 "" "")			; table label
   (match_operand 4 "" "")]			; out of range label
  "TARGET_MIPS16_SHORT_JUMP_TABLES"
{
  if (operands[1] != const0_rtx)
    {
      rtx reg = gen_reg_rtx (SImode);
      rtx offset = gen_int_mode (-INTVAL (operands[1]), SImode);
      
      if (!arith_operand (offset, SImode))
        offset = force_reg (SImode, offset);
      
      emit_insn (gen_addsi3 (reg, operands[0], offset));
      operands[0] = reg;
    }

  if (!arith_operand (operands[0], SImode))
    operands[0] = force_reg (SImode, operands[0]);

  emit_cmp_and_jump_insns (operands[0], operands[2], GTU,
			   NULL_RTX, SImode, 1, operands[4]);
  emit_jump_insn (PMODE_INSN (gen_casesi_internal_mips16,
			      (operands[0], operands[3])));
  DONE;
})

(define_insn "casesi_internal_mips16_<mode>"
  [(set (pc)
	(unspec:P [(match_operand:SI 0 "register_operand" "d")
		   (label_ref (match_operand 1 "" ""))]
	 UNSPEC_CASESI_DISPATCH))
   (clobber (match_scratch:P 2 "=d"))
   (clobber (match_scratch:P 3 "=d"))]
  "TARGET_MIPS16_SHORT_JUMP_TABLES"
{
  rtx diff_vec = PATTERN (NEXT_INSN (as_a <rtx_insn *> (operands[1])));

  gcc_assert (GET_CODE (diff_vec) == ADDR_DIFF_VEC);

  switch (GET_MODE (diff_vec))
    {
<<<<<<< HEAD
    case E_HImode:
      output_asm_insn ("sll\t%5, %0, 1", operands);
      output_asm_insn ("<d>la\t%4, %2", operands);
      output_asm_insn ("<d>addu\t%5, %4, %5", operands);
      output_asm_insn ("lh\t%5, 0(%5)", operands);
      break;

    case E_SImode:
      output_asm_insn ("sll\t%5, %0, 2", operands);
      output_asm_insn ("<d>la\t%4, %2", operands);
      output_asm_insn ("<d>addu\t%5, %4, %5", operands);
      output_asm_insn ("lw\t%5, 0(%5)", operands);
=======
    case HImode:
      output_asm_insn ("sll\t%3,%0,1", operands);
      output_asm_insn ("<d>la\t%2,%1", operands);
      output_asm_insn ("<d>addu\t%3,%2,%3", operands);
      output_asm_insn ("lh\t%3,0(%3)", operands);
      break;

    case SImode:
      output_asm_insn ("sll\t%3,%0,2", operands);
      output_asm_insn ("<d>la\t%2,%1", operands);
      output_asm_insn ("<d>addu\t%3,%2,%3", operands);
      output_asm_insn ("lw\t%3,0(%3)", operands);
>>>>>>> 16316b61
      break;

    default:
      gcc_unreachable ();
    }

  output_asm_insn ("<d>addu\t%2,%2,%3", operands);

  if (GENERATE_MIPS16E)
    return "jrc\t%2";
  else
    return "jr\t%2";
}
  [(set (attr "insn_count")
	(if_then_else (match_test "GENERATE_MIPS16E")
		      (const_string "6")
		      (const_string "7")))])

;; For TARGET_USE_GOT, we save the gp in the jmp_buf as well.
;; While it is possible to either pull it off the stack (in the
;; o32 case) or recalculate it given t9 and our target label,
;; it takes 3 or 4 insns to do so.

(define_expand "builtin_setjmp_setup"
  [(use (match_operand 0 "register_operand"))]
  "TARGET_USE_GOT"
{
  rtx addr;

  addr = plus_constant (Pmode, operands[0], GET_MODE_SIZE (Pmode) * 3);
  mips_emit_move (gen_rtx_MEM (Pmode, addr), pic_offset_table_rtx);
  DONE;
})

;; Restore the gp that we saved above.  Despite the earlier comment, it seems
;; that older code did recalculate the gp from $25.  Continue to jump through
;; $25 for compatibility (we lose nothing by doing so).

(define_expand "builtin_longjmp"
  [(use (match_operand 0 "register_operand"))]
  "TARGET_USE_GOT"
{
  /* The elements of the buffer are, in order:  */
  int W = GET_MODE_SIZE (Pmode);
  rtx fp = gen_rtx_MEM (Pmode, operands[0]);
  rtx lab = gen_rtx_MEM (Pmode, plus_constant (Pmode, operands[0], 1*W));
  rtx stack = gen_rtx_MEM (Pmode, plus_constant (Pmode, operands[0], 2*W));
  rtx gpv = gen_rtx_MEM (Pmode, plus_constant (Pmode, operands[0], 3*W));
  rtx pv = gen_rtx_REG (Pmode, PIC_FUNCTION_ADDR_REGNUM);
  /* Use gen_raw_REG to avoid being given pic_offset_table_rtx.
     The target is bound to be using $28 as the global pointer
     but the current function might not be.  */
  rtx gp = gen_raw_REG (Pmode, GLOBAL_POINTER_REGNUM);

  /* This bit is similar to expand_builtin_longjmp except that it
     restores $gp as well.  */
  mips_emit_move (hard_frame_pointer_rtx, fp);
  mips_emit_move (pv, lab);
  emit_stack_restore (SAVE_NONLOCAL, stack);
  mips_emit_move (gp, gpv);
  emit_use (hard_frame_pointer_rtx);
  emit_use (stack_pointer_rtx);
  emit_use (gp);
  emit_indirect_jump (pv);
  DONE;
})

;;
;;  ....................
;;
;;	Function prologue/epilogue
;;
;;  ....................
;;

(define_expand "prologue"
  [(const_int 1)]
  ""
{
  mips_expand_prologue ();
  DONE;
})

;; Block any insns from being moved before this point, since the
;; profiling call to mcount can use various registers that aren't
;; saved or used to pass arguments.

(define_insn "blockage"
  [(unspec_volatile [(const_int 0)] UNSPEC_BLOCKAGE)]
  ""
  ""
  [(set_attr "type" "ghost")
   (set_attr "mode" "none")])

(define_insn "probe_stack_range_<P:mode>"
  [(set (match_operand:P 0 "register_operand" "=d")
	(unspec_volatile:P [(match_operand:P 1 "register_operand" "0")
			    (match_operand:P 2 "register_operand" "d")]
			    UNSPEC_PROBE_STACK_RANGE))]
  ""
 { return mips_output_probe_stack_range (operands[0], operands[2]); }
  [(set_attr "type" "unknown")
   (set_attr "can_delay" "no")
   (set_attr "mode" "<MODE>")])

(define_expand "epilogue"
  [(const_int 2)]
  ""
{
  mips_expand_epilogue (false);
  DONE;
})

(define_expand "sibcall_epilogue"
  [(const_int 2)]
  ""
{
  mips_expand_epilogue (true);
  DONE;
})

;; Trivial return.  Make it look like a normal return insn as that
;; allows jump optimizations to work better.

(define_expand "return"
  [(simple_return)]
  "mips_can_use_return_insn ()"
  { mips_expand_before_return (); })

(define_expand "simple_return"
  [(simple_return)]
  ""
  { mips_expand_before_return (); })

(define_insn "*<optab>"
  [(any_return)]
  ""
  {
    operands[0] = gen_rtx_REG (Pmode, RETURN_ADDR_REGNUM);
    return mips_output_jump (operands, 0, -1, false);
  }
  [(set_attr "type"	"jump")
   (set_attr "mode"	"none")])

;; Normal return.

(define_insn "<optab>_internal"
  [(any_return)
   (use (match_operand 0 "pmode_register_operand" ""))]
  ""
  {
    return mips_output_jump (operands, 0, -1, false);
  }
  [(set_attr "type"	"jump")
   (set_attr "mode"	"none")])

;; Exception return.
(define_insn "mips_eret"
  [(return)
   (unspec_volatile [(const_int 0)] UNSPEC_ERET)]
  ""
  "eret"
  [(set_attr "type"	"trap")
   (set_attr "mode"	"none")])

;; Debug exception return.
(define_insn "mips_deret"
  [(return)
   (unspec_volatile [(const_int 0)] UNSPEC_DERET)]
  ""
  "deret"
  [(set_attr "type"	"trap")
   (set_attr "mode"	"none")])

;; Disable interrupts.
(define_insn "mips_di"
  [(unspec_volatile [(const_int 0)] UNSPEC_DI)]
  ""
  "di"
  [(set_attr "type"	"trap")
   (set_attr "mode"	"none")])

;; Execution hazard barrier.
(define_insn "mips_ehb"
  [(unspec_volatile [(const_int 0)] UNSPEC_EHB)]
  ""
  "ehb"
  [(set_attr "type"	"trap")
   (set_attr "mode"	"none")])

;; Read GPR from previous shadow register set.
(define_insn "mips_rdpgpr_<mode>"
  [(set (match_operand:P 0 "register_operand" "=d")
	(unspec_volatile:P [(match_operand:P 1 "register_operand" "d")]
			   UNSPEC_RDPGPR))]
  ""
  "rdpgpr\t%0,%1"
  [(set_attr "type"	"move")
   (set_attr "mode"	"<MODE>")])

;; Move involving COP0 registers.
(define_insn "cop0_move"
  [(set (match_operand:SI 0 "register_operand" "=B,d")
	(unspec_volatile:SI [(match_operand:SI 1 "register_operand" "d,B")]
			    UNSPEC_COP0))]
  ""
{ return mips_output_move (operands[0], operands[1]); }
  [(set_attr "type"	"mtc,mfc")
   (set_attr "mode"	"SI")])

;; This is used in compiling the unwind routines.
(define_expand "eh_return"
  [(use (match_operand 0 "general_operand"))]
  ""
{
  if (GET_MODE (operands[0]) != word_mode)
    operands[0] = convert_to_mode (word_mode, operands[0], 0);
  if (TARGET_64BIT)
    emit_insn (gen_eh_set_lr_di (operands[0]));
  else
    emit_insn (gen_eh_set_lr_si (operands[0]));
  DONE;
})

;; Clobber the return address on the stack.  We can't expand this
;; until we know where it will be put in the stack frame.

(define_insn "eh_set_lr_si"
  [(unspec [(match_operand:SI 0 "register_operand" "d")] UNSPEC_EH_RETURN)
   (clobber (match_scratch:SI 1 "=&d"))]
  "! TARGET_64BIT"
  "#")

(define_insn "eh_set_lr_di"
  [(unspec [(match_operand:DI 0 "register_operand" "d")] UNSPEC_EH_RETURN)
   (clobber (match_scratch:DI 1 "=&d"))]
  "TARGET_64BIT"
  "#")

(define_split
  [(unspec [(match_operand 0 "register_operand")] UNSPEC_EH_RETURN)
   (clobber (match_scratch 1))]
  "reload_completed"
  [(const_int 0)]
{
  mips_set_return_address (operands[0], operands[1]);
  DONE;
})

(define_expand "exception_receiver"
  [(const_int 0)]
  "TARGET_USE_GOT"
{
  /* See the comment above load_call<mode> for details.  */
  emit_insn (gen_set_got_version ());

  /* If we have a call-clobbered $gp, restore it from its save slot.  */
  if (HAVE_restore_gp_si)
    emit_insn (gen_restore_gp_si ());
  else if (HAVE_restore_gp_di)
    emit_insn (gen_restore_gp_di ());
  DONE;
})

(define_expand "nonlocal_goto_receiver"
  [(const_int 0)]
  "TARGET_USE_GOT"
{
  /* See the comment above load_call<mode> for details.  */
  emit_insn (gen_set_got_version ());
  DONE;
})

;; Restore $gp from its .cprestore stack slot.  The instruction remains
;; volatile until all uses of $28 are exposed.
(define_insn_and_split "restore_gp_<mode>"
  [(set (reg:P 28)
	(unspec_volatile:P [(const_int 0)] UNSPEC_RESTORE_GP))
   (clobber (match_scratch:P 0 "=&d"))]
  "TARGET_CALL_CLOBBERED_GP"
  "#"
  "&& epilogue_completed"
  [(const_int 0)]
{
  mips_restore_gp_from_cprestore_slot (operands[0]);
  DONE;
}
  [(set_attr "type" "ghost")])

;; Move between $gp and its register save slot.
(define_insn_and_split "move_gp<mode>"
  [(set (match_operand:GPR 0 "nonimmediate_operand" "=d,m")
  	(unspec:GPR [(match_operand:GPR 1 "move_operand" "m,d")]
		    UNSPEC_MOVE_GP))]
  ""
  { return mips_must_initialize_gp_p () ? "#" : ""; }
  "mips_must_initialize_gp_p ()"
  [(const_int 0)]
{
  mips_emit_move (operands[0], operands[1]);
  DONE;
}
  [(set_attr "type" "ghost")])

;;
;;  ....................
;;
;;	FUNCTION CALLS
;;
;;  ....................

;; Instructions to load a call address from the GOT.  The address might
;; point to a function or to a lazy binding stub.  In the latter case,
;; the stub will use the dynamic linker to resolve the function, which
;; in turn will change the GOT entry to point to the function's real
;; address.
;;
;; This means that every call, even pure and constant ones, can
;; potentially modify the GOT entry.  And once a stub has been called,
;; we must not call it again.
;;
;; We represent this restriction using an imaginary, fixed, call-saved
;; register called GOT_VERSION_REGNUM.  The idea is to make the register
;; live throughout the function and to change its value after every
;; potential call site.  This stops any rtx value that uses the register
;; from being computed before an earlier call.  To do this, we:
;;
;;    - Ensure that the register is live on entry to the function,
;;	so that it is never thought to be used uninitalized.
;;
;;    - Ensure that the register is live on exit from the function,
;;	so that it is live throughout.
;;
;;    - Make each call (lazily-bound or not) use the current value
;;	of GOT_VERSION_REGNUM, so that updates of the register are
;;	not moved across call boundaries.
;;
;;    - Add "ghost" definitions of the register to the beginning of
;;	blocks reached by EH and ABNORMAL_CALL edges, because those
;;	edges may involve calls that normal paths don't.  (E.g. the
;;	unwinding code that handles a non-call exception may change
;;	lazily-bound GOT entries.)  We do this by making the
;;	exception_receiver and nonlocal_goto_receiver expanders emit
;;	a set_got_version instruction.
;;
;;    - After each call (lazily-bound or not), use a "ghost"
;;	update_got_version instruction to change the register's value.
;;	This instruction mimics the _possible_ effect of the dynamic
;;	resolver during the call and it remains live even if the call
;;	itself becomes dead.
;;
;;    - Leave GOT_VERSION_REGNUM out of all register classes.
;;	The register is therefore not a valid register_operand
;;	and cannot be moved to or from other registers.

(define_insn "load_call<mode>"
  [(set (match_operand:P 0 "register_operand" "=d")
	(unspec:P [(match_operand:P 1 "register_operand" "d")
		   (match_operand:P 2 "immediate_operand" "")
		   (reg:SI GOT_VERSION_REGNUM)] UNSPEC_LOAD_CALL))]
  "TARGET_USE_GOT"
  "<load>\t%0,%R2(%1)"
  [(set_attr "got" "load")
   (set_attr "mode" "<MODE>")])

(define_insn "set_got_version"
  [(set (reg:SI GOT_VERSION_REGNUM)
	(unspec_volatile:SI [(const_int 0)] UNSPEC_SET_GOT_VERSION))]
  "TARGET_USE_GOT"
  ""
  [(set_attr "type" "ghost")])

(define_insn "update_got_version"
  [(set (reg:SI GOT_VERSION_REGNUM)
	(unspec:SI [(reg:SI GOT_VERSION_REGNUM)] UNSPEC_UPDATE_GOT_VERSION))]
  "TARGET_USE_GOT"
  ""
  [(set_attr "type" "ghost")])

;; Sibling calls.  All these patterns use jump instructions.

;; If TARGET_SIBCALLS, call_insn_operand will only accept constant
;; addresses if a direct jump is acceptable.  Since the 'S' constraint
;; is defined in terms of call_insn_operand, the same is true of the
;; constraints.

;; When we use an indirect jump, we need a register that will be
;; preserved by the epilogue.  Since TARGET_USE_PIC_FN_ADDR_REG forces
;; us to use $25 for this purpose -- and $25 is never clobbered by the
;; epilogue -- we might as well use it for !TARGET_USE_PIC_FN_ADDR_REG
;; as well.

(define_expand "sibcall"
  [(parallel [(call (match_operand 0 "")
		    (match_operand 1 ""))
	      (use (match_operand 2 ""))	;; next_arg_reg
	      (use (match_operand 3 ""))])]	;; struct_value_size_rtx
  "TARGET_SIBCALLS"
{
  mips_expand_call (MIPS_CALL_SIBCALL, NULL_RTX, XEXP (operands[0], 0),
		    operands[1], operands[2], false);
  DONE;
})

(define_insn "sibcall_internal"
  [(call (mem:SI (match_operand 0 "call_insn_operand" "j,S"))
	 (match_operand 1 "" ""))]
  "TARGET_SIBCALLS && SIBLING_CALL_P (insn)"
  { return mips_output_jump (operands, 0, 1, false); }
  [(set_attr "jal" "indirect,direct")
   (set_attr "jal_macro" "no")])

(define_expand "sibcall_value"
  [(parallel [(set (match_operand 0 "")
		   (call (match_operand 1 "")
			 (match_operand 2 "")))
	      (use (match_operand 3 ""))])]		;; next_arg_reg
  "TARGET_SIBCALLS"
{
  mips_expand_call (MIPS_CALL_SIBCALL, operands[0], XEXP (operands[1], 0),
		    operands[2], operands[3], false);
  DONE;
})

(define_insn "sibcall_value_internal"
  [(set (match_operand 0 "register_operand" "")
        (call (mem:SI (match_operand 1 "call_insn_operand" "j,S"))
              (match_operand 2 "" "")))]
  "TARGET_SIBCALLS && SIBLING_CALL_P (insn)"
  { return mips_output_jump (operands, 1, 2, false); }
  [(set_attr "jal" "indirect,direct")
   (set_attr "jal_macro" "no")])

(define_insn "sibcall_value_multiple_internal"
  [(set (match_operand 0 "register_operand" "")
        (call (mem:SI (match_operand 1 "call_insn_operand" "j,S"))
              (match_operand 2 "" "")))
   (set (match_operand 3 "register_operand" "")
	(call (mem:SI (match_dup 1))
	      (match_dup 2)))]
  "TARGET_SIBCALLS && SIBLING_CALL_P (insn)"
  { return mips_output_jump (operands, 1, 2, false); }
  [(set_attr "jal" "indirect,direct")
   (set_attr "jal_macro" "no")])

(define_expand "call"
  [(parallel [(call (match_operand 0 "")
		    (match_operand 1 ""))
	      (use (match_operand 2 ""))	;; next_arg_reg
	      (use (match_operand 3 ""))])]	;; struct_value_size_rtx
  ""
{
  mips_expand_call (MIPS_CALL_NORMAL, NULL_RTX, XEXP (operands[0], 0),
		    operands[1], operands[2], false);
  DONE;
})

;; This instruction directly corresponds to an assembly-language "jal".
;; There are four cases:
;;
;;    - -mno-abicalls:
;;	  Both symbolic and register destinations are OK.  The pattern
;;	  always expands to a single mips instruction.
;;
;;    - -mabicalls/-mno-explicit-relocs:
;;	  Again, both symbolic and register destinations are OK.
;;	  The call is treated as a multi-instruction black box.
;;
;;    - -mabicalls/-mexplicit-relocs with n32 or n64:
;;	  Only "jal $25" is allowed.  This expands to a single "jalr $25"
;;	  instruction.
;;
;;    - -mabicalls/-mexplicit-relocs with o32 or o64:
;;	  Only "jal $25" is allowed.  The call is actually two instructions:
;;	  "jalr $25" followed by an insn to reload $gp.
;;
;; In the last case, we can generate the individual instructions with
;; a define_split.  There are several things to be wary of:
;;
;;   - We can't expose the load of $gp before reload.  If we did,
;;     it might get removed as dead, but reload can introduce new
;;     uses of $gp by rematerializing constants.
;;
;;   - We shouldn't restore $gp after calls that never return.
;;     It isn't valid to insert instructions between a noreturn
;;     call and the following barrier.
;;
;;   - The splitter deliberately changes the liveness of $gp.  The unsplit
;;     instruction preserves $gp and so have no effect on its liveness.
;;     But once we generate the separate insns, it becomes obvious that
;;     $gp is not live on entry to the call.
;;
(define_insn_and_split "call_internal"
  [(call (mem:SI (match_operand 0 "call_insn_operand" "c,S"))
	 (match_operand 1 "" ""))
   (clobber (reg:SI RETURN_ADDR_REGNUM))]
  ""
  {
    return (TARGET_SPLIT_CALLS ? "#"
	    : mips_output_jump (operands, 0, 1, true));
  }
  "reload_completed && TARGET_SPLIT_CALLS"
  [(const_int 0)]
{
  mips_split_call (curr_insn, gen_call_split (operands[0], operands[1]));
  DONE;
}
  [(set_attr "jal" "indirect,direct")])

(define_insn "call_split"
  [(call (mem:SI (match_operand 0 "call_insn_operand" "c,S"))
	 (match_operand 1 "" ""))
   (clobber (reg:SI RETURN_ADDR_REGNUM))
   (clobber (reg:SI 28))]
  "TARGET_SPLIT_CALLS"
  { return mips_output_jump (operands, 0, 1, true); }
  [(set_attr "jal" "indirect,direct")
   (set_attr "jal_macro" "no")])

;; A pattern for calls that must be made directly.  It is used for
;; MIPS16 calls that the linker may need to redirect to a hard-float
;; stub; the linker relies on the call relocation type to detect when
;; such redirection is needed.
(define_insn_and_split "call_internal_direct"
  [(call (mem:SI (match_operand 0 "const_call_insn_operand"))
	 (match_operand 1))
   (const_int 1)
   (clobber (reg:SI RETURN_ADDR_REGNUM))]
  ""
  {
    return (TARGET_SPLIT_CALLS ? "#"
	    : mips_output_jump (operands, 0, -1, true));
  }
  "reload_completed && TARGET_SPLIT_CALLS"
  [(const_int 0)]
{
  mips_split_call (curr_insn,
		   gen_call_direct_split (operands[0], operands[1]));
  DONE;
}
  [(set_attr "jal" "direct")])

(define_insn "call_direct_split"
  [(call (mem:SI (match_operand 0 "const_call_insn_operand"))
	 (match_operand 1))
   (const_int 1)
   (clobber (reg:SI RETURN_ADDR_REGNUM))
   (clobber (reg:SI 28))]
  "TARGET_SPLIT_CALLS"
  { return mips_output_jump (operands, 0, -1, true); }
  [(set_attr "jal" "direct")
   (set_attr "jal_macro" "no")])

(define_expand "call_value"
  [(parallel [(set (match_operand 0 "")
		   (call (match_operand 1 "")
			 (match_operand 2 "")))
	      (use (match_operand 3 ""))])]		;; next_arg_reg
  ""
{
  mips_expand_call (MIPS_CALL_NORMAL, operands[0], XEXP (operands[1], 0),
		    operands[2], operands[3], false);
  DONE;
})

;; See comment for call_internal.
(define_insn_and_split "call_value_internal"
  [(set (match_operand 0 "register_operand" "")
        (call (mem:SI (match_operand 1 "call_insn_operand" "c,S"))
              (match_operand 2 "" "")))
   (clobber (reg:SI RETURN_ADDR_REGNUM))]
  ""
  {
    return (TARGET_SPLIT_CALLS ? "#"
	    : mips_output_jump (operands, 1, 2, true));
  }
  "reload_completed && TARGET_SPLIT_CALLS"
  [(const_int 0)]
{
  mips_split_call (curr_insn,
		   gen_call_value_split (operands[0], operands[1],
					 operands[2]));
  DONE;
}
  [(set_attr "jal" "indirect,direct")])

(define_insn "call_value_split"
  [(set (match_operand 0 "register_operand" "")
        (call (mem:SI (match_operand 1 "call_insn_operand" "c,S"))
              (match_operand 2 "" "")))
   (clobber (reg:SI RETURN_ADDR_REGNUM))
   (clobber (reg:SI 28))]
  "TARGET_SPLIT_CALLS"
  { return mips_output_jump (operands, 1, 2, true); }
  [(set_attr "jal" "indirect,direct")
   (set_attr "jal_macro" "no")])

;; See call_internal_direct.
(define_insn_and_split "call_value_internal_direct"
  [(set (match_operand 0 "register_operand")
        (call (mem:SI (match_operand 1 "const_call_insn_operand"))
              (match_operand 2)))
   (const_int 1)
   (clobber (reg:SI RETURN_ADDR_REGNUM))]
  ""
  {
    return (TARGET_SPLIT_CALLS ? "#"
	    : mips_output_jump (operands, 1, -1, true));
  }
  "reload_completed && TARGET_SPLIT_CALLS"
  [(const_int 0)]
{
  mips_split_call (curr_insn,
		   gen_call_value_direct_split (operands[0], operands[1],
						operands[2]));
  DONE;
}
  [(set_attr "jal" "direct")])

(define_insn "call_value_direct_split"
  [(set (match_operand 0 "register_operand")
        (call (mem:SI (match_operand 1 "const_call_insn_operand"))
              (match_operand 2)))
   (const_int 1)
   (clobber (reg:SI RETURN_ADDR_REGNUM))
   (clobber (reg:SI 28))]
  "TARGET_SPLIT_CALLS"
  { return mips_output_jump (operands, 1, -1, true); }
  [(set_attr "jal" "direct")
   (set_attr "jal_macro" "no")])

;; See comment for call_internal.
(define_insn_and_split "call_value_multiple_internal"
  [(set (match_operand 0 "register_operand" "")
        (call (mem:SI (match_operand 1 "call_insn_operand" "c,S"))
              (match_operand 2 "" "")))
   (set (match_operand 3 "register_operand" "")
	(call (mem:SI (match_dup 1))
	      (match_dup 2)))
   (clobber (reg:SI RETURN_ADDR_REGNUM))]
  ""
  {
    return (TARGET_SPLIT_CALLS ? "#"
	    : mips_output_jump (operands, 1, 2, true));
  }
  "reload_completed && TARGET_SPLIT_CALLS"
  [(const_int 0)]
{
  mips_split_call (curr_insn,
		   gen_call_value_multiple_split (operands[0], operands[1],
						  operands[2], operands[3]));
  DONE;
}
  [(set_attr "jal" "indirect,direct")])

(define_insn "call_value_multiple_split"
  [(set (match_operand 0 "register_operand" "")
        (call (mem:SI (match_operand 1 "call_insn_operand" "c,S"))
              (match_operand 2 "" "")))
   (set (match_operand 3 "register_operand" "")
	(call (mem:SI (match_dup 1))
	      (match_dup 2)))
   (clobber (reg:SI RETURN_ADDR_REGNUM))
   (clobber (reg:SI 28))]
  "TARGET_SPLIT_CALLS"
  { return mips_output_jump (operands, 1, 2, true); }
  [(set_attr "jal" "indirect,direct")
   (set_attr "jal_macro" "no")])

;; Call subroutine returning any type.

(define_expand "untyped_call"
  [(parallel [(call (match_operand 0 "")
		    (const_int 0))
	      (match_operand 1 "")
	      (match_operand 2 "")])]
  ""
{
  int i;

  emit_call_insn (gen_call (operands[0], const0_rtx, NULL, const0_rtx));

  for (i = 0; i < XVECLEN (operands[2], 0); i++)
    {
      rtx set = XVECEXP (operands[2], 0, i);
      mips_emit_move (SET_DEST (set), SET_SRC (set));
    }

  emit_insn (gen_blockage ());
  DONE;
})

;;
;;  ....................
;;
;;	MISC.
;;
;;  ....................
;;


(define_insn "prefetch"
  [(prefetch (match_operand:QI 0 "address_operand" "ZD")
	     (match_operand 1 "const_int_operand" "n")
	     (match_operand 2 "const_int_operand" "n"))]
  "ISA_HAS_PREFETCH && TARGET_EXPLICIT_RELOCS"
{
  if (TARGET_LOONGSON_2EF || TARGET_LOONGSON_3A)
    {
      /* Loongson 2[ef] and Loongson 3a use load to $0 for prefetching.  */
      if (TARGET_64BIT)
        return "ld\t$0,%a0";
      else
        return "lw\t$0,%a0";
    }
  operands[1] = mips_prefetch_cookie (operands[1], operands[2]);
  return "pref\t%1,%a0";
}
  [(set_attr "type" "prefetch")])

(define_insn "*prefetch_indexed_<mode>"
  [(prefetch (plus:P (match_operand:P 0 "register_operand" "d")
		     (match_operand:P 1 "register_operand" "d"))
	     (match_operand 2 "const_int_operand" "n")
	     (match_operand 3 "const_int_operand" "n"))]
  "ISA_HAS_PREFETCHX && TARGET_HARD_FLOAT && TARGET_DOUBLE_FLOAT"
{
  operands[2] = mips_prefetch_cookie (operands[2], operands[3]);
  return "prefx\t%2,%1(%0)";
}
  [(set_attr "type" "prefetchx")])

(define_insn "nop"
  [(const_int 0)]
  ""
  "%(nop%)"
  [(set_attr "type"	"nop")
   (set_attr "mode"	"none")])

;; Like nop, but commented out when outside a .set noreorder block.
(define_insn "hazard_nop"
  [(const_int 1)]
  ""
  {
    if (mips_noreorder.nesting_level > 0)
      return "nop";
    else
      return "#nop";
  }
  [(set_attr "type"	"nop")])

;; The `.insn' pseudo-op.
(define_insn "insn_pseudo"
  [(unspec_volatile [(const_int 0)] UNSPEC_INSN_PSEUDO)]
  ""
  ".insn"
  [(set_attr "mode" "none")
   (set_attr "insn_count" "0")])

;; MIPS4 Conditional move instructions.

(define_insn "*mov<GPR:mode>_on_<MOVECC:mode>"
  [(set (match_operand:GPR 0 "register_operand" "=d,d")
	(if_then_else:GPR
	 (match_operator 4 "equality_operator"
		[(match_operand:MOVECC 1 "register_operand" "<MOVECC:reg>,<MOVECC:reg>")
		 (const_int 0)])
	 (match_operand:GPR 2 "reg_or_0_operand" "dJ,0")
	 (match_operand:GPR 3 "reg_or_0_operand" "0,dJ")))]
  "ISA_HAS_CONDMOVE"
  "@
    mov%T4\t%0,%z2,%1
    mov%t4\t%0,%z3,%1"
  [(set_attr "type" "condmove")
   (set_attr "mode" "<GPR:MODE>")])

(define_insn "*mov<GPR:mode>_on_<GPR2:mode>_ne"
  [(set (match_operand:GPR 0 "register_operand" "=d,d")
       (if_then_else:GPR
        (match_operand:GPR2 1 "register_operand" "<GPR2:reg>,<GPR2:reg>")
        (match_operand:GPR 2 "reg_or_0_operand" "dJ,0")
        (match_operand:GPR 3 "reg_or_0_operand" "0,dJ")))]
  "ISA_HAS_CONDMOVE"
  "@
    movn\t%0,%z2,%1
    movz\t%0,%z3,%1"
  [(set_attr "type" "condmove")
   (set_attr "mode" "<GPR:MODE>")])

(define_insn "*mov<SCALARF:mode>_on_<MOVECC:mode>"
  [(set (match_operand:SCALARF 0 "register_operand" "=f,f")
	(if_then_else:SCALARF
	 (match_operator 4 "equality_operator"
		[(match_operand:MOVECC 1 "register_operand" "<MOVECC:reg>,<MOVECC:reg>")
		 (const_int 0)])
	 (match_operand:SCALARF 2 "register_operand" "f,0")
	 (match_operand:SCALARF 3 "register_operand" "0,f")))]
  "ISA_HAS_FP_CONDMOVE"
  "@
    mov%T4.<fmt>\t%0,%2,%1
    mov%t4.<fmt>\t%0,%3,%1"
  [(set_attr "type" "condmove")
   (set_attr "mode" "<SCALARF:MODE>")])

(define_insn "*sel<code><GPR:mode>_using_<GPR2:mode>"
  [(set (match_operand:GPR 0 "register_operand" "=d,d")
	(if_then_else:GPR
	 (equality_op:GPR2 (match_operand:GPR2 1 "register_operand" "d,d")
			   (const_int 0))
	 (match_operand:GPR 2 "reg_or_0_operand" "d,J")
	 (match_operand:GPR 3 "reg_or_0_operand" "J,d")))]
  "ISA_HAS_SEL
   && (register_operand (operands[2], <GPR:MODE>mode)
       != register_operand (operands[3], <GPR:MODE>mode))"
  "@
   <sel>\t%0,%2,%1
   <selinv>\t%0,%3,%1"
  [(set_attr "type" "condmove")
   (set_attr "mode" "<GPR:MODE>")])

;; sel.fmt copies the 3rd argument when the 1st is non-zero and the 2nd
;; argument if the 1st is zero.  This means operand 2 and 3 are
;; inverted in the instruction.

(define_insn "*sel<mode>"
  [(set (match_operand:SCALARF 0 "register_operand" "=f,f,f")
	(if_then_else:SCALARF
	 (ne:CCF (match_operand:CCF 1 "register_operand" "0,f,f")
		 (const_int 0))
	 (match_operand:SCALARF 2 "reg_or_0_operand" "f,G,f")
	 (match_operand:SCALARF 3 "reg_or_0_operand" "f,f,G")))]
  "ISA_HAS_SEL && ISA_HAS_CCF"
  "@
   sel.<fmt>\t%0,%3,%2
   seleqz.<fmt>\t%0,%3,%1
   selnez.<fmt>\t%0,%2,%1"
  [(set_attr "type" "condmove")
   (set_attr "mode" "<SCALARF:MODE>")])

;; These are the main define_expand's used to make conditional moves.

(define_expand "mov<mode>cc"
  [(set (match_dup 4) (match_operand 1 "comparison_operator"))
   (set (match_operand:GPR 0 "register_operand")
	(if_then_else:GPR (match_dup 5)
			  (match_operand:GPR 2 "reg_or_0_operand")
			  (match_operand:GPR 3 "reg_or_0_operand")))]
  "ISA_HAS_CONDMOVE || ISA_HAS_SEL"
{
  if (!ISA_HAS_FP_CONDMOVE
      && !INTEGRAL_MODE_P (GET_MODE (XEXP (operands[1], 0))))
    FAIL;

  mips_expand_conditional_move (operands);
  DONE;
})

(define_expand "mov<mode>cc"
  [(set (match_dup 4) (match_operand 1 "comparison_operator"))
   (set (match_operand:SCALARF 0 "register_operand")
	(if_then_else:SCALARF (match_dup 5)
			      (match_operand:SCALARF 2 "reg_or_0_operand")
			      (match_operand:SCALARF 3 "reg_or_0_operand")))]
  "ISA_HAS_FP_CONDMOVE
   || (ISA_HAS_SEL && ISA_HAS_CCF)"
{
  if (ISA_HAS_SEL && !FLOAT_MODE_P (GET_MODE (XEXP (operands[1], 0))))
    FAIL;

  /* Workaround an LRA bug which means that tied operands in the sel.fmt
     pattern lead to the double precision destination of sel.d getting
     reloaded with the full register file usable and the restrictions on
     whether the CCFmode input can be used in odd-numbered single-precision
     registers are ignored.  For consistency reasons the CCF mode values
     must be guaranteed to only exist in the even-registers because of
     the unusual duality between single and double precision values.  */
  if (ISA_HAS_SEL && <MODE>mode == DFmode
      && (!TARGET_ODD_SPREG || TARGET_FLOATXX))
    FAIL;

  mips_expand_conditional_move (operands);
  DONE;
})

;;
;;  ....................
;;
;;	mips16 inline constant tables
;;
;;  ....................
;;

(define_insn "consttable"
  [(unspec_volatile [(match_operand 0 "const_int_operand" "")]
		    UNSPEC_CONSTTABLE)]
  ""
  ""
  [(set_attr "mode" "none")
   (set_attr "insn_count" "0")])

(define_insn "consttable_end"
  [(unspec_volatile [(match_operand 0 "const_int_operand" "")]
		    UNSPEC_CONSTTABLE_END)]
  ""
  ""
  [(set_attr "mode" "none")
   (set_attr "insn_count" "0")])

(define_insn "consttable_tls_reloc"
  [(unspec_volatile [(match_operand 0 "tls_reloc_operand" "")
		     (match_operand 1 "const_int_operand" "")]
		    UNSPEC_CONSTTABLE_INT)]
  "TARGET_MIPS16_PCREL_LOADS"
  { return mips_output_tls_reloc_directive (&operands[0]); }
  [(set (attr "length") (symbol_ref "INTVAL (operands[1])"))])

(define_insn "consttable_int"
  [(unspec_volatile [(match_operand 0 "consttable_operand" "")
		     (match_operand 1 "const_int_operand" "")]
		    UNSPEC_CONSTTABLE_INT)]
  "TARGET_MIPS16"
{
  assemble_integer (mips_strip_unspec_address (operands[0]),
		    INTVAL (operands[1]),
		    BITS_PER_UNIT * INTVAL (operands[1]), 1);
  return "";
}
  [(set (attr "length") (symbol_ref "INTVAL (operands[1])"))])

(define_insn "consttable_float"
  [(unspec_volatile [(match_operand 0 "consttable_operand" "")]
		    UNSPEC_CONSTTABLE_FLOAT)]
  "TARGET_MIPS16"
{
  gcc_assert (GET_CODE (operands[0]) == CONST_DOUBLE);
  assemble_real (*CONST_DOUBLE_REAL_VALUE (operands[0]),
		 as_a <scalar_float_mode> (GET_MODE (operands[0])),
		 GET_MODE_BITSIZE (GET_MODE (operands[0])));
  return "";
}
  [(set (attr "length")
	(symbol_ref "GET_MODE_SIZE (GET_MODE (operands[0]))"))])

(define_insn "align"
  [(unspec_volatile [(match_operand 0 "const_int_operand" "")] UNSPEC_ALIGN)]
  ""
  ".align\t%0"
  [(set (attr "length") (symbol_ref "(1 << INTVAL (operands[0])) - 1"))])

(define_split
  [(match_operand 0 "small_data_pattern")]
  "reload_completed"
  [(match_dup 0)]
  { operands[0] = mips_rewrite_small_data (operands[0]); })

;;
;;  ....................
;;
;;	MIPS16e Save/Restore
;;
;;  ....................
;;

(define_insn "*mips16e_save_restore"
  [(match_parallel 0 ""
       [(set (match_operand:SI 1 "register_operand")
	     (plus:SI (match_dup 1)
		      (match_operand:SI 2 "const_int_operand")))])]
  "operands[1] == stack_pointer_rtx
   && mips16e_save_restore_pattern_p (operands[0], INTVAL (operands[2]), NULL)"
  { return mips16e_output_save_restore (operands[0], INTVAL (operands[2])); }
  [(set_attr "type" "arith")
   (set_attr "extended_mips16" "yes")])

;; Thread-Local Storage

;; The TLS base pointer is accessed via "rdhwr $3, $29".  No current
;; MIPS architecture defines this register, and no current
;; implementation provides it; instead, any OS which supports TLS is
;; expected to trap and emulate this instruction.  rdhwr is part of the
;; MIPS 32r2 specification, but we use it on any architecture because
;; we expect it to be emulated.  Use .set to force the assembler to
;; accept it.
;;
;; We do not use a constraint to force the destination to be $3
;; because $3 can appear explicitly as a function return value.
;; If we leave the use of $3 implicit in the constraints until
;; reload, we may end up making a $3 return value live across
;; the instruction, leading to a spill failure when reloading it.
(define_insn_and_split "tls_get_tp_<mode>"
  [(set (match_operand:P 0 "register_operand" "=d")
	(unspec:P [(const_int 0)] UNSPEC_TLS_GET_TP))
   (clobber (reg:P TLS_GET_TP_REGNUM))]
  "HAVE_AS_TLS && !TARGET_MIPS16"
  "#"
  "&& reload_completed"
  [(set (reg:P TLS_GET_TP_REGNUM)
	(unspec:P [(const_int 0)] UNSPEC_TLS_GET_TP))
   (set (match_dup 0) (reg:P TLS_GET_TP_REGNUM))]
  ""
  [(set_attr "type" "unknown")
   (set_attr "mode" "<MODE>")
   (set_attr "insn_count" "2")])

(define_insn "*tls_get_tp_<mode>_split"
  [(set (reg:P TLS_GET_TP_REGNUM)
	(unspec:P [(const_int 0)] UNSPEC_TLS_GET_TP))]
  "HAVE_AS_TLS && !TARGET_MIPS16"
  {
    if (mips_isa_rev >= 2)
      return "rdhwr\t$3,$29";

    return ".set\tpush\;.set\tmips32r2\t\;rdhwr\t$3,$29\;.set\tpop";
  }
  [(set_attr "type" "unknown")
   ; Since rdhwr always generates a trap for now, putting it in a delay
   ; slot would make the kernel's emulation of it much slower.
   (set_attr "can_delay" "no")
   (set_attr "mode" "<MODE>")])

;; In MIPS16 mode, the TLS base pointer is accessed by a
;; libgcc helper function __mips16_rdhwr(), as 'rdhwr' is not
;; accessible in MIPS16.
;;
;; This is not represented as a call insn, to avoid the
;; unnecesarry clobbering of caller-save registers by a
;; function consisting only of: "rdhwr $3,$29; j $31; nop;"
;;
;; A $25 clobber is added to cater for a $25 load stub added by the
;; linker to __mips16_rdhwr when the call is made from non-PIC code.

(define_insn_and_split "tls_get_tp_mips16_<mode>"
  [(set (match_operand:P 0 "register_operand" "=d")
	(unspec:P [(match_operand:P 1 "call_insn_operand" "dS")]
		  UNSPEC_TLS_GET_TP))
   (clobber (reg:P TLS_GET_TP_REGNUM))
   (clobber (reg:P PIC_FUNCTION_ADDR_REGNUM))
   (clobber (reg:P RETURN_ADDR_REGNUM))]
  "HAVE_AS_TLS && TARGET_MIPS16"
  "#"
  "&& reload_completed"
  [(parallel [(set (reg:P TLS_GET_TP_REGNUM)
	  	   (unspec:P [(match_dup 1)] UNSPEC_TLS_GET_TP))
	      (clobber (reg:P PIC_FUNCTION_ADDR_REGNUM))
	      (clobber (reg:P RETURN_ADDR_REGNUM))])
   (set (match_dup 0) (reg:P TLS_GET_TP_REGNUM))]
  ""
  [(set_attr "type" "multi")
   (set_attr "insn_count" "4")
   (set_attr "mode" "<MODE>")])

(define_insn "*tls_get_tp_mips16_call_<mode>"
  [(set (reg:P TLS_GET_TP_REGNUM)
	(unspec:P [(match_operand:P 0 "call_insn_operand" "dS")]
		  UNSPEC_TLS_GET_TP))
   (clobber (reg:P PIC_FUNCTION_ADDR_REGNUM))
   (clobber (reg:P RETURN_ADDR_REGNUM))]
  "HAVE_AS_TLS && TARGET_MIPS16"
  { return mips_output_jump (operands, 0, -1, true); }
  [(set_attr "type" "call")
   (set_attr "insn_count" "3")
   (set_attr "mode" "<MODE>")])

;; Named pattern for expanding thread pointer reference.
(define_expand "get_thread_pointer<mode>"
  [(match_operand:P 0 "register_operand" "=d")]
  "HAVE_AS_TLS"
{
  mips_expand_thread_pointer (operands[0]);
  DONE;
})

;; __builtin_mips_get_fcsr: move the FCSR into operand 0.
(define_expand "mips_get_fcsr"
  [(set (match_operand:SI 0 "register_operand")
  	(unspec_volatile [(const_int 0)] UNSPEC_GET_FCSR))]
  "TARGET_HARD_FLOAT_ABI"
{
  if (TARGET_MIPS16)
    {
      mips16_expand_get_fcsr (operands[0]);
      DONE;
    }
})

(define_insn "*mips_get_fcsr"
  [(set (match_operand:SI 0 "register_operand" "=d")
  	(unspec_volatile [(const_int 0)] UNSPEC_GET_FCSR))]
  "TARGET_HARD_FLOAT"
  "cfc1\t%0,$31")

;; See tls_get_tp_mips16_<mode> for why this form is used.
(define_insn "mips_get_fcsr_mips16_<mode>"
  [(set (reg:SI GET_FCSR_REGNUM)
	(unspec:SI [(match_operand:P 0 "call_insn_operand" "dS")]
		   UNSPEC_GET_FCSR))
   (clobber (reg:P PIC_FUNCTION_ADDR_REGNUM))
   (clobber (reg:P RETURN_ADDR_REGNUM))]
  "TARGET_HARD_FLOAT_ABI && TARGET_MIPS16"
  { return mips_output_jump (operands, 0, -1, true); }
  [(set_attr "type" "call")
   (set_attr "insn_count" "3")])

;; __builtin_mips_set_fcsr: move operand 0 into the FCSR.
(define_expand "mips_set_fcsr"
  [(unspec_volatile [(match_operand:SI 0 "register_operand")]
  		    UNSPEC_SET_FCSR)]
  "TARGET_HARD_FLOAT_ABI"
{
  if (TARGET_MIPS16)
    {
      mips16_expand_set_fcsr (operands[0]);
      DONE;
    }
})

(define_insn "*mips_set_fcsr"
  [(unspec_volatile [(match_operand:SI 0 "register_operand" "d")]
  		    UNSPEC_SET_FCSR)]
  "TARGET_HARD_FLOAT"
  "ctc1\t%0,$31")

;; See tls_get_tp_mips16_<mode> for why this form is used.
(define_insn "mips_set_fcsr_mips16_<mode>"
  [(unspec_volatile:SI [(match_operand:P 0 "call_insn_operand" "dS")
  	                (reg:SI SET_FCSR_REGNUM)] UNSPEC_SET_FCSR)
   (clobber (reg:P PIC_FUNCTION_ADDR_REGNUM))
   (clobber (reg:P RETURN_ADDR_REGNUM))]
  "TARGET_HARD_FLOAT_ABI && TARGET_MIPS16"
  { return mips_output_jump (operands, 0, -1, true); }
  [(set_attr "type" "call")
   (set_attr "insn_count" "3")])

;; Match paired HI/SI/SF/DFmode load/stores.
(define_insn "*join2_load_store<JOIN_MODE:mode>"
  [(set (match_operand:JOIN_MODE 0 "nonimmediate_operand" "=d,f,m,m")
	(match_operand:JOIN_MODE 1 "nonimmediate_operand" "m,m,d,f"))
   (set (match_operand:JOIN_MODE 2 "nonimmediate_operand" "=d,f,m,m")
	(match_operand:JOIN_MODE 3 "nonimmediate_operand" "m,m,d,f"))]
  "ENABLE_LD_ST_PAIRS && reload_completed"
  {
    bool load_p = (which_alternative == 0 || which_alternative == 1);
    /* Reg-renaming pass reuses base register if it is dead after bonded loads.
       Hardware does not bond those loads, even when they are consecutive.
       However, order of the loads need to be checked for correctness.  */
    if (!load_p || !reg_overlap_mentioned_p (operands[0], operands[1]))
      {
	output_asm_insn (mips_output_move (operands[0], operands[1]),
			 operands);
	output_asm_insn (mips_output_move (operands[2], operands[3]),
			 &operands[2]);
      }
    else
      {
	output_asm_insn (mips_output_move (operands[2], operands[3]),
			 &operands[2]);
	output_asm_insn (mips_output_move (operands[0], operands[1]),
			 operands);
      }
    return "";
  }
  [(set_attr "move_type" "load,fpload,store,fpstore")
   (set_attr "insn_count" "2,2,2,2")])

;; 2 HI/SI/SF/DF loads are joined.
;; P5600 does not support bonding of two LBs, hence QI mode is not included.
;; The loads must be non-volatile as they might be reordered at the time of asm
;; generation.
(define_peephole2
  [(set (match_operand:JOIN_MODE 0 "register_operand")
	(match_operand:JOIN_MODE 1 "non_volatile_mem_operand"))
   (set (match_operand:JOIN_MODE 2 "register_operand")
	(match_operand:JOIN_MODE 3 "non_volatile_mem_operand"))]
  "ENABLE_LD_ST_PAIRS
   && mips_load_store_bonding_p (operands, <JOIN_MODE:MODE>mode, true)"
  [(parallel [(set (match_dup 0)
		   (match_dup 1))
	      (set (match_dup 2)
		   (match_dup 3))])]
  "")

;; 2 HI/SI/SF/DF stores are joined.
;; P5600 does not support bonding of two SBs, hence QI mode is not included.
(define_peephole2
  [(set (match_operand:JOIN_MODE 0 "memory_operand")
	(match_operand:JOIN_MODE 1 "register_operand"))
   (set (match_operand:JOIN_MODE 2 "memory_operand")
	(match_operand:JOIN_MODE 3 "register_operand"))]
  "ENABLE_LD_ST_PAIRS
   && mips_load_store_bonding_p (operands, <JOIN_MODE:MODE>mode, false)"
  [(parallel [(set (match_dup 0)
		   (match_dup 1))
	      (set (match_dup 2)
		   (match_dup 3))])]
  "")

;; Match paired HImode loads.
(define_insn "*join2_loadhi"
  [(set (match_operand:SI 0 "register_operand" "=r")
	(any_extend:SI (match_operand:HI 1 "non_volatile_mem_operand" "m")))
   (set (match_operand:SI 2 "register_operand" "=r")
	(any_extend:SI (match_operand:HI 3 "non_volatile_mem_operand" "m")))]
  "ENABLE_LD_ST_PAIRS && reload_completed"
  {
    /* Reg-renaming pass reuses base register if it is dead after bonded loads.
       Hardware does not bond those loads, even when they are consecutive.
       However, order of the loads need to be checked for correctness.  */
    if (!reg_overlap_mentioned_p (operands[0], operands[1]))
      {
	output_asm_insn ("lh<u>\t%0,%1", operands);
	output_asm_insn ("lh<u>\t%2,%3", operands);
      }
    else
      {
	output_asm_insn ("lh<u>\t%2,%3", operands);
	output_asm_insn ("lh<u>\t%0,%1", operands);
      }

    return "";
  }
  [(set_attr "move_type" "load")
   (set_attr "insn_count" "2")])


;; 2 HI loads are joined.
(define_peephole2
  [(set (match_operand:SI 0 "register_operand")
	(any_extend:SI (match_operand:HI 1 "non_volatile_mem_operand")))
   (set (match_operand:SI 2 "register_operand")
	(any_extend:SI (match_operand:HI 3 "non_volatile_mem_operand")))]
  "ENABLE_LD_ST_PAIRS
   && mips_load_store_bonding_p (operands, HImode, true)"
  [(parallel [(set (match_dup 0)
		   (any_extend:SI (match_dup 1)))
	      (set (match_dup 2)
		   (any_extend:SI (match_dup 3)))])]
  "")


;; Synchronization instructions.

(include "sync.md")

; The MIPS Paired-Single Floating Point and MIPS-3D Instructions.

(include "mips-ps-3d.md")

; The MIPS DSP Instructions.

(include "mips-dsp.md")

; The MIPS DSP REV 2 Instructions.

(include "mips-dspr2.md")

; MIPS fixed-point instructions.
(include "mips-fixed.md")

; microMIPS patterns.
(include "micromips.md")

; ST-Microelectronics Loongson-2E/2F-specific patterns.
(include "loongson.md")

; The MIPS MSA Instructions.
(include "mips-msa.md")

(define_c_enum "unspec" [
  UNSPEC_ADDRESS_FIRST
])<|MERGE_RESOLUTION|>--- conflicted
+++ resolved
@@ -6439,33 +6439,18 @@
 
   switch (GET_MODE (diff_vec))
     {
-<<<<<<< HEAD
     case E_HImode:
-      output_asm_insn ("sll\t%5, %0, 1", operands);
-      output_asm_insn ("<d>la\t%4, %2", operands);
-      output_asm_insn ("<d>addu\t%5, %4, %5", operands);
-      output_asm_insn ("lh\t%5, 0(%5)", operands);
-      break;
-
-    case E_SImode:
-      output_asm_insn ("sll\t%5, %0, 2", operands);
-      output_asm_insn ("<d>la\t%4, %2", operands);
-      output_asm_insn ("<d>addu\t%5, %4, %5", operands);
-      output_asm_insn ("lw\t%5, 0(%5)", operands);
-=======
-    case HImode:
       output_asm_insn ("sll\t%3,%0,1", operands);
       output_asm_insn ("<d>la\t%2,%1", operands);
       output_asm_insn ("<d>addu\t%3,%2,%3", operands);
       output_asm_insn ("lh\t%3,0(%3)", operands);
       break;
 
-    case SImode:
+    case E_SImode:
       output_asm_insn ("sll\t%3,%0,2", operands);
       output_asm_insn ("<d>la\t%2,%1", operands);
       output_asm_insn ("<d>addu\t%3,%2,%3", operands);
       output_asm_insn ("lw\t%3,0(%3)", operands);
->>>>>>> 16316b61
       break;
 
     default:
