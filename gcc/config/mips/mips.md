--- conflicted
+++ resolved
@@ -39,10 +39,7 @@
   74kf3_2
   loongson_2e
   loongson_2f
-<<<<<<< HEAD
-=======
   loongson_3a
->>>>>>> 155d23aa
   m4k
   octeon
   r3900
