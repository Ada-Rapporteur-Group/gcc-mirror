;;  Mips.md	     Machine Description for MIPS based processors
;;  Copyright (C) 1989, 1990, 1991, 1992, 1993, 1994, 1995, 1996, 1997, 1998,
;;  1999, 2000, 2001, 2002, 2003, 2004, 2005 Free Software Foundation, Inc.
;;  Contributed by   A. Lichnewsky, lich@inria.inria.fr
;;  Changes by       Michael Meissner, meissner@osf.org
;;  64 bit r4000 support by Ian Lance Taylor, ian@cygnus.com, and
;;  Brendan Eich, brendan@microunity.com.

;; This file is part of GCC.

;; GCC is free software; you can redistribute it and/or modify
;; it under the terms of the GNU General Public License as published by
;; the Free Software Foundation; either version 2, or (at your option)
;; any later version.

;; GCC is distributed in the hope that it will be useful,
;; but WITHOUT ANY WARRANTY; without even the implied warranty of
;; MERCHANTABILITY or FITNESS FOR A PARTICULAR PURPOSE.  See the
;; GNU General Public License for more details.

;; You should have received a copy of the GNU General Public License
;; along with GCC; see the file COPYING.  If not, write to
;; the Free Software Foundation, 51 Franklin Street, Fifth Floor,
;; Boston, MA 02110-1301, USA.

(define_constants
  [(UNSPEC_LOAD_DF_LOW		 0)
   (UNSPEC_LOAD_DF_HIGH		 1)
   (UNSPEC_STORE_DF_HIGH	 2)
   (UNSPEC_GET_FNADDR		 3)
   (UNSPEC_BLOCKAGE		 4)
   (UNSPEC_CPRESTORE		 5)
   (UNSPEC_EH_RECEIVER		 6)
   (UNSPEC_EH_RETURN		 7)
   (UNSPEC_CONSTTABLE_INT	 8)
   (UNSPEC_CONSTTABLE_FLOAT	 9)
   (UNSPEC_ALIGN		14)
   (UNSPEC_HIGH			17)
   (UNSPEC_LOAD_LEFT		18)
   (UNSPEC_LOAD_RIGHT		19)
   (UNSPEC_STORE_LEFT		20)
   (UNSPEC_STORE_RIGHT		21)
   (UNSPEC_LOADGP		22)
   (UNSPEC_LOAD_CALL		23)
   (UNSPEC_LOAD_GOT		24)
   (UNSPEC_GP			25)
   (UNSPEC_MFHILO		26)
   (UNSPEC_TLS_LDM		27)
   (UNSPEC_TLS_GET_TP		28)
<<<<<<< HEAD
=======
   (UNSPEC_MFHC1		31)
   (UNSPEC_MTHC1		32)
>>>>>>> c355071f

   (UNSPEC_ADDRESS_FIRST	100)

   (FAKE_CALL_REGNO		79)

   ;; For MIPS Paired-Singled Floating Point Instructions.

   (UNSPEC_MOVE_TF_PS		200)
   (UNSPEC_C			201)

   ;; MIPS64/MIPS32R2 alnv.ps
   (UNSPEC_ALNV_PS		202)

   ;; MIPS-3D instructions
   (UNSPEC_CABS			203)

   (UNSPEC_ADDR_PS		204)
   (UNSPEC_CVT_PW_PS		205)
   (UNSPEC_CVT_PS_PW		206)
   (UNSPEC_MULR_PS		207)
<<<<<<< HEAD

   (UNSPEC_RSQRT1		208)
   (UNSPEC_RSQRT2		209)
   (UNSPEC_RECIP1		210)
   (UNSPEC_RECIP2		211)
=======
   (UNSPEC_ABS_PS		208)

   (UNSPEC_RSQRT1		209)
   (UNSPEC_RSQRT2		210)
   (UNSPEC_RECIP1		211)
   (UNSPEC_RECIP2		212)
   (UNSPEC_SINGLE_CC		213)
   (UNSPEC_SCC			214)
>>>>>>> c355071f

   ;; MIPS DSP ASE Revision 0.98 3/24/2005
   (UNSPEC_ADDQ			300)
   (UNSPEC_ADDQ_S		301)
   (UNSPEC_SUBQ			302)
   (UNSPEC_SUBQ_S		303)
   (UNSPEC_ADDSC		304)
   (UNSPEC_ADDWC		305)
   (UNSPEC_MODSUB		306)
   (UNSPEC_RADDU_W_QB		307)
   (UNSPEC_ABSQ_S		308)
   (UNSPEC_PRECRQ_QB_PH		309)
   (UNSPEC_PRECRQ_PH_W		310)
   (UNSPEC_PRECRQ_RS_PH_W	311)
   (UNSPEC_PRECRQU_S_QB_PH	312)
   (UNSPEC_PRECEQ_W_PHL		313)
   (UNSPEC_PRECEQ_W_PHR		314)
   (UNSPEC_PRECEQU_PH_QBL	315)
   (UNSPEC_PRECEQU_PH_QBR	316)
   (UNSPEC_PRECEQU_PH_QBLA	317)
   (UNSPEC_PRECEQU_PH_QBRA	318)
   (UNSPEC_PRECEU_PH_QBL	319)
   (UNSPEC_PRECEU_PH_QBR	320)
   (UNSPEC_PRECEU_PH_QBLA	321)
   (UNSPEC_PRECEU_PH_QBRA	322)
   (UNSPEC_SHLL			323)
   (UNSPEC_SHLL_S		324)
   (UNSPEC_SHRL_QB		325)
   (UNSPEC_SHRA_PH		326)
   (UNSPEC_SHRA_R		327)
   (UNSPEC_MULEU_S_PH_QBL	328)
   (UNSPEC_MULEU_S_PH_QBR	329)
   (UNSPEC_MULQ_RS_PH		330)
   (UNSPEC_MULEQ_S_W_PHL	331)
   (UNSPEC_MULEQ_S_W_PHR	332)
   (UNSPEC_DPAU_H_QBL		333)
   (UNSPEC_DPAU_H_QBR		334)
   (UNSPEC_DPSU_H_QBL		335)
   (UNSPEC_DPSU_H_QBR		336)
   (UNSPEC_DPAQ_S_W_PH		337)
   (UNSPEC_DPSQ_S_W_PH		338)
   (UNSPEC_MULSAQ_S_W_PH	339)
   (UNSPEC_DPAQ_SA_L_W		340)
   (UNSPEC_DPSQ_SA_L_W		341)
   (UNSPEC_MAQ_S_W_PHL		342)
   (UNSPEC_MAQ_S_W_PHR		343)
   (UNSPEC_MAQ_SA_W_PHL		344)
   (UNSPEC_MAQ_SA_W_PHR		345)
   (UNSPEC_BITREV		346)
   (UNSPEC_INSV			347)
   (UNSPEC_REPL_QB		348)
   (UNSPEC_REPL_PH		349)
   (UNSPEC_CMP_EQ		350)
   (UNSPEC_CMP_LT		351)
   (UNSPEC_CMP_LE		352)
   (UNSPEC_CMPGU_EQ_QB		353)
   (UNSPEC_CMPGU_LT_QB		354)
   (UNSPEC_CMPGU_LE_QB		355)
   (UNSPEC_PICK			356)
   (UNSPEC_PACKRL_PH		357)
   (UNSPEC_EXTR_W		358)
   (UNSPEC_EXTR_R_W		359)
   (UNSPEC_EXTR_RS_W		360)
   (UNSPEC_EXTR_S_H		361)
   (UNSPEC_EXTP			362)
   (UNSPEC_EXTPDP		363)
   (UNSPEC_SHILO		364)
   (UNSPEC_MTHLIP		365)
   (UNSPEC_WRDSP		366)
   (UNSPEC_RDDSP		367)
  ]
)

(include "predicates.md")
(include "constraints.md")

;; ....................
;;
;;	Attributes
;;
;; ....................

(define_attr "got" "unset,xgot_high,load"
  (const_string "unset"))

;; For jal instructions, this attribute is DIRECT when the target address
;; is symbolic and INDIRECT when it is a register.
(define_attr "jal" "unset,direct,indirect"
  (const_string "unset"))

;; This attribute is YES if the instruction is a jal macro (not a
;; real jal instruction).
;;
;; jal is always a macro for o32 and o64 abicalls because it includes an
;; instruction to restore $gp.  Direct jals are also macros for -mshared
;; abicalls because they first load the target address into $25.
(define_attr "jal_macro" "no,yes"
  (cond [(eq_attr "jal" "direct")
	 (symbol_ref "TARGET_ABICALLS
		      && (TARGET_OLDABI || !TARGET_ABSOLUTE_ABICALLS)")
	 (eq_attr "jal" "indirect")
	 (symbol_ref "TARGET_ABICALLS && TARGET_OLDABI")]
	(const_string "no")))

;; Classification of each insn.
;; branch	conditional branch
;; jump		unconditional jump
;; call		unconditional call
;; load		load instruction(s)
;; fpload	floating point load
;; fpidxload    floating point indexed load
;; store	store instruction(s)
;; fpstore	floating point store
;; fpidxstore	floating point indexed store
;; prefetch	memory prefetch (register + offset)
;; prefetchx	memory indexed prefetch (register + register)
;; condmove	conditional moves
;; xfer		transfer to/from coprocessor
;; mthilo	transfer to hi/lo registers
;; mfhilo	transfer from hi/lo registers
;; const	load constant
;; arith	integer arithmetic and logical instructions
;; shift	integer shift instructions
;; slt		set less than instructions
;; clz		the clz and clo instructions
;; trap		trap if instructions
;; imul		integer multiply 2 operands
;; imul3	integer multiply 3 operands
;; imadd	integer multiply-add
;; idiv		integer divide
;; fmove	floating point register move
;; fadd		floating point add/subtract
;; fmul		floating point multiply
;; fmadd	floating point multiply-add
;; fdiv		floating point divide
;; frdiv	floating point reciprocal divide
;; frdiv1	floating point reciprocal divide step 1
;; frdiv2	floating point reciprocal divide step 2
;; fabs		floating point absolute value
;; fneg		floating point negation
;; fcmp		floating point compare
;; fcvt		floating point convert
;; fsqrt	floating point square root
;; frsqrt       floating point reciprocal square root
;; frsqrt1      floating point reciprocal square root step1
;; frsqrt2      floating point reciprocal square root step2
;; multi	multiword sequence (or user asm statements)
;; nop		no operation
(define_attr "type"
  "unknown,branch,jump,call,load,fpload,fpidxload,store,fpstore,fpidxstore,prefetch,prefetchx,condmove,xfer,mthilo,mfhilo,const,arith,shift,slt,clz,trap,imul,imul3,imadd,idiv,fmove,fadd,fmul,fmadd,fdiv,frdiv,frdiv1,frdiv2,fabs,fneg,fcmp,fcvt,fsqrt,frsqrt,frsqrt1,frsqrt2,multi,nop"
  (cond [(eq_attr "jal" "!unset") (const_string "call")
	 (eq_attr "got" "load") (const_string "load")]
	(const_string "unknown")))

;; Main data type used by the insn
(define_attr "mode" "unknown,none,QI,HI,SI,DI,SF,DF,FPSW"
  (const_string "unknown"))

;; Mode for conversion types (fcvt)
;; I2S          integer to float single (SI/DI to SF)
;; I2D          integer to float double (SI/DI to DF)
;; S2I          float to integer (SF to SI/DI)
;; D2I          float to integer (DF to SI/DI)
;; D2S          double to float single
;; S2D          float single to double

(define_attr "cnv_mode" "unknown,I2S,I2D,S2I,D2I,D2S,S2D" 
  (const_string "unknown"))

;; Is this an extended instruction in mips16 mode?
(define_attr "extended_mips16" "no,yes"
  (const_string "no"))

;; Length of instruction in bytes.
(define_attr "length" ""
   (cond [;; Direct branch instructions have a range of [-0x40000,0x3fffc].
	  ;; If a branch is outside this range, we have a choice of two
	  ;; sequences.  For PIC, an out-of-range branch like:
	  ;;
	  ;;	bne	r1,r2,target
	  ;;	dslot
	  ;;
	  ;; becomes the equivalent of:
	  ;;
	  ;;	beq	r1,r2,1f
	  ;;	dslot
	  ;;	la	$at,target
	  ;;	jr	$at
	  ;;	nop
	  ;; 1:
	  ;;
	  ;; where the load address can be up to three instructions long
	  ;; (lw, nop, addiu).
	  ;;
	  ;; The non-PIC case is similar except that we use a direct
	  ;; jump instead of an la/jr pair.  Since the target of this
	  ;; jump is an absolute 28-bit bit address (the other bits
	  ;; coming from the address of the delay slot) this form cannot
	  ;; cross a 256MB boundary.  We could provide the option of
	  ;; using la/jr in this case too, but we do not do so at
	  ;; present.
	  ;;
	  ;; Note that this value does not account for the delay slot
	  ;; instruction, whose length is added separately.  If the RTL
	  ;; pattern has no explicit delay slot, mips_adjust_insn_length
	  ;; will add the length of the implicit nop.  The values for
	  ;; forward and backward branches will be different as well.
	  (eq_attr "type" "branch")
	  (cond [(and (le (minus (match_dup 1) (pc)) (const_int 131064))
                      (le (minus (pc) (match_dup 1)) (const_int 131068)))
                  (const_int 4)
		 (ne (symbol_ref "flag_pic") (const_int 0))
		 (const_int 24)
		 ] (const_int 12))

	  (eq_attr "got" "load")
	  (const_int 4)
	  (eq_attr "got" "xgot_high")
	  (const_int 8)

	  (eq_attr "type" "const")
	  (symbol_ref "mips_const_insns (operands[1]) * 4")
	  (eq_attr "type" "load,fpload")
	  (symbol_ref "mips_fetch_insns (operands[1]) * 4")
	  (eq_attr "type" "store,fpstore")
	  (symbol_ref "mips_fetch_insns (operands[0]) * 4")

	  ;; In the worst case, a call macro will take 8 instructions:
	  ;;
	  ;;	 lui $25,%call_hi(FOO)
	  ;;	 addu $25,$25,$28
	  ;;     lw $25,%call_lo(FOO)($25)
	  ;;	 nop
	  ;;	 jalr $25
	  ;;	 nop
	  ;;	 lw $gp,X($sp)
	  ;;	 nop
	  (eq_attr "jal_macro" "yes")
	  (const_int 32)

	  (and (eq_attr "extended_mips16" "yes")
	       (ne (symbol_ref "TARGET_MIPS16") (const_int 0)))
	  (const_int 8)

	  ;; Various VR4120 errata require a nop to be inserted after a macc
	  ;; instruction.  The assembler does this for us, so account for
	  ;; the worst-case length here.
	  (and (eq_attr "type" "imadd")
	       (ne (symbol_ref "TARGET_FIX_VR4120") (const_int 0)))
	  (const_int 8)

	  ;; VR4120 errata MD(4): if there are consecutive dmult instructions,
	  ;; the result of the second one is missed.  The assembler should work
	  ;; around this by inserting a nop after the first dmult.
	  (and (eq_attr "type" "imul,imul3")
	       (and (eq_attr "mode" "DI")
		    (ne (symbol_ref "TARGET_FIX_VR4120") (const_int 0))))
	  (const_int 8)

	  (eq_attr "type" "idiv")
	  (symbol_ref "mips_idiv_insns () * 4")
	  ] (const_int 4)))

;; Attribute describing the processor.  This attribute must match exactly
;; with the processor_type enumeration in mips.h.
(define_attr "cpu"
<<<<<<< HEAD
  "r3000,4kc,4kp,5kc,5kf,20kc,24k,24kx,m4k,r3900,r6000,r4000,r4100,r4111,r4120,r4130,r4300,r4600,r4650,r5000,r5400,r5500,r7000,r8000,r9000,sb1,sr71000"
=======
  "r3000,4kc,4kp,5kc,5kf,20kc,24kc,24kf,24kx,m4k,r3900,r6000,r4000,r4100,r4111,r4120,r4130,r4300,r4600,r4650,r5000,r5400,r5500,r7000,r8000,r9000,sb1,sb1a,sr71000"
>>>>>>> c355071f
  (const (symbol_ref "mips_tune")))

;; The type of hardware hazard associated with this instruction.
;; DELAY means that the next instruction cannot read the result
;; of this one.  HILO means that the next two instructions cannot
;; write to HI or LO.
(define_attr "hazard" "none,delay,hilo"
  (cond [(and (eq_attr "type" "load,fpload,fpidxload")
	      (ne (symbol_ref "ISA_HAS_LOAD_DELAY") (const_int 0)))
	 (const_string "delay")

	 (and (eq_attr "type" "xfer")
	      (ne (symbol_ref "ISA_HAS_XFER_DELAY") (const_int 0)))
	 (const_string "delay")

	 (and (eq_attr "type" "fcmp")
	      (ne (symbol_ref "ISA_HAS_FCMP_DELAY") (const_int 0)))
	 (const_string "delay")

	 ;; The r4000 multiplication patterns include an mflo instruction.
	 (and (eq_attr "type" "imul")
	      (ne (symbol_ref "TARGET_FIX_R4000") (const_int 0)))
	 (const_string "hilo")

	 (and (eq_attr "type" "mfhilo")
	      (eq (symbol_ref "ISA_HAS_HILO_INTERLOCKS") (const_int 0)))
	 (const_string "hilo")]
	(const_string "none")))

;; Is it a single instruction?
(define_attr "single_insn" "no,yes"
  (symbol_ref "get_attr_length (insn) == (TARGET_MIPS16 ? 2 : 4)"))

;; Can the instruction be put into a delay slot?
(define_attr "can_delay" "no,yes"
  (if_then_else (and (eq_attr "type" "!branch,call,jump")
		     (and (eq_attr "hazard" "none")
			  (eq_attr "single_insn" "yes")))
		(const_string "yes")
		(const_string "no")))

;; Attribute defining whether or not we can use the branch-likely instructions
(define_attr "branch_likely" "no,yes"
  (const
   (if_then_else (ne (symbol_ref "GENERATE_BRANCHLIKELY") (const_int 0))
		 (const_string "yes")
		 (const_string "no"))))

;; True if an instruction might assign to hi or lo when reloaded.
;; This is used by the TUNE_MACC_CHAINS code.
(define_attr "may_clobber_hilo" "no,yes"
  (if_then_else (eq_attr "type" "imul,imul3,imadd,idiv,mthilo")
		(const_string "yes")
		(const_string "no")))

;; Describe a user's asm statement.
(define_asm_attributes
  [(set_attr "type" "multi")
   (set_attr "can_delay" "no")])

;; This mode macro allows 32-bit and 64-bit GPR patterns to be generated
;; from the same template.
(define_mode_macro GPR [SI (DI "TARGET_64BIT")])

;; This mode macro allows :P to be used for patterns that operate on
;; pointer-sized quantities.  Exactly one of the two alternatives will match.
(define_mode_macro P [(SI "Pmode == SImode") (DI "Pmode == DImode")])

;; This mode macro allows :MOVECC to be used anywhere that a
;; conditional-move-type condition is needed.
(define_mode_macro MOVECC [SI (DI "TARGET_64BIT") (CC "TARGET_HARD_FLOAT")])

;; This mode macro allows the QI and HI extension patterns to be defined from
;; the same template.
(define_mode_macro SHORT [QI HI])

;; This mode macro allows :ANYF to be used wherever a scalar or vector
;; floating-point mode is allowed.
(define_mode_macro ANYF [(SF "TARGET_HARD_FLOAT")
			 (DF "TARGET_HARD_FLOAT && TARGET_DOUBLE_FLOAT")
			 (V2SF "TARGET_PAIRED_SINGLE_FLOAT")])

;; Like ANYF, but only applies to scalar modes.
(define_mode_macro SCALARF [(SF "TARGET_HARD_FLOAT")
			    (DF "TARGET_HARD_FLOAT && TARGET_DOUBLE_FLOAT")])

;; In GPR templates, a string like "<d>subu" will expand to "subu" in the
;; 32-bit version and "dsubu" in the 64-bit version.
(define_mode_attr d [(SI "") (DI "d")])

;; This attribute gives the length suffix for a sign- or zero-extension
;; instruction.
(define_mode_attr size [(QI "b") (HI "h")])

;; This attributes gives the mode mask of a SHORT.
(define_mode_attr mask [(QI "0x00ff") (HI "0xffff")])

;; Mode attributes for GPR loads and stores.
(define_mode_attr load [(SI "lw") (DI "ld")])
(define_mode_attr store [(SI "sw") (DI "sd")])

;; Similarly for MIPS IV indexed FPR loads and stores.
(define_mode_attr loadx [(SF "lwxc1") (DF "ldxc1") (V2SF "ldxc1")])
(define_mode_attr storex [(SF "swxc1") (DF "sdxc1") (V2SF "sdxc1")])

;; The unextended ranges of the MIPS16 addiu and daddiu instructions
;; are different.  Some forms of unextended addiu have an 8-bit immediate
;; field but the equivalent daddiu has only a 5-bit field.
(define_mode_attr si8_di5 [(SI "8") (DI "5")])

;; This attribute gives the best constraint to use for registers of
;; a given mode.
(define_mode_attr reg [(SI "d") (DI "d") (CC "z")])

;; This attribute gives the format suffix for floating-point operations.
(define_mode_attr fmt [(SF "s") (DF "d") (V2SF "ps")])

;; This attribute gives the upper-case mode name for one unit of a
;; floating-point mode.
(define_mode_attr UNITMODE [(SF "SF") (DF "DF") (V2SF "SF")])

;; This attribute works around the early SB-1 rev2 core "F2" erratum:
;;
;; In certain cases, div.s and div.ps may have a rounding error
;; and/or wrong inexact flag.
;;
;; Therefore, we only allow div.s if not working around SB-1 rev2
;; errata or if a slight loss of precision is OK.
(define_mode_attr divide_condition
  [DF (SF "!TARGET_FIX_SB1 || flag_unsafe_math_optimizations")
   (V2SF "TARGET_SB1 && (!TARGET_FIX_SB1 || flag_unsafe_math_optimizations)")])

; This attribute gives the condition for which sqrt instructions exist.
(define_mode_attr sqrt_condition
  [(SF "!ISA_MIPS1") (DF "!ISA_MIPS1") (V2SF "TARGET_SB1")])

; This attribute gives the condition for which recip and rsqrt instructions
; exist.
(define_mode_attr recip_condition
  [(SF "ISA_HAS_FP4") (DF "ISA_HAS_FP4") (V2SF "TARGET_SB1")])

;; This code macro allows all branch instructions to be generated from
;; a single define_expand template.
(define_code_macro any_cond [unordered ordered unlt unge uneq ltgt unle ungt
			     eq ne gt ge lt le gtu geu ltu leu])

;; This code macro allows signed and unsigned widening multiplications
;; to use the same template.
(define_code_macro any_extend [sign_extend zero_extend])

;; This code macro allows the three shift instructions to be generated
;; from the same template.
(define_code_macro any_shift [ashift ashiftrt lshiftrt])

;; This code macro allows all native floating-point comparisons to be
;; generated from the same template.
(define_code_macro fcond [unordered uneq unlt unle eq lt le])

;; This code macro is used for comparisons that can be implemented
;; by swapping the operands.
(define_code_macro swapped_fcond [ge gt unge ungt])

;; <u> expands to an empty string when doing a signed operation and
;; "u" when doing an unsigned operation.
(define_code_attr u [(sign_extend "") (zero_extend "u")])

;; <su> is like <u>, but the signed form expands to "s" rather than "".
(define_code_attr su [(sign_extend "s") (zero_extend "u")])

;; <optab> expands to the name of the optab for a particular code.
(define_code_attr optab [(ashift "ashl")
			 (ashiftrt "ashr")
			 (lshiftrt "lshr")])

;; <insn> expands to the name of the insn that implements a particular code.
(define_code_attr insn [(ashift "sll")
			(ashiftrt "sra")
			(lshiftrt "srl")])

;; <fcond> is the c.cond.fmt condition associated with a particular code.
(define_code_attr fcond [(unordered "un")
			 (uneq "ueq")
			 (unlt "ult")
			 (unle "ule")
			 (eq "eq")
			 (lt "lt")
			 (le "le")])

;; Similar, but for swapped conditions.
(define_code_attr swapped_fcond [(ge "le")
				 (gt "lt")
				 (unge "ule")
				 (ungt "ult")])

;; .........................
;;
;;	Branch, call and jump delay slots
;;
;; .........................

(define_delay (and (eq_attr "type" "branch")
		   (eq (symbol_ref "TARGET_MIPS16") (const_int 0)))
  [(eq_attr "can_delay" "yes")
   (nil)
   (and (eq_attr "branch_likely" "yes")
	(eq_attr "can_delay" "yes"))])

(define_delay (eq_attr "type" "jump")
  [(eq_attr "can_delay" "yes")
   (nil)
   (nil)])

(define_delay (and (eq_attr "type" "call")
		   (eq_attr "jal_macro" "no"))
  [(eq_attr "can_delay" "yes")
   (nil)
   (nil)])

;; Pipeline descriptions.
;;
;; generic.md provides a fallback for processors without a specific
;; pipeline description.  It is derived from the old define_function_unit
;; version and uses the "alu" and "imuldiv" units declared below.
;;
;; Some of the processor-specific files are also derived from old
;; define_function_unit descriptions and simply override the parts of
;; generic.md that don't apply.  The other processor-specific files
;; are self-contained.
(define_automaton "alu,imuldiv")

(define_cpu_unit "alu" "alu")
(define_cpu_unit "imuldiv" "imuldiv")

(include "4k.md")
(include "5k.md")
(include "24k.md")
(include "3000.md")
(include "4000.md")
(include "4100.md")
(include "4130.md")
(include "4300.md")
(include "4600.md")
(include "5000.md")
(include "5400.md")
(include "5500.md")
(include "6000.md")
(include "7000.md")
(include "9000.md")
(include "sb1.md")
(include "sr71k.md")
(include "generic.md")

;;
;;  ....................
;;
;;	CONDITIONAL TRAPS
;;
;;  ....................
;;

(define_insn "trap"
  [(trap_if (const_int 1) (const_int 0))]
  ""
{
  if (ISA_HAS_COND_TRAP)
    return "teq\t$0,$0";
  else if (TARGET_MIPS16)
    return "break 0";
  else
    return "break";
}
  [(set_attr "type" "trap")])

(define_expand "conditional_trap"
  [(trap_if (match_operator 0 "comparison_operator"
			    [(match_dup 2) (match_dup 3)])
	    (match_operand 1 "const_int_operand"))]
  "ISA_HAS_COND_TRAP"
{
  if (GET_MODE_CLASS (GET_MODE (cmp_operands[0])) == MODE_INT
      && operands[1] == const0_rtx)
    {
      mips_gen_conditional_trap (operands);
      DONE;
    }
  else
    FAIL;
})

(define_insn "*conditional_trap<mode>"
  [(trap_if (match_operator:GPR 0 "trap_comparison_operator"
				[(match_operand:GPR 1 "reg_or_0_operand" "dJ")
				 (match_operand:GPR 2 "arith_operand" "dI")])
	    (const_int 0))]
  "ISA_HAS_COND_TRAP"
  "t%C0\t%z1,%2"
  [(set_attr "type" "trap")])

;;
;;  ....................
;;
;;	ADDITION
;;
;;  ....................
;;

(define_insn "add<mode>3"
  [(set (match_operand:ANYF 0 "register_operand" "=f")
	(plus:ANYF (match_operand:ANYF 1 "register_operand" "f")
		   (match_operand:ANYF 2 "register_operand" "f")))]
  ""
  "add.<fmt>\t%0,%1,%2"
  [(set_attr "type" "fadd")
   (set_attr "mode" "<UNITMODE>")])

(define_expand "add<mode>3"
  [(set (match_operand:GPR 0 "register_operand")
	(plus:GPR (match_operand:GPR 1 "register_operand")
		  (match_operand:GPR 2 "arith_operand")))]
  "")

(define_insn "*add<mode>3"
  [(set (match_operand:GPR 0 "register_operand" "=d,d")
	(plus:GPR (match_operand:GPR 1 "register_operand" "d,d")
		  (match_operand:GPR 2 "arith_operand" "d,Q")))]
  "!TARGET_MIPS16"
  "@
    <d>addu\t%0,%1,%2
    <d>addiu\t%0,%1,%2"
  [(set_attr "type" "arith")
   (set_attr "mode" "<MODE>")])

;; We need to recognize MIPS16 stack pointer additions explicitly, since
;; we don't have a constraint for $sp.  These insns will be generated by
;; the save_restore_insns functions.

(define_insn "*add<mode>3_sp1"
  [(set (reg:GPR 29)
	(plus:GPR (reg:GPR 29)
		  (match_operand:GPR 0 "const_arith_operand" "")))]
  "TARGET_MIPS16"
  "<d>addiu\t%$,%$,%0"
  [(set_attr "type" "arith")
   (set_attr "mode" "<MODE>")
   (set (attr "length") (if_then_else (match_operand 0 "m16_simm8_8")
				      (const_int 4)
				      (const_int 8)))])

(define_insn "*add<mode>3_sp2"
  [(set (match_operand:GPR 0 "register_operand" "=d")
	(plus:GPR (reg:GPR 29)
		  (match_operand:GPR 1 "const_arith_operand" "")))]
  "TARGET_MIPS16"
  "<d>addiu\t%0,%$,%1"
  [(set_attr "type" "arith")
   (set_attr "mode" "<MODE>")
   (set (attr "length") (if_then_else (match_operand 1 "m16_uimm<si8_di5>_4")
				      (const_int 4)
				      (const_int 8)))])

(define_insn "*add<mode>3_mips16"
  [(set (match_operand:GPR 0 "register_operand" "=d,d,d")
	(plus:GPR (match_operand:GPR 1 "register_operand" "0,d,d")
		  (match_operand:GPR 2 "arith_operand" "Q,O,d")))]
  "TARGET_MIPS16"
  "@
    <d>addiu\t%0,%2
    <d>addiu\t%0,%1,%2
    <d>addu\t%0,%1,%2"
  [(set_attr "type" "arith")
   (set_attr "mode" "<MODE>")
   (set_attr_alternative "length"
		[(if_then_else (match_operand 2 "m16_simm<si8_di5>_1")
			       (const_int 4)
			       (const_int 8))
		 (if_then_else (match_operand 2 "m16_simm4_1")
			       (const_int 4)
			       (const_int 8))
		 (const_int 4)])])


;; On the mips16, we can sometimes split an add of a constant which is
;; a 4 byte instruction into two adds which are both 2 byte
;; instructions.  There are two cases: one where we are adding a
;; constant plus a register to another register, and one where we are
;; simply adding a constant to a register.

(define_split
  [(set (match_operand:SI 0 "register_operand")
	(plus:SI (match_dup 0)
		 (match_operand:SI 1 "const_int_operand")))]
  "TARGET_MIPS16 && reload_completed && !TARGET_DEBUG_D_MODE
   && REG_P (operands[0])
   && M16_REG_P (REGNO (operands[0]))
   && GET_CODE (operands[1]) == CONST_INT
   && ((INTVAL (operands[1]) > 0x7f
	&& INTVAL (operands[1]) <= 0x7f + 0x7f)
       || (INTVAL (operands[1]) < - 0x80
	   && INTVAL (operands[1]) >= - 0x80 - 0x80))"
  [(set (match_dup 0) (plus:SI (match_dup 0) (match_dup 1)))
   (set (match_dup 0) (plus:SI (match_dup 0) (match_dup 2)))]
{
  HOST_WIDE_INT val = INTVAL (operands[1]);

  if (val >= 0)
    {
      operands[1] = GEN_INT (0x7f);
      operands[2] = GEN_INT (val - 0x7f);
    }
  else
    {
      operands[1] = GEN_INT (- 0x80);
      operands[2] = GEN_INT (val + 0x80);
    }
})

(define_split
  [(set (match_operand:SI 0 "register_operand")
	(plus:SI (match_operand:SI 1 "register_operand")
		 (match_operand:SI 2 "const_int_operand")))]
  "TARGET_MIPS16 && reload_completed && !TARGET_DEBUG_D_MODE
   && REG_P (operands[0])
   && M16_REG_P (REGNO (operands[0]))
   && REG_P (operands[1])
   && M16_REG_P (REGNO (operands[1]))
   && REGNO (operands[0]) != REGNO (operands[1])
   && GET_CODE (operands[2]) == CONST_INT
   && ((INTVAL (operands[2]) > 0x7
	&& INTVAL (operands[2]) <= 0x7 + 0x7f)
       || (INTVAL (operands[2]) < - 0x8
	   && INTVAL (operands[2]) >= - 0x8 - 0x80))"
  [(set (match_dup 0) (plus:SI (match_dup 1) (match_dup 2)))
   (set (match_dup 0) (plus:SI (match_dup 0) (match_dup 3)))]
{
  HOST_WIDE_INT val = INTVAL (operands[2]);

  if (val >= 0)
    {
      operands[2] = GEN_INT (0x7);
      operands[3] = GEN_INT (val - 0x7);
    }
  else
    {
      operands[2] = GEN_INT (- 0x8);
      operands[3] = GEN_INT (val + 0x8);
    }
})

(define_split
  [(set (match_operand:DI 0 "register_operand")
	(plus:DI (match_dup 0)
		 (match_operand:DI 1 "const_int_operand")))]
  "TARGET_MIPS16 && TARGET_64BIT && reload_completed && !TARGET_DEBUG_D_MODE
   && REG_P (operands[0])
   && M16_REG_P (REGNO (operands[0]))
   && GET_CODE (operands[1]) == CONST_INT
   && ((INTVAL (operands[1]) > 0xf
	&& INTVAL (operands[1]) <= 0xf + 0xf)
       || (INTVAL (operands[1]) < - 0x10
	   && INTVAL (operands[1]) >= - 0x10 - 0x10))"
  [(set (match_dup 0) (plus:DI (match_dup 0) (match_dup 1)))
   (set (match_dup 0) (plus:DI (match_dup 0) (match_dup 2)))]
{
  HOST_WIDE_INT val = INTVAL (operands[1]);

  if (val >= 0)
    {
      operands[1] = GEN_INT (0xf);
      operands[2] = GEN_INT (val - 0xf);
    }
  else
    {
      operands[1] = GEN_INT (- 0x10);
      operands[2] = GEN_INT (val + 0x10);
    }
})

(define_split
  [(set (match_operand:DI 0 "register_operand")
	(plus:DI (match_operand:DI 1 "register_operand")
		 (match_operand:DI 2 "const_int_operand")))]
  "TARGET_MIPS16 && TARGET_64BIT && reload_completed && !TARGET_DEBUG_D_MODE
   && REG_P (operands[0])
   && M16_REG_P (REGNO (operands[0]))
   && REG_P (operands[1])
   && M16_REG_P (REGNO (operands[1]))
   && REGNO (operands[0]) != REGNO (operands[1])
   && GET_CODE (operands[2]) == CONST_INT
   && ((INTVAL (operands[2]) > 0x7
	&& INTVAL (operands[2]) <= 0x7 + 0xf)
       || (INTVAL (operands[2]) < - 0x8
	   && INTVAL (operands[2]) >= - 0x8 - 0x10))"
  [(set (match_dup 0) (plus:DI (match_dup 1) (match_dup 2)))
   (set (match_dup 0) (plus:DI (match_dup 0) (match_dup 3)))]
{
  HOST_WIDE_INT val = INTVAL (operands[2]);

  if (val >= 0)
    {
      operands[2] = GEN_INT (0x7);
      operands[3] = GEN_INT (val - 0x7);
    }
  else
    {
      operands[2] = GEN_INT (- 0x8);
      operands[3] = GEN_INT (val + 0x8);
    }
})

(define_insn "*addsi3_extended"
  [(set (match_operand:DI 0 "register_operand" "=d,d")
	(sign_extend:DI
	     (plus:SI (match_operand:SI 1 "register_operand" "d,d")
		      (match_operand:SI 2 "arith_operand" "d,Q"))))]
  "TARGET_64BIT && !TARGET_MIPS16"
  "@
    addu\t%0,%1,%2
    addiu\t%0,%1,%2"
  [(set_attr "type" "arith")
   (set_attr "mode" "SI")])

;; Split this insn so that the addiu splitters can have a crack at it.
;; Use a conservative length estimate until the split.
(define_insn_and_split "*addsi3_extended_mips16"
  [(set (match_operand:DI 0 "register_operand" "=d,d,d")
	(sign_extend:DI
	     (plus:SI (match_operand:SI 1 "register_operand" "0,d,d")
		      (match_operand:SI 2 "arith_operand" "Q,O,d"))))]
  "TARGET_64BIT && TARGET_MIPS16"
  "#"
  "&& reload_completed"
  [(set (match_dup 3) (plus:SI (match_dup 1) (match_dup 2)))]
  { operands[3] = gen_lowpart (SImode, operands[0]); }
  [(set_attr "type" "arith")
   (set_attr "mode" "SI")
   (set_attr "extended_mips16" "yes")])

;;
;;  ....................
;;
;;	SUBTRACTION
;;
;;  ....................
;;

(define_insn "sub<mode>3"
  [(set (match_operand:ANYF 0 "register_operand" "=f")
	(minus:ANYF (match_operand:ANYF 1 "register_operand" "f")
		    (match_operand:ANYF 2 "register_operand" "f")))]
  ""
  "sub.<fmt>\t%0,%1,%2"
  [(set_attr "type" "fadd")
   (set_attr "mode" "<UNITMODE>")])

(define_insn "sub<mode>3"
  [(set (match_operand:GPR 0 "register_operand" "=d")
	(minus:GPR (match_operand:GPR 1 "register_operand" "d")
		   (match_operand:GPR 2 "register_operand" "d")))]
  ""
  "<d>subu\t%0,%1,%2"
  [(set_attr "type" "arith")
   (set_attr "mode" "<MODE>")])

(define_insn "*subsi3_extended"
  [(set (match_operand:DI 0 "register_operand" "=d")
	(sign_extend:DI
	    (minus:SI (match_operand:SI 1 "register_operand" "d")
		      (match_operand:SI 2 "register_operand" "d"))))]
  "TARGET_64BIT"
  "subu\t%0,%1,%2"
  [(set_attr "type" "arith")
   (set_attr "mode" "DI")])

;;
;;  ....................
;;
;;	MULTIPLICATION
;;
;;  ....................
;;

(define_expand "mul<mode>3"
  [(set (match_operand:SCALARF 0 "register_operand")
	(mult:SCALARF (match_operand:SCALARF 1 "register_operand")
		      (match_operand:SCALARF 2 "register_operand")))]
  ""
  "")

(define_insn "*mul<mode>3"
  [(set (match_operand:SCALARF 0 "register_operand" "=f")
	(mult:SCALARF (match_operand:SCALARF 1 "register_operand" "f")
		      (match_operand:SCALARF 2 "register_operand" "f")))]
  "!TARGET_4300_MUL_FIX"
  "mul.<fmt>\t%0,%1,%2"
  [(set_attr "type" "fmul")
   (set_attr "mode" "<MODE>")])

;; Early VR4300 silicon has a CPU bug where multiplies with certain
;; operands may corrupt immediately following multiplies. This is a
;; simple fix to insert NOPs.

(define_insn "*mul<mode>3_r4300"
  [(set (match_operand:SCALARF 0 "register_operand" "=f")
	(mult:SCALARF (match_operand:SCALARF 1 "register_operand" "f")
		      (match_operand:SCALARF 2 "register_operand" "f")))]
  "TARGET_4300_MUL_FIX"
  "mul.<fmt>\t%0,%1,%2\;nop"
  [(set_attr "type" "fmul")
   (set_attr "mode" "<MODE>")
   (set_attr "length" "8")])

(define_insn "mulv2sf3"
  [(set (match_operand:V2SF 0 "register_operand" "=f")
	(mult:V2SF (match_operand:V2SF 1 "register_operand" "f")
		   (match_operand:V2SF 2 "register_operand" "f")))]
  "TARGET_PAIRED_SINGLE_FLOAT"
  "mul.ps\t%0,%1,%2"
  [(set_attr "type" "fmul")
   (set_attr "mode" "SF")])

;; The original R4000 has a cpu bug.  If a double-word or a variable
;; shift executes while an integer multiplication is in progress, the
;; shift may give an incorrect result.  Avoid this by keeping the mflo
;; with the mult on the R4000.
;;
;; From "MIPS R4000PC/SC Errata, Processor Revision 2.2 and 3.0"
;; (also valid for MIPS R4000MC processors):
;;
;; "16. R4000PC, R4000SC: Please refer to errata 28 for an update to
;;	this errata description.
;;	The following code sequence causes the R4000 to incorrectly
;;	execute the Double Shift Right Arithmetic 32 (dsra32)
;;	instruction.  If the dsra32 instruction is executed during an
;;	integer multiply, the dsra32 will only shift by the amount in
;;	specified in the instruction rather than the amount plus 32
;;	bits.
;;	instruction 1:		mult	rs,rt		integer multiply
;;	instruction 2-12:	dsra32	rd,rt,rs	doubleword shift
;;							right arithmetic + 32
;;	Workaround: A dsra32 instruction placed after an integer
;;	multiply should not be one of the 11 instructions after the
;;	multiply instruction."
;;
;; and:
;;
;; "28. R4000PC, R4000SC: The text from errata 16 should be replaced by
;;	the following description.
;;	All extended shifts (shift by n+32) and variable shifts (32 and
;;	64-bit versions) may produce incorrect results under the
;;	following conditions:
;;	1) An integer multiply is currently executing
;;	2) These types of shift instructions are executed immediately
;;	   following an integer divide instruction.
;;	Workaround:
;;	1) Make sure no integer multiply is running wihen these
;;	   instruction are executed.  If this cannot be predicted at
;;	   compile time, then insert a "mfhi" to R0 instruction
;;	   immediately after the integer multiply instruction.  This
;;	   will cause the integer multiply to complete before the shift
;;	   is executed.
;;	2) Separate integer divide and these two classes of shift
;;	   instructions by another instruction or a noop."
;;
;; These processors have PRId values of 0x00004220 and 0x00004300,
;; respectively.

(define_expand "mulsi3"
  [(set (match_operand:SI 0 "register_operand")
	(mult:SI (match_operand:SI 1 "register_operand")
		 (match_operand:SI 2 "register_operand")))]
  ""
{
  if (ISA_HAS_MUL3)
    emit_insn (gen_mulsi3_mult3 (operands[0], operands[1], operands[2]));
  else if (TARGET_FIX_R4000)
    emit_insn (gen_mulsi3_r4000 (operands[0], operands[1], operands[2]));
  else
    emit_insn (gen_mulsi3_internal (operands[0], operands[1], operands[2]));
  DONE;
})

(define_expand "muldi3"
  [(set (match_operand:DI 0 "register_operand")
	(mult:DI (match_operand:DI 1 "register_operand")
		 (match_operand:DI 2 "register_operand")))]
  "TARGET_64BIT"
{
  if (TARGET_FIX_R4000)
    emit_insn (gen_muldi3_r4000 (operands[0], operands[1], operands[2]));
  else
    emit_insn (gen_muldi3_internal (operands[0], operands[1], operands[2]));
  DONE;
})

(define_insn "mulsi3_mult3"
  [(set (match_operand:SI 0 "register_operand" "=d,l")
	(mult:SI (match_operand:SI 1 "register_operand" "d,d")
		 (match_operand:SI 2 "register_operand" "d,d")))
   (clobber (match_scratch:SI 3 "=h,h"))
   (clobber (match_scratch:SI 4 "=l,X"))]
  "ISA_HAS_MUL3"
{
  if (which_alternative == 1)
    return "mult\t%1,%2";
  if (TARGET_MIPS3900)
    return "mult\t%0,%1,%2";
  return "mul\t%0,%1,%2";
}
  [(set_attr "type" "imul3,imul")
   (set_attr "mode" "SI")])

<<<<<<< HEAD
(define_insn "muldi3_mult3"
  [(set (match_operand:DI 0 "register_operand" "=d")
	(mult:DI (match_operand:DI 1 "register_operand" "d")
		 (match_operand:DI 2 "register_operand" "d")))
   (clobber (match_scratch:DI 3 "=h"))
   (clobber (match_scratch:DI 4 "=l"))]
  "TARGET_64BIT && GENERATE_MULT3_DI"
  "dmult\t%0,%1,%2"
  [(set_attr "type" "imul3")
   (set_attr "mode" "DI")])

=======
>>>>>>> c355071f
;; If a register gets allocated to LO, and we spill to memory, the reload
;; will include a move from LO to a GPR.  Merge it into the multiplication
;; if it can set the GPR directly.
;;
;; Operand 0: LO
;; Operand 1: GPR (1st multiplication operand)
;; Operand 2: GPR (2nd multiplication operand)
;; Operand 3: HI
;; Operand 4: GPR (destination)
(define_peephole2
  [(parallel
       [(set (match_operand:SI 0 "register_operand")
	     (mult:SI (match_operand:SI 1 "register_operand")
		      (match_operand:SI 2 "register_operand")))
        (clobber (match_operand:SI 3 "register_operand"))
        (clobber (scratch:SI))])
   (set (match_operand:SI 4 "register_operand")
	(unspec [(match_dup 0) (match_dup 3)] UNSPEC_MFHILO))]
  "ISA_HAS_MUL3 && peep2_reg_dead_p (2, operands[0])"
  [(parallel
       [(set (match_dup 4)
	     (mult:SI (match_dup 1)
		      (match_dup 2)))
        (clobber (match_dup 3))
        (clobber (match_dup 0))])])

(define_insn "mul<mode>3_internal"
  [(set (match_operand:GPR 0 "register_operand" "=l")
	(mult:GPR (match_operand:GPR 1 "register_operand" "d")
		  (match_operand:GPR 2 "register_operand" "d")))
   (clobber (match_scratch:GPR 3 "=h"))]
  "!TARGET_FIX_R4000"
  "<d>mult\t%1,%2"
  [(set_attr "type" "imul")
   (set_attr "mode" "<MODE>")])

(define_insn "mul<mode>3_r4000"
  [(set (match_operand:GPR 0 "register_operand" "=d")
	(mult:GPR (match_operand:GPR 1 "register_operand" "d")
		  (match_operand:GPR 2 "register_operand" "d")))
   (clobber (match_scratch:GPR 3 "=h"))
   (clobber (match_scratch:GPR 4 "=l"))]
  "TARGET_FIX_R4000"
  "<d>mult\t%1,%2\;mflo\t%0"
  [(set_attr "type" "imul")
   (set_attr "mode" "<MODE>")
   (set_attr "length" "8")])

;; On the VR4120 and VR4130, it is better to use "mtlo $0; macc" instead
;; of "mult; mflo".  They have the same latency, but the first form gives
;; us an extra cycle to compute the operands.

;; Operand 0: LO
;; Operand 1: GPR (1st multiplication operand)
;; Operand 2: GPR (2nd multiplication operand)
;; Operand 3: HI
;; Operand 4: GPR (destination)
(define_peephole2
  [(parallel
       [(set (match_operand:SI 0 "register_operand")
	     (mult:SI (match_operand:SI 1 "register_operand")
		      (match_operand:SI 2 "register_operand")))
        (clobber (match_operand:SI 3 "register_operand"))])
   (set (match_operand:SI 4 "register_operand")
	(unspec:SI [(match_dup 0) (match_dup 3)] UNSPEC_MFHILO))]
  "ISA_HAS_MACC && !ISA_HAS_MUL3"
  [(set (match_dup 0)
	(const_int 0))
   (parallel
       [(set (match_dup 0)
	     (plus:SI (mult:SI (match_dup 1)
			       (match_dup 2))
		      (match_dup 0)))
	(set (match_dup 4)
	     (plus:SI (mult:SI (match_dup 1)
			       (match_dup 2))
		      (match_dup 0)))
        (clobber (match_dup 3))])])

;; Multiply-accumulate patterns

;; For processors that can copy the output to a general register:
;;
;; The all-d alternative is needed because the combiner will find this
;; pattern and then register alloc/reload will move registers around to
;; make them fit, and we don't want to trigger unnecessary loads to LO.
;;
;; The last alternative should be made slightly less desirable, but adding
;; "?" to the constraint is too strong, and causes values to be loaded into
;; LO even when that's more costly.  For now, using "*d" mostly does the
;; trick.
(define_insn "*mul_acc_si"
  [(set (match_operand:SI 0 "register_operand" "=l,*d,*d")
	(plus:SI (mult:SI (match_operand:SI 1 "register_operand" "d,d,d")
			  (match_operand:SI 2 "register_operand" "d,d,d"))
		 (match_operand:SI 3 "register_operand" "0,l,*d")))
   (clobber (match_scratch:SI 4 "=h,h,h"))
   (clobber (match_scratch:SI 5 "=X,3,l"))
   (clobber (match_scratch:SI 6 "=X,X,&d"))]
  "(TARGET_MIPS3900
   || ISA_HAS_MADD_MSUB)
   && !TARGET_MIPS16"
{
  static const char *const madd[] = { "madd\t%1,%2", "madd\t%0,%1,%2" };
  if (which_alternative == 2)
    return "#";
  if (ISA_HAS_MADD_MSUB && which_alternative != 0)
    return "#";
  return madd[which_alternative];
}
  [(set_attr "type"	"imadd,imadd,multi")
   (set_attr "mode"	"SI")
   (set_attr "length"	"4,4,8")])

;; Split the above insn if we failed to get LO allocated.
(define_split
  [(set (match_operand:SI 0 "register_operand")
	(plus:SI (mult:SI (match_operand:SI 1 "register_operand")
			  (match_operand:SI 2 "register_operand"))
		 (match_operand:SI 3 "register_operand")))
   (clobber (match_scratch:SI 4))
   (clobber (match_scratch:SI 5))
   (clobber (match_scratch:SI 6))]
  "reload_completed && !TARGET_DEBUG_D_MODE
   && GP_REG_P (true_regnum (operands[0]))
   && GP_REG_P (true_regnum (operands[3]))"
  [(parallel [(set (match_dup 6)
		   (mult:SI (match_dup 1) (match_dup 2)))
	      (clobber (match_dup 4))
	      (clobber (match_dup 5))])
   (set (match_dup 0) (plus:SI (match_dup 6) (match_dup 3)))]
  "")

;; Splitter to copy result of MADD to a general register
(define_split
  [(set (match_operand:SI                   0 "register_operand")
        (plus:SI (mult:SI (match_operand:SI 1 "register_operand")
                          (match_operand:SI 2 "register_operand"))
                 (match_operand:SI          3 "register_operand")))
   (clobber (match_scratch:SI               4))
   (clobber (match_scratch:SI               5))
   (clobber (match_scratch:SI               6))]
  "reload_completed && !TARGET_DEBUG_D_MODE
   && GP_REG_P (true_regnum (operands[0]))
   && true_regnum (operands[3]) == LO_REGNUM"
  [(parallel [(set (match_dup 3)
                   (plus:SI (mult:SI (match_dup 1) (match_dup 2))
                            (match_dup 3)))
              (clobber (match_dup 4))
              (clobber (match_dup 5))
              (clobber (match_dup 6))])
   (set (match_dup 0) (unspec:SI [(match_dup 5) (match_dup 4)] UNSPEC_MFHILO))]
  "")

(define_insn "*macc"
  [(set (match_operand:SI 0 "register_operand" "=l,d")
	(plus:SI (mult:SI (match_operand:SI 1 "register_operand" "d,d")
			  (match_operand:SI 2 "register_operand" "d,d"))
		 (match_operand:SI 3 "register_operand" "0,l")))
   (clobber (match_scratch:SI 4 "=h,h"))
   (clobber (match_scratch:SI 5 "=X,3"))]
  "ISA_HAS_MACC"
{
  if (which_alternative == 1)
    return "macc\t%0,%1,%2";
  else if (TARGET_MIPS5500)
    return "madd\t%1,%2";
  else
    /* The VR4130 assumes that there is a two-cycle latency between a macc
       that "writes" to $0 and an instruction that reads from it.  We avoid
       this by assigning to $1 instead.  */
    return "%[macc\t%@,%1,%2%]";
}
  [(set_attr "type" "imadd")
   (set_attr "mode" "SI")])

(define_insn "*msac"
  [(set (match_operand:SI 0 "register_operand" "=l,d")
        (minus:SI (match_operand:SI 1 "register_operand" "0,l")
                  (mult:SI (match_operand:SI 2 "register_operand" "d,d")
                           (match_operand:SI 3 "register_operand" "d,d"))))
   (clobber (match_scratch:SI 4 "=h,h"))
   (clobber (match_scratch:SI 5 "=X,1"))]
  "ISA_HAS_MSAC"
{
  if (which_alternative == 1)
    return "msac\t%0,%2,%3";
  else if (TARGET_MIPS5500)
    return "msub\t%2,%3";
  else
    return "msac\t$0,%2,%3";
}
  [(set_attr "type"     "imadd")
   (set_attr "mode"     "SI")])

;; An msac-like instruction implemented using negation and a macc.
(define_insn_and_split "*msac_using_macc"
  [(set (match_operand:SI 0 "register_operand" "=l,d")
        (minus:SI (match_operand:SI 1 "register_operand" "0,l")
                  (mult:SI (match_operand:SI 2 "register_operand" "d,d")
                           (match_operand:SI 3 "register_operand" "d,d"))))
   (clobber (match_scratch:SI 4 "=h,h"))
   (clobber (match_scratch:SI 5 "=X,1"))
   (clobber (match_scratch:SI 6 "=d,d"))]
  "ISA_HAS_MACC && !ISA_HAS_MSAC"
  "#"
  "&& reload_completed"
  [(set (match_dup 6)
	(neg:SI (match_dup 3)))
   (parallel
       [(set (match_dup 0)
	     (plus:SI (mult:SI (match_dup 2)
			       (match_dup 6))
		      (match_dup 1)))
	(clobber (match_dup 4))
	(clobber (match_dup 5))])]
  ""
  [(set_attr "type"     "imadd")
   (set_attr "length"	"8")])

;; Patterns generated by the define_peephole2 below.

(define_insn "*macc2"
  [(set (match_operand:SI 0 "register_operand" "=l")
	(plus:SI (mult:SI (match_operand:SI 1 "register_operand" "d")
			  (match_operand:SI 2 "register_operand" "d"))
		 (match_dup 0)))
   (set (match_operand:SI 3 "register_operand" "=d")
	(plus:SI (mult:SI (match_dup 1)
			  (match_dup 2))
		 (match_dup 0)))
   (clobber (match_scratch:SI 4 "=h"))]
  "ISA_HAS_MACC && reload_completed"
  "macc\t%3,%1,%2"
  [(set_attr "type"	"imadd")
   (set_attr "mode"	"SI")])

(define_insn "*msac2"
  [(set (match_operand:SI 0 "register_operand" "=l")
	(minus:SI (match_dup 0)
		  (mult:SI (match_operand:SI 1 "register_operand" "d")
			   (match_operand:SI 2 "register_operand" "d"))))
   (set (match_operand:SI 3 "register_operand" "=d")
	(minus:SI (match_dup 0)
		  (mult:SI (match_dup 1)
			   (match_dup 2))))
   (clobber (match_scratch:SI 4 "=h"))]
  "ISA_HAS_MSAC && reload_completed"
  "msac\t%3,%1,%2"
  [(set_attr "type"	"imadd")
   (set_attr "mode"	"SI")])

;; Convert macc $0,<r1>,<r2> & mflo <r3> into macc <r3>,<r1>,<r2>
;; Similarly msac.
;;
;; Operand 0: LO
;; Operand 1: macc/msac
;; Operand 2: HI
;; Operand 3: GPR (destination)
(define_peephole2
  [(parallel
       [(set (match_operand:SI 0 "register_operand")
	     (match_operand:SI 1 "macc_msac_operand"))
	(clobber (match_operand:SI 2 "register_operand"))
	(clobber (scratch:SI))])
   (set (match_operand:SI 3 "register_operand")
	(unspec:SI [(match_dup 0) (match_dup 2)] UNSPEC_MFHILO))]
  ""
  [(parallel [(set (match_dup 0)
		   (match_dup 1))
	      (set (match_dup 3)
		   (match_dup 1))
	      (clobber (match_dup 2))])]
  "")

;; When we have a three-address multiplication instruction, it should
;; be faster to do a separate multiply and add, rather than moving
;; something into LO in order to use a macc instruction.
;;
;; This peephole needs a scratch register to cater for the case when one
;; of the multiplication operands is the same as the destination.
;;
;; Operand 0: GPR (scratch)
;; Operand 1: LO
;; Operand 2: GPR (addend)
;; Operand 3: GPR (destination)
;; Operand 4: macc/msac
;; Operand 5: HI
;; Operand 6: new multiplication
;; Operand 7: new addition/subtraction
(define_peephole2
  [(match_scratch:SI 0 "d")
   (set (match_operand:SI 1 "register_operand")
	(match_operand:SI 2 "register_operand"))
   (match_dup 0)
   (parallel
       [(set (match_operand:SI 3 "register_operand")
	     (match_operand:SI 4 "macc_msac_operand"))
	(clobber (match_operand:SI 5 "register_operand"))
	(clobber (match_dup 1))])]
  "ISA_HAS_MUL3
   && true_regnum (operands[1]) == LO_REGNUM
   && peep2_reg_dead_p (2, operands[1])
   && GP_REG_P (true_regnum (operands[3]))"
  [(parallel [(set (match_dup 0)
		   (match_dup 6))
	      (clobber (match_dup 5))
	      (clobber (match_dup 1))])
   (set (match_dup 3)
	(match_dup 7))]
{
  operands[6] = XEXP (operands[4], GET_CODE (operands[4]) == PLUS ? 0 : 1);
  operands[7] = gen_rtx_fmt_ee (GET_CODE (operands[4]), SImode,
				operands[2], operands[0]);
})

;; Same as above, except LO is the initial target of the macc.
;;
;; Operand 0: GPR (scratch)
;; Operand 1: LO
;; Operand 2: GPR (addend)
;; Operand 3: macc/msac
;; Operand 4: HI
;; Operand 5: GPR (destination)
;; Operand 6: new multiplication
;; Operand 7: new addition/subtraction
(define_peephole2
  [(match_scratch:SI 0 "d")
   (set (match_operand:SI 1 "register_operand")
	(match_operand:SI 2 "register_operand"))
   (match_dup 0)
   (parallel
       [(set (match_dup 1)
	     (match_operand:SI 3 "macc_msac_operand"))
	(clobber (match_operand:SI 4 "register_operand"))
	(clobber (scratch:SI))])
   (match_dup 0)
   (set (match_operand:SI 5 "register_operand")
	(unspec:SI [(match_dup 1) (match_dup 4)] UNSPEC_MFHILO))]
  "ISA_HAS_MUL3 && peep2_reg_dead_p (3, operands[1])"
  [(parallel [(set (match_dup 0)
		   (match_dup 6))
	      (clobber (match_dup 4))
	      (clobber (match_dup 1))])
   (set (match_dup 5)
	(match_dup 7))]
{
  operands[6] = XEXP (operands[4], GET_CODE (operands[4]) == PLUS ? 0 : 1);
  operands[7] = gen_rtx_fmt_ee (GET_CODE (operands[4]), SImode,
				operands[2], operands[0]);
})

(define_insn "*mul_sub_si"
  [(set (match_operand:SI 0 "register_operand" "=l,*d,*d")
        (minus:SI (match_operand:SI 1 "register_operand" "0,l,*d")
                  (mult:SI (match_operand:SI 2 "register_operand" "d,d,d")
                           (match_operand:SI 3 "register_operand" "d,d,d"))))
   (clobber (match_scratch:SI 4 "=h,h,h"))
   (clobber (match_scratch:SI 5 "=X,1,l"))
   (clobber (match_scratch:SI 6 "=X,X,&d"))]
  "ISA_HAS_MADD_MSUB"
  "@
   msub\t%2,%3
   #
   #"
  [(set_attr "type"     "imadd,multi,multi")
   (set_attr "mode"     "SI")
   (set_attr "length"   "4,8,8")])

;; Split the above insn if we failed to get LO allocated.
(define_split
  [(set (match_operand:SI 0 "register_operand")
        (minus:SI (match_operand:SI 1 "register_operand")
                  (mult:SI (match_operand:SI 2 "register_operand")
                           (match_operand:SI 3 "register_operand"))))
   (clobber (match_scratch:SI 4))
   (clobber (match_scratch:SI 5))
   (clobber (match_scratch:SI 6))]
  "reload_completed && !TARGET_DEBUG_D_MODE
   && GP_REG_P (true_regnum (operands[0]))
   && GP_REG_P (true_regnum (operands[1]))"
  [(parallel [(set (match_dup 6)
                   (mult:SI (match_dup 2) (match_dup 3)))
              (clobber (match_dup 4))
              (clobber (match_dup 5))])
   (set (match_dup 0) (minus:SI (match_dup 1) (match_dup 6)))]
  "")

;; Splitter to copy result of MSUB to a general register
(define_split
  [(set (match_operand:SI 0 "register_operand")
        (minus:SI (match_operand:SI 1 "register_operand")
                  (mult:SI (match_operand:SI 2 "register_operand")
                           (match_operand:SI 3 "register_operand"))))
   (clobber (match_scratch:SI 4))
   (clobber (match_scratch:SI 5))
   (clobber (match_scratch:SI 6))]
  "reload_completed && !TARGET_DEBUG_D_MODE
   && GP_REG_P (true_regnum (operands[0]))
   && true_regnum (operands[1]) == LO_REGNUM"
  [(parallel [(set (match_dup 1)
                   (minus:SI (match_dup 1)
                             (mult:SI (match_dup 2) (match_dup 3))))
              (clobber (match_dup 4))
              (clobber (match_dup 5))
              (clobber (match_dup 6))])
   (set (match_dup 0) (unspec:SI [(match_dup 5) (match_dup 4)] UNSPEC_MFHILO))]
  "")

(define_insn "*muls"
  [(set (match_operand:SI                  0 "register_operand" "=l,d")
        (neg:SI (mult:SI (match_operand:SI 1 "register_operand" "d,d")
                         (match_operand:SI 2 "register_operand" "d,d"))))
   (clobber (match_scratch:SI              3                    "=h,h"))
   (clobber (match_scratch:SI              4                    "=X,l"))]
  "ISA_HAS_MULS"
  "@
   muls\t$0,%1,%2
   muls\t%0,%1,%2"
  [(set_attr "type"     "imul,imul3")
   (set_attr "mode"     "SI")])

;; ??? We could define a mulditi3 pattern when TARGET_64BIT.

(define_expand "<u>mulsidi3"
  [(parallel
      [(set (match_operand:DI 0 "register_operand")
	    (mult:DI (any_extend:DI (match_operand:SI 1 "register_operand"))
		     (any_extend:DI (match_operand:SI 2 "register_operand"))))
       (clobber (scratch:DI))
       (clobber (scratch:DI))
       (clobber (scratch:DI))])]
  "!TARGET_64BIT || !TARGET_FIX_R4000"
{
  if (!TARGET_64BIT)
    {
      if (!TARGET_FIX_R4000)
	emit_insn (gen_<u>mulsidi3_32bit_internal (operands[0], operands[1],
						   operands[2]));
      else
	emit_insn (gen_<u>mulsidi3_32bit_r4000 (operands[0], operands[1],
					        operands[2]));
      DONE;
    }
})

(define_insn "<u>mulsidi3_32bit_internal"
  [(set (match_operand:DI 0 "register_operand" "=x")
	(mult:DI (any_extend:DI (match_operand:SI 1 "register_operand" "d"))
		 (any_extend:DI (match_operand:SI 2 "register_operand" "d"))))]
  "!TARGET_64BIT && !TARGET_FIX_R4000"
  "mult<u>\t%1,%2"
  [(set_attr "type" "imul")
   (set_attr "mode" "SI")])

(define_insn "<u>mulsidi3_32bit_r4000"
  [(set (match_operand:DI 0 "register_operand" "=d")
	(mult:DI (any_extend:DI (match_operand:SI 1 "register_operand" "d"))
		 (any_extend:DI (match_operand:SI 2 "register_operand" "d"))))
   (clobber (match_scratch:DI 3 "=x"))]
  "!TARGET_64BIT && TARGET_FIX_R4000"
  "mult<u>\t%1,%2\;mflo\t%L0;mfhi\t%M0"
  [(set_attr "type" "imul")
   (set_attr "mode" "SI")
   (set_attr "length" "12")])

(define_insn_and_split "*<u>mulsidi3_64bit"
  [(set (match_operand:DI 0 "register_operand" "=d")
	(mult:DI (any_extend:DI (match_operand:SI 1 "register_operand" "d"))
		 (any_extend:DI (match_operand:SI 2 "register_operand" "d"))))
   (clobber (match_scratch:DI 3 "=l"))
   (clobber (match_scratch:DI 4 "=h"))
   (clobber (match_scratch:DI 5 "=d"))]
  "TARGET_64BIT && !TARGET_FIX_R4000"
  "#"
  "&& reload_completed"
  [(parallel
       [(set (match_dup 3)
	     (sign_extend:DI
		(mult:SI (match_dup 1)
			 (match_dup 2))))
	(set (match_dup 4)
	     (ashiftrt:DI
		(mult:DI (any_extend:DI (match_dup 1))
			 (any_extend:DI (match_dup 2)))
		(const_int 32)))])

   ;; OP5 <- LO, OP0 <- HI
   (set (match_dup 5) (unspec:DI [(match_dup 3) (match_dup 4)] UNSPEC_MFHILO))
   (set (match_dup 0) (unspec:DI [(match_dup 4) (match_dup 3)] UNSPEC_MFHILO))

   ;; Zero-extend OP5.
   (set (match_dup 5)
	(ashift:DI (match_dup 5)
		   (const_int 32)))
   (set (match_dup 5)
	(lshiftrt:DI (match_dup 5)
		     (const_int 32)))

   ;; Shift OP0 into place.
   (set (match_dup 0)
	(ashift:DI (match_dup 0)
		   (const_int 32)))

   ;; OR the two halves together
   (set (match_dup 0)
	(ior:DI (match_dup 0)
		(match_dup 5)))]
  ""
  [(set_attr "type" "imul")
   (set_attr "mode" "SI")
   (set_attr "length" "24")])

(define_insn "*<u>mulsidi3_64bit_parts"
  [(set (match_operand:DI 0 "register_operand" "=l")
	(sign_extend:DI
	   (mult:SI (match_operand:SI 2 "register_operand" "d")
		    (match_operand:SI 3 "register_operand" "d"))))
   (set (match_operand:DI 1 "register_operand" "=h")
	(ashiftrt:DI
	   (mult:DI (any_extend:DI (match_dup 2))
		    (any_extend:DI (match_dup 3)))
	   (const_int 32)))]
  "TARGET_64BIT && !TARGET_FIX_R4000"
  "mult<u>\t%2,%3"
  [(set_attr "type" "imul")
   (set_attr "mode" "SI")])

;; Widening multiply with negation.
(define_insn "*muls<u>_di"
  [(set (match_operand:DI 0 "register_operand" "=x")
        (neg:DI
	 (mult:DI
	  (any_extend:DI (match_operand:SI 1 "register_operand" "d"))
	  (any_extend:DI (match_operand:SI 2 "register_operand" "d")))))]
  "!TARGET_64BIT && ISA_HAS_MULS"
  "muls<u>\t$0,%1,%2"
  [(set_attr "type" "imul")
   (set_attr "mode" "SI")])

(define_insn "*msac<u>_di"
  [(set (match_operand:DI 0 "register_operand" "=x")
        (minus:DI
	   (match_operand:DI 3 "register_operand" "0")
	   (mult:DI
	      (any_extend:DI (match_operand:SI 1 "register_operand" "d"))
	      (any_extend:DI (match_operand:SI 2 "register_operand" "d")))))]
  "!TARGET_64BIT && ISA_HAS_MSAC"
{
  if (TARGET_MIPS5500)
    return "msub<u>\t%1,%2";
  else
    return "msac<u>\t$0,%1,%2";
}
  [(set_attr "type" "imadd")
   (set_attr "mode" "SI")])

;; _highpart patterns

(define_expand "<su>mulsi3_highpart"
  [(set (match_operand:SI 0 "register_operand")
	(truncate:SI
	 (lshiftrt:DI
	  (mult:DI (any_extend:DI (match_operand:SI 1 "register_operand"))
		   (any_extend:DI (match_operand:SI 2 "register_operand")))
	  (const_int 32))))]
  "ISA_HAS_MULHI || !TARGET_FIX_R4000"
{
  if (ISA_HAS_MULHI)
    emit_insn (gen_<su>mulsi3_highpart_mulhi_internal (operands[0],
						       operands[1],
						       operands[2]));
  else
    emit_insn (gen_<su>mulsi3_highpart_internal (operands[0], operands[1],
					         operands[2]));
  DONE;
})

(define_insn "<su>mulsi3_highpart_internal"
  [(set (match_operand:SI 0 "register_operand" "=h")
	(truncate:SI
	 (lshiftrt:DI
	  (mult:DI (any_extend:DI (match_operand:SI 1 "register_operand" "d"))
		   (any_extend:DI (match_operand:SI 2 "register_operand" "d")))
	  (const_int 32))))
   (clobber (match_scratch:SI 3 "=l"))]
  "!ISA_HAS_MULHI && !TARGET_FIX_R4000"
  "mult<u>\t%1,%2"
  [(set_attr "type" "imul")
   (set_attr "mode" "SI")])

(define_insn "<su>mulsi3_highpart_mulhi_internal"
  [(set (match_operand:SI 0 "register_operand" "=h,d")
        (truncate:SI
	 (lshiftrt:DI
	  (mult:DI
	   (any_extend:DI (match_operand:SI 1 "register_operand" "d,d"))
	   (any_extend:DI (match_operand:SI 2 "register_operand" "d,d")))
	  (const_int 32))))
   (clobber (match_scratch:SI 3 "=l,l"))
   (clobber (match_scratch:SI 4 "=X,h"))]
  "ISA_HAS_MULHI"
  "@
   mult<u>\t%1,%2
   mulhi<u>\t%0,%1,%2"
  [(set_attr "type" "imul,imul3")
   (set_attr "mode" "SI")])

(define_insn "*<su>mulsi3_highpart_neg_mulhi_internal"
  [(set (match_operand:SI 0 "register_operand" "=h,d")
        (truncate:SI
	 (lshiftrt:DI
	  (neg:DI
	   (mult:DI
	    (any_extend:DI (match_operand:SI 1 "register_operand" "d,d"))
	    (any_extend:DI (match_operand:SI 2 "register_operand" "d,d"))))
	  (const_int 32))))
   (clobber (match_scratch:SI 3 "=l,l"))
   (clobber (match_scratch:SI 4 "=X,h"))]
  "ISA_HAS_MULHI"
  "@
   mulshi<u>\t%.,%1,%2
   mulshi<u>\t%0,%1,%2"
  [(set_attr "type" "imul,imul3")
   (set_attr "mode" "SI")])

;; Disable unsigned multiplication for -mfix-vr4120.  This is for VR4120
;; errata MD(0), which says that dmultu does not always produce the
;; correct result.
(define_insn "<su>muldi3_highpart"
  [(set (match_operand:DI 0 "register_operand" "=h")
	(truncate:DI
	 (lshiftrt:TI
	  (mult:TI
	   (any_extend:TI (match_operand:DI 1 "register_operand" "d"))
	   (any_extend:TI (match_operand:DI 2 "register_operand" "d")))
	  (const_int 64))))
   (clobber (match_scratch:DI 3 "=l"))]
  "TARGET_64BIT && !TARGET_FIX_R4000
   && !(<CODE> == ZERO_EXTEND && TARGET_FIX_VR4120)"
  "dmult<u>\t%1,%2"
  [(set_attr "type" "imul")
   (set_attr "mode" "DI")])

;; The R4650 supports a 32 bit multiply/ 64 bit accumulate
;; instruction.  The HI/LO registers are used as a 64 bit accumulator.

(define_insn "madsi"
  [(set (match_operand:SI 0 "register_operand" "+l")
	(plus:SI (mult:SI (match_operand:SI 1 "register_operand" "d")
			  (match_operand:SI 2 "register_operand" "d"))
		 (match_dup 0)))
   (clobber (match_scratch:SI 3 "=h"))]
  "TARGET_MAD"
  "mad\t%1,%2"
  [(set_attr "type"	"imadd")
   (set_attr "mode"	"SI")])

(define_insn "*<su>mul_acc_di"
  [(set (match_operand:DI 0 "register_operand" "=x")
	(plus:DI
	 (mult:DI (any_extend:DI (match_operand:SI 1 "register_operand" "d"))
		  (any_extend:DI (match_operand:SI 2 "register_operand" "d")))
	 (match_operand:DI 3 "register_operand" "0")))]
  "(TARGET_MAD || ISA_HAS_MACC)
   && !TARGET_64BIT"
{
  if (TARGET_MAD)
    return "mad<u>\t%1,%2";
  else if (TARGET_MIPS5500)
    return "madd<u>\t%1,%2";
  else
    /* See comment in *macc.  */
    return "%[macc<u>\t%@,%1,%2%]";
}
  [(set_attr "type" "imadd")
   (set_attr "mode" "SI")])

;; Floating point multiply accumulate instructions.

(define_insn "*madd<mode>"
  [(set (match_operand:ANYF 0 "register_operand" "=f")
	(plus:ANYF (mult:ANYF (match_operand:ANYF 1 "register_operand" "f")
			      (match_operand:ANYF 2 "register_operand" "f"))
		   (match_operand:ANYF 3 "register_operand" "f")))]
  "ISA_HAS_FP4 && TARGET_FUSED_MADD"
  "madd.<fmt>\t%0,%3,%1,%2"
  [(set_attr "type" "fmadd")
   (set_attr "mode" "<UNITMODE>")])

(define_insn "*msub<mode>"
  [(set (match_operand:ANYF 0 "register_operand" "=f")
	(minus:ANYF (mult:ANYF (match_operand:ANYF 1 "register_operand" "f")
			       (match_operand:ANYF 2 "register_operand" "f"))
		    (match_operand:ANYF 3 "register_operand" "f")))]
  "ISA_HAS_FP4 && TARGET_FUSED_MADD"
  "msub.<fmt>\t%0,%3,%1,%2"
  [(set_attr "type" "fmadd")
   (set_attr "mode" "<UNITMODE>")])

(define_insn "*nmadd<mode>"
  [(set (match_operand:ANYF 0 "register_operand" "=f")
	(neg:ANYF (plus:ANYF
		   (mult:ANYF (match_operand:ANYF 1 "register_operand" "f")
			      (match_operand:ANYF 2 "register_operand" "f"))
		   (match_operand:ANYF 3 "register_operand" "f"))))]
  "ISA_HAS_NMADD_NMSUB && TARGET_FUSED_MADD
   && HONOR_SIGNED_ZEROS (<MODE>mode)
   && !HONOR_NANS (<MODE>mode)"
  "nmadd.<fmt>\t%0,%3,%1,%2"
  [(set_attr "type" "fmadd")
   (set_attr "mode" "<UNITMODE>")])

(define_insn "*nmadd<mode>_fastmath"
  [(set (match_operand:ANYF 0 "register_operand" "=f")
	(minus:ANYF
	 (mult:ANYF (neg:ANYF (match_operand:ANYF 1 "register_operand" "f"))
		    (match_operand:ANYF 2 "register_operand" "f"))
	 (match_operand:ANYF 3 "register_operand" "f")))]
  "ISA_HAS_NMADD_NMSUB && TARGET_FUSED_MADD
   && !HONOR_SIGNED_ZEROS (<MODE>mode)
   && !HONOR_NANS (<MODE>mode)"
  "nmadd.<fmt>\t%0,%3,%1,%2"
  [(set_attr "type" "fmadd")
   (set_attr "mode" "<UNITMODE>")])

(define_insn "*nmsub<mode>"
  [(set (match_operand:ANYF 0 "register_operand" "=f")
	(neg:ANYF (minus:ANYF
		   (mult:ANYF (match_operand:ANYF 2 "register_operand" "f")
			      (match_operand:ANYF 3 "register_operand" "f"))
		   (match_operand:ANYF 1 "register_operand" "f"))))]
  "ISA_HAS_NMADD_NMSUB && TARGET_FUSED_MADD
   && HONOR_SIGNED_ZEROS (<MODE>mode)
   && !HONOR_NANS (<MODE>mode)"
  "nmsub.<fmt>\t%0,%1,%2,%3"
  [(set_attr "type" "fmadd")
   (set_attr "mode" "<UNITMODE>")])

(define_insn "*nmsub<mode>_fastmath"
  [(set (match_operand:ANYF 0 "register_operand" "=f")
	(minus:ANYF
	 (match_operand:ANYF 1 "register_operand" "f")
	 (mult:ANYF (match_operand:ANYF 2 "register_operand" "f")
		    (match_operand:ANYF 3 "register_operand" "f"))))]
  "ISA_HAS_NMADD_NMSUB && TARGET_FUSED_MADD
   && !HONOR_SIGNED_ZEROS (<MODE>mode)
   && !HONOR_NANS (<MODE>mode)"
  "nmsub.<fmt>\t%0,%1,%2,%3"
  [(set_attr "type" "fmadd")
   (set_attr "mode" "<UNITMODE>")])

;;
;;  ....................
;;
;;	DIVISION and REMAINDER
;;
;;  ....................
;;

(define_expand "div<mode>3"
  [(set (match_operand:ANYF 0 "register_operand")
	(div:ANYF (match_operand:ANYF 1 "reg_or_1_operand")
		  (match_operand:ANYF 2 "register_operand")))]
  "<divide_condition>"
{
  if (const_1_operand (operands[1], <MODE>mode))
    if (!(ISA_HAS_FP4 && flag_unsafe_math_optimizations))
      operands[1] = force_reg (<MODE>mode, operands[1]);
})

;; These patterns work around the early SB-1 rev2 core "F1" erratum:
;;
;; If an mfc1 or dmfc1 happens to access the floating point register
;; file at the same time a long latency operation (div, sqrt, recip,
;; sqrt) iterates an intermediate result back through the floating
;; point register file bypass, then instead returning the correct
;; register value the mfc1 or dmfc1 operation returns the intermediate
;; result of the long latency operation.
;;
;; The workaround is to insert an unconditional 'mov' from/to the
;; long latency op destination register.

(define_insn "*div<mode>3"
  [(set (match_operand:ANYF 0 "register_operand" "=f")
	(div:ANYF (match_operand:ANYF 1 "register_operand" "f")
		  (match_operand:ANYF 2 "register_operand" "f")))]
  "<divide_condition>"
{
  if (TARGET_FIX_SB1)
    return "div.<fmt>\t%0,%1,%2\;mov.<fmt>\t%0,%0";
  else
    return "div.<fmt>\t%0,%1,%2";
}
  [(set_attr "type" "fdiv")
   (set_attr "mode" "<UNITMODE>")
   (set (attr "length")
        (if_then_else (ne (symbol_ref "TARGET_FIX_SB1") (const_int 0))
                      (const_int 8)
                      (const_int 4)))])

(define_insn "*recip<mode>3"
  [(set (match_operand:ANYF 0 "register_operand" "=f")
	(div:ANYF (match_operand:ANYF 1 "const_1_operand" "")
		  (match_operand:ANYF 2 "register_operand" "f")))]
  "<recip_condition> && flag_unsafe_math_optimizations"
{
  if (TARGET_FIX_SB1)
    return "recip.<fmt>\t%0,%2\;mov.<fmt>\t%0,%0";
  else
    return "recip.<fmt>\t%0,%2";
}
  [(set_attr "type" "frdiv")
   (set_attr "mode" "<UNITMODE>")
   (set (attr "length")
        (if_then_else (ne (symbol_ref "TARGET_FIX_SB1") (const_int 0))
                      (const_int 8)
                      (const_int 4)))])

;; VR4120 errata MD(A1): signed division instructions do not work correctly
;; with negative operands.  We use special libgcc functions instead.
(define_insn "divmod<mode>4"
  [(set (match_operand:GPR 0 "register_operand" "=l")
	(div:GPR (match_operand:GPR 1 "register_operand" "d")
		 (match_operand:GPR 2 "register_operand" "d")))
   (set (match_operand:GPR 3 "register_operand" "=h")
	(mod:GPR (match_dup 1)
		 (match_dup 2)))]
  "!TARGET_FIX_VR4120"
  { return mips_output_division ("<d>div\t$0,%1,%2", operands); }
  [(set_attr "type" "idiv")
   (set_attr "mode" "<MODE>")])

(define_insn "udivmod<mode>4"
  [(set (match_operand:GPR 0 "register_operand" "=l")
	(udiv:GPR (match_operand:GPR 1 "register_operand" "d")
		  (match_operand:GPR 2 "register_operand" "d")))
   (set (match_operand:GPR 3 "register_operand" "=h")
	(umod:GPR (match_dup 1)
		  (match_dup 2)))]
  ""
  { return mips_output_division ("<d>divu\t$0,%1,%2", operands); }
  [(set_attr "type" "idiv")
   (set_attr "mode" "<MODE>")])

;;
;;  ....................
;;
;;	SQUARE ROOT
;;
;;  ....................

;; These patterns work around the early SB-1 rev2 core "F1" erratum (see
;; "*div[sd]f3" comment for details).

(define_insn "sqrt<mode>2"
  [(set (match_operand:ANYF 0 "register_operand" "=f")
	(sqrt:ANYF (match_operand:ANYF 1 "register_operand" "f")))]
  "<sqrt_condition>"
{
  if (TARGET_FIX_SB1)
    return "sqrt.<fmt>\t%0,%1\;mov.<fmt>\t%0,%0";
  else
    return "sqrt.<fmt>\t%0,%1";
}
  [(set_attr "type" "fsqrt")
   (set_attr "mode" "<UNITMODE>")
   (set (attr "length")
        (if_then_else (ne (symbol_ref "TARGET_FIX_SB1") (const_int 0))
                      (const_int 8)
                      (const_int 4)))])

(define_insn "*rsqrt<mode>a"
  [(set (match_operand:ANYF 0 "register_operand" "=f")
	(div:ANYF (match_operand:ANYF 1 "const_1_operand" "")
		  (sqrt:ANYF (match_operand:ANYF 2 "register_operand" "f"))))]
  "<recip_condition> && flag_unsafe_math_optimizations"
{
  if (TARGET_FIX_SB1)
    return "rsqrt.<fmt>\t%0,%2\;mov.<fmt>\t%0,%0";
  else
    return "rsqrt.<fmt>\t%0,%2";
}
  [(set_attr "type" "frsqrt")
   (set_attr "mode" "<UNITMODE>")
   (set (attr "length")
        (if_then_else (ne (symbol_ref "TARGET_FIX_SB1") (const_int 0))
                      (const_int 8)
                      (const_int 4)))])

(define_insn "*rsqrt<mode>b"
  [(set (match_operand:ANYF 0 "register_operand" "=f")
	(sqrt:ANYF (div:ANYF (match_operand:ANYF 1 "const_1_operand" "")
			     (match_operand:ANYF 2 "register_operand" "f"))))]
  "<recip_condition> && flag_unsafe_math_optimizations"
{
  if (TARGET_FIX_SB1)
    return "rsqrt.<fmt>\t%0,%2\;mov.<fmt>\t%0,%0";
  else
    return "rsqrt.<fmt>\t%0,%2";
}
  [(set_attr "type" "frsqrt")
   (set_attr "mode" "<UNITMODE>")
   (set (attr "length")
        (if_then_else (ne (symbol_ref "TARGET_FIX_SB1") (const_int 0))
                      (const_int 8)
                      (const_int 4)))])

;;
;;  ....................
;;
;;	ABSOLUTE VALUE
;;
;;  ....................

;; Do not use the integer abs macro instruction, since that signals an
;; exception on -2147483648 (sigh).

<<<<<<< HEAD
=======
;; abs.fmt is an arithmetic instruction and treats all NaN inputs as
;; invalid; it does not clear their sign bits.  We therefore can't use
;; abs.fmt if the signs of NaNs matter.

>>>>>>> c355071f
(define_insn "abs<mode>2"
  [(set (match_operand:ANYF 0 "register_operand" "=f")
	(abs:ANYF (match_operand:ANYF 1 "register_operand" "f")))]
  "!HONOR_NANS (<MODE>mode)"
  "abs.<fmt>\t%0,%1"
  [(set_attr "type" "fabs")
   (set_attr "mode" "<UNITMODE>")])

;;
;;  ...................
;;
;;  Count leading zeroes.
;;
;;  ...................
;;

(define_insn "clz<mode>2"
  [(set (match_operand:GPR 0 "register_operand" "=d")
	(clz:GPR (match_operand:GPR 1 "register_operand" "d")))]
  "ISA_HAS_CLZ_CLO"
  "<d>clz\t%0,%1"
  [(set_attr "type" "clz")
   (set_attr "mode" "<MODE>")])

;;
;;  ....................
;;
;;	NEGATION and ONE'S COMPLEMENT
;;
;;  ....................

(define_insn "negsi2"
  [(set (match_operand:SI 0 "register_operand" "=d")
	(neg:SI (match_operand:SI 1 "register_operand" "d")))]
  ""
{
  if (TARGET_MIPS16)
    return "neg\t%0,%1";
  else
    return "subu\t%0,%.,%1";
}
  [(set_attr "type"	"arith")
   (set_attr "mode"	"SI")])

(define_insn "negdi2"
  [(set (match_operand:DI 0 "register_operand" "=d")
	(neg:DI (match_operand:DI 1 "register_operand" "d")))]
  "TARGET_64BIT && !TARGET_MIPS16"
  "dsubu\t%0,%.,%1"
  [(set_attr "type"	"arith")
   (set_attr "mode"	"DI")])

;; neg.fmt is an arithmetic instruction and treats all NaN inputs as
;; invalid; it does not flip their sign bit.  We therefore can't use
;; neg.fmt if the signs of NaNs matter.

(define_insn "neg<mode>2"
  [(set (match_operand:ANYF 0 "register_operand" "=f")
	(neg:ANYF (match_operand:ANYF 1 "register_operand" "f")))]
  "!HONOR_NANS (<MODE>mode)"
  "neg.<fmt>\t%0,%1"
  [(set_attr "type" "fneg")
   (set_attr "mode" "<UNITMODE>")])

(define_insn "one_cmpl<mode>2"
  [(set (match_operand:GPR 0 "register_operand" "=d")
	(not:GPR (match_operand:GPR 1 "register_operand" "d")))]
  ""
{
  if (TARGET_MIPS16)
    return "not\t%0,%1";
  else
    return "nor\t%0,%.,%1";
}
  [(set_attr "type" "arith")
   (set_attr "mode" "<MODE>")])

;;
;;  ....................
;;
;;	LOGICAL
;;
;;  ....................
;;

;; Many of these instructions use trivial define_expands, because we
;; want to use a different set of constraints when TARGET_MIPS16.

(define_expand "and<mode>3"
  [(set (match_operand:GPR 0 "register_operand")
	(and:GPR (match_operand:GPR 1 "register_operand")
		 (match_operand:GPR 2 "uns_arith_operand")))]
  ""
{
  if (TARGET_MIPS16)
    operands[2] = force_reg (<MODE>mode, operands[2]);
})

(define_insn "*and<mode>3"
  [(set (match_operand:GPR 0 "register_operand" "=d,d")
	(and:GPR (match_operand:GPR 1 "register_operand" "%d,d")
		 (match_operand:GPR 2 "uns_arith_operand" "d,K")))]
  "!TARGET_MIPS16"
  "@
   and\t%0,%1,%2
   andi\t%0,%1,%x2"
  [(set_attr "type" "arith")
   (set_attr "mode" "<MODE>")])

(define_insn "*and<mode>3_mips16"
  [(set (match_operand:GPR 0 "register_operand" "=d")
	(and:GPR (match_operand:GPR 1 "register_operand" "%0")
		 (match_operand:GPR 2 "register_operand" "d")))]
  "TARGET_MIPS16"
  "and\t%0,%2"
  [(set_attr "type" "arith")
   (set_attr "mode" "<MODE>")])

(define_expand "ior<mode>3"
  [(set (match_operand:GPR 0 "register_operand")
	(ior:GPR (match_operand:GPR 1 "register_operand")
		 (match_operand:GPR 2 "uns_arith_operand")))]
  ""
{
  if (TARGET_MIPS16)
    operands[2] = force_reg (<MODE>mode, operands[2]);
})

(define_insn "*ior<mode>3"
  [(set (match_operand:GPR 0 "register_operand" "=d,d")
	(ior:GPR (match_operand:GPR 1 "register_operand" "%d,d")
		 (match_operand:GPR 2 "uns_arith_operand" "d,K")))]
  "!TARGET_MIPS16"
  "@
   or\t%0,%1,%2
   ori\t%0,%1,%x2"
  [(set_attr "type" "arith")
   (set_attr "mode" "<MODE>")])

(define_insn "*ior<mode>3_mips16"
  [(set (match_operand:GPR 0 "register_operand" "=d")
	(ior:GPR (match_operand:GPR 1 "register_operand" "%0")
		 (match_operand:GPR 2 "register_operand" "d")))]
  "TARGET_MIPS16"
  "or\t%0,%2"
  [(set_attr "type" "arith")
   (set_attr "mode" "<MODE>")])

(define_expand "xor<mode>3"
  [(set (match_operand:GPR 0 "register_operand")
	(xor:GPR (match_operand:GPR 1 "register_operand")
		 (match_operand:GPR 2 "uns_arith_operand")))]
  ""
  "")

(define_insn ""
  [(set (match_operand:GPR 0 "register_operand" "=d,d")
	(xor:GPR (match_operand:GPR 1 "register_operand" "%d,d")
		 (match_operand:GPR 2 "uns_arith_operand" "d,K")))]
  "!TARGET_MIPS16"
  "@
   xor\t%0,%1,%2
   xori\t%0,%1,%x2"
  [(set_attr "type" "arith")
   (set_attr "mode" "<MODE>")])

(define_insn ""
  [(set (match_operand:GPR 0 "register_operand" "=d,t,t")
	(xor:GPR (match_operand:GPR 1 "register_operand" "%0,d,d")
		 (match_operand:GPR 2 "uns_arith_operand" "d,K,d")))]
  "TARGET_MIPS16"
  "@
   xor\t%0,%2
   cmpi\t%1,%2
   cmp\t%1,%2"
  [(set_attr "type" "arith")
   (set_attr "mode" "<MODE>")
   (set_attr_alternative "length"
		[(const_int 4)
		 (if_then_else (match_operand:VOID 2 "m16_uimm8_1")
			       (const_int 4)
			       (const_int 8))
		 (const_int 4)])])

(define_insn "*nor<mode>3"
  [(set (match_operand:GPR 0 "register_operand" "=d")
	(and:GPR (not:GPR (match_operand:GPR 1 "register_operand" "d"))
		 (not:GPR (match_operand:GPR 2 "register_operand" "d"))))]
  "!TARGET_MIPS16"
  "nor\t%0,%1,%2"
  [(set_attr "type" "arith")
   (set_attr "mode" "<MODE>")])

;;
;;  ....................
;;
;;	TRUNCATION
;;
;;  ....................



(define_insn "truncdfsf2"
  [(set (match_operand:SF 0 "register_operand" "=f")
	(float_truncate:SF (match_operand:DF 1 "register_operand" "f")))]
  "TARGET_HARD_FLOAT && TARGET_DOUBLE_FLOAT"
  "cvt.s.d\t%0,%1"
  [(set_attr "type"	"fcvt")
   (set_attr "cnv_mode"	"D2S")   
   (set_attr "mode"	"SF")])

;; Integer truncation patterns.  Truncating SImode values to smaller
;; modes is a no-op, as it is for most other GCC ports.  Truncating
;; DImode values to SImode is not a no-op for TARGET_64BIT since we
;; need to make sure that the lower 32 bits are properly sign-extended
;; (see TRULY_NOOP_TRUNCATION).  Truncating DImode values into modes
;; smaller than SImode is equivalent to two separate truncations:
;;
;;                        A       B
;;    DI ---> HI  ==  DI ---> SI ---> HI
;;    DI ---> QI  ==  DI ---> SI ---> QI
;;
;; Step A needs a real instruction but step B does not.

(define_insn "truncdisi2"
  [(set (match_operand:SI 0 "nonimmediate_operand" "=d,m")
        (truncate:SI (match_operand:DI 1 "register_operand" "d,d")))]
  "TARGET_64BIT"
  "@
    sll\t%0,%1,0
    sw\t%1,%0"
  [(set_attr "type" "shift,store")
   (set_attr "mode" "SI")
   (set_attr "extended_mips16" "yes,*")])

(define_insn "truncdihi2"
  [(set (match_operand:HI 0 "nonimmediate_operand" "=d,m")
        (truncate:HI (match_operand:DI 1 "register_operand" "d,d")))]
  "TARGET_64BIT"
  "@
    sll\t%0,%1,0
    sh\t%1,%0"
  [(set_attr "type" "shift,store")
   (set_attr "mode" "SI")
   (set_attr "extended_mips16" "yes,*")])

(define_insn "truncdiqi2"
  [(set (match_operand:QI 0 "nonimmediate_operand" "=d,m")
        (truncate:QI (match_operand:DI 1 "register_operand" "d,d")))]
  "TARGET_64BIT"
  "@
    sll\t%0,%1,0
    sb\t%1,%0"
  [(set_attr "type" "shift,store")
   (set_attr "mode" "SI")
   (set_attr "extended_mips16" "yes,*")])

;; Combiner patterns to optimize shift/truncate combinations.

(define_insn ""
  [(set (match_operand:SI 0 "register_operand" "=d")
        (truncate:SI
	  (ashiftrt:DI (match_operand:DI 1 "register_operand" "d")
                       (match_operand:DI 2 "const_arith_operand" ""))))]
  "TARGET_64BIT && !TARGET_MIPS16 && INTVAL (operands[2]) >= 32"
  "dsra\t%0,%1,%2"
  [(set_attr "type" "shift")
   (set_attr "mode" "SI")])

(define_insn ""
  [(set (match_operand:SI 0 "register_operand" "=d")
        (truncate:SI (lshiftrt:DI (match_operand:DI 1 "register_operand" "d")
                                  (const_int 32))))]
  "TARGET_64BIT && !TARGET_MIPS16"
  "dsra\t%0,%1,32"
  [(set_attr "type" "shift")
   (set_attr "mode" "SI")])


;; Combiner patterns for truncate/sign_extend combinations.  They use
;; the shift/truncate patterns above.

(define_insn_and_split ""
  [(set (match_operand:SI 0 "register_operand" "=d")
	(sign_extend:SI
	    (truncate:HI (match_operand:DI 1 "register_operand" "d"))))]
  "TARGET_64BIT && !TARGET_MIPS16"
  "#"
  "&& reload_completed"
  [(set (match_dup 2)
	(ashift:DI (match_dup 1)
		   (const_int 48)))
   (set (match_dup 0)
	(truncate:SI (ashiftrt:DI (match_dup 2)
				  (const_int 48))))]
  { operands[2] = gen_lowpart (DImode, operands[0]); })

(define_insn_and_split ""
  [(set (match_operand:SI 0 "register_operand" "=d")
	(sign_extend:SI
	    (truncate:QI (match_operand:DI 1 "register_operand" "d"))))]
  "TARGET_64BIT && !TARGET_MIPS16"
  "#"
  "&& reload_completed"
  [(set (match_dup 2)
	(ashift:DI (match_dup 1)
		   (const_int 56)))
   (set (match_dup 0)
	(truncate:SI (ashiftrt:DI (match_dup 2)
				  (const_int 56))))]
  { operands[2] = gen_lowpart (DImode, operands[0]); })


;; Combiner patterns to optimize truncate/zero_extend combinations.

(define_insn ""
  [(set (match_operand:SI 0 "register_operand" "=d")
        (zero_extend:SI (truncate:HI
                         (match_operand:DI 1 "register_operand" "d"))))]
  "TARGET_64BIT && !TARGET_MIPS16"
  "andi\t%0,%1,0xffff"
  [(set_attr "type"     "arith")
   (set_attr "mode"     "SI")])

(define_insn ""
  [(set (match_operand:SI 0 "register_operand" "=d")
        (zero_extend:SI (truncate:QI
                         (match_operand:DI 1 "register_operand" "d"))))]
  "TARGET_64BIT && !TARGET_MIPS16"
  "andi\t%0,%1,0xff"
  [(set_attr "type"     "arith")
   (set_attr "mode"     "SI")])

(define_insn ""
  [(set (match_operand:HI 0 "register_operand" "=d")
        (zero_extend:HI (truncate:QI
                         (match_operand:DI 1 "register_operand" "d"))))]
  "TARGET_64BIT && !TARGET_MIPS16"
  "andi\t%0,%1,0xff"
  [(set_attr "type"     "arith")
   (set_attr "mode"     "HI")])

;;
;;  ....................
;;
;;	ZERO EXTENSION
;;
;;  ....................

;; Extension insns.

(define_insn_and_split "zero_extendsidi2"
  [(set (match_operand:DI 0 "register_operand" "=d,d")
        (zero_extend:DI (match_operand:SI 1 "nonimmediate_operand" "d,W")))]
  "TARGET_64BIT"
  "@
   #
   lwu\t%0,%1"
  "&& reload_completed && REG_P (operands[1])"
  [(set (match_dup 0)
        (ashift:DI (match_dup 1) (const_int 32)))
   (set (match_dup 0)
        (lshiftrt:DI (match_dup 0) (const_int 32)))]
  { operands[1] = gen_lowpart (DImode, operands[1]); }
  [(set_attr "type" "multi,load")
   (set_attr "mode" "DI")
   (set_attr "length" "8,*")])

;; Combine is not allowed to convert this insn into a zero_extendsidi2
;; because of TRULY_NOOP_TRUNCATION.

(define_insn_and_split "*clear_upper32"
  [(set (match_operand:DI 0 "register_operand" "=d,d")
        (and:DI (match_operand:DI 1 "nonimmediate_operand" "d,o")
		(const_int 4294967295)))]
  "TARGET_64BIT"
{
  if (which_alternative == 0)
    return "#";

  operands[1] = gen_lowpart (SImode, operands[1]);
  return "lwu\t%0,%1";
}
  "&& reload_completed && REG_P (operands[1])"
  [(set (match_dup 0)
        (ashift:DI (match_dup 1) (const_int 32)))
   (set (match_dup 0)
        (lshiftrt:DI (match_dup 0) (const_int 32)))]
  ""
  [(set_attr "type" "multi,load")
   (set_attr "mode" "DI")
   (set_attr "length" "8,*")])

(define_expand "zero_extend<SHORT:mode><GPR:mode>2"
  [(set (match_operand:GPR 0 "register_operand")
        (zero_extend:GPR (match_operand:SHORT 1 "nonimmediate_operand")))]
  ""
{
  if (TARGET_MIPS16 && !GENERATE_MIPS16E
      && !memory_operand (operands[1], <SHORT:MODE>mode))
    {
      emit_insn (gen_and<GPR:mode>3 (operands[0],
				     gen_lowpart (<GPR:MODE>mode, operands[1]),
				     force_reg (<GPR:MODE>mode,
						GEN_INT (<SHORT:mask>))));
      DONE;
    }
})

(define_insn "*zero_extend<SHORT:mode><GPR:mode>2"
  [(set (match_operand:GPR 0 "register_operand" "=d,d")
        (zero_extend:GPR
	     (match_operand:SHORT 1 "nonimmediate_operand" "d,m")))]
  "!TARGET_MIPS16"
  "@
   andi\t%0,%1,<SHORT:mask>
   l<SHORT:size>u\t%0,%1"
  [(set_attr "type" "arith,load")
   (set_attr "mode" "<GPR:MODE>")])

(define_insn "*zero_extend<SHORT:mode><GPR:mode>2_mips16e"
  [(set (match_operand:GPR 0 "register_operand" "=d")
        (zero_extend:GPR (match_operand:SHORT 1 "register_operand" "0")))]
  "GENERATE_MIPS16E"
  "ze<SHORT:size>\t%0"
  [(set_attr "type" "arith")
   (set_attr "mode" "<GPR:MODE>")])

(define_insn "*zero_extend<SHORT:mode><GPR:mode>2_mips16"
  [(set (match_operand:GPR 0 "register_operand" "=d")
        (zero_extend:GPR (match_operand:SHORT 1 "memory_operand" "m")))]
  "TARGET_MIPS16"
  "l<SHORT:size>u\t%0,%1"
  [(set_attr "type" "load")
   (set_attr "mode" "<GPR:MODE>")])

(define_expand "zero_extendqihi2"
  [(set (match_operand:HI 0 "register_operand")
	(zero_extend:HI (match_operand:QI 1 "nonimmediate_operand")))]
  ""
{
  if (TARGET_MIPS16 && !memory_operand (operands[1], QImode))
    {
      emit_insn (gen_zero_extendqisi2 (gen_lowpart (SImode, operands[0]),
				       operands[1]));
      DONE;
    }
})

(define_insn "*zero_extendqihi2"
  [(set (match_operand:HI 0 "register_operand" "=d,d")
        (zero_extend:HI (match_operand:QI 1 "nonimmediate_operand" "d,m")))]
  "!TARGET_MIPS16"
  "@
   andi\t%0,%1,0x00ff
   lbu\t%0,%1"
  [(set_attr "type" "arith,load")
   (set_attr "mode" "HI")])

(define_insn "*zero_extendqihi2_mips16"
  [(set (match_operand:HI 0 "register_operand" "=d")
        (zero_extend:HI (match_operand:QI 1 "memory_operand" "m")))]
  "TARGET_MIPS16"
  "lbu\t%0,%1"
  [(set_attr "type" "load")
   (set_attr "mode" "HI")])

;;
;;  ....................
;;
;;	SIGN EXTENSION
;;
;;  ....................

;; Extension insns.
;; Those for integer source operand are ordered widest source type first.

;; When TARGET_64BIT, all SImode integer registers should already be in
;; sign-extended form (see TRULY_NOOP_TRUNCATION and truncdisi2).  We can
;; therefore get rid of register->register instructions if we constrain
;; the source to be in the same register as the destination.
;;
;; The register alternative has type "arith" so that the pre-reload
;; scheduler will treat it as a move.  This reflects what happens if
;; the register alternative needs a reload.
(define_insn_and_split "extendsidi2"
  [(set (match_operand:DI 0 "register_operand" "=d,d")
        (sign_extend:DI (match_operand:SI 1 "nonimmediate_operand" "0,m")))]
  "TARGET_64BIT"
  "@
   #
   lw\t%0,%1"
  "&& reload_completed && register_operand (operands[1], VOIDmode)"
  [(const_int 0)]
{
  emit_note (NOTE_INSN_DELETED);
  DONE;
}
  [(set_attr "type" "arith,load")
   (set_attr "mode" "DI")])

(define_expand "extend<SHORT:mode><GPR:mode>2"
  [(set (match_operand:GPR 0 "register_operand")
        (sign_extend:GPR (match_operand:SHORT 1 "nonimmediate_operand")))]
  "")

(define_insn "*extend<SHORT:mode><GPR:mode>2_mips16e"
  [(set (match_operand:GPR 0 "register_operand" "=d,d")
        (sign_extend:GPR (match_operand:SHORT 1 "nonimmediate_operand" "0,m")))]
  "GENERATE_MIPS16E"
  "@
   se<SHORT:size>\t%0
   l<SHORT:size>\t%0,%1"
  [(set_attr "type" "arith,load")
   (set_attr "mode" "<GPR:MODE>")])

(define_insn_and_split "*extend<SHORT:mode><GPR:mode>2"
  [(set (match_operand:GPR 0 "register_operand" "=d,d")
        (sign_extend:GPR
	     (match_operand:SHORT 1 "nonimmediate_operand" "d,m")))]
  "!ISA_HAS_SEB_SEH && !GENERATE_MIPS16E"
  "@
   #
   l<SHORT:size>\t%0,%1"
  "&& reload_completed && REG_P (operands[1])"
  [(set (match_dup 0) (ashift:GPR (match_dup 1) (match_dup 2)))
   (set (match_dup 0) (ashiftrt:GPR (match_dup 0) (match_dup 2)))]
{
  operands[1] = gen_lowpart (<GPR:MODE>mode, operands[1]);
  operands[2] = GEN_INT (GET_MODE_BITSIZE (<GPR:MODE>mode)
			 - GET_MODE_BITSIZE (<SHORT:MODE>mode));
}
  [(set_attr "type" "arith,load")
   (set_attr "mode" "<GPR:MODE>")
   (set_attr "length" "8,*")])

(define_insn "*extend<SHORT:mode><GPR:mode>2_se<SHORT:size>"
  [(set (match_operand:GPR 0 "register_operand" "=d,d")
        (sign_extend:GPR
	     (match_operand:SHORT 1 "nonimmediate_operand" "d,m")))]
  "ISA_HAS_SEB_SEH"
  "@
   se<SHORT:size>\t%0,%1
   l<SHORT:size>\t%0,%1"
  [(set_attr "type" "arith,load")
   (set_attr "mode" "<GPR:MODE>")])

;; This pattern generates the same code as extendqisi2; split it into
;; that form after reload.
(define_insn_and_split "extendqihi2"
  [(set (match_operand:HI 0 "register_operand" "=d,d")
        (sign_extend:HI (match_operand:QI 1 "nonimmediate_operand" "d,m")))]
  ""
  "#"
  "reload_completed"
  [(set (match_dup 0) (sign_extend:SI (match_dup 1)))]
  { operands[0] = gen_lowpart (SImode, operands[0]); }
  [(set_attr "type" "arith,load")
   (set_attr "mode" "SI")
   (set_attr "length" "8,*")])

(define_insn "extendsfdf2"
  [(set (match_operand:DF 0 "register_operand" "=f")
	(float_extend:DF (match_operand:SF 1 "register_operand" "f")))]
  "TARGET_HARD_FLOAT && TARGET_DOUBLE_FLOAT"
  "cvt.d.s\t%0,%1"
  [(set_attr "type"	"fcvt")
   (set_attr "cnv_mode"	"S2D")   
   (set_attr "mode"	"DF")])

;;
;;  ....................
;;
;;	CONVERSIONS
;;
;;  ....................

(define_expand "fix_truncdfsi2"
  [(set (match_operand:SI 0 "register_operand")
	(fix:SI (match_operand:DF 1 "register_operand")))]
  "TARGET_HARD_FLOAT && TARGET_DOUBLE_FLOAT"
{
  if (!ISA_HAS_TRUNC_W)
    {
      emit_insn (gen_fix_truncdfsi2_macro (operands[0], operands[1]));
      DONE;
    }
})

(define_insn "fix_truncdfsi2_insn"
  [(set (match_operand:SI 0 "register_operand" "=f")
	(fix:SI (match_operand:DF 1 "register_operand" "f")))]
  "TARGET_HARD_FLOAT && TARGET_DOUBLE_FLOAT && ISA_HAS_TRUNC_W"
  "trunc.w.d %0,%1"
  [(set_attr "type"	"fcvt")
   (set_attr "mode"	"DF")
   (set_attr "cnv_mode"	"D2I")
   (set_attr "length"	"4")])

(define_insn "fix_truncdfsi2_macro"
  [(set (match_operand:SI 0 "register_operand" "=f")
	(fix:SI (match_operand:DF 1 "register_operand" "f")))
   (clobber (match_scratch:DF 2 "=d"))]
  "TARGET_HARD_FLOAT && TARGET_DOUBLE_FLOAT && !ISA_HAS_TRUNC_W"
{
  if (set_nomacro)
    return ".set\tmacro\;trunc.w.d %0,%1,%2\;.set\tnomacro";
  else
    return "trunc.w.d %0,%1,%2";
}
  [(set_attr "type"	"fcvt")
   (set_attr "mode"	"DF")
   (set_attr "cnv_mode"	"D2I")
   (set_attr "length"	"36")])

(define_expand "fix_truncsfsi2"
  [(set (match_operand:SI 0 "register_operand")
	(fix:SI (match_operand:SF 1 "register_operand")))]
  "TARGET_HARD_FLOAT"
{
  if (!ISA_HAS_TRUNC_W)
    {
      emit_insn (gen_fix_truncsfsi2_macro (operands[0], operands[1]));
      DONE;
    }
})

(define_insn "fix_truncsfsi2_insn"
  [(set (match_operand:SI 0 "register_operand" "=f")
	(fix:SI (match_operand:SF 1 "register_operand" "f")))]
  "TARGET_HARD_FLOAT && ISA_HAS_TRUNC_W"
  "trunc.w.s %0,%1"
  [(set_attr "type"	"fcvt")
   (set_attr "mode"	"SF")
   (set_attr "cnv_mode"	"S2I")
   (set_attr "length"	"4")])

(define_insn "fix_truncsfsi2_macro"
  [(set (match_operand:SI 0 "register_operand" "=f")
	(fix:SI (match_operand:SF 1 "register_operand" "f")))
   (clobber (match_scratch:SF 2 "=d"))]
  "TARGET_HARD_FLOAT && !ISA_HAS_TRUNC_W"
{
  if (set_nomacro)
    return ".set\tmacro\;trunc.w.s %0,%1,%2\;.set\tnomacro";
  else
    return "trunc.w.s %0,%1,%2";
}
  [(set_attr "type"	"fcvt")
   (set_attr "mode"	"SF")
   (set_attr "cnv_mode"	"S2I")
   (set_attr "length"	"36")])


(define_insn "fix_truncdfdi2"
  [(set (match_operand:DI 0 "register_operand" "=f")
	(fix:DI (match_operand:DF 1 "register_operand" "f")))]
  "TARGET_HARD_FLOAT && TARGET_FLOAT64 && TARGET_DOUBLE_FLOAT"
  "trunc.l.d %0,%1"
  [(set_attr "type"	"fcvt")
   (set_attr "mode"	"DF")
   (set_attr "cnv_mode"	"D2I")
   (set_attr "length"	"4")])


(define_insn "fix_truncsfdi2"
  [(set (match_operand:DI 0 "register_operand" "=f")
	(fix:DI (match_operand:SF 1 "register_operand" "f")))]
  "TARGET_HARD_FLOAT && TARGET_FLOAT64 && TARGET_DOUBLE_FLOAT"
  "trunc.l.s %0,%1"
  [(set_attr "type"	"fcvt")
   (set_attr "mode"	"SF")
   (set_attr "cnv_mode"	"S2I")
   (set_attr "length"	"4")])


(define_insn "floatsidf2"
  [(set (match_operand:DF 0 "register_operand" "=f")
	(float:DF (match_operand:SI 1 "register_operand" "f")))]
  "TARGET_HARD_FLOAT && TARGET_DOUBLE_FLOAT"
  "cvt.d.w\t%0,%1"
  [(set_attr "type"	"fcvt")
   (set_attr "mode"	"DF")
   (set_attr "cnv_mode"	"I2D")   
   (set_attr "length"	"4")])


(define_insn "floatdidf2"
  [(set (match_operand:DF 0 "register_operand" "=f")
	(float:DF (match_operand:DI 1 "register_operand" "f")))]
  "TARGET_HARD_FLOAT && TARGET_FLOAT64 && TARGET_DOUBLE_FLOAT"
  "cvt.d.l\t%0,%1"
  [(set_attr "type"	"fcvt")
   (set_attr "mode"	"DF")
   (set_attr "cnv_mode"	"I2D")   
   (set_attr "length"	"4")])


(define_insn "floatsisf2"
  [(set (match_operand:SF 0 "register_operand" "=f")
	(float:SF (match_operand:SI 1 "register_operand" "f")))]
  "TARGET_HARD_FLOAT"
  "cvt.s.w\t%0,%1"
  [(set_attr "type"	"fcvt")
   (set_attr "mode"	"SF")
   (set_attr "cnv_mode"	"I2S")   
   (set_attr "length"	"4")])


(define_insn "floatdisf2"
  [(set (match_operand:SF 0 "register_operand" "=f")
	(float:SF (match_operand:DI 1 "register_operand" "f")))]
  "TARGET_HARD_FLOAT && TARGET_FLOAT64 && TARGET_DOUBLE_FLOAT"
  "cvt.s.l\t%0,%1"
  [(set_attr "type"	"fcvt")
   (set_attr "mode"	"SF")
   (set_attr "cnv_mode"	"I2S")   
   (set_attr "length"	"4")])


(define_expand "fixuns_truncdfsi2"
  [(set (match_operand:SI 0 "register_operand")
	(unsigned_fix:SI (match_operand:DF 1 "register_operand")))]
  "TARGET_HARD_FLOAT && TARGET_DOUBLE_FLOAT"
{
  rtx reg1 = gen_reg_rtx (DFmode);
  rtx reg2 = gen_reg_rtx (DFmode);
  rtx reg3 = gen_reg_rtx (SImode);
  rtx label1 = gen_label_rtx ();
  rtx label2 = gen_label_rtx ();
  REAL_VALUE_TYPE offset;

  real_2expN (&offset, 31);

  if (reg1)			/* Turn off complaints about unreached code.  */
    {
      emit_move_insn (reg1, CONST_DOUBLE_FROM_REAL_VALUE (offset, DFmode));
      do_pending_stack_adjust ();

      emit_insn (gen_cmpdf (operands[1], reg1));
      emit_jump_insn (gen_bge (label1));

      emit_insn (gen_fix_truncdfsi2 (operands[0], operands[1]));
      emit_jump_insn (gen_rtx_SET (VOIDmode, pc_rtx,
				   gen_rtx_LABEL_REF (VOIDmode, label2)));
      emit_barrier ();

      emit_label (label1);
      emit_move_insn (reg2, gen_rtx_MINUS (DFmode, operands[1], reg1));
      emit_move_insn (reg3, GEN_INT (trunc_int_for_mode
				     (BITMASK_HIGH, SImode)));

      emit_insn (gen_fix_truncdfsi2 (operands[0], reg2));
      emit_insn (gen_iorsi3 (operands[0], operands[0], reg3));

      emit_label (label2);

      /* Allow REG_NOTES to be set on last insn (labels don't have enough
	 fields, and can't be used for REG_NOTES anyway).  */
      emit_insn (gen_rtx_USE (VOIDmode, stack_pointer_rtx));
      DONE;
    }
})


(define_expand "fixuns_truncdfdi2"
  [(set (match_operand:DI 0 "register_operand")
	(unsigned_fix:DI (match_operand:DF 1 "register_operand")))]
  "TARGET_HARD_FLOAT && TARGET_64BIT && TARGET_DOUBLE_FLOAT"
{
  rtx reg1 = gen_reg_rtx (DFmode);
  rtx reg2 = gen_reg_rtx (DFmode);
  rtx reg3 = gen_reg_rtx (DImode);
  rtx label1 = gen_label_rtx ();
  rtx label2 = gen_label_rtx ();
  REAL_VALUE_TYPE offset;

  real_2expN (&offset, 63);

  emit_move_insn (reg1, CONST_DOUBLE_FROM_REAL_VALUE (offset, DFmode));
  do_pending_stack_adjust ();

  emit_insn (gen_cmpdf (operands[1], reg1));
  emit_jump_insn (gen_bge (label1));

  emit_insn (gen_fix_truncdfdi2 (operands[0], operands[1]));
  emit_jump_insn (gen_rtx_SET (VOIDmode, pc_rtx,
			       gen_rtx_LABEL_REF (VOIDmode, label2)));
  emit_barrier ();

  emit_label (label1);
  emit_move_insn (reg2, gen_rtx_MINUS (DFmode, operands[1], reg1));
  emit_move_insn (reg3, GEN_INT (BITMASK_HIGH));
  emit_insn (gen_ashldi3 (reg3, reg3, GEN_INT (32)));

  emit_insn (gen_fix_truncdfdi2 (operands[0], reg2));
  emit_insn (gen_iordi3 (operands[0], operands[0], reg3));

  emit_label (label2);

  /* Allow REG_NOTES to be set on last insn (labels don't have enough
     fields, and can't be used for REG_NOTES anyway).  */
  emit_insn (gen_rtx_USE (VOIDmode, stack_pointer_rtx));
  DONE;
})


(define_expand "fixuns_truncsfsi2"
  [(set (match_operand:SI 0 "register_operand")
	(unsigned_fix:SI (match_operand:SF 1 "register_operand")))]
  "TARGET_HARD_FLOAT"
{
  rtx reg1 = gen_reg_rtx (SFmode);
  rtx reg2 = gen_reg_rtx (SFmode);
  rtx reg3 = gen_reg_rtx (SImode);
  rtx label1 = gen_label_rtx ();
  rtx label2 = gen_label_rtx ();
  REAL_VALUE_TYPE offset;

  real_2expN (&offset, 31);

  emit_move_insn (reg1, CONST_DOUBLE_FROM_REAL_VALUE (offset, SFmode));
  do_pending_stack_adjust ();

  emit_insn (gen_cmpsf (operands[1], reg1));
  emit_jump_insn (gen_bge (label1));

  emit_insn (gen_fix_truncsfsi2 (operands[0], operands[1]));
  emit_jump_insn (gen_rtx_SET (VOIDmode, pc_rtx,
			       gen_rtx_LABEL_REF (VOIDmode, label2)));
  emit_barrier ();

  emit_label (label1);
  emit_move_insn (reg2, gen_rtx_MINUS (SFmode, operands[1], reg1));
  emit_move_insn (reg3, GEN_INT (trunc_int_for_mode
				 (BITMASK_HIGH, SImode)));

  emit_insn (gen_fix_truncsfsi2 (operands[0], reg2));
  emit_insn (gen_iorsi3 (operands[0], operands[0], reg3));

  emit_label (label2);

  /* Allow REG_NOTES to be set on last insn (labels don't have enough
     fields, and can't be used for REG_NOTES anyway).  */
  emit_insn (gen_rtx_USE (VOIDmode, stack_pointer_rtx));
  DONE;
})


(define_expand "fixuns_truncsfdi2"
  [(set (match_operand:DI 0 "register_operand")
	(unsigned_fix:DI (match_operand:SF 1 "register_operand")))]
  "TARGET_HARD_FLOAT && TARGET_64BIT && TARGET_DOUBLE_FLOAT"
{
  rtx reg1 = gen_reg_rtx (SFmode);
  rtx reg2 = gen_reg_rtx (SFmode);
  rtx reg3 = gen_reg_rtx (DImode);
  rtx label1 = gen_label_rtx ();
  rtx label2 = gen_label_rtx ();
  REAL_VALUE_TYPE offset;

  real_2expN (&offset, 63);

  emit_move_insn (reg1, CONST_DOUBLE_FROM_REAL_VALUE (offset, SFmode));
  do_pending_stack_adjust ();

  emit_insn (gen_cmpsf (operands[1], reg1));
  emit_jump_insn (gen_bge (label1));

  emit_insn (gen_fix_truncsfdi2 (operands[0], operands[1]));
  emit_jump_insn (gen_rtx_SET (VOIDmode, pc_rtx,
			       gen_rtx_LABEL_REF (VOIDmode, label2)));
  emit_barrier ();

  emit_label (label1);
  emit_move_insn (reg2, gen_rtx_MINUS (SFmode, operands[1], reg1));
  emit_move_insn (reg3, GEN_INT (BITMASK_HIGH));
  emit_insn (gen_ashldi3 (reg3, reg3, GEN_INT (32)));

  emit_insn (gen_fix_truncsfdi2 (operands[0], reg2));
  emit_insn (gen_iordi3 (operands[0], operands[0], reg3));

  emit_label (label2);

  /* Allow REG_NOTES to be set on last insn (labels don't have enough
     fields, and can't be used for REG_NOTES anyway).  */
  emit_insn (gen_rtx_USE (VOIDmode, stack_pointer_rtx));
  DONE;
})

;;
;;  ....................
;;
;;	DATA MOVEMENT
;;
;;  ....................

;; Bit field extract patterns which use lwl/lwr or ldl/ldr.

(define_expand "extv"
  [(set (match_operand 0 "register_operand")
	(sign_extract (match_operand:QI 1 "memory_operand")
		      (match_operand 2 "immediate_operand")
		      (match_operand 3 "immediate_operand")))]
  "!TARGET_MIPS16"
{
  if (mips_expand_unaligned_load (operands[0], operands[1],
				  INTVAL (operands[2]),
				  INTVAL (operands[3])))
    DONE;
  else
    FAIL;
})

(define_expand "extzv"
  [(set (match_operand 0 "register_operand")
	(zero_extract (match_operand 1 "nonimmediate_operand")
		      (match_operand 2 "immediate_operand")
		      (match_operand 3 "immediate_operand")))]
  "!TARGET_MIPS16"
{
  if (mips_expand_unaligned_load (operands[0], operands[1],
				  INTVAL (operands[2]),
				  INTVAL (operands[3])))
    DONE;
  else if (mips_use_ins_ext_p (operands[1], operands[2], operands[3]))
    {
      if (GET_MODE (operands[0]) == DImode)
        emit_insn (gen_extzvdi (operands[0], operands[1], operands[2],
				operands[3]));
      else
        emit_insn (gen_extzvsi (operands[0], operands[1], operands[2],
				operands[3]));
      DONE;
    }
  else
    FAIL;
})

(define_insn "extzv<mode>"
  [(set (match_operand:GPR 0 "register_operand" "=d")
	(zero_extract:GPR (match_operand:GPR 1 "register_operand" "d")
			  (match_operand:SI 2 "immediate_operand" "I")
			  (match_operand:SI 3 "immediate_operand" "I")))]
  "mips_use_ins_ext_p (operands[1], operands[2], operands[3])"
  "<d>ext\t%0,%1,%3,%2"
  [(set_attr "type"	"arith")
   (set_attr "mode"	"<MODE>")])


(define_expand "insv"
  [(set (zero_extract (match_operand 0 "nonimmediate_operand")
		      (match_operand 1 "immediate_operand")
		      (match_operand 2 "immediate_operand"))
	(match_operand 3 "reg_or_0_operand"))]
  "!TARGET_MIPS16"
{
  if (mips_expand_unaligned_store (operands[0], operands[3],
				   INTVAL (operands[1]),
				   INTVAL (operands[2])))
    DONE;
  else if (mips_use_ins_ext_p (operands[0], operands[1], operands[2]))
    {
      if (GET_MODE (operands[0]) == DImode)
        emit_insn (gen_insvdi (operands[0], operands[1], operands[2],
			       operands[3]));
      else
        emit_insn (gen_insvsi (operands[0], operands[1], operands[2],
			       operands[3]));
      DONE;
   }
   else
     FAIL;
})

(define_insn "insv<mode>"
  [(set (zero_extract:GPR (match_operand:GPR 0 "register_operand" "+d")
			  (match_operand:SI 1 "immediate_operand" "I")
			  (match_operand:SI 2 "immediate_operand" "I"))
	(match_operand:GPR 3 "reg_or_0_operand" "dJ"))]
  "mips_use_ins_ext_p (operands[0], operands[1], operands[2])"
  "<d>ins\t%0,%z3,%2,%1"
  [(set_attr "type"	"arith")
   (set_attr "mode"	"<MODE>")])

;; Unaligned word moves generated by the bit field patterns.
;;
;; As far as the rtl is concerned, both the left-part and right-part
;; instructions can access the whole field.  However, the real operand
;; refers to just the first or the last byte (depending on endianness).
;; We therefore use two memory operands to each instruction, one to
;; describe the rtl effect and one to use in the assembly output.
;;
;; Operands 0 and 1 are the rtl-level target and source respectively.
;; This allows us to use the standard length calculations for the "load"
;; and "store" type attributes.

(define_insn "mov_<load>l"
  [(set (match_operand:GPR 0 "register_operand" "=d")
	(unspec:GPR [(match_operand:BLK 1 "memory_operand" "m")
		     (match_operand:QI 2 "memory_operand" "m")]
		    UNSPEC_LOAD_LEFT))]
  "!TARGET_MIPS16 && mips_mem_fits_mode_p (<MODE>mode, operands[1])"
  "<load>l\t%0,%2"
  [(set_attr "type" "load")
   (set_attr "mode" "<MODE>")])

(define_insn "mov_<load>r"
  [(set (match_operand:GPR 0 "register_operand" "=d")
	(unspec:GPR [(match_operand:BLK 1 "memory_operand" "m")
		     (match_operand:QI 2 "memory_operand" "m")
		     (match_operand:GPR 3 "register_operand" "0")]
		    UNSPEC_LOAD_RIGHT))]
  "!TARGET_MIPS16 && mips_mem_fits_mode_p (<MODE>mode, operands[1])"
  "<load>r\t%0,%2"
  [(set_attr "type" "load")
   (set_attr "mode" "<MODE>")])

(define_insn "mov_<store>l"
  [(set (match_operand:BLK 0 "memory_operand" "=m")
	(unspec:BLK [(match_operand:GPR 1 "reg_or_0_operand" "dJ")
		     (match_operand:QI 2 "memory_operand" "m")]
		    UNSPEC_STORE_LEFT))]
  "!TARGET_MIPS16 && mips_mem_fits_mode_p (<MODE>mode, operands[0])"
  "<store>l\t%z1,%2"
  [(set_attr "type" "store")
   (set_attr "mode" "<MODE>")])

(define_insn "mov_<store>r"
  [(set (match_operand:BLK 0 "memory_operand" "+m")
	(unspec:BLK [(match_operand:GPR 1 "reg_or_0_operand" "dJ")
		     (match_operand:QI 2 "memory_operand" "m")
		     (match_dup 0)]
		    UNSPEC_STORE_RIGHT))]
  "!TARGET_MIPS16 && mips_mem_fits_mode_p (<MODE>mode, operands[0])"
  "<store>r\t%z1,%2"
  [(set_attr "type" "store")
   (set_attr "mode" "<MODE>")])

;; An instruction to calculate the high part of a 64-bit SYMBOL_GENERAL.
;; The required value is:
;;
;;	(%highest(op1) << 48) + (%higher(op1) << 32) + (%hi(op1) << 16)
;;
;; which translates to:
;;
;;	lui	op0,%highest(op1)
;;	daddiu	op0,op0,%higher(op1)
;;	dsll	op0,op0,16
;;	daddiu	op0,op0,%hi(op1)
;;	dsll	op0,op0,16
;;
;; The split is deferred until after flow2 to allow the peephole2 below
;; to take effect.
(define_insn_and_split "*lea_high64"
  [(set (match_operand:DI 0 "register_operand" "=d")
	(high:DI (match_operand:DI 1 "general_symbolic_operand" "")))]
  "TARGET_EXPLICIT_RELOCS && ABI_HAS_64BIT_SYMBOLS"
  "#"
  "&& flow2_completed"
  [(set (match_dup 0) (high:DI (match_dup 2)))
   (set (match_dup 0) (lo_sum:DI (match_dup 0) (match_dup 2)))
   (set (match_dup 0) (ashift:DI (match_dup 0) (const_int 16)))
   (set (match_dup 0) (lo_sum:DI (match_dup 0) (match_dup 3)))
   (set (match_dup 0) (ashift:DI (match_dup 0) (const_int 16)))]
{
  operands[2] = mips_unspec_address (operands[1], SYMBOL_64_HIGH);
  operands[3] = mips_unspec_address (operands[1], SYMBOL_64_MID);
}
  [(set_attr "length" "20")])

;; Use a scratch register to reduce the latency of the above pattern
;; on superscalar machines.  The optimized sequence is:
;;
;;	lui	op1,%highest(op2)
;;	lui	op0,%hi(op2)
;;	daddiu	op1,op1,%higher(op2)
;;	dsll32	op1,op1,0
;;	daddu	op1,op1,op0
(define_peephole2
  [(set (match_operand:DI 1 "register_operand")
	(high:DI (match_operand:DI 2 "general_symbolic_operand")))
   (match_scratch:DI 0 "d")]
  "TARGET_EXPLICIT_RELOCS && ABI_HAS_64BIT_SYMBOLS"
  [(set (match_dup 1) (high:DI (match_dup 3)))
   (set (match_dup 0) (high:DI (match_dup 4)))
   (set (match_dup 1) (lo_sum:DI (match_dup 1) (match_dup 3)))
   (set (match_dup 1) (ashift:DI (match_dup 1) (const_int 32)))
   (set (match_dup 1) (plus:DI (match_dup 1) (match_dup 0)))]
{
  operands[3] = mips_unspec_address (operands[2], SYMBOL_64_HIGH);
  operands[4] = mips_unspec_address (operands[2], SYMBOL_64_LOW);
})

;; On most targets, the expansion of (lo_sum (high X) X) for a 64-bit
;; SYMBOL_GENERAL X will take 6 cycles.  This next pattern allows combine
;; to merge the HIGH and LO_SUM parts of a move if the HIGH part is only
;; used once.  We can then use the sequence:
;;
;;	lui	op0,%highest(op1)
;;	lui	op2,%hi(op1)
;;	daddiu	op0,op0,%higher(op1)
;;	daddiu	op2,op2,%lo(op1)
;;	dsll32	op0,op0,0
;;	daddu	op0,op0,op2
;;
;; which takes 4 cycles on most superscalar targets.
(define_insn_and_split "*lea64"
  [(set (match_operand:DI 0 "register_operand" "=d")
	(match_operand:DI 1 "general_symbolic_operand" ""))
   (clobber (match_scratch:DI 2 "=&d"))]
  "TARGET_EXPLICIT_RELOCS && ABI_HAS_64BIT_SYMBOLS && cse_not_expected"
  "#"
  "&& reload_completed"
  [(set (match_dup 0) (high:DI (match_dup 3)))
   (set (match_dup 2) (high:DI (match_dup 4)))
   (set (match_dup 0) (lo_sum:DI (match_dup 0) (match_dup 3)))
   (set (match_dup 2) (lo_sum:DI (match_dup 2) (match_dup 4)))
   (set (match_dup 0) (ashift:DI (match_dup 0) (const_int 32)))
   (set (match_dup 0) (plus:DI (match_dup 0) (match_dup 2)))]
{
  operands[3] = mips_unspec_address (operands[1], SYMBOL_64_HIGH);
  operands[4] = mips_unspec_address (operands[1], SYMBOL_64_LOW);
}
  [(set_attr "length" "24")])

;; Insns to fetch a global symbol from a big GOT.

(define_insn_and_split "*xgot_hi<mode>"
  [(set (match_operand:P 0 "register_operand" "=d")
	(high:P (match_operand:P 1 "global_got_operand" "")))]
  "TARGET_EXPLICIT_RELOCS && TARGET_XGOT"
  "#"
  "&& reload_completed"
  [(set (match_dup 0) (high:P (match_dup 2)))
   (set (match_dup 0) (plus:P (match_dup 0) (match_dup 3)))]
{
  operands[2] = mips_unspec_address (operands[1], SYMBOL_GOTOFF_GLOBAL);
  operands[3] = pic_offset_table_rtx;
}
  [(set_attr "got" "xgot_high")
   (set_attr "mode" "<MODE>")])

(define_insn_and_split "*xgot_lo<mode>"
  [(set (match_operand:P 0 "register_operand" "=d")
	(lo_sum:P (match_operand:P 1 "register_operand" "d")
		  (match_operand:P 2 "global_got_operand" "")))]
  "TARGET_EXPLICIT_RELOCS && TARGET_XGOT"
  "#"
  "&& reload_completed"
  [(set (match_dup 0)
	(unspec:P [(match_dup 1) (match_dup 3)] UNSPEC_LOAD_GOT))]
  { operands[3] = mips_unspec_address (operands[2], SYMBOL_GOTOFF_GLOBAL); }
  [(set_attr "got" "load")
   (set_attr "mode" "<MODE>")])

;; Insns to fetch a global symbol from a normal GOT.

(define_insn_and_split "*got_disp<mode>"
  [(set (match_operand:P 0 "register_operand" "=d")
	(match_operand:P 1 "global_got_operand" ""))]
  "TARGET_EXPLICIT_RELOCS && !TARGET_XGOT"
  "#"
  "&& reload_completed"
  [(set (match_dup 0)
	(unspec:P [(match_dup 2) (match_dup 3)] UNSPEC_LOAD_GOT))]
{
  operands[2] = pic_offset_table_rtx;
  operands[3] = mips_unspec_address (operands[1], SYMBOL_GOTOFF_GLOBAL);
}
  [(set_attr "got" "load")
   (set_attr "mode" "<MODE>")])

;; Insns for loading the high part of a local symbol.

(define_insn_and_split "*got_page<mode>"
  [(set (match_operand:P 0 "register_operand" "=d")
	(high:P (match_operand:P 1 "local_got_operand" "")))]
  "TARGET_EXPLICIT_RELOCS"
  "#"
  "&& reload_completed"
  [(set (match_dup 0)
	(unspec:P [(match_dup 2) (match_dup 3)] UNSPEC_LOAD_GOT))]
{
  operands[2] = pic_offset_table_rtx;
  operands[3] = mips_unspec_address (operands[1], SYMBOL_GOTOFF_PAGE);
}
  [(set_attr "got" "load")
   (set_attr "mode" "<MODE>")])

;; Lower-level instructions for loading an address from the GOT.
;; We could use MEMs, but an unspec gives more optimization
;; opportunities.

(define_insn "load_got<mode>"
  [(set (match_operand:P 0 "register_operand" "=d")
	(unspec:P [(match_operand:P 1 "register_operand" "d")
		   (match_operand:P 2 "immediate_operand" "")]
		  UNSPEC_LOAD_GOT))]
  ""
  "<load>\t%0,%R2(%1)"
  [(set_attr "type" "load")
   (set_attr "mode" "<MODE>")
   (set_attr "length" "4")])

;; Instructions for adding the low 16 bits of an address to a register.
;; Operand 2 is the address: print_operand works out which relocation
;; should be applied.

(define_insn "*low<mode>"
  [(set (match_operand:P 0 "register_operand" "=d")
	(lo_sum:P (match_operand:P 1 "register_operand" "d")
		  (match_operand:P 2 "immediate_operand" "")))]
  "!TARGET_MIPS16"
  "<d>addiu\t%0,%1,%R2"
  [(set_attr "type" "arith")
   (set_attr "mode" "<MODE>")])

(define_insn "*low<mode>_mips16"
  [(set (match_operand:P 0 "register_operand" "=d")
	(lo_sum:P (match_operand:P 1 "register_operand" "0")
		  (match_operand:P 2 "immediate_operand" "")))]
  "TARGET_MIPS16"
  "<d>addiu\t%0,%R2"
  [(set_attr "type" "arith")
   (set_attr "mode" "<MODE>")
   (set_attr "length" "8")])

;; Allow combine to split complex const_int load sequences, using operand 2
;; to store the intermediate results.  See move_operand for details.
(define_split
  [(set (match_operand:GPR 0 "register_operand")
	(match_operand:GPR 1 "splittable_const_int_operand"))
   (clobber (match_operand:GPR 2 "register_operand"))]
  ""
  [(const_int 0)]
{
  mips_move_integer (operands[0], operands[2], INTVAL (operands[1]));
  DONE;
})

;; Likewise, for symbolic operands.
(define_split
  [(set (match_operand:P 0 "register_operand")
	(match_operand:P 1 "splittable_symbolic_operand"))
   (clobber (match_operand:P 2 "register_operand"))]
  ""
  [(set (match_dup 0) (match_dup 1))]
  { operands[1] = mips_split_symbol (operands[2], operands[1]); })

;; 64-bit integer moves

;; Unlike most other insns, the move insns can't be split with
;; different predicates, because register spilling and other parts of
;; the compiler, have memoized the insn number already.

(define_expand "movdi"
  [(set (match_operand:DI 0 "")
	(match_operand:DI 1 ""))]
  ""
{
  if (mips_legitimize_move (DImode, operands[0], operands[1]))
    DONE;
})

;; For mips16, we need a special case to handle storing $31 into
;; memory, since we don't have a constraint to match $31.  This
;; instruction can be generated by save_restore_insns.

(define_insn "*mov<mode>_ra"
  [(set (match_operand:GPR 0 "stack_operand" "=m")
	(reg:GPR 31))]
  "TARGET_MIPS16"
  "<store>\t$31,%0"
  [(set_attr "type" "store")
   (set_attr "mode" "<MODE>")])

(define_insn "*movdi_32bit"
  [(set (match_operand:DI 0 "nonimmediate_operand" "=d,d,d,m,*a,*d,*B*C*D,*B*C*D,*d,*m")
	(match_operand:DI 1 "move_operand" "d,i,m,d,*J*d,*a,*d,*m,*B*C*D,*B*C*D"))]
<<<<<<< HEAD
  "!TARGET_64BIT && !TARGET_MIPS16
=======
  "!TARGET_64BIT && !TARGET_FLOAT64 && !TARGET_MIPS16
>>>>>>> c355071f
   && (register_operand (operands[0], DImode)
       || reg_or_0_operand (operands[1], DImode))"
  { return mips_output_move (operands[0], operands[1]); }
  [(set_attr "type"	"arith,arith,load,store,mthilo,mfhilo,xfer,load,xfer,store")
   (set_attr "mode"	"DI")
   (set_attr "length"   "8,16,*,*,8,8,8,*,8,*")])

(define_insn "*movdi_gp32_fp64"
  [(set (match_operand:DI 0 "nonimmediate_operand" "=d,d,d,m,*a,*d,*f,*f,*f,*d,*m")
	(match_operand:DI 1 "move_operand" "d,i,m,d,*J*d,*a,*f,*J*d,*m,*f,*f"))]
  "!TARGET_64BIT && TARGET_FLOAT64 && !TARGET_MIPS16
   && (register_operand (operands[0], DImode)
       || reg_or_0_operand (operands[1], DImode))"
  { return mips_output_move (operands[0], operands[1]); }
  [(set_attr "type"	"arith,arith,load,store,mthilo,mfhilo,fmove,xfer,fpload,xfer,fpstore")
   (set_attr "mode"	"DI")
   (set_attr "length"   "8,16,*,*,8,8,4,8,*,8,*")])

(define_insn "*movdi_32bit_mips16"
  [(set (match_operand:DI 0 "nonimmediate_operand" "=d,y,d,d,d,d,m,*d")
	(match_operand:DI 1 "move_operand" "d,d,y,K,N,m,d,*x"))]
  "!TARGET_64BIT && TARGET_MIPS16
   && (register_operand (operands[0], DImode)
       || register_operand (operands[1], DImode))"
  { return mips_output_move (operands[0], operands[1]); }
  [(set_attr "type"	"arith,arith,arith,arith,arith,load,store,mfhilo")
   (set_attr "mode"	"DI")
   (set_attr "length"	"8,8,8,8,12,*,*,8")])

(define_insn "*movdi_64bit"
  [(set (match_operand:DI 0 "nonimmediate_operand" "=d,d,e,d,m,*f,*f,*f,*d,*m,*x,*B*C*D,*B*C*D,*d,*m")
	(match_operand:DI 1 "move_operand" "d,U,T,m,dJ,*f,*d*J,*m,*f,*f,*J*d,*d,*m,*B*C*D,*B*C*D"))]
  "TARGET_64BIT && !TARGET_MIPS16
   && (register_operand (operands[0], DImode)
       || reg_or_0_operand (operands[1], DImode))"
  { return mips_output_move (operands[0], operands[1]); }
  [(set_attr "type"	"arith,const,const,load,store,fmove,xfer,fpload,xfer,fpstore,mthilo,xfer,load,xfer,store")
   (set_attr "mode"	"DI")
   (set_attr "length"	"4,*,*,*,*,4,4,*,4,*,4,8,*,8,*")])

(define_insn "*movdi_64bit_mips16"
  [(set (match_operand:DI 0 "nonimmediate_operand" "=d,y,d,d,d,d,d,m")
	(match_operand:DI 1 "move_operand" "d,d,y,K,N,U,m,d"))]
  "TARGET_64BIT && TARGET_MIPS16
   && (register_operand (operands[0], DImode)
       || register_operand (operands[1], DImode))"
  { return mips_output_move (operands[0], operands[1]); }
  [(set_attr "type"	"arith,arith,arith,arith,arith,const,load,store")
   (set_attr "mode"	"DI")
   (set_attr_alternative "length"
		[(const_int 4)
		 (const_int 4)
		 (const_int 4)
		 (if_then_else (match_operand:VOID 1 "m16_uimm8_1")
			       (const_int 4)
			       (const_int 8))
		 (if_then_else (match_operand:VOID 1 "m16_nuimm8_1")
			       (const_int 8)
			       (const_int 12))
		 (const_string "*")
		 (const_string "*")
		 (const_string "*")])])


;; On the mips16, we can split ld $r,N($r) into an add and a load,
;; when the original load is a 4 byte instruction but the add and the
;; load are 2 2 byte instructions.

(define_split
  [(set (match_operand:DI 0 "register_operand")
	(mem:DI (plus:DI (match_dup 0)
			 (match_operand:DI 1 "const_int_operand"))))]
  "TARGET_64BIT && TARGET_MIPS16 && reload_completed
   && !TARGET_DEBUG_D_MODE
   && REG_P (operands[0])
   && M16_REG_P (REGNO (operands[0]))
   && GET_CODE (operands[1]) == CONST_INT
   && ((INTVAL (operands[1]) < 0
	&& INTVAL (operands[1]) >= -0x10)
       || (INTVAL (operands[1]) >= 32 * 8
	   && INTVAL (operands[1]) <= 31 * 8 + 0x8)
       || (INTVAL (operands[1]) >= 0
	   && INTVAL (operands[1]) < 32 * 8
	   && (INTVAL (operands[1]) & 7) != 0))"
  [(set (match_dup 0) (plus:DI (match_dup 0) (match_dup 1)))
   (set (match_dup 0) (mem:DI (plus:DI (match_dup 0) (match_dup 2))))]
{
  HOST_WIDE_INT val = INTVAL (operands[1]);

  if (val < 0)
    operands[2] = const0_rtx;
  else if (val >= 32 * 8)
    {
      int off = val & 7;

      operands[1] = GEN_INT (0x8 + off);
      operands[2] = GEN_INT (val - off - 0x8);
    }
  else
    {
      int off = val & 7;

      operands[1] = GEN_INT (off);
      operands[2] = GEN_INT (val - off);
    }
})

;; 32-bit Integer moves

;; Unlike most other insns, the move insns can't be split with
;; different predicates, because register spilling and other parts of
;; the compiler, have memoized the insn number already.

(define_expand "movsi"
  [(set (match_operand:SI 0 "")
	(match_operand:SI 1 ""))]
  ""
{
  if (mips_legitimize_move (SImode, operands[0], operands[1]))
    DONE;
})

;; The difference between these two is whether or not ints are allowed
;; in FP registers (off by default, use -mdebugh to enable).

(define_insn "*movsi_internal"
  [(set (match_operand:SI 0 "nonimmediate_operand" "=d,d,e,d,m,*f,*f,*f,*d,*m,*d,*z,*a,*d,*B*C*D,*B*C*D,*d,*m")
	(match_operand:SI 1 "move_operand" "d,U,T,m,dJ,*f,*d*J,*m,*f,*f,*z,*d,*J*d,*A,*d,*m,*B*C*D,*B*C*D"))]
  "!TARGET_MIPS16
   && (register_operand (operands[0], SImode)
       || reg_or_0_operand (operands[1], SImode))"
  { return mips_output_move (operands[0], operands[1]); }
  [(set_attr "type"	"arith,const,const,load,store,fmove,xfer,fpload,xfer,fpstore,xfer,xfer,mthilo,mfhilo,xfer,load,xfer,store")
   (set_attr "mode"	"SI")
   (set_attr "length"	"4,*,*,*,*,4,4,*,4,*,4,4,4,4,4,*,4,*")])

(define_insn "*movsi_mips16"
  [(set (match_operand:SI 0 "nonimmediate_operand" "=d,y,d,d,d,d,d,m")
	(match_operand:SI 1 "move_operand" "d,d,y,K,N,U,m,d"))]
  "TARGET_MIPS16
   && (register_operand (operands[0], SImode)
       || register_operand (operands[1], SImode))"
  { return mips_output_move (operands[0], operands[1]); }
  [(set_attr "type"	"arith,arith,arith,arith,arith,const,load,store")
   (set_attr "mode"	"SI")
   (set_attr_alternative "length"
		[(const_int 4)
		 (const_int 4)
		 (const_int 4)
		 (if_then_else (match_operand:VOID 1 "m16_uimm8_1")
			       (const_int 4)
			       (const_int 8))
		 (if_then_else (match_operand:VOID 1 "m16_nuimm8_1")
			       (const_int 8)
			       (const_int 12))
		 (const_string "*")
		 (const_string "*")
		 (const_string "*")])])

;; On the mips16, we can split lw $r,N($r) into an add and a load,
;; when the original load is a 4 byte instruction but the add and the
;; load are 2 2 byte instructions.

(define_split
  [(set (match_operand:SI 0 "register_operand")
	(mem:SI (plus:SI (match_dup 0)
			 (match_operand:SI 1 "const_int_operand"))))]
  "TARGET_MIPS16 && reload_completed && !TARGET_DEBUG_D_MODE
   && REG_P (operands[0])
   && M16_REG_P (REGNO (operands[0]))
   && GET_CODE (operands[1]) == CONST_INT
   && ((INTVAL (operands[1]) < 0
	&& INTVAL (operands[1]) >= -0x80)
       || (INTVAL (operands[1]) >= 32 * 4
	   && INTVAL (operands[1]) <= 31 * 4 + 0x7c)
       || (INTVAL (operands[1]) >= 0
	   && INTVAL (operands[1]) < 32 * 4
	   && (INTVAL (operands[1]) & 3) != 0))"
  [(set (match_dup 0) (plus:SI (match_dup 0) (match_dup 1)))
   (set (match_dup 0) (mem:SI (plus:SI (match_dup 0) (match_dup 2))))]
{
  HOST_WIDE_INT val = INTVAL (operands[1]);

  if (val < 0)
    operands[2] = const0_rtx;
  else if (val >= 32 * 4)
    {
      int off = val & 3;

      operands[1] = GEN_INT (0x7c + off);
      operands[2] = GEN_INT (val - off - 0x7c);
    }
  else
    {
      int off = val & 3;

      operands[1] = GEN_INT (off);
      operands[2] = GEN_INT (val - off);
    }
})

;; On the mips16, we can split a load of certain constants into a load
;; and an add.  This turns a 4 byte instruction into 2 2 byte
;; instructions.

(define_split
  [(set (match_operand:SI 0 "register_operand")
	(match_operand:SI 1 "const_int_operand"))]
  "TARGET_MIPS16 && reload_completed && !TARGET_DEBUG_D_MODE
   && REG_P (operands[0])
   && M16_REG_P (REGNO (operands[0]))
   && GET_CODE (operands[1]) == CONST_INT
   && INTVAL (operands[1]) >= 0x100
   && INTVAL (operands[1]) <= 0xff + 0x7f"
  [(set (match_dup 0) (match_dup 1))
   (set (match_dup 0) (plus:SI (match_dup 0) (match_dup 2)))]
{
  int val = INTVAL (operands[1]);

  operands[1] = GEN_INT (0xff);
  operands[2] = GEN_INT (val - 0xff);
})

;; This insn handles moving CCmode values.  It's really just a
;; slightly simplified copy of movsi_internal2, with additional cases
;; to move a condition register to a general register and to move
;; between the general registers and the floating point registers.

(define_insn "movcc"
  [(set (match_operand:CC 0 "nonimmediate_operand" "=d,*d,*d,*m,*d,*f,*f,*f,*m")
	(match_operand:CC 1 "general_operand" "z,*d,*m,*d,*f,*d,*f,*m,*f"))]
  "ISA_HAS_8CC && TARGET_HARD_FLOAT"
  { return mips_output_move (operands[0], operands[1]); }
  [(set_attr "type"	"xfer,arith,load,store,xfer,xfer,fmove,fpload,fpstore")
   (set_attr "mode"	"SI")
   (set_attr "length"	"8,4,*,*,4,4,4,*,*")])

;; Reload condition code registers.  reload_incc and reload_outcc
;; both handle moves from arbitrary operands into condition code
;; registers.  reload_incc handles the more common case in which
;; a source operand is constrained to be in a condition-code
;; register, but has not been allocated to one.
;;
;; Sometimes, such as in movcc, we have a CCmode destination whose
;; constraints do not include 'z'.  reload_outcc handles the case
;; when such an operand is allocated to a condition-code register.
;;
;; Note that reloads from a condition code register to some
;; other location can be done using ordinary moves.  Moving
;; into a GPR takes a single movcc, moving elsewhere takes
;; two.  We can leave these cases to the generic reload code.
(define_expand "reload_incc"
  [(set (match_operand:CC 0 "fcc_reload_operand" "=z")
	(match_operand:CC 1 "general_operand" ""))
   (clobber (match_operand:TF 2 "register_operand" "=&f"))]
  "ISA_HAS_8CC && TARGET_HARD_FLOAT"
{
  mips_emit_fcc_reload (operands[0], operands[1], operands[2]);
  DONE;
})

(define_expand "reload_outcc"
  [(set (match_operand:CC 0 "fcc_reload_operand" "=z")
	(match_operand:CC 1 "register_operand" ""))
   (clobber (match_operand:TF 2 "register_operand" "=&f"))]
  "ISA_HAS_8CC && TARGET_HARD_FLOAT"
{
  mips_emit_fcc_reload (operands[0], operands[1], operands[2]);
  DONE;
})

;; MIPS4 supports loading and storing a floating point register from
;; the sum of two general registers.  We use two versions for each of
;; these four instructions: one where the two general registers are
;; SImode, and one where they are DImode.  This is because general
;; registers will be in SImode when they hold 32 bit values, but,
;; since the 32 bit values are always sign extended, the [ls][wd]xc1
;; instructions will still work correctly.

;; ??? Perhaps it would be better to support these instructions by
;; modifying GO_IF_LEGITIMATE_ADDRESS and friends.  However, since
;; these instructions can only be used to load and store floating
;; point registers, that would probably cause trouble in reload.

(define_insn "*<ANYF:loadx>_<P:mode>"
  [(set (match_operand:ANYF 0 "register_operand" "=f")
	(mem:ANYF (plus:P (match_operand:P 1 "register_operand" "d")
			  (match_operand:P 2 "register_operand" "d"))))]
  "ISA_HAS_FP4"
  "<ANYF:loadx>\t%0,%1(%2)"
  [(set_attr "type" "fpidxload")
   (set_attr "mode" "<ANYF:UNITMODE>")])

(define_insn "*<ANYF:storex>_<P:mode>"
  [(set (mem:ANYF (plus:P (match_operand:P 1 "register_operand" "d")
			  (match_operand:P 2 "register_operand" "d")))
	(match_operand:ANYF 0 "register_operand" "f"))]
  "ISA_HAS_FP4"
  "<ANYF:storex>\t%0,%1(%2)"
  [(set_attr "type" "fpidxstore")
   (set_attr "mode" "<ANYF:UNITMODE>")])

;; 16-bit Integer moves

;; Unlike most other insns, the move insns can't be split with
;; different predicates, because register spilling and other parts of
;; the compiler, have memoized the insn number already.
;; Unsigned loads are used because LOAD_EXTEND_OP returns ZERO_EXTEND.

(define_expand "movhi"
  [(set (match_operand:HI 0 "")
	(match_operand:HI 1 ""))]
  ""
{
  if (mips_legitimize_move (HImode, operands[0], operands[1]))
    DONE;
})

(define_insn "*movhi_internal"
  [(set (match_operand:HI 0 "nonimmediate_operand" "=d,d,d,m,*d,*f,*f,*x")
	(match_operand:HI 1 "move_operand"         "d,I,m,dJ,*f,*d,*f,*d"))]
  "!TARGET_MIPS16
   && (register_operand (operands[0], HImode)
       || reg_or_0_operand (operands[1], HImode))"
  "@
    move\t%0,%1
    li\t%0,%1
    lhu\t%0,%1
    sh\t%z1,%0
    mfc1\t%0,%1
    mtc1\t%1,%0
    mov.s\t%0,%1
    mt%0\t%1"
  [(set_attr "type"	"arith,arith,load,store,xfer,xfer,fmove,mthilo")
   (set_attr "mode"	"HI")
   (set_attr "length"	"4,4,*,*,4,4,4,4")])

(define_insn "*movhi_mips16"
  [(set (match_operand:HI 0 "nonimmediate_operand" "=d,y,d,d,d,d,m")
	(match_operand:HI 1 "move_operand"         "d,d,y,K,N,m,d"))]
  "TARGET_MIPS16
   && (register_operand (operands[0], HImode)
       || register_operand (operands[1], HImode))"
  "@
    move\t%0,%1
    move\t%0,%1
    move\t%0,%1
    li\t%0,%1
    #
    lhu\t%0,%1
    sh\t%1,%0"
  [(set_attr "type"	"arith,arith,arith,arith,arith,load,store")
   (set_attr "mode"	"HI")
   (set_attr_alternative "length"
		[(const_int 4)
		 (const_int 4)
		 (const_int 4)
		 (if_then_else (match_operand:VOID 1 "m16_uimm8_1")
			       (const_int 4)
			       (const_int 8))
		 (if_then_else (match_operand:VOID 1 "m16_nuimm8_1")
			       (const_int 8)
			       (const_int 12))
		 (const_string "*")
		 (const_string "*")])])


;; On the mips16, we can split lh $r,N($r) into an add and a load,
;; when the original load is a 4 byte instruction but the add and the
;; load are 2 2 byte instructions.

(define_split
  [(set (match_operand:HI 0 "register_operand")
	(mem:HI (plus:SI (match_dup 0)
			 (match_operand:SI 1 "const_int_operand"))))]
  "TARGET_MIPS16 && reload_completed && !TARGET_DEBUG_D_MODE
   && REG_P (operands[0])
   && M16_REG_P (REGNO (operands[0]))
   && GET_CODE (operands[1]) == CONST_INT
   && ((INTVAL (operands[1]) < 0
	&& INTVAL (operands[1]) >= -0x80)
       || (INTVAL (operands[1]) >= 32 * 2
	   && INTVAL (operands[1]) <= 31 * 2 + 0x7e)
       || (INTVAL (operands[1]) >= 0
	   && INTVAL (operands[1]) < 32 * 2
	   && (INTVAL (operands[1]) & 1) != 0))"
  [(set (match_dup 0) (plus:SI (match_dup 0) (match_dup 1)))
   (set (match_dup 0) (mem:HI (plus:SI (match_dup 0) (match_dup 2))))]
{
  HOST_WIDE_INT val = INTVAL (operands[1]);

  if (val < 0)
    operands[2] = const0_rtx;
  else if (val >= 32 * 2)
    {
      int off = val & 1;

      operands[1] = GEN_INT (0x7e + off);
      operands[2] = GEN_INT (val - off - 0x7e);
    }
  else
    {
      int off = val & 1;

      operands[1] = GEN_INT (off);
      operands[2] = GEN_INT (val - off);
    }
})

;; 8-bit Integer moves

;; Unlike most other insns, the move insns can't be split with
;; different predicates, because register spilling and other parts of
;; the compiler, have memoized the insn number already.
;; Unsigned loads are used because LOAD_EXTEND_OP returns ZERO_EXTEND.

(define_expand "movqi"
  [(set (match_operand:QI 0 "")
	(match_operand:QI 1 ""))]
  ""
{
  if (mips_legitimize_move (QImode, operands[0], operands[1]))
    DONE;
})

(define_insn "*movqi_internal"
  [(set (match_operand:QI 0 "nonimmediate_operand" "=d,d,d,m,*d,*f,*f,*x")
	(match_operand:QI 1 "move_operand"         "d,I,m,dJ,*f,*d,*f,*d"))]
  "!TARGET_MIPS16
   && (register_operand (operands[0], QImode)
       || reg_or_0_operand (operands[1], QImode))"
  "@
    move\t%0,%1
    li\t%0,%1
    lbu\t%0,%1
    sb\t%z1,%0
    mfc1\t%0,%1
    mtc1\t%1,%0
    mov.s\t%0,%1
    mt%0\t%1"
  [(set_attr "type"	"arith,arith,load,store,xfer,xfer,fmove,mthilo")
   (set_attr "mode"	"QI")
   (set_attr "length"	"4,4,*,*,4,4,4,4")])

(define_insn "*movqi_mips16"
  [(set (match_operand:QI 0 "nonimmediate_operand" "=d,y,d,d,d,d,m")
	(match_operand:QI 1 "move_operand"         "d,d,y,K,N,m,d"))]
  "TARGET_MIPS16
   && (register_operand (operands[0], QImode)
       || register_operand (operands[1], QImode))"
  "@
    move\t%0,%1
    move\t%0,%1
    move\t%0,%1
    li\t%0,%1
    #
    lbu\t%0,%1
    sb\t%1,%0"
  [(set_attr "type"	"arith,arith,arith,arith,arith,load,store")
   (set_attr "mode"	"QI")
   (set_attr "length"	"4,4,4,4,8,*,*")])

;; On the mips16, we can split lb $r,N($r) into an add and a load,
;; when the original load is a 4 byte instruction but the add and the
;; load are 2 2 byte instructions.

(define_split
  [(set (match_operand:QI 0 "register_operand")
	(mem:QI (plus:SI (match_dup 0)
			 (match_operand:SI 1 "const_int_operand"))))]
  "TARGET_MIPS16 && reload_completed && !TARGET_DEBUG_D_MODE
   && REG_P (operands[0])
   && M16_REG_P (REGNO (operands[0]))
   && GET_CODE (operands[1]) == CONST_INT
   && ((INTVAL (operands[1]) < 0
	&& INTVAL (operands[1]) >= -0x80)
       || (INTVAL (operands[1]) >= 32
	   && INTVAL (operands[1]) <= 31 + 0x7f))"
  [(set (match_dup 0) (plus:SI (match_dup 0) (match_dup 1)))
   (set (match_dup 0) (mem:QI (plus:SI (match_dup 0) (match_dup 2))))]
{
  HOST_WIDE_INT val = INTVAL (operands[1]);

  if (val < 0)
    operands[2] = const0_rtx;
  else
    {
      operands[1] = GEN_INT (0x7f);
      operands[2] = GEN_INT (val - 0x7f);
    }
})

;; 32-bit floating point moves

(define_expand "movsf"
  [(set (match_operand:SF 0 "")
	(match_operand:SF 1 ""))]
  ""
{
  if (mips_legitimize_move (SFmode, operands[0], operands[1]))
    DONE;
})

(define_insn "*movsf_hardfloat"
  [(set (match_operand:SF 0 "nonimmediate_operand" "=f,f,f,m,m,*f,*d,*d,*d,*m")
	(match_operand:SF 1 "move_operand" "f,G,m,f,G,*d,*f,*G*d,*m,*d"))]
  "TARGET_HARD_FLOAT
   && (register_operand (operands[0], SFmode)
       || reg_or_0_operand (operands[1], SFmode))"
  { return mips_output_move (operands[0], operands[1]); }
  [(set_attr "type"	"fmove,xfer,fpload,fpstore,store,xfer,xfer,arith,load,store")
   (set_attr "mode"	"SF")
   (set_attr "length"	"4,4,*,*,*,4,4,4,*,*")])

(define_insn "*movsf_softfloat"
  [(set (match_operand:SF 0 "nonimmediate_operand" "=d,d,m")
	(match_operand:SF 1 "move_operand" "Gd,m,d"))]
  "TARGET_SOFT_FLOAT && !TARGET_MIPS16
   && (register_operand (operands[0], SFmode)
       || reg_or_0_operand (operands[1], SFmode))"
  { return mips_output_move (operands[0], operands[1]); }
  [(set_attr "type"	"arith,load,store")
   (set_attr "mode"	"SF")
   (set_attr "length"	"4,*,*")])

(define_insn "*movsf_mips16"
  [(set (match_operand:SF 0 "nonimmediate_operand" "=d,y,d,d,m")
	(match_operand:SF 1 "move_operand" "d,d,y,m,d"))]
  "TARGET_MIPS16
   && (register_operand (operands[0], SFmode)
       || register_operand (operands[1], SFmode))"
  { return mips_output_move (operands[0], operands[1]); }
  [(set_attr "type"	"arith,arith,arith,load,store")
   (set_attr "mode"	"SF")
   (set_attr "length"	"4,4,4,*,*")])


;; 64-bit floating point moves

(define_expand "movdf"
  [(set (match_operand:DF 0 "")
	(match_operand:DF 1 ""))]
  ""
{
  if (mips_legitimize_move (DFmode, operands[0], operands[1]))
    DONE;
})

(define_insn "*movdf_hardfloat_64bit"
  [(set (match_operand:DF 0 "nonimmediate_operand" "=f,f,f,m,m,*f,*d,*d,*d,*m")
	(match_operand:DF 1 "move_operand" "f,G,m,f,G,*d,*f,*d*G,*m,*d"))]
  "TARGET_HARD_FLOAT && TARGET_DOUBLE_FLOAT && TARGET_64BIT
   && (register_operand (operands[0], DFmode)
       || reg_or_0_operand (operands[1], DFmode))"
  { return mips_output_move (operands[0], operands[1]); }
  [(set_attr "type"	"fmove,xfer,fpload,fpstore,store,xfer,xfer,arith,load,store")
   (set_attr "mode"	"DF")
   (set_attr "length"	"4,4,*,*,*,4,4,4,*,*")])

;; This pattern applies to both !TARGET_FLOAT64 and TARGET_FLOAT64.
(define_insn "*movdf_hardfloat_32bit"
  [(set (match_operand:DF 0 "nonimmediate_operand" "=f,f,f,m,m,*f,*d,*d,*d,*m")
	(match_operand:DF 1 "move_operand" "f,G,m,f,G,*d,*f,*d*G,*m,*d"))]
  "TARGET_HARD_FLOAT && TARGET_DOUBLE_FLOAT && !TARGET_64BIT
   && (register_operand (operands[0], DFmode)
       || reg_or_0_operand (operands[1], DFmode))"
  { return mips_output_move (operands[0], operands[1]); }
  [(set_attr "type"	"fmove,xfer,fpload,fpstore,store,xfer,xfer,arith,load,store")
   (set_attr "mode"	"DF")
   (set_attr "length"	"4,8,*,*,*,8,8,8,*,*")])

(define_insn "*movdf_softfloat"
  [(set (match_operand:DF 0 "nonimmediate_operand" "=d,d,m,d,f,f")
	(match_operand:DF 1 "move_operand" "dG,m,dG,f,d,f"))]
  "(TARGET_SOFT_FLOAT || TARGET_SINGLE_FLOAT) && !TARGET_MIPS16
   && (register_operand (operands[0], DFmode)
       || reg_or_0_operand (operands[1], DFmode))"
  { return mips_output_move (operands[0], operands[1]); }
  [(set_attr "type"	"arith,load,store,xfer,xfer,fmove")
   (set_attr "mode"	"DF")
   (set_attr "length"	"8,*,*,4,4,4")])

(define_insn "*movdf_mips16"
  [(set (match_operand:DF 0 "nonimmediate_operand" "=d,y,d,d,m")
	(match_operand:DF 1 "move_operand" "d,d,y,m,d"))]
  "TARGET_MIPS16
   && (register_operand (operands[0], DFmode)
       || register_operand (operands[1], DFmode))"
  { return mips_output_move (operands[0], operands[1]); }
  [(set_attr "type"	"arith,arith,arith,load,store")
   (set_attr "mode"	"DF")
   (set_attr "length"	"8,8,8,*,*")])

(define_split
  [(set (match_operand:DI 0 "nonimmediate_operand")
	(match_operand:DI 1 "move_operand"))]
  "reload_completed && !TARGET_64BIT
   && mips_split_64bit_move_p (operands[0], operands[1])"
  [(const_int 0)]
{
  mips_split_64bit_move (operands[0], operands[1]);
  DONE;
})

(define_split
  [(set (match_operand:DF 0 "nonimmediate_operand")
	(match_operand:DF 1 "move_operand"))]
  "reload_completed && !TARGET_64BIT
   && mips_split_64bit_move_p (operands[0], operands[1])"
  [(const_int 0)]
{
  mips_split_64bit_move (operands[0], operands[1]);
  DONE;
})

;; When generating mips16 code, split moves of negative constants into
;; a positive "li" followed by a negation.
(define_split
  [(set (match_operand 0 "register_operand")
	(match_operand 1 "const_int_operand"))]
  "TARGET_MIPS16 && reload_completed && INTVAL (operands[1]) < 0"
  [(set (match_dup 2)
	(match_dup 3))
   (set (match_dup 2)
	(neg:SI (match_dup 2)))]
{
  operands[2] = gen_lowpart (SImode, operands[0]);
  operands[3] = GEN_INT (-INTVAL (operands[1]));
})

;; 64-bit paired-single floating point moves

(define_expand "movv2sf"
  [(set (match_operand:V2SF 0)
	(match_operand:V2SF 1))]
  "TARGET_PAIRED_SINGLE_FLOAT"
{
  if (mips_legitimize_move (V2SFmode, operands[0], operands[1]))
    DONE;
})

(define_insn "movv2sf_hardfloat_64bit"
  [(set (match_operand:V2SF 0 "nonimmediate_operand" "=f,f,f,m,m,*f,*d,*d,*d,*m")
	(match_operand:V2SF 1 "move_operand" "f,YG,m,f,YG,*d,*f,*d*YG,*m,*d"))]
  "TARGET_PAIRED_SINGLE_FLOAT
   && TARGET_64BIT
   && (register_operand (operands[0], V2SFmode)
       || reg_or_0_operand (operands[1], V2SFmode))"
  { return mips_output_move (operands[0], operands[1]); }
  [(set_attr "type" "fmove,xfer,fpload,fpstore,store,xfer,xfer,arith,load,store")
   (set_attr "mode" "SF")
   (set_attr "length" "4,4,*,*,*,4,4,4,*,*")])

;; The HI and LO registers are not truly independent.  If we move an mthi
;; instruction before an mflo instruction, it will make the result of the
;; mflo unpredictable.  The same goes for mtlo and mfhi.
;;
;; We cope with this by making the mflo and mfhi patterns use both HI and LO.
;; Operand 1 is the register we want, operand 2 is the other one.
;;
;; When generating VR4120 or VR4130 code, we use macc{,hi} and
;; dmacc{,hi} instead of mfhi and mflo.  This avoids both the normal
;; MIPS III hi/lo hazards and the errata related to -mfix-vr4130.
<<<<<<< HEAD

(define_expand "mfhilo_<mode>"
  [(set (match_operand:GPR 0 "register_operand")
	(unspec:GPR [(match_operand:GPR 1 "register_operand")
		     (match_operand:GPR 2 "register_operand")]
		    UNSPEC_MFHILO))])

=======

(define_expand "mfhilo_<mode>"
  [(set (match_operand:GPR 0 "register_operand")
	(unspec:GPR [(match_operand:GPR 1 "register_operand")
		     (match_operand:GPR 2 "register_operand")]
		    UNSPEC_MFHILO))])

>>>>>>> c355071f
(define_insn "*mfhilo_<mode>"
  [(set (match_operand:GPR 0 "register_operand" "=d,d")
	(unspec:GPR [(match_operand:GPR 1 "register_operand" "h,l")
		     (match_operand:GPR 2 "register_operand" "l,h")]
		    UNSPEC_MFHILO))]
  "!ISA_HAS_MACCHI"
  "mf%1\t%0"
  [(set_attr "type" "mfhilo")
   (set_attr "mode" "<MODE>")])

(define_insn "*mfhilo_<mode>_macc"
  [(set (match_operand:GPR 0 "register_operand" "=d,d")
	(unspec:GPR [(match_operand:GPR 1 "register_operand" "h,l")
		     (match_operand:GPR 2 "register_operand" "l,h")]
		    UNSPEC_MFHILO))]
  "ISA_HAS_MACCHI"
{
  if (REGNO (operands[1]) == HI_REGNUM)
    return "<d>macchi\t%0,%.,%.";
  else
    return "<d>macc\t%0,%.,%.";
}
  [(set_attr "type" "mfhilo")
   (set_attr "mode" "<MODE>")])

;; Patterns for loading or storing part of a paired floating point
;; register.  We need them because odd-numbered floating-point registers
;; are not fully independent: see mips_split_64bit_move.

;; Load the low word of operand 0 with operand 1.
(define_insn "load_df_low"
  [(set (match_operand:DF 0 "register_operand" "=f,f")
	(unspec:DF [(match_operand:SI 1 "general_operand" "dJ,m")]
		   UNSPEC_LOAD_DF_LOW))]
  "TARGET_HARD_FLOAT && TARGET_DOUBLE_FLOAT && !TARGET_64BIT"
{
  operands[0] = mips_subword (operands[0], 0);
  return mips_output_move (operands[0], operands[1]);
}
  [(set_attr "type"	"xfer,fpload")
   (set_attr "mode"	"SF")])

;; Load the high word of operand 0 from operand 1, preserving the value
;; in the low word.
(define_insn "load_df_high"
  [(set (match_operand:DF 0 "register_operand" "=f,f")
	(unspec:DF [(match_operand:SI 1 "general_operand" "dJ,m")
		    (match_operand:DF 2 "register_operand" "0,0")]
		   UNSPEC_LOAD_DF_HIGH))]
  "TARGET_HARD_FLOAT && TARGET_DOUBLE_FLOAT && !TARGET_64BIT"
{
  operands[0] = mips_subword (operands[0], 1);
  return mips_output_move (operands[0], operands[1]);
}
  [(set_attr "type"	"xfer,fpload")
   (set_attr "mode"	"SF")])

;; Store the high word of operand 1 in operand 0.  The corresponding
;; low-word move is done in the normal way.
(define_insn "store_df_high"
  [(set (match_operand:SI 0 "nonimmediate_operand" "=d,m")
	(unspec:SI [(match_operand:DF 1 "register_operand" "f,f")]
		   UNSPEC_STORE_DF_HIGH))]
  "TARGET_HARD_FLOAT && TARGET_DOUBLE_FLOAT && !TARGET_64BIT"
{
  operands[1] = mips_subword (operands[1], 1);
  return mips_output_move (operands[0], operands[1]);
}
  [(set_attr "type"	"xfer,fpstore")
   (set_attr "mode"	"SF")])

;; Move operand 1 to the high word of operand 0 using mthc1, preserving the
;; value in the low word.
(define_insn "mthc1"
  [(set (match_operand:DF 0 "register_operand" "=f")
	(unspec:DF [(match_operand:SI 1 "general_operand" "dJ")
		    (match_operand:DF 2 "register_operand" "0")]
		    UNSPEC_MTHC1))]
  "TARGET_HARD_FLOAT && !TARGET_64BIT && ISA_HAS_MXHC1"
  "mthc1\t%z1,%0"
  [(set_attr "type"	"xfer")
   (set_attr "mode"	"SF")])

;; Move high word of operand 1 to operand 0 using mfhc1.  The corresponding
;; low-word move is done in the normal way.
(define_insn "mfhc1"
  [(set (match_operand:SI 0 "register_operand" "=d")
	(unspec:SI [(match_operand:DF 1 "register_operand" "f")]
		    UNSPEC_MFHC1))]
  "TARGET_HARD_FLOAT && !TARGET_64BIT && ISA_HAS_MXHC1"
  "mfhc1\t%0,%1"
  [(set_attr "type"	"xfer")
   (set_attr "mode"	"SF")])

;; Insn to initialize $gp for n32/n64 abicalls.  Operand 0 is the offset
;; of _gp from the start of this function.  Operand 1 is the incoming
;; function address.
(define_insn_and_split "loadgp"
  [(unspec_volatile [(match_operand 0 "" "")
		     (match_operand 1 "register_operand" "")] UNSPEC_LOADGP)]
  "mips_current_loadgp_style () == LOADGP_NEWABI"
  "#"
  ""
  [(set (match_dup 2) (match_dup 3))
   (set (match_dup 2) (match_dup 4))
   (set (match_dup 2) (match_dup 5))]
{
  operands[2] = pic_offset_table_rtx;
  operands[3] = gen_rtx_HIGH (Pmode, operands[0]);
  operands[4] = gen_rtx_PLUS (Pmode, operands[2], operands[1]);
  operands[5] = gen_rtx_LO_SUM (Pmode, operands[2], operands[0]);
}
  [(set_attr "length" "12")])

;; Likewise, for -mno-shared code.  Operand 0 is the __gnu_local_gp symbol.
(define_insn_and_split "loadgp_noshared"
  [(unspec_volatile [(match_operand 0 "" "")] UNSPEC_LOADGP)]
  "mips_current_loadgp_style () == LOADGP_ABSOLUTE"
  "#"
  ""
  [(const_int 0)]
{
  emit_move_insn (pic_offset_table_rtx, operands[0]);
  DONE;
}
  [(set_attr "length" "8")])

;; The use of gp is hidden when not using explicit relocations.
;; This blockage instruction prevents the gp load from being
;; scheduled after an implicit use of gp.  It also prevents
;; the load from being deleted as dead.
(define_insn "loadgp_blockage"
  [(unspec_volatile [(reg:DI 28)] UNSPEC_BLOCKAGE)]
  ""
  ""
  [(set_attr "type"	"unknown")
   (set_attr "mode"	"none")
   (set_attr "length"	"0")])

;; Emit a .cprestore directive, which normally expands to a single store
;; instruction.  Note that we continue to use .cprestore for explicit reloc
;; code so that jals inside inline asms will work correctly.
(define_insn "cprestore"
  [(unspec_volatile [(match_operand 0 "const_int_operand" "I,i")]
		    UNSPEC_CPRESTORE)]
  ""
{
  if (set_nomacro && which_alternative == 1)
    return ".set\tmacro\;.cprestore\t%0\;.set\tnomacro";
  else
    return ".cprestore\t%0";
}
  [(set_attr "type" "store")
   (set_attr "length" "4,12")])

;; Block moves, see mips.c for more details.
;; Argument 0 is the destination
;; Argument 1 is the source
;; Argument 2 is the length
;; Argument 3 is the alignment

(define_expand "movmemsi"
  [(parallel [(set (match_operand:BLK 0 "general_operand")
		   (match_operand:BLK 1 "general_operand"))
	      (use (match_operand:SI 2 ""))
	      (use (match_operand:SI 3 "const_int_operand"))])]
  "!TARGET_MIPS16 && !TARGET_MEMCPY"
{
  if (mips_expand_block_move (operands[0], operands[1], operands[2]))
    DONE;
  else
    FAIL;
})

;;
;;  ....................
;;
;;	SHIFTS
;;
;;  ....................

(define_expand "<optab><mode>3"
  [(set (match_operand:GPR 0 "register_operand")
	(any_shift:GPR (match_operand:GPR 1 "register_operand")
		       (match_operand:SI 2 "arith_operand")))]
  ""
{
  /* On the mips16, a shift of more than 8 is a four byte instruction,
     so, for a shift between 8 and 16, it is just as fast to do two
     shifts of 8 or less.  If there is a lot of shifting going on, we
     may win in CSE.  Otherwise combine will put the shifts back
     together again.  This can be called by function_arg, so we must
     be careful not to allocate a new register if we've reached the
     reload pass.  */
  if (TARGET_MIPS16
      && optimize
      && GET_CODE (operands[2]) == CONST_INT
      && INTVAL (operands[2]) > 8
      && INTVAL (operands[2]) <= 16
      && !reload_in_progress
      && !reload_completed)
    {
      rtx temp = gen_reg_rtx (<MODE>mode);

      emit_insn (gen_<optab><mode>3 (temp, operands[1], GEN_INT (8)));
      emit_insn (gen_<optab><mode>3 (operands[0], temp,
				     GEN_INT (INTVAL (operands[2]) - 8)));
      DONE;
    }
})

(define_insn "*<optab><mode>3"
  [(set (match_operand:GPR 0 "register_operand" "=d")
	(any_shift:GPR (match_operand:GPR 1 "register_operand" "d")
		       (match_operand:SI 2 "arith_operand" "dI")))]
  "!TARGET_MIPS16"
{
  if (GET_CODE (operands[2]) == CONST_INT)
    operands[2] = GEN_INT (INTVAL (operands[2])
			   & (GET_MODE_BITSIZE (<MODE>mode) - 1));

  return "<d><insn>\t%0,%1,%2";
}
  [(set_attr "type" "shift")
   (set_attr "mode" "<MODE>")])

(define_insn "*<optab>si3_extend"
  [(set (match_operand:DI 0 "register_operand" "=d")
	(sign_extend:DI
	   (any_shift:SI (match_operand:SI 1 "register_operand" "d")
			 (match_operand:SI 2 "arith_operand" "dI"))))]
  "TARGET_64BIT && !TARGET_MIPS16"
{
  if (GET_CODE (operands[2]) == CONST_INT)
    operands[2] = GEN_INT (INTVAL (operands[2]) & 0x1f);

  return "<insn>\t%0,%1,%2";
}
  [(set_attr "type" "shift")
   (set_attr "mode" "SI")])

(define_insn "*<optab>si3_mips16"
  [(set (match_operand:SI 0 "register_operand" "=d,d")
	(any_shift:SI (match_operand:SI 1 "register_operand" "0,d")
		      (match_operand:SI 2 "arith_operand" "d,I")))]
  "TARGET_MIPS16"
{
  if (which_alternative == 0)
    return "<insn>\t%0,%2";

  operands[2] = GEN_INT (INTVAL (operands[2]) & 0x1f);
  return "<insn>\t%0,%1,%2";
}
  [(set_attr "type" "shift")
   (set_attr "mode" "SI")
   (set_attr_alternative "length"
		[(const_int 4)
		 (if_then_else (match_operand 2 "m16_uimm3_b")
			       (const_int 4)
			       (const_int 8))])])

;; We need separate DImode MIPS16 patterns because of the irregularity
;; of right shifts.
(define_insn "*ashldi3_mips16"
  [(set (match_operand:DI 0 "register_operand" "=d,d")
	(ashift:DI (match_operand:DI 1 "register_operand" "0,d")
		   (match_operand:SI 2 "arith_operand" "d,I")))]
  "TARGET_64BIT && TARGET_MIPS16"
{
  if (which_alternative == 0)
    return "dsll\t%0,%2";

  operands[2] = GEN_INT (INTVAL (operands[2]) & 0x3f);
  return "dsll\t%0,%1,%2";
}
  [(set_attr "type" "shift")
   (set_attr "mode" "DI")
   (set_attr_alternative "length"
		[(const_int 4)
		 (if_then_else (match_operand 2 "m16_uimm3_b")
			       (const_int 4)
			       (const_int 8))])])

(define_insn "*ashrdi3_mips16"
  [(set (match_operand:DI 0 "register_operand" "=d,d")
	(ashiftrt:DI (match_operand:DI 1 "register_operand" "0,0")
		     (match_operand:SI 2 "arith_operand" "d,I")))]
  "TARGET_64BIT && TARGET_MIPS16"
{
  if (GET_CODE (operands[2]) == CONST_INT)
    operands[2] = GEN_INT (INTVAL (operands[2]) & 0x3f);

  return "dsra\t%0,%2";
}
  [(set_attr "type" "shift")
   (set_attr "mode" "DI")
   (set_attr_alternative "length"
		[(const_int 4)
		 (if_then_else (match_operand 2 "m16_uimm3_b")
			       (const_int 4)
			       (const_int 8))])])

(define_insn "*lshrdi3_mips16"
  [(set (match_operand:DI 0 "register_operand" "=d,d")
	(lshiftrt:DI (match_operand:DI 1 "register_operand" "0,0")
		     (match_operand:SI 2 "arith_operand" "d,I")))]
  "TARGET_64BIT && TARGET_MIPS16"
{
  if (GET_CODE (operands[2]) == CONST_INT)
    operands[2] = GEN_INT (INTVAL (operands[2]) & 0x3f);

  return "dsrl\t%0,%2";
}
  [(set_attr "type" "shift")
   (set_attr "mode" "DI")
   (set_attr_alternative "length"
		[(const_int 4)
		 (if_then_else (match_operand 2 "m16_uimm3_b")
			       (const_int 4)
			       (const_int 8))])])

;; On the mips16, we can split a 4 byte shift into 2 2 byte shifts.

(define_split
  [(set (match_operand:GPR 0 "register_operand")
	(any_shift:GPR (match_operand:GPR 1 "register_operand")
		       (match_operand:GPR 2 "const_int_operand")))]
  "TARGET_MIPS16 && reload_completed && !TARGET_DEBUG_D_MODE
   && GET_CODE (operands[2]) == CONST_INT
   && INTVAL (operands[2]) > 8
   && INTVAL (operands[2]) <= 16"
  [(set (match_dup 0) (any_shift:GPR (match_dup 1) (const_int 8)))
   (set (match_dup 0) (any_shift:GPR (match_dup 0) (match_dup 2)))]
  { operands[2] = GEN_INT (INTVAL (operands[2]) - 8); })

;; If we load a byte on the mips16 as a bitfield, the resulting
;; sequence of instructions is too complicated for combine, because it
;; involves four instructions: a load, a shift, a constant load into a
;; register, and an and (the key problem here is that the mips16 does
;; not have and immediate).  We recognize a shift of a load in order
;; to make it simple enough for combine to understand.
;;
;; The length here is the worst case: the length of the split version
;; will be more accurate.
(define_insn_and_split ""
  [(set (match_operand:SI 0 "register_operand" "=d")
	(lshiftrt:SI (match_operand:SI 1 "memory_operand" "m")
		     (match_operand:SI 2 "immediate_operand" "I")))]
  "TARGET_MIPS16"
  "#"
  ""
  [(set (match_dup 0) (match_dup 1))
   (set (match_dup 0) (lshiftrt:SI (match_dup 0) (match_dup 2)))]
  ""
  [(set_attr "type"	"load")
   (set_attr "mode"	"SI")
   (set_attr "length"	"16")])

(define_insn "rotr<mode>3"
  [(set (match_operand:GPR 0 "register_operand" "=d")
	(rotatert:GPR (match_operand:GPR 1 "register_operand" "d")
		      (match_operand:SI 2 "arith_operand" "dI")))]
  "ISA_HAS_ROR"
{
  if (GET_CODE (operands[2]) == CONST_INT)
    gcc_assert (INTVAL (operands[2]) >= 0
		&& INTVAL (operands[2]) < GET_MODE_BITSIZE (<MODE>mode));

  return "<d>ror\t%0,%1,%2";
}
  [(set_attr "type" "shift")
   (set_attr "mode" "<MODE>")])

;;
;;  ....................
;;
;;	COMPARISONS
;;
;;  ....................

;; Flow here is rather complex:
;;
;;  1)	The cmp{si,di,sf,df} routine is called.  It deposits the arguments
;;	into cmp_operands[] but generates no RTL.
;;
;;  2)	The appropriate branch define_expand is called, which then
;;	creates the appropriate RTL for the comparison and branch.
;;	Different CC modes are used, based on what type of branch is
;;	done, so that we can constrain things appropriately.  There
;;	are assumptions in the rest of GCC that break if we fold the
;;	operands into the branches for integer operations, and use cc0
;;	for floating point, so we use the fp status register instead.
;;	If needed, an appropriate temporary is created to hold the
;;	of the integer compare.

(define_expand "cmp<mode>"
  [(set (cc0)
	(compare:CC (match_operand:GPR 0 "register_operand")
		    (match_operand:GPR 1 "nonmemory_operand")))]
  ""
{
  cmp_operands[0] = operands[0];
  cmp_operands[1] = operands[1];
  DONE;
})

(define_expand "cmp<mode>"
  [(set (cc0)
	(compare:CC (match_operand:SCALARF 0 "register_operand")
		    (match_operand:SCALARF 1 "register_operand")))]
  ""
{
  cmp_operands[0] = operands[0];
  cmp_operands[1] = operands[1];
  DONE;
})

;;
;;  ....................
;;
;;	CONDITIONAL BRANCHES
;;
;;  ....................

;; Conditional branches on floating-point equality tests.

(define_insn "*branch_fp"
  [(set (pc)
        (if_then_else
         (match_operator 0 "equality_operator"
                         [(match_operand:CC 2 "register_operand" "z")
			  (const_int 0)])
         (label_ref (match_operand 1 "" ""))
         (pc)))]
  "TARGET_HARD_FLOAT"
{
  return mips_output_conditional_branch (insn, operands,
					 MIPS_BRANCH ("b%F0", "%Z2%1"),
					 MIPS_BRANCH ("b%W0", "%Z2%1"));
}
  [(set_attr "type" "branch")
   (set_attr "mode" "none")])

(define_insn "*branch_fp_inverted"
  [(set (pc)
        (if_then_else
         (match_operator 0 "equality_operator"
                         [(match_operand:CC 2 "register_operand" "z")
			  (const_int 0)])
         (pc)
         (label_ref (match_operand 1 "" ""))))]
  "TARGET_HARD_FLOAT"
{
  return mips_output_conditional_branch (insn, operands,
					 MIPS_BRANCH ("b%W0", "%Z2%1"),
					 MIPS_BRANCH ("b%F0", "%Z2%1"));
}
  [(set_attr "type" "branch")
   (set_attr "mode" "none")])

;; Conditional branches on ordered comparisons with zero.

(define_insn "*branch_order<mode>"
  [(set (pc)
	(if_then_else
	 (match_operator 0 "order_operator"
			 [(match_operand:GPR 2 "register_operand" "d")
			  (const_int 0)])
	 (label_ref (match_operand 1 "" ""))
	 (pc)))]
  "!TARGET_MIPS16"
  { return mips_output_order_conditional_branch (insn, operands, false); }
  [(set_attr "type" "branch")
   (set_attr "mode" "none")])

(define_insn "*branch_order<mode>_inverted"
  [(set (pc)
	(if_then_else
	 (match_operator 0 "order_operator"
			 [(match_operand:GPR 2 "register_operand" "d")
			  (const_int 0)])
	 (pc)
	 (label_ref (match_operand 1 "" ""))))]
  "!TARGET_MIPS16"
  { return mips_output_order_conditional_branch (insn, operands, true); }
  [(set_attr "type" "branch")
   (set_attr "mode" "none")])

;; Conditional branch on equality comparison.

(define_insn "*branch_equality<mode>"
  [(set (pc)
	(if_then_else
	 (match_operator 0 "equality_operator"
			 [(match_operand:GPR 2 "register_operand" "d")
			  (match_operand:GPR 3 "reg_or_0_operand" "dJ")])
	 (label_ref (match_operand 1 "" ""))
	 (pc)))]
  "!TARGET_MIPS16"
{
  return mips_output_conditional_branch (insn, operands,
					 MIPS_BRANCH ("b%C0", "%2,%z3,%1"),
					 MIPS_BRANCH ("b%N0", "%2,%z3,%1"));
}
  [(set_attr "type" "branch")
   (set_attr "mode" "none")])

(define_insn "*branch_equality<mode>_inverted"
  [(set (pc)
	(if_then_else
	 (match_operator 0 "equality_operator"
			 [(match_operand:GPR 2 "register_operand" "d")
			  (match_operand:GPR 3 "reg_or_0_operand" "dJ")])
	 (pc)
	 (label_ref (match_operand 1 "" ""))))]
  "!TARGET_MIPS16"
{
  return mips_output_conditional_branch (insn, operands,
					 MIPS_BRANCH ("b%N0", "%2,%z3,%1"),
					 MIPS_BRANCH ("b%C0", "%2,%z3,%1"));
}
  [(set_attr "type" "branch")
   (set_attr "mode" "none")])

;; MIPS16 branches

(define_insn "*branch_equality<mode>_mips16"
  [(set (pc)
	(if_then_else
	 (match_operator 0 "equality_operator"
			 [(match_operand:GPR 1 "register_operand" "d,t")
			  (const_int 0)])
	 (match_operand 2 "pc_or_label_operand" "")
	 (match_operand 3 "pc_or_label_operand" "")))]
  "TARGET_MIPS16"
{
  if (operands[2] != pc_rtx)
    {
      if (which_alternative == 0)
	return "b%C0z\t%1,%2";
      else
	return "bt%C0z\t%2";
    }
  else
    {
      if (which_alternative == 0)
	return "b%N0z\t%1,%3";
      else
	return "bt%N0z\t%3";
    }
}
  [(set_attr "type" "branch")
   (set_attr "mode" "none")
   (set_attr "length" "8")])

(define_expand "b<code>"
  [(set (pc)
	(if_then_else (any_cond:CC (cc0)
				   (const_int 0))
		      (label_ref (match_operand 0 ""))
		      (pc)))]
  ""
{
  gen_conditional_branch (operands, <CODE>);
  DONE;
})

;; Used to implement built-in functions.
(define_expand "condjump"
  [(set (pc)
	(if_then_else (match_operand 0)
		      (label_ref (match_operand 1))
		      (pc)))])

;;
;;  ....................
;;
;;	SETTING A REGISTER FROM A COMPARISON
;;
;;  ....................

(define_expand "seq"
  [(set (match_operand:SI 0 "register_operand")
	(eq:SI (match_dup 1)
	       (match_dup 2)))]
  ""
  { if (mips_emit_scc (EQ, operands[0])) DONE; else FAIL; })

(define_insn "*seq_<mode>"
  [(set (match_operand:GPR 0 "register_operand" "=d")
	(eq:GPR (match_operand:GPR 1 "register_operand" "d")
		(const_int 0)))]
  "!TARGET_MIPS16"
  "sltu\t%0,%1,1"
  [(set_attr "type" "slt")
   (set_attr "mode" "<MODE>")])

(define_insn "*seq_<mode>_mips16"
  [(set (match_operand:GPR 0 "register_operand" "=t")
	(eq:GPR (match_operand:GPR 1 "register_operand" "d")
		(const_int 0)))]
  "TARGET_MIPS16"
  "sltu\t%1,1"
  [(set_attr "type" "slt")
   (set_attr "mode" "<MODE>")])

;; "sne" uses sltu instructions in which the first operand is $0.
;; This isn't possible in mips16 code.

(define_expand "sne"
  [(set (match_operand:SI 0 "register_operand")
	(ne:SI (match_dup 1)
	       (match_dup 2)))]
  "!TARGET_MIPS16"
  { if (mips_emit_scc (NE, operands[0])) DONE; else FAIL; })

(define_insn "*sne_<mode>"
  [(set (match_operand:GPR 0 "register_operand" "=d")
	(ne:GPR (match_operand:GPR 1 "register_operand" "d")
		(const_int 0)))]
  "!TARGET_MIPS16"
  "sltu\t%0,%.,%1"
  [(set_attr "type" "slt")
   (set_attr "mode" "<MODE>")])

(define_expand "sgt"
  [(set (match_operand:SI 0 "register_operand")
	(gt:SI (match_dup 1)
	       (match_dup 2)))]
  ""
  { if (mips_emit_scc (GT, operands[0])) DONE; else FAIL; })

(define_insn "*sgt_<mode>"
  [(set (match_operand:GPR 0 "register_operand" "=d")
	(gt:GPR (match_operand:GPR 1 "register_operand" "d")
		(match_operand:GPR 2 "reg_or_0_operand" "dJ")))]
  "!TARGET_MIPS16"
  "slt\t%0,%z2,%1"
  [(set_attr "type" "slt")
   (set_attr "mode" "<MODE>")])

(define_insn "*sgt_<mode>_mips16"
  [(set (match_operand:GPR 0 "register_operand" "=t")
	(gt:GPR (match_operand:GPR 1 "register_operand" "d")
		(match_operand:GPR 2 "register_operand" "d")))]
  "TARGET_MIPS16"
  "slt\t%2,%1"
  [(set_attr "type" "slt")
   (set_attr "mode" "<MODE>")])

(define_expand "sge"
  [(set (match_operand:SI 0 "register_operand")
	(ge:SI (match_dup 1)
	       (match_dup 2)))]
  ""
  { if (mips_emit_scc (GE, operands[0])) DONE; else FAIL; })

(define_insn "*sge_<mode>"
  [(set (match_operand:GPR 0 "register_operand" "=d")
	(ge:GPR (match_operand:GPR 1 "register_operand" "d")
		(const_int 1)))]
  "!TARGET_MIPS16"
  "slt\t%0,%.,%1"
  [(set_attr "type" "slt")
   (set_attr "mode" "<MODE>")])

(define_expand "slt"
  [(set (match_operand:SI 0 "register_operand")
	(lt:SI (match_dup 1)
	       (match_dup 2)))]
  ""
  { if (mips_emit_scc (LT, operands[0])) DONE; else FAIL; })

(define_insn "*slt_<mode>"
  [(set (match_operand:GPR 0 "register_operand" "=d")
	(lt:GPR (match_operand:GPR 1 "register_operand" "d")
		(match_operand:GPR 2 "arith_operand" "dI")))]
  "!TARGET_MIPS16"
  "slt\t%0,%1,%2"
  [(set_attr "type" "slt")
   (set_attr "mode" "<MODE>")])

(define_insn "*slt_<mode>_mips16"
  [(set (match_operand:GPR 0 "register_operand" "=t,t")
	(lt:GPR (match_operand:GPR 1 "register_operand" "d,d")
		(match_operand:GPR 2 "arith_operand" "d,I")))]
  "TARGET_MIPS16"
  "slt\t%1,%2"
  [(set_attr "type" "slt")
   (set_attr "mode" "<MODE>")
   (set_attr_alternative "length"
		[(const_int 4)
		 (if_then_else (match_operand 2 "m16_uimm8_1")
			       (const_int 4)
			       (const_int 8))])])

(define_expand "sle"
  [(set (match_operand:SI 0 "register_operand")
	(le:SI (match_dup 1)
	       (match_dup 2)))]
  ""
  { if (mips_emit_scc (LE, operands[0])) DONE; else FAIL; })

(define_insn "*sle_<mode>"
  [(set (match_operand:GPR 0 "register_operand" "=d")
	(le:GPR (match_operand:GPR 1 "register_operand" "d")
		(match_operand:GPR 2 "sle_operand" "")))]
  "!TARGET_MIPS16"
{
  operands[2] = GEN_INT (INTVAL (operands[2]) + 1);
  return "slt\t%0,%1,%2";
}
  [(set_attr "type" "slt")
   (set_attr "mode" "<MODE>")])

(define_insn "*sle_<mode>_mips16"
  [(set (match_operand:GPR 0 "register_operand" "=t")
	(le:GPR (match_operand:GPR 1 "register_operand" "d")
		(match_operand:GPR 2 "sle_operand" "")))]
  "TARGET_MIPS16"
{
  operands[2] = GEN_INT (INTVAL (operands[2]) + 1);
  return "slt\t%1,%2";
}
  [(set_attr "type" "slt")
   (set_attr "mode" "<MODE>")
   (set (attr "length") (if_then_else (match_operand 2 "m16_uimm8_m1_1")
				      (const_int 4)
				      (const_int 8)))])

(define_expand "sgtu"
  [(set (match_operand:SI 0 "register_operand")
	(gtu:SI (match_dup 1)
		(match_dup 2)))]
  ""
  { if (mips_emit_scc (GTU, operands[0])) DONE; else FAIL; })

(define_insn "*sgtu_<mode>"
  [(set (match_operand:GPR 0 "register_operand" "=d")
	(gtu:GPR (match_operand:GPR 1 "register_operand" "d")
		 (match_operand:GPR 2 "reg_or_0_operand" "dJ")))]
  "!TARGET_MIPS16"
  "sltu\t%0,%z2,%1"
  [(set_attr "type" "slt")
   (set_attr "mode" "<MODE>")])

(define_insn "*sgtu_<mode>_mips16"
  [(set (match_operand:GPR 0 "register_operand" "=t")
	(gtu:GPR (match_operand:GPR 1 "register_operand" "d")
		 (match_operand:GPR 2 "register_operand" "d")))]
  "TARGET_MIPS16"
  "sltu\t%2,%1"
  [(set_attr "type" "slt")
   (set_attr "mode" "<MODE>")])

(define_expand "sgeu"
  [(set (match_operand:SI 0 "register_operand")
        (geu:SI (match_dup 1)
                (match_dup 2)))]
  ""
  { if (mips_emit_scc (GEU, operands[0])) DONE; else FAIL; })

(define_insn "*sge_<mode>"
  [(set (match_operand:GPR 0 "register_operand" "=d")
	(geu:GPR (match_operand:GPR 1 "register_operand" "d")
	         (const_int 1)))]
  "!TARGET_MIPS16"
  "sltu\t%0,%.,%1"
  [(set_attr "type" "slt")
   (set_attr "mode" "<MODE>")])

(define_expand "sltu"
  [(set (match_operand:SI 0 "register_operand")
	(ltu:SI (match_dup 1)
		(match_dup 2)))]
  ""
  { if (mips_emit_scc (LTU, operands[0])) DONE; else FAIL; })

(define_insn "*sltu_<mode>"
  [(set (match_operand:GPR 0 "register_operand" "=d")
	(ltu:GPR (match_operand:GPR 1 "register_operand" "d")
		 (match_operand:GPR 2 "arith_operand" "dI")))]
  "!TARGET_MIPS16"
  "sltu\t%0,%1,%2"
  [(set_attr "type" "slt")
   (set_attr "mode" "<MODE>")])

(define_insn "*sltu_<mode>_mips16"
  [(set (match_operand:GPR 0 "register_operand" "=t,t")
	(ltu:GPR (match_operand:GPR 1 "register_operand" "d,d")
		 (match_operand:GPR 2 "arith_operand" "d,I")))]
  "TARGET_MIPS16"
  "sltu\t%1,%2"
  [(set_attr "type" "slt")
   (set_attr "mode" "<MODE>")
   (set_attr_alternative "length"
		[(const_int 4)
		 (if_then_else (match_operand 2 "m16_uimm8_1")
			       (const_int 4)
			       (const_int 8))])])

(define_expand "sleu"
  [(set (match_operand:SI 0 "register_operand")
	(leu:SI (match_dup 1)
		(match_dup 2)))]
  ""
  { if (mips_emit_scc (LEU, operands[0])) DONE; else FAIL; })

(define_insn "*sleu_<mode>"
  [(set (match_operand:GPR 0 "register_operand" "=d")
	(leu:GPR (match_operand:GPR 1 "register_operand" "d")
	         (match_operand:GPR 2 "sleu_operand" "")))]
  "!TARGET_MIPS16"
{
  operands[2] = GEN_INT (INTVAL (operands[2]) + 1);
  return "sltu\t%0,%1,%2";
}
  [(set_attr "type" "slt")
   (set_attr "mode" "<MODE>")])

(define_insn "*sleu_<mode>_mips16"
  [(set (match_operand:GPR 0 "register_operand" "=t")
	(leu:GPR (match_operand:GPR 1 "register_operand" "d")
	         (match_operand:GPR 2 "sleu_operand" "")))]
  "TARGET_MIPS16"
{
  operands[2] = GEN_INT (INTVAL (operands[2]) + 1);
  return "sltu\t%1,%2";
}
  [(set_attr "type" "slt")
   (set_attr "mode" "<MODE>")
   (set (attr "length") (if_then_else (match_operand 2 "m16_uimm8_m1_1")
				      (const_int 4)
				      (const_int 8)))])

;;
;;  ....................
;;
;;	FLOATING POINT COMPARISONS
;;
;;  ....................

(define_insn "s<code>_<mode>"
  [(set (match_operand:CC 0 "register_operand" "=z")
	(fcond:CC (match_operand:SCALARF 1 "register_operand" "f")
		  (match_operand:SCALARF 2 "register_operand" "f")))]
  ""
  "c.<fcond>.<fmt>\t%Z0%1,%2"
  [(set_attr "type" "fcmp")
   (set_attr "mode" "FPSW")])

(define_insn "s<code>_<mode>"
  [(set (match_operand:CC 0 "register_operand" "=z")
	(swapped_fcond:CC (match_operand:SCALARF 1 "register_operand" "f")
		          (match_operand:SCALARF 2 "register_operand" "f")))]
  ""
  "c.<swapped_fcond>.<fmt>\t%Z0%2,%1"
  [(set_attr "type" "fcmp")
   (set_attr "mode" "FPSW")])

;;
;;  ....................
;;
;;	UNCONDITIONAL BRANCHES
;;
;;  ....................

;; Unconditional branches.

(define_insn "jump"
  [(set (pc)
	(label_ref (match_operand 0 "" "")))]
  "!TARGET_MIPS16"
{
  if (flag_pic)
    {
      if (get_attr_length (insn) <= 8)
	return "%*b\t%l0%/";
      else
	{
	  output_asm_insn (mips_output_load_label (), operands);
	  return "%*jr\t%@%/%]";
	}
    }
  else
    return "%*j\t%l0%/";
}
  [(set_attr "type"	"jump")
   (set_attr "mode"	"none")
   (set (attr "length")
	;; We can't use `j' when emitting PIC.  Emit a branch if it's
	;; in range, otherwise load the address of the branch target into
	;; $at and then jump to it.
	(if_then_else
	 (ior (eq (symbol_ref "flag_pic") (const_int 0))
	      (lt (abs (minus (match_dup 0)
			      (plus (pc) (const_int 4))))
		  (const_int 131072)))
	 (const_int 4) (const_int 16)))])

;; We need a different insn for the mips16, because a mips16 branch
;; does not have a delay slot.

(define_insn ""
  [(set (pc)
	(label_ref (match_operand 0 "" "")))]
  "TARGET_MIPS16"
  "b\t%l0"
  [(set_attr "type"	"branch")
   (set_attr "mode"	"none")
   (set_attr "length"	"8")])

(define_expand "indirect_jump"
  [(set (pc) (match_operand 0 "register_operand"))]
  ""
{
  operands[0] = force_reg (Pmode, operands[0]);
  if (Pmode == SImode)
    emit_jump_insn (gen_indirect_jumpsi (operands[0]));
  else
    emit_jump_insn (gen_indirect_jumpdi (operands[0]));
  DONE;
})

(define_insn "indirect_jump<mode>"
  [(set (pc) (match_operand:P 0 "register_operand" "d"))]
  ""
  "%*j\t%0%/"
  [(set_attr "type" "jump")
   (set_attr "mode" "none")])

(define_expand "tablejump"
  [(set (pc)
	(match_operand 0 "register_operand"))
   (use (label_ref (match_operand 1 "")))]
  ""
{
  if (TARGET_MIPS16)
    operands[0] = expand_binop (Pmode, add_optab,
				convert_to_mode (Pmode, operands[0], false),
				gen_rtx_LABEL_REF (Pmode, operands[1]),
				0, 0, OPTAB_WIDEN);
  else if (TARGET_GPWORD)
    operands[0] = expand_binop (Pmode, add_optab, operands[0],
				pic_offset_table_rtx, 0, 0, OPTAB_WIDEN);

  if (Pmode == SImode)
    emit_jump_insn (gen_tablejumpsi (operands[0], operands[1]));
  else
    emit_jump_insn (gen_tablejumpdi (operands[0], operands[1]));
  DONE;
})

(define_insn "tablejump<mode>"
  [(set (pc)
	(match_operand:P 0 "register_operand" "d"))
   (use (label_ref (match_operand 1 "" "")))]
  ""
  "%*j\t%0%/"
  [(set_attr "type" "jump")
   (set_attr "mode" "none")])

;; For TARGET_ABICALLS, we save the gp in the jmp_buf as well.
;; While it is possible to either pull it off the stack (in the
;; o32 case) or recalculate it given t9 and our target label,
;; it takes 3 or 4 insns to do so.

(define_expand "builtin_setjmp_setup"
  [(use (match_operand 0 "register_operand"))]
  "TARGET_ABICALLS"
{
  rtx addr;

  addr = plus_constant (operands[0], GET_MODE_SIZE (Pmode) * 3);
  emit_move_insn (gen_rtx_MEM (Pmode, addr), pic_offset_table_rtx);
  DONE;
})

;; Restore the gp that we saved above.  Despite the earlier comment, it seems
;; that older code did recalculate the gp from $25.  Continue to jump through
;; $25 for compatibility (we lose nothing by doing so).

(define_expand "builtin_longjmp"
  [(use (match_operand 0 "register_operand"))]
  "TARGET_ABICALLS"
{
  /* The elements of the buffer are, in order:  */
  int W = GET_MODE_SIZE (Pmode);
  rtx fp = gen_rtx_MEM (Pmode, operands[0]);
  rtx lab = gen_rtx_MEM (Pmode, plus_constant (operands[0], 1*W));
  rtx stack = gen_rtx_MEM (Pmode, plus_constant (operands[0], 2*W));
  rtx gpv = gen_rtx_MEM (Pmode, plus_constant (operands[0], 3*W));
  rtx pv = gen_rtx_REG (Pmode, PIC_FUNCTION_ADDR_REGNUM);
  /* Use gen_raw_REG to avoid being given pic_offset_table_rtx.
     The target is bound to be using $28 as the global pointer
     but the current function might not be.  */
  rtx gp = gen_raw_REG (Pmode, GLOBAL_POINTER_REGNUM);

  /* This bit is similar to expand_builtin_longjmp except that it
     restores $gp as well.  */
  emit_move_insn (hard_frame_pointer_rtx, fp);
  emit_move_insn (pv, lab);
  emit_stack_restore (SAVE_NONLOCAL, stack, NULL_RTX);
  emit_move_insn (gp, gpv);
  emit_insn (gen_rtx_USE (VOIDmode, hard_frame_pointer_rtx));
  emit_insn (gen_rtx_USE (VOIDmode, stack_pointer_rtx));
  emit_insn (gen_rtx_USE (VOIDmode, gp));
  emit_indirect_jump (pv);
  DONE;
})

;;
;;  ....................
;;
;;	Function prologue/epilogue
;;
;;  ....................
;;

(define_expand "prologue"
  [(const_int 1)]
  ""
{
  mips_expand_prologue ();
  DONE;
})

;; Block any insns from being moved before this point, since the
;; profiling call to mcount can use various registers that aren't
;; saved or used to pass arguments.

(define_insn "blockage"
  [(unspec_volatile [(const_int 0)] UNSPEC_BLOCKAGE)]
  ""
  ""
  [(set_attr "type"	"unknown")
   (set_attr "mode"	"none")
   (set_attr "length"	"0")])

(define_expand "epilogue"
  [(const_int 2)]
  ""
{
  mips_expand_epilogue (false);
  DONE;
})

(define_expand "sibcall_epilogue"
  [(const_int 2)]
  ""
{
  mips_expand_epilogue (true);
  DONE;
})

;; Trivial return.  Make it look like a normal return insn as that
;; allows jump optimizations to work better.

(define_insn "return"
  [(return)]
  "mips_can_use_return_insn ()"
  "%*j\t$31%/"
  [(set_attr "type"	"jump")
   (set_attr "mode"	"none")])

;; Normal return.

(define_insn "return_internal"
  [(return)
   (use (match_operand 0 "pmode_register_operand" ""))]
  ""
  "%*j\t%0%/"
  [(set_attr "type"	"jump")
   (set_attr "mode"	"none")])

;; This is used in compiling the unwind routines.
(define_expand "eh_return"
  [(use (match_operand 0 "general_operand"))]
  ""
{
  enum machine_mode gpr_mode = TARGET_64BIT ? DImode : SImode;

  if (GET_MODE (operands[0]) != gpr_mode)
    operands[0] = convert_to_mode (gpr_mode, operands[0], 0);
  if (TARGET_64BIT)
    emit_insn (gen_eh_set_lr_di (operands[0]));
  else
    emit_insn (gen_eh_set_lr_si (operands[0]));

  DONE;
})

;; Clobber the return address on the stack.  We can't expand this
;; until we know where it will be put in the stack frame.

(define_insn "eh_set_lr_si"
  [(unspec [(match_operand:SI 0 "register_operand" "d")] UNSPEC_EH_RETURN)
   (clobber (match_scratch:SI 1 "=&d"))]
  "! TARGET_64BIT"
  "#")

(define_insn "eh_set_lr_di"
  [(unspec [(match_operand:DI 0 "register_operand" "d")] UNSPEC_EH_RETURN)
   (clobber (match_scratch:DI 1 "=&d"))]
  "TARGET_64BIT"
  "#")

(define_split
  [(unspec [(match_operand 0 "register_operand")] UNSPEC_EH_RETURN)
   (clobber (match_scratch 1))]
  "reload_completed && !TARGET_DEBUG_D_MODE"
  [(const_int 0)]
{
  mips_set_return_address (operands[0], operands[1]);
  DONE;
})

(define_insn_and_split "exception_receiver"
  [(set (reg:SI 28)
	(unspec_volatile:SI [(const_int 0)] UNSPEC_EH_RECEIVER))]
  "TARGET_ABICALLS && TARGET_OLDABI"
  "#"
  "&& reload_completed"
  [(const_int 0)]
{
  mips_restore_gp ();
  DONE;
}
  [(set_attr "type"   "load")
   (set_attr "length" "12")])

;;
;;  ....................
;;
;;	FUNCTION CALLS
;;
;;  ....................

;; Instructions to load a call address from the GOT.  The address might
;; point to a function or to a lazy binding stub.  In the latter case,
;; the stub will use the dynamic linker to resolve the function, which
;; in turn will change the GOT entry to point to the function's real
;; address.
;;
;; This means that every call, even pure and constant ones, can
;; potentially modify the GOT entry.  And once a stub has been called,
;; we must not call it again.
;;
;; We represent this restriction using an imaginary fixed register that
;; acts like a GOT version number.  By making the register call-clobbered,
;; we tell the target-independent code that the address could be changed
;; by any call insn.
(define_insn "load_call<mode>"
  [(set (match_operand:P 0 "register_operand" "=c")
	(unspec:P [(match_operand:P 1 "register_operand" "r")
		   (match_operand:P 2 "immediate_operand" "")
		   (reg:P FAKE_CALL_REGNO)]
		  UNSPEC_LOAD_CALL))]
  "TARGET_ABICALLS"
  "<load>\t%0,%R2(%1)"
  [(set_attr "type" "load")
   (set_attr "mode" "<MODE>")
   (set_attr "length" "4")])

;; Sibling calls.  All these patterns use jump instructions.

;; If TARGET_SIBCALLS, call_insn_operand will only accept constant
;; addresses if a direct jump is acceptable.  Since the 'S' constraint
;; is defined in terms of call_insn_operand, the same is true of the
;; constraints.

;; When we use an indirect jump, we need a register that will be
;; preserved by the epilogue.  Since TARGET_ABICALLS forces us to
;; use $25 for this purpose -- and $25 is never clobbered by the
;; epilogue -- we might as well use it for !TARGET_ABICALLS as well.

(define_expand "sibcall"
  [(parallel [(call (match_operand 0 "")
		    (match_operand 1 ""))
	      (use (match_operand 2 ""))	;; next_arg_reg
	      (use (match_operand 3 ""))])]	;; struct_value_size_rtx
  "TARGET_SIBCALLS"
{
  mips_expand_call (0, XEXP (operands[0], 0), operands[1], operands[2], true);
  DONE;
})

(define_insn "sibcall_internal"
  [(call (mem:SI (match_operand 0 "call_insn_operand" "j,S"))
	 (match_operand 1 "" ""))]
  "TARGET_SIBCALLS && SIBLING_CALL_P (insn)"
  { return MIPS_CALL ("j", operands, 0); }
  [(set_attr "type" "call")])

(define_expand "sibcall_value"
  [(parallel [(set (match_operand 0 "")
		   (call (match_operand 1 "")
			 (match_operand 2 "")))
	      (use (match_operand 3 ""))])]		;; next_arg_reg
  "TARGET_SIBCALLS"
{
  mips_expand_call (operands[0], XEXP (operands[1], 0),
		    operands[2], operands[3], true);
  DONE;
})

(define_insn "sibcall_value_internal"
  [(set (match_operand 0 "register_operand" "=df,df")
        (call (mem:SI (match_operand 1 "call_insn_operand" "j,S"))
              (match_operand 2 "" "")))]
  "TARGET_SIBCALLS && SIBLING_CALL_P (insn)"
  { return MIPS_CALL ("j", operands, 1); }
  [(set_attr "type" "call")])

(define_insn "sibcall_value_multiple_internal"
  [(set (match_operand 0 "register_operand" "=df,df")
        (call (mem:SI (match_operand 1 "call_insn_operand" "j,S"))
              (match_operand 2 "" "")))
   (set (match_operand 3 "register_operand" "=df,df")
	(call (mem:SI (match_dup 1))
	      (match_dup 2)))]
  "TARGET_SIBCALLS && SIBLING_CALL_P (insn)"
  { return MIPS_CALL ("j", operands, 1); }
  [(set_attr "type" "call")])

(define_expand "call"
  [(parallel [(call (match_operand 0 "")
		    (match_operand 1 ""))
	      (use (match_operand 2 ""))	;; next_arg_reg
	      (use (match_operand 3 ""))])]	;; struct_value_size_rtx
  ""
{
  mips_expand_call (0, XEXP (operands[0], 0), operands[1], operands[2], false);
  DONE;
})

;; This instruction directly corresponds to an assembly-language "jal".
;; There are four cases:
;;
;;    - -mno-abicalls:
;;	  Both symbolic and register destinations are OK.  The pattern
;;	  always expands to a single mips instruction.
;;
;;    - -mabicalls/-mno-explicit-relocs:
;;	  Again, both symbolic and register destinations are OK.
;;	  The call is treated as a multi-instruction black box.
;;
;;    - -mabicalls/-mexplicit-relocs with n32 or n64:
;;	  Only "jal $25" is allowed.  This expands to a single "jalr $25"
;;	  instruction.
;;
;;    - -mabicalls/-mexplicit-relocs with o32 or o64:
;;	  Only "jal $25" is allowed.  The call is actually two instructions:
;;	  "jalr $25" followed by an insn to reload $gp.
;;
;; In the last case, we can generate the individual instructions with
;; a define_split.  There are several things to be wary of:
;;
;;   - We can't expose the load of $gp before reload.  If we did,
;;     it might get removed as dead, but reload can introduce new
;;     uses of $gp by rematerializing constants.
;;
;;   - We shouldn't restore $gp after calls that never return.
;;     It isn't valid to insert instructions between a noreturn
;;     call and the following barrier.
;;
;;   - The splitter deliberately changes the liveness of $gp.  The unsplit
;;     instruction preserves $gp and so have no effect on its liveness.
;;     But once we generate the separate insns, it becomes obvious that
;;     $gp is not live on entry to the call.
;;
;; ??? The operands[2] = insn check is a hack to make the original insn
;; available to the splitter.
(define_insn_and_split "call_internal"
  [(call (mem:SI (match_operand 0 "call_insn_operand" "c,S"))
	 (match_operand 1 "" ""))
   (clobber (reg:SI 31))]
  ""
  { return TARGET_SPLIT_CALLS ? "#" : MIPS_CALL ("jal", operands, 0); }
  "reload_completed && TARGET_SPLIT_CALLS && (operands[2] = insn)"
  [(const_int 0)]
{
  emit_call_insn (gen_call_split (operands[0], operands[1]));
  if (!find_reg_note (operands[2], REG_NORETURN, 0))
    mips_restore_gp ();
  DONE;
}
  [(set_attr "jal" "indirect,direct")
   (set_attr "extended_mips16" "no,yes")])

(define_insn "call_split"
  [(call (mem:SI (match_operand 0 "call_insn_operand" "cS"))
	 (match_operand 1 "" ""))
   (clobber (reg:SI 31))
   (clobber (reg:SI 28))]
  "TARGET_SPLIT_CALLS"
  { return MIPS_CALL ("jal", operands, 0); }
  [(set_attr "type" "call")])

(define_expand "call_value"
  [(parallel [(set (match_operand 0 "")
		   (call (match_operand 1 "")
			 (match_operand 2 "")))
	      (use (match_operand 3 ""))])]		;; next_arg_reg
  ""
{
  mips_expand_call (operands[0], XEXP (operands[1], 0),
		    operands[2], operands[3], false);
  DONE;
})

;; See comment for call_internal.
(define_insn_and_split "call_value_internal"
  [(set (match_operand 0 "register_operand" "=df,df")
        (call (mem:SI (match_operand 1 "call_insn_operand" "c,S"))
              (match_operand 2 "" "")))
   (clobber (reg:SI 31))]
  ""
  { return TARGET_SPLIT_CALLS ? "#" : MIPS_CALL ("jal", operands, 1); }
  "reload_completed && TARGET_SPLIT_CALLS && (operands[3] = insn)"
  [(const_int 0)]
{
  emit_call_insn (gen_call_value_split (operands[0], operands[1],
					operands[2]));
  if (!find_reg_note (operands[3], REG_NORETURN, 0))
    mips_restore_gp ();
  DONE;
}
  [(set_attr "jal" "indirect,direct")
   (set_attr "extended_mips16" "no,yes")])

(define_insn "call_value_split"
  [(set (match_operand 0 "register_operand" "=df")
        (call (mem:SI (match_operand 1 "call_insn_operand" "cS"))
              (match_operand 2 "" "")))
   (clobber (reg:SI 31))
   (clobber (reg:SI 28))]
  "TARGET_SPLIT_CALLS"
  { return MIPS_CALL ("jal", operands, 1); }
  [(set_attr "type" "call")])

;; See comment for call_internal.
(define_insn_and_split "call_value_multiple_internal"
  [(set (match_operand 0 "register_operand" "=df,df")
        (call (mem:SI (match_operand 1 "call_insn_operand" "c,S"))
              (match_operand 2 "" "")))
   (set (match_operand 3 "register_operand" "=df,df")
	(call (mem:SI (match_dup 1))
	      (match_dup 2)))
   (clobber (reg:SI 31))]
  ""
  { return TARGET_SPLIT_CALLS ? "#" : MIPS_CALL ("jal", operands, 1); }
  "reload_completed && TARGET_SPLIT_CALLS && (operands[4] = insn)"
  [(const_int 0)]
{
  emit_call_insn (gen_call_value_multiple_split (operands[0], operands[1],
						 operands[2], operands[3]));
  if (!find_reg_note (operands[4], REG_NORETURN, 0))
    mips_restore_gp ();
  DONE;
}
  [(set_attr "jal" "indirect,direct")
   (set_attr "extended_mips16" "no,yes")])

(define_insn "call_value_multiple_split"
  [(set (match_operand 0 "register_operand" "=df")
        (call (mem:SI (match_operand 1 "call_insn_operand" "cS"))
              (match_operand 2 "" "")))
   (set (match_operand 3 "register_operand" "=df")
	(call (mem:SI (match_dup 1))
	      (match_dup 2)))
   (clobber (reg:SI 31))
   (clobber (reg:SI 28))]
  "TARGET_SPLIT_CALLS"
  { return MIPS_CALL ("jal", operands, 1); }
  [(set_attr "type" "call")])

;; Call subroutine returning any type.

(define_expand "untyped_call"
  [(parallel [(call (match_operand 0 "")
		    (const_int 0))
	      (match_operand 1 "")
	      (match_operand 2 "")])]
  ""
{
  int i;

  emit_call_insn (GEN_CALL (operands[0], const0_rtx, NULL, const0_rtx));

  for (i = 0; i < XVECLEN (operands[2], 0); i++)
    {
      rtx set = XVECEXP (operands[2], 0, i);
      emit_move_insn (SET_DEST (set), SET_SRC (set));
    }

  emit_insn (gen_blockage ());
  DONE;
})

;;
;;  ....................
;;
;;	MISC.
;;
;;  ....................
;;


(define_insn "prefetch"
  [(prefetch (match_operand:QI 0 "address_operand" "p")
	     (match_operand 1 "const_int_operand" "n")
	     (match_operand 2 "const_int_operand" "n"))]
  "ISA_HAS_PREFETCH && TARGET_EXPLICIT_RELOCS"
{
  operands[1] = mips_prefetch_cookie (operands[1], operands[2]);
  return "pref\t%1,%a0";
}
  [(set_attr "type" "prefetch")])

(define_insn "*prefetch_indexed_<mode>"
  [(prefetch (plus:P (match_operand:P 0 "register_operand" "d")
		     (match_operand:P 1 "register_operand" "d"))
	     (match_operand 2 "const_int_operand" "n")
	     (match_operand 3 "const_int_operand" "n"))]
  "ISA_HAS_PREFETCHX && TARGET_HARD_FLOAT && TARGET_DOUBLE_FLOAT"
{
  operands[2] = mips_prefetch_cookie (operands[2], operands[3]);
  return "prefx\t%2,%1(%0)";
}
  [(set_attr "type" "prefetchx")])

(define_insn "nop"
  [(const_int 0)]
  ""
  "%(nop%)"
  [(set_attr "type"	"nop")
   (set_attr "mode"	"none")])

;; Like nop, but commented out when outside a .set noreorder block.
(define_insn "hazard_nop"
  [(const_int 1)]
  ""
  {
    if (set_noreorder)
      return "nop";
    else
      return "#nop";
  }
  [(set_attr "type"	"nop")])

;; MIPS4 Conditional move instructions.

(define_insn "*mov<GPR:mode>_on_<MOVECC:mode>"
  [(set (match_operand:GPR 0 "register_operand" "=d,d")
	(if_then_else:GPR
	 (match_operator:MOVECC 4 "equality_operator"
		[(match_operand:MOVECC 1 "register_operand" "<MOVECC:reg>,<MOVECC:reg>")
		 (const_int 0)])
	 (match_operand:GPR 2 "reg_or_0_operand" "dJ,0")
	 (match_operand:GPR 3 "reg_or_0_operand" "0,dJ")))]
  "ISA_HAS_CONDMOVE"
  "@
    mov%T4\t%0,%z2,%1
    mov%t4\t%0,%z3,%1"
  [(set_attr "type" "condmove")
   (set_attr "mode" "<GPR:MODE>")])

(define_insn "*mov<SCALARF:mode>_on_<MOVECC:mode>"
  [(set (match_operand:SCALARF 0 "register_operand" "=f,f")
	(if_then_else:SCALARF
	 (match_operator:MOVECC 4 "equality_operator"
		[(match_operand:MOVECC 1 "register_operand" "<MOVECC:reg>,<MOVECC:reg>")
		 (const_int 0)])
	 (match_operand:SCALARF 2 "register_operand" "f,0")
	 (match_operand:SCALARF 3 "register_operand" "0,f")))]
  "ISA_HAS_CONDMOVE"
  "@
    mov%T4.<fmt>\t%0,%2,%1
    mov%t4.<fmt>\t%0,%3,%1"
  [(set_attr "type" "condmove")
   (set_attr "mode" "<SCALARF:MODE>")])

;; These are the main define_expand's used to make conditional moves.

(define_expand "mov<mode>cc"
  [(set (match_dup 4) (match_operand 1 "comparison_operator"))
   (set (match_operand:GPR 0 "register_operand")
	(if_then_else:GPR (match_dup 5)
			  (match_operand:GPR 2 "reg_or_0_operand")
			  (match_operand:GPR 3 "reg_or_0_operand")))]
  "ISA_HAS_CONDMOVE"
{
  gen_conditional_move (operands);
  DONE;
})

(define_expand "mov<mode>cc"
  [(set (match_dup 4) (match_operand 1 "comparison_operator"))
   (set (match_operand:SCALARF 0 "register_operand")
	(if_then_else:SCALARF (match_dup 5)
			      (match_operand:SCALARF 2 "register_operand")
			      (match_operand:SCALARF 3 "register_operand")))]
  "ISA_HAS_CONDMOVE"
{
  gen_conditional_move (operands);
  DONE;
})

;;
;;  ....................
;;
;;	mips16 inline constant tables
;;
;;  ....................
;;

(define_insn "consttable_int"
  [(unspec_volatile [(match_operand 0 "consttable_operand" "")
		     (match_operand 1 "const_int_operand" "")]
		    UNSPEC_CONSTTABLE_INT)]
  "TARGET_MIPS16"
{
  assemble_integer (operands[0], INTVAL (operands[1]),
		    BITS_PER_UNIT * INTVAL (operands[1]), 1);
  return "";
}
  [(set (attr "length") (symbol_ref "INTVAL (operands[1])"))])

(define_insn "consttable_float"
  [(unspec_volatile [(match_operand 0 "consttable_operand" "")]
		    UNSPEC_CONSTTABLE_FLOAT)]
  "TARGET_MIPS16"
{
  REAL_VALUE_TYPE d;

  gcc_assert (GET_CODE (operands[0]) == CONST_DOUBLE);
  REAL_VALUE_FROM_CONST_DOUBLE (d, operands[0]);
  assemble_real (d, GET_MODE (operands[0]),
		 GET_MODE_BITSIZE (GET_MODE (operands[0])));
  return "";
}
  [(set (attr "length")
	(symbol_ref "GET_MODE_SIZE (GET_MODE (operands[0]))"))])

(define_insn "align"
  [(unspec_volatile [(match_operand 0 "const_int_operand" "")] UNSPEC_ALIGN)]
  ""
  ".align\t%0"
  [(set (attr "length") (symbol_ref "(1 << INTVAL (operands[0])) - 1"))])

(define_split
  [(match_operand 0 "small_data_pattern")]
  "reload_completed"
  [(match_dup 0)]
  { operands[0] = mips_rewrite_small_data (operands[0]); })

; Thread-Local Storage

; The TLS base pointer is accessed via "rdhwr $v1, $29".  No current
; MIPS architecture defines this register, and no current
; implementation provides it; instead, any OS which supports TLS is
; expected to trap and emulate this instruction.  rdhwr is part of the
; MIPS 32r2 specification, but we use it on any architecture because
; we expect it to be emulated.  Use .set to force the assembler to
; accept it.

(define_insn "tls_get_tp_<mode>"
  [(set (match_operand:P 0 "register_operand" "=v")
	(unspec:P [(const_int 0)]
		  UNSPEC_TLS_GET_TP))]
  "HAVE_AS_TLS && !TARGET_MIPS16"
  ".set\tpush\;.set\tmips32r2\t\;rdhwr\t%0,$29\;.set\tpop"
  [(set_attr "type" "unknown")
<<<<<<< HEAD
=======
   ; Since rdhwr always generates a trap for now, putting it in a delay
   ; slot would make the kernel's emulation of it much slower.
   (set_attr "can_delay" "no")
>>>>>>> c355071f
   (set_attr "mode" "<MODE>")])

; The MIPS Paired-Single Floating Point and MIPS-3D Instructions.

(include "mips-ps-3d.md")

; The MIPS DSP Instructions.

(include "mips-dsp.md")<|MERGE_RESOLUTION|>--- conflicted
+++ resolved
@@ -47,11 +47,8 @@
    (UNSPEC_MFHILO		26)
    (UNSPEC_TLS_LDM		27)
    (UNSPEC_TLS_GET_TP		28)
-<<<<<<< HEAD
-=======
    (UNSPEC_MFHC1		31)
    (UNSPEC_MTHC1		32)
->>>>>>> c355071f
 
    (UNSPEC_ADDRESS_FIRST	100)
 
@@ -72,13 +69,6 @@
    (UNSPEC_CVT_PW_PS		205)
    (UNSPEC_CVT_PS_PW		206)
    (UNSPEC_MULR_PS		207)
-<<<<<<< HEAD
-
-   (UNSPEC_RSQRT1		208)
-   (UNSPEC_RSQRT2		209)
-   (UNSPEC_RECIP1		210)
-   (UNSPEC_RECIP2		211)
-=======
    (UNSPEC_ABS_PS		208)
 
    (UNSPEC_RSQRT1		209)
@@ -87,7 +77,6 @@
    (UNSPEC_RECIP2		212)
    (UNSPEC_SINGLE_CC		213)
    (UNSPEC_SCC			214)
->>>>>>> c355071f
 
    ;; MIPS DSP ASE Revision 0.98 3/24/2005
    (UNSPEC_ADDQ			300)
@@ -355,11 +344,7 @@
 ;; Attribute describing the processor.  This attribute must match exactly
 ;; with the processor_type enumeration in mips.h.
 (define_attr "cpu"
-<<<<<<< HEAD
-  "r3000,4kc,4kp,5kc,5kf,20kc,24k,24kx,m4k,r3900,r6000,r4000,r4100,r4111,r4120,r4130,r4300,r4600,r4650,r5000,r5400,r5500,r7000,r8000,r9000,sb1,sr71000"
-=======
   "r3000,4kc,4kp,5kc,5kf,20kc,24kc,24kf,24kx,m4k,r3900,r6000,r4000,r4100,r4111,r4120,r4130,r4300,r4600,r4650,r5000,r5400,r5500,r7000,r8000,r9000,sb1,sb1a,sr71000"
->>>>>>> c355071f
   (const (symbol_ref "mips_tune")))
 
 ;; The type of hardware hazard associated with this instruction.
@@ -1078,20 +1063,6 @@
   [(set_attr "type" "imul3,imul")
    (set_attr "mode" "SI")])
 
-<<<<<<< HEAD
-(define_insn "muldi3_mult3"
-  [(set (match_operand:DI 0 "register_operand" "=d")
-	(mult:DI (match_operand:DI 1 "register_operand" "d")
-		 (match_operand:DI 2 "register_operand" "d")))
-   (clobber (match_scratch:DI 3 "=h"))
-   (clobber (match_scratch:DI 4 "=l"))]
-  "TARGET_64BIT && GENERATE_MULT3_DI"
-  "dmult\t%0,%1,%2"
-  [(set_attr "type" "imul3")
-   (set_attr "mode" "DI")])
-
-=======
->>>>>>> c355071f
 ;; If a register gets allocated to LO, and we spill to memory, the reload
 ;; will include a move from LO to a GPR.  Merge it into the multiplication
 ;; if it can set the GPR directly.
@@ -2013,13 +1984,10 @@
 ;; Do not use the integer abs macro instruction, since that signals an
 ;; exception on -2147483648 (sigh).
 
-<<<<<<< HEAD
-=======
 ;; abs.fmt is an arithmetic instruction and treats all NaN inputs as
 ;; invalid; it does not clear their sign bits.  We therefore can't use
 ;; abs.fmt if the signs of NaNs matter.
 
->>>>>>> c355071f
 (define_insn "abs<mode>2"
   [(set (match_operand:ANYF 0 "register_operand" "=f")
 	(abs:ANYF (match_operand:ANYF 1 "register_operand" "f")))]
@@ -3308,11 +3276,7 @@
 (define_insn "*movdi_32bit"
   [(set (match_operand:DI 0 "nonimmediate_operand" "=d,d,d,m,*a,*d,*B*C*D,*B*C*D,*d,*m")
 	(match_operand:DI 1 "move_operand" "d,i,m,d,*J*d,*a,*d,*m,*B*C*D,*B*C*D"))]
-<<<<<<< HEAD
-  "!TARGET_64BIT && !TARGET_MIPS16
-=======
   "!TARGET_64BIT && !TARGET_FLOAT64 && !TARGET_MIPS16
->>>>>>> c355071f
    && (register_operand (operands[0], DImode)
        || reg_or_0_operand (operands[1], DImode))"
   { return mips_output_move (operands[0], operands[1]); }
@@ -3976,7 +3940,6 @@
 ;; When generating VR4120 or VR4130 code, we use macc{,hi} and
 ;; dmacc{,hi} instead of mfhi and mflo.  This avoids both the normal
 ;; MIPS III hi/lo hazards and the errata related to -mfix-vr4130.
-<<<<<<< HEAD
 
 (define_expand "mfhilo_<mode>"
   [(set (match_operand:GPR 0 "register_operand")
@@ -3984,15 +3947,6 @@
 		     (match_operand:GPR 2 "register_operand")]
 		    UNSPEC_MFHILO))])
 
-=======
-
-(define_expand "mfhilo_<mode>"
-  [(set (match_operand:GPR 0 "register_operand")
-	(unspec:GPR [(match_operand:GPR 1 "register_operand")
-		     (match_operand:GPR 2 "register_operand")]
-		    UNSPEC_MFHILO))])
-
->>>>>>> c355071f
 (define_insn "*mfhilo_<mode>"
   [(set (match_operand:GPR 0 "register_operand" "=d,d")
 	(unspec:GPR [(match_operand:GPR 1 "register_operand" "h,l")
@@ -5581,12 +5535,9 @@
   "HAVE_AS_TLS && !TARGET_MIPS16"
   ".set\tpush\;.set\tmips32r2\t\;rdhwr\t%0,$29\;.set\tpop"
   [(set_attr "type" "unknown")
-<<<<<<< HEAD
-=======
    ; Since rdhwr always generates a trap for now, putting it in a delay
    ; slot would make the kernel's emulation of it much slower.
    (set_attr "can_delay" "no")
->>>>>>> c355071f
    (set_attr "mode" "<MODE>")])
  
