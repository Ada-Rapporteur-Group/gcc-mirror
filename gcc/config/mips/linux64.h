--- conflicted
+++ resolved
@@ -1,10 +1,6 @@
 /* Definitions for MIPS running Linux-based GNU systems with ELF format
    using n32/64 abi.
-<<<<<<< HEAD
-   Copyright 2002, 2003, 2004, 2005, 2006 Free Software Foundation, Inc.
-=======
    Copyright 2002, 2003, 2004, 2005, 2006, 2007 Free Software Foundation, Inc.
->>>>>>> 60a98cce
 
 This file is part of GCC.
 
@@ -49,13 +45,6 @@
 #define LINUX_DYNAMIC_LINKERN32 \
   CHOOSE_DYNAMIC_LINKER (GLIBC_DYNAMIC_LINKERN32, UCLIBC_DYNAMIC_LINKERN32)
 
-#define GLIBC_DYNAMIC_LINKER32 "/lib/ld.so.1"
-#define GLIBC_DYNAMIC_LINKER64 "/lib64/ld.so.1"
-#define GLIBC_DYNAMIC_LINKERN32 "/lib32/ld.so.1"
-#define UCLIBC_DYNAMIC_LINKERN32 "/lib32/ld-uClibc.so.0"
-#define LINUX_DYNAMIC_LINKERN32 \
-  CHOOSE_DYNAMIC_LINKER (GLIBC_DYNAMIC_LINKERN32, UCLIBC_DYNAMIC_LINKERN32)
-
 #undef LINK_SPEC
 #define LINK_SPEC "\
 %{G*} %{EB} %{EL} %{mips1} %{mips2} %{mips3} %{mips4} \
