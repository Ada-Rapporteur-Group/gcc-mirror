--- conflicted
+++ resolved
@@ -1,11 +1,7 @@
 /* Definitions for MIPS running Linux-based GNU systems with ELF format
    using n32/64 abi.
-<<<<<<< HEAD
-   Copyright 2002, 2003, 2004, 2005, 2006, 2007 Free Software Foundation, Inc.
-=======
    Copyright 2002, 2003, 2004, 2005, 2006, 2007, 2008
    Free Software Foundation, Inc.
->>>>>>> 42bae686
 
 This file is part of GCC.
 
