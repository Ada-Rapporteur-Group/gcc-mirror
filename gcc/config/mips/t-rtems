--- conflicted
+++ resolved
@@ -1,10 +1,5 @@
 # Custom multilibs for RTEMS
 
-<<<<<<< HEAD
-MULTILIB_OPTIONS = mips1/mips3/mips32 msoft-float/msingle-float
-MULTILIB_DIRNAMES = mips1 mips3 mips32 soft-float single
-MULTILIB_MATCHES = msingle-float=m4650
-=======
 # default is mips1 EB hard-float
 MULTILIB_OPTIONS = mips1/mips3/mips32 EB/EL msoft-float
 MULTILIB_DIRNAMES = mips1 mips3 mips32 eb el soft-float
@@ -18,5 +13,4 @@
 
 # Little endian only
 MULTILIB_EXCEPTIONS += mips3
-MULTILIB_EXCEPTIONS += mips3/msoft-float
->>>>>>> c355071f
+MULTILIB_EXCEPTIONS += mips3/msoft-float