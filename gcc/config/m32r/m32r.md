;; Machine description of the Renesas M32R cpu for GNU C compiler
;; Copyright (C) 1996, 1997, 1998, 1999, 2001, 2003, 2004, 2005,
<<<<<<< HEAD
;  2007, 2008 Free Software Foundation, Inc.
=======
;  2007, 2008, 2009 Free Software Foundation, Inc.
>>>>>>> 42a9ba1d

;; This file is part of GCC.

;; GCC is free software; you can redistribute it and/or modify it
;; under the terms of the GNU General Public License as published
;; by the Free Software Foundation; either version 3, or (at your
;; option) any later version.

;; GCC is distributed in the hope that it will be useful, but WITHOUT
;; ANY WARRANTY; without even the implied warranty of MERCHANTABILITY
;; or FITNESS FOR A PARTICULAR PURPOSE.  See the GNU General Public
;; License for more details.

;; You should have received a copy of the GNU General Public License
;; along with GCC; see the file COPYING3.  If not see
;; <http://www.gnu.org/licenses/>.

;; See file "rtl.def" for documentation on define_insn, match_*, et. al.

;; UNSPEC_VOLATILE usage
(define_constants
  [(UNSPECV_BLOCKAGE		0)
   (UNSPECV_FLUSH_ICACHE	1)])

;; UNSPEC usage
(define_constants
  [(UNSPEC_LOAD_SDA_BASE	2)
   (UNSPEC_SET_CBIT		3)
   (UNSPEC_PIC_LOAD_ADDR	4)
   (UNSPEC_GET_PC		5)
   (UNSPEC_GOTOFF		6)
   ])

;; Insn type.  Used to default other attribute values.
(define_attr "type"
  "int2,int4,load2,load4,load8,store2,store4,store8,shift2,shift4,mul2,div4,uncond_branch,branch,call,multi,misc"
  (const_string "misc"))

;; Length in bytes.
(define_attr "length" ""
  (cond [(eq_attr "type" "int2,load2,store2,shift2,mul2")
	 (const_int 2)

	 (eq_attr "type" "int4,load4,store4,shift4,div4")
	 (const_int 4)

	 (eq_attr "type" "multi")
	 (const_int 8)

	 (eq_attr "type" "uncond_branch,branch,call")
	 (const_int 4)]

	 (const_int 4)))

;; The length here is the length of a single asm.  Unfortunately it might be
;; 2 or 4 so we must allow for 4.  That's ok though.
(define_asm_attributes
  [(set_attr "length" "4")
   (set_attr "type" "multi")])

;; Whether an instruction is short (16-bit) or long (32-bit).
(define_attr "insn_size" "short,long"
  (if_then_else (eq_attr "type" "int2,load2,store2,shift2,mul2")
		(const_string "short")
		(const_string "long")))

;; The target CPU we're compiling for.
(define_attr "cpu" "m32r,m32r2,m32rx"
  (cond [(ne (symbol_ref "TARGET_M32RX") (const_int 0))
	     (const_string "m32rx")
	 (ne (symbol_ref "TARGET_M32R2") (const_int 0))
	     (const_string "m32r2")]
    (const_string "m32r")))

;; Defines the pipeline where an instruction can be executed on.
;; For the M32R, a short instruction can execute one of the two pipes.
;; For the M32Rx, the restrictions are modelled in the second
;;  condition of this attribute definition.
(define_attr "m32r_pipeline" "either,s,o,long"
  (cond [(and (eq_attr "cpu" "m32r")
	      (eq_attr "insn_size" "short"))
	     (const_string "either")
         (eq_attr "insn_size" "!short")
	     (const_string "long")]
	 (cond [(eq_attr "type" "int2")
		   (const_string "either")
	        (eq_attr "type" "load2,store2,shift2,uncond_branch,branch,call")
		   (const_string "o")
	        (eq_attr "type" "mul2")
		   (const_string "s")]
	 (const_string "long"))))

;; ::::::::::::::::::::
;; ::
;; :: Pipeline description
;; ::
;; ::::::::::::::::::::

;; This model is based on Chapter 2, Appendix 3 and Appendix 4 of the
;; "M32R-FPU Software Manual", Revision 1.01, plus additional information
;; obtained by our best friend and mine, Google.
;;
;; The pipeline is modelled as a fetch unit, and a core with a memory unit,
;; two execution units, where "fetch" models IF and D, "memory" for MEM1
;; and MEM2, and "EXEC" for E, E1, E2, EM, and EA.  Writeback and
;; bypasses are not modelled.
(define_automaton "m32r")

;; We pretend there are two short (16 bits) instruction fetchers.  The
;; "s" short fetcher cannot be reserved until the "o" short fetcher is
;; reserved.  Some instructions reserve both the left and right fetchers.
;; These fetch units are a hack to get GCC to better pack the instructions
;; for the M32Rx processor, which has two execution pipes.
;;
;; In reality there is only one decoder, which can decode either two 16-bit
;; instructions, or a single 32-bit instruction.
;;
;; Note, "fetch" models both the IF and the D pipeline stages.
;;
;; The m32rx core has two execution pipes.  We name them o_E and s_E.
;; In addition, there's a memory unit.

(define_cpu_unit "o_IF,s_IF,o_E,s_E,memory" "m32r")

;; Prevent the s pipe from being reserved before the o pipe.
(absence_set "s_IF" "o_IF")
(absence_set "s_E"  "o_E")

;; On the M32Rx, long instructions execute on both pipes, so reserve
;; both fetch slots and both pipes.
(define_reservation "long_IF" "o_IF+s_IF")
(define_reservation "long_E" "o_E+s_E")

;; ::::::::::::::::::::

;; Simple instructions do 4 stages: IF D E WB.  WB is not modelled.
;; Hence, ready latency is 1.
(define_insn_reservation "short_left" 1
  (and (eq_attr "m32r_pipeline" "o")
       (and (eq_attr "insn_size" "short")
	    (eq_attr "type" "!load2")))
  "o_IF,o_E")

(define_insn_reservation "short_right" 1
  (and (eq_attr "m32r_pipeline" "s")
       (and (eq_attr "insn_size" "short")
	    (eq_attr "type" "!load2")))
  "s_IF,s_E")

(define_insn_reservation "short_either" 1
  (and (eq_attr "m32r_pipeline" "either")
       (and (eq_attr "insn_size" "short")
	    (eq_attr "type" "!load2")))
  "o_IF|s_IF,o_E|s_E")

(define_insn_reservation "long_m32r" 1
  (and (eq_attr "cpu" "m32r")
       (and (eq_attr "insn_size" "long")
	    (eq_attr "type" "!load4,load8")))
  "long_IF,long_E")

(define_insn_reservation "long_m32rx" 2
  (and (eq_attr "m32r_pipeline" "long")
       (and (eq_attr "insn_size" "long")
	    (eq_attr "type" "!load4,load8")))
  "long_IF,long_E")

;; Load/store instructions do 6 stages: IF D E MEM1 MEM2 WB.
;; MEM1 may require more than one cycle depending on locality.  We
;; optimistically assume all memory is nearby, i.e. MEM1 takes only
;; one cycle.  Hence, ready latency is 3.

;; The M32Rx can do short load/store only on the left pipe.
(define_insn_reservation "short_load_left" 3
  (and (eq_attr "m32r_pipeline" "o")
       (and (eq_attr "insn_size" "short")
	    (eq_attr "type" "load2")))
  "o_IF,o_E,memory*2")

(define_insn_reservation "short_load" 3
  (and (eq_attr "m32r_pipeline" "either")
       (and (eq_attr "insn_size" "short")
	    (eq_attr "type" "load2")))
  "s_IF|o_IF,s_E|o_E,memory*2")

(define_insn_reservation "long_load" 3
  (and (eq_attr "cpu" "m32r")
       (and (eq_attr "insn_size" "long")
	    (eq_attr "type" "load4,load8")))
  "long_IF,long_E,memory*2")

(define_insn_reservation "long_load_m32rx" 3
  (and (eq_attr "m32r_pipeline" "long")
       (eq_attr "type" "load4,load8"))
  "long_IF,long_E,memory*2")


(include "predicates.md")
(include "constraints.md")

;; Expand prologue as RTL
(define_expand "prologue"
  [(const_int 1)]
  ""
  "
{
  m32r_expand_prologue ();
  DONE;
}")

;; Expand epilogue as RTL
(define_expand "epilogue"
  [(return)]
  ""
  "
{
  m32r_expand_epilogue ();
  emit_jump_insn (gen_return_normal ());
  DONE;
}")

;; Move instructions.
;;
;; For QI and HI moves, the register must contain the full properly
;; sign-extended value.  nonzero_bits assumes this [otherwise
;; SHORT_IMMEDIATES_SIGN_EXTEND must be used, but the comment for it
;; says it's a kludge and the .md files should be fixed instead].

(define_expand "movqi"
  [(set (match_operand:QI 0 "general_operand" "")
	(match_operand:QI 1 "general_operand" ""))]
  ""
  "
{
  /* Fixup PIC cases.  */
  if (flag_pic)
    {
      if (symbolic_operand (operands[1], QImode))
        {
          if (reload_in_progress || reload_completed)
            operands[1] = m32r_legitimize_pic_address (operands[1], operands[0]);
          else
            operands[1] = m32r_legitimize_pic_address (operands[1], NULL_RTX);
        }
    }

  /* Everything except mem = const or mem = mem can be done easily.
     Objects in the small data area are handled too.  */

  if (MEM_P (operands[0]))
    operands[1] = force_reg (QImode, operands[1]);
}")

(define_insn "*movqi_insn"
  [(set (match_operand:QI 0 "move_dest_operand" "=r,r,r,r,r,T,m")
	(match_operand:QI 1 "move_src_operand" "r,I,JQR,T,m,r,r"))]
  "register_operand (operands[0], QImode) || register_operand (operands[1], QImode)"
  "@
   mv %0,%1
   ldi %0,%#%1
   ldi %0,%#%1
   ldub %0,%1
   ldub %0,%1
   stb %1,%0
   stb %1,%0"
  [(set_attr "type" "int2,int2,int4,load2,load4,store2,store4")
   (set_attr "length" "2,2,4,2,4,2,4")])

(define_expand "movhi"
  [(set (match_operand:HI 0 "general_operand" "")
	(match_operand:HI 1 "general_operand" ""))]
  ""
  "
{
  /* Fixup PIC cases.  */
  if (flag_pic)
    {
      if (symbolic_operand (operands[1], HImode))
        {
          if (reload_in_progress || reload_completed)
            operands[1] = m32r_legitimize_pic_address (operands[1], operands[0]);
          else
            operands[1] = m32r_legitimize_pic_address (operands[1], NULL_RTX);
        }
    }

  /* Everything except mem = const or mem = mem can be done easily.  */

  if (MEM_P (operands[0]))
    operands[1] = force_reg (HImode, operands[1]);
}")

(define_insn "*movhi_insn"
  [(set (match_operand:HI 0 "move_dest_operand" "=r,r,r,r,r,r,T,m")
	(match_operand:HI 1 "move_src_operand" "r,I,JQR,K,T,m,r,r"))]
  "register_operand (operands[0], HImode) || register_operand (operands[1], HImode)"
  "@
   mv %0,%1
   ldi %0,%#%1
   ldi %0,%#%1
   ld24 %0,%#%1
   lduh %0,%1
   lduh %0,%1
   sth %1,%0
   sth %1,%0"
  [(set_attr "type" "int2,int2,int4,int4,load2,load4,store2,store4")
   (set_attr "length" "2,2,4,4,2,4,2,4")])

(define_expand "movsi_push"
  [(set (mem:SI (pre_dec:SI (match_operand:SI 0 "register_operand" "")))
	(match_operand:SI 1 "register_operand" ""))]
  ""
  "")

(define_expand "movsi_pop"
  [(set (match_operand:SI 0 "register_operand" "")
	(mem:SI (post_inc:SI (match_operand:SI 1 "register_operand" ""))))]
  ""
  "")

(define_expand "movsi"
  [(set (match_operand:SI 0 "general_operand" "")
	(match_operand:SI 1 "general_operand" ""))]
  ""
  "
{
  /* Fixup PIC cases.  */
  if (flag_pic)
    {
      if (symbolic_operand (operands[1], SImode))
        {
          if (reload_in_progress || reload_completed)
            operands[1] = m32r_legitimize_pic_address (operands[1], operands[0]);
          else
            operands[1] = m32r_legitimize_pic_address (operands[1], NULL_RTX);
        }
    }

  /* Everything except mem = const or mem = mem can be done easily.  */

  if (MEM_P (operands[0]))
    operands[1] = force_reg (SImode, operands[1]);

  /* Small Data Area reference?  */
  if (small_data_operand (operands[1], SImode))
    {
      emit_insn (gen_movsi_sda (operands[0], operands[1]));
      DONE;
    }

  /* If medium or large code model, symbols have to be loaded with
     seth/add3.  */
  if (addr32_operand (operands[1], SImode))
    {
      emit_insn (gen_movsi_addr32 (operands[0], operands[1]));
      DONE;
    }
}")

;; ??? Do we need a const_double constraint here for large unsigned values?
(define_insn "*movsi_insn"
  [(set (match_operand:SI 0 "move_dest_operand" "=r,r,r,r,r,r,r,r,r,T,S,m")
	(match_operand:SI 1 "move_src_operand" "r,I,J,MQ,L,n,T,U,m,r,r,r"))]
  "register_operand (operands[0], SImode) || register_operand (operands[1], SImode)"
  "*
{
  if (REG_P (operands[0]) || GET_CODE (operands[1]) == SUBREG)
    {
      switch (GET_CODE (operands[1]))
	{
	  default:
	    break;

	  case REG:
	  case SUBREG:
	    return \"mv %0,%1\";

	  case MEM:
	    if (GET_CODE (XEXP (operands[1], 0)) == POST_INC
		&& XEXP (XEXP (operands[1], 0), 0) == stack_pointer_rtx)
	      return \"pop %0\";

	    return \"ld %0,%1\";

	  case CONST_INT:
	    if (satisfies_constraint_J (operands[1]))
	      return \"ldi %0,%#%1\\t; %X1\";

	    if (satisfies_constraint_M (operands[1]))
	      return \"ld24 %0,%#%1\\t; %X1\";

	    if (satisfies_constraint_L (operands[1]))
	      return \"seth %0,%#%T1\\t; %X1\";

	    return \"#\";

	  case CONST:
	  case SYMBOL_REF:
	  case LABEL_REF:
	    if (TARGET_ADDR24)
	      return \"ld24 %0,%#%1\";

	    return \"#\";
	}
    }

  else if (MEM_P (operands[0])
	   && (REG_P (operands[1]) || GET_CODE (operands[1]) == SUBREG))
    {
      if (GET_CODE (XEXP (operands[0], 0)) == PRE_DEC
	  && XEXP (XEXP (operands[0], 0), 0) == stack_pointer_rtx)
	return \"push %1\";

      return \"st %1,%0\";
    }

  gcc_unreachable ();
}"
  [(set_attr "type" "int2,int2,int4,int4,int4,multi,load2,load2,load4,store2,store2,store4")
   (set_attr "length" "2,2,4,4,4,8,2,2,4,2,2,4")])

; Try to use a four byte / two byte pair for constants not loadable with
; ldi, ld24, seth.

(define_split
 [(set (match_operand:SI 0 "register_operand" "")
       (match_operand:SI 1 "two_insn_const_operand" ""))]
  ""
  [(set (match_dup 0) (match_dup 2))
   (set (match_dup 0) (ior:SI (match_dup 0) (match_dup 3)))]
  "
{
  unsigned HOST_WIDE_INT val = INTVAL (operands[1]);
  unsigned HOST_WIDE_INT tmp;
  int shift;

  /* In all cases we will emit two instructions.  However we try to
     use 2 byte instructions wherever possible.  We can assume the
     constant isn't loadable with any of ldi, ld24, or seth.  */

  /* See if we can load a 24-bit unsigned value and invert it.  */
  if (UINT24_P (~ val))
    {
      emit_insn (gen_movsi (operands[0], GEN_INT (~ val)));
      emit_insn (gen_one_cmplsi2 (operands[0], operands[0]));
      DONE;
    }

  /* See if we can load a 24-bit unsigned value and shift it into place.
     0x01fffffe is just beyond ld24's range.  */
  for (shift = 1, tmp = 0x01fffffe;
       shift < 8;
       ++shift, tmp <<= 1)
    {
      if ((val & ~tmp) == 0)
	{
	  emit_insn (gen_movsi (operands[0], GEN_INT (val >> shift)));
	  emit_insn (gen_ashlsi3 (operands[0], operands[0], GEN_INT (shift)));
	  DONE;
	}
    }

  /* Can't use any two byte insn, fall back to seth/or3.  Use ~0xffff instead
     of 0xffff0000, since the later fails on a 64-bit host.  */
  operands[2] = GEN_INT ((val) & ~0xffff);
  operands[3] = GEN_INT ((val) & 0xffff);
}")

(define_split
  [(set (match_operand:SI 0 "register_operand" "")
	(match_operand:SI 1 "seth_add3_operand" ""))]
  "TARGET_ADDR32"
  [(set (match_dup 0)
	(high:SI (match_dup 1)))
   (set (match_dup 0)
	(lo_sum:SI (match_dup 0)
		   (match_dup 1)))]
  "")

;; Small data area support.
;; The address of _SDA_BASE_ is loaded into a register and all objects in
;; the small data area are indexed off that.  This is done for each reference
;; but cse will clean things up for us.  We let the compiler choose the
;; register to use so we needn't allocate (and maybe even fix) a special
;; register to use.  Since the load and store insns have a 16-bit offset the
;; total size of the data area can be 64K.  However, if the data area lives
;; above 16M (24 bits), _SDA_BASE_ will have to be loaded with seth/add3 which
;; would then yield 3 instructions to reference an object [though there would
;; be no net loss if two or more objects were referenced].  The 3 insns can be
;; reduced back to 2 if the size of the small data area were reduced to 32K
;; [then seth + ld/st would work for any object in the area].  Doing this
;; would require special handling of _SDA_BASE_ (its value would be
;; (.sdata + 32K) & 0xffff0000) and reloc computations would be different
;; [I think].  What to do about this is deferred until later and for now we
;; require .sdata to be in the first 16M.

(define_expand "movsi_sda"
  [(set (match_dup 2)
	(unspec:SI [(const_int 0)] UNSPEC_LOAD_SDA_BASE))
   (set (match_operand:SI 0 "register_operand" "")
	(lo_sum:SI (match_dup 2)
		   (match_operand:SI 1 "small_data_operand" "")))]
  ""
  "
{
  if (reload_in_progress || reload_completed)
    operands[2] = operands[0];
  else
    operands[2] = gen_reg_rtx (SImode);
}")

(define_insn "*load_sda_base_32"
  [(set (match_operand:SI 0 "register_operand" "=r")
	(unspec:SI [(const_int 0)] UNSPEC_LOAD_SDA_BASE))]
  "TARGET_ADDR32"
  "seth %0,%#shigh(_SDA_BASE_)\;add3 %0,%0,%#low(_SDA_BASE_)"
  [(set_attr "type" "multi")
   (set_attr "length" "8")])

(define_insn "*load_sda_base"
  [(set (match_operand:SI 0 "register_operand" "=r")
	(unspec:SI [(const_int 0)] UNSPEC_LOAD_SDA_BASE))]
  ""
  "ld24 %0,#_SDA_BASE_"
  [(set_attr "type" "int4")
   (set_attr "length" "4")])

;; 32-bit address support.

(define_expand "movsi_addr32"
  [(set (match_dup 2)
	; addr32_operand isn't used because it's too restrictive,
	; seth_add3_operand is more general and thus safer.
	(high:SI (match_operand:SI 1 "seth_add3_operand" "")))
   (set (match_operand:SI 0 "register_operand" "")
	(lo_sum:SI (match_dup 2) (match_dup 1)))]
  ""
  "
{
  if (reload_in_progress || reload_completed)
    operands[2] = operands[0];
  else
    operands[2] = gen_reg_rtx (SImode);
}")

(define_insn "set_hi_si"
  [(set (match_operand:SI 0 "register_operand" "=r")
	(high:SI (match_operand 1 "symbolic_operand" "")))]
  ""
  "seth %0,%#shigh(%1)"
  [(set_attr "type" "int4")
   (set_attr "length" "4")])

(define_insn "lo_sum_si"
  [(set (match_operand:SI 0 "register_operand" "=r")
	(lo_sum:SI (match_operand:SI 1 "register_operand" "r")
		   (match_operand:SI 2 "immediate_operand" "in")))]
  ""
  "add3 %0,%1,%#%B2"
  [(set_attr "type" "int4")
   (set_attr "length" "4")])

(define_expand "movdi"
  [(set (match_operand:DI 0 "general_operand" "")
	(match_operand:DI 1 "general_operand" ""))]
  ""
  "
{
  /* Fixup PIC cases.  */
  if (flag_pic)
    {
      if (symbolic_operand (operands[1], DImode))
        {
          if (reload_in_progress || reload_completed)
            operands[1] = m32r_legitimize_pic_address (operands[1], operands[0]);
          else
            operands[1] = m32r_legitimize_pic_address (operands[1], NULL_RTX);
        }
    }

  /* Everything except mem = const or mem = mem can be done easily.  */

  if (MEM_P (operands[0]))
    operands[1] = force_reg (DImode, operands[1]);
}")

(define_insn "*movdi_insn"
  [(set (match_operand:DI 0 "move_dest_operand" "=r,r,r,r,m")
	(match_operand:DI 1 "move_double_src_operand" "r,nG,F,m,r"))]
  "register_operand (operands[0], DImode) || register_operand (operands[1], DImode)"
  "#"
  [(set_attr "type" "multi,multi,multi,load8,store8")
   (set_attr "length" "4,4,16,6,6")])

(define_split
  [(set (match_operand:DI 0 "move_dest_operand" "")
	(match_operand:DI 1 "move_double_src_operand" ""))]
  "reload_completed"
  [(match_dup 2)]
  "operands[2] = gen_split_move_double (operands);")

;; Floating point move insns.

(define_expand "movsf"
  [(set (match_operand:SF 0 "general_operand" "")
	(match_operand:SF 1 "general_operand" ""))]
  ""
  "
{
  /* Fixup PIC cases.  */
  if (flag_pic)
    {
      if (symbolic_operand (operands[1], SFmode))
        {
          if (reload_in_progress || reload_completed)
            operands[1] = m32r_legitimize_pic_address (operands[1], operands[0]);
          else
            operands[1] = m32r_legitimize_pic_address (operands[1], NULL_RTX);
        }
    }

  /* Everything except mem = const or mem = mem can be done easily.  */

  if (MEM_P (operands[0]))
    operands[1] = force_reg (SFmode, operands[1]);
}")

(define_insn "*movsf_insn"
  [(set (match_operand:SF 0 "move_dest_operand" "=r,r,r,r,r,T,S,m")
	(match_operand:SF 1 "move_src_operand" "r,F,U,S,m,r,r,r"))]
  "register_operand (operands[0], SFmode) || register_operand (operands[1], SFmode)"
  "@
   mv %0,%1
   #
   ld %0,%1
   ld %0,%1
   ld %0,%1
   st %1,%0
   st %1,%0
   st %1,%0"
  ;; ??? Length of alternative 1 is either 2, 4 or 8.
  [(set_attr "type" "int2,multi,load2,load2,load4,store2,store2,store4")
   (set_attr "length" "2,8,2,2,4,2,2,4")])

(define_split
  [(set (match_operand:SF 0 "register_operand" "")
	(match_operand:SF 1 "const_double_operand" ""))]
  "reload_completed"
  [(set (match_dup 2) (match_dup 3))]
  "
{
  operands[2] = operand_subword (operands[0], 0, 0, SFmode);
  operands[3] = operand_subword (operands[1], 0, 0, SFmode);
}")

(define_expand "movdf"
  [(set (match_operand:DF 0 "general_operand" "")
	(match_operand:DF 1 "general_operand" ""))]
  ""
  "
{
  /* Fixup PIC cases.  */
  if (flag_pic)
    {
      if (symbolic_operand (operands[1], DFmode))
        {
          if (reload_in_progress || reload_completed)
            operands[1] = m32r_legitimize_pic_address (operands[1], operands[0]);
          else
            operands[1] = m32r_legitimize_pic_address (operands[1], NULL_RTX);
        }
    }

  /* Everything except mem = const or mem = mem can be done easily.  */

  if (MEM_P (operands[0]))
    operands[1] = force_reg (DFmode, operands[1]);
}")

(define_insn "*movdf_insn"
  [(set (match_operand:DF 0 "move_dest_operand" "=r,r,r,m")
	(match_operand:DF 1 "move_double_src_operand" "r,F,m,r"))]
  "register_operand (operands[0], DFmode) || register_operand (operands[1], DFmode)"
  "#"
  [(set_attr "type" "multi,multi,load8,store8")
   (set_attr "length" "4,16,6,6")])

(define_split
  [(set (match_operand:DF 0 "move_dest_operand" "")
	(match_operand:DF 1 "move_double_src_operand" ""))]
  "reload_completed"
  [(match_dup 2)]
  "operands[2] = gen_split_move_double (operands);")

;; Zero extension instructions.

(define_insn "zero_extendqihi2"
  [(set (match_operand:HI 0 "register_operand" "=r,r,r")
	(zero_extend:HI (match_operand:QI 1 "extend_operand" "r,T,m")))]
  ""
  "@
   and3 %0,%1,%#255
   ldub %0,%1
   ldub %0,%1"
  [(set_attr "type" "int4,load2,load4")
   (set_attr "length" "4,2,4")])

(define_insn "zero_extendqisi2"
  [(set (match_operand:SI 0 "register_operand" "=r,r,r")
	(zero_extend:SI (match_operand:QI 1 "extend_operand" "r,T,m")))]
  ""
  "@
   and3 %0,%1,%#255
   ldub %0,%1
   ldub %0,%1"
  [(set_attr "type" "int4,load2,load4")
   (set_attr "length" "4,2,4")])

(define_insn "zero_extendhisi2"
  [(set (match_operand:SI 0 "register_operand" "=r,r,r")
	(zero_extend:SI (match_operand:HI 1 "extend_operand" "r,T,m")))]
  ""
  "@
   and3 %0,%1,%#65535
   lduh %0,%1
   lduh %0,%1"
  [(set_attr "type" "int4,load2,load4")
   (set_attr "length" "4,2,4")])

;; Signed conversions from a smaller integer to a larger integer
(define_insn "extendqihi2"
  [(set (match_operand:HI 0 "register_operand" "=r,r,r")
	(sign_extend:HI (match_operand:QI 1 "extend_operand" "0,T,m")))]
  ""
  "@
    #
    ldb %0,%1
    ldb %0,%1"
  [(set_attr "type" "multi,load2,load4")
   (set_attr "length" "2,2,4")])

(define_split
  [(set (match_operand:HI 0 "register_operand" "")
	(sign_extend:HI (match_operand:QI 1 "register_operand" "")))]
  "reload_completed"
  [(match_dup 2)
   (match_dup 3)]
  "
{
  rtx op0   = gen_lowpart (SImode, operands[0]);
  rtx shift = GEN_INT (24);

  operands[2] = gen_ashlsi3 (op0, op0, shift);
  operands[3] = gen_ashrsi3 (op0, op0, shift);
}")

(define_insn "extendqisi2"
  [(set (match_operand:SI 0 "register_operand" "=r,r,r")
	(sign_extend:SI (match_operand:QI 1 "extend_operand" "0,T,m")))]
  ""
  "@
    #
    ldb %0,%1
    ldb %0,%1"
  [(set_attr "type" "multi,load2,load4")
   (set_attr "length" "4,2,4")])

(define_split
  [(set (match_operand:SI 0 "register_operand" "")
	(sign_extend:SI (match_operand:QI 1 "register_operand" "")))]
  "reload_completed"
  [(match_dup 2)
   (match_dup 3)]
  "
{
  rtx shift = GEN_INT (24);

  operands[2] = gen_ashlsi3 (operands[0], operands[0], shift);
  operands[3] = gen_ashrsi3 (operands[0], operands[0], shift);
}")

(define_insn "extendhisi2"
  [(set (match_operand:SI 0 "register_operand" "=r,r,r")
	(sign_extend:SI (match_operand:HI 1 "extend_operand" "0,T,m")))]
  ""
  "@
    #
    ldh %0,%1
    ldh %0,%1"
  [(set_attr "type" "multi,load2,load4")
   (set_attr "length" "4,2,4")])

(define_split
  [(set (match_operand:SI 0 "register_operand" "")
	(sign_extend:SI (match_operand:HI 1 "register_operand" "")))]
  "reload_completed"
  [(match_dup 2)
   (match_dup 3)]
  "
{
  rtx shift = GEN_INT (16);

  operands[2] = gen_ashlsi3 (operands[0], operands[0], shift);
  operands[3] = gen_ashrsi3 (operands[0], operands[0], shift);
}")

;; Arithmetic instructions.

; ??? Adding an alternative to split add3 of small constants into two
; insns yields better instruction packing but slower code.  Adds of small
; values is done a lot.

(define_insn "addsi3"
  [(set (match_operand:SI 0 "register_operand" "=r,r,r")
	(plus:SI (match_operand:SI 1 "register_operand" "%0,0,r")
		 (match_operand:SI 2 "nonmemory_operand" "r,I,J")))]
  ""
  "@
   add %0,%2
   addi %0,%#%2
   add3 %0,%1,%#%2"
  [(set_attr "type" "int2,int2,int4")
   (set_attr "length" "2,2,4")])

;(define_split
;  [(set (match_operand:SI 0 "register_operand" "")
;	(plus:SI (match_operand:SI 1 "register_operand" "")
;		 (match_operand:SI 2 "int8_operand" "")))]
;  "reload_completed
;   && REGNO (operands[0]) != REGNO (operands[1])
;   && satisfies_constraint_I (operands[2])
;   && INTVAL (operands[2]) != 0"
;  [(set (match_dup 0) (match_dup 1))
;   (set (match_dup 0) (plus:SI (match_dup 0) (match_dup 2)))]
;  "")

(define_insn "adddi3"
  [(set (match_operand:DI 0 "register_operand" "=r")
	(plus:DI (match_operand:DI 1 "register_operand" "%0")
		 (match_operand:DI 2 "register_operand" "r")))
   (clobber (reg:CC 17))]
  ""
  "#"
  [(set_attr "type" "multi")
   (set_attr "length" "6")])

;; ??? The cmp clears the condition bit.  Can we speed up somehow?
(define_split
  [(set (match_operand:DI 0 "register_operand" "")
	(plus:DI (match_operand:DI 1 "register_operand" "")
		 (match_operand:DI 2 "register_operand" "")))
   (clobber (reg:CC 17))]
  "reload_completed"
  [(parallel [(set (reg:CC 17)
		   (const_int 0))
	      (use (match_dup 4))])
   (parallel [(set (match_dup 4)
		   (plus:SI (match_dup 4)
			    (plus:SI (match_dup 5)
				     (ne:SI (reg:CC 17) (const_int 0)))))
	      (set (reg:CC 17)
		   (unspec:CC [(const_int 0)] UNSPEC_SET_CBIT))])
   (parallel [(set (match_dup 6)
		   (plus:SI (match_dup 6)
			    (plus:SI (match_dup 7)
				     (ne:SI (reg:CC 17) (const_int 0)))))
	      (set (reg:CC 17)
		   (unspec:CC [(const_int 0)] UNSPEC_SET_CBIT))])]
  "
{
  operands[4] = operand_subword (operands[0], (WORDS_BIG_ENDIAN != 0), 0, DImode);
  operands[5] = operand_subword (operands[2], (WORDS_BIG_ENDIAN != 0), 0, DImode);
  operands[6] = operand_subword (operands[0], (WORDS_BIG_ENDIAN == 0), 0, DImode);
  operands[7] = operand_subword (operands[2], (WORDS_BIG_ENDIAN == 0), 0, DImode);
}")

(define_insn "*clear_c"
  [(set (reg:CC 17)
	(const_int 0))
   (use (match_operand:SI 0 "register_operand" "r"))]
  ""
  "cmp %0,%0"
  [(set_attr "type" "int2")
   (set_attr "length" "2")])

(define_insn "*add_carry"
  [(set (match_operand:SI 0 "register_operand" "=r")
	(plus:SI (match_operand:SI 1 "register_operand" "%0")
		 (plus:SI (match_operand:SI 2 "register_operand" "r")
			  (ne:SI (reg:CC 17) (const_int 0)))))
   (set (reg:CC 17)
	(unspec:CC [(const_int 0)] UNSPEC_SET_CBIT))]
  ""
  "addx %0,%2"
  [(set_attr "type" "int2")
   (set_attr "length" "2")])

(define_insn "subsi3"
  [(set (match_operand:SI 0 "register_operand" "=r")
	(minus:SI (match_operand:SI 1 "register_operand" "0")
		  (match_operand:SI 2 "register_operand" "r")))]
  ""
  "sub %0,%2"
  [(set_attr "type" "int2")
   (set_attr "length" "2")])

(define_insn "subdi3"
  [(set (match_operand:DI 0 "register_operand" "=r")
	(minus:DI (match_operand:DI 1 "register_operand" "0")
		  (match_operand:DI 2 "register_operand" "r")))
   (clobber (reg:CC 17))]
  ""
  "#"
  [(set_attr "type" "multi")
   (set_attr "length" "6")])

;; ??? The cmp clears the condition bit.  Can we speed up somehow?
(define_split
  [(set (match_operand:DI 0 "register_operand" "")
	(minus:DI (match_operand:DI 1 "register_operand" "")
		  (match_operand:DI 2 "register_operand" "")))
   (clobber (reg:CC 17))]
  "reload_completed"
  [(parallel [(set (reg:CC 17)
		   (const_int 0))
	      (use (match_dup 4))])
   (parallel [(set (match_dup 4)
		   (minus:SI (match_dup 4)
			     (minus:SI (match_dup 5)
				       (ne:SI (reg:CC 17) (const_int 0)))))
	      (set (reg:CC 17)
		   (unspec:CC [(const_int 0)] UNSPEC_SET_CBIT))])
   (parallel [(set (match_dup 6)
		   (minus:SI (match_dup 6)
			     (minus:SI (match_dup 7)
				       (ne:SI (reg:CC 17) (const_int 0)))))
	      (set (reg:CC 17)
		   (unspec:CC [(const_int 0)] UNSPEC_SET_CBIT))])]
  "
{
  operands[4] = operand_subword (operands[0], (WORDS_BIG_ENDIAN != 0), 0, DImode);
  operands[5] = operand_subword (operands[2], (WORDS_BIG_ENDIAN != 0), 0, DImode);
  operands[6] = operand_subword (operands[0], (WORDS_BIG_ENDIAN == 0), 0, DImode);
  operands[7] = operand_subword (operands[2], (WORDS_BIG_ENDIAN == 0), 0, DImode);
}")

(define_insn "*sub_carry"
  [(set (match_operand:SI 0 "register_operand" "=r")
	(minus:SI (match_operand:SI 1 "register_operand" "%0")
		  (minus:SI (match_operand:SI 2 "register_operand" "r")
			    (ne:SI (reg:CC 17) (const_int 0)))))
   (set (reg:CC 17)
	(unspec:CC [(const_int 0)] UNSPEC_SET_CBIT))]
  ""
  "subx %0,%2"
  [(set_attr "type" "int2")
   (set_attr "length" "2")])

; Multiply/Divide instructions.

(define_insn "mulhisi3"
  [(set (match_operand:SI 0 "register_operand" "=r")
	(mult:SI (sign_extend:SI (match_operand:HI 1 "register_operand" "r"))
		 (sign_extend:SI (match_operand:HI 2 "register_operand" "r"))))]
  ""
  "mullo %1,%2\;mvfacmi %0"
  [(set_attr "type" "multi")
   (set_attr "length" "4")])

(define_insn "mulsi3"
  [(set (match_operand:SI 0 "register_operand" "=r")
	(mult:SI (match_operand:SI 1 "register_operand" "%0")
		 (match_operand:SI 2 "register_operand" "r")))]
  ""
  "mul %0,%2"
  [(set_attr "type" "mul2")
   (set_attr "length" "2")])

(define_insn "divsi3"
  [(set (match_operand:SI 0 "register_operand" "=r")
	(div:SI (match_operand:SI 1 "register_operand" "0")
		(match_operand:SI 2 "register_operand" "r")))]
  ""
  "div %0,%2"
  [(set_attr "type" "div4")
   (set_attr "length" "4")])

(define_insn "udivsi3"
  [(set (match_operand:SI 0 "register_operand" "=r")
	(udiv:SI (match_operand:SI 1 "register_operand" "0")
		 (match_operand:SI 2 "register_operand" "r")))]
  ""
  "divu %0,%2"
  [(set_attr "type" "div4")
   (set_attr "length" "4")])

(define_insn "modsi3"
  [(set (match_operand:SI 0 "register_operand" "=r")
	(mod:SI (match_operand:SI 1 "register_operand" "0")
		(match_operand:SI 2 "register_operand" "r")))]
  ""
  "rem %0,%2"
  [(set_attr "type" "div4")
   (set_attr "length" "4")])

(define_insn "umodsi3"
  [(set (match_operand:SI 0 "register_operand" "=r")
	(umod:SI (match_operand:SI 1 "register_operand" "0")
		 (match_operand:SI 2 "register_operand" "r")))]
  ""
  "remu %0,%2"
  [(set_attr "type" "div4")
   (set_attr "length" "4")])

;; Boolean instructions.
;;
;; We don't define the DImode versions as expand_binop does a good enough job.
;; And if it doesn't it should be fixed.

(define_insn "andsi3"
  [(set (match_operand:SI 0 "register_operand" "=r,r")
	(and:SI (match_operand:SI 1 "register_operand" "%0,r")
		(match_operand:SI 2 "reg_or_uint16_operand" "r,K")))]
  ""
  "*
{
  /* If we are worried about space, see if we can break this up into two
     short instructions, which might eliminate a NOP being inserted.  */
  if (optimize_size
      && m32r_not_same_reg (operands[0], operands[1])
      && satisfies_constraint_I (operands[2]))
    return \"#\";

  else if (CONST_INT_P (operands[2]))
    return \"and3 %0,%1,%#%X2\";

  return \"and %0,%2\";
}"
  [(set_attr "type" "int2,int4")
   (set_attr "length" "2,4")])

(define_split
  [(set (match_operand:SI 0 "register_operand" "")
	(and:SI (match_operand:SI 1 "register_operand" "")
		(match_operand:SI 2 "int8_operand" "")))]
  "optimize_size && m32r_not_same_reg (operands[0], operands[1])"
  [(set (match_dup 0) (match_dup 2))
   (set (match_dup 0) (and:SI (match_dup 0) (match_dup 1)))]
  "")

(define_insn "iorsi3"
  [(set (match_operand:SI 0 "register_operand" "=r,r")
	(ior:SI (match_operand:SI 1 "register_operand" "%0,r")
		(match_operand:SI 2 "reg_or_uint16_operand" "r,K")))]
  ""
  "*
{
  /* If we are worried about space, see if we can break this up into two
     short instructions, which might eliminate a NOP being inserted.  */
  if (optimize_size
      && m32r_not_same_reg (operands[0], operands[1])
      && satisfies_constraint_I (operands[2]))
    return \"#\";

  else if (CONST_INT_P (operands[2]))
    return \"or3 %0,%1,%#%X2\";

  return \"or %0,%2\";
}"
  [(set_attr "type" "int2,int4")
   (set_attr "length" "2,4")])

(define_split
  [(set (match_operand:SI 0 "register_operand" "")
	(ior:SI (match_operand:SI 1 "register_operand" "")
		(match_operand:SI 2 "int8_operand" "")))]
  "optimize_size && m32r_not_same_reg (operands[0], operands[1])"
  [(set (match_dup 0) (match_dup 2))
   (set (match_dup 0) (ior:SI (match_dup 0) (match_dup 1)))]
  "")

(define_insn "xorsi3"
  [(set (match_operand:SI 0 "register_operand" "=r,r")
	(xor:SI (match_operand:SI 1 "register_operand" "%0,r")
		(match_operand:SI 2 "reg_or_uint16_operand" "r,K")))]
  ""
  "*
{
  /* If we are worried about space, see if we can break this up into two
     short instructions, which might eliminate a NOP being inserted.  */
  if (optimize_size
      && m32r_not_same_reg (operands[0], operands[1])
      && satisfies_constraint_I (operands[2]))
    return \"#\";

  else if (CONST_INT_P (operands[2]))
    return \"xor3 %0,%1,%#%X2\";

  return \"xor %0,%2\";
}"
  [(set_attr "type" "int2,int4")
   (set_attr "length" "2,4")])

(define_split
  [(set (match_operand:SI 0 "register_operand" "")
	(xor:SI (match_operand:SI 1 "register_operand" "")
		(match_operand:SI 2 "int8_operand" "")))]
  "optimize_size && m32r_not_same_reg (operands[0], operands[1])"
  [(set (match_dup 0) (match_dup 2))
   (set (match_dup 0) (xor:SI (match_dup 0) (match_dup 1)))]
  "")

(define_insn "negsi2"
  [(set (match_operand:SI 0 "register_operand" "=r")
	(neg:SI (match_operand:SI 1 "register_operand" "r")))]
  ""
  "neg %0,%1"
  [(set_attr "type" "int2")
   (set_attr "length" "2")])

(define_insn "one_cmplsi2"
  [(set (match_operand:SI 0 "register_operand" "=r")
	(not:SI (match_operand:SI 1 "register_operand" "r")))]
  ""
  "not %0,%1"
  [(set_attr "type" "int2")
   (set_attr "length" "2")])

;; Shift instructions.

(define_insn "ashlsi3"
  [(set (match_operand:SI 0 "register_operand" "=r,r,r")
	(ashift:SI (match_operand:SI 1 "register_operand" "0,0,r")
		   (match_operand:SI 2 "reg_or_uint16_operand" "r,O,K")))]
  ""
  "@
   sll %0,%2
   slli %0,%#%2
   sll3 %0,%1,%#%2"
  [(set_attr "type" "shift2,shift2,shift4")
   (set_attr "length" "2,2,4")])

(define_insn "ashrsi3"
  [(set (match_operand:SI 0 "register_operand" "=r,r,r")
	(ashiftrt:SI (match_operand:SI 1 "register_operand" "0,0,r")
		     (match_operand:SI 2 "reg_or_uint16_operand" "r,O,K")))]
  ""
  "@
   sra %0,%2
   srai %0,%#%2
   sra3 %0,%1,%#%2"
  [(set_attr "type" "shift2,shift2,shift4")
   (set_attr "length" "2,2,4")])

(define_insn "lshrsi3"
  [(set (match_operand:SI 0 "register_operand" "=r,r,r")
	(lshiftrt:SI (match_operand:SI 1 "register_operand" "0,0,r")
		     (match_operand:SI 2 "reg_or_uint16_operand" "r,O,K")))]
  ""
  "@
   srl %0,%2
   srli %0,%#%2
   srl3 %0,%1,%#%2"
  [(set_attr "type" "shift2,shift2,shift4")
   (set_attr "length" "2,2,4")])

;; Compare instructions.
;; This controls RTL generation and register allocation.

;; We generate RTL for comparisons and branches by having the cmpxx
;; patterns store away the operands.  Then the bcc patterns
;; emit RTL for both the compare and the branch.
;;
;; On the m32r it is more efficient to use the bxxz instructions and
;; thus merge the compare and branch into one instruction, so they are
;; preferred.

(define_insn "cmp_eqsi_zero_insn"
  [(set (reg:CC 17)
        (eq:CC (match_operand:SI 0 "register_operand" "r,r")
               (match_operand:SI 1 "reg_or_zero_operand" "r,P")))]
  "TARGET_M32RX || TARGET_M32R2"
  "@
   cmpeq %0, %1
   cmpz  %0"
  [(set_attr "type" "int4")
   (set_attr "length" "4")])

;; The cmp_xxx_insn patterns set the condition bit to the result of the
;; comparison.  There isn't a "compare equal" instruction so cmp_eqsi_insn
;; is quite inefficient.  However, it is rarely used.

(define_insn "cmp_eqsi_insn"
  [(set (reg:CC 17)
        (eq:CC (match_operand:SI 0 "register_operand" "r,r")
               (match_operand:SI 1 "reg_or_cmp_int16_operand" "r,P")))
   (clobber (match_scratch:SI 2 "=&r,&r"))]
  ""
  "*
{
  if (which_alternative == 0)
    {
         return \"mv %2,%0\;sub %2,%1\;cmpui %2,#1\";
    }
  else
    {
        if (INTVAL (operands [1]) == 0)
          return \"cmpui %0, #1\";
        else if (REGNO (operands [2]) == REGNO (operands [0]))
          return \"addi %0,%#%N1\;cmpui %2,#1\";
        else
          return \"add3 %2,%0,%#%N1\;cmpui %2,#1\";
    }
}"
  [(set_attr "type" "multi,multi")
   (set_attr "length" "8,8")])

(define_insn "cmp_ltsi_insn"
  [(set (reg:CC 17)
        (lt:CC (match_operand:SI 0 "register_operand" "r,r")
               (match_operand:SI 1 "reg_or_int16_operand" "r,J")))]
  ""
  "@
   cmp %0,%1
   cmpi %0,%#%1"
  [(set_attr "type" "int2,int4")
   (set_attr "length" "2,4")])

(define_insn "cmp_ltusi_insn"
  [(set (reg:CC 17)
        (ltu:CC (match_operand:SI 0 "register_operand" "r,r")
                (match_operand:SI 1 "reg_or_int16_operand" "r,J")))]
  ""
  "@
   cmpu %0,%1
   cmpui %0,%#%1"
  [(set_attr "type" "int2,int4")
   (set_attr "length" "2,4")])

;; These control RTL generation for conditional jump insns.

(define_expand "cbranchsi4"
  ; the comparison is emitted by gen_compare if needed.
  [(set (pc)
	(if_then_else (match_operator 0 "ordered_comparison_operator"
		       [(match_operand:SI 1 "register_operand" "")
			(match_operand:SI 2 "reg_or_cmp_int16_operand" "")])
		      (label_ref (match_operand 3 "" ""))
		      (pc)))]
  ""
  "
{
  operands[0] = gen_compare (GET_CODE (operands[0]), operands[1], operands[2], FALSE);
  operands[1] = XEXP (operands[0], 0);
  operands[2] = XEXP (operands[0], 1);
}")

;; Now match both normal and inverted jump.

(define_insn "*branch_insn"
  [(set (pc)
	(if_then_else (match_operator 1 "eqne_comparison_operator"
				      [(reg 17) (const_int 0)])
		      (label_ref (match_operand 0 "" ""))
		      (pc)))]
  ""
  "*
{
  static char instruction[40];
  sprintf (instruction, \"%s%s %%l0\",
	   (GET_CODE (operands[1]) == NE) ? \"bc\" : \"bnc\",
	   (get_attr_length (insn) == 2) ? \".s\" : \"\");
  return instruction;
}"
  [(set_attr "type" "branch")
   ; cf PR gcc/28508
   ; We use 300/600 instead of 512,1024 to account for inaccurate insn
   ; lengths and insn alignments that are complex to track.
   ; It's not important that we be hyper-precise here.  It may be more
   ; important blah blah blah when the chip supports parallel execution
   ; blah blah blah but until then blah blah blah this is simple and
   ; suffices.
   (set (attr "length") (if_then_else (ltu (plus (minus (match_dup 0) (pc))
						 (const_int 300))
					   (const_int 600))
				      (const_int 2)
				      (const_int 4)))])

(define_insn "*rev_branch_insn"
  [(set (pc)
	(if_then_else (match_operator 1 "eqne_comparison_operator"
				      [(reg 17) (const_int 0)])
		      (pc)
		      (label_ref (match_operand 0 "" ""))))]
  ;"REVERSIBLE_CC_MODE (GET_MODE (XEXP (operands[1], 0)))"
  ""
  "*
{
  static char instruction[40];
  sprintf (instruction, \"%s%s %%l0\",
	   (GET_CODE (operands[1]) == EQ) ? \"bc\" : \"bnc\",
	   (get_attr_length (insn) == 2) ? \".s\" : \"\");
  return instruction;
}"
  [(set_attr "type" "branch")
   ; cf PR gcc/28508
   ; We use 300/600 instead of 512,1024 to account for inaccurate insn
   ; lengths and insn alignments that are complex to track.
   ; It's not important that we be hyper-precise here.  It may be more
   ; important blah blah blah when the chip supports parallel execution
   ; blah blah blah but until then blah blah blah this is simple and
   ; suffices.
   (set (attr "length") (if_then_else (ltu (plus (minus (match_dup 0) (pc))
						 (const_int 300))
					   (const_int 600))
				      (const_int 2)
				      (const_int 4)))])

; reg/reg compare and branch insns

(define_insn "*reg_branch_insn"
  [(set (pc)
	(if_then_else (match_operator 1 "eqne_comparison_operator"
				      [(match_operand:SI 2 "register_operand" "r")
				       (match_operand:SI 3 "register_operand" "r")])
		      (label_ref (match_operand 0 "" ""))
		      (pc)))]
  ""
  "*
{
  /* Is branch target reachable with beq/bne?  */
  if (get_attr_length (insn) == 4)
    {
      if (GET_CODE (operands[1]) == EQ)
	return \"beq %2,%3,%l0\";
      else
	return \"bne %2,%3,%l0\";
    }
  else
    {
      if (GET_CODE (operands[1]) == EQ)
	return \"bne %2,%3,1f\;bra %l0\;1:\";
      else
	return \"beq %2,%3,1f\;bra %l0\;1:\";
    }
}"
  [(set_attr "type" "branch")
  ; We use 25000/50000 instead of 32768/65536 to account for slot filling
  ; which is complex to track and inaccurate length specs.
   (set (attr "length") (if_then_else (ltu (plus (minus (match_dup 0) (pc))
						 (const_int 25000))
					   (const_int 50000))
				      (const_int 4)
				      (const_int 8)))])

(define_insn "*rev_reg_branch_insn"
  [(set (pc)
	(if_then_else (match_operator 1 "eqne_comparison_operator"
				      [(match_operand:SI 2 "register_operand" "r")
				       (match_operand:SI 3 "register_operand" "r")])
		      (pc)
		      (label_ref (match_operand 0 "" ""))))]
  ""
  "*
{
  /* Is branch target reachable with beq/bne?  */
  if (get_attr_length (insn) == 4)
    {
      if (GET_CODE (operands[1]) == NE)
	return \"beq %2,%3,%l0\";
      else
	return \"bne %2,%3,%l0\";
    }
  else
    {
      if (GET_CODE (operands[1]) == NE)
	return \"bne %2,%3,1f\;bra %l0\;1:\";
      else
	return \"beq %2,%3,1f\;bra %l0\;1:\";
    }
}"
  [(set_attr "type" "branch")
  ; We use 25000/50000 instead of 32768/65536 to account for slot filling
  ; which is complex to track and inaccurate length specs.
   (set (attr "length") (if_then_else (ltu (plus (minus (match_dup 0) (pc))
						 (const_int 25000))
					   (const_int 50000))
				      (const_int 4)
				      (const_int 8)))])

; reg/zero compare and branch insns

(define_insn "*zero_branch_insn"
  [(set (pc)
	(if_then_else (match_operator 1 "signed_comparison_operator"
				      [(match_operand:SI 2 "register_operand" "r")
				       (const_int 0)])
		      (label_ref (match_operand 0 "" ""))
		      (pc)))]
  ""
  "*
{
  const char *br,*invbr;
  char asmtext[40];

  switch (GET_CODE (operands[1]))
    {
      case EQ : br = \"eq\"; invbr = \"ne\"; break;
      case NE : br = \"ne\"; invbr = \"eq\"; break;
      case LE : br = \"le\"; invbr = \"gt\"; break;
      case GT : br = \"gt\"; invbr = \"le\"; break;
      case LT : br = \"lt\"; invbr = \"ge\"; break;
      case GE : br = \"ge\"; invbr = \"lt\"; break;

      default: gcc_unreachable ();
    }

  /* Is branch target reachable with bxxz?  */
  if (get_attr_length (insn) == 4)
    {
      sprintf (asmtext, \"b%sz %%2,%%l0\", br);
      output_asm_insn (asmtext, operands);
    }
  else
    {
      sprintf (asmtext, \"b%sz %%2,1f\;bra %%l0\;1:\", invbr);
      output_asm_insn (asmtext, operands);
    }
  return \"\";
}"
  [(set_attr "type" "branch")
  ; We use 25000/50000 instead of 32768/65536 to account for slot filling
  ; which is complex to track and inaccurate length specs.
   (set (attr "length") (if_then_else (ltu (plus (minus (match_dup 0) (pc))
						 (const_int 25000))
					   (const_int 50000))
				      (const_int 4)
				      (const_int 8)))])

(define_insn "*rev_zero_branch_insn"
  [(set (pc)
	(if_then_else (match_operator 1 "eqne_comparison_operator"
				      [(match_operand:SI 2 "register_operand" "r")
				       (const_int 0)])
		      (pc)
		      (label_ref (match_operand 0 "" ""))))]
  ""
  "*
{
  const char *br,*invbr;
  char asmtext[40];

  switch (GET_CODE (operands[1]))
    {
      case EQ : br = \"eq\"; invbr = \"ne\"; break;
      case NE : br = \"ne\"; invbr = \"eq\"; break;
      case LE : br = \"le\"; invbr = \"gt\"; break;
      case GT : br = \"gt\"; invbr = \"le\"; break;
      case LT : br = \"lt\"; invbr = \"ge\"; break;
      case GE : br = \"ge\"; invbr = \"lt\"; break;

      default: gcc_unreachable ();
    }

  /* Is branch target reachable with bxxz?  */
  if (get_attr_length (insn) == 4)
    {
      sprintf (asmtext, \"b%sz %%2,%%l0\", invbr);
      output_asm_insn (asmtext, operands);
    }
  else
    {
      sprintf (asmtext, \"b%sz %%2,1f\;bra %%l0\;1:\", br);
      output_asm_insn (asmtext, operands);
    }
  return \"\";
}"
  [(set_attr "type" "branch")
  ; We use 25000/50000 instead of 32768/65536 to account for slot filling
  ; which is complex to track and inaccurate length specs.
   (set (attr "length") (if_then_else (ltu (plus (minus (match_dup 0) (pc))
						 (const_int 25000))
					   (const_int 50000))
				      (const_int 4)
				      (const_int 8)))])

;; S<cc> operations to set a register to 1/0 based on a comparison

(define_expand "cstoresi4"
  [(match_operand:SI 0 "register_operand" "")
   (match_operator:SI 1 "ordered_comparison_operator"
    [(match_operand:SI 2 "register_operand" "")
     (match_operand:SI 3 "reg_or_cmp_int16_operand" "")])]
  ""
  "
{
  if (GET_MODE (operands[0]) != SImode)
    FAIL;

  if (!gen_cond_store (GET_CODE (operands[1]),
		       operands[0], operands[2], operands[3]))
    FAIL;

  DONE;
}")

(define_insn "seq_insn_m32rx"
  [(set (match_operand:SI 0 "register_operand" "=r")
	(eq:SI (match_operand:SI 1 "register_operand" "%r")
	       (match_operand:SI 2 "reg_or_zero_operand" "rP")))
   (clobber (reg:CC 17))]
  "TARGET_M32RX || TARGET_M32R2"
  "#"
  [(set_attr "type" "multi")
   (set_attr "length" "6")])

(define_split
  [(set (match_operand:SI 0 "register_operand" "")
	(eq:SI (match_operand:SI 1 "register_operand" "")
	       (match_operand:SI 2 "reg_or_zero_operand" "")))
   (clobber (reg:CC 17))]
  "TARGET_M32RX || TARGET_M32R2"
  [(set (reg:CC 17)
	(eq:CC (match_dup 1)
	       (match_dup 2)))
   (set (match_dup 0)
	(ne:SI (reg:CC 17) (const_int 0)))]
  "")

(define_insn "seq_zero_insn"
  [(set (match_operand:SI 0 "register_operand" "=r")
	(eq:SI (match_operand:SI 1 "register_operand" "r")
	       (const_int 0)))
   (clobber (reg:CC 17))]
  "TARGET_M32R"
  "#"
  [(set_attr "type" "multi")
   (set_attr "length" "6")])

(define_split
  [(set (match_operand:SI 0 "register_operand" "")
	(eq:SI (match_operand:SI 1 "register_operand" "")
	       (const_int 0)))
   (clobber (reg:CC 17))]
  "TARGET_M32R"
  [(match_dup 3)]
  "
{
  rtx op0 = operands[0];
  rtx op1 = operands[1];

  start_sequence ();
  emit_insn (gen_cmp_ltusi_insn (op1, const1_rtx));
  emit_insn (gen_movcc_insn (op0));
  operands[3] = get_insns ();
  end_sequence ();
}")

(define_insn "seq_insn"
  [(set (match_operand:SI 0 "register_operand" "=r,r,??r,r")
	(eq:SI (match_operand:SI 1 "register_operand" "r,r,r,r")
	       (match_operand:SI 2 "reg_or_eq_int16_operand" "r,r,r,PK")))
   (clobber (reg:CC 17))
   (clobber (match_scratch:SI 3 "=1,2,&r,r"))]
  "TARGET_M32R"
  "#"
  [(set_attr "type" "multi")
   (set_attr "length" "8,8,10,10")])

(define_split
  [(set (match_operand:SI 0 "register_operand" "")
	(eq:SI (match_operand:SI 1 "register_operand" "")
	       (match_operand:SI 2 "reg_or_eq_int16_operand" "")))
   (clobber (reg:CC 17))
   (clobber (match_scratch:SI 3 ""))]
  "TARGET_M32R && reload_completed"
  [(match_dup 4)]
  "
{
  rtx op0 = operands[0];
  rtx op1 = operands[1];
  rtx op2 = operands[2];
  rtx op3 = operands[3];
  HOST_WIDE_INT value;

  if (REG_P (op2) && REG_P (op3)
      && REGNO (op2) == REGNO (op3))
    {
      op1 = operands[2];
      op2 = operands[1];
    }

  start_sequence ();
  if (REG_P (op1) && REG_P (op3)
      && REGNO (op1) != REGNO (op3))
    {
      emit_move_insn (op3, op1);
      op1 = op3;
    }

  if (satisfies_constraint_P (op2) && (value = INTVAL (op2)) != 0)
    emit_insn (gen_addsi3 (op3, op1, GEN_INT (-value)));
  else
    emit_insn (gen_xorsi3 (op3, op1, op2));

  emit_insn (gen_cmp_ltusi_insn (op3, const1_rtx));
  emit_insn (gen_movcc_insn (op0));
  operands[4] = get_insns ();
  end_sequence ();
}")

(define_insn "sne_zero_insn"
  [(set (match_operand:SI 0 "register_operand" "=r")
	(ne:SI (match_operand:SI 1 "register_operand" "r")
	       (const_int 0)))
   (clobber (reg:CC 17))
   (clobber (match_scratch:SI 2 "=&r"))]
  ""
  "#"
  [(set_attr "type" "multi")
   (set_attr "length" "6")])

(define_split
  [(set (match_operand:SI 0 "register_operand" "")
	(ne:SI (match_operand:SI 1 "register_operand" "")
	       (const_int 0)))
   (clobber (reg:CC 17))
   (clobber (match_scratch:SI 2 ""))]
  "reload_completed"
  [(set (match_dup 2)
	(const_int 0))
   (set (reg:CC 17)
	(ltu:CC (match_dup 2)
		(match_dup 1)))
   (set (match_dup 0)
	(ne:SI (reg:CC 17) (const_int 0)))]
  "")

(define_insn "slt_insn"
  [(set (match_operand:SI 0 "register_operand" "=r,r")
	(lt:SI (match_operand:SI 1 "register_operand" "r,r")
	       (match_operand:SI 2 "reg_or_int16_operand" "r,J")))
   (clobber (reg:CC 17))]
  ""
  "#"
  [(set_attr "type" "multi")
   (set_attr "length" "4,6")])

(define_split
  [(set (match_operand:SI 0 "register_operand" "")
	(lt:SI (match_operand:SI 1 "register_operand" "")
	       (match_operand:SI 2 "reg_or_int16_operand" "")))
   (clobber (reg:CC 17))]
  ""
  [(set (reg:CC 17)
	(lt:CC (match_dup 1)
	       (match_dup 2)))
   (set (match_dup 0)
	(ne:SI (reg:CC 17) (const_int 0)))]
  "")

(define_insn "sle_insn"
  [(set (match_operand:SI 0 "register_operand" "=r")
	(le:SI (match_operand:SI 1 "register_operand" "r")
	       (match_operand:SI 2 "register_operand" "r")))
   (clobber (reg:CC 17))]
  ""
  "#"
  [(set_attr "type" "multi")
   (set_attr "length" "8")])

(define_split
  [(set (match_operand:SI 0 "register_operand" "")
	(le:SI (match_operand:SI 1 "register_operand" "")
	       (match_operand:SI 2 "register_operand" "")))
   (clobber (reg:CC 17))]
  "!optimize_size"
  [(set (reg:CC 17)
	(lt:CC (match_dup 2)
	       (match_dup 1)))
   (set (match_dup 0)
	(ne:SI (reg:CC 17) (const_int 0)))
   (set (match_dup 0)
	(xor:SI (match_dup 0)
		(const_int 1)))]
  "")

;; If optimizing for space, use -(reg - 1) to invert the comparison rather than
;; xor reg,reg,1 which might eliminate a NOP being inserted.
(define_split
  [(set (match_operand:SI 0 "register_operand" "")
	(le:SI (match_operand:SI 1 "register_operand" "")
	       (match_operand:SI 2 "register_operand" "")))
   (clobber (reg:CC 17))]
  "optimize_size"
  [(set (reg:CC 17)
	(lt:CC (match_dup 2)
	       (match_dup 1)))
   (set (match_dup 0)
	(ne:SI (reg:CC 17) (const_int 0)))
   (set (match_dup 0)
	(plus:SI (match_dup 0)
		 (const_int -1)))
   (set (match_dup 0)
	(neg:SI (match_dup 0)))]
  "")

(define_insn "sge_insn"
  [(set (match_operand:SI 0 "register_operand" "=r,r")
	(ge:SI (match_operand:SI 1 "register_operand" "r,r")
	       (match_operand:SI 2 "reg_or_int16_operand" "r,J")))
   (clobber (reg:CC 17))]
  ""
  "#"
  [(set_attr "type" "multi")
   (set_attr "length" "8,10")])

(define_split
  [(set (match_operand:SI 0 "register_operand" "")
	(ge:SI (match_operand:SI 1 "register_operand" "")
	       (match_operand:SI 2 "reg_or_int16_operand" "")))
   (clobber (reg:CC 17))]
  "!optimize_size"
  [(set (reg:CC 17)
	(lt:CC (match_dup 1)
	       (match_dup 2)))
   (set (match_dup 0)
	(ne:SI (reg:CC 17) (const_int 0)))
   (set (match_dup 0)
	(xor:SI (match_dup 0)
		(const_int 1)))]
  "")

;; If optimizing for space, use -(reg - 1) to invert the comparison rather than
;; xor reg,reg,1 which might eliminate a NOP being inserted.
(define_split
  [(set (match_operand:SI 0 "register_operand" "")
	(ge:SI (match_operand:SI 1 "register_operand" "")
	       (match_operand:SI 2 "reg_or_int16_operand" "")))
   (clobber (reg:CC 17))]
  "optimize_size"
  [(set (reg:CC 17)
	(lt:CC (match_dup 1)
	       (match_dup 2)))
   (set (match_dup 0)
	(ne:SI (reg:CC 17) (const_int 0)))
   (set (match_dup 0)
	(plus:SI (match_dup 0)
		 (const_int -1)))
   (set (match_dup 0)
	(neg:SI (match_dup 0)))]
  "")

(define_insn "sltu_insn"
  [(set (match_operand:SI 0 "register_operand" "=r,r")
	(ltu:SI (match_operand:SI 1 "register_operand" "r,r")
		(match_operand:SI 2 "reg_or_int16_operand" "r,J")))
   (clobber (reg:CC 17))]
  ""
  "#"
  [(set_attr "type" "multi")
   (set_attr "length" "6,8")])

(define_split
  [(set (match_operand:SI 0 "register_operand" "")
	(ltu:SI (match_operand:SI 1 "register_operand" "")
		(match_operand:SI 2 "reg_or_int16_operand" "")))
   (clobber (reg:CC 17))]
  ""
  [(set (reg:CC 17)
	(ltu:CC (match_dup 1)
		(match_dup 2)))
   (set (match_dup 0)
	(ne:SI (reg:CC 17) (const_int 0)))]
  "")

(define_insn "sleu_insn"
  [(set (match_operand:SI 0 "register_operand" "=r")
	(leu:SI (match_operand:SI 1 "register_operand" "r")
		(match_operand:SI 2 "register_operand" "r")))
   (clobber (reg:CC 17))]
  ""
  "#"
  [(set_attr "type" "multi")
   (set_attr "length" "8")])

(define_split
  [(set (match_operand:SI 0 "register_operand" "")
	(leu:SI (match_operand:SI 1 "register_operand" "")
		(match_operand:SI 2 "register_operand" "")))
   (clobber (reg:CC 17))]
  "!optimize_size"
  [(set (reg:CC 17)
	(ltu:CC (match_dup 2)
		(match_dup 1)))
   (set (match_dup 0)
	(ne:SI (reg:CC 17) (const_int 0)))
   (set (match_dup 0)
	(xor:SI (match_dup 0)
		(const_int 1)))]
  "")

;; If optimizing for space, use -(reg - 1) to invert the comparison rather than
;; xor reg,reg,1 which might eliminate a NOP being inserted.
(define_split
  [(set (match_operand:SI 0 "register_operand" "")
	(leu:SI (match_operand:SI 1 "register_operand" "")
		(match_operand:SI 2 "register_operand" "")))
   (clobber (reg:CC 17))]
  "optimize_size"
  [(set (reg:CC 17)
	(ltu:CC (match_dup 2)
		(match_dup 1)))
   (set (match_dup 0)
	(ne:SI (reg:CC 17) (const_int 0)))
   (set (match_dup 0)
	(plus:SI (match_dup 0)
		 (const_int -1)))
   (set (match_dup 0)
	(neg:SI (match_dup 0)))]
  "")

(define_insn "sgeu_insn"
  [(set (match_operand:SI 0 "register_operand" "=r,r")
	(geu:SI (match_operand:SI 1 "register_operand" "r,r")
		(match_operand:SI 2 "reg_or_int16_operand" "r,J")))
   (clobber (reg:CC 17))]
  ""
  "#"
  [(set_attr "type" "multi")
   (set_attr "length" "8,10")])

(define_split
  [(set (match_operand:SI 0 "register_operand" "")
	(geu:SI (match_operand:SI 1 "register_operand" "")
		(match_operand:SI 2 "reg_or_int16_operand" "")))
   (clobber (reg:CC 17))]
  "!optimize_size"
  [(set (reg:CC 17)
	(ltu:CC (match_dup 1)
		(match_dup 2)))
   (set (match_dup 0)
	(ne:SI (reg:CC 17) (const_int 0)))
   (set (match_dup 0)
	(xor:SI (match_dup 0)
		(const_int 1)))]
  "")

;; If optimizing for space, use -(reg - 1) to invert the comparison rather than
;; xor reg,reg,1 which might eliminate a NOP being inserted.
(define_split
  [(set (match_operand:SI 0 "register_operand" "")
	(geu:SI (match_operand:SI 1 "register_operand" "")
		(match_operand:SI 2 "reg_or_int16_operand" "")))
   (clobber (reg:CC 17))]
  "optimize_size"
  [(set (reg:CC 17)
	(ltu:CC (match_dup 1)
		(match_dup 2)))
   (set (match_dup 0)
	(ne:SI (reg:CC 17) (const_int 0)))
   (set (match_dup 0)
	(plus:SI (match_dup 0)
		 (const_int -1)))
   (set (match_dup 0)
	(neg:SI (match_dup 0)))]
  "")

(define_insn "movcc_insn"
  [(set (match_operand:SI 0 "register_operand" "=r")
	(ne:SI (reg:CC 17) (const_int 0)))]
  ""
  "mvfc %0, cbr"
  [(set_attr "type" "misc")
   (set_attr "length" "2")])


;; Unconditional and other jump instructions.

(define_insn "jump"
  [(set (pc) (label_ref (match_operand 0 "" "")))]
  ""
  "bra %l0"
  [(set_attr "type" "uncond_branch")
   (set (attr "length") (if_then_else (ltu (plus (minus (match_dup 0) (pc))
						 (const_int 400))
					   (const_int 800))
				      (const_int 2)
				      (const_int 4)))])

(define_insn "indirect_jump"
  [(set (pc) (match_operand:SI 0 "address_operand" "p"))]
  ""
  "jmp %a0"
  [(set_attr "type" "uncond_branch")
   (set_attr "length" "2")])

(define_insn "return_lr"
  [(parallel [(return) (use (reg:SI 14))])]
  ""
  "jmp lr"
  [(set_attr "type" "uncond_branch")
   (set_attr "length" "2")])

(define_insn "return_rte"
  [(return)]
  ""
  "rte"
  [(set_attr "type" "uncond_branch")
   (set_attr "length" "2")])

(define_expand "return"
  [(return)]
  "direct_return ()"
  "
{
  emit_jump_insn (gen_return_lr ());
  DONE;
}")

(define_expand "return_normal"
  [(return)]
  "!direct_return ()"
  "
{
  enum m32r_function_type fn_type;

  fn_type = m32r_compute_function_type (current_function_decl);
  if (M32R_INTERRUPT_P (fn_type))
    {
      emit_jump_insn (gen_return_rte ());
      DONE;
    }

  emit_jump_insn (gen_return_lr ());
  DONE;
}")

(define_expand "tablejump"
  [(parallel [(set (pc) (match_operand 0 "register_operand" "r"))
              (use (label_ref (match_operand 1 "" "")))])]
  ""
  "
{
  /* In pic mode, our address differences are against the base of the
     table.  Add that base value back in; CSE ought to be able to combine
     the two address loads.  */
  if (flag_pic)
    {
      rtx tmp, tmp2;

      tmp = gen_rtx_LABEL_REF (Pmode, operands[1]);
      tmp2 = operands[0];
      tmp = gen_rtx_PLUS (Pmode, tmp2, tmp);
      operands[0] = memory_address (Pmode, tmp);
    }
}")

(define_insn "*tablejump_insn"
  [(set (pc) (match_operand:SI 0 "address_operand" "p"))
   (use (label_ref (match_operand 1 "" "")))]
  ""
  "jmp %a0"
  [(set_attr "type" "uncond_branch")
   (set_attr "length" "2")])

(define_expand "call"
  ;; operands[1] is stack_size_rtx
  ;; operands[2] is next_arg_register
  [(parallel [(call (match_operand:SI 0 "call_operand" "")
		    (match_operand 1 "" ""))
	     (clobber (reg:SI 14))])]
  ""
  "
{
  if (flag_pic)
    crtl->uses_pic_offset_table = 1;
}")

(define_insn "*call_via_reg"
  [(call (mem:SI (match_operand:SI 0 "register_operand" "r"))
	 (match_operand 1 "" ""))
   (clobber (reg:SI 14))]
  ""
  "jl %0"
  [(set_attr "type" "call")
   (set_attr "length" "2")])

(define_insn "*call_via_label"
  [(call (mem:SI (match_operand:SI 0 "call_address_operand" ""))
	 (match_operand 1 "" ""))
   (clobber (reg:SI 14))]
  ""
  "*
{
  int call26_p = call26_operand (operands[0], FUNCTION_MODE);

  if (! call26_p)
    {
      /* We may not be able to reach with a `bl' insn so punt and leave it to
	 the linker.
	 We do this here, rather than doing a force_reg in the define_expand
	 so these insns won't be separated, say by scheduling, thus simplifying
	 the linker.  */
      return \"seth r14,%T0\;add3 r14,r14,%B0\;jl r14\";
    }
  else
    return \"bl %0\";
}"
  [(set_attr "type" "call")
   (set (attr "length")
	(if_then_else (eq (symbol_ref "call26_operand (operands[0], FUNCTION_MODE)")
			  (const_int 0))
		      (const_int 12) ; 10 + 2 for nop filler
		      ; The return address must be on a 4 byte boundary so
		      ; there's no point in using a value of 2 here.  A 2 byte
		      ; insn may go in the left slot but we currently can't
		      ; use such knowledge.
		      (const_int 4)))])

(define_expand "call_value"
  ;; operand 2 is stack_size_rtx
  ;; operand 3 is next_arg_register
  [(parallel [(set (match_operand 0 "register_operand" "=r")
		   (call (match_operand:SI 1 "call_operand" "")
			 (match_operand 2 "" "")))
	     (clobber (reg:SI 14))])]
  ""
  "
{
  if (flag_pic)
    crtl->uses_pic_offset_table = 1;
}")

(define_insn "*call_value_via_reg"
  [(set (match_operand 0 "register_operand" "=r")
	(call (mem:SI (match_operand:SI 1 "register_operand" "r"))
	      (match_operand 2 "" "")))
   (clobber (reg:SI 14))]
  ""
  "jl %1"
  [(set_attr "type" "call")
   (set_attr "length" "2")])

(define_insn "*call_value_via_label"
  [(set (match_operand 0 "register_operand" "=r")
	(call (mem:SI (match_operand:SI 1 "call_address_operand" ""))
	      (match_operand 2 "" "")))
   (clobber (reg:SI 14))]
  ""
  "*
{
  int call26_p = call26_operand (operands[1], FUNCTION_MODE);

  if (flag_pic)
    crtl->uses_pic_offset_table = 1;

  if (! call26_p)
    {
      /* We may not be able to reach with a `bl' insn so punt and leave it to
	 the linker.
	 We do this here, rather than doing a force_reg in the define_expand
	 so these insns won't be separated, say by scheduling, thus simplifying
	 the linker.  */
      return \"seth r14,%T1\;add3 r14,r14,%B1\;jl r14\";
    }
  else
    return \"bl %1\";
}"
  [(set_attr "type" "call")
   (set (attr "length")
	(if_then_else (eq (symbol_ref "call26_operand (operands[1], FUNCTION_MODE)")
			  (const_int 0))
		      (const_int 12) ; 10 + 2 for nop filler
		      ; The return address must be on a 4 byte boundary so
		      ; there's no point in using a value of 2 here.  A 2 byte
		      ; insn may go in the left slot but we currently can't
		      ; use such knowledge.
		      (const_int 4)))])

(define_insn "nop"
  [(const_int 0)]
  ""
  "nop"
  [(set_attr "type" "int2")
   (set_attr "length" "2")])

;; UNSPEC_VOLATILE is considered to use and clobber all hard registers and
;; all of memory.  This blocks insns from being moved across this point.

(define_insn "blockage"
  [(unspec_volatile [(const_int 0)] UNSPECV_BLOCKAGE)]
  ""
  "")

;; Special pattern to flush the icache.

(define_insn "flush_icache"
  [(unspec_volatile [(match_operand 0 "memory_operand" "m")]
		    UNSPECV_FLUSH_ICACHE)
   (match_operand 1 "" "")
   (clobber (reg:SI 17))]
  ""
  "* return \"trap %#%1 ; flush-icache\";"
  [(set_attr "type" "int4")
   (set_attr "length" "4")])

;; Speed up fabs and provide correct sign handling for -0

(define_insn "absdf2"
  [(set (match_operand:DF 0 "register_operand" "=r")
	(abs:DF (match_operand:DF 1 "register_operand" "0")))]
  ""
  "#"
  [(set_attr "type" "multi")
   (set_attr "length" "4")])

(define_split
  [(set (match_operand:DF 0 "register_operand" "")
	(abs:DF (match_operand:DF 1 "register_operand" "")))]
  "reload_completed"
  [(set (match_dup 2)
	(ashift:SI (match_dup 2)
		   (const_int 1)))
   (set (match_dup 2)
	(lshiftrt:SI (match_dup 2)
		     (const_int 1)))]
  "operands[2] = gen_highpart (SImode, operands[0]);")

(define_insn "abssf2"
  [(set (match_operand:SF 0 "register_operand" "=r")
	(abs:SF (match_operand:SF 1 "register_operand" "0")))]
  ""
  "#"
  [(set_attr "type" "multi")
   (set_attr "length" "4")])

(define_split
  [(set (match_operand:SF 0 "register_operand" "")
	(abs:SF (match_operand:SF 1 "register_operand" "")))]
  "reload_completed"
  [(set (match_dup 2)
	(ashift:SI (match_dup 2)
		   (const_int 1)))
   (set (match_dup 2)
	(lshiftrt:SI (match_dup 2)
		     (const_int 1)))]
  "operands[2] = gen_highpart (SImode, operands[0]);")

;; Conditional move instructions
;; Based on those done for the d10v

(define_expand "movsicc"
  [
   (set (match_operand:SI 0 "register_operand" "r")
	(if_then_else:SI (match_operand 1 "" "")
			 (match_operand:SI 2 "conditional_move_operand" "O")
			 (match_operand:SI 3 "conditional_move_operand" "O")
        )
   )
  ]
  ""
  "
{
  if (! zero_and_one (operands [2], operands [3]))
    FAIL;

  /* Generate the comparison that will set the carry flag.  */
  operands[1] = gen_compare (GET_CODE (operands[1]), XEXP (operands[1], 0),
			     XEXP (operands[1], 1), TRUE);

  /* See other movsicc pattern below for reason why.  */
  emit_insn (gen_blockage ());
}")

;; Generate the conditional instructions based on how the carry flag is examined.
(define_insn "*movsicc_internal"
  [(set (match_operand:SI 0 "register_operand" "=r")
	(if_then_else:SI (match_operand 1 "carry_compare_operand" "")
			 (match_operand:SI 2 "conditional_move_operand" "O")
			 (match_operand:SI 3 "conditional_move_operand" "O")
        )
   )]
  "zero_and_one (operands [2], operands[3])"
  "* return emit_cond_move (operands, insn);"
  [(set_attr "type" "multi")
   (set_attr "length" "8")
  ]
)


;; Block moves, see m32r.c for more details.
;; Argument 0 is the destination
;; Argument 1 is the source
;; Argument 2 is the length
;; Argument 3 is the alignment

(define_expand "movmemsi"
  [(parallel [(set (match_operand:BLK 0 "general_operand" "")
		   (match_operand:BLK 1 "general_operand" ""))
	      (use (match_operand:SI  2 "immediate_operand" ""))
	      (use (match_operand:SI  3 "immediate_operand" ""))])]
  ""
  "
{
  if (operands[0])		/* Avoid unused code messages.  */
    {
     if (m32r_expand_block_move (operands))
       DONE;
     else
       FAIL;
    }
}")

;; Insn generated by block moves

(define_insn "movmemsi_internal"
  [(set (mem:BLK (match_operand:SI 0 "register_operand" "r"))	;; destination
	(mem:BLK (match_operand:SI 1 "register_operand" "r")))	;; source
   (use (match_operand:SI 2 "m32r_block_immediate_operand" "J"));; # bytes to move
   (set (match_operand:SI 3 "register_operand" "=0")
	(plus:SI (minus (match_dup 2) (const_int 4))
	         (match_dup 0)))
   (set (match_operand:SI 4 "register_operand" "=1")
	(plus:SI (match_dup 1)
		 (match_dup 2)))
   (clobber (match_scratch:SI 5 "=&r"))  ;; temp1
   (clobber (match_scratch:SI 6 "=&r"))] ;; temp2
  ""
  "* m32r_output_block_move (insn, operands); return \"\"; "
  [(set_attr "type"	"store8")
   (set_attr "length"	"72")]) ;; Maximum

;; PIC

/* When generating pic, we need to load the symbol offset into a register.
   So that the optimizer does not confuse this with a normal symbol load
   we use an unspec.  The offset will be loaded from a constant pool entry,
   since that is the only type of relocation we can use.  */

(define_insn "pic_load_addr"
  [(set (match_operand:SI 0 "register_operand" "=r")
        (unspec:SI [(match_operand 1 "" "")] UNSPEC_PIC_LOAD_ADDR))]
  "flag_pic"
  "ld24 %0,%#%1"
  [(set_attr "type" "int4")])

(define_insn "gotoff_load_addr"
  [(set (match_operand:SI 0 "register_operand" "=r")
        (unspec:SI [(match_operand 1 "" "")] UNSPEC_GOTOFF))]
  "flag_pic"
  "seth %0, %#shigh(%1@GOTOFF)\;add3 %0, %0, low(%1@GOTOFF)"
  [(set_attr "type" 	"int4")
   (set_attr "length"	"8")])

;; Load program counter insns.

(define_insn "get_pc"
  [(clobber (reg:SI 14))
   (set (match_operand 0 "register_operand" "=r,r")
        (unspec [(match_operand 1 "" "")] UNSPEC_GET_PC))
   (use (match_operand:SI 2 "immediate_operand" "W,i"))]
  "flag_pic"
  "@
   bl.s .+4\;seth %0,%#shigh(%1)\;add3 %0,%0,%#low(%1+4)\;add %0,lr
   bl.s .+4\;ld24 %0,%#%1\;add %0,lr"
  [(set_attr "length" "12,8")])

(define_expand "builtin_setjmp_receiver"
  [(label_ref (match_operand 0 "" ""))]
  "flag_pic"
  "
{
  m32r_load_pic_register ();
  DONE;
}")<|MERGE_RESOLUTION|>--- conflicted
+++ resolved
@@ -1,10 +1,6 @@
 ;; Machine description of the Renesas M32R cpu for GNU C compiler
 ;; Copyright (C) 1996, 1997, 1998, 1999, 2001, 2003, 2004, 2005,
-<<<<<<< HEAD
-;  2007, 2008 Free Software Foundation, Inc.
-=======
 ;  2007, 2008, 2009 Free Software Foundation, Inc.
->>>>>>> 42a9ba1d
 
 ;; This file is part of GCC.
 
