;; Machine description of the Renesas M32R cpu for GNU C compiler
;; Copyright (C) 1996, 1997, 1998, 1999, 2001, 2003, 2004, 2005,
;  2007 Free Software Foundation, Inc.

;; This file is part of GCC.

;; GCC is free software; you can redistribute it and/or modify it
;; under the terms of the GNU General Public License as published
;; by the Free Software Foundation; either version 3, or (at your
;; option) any later version.

;; GCC is distributed in the hope that it will be useful, but WITHOUT
;; ANY WARRANTY; without even the implied warranty of MERCHANTABILITY
;; or FITNESS FOR A PARTICULAR PURPOSE.  See the GNU General Public
;; License for more details.

;; You should have received a copy of the GNU General Public License
;; along with GCC; see the file COPYING3.  If not see
;; <http://www.gnu.org/licenses/>.

;; See file "rtl.def" for documentation on define_insn, match_*, et. al.

;; UNSPEC_VOLATILE usage
(define_constants
  [(UNSPECV_BLOCKAGE		0)
   (UNSPECV_FLUSH_ICACHE	1)])

;; UNSPEC usage
(define_constants
  [(UNSPEC_LOAD_SDA_BASE	2)
   (UNSPEC_SET_CBIT		3)
   (UNSPEC_PIC_LOAD_ADDR	4)
   (UNSPEC_GET_PC		5)
   (UNSPEC_GOTOFF		6)
   ])

;; Insn type.  Used to default other attribute values.
(define_attr "type"
  "int2,int4,load2,load4,load8,store2,store4,store8,shift2,shift4,mul2,div4,uncond_branch,branch,call,multi,misc"
  (const_string "misc"))

;; Length in bytes.
(define_attr "length" ""
  (cond [(eq_attr "type" "int2,load2,store2,shift2,mul2")
	 (const_int 2)

	 (eq_attr "type" "int4,load4,store4,shift4,div4")
	 (const_int 4)

	 (eq_attr "type" "multi")
	 (const_int 8)

	 (eq_attr "type" "uncond_branch,branch,call")
	 (const_int 4)]

	 (const_int 4)))

;; The length here is the length of a single asm.  Unfortunately it might be
;; 2 or 4 so we must allow for 4.  That's ok though.
(define_asm_attributes
  [(set_attr "length" "4")
   (set_attr "type" "multi")])

;; Whether an instruction is short (16-bit) or long (32-bit).
(define_attr "insn_size" "short,long"
  (if_then_else (eq_attr "type" "int2,load2,store2,shift2,mul2")
		(const_string "short")
		(const_string "long")))

;; The target CPU we're compiling for.
(define_attr "cpu" "m32r,m32r2,m32rx"
  (cond [(ne (symbol_ref "TARGET_M32RX") (const_int 0))
	     (const_string "m32rx")
	 (ne (symbol_ref "TARGET_M32R2") (const_int 0))
	     (const_string "m32r2")]
    (const_string "m32r")))

;; Defines the pipeline where an instruction can be executed on.
;; For the M32R, a short instruction can execute one of the two pipes.
;; For the M32Rx, the restrictions are modelled in the second
;;  condition of this attribute definition.
(define_attr "m32r_pipeline" "either,s,o,long"
  (cond [(and (eq_attr "cpu" "m32r")
	      (eq_attr "insn_size" "short"))
	     (const_string "either")
         (eq_attr "insn_size" "!short")
	     (const_string "long")]
	 (cond [(eq_attr "type" "int2")
		   (const_string "either")
	        (eq_attr "type" "load2,store2,shift2,uncond_branch,branch,call")
		   (const_string "o")
	        (eq_attr "type" "mul2")
		   (const_string "s")]
	 (const_string "long"))))

;; ::::::::::::::::::::
;; ::
;; :: Pipeline description
;; ::
;; ::::::::::::::::::::

;; This model is based on Chapter 2, Appendix 3 and Appendix 4 of the
;; "M32R-FPU Software Manual", Revision 1.01, plus additional information
;; obtained by our best friend and mine, Google.
;;
;; The pipeline is modelled as a fetch unit, and a core with a memory unit,
;; two execution units, where "fetch" models IF and D, "memory" for MEM1
;; and MEM2, and "EXEC" for E, E1, E2, EM, and EA.  Writeback and
;; bypasses are not modelled.
(define_automaton "m32r")

;; We pretend there are two short (16 bits) instruction fetchers.  The
;; "s" short fetcher cannot be reserved until the "o" short fetcher is
;; reserved.  Some instructions reserve both the left and right fetchers.
;; These fetch units are a hack to get GCC to better pack the instructions
;; for the M32Rx processor, which has two execution pipes.
;;
;; In reality there is only one decoder, which can decode either two 16-bit
;; instructions, or a single 32-bit instruction.
;;
;; Note, "fetch" models both the IF and the D pipeline stages.
;;
;; The m32rx core has two execution pipes.  We name them o_E and s_E.
;; In addition, there's a memory unit.

(define_cpu_unit "o_IF,s_IF,o_E,s_E,memory" "m32r")

;; Prevent the s pipe from being reserved before the o pipe.
(absence_set "s_IF" "o_IF")
(absence_set "s_E"  "o_E")

;; On the M32Rx, long instructions execute on both pipes, so reserve
;; both fetch slots and both pipes.
(define_reservation "long_IF" "o_IF+s_IF")
(define_reservation "long_E" "o_E+s_E")

;; ::::::::::::::::::::

;; Simple instructions do 4 stages: IF D E WB.  WB is not modelled.
;; Hence, ready latency is 1.
(define_insn_reservation "short_left" 1
  (and (eq_attr "m32r_pipeline" "o")
       (and (eq_attr "insn_size" "short")
	    (eq_attr "type" "!load2")))
  "o_IF,o_E")

(define_insn_reservation "short_right" 1
  (and (eq_attr "m32r_pipeline" "s")
       (and (eq_attr "insn_size" "short")
	    (eq_attr "type" "!load2")))
  "s_IF,s_E")

(define_insn_reservation "short_either" 1
  (and (eq_attr "m32r_pipeline" "either")
       (and (eq_attr "insn_size" "short")
	    (eq_attr "type" "!load2")))
  "o_IF|s_IF,o_E|s_E")

(define_insn_reservation "long_m32r" 1
  (and (eq_attr "cpu" "m32r")
       (and (eq_attr "insn_size" "long")
	    (eq_attr "type" "!load4,load8")))
  "long_IF,long_E")

(define_insn_reservation "long_m32rx" 2
  (and (eq_attr "m32r_pipeline" "long")
       (and (eq_attr "insn_size" "long")
	    (eq_attr "type" "!load4,load8")))
  "long_IF,long_E")

;; Load/store instructions do 6 stages: IF D E MEM1 MEM2 WB.
;; MEM1 may require more than one cycle depending on locality.  We
;; optimistically assume all memory is nearby, i.e. MEM1 takes only
;; one cycle.  Hence, ready latency is 3.

;; The M32Rx can do short load/store only on the left pipe.
(define_insn_reservation "short_load_left" 3
  (and (eq_attr "m32r_pipeline" "o")
       (and (eq_attr "insn_size" "short")
	    (eq_attr "type" "load2")))
  "o_IF,o_E,memory*2")

(define_insn_reservation "short_load" 3
  (and (eq_attr "m32r_pipeline" "either")
       (and (eq_attr "insn_size" "short")
	    (eq_attr "type" "load2")))
  "s_IF|o_IF,s_E|o_E,memory*2")

(define_insn_reservation "long_load" 3
  (and (eq_attr "cpu" "m32r")
       (and (eq_attr "insn_size" "long")
	    (eq_attr "type" "load4,load8")))
  "long_IF,long_E,memory*2")

(define_insn_reservation "long_load_m32rx" 3
  (and (eq_attr "m32r_pipeline" "long")
       (eq_attr "type" "load4,load8"))
  "long_IF,long_E,memory*2")


(include "predicates.md")
<<<<<<< HEAD
=======
(include "constraints.md")
>>>>>>> 60a98cce

;; Expand prologue as RTL
(define_expand "prologue"
  [(const_int 1)]
  ""
  "
{
  m32r_expand_prologue ();
  DONE;
}")

;; Expand epilogue as RTL
(define_expand "epilogue"
  [(return)]
  ""
  "
{
  m32r_expand_epilogue ();
  emit_jump_insn (gen_return_normal ());
  DONE;
}")

;; Move instructions.
;;
;; For QI and HI moves, the register must contain the full properly
;; sign-extended value.  nonzero_bits assumes this [otherwise
;; SHORT_IMMEDIATES_SIGN_EXTEND must be used, but the comment for it
;; says it's a kludge and the .md files should be fixed instead].

(define_expand "movqi"
  [(set (match_operand:QI 0 "general_operand" "")
	(match_operand:QI 1 "general_operand" ""))]
  ""
  "
{
  /* Fixup PIC cases.  */
  if (flag_pic)
    {
      if (symbolic_operand (operands[1], QImode))
        {
          if (reload_in_progress || reload_completed)
            operands[1] = m32r_legitimize_pic_address (operands[1], operands[0]);
          else
            operands[1] = m32r_legitimize_pic_address (operands[1], NULL_RTX);
        }
    }

  /* Everything except mem = const or mem = mem can be done easily.
     Objects in the small data area are handled too.  */

  if (GET_CODE (operands[0]) == MEM)
    operands[1] = force_reg (QImode, operands[1]);
}")

(define_insn "*movqi_insn"
  [(set (match_operand:QI 0 "move_dest_operand" "=r,r,r,r,r,T,m")
	(match_operand:QI 1 "move_src_operand" "r,I,JQR,T,m,r,r"))]
  "register_operand (operands[0], QImode) || register_operand (operands[1], QImode)"
  "@
   mv %0,%1
   ldi %0,%#%1
   ldi %0,%#%1
   ldub %0,%1
   ldub %0,%1
   stb %1,%0
   stb %1,%0"
  [(set_attr "type" "int2,int2,int4,load2,load4,store2,store4")
   (set_attr "length" "2,2,4,2,4,2,4")])

(define_expand "movhi"
  [(set (match_operand:HI 0 "general_operand" "")
	(match_operand:HI 1 "general_operand" ""))]
  ""
  "
{
  /* Fixup PIC cases.  */
  if (flag_pic)
    {
      if (symbolic_operand (operands[1], HImode))
        {
          if (reload_in_progress || reload_completed)
            operands[1] = m32r_legitimize_pic_address (operands[1], operands[0]);
          else
            operands[1] = m32r_legitimize_pic_address (operands[1], NULL_RTX);
        }
    }

  /* Everything except mem = const or mem = mem can be done easily.  */

  if (GET_CODE (operands[0]) == MEM)
    operands[1] = force_reg (HImode, operands[1]);
}")

(define_insn "*movhi_insn"
  [(set (match_operand:HI 0 "move_dest_operand" "=r,r,r,r,r,r,T,m")
	(match_operand:HI 1 "move_src_operand" "r,I,JQR,K,T,m,r,r"))]
  "register_operand (operands[0], HImode) || register_operand (operands[1], HImode)"
  "@
   mv %0,%1
   ldi %0,%#%1
   ldi %0,%#%1
   ld24 %0,%#%1
   lduh %0,%1
   lduh %0,%1
   sth %1,%0
   sth %1,%0"
  [(set_attr "type" "int2,int2,int4,int4,load2,load4,store2,store4")
   (set_attr "length" "2,2,4,4,2,4,2,4")])

(define_expand "movsi_push"
  [(set (mem:SI (pre_dec:SI (match_operand:SI 0 "register_operand" "")))
	(match_operand:SI 1 "register_operand" ""))]
  ""
  "")

(define_expand "movsi_pop"
  [(set (match_operand:SI 0 "register_operand" "")
	(mem:SI (post_inc:SI (match_operand:SI 1 "register_operand" ""))))]
  ""
  "")

(define_expand "movsi"
  [(set (match_operand:SI 0 "general_operand" "")
	(match_operand:SI 1 "general_operand" ""))]
  ""
  "
{
  /* Fixup PIC cases.  */
  if (flag_pic)
    {
      if (symbolic_operand (operands[1], SImode))
        {
          if (reload_in_progress || reload_completed)
            operands[1] = m32r_legitimize_pic_address (operands[1], operands[0]);
          else
            operands[1] = m32r_legitimize_pic_address (operands[1], NULL_RTX);
        }
    }

  /* Everything except mem = const or mem = mem can be done easily.  */

  if (GET_CODE (operands[0]) == MEM)
    operands[1] = force_reg (SImode, operands[1]);

  /* Small Data Area reference?  */
  if (small_data_operand (operands[1], SImode))
    {
      emit_insn (gen_movsi_sda (operands[0], operands[1]));
      DONE;
    }

  /* If medium or large code model, symbols have to be loaded with
     seth/add3.  */
  if (addr32_operand (operands[1], SImode))
    {
      emit_insn (gen_movsi_addr32 (operands[0], operands[1]));
      DONE;
    }
}")

;; ??? Do we need a const_double constraint here for large unsigned values?
(define_insn "*movsi_insn"
  [(set (match_operand:SI 0 "move_dest_operand" "=r,r,r,r,r,r,r,r,r,T,S,m")
	(match_operand:SI 1 "move_src_operand" "r,I,J,MQ,L,n,T,U,m,r,r,r"))]
  "register_operand (operands[0], SImode) || register_operand (operands[1], SImode)"
  "*
{
  if (GET_CODE (operands[0]) == REG || GET_CODE (operands[1]) == SUBREG)
    {
      switch (GET_CODE (operands[1]))
	{
	  HOST_WIDE_INT value;

	  default:
	    break;

	  case REG:
	  case SUBREG:
	    return \"mv %0,%1\";

	  case MEM:
	    if (GET_CODE (XEXP (operands[1], 0)) == POST_INC
		&& XEXP (XEXP (operands[1], 0), 0) == stack_pointer_rtx)
	      return \"pop %0\";

	    return \"ld %0,%1\";

	  case CONST_INT:
	    if (satisfies_constraint_J (operands[1]))
	      return \"ldi %0,%#%1\\t; %X1\";

	    if (satisfies_constraint_M (operands[1]))
	      return \"ld24 %0,%#%1\\t; %X1\";

	    if (satisfies_constraint_L (operands[1]))
	      return \"seth %0,%#%T1\\t; %X1\";

	    return \"#\";

	  case CONST:
	  case SYMBOL_REF:
	  case LABEL_REF:
	    if (TARGET_ADDR24)
	      return \"ld24 %0,%#%1\";

	    return \"#\";
	}
    }

  else if (GET_CODE (operands[0]) == MEM
	   && (GET_CODE (operands[1]) == REG || GET_CODE (operands[1]) == SUBREG))
    {
      if (GET_CODE (XEXP (operands[0], 0)) == PRE_DEC
	  && XEXP (XEXP (operands[0], 0), 0) == stack_pointer_rtx)
	return \"push %1\";

      return \"st %1,%0\";
    }

  gcc_unreachable ();
}"
  [(set_attr "type" "int2,int2,int4,int4,int4,multi,load2,load2,load4,store2,store2,store4")
   (set_attr "length" "2,2,4,4,4,8,2,2,4,2,2,4")])

; Try to use a four byte / two byte pair for constants not loadable with
; ldi, ld24, seth.

(define_split
 [(set (match_operand:SI 0 "register_operand" "")
       (match_operand:SI 1 "two_insn_const_operand" ""))]
  ""
  [(set (match_dup 0) (match_dup 2))
   (set (match_dup 0) (ior:SI (match_dup 0) (match_dup 3)))]
  "
{
  unsigned HOST_WIDE_INT val = INTVAL (operands[1]);
  unsigned HOST_WIDE_INT tmp;
  int shift;

  /* In all cases we will emit two instructions.  However we try to
     use 2 byte instructions wherever possible.  We can assume the
     constant isn't loadable with any of ldi, ld24, or seth.  */

  /* See if we can load a 24-bit unsigned value and invert it.  */
  if (UINT24_P (~ val))
    {
      emit_insn (gen_movsi (operands[0], GEN_INT (~ val)));
      emit_insn (gen_one_cmplsi2 (operands[0], operands[0]));
      DONE;
    }

  /* See if we can load a 24-bit unsigned value and shift it into place.
     0x01fffffe is just beyond ld24's range.  */
  for (shift = 1, tmp = 0x01fffffe;
       shift < 8;
       ++shift, tmp <<= 1)
    {
      if ((val & ~tmp) == 0)
	{
	  emit_insn (gen_movsi (operands[0], GEN_INT (val >> shift)));
	  emit_insn (gen_ashlsi3 (operands[0], operands[0], GEN_INT (shift)));
	  DONE;
	}
    }

  /* Can't use any two byte insn, fall back to seth/or3.  Use ~0xffff instead
     of 0xffff0000, since the later fails on a 64-bit host.  */
  operands[2] = GEN_INT ((val) & ~0xffff);
  operands[3] = GEN_INT ((val) & 0xffff);
}")

(define_split
  [(set (match_operand:SI 0 "register_operand" "")
	(match_operand:SI 1 "seth_add3_operand" ""))]
  "TARGET_ADDR32"
  [(set (match_dup 0)
	(high:SI (match_dup 1)))
   (set (match_dup 0)
	(lo_sum:SI (match_dup 0)
		   (match_dup 1)))]
  "")

;; Small data area support.
;; The address of _SDA_BASE_ is loaded into a register and all objects in
;; the small data area are indexed off that.  This is done for each reference
;; but cse will clean things up for us.  We let the compiler choose the
;; register to use so we needn't allocate (and maybe even fix) a special
;; register to use.  Since the load and store insns have a 16-bit offset the
;; total size of the data area can be 64K.  However, if the data area lives
;; above 16M (24 bits), _SDA_BASE_ will have to be loaded with seth/add3 which
;; would then yield 3 instructions to reference an object [though there would
;; be no net loss if two or more objects were referenced].  The 3 insns can be
;; reduced back to 2 if the size of the small data area were reduced to 32K
;; [then seth + ld/st would work for any object in the area].  Doing this
;; would require special handling of _SDA_BASE_ (its value would be
;; (.sdata + 32K) & 0xffff0000) and reloc computations would be different
;; [I think].  What to do about this is deferred until later and for now we
;; require .sdata to be in the first 16M.

(define_expand "movsi_sda"
  [(set (match_dup 2)
	(unspec:SI [(const_int 0)] UNSPEC_LOAD_SDA_BASE))
   (set (match_operand:SI 0 "register_operand" "")
	(lo_sum:SI (match_dup 2)
		   (match_operand:SI 1 "small_data_operand" "")))]
  ""
  "
{
  if (reload_in_progress || reload_completed)
    operands[2] = operands[0];
  else
    operands[2] = gen_reg_rtx (SImode);
}")

(define_insn "*load_sda_base_32"
  [(set (match_operand:SI 0 "register_operand" "=r")
	(unspec:SI [(const_int 0)] UNSPEC_LOAD_SDA_BASE))]
  "TARGET_ADDR32"
  "seth %0,%#shigh(_SDA_BASE_)\;add3 %0,%0,%#low(_SDA_BASE_)"
  [(set_attr "type" "multi")
   (set_attr "length" "8")])

(define_insn "*load_sda_base"
  [(set (match_operand:SI 0 "register_operand" "=r")
	(unspec:SI [(const_int 0)] UNSPEC_LOAD_SDA_BASE))]
  ""
  "ld24 %0,#_SDA_BASE_"
  [(set_attr "type" "int4")
   (set_attr "length" "4")])

;; 32-bit address support.

(define_expand "movsi_addr32"
  [(set (match_dup 2)
	; addr32_operand isn't used because it's too restrictive,
	; seth_add3_operand is more general and thus safer.
	(high:SI (match_operand:SI 1 "seth_add3_operand" "")))
   (set (match_operand:SI 0 "register_operand" "")
	(lo_sum:SI (match_dup 2) (match_dup 1)))]
  ""
  "
{
  if (reload_in_progress || reload_completed)
    operands[2] = operands[0];
  else
    operands[2] = gen_reg_rtx (SImode);
}")

(define_insn "set_hi_si"
  [(set (match_operand:SI 0 "register_operand" "=r")
	(high:SI (match_operand 1 "symbolic_operand" "")))]
  ""
  "seth %0,%#shigh(%1)"
  [(set_attr "type" "int4")
   (set_attr "length" "4")])

(define_insn "lo_sum_si"
  [(set (match_operand:SI 0 "register_operand" "=r")
	(lo_sum:SI (match_operand:SI 1 "register_operand" "r")
		   (match_operand:SI 2 "immediate_operand" "in")))]
  ""
  "add3 %0,%1,%#%B2"
  [(set_attr "type" "int4")
   (set_attr "length" "4")])

(define_expand "movdi"
  [(set (match_operand:DI 0 "general_operand" "")
	(match_operand:DI 1 "general_operand" ""))]
  ""
  "
{
  /* Fixup PIC cases.  */
  if (flag_pic)
    {
      if (symbolic_operand (operands[1], DImode))
        {
          if (reload_in_progress || reload_completed)
            operands[1] = m32r_legitimize_pic_address (operands[1], operands[0]);
          else
            operands[1] = m32r_legitimize_pic_address (operands[1], NULL_RTX);
        }
    }

  /* Everything except mem = const or mem = mem can be done easily.  */

  if (GET_CODE (operands[0]) == MEM)
    operands[1] = force_reg (DImode, operands[1]);
}")

(define_insn "*movdi_insn"
  [(set (match_operand:DI 0 "move_dest_operand" "=r,r,r,r,m")
	(match_operand:DI 1 "move_double_src_operand" "r,nG,F,m,r"))]
  "register_operand (operands[0], DImode) || register_operand (operands[1], DImode)"
  "#"
  [(set_attr "type" "multi,multi,multi,load8,store8")
   (set_attr "length" "4,4,16,6,6")])

(define_split
  [(set (match_operand:DI 0 "move_dest_operand" "")
	(match_operand:DI 1 "move_double_src_operand" ""))]
  "reload_completed"
  [(match_dup 2)]
  "operands[2] = gen_split_move_double (operands);")

;; Floating point move insns.

(define_expand "movsf"
  [(set (match_operand:SF 0 "general_operand" "")
	(match_operand:SF 1 "general_operand" ""))]
  ""
  "
{
  /* Fixup PIC cases.  */
  if (flag_pic)
    {
      if (symbolic_operand (operands[1], SFmode))
        {
          if (reload_in_progress || reload_completed)
            operands[1] = m32r_legitimize_pic_address (operands[1], operands[0]);
          else
            operands[1] = m32r_legitimize_pic_address (operands[1], NULL_RTX);
        }
    }

  /* Everything except mem = const or mem = mem can be done easily.  */

  if (GET_CODE (operands[0]) == MEM)
    operands[1] = force_reg (SFmode, operands[1]);
}")

(define_insn "*movsf_insn"
  [(set (match_operand:SF 0 "move_dest_operand" "=r,r,r,r,r,T,S,m")
	(match_operand:SF 1 "move_src_operand" "r,F,U,S,m,r,r,r"))]
  "register_operand (operands[0], SFmode) || register_operand (operands[1], SFmode)"
  "@
   mv %0,%1
   #
   ld %0,%1
   ld %0,%1
   ld %0,%1
   st %1,%0
   st %1,%0
   st %1,%0"
  ;; ??? Length of alternative 1 is either 2, 4 or 8.
  [(set_attr "type" "int2,multi,load2,load2,load4,store2,store2,store4")
   (set_attr "length" "2,8,2,2,4,2,2,4")])

(define_split
  [(set (match_operand:SF 0 "register_operand" "")
	(match_operand:SF 1 "const_double_operand" ""))]
  "reload_completed"
  [(set (match_dup 2) (match_dup 3))]
  "
{
  operands[2] = operand_subword (operands[0], 0, 0, SFmode);
  operands[3] = operand_subword (operands[1], 0, 0, SFmode);
}")

(define_expand "movdf"
  [(set (match_operand:DF 0 "general_operand" "")
	(match_operand:DF 1 "general_operand" ""))]
  ""
  "
{
  /* Fixup PIC cases.  */
  if (flag_pic)
    {
      if (symbolic_operand (operands[1], DFmode))
        {
          if (reload_in_progress || reload_completed)
            operands[1] = m32r_legitimize_pic_address (operands[1], operands[0]);
          else
            operands[1] = m32r_legitimize_pic_address (operands[1], NULL_RTX);
        }
    }

  /* Everything except mem = const or mem = mem can be done easily.  */

  if (GET_CODE (operands[0]) == MEM)
    operands[1] = force_reg (DFmode, operands[1]);
}")

(define_insn "*movdf_insn"
  [(set (match_operand:DF 0 "move_dest_operand" "=r,r,r,m")
	(match_operand:DF 1 "move_double_src_operand" "r,F,m,r"))]
  "register_operand (operands[0], DFmode) || register_operand (operands[1], DFmode)"
  "#"
  [(set_attr "type" "multi,multi,load8,store8")
   (set_attr "length" "4,16,6,6")])

(define_split
  [(set (match_operand:DF 0 "move_dest_operand" "")
	(match_operand:DF 1 "move_double_src_operand" ""))]
  "reload_completed"
  [(match_dup 2)]
  "operands[2] = gen_split_move_double (operands);")

;; Zero extension instructions.

(define_insn "zero_extendqihi2"
  [(set (match_operand:HI 0 "register_operand" "=r,r,r")
	(zero_extend:HI (match_operand:QI 1 "extend_operand" "r,T,m")))]
  ""
  "@
   and3 %0,%1,%#255
   ldub %0,%1
   ldub %0,%1"
  [(set_attr "type" "int4,load2,load4")
   (set_attr "length" "4,2,4")])

(define_insn "zero_extendqisi2"
  [(set (match_operand:SI 0 "register_operand" "=r,r,r")
	(zero_extend:SI (match_operand:QI 1 "extend_operand" "r,T,m")))]
  ""
  "@
   and3 %0,%1,%#255
   ldub %0,%1
   ldub %0,%1"
  [(set_attr "type" "int4,load2,load4")
   (set_attr "length" "4,2,4")])

(define_insn "zero_extendhisi2"
  [(set (match_operand:SI 0 "register_operand" "=r,r,r")
	(zero_extend:SI (match_operand:HI 1 "extend_operand" "r,T,m")))]
  ""
  "@
   and3 %0,%1,%#65535
   lduh %0,%1
   lduh %0,%1"
  [(set_attr "type" "int4,load2,load4")
   (set_attr "length" "4,2,4")])

;; Signed conversions from a smaller integer to a larger integer
(define_insn "extendqihi2"
  [(set (match_operand:HI 0 "register_operand" "=r,r,r")
	(sign_extend:HI (match_operand:QI 1 "extend_operand" "0,T,m")))]
  ""
  "@
    #
    ldb %0,%1
    ldb %0,%1"
  [(set_attr "type" "multi,load2,load4")
   (set_attr "length" "2,2,4")])

(define_split
  [(set (match_operand:HI 0 "register_operand" "")
	(sign_extend:HI (match_operand:QI 1 "register_operand" "")))]
  "reload_completed"
  [(match_dup 2)
   (match_dup 3)]
  "
{
  rtx op0   = gen_lowpart (SImode, operands[0]);
  rtx shift = GEN_INT (24);

  operands[2] = gen_ashlsi3 (op0, op0, shift);
  operands[3] = gen_ashrsi3 (op0, op0, shift);
}")

(define_insn "extendqisi2"
  [(set (match_operand:SI 0 "register_operand" "=r,r,r")
	(sign_extend:SI (match_operand:QI 1 "extend_operand" "0,T,m")))]
  ""
  "@
    #
    ldb %0,%1
    ldb %0,%1"
  [(set_attr "type" "multi,load2,load4")
   (set_attr "length" "4,2,4")])

(define_split
  [(set (match_operand:SI 0 "register_operand" "")
	(sign_extend:SI (match_operand:QI 1 "register_operand" "")))]
  "reload_completed"
  [(match_dup 2)
   (match_dup 3)]
  "
{
  rtx shift = GEN_INT (24);

  operands[2] = gen_ashlsi3 (operands[0], operands[0], shift);
  operands[3] = gen_ashrsi3 (operands[0], operands[0], shift);
}")

(define_insn "extendhisi2"
  [(set (match_operand:SI 0 "register_operand" "=r,r,r")
	(sign_extend:SI (match_operand:HI 1 "extend_operand" "0,T,m")))]
  ""
  "@
    #
    ldh %0,%1
    ldh %0,%1"
  [(set_attr "type" "multi,load2,load4")
   (set_attr "length" "4,2,4")])

(define_split
  [(set (match_operand:SI 0 "register_operand" "")
	(sign_extend:SI (match_operand:HI 1 "register_operand" "")))]
  "reload_completed"
  [(match_dup 2)
   (match_dup 3)]
  "
{
  rtx shift = GEN_INT (16);

  operands[2] = gen_ashlsi3 (operands[0], operands[0], shift);
  operands[3] = gen_ashrsi3 (operands[0], operands[0], shift);
}")

;; Arithmetic instructions.

; ??? Adding an alternative to split add3 of small constants into two
; insns yields better instruction packing but slower code.  Adds of small
; values is done a lot.

(define_insn "addsi3"
  [(set (match_operand:SI 0 "register_operand" "=r,r,r")
	(plus:SI (match_operand:SI 1 "register_operand" "%0,0,r")
		 (match_operand:SI 2 "nonmemory_operand" "r,I,J")))]
  ""
  "@
   add %0,%2
   addi %0,%#%2
   add3 %0,%1,%#%2"
  [(set_attr "type" "int2,int2,int4")
   (set_attr "length" "2,2,4")])

;(define_split
;  [(set (match_operand:SI 0 "register_operand" "")
;	(plus:SI (match_operand:SI 1 "register_operand" "")
;		 (match_operand:SI 2 "int8_operand" "")))]
;  "reload_completed
;   && REGNO (operands[0]) != REGNO (operands[1])
;   && satisfies_constraint_I (operands[2])
;   && INTVAL (operands[2]) != 0"
;  [(set (match_dup 0) (match_dup 1))
;   (set (match_dup 0) (plus:SI (match_dup 0) (match_dup 2)))]
;  "")

(define_insn "adddi3"
  [(set (match_operand:DI 0 "register_operand" "=r")
	(plus:DI (match_operand:DI 1 "register_operand" "%0")
		 (match_operand:DI 2 "register_operand" "r")))
   (clobber (reg:CC 17))]
  ""
  "#"
  [(set_attr "type" "multi")
   (set_attr "length" "6")])

;; ??? The cmp clears the condition bit.  Can we speed up somehow?
(define_split
  [(set (match_operand:DI 0 "register_operand" "")
	(plus:DI (match_operand:DI 1 "register_operand" "")
		 (match_operand:DI 2 "register_operand" "")))
   (clobber (reg:CC 17))]
  "reload_completed"
  [(parallel [(set (reg:CC 17)
		   (const_int 0))
	      (use (match_dup 4))])
   (parallel [(set (match_dup 4)
		   (plus:SI (match_dup 4)
			    (plus:SI (match_dup 5)
				     (ne:SI (reg:CC 17) (const_int 0)))))
	      (set (reg:CC 17)
		   (unspec:CC [(const_int 0)] UNSPEC_SET_CBIT))])
   (parallel [(set (match_dup 6)
		   (plus:SI (match_dup 6)
			    (plus:SI (match_dup 7)
				     (ne:SI (reg:CC 17) (const_int 0)))))
	      (set (reg:CC 17)
		   (unspec:CC [(const_int 0)] UNSPEC_SET_CBIT))])]
  "
{
  operands[4] = operand_subword (operands[0], (WORDS_BIG_ENDIAN != 0), 0, DImode);
  operands[5] = operand_subword (operands[2], (WORDS_BIG_ENDIAN != 0), 0, DImode);
  operands[6] = operand_subword (operands[0], (WORDS_BIG_ENDIAN == 0), 0, DImode);
  operands[7] = operand_subword (operands[2], (WORDS_BIG_ENDIAN == 0), 0, DImode);
}")

(define_insn "*clear_c"
  [(set (reg:CC 17)
	(const_int 0))
   (use (match_operand:SI 0 "register_operand" "r"))]
  ""
  "cmp %0,%0"
  [(set_attr "type" "int2")
   (set_attr "length" "2")])

(define_insn "*add_carry"
  [(set (match_operand:SI 0 "register_operand" "=r")
	(plus:SI (match_operand:SI 1 "register_operand" "%0")
		 (plus:SI (match_operand:SI 2 "register_operand" "r")
			  (ne:SI (reg:CC 17) (const_int 0)))))
   (set (reg:CC 17)
	(unspec:CC [(const_int 0)] UNSPEC_SET_CBIT))]
  ""
  "addx %0,%2"
  [(set_attr "type" "int2")
   (set_attr "length" "2")])

(define_insn "subsi3"
  [(set (match_operand:SI 0 "register_operand" "=r")
	(minus:SI (match_operand:SI 1 "register_operand" "0")
		  (match_operand:SI 2 "register_operand" "r")))]
  ""
  "sub %0,%2"
  [(set_attr "type" "int2")
   (set_attr "length" "2")])

(define_insn "subdi3"
  [(set (match_operand:DI 0 "register_operand" "=r")
	(minus:DI (match_operand:DI 1 "register_operand" "0")
		  (match_operand:DI 2 "register_operand" "r")))
   (clobber (reg:CC 17))]
  ""
  "#"
  [(set_attr "type" "multi")
   (set_attr "length" "6")])

;; ??? The cmp clears the condition bit.  Can we speed up somehow?
(define_split
  [(set (match_operand:DI 0 "register_operand" "")
	(minus:DI (match_operand:DI 1 "register_operand" "")
		  (match_operand:DI 2 "register_operand" "")))
   (clobber (reg:CC 17))]
  "reload_completed"
  [(parallel [(set (reg:CC 17)
		   (const_int 0))
	      (use (match_dup 4))])
   (parallel [(set (match_dup 4)
		   (minus:SI (match_dup 4)
			     (minus:SI (match_dup 5)
				       (ne:SI (reg:CC 17) (const_int 0)))))
	      (set (reg:CC 17)
		   (unspec:CC [(const_int 0)] UNSPEC_SET_CBIT))])
   (parallel [(set (match_dup 6)
		   (minus:SI (match_dup 6)
			     (minus:SI (match_dup 7)
				       (ne:SI (reg:CC 17) (const_int 0)))))
	      (set (reg:CC 17)
		   (unspec:CC [(const_int 0)] UNSPEC_SET_CBIT))])]
  "
{
  operands[4] = operand_subword (operands[0], (WORDS_BIG_ENDIAN != 0), 0, DImode);
  operands[5] = operand_subword (operands[2], (WORDS_BIG_ENDIAN != 0), 0, DImode);
  operands[6] = operand_subword (operands[0], (WORDS_BIG_ENDIAN == 0), 0, DImode);
  operands[7] = operand_subword (operands[2], (WORDS_BIG_ENDIAN == 0), 0, DImode);
}")

(define_insn "*sub_carry"
  [(set (match_operand:SI 0 "register_operand" "=r")
	(minus:SI (match_operand:SI 1 "register_operand" "%0")
		  (minus:SI (match_operand:SI 2 "register_operand" "r")
			    (ne:SI (reg:CC 17) (const_int 0)))))
   (set (reg:CC 17)
	(unspec:CC [(const_int 0)] UNSPEC_SET_CBIT))]
  ""
  "subx %0,%2"
  [(set_attr "type" "int2")
   (set_attr "length" "2")])

; Multiply/Divide instructions.

(define_insn "mulhisi3"
  [(set (match_operand:SI 0 "register_operand" "=r")
	(mult:SI (sign_extend:SI (match_operand:HI 1 "register_operand" "r"))
		 (sign_extend:SI (match_operand:HI 2 "register_operand" "r"))))]
  ""
  "mullo %1,%2\;mvfacmi %0"
  [(set_attr "type" "multi")
   (set_attr "length" "4")])

(define_insn "mulsi3"
  [(set (match_operand:SI 0 "register_operand" "=r")
	(mult:SI (match_operand:SI 1 "register_operand" "%0")
		 (match_operand:SI 2 "register_operand" "r")))]
  ""
  "mul %0,%2"
  [(set_attr "type" "mul2")
   (set_attr "length" "2")])

(define_insn "divsi3"
  [(set (match_operand:SI 0 "register_operand" "=r")
	(div:SI (match_operand:SI 1 "register_operand" "0")
		(match_operand:SI 2 "register_operand" "r")))]
  ""
  "div %0,%2"
  [(set_attr "type" "div4")
   (set_attr "length" "4")])

(define_insn "udivsi3"
  [(set (match_operand:SI 0 "register_operand" "=r")
	(udiv:SI (match_operand:SI 1 "register_operand" "0")
		 (match_operand:SI 2 "register_operand" "r")))]
  ""
  "divu %0,%2"
  [(set_attr "type" "div4")
   (set_attr "length" "4")])

(define_insn "modsi3"
  [(set (match_operand:SI 0 "register_operand" "=r")
	(mod:SI (match_operand:SI 1 "register_operand" "0")
		(match_operand:SI 2 "register_operand" "r")))]
  ""
  "rem %0,%2"
  [(set_attr "type" "div4")
   (set_attr "length" "4")])

(define_insn "umodsi3"
  [(set (match_operand:SI 0 "register_operand" "=r")
	(umod:SI (match_operand:SI 1 "register_operand" "0")
		 (match_operand:SI 2 "register_operand" "r")))]
  ""
  "remu %0,%2"
  [(set_attr "type" "div4")
   (set_attr "length" "4")])

;; Boolean instructions.
;;
;; We don't define the DImode versions as expand_binop does a good enough job.
;; And if it doesn't it should be fixed.

(define_insn "andsi3"
  [(set (match_operand:SI 0 "register_operand" "=r,r")
	(and:SI (match_operand:SI 1 "register_operand" "%0,r")
		(match_operand:SI 2 "reg_or_uint16_operand" "r,K")))]
  ""
  "*
{
  /* If we are worried about space, see if we can break this up into two
     short instructions, which might eliminate a NOP being inserted.  */
  if (optimize_size
      && m32r_not_same_reg (operands[0], operands[1])
      && satisfies_constraint_I (operands[2]))
    return \"#\";

  else if (GET_CODE (operands[2]) == CONST_INT)
    return \"and3 %0,%1,%#%X2\";

  return \"and %0,%2\";
}"
  [(set_attr "type" "int2,int4")
   (set_attr "length" "2,4")])

(define_split
  [(set (match_operand:SI 0 "register_operand" "")
	(and:SI (match_operand:SI 1 "register_operand" "")
		(match_operand:SI 2 "int8_operand" "")))]
  "optimize_size && m32r_not_same_reg (operands[0], operands[1])"
  [(set (match_dup 0) (match_dup 2))
   (set (match_dup 0) (and:SI (match_dup 0) (match_dup 1)))]
  "")

(define_insn "iorsi3"
  [(set (match_operand:SI 0 "register_operand" "=r,r")
	(ior:SI (match_operand:SI 1 "register_operand" "%0,r")
		(match_operand:SI 2 "reg_or_uint16_operand" "r,K")))]
  ""
  "*
{
  /* If we are worried about space, see if we can break this up into two
     short instructions, which might eliminate a NOP being inserted.  */
  if (optimize_size
      && m32r_not_same_reg (operands[0], operands[1])
      && satisfies_constraint_I (operands[2]))
    return \"#\";

  else if (GET_CODE (operands[2]) == CONST_INT)
    return \"or3 %0,%1,%#%X2\";

  return \"or %0,%2\";
}"
  [(set_attr "type" "int2,int4")
   (set_attr "length" "2,4")])

(define_split
  [(set (match_operand:SI 0 "register_operand" "")
	(ior:SI (match_operand:SI 1 "register_operand" "")
		(match_operand:SI 2 "int8_operand" "")))]
  "optimize_size && m32r_not_same_reg (operands[0], operands[1])"
  [(set (match_dup 0) (match_dup 2))
   (set (match_dup 0) (ior:SI (match_dup 0) (match_dup 1)))]
  "")

(define_insn "xorsi3"
  [(set (match_operand:SI 0 "register_operand" "=r,r")
	(xor:SI (match_operand:SI 1 "register_operand" "%0,r")
		(match_operand:SI 2 "reg_or_uint16_operand" "r,K")))]
  ""
  "*
{
  /* If we are worried about space, see if we can break this up into two
     short instructions, which might eliminate a NOP being inserted.  */
  if (optimize_size
      && m32r_not_same_reg (operands[0], operands[1])
      && satisfies_constraint_I (operands[2]))
    return \"#\";

  else if (GET_CODE (operands[2]) == CONST_INT)
    return \"xor3 %0,%1,%#%X2\";

  return \"xor %0,%2\";
}"
  [(set_attr "type" "int2,int4")
   (set_attr "length" "2,4")])

(define_split
  [(set (match_operand:SI 0 "register_operand" "")
	(xor:SI (match_operand:SI 1 "register_operand" "")
		(match_operand:SI 2 "int8_operand" "")))]
  "optimize_size && m32r_not_same_reg (operands[0], operands[1])"
  [(set (match_dup 0) (match_dup 2))
   (set (match_dup 0) (xor:SI (match_dup 0) (match_dup 1)))]
  "")

(define_insn "negsi2"
  [(set (match_operand:SI 0 "register_operand" "=r")
	(neg:SI (match_operand:SI 1 "register_operand" "r")))]
  ""
  "neg %0,%1"
  [(set_attr "type" "int2")
   (set_attr "length" "2")])

(define_insn "one_cmplsi2"
  [(set (match_operand:SI 0 "register_operand" "=r")
	(not:SI (match_operand:SI 1 "register_operand" "r")))]
  ""
  "not %0,%1"
  [(set_attr "type" "int2")
   (set_attr "length" "2")])

;; Shift instructions.

(define_insn "ashlsi3"
  [(set (match_operand:SI 0 "register_operand" "=r,r,r")
	(ashift:SI (match_operand:SI 1 "register_operand" "0,0,r")
		   (match_operand:SI 2 "reg_or_uint16_operand" "r,O,K")))]
  ""
  "@
   sll %0,%2
   slli %0,%#%2
   sll3 %0,%1,%#%2"
  [(set_attr "type" "shift2,shift2,shift4")
   (set_attr "length" "2,2,4")])

(define_insn "ashrsi3"
  [(set (match_operand:SI 0 "register_operand" "=r,r,r")
	(ashiftrt:SI (match_operand:SI 1 "register_operand" "0,0,r")
		     (match_operand:SI 2 "reg_or_uint16_operand" "r,O,K")))]
  ""
  "@
   sra %0,%2
   srai %0,%#%2
   sra3 %0,%1,%#%2"
  [(set_attr "type" "shift2,shift2,shift4")
   (set_attr "length" "2,2,4")])

(define_insn "lshrsi3"
  [(set (match_operand:SI 0 "register_operand" "=r,r,r")
	(lshiftrt:SI (match_operand:SI 1 "register_operand" "0,0,r")
		     (match_operand:SI 2 "reg_or_uint16_operand" "r,O,K")))]
  ""
  "@
   srl %0,%2
   srli %0,%#%2
   srl3 %0,%1,%#%2"
  [(set_attr "type" "shift2,shift2,shift4")
   (set_attr "length" "2,2,4")])

;; Compare instructions.
;; This controls RTL generation and register allocation.

;; We generate RTL for comparisons and branches by having the cmpxx
;; patterns store away the operands.  Then the bcc patterns
;; emit RTL for both the compare and the branch.
;;
;; On the m32r it is more efficient to use the bxxz instructions and
;; thus merge the compare and branch into one instruction, so they are
;; preferred.

(define_expand "cmpsi"
  [(set (reg:CC 17)
	(compare:CC (match_operand:SI 0 "register_operand" "")
		    (match_operand:SI 1 "reg_or_cmp_int16_operand" "")))]
  ""
  "
{
  m32r_compare_op0 = operands[0];
  m32r_compare_op1 = operands[1];
  DONE;
}")

(define_insn "cmp_eqsi_zero_insn"
  [(set (reg:CC 17)
        (eq:CC (match_operand:SI 0 "register_operand" "r,r")
               (match_operand:SI 1 "reg_or_zero_operand" "r,P")))]
  "TARGET_M32RX || TARGET_M32R2"
  "@
   cmpeq %0, %1
   cmpz  %0"
  [(set_attr "type" "int4")
   (set_attr "length" "4")])

;; The cmp_xxx_insn patterns set the condition bit to the result of the
;; comparison.  There isn't a "compare equal" instruction so cmp_eqsi_insn
;; is quite inefficient.  However, it is rarely used.

(define_insn "cmp_eqsi_insn"
  [(set (reg:CC 17)
        (eq:CC (match_operand:SI 0 "register_operand" "r,r")
               (match_operand:SI 1 "reg_or_cmp_int16_operand" "r,P")))
   (clobber (match_scratch:SI 2 "=&r,&r"))]
  ""
  "*
{
  if (which_alternative == 0)
    {
         return \"mv %2,%0\;sub %2,%1\;cmpui %2,#1\";
    }
  else
    {
        if (INTVAL (operands [1]) == 0)
          return \"cmpui %0, #1\";
        else if (REGNO (operands [2]) == REGNO (operands [0]))
          return \"addi %0,%#%N1\;cmpui %2,#1\";
        else
          return \"add3 %2,%0,%#%N1\;cmpui %2,#1\";
    }
}"
  [(set_attr "type" "multi,multi")
   (set_attr "length" "8,8")])

(define_insn "cmp_ltsi_insn"
  [(set (reg:CC 17)
        (lt:CC (match_operand:SI 0 "register_operand" "r,r")
               (match_operand:SI 1 "reg_or_int16_operand" "r,J")))]
  ""
  "@
   cmp %0,%1
   cmpi %0,%#%1"
  [(set_attr "type" "int2,int4")
   (set_attr "length" "2,4")])

(define_insn "cmp_ltusi_insn"
  [(set (reg:CC 17)
        (ltu:CC (match_operand:SI 0 "register_operand" "r,r")
                (match_operand:SI 1 "reg_or_int16_operand" "r,J")))]
  ""
  "@
   cmpu %0,%1
   cmpui %0,%#%1"
  [(set_attr "type" "int2,int4")
   (set_attr "length" "2,4")])

;; These control RTL generation for conditional jump insns.

(define_expand "beq"
  [(set (pc)
	(if_then_else (match_dup 1)
		      (label_ref (match_operand 0 "" ""))
		      (pc)))]
  ""
  "
{
  operands[1] = gen_compare (EQ, m32r_compare_op0, m32r_compare_op1, FALSE);
}")

(define_expand "bne"
  [(set (pc)
	(if_then_else (match_dup 1)
		      (label_ref (match_operand 0 "" ""))
		      (pc)))]
  ""
  "
{
  operands[1] = gen_compare (NE, m32r_compare_op0, m32r_compare_op1, FALSE);
}")

(define_expand "bgt"
  [(set (pc)
	(if_then_else (match_dup 1)
		      (label_ref (match_operand 0 "" ""))
		      (pc)))]
  ""
  "
{
  operands[1] = gen_compare (GT, m32r_compare_op0, m32r_compare_op1, FALSE);
}")

(define_expand "ble"
  [(set (pc)
	(if_then_else (match_dup 1)
		      (label_ref (match_operand 0 "" ""))
		      (pc)))]
  ""
  "
{
  operands[1] = gen_compare (LE, m32r_compare_op0, m32r_compare_op1, FALSE);
}")

(define_expand "bge"
  [(set (pc)
	(if_then_else (match_dup 1)
		      (label_ref (match_operand 0 "" ""))
		      (pc)))]
  ""
  "
{
  operands[1] = gen_compare (GE, m32r_compare_op0, m32r_compare_op1, FALSE);
}")

(define_expand "blt"
  [(set (pc)
	(if_then_else (match_dup 1)
		      (label_ref (match_operand 0 "" ""))
		      (pc)))]
  ""
  "
{
  operands[1] = gen_compare (LT, m32r_compare_op0, m32r_compare_op1, FALSE);
}")

(define_expand "bgtu"
  [(set (pc)
	(if_then_else (match_dup 1)
		      (label_ref (match_operand 0 "" ""))
		      (pc)))]
  ""
  "
{
  operands[1] = gen_compare (GTU, m32r_compare_op0, m32r_compare_op1, FALSE);
}")

(define_expand "bleu"
  [(set (pc)
	(if_then_else (match_dup 1)
		      (label_ref (match_operand 0 "" ""))
		      (pc)))]
  ""
  "
{
  operands[1] = gen_compare (LEU, m32r_compare_op0, m32r_compare_op1, FALSE);
}")

(define_expand "bgeu"
  [(set (pc)
	(if_then_else (match_dup 1)
		      (label_ref (match_operand 0 "" ""))
		      (pc)))]
  ""
  "
{
  operands[1] = gen_compare (GEU, m32r_compare_op0, m32r_compare_op1, FALSE);
}")

(define_expand "bltu"
  [(set (pc)
	(if_then_else (match_dup 1)
		      (label_ref (match_operand 0 "" ""))
		      (pc)))]
  ""
  "
{
  operands[1] = gen_compare (LTU, m32r_compare_op0, m32r_compare_op1, FALSE);
}")

;; Now match both normal and inverted jump.

(define_insn "*branch_insn"
  [(set (pc)
	(if_then_else (match_operator 1 "eqne_comparison_operator"
				      [(reg 17) (const_int 0)])
		      (label_ref (match_operand 0 "" ""))
		      (pc)))]
  ""
  "*
{
  static char instruction[40];
  sprintf (instruction, \"%s%s %%l0\",
	   (GET_CODE (operands[1]) == NE) ? \"bc\" : \"bnc\",
	   (get_attr_length (insn) == 2) ? \".s\" : \"\");
  return instruction;
}"
  [(set_attr "type" "branch")
   ; cf PR gcc/28508
   ; We use 300/600 instead of 512,1024 to account for inaccurate insn
   ; lengths and insn alignments that are complex to track.
   ; It's not important that we be hyper-precise here.  It may be more
   ; important blah blah blah when the chip supports parallel execution
   ; blah blah blah but until then blah blah blah this is simple and
   ; suffices.
   (set (attr "length") (if_then_else (ltu (plus (minus (match_dup 0) (pc))
						 (const_int 300))
					   (const_int 600))
				      (const_int 2)
				      (const_int 4)))])

(define_insn "*rev_branch_insn"
  [(set (pc)
	(if_then_else (match_operator 1 "eqne_comparison_operator"
				      [(reg 17) (const_int 0)])
		      (pc)
		      (label_ref (match_operand 0 "" ""))))]
  ;"REVERSIBLE_CC_MODE (GET_MODE (XEXP (operands[1], 0)))"
  ""
  "*
{
  static char instruction[40];
  sprintf (instruction, \"%s%s %%l0\",
	   (GET_CODE (operands[1]) == EQ) ? \"bc\" : \"bnc\",
	   (get_attr_length (insn) == 2) ? \".s\" : \"\");
  return instruction;
}"
  [(set_attr "type" "branch")
   ; cf PR gcc/28508
   ; We use 300/600 instead of 512,1024 to account for inaccurate insn
   ; lengths and insn alignments that are complex to track.
   ; It's not important that we be hyper-precise here.  It may be more
   ; important blah blah blah when the chip supports parallel execution
   ; blah blah blah but until then blah blah blah this is simple and
   ; suffices.
   (set (attr "length") (if_then_else (ltu (plus (minus (match_dup 0) (pc))
						 (const_int 300))
					   (const_int 600))
				      (const_int 2)
				      (const_int 4)))])

; reg/reg compare and branch insns

(define_insn "*reg_branch_insn"
  [(set (pc)
	(if_then_else (match_operator 1 "eqne_comparison_operator"
				      [(match_operand:SI 2 "register_operand" "r")
				       (match_operand:SI 3 "register_operand" "r")])
		      (label_ref (match_operand 0 "" ""))
		      (pc)))]
  ""
  "*
{
  /* Is branch target reachable with beq/bne?  */
  if (get_attr_length (insn) == 4)
    {
      if (GET_CODE (operands[1]) == EQ)
	return \"beq %2,%3,%l0\";
      else
	return \"bne %2,%3,%l0\";
    }
  else
    {
      if (GET_CODE (operands[1]) == EQ)
	return \"bne %2,%3,1f\;bra %l0\;1:\";
      else
	return \"beq %2,%3,1f\;bra %l0\;1:\";
    }
}"
  [(set_attr "type" "branch")
  ; We use 25000/50000 instead of 32768/65536 to account for slot filling
  ; which is complex to track and inaccurate length specs.
   (set (attr "length") (if_then_else (ltu (plus (minus (match_dup 0) (pc))
						 (const_int 25000))
					   (const_int 50000))
				      (const_int 4)
				      (const_int 8)))])

(define_insn "*rev_reg_branch_insn"
  [(set (pc)
	(if_then_else (match_operator 1 "eqne_comparison_operator"
				      [(match_operand:SI 2 "register_operand" "r")
				       (match_operand:SI 3 "register_operand" "r")])
		      (pc)
		      (label_ref (match_operand 0 "" ""))))]
  ""
  "*
{
  /* Is branch target reachable with beq/bne?  */
  if (get_attr_length (insn) == 4)
    {
      if (GET_CODE (operands[1]) == NE)
	return \"beq %2,%3,%l0\";
      else
	return \"bne %2,%3,%l0\";
    }
  else
    {
      if (GET_CODE (operands[1]) == NE)
	return \"bne %2,%3,1f\;bra %l0\;1:\";
      else
	return \"beq %2,%3,1f\;bra %l0\;1:\";
    }
}"
  [(set_attr "type" "branch")
  ; We use 25000/50000 instead of 32768/65536 to account for slot filling
  ; which is complex to track and inaccurate length specs.
   (set (attr "length") (if_then_else (ltu (plus (minus (match_dup 0) (pc))
						 (const_int 25000))
					   (const_int 50000))
				      (const_int 4)
				      (const_int 8)))])

; reg/zero compare and branch insns

(define_insn "*zero_branch_insn"
  [(set (pc)
	(if_then_else (match_operator 1 "signed_comparison_operator"
				      [(match_operand:SI 2 "register_operand" "r")
				       (const_int 0)])
		      (label_ref (match_operand 0 "" ""))
		      (pc)))]
  ""
  "*
{
  const char *br,*invbr;
  char asmtext[40];

  switch (GET_CODE (operands[1]))
    {
      case EQ : br = \"eq\"; invbr = \"ne\"; break;
      case NE : br = \"ne\"; invbr = \"eq\"; break;
      case LE : br = \"le\"; invbr = \"gt\"; break;
      case GT : br = \"gt\"; invbr = \"le\"; break;
      case LT : br = \"lt\"; invbr = \"ge\"; break;
      case GE : br = \"ge\"; invbr = \"lt\"; break;

      default: gcc_unreachable ();
    }

  /* Is branch target reachable with bxxz?  */
  if (get_attr_length (insn) == 4)
    {
      sprintf (asmtext, \"b%sz %%2,%%l0\", br);
      output_asm_insn (asmtext, operands);
    }
  else
    {
      sprintf (asmtext, \"b%sz %%2,1f\;bra %%l0\;1:\", invbr);
      output_asm_insn (asmtext, operands);
    }
  return \"\";
}"
  [(set_attr "type" "branch")
  ; We use 25000/50000 instead of 32768/65536 to account for slot filling
  ; which is complex to track and inaccurate length specs.
   (set (attr "length") (if_then_else (ltu (plus (minus (match_dup 0) (pc))
						 (const_int 25000))
					   (const_int 50000))
				      (const_int 4)
				      (const_int 8)))])

(define_insn "*rev_zero_branch_insn"
  [(set (pc)
	(if_then_else (match_operator 1 "eqne_comparison_operator"
				      [(match_operand:SI 2 "register_operand" "r")
				       (const_int 0)])
		      (pc)
		      (label_ref (match_operand 0 "" ""))))]
  ""
  "*
{
  const char *br,*invbr;
  char asmtext[40];

  switch (GET_CODE (operands[1]))
    {
      case EQ : br = \"eq\"; invbr = \"ne\"; break;
      case NE : br = \"ne\"; invbr = \"eq\"; break;
      case LE : br = \"le\"; invbr = \"gt\"; break;
      case GT : br = \"gt\"; invbr = \"le\"; break;
      case LT : br = \"lt\"; invbr = \"ge\"; break;
      case GE : br = \"ge\"; invbr = \"lt\"; break;

      default: gcc_unreachable ();
    }

  /* Is branch target reachable with bxxz?  */
  if (get_attr_length (insn) == 4)
    {
      sprintf (asmtext, \"b%sz %%2,%%l0\", invbr);
      output_asm_insn (asmtext, operands);
    }
  else
    {
      sprintf (asmtext, \"b%sz %%2,1f\;bra %%l0\;1:\", br);
      output_asm_insn (asmtext, operands);
    }
  return \"\";
}"
  [(set_attr "type" "branch")
  ; We use 25000/50000 instead of 32768/65536 to account for slot filling
  ; which is complex to track and inaccurate length specs.
   (set (attr "length") (if_then_else (ltu (plus (minus (match_dup 0) (pc))
						 (const_int 25000))
					   (const_int 50000))
				      (const_int 4)
				      (const_int 8)))])

;; S<cc> operations to set a register to 1/0 based on a comparison

(define_expand "seq"
  [(match_operand:SI 0 "register_operand" "")]
  ""
  "
{
  rtx op0 = operands[0];
  rtx op1 = m32r_compare_op0;
  rtx op2 = m32r_compare_op1;
  enum machine_mode mode = GET_MODE (op0);

  if (mode != SImode)
    FAIL;

  if (! register_operand (op1, mode))
    op1 = force_reg (mode, op1);

  if (TARGET_M32RX || TARGET_M32R2)
    {
      if (! reg_or_zero_operand (op2, mode))
        op2 = force_reg (mode, op2);

      emit_insn (gen_seq_insn_m32rx (op0, op1, op2));
      DONE;
    }
  if (GET_CODE (op2) == CONST_INT && INTVAL (op2) == 0)
    {
      emit_insn (gen_seq_zero_insn (op0, op1));
      DONE;
    }

  if (! reg_or_eq_int16_operand (op2, mode))
    op2 = force_reg (mode, op2);

  emit_insn (gen_seq_insn (op0, op1, op2));
  DONE;
}")

(define_insn "seq_insn_m32rx"
  [(set (match_operand:SI 0 "register_operand" "=r")
	(eq:SI (match_operand:SI 1 "register_operand" "%r")
	       (match_operand:SI 2 "reg_or_zero_operand" "rP")))
   (clobber (reg:CC 17))]
  "TARGET_M32RX || TARGET_M32R2"
  "#"
  [(set_attr "type" "multi")
   (set_attr "length" "6")])

(define_split
  [(set (match_operand:SI 0 "register_operand" "")
	(eq:SI (match_operand:SI 1 "register_operand" "")
	       (match_operand:SI 2 "reg_or_zero_operand" "")))
   (clobber (reg:CC 17))]
  "TARGET_M32RX || TARGET_M32R2"
  [(set (reg:CC 17)
	(eq:CC (match_dup 1)
	       (match_dup 2)))
   (set (match_dup 0)
	(ne:SI (reg:CC 17) (const_int 0)))]
  "")

(define_insn "seq_zero_insn"
  [(set (match_operand:SI 0 "register_operand" "=r")
	(eq:SI (match_operand:SI 1 "register_operand" "r")
	       (const_int 0)))
   (clobber (reg:CC 17))]
  "TARGET_M32R"
  "#"
  [(set_attr "type" "multi")
   (set_attr "length" "6")])

(define_split
  [(set (match_operand:SI 0 "register_operand" "")
	(eq:SI (match_operand:SI 1 "register_operand" "")
	       (const_int 0)))
   (clobber (reg:CC 17))]
  "TARGET_M32R"
  [(match_dup 3)]
  "
{
  rtx op0 = operands[0];
  rtx op1 = operands[1];

  start_sequence ();
  emit_insn (gen_cmp_ltusi_insn (op1, const1_rtx));
  emit_insn (gen_movcc_insn (op0));
  operands[3] = get_insns ();
  end_sequence ();
}")

(define_insn "seq_insn"
  [(set (match_operand:SI 0 "register_operand" "=r,r,??r,r")
	(eq:SI (match_operand:SI 1 "register_operand" "r,r,r,r")
	       (match_operand:SI 2 "reg_or_eq_int16_operand" "r,r,r,PK")))
   (clobber (reg:CC 17))
   (clobber (match_scratch:SI 3 "=1,2,&r,r"))]
  "TARGET_M32R"
  "#"
  [(set_attr "type" "multi")
   (set_attr "length" "8,8,10,10")])

(define_split
  [(set (match_operand:SI 0 "register_operand" "")
	(eq:SI (match_operand:SI 1 "register_operand" "")
	       (match_operand:SI 2 "reg_or_eq_int16_operand" "")))
   (clobber (reg:CC 17))
   (clobber (match_scratch:SI 3 ""))]
  "TARGET_M32R && reload_completed"
  [(match_dup 4)]
  "
{
  rtx op0 = operands[0];
  rtx op1 = operands[1];
  rtx op2 = operands[2];
  rtx op3 = operands[3];
  HOST_WIDE_INT value;

  if (GET_CODE (op2) == REG && GET_CODE (op3) == REG
      && REGNO (op2) == REGNO (op3))
    {
      op1 = operands[2];
      op2 = operands[1];
    }

  start_sequence ();
  if (GET_CODE (op1) == REG && GET_CODE (op3) == REG
      && REGNO (op1) != REGNO (op3))
    {
      emit_move_insn (op3, op1);
      op1 = op3;
    }

  if (satisfies_constraint_P (op2) && (value = INTVAL (op2)) != 0)
    emit_insn (gen_addsi3 (op3, op1, GEN_INT (-value)));
  else
    emit_insn (gen_xorsi3 (op3, op1, op2));

  emit_insn (gen_cmp_ltusi_insn (op3, const1_rtx));
  emit_insn (gen_movcc_insn (op0));
  operands[4] = get_insns ();
  end_sequence ();
}")

(define_expand "sne"
  [(match_operand:SI 0 "register_operand" "")]
  ""
  "
{
  rtx op0 = operands[0];
  rtx op1 = m32r_compare_op0;
  rtx op2 = m32r_compare_op1;
  enum machine_mode mode = GET_MODE (op0);

  if (mode != SImode)
    FAIL;

   if (GET_CODE (op2) != CONST_INT
      || (INTVAL (op2) != 0 && satisfies_constraint_K (op2)))
    {
      rtx reg;

      if (reload_completed || reload_in_progress)
	FAIL;

      reg = gen_reg_rtx (SImode);
      emit_insn (gen_xorsi3 (reg, op1, op2));
      op1 = reg;

      if (! register_operand (op1, mode))
        op1 = force_reg (mode, op1);

      emit_insn (gen_sne_zero_insn (op0, op1));
      DONE;
    }
  else
    FAIL;
}")

(define_insn "sne_zero_insn"
  [(set (match_operand:SI 0 "register_operand" "=r")
	(ne:SI (match_operand:SI 1 "register_operand" "r")
	       (const_int 0)))
   (clobber (reg:CC 17))
   (clobber (match_scratch:SI 2 "=&r"))]
  ""
  "#"
  [(set_attr "type" "multi")
   (set_attr "length" "6")])

(define_split
  [(set (match_operand:SI 0 "register_operand" "")
	(ne:SI (match_operand:SI 1 "register_operand" "")
	       (const_int 0)))
   (clobber (reg:CC 17))
   (clobber (match_scratch:SI 2 ""))]
  "reload_completed"
  [(set (match_dup 2)
	(const_int 0))
   (set (reg:CC 17)
	(ltu:CC (match_dup 2)
		(match_dup 1)))
   (set (match_dup 0)
	(ne:SI (reg:CC 17) (const_int 0)))]
  "")

(define_expand "slt"
  [(match_operand:SI 0 "register_operand" "")]
  ""
  "
{
  rtx op0 = operands[0];
  rtx op1 = m32r_compare_op0;
  rtx op2 = m32r_compare_op1;
  enum machine_mode mode = GET_MODE (op0);

  if (mode != SImode)
    FAIL;

  if (! register_operand (op1, mode))
    op1 = force_reg (mode, op1);

  if (! reg_or_int16_operand (op2, mode))
    op2 = force_reg (mode, op2);

  emit_insn (gen_slt_insn (op0, op1, op2));
  DONE;
}")

(define_insn "slt_insn"
  [(set (match_operand:SI 0 "register_operand" "=r,r")
	(lt:SI (match_operand:SI 1 "register_operand" "r,r")
	       (match_operand:SI 2 "reg_or_int16_operand" "r,J")))
   (clobber (reg:CC 17))]
  ""
  "#"
  [(set_attr "type" "multi")
   (set_attr "length" "4,6")])

(define_split
  [(set (match_operand:SI 0 "register_operand" "")
	(lt:SI (match_operand:SI 1 "register_operand" "")
	       (match_operand:SI 2 "reg_or_int16_operand" "")))
   (clobber (reg:CC 17))]
  ""
  [(set (reg:CC 17)
	(lt:CC (match_dup 1)
	       (match_dup 2)))
   (set (match_dup 0)
	(ne:SI (reg:CC 17) (const_int 0)))]
  "")

(define_expand "sle"
  [(match_operand:SI 0 "register_operand" "")]
  ""
  "
{
  rtx op0 = operands[0];
  rtx op1 = m32r_compare_op0;
  rtx op2 = m32r_compare_op1;
  enum machine_mode mode = GET_MODE (op0);

  if (mode != SImode)
    FAIL;

  if (! register_operand (op1, mode))
    op1 = force_reg (mode, op1);

  if (GET_CODE (op2) == CONST_INT)
    {
      HOST_WIDE_INT value = INTVAL (op2);
      if (value >= 2147483647)
	{
	  emit_move_insn (op0, const1_rtx);
	  DONE;
	}

      op2 = GEN_INT (value+1);
      if (value < -32768 || value >= 32767)
	op2 = force_reg (mode, op2);

      emit_insn (gen_slt_insn (op0, op1, op2));
      DONE;
    }

  if (! register_operand (op2, mode))
    op2 = force_reg (mode, op2);

  emit_insn (gen_sle_insn (op0, op1, op2));
  DONE;
}")

(define_insn "sle_insn"
  [(set (match_operand:SI 0 "register_operand" "=r")
	(le:SI (match_operand:SI 1 "register_operand" "r")
	       (match_operand:SI 2 "register_operand" "r")))
   (clobber (reg:CC 17))]
  ""
  "#"
  [(set_attr "type" "multi")
   (set_attr "length" "8")])

(define_split
  [(set (match_operand:SI 0 "register_operand" "")
	(le:SI (match_operand:SI 1 "register_operand" "")
	       (match_operand:SI 2 "register_operand" "")))
   (clobber (reg:CC 17))]
  "!optimize_size"
  [(set (reg:CC 17)
	(lt:CC (match_dup 2)
	       (match_dup 1)))
   (set (match_dup 0)
	(ne:SI (reg:CC 17) (const_int 0)))
   (set (match_dup 0)
	(xor:SI (match_dup 0)
		(const_int 1)))]
  "")

;; If optimizing for space, use -(reg - 1) to invert the comparison rather than
;; xor reg,reg,1 which might eliminate a NOP being inserted.
(define_split
  [(set (match_operand:SI 0 "register_operand" "")
	(le:SI (match_operand:SI 1 "register_operand" "")
	       (match_operand:SI 2 "register_operand" "")))
   (clobber (reg:CC 17))]
  "optimize_size"
  [(set (reg:CC 17)
	(lt:CC (match_dup 2)
	       (match_dup 1)))
   (set (match_dup 0)
	(ne:SI (reg:CC 17) (const_int 0)))
   (set (match_dup 0)
	(plus:SI (match_dup 0)
		 (const_int -1)))
   (set (match_dup 0)
	(neg:SI (match_dup 0)))]
  "")

(define_expand "sgt"
  [(match_operand:SI 0 "register_operand" "")]
  ""
  "
{
  rtx op0 = operands[0];
  rtx op1 = m32r_compare_op0;
  rtx op2 = m32r_compare_op1;
  enum machine_mode mode = GET_MODE (op0);

  if (mode != SImode)
    FAIL;

  if (! register_operand (op1, mode))
    op1 = force_reg (mode, op1);

  if (! register_operand (op2, mode))
    op2 = force_reg (mode, op2);

  emit_insn (gen_slt_insn (op0, op2, op1));
  DONE;
}")

(define_expand "sge"
  [(match_operand:SI 0 "register_operand" "")]
  ""
  "
{
  rtx op0 = operands[0];
  rtx op1 = m32r_compare_op0;
  rtx op2 = m32r_compare_op1;
  enum machine_mode mode = GET_MODE (op0);

  if (mode != SImode)
    FAIL;

  if (! register_operand (op1, mode))
    op1 = force_reg (mode, op1);

  if (! reg_or_int16_operand (op2, mode))
    op2 = force_reg (mode, op2);

  emit_insn (gen_sge_insn (op0, op1, op2));
  DONE;
}")

(define_insn "sge_insn"
  [(set (match_operand:SI 0 "register_operand" "=r,r")
	(ge:SI (match_operand:SI 1 "register_operand" "r,r")
	       (match_operand:SI 2 "reg_or_int16_operand" "r,J")))
   (clobber (reg:CC 17))]
  ""
  "#"
  [(set_attr "type" "multi")
   (set_attr "length" "8,10")])

(define_split
  [(set (match_operand:SI 0 "register_operand" "")
	(ge:SI (match_operand:SI 1 "register_operand" "")
	       (match_operand:SI 2 "reg_or_int16_operand" "")))
   (clobber (reg:CC 17))]
  "!optimize_size"
  [(set (reg:CC 17)
	(lt:CC (match_dup 1)
	       (match_dup 2)))
   (set (match_dup 0)
	(ne:SI (reg:CC 17) (const_int 0)))
   (set (match_dup 0)
	(xor:SI (match_dup 0)
		(const_int 1)))]
  "")

;; If optimizing for space, use -(reg - 1) to invert the comparison rather than
;; xor reg,reg,1 which might eliminate a NOP being inserted.
(define_split
  [(set (match_operand:SI 0 "register_operand" "")
	(ge:SI (match_operand:SI 1 "register_operand" "")
	       (match_operand:SI 2 "reg_or_int16_operand" "")))
   (clobber (reg:CC 17))]
  "optimize_size"
  [(set (reg:CC 17)
	(lt:CC (match_dup 1)
	       (match_dup 2)))
   (set (match_dup 0)
	(ne:SI (reg:CC 17) (const_int 0)))
   (set (match_dup 0)
	(plus:SI (match_dup 0)
		 (const_int -1)))
   (set (match_dup 0)
	(neg:SI (match_dup 0)))]
  "")

(define_expand "sltu"
  [(match_operand:SI 0 "register_operand" "")]
  ""
  "
{
  rtx op0 = operands[0];
  rtx op1 = m32r_compare_op0;
  rtx op2 = m32r_compare_op1;
  enum machine_mode mode = GET_MODE (op0);

  if (mode != SImode)
    FAIL;

  if (! register_operand (op1, mode))
    op1 = force_reg (mode, op1);

  if (! reg_or_int16_operand (op2, mode))
    op2 = force_reg (mode, op2);

  emit_insn (gen_sltu_insn (op0, op1, op2));
  DONE;
}")

(define_insn "sltu_insn"
  [(set (match_operand:SI 0 "register_operand" "=r,r")
	(ltu:SI (match_operand:SI 1 "register_operand" "r,r")
		(match_operand:SI 2 "reg_or_int16_operand" "r,J")))
   (clobber (reg:CC 17))]
  ""
  "#"
  [(set_attr "type" "multi")
   (set_attr "length" "6,8")])

(define_split
  [(set (match_operand:SI 0 "register_operand" "")
	(ltu:SI (match_operand:SI 1 "register_operand" "")
		(match_operand:SI 2 "reg_or_int16_operand" "")))
   (clobber (reg:CC 17))]
  ""
  [(set (reg:CC 17)
	(ltu:CC (match_dup 1)
		(match_dup 2)))
   (set (match_dup 0)
	(ne:SI (reg:CC 17) (const_int 0)))]
  "")

(define_expand "sleu"
  [(match_operand:SI 0 "register_operand" "")]
  ""
  "
{
  rtx op0 = operands[0];
  rtx op1 = m32r_compare_op0;
  rtx op2 = m32r_compare_op1;
  enum machine_mode mode = GET_MODE (op0);

  if (mode != SImode)
    FAIL;

  if (GET_CODE (op2) == CONST_INT)
    {
      HOST_WIDE_INT value = INTVAL (op2);
      if (value >= 2147483647)
	{
	  emit_move_insn (op0, const1_rtx);
	  DONE;
	}

      op2 = GEN_INT (value+1);
      if (value < 0 || value >= 32767)
	op2 = force_reg (mode, op2);

      emit_insn (gen_sltu_insn (op0, op1, op2));
      DONE;
    }

  if (! register_operand (op2, mode))
    op2 = force_reg (mode, op2);

  emit_insn (gen_sleu_insn (op0, op1, op2));
  DONE;
}")

(define_insn "sleu_insn"
  [(set (match_operand:SI 0 "register_operand" "=r")
	(leu:SI (match_operand:SI 1 "register_operand" "r")
		(match_operand:SI 2 "register_operand" "r")))
   (clobber (reg:CC 17))]
  ""
  "#"
  [(set_attr "type" "multi")
   (set_attr "length" "8")])

(define_split
  [(set (match_operand:SI 0 "register_operand" "")
	(leu:SI (match_operand:SI 1 "register_operand" "")
		(match_operand:SI 2 "register_operand" "")))
   (clobber (reg:CC 17))]
  "!optimize_size"
  [(set (reg:CC 17)
	(ltu:CC (match_dup 2)
		(match_dup 1)))
   (set (match_dup 0)
	(ne:SI (reg:CC 17) (const_int 0)))
   (set (match_dup 0)
	(xor:SI (match_dup 0)
		(const_int 1)))]
  "")

;; If optimizing for space, use -(reg - 1) to invert the comparison rather than
;; xor reg,reg,1 which might eliminate a NOP being inserted.
(define_split
  [(set (match_operand:SI 0 "register_operand" "")
	(leu:SI (match_operand:SI 1 "register_operand" "")
		(match_operand:SI 2 "register_operand" "")))
   (clobber (reg:CC 17))]
  "optimize_size"
  [(set (reg:CC 17)
	(ltu:CC (match_dup 2)
		(match_dup 1)))
   (set (match_dup 0)
	(ne:SI (reg:CC 17) (const_int 0)))
   (set (match_dup 0)
	(plus:SI (match_dup 0)
		 (const_int -1)))
   (set (match_dup 0)
	(neg:SI (match_dup 0)))]
  "")

(define_expand "sgtu"
  [(match_operand:SI 0 "register_operand" "")]
  ""
  "
{
  rtx op0 = operands[0];
  rtx op1 = m32r_compare_op0;
  rtx op2 = m32r_compare_op1;
  enum machine_mode mode = GET_MODE (op0);

  if (mode != SImode)
    FAIL;

  if (! register_operand (op1, mode))
    op1 = force_reg (mode, op1);

  if (! register_operand (op2, mode))
    op2 = force_reg (mode, op2);

  emit_insn (gen_sltu_insn (op0, op2, op1));
  DONE;
}")

(define_expand "sgeu"
  [(match_operand:SI 0 "register_operand" "")]
  ""
  "
{
  rtx op0 = operands[0];
  rtx op1 = m32r_compare_op0;
  rtx op2 = m32r_compare_op1;
  enum machine_mode mode = GET_MODE (op0);

  if (mode != SImode)
    FAIL;

  if (! register_operand (op1, mode))
    op1 = force_reg (mode, op1);

  if (! reg_or_int16_operand (op2, mode))
    op2 = force_reg (mode, op2);

  emit_insn (gen_sgeu_insn (op0, op1, op2));
  DONE;
}")

(define_insn "sgeu_insn"
  [(set (match_operand:SI 0 "register_operand" "=r,r")
	(geu:SI (match_operand:SI 1 "register_operand" "r,r")
		(match_operand:SI 2 "reg_or_int16_operand" "r,J")))
   (clobber (reg:CC 17))]
  ""
  "#"
  [(set_attr "type" "multi")
   (set_attr "length" "8,10")])

(define_split
  [(set (match_operand:SI 0 "register_operand" "")
	(geu:SI (match_operand:SI 1 "register_operand" "")
		(match_operand:SI 2 "reg_or_int16_operand" "")))
   (clobber (reg:CC 17))]
  "!optimize_size"
  [(set (reg:CC 17)
	(ltu:CC (match_dup 1)
		(match_dup 2)))
   (set (match_dup 0)
	(ne:SI (reg:CC 17) (const_int 0)))
   (set (match_dup 0)
	(xor:SI (match_dup 0)
		(const_int 1)))]
  "")

;; If optimizing for space, use -(reg - 1) to invert the comparison rather than
;; xor reg,reg,1 which might eliminate a NOP being inserted.
(define_split
  [(set (match_operand:SI 0 "register_operand" "")
	(geu:SI (match_operand:SI 1 "register_operand" "")
		(match_operand:SI 2 "reg_or_int16_operand" "")))
   (clobber (reg:CC 17))]
  "optimize_size"
  [(set (reg:CC 17)
	(ltu:CC (match_dup 1)
		(match_dup 2)))
   (set (match_dup 0)
	(ne:SI (reg:CC 17) (const_int 0)))
   (set (match_dup 0)
	(plus:SI (match_dup 0)
		 (const_int -1)))
   (set (match_dup 0)
	(neg:SI (match_dup 0)))]
  "")

(define_insn "movcc_insn"
  [(set (match_operand:SI 0 "register_operand" "=r")
	(ne:SI (reg:CC 17) (const_int 0)))]
  ""
  "mvfc %0, cbr"
  [(set_attr "type" "misc")
   (set_attr "length" "2")])


;; Unconditional and other jump instructions.

(define_insn "jump"
  [(set (pc) (label_ref (match_operand 0 "" "")))]
  ""
  "bra %l0"
  [(set_attr "type" "uncond_branch")
   (set (attr "length") (if_then_else (ltu (plus (minus (match_dup 0) (pc))
						 (const_int 400))
					   (const_int 800))
				      (const_int 2)
				      (const_int 4)))])

(define_insn "indirect_jump"
  [(set (pc) (match_operand:SI 0 "address_operand" "p"))]
  ""
  "jmp %a0"
  [(set_attr "type" "uncond_branch")
   (set_attr "length" "2")])

(define_insn "return_lr"
  [(parallel [(return) (use (reg:SI 14))])]
  ""
  "jmp lr"
  [(set_attr "type" "uncond_branch")
   (set_attr "length" "2")])

(define_insn "return_rte"
  [(return)]
  ""
  "rte"
  [(set_attr "type" "uncond_branch")
   (set_attr "length" "2")])

(define_expand "return"
  [(return)]
  "direct_return ()"
  "
{
  emit_jump_insn (gen_return_lr ());
  DONE;
}")

(define_expand "return_normal"
  [(return)]
  "!direct_return ()"
  "
{
  enum m32r_function_type fn_type;

  fn_type = m32r_compute_function_type (current_function_decl);
  if (M32R_INTERRUPT_P (fn_type))
    {
      emit_jump_insn (gen_return_rte ());
      DONE;
    }

  emit_jump_insn (gen_return_lr ());
  DONE;
}")

(define_expand "tablejump"
  [(parallel [(set (pc) (match_operand 0 "register_operand" "r"))
              (use (label_ref (match_operand 1 "" "")))])]
  ""
  "
{
  /* In pic mode, our address differences are against the base of the
     table.  Add that base value back in; CSE ought to be able to combine
     the two address loads.  */
  if (flag_pic)
    {
      rtx tmp, tmp2;

      tmp = gen_rtx_LABEL_REF (Pmode, operands[1]);
      tmp2 = operands[0];
      tmp = gen_rtx_PLUS (Pmode, tmp2, tmp);
      operands[0] = memory_address (Pmode, tmp);
    }
}")

(define_insn "*tablejump_insn"
  [(set (pc) (match_operand:SI 0 "address_operand" "p"))
   (use (label_ref (match_operand 1 "" "")))]
  ""
  "jmp %a0"
  [(set_attr "type" "uncond_branch")
   (set_attr "length" "2")])

(define_expand "call"
  ;; operands[1] is stack_size_rtx
  ;; operands[2] is next_arg_register
  [(parallel [(call (match_operand:SI 0 "call_operand" "")
		    (match_operand 1 "" ""))
	     (clobber (reg:SI 14))])]
  ""
  "
{
  if (flag_pic)
    current_function_uses_pic_offset_table = 1;
}")

(define_insn "*call_via_reg"
  [(call (mem:SI (match_operand:SI 0 "register_operand" "r"))
	 (match_operand 1 "" ""))
   (clobber (reg:SI 14))]
  ""
  "jl %0"
  [(set_attr "type" "call")
   (set_attr "length" "2")])

(define_insn "*call_via_label"
  [(call (mem:SI (match_operand:SI 0 "call_address_operand" ""))
	 (match_operand 1 "" ""))
   (clobber (reg:SI 14))]
  ""
  "*
{
  int call26_p = call26_operand (operands[0], FUNCTION_MODE);

  if (! call26_p)
    {
      /* We may not be able to reach with a `bl' insn so punt and leave it to
	 the linker.
	 We do this here, rather than doing a force_reg in the define_expand
	 so these insns won't be separated, say by scheduling, thus simplifying
	 the linker.  */
      return \"seth r14,%T0\;add3 r14,r14,%B0\;jl r14\";
    }
  else
    return \"bl %0\";
}"
  [(set_attr "type" "call")
   (set (attr "length")
	(if_then_else (eq (symbol_ref "call26_operand (operands[0], FUNCTION_MODE)")
			  (const_int 0))
		      (const_int 12) ; 10 + 2 for nop filler
		      ; The return address must be on a 4 byte boundary so
		      ; there's no point in using a value of 2 here.  A 2 byte
		      ; insn may go in the left slot but we currently can't
		      ; use such knowledge.
		      (const_int 4)))])

(define_expand "call_value"
  ;; operand 2 is stack_size_rtx
  ;; operand 3 is next_arg_register
  [(parallel [(set (match_operand 0 "register_operand" "=r")
		   (call (match_operand:SI 1 "call_operand" "")
			 (match_operand 2 "" "")))
	     (clobber (reg:SI 14))])]
  ""
  "
{
  if (flag_pic)
    current_function_uses_pic_offset_table = 1;
}")

(define_insn "*call_value_via_reg"
  [(set (match_operand 0 "register_operand" "=r")
	(call (mem:SI (match_operand:SI 1 "register_operand" "r"))
	      (match_operand 2 "" "")))
   (clobber (reg:SI 14))]
  ""
  "jl %1"
  [(set_attr "type" "call")
   (set_attr "length" "2")])

(define_insn "*call_value_via_label"
  [(set (match_operand 0 "register_operand" "=r")
	(call (mem:SI (match_operand:SI 1 "call_address_operand" ""))
	      (match_operand 2 "" "")))
   (clobber (reg:SI 14))]
  ""
  "*
{
  int call26_p = call26_operand (operands[1], FUNCTION_MODE);

  if (flag_pic)
    current_function_uses_pic_offset_table = 1;

  if (! call26_p)
    {
      /* We may not be able to reach with a `bl' insn so punt and leave it to
	 the linker.
	 We do this here, rather than doing a force_reg in the define_expand
	 so these insns won't be separated, say by scheduling, thus simplifying
	 the linker.  */
      return \"seth r14,%T1\;add3 r14,r14,%B1\;jl r14\";
    }
  else
    return \"bl %1\";
}"
  [(set_attr "type" "call")
   (set (attr "length")
	(if_then_else (eq (symbol_ref "call26_operand (operands[1], FUNCTION_MODE)")
			  (const_int 0))
		      (const_int 12) ; 10 + 2 for nop filler
		      ; The return address must be on a 4 byte boundary so
		      ; there's no point in using a value of 2 here.  A 2 byte
		      ; insn may go in the left slot but we currently can't
		      ; use such knowledge.
		      (const_int 4)))])

(define_insn "nop"
  [(const_int 0)]
  ""
  "nop"
  [(set_attr "type" "int2")
   (set_attr "length" "2")])

;; UNSPEC_VOLATILE is considered to use and clobber all hard registers and
;; all of memory.  This blocks insns from being moved across this point.

(define_insn "blockage"
  [(unspec_volatile [(const_int 0)] UNSPECV_BLOCKAGE)]
  ""
  "")

;; Special pattern to flush the icache.

(define_insn "flush_icache"
  [(unspec_volatile [(match_operand 0 "memory_operand" "m")]
		    UNSPECV_FLUSH_ICACHE)
   (match_operand 1 "" "")
   (clobber (reg:SI 17))]
  ""
  "* return \"trap %#%1 ; flush-icache\";"
  [(set_attr "type" "int4")
   (set_attr "length" "4")])

;; Speed up fabs and provide correct sign handling for -0

(define_insn "absdf2"
  [(set (match_operand:DF 0 "register_operand" "=r")
	(abs:DF (match_operand:DF 1 "register_operand" "0")))]
  ""
  "#"
  [(set_attr "type" "multi")
   (set_attr "length" "4")])

(define_split
  [(set (match_operand:DF 0 "register_operand" "")
	(abs:DF (match_operand:DF 1 "register_operand" "")))]
  "reload_completed"
  [(set (match_dup 2)
	(ashift:SI (match_dup 2)
		   (const_int 1)))
   (set (match_dup 2)
	(lshiftrt:SI (match_dup 2)
		     (const_int 1)))]
  "operands[2] = gen_highpart (SImode, operands[0]);")

(define_insn "abssf2"
  [(set (match_operand:SF 0 "register_operand" "=r")
	(abs:SF (match_operand:SF 1 "register_operand" "0")))]
  ""
  "#"
  [(set_attr "type" "multi")
   (set_attr "length" "4")])

(define_split
  [(set (match_operand:SF 0 "register_operand" "")
	(abs:SF (match_operand:SF 1 "register_operand" "")))]
  "reload_completed"
  [(set (match_dup 2)
	(ashift:SI (match_dup 2)
		   (const_int 1)))
   (set (match_dup 2)
	(lshiftrt:SI (match_dup 2)
		     (const_int 1)))]
  "operands[2] = gen_highpart (SImode, operands[0]);")

;; Conditional move instructions
;; Based on those done for the d10v

(define_expand "movsicc"
  [
   (set (match_operand:SI 0 "register_operand" "r")
	(if_then_else:SI (match_operand 1 "" "")
			 (match_operand:SI 2 "conditional_move_operand" "O")
			 (match_operand:SI 3 "conditional_move_operand" "O")
        )
   )
  ]
  ""
  "
{
  if (! zero_and_one (operands [2], operands [3]))
    FAIL;

  /* Generate the comparison that will set the carry flag.  */
  operands[1] = gen_compare (GET_CODE (operands[1]), m32r_compare_op0,
			     m32r_compare_op1, TRUE);

  /* See other movsicc pattern below for reason why.  */
  emit_insn (gen_blockage ());
}")

;; Generate the conditional instructions based on how the carry flag is examined.
(define_insn "*movsicc_internal"
  [(set (match_operand:SI 0 "register_operand" "=r")
	(if_then_else:SI (match_operand 1 "carry_compare_operand" "")
			 (match_operand:SI 2 "conditional_move_operand" "O")
			 (match_operand:SI 3 "conditional_move_operand" "O")
        )
   )]
  "zero_and_one (operands [2], operands[3])"
  "* return emit_cond_move (operands, insn);"
  [(set_attr "type" "multi")
   (set_attr "length" "8")
  ]
)


;; Block moves, see m32r.c for more details.
;; Argument 0 is the destination
;; Argument 1 is the source
;; Argument 2 is the length
;; Argument 3 is the alignment

(define_expand "movmemsi"
  [(parallel [(set (match_operand:BLK 0 "general_operand" "")
		   (match_operand:BLK 1 "general_operand" ""))
	      (use (match_operand:SI  2 "immediate_operand" ""))
	      (use (match_operand:SI  3 "immediate_operand" ""))])]
  ""
  "
{
  if (operands[0])		/* Avoid unused code messages.  */
    {
     if (m32r_expand_block_move (operands))
       DONE;
     else
       FAIL;
    }
}")

;; Insn generated by block moves

(define_insn "movmemsi_internal"
  [(set (mem:BLK (match_operand:SI 0 "register_operand" "r"))	;; destination
	(mem:BLK (match_operand:SI 1 "register_operand" "r")))	;; source
   (use (match_operand:SI 2 "m32r_block_immediate_operand" "J"));; # bytes to move
   (set (match_operand:SI 3 "register_operand" "=0")
	(plus:SI (minus (match_dup 2) (const_int 4))
	         (match_dup 0)))
   (set (match_operand:SI 4 "register_operand" "=1")
	(plus:SI (match_dup 1)
		 (match_dup 2)))
   (clobber (match_scratch:SI 5 "=&r"))  ;; temp1
   (clobber (match_scratch:SI 6 "=&r"))] ;; temp2
  ""
  "* m32r_output_block_move (insn, operands); return \"\"; "
  [(set_attr "type"	"store8")
   (set_attr "length"	"72")]) ;; Maximum

;; PIC

/* When generating pic, we need to load the symbol offset into a register.
   So that the optimizer does not confuse this with a normal symbol load
   we use an unspec.  The offset will be loaded from a constant pool entry,
   since that is the only type of relocation we can use.  */

(define_insn "pic_load_addr"
  [(set (match_operand:SI 0 "register_operand" "=r")
        (unspec:SI [(match_operand 1 "" "")] UNSPEC_PIC_LOAD_ADDR))]
  "flag_pic"
  "ld24 %0,%#%1"
  [(set_attr "type" "int4")])

(define_insn "gotoff_load_addr"
  [(set (match_operand:SI 0 "register_operand" "=r")
        (unspec:SI [(match_operand 1 "" "")] UNSPEC_GOTOFF))]
  "flag_pic"
  "seth %0, %#shigh(%1@GOTOFF)\;add3 %0, %0, low(%1@GOTOFF)"
  [(set_attr "type" 	"int4")
   (set_attr "length"	"8")])

;; Load program counter insns.

(define_insn "get_pc"
  [(clobber (reg:SI 14))
   (set (match_operand 0 "register_operand" "=r")
        (unspec [(match_operand 1 "" "")] UNSPEC_GET_PC))
   (use (match_operand:SI 2 "immediate_operand" ""))]
  "flag_pic"
  "*
{
  if (INTVAL(operands[2]))
    return \"bl.s .+4\;ld24 %0,%#%1\;add %0,lr\";
  else
    return \"bl.s .+4\;seth %0,%#shigh(%1)\;add3 %0,%0,%#low(%1+4)\;add %0,lr\";}"
  [(set (attr "length") (if_then_else (ne (match_dup 2) (const_int 0))
                                      (const_int 8)
                                      (const_int 12)))])

(define_expand "builtin_setjmp_receiver"
  [(label_ref (match_operand 0 "" ""))]
  "flag_pic"
  "
{
  m32r_load_pic_register ();
  DONE;
}")<|MERGE_RESOLUTION|>--- conflicted
+++ resolved
@@ -202,10 +202,7 @@
  
 (include "predicates.md")
-<<<<<<< HEAD
-=======
 (include "constraints.md")
->>>>>>> 60a98cce
 
 ;; Expand prologue as RTL
 (define_expand "prologue"
