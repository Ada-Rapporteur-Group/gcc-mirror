--- conflicted
+++ resolved
@@ -66,14 +66,7 @@
 static void  init_reg_tables (void);
 static void  block_move_call (rtx, rtx, rtx);
 static int   m32r_is_insn (rtx);
-<<<<<<< HEAD
-#ifdef __cplusplus
-extern
-#endif
-const struct attribute_spec m32r_attribute_table[];
-=======
 EXPORTED_CONST struct attribute_spec m32r_attribute_table[];
->>>>>>> 9e0667cd
 static rtx   m32r_legitimize_address (rtx, rtx, enum machine_mode);
 static tree  m32r_handle_model_attribute (tree *, tree, tree, int, bool *);
 static void  m32r_output_function_prologue (FILE *, HOST_WIDE_INT);
