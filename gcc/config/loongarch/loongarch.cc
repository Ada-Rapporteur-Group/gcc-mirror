/* Subroutines used for LoongArch code generation.
   Copyright (C) 2021-2022 Free Software Foundation, Inc.
   Contributed by Loongson Ltd.
   Based on MIPS and RISC-V target for GNU compiler.

This file is part of GCC.

GCC is free software; you can redistribute it and/or modify
it under the terms of the GNU General Public License as published by
the Free Software Foundation; either version 3, or (at your option)
any later version.

GCC is distributed in the hope that it will be useful,
but WITHOUT ANY WARRANTY; without even the implied warranty of
MERCHANTABILITY or FITNESS FOR A PARTICULAR PURPOSE.  See the
GNU General Public License for more details.

You should have received a copy of the GNU General Public License
along with GCC; see the file COPYING3.  If not see
<http://www.gnu.org/licenses/>.  */

#define IN_TARGET_CODE 1

#include "config.h"
#include "system.h"
#include "coretypes.h"
#include "backend.h"
#include "target.h"
#include "rtl.h"
#include "tree.h"
#include "memmodel.h"
#include "gimple.h"
#include "cfghooks.h"
#include "df.h"
#include "tm_p.h"
#include "stringpool.h"
#include "attribs.h"
#include "optabs.h"
#include "regs.h"
#include "emit-rtl.h"
#include "recog.h"
#include "cgraph.h"
#include "diagnostic.h"
#include "insn-attr.h"
#include "output.h"
#include "alias.h"
#include "fold-const.h"
#include "varasm.h"
#include "stor-layout.h"
#include "calls.h"
#include "explow.h"
#include "expr.h"
#include "libfuncs.h"
#include "reload.h"
#include "common/common-target.h"
#include "langhooks.h"
#include "cfgrtl.h"
#include "cfganal.h"
#include "sched-int.h"
#include "gimplify.h"
#include "target-globals.h"
#include "tree-pass.h"
#include "context.h"
#include "builtins.h"
#include "rtl-iter.h"

/* This file should be included last.  */
#include "target-def.h"

/* True if X is an UNSPEC wrapper around a SYMBOL_REF or LABEL_REF.  */
#define UNSPEC_ADDRESS_P(X)					\
  (GET_CODE (X) == UNSPEC					\
   && XINT (X, 1) >= UNSPEC_ADDRESS_FIRST			\
   && XINT (X, 1) < UNSPEC_ADDRESS_FIRST + NUM_SYMBOL_TYPES)

/* Extract the symbol or label from UNSPEC wrapper X.  */
#define UNSPEC_ADDRESS(X) XVECEXP (X, 0, 0)

/* Extract the symbol type from UNSPEC wrapper X.  */
#define UNSPEC_ADDRESS_TYPE(X) \
  ((enum loongarch_symbol_type) (XINT (X, 1) - UNSPEC_ADDRESS_FIRST))

/* True if INSN is a loongarch.md pattern or asm statement.  */
/* ???	This test exists through the compiler, perhaps it should be
   moved to rtl.h.  */
#define USEFUL_INSN_P(INSN)						\
  (NONDEBUG_INSN_P (INSN)						\
   && GET_CODE (PATTERN (INSN)) != USE					\
   && GET_CODE (PATTERN (INSN)) != CLOBBER)

/* True if bit BIT is set in VALUE.  */
#define BITSET_P(VALUE, BIT) (((VALUE) & (1 << (BIT))) != 0)

/* Classifies an address.

   ADDRESS_REG
       A natural register + offset address.  The register satisfies
       loongarch_valid_base_register_p and the offset is a const_arith_operand.

   ADDRESS_REG_REG
       A base register indexed by (optionally scaled) register.

   ADDRESS_CONST_INT
       A signed 16-bit constant address.

   ADDRESS_SYMBOLIC:
       A constant symbolic address.  */
enum loongarch_address_type
{
  ADDRESS_REG,
  ADDRESS_REG_REG,
  ADDRESS_CONST_INT,
  ADDRESS_SYMBOLIC
};


/* Information about an address described by loongarch_address_type.

   ADDRESS_CONST_INT
       No fields are used.

   ADDRESS_REG
       REG is the base register and OFFSET is the constant offset.

   ADDRESS_REG_REG
       A base register indexed by (optionally scaled) register.

   ADDRESS_SYMBOLIC
       SYMBOL_TYPE is the type of symbol that the address references.  */
struct loongarch_address_info
{
  enum loongarch_address_type type;
  rtx reg;
  rtx offset;
  enum loongarch_symbol_type symbol_type;
};

/* Method of loading instant numbers:

   METHOD_NORMAL:
     Load 0-31 bit of the immediate number.

   METHOD_LU32I:
     Load 32-51 bit of the immediate number.

   METHOD_LU52I:
     Load 52-63 bit of the immediate number.

   METHOD_INSV:
     immediate like 0xfff00000fffffxxx
   */
enum loongarch_load_imm_method
{
  METHOD_NORMAL,
  METHOD_LU32I,
  METHOD_LU52I,
  METHOD_INSV
};

struct loongarch_integer_op
{
  enum rtx_code code;
  HOST_WIDE_INT value;
  enum loongarch_load_imm_method method;
};

/* The largest number of operations needed to load an integer constant.
   The worst accepted case for 64-bit constants is LU12I.W,LU32I.D,LU52I.D,ORI
   or LU12I.W,LU32I.D,LU52I.D,ADDI.D DECL_ASSEMBLER_NAME.  */
#define LARCH_MAX_INTEGER_OPS 4

/* Arrays that map GCC register numbers to debugger register numbers.  */
int loongarch_dwarf_regno[FIRST_PSEUDO_REGISTER];

/* Index [M][R] is true if register R is allowed to hold a value of mode M.  */
static bool loongarch_hard_regno_mode_ok_p[MAX_MACHINE_MODE]
					  [FIRST_PSEUDO_REGISTER];

/* Index C is true if character C is a valid PRINT_OPERAND punctation
   character.  */
static bool loongarch_print_operand_punct[256];

/* Cached value of can_issue_more.  This is cached in loongarch_variable_issue
   hook and returned from loongarch_sched_reorder2.  */
static int cached_can_issue_more;

/* Index R is the smallest register class that contains register R.  */
const enum reg_class loongarch_regno_to_class[FIRST_PSEUDO_REGISTER] = {
    GR_REGS,	     GR_REGS,	      GR_REGS,	       GR_REGS,
    JIRL_REGS,       JIRL_REGS,       JIRL_REGS,       JIRL_REGS,
    JIRL_REGS,       JIRL_REGS,       JIRL_REGS,       JIRL_REGS,
    SIBCALL_REGS,    JIRL_REGS,       SIBCALL_REGS,    SIBCALL_REGS,
    SIBCALL_REGS,    SIBCALL_REGS,    SIBCALL_REGS,    SIBCALL_REGS,
    SIBCALL_REGS,    GR_REGS,	      GR_REGS,	       JIRL_REGS,
    JIRL_REGS,       JIRL_REGS,       JIRL_REGS,       JIRL_REGS,
    JIRL_REGS,       JIRL_REGS,       JIRL_REGS,       JIRL_REGS,

    FP_REGS,	FP_REGS,	FP_REGS,	FP_REGS,
    FP_REGS,	FP_REGS,	FP_REGS,	FP_REGS,
    FP_REGS,	FP_REGS,	FP_REGS,	FP_REGS,
    FP_REGS,	FP_REGS,	FP_REGS,	FP_REGS,
    FP_REGS,	FP_REGS,	FP_REGS,	FP_REGS,
    FP_REGS,	FP_REGS,	FP_REGS,	FP_REGS,
    FP_REGS,	FP_REGS,	FP_REGS,	FP_REGS,
    FP_REGS,	FP_REGS,	FP_REGS,	FP_REGS,
    FCC_REGS,	FCC_REGS,	FCC_REGS,	FCC_REGS,
    FCC_REGS,	FCC_REGS,	FCC_REGS,	FCC_REGS,
    FRAME_REGS,	FRAME_REGS
};

/* Which cost information to use.  */
static const struct loongarch_rtx_cost_data *loongarch_cost;

/* Information about a single argument.  */
struct loongarch_arg_info
{
  /* True if the argument is at least partially passed on the stack.  */
  bool stack_p;

  /* The number of integer registers allocated to this argument.  */
  unsigned int num_gprs;

  /* The offset of the first register used, provided num_gprs is nonzero.
     If passed entirely on the stack, the value is MAX_ARGS_IN_REGISTERS.  */
  unsigned int gpr_offset;

  /* The number of floating-point registers allocated to this argument.  */
  unsigned int num_fprs;

  /* The offset of the first register used, provided num_fprs is nonzero.  */
  unsigned int fpr_offset;
};

/* Invoke MACRO (COND) for each fcmp.cond.{s/d} condition.  */
#define LARCH_FP_CONDITIONS(MACRO) \
  MACRO (f),	\
  MACRO (un),	\
  MACRO (eq),	\
  MACRO (ueq),	\
  MACRO (olt),	\
  MACRO (ult),	\
  MACRO (ole),	\
  MACRO (ule),	\
  MACRO (sf),	\
  MACRO (ngle),	\
  MACRO (seq),	\
  MACRO (ngl),	\
  MACRO (lt),	\
  MACRO (nge),	\
  MACRO (le),	\
  MACRO (ngt)

/* Enumerates the codes above as LARCH_FP_COND_<X>.  */
#define DECLARE_LARCH_COND(X) LARCH_FP_COND_##X
enum loongarch_fp_condition
{
  LARCH_FP_CONDITIONS (DECLARE_LARCH_COND)
};
#undef DECLARE_LARCH_COND

/* Index X provides the string representation of LARCH_FP_COND_<X>.  */
#define STRINGIFY(X) #X
const char *const
loongarch_fp_conditions[16]= {LARCH_FP_CONDITIONS (STRINGIFY)};
#undef STRINGIFY

/* Implement TARGET_FUNCTION_ARG_BOUNDARY.  Every parameter gets at
   least PARM_BOUNDARY bits of alignment, but will be given anything up
   to PREFERRED_STACK_BOUNDARY bits if the type requires it.  */

static unsigned int
loongarch_function_arg_boundary (machine_mode mode, const_tree type)
{
  unsigned int alignment;

  /* Use natural alignment if the type is not aggregate data.  */
  if (type && !AGGREGATE_TYPE_P (type))
    alignment = TYPE_ALIGN (TYPE_MAIN_VARIANT (type));
  else
    alignment = type ? TYPE_ALIGN (type) : GET_MODE_ALIGNMENT (mode);

  return MIN (PREFERRED_STACK_BOUNDARY, MAX (PARM_BOUNDARY, alignment));
}

/* If MODE represents an argument that can be passed or returned in
   floating-point registers, return the number of registers, else 0.  */

static unsigned
loongarch_pass_mode_in_fpr_p (machine_mode mode)
{
  if (GET_MODE_UNIT_SIZE (mode) <= UNITS_PER_FP_ARG)
    {
      if (GET_MODE_CLASS (mode) == MODE_FLOAT)
	return 1;

      if (GET_MODE_CLASS (mode) == MODE_COMPLEX_FLOAT)
	return 2;
    }

  return 0;
}

typedef struct
{
  const_tree type;
  HOST_WIDE_INT offset;
} loongarch_aggregate_field;

/* Identify subfields of aggregates that are candidates for passing in
   floating-point registers.  */

static int
loongarch_flatten_aggregate_field (const_tree type,
				   loongarch_aggregate_field fields[2], int n,
				   HOST_WIDE_INT offset)
{
  switch (TREE_CODE (type))
    {
    case RECORD_TYPE:
      /* Can't handle incomplete types nor sizes that are not fixed.  */
      if (!COMPLETE_TYPE_P (type)
	  || TREE_CODE (TYPE_SIZE (type)) != INTEGER_CST
	  || !tree_fits_uhwi_p (TYPE_SIZE (type)))
	return -1;

      for (tree f = TYPE_FIELDS (type); f; f = DECL_CHAIN (f))
	if (TREE_CODE (f) == FIELD_DECL)
	  {
	    if (!TYPE_P (TREE_TYPE (f)))
	      return -1;

	    if (DECL_SIZE (f) && integer_zerop (DECL_SIZE (f)))
	      continue;

	    HOST_WIDE_INT pos = offset + int_byte_position (f);
	    n = loongarch_flatten_aggregate_field (TREE_TYPE (f), fields, n,
						   pos);
	    if (n < 0)
	      return -1;
	  }
      return n;

    case ARRAY_TYPE:
      {
	HOST_WIDE_INT n_elts;
	loongarch_aggregate_field subfields[2];
	tree index = TYPE_DOMAIN (type);
	tree elt_size = TYPE_SIZE_UNIT (TREE_TYPE (type));
	int n_subfields = loongarch_flatten_aggregate_field (TREE_TYPE (type),
							     subfields, 0,
							     offset);

	/* Can't handle incomplete types nor sizes that are not fixed.  */
	if (n_subfields <= 0
	    || !COMPLETE_TYPE_P (type)
	    || TREE_CODE (TYPE_SIZE (type)) != INTEGER_CST
	    || !index
	    || !TYPE_MAX_VALUE (index)
	    || !tree_fits_uhwi_p (TYPE_MAX_VALUE (index))
	    || !TYPE_MIN_VALUE (index)
	    || !tree_fits_uhwi_p (TYPE_MIN_VALUE (index))
	    || !tree_fits_uhwi_p (elt_size))
	  return -1;

	n_elts = 1 + tree_to_uhwi (TYPE_MAX_VALUE (index))
		 - tree_to_uhwi (TYPE_MIN_VALUE (index));
	gcc_assert (n_elts >= 0);

	for (HOST_WIDE_INT i = 0; i < n_elts; i++)
	  for (int j = 0; j < n_subfields; j++)
	    {
	      if (n >= 2)
		return -1;

	      fields[n] = subfields[j];
	      fields[n++].offset += i * tree_to_uhwi (elt_size);
	    }

	return n;
      }

    case COMPLEX_TYPE:
      {
	/* Complex type need consume 2 field, so n must be 0.  */
	if (n != 0)
	  return -1;

	HOST_WIDE_INT elt_size = GET_MODE_SIZE (TYPE_MODE (TREE_TYPE (type)));

	if (elt_size <= UNITS_PER_FP_ARG)
	  {
	    fields[0].type = TREE_TYPE (type);
	    fields[0].offset = offset;
	    fields[1].type = TREE_TYPE (type);
	    fields[1].offset = offset + elt_size;

	    return 2;
	  }

	return -1;
      }

    default:
      if (n < 2
	  && ((SCALAR_FLOAT_TYPE_P (type)
	       && GET_MODE_SIZE (TYPE_MODE (type)) <= UNITS_PER_FP_ARG)
	      || (INTEGRAL_TYPE_P (type)
		  && GET_MODE_SIZE (TYPE_MODE (type)) <= UNITS_PER_WORD)))
	{
	  fields[n].type = type;
	  fields[n].offset = offset;
	  return n + 1;
	}
      else
	return -1;
    }
}

/* Identify candidate aggregates for passing in floating-point registers.
   Candidates have at most two fields after flattening.  */

static int
loongarch_flatten_aggregate_argument (const_tree type,
				      loongarch_aggregate_field fields[2])
{
  if (!type || TREE_CODE (type) != RECORD_TYPE)
    return -1;

  return loongarch_flatten_aggregate_field (type, fields, 0, 0);
}

/* See whether TYPE is a record whose fields should be returned in one or
   two floating-point registers.  If so, populate FIELDS accordingly.  */

static unsigned
loongarch_pass_aggregate_num_fpr (const_tree type,
					loongarch_aggregate_field fields[2])
{
  int n = loongarch_flatten_aggregate_argument (type, fields);

  for (int i = 0; i < n; i++)
    if (!SCALAR_FLOAT_TYPE_P (fields[i].type))
      return 0;

  return n > 0 ? n : 0;
}

/* See whether TYPE is a record whose fields should be returned in one
   floating-point register and one integer register.  If so, populate
   FIELDS accordingly.  */

static bool
loongarch_pass_aggregate_in_fpr_and_gpr_p (const_tree type,
					   loongarch_aggregate_field fields[2])
{
  unsigned num_int = 0, num_float = 0;
  int n = loongarch_flatten_aggregate_argument (type, fields);

  for (int i = 0; i < n; i++)
    {
      num_float += SCALAR_FLOAT_TYPE_P (fields[i].type);
      num_int += INTEGRAL_TYPE_P (fields[i].type);
    }

  return num_int == 1 && num_float == 1;
}

/* Return the representation of an argument passed or returned in an FPR
   when the value has mode VALUE_MODE and the type has TYPE_MODE.  The
   two modes may be different for structures like:

   struct __attribute__((packed)) foo { float f; }

   where the SFmode value "f" is passed in REGNO but the struct itself
   has mode BLKmode.  */

static rtx
loongarch_pass_fpr_single (machine_mode type_mode, unsigned regno,
			   machine_mode value_mode,
			   HOST_WIDE_INT offset)
{
  rtx x = gen_rtx_REG (value_mode, regno);

  if (type_mode != value_mode)
    {
      x = gen_rtx_EXPR_LIST (VOIDmode, x, GEN_INT (offset));
      x = gen_rtx_PARALLEL (type_mode, gen_rtvec (1, x));
    }
  return x;
}

/* Pass or return a composite value in the FPR pair REGNO and REGNO + 1.
   MODE is the mode of the composite.  MODE1 and OFFSET1 are the mode and
   byte offset for the first value, likewise MODE2 and OFFSET2 for the
   second value.  */

static rtx
loongarch_pass_fpr_pair (machine_mode mode, unsigned regno1,
			 machine_mode mode1, HOST_WIDE_INT offset1,
			 unsigned regno2, machine_mode mode2,
			 HOST_WIDE_INT offset2)
{
  return gen_rtx_PARALLEL (
    mode, gen_rtvec (2,
		     gen_rtx_EXPR_LIST (VOIDmode, gen_rtx_REG (mode1, regno1),
					GEN_INT (offset1)),
		     gen_rtx_EXPR_LIST (VOIDmode, gen_rtx_REG (mode2, regno2),
					GEN_INT (offset2))));
}

/* Fill INFO with information about a single argument, and return an
   RTL pattern to pass or return the argument.  CUM is the cumulative
   state for earlier arguments.  MODE is the mode of this argument and
   TYPE is its type (if known).  NAMED is true if this is a named
   (fixed) argument rather than a variable one.  RETURN_P is true if
   returning the argument, or false if passing the argument.  */

static rtx
loongarch_get_arg_info (struct loongarch_arg_info *info,
			const CUMULATIVE_ARGS *cum, machine_mode mode,
			const_tree type, bool named, bool return_p)
{
  unsigned num_bytes, num_words;
  unsigned fpr_base = return_p ? FP_RETURN : FP_ARG_FIRST;
  unsigned gpr_base = return_p ? GP_RETURN : GP_ARG_FIRST;
  unsigned alignment = loongarch_function_arg_boundary (mode, type);

  memset (info, 0, sizeof (*info));
  info->gpr_offset = cum->num_gprs;
  info->fpr_offset = cum->num_fprs;

  if (named)
    {
      loongarch_aggregate_field fields[2];
      unsigned fregno = fpr_base + info->fpr_offset;
      unsigned gregno = gpr_base + info->gpr_offset;

      /* Pass one- or two-element floating-point aggregates in FPRs.  */
      if ((info->num_fprs
	   = loongarch_pass_aggregate_num_fpr (type, fields))
	  && info->fpr_offset + info->num_fprs <= MAX_ARGS_IN_REGISTERS)
	switch (info->num_fprs)
	  {
	  case 1:
	    return loongarch_pass_fpr_single (mode, fregno,
					      TYPE_MODE (fields[0].type),
					      fields[0].offset);

	  case 2:
	    return loongarch_pass_fpr_pair (mode, fregno,
					    TYPE_MODE (fields[0].type),
					    fields[0].offset,
					    fregno + 1,
					    TYPE_MODE (fields[1].type),
					    fields[1].offset);

	  default:
	    gcc_unreachable ();
	  }

      /* Pass real and complex floating-point numbers in FPRs.  */
      if ((info->num_fprs = loongarch_pass_mode_in_fpr_p (mode))
	  && info->fpr_offset + info->num_fprs <= MAX_ARGS_IN_REGISTERS)
	switch (GET_MODE_CLASS (mode))
	  {
	  case MODE_FLOAT:
	    return gen_rtx_REG (mode, fregno);

	  case MODE_COMPLEX_FLOAT:
	    return loongarch_pass_fpr_pair (mode, fregno,
					    GET_MODE_INNER (mode), 0,
					    fregno + 1, GET_MODE_INNER (mode),
					    GET_MODE_UNIT_SIZE (mode));

	  default:
	    gcc_unreachable ();
	  }

      /* Pass structs with one float and one integer in an FPR and a GPR.  */
      if (loongarch_pass_aggregate_in_fpr_and_gpr_p (type, fields)
	  && info->gpr_offset < MAX_ARGS_IN_REGISTERS
	  && info->fpr_offset < MAX_ARGS_IN_REGISTERS)
	{
	  info->num_gprs = 1;
	  info->num_fprs = 1;

	  if (!SCALAR_FLOAT_TYPE_P (fields[0].type))
	    std::swap (fregno, gregno);

	  return loongarch_pass_fpr_pair (mode, fregno,
					  TYPE_MODE (fields[0].type),
					  fields[0].offset, gregno,
					  TYPE_MODE (fields[1].type),
					  fields[1].offset);
	}
    }

  /* Work out the size of the argument.  */
  num_bytes = type ? int_size_in_bytes (type) : GET_MODE_SIZE (mode);
  num_words = (num_bytes + UNITS_PER_WORD - 1) / UNITS_PER_WORD;

  /* Doubleword-aligned varargs start on an even register boundary.  */
  if (!named && num_bytes != 0 && alignment > BITS_PER_WORD)
    info->gpr_offset += info->gpr_offset & 1;

  /* Partition the argument between registers and stack.  */
  info->num_fprs = 0;
  info->num_gprs = MIN (num_words, MAX_ARGS_IN_REGISTERS - info->gpr_offset);
  info->stack_p = (num_words - info->num_gprs) != 0;

  if (info->num_gprs || return_p)
    return gen_rtx_REG (mode, gpr_base + info->gpr_offset);

  return NULL_RTX;
}

/* Implement TARGET_FUNCTION_ARG.  */

static rtx
loongarch_function_arg (cumulative_args_t cum_v, const function_arg_info &arg)
{
  CUMULATIVE_ARGS *cum = get_cumulative_args (cum_v);
  struct loongarch_arg_info info;

  if (arg.end_marker_p ())
    return NULL;

  return loongarch_get_arg_info (&info, cum, arg.mode, arg.type, arg.named,
				 false);
}

/* Implement TARGET_FUNCTION_ARG_ADVANCE.  */

static void
loongarch_function_arg_advance (cumulative_args_t cum_v,
				const function_arg_info &arg)
{
  CUMULATIVE_ARGS *cum = get_cumulative_args (cum_v);
  struct loongarch_arg_info info;

  loongarch_get_arg_info (&info, cum, arg.mode, arg.type, arg.named, false);

  /* Advance the register count.  This has the effect of setting
     num_gprs to MAX_ARGS_IN_REGISTERS if a doubleword-aligned
     argument required us to skip the final GPR and pass the whole
     argument on the stack.  */
  cum->num_fprs = info.fpr_offset + info.num_fprs;
  cum->num_gprs = info.gpr_offset + info.num_gprs;
}

/* Implement TARGET_ARG_PARTIAL_BYTES.  */

static int
loongarch_arg_partial_bytes (cumulative_args_t cum,
			     const function_arg_info &generic_arg)
{
  struct loongarch_arg_info arg;

  loongarch_get_arg_info (&arg, get_cumulative_args (cum), generic_arg.mode,
			  generic_arg.type, generic_arg.named, false);
  return arg.stack_p ? arg.num_gprs * UNITS_PER_WORD : 0;
}

/* Implement FUNCTION_VALUE and LIBCALL_VALUE.  For normal calls,
   VALTYPE is the return type and MODE is VOIDmode.  For libcalls,
   VALTYPE is null and MODE is the mode of the return value.  */

static rtx
loongarch_function_value_1 (const_tree type, const_tree func,
			    machine_mode mode)
{
  struct loongarch_arg_info info;
  CUMULATIVE_ARGS args;

  if (type)
    {
      int unsigned_p = TYPE_UNSIGNED (type);

      mode = TYPE_MODE (type);

      /* Since TARGET_PROMOTE_FUNCTION_MODE unconditionally promotes,
	 return values, promote the mode here too.  */
      mode = promote_function_mode (type, mode, &unsigned_p, func, 1);
    }

  memset (&args, 0, sizeof (args));
  return loongarch_get_arg_info (&info, &args, mode, type, true, true);
}


/* Implement TARGET_FUNCTION_VALUE.  */

static rtx
loongarch_function_value (const_tree valtype, const_tree fn_decl_or_type,
			  bool outgoing ATTRIBUTE_UNUSED)
{
  return loongarch_function_value_1 (valtype, fn_decl_or_type, VOIDmode);
}

/* Implement TARGET_LIBCALL_VALUE.  */

static rtx
loongarch_libcall_value (machine_mode mode, const_rtx fun ATTRIBUTE_UNUSED)
{
  return loongarch_function_value_1 (NULL_TREE, NULL_TREE, mode);
}


/* Implement TARGET_PASS_BY_REFERENCE.  */

static bool
loongarch_pass_by_reference (cumulative_args_t cum_v,
			     const function_arg_info &arg)
{
  HOST_WIDE_INT size = arg.type_size_in_bytes ();
  struct loongarch_arg_info info;
  CUMULATIVE_ARGS *cum = get_cumulative_args (cum_v);

  /* ??? std_gimplify_va_arg_expr passes NULL for cum.  Fortunately, we
     never pass variadic arguments in floating-point registers, so we can
     avoid the call to loongarch_get_arg_info in this case.  */
  if (cum != NULL)
    {
      /* Don't pass by reference if we can use a floating-point register.  */
      loongarch_get_arg_info (&info, cum, arg.mode, arg.type, arg.named,
			      false);
      if (info.num_fprs)
	return false;
    }

  /* Pass by reference if the data do not fit in two integer registers.  */
  return !IN_RANGE (size, 0, 2 * UNITS_PER_WORD);
}

/* Implement TARGET_RETURN_IN_MEMORY.  */

static bool
loongarch_return_in_memory (const_tree type,
			    const_tree fndecl ATTRIBUTE_UNUSED)
{
  CUMULATIVE_ARGS args;
  cumulative_args_t cum = pack_cumulative_args (&args);

  /* The rules for returning in memory are the same as for passing the
     first named argument by reference.  */
  memset (&args, 0, sizeof (args));
  function_arg_info arg (const_cast<tree> (type), /*named=*/true);
  return loongarch_pass_by_reference (cum, arg);
}

/* Implement TARGET_SETUP_INCOMING_VARARGS.  */

static void
loongarch_setup_incoming_varargs (cumulative_args_t cum,
				  const function_arg_info &arg,
				  int *pretend_size ATTRIBUTE_UNUSED,
				  int no_rtl)
{
  CUMULATIVE_ARGS local_cum;
  int gp_saved;

  /* The caller has advanced CUM up to, but not beyond, the last named
     argument.  Advance a local copy of CUM past the last "real" named
     argument, to find out how many registers are left over.  */
  local_cum = *get_cumulative_args (cum);
  loongarch_function_arg_advance (pack_cumulative_args (&local_cum), arg);

  /* Found out how many registers we need to save.  */
  gp_saved = MAX_ARGS_IN_REGISTERS - local_cum.num_gprs;

  if (!no_rtl && gp_saved > 0)
    {
      rtx ptr = plus_constant (Pmode, virtual_incoming_args_rtx,
			       REG_PARM_STACK_SPACE (cfun->decl)
				 - gp_saved * UNITS_PER_WORD);
      rtx mem = gen_frame_mem (BLKmode, ptr);
      set_mem_alias_set (mem, get_varargs_alias_set ());

      move_block_from_reg (local_cum.num_gprs + GP_ARG_FIRST, mem, gp_saved);
    }
  if (REG_PARM_STACK_SPACE (cfun->decl) == 0)
    cfun->machine->varargs_size = gp_saved * UNITS_PER_WORD;
}

/* Make the last instruction frame-related and note that it performs
   the operation described by FRAME_PATTERN.  */

static void
loongarch_set_frame_expr (rtx frame_pattern)
{
  rtx insn;

  insn = get_last_insn ();
  RTX_FRAME_RELATED_P (insn) = 1;
  REG_NOTES (insn) = alloc_EXPR_LIST (REG_FRAME_RELATED_EXPR, frame_pattern,
				      REG_NOTES (insn));
}

/* Return a frame-related rtx that stores REG at MEM.
   REG must be a single register.  */

static rtx
loongarch_frame_set (rtx mem, rtx reg)
{
  rtx set = gen_rtx_SET (mem, reg);
  RTX_FRAME_RELATED_P (set) = 1;
  return set;
}

/* Return true if the current function must save register REGNO.  */

static bool
loongarch_save_reg_p (unsigned int regno)
{
  bool call_saved = !global_regs[regno] && !call_used_regs[regno];
  bool might_clobber
    = crtl->saves_all_registers || df_regs_ever_live_p (regno);

  if (call_saved && might_clobber)
    return true;

  if (regno == HARD_FRAME_POINTER_REGNUM && frame_pointer_needed)
    return true;

  if (regno == RETURN_ADDR_REGNUM && crtl->calls_eh_return)
    return true;

  return false;
}

/* Determine which GPR save/restore routine to call.  */

static unsigned
loongarch_save_libcall_count (unsigned mask)
{
  for (unsigned n = GP_REG_LAST; n > GP_REG_FIRST; n--)
    if (BITSET_P (mask, n))
      return CALLEE_SAVED_REG_NUMBER (n) + 1;
  abort ();
}

/* Populate the current function's loongarch_frame_info structure.

   LoongArch stack frames grown downward.  High addresses are at the top.

     +-------------------------------+
     |				     |
     |  incoming stack arguments     |
     |				     |
     +-------------------------------+ <-- incoming stack pointer
     |				     |
     |  callee-allocated save area   |
     |  for arguments that are       |
     |  split between registers and  |
     |  the stack		     |
     |				     |
     +-------------------------------+ <-- arg_pointer_rtx (virtual)
     |				     |
     |  callee-allocated save area   |
     |  for register varargs	     |
     |				     |
     +-------------------------------+ <-- hard_frame_pointer_rtx;
     |				     |     stack_pointer_rtx + gp_sp_offset
     |  GPR save area		     |       + UNITS_PER_WORD
     |				     |
     +-------------------------------+ <-- stack_pointer_rtx + fp_sp_offset
     |				     |       + UNITS_PER_HWVALUE
     |  FPR save area		     |
     |				     |
     +-------------------------------+ <-- frame_pointer_rtx (virtual)
     |				     |
     |  local variables		     |
     |				     |
   P +-------------------------------+
     |				     |
     |  outgoing stack arguments     |
     |				     |
     +-------------------------------+ <-- stack_pointer_rtx

   Dynamic stack allocations such as alloca insert data at point P.
   They decrease stack_pointer_rtx but leave frame_pointer_rtx and
   hard_frame_pointer_rtx unchanged.  */

static void
loongarch_compute_frame_info (void)
{
  struct loongarch_frame_info *frame;
  HOST_WIDE_INT offset;
  unsigned int regno, i, num_x_saved = 0, num_f_saved = 0;

  frame = &cfun->machine->frame;
  memset (frame, 0, sizeof (*frame));

  /* Find out which GPRs we need to save.  */
  for (regno = GP_REG_FIRST; regno <= GP_REG_LAST; regno++)
    if (loongarch_save_reg_p (regno))
      frame->mask |= 1 << (regno - GP_REG_FIRST), num_x_saved++;

  /* If this function calls eh_return, we must also save and restore the
     EH data registers.  */
  if (crtl->calls_eh_return)
    for (i = 0; (regno = EH_RETURN_DATA_REGNO (i)) != INVALID_REGNUM; i++)
      frame->mask |= 1 << (regno - GP_REG_FIRST), num_x_saved++;

  /* Find out which FPRs we need to save.  This loop must iterate over
     the same space as its companion in loongarch_for_each_saved_reg.  */
  if (TARGET_HARD_FLOAT)
    for (regno = FP_REG_FIRST; regno <= FP_REG_LAST; regno++)
      if (loongarch_save_reg_p (regno))
	frame->fmask |= 1 << (regno - FP_REG_FIRST), num_f_saved++;

  /* At the bottom of the frame are any outgoing stack arguments.  */
  offset = LARCH_STACK_ALIGN (crtl->outgoing_args_size);
  /* Next are local stack variables.  */
  offset += LARCH_STACK_ALIGN (get_frame_size ());
  /* The virtual frame pointer points above the local variables.  */
  frame->frame_pointer_offset = offset;
  /* Next are the callee-saved FPRs.  */
  if (frame->fmask)
    {
      offset += LARCH_STACK_ALIGN (num_f_saved * UNITS_PER_FP_REG);
      frame->fp_sp_offset = offset - UNITS_PER_FP_REG;
    }
  else
    frame->fp_sp_offset = offset;
  /* Next are the callee-saved GPRs.  */
  if (frame->mask)
    {
      unsigned x_save_size = LARCH_STACK_ALIGN (num_x_saved * UNITS_PER_WORD);
      unsigned num_save_restore
	= 1 + loongarch_save_libcall_count (frame->mask);

      /* Only use save/restore routines if they don't alter the stack size.  */
      if (LARCH_STACK_ALIGN (num_save_restore * UNITS_PER_WORD) == x_save_size)
	frame->save_libcall_adjustment = x_save_size;

      offset += x_save_size;
      frame->gp_sp_offset = offset - UNITS_PER_WORD;
    }
  else
    frame->gp_sp_offset = offset;
  /* The hard frame pointer points above the callee-saved GPRs.  */
  frame->hard_frame_pointer_offset = offset;
  /* Above the hard frame pointer is the callee-allocated varags save area.  */
  offset += LARCH_STACK_ALIGN (cfun->machine->varargs_size);
  /* Next is the callee-allocated area for pretend stack arguments.  */
  offset += LARCH_STACK_ALIGN (crtl->args.pretend_args_size);
  /* Arg pointer must be below pretend args, but must be above alignment
     padding.  */
  frame->arg_pointer_offset = offset - crtl->args.pretend_args_size;
  frame->total_size = offset;
  /* Next points the incoming stack pointer and any incoming arguments.  */

  /* Only use save/restore routines when the GPRs are atop the frame.  */
  if (frame->hard_frame_pointer_offset != frame->total_size)
    frame->save_libcall_adjustment = 0;
}

/* Implement INITIAL_ELIMINATION_OFFSET.  FROM is either the frame pointer
   or argument pointer.  TO is either the stack pointer or hard frame
   pointer.  */

HOST_WIDE_INT
loongarch_initial_elimination_offset (int from, int to)
{
  HOST_WIDE_INT src, dest;

  loongarch_compute_frame_info ();

  if (to == HARD_FRAME_POINTER_REGNUM)
    dest = cfun->machine->frame.hard_frame_pointer_offset;
  else if (to == STACK_POINTER_REGNUM)
    dest = 0; /* The stack pointer is the base of all offsets, hence 0.  */
  else
    gcc_unreachable ();

  if (from == FRAME_POINTER_REGNUM)
    src = cfun->machine->frame.frame_pointer_offset;
  else if (from == ARG_POINTER_REGNUM)
    src = cfun->machine->frame.arg_pointer_offset;
  else
    gcc_unreachable ();

  return src - dest;
}

/* A function to save or store a register.  The first argument is the
   register and the second is the stack slot.  */
typedef void (*loongarch_save_restore_fn) (rtx, rtx);

/* Use FN to save or restore register REGNO.  MODE is the register's
   mode and OFFSET is the offset of its save slot from the current
   stack pointer.  */

static void
loongarch_save_restore_reg (machine_mode mode, int regno, HOST_WIDE_INT offset,
			    loongarch_save_restore_fn fn)
{
  rtx mem;

  mem = gen_frame_mem (mode, plus_constant (Pmode, stack_pointer_rtx, offset));
  fn (gen_rtx_REG (mode, regno), mem);
}

/* Call FN for each register that is saved by the current function.
   SP_OFFSET is the offset of the current stack pointer from the start
   of the frame.  */

static void
loongarch_for_each_saved_reg (HOST_WIDE_INT sp_offset,
			      loongarch_save_restore_fn fn)
{
  HOST_WIDE_INT offset;

  /* Save the link register and s-registers.  */
  offset = cfun->machine->frame.gp_sp_offset - sp_offset;
  for (int regno = GP_REG_FIRST; regno <= GP_REG_LAST; regno++)
    if (BITSET_P (cfun->machine->frame.mask, regno - GP_REG_FIRST))
      {
	loongarch_save_restore_reg (word_mode, regno, offset, fn);
	offset -= UNITS_PER_WORD;
      }

  /* This loop must iterate over the same space as its companion in
     loongarch_compute_frame_info.  */
  offset = cfun->machine->frame.fp_sp_offset - sp_offset;
  for (int regno = FP_REG_FIRST; regno <= FP_REG_LAST; regno++)
    if (BITSET_P (cfun->machine->frame.fmask, regno - FP_REG_FIRST))
      {
	machine_mode mode = TARGET_DOUBLE_FLOAT ? DFmode : SFmode;

	loongarch_save_restore_reg (mode, regno, offset, fn);
	offset -= GET_MODE_SIZE (mode);
      }
}

/* Emit a move from SRC to DEST.  Assume that the move expanders can
   handle all moves if !can_create_pseudo_p ().  The distinction is
   important because, unlike emit_move_insn, the move expanders know
   how to force Pmode objects into the constant pool even when the
   constant pool address is not itself legitimate.  */

rtx
loongarch_emit_move (rtx dest, rtx src)
{
  return (can_create_pseudo_p () ? emit_move_insn (dest, src)
				 : emit_move_insn_1 (dest, src));
}

/* Save register REG to MEM.  Make the instruction frame-related.  */

static void
loongarch_save_reg (rtx reg, rtx mem)
{
  loongarch_emit_move (mem, reg);
  loongarch_set_frame_expr (loongarch_frame_set (mem, reg));
}

/* Restore register REG from MEM.  */

static void
loongarch_restore_reg (rtx reg, rtx mem)
{
  rtx insn = loongarch_emit_move (reg, mem);
  rtx dwarf = NULL_RTX;
  dwarf = alloc_reg_note (REG_CFA_RESTORE, reg, dwarf);
  REG_NOTES (insn) = dwarf;

  RTX_FRAME_RELATED_P (insn) = 1;
}

/* For stack frames that can't be allocated with a single ADDI instruction,
   compute the best value to initially allocate.  It must at a minimum
   allocate enough space to spill the callee-saved registers.  */

static HOST_WIDE_INT
loongarch_first_stack_step (struct loongarch_frame_info *frame)
{
  if (IMM12_OPERAND (frame->total_size))
    return frame->total_size;

  HOST_WIDE_INT min_first_step
    = LARCH_STACK_ALIGN (frame->total_size - frame->fp_sp_offset);
  HOST_WIDE_INT max_first_step = IMM_REACH / 2 - PREFERRED_STACK_BOUNDARY / 8;
  HOST_WIDE_INT min_second_step = frame->total_size - max_first_step;
  gcc_assert (min_first_step <= max_first_step);

  /* As an optimization, use the least-significant bits of the total frame
     size, so that the second adjustment step is just LU12I + ADD.  */
  if (!IMM12_OPERAND (min_second_step)
      && frame->total_size % IMM_REACH < IMM_REACH / 2
      && frame->total_size % IMM_REACH >= min_first_step)
    return frame->total_size % IMM_REACH;

  return max_first_step;
}

static void
loongarch_emit_stack_tie (void)
{
  emit_insn (gen_stack_tie (Pmode, stack_pointer_rtx, hard_frame_pointer_rtx));
}

#define PROBE_INTERVAL (1 << STACK_CHECK_PROBE_INTERVAL_EXP)

#if PROBE_INTERVAL > 16384
#error Cannot use indexed addressing mode for stack probing
#endif

/* Emit code to probe a range of stack addresses from FIRST to FIRST+SIZE,
   inclusive.  These are offsets from the current stack pointer.  */

static void
loongarch_emit_probe_stack_range (HOST_WIDE_INT first, HOST_WIDE_INT size)
{
  /* See if we have a constant small number of probes to generate.  If so,
     that's the easy case.  */
  if ((TARGET_64BIT && (first + size <= 32768))
      || (!TARGET_64BIT && (first + size <= 2048)))
    {
      HOST_WIDE_INT i;

      /* Probe at FIRST + N * PROBE_INTERVAL for values of N from 1 until
	 it exceeds SIZE.  If only one probe is needed, this will not
	 generate any code.  Then probe at FIRST + SIZE.  */
      for (i = PROBE_INTERVAL; i < size; i += PROBE_INTERVAL)
	emit_stack_probe (plus_constant (Pmode, stack_pointer_rtx,
					 -(first + i)));

      emit_stack_probe (plus_constant (Pmode, stack_pointer_rtx,
				       -(first + size)));
    }

  /* Otherwise, do the same as above, but in a loop.  Note that we must be
     extra careful with variables wrapping around because we might be at
     the very top (or the very bottom) of the address space and we have
     to be able to handle this case properly; in particular, we use an
     equality test for the loop condition.  */
  else
    {
      HOST_WIDE_INT rounded_size;
      rtx r13 = LARCH_PROLOGUE_TEMP (Pmode);
      rtx r12 = LARCH_PROLOGUE_TEMP2 (Pmode);
      rtx r14 = LARCH_PROLOGUE_TEMP3 (Pmode);

      /* Sanity check for the addressing mode we're going to use.  */
      gcc_assert (first <= 16384);


      /* Step 1: round SIZE to the previous multiple of the interval.  */

      rounded_size = ROUND_DOWN (size, PROBE_INTERVAL);

      /* TEST_ADDR = SP + FIRST */
      if (first != 0)
	{
	  emit_move_insn (r14, GEN_INT (first));
	  emit_insn (gen_rtx_SET (r13, gen_rtx_MINUS (Pmode,
						      stack_pointer_rtx,
						      r14)));
	}
      else
	emit_move_insn (r13, stack_pointer_rtx);

      /* Step 2: compute initial and final value of the loop counter.  */

      emit_move_insn (r14, GEN_INT (PROBE_INTERVAL));
      /* LAST_ADDR = SP + FIRST + ROUNDED_SIZE.  */
      if (rounded_size == 0)
	emit_move_insn (r12, r13);
      else
	{
	  emit_move_insn (r12, GEN_INT (rounded_size));
	  emit_insn (gen_rtx_SET (r12, gen_rtx_MINUS (Pmode, r13, r12)));
	  /* Step 3: the loop

	     do
	     {
	     TEST_ADDR = TEST_ADDR + PROBE_INTERVAL
	     probe at TEST_ADDR
	     }
	     while (TEST_ADDR != LAST_ADDR)

	     probes at FIRST + N * PROBE_INTERVAL for values of N from 1
	     until it is equal to ROUNDED_SIZE.  */

	  emit_insn (gen_probe_stack_range (Pmode, r13, r13, r12, r14));
	}

      /* Step 4: probe at FIRST + SIZE if we cannot assert at compile-time
	 that SIZE is equal to ROUNDED_SIZE.  */

      if (size != rounded_size)
	{
	  if (TARGET_64BIT)
	    emit_stack_probe (plus_constant (Pmode, r12, rounded_size - size));
	  else
	    {
	      HOST_WIDE_INT i;
	      for (i = 2048; i < (size - rounded_size); i += 2048)
		{
		  emit_stack_probe (plus_constant (Pmode, r12, -i));
		  emit_insn (gen_rtx_SET (r12,
					  plus_constant (Pmode, r12, -2048)));
		}
	      rtx r1 = plus_constant (Pmode, r12,
				      -(size - rounded_size - i + 2048));
	      emit_stack_probe (r1);
	    }
	}
    }

  /* Make sure nothing is scheduled before we are done.  */
  emit_insn (gen_blockage ());
}

/* Probe a range of stack addresses from REG1 to REG2 inclusive.  These are
   absolute addresses.  */
const char *
loongarch_output_probe_stack_range (rtx reg1, rtx reg2, rtx reg3)
{
  static int labelno = 0;
  char loop_lab[32], tmp[64];
  rtx xops[3];

  ASM_GENERATE_INTERNAL_LABEL (loop_lab, "LPSRL", labelno++);

  /* Loop.  */
  ASM_OUTPUT_INTERNAL_LABEL (asm_out_file, loop_lab);

  /* TEST_ADDR = TEST_ADDR + PROBE_INTERVAL.  */
  xops[0] = reg1;
  xops[1] = GEN_INT (-PROBE_INTERVAL);
  xops[2] = reg3;
  if (TARGET_64BIT)
    output_asm_insn ("sub.d\t%0,%0,%2", xops);
  else
    output_asm_insn ("sub.w\t%0,%0,%2", xops);

  /* Probe at TEST_ADDR, test if TEST_ADDR == LAST_ADDR and branch.  */
  xops[1] = reg2;
  strcpy (tmp, "bne\t%0,%1,");
  if (TARGET_64BIT)
    output_asm_insn ("st.d\t$r0,%0,0", xops);
  else
    output_asm_insn ("st.w\t$r0,%0,0", xops);
  output_asm_insn (strcat (tmp, &loop_lab[1]), xops);

  return "";
}

/* Expand the "prologue" pattern.  */

void
loongarch_expand_prologue (void)
{
  struct loongarch_frame_info *frame = &cfun->machine->frame;
  HOST_WIDE_INT size = frame->total_size;
  HOST_WIDE_INT tmp;
  rtx insn;

  if (flag_stack_usage_info)
    current_function_static_stack_size = size;

  if (flag_stack_check == STATIC_BUILTIN_STACK_CHECK
      || flag_stack_clash_protection)
    {
      if (crtl->is_leaf && !cfun->calls_alloca)
	{
	  if (size > PROBE_INTERVAL && size > get_stack_check_protect ())
	    {
	      tmp = size - get_stack_check_protect ();
	      loongarch_emit_probe_stack_range (get_stack_check_protect (),
						tmp);
	    }
	}
      else if (size > 0)
	loongarch_emit_probe_stack_range (get_stack_check_protect (), size);
    }

  /* Save the registers.  */
  if ((frame->mask | frame->fmask) != 0)
    {
      HOST_WIDE_INT step1 = MIN (size, loongarch_first_stack_step (frame));

      insn = gen_add3_insn (stack_pointer_rtx, stack_pointer_rtx,
			    GEN_INT (-step1));
      RTX_FRAME_RELATED_P (emit_insn (insn)) = 1;
      size -= step1;
      loongarch_for_each_saved_reg (size, loongarch_save_reg);
    }


  /* Set up the frame pointer, if we're using one.  */
  if (frame_pointer_needed)
    {
      insn = gen_add3_insn (hard_frame_pointer_rtx, stack_pointer_rtx,
			    GEN_INT (frame->hard_frame_pointer_offset - size));
      RTX_FRAME_RELATED_P (emit_insn (insn)) = 1;

      loongarch_emit_stack_tie ();
    }

  /* Allocate the rest of the frame.  */
  if (size > 0)
    {
      if (IMM12_OPERAND (-size))
	{
	  insn = gen_add3_insn (stack_pointer_rtx, stack_pointer_rtx,
				GEN_INT (-size));
	  RTX_FRAME_RELATED_P (emit_insn (insn)) = 1;
	}
      else
	{
	  loongarch_emit_move (LARCH_PROLOGUE_TEMP (Pmode), GEN_INT (-size));
	  emit_insn (gen_add3_insn (stack_pointer_rtx, stack_pointer_rtx,
				    LARCH_PROLOGUE_TEMP (Pmode)));

	  /* Describe the effect of the previous instructions.  */
	  insn = plus_constant (Pmode, stack_pointer_rtx, -size);
	  insn = gen_rtx_SET (stack_pointer_rtx, insn);
	  loongarch_set_frame_expr (insn);
	}
    }
}

/* Return nonzero if this function is known to have a null epilogue.
   This allows the optimizer to omit jumps to jumps if no stack
   was created.  */

bool
loongarch_can_use_return_insn (void)
{
  return reload_completed && cfun->machine->frame.total_size == 0;
}

/* Expand an "epilogue" or "sibcall_epilogue" pattern; SIBCALL_P
   says which.  */

void
loongarch_expand_epilogue (bool sibcall_p)
{
  /* Split the frame into two.  STEP1 is the amount of stack we should
     deallocate before restoring the registers.  STEP2 is the amount we
     should deallocate afterwards.

     Start off by assuming that no registers need to be restored.  */
  struct loongarch_frame_info *frame = &cfun->machine->frame;
  HOST_WIDE_INT step1 = frame->total_size;
  HOST_WIDE_INT step2 = 0;
  rtx ra = gen_rtx_REG (Pmode, RETURN_ADDR_REGNUM);
  rtx insn;

  /* We need to add memory barrier to prevent read from deallocated stack.  */
  bool need_barrier_p
    = (get_frame_size () + cfun->machine->frame.arg_pointer_offset) != 0;

  if (!sibcall_p && loongarch_can_use_return_insn ())
    {
      emit_jump_insn (gen_return ());
      return;
    }

  /* Move past any dynamic stack allocations.  */
  if (cfun->calls_alloca)
    {
      /* Emit a barrier to prevent loads from a deallocated stack.  */
      loongarch_emit_stack_tie ();
      need_barrier_p = false;

      rtx adjust = GEN_INT (-frame->hard_frame_pointer_offset);
      if (!IMM12_OPERAND (INTVAL (adjust)))
	{
	  loongarch_emit_move (LARCH_PROLOGUE_TEMP (Pmode), adjust);
	  adjust = LARCH_PROLOGUE_TEMP (Pmode);
	}

      insn = emit_insn (gen_add3_insn (stack_pointer_rtx,
				       hard_frame_pointer_rtx,
				       adjust));

      rtx dwarf = NULL_RTX;
      rtx minus_offset = GEN_INT (-frame->hard_frame_pointer_offset);
      rtx cfa_adjust_value = gen_rtx_PLUS (Pmode,
					   hard_frame_pointer_rtx,
					   minus_offset);

      rtx cfa_adjust_rtx = gen_rtx_SET (stack_pointer_rtx, cfa_adjust_value);
      dwarf = alloc_reg_note (REG_CFA_ADJUST_CFA, cfa_adjust_rtx, dwarf);
      RTX_FRAME_RELATED_P (insn) = 1;

      REG_NOTES (insn) = dwarf;
    }

  /* If we need to restore registers, deallocate as much stack as
     possible in the second step without going out of range.  */
  if ((frame->mask | frame->fmask) != 0)
    {
      step2 = loongarch_first_stack_step (frame);
      step1 -= step2;
    }

  /* Set TARGET to BASE + STEP1.  */
  if (step1 > 0)
    {
      /* Emit a barrier to prevent loads from a deallocated stack.  */
      loongarch_emit_stack_tie ();
      need_barrier_p = false;

      /* Get an rtx for STEP1 that we can add to BASE.  */
      rtx adjust = GEN_INT (step1);
      if (!IMM12_OPERAND (step1))
	{
	  loongarch_emit_move (LARCH_PROLOGUE_TEMP (Pmode), adjust);
	  adjust = LARCH_PROLOGUE_TEMP (Pmode);
	}

      insn = emit_insn (gen_add3_insn (stack_pointer_rtx,
				       stack_pointer_rtx,
				       adjust));

      rtx dwarf = NULL_RTX;
      rtx cfa_adjust_rtx = gen_rtx_PLUS (Pmode, stack_pointer_rtx,
					 GEN_INT (step2));

      dwarf = alloc_reg_note (REG_CFA_DEF_CFA, cfa_adjust_rtx, dwarf);
      RTX_FRAME_RELATED_P (insn) = 1;

      REG_NOTES (insn) = dwarf;
    }

  /* Restore the registers.  */
  loongarch_for_each_saved_reg (frame->total_size - step2,
				loongarch_restore_reg);

  if (need_barrier_p)
    loongarch_emit_stack_tie ();

  /* Deallocate the final bit of the frame.  */
  if (step2 > 0)
    {
      insn = emit_insn (gen_add3_insn (stack_pointer_rtx,
				       stack_pointer_rtx,
				       GEN_INT (step2)));

      rtx dwarf = NULL_RTX;
      rtx cfa_adjust_rtx = gen_rtx_PLUS (Pmode, stack_pointer_rtx, const0_rtx);
      dwarf = alloc_reg_note (REG_CFA_DEF_CFA, cfa_adjust_rtx, dwarf);
      RTX_FRAME_RELATED_P (insn) = 1;

      REG_NOTES (insn) = dwarf;
    }

  /* Add in the __builtin_eh_return stack adjustment.  */
  if (crtl->calls_eh_return)
    emit_insn (gen_add3_insn (stack_pointer_rtx, stack_pointer_rtx,
			      EH_RETURN_STACKADJ_RTX));

  if (!sibcall_p)
    emit_jump_insn (gen_simple_return_internal (ra));
}

#define LU32I_B (0xfffffULL << 32)
#define LU52I_B (0xfffULL << 52)

/* Fill CODES with a sequence of rtl operations to load VALUE.
   Return the number of operations needed.  */

static unsigned int
loongarch_build_integer (struct loongarch_integer_op *codes,
			 HOST_WIDE_INT value)

{
  unsigned int cost = 0;

  /* Get the lower 32 bits of the value.  */
  HOST_WIDE_INT low_part = (int32_t)value;

  if (IMM12_OPERAND (low_part) || IMM12_OPERAND_UNSIGNED (low_part))
    {
      /* The value of the lower 32 bit be loaded with one instruction.
	 lu12i.w.  */
      codes[0].code = UNKNOWN;
      codes[0].method = METHOD_NORMAL;
      codes[0].value = low_part;
      cost++;
    }
  else
    {
      /* lu12i.w + ior.  */
      codes[0].code = UNKNOWN;
      codes[0].method = METHOD_NORMAL;
      codes[0].value = low_part & ~(IMM_REACH - 1);
      cost++;
      HOST_WIDE_INT iorv = low_part & (IMM_REACH - 1);
      if (iorv != 0)
	{
	  codes[1].code = IOR;
	  codes[1].method = METHOD_NORMAL;
	  codes[1].value = iorv;
	  cost++;
	}
    }

  if (TARGET_64BIT)
    {
      bool lu32i[2] = {(value & LU32I_B) == 0, (value & LU32I_B) == LU32I_B};
      bool lu52i[2] = {(value & LU52I_B) == 0, (value & LU52I_B) == LU52I_B};

      int sign31 = (value & (1UL << 31)) >> 31;
      int sign51 = (value & (1UL << 51)) >> 51;
      /* Determine whether the upper 32 bits are sign-extended from the lower
	 32 bits. If it is, the instructions to load the high order can be
	 ommitted.  */
      if (lu32i[sign31] && lu52i[sign31])
	return cost;
      /* Determine whether bits 32-51 are sign-extended from the lower 32
	 bits. If so, directly load 52-63 bits.  */
      else if (lu32i[sign31])
	{
	  codes[cost].method = METHOD_LU52I;
	  codes[cost].value = value & LU52I_B;
	  return cost + 1;
	}

      codes[cost].method = METHOD_LU32I;
      codes[cost].value = (value & LU32I_B) | (sign51 ? LU52I_B : 0);
      cost++;

      /* Determine whether the 52-61 bits are sign-extended from the low order,
	 and if not, load the 52-61 bits.  */
      if (!lu52i[(value & (1ULL << 51)) >> 51])
	{
	  codes[cost].method = METHOD_LU52I;
	  codes[cost].value = value & LU52I_B;
	  cost++;
	}
    }

  gcc_assert (cost <= LARCH_MAX_INTEGER_OPS);

  return cost;
}

/* Fill CODES with a sequence of rtl operations to load VALUE.
   Return the number of operations needed.
   Split interger in loongarch_output_move.  */

static unsigned int
loongarch_integer_cost (HOST_WIDE_INT value)
{
  struct loongarch_integer_op codes[LARCH_MAX_INTEGER_OPS];
  return loongarch_build_integer (codes, value);
}

/* Implement TARGET_LEGITIMATE_CONSTANT_P.  */

static bool
loongarch_legitimate_constant_p (machine_mode mode ATTRIBUTE_UNUSED, rtx x)
{
  return loongarch_const_insns (x) > 0;
}

/* Return true if X is a thread-local symbol.  */

static bool
loongarch_tls_symbol_p (rtx x)
{
  return SYMBOL_REF_P (x) && SYMBOL_REF_TLS_MODEL (x) != 0;
}

/* Return true if SYMBOL_REF X is associated with a global symbol
   (in the STB_GLOBAL sense).  */

bool
loongarch_global_symbol_p (const_rtx x)
{
  if (LABEL_REF_P (x))
    return false;

  const_tree decl = SYMBOL_REF_DECL (x);

  if (!decl)
    return !SYMBOL_REF_LOCAL_P (x) || SYMBOL_REF_EXTERNAL_P (x);

  /* Weakref symbols are not TREE_PUBLIC, but their targets are global
     or weak symbols.  Relocations in the object file will be against
     the target symbol, so it's that symbol's binding that matters here.  */
  return DECL_P (decl) && (TREE_PUBLIC (decl) || DECL_WEAK (decl));
}

bool
loongarch_global_symbol_noweak_p (const_rtx x)
{
  if (LABEL_REF_P (x))
    return false;

  const_tree decl = SYMBOL_REF_DECL (x);

  if (!decl)
    return !SYMBOL_REF_LOCAL_P (x) || SYMBOL_REF_EXTERNAL_P (x);

  return DECL_P (decl) && TREE_PUBLIC (decl);
}

bool
loongarch_weak_symbol_p (const_rtx x)
{
  const_tree decl;
  if (LABEL_REF_P (x) || !(decl = SYMBOL_REF_DECL (x)))
    return false;
  return DECL_P (decl) && DECL_WEAK (decl);
}

/* Return true if SYMBOL_REF X binds locally.  */

bool
loongarch_symbol_binds_local_p (const_rtx x)
{
  if (LABEL_REF_P (x))
    return false;

  return (SYMBOL_REF_DECL (x) ? targetm.binds_local_p (SYMBOL_REF_DECL (x))
			      : SYMBOL_REF_LOCAL_P (x));
}

/* Return true if rtx constants of mode MODE should be put into a small
   data section.  */

static bool
loongarch_rtx_constant_in_small_data_p (machine_mode mode)
{
  return (GET_MODE_SIZE (mode) <= g_switch_value);
}

/* Return the method that should be used to access SYMBOL_REF or
   LABEL_REF X.  */

static enum loongarch_symbol_type
loongarch_classify_symbol (const_rtx x)
{
  if (LABEL_REF_P (x))
    return SYMBOL_GOT_DISP;

  gcc_assert (SYMBOL_REF_P (x));

  if (SYMBOL_REF_TLS_MODEL (x))
    return SYMBOL_TLS;

  if (SYMBOL_REF_P (x))
    return SYMBOL_GOT_DISP;

  return SYMBOL_GOT_DISP;
}

/* Return true if X is a symbolic constant.  If it is,
   store the type of the symbol in *SYMBOL_TYPE.  */

bool
loongarch_symbolic_constant_p (rtx x, enum loongarch_symbol_type *symbol_type)
{
  rtx offset;

  split_const (x, &x, &offset);
  if (UNSPEC_ADDRESS_P (x))
    {
      *symbol_type = UNSPEC_ADDRESS_TYPE (x);
      x = UNSPEC_ADDRESS (x);
    }
  else if (SYMBOL_REF_P (x) || LABEL_REF_P (x))
    {
      *symbol_type = loongarch_classify_symbol (x);
      if (*symbol_type == SYMBOL_TLS)
	return true;
    }
  else
    return false;

  if (offset == const0_rtx)
    return true;

  /* Check whether a nonzero offset is valid for the underlying
     relocations.  */
  switch (*symbol_type)
    {
    case SYMBOL_GOT_DISP:
    case SYMBOL_TLSGD:
    case SYMBOL_TLSLDM:
    case SYMBOL_TLS:
      return false;
    }
  gcc_unreachable ();
}

/* Returns the number of instructions necessary to reference a symbol.  */

static int
loongarch_symbol_insns (enum loongarch_symbol_type type, machine_mode mode)
{
  switch (type)
    {
    case SYMBOL_GOT_DISP:
      /* The constant will have to be loaded from the GOT before it
	 is used in an address.  */
      if (mode != MAX_MACHINE_MODE)
	return 0;

      return 3;

    case SYMBOL_TLSGD:
    case SYMBOL_TLSLDM:
      return 1;

    case SYMBOL_TLS:
      /* We don't treat a bare TLS symbol as a constant.  */
      return 0;
    }
  gcc_unreachable ();
}

/* Implement TARGET_CANNOT_FORCE_CONST_MEM.  */

static bool
loongarch_cannot_force_const_mem (machine_mode mode, rtx x)
{
  enum loongarch_symbol_type type;
  rtx base, offset;

  /* As an optimization, reject constants that loongarch_legitimize_move
     can expand inline.

     Suppose we have a multi-instruction sequence that loads constant C
     into register R.  If R does not get allocated a hard register, and
     R is used in an operand that allows both registers and memory
     references, reload will consider forcing C into memory and using
     one of the instruction's memory alternatives.  Returning false
     here will force it to use an input reload instead.  */
  if (CONST_INT_P (x) && loongarch_legitimate_constant_p (mode, x))
    return true;

  split_const (x, &base, &offset);
  if (loongarch_symbolic_constant_p (base, &type))
    {
      /* The same optimization as for CONST_INT.  */
      if (IMM12_INT (offset)
	  && loongarch_symbol_insns (type, MAX_MACHINE_MODE) > 0)
	return true;
    }

  /* TLS symbols must be computed by loongarch_legitimize_move.  */
  if (tls_referenced_p (x))
    return true;

  return false;
}

/* Return true if register REGNO is a valid base register for mode MODE.
   STRICT_P is true if REG_OK_STRICT is in effect.  */

int
loongarch_regno_mode_ok_for_base_p (int regno,
				    machine_mode mode ATTRIBUTE_UNUSED,
				    bool strict_p)
{
  if (!HARD_REGISTER_NUM_P (regno))
    {
      if (!strict_p)
	return true;
      regno = reg_renumber[regno];
    }

  /* These fake registers will be eliminated to either the stack or
     hard frame pointer, both of which are usually valid base registers.
     Reload deals with the cases where the eliminated form isn't valid.  */
  if (regno == ARG_POINTER_REGNUM || regno == FRAME_POINTER_REGNUM)
    return true;

  return GP_REG_P (regno);
}

/* Return true if X is a valid base register for mode MODE.
   STRICT_P is true if REG_OK_STRICT is in effect.  */

static bool
loongarch_valid_base_register_p (rtx x, machine_mode mode, bool strict_p)
{
  if (!strict_p && SUBREG_P (x))
    x = SUBREG_REG (x);

  return (REG_P (x)
	  && loongarch_regno_mode_ok_for_base_p (REGNO (x), mode, strict_p));
}

/* Return true if, for every base register BASE_REG, (plus BASE_REG X)
   can address a value of mode MODE.  */

static bool
loongarch_valid_offset_p (rtx x, machine_mode mode)
{
  /* Check that X is a signed 12-bit number,
     or check that X is a signed 16-bit number
     and offset 4 byte aligned.  */
  if (!(const_arith_operand (x, Pmode)
	|| ((mode == E_SImode || mode == E_DImode)
	    && const_imm16_operand (x, Pmode)
	    && (loongarch_signed_immediate_p (INTVAL (x), 14, 2)))))
    return false;

  /* We may need to split multiword moves, so make sure that every word
     is accessible.  */
  if (GET_MODE_SIZE (mode) > UNITS_PER_WORD
      && !IMM12_OPERAND (INTVAL (x) + GET_MODE_SIZE (mode) - UNITS_PER_WORD))
    return false;

  return true;
}

static bool
loongarch_valid_index_p (struct loongarch_address_info *info, rtx x,
			  machine_mode mode, bool strict_p)
{
  rtx index;

  if ((REG_P (x) || SUBREG_P (x))
      && GET_MODE (x) == Pmode)
    {
      index = x;
    }
  else
    return false;

  if (!strict_p
      && SUBREG_P (index)
      && contains_reg_of_mode[GENERAL_REGS][GET_MODE (SUBREG_REG (index))])
    index = SUBREG_REG (index);

  if (loongarch_valid_base_register_p (index, mode, strict_p))
    {
      info->type = ADDRESS_REG_REG;
      info->offset = index;
      return true;
    }

  return false;
}

/* Return true if X is a valid address for machine mode MODE.  If it is,
   fill in INFO appropriately.  STRICT_P is true if REG_OK_STRICT is in
   effect.  */

static bool
loongarch_classify_address (struct loongarch_address_info *info, rtx x,
			    machine_mode mode, bool strict_p)
{
  switch (GET_CODE (x))
    {
    case REG:
    case SUBREG:
      info->type = ADDRESS_REG;
      info->reg = x;
      info->offset = const0_rtx;
      return loongarch_valid_base_register_p (info->reg, mode, strict_p);

    case PLUS:
      if (loongarch_valid_base_register_p (XEXP (x, 0), mode, strict_p)
	  && loongarch_valid_index_p (info, XEXP (x, 1), mode, strict_p))
	{
	  info->reg = XEXP (x, 0);
	  return true;
	}

      if (loongarch_valid_base_register_p (XEXP (x, 1), mode, strict_p)
	 && loongarch_valid_index_p (info, XEXP (x, 0), mode, strict_p))
	{
	  info->reg = XEXP (x, 1);
	  return true;
	}

      info->type = ADDRESS_REG;
      info->reg = XEXP (x, 0);
      info->offset = XEXP (x, 1);
      return (loongarch_valid_base_register_p (info->reg, mode, strict_p)
	      && loongarch_valid_offset_p (info->offset, mode));
    default:
      return false;
    }
}

/* Implement TARGET_LEGITIMATE_ADDRESS_P.  */

static bool
loongarch_legitimate_address_p (machine_mode mode, rtx x, bool strict_p)
{
  struct loongarch_address_info addr;

  return loongarch_classify_address (&addr, x, mode, strict_p);
}

/* Return true if ADDR matches the pattern for the indexed address
   instruction.  */

static bool
loongarch_index_address_p (rtx addr, machine_mode mode ATTRIBUTE_UNUSED)
{
  if (GET_CODE (addr) != PLUS
      || !REG_P (XEXP (addr, 0))
      || !REG_P (XEXP (addr, 1)))
    return false;
  return true;
}

/* Return the number of instructions needed to load or store a value
   of mode MODE at address X.  Return 0 if X isn't valid for MODE.
   Assume that multiword moves may need to be split into word moves
   if MIGHT_SPLIT_P, otherwise assume that a single load or store is
   enough.  */

int
loongarch_address_insns (rtx x, machine_mode mode, bool might_split_p)
{
  struct loongarch_address_info addr;
  int factor;

  if (!loongarch_classify_address (&addr, x, mode, false))
    return 0;

  /* BLKmode is used for single unaligned loads and stores and should
     not count as a multiword mode.  (GET_MODE_SIZE (BLKmode) is pretty
     meaningless, so we have to single it out as a special case one way
     or the other.)  */
  if (mode != BLKmode && might_split_p)
    factor = (GET_MODE_SIZE (mode) + UNITS_PER_WORD - 1) / UNITS_PER_WORD;
  else
    factor = 1;

  if (loongarch_classify_address (&addr, x, mode, false))
    switch (addr.type)
      {
      case ADDRESS_REG:
	return factor;

      case ADDRESS_REG_REG:
	return factor;

      case ADDRESS_CONST_INT:
	return factor;

      case ADDRESS_SYMBOLIC:
	return factor * loongarch_symbol_insns (addr.symbol_type, mode);
      }
  return 0;
}

/* Return true if X fits within an unsigned field of BITS bits that is
   shifted left SHIFT bits before being used.  */

bool
loongarch_unsigned_immediate_p (unsigned HOST_WIDE_INT x, int bits,
				int shift = 0)
{
  return (x & ((1 << shift) - 1)) == 0 && x < ((unsigned) 1 << (shift + bits));
}

/* Return true if X fits within a signed field of BITS bits that is
   shifted left SHIFT bits before being used.  */

bool
loongarch_signed_immediate_p (unsigned HOST_WIDE_INT x, int bits,
			      int shift = 0)
{
  x += 1 << (bits + shift - 1);
  return loongarch_unsigned_immediate_p (x, bits, shift);
}

/* Return true if X is a legitimate address with a 12-bit offset.
   MODE is the mode of the value being accessed.  */

bool
loongarch_12bit_offset_address_p (rtx x, machine_mode mode)
{
  struct loongarch_address_info addr;

  return (loongarch_classify_address (&addr, x, mode, false)
	  && addr.type == ADDRESS_REG
	  && CONST_INT_P (addr.offset)
	  && LARCH_U12BIT_OFFSET_P (INTVAL (addr.offset)));
}

/* Return true if X is a legitimate address with a 14-bit offset shifted 2.
   MODE is the mode of the value being accessed.  */

bool
loongarch_14bit_shifted_offset_address_p (rtx x, machine_mode mode)
{
  struct loongarch_address_info addr;

  return (loongarch_classify_address (&addr, x, mode, false)
	  && addr.type == ADDRESS_REG
	  && CONST_INT_P (addr.offset)
	  && LARCH_16BIT_OFFSET_P (INTVAL (addr.offset))
	  && LARCH_SHIFT_2_OFFSET_P (INTVAL (addr.offset)));
}

bool
loongarch_base_index_address_p (rtx x, machine_mode mode)
{
  struct loongarch_address_info addr;

  return (loongarch_classify_address (&addr, x, mode, false)
	  && addr.type == ADDRESS_REG_REG
	  && REG_P (addr.offset));
}

/* Return the number of instructions needed to load constant X,
   Return 0 if X isn't a valid constant.  */

int
loongarch_const_insns (rtx x)
{
  enum loongarch_symbol_type symbol_type;
  rtx offset;

  switch (GET_CODE (x))
    {
    case CONST_INT:
      return loongarch_integer_cost (INTVAL (x));

    case CONST_VECTOR:
      /* Fall through.  */
    case CONST_DOUBLE:
      return x == CONST0_RTX (GET_MODE (x)) ? 1 : 0;

    case CONST:
      /* See if we can refer to X directly.  */
      if (loongarch_symbolic_constant_p (x, &symbol_type))
	return loongarch_symbol_insns (symbol_type, MAX_MACHINE_MODE);

      /* Otherwise try splitting the constant into a base and offset.
	 If the offset is a 12-bit value, we can load the base address
	 into a register and then use ADDI.{W/D} to add in the offset.
	 If the offset is larger, we can load the base and offset
	 into separate registers and add them together with ADD.{W/D}.
	 However, the latter is only possible before reload; during
	 and after reload, we must have the option of forcing the
	 constant into the pool instead.  */
      split_const (x, &x, &offset);
      if (offset != 0)
	{
	  int n = loongarch_const_insns (x);
	  if (n != 0)
	    {
	      if (IMM12_INT (offset))
		return n + 1;
	      else if (!targetm.cannot_force_const_mem (GET_MODE (x), x))
		return n + 1 + loongarch_integer_cost (INTVAL (offset));
	    }
	}
      return 0;

    case SYMBOL_REF:
    case LABEL_REF:
      return loongarch_symbol_insns (
	loongarch_classify_symbol (x), MAX_MACHINE_MODE);

    default:
      return 0;
    }
}

/* X is a doubleword constant that can be handled by splitting it into
   two words and loading each word separately.  Return the number of
   instructions required to do this.  */

int
loongarch_split_const_insns (rtx x)
{
  unsigned int low, high;

  low = loongarch_const_insns (loongarch_subword (x, false));
  high = loongarch_const_insns (loongarch_subword (x, true));
  gcc_assert (low > 0 && high > 0);
  return low + high;
}

/* Return the number of instructions needed to implement INSN,
   given that it loads from or stores to MEM.  */

int
loongarch_load_store_insns (rtx mem, rtx_insn *insn)
{
  machine_mode mode;
  bool might_split_p;
  rtx set;

  gcc_assert (MEM_P (mem));
  mode = GET_MODE (mem);

  /* Try to prove that INSN does not need to be split.  */
  might_split_p = GET_MODE_SIZE (mode) > UNITS_PER_WORD;
  if (might_split_p)
    {
      set = single_set (insn);
      if (set
	  && !loongarch_split_move_insn_p (SET_DEST (set), SET_SRC (set)))
	might_split_p = false;
    }

  return loongarch_address_insns (XEXP (mem, 0), mode, might_split_p);
}

/* Return true if we need to trap on division by zero.  */

<<<<<<< HEAD
static bool
=======
bool
>>>>>>> 2701442d
loongarch_check_zero_div_p (void)
{
  /* if -m[no-]check-zero-division is given explicitly.  */
  if (target_flags_explicit & MASK_CHECK_ZERO_DIV)
    return TARGET_CHECK_ZERO_DIV;

  /* if not, don't trap for optimized code except -Og.  */
  return !optimize || optimize_debug;
}

/* Return the number of instructions needed for an integer division.  */

int
loongarch_idiv_insns (machine_mode mode ATTRIBUTE_UNUSED)
{
  int count;

  count = 1;
  if (loongarch_check_zero_div_p ())
    count += 2;

  return count;
}

/* Emit an instruction of the form (set TARGET (CODE OP0 OP1)).  */

void
loongarch_emit_binary (enum rtx_code code, rtx target, rtx op0, rtx op1)
{
  emit_insn (gen_rtx_SET (target, gen_rtx_fmt_ee (code, GET_MODE (target),
						  op0, op1)));
}

/* Compute (CODE OP0 OP1) and store the result in a new register
   of mode MODE.  Return that new register.  */

static rtx
loongarch_force_binary (machine_mode mode, enum rtx_code code, rtx op0,
			rtx op1)
{
  rtx reg;

  reg = gen_reg_rtx (mode);
  loongarch_emit_binary (code, reg, op0, op1);
  return reg;
}

/* Copy VALUE to a register and return that register.  If new pseudos
   are allowed, copy it into a new register, otherwise use DEST.  */

static rtx
loongarch_force_temporary (rtx dest, rtx value)
{
  if (can_create_pseudo_p ())
    return force_reg (Pmode, value);
  else
    {
      loongarch_emit_move (dest, value);
      return dest;
    }
}

/* Wrap symbol or label BASE in an UNSPEC address of type SYMBOL_TYPE,
   then add CONST_INT OFFSET to the result.  */

static rtx
loongarch_unspec_address_offset (rtx base, rtx offset,
				 enum loongarch_symbol_type symbol_type)
{
  base = gen_rtx_UNSPEC (Pmode, gen_rtvec (1, base),
			 UNSPEC_ADDRESS_FIRST + symbol_type);
  if (offset != const0_rtx)
    base = gen_rtx_PLUS (Pmode, base, offset);
  return gen_rtx_CONST (Pmode, base);
}

/* Return an UNSPEC address with underlying address ADDRESS and symbol
   type SYMBOL_TYPE.  */

rtx
loongarch_unspec_address (rtx address, enum loongarch_symbol_type symbol_type)
{
  rtx base, offset;

  split_const (address, &base, &offset);
  return loongarch_unspec_address_offset (base, offset, symbol_type);
}

/* If OP is an UNSPEC address, return the address to which it refers,
   otherwise return OP itself.  */

rtx
loongarch_strip_unspec_address (rtx op)
{
  rtx base, offset;

  split_const (op, &base, &offset);
  if (UNSPEC_ADDRESS_P (base))
    op = plus_constant (Pmode, UNSPEC_ADDRESS (base), INTVAL (offset));
  return op;
}

/* Return a legitimate address for REG + OFFSET.  TEMP is as for
   loongarch_force_temporary; it is only needed when OFFSET is not a
   IMM12_OPERAND.  */

static rtx
loongarch_add_offset (rtx temp, rtx reg, HOST_WIDE_INT offset)
{
  if (!IMM12_OPERAND (offset))
    {
      rtx high;

      /* Leave OFFSET as a 12-bit offset and put the excess in HIGH.
	 The addition inside the macro CONST_HIGH_PART may cause an
	 overflow, so we need to force a sign-extension check.  */
      high = gen_int_mode (CONST_HIGH_PART (offset), Pmode);
      offset = CONST_LOW_PART (offset);
      high = loongarch_force_temporary (temp, high);
      reg = loongarch_force_temporary (temp, gen_rtx_PLUS (Pmode, high, reg));
    }
  return plus_constant (Pmode, reg, offset);
}

/* The __tls_get_attr symbol.  */
static GTY (()) rtx loongarch_tls_symbol;

/* Load an entry from the GOT for a TLS GD access.  */

static rtx
loongarch_got_load_tls_gd (rtx dest, rtx sym)
{
  return gen_got_load_tls_gd (Pmode, dest, sym);
}

/* Load an entry from the GOT for a TLS LD access.  */

static rtx
loongarch_got_load_tls_ld (rtx dest, rtx sym)
{
  return gen_got_load_tls_ld (Pmode, dest, sym);
}

/* Load an entry from the GOT for a TLS IE access.  */

static rtx
loongarch_got_load_tls_ie (rtx dest, rtx sym)
{
  return gen_got_load_tls_ie (Pmode, dest, sym);
}

/* Add in the thread pointer for a TLS LE access.  */

static rtx
loongarch_got_load_tls_le (rtx dest, rtx sym)
{
  return gen_got_load_tls_le (Pmode, dest, sym);
}

/* Return an instruction sequence that calls __tls_get_addr.  SYM is
   the TLS symbol we are referencing and TYPE is the symbol type to use
   (either global dynamic or local dynamic).  V0 is an RTX for the
   return value location.  */

static rtx_insn *
loongarch_call_tls_get_addr (rtx sym, enum loongarch_symbol_type type, rtx v0)
{
  rtx loc, a0;
  rtx_insn *insn;

  a0 = gen_rtx_REG (Pmode, GP_ARG_FIRST);

  if (!loongarch_tls_symbol)
    loongarch_tls_symbol = init_one_libfunc ("__tls_get_addr");

  loc = loongarch_unspec_address (sym, type);

  start_sequence ();

  if (type == SYMBOL_TLSLDM)
    emit_insn (loongarch_got_load_tls_ld (a0, loc));
  else if (type == SYMBOL_TLSGD)
    emit_insn (loongarch_got_load_tls_gd (a0, loc));
  else
    gcc_unreachable ();

  insn = emit_call_insn (gen_call_value_internal (v0, loongarch_tls_symbol,
						  const0_rtx));
  RTL_CONST_CALL_P (insn) = 1;
  use_reg (&CALL_INSN_FUNCTION_USAGE (insn), a0);
  insn = get_insns ();

  end_sequence ();

  return insn;
}

/* Generate the code to access LOC, a thread-local SYMBOL_REF, and return
   its address.  The return value will be both a valid address and a valid
   SET_SRC (either a REG or a LO_SUM).  */

static rtx
loongarch_legitimize_tls_address (rtx loc)
{
  rtx dest, tp, tmp;
  enum tls_model model = SYMBOL_REF_TLS_MODEL (loc);
  rtx_insn *insn;

  switch (model)
    {
    case TLS_MODEL_LOCAL_DYNAMIC:
      tmp = gen_rtx_REG (Pmode, GP_RETURN);
      dest = gen_reg_rtx (Pmode);
      insn = loongarch_call_tls_get_addr (loc, SYMBOL_TLSLDM, tmp);
      emit_libcall_block (insn, dest, tmp, loc);
      break;

    case TLS_MODEL_GLOBAL_DYNAMIC:
      tmp = gen_rtx_REG (Pmode, GP_RETURN);
      dest = gen_reg_rtx (Pmode);
      insn = loongarch_call_tls_get_addr (loc, SYMBOL_TLSGD, tmp);
      emit_libcall_block (insn, dest, tmp, loc);
      break;

    case TLS_MODEL_INITIAL_EXEC:
      /* la.tls.ie; tp-relative add  */
      tp = gen_rtx_REG (Pmode, THREAD_POINTER_REGNUM);
      tmp = gen_reg_rtx (Pmode);
      emit_insn (loongarch_got_load_tls_ie (tmp, loc));
      dest = gen_reg_rtx (Pmode);
      emit_insn (gen_add3_insn (dest, tmp, tp));
      break;

    case TLS_MODEL_LOCAL_EXEC:
      /* la.tls.le; tp-relative add  */
      tp = gen_rtx_REG (Pmode, THREAD_POINTER_REGNUM);
      tmp = gen_reg_rtx (Pmode);
      emit_insn (loongarch_got_load_tls_le (tmp, loc));
      dest = gen_reg_rtx (Pmode);
      emit_insn (gen_add3_insn (dest, tmp, tp));
      break;

    default:
      gcc_unreachable ();
    }
  return dest;
}

rtx
loongarch_legitimize_call_address (rtx addr)
{
  if (!call_insn_operand (addr, VOIDmode))
    {
      rtx reg = gen_reg_rtx (Pmode);
      loongarch_emit_move (reg, addr);
      return reg;
    }
  return addr;
}

/* If X is a PLUS of a CONST_INT, return the two terms in *BASE_PTR
   and *OFFSET_PTR.  Return X in *BASE_PTR and 0 in *OFFSET_PTR otherwise.  */

static void
loongarch_split_plus (rtx x, rtx *base_ptr, HOST_WIDE_INT *offset_ptr)
{
  if (GET_CODE (x) == PLUS && CONST_INT_P (XEXP (x, 1)))
    {
      *base_ptr = XEXP (x, 0);
      *offset_ptr = INTVAL (XEXP (x, 1));
    }
  else
    {
      *base_ptr = x;
      *offset_ptr = 0;
    }
}

/* If X is not a valid address for mode MODE, force it into a register.  */

static rtx
loongarch_force_address (rtx x, machine_mode mode)
{
  if (!loongarch_legitimate_address_p (mode, x, false))
    x = force_reg (Pmode, x);
  return x;
}

/* This function is used to implement LEGITIMIZE_ADDRESS.  If X can
   be legitimized in a way that the generic machinery might not expect,
   return a new address, otherwise return NULL.  MODE is the mode of
   the memory being accessed.  */

static rtx
loongarch_legitimize_address (rtx x, rtx oldx ATTRIBUTE_UNUSED,
			      machine_mode mode)
{
  rtx base, addr;
  HOST_WIDE_INT offset;

  if (loongarch_tls_symbol_p (x))
    return loongarch_legitimize_tls_address (x);

  /* Handle BASE + OFFSET using loongarch_add_offset.  */
  loongarch_split_plus (x, &base, &offset);
  if (offset != 0)
    {
      if (!loongarch_valid_base_register_p (base, mode, false))
	base = copy_to_mode_reg (Pmode, base);
      addr = loongarch_add_offset (NULL, base, offset);
      return loongarch_force_address (addr, mode);
    }

  return x;
}

/* Load VALUE into DEST.  TEMP is as for loongarch_force_temporary.  */

void
loongarch_move_integer (rtx temp, rtx dest, unsigned HOST_WIDE_INT value)
{
  struct loongarch_integer_op codes[LARCH_MAX_INTEGER_OPS];
  machine_mode mode;
  unsigned int i, num_ops;
  rtx x;

  mode = GET_MODE (dest);
  num_ops = loongarch_build_integer (codes, value);

  /* Apply each binary operation to X.  Invariant: X is a legitimate
     source operand for a SET pattern.  */
  x = GEN_INT (codes[0].value);
  for (i = 1; i < num_ops; i++)
    {
      if (!can_create_pseudo_p ())
	{
	  emit_insn (gen_rtx_SET (temp, x));
	  x = temp;
	}
      else
	x = force_reg (mode, x);

      switch (codes[i].method)
	{
	case METHOD_NORMAL:
	  x = gen_rtx_fmt_ee (codes[i].code, mode, x,
			      GEN_INT (codes[i].value));
	  break;
	case METHOD_LU32I:
	  emit_insn (
	    gen_rtx_SET (x,
			 gen_rtx_IOR (DImode,
				      gen_rtx_ZERO_EXTEND (
					DImode, gen_rtx_SUBREG (SImode, x, 0)),
				      GEN_INT (codes[i].value))));
	  break;
	case METHOD_LU52I:
	  emit_insn (gen_lu52i_d (x, x, GEN_INT (0xfffffffffffff),
				  GEN_INT (codes[i].value)));
	  break;
	case METHOD_INSV:
	  emit_insn (
	    gen_rtx_SET (gen_rtx_ZERO_EXTRACT (DImode, x, GEN_INT (20),
					       GEN_INT (32)),
			 gen_rtx_REG (DImode, 0)));
	  break;
	default:
	  gcc_unreachable ();
	}
    }

  emit_insn (gen_rtx_SET (dest, x));
}

/* Subroutine of loongarch_legitimize_move.  Move constant SRC into register
   DEST given that SRC satisfies immediate_operand but doesn't satisfy
   move_operand.  */

static void
loongarch_legitimize_const_move (machine_mode mode, rtx dest, rtx src)
{
  rtx base, offset;

  /* Split moves of big integers into smaller pieces.  */
  if (splittable_const_int_operand (src, mode))
    {
      loongarch_move_integer (dest, dest, INTVAL (src));
      return;
    }

  /* Generate the appropriate access sequences for TLS symbols.  */
  if (loongarch_tls_symbol_p (src))
    {
      loongarch_emit_move (dest, loongarch_legitimize_tls_address (src));
      return;
    }

  /* If we have (const (plus symbol offset)), and that expression cannot
     be forced into memory, load the symbol first and add in the offset.
     prefer to do this even if the constant _can_ be forced into memory,
     as it usually produces better code.  */
  split_const (src, &base, &offset);
  if (offset != const0_rtx
      && (targetm.cannot_force_const_mem (mode, src)
	  || (can_create_pseudo_p ())))
    {
      base = loongarch_force_temporary (dest, base);
      loongarch_emit_move (dest,
			   loongarch_add_offset (NULL, base, INTVAL (offset)));
      return;
    }

  src = force_const_mem (mode, src);

  loongarch_emit_move (dest, src);
}

/* If (set DEST SRC) is not a valid move instruction, emit an equivalent
   sequence that is valid.  */

bool
loongarch_legitimize_move (machine_mode mode, rtx dest, rtx src)
{
  if (!register_operand (dest, mode) && !reg_or_0_operand (src, mode))
    {
      loongarch_emit_move (dest, force_reg (mode, src));
      return true;
    }

  /* Both src and dest are non-registers;  one special case is supported where
     the source is (const_int 0) and the store can source the zero register.
     */
  if (!register_operand (dest, mode) && !register_operand (src, mode)
      && !const_0_operand (src, mode))
    {
      loongarch_emit_move (dest, force_reg (mode, src));
      return true;
    }

  /* We need to deal with constants that would be legitimate
     immediate_operands but aren't legitimate move_operands.  */
  if (CONSTANT_P (src) && !move_operand (src, mode))
    {
      loongarch_legitimize_const_move (mode, dest, src);
      set_unique_reg_note (get_last_insn (), REG_EQUAL, copy_rtx (src));
      return true;
    }

  return false;
}

/* Return true if OP refers to small data symbols directly.  */

static int
loongarch_small_data_pattern_1 (rtx x)
{
  subrtx_var_iterator::array_type array;
  FOR_EACH_SUBRTX_VAR (iter, array, x, ALL)
    {
      rtx x = *iter;

      /* We make no particular guarantee about which symbolic constants are
	 acceptable as asm operands versus which must be forced into a GPR.  */
      if (GET_CODE (x) == ASM_OPERANDS)
	iter.skip_subrtxes ();
      else if (MEM_P (x))
	{
	  if (loongarch_small_data_pattern_1 (XEXP (x, 0)))
	    return true;
	  iter.skip_subrtxes ();
	}
    }
  return false;
}

/* Return true if OP refers to small data symbols directly.  */

bool
loongarch_small_data_pattern_p (rtx op)
{
  return loongarch_small_data_pattern_1 (op);
}

/* Rewrite *LOC so that it refers to small data using explicit
   relocations.  */

static void
loongarch_rewrite_small_data_1 (rtx *loc)
{
  subrtx_ptr_iterator::array_type array;
  FOR_EACH_SUBRTX_PTR (iter, array, loc, ALL)
    {
      rtx *loc = *iter;
      if (MEM_P (*loc))
	{
	  loongarch_rewrite_small_data_1 (&XEXP (*loc, 0));
	  iter.skip_subrtxes ();
	}
    }
}

/* Rewrite instruction pattern PATTERN so that it refers to small data
   using explicit relocations.  */

rtx
loongarch_rewrite_small_data (rtx pattern)
{
  pattern = copy_insn (pattern);
  loongarch_rewrite_small_data_1 (&pattern);
  return pattern;
}

/* The cost of loading values from the constant pool.  It should be
   larger than the cost of any constant we want to synthesize inline.  */
#define CONSTANT_POOL_COST COSTS_N_INSNS (8)

/* Return true if there is a instruction that implements CODE
   and if that instruction accepts X as an immediate operand.  */

static int
loongarch_immediate_operand_p (int code, HOST_WIDE_INT x)
{
  switch (code)
    {
    case ASHIFT:
    case ASHIFTRT:
    case LSHIFTRT:
      /* All shift counts are truncated to a valid constant.  */
      return true;

    case ROTATE:
    case ROTATERT:
      return true;

    case AND:
    case IOR:
    case XOR:
      /* These instructions take 12-bit unsigned immediates.  */
      return IMM12_OPERAND_UNSIGNED (x);

    case PLUS:
    case LT:
    case LTU:
      /* These instructions take 12-bit signed immediates.  */
      return IMM12_OPERAND (x);

    case EQ:
    case NE:
    case GT:
    case GTU:
      /* The "immediate" forms of these instructions are really
	 implemented as comparisons with register 0.  */
      return x == 0;

    case GE:
    case GEU:
      /* Likewise, meaning that the only valid immediate operand is 1.  */
      return x == 1;

    case LE:
      /* We add 1 to the immediate and use SLT.  */
      return IMM12_OPERAND (x + 1);

    case LEU:
      /* Likewise SLTU, but reject the always-true case.  */
      return IMM12_OPERAND (x + 1) && x + 1 != 0;

    case SIGN_EXTRACT:
    case ZERO_EXTRACT:
      /* The bit position and size are immediate operands.  */
      return 1;

    default:
      /* By default assume that $0 can be used for 0.  */
      return x == 0;
    }
}

/* Return the cost of binary operation X, given that the instruction
   sequence for a word-sized or smaller operation has cost SINGLE_COST
   and that the sequence of a double-word operation has cost DOUBLE_COST.
   If SPEED is true, optimize for speed otherwise optimize for size.  */

static int
loongarch_binary_cost (rtx x, int single_cost, int double_cost, bool speed)
{
  int cost;

  if (GET_MODE_SIZE (GET_MODE (x)) == UNITS_PER_WORD * 2)
    cost = double_cost;
  else
    cost = single_cost;
  return (cost
	  + set_src_cost (XEXP (x, 0), GET_MODE (x), speed)
	  + rtx_cost (XEXP (x, 1), GET_MODE (x), GET_CODE (x), 1, speed));
}

/* Return the cost of floating-point multiplications of mode MODE.  */

static int
loongarch_fp_mult_cost (machine_mode mode)
{
  return mode == DFmode ? loongarch_cost->fp_mult_df
			: loongarch_cost->fp_mult_sf;
}

/* Return the cost of floating-point divisions of mode MODE.  */

static int
loongarch_fp_div_cost (machine_mode mode)
{
  return mode == DFmode ? loongarch_cost->fp_div_df
			: loongarch_cost->fp_div_sf;
}

/* Return the cost of sign-extending OP to mode MODE, not including the
   cost of OP itself.  */

static int
loongarch_sign_extend_cost (rtx op)
{
  if (MEM_P (op))
    /* Extended loads are as cheap as unextended ones.  */
    return 0;

  return COSTS_N_INSNS (1);
}

/* Return the cost of zero-extending OP to mode MODE, not including the
   cost of OP itself.  */

static int
loongarch_zero_extend_cost (rtx op)
{
  if (MEM_P (op))
    /* Extended loads are as cheap as unextended ones.  */
    return 0;

  /* We can use ANDI.  */
  return COSTS_N_INSNS (1);
}

/* Return the cost of moving between two registers of mode MODE,
   assuming that the move will be in pieces of at most UNITS bytes.  */

static int
loongarch_set_reg_reg_piece_cost (machine_mode mode, unsigned int units)
{
  return COSTS_N_INSNS ((GET_MODE_SIZE (mode) + units - 1) / units);
}

/* Return the cost of moving between two registers of mode MODE.  */

static int
loongarch_set_reg_reg_cost (machine_mode mode)
{
  switch (GET_MODE_CLASS (mode))
    {
    case MODE_CC:
      return loongarch_set_reg_reg_piece_cost (mode, GET_MODE_SIZE (CCmode));

    case MODE_FLOAT:
    case MODE_COMPLEX_FLOAT:
    case MODE_VECTOR_FLOAT:
      if (TARGET_HARD_FLOAT)
	return loongarch_set_reg_reg_piece_cost (mode, UNITS_PER_HWFPVALUE);
      /* Fall through.  */

    default:
      return loongarch_set_reg_reg_piece_cost (mode, UNITS_PER_WORD);
    }
}

/* Implement TARGET_RTX_COSTS.  */

static bool
loongarch_rtx_costs (rtx x, machine_mode mode, int outer_code,
		     int opno ATTRIBUTE_UNUSED, int *total, bool speed)
{
  int code = GET_CODE (x);
  bool float_mode_p = FLOAT_MODE_P (mode);
  int cost;
  rtx addr;

  if (outer_code == COMPARE)
    {
      gcc_assert (CONSTANT_P (x));
      *total = 0;
      return true;
    }

  switch (code)
    {
    case CONST_INT:
      if (TARGET_64BIT && outer_code == AND && UINTVAL (x) == 0xffffffff)
	{
	  *total = 0;
	  return true;
	}

      /* When not optimizing for size, we care more about the cost
	 of hot code, and hot code is often in a loop.  If a constant
	 operand needs to be forced into a register, we will often be
	 able to hoist the constant load out of the loop, so the load
	 should not contribute to the cost.  */
      if (speed || loongarch_immediate_operand_p (outer_code, INTVAL (x)))
	{
	  *total = 0;
	  return true;
	}
      /* Fall through.  */

    case CONST:
    case SYMBOL_REF:
    case LABEL_REF:
    case CONST_DOUBLE:
      cost = loongarch_const_insns (x);
      if (cost > 0)
	{
	  if (cost == 1 && outer_code == SET
	      && !(float_mode_p && TARGET_HARD_FLOAT))
	    cost = 0;
	  else if ((outer_code == SET || GET_MODE (x) == VOIDmode))
	    cost = 1;
	  *total = COSTS_N_INSNS (cost);
	  return true;
	}
      /* The value will need to be fetched from the constant pool.  */
      *total = CONSTANT_POOL_COST;
      return true;

    case MEM:
      /* If the address is legitimate, return the number of
	 instructions it needs.  */
      addr = XEXP (x, 0);
      /* Check for a scaled indexed address.  */
      if (loongarch_index_address_p (addr, mode))
	{
	  *total = COSTS_N_INSNS (2);
	  return true;
	}
      cost = loongarch_address_insns (addr, mode, true);
      if (cost > 0)
	{
	  *total = COSTS_N_INSNS (cost + 1);
	  return true;
	}
      /* Otherwise use the default handling.  */
      return false;

    case FFS:
      *total = COSTS_N_INSNS (6);
      return false;

    case NOT:
      *total = COSTS_N_INSNS (GET_MODE_SIZE (mode) > UNITS_PER_WORD ? 2 : 1);
      return false;

    case AND:
      /* Check for a *clear_upper32 pattern and treat it like a zero
	 extension.  See the pattern's comment for details.  */
      if (TARGET_64BIT && mode == DImode && CONST_INT_P (XEXP (x, 1))
	  && UINTVAL (XEXP (x, 1)) == 0xffffffff)
	{
	  *total = (loongarch_zero_extend_cost (XEXP (x, 0))
		    + set_src_cost (XEXP (x, 0), mode, speed));
	  return true;
	}
      /* (AND (NOT op0) (NOT op1) is a nor operation that can be done in
	 a single instruction.  */
      if (GET_CODE (XEXP (x, 0)) == NOT && GET_CODE (XEXP (x, 1)) == NOT)
	{
	  cost = GET_MODE_SIZE (mode) > UNITS_PER_WORD ? 2 : 1;
	  *total = (COSTS_N_INSNS (cost)
		    + set_src_cost (XEXP (XEXP (x, 0), 0), mode, speed)
		    + set_src_cost (XEXP (XEXP (x, 1), 0), mode, speed));
	  return true;
	}

      /* Fall through.  */

    case IOR:
    case XOR:
      /* Double-word operations use two single-word operations.  */
      *total = loongarch_binary_cost (x, COSTS_N_INSNS (1), COSTS_N_INSNS (2),
				      speed);
      return true;

    case ASHIFT:
    case ASHIFTRT:
    case LSHIFTRT:
    case ROTATE:
    case ROTATERT:
      if (CONSTANT_P (XEXP (x, 1)))
	*total = loongarch_binary_cost (x, COSTS_N_INSNS (1),
					COSTS_N_INSNS (4), speed);
      else
	*total = loongarch_binary_cost (x, COSTS_N_INSNS (1),
					COSTS_N_INSNS (12), speed);
      return true;

    case ABS:
      if (float_mode_p)
	*total = loongarch_cost->fp_add;
      else
	*total = COSTS_N_INSNS (4);
      return false;

    case LT:
    case LTU:
    case LE:
    case LEU:
    case GT:
    case GTU:
    case GE:
    case GEU:
    case EQ:
    case NE:
    case UNORDERED:
    case LTGT:
    case UNGE:
    case UNGT:
    case UNLE:
    case UNLT:
      /* Branch comparisons have VOIDmode, so use the first operand's
	 mode instead.  */
      mode = GET_MODE (XEXP (x, 0));
      if (FLOAT_MODE_P (mode))
	{
	  *total = loongarch_cost->fp_add;
	  return false;
	}
      *total = loongarch_binary_cost (x, COSTS_N_INSNS (1), COSTS_N_INSNS (4),
				      speed);
      return true;

    case MINUS:
    case PLUS:
      if (float_mode_p)
	{
	  *total = loongarch_cost->fp_add;
	  return false;
	}

      /* If it's an add + mult (which is equivalent to shift left) and
	 it's immediate operand satisfies const_immalsl_operand predicate.  */
      if ((mode == SImode || (TARGET_64BIT && mode == DImode))
	  && GET_CODE (XEXP (x, 0)) == MULT)
	{
	  rtx op2 = XEXP (XEXP (x, 0), 1);
	  if (const_immalsl_operand (op2, mode))
	    {
	      *total = (COSTS_N_INSNS (1)
			+ set_src_cost (XEXP (XEXP (x, 0), 0), mode, speed)
			+ set_src_cost (XEXP (x, 1), mode, speed));
	      return true;
	    }
	}

      /* Double-word operations require three single-word operations and
	 an SLTU.  */
      *total = loongarch_binary_cost (x, COSTS_N_INSNS (1), COSTS_N_INSNS (4),
				      speed);
      return true;

    case NEG:
      if (float_mode_p)
	*total = loongarch_cost->fp_add;
      else
	*total = COSTS_N_INSNS (GET_MODE_SIZE (mode) > UNITS_PER_WORD ? 4 : 1);
      return false;

    case FMA:
      *total = loongarch_fp_mult_cost (mode);
      return false;

    case MULT:
      if (float_mode_p)
	*total = loongarch_fp_mult_cost (mode);
      else if (mode == DImode && !TARGET_64BIT)
	*total = (speed
		  ? loongarch_cost->int_mult_si * 3 + 6
		  : COSTS_N_INSNS (7));
      else if (!speed)
	*total = COSTS_N_INSNS (1) + 1;
      else if (mode == DImode)
	*total = loongarch_cost->int_mult_di;
      else
	*total = loongarch_cost->int_mult_si;
      return false;

    case DIV:
      /* Check for a reciprocal.  */
      if (float_mode_p
	  && flag_unsafe_math_optimizations
	  && XEXP (x, 0) == CONST1_RTX (mode))
	{
	  if (outer_code == SQRT || GET_CODE (XEXP (x, 1)) == SQRT)
	    /* An rsqrt<mode>a or rsqrt<mode>b pattern.  Count the
	       division as being free.  */
	    *total = set_src_cost (XEXP (x, 1), mode, speed);
	  else
	    *total = (loongarch_fp_div_cost (mode)
		      + set_src_cost (XEXP (x, 1), mode, speed));
	  return true;
	}
      /* Fall through.  */

    case SQRT:
    case MOD:
      if (float_mode_p)
	{
	  *total = loongarch_fp_div_cost (mode);
	  return false;
	}
      /* Fall through.  */

    case UDIV:
    case UMOD:
      if (!speed)
	{
	  *total = COSTS_N_INSNS (loongarch_idiv_insns (mode));
	}
      else if (mode == DImode)
	*total = loongarch_cost->int_div_di;
      else
	*total = loongarch_cost->int_div_si;
      return false;

    case SIGN_EXTEND:
      *total = loongarch_sign_extend_cost (XEXP (x, 0));
      return false;

    case ZERO_EXTEND:
      *total = loongarch_zero_extend_cost (XEXP (x, 0));
      return false;
    case TRUNCATE:
      /* Costings for highpart multiplies.  Matching patterns of the form:

	 (lshiftrt:DI (mult:DI (sign_extend:DI (...)
			       (sign_extend:DI (...))
		      (const_int 32)
      */
      if ((GET_CODE (XEXP (x, 0)) == ASHIFTRT
	   || GET_CODE (XEXP (x, 0)) == LSHIFTRT)
	  && CONST_INT_P (XEXP (XEXP (x, 0), 1))
	  && ((INTVAL (XEXP (XEXP (x, 0), 1)) == 32
	       && GET_MODE (XEXP (x, 0)) == DImode)
	      || (TARGET_64BIT
		  && INTVAL (XEXP (XEXP (x, 0), 1)) == 64
		  && GET_MODE (XEXP (x, 0)) == TImode))
	  && GET_CODE (XEXP (XEXP (x, 0), 0)) == MULT
	  && ((GET_CODE (XEXP (XEXP (XEXP (x, 0), 0), 0)) == SIGN_EXTEND
	       && GET_CODE (XEXP (XEXP (XEXP (x, 0), 0), 1)) == SIGN_EXTEND)
	      || (GET_CODE (XEXP (XEXP (XEXP (x, 0), 0), 0)) == ZERO_EXTEND
		  && (GET_CODE (XEXP (XEXP (XEXP (x, 0), 0), 1))
		      == ZERO_EXTEND))))
	{
	  if (!speed)
	    *total = COSTS_N_INSNS (1) + 1;
	  else if (mode == DImode)
	    *total = loongarch_cost->int_mult_di;
	  else
	    *total = loongarch_cost->int_mult_si;

	  /* Sign extension is free, zero extension costs for DImode when
	     on a 64bit core / when DMUL is present.  */
	  for (int i = 0; i < 2; ++i)
	    {
	      rtx op = XEXP (XEXP (XEXP (x, 0), 0), i);
	      if (TARGET_64BIT
		  && GET_CODE (op) == ZERO_EXTEND
		  && GET_MODE (op) == DImode)
		*total += rtx_cost (op, DImode, MULT, i, speed);
	      else
		*total += rtx_cost (XEXP (op, 0), VOIDmode, GET_CODE (op), 0,
				    speed);
	    }

	  return true;
	}
      return false;

    case FLOAT:
    case UNSIGNED_FLOAT:
    case FIX:
    case FLOAT_EXTEND:
    case FLOAT_TRUNCATE:
      *total = loongarch_cost->fp_add;
      return false;

    case SET:
      if (register_operand (SET_DEST (x), VOIDmode)
	  && reg_or_0_operand (SET_SRC (x), VOIDmode))
	{
	  *total = loongarch_set_reg_reg_cost (GET_MODE (SET_DEST (x)));
	  return true;
	}
      return false;

    default:
      return false;
    }
}

/* Implement TARGET_ADDRESS_COST.  */

static int
loongarch_address_cost (rtx addr, machine_mode mode,
			addr_space_t as ATTRIBUTE_UNUSED,
			bool speed ATTRIBUTE_UNUSED)
{
  return loongarch_address_insns (addr, mode, false);
}

/* Return one word of double-word value OP, taking into account the fixed
   endianness of certain registers.  HIGH_P is true to select the high part,
   false to select the low part.  */

rtx
loongarch_subword (rtx op, bool high_p)
{
  unsigned int byte;
  machine_mode mode;

  byte = high_p ? UNITS_PER_WORD : 0;
  mode = GET_MODE (op);
  if (mode == VOIDmode)
    mode = TARGET_64BIT ? TImode : DImode;

  if (FP_REG_RTX_P (op))
    return gen_rtx_REG (word_mode, REGNO (op) + high_p);

  if (MEM_P (op))
    return loongarch_rewrite_small_data (adjust_address (op, word_mode, byte));

  return simplify_gen_subreg (word_mode, op, mode, byte);
}

/* Return true if a move from SRC to DEST should be split into two.
   SPLIT_TYPE describes the split condition.  */

bool
loongarch_split_move_p (rtx dest, rtx src)
{
  /* FPR-to-FPR moves can be done in a single instruction, if they're
     allowed at all.  */
  unsigned int size = GET_MODE_SIZE (GET_MODE (dest));
  if (size == 8 && FP_REG_RTX_P (src) && FP_REG_RTX_P (dest))
    return false;

  /* Check for floating-point loads and stores.  */
  if (size == 8)
    {
      if (FP_REG_RTX_P (dest) && MEM_P (src))
	return false;
      if (FP_REG_RTX_P (src) && MEM_P (dest))
	return false;
    }
  /* Otherwise split all multiword moves.  */
  return size > UNITS_PER_WORD;
}

/* Split a move from SRC to DEST, given that loongarch_split_move_p holds.
   SPLIT_TYPE describes the split condition.  */

void
loongarch_split_move (rtx dest, rtx src, rtx insn_)
{
  rtx low_dest;

  gcc_checking_assert (loongarch_split_move_p (dest, src));
  if (FP_REG_RTX_P (dest) || FP_REG_RTX_P (src))
    {
      if (!TARGET_64BIT && GET_MODE (dest) == DImode)
	emit_insn (gen_move_doubleword_fprdi (dest, src));
      else if (!TARGET_64BIT && GET_MODE (dest) == DFmode)
	emit_insn (gen_move_doubleword_fprdf (dest, src));
      else if (TARGET_64BIT && GET_MODE (dest) == TFmode)
	emit_insn (gen_move_doubleword_fprtf (dest, src));
      else
	gcc_unreachable ();
    }
  else
    {
      /* The operation can be split into two normal moves.  Decide in
	 which order to do them.  */
      low_dest = loongarch_subword (dest, false);
      if (REG_P (low_dest) && reg_overlap_mentioned_p (low_dest, src))
	{
	  loongarch_emit_move (loongarch_subword (dest, true),
			       loongarch_subword (src, true));
	  loongarch_emit_move (low_dest, loongarch_subword (src, false));
	}
      else
	{
	  loongarch_emit_move (low_dest, loongarch_subword (src, false));
	  loongarch_emit_move (loongarch_subword (dest, true),
			       loongarch_subword (src, true));
	}
    }

  /* This is a hack.  See if the next insn uses DEST and if so, see if we
     can forward SRC for DEST.  This is most useful if the next insn is a
     simple store.  */
  rtx_insn *insn = (rtx_insn *) insn_;
  struct loongarch_address_info addr = {};
  if (insn)
    {
      rtx_insn *next = next_nonnote_nondebug_insn_bb (insn);
      if (next)
	{
	  rtx set = single_set (next);
	  if (set && SET_SRC (set) == dest)
	    {
	      if (MEM_P (src))
		{
		  rtx tmp = XEXP (src, 0);
		  loongarch_classify_address (&addr, tmp, GET_MODE (tmp),
					      true);
		  if (addr.reg && !reg_overlap_mentioned_p (dest, addr.reg))
		    validate_change (next, &SET_SRC (set), src, false);
		}
	      else
		validate_change (next, &SET_SRC (set), src, false);
	    }
	}
    }
}

/* Return true if a move from SRC to DEST in INSN should be split.  */

bool
loongarch_split_move_insn_p (rtx dest, rtx src)
{
  return loongarch_split_move_p (dest, src);
}

/* Split a move from SRC to DEST in INSN, given that
   loongarch_split_move_insn_p holds.  */

void
loongarch_split_move_insn (rtx dest, rtx src, rtx insn)
{
  loongarch_split_move (dest, src, insn);
}

/* Implement TARGET_CONSTANT_ALIGNMENT.  */

static HOST_WIDE_INT
loongarch_constant_alignment (const_tree exp, HOST_WIDE_INT align)
{
  if (TREE_CODE (exp) == STRING_CST || TREE_CODE (exp) == CONSTRUCTOR)
    return MAX (align, BITS_PER_WORD);
  return align;
}

const char *
loongarch_output_move_index (rtx x, machine_mode mode, bool ldr)
{
  int index = exact_log2 (GET_MODE_SIZE (mode));
  if (!IN_RANGE (index, 0, 3))
    return NULL;

  struct loongarch_address_info info;
  if ((loongarch_classify_address (&info, x, mode, false)
       && !(info.type == ADDRESS_REG_REG))
      || !loongarch_legitimate_address_p (mode, x, false))
    return NULL;

  const char *const insn[][4] =
    {
      {
	"stx.b\t%z1,%0",
	"stx.h\t%z1,%0",
	"stx.w\t%z1,%0",
	"stx.d\t%z1,%0",
      },
      {
	"ldx.bu\t%0,%1",
	"ldx.hu\t%0,%1",
	"ldx.w\t%0,%1",
	"ldx.d\t%0,%1",
      }
    };

  return insn[ldr][index];
}

const char *
loongarch_output_move_index_float (rtx x, machine_mode mode, bool ldr)
{
  int index = exact_log2 (GET_MODE_SIZE (mode));
  if (!IN_RANGE (index, 2, 3))
    return NULL;

  struct loongarch_address_info info;
  if ((loongarch_classify_address (&info, x, mode, false)
       && !(info.type == ADDRESS_REG_REG))
      || !loongarch_legitimate_address_p (mode, x, false))
    return NULL;

  const char *const insn[][2] =
    {
	{
	  "fstx.s\t%1,%0",
	  "fstx.d\t%1,%0"
	},
	{
	  "fldx.s\t%0,%1",
	  "fldx.d\t%0,%1"
	},
    };

  return insn[ldr][index-2];
}

/* Return the appropriate instructions to move SRC into DEST.  Assume
   that SRC is operand 1 and DEST is operand 0.  */

const char *
loongarch_output_move (rtx dest, rtx src)
{
  enum rtx_code dest_code = GET_CODE (dest);
  enum rtx_code src_code = GET_CODE (src);
  machine_mode mode = GET_MODE (dest);
  bool dbl_p = (GET_MODE_SIZE (mode) == 8);

  if (loongarch_split_move_p (dest, src))
    return "#";

  if ((src_code == REG && GP_REG_P (REGNO (src)))
      || (src == CONST0_RTX (mode)))
    {
      if (dest_code == REG)
	{
	  if (GP_REG_P (REGNO (dest)))
	    return "or\t%0,%z1,$r0";

	  if (FP_REG_P (REGNO (dest)))
	    return dbl_p ? "movgr2fr.d\t%0,%z1" : "movgr2fr.w\t%0,%z1";
	}
      if (dest_code == MEM)
	{
	  const char *insn = NULL;
	  insn = loongarch_output_move_index (XEXP (dest, 0), GET_MODE (dest),
					      false);
	  if (insn)
	    return insn;

	  rtx offset = XEXP (dest, 0);
	  if (GET_CODE (offset) == PLUS)
	    offset = XEXP (offset, 1);
	  switch (GET_MODE_SIZE (mode))
	    {
	    case 1:
	      return "st.b\t%z1,%0";
	    case 2:
	      return "st.h\t%z1,%0";
	    case 4:
	      if (const_arith_operand (offset, Pmode))
		return "st.w\t%z1,%0";
	      else
		return "stptr.w\t%z1,%0";
	    case 8:
	      if (const_arith_operand (offset, Pmode))
		return "st.d\t%z1,%0";
	      else
		return "stptr.d\t%z1,%0";
	    default:
	      gcc_unreachable ();
	    }
	}
    }
  if (dest_code == REG && GP_REG_P (REGNO (dest)))
    {
      if (src_code == REG)
	if (FP_REG_P (REGNO (src)))
	  return dbl_p ? "movfr2gr.d\t%0,%1" : "movfr2gr.s\t%0,%1";

      if (src_code == MEM)
	{
	  const char *insn = NULL;
	  insn = loongarch_output_move_index (XEXP (src, 0), GET_MODE (src),
					      true);
	  if (insn)
	    return insn;

	  rtx offset = XEXP (src, 0);
	  if (GET_CODE (offset) == PLUS)
	    offset = XEXP (offset, 1);
	  switch (GET_MODE_SIZE (mode))
	    {
	    case 1:
	      return "ld.bu\t%0,%1";
	    case 2:
	      return "ld.hu\t%0,%1";
	    case 4:
	      if (const_arith_operand (offset, Pmode))
		return "ld.w\t%0,%1";
	      else
		return "ldptr.w\t%0,%1";
	    case 8:
	      if (const_arith_operand (offset, Pmode))
		return "ld.d\t%0,%1";
	      else
		return "ldptr.d\t%0,%1";
	    default:
	      gcc_unreachable ();
	    }
	}

      if (src_code == CONST_INT)
	{
	  if (LU12I_INT (src))
	    return "lu12i.w\t%0,%1>>12\t\t\t# %X1";
	  else if (IMM12_INT (src))
	    return "addi.w\t%0,$r0,%1\t\t\t# %X1";
	  else if (IMM12_INT_UNSIGNED (src))
	    return "ori\t%0,$r0,%1\t\t\t# %X1";
	  else if (LU52I_INT (src))
	    return "lu52i.d\t%0,$r0,%X1>>52\t\t\t# %1";
	  else
	    gcc_unreachable ();
	}

      if (symbolic_operand (src, VOIDmode))
	{
	  if ((TARGET_CMODEL_TINY && (!loongarch_global_symbol_p (src)
				      || loongarch_symbol_binds_local_p (src)))
	      || (TARGET_CMODEL_TINY_STATIC && !loongarch_weak_symbol_p (src)))
	    {
	      /* The symbol must be aligned to 4 byte.  */
	      unsigned int align;

	      if (LABEL_REF_P (src))
		align = 32 /* Whatever.  */;
	      else if (CONSTANT_POOL_ADDRESS_P (src))
		align = GET_MODE_ALIGNMENT (get_pool_mode (src));
	      else if (TREE_CONSTANT_POOL_ADDRESS_P (src))
		{
		  tree exp = SYMBOL_REF_DECL (src);
		  align = TYPE_ALIGN (TREE_TYPE (exp));
		  align = loongarch_constant_alignment (exp, align);
		}
	      else if (SYMBOL_REF_DECL (src))
		align = DECL_ALIGN (SYMBOL_REF_DECL (src));
	      else if (SYMBOL_REF_HAS_BLOCK_INFO_P (src)
		       && SYMBOL_REF_BLOCK (src) != NULL)
		align = SYMBOL_REF_BLOCK (src)->alignment;
	      else
		align = BITS_PER_UNIT;

	      if (align % (4 * 8) == 0)
		return "pcaddi\t%0,%%pcrel(%1)>>2";
	    }
	  if (TARGET_CMODEL_TINY
	      || TARGET_CMODEL_TINY_STATIC
	      || TARGET_CMODEL_NORMAL
	      || TARGET_CMODEL_LARGE)
	    {
	      if (!loongarch_global_symbol_p (src)
		  || loongarch_symbol_binds_local_p (src))
		return "la.local\t%0,%1";
	      else
		return "la.global\t%0,%1";
	    }
	  if (TARGET_CMODEL_EXTREME)
	    {
	      sorry ("Normal symbol loading not implemented in extreme mode.");
	      gcc_unreachable ();
	    }

	}
    }
  if (src_code == REG && FP_REG_P (REGNO (src)))
    {
      if (dest_code == REG && FP_REG_P (REGNO (dest)))
	return dbl_p ? "fmov.d\t%0,%1" : "fmov.s\t%0,%1";

      if (dest_code == MEM)
	{
	  const char *insn = NULL;
	  insn = loongarch_output_move_index_float (XEXP (dest, 0),
						    GET_MODE (dest),
						    false);
	  if (insn)
	    return insn;

	  return dbl_p ? "fst.d\t%1,%0" : "fst.s\t%1,%0";
	}
    }
  if (dest_code == REG && FP_REG_P (REGNO (dest)))
    {
      if (src_code == MEM)
	{
	  const char *insn = NULL;
	  insn = loongarch_output_move_index_float (XEXP (src, 0),
						    GET_MODE (src),
						    true);
	  if (insn)
	    return insn;

	  return dbl_p ? "fld.d\t%0,%1" : "fld.s\t%0,%1";
	}
    }
  gcc_unreachable ();
}

/* Return true if CMP1 is a suitable second operand for integer ordering
   test CODE.  */

static bool
loongarch_int_order_operand_ok_p (enum rtx_code code, rtx cmp1)
{
  switch (code)
    {
    case GT:
    case GTU:
      return reg_or_0_operand (cmp1, VOIDmode);

    case GE:
    case GEU:
      return cmp1 == const1_rtx;

    case LT:
    case LTU:
      return arith_operand (cmp1, VOIDmode);

    case LE:
      return sle_operand (cmp1, VOIDmode);

    case LEU:
      return sleu_operand (cmp1, VOIDmode);

    default:
      gcc_unreachable ();
    }
}

/* Return true if *CMP1 (of mode MODE) is a valid second operand for
   integer ordering test *CODE, or if an equivalent combination can
   be formed by adjusting *CODE and *CMP1.  When returning true, update
   *CODE and *CMP1 with the chosen code and operand, otherwise leave
   them alone.  */

static bool
loongarch_canonicalize_int_order_test (enum rtx_code *code, rtx *cmp1,
				       machine_mode mode)
{
  HOST_WIDE_INT plus_one;

  if (loongarch_int_order_operand_ok_p (*code, *cmp1))
    return true;

  if (CONST_INT_P (*cmp1))
    switch (*code)
      {
      case LE:
	plus_one = trunc_int_for_mode (UINTVAL (*cmp1) + 1, mode);
	if (INTVAL (*cmp1) < plus_one)
	  {
	    *code = LT;
	    *cmp1 = force_reg (mode, GEN_INT (plus_one));
	    return true;
	  }
	break;

      case LEU:
	plus_one = trunc_int_for_mode (UINTVAL (*cmp1) + 1, mode);
	if (plus_one != 0)
	  {
	    *code = LTU;
	    *cmp1 = force_reg (mode, GEN_INT (plus_one));
	    return true;
	  }
	break;

      default:
	break;
      }
  return false;
}

/* Compare CMP0 and CMP1 using ordering test CODE and store the result
   in TARGET.  CMP0 and TARGET are register_operands.  If INVERT_PTR
   is nonnull, it's OK to set TARGET to the inverse of the result and
   flip *INVERT_PTR instead.  */

static void
loongarch_emit_int_order_test (enum rtx_code code, bool *invert_ptr,
			       rtx target, rtx cmp0, rtx cmp1)
{
  machine_mode mode;

  /* First see if there is a LoongArch instruction that can do this operation.
     If not, try doing the same for the inverse operation.  If that also
     fails, force CMP1 into a register and try again.  */
  mode = GET_MODE (cmp0);
  if (loongarch_canonicalize_int_order_test (&code, &cmp1, mode))
    loongarch_emit_binary (code, target, cmp0, cmp1);
  else
    {
      enum rtx_code inv_code = reverse_condition (code);
      if (!loongarch_canonicalize_int_order_test (&inv_code, &cmp1, mode))
	{
	  cmp1 = force_reg (mode, cmp1);
	  loongarch_emit_int_order_test (code, invert_ptr, target, cmp0, cmp1);
	}
      else if (invert_ptr == 0)
	{
	  rtx inv_target;

	  inv_target = loongarch_force_binary (GET_MODE (target),
					       inv_code, cmp0, cmp1);
	  loongarch_emit_binary (XOR, target, inv_target, const1_rtx);
	}
      else
	{
	  *invert_ptr = !*invert_ptr;
	  loongarch_emit_binary (inv_code, target, cmp0, cmp1);
	}
    }
}

/* Return a register that is zero if CMP0 and CMP1 are equal.
   The register will have the same mode as CMP0.  */

static rtx
loongarch_zero_if_equal (rtx cmp0, rtx cmp1)
{
  if (cmp1 == const0_rtx)
    return cmp0;

  if (uns_arith_operand (cmp1, VOIDmode))
    return expand_binop (GET_MODE (cmp0), xor_optab, cmp0, cmp1, 0, 0,
			 OPTAB_DIRECT);

  return expand_binop (GET_MODE (cmp0), sub_optab, cmp0, cmp1, 0, 0,
		       OPTAB_DIRECT);
}

/* Allocate a floating-point condition-code register of mode MODE.  */

static rtx
loongarch_allocate_fcc (machine_mode mode)
{
  unsigned int regno, count;

  gcc_assert (TARGET_HARD_FLOAT);

  if (mode == FCCmode)
    count = 1;
  else
    gcc_unreachable ();

  cfun->machine->next_fcc += -cfun->machine->next_fcc & (count - 1);
  if (cfun->machine->next_fcc > FCC_REG_LAST - FCC_REG_FIRST)
    cfun->machine->next_fcc = 0;

  regno = FCC_REG_FIRST + cfun->machine->next_fcc;
  cfun->machine->next_fcc += count;
  return gen_rtx_REG (mode, regno);
}

/* Sign- or zero-extend OP0 and OP1 for integer comparisons.  */

static void
loongarch_extend_comparands (rtx_code code, rtx *op0, rtx *op1)
{
  /* Comparisons consider all XLEN bits, so extend sub-XLEN values.  */
  if (GET_MODE_SIZE (word_mode) > GET_MODE_SIZE (GET_MODE (*op0)))
    {
      /* TODO: checkout It is more profitable to zero-extend QImode values.  */
      if (unsigned_condition (code) == code && GET_MODE (*op0) == QImode)
	{
	  *op0 = gen_rtx_ZERO_EXTEND (word_mode, *op0);
	  if (CONST_INT_P (*op1))
	    *op1 = GEN_INT ((uint8_t) INTVAL (*op1));
	  else
	    *op1 = gen_rtx_ZERO_EXTEND (word_mode, *op1);
	}
      else
	{
	  *op0 = gen_rtx_SIGN_EXTEND (word_mode, *op0);
	  if (*op1 != const0_rtx)
	    *op1 = gen_rtx_SIGN_EXTEND (word_mode, *op1);
	}
    }
}

/* Convert a comparison into something that can be used in a branch.  On
   entry, *OP0 and *OP1 are the values being compared and *CODE is the code
   used to compare them.  Update them to describe the final comparison.  */

static void
loongarch_emit_int_compare (enum rtx_code *code, rtx *op0, rtx *op1)
{
  static const enum rtx_code
  mag_comparisons[][2] = {{LEU, LTU}, {GTU, GEU}, {LE, LT}, {GT, GE}};

  if (splittable_const_int_operand (*op1, VOIDmode))
    {
      HOST_WIDE_INT rhs = INTVAL (*op1);

      if (*code == EQ || *code == NE)
	{
	  /* Convert e.g. OP0 == 2048 into OP0 - 2048 == 0.  */
	  if (IMM12_OPERAND (-rhs))
	    {
	      *op0 = loongarch_force_binary (GET_MODE (*op0), PLUS, *op0,
					     GEN_INT (-rhs));
	      *op1 = const0_rtx;
	    }
	}
      else
	{
	  /* Convert e.g. (OP0 <= 0xFFF) into (OP0 < 0x1000).  */
	  for (size_t i = 0; i < ARRAY_SIZE (mag_comparisons); i++)
	    {
	      HOST_WIDE_INT new_rhs;
	      bool increment = *code == mag_comparisons[i][0];
	      bool decrement = *code == mag_comparisons[i][1];
	      if (!increment && !decrement)
		continue;

	      new_rhs = rhs + (increment ? 1 : -1);
	      if (loongarch_integer_cost (new_rhs)
		    < loongarch_integer_cost (rhs)
		  && (rhs < 0) == (new_rhs < 0))
		{
		  *op1 = GEN_INT (new_rhs);
		  *code = mag_comparisons[i][increment];
		}
	      break;
	    }
	}
    }

  loongarch_extend_comparands (*code, op0, op1);

  *op0 = force_reg (word_mode, *op0);
  if (*op1 != const0_rtx)
    *op1 = force_reg (word_mode, *op1);
}

/* Like loongarch_emit_int_compare, but for floating-point comparisons.  */

static void
loongarch_emit_float_compare (enum rtx_code *code, rtx *op0, rtx *op1)
{
  rtx cmp_op0 = *op0;
  rtx cmp_op1 = *op1;

  /* Floating-point tests use a separate FCMP.cond.fmt
     comparison to set a register.  The branch or conditional move will
     then compare that register against zero.

     Set CMP_CODE to the code of the comparison instruction and
     *CODE to the code that the branch or move should use.  */
  enum rtx_code cmp_code = *code;
  /* Three FP conditions cannot be implemented by reversing the
     operands for FCMP.cond.fmt, instead a reversed condition code is
     required and a test for false.  */
  *code = NE;
  *op0 = loongarch_allocate_fcc (FCCmode);

  *op1 = const0_rtx;
  loongarch_emit_binary (cmp_code, *op0, cmp_op0, cmp_op1);
}

/* Try performing the comparison in OPERANDS[1], whose arms are OPERANDS[2]
   and OPERAND[3].  Store the result in OPERANDS[0].

   On 64-bit targets, the mode of the comparison and target will always be
   SImode, thus possibly narrower than that of the comparison's operands.  */

void
loongarch_expand_scc (rtx operands[])
{
  rtx target = operands[0];
  enum rtx_code code = GET_CODE (operands[1]);
  rtx op0 = operands[2];
  rtx op1 = operands[3];

  loongarch_extend_comparands (code, &op0, &op1);
  op0 = force_reg (word_mode, op0);

  gcc_assert (GET_MODE_CLASS (GET_MODE (op0)) == MODE_INT);

  if (code == EQ || code == NE)
    {
      rtx zie = loongarch_zero_if_equal (op0, op1);
      loongarch_emit_binary (code, target, zie, const0_rtx);
    }
  else
    loongarch_emit_int_order_test (code, 0, target, op0, op1);
}

/* Compare OPERANDS[1] with OPERANDS[2] using comparison code
   CODE and jump to OPERANDS[3] if the condition holds.  */

void
loongarch_expand_conditional_branch (rtx *operands)
{
  enum rtx_code code = GET_CODE (operands[0]);
  rtx op0 = operands[1];
  rtx op1 = operands[2];
  rtx condition;

  if (FLOAT_MODE_P (GET_MODE (op1)))
    loongarch_emit_float_compare (&code, &op0, &op1);
  else
    loongarch_emit_int_compare (&code, &op0, &op1);

  condition = gen_rtx_fmt_ee (code, VOIDmode, op0, op1);
  emit_jump_insn (gen_condjump (condition, operands[3]));
}

/* Perform the comparison in OPERANDS[1].  Move OPERANDS[2] into OPERANDS[0]
   if the condition holds, otherwise move OPERANDS[3] into OPERANDS[0].  */

void
loongarch_expand_conditional_move (rtx *operands)
{
  enum rtx_code code = GET_CODE (operands[1]);
  rtx op0 = XEXP (operands[1], 0);
  rtx op1 = XEXP (operands[1], 1);

  if (FLOAT_MODE_P (GET_MODE (op1)))
    loongarch_emit_float_compare (&code, &op0, &op1);
  else
    {
      loongarch_extend_comparands (code, &op0, &op1);

      op0 = force_reg (word_mode, op0);

      if (code == EQ || code == NE)
	{
	  op0 = loongarch_zero_if_equal (op0, op1);
	  op1 = const0_rtx;
	}
      else
	{
	  /* The comparison needs a separate scc instruction.  Store the
	     result of the scc in *OP0 and compare it against zero.  */
	  bool invert = false;
	  rtx target = gen_reg_rtx (GET_MODE (op0));
	  loongarch_emit_int_order_test (code, &invert, target, op0, op1);
	  code = invert ? EQ : NE;
	  op0 = target;
	  op1 = const0_rtx;
	}
    }

  rtx cond = gen_rtx_fmt_ee (code, GET_MODE (op0), op0, op1);
  /* There is no direct support for general conditional GP move involving
     two registers using SEL.  */
  if (INTEGRAL_MODE_P (GET_MODE (operands[2]))
      && register_operand (operands[2], VOIDmode)
      && register_operand (operands[3], VOIDmode))
    {
      machine_mode mode = GET_MODE (operands[0]);
      rtx temp = gen_reg_rtx (mode);
      rtx temp2 = gen_reg_rtx (mode);

      emit_insn (gen_rtx_SET (temp,
			      gen_rtx_IF_THEN_ELSE (mode, cond,
						    operands[2], const0_rtx)));

      /* Flip the test for the second operand.  */
      cond = gen_rtx_fmt_ee ((code == EQ) ? NE : EQ, GET_MODE (op0), op0, op1);

      emit_insn (gen_rtx_SET (temp2,
			      gen_rtx_IF_THEN_ELSE (mode, cond,
						    operands[3], const0_rtx)));

      /* Merge the two results, at least one is guaranteed to be zero.  */
      emit_insn (gen_rtx_SET (operands[0], gen_rtx_IOR (mode, temp, temp2)));
    }
  else
    emit_insn (gen_rtx_SET (operands[0],
			    gen_rtx_IF_THEN_ELSE (GET_MODE (operands[0]), cond,
						  operands[2], operands[3])));
}

/* Implement TARGET_EXPAND_BUILTIN_VA_START.  */

static void
loongarch_va_start (tree valist, rtx nextarg)
{
  nextarg = plus_constant (Pmode, nextarg, -cfun->machine->varargs_size);
  std_expand_builtin_va_start (valist, nextarg);
}

/* Implement TARGET_FUNCTION_OK_FOR_SIBCALL.  */

static bool
loongarch_function_ok_for_sibcall (tree decl ATTRIBUTE_UNUSED,
				   tree exp ATTRIBUTE_UNUSED)
{
  /* Always OK.  */
  return true;
}

/* Emit straight-line code to move LENGTH bytes from SRC to DEST.
   Assume that the areas do not overlap.  */

static void
loongarch_block_move_straight (rtx dest, rtx src, HOST_WIDE_INT length)
{
  HOST_WIDE_INT offset, delta;
  unsigned HOST_WIDE_INT bits;
  int i;
  machine_mode mode;
  rtx *regs;

  bits = MIN (BITS_PER_WORD, MIN (MEM_ALIGN (src), MEM_ALIGN (dest)));

  mode = int_mode_for_size (bits, 0).require ();
  delta = bits / BITS_PER_UNIT;

  /* Allocate a buffer for the temporary registers.  */
  regs = XALLOCAVEC (rtx, length / delta);

  /* Load as many BITS-sized chunks as possible.  Use a normal load if
     the source has enough alignment, otherwise use left/right pairs.  */
  for (offset = 0, i = 0; offset + delta <= length; offset += delta, i++)
    {
      regs[i] = gen_reg_rtx (mode);
      loongarch_emit_move (regs[i], adjust_address (src, mode, offset));
    }

  for (offset = 0, i = 0; offset + delta <= length; offset += delta, i++)
    loongarch_emit_move (adjust_address (dest, mode, offset), regs[i]);

  /* Mop up any left-over bytes.  */
  if (offset < length)
    {
      src = adjust_address (src, BLKmode, offset);
      dest = adjust_address (dest, BLKmode, offset);
      move_by_pieces (dest, src, length - offset,
		      MIN (MEM_ALIGN (src), MEM_ALIGN (dest)),
		      (enum memop_ret) 0);
    }
}

/* Helper function for doing a loop-based block operation on memory
   reference MEM.  Each iteration of the loop will operate on LENGTH
   bytes of MEM.

   Create a new base register for use within the loop and point it to
   the start of MEM.  Create a new memory reference that uses this
   register.  Store them in *LOOP_REG and *LOOP_MEM respectively.  */

static void
loongarch_adjust_block_mem (rtx mem, HOST_WIDE_INT length, rtx *loop_reg,
			    rtx *loop_mem)
{
  *loop_reg = copy_addr_to_reg (XEXP (mem, 0));

  /* Although the new mem does not refer to a known location,
     it does keep up to LENGTH bytes of alignment.  */
  *loop_mem = change_address (mem, BLKmode, *loop_reg);
  set_mem_align (*loop_mem, MIN (MEM_ALIGN (mem), length * BITS_PER_UNIT));
}

/* Move LENGTH bytes from SRC to DEST using a loop that moves BYTES_PER_ITER
   bytes at a time.  LENGTH must be at least BYTES_PER_ITER.  Assume that
   the memory regions do not overlap.  */

static void
loongarch_block_move_loop (rtx dest, rtx src, HOST_WIDE_INT length,
			   HOST_WIDE_INT bytes_per_iter)
{
  rtx_code_label *label;
  rtx src_reg, dest_reg, final_src, test;
  HOST_WIDE_INT leftover;

  leftover = length % bytes_per_iter;
  length -= leftover;

  /* Create registers and memory references for use within the loop.  */
  loongarch_adjust_block_mem (src, bytes_per_iter, &src_reg, &src);
  loongarch_adjust_block_mem (dest, bytes_per_iter, &dest_reg, &dest);

  /* Calculate the value that SRC_REG should have after the last iteration
     of the loop.  */
  final_src = expand_simple_binop (Pmode, PLUS, src_reg, GEN_INT (length), 0,
				   0, OPTAB_WIDEN);

  /* Emit the start of the loop.  */
  label = gen_label_rtx ();
  emit_label (label);

  /* Emit the loop body.  */
  loongarch_block_move_straight (dest, src, bytes_per_iter);

  /* Move on to the next block.  */
  loongarch_emit_move (src_reg,
		       plus_constant (Pmode, src_reg, bytes_per_iter));
  loongarch_emit_move (dest_reg,
		       plus_constant (Pmode, dest_reg, bytes_per_iter));

  /* Emit the loop condition.  */
  test = gen_rtx_NE (VOIDmode, src_reg, final_src);
  if (Pmode == DImode)
    emit_jump_insn (gen_cbranchdi4 (test, src_reg, final_src, label));
  else
    emit_jump_insn (gen_cbranchsi4 (test, src_reg, final_src, label));

  /* Mop up any left-over bytes.  */
  if (leftover)
    loongarch_block_move_straight (dest, src, leftover);
  else
    /* Temporary fix for PR79150.  */
    emit_insn (gen_nop ());
}

/* Expand a cpymemsi instruction, which copies LENGTH bytes from
   memory reference SRC to memory reference DEST.  */

bool
loongarch_expand_block_move (rtx dest, rtx src, rtx length)
{
  int max_move_bytes = LARCH_MAX_MOVE_BYTES_STRAIGHT;

  if (CONST_INT_P (length)
      && INTVAL (length) <= loongarch_max_inline_memcpy_size)
    {
      if (INTVAL (length) <= max_move_bytes)
	{
	  loongarch_block_move_straight (dest, src, INTVAL (length));
	  return true;
	}
      else if (optimize)
	{
	  loongarch_block_move_loop (dest, src, INTVAL (length),
				     LARCH_MAX_MOVE_BYTES_PER_LOOP_ITER);
	  return true;
	}
    }
  return false;
}

/* Return true if loongarch_expand_block_move is the preferred
   implementation of the 'cpymemsi' template.  */

bool
loongarch_do_optimize_block_move_p (void)
{
  /* if -m[no-]memcpy is given explicitly.  */
  if (target_flags_explicit & MASK_MEMCPY)
    return !TARGET_MEMCPY;

  /* if not, don't optimize under -Os.  */
  return !optimize_size;
}

/* Expand a QI or HI mode atomic memory operation.

   GENERATOR contains a pointer to the gen_* function that generates
   the SI mode underlying atomic operation using masks that we
   calculate.

   RESULT is the return register for the operation.  Its value is NULL
   if unused.

   MEM is the location of the atomic access.

   OLDVAL is the first operand for the operation.

   NEWVAL is the optional second operand for the operation.  Its value
   is NULL if unused.  */

void
loongarch_expand_atomic_qihi (union loongarch_gen_fn_ptrs generator,
			      rtx result, rtx mem, rtx oldval, rtx newval,
			      rtx model)
{
  rtx orig_addr, memsi_addr, memsi, shift, shiftsi, unshifted_mask;
  rtx unshifted_mask_reg, mask, inverted_mask, si_op;
  rtx res = NULL;
  machine_mode mode;

  mode = GET_MODE (mem);

  /* Compute the address of the containing SImode value.  */
  orig_addr = force_reg (Pmode, XEXP (mem, 0));
  memsi_addr = loongarch_force_binary (Pmode, AND, orig_addr,
				       force_reg (Pmode, GEN_INT (-4)));

  /* Create a memory reference for it.  */
  memsi = gen_rtx_MEM (SImode, memsi_addr);
  set_mem_alias_set (memsi, ALIAS_SET_MEMORY_BARRIER);
  MEM_VOLATILE_P (memsi) = MEM_VOLATILE_P (mem);

  /* Work out the byte offset of the QImode or HImode value,
     counting from the least significant byte.  */
  shift = loongarch_force_binary (Pmode, AND, orig_addr, GEN_INT (3));
  /* Multiply by eight to convert the shift value from bytes to bits.  */
  loongarch_emit_binary (ASHIFT, shift, shift, GEN_INT (3));

  /* Make the final shift an SImode value, so that it can be used in
     SImode operations.  */
  shiftsi = force_reg (SImode, gen_lowpart (SImode, shift));

  /* Set MASK to an inclusive mask of the QImode or HImode value.  */
  unshifted_mask = GEN_INT (GET_MODE_MASK (mode));
  unshifted_mask_reg = force_reg (SImode, unshifted_mask);
  mask = loongarch_force_binary (SImode, ASHIFT, unshifted_mask_reg, shiftsi);

  /* Compute the equivalent exclusive mask.  */
  inverted_mask = gen_reg_rtx (SImode);
  emit_insn (gen_rtx_SET (inverted_mask, gen_rtx_NOT (SImode, mask)));

  /* Shift the old value into place.  */
  if (oldval != const0_rtx)
    {
      oldval = convert_modes (SImode, mode, oldval, true);
      oldval = force_reg (SImode, oldval);
      oldval = loongarch_force_binary (SImode, ASHIFT, oldval, shiftsi);
    }

  /* Do the same for the new value.  */
  if (newval && newval != const0_rtx)
    {
      newval = convert_modes (SImode, mode, newval, true);
      newval = force_reg (SImode, newval);
      newval = loongarch_force_binary (SImode, ASHIFT, newval, shiftsi);
    }

  /* Do the SImode atomic access.  */
  if (result)
    res = gen_reg_rtx (SImode);

  if (newval)
    si_op = generator.fn_7 (res, memsi, mask, inverted_mask, oldval, newval,
			    model);
  else if (result)
    si_op = generator.fn_6 (res, memsi, mask, inverted_mask, oldval, model);
  else
    si_op = generator.fn_5 (memsi, mask, inverted_mask, oldval, model);

  emit_insn (si_op);

  if (result)
    {
      /* Shift and convert the result.  */
      loongarch_emit_binary (AND, res, res, mask);
      loongarch_emit_binary (LSHIFTRT, res, res, shiftsi);
      loongarch_emit_move (result, gen_lowpart (GET_MODE (result), res));
    }
}

/* Return true if (zero_extract OP WIDTH BITPOS) can be used as the
   source of an "ext" instruction or the destination of an "ins"
   instruction.  OP must be a register operand and the following
   conditions must hold:

   0 <= BITPOS < GET_MODE_BITSIZE (GET_MODE (op))
   0 < WIDTH <= GET_MODE_BITSIZE (GET_MODE (op))
   0 < BITPOS + WIDTH <= GET_MODE_BITSIZE (GET_MODE (op))

   Also reject lengths equal to a word as they are better handled
   by the move patterns.  */

bool
loongarch_use_ins_ext_p (rtx op, HOST_WIDE_INT width, HOST_WIDE_INT bitpos)
{
  if (!register_operand (op, VOIDmode)
      || GET_MODE_BITSIZE (GET_MODE (op)) > BITS_PER_WORD)
    return false;

  if (!IN_RANGE (width, 1, GET_MODE_BITSIZE (GET_MODE (op)) - 1))
    return false;

  if (bitpos < 0 || bitpos + width > GET_MODE_BITSIZE (GET_MODE (op)))
    return false;

  return true;
}

/* Print the text for PRINT_OPERAND punctation character CH to FILE.
   The punctuation characters are:

   '.'	Print the name of the register with a hard-wired zero (zero or $r0).
   '$'	Print the name of the stack pointer register (sp or $r3).

   See also loongarch_init_print_operand_punct.  */

static void
loongarch_print_operand_punctuation (FILE *file, int ch)
{
  switch (ch)
    {
    case '.':
      fputs (reg_names[GP_REG_FIRST + 0], file);
      break;

    case '$':
      fputs (reg_names[STACK_POINTER_REGNUM], file);
      break;

    default:
      gcc_unreachable ();
      break;
    }
}

/* Initialize loongarch_print_operand_punct.  */

static void
loongarch_init_print_operand_punct (void)
{
  const char *p;

  for (p = ".$"; *p; p++)
    loongarch_print_operand_punct[(unsigned char) *p] = true;
}

/* PRINT_OPERAND prefix LETTER refers to the integer branch instruction
   associated with condition CODE.  Print the condition part of the
   opcode to FILE.  */

static void
loongarch_print_int_branch_condition (FILE *file, enum rtx_code code,
				      int letter)
{
  switch (code)
    {
    case EQ:
    case NE:
    case GT:
    case GE:
    case LT:
    case LE:
    case GTU:
    case GEU:
    case LTU:
    case LEU:
      /* Conveniently, the LoongArch names for these conditions are the same
	 as their RTL equivalents.  */
      fputs (GET_RTX_NAME (code), file);
      break;

    default:
      output_operand_lossage ("'%%%c' is not a valid operand prefix", letter);
      break;
    }
}

/* Likewise floating-point branches.  */

static void
loongarch_print_float_branch_condition (FILE *file, enum rtx_code code,
					int letter)
{
  switch (code)
    {
    case EQ:
      fputs ("ceqz", file);
      break;

    case NE:
      fputs ("cnez", file);
      break;

    default:
      output_operand_lossage ("'%%%c' is not a valid operand prefix", letter);
      break;
    }
}

/* Implement TARGET_PRINT_OPERAND_PUNCT_VALID_P.  */

static bool
loongarch_print_operand_punct_valid_p (unsigned char code)
{
  return loongarch_print_operand_punct[code];
}

/* Return true if a FENCE should be emitted to before a memory access to
   implement the release portion of memory model MODEL.  */

static bool
loongarch_memmodel_needs_rel_acq_fence (enum memmodel model)
{
  switch (model)
    {
      case MEMMODEL_ACQ_REL:
      case MEMMODEL_SEQ_CST:
      case MEMMODEL_SYNC_SEQ_CST:
      case MEMMODEL_RELEASE:
      case MEMMODEL_SYNC_RELEASE:
      case MEMMODEL_ACQUIRE:
      case MEMMODEL_CONSUME:
      case MEMMODEL_SYNC_ACQUIRE:
	return true;

      case MEMMODEL_RELAXED:
	return false;

      default:
	gcc_unreachable ();
    }
}

/* Return true if a FENCE should be emitted to before a memory access to
   implement the release portion of memory model MODEL.  */

static bool
loongarch_memmodel_needs_release_fence (enum memmodel model)
{
  switch (model)
    {
    case MEMMODEL_ACQ_REL:
    case MEMMODEL_SEQ_CST:
    case MEMMODEL_SYNC_SEQ_CST:
    case MEMMODEL_RELEASE:
    case MEMMODEL_SYNC_RELEASE:
      return true;

    case MEMMODEL_ACQUIRE:
    case MEMMODEL_CONSUME:
    case MEMMODEL_SYNC_ACQUIRE:
    case MEMMODEL_RELAXED:
      return false;

    default:
      gcc_unreachable ();
    }
}

/* Implement TARGET_PRINT_OPERAND.  The LoongArch-specific operand codes are:

   'X'	Print CONST_INT OP in hexadecimal format.
   'x'	Print the low 16 bits of CONST_INT OP in hexadecimal format.
   'd'	Print CONST_INT OP in decimal.
   'm'	Print one less than CONST_INT OP in decimal.
   'y'	Print exact log2 of CONST_INT OP in decimal.
   'C'	Print the integer branch condition for comparison OP.
   'N'	Print the inverse of the integer branch condition for comparison OP.
   'F'	Print the FPU branch condition for comparison OP.
   'W'	Print the inverse of the FPU branch condition for comparison OP.
   'T'	Print 'f' for (eq:CC ...), 't' for (ne:CC ...),
	      'z' for (eq:?I ...), 'n' for (ne:?I ...).
   't'	Like 'T', but with the EQ/NE cases reversed
   'Y'	Print loongarch_fp_conditions[INTVAL (OP)]
   'Z'	Print OP and a comma for 8CC, otherwise print nothing.
   'z'	Print $0 if OP is zero, otherwise print OP normally.
   'b'	Print the address of a memory operand, without offset.
   'V'	Print exact log2 of CONST_INT OP element 0 of a replicated
	  CONST_VECTOR in decimal.
   'A'	Print a _DB suffix if the memory model requires a release.
   'G'	Print a DBAR insn if the memory model requires a release.
   'i'	Print i if the operand is not a register.  */

static void
loongarch_print_operand (FILE *file, rtx op, int letter)
{
  enum rtx_code code;

  if (loongarch_print_operand_punct_valid_p (letter))
    {
      loongarch_print_operand_punctuation (file, letter);
      return;
    }

  gcc_assert (op);
  code = GET_CODE (op);

  switch (letter)
    {
    case 'X':
      if (CONST_INT_P (op))
	fprintf (file, HOST_WIDE_INT_PRINT_HEX, INTVAL (op));
      else
	output_operand_lossage ("invalid use of '%%%c'", letter);
      break;

    case 'x':
      if (CONST_INT_P (op))
	fprintf (file, HOST_WIDE_INT_PRINT_HEX, INTVAL (op) & 0xffff);
      else
	output_operand_lossage ("invalid use of '%%%c'", letter);
      break;

    case 'd':
      if (CONST_INT_P (op))
	fprintf (file, HOST_WIDE_INT_PRINT_DEC, INTVAL (op));
      else
	output_operand_lossage ("invalid use of '%%%c'", letter);
      break;

    case 'm':
      if (CONST_INT_P (op))
	fprintf (file, HOST_WIDE_INT_PRINT_DEC, INTVAL (op) - 1);
      else
	output_operand_lossage ("invalid use of '%%%c'", letter);
      break;

    case 'y':
      if (CONST_INT_P (op))
	{
	  int val = exact_log2 (INTVAL (op));
	  if (val != -1)
	    fprintf (file, "%d", val);
	  else
	    output_operand_lossage ("invalid use of '%%%c'", letter);
	}
      else
	output_operand_lossage ("invalid use of '%%%c'", letter);
      break;

    case 'V':
      if (CONST_VECTOR_P (op))
	{
	  machine_mode mode = GET_MODE_INNER (GET_MODE (op));
	  unsigned HOST_WIDE_INT val = UINTVAL (CONST_VECTOR_ELT (op, 0));
	  int vlog2 = exact_log2 (val & GET_MODE_MASK (mode));
	  if (vlog2 != -1)
	    fprintf (file, "%d", vlog2);
	  else
	    output_operand_lossage ("invalid use of '%%%c'", letter);
	}
      else
	output_operand_lossage ("invalid use of '%%%c'", letter);
      break;

    case 'C':
      loongarch_print_int_branch_condition (file, code, letter);
      break;

    case 'N':
      loongarch_print_int_branch_condition (file, reverse_condition (code),
					    letter);
      break;

    case 'F':
      loongarch_print_float_branch_condition (file, code, letter);
      break;

    case 'W':
      loongarch_print_float_branch_condition (file, reverse_condition (code),
					      letter);
      break;

    case 'T':
    case 't':
      {
	int truth = (code == NE) == (letter == 'T');
	fputc ("zfnt"[truth * 2 + FCC_REG_P (REGNO (XEXP (op, 0)))], file);
      }
      break;

    case 'Y':
      if (code == CONST_INT
	  && UINTVAL (op) < ARRAY_SIZE (loongarch_fp_conditions))
	fputs (loongarch_fp_conditions[UINTVAL (op)], file);
      else
	output_operand_lossage ("'%%%c' is not a valid operand prefix",
				letter);
      break;

    case 'Z':
      loongarch_print_operand (file, op, 0);
      fputc (',', file);
      break;

    case 'A':
      if (loongarch_memmodel_needs_rel_acq_fence ((enum memmodel) INTVAL (op)))
	fputs ("_db", file);
      break;

    case 'G':
      if (loongarch_memmodel_needs_release_fence ((enum memmodel) INTVAL (op)))
	fputs ("dbar\t0", file);
      break;

    case 'i':
      if (code != REG)
	fputs ("i", file);
      break;

    default:
      switch (code)
	{
	case REG:
	  {
	    unsigned int regno = REGNO (op);
	    if (letter && letter != 'z')
	      output_operand_lossage ("invalid use of '%%%c'", letter);
	    fprintf (file, "%s", reg_names[regno]);
	  }
	  break;

	case MEM:
	  if (letter == 'D')
	    output_address (GET_MODE (op),
			    plus_constant (Pmode, XEXP (op, 0), 4));
	  else if (letter == 'b')
	    {
	      gcc_assert (REG_P (XEXP (op, 0)));
	      loongarch_print_operand (file, XEXP (op, 0), 0);
	    }
	  else if (letter && letter != 'z')
	    output_operand_lossage ("invalid use of '%%%c'", letter);
	  else
	    output_address (GET_MODE (op), XEXP (op, 0));
	  break;

	default:
	  if (letter == 'z' && op == CONST0_RTX (GET_MODE (op)))
	    fputs (reg_names[GP_REG_FIRST], file);
	  else if (letter && letter != 'z')
	    output_operand_lossage ("invalid use of '%%%c'", letter);
	  else
	    output_addr_const (file, loongarch_strip_unspec_address (op));
	  break;
	}
    }
}

/* Implement TARGET_PRINT_OPERAND_ADDRESS.  */

static void
loongarch_print_operand_address (FILE *file, machine_mode /* mode  */, rtx x)
{
  struct loongarch_address_info addr;

  if (loongarch_classify_address (&addr, x, word_mode, true))
    switch (addr.type)
      {
      case ADDRESS_REG:
	fprintf (file, "%s,", reg_names[REGNO (addr.reg)]);
	loongarch_print_operand (file, addr.offset, 0);
	return;

      case ADDRESS_REG_REG:
	fprintf (file, "%s,%s", reg_names[REGNO (addr.reg)],
				reg_names[REGNO (addr.offset)]);
	return;

      case ADDRESS_CONST_INT:
	fprintf (file, "%s,", reg_names[GP_REG_FIRST]);
	output_addr_const (file, x);
	return;

      case ADDRESS_SYMBOLIC:
	output_addr_const (file, loongarch_strip_unspec_address (x));
	return;
      }
  if (CONST_INT_P (x))
    output_addr_const (file, x);
  else
    gcc_unreachable ();
}

/* Implement TARGET_ASM_SELECT_RTX_SECTION.  */

static section *
loongarch_select_rtx_section (machine_mode mode, rtx x,
			      unsigned HOST_WIDE_INT align)
{
  /* ??? Consider using mergeable small data sections.  */
  if (loongarch_rtx_constant_in_small_data_p (mode))
    return get_named_section (NULL, ".sdata", 0);

  return default_elf_select_rtx_section (mode, x, align);
}

/* Implement TARGET_ASM_FUNCTION_RODATA_SECTION.

   The complication here is that jump tables will use absolute addresses,
   and should therefore not be included in the read-only part of a DSO.
   Handle such cases by selecting a normal data section instead of a
   read-only one.  The logic apes that in default_function_rodata_section.  */

static section *
loongarch_function_rodata_section (tree decl, bool)
{
  return default_function_rodata_section (decl, false);
}

/* Implement TARGET_IN_SMALL_DATA_P.  */

static bool
loongarch_in_small_data_p (const_tree decl)
{
  int size;

  if (TREE_CODE (decl) == STRING_CST || TREE_CODE (decl) == FUNCTION_DECL)
    return false;

  if (VAR_P (decl) && DECL_SECTION_NAME (decl) != 0)
    {
      const char *name;

      /* Reject anything that isn't in a known small-data section.  */
      name = DECL_SECTION_NAME (decl);
      if (strcmp (name, ".sdata") != 0 && strcmp (name, ".sbss") != 0)
	return false;

      /* If a symbol is defined externally, the assembler will use the
	 usual -G rules when deciding how to implement macros.  */
      if (!DECL_EXTERNAL (decl))
	return true;
    }

  /* We have traditionally not treated zero-sized objects as small data,
     so this is now effectively part of the ABI.  */
  size = int_size_in_bytes (TREE_TYPE (decl));
  return size > 0 && size <= g_switch_value;
}

/* The LoongArch debug format wants all automatic variables and arguments
   to be in terms of the virtual frame pointer (stack pointer before
   any adjustment in the function), while the LoongArch linker wants
   the frame pointer to be the stack pointer after the initial
   adjustment.  So, we do the adjustment here.  The arg pointer (which
   is eliminated) points to the virtual frame pointer, while the frame
   pointer (which may be eliminated) points to the stack pointer after
   the initial adjustments.  */

HOST_WIDE_INT
loongarch_debugger_offset (rtx addr, HOST_WIDE_INT offset)
{
  rtx offset2 = const0_rtx;
  rtx reg = eliminate_constant_term (addr, &offset2);

  if (offset == 0)
    offset = INTVAL (offset2);

  if (reg == stack_pointer_rtx
      || reg == frame_pointer_rtx
      || reg == hard_frame_pointer_rtx)
    {
      offset -= cfun->machine->frame.total_size;
      if (reg == hard_frame_pointer_rtx)
	offset += cfun->machine->frame.hard_frame_pointer_offset;
    }

  return offset;
}

/* Implement ASM_OUTPUT_EXTERNAL.  */

void
loongarch_output_external (FILE *file, tree decl, const char *name)
{
  default_elf_asm_output_external (file, decl, name);

  /* We output the name if and only if TREE_SYMBOL_REFERENCED is
     set in order to avoid putting out names that are never really
     used.  */
  if (TREE_SYMBOL_REFERENCED (DECL_ASSEMBLER_NAME (decl)))
    {
      if (loongarch_in_small_data_p (decl))
	{
	  /* When using assembler macros, emit .extern directives for
	     all small-data externs so that the assembler knows how
	     big they are.

	     In most cases it would be safe (though pointless) to emit
	     .externs for other symbols too.  One exception is when an
	     object is within the -G limit but declared by the user to
	     be in a section other than .sbss or .sdata.  */
	  fputs ("\t.extern\t", file);
	  assemble_name (file, name);
	  fprintf (file, ", " HOST_WIDE_INT_PRINT_DEC "\n",
		   int_size_in_bytes (TREE_TYPE (decl)));
	}
    }
}

/* Implement TARGET_ASM_OUTPUT_DWARF_DTPREL.  */

static void ATTRIBUTE_UNUSED
loongarch_output_dwarf_dtprel (FILE *file, int size, rtx x)
{
  switch (size)
    {
    case 4:
      fputs ("\t.dtprelword\t", file);
      break;

    case 8:
      fputs ("\t.dtpreldword\t", file);
      break;

    default:
      gcc_unreachable ();
    }
  output_addr_const (file, x);
  fputs ("+0x8000", file);
}

/* Implement ASM_OUTPUT_ASCII.  */

void
loongarch_output_ascii (FILE *stream, const char *string, size_t len)
{
  size_t i;
  int cur_pos;

  cur_pos = 17;
  fprintf (stream, "\t.ascii\t\"");
  for (i = 0; i < len; i++)
    {
      int c;

      c = (unsigned char) string[i];
      if (ISPRINT (c))
	{
	  if (c == '\\' || c == '\"')
	    {
	      putc ('\\', stream);
	      cur_pos++;
	    }
	  putc (c, stream);
	  cur_pos++;
	}
      else
	{
	  fprintf (stream, "\\%03o", c);
	  cur_pos += 4;
	}

      if (cur_pos > 72 && i + 1 < len)
	{
	  cur_pos = 17;
	  fprintf (stream, "\"\n\t.ascii\t\"");
	}
    }
  fprintf (stream, "\"\n");
}

/* Implement TARGET_FRAME_POINTER_REQUIRED.  */

static bool
loongarch_frame_pointer_required (void)
{
  /* If the function contains dynamic stack allocations, we need to
     use the frame pointer to access the static parts of the frame.  */
  if (cfun->calls_alloca)
    return true;

  return false;
}

/* Implement TARGET_CAN_ELIMINATE.  Make sure that we're not trying
   to eliminate to the wrong hard frame pointer.  */

static bool
loongarch_can_eliminate (const int from ATTRIBUTE_UNUSED, const int to)
{
  return (to == HARD_FRAME_POINTER_REGNUM || to == STACK_POINTER_REGNUM);
}

/* Implement RETURN_ADDR_RTX.  We do not support moving back to a
   previous frame.  */

rtx
loongarch_return_addr (int count, rtx frame ATTRIBUTE_UNUSED)
{
  if (count != 0)
    return const0_rtx;

  return get_hard_reg_initial_val (Pmode, RETURN_ADDR_REGNUM);
}

/* Emit code to change the current function's return address to
   ADDRESS.  SCRATCH is available as a scratch register, if needed.
   ADDRESS and SCRATCH are both word-mode GPRs.  */

void
loongarch_set_return_address (rtx address, rtx scratch)
{
  rtx slot_address;

  gcc_assert (BITSET_P (cfun->machine->frame.mask, RETURN_ADDR_REGNUM));

  if (frame_pointer_needed)
    slot_address = loongarch_add_offset (scratch, hard_frame_pointer_rtx,
					 -UNITS_PER_WORD);
  else
    slot_address = loongarch_add_offset (scratch, stack_pointer_rtx,
					 cfun->machine->frame.gp_sp_offset);

  loongarch_emit_move (gen_frame_mem (GET_MODE (address), slot_address),
		       address);
}

/* Return true if register REGNO can store a value of mode MODE.
   The result of this function is cached in loongarch_hard_regno_mode_ok.  */

static bool
loongarch_hard_regno_mode_ok_uncached (unsigned int regno, machine_mode mode)
{
  unsigned int size;
  enum mode_class mclass;

  if (mode == FCCmode)
    return FCC_REG_P (regno);

  size = GET_MODE_SIZE (mode);
  mclass = GET_MODE_CLASS (mode);

  if (GP_REG_P (regno))
    return ((regno - GP_REG_FIRST) & 1) == 0 || size <= UNITS_PER_WORD;

  if (FP_REG_P (regno))
    {
      if (mclass == MODE_FLOAT
	  || mclass == MODE_COMPLEX_FLOAT
	  || mclass == MODE_VECTOR_FLOAT)
	return size <= UNITS_PER_FPVALUE;

      /* Allow integer modes that fit into a single register.  We need
	 to put integers into FPRs when using instructions like CVT
	 and TRUNC.  There's no point allowing sizes smaller than a word,
	 because the FPU has no appropriate load/store instructions.  */
      if (mclass == MODE_INT)
	return size >= MIN_UNITS_PER_WORD && size <= UNITS_PER_FPREG;
    }

  return false;
}

/* Implement TARGET_HARD_REGNO_MODE_OK.  */

static bool
loongarch_hard_regno_mode_ok (unsigned int regno, machine_mode mode)
{
  return loongarch_hard_regno_mode_ok_p[mode][regno];
}

/* Implement TARGET_HARD_REGNO_NREGS.  */

static unsigned int
loongarch_hard_regno_nregs (unsigned int regno, machine_mode mode)
{
  if (FCC_REG_P (regno))
    /* The size of FP status registers is always 4, because they only hold
       FCCmode values, and FCCmode is always considered to be 4 bytes wide.  */
    return (GET_MODE_SIZE (mode) + 3) / 4;

  if (FP_REG_P (regno))
    return (GET_MODE_SIZE (mode) + UNITS_PER_FPREG - 1) / UNITS_PER_FPREG;

  /* All other registers are word-sized.  */
  return (GET_MODE_SIZE (mode) + UNITS_PER_WORD - 1) / UNITS_PER_WORD;
}

/* Implement CLASS_MAX_NREGS, taking the maximum of the cases
   in loongarch_hard_regno_nregs.  */

int
loongarch_class_max_nregs (enum reg_class rclass, machine_mode mode)
{
  int size;
  HARD_REG_SET left;

  size = 0x8000;
  left = reg_class_contents[rclass];
  if (hard_reg_set_intersect_p (left, reg_class_contents[(int) FCC_REGS]))
    {
      if (loongarch_hard_regno_mode_ok (FCC_REG_FIRST, mode))
	size = MIN (size, 4);

      left &= ~reg_class_contents[FCC_REGS];
    }
  if (hard_reg_set_intersect_p (left, reg_class_contents[(int) FP_REGS]))
    {
      if (loongarch_hard_regno_mode_ok (FP_REG_FIRST, mode))
	size = MIN (size, UNITS_PER_FPREG);

      left &= ~reg_class_contents[FP_REGS];
    }
  if (!hard_reg_set_empty_p (left))
    size = MIN (size, UNITS_PER_WORD);
  return (GET_MODE_SIZE (mode) + size - 1) / size;
}

/* Implement TARGET_CAN_CHANGE_MODE_CLASS.  */

static bool
loongarch_can_change_mode_class (machine_mode, machine_mode,
				 reg_class_t rclass)
{
  return !reg_classes_intersect_p (FP_REGS, rclass);
}

/* Return true if moves in mode MODE can use the FPU's fmov.fmt instruction,
*/

static bool
loongarch_mode_ok_for_mov_fmt_p (machine_mode mode)
{
  switch (mode)
    {
    case E_FCCmode:
    case E_SFmode:
      return TARGET_HARD_FLOAT;

    case E_DFmode:
      return TARGET_HARD_FLOAT && TARGET_DOUBLE_FLOAT;

    default:
      return 0;
    }
}

/* Implement TARGET_MODES_TIEABLE_P.  */

static bool
loongarch_modes_tieable_p (machine_mode mode1, machine_mode mode2)
{
  /* FPRs allow no mode punning, so it's not worth tying modes if we'd
     prefer to put one of them in FPRs.  */
  return (mode1 == mode2
	  || (!loongarch_mode_ok_for_mov_fmt_p (mode1)
	      && !loongarch_mode_ok_for_mov_fmt_p (mode2)));
}

/* Implement TARGET_PREFERRED_RELOAD_CLASS.  */

static reg_class_t
loongarch_preferred_reload_class (rtx x, reg_class_t rclass)
{
  if (reg_class_subset_p (FP_REGS, rclass)
      && loongarch_mode_ok_for_mov_fmt_p (GET_MODE (x)))
    return FP_REGS;

  if (reg_class_subset_p (GR_REGS, rclass))
    rclass = GR_REGS;

  return rclass;
}

/* RCLASS is a class involved in a REGISTER_MOVE_COST calculation.
   Return a "canonical" class to represent it in later calculations.  */

static reg_class_t
loongarch_canonicalize_move_class (reg_class_t rclass)
{
  if (reg_class_subset_p (rclass, GENERAL_REGS))
    rclass = GENERAL_REGS;

  return rclass;
}

/* Return the cost of moving a value from a register of class FROM to a GPR.
   Return 0 for classes that are unions of other classes handled by this
   function.  */

static int
loongarch_move_to_gpr_cost (reg_class_t from)
{
  switch (from)
    {
    case GENERAL_REGS:
      /* MOVE macro.  */
      return 2;

    case FP_REGS:
      /* MOVFR2GR, etc.  */
      return 4;

    default:
      return 0;
    }
}

/* Return the cost of moving a value from a GPR to a register of class TO.
   Return 0 for classes that are unions of other classes handled by this
   function.  */

static int
loongarch_move_from_gpr_cost (reg_class_t to)
{
  switch (to)
    {
    case GENERAL_REGS:
      /*MOVE macro.  */
      return 2;

    case FP_REGS:
      /* MOVGR2FR, etc.  */
      return 4;

    default:
      return 0;
    }
}

/* Implement TARGET_REGISTER_MOVE_COST.  Return 0 for classes that are the
   maximum of the move costs for subclasses; regclass will work out
   the maximum for us.  */

static int
loongarch_register_move_cost (machine_mode mode, reg_class_t from,
			      reg_class_t to)
{
  reg_class_t dregs;
  int cost1, cost2;

  from = loongarch_canonicalize_move_class (from);
  to = loongarch_canonicalize_move_class (to);

  /* Handle moves that can be done without using general-purpose registers.  */
  if (from == FP_REGS)
    {
      if (to == FP_REGS && loongarch_mode_ok_for_mov_fmt_p (mode))
	/* FMOV.FMT.  */
	return 4;
    }

  /* Handle cases in which only one class deviates from the ideal.  */
  dregs = GENERAL_REGS;
  if (from == dregs)
    return loongarch_move_from_gpr_cost (to);
  if (to == dregs)
    return loongarch_move_to_gpr_cost (from);

  /* Handles cases that require a GPR temporary.  */
  cost1 = loongarch_move_to_gpr_cost (from);
  if (cost1 != 0)
    {
      cost2 = loongarch_move_from_gpr_cost (to);
      if (cost2 != 0)
	return cost1 + cost2;
    }

  return 0;
}

/* Implement TARGET_MEMORY_MOVE_COST.  */

static int
loongarch_memory_move_cost (machine_mode mode, reg_class_t rclass, bool in)
{
  return (loongarch_cost->memory_latency
	  + memory_move_secondary_cost (mode, rclass, in));
}

/* Return the register class required for a secondary register when
   copying between one of the registers in RCLASS and value X, which
   has mode MODE.  X is the source of the move if IN_P, otherwise it
   is the destination.  Return NO_REGS if no secondary register is
   needed.  */

static reg_class_t
loongarch_secondary_reload (bool in_p ATTRIBUTE_UNUSED, rtx x,
			    reg_class_t rclass, machine_mode mode,
			    secondary_reload_info *sri ATTRIBUTE_UNUSED)
{
  int regno;

  regno = true_regnum (x);

  if (reg_class_subset_p (rclass, FP_REGS))
    {
      if (regno < 0
	  || (MEM_P (x)
	      && (GET_MODE_SIZE (mode) == 4 || GET_MODE_SIZE (mode) == 8)))
	/* In this case we can use fld.s, fst.s, fld.d or fst.d.  */
	return NO_REGS;

      if (GP_REG_P (regno) || x == CONST0_RTX (mode))
	/* In this case we can use movgr2fr.s, movfr2gr.s, movgr2fr.d or
	 * movfr2gr.d.  */
	return NO_REGS;

      if (CONSTANT_P (x) && !targetm.cannot_force_const_mem (mode, x))
	/* We can force the constant to memory and use fld.s
	   and fld.d.  As above, we will use pairs of lwc1s if
	   ldc1 is not supported.  */
	return NO_REGS;

      if (FP_REG_P (regno) && loongarch_mode_ok_for_mov_fmt_p (mode))
	/* In this case we can use fmov.{s/d}.  */
	return NO_REGS;

      /* Otherwise, we need to reload through an integer register.  */
      return GR_REGS;
    }
  if (FP_REG_P (regno))
    return reg_class_subset_p (rclass, GR_REGS) ? NO_REGS : GR_REGS;

  return NO_REGS;
}

/* Implement TARGET_VALID_POINTER_MODE.  */

static bool
loongarch_valid_pointer_mode (scalar_int_mode mode)
{
  return mode == SImode || (TARGET_64BIT && mode == DImode);
}

/* Implement TARGET_SCALAR_MODE_SUPPORTED_P.  */

static bool
loongarch_scalar_mode_supported_p (scalar_mode mode)
{
  if (ALL_FIXED_POINT_MODE_P (mode)
      && GET_MODE_PRECISION (mode) <= 2 * BITS_PER_WORD)
    return true;

  return default_scalar_mode_supported_p (mode);
}

/* Return the assembly code for INSN, which has the operands given by
   OPERANDS, and which branches to OPERANDS[0] if some condition is true.
   BRANCH_IF_TRUE is the asm template that should be used if OPERANDS[0]
   is in range of a direct branch.  BRANCH_IF_FALSE is an inverted
   version of BRANCH_IF_TRUE.  */

const char *
loongarch_output_conditional_branch (rtx_insn *insn, rtx *operands,
				     const char *branch_if_true,
				     const char *branch_if_false)
{
  unsigned int length;
  rtx taken;

  gcc_assert (LABEL_P (operands[0]));

  length = get_attr_length (insn);
  if (length <= 4)
    {
      return branch_if_true;
    }

  /* Generate a reversed branch around a direct jump.  */
  rtx_code_label *not_taken = gen_label_rtx ();
  taken = operands[0];

  /* Generate the reversed branch to NOT_TAKEN.  */
  operands[0] = not_taken;
  output_asm_insn (branch_if_false, operands);

  output_asm_insn ("b\t%0", &taken);

  /* Output NOT_TAKEN.  */
  targetm.asm_out.internal_label (asm_out_file, "L",
				  CODE_LABEL_NUMBER (not_taken));
  return "";
}

/* Return the assembly code for INSN, which branches to OPERANDS[0]
   if some equality condition is true.  The condition is given by
   OPERANDS[1] if !INVERTED_P, otherwise it is the inverse of
   OPERANDS[1].  OPERANDS[2] is the comparison's first operand;
   OPERANDS[3] is the second operand and may be zero or a register.  */

const char *
loongarch_output_equal_conditional_branch (rtx_insn *insn, rtx *operands,
					   bool inverted_p)
{
  const char *branch[2];
  if (operands[3] == const0_rtx)
    {
      branch[!inverted_p] = LARCH_BRANCH ("b%C1z", "%2,%0");
      branch[inverted_p] = LARCH_BRANCH ("b%N1z", "%2,%0");
    }
  else
    {
      branch[!inverted_p] = LARCH_BRANCH ("b%C1", "%2,%z3,%0");
      branch[inverted_p] = LARCH_BRANCH ("b%N1", "%2,%z3,%0");
    }

  return loongarch_output_conditional_branch (insn, operands, branch[1],
					      branch[0]);
}

/* Return the assembly code for INSN, which branches to OPERANDS[0]
   if some ordering condition is true.  The condition is given by
   OPERANDS[1] if !INVERTED_P, otherwise it is the inverse of
   OPERANDS[1].  OPERANDS[2] is the comparison's first operand;
   OPERANDS[3] is the second operand and may be zero or a register.  */

const char *
loongarch_output_order_conditional_branch (rtx_insn *insn, rtx *operands,
					   bool inverted_p)
{
  const char *branch[2];

  /* Make BRANCH[1] branch to OPERANDS[0] when the condition is true.
     Make BRANCH[0] branch on the inverse condition.  */
  if (operands[3] != const0_rtx)
    {
      /* Handle degenerate cases that should not, but do, occur.  */
      if (REGNO (operands[2]) == REGNO (operands[3]))
	{
	  switch (GET_CODE (operands[1]))
	    {
	    case LT:
	    case LTU:
	    case GT:
	    case GTU:
	      inverted_p = !inverted_p;
	      /* Fall through.  */
	    case LE:
	    case LEU:
	    case GE:
	    case GEU:
	      branch[!inverted_p] = LARCH_BRANCH ("b", "%0");
	      branch[inverted_p] = "\t# branch never";
	      break;
	    default:
	      gcc_unreachable ();
	    }
	}
      else
	{
	  switch (GET_CODE (operands[1]))
	    {
	    case LE:
	    case LEU:
	    case GT:
	    case GTU:
	    case LT:
	    case LTU:
	    case GE:
	    case GEU:
	      branch[!inverted_p] = LARCH_BRANCH ("b%C1", "%2,%3,%0");
	      branch[inverted_p] = LARCH_BRANCH ("b%N1", "%2,%3,%0");
	      break;
	    default:
	      gcc_unreachable ();
	    }
	}
    }
  else
    {
      switch (GET_CODE (operands[1]))
	{
	  /* These cases are equivalent to comparisons against zero.  */
	case LEU:
	case GTU:
	case LTU:
	case GEU:
	case LE:
	case GT:
	case LT:
	case GE:
	  branch[!inverted_p] = LARCH_BRANCH ("b%C1", "%2,$r0,%0");
	  branch[inverted_p] = LARCH_BRANCH ("b%N1", "%2,$r0,%0");
	  break;
	default:
	  gcc_unreachable ();
	}
    }
  return loongarch_output_conditional_branch (insn, operands, branch[1],
					      branch[0]);
}

/* Return the assembly code for DIV.{W/D} instruction DIVISION, which has
   the operands given by OPERANDS.  Add in a divide-by-zero check if needed.
   */

const char *
loongarch_output_division (const char *division, rtx *operands)
{
  const char *s;

  s = division;
  if (loongarch_check_zero_div_p ())
    {
      output_asm_insn (s, operands);
      s = "bne\t%2,%.,1f\n\tbreak\t7\n1:";
    }
  return s;
}

/* Implement TARGET_SCHED_ADJUST_COST.  We assume that anti and output
   dependencies have no cost.  */

static int
loongarch_adjust_cost (rtx_insn *, int dep_type, rtx_insn *, int cost,
		       unsigned int)
{
  if (dep_type != 0 && (dep_type != REG_DEP_OUTPUT))
    return 0;
  return cost;
}

/* Return the number of instructions that can be issued per cycle.  */

static int
loongarch_issue_rate (void)
{
  if ((unsigned long) LARCH_ACTUAL_TUNE < N_TUNE_TYPES)
    return loongarch_cpu_issue_rate[LARCH_ACTUAL_TUNE];
  else
    return 1;
}

/* Implement TARGET_SCHED_FIRST_CYCLE_MULTIPASS_DFA_LOOKAHEAD.  This should
   be as wide as the scheduling freedom in the DFA.  */

static int
loongarch_multipass_dfa_lookahead (void)
{
  if ((unsigned long) LARCH_ACTUAL_TUNE < N_ARCH_TYPES)
    return loongarch_cpu_multipass_dfa_lookahead[LARCH_ACTUAL_TUNE];
  else
    return 0;
}

/* Implement TARGET_SCHED_REORDER.  */

static int
loongarch_sched_reorder (FILE *file ATTRIBUTE_UNUSED,
			 int verbose ATTRIBUTE_UNUSED,
			 rtx_insn **ready ATTRIBUTE_UNUSED,
			 int *nreadyp ATTRIBUTE_UNUSED,
			 int cycle ATTRIBUTE_UNUSED)
{
  return loongarch_issue_rate ();
}

/* Implement TARGET_SCHED_REORDER2.  */

static int
loongarch_sched_reorder2 (FILE *file ATTRIBUTE_UNUSED,
			  int verbose ATTRIBUTE_UNUSED,
			  rtx_insn **ready ATTRIBUTE_UNUSED,
			  int *nreadyp ATTRIBUTE_UNUSED,
			  int cycle ATTRIBUTE_UNUSED)
{
  return cached_can_issue_more;
}

/* Implement TARGET_SCHED_INIT.  */

static void
loongarch_sched_init (FILE *file ATTRIBUTE_UNUSED,
		      int verbose ATTRIBUTE_UNUSED,
		      int max_ready ATTRIBUTE_UNUSED)
{}

/* Implement TARGET_SCHED_VARIABLE_ISSUE.  */

static int
loongarch_variable_issue (FILE *file ATTRIBUTE_UNUSED,
			  int verbose ATTRIBUTE_UNUSED, rtx_insn *insn,
			  int more)
{
  /* Ignore USEs and CLOBBERs; don't count them against the issue rate.  */
  if (USEFUL_INSN_P (insn))
    {
      if (get_attr_type (insn) != TYPE_GHOST)
	more--;
    }

  /* Instructions of type 'multi' should all be split before
     the second scheduling pass.  */
  gcc_assert (!reload_completed
	      || recog_memoized (insn) < 0
	      || get_attr_type (insn) != TYPE_MULTI);

  cached_can_issue_more = more;
  return more;
}

/* Given that we have an rtx of the form (prefetch ... WRITE LOCALITY),
   return the first operand of the associated PREF or PREFX insn.  */

rtx
loongarch_prefetch_cookie (rtx write, rtx locality)
{
  /* store_streamed / load_streamed.  */
  if (INTVAL (locality) <= 0)
    return GEN_INT (INTVAL (write) + 4);

  /* store / load.  */
  if (INTVAL (locality) <= 2)
    return write;

  /* store_retained / load_retained.  */
  return GEN_INT (INTVAL (write) + 6);
}

/* Implement TARGET_ASM_OUTPUT_MI_THUNK.  Generate rtl rather than asm text
   in order to avoid duplicating too much logic from elsewhere.  */

static void
loongarch_output_mi_thunk (FILE *file, tree thunk_fndecl ATTRIBUTE_UNUSED,
			   HOST_WIDE_INT delta, HOST_WIDE_INT vcall_offset,
			   tree function)
{
  const char *fnname = IDENTIFIER_POINTER (DECL_ASSEMBLER_NAME (thunk_fndecl));
  rtx this_rtx, temp1, temp2, fnaddr;
  rtx_insn *insn;
  bool use_sibcall_p;

  /* Pretend to be a post-reload pass while generating rtl.  */
  reload_completed = 1;

  /* Mark the end of the (empty) prologue.  */
  emit_note (NOTE_INSN_PROLOGUE_END);

  /* Determine if we can use a sibcall to call FUNCTION directly.  */
  fnaddr = XEXP (DECL_RTL (function), 0);
  use_sibcall_p = const_call_insn_operand (fnaddr, Pmode);

  /* We need two temporary registers in some cases.  */
  temp1 = gen_rtx_REG (Pmode, 12);
  temp2 = gen_rtx_REG (Pmode, 13);

  /* Find out which register contains the "this" pointer.  */
  if (aggregate_value_p (TREE_TYPE (TREE_TYPE (function)), function))
    this_rtx = gen_rtx_REG (Pmode, GP_ARG_FIRST + 1);
  else
    this_rtx = gen_rtx_REG (Pmode, GP_ARG_FIRST);

  /* Add DELTA to THIS_RTX.  */
  if (delta != 0)
    {
      rtx offset = GEN_INT (delta);
      if (!IMM12_OPERAND (delta))
	{
	  loongarch_emit_move (temp1, offset);
	  offset = temp1;
	}
      emit_insn (gen_add3_insn (this_rtx, this_rtx, offset));
    }

  /* If needed, add *(*THIS_RTX + VCALL_OFFSET) to THIS_RTX.  */
  if (vcall_offset != 0)
    {
      rtx addr;

      /* Set TEMP1 to *THIS_RTX.  */
      loongarch_emit_move (temp1, gen_rtx_MEM (Pmode, this_rtx));

      /* Set ADDR to a legitimate address for *THIS_RTX + VCALL_OFFSET.  */
      addr = loongarch_add_offset (temp2, temp1, vcall_offset);

      /* Load the offset and add it to THIS_RTX.  */
      loongarch_emit_move (temp1, gen_rtx_MEM (Pmode, addr));
      emit_insn (gen_add3_insn (this_rtx, this_rtx, temp1));
    }

  /* Jump to the target function.  Use a sibcall if direct jumps are
     allowed, otherwise load the address into a register first.  */
  if (use_sibcall_p)
    {
      insn = emit_call_insn (gen_sibcall_internal (fnaddr, const0_rtx));
      SIBLING_CALL_P (insn) = 1;
    }
  else
    {
      loongarch_emit_move (temp1, fnaddr);
      emit_jump_insn (gen_indirect_jump (temp1));
    }

  /* Run just enough of rest_of_compilation.  This sequence was
     "borrowed" from alpha.c.  */
  insn = get_insns ();
  split_all_insns_noflow ();
  shorten_branches (insn);
  assemble_start_function (thunk_fndecl, fnname);
  final_start_function (insn, file, 1);
  final (insn, file, 1);
  final_end_function ();
  assemble_end_function (thunk_fndecl, fnname);

  /* Stop pretending to be a post-reload pass.  */
  reload_completed = 0;
}

/* Allocate a chunk of memory for per-function machine-dependent data.  */

static struct machine_function *
loongarch_init_machine_status (void)
{
  return ggc_cleared_alloc<machine_function> ();
}

static void
loongarch_option_override_internal (struct gcc_options *opts)
{
  int i, regno, mode;

  if (flag_pic)
    g_switch_value = 0;

  /* Handle target-specific options: compute defaults/conflicts etc.  */
  loongarch_config_target (&la_target, la_opt_switches,
			   la_opt_cpu_arch, la_opt_cpu_tune, la_opt_fpu,
			   la_opt_abi_base, la_opt_abi_ext, la_opt_cmodel, 0);

  if (TARGET_ABI_LP64)
    flag_pcc_struct_return = 0;

  /* Decide which rtx_costs structure to use.  */
  if (optimize_size)
    loongarch_cost = &loongarch_rtx_cost_optimize_size;
  else
    loongarch_cost = &loongarch_cpu_rtx_cost_data[LARCH_ACTUAL_TUNE];

  /* If the user hasn't specified a branch cost, use the processor's
     default.  */
  if (loongarch_branch_cost == 0)
    loongarch_branch_cost = loongarch_cost->branch_cost;


  switch (la_target.cmodel)
    {
      case CMODEL_TINY_STATIC:
      case CMODEL_EXTREME:
	if (opts->x_flag_plt)
	  error ("code model %qs and %qs not support %s mode",
		 "tiny-static", "extreme", "plt");
	break;

      case CMODEL_NORMAL:
      case CMODEL_TINY:
      case CMODEL_LARGE:
	break;

      default:
	gcc_unreachable ();
    }

  loongarch_init_print_operand_punct ();

  /* Set up array to map GCC register number to debug register number.
     Ignore the special purpose register numbers.  */

  for (i = 0; i < FIRST_PSEUDO_REGISTER; i++)
    {
      if (GP_REG_P (i) || FP_REG_P (i))
	loongarch_dwarf_regno[i] = i;
      else
	loongarch_dwarf_regno[i] = INVALID_REGNUM;
    }

  /* Set up loongarch_hard_regno_mode_ok.  */
  for (mode = 0; mode < MAX_MACHINE_MODE; mode++)
    for (regno = 0; regno < FIRST_PSEUDO_REGISTER; regno++)
      loongarch_hard_regno_mode_ok_p[mode][regno]
	= loongarch_hard_regno_mode_ok_uncached (regno, (machine_mode) mode);

  /* Function to allocate machine-dependent function status.  */
  init_machine_status = &loongarch_init_machine_status;
}


/* Implement TARGET_OPTION_OVERRIDE.  */

static void
loongarch_option_override (void)
{
  loongarch_option_override_internal (&global_options);
}

/* Implement TARGET_CONDITIONAL_REGISTER_USAGE.  */

static void
loongarch_conditional_register_usage (void)
{
  if (!TARGET_HARD_FLOAT)
    accessible_reg_set &= ~(reg_class_contents[FP_REGS]
			    | reg_class_contents[FCC_REGS]);
}

/* Implement EH_USES.  */

bool
loongarch_eh_uses (unsigned int regno ATTRIBUTE_UNUSED)
{
  return false;
}

/* Implement EPILOGUE_USES.  */

bool
loongarch_epilogue_uses (unsigned int regno)
{
  /* Say that the epilogue uses the return address register.  Note that
     in the case of sibcalls, the values "used by the epilogue" are
     considered live at the start of the called function.  */
  if (regno == RETURN_ADDR_REGNUM)
    return true;

  return false;
}

bool
loongarch_load_store_bonding_p (rtx *operands, machine_mode mode, bool load_p)
{
  rtx reg1, reg2, mem1, mem2, base1, base2;
  enum reg_class rc1, rc2;
  HOST_WIDE_INT offset1, offset2;

  if (load_p)
    {
      reg1 = operands[0];
      reg2 = operands[2];
      mem1 = operands[1];
      mem2 = operands[3];
    }
  else
    {
      reg1 = operands[1];
      reg2 = operands[3];
      mem1 = operands[0];
      mem2 = operands[2];
    }

  if (loongarch_address_insns (XEXP (mem1, 0), mode, false) == 0
      || loongarch_address_insns (XEXP (mem2, 0), mode, false) == 0)
    return false;

  loongarch_split_plus (XEXP (mem1, 0), &base1, &offset1);
  loongarch_split_plus (XEXP (mem2, 0), &base2, &offset2);

  /* Base regs do not match.  */
  if (!REG_P (base1) || !rtx_equal_p (base1, base2))
    return false;

  /* Either of the loads is clobbering base register.  It is legitimate to bond
     loads if second load clobbers base register.  However, hardware does not
     support such bonding.  */
  if (load_p
      && (REGNO (reg1) == REGNO (base1) || (REGNO (reg2) == REGNO (base1))))
    return false;

  /* Loading in same registers.  */
  if (load_p && REGNO (reg1) == REGNO (reg2))
    return false;

  /* The loads/stores are not of same type.  */
  rc1 = REGNO_REG_CLASS (REGNO (reg1));
  rc2 = REGNO_REG_CLASS (REGNO (reg2));
  if (rc1 != rc2 && !reg_class_subset_p (rc1, rc2)
      && !reg_class_subset_p (rc2, rc1))
    return false;

  if (abs (offset1 - offset2) != GET_MODE_SIZE (mode))
    return false;

  return true;
}

/* Implement TARGET_TRAMPOLINE_INIT.  */

static void
loongarch_trampoline_init (rtx m_tramp, tree fndecl, rtx chain_value)
{
  rtx addr, end_addr, mem;
  rtx trampoline[8];
  unsigned int i, j;
  HOST_WIDE_INT end_addr_offset, static_chain_offset, target_function_offset;

  /* Work out the offsets of the pointers from the start of the
     trampoline code.  */
  end_addr_offset = TRAMPOLINE_CODE_SIZE;
  static_chain_offset = end_addr_offset;
  target_function_offset = static_chain_offset + GET_MODE_SIZE (ptr_mode);

  /* Get pointers to the beginning and end of the code block.  */
  addr = force_reg (Pmode, XEXP (m_tramp, 0));
  end_addr
    = loongarch_force_binary (Pmode, PLUS, addr, GEN_INT (end_addr_offset));

#define OP(X) gen_int_mode (X, SImode)

  /* Build up the code in TRAMPOLINE.  */
  i = 0;
  /*pcaddi $static_chain,0
    ld.[dw] $tmp,$static_chain,target_function_offset
    ld.[dw] $static_chain,$static_chain,static_chain_offset
    jirl $r0,$tmp,0  */
  trampoline[i++] = OP (0x18000000 | (STATIC_CHAIN_REGNUM - GP_REG_FIRST));
  trampoline[i++] = OP ((ptr_mode == DImode ? 0x28c00000 : 0x28800000)
			| 19 /* $t7  */
			| ((STATIC_CHAIN_REGNUM - GP_REG_FIRST) << 5)
			| ((target_function_offset & 0xfff) << 10));
  trampoline[i++] = OP ((ptr_mode == DImode ? 0x28c00000 : 0x28800000)
			| (STATIC_CHAIN_REGNUM - GP_REG_FIRST)
			| ((STATIC_CHAIN_REGNUM - GP_REG_FIRST) << 5)
			| ((static_chain_offset & 0xfff) << 10));
  trampoline[i++] = OP (0x4c000000 | (19 << 5));
#undef OP

  for (j = 0; j < i; j++)
   {
     mem = adjust_address (m_tramp, SImode, j * GET_MODE_SIZE (SImode));
     loongarch_emit_move (mem, trampoline[j]);
   }

  /* Set up the static chain pointer field.  */
  mem = adjust_address (m_tramp, ptr_mode, static_chain_offset);
  loongarch_emit_move (mem, chain_value);

  /* Set up the target function field.  */
  mem = adjust_address (m_tramp, ptr_mode, target_function_offset);
  loongarch_emit_move (mem, XEXP (DECL_RTL (fndecl), 0));

  /* Flush the code part of the trampoline.  */
  emit_insn (gen_add3_insn (end_addr, addr, GEN_INT (TRAMPOLINE_SIZE)));
  emit_insn (gen_clear_cache (addr, end_addr));
}

/* Implement HARD_REGNO_CALLER_SAVE_MODE.  */

machine_mode
loongarch_hard_regno_caller_save_mode (unsigned int regno, unsigned int nregs,
				       machine_mode mode)
{
  /* For performance, avoid saving/restoring upper parts of a register
     by returning MODE as save mode when the mode is known.  */
  if (mode == VOIDmode)
    return choose_hard_reg_mode (regno, nregs, NULL);
  else
    return mode;
}

/* Implement TARGET_SPILL_CLASS.  */

static reg_class_t
loongarch_spill_class (reg_class_t rclass ATTRIBUTE_UNUSED,
		       machine_mode mode ATTRIBUTE_UNUSED)
{
  return NO_REGS;
}

/* Implement TARGET_PROMOTE_FUNCTION_MODE.  */

/* This function is equivalent to default_promote_function_mode_always_promote
   except that it returns a promoted mode even if type is NULL_TREE.  This is
   needed by libcalls which have no type (only a mode) such as fixed conversion
   routines that take a signed or unsigned char/short argument and convert it
   to a fixed type.  */

static machine_mode
loongarch_promote_function_mode (const_tree type ATTRIBUTE_UNUSED,
				 machine_mode mode,
				 int *punsignedp ATTRIBUTE_UNUSED,
				 const_tree fntype ATTRIBUTE_UNUSED,
				 int for_return ATTRIBUTE_UNUSED)
{
  int unsignedp;

  if (type != NULL_TREE)
    return promote_mode (type, mode, punsignedp);

  unsignedp = *punsignedp;
  PROMOTE_MODE (mode, unsignedp, type);
  *punsignedp = unsignedp;
  return mode;
}

/* Implement TARGET_STARTING_FRAME_OFFSET.  See loongarch_compute_frame_info
   for details about the frame layout.  */

static HOST_WIDE_INT
loongarch_starting_frame_offset (void)
{
  if (FRAME_GROWS_DOWNWARD)
    return 0;
  return crtl->outgoing_args_size;
}

/* Initialize the GCC target structure.  */
#undef TARGET_ASM_ALIGNED_HI_OP
#define TARGET_ASM_ALIGNED_HI_OP "\t.half\t"
#undef TARGET_ASM_ALIGNED_SI_OP
#define TARGET_ASM_ALIGNED_SI_OP "\t.word\t"
#undef TARGET_ASM_ALIGNED_DI_OP
#define TARGET_ASM_ALIGNED_DI_OP "\t.dword\t"

#undef TARGET_OPTION_OVERRIDE
#define TARGET_OPTION_OVERRIDE loongarch_option_override

#undef TARGET_LEGITIMIZE_ADDRESS
#define TARGET_LEGITIMIZE_ADDRESS loongarch_legitimize_address

#undef TARGET_ASM_SELECT_RTX_SECTION
#define TARGET_ASM_SELECT_RTX_SECTION loongarch_select_rtx_section
#undef TARGET_ASM_FUNCTION_RODATA_SECTION
#define TARGET_ASM_FUNCTION_RODATA_SECTION loongarch_function_rodata_section

#undef TARGET_SCHED_INIT
#define TARGET_SCHED_INIT loongarch_sched_init
#undef TARGET_SCHED_REORDER
#define TARGET_SCHED_REORDER loongarch_sched_reorder
#undef TARGET_SCHED_REORDER2
#define TARGET_SCHED_REORDER2 loongarch_sched_reorder2
#undef TARGET_SCHED_VARIABLE_ISSUE
#define TARGET_SCHED_VARIABLE_ISSUE loongarch_variable_issue
#undef TARGET_SCHED_ADJUST_COST
#define TARGET_SCHED_ADJUST_COST loongarch_adjust_cost
#undef TARGET_SCHED_ISSUE_RATE
#define TARGET_SCHED_ISSUE_RATE loongarch_issue_rate
#undef TARGET_SCHED_FIRST_CYCLE_MULTIPASS_DFA_LOOKAHEAD
#define TARGET_SCHED_FIRST_CYCLE_MULTIPASS_DFA_LOOKAHEAD \
  loongarch_multipass_dfa_lookahead

#undef TARGET_FUNCTION_OK_FOR_SIBCALL
#define TARGET_FUNCTION_OK_FOR_SIBCALL loongarch_function_ok_for_sibcall

#undef TARGET_VALID_POINTER_MODE
#define TARGET_VALID_POINTER_MODE loongarch_valid_pointer_mode
#undef TARGET_REGISTER_MOVE_COST
#define TARGET_REGISTER_MOVE_COST loongarch_register_move_cost
#undef TARGET_MEMORY_MOVE_COST
#define TARGET_MEMORY_MOVE_COST loongarch_memory_move_cost
#undef TARGET_RTX_COSTS
#define TARGET_RTX_COSTS loongarch_rtx_costs
#undef TARGET_ADDRESS_COST
#define TARGET_ADDRESS_COST loongarch_address_cost

#undef TARGET_IN_SMALL_DATA_P
#define TARGET_IN_SMALL_DATA_P loongarch_in_small_data_p

#undef TARGET_PREFERRED_RELOAD_CLASS
#define TARGET_PREFERRED_RELOAD_CLASS loongarch_preferred_reload_class

#undef TARGET_ASM_FILE_START_FILE_DIRECTIVE
#define TARGET_ASM_FILE_START_FILE_DIRECTIVE true

#undef TARGET_EXPAND_BUILTIN_VA_START
#define TARGET_EXPAND_BUILTIN_VA_START loongarch_va_start

#undef TARGET_PROMOTE_FUNCTION_MODE
#define TARGET_PROMOTE_FUNCTION_MODE loongarch_promote_function_mode
#undef TARGET_RETURN_IN_MEMORY
#define TARGET_RETURN_IN_MEMORY loongarch_return_in_memory

#undef TARGET_FUNCTION_VALUE
#define TARGET_FUNCTION_VALUE loongarch_function_value
#undef TARGET_LIBCALL_VALUE
#define TARGET_LIBCALL_VALUE loongarch_libcall_value

#undef TARGET_ASM_OUTPUT_MI_THUNK
#define TARGET_ASM_OUTPUT_MI_THUNK loongarch_output_mi_thunk
#undef TARGET_ASM_CAN_OUTPUT_MI_THUNK
#define TARGET_ASM_CAN_OUTPUT_MI_THUNK \
  hook_bool_const_tree_hwi_hwi_const_tree_true

#undef TARGET_PRINT_OPERAND
#define TARGET_PRINT_OPERAND loongarch_print_operand
#undef TARGET_PRINT_OPERAND_ADDRESS
#define TARGET_PRINT_OPERAND_ADDRESS loongarch_print_operand_address
#undef TARGET_PRINT_OPERAND_PUNCT_VALID_P
#define TARGET_PRINT_OPERAND_PUNCT_VALID_P \
  loongarch_print_operand_punct_valid_p

#undef TARGET_SETUP_INCOMING_VARARGS
#define TARGET_SETUP_INCOMING_VARARGS loongarch_setup_incoming_varargs
#undef TARGET_STRICT_ARGUMENT_NAMING
#define TARGET_STRICT_ARGUMENT_NAMING hook_bool_CUMULATIVE_ARGS_true
#undef TARGET_MUST_PASS_IN_STACK
#define TARGET_MUST_PASS_IN_STACK must_pass_in_stack_var_size
#undef TARGET_PASS_BY_REFERENCE
#define TARGET_PASS_BY_REFERENCE loongarch_pass_by_reference
#undef TARGET_ARG_PARTIAL_BYTES
#define TARGET_ARG_PARTIAL_BYTES loongarch_arg_partial_bytes
#undef TARGET_FUNCTION_ARG
#define TARGET_FUNCTION_ARG loongarch_function_arg
#undef TARGET_FUNCTION_ARG_ADVANCE
#define TARGET_FUNCTION_ARG_ADVANCE loongarch_function_arg_advance
#undef TARGET_FUNCTION_ARG_BOUNDARY
#define TARGET_FUNCTION_ARG_BOUNDARY loongarch_function_arg_boundary

#undef TARGET_SCALAR_MODE_SUPPORTED_P
#define TARGET_SCALAR_MODE_SUPPORTED_P loongarch_scalar_mode_supported_p

#undef TARGET_INIT_BUILTINS
#define TARGET_INIT_BUILTINS loongarch_init_builtins
#undef TARGET_BUILTIN_DECL
#define TARGET_BUILTIN_DECL loongarch_builtin_decl
#undef TARGET_EXPAND_BUILTIN
#define TARGET_EXPAND_BUILTIN loongarch_expand_builtin

/* The generic ELF target does not always have TLS support.  */
#ifdef HAVE_AS_TLS
#undef TARGET_HAVE_TLS
#define TARGET_HAVE_TLS HAVE_AS_TLS
#endif

#undef TARGET_CANNOT_FORCE_CONST_MEM
#define TARGET_CANNOT_FORCE_CONST_MEM loongarch_cannot_force_const_mem

#undef TARGET_LEGITIMATE_CONSTANT_P
#define TARGET_LEGITIMATE_CONSTANT_P loongarch_legitimate_constant_p

#undef TARGET_USE_BLOCKS_FOR_CONSTANT_P
#define TARGET_USE_BLOCKS_FOR_CONSTANT_P hook_bool_mode_const_rtx_true

#ifdef HAVE_AS_DTPRELWORD
#undef TARGET_ASM_OUTPUT_DWARF_DTPREL
#define TARGET_ASM_OUTPUT_DWARF_DTPREL loongarch_output_dwarf_dtprel
#endif

#undef TARGET_LEGITIMATE_ADDRESS_P
#define TARGET_LEGITIMATE_ADDRESS_P loongarch_legitimate_address_p

#undef TARGET_FRAME_POINTER_REQUIRED
#define TARGET_FRAME_POINTER_REQUIRED loongarch_frame_pointer_required

#undef TARGET_CAN_ELIMINATE
#define TARGET_CAN_ELIMINATE loongarch_can_eliminate

#undef TARGET_CONDITIONAL_REGISTER_USAGE
#define TARGET_CONDITIONAL_REGISTER_USAGE loongarch_conditional_register_usage

#undef TARGET_TRAMPOLINE_INIT
#define TARGET_TRAMPOLINE_INIT loongarch_trampoline_init

#undef TARGET_ATOMIC_ASSIGN_EXPAND_FENV
#define TARGET_ATOMIC_ASSIGN_EXPAND_FENV loongarch_atomic_assign_expand_fenv

#undef TARGET_CALL_FUSAGE_CONTAINS_NON_CALLEE_CLOBBERS
#define TARGET_CALL_FUSAGE_CONTAINS_NON_CALLEE_CLOBBERS true

#undef TARGET_SPILL_CLASS
#define TARGET_SPILL_CLASS loongarch_spill_class

#undef TARGET_HARD_REGNO_NREGS
#define TARGET_HARD_REGNO_NREGS loongarch_hard_regno_nregs
#undef TARGET_HARD_REGNO_MODE_OK
#define TARGET_HARD_REGNO_MODE_OK loongarch_hard_regno_mode_ok

#undef TARGET_MODES_TIEABLE_P
#define TARGET_MODES_TIEABLE_P loongarch_modes_tieable_p

#undef TARGET_CUSTOM_FUNCTION_DESCRIPTORS
#define TARGET_CUSTOM_FUNCTION_DESCRIPTORS 2

#undef TARGET_CAN_CHANGE_MODE_CLASS
#define TARGET_CAN_CHANGE_MODE_CLASS loongarch_can_change_mode_class

#undef TARGET_CONSTANT_ALIGNMENT
#define TARGET_CONSTANT_ALIGNMENT loongarch_constant_alignment

#undef TARGET_STARTING_FRAME_OFFSET
#define TARGET_STARTING_FRAME_OFFSET loongarch_starting_frame_offset

#undef TARGET_SECONDARY_RELOAD
#define TARGET_SECONDARY_RELOAD loongarch_secondary_reload

#undef  TARGET_HAVE_SPECULATION_SAFE_VALUE
#define TARGET_HAVE_SPECULATION_SAFE_VALUE speculation_safe_value_not_needed

struct gcc_target targetm = TARGET_INITIALIZER;

#include "gt-loongarch.h"<|MERGE_RESOLUTION|>--- conflicted
+++ resolved
@@ -2110,11 +2110,7 @@
 
 /* Return true if we need to trap on division by zero.  */
 
-<<<<<<< HEAD
-static bool
-=======
 bool
->>>>>>> 2701442d
 loongarch_check_zero_div_p (void)
 {
   /* if -m[no-]check-zero-division is given explicitly.  */
