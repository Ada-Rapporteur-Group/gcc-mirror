--- conflicted
+++ resolved
@@ -1,11 +1,7 @@
 /* Definitions of target machine for GNU compiler.
    Renesas H8/300 (generic)
    Copyright (C) 1992, 1993, 1994, 1995, 1996, 1996, 1997, 1998, 1999,
-<<<<<<< HEAD
-   2000, 2001, 2002, 2003, 2004, 2005 Free Software Foundation, Inc.
-=======
    2000, 2001, 2002, 2003, 2004, 2005, 2007 Free Software Foundation, Inc.
->>>>>>> 751ff693
    Contributed by Steve Chamberlain (sac@cygnus.com),
    Jim Wilson (wilson@cygnus.com), and Doug Evans (dje@cygnus.com).
 
@@ -22,14 +18,8 @@
 GNU General Public License for more details.
 
 You should have received a copy of the GNU General Public License
-<<<<<<< HEAD
-along with GCC; see the file COPYING.  If not, write to
-the Free Software Foundation, 51 Franklin Street, Fifth Floor,
-Boston, MA 02110-1301, USA.  */
-=======
 along with GCC; see the file COPYING3.  If not see
 <http://www.gnu.org/licenses/>.  */
->>>>>>> 751ff693
 
 #ifndef GCC_H8300_H
 #define GCC_H8300_H
