/* Definitions for Linux-based GNU systems with ELF format
<<<<<<< HEAD
   Copyright (C) 1995, 1996, 1997, 1998, 1999, 2000, 2003, 2004, 2005, 2006
   Free Software Foundation, Inc.
=======
   Copyright (C) 1995, 1996, 1997, 1998, 1999, 2000, 2003, 2004, 2005, 2006,
   2007 Free Software Foundation, Inc.
>>>>>>> 751ff693
   Contributed by Eric Youngdale.
   Modified for stabs-in-ELF by H.J. Lu (hjl@lucon.org).

This file is part of GCC.

GCC is free software; you can redistribute it and/or modify
it under the terms of the GNU General Public License as published by
the Free Software Foundation; either version 3, or (at your option)
any later version.

GCC is distributed in the hope that it will be useful,
but WITHOUT ANY WARRANTY; without even the implied warranty of
MERCHANTABILITY or FITNESS FOR A PARTICULAR PURPOSE.  See the
GNU General Public License for more details.

You should have received a copy of the GNU General Public License
<<<<<<< HEAD
along with GCC; see the file COPYING.  If not, write to
the Free Software Foundation, 51 Franklin Street, Fifth Floor,
Boston, MA 02110-1301, USA.  */
=======
along with GCC; see the file COPYING3.  If not see
<http://www.gnu.org/licenses/>.  */
>>>>>>> 751ff693

/* Don't assume anything about the header files.  */
#define NO_IMPLICIT_EXTERN_C

#undef ASM_APP_ON
#define ASM_APP_ON "#APP\n"

#undef ASM_APP_OFF
#define ASM_APP_OFF "#NO_APP\n"

#undef MD_EXEC_PREFIX
#undef MD_STARTFILE_PREFIX

/* Provide a STARTFILE_SPEC appropriate for GNU/Linux.  Here we add
   the GNU/Linux magical crtbegin.o file (see crtstuff.c) which
   provides part of the support for getting C++ file-scope static
   object constructed before entering `main'.  */
   
#undef	STARTFILE_SPEC
#if defined HAVE_LD_PIE
#define STARTFILE_SPEC \
  "%{!shared: %{pg|p|profile:gcrt1.o%s;pie:Scrt1.o%s;:crt1.o%s}} \
   crti.o%s %{static:crtbeginT.o%s;shared|pie:crtbeginS.o%s;:crtbegin.o%s}"
#else
#define STARTFILE_SPEC \
  "%{!shared: %{pg|p|profile:gcrt1.o%s;:crt1.o%s}} \
   crti.o%s %{static:crtbeginT.o%s;shared|pie:crtbeginS.o%s;:crtbegin.o%s}"
#endif

/* Provide a ENDFILE_SPEC appropriate for GNU/Linux.  Here we tack on
   the GNU/Linux magical crtend.o file (see crtstuff.c) which
   provides part of the support for getting C++ file-scope static
   object constructed before entering `main', followed by a normal
   GNU/Linux "finalizer" file, `crtn.o'.  */

#undef	ENDFILE_SPEC
#define ENDFILE_SPEC \
  "%{shared|pie:crtendS.o%s;:crtend.o%s} crtn.o%s"

/* This is for -profile to use -lc_p instead of -lc.  */
#ifndef CC1_SPEC
#define CC1_SPEC "%{profile:-p}"
#endif

/* The GNU C++ standard library requires that these macros be defined.  */
#undef CPLUSPLUS_CPP_SPEC
#define CPLUSPLUS_CPP_SPEC "-D_GNU_SOURCE %(cpp)"

#undef	LIB_SPEC
#define LIB_SPEC \
  "%{pthread:-lpthread} \
   %{shared:-lc} \
   %{!shared:%{mieee-fp:-lieee} %{profile:-lc_p}%{!profile:-lc}}"

#define LINUX_TARGET_OS_CPP_BUILTINS()				\
    do {							\
	builtin_define ("__gnu_linux__");			\
	builtin_define_std ("linux");				\
	builtin_define_std ("unix");				\
	builtin_assert ("system=linux");			\
	builtin_assert ("system=unix");				\
	builtin_assert ("system=posix");			\
    } while (0)

#if defined(HAVE_LD_EH_FRAME_HDR)
#define LINK_EH_SPEC "%{!static:--eh-frame-hdr} "
#endif

/* Define this so we can compile MS code for use with WINE.  */
#define HANDLE_PRAGMA_PACK_PUSH_POP

#undef LINK_GCC_C_SEQUENCE_SPEC
#define LINK_GCC_C_SEQUENCE_SPEC \
  "%{static:--start-group} %G %L %{static:--end-group}%{!static:%G}"

/* Use --as-needed -lgcc_s for eh support.  */
#ifdef HAVE_LD_AS_NEEDED
#define USE_LD_AS_NEEDED 1
#endif

/* Determine which dynamic linker to use depending on whether GLIBC or
   uClibc is the default C library and whether -muclibc or -mglibc has
   been passed to change the default.  */
#if UCLIBC_DEFAULT
#define CHOOSE_DYNAMIC_LINKER(G, U) "%{mglibc:%{muclibc:%e-mglibc and -muclibc used together}" G ";:" U "}"
#else
#define CHOOSE_DYNAMIC_LINKER(G, U) "%{muclibc:%{mglibc:%e-mglibc and -muclibc used together}" U ";:" G "}"
#endif

/* For most targets the following definitions suffice;
   GLIBC_DYNAMIC_LINKER must be defined for each target using them, or
   GLIBC_DYNAMIC_LINKER32 and GLIBC_DYNAMIC_LINKER64 for targets
   supporting both 32-bit and 64-bit compilation.  */
#define UCLIBC_DYNAMIC_LINKER "/lib/ld-uClibc.so.0"
#define UCLIBC_DYNAMIC_LINKER32 "/lib/ld-uClibc.so.0"
#define UCLIBC_DYNAMIC_LINKER64 "/lib/ld64-uClibc.so.0"
#define LINUX_DYNAMIC_LINKER \
  CHOOSE_DYNAMIC_LINKER (GLIBC_DYNAMIC_LINKER, UCLIBC_DYNAMIC_LINKER)
#define LINUX_DYNAMIC_LINKER32 \
  CHOOSE_DYNAMIC_LINKER (GLIBC_DYNAMIC_LINKER32, UCLIBC_DYNAMIC_LINKER32)
#define LINUX_DYNAMIC_LINKER64 \
  CHOOSE_DYNAMIC_LINKER (GLIBC_DYNAMIC_LINKER64, UCLIBC_DYNAMIC_LINKER64)

/* Determine whether the entire c99 runtime
   is present in the runtime library.  */
#define TARGET_C99_FUNCTIONS (OPTION_GLIBC)

/* Whether we have sincos that follows the GNU extension.  */
#define TARGET_HAS_SINCOS (OPTION_GLIBC)

#define TARGET_POSIX_IO<|MERGE_RESOLUTION|>--- conflicted
+++ resolved
@@ -1,11 +1,6 @@
 /* Definitions for Linux-based GNU systems with ELF format
-<<<<<<< HEAD
-   Copyright (C) 1995, 1996, 1997, 1998, 1999, 2000, 2003, 2004, 2005, 2006
-   Free Software Foundation, Inc.
-=======
    Copyright (C) 1995, 1996, 1997, 1998, 1999, 2000, 2003, 2004, 2005, 2006,
    2007 Free Software Foundation, Inc.
->>>>>>> 751ff693
    Contributed by Eric Youngdale.
    Modified for stabs-in-ELF by H.J. Lu (hjl@lucon.org).
 
@@ -22,14 +17,8 @@
 GNU General Public License for more details.
 
 You should have received a copy of the GNU General Public License
-<<<<<<< HEAD
-along with GCC; see the file COPYING.  If not, write to
-the Free Software Foundation, 51 Franklin Street, Fifth Floor,
-Boston, MA 02110-1301, USA.  */
-=======
 along with GCC; see the file COPYING3.  If not see
 <http://www.gnu.org/licenses/>.  */
->>>>>>> 751ff693
 
 /* Don't assume anything about the header files.  */
 #define NO_IMPLICIT_EXTERN_C
