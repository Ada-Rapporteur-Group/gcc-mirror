--- conflicted
+++ resolved
@@ -33,11 +33,7 @@
 TCFLAGS = -mlibrary
 
 mep-pragma.o: $(srcdir)/config/mep/mep-pragma.c $(CONFIG_H) $(SYSTEM_H) \
-<<<<<<< HEAD
-	coretypes.h $(TM_H) $(TREE_H) $(RTL_H) toplev.h $(C_PRAGMA_H) \
-=======
 	coretypes.h $(TM_H) $(TREE_H) $(RTL_H) $(C_PRAGMA_H) \
->>>>>>> 155d23aa
 	$(CPPLIB_H) hard-reg-set.h output.h $(srcdir)/config/mep/mep-protos.h \
 	function.h insn-config.h reload.h $(TARGET_H)
 	$(CC) -c $(ALL_CFLAGS) $(ALL_CPPFLAGS) $(INCLUDES) $<
