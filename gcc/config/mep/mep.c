--- conflicted
+++ resolved
@@ -6282,14 +6282,8 @@
   unsigned int n_args;
   tree fnname;
   const struct cgen_insn *cgen_insn;
-<<<<<<< HEAD
-  const struct insn_data *idata;
-  unsigned int first_arg = 0;
-  tree return_type = void_type_node;
-=======
   const struct insn_data_d *idata;
   unsigned int first_arg = 0;
->>>>>>> 6e7f08ad
   unsigned int builtin_n_args;
 
   fndecl = TREE_OPERAND (CALL_EXPR_FN (exp), 0);
