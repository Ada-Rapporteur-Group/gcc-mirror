--- conflicted
+++ resolved
@@ -108,15 +108,9 @@
 #endif
 
 /* The type of the result of a floating point comparison.  This must
-<<<<<<< HEAD
-   match `word_mode' in GCC for the target.  */
-#ifndef CMPtype
-typedef int CMPtype __attribute__ ((mode (word)));
-=======
    match `__libgcc_cmp_return__' in GCC for the target.  */
 #ifndef CMPtype
 typedef int CMPtype __attribute__ ((mode (__libgcc_cmp_return__)));
->>>>>>> 751ff693
 #endif
 
 typedef unsigned int UHItype __attribute__ ((mode (HI)));
