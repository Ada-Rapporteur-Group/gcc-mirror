/* M32C Pragma support
   Copyright (C) 2004, 2007, 2010 Free Software Foundation, Inc.
   Contributed by Red Hat, Inc.

   This file is part of GCC.

   GCC is free software; you can redistribute it and/or modify
   it under the terms of the GNU General Public License as published by
   the Free Software Foundation; either version 3, or (at your option)
   any later version.

   GCC is distributed in the hope that it will be useful,
   but WITHOUT ANY WARRANTY; without even the implied warranty of
   MERCHANTABILITY or FITNESS FOR A PARTICULAR PURPOSE.  See the
   GNU General Public License for more details.

   You should have received a copy of the GNU General Public License
   along with GCC; see the file COPYING3.  If not see
   <http://www.gnu.org/licenses/>.  */

#include "config.h"
#include "system.h"
#include "coretypes.h"
#include "tm.h"
#include "tree.h"
<<<<<<< HEAD
#include "toplev.h"
#include "c-family/c-pragma.h"
=======
#include "c-family/c-pragma.h"
#include "c-family/c-common.h"
#include "diagnostic-core.h"
>>>>>>> 03d20231
#include "cpplib.h"
#include "hard-reg-set.h"
#include "output.h"
#include "m32c-protos.h"
#include "function.h"
#define MAX_RECOG_OPERANDS 10
#include "reload.h"
#include "target.h"

/* Implements the "GCC memregs" pragma.  This pragma takes only an
   integer, and is semantically identical to the -memregs= command
   line option.  The only catch is, the programmer should only use
   this pragma at the beginning of the file (preferably, in some
   project-wide header) to avoid ABI changes related to changing the
   list of available "registers".  */
static void
m32c_pragma_memregs (cpp_reader * reader ATTRIBUTE_UNUSED)
{
  /* on off */
  tree val;
  enum cpp_ttype type;
  HOST_WIDE_INT i;

  type = pragma_lex (&val);
  if (type == CPP_NUMBER)
    {
      if (host_integerp (val, 1))
	{
	  i = tree_low_cst (val, 1);

	  type = pragma_lex (&val);
	  if (type != CPP_EOF)
	    warning (0, "junk at end of #pragma GCC memregs [0..16]");

	  if (0 <= i && i <= 16)
	    {
	      if (!ok_to_change_target_memregs)
		{
		  warning (0,
			   "#pragma GCC memregs must precede any function decls");
		  return;
		}
	      target_memregs = i;
	      m32c_conditional_register_usage ();
	    }
	  else
	    {
	      warning (0, "#pragma GCC memregs takes a number [0..16]");
	    }

	  return;
	}
    }

  error ("#pragma GCC memregs takes a number [0..16]");
}

/* Implements the "pragma ADDRESS" pragma.  This pragma takes a
   variable name and an address, and arranges for that variable to be
   "at" that address.  The variable is also made volatile.  */
static void
m32c_pragma_address (cpp_reader * reader ATTRIBUTE_UNUSED)
{
  /* on off */
  tree var, addr;
  enum cpp_ttype type;
<<<<<<< HEAD
  const char *var_str;
=======
>>>>>>> 03d20231

  type = pragma_lex (&var);
  if (type == CPP_NAME)
    {
<<<<<<< HEAD
      var_str = IDENTIFIER_POINTER (var);

=======
>>>>>>> 03d20231
      type = pragma_lex (&addr);
      if (type == CPP_NUMBER)
	{
	  if (var != error_mark_node)
	    {
	      unsigned uaddr = tree_low_cst (addr, 1);
	      m32c_note_pragma_address (IDENTIFIER_POINTER (var), uaddr);
	    }

	  type = pragma_lex (&var);
	  if (type != CPP_EOF)
	    {
	      error ("junk at end of #pragma ADDRESS");
	    }
	  return;
	}
    }
  error ("malformed #pragma ADDRESS variable address");
}

/* Implements REGISTER_TARGET_PRAGMAS.  */
void
m32c_register_pragmas (void)
{
  c_register_pragma ("GCC", "memregs", m32c_pragma_memregs);
  c_register_pragma (NULL, "ADDRESS", m32c_pragma_address);
  c_register_pragma (NULL, "address", m32c_pragma_address);
<<<<<<< HEAD
=======

  /* R8C and M16C have 16-bit pointers in a 20-bit address zpace.
     M32C has 24-bit pointers in a 24-bit address space, so does not
     need far pointers, but we accept the qualifier anyway, as a
     no-op.  */
  if (TARGET_A16)
    c_register_addr_space ("__far", ADDR_SPACE_FAR);
  else
    c_register_addr_space ("__far", ADDR_SPACE_GENERIC);
>>>>>>> 03d20231
}<|MERGE_RESOLUTION|>--- conflicted
+++ resolved
@@ -23,14 +23,9 @@
 #include "coretypes.h"
 #include "tm.h"
 #include "tree.h"
-<<<<<<< HEAD
-#include "toplev.h"
-#include "c-family/c-pragma.h"
-=======
 #include "c-family/c-pragma.h"
 #include "c-family/c-common.h"
 #include "diagnostic-core.h"
->>>>>>> 03d20231
 #include "cpplib.h"
 #include "hard-reg-set.h"
 #include "output.h"
@@ -97,19 +92,10 @@
   /* on off */
   tree var, addr;
   enum cpp_ttype type;
-<<<<<<< HEAD
-  const char *var_str;
-=======
->>>>>>> 03d20231
 
   type = pragma_lex (&var);
   if (type == CPP_NAME)
     {
-<<<<<<< HEAD
-      var_str = IDENTIFIER_POINTER (var);
-
-=======
->>>>>>> 03d20231
       type = pragma_lex (&addr);
       if (type == CPP_NUMBER)
 	{
@@ -137,8 +123,6 @@
   c_register_pragma ("GCC", "memregs", m32c_pragma_memregs);
   c_register_pragma (NULL, "ADDRESS", m32c_pragma_address);
   c_register_pragma (NULL, "address", m32c_pragma_address);
-<<<<<<< HEAD
-=======
 
   /* R8C and M16C have 16-bit pointers in a 20-bit address zpace.
      M32C has 24-bit pointers in a 24-bit address space, so does not
@@ -148,5 +132,4 @@
     c_register_addr_space ("__far", ADDR_SPACE_FAR);
   else
     c_register_addr_space ("__far", ADDR_SPACE_GENERIC);
->>>>>>> 03d20231
 }