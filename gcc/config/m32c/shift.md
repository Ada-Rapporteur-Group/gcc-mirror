--- conflicted
+++ resolved
@@ -39,10 +39,7 @@
   "@
    sha.b\t%2,%0
    mov.b\t%2,r1h\n\tsha.b\tr1h,%0"
-<<<<<<< HEAD
-=======
-  [(set_attr "flags" "oszc,oszc")]
->>>>>>> f8383f28
+  [(set_attr "flags" "oszc,oszc")]
   )
 
 (define_insn "ashrqi3_i"
@@ -54,10 +51,7 @@
   "@
    sha.b\t%2,%0
    mov.b\t%2,r1h\n\tsha.b\tr1h,%0"
-<<<<<<< HEAD
-=======
-  [(set_attr "flags" "oszc,oszc")]
->>>>>>> f8383f28
+  [(set_attr "flags" "oszc,oszc")]
   )
 
 (define_insn "lshrqi3_i"
@@ -69,10 +63,7 @@
   "@
    shl.b\t%2,%0
    mov.b\t%2,r1h\n\tshl.b\tr1h,%0"
-<<<<<<< HEAD
-=======
   [(set_attr "flags" "szc,szc")]
->>>>>>> f8383f28
   )
 
 
@@ -117,10 +108,7 @@
   "@
    sha.w\t%2,%0
    mov.b\t%2,r1h\n\tsha.w\tr1h,%0"
-<<<<<<< HEAD
-=======
-  [(set_attr "flags" "oszc,oszc")]
->>>>>>> f8383f28
+  [(set_attr "flags" "oszc,oszc")]
   )
 
 (define_insn "ashrhi3_i"
@@ -132,10 +120,7 @@
   "@
    sha.w\t%2,%0
    mov.b\t%2,r1h\n\tsha.w\tr1h,%0"
-<<<<<<< HEAD
-=======
-  [(set_attr "flags" "oszc,oszc")]
->>>>>>> f8383f28
+  [(set_attr "flags" "oszc,oszc")]
   )
 
 (define_insn "lshrhi3_i"
@@ -147,10 +132,7 @@
   "@
    shl.w\t%2,%0
    mov.b\t%2,r1h\n\tshl.w\tr1h,%0"
-<<<<<<< HEAD
-=======
   [(set_attr "flags" "szc,szc")]
->>>>>>> f8383f28
   )
 
 
@@ -199,10 +181,7 @@
   "@
    sha.l\t%2,%0
    mov.b\t%2,r1h\n\tsha.l\tr1h,%0"
-<<<<<<< HEAD
-=======
-  [(set_attr "flags" "oszc,oszc")]
->>>>>>> f8383f28
+  [(set_attr "flags" "oszc,oszc")]
   )
 
 (define_insn "ashrpsi3_i"
@@ -214,10 +193,7 @@
   "@
    sha.l\t%2,%0
    mov.b\t%2,r1h\n\tsha.l\tr1h,%0"
-<<<<<<< HEAD
-=======
-  [(set_attr "flags" "oszc,oszc")]
->>>>>>> f8383f28
+  [(set_attr "flags" "oszc,oszc")]
   )
 
 (define_insn "lshrpsi3_i"
@@ -229,10 +205,7 @@
   "@
    shl.l\t%2,%0
    mov.b\t%2,r1h\n\tshl.l\tr1h,%0"
-<<<<<<< HEAD
-=======
   [(set_attr "flags" "szc,szc")]
->>>>>>> f8383f28
   )
 
 
@@ -284,11 +257,7 @@
   "@
    sha.l\t%2,%0
    mov.b\t%2,r1h\n\tsha.l\tr1h,%0"
-<<<<<<< HEAD
-  [(set_attr "flags" "sz,sz")]
-=======
-  [(set_attr "flags" "oszc,oszc")]
->>>>>>> f8383f28
+  [(set_attr "flags" "oszc,oszc")]
   )
 
 (define_insn "ashrsi3_16"
@@ -300,10 +269,7 @@
   "@
    sha.l\t%2,%0
    mov.b\t%2,r1h\n\tsha.l\tr1h,%0"
-<<<<<<< HEAD
-=======
-  [(set_attr "flags" "oszc,oszc")]
->>>>>>> f8383f28
+  [(set_attr "flags" "oszc,oszc")]
   )
 
 (define_insn "lshrsi3_16"
@@ -315,10 +281,7 @@
   "@
    shl.l\t%2,%0
    mov.b\t%2,r1h\n\tshl.l\tr1h,%0"
-<<<<<<< HEAD
-=======
   [(set_attr "flags" "szc,szc")]
->>>>>>> f8383f28
   )
 
 
