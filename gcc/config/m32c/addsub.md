;; Machine Descriptions for R8C/M16C/M32C
;; Copyright (C) 2005
;; Free Software Foundation, Inc.
;; Contributed by Red Hat.
;;
;; This file is part of GCC.
;;
;; GCC is free software; you can redistribute it and/or modify it
;; under the terms of the GNU General Public License as published
;; by the Free Software Foundation; either version 2, or (at your
;; option) any later version.
;;
;; GCC is distributed in the hope that it will be useful, but WITHOUT
;; ANY WARRANTY; without even the implied warranty of MERCHANTABILITY
;; or FITNESS FOR A PARTICULAR PURPOSE.  See the GNU General Public
;; License for more details.
;;
;; You should have received a copy of the GNU General Public License
;; along with GCC; see the file COPYING.  If not, write to the Free
;; Software Foundation, 51 Franklin Street, Fifth Floor, Boston, MA
;; 02110-1301, USA.

;; add, sub

(define_insn "addqi3"
  [(set (match_operand:QI 0 "mra_or_sp_operand"
		  "=SdRhl,SdRhl,??Rmm,??Rmm, *Raa,*Raa,SdRhl,??Rmm")
	(plus:QI (match_operand:QI 1 "mra_operand"
		  "%0,0,0,0, 0,0,0,0")
		 (match_operand:QI 2 "mrai_operand"
		  "iSdRhl,?Rmm,iSdRhl,?Rmm, iSdRhl,?Rmm,*Raa,*Raa")))]
  ""
  "add.b\t%2,%0"
  [(set_attr "flags" "oszc")]
  )

(define_insn "addhi3"
  [(set (match_operand:HI 0 "m32c_nonimmediate_operand"
	 	  "=SdRhi,SdRhi,??Rmm,??Rmm, SdRhi,??Rmm, Rhi, Raw, Raw, !Rsp")
	(plus:HI (match_operand:HI 1 "m32c_any_operand"
		  "%0,0,0,0, 0,0, Raw, Rfb, Rfb, 0")
		 (match_operand:HI 2 "m32c_any_operand"
		  "IU2sSdRhi,?Rmm,IU2sSdRhi,?Rmm, IM2,IM2, IS2IU2, I00, IS1, i")))]
  ""
  "@
   add.w\t%2,%0
   add.w\t%2,%0
   add.w\t%2,%0
   add.w\t%2,%0
   sub.w\t%m2,%0
   sub.w\t%m2,%0
   mova\t%d2[%1],%0
   stc\t%1,%0
   mova\t%D2[%1],%0
   add.w\t%2,%0"
<<<<<<< HEAD
  [(set_attr "flags" "oszc,oszc,oszc,oszc,oszc,oszc,oszc,oszc,oszc,oszc")]
=======
  [(set_attr "flags" "oszc,oszc,oszc,oszc,oszc,oszc,n,n,n,oszc")]
>>>>>>> f8383f28
  )

(define_insn "addpsi3"
  [(set (match_operand:PSI 0 "m32c_nonimmediate_operand" "=Rpi,Raa,SdRpi,SdRpi,Rsp*Rmm, Rpi,Rpi")
	(plus:PSI (match_operand:PSI 1 "m32c_nonimmediate_operand" "0,0,0,0,0, Raa,Rad")
		  (match_operand:PSI 2 "m32c_any_operand" "Is3,IS1,iSdRpi,?Rmm,i, i,IS2")))]
  "TARGET_A24"
  "@
   add.l:q\t%2,%0
   addx\t%2,%0
   add.l\t%2,%0
   add.l\t%2,%0
   add.l\t%2,%0
   mova\t%d2[%1],%0
   mova\t%D2[%1],%0"
<<<<<<< HEAD
  [(set_attr "flags" "oszc,oszc,oszc,oszc,oszc,*,*")]
  )
=======
  [(set_attr "flags" "oszc,oszc,oszc,oszc,oszc,n,n")]
  )

(define_expand "addsi3"
  [(set (match_operand:SI 0 "mra_operand" "=RsiSd,RsiSd,??Rmm,??Rmm")
        (plus:SI (match_operand:SI 1 "mra_operand" "%0,0,0,0")
                 (match_operand:SI 2 "mrai_operand" "iRsiSd,?Rmm,iRsiSd,?Rmm")))]
  "TARGET_A24 ||TARGET_A16"
  ""
  )

(define_insn "addsi3_1"
  [(set (match_operand:SI 0 "mra_operand" "=RsiSd,??Rmm,RsiSd,RsiSd,??Rmm,??Rmm,??Rmm,RsiSd")
        (plus:SI (match_operand:SI 1 "mra_operand" "%0,0,0,0,0,0,0,0")
                 (match_operand 2 "mrai_operand" "IU2,IU2,i,?Rmm,i,RsiSd,?Rmm,RsiSd")))]
  "TARGET_A16"
  "*
  
  switch (which_alternative)
    { 
    case 0:
      return \"add.w %X2,%h0\;adcf.w %H0\";
    case 1:
      return \"add.w %X2,%h0\;adcf.w %H0\";
    case 2:
      output_asm_insn (\"add.w %X2,%h0\",operands);
      operands[2]= GEN_INT (INTVAL (operands[2]) >> 16);
      return \"adc.w %X2,%H0\";
    case 3:
      return \"add.w %h2,%h0\;adc.w %H2,%H0\";
    case 4:
      output_asm_insn (\"add.w %X2,%h0\",operands);
      operands[2]= GEN_INT (INTVAL (operands[2]) >> 16);
      return \"adc.w %X2,%H0\";
    case 5:
      return \"add.w %h2,%h0\;adc.w %H2,%H0\";
    case 6:
      return \"add.w %h2,%h0\;adc.w %H2,%H0\";
    case 7:
      return \"add.w %h2,%h0\;adc.w %H2,%H0\";
    }"
  [(set_attr "flags" "x,x,x,x,x,x,x,x")]
)

(define_insn "addsi3_2"
  [(set (match_operand:SI 0 "mra_operand" "=RsiSd,RsiSd,??Rmm,??Rmm")
        (plus:SI (match_operand:SI 1 "mra_operand" "%0,0,0,0")
                 (match_operand:SI 2 "mrai_operand" "iRsiSd,?Rmm,iRsiSd,?Rmm")))]
  "TARGET_A24"
  "add.l\t%2,%0"
  [(set_attr "flags" "oszc")]
)
>>>>>>> f8383f28

(define_insn "subqi3"
  [(set (match_operand:QI 0 "mra_or_sp_operand"
		   "=SdRhl,SdRhl,??Rmm,??Rmm, Raa,Raa,SdRhl,??Rmm, *Rsp")
	(minus:QI (match_operand:QI 1 "mra_operand"
		   "0,0,0,0, 0,0,0,0, 0")
		  (match_operand:QI 2 "mrai_operand"
		   "iSdRhl,?Rmm,iSdRhl,?Rmm, iSdRhl,?Rmm,Raa,Raa, i")))]
  ""
  "sub.b\t%2,%0"
  [(set_attr "flags" "oszc")]
  )

(define_insn "subhi3"
  [(set (match_operand:HI 0 "mra_operand"
		   "=SdRhi,SdRhi,??Rmm,??Rmm, SdRhi,??Rmm")
	(minus:HI (match_operand:HI 1 "mras_operand"
		   "0,0,0,0, 0,0")
		  (match_operand:HI 2 "mrai_operand"
		   "IU2SdRhi,?Rmm,IU2SdRhi,?Rmm, IM2,IM2")))]
  ""
  "@
   sub.w\t%2,%0
   sub.w\t%2,%0
   sub.w\t%2,%0
   sub.w\t%2,%0
   add.w\t%m2,%0
   add.w\t%m2,%0"
  [(set_attr "flags" "oszc,oszc,oszc,oszc,oszc,oszc")]
  )

(define_insn "subpsi3"
  [(set (match_operand:PSI 0 "mra_operand" "=RpiSd,RpiSd,??Rmm,??Rmm")
	(minus:PSI (match_operand:PSI 1 "mra_operand" "0,0,0,0")
		   (match_operand:PSI 2 "mrai_operand" "iRpiSd,?Rmm,iRpiSd,?Rmm")))]
  "TARGET_A24"
  "sub.%&\t%2,%0"
  [(set_attr "flags" "oszc")]
  )

(define_expand "subsi3"
  [(set (match_operand:SI 0 "mra_operand" "=RsiSd,RsiSd,??Rmm,??Rmm")
        (minus:SI (match_operand:SI 1 "mra_operand" "0,0,0,0")
                  (match_operand:SI 2 "mrai_operand" "iRsiSd,?Rmm,iRsiSd,?Rmm")))]
  "TARGET_A24 ||TARGET_A16"
  ""
)

(define_insn "subsi3_1"
  [(set (match_operand:SI 0 "mra_operand" "=RsiSd,RsiSd,??Rmm,??Rmm,??Rmm,RsiSd")
        (minus:SI (match_operand:SI 1 "mra_operand" "0,0,0,0,0,0")
                  (match_operand:SI 2 "mrai_operand" "i,?Rmm,i,RsiSd,?Rmm,RsiSd")))]
  "TARGET_A16"
  "*
  switch (which_alternative)
    {
    case 0:
      output_asm_insn (\"sub.w %X2,%h0\",operands);
      operands[2]= GEN_INT (INTVAL (operands[2]) >> 16);
      return \"sbb.w %X2,%H0\";
    case 1:
      return \"sub.w %h2,%h0\;sbb.w %H2,%H0\";
    case 2:
      output_asm_insn (\"sub.w %X2,%h0\",operands);
      operands[2]= GEN_INT (INTVAL (operands[2]) >> 16);
      return \"sbb.w %X2,%H0\";
    case 3:
      return \"sub.w %h2,%h0\;sbb.w %H2,%H0\";
    case 4:
      return \"sub.w %h2,%h0\;sbb.w %H2,%H0\";
    case 5:
      return \"sub.w %h2,%h0\;sbb.w %H2,%H0\";
    }"
  [(set_attr "flags" "x,x,x,x,x,x")]
)

(define_insn "subsi3_2"
  [(set (match_operand:SI 0 "mra_operand" "=RsiSd,RsiSd,??Rmm,??Rmm")
        (minus:SI (match_operand:SI 1 "mra_operand" "0,0,0,0")
                  (match_operand:SI 2 "mrai_operand" "iRsiSd,?Rmm,iRsiSd,?Rmm")))]
  "TARGET_A24"
  "sub.l\t%2,%0"
  [(set_attr "flags" "oszc,oszc,oszc,oszc")]
)

(define_insn "negqi2"
  [(set (match_operand:QI 0 "mra_operand" "=SdRhl,??Rmm")
	(neg:QI (match_operand:QI 1 "mra_operand" "0,0")))]
  ""
  "neg.b\t%0"
  [(set_attr "flags" "oszc,oszc")]
  )

(define_insn "neghi2"
  [(set (match_operand:HI 0 "mra_operand" "=SdRhi,??Rmm")
	(neg:HI (match_operand:HI 1 "mra_operand" "0,0")))]
  ""
  "neg.w\t%0"
  [(set_attr "flags" "oszc,oszc")]
  )

; We can negate an SImode by operating on the subparts.  GCC deals
; with this itself for larger modes, but not SI.
(define_insn "negsi2"
  [(set (match_operand:SI 0 "mra_operand" "=SdR03,??Rmm")
	(neg:SI (match_operand:SI 1 "mra_operand" "0,0")))]
  ""
  "not.w %h0 | not.w %H0 | add.w #1,%h0 | adcf.w %H0"
  [(set_attr "flags" "x")]
  )

(define_insn "absqi2"
  [(set (match_operand:QI 0 "mra_operand" "=RhlSd,??Rmm")
	(abs:QI (match_operand:QI 1 "mra_operand" "0,0")))]
  ""
  "abs.b\t%0"
  [(set_attr "flags" "oszc")]
  )

(define_insn "abshi2"
  [(set (match_operand:HI 0 "mra_operand" "=RhiSd,??Rmm")
	(abs:HI (match_operand:HI 1 "mra_operand" "0,0")))]
  ""
  "abs.w\t%0"
  [(set_attr "flags" "oszc")]
  )<|MERGE_RESOLUTION|>--- conflicted
+++ resolved
@@ -53,11 +53,7 @@
    stc\t%1,%0
    mova\t%D2[%1],%0
    add.w\t%2,%0"
-<<<<<<< HEAD
-  [(set_attr "flags" "oszc,oszc,oszc,oszc,oszc,oszc,oszc,oszc,oszc,oszc")]
-=======
   [(set_attr "flags" "oszc,oszc,oszc,oszc,oszc,oszc,n,n,n,oszc")]
->>>>>>> f8383f28
   )
 
 (define_insn "addpsi3"
@@ -73,10 +69,6 @@
    add.l\t%2,%0
    mova\t%d2[%1],%0
    mova\t%D2[%1],%0"
-<<<<<<< HEAD
-  [(set_attr "flags" "oszc,oszc,oszc,oszc,oszc,*,*")]
-  )
-=======
   [(set_attr "flags" "oszc,oszc,oszc,oszc,oszc,n,n")]
   )
 
@@ -129,7 +121,6 @@
   "add.l\t%2,%0"
   [(set_attr "flags" "oszc")]
 )
->>>>>>> f8383f28
 
 (define_insn "subqi3"
   [(set (match_operand:QI 0 "mra_or_sp_operand"
