/* Target Prototypes for R8C/M16C/M32C
   Copyright (C) 2005
   Free Software Foundation, Inc.
   Contributed by Red Hat.

   This file is part of GCC.

   GCC is free software; you can redistribute it and/or modify it
   under the terms of the GNU General Public License as published
   by the Free Software Foundation; either version 2, or (at your
   option) any later version.

   GCC is distributed in the hope that it will be useful, but WITHOUT
   ANY WARRANTY; without even the implied warranty of MERCHANTABILITY
   or FITNESS FOR A PARTICULAR PURPOSE.  See the GNU General Public
   License for more details.

   You should have received a copy of the GNU General Public License
   along with GCC; see the file COPYING.  If not, write to the Free
   Software Foundation, 51 Franklin Street, Fifth Floor, Boston, MA
   02110-1301, USA.  */

#define MM enum machine_mode
#define UINT unsigned int

int  m32c_class_likely_spilled_p (int);
void m32c_conditional_register_usage (void);
int  m32c_const_ok_for_constraint_p (HOST_WIDE_INT, char, const char *);
UINT m32c_dwarf_frame_regnum (int);
int  m32c_eh_return_data_regno (int);
void m32c_emit_epilogue (void);
void m32c_emit_prologue (void);
int  m32c_epilogue_uses (int);
int  m32c_extra_address_constraint (char, const char *);
int  m32c_extra_memory_constraint (char, const char *);
int  m32c_function_arg_regno_p (int);
void m32c_init_expanders (void);
int  m32c_initial_elimination_offset (int, int);
void m32c_output_reg_pop (FILE *, int);
void m32c_output_reg_push (FILE *, int);
void m32c_override_options (void);
int  m32c_print_operand_punct_valid_p (int);
int  m32c_push_rounding (int);
int  m32c_reg_class_from_constraint (char, const char *);
void m32c_register_pragmas (void);
int  m32c_regno_ok_for_base_p (int);
int  m32c_trampoline_alignment (void);
int  m32c_trampoline_size (void);
void m32c_unpend_compare (void);

#if defined(RTX_CODE) && defined(TREE_CODE)

rtx  m32c_function_arg (CUMULATIVE_ARGS *, MM, tree, int);
rtx  m32c_function_value (tree, tree);

#endif

#ifdef RTX_CODE

int  m32c_cannot_change_mode_class (MM, MM, int);
int  m32c_class_max_nregs (int, MM);
rtx  m32c_cmp_flg_0 (rtx);
rtx  m32c_eh_return_stackadj_rtx (void);
void m32c_emit_eh_epilogue (rtx);
int  m32c_expand_cmpstr (rtx *);
int  m32c_expand_insv (rtx *);
int  m32c_expand_movcc (rtx *);
int  m32c_expand_movmemhi (rtx *);
int  m32c_expand_movstr (rtx *);
void m32c_expand_neg_mulpsi3 (rtx *);
int  m32c_expand_setmemhi (rtx *);
<<<<<<< HEAD
=======
void m32c_expand_scc (int, rtx *);
>>>>>>> f8383f28
int  m32c_extra_constraint_p (rtx, char, const char *);
int  m32c_extra_constraint_p2 (rtx, char, const char *);
int  m32c_hard_regno_nregs (int, MM);
int  m32c_hard_regno_ok (int, MM);
bool m32c_immd_dbl_mov (rtx *, MM);
rtx  m32c_incoming_return_addr_rtx (void);
void m32c_initialize_trampoline (rtx, rtx, rtx);
int  m32c_legitimate_address_p (MM, rtx, int);
int  m32c_legitimate_constant_p (rtx);
int  m32c_legitimize_address (rtx *, rtx, MM);
int  m32c_legitimize_reload_address (rtx *, MM, int, int, int);
rtx  m32c_libcall_value (MM);
int  m32c_limit_reload_class (MM, int);
int  m32c_memory_move_cost (MM, int, int);
int  m32c_mode_dependent_address (rtx);
int  m32c_modes_tieable_p (MM, MM);
bool m32c_mov_ok (rtx *, MM);
char * m32c_output_compare (rtx, rtx *);
void m32c_pend_compare (rtx *);
int  m32c_preferred_output_reload_class (rtx, int);
int  m32c_preferred_reload_class (rtx, int);
int  m32c_prepare_move (rtx *, MM);
int  m32c_prepare_shift (rtx *, int, int);
void m32c_print_operand (FILE *, rtx, int);
void m32c_print_operand_address (FILE *, rtx);
int  m32c_reg_ok_for_base_p (rtx, int);
int  m32c_register_move_cost (MM, int, int);
MM   m32c_regno_reg_class (int);
rtx  m32c_return_addr_rtx (int);
const char *m32c_scc_pattern (rtx *, RTX_CODE);
int  m32c_secondary_reload_class (int, MM, rtx);
int  m32c_split_move (rtx *, MM, int);
int  m32c_split_psi_p (rtx *);

#endif

#ifdef TREE_CODE

void m32c_function_arg_advance (CUMULATIVE_ARGS *, MM, tree, int);
tree m32c_gimplify_va_arg_expr (tree, tree, tree *, tree *);
void m32c_init_cumulative_args (CUMULATIVE_ARGS *, tree, rtx, tree, int);
bool m32c_promote_function_return (tree);

#endif

#undef MM
#undef UINT<|MERGE_RESOLUTION|>--- conflicted
+++ resolved
@@ -69,10 +69,7 @@
 int  m32c_expand_movstr (rtx *);
 void m32c_expand_neg_mulpsi3 (rtx *);
 int  m32c_expand_setmemhi (rtx *);
-<<<<<<< HEAD
-=======
 void m32c_expand_scc (int, rtx *);
->>>>>>> f8383f28
 int  m32c_extra_constraint_p (rtx, char, const char *);
 int  m32c_extra_constraint_p2 (rtx, char, const char *);
 int  m32c_hard_regno_nregs (int, MM);
