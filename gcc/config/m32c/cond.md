;; Machine Descriptions for R8C/M16C/M32C
;; Copyright (C) 2005
;; Free Software Foundation, Inc.
;; Contributed by Red Hat.
;;
;; This file is part of GCC.
;;
;; GCC is free software; you can redistribute it and/or modify it
;; under the terms of the GNU General Public License as published
;; by the Free Software Foundation; either version 2, or (at your
;; option) any later version.
;;
;; GCC is distributed in the hope that it will be useful, but WITHOUT
;; ANY WARRANTY; without even the implied warranty of MERCHANTABILITY
;; or FITNESS FOR A PARTICULAR PURPOSE.  See the GNU General Public
;; License for more details.
;;
;; You should have received a copy of the GNU General Public License
;; along with GCC; see the file COPYING.  If not, write to the Free
;; Software Foundation, 51 Franklin Street, Fifth Floor, Boston, MA
;; 02110-1301, USA.

; conditionals - cmp, jcc, setcc, etc.

; Special note about conditional instructions: GCC always emits the
; compare right before the insn, which is good, because m32c's mov
; insns modify the flags.  However, this means that any conditional
; insn that may require reloading must be kept with its compare until
; after reload finishes, else the reload insns might clobber the
; flags.  Thus, these rules:
;
; * the cmp* expanders just save the operands in compare_op0 and
;   compare_op1 via m32c_pend_compare.
; * conditional insns that won't need reload can call
;   m32c_unpend_compare before their expansion.
; * other insns must expand to include the compare operands within,
;   then split after reload to a separate compare and conditional.

; Until support for relaxing is supported in gas, we must assume that
; short labels won't reach, so we must use long labels.
; Unfortunately, there aren't any conditional jumps with long labels,
; so instead we invert the conditional and jump around a regular jump.

; Note that we can, at some point in the future, add code to omit the
; "cmp" portion of the insn if the preceding insn happened to set the
; right flags already.  For example, a mov followed by a "cmp *,0" is
; redundant; the move already set the Z flag.

(define_insn_and_split "cbranch<mode>4"
  [(set (pc) (if_then_else
	      (match_operator 0 "m32c_cmp_operator"
			      [(match_operand:QHPSI 1 "mra_operand" "RraSd")
			       (match_operand:QHPSI 2 "mrai_operand" "iRraSd")])
              (label_ref (match_operand 3 "" ""))
	      (pc)))]
  ""
  "#"
<<<<<<< HEAD
  ""
=======
  "reload_completed"
>>>>>>> f8383f28
  [(set (reg:CC FLG_REGNO)
	(compare (match_dup 1)
		 (match_dup 2)))
   (set (pc) (if_then_else (match_dup 4)
			   (label_ref (match_dup 3))
			   (pc)))]
  "operands[4] = m32c_cmp_flg_0 (operands[0]);"
  )

(define_insn "stzx_16"
  [(set (match_operand:QI 0 "mrai_operand" "=R0w,R0w,R0w")
	(if_then_else:QI (eq (reg:CC FLG_REGNO) (const_int 0))
			 (match_operand:QI 1 "const_int_operand" "i,i,0")
			 (match_operand:QI 2 "const_int_operand" "i,0,i")))]
<<<<<<< HEAD
  "TARGET_A16"
  "@
   stzx\t%1,%2,%0
   stz\t%1,%0
   stnz\t%2,%0")
=======
  "TARGET_A16 && reload_completed"
  "@
   stzx\t%1,%2,%0
   stz\t%1,%0
   stnz\t%2,%0"
  [(set_attr "flags" "n,n,n")]
)
>>>>>>> f8383f28

(define_insn "stzx_24_<mode>"
  [(set (match_operand:QHI 0 "mrai_operand" "=RraSd,RraSd,RraSd")
	(if_then_else:QHI (eq (reg:CC FLG_REGNO) (const_int 0))
			 (match_operand:QHI 1 "const_int_operand" "i,i,0")
			 (match_operand:QHI 2 "const_int_operand" "i,0,i")))]
<<<<<<< HEAD
  "TARGET_A24"
  "@
   stzx.<bwl>\t%1,%2,%0
   stz.<bwl>\t%1,%0
   stnz.<bwl>\t%2,%0")

(define_insn_and_split "stzx_reversed"
  [(set (match_operand 0 "m32c_r0_operand" "")
	(if_then_else (ne (reg:CC FLG_REGNO) (const_int 0))
			 (match_operand 1 "const_int_operand" "")
			 (match_operand 2 "const_int_operand" "")))]
  "TARGET_A24 || GET_MODE (operands[0]) == QImode"
  "#"
  ""
  [(set (match_dup 0)
	(if_then_else (eq (reg:CC FLG_REGNO) (const_int 0))
=======
  "TARGET_A24 && reload_completed"
  "@
   stzx.<bwl>\t%1,%2,%0
   stz.<bwl>\t%1,%0
   stnz.<bwl>\t%2,%0"
  [(set_attr "flags" "n,n,n")])

(define_insn_and_split "stzx_reversed_<mode>"
  [(set (match_operand:QHI 0 "m32c_r0_operand" "")
	(if_then_else:QHI (ne (reg:CC FLG_REGNO) (const_int 0))
			 (match_operand:QHI 1 "const_int_operand" "")
			 (match_operand:QHI 2 "const_int_operand" "")))]
  "(TARGET_A24 || GET_MODE (operands[0]) == QImode) && reload_completed"
  "#"
  ""
  [(set (match_dup 0)
	(if_then_else:QHI (eq (reg:CC FLG_REGNO) (const_int 0))
>>>>>>> f8383f28
		      (match_dup 2)
		      (match_dup 1)))]
  ""
  )


<<<<<<< HEAD
(define_insn "cmp<mode>"
=======
(define_insn "cmp<mode>_op"
>>>>>>> f8383f28
  [(set (reg:CC FLG_REGNO)
	(compare (match_operand:QHPSI 0 "mra_operand" "RraSd")
		 (match_operand:QHPSI 1 "mrai_operand" "RraSdi")))]
  ""
<<<<<<< HEAD
  "cmp.<bwl>\t%1,%0")

(define_insn "b<code>"
=======
  "* return m32c_output_compare(insn, operands); "
  [(set_attr "flags" "oszc")])

(define_expand "cmp<mode>"
  [(set (reg:CC FLG_REGNO)
	(compare (match_operand:QHPSI 0 "mra_operand" "RraSd")
		 (match_operand:QHPSI 1 "mrai_operand" "RraSdi")))]
  ""
  "m32c_pend_compare (operands); DONE;")

(define_insn "b<code>_op"
>>>>>>> f8383f28
  [(set (pc)
        (if_then_else (any_cond (reg:CC FLG_REGNO)
				(const_int 0))
                      (label_ref (match_operand 0 ""))
                      (pc)))]
  ""
  "j<code>\t%l0"
<<<<<<< HEAD
=======
  [(set_attr "flags" "n")]
)

(define_expand "b<code>"
  [(set (pc)
        (if_then_else (any_cond (reg:CC FLG_REGNO)
				(const_int 0))
                      (label_ref (match_operand 0 ""))
                      (pc)))]
  ""
  "m32c_unpend_compare ();"
>>>>>>> f8383f28
)

;; m32c_conditional_register_usage changes the setcc_gen_code array to
;; point to the _24 variants if needed.

<<<<<<< HEAD
(define_insn "s<code>"
  [(set (match_operand:QI 0 "register_operand" "=Rqi")
	(any_cond:QI (reg:CC FLG_REGNO) (const_int 0)))]
  "TARGET_A16"
  "* return m32c_scc_pattern(operands, <CODE>);")

(define_insn "s<code>_24"
  [(set (match_operand:HI 0 "mra_operand" "=RhiSd")
	(any_cond:HI (reg:CC FLG_REGNO) (const_int 0)))]
  "TARGET_A24"
  "sc<code>\t%0")

(define_expand "movqicc"
  [(set (match_operand:QI 0 "register_operand" "")
        (if_then_else:QI (match_operand 1 "m32c_eqne_operator" "")
                         (match_operand:QI 2 "const_int_operand" "")
                         (match_operand:QI 3 "const_int_operand" "")))]
  ""
  "if (m32c_expand_movcc(operands))
     FAIL;
   DONE;"
)

(define_expand "movhicc"
  [(set (match_operand:HI 0 "mra_operand" "")
        (if_then_else:HI (match_operand 1 "m32c_eqne_operator" "")
                         (match_operand:HI 2 "const_int_operand" "")
                         (match_operand:HI 3 "const_int_operand" "")))]
  "TARGET_A24"
=======
;; We need to keep the compare and conditional sets together through
;; reload, because reload might need to add address reloads to the
;; set, which would clobber the flags.  By keeping them together, the
;; reloads get put before the compare, thus preserving the flags.

;; These are the post-split patterns for the conditional sets.

(define_insn "s<code>_op"
  [(set (match_operand:QI 0 "register_operand" "=Rqi")
	(any_cond:QI (reg:CC FLG_REGNO) (const_int 0)))]
  "TARGET_A16 && reload_completed"
  "* return m32c_scc_pattern(operands, <CODE>);")

(define_insn "s<code>_24_op"
  [(set (match_operand:HI 0 "mra_operand" "=RhiSd")
	(any_cond:HI (reg:CC FLG_REGNO) (const_int 0)))]
  "TARGET_A24 && reload_completed"
  "sc<code>\t%0"
  [(set_attr "flags" "n")]
)

;; These are the pre-split patterns for the conditional sets.  Yes,
;; there are a lot of permutations.

(define_insn_and_split "s<code>_<mode>"
  [(set (match_operand:QI 0 "register_operand" "=Rqi")
	(any_cond:QI (match_operand:QHPSI 1 "mra_operand" "RraSd")
		     (match_operand:QHPSI 2 "mrai_operand" "RraSdi")))]
  "TARGET_A16"
  "#"
  "reload_completed"
  [(set (reg:CC FLG_REGNO)
	(compare (match_dup 1)
		 (match_dup 2)))
   (set (match_dup 0)
	(any_cond:QI (reg:CC FLG_REGNO) (const_int 0)))]
  ""
  [(set_attr "flags" "x")]
)

(define_insn_and_split "s<code>_<mode>_24"
  [(set (match_operand:HI 0 "mra_nopp_operand" "=RhiSd")
	(any_cond:HI (match_operand:QHPSI 1 "mra_operand" "RraSd")
		     (match_operand:QHPSI 2 "mrai_operand" "RraSdi")))]
  "TARGET_A24"
  "#"
  "reload_completed"
  [(set (reg:CC FLG_REGNO)
	(compare (match_dup 1)
		 (match_dup 2)))
   (set (match_dup 0)
	(any_cond:HI (reg:CC FLG_REGNO) (const_int 0)))]
  ""
  [(set_attr "flags" "x")]
)

(define_insn_and_split "movqicc_<code>_<mode>"
  [(set (match_operand:QI 0 "register_operand" "")
        (if_then_else:QI (eqne_cond:QI (match_operand:QHPSI 1 "mra_operand" "RraSd")
				       (match_operand:QHPSI 2 "mrai_operand" "RraSdi"))
			  (match_operand:QI 3 "const_int_operand" "")
			  (match_operand:QI 4 "const_int_operand" "")))]
  ""
  "#"
  "reload_completed"
  [(set (reg:CC FLG_REGNO)
	(compare (match_dup 1)
		 (match_dup 2)))
   (set (match_dup 0)
        (if_then_else:QI (eqne_cond:QI (reg:CC FLG_REGNO) (const_int 0))
			 (match_dup 3)
			 (match_dup 4)))]
  ""
  [(set_attr "flags" "x")]
  )

(define_insn_and_split "movhicc_<code>_<mode>"
  [(set (match_operand:HI 0 "register_operand" "")
        (if_then_else:HI (eqne_cond:HI (match_operand:QHPSI 1 "mra_operand" "RraSd")
				       (match_operand:QHPSI 2 "mrai_operand" "RraSdi"))
			  (match_operand:QI 3 "const_int_operand" "")
			  (match_operand:QI 4 "const_int_operand" "")))]
  "TARGET_A24"
  "#"
  "reload_completed"
  [(set (reg:CC FLG_REGNO)
	(compare (match_dup 1)
		 (match_dup 2)))
   (set (match_dup 0)
        (if_then_else:HI (eqne_cond:HI (reg:CC FLG_REGNO) (const_int 0))
			 (match_dup 3)
			 (match_dup 4)))]
  ""
  [(set_attr "flags" "x")]
  )

;; And these are the expanders, which read the pending compare
;; operands to build a combined insn.

(define_expand "s<code>"
  [(set (match_operand:QI 0 "register_operand" "=Rqi")
	(any_cond:QI (reg:CC FLG_REGNO) (const_int 0)))]
  "TARGET_A16"
  "m32c_expand_scc (<CODE>, operands); DONE;")

(define_expand "s<code>_24"
  [(set (match_operand:HI 0 "mra_nopp_operand" "=RhiSd")
	(any_cond:HI (reg:CC FLG_REGNO) (const_int 0)))]
  "TARGET_A24"
  "m32c_expand_scc (<CODE>, operands); DONE;")


(define_expand "movqicc"
  [(set (match_operand:QI 0 "register_operand" "")
        (if_then_else:QI (match_operand 1 "m32c_eqne_operator" "")
                         (match_operand:QI 2 "const_int_operand" "")
                         (match_operand:QI 3 "const_int_operand" "")))]
  ""
  "if (m32c_expand_movcc(operands))
     FAIL;
   DONE;"
)

(define_expand "movhicc"
  [(set (match_operand:HI 0 "mra_operand" "")
        (if_then_else:HI (match_operand 1 "m32c_eqne_operator" "")
                         (match_operand:HI 2 "const_int_operand" "")
                         (match_operand:HI 3 "const_int_operand" "")))]
  "TARGET_A24"
>>>>>>> f8383f28
  "if (m32c_expand_movcc(operands))
     FAIL;
   DONE;"
)


;; CMP opcodes subtract two values, set the flags, and discard the
;; value.  This pattern recovers the sign of the discarded value based
;; on the flags.  Operand 0 is set to -1, 0, or 1.  This is used for
;; the cmpstr pattern.  For optimal code, this should be removed if
<<<<<<< HEAD
;; followed by a suitable CMP insn, as SCMPU sets the flags correctly
;; already (see the peephole following).  This pattern is 7 bytes and
;; 5 cycles.  If you don't need specific values, a 5/4 pattern can be
;; made with SCGT and BMLT to set the appropriate bits.
=======
;; followed by a suitable CMP insn (see the peephole following).  This
;; pattern is 7 bytes and 5 cycles.  If you don't need specific
;; values, a 5/4 pattern can be made with SCGT and BMLT to set the
;; appropriate bits.
>>>>>>> f8383f28

(define_insn "cond_to_int"
  [(set (match_operand:HI 0 "mra_qi_operand" "=Rqi")
	(if_then_else:HI (lt (reg:CC FLG_REGNO) (const_int 0))
			 (const_int -1)
			 (if_then_else:HI (eq (reg:CC FLG_REGNO) (const_int 0))
					  (const_int 0)
					  (const_int -1))))]
  "TARGET_A24"
  "sceq\t%0\n\tbmgt\t1,%h0\n\tdec.w\t%0"
<<<<<<< HEAD
  [(set_attr "flags" "sz")]
=======
  [(set_attr "flags" "x")]
>>>>>>> f8383f28
  )  

;; A cond_to_int followed by a compare against zero is essentially a no-op.

(define_peephole2
  [(set (match_operand:HI 0 "mra_qi_operand" "")
	(if_then_else:HI (lt (reg:CC FLG_REGNO) (const_int 0))
			 (const_int -1)
			 (if_then_else:HI (eq (reg:CC FLG_REGNO) (const_int 0))
					  (const_int 0)
					  (const_int -1))))
   (set (reg:CC FLG_REGNO)
	(compare (match_operand:HI 1 "mra_qi_operand" "")
		 (const_int 0)))
   ]
  "rtx_equal_p(operands[0], operands[1])"
  [(const_int 1)]
  "")<|MERGE_RESOLUTION|>--- conflicted
+++ resolved
@@ -55,11 +55,7 @@
 	      (pc)))]
   ""
   "#"
-<<<<<<< HEAD
-  ""
-=======
-  "reload_completed"
->>>>>>> f8383f28
+  "reload_completed"
   [(set (reg:CC FLG_REGNO)
 	(compare (match_dup 1)
 		 (match_dup 2)))
@@ -74,13 +70,6 @@
 	(if_then_else:QI (eq (reg:CC FLG_REGNO) (const_int 0))
 			 (match_operand:QI 1 "const_int_operand" "i,i,0")
 			 (match_operand:QI 2 "const_int_operand" "i,0,i")))]
-<<<<<<< HEAD
-  "TARGET_A16"
-  "@
-   stzx\t%1,%2,%0
-   stz\t%1,%0
-   stnz\t%2,%0")
-=======
   "TARGET_A16 && reload_completed"
   "@
    stzx\t%1,%2,%0
@@ -88,31 +77,12 @@
    stnz\t%2,%0"
   [(set_attr "flags" "n,n,n")]
 )
->>>>>>> f8383f28
 
 (define_insn "stzx_24_<mode>"
   [(set (match_operand:QHI 0 "mrai_operand" "=RraSd,RraSd,RraSd")
 	(if_then_else:QHI (eq (reg:CC FLG_REGNO) (const_int 0))
 			 (match_operand:QHI 1 "const_int_operand" "i,i,0")
 			 (match_operand:QHI 2 "const_int_operand" "i,0,i")))]
-<<<<<<< HEAD
-  "TARGET_A24"
-  "@
-   stzx.<bwl>\t%1,%2,%0
-   stz.<bwl>\t%1,%0
-   stnz.<bwl>\t%2,%0")
-
-(define_insn_and_split "stzx_reversed"
-  [(set (match_operand 0 "m32c_r0_operand" "")
-	(if_then_else (ne (reg:CC FLG_REGNO) (const_int 0))
-			 (match_operand 1 "const_int_operand" "")
-			 (match_operand 2 "const_int_operand" "")))]
-  "TARGET_A24 || GET_MODE (operands[0]) == QImode"
-  "#"
-  ""
-  [(set (match_dup 0)
-	(if_then_else (eq (reg:CC FLG_REGNO) (const_int 0))
-=======
   "TARGET_A24 && reload_completed"
   "@
    stzx.<bwl>\t%1,%2,%0
@@ -130,27 +100,17 @@
   ""
   [(set (match_dup 0)
 	(if_then_else:QHI (eq (reg:CC FLG_REGNO) (const_int 0))
->>>>>>> f8383f28
 		      (match_dup 2)
 		      (match_dup 1)))]
   ""
   )
 
 
-<<<<<<< HEAD
-(define_insn "cmp<mode>"
-=======
 (define_insn "cmp<mode>_op"
->>>>>>> f8383f28
   [(set (reg:CC FLG_REGNO)
 	(compare (match_operand:QHPSI 0 "mra_operand" "RraSd")
 		 (match_operand:QHPSI 1 "mrai_operand" "RraSdi")))]
   ""
-<<<<<<< HEAD
-  "cmp.<bwl>\t%1,%0")
-
-(define_insn "b<code>"
-=======
   "* return m32c_output_compare(insn, operands); "
   [(set_attr "flags" "oszc")])
 
@@ -162,7 +122,6 @@
   "m32c_pend_compare (operands); DONE;")
 
 (define_insn "b<code>_op"
->>>>>>> f8383f28
   [(set (pc)
         (if_then_else (any_cond (reg:CC FLG_REGNO)
 				(const_int 0))
@@ -170,8 +129,6 @@
                       (pc)))]
   ""
   "j<code>\t%l0"
-<<<<<<< HEAD
-=======
   [(set_attr "flags" "n")]
 )
 
@@ -183,43 +140,11 @@
                       (pc)))]
   ""
   "m32c_unpend_compare ();"
->>>>>>> f8383f28
 )
 
 ;; m32c_conditional_register_usage changes the setcc_gen_code array to
 ;; point to the _24 variants if needed.
 
-<<<<<<< HEAD
-(define_insn "s<code>"
-  [(set (match_operand:QI 0 "register_operand" "=Rqi")
-	(any_cond:QI (reg:CC FLG_REGNO) (const_int 0)))]
-  "TARGET_A16"
-  "* return m32c_scc_pattern(operands, <CODE>);")
-
-(define_insn "s<code>_24"
-  [(set (match_operand:HI 0 "mra_operand" "=RhiSd")
-	(any_cond:HI (reg:CC FLG_REGNO) (const_int 0)))]
-  "TARGET_A24"
-  "sc<code>\t%0")
-
-(define_expand "movqicc"
-  [(set (match_operand:QI 0 "register_operand" "")
-        (if_then_else:QI (match_operand 1 "m32c_eqne_operator" "")
-                         (match_operand:QI 2 "const_int_operand" "")
-                         (match_operand:QI 3 "const_int_operand" "")))]
-  ""
-  "if (m32c_expand_movcc(operands))
-     FAIL;
-   DONE;"
-)
-
-(define_expand "movhicc"
-  [(set (match_operand:HI 0 "mra_operand" "")
-        (if_then_else:HI (match_operand 1 "m32c_eqne_operator" "")
-                         (match_operand:HI 2 "const_int_operand" "")
-                         (match_operand:HI 3 "const_int_operand" "")))]
-  "TARGET_A24"
-=======
 ;; We need to keep the compare and conditional sets together through
 ;; reload, because reload might need to add address reloads to the
 ;; set, which would clobber the flags.  By keeping them together, the
@@ -349,7 +274,6 @@
                          (match_operand:HI 2 "const_int_operand" "")
                          (match_operand:HI 3 "const_int_operand" "")))]
   "TARGET_A24"
->>>>>>> f8383f28
   "if (m32c_expand_movcc(operands))
      FAIL;
    DONE;"
@@ -360,17 +284,10 @@
 ;; value.  This pattern recovers the sign of the discarded value based
 ;; on the flags.  Operand 0 is set to -1, 0, or 1.  This is used for
 ;; the cmpstr pattern.  For optimal code, this should be removed if
-<<<<<<< HEAD
-;; followed by a suitable CMP insn, as SCMPU sets the flags correctly
-;; already (see the peephole following).  This pattern is 7 bytes and
-;; 5 cycles.  If you don't need specific values, a 5/4 pattern can be
-;; made with SCGT and BMLT to set the appropriate bits.
-=======
 ;; followed by a suitable CMP insn (see the peephole following).  This
 ;; pattern is 7 bytes and 5 cycles.  If you don't need specific
 ;; values, a 5/4 pattern can be made with SCGT and BMLT to set the
 ;; appropriate bits.
->>>>>>> f8383f28
 
 (define_insn "cond_to_int"
   [(set (match_operand:HI 0 "mra_qi_operand" "=Rqi")
@@ -381,11 +298,7 @@
 					  (const_int -1))))]
   "TARGET_A24"
   "sceq\t%0\n\tbmgt\t1,%h0\n\tdec.w\t%0"
-<<<<<<< HEAD
-  [(set_attr "flags" "sz")]
-=======
-  [(set_attr "flags" "x")]
->>>>>>> f8383f28
+  [(set_attr "flags" "x")]
   )  
 
 ;; A cond_to_int followed by a compare against zero is essentially a no-op.
