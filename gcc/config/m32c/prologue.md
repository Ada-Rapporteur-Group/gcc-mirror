--- conflicted
+++ resolved
@@ -41,16 +41,12 @@
 	           (match_operand 0 "const_int_operand" "i")))
    ]
   "TARGET_A16"
-<<<<<<< HEAD
-  "enter\t%0"
-=======
   {
     /* This is due to binutils bug gas/4659.  */
     if (INTVAL (operands[0]) == 2)
       return "enter\t#0";
     return "enter\t%0-2";
   }
->>>>>>> 60a98cce
   [(set_attr "flags" "x")]
   )
 
@@ -64,16 +60,12 @@
 	           (match_operand 0 "const_int_operand" "i")))
    ]
   "TARGET_A24"
-<<<<<<< HEAD
-  "enter\t%0"
-=======
   {
     /* This is due to binutils bug gas/4659.  */
     if (INTVAL (operands[0]) == 4)
       return "enter\t#0";
     return "enter\t%0-4";
   }
->>>>>>> 60a98cce
   [(set_attr "flags" "x")]
   )
 
