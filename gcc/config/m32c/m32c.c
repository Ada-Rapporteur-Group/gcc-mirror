/* Target Code for R8C/M16C/M32C
   Copyright (C) 2005, 2006, 2007, 2008, 2009, 2010
   Free Software Foundation, Inc.
   Contributed by Red Hat.

   This file is part of GCC.

   GCC is free software; you can redistribute it and/or modify it
   under the terms of the GNU General Public License as published
   by the Free Software Foundation; either version 3, or (at your
   option) any later version.

   GCC is distributed in the hope that it will be useful, but WITHOUT
   ANY WARRANTY; without even the implied warranty of MERCHANTABILITY
   or FITNESS FOR A PARTICULAR PURPOSE.  See the GNU General Public
   License for more details.

   You should have received a copy of the GNU General Public License
   along with GCC; see the file COPYING3.  If not see
   <http://www.gnu.org/licenses/>.  */

#include "config.h"
#include "system.h"
#include "coretypes.h"
#include "tm.h"
#include "rtl.h"
#include "regs.h"
#include "hard-reg-set.h"
#include "insn-config.h"
#include "conditions.h"
#include "insn-flags.h"
#include "output.h"
#include "insn-attr.h"
#include "flags.h"
#include "recog.h"
#include "reload.h"
#include "diagnostic-core.h"
#include "toplev.h"
#include "obstack.h"
#include "tree.h"
#include "expr.h"
#include "optabs.h"
#include "except.h"
#include "function.h"
#include "ggc.h"
#include "target.h"
#include "target-def.h"
#include "tm_p.h"
#include "langhooks.h"
#include "gimple.h"
#include "df.h"

/* Prototypes */

/* Used by m32c_pushm_popm.  */
typedef enum
{
  PP_pushm,
  PP_popm,
  PP_justcount
} Push_Pop_Type;

static bool m32c_function_needs_enter (void);
static tree interrupt_handler (tree *, tree, tree, int, bool *);
static tree function_vector_handler (tree *, tree, tree, int, bool *);
static int interrupt_p (tree node);
static int bank_switch_p (tree node);
static int fast_interrupt_p (tree node);
static int interrupt_p (tree node);
static bool m32c_asm_integer (rtx, unsigned int, int);
static int m32c_comp_type_attributes (const_tree, const_tree);
static bool m32c_fixed_condition_code_regs (unsigned int *, unsigned int *);
static struct machine_function *m32c_init_machine_status (void);
static void m32c_insert_attributes (tree, tree *);
static bool m32c_legitimate_address_p (enum machine_mode, rtx, bool);
static bool m32c_addr_space_legitimate_address_p (enum machine_mode, rtx, bool, addr_space_t);
static rtx m32c_function_arg (CUMULATIVE_ARGS *, enum machine_mode,
			      const_tree, bool);
static bool m32c_pass_by_reference (CUMULATIVE_ARGS *, enum machine_mode,
				    const_tree, bool);
static void m32c_function_arg_advance (CUMULATIVE_ARGS *, enum machine_mode,
				       const_tree, bool);
static unsigned int m32c_function_arg_boundary (enum machine_mode, const_tree);
static int m32c_pushm_popm (Push_Pop_Type);
static bool m32c_strict_argument_naming (CUMULATIVE_ARGS *);
static rtx m32c_struct_value_rtx (tree, int);
static rtx m32c_subreg (enum machine_mode, rtx, enum machine_mode, int);
static int need_to_save (int);
static rtx m32c_function_value (const_tree, const_tree, bool);
static rtx m32c_libcall_value (enum machine_mode, const_rtx);

/* Returns true if an address is specified, else false.  */
static bool m32c_get_pragma_address (const char *varname, unsigned *addr);
<<<<<<< HEAD

int current_function_special_page_vector (rtx);
=======
>>>>>>> 155d23aa

#define SYMBOL_FLAG_FUNCVEC_FUNCTION    (SYMBOL_FLAG_MACH_DEP << 0)

#define streq(a,b) (strcmp ((a), (b)) == 0)

/* Internal support routines */

/* Debugging statements are tagged with DEBUG0 only so that they can
   be easily enabled individually, by replacing the '0' with '1' as
   needed.  */
#define DEBUG0 0
#define DEBUG1 1

#if DEBUG0
/* This is needed by some of the commented-out debug statements
   below.  */
static char const *class_names[LIM_REG_CLASSES] = REG_CLASS_NAMES;
#endif
static int class_contents[LIM_REG_CLASSES][1] = REG_CLASS_CONTENTS;

/* These are all to support encode_pattern().  */
static char pattern[30], *patternp;
static GTY(()) rtx patternr[30];
#define RTX_IS(x) (streq (pattern, x))

/* Some macros to simplify the logic throughout this file.  */
#define IS_MEM_REGNO(regno) ((regno) >= MEM0_REGNO && (regno) <= MEM7_REGNO)
#define IS_MEM_REG(rtx) (GET_CODE (rtx) == REG && IS_MEM_REGNO (REGNO (rtx)))

#define IS_CR_REGNO(regno) ((regno) >= SB_REGNO && (regno) <= PC_REGNO)
#define IS_CR_REG(rtx) (GET_CODE (rtx) == REG && IS_CR_REGNO (REGNO (rtx)))

static int
far_addr_space_p (rtx x)
{
  if (GET_CODE (x) != MEM)
    return 0;
#if DEBUG0
  fprintf(stderr, "\033[35mfar_addr_space: "); debug_rtx(x);
  fprintf(stderr, " = %d\033[0m\n", MEM_ADDR_SPACE (x) == ADDR_SPACE_FAR);
#endif
  return MEM_ADDR_SPACE (x) == ADDR_SPACE_FAR;
}

/* We do most RTX matching by converting the RTX into a string, and
   using string compares.  This vastly simplifies the logic in many of
   the functions in this file.

   On exit, pattern[] has the encoded string (use RTX_IS("...") to
   compare it) and patternr[] has pointers to the nodes in the RTX
   corresponding to each character in the encoded string.  The latter
   is mostly used by print_operand().

   Unrecognized patterns have '?' in them; this shows up when the
   assembler complains about syntax errors.
*/

static void
encode_pattern_1 (rtx x)
{
  int i;

  if (patternp == pattern + sizeof (pattern) - 2)
    {
      patternp[-1] = '?';
      return;
    }

  patternr[patternp - pattern] = x;

  switch (GET_CODE (x))
    {
    case REG:
      *patternp++ = 'r';
      break;
    case SUBREG:
      if (GET_MODE_SIZE (GET_MODE (x)) !=
	  GET_MODE_SIZE (GET_MODE (XEXP (x, 0))))
	*patternp++ = 'S';
      encode_pattern_1 (XEXP (x, 0));
      break;
    case MEM:
      *patternp++ = 'm';
    case CONST:
      encode_pattern_1 (XEXP (x, 0));
      break;
    case SIGN_EXTEND:
      *patternp++ = '^';
      *patternp++ = 'S';
      encode_pattern_1 (XEXP (x, 0));
      break;
    case ZERO_EXTEND:
      *patternp++ = '^';
      *patternp++ = 'Z';
      encode_pattern_1 (XEXP (x, 0));
      break;
    case PLUS:
      *patternp++ = '+';
      encode_pattern_1 (XEXP (x, 0));
      encode_pattern_1 (XEXP (x, 1));
      break;
    case PRE_DEC:
      *patternp++ = '>';
      encode_pattern_1 (XEXP (x, 0));
      break;
    case POST_INC:
      *patternp++ = '<';
      encode_pattern_1 (XEXP (x, 0));
      break;
    case LO_SUM:
      *patternp++ = 'L';
      encode_pattern_1 (XEXP (x, 0));
      encode_pattern_1 (XEXP (x, 1));
      break;
    case HIGH:
      *patternp++ = 'H';
      encode_pattern_1 (XEXP (x, 0));
      break;
    case SYMBOL_REF:
      *patternp++ = 's';
      break;
    case LABEL_REF:
      *patternp++ = 'l';
      break;
    case CODE_LABEL:
      *patternp++ = 'c';
      break;
    case CONST_INT:
    case CONST_DOUBLE:
      *patternp++ = 'i';
      break;
    case UNSPEC:
      *patternp++ = 'u';
      *patternp++ = '0' + XCINT (x, 1, UNSPEC);
      for (i = 0; i < XVECLEN (x, 0); i++)
	encode_pattern_1 (XVECEXP (x, 0, i));
      break;
    case USE:
      *patternp++ = 'U';
      break;
    case PARALLEL:
      *patternp++ = '|';
      for (i = 0; i < XVECLEN (x, 0); i++)
	encode_pattern_1 (XVECEXP (x, 0, i));
      break;
    case EXPR_LIST:
      *patternp++ = 'E';
      encode_pattern_1 (XEXP (x, 0));
      if (XEXP (x, 1))
	encode_pattern_1 (XEXP (x, 1));
      break;
    default:
      *patternp++ = '?';
#if DEBUG0
      fprintf (stderr, "can't encode pattern %s\n",
	       GET_RTX_NAME (GET_CODE (x)));
      debug_rtx (x);
      gcc_unreachable ();
#endif
      break;
    }
}

static void
encode_pattern (rtx x)
{
  patternp = pattern;
  encode_pattern_1 (x);
  *patternp = 0;
}

/* Since register names indicate the mode they're used in, we need a
   way to determine which name to refer to the register with.  Called
   by print_operand().  */

static const char *
reg_name_with_mode (int regno, enum machine_mode mode)
{
  int mlen = GET_MODE_SIZE (mode);
  if (regno == R0_REGNO && mlen == 1)
    return "r0l";
  if (regno == R0_REGNO && (mlen == 3 || mlen == 4))
    return "r2r0";
  if (regno == R0_REGNO && mlen == 6)
    return "r2r1r0";
  if (regno == R0_REGNO && mlen == 8)
    return "r3r1r2r0";
  if (regno == R1_REGNO && mlen == 1)
    return "r1l";
  if (regno == R1_REGNO && (mlen == 3 || mlen == 4))
    return "r3r1";
  if (regno == A0_REGNO && TARGET_A16 && (mlen == 3 || mlen == 4))
    return "a1a0";
  return reg_names[regno];
}

/* How many bytes a register uses on stack when it's pushed.  We need
   to know this because the push opcode needs to explicitly indicate
   the size of the register, even though the name of the register
   already tells it that.  Used by m32c_output_reg_{push,pop}, which
   is only used through calls to ASM_OUTPUT_REG_{PUSH,POP}.  */

static int
reg_push_size (int regno)
{
  switch (regno)
    {
    case R0_REGNO:
    case R1_REGNO:
      return 2;
    case R2_REGNO:
    case R3_REGNO:
    case FLG_REGNO:
      return 2;
    case A0_REGNO:
    case A1_REGNO:
    case SB_REGNO:
    case FB_REGNO:
    case SP_REGNO:
      if (TARGET_A16)
	return 2;
      else
	return 3;
    default:
      gcc_unreachable ();
    }
}

static int *class_sizes = 0;

/* Given two register classes, find the largest intersection between
   them.  If there is no intersection, return RETURNED_IF_EMPTY
   instead.  */
static int
reduce_class (int original_class, int limiting_class, int returned_if_empty)
{
  int cc = class_contents[original_class][0];
  int i, best = NO_REGS;
  int best_size = 0;

  if (original_class == limiting_class)
    return original_class;

  if (!class_sizes)
    {
      int r;
      class_sizes = (int *) xmalloc (LIM_REG_CLASSES * sizeof (int));
      for (i = 0; i < LIM_REG_CLASSES; i++)
	{
	  class_sizes[i] = 0;
	  for (r = 0; r < FIRST_PSEUDO_REGISTER; r++)
	    if (class_contents[i][0] & (1 << r))
	      class_sizes[i]++;
	}
    }

  cc &= class_contents[limiting_class][0];
  for (i = 0; i < LIM_REG_CLASSES; i++)
    {
      int ic = class_contents[i][0];

      if ((~cc & ic) == 0)
	if (best_size < class_sizes[i])
	  {
	    best = i;
	    best_size = class_sizes[i];
	  }

    }
  if (best == NO_REGS)
    return returned_if_empty;
  return best;
}

/* Used by m32c_register_move_cost to determine if a move is
   impossibly expensive.  */
static bool
class_can_hold_mode (reg_class_t rclass, enum machine_mode mode)
{
  /* Cache the results:  0=untested  1=no  2=yes */
  static char results[LIM_REG_CLASSES][MAX_MACHINE_MODE];

  if (results[(int) rclass][mode] == 0)
    {
      int r;
      results[rclass][mode] = 1;
      for (r = 0; r < FIRST_PSEUDO_REGISTER; r++)
	if (in_hard_reg_set_p (reg_class_contents[(int) rclass], mode, r)
	    && HARD_REGNO_MODE_OK (r, mode))
	  {
	    results[rclass][mode] = 2;
	    break;
	  }
    }

#if DEBUG0
  fprintf (stderr, "class %s can hold %s? %s\n",
	   class_names[(int) rclass], mode_name[mode],
	   (results[rclass][mode] == 2) ? "yes" : "no");
#endif
  return results[(int) rclass][mode] == 2;
}

/* Run-time Target Specification.  */

/* Memregs are memory locations that gcc treats like general
   registers, as there are a limited number of true registers and the
   m32c families can use memory in most places that registers can be
   used.

   However, since memory accesses are more expensive than registers,
   we allow the user to limit the number of memregs available, in
   order to try to persuade gcc to try harder to use real registers.

   Memregs are provided by m32c-lib1.S.
*/

int target_memregs = 16;
static bool target_memregs_set = FALSE;
int ok_to_change_target_memregs = TRUE;

#undef  TARGET_HANDLE_OPTION
#define TARGET_HANDLE_OPTION m32c_handle_option
static bool
m32c_handle_option (size_t code,
		    const char *arg ATTRIBUTE_UNUSED,
		    int value ATTRIBUTE_UNUSED)
{
  if (code == OPT_memregs_)
    {
      target_memregs_set = TRUE;
      target_memregs = atoi (arg);
    }
  return TRUE;
}

/* Implements TARGET_OPTION_OVERRIDE.  */

#undef TARGET_OPTION_OVERRIDE
#define TARGET_OPTION_OVERRIDE m32c_option_override

static void
m32c_option_override (void)
{
  /* We limit memregs to 0..16, and provide a default.  */
  if (target_memregs_set)
    {
      if (target_memregs < 0 || target_memregs > 16)
	error ("invalid target memregs value '%d'", target_memregs);
    }
  else
    target_memregs = 16;

  if (TARGET_A24)
    flag_ivopts = 0;

  /* This target defaults to strict volatile bitfields.  */
  if (flag_strict_volatile_bitfields < 0)
    flag_strict_volatile_bitfields = 1;

  /* r8c/m16c have no 16-bit indirect call, so thunks are involved.
     This is always worse than an absolute call.  */
  if (TARGET_A16)
    flag_no_function_cse = 1;
}

#undef TARGET_OVERRIDE_OPTIONS_AFTER_CHANGE
#define TARGET_OVERRIDE_OPTIONS_AFTER_CHANGE m32c_override_options_after_change

static void
m32c_override_options_after_change (void)
{
  if (TARGET_A16)
    flag_no_function_cse = 1;
}

/* Defining data structures for per-function information */

/* The usual; we set up our machine_function data.  */
static struct machine_function *
m32c_init_machine_status (void)
{
  return ggc_alloc_cleared_machine_function ();
}

/* Implements INIT_EXPANDERS.  We just set up to call the above
   function.  */
void
m32c_init_expanders (void)
{
  init_machine_status = m32c_init_machine_status;
}

/* Storage Layout */

/* Register Basics */

/* Basic Characteristics of Registers */

/* Whether a mode fits in a register is complex enough to warrant a
   table.  */
static struct
{
  char qi_regs;
  char hi_regs;
  char pi_regs;
  char si_regs;
  char di_regs;
} nregs_table[FIRST_PSEUDO_REGISTER] =
{
  { 1, 1, 2, 2, 4 },		/* r0 */
  { 0, 1, 0, 0, 0 },		/* r2 */
  { 1, 1, 2, 2, 0 },		/* r1 */
  { 0, 1, 0, 0, 0 },		/* r3 */
  { 0, 1, 1, 0, 0 },		/* a0 */
  { 0, 1, 1, 0, 0 },		/* a1 */
  { 0, 1, 1, 0, 0 },		/* sb */
  { 0, 1, 1, 0, 0 },		/* fb */
  { 0, 1, 1, 0, 0 },		/* sp */
  { 1, 1, 1, 0, 0 },		/* pc */
  { 0, 0, 0, 0, 0 },		/* fl */
  { 1, 1, 1, 0, 0 },		/* ap */
  { 1, 1, 2, 2, 4 },		/* mem0 */
  { 1, 1, 2, 2, 4 },		/* mem1 */
  { 1, 1, 2, 2, 4 },		/* mem2 */
  { 1, 1, 2, 2, 4 },		/* mem3 */
  { 1, 1, 2, 2, 4 },		/* mem4 */
  { 1, 1, 2, 2, 0 },		/* mem5 */
  { 1, 1, 2, 2, 0 },		/* mem6 */
  { 1, 1, 0, 0, 0 },		/* mem7 */
};

/* Implements TARGET_CONDITIONAL_REGISTER_USAGE.  We adjust the number
   of available memregs, and select which registers need to be preserved
   across calls based on the chip family.  */

#undef TARGET_CONDITIONAL_REGISTER_USAGE
#define TARGET_CONDITIONAL_REGISTER_USAGE m32c_conditional_register_usage
void
m32c_conditional_register_usage (void)
{
  int i;

  if (0 <= target_memregs && target_memregs <= 16)
    {
      /* The command line option is bytes, but our "registers" are
	 16-bit words.  */
      for (i = (target_memregs+1)/2; i < 8; i++)
	{
	  fixed_regs[MEM0_REGNO + i] = 1;
	  CLEAR_HARD_REG_BIT (reg_class_contents[MEM_REGS], MEM0_REGNO + i);
	}
    }

  /* M32CM and M32C preserve more registers across function calls.  */
  if (TARGET_A24)
    {
      call_used_regs[R1_REGNO] = 0;
      call_used_regs[R2_REGNO] = 0;
      call_used_regs[R3_REGNO] = 0;
      call_used_regs[A0_REGNO] = 0;
      call_used_regs[A1_REGNO] = 0;
    }
}

/* How Values Fit in Registers */

/* Implements HARD_REGNO_NREGS.  This is complicated by the fact that
   different registers are different sizes from each other, *and* may
   be different sizes in different chip families.  */
static int
m32c_hard_regno_nregs_1 (int regno, enum machine_mode mode)
{
  if (regno == FLG_REGNO && mode == CCmode)
    return 1;
  if (regno >= FIRST_PSEUDO_REGISTER)
    return ((GET_MODE_SIZE (mode) + UNITS_PER_WORD - 1) / UNITS_PER_WORD);

  if (regno >= MEM0_REGNO && regno <= MEM7_REGNO)
    return (GET_MODE_SIZE (mode) + 1) / 2;

  if (GET_MODE_SIZE (mode) <= 1)
    return nregs_table[regno].qi_regs;
  if (GET_MODE_SIZE (mode) <= 2)
    return nregs_table[regno].hi_regs;
  if (regno == A0_REGNO && mode == SImode && TARGET_A16)
    return 2;
  if ((GET_MODE_SIZE (mode) <= 3 || mode == PSImode) && TARGET_A24)
    return nregs_table[regno].pi_regs;
  if (GET_MODE_SIZE (mode) <= 4)
    return nregs_table[regno].si_regs;
  if (GET_MODE_SIZE (mode) <= 8)
    return nregs_table[regno].di_regs;
  return 0;
}

int
m32c_hard_regno_nregs (int regno, enum machine_mode mode)
{
  int rv = m32c_hard_regno_nregs_1 (regno, mode);
  return rv ? rv : 1;
}

/* Implements HARD_REGNO_MODE_OK.  The above function does the work
   already; just test its return value.  */
int
m32c_hard_regno_ok (int regno, enum machine_mode mode)
{
  return m32c_hard_regno_nregs_1 (regno, mode) != 0;
}

/* Implements MODES_TIEABLE_P.  In general, modes aren't tieable since
   registers are all different sizes.  However, since most modes are
   bigger than our registers anyway, it's easier to implement this
   function that way, leaving QImode as the only unique case.  */
int
m32c_modes_tieable_p (enum machine_mode m1, enum machine_mode m2)
{
  if (GET_MODE_SIZE (m1) == GET_MODE_SIZE (m2))
    return 1;

#if 0
  if (m1 == QImode || m2 == QImode)
    return 0;
#endif

  return 1;
}

/* Register Classes */

/* Implements REGNO_REG_CLASS.  */
enum reg_class
m32c_regno_reg_class (int regno)
{
  switch (regno)
    {
    case R0_REGNO:
      return R0_REGS;
    case R1_REGNO:
      return R1_REGS;
    case R2_REGNO:
      return R2_REGS;
    case R3_REGNO:
      return R3_REGS;
    case A0_REGNO:
    case A1_REGNO:
      return A_REGS;
    case SB_REGNO:
      return SB_REGS;
    case FB_REGNO:
      return FB_REGS;
    case SP_REGNO:
      return SP_REGS;
    case FLG_REGNO:
      return FLG_REGS;
    default:
      if (IS_MEM_REGNO (regno))
	return MEM_REGS;
      return ALL_REGS;
    }
}

/* Implements REG_CLASS_FROM_CONSTRAINT.  Note that some constraints only match
   for certain chip families.  */
int
m32c_reg_class_from_constraint (char c ATTRIBUTE_UNUSED, const char *s)
{
  if (memcmp (s, "Rsp", 3) == 0)
    return SP_REGS;
  if (memcmp (s, "Rfb", 3) == 0)
    return FB_REGS;
  if (memcmp (s, "Rsb", 3) == 0)
    return SB_REGS;
  if (memcmp (s, "Rcr", 3) == 0)
    return TARGET_A16 ? CR_REGS : NO_REGS;
  if (memcmp (s, "Rcl", 3) == 0)
    return TARGET_A24 ? CR_REGS : NO_REGS;
  if (memcmp (s, "R0w", 3) == 0)
    return R0_REGS;
  if (memcmp (s, "R1w", 3) == 0)
    return R1_REGS;
  if (memcmp (s, "R2w", 3) == 0)
    return R2_REGS;
  if (memcmp (s, "R3w", 3) == 0)
    return R3_REGS;
  if (memcmp (s, "R02", 3) == 0)
    return R02_REGS;
  if (memcmp (s, "R13", 3) == 0)
    return R13_REGS;
  if (memcmp (s, "R03", 3) == 0)
    return R03_REGS;
  if (memcmp (s, "Rdi", 3) == 0)
    return DI_REGS;
  if (memcmp (s, "Rhl", 3) == 0)
    return HL_REGS;
  if (memcmp (s, "R23", 3) == 0)
    return R23_REGS;
  if (memcmp (s, "Ra0", 3) == 0)
    return A0_REGS;
  if (memcmp (s, "Ra1", 3) == 0)
    return A1_REGS;
  if (memcmp (s, "Raa", 3) == 0)
    return A_REGS;
  if (memcmp (s, "Raw", 3) == 0)
    return TARGET_A16 ? A_REGS : NO_REGS;
  if (memcmp (s, "Ral", 3) == 0)
    return TARGET_A24 ? A_REGS : NO_REGS;
  if (memcmp (s, "Rqi", 3) == 0)
    return QI_REGS;
  if (memcmp (s, "Rad", 3) == 0)
    return AD_REGS;
  if (memcmp (s, "Rsi", 3) == 0)
    return SI_REGS;
  if (memcmp (s, "Rhi", 3) == 0)
    return HI_REGS;
  if (memcmp (s, "Rhc", 3) == 0)
    return HC_REGS;
  if (memcmp (s, "Rra", 3) == 0)
    return RA_REGS;
  if (memcmp (s, "Rfl", 3) == 0)
    return FLG_REGS;
  if (memcmp (s, "Rmm", 3) == 0)
    {
      if (fixed_regs[MEM0_REGNO])
	return NO_REGS;
      return MEM_REGS;
    }

  /* PSImode registers - i.e. whatever can hold a pointer.  */
  if (memcmp (s, "Rpi", 3) == 0)
    {
      if (TARGET_A16)
	return HI_REGS;
      else
	return RA_REGS; /* r2r0 and r3r1 can hold pointers.  */
    }

  /* We handle this one as an EXTRA_CONSTRAINT.  */
  if (memcmp (s, "Rpa", 3) == 0)
    return NO_REGS;

  if (*s == 'R')
    {
      fprintf(stderr, "unrecognized R constraint: %.3s\n", s);
      gcc_unreachable();
    }

  return NO_REGS;
}

/* Implements REGNO_OK_FOR_BASE_P.  */
int
m32c_regno_ok_for_base_p (int regno)
{
  if (regno == A0_REGNO
      || regno == A1_REGNO || regno >= FIRST_PSEUDO_REGISTER)
    return 1;
  return 0;
}

#define DEBUG_RELOAD 0

/* Implements PREFERRED_RELOAD_CLASS.  In general, prefer general
   registers of the appropriate size.  */
int
m32c_preferred_reload_class (rtx x, int rclass)
{
  int newclass = rclass;

#if DEBUG_RELOAD
  fprintf (stderr, "\npreferred_reload_class for %s is ",
	   class_names[rclass]);
#endif
  if (rclass == NO_REGS)
    rclass = GET_MODE (x) == QImode ? HL_REGS : R03_REGS;

  if (reg_classes_intersect_p (rclass, CR_REGS))
    {
      switch (GET_MODE (x))
	{
	case QImode:
	  newclass = HL_REGS;
	  break;
	default:
	  /*      newclass = HI_REGS; */
	  break;
	}
    }

  else if (newclass == QI_REGS && GET_MODE_SIZE (GET_MODE (x)) > 2)
    newclass = SI_REGS;
  else if (GET_MODE_SIZE (GET_MODE (x)) > 4
	   && ~class_contents[rclass][0] & 0x000f)
    newclass = DI_REGS;

  rclass = reduce_class (rclass, newclass, rclass);

  if (GET_MODE (x) == QImode)
    rclass = reduce_class (rclass, HL_REGS, rclass);

#if DEBUG_RELOAD
  fprintf (stderr, "%s\n", class_names[rclass]);
  debug_rtx (x);

  if (GET_CODE (x) == MEM
      && GET_CODE (XEXP (x, 0)) == PLUS
      && GET_CODE (XEXP (XEXP (x, 0), 0)) == PLUS)
    fprintf (stderr, "Glorm!\n");
#endif
  return rclass;
}

/* Implements PREFERRED_OUTPUT_RELOAD_CLASS.  */
int
m32c_preferred_output_reload_class (rtx x, int rclass)
{
  return m32c_preferred_reload_class (x, rclass);
}

/* Implements LIMIT_RELOAD_CLASS.  We basically want to avoid using
   address registers for reloads since they're needed for address
   reloads.  */
int
m32c_limit_reload_class (enum machine_mode mode, int rclass)
{
#if DEBUG_RELOAD
  fprintf (stderr, "limit_reload_class for %s: %s ->",
	   mode_name[mode], class_names[rclass]);
#endif

  if (mode == QImode)
    rclass = reduce_class (rclass, HL_REGS, rclass);
  else if (mode == HImode)
    rclass = reduce_class (rclass, HI_REGS, rclass);
  else if (mode == SImode)
    rclass = reduce_class (rclass, SI_REGS, rclass);

  if (rclass != A_REGS)
    rclass = reduce_class (rclass, DI_REGS, rclass);

#if DEBUG_RELOAD
  fprintf (stderr, " %s\n", class_names[rclass]);
#endif
  return rclass;
}

/* Implements SECONDARY_RELOAD_CLASS.  QImode have to be reloaded in
   r0 or r1, as those are the only real QImode registers.  CR regs get
   reloaded through appropriately sized general or address
   registers.  */
int
m32c_secondary_reload_class (int rclass, enum machine_mode mode, rtx x)
{
  int cc = class_contents[rclass][0];
#if DEBUG0
  fprintf (stderr, "\nsecondary reload class %s %s\n",
	   class_names[rclass], mode_name[mode]);
  debug_rtx (x);
#endif
  if (mode == QImode
      && GET_CODE (x) == MEM && (cc & ~class_contents[R23_REGS][0]) == 0)
    return QI_REGS;
  if (reg_classes_intersect_p (rclass, CR_REGS)
      && GET_CODE (x) == REG
      && REGNO (x) >= SB_REGNO && REGNO (x) <= SP_REGNO)
    return TARGET_A16 ? HI_REGS : A_REGS;
  return NO_REGS;
}

/* Implements TARGET_CLASS_LIKELY_SPILLED_P.  A_REGS is needed for address
   reloads.  */

#undef TARGET_CLASS_LIKELY_SPILLED_P
#define TARGET_CLASS_LIKELY_SPILLED_P m32c_class_likely_spilled_p

static bool
m32c_class_likely_spilled_p (reg_class_t regclass)
{
  if (regclass == A_REGS)
    return true;

  return (reg_class_size[(int) regclass] == 1);
}

/* Implements CLASS_MAX_NREGS.  We calculate this according to its
   documented meaning, to avoid potential inconsistencies with actual
   class definitions.  */
int
m32c_class_max_nregs (int regclass, enum machine_mode mode)
{
  int rn, max = 0;

  for (rn = 0; rn < FIRST_PSEUDO_REGISTER; rn++)
    if (class_contents[regclass][0] & (1 << rn))
      {
	int n = m32c_hard_regno_nregs (rn, mode);
	if (max < n)
	  max = n;
      }
  return max;
}

/* Implements CANNOT_CHANGE_MODE_CLASS.  Only r0 and r1 can change to
   QI (r0l, r1l) because the chip doesn't support QI ops on other
   registers (well, it does on a0/a1 but if we let gcc do that, reload
   suffers).  Otherwise, we allow changes to larger modes.  */
int
m32c_cannot_change_mode_class (enum machine_mode from,
			       enum machine_mode to, int rclass)
{
  int rn;
#if DEBUG0
  fprintf (stderr, "cannot change from %s to %s in %s\n",
	   mode_name[from], mode_name[to], class_names[rclass]);
#endif

  /* If the larger mode isn't allowed in any of these registers, we
     can't allow the change.  */
  for (rn = 0; rn < FIRST_PSEUDO_REGISTER; rn++)
    if (class_contents[rclass][0] & (1 << rn))
      if (! m32c_hard_regno_ok (rn, to))
	return 1;

  if (to == QImode)
    return (class_contents[rclass][0] & 0x1ffa);

  if (class_contents[rclass][0] & 0x0005	/* r0, r1 */
      && GET_MODE_SIZE (from) > 1)
    return 0;
  if (GET_MODE_SIZE (from) > 2)	/* all other regs */
    return 0;

  return 1;
}

/* Helpers for the rest of the file.  */
/* TRUE if the rtx is a REG rtx for the given register.  */
#define IS_REG(rtx,regno) (GET_CODE (rtx) == REG \
			   && REGNO (rtx) == regno)
/* TRUE if the rtx is a pseudo - specifically, one we can use as a
   base register in address calculations (hence the "strict"
   argument).  */
#define IS_PSEUDO(rtx,strict) (!strict && GET_CODE (rtx) == REG \
			       && (REGNO (rtx) == AP_REGNO \
				   || REGNO (rtx) >= FIRST_PSEUDO_REGISTER))

/* Implements CONST_OK_FOR_CONSTRAINT_P.  Currently, all constant
   constraints start with 'I', with the next two characters indicating
   the type and size of the range allowed.  */
int
m32c_const_ok_for_constraint_p (HOST_WIDE_INT value,
				char c ATTRIBUTE_UNUSED, const char *str)
{
  /* s=signed u=unsigned n=nonzero m=minus l=log2able,
     [sun] bits [SUN] bytes, p=pointer size
     I[-0-9][0-9] matches that number */
  if (memcmp (str, "Is3", 3) == 0)
    {
      return (-8 <= value && value <= 7);
    }
  if (memcmp (str, "IS1", 3) == 0)
    {
      return (-128 <= value && value <= 127);
    }
  if (memcmp (str, "IS2", 3) == 0)
    {
      return (-32768 <= value && value <= 32767);
    }
  if (memcmp (str, "IU2", 3) == 0)
    {
      return (0 <= value && value <= 65535);
    }
  if (memcmp (str, "IU3", 3) == 0)
    {
      return (0 <= value && value <= 0x00ffffff);
    }
  if (memcmp (str, "In4", 3) == 0)
    {
      return (-8 <= value && value && value <= 8);
    }
  if (memcmp (str, "In5", 3) == 0)
    {
      return (-16 <= value && value && value <= 16);
    }
  if (memcmp (str, "In6", 3) == 0)
    {
      return (-32 <= value && value && value <= 32);
    }
  if (memcmp (str, "IM2", 3) == 0)
    {
      return (-65536 <= value && value && value <= -1);
    }
  if (memcmp (str, "Ilb", 3) == 0)
    {
      int b = exact_log2 (value);
      return (b >= 0 && b <= 7);
    }
  if (memcmp (str, "Imb", 3) == 0)
    {
      int b = exact_log2 ((value ^ 0xff) & 0xff);
      return (b >= 0 && b <= 7);
    }
  if (memcmp (str, "ImB", 3) == 0)
    {
      int b = exact_log2 ((value ^ 0xffff) & 0xffff);
      return (b >= 0 && b <= 7);
    }
  if (memcmp (str, "Ilw", 3) == 0)
    {
      int b = exact_log2 (value);
      return (b >= 0 && b <= 15);
    }
  if (memcmp (str, "Imw", 3) == 0)
    {
      int b = exact_log2 ((value ^ 0xffff) & 0xffff);
      return (b >= 0 && b <= 15);
    }
  if (memcmp (str, "I00", 3) == 0)
    {
      return (value == 0);
    }
  return 0;
}

#define A0_OR_PSEUDO(x) (IS_REG(x, A0_REGNO) || REGNO (x) >= FIRST_PSEUDO_REGISTER)

/* Implements EXTRA_CONSTRAINT_STR (see next function too).  'S' is
   for memory constraints, plus "Rpa" for PARALLEL rtx's we use for
   call return values.  */
int
m32c_extra_constraint_p2 (rtx value, char c ATTRIBUTE_UNUSED, const char *str)
{
  encode_pattern (value);

  if (far_addr_space_p (value))
    {
      if (memcmp (str, "SF", 2) == 0)
	{
	  return (   (RTX_IS ("mr")
		      && A0_OR_PSEUDO (patternr[1])
		      && GET_MODE (patternr[1]) == SImode)
		     || (RTX_IS ("m+^Sri")
			 && A0_OR_PSEUDO (patternr[4])
			 && GET_MODE (patternr[4]) == HImode)
		     || (RTX_IS ("m+^Srs")
			 && A0_OR_PSEUDO (patternr[4])
			 && GET_MODE (patternr[4]) == HImode)
		     || (RTX_IS ("m+^S+ris")
			 && A0_OR_PSEUDO (patternr[5])
			 && GET_MODE (patternr[5]) == HImode)
		     || RTX_IS ("ms")
		     );
	}
      return 0;
    }

  if (memcmp (str, "Sd", 2) == 0)
    {
      /* This is the common "src/dest" address */
      rtx r;
      if (GET_CODE (value) == MEM && CONSTANT_P (XEXP (value, 0)))
	return 1;
      if (RTX_IS ("ms") || RTX_IS ("m+si"))
	return 1;
      if (RTX_IS ("m++rii"))
	{
	  if (REGNO (patternr[3]) == FB_REGNO
	      && INTVAL (patternr[4]) == 0)
	    return 1;
	}
      if (RTX_IS ("mr"))
	r = patternr[1];
      else if (RTX_IS ("m+ri") || RTX_IS ("m+rs") || RTX_IS ("m+r+si"))
	r = patternr[2];
      else
	return 0;
      if (REGNO (r) == SP_REGNO)
	return 0;
      return m32c_legitimate_address_p (GET_MODE (value), XEXP (value, 0), 1);
    }
  else if (memcmp (str, "Sa", 2) == 0)
    {
      rtx r;
      if (RTX_IS ("mr"))
	r = patternr[1];
      else if (RTX_IS ("m+ri"))
	r = patternr[2];
      else
	return 0;
      return (IS_REG (r, A0_REGNO) || IS_REG (r, A1_REGNO));
    }
  else if (memcmp (str, "Si", 2) == 0)
    {
      return (RTX_IS ("mi") || RTX_IS ("ms") || RTX_IS ("m+si"));
    }
  else if (memcmp (str, "Ss", 2) == 0)
    {
      return ((RTX_IS ("mr")
	       && (IS_REG (patternr[1], SP_REGNO)))
	      || (RTX_IS ("m+ri") && (IS_REG (patternr[2], SP_REGNO))));
    }
  else if (memcmp (str, "Sf", 2) == 0)
    {
      return ((RTX_IS ("mr")
	       && (IS_REG (patternr[1], FB_REGNO)))
	      || (RTX_IS ("m+ri") && (IS_REG (patternr[2], FB_REGNO))));
    }
  else if (memcmp (str, "Sb", 2) == 0)
    {
      return ((RTX_IS ("mr")
	       && (IS_REG (patternr[1], SB_REGNO)))
	      || (RTX_IS ("m+ri") && (IS_REG (patternr[2], SB_REGNO))));
    }
  else if (memcmp (str, "Sp", 2) == 0)
    {
      /* Absolute addresses 0..0x1fff used for bit addressing (I/O ports) */
      return (RTX_IS ("mi")
	      && !(INTVAL (patternr[1]) & ~0x1fff));
    }
  else if (memcmp (str, "S1", 2) == 0)
    {
      return r1h_operand (value, QImode);
    }
  else if (memcmp (str, "SF", 2) == 0)
    {
      return 0;
    }

  gcc_assert (str[0] != 'S');

  if (memcmp (str, "Rpa", 2) == 0)
    return GET_CODE (value) == PARALLEL;

  return 0;
}

/* This is for when we're debugging the above.  */
int
m32c_extra_constraint_p (rtx value, char c, const char *str)
{
  int rv = m32c_extra_constraint_p2 (value, c, str);
#if DEBUG0
  fprintf (stderr, "\nconstraint %.*s: %d\n", CONSTRAINT_LEN (c, str), str,
	   rv);
  debug_rtx (value);
#endif
  return rv;
}

/* Implements EXTRA_MEMORY_CONSTRAINT.  Currently, we only use strings
   starting with 'S'.  */
int
m32c_extra_memory_constraint (char c, const char *str ATTRIBUTE_UNUSED)
{
  return c == 'S';
}

/* Implements EXTRA_ADDRESS_CONSTRAINT.  We reserve 'A' strings for these,
   but don't currently define any.  */
int
m32c_extra_address_constraint (char c, const char *str ATTRIBUTE_UNUSED)
{
  return c == 'A';
}

/* STACK AND CALLING */

/* Frame Layout */

/* Implements RETURN_ADDR_RTX.  Note that R8C and M16C push 24 bits
   (yes, THREE bytes) onto the stack for the return address, but we
   don't support pointers bigger than 16 bits on those chips.  This
   will likely wreak havoc with exception unwinding.  FIXME.  */
rtx
m32c_return_addr_rtx (int count)
{
  enum machine_mode mode;
  int offset;
  rtx ra_mem;

  if (count)
    return NULL_RTX;
  /* we want 2[$fb] */

  if (TARGET_A24)
    {
      /* It's four bytes */
      mode = PSImode;
      offset = 4;
    }
  else
    {
      /* FIXME: it's really 3 bytes */
      mode = HImode;
      offset = 2;
    }

  ra_mem =
    gen_rtx_MEM (mode, plus_constant (gen_rtx_REG (Pmode, FP_REGNO), offset));
  return copy_to_mode_reg (mode, ra_mem);
}

/* Implements INCOMING_RETURN_ADDR_RTX.  See comment above.  */
rtx
m32c_incoming_return_addr_rtx (void)
{
  /* we want [sp] */
  return gen_rtx_MEM (PSImode, gen_rtx_REG (PSImode, SP_REGNO));
}

/* Exception Handling Support */

/* Implements EH_RETURN_DATA_REGNO.  Choose registers able to hold
   pointers.  */
int
m32c_eh_return_data_regno (int n)
{
  switch (n)
    {
    case 0:
      return A0_REGNO;
    case 1:
      if (TARGET_A16)
	return R3_REGNO;
      else
	return R1_REGNO;
    default:
      return INVALID_REGNUM;
    }
}

/* Implements EH_RETURN_STACKADJ_RTX.  Saved and used later in
   m32c_emit_eh_epilogue.  */
rtx
m32c_eh_return_stackadj_rtx (void)
{
  if (!cfun->machine->eh_stack_adjust)
    {
      rtx sa;

      sa = gen_rtx_REG (Pmode, R0_REGNO);
      cfun->machine->eh_stack_adjust = sa;
    }
  return cfun->machine->eh_stack_adjust;
}

/* Registers That Address the Stack Frame */

/* Implements DWARF_FRAME_REGNUM and DBX_REGISTER_NUMBER.  Note that
   the original spec called for dwarf numbers to vary with register
   width as well, for example, r0l, r0, and r2r0 would each have
   different dwarf numbers.  GCC doesn't support this, and we don't do
   it, and gdb seems to like it this way anyway.  */
unsigned int
m32c_dwarf_frame_regnum (int n)
{
  switch (n)
    {
    case R0_REGNO:
      return 5;
    case R1_REGNO:
      return 6;
    case R2_REGNO:
      return 7;
    case R3_REGNO:
      return 8;
    case A0_REGNO:
      return 9;
    case A1_REGNO:
      return 10;
    case FB_REGNO:
      return 11;
    case SB_REGNO:
      return 19;

    case SP_REGNO:
      return 12;
    case PC_REGNO:
      return 13;
    default:
      return DWARF_FRAME_REGISTERS + 1;
    }
}

/* The frame looks like this:

   ap -> +------------------------------
         | Return address (3 or 4 bytes)
	 | Saved FB (2 or 4 bytes)
   fb -> +------------------------------
	 | local vars
         | register saves fb
	 |        through r0 as needed
   sp -> +------------------------------
*/

/* We use this to wrap all emitted insns in the prologue.  */
static rtx
F (rtx x)
{
  RTX_FRAME_RELATED_P (x) = 1;
  return x;
}

/* This maps register numbers to the PUSHM/POPM bitfield, and tells us
   how much the stack pointer moves for each, for each cpu family.  */
static struct
{
  int reg1;
  int bit;
  int a16_bytes;
  int a24_bytes;
} pushm_info[] =
{
  /* These are in reverse push (nearest-to-sp) order.  */
  { R0_REGNO, 0x80, 2, 2 },
  { R1_REGNO, 0x40, 2, 2 },
  { R2_REGNO, 0x20, 2, 2 },
  { R3_REGNO, 0x10, 2, 2 },
  { A0_REGNO, 0x08, 2, 4 },
  { A1_REGNO, 0x04, 2, 4 },
  { SB_REGNO, 0x02, 2, 4 },
  { FB_REGNO, 0x01, 2, 4 }
};

#define PUSHM_N (sizeof(pushm_info)/sizeof(pushm_info[0]))

/* Returns TRUE if we need to save/restore the given register.  We
   save everything for exception handlers, so that any register can be
   unwound.  For interrupt handlers, we save everything if the handler
   calls something else (because we don't know what *that* function
   might do), but try to be a bit smarter if the handler is a leaf
   function.  We always save $a0, though, because we use that in the
   epilogue to copy $fb to $sp.  */
static int
need_to_save (int regno)
{
  if (fixed_regs[regno])
    return 0;
  if (crtl->calls_eh_return)
    return 1;
  if (regno == FP_REGNO)
    return 0;
  if (cfun->machine->is_interrupt
      && (!cfun->machine->is_leaf
	  || (regno == A0_REGNO
	      && m32c_function_needs_enter ())
	  ))
    return 1;
  if (df_regs_ever_live_p (regno)
      && (!call_used_regs[regno] || cfun->machine->is_interrupt))
    return 1;
  return 0;
}

/* This function contains all the intelligence about saving and
   restoring registers.  It always figures out the register save set.
   When called with PP_justcount, it merely returns the size of the
   save set (for eliminating the frame pointer, for example).  When
   called with PP_pushm or PP_popm, it emits the appropriate
   instructions for saving (pushm) or restoring (popm) the
   registers.  */
static int
m32c_pushm_popm (Push_Pop_Type ppt)
{
  int reg_mask = 0;
  int byte_count = 0, bytes;
  int i;
  rtx dwarf_set[PUSHM_N];
  int n_dwarfs = 0;
  int nosave_mask = 0;

  if (crtl->return_rtx
      && GET_CODE (crtl->return_rtx) == PARALLEL
      && !(crtl->calls_eh_return || cfun->machine->is_interrupt))
    {
      rtx exp = XVECEXP (crtl->return_rtx, 0, 0);
      rtx rv = XEXP (exp, 0);
      int rv_bytes = GET_MODE_SIZE (GET_MODE (rv));

      if (rv_bytes > 2)
	nosave_mask |= 0x20;	/* PSI, SI */
      else
	nosave_mask |= 0xf0;	/* DF */
      if (rv_bytes > 4)
	nosave_mask |= 0x50;	/* DI */
    }

  for (i = 0; i < (int) PUSHM_N; i++)
    {
      /* Skip if neither register needs saving.  */
      if (!need_to_save (pushm_info[i].reg1))
	continue;

      if (pushm_info[i].bit & nosave_mask)
	continue;

      reg_mask |= pushm_info[i].bit;
      bytes = TARGET_A16 ? pushm_info[i].a16_bytes : pushm_info[i].a24_bytes;

      if (ppt == PP_pushm)
	{
	  enum machine_mode mode = (bytes == 2) ? HImode : SImode;
	  rtx addr;

	  /* Always use stack_pointer_rtx instead of calling
	     rtx_gen_REG ourselves.  Code elsewhere in GCC assumes
	     that there is a single rtx representing the stack pointer,
	     namely stack_pointer_rtx, and uses == to recognize it.  */
	  addr = stack_pointer_rtx;

	  if (byte_count != 0)
	    addr = gen_rtx_PLUS (GET_MODE (addr), addr, GEN_INT (byte_count));

	  dwarf_set[n_dwarfs++] =
	    gen_rtx_SET (VOIDmode,
			 gen_rtx_MEM (mode, addr),
			 gen_rtx_REG (mode, pushm_info[i].reg1));
	  F (dwarf_set[n_dwarfs - 1]);

	}
      byte_count += bytes;
    }

  if (cfun->machine->is_interrupt)
    {
      cfun->machine->intr_pushm = reg_mask & 0xfe;
      reg_mask = 0;
      byte_count = 0;
    }

  if (cfun->machine->is_interrupt)
    for (i = MEM0_REGNO; i <= MEM7_REGNO; i++)
      if (need_to_save (i))
	{
	  byte_count += 2;
	  cfun->machine->intr_pushmem[i - MEM0_REGNO] = 1;
	}

  if (ppt == PP_pushm && byte_count)
    {
      rtx note = gen_rtx_SEQUENCE (VOIDmode, rtvec_alloc (n_dwarfs + 1));
      rtx pushm;

      if (reg_mask)
	{
	  XVECEXP (note, 0, 0)
	    = gen_rtx_SET (VOIDmode,
			   stack_pointer_rtx,
			   gen_rtx_PLUS (GET_MODE (stack_pointer_rtx),
					 stack_pointer_rtx,
					 GEN_INT (-byte_count)));
	  F (XVECEXP (note, 0, 0));

	  for (i = 0; i < n_dwarfs; i++)
	    XVECEXP (note, 0, i + 1) = dwarf_set[i];

	  pushm = F (emit_insn (gen_pushm (GEN_INT (reg_mask))));

	  add_reg_note (pushm, REG_FRAME_RELATED_EXPR, note);
	}

      if (cfun->machine->is_interrupt)
	for (i = MEM0_REGNO; i <= MEM7_REGNO; i++)
	  if (cfun->machine->intr_pushmem[i - MEM0_REGNO])
	    {
	      if (TARGET_A16)
		pushm = emit_insn (gen_pushhi_16 (gen_rtx_REG (HImode, i)));
	      else
		pushm = emit_insn (gen_pushhi_24 (gen_rtx_REG (HImode, i)));
	      F (pushm);
	    }
    }
  if (ppt == PP_popm && byte_count)
    {
      if (cfun->machine->is_interrupt)
	for (i = MEM7_REGNO; i >= MEM0_REGNO; i--)
	  if (cfun->machine->intr_pushmem[i - MEM0_REGNO])
	    {
	      if (TARGET_A16)
		emit_insn (gen_pophi_16 (gen_rtx_REG (HImode, i)));
	      else
		emit_insn (gen_pophi_24 (gen_rtx_REG (HImode, i)));
	    }
      if (reg_mask)
	emit_insn (gen_popm (GEN_INT (reg_mask)));
    }

  return byte_count;
}

/* Implements INITIAL_ELIMINATION_OFFSET.  See the comment above that
   diagrams our call frame.  */
int
m32c_initial_elimination_offset (int from, int to)
{
  int ofs = 0;

  if (from == AP_REGNO)
    {
      if (TARGET_A16)
	ofs += 5;
      else
	ofs += 8;
    }

  if (to == SP_REGNO)
    {
      ofs += m32c_pushm_popm (PP_justcount);
      ofs += get_frame_size ();
    }

  /* Account for push rounding.  */
  if (TARGET_A24)
    ofs = (ofs + 1) & ~1;
#if DEBUG0
  fprintf (stderr, "initial_elimination_offset from=%d to=%d, ofs=%d\n", from,
	   to, ofs);
#endif
  return ofs;
}

/* Passing Function Arguments on the Stack */

/* Implements PUSH_ROUNDING.  The R8C and M16C have byte stacks, the
   M32C has word stacks.  */
unsigned int
m32c_push_rounding (int n)
{
  if (TARGET_R8C || TARGET_M16C)
    return n;
  return (n + 1) & ~1;
}

/* Passing Arguments in Registers */

/* Implements TARGET_FUNCTION_ARG.  Arguments are passed partly in
   registers, partly on stack.  If our function returns a struct, a
   pointer to a buffer for it is at the top of the stack (last thing
   pushed).  The first few real arguments may be in registers as
   follows:

   R8C/M16C:	arg1 in r1 if it's QI or HI (else it's pushed on stack)
		arg2 in r2 if it's HI (else pushed on stack)
		rest on stack
   M32C:        arg1 in r0 if it's QI or HI (else it's pushed on stack)
		rest on stack

   Structs are not passed in registers, even if they fit.  Only
   integer and pointer types are passed in registers.

   Note that when arg1 doesn't fit in r1, arg2 may still be passed in
   r2 if it fits.  */
#undef TARGET_FUNCTION_ARG
#define TARGET_FUNCTION_ARG m32c_function_arg
static rtx
m32c_function_arg (CUMULATIVE_ARGS * ca,
		   enum machine_mode mode, const_tree type, bool named)
{
  /* Can return a reg, parallel, or 0 for stack */
  rtx rv = NULL_RTX;
#if DEBUG0
  fprintf (stderr, "func_arg %d (%s, %d)\n",
	   ca->parm_num, mode_name[mode], named);
  debug_tree (type);
#endif

  if (mode == VOIDmode)
    return GEN_INT (0);

  if (ca->force_mem || !named)
    {
#if DEBUG0
      fprintf (stderr, "func arg: force %d named %d, mem\n", ca->force_mem,
	       named);
#endif
      return NULL_RTX;
    }

  if (type && INTEGRAL_TYPE_P (type) && POINTER_TYPE_P (type))
    return NULL_RTX;

  if (type && AGGREGATE_TYPE_P (type))
    return NULL_RTX;

  switch (ca->parm_num)
    {
    case 1:
      if (GET_MODE_SIZE (mode) == 1 || GET_MODE_SIZE (mode) == 2)
	rv = gen_rtx_REG (mode, TARGET_A16 ? R1_REGNO : R0_REGNO);
      break;

    case 2:
      if (TARGET_A16 && GET_MODE_SIZE (mode) == 2)
	rv = gen_rtx_REG (mode, R2_REGNO);
      break;
    }

#if DEBUG0
  debug_rtx (rv);
#endif
  return rv;
}

#undef TARGET_PASS_BY_REFERENCE
#define TARGET_PASS_BY_REFERENCE m32c_pass_by_reference
static bool
m32c_pass_by_reference (CUMULATIVE_ARGS * ca ATTRIBUTE_UNUSED,
			enum machine_mode mode ATTRIBUTE_UNUSED,
			const_tree type ATTRIBUTE_UNUSED,
			bool named ATTRIBUTE_UNUSED)
{
  return 0;
}

/* Implements INIT_CUMULATIVE_ARGS.  */
void
m32c_init_cumulative_args (CUMULATIVE_ARGS * ca,
			   tree fntype,
			   rtx libname ATTRIBUTE_UNUSED,
			   tree fndecl,
			   int n_named_args ATTRIBUTE_UNUSED)
{
  if (fntype && aggregate_value_p (TREE_TYPE (fntype), fndecl))
    ca->force_mem = 1;
  else
    ca->force_mem = 0;
  ca->parm_num = 1;
}

/* Implements TARGET_FUNCTION_ARG_ADVANCE.  force_mem is set for
   functions returning structures, so we always reset that.  Otherwise,
   we only need to know the sequence number of the argument to know what
   to do with it.  */
#undef TARGET_FUNCTION_ARG_ADVANCE
#define TARGET_FUNCTION_ARG_ADVANCE m32c_function_arg_advance
static void
m32c_function_arg_advance (CUMULATIVE_ARGS * ca,
			   enum machine_mode mode ATTRIBUTE_UNUSED,
			   const_tree type ATTRIBUTE_UNUSED,
			   bool named ATTRIBUTE_UNUSED)
{
  if (ca->force_mem)
    ca->force_mem = 0;
  else
    ca->parm_num++;
}

/* Implements TARGET_FUNCTION_ARG_BOUNDARY.  */
#undef TARGET_FUNCTION_ARG_BOUNDARY
#define TARGET_FUNCTION_ARG_BOUNDARY m32c_function_arg_boundary
static unsigned int
m32c_function_arg_boundary (enum machine_mode mode ATTRIBUTE_UNUSED,
			    const_tree type ATTRIBUTE_UNUSED)
{
  return (TARGET_A16 ? 8 : 16);
}

/* Implements FUNCTION_ARG_REGNO_P.  */
int
m32c_function_arg_regno_p (int r)
{
  if (TARGET_A24)
    return (r == R0_REGNO);
  return (r == R1_REGNO || r == R2_REGNO);
}

/* HImode and PSImode are the two "native" modes as far as GCC is
   concerned, but the chips also support a 32-bit mode which is used
   for some opcodes in R8C/M16C and for reset vectors and such.  */
#undef TARGET_VALID_POINTER_MODE
#define TARGET_VALID_POINTER_MODE m32c_valid_pointer_mode
static bool
m32c_valid_pointer_mode (enum machine_mode mode)
{
  if (mode == HImode
      || mode == PSImode
      || mode == SImode
      )
    return 1;
  return 0;
}

/* How Scalar Function Values Are Returned */

/* Implements TARGET_LIBCALL_VALUE.  Most values are returned in $r0, or some
   combination of registers starting there (r2r0 for longs, r3r1r2r0
   for long long, r3r2r1r0 for doubles), except that that ABI
   currently doesn't work because it ends up using all available
   general registers and gcc often can't compile it.  So, instead, we
   return anything bigger than 16 bits in "mem0" (effectively, a
   memory location).  */

#undef TARGET_LIBCALL_VALUE
#define TARGET_LIBCALL_VALUE m32c_libcall_value

static rtx
m32c_libcall_value (enum machine_mode mode, const_rtx fun ATTRIBUTE_UNUSED)
{
  /* return reg or parallel */
#if 0
  /* FIXME: GCC has difficulty returning large values in registers,
     because that ties up most of the general registers and gives the
     register allocator little to work with.  Until we can resolve
     this, large values are returned in memory.  */
  if (mode == DFmode)
    {
      rtx rv;

      rv = gen_rtx_PARALLEL (mode, rtvec_alloc (4));
      XVECEXP (rv, 0, 0) = gen_rtx_EXPR_LIST (VOIDmode,
					      gen_rtx_REG (HImode,
							   R0_REGNO),
					      GEN_INT (0));
      XVECEXP (rv, 0, 1) = gen_rtx_EXPR_LIST (VOIDmode,
					      gen_rtx_REG (HImode,
							   R1_REGNO),
					      GEN_INT (2));
      XVECEXP (rv, 0, 2) = gen_rtx_EXPR_LIST (VOIDmode,
					      gen_rtx_REG (HImode,
							   R2_REGNO),
					      GEN_INT (4));
      XVECEXP (rv, 0, 3) = gen_rtx_EXPR_LIST (VOIDmode,
					      gen_rtx_REG (HImode,
							   R3_REGNO),
					      GEN_INT (6));
      return rv;
    }

  if (TARGET_A24 && GET_MODE_SIZE (mode) > 2)
    {
      rtx rv;

      rv = gen_rtx_PARALLEL (mode, rtvec_alloc (1));
      XVECEXP (rv, 0, 0) = gen_rtx_EXPR_LIST (VOIDmode,
					      gen_rtx_REG (mode,
							   R0_REGNO),
					      GEN_INT (0));
      return rv;
    }
#endif

  if (GET_MODE_SIZE (mode) > 2)
    return gen_rtx_REG (mode, MEM0_REGNO);
  return gen_rtx_REG (mode, R0_REGNO);
}

/* Implements TARGET_FUNCTION_VALUE.  Functions and libcalls have the same
   conventions.  */

#undef TARGET_FUNCTION_VALUE
#define TARGET_FUNCTION_VALUE m32c_function_value

static rtx
m32c_function_value (const_tree valtype,
		     const_tree fn_decl_or_type ATTRIBUTE_UNUSED,
		     bool outgoing ATTRIBUTE_UNUSED)
{
  /* return reg or parallel */
  const enum machine_mode mode = TYPE_MODE (valtype);
  return m32c_libcall_value (mode, NULL_RTX);
}

/* Implements TARGET_FUNCTION_VALUE_REGNO_P.  */

#undef TARGET_FUNCTION_VALUE_REGNO_P
#define TARGET_FUNCTION_VALUE_REGNO_P m32c_function_value_regno_p

static bool
m32c_function_value_regno_p (const unsigned int regno)
{
  return (regno == R0_REGNO || regno == MEM0_REGNO);
}

/* How Large Values Are Returned */

/* We return structures by pushing the address on the stack, even if
   we use registers for the first few "real" arguments.  */
#undef TARGET_STRUCT_VALUE_RTX
#define TARGET_STRUCT_VALUE_RTX m32c_struct_value_rtx
static rtx
m32c_struct_value_rtx (tree fndecl ATTRIBUTE_UNUSED,
		       int incoming ATTRIBUTE_UNUSED)
{
  return 0;
}

/* Function Entry and Exit */

/* Implements EPILOGUE_USES.  Interrupts restore all registers.  */
int
m32c_epilogue_uses (int regno ATTRIBUTE_UNUSED)
{
  if (cfun->machine->is_interrupt)
    return 1;
  return 0;
}

/* Implementing the Varargs Macros */

#undef TARGET_STRICT_ARGUMENT_NAMING
#define TARGET_STRICT_ARGUMENT_NAMING m32c_strict_argument_naming
static bool
m32c_strict_argument_naming (CUMULATIVE_ARGS * ca ATTRIBUTE_UNUSED)
{
  return 1;
}

/* Trampolines for Nested Functions */

/*
   m16c:
   1 0000 75C43412              mov.w   #0x1234,a0
   2 0004 FC000000              jmp.a   label

   m32c:
   1 0000 BC563412              mov.l:s #0x123456,a0
   2 0004 CC000000              jmp.a   label
*/

/* Implements TRAMPOLINE_SIZE.  */
int
m32c_trampoline_size (void)
{
  /* Allocate extra space so we can avoid the messy shifts when we
     initialize the trampoline; we just write past the end of the
     opcode.  */
  return TARGET_A16 ? 8 : 10;
}

/* Implements TRAMPOLINE_ALIGNMENT.  */
int
m32c_trampoline_alignment (void)
{
  return 2;
}

/* Implements TARGET_TRAMPOLINE_INIT.  */

#undef TARGET_TRAMPOLINE_INIT
#define TARGET_TRAMPOLINE_INIT m32c_trampoline_init
static void
m32c_trampoline_init (rtx m_tramp, tree fndecl, rtx chainval)
{
  rtx function = XEXP (DECL_RTL (fndecl), 0);

#define A0(m,i) adjust_address (m_tramp, m, i)
  if (TARGET_A16)
    {
      /* Note: we subtract a "word" because the moves want signed
	 constants, not unsigned constants.  */
      emit_move_insn (A0 (HImode, 0), GEN_INT (0xc475 - 0x10000));
      emit_move_insn (A0 (HImode, 2), chainval);
      emit_move_insn (A0 (QImode, 4), GEN_INT (0xfc - 0x100));
      /* We use 16-bit addresses here, but store the zero to turn it
	 into a 24-bit offset.  */
      emit_move_insn (A0 (HImode, 5), function);
      emit_move_insn (A0 (QImode, 7), GEN_INT (0x00));
    }
  else
    {
      /* Note that the PSI moves actually write 4 bytes.  Make sure we
	 write stuff out in the right order, and leave room for the
	 extra byte at the end.  */
      emit_move_insn (A0 (QImode, 0), GEN_INT (0xbc - 0x100));
      emit_move_insn (A0 (PSImode, 1), chainval);
      emit_move_insn (A0 (QImode, 4), GEN_INT (0xcc - 0x100));
      emit_move_insn (A0 (PSImode, 5), function);
    }
#undef A0
}

/* Implicit Calls to Library Routines */

#undef TARGET_INIT_LIBFUNCS
#define TARGET_INIT_LIBFUNCS m32c_init_libfuncs
static void
m32c_init_libfuncs (void)
{
  /* We do this because the M32C has an HImode operand, but the
     M16C has an 8-bit operand.  Since gcc looks at the match data
     and not the expanded rtl, we have to reset the optab so that
     the right modes are found. */
  if (TARGET_A24)
    {
      set_optab_handler (cstore_optab, QImode, CODE_FOR_cstoreqi4_24);
      set_optab_handler (cstore_optab, HImode, CODE_FOR_cstorehi4_24);
      set_optab_handler (cstore_optab, PSImode, CODE_FOR_cstorepsi4_24);
    }
}

/* Addressing Modes */

/* The r8c/m32c family supports a wide range of non-orthogonal
   addressing modes, including the ability to double-indirect on *some*
   of them.  Not all insns support all modes, either, but we rely on
   predicates and constraints to deal with that.  */
#undef TARGET_LEGITIMATE_ADDRESS_P
#define TARGET_LEGITIMATE_ADDRESS_P m32c_legitimate_address_p
bool
m32c_legitimate_address_p (enum machine_mode mode, rtx x, bool strict)
{
  int mode_adjust;
  if (CONSTANT_P (x))
    return 1;

  if (TARGET_A16 && GET_MODE (x) != HImode && GET_MODE (x) != SImode)
    return 0;
  if (TARGET_A24 && GET_MODE (x) != PSImode)
    return 0;

  /* Wide references to memory will be split after reload, so we must
     ensure that all parts of such splits remain legitimate
     addresses.  */
  mode_adjust = GET_MODE_SIZE (mode) - 1;

  /* allowing PLUS yields mem:HI(plus:SI(mem:SI(plus:SI in m32c_split_move */
  if (GET_CODE (x) == PRE_DEC
      || GET_CODE (x) == POST_INC || GET_CODE (x) == PRE_MODIFY)
    {
      return (GET_CODE (XEXP (x, 0)) == REG
	      && REGNO (XEXP (x, 0)) == SP_REGNO);
    }

#if 0
  /* This is the double indirection detection, but it currently
     doesn't work as cleanly as this code implies, so until we've had
     a chance to debug it, leave it disabled.  */
  if (TARGET_A24 && GET_CODE (x) == MEM && GET_CODE (XEXP (x, 0)) != PLUS)
    {
#if DEBUG_DOUBLE
      fprintf (stderr, "double indirect\n");
#endif
      x = XEXP (x, 0);
    }
#endif

  encode_pattern (x);
  if (RTX_IS ("r"))
    {
      /* Most indexable registers can be used without displacements,
	 although some of them will be emitted with an explicit zero
	 to please the assembler.  */
      switch (REGNO (patternr[0]))
	{
	case A1_REGNO:
	case SB_REGNO:
	case FB_REGNO:
	case SP_REGNO:
	  if (TARGET_A16 && GET_MODE (x) == SImode)
	    return 0;
	case A0_REGNO:
	  return 1;

	default:
	  if (IS_PSEUDO (patternr[0], strict))
	    return 1;
	  return 0;
	}
    }

  if (TARGET_A16 && GET_MODE (x) == SImode)
    return 0;

  if (RTX_IS ("+ri"))
    {
      /* This is more interesting, because different base registers
	 allow for different displacements - both range and signedness
	 - and it differs from chip series to chip series too.  */
      int rn = REGNO (patternr[1]);
      HOST_WIDE_INT offs = INTVAL (patternr[2]);
      switch (rn)
	{
	case A0_REGNO:
	case A1_REGNO:
	case SB_REGNO:
	  /* The syntax only allows positive offsets, but when the
	     offsets span the entire memory range, we can simulate
	     negative offsets by wrapping.  */
	  if (TARGET_A16)
	    return (offs >= -65536 && offs <= 65535 - mode_adjust);
	  if (rn == SB_REGNO)
	    return (offs >= 0 && offs <= 65535 - mode_adjust);
	  /* A0 or A1 */
	  return (offs >= -16777216 && offs <= 16777215);

	case FB_REGNO:
	  if (TARGET_A16)
	    return (offs >= -128 && offs <= 127 - mode_adjust);
	  return (offs >= -65536 && offs <= 65535 - mode_adjust);

	case SP_REGNO:
	  return (offs >= -128 && offs <= 127 - mode_adjust);

	default:
	  if (IS_PSEUDO (patternr[1], strict))
	    return 1;
	  return 0;
	}
    }
  if (RTX_IS ("+rs") || RTX_IS ("+r+si"))
    {
      rtx reg = patternr[1];

      /* We don't know where the symbol is, so only allow base
	 registers which support displacements spanning the whole
	 address range.  */
      switch (REGNO (reg))
	{
	case A0_REGNO:
	case A1_REGNO:
	  /* $sb needs a secondary reload, but since it's involved in
	     memory address reloads too, we don't deal with it very
	     well.  */
	  /*    case SB_REGNO: */
	  return 1;
	default:
	  if (IS_PSEUDO (reg, strict))
	    return 1;
	  return 0;
	}
    }
  return 0;
}

/* Implements REG_OK_FOR_BASE_P.  */
int
m32c_reg_ok_for_base_p (rtx x, int strict)
{
  if (GET_CODE (x) != REG)
    return 0;
  switch (REGNO (x))
    {
    case A0_REGNO:
    case A1_REGNO:
    case SB_REGNO:
    case FB_REGNO:
    case SP_REGNO:
      return 1;
    default:
      if (IS_PSEUDO (x, strict))
	return 1;
      return 0;
    }
}

/* We have three choices for choosing fb->aN offsets.  If we choose -128,
   we need one MOVA -128[fb],aN opcode and 16-bit aN displacements,
   like this:
       EB 4B FF    mova    -128[$fb],$a0
       D8 0C FF FF mov.w:Q #0,-1[$a0]

   Alternately, we subtract the frame size, and hopefully use 8-bit aN
   displacements:
       7B F4       stc $fb,$a0
       77 54 00 01 sub #256,$a0
       D8 08 01    mov.w:Q #0,1[$a0]

   If we don't offset (i.e. offset by zero), we end up with:
       7B F4       stc $fb,$a0
       D8 0C 00 FF mov.w:Q #0,-256[$a0]

   We have to subtract *something* so that we have a PLUS rtx to mark
   that we've done this reload.  The -128 offset will never result in
   an 8-bit aN offset, and the payoff for the second case is five
   loads *if* those loads are within 256 bytes of the other end of the
   frame, so the third case seems best.  Note that we subtract the
   zero, but detect that in the addhi3 pattern.  */

#define BIG_FB_ADJ 0

/* Implements LEGITIMIZE_ADDRESS.  The only address we really have to
   worry about is frame base offsets, as $fb has a limited
   displacement range.  We deal with this by attempting to reload $fb
   itself into an address register; that seems to result in the best
   code.  */
#undef TARGET_LEGITIMIZE_ADDRESS
#define TARGET_LEGITIMIZE_ADDRESS m32c_legitimize_address
static rtx
m32c_legitimize_address (rtx x, rtx oldx ATTRIBUTE_UNUSED,
			 enum machine_mode mode)
{
#if DEBUG0
  fprintf (stderr, "m32c_legitimize_address for mode %s\n", mode_name[mode]);
  debug_rtx (x);
  fprintf (stderr, "\n");
#endif

  if (GET_CODE (x) == PLUS
      && GET_CODE (XEXP (x, 0)) == REG
      && REGNO (XEXP (x, 0)) == FB_REGNO
      && GET_CODE (XEXP (x, 1)) == CONST_INT
      && (INTVAL (XEXP (x, 1)) < -128
	  || INTVAL (XEXP (x, 1)) > (128 - GET_MODE_SIZE (mode))))
    {
      /* reload FB to A_REGS */
      rtx temp = gen_reg_rtx (Pmode);
      x = copy_rtx (x);
      emit_insn (gen_rtx_SET (VOIDmode, temp, XEXP (x, 0)));
      XEXP (x, 0) = temp;
    }

  return x;
}

/* Implements LEGITIMIZE_RELOAD_ADDRESS.  See comment above.  */
int
m32c_legitimize_reload_address (rtx * x,
				enum machine_mode mode,
				int opnum,
				int type, int ind_levels ATTRIBUTE_UNUSED)
{
#if DEBUG0
  fprintf (stderr, "\nm32c_legitimize_reload_address for mode %s\n",
	   mode_name[mode]);
  debug_rtx (*x);
#endif

  /* At one point, this function tried to get $fb copied to an address
     register, which in theory would maximize sharing, but gcc was
     *also* still trying to reload the whole address, and we'd run out
     of address registers.  So we let gcc do the naive (but safe)
     reload instead, when the above function doesn't handle it for
     us.

     The code below is a second attempt at the above.  */

  if (GET_CODE (*x) == PLUS
      && GET_CODE (XEXP (*x, 0)) == REG
      && REGNO (XEXP (*x, 0)) == FB_REGNO
      && GET_CODE (XEXP (*x, 1)) == CONST_INT
      && (INTVAL (XEXP (*x, 1)) < -128
	  || INTVAL (XEXP (*x, 1)) > (128 - GET_MODE_SIZE (mode))))
    {
      rtx sum;
      int offset = INTVAL (XEXP (*x, 1));
      int adjustment = -BIG_FB_ADJ;

      sum = gen_rtx_PLUS (Pmode, XEXP (*x, 0),
			  GEN_INT (adjustment));
      *x = gen_rtx_PLUS (Pmode, sum, GEN_INT (offset - adjustment));
      if (type == RELOAD_OTHER)
	type = RELOAD_FOR_OTHER_ADDRESS;
      push_reload (sum, NULL_RTX, &XEXP (*x, 0), NULL,
		   A_REGS, Pmode, VOIDmode, 0, 0, opnum,
		   (enum reload_type) type);
      return 1;
    }

  if (GET_CODE (*x) == PLUS
      && GET_CODE (XEXP (*x, 0)) == PLUS
      && GET_CODE (XEXP (XEXP (*x, 0), 0)) == REG
      && REGNO (XEXP (XEXP (*x, 0), 0)) == FB_REGNO
      && GET_CODE (XEXP (XEXP (*x, 0), 1)) == CONST_INT
      && GET_CODE (XEXP (*x, 1)) == CONST_INT
      )
    {
      if (type == RELOAD_OTHER)
	type = RELOAD_FOR_OTHER_ADDRESS;
      push_reload (XEXP (*x, 0), NULL_RTX, &XEXP (*x, 0), NULL,
		   A_REGS, Pmode, VOIDmode, 0, 0, opnum,
		   (enum reload_type) type);
      return 1;
    }

  return 0;
}

/* Implements LEGITIMATE_CONSTANT_P.  We split large constants anyway,
   so we can allow anything.  */
int
m32c_legitimate_constant_p (rtx x ATTRIBUTE_UNUSED)
{
  return 1;
}


/* Return the appropriate mode for a named address pointer.  */
#undef TARGET_ADDR_SPACE_POINTER_MODE
#define TARGET_ADDR_SPACE_POINTER_MODE m32c_addr_space_pointer_mode
static enum machine_mode
m32c_addr_space_pointer_mode (addr_space_t addrspace)
{
  switch (addrspace)
    {
    case ADDR_SPACE_GENERIC:
      return TARGET_A24 ? PSImode : HImode;
    case ADDR_SPACE_FAR:
      return SImode;
    default:
      gcc_unreachable ();
    }
}

/* Return the appropriate mode for a named address address.  */
#undef TARGET_ADDR_SPACE_ADDRESS_MODE
#define TARGET_ADDR_SPACE_ADDRESS_MODE m32c_addr_space_address_mode
static enum machine_mode
m32c_addr_space_address_mode (addr_space_t addrspace)
{
  switch (addrspace)
    {
    case ADDR_SPACE_GENERIC:
      return TARGET_A24 ? PSImode : HImode;
    case ADDR_SPACE_FAR:
      return SImode;
    default:
      gcc_unreachable ();
    }
}

/* Like m32c_legitimate_address_p, except with named addresses.  */
#undef TARGET_ADDR_SPACE_LEGITIMATE_ADDRESS_P
#define TARGET_ADDR_SPACE_LEGITIMATE_ADDRESS_P \
  m32c_addr_space_legitimate_address_p
static bool
m32c_addr_space_legitimate_address_p (enum machine_mode mode, rtx x,
				      bool strict, addr_space_t as)
{
  if (as == ADDR_SPACE_FAR)
    {
      if (TARGET_A24)
	return 0;
      encode_pattern (x);
      if (RTX_IS ("r"))
	{
	  if (GET_MODE (x) != SImode)
	    return 0;
	  switch (REGNO (patternr[0]))
	    {
	    case A0_REGNO:
	      return 1;

	    default:
	      if (IS_PSEUDO (patternr[0], strict))
		return 1;
	      return 0;
	    }
	}
      if (RTX_IS ("+^Sri"))
	{
	  int rn = REGNO (patternr[3]);
	  HOST_WIDE_INT offs = INTVAL (patternr[4]);
	  if (GET_MODE (patternr[3]) != HImode)
	    return 0;
	  switch (rn)
	    {
	    case A0_REGNO:
	      return (offs >= 0 && offs <= 0xfffff);

	    default:
	      if (IS_PSEUDO (patternr[3], strict))
		return 1;
	      return 0;
	    }
	}
      if (RTX_IS ("+^Srs"))
	{
	  int rn = REGNO (patternr[3]);
	  if (GET_MODE (patternr[3]) != HImode)
	    return 0;
	  switch (rn)
	    {
	    case A0_REGNO:
	      return 1;

	    default:
	      if (IS_PSEUDO (patternr[3], strict))
		return 1;
	      return 0;
	    }
	}
      if (RTX_IS ("+^S+ris"))
	{
	  int rn = REGNO (patternr[4]);
	  if (GET_MODE (patternr[4]) != HImode)
	    return 0;
	  switch (rn)
	    {
	    case A0_REGNO:
	      return 1;

	    default:
	      if (IS_PSEUDO (patternr[4], strict))
		return 1;
	      return 0;
	    }
	}
      if (RTX_IS ("s"))
	{
	  return 1;
	}
      return 0;
    }

  else if (as != ADDR_SPACE_GENERIC)
    gcc_unreachable ();

  return m32c_legitimate_address_p (mode, x, strict);
}

/* Like m32c_legitimate_address, except with named address support.  */
#undef TARGET_ADDR_SPACE_LEGITIMIZE_ADDRESS
#define TARGET_ADDR_SPACE_LEGITIMIZE_ADDRESS m32c_addr_space_legitimize_address
static rtx
m32c_addr_space_legitimize_address (rtx x, rtx oldx, enum machine_mode mode,
				    addr_space_t as)
{
  if (as != ADDR_SPACE_GENERIC)
    {
#if DEBUG0
      fprintf (stderr, "\033[36mm32c_addr_space_legitimize_address for mode %s\033[0m\n", mode_name[mode]);
      debug_rtx (x);
      fprintf (stderr, "\n");
#endif

      if (GET_CODE (x) != REG)
	{
	  x = force_reg (SImode, x);
	}
      return x;
    }

  return m32c_legitimize_address (x, oldx, mode);
}

/* Determine if one named address space is a subset of another.  */
#undef TARGET_ADDR_SPACE_SUBSET_P
#define TARGET_ADDR_SPACE_SUBSET_P m32c_addr_space_subset_p
static bool
m32c_addr_space_subset_p (addr_space_t subset, addr_space_t superset)
{
  gcc_assert (subset == ADDR_SPACE_GENERIC || subset == ADDR_SPACE_FAR);
  gcc_assert (superset == ADDR_SPACE_GENERIC || superset == ADDR_SPACE_FAR);

  if (subset == superset)
    return true;

  else
    return (subset == ADDR_SPACE_GENERIC && superset == ADDR_SPACE_FAR);
}

#undef TARGET_ADDR_SPACE_CONVERT
#define TARGET_ADDR_SPACE_CONVERT m32c_addr_space_convert
/* Convert from one address space to another.  */
static rtx
m32c_addr_space_convert (rtx op, tree from_type, tree to_type)
{
  addr_space_t from_as = TYPE_ADDR_SPACE (TREE_TYPE (from_type));
  addr_space_t to_as = TYPE_ADDR_SPACE (TREE_TYPE (to_type));
  rtx result;

  gcc_assert (from_as == ADDR_SPACE_GENERIC || from_as == ADDR_SPACE_FAR);
  gcc_assert (to_as == ADDR_SPACE_GENERIC || to_as == ADDR_SPACE_FAR);

  if (to_as == ADDR_SPACE_GENERIC && from_as == ADDR_SPACE_FAR)
    {
      /* This is unpredictable, as we're truncating off usable address
	 bits.  */

      result = gen_reg_rtx (HImode);
      emit_move_insn (result, simplify_subreg (HImode, op, SImode, 0));
      return result;
    }
  else if (to_as == ADDR_SPACE_FAR && from_as == ADDR_SPACE_GENERIC)
    {
      /* This always works.  */
      result = gen_reg_rtx (SImode);
      emit_insn (gen_zero_extendhisi2 (result, op));
      return result;
    }
  else
    gcc_unreachable ();
}

/* Condition Code Status */

#undef TARGET_FIXED_CONDITION_CODE_REGS
#define TARGET_FIXED_CONDITION_CODE_REGS m32c_fixed_condition_code_regs
static bool
m32c_fixed_condition_code_regs (unsigned int *p1, unsigned int *p2)
{
  *p1 = FLG_REGNO;
  *p2 = INVALID_REGNUM;
  return true;
}

/* Describing Relative Costs of Operations */

/* Implements TARGET_REGISTER_MOVE_COST.  We make impossible moves
   prohibitively expensive, like trying to put QIs in r2/r3 (there are
   no opcodes to do that).  We also discourage use of mem* registers
   since they're really memory.  */

#undef TARGET_REGISTER_MOVE_COST
#define TARGET_REGISTER_MOVE_COST m32c_register_move_cost

static int
m32c_register_move_cost (enum machine_mode mode, reg_class_t from,
			 reg_class_t to)
{
  int cost = COSTS_N_INSNS (3);
  HARD_REG_SET cc;

/* FIXME: pick real values, but not 2 for now.  */
  COPY_HARD_REG_SET (cc, reg_class_contents[(int) from]);
  IOR_HARD_REG_SET (cc, reg_class_contents[(int) to]);

  if (mode == QImode
      && hard_reg_set_intersect_p (cc, reg_class_contents[R23_REGS]))
    {
      if (hard_reg_set_subset_p (cc, reg_class_contents[R23_REGS]))
	cost = COSTS_N_INSNS (1000);
      else
	cost = COSTS_N_INSNS (80);
    }

  if (!class_can_hold_mode (from, mode) || !class_can_hold_mode (to, mode))
    cost = COSTS_N_INSNS (1000);

  if (reg_classes_intersect_p (from, CR_REGS))
    cost += COSTS_N_INSNS (5);

  if (reg_classes_intersect_p (to, CR_REGS))
    cost += COSTS_N_INSNS (5);

  if (from == MEM_REGS || to == MEM_REGS)
    cost += COSTS_N_INSNS (50);
  else if (reg_classes_intersect_p (from, MEM_REGS)
	   || reg_classes_intersect_p (to, MEM_REGS))
    cost += COSTS_N_INSNS (10);

#if DEBUG0
  fprintf (stderr, "register_move_cost %s from %s to %s = %d\n",
	   mode_name[mode], class_names[(int) from], class_names[(int) to],
	   cost);
#endif
  return cost;
}

/*  Implements TARGET_MEMORY_MOVE_COST.  */

#undef TARGET_MEMORY_MOVE_COST
#define TARGET_MEMORY_MOVE_COST m32c_memory_move_cost

static int
m32c_memory_move_cost (enum machine_mode mode ATTRIBUTE_UNUSED,
		       reg_class_t rclass ATTRIBUTE_UNUSED,
		       bool in ATTRIBUTE_UNUSED)
{
  /* FIXME: pick real values.  */
  return COSTS_N_INSNS (10);
}

/* Here we try to describe when we use multiple opcodes for one RTX so
   that gcc knows when to use them.  */
#undef TARGET_RTX_COSTS
#define TARGET_RTX_COSTS m32c_rtx_costs
static bool
m32c_rtx_costs (rtx x, int code, int outer_code, int *total,
		bool speed ATTRIBUTE_UNUSED)
{
  switch (code)
    {
    case REG:
      if (REGNO (x) >= MEM0_REGNO && REGNO (x) <= MEM7_REGNO)
	*total += COSTS_N_INSNS (500);
      else
	*total += COSTS_N_INSNS (1);
      return true;

    case ASHIFT:
    case LSHIFTRT:
    case ASHIFTRT:
      if (GET_CODE (XEXP (x, 1)) != CONST_INT)
	{
	  /* mov.b r1l, r1h */
	  *total +=  COSTS_N_INSNS (1);
	  return true;
	}
      if (INTVAL (XEXP (x, 1)) > 8
	  || INTVAL (XEXP (x, 1)) < -8)
	{
	  /* mov.b #N, r1l */
	  /* mov.b r1l, r1h */
	  *total +=  COSTS_N_INSNS (2);
	  return true;
	}
      return true;

    case LE:
    case LEU:
    case LT:
    case LTU:
    case GT:
    case GTU:
    case GE:
    case GEU:
    case NE:
    case EQ:
      if (outer_code == SET)
	{
	  *total += COSTS_N_INSNS (2);
	  return true;
	}
      break;

    case ZERO_EXTRACT:
      {
	rtx dest = XEXP (x, 0);
	rtx addr = XEXP (dest, 0);
	switch (GET_CODE (addr))
	  {
	  case CONST_INT:
	    *total += COSTS_N_INSNS (1);
	    break;
	  case SYMBOL_REF:
	    *total += COSTS_N_INSNS (3);
	    break;
	  default:
	    *total += COSTS_N_INSNS (2);
	    break;
	  }
	return true;
      }
      break;

    default:
      /* Reasonable default.  */
      if (TARGET_A16 && GET_MODE(x) == SImode)
	*total += COSTS_N_INSNS (2);
      break;
    }
  return false;
}

#undef TARGET_ADDRESS_COST
#define TARGET_ADDRESS_COST m32c_address_cost
static int
m32c_address_cost (rtx addr, bool speed ATTRIBUTE_UNUSED)
{
  int i;
  /*  fprintf(stderr, "\naddress_cost\n");
      debug_rtx(addr);*/
  switch (GET_CODE (addr))
    {
    case CONST_INT:
      i = INTVAL (addr);
      if (i == 0)
	return COSTS_N_INSNS(1);
      if (0 < i && i <= 255)
	return COSTS_N_INSNS(2);
      if (0 < i && i <= 65535)
	return COSTS_N_INSNS(3);
      return COSTS_N_INSNS(4);
    case SYMBOL_REF:
      return COSTS_N_INSNS(4);
    case REG:
      return COSTS_N_INSNS(1);
    case PLUS:
      if (GET_CODE (XEXP (addr, 1)) == CONST_INT)
	{
	  i = INTVAL (XEXP (addr, 1));
	  if (i == 0)
	    return COSTS_N_INSNS(1);
	  if (0 < i && i <= 255)
	    return COSTS_N_INSNS(2);
	  if (0 < i && i <= 65535)
	    return COSTS_N_INSNS(3);
	}
      return COSTS_N_INSNS(4);
    default:
      return 0;
    }
}

/* Defining the Output Assembler Language */

/* The Overall Framework of an Assembler File */

#undef TARGET_HAVE_NAMED_SECTIONS
#define TARGET_HAVE_NAMED_SECTIONS true

/* Output of Data */

/* We may have 24 bit sizes, which is the native address size.
   Currently unused, but provided for completeness.  */
#undef TARGET_ASM_INTEGER
#define TARGET_ASM_INTEGER m32c_asm_integer
static bool
m32c_asm_integer (rtx x, unsigned int size, int aligned_p)
{
  switch (size)
    {
    case 3:
      fprintf (asm_out_file, "\t.3byte\t");
      output_addr_const (asm_out_file, x);
      fputc ('\n', asm_out_file);
      return true;
    case 4:
      if (GET_CODE (x) == SYMBOL_REF)
	{
	  fprintf (asm_out_file, "\t.long\t");
	  output_addr_const (asm_out_file, x);
	  fputc ('\n', asm_out_file);
	  return true;
	}
      break;
    }
  return default_assemble_integer (x, size, aligned_p);
}

/* Output of Assembler Instructions */

/* We use a lookup table because the addressing modes are non-orthogonal.  */

static struct
{
  char code;
  char const *pattern;
  char const *format;
}
const conversions[] = {
  { 0, "r", "0" },

  { 0, "mr", "z[1]" },
  { 0, "m+ri", "3[2]" },
  { 0, "m+rs", "3[2]" },
  { 0, "m+^Zrs", "5[4]" },
  { 0, "m+^Zri", "5[4]" },
  { 0, "m+^Z+ris", "7+6[5]" },
  { 0, "m+^Srs", "5[4]" },
  { 0, "m+^Sri", "5[4]" },
  { 0, "m+^S+ris", "7+6[5]" },
  { 0, "m+r+si", "4+5[2]" },
  { 0, "ms", "1" },
  { 0, "mi", "1" },
  { 0, "m+si", "2+3" },

  { 0, "mmr", "[z[2]]" },
  { 0, "mm+ri", "[4[3]]" },
  { 0, "mm+rs", "[4[3]]" },
  { 0, "mm+r+si", "[5+6[3]]" },
  { 0, "mms", "[[2]]" },
  { 0, "mmi", "[[2]]" },
  { 0, "mm+si", "[4[3]]" },

  { 0, "i", "#0" },
  { 0, "s", "#0" },
  { 0, "+si", "#1+2" },
  { 0, "l", "#0" },

  { 'l', "l", "0" },
  { 'd', "i", "0" },
  { 'd', "s", "0" },
  { 'd', "+si", "1+2" },
  { 'D', "i", "0" },
  { 'D', "s", "0" },
  { 'D', "+si", "1+2" },
  { 'x', "i", "#0" },
  { 'X', "i", "#0" },
  { 'm', "i", "#0" },
  { 'b', "i", "#0" },
  { 'B', "i", "0" },
  { 'p', "i", "0" },

  { 0, 0, 0 }
};

/* This is in order according to the bitfield that pushm/popm use.  */
static char const *pushm_regs[] = {
  "fb", "sb", "a1", "a0", "r3", "r2", "r1", "r0"
};

/* Implements PRINT_OPERAND.  */
void
m32c_print_operand (FILE * file, rtx x, int code)
{
  int i, j, b;
  const char *comma;
  HOST_WIDE_INT ival;
  int unsigned_const = 0;
  int force_sign;

  /* Multiplies; constants are converted to sign-extended format but
   we need unsigned, so 'u' and 'U' tell us what size unsigned we
   need.  */
  if (code == 'u')
    {
      unsigned_const = 2;
      code = 0;
    }
  if (code == 'U')
    {
      unsigned_const = 1;
      code = 0;
    }
  /* This one is only for debugging; you can put it in a pattern to
     force this error.  */
  if (code == '!')
    {
      fprintf (stderr, "dj: unreviewed pattern:");
      if (current_output_insn)
	debug_rtx (current_output_insn);
      gcc_unreachable ();
    }
  /* PSImode operations are either .w or .l depending on the target.  */
  if (code == '&')
    {
      if (TARGET_A16)
	fprintf (file, "w");
      else
	fprintf (file, "l");
      return;
    }
  /* Inverted conditionals.  */
  if (code == 'C')
    {
      switch (GET_CODE (x))
	{
	case LE:
	  fputs ("gt", file);
	  break;
	case LEU:
	  fputs ("gtu", file);
	  break;
	case LT:
	  fputs ("ge", file);
	  break;
	case LTU:
	  fputs ("geu", file);
	  break;
	case GT:
	  fputs ("le", file);
	  break;
	case GTU:
	  fputs ("leu", file);
	  break;
	case GE:
	  fputs ("lt", file);
	  break;
	case GEU:
	  fputs ("ltu", file);
	  break;
	case NE:
	  fputs ("eq", file);
	  break;
	case EQ:
	  fputs ("ne", file);
	  break;
	default:
	  gcc_unreachable ();
	}
      return;
    }
  /* Regular conditionals.  */
  if (code == 'c')
    {
      switch (GET_CODE (x))
	{
	case LE:
	  fputs ("le", file);
	  break;
	case LEU:
	  fputs ("leu", file);
	  break;
	case LT:
	  fputs ("lt", file);
	  break;
	case LTU:
	  fputs ("ltu", file);
	  break;
	case GT:
	  fputs ("gt", file);
	  break;
	case GTU:
	  fputs ("gtu", file);
	  break;
	case GE:
	  fputs ("ge", file);
	  break;
	case GEU:
	  fputs ("geu", file);
	  break;
	case NE:
	  fputs ("ne", file);
	  break;
	case EQ:
	  fputs ("eq", file);
	  break;
	default:
	  gcc_unreachable ();
	}
      return;
    }
  /* Used in negsi2 to do HImode ops on the two parts of an SImode
     operand.  */
  if (code == 'h' && GET_MODE (x) == SImode)
    {
      x = m32c_subreg (HImode, x, SImode, 0);
      code = 0;
    }
  if (code == 'H' && GET_MODE (x) == SImode)
    {
      x = m32c_subreg (HImode, x, SImode, 2);
      code = 0;
    }
  if (code == 'h' && GET_MODE (x) == HImode)
    {
      x = m32c_subreg (QImode, x, HImode, 0);
      code = 0;
    }
  if (code == 'H' && GET_MODE (x) == HImode)
    {
      /* We can't actually represent this as an rtx.  Do it here.  */
      if (GET_CODE (x) == REG)
	{
	  switch (REGNO (x))
	    {
	    case R0_REGNO:
	      fputs ("r0h", file);
	      return;
	    case R1_REGNO:
	      fputs ("r1h", file);
	      return;
	    default:
	      gcc_unreachable();
	    }
	}
      /* This should be a MEM.  */
      x = m32c_subreg (QImode, x, HImode, 1);
      code = 0;
    }
  /* This is for BMcond, which always wants word register names.  */
  if (code == 'h' && GET_MODE (x) == QImode)
    {
      if (GET_CODE (x) == REG)
	x = gen_rtx_REG (HImode, REGNO (x));
      code = 0;
    }
  /* 'x' and 'X' need to be ignored for non-immediates.  */
  if ((code == 'x' || code == 'X') && GET_CODE (x) != CONST_INT)
    code = 0;

  encode_pattern (x);
  force_sign = 0;
  for (i = 0; conversions[i].pattern; i++)
    if (conversions[i].code == code
	&& streq (conversions[i].pattern, pattern))
      {
	for (j = 0; conversions[i].format[j]; j++)
	  /* backslash quotes the next character in the output pattern.  */
	  if (conversions[i].format[j] == '\\')
	    {
	      fputc (conversions[i].format[j + 1], file);
	      j++;
	    }
	  /* Digits in the output pattern indicate that the
	     corresponding RTX is to be output at that point.  */
	  else if (ISDIGIT (conversions[i].format[j]))
	    {
	      rtx r = patternr[conversions[i].format[j] - '0'];
	      switch (GET_CODE (r))
		{
		case REG:
		  fprintf (file, "%s",
			   reg_name_with_mode (REGNO (r), GET_MODE (r)));
		  break;
		case CONST_INT:
		  switch (code)
		    {
		    case 'b':
		    case 'B':
		      {
			int v = INTVAL (r);
			int i = (int) exact_log2 (v);
			if (i == -1)
			  i = (int) exact_log2 ((v ^ 0xffff) & 0xffff);
			if (i == -1)
			  i = (int) exact_log2 ((v ^ 0xff) & 0xff);
			/* Bit position.  */
			fprintf (file, "%d", i);
		      }
		      break;
		    case 'x':
		      /* Unsigned byte.  */
		      fprintf (file, HOST_WIDE_INT_PRINT_HEX,
			       INTVAL (r) & 0xff);
		      break;
		    case 'X':
		      /* Unsigned word.  */
		      fprintf (file, HOST_WIDE_INT_PRINT_HEX,
			       INTVAL (r) & 0xffff);
		      break;
		    case 'p':
		      /* pushm and popm encode a register set into a single byte.  */
		      comma = "";
		      for (b = 7; b >= 0; b--)
			if (INTVAL (r) & (1 << b))
			  {
			    fprintf (file, "%s%s", comma, pushm_regs[b]);
			    comma = ",";
			  }
		      break;
		    case 'm':
		      /* "Minus".  Output -X  */
		      ival = (-INTVAL (r) & 0xffff);
		      if (ival & 0x8000)
			ival = ival - 0x10000;
		      fprintf (file, HOST_WIDE_INT_PRINT_DEC, ival);
		      break;
		    default:
		      ival = INTVAL (r);
		      if (conversions[i].format[j + 1] == '[' && ival < 0)
			{
			  /* We can simulate negative displacements by
			     taking advantage of address space
			     wrapping when the offset can span the
			     entire address range.  */
			  rtx base =
			    patternr[conversions[i].format[j + 2] - '0'];
			  if (GET_CODE (base) == REG)
			    switch (REGNO (base))
			      {
			      case A0_REGNO:
			      case A1_REGNO:
				if (TARGET_A24)
				  ival = 0x1000000 + ival;
				else
				  ival = 0x10000 + ival;
				break;
			      case SB_REGNO:
				if (TARGET_A16)
				  ival = 0x10000 + ival;
				break;
			      }
			}
		      else if (code == 'd' && ival < 0 && j == 0)
			/* The "mova" opcode is used to do addition by
			   computing displacements, but again, we need
			   displacements to be unsigned *if* they're
			   the only component of the displacement
			   (i.e. no "symbol-4" type displacement).  */
			ival = (TARGET_A24 ? 0x1000000 : 0x10000) + ival;

		      if (conversions[i].format[j] == '0')
			{
			  /* More conversions to unsigned.  */
			  if (unsigned_const == 2)
			    ival &= 0xffff;
			  if (unsigned_const == 1)
			    ival &= 0xff;
			}
		      if (streq (conversions[i].pattern, "mi")
			  || streq (conversions[i].pattern, "mmi"))
			{
			  /* Integers used as addresses are unsigned.  */
			  ival &= (TARGET_A24 ? 0xffffff : 0xffff);
			}
		      if (force_sign && ival >= 0)
			fputc ('+', file);
		      fprintf (file, HOST_WIDE_INT_PRINT_DEC, ival);
		      break;
		    }
		  break;
		case CONST_DOUBLE:
		  /* We don't have const_double constants.  If it
		     happens, make it obvious.  */
		  fprintf (file, "[const_double 0x%lx]",
			   (unsigned long) CONST_DOUBLE_HIGH (r));
		  break;
		case SYMBOL_REF:
		  assemble_name (file, XSTR (r, 0));
		  break;
		case LABEL_REF:
		  output_asm_label (r);
		  break;
		default:
		  fprintf (stderr, "don't know how to print this operand:");
		  debug_rtx (r);
		  gcc_unreachable ();
		}
	    }
	  else
	    {
	      if (conversions[i].format[j] == 'z')
		{
		  /* Some addressing modes *must* have a displacement,
		     so insert a zero here if needed.  */
		  int k;
		  for (k = j + 1; conversions[i].format[k]; k++)
		    if (ISDIGIT (conversions[i].format[k]))
		      {
			rtx reg = patternr[conversions[i].format[k] - '0'];
			if (GET_CODE (reg) == REG
			    && (REGNO (reg) == SB_REGNO
				|| REGNO (reg) == FB_REGNO
				|| REGNO (reg) == SP_REGNO))
			  fputc ('0', file);
		      }
		  continue;
		}
	      /* Signed displacements off symbols need to have signs
		 blended cleanly.  */
	      if (conversions[i].format[j] == '+'
		  && (!code || code == 'D' || code == 'd')
		  && ISDIGIT (conversions[i].format[j + 1])
		  && (GET_CODE (patternr[conversions[i].format[j + 1] - '0'])
		      == CONST_INT))
		{
		  force_sign = 1;
		  continue;
		}
	      fputc (conversions[i].format[j], file);
	    }
	break;
      }
  if (!conversions[i].pattern)
    {
      fprintf (stderr, "unconvertible operand %c `%s'", code ? code : '-',
	       pattern);
      debug_rtx (x);
      fprintf (file, "[%c.%s]", code ? code : '-', pattern);
    }

  return;
}

/* Implements PRINT_OPERAND_PUNCT_VALID_P.  See m32c_print_operand
   above for descriptions of what these do.  */
int
m32c_print_operand_punct_valid_p (int c)
{
  if (c == '&' || c == '!')
    return 1;
  return 0;
}

/* Implements PRINT_OPERAND_ADDRESS.  Nothing unusual here.  */
void
m32c_print_operand_address (FILE * stream, rtx address)
{
  if (GET_CODE (address) == MEM)
    address = XEXP (address, 0);
  else
    /* cf: gcc.dg/asm-4.c.  */
    gcc_assert (GET_CODE (address) == REG);

  m32c_print_operand (stream, address, 0);
}

/* Implements ASM_OUTPUT_REG_PUSH.  Control registers are pushed
   differently than general registers.  */
void
m32c_output_reg_push (FILE * s, int regno)
{
  if (regno == FLG_REGNO)
    fprintf (s, "\tpushc\tflg\n");
  else
    fprintf (s, "\tpush.%c\t%s\n",
	     " bwll"[reg_push_size (regno)], reg_names[regno]);
}

/* Likewise for ASM_OUTPUT_REG_POP.  */
void
m32c_output_reg_pop (FILE * s, int regno)
{
  if (regno == FLG_REGNO)
    fprintf (s, "\tpopc\tflg\n");
  else
    fprintf (s, "\tpop.%c\t%s\n",
	     " bwll"[reg_push_size (regno)], reg_names[regno]);
}

/* Defining target-specific uses of `__attribute__' */

/* Used to simplify the logic below.  Find the attributes wherever
   they may be.  */
#define M32C_ATTRIBUTES(decl) \
  (TYPE_P (decl)) ? TYPE_ATTRIBUTES (decl) \
                : DECL_ATTRIBUTES (decl) \
                  ? (DECL_ATTRIBUTES (decl)) \
		  : TYPE_ATTRIBUTES (TREE_TYPE (decl))

/* Returns TRUE if the given tree has the "interrupt" attribute.  */
static int
interrupt_p (tree node ATTRIBUTE_UNUSED)
{
  tree list = M32C_ATTRIBUTES (node);
  while (list)
    {
      if (is_attribute_p ("interrupt", TREE_PURPOSE (list)))
	return 1;
      list = TREE_CHAIN (list);
    }
  return fast_interrupt_p (node);
}

/* Returns TRUE if the given tree has the "bank_switch" attribute.  */
static int
bank_switch_p (tree node ATTRIBUTE_UNUSED)
{
  tree list = M32C_ATTRIBUTES (node);
  while (list)
    {
      if (is_attribute_p ("bank_switch", TREE_PURPOSE (list)))
	return 1;
      list = TREE_CHAIN (list);
    }
  return 0;
}

/* Returns TRUE if the given tree has the "fast_interrupt" attribute.  */
static int
fast_interrupt_p (tree node ATTRIBUTE_UNUSED)
{
  tree list = M32C_ATTRIBUTES (node);
  while (list)
    {
      if (is_attribute_p ("fast_interrupt", TREE_PURPOSE (list)))
	return 1;
      list = TREE_CHAIN (list);
    }
  return 0;
}

static tree
interrupt_handler (tree * node ATTRIBUTE_UNUSED,
		   tree name ATTRIBUTE_UNUSED,
		   tree args ATTRIBUTE_UNUSED,
		   int flags ATTRIBUTE_UNUSED,
		   bool * no_add_attrs ATTRIBUTE_UNUSED)
{
  return NULL_TREE;
}

/* Returns TRUE if given tree has the "function_vector" attribute. */
int
m32c_special_page_vector_p (tree func)
{
  tree list;

  if (TREE_CODE (func) != FUNCTION_DECL)
    return 0;

  list = M32C_ATTRIBUTES (func);
  while (list)
    {
      if (is_attribute_p ("function_vector", TREE_PURPOSE (list)))
        return 1;
      list = TREE_CHAIN (list);
    }
  return 0;
}

static tree
function_vector_handler (tree * node ATTRIBUTE_UNUSED,
                         tree name ATTRIBUTE_UNUSED,
                         tree args ATTRIBUTE_UNUSED,
                         int flags ATTRIBUTE_UNUSED,
                         bool * no_add_attrs ATTRIBUTE_UNUSED)
{
  if (TARGET_R8C)
    {
      /* The attribute is not supported for R8C target.  */
      warning (OPT_Wattributes,
                "%qE attribute is not supported for R8C target",
                name);
      *no_add_attrs = true;
    }
  else if (TREE_CODE (*node) != FUNCTION_DECL)
    {
      /* The attribute must be applied to functions only.  */
      warning (OPT_Wattributes,
                "%qE attribute applies only to functions",
                name);
      *no_add_attrs = true;
    }
  else if (TREE_CODE (TREE_VALUE (args)) != INTEGER_CST)
    {
      /* The argument must be a constant integer.  */
      warning (OPT_Wattributes,
                "%qE attribute argument not an integer constant",
                name);
      *no_add_attrs = true;
    }
  else if (TREE_INT_CST_LOW (TREE_VALUE (args)) < 18
           || TREE_INT_CST_LOW (TREE_VALUE (args)) > 255)
    {
      /* The argument value must be between 18 to 255.  */
      warning (OPT_Wattributes,
                "%qE attribute argument should be between 18 to 255",
                name);
      *no_add_attrs = true;
    }
  return NULL_TREE;
}

/* If the function is assigned the attribute 'function_vector', it
   returns the function vector number, otherwise returns zero.  */
int
current_function_special_page_vector (rtx x)
{
  int num;

  if ((GET_CODE(x) == SYMBOL_REF)
      && (SYMBOL_REF_FLAGS (x) & SYMBOL_FLAG_FUNCVEC_FUNCTION))
    {
      tree list;
      tree t = SYMBOL_REF_DECL (x);

      if (TREE_CODE (t) != FUNCTION_DECL)
        return 0;

      list = M32C_ATTRIBUTES (t);
      while (list)
        {
          if (is_attribute_p ("function_vector", TREE_PURPOSE (list)))
            {
              num = TREE_INT_CST_LOW (TREE_VALUE (TREE_VALUE (list)));
              return num;
            }

          list = TREE_CHAIN (list);
        }

      return 0;
    }
  else
    return 0;
}

#undef TARGET_ATTRIBUTE_TABLE
#define TARGET_ATTRIBUTE_TABLE m32c_attribute_table
static const struct attribute_spec m32c_attribute_table[] = {
  {"interrupt", 0, 0, false, false, false, interrupt_handler},
  {"bank_switch", 0, 0, false, false, false, interrupt_handler},
  {"fast_interrupt", 0, 0, false, false, false, interrupt_handler},
  {"function_vector", 1, 1, true,  false, false, function_vector_handler},
  {0, 0, 0, 0, 0, 0, 0}
};

#undef TARGET_COMP_TYPE_ATTRIBUTES
#define TARGET_COMP_TYPE_ATTRIBUTES m32c_comp_type_attributes
static int
m32c_comp_type_attributes (const_tree type1 ATTRIBUTE_UNUSED,
			   const_tree type2 ATTRIBUTE_UNUSED)
{
  /* 0=incompatible 1=compatible 2=warning */
  return 1;
}

#undef TARGET_INSERT_ATTRIBUTES
#define TARGET_INSERT_ATTRIBUTES m32c_insert_attributes
static void
m32c_insert_attributes (tree node ATTRIBUTE_UNUSED,
			tree * attr_ptr ATTRIBUTE_UNUSED)
{
  unsigned addr;
  /* See if we need to make #pragma address variables volatile.  */

  if (TREE_CODE (node) == VAR_DECL)
    {
<<<<<<< HEAD
      char *name = IDENTIFIER_POINTER (DECL_NAME (node));
=======
      const char *name = IDENTIFIER_POINTER (DECL_NAME (node));
>>>>>>> 155d23aa
      if (m32c_get_pragma_address  (name, &addr))
	{
	  TREE_THIS_VOLATILE (node) = true;
	}
    }	
}


struct GTY(()) pragma_entry {
  const char *varname;
  unsigned address;
};
typedef struct pragma_entry pragma_entry;

/* Hash table of pragma info.  */
static GTY((param_is (pragma_entry))) htab_t pragma_htab;

static int
pragma_entry_eq (const void *p1, const void *p2)
{
  const pragma_entry *old = (const pragma_entry *) p1;
  const char *new_name = (const char *) p2;

  return strcmp (old->varname, new_name) == 0;
}

static hashval_t
pragma_entry_hash (const void *p)
{
  const pragma_entry *old = (const pragma_entry *) p;
  return htab_hash_string (old->varname);
}

void
m32c_note_pragma_address (const char *varname, unsigned address)
{
  pragma_entry **slot;

  if (!pragma_htab)
    pragma_htab = htab_create_ggc (31, pragma_entry_hash,
				    pragma_entry_eq, NULL);

  slot = (pragma_entry **)
    htab_find_slot_with_hash (pragma_htab, varname,
			      htab_hash_string (varname), INSERT);

  if (!*slot)
    {
      *slot = ggc_alloc_pragma_entry ();
      (*slot)->varname = ggc_strdup (varname);
    }
  (*slot)->address = address;
}

static bool
m32c_get_pragma_address (const char *varname, unsigned *address)
{
  pragma_entry **slot;

  if (!pragma_htab)
    return false;

  slot = (pragma_entry **)
    htab_find_slot_with_hash (pragma_htab, varname,
			      htab_hash_string (varname), NO_INSERT);
  if (slot && *slot)
    {
      *address = (*slot)->address;
      return true;
    }
  return false;
}

void
<<<<<<< HEAD
m32c_output_aligned_common (FILE *stream, tree decl, const char *name,
=======
m32c_output_aligned_common (FILE *stream, tree decl ATTRIBUTE_UNUSED,
			    const char *name,
>>>>>>> 155d23aa
			    int size, int align, int global)
{
  unsigned address;

  if (m32c_get_pragma_address (name, &address))
    {
      /* We never output these as global.  */
      assemble_name (stream, name);
      fprintf (stream, " = 0x%04x\n", address);
      return;
    }
  if (!global)
    {
      fprintf (stream, "\t.local\t");
      assemble_name (stream, name);
      fprintf (stream, "\n");
    }
  fprintf (stream, "\t.comm\t");
  assemble_name (stream, name);
  fprintf (stream, ",%u,%u\n", size, align / BITS_PER_UNIT);
}

/* Predicates */

/* This is a list of legal subregs of hard regs.  */
static const struct {
  unsigned char outer_mode_size;
  unsigned char inner_mode_size;
  unsigned char byte_mask;
  unsigned char legal_when;
  unsigned int regno;
} legal_subregs[] = {
  {1, 2, 0x03, 1, R0_REGNO}, /* r0h r0l */
  {1, 2, 0x03, 1, R1_REGNO}, /* r1h r1l */
  {1, 2, 0x01, 1, A0_REGNO},
  {1, 2, 0x01, 1, A1_REGNO},

  {1, 4, 0x01, 1, A0_REGNO},
  {1, 4, 0x01, 1, A1_REGNO},

  {2, 4, 0x05, 1, R0_REGNO}, /* r2 r0 */
  {2, 4, 0x05, 1, R1_REGNO}, /* r3 r1 */
  {2, 4, 0x05, 16, A0_REGNO}, /* a1 a0 */
  {2, 4, 0x01, 24, A0_REGNO}, /* a1 a0 */
  {2, 4, 0x01, 24, A1_REGNO}, /* a1 a0 */

  {4, 8, 0x55, 1, R0_REGNO}, /* r3 r1 r2 r0 */
};

/* Returns TRUE if OP is a subreg of a hard reg which we don't
   support.  We also bail on MEMs with illegal addresses.  */
bool
m32c_illegal_subreg_p (rtx op)
{
  int offset;
  unsigned int i;
  int src_mode, dest_mode;

  if (GET_CODE (op) == MEM
      && ! m32c_legitimate_address_p (Pmode, XEXP (op, 0), false))
    {
      return true;
    }

  if (GET_CODE (op) != SUBREG)
    return false;

  dest_mode = GET_MODE (op);
  offset = SUBREG_BYTE (op);
  op = SUBREG_REG (op);
  src_mode = GET_MODE (op);

  if (GET_MODE_SIZE (dest_mode) == GET_MODE_SIZE (src_mode))
    return false;
  if (GET_CODE (op) != REG)
    return false;
  if (REGNO (op) >= MEM0_REGNO)
    return false;

  offset = (1 << offset);

  for (i = 0; i < ARRAY_SIZE (legal_subregs); i ++)
    if (legal_subregs[i].outer_mode_size == GET_MODE_SIZE (dest_mode)
	&& legal_subregs[i].regno == REGNO (op)
	&& legal_subregs[i].inner_mode_size == GET_MODE_SIZE (src_mode)
	&& legal_subregs[i].byte_mask & offset)
      {
	switch (legal_subregs[i].legal_when)
	  {
	  case 1:
	    return false;
	  case 16:
	    if (TARGET_A16)
	      return false;
	    break;
	  case 24:
	    if (TARGET_A24)
	      return false;
	    break;
	  }
      }
  return true;
}

/* Returns TRUE if we support a move between the first two operands.
   At the moment, we just want to discourage mem to mem moves until
   after reload, because reload has a hard time with our limited
   number of address registers, and we can get into a situation where
   we need three of them when we only have two.  */
bool
m32c_mov_ok (rtx * operands, enum machine_mode mode ATTRIBUTE_UNUSED)
{
  rtx op0 = operands[0];
  rtx op1 = operands[1];

  if (TARGET_A24)
    return true;

#define DEBUG_MOV_OK 0
#if DEBUG_MOV_OK
  fprintf (stderr, "m32c_mov_ok %s\n", mode_name[mode]);
  debug_rtx (op0);
  debug_rtx (op1);
#endif

  if (GET_CODE (op0) == SUBREG)
    op0 = XEXP (op0, 0);
  if (GET_CODE (op1) == SUBREG)
    op1 = XEXP (op1, 0);

  if (GET_CODE (op0) == MEM
      && GET_CODE (op1) == MEM
      && ! reload_completed)
    {
#if DEBUG_MOV_OK
      fprintf (stderr, " - no, mem to mem\n");
#endif
      return false;
    }

#if DEBUG_MOV_OK
  fprintf (stderr, " - ok\n");
#endif
  return true;
}

/* Returns TRUE if two consecutive HImode mov instructions, generated
   for moving an immediate double data to a double data type variable
   location, can be combined into single SImode mov instruction.  */
bool
m32c_immd_dbl_mov (rtx * operands, 
		   enum machine_mode mode ATTRIBUTE_UNUSED)
{
  int flag = 0, okflag = 0, offset1 = 0, offset2 = 0, offsetsign = 0;
  const char *str1;
  const char *str2;

  if (GET_CODE (XEXP (operands[0], 0)) == SYMBOL_REF
      && MEM_SCALAR_P (operands[0])
      && !MEM_IN_STRUCT_P (operands[0])
      && GET_CODE (XEXP (operands[2], 0)) == CONST
      && GET_CODE (XEXP (XEXP (operands[2], 0), 0)) == PLUS
      && GET_CODE (XEXP (XEXP (XEXP (operands[2], 0), 0), 0)) == SYMBOL_REF
      && GET_CODE (XEXP (XEXP (XEXP (operands[2], 0), 0), 1)) == CONST_INT
      && MEM_SCALAR_P (operands[2])
      && !MEM_IN_STRUCT_P (operands[2]))
    flag = 1; 

  else if (GET_CODE (XEXP (operands[0], 0)) == CONST
           && GET_CODE (XEXP (XEXP (operands[0], 0), 0)) == PLUS
           && GET_CODE (XEXP (XEXP (XEXP (operands[0], 0), 0), 0)) == SYMBOL_REF
           && MEM_SCALAR_P (operands[0])
           && !MEM_IN_STRUCT_P (operands[0])
           && !(INTVAL (XEXP (XEXP (XEXP (operands[0], 0), 0), 1)) %4)
           && GET_CODE (XEXP (operands[2], 0)) == CONST
           && GET_CODE (XEXP (XEXP (operands[2], 0), 0)) == PLUS
           && GET_CODE (XEXP (XEXP (XEXP (operands[2], 0), 0), 0)) == SYMBOL_REF
           && MEM_SCALAR_P (operands[2])
           && !MEM_IN_STRUCT_P (operands[2]))
    flag = 2; 

  else if (GET_CODE (XEXP (operands[0], 0)) == PLUS
           &&  GET_CODE (XEXP (XEXP (operands[0], 0), 0)) == REG
           &&  REGNO (XEXP (XEXP (operands[0], 0), 0)) == FB_REGNO 
           &&  GET_CODE (XEXP (XEXP (operands[0], 0), 1)) == CONST_INT
           &&  MEM_SCALAR_P (operands[0])
           &&  !MEM_IN_STRUCT_P (operands[0])
           &&  !(INTVAL (XEXP (XEXP (operands[0], 0), 1)) %4)
           &&  REGNO (XEXP (XEXP (operands[2], 0), 0)) == FB_REGNO 
           &&  GET_CODE (XEXP (XEXP (operands[2], 0), 1)) == CONST_INT
           &&  MEM_SCALAR_P (operands[2])
           &&  !MEM_IN_STRUCT_P (operands[2]))
    flag = 3; 

  else
    return false;

  switch (flag)
    {
    case 1:
      str1 = XSTR (XEXP (operands[0], 0), 0);
      str2 = XSTR (XEXP (XEXP (XEXP (operands[2], 0), 0), 0), 0);
      if (strcmp (str1, str2) == 0)
	okflag = 1; 
      else
	okflag = 0; 
      break;
    case 2:
      str1 = XSTR (XEXP (XEXP (XEXP (operands[0], 0), 0), 0), 0);
      str2 = XSTR (XEXP (XEXP (XEXP (operands[2], 0), 0), 0), 0);
      if (strcmp(str1,str2) == 0)
	okflag = 1; 
      else
	okflag = 0; 
      break; 
    case 3:
      offset1 = INTVAL (XEXP (XEXP (operands[0], 0), 1));
      offset2 = INTVAL (XEXP (XEXP (operands[2], 0), 1));
      offsetsign = offset1 >> ((sizeof (offset1) * 8) -1);
      if (((offset2-offset1) == 2) && offsetsign != 0)
	okflag = 1;
      else 
	okflag = 0; 
      break; 
    default:
      okflag = 0; 
    } 
      
  if (okflag == 1)
    {
      HOST_WIDE_INT val;
      operands[4] = gen_rtx_MEM (SImode, XEXP (operands[0], 0));

      val = (INTVAL (operands[3]) << 16) + (INTVAL (operands[1]) & 0xFFFF);
      operands[5] = gen_rtx_CONST_INT (VOIDmode, val);
     
      return true;
    }

  return false;
}  

/* Expanders */

/* Subregs are non-orthogonal for us, because our registers are all
   different sizes.  */
static rtx
m32c_subreg (enum machine_mode outer,
	     rtx x, enum machine_mode inner, int byte)
{
  int r, nr = -1;

  /* Converting MEMs to different types that are the same size, we
     just rewrite them.  */
  if (GET_CODE (x) == SUBREG
      && SUBREG_BYTE (x) == 0
      && GET_CODE (SUBREG_REG (x)) == MEM
      && (GET_MODE_SIZE (GET_MODE (x))
	  == GET_MODE_SIZE (GET_MODE (SUBREG_REG (x)))))
    {
      rtx oldx = x;
      x = gen_rtx_MEM (GET_MODE (x), XEXP (SUBREG_REG (x), 0));
      MEM_COPY_ATTRIBUTES (x, SUBREG_REG (oldx));
    }

  /* Push/pop get done as smaller push/pops.  */
  if (GET_CODE (x) == MEM
      && (GET_CODE (XEXP (x, 0)) == PRE_DEC
	  || GET_CODE (XEXP (x, 0)) == POST_INC))
    return gen_rtx_MEM (outer, XEXP (x, 0));
  if (GET_CODE (x) == SUBREG
      && GET_CODE (XEXP (x, 0)) == MEM
      && (GET_CODE (XEXP (XEXP (x, 0), 0)) == PRE_DEC
	  || GET_CODE (XEXP (XEXP (x, 0), 0)) == POST_INC))
    return gen_rtx_MEM (outer, XEXP (XEXP (x, 0), 0));

  if (GET_CODE (x) != REG)
    {
      rtx r = simplify_gen_subreg (outer, x, inner, byte);
      if (GET_CODE (r) == SUBREG
	  && GET_CODE (x) == MEM
	  && MEM_VOLATILE_P (x))
	{
	  /* Volatile MEMs don't get simplified, but we need them to
	     be.  We are little endian, so the subreg byte is the
	     offset.  */
	  r = adjust_address (x, outer, byte);
	}
      return r;
    }

  r = REGNO (x);
  if (r >= FIRST_PSEUDO_REGISTER || r == AP_REGNO)
    return simplify_gen_subreg (outer, x, inner, byte);

  if (IS_MEM_REGNO (r))
    return simplify_gen_subreg (outer, x, inner, byte);

  /* This is where the complexities of our register layout are
     described.  */
  if (byte == 0)
    nr = r;
  else if (outer == HImode)
    {
      if (r == R0_REGNO && byte == 2)
	nr = R2_REGNO;
      else if (r == R0_REGNO && byte == 4)
	nr = R1_REGNO;
      else if (r == R0_REGNO && byte == 6)
	nr = R3_REGNO;
      else if (r == R1_REGNO && byte == 2)
	nr = R3_REGNO;
      else if (r == A0_REGNO && byte == 2)
	nr = A1_REGNO;
    }
  else if (outer == SImode)
    {
      if (r == R0_REGNO && byte == 0)
	nr = R0_REGNO;
      else if (r == R0_REGNO && byte == 4)
	nr = R1_REGNO;
    }
  if (nr == -1)
    {
      fprintf (stderr, "m32c_subreg %s %s %d\n",
	       mode_name[outer], mode_name[inner], byte);
      debug_rtx (x);
      gcc_unreachable ();
    }
  return gen_rtx_REG (outer, nr);
}

/* Used to emit move instructions.  We split some moves,
   and avoid mem-mem moves.  */
int
m32c_prepare_move (rtx * operands, enum machine_mode mode)
{
  if (far_addr_space_p (operands[0])
      && CONSTANT_P (operands[1]))
    {
      operands[1] = force_reg (GET_MODE (operands[0]), operands[1]);
    }
  if (TARGET_A16 && mode == PSImode)
    return m32c_split_move (operands, mode, 1);
  if ((GET_CODE (operands[0]) == MEM)
      && (GET_CODE (XEXP (operands[0], 0)) == PRE_MODIFY))
    {
      rtx pmv = XEXP (operands[0], 0);
      rtx dest_reg = XEXP (pmv, 0);
      rtx dest_mod = XEXP (pmv, 1);

      emit_insn (gen_rtx_SET (Pmode, dest_reg, dest_mod));
      operands[0] = gen_rtx_MEM (mode, dest_reg);
    }
  if (can_create_pseudo_p () && MEM_P (operands[0]) && MEM_P (operands[1]))
    operands[1] = copy_to_mode_reg (mode, operands[1]);
  return 0;
}

#define DEBUG_SPLIT 0

/* Returns TRUE if the given PSImode move should be split.  We split
   for all r8c/m16c moves, since it doesn't support them, and for
   POP.L as we can only *push* SImode.  */
int
m32c_split_psi_p (rtx * operands)
{
#if DEBUG_SPLIT
  fprintf (stderr, "\nm32c_split_psi_p\n");
  debug_rtx (operands[0]);
  debug_rtx (operands[1]);
#endif
  if (TARGET_A16)
    {
#if DEBUG_SPLIT
      fprintf (stderr, "yes, A16\n");
#endif
      return 1;
    }
  if (GET_CODE (operands[1]) == MEM
      && GET_CODE (XEXP (operands[1], 0)) == POST_INC)
    {
#if DEBUG_SPLIT
      fprintf (stderr, "yes, pop.l\n");
#endif
      return 1;
    }
#if DEBUG_SPLIT
  fprintf (stderr, "no, default\n");
#endif
  return 0;
}

/* Split the given move.  SPLIT_ALL is 0 if splitting is optional
   (define_expand), 1 if it is not optional (define_insn_and_split),
   and 3 for define_split (alternate api). */
int
m32c_split_move (rtx * operands, enum machine_mode mode, int split_all)
{
  rtx s[4], d[4];
  int parts, si, di, rev = 0;
  int rv = 0, opi = 2;
  enum machine_mode submode = HImode;
  rtx *ops, local_ops[10];

  /* define_split modifies the existing operands, but the other two
     emit new insns.  OPS is where we store the operand pairs, which
     we emit later.  */
  if (split_all == 3)
    ops = operands;
  else
    ops = local_ops;

  /* Else HImode.  */
  if (mode == DImode)
    submode = SImode;

  /* Before splitting mem-mem moves, force one operand into a
     register.  */
  if (can_create_pseudo_p () && MEM_P (operands[0]) && MEM_P (operands[1]))
    {
#if DEBUG0
      fprintf (stderr, "force_reg...\n");
      debug_rtx (operands[1]);
#endif
      operands[1] = force_reg (mode, operands[1]);
#if DEBUG0
      debug_rtx (operands[1]);
#endif
    }

  parts = 2;

#if DEBUG_SPLIT
  fprintf (stderr, "\nsplit_move %d all=%d\n", !can_create_pseudo_p (),
	   split_all);
  debug_rtx (operands[0]);
  debug_rtx (operands[1]);
#endif

  /* Note that split_all is not used to select the api after this
     point, so it's safe to set it to 3 even with define_insn.  */
  /* None of the chips can move SI operands to sp-relative addresses,
     so we always split those.  */
  if (m32c_extra_constraint_p (operands[0], 'S', "Ss"))
    split_all = 3;

  if (TARGET_A16
      && (far_addr_space_p (operands[0])
	  || far_addr_space_p (operands[1])))
    split_all |= 1;

  /* We don't need to split these.  */
  if (TARGET_A24
      && split_all != 3
      && (mode == SImode || mode == PSImode)
      && !(GET_CODE (operands[1]) == MEM
	   && GET_CODE (XEXP (operands[1], 0)) == POST_INC))
    return 0;

  /* First, enumerate the subregs we'll be dealing with.  */
  for (si = 0; si < parts; si++)
    {
      d[si] =
	m32c_subreg (submode, operands[0], mode,
		     si * GET_MODE_SIZE (submode));
      s[si] =
	m32c_subreg (submode, operands[1], mode,
		     si * GET_MODE_SIZE (submode));
    }

  /* Split pushes by emitting a sequence of smaller pushes.  */
  if (GET_CODE (d[0]) == MEM && GET_CODE (XEXP (d[0], 0)) == PRE_DEC)
    {
      for (si = parts - 1; si >= 0; si--)
	{
	  ops[opi++] = gen_rtx_MEM (submode,
				    gen_rtx_PRE_DEC (Pmode,
						     gen_rtx_REG (Pmode,
								  SP_REGNO)));
	  ops[opi++] = s[si];
	}

      rv = 1;
    }
  /* Likewise for pops.  */
  else if (GET_CODE (s[0]) == MEM && GET_CODE (XEXP (s[0], 0)) == POST_INC)
    {
      for (di = 0; di < parts; di++)
	{
	  ops[opi++] = d[di];
	  ops[opi++] = gen_rtx_MEM (submode,
				    gen_rtx_POST_INC (Pmode,
						      gen_rtx_REG (Pmode,
								   SP_REGNO)));
	}
      rv = 1;
    }
  else if (split_all)
    {
      /* if d[di] == s[si] for any di < si, we'll early clobber. */
      for (di = 0; di < parts - 1; di++)
	for (si = di + 1; si < parts; si++)
	  if (reg_mentioned_p (d[di], s[si]))
	    rev = 1;

      if (rev)
	for (si = 0; si < parts; si++)
	  {
	    ops[opi++] = d[si];
	    ops[opi++] = s[si];
	  }
      else
	for (si = parts - 1; si >= 0; si--)
	  {
	    ops[opi++] = d[si];
	    ops[opi++] = s[si];
	  }
      rv = 1;
    }
  /* Now emit any moves we may have accumulated.  */
  if (rv && split_all != 3)
    {
      int i;
      for (i = 2; i < opi; i += 2)
	emit_move_insn (ops[i], ops[i + 1]);
    }
  return rv;
}

/* The m32c has a number of opcodes that act like memcpy, strcmp, and
   the like.  For the R8C they expect one of the addresses to be in
   R1L:An so we need to arrange for that.  Otherwise, it's just a
   matter of picking out the operands we want and emitting the right
   pattern for them.  All these expanders, which correspond to
   patterns in blkmov.md, must return nonzero if they expand the insn,
   or zero if they should FAIL.  */

/* This is a memset() opcode.  All operands are implied, so we need to
   arrange for them to be in the right registers.  The opcode wants
   addresses, not [mem] syntax.  $0 is the destination (MEM:BLK), $1
   the count (HI), and $2 the value (QI).  */
int
m32c_expand_setmemhi(rtx *operands)
{
  rtx desta, count, val;
  rtx desto, counto;

  desta = XEXP (operands[0], 0);
  count = operands[1];
  val = operands[2];

  desto = gen_reg_rtx (Pmode);
  counto = gen_reg_rtx (HImode);

  if (GET_CODE (desta) != REG
      || REGNO (desta) < FIRST_PSEUDO_REGISTER)
    desta = copy_to_mode_reg (Pmode, desta);

  /* This looks like an arbitrary restriction, but this is by far the
     most common case.  For counts 8..14 this actually results in
     smaller code with no speed penalty because the half-sized
     constant can be loaded with a shorter opcode.  */
  if (GET_CODE (count) == CONST_INT
      && GET_CODE (val) == CONST_INT
      && ! (INTVAL (count) & 1)
      && (INTVAL (count) > 1)
      && (INTVAL (val) <= 7 && INTVAL (val) >= -8))
    {
      unsigned v = INTVAL (val) & 0xff;
      v = v | (v << 8);
      count = copy_to_mode_reg (HImode, GEN_INT (INTVAL (count) / 2));
      val = copy_to_mode_reg (HImode, GEN_INT (v));
      if (TARGET_A16)
	emit_insn (gen_setmemhi_whi_op (desto, counto, val, desta, count));
      else
	emit_insn (gen_setmemhi_wpsi_op (desto, counto, val, desta, count));
      return 1;
    }

  /* This is the generalized memset() case.  */
  if (GET_CODE (val) != REG
      || REGNO (val) < FIRST_PSEUDO_REGISTER)
    val = copy_to_mode_reg (QImode, val);

  if (GET_CODE (count) != REG
      || REGNO (count) < FIRST_PSEUDO_REGISTER)
    count = copy_to_mode_reg (HImode, count);

  if (TARGET_A16)
    emit_insn (gen_setmemhi_bhi_op (desto, counto, val, desta, count));
  else
    emit_insn (gen_setmemhi_bpsi_op (desto, counto, val, desta, count));

  return 1;
}

/* This is a memcpy() opcode.  All operands are implied, so we need to
   arrange for them to be in the right registers.  The opcode wants
   addresses, not [mem] syntax.  $0 is the destination (MEM:BLK), $1
   is the source (MEM:BLK), and $2 the count (HI).  */
int
m32c_expand_movmemhi(rtx *operands)
{
  rtx desta, srca, count;
  rtx desto, srco, counto;

  desta = XEXP (operands[0], 0);
  srca = XEXP (operands[1], 0);
  count = operands[2];

  desto = gen_reg_rtx (Pmode);
  srco = gen_reg_rtx (Pmode);
  counto = gen_reg_rtx (HImode);

  if (GET_CODE (desta) != REG
      || REGNO (desta) < FIRST_PSEUDO_REGISTER)
    desta = copy_to_mode_reg (Pmode, desta);

  if (GET_CODE (srca) != REG
      || REGNO (srca) < FIRST_PSEUDO_REGISTER)
    srca = copy_to_mode_reg (Pmode, srca);

  /* Similar to setmem, but we don't need to check the value.  */
  if (GET_CODE (count) == CONST_INT
      && ! (INTVAL (count) & 1)
      && (INTVAL (count) > 1))
    {
      count = copy_to_mode_reg (HImode, GEN_INT (INTVAL (count) / 2));
      if (TARGET_A16)
	emit_insn (gen_movmemhi_whi_op (desto, srco, counto, desta, srca, count));
      else
	emit_insn (gen_movmemhi_wpsi_op (desto, srco, counto, desta, srca, count));
      return 1;
    }

  /* This is the generalized memset() case.  */
  if (GET_CODE (count) != REG
      || REGNO (count) < FIRST_PSEUDO_REGISTER)
    count = copy_to_mode_reg (HImode, count);

  if (TARGET_A16)
    emit_insn (gen_movmemhi_bhi_op (desto, srco, counto, desta, srca, count));
  else
    emit_insn (gen_movmemhi_bpsi_op (desto, srco, counto, desta, srca, count));

  return 1;
}

/* This is a stpcpy() opcode.  $0 is the destination (MEM:BLK) after
   the copy, which should point to the NUL at the end of the string,
   $1 is the destination (MEM:BLK), and $2 is the source (MEM:BLK).
   Since our opcode leaves the destination pointing *after* the NUL,
   we must emit an adjustment.  */
int
m32c_expand_movstr(rtx *operands)
{
  rtx desta, srca;
  rtx desto, srco;

  desta = XEXP (operands[1], 0);
  srca = XEXP (operands[2], 0);

  desto = gen_reg_rtx (Pmode);
  srco = gen_reg_rtx (Pmode);

  if (GET_CODE (desta) != REG
      || REGNO (desta) < FIRST_PSEUDO_REGISTER)
    desta = copy_to_mode_reg (Pmode, desta);

  if (GET_CODE (srca) != REG
      || REGNO (srca) < FIRST_PSEUDO_REGISTER)
    srca = copy_to_mode_reg (Pmode, srca);

  emit_insn (gen_movstr_op (desto, srco, desta, srca));
  /* desto ends up being a1, which allows this type of add through MOVA.  */
  emit_insn (gen_addpsi3 (operands[0], desto, GEN_INT (-1)));

  return 1;
}

/* This is a strcmp() opcode.  $0 is the destination (HI) which holds
   <=>0 depending on the comparison, $1 is one string (MEM:BLK), and
   $2 is the other (MEM:BLK).  We must do the comparison, and then
   convert the flags to a signed integer result.  */
int
m32c_expand_cmpstr(rtx *operands)
{
  rtx src1a, src2a;

  src1a = XEXP (operands[1], 0);
  src2a = XEXP (operands[2], 0);

  if (GET_CODE (src1a) != REG
      || REGNO (src1a) < FIRST_PSEUDO_REGISTER)
    src1a = copy_to_mode_reg (Pmode, src1a);

  if (GET_CODE (src2a) != REG
      || REGNO (src2a) < FIRST_PSEUDO_REGISTER)
    src2a = copy_to_mode_reg (Pmode, src2a);

  emit_insn (gen_cmpstrhi_op (src1a, src2a, src1a, src2a));
  emit_insn (gen_cond_to_int (operands[0]));

  return 1;
}


typedef rtx (*shift_gen_func)(rtx, rtx, rtx);

static shift_gen_func
shift_gen_func_for (int mode, int code)
{
#define GFF(m,c,f) if (mode == m && code == c) return f
  GFF(QImode,  ASHIFT,   gen_ashlqi3_i);
  GFF(QImode,  ASHIFTRT, gen_ashrqi3_i);
  GFF(QImode,  LSHIFTRT, gen_lshrqi3_i);
  GFF(HImode,  ASHIFT,   gen_ashlhi3_i);
  GFF(HImode,  ASHIFTRT, gen_ashrhi3_i);
  GFF(HImode,  LSHIFTRT, gen_lshrhi3_i);
  GFF(PSImode, ASHIFT,   gen_ashlpsi3_i);
  GFF(PSImode, ASHIFTRT, gen_ashrpsi3_i);
  GFF(PSImode, LSHIFTRT, gen_lshrpsi3_i);
  GFF(SImode,  ASHIFT,   TARGET_A16 ? gen_ashlsi3_16 : gen_ashlsi3_24);
  GFF(SImode,  ASHIFTRT, TARGET_A16 ? gen_ashrsi3_16 : gen_ashrsi3_24);
  GFF(SImode,  LSHIFTRT, TARGET_A16 ? gen_lshrsi3_16 : gen_lshrsi3_24);
#undef GFF
  gcc_unreachable ();
}

/* The m32c only has one shift, but it takes a signed count.  GCC
   doesn't want this, so we fake it by negating any shift count when
   we're pretending to shift the other way.  Also, the shift count is
   limited to -8..8.  It's slightly better to use two shifts for 9..15
   than to load the count into r1h, so we do that too.  */
int
m32c_prepare_shift (rtx * operands, int scale, int shift_code)
{
  enum machine_mode mode = GET_MODE (operands[0]);
  shift_gen_func func = shift_gen_func_for (mode, shift_code);
  rtx temp;

  if (GET_CODE (operands[2]) == CONST_INT)
    {
      int maxc = TARGET_A24 && (mode == PSImode || mode == SImode) ? 32 : 8;
      int count = INTVAL (operands[2]) * scale;

      while (count > maxc)
	{
	  temp = gen_reg_rtx (mode);
	  emit_insn (func (temp, operands[1], GEN_INT (maxc)));
	  operands[1] = temp;
	  count -= maxc;
	}
      while (count < -maxc)
	{
	  temp = gen_reg_rtx (mode);
	  emit_insn (func (temp, operands[1], GEN_INT (-maxc)));
	  operands[1] = temp;
	  count += maxc;
	}
      emit_insn (func (operands[0], operands[1], GEN_INT (count)));
      return 1;
    }

  temp = gen_reg_rtx (QImode);
  if (scale < 0)
    /* The pattern has a NEG that corresponds to this. */
    emit_move_insn (temp, gen_rtx_NEG (QImode, operands[2]));
  else if (TARGET_A16 && mode == SImode)
    /* We do this because the code below may modify this, we don't
       want to modify the origin of this value.  */
    emit_move_insn (temp, operands[2]);
  else
    /* We'll only use it for the shift, no point emitting a move.  */
    temp = operands[2];

  if (TARGET_A16 && GET_MODE_SIZE (mode) == 4)
    {
      /* The m16c has a limit of -16..16 for SI shifts, even when the
	 shift count is in a register.  Since there are so many targets
	 of these shifts, it's better to expand the RTL here than to
	 call a helper function.

	 The resulting code looks something like this:

		cmp.b	r1h,-16
		jge.b	1f
		shl.l	-16,dest
		add.b	r1h,16
	1f:	cmp.b	r1h,16
		jle.b	1f
		shl.l	16,dest
		sub.b	r1h,16
	1f:	shl.l	r1h,dest

	 We take advantage of the fact that "negative" shifts are
	 undefined to skip one of the comparisons.  */

      rtx count;
      rtx label, insn, tempvar;

      emit_move_insn (operands[0], operands[1]);

      count = temp;
      label = gen_label_rtx ();
      LABEL_NUSES (label) ++;

      tempvar = gen_reg_rtx (mode);

      if (shift_code == ASHIFT)
	{
	  /* This is a left shift.  We only need check positive counts.  */
	  emit_jump_insn (gen_cbranchqi4 (gen_rtx_LE (VOIDmode, 0, 0),
					  count, GEN_INT (16), label));
	  emit_insn (func (tempvar, operands[0], GEN_INT (8)));
	  emit_insn (func (operands[0], tempvar, GEN_INT (8)));
	  insn = emit_insn (gen_addqi3 (count, count, GEN_INT (-16)));
	  emit_label_after (label, insn);
	}
      else
	{
	  /* This is a right shift.  We only need check negative counts.  */
	  emit_jump_insn (gen_cbranchqi4 (gen_rtx_GE (VOIDmode, 0, 0),
					  count, GEN_INT (-16), label));
	  emit_insn (func (tempvar, operands[0], GEN_INT (-8)));
	  emit_insn (func (operands[0], tempvar, GEN_INT (-8)));
	  insn = emit_insn (gen_addqi3 (count, count, GEN_INT (16)));
	  emit_label_after (label, insn);
	}
      operands[1] = operands[0];
      emit_insn (func (operands[0], operands[0], count));
      return 1;
    }

  operands[2] = temp;
  return 0;
}

/* The m32c has a limited range of operations that work on PSImode
   values; we have to expand to SI, do the math, and truncate back to
   PSI.  Yes, this is expensive, but hopefully gcc will learn to avoid
   those cases.  */
void
m32c_expand_neg_mulpsi3 (rtx * operands)
{
  /* operands: a = b * i */
  rtx temp1; /* b as SI */
  rtx scale /* i as SI */;
  rtx temp2; /* a*b as SI */

  temp1 = gen_reg_rtx (SImode);
  temp2 = gen_reg_rtx (SImode);
  if (GET_CODE (operands[2]) != CONST_INT)
    {
      scale = gen_reg_rtx (SImode);
      emit_insn (gen_zero_extendpsisi2 (scale, operands[2]));
    }
  else
    scale = copy_to_mode_reg (SImode, operands[2]);

  emit_insn (gen_zero_extendpsisi2 (temp1, operands[1]));
  temp2 = expand_simple_binop (SImode, MULT, temp1, scale, temp2, 1, OPTAB_LIB);
  emit_insn (gen_truncsipsi2 (operands[0], temp2));
}

/* Pattern Output Functions */

int
m32c_expand_movcc (rtx *operands)
{
  rtx rel = operands[1];

  if (GET_CODE (rel) != EQ && GET_CODE (rel) != NE)
    return 1;
  if (GET_CODE (operands[2]) != CONST_INT
      || GET_CODE (operands[3]) != CONST_INT)
    return 1;
  if (GET_CODE (rel) == NE)
    {
      rtx tmp = operands[2];
      operands[2] = operands[3];
      operands[3] = tmp;
      rel = gen_rtx_EQ (GET_MODE (rel), XEXP (rel, 0), XEXP (rel, 1));
    }

  emit_move_insn (operands[0],
		  gen_rtx_IF_THEN_ELSE (GET_MODE (operands[0]),
					rel,
					operands[2],
					operands[3]));
  return 0;
}

/* Used for the "insv" pattern.  Return nonzero to fail, else done.  */
int
m32c_expand_insv (rtx *operands)
{
  rtx op0, src0, p;
  int mask;

  if (INTVAL (operands[1]) != 1)
    return 1;

  /* Our insv opcode (bset, bclr) can only insert a one-bit constant.  */
  if (GET_CODE (operands[3]) != CONST_INT)
    return 1;
  if (INTVAL (operands[3]) != 0
      && INTVAL (operands[3]) != 1
      && INTVAL (operands[3]) != -1)
    return 1;

  mask = 1 << INTVAL (operands[2]);

  op0 = operands[0];
  if (GET_CODE (op0) == SUBREG
      && SUBREG_BYTE (op0) == 0)
    {
      rtx sub = SUBREG_REG (op0);
      if (GET_MODE (sub) == HImode || GET_MODE (sub) == QImode)
	op0 = sub;
    }

  if (!can_create_pseudo_p ()
      || (GET_CODE (op0) == MEM && MEM_VOLATILE_P (op0)))
    src0 = op0;
  else
    {
      src0 = gen_reg_rtx (GET_MODE (op0));
      emit_move_insn (src0, op0);
    }

  if (GET_MODE (op0) == HImode
      && INTVAL (operands[2]) >= 8
      && GET_CODE (op0) == MEM)
    {
      /* We are little endian.  */
      rtx new_mem = gen_rtx_MEM (QImode, plus_constant (XEXP (op0, 0), 1));
      MEM_COPY_ATTRIBUTES (new_mem, op0);
      mask >>= 8;
    }

  /* First, we generate a mask with the correct polarity.  If we are
     storing a zero, we want an AND mask, so invert it.  */
  if (INTVAL (operands[3]) == 0)
    {
      /* Storing a zero, use an AND mask */
      if (GET_MODE (op0) == HImode)
	mask ^= 0xffff;
      else
	mask ^= 0xff;
    }
  /* Now we need to properly sign-extend the mask in case we need to
     fall back to an AND or OR opcode.  */
  if (GET_MODE (op0) == HImode)
    {
      if (mask & 0x8000)
	mask -= 0x10000;
    }
  else
    {
      if (mask & 0x80)
	mask -= 0x100;
    }

  switch (  (INTVAL (operands[3]) ? 4 : 0)
	  + ((GET_MODE (op0) == HImode) ? 2 : 0)
	  + (TARGET_A24 ? 1 : 0))
    {
    case 0: p = gen_andqi3_16 (op0, src0, GEN_INT (mask)); break;
    case 1: p = gen_andqi3_24 (op0, src0, GEN_INT (mask)); break;
    case 2: p = gen_andhi3_16 (op0, src0, GEN_INT (mask)); break;
    case 3: p = gen_andhi3_24 (op0, src0, GEN_INT (mask)); break;
    case 4: p = gen_iorqi3_16 (op0, src0, GEN_INT (mask)); break;
    case 5: p = gen_iorqi3_24 (op0, src0, GEN_INT (mask)); break;
    case 6: p = gen_iorhi3_16 (op0, src0, GEN_INT (mask)); break;
    case 7: p = gen_iorhi3_24 (op0, src0, GEN_INT (mask)); break;
    default: p = NULL_RTX; break; /* Not reached, but silences a warning.  */
    }

  emit_insn (p);
  return 0;
}

const char *
m32c_scc_pattern(rtx *operands, RTX_CODE code)
{
  static char buf[30];
  if (GET_CODE (operands[0]) == REG
      && REGNO (operands[0]) == R0_REGNO)
    {
      if (code == EQ)
	return "stzx\t#1,#0,r0l";
      if (code == NE)
	return "stzx\t#0,#1,r0l";
    }
  sprintf(buf, "bm%s\t0,%%h0\n\tand.b\t#1,%%0", GET_RTX_NAME (code));
  return buf;
}

/* Encode symbol attributes of a SYMBOL_REF into its
   SYMBOL_REF_FLAGS. */
static void
m32c_encode_section_info (tree decl, rtx rtl, int first)
{
  int extra_flags = 0;

  default_encode_section_info (decl, rtl, first);
  if (TREE_CODE (decl) == FUNCTION_DECL
      && m32c_special_page_vector_p (decl))

    extra_flags = SYMBOL_FLAG_FUNCVEC_FUNCTION;

  if (extra_flags)
    SYMBOL_REF_FLAGS (XEXP (rtl, 0)) |= extra_flags;
}

/* Returns TRUE if the current function is a leaf, and thus we can
   determine which registers an interrupt function really needs to
   save.  The logic below is mostly about finding the insn sequence
   that's the function, versus any sequence that might be open for the
   current insn.  */
static int
m32c_leaf_function_p (void)
{
  rtx saved_first, saved_last;
  struct sequence_stack *seq;
  int rv;

  saved_first = crtl->emit.x_first_insn;
  saved_last = crtl->emit.x_last_insn;
  for (seq = crtl->emit.sequence_stack; seq && seq->next; seq = seq->next)
    ;
  if (seq)
    {
      crtl->emit.x_first_insn = seq->first;
      crtl->emit.x_last_insn = seq->last;
    }

  rv = leaf_function_p ();

  crtl->emit.x_first_insn = saved_first;
  crtl->emit.x_last_insn = saved_last;
  return rv;
}

/* Returns TRUE if the current function needs to use the ENTER/EXIT
   opcodes.  If the function doesn't need the frame base or stack
   pointer, it can use the simpler RTS opcode.  */
static bool
m32c_function_needs_enter (void)
{
  rtx insn;
  struct sequence_stack *seq;
  rtx sp = gen_rtx_REG (Pmode, SP_REGNO);
  rtx fb = gen_rtx_REG (Pmode, FB_REGNO);

  insn = get_insns ();
  for (seq = crtl->emit.sequence_stack;
       seq;
       insn = seq->first, seq = seq->next);

  while (insn)
    {
      if (reg_mentioned_p (sp, insn))
	return true;
      if (reg_mentioned_p (fb, insn))
	return true;
      insn = NEXT_INSN (insn);
    }
  return false;
}

/* Mark all the subexpressions of the PARALLEL rtx PAR as
   frame-related.  Return PAR.

   dwarf2out.c:dwarf2out_frame_debug_expr ignores sub-expressions of a
   PARALLEL rtx other than the first if they do not have the
   FRAME_RELATED flag set on them.  So this function is handy for
   marking up 'enter' instructions.  */
static rtx
m32c_all_frame_related (rtx par)
{
  int len = XVECLEN (par, 0);
  int i;

  for (i = 0; i < len; i++)
    F (XVECEXP (par, 0, i));

  return par;
}

/* Emits the prologue.  See the frame layout comment earlier in this
   file.  We can reserve up to 256 bytes with the ENTER opcode, beyond
   that we manually update sp.  */
void
m32c_emit_prologue (void)
{
  int frame_size, extra_frame_size = 0, reg_save_size;
  int complex_prologue = 0;

  cfun->machine->is_leaf = m32c_leaf_function_p ();
  if (interrupt_p (cfun->decl))
    {
      cfun->machine->is_interrupt = 1;
      complex_prologue = 1;
    }
  else if (bank_switch_p (cfun->decl))
    warning (OPT_Wattributes,
	     "%<bank_switch%> has no effect on non-interrupt functions");

  reg_save_size = m32c_pushm_popm (PP_justcount);

  if (interrupt_p (cfun->decl))
    {
      if (bank_switch_p (cfun->decl))
	emit_insn (gen_fset_b ());
      else if (cfun->machine->intr_pushm)
	emit_insn (gen_pushm (GEN_INT (cfun->machine->intr_pushm)));
    }

  frame_size =
    m32c_initial_elimination_offset (FB_REGNO, SP_REGNO) - reg_save_size;
  if (frame_size == 0
      && !m32c_function_needs_enter ())
    cfun->machine->use_rts = 1;

  if (frame_size > 254)
    {
      extra_frame_size = frame_size - 254;
      frame_size = 254;
    }
  if (cfun->machine->use_rts == 0)
    F (emit_insn (m32c_all_frame_related
		  (TARGET_A16
		   ? gen_prologue_enter_16 (GEN_INT (frame_size + 2))
		   : gen_prologue_enter_24 (GEN_INT (frame_size + 4)))));

  if (extra_frame_size)
    {
      complex_prologue = 1;
      if (TARGET_A16)
	F (emit_insn (gen_addhi3 (gen_rtx_REG (HImode, SP_REGNO),
				  gen_rtx_REG (HImode, SP_REGNO),
				  GEN_INT (-extra_frame_size))));
      else
	F (emit_insn (gen_addpsi3 (gen_rtx_REG (PSImode, SP_REGNO),
				   gen_rtx_REG (PSImode, SP_REGNO),
				   GEN_INT (-extra_frame_size))));
    }

  complex_prologue += m32c_pushm_popm (PP_pushm);

  /* This just emits a comment into the .s file for debugging.  */
  if (complex_prologue)
    emit_insn (gen_prologue_end ());
}

/* Likewise, for the epilogue.  The only exception is that, for
   interrupts, we must manually unwind the frame as the REIT opcode
   doesn't do that.  */
void
m32c_emit_epilogue (void)
{
  /* This just emits a comment into the .s file for debugging.  */
  if (m32c_pushm_popm (PP_justcount) > 0 || cfun->machine->is_interrupt)
    emit_insn (gen_epilogue_start ());

  m32c_pushm_popm (PP_popm);

  if (cfun->machine->is_interrupt)
    {
      enum machine_mode spmode = TARGET_A16 ? HImode : PSImode;

      /* REIT clears B flag and restores $fp for us, but we still
	 have to fix up the stack.  USE_RTS just means we didn't
	 emit ENTER.  */
      if (!cfun->machine->use_rts)
	{
	  emit_move_insn (gen_rtx_REG (spmode, A0_REGNO),
			  gen_rtx_REG (spmode, FP_REGNO));
	  emit_move_insn (gen_rtx_REG (spmode, SP_REGNO),
			  gen_rtx_REG (spmode, A0_REGNO));
	  /* We can't just add this to the POPM because it would be in
	     the wrong order, and wouldn't fix the stack if we're bank
	     switching.  */
	  if (TARGET_A16)
	    emit_insn (gen_pophi_16 (gen_rtx_REG (HImode, FP_REGNO)));
	  else
	    emit_insn (gen_poppsi (gen_rtx_REG (PSImode, FP_REGNO)));
	}
      if (!bank_switch_p (cfun->decl) && cfun->machine->intr_pushm)
	emit_insn (gen_popm (GEN_INT (cfun->machine->intr_pushm)));

      /* The FREIT (Fast REturn from InTerrupt) instruction should be
         generated only for M32C/M32CM targets (generate the REIT
         instruction otherwise).  */
      if (fast_interrupt_p (cfun->decl))
        {
          /* Check if fast_attribute is set for M32C or M32CM.  */
          if (TARGET_A24)
            {
              emit_jump_insn (gen_epilogue_freit ());
            }
          /* If fast_interrupt attribute is set for an R8C or M16C
             target ignore this attribute and generated REIT
             instruction.  */
          else
	    {
	      warning (OPT_Wattributes,
		       "%<fast_interrupt%> attribute directive ignored");
	      emit_jump_insn (gen_epilogue_reit_16 ());
	    }
        }
      else if (TARGET_A16)
	emit_jump_insn (gen_epilogue_reit_16 ());
      else
	emit_jump_insn (gen_epilogue_reit_24 ());
    }
  else if (cfun->machine->use_rts)
    emit_jump_insn (gen_epilogue_rts ());
  else if (TARGET_A16)
    emit_jump_insn (gen_epilogue_exitd_16 ());
  else
    emit_jump_insn (gen_epilogue_exitd_24 ());
  emit_barrier ();
}

void
m32c_emit_eh_epilogue (rtx ret_addr)
{
  /* R0[R2] has the stack adjustment.  R1[R3] has the address to
     return to.  We have to fudge the stack, pop everything, pop SP
     (fudged), and return (fudged).  This is actually easier to do in
     assembler, so punt to libgcc.  */
  emit_jump_insn (gen_eh_epilogue (ret_addr, cfun->machine->eh_stack_adjust));
  /*  emit_clobber (gen_rtx_REG (HImode, R0L_REGNO)); */
  emit_barrier ();
}

/* Indicate which flags must be properly set for a given conditional.  */
static int
flags_needed_for_conditional (rtx cond)
{
  switch (GET_CODE (cond))
    {
    case LE:
    case GT:
      return FLAGS_OSZ;
    case LEU:
    case GTU:
      return FLAGS_ZC;
    case LT:
    case GE:
      return FLAGS_OS;
    case LTU:
    case GEU:
      return FLAGS_C;
    case EQ:
    case NE:
      return FLAGS_Z;
    default:
      return FLAGS_N;
    }
}

#define DEBUG_CMP 0

/* Returns true if a compare insn is redundant because it would only
   set flags that are already set correctly.  */
static bool
m32c_compare_redundant (rtx cmp, rtx *operands)
{
  int flags_needed;
  int pflags;
  rtx prev, pp, next;
  rtx op0, op1;
#if DEBUG_CMP
  int prev_icode, i;
#endif

  op0 = operands[0];
  op1 = operands[1];

#if DEBUG_CMP
  fprintf(stderr, "\n\033[32mm32c_compare_redundant\033[0m\n");
  debug_rtx(cmp);
  for (i=0; i<2; i++)
    {
      fprintf(stderr, "operands[%d] = ", i);
      debug_rtx(operands[i]);
    }
#endif

  next = next_nonnote_insn (cmp);
  if (!next || !INSN_P (next))
    {
#if DEBUG_CMP
      fprintf(stderr, "compare not followed by insn\n");
      debug_rtx(next);
#endif
      return false;
    }
  if (GET_CODE (PATTERN (next)) == SET
      && GET_CODE (XEXP ( PATTERN (next), 1)) == IF_THEN_ELSE)
    {
      next = XEXP (XEXP (PATTERN (next), 1), 0);
    }
  else if (GET_CODE (PATTERN (next)) == SET)
    {
      /* If this is a conditional, flags_needed will be something
	 other than FLAGS_N, which we test below.  */
      next = XEXP (PATTERN (next), 1);
    }
  else
    {
#if DEBUG_CMP
      fprintf(stderr, "compare not followed by conditional\n");
      debug_rtx(next);
#endif
      return false;
    }
#if DEBUG_CMP
  fprintf(stderr, "conditional is: ");
  debug_rtx(next);
#endif

  flags_needed = flags_needed_for_conditional (next);
  if (flags_needed == FLAGS_N)
    {
#if DEBUG_CMP
      fprintf(stderr, "compare not followed by conditional\n");
      debug_rtx(next);
#endif
      return false;
    }

  /* Compare doesn't set overflow and carry the same way that
     arithmetic instructions do, so we can't replace those.  */
  if (flags_needed & FLAGS_OC)
    return false;

  prev = cmp;
  do {
    prev = prev_nonnote_insn (prev);
    if (!prev)
      {
#if DEBUG_CMP
	fprintf(stderr, "No previous insn.\n");
#endif
	return false;
      }
    if (!INSN_P (prev))
      {
#if DEBUG_CMP
	fprintf(stderr, "Previous insn is a non-insn.\n");
#endif
	return false;
      }
    pp = PATTERN (prev);
    if (GET_CODE (pp) != SET)
      {
#if DEBUG_CMP
	fprintf(stderr, "Previous insn is not a SET.\n");
#endif
	return false;
      }
    pflags = get_attr_flags (prev);

    /* Looking up attributes of previous insns corrupted the recog
       tables.  */
    INSN_UID (cmp) = -1;
    recog (PATTERN (cmp), cmp, 0);

    if (pflags == FLAGS_N
	&& reg_mentioned_p (op0, pp))
      {
#if DEBUG_CMP
	fprintf(stderr, "intermediate non-flags insn uses op:\n");
	debug_rtx(prev);
#endif
	return false;
      }

    /* Check for comparisons against memory - between volatiles and
       aliases, we just can't risk this one.  */
    if (GET_CODE (operands[0]) == MEM
	|| GET_CODE (operands[0]) == MEM)
      {
#if DEBUG_CMP
	fprintf(stderr, "comparisons with memory:\n");
	debug_rtx(prev);
#endif
	return false;
      }

    /* Check for PREV changing a register that's used to compute a
       value in CMP, even if it doesn't otherwise change flags.  */
    if (GET_CODE (operands[0]) == REG
	&& rtx_referenced_p (SET_DEST (PATTERN (prev)), operands[0]))
      {
#if DEBUG_CMP
	fprintf(stderr, "sub-value affected, op0:\n");
	debug_rtx(prev);
#endif
	return false;
      }
    if (GET_CODE (operands[1]) == REG
	&& rtx_referenced_p (SET_DEST (PATTERN (prev)), operands[1]))
      {
#if DEBUG_CMP
	fprintf(stderr, "sub-value affected, op1:\n");
	debug_rtx(prev);
#endif
	return false;
      }

  } while (pflags == FLAGS_N);
#if DEBUG_CMP
  fprintf(stderr, "previous flag-setting insn:\n");
  debug_rtx(prev);
  debug_rtx(pp);
#endif

  if (GET_CODE (pp) == SET
      && GET_CODE (XEXP (pp, 0)) == REG
      && REGNO (XEXP (pp, 0)) == FLG_REGNO
      && GET_CODE (XEXP (pp, 1)) == COMPARE)
    {
      /* Adjacent cbranches must have the same operands to be
	 redundant.  */
      rtx pop0 = XEXP (XEXP (pp, 1), 0);
      rtx pop1 = XEXP (XEXP (pp, 1), 1);
#if DEBUG_CMP
      fprintf(stderr, "adjacent cbranches\n");
      debug_rtx(pop0);
      debug_rtx(pop1);
#endif
      if (rtx_equal_p (op0, pop0)
	  && rtx_equal_p (op1, pop1))
	return true;
#if DEBUG_CMP
      fprintf(stderr, "prev cmp not same\n");
#endif
      return false;
    }

  /* Else the previous insn must be a SET, with either the source or
     dest equal to operands[0], and operands[1] must be zero.  */

  if (!rtx_equal_p (op1, const0_rtx))
    {
#if DEBUG_CMP
      fprintf(stderr, "operands[1] not const0_rtx\n");
#endif
      return false;
    }
  if (GET_CODE (pp) != SET)
    {
#if DEBUG_CMP
      fprintf (stderr, "pp not set\n");
#endif
      return false;
    }
  if (!rtx_equal_p (op0, SET_SRC (pp))
      && !rtx_equal_p (op0, SET_DEST (pp)))
    {
#if DEBUG_CMP
      fprintf(stderr, "operands[0] not found in set\n");
#endif
      return false;
    }

#if DEBUG_CMP
  fprintf(stderr, "cmp flags %x prev flags %x\n", flags_needed, pflags);
#endif
  if ((pflags & flags_needed) == flags_needed)
    return true;

  return false;
}

/* Return the pattern for a compare.  This will be commented out if
   the compare is redundant, else a normal pattern is returned.  Thus,
   the assembler output says where the compare would have been.  */
char *
m32c_output_compare (rtx insn, rtx *operands)
{
  static char templ[] = ";cmp.b\t%1,%0";
  /*                             ^ 5  */

  templ[5] = " bwll"[GET_MODE_SIZE(GET_MODE(operands[0]))];
  if (m32c_compare_redundant (insn, operands))
    {
#if DEBUG_CMP
      fprintf(stderr, "cbranch: cmp not needed\n");
#endif
      return templ;
    }

#if DEBUG_CMP
  fprintf(stderr, "cbranch: cmp needed: `%s'\n", templ + 1);
#endif
  return templ + 1;
}

#undef TARGET_ENCODE_SECTION_INFO
#define TARGET_ENCODE_SECTION_INFO m32c_encode_section_info

/* If the frame pointer isn't used, we detect it manually.  But the
   stack pointer doesn't have as flexible addressing as the frame
   pointer, so we always assume we have it.  */

#undef TARGET_FRAME_POINTER_REQUIRED
#define TARGET_FRAME_POINTER_REQUIRED hook_bool_void_true

/* The Global `targetm' Variable. */

struct gcc_target targetm = TARGET_INITIALIZER;

#include "gt-m32c.h"<|MERGE_RESOLUTION|>--- conflicted
+++ resolved
@@ -91,11 +91,6 @@
 
 /* Returns true if an address is specified, else false.  */
 static bool m32c_get_pragma_address (const char *varname, unsigned *addr);
-<<<<<<< HEAD
-
-int current_function_special_page_vector (rtx);
-=======
->>>>>>> 155d23aa
 
 #define SYMBOL_FLAG_FUNCVEC_FUNCTION    (SYMBOL_FLAG_MACH_DEP << 0)
 
@@ -3260,11 +3255,7 @@
 
   if (TREE_CODE (node) == VAR_DECL)
     {
-<<<<<<< HEAD
-      char *name = IDENTIFIER_POINTER (DECL_NAME (node));
-=======
       const char *name = IDENTIFIER_POINTER (DECL_NAME (node));
->>>>>>> 155d23aa
       if (m32c_get_pragma_address  (name, &addr))
 	{
 	  TREE_THIS_VOLATILE (node) = true;
@@ -3339,12 +3330,8 @@
 }
 
 void
-<<<<<<< HEAD
-m32c_output_aligned_common (FILE *stream, tree decl, const char *name,
-=======
 m32c_output_aligned_common (FILE *stream, tree decl ATTRIBUTE_UNUSED,
 			    const char *name,
->>>>>>> 155d23aa
 			    int size, int align, int global)
 {
   unsigned address;
