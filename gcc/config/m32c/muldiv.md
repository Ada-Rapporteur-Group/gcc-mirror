;; Machine Descriptions for R8C/M16C/M32C
;; Copyright (C) 2005, 2007
;; Free Software Foundation, Inc.
;; Contributed by Red Hat.
;;
;; This file is part of GCC.
;;
;; GCC is free software; you can redistribute it and/or modify it
;; under the terms of the GNU General Public License as published
;; by the Free Software Foundation; either version 3, or (at your
;; option) any later version.
;;
;; GCC is distributed in the hope that it will be useful, but WITHOUT
;; ANY WARRANTY; without even the implied warranty of MERCHANTABILITY
;; or FITNESS FOR A PARTICULAR PURPOSE.  See the GNU General Public
;; License for more details.
;;
;; You should have received a copy of the GNU General Public License
;; along with GCC; see the file COPYING3.  If not see
;; <http://www.gnu.org/licenses/>.

;; multiply and divide

; Here is the pattern for the const_int.
(define_insn "mulqihi3_c"
  [(set (match_operand:HI 0 "mra_operand" "=RhiSd,??Rmm")
        (mult:HI (sign_extend:HI (match_operand:QI 1 "mra_operand" "%0,0"))
                 (match_operand 2 "immediate_operand" "i,i")))]
  ""
  "mul.b\t%2,%1"
  [(set_attr "flags" "o")]
)

; Here is the pattern for registers and such.
(define_insn "mulqihi3_r"
  [(set (match_operand:HI 0 "mra_operand" "=RhiSd,RhiSd,??Rmm,??Rmm,Raa,Raa")
        (mult:HI (sign_extend:HI (match_operand:QI 1 "mra_operand" "%0,0,0,0,0,0"))
                 (sign_extend:HI (match_operand:QI 2 "mra_operand" "RqiSd,?Rmm,RqiSd,?Rmm,RhlSd,?Rmm"))))]
  ""
  "mul.b\t%2,%1"
  [(set_attr "flags" "o")]
)

; Don't try to sign_extend a const_int.  Same for all other multiplies.
(define_expand "mulqihi3"
  [(set (match_operand:HI 0 "mra_operand" "=RhiSd,RhiSd,??Rmm,??Rmm,Raa,Raa")
        (mult:HI (sign_extend:HI (match_operand:QI 1 "mra_operand" "%0,0,0,0,0,0"))
                 (match_operand:QI 2 "mra_operand" "RqiSd,?Rmm,RqiSd,?Rmm,RhlSd,?Rmm")))]
  ""
  "{ if (GET_MODE (operands[2]) != VOIDmode)
      operands[2] = gen_rtx_SIGN_EXTEND (HImode, operands[2]); }"
)

(define_insn "umulqihi3_c"
  [(set (match_operand:HI 0 "mra_operand" "=RhiSd,??Rmm")
        (mult:HI (zero_extend:HI (match_operand:QI 1 "mra_operand" "%0,0"))
                 (match_operand 2 "immediate_operand" "i,i")))]
  ""
  "mulu.b\t%U2,%1"
  [(set_attr "flags" "o")]
)

(define_insn "umulqihi3_r"
  [(set (match_operand:HI 0 "mra_operand" "=RhiSd,RhiSd,??Rmm,??Rmm,Raa,Raa")
        (mult:HI (zero_extend:HI (match_operand:QI 1 "mra_operand" "%0,0,0,0,0,0"))
                 (zero_extend:HI (match_operand:QI 2 "mra_operand" "RqiSd,?Rmm,RqiSd,?Rmm,RhlSd,?Rmm"))))]
  ""
  "mulu.b\t%U2,%1"
  [(set_attr "flags" "o")]
)

(define_expand "umulqihi3"
  [(set (match_operand:HI 0 "mra_operand" "=RhiSd,RhiSd,??Rmm,??Rmm,Raa,Raa")
        (mult:HI (zero_extend:HI (match_operand:QI 1 "mra_operand" "%0,0,0,0,0,0"))
                 (match_operand:QI 2 "mra_operand" "RqiSd,?Rmm,RqiSd,?Rmm,RhlSd,?Rmm")))]
  ""
  "{ if (GET_MODE (operands[2]) != VOIDmode)
      operands[2] = gen_rtx_ZERO_EXTEND (HImode, operands[2]); }"
)

(define_insn "mulhisi3_c"
  [(set (match_operand:SI 0 "ra_operand" "=Rsi")
        (mult:SI (sign_extend:SI (match_operand:HI 1 "mra_operand" "%0"))
<<<<<<< HEAD
                 (match_operand 2 "immediate_operand" "i")))]
=======
                 (match_operand:HI 2 "immediate_operand" "i")))]
>>>>>>> 60a98cce
  ""
  "mul.w\t%2,%1"
  [(set_attr "flags" "o")]
)

(define_insn "mulhisi3_r"
  [(set (match_operand:SI 0 "mra_operand" "=Rsi,Rsi")
        (mult:SI (sign_extend:SI (match_operand:HI 1 "mra_operand" "%0,0"))
                 (sign_extend:SI (match_operand:HI 2 "mra_operand" "RhiSd,?Rmm"))))]
  ""
  "mul.w\t%2,%1"
  [(set_attr "flags" "o")]
)

(define_expand "mulhisi3"
  [(set (match_operand:SI 0 "mra_operand" "=RsiSd,RsiSd,??Rmm,??Rmm")
        (mult:SI (sign_extend:SI (match_operand:HI 1 "mra_operand" "%0,0,0,0"))
                 (match_operand:HI 2 "mra_operand" "RhiSd,?Rmm,RhiSd,?Rmm")))]
  ""
  "{ if (GET_MODE (operands[2]) != VOIDmode)
      operands[2] = gen_rtx_SIGN_EXTEND (SImode, operands[2]); }"
)

(define_insn "umulhisi3_c"
  [(set (match_operand:SI 0 "ra_operand" "=Rsi")
        (mult:SI (zero_extend:SI (match_operand:HI 1 "mra_operand" "%0"))
                 (match_operand 2 "immediate_operand" "i")))]
  ""
  "mulu.w\t%u2,%1"
  [(set_attr "flags" "o")]
)

(define_insn "umulhisi3_r"
  [(set (match_operand:SI 0 "mra_operand" "=Rsi,Rsi")
        (mult:SI (zero_extend:SI (match_operand:HI 1 "mra_operand" "%0,0"))
                 (zero_extend:SI (match_operand:HI 2 "mra_operand" "RhiSd,?Rmm"))))]
  ""
  "mulu.w\t%u2,%1"
  [(set_attr "flags" "o")]
)

(define_expand "umulhisi3"
  [(set (match_operand:SI 0 "mra_operand" "=RsiSd,RsiSd,??Rmm,??Rmm")
        (mult:SI (zero_extend:SI (match_operand:HI 1 "mra_operand" "%0,0,0,0"))
                 (match_operand:HI 2 "mra_operand" "RhiSd,?Rmm,RhiSd,?Rmm")))]
  ""
  "{ if (GET_MODE (operands[2]) != VOIDmode)
      operands[2] = gen_rtx_ZERO_EXTEND (SImode, operands[2]); }"
)


; GCC expects to be able to multiply pointer-sized integers too, but
; fortunately it only multiplies by powers of two, although sometimes
; they're negative.
(define_insn "mulpsi3_op"
  [(set (match_operand:PSI 0 "mra_operand" "=RsiSd")
	(mult:PSI (match_operand:PSI 1 "mra_operand" "%0")
		  (match_operand 2 "m32c_psi_scale" "Ilb")))]
  "TARGET_A24"
  "shl.l\t%b2,%0"
  [(set_attr "flags" "szc")]
  )

(define_expand "mulpsi3"
  [(set (match_operand:PSI 0 "mra_operand" "=RsiSd")
	(mult:PSI (match_operand:PSI 1 "mra_operand" "%0")
		  (match_operand 2 "m32c_psi_scale" "Ilb")))]
  "TARGET_A24"
  "if (GET_CODE (operands[2]) != CONST_INT
       || ! m32c_psi_scale (operands[2], PSImode))
     {
       m32c_expand_neg_mulpsi3 (operands);
       DONE;
     }"
  )
<<<<<<< HEAD

=======
>>>>>>> 60a98cce

(define_insn "mulsi3"
  [(set (match_operand:SI 0 "r0123_operand" "=R02,R02")
        (mult:SI (match_operand:SI 1 "r0123_operand" "%0,0")
                 (match_operand:SI 2 "mra_operand" "RsiSd,?Rmm")))]
  "TARGET_M32C"
  "mul.l\t%2,%1"
  [(set_attr "flags" "o")]
)

(define_expand "divmodqi4"
  [(set (match_dup 4)
	(sign_extend:HI (match_operand:QI 1 "register_operand" "0,0")))
   (parallel [(set (match_operand:QI 0 "register_operand" "=R0w,R0w")
		   (div:QI (match_dup 4)
			   (match_operand:QI 2 "general_operand" "iRqiSd,?Rmm")))
	      (set (match_operand:QI 3 "register_operand" "=&R0h,&R0h")
		   (mod:QI (match_dup 4) (match_dup 2)))
	      ])]
  "0"
  "operands[4] = gen_reg_rtx (HImode);"
  )

(define_insn "divmodqi4_n"
  [(set (match_operand:QI 0 "register_operand" "=R0l,R0l")
	(div:QI (match_operand:HI 1 "register_operand" "R0w,R0w")
		(match_operand:QI 2 "general_operand" "iRqiSd,?Rmm")))
   (set (match_operand:QI 3 "register_operand" "=R0h,R0h")
	(mod:QI (match_dup 1) (match_dup 2)))
   ]
  "0"
  "div.b\t%2"
  [(set_attr "flags" "o")]
  )

(define_expand "udivmodqi4"
  [(set (match_dup 4)
	(zero_extend:HI (match_operand:QI 1 "register_operand" "0,0")))
   (parallel [(set (match_operand:QI 0 "register_operand" "=R0l,R0l")
		   (udiv:QI (match_dup 4)
			   (match_operand:QI 2 "general_operand" "iRqiSd,?Rmm")))
	      (set (match_operand:QI 3 "register_operand" "=&R0h,&R0h")
		   (umod:QI (match_dup 4) (match_dup 2)))
	      ])]
  "0"
  "operands[4] = gen_reg_rtx (HImode);"
  )

(define_insn "udivmodqi4_n"
  [(set (match_operand:QI 0 "register_operand" "=R0l,R0l")
	(udiv:QI (match_operand:HI 1 "register_operand" "R0w,R0w")
		(match_operand:QI 2 "general_operand" "iRqiSd,?Rmm")))
   (set (match_operand:QI 3 "register_operand" "=R0h,R0h")
	(umod:QI (match_dup 1) (match_dup 2)))
   ]
  "0"
  "divu.b\t%2"
  [(set_attr "flags" "o")]
  )

(define_expand "divmodhi4"
  [(set (match_dup 4)
	(sign_extend:SI (match_operand:HI 1 "register_operand" "0,0")))
   (parallel [(set (match_operand:HI 0 "register_operand" "=R0w,R0w")
		   (div:HI (match_dup 4)
			   (match_operand:HI 2 "general_operand" "iRhiSd,?Rmm")))
	      (set (match_operand:HI 3 "register_operand" "=R2w,R2w")
		   (mod:HI (match_dup 4) (match_dup 2)))
	      ])]
  ""
  "operands[4] = gen_reg_rtx (SImode);"
  )

(define_insn "divmodhi4_n"
  [(set (match_operand:HI 0 "m32c_r0_operand" "=R0w,R0w")
	(div:HI (match_operand:SI 1 "m32c_r0_operand" "R02,R02")
		(match_operand:HI 2 "m32c_notr2_operand" "iR1wR3wRaaSd,?Rmm")))
   (set (match_operand:HI 3 "m32c_r2_operand" "=R2w,R2w")
	(mod:HI (match_dup 1) (match_dup 2)))
   ]
  ""
  "div.w\t%2"
  [(set_attr "flags" "o")]
  )

(define_expand "udivmodhi4"
  [(set (match_dup 4)
	(zero_extend:SI (match_operand:HI 1 "register_operand" "0,0")))
   (parallel [(set (match_operand:HI 0 "register_operand" "=R0w,R0w")
		   (udiv:HI (match_dup 4)
			   (match_operand:HI 2 "general_operand" "iRhiSd,?Rmm")))
	      (set (match_operand:HI 3 "register_operand" "=R2w,R2w")
		   (umod:HI (match_dup 4) (match_dup 2)))
	      ])]
  ""
  "operands[4] = gen_reg_rtx (SImode);"
  )

(define_insn "udivmodhi4_n"
  [(set (match_operand:HI 0 "m32c_r0_operand" "=R0w,R0w")
	(udiv:HI (match_operand:SI 1 "m32c_r0_operand" "R02,R02")
		(match_operand:HI 2 "m32c_notr2_operand" "iR1wR3wRaaSd,?Rmm")))
   (set (match_operand:HI 3 "m32c_r2_operand" "=R2w,R2w")
	(umod:HI (match_dup 1) (match_dup 2)))
   ]
  ""
  "divu.w\t%2"
  [(set_attr "flags" "o")]
<<<<<<< HEAD
  )
=======
  )

(define_insn "divsi3"
  [(set (match_operand:SI 0 "r0123_operand" "=R02,R02")
        (div:SI (match_operand:SI 1 "r0123_operand" "0,0")
                (match_operand:SI 2 "mra_operand" "RsiSd,?Rmm")))]
  "TARGET_M32C"
  "div.l\t%2"
  [(set_attr "flags" "o")]
)

(define_insn "udivsi3"
  [(set (match_operand:SI 0 "r0123_operand" "=R02,R02")
        (udiv:SI (match_operand:SI 1 "r0123_operand" "0,0")
                 (match_operand:SI 2 "mra_operand" "RsiSd,?Rmm")))]
  "TARGET_M32C"
  "divu.l\t%2"
  [(set_attr "flags" "o")]
)

>>>>>>> 60a98cce
<|MERGE_RESOLUTION|>--- conflicted
+++ resolved
@@ -81,11 +81,7 @@
 (define_insn "mulhisi3_c"
   [(set (match_operand:SI 0 "ra_operand" "=Rsi")
         (mult:SI (sign_extend:SI (match_operand:HI 1 "mra_operand" "%0"))
-<<<<<<< HEAD
-                 (match_operand 2 "immediate_operand" "i")))]
-=======
                  (match_operand:HI 2 "immediate_operand" "i")))]
->>>>>>> 60a98cce
   ""
   "mul.w\t%2,%1"
   [(set_attr "flags" "o")]
@@ -161,10 +157,6 @@
        DONE;
      }"
   )
-<<<<<<< HEAD
-
-=======
->>>>>>> 60a98cce
 
 (define_insn "mulsi3"
   [(set (match_operand:SI 0 "r0123_operand" "=R02,R02")
@@ -273,9 +265,6 @@
   ""
   "divu.w\t%2"
   [(set_attr "flags" "o")]
-<<<<<<< HEAD
-  )
-=======
   )
 
 (define_insn "divsi3"
@@ -296,4 +285,3 @@
   [(set_attr "flags" "o")]
 )
 
->>>>>>> 60a98cce
