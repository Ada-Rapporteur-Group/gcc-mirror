/* Definitions of target machine for GCC for Motorola 680x0/ColdFire.
   Copyright (C) 1987, 1988, 1993, 1994, 1995, 1996, 1997, 1998, 1999,
<<<<<<< HEAD
   2000, 2001, 2002, 2003, 2004, 2005, 2006, 2007, 2008, 2009
=======
   2000, 2001, 2002, 2003, 2004, 2005, 2006, 2007, 2008, 2009, 2010, 2011
>>>>>>> 3082eeb7
   Free Software Foundation, Inc.

This file is part of GCC.

GCC is free software; you can redistribute it and/or modify
it under the terms of the GNU General Public License as published by
the Free Software Foundation; either version 3, or (at your option)
any later version.

GCC is distributed in the hope that it will be useful,
but WITHOUT ANY WARRANTY; without even the implied warranty of
MERCHANTABILITY or FITNESS FOR A PARTICULAR PURPOSE.  See the
GNU General Public License for more details.

You should have received a copy of the GNU General Public License
along with GCC; see the file COPYING3.  If not see
<http://www.gnu.org/licenses/>.  */

/* We need to have MOTOROLA always defined (either 0 or 1) because we use
   if-statements and ?: on it.  This way we have compile-time error checking
   for both the MOTOROLA and MIT code paths.  We do rely on the host compiler
   to optimize away all constant tests.  */
#if MOTOROLA  /* Use the Motorola assembly syntax.  */
#else
# define MOTOROLA 0  /* Use the MIT assembly syntax.  */
#endif

/* Handle --with-cpu default option from configure script.  */
#define OPTION_DEFAULT_SPECS						\
  { "cpu",   "%{!m68020-40:%{!m68020-60:\
%{!mcpu=*:%{!march=*:-%(VALUE)}}}}" },

/* Pass flags to gas indicating which type of processor we have.  This
   can be simplified when we can rely on the assembler supporting .cpu
   and .arch directives.  */

#define ASM_CPU_SPEC "\
%{m68851}%{mno-68851} %{m68881}%{mno-68881} %{msoft-float:-mno-float} \
%{m68020-40:-m68040}%{m68020-60:-m68040}\
%{mcpu=*:-mcpu=%*}%{march=*:-march=%*}\
"
#define ASM_PCREL_SPEC "%{fPIC|fpic|mpcrel:--pcrel} \
 %{msep-data|mid-shared-library:--pcrel} \
"

#define ASM_SPEC "%(asm_cpu_spec) %(asm_pcrel_spec)"

#define EXTRA_SPECS					\
  { "asm_cpu_spec", ASM_CPU_SPEC },			\
  { "asm_pcrel_spec", ASM_PCREL_SPEC },			\
  SUBTARGET_EXTRA_SPECS

#define SUBTARGET_EXTRA_SPECS

/* Note that some other tm.h files include this one and then override
   many of the definitions that relate to assembler syntax.  */

#define TARGET_CPU_CPP_BUILTINS()					\
  do									\
    {									\
      builtin_define ("__m68k__");					\
      builtin_define_std ("mc68000");					\
      /* The other mc680x0 macros have traditionally been derived	\
	 from the tuning setting.  For example, -m68020-60 defines	\
	 m68060, even though it generates pure 68020 code.  */		\
      switch (m68k_tune)						\
	{								\
	case u68010:							\
	  builtin_define_std ("mc68010");				\
	  break;							\
									\
	case u68020:							\
	  builtin_define_std ("mc68020");				\
	  break;							\
									\
	case u68030:							\
	  builtin_define_std ("mc68030");				\
	  break;							\
									\
	case u68040:							\
	  builtin_define_std ("mc68040");				\
	  break;							\
									\
	case u68060:							\
	  builtin_define_std ("mc68060");				\
	  break;							\
									\
	case u68020_60:							\
	  builtin_define_std ("mc68060");				\
	  /* Fall through.  */						\
	case u68020_40:							\
	  builtin_define_std ("mc68040");				\
	  builtin_define_std ("mc68030");				\
	  builtin_define_std ("mc68020");				\
	  break;							\
									\
	case ucpu32:							\
	  builtin_define_std ("mc68332");				\
	  builtin_define_std ("mcpu32");				\
	  builtin_define_std ("mc68020");				\
	  break;							\
									\
	case ucfv1:							\
	  builtin_define ("__mcfv1__");					\
	  break;							\
									\
	case ucfv2:							\
	  builtin_define ("__mcfv2__");					\
	  break;							\
									\
    	case ucfv3:							\
	  builtin_define ("__mcfv3__");					\
	  break;							\
									\
	case ucfv4:							\
	  builtin_define ("__mcfv4__");					\
	  break;							\
									\
	case ucfv4e:							\
	  builtin_define ("__mcfv4e__");				\
	  break;							\
									\
	case ucfv5:							\
	  builtin_define ("__mcfv5__");					\
	  break;							\
									\
	default:							\
	  break;							\
	}								\
									\
      if (TARGET_68881)							\
	builtin_define ("__HAVE_68881__");				\
									\
      if (TARGET_COLDFIRE)						\
	{								\
	  const char *tmp;						\
	  								\
	  tmp = m68k_cpp_cpu_ident ("cf");			   	\
	  if (tmp)							\
	    builtin_define (tmp);					\
	  tmp = m68k_cpp_cpu_family ("cf");				\
	  if (tmp)							\
	    builtin_define (tmp);					\
	  builtin_define ("__mcoldfire__");				\
									\
	  if (TARGET_ISAC)						\
	    builtin_define ("__mcfisac__");				\
	  else if (TARGET_ISAB)						\
	    {								\
	      builtin_define ("__mcfisab__");				\
	      /* ISA_B: Legacy 5407 defines.  */			\
	      builtin_define ("__mcf5400__");				\
	      builtin_define ("__mcf5407__");				\
	    }								\
	  else if (TARGET_ISAAPLUS)					\
	    {								\
	      builtin_define ("__mcfisaaplus__");			\
	      /* ISA_A+: legacy defines.  */				\
	      builtin_define ("__mcf528x__");				\
	      builtin_define ("__mcf5200__");				\
	    }								\
	  else 								\
	    {								\
	      builtin_define ("__mcfisaa__");				\
	      /* ISA_A: legacy defines.  */				\
	      switch (m68k_tune)					\
		{							\
		case ucfv2:						\
		  builtin_define ("__mcf5200__");			\
		  break;						\
									\
		case ucfv3:						\
		  builtin_define ("__mcf5307__");			\
		  builtin_define ("__mcf5300__");			\
		  break;						\
									\
		default:						\
		  break;						\
		}							\
    	    }								\
	}								\
									\
      if (TARGET_COLDFIRE_FPU)						\
	builtin_define ("__mcffpu__");					\
									\
      if (TARGET_CF_HWDIV)						\
	builtin_define ("__mcfhwdiv__");				\
									\
      if (TARGET_FIDOA)							\
	builtin_define ("__mfido__");					\
									\
      builtin_assert ("cpu=m68k");					\
      builtin_assert ("machine=m68k");					\
    }									\
  while (0)

/* Classify the groups of pseudo-ops used to assemble QI, HI and SI
   quantities.  */
#define INT_OP_STANDARD	0	/* .byte, .short, .long */
#define INT_OP_DOT_WORD	1	/* .byte, .word, .long */
#define INT_OP_NO_DOT   2	/* byte, short, long */
#define INT_OP_DC	3	/* dc.b, dc.w, dc.l */

/* Set the default.  */
#define INT_OP_GROUP INT_OP_DOT_WORD

/* Bit values used by m68k-devices.def to identify processor capabilities.  */
#define FL_BITFIELD  (1 << 0)    /* Support bitfield instructions.  */
#define FL_68881     (1 << 1)    /* (Default) support for 68881/2.  */
#define FL_COLDFIRE  (1 << 2)    /* ColdFire processor.  */
#define FL_CF_HWDIV  (1 << 3)    /* ColdFire hardware divide supported.  */
#define FL_CF_MAC    (1 << 4)    /* ColdFire MAC unit supported.  */
#define FL_CF_EMAC   (1 << 5)    /* ColdFire eMAC unit supported.  */
#define FL_CF_EMAC_B (1 << 6)    /* ColdFire eMAC-B unit supported.  */
#define FL_CF_USP    (1 << 7)    /* ColdFire User Stack Pointer supported.  */
#define FL_CF_FPU    (1 << 8)    /* ColdFire FPU supported.  */
#define FL_ISA_68000 (1 << 9)
#define FL_ISA_68010 (1 << 10)
#define FL_ISA_68020 (1 << 11)
#define FL_ISA_68040 (1 << 12)
#define FL_ISA_A     (1 << 13)
#define FL_ISA_APLUS (1 << 14)
#define FL_ISA_B     (1 << 15)
#define FL_ISA_C     (1 << 16)
#define FL_FIDOA     (1 << 17)
#define FL_MMU 	     0   /* Used by multilib machinery.  */
#define FL_UCLINUX   0   /* Used by multilib machinery.  */

#define TARGET_68010		((m68k_cpu_flags & FL_ISA_68010) != 0)
#define TARGET_68020		((m68k_cpu_flags & FL_ISA_68020) != 0)
#define TARGET_68040		((m68k_cpu_flags & FL_ISA_68040) != 0)
#define TARGET_COLDFIRE		((m68k_cpu_flags & FL_COLDFIRE) != 0)
#define TARGET_COLDFIRE_FPU	(m68k_fpu == FPUTYPE_COLDFIRE)
#define TARGET_68881		(m68k_fpu == FPUTYPE_68881)
#define TARGET_FIDOA		((m68k_cpu_flags & FL_FIDOA) != 0)

/* Size (in bytes) of FPU registers.  */
#define TARGET_FP_REG_SIZE	(TARGET_COLDFIRE ? 8 : 12)

#define TARGET_ISAAPLUS		((m68k_cpu_flags & FL_ISA_APLUS) != 0)
#define TARGET_ISAB		((m68k_cpu_flags & FL_ISA_B) != 0)
#define TARGET_ISAC		((m68k_cpu_flags & FL_ISA_C) != 0)

/* Some instructions are common to more than one ISA.  */
#define ISA_HAS_MVS_MVZ	(TARGET_ISAB || TARGET_ISAC)
#define ISA_HAS_FF1	(TARGET_ISAAPLUS || TARGET_ISAC)

#define TUNE_68000	(m68k_tune == u68000)
#define TUNE_68010	(m68k_tune == u68010)
#define TUNE_68000_10	(TUNE_68000 || TUNE_68010)
#define TUNE_68030	(m68k_tune == u68030 \
			 || m68k_tune == u68020_40 \
			 || m68k_tune == u68020_60)
#define TUNE_68040	(m68k_tune == u68040 \
			 || m68k_tune == u68020_40 \
			 || m68k_tune == u68020_60)
#define TUNE_68060	(m68k_tune == u68060 || m68k_tune == u68020_60)
#define TUNE_68040_60	(TUNE_68040 || TUNE_68060)
#define TUNE_CPU32	(m68k_tune == ucpu32)
#define TUNE_CFV1       (m68k_tune == ucfv1)
#define TUNE_CFV2	(m68k_tune == ucfv2)
#define TUNE_CFV3       (m68k_tune == ucfv3)
#define TUNE_CFV4       (m68k_tune == ucfv4 || m68k_tune == ucfv4e)

#define TUNE_MAC	((m68k_tune_flags & FL_CF_MAC) != 0)
#define TUNE_EMAC	((m68k_tune_flags & FL_CF_EMAC) != 0)

/* These are meant to be redefined in the host dependent files */
#define SUBTARGET_OVERRIDE_OPTIONS

/* target machine storage layout */

/* "long double" is the same as "double" on ColdFire and fido
   targets.  */

#define LONG_DOUBLE_TYPE_SIZE			\
  ((TARGET_COLDFIRE || TARGET_FIDOA) ? 64 : 80)

/* We need to know the size of long double at compile-time in libgcc2.  */

#if defined(__mcoldfire__) || defined(__mfido__)
#define LIBGCC2_LONG_DOUBLE_TYPE_SIZE 64
#else
#define LIBGCC2_LONG_DOUBLE_TYPE_SIZE 80
#endif

/* Set the value of FLT_EVAL_METHOD in float.h.  When using 68040 fp
   instructions, we get proper intermediate rounding, otherwise we
   get extended precision results.  */
#define TARGET_FLT_EVAL_METHOD ((TARGET_68040 || ! TARGET_68881) ? 0 : 2)

#define BITS_BIG_ENDIAN 1
#define BYTES_BIG_ENDIAN 1
#define WORDS_BIG_ENDIAN 1

#define UNITS_PER_WORD 4

#define PARM_BOUNDARY (TARGET_SHORT ? 16 : 32)
#define STACK_BOUNDARY 16
#define FUNCTION_BOUNDARY 16
#define EMPTY_FIELD_BOUNDARY 16
/* ColdFire and fido strongly prefer a 32-bit aligned stack.  */
#define PREFERRED_STACK_BOUNDARY \
  ((TARGET_COLDFIRE || TARGET_FIDOA) ? 32 : 16)

/* No data type wants to be aligned rounder than this.
   Most published ABIs say that ints should be aligned on 16-bit
   boundaries, but CPUs with 32-bit busses get better performance
   aligned on 32-bit boundaries.  */
#define BIGGEST_ALIGNMENT (TARGET_ALIGN_INT ? 32 : 16)

#define STRICT_ALIGNMENT (TARGET_STRICT_ALIGNMENT)
#define M68K_HONOR_TARGET_STRICT_ALIGNMENT 1

#define DWARF_CIE_DATA_ALIGNMENT -2

#define INT_TYPE_SIZE (TARGET_SHORT ? 16 : 32)

/* Define these to avoid dependence on meaning of `int'.  */
#define WCHAR_TYPE "long int"
#define WCHAR_TYPE_SIZE 32

/* Maximum number of library IDs we permit with -mid-shared-library.  */
#define MAX_LIBRARY_ID 255


/* Standard register usage.  */

/* For the m68k, we give the data registers numbers 0-7,
   the address registers numbers 010-017 (8-15),
   and the 68881 floating point registers numbers 020-027 (16-23).
   We also have a fake `arg-pointer' register 030 (24) used for
   register elimination.  */
#define FIRST_PSEUDO_REGISTER 25

/* All m68k targets (except AmigaOS) use %a5 as the PIC register  */
#define PIC_OFFSET_TABLE_REGNUM				\
  (!flag_pic ? INVALID_REGNUM				\
   : reload_completed ? REGNO (pic_offset_table_rtx)	\
   : PIC_REG)

/* 1 for registers that have pervasive standard uses
   and are not available for the register allocator.
   On the m68k, only the stack pointer is such.
   Our fake arg-pointer is obviously fixed as well.  */
#define FIXED_REGISTERS        \
 {/* Data registers.  */       \
  0, 0, 0, 0, 0, 0, 0, 0,      \
                               \
  /* Address registers.  */    \
  0, 0, 0, 0, 0, 0, 0, 1,      \
                               \
  /* Floating point registers  \
     (if available).  */       \
  0, 0, 0, 0, 0, 0, 0, 0,      \
                               \
  /* Arg pointer.  */          \
  1 }

/* 1 for registers not available across function calls.
   These must include the FIXED_REGISTERS and also any
   registers that can be used without being saved.
   The latter must include the registers where values are returned
   and the register where structure-value addresses are passed.
   Aside from that, you can include as many other registers as you like.  */
#define CALL_USED_REGISTERS     \
 {/* Data registers.  */        \
  1, 1, 0, 0, 0, 0, 0, 0,       \
                                \
  /* Address registers.  */     \
  1, 1, 0, 0, 0, 0, 0, 1,       \
                                \
  /* Floating point registers   \
     (if available).  */        \
  1, 1, 0, 0, 0, 0, 0, 0,       \
                                \
  /* Arg pointer.  */           \
  1 }

#define REG_ALLOC_ORDER		\
{ /* d0/d1/a0/a1 */		\
  0, 1, 8, 9,			\
  /* d2-d7 */			\
  2, 3, 4, 5, 6, 7,		\
  /* a2-a7/arg */		\
  10, 11, 12, 13, 14, 15, 24,	\
  /* fp0-fp7 */			\
  16, 17, 18, 19, 20, 21, 22, 23\
}


/* On the m68k, ordinary registers hold 32 bits worth;
   for the 68881 registers, a single register is always enough for
   anything that can be stored in them at all.  */
#define HARD_REGNO_NREGS(REGNO, MODE)   \
  ((REGNO) >= 16 ? GET_MODE_NUNITS (MODE)	\
   : ((GET_MODE_SIZE (MODE) + UNITS_PER_WORD - 1) / UNITS_PER_WORD))

/* A C expression that is nonzero if hard register NEW_REG can be
   considered for use as a rename register for OLD_REG register.  */

#define HARD_REGNO_RENAME_OK(OLD_REG, NEW_REG) \
  m68k_hard_regno_rename_ok (OLD_REG, NEW_REG)

#define HARD_REGNO_MODE_OK(REGNO, MODE) \
  m68k_regno_mode_ok ((REGNO), (MODE))

#define SECONDARY_RELOAD_CLASS(CLASS, MODE, X) \
  m68k_secondary_reload_class (CLASS, MODE, X)

#define MODES_TIEABLE_P(MODE1, MODE2)			\
  (! TARGET_HARD_FLOAT					\
   || ((GET_MODE_CLASS (MODE1) == MODE_FLOAT		\
	|| GET_MODE_CLASS (MODE1) == MODE_COMPLEX_FLOAT)	\
       == (GET_MODE_CLASS (MODE2) == MODE_FLOAT		\
	   || GET_MODE_CLASS (MODE2) == MODE_COMPLEX_FLOAT)))

/* Specify the registers used for certain standard purposes.
   The values of these macros are register numbers.  */

#define STACK_POINTER_REGNUM SP_REG

/* Most m68k targets use %a6 as a frame pointer.  The AmigaOS
   ABI uses %a6 for shared library calls, therefore the frame
   pointer is shifted to %a5 on this target.  */
#define FRAME_POINTER_REGNUM A6_REG

/* Base register for access to arguments of the function.
 * This isn't a hardware register. It will be eliminated to the
 * stack pointer or frame pointer.
 */
#define ARG_POINTER_REGNUM 24

#define STATIC_CHAIN_REGNUM A0_REG
#define M68K_STATIC_CHAIN_REG_NAME REGISTER_PREFIX "a0"

/* Register in which address to store a structure value
   is passed to a function.  */
#define M68K_STRUCT_VALUE_REGNUM A1_REG



/* The m68k has three kinds of registers, so eight classes would be
   a complete set.  One of them is not needed.  */
enum reg_class {
  NO_REGS, DATA_REGS,
  ADDR_REGS, FP_REGS,
  GENERAL_REGS, DATA_OR_FP_REGS,
  ADDR_OR_FP_REGS, ALL_REGS,
  LIM_REG_CLASSES };

#define N_REG_CLASSES (int) LIM_REG_CLASSES

#define REG_CLASS_NAMES \
 { "NO_REGS", "DATA_REGS",              \
   "ADDR_REGS", "FP_REGS",              \
   "GENERAL_REGS", "DATA_OR_FP_REGS",   \
   "ADDR_OR_FP_REGS", "ALL_REGS" }

#define REG_CLASS_CONTENTS \
{					\
  {0x00000000},  /* NO_REGS */		\
  {0x000000ff},  /* DATA_REGS */	\
  {0x0100ff00},  /* ADDR_REGS */	\
  {0x00ff0000},  /* FP_REGS */		\
  {0x0100ffff},  /* GENERAL_REGS */	\
  {0x00ff00ff},  /* DATA_OR_FP_REGS */	\
  {0x01ffff00},  /* ADDR_OR_FP_REGS */	\
  {0x01ffffff},  /* ALL_REGS */		\
}

extern enum reg_class regno_reg_class[];
#define REGNO_REG_CLASS(REGNO) (regno_reg_class[(REGNO)])
#define INDEX_REG_CLASS GENERAL_REGS
#define BASE_REG_CLASS ADDR_REGS

#define PREFERRED_RELOAD_CLASS(X,CLASS) \
  m68k_preferred_reload_class (X, CLASS)

/* On the m68k, this is the size of MODE in words,
   except in the FP regs, where a single reg is always enough.  */
#define CLASS_MAX_NREGS(CLASS, MODE)	\
 ((CLASS) == FP_REGS ? 1 \
  : ((GET_MODE_SIZE (MODE) + UNITS_PER_WORD - 1) / UNITS_PER_WORD))

/* Moves between fp regs and other regs are two insns.  */
#define REGISTER_MOVE_COST(MODE, CLASS1, CLASS2)	\
  ((((CLASS1) == FP_REGS) != ((CLASS2) == FP_REGS)) ? 4 : 2)


/* Stack layout; function entry, exit and calling.  */

#define STACK_GROWS_DOWNWARD 1
#define FRAME_GROWS_DOWNWARD 1
#define STARTING_FRAME_OFFSET 0

/* On the 680x0, sp@- in a byte insn really pushes a word.
   On the ColdFire, sp@- in a byte insn pushes just a byte.  */
#define PUSH_ROUNDING(BYTES) (TARGET_COLDFIRE ? BYTES : ((BYTES) + 1) & ~1)

#define FIRST_PARM_OFFSET(FNDECL) 8

/* On the m68k the return value defaults to D0.  */
#define FUNCTION_VALUE(VALTYPE, FUNC)  \
  gen_rtx_REG (TYPE_MODE (VALTYPE), D0_REG)

/* On the m68k the return value defaults to D0.  */
#define LIBCALL_VALUE(MODE)  gen_rtx_REG (MODE, D0_REG)

/* On the m68k, D0 is usually the only register used.  */
#define FUNCTION_VALUE_REGNO_P(N) ((N) == D0_REG)

/* Define this to be true when FUNCTION_VALUE_REGNO_P is true for
   more than one register.
   XXX This macro is m68k specific and used only for m68kemb.h.  */
#define NEEDS_UNTYPED_CALL 0

/* On the m68k, all arguments are usually pushed on the stack.  */
#define FUNCTION_ARG_REGNO_P(N) 0

/* On the m68k, this is a single integer, which is a number of bytes
   of arguments scanned so far.  */
#define CUMULATIVE_ARGS int

/* On the m68k, the offset starts at 0.  */
#define INIT_CUMULATIVE_ARGS(CUM, FNTYPE, LIBNAME, INDIRECT, N_NAMED_ARGS) \
 ((CUM) = 0)

#define FUNCTION_PROFILER(FILE, LABELNO)  \
  asm_fprintf (FILE, "\tlea %LLP%d,%Ra0\n\tjsr mcount\n", (LABELNO))

#define EXIT_IGNORE_STACK 1

/* Output assembler code for a block containing the constant parts
   of a trampoline, leaving space for the variable parts.

   On the m68k, the trampoline looks like this:
     movl #STATIC,a0
     jmp  FUNCTION

   WARNING: Targets that may run on 68040+ cpus must arrange for
   the instruction cache to be flushed.  Previous incarnations of
   the m68k trampoline code attempted to get around this by either
   using an out-of-line transfer function or pc-relative data, but
   the fact remains that the code to jump to the transfer function
   or the code to load the pc-relative data needs to be flushed
   just as much as the "variable" portion of the trampoline.
   Recognizing that a cache flush is going to be required anyway,
   dispense with such notions and build a smaller trampoline.

   Since more instructions are required to move a template into
   place than to create it on the spot, don't use a template.  */

#define TRAMPOLINE_SIZE 12
#define TRAMPOLINE_ALIGNMENT 16

/* Targets redefine this to invoke code to either flush the cache,
   or enable stack execution (or both).  */
#ifndef FINALIZE_TRAMPOLINE
#define FINALIZE_TRAMPOLINE(TRAMP)
#endif

/* This is the library routine that is used to transfer control from the
   trampoline to the actual nested function.  It is defined for backward
   compatibility, for linking with object code that used the old trampoline
   definition.

   A colon is used with no explicit operands to cause the template string
   to be scanned for %-constructs.

   The function name __transfer_from_trampoline is not actually used.
   The function definition just permits use of "asm with operands"
   (though the operand list is empty).  */
#define TRANSFER_FROM_TRAMPOLINE				\
void								\
__transfer_from_trampoline ()					\
{								\
  register char *a0 asm (M68K_STATIC_CHAIN_REG_NAME);		\
  asm (GLOBAL_ASM_OP "___trampoline");				\
  asm ("___trampoline:");					\
  asm volatile ("move%.l %0,%@" : : "m" (a0[22]));		\
  asm volatile ("move%.l %1,%0" : "=a" (a0) : "m" (a0[18]));	\
  asm ("rts":);							\
}

/* There are two registers that can always be eliminated on the m68k.
   The frame pointer and the arg pointer can be replaced by either the
   hard frame pointer or to the stack pointer, depending upon the
   circumstances.  The hard frame pointer is not used before reload and
   so it is not eligible for elimination.  */
#define ELIMINABLE_REGS					\
{{ ARG_POINTER_REGNUM, STACK_POINTER_REGNUM },		\
 { ARG_POINTER_REGNUM, FRAME_POINTER_REGNUM },		\
 { FRAME_POINTER_REGNUM, STACK_POINTER_REGNUM }}

#define INITIAL_ELIMINATION_OFFSET(FROM, TO, OFFSET)			\
  (OFFSET) = m68k_initial_elimination_offset(FROM, TO)

/* Addressing modes, and classification of registers for them.  */

#define HAVE_POST_INCREMENT 1
#define HAVE_PRE_DECREMENT 1

/* Macros to check register numbers against specific register classes.  */

/* True for data registers, D0 through D7.  */
#define DATA_REGNO_P(REGNO)	IN_RANGE (REGNO, 0, 7)

/* True for address registers, A0 through A7.  */
#define ADDRESS_REGNO_P(REGNO)	IN_RANGE (REGNO, 8, 15)

/* True for integer registers, D0 through D7 and A0 through A7.  */
#define INT_REGNO_P(REGNO)	IN_RANGE (REGNO, 0, 15)

/* True for floating point registers, FP0 through FP7.  */
#define FP_REGNO_P(REGNO)	IN_RANGE (REGNO, 16, 23)

#define REGNO_OK_FOR_INDEX_P(REGNO)			\
  (INT_REGNO_P (REGNO)					\
   || INT_REGNO_P (reg_renumber[REGNO]))

#define REGNO_OK_FOR_BASE_P(REGNO)			\
  (ADDRESS_REGNO_P (REGNO)				\
   || ADDRESS_REGNO_P (reg_renumber[REGNO]))

#define REGNO_OK_FOR_INDEX_NONSTRICT_P(REGNO)		\
  (INT_REGNO_P (REGNO)					\
   || REGNO == ARG_POINTER_REGNUM			\
   || REGNO >= FIRST_PSEUDO_REGISTER)

#define REGNO_OK_FOR_BASE_NONSTRICT_P(REGNO)		\
  (ADDRESS_REGNO_P (REGNO)				\
   || REGNO == ARG_POINTER_REGNUM			\
   || REGNO >= FIRST_PSEUDO_REGISTER)

/* Now macros that check whether X is a register and also,
   strictly, whether it is in a specified class.

   These macros are specific to the m68k, and may be used only
   in code for printing assembler insns and in conditions for
   define_optimization.  */

/* 1 if X is a data register.  */
#define DATA_REG_P(X)	(REG_P (X) && DATA_REGNO_P (REGNO (X)))

/* 1 if X is an fp register.  */
#define FP_REG_P(X)	(REG_P (X) && FP_REGNO_P (REGNO (X)))

/* 1 if X is an address register  */
#define ADDRESS_REG_P(X) (REG_P (X) && ADDRESS_REGNO_P (REGNO (X)))

/* True if SYMBOL + OFFSET constants must refer to something within
   SYMBOL's section.  */
#ifndef M68K_OFFSETS_MUST_BE_WITHIN_SECTIONS_P
#define M68K_OFFSETS_MUST_BE_WITHIN_SECTIONS_P 0
#endif

#define MAX_REGS_PER_ADDRESS 2

#define CONSTANT_ADDRESS_P(X)						\
  ((GET_CODE (X) == LABEL_REF || GET_CODE (X) == SYMBOL_REF		\
    || GET_CODE (X) == CONST_INT || GET_CODE (X) == CONST		\
    || GET_CODE (X) == HIGH)						\
   && m68k_legitimate_constant_p (Pmode, X))

#ifndef REG_OK_STRICT
#define REG_STRICT_P 0
#else
#define REG_STRICT_P 1
#endif

#define LEGITIMATE_PIC_OPERAND_P(X)				\
  (!symbolic_operand (X, VOIDmode)				\
   || (TARGET_PCREL && REG_STRICT_P)				\
   || m68k_tls_reference_p (X, true))

#define REG_OK_FOR_BASE_P(X) \
  m68k_legitimate_base_reg_p (X, REG_STRICT_P)

#define REG_OK_FOR_INDEX_P(X) \
  m68k_legitimate_index_reg_p (X, REG_STRICT_P)


/* This address is OK as it stands.  */
#define PIC_CASE_VECTOR_ADDRESS(index) index
#define CASE_VECTOR_MODE HImode
#define CASE_VECTOR_PC_RELATIVE 1

#define DEFAULT_SIGNED_CHAR 1
#define MOVE_MAX 4
#define SLOW_BYTE_ACCESS 0

#define TRULY_NOOP_TRUNCATION(OUTPREC, INPREC) 1

/* The ColdFire FF1 instruction returns 32 for zero. */
#define CLZ_DEFINED_VALUE_AT_ZERO(MODE, VALUE) ((VALUE) = 32, 1)

#define STORE_FLAG_VALUE (-1)

#define Pmode SImode
#define FUNCTION_MODE QImode


/* Tell final.c how to eliminate redundant test instructions.  */

/* Here we define machine-dependent flags and fields in cc_status
   (see `conditions.h').  */

/* Set if the cc value is actually in the 68881, so a floating point
   conditional branch must be output.  */
#define CC_IN_68881 04000

/* On the 68000, all the insns to store in an address register fail to
   set the cc's.  However, in some cases these instructions can make it
   possibly invalid to use the saved cc's.  In those cases we clear out
   some or all of the saved cc's so they won't be used.  */
#define NOTICE_UPDATE_CC(EXP,INSN) notice_update_cc (EXP, INSN)

/* The shift instructions always clear the overflow bit.  */
#define CC_OVERFLOW_UNUSABLE 01000

/* The shift instructions use the carry bit in a way not compatible with
   conditional branches.  conditions.h uses CC_NO_OVERFLOW for this purpose.
   Rename it to something more understandable.  */
#define CC_NO_CARRY CC_NO_OVERFLOW

#define OUTPUT_JUMP(NORMAL, FLOAT, NO_OV)  \
do { if (cc_prev_status.flags & CC_IN_68881)			\
    return FLOAT;						\
  if (cc_prev_status.flags & CC_NO_OVERFLOW)			\
    return NO_OV;						\
  return NORMAL; } while (0)

/* Control the assembler format that we output.  */

#define ASM_APP_ON "#APP\n"
#define ASM_APP_OFF "#NO_APP\n"
#define TEXT_SECTION_ASM_OP "\t.text"
#define DATA_SECTION_ASM_OP "\t.data"
#define GLOBAL_ASM_OP "\t.globl\t"
#define REGISTER_PREFIX ""
#define LOCAL_LABEL_PREFIX ""
#define USER_LABEL_PREFIX "_"
#define IMMEDIATE_PREFIX "#"

#define REGISTER_NAMES \
{REGISTER_PREFIX"d0", REGISTER_PREFIX"d1", REGISTER_PREFIX"d2",	\
 REGISTER_PREFIX"d3", REGISTER_PREFIX"d4", REGISTER_PREFIX"d5",	\
 REGISTER_PREFIX"d6", REGISTER_PREFIX"d7",			\
 REGISTER_PREFIX"a0", REGISTER_PREFIX"a1", REGISTER_PREFIX"a2", \
 REGISTER_PREFIX"a3", REGISTER_PREFIX"a4", REGISTER_PREFIX"a5", \
 REGISTER_PREFIX"a6", REGISTER_PREFIX"sp",			\
 REGISTER_PREFIX"fp0", REGISTER_PREFIX"fp1", REGISTER_PREFIX"fp2", \
 REGISTER_PREFIX"fp3", REGISTER_PREFIX"fp4", REGISTER_PREFIX"fp5", \
 REGISTER_PREFIX"fp6", REGISTER_PREFIX"fp7", REGISTER_PREFIX"argptr" }

#define M68K_FP_REG_NAME REGISTER_PREFIX"fp"

/* Return a register name by index, handling %fp nicely.
   We don't replace %fp for targets that don't map it to %a6
   since it may confuse GAS.  */
#define M68K_REGNAME(r) ( \
  ((FRAME_POINTER_REGNUM == A6_REG) \
    && ((r) == FRAME_POINTER_REGNUM) \
    && frame_pointer_needed) ? \
    M68K_FP_REG_NAME : reg_names[(r)])

/* On the Sun-3, the floating point registers have numbers
   18 to 25, not 16 to 23 as they do in the compiler.  */
#define DBX_REGISTER_NUMBER(REGNO) ((REGNO) < 16 ? (REGNO) : (REGNO) + 2)

/* Before the prologue, RA is at 0(%sp).  */
#define INCOMING_RETURN_ADDR_RTX \
  gen_rtx_MEM (VOIDmode, gen_rtx_REG (VOIDmode, STACK_POINTER_REGNUM))

/* After the prologue, RA is at 4(AP) in the current frame.  */
#define RETURN_ADDR_RTX(COUNT, FRAME)					   \
  ((COUNT) == 0								   \
   ? gen_rtx_MEM (Pmode, plus_constant (arg_pointer_rtx, UNITS_PER_WORD)) \
   : gen_rtx_MEM (Pmode, plus_constant (FRAME, UNITS_PER_WORD)))

/* We must not use the DBX register numbers for the DWARF 2 CFA column
   numbers because that maps to numbers beyond FIRST_PSEUDO_REGISTER.
   Instead use the identity mapping.  */
#define DWARF_FRAME_REGNUM(REG) \
  (INT_REGNO_P (REG) || FP_REGNO_P (REG) ? (REG) : INVALID_REGNUM)

/* The return column was originally 24, but gcc used 25 for a while too.
   Define both registers 24 and 25 as Pmode ones and use 24 in our own
   unwind information.  */
#define DWARF_FRAME_REGISTERS 25
#define DWARF_FRAME_RETURN_COLUMN 24
#define DWARF_ALT_FRAME_RETURN_COLUMN 25

/* Before the prologue, the top of the frame is at 4(%sp).  */
#define INCOMING_FRAME_SP_OFFSET 4

/* All registers are live on exit from an interrupt routine.  */
#define EPILOGUE_USES(REGNO)					\
  (reload_completed						\
   && (m68k_get_function_kind (current_function_decl)	\
       == m68k_fk_interrupt_handler))

/* Describe how we implement __builtin_eh_return.  */
#define EH_RETURN_DATA_REGNO(N) \
  ((N) < 2 ? (N) : INVALID_REGNUM)
#define EH_RETURN_STACKADJ_RTX	gen_rtx_REG (Pmode, A0_REG)
#define EH_RETURN_HANDLER_RTX					    \
  gen_rtx_MEM (Pmode,						    \
	       gen_rtx_PLUS (Pmode, arg_pointer_rtx,		    \
			     plus_constant (EH_RETURN_STACKADJ_RTX, \
					    UNITS_PER_WORD)))

/* Select a format to encode pointers in exception handling data.  CODE
   is 0 for data, 1 for code labels, 2 for function pointers.  GLOBAL is
   true if the symbol may be affected by dynamic relocations.

   TARGET_ID_SHARED_LIBRARY and TARGET_SEP_DATA are designed to support
   a read-only text segment without imposing a fixed gap between the
   text and data segments.  As a result, the text segment cannot refer
   to anything in the data segment, even in PC-relative form.  Because
   .eh_frame refers to both code and data, it follows that .eh_frame
   must be in the data segment itself, and that the offset between
   .eh_frame and code will not be a link-time constant.

   In theory, we could create a read-only .eh_frame by using DW_EH_PE_pcrel
   | DW_EH_PE_indirect for all code references.  However, gcc currently
   handles indirect references using a per-TU constant pool.  This means
   that if a function and its eh_frame are removed by the linker, the
   eh_frame's indirect references to the removed function will not be
   removed, leading to an unresolved symbol error.

   It isn't clear that any -msep-data or -mid-shared-library target
   would benefit from a read-only .eh_frame anyway.  In particular,
   no known target that supports these options has a feature like
   PT_GNU_RELRO.  Without any such feature to motivate them, indirect
   references would be unnecessary bloat, so we simply use an absolute
   pointer for code and global references.  We still use pc-relative
   references to data, as this avoids a relocation.  */
#define ASM_PREFERRED_EH_DATA_FORMAT(CODE, GLOBAL)			   \
  (flag_pic								   \
   && !((TARGET_ID_SHARED_LIBRARY || TARGET_SEP_DATA)			   \
	&& ((GLOBAL) || (CODE)))					   \
   ? ((GLOBAL) ? DW_EH_PE_indirect : 0) | DW_EH_PE_pcrel | DW_EH_PE_sdata4 \
   : DW_EH_PE_absptr)

#define ASM_OUTPUT_LABELREF(FILE,NAME)	\
  asm_fprintf (FILE, "%U%s", NAME)

#define ASM_GENERATE_INTERNAL_LABEL(LABEL,PREFIX,NUM)	\
  sprintf (LABEL, "*%s%s%ld", LOCAL_LABEL_PREFIX, PREFIX, (long)(NUM))

#define ASM_OUTPUT_REG_PUSH(FILE,REGNO)			\
  asm_fprintf (FILE, (MOTOROLA				\
		      ? "\tmove.l %s,-(%Rsp)\n"		\
		      : "\tmovel %s,%Rsp@-\n"),		\
	       reg_names[REGNO])

#define ASM_OUTPUT_REG_POP(FILE,REGNO)			\
  asm_fprintf (FILE, (MOTOROLA				\
		      ? "\tmove.l (%Rsp)+,%s\n"		\
		      : "\tmovel %Rsp@+,%s\n"),		\
	       reg_names[REGNO])

/* The m68k does not use absolute case-vectors, but we must define this macro
   anyway.  */
#define ASM_OUTPUT_ADDR_VEC_ELT(FILE, VALUE)  \
  asm_fprintf (FILE, "\t.long %LL%d\n", VALUE)

#define ASM_OUTPUT_ADDR_DIFF_ELT(FILE, BODY, VALUE, REL)  \
  asm_fprintf (FILE, "\t.word %LL%d-%LL%d\n", VALUE, REL)

/* We don't have a way to align to more than a two-byte boundary, so do the
   best we can and don't complain.  */
#define ASM_OUTPUT_ALIGN(FILE,LOG)	\
  if ((LOG) >= 1)			\
    fprintf (FILE, "\t.even\n");

#ifdef HAVE_GAS_BALIGN_AND_P2ALIGN
/* Use "move.l %a4,%a4" to advance within code.  */
#define ASM_OUTPUT_ALIGN_WITH_NOP(FILE,LOG)			\
  if ((LOG) > 0)						\
    fprintf ((FILE), "\t.balignw %u,0x284c\n", 1 << (LOG));
#endif

#define ASM_OUTPUT_SKIP(FILE,SIZE)  \
  fprintf (FILE, "\t.skip %u\n", (int)(SIZE))

#define ASM_OUTPUT_COMMON(FILE, NAME, SIZE, ROUNDED)  \
( fputs (".comm ", (FILE)),			\
  assemble_name ((FILE), (NAME)),		\
  fprintf ((FILE), ",%u\n", (int)(ROUNDED)))

#define ASM_OUTPUT_LOCAL(FILE, NAME, SIZE, ROUNDED)  \
( fputs (".lcomm ", (FILE)),			\
  assemble_name ((FILE), (NAME)),		\
  fprintf ((FILE), ",%u\n", (int)(ROUNDED)))

#define FINAL_PRESCAN_INSN(INSN, OPVEC, NOPERANDS) \
  m68k_final_prescan_insn (INSN, OPVEC, NOPERANDS)

/* On the 68000, we use several CODE characters:
   '.' for dot needed in Motorola-style opcode names.
   '-' for an operand pushing on the stack:
       sp@-, -(sp) or -(%sp) depending on the style of syntax.
   '+' for an operand pushing on the stack:
       sp@+, (sp)+ or (%sp)+ depending on the style of syntax.
   '@' for a reference to the top word on the stack:
       sp@, (sp) or (%sp) depending on the style of syntax.
   '#' for an immediate operand prefix (# in MIT and Motorola syntax
       but & in SGS syntax).
   '!' for the fpcr register (used in some float-to-fixed conversions).
   '$' for the letter `s' in an op code, but only on the 68040.
   '&' for the letter `d' in an op code, but only on the 68040.
   '/' for register prefix needed by longlong.h.
   '?' for m68k_library_id_string

   'b' for byte insn (no effect, on the Sun; this is for the ISI).
   'd' to force memory addressing to be absolute, not relative.
   'f' for float insn (print a CONST_DOUBLE as a float rather than in hex)
   'x' for float insn (print a CONST_DOUBLE as a float rather than in hex),
       or print pair of registers as rx:ry.  */

#define PRINT_OPERAND_PUNCT_VALID_P(CODE)				\
  ((CODE) == '.' || (CODE) == '#' || (CODE) == '-'			\
   || (CODE) == '+' || (CODE) == '@' || (CODE) == '!'			\
   || (CODE) == '$' || (CODE) == '&' || (CODE) == '/' || (CODE) == '?')


/* See m68k.c for the m68k specific codes.  */
#define PRINT_OPERAND(FILE, X, CODE) print_operand (FILE, X, CODE)

#define PRINT_OPERAND_ADDRESS(FILE, ADDR) print_operand_address (FILE, ADDR)

#define OUTPUT_ADDR_CONST_EXTRA(FILE, X, FAIL)		\
do {							\
  if (! m68k_output_addr_const_extra (FILE, (X)))	\
    goto FAIL;						\
} while (0);

#include "config/m68k/m68k-opts.h"

enum fpu_type
{
  FPUTYPE_NONE,
  FPUTYPE_68881,
  FPUTYPE_COLDFIRE
};

enum m68k_function_kind
{
  m68k_fk_normal_function,
  m68k_fk_interrupt_handler,
  m68k_fk_interrupt_thread
};

/* Variables in m68k.c; see there for details.  */
<<<<<<< HEAD
extern const char *m68k_library_id_string;
=======
>>>>>>> 3082eeb7
extern enum target_device m68k_cpu;
extern enum uarch_type m68k_tune;
extern enum fpu_type m68k_fpu;
extern unsigned int m68k_cpu_flags;
extern unsigned int m68k_tune_flags;
extern const char *m68k_symbolic_call;
extern const char *m68k_symbolic_jump;

enum M68K_SYMBOLIC_CALL { M68K_SYMBOLIC_CALL_NONE, M68K_SYMBOLIC_CALL_JSR,
			  M68K_SYMBOLIC_CALL_BSR_C, M68K_SYMBOLIC_CALL_BSR_P };

extern enum M68K_SYMBOLIC_CALL m68k_symbolic_call_var;

/* ??? HOST_WIDE_INT is not being defined for auto-generated files.
   Workaround that.  */
#ifdef HOST_WIDE_INT
typedef enum { MOVL, SWAP, NEGW, NOTW, NOTB, MOVQ, MVS, MVZ }
  M68K_CONST_METHOD;

extern M68K_CONST_METHOD m68k_const_method (HOST_WIDE_INT);
#endif

extern void m68k_emit_move_double (rtx [2]);

extern int m68k_sched_address_bypass_p (rtx, rtx);
extern int m68k_sched_indexed_address_bypass_p (rtx, rtx);

#define CPU_UNITS_QUERY 1<|MERGE_RESOLUTION|>--- conflicted
+++ resolved
@@ -1,10 +1,6 @@
 /* Definitions of target machine for GCC for Motorola 680x0/ColdFire.
    Copyright (C) 1987, 1988, 1993, 1994, 1995, 1996, 1997, 1998, 1999,
-<<<<<<< HEAD
-   2000, 2001, 2002, 2003, 2004, 2005, 2006, 2007, 2008, 2009
-=======
    2000, 2001, 2002, 2003, 2004, 2005, 2006, 2007, 2008, 2009, 2010, 2011
->>>>>>> 3082eeb7
    Free Software Foundation, Inc.
 
 This file is part of GCC.
@@ -973,10 +969,6 @@
 };
 
 /* Variables in m68k.c; see there for details.  */
-<<<<<<< HEAD
-extern const char *m68k_library_id_string;
-=======
->>>>>>> 3082eeb7
 extern enum target_device m68k_cpu;
 extern enum uarch_type m68k_tune;
 extern enum fpu_type m68k_fpu;
