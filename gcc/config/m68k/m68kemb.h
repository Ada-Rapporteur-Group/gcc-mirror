--- conflicted
+++ resolved
@@ -1,11 +1,7 @@
 /* Definitions of target machine for GNU compiler.  "embedded" 68XXX.
    This is meant to be included after m68k.h.
-<<<<<<< HEAD
-   Copyright (C) 1994, 1995, 1998, 1999, 2004 Free Software Foundation, Inc.  */
-=======
    Copyright (C) 1994, 1995, 1998, 1999, 2004, 2006
    Free Software Foundation, Inc.  */
->>>>>>> c355071f
 
 /* Override the SVR4 ABI for this target.  */
 
