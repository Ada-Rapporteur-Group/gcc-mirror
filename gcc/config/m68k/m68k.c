--- conflicted
+++ resolved
@@ -156,16 +156,12 @@
 #endif
 static void m68k_output_dwarf_dtprel (FILE *, int, rtx) ATTRIBUTE_UNUSED;
 static void m68k_trampoline_init (rtx, tree, rtx);
-<<<<<<< HEAD
-static rtx m68k_delegitimize_address (rtx);
-=======
 static int m68k_return_pops_args (tree, tree, int);
 static rtx m68k_delegitimize_address (rtx);
 static void m68k_function_arg_advance (CUMULATIVE_ARGS *, enum machine_mode,
 				       const_tree, bool);
 static rtx m68k_function_arg (CUMULATIVE_ARGS *, enum machine_mode,
 			      const_tree, bool);
->>>>>>> 155d23aa
  
 
@@ -291,24 +287,18 @@
 #undef TARGET_TRAMPOLINE_INIT
 #define TARGET_TRAMPOLINE_INIT m68k_trampoline_init
 
-<<<<<<< HEAD
+#undef TARGET_RETURN_POPS_ARGS
+#define TARGET_RETURN_POPS_ARGS m68k_return_pops_args
+
 #undef TARGET_DELEGITIMIZE_ADDRESS
 #define TARGET_DELEGITIMIZE_ADDRESS m68k_delegitimize_address
 
-=======
-#undef TARGET_RETURN_POPS_ARGS
-#define TARGET_RETURN_POPS_ARGS m68k_return_pops_args
-
-#undef TARGET_DELEGITIMIZE_ADDRESS
-#define TARGET_DELEGITIMIZE_ADDRESS m68k_delegitimize_address
-
 #undef TARGET_FUNCTION_ARG
 #define TARGET_FUNCTION_ARG m68k_function_arg
 
 #undef TARGET_FUNCTION_ARG_ADVANCE
 #define TARGET_FUNCTION_ARG_ADVANCE m68k_function_arg_advance
 
->>>>>>> 155d23aa
 static const struct attribute_spec m68k_attribute_table[] =
 {
   /* { name, min_len, max_len, decl_req, type_req, fn_type_req, handler } */
@@ -4686,51 +4676,6 @@
 static rtx
 m68k_delegitimize_address (rtx orig_x)
 {
-<<<<<<< HEAD
-  rtx x, y;
-  rtx addend = NULL_RTX;
-  rtx result;
-
-  orig_x = delegitimize_mem_from_attrs (orig_x);
-  if (! MEM_P (orig_x))
-    return orig_x;
-
-  x = XEXP (orig_x, 0);
-
-  if (GET_CODE (x) == PLUS
-      && GET_CODE (XEXP (x, 1)) == CONST
-      && REG_P (XEXP (x, 0))
-      && REGNO (XEXP (x, 0)) == PIC_REG)
-    {
-      y = x = XEXP (XEXP (x, 1), 0);
-
-      /* Handle an addend.  */
-      if ((GET_CODE (x) == PLUS || GET_CODE (x) == MINUS)
-	  && CONST_INT_P (XEXP (x, 1)))
-	{
-	  addend = XEXP (x, 1);
-	  x = XEXP (x, 0);
-	}
-
-      if (GET_CODE (x) == UNSPEC
-	  && (XINT (x, 1) == UNSPEC_RELOC16
-	      || XINT (x, 1) == UNSPEC_RELOC32))
-	{
-	  result = XVECEXP (x, 0, 0);
-	  if (addend)
-	    {
-	      if (GET_CODE (y) == PLUS)
-		result = gen_rtx_PLUS (Pmode, result, addend);
-	      else
-		result = gen_rtx_MINUS (Pmode, result, addend);
-	      result = gen_rtx_CONST (Pmode, result);
-	    }
-	  return result;
-	}
-    }
-
-  return orig_x;
-=======
   rtx x;
   struct m68k_address addr;
   rtx unspec;
@@ -4771,7 +4716,6 @@
   if (MEM_P (orig_x))
     x = replace_equiv_address_nv (orig_x, x);
   return x;
->>>>>>> 155d23aa
 }
   
 