--- conflicted
+++ resolved
@@ -628,16 +628,10 @@
 }
  
-<<<<<<< HEAD
-/* Return m68k_fk_interrupt_handler if FUNC has an "interrupt_handler"
-   attribute and interrupt_thread if FUNC has an "interrupt_thread"
-   attribute.  Otherwise, return m68k_fk_normal_function.  */
-=======
 /* Return m68k_fk_interrupt_handler if FUNC has an "interrupt" or
    "interrupt_handler" attribute and interrupt_thread if FUNC has an
    "interrupt_thread" attribute.  Otherwise, return
    m68k_fk_normal_function.  */
->>>>>>> 99c9c69a
 
 enum m68k_function_kind
 m68k_get_function_kind (tree func)
@@ -4151,10 +4145,6 @@
 
   /* Pretend to be a post-reload pass while generating rtl.  */
   reload_completed = 1;
-<<<<<<< HEAD
-  allocate_reg_info (FIRST_PSEUDO_REGISTER, true, true);
-=======
->>>>>>> 99c9c69a
 
   /* The "this" pointer is stored at 4(%sp).  */
   this_slot = gen_rtx_MEM (Pmode, plus_constant (stack_pointer_rtx, 4));
@@ -4254,11 +4244,7 @@
 
   if ((m68k_get_function_kind (current_function_decl)
        == m68k_fk_interrupt_handler)
-<<<<<<< HEAD
-      && !regs_ever_live[new_reg])
-=======
       && !df_regs_ever_live_p (new_reg))
->>>>>>> 99c9c69a
     return 0;
 
   return 1;
