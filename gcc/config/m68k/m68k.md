--- conflicted
+++ resolved
@@ -1,10 +1,6 @@
 ;;- Machine description for GNU compiler, Motorola 68000 Version
 ;;  Copyright (C) 1987, 1988, 1993, 1994, 1995, 1996, 1997, 1998, 1999, 2001,
-<<<<<<< HEAD
-;;  2002, 2003, 2004, 2005
-=======
 ;;  2002, 2003, 2004, 2005, 2006
->>>>>>> c355071f
 ;;  Free Software Foundation, Inc.
 
 ;; This file is part of GCC.
@@ -134,8 +130,6 @@
   ])
 
 (include "predicates.md")
-<<<<<<< HEAD
-=======
  
 ;; Mode macros for floating point operations.
@@ -151,7 +145,6 @@
 (define_mode_attr dreg [(SF "d") (DF "") (XF "")])
 ;; Allowable 68881 constant constraints
 (define_mode_attr const [(SF "F") (DF "G") (XF "")])
->>>>>>> c355071f
  
 (define_insn ""
@@ -2109,11 +2102,7 @@
 (define_insn "*addsi3_5200"
   [(set (match_operand:SI 0 "nonimmediate_operand" "=m,?a,?a,r")
 	(plus:SI (match_operand:SI 1 "general_operand" "%0,a,rJK,0")
-<<<<<<< HEAD
-		 (match_operand:SI 2 "general_src_operand" "d,rJK,a,mrIKLi")))]
-=======
 		 (match_operand:SI 2 "general_src_operand" "dIL,rJK,a,mrIKLi")))]
->>>>>>> c355071f
   "TARGET_COLDFIRE"
   "* return output_addsi3 (operands);")
 
@@ -3752,11 +3741,7 @@
       target = operand_subword_force (operands[0], 0, SFmode);
       result = expand_binop (SImode, xor_optab,
 			     operand_subword_force (operands[1], 0, SFmode),
-<<<<<<< HEAD
-			     GEN_INT (0x80000000), target, 0, OPTAB_WIDEN);
-=======
 			     GEN_INT (-2147483647 - 1), target, 0, OPTAB_WIDEN);
->>>>>>> c355071f
       gcc_assert (result);
 
       if (result != target)
@@ -3783,11 +3768,7 @@
       target = operand_subword (operands[0], 0, 1, DFmode);
       result = expand_binop (SImode, xor_optab,
 			     operand_subword_force (operands[1], 0, DFmode),
-<<<<<<< HEAD
-			     GEN_INT (0x80000000), target, 0, OPTAB_WIDEN);
-=======
 			     GEN_INT (-2147483647 - 1), target, 0, OPTAB_WIDEN);
->>>>>>> c355071f
       gcc_assert (result);
 
       if (result != target)
@@ -6987,295 +6968,10 @@
   "TARGET_68881"
   "fmove%.s %f1,%0")
 
-<<<<<<< HEAD
-(define_insn "floatsixf2"
-  [(set (match_operand:XF 0 "nonimmediate_operand" "=f")
-	(float:XF (match_operand:SI 1 "general_operand" "dmi")))]
-  "TARGET_68881"
-  "fmove%.l %1,%0")
-
-(define_insn "floathixf2"
-  [(set (match_operand:XF 0 "nonimmediate_operand" "=f")
-	(float:XF (match_operand:HI 1 "general_operand" "dmn")))]
-  "TARGET_68881"
-  "fmove%.w %1,%0")
-
-(define_insn "floatqixf2"
-  [(set (match_operand:XF 0 "nonimmediate_operand" "=f")
-	(float:XF (match_operand:QI 1 "general_operand" "dmn")))]
-  "TARGET_68881"
-  "fmove%.b %1,%0")
-
-(define_insn "ftruncxf2"
-  [(set (match_operand:XF 0 "nonimmediate_operand" "=f")
-	(fix:XF (match_operand:XF 1 "general_operand" "fFm")))]
-  "TARGET_68881"
-{
-  if (FP_REG_P (operands[1]))
-    return "fintrz%.x %f1,%0";
-  return "fintrz%.x %f1,%0";
-})
-
-(define_insn "fixxfqi2"
-  [(set (match_operand:QI 0 "nonimmediate_operand" "=dm")
-	(fix:QI (match_operand:XF 1 "general_operand" "f")))]
-  "TARGET_68881"
-  "fmove%.b %1,%0")
-
-(define_insn "fixxfhi2"
-  [(set (match_operand:HI 0 "nonimmediate_operand" "=dm")
-	(fix:HI (match_operand:XF 1 "general_operand" "f")))]
-  "TARGET_68881"
-  "fmove%.w %1,%0")
-
-(define_insn "fixxfsi2"
-  [(set (match_operand:SI 0 "nonimmediate_operand" "=dm")
-	(fix:SI (match_operand:XF 1 "general_operand" "f")))]
-  "TARGET_68881"
-  "fmove%.l %1,%0")
-
-(define_insn ""
-  [(set (match_operand:XF 0 "nonimmediate_operand" "=f")
-	(plus:XF (float:XF (match_operand:SI 2 "general_operand" "dmi"))
-		 (match_operand:XF 1 "nonimmediate_operand" "0")))]
-  "TARGET_68881"
-  "fadd%.l %2,%0")
-
-(define_insn ""
-  [(set (match_operand:XF 0 "nonimmediate_operand" "=f")
-	(plus:XF (float:XF (match_operand:HI 2 "general_operand" "dmn"))
-		 (match_operand:XF 1 "nonimmediate_operand" "0")))]
-  "TARGET_68881"
-  "fadd%.w %2,%0")
-
-(define_insn ""
-  [(set (match_operand:XF 0 "nonimmediate_operand" "=f")
-	(plus:XF (float:XF (match_operand:QI 2 "general_operand" "dmn"))
-		 (match_operand:XF 1 "general_operand" "0")))]
-  "TARGET_68881"
-  "fadd%.b %2,%0")
-
-(define_insn "addxf3"
-  [(set (match_operand:XF 0 "nonimmediate_operand" "=f")
-	(plus:XF (match_operand:XF 1 "nonimmediate_operand" "%0")
-		 (match_operand:XF 2 "nonimmediate_operand" "fm")))]
-  "TARGET_68881"
-{
-  if (REG_P (operands[2]))
-    return "fadd%.x %2,%0";
-  return "fadd%.x %f2,%0";
-})
-
-(define_insn ""
-  [(set (match_operand:XF 0 "nonimmediate_operand" "=f")
-	(minus:XF (match_operand:XF 1 "nonimmediate_operand" "0")
-		  (float:XF (match_operand:SI 2 "general_operand" "dmi"))))]
-  "TARGET_68881"
-  "fsub%.l %2,%0")
-
-(define_insn ""
-  [(set (match_operand:XF 0 "nonimmediate_operand" "=f")
-	(minus:XF (match_operand:XF 1 "nonimmediate_operand" "0")
-		  (float:XF (match_operand:HI 2 "general_operand" "dmn"))))]
-  "TARGET_68881"
-  "fsub%.w %2,%0")
-
-(define_insn ""
-  [(set (match_operand:XF 0 "nonimmediate_operand" "=f")
-	(minus:XF (match_operand:XF 1 "nonimmediate_operand" "0")
-		  (float:XF (match_operand:QI 2 "general_operand" "dmn"))))]
-  "TARGET_68881"
-  "fsub%.b %2,%0")
-
-(define_insn "subxf3"
-  [(set (match_operand:XF 0 "nonimmediate_operand" "=f")
-	(minus:XF (match_operand:XF 1 "nonimmediate_operand" "0")
-		  (match_operand:XF 2 "nonimmediate_operand" "fm")))]
-  "TARGET_68881"
-{
-  if (REG_P (operands[2]))
-    return "fsub%.x %2,%0";
-  return "fsub%.x %f2,%0";
-})
-
-(define_insn ""
-  [(set (match_operand:XF 0 "nonimmediate_operand" "=f")
-	(mult:XF (float:XF (match_operand:SI 2 "general_operand" "dmi"))
-		 (match_operand:XF 1 "nonimmediate_operand" "0")))]
-  "TARGET_68881"
-  "fmul%.l %2,%0")
-
-(define_insn ""
-  [(set (match_operand:XF 0 "nonimmediate_operand" "=f")
-	(mult:XF (float:XF (match_operand:HI 2 "general_operand" "dmn"))
-		 (match_operand:XF 1 "nonimmediate_operand" "0")))]
-  "TARGET_68881"
-  "fmul%.w %2,%0")
-
-(define_insn ""
-  [(set (match_operand:XF 0 "nonimmediate_operand" "=f")
-	(mult:XF (float:XF (match_operand:QI 2 "general_operand" "dmn"))
-		 (match_operand:XF 1 "nonimmediate_operand" "0")))]
-  "TARGET_68881"
-  "fmul%.b %2,%0")
-
-(define_insn "mulxf3"
-  [(set (match_operand:XF 0 "nonimmediate_operand" "=f")
-	(mult:XF (match_operand:XF 1 "nonimmediate_operand" "%0")
-		 (match_operand:XF 2 "nonimmediate_operand" "fm")))]
-  "TARGET_68881"
-{
-  if (REG_P (operands[2]))
-    return "fmul%.x %2,%0";
-  return "fmul%.x %f2,%0";
-})
-
-(define_insn ""
-  [(set (match_operand:XF 0 "nonimmediate_operand" "=f")
-	(div:XF (match_operand:XF 1 "nonimmediate_operand" "0")
-		(float:XF (match_operand:SI 2 "general_operand" "dmi"))))]
-  "TARGET_68881"
-  "fdiv%.l %2,%0")
-
-(define_insn ""
-  [(set (match_operand:XF 0 "nonimmediate_operand" "=f")
-	(div:XF (match_operand:XF 1 "nonimmediate_operand" "0")
-		(float:XF (match_operand:HI 2 "general_operand" "dmn"))))]
-  "TARGET_68881"
-  "fdiv%.w %2,%0")
-
-(define_insn ""
-  [(set (match_operand:XF 0 "nonimmediate_operand" "=f")
-	(div:XF (match_operand:XF 1 "nonimmediate_operand" "0")
-		(float:XF (match_operand:QI 2 "general_operand" "dmn"))))]
-  "TARGET_68881"
-  "fdiv%.b %2,%0")
-
-(define_insn "divxf3"
-  [(set (match_operand:XF 0 "nonimmediate_operand" "=f")
-	(div:XF (match_operand:XF 1 "nonimmediate_operand" "0")
-		(match_operand:XF 2 "nonimmediate_operand" "fm")))]
-  "TARGET_68881"
-{
-  if (REG_P (operands[2]))
-    return "fdiv%.x %2,%0";
-  return "fdiv%.x %f2,%0";
-})
-
-(define_expand "negxf2"
-  [(set (match_operand:XF 0 "nonimmediate_operand" "")
-	(neg:XF (match_operand:XF 1 "nonimmediate_operand" "")))]
-  ""
-{
-  if (!TARGET_68881)
-    {
-      rtx result;
-      rtx target;
-      rtx insns;
-
-      start_sequence ();
-      target = operand_subword (operands[0], 0, 1, XFmode);
-      result = expand_binop (SImode, xor_optab,
-			     operand_subword_force (operands[1], 0, XFmode),
-			     GEN_INT (0x80000000), target, 0, OPTAB_WIDEN);
-      gcc_assert (result);
-
-      if (result != target)
-	emit_move_insn (result, target);
-
-      emit_move_insn (operand_subword (operands[0], 1, 1, XFmode),
-		      operand_subword_force (operands[1], 1, XFmode));
-      emit_move_insn (operand_subword (operands[0], 2, 1, XFmode),
-		      operand_subword_force (operands[1], 2, XFmode));
-
-      insns = get_insns ();
-      end_sequence ();
-
-      emit_no_conflict_block (insns, operands[0], operands[1], 0, 0);
-      DONE;
-    }
-})
-
-(define_insn "negxf2_68881"
-  [(set (match_operand:XF 0 "nonimmediate_operand" "=f")
-	(neg:XF (match_operand:XF 1 "nonimmediate_operand" "fm")))]
-  "TARGET_68881"
-{
-  if (REG_P (operands[1]) && ! DATA_REG_P (operands[1]))
-    return "fneg%.x %1,%0";
-  return "fneg%.x %f1,%0";
-})
-
-(define_expand "absxf2"
-  [(set (match_operand:XF 0 "nonimmediate_operand" "")
-	(abs:XF (match_operand:XF 1 "nonimmediate_operand" "")))]
-  ""
-{
-  if (!TARGET_68881)
-    {
-      rtx result;
-      rtx target;
-      rtx insns;
-
-      start_sequence ();
-      target = operand_subword (operands[0], 0, 1, XFmode);
-      result = expand_binop (SImode, and_optab,
-			     operand_subword_force (operands[1], 0, XFmode),
-			     GEN_INT (0x7fffffff), target, 0, OPTAB_WIDEN);
-      gcc_assert (result);
-
-      if (result != target)
-	emit_move_insn (result, target);
-
-      emit_move_insn (operand_subword (operands[0], 1, 1, XFmode),
-		      operand_subword_force (operands[1], 1, XFmode));
-      emit_move_insn (operand_subword (operands[0], 2, 1, XFmode),
-		      operand_subword_force (operands[1], 2, XFmode));
-
-      insns = get_insns ();
-      end_sequence ();
-
-      emit_no_conflict_block (insns, operands[0], operands[1], 0, 0);
-      DONE;
-    }
-})
-
-(define_insn "absxf2_68881"
-  [(set (match_operand:XF 0 "nonimmediate_operand" "=f")
-	(abs:XF (match_operand:XF 1 "nonimmediate_operand" "fm")))]
-  "TARGET_68881"
-{
-  if (REG_P (operands[1]) && ! DATA_REG_P (operands[1]))
-    return "fabs%.x %1,%0";
-  return "fabs%.x %f1,%0";
-})
-
-(define_insn "sqrtxf2"
-  [(set (match_operand:XF 0 "nonimmediate_operand" "=f")
-	(sqrt:XF (match_operand:XF 1 "nonimmediate_operand" "fm")))]
-  "TARGET_68881"
-  "fsqrt%.x %1,%0")
-
-(define_insn "sinsf2"
-  [(set (match_operand:SF 0 "nonimmediate_operand" "=f")
-	(unspec:SF [(match_operand:SF 1 "general_operand" "fm")] UNSPEC_SIN))]
-  "TARGET_68881 && flag_unsafe_math_optimizations"
-{
-  if (FP_REG_P (operands[1]))
-    return "fsin%.x %1,%0";
-  else
-    return "fsin%.s %1,%0";
-})
-
-(define_insn "sindf2"
-  [(set (match_operand:DF 0 "nonimmediate_operand" "=f")
-	(unspec:DF [(match_operand:DF 1 "general_operand" "fm")] UNSPEC_SIN))]
-=======
 (define_insn "sin<mode>2"
   [(set (match_operand:FP 0 "nonimmediate_operand" "=f")
 	(unspec:FP
 	  [(match_operand:FP 1 "general_operand" "f<FP:dreg>m")] UNSPEC_SIN))]
->>>>>>> c355071f
   "TARGET_68881 && flag_unsafe_math_optimizations"
 {
   if (FP_REG_P (operands[1]))
