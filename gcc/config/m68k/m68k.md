;;- Machine description for GNU compiler, Motorola 68000 Version
;;  Copyright (C) 1987, 1988, 1993, 1994, 1995, 1996, 1997, 1998, 1999, 2001,
;;  2002, 2003, 2004, 2005, 2006, 2007, 2008
;;  Free Software Foundation, Inc.

;; This file is part of GCC.

;; GCC is free software; you can redistribute it and/or modify
;; it under the terms of the GNU General Public License as published by
;; the Free Software Foundation; either version 3, or (at your option)
;; any later version.

;; GCC is distributed in the hope that it will be useful,
;; but WITHOUT ANY WARRANTY; without even the implied warranty of
;; MERCHANTABILITY or FITNESS FOR A PARTICULAR PURPOSE.  See the
;; GNU General Public License for more details.

;; You should have received a copy of the GNU General Public License
;; along with GCC; see the file COPYING3.  If not see
;; <http://www.gnu.org/licenses/>.

;;- Information about MCF5200 port.

;;- The MCF5200 "ColdFire" architecture is a reduced version of the
;;- 68k ISA.  Differences include reduced support for byte and word
;;- operands and the removal of BCD, bitfield, rotate, and integer
;;- divide instructions.  The TARGET_COLDFIRE flag turns the use of the
;;- removed opcodes and addressing modes off.
;;- 


;;- instruction definitions

;;- @@The original PO technology requires these to be ordered by speed,
;;- @@    so that assigner will pick the fastest.

;;- See file "rtl.def" for documentation on define_insn, match_*, et. al.

;;- When naming insn's (operand 0 of define_insn) be careful about using
;;- names from other targets machine descriptions.

;;- cpp macro #define NOTICE_UPDATE_CC in file tm.h handles condition code
;;- updates for most instructions.

;;- Operand classes for the register allocator:
;;- 'a' one of the address registers can be used.
;;- 'd' one of the data registers can be used.
;;- 'f' one of the m68881/fpu registers can be used
;;- 'r' either a data or an address register can be used.

;;- Immediate Floating point operator constraints
;;- 'G' a floating point constant that is *NOT* one of the standard
;;   68881 constant values (to force calling output_move_const_double
;;   to get it from rom if it is a 68881 constant).
;;
;;   See the functions standard_XXX_constant_p in output-m68k.c for more
;; info.

;;- Immediate integer operand constraints:
;;- 'I'  1 .. 8
;;- 'J'  -32768 .. 32767
;;- 'K'  all integers EXCEPT -128 .. 127
;;- 'L'  -8 .. -1
;;- 'M'  all integers EXCEPT -256 .. 255
;;- 'N'  24 .. 31
;;- 'O'  16
;;- 'P'  8 .. 15

;;- Assembler specs:
;;- "%."    size separator ("." or "")			move%.l d0,d1
;;- "%-"    push operand "sp@-"				move%.l d0,%-
;;- "%+"    pop operand "sp@+"				move%.l d0,%+
;;- "%@"    top of stack "sp@"				move%.l d0,%@
;;- "%!"    fpcr register
;;- "%$"    single-precision fp specifier ("s" or "")	f%$add.x fp0,fp1
;;- "%&"    double-precision fp specifier ("d" or "")	f%&add.x fp0,fp1

;;- Information about 68040 port.

;;- The 68040 executes all 68030 and 68881/2 instructions, but some must
;;- be emulated in software by the OS.  It is faster to avoid these
;;- instructions and issue a library call rather than trapping into
;;- the kernel.  The affected instructions are fintrz and fscale.  The
;;- TUNE_68040 flag turns the use of the opcodes off.

;;- The '040 also implements a set of new floating-point instructions
;;- which specify the rounding precision in the opcode.  This finally
;;- permit the 68k series to be truly IEEE compliant, and solves all
;;- issues of excess precision accumulating in the extended registers.
;;- By default, GCC does not use these instructions, since such code will
;;- not run on an '030.  To use these instructions, use the -m68040-only
;;- switch.

;;- These new instructions aren't directly in the md.  They are brought
;;- into play by defining "%$" and "%&" to expand to "s" and "d" rather
;;- than "".

;;- Information about 68060 port.

;;- The 68060 executes all 68030 and 68881/2 instructions, but some must
;;- be emulated in software by the OS.  It is faster to avoid these
;;- instructions and issue a library call rather than trapping into
;;- the kernel.  The affected instructions are: divs.l <ea>,Dr:Dq;
;;- divu.l <ea>,Dr:Dq; muls.l <ea>,Dr:Dq; mulu.l <ea>,Dr:Dq; and
;;- fscale.  The TUNE_68060 flag turns the use of the opcodes off.

;;- Some of these insn's are composites of several m68000 op codes.
;;- The assembler (or final @@??) insures that the appropriate one is
;;- selected.

;; UNSPEC usage:

(define_constants
  [(UNSPEC_SIN 1)
   (UNSPEC_COS 2)
   (UNSPEC_GOT 3)
   (UNSPEC_IB 4)
   (UNSPEC_TIE 5)
   (UNSPEC_RELOC16 6)
   (UNSPEC_RELOC32 7)
  ])

;; UNSPEC_VOLATILE usage:

(define_constants
  [(UNSPECV_BLOCKAGE	0)
  ])

;; Registers by name.
(define_constants
  [(D0_REG		0)
   (A0_REG		8)
   (A1_REG		9)
   (PIC_REG		13)
   (A6_REG		14)
   (SP_REG		15)
   (FP0_REG		16)
  ])

(include "predicates.md")
(include "constraints.md")

;; ::::::::::::::::::::
;; ::
;; :: Attributes
;; ::
;; ::::::::::::::::::::

;; Processor type.
(define_attr "cpu" "cfv1, cfv2, cfv3, cfv4, unknown"
  (const (symbol_ref "m68k_sched_cpu")))

;; MAC type.
(define_attr "mac" "no, cf_mac, cf_emac"
  (const (symbol_ref "m68k_sched_mac")))

;; Instruction type for use in scheduling description.
;; _l and _w suffixes indicate size of the operands of instruction.
;; alu - usual arithmetic or logic instruction.
;; aluq - arithmetic or logic instruction which has a quick immediate (the one
;;        that is encoded in the instruction word) for its Y operand.
;; alux - Arithmetic instruction that uses carry bit (e.g., addx and subx).
;; bcc - conditional branch.
;; bitr - bit operation that only updates flags.
;; bitrw - bit operation that updates flags and output operand.
;; bra, bsr, clr, cmp, div, ext - corresponding instruction.
;; falu, fbcc, fcmp, fdiv, fmove, fmul, fneg, fsqrt, ftst - corresponding
;;                                                          instruction.
;; ib - fake instruction to subscribe slots in ColdFire V1,V2,V3 instruction
;;      buffer.
;; ignore - fake instruction.
;; jmp, jsr, lea, link, mov3q, move, moveq, mul - corresponding instruction.
;; mvsz - mvs or mvz instruction.
;; neg, nop, pea, rts, scc - corresponding instruction.
;; shift - arithmetic or logical shift instruction.
;; trap, tst, unlk - corresponding instruction.
(define_attr "type"
  "alu_l,aluq_l,alux_l,bcc,bitr,bitrw,bra,bsr,clr,clr_l,cmp,cmp_l,
   div_w,div_l,ext,
   falu,fbcc,fcmp,fdiv,fmove,fmul,fneg,fsqrt,ftst,
   ib,ignore,
   jmp,jsr,lea,link,mov3q_l,move,move_l,moveq_l,mul_w,mul_l,mvsz,neg_l,nop,
   pea,rts,scc,shift,
   trap,tst,tst_l,unlk,
   unknown"
  (const_string "unknown"))

;; Index of the X or Y operand in recog_data.operand[].
;; Should be used only within opx_type and opy_type.
(define_attr "opx" "" (const_int 0))
(define_attr "opy" "" (const_int 1))

;; Type of the Y operand.
;; See m68k.c: enum attr_op_type.
(define_attr "opy_type"
  "none,Rn,FPn,mem1,mem234,mem5,mem6,mem7,imm_q,imm_w,imm_l"
  (cond [(eq_attr "type" "ext,fbcc,ftst,neg_l,bcc,bra,bsr,clr,clr_l,ib,ignore,
                          jmp,jsr,nop,rts,scc,trap,tst,tst_l,
                          unlk,unknown") (const_string "none")
	 (eq_attr "type" "lea,pea")
	 (symbol_ref "m68k_sched_attr_opy_type (insn, 1)")]
	(symbol_ref "m68k_sched_attr_opy_type (insn, 0)")))

;; Type of the X operand.
;; See m68k.c: enum attr_op_type.
(define_attr "opx_type"
  "none,Rn,FPn,mem1,mem234,mem5,mem6,mem7,imm_q,imm_w,imm_l"
  (cond [(eq_attr "type" "ib,ignore,nop,rts,trap,unlk,
                          unknown") (const_string "none")
	 (eq_attr "type" "pea") (const_string "mem1")
	 (eq_attr "type" "jmp,jsr")
	 (symbol_ref "m68k_sched_attr_opx_type (insn, 1)")]
	(symbol_ref "m68k_sched_attr_opx_type (insn, 0)")))

;; Access to the X operand: none, read, write, read/write, unknown.
;; Access to the Y operand is either none (if opy_type is none)
;; or read otherwise.
(define_attr "opx_access" "none, r, w, rw"
  (cond [(eq_attr "type" "ib,ignore,nop,rts,trap,unlk,
                          unknown") (const_string "none")
	 (eq_attr "type" "bcc,bra,bsr,bitr,cmp,cmp_l,fbcc,fcmp,ftst,
                          jmp,jsr,tst,tst_l") (const_string "r")
	 (eq_attr "type" "clr,clr_l,fneg,fmove,lea,
                          mov3q_l,move,move_l,moveq_l,mvsz,
                          pea,scc") (const_string "w")
	 (eq_attr "type" "alu_l,aluq_l,alux_l,bitrw,div_w,div_l,ext,
                          falu,fdiv,fmul,fsqrt,link,mul_w,mul_l,
                          neg_l,shift") (const_string "rw")]
	;; Should never be used.
	(symbol_ref "(gcc_unreachable (), OPX_ACCESS_NONE)")))

;; Memory accesses of the insn.
;; 00 - no memory references
;; 10 - memory is read
;; i0 - indexed memory is read
;; 01 - memory is written
;; 0i - indexed memory is written
;; 11 - memory is read, memory is written
;; i1 - indexed memory is read, memory is written
;; 1i - memory is read, indexed memory is written
(define_attr "op_mem" "00, 10, i0, 01, 0i, 11, i1, 1i"
  (symbol_ref "m68k_sched_attr_op_mem (insn)"))

;; Instruction size in words.
(define_attr "size" "1,2,3"
  (symbol_ref "m68k_sched_attr_size (insn)"))

;; Alternative is OK for ColdFire.
(define_attr "ok_for_coldfire" "yes,no" (const_string "yes"))

;; Define 'enabled' attribute.
(define_attr "enabled" ""
  (cond [(and (ne (symbol_ref "TARGET_COLDFIRE") (const_int 0))
	      (eq_attr "ok_for_coldfire" "no"))
	 (const_int 0)]
 	(const_int 1)))

;; Mode macros for floating point operations.
;; Valid floating point modes
(define_mode_iterator FP [SF DF (XF "TARGET_68881")])
;; Mnemonic infix to round result
(define_mode_attr round [(SF "%$") (DF "%&") (XF "")])
;; Mnemonic infix to round result for mul or div instruction
(define_mode_attr round_mul [(SF "sgl") (DF "%&") (XF "")])
;; Suffix specifying source operand format
(define_mode_attr prec [(SF "s") (DF "d") (XF "x")])
;; Allowable D registers
(define_mode_attr dreg [(SF "d") (DF "") (XF "")])
;; Allowable 68881 constant constraints
(define_mode_attr const [(SF "F") (DF "G") (XF "")])


(define_insn_and_split "*movdf_internal"
  [(set (match_operand:DF 0 "push_operand"   "=m, m")
	(match_operand:DF 1 "general_operand" "f, ro<>E"))]
  ""
  "@
   fmove%.d %f1,%0
   #"
  "&& reload_completed && (extract_constrain_insn_cached (insn), which_alternative == 1)"
  [(const_int 0)]
{
  m68k_emit_move_double (operands);
  DONE;
}
  [(set_attr "type" "fmove,*")])

(define_insn_and_split "pushdi"
  [(set (match_operand:DI 0 "push_operand" "=m")
	(match_operand:DI 1 "general_operand" "ro<>Fi"))]
  ""
  "#"
  "&& reload_completed"
  [(const_int 0)]
{
  m68k_emit_move_double (operands);
  DONE;
})

;; We don't want to allow a constant operand for test insns because
;; (set (cc0) (const_int foo)) has no mode information.  Such insns will
;; be folded while optimizing anyway.

(define_insn "tstdi"
  [(set (cc0)
	(compare (match_operand:DI 0 "nonimmediate_operand" "am,d")
		 (const_int 0)))
   (clobber (match_scratch:SI 1 "=X,d"))
   (clobber (match_scratch:DI 2 "=d,X"))]
  ""
{
  if (which_alternative == 0)
    {
      rtx xoperands[2];

      xoperands[0] = operands[2];
      xoperands[1] = operands[0];
      output_move_double (xoperands);
      cc_status.flags |= CC_REVERSED; /*|*/
      return "neg%.l %R2\;negx%.l %2";
    }
  if (find_reg_note (insn, REG_DEAD, operands[0]))
    {
      cc_status.flags |= CC_REVERSED; /*|*/
      return "neg%.l %R0\;negx%.l %0";
    }
  else
    /*
       'sub' clears %1, and also clears the X cc bit
       'tst' sets the Z cc bit according to the low part of the DImode operand
       'subx %1' (i.e. subx #0) acts as a (non-existent) tstx on the high part.
    */
    return "sub%.l %1,%1\;tst%.l %R0\;subx%.l %1,%0";
})

;; If you think that the 68020 does not support tstl a0,
;; reread page B-167 of the 68020 manual more carefully.
(define_insn "*tstsi_internal_68020_cf"
  [(set (cc0)
	(compare (match_operand:SI 0 "nonimmediate_operand" "rm")
		 (const_int 0)))]
  "TARGET_68020 || TARGET_COLDFIRE"
  "tst%.l %0"
  [(set_attr "type" "tst_l")])

;; On an address reg, cmpw may replace cmpl.
(define_insn "*tstsi_internal"
  [(set (cc0)
	(compare (match_operand:SI 0 "nonimmediate_operand" "dm,r")
		 (const_int 0)))]
  "!(TARGET_68020 || TARGET_COLDFIRE)"
  "@
   tst%.l %0
   cmp%.w #0,%0"
  [(set_attr "type" "tst_l,cmp")])

;; This can't use an address register, because comparisons
;; with address registers as second operand always test the whole word.
(define_insn "*tsthi_internal"
  [(set (cc0)
	(compare (match_operand:HI 0 "nonimmediate_operand" "dm")
		 (const_int 0)))]
  ""
  "tst%.w %0"
  [(set_attr "type" "tst")])

(define_insn "*tstqi_internal"
  [(set (cc0)
	(compare (match_operand:QI 0 "nonimmediate_operand" "dm")
		 (const_int 0)))]
  ""
  "tst%.b %0"
  [(set_attr "type" "tst")])

(define_insn "tst<mode>_68881"
  [(set (cc0)
	(compare (match_operand:FP 0 "general_operand" "f<FP:dreg>m")
		 (match_operand:FP 1 "const0_operand" "H")))]
  "TARGET_68881"
{
  cc_status.flags = CC_IN_68881;
  if (FP_REG_P (operands[0]))
    return "ftst%.x %0";
  return "ftst%.<FP:prec> %0";
}
  [(set_attr "type" "ftst")])

(define_insn "tst<mode>_cf"
  [(set (cc0)
	(compare (match_operand:FP 0 "general_operand" "f<FP:dreg><Q>U")
		 (match_operand:FP 1 "const0_operand" "H")))]
  "TARGET_COLDFIRE_FPU"
{
  cc_status.flags = CC_IN_68881;
  if (FP_REG_P (operands[0]))
    return "ftst%.d %0";
  return "ftst%.<FP:prec> %0";
}
  [(set_attr "type" "ftst")])


;; compare instructions.

<<<<<<< HEAD
(define_expand "cmpdi"
  [(parallel
    [(set (cc0)
	  (compare (match_operand:DI 0 "nonimmediate_operand" "")
		   (match_operand:DI 1 "general_operand" "")))
     (clobber (match_scratch:DI 2 ""))])]
  ""
  "m68k_last_compare_had_fp_operands = 0;")

(define_insn ""
  [(set (cc0)
	(compare (match_operand:DI 1 "nonimmediate_operand" "0,d")
		 (match_operand:DI 2 "general_operand" "d,0")))
   (clobber (match_scratch:DI 0 "=d,d"))]
=======
(define_insn "*cmpdi_internal"
 [(set (cc0)
       (compare (match_operand:DI 1 "nonimmediate_operand" "0,d")
                (match_operand:DI 2 "general_operand" "d,0")))
  (clobber (match_scratch:DI 0 "=d,d"))]
>>>>>>> 42a9ba1d
  ""
{
  if (rtx_equal_p (operands[0], operands[1]))
    return "sub%.l %R2,%R0\;subx%.l %2,%0";
  else
    {
      cc_status.flags |= CC_REVERSED; /*|*/
      return "sub%.l %R1,%R0\;subx%.l %1,%0";
    }
})

(define_insn "cmpdi"
 [(set (cc0)
       (compare (match_operand:DI 0 "nonimmediate_operand")
                (match_operand:DI 1 "general_operand")))
  (clobber (match_scratch:DI 2))]
  ""
  "")


(define_expand "cbranchdi4"
  [(set (pc)
	(if_then_else (match_operator 0 "ordered_comparison_operator"
		       [(match_operand:DI 1 "nonimmediate_operand")
			(match_operand:DI 2 "general_operand")])
		      (label_ref (match_operand 3 ""))
		      (pc)))]
  ""
{
  if (operands[2] == const0_rtx)
    emit_insn (gen_tstdi (operands[1]));
  else
    emit_insn (gen_cmpdi (operands[1], operands[2]));
  operands[1] = cc0_rtx;
  operands[2] = const0_rtx;
})

(define_expand "cstoredi4"
  [(set (match_operand:QI 0 "register_operand")
	(match_operator:QI 1 "ordered_comparison_operator"
	 [(match_operand:DI 2 "nonimmediate_operand")
	  (match_operand:DI 3 "general_operand")]))]
  ""
{
  if (operands[3] == const0_rtx)
    emit_insn (gen_tstdi (operands[2]));
  else
    emit_insn (gen_cmpdi (operands[2], operands[3]));
  operands[2] = cc0_rtx;
  operands[3] = const0_rtx;
})


(define_expand "cbranchsi4"
  [(set (cc0)
	(compare (match_operand:SI 1 "nonimmediate_operand" "")
		 (match_operand:SI 2 "general_operand" "")))
   (set (pc)
	(if_then_else (match_operator 0 "ordered_comparison_operator"
                       [(cc0) (const_int 0)])
		      (label_ref (match_operand 3 ""))
		      (pc)))]
  ""
  "")

(define_expand "cstoresi4"
  [(set (cc0)
	(compare (match_operand:SI 2 "nonimmediate_operand" "")
		 (match_operand:SI 3 "general_operand" "")))
   (set (match_operand:QI 0 "register_operand")
	(match_operator:QI 1 "ordered_comparison_operator"
         [(cc0) (const_int 0)]))]
  ""
  "")


;; A composite of the cmp, cmpa, cmpi & cmpm m68000 op codes.
(define_insn ""
  [(set (cc0)
        (compare (match_operand:SI 0 "nonimmediate_operand" "rKT,rKs,mSr,mSa,>")
                 (match_operand:SI 1 "general_src_operand" "mSr,mSa,KTr,Ksr,>")))]
  "!TARGET_COLDFIRE"
{
  if (GET_CODE (operands[0]) == MEM && GET_CODE (operands[1]) == MEM)
    return "cmpm%.l %1,%0";
  if (REG_P (operands[1])
      || (!REG_P (operands[0]) && GET_CODE (operands[0]) != MEM))
    {
      cc_status.flags |= CC_REVERSED; /*|*/
      return "cmp%.l %d0,%d1";
    }
  if (ADDRESS_REG_P (operands[0])
      && GET_CODE (operands[1]) == CONST_INT
      && INTVAL (operands[1]) < 0x8000
      && INTVAL (operands[1]) >= -0x8000)
    return "cmp%.w %1,%0";
  return "cmp%.l %d1,%d0";
})

(define_insn "*cmpsi_cf"
  [(set (cc0)
	(compare (match_operand:SI 0 "nonimmediate_operand" "mrKs,r")
		 (match_operand:SI 1 "general_operand" "r,mrKs")))]
  "TARGET_COLDFIRE"
{
  if (REG_P (operands[1])
      || (!REG_P (operands[0]) && GET_CODE (operands[0]) != MEM))
    {
      cc_status.flags |= CC_REVERSED; /*|*/
      return "cmp%.l %d0,%d1";
    }
  return "cmp%.l %d1,%d0";
}
  [(set_attr "type" "cmp_l")])

(define_expand "cbranchhi4"
  [(set (cc0)
	(compare (match_operand:HI 1 "nonimmediate_src_operand" "")
		 (match_operand:HI 2 "m68k_subword_comparison_operand" "")))
   (set (pc)
	(if_then_else (match_operator 0 "ordered_comparison_operator"
                       [(cc0) (const_int 0)])
		      (label_ref (match_operand 3 ""))
		      (pc)))]
  ""
  "")

(define_expand "cstorehi4"
  [(set (cc0)
	(compare (match_operand:HI 2 "nonimmediate_operand" "")
		 (match_operand:HI 3 "m68k_subword_comparison_operand" "")))
   (set (match_operand:QI 0 "register_operand")
	(match_operator:QI 1 "ordered_comparison_operator"
         [(cc0) (const_int 0)]))]
  ""
  "")

(define_insn ""
  [(set (cc0)
        (compare (match_operand:HI 0 "nonimmediate_src_operand" "rnmS,d,n,mS,>")
                 (match_operand:HI 1 "general_src_operand" "d,rnmS,mS,n,>")))]
  "!TARGET_COLDFIRE"
{
  if (GET_CODE (operands[0]) == MEM && GET_CODE (operands[1]) == MEM)
    return "cmpm%.w %1,%0";
  if ((REG_P (operands[1]) && !ADDRESS_REG_P (operands[1]))
      || (!REG_P (operands[0]) && GET_CODE (operands[0]) != MEM))
    {
      cc_status.flags |= CC_REVERSED; /*|*/
      return "cmp%.w %d0,%d1";
    }
  return "cmp%.w %d1,%d0";
})

(define_expand "cbranchqi4"
  [(set (cc0)
	(compare (match_operand:QI 1 "nonimmediate_src_operand" "")
		 (match_operand:QI 2 "m68k_subword_comparison_operand" "")))
   (set (pc)
	(if_then_else (match_operator 0 "ordered_comparison_operator"
                       [(cc0) (const_int 0)])
		      (label_ref (match_operand 3 ""))
		      (pc)))]
  ""
  "")

(define_expand "cstoreqi4"
  [(set (cc0)
	(compare (match_operand:QI 2 "nonimmediate_src_operand" "")
		 (match_operand:QI 3 "m68k_subword_comparison_operand" "")))
   (set (match_operand:QI 0 "register_operand")
	(match_operator:QI 1 "ordered_comparison_operator"
         [(cc0) (const_int 0)]))]
  ""
  "")

(define_insn ""
  [(set (cc0)
        (compare (match_operand:QI 0 "nonimmediate_src_operand" "dn,dmS,>")
                 (match_operand:QI 1 "general_src_operand" "dmS,nd,>")))]
  "!TARGET_COLDFIRE"
{
  if (GET_CODE (operands[0]) == MEM && GET_CODE (operands[1]) == MEM)
    return "cmpm%.b %1,%0";
  if (REG_P (operands[1])
      || (!REG_P (operands[0]) && GET_CODE (operands[0]) != MEM))
    {
      cc_status.flags |= CC_REVERSED; /*|*/
      return "cmp%.b %d0,%d1";
    }
  return "cmp%.b %d1,%d0";
})

(define_expand "cbranch<mode>4"
  [(set (cc0)
	(compare (match_operand:FP 1 "register_operand" "")
		 (match_operand:FP 2 "fp_src_operand" "")))
   (set (pc)
	(if_then_else (match_operator 0 "comparison_operator"
                       [(cc0) (const_int 0)])
		      (label_ref (match_operand 3 ""))
		      (pc)))]
  "TARGET_HARD_FLOAT"
  "")

(define_expand "cstore<mode>4"
  [(set (cc0)
	(compare (match_operand:FP 2 "register_operand" "")
		 (match_operand:FP 3 "fp_src_operand" "")))
   (set (match_operand:QI 0 "register_operand")
	(match_operator:QI 1 "m68k_cstore_comparison_operator"
         [(cc0) (const_int 0)]))]
  "TARGET_HARD_FLOAT && !(TUNE_68060 || TARGET_COLDFIRE_FPU)"
  "if (TARGET_COLDFIRE && operands[2] != const0_rtx)
     FAIL;")

(define_insn "*cmp<mode>_68881"
  [(set (cc0)
	(compare (match_operand:FP 0 "fp_src_operand" "f,f,<FP:dreg>mF")
		 (match_operand:FP 1 "fp_src_operand" "f,<FP:dreg>mF,f")))]
  "TARGET_68881
   && (register_operand (operands[0], <MODE>mode)
       || register_operand (operands[1], <MODE>mode))"
  "@
   fcmp%.x %1,%0
   fcmp%.<FP:prec> %f1,%0
   fcmp%.<FP:prec> %0,%f1"
  [(set_attr "type" "fcmp")])

(define_insn "*cmp<mode>_cf"
  [(set (cc0)
	(compare (match_operand:FP 0 "fp_src_operand" "f,f,<FP:dreg><Q>U")
		 (match_operand:FP 1 "fp_src_operand" "f,<FP:dreg><Q>U,f")))]
  "TARGET_COLDFIRE_FPU
   && (register_operand (operands[0], <MODE>mode)
       || register_operand (operands[1], <MODE>mode))"
  "@
   fcmp%.d %1,%0
   fcmp%.<FP:prec> %f1,%0
   fcmp%.<FP:prec> %0,%f1"
  [(set_attr "type" "fcmp")])

;; Recognizers for btst instructions.

;; ColdFire/5200 only allows "<Q>" type addresses when the bit position is
;; specified as a constant, so we must disable all patterns that may extract
;; from a MEM at a constant bit position if we can't use this as a constraint.

(define_insn ""
  [(set
    (cc0)
    (compare (zero_extract:SI (match_operand:QI 0 "memory_src_operand" "oS")
			       (const_int 1)
			       (minus:SI (const_int 7)
				         (match_operand:SI 1 "general_operand" "di")))
	     (const_int 0)))]
  "!TARGET_COLDFIRE"
{
  return output_btst (operands, operands[1], operands[0], insn, 7);
})

;; This is the same as the above pattern except for the constraints.  The 'i'
;; has been deleted.

(define_insn ""
  [(set
    (cc0)
    (compare (zero_extract:SI (match_operand:QI 0 "memory_operand" "o")
			       (const_int 1)
			       (minus:SI (const_int 7)
				         (match_operand:SI 1 "general_operand" "d")))
	     (const_int 0)))]
  "TARGET_COLDFIRE"
{
  return output_btst (operands, operands[1], operands[0], insn, 7);
})

(define_insn ""
  [(set
    (cc0)
    (compare (zero_extract:SI (match_operand:SI 0 "register_operand" "d")
			       (const_int 1)
			       (minus:SI (const_int 31)
				         (match_operand:SI 1 "general_operand" "di")))
	     (const_int 0)))]
  ""
{
  return output_btst (operands, operands[1], operands[0], insn, 31);
})

;; The following two patterns are like the previous two
;; except that they use the fact that bit-number operands
;; are automatically masked to 3 or 5 bits.

(define_insn ""
  [(set
    (cc0)
    (compare (zero_extract:SI (match_operand:QI 0 "memory_operand" "o")
			       (const_int 1)
			       (minus:SI (const_int 7)
				         (and:SI
				          (match_operand:SI 1 "register_operand" "d")
				          (const_int 7))))
	     (const_int 0)))]
  ""
{
  return output_btst (operands, operands[1], operands[0], insn, 7);
})

(define_insn ""
  [(set
    (cc0)
    (compare (zero_extract:SI (match_operand:SI 0 "register_operand" "d")
			       (const_int 1)
			       (minus:SI (const_int 31)
				         (and:SI
				          (match_operand:SI 1 "register_operand" "d")
				          (const_int 31))))
	     (const_int 0)))]
  ""
{
  return output_btst (operands, operands[1], operands[0], insn, 31);
})

;; Nonoffsettable mem refs are ok in this one pattern
;; since we don't try to adjust them.
(define_insn ""
  [(set
    (cc0)
    (compare (zero_extract:SI (match_operand:QI 0 "memory_operand" "m")
			      (const_int 1)
			      (match_operand:SI 1 "const_int_operand" "n"))
	     (const_int 0)))]
  "(unsigned) INTVAL (operands[1]) < 8 && !TARGET_COLDFIRE"
{
  operands[1] = GEN_INT (7 - INTVAL (operands[1]));
  return output_btst (operands, operands[1], operands[0], insn, 7);
})

(define_insn ""
  [(set
    (cc0)
    (compare (zero_extract:SI (match_operand:SI 0 "register_operand" "do")
			      (const_int 1)
			    (match_operand:SI 1 "const_int_operand" "n"))
	     (const_int 0)))]
  "!TARGET_COLDFIRE"
{
  if (GET_CODE (operands[0]) == MEM)
    {
      operands[0] = adjust_address (operands[0], QImode,
				    INTVAL (operands[1]) / 8);
      operands[1] = GEN_INT (7 - INTVAL (operands[1]) % 8);
      return output_btst (operands, operands[1], operands[0], insn, 7);
    }
  operands[1] = GEN_INT (31 - INTVAL (operands[1]));
  return output_btst (operands, operands[1], operands[0], insn, 31);
})

;; This is the same as the above pattern except for the constraints.
;; The 'o' has been replaced with 'Q'.

(define_insn ""
  [(set
    (cc0)
    (compare (zero_extract:SI (match_operand:SI 0 "register_operand" "dQ")
			      (const_int 1)
			      (match_operand:SI 1 "const_int_operand" "n"))
	     (const_int 0)))]
  "TARGET_COLDFIRE"
{
  if (GET_CODE (operands[0]) == MEM)
    {
      operands[0] = adjust_address (operands[0], QImode,
				    INTVAL (operands[1]) / 8);
      operands[1] = GEN_INT (7 - INTVAL (operands[1]) % 8);
      return output_btst (operands, operands[1], operands[0], insn, 7);
    }
  operands[1] = GEN_INT (31 - INTVAL (operands[1]));
  return output_btst (operands, operands[1], operands[0], insn, 31);
})


;; move instructions

;; A special case in which it is not desirable
;; to reload the constant into a data register.
(define_insn "pushexthisi_const"
  [(set (match_operand:SI 0 "push_operand" "=m,m,m")
	(match_operand:SI 1 "const_int_operand" "C0,R,J"))]
  "INTVAL (operands[1]) >= -0x8000 && INTVAL (operands[1]) < 0x8000"
  "@
   clr%.l %0
   mov3q%.l %1,%-
   pea %a1"
  [(set_attr "type" "clr_l,mov3q_l,pea")])

;This is never used.
;(define_insn "swapsi"
;  [(set (match_operand:SI 0 "nonimmediate_operand" "+r")
;	(match_operand:SI 1 "general_operand" "+r"))
;   (set (match_dup 1) (match_dup 0))]
;  ""
;  "exg %1,%0")

;; Special case of fullword move when source is zero for 68000_10.
;; moveq is faster on the 68000.
(define_insn "*movsi_const0_68000_10"
  [(set (match_operand:SI 0 "movsi_const0_operand" "=d,a,g")
	(const_int 0))]
  "TUNE_68000_10"
  "@
   moveq #0,%0
   sub%.l %0,%0
   clr%.l %0"
  [(set_attr "type" "moveq_l,alu_l,clr_l")
   (set_attr "opy" "*,0,*")])

;; Special case of fullword move when source is zero for 68040_60.
;; On the '040, 'subl an,an' takes 2 clocks while lea takes only 1
(define_insn "*movsi_const0_68040_60"
  [(set (match_operand:SI 0 "movsi_const0_operand" "=a,g")
	(const_int 0))]
  "TUNE_68040_60"
{
  if (which_alternative == 0)
    return MOTOROLA ? "lea 0.w,%0" : "lea 0:w,%0";
  else if (which_alternative == 1)
    return "clr%.l %0";
  else
    {
      gcc_unreachable ();
      return "";
    }
}
  [(set_attr "type" "lea,clr_l")])

;; Special case of fullword move when source is zero.
(define_insn "*movsi_const0"
  [(set (match_operand:SI 0 "movsi_const0_operand" "=a,g")
	(const_int 0))]
  "!(TUNE_68000_10 || TUNE_68040_60)"
  "@
   sub%.l %0,%0
   clr%.l %0"
  [(set_attr "type" "alu_l,clr_l")
   (set_attr "opy" "0,*")])

;; General case of fullword move.
;;
;; This is the main "hook" for PIC code.  When generating
;; PIC, movsi is responsible for determining when the source address
;; needs PIC relocation and appropriately calling legitimize_pic_address
;; to perform the actual relocation.
;;
;; In both the PIC and non-PIC cases the patterns generated will
;; matched by the next define_insn.
(define_expand "movsi"
  [(set (match_operand:SI 0 "" "")
	(match_operand:SI 1 "" ""))]
  ""
{
  rtx tmp, base, offset;

  /* Recognize the case where operand[1] is a reference to thread-local
     data and load its address to a register.  */
  if (!TARGET_PCREL && m68k_tls_reference_p (operands[1], false))
    {
      rtx tmp = operands[1];
      rtx addend = NULL;

      if (GET_CODE (tmp) == CONST && GET_CODE (XEXP (tmp, 0)) == PLUS)
        {
          addend = XEXP (XEXP (tmp, 0), 1);
          tmp = XEXP (XEXP (tmp, 0), 0);
        }

      gcc_assert (GET_CODE (tmp) == SYMBOL_REF);
      gcc_assert (SYMBOL_REF_TLS_MODEL (tmp) != 0);

      tmp = m68k_legitimize_tls_address (tmp);

      if (addend)
        {
	  if (!REG_P (tmp))
	    {
	      rtx reg;

	      reg = gen_reg_rtx (Pmode);
	      emit_move_insn (reg, tmp);
	      tmp = reg;
	    }

          tmp = gen_rtx_PLUS (SImode, tmp, addend);
	}

      operands[1] = tmp;
    }
  else if (flag_pic && !TARGET_PCREL && symbolic_operand (operands[1], SImode))
    {
      /* The source is an address which requires PIC relocation.
         Call legitimize_pic_address with the source, mode, and a relocation
         register (a new pseudo, or the final destination if reload_in_progress
         is set).   Then fall through normally */
      rtx temp = reload_in_progress ? operands[0] : gen_reg_rtx (Pmode);
      operands[1] = legitimize_pic_address (operands[1], SImode, temp);
    }
  else if (flag_pic && TARGET_PCREL && ! reload_in_progress)
    {
      /* Don't allow writes to memory except via a register;
	 the m68k doesn't consider PC-relative addresses to be writable.  */
      if (symbolic_operand (operands[0], SImode))
	operands[0] = force_reg (SImode, XEXP (operands[0], 0));
      else if (GET_CODE (operands[0]) == MEM
	       && symbolic_operand (XEXP (operands[0], 0), SImode))
	operands[0] = gen_rtx_MEM (SImode,
			       force_reg (SImode, XEXP (operands[0], 0)));
    }
  if (M68K_OFFSETS_MUST_BE_WITHIN_SECTIONS_P)
    {
      split_const (operands[1], &base, &offset);
      if (GET_CODE (base) == SYMBOL_REF
	  && !offset_within_block_p (base, INTVAL (offset)))
	{
	  tmp = !can_create_pseudo_p () ? operands[0] : gen_reg_rtx (SImode);
	  emit_move_insn (tmp, base);
	  emit_insn (gen_addsi3 (operands[0], tmp, offset));
	  DONE;
	}
    }
})

;; General case of fullword move.
(define_insn "*movsi_m68k"
  ;; Notes: make sure no alternative allows g vs g.
  ;; We don't allow f-regs since fixed point cannot go in them.
  [(set (match_operand:SI 0 "nonimmediate_operand" "=g,d,a<")
        (match_operand:SI 1 "general_src_operand" "damSnT,n,i"))]
  "!TARGET_COLDFIRE && reload_completed"
{
  return output_move_simode (operands);
})

;; Before reload is completed the register constraints
;; force integer constants in range for a moveq to be reloaded
;; if they are headed for memory.
(define_insn "*movsi_m68k2"
  [(set (match_operand:SI 0 "nonimmediate_operand" "=g,d,a<")
        (match_operand:SI 1 "general_src_operand" "damSKT,n,i"))]

  "!TARGET_COLDFIRE"
{
  return output_move_simode (operands);
})

;; ColdFire move instructions can have at most one operand of mode >= 6.
(define_insn "*movsi_cf"
  [(set (match_operand:SI 0 "nonimmediate_operand" "=g,d, d, d, d, d, a,Ap,  a,  r<Q>,g,    U")
	(match_operand:SI 1 "general_operand"      " R,CQ,CW,CZ,CS,Ci,J,J Cs,Cs, g,   Rr<Q>,U"))]
  "TARGET_COLDFIRE"
{
  switch (which_alternative)
    {
    case 0:
      return "mov3q%.l %1,%0";

    case 1:
      return "moveq %1,%0";

    case 2:
      {
	unsigned u = INTVAL (operands[1]);

	operands[1] = GEN_INT ((u << 16) | (u >> 16));  /*|*/
	return "moveq %1,%0\n\tswap %0";
      }

    case 3:
      return "mvz%.w %1,%0";

    case 4:
      return "mvs%.w %1,%0";

    case 5:
      return "move%.l %1,%0";

    case 6:
      return "move%.w %1,%0";

    case 7:
      return "pea %a1";

    case 8:
      return "lea %a1,%0";

    case 9:
    case 10:
    case 11:
      return "move%.l %1,%0";

    default:
      gcc_unreachable ();
      return "";
    }
}
  [(set_attr "type" "mov3q_l,moveq_l,*,mvsz,mvsz,move_l,move,pea,lea,move_l,move_l,move_l")])

;; Special case of fullword move, where we need to get a non-GOT PIC
;; reference into an address register.
(define_insn ""
  [(set (match_operand:SI 0 "nonimmediate_operand" "=a<")
        (match_operand:SI 1 "pcrel_address" ""))]
  "TARGET_PCREL"
{
  if (push_operand (operands[0], SImode))
    return "pea %a1";
  return "lea %a1,%0";
})

(define_expand "movhi"
  [(set (match_operand:HI 0 "nonimmediate_operand" "")
	(match_operand:HI 1 "general_operand" ""))]
  ""
  "")

(define_insn ""
  [(set (match_operand:HI 0 "nonimmediate_operand" "=g")
        (match_operand:HI 1 "general_src_operand" "gS"))]
  "!TARGET_COLDFIRE"
  "* return output_move_himode (operands);")

(define_insn ""
  [(set (match_operand:HI 0 "nonimmediate_operand" "=r<Q>,g,U")
	(match_operand:HI 1 "general_operand" "g,r<Q>,U"))]
  "TARGET_COLDFIRE"
  "* return output_move_himode (operands);")

(define_expand "movstricthi"
  [(set (strict_low_part (match_operand:HI 0 "nonimmediate_operand" ""))
        (match_operand:HI 1 "general_src_operand" ""))]
  ""
  "")

(define_insn ""
  [(set (strict_low_part (match_operand:HI 0 "nonimmediate_operand" "+dm"))
	(match_operand:HI 1 "general_src_operand" "rmSn"))]
  "!TARGET_COLDFIRE"
  "* return output_move_stricthi (operands);")

(define_insn ""
  [(set (strict_low_part (match_operand:HI 0 "nonimmediate_operand" "+d,m"))
	(match_operand:HI 1 "general_src_operand" "rmn,r"))]
  "TARGET_COLDFIRE"
  "* return output_move_stricthi (operands);")

(define_expand "movqi"
  [(set (match_operand:QI 0 "nonimmediate_operand" "")
        (match_operand:QI 1 "general_src_operand" ""))]
  ""
  "")

(define_insn ""
  [(set (match_operand:QI 0 "nonimmediate_operand" "=d,*a,m")
	(match_operand:QI 1 "general_src_operand" "dmSi*a,di*a,dmSi"))]
  "!TARGET_COLDFIRE"
  "* return output_move_qimode (operands);")

(define_insn ""
  [(set (match_operand:QI 0 "nonimmediate_operand" "=d<Q>,dm,U,d*a")
	(match_operand:QI 1 "general_src_operand" "dmi,d<Q>,U,di*a"))]
  "TARGET_COLDFIRE"
  "* return output_move_qimode (operands);")

(define_expand "movstrictqi"
  [(set (strict_low_part (match_operand:QI 0 "nonimmediate_operand" ""))
        (match_operand:QI 1 "general_src_operand" ""))]
  ""
  "")

(define_insn ""
  [(set (strict_low_part (match_operand:QI 0 "nonimmediate_operand" "+dm"))
	(match_operand:QI 1 "general_src_operand" "dmSn"))]
  "!TARGET_COLDFIRE"
  "* return output_move_strictqi (operands);")

(define_insn "*movstrictqi_cf"
  [(set (strict_low_part (match_operand:QI 0 "nonimmediate_operand" "+d, Ac, d,m"))
	(match_operand:QI 1 "general_src_operand"                    "C0,C0, dmn,d"))]
  "TARGET_COLDFIRE"
  "@
   clr%.b %0
   clr%.b %0
   move%.b %1,%0
   move%.b %1,%0"
  [(set_attr "type" "clr,clr,move,move")])

(define_expand "pushqi1"
  [(set (reg:SI SP_REG) (plus:SI (reg:SI SP_REG) (const_int -2)))
   (set (mem:QI (plus:SI (reg:SI SP_REG) (const_int 1)))
	(match_operand:QI 0 "general_operand" ""))]
  "!TARGET_COLDFIRE"
  "")

(define_expand "reload_insf"
  [(set (match_operand:SF 0 "nonimmediate_operand" "=f")
        (match_operand:SF 1 "general_operand" "mf"))
   (clobber (match_operand:SI 2 "register_operand" "=&a"))]
  "TARGET_COLDFIRE_FPU"
{
  if (emit_move_sequence (operands, SFmode, operands[2]))
    DONE;

  /* We don't want the clobber emitted, so handle this ourselves. */
  emit_insn (gen_rtx_SET (VOIDmode, operands[0], operands[1]));
  DONE;
})

(define_expand "reload_outsf"
  [(set (match_operand:SF 0 "general_operand" "")
        (match_operand:SF 1 "register_operand" "f"))
   (clobber (match_operand:SI 2 "register_operand" "=&a"))]
  "TARGET_COLDFIRE_FPU"
{
  if (emit_move_sequence (operands, SFmode, operands[2]))
    DONE;

  /* We don't want the clobber emitted, so handle this ourselves. */
  emit_insn (gen_rtx_SET (VOIDmode, operands[0], operands[1]));
  DONE;
})

(define_expand "movsf"
  [(set (match_operand:SF 0 "nonimmediate_operand" "")
	(match_operand:SF 1 "general_operand" ""))]
  ""
  "")

(define_insn ""
  [(set (match_operand:SF 0 "nonimmediate_operand" "=rmf")
	(match_operand:SF 1 "general_operand" "rmfF"))]
  "!TARGET_COLDFIRE"
{
  if (FP_REG_P (operands[0]))
    {
      if (FP_REG_P (operands[1]))
	return "f%$move%.x %1,%0";
      else if (ADDRESS_REG_P (operands[1]))
	return "move%.l %1,%-\;f%$move%.s %+,%0";
      else if (GET_CODE (operands[1]) == CONST_DOUBLE)
	return output_move_const_single (operands);
      return "f%$move%.s %f1,%0";
    }
  if (FP_REG_P (operands[1]))
    {
      if (ADDRESS_REG_P (operands[0]))
	return "fmove%.s %1,%-\;move%.l %+,%0";
      return "fmove%.s %f1,%0";
    }
  if (operands[1] == CONST0_RTX (SFmode)
      /* clr insns on 68000 read before writing.  */
      && ((TARGET_68010 || TARGET_COLDFIRE)
	  || !(GET_CODE (operands[0]) == MEM && MEM_VOLATILE_P (operands[0]))))
    {
      if (ADDRESS_REG_P (operands[0]))
	{
	  /* On the '040, 'subl an,an' takes 2 clocks while lea takes only 1 */
	  if (TUNE_68040_60)
	    return MOTOROLA ? "lea 0.w,%0" : "lea 0:w,%0";
	  else
	    return "sub%.l %0,%0";
	}
      /* moveq is faster on the 68000.  */
      if (DATA_REG_P (operands[0]) && TUNE_68000_10)
	return "moveq #0,%0";
      return "clr%.l %0";
    }
  return "move%.l %1,%0";
})

(define_insn "movsf_cf_soft"
  [(set (match_operand:SF 0 "nonimmediate_operand" "=r<Q>,g,U")
	(match_operand:SF 1 "general_operand" "g,r<Q>,U"))]
  "TARGET_COLDFIRE && !TARGET_COLDFIRE_FPU"
  "move%.l %1,%0"
  [(set_attr "type" "move_l")])

;; SFmode MEMs are restricted to modes 2-4 if TARGET_COLDFIRE_FPU.
;; The move instructions can handle all combinations.
(define_insn "movsf_cf_hard"
  [(set (match_operand:SF 0 "nonimmediate_operand" "=r<Q>U, f,    f,mr,f,r<Q>,f
,m")
        (match_operand:SF 1 "general_operand"      " f,     r<Q>U,f,rm,F,F,   m
,f"))]
  "TARGET_COLDFIRE_FPU"
{
  if (which_alternative == 4 || which_alternative == 5) {
    rtx xoperands[2];
    REAL_VALUE_TYPE r;
    long l;
    REAL_VALUE_FROM_CONST_DOUBLE (r, operands[1]);
    REAL_VALUE_TO_TARGET_SINGLE (r, l);
    xoperands[0] = operands[0];
    xoperands[1] = GEN_INT (l);
    if (which_alternative == 5) {
      if (l == 0) {
        if (ADDRESS_REG_P (xoperands[0]))
          output_asm_insn ("sub%.l %0,%0", xoperands);
        else
          output_asm_insn ("clr%.l %0", xoperands);
      } else
        if (GET_CODE (operands[0]) == MEM
            && symbolic_operand (XEXP (operands[0], 0), SImode))
          output_asm_insn ("move%.l %1,%-;move%.l %+,%0", xoperands);
        else
          output_asm_insn ("move%.l %1,%0", xoperands);
      return "";
    }
    if (l != 0)
      output_asm_insn ("move%.l %1,%-;fsmove%.s %+,%0", xoperands);
    else
      output_asm_insn ("clr%.l %-;fsmove%.s %+,%0", xoperands);
    return "";
  }
  if (FP_REG_P (operands[0]))
    {
      if (ADDRESS_REG_P (operands[1]))
        return "move%.l %1,%-;fsmove%.s %+,%0";
      if (FP_REG_P (operands[1]))
        return "fsmove%.d %1,%0";
      return "fsmove%.s %f1,%0";
    }
  if (FP_REG_P (operands[1]))
    {
      if (ADDRESS_REG_P (operands[0]))
        return "fmove%.s %1,%-;move%.l %+,%0";
      return "fmove%.s %f1,%0";
    }
  if (operands[1] == CONST0_RTX (SFmode))
    {
      if (ADDRESS_REG_P (operands[0]))
	return "sub%.l %0,%0";
      return "clr%.l %0";
    }
  return "move%.l %1,%0";
})

(define_expand "reload_indf"
  [(set (match_operand:DF 0 "nonimmediate_operand" "=f")
        (match_operand:DF 1 "general_operand" "mf"))
   (clobber (match_operand:SI 2 "register_operand" "=&a"))]
  "TARGET_COLDFIRE_FPU"
{
  if (emit_move_sequence (operands, DFmode, operands[2]))
    DONE;

  /* We don't want the clobber emitted, so handle this ourselves. */
  emit_insn (gen_rtx_SET (VOIDmode, operands[0], operands[1]));
  DONE;
})

(define_expand "reload_outdf"
  [(set (match_operand:DF 0 "general_operand" "")
        (match_operand:DF 1 "register_operand" "f"))
   (clobber (match_operand:SI 2 "register_operand" "=&a"))]
  "TARGET_COLDFIRE_FPU"
{
  if (emit_move_sequence (operands, DFmode, operands[2]))
    DONE;

  /* We don't want the clobber emitted, so handle this ourselves. */
  emit_insn (gen_rtx_SET (VOIDmode, operands[0], operands[1]));
  DONE;
})

(define_expand "movdf"
  [(set (match_operand:DF 0 "nonimmediate_operand" "")
	(match_operand:DF 1 "general_operand" ""))]
  ""
{
  if (TARGET_COLDFIRE_FPU)
    if (emit_move_sequence (operands, DFmode, 0))
      DONE;
})

(define_insn ""
  [(set (match_operand:DF 0 "nonimmediate_operand" "=rm,rf,rf,&rof<>")
	(match_operand:DF 1 "general_operand" "*rf,m,0,*rofE<>"))]
;  [(set (match_operand:DF 0 "nonimmediate_operand" "=rm,&rf,&rof<>")
;	(match_operand:DF 1 "general_operand" "rf,m,rofF<>"))]
  "!TARGET_COLDFIRE"
{
  if (FP_REG_P (operands[0]))
    {
      if (FP_REG_P (operands[1]))
	return "f%&move%.x %1,%0";
      if (REG_P (operands[1]))
	{
	  rtx xoperands[2];
	  xoperands[1] = gen_rtx_REG (SImode, REGNO (operands[1]) + 1);
	  output_asm_insn ("move%.l %1,%-", xoperands);
	  output_asm_insn ("move%.l %1,%-", operands);
	  return "f%&move%.d %+,%0";
	}
      if (GET_CODE (operands[1]) == CONST_DOUBLE)
	return output_move_const_double (operands);
      return "f%&move%.d %f1,%0";
    }
  else if (FP_REG_P (operands[1]))
    {
      if (REG_P (operands[0]))
	{
	  output_asm_insn ("fmove%.d %f1,%-\;move%.l %+,%0", operands);
	  operands[0] = gen_rtx_REG (SImode, REGNO (operands[0]) + 1);
	  return "move%.l %+,%0";
	}
      else
        return "fmove%.d %f1,%0";
    }
  return output_move_double (operands);
})

(define_insn_and_split "movdf_cf_soft"
  [(set (match_operand:DF 0 "nonimmediate_operand" "=r,g")
	(match_operand:DF 1 "general_operand" "g,r"))]
  "TARGET_COLDFIRE && !TARGET_COLDFIRE_FPU"
  "#"
  "&& reload_completed"
  [(const_int 0)]
{
  m68k_emit_move_double (operands);
  DONE;
})

(define_insn "movdf_cf_hard"
  [(set (match_operand:DF 0 "nonimmediate_operand" "=f,    <Q>U,r,f,r,r,m,f")
        (match_operand:DF 1 "general_operand"      " f<Q>U,f,   f,r,r,m,r,E"))]
  "TARGET_COLDFIRE_FPU"
{
  rtx xoperands[3];
  REAL_VALUE_TYPE r;
  long l[2];

  switch (which_alternative)
    {
    default:
      return "fdmove%.d %1,%0";
    case 1:
      return "fmove%.d %1,%0";
    case 2:
      return "fmove%.d %1,%-;move%.l %+,%0;move%.l %+,%R0";
    case 3:
      return "move%.l %R1,%-;move%.l %1,%-;fdmove%.d %+,%0";
    case 4: case 5: case 6:
      return output_move_double (operands);
    case 7:
      REAL_VALUE_FROM_CONST_DOUBLE (r, operands[1]);
      REAL_VALUE_TO_TARGET_DOUBLE (r, l);
      xoperands[0] = operands[0];
      xoperands[1] = GEN_INT (l[0]);
      xoperands[2] = GEN_INT (l[1]);
      if (operands[1] == CONST0_RTX (DFmode))
	output_asm_insn ("clr%.l %-;clr%.l %-;fdmove%.d %+,%0",
			xoperands);
      else
	if (l[1] == 0)
	  output_asm_insn ("clr%.l %-;move%.l %1,%-;fdmove%.d %+,%0",
			  xoperands);
	else
	  output_asm_insn ("move%.l %2,%-;move%.l %1,%-;fdmove%.d %+,%0",
			  xoperands);
      return "";
    }
})

;; ??? The XFmode patterns are schizophrenic about whether constants are
;; allowed.  Most but not all have predicates and constraint that disallow
;; constants.  Most but not all have output templates that handle constants.
;; See also LEGITIMATE_CONSTANT_P.

(define_expand "movxf"
  [(set (match_operand:XF 0 "nonimmediate_operand" "")
	(match_operand:XF 1 "general_operand" ""))]
  ""
{
  /* We can't rewrite operands during reload.  */
  if (! reload_in_progress)
    {
      if (CONSTANT_P (operands[1]))
	{
	  operands[1] = force_const_mem (XFmode, operands[1]);
	  if (! memory_address_p (XFmode, XEXP (operands[1], 0)))
	    operands[1] = adjust_address (operands[1], XFmode, 0);
	}
      if (flag_pic && TARGET_PCREL)
	{
	  /* Don't allow writes to memory except via a register; the
	     m68k doesn't consider PC-relative addresses to be writable.  */
	  if (GET_CODE (operands[0]) == MEM
	      && symbolic_operand (XEXP (operands[0], 0), SImode))
	    operands[0] = gen_rtx_MEM (XFmode,
				   force_reg (SImode, XEXP (operands[0], 0)));
	}
    }
})

(define_insn ""
  [(set (match_operand:XF 0 "nonimmediate_operand" "=f,m,f,!r,!f,!r,m,!r")
	(match_operand:XF 1 "nonimmediate_operand" "m,f,f,f,r,!r,!r,m"))]
  "TARGET_68881"
{
  if (FP_REG_P (operands[0]))
    {
      if (FP_REG_P (operands[1]))
	return "fmove%.x %1,%0";
      if (REG_P (operands[1]))
	{
	  rtx xoperands[2];
	  xoperands[1] = gen_rtx_REG (SImode, REGNO (operands[1]) + 2);
	  output_asm_insn ("move%.l %1,%-", xoperands);
	  xoperands[1] = gen_rtx_REG (SImode, REGNO (operands[1]) + 1);
	  output_asm_insn ("move%.l %1,%-", xoperands);
	  output_asm_insn ("move%.l %1,%-", operands);
	  return "fmove%.x %+,%0";
	}
      if (GET_CODE (operands[1]) == CONST_DOUBLE)
        return "fmove%.x %1,%0";
      return "fmove%.x %f1,%0";
    }
  if (FP_REG_P (operands[1]))
    {
      if (REG_P (operands[0]))
	{
	  output_asm_insn ("fmove%.x %f1,%-\;move%.l %+,%0", operands);
	  operands[0] = gen_rtx_REG (SImode, REGNO (operands[0]) + 1);
	  output_asm_insn ("move%.l %+,%0", operands);
	  operands[0] = gen_rtx_REG (SImode, REGNO (operands[0]) + 1);
	  return "move%.l %+,%0";
	}
      /* Must be memory destination.  */
      return "fmove%.x %f1,%0";
    }
  return output_move_double (operands);
})

(define_insn ""
  [(set (match_operand:XF 0 "nonimmediate_operand" "=rm,rf,&rof<>")
	(match_operand:XF 1 "nonimmediate_operand" "rf,m,rof<>"))]
  "! TARGET_68881 && ! TARGET_COLDFIRE"
{
  if (FP_REG_P (operands[0]))
    {
      if (FP_REG_P (operands[1]))
	return "fmove%.x %1,%0";
      if (REG_P (operands[1]))
	{
	  rtx xoperands[2];
	  xoperands[1] = gen_rtx_REG (SImode, REGNO (operands[1]) + 2);
	  output_asm_insn ("move%.l %1,%-", xoperands);
	  xoperands[1] = gen_rtx_REG (SImode, REGNO (operands[1]) + 1);
	  output_asm_insn ("move%.l %1,%-", xoperands);
	  output_asm_insn ("move%.l %1,%-", operands);
	  return "fmove%.x %+,%0";
	}
      if (GET_CODE (operands[1]) == CONST_DOUBLE)
        return "fmove%.x %1,%0";
      return "fmove%.x %f1,%0";
    }
  if (FP_REG_P (operands[1]))
    {
      if (REG_P (operands[0]))
        {
          output_asm_insn ("fmove%.x %f1,%-\;move%.l %+,%0", operands);
          operands[0] = gen_rtx_REG (SImode, REGNO (operands[0]) + 1);
          output_asm_insn ("move%.l %+,%0", operands);
          operands[0] = gen_rtx_REG (SImode, REGNO (operands[0]) + 1);
          return "move%.l %+,%0";
        }
      else
        return "fmove%.x %f1,%0";
    }
  return output_move_double (operands);
})

(define_insn ""
  [(set (match_operand:XF 0 "nonimmediate_operand" "=r,g")
	(match_operand:XF 1 "nonimmediate_operand" "g,r"))]
  "! TARGET_68881 && TARGET_COLDFIRE"
  "* return output_move_double (operands);")

(define_expand "movdi"
  ;; Let's see if it really still needs to handle fp regs, and, if so, why.
  [(set (match_operand:DI 0 "nonimmediate_operand" "")
	(match_operand:DI 1 "general_operand" ""))]
  ""
  "")

;; movdi can apply to fp regs in some cases
(define_insn ""
  ;; Let's see if it really still needs to handle fp regs, and, if so, why.
  [(set (match_operand:DI 0 "nonimmediate_operand" "=rm,r,&ro<>")
	(match_operand:DI 1 "general_operand" "rF,m,roi<>F"))]
;  [(set (match_operand:DI 0 "nonimmediate_operand" "=rm,&r,&ro<>,!&rm,!&f")
;	(match_operand:DI 1 "general_operand" "r,m,roi<>,fF"))]
;  [(set (match_operand:DI 0 "nonimmediate_operand" "=rm,&rf,&ro<>,!&rm,!&f")
;	(match_operand:DI 1 "general_operand" "r,m,roi<>,fF,rfF"))]
  "!TARGET_COLDFIRE"
{
  if (FP_REG_P (operands[0]))
    {
      if (FP_REG_P (operands[1]))
	return "fmove%.x %1,%0";
      if (REG_P (operands[1]))
	{
	  rtx xoperands[2];
	  xoperands[1] = gen_rtx_REG (SImode, REGNO (operands[1]) + 1);
	  output_asm_insn ("move%.l %1,%-", xoperands);
	  output_asm_insn ("move%.l %1,%-", operands);
	  return "fmove%.d %+,%0";
	}
      if (GET_CODE (operands[1]) == CONST_DOUBLE)
	return output_move_const_double (operands);
      return "fmove%.d %f1,%0";
    }
  else if (FP_REG_P (operands[1]))
    {
      if (REG_P (operands[0]))
	{
	  output_asm_insn ("fmove%.d %f1,%-\;move%.l %+,%0", operands);
	  operands[0] = gen_rtx_REG (SImode, REGNO (operands[0]) + 1);
	  return "move%.l %+,%0";
	}
      else
        return "fmove%.d %f1,%0";
    }
  return output_move_double (operands);
})

(define_insn ""
  [(set (match_operand:DI 0 "nonimmediate_operand" "=r,g")
	(match_operand:DI 1 "general_operand" "g,r"))]
  "TARGET_COLDFIRE"
  "* return output_move_double (operands);")

;; Thus goes after the move instructions
;; because the move instructions are better (require no spilling)
;; when they can apply.  It goes before the add/sub insns
;; so we will prefer it to them.

(define_insn "pushasi"
  [(set (match_operand:SI 0 "push_operand" "=m")
	(match_operand:SI 1 "address_operand" "p"))]
  ""
  "pea %a1"
  [(set_attr "type" "pea")])

;; truncation instructions
(define_insn "truncsiqi2"
  [(set (match_operand:QI 0 "nonimmediate_operand" "=dm,d")
	(truncate:QI
	 (match_operand:SI 1 "general_src_operand" "doJS,i")))]
  ""
{
  if (GET_CODE (operands[0]) == REG)
    {
      /* Must clear condition codes, since the move.l bases them on
	 the entire 32 bits, not just the desired 8 bits.  */
      CC_STATUS_INIT;
      return "move%.l %1,%0";
    }
  if (GET_CODE (operands[1]) == MEM)
    operands[1] = adjust_address (operands[1], QImode, 3);
  return "move%.b %1,%0";
})

(define_insn "trunchiqi2"
  [(set (match_operand:QI 0 "nonimmediate_operand" "=dm,d")
	(truncate:QI
	 (match_operand:HI 1 "general_src_operand" "doJS,i")))]
  ""
{
  if (GET_CODE (operands[0]) == REG
      && (GET_CODE (operands[1]) == MEM
	  || GET_CODE (operands[1]) == CONST_INT))
    {
      /* Must clear condition codes, since the move.w bases them on
	 the entire 16 bits, not just the desired 8 bits.  */
      CC_STATUS_INIT;
      return "move%.w %1,%0";
    }
  if (GET_CODE (operands[0]) == REG)
    {
      /* Must clear condition codes, since the move.l bases them on
	 the entire 32 bits, not just the desired 8 bits.  */
      CC_STATUS_INIT;
      return "move%.l %1,%0";
    }
  if (GET_CODE (operands[1]) == MEM)
    operands[1] = adjust_address (operands[1], QImode, 1);
  return "move%.b %1,%0";
})

(define_insn "truncsihi2"
  [(set (match_operand:HI 0 "nonimmediate_operand" "=dm,d")
	(truncate:HI
	 (match_operand:SI 1 "general_src_operand" "roJS,i")))]
  ""
{
  if (GET_CODE (operands[0]) == REG)
    {
      /* Must clear condition codes, since the move.l bases them on
	 the entire 32 bits, not just the desired 8 bits.  */
      CC_STATUS_INIT;
      return "move%.l %1,%0";
    }
  if (GET_CODE (operands[1]) == MEM)
    operands[1] = adjust_address (operands[1], QImode, 2);
  return "move%.w %1,%0";
})

;; zero extension instructions

;; two special patterns to match various post_inc/pre_dec patterns
(define_insn_and_split "*zero_extend_inc"
  [(set (match_operand 0 "post_inc_operand" "")
	(zero_extend (match_operand 1 "register_operand" "")))]
  "GET_MODE_CLASS (GET_MODE (operands[0])) == MODE_INT &&
   GET_MODE_CLASS (GET_MODE (operands[1])) == MODE_INT &&
   GET_MODE_SIZE (GET_MODE (operands[0])) == GET_MODE_SIZE (GET_MODE (operands[1])) * 2"
  "#"
  ""
  [(set (match_dup 0)
	(const_int 0))
   (set (match_dup 0)
	(match_dup 1))]
{
  operands[0] = adjust_address (operands[0], GET_MODE (operands[1]), 0);
})

(define_insn_and_split "*zero_extend_dec"
  [(set (match_operand 0 "pre_dec_operand" "")
	(zero_extend (match_operand 1 "register_operand" "")))]
  "(GET_MODE (operands[0]) != HImode || XEXP (XEXP (operands[0], 0), 0) != stack_pointer_rtx) &&
   GET_MODE_CLASS (GET_MODE (operands[0])) == MODE_INT &&
   GET_MODE_CLASS (GET_MODE (operands[1])) == MODE_INT &&
   GET_MODE_SIZE (GET_MODE (operands[0])) == GET_MODE_SIZE (GET_MODE (operands[1])) * 2"
  "#"
  ""
  [(set (match_dup 0)
	(match_dup 1))
   (set (match_dup 0)
	(const_int 0))]
{
  operands[0] = adjust_address (operands[0], GET_MODE (operands[1]), 0);
})

(define_insn_and_split "zero_extendqidi2"
  [(set (match_operand:DI 0 "register_operand" "")
	(zero_extend:DI (match_operand:QI 1 "nonimmediate_src_operand" "")))]
  ""
  "#"
  ""
  [(set (match_dup 2)
	(zero_extend:SI (match_dup 1)))
   (set (match_dup 3)
	(const_int 0))]
{
  operands[2] = gen_lowpart (SImode, operands[0]);
  operands[3] = gen_highpart (SImode, operands[0]);
})

(define_insn_and_split "zero_extendhidi2"
  [(set (match_operand:DI 0 "register_operand" "")
	(zero_extend:DI (match_operand:HI 1 "nonimmediate_src_operand" "")))]
  ""
  "#"
  ""
  [(set (match_dup 2)
	(zero_extend:SI (match_dup 1)))
   (set (match_dup 3)
	(const_int 0))]
{
  operands[2] = gen_lowpart (SImode, operands[0]);
  operands[3] = gen_highpart (SImode, operands[0]);
})

(define_expand "zero_extendsidi2"
  [(set (match_operand:DI 0 "nonimmediate_operand" "")
	(zero_extend:DI (match_operand:SI 1 "nonimmediate_src_operand" "")))]
  ""
{
  if (GET_CODE (operands[0]) == MEM
      && GET_CODE (operands[1]) == MEM)
    operands[1] = force_reg (SImode, operands[1]);
})

(define_insn_and_split "*zero_extendsidi2"
  [(set (match_operand:DI 0 "nonimmediate_operand" "")
	(zero_extend:DI (match_operand:SI 1 "nonimmediate_src_operand" "")))]
  "GET_CODE (operands[0]) != MEM || GET_CODE (operands[1]) != MEM"
  "#"
  ""
  [(set (match_dup 2)
	(match_dup 1))
   (set (match_dup 3)
	(const_int 0))]
{
  operands[2] = gen_lowpart (SImode, operands[0]);
  operands[3] = gen_highpart (SImode, operands[0]);
})

(define_insn "*zero_extendhisi2_cf"
  [(set (match_operand:SI 0 "register_operand" "=d")
	(zero_extend:SI (match_operand:HI 1 "nonimmediate_src_operand" "rmS")))]
  "ISA_HAS_MVS_MVZ"
  "mvz%.w %1,%0"
  [(set_attr "type" "mvsz")])

(define_insn "zero_extendhisi2"
  [(set (match_operand:SI 0 "register_operand" "=d")
	(zero_extend:SI (match_operand:HI 1 "nonimmediate_src_operand" "rmS")))]
  ""
  "#")

(define_expand "zero_extendqihi2"
  [(set (match_operand:HI 0 "register_operand" "")
	(zero_extend:HI (match_operand:QI 1 "nonimmediate_src_operand" "")))]
  "!TARGET_COLDFIRE"
  "")

(define_insn "*zero_extendqihi2"
  [(set (match_operand:HI 0 "register_operand" "=d")
	(zero_extend:HI (match_operand:QI 1 "nonimmediate_src_operand" "dmS")))]
  "!TARGET_COLDFIRE"
  "#")

(define_insn "*zero_extendqisi2_cfv4"
  [(set (match_operand:SI 0 "register_operand" "=d")
	(zero_extend:SI (match_operand:QI 1 "nonimmediate_src_operand" "dmS")))]
  "ISA_HAS_MVS_MVZ"
  "mvz%.b %1,%0"
  [(set_attr "type" "mvsz")])

(define_insn "zero_extendqisi2"
  [(set (match_operand:SI 0 "register_operand" "=d")
	(zero_extend:SI (match_operand:QI 1 "nonimmediate_src_operand" "dmS")))]
  ""
  "#")

;; these two pattern split everything else which isn't matched by
;; something else above
(define_split
  [(set (match_operand 0 "register_operand" "")
	(zero_extend (match_operand 1 "nonimmediate_src_operand" "")))]
  "!ISA_HAS_MVS_MVZ
   && reload_completed
   && reg_mentioned_p (operands[0], operands[1])"
  [(set (strict_low_part (match_dup 2))
	(match_dup 1))
   (set (match_dup 0)
	(match_op_dup 4 [(match_dup 0) (match_dup 3)]))]
{
  operands[2] = gen_lowpart (GET_MODE (operands[1]), operands[0]);
  operands[3] = GEN_INT (GET_MODE_MASK (GET_MODE (operands[1])));
  operands[4] = gen_rtx_AND (GET_MODE (operands[0]), operands[0], operands[3]);
})

(define_split
  [(set (match_operand 0 "register_operand" "")
	(zero_extend (match_operand 1 "nonimmediate_src_operand" "")))]
  "!ISA_HAS_MVS_MVZ && reload_completed"
  [(set (match_dup 0)
	(const_int 0))
   (set (strict_low_part (match_dup 2))
	(match_dup 1))]
{
  operands[2] = gen_lowpart (GET_MODE (operands[1]), operands[0]);
})

;; sign extension instructions

(define_insn "extendqidi2"
  [(set (match_operand:DI 0 "nonimmediate_operand" "=d")
        (sign_extend:DI (match_operand:QI 1 "general_src_operand" "rmS")))]
  ""
{
  CC_STATUS_INIT;
  operands[2] = gen_rtx_REG (SImode, REGNO (operands[0]) + 1);
  if (ISA_HAS_MVS_MVZ)
    return "mvs%.b %1,%2\;smi %0\;extb%.l %0";
  if (TARGET_68020 || TARGET_COLDFIRE)
    {
      if (ADDRESS_REG_P (operands[1]))
	return "move%.w %1,%2\;extb%.l %2\;smi %0\;extb%.l %0";
      else
	return "move%.b %1,%2\;extb%.l %2\;smi %0\;extb%.l %0";
    }
  else
    {
      if (ADDRESS_REG_P (operands[1]))
	return "move%.w %1,%2\;ext%.w %2\;ext%.l %2\;move%.l %2,%0\;smi %0";
      else
	return "move%.b %1,%2\;ext%.w %2\;ext%.l %2\;move%.l %2,%0\;smi %0";
    }
})

(define_insn "extendhidi2"
  [(set (match_operand:DI 0 "nonimmediate_operand" "=d")
	(sign_extend:DI
	 (match_operand:HI 1 "general_src_operand" "rmS")))]
  ""
{
  CC_STATUS_INIT;
  operands[2] = gen_rtx_REG (SImode, REGNO (operands[0]) + 1);
  if (ISA_HAS_MVS_MVZ)
    return "mvs%.w %1,%2\;smi %0\;extb%.l %0";
  if (TARGET_68020 || TARGET_COLDFIRE)
    return "move%.w %1,%2\;ext%.l %2\;smi %0\;extb%.l %0";
  else
    return "move%.w %1,%2\;ext%.l %2\;smi %0\;ext%.w %0\;ext%.l %0";
})

(define_insn "extendsidi2"
  [(set (match_operand:DI 0 "nonimmediate_operand" "=d,o,o,<")
	(sign_extend:DI
	 (match_operand:SI 1 "nonimmediate_src_operand" "rm,rm,r<Q>,rm")))
   (clobber (match_scratch:SI 2 "=X,d,d,d"))]
  ""
{
  CC_STATUS_INIT;

  if (which_alternative == 0)
    /* Handle alternative 0.  */
    {
      if (TARGET_68020 || TARGET_COLDFIRE)
        return "move%.l %1,%R0\;smi %0\;extb%.l %0";
      else
        return "move%.l %1,%R0\;smi %0\;ext%.w %0\;ext%.l %0";
    }

  /* Handle alternatives 1, 2 and 3.  We don't need to adjust address by 4
     in alternative 3 because autodecrement will do that for us.  */
  operands[3] = adjust_address (operands[0], SImode,
				which_alternative == 3 ? 0 : 4);
  operands[0] = adjust_address (operands[0], SImode, 0);

  if (TARGET_68020 || TARGET_COLDFIRE)
    return "move%.l %1,%3\;smi %2\;extb%.l %2\;move%.l %2,%0";
  else
    return "move%.l %1,%3\;smi %2\;ext%.w %2\;ext%.l %2\;move%.l %2,%0";
}
  [(set_attr "ok_for_coldfire" "yes,no,yes,yes")])

;; Special case when one can avoid register clobbering, copy and test
;; Maybe there is a way to make that the general case, by forcing the
;; result of the SI tree to be in the lower register of the DI target

(define_insn "extendplussidi"
  [(set (match_operand:DI 0 "register_operand" "=d")
    (sign_extend:DI (plus:SI (match_operand:SI 1 "general_operand" "%rmn")
            (match_operand:SI 2 "general_operand" "rmn"))))]
  ""
{
  CC_STATUS_INIT;
  operands[3] = gen_rtx_REG (SImode, REGNO (operands[0]) + 1);
  if (GET_CODE (operands[1]) == CONST_INT
  && (unsigned) INTVAL (operands[1]) > 8)
    {
      rtx tmp = operands[1];

      operands[1] = operands[2];
      operands[2] = tmp;
    }
  if (GET_CODE (operands[1]) == REG
      && REGNO (operands[1]) == REGNO (operands[3]))
    output_asm_insn ("add%.l %2,%3", operands);
  else
    output_asm_insn ("move%.l %2,%3\;add%.l %1,%3", operands);
  if (TARGET_68020 || TARGET_COLDFIRE)
    return "smi %0\;extb%.l %0";
  else
    return "smi %0\;ext%.w %0\;ext%.l %0";
})

(define_expand "extendhisi2"
  [(set (match_operand:SI 0 "nonimmediate_operand" "")
	(sign_extend:SI
	 (match_operand:HI 1 "nonimmediate_src_operand" "")))]
  ""
  "")

(define_insn "*cfv4_extendhisi2"
  [(set (match_operand:SI 0 "nonimmediate_operand" "=d")
	(sign_extend:SI
	 (match_operand:HI 1 "nonimmediate_src_operand" "rmS")))]
  "ISA_HAS_MVS_MVZ"
  "mvs%.w %1,%0"
  [(set_attr "type" "mvsz")])

(define_insn "*68k_extendhisi2"
  [(set (match_operand:SI 0 "nonimmediate_operand" "=*d,a")
	(sign_extend:SI
	 (match_operand:HI 1 "nonimmediate_src_operand" "0,rmS")))]
  "!ISA_HAS_MVS_MVZ"
  "@
   ext%.l %0
   move%.w %1,%0"
  [(set_attr "type" "ext,move")])

(define_insn "extendqihi2"
  [(set (match_operand:HI 0 "nonimmediate_operand" "=d")
	(sign_extend:HI (match_operand:QI 1 "nonimmediate_operand" "0")))]
  ""
  "ext%.w %0"
  [(set_attr "type" "ext")])

(define_expand "extendqisi2"
  [(set (match_operand:SI 0 "nonimmediate_operand" "")
	(sign_extend:SI (match_operand:QI 1 "nonimmediate_operand" "")))]
  "TARGET_68020 || TARGET_COLDFIRE"
  "")

(define_insn "*cfv4_extendqisi2"
  [(set (match_operand:SI 0 "nonimmediate_operand" "=d")
	(sign_extend:SI (match_operand:QI 1 "nonimmediate_operand" "rms")))]
  "ISA_HAS_MVS_MVZ"
  "mvs%.b %1,%0"
  [(set_attr "type" "mvsz")])

(define_insn "*68k_extendqisi2"
  [(set (match_operand:SI 0 "nonimmediate_operand" "=d")
	(sign_extend:SI (match_operand:QI 1 "nonimmediate_operand" "0")))]
  "TARGET_68020 || (TARGET_COLDFIRE && !ISA_HAS_MVS_MVZ)"
  "extb%.l %0"
  [(set_attr "type" "ext")])

;; Conversions between float and double.

(define_expand "extendsfdf2"
  [(set (match_operand:DF 0 "nonimmediate_operand" "")
	(float_extend:DF
	 (match_operand:SF 1 "general_operand" "")))]
  "TARGET_HARD_FLOAT"
  "")

(define_insn ""
  [(set (match_operand:DF 0 "nonimmediate_operand" "=*fdm,f")
	(float_extend:DF
	  (match_operand:SF 1 "general_operand" "f,dmF")))]
  "TARGET_68881"
{
  if (FP_REG_P (operands[0]) && FP_REG_P (operands[1]))
    {
      if (REGNO (operands[0]) == REGNO (operands[1]))
	{
	  /* Extending float to double in an fp-reg is a no-op.
	     NOTICE_UPDATE_CC has already assumed that the
	     cc will be set.  So cancel what it did.  */
	  cc_status = cc_prev_status;
	  return "";
	}
      return "f%&move%.x %1,%0";
    }
  if (FP_REG_P (operands[0]))
    return "f%&move%.s %f1,%0";
  if (DATA_REG_P (operands[0]) && FP_REG_P (operands[1]))
    {
      output_asm_insn ("fmove%.d %f1,%-\;move%.l %+,%0", operands);
      operands[0] = gen_rtx_REG (SImode, REGNO (operands[0]) + 1);
      return "move%.l %+,%0";
    }
  return "fmove%.d %f1,%0";
})

(define_insn "extendsfdf2_cf"
  [(set (match_operand:DF 0 "nonimmediate_operand" "=f,f")
	(float_extend:DF
	 (match_operand:SF 1 "general_operand" "f,<Q>U")))]
  "TARGET_COLDFIRE_FPU"
{
  if (FP_REG_P (operands[0]) && FP_REG_P (operands[1]))
    {
      if (REGNO (operands[0]) == REGNO (operands[1]))
	{
	  /* Extending float to double in an fp-reg is a no-op.
	     NOTICE_UPDATE_CC has already assumed that the
	     cc will be set.  So cancel what it did.  */
	  cc_status = cc_prev_status;
	  return "";
	}
      return "fdmove%.d %1,%0";
    }
  return "fdmove%.s %f1,%0";
})

;; This cannot output into an f-reg because there is no way to be
;; sure of truncating in that case.
(define_expand "truncdfsf2"
  [(set (match_operand:SF 0 "nonimmediate_operand" "")
	(float_truncate:SF
	  (match_operand:DF 1 "general_operand" "")))]
  "TARGET_HARD_FLOAT"
  "")

;; On the '040 we can truncate in a register accurately and easily.
(define_insn ""
  [(set (match_operand:SF 0 "nonimmediate_operand" "=f")
	(float_truncate:SF
	  (match_operand:DF 1 "general_operand" "fmG")))]
  "TARGET_68881 && TARGET_68040"
{
  if (FP_REG_P (operands[1]))
    return "f%$move%.x %1,%0";
  return "f%$move%.d %f1,%0";
})

(define_insn "truncdfsf2_cf"
  [(set (match_operand:SF 0 "nonimmediate_operand" "=f,d<Q>U")
	(float_truncate:SF
	  (match_operand:DF 1 "general_operand" "<Q>U,f")))]
  "TARGET_COLDFIRE_FPU"
  "@
  fsmove%.d %1,%0
  fmove%.s %1,%0"
  [(set_attr "type" "fmove")])

(define_insn "*truncdfsf2_68881"
  [(set (match_operand:SF 0 "nonimmediate_operand" "=dm")
	(float_truncate:SF
	  (match_operand:DF 1 "general_operand" "f")))]
  "TARGET_68881"
  "fmove%.s %f1,%0"
  [(set_attr "type" "fmove")])

;; Conversion between fixed point and floating point.
;; Note that among the fix-to-float insns
;; the ones that start with SImode come first.
;; That is so that an operand that is a CONST_INT
;; (and therefore lacks a specific machine mode).
;; will be recognized as SImode (which is always valid)
;; rather than as QImode or HImode.

(define_expand "floatsi<mode>2"
  [(set (match_operand:FP 0 "nonimmediate_operand" "")
	(float:FP (match_operand:SI 1 "general_operand" "")))]
  "TARGET_HARD_FLOAT"
  "")

(define_insn "floatsi<mode>2_68881"
  [(set (match_operand:FP 0 "nonimmediate_operand" "=f")
	(float:FP (match_operand:SI 1 "general_operand" "dmi")))]
  "TARGET_68881"
  "f<FP:round>move%.l %1,%0"
  [(set_attr "type" "fmove")])

(define_insn "floatsi<mode>2_cf"
  [(set (match_operand:FP 0 "nonimmediate_operand" "=f")
	(float:FP (match_operand:SI 1 "general_operand" "d<Q>U")))]
  "TARGET_COLDFIRE_FPU"
  "f<FP:prec>move%.l %1,%0"
  [(set_attr "type" "fmove")])


(define_expand "floathi<mode>2"
  [(set (match_operand:FP 0 "nonimmediate_operand" "")
	(float:FP (match_operand:HI 1 "general_operand" "")))]
  "TARGET_HARD_FLOAT"
  "")

(define_insn "floathi<mode>2_68881"
  [(set (match_operand:FP 0 "nonimmediate_operand" "=f")
	(float:FP (match_operand:HI 1 "general_operand" "dmn")))]
  "TARGET_68881"
  "fmove%.w %1,%0"
  [(set_attr "type" "fmove")])

(define_insn "floathi<mode>2_cf"
  [(set (match_operand:FP 0 "nonimmediate_operand" "=f")
        (float:FP (match_operand:HI 1 "general_operand" "d<Q>U")))]
  "TARGET_COLDFIRE_FPU"
  "fmove%.w %1,%0"
  [(set_attr "type" "fmove")])


(define_expand "floatqi<mode>2"
  [(set (match_operand:FP 0 "nonimmediate_operand" "")
	(float:FP (match_operand:QI 1 "general_operand" "")))]
  "TARGET_HARD_FLOAT"
  "")

(define_insn "floatqi<mode>2_68881"
  [(set (match_operand:FP 0 "nonimmediate_operand" "=f")
	(float:FP (match_operand:QI 1 "general_operand" "dmn")))]
  "TARGET_68881"
  "fmove%.b %1,%0"
  [(set_attr "type" "fmove")])

(define_insn "floatqi<mode>2_cf"
  [(set (match_operand:FP 0 "nonimmediate_operand" "=f")
	(float:FP (match_operand:QI 1 "general_operand" "d<Q>U")))]
  "TARGET_COLDFIRE_FPU"
  "fmove%.b %1,%0"
  [(set_attr "type" "fmove")])


;; New routines to convert floating-point values to integers
;; to be used on the '040.  These should be faster than trapping
;; into the kernel to emulate fintrz.  They should also be faster
;; than calling the subroutines fixsfsi or fixdfsi.

(define_insn "fix_truncdfsi2"
  [(set (match_operand:SI 0 "nonimmediate_operand" "=dm")
	(fix:SI (fix:DF (match_operand:DF 1 "register_operand" "f"))))
   (clobber (match_scratch:SI 2 "=d"))
   (clobber (match_scratch:SI 3 "=d"))]
  "TARGET_68881 && TUNE_68040"
{
  CC_STATUS_INIT;
  return "fmovem%.l %!,%2\;moveq #16,%3\;or%.l %2,%3\;and%.w #-33,%3\;fmovem%.l %3,%!\;fmove%.l %1,%0\;fmovem%.l %2,%!";
})

(define_insn "fix_truncdfhi2"
  [(set (match_operand:HI 0 "nonimmediate_operand" "=dm")
	(fix:HI (fix:DF (match_operand:DF 1 "register_operand" "f"))))
   (clobber (match_scratch:SI 2 "=d"))
   (clobber (match_scratch:SI 3 "=d"))]
  "TARGET_68881 && TUNE_68040"
{
  CC_STATUS_INIT;
  return "fmovem%.l %!,%2\;moveq #16,%3\;or%.l %2,%3\;and%.w #-33,%3\;fmovem%.l %3,%!\;fmove%.w %1,%0\;fmovem%.l %2,%!";
})

(define_insn "fix_truncdfqi2"
  [(set (match_operand:QI 0 "nonimmediate_operand" "=dm")
	(fix:QI (fix:DF (match_operand:DF 1 "register_operand" "f"))))
   (clobber (match_scratch:SI 2 "=d"))
   (clobber (match_scratch:SI 3 "=d"))]
  "TARGET_68881 && TUNE_68040"
{
  CC_STATUS_INIT;
  return "fmovem%.l %!,%2\;moveq #16,%3\;or%.l %2,%3\;and%.w #-33,%3\;fmovem%.l %3,%!\;fmove%.b %1,%0\;fmovem%.l %2,%!";
})

;; Convert a float to a float whose value is an integer.
;; This is the first stage of converting it to an integer type.

(define_expand "ftrunc<mode>2"
  [(set (match_operand:FP 0 "nonimmediate_operand" "")
	(fix:FP (match_operand:FP 1 "general_operand" "")))]
  "TARGET_HARD_FLOAT && !TUNE_68040"
  "")

(define_insn "ftrunc<mode>2_68881"
  [(set (match_operand:FP 0 "nonimmediate_operand" "=f")
	(fix:FP (match_operand:FP 1 "general_operand" "f<FP:dreg>m")))]
  "TARGET_68881 && !TUNE_68040"
{
  if (FP_REG_P (operands[1]))
    return "fintrz%.x %f1,%0";
  return "fintrz%.<FP:prec> %f1,%0";
}
  [(set_attr "type" "falu")])

(define_insn "ftrunc<mode>2_cf"
  [(set (match_operand:FP 0 "nonimmediate_operand" "=f")
        (fix:FP (match_operand:FP 1 "general_operand" "f<FP:dreg><Q>U")))]
  "TARGET_COLDFIRE_FPU"
{
  if (FP_REG_P (operands[1]))
    return "fintrz%.d %f1,%0";
  return "fintrz%.<FP:prec> %f1,%0";
}
  [(set_attr "type" "falu")])

;; Convert a float whose value is an integer
;; to an actual integer.  Second stage of converting float to integer type.
(define_expand "fix<mode>qi2"
  [(set (match_operand:QI 0 "nonimmediate_operand" "")
	(fix:QI (match_operand:FP 1 "general_operand" "")))]
  "TARGET_HARD_FLOAT"
  "")

(define_insn "fix<mode>qi2_68881"
  [(set (match_operand:QI 0 "nonimmediate_operand" "=dm")
	(fix:QI (match_operand:FP 1 "general_operand" "f")))]
  "TARGET_68881"
  "fmove%.b %1,%0"
  [(set_attr "type" "fmove")])

(define_insn "fix<mode>qi2_cf"
  [(set (match_operand:QI 0 "nonimmediate_operand" "=d<Q>U")
	(fix:QI (match_operand:FP 1 "general_operand" "f")))]
  "TARGET_COLDFIRE_FPU"
  "fmove%.b %1,%0"
  [(set_attr "type" "fmove")])

(define_expand "fix<mode>hi2"
  [(set (match_operand:HI 0 "nonimmediate_operand" "")
	(fix:HI (match_operand:FP 1 "general_operand" "")))]
  "TARGET_HARD_FLOAT"
  "")

(define_insn "fix<mode>hi2_68881"
  [(set (match_operand:HI 0 "nonimmediate_operand" "=dm")
	(fix:HI (match_operand:FP 1 "general_operand" "f")))]
  "TARGET_68881"
  "fmove%.w %1,%0"
  [(set_attr "type" "fmove")])

(define_insn "fix<mode>hi2_cf"
  [(set (match_operand:HI 0 "nonimmediate_operand" "=d<Q>U")
	(fix:HI (match_operand:FP 1 "general_operand" "f")))]
  "TARGET_COLDFIRE_FPU"
  "fmove%.w %1,%0"
  [(set_attr "type" "fmove")])

(define_expand "fix<mode>si2"
  [(set (match_operand:SI 0 "nonimmediate_operand" "")
	(fix:SI (match_operand:FP 1 "general_operand" "")))]
  "TARGET_HARD_FLOAT"
  "")

(define_insn "fix<mode>si2_68881"
  [(set (match_operand:SI 0 "nonimmediate_operand" "=dm")
	(fix:SI (match_operand:FP 1 "general_operand" "f")))]
  "TARGET_68881"
  "fmove%.l %1,%0"
  [(set_attr "type" "fmove")])

(define_insn "fix<mode>si2_cf"
  [(set (match_operand:SI 0 "nonimmediate_operand" "=d<Q>U")
	(fix:SI (match_operand:FP 1 "general_operand" "f")))]
  "TARGET_COLDFIRE_FPU"
  "fmove%.l %1,%0"
  [(set_attr "type" "fmove")])


;; add instructions

(define_insn "adddi_lshrdi_63"
  [(set (match_operand:DI 0 "nonimmediate_operand" "=d")
    (plus:DI (lshiftrt:DI (match_operand:DI 1 "general_operand" "rm")
            (const_int 63))
        (match_dup 1)))
   (clobber (match_scratch:SI 2 "=d"))]
  ""
{
  operands[3] = gen_rtx_REG (SImode, REGNO (operands[0]) + 1);
  if (REG_P (operands[1]) && REGNO (operands[1]) == REGNO (operands[0]))
    return
    "move%.l %1,%2\;add%.l %2,%2\;subx%.l %2,%2\;sub%.l %2,%3\;subx%.l %2,%0";
  if (GET_CODE (operands[1]) == REG)
    operands[4] = gen_rtx_REG (SImode, REGNO (operands[1]) + 1);
  else if (GET_CODE (XEXP (operands[1], 0)) == POST_INC
        || GET_CODE (XEXP (operands[1], 0)) == PRE_DEC)
    operands[4] = operands[1];
  else
    operands[4] = adjust_address (operands[1], SImode, 4);
  if (GET_CODE (operands[1]) == MEM
   && GET_CODE (XEXP (operands[1], 0)) == PRE_DEC)
    output_asm_insn ("move%.l %4,%3", operands);
  output_asm_insn ("move%.l %1,%0\;smi %2", operands);
  if (TARGET_68020 || TARGET_COLDFIRE)
    output_asm_insn ("extb%.l %2", operands);
  else
    output_asm_insn ("ext%.w %2\;ext%.l %2", operands);
  if (GET_CODE (operands[1]) != MEM
   || GET_CODE (XEXP (operands[1], 0)) != PRE_DEC)
    output_asm_insn ("move%.l %4,%3", operands);
  return "sub%.l %2,%3\;subx%.l %2,%0";
})

(define_insn "adddi_sexthishl32"
  [(set (match_operand:DI 0 "nonimmediate_operand" "=o,a,*d,*d")
    (plus:DI (ashift:DI (sign_extend:DI
          (match_operand:HI 1 "general_operand" "rm,rm,rm,rm"))
            (const_int 32))
        (match_operand:DI 2 "general_operand" "0,0,0,0")))
   (clobber (match_scratch:SI 3 "=&d,X,a,?d"))]
  "!TARGET_COLDFIRE"
{
  CC_STATUS_INIT;
  if (ADDRESS_REG_P (operands[0]))
    return "add%.w %1,%0";
  else if (ADDRESS_REG_P (operands[3]))
    return "move%.w %1,%3\;add%.l %3,%0";
  else
    return "move%.w %1,%3\;ext%.l %3\;add%.l %3,%0";
})

(define_insn "*adddi_dilshr32"
  [(set (match_operand:DI 0 "nonimmediate_operand" "=d,o")
	(plus:DI (lshiftrt:DI (match_operand:DI 1 "general_operand" "ro,d")
			      (const_int 32))
		 (match_operand:DI 2 "general_operand" "0,0")))]
  "!TARGET_COLDFIRE"
{
  CC_STATUS_INIT;
  if (GET_CODE (operands[0]) == REG)
    operands[2] = gen_rtx_REG (SImode, REGNO (operands[0]) + 1);
  else
    operands[2] = adjust_address (operands[0], SImode, 4);
  return "add%.l %1,%2\;negx%.l %0\;neg%.l %0";
})

(define_insn "*adddi_dilshr32_cf"
  [(set (match_operand:DI 0 "register_operand" "=d")
	(plus:DI (lshiftrt:DI (match_operand:DI 1 "nonimmediate_operand" "ro")
			      (const_int 32))
		 (match_operand:DI 2 "register_operand" "0")))]
  "TARGET_COLDFIRE"
{
  CC_STATUS_INIT;
  return "add%.l %1,%R0\;negx%.l %0\;neg%.l %0";
})

(define_insn "adddi_dishl32"
  [(set (match_operand:DI 0 "nonimmediate_operand" "=r,o")
;;    (plus:DI (match_operand:DI 2 "general_operand" "%0")
;;	(ashift:DI (match_operand:DI 1 "general_operand" "ro")
;;            (const_int 32))))]
    (plus:DI (ashift:DI (match_operand:DI 1 "general_operand" "ro,d")
            (const_int 32))
        (match_operand:DI 2 "general_operand" "0,0")))]
  ""
{
  CC_STATUS_INIT;
  if (GET_CODE (operands[1]) == REG)
    operands[1] = gen_rtx_REG (SImode, REGNO (operands[1]) + 1);
  else
    operands[1] = adjust_address (operands[1], SImode, 4);
  return "add%.l %1,%0";
}
  [(set_attr "type" "alu_l")])

(define_insn "adddi3"
  [(set (match_operand:DI 0 "nonimmediate_operand" "=o<>,d,d,d")
	(plus:DI (match_operand:DI 1 "general_operand" "%0,0,0,0")
		 (match_operand:DI 2 "general_operand" "d,no>,d,a")))
   (clobber (match_scratch:SI 3 "=&d,&d,X,&d"))]
  ""
{
  if (DATA_REG_P (operands[0]))
    {
      if (DATA_REG_P (operands[2]))
	return "add%.l %R2,%R0\;addx%.l %2,%0";
      else if (GET_CODE (operands[2]) == MEM
	  && GET_CODE (XEXP (operands[2], 0)) == POST_INC)
	return "move%.l %2,%3\;add%.l %2,%R0\;addx%.l %3,%0";
      else
	{
	  rtx high, low;
	  rtx xoperands[2];

	  if (GET_CODE (operands[2]) == REG)
	    {
	      low = gen_rtx_REG (SImode, REGNO (operands[2]) + 1);
	      high = operands[2];
	    }
	  else if (CONSTANT_P (operands[2]))
	    split_double (operands[2], &high, &low);
	  else
	    {
	      low = adjust_address (operands[2], SImode, 4);
	      high = operands[2];
	    }

	  operands[1] = low, operands[2] = high;
	  xoperands[0] = operands[3];
	  if (GET_CODE (operands[1]) == CONST_INT
	      && INTVAL (operands[1]) >= -8 && INTVAL (operands[1]) < 0)
	    xoperands[1] = GEN_INT (-INTVAL (operands[2]) - 1);
	  else
	    xoperands[1] = operands[2];

	  output_asm_insn (output_move_simode (xoperands), xoperands);
	  if (GET_CODE (operands[1]) == CONST_INT)
	    {
	      if (INTVAL (operands[1]) > 0 && INTVAL (operands[1]) <= 8)
		return "addq%.l %1,%R0\;addx%.l %3,%0";
	      else if (INTVAL (operands[1]) >= -8 && INTVAL (operands[1]) < 0)
		{
		  operands[1] = GEN_INT (-INTVAL (operands[1]));
		  return "subq%.l %1,%R0\;subx%.l %3,%0";
		}
	    }
	  return "add%.l %1,%R0\;addx%.l %3,%0";
	}
    }
  else
    {
      gcc_assert (GET_CODE (operands[0]) == MEM);
      CC_STATUS_INIT;
      if (GET_CODE (XEXP (operands[0], 0)) == POST_INC)
	{
	  operands[1] = gen_rtx_MEM (SImode,
				     plus_constant (XEXP(operands[0], 0), -8));
	  return "move%.l %0,%3\;add%.l %R2,%0\;addx%.l %2,%3\;move%.l %3,%1";
	}
      else if (GET_CODE (XEXP (operands[0], 0)) == PRE_DEC)
	{
	  operands[1] = XEXP(operands[0], 0);
	  return "add%.l %R2,%0\;move%.l %0,%3\;addx%.l %2,%3\;move%.l %3,%1";
	}
      else
	{
	  operands[1] = adjust_address (operands[0], SImode, 4);
	  return "add%.l %R2,%1\;move%.l %0,%3\;addx%.l %2,%3\;move%.l %3,%0";
	}
    }
})

(define_insn "addsi_lshrsi_31"
  [(set (match_operand:SI 0 "nonimmediate_operand" "=dm,dm,d<Q>")
    (plus:SI (lshiftrt:SI (match_operand:SI 1 "general_operand" "rm,r<Q>,rm")
            (const_int 31))
        (match_dup 1)))]
  ""
{
  operands[2] = operands[0];
  operands[3] = gen_label_rtx();
  if (GET_CODE (operands[0]) == MEM)
    {
      if (GET_CODE (XEXP (operands[0], 0)) == POST_INC)
        operands[0] = gen_rtx_MEM (SImode, XEXP (XEXP (operands[0], 0), 0));
      else if (GET_CODE (XEXP (operands[0], 0)) == PRE_DEC)
        operands[2] = gen_rtx_MEM (SImode, XEXP (XEXP (operands[0], 0), 0));
    }
  output_asm_insn ("move%.l %1,%0", operands);
  output_asm_insn ("jpl %l3", operands);
  output_asm_insn ("addq%.l #1,%2", operands);
  (*targetm.asm_out.internal_label) (asm_out_file, "L",
				CODE_LABEL_NUMBER (operands[3]));
  return "";
}
  [(set_attr "ok_for_coldfire" "no,yes,yes")])

(define_expand "addsi3"
  [(set (match_operand:SI 0 "nonimmediate_operand" "")
	(plus:SI (match_operand:SI 1 "general_operand" "")
		 (match_operand:SI 2 "general_src_operand" "")))]
  ""
  "")

;; Note that the middle two alternatives are near-duplicates
;; in order to handle insns generated by reload.
;; This is needed since they are not themselves reloaded,
;; so commutativity won't apply to them.
(define_insn "*addsi3_internal"
  [(set (match_operand:SI 0 "nonimmediate_operand" "=m,?a,?a,d,a")
        (plus:SI (match_operand:SI 1 "general_operand" "%0,a,rJK,0,0")
                 (match_operand:SI 2 "general_src_operand" "dIKLT,rJK,a,mSrIKLT,mSrIKLs")))]


  "! TARGET_COLDFIRE"
  "* return output_addsi3 (operands);")

(define_insn_and_split "*addsi3_5200"
<<<<<<< HEAD
  [(set (match_operand:SI 0 "nonimmediate_operand"         "=mr,mr,a,m,r,  ?a, ?a,?a,?a")
	(plus:SI (match_operand:SI 1 "general_operand"     "%0, 0, 0,0,0,   a,  a, r, a")
		 (match_operand:SI 2 "general_src_operand" " I, L, J,d,mrKi,Cj, r, a, J")))]
=======
  [(set (match_operand:SI 0 "nonimmediate_operand"         "=mr,mr,a,  m,r,  ?a, ?a,?a,?a")
	(plus:SI (match_operand:SI 1 "general_operand"     "%0, 0, 0,  0,0,   a,  a, r, a")
		 (match_operand:SI 2 "general_src_operand" " I, L, JCu,d,mrKi,Cj, r, a, JCu")))]
>>>>>>> 42a9ba1d
  "TARGET_COLDFIRE"
{
  switch (which_alternative)
    {
    case 0:
      return "addq%.l %2,%0";

    case 1:
      operands[2] = GEN_INT (- INTVAL (operands[2]));
      return "subq%.l %2,%0";

    case 3:
    case 4:
      return "add%.l %2,%0";

    case 5:
      /* move%.l %2,%0\n\tadd%.l %1,%0 */
      return "#";

    case 6:
      return MOTOROLA ? "lea (%1,%2.l),%0" : "lea %1@(0,%2:l),%0";

    case 7:
      return MOTOROLA ? "lea (%2,%1.l),%0" : "lea %2@(0,%1:l),%0";

    case 2:
    case 8:
      return MOTOROLA ? "lea (%c2,%1),%0" : "lea %1@(%c2),%0";

    default:
      gcc_unreachable ();
      return "";
    }
}
  "&& reload_completed && (extract_constrain_insn_cached (insn), which_alternative == 5) && !operands_match_p (operands[0], operands[1])"
  [(set (match_dup 0)
	(match_dup 2))
   (set (match_dup 0)
	(plus:SI (match_dup 0)
		 (match_dup 1)))]
  ""
<<<<<<< HEAD
  [(set_attr "type" "aluq_l,aluq_l,lea,alu_l,alu_l,*,lea,lea,lea")
   (set_attr "opy" "2,2,*,2,2,*,*,*,*")
   (set_attr "opy_type" "*,*,mem5,*,*,*,mem6,mem6,mem5")])
=======
  [(set_attr "type"     "aluq_l,aluq_l,lea, alu_l,alu_l,*,lea, lea, lea")
   (set_attr "opy"      "2,     2,     *,   2,    2,    *,*,   *,   *")
   (set_attr "opy_type" "*,     *,     mem5,*,    *,    *,mem6,mem6,mem5")])
>>>>>>> 42a9ba1d

(define_insn ""
  [(set (match_operand:SI 0 "nonimmediate_operand" "=a")
	(plus:SI (match_operand:SI 1 "general_operand" "0")
		 (sign_extend:SI
		  (match_operand:HI 2 "nonimmediate_src_operand" "rmS"))))]
  "!TARGET_COLDFIRE"
  "add%.w %2,%0")

(define_insn "addhi3"
  [(set (match_operand:HI 0 "nonimmediate_operand" "=m,r")
	(plus:HI (match_operand:HI 1 "general_operand" "%0,0")
		 (match_operand:HI 2 "general_src_operand" "dn,rmSn")))]
  "!TARGET_COLDFIRE"
{
  if (GET_CODE (operands[2]) == CONST_INT)
    {
      /* If the constant would be a negative number when interpreted as
	 HImode, make it negative.  This is usually, but not always, done
	 elsewhere in the compiler.  First check for constants out of range,
	 which could confuse us.  */

      if (INTVAL (operands[2]) >= 32768)
	operands[2] = GEN_INT (INTVAL (operands[2]) - 65536);

      if (INTVAL (operands[2]) > 0
	  && INTVAL (operands[2]) <= 8)
	return "addq%.w %2,%0";
      if (INTVAL (operands[2]) < 0
	  && INTVAL (operands[2]) >= -8)
	{
	  operands[2] = GEN_INT (- INTVAL (operands[2]));
	  return "subq%.w %2,%0";
	}
      /* On the CPU32 it is faster to use two addqw instructions to
	 add a small integer (8 < N <= 16) to a register.  
	 Likewise for subqw.  */
      if (TUNE_CPU32 && REG_P (operands[0]))
	{
	  if (INTVAL (operands[2]) > 8
	      && INTVAL (operands[2]) <= 16)
	    {
	      operands[2] = GEN_INT (INTVAL (operands[2]) - 8);
	      return "addq%.w #8,%0\;addq%.w %2,%0";
	    }
	  if (INTVAL (operands[2]) < -8
	      && INTVAL (operands[2]) >= -16)
	    {
	      operands[2] = GEN_INT (- INTVAL (operands[2]) - 8);
	      return "subq%.w #8,%0\;subq%.w %2,%0";
	    }
	}
      if (ADDRESS_REG_P (operands[0]) && !TUNE_68040)
	return MOTOROLA ? "lea (%c2,%0),%0" : "lea %0@(%c2),%0";
    }
  return "add%.w %2,%0";
})

;; These insns must use MATCH_DUP instead of the more expected
;; use of a matching constraint because the "output" here is also
;; an input, so you can't use the matching constraint.  That also means
;; that you can't use the "%", so you need patterns with the matched
;; operand in both positions.

(define_insn ""
  [(set (strict_low_part (match_operand:HI 0 "nonimmediate_operand" "+m,d"))
	(plus:HI (match_dup 0)
		 (match_operand:HI 1 "general_src_operand" "dn,rmSn")))]
  "!TARGET_COLDFIRE"
{
  if (GET_CODE (operands[1]) == CONST_INT)
    {
      /* If the constant would be a negative number when interpreted as
	 HImode, make it negative.  This is usually, but not always, done
	 elsewhere in the compiler.  First check for constants out of range,
	 which could confuse us.  */

      if (INTVAL (operands[1]) >= 32768)
	operands[1] = GEN_INT (INTVAL (operands[1]) - 65536);

      if (INTVAL (operands[1]) > 0
	  && INTVAL (operands[1]) <= 8)
	return "addq%.w %1,%0";
      if (INTVAL (operands[1]) < 0
	  && INTVAL (operands[1]) >= -8)
	{
	  operands[1] = GEN_INT (- INTVAL (operands[1]));
	  return "subq%.w %1,%0";
	}
      /* On the CPU32 it is faster to use two addqw instructions to
	 add a small integer (8 < N <= 16) to a register. 
	 Likewise for subqw.  */
      if (TUNE_CPU32 && REG_P (operands[0]))
	{
	  if (INTVAL (operands[1]) > 8
	      && INTVAL (operands[1]) <= 16)
	    {
	      operands[1] = GEN_INT (INTVAL (operands[1]) - 8);
	      return "addq%.w #8,%0\;addq%.w %1,%0";
	    }
	  if (INTVAL (operands[1]) < -8
	      && INTVAL (operands[1]) >= -16)
	    {
	      operands[1] = GEN_INT (- INTVAL (operands[1]) - 8);
	      return "subq%.w #8,%0\;subq%.w %1,%0";
	    }
	}
      if (ADDRESS_REG_P (operands[0]) && !TUNE_68040)
	return MOTOROLA ? "lea (%c1,%0),%0" : "lea %0@(%c1),%0";
    }
  return "add%.w %1,%0";
})

(define_insn ""
  [(set (strict_low_part (match_operand:HI 0 "nonimmediate_operand" "+m,d"))
	(plus:HI (match_operand:HI 1 "general_src_operand" "dn,rmSn")
		 (match_dup 0)))]
  "!TARGET_COLDFIRE"
{
  if (GET_CODE (operands[1]) == CONST_INT)
    {
      /* If the constant would be a negative number when interpreted as
	 HImode, make it negative.  This is usually, but not always, done
	 elsewhere in the compiler.  First check for constants out of range,
	 which could confuse us.  */

      if (INTVAL (operands[1]) >= 32768)
	operands[1] = GEN_INT (INTVAL (operands[1]) - 65536);

      if (INTVAL (operands[1]) > 0
	  && INTVAL (operands[1]) <= 8)
	return "addq%.w %1,%0";
      if (INTVAL (operands[1]) < 0
	  && INTVAL (operands[1]) >= -8)
	{
	  operands[1] = GEN_INT (- INTVAL (operands[1]));
	  return "subq%.w %1,%0";
	}
      /* On the CPU32 it is faster to use two addqw instructions to
	 add a small integer (8 < N <= 16) to a register.
	 Likewise for subqw.  */
      if (TUNE_CPU32 && REG_P (operands[0]))
	{
	  if (INTVAL (operands[1]) > 8
	      && INTVAL (operands[1]) <= 16)
	    {
	      operands[1] = GEN_INT (INTVAL (operands[1]) - 8);
	      return "addq%.w #8,%0\;addq%.w %1,%0";
	    }
	  if (INTVAL (operands[1]) < -8
	      && INTVAL (operands[1]) >= -16)
	    {
	      operands[1] = GEN_INT (- INTVAL (operands[1]) - 8);
	      return "subq%.w #8,%0\;subq%.w %1,%0";
	    }
	}
      if (ADDRESS_REG_P (operands[0]) && !TUNE_68040)
	return MOTOROLA ? "lea (%c1,%0),%0" : "lea %0@(%c1),%0";
    }
  return "add%.w %1,%0";
})

(define_insn "addqi3"
  [(set (match_operand:QI 0 "nonimmediate_operand" "=m,d")
	(plus:QI (match_operand:QI 1 "general_operand" "%0,0")
		 (match_operand:QI 2 "general_src_operand" "dn,dmSn")))]
  "!TARGET_COLDFIRE"
{
  if (GET_CODE (operands[2]) == CONST_INT)
    {
      if (INTVAL (operands[2]) >= 128)
	operands[2] = GEN_INT (INTVAL (operands[2]) - 256);

      if (INTVAL (operands[2]) > 0
	  && INTVAL (operands[2]) <= 8)
	return "addq%.b %2,%0";
      if (INTVAL (operands[2]) < 0 && INTVAL (operands[2]) >= -8)
       {
	 operands[2] = GEN_INT (- INTVAL (operands[2]));
	 return "subq%.b %2,%0";
       }
    }
  return "add%.b %2,%0";
})

(define_insn ""
  [(set (strict_low_part (match_operand:QI 0 "nonimmediate_operand" "+m,d"))
	(plus:QI (match_dup 0)
		 (match_operand:QI 1 "general_src_operand" "dn,dmSn")))]
  "!TARGET_COLDFIRE"
{
  if (GET_CODE (operands[1]) == CONST_INT)
    {
      if (INTVAL (operands[1]) >= 128)
	operands[1] = GEN_INT (INTVAL (operands[1]) - 256);

      if (INTVAL (operands[1]) > 0
	  && INTVAL (operands[1]) <= 8)
	return "addq%.b %1,%0";
      if (INTVAL (operands[1]) < 0 && INTVAL (operands[1]) >= -8)
       {
	 operands[1] = GEN_INT (- INTVAL (operands[1]));
	 return "subq%.b %1,%0";
       }
    }
  return "add%.b %1,%0";
})

(define_insn ""
  [(set (strict_low_part (match_operand:QI 0 "nonimmediate_operand" "+m,d"))
	(plus:QI (match_operand:QI 1 "general_src_operand" "dn,dmSn")
		 (match_dup 0)))]
  "!TARGET_COLDFIRE"
{
  if (GET_CODE (operands[1]) == CONST_INT)
    {
      if (INTVAL (operands[1]) >= 128)
	operands[1] = GEN_INT (INTVAL (operands[1]) - 256);

      if (INTVAL (operands[1]) > 0
	  && INTVAL (operands[1]) <= 8)
	return "addq%.b %1,%0";
      if (INTVAL (operands[1]) < 0 && INTVAL (operands[1]) >= -8)
       {
	 operands[1] = GEN_INT (- INTVAL (operands[1]));
	 return "subq%.b %1,%0";
       }
    }
  return "add%.b %1,%0";
})

(define_expand "add<mode>3"
  [(set (match_operand:FP 0 "nonimmediate_operand" "")
	(plus:FP (match_operand:FP 1 "general_operand" "")
		 (match_operand:FP 2 "general_operand" "")))]
  "TARGET_HARD_FLOAT"
  "")

(define_insn "add<mode>3_floatsi_68881"
  [(set (match_operand:FP 0 "nonimmediate_operand" "=f")
	(plus:FP (float:FP (match_operand:SI 2 "general_operand" "dmi"))
		 (match_operand:FP 1 "general_operand" "0")))]
  "TARGET_68881"
  "f<FP:round>add%.l %2,%0"
  [(set_attr "type" "falu")
   (set_attr "opy" "2")])

(define_insn "add<mode>3_floathi_68881"
  [(set (match_operand:FP 0 "nonimmediate_operand" "=f")
	(plus:FP (float:FP (match_operand:HI 2 "general_operand" "dmn"))
		 (match_operand:FP 1 "general_operand" "0")))]
  "TARGET_68881"
  "f<FP:round>add%.w %2,%0"
  [(set_attr "type" "falu")
   (set_attr "opy" "2")])

(define_insn "add<mode>3_floatqi_68881"
  [(set (match_operand:FP 0 "nonimmediate_operand" "=f")
	(plus:FP (float:FP (match_operand:QI 2 "general_operand" "dmn"))
		 (match_operand:FP 1 "general_operand" "0")))]
  "TARGET_68881"
  "f<FP:round>add%.b %2,%0"
  [(set_attr "type" "falu")
   (set_attr "opy" "2")])

(define_insn "add<mode>3_68881"
  [(set (match_operand:FP 0 "nonimmediate_operand" "=f")
	(plus:FP (match_operand:FP 1 "general_operand" "%0")
		 (match_operand:FP 2 "general_operand" "f<FP:dreg>m<FP:const>")))]
  "TARGET_68881"
{
  if (FP_REG_P (operands[2]))
    return "f<FP:round>add%.x %2,%0";
  return "f<FP:round>add%.<FP:prec> %f2,%0";
}
  [(set_attr "type" "falu")
   (set_attr "opy" "2")])

(define_insn "add<mode>3_cf"
  [(set (match_operand:FP 0 "nonimmediate_operand" "=f")
	(plus:FP (match_operand:FP 1 "general_operand" "%0")
		 (match_operand:FP 2 "general_operand" "f<FP:dreg><Q>U")))]
  "TARGET_COLDFIRE_FPU"
{
  if (FP_REG_P (operands[2]))
    return "f<FP:prec>add%.d %2,%0";
  return "f<FP:prec>add%.<FP:prec> %2,%0";
}
  [(set_attr "type" "falu")
   (set_attr "opy" "2")])

;; subtract instructions

(define_insn "subdi_sexthishl32"
  [(set (match_operand:DI 0 "nonimmediate_operand" "=o,a,*d,*d")
    (minus:DI (match_operand:DI 1 "general_operand" "0,0,0,0")
        (ashift:DI (sign_extend:DI (match_operand:HI 2 "general_operand" "rm,rm,rm,rm"))
            (const_int 32))))
   (clobber (match_scratch:SI 3 "=&d,X,a,?d"))]
  "!TARGET_COLDFIRE"
{
  CC_STATUS_INIT;
  if (ADDRESS_REG_P (operands[0]))
    return "sub%.w %2,%0";
  else if (ADDRESS_REG_P (operands[3]))
    return "move%.w %2,%3\;sub%.l %3,%0";
  else
    return "move%.w %2,%3\;ext%.l %3\;sub%.l %3,%0";
})

(define_insn "subdi_dishl32"
  [(set (match_operand:DI 0 "nonimmediate_operand" "+ro")
    (minus:DI (match_dup 0)
        (ashift:DI (match_operand:DI 1 "general_operand" "ro")
            (const_int 32))))]
  ""
{
  CC_STATUS_INIT;
  if (GET_CODE (operands[1]) == REG)
    operands[1] = gen_rtx_REG (SImode, REGNO (operands[1]) + 1);
  else
    operands[1] = adjust_address (operands[1], SImode, 4);
  return "sub%.l %1,%0";
}
  [(set_attr "type" "alu_l")])

(define_insn "subdi3"
  [(set (match_operand:DI 0 "nonimmediate_operand" "=o<>,d,d,d")
	(minus:DI (match_operand:DI 1 "general_operand" "0,0,0,0")
		 (match_operand:DI 2 "general_operand" "d,no>,d,a")))
   (clobber (match_scratch:SI 3 "=&d,&d,X,&d"))]
  ""
{
  if (DATA_REG_P (operands[0]))
    {
      if (DATA_REG_P (operands[2]))
	return "sub%.l %R2,%R0\;subx%.l %2,%0";
      else if (GET_CODE (operands[2]) == MEM
	  && GET_CODE (XEXP (operands[2], 0)) == POST_INC)
	{
	  return "move%.l %2,%3\;sub%.l %2,%R0\;subx%.l %3,%0";
	}
      else
	{
	  rtx high, low;
	  rtx xoperands[2];

	  if (GET_CODE (operands[2]) == REG)
	    {
	      low = gen_rtx_REG (SImode, REGNO (operands[2]) + 1);
	      high = operands[2];
	    }
	  else if (CONSTANT_P (operands[2]))
	    split_double (operands[2], &high, &low);
	  else
	    {
	      low = adjust_address (operands[2], SImode, 4);
	      high = operands[2];
	    }

	  operands[1] = low, operands[2] = high;
	  xoperands[0] = operands[3];
	  if (GET_CODE (operands[1]) == CONST_INT
	      && INTVAL (operands[1]) >= -8 && INTVAL (operands[1]) < 0)
	    xoperands[1] = GEN_INT (-INTVAL (operands[2]) - 1);
	  else
	    xoperands[1] = operands[2];

	  output_asm_insn (output_move_simode (xoperands), xoperands);
	  if (GET_CODE (operands[1]) == CONST_INT)
	    {
	      if (INTVAL (operands[1]) > 0 && INTVAL (operands[1]) <= 8)
		return "subq%.l %1,%R0\;subx%.l %3,%0";
	      else if (INTVAL (operands[1]) >= -8 && INTVAL (operands[1]) < 0)
		{
		  operands[1] = GEN_INT (-INTVAL (operands[1]));
		  return "addq%.l %1,%R0\;addx%.l %3,%0";
		}
	    }
	  return "sub%.l %1,%R0\;subx%.l %3,%0";
	}
    }
  else
    {
      gcc_assert (GET_CODE (operands[0]) == MEM);
      CC_STATUS_INIT;
      if (GET_CODE (XEXP (operands[0], 0)) == POST_INC)
	{
	  operands[1]
	    = gen_rtx_MEM (SImode, plus_constant (XEXP (operands[0], 0), -8));
	  return "move%.l %0,%3\;sub%.l %R2,%0\;subx%.l %2,%3\;move%.l %3,%1";
	}
      else if (GET_CODE (XEXP (operands[0], 0)) == PRE_DEC)
	{
	  operands[1] = XEXP(operands[0], 0);
	  return "sub%.l %R2,%0\;move%.l %0,%3\;subx%.l %2,%3\;move%.l %3,%1";
	}
      else
	{
	  operands[1] = adjust_address (operands[0], SImode, 4);
	  return "sub%.l %R2,%1\;move%.l %0,%3\;subx%.l %2,%3\;move%.l %3,%0";
	}
    }
})

(define_insn "subsi3"
  [(set (match_operand:SI 0 "nonimmediate_operand" "=mda,m,d,a")
	(minus:SI (match_operand:SI 1 "general_operand" "0,0,0,0")
		  (match_operand:SI 2 "general_src_operand" "I,dT,mSrT,mSrs")))]
  ""
  "@
   subq%.l %2, %0
   sub%.l %2,%0
   sub%.l %2,%0
   sub%.l %2,%0"
  [(set_attr "type" "aluq_l,alu_l,alu_l,alu_l")
   (set_attr "opy" "2")])

(define_insn ""
  [(set (match_operand:SI 0 "nonimmediate_operand" "=a")
	(minus:SI (match_operand:SI 1 "general_operand" "0")
		  (sign_extend:SI
		   (match_operand:HI 2 "nonimmediate_src_operand" "rmS"))))]
  "!TARGET_COLDFIRE"
  "sub%.w %2,%0")

(define_insn "subhi3"
  [(set (match_operand:HI 0 "nonimmediate_operand" "=m,r")
	(minus:HI (match_operand:HI 1 "general_operand" "0,0")
		  (match_operand:HI 2 "general_src_operand" "dn,rmSn")))]
  "!TARGET_COLDFIRE"
  "sub%.w %2,%0")

(define_insn ""
  [(set (strict_low_part (match_operand:HI 0 "nonimmediate_operand" "+m,d"))
	(minus:HI (match_dup 0)
		  (match_operand:HI 1 "general_src_operand" "dn,rmSn")))]
  "!TARGET_COLDFIRE"
  "sub%.w %1,%0")

(define_insn "subqi3"
  [(set (match_operand:QI 0 "nonimmediate_operand" "=m,d")
	(minus:QI (match_operand:QI 1 "general_operand" "0,0")
		  (match_operand:QI 2 "general_src_operand" "dn,dmSn")))]
  "!TARGET_COLDFIRE"
  "sub%.b %2,%0")

(define_insn ""
  [(set (strict_low_part (match_operand:QI 0 "nonimmediate_operand" "+m,d"))
	(minus:QI (match_dup 0)
		  (match_operand:QI 1 "general_src_operand" "dn,dmSn")))]
  "!TARGET_COLDFIRE"
  "sub%.b %1,%0")

(define_expand "sub<mode>3"
  [(set (match_operand:FP 0 "nonimmediate_operand" "")
	(minus:FP (match_operand:FP 1 "general_operand" "")
		  (match_operand:FP 2 "general_operand" "")))]
  "TARGET_HARD_FLOAT"
  "")

(define_insn "sub<mode>3_floatsi_68881"
  [(set (match_operand:FP 0 "nonimmediate_operand" "=f")
	(minus:FP (match_operand:FP 1 "general_operand" "0")
		  (float:FP (match_operand:SI 2 "general_operand" "dmi"))))]
  "TARGET_68881"
  "f<FP:round>sub%.l %2,%0"
  [(set_attr "type" "falu")
   (set_attr "opy" "2")])

(define_insn "sub<mode>3_floathi_68881"
  [(set (match_operand:FP 0 "nonimmediate_operand" "=f")
	(minus:FP (match_operand:FP 1 "general_operand" "0")
		  (float:FP (match_operand:HI 2 "general_operand" "dmn"))))]
  "TARGET_68881"
  "f<FP:round>sub%.w %2,%0"
  [(set_attr "type" "falu")
   (set_attr "opy" "2")])

(define_insn "sub<mode>3_floatqi_68881"
  [(set (match_operand:FP 0 "nonimmediate_operand" "=f")
	(minus:FP (match_operand:FP 1 "general_operand" "0")
		  (float:FP (match_operand:QI 2 "general_operand" "dmn"))))]
  "TARGET_68881"
  "f<FP:round>sub%.b %2,%0"
  [(set_attr "type" "falu")
   (set_attr "opy" "2")])

(define_insn "sub<mode>3_68881"
  [(set (match_operand:FP 0 "nonimmediate_operand" "=f")
	(minus:FP (match_operand:FP 1 "general_operand" "0")
		  (match_operand:FP 2 "general_operand" "f<FP:dreg>m<FP:const>")))]
  "TARGET_68881"
{
  if (FP_REG_P (operands[2]))
    return "f<FP:round>sub%.x %2,%0";
  return "f<FP:round>sub%.<FP:prec> %f2,%0";
}
  [(set_attr "type" "falu")
   (set_attr "opy" "2")])

(define_insn "sub<mode>3_cf"
  [(set (match_operand:FP 0 "nonimmediate_operand" "=f")
        (minus:FP (match_operand:FP 1 "general_operand" "0")
                  (match_operand:FP 2 "general_operand" "f<FP:dreg><Q>U")))]
  "TARGET_COLDFIRE_FPU"
{
  if (FP_REG_P (operands[2]))
    return "f<FP:prec>sub%.d %2,%0";
  return "f<FP:prec>sub%.<FP:prec> %2,%0";
}
  [(set_attr "type" "falu")
   (set_attr "opy" "2")])

;; multiply instructions

(define_insn "mulhi3"
  [(set (match_operand:HI 0 "nonimmediate_operand" "=d")
	(mult:HI (match_operand:HI 1 "general_operand" "%0")
		 (match_operand:HI 2 "general_src_operand" "dmSn")))]
  ""
{
  return MOTOROLA ? "muls%.w %2,%0" : "muls %2,%0";
}
  [(set_attr "type" "mul_w")
   (set_attr "opy" "2")])

(define_insn "mulhisi3"
  [(set (match_operand:SI 0 "nonimmediate_operand" "=d")
	(mult:SI (sign_extend:SI
		  (match_operand:HI 1 "nonimmediate_operand" "%0"))
		 (sign_extend:SI
		  (match_operand:HI 2 "nonimmediate_src_operand" "dmS"))))]
  ""
{
  return MOTOROLA ? "muls%.w %2,%0" : "muls %2,%0";
}
  [(set_attr "type" "mul_w")
   (set_attr "opy" "2")])

(define_insn "*mulhisisi3_s"
  [(set (match_operand:SI 0 "nonimmediate_operand" "=d")
	(mult:SI (sign_extend:SI
		  (match_operand:HI 1 "nonimmediate_operand" "%0"))
		 (match_operand:SI 2 "const_int_operand" "n")))]
  "INTVAL (operands[2]) >= -0x8000 && INTVAL (operands[2]) <= 0x7fff"
{
  return MOTOROLA ? "muls%.w %2,%0" : "muls %2,%0";
}
  [(set_attr "type" "mul_w")
   (set_attr "opy" "2")])

(define_expand "mulsi3"
  [(set (match_operand:SI 0 "nonimmediate_operand" "")
	(mult:SI (match_operand:SI 1 "general_operand" "")
		 (match_operand:SI 2 "general_operand" "")))]
  "TARGET_68020 || TARGET_COLDFIRE"
  "")

(define_insn "*mulsi3_68020"
  [(set (match_operand:SI 0 "nonimmediate_operand" "=d")
	(mult:SI (match_operand:SI 1 "general_operand" "%0")
                 (match_operand:SI 2 "general_src_operand" "dmSTK")))]

  "TARGET_68020"
  "muls%.l %2,%0"
  [(set_attr "type" "mul_l")
   (set_attr "opy" "2")])

(define_insn "*mulsi3_cf"
  [(set (match_operand:SI 0 "nonimmediate_operand" "=d")
	(mult:SI (match_operand:SI 1 "general_operand" "%0")
		 (match_operand:SI 2 "general_operand" "d<Q>")))]
  "TARGET_COLDFIRE"
  "muls%.l %2,%0"
  [(set_attr "type" "mul_l")
   (set_attr "opy" "2")])

(define_insn "umulhisi3"
  [(set (match_operand:SI 0 "nonimmediate_operand" "=d")
	(mult:SI (zero_extend:SI
		  (match_operand:HI 1 "nonimmediate_operand" "%0"))
		 (zero_extend:SI
		  (match_operand:HI 2 "nonimmediate_src_operand" "dmS"))))]
  ""
{
  return MOTOROLA ? "mulu%.w %2,%0" : "mulu %2,%0";
}
  [(set_attr "type" "mul_w")
   (set_attr "opy" "2")])

(define_insn "*mulhisisi3_z"
  [(set (match_operand:SI 0 "nonimmediate_operand" "=d")
	(mult:SI (zero_extend:SI
		  (match_operand:HI 1 "nonimmediate_operand" "%0"))
		 (match_operand:SI 2 "const_int_operand" "n")))]
  "INTVAL (operands[2]) >= 0 && INTVAL (operands[2]) <= 0xffff"
{
  return MOTOROLA ? "mulu%.w %2,%0" : "mulu %2,%0";
}
  [(set_attr "type" "mul_w")
   (set_attr "opy" "2")])

;; We need a separate DEFINE_EXPAND for u?mulsidi3 to be able to use the
;; proper matching constraint.  This is because the matching is between
;; the high-numbered word of the DImode operand[0] and operand[1].
(define_expand "umulsidi3"
  [(parallel
    [(set (subreg:SI (match_operand:DI 0 "register_operand" "") 4)
	  (mult:SI (match_operand:SI 1 "register_operand" "")
		   (match_operand:SI 2 "register_operand" "")))
     (set (subreg:SI (match_dup 0) 0)
	  (truncate:SI (lshiftrt:DI (mult:DI (zero_extend:DI (match_dup 1))
					     (zero_extend:DI (match_dup 2)))
				    (const_int 32))))])]
  "TARGET_68020 && !TUNE_68060 && !TARGET_COLDFIRE"
  "")

(define_insn ""
  [(set (match_operand:SI 0 "register_operand" "=d")
	(mult:SI (match_operand:SI 1 "register_operand" "%0")
		  (match_operand:SI 2 "nonimmediate_operand" "dm")))
   (set (match_operand:SI 3 "register_operand" "=d")
	(truncate:SI (lshiftrt:DI (mult:DI (zero_extend:DI (match_dup 1))
					   (zero_extend:DI (match_dup 2)))
				  (const_int 32))))]
  "TARGET_68020 && !TUNE_68060 && !TARGET_COLDFIRE"
  "mulu%.l %2,%3:%0")

; Match immediate case.  For 2.4 only match things < 2^31.
; It's tricky with larger values in these patterns since we need to match
; values between the two parallel multiplies, between a CONST_DOUBLE and
; a CONST_INT.
(define_insn ""
  [(set (match_operand:SI 0 "register_operand" "=d")
	(mult:SI (match_operand:SI 1 "register_operand" "%0")
		 (match_operand:SI 2 "const_int_operand" "n")))
   (set (match_operand:SI 3 "register_operand" "=d")
	(truncate:SI (lshiftrt:DI (mult:DI (zero_extend:DI (match_dup 1))
					   (match_dup 2))
				  (const_int 32))))]
  "TARGET_68020 && !TUNE_68060 && !TARGET_COLDFIRE
   && (unsigned) INTVAL (operands[2]) <= 0x7fffffff"
  "mulu%.l %2,%3:%0")

(define_expand "mulsidi3"
  [(parallel
    [(set (subreg:SI (match_operand:DI 0 "register_operand" "") 4)
	  (mult:SI (match_operand:SI 1 "register_operand" "")
		   (match_operand:SI 2 "register_operand" "")))
     (set (subreg:SI (match_dup 0) 0)
	  (truncate:SI (lshiftrt:DI (mult:DI (sign_extend:DI (match_dup 1))
					     (sign_extend:DI (match_dup 2)))
				    (const_int 32))))])]
  "TARGET_68020 && !TUNE_68060 && !TARGET_COLDFIRE"
  "")

(define_insn ""
  [(set (match_operand:SI 0 "register_operand" "=d")
	(mult:SI (match_operand:SI 1 "register_operand" "%0")
		 (match_operand:SI 2 "nonimmediate_operand" "dm")))
   (set (match_operand:SI 3 "register_operand" "=d")
	(truncate:SI (lshiftrt:DI (mult:DI (sign_extend:DI (match_dup 1))
					   (sign_extend:DI (match_dup 2)))
				  (const_int 32))))]
  "TARGET_68020 && !TUNE_68060 && !TARGET_COLDFIRE"
  "muls%.l %2,%3:%0")

(define_insn ""
  [(set (match_operand:SI 0 "register_operand" "=d")
	(mult:SI (match_operand:SI 1 "register_operand" "%0")
		 (match_operand:SI 2 "const_int_operand" "n")))
   (set (match_operand:SI 3 "register_operand" "=d")
	(truncate:SI (lshiftrt:DI (mult:DI (sign_extend:DI (match_dup 1))
					   (match_dup 2))
				  (const_int 32))))]
  "TARGET_68020 && !TUNE_68060 && !TARGET_COLDFIRE"
  "muls%.l %2,%3:%0")

(define_expand "umulsi3_highpart"
  [(parallel
    [(set (match_operand:SI 0 "register_operand" "")
	  (truncate:SI
	   (lshiftrt:DI
	    (mult:DI (zero_extend:DI (match_operand:SI 1 "register_operand" ""))
		     (zero_extend:DI (match_operand:SI 2 "general_operand" "")))
	    (const_int 32))))
     (clobber (match_dup 3))])]
  "TARGET_68020 && !TUNE_68060 && !TARGET_COLDFIRE"
{
  operands[3] = gen_reg_rtx (SImode);

  if (GET_CODE (operands[2]) == CONST_INT)
    {
      operands[2] = immed_double_const (INTVAL (operands[2]) & 0xffffffff,
					0, DImode);

      /* We have to adjust the operand order for the matching constraints.  */
      emit_insn (gen_const_umulsi3_highpart (operands[0], operands[3],
					     operands[1], operands[2]));
      DONE;
    }
})

(define_insn ""
  [(set (match_operand:SI 0 "register_operand" "=d")
	(truncate:SI
	 (lshiftrt:DI
	  (mult:DI (zero_extend:DI (match_operand:SI 2 "register_operand" "%1"))
		   (zero_extend:DI (match_operand:SI 3 "nonimmediate_operand" "dm")))
	  (const_int 32))))
   (clobber (match_operand:SI 1 "register_operand" "=d"))]
  "TARGET_68020 && !TUNE_68060 && !TARGET_COLDFIRE"
  "mulu%.l %3,%0:%1")

(define_insn "const_umulsi3_highpart"
  [(set (match_operand:SI 0 "register_operand" "=d")
	(truncate:SI
	 (lshiftrt:DI
	  (mult:DI (zero_extend:DI (match_operand:SI 2 "register_operand" "1"))
		   (match_operand:DI 3 "const_uint32_operand" "n"))
	  (const_int 32))))
   (clobber (match_operand:SI 1 "register_operand" "=d"))]
  "TARGET_68020 && !TUNE_68060 && !TARGET_COLDFIRE"
  "mulu%.l %3,%0:%1")

(define_expand "smulsi3_highpart"
  [(parallel
    [(set (match_operand:SI 0 "register_operand" "")
	  (truncate:SI
	   (lshiftrt:DI
	    (mult:DI (sign_extend:DI (match_operand:SI 1 "register_operand" ""))
		     (sign_extend:DI (match_operand:SI 2 "general_operand" "")))
	    (const_int 32))))
     (clobber (match_dup 3))])]
  "TARGET_68020 && !TUNE_68060 && !TARGET_COLDFIRE"
{
  operands[3] = gen_reg_rtx (SImode);
  if (GET_CODE (operands[2]) == CONST_INT)
    {
      /* We have to adjust the operand order for the matching constraints.  */
      emit_insn (gen_const_smulsi3_highpart (operands[0], operands[3],
					     operands[1], operands[2]));
      DONE;
    }
})

(define_insn ""
  [(set (match_operand:SI 0 "register_operand" "=d")
	(truncate:SI
	 (lshiftrt:DI
	  (mult:DI (sign_extend:DI (match_operand:SI 2 "register_operand" "%1"))
		   (sign_extend:DI (match_operand:SI 3 "nonimmediate_operand" "dm")))
	  (const_int 32))))
   (clobber (match_operand:SI 1 "register_operand" "=d"))]
  "TARGET_68020 && !TUNE_68060 && !TARGET_COLDFIRE"
  "muls%.l %3,%0:%1")

(define_insn "const_smulsi3_highpart"
  [(set (match_operand:SI 0 "register_operand" "=d")
	(truncate:SI
	 (lshiftrt:DI
	  (mult:DI (sign_extend:DI (match_operand:SI 2 "register_operand" "1"))
		   (match_operand:DI 3 "const_sint32_operand" "n"))
	  (const_int 32))))
   (clobber (match_operand:SI 1 "register_operand" "=d"))]
  "TARGET_68020 && !TUNE_68060 && !TARGET_COLDFIRE"
  "muls%.l %3,%0:%1")

(define_expand "mul<mode>3"
  [(set (match_operand:FP 0 "nonimmediate_operand" "")
	(mult:FP (match_operand:FP 1 "general_operand" "")
		 (match_operand:FP 2 "general_operand" "")))]
  "TARGET_HARD_FLOAT"
  "")

(define_insn "mul<mode>3_floatsi_68881"
  [(set (match_operand:FP 0 "nonimmediate_operand" "=f")
	(mult:FP (float:FP (match_operand:SI 2 "general_operand" "dmi"))
		 (match_operand:FP 1 "general_operand" "0")))]
  "TARGET_68881"
{
  return TARGET_68040
	 ? "f<FP:round>mul%.l %2,%0"
	 : "f<FP:round_mul>mul%.l %2,%0";
}
  [(set_attr "type" "fmul")
   (set_attr "opy" "2")])

(define_insn "mul<mode>3_floathi_68881"
  [(set (match_operand:FP 0 "nonimmediate_operand" "=f")
	(mult:FP (float:FP (match_operand:HI 2 "general_operand" "dmn"))
		 (match_operand:FP 1 "general_operand" "0")))]
  "TARGET_68881"
{
  return TARGET_68040
	 ? "f<FP:round>mul%.w %2,%0"
	 : "f<FP:round_mul>mul%.w %2,%0";
}
  [(set_attr "type" "fmul")
   (set_attr "opy" "2")])

(define_insn "mul<mode>3_floatqi_68881"
  [(set (match_operand:FP 0 "nonimmediate_operand" "=f")
	(mult:FP (float:FP (match_operand:QI 2 "general_operand" "dmn"))
		 (match_operand:FP 1 "general_operand" "0")))]
  "TARGET_68881"
{
  return TARGET_68040
	 ? "f<FP:round>mul%.b %2,%0"
	 : "f<FP:round_mul>mul%.b %2,%0";
}
  [(set_attr "type" "fmul")
   (set_attr "opy" "2")])

(define_insn "muldf_68881"
  [(set (match_operand:DF 0 "nonimmediate_operand" "=f")
	(mult:DF (match_operand:DF 1 "general_operand" "%0")
		 (match_operand:DF 2 "general_operand" "fmG")))]
  "TARGET_68881"
{
  if (GET_CODE (operands[2]) == CONST_DOUBLE
      && floating_exact_log2 (operands[2]) && !TUNE_68040_60)
    {
      int i = floating_exact_log2 (operands[2]);
      operands[2] = GEN_INT (i);
      return "fscale%.l %2,%0";
    }
  if (REG_P (operands[2]))
    return "f%&mul%.x %2,%0";
  return "f%&mul%.d %f2,%0";
})

(define_insn "mulsf_68881"
  [(set (match_operand:SF 0 "nonimmediate_operand" "=f")
	(mult:SF (match_operand:SF 1 "general_operand" "%0")
		 (match_operand:SF 2 "general_operand" "fdmF")))]
  "TARGET_68881"
{
  if (FP_REG_P (operands[2]))
    return (TARGET_68040
	    ? "fsmul%.x %2,%0"
	    : "fsglmul%.x %2,%0");
  return (TARGET_68040
	  ? "fsmul%.s %f2,%0"
	  : "fsglmul%.s %f2,%0");
})

(define_insn "mulxf3_68881"
  [(set (match_operand:XF 0 "nonimmediate_operand" "=f")
	(mult:XF (match_operand:XF 1 "nonimmediate_operand" "%0")
		 (match_operand:XF 2 "nonimmediate_operand" "fm")))]
  "TARGET_68881"
{
  return "fmul%.x %f2,%0";
})

(define_insn "fmul<mode>3_cf"
  [(set (match_operand:FP 0 "nonimmediate_operand" "=f")
	(mult:FP (match_operand:FP 1 "general_operand" "%0")
		 (match_operand:FP 2 "general_operand" "f<Q>U<FP:dreg>")))]
  "TARGET_COLDFIRE_FPU"
{
  if (FP_REG_P (operands[2]))
    return "f<FP:prec>mul%.d %2,%0";
  return "f<FP:prec>mul%.<FP:prec> %2,%0";
}
  [(set_attr "type" "fmul")
   (set_attr "opy" "2")])

;; divide instructions

(define_expand "div<mode>3"
  [(set (match_operand:FP 0 "nonimmediate_operand" "")
	(div:FP (match_operand:FP 1 "general_operand" "")
		(match_operand:FP 2 "general_operand" "")))]
  "TARGET_HARD_FLOAT"
  "")

(define_insn "div<mode>3_floatsi_68881"
  [(set (match_operand:FP 0 "nonimmediate_operand" "=f")
	(div:FP (match_operand:FP 1 "general_operand" "0")
		(float:FP (match_operand:SI 2 "general_operand" "dmi"))))]
  "TARGET_68881"
{
  return TARGET_68040
	 ? "f<FP:round>div%.l %2,%0"
	 : "f<FP:round_mul>div%.l %2,%0";
})

(define_insn "div<mode>3_floathi_68881"
  [(set (match_operand:FP 0 "nonimmediate_operand" "=f")
	(div:FP (match_operand:FP 1 "general_operand" "0")
		(float:FP (match_operand:HI 2 "general_operand" "dmn"))))]
  "TARGET_68881"
{
  return TARGET_68040
	 ? "f<FP:round>div%.w %2,%0"
	 : "f<FP:round_mul>div%.w %2,%0";
})

(define_insn "div<mode>3_floatqi_68881"
  [(set (match_operand:FP 0 "nonimmediate_operand" "=f")
	(div:FP (match_operand:FP 1 "general_operand" "0")
		(float:FP (match_operand:QI 2 "general_operand" "dmn"))))]
  "TARGET_68881"
{
  return TARGET_68040
	 ? "f<FP:round>div%.b %2,%0"
	 : "f<FP:round_mul>div%.b %2,%0";
})

(define_insn "div<mode>3_68881"
  [(set (match_operand:FP 0 "nonimmediate_operand" "=f")
	(div:FP (match_operand:FP 1 "general_operand" "0")
		(match_operand:FP 2 "general_operand" "f<FP:dreg>m<FP:const>")))]
  "TARGET_68881"
{
  if (FP_REG_P (operands[2]))
    return (TARGET_68040
	    ? "f<FP:round>div%.x %2,%0"
	    : "f<FP:round_mul>div%.x %2,%0");
  return (TARGET_68040
	  ? "f<FP:round>div%.<FP:prec> %f2,%0"
	  : "f<FP:round_mul>div%.<FP:prec> %f2,%0");
})

(define_insn "div<mode>3_cf"
  [(set (match_operand:FP 0 "nonimmediate_operand" "=f")
	(div:FP (match_operand:FP 1 "general_operand" "0")
		(match_operand:FP 2 "general_operand" "f<Q>U<FP:dreg>")))]
  "TARGET_COLDFIRE_FPU"
{
  if (FP_REG_P (operands[2]))
    return "f<FP:prec>div%.d %2,%0";
  return "f<FP:prec>div%.<FP:prec> %2,%0";
}
  [(set_attr "type" "fdiv")
   (set_attr "opy" "2")])

;; Remainder instructions.

(define_expand "divmodsi4"
  [(parallel
    [(set (match_operand:SI 0 "nonimmediate_operand" "")
          (div:SI (match_operand:SI 1 "general_operand" "")
                  (match_operand:SI 2 "general_src_operand" "")))
     (set (match_operand:SI 3 "nonimmediate_operand" "")
          (mod:SI (match_dup 1) (match_dup 2)))])]
  "TARGET_68020 || TARGET_CF_HWDIV"
  "")

(define_insn ""
  [(set (match_operand:SI 0 "nonimmediate_operand" "=d")
	(div:SI (match_operand:SI 1 "general_operand" "0")
		(match_operand:SI 2 "general_src_operand" "d<Q>U")))
   (set (match_operand:SI 3 "nonimmediate_operand" "=&d")
	(mod:SI (match_dup 1) (match_dup 2)))]
  "TARGET_CF_HWDIV"
{
  if (find_reg_note (insn, REG_UNUSED, operands[3]))
    return "divs%.l %2,%0";
  else if (find_reg_note (insn, REG_UNUSED, operands[0]))
    return "rems%.l %2,%3:%0";
  else
    return "rems%.l %2,%3:%0\;divs%.l %2,%0";
}
  [(set_attr "type" "div_l")
   (set_attr "opy" "2")])

(define_insn ""
  [(set (match_operand:SI 0 "nonimmediate_operand" "=d")
	(div:SI (match_operand:SI 1 "general_operand" "0")
		(match_operand:SI 2 "general_src_operand" "dmSTK")))
   (set (match_operand:SI 3 "nonimmediate_operand" "=d")
	(mod:SI (match_dup 1) (match_dup 2)))]
  "TARGET_68020"
{
  if (find_reg_note (insn, REG_UNUSED, operands[3]))
    return "divs%.l %2,%0";
  else
    return "divsl%.l %2,%3:%0";
})

(define_expand "udivmodsi4"
  [(parallel
    [(set (match_operand:SI 0 "nonimmediate_operand" "=d")
          (udiv:SI (match_operand:SI 1 "general_operand" "0")
                   (match_operand:SI 2 "general_src_operand" "dmSTK")))
     (set (match_operand:SI 3 "nonimmediate_operand" "=d")
          (umod:SI (match_dup 1) (match_dup 2)))])]
  "TARGET_68020 || TARGET_CF_HWDIV"
  "")

(define_insn ""
  [(set (match_operand:SI 0 "nonimmediate_operand" "=d")
	(udiv:SI (match_operand:SI 1 "general_operand" "0")
		 (match_operand:SI 2 "general_src_operand" "d<Q>U")))
   (set (match_operand:SI 3 "nonimmediate_operand" "=&d")
	(umod:SI (match_dup 1) (match_dup 2)))]
  "TARGET_CF_HWDIV"
{
  if (find_reg_note (insn, REG_UNUSED, operands[3]))
    return "divu%.l %2,%0";
  else if (find_reg_note (insn, REG_UNUSED, operands[0]))
    return "remu%.l %2,%3:%0";
  else
    return "remu%.l %2,%3:%0\;divu%.l %2,%0";
}
  [(set_attr "type" "div_l")
   (set_attr "opy" "2")])

(define_insn ""
  [(set (match_operand:SI 0 "nonimmediate_operand" "=d")
	(udiv:SI (match_operand:SI 1 "general_operand" "0")
		 (match_operand:SI 2 "general_src_operand" "dmSTK")))
   (set (match_operand:SI 3 "nonimmediate_operand" "=d")
	(umod:SI (match_dup 1) (match_dup 2)))]
  "TARGET_68020 && !TARGET_COLDFIRE"
{
  if (find_reg_note (insn, REG_UNUSED, operands[3]))
    return "divu%.l %2,%0";
  else
    return "divul%.l %2,%3:%0";
})

(define_insn "divmodhi4"
  [(set (match_operand:HI 0 "nonimmediate_operand" "=d")
	(div:HI (match_operand:HI 1 "general_operand" "0")
		(match_operand:HI 2 "general_src_operand" "dmSKT")))
   (set (match_operand:HI 3 "nonimmediate_operand" "=d")
	(mod:HI (match_dup 1) (match_dup 2)))]
  "!TARGET_COLDFIRE || TARGET_CF_HWDIV"
{
  output_asm_insn (MOTOROLA ?
    "ext%.l %0\;divs%.w %2,%0" :
    "extl %0\;divs %2,%0",
    operands);
  if (!find_reg_note(insn, REG_UNUSED, operands[3]))
    {
      CC_STATUS_INIT;
      return "move%.l %0,%3\;swap %3";
    }
  else
    return "";
})

(define_insn "udivmodhi4"
  [(set (match_operand:HI 0 "nonimmediate_operand" "=d")
	(udiv:HI (match_operand:HI 1 "general_operand" "0")
		 (match_operand:HI 2 "general_src_operand" "dmSKT")))
   (set (match_operand:HI 3 "nonimmediate_operand" "=d")
	(umod:HI (match_dup 1) (match_dup 2)))]
  "!TARGET_COLDFIRE || TARGET_CF_HWDIV"
{
  if (ISA_HAS_MVS_MVZ)
    output_asm_insn (MOTOROLA ?
      "mvz%.w %0,%0\;divu%.w %2,%0" :
      "mvz%.w %0,%0\;divu %2,%0",
      operands);
  else
    output_asm_insn (MOTOROLA ?
      "and%.l #0xFFFF,%0\;divu%.w %2,%0" :
      "and%.l #0xFFFF,%0\;divu %2,%0",
      operands);

  if (!find_reg_note(insn, REG_UNUSED, operands[3]))
    {
      CC_STATUS_INIT;
      return "move%.l %0,%3\;swap %3";
    }
  else
    return "";
})

;; logical-and instructions

;; "anddi3" is mainly here to help combine().
(define_insn "anddi3"
  [(set (match_operand:DI 0 "nonimmediate_operand" "=o,d")
	(and:DI (match_operand:DI 1 "general_operand" "%0,0")
		(match_operand:DI 2 "general_operand" "dn,don")))]
  "!TARGET_COLDFIRE"
{
  CC_STATUS_INIT;
  /* We can get CONST_DOUBLE, but also const1_rtx etc.  */
  if (CONSTANT_P (operands[2]))
    {
      rtx hi, lo;

      split_double (operands[2], &hi, &lo);

      switch (INTVAL (hi))
	{
	  case 0 :
	    output_asm_insn ("clr%.l %0", operands);
	    break;
	  case -1 :
	    break;
	  default :
	    {
	    rtx xoperands[3];

	    xoperands[0] = operands[0];
	    xoperands[2] = hi;
	    output_asm_insn (output_andsi3 (xoperands), xoperands);
	    }
	}
      if (GET_CODE (operands[0]) == REG)
	operands[0] = gen_rtx_REG (SImode, REGNO (operands[0]) + 1);
      else
	operands[0] = adjust_address (operands[0], SImode, 4);
      switch (INTVAL (lo))
	{
	  case 0 :
	    output_asm_insn ("clr%.l %0", operands);
	    break;
	  case -1 :
	    break;
	  default :
	    {
	    rtx xoperands[3];

	    xoperands[0] = operands[0];
	    xoperands[2] = lo;
	    output_asm_insn (output_andsi3 (xoperands), xoperands);
	    }
	}
      return "";
    }
  if (GET_CODE (operands[0]) != REG)
    {
      operands[1] = adjust_address (operands[0], SImode, 4);
      return "and%.l %2,%0\;and%.l %R2,%1";
    }
  if (GET_CODE (operands[2]) != REG)
    {
      operands[1] = adjust_address (operands[2], SImode, 4);
      return "and%.l %2,%0\;and%.l %1,%R0";
    }
  return "and%.l %2,%0\;and%.l %R2,%R0";
})

;; Prevent AND from being made with sp.  This doesn't exist in the machine
;; and reload will cause inefficient code.  Since sp is a FIXED_REG, we
;; can't allocate pseudos into it.

(define_expand "andsi3"
  [(set (match_operand:SI 0 "not_sp_operand" "")
	(and:SI (match_operand:SI 1 "general_operand" "")
		(match_operand:SI 2 "general_src_operand" "")))]
  ""
  "")

;; produced by split operations after reload finished
(define_insn "*andsi3_split"
  [(set (match_operand:SI 0 "register_operand" "=d")
	(and:SI (match_operand:SI 1 "register_operand" "0")
		(match_operand:SI 2 "const_int_operand" "i")))]
  "reload_completed && !TARGET_COLDFIRE"
{
  return output_andsi3 (operands);
})

(define_insn "andsi3_internal"
  [(set (match_operand:SI 0 "not_sp_operand" "=m,d")
	(and:SI (match_operand:SI 1 "general_operand" "%0,0")
		(match_operand:SI 2 "general_src_operand" "dKT,dmSM")))]
  "!TARGET_COLDFIRE"
{
  return output_andsi3 (operands);
})

(define_insn "andsi3_5200"
  [(set (match_operand:SI 0 "not_sp_operand" "=m,d")
	(and:SI (match_operand:SI 1 "general_operand" "%0,0")
		(match_operand:SI 2 "general_src_operand" "d,dmsK")))]
  "TARGET_COLDFIRE"
{
  if (ISA_HAS_MVS_MVZ
      && DATA_REG_P (operands[0])
      && GET_CODE (operands[2]) == CONST_INT)
    {
      if (INTVAL (operands[2]) == 0x000000ff)
        return "mvz%.b %0,%0";
      else if (INTVAL (operands[2]) == 0x0000ffff)
        return "mvz%.w %0,%0";
    }
  return output_andsi3 (operands);
})

(define_insn "andhi3"
  [(set (match_operand:HI 0 "nonimmediate_operand" "=m,d")
	(and:HI (match_operand:HI 1 "general_operand" "%0,0")
		(match_operand:HI 2 "general_src_operand" "dn,dmSn")))]
  "!TARGET_COLDFIRE"
  "and%.w %2,%0")

(define_insn ""
  [(set (strict_low_part (match_operand:HI 0 "nonimmediate_operand" "+m,d"))
	(and:HI (match_dup 0)
		(match_operand:HI 1 "general_src_operand" "dn,dmSn")))]
  "!TARGET_COLDFIRE"
  "and%.w %1,%0")

(define_insn ""
  [(set (strict_low_part (match_operand:HI 0 "nonimmediate_operand" "+m,d"))
	(and:HI (match_operand:HI 1 "general_src_operand" "dn,dmSn")
		(match_dup 0)))]
  "!TARGET_COLDFIRE"
  "and%.w %1,%0")

(define_insn "andqi3"
  [(set (match_operand:QI 0 "nonimmediate_operand" "=m,d")
	(and:QI (match_operand:QI 1 "general_operand" "%0,0")
		(match_operand:QI 2 "general_src_operand" "dn,dmSn")))]
  "!TARGET_COLDFIRE"
  "and%.b %2,%0")

(define_insn ""
  [(set (strict_low_part (match_operand:QI 0 "nonimmediate_operand" "+m,d"))
	(and:QI (match_dup 0)
		(match_operand:QI 1 "general_src_operand" "dn,dmSn")))]
  "!TARGET_COLDFIRE"
  "and%.b %1,%0")

(define_insn ""
  [(set (strict_low_part (match_operand:QI 0 "nonimmediate_operand" "+m,d"))
	(and:QI (match_operand:QI 1 "general_src_operand" "dn,dmSn")
		(match_dup 0)))]
  "!TARGET_COLDFIRE"
  "and%.b %1,%0")

;; inclusive-or instructions

(define_insn "iordi_zext"
  [(set (match_operand:DI 0 "nonimmediate_operand" "=o,d")
    (ior:DI (zero_extend:DI (match_operand 1 "general_operand" "dn,dmn"))
        (match_operand:DI 2 "general_operand" "0,0")))]
  "!TARGET_COLDFIRE"
{
  int byte_mode;

  CC_STATUS_INIT;
  if (GET_CODE (operands[0]) == REG)
    operands[0] = gen_rtx_REG (SImode, REGNO (operands[0]) + 1);
  else
    operands[0] = adjust_address (operands[0], SImode, 4);
  if (GET_MODE (operands[1]) == SImode)
    return "or%.l %1,%0";
  byte_mode = (GET_MODE (operands[1]) == QImode);
  if (GET_CODE (operands[0]) == MEM)
    operands[0] = adjust_address (operands[0], byte_mode ? QImode : HImode,
				  byte_mode ? 3 : 2);
  if (byte_mode)
    return "or%.b %1,%0";
  else
    return "or%.w %1,%0";
})

;; "iordi3" is mainly here to help combine().
(define_insn "iordi3"
  [(set (match_operand:DI 0 "nonimmediate_operand" "=o,d")
	(ior:DI (match_operand:DI 1 "general_operand" "%0,0")
		(match_operand:DI 2 "general_operand" "dn,don")))]
  "!TARGET_COLDFIRE"
{
  CC_STATUS_INIT;
  /* We can get CONST_DOUBLE, but also const1_rtx etc.  */
  if (CONSTANT_P (operands[2]))
    {
      rtx hi, lo;

      split_double (operands[2], &hi, &lo);

      switch (INTVAL (hi))
	{
	  case 0 :
	    break;
	  case -1 :
	    /* FIXME : a scratch register would be welcome here if operand[0]
	       is not a register */
	    output_asm_insn ("move%.l #-1,%0", operands);
	    break;
	  default :
	    {
	    rtx xoperands[3];

	    xoperands[0] = operands[0];
	    xoperands[2] = hi;
	    output_asm_insn (output_iorsi3 (xoperands), xoperands);
	    }
	}
      if (GET_CODE (operands[0]) == REG)
	operands[0] = gen_rtx_REG (SImode, REGNO (operands[0]) + 1);
      else
	operands[0] = adjust_address (operands[0], SImode, 4);
      switch (INTVAL (lo))
	{
	  case 0 :
	    break;
	  case -1 :
	    /* FIXME : a scratch register would be welcome here if operand[0]
	       is not a register */
	    output_asm_insn ("move%.l #-1,%0", operands);
	    break;
	  default :
	    {
	    rtx xoperands[3];

	    xoperands[0] = operands[0];
	    xoperands[2] = lo;
	    output_asm_insn (output_iorsi3 (xoperands), xoperands);
	    }
	}
      return "";
    }
  if (GET_CODE (operands[0]) != REG)
    {
      operands[1] = adjust_address (operands[0], SImode, 4);
      return "or%.l %2,%0\;or%.l %R2,%1";
    }
  if (GET_CODE (operands[2]) != REG)
    {
      operands[1] = adjust_address (operands[2], SImode, 4);
      return "or%.l %2,%0\;or%.l %1,%R0";
    }
  return "or%.l %2,%0\;or%.l %R2,%R0";
})

(define_expand "iorsi3"
  [(set (match_operand:SI 0 "nonimmediate_operand" "")
	(ior:SI (match_operand:SI 1 "general_operand" "")
		(match_operand:SI 2 "general_src_operand" "")))]
  ""
  "")

(define_insn "iorsi3_internal"
  [(set (match_operand:SI 0 "nonimmediate_operand" "=m,d")
	(ior:SI (match_operand:SI 1 "general_operand" "%0,0")
                (match_operand:SI 2 "general_src_operand" "dKT,dmSMT")))]
  "! TARGET_COLDFIRE"
{
  return output_iorsi3 (operands);
})

(define_insn "iorsi3_5200"
  [(set (match_operand:SI 0 "nonimmediate_operand" "=m,d")
	(ior:SI (match_operand:SI 1 "general_operand" "%0,0")
		(match_operand:SI 2 "general_src_operand" "d,dmsK")))]
  "TARGET_COLDFIRE"
{
  return output_iorsi3 (operands);
})

(define_insn "iorhi3"
  [(set (match_operand:HI 0 "nonimmediate_operand" "=m,d")
	(ior:HI (match_operand:HI 1 "general_operand" "%0,0")
		(match_operand:HI 2 "general_src_operand" "dn,dmSn")))]
  "!TARGET_COLDFIRE"
  "or%.w %2,%0")

(define_insn ""
  [(set (strict_low_part (match_operand:HI 0 "nonimmediate_operand" "+m,d"))
	(ior:HI (match_dup 0)
		(match_operand:HI 1 "general_src_operand" "dn,dmSn")))]
  "!TARGET_COLDFIRE"
  "or%.w %1,%0")

(define_insn ""
  [(set (strict_low_part (match_operand:HI 0 "nonimmediate_operand" "+m,d"))
	(ior:HI (match_operand:HI 1 "general_src_operand" "dn,dmSn")
		(match_dup 0)))]
  "!TARGET_COLDFIRE"
  "or%.w %1,%0")

(define_insn "iorqi3"
  [(set (match_operand:QI 0 "nonimmediate_operand" "=m,d")
	(ior:QI (match_operand:QI 1 "general_operand" "%0,0")
                (match_operand:QI 2 "general_src_operand" "dn,dmSn")))]
  "!TARGET_COLDFIRE"
  "or%.b %2,%0")

(define_insn ""
  [(set (strict_low_part (match_operand:QI 0 "nonimmediate_operand" "+m,d"))
	(ior:QI (match_dup 0)
                (match_operand:QI 1 "general_src_operand" "dn,dmSn")))]
  "!TARGET_COLDFIRE"
  "or%.b %1,%0")

(define_insn ""
  [(set (strict_low_part (match_operand:QI 0 "nonimmediate_operand" "+m,d"))
        (ior:QI (match_operand:QI 1 "general_src_operand" "dn,dmSn")
		(match_dup 0)))]
  "!TARGET_COLDFIRE"
  "or%.b %1,%0")

;; On all 68k models, this makes faster code in a special case.
;; See also ashlsi_16, ashrsi_16 and lshrsi_16.

(define_insn "iorsi_zexthi_ashl16"
  [(set (match_operand:SI 0 "nonimmediate_operand" "=&d")
    (ior:SI (zero_extend:SI (match_operand:HI 1 "general_operand" "rmn"))
        (ashift:SI (match_operand:SI 2 "general_operand" "or")
            (const_int 16))))]
  ""
{
  CC_STATUS_INIT;
  if (GET_CODE (operands[2]) != REG)
      operands[2] = adjust_address (operands[2], HImode, 2);
  if (GET_CODE (operands[2]) != REG
  || REGNO (operands[2]) != REGNO (operands[0]))
    output_asm_insn ("move%.w %2,%0", operands);
  return "swap %0\;mov%.w %1,%0";
})

(define_insn "iorsi_zext"
  [(set (match_operand:SI 0 "nonimmediate_operand" "=o,d")
    (ior:SI (zero_extend:SI (match_operand 1 "general_operand" "dn,dmn"))
        (match_operand:SI 2 "general_operand" "0,0")))]
  "!TARGET_COLDFIRE"
{
  int byte_mode;

  CC_STATUS_INIT;
  byte_mode = (GET_MODE (operands[1]) == QImode);
  if (GET_CODE (operands[0]) == MEM)
    operands[0] = adjust_address (operands[0], byte_mode ? QImode : HImode,
				  byte_mode ? 3 : 2);
  if (byte_mode)
    return "or%.b %1,%0";
  else
    return "or%.w %1,%0";
})

;; xor instructions

;; "xordi3" is mainly here to help combine().
(define_insn "xordi3"
  [(set (match_operand:DI 0 "nonimmediate_operand" "=od")
	(xor:DI (match_operand:DI 1 "general_operand" "%0")
		(match_operand:DI 2 "general_operand" "dn")))]
  "!TARGET_COLDFIRE"
{
  CC_STATUS_INIT;
  /* We can get CONST_DOUBLE, but also const1_rtx etc.  */

  if (CONSTANT_P (operands[2]))
    {
      rtx hi, lo;

      split_double (operands[2], &hi, &lo);

      switch (INTVAL (hi))
	{
	  case 0 :
	    break;
	  case -1 :
	    output_asm_insn ("not%.l %0", operands);
	    break;
	  default :
	    /* FIXME : a scratch register would be welcome here if
	       -128 <= INTVAL (hi) < -1 */
	    {
	    rtx xoperands[3];

	    xoperands[0] = operands[0];
	    xoperands[2] = hi;
	    output_asm_insn (output_xorsi3 (xoperands), xoperands);
	    }
	}
      if (GET_CODE (operands[0]) == REG)
	operands[0] = gen_rtx_REG (SImode, REGNO (operands[0]) + 1);
      else
	operands[0] = adjust_address (operands[0], SImode, 4);
      switch (INTVAL (lo))
	{
	  case 0 :
	    break;
	  case -1 :
	    output_asm_insn ("not%.l %0", operands);
	    break;
	  default :
	    /* FIXME : a scratch register would be welcome here if
	       -128 <= INTVAL (lo) < -1 */
	    operands[2] = lo;
	    /* FIXME : this should be merged with xorsi3 */
	    {
	    rtx xoperands[3];

	    xoperands[0] = operands[0];
	    xoperands[2] = lo;
	    output_asm_insn (output_xorsi3 (xoperands), xoperands);
	    }
	}
      return "";
    }
  if (GET_CODE (operands[0]) != REG)
    {
      operands[1] = adjust_address (operands[0], SImode, 4);
      return "eor%.l %2,%0\;eor%.l %R2,%1";
    }
  if (GET_CODE (operands[2]) != REG)
    {
      operands[1] = adjust_address (operands[2], SImode, 4);
      return "eor%.l %2,%0\;eor%.l %1,%R0";
    }
  return "eor%.l %2,%0\;eor%.l %R2,%R0";
})

(define_expand "xorsi3"
  [(set (match_operand:SI 0 "nonimmediate_operand" "")
	(xor:SI (match_operand:SI 1 "general_operand" "")
		(match_operand:SI 2 "general_operand" "")))]
  ""
  "")

(define_insn "xorsi3_internal"
  [(set (match_operand:SI 0 "nonimmediate_operand" "=do,m")
	(xor:SI (match_operand:SI 1 "general_operand" "%0,0")
                (match_operand:SI 2 "general_operand" "di,dKT")))]

  "!TARGET_COLDFIRE"
{
  return output_xorsi3 (operands);
})

(define_insn "xorsi3_5200"
  [(set (match_operand:SI 0 "nonimmediate_operand" "=dm,d")
	(xor:SI (match_operand:SI 1 "general_operand" "%0,0")
		(match_operand:SI 2 "general_operand" "d,Ks")))]
  "TARGET_COLDFIRE"
{
  return output_xorsi3 (operands);
})

(define_insn "xorhi3"
  [(set (match_operand:HI 0 "nonimmediate_operand" "=dm")
	(xor:HI (match_operand:HI 1 "general_operand" "%0")
		(match_operand:HI 2 "general_operand" "dn")))]
  "!TARGET_COLDFIRE"
  "eor%.w %2,%0")

(define_insn ""
  [(set (strict_low_part (match_operand:HI 0 "nonimmediate_operand" "+dm"))
	(xor:HI (match_dup 0)
		(match_operand:HI 1 "general_operand" "dn")))]
  "!TARGET_COLDFIRE"
  "eor%.w %1,%0")

(define_insn ""
  [(set (strict_low_part (match_operand:HI 0 "nonimmediate_operand" "+dm"))
	(xor:HI (match_operand:HI 1 "general_operand" "dn")
		(match_dup 0)))]
  "!TARGET_COLDFIRE"
  "eor%.w %1,%0")

(define_insn "xorqi3"
  [(set (match_operand:QI 0 "nonimmediate_operand" "=dm")
	(xor:QI (match_operand:QI 1 "general_operand" "%0")
		(match_operand:QI 2 "general_operand" "dn")))]
  "!TARGET_COLDFIRE"
  "eor%.b %2,%0")

(define_insn ""
  [(set (strict_low_part (match_operand:QI 0 "nonimmediate_operand" "+dm"))
	(xor:QI (match_dup 0)
		(match_operand:QI 1 "general_operand" "dn")))]
  "!TARGET_COLDFIRE"
  "eor%.b %1,%0")

(define_insn ""
  [(set (strict_low_part (match_operand:QI 0 "nonimmediate_operand" "+dm"))
	(xor:QI (match_operand:QI 1 "general_operand" "dn")
		(match_dup 0)))]
  "!TARGET_COLDFIRE"
  "eor%.b %1,%0")

;; negation instructions

(define_expand "negdi2"
  [(set (match_operand:DI 0 "nonimmediate_operand" "")
	(neg:DI (match_operand:DI 1 "general_operand" "")))]
  ""
{
  if (TARGET_COLDFIRE)
    emit_insn (gen_negdi2_5200 (operands[0], operands[1]));
  else
    emit_insn (gen_negdi2_internal (operands[0], operands[1]));
  DONE;
})

(define_insn "negdi2_internal"
  [(set (match_operand:DI 0 "nonimmediate_operand" "=<,do,!*a")
	(neg:DI (match_operand:DI 1 "general_operand" "0,0,0")))]
  "!TARGET_COLDFIRE"
{
  if (which_alternative == 0)
    return "neg%.l %0\;negx%.l %0";
  if (GET_CODE (operands[0]) == REG)
    operands[1] = gen_rtx_REG (SImode, REGNO (operands[0]) + 1);
  else
    operands[1] = adjust_address (operands[0], SImode, 4);
  if (ADDRESS_REG_P (operands[0]))
    return "exg %/d0,%1\;neg%.l %/d0\;exg %/d0,%1\;exg %/d0,%0\;negx%.l %/d0\;exg %/d0,%0";
  else
    return "neg%.l %1\;negx%.l %0";
})

(define_insn "negdi2_5200"
  [(set (match_operand:DI 0 "nonimmediate_operand" "=d")
	(neg:DI (match_operand:DI 1 "general_operand" "0")))]
  "TARGET_COLDFIRE"
{
  operands[1] = gen_rtx_REG (SImode, REGNO (operands[0]) + 1);
  return "neg%.l %1\;negx%.l %0";
})

(define_expand "negsi2"
  [(set (match_operand:SI 0 "nonimmediate_operand" "")
	(neg:SI (match_operand:SI 1 "general_operand" "")))]
  ""
{
  if (TARGET_COLDFIRE)
    emit_insn (gen_negsi2_5200 (operands[0], operands[1]));
  else
    emit_insn (gen_negsi2_internal (operands[0], operands[1]));
  DONE;
})

(define_insn "negsi2_internal"
  [(set (match_operand:SI 0 "nonimmediate_operand" "=dm")
	(neg:SI (match_operand:SI 1 "general_operand" "0")))]
  "!TARGET_COLDFIRE"
  "neg%.l %0"
  [(set_attr "type" "neg_l")])

(define_insn "negsi2_5200"
  [(set (match_operand:SI 0 "nonimmediate_operand" "=d")
	(neg:SI (match_operand:SI 1 "general_operand" "0")))]
  "TARGET_COLDFIRE"
  "neg%.l %0"
  [(set_attr "type" "neg_l")])

(define_insn "neghi2"
  [(set (match_operand:HI 0 "nonimmediate_operand" "=dm")
	(neg:HI (match_operand:HI 1 "general_operand" "0")))]
  "!TARGET_COLDFIRE"
  "neg%.w %0")

(define_insn ""
  [(set (strict_low_part (match_operand:HI 0 "nonimmediate_operand" "+dm"))
	(neg:HI (match_dup 0)))]
  "!TARGET_COLDFIRE"
  "neg%.w %0")

(define_insn "negqi2"
  [(set (match_operand:QI 0 "nonimmediate_operand" "=dm")
	(neg:QI (match_operand:QI 1 "general_operand" "0")))]
  "!TARGET_COLDFIRE"
  "neg%.b %0")

(define_insn ""
  [(set (strict_low_part (match_operand:QI 0 "nonimmediate_operand" "+dm"))
	(neg:QI (match_dup 0)))]
  "!TARGET_COLDFIRE"
  "neg%.b %0")

;; If using software floating point, just flip the sign bit.

(define_expand "negsf2"
  [(set (match_operand:SF 0 "nonimmediate_operand" "")
	(neg:SF (match_operand:SF 1 "general_operand" "")))]
  ""
{
  if (!TARGET_HARD_FLOAT)
    {
      rtx result;
      rtx target;

      target = operand_subword_force (operands[0], 0, SFmode);
      result = expand_binop (SImode, xor_optab,
			     operand_subword_force (operands[1], 0, SFmode),
			     GEN_INT (-2147483647 - 1), target, 0, OPTAB_WIDEN);
      gcc_assert (result);

      if (result != target)
	emit_move_insn (result, target);

      /* Make a place for REG_EQUAL.  */
      emit_move_insn (operands[0], operands[0]);
      DONE;
    }
})

(define_expand "negdf2"
  [(set (match_operand:DF 0 "nonimmediate_operand" "")
	(neg:DF (match_operand:DF 1 "general_operand" "")))]
  ""
{
  if (!TARGET_HARD_FLOAT)
    {
      rtx result;
      rtx target;
      rtx insns;

      start_sequence ();
      target = operand_subword (operands[0], 0, 1, DFmode);
      result = expand_binop (SImode, xor_optab,
			     operand_subword_force (operands[1], 0, DFmode),
			     GEN_INT (-2147483647 - 1), target, 0, OPTAB_WIDEN);
      gcc_assert (result);

      if (result != target)
	emit_move_insn (result, target);

      emit_move_insn (operand_subword (operands[0], 1, 1, DFmode),
		      operand_subword_force (operands[1], 1, DFmode));

      insns = get_insns ();
      end_sequence ();

      emit_insn (insns);
      DONE;
    }
})

(define_expand "negxf2"
  [(set (match_operand:XF 0 "nonimmediate_operand" "")
	(neg:XF (match_operand:XF 1 "nonimmediate_operand" "")))]
  ""
{
  if (!TARGET_68881)
    {
      rtx result;
      rtx target;
      rtx insns;

      start_sequence ();
      target = operand_subword (operands[0], 0, 1, XFmode);
      result = expand_binop (SImode, xor_optab,
			     operand_subword_force (operands[1], 0, XFmode),
			     GEN_INT (-2147483647 - 1), target, 0, OPTAB_WIDEN);
      gcc_assert (result);

      if (result != target)
	emit_move_insn (result, target);

      emit_move_insn (operand_subword (operands[0], 1, 1, XFmode),
		      operand_subword_force (operands[1], 1, XFmode));
      emit_move_insn (operand_subword (operands[0], 2, 1, XFmode),
		      operand_subword_force (operands[1], 2, XFmode));

      insns = get_insns ();
      end_sequence ();

      emit_insn (insns);
      DONE;
    }
})

(define_insn "neg<mode>2_68881"
  [(set (match_operand:FP 0 "nonimmediate_operand" "=f,d")
	(neg:FP (match_operand:FP 1 "general_operand" "f<FP:dreg>m<FP:const>,0")))]
  "TARGET_68881"
{
  if (DATA_REG_P (operands[0]))
    {
      operands[1] = GEN_INT (31);
      return "bchg %1,%0";
    }
  if (FP_REG_P (operands[1]))
    return "f<FP:round>neg%.x %1,%0";
  return "f<FP:round>neg%.<FP:prec> %f1,%0";
})

(define_insn "neg<mode>2_cf"
  [(set (match_operand:FP 0 "nonimmediate_operand" "=f,d")
	(neg:FP (match_operand:FP 1 "general_operand" "f<FP:dreg><Q>U,0")))]
  "TARGET_COLDFIRE_FPU"
{
  if (DATA_REG_P (operands[0]))
    {
      operands[1] = GEN_INT (31);
      return "bchg %1,%0";
    }
  if (FP_REG_P (operands[1]))
    return "f<FP:prec>neg%.d %1,%0";
  return "f<FP:prec>neg%.<FP:prec> %1,%0";
})

;; Sqrt instruction for the 68881

(define_expand "sqrt<mode>2"
  [(set (match_operand:FP 0 "nonimmediate_operand" "")
	(sqrt:FP (match_operand:FP 1 "general_operand" "")))]
  "TARGET_HARD_FLOAT"
  "")

(define_insn "sqrt<mode>2_68881"
  [(set (match_operand:FP 0 "nonimmediate_operand" "=f")
	(sqrt:FP (match_operand:FP 1 "general_operand" "f<FP:dreg>m")))]
  "TARGET_68881"
{
  if (FP_REG_P (operands[1]))
    return "f<FP:round>sqrt%.x %1,%0";
  return "f<FP:round>sqrt%.<FP:prec> %1,%0";
}
  [(set_attr "type" "fsqrt")])

(define_insn "sqrt<mode>2_cf"
  [(set (match_operand:FP 0 "nonimmediate_operand" "=f")
	(sqrt:FP (match_operand:FP 1 "general_operand" "f<FP:dreg><Q>U")))]
  "TARGET_COLDFIRE_FPU"
{
  if (FP_REG_P (operands[1]))
    return "f<FP:prec>sqrt%.d %1,%0";
  return "f<FP:prec>sqrt%.<FP:prec> %1,%0";
}
  [(set_attr "type" "fsqrt")])
;; Absolute value instructions
;; If using software floating point, just zero the sign bit.

(define_expand "abssf2"
  [(set (match_operand:SF 0 "nonimmediate_operand" "")
	(abs:SF (match_operand:SF 1 "general_operand" "")))]
  ""
{
  if (!TARGET_HARD_FLOAT)
    {
      rtx result;
      rtx target;

      target = operand_subword_force (operands[0], 0, SFmode);
      result = expand_binop (SImode, and_optab,
			     operand_subword_force (operands[1], 0, SFmode),
			     GEN_INT (0x7fffffff), target, 0, OPTAB_WIDEN);
      gcc_assert (result);

      if (result != target)
	emit_move_insn (result, target);

      /* Make a place for REG_EQUAL.  */
      emit_move_insn (operands[0], operands[0]);
      DONE;
    }
})

(define_expand "absdf2"
  [(set (match_operand:DF 0 "nonimmediate_operand" "")
	(abs:DF (match_operand:DF 1 "general_operand" "")))]
  ""
{
  if (!TARGET_HARD_FLOAT)
    {
      rtx result;
      rtx target;
      rtx insns;

      start_sequence ();
      target = operand_subword (operands[0], 0, 1, DFmode);
      result = expand_binop (SImode, and_optab,
			     operand_subword_force (operands[1], 0, DFmode),
			     GEN_INT (0x7fffffff), target, 0, OPTAB_WIDEN);
      gcc_assert (result);

      if (result != target)
	emit_move_insn (result, target);

      emit_move_insn (operand_subword (operands[0], 1, 1, DFmode),
		      operand_subword_force (operands[1], 1, DFmode));

      insns = get_insns ();
      end_sequence ();

      emit_insn (insns);
      DONE;
    }
})

(define_expand "absxf2"
  [(set (match_operand:XF 0 "nonimmediate_operand" "")
	(abs:XF (match_operand:XF 1 "nonimmediate_operand" "")))]
  ""
{
  if (!TARGET_68881)
    {
      rtx result;
      rtx target;
      rtx insns;

      start_sequence ();
      target = operand_subword (operands[0], 0, 1, XFmode);
      result = expand_binop (SImode, and_optab,
			     operand_subword_force (operands[1], 0, XFmode),
			     GEN_INT (0x7fffffff), target, 0, OPTAB_WIDEN);
      gcc_assert (result);

      if (result != target)
	emit_move_insn (result, target);

      emit_move_insn (operand_subword (operands[0], 1, 1, XFmode),
		      operand_subword_force (operands[1], 1, XFmode));
      emit_move_insn (operand_subword (operands[0], 2, 1, XFmode),
		      operand_subword_force (operands[1], 2, XFmode));

      insns = get_insns ();
      end_sequence ();

      emit_insn (insns);
      DONE;
    }
})

(define_insn "abs<mode>2_68881"
  [(set (match_operand:FP 0 "nonimmediate_operand" "=f,d")
	(abs:FP (match_operand:FP 1 "general_operand" "f<FP:dreg>m<FP:const>,0")))]
  "TARGET_68881"
{
  if (DATA_REG_P (operands[0]))
    {
      operands[1] = GEN_INT (31);
      return "bclr %1,%0";
    }
  if (FP_REG_P (operands[1]))
    return "f<FP:round>abs%.x %1,%0";
  return "f<FP:round>abs%.<FP:prec> %f1,%0";
})

(define_insn "abs<mode>2_cf"
  [(set (match_operand:FP 0 "nonimmediate_operand" "=f,d")
	(abs:FP (match_operand:FP 1 "general_operand" "f<FP:dreg><Q>U,0")))]
  "TARGET_COLDFIRE_FPU"
{
  if (DATA_REG_P (operands[0]))
    {
      operands[1] = GEN_INT (31);
      return "bclr %1,%0";
    }
  if (FP_REG_P (operands[1]))
    return "f<FP:prec>abs%.d %1,%0";
  return "f<FP:prec>abs%.<FP:prec> %1,%0";
}
  [(set_attr "type" "bitrw,fneg")])

;; bit indexing instructions

;; ColdFire ff1 instruction implements clz.
(define_insn "clzsi2"
  [(set (match_operand:SI 0 "register_operand" "=d")
 	(clz:SI (match_operand:SI 1 "register_operand" "0")))]
  "ISA_HAS_FF1"
  "ff1 %0"
  [(set_attr "type" "ext")])

;; one complement instructions

;; "one_cmpldi2" is mainly here to help combine().
(define_insn "one_cmpldi2"
  [(set (match_operand:DI 0 "nonimmediate_operand" "=dm")
	(not:DI (match_operand:DI 1 "general_operand" "0")))]
  "!TARGET_COLDFIRE"
{
  CC_STATUS_INIT;
  if (GET_CODE (operands[0]) == REG)
    operands[1] = gen_rtx_REG (SImode, REGNO (operands[0]) + 1);
  else if (GET_CODE (XEXP (operands[0], 0)) == POST_INC
        || GET_CODE (XEXP (operands[0], 0)) == PRE_DEC)
    operands[1] = operands[0];
  else
    operands[1] = adjust_address (operands[0], SImode, 4);
  return "not%.l %1\;not%.l %0";
})

(define_expand "one_cmplsi2"
  [(set (match_operand:SI 0 "nonimmediate_operand" "")
	(not:SI (match_operand:SI 1 "general_operand" "")))]
  ""
{
  if (TARGET_COLDFIRE)
    emit_insn (gen_one_cmplsi2_5200 (operands[0], operands[1]));
  else
    emit_insn (gen_one_cmplsi2_internal (operands[0], operands[1]));
  DONE;
})

(define_insn "one_cmplsi2_internal"
  [(set (match_operand:SI 0 "nonimmediate_operand" "=dm")
	(not:SI (match_operand:SI 1 "general_operand" "0")))]
  "!TARGET_COLDFIRE"
  "not%.l %0")

(define_insn "one_cmplsi2_5200"
  [(set (match_operand:SI 0 "nonimmediate_operand" "=d")
	(not:SI (match_operand:SI 1 "general_operand" "0")))]
  "TARGET_COLDFIRE"
  "not%.l %0"
  [(set_attr "type" "neg_l")])

(define_insn "one_cmplhi2"
  [(set (match_operand:HI 0 "nonimmediate_operand" "=dm")
	(not:HI (match_operand:HI 1 "general_operand" "0")))]
  "!TARGET_COLDFIRE"
  "not%.w %0")

(define_insn ""
  [(set (strict_low_part (match_operand:HI 0 "nonimmediate_operand" "+dm"))
	(not:HI (match_dup 0)))]
  "!TARGET_COLDFIRE"
  "not%.w %0")

(define_insn "one_cmplqi2"
  [(set (match_operand:QI 0 "nonimmediate_operand" "=dm")
	(not:QI (match_operand:QI 1 "general_operand" "0")))]
  "!TARGET_COLDFIRE"
  "not%.b %0")

(define_insn ""
  [(set (strict_low_part (match_operand:QI 0 "nonimmediate_operand" "+dm"))
	(not:QI (match_dup 0)))]
  "!TARGET_COLDFIRE"
  "not%.b %0")

;; arithmetic shift instructions
;; We don't need the shift memory by 1 bit instruction

(define_insn "ashldi_extsi"
  [(set (match_operand:DI 0 "nonimmediate_operand" "=ro")
    (ashift:DI
      (match_operator:DI 2 "extend_operator"
        [(match_operand:SI 1 "general_operand" "rm")])
      (const_int 32)))]
  ""
{
  CC_STATUS_INIT;
  if (GET_CODE (operands[0]) == REG)
    operands[2] = gen_rtx_REG (SImode, REGNO (operands[0]) + 1);
  else
    operands[2] = adjust_address (operands[0], SImode, 4);
  if (ADDRESS_REG_P (operands[0]))
    return "move%.l %1,%0\;sub%.l %2,%2";
  else
    return "move%.l %1,%0\;clr%.l %2";
})

(define_insn "ashldi_sexthi"
  [(set (match_operand:DI 0 "nonimmediate_operand" "=m,a*d")
    (ashift:DI (sign_extend:DI (match_operand:HI 1 "general_operand" "rm,rm"))
        (const_int 32)))
    (clobber (match_scratch:SI 2 "=a,X"))]
  ""
{
  CC_STATUS_INIT;
  if (GET_CODE (operands[0]) == MEM)
    {
    if (GET_CODE (XEXP (operands[0], 0)) == PRE_DEC)
      return "clr%.l %0\;move%.w %1,%2\;move%.l %2,%0";
    else if (GET_CODE (XEXP (operands[0], 0)) == POST_INC)
      return "move%.w %1,%2\;move%.l %2,%0\;clr%.l %0";
    else
      {
	operands[3] = adjust_address (operands[0], SImode, 4);
	return "move%.w %1,%2\;move%.l %2,%0\;clr%.l %3";
      }
    }
  else if (DATA_REG_P (operands[0]))
    return "move%.w %1,%0\;ext%.l %0\;clr%.l %R0";
  else
    return "move%.w %1,%0\;sub%.l %R0,%R0";
})

(define_insn "*ashldi3_const1"
  [(set (match_operand:DI 0 "register_operand" "=d")
	(ashift:DI (match_operand:DI 1 "register_operand" "0")
		   (const_int 1)))]
  "!TARGET_COLDFIRE"
  "add%.l %R0,%R0\;addx%.l %0,%0")

(define_split
  [(set (match_operand:DI 0 "register_operand" "")
	(ashift:DI (match_operand:DI 1 "register_operand" "")
		   (const_int 2)))]
  "reload_completed && !TARGET_COLDFIRE"
  [(set (match_dup 0)
	(ashift:DI (match_dup 1) (const_int 1)))
   (set (match_dup 0)
	(ashift:DI (match_dup 0) (const_int 1)))]
  "")

(define_split
  [(set (match_operand:DI 0 "register_operand" "")
	(ashift:DI (match_operand:DI 1 "register_operand" "")
		   (const_int 3)))]
  "reload_completed && !TARGET_COLDFIRE"
  [(set (match_dup 0)
	(ashift:DI (match_dup 1) (const_int 2)))
   (set (match_dup 0)
	(ashift:DI (match_dup 0) (const_int 1)))]
  "")

(define_split
  [(set (match_operand:DI 0 "register_operand" "")
	(ashift:DI (match_operand:DI 1 "register_operand" "")
		   (const_int 8)))]
  "reload_completed && !TARGET_COLDFIRE"
  [(set (match_dup 2)
	(rotate:SI (match_dup 2) (const_int 8)))
   (set (match_dup 3)
	(rotate:SI (match_dup 3) (const_int 8)))
   (set (strict_low_part (subreg:QI (match_dup 0) 3))
	(subreg:QI (match_dup 0) 7))
   (set (strict_low_part (subreg:QI (match_dup 0) 7))
	(const_int 0))]
{
  operands[2] = gen_highpart (SImode, operands[0]);
  operands[3] = gen_lowpart (SImode, operands[0]);
})

(define_split
  [(set (match_operand:DI 0 "register_operand" "")
	(ashift:DI (match_operand:DI 1 "register_operand" "")
		   (const_int 16)))]
  "reload_completed && !TARGET_COLDFIRE"
  [(set (match_dup 2)
	(rotate:SI (match_dup 2) (const_int 16)))
   (set (match_dup 3)
	(rotate:SI (match_dup 3) (const_int 16)))
   (set (strict_low_part (subreg:HI (match_dup 0) 2))
	(subreg:HI (match_dup 0) 6))
   (set (strict_low_part (subreg:HI (match_dup 0) 6))
	(const_int 0))]
{
  operands[2] = gen_highpart (SImode, operands[0]);
  operands[3] = gen_lowpart (SImode, operands[0]);
})

(define_split
  [(set (match_operand:DI 0 "pre_dec_operand" "")
	(ashift:DI (match_operand:DI 1 "nonimmediate_operand" "")
		   (const_int 32)))]
  "reload_completed"
  [(set (match_dup 0) (const_int 0))
   (set (match_dup 0) (match_dup 1))]
{
  operands[0] = adjust_address(operands[0], SImode, 0);
  operands[1] = gen_lowpart(SImode, operands[1]);
})

(define_split
  [(set (match_operand:DI 0 "post_inc_operand" "")
	(ashift:DI (match_operand:DI 1 "nonimmediate_operand" "")
		   (const_int 32)))]
  "reload_completed"
  [(set (match_dup 0) (match_dup 1))
   (set (match_dup 0) (const_int 0))]
{
  operands[0] = adjust_address(operands[0], SImode, 0);
  operands[1] = gen_lowpart(SImode, operands[1]);
})

(define_insn_and_split "*ashldi3_const32"
  [(set (match_operand:DI 0 "nonimmediate_operand" "=ro<>")
	(ashift:DI (match_operand:DI 1 "nonimmediate_operand" "ro")
		   (const_int 32)))]
  ""
  "#"
  "&& reload_completed"
  [(set (match_dup 4) (match_dup 3))
   (set (match_dup 2) (const_int 0))]
  "split_di(operands, 2, operands + 2, operands + 4);")

(define_split
  [(set (match_operand:DI 0 "register_operand" "")
	(ashift:DI (match_operand:DI 1 "register_operand" "")
		   (match_operand 2 "const_int_operand" "")))]
  "reload_completed && !TARGET_COLDFIRE
   && INTVAL (operands[2]) > 32 && INTVAL (operands[2]) <= 40"
  [(set (match_dup 4) (ashift:SI (match_dup 4) (match_dup 2)))
   (set (match_dup 3) (match_dup 4))
   (set (match_dup 4) (const_int 0))]
{
  operands[2] = GEN_INT (INTVAL (operands[2]) - 32);
  operands[3] = gen_highpart (SImode, operands[0]);
  operands[4] = gen_lowpart (SImode, operands[0]);
})

(define_split
  [(set (match_operand:DI 0 "register_operand" "")
	(ashift:DI (match_operand:DI 1 "register_operand" "")
		   (const_int 48)))]
  "reload_completed && !TARGET_COLDFIRE"
  [(set (match_dup 2) (match_dup 3))
   (set (match_dup 2)
	(rotate:SI (match_dup 2) (const_int 16)))
   (set (match_dup 3) (const_int 0))
   (set (strict_low_part (subreg:HI (match_dup 0) 2))
	(const_int 0))]
{
  operands[2] = gen_highpart (SImode, operands[0]);
  operands[3] = gen_lowpart (SImode, operands[0]);
})

(define_split
  [(set (match_operand:DI 0 "register_operand" "")
	(ashift:DI (match_operand:DI 1 "register_operand" "")
		   (match_operand 2 "const_int_operand" "")))]
  "reload_completed && !TARGET_COLDFIRE
   && INTVAL (operands[2]) > 40 && INTVAL (operands[2]) <= 63"
  [(set (match_dup 3) (match_dup 2))
   (set (match_dup 4) (ashift:SI (match_dup 4) (match_dup 3)))
   (set (match_dup 3) (match_dup 4))
   (set (match_dup 4) (const_int 0))]
{
  operands[2] = GEN_INT (INTVAL (operands[2]) - 32);
  operands[3] = gen_highpart (SImode, operands[0]);
  operands[4] = gen_lowpart (SImode, operands[0]);
})

(define_insn "*ashldi3"
  [(set (match_operand:DI 0 "register_operand" "=d")
	(ashift:DI (match_operand:DI 1 "register_operand" "0")
		   (match_operand 2 "const_int_operand" "n")))]
  "!TARGET_COLDFIRE
    && ((INTVAL (operands[2]) >= 1 && INTVAL (operands[2]) <= 3)
	|| INTVAL (operands[2]) == 8 || INTVAL (operands[2]) == 16
	|| (INTVAL (operands[2]) > 32 && INTVAL (operands[2]) <= 63))"
  "#")

(define_expand "ashldi3"
  [(set (match_operand:DI 0 "register_operand" "")
	(ashift:DI (match_operand:DI 1 "register_operand" "")
		   (match_operand 2 "const_int_operand" "")))]
  "!TARGET_COLDFIRE"
{
  /* ???  This is a named pattern like this is not allowed to FAIL based
     on its operands.  */
  if (GET_CODE (operands[2]) != CONST_INT
      || ((INTVAL (operands[2]) < 1 || INTVAL (operands[2]) > 3)
	  && INTVAL (operands[2]) != 8 && INTVAL (operands[2]) != 16
	  && (INTVAL (operands[2]) < 32 || INTVAL (operands[2]) > 63)))
    FAIL;
})

;; On most 68k models, this makes faster code in a special case.

(define_insn "ashlsi_16"
  [(set (match_operand:SI 0 "register_operand" "=d")
	(ashift:SI (match_operand:SI 1 "register_operand" "0")
		   (const_int 16)))]
  "!TUNE_68060"
{
  CC_STATUS_INIT;
  return "swap %0\;clr%.w %0";
})

;; ashift patterns : use lsl instead of asl, because lsl always clears the
;; overflow bit, so we must not set CC_NO_OVERFLOW.

;; On the 68000, this makes faster code in a special case.

(define_insn "ashlsi_17_24"
  [(set (match_operand:SI 0 "register_operand" "=d")
	(ashift:SI (match_operand:SI 1 "register_operand" "0")
		   (match_operand:SI 2 "const_int_operand" "n")))]
  "TUNE_68000_10
   && INTVAL (operands[2]) > 16
   && INTVAL (operands[2]) <= 24"
{
  CC_STATUS_INIT;

  operands[2] = GEN_INT (INTVAL (operands[2]) - 16);
  return "lsl%.w %2,%0\;swap %0\;clr%.w %0";
})

(define_insn "ashlsi3"
  [(set (match_operand:SI 0 "register_operand" "=d")
	(ashift:SI (match_operand:SI 1 "register_operand" "0")
		   (match_operand:SI 2 "general_operand" "dI")))]
  ""
{
  if (operands[2] == const1_rtx)
    {
      cc_status.flags = CC_NO_OVERFLOW;
      return "add%.l %0,%0";
    }
  return "lsl%.l %2,%0";
})

(define_insn "ashlhi3"
  [(set (match_operand:HI 0 "register_operand" "=d")
	(ashift:HI (match_operand:HI 1 "register_operand" "0")
		   (match_operand:HI 2 "general_operand" "dI")))]
  "!TARGET_COLDFIRE"
  "lsl%.w %2,%0")

(define_insn ""
  [(set (strict_low_part (match_operand:HI 0 "register_operand" "+d"))
	(ashift:HI (match_dup 0)
		   (match_operand:HI 1 "general_operand" "dI")))]
  "!TARGET_COLDFIRE"
  "lsl%.w %1,%0")

(define_insn "ashlqi3"
  [(set (match_operand:QI 0 "register_operand" "=d")
	(ashift:QI (match_operand:QI 1 "register_operand" "0")
		   (match_operand:QI 2 "general_operand" "dI")))]
  "!TARGET_COLDFIRE"
  "lsl%.b %2,%0")

(define_insn ""
  [(set (strict_low_part (match_operand:QI 0 "register_operand" "+d"))
	(ashift:QI (match_dup 0)
		   (match_operand:QI 1 "general_operand" "dI")))]
  "!TARGET_COLDFIRE"
  "lsl%.b %1,%0")

;; On most 68k models, this makes faster code in a special case.

(define_insn "ashrsi_16"
  [(set (match_operand:SI 0 "register_operand" "=d")
	(ashiftrt:SI (match_operand:SI 1 "register_operand" "0")
		     (const_int 16)))]
  "!TUNE_68060"
  "swap %0\;ext%.l %0")

;; On the 68000, this makes faster code in a special case.

(define_insn ""
  [(set (match_operand:SI 0 "register_operand" "=d")
	(ashiftrt:SI (match_operand:SI 1 "register_operand" "0")
		     (match_operand:SI 2 "const_int_operand" "n")))]
  "TUNE_68000_10
   && INTVAL (operands[2]) > 16
   && INTVAL (operands[2]) <= 24"
{
  operands[2] = GEN_INT (INTVAL (operands[2]) - 16);
  return "swap %0\;asr%.w %2,%0\;ext%.l %0";
})

(define_insn "subreghi1ashrdi_const32"
  [(set (match_operand:HI 0 "nonimmediate_operand" "=rm")
    (subreg:HI (ashiftrt:DI (match_operand:DI 1 "general_operand" "ro")
            (const_int 32)) 6))]
  ""
{
  if (GET_CODE (operands[1]) != REG)
    operands[1] = adjust_address (operands[1], HImode, 2);
  return "move%.w %1,%0";
}
  [(set_attr "type" "move")])

(define_insn "subregsi1ashrdi_const32"
  [(set (match_operand:SI 0 "nonimmediate_operand" "=rm")
    (subreg:SI (ashiftrt:DI (match_operand:DI 1 "general_operand" "ro")
            (const_int 32)) 4))]
  ""
{
  return "move%.l %1,%0";
}
  [(set_attr "type" "move_l")])

(define_insn "*ashrdi3_const1"
  [(set (match_operand:DI 0 "register_operand" "=d")
	(ashiftrt:DI (match_operand:DI 1 "register_operand" "0")
		     (const_int 1)))]
  "!TARGET_COLDFIRE"
{
  operands[1] = gen_rtx_REG (SImode, REGNO (operands[0]) + 1);
  return "asr%.l #1,%0\;roxr%.l #1,%1";
})

(define_split
  [(set (match_operand:DI 0 "register_operand" "")
	(ashiftrt:DI (match_operand:DI 1 "register_operand" "")
		     (const_int 2)))]
  "reload_completed && !TARGET_COLDFIRE"
  [(set (match_dup 0)
	(ashiftrt:DI (match_dup 1) (const_int 1)))
   (set (match_dup 0)
	(ashiftrt:DI (match_dup 0) (const_int 1)))]
  "")

(define_split
  [(set (match_operand:DI 0 "register_operand" "")
	(ashiftrt:DI (match_operand:DI 1 "register_operand" "")
		     (const_int 3)))]
  "reload_completed && !TARGET_COLDFIRE"
  [(set (match_dup 0)
	(ashiftrt:DI (match_dup 1) (const_int 2)))
   (set (match_dup 0)
	(ashiftrt:DI (match_dup 0) (const_int 1)))]
  "")

(define_split
  [(set (match_operand:DI 0 "register_operand" "")
	(ashiftrt:DI (match_operand:DI 1 "register_operand" "")
		     (const_int 8)))]
  "reload_completed && !TARGET_COLDFIRE"
  [(set (strict_low_part (subreg:QI (match_dup 0) 7))
	(subreg:QI (match_dup 0) 3))
   (set (match_dup 2)
	(ashiftrt:SI (match_dup 2) (const_int 8)))
   (set (match_dup 3)
	(rotatert:SI (match_dup 3) (const_int 8)))]
{
  operands[2] = gen_highpart (SImode, operands[0]);
  operands[3] = gen_lowpart (SImode, operands[0]);
})

(define_split
  [(set (match_operand:DI 0 "register_operand" "")
	(ashiftrt:DI (match_operand:DI 1 "register_operand" "")
		     (const_int 16)))]
  "reload_completed && !TARGET_COLDFIRE"
  [(set (strict_low_part (subreg:HI (match_dup 0) 6))
	(subreg:HI (match_dup 0) 2))
   (set (match_dup 2)
	(rotate:SI (match_dup 2) (const_int 16)))
   (set (match_dup 3)
	(rotate:SI (match_dup 3) (const_int 16)))
   (set (match_dup 2)
	(sign_extend:SI (subreg:HI (match_dup 2) 2)))]
{
  operands[2] = gen_highpart (SImode, operands[0]);
  operands[3] = gen_lowpart (SImode, operands[0]);
})

(define_insn "*ashrdi_const32"
  [(set (match_operand:DI 0 "register_operand" "=d")
	(ashiftrt:DI (match_operand:DI 1 "nonimmediate_src_operand" "ro")
		     (const_int 32)))]
  ""
{
  CC_STATUS_INIT;
  if (TARGET_68020)
    return "move%.l %1,%R0\;smi %0\;extb%.l %0";
  else
    return "move%.l %1,%R0\;smi %0\;ext%.w %0\;ext%.l %0";
})

(define_insn "*ashrdi_const32_mem"
  [(set (match_operand:DI 0 "memory_operand" "=o,<")
	(ashiftrt:DI (match_operand:DI 1 "nonimmediate_src_operand" "ro,ro")
		     (const_int 32)))
   (clobber (match_scratch:SI 2 "=d,d"))]
  ""
{
  CC_STATUS_INIT;
  operands[3] = adjust_address (operands[0], SImode,
				which_alternative == 0 ? 4 : 0);
  operands[0] = adjust_address (operands[0], SImode, 0);
  if (TARGET_68020 || TARGET_COLDFIRE)
    return "move%.l %1,%3\;smi %2\;extb%.l %2\;move%.l %2,%0";
  else
    return "move%.l %1,%3\;smi %2\;ext%.w %2\;ext%.l %2\;move%.l %2,%0";
})

(define_split
  [(set (match_operand:DI 0 "register_operand" "")
	(ashiftrt:DI (match_operand:DI 1 "register_operand" "")
		     (const_int 63)))]
  "reload_completed && !TARGET_COLDFIRE"
  [(set (match_dup 3)
	(ashiftrt:SI (match_dup 3) (const_int 31)))
   (set (match_dup 2)
	(match_dup 3))]
  "split_di(operands, 1, operands + 2, operands + 3);")

;; The predicate below must be general_operand, because ashrdi3 allows that
(define_insn "ashrdi_const"
  [(set (match_operand:DI 0 "register_operand" "=d")
	(ashiftrt:DI (match_operand:DI 1 "register_operand" "0")
		     (match_operand 2 "const_int_operand" "n")))]
  "!TARGET_COLDFIRE
    && ((INTVAL (operands[2]) >= 1 && INTVAL (operands[2]) <= 3)
	|| INTVAL (operands[2]) == 8 || INTVAL (operands[2]) == 16
	|| INTVAL (operands[2]) == 31
	|| (INTVAL (operands[2]) > 32 && INTVAL (operands[2]) <= 63))"
{
  operands[1] = gen_rtx_REG (SImode, REGNO (operands[0]) + 1);
  CC_STATUS_INIT;
  if (INTVAL (operands[2]) == 48)
    return "swap %0\;ext%.l %0\;move%.l %0,%1\;smi %0\;ext%.w %0";
  if (INTVAL (operands[2]) == 31)
    return "add%.l %1,%1\;addx%.l %0,%0\;move%.l %0,%1\;subx%.l %0,%0";
  if (INTVAL (operands[2]) > 32 && INTVAL (operands[2]) <= 63)
    {
      operands[2] = GEN_INT (INTVAL (operands[2]) - 32);
      output_asm_insn (INTVAL (operands[2]) <= 8 ? "asr%.l %2,%0" :
			"moveq %2,%1\;asr%.l %1,%0", operands);
      output_asm_insn ("mov%.l %0,%1\;smi %0", operands);
      return INTVAL (operands[2]) >= 15 ? "ext%.w %d0" :
	     TARGET_68020 ? "extb%.l %0" : "ext%.w %0\;ext%.l %0";
    }
  return "#";
})

(define_expand "ashrdi3"
  [(set (match_operand:DI 0 "register_operand" "")
	(ashiftrt:DI (match_operand:DI 1 "register_operand" "")
		     (match_operand 2 "const_int_operand" "")))]
  "!TARGET_COLDFIRE"
{
  /* ???  This is a named pattern like this is not allowed to FAIL based
     on its operands.  */
  if (GET_CODE (operands[2]) != CONST_INT
      || ((INTVAL (operands[2]) < 1 || INTVAL (operands[2]) > 3)
	  && INTVAL (operands[2]) != 8 && INTVAL (operands[2]) != 16
	  && (INTVAL (operands[2]) < 31 || INTVAL (operands[2]) > 63)))
    FAIL;
})

;; On all 68k models, this makes faster code in a special case.

(define_insn "ashrsi_31"
  [(set (match_operand:SI 0 "register_operand" "=d")
	(ashiftrt:SI (match_operand:SI 1 "register_operand" "0")
		     (const_int 31)))]
  ""
{
  return "add%.l %0,%0\;subx%.l %0,%0";
})

(define_insn "ashrsi3"
  [(set (match_operand:SI 0 "register_operand" "=d")
	(ashiftrt:SI (match_operand:SI 1 "register_operand" "0")
		     (match_operand:SI 2 "general_operand" "dI")))]
  ""
  "asr%.l %2,%0"
  [(set_attr "type" "shift")
   (set_attr "opy" "2")])

(define_insn "ashrhi3"
  [(set (match_operand:HI 0 "register_operand" "=d")
	(ashiftrt:HI (match_operand:HI 1 "register_operand" "0")
		     (match_operand:HI 2 "general_operand" "dI")))]
  "!TARGET_COLDFIRE"
  "asr%.w %2,%0")

(define_insn ""
  [(set (strict_low_part (match_operand:HI 0 "register_operand" "+d"))
	(ashiftrt:HI (match_dup 0)
		     (match_operand:HI 1 "general_operand" "dI")))]
  "!TARGET_COLDFIRE"
  "asr%.w %1,%0")

(define_insn "ashrqi3"
  [(set (match_operand:QI 0 "register_operand" "=d")
	(ashiftrt:QI (match_operand:QI 1 "register_operand" "0")
		     (match_operand:QI 2 "general_operand" "dI")))]
  "!TARGET_COLDFIRE"
  "asr%.b %2,%0")

(define_insn ""
  [(set (strict_low_part (match_operand:QI 0 "register_operand" "+d"))
	(ashiftrt:QI (match_dup 0)
		     (match_operand:QI 1 "general_operand" "dI")))]
  "!TARGET_COLDFIRE"
  "asr%.b %1,%0")

;; logical shift instructions

;; commented out because of reload problems in 950612-1.c
;;(define_insn ""
;;        [(set (cc0)
;;            (subreg:SI (lshiftrt:DI (match_operand:DI 0 "general_operand" "ro")
;;                    (const_int 32)) 4))
;;        (set (match_operand:SI 1 "nonimmediate_operand" "=dm")
;;            (subreg:SI (lshiftrt:DI (match_dup 0)
;;                    (const_int 32)) 4))]
;;  ""
;;{
;;  return "move%.l %0,%1";
;;})
;;
;;(define_insn ""
;;        [(set (cc0)
;;            (subreg:SI (lshiftrt:DI (match_operand:DI 0 "general_operand" "ro")
;;                    (const_int 32)) 0))
;;        (set (match_operand:DI 1 "nonimmediate_operand" "=do")
;;            (lshiftrt:DI (match_dup 0)
;;                (const_int 32)))]
;;  ""
;;{
;;  if (GET_CODE (operands[1]) == REG)
;;    operands[2] = gen_rtx_REG (SImode, REGNO (operands[1]) + 1);
;;  else
;;    operands[2] = adjust_address (operands[1], SImode, 4);
;;  return "move%.l %0,%2\;clr%.l %1";
;;})

(define_insn "subreg1lshrdi_const32"
  [(set (match_operand:SI 0 "nonimmediate_operand" "=rm")
    (subreg:SI (lshiftrt:DI (match_operand:DI 1 "general_operand" "ro")
            (const_int 32)) 4))]
  ""
  "move%.l %1,%0"
  [(set_attr "type" "move_l")])

(define_insn "*lshrdi3_const1"
  [(set (match_operand:DI 0 "register_operand" "=d")
	(lshiftrt:DI (match_operand:DI 1 "register_operand" "0")
		     (const_int 1)))]
  "!TARGET_COLDFIRE"
  "lsr%.l #1,%0\;roxr%.l #1,%R0")

(define_split
  [(set (match_operand:DI 0 "register_operand" "")
	(lshiftrt:DI (match_operand:DI 1 "register_operand" "")
		     (const_int 2)))]
  "reload_completed && !TARGET_COLDFIRE"
  [(set (match_dup 0)
	(lshiftrt:DI (match_dup 1) (const_int 1)))
   (set (match_dup 0)
	(lshiftrt:DI (match_dup 0) (const_int 1)))]
  "")

(define_split
  [(set (match_operand:DI 0 "register_operand" "")
	(lshiftrt:DI (match_operand:DI 1 "register_operand" "")
		     (const_int 3)))]
  "reload_completed && !TARGET_COLDFIRE"
  [(set (match_dup 0)
	(lshiftrt:DI (match_dup 1) (const_int 2)))
   (set (match_dup 0)
	(lshiftrt:DI (match_dup 0) (const_int 1)))]
  "")

(define_split
  [(set (match_operand:DI 0 "register_operand" "")
	(lshiftrt:DI (match_operand:DI 1 "register_operand" "")
		     (const_int 8)))]
  "reload_completed && !TARGET_COLDFIRE"
  [(set (strict_low_part (subreg:QI (match_dup 0) 7))
	(subreg:QI (match_dup 0) 3))
   (set (match_dup 2)
	(lshiftrt:SI (match_dup 2) (const_int 8)))
   (set (match_dup 3)
	(rotatert:SI (match_dup 3) (const_int 8)))]
{
  operands[2] = gen_highpart (SImode, operands[0]);
  operands[3] = gen_lowpart (SImode, operands[0]);
})

(define_split
  [(set (match_operand:DI 0 "register_operand" "")
	(lshiftrt:DI (match_operand:DI 1 "register_operand" "")
		     (const_int 16)))]
  "reload_completed && !TARGET_COLDFIRE"
  [(set (strict_low_part (subreg:HI (match_dup 0) 6))
	(subreg:HI (match_dup 0) 2))
   (set (strict_low_part (subreg:HI (match_dup 0) 2))
	(const_int 0))
   (set (match_dup 3)
	(rotate:SI (match_dup 3) (const_int 16)))
   (set (match_dup 2)
	(rotate:SI (match_dup 2) (const_int 16)))]
{
  operands[2] = gen_highpart (SImode, operands[0]);
  operands[3] = gen_lowpart (SImode, operands[0]);
})

(define_split
  [(set (match_operand:DI 0 "pre_dec_operand" "")
	(lshiftrt:DI (match_operand:DI 1 "nonimmediate_operand" "")
		     (const_int 32)))]
  "reload_completed"
  [(set (match_dup 0) (match_dup 1))
   (set (match_dup 0) (const_int 0))]
{
  operands[0] = adjust_address(operands[0], SImode, 0);
  operands[1] = gen_highpart(SImode, operands[1]);
})

(define_split
  [(set (match_operand:DI 0 "post_inc_operand" "")
	(lshiftrt:DI (match_operand:DI 1 "nonimmediate_operand" "")
		     (const_int 32)))]
  "reload_completed"
  [(set (match_dup 0) (const_int 0))
   (set (match_dup 0) (match_dup 1))]
{
  operands[0] = adjust_address(operands[0], SImode, 0);
  operands[1] = gen_highpart(SImode, operands[1]);
})

(define_split
  [(set (match_operand:DI 0 "nonimmediate_operand" "")
	(lshiftrt:DI (match_operand:DI 1 "nonimmediate_operand" "")
		     (const_int 32)))]
  "reload_completed"
  [(set (match_dup 2) (match_dup 5))
   (set (match_dup 4) (const_int 0))]
  "split_di(operands, 2, operands + 2, operands + 4);")

(define_insn "*lshrdi_const32"
  [(set (match_operand:DI 0 "nonimmediate_operand" "=ro<>")
	(lshiftrt:DI (match_operand:DI 1 "general_operand" "ro")
		     (const_int 32)))]
  ""
  "#")

(define_split
  [(set (match_operand:DI 0 "register_operand" "")
	(lshiftrt:DI (match_operand:DI 1 "register_operand" "")
		     (match_operand 2 "const_int_operand" "")))]
  "reload_completed && !TARGET_COLDFIRE
   && INTVAL (operands[2]) > 32 && INTVAL (operands[2]) <= 40"
  [(set (match_dup 3) (lshiftrt:SI (match_dup 3) (match_dup 2)))
   (set (match_dup 4) (match_dup 3))
   (set (match_dup 3) (const_int 0))]
{
  operands[2] = GEN_INT (INTVAL (operands[2]) - 32);
  operands[3] = gen_highpart (SImode, operands[0]);
  operands[4] = gen_lowpart (SImode, operands[0]);
})

(define_split
  [(set (match_operand:DI 0 "register_operand" "")
	(lshiftrt:DI (match_operand:DI 1 "register_operand" "")
		     (const_int 48)))]
  "reload_completed"
  [(set (match_dup 3) (match_dup 2))
   (set (strict_low_part (subreg:HI (match_dup 0) 6))
	(const_int 0))
   (set (match_dup 2) (const_int 0))
   (set (match_dup 3)
	(rotate:SI (match_dup 3) (const_int 16)))]
{
  operands[2] = gen_highpart (SImode, operands[0]);
  operands[3] = gen_lowpart (SImode, operands[0]);
})

(define_split
  [(set (match_operand:DI 0 "register_operand" "")
	(lshiftrt:DI (match_operand:DI 1 "register_operand" "")
		     (match_operand 2 "const_int_operand" "")))]
  "reload_completed && !TARGET_COLDFIRE
   && INTVAL (operands[2]) > 40 && INTVAL (operands[2]) <= 62"
  [(set (match_dup 4) (match_dup 2))
   (set (match_dup 3) (lshiftrt:SI (match_dup 3) (match_dup 4)))
   (set (match_dup 4) (match_dup 3))
   (set (match_dup 3) (const_int 0))]
{
  operands[2] = GEN_INT (INTVAL (operands[2]) - 32);
  operands[3] = gen_highpart (SImode, operands[0]);
  operands[4] = gen_lowpart (SImode, operands[0]);
})

(define_insn "*lshrdi_const63"
  [(set (match_operand:DI 0 "register_operand" "=d")
	(lshiftrt:DI (match_operand:DI 1 "register_operand" "0")
		     (const_int 63)))]
  ""
  "add%.l %0,%0\;clr%.l %0\;clr%.l %R1\;addx%.l %R1,%R1")

(define_insn "*lshrdi3_const"
  [(set (match_operand:DI 0 "register_operand" "=d")
	(lshiftrt:DI (match_operand:DI 1 "register_operand" "0")
		     (match_operand 2 "const_int_operand" "n")))]
  "(!TARGET_COLDFIRE
    && ((INTVAL (operands[2]) >= 2 && INTVAL (operands[2]) <= 3)
	 || INTVAL (operands[2]) == 8 || INTVAL (operands[2]) == 16
	 || (INTVAL (operands[2]) > 32 && INTVAL (operands[2]) <= 63)))"
  "#")

(define_expand "lshrdi3"
  [(set (match_operand:DI 0 "register_operand" "")
	(lshiftrt:DI (match_operand:DI 1 "register_operand" "")
		     (match_operand 2 "const_int_operand" "")))]
  "!TARGET_COLDFIRE"
{
  /* ???  This is a named pattern like this is not allowed to FAIL based
     on its operands.  */
  if (GET_CODE (operands[2]) != CONST_INT
      || ((INTVAL (operands[2]) < 1 || INTVAL (operands[2]) > 3)
	  && INTVAL (operands[2]) != 8 && INTVAL (operands[2]) != 16
	  && (INTVAL (operands[2]) < 32 || INTVAL (operands[2]) > 63)))
    FAIL;
})

;; On all 68k models, this makes faster code in a special case.

(define_insn "lshrsi_31"
  [(set (match_operand:SI 0 "register_operand" "=d")
	(lshiftrt:SI (match_operand:SI 1 "register_operand" "0")
		     (const_int 31)))]
  ""
{
  return "add%.l %0,%0\;subx%.l %0,%0\;neg%.l %0";
})

;; On most 68k models, this makes faster code in a special case.

(define_insn "lshrsi_16"
  [(set (match_operand:SI 0 "register_operand" "=d")
	(lshiftrt:SI (match_operand:SI 1 "register_operand" "0")
		     (const_int 16)))]
  "!TUNE_68060"
{
  CC_STATUS_INIT;
  return "clr%.w %0\;swap %0";
})

;; On the 68000, this makes faster code in a special case.

(define_insn "lshrsi_17_24"
  [(set (match_operand:SI 0 "register_operand" "=d")
	(lshiftrt:SI (match_operand:SI 1 "register_operand" "0")
		     (match_operand:SI 2 "const_int_operand" "n")))]
  "TUNE_68000_10
   && INTVAL (operands[2]) > 16
   && INTVAL (operands[2]) <= 24"
{
  /* I think lsr%.w sets the CC properly.  */
  operands[2] = GEN_INT (INTVAL (operands[2]) - 16);
  return "clr%.w %0\;swap %0\;lsr%.w %2,%0";
})

(define_insn "lshrsi3"
  [(set (match_operand:SI 0 "register_operand" "=d")
	(lshiftrt:SI (match_operand:SI 1 "register_operand" "0")
		     (match_operand:SI 2 "general_operand" "dI")))]
  ""
  "lsr%.l %2,%0"
  [(set_attr "type" "shift")
   (set_attr "opy" "2")])

(define_insn "lshrhi3"
  [(set (match_operand:HI 0 "register_operand" "=d")
	(lshiftrt:HI (match_operand:HI 1 "register_operand" "0")
		     (match_operand:HI 2 "general_operand" "dI")))]
  "!TARGET_COLDFIRE"
  "lsr%.w %2,%0")

(define_insn ""
  [(set (strict_low_part (match_operand:HI 0 "register_operand" "+d"))
	(lshiftrt:HI (match_dup 0)
		     (match_operand:HI 1 "general_operand" "dI")))]
  "!TARGET_COLDFIRE"
  "lsr%.w %1,%0")

(define_insn "lshrqi3"
  [(set (match_operand:QI 0 "register_operand" "=d")
	(lshiftrt:QI (match_operand:QI 1 "register_operand" "0")
		     (match_operand:QI 2 "general_operand" "dI")))]
  "!TARGET_COLDFIRE"
  "lsr%.b %2,%0")

(define_insn ""
  [(set (strict_low_part (match_operand:QI 0 "register_operand" "+d"))
	(lshiftrt:QI (match_dup 0)
		     (match_operand:QI 1 "general_operand" "dI")))]
  "!TARGET_COLDFIRE"
  "lsr%.b %1,%0")

;; rotate instructions

(define_insn "rotlsi3"
  [(set (match_operand:SI 0 "register_operand" "=d")
	(rotate:SI (match_operand:SI 1 "register_operand" "0")
		   (match_operand:SI 2 "general_operand" "dINO")))]
  "!TARGET_COLDFIRE"
{
  if (GET_CODE (operands[2]) == CONST_INT && INTVAL (operands[2]) == 16)
    return "swap %0";
  else if (GET_CODE (operands[2]) == CONST_INT && INTVAL (operands[2]) >= 16)
    {
      operands[2] = GEN_INT (32 - INTVAL (operands[2]));
      return "ror%.l %2,%0";
    }
  else
    return "rol%.l %2,%0";
})

(define_insn "rotlhi3"
  [(set (match_operand:HI 0 "register_operand" "=d")
	(rotate:HI (match_operand:HI 1 "register_operand" "0")
		   (match_operand:HI 2 "general_operand" "dIP")))]
  "!TARGET_COLDFIRE"
{
  if (GET_CODE (operands[2]) == CONST_INT && INTVAL (operands[2]) >= 8)
    {
      operands[2] = GEN_INT (16 - INTVAL (operands[2]));
      return "ror%.w %2,%0";
    }
  else
    return "rol%.w %2,%0";
})

(define_insn ""
  [(set (strict_low_part (match_operand:HI 0 "register_operand" "+d"))
	(rotate:HI (match_dup 0)
		   (match_operand:HI 1 "general_operand" "dIP")))]
  "!TARGET_COLDFIRE"
{
  if (GET_CODE (operands[2]) == CONST_INT && INTVAL (operands[2]) >= 8)
    {
      operands[2] = GEN_INT (16 - INTVAL (operands[2]));
      return "ror%.w %2,%0";
    }
  else
    return "rol%.w %2,%0";
})

(define_insn "rotlqi3"
  [(set (match_operand:QI 0 "register_operand" "=d")
	(rotate:QI (match_operand:QI 1 "register_operand" "0")
		   (match_operand:QI 2 "general_operand" "dI")))]
  "!TARGET_COLDFIRE"
{
  if (GET_CODE (operands[2]) == CONST_INT && INTVAL (operands[2]) >= 4)
    {
      operands[2] = GEN_INT (8 - INTVAL (operands[2]));
      return "ror%.b %2,%0";
    }
  else
    return "rol%.b %2,%0";
})

(define_insn ""
  [(set (strict_low_part (match_operand:QI 0 "register_operand" "+d"))
	(rotate:QI (match_dup 0)
		   (match_operand:QI 1 "general_operand" "dI")))]
  "!TARGET_COLDFIRE"
{
  if (GET_CODE (operands[2]) == CONST_INT && INTVAL (operands[2]) >= 4)
    {
      operands[2] = GEN_INT (8 - INTVAL (operands[2]));
      return "ror%.b %2,%0";
    }
  else
    return "rol%.b %2,%0";
})

(define_insn "rotrsi3"
  [(set (match_operand:SI 0 "register_operand" "=d")
	(rotatert:SI (match_operand:SI 1 "register_operand" "0")
		     (match_operand:SI 2 "general_operand" "dI")))]
  "!TARGET_COLDFIRE"
  "ror%.l %2,%0")

(define_insn "rotrhi3"
  [(set (match_operand:HI 0 "register_operand" "=d")
	(rotatert:HI (match_operand:HI 1 "register_operand" "0")
		     (match_operand:HI 2 "general_operand" "dI")))]
  "!TARGET_COLDFIRE"
  "ror%.w %2,%0")

(define_insn ""
  [(set (strict_low_part (match_operand:HI 0 "register_operand" "+d"))
	(rotatert:HI (match_dup 0)
		     (match_operand:HI 1 "general_operand" "dI")))]
  "!TARGET_COLDFIRE"
  "ror%.w %1,%0")

(define_insn "rotrqi3"
  [(set (match_operand:QI 0 "register_operand" "=d")
	(rotatert:QI (match_operand:QI 1 "register_operand" "0")
		     (match_operand:QI 2 "general_operand" "dI")))]
  "!TARGET_COLDFIRE"
  "ror%.b %2,%0")

(define_insn ""
  [(set (strict_low_part (match_operand:QI 0 "register_operand" "+d"))
	(rotatert:QI (match_dup 0)
		     (match_operand:QI 1 "general_operand" "dI")))]
  "!TARGET_COLDFIRE"
  "ror%.b %1,%0")


;; Bit set/clear in memory byte.

;; set bit, bit number is int
(define_insn "bsetmemqi"
  [(set (match_operand:QI 0 "memory_operand" "+m")
	(ior:QI (subreg:QI (ashift:SI (const_int 1)
		(match_operand:SI 1 "general_operand" "d")) 3)
	(match_dup 0)))]
  ""
{
  CC_STATUS_INIT;
  return "bset %1,%0";
}
  [(set_attr "type" "bitrw")])

;; set bit, bit number is (sign/zero)_extended from HImode/QImode
(define_insn "*bsetmemqi_ext"
  [(set (match_operand:QI 0 "memory_operand" "+m")
	(ior:QI (subreg:QI (ashift:SI (const_int 1)
	    (match_operator:SI 2 "extend_operator"
		[(match_operand 1 "general_operand" "d")])) 3)
	(match_dup 0)))]
  ""
{
  CC_STATUS_INIT;
  return "bset %1,%0";
}
  [(set_attr "type" "bitrw")])

;; clear bit, bit number is int
(define_insn "bclrmemqi"
  [(set (zero_extract:SI (match_operand:QI 0 "memory_operand" "+m")
	(const_int 1)
	(minus:SI (const_int 7)
	    (match_operand:SI 1 "general_operand" "d")))
    (const_int 0))]
  ""
{
  CC_STATUS_INIT;
  return "bclr %1,%0";
}
  [(set_attr "type" "bitrw")])

;; clear bit, bit number is (sign/zero)_extended from HImode/QImode
(define_insn "*bclrmemqi_ext"
  [(set (zero_extract:SI (match_operand:QI 0 "memory_operand" "+m")
	(const_int 1)
	(minus:SI (const_int 7)
	    (match_operator:SI 2 "extend_operator"
		[(match_operand 1 "general_operand" "d")])))
    (const_int 0))]
  ""
{
  CC_STATUS_INIT;
  return "bclr %1,%0";
}
  [(set_attr "type" "bitrw")])

;; Special cases of bit-field insns which we should
;; recognize in preference to the general case.
;; These handle aligned 8-bit and 16-bit fields,
;; which can usually be done with move instructions.

;
; Special case for 32-bit field in memory.  This only occurs when 32-bit
; alignment of structure members is specified.
;
; The move is allowed to be odd byte aligned, because that's still faster
; than an odd byte aligned bit-field instruction.
;
(define_insn ""
  [(set (zero_extract:SI (match_operand:QI 0 "memory_operand" "+o")
			 (const_int 32)
			 (match_operand:SI 1 "const_int_operand" "n"))
	(match_operand:SI 2 "general_src_operand" "rmSi"))]
  "TARGET_68020 && TARGET_BITFIELD
   && (INTVAL (operands[1]) % 8) == 0
   && ! mode_dependent_address_p (XEXP (operands[0], 0))"
{
  operands[0]
    = adjust_address (operands[0], SImode, INTVAL (operands[1]) / 8);

  return "move%.l %2,%0";
})

(define_insn ""
  [(set (zero_extract:SI (match_operand:SI 0 "register_operand" "+do")
			 (match_operand:SI 1 "const_int_operand" "n")
			 (match_operand:SI 2 "const_int_operand" "n"))
	(match_operand:SI 3 "register_operand" "d"))]
  "TARGET_68020 && TARGET_BITFIELD
   && (INTVAL (operands[1]) == 8 || INTVAL (operands[1]) == 16)
   && INTVAL (operands[2]) % INTVAL (operands[1]) == 0
   && (GET_CODE (operands[0]) == REG
       || ! mode_dependent_address_p (XEXP (operands[0], 0)))"
{
  if (REG_P (operands[0]))
    {
      if (INTVAL (operands[1]) + INTVAL (operands[2]) != 32)
        return "bfins %3,%0{%b2:%b1}";
    }
  else
    operands[0] = adjust_address (operands[0],
				  INTVAL (operands[1]) == 8 ? QImode : HImode,
				  INTVAL (operands[2]) / 8);

  if (GET_CODE (operands[3]) == MEM)
    operands[3] = adjust_address (operands[3],
				  INTVAL (operands[1]) == 8 ? QImode : HImode,
				  (32 - INTVAL (operands[1])) / 8);

  if (INTVAL (operands[1]) == 8)
    return "move%.b %3,%0";
  return "move%.w %3,%0";
})


;
; Special case for 32-bit field in memory.  This only occurs when 32-bit
; alignment of structure members is specified.
;
; The move is allowed to be odd byte aligned, because that's still faster
; than an odd byte aligned bit-field instruction.
;
(define_insn ""
  [(set (match_operand:SI 0 "nonimmediate_operand" "=rm")
	(zero_extract:SI (match_operand:QI 1 "memory_src_operand" "oS")
			 (const_int 32)
			 (match_operand:SI 2 "const_int_operand" "n")))]
  "TARGET_68020 && TARGET_BITFIELD
   && (INTVAL (operands[2]) % 8) == 0
   && ! mode_dependent_address_p (XEXP (operands[1], 0))"
{
  operands[1]
    = adjust_address (operands[1], SImode, INTVAL (operands[2]) / 8);

  return "move%.l %1,%0";
})

(define_insn ""
  [(set (match_operand:SI 0 "nonimmediate_operand" "=&d")
	(zero_extract:SI (match_operand:SI 1 "register_operand" "do")
			 (match_operand:SI 2 "const_int_operand" "n")
			 (match_operand:SI 3 "const_int_operand" "n")))]
  "TARGET_68020 && TARGET_BITFIELD
   && (INTVAL (operands[2]) == 8 || INTVAL (operands[2]) == 16)
   && INTVAL (operands[3]) % INTVAL (operands[2]) == 0
   && (GET_CODE (operands[1]) == REG
       || ! mode_dependent_address_p (XEXP (operands[1], 0)))"
{
  cc_status.flags |= CC_NOT_NEGATIVE;
  if (REG_P (operands[1]))
    {
      if (INTVAL (operands[2]) + INTVAL (operands[3]) != 32)
	return "bfextu %1{%b3:%b2},%0";
    }
  else
    operands[1]
      = adjust_address (operands[1], SImode, INTVAL (operands[3]) / 8);

  output_asm_insn ("clr%.l %0", operands);
  if (GET_CODE (operands[0]) == MEM)
    operands[0] = adjust_address (operands[0],
				  INTVAL (operands[2]) == 8 ? QImode : HImode,
				  (32 - INTVAL (operands[1])) / 8);

  if (INTVAL (operands[2]) == 8)
    return "move%.b %1,%0";
  return "move%.w %1,%0";
})

;
; Special case for 32-bit field in memory.  This only occurs when 32-bit
; alignment of structure members is specified.
;
; The move is allowed to be odd byte aligned, because that's still faster
; than an odd byte aligned bit-field instruction.
;
(define_insn ""
  [(set (match_operand:SI 0 "nonimmediate_operand" "=rm")
	(sign_extract:SI (match_operand:QI 1 "memory_src_operand" "oS")
			 (const_int 32)
			 (match_operand:SI 2 "const_int_operand" "n")))]
  "TARGET_68020 && TARGET_BITFIELD
   && (INTVAL (operands[2]) % 8) == 0
   && ! mode_dependent_address_p (XEXP (operands[1], 0))"
{
  operands[1]
    = adjust_address (operands[1], SImode, INTVAL (operands[2]) / 8);

  return "move%.l %1,%0";
})

(define_insn ""
  [(set (match_operand:SI 0 "nonimmediate_operand" "=d")
	(sign_extract:SI (match_operand:SI 1 "register_operand" "do")
			 (match_operand:SI 2 "const_int_operand" "n")
			 (match_operand:SI 3 "const_int_operand" "n")))]
  "TARGET_68020 && TARGET_BITFIELD
   && (INTVAL (operands[2]) == 8 || INTVAL (operands[2]) == 16)
   && INTVAL (operands[3]) % INTVAL (operands[2]) == 0
   && (GET_CODE (operands[1]) == REG
       || ! mode_dependent_address_p (XEXP (operands[1], 0)))"
{
  if (REG_P (operands[1]))
    {
      if (INTVAL (operands[2]) + INTVAL (operands[3]) != 32)
	return "bfexts %1{%b3:%b2},%0";
    }
  else
    operands[1]
      = adjust_address (operands[1],
			INTVAL (operands[2]) == 8 ? QImode : HImode,
			INTVAL (operands[3]) / 8);

  if (INTVAL (operands[2]) == 8)
    return "move%.b %1,%0\;extb%.l %0";
  return "move%.w %1,%0\;ext%.l %0";
})

;; Bit-field instructions, general cases.
;; "o,d" constraint causes a nonoffsettable memref to match the "o"
;; so that its address is reloaded.

(define_expand "extv"
  [(set (match_operand:SI 0 "register_operand" "")
	(sign_extract:SI (match_operand:SI 1 "general_operand" "")
			 (match_operand:SI 2 "const_int_operand" "")
			 (match_operand:SI 3 "const_int_operand" "")))]
  "TARGET_68020 && TARGET_BITFIELD"
  "")

(define_insn ""
  [(set (match_operand:SI 0 "register_operand" "=d")
	(sign_extract:SI (match_operand:QI 1 "memory_operand" "o")
			 (match_operand:SI 2 "nonmemory_operand" "dn")
			 (match_operand:SI 3 "nonmemory_operand" "dn")))]
  "TARGET_68020 && TARGET_BITFIELD"
  "bfexts %1{%b3:%b2},%0")

(define_expand "extzv"
  [(set (match_operand:SI 0 "register_operand" "")
	(zero_extract:SI (match_operand:SI 1 "general_operand" "")
			 (match_operand:SI 2 "const_int_operand" "")
			 (match_operand:SI 3 "const_int_operand" "")))]
  "TARGET_68020 && TARGET_BITFIELD"
  "")

(define_insn ""
  [(set (match_operand:SI 0 "register_operand" "=d")
	(zero_extract:SI (match_operand:QI 1 "memory_operand" "o")
			 (match_operand:SI 2 "nonmemory_operand" "dn")
			 (match_operand:SI 3 "nonmemory_operand" "dn")))]
  "TARGET_68020 && TARGET_BITFIELD"
{
  if (GET_CODE (operands[2]) == CONST_INT)
    {
      if (INTVAL (operands[2]) != 32)
	cc_status.flags |= CC_NOT_NEGATIVE;
    }
  else
    {
      CC_STATUS_INIT;
    }
  return "bfextu %1{%b3:%b2},%0";
})

(define_insn ""
  [(set (zero_extract:SI (match_operand:QI 0 "memory_operand" "+o")
			 (match_operand:SI 1 "nonmemory_operand" "dn")
			 (match_operand:SI 2 "nonmemory_operand" "dn"))
        (xor:SI (zero_extract:SI (match_dup 0) (match_dup 1) (match_dup 2))
		(match_operand 3 "const_int_operand" "n")))]
  "TARGET_68020 && TARGET_BITFIELD
   && (INTVAL (operands[3]) == -1
       || (GET_CODE (operands[1]) == CONST_INT
           && (~ INTVAL (operands[3]) & ((1 << INTVAL (operands[1]))- 1)) == 0))"
{
  CC_STATUS_INIT;
  return "bfchg %0{%b2:%b1}";
})

(define_insn ""
  [(set (zero_extract:SI (match_operand:QI 0 "memory_operand" "+o")
			 (match_operand:SI 1 "nonmemory_operand" "dn")
			 (match_operand:SI 2 "nonmemory_operand" "dn"))
	(const_int 0))]
  "TARGET_68020 && TARGET_BITFIELD"
{
  CC_STATUS_INIT;
  return "bfclr %0{%b2:%b1}";
})

(define_insn ""
  [(set (zero_extract:SI (match_operand:QI 0 "memory_operand" "+o")
			 (match_operand:SI 1 "general_operand" "dn")
			 (match_operand:SI 2 "general_operand" "dn"))
	(const_int -1))]
  "TARGET_68020 && TARGET_BITFIELD"
{
  CC_STATUS_INIT;
  return "bfset %0{%b2:%b1}";
})

(define_expand "insv"
  [(set (zero_extract:SI (match_operand:SI 0 "nonimmediate_operand" "")
			 (match_operand:SI 1 "const_int_operand" "")
			 (match_operand:SI 2 "const_int_operand" ""))
	(match_operand:SI 3 "register_operand" ""))]
  "TARGET_68020 && TARGET_BITFIELD"
  "")

(define_insn ""
  [(set (zero_extract:SI (match_operand:QI 0 "memory_operand" "+o")
			 (match_operand:SI 1 "nonmemory_operand" "dn")
			 (match_operand:SI 2 "nonmemory_operand" "dn"))
	(match_operand:SI 3 "register_operand" "d"))]
  "TARGET_68020 && TARGET_BITFIELD"
  "bfins %3,%0{%b2:%b1}")

;; Now recognize bit-field insns that operate on registers
;; (or at least were intended to do so).

(define_insn ""
  [(set (match_operand:SI 0 "nonimmediate_operand" "=d")
	(sign_extract:SI (match_operand:SI 1 "register_operand" "d")
			 (match_operand:SI 2 "const_int_operand" "n")
			 (match_operand:SI 3 "const_int_operand" "n")))]
  "TARGET_68020 && TARGET_BITFIELD"
  "bfexts %1{%b3:%b2},%0")

(define_insn ""
  [(set (match_operand:SI 0 "nonimmediate_operand" "=d")
	(zero_extract:SI (match_operand:SI 1 "register_operand" "d")
			 (match_operand:SI 2 "const_int_operand" "n")
			 (match_operand:SI 3 "const_int_operand" "n")))]
  "TARGET_68020 && TARGET_BITFIELD"
{
  if (GET_CODE (operands[2]) == CONST_INT)
    {
      if (INTVAL (operands[2]) != 32)
	cc_status.flags |= CC_NOT_NEGATIVE;
    }
  else
    {
      CC_STATUS_INIT;
    }
  return "bfextu %1{%b3:%b2},%0";
})

(define_insn ""
  [(set (zero_extract:SI (match_operand:SI 0 "register_operand" "+d")
			 (match_operand:SI 1 "const_int_operand" "n")
			 (match_operand:SI 2 "const_int_operand" "n"))
	(const_int 0))]
  "TARGET_68020 && TARGET_BITFIELD"
{
  CC_STATUS_INIT;
  return "bfclr %0{%b2:%b1}";
})

(define_insn ""
  [(set (zero_extract:SI (match_operand:SI 0 "register_operand" "+d")
			 (match_operand:SI 1 "const_int_operand" "n")
			 (match_operand:SI 2 "const_int_operand" "n"))
	(const_int -1))]
  "TARGET_68020 && TARGET_BITFIELD"
{
  CC_STATUS_INIT;
  return "bfset %0{%b2:%b1}";
})

(define_insn ""
  [(set (zero_extract:SI (match_operand:SI 0 "register_operand" "+d")
			 (match_operand:SI 1 "const_int_operand" "n")
			 (match_operand:SI 2 "const_int_operand" "n"))
	(match_operand:SI 3 "register_operand" "d"))]
  "TARGET_68020 && TARGET_BITFIELD"
{
#if 0
  /* These special cases are now recognized by a specific pattern.  */
  if (GET_CODE (operands[1]) == CONST_INT && GET_CODE (operands[2]) == CONST_INT
      && INTVAL (operands[1]) == 16 && INTVAL (operands[2]) == 16)
    return "move%.w %3,%0";
  if (GET_CODE (operands[1]) == CONST_INT && GET_CODE (operands[2]) == CONST_INT
      && INTVAL (operands[1]) == 24 && INTVAL (operands[2]) == 8)
    return "move%.b %3,%0";
#endif
  return "bfins %3,%0{%b2:%b1}";
})

;; Special patterns for optimizing bit-field instructions.

(define_insn ""
  [(set (cc0)
	(compare (zero_extract:SI (match_operand:QI 0 "memory_operand" "o")
				  (match_operand:SI 1 "const_int_operand" "n")
				  (match_operand:SI 2 "general_operand" "dn"))
	         (const_int 0)))]
  "TARGET_68020 && TARGET_BITFIELD"
{
  if (operands[1] == const1_rtx
      && GET_CODE (operands[2]) == CONST_INT)
    {
      int width = GET_CODE (operands[0]) == REG ? 31 : 7;
      return output_btst (operands,
			  GEN_INT (width - INTVAL (operands[2])),
			  operands[0], insn, 1000);
      /* Pass 1000 as SIGNPOS argument so that btst will
         not think we are testing the sign bit for an `and'
	 and assume that nonzero implies a negative result.  */
    }
  if (INTVAL (operands[1]) != 32)
    cc_status.flags = CC_NOT_NEGATIVE;
  return "bftst %0{%b2:%b1}";
})


;;; now handle the register cases
(define_insn ""
  [(set (cc0)
	(compare (zero_extract:SI (match_operand:SI 0 "register_operand" "d")
				  (match_operand:SI 1 "const_int_operand" "n")
			 	  (match_operand:SI 2 "general_operand" "dn"))
		 (const_int 0)))]
  "TARGET_68020 && TARGET_BITFIELD"
{
  if (operands[1] == const1_rtx
      && GET_CODE (operands[2]) == CONST_INT)
    {
      int width = GET_CODE (operands[0]) == REG ? 31 : 7;
      return output_btst (operands, GEN_INT (width - INTVAL (operands[2])),
			  operands[0], insn, 1000);
      /* Pass 1000 as SIGNPOS argument so that btst will
         not think we are testing the sign bit for an `and'
	 and assume that nonzero implies a negative result.  */
    }
  if (INTVAL (operands[1]) != 32)
    cc_status.flags = CC_NOT_NEGATIVE;
  return "bftst %0{%b2:%b1}";
})

(define_insn "scc0_di"
  [(set (match_operand:QI 0 "nonimmediate_operand" "=dm")
    (match_operator 1 "ordered_comparison_operator"
      [(match_operand:DI 2 "general_operand" "ro") (const_int 0)]))]
  "! TARGET_COLDFIRE"
{
  return output_scc_di (operands[1], operands[2], const0_rtx, operands[0]);
})

(define_insn "scc0_di_5200"
  [(set (match_operand:QI 0 "nonimmediate_operand" "=d")
    (match_operator 1 "ordered_comparison_operator"
      [(match_operand:DI 2 "general_operand" "ro") (const_int 0)]))]
  "TARGET_COLDFIRE"
{
  return output_scc_di (operands[1], operands[2], const0_rtx, operands[0]);
})

(define_insn "scc_di"
  [(set (match_operand:QI 0 "nonimmediate_operand" "=dm,dm")
    (match_operator 1 "ordered_comparison_operator"
      [(match_operand:DI 2 "general_operand" "ro,r")
       (match_operand:DI 3 "general_operand" "r,ro")]))]
  "! TARGET_COLDFIRE"
{
  return output_scc_di (operands[1], operands[2], operands[3], operands[0]);
})

(define_insn "scc_di_5200"
  [(set (match_operand:QI 0 "nonimmediate_operand" "=d,d")
    (match_operator 1 "ordered_comparison_operator"
      [(match_operand:DI 2 "general_operand" "ro,r")
       (match_operand:DI 3 "general_operand" "r,ro")]))]
  "TARGET_COLDFIRE"
{
  return output_scc_di (operands[1], operands[2], operands[3], operands[0]);
})

;; Note that operand 0 of an SCC insn is supported in the hardware as
;; memory, but we cannot allow it to be in memory in case the address
;; needs to be reloaded.

(define_insn ""
  [(set (match_operand:QI 0 "register_operand" "=d")
	(eq:QI (cc0) (const_int 0)))]
  ""
{
  cc_status = cc_prev_status;
  OUTPUT_JUMP ("seq %0", "fseq %0", "seq %0");
})

(define_insn ""
  [(set (match_operand:QI 0 "register_operand" "=d")
	(ne:QI (cc0) (const_int 0)))]
  ""
{
  cc_status = cc_prev_status;
  OUTPUT_JUMP ("sne %0", "fsne %0", "sne %0");
})

(define_insn ""
  [(set (match_operand:QI 0 "register_operand" "=d")
	(gt:QI (cc0) (const_int 0)))]
  ""
{
  cc_status = cc_prev_status;
  OUTPUT_JUMP ("sgt %0", "fsgt %0", 0);
})

(define_insn ""
  [(set (match_operand:QI 0 "register_operand" "=d")
	(gtu:QI (cc0) (const_int 0)))]
  ""
{
  cc_status = cc_prev_status;
  return "shi %0";
})

(define_insn ""
  [(set (match_operand:QI 0 "register_operand" "=d")
	(lt:QI (cc0) (const_int 0)))]
  ""
{
   cc_status = cc_prev_status;
   OUTPUT_JUMP ("slt %0", "fslt %0", "smi %0");
})

(define_insn ""
  [(set (match_operand:QI 0 "register_operand" "=d")
	(ltu:QI (cc0) (const_int 0)))]
  ""
{
   cc_status = cc_prev_status;
   return "scs %0";
})

(define_insn ""
  [(set (match_operand:QI 0 "register_operand" "=d")
	(ge:QI (cc0) (const_int 0)))]
  ""
{
   cc_status = cc_prev_status;
   OUTPUT_JUMP ("sge %0", "fsge %0", "spl %0");
})

(define_insn "*scc"
  [(set (match_operand:QI 0 "register_operand" "=d")
	(geu:QI (cc0) (const_int 0)))]
  ""
{
   cc_status = cc_prev_status;
   return "scc %0";
}
  [(set_attr "type" "scc")])

(define_insn ""
  [(set (match_operand:QI 0 "register_operand" "=d")
	(le:QI (cc0) (const_int 0)))]
  ""
{
  cc_status = cc_prev_status;
  OUTPUT_JUMP ("sle %0", "fsle %0", 0);
})

(define_insn "*sls"
  [(set (match_operand:QI 0 "register_operand" "=d")
	(leu:QI (cc0) (const_int 0)))]
  ""
{
   cc_status = cc_prev_status;
   return "sls %0";
}
  [(set_attr "type" "scc")])

(define_insn "*sordered_1"
  [(set (match_operand:QI 0 "register_operand" "=d")
	(ordered:QI (cc0) (const_int 0)))]
  "TARGET_68881 && !TUNE_68060"
{
  cc_status = cc_prev_status;
  return "fsor %0";
})

(define_insn "*sunordered_1"
  [(set (match_operand:QI 0 "register_operand" "=d")
	(unordered:QI (cc0) (const_int 0)))]
  "TARGET_68881 && !TUNE_68060"
{
  cc_status = cc_prev_status;
  return "fsun %0";
})

(define_insn "*suneq_1"
  [(set (match_operand:QI 0 "register_operand" "=d")
	(uneq:QI (cc0) (const_int 0)))]
  "TARGET_68881 && !TUNE_68060"
{
  cc_status = cc_prev_status;
  return "fsueq %0";
})

(define_insn "*sunge_1"
  [(set (match_operand:QI 0 "register_operand" "=d")
	(unge:QI (cc0) (const_int 0)))]
  "TARGET_68881 && !TUNE_68060"
{
  cc_status = cc_prev_status;
  return "fsuge %0";
})

(define_insn "*sungt_1"
  [(set (match_operand:QI 0 "register_operand" "=d")
	(ungt:QI (cc0) (const_int 0)))]
  "TARGET_68881 && !TUNE_68060"
{
  cc_status = cc_prev_status;
  return "fsugt %0";
})

(define_insn "*sunle_1"
  [(set (match_operand:QI 0 "register_operand" "=d")
	(unle:QI (cc0) (const_int 0)))]
  "TARGET_68881 && !TUNE_68060"
{
  cc_status = cc_prev_status;
  return "fsule %0";
})

(define_insn "*sunlt_1"
  [(set (match_operand:QI 0 "register_operand" "=d")
	(unlt:QI (cc0) (const_int 0)))]
  "TARGET_68881 && !TUNE_68060"
{
  cc_status = cc_prev_status;
  return "fsult %0";
})

(define_insn "*sltgt_1"
  [(set (match_operand:QI 0 "register_operand" "=d")
	(ltgt:QI (cc0) (const_int 0)))]
  "TARGET_68881 && !TUNE_68060"
{
  cc_status = cc_prev_status;
  return "fsogl %0";
})

(define_insn "*fsogt_1"
  [(set (match_operand:QI 0 "register_operand" "=d")
	(not:QI (unle:QI (cc0) (const_int 0))))]
  "TARGET_68881 && !TUNE_68060"
{
  cc_status = cc_prev_status;
  return "fsogt %0";
})

(define_insn "*fsoge_1"
  [(set (match_operand:QI 0 "register_operand" "=d")
	(not:QI (unlt:QI (cc0) (const_int 0))))]
  "TARGET_68881 && !TUNE_68060"
{
  cc_status = cc_prev_status;
  return "fsoge %0";
})

(define_insn "*fsolt_1"
  [(set (match_operand:QI 0 "register_operand" "=d")
	(not:QI (unge:QI (cc0) (const_int 0))))]
  "TARGET_68881 && !TUNE_68060"
{
  cc_status = cc_prev_status;
  return "fsolt %0";
})

(define_insn "*fsole_1"
  [(set (match_operand:QI 0 "register_operand" "=d")
	(not:QI (ungt:QI (cc0) (const_int 0))))]
  "TARGET_68881 && !TUNE_68060"
{
  cc_status = cc_prev_status;
  return "fsole %0";
})

;; Basic conditional jump instructions.

(define_insn "beq0_di"
  [(set (pc)
    (if_then_else (eq (match_operand:DI 0 "general_operand" "d*ao,<>")
            (const_int 0))
        (label_ref (match_operand 1 "" ","))
        (pc)))
   (clobber (match_scratch:SI 2 "=d,d"))]
  ""
{
  CC_STATUS_INIT;
  if (which_alternative == 1)
    return "move%.l %0,%2\;or%.l %0,%2\;jeq %l1";
  if ((cc_prev_status.value1
      && rtx_equal_p (cc_prev_status.value1, operands[0]))
    || (cc_prev_status.value2
      && rtx_equal_p (cc_prev_status.value2, operands[0])))
    {
      cc_status = cc_prev_status;
      return "jeq %l1";
    }
  if (GET_CODE (operands[0]) == REG)
    operands[3] = gen_rtx_REG (SImode, REGNO (operands[0]) + 1);
  else
    operands[3] = adjust_address (operands[0], SImode, 4);
  if (! ADDRESS_REG_P (operands[0]))
    {
      if (reg_overlap_mentioned_p (operands[2], operands[0]))
	{
	  if (reg_overlap_mentioned_p (operands[2], operands[3]))
	    return "or%.l %0,%2\;jeq %l1";
	  else
	    return "or%.l %3,%2\;jeq %l1";
	}
      return "move%.l %0,%2\;or%.l %3,%2\;jeq %l1";
    }
  operands[4] = gen_label_rtx();
  if (TARGET_68020 || TARGET_COLDFIRE)
    output_asm_insn ("tst%.l %0\;jne %l4\;tst%.l %3\;jeq %l1", operands);
  else
    output_asm_insn ("cmp%.w #0,%0\;jne %l4\;cmp%.w #0,%3\;jeq %l1", operands);
  (*targetm.asm_out.internal_label) (asm_out_file, "L",
				CODE_LABEL_NUMBER (operands[4]));
  return "";
})

(define_insn "bne0_di"
  [(set (pc)
    (if_then_else (ne (match_operand:DI 0 "general_operand" "do,*a")
            (const_int 0))
        (label_ref (match_operand 1 "" ","))
        (pc)))
   (clobber (match_scratch:SI 2 "=d,X"))]
  ""
{
  if ((cc_prev_status.value1
      && rtx_equal_p (cc_prev_status.value1, operands[0]))
    || (cc_prev_status.value2
      && rtx_equal_p (cc_prev_status.value2, operands[0])))
    {
      cc_status = cc_prev_status;
      return "jne %l1";
    }
  CC_STATUS_INIT;
  if (GET_CODE (operands[0]) == REG)
    operands[3] = gen_rtx_REG (SImode, REGNO (operands[0]) + 1);
  else
    operands[3] = adjust_address (operands[0], SImode, 4);
  if (!ADDRESS_REG_P (operands[0]))
    {
      if (reg_overlap_mentioned_p (operands[2], operands[0]))
	{
	  if (reg_overlap_mentioned_p (operands[2], operands[3]))
	    return "or%.l %0,%2\;jne %l1";
	  else
	    return "or%.l %3,%2\;jne %l1";
	}
      return "move%.l %0,%2\;or%.l %3,%2\;jne %l1";
    }
  if (TARGET_68020 || TARGET_COLDFIRE)
    return "tst%.l %0\;jne %l1\;tst%.l %3\;jne %l1";
  else
    return "cmp%.w #0,%0\;jne %l1\;cmp%.w #0,%3\;jne %l1";
})

(define_insn "bge0_di"
  [(set (pc)
    (if_then_else (ge (match_operand:DI 0 "general_operand" "ro")
            (const_int 0))
        (label_ref (match_operand 1 "" ""))
        (pc)))]
  ""
{
  if ((cc_prev_status.value1
      && rtx_equal_p (cc_prev_status.value1, operands[0]))
    || (cc_prev_status.value2
      && rtx_equal_p (cc_prev_status.value2, operands[0])))
    {
      cc_status = cc_prev_status;
      return cc_status.flags & CC_REVERSED ? "jle %l1" : "jpl %l1";
    }
  CC_STATUS_INIT;
  if (TARGET_68020 || TARGET_COLDFIRE || ! ADDRESS_REG_P (operands[0]))
    output_asm_insn("tst%.l %0", operands);
  else
    {
      /* On an address reg, cmpw may replace cmpl.  */
      output_asm_insn("cmp%.w #0,%0", operands);
    }
  return "jpl %l1";
})

(define_insn "blt0_di"
  [(set (pc)
    (if_then_else (lt (match_operand:DI 0 "general_operand" "ro")
            (const_int 0))
        (label_ref (match_operand 1 "" ""))
        (pc)))]
  ""
{
  if ((cc_prev_status.value1
      && rtx_equal_p (cc_prev_status.value1, operands[0]))
    || (cc_prev_status.value2
      && rtx_equal_p (cc_prev_status.value2, operands[0])))
    {
      cc_status = cc_prev_status;
      return cc_status.flags & CC_REVERSED ? "jgt %l1" : "jmi %l1";
    }
  CC_STATUS_INIT;
  if (TARGET_68020 || TARGET_COLDFIRE || ! ADDRESS_REG_P (operands[0]))
    output_asm_insn("tst%.l %0", operands);
  else
    {
      /* On an address reg, cmpw may replace cmpl.  */
      output_asm_insn("cmp%.w #0,%0", operands);
    }
  return "jmi %l1";
})

(define_insn "beq"
  [(set (pc)
	(if_then_else (eq (cc0)
			  (const_int 0))
		      (label_ref (match_operand 0 "" ""))
		      (pc)))]
  ""
{
  OUTPUT_JUMP ("jeq %l0", "fjeq %l0", "jeq %l0");
}
  [(set (attr "type") (symbol_ref "m68k_sched_branch_type (insn)"))])

(define_insn "bne"
  [(set (pc)
	(if_then_else (ne (cc0)
			  (const_int 0))
		      (label_ref (match_operand 0 "" ""))
		      (pc)))]
  ""
{
  OUTPUT_JUMP ("jne %l0", "fjne %l0", "jne %l0");
}
  [(set (attr "type") (symbol_ref "m68k_sched_branch_type (insn)"))])

(define_insn "bgt"
  [(set (pc)
	(if_then_else (gt (cc0)
			  (const_int 0))
		      (label_ref (match_operand 0 "" ""))
		      (pc)))]
  ""
{
  if ((cc_status.flags & CC_OVERFLOW_UNUSABLE) != 0)
    {
      cc_status.flags &= ~CC_OVERFLOW_UNUSABLE;
      return 0;
    }

  OUTPUT_JUMP ("jgt %l0", "fjgt %l0", 0);
}
  [(set (attr "type") (symbol_ref "m68k_sched_branch_type (insn)"))])

(define_insn "bgtu"
  [(set (pc)
	(if_then_else (gtu (cc0)
			   (const_int 0))
		      (label_ref (match_operand 0 "" ""))
		      (pc)))]
  ""
{
  if ((cc_status.flags & CC_OVERFLOW_UNUSABLE) != 0)
    {
      cc_status.flags &= ~CC_OVERFLOW_UNUSABLE;
      return 0;
    }

  return "jhi %l0";
}
  [(set_attr "type" "bcc")])

(define_insn "blt"
  [(set (pc)
	(if_then_else (lt (cc0)
			  (const_int 0))
		      (label_ref (match_operand 0 "" ""))
		      (pc)))]
  ""
{
  if ((cc_status.flags & CC_OVERFLOW_UNUSABLE) != 0)
    {
      cc_status.flags &= ~CC_OVERFLOW_UNUSABLE;
      return 0;
    }

  OUTPUT_JUMP ("jlt %l0", "fjlt %l0", "jmi %l0");
}
  [(set (attr "type") (symbol_ref "m68k_sched_branch_type (insn)"))])

(define_insn "bltu"
  [(set (pc)
	(if_then_else (ltu (cc0)
			   (const_int 0))
		      (label_ref (match_operand 0 "" ""))
		      (pc)))]
  ""
{
  if ((cc_status.flags & CC_OVERFLOW_UNUSABLE) != 0)
    {
      cc_status.flags &= ~CC_OVERFLOW_UNUSABLE;
      return 0;
    }

  return "jcs %l0";
}
  [(set_attr "type" "bcc")])

(define_insn "bge"
  [(set (pc)
	(if_then_else (ge (cc0)
			  (const_int 0))
		      (label_ref (match_operand 0 "" ""))
		      (pc)))]
  ""
{
  if ((cc_status.flags & CC_OVERFLOW_UNUSABLE) != 0)
    {
      cc_status.flags &= ~CC_OVERFLOW_UNUSABLE;
      return 0;
    }

  OUTPUT_JUMP ("jge %l0", "fjge %l0", "jpl %l0");
})

(define_insn "bgeu"
  [(set (pc)
	(if_then_else (geu (cc0)
			   (const_int 0))
		      (label_ref (match_operand 0 "" ""))
		      (pc)))]
  ""
{
  if ((cc_status.flags & CC_OVERFLOW_UNUSABLE) != 0)
    {
      cc_status.flags &= ~CC_OVERFLOW_UNUSABLE;
      return 0;
    }

  return "jcc %l0";
}
  [(set_attr "type" "bcc")])

(define_insn "ble"
  [(set (pc)
	(if_then_else (le (cc0)
			  (const_int 0))
		      (label_ref (match_operand 0 "" ""))
		      (pc)))]
  ""
{
  if ((cc_status.flags & CC_OVERFLOW_UNUSABLE) != 0)
    {
      cc_status.flags &= ~CC_OVERFLOW_UNUSABLE;
      return 0;
    }

  OUTPUT_JUMP ("jle %l0", "fjle %l0", 0);
}
  [(set_attr "type" "bcc")])

(define_insn "bleu"
  [(set (pc)
	(if_then_else (leu (cc0)
			   (const_int 0))
		      (label_ref (match_operand 0 "" ""))
		      (pc)))]
  ""
{
  if ((cc_status.flags & CC_OVERFLOW_UNUSABLE) != 0)
    {
      cc_status.flags &= ~CC_OVERFLOW_UNUSABLE;
      return 0;
    }

  return "jls %l0";
}
  [(set_attr "type" "bcc")])

(define_insn "bordered"
  [(set (pc)
	(if_then_else (ordered (cc0) (const_int 0))
		      (label_ref (match_operand 0 "" ""))
		      (pc)))]
  "TARGET_HARD_FLOAT"
{
  gcc_assert (cc_prev_status.flags & CC_IN_68881);
  return "fjor %l0";
}
  [(set_attr "type" "fbcc")])

(define_insn "bunordered"
  [(set (pc)
	(if_then_else (unordered (cc0) (const_int 0))
		      (label_ref (match_operand 0 "" ""))
		      (pc)))]
  "TARGET_HARD_FLOAT"
{
  gcc_assert (cc_prev_status.flags & CC_IN_68881);
  return "fjun %l0";
}
  [(set_attr "type" "fbcc")])

(define_insn "buneq"
  [(set (pc)
	(if_then_else (uneq (cc0) (const_int 0))
		      (label_ref (match_operand 0 "" ""))
		      (pc)))]
  "TARGET_HARD_FLOAT"
{
  gcc_assert (cc_prev_status.flags & CC_IN_68881);
  return "fjueq %l0";
}
  [(set_attr "type" "fbcc")])

(define_insn "bunge"
  [(set (pc)
	(if_then_else (unge (cc0) (const_int 0))
		      (label_ref (match_operand 0 "" ""))
		      (pc)))]
  "TARGET_HARD_FLOAT"
{
  gcc_assert (cc_prev_status.flags & CC_IN_68881);
  return "fjuge %l0";
}
  [(set_attr "type" "fbcc")])

(define_insn "bungt"
  [(set (pc)
	(if_then_else (ungt (cc0) (const_int 0))
		      (label_ref (match_operand 0 "" ""))
		      (pc)))]
  "TARGET_HARD_FLOAT"
{
  gcc_assert (cc_prev_status.flags & CC_IN_68881);
  return "fjugt %l0";
}
  [(set_attr "type" "fbcc")])

(define_insn "bunle"
  [(set (pc)
	(if_then_else (unle (cc0) (const_int 0))
		      (label_ref (match_operand 0 "" ""))
		      (pc)))]
  "TARGET_HARD_FLOAT"
{
  gcc_assert (cc_prev_status.flags & CC_IN_68881);
  return "fjule %l0";
}
  [(set_attr "type" "fbcc")])

(define_insn "bunlt"
  [(set (pc)
	(if_then_else (unlt (cc0) (const_int 0))
		      (label_ref (match_operand 0 "" ""))
		      (pc)))]
  "TARGET_HARD_FLOAT"
{
  gcc_assert (cc_prev_status.flags & CC_IN_68881);
  return "fjult %l0";
}
  [(set_attr "type" "fbcc")])

(define_insn "bltgt"
  [(set (pc)
	(if_then_else (ltgt (cc0) (const_int 0))
		      (label_ref (match_operand 0 "" ""))
		      (pc)))]
  "TARGET_HARD_FLOAT"
{
  gcc_assert (cc_prev_status.flags & CC_IN_68881);
  return "fjogl %l0";
}
  [(set_attr "type" "fbcc")])

;; Negated conditional jump instructions.

(define_insn "*beq_rev"
  [(set (pc)
	(if_then_else (eq (cc0)
			  (const_int 0))
		      (pc)
		      (label_ref (match_operand 0 "" ""))))]
  ""
{
  OUTPUT_JUMP ("jne %l0", "fjne %l0", "jne %l0");
}
  [(set_attr "type" "bcc")])

(define_insn "*bne_rev"
  [(set (pc)
	(if_then_else (ne (cc0)
			  (const_int 0))
		      (pc)
		      (label_ref (match_operand 0 "" ""))))]
  ""
{
  OUTPUT_JUMP ("jeq %l0", "fjeq %l0", "jeq %l0");
}
  [(set_attr "type" "bcc")])

(define_insn "*bgt_rev"
  [(set (pc)
	(if_then_else (gt (cc0)
			  (const_int 0))
		      (pc)
		      (label_ref (match_operand 0 "" ""))))]
  ""
{
  if ((cc_status.flags & CC_OVERFLOW_UNUSABLE) != 0)
    {
      cc_status.flags &= ~CC_OVERFLOW_UNUSABLE;
      return 0;
    }

  OUTPUT_JUMP ("jle %l0", "fjngt %l0", 0);
}
  [(set_attr "type" "bcc")])

(define_insn "*bgtu_rev"
  [(set (pc)
	(if_then_else (gtu (cc0)
			   (const_int 0))
		      (pc)
		      (label_ref (match_operand 0 "" ""))))]
  ""
{
  if ((cc_status.flags & CC_OVERFLOW_UNUSABLE) != 0)
    {
      cc_status.flags &= ~CC_OVERFLOW_UNUSABLE;
      return 0;
    }

  return "jls %l0";
}
  [(set_attr "type" "bcc")])

(define_insn "*blt_rev"
  [(set (pc)
	(if_then_else (lt (cc0)
			  (const_int 0))
		      (pc)
		      (label_ref (match_operand 0 "" ""))))]
  ""
{
  if ((cc_status.flags & CC_OVERFLOW_UNUSABLE) != 0)
    {
      cc_status.flags &= ~CC_OVERFLOW_UNUSABLE;
      return 0;
    }

  OUTPUT_JUMP ("jge %l0", "fjnlt %l0", "jpl %l0");
}
  [(set_attr "type" "bcc")])

(define_insn "*bltu_rev"
  [(set (pc)
	(if_then_else (ltu (cc0)
			   (const_int 0))
		      (pc)
		      (label_ref (match_operand 0 "" ""))))]
  ""
{
  if ((cc_status.flags & CC_OVERFLOW_UNUSABLE) != 0)
    {
      cc_status.flags &= ~CC_OVERFLOW_UNUSABLE;
      return 0;
    }

  return "jcc %l0";
}
  [(set_attr "type" "bcc")])

(define_insn "*bge_rev"
  [(set (pc)
	(if_then_else (ge (cc0)
			  (const_int 0))
		      (pc)
		      (label_ref (match_operand 0 "" ""))))]
  ""
{
  if ((cc_status.flags & CC_OVERFLOW_UNUSABLE) != 0)
    {
      cc_status.flags &= ~CC_OVERFLOW_UNUSABLE;
      return 0;
    }

  OUTPUT_JUMP ("jlt %l0", "fjnge %l0", "jmi %l0");
}
  [(set_attr "type" "bcc")])

(define_insn "*bgeu_rev"
  [(set (pc)
	(if_then_else (geu (cc0)
			   (const_int 0))
		      (pc)
		      (label_ref (match_operand 0 "" ""))))]
  ""
{
  if ((cc_status.flags & CC_OVERFLOW_UNUSABLE) != 0)
    {
      cc_status.flags &= ~CC_OVERFLOW_UNUSABLE;
      return 0;
    }

  return "jcs %l0";
}
  [(set_attr "type" "bcc")])

(define_insn "*ble_rev"
  [(set (pc)
	(if_then_else (le (cc0)
			  (const_int 0))
		      (pc)
		      (label_ref (match_operand 0 "" ""))))]
  ""
{
  if ((cc_status.flags & CC_OVERFLOW_UNUSABLE) != 0)
    {
      cc_status.flags &= ~CC_OVERFLOW_UNUSABLE;
      return 0;
    }

  OUTPUT_JUMP ("jgt %l0", "fjnle %l0", 0);
}
  [(set_attr "type" "bcc")])

(define_insn "*bleu_rev"
  [(set (pc)
	(if_then_else (leu (cc0)
			   (const_int 0))
		      (pc)
		      (label_ref (match_operand 0 "" ""))))]
  ""
{
  if ((cc_status.flags & CC_OVERFLOW_UNUSABLE) != 0)
    {
      cc_status.flags &= ~CC_OVERFLOW_UNUSABLE;
      return 0;
    }

  return "jhi %l0";
}
  [(set_attr "type" "bcc")])

(define_insn "*bordered_rev"
  [(set (pc)
	(if_then_else (ordered (cc0) (const_int 0))
		      (pc)
		      (label_ref (match_operand 0 "" ""))))]
  "TARGET_HARD_FLOAT"
{
  gcc_assert (cc_prev_status.flags & CC_IN_68881);
  return "fjun %l0";
}
  [(set_attr "type" "fbcc")])

(define_insn "*bunordered_rev"
  [(set (pc)
	(if_then_else (unordered (cc0) (const_int 0))
		      (pc)
		      (label_ref (match_operand 0 "" ""))))]
  "TARGET_HARD_FLOAT"
{
  gcc_assert (cc_prev_status.flags & CC_IN_68881);
  return "fjor %l0";
}
  [(set_attr "type" "fbcc")])

(define_insn "*buneq_rev"
  [(set (pc)
	(if_then_else (uneq (cc0) (const_int 0))
		      (pc)
		      (label_ref (match_operand 0 "" ""))))]
  "TARGET_HARD_FLOAT"
{
  gcc_assert (cc_prev_status.flags & CC_IN_68881);
  return "fjogl %l0";
}
  [(set_attr "type" "fbcc")])

(define_insn "*bunge_rev"
  [(set (pc)
	(if_then_else (unge (cc0) (const_int 0))
		      (pc)
		      (label_ref (match_operand 0 "" ""))))]
  "TARGET_HARD_FLOAT"
{
  gcc_assert (cc_prev_status.flags & CC_IN_68881);
  return "fjolt %l0";
}
  [(set_attr "type" "fbcc")])

(define_insn "*bungt_rev"
  [(set (pc)
	(if_then_else (ungt (cc0) (const_int 0))
		      (pc)
		      (label_ref (match_operand 0 "" ""))))]
  "TARGET_HARD_FLOAT"
{
  gcc_assert (cc_prev_status.flags & CC_IN_68881);
  return "fjole %l0";
}
  [(set_attr "type" "fbcc")])

(define_insn "*bunle_rev"
  [(set (pc)
	(if_then_else (unle (cc0) (const_int 0))
		      (pc)
		      (label_ref (match_operand 0 "" ""))))]
  "TARGET_HARD_FLOAT"
{
  gcc_assert (cc_prev_status.flags & CC_IN_68881);
  return "fjogt %l0";
}
  [(set_attr "type" "fbcc")])

(define_insn "*bunlt_rev"
  [(set (pc)
	(if_then_else (unlt (cc0) (const_int 0))
		      (pc)
		      (label_ref (match_operand 0 "" ""))))]
  "TARGET_HARD_FLOAT"
{
  gcc_assert (cc_prev_status.flags & CC_IN_68881);
  return "fjoge %l0";
}
  [(set_attr "type" "fbcc")])

(define_insn "*bltgt_rev"
  [(set (pc)
	(if_then_else (ltgt (cc0) (const_int 0))
		      (pc)
		      (label_ref (match_operand 0 "" ""))))]
  "TARGET_HARD_FLOAT"
{
  gcc_assert (cc_prev_status.flags & CC_IN_68881);
  return "fjueq %l0";
}
  [(set_attr "type" "fbcc")])

;; Unconditional and other jump instructions
(define_insn "jump"
  [(set (pc)
	(label_ref (match_operand 0 "" "")))]
  ""
  "jra %l0"
  [(set_attr "type" "bra")])

(define_expand "tablejump"
  [(parallel [(set (pc) (match_operand 0 "" ""))
	      (use (label_ref (match_operand 1 "" "")))])]
  ""
{
#ifdef CASE_VECTOR_PC_RELATIVE
    operands[0] = gen_rtx_PLUS (SImode, pc_rtx,
				gen_rtx_SIGN_EXTEND (SImode, operands[0]));
#endif
})

;; Jump to variable address from dispatch table of absolute addresses.
(define_insn "*tablejump_internal"
  [(set (pc) (match_operand:SI 0 "register_operand" "a"))
   (use (label_ref (match_operand 1 "" "")))]
  ""
{
  return MOTOROLA ? "jmp (%0)" : "jmp %0@";
}
  [(set_attr "type" "jmp")])

;; Jump to variable address from dispatch table of relative addresses.
(define_insn ""
  [(set (pc)
	(plus:SI (pc)
		 (sign_extend:SI (match_operand:HI 0 "register_operand" "r"))))
   (use (label_ref (match_operand 1 "" "")))]
  ""
{
#ifdef ASM_RETURN_CASE_JUMP
  ASM_RETURN_CASE_JUMP;
#else
  if (TARGET_COLDFIRE)
    {
      if (ADDRESS_REG_P (operands[0]))
	return MOTOROLA ? "jmp (2,pc,%0.l)" : "jmp pc@(2,%0:l)";
      else if (MOTOROLA)
	return "ext%.l %0\;jmp (2,pc,%0.l)";
      else
	return "extl %0\;jmp pc@(2,%0:l)";
    }
  else
    return MOTOROLA ? "jmp (2,pc,%0.w)" : "jmp pc@(2,%0:w)";
#endif
})

;; Decrement-and-branch insns.
(define_insn "*dbne_hi"
  [(set (pc)
	(if_then_else
	 (ne (match_operand:HI 0 "nonimmediate_operand" "+d*g")
	     (const_int 0))
	 (label_ref (match_operand 1 "" ""))
	 (pc)))
   (set (match_dup 0)
	(plus:HI (match_dup 0)
		 (const_int -1)))]
  "!TARGET_COLDFIRE"
{
  CC_STATUS_INIT;
  if (DATA_REG_P (operands[0]))
    return "dbra %0,%l1";
  if (GET_CODE (operands[0]) == MEM)
    return "subq%.w #1,%0\;jcc %l1";
  return "subq%.w #1,%0\;cmp%.w #-1,%0\;jne %l1";
})

(define_insn "*dbne_si"
  [(set (pc)
	(if_then_else
	 (ne (match_operand:SI 0 "nonimmediate_operand" "+d*g")
	     (const_int 0))
	 (label_ref (match_operand 1 "" ""))
	 (pc)))
   (set (match_dup 0)
	(plus:SI (match_dup 0)
		 (const_int -1)))]
  "!TARGET_COLDFIRE"
{
  CC_STATUS_INIT;
  if (DATA_REG_P (operands[0]))
    return "dbra %0,%l1\;clr%.w %0\;subq%.l #1,%0\;jcc %l1";
  if (GET_CODE (operands[0]) == MEM)
    return "subq%.l #1,%0\;jcc %l1";
  return "subq%.l #1,%0\;cmp%.l #-1,%0\;jne %l1";
})

;; Two dbra patterns that use REG_NOTES info generated by strength_reduce.

(define_insn "*dbge_hi"
  [(set (pc)
	(if_then_else
	  (ge (plus:HI (match_operand:HI 0 "nonimmediate_operand" "+d*am")
		       (const_int -1))
	      (const_int 0))
	  (label_ref (match_operand 1 "" ""))
	  (pc)))
   (set (match_dup 0)
	(plus:HI (match_dup 0)
		 (const_int -1)))]
  "!TARGET_COLDFIRE && find_reg_note (insn, REG_NONNEG, 0)"
{
  CC_STATUS_INIT;
  if (DATA_REG_P (operands[0]))
    return "dbra %0,%l1";
  if (GET_CODE (operands[0]) == MEM)
    return "subq%.w #1,%0\;jcc %l1";
  return "subq%.w #1,%0\;cmp%.w #-1,%0\;jne %l1";
})

(define_expand "decrement_and_branch_until_zero"
  [(parallel [(set (pc)
		   (if_then_else
		    (ge (plus:SI (match_operand:SI 0 "nonimmediate_operand" "")
				 (const_int -1))
			(const_int 0))
		    (label_ref (match_operand 1 "" ""))
		    (pc)))
	      (set (match_dup 0)
		   (plus:SI (match_dup 0)
			    (const_int -1)))])]
  ""
  "")

(define_insn "*dbge_si"
  [(set (pc)
	(if_then_else
	  (ge (plus:SI (match_operand:SI 0 "nonimmediate_operand" "+d*am")
		       (const_int -1))
	      (const_int 0))
	  (label_ref (match_operand 1 "" ""))
	  (pc)))
   (set (match_dup 0)
	(plus:SI (match_dup 0)
		 (const_int -1)))]
  "!TARGET_COLDFIRE && find_reg_note (insn, REG_NONNEG, 0)"
{
  CC_STATUS_INIT;
  if (DATA_REG_P (operands[0]))
    return "dbra %0,%l1\;clr%.w %0\;subq%.l #1,%0\;jcc %l1";
  if (GET_CODE (operands[0]) == MEM)
    return "subq%.l #1,%0\;jcc %l1";
  return "subq%.l #1,%0\;cmp%.l #-1,%0\;jne %l1";
})

(define_expand "sibcall"
  [(call (match_operand:QI 0 "memory_operand" "")
	 (match_operand:SI 1 "general_operand" ""))]
  ""
{
  operands[0] = m68k_legitimize_sibcall_address (operands[0]);
})

(define_insn "*sibcall"
  [(call (mem:QI (match_operand:SI 0 "sibcall_operand" ""))
	 (match_operand:SI 1 "general_operand" ""))]
  "SIBLING_CALL_P (insn)"
{
  return output_sibcall (operands[0]);
})

(define_expand "sibcall_value"
  [(set (match_operand 0 "" "")
	(call (match_operand:QI 1 "memory_operand" "")
	      (match_operand:SI 2 "general_operand" "")))]
  ""
{
  operands[1] = m68k_legitimize_sibcall_address (operands[1]);
})

(define_insn "*sibcall_value"
  [(set (match_operand 0 "" "=rf,rf")
	(call (mem:QI (match_operand:SI 1 "sibcall_operand" ""))
	      (match_operand:SI 2 "general_operand" "")))]
  "SIBLING_CALL_P (insn)"
{
  operands[0] = operands[1];
  return output_sibcall (operands[0]);
})

;; Call subroutine with no return value.
(define_expand "call"
  [(call (match_operand:QI 0 "memory_operand" "")
	 (match_operand:SI 1 "general_operand" ""))]
  ;; Operand 1 not really used on the m68000.
  ""
{
  operands[0] = m68k_legitimize_call_address (operands[0]);
})

(define_insn "*call"
  [(call (mem:QI (match_operand:SI 0 "call_operand" "a,W"))
	 (match_operand:SI 1 "general_operand" "g,g"))]
  ;; Operand 1 not really used on the m68000.
  "!SIBLING_CALL_P (insn)"
{
  return output_call (operands[0]);
}
  [(set_attr "type" "jsr")])

;; Call subroutine, returning value in operand 0
;; (which must be a hard register).
(define_expand "call_value"
  [(set (match_operand 0 "" "")
	(call (match_operand:QI 1 "memory_operand" "")
	      (match_operand:SI 2 "general_operand" "")))]
  ;; Operand 2 not really used on the m68000.
  ""
{
  operands[1] = m68k_legitimize_call_address (operands[1]);
})

(define_insn "*non_symbolic_call_value"
  [(set (match_operand 0 "" "=rf,rf")
	(call (mem:QI (match_operand:SI 1 "non_symbolic_call_operand" "a,W"))
	      (match_operand:SI 2 "general_operand" "g,g")))]
  ;; Operand 2 not really used on the m68000.
  "!SIBLING_CALL_P (insn)"
  "jsr %a1"
  [(set_attr "type" "jsr")
   (set_attr "opx" "1")])

(define_insn "*symbolic_call_value_jsr"
  [(set (match_operand 0 "" "=rf,rf")
	(call (mem:QI (match_operand:SI 1 "symbolic_operand" "a,W"))
	      (match_operand:SI 2 "general_operand" "g,g")))]
  ;; Operand 2 not really used on the m68000.
  "!SIBLING_CALL_P (insn) && m68k_symbolic_call_var == M68K_SYMBOLIC_CALL_JSR"
{
  operands[0] = operands[1];
  return m68k_symbolic_call;
}
  [(set_attr "type" "jsr")
   (set_attr "opx" "1")])

(define_insn "*symbolic_call_value_bsr"
  [(set (match_operand 0 "" "=rf,rf")
	(call (mem:QI (match_operand:SI 1 "symbolic_operand" "a,W"))
	      (match_operand:SI 2 "general_operand" "g,g")))]
  ;; Operand 2 not really used on the m68000.
  "!SIBLING_CALL_P (insn)
   && (m68k_symbolic_call_var == M68K_SYMBOLIC_CALL_BSR_C
       || m68k_symbolic_call_var == M68K_SYMBOLIC_CALL_BSR_P)"
{
  operands[0] = operands[1];
  return m68k_symbolic_call;
}
  [(set_attr "type" "bsr")
   (set_attr "opx" "1")])

;; Call subroutine returning any type.

(define_expand "untyped_call"
  [(parallel [(call (match_operand 0 "" "")
		    (const_int 0))
	      (match_operand 1 "" "")
	      (match_operand 2 "" "")])]
  "NEEDS_UNTYPED_CALL"
{
  int i;

  emit_call_insn (GEN_CALL (operands[0], const0_rtx, NULL, const0_rtx));

  for (i = 0; i < XVECLEN (operands[2], 0); i++)
    {
      rtx set = XVECEXP (operands[2], 0, i);
      emit_move_insn (SET_DEST (set), SET_SRC (set));
    }

  /* The optimizer does not know that the call sets the function value
     registers we stored in the result block.  We avoid problems by
     claiming that all hard registers are used and clobbered at this
     point.  */
  emit_insn (gen_blockage ());

  DONE;
})

;; UNSPEC_VOLATILE is considered to use and clobber all hard registers and
;; all of memory.  This blocks insns from being moved across this point.

(define_insn "blockage"
  [(unspec_volatile [(const_int 0)] UNSPECV_BLOCKAGE)]
  ""
  "")

(define_insn "nop"
  [(const_int 0)]
  ""
  "nop"
  [(set_attr "type" "nop")])

(define_expand "prologue"
  [(const_int 0)]
  ""
{
  m68k_expand_prologue ();
  DONE;
})

(define_expand "epilogue"
  [(return)]
  ""
{
  m68k_expand_epilogue (false);
  DONE;
})

(define_expand "sibcall_epilogue"
  [(return)]
  ""
{
  m68k_expand_epilogue (true);
  DONE;
})

;; Used for frameless functions which save no regs and allocate no locals.
(define_expand "return"
  [(return)]
  "m68k_use_return_insn ()"
  "")

(define_insn "*return"
  [(return)]
  ""
{
  switch (m68k_get_function_kind (current_function_decl))
    {
    case m68k_fk_interrupt_handler:
      return "rte";

    case m68k_fk_interrupt_thread:
      return "sleep";

    default:
      if (crtl->args.pops_args)
	{
	  operands[0] = GEN_INT (crtl->args.pops_args);
	  return "rtd %0";
	}
      else
	return "rts";
    }
}
  [(set_attr "type" "rts")])

(define_insn "*m68k_store_multiple"
  [(match_parallel 0 "" [(match_operand 1 "")])]
  "m68k_movem_pattern_p (operands[0], NULL, 0, true)"
{
  return m68k_output_movem (operands, operands[0], 0, true);
})

(define_insn "*m68k_store_multiple_automod"
  [(match_parallel 0 ""
     [(set (match_operand:SI 1 "register_operand" "=a")
	   (plus:SI (match_operand:SI 2 "register_operand" "1")
		    (match_operand:SI 3 "const_int_operand")))])]
  "m68k_movem_pattern_p (operands[0], operands[1], INTVAL (operands[3]), true)"
{
  return m68k_output_movem (operands, operands[0], INTVAL (operands[3]), true);
})

(define_insn "*m68k_load_multiple"
  [(match_parallel 0 "" [(match_operand 1 "")])]
  "m68k_movem_pattern_p (operands[0], NULL, 0, false)"
{
  return m68k_output_movem (operands, operands[0], 0, false);
})

(define_insn "*m68k_load_multiple_automod"
  [(match_parallel 0 ""
     [(set (match_operand:SI 1 "register_operand" "=a")
	   (plus:SI (match_operand:SI 2 "register_operand" "1")
		    (match_operand:SI 3 "const_int_operand")))])]
  "m68k_movem_pattern_p (operands[0], operands[1],
			 INTVAL (operands[3]), false)"
{
  return m68k_output_movem (operands, operands[0],
			    INTVAL (operands[3]), false);
})

(define_expand "link"
  [(parallel
       [(set (match_operand:SI 0 "register_operand")
	     (plus:SI (reg:SI SP_REG) (const_int -4)))
	(set (match_dup 2)
	     (match_dup 0))
	(set (reg:SI SP_REG)
	     (plus:SI (reg:SI SP_REG)
		      (match_operand:SI 1 "const_int_operand")))])]
  "TARGET_68020 || INTVAL (operands[1]) >= -0x8004"
{
  operands[2] = gen_frame_mem (SImode, plus_constant (stack_pointer_rtx, -4));
})

(define_insn "*link"
  [(set (match_operand:SI 0 "register_operand" "+r")
	(plus:SI (reg:SI SP_REG) (const_int -4)))
   (set (mem:SI (plus:SI (reg:SI SP_REG) (const_int -4)))
	(match_dup 0))
   (set (reg:SI SP_REG)
	(plus:SI (reg:SI SP_REG)
		 (match_operand:SI 1 "const_int_operand")))]
  "TARGET_68020 || INTVAL (operands[1]) >= -0x8004"
{
  operands[1] = GEN_INT (INTVAL (operands[1]) + 4);
  if (!MOTOROLA)
    return "link %0,%1";
  else if (INTVAL (operands[1]) >= -0x8000)
    return "link.w %0,%1";
  else
    return "link.l %0,%1";
}
  [(set_attr "type" "link")])

(define_expand "unlink"
  [(parallel
      [(set (match_operand:SI 0 "register_operand")
	    (match_dup 1))
       (set (reg:SI SP_REG)
	    (plus:SI (match_dup 0)
		     (const_int 4)))])]
  ""
{
  operands[1] = gen_frame_mem (SImode, copy_rtx (operands[0]));
})

(define_insn "*unlink"
  [(set (match_operand:SI 0 "register_operand" "+r")
	(mem:SI (match_dup 0)))
   (set (reg:SI SP_REG)
	(plus:SI (match_dup 0)
		 (const_int 4)))]
  ""
  "unlk %0"
  [(set_attr "type" "unlk")])

(define_insn "load_got"
  [(set (match_operand:SI 0 "register_operand" "=a")
	(unspec:SI [(const_int 0)] UNSPEC_GOT))]
  ""
{
  if (TARGET_ID_SHARED_LIBRARY)
    {
      operands[1] = gen_rtx_REG (Pmode, PIC_REG);
      return MOTOROLA ? "move.l %?(%1),%0" : "movel %1@(%?), %0";
    }
  else if (MOTOROLA)
    {
      if (TARGET_COLDFIRE)
	/* Load the full 32-bit PC-relative offset of
	   _GLOBAL_OFFSET_TABLE_ into the PIC register, then use it to
	   calculate the absolute value.  The offset and "lea"
	   operation word together occupy 6 bytes.  */
	return ("move.l #_GLOBAL_OFFSET_TABLE_@GOTPC, %0\n\t"
		"lea (-6, %%pc, %0), %0");
      else
	return "lea (%%pc, _GLOBAL_OFFSET_TABLE_@GOTPC), %0";
    }
  else
    return ("movel #_GLOBAL_OFFSET_TABLE_, %0\n\t"
	    "lea %%pc@(0,%0:l),%0");
})

(define_insn "indirect_jump"
  [(set (pc) (match_operand:SI 0 "address_operand" "p"))]
  ""
  "jmp %a0"
  [(set_attr "type" "jmp")])

;; This should not be used unless the add/sub insns can't be.

(define_insn "*lea"
  [(set (match_operand:SI 0 "nonimmediate_operand" "=a")
	(match_operand:QI 1 "address_operand" "p"))]
  ""
  "lea %a1,%0")

;; This is the first machine-dependent peephole optimization.
;; It is useful when a floating value is returned from a function call
;; and then is moved into an FP register.
;; But it is mainly intended to test the support for these optimizations.

(define_peephole2
  [(set (reg:SI SP_REG) (plus:SI (reg:SI SP_REG) (const_int 4)))
   (set (match_operand:DF 0 "register_operand" "")
	(match_operand:DF 1 "register_operand" ""))]
  "FP_REG_P (operands[0]) && !FP_REG_P (operands[1])"
  [(set (mem:SI (reg:SI SP_REG)) (match_dup 1))
   (set (mem:SI (pre_dec:SI (reg:SI SP_REG))) (match_dup 2))
   (set (match_dup 0) (mem:DF (post_inc:SI (reg:SI SP_REG))))]
  "split_di(operands + 1, 1, operands + 1, operands + 2);")

;; Optimize a stack-adjust followed by a push of an argument.
;; This is said to happen frequently with -msoft-float
;; when there are consecutive library calls.

(define_peephole2
  [(set (reg:SI SP_REG) (plus:SI (reg:SI SP_REG) (const_int 4)))
   (set (match_operand:SF 0 "push_operand" "")
	(match_operand:SF 1 "general_operand" ""))]
  "!reg_mentioned_p (stack_pointer_rtx, operands[0])"
  [(set (match_dup 0) (match_dup 1))]
  "operands[0] = replace_equiv_address (operands[0], stack_pointer_rtx);")

(define_peephole2
  [(set (reg:SI SP_REG) (plus:SI (reg:SI SP_REG)
				 (match_operand:SI 0 "const_int_operand" "")))
   (set (match_operand:SF 1 "push_operand" "")
	(match_operand:SF 2 "general_operand" ""))]
  "INTVAL (operands[0]) > 4
   && !reg_mentioned_p (stack_pointer_rtx, operands[2])"
  [(set (reg:SI SP_REG) (plus:SI (reg:SI SP_REG) (match_dup 0)))
   (set (match_dup 1) (match_dup 2))]
{
  operands[0] = GEN_INT (INTVAL (operands[0]) - 4);
  operands[1] = replace_equiv_address (operands[1], stack_pointer_rtx);
})

;; Speed up stack adjust followed by a fullword fixedpoint push.
;; Constant operands need special care, as replacing a "pea X.w" with
;; "move.l #X,(%sp)" is often not a win.

;; Already done by the previous csa pass, left as reference.
(define_peephole2
  [(set (reg:SI SP_REG) (plus:SI (reg:SI SP_REG) (const_int 4)))
   (set (match_operand:SI 0 "push_operand" "")
	(match_operand:SI 1 "general_operand" ""))]
  "!reg_mentioned_p (stack_pointer_rtx, operands[1])"
  [(set (match_dup 0) (match_dup 1))]
  "operands[0] = replace_equiv_address (operands[0], stack_pointer_rtx);")

;; Try to use moveq, after stack push has been changed into a simple move.
(define_peephole2
  [(match_scratch:SI 2 "d")
   (set (match_operand:SI 0 "memory_operand" "")
	(match_operand:SI 1 "const_int_operand" ""))]
  "GET_CODE (XEXP (operands[0], 0)) != PRE_DEC
   && INTVAL (operands[1]) != 0
   && IN_RANGE (INTVAL (operands[1]), -0x80, 0x7f)
   && !valid_mov3q_const (INTVAL (operands[1]))"
  [(set (match_dup 2) (match_dup 1))
   (set (match_dup 0) (match_dup 2))])

;; This sequence adds an instruction, but is two bytes shorter.
(define_peephole2
  [(match_scratch:SI 2 "d")
   (set (reg:SI SP_REG) (plus:SI (reg:SI SP_REG) (const_int 12)))
   (set (match_operand:SI 0 "push_operand" "")
	(match_operand:SI 1 "const_int_operand" ""))]
  "INTVAL (operands[1]) != 0
   && IN_RANGE (INTVAL (operands[1]), -0x80, 0x7f)
   && !valid_mov3q_const (INTVAL (operands[1]))"
  [(set (reg:SI SP_REG) (plus:SI (reg:SI SP_REG) (const_int 8)))
   (set (match_dup 2) (match_dup 1))
   (set (match_dup 0) (match_dup 2))]
  "operands[0] = replace_equiv_address (operands[0], stack_pointer_rtx);")

;; Changing pea X.w into a move.l is no real win here.
(define_peephole2
  [(set (reg:SI SP_REG) (plus:SI (reg:SI SP_REG)
				 (match_operand:SI 0 "const_int_operand" "")))
   (set (match_operand:SI 1 "push_operand" "")
	(match_operand:SI 2 "general_operand" ""))]
  "INTVAL (operands[0]) > 4
   && !reg_mentioned_p (stack_pointer_rtx, operands[2])
   && !(CONST_INT_P (operands[2]) && INTVAL (operands[2]) != 0
	&& IN_RANGE (INTVAL (operands[2]), -0x8000, 0x7fff)
	&& !valid_mov3q_const (INTVAL (operands[2])))"
  [(set (reg:SI SP_REG) (plus:SI (reg:SI SP_REG) (match_dup 0)))
   (set (match_dup 1) (match_dup 2))]
{
  operands[0] = GEN_INT (INTVAL (operands[0]) - 4);
  operands[1] = replace_equiv_address (operands[1], stack_pointer_rtx);
})

;; Speed up pushing a single byte/two bytes but leaving four bytes of space
;; (which differs slightly between m680x0 and ColdFire).

(define_peephole2
  [(set (reg:SI SP_REG) (plus:SI (reg:SI SP_REG) (const_int -4)))
   (set (match_operand:QI 0 "memory_operand" "")
	(match_operand:QI 1 "register_operand" ""))]
  "!reg_mentioned_p (stack_pointer_rtx, operands[1])
   && GET_CODE (XEXP (operands[0], 0)) == PLUS
   && rtx_equal_p (XEXP (XEXP (operands[0], 0), 0), stack_pointer_rtx)
   && CONST_INT_P (XEXP (XEXP (operands[0], 0), 1))
   && INTVAL (XEXP (XEXP (operands[0], 0), 1)) == 3"
  [(set (match_dup 0) (match_dup 1))]
{
  rtx addr = gen_rtx_PRE_DEC (Pmode, stack_pointer_rtx);
  operands[0] = adjust_automodify_address (operands[0], SImode, addr, -3);
  operands[1] = simplify_gen_subreg (SImode, operands[1], QImode, 0);
})

(define_peephole2
  [(set (match_operand:QI 0 "push_operand" "")
	(match_operand:QI 1 "register_operand" ""))
   (set (reg:SI SP_REG) (plus:SI (reg:SI SP_REG) (const_int -3)))]
  "!reg_mentioned_p (stack_pointer_rtx, operands[1])"
  [(set (match_dup 0) (match_dup 1))]
{
  operands[0] = adjust_automodify_address (operands[0], SImode,
					   XEXP (operands[0], 0), -3);
  operands[1] = simplify_gen_subreg (SImode, operands[1], QImode, 0);
})

(define_peephole2
  [(set (match_operand:HI 0 "push_operand" "")
	(match_operand:HI 1 "register_operand" ""))
   (set (reg:SI SP_REG) (plus:SI (reg:SI SP_REG) (const_int -2)))]
  "!reg_mentioned_p (stack_pointer_rtx, operands[1])"
  [(set (match_dup 0) (match_dup 1))]
{
  operands[0] = adjust_automodify_address (operands[0], SImode,
					   XEXP (operands[0], 0), -2);
  operands[1] = simplify_gen_subreg (SImode, operands[1], HImode, 0);
})

;; Optimize a series of strict_low_part assignments

(define_peephole2
  [(set (match_operand:SI 0 "register_operand" "")
	(const_int 0))
   (set (strict_low_part (match_operand:HI 1 "register_operand" ""))
	(match_operand:HI 2 "general_operand" ""))]
  "REGNO (operands[0]) == REGNO (operands[1])
   && strict_low_part_peephole_ok (HImode, insn, operands[0])"
  [(set (strict_low_part (match_dup 1)) (match_dup 2))]
  "")

(define_peephole2
  [(set (match_operand:SI 0 "register_operand" "")
	(const_int 0))
   (set (strict_low_part (match_operand:QI 1 "register_operand" ""))
	(match_operand:QI 2 "general_operand" ""))]
  "REGNO (operands[0]) == REGNO (operands[1])
   && strict_low_part_peephole_ok (QImode, insn, operands[0])"
  [(set (strict_low_part (match_dup 1)) (match_dup 2))]
  "")

;; dbCC peepholes
;;
;; Turns
;;   loop:
;;           [ ... ]
;;           jCC label		; abnormal loop termination
;;           dbra dN, loop	; normal loop termination
;;
;; Into
;;   loop:
;;           [ ... ]
;;           dbCC dN, loop
;;           jCC label
;;
;; Which moves the jCC condition outside the inner loop for free.
;;

(define_peephole
  [(set (pc) (if_then_else (match_operator 3 "valid_dbcc_comparison_p"
                             [(cc0) (const_int 0)])
                           (label_ref (match_operand 2 "" ""))
                           (pc)))
   (parallel
    [(set (pc)
	  (if_then_else
	    (ne (match_operand:HI 0 "register_operand" "")
	        (const_int 0))
	    (label_ref (match_operand 1 "" ""))
	    (pc)))
     (set (match_dup 0)
	  (plus:HI (match_dup 0)
		   (const_int -1)))])]
  "!TARGET_COLDFIRE && DATA_REG_P (operands[0]) && ! flags_in_68881 ()"
{
  CC_STATUS_INIT;
  output_dbcc_and_branch (operands);
  return "";
})

(define_peephole
  [(set (pc) (if_then_else (match_operator 3 "valid_dbcc_comparison_p"
                             [(cc0) (const_int 0)])
                           (label_ref (match_operand 2 "" ""))
                           (pc)))
   (parallel
    [(set (pc)
	  (if_then_else
	    (ne (match_operand:SI 0 "register_operand" "")
	        (const_int 0))
	    (label_ref (match_operand 1 "" ""))
	    (pc)))
     (set (match_dup 0)
	  (plus:SI (match_dup 0)
		   (const_int -1)))])]
  "!TARGET_COLDFIRE && DATA_REG_P (operands[0]) && ! flags_in_68881 ()"
{
  CC_STATUS_INIT;
  output_dbcc_and_branch (operands);
  return "";
})

(define_peephole
  [(set (pc) (if_then_else (match_operator 3 "valid_dbcc_comparison_p"
                             [(cc0) (const_int 0)])
                           (label_ref (match_operand 2 "" ""))
                           (pc)))
   (parallel
    [(set (pc)
	  (if_then_else
	    (ge (plus:HI (match_operand:HI 0 "register_operand" "")
		         (const_int -1))
	        (const_int 0))
	    (label_ref (match_operand 1 "" ""))
	    (pc)))
     (set (match_dup 0)
	  (plus:HI (match_dup 0)
		   (const_int -1)))])]
  "!TARGET_COLDFIRE && DATA_REG_P (operands[0]) && ! flags_in_68881 ()"
{
  CC_STATUS_INIT;
  output_dbcc_and_branch (operands);
  return "";
})

(define_peephole
  [(set (pc) (if_then_else (match_operator 3 "valid_dbcc_comparison_p"
                             [(cc0) (const_int 0)])
                           (label_ref (match_operand 2 "" ""))
                           (pc)))
   (parallel
    [(set (pc)
	  (if_then_else
	    (ge (plus:SI (match_operand:SI 0 "register_operand" "")
		         (const_int -1))
	        (const_int 0))
	    (label_ref (match_operand 1 "" ""))
	    (pc)))
     (set (match_dup 0)
	  (plus:SI (match_dup 0)
		   (const_int -1)))])]
  "!TARGET_COLDFIRE && DATA_REG_P (operands[0]) && ! flags_in_68881 ()"
{
  CC_STATUS_INIT;
  output_dbcc_and_branch (operands);
  return "";
})


(define_insn "extendsfxf2"
  [(set (match_operand:XF 0 "nonimmediate_operand" "=fm,f")
	(float_extend:XF (match_operand:SF 1 "general_operand" "f,rmF")))]
  "TARGET_68881"
{
  if (FP_REG_P (operands[0]) && FP_REG_P (operands[1]))
    {
      if (REGNO (operands[0]) == REGNO (operands[1]))
	{
	  /* Extending float to double in an fp-reg is a no-op.
	     NOTICE_UPDATE_CC has already assumed that the
	     cc will be set.  So cancel what it did.  */
	  cc_status = cc_prev_status;
	  return "";
	}
      return "f%$move%.x %1,%0";
    }
  if (FP_REG_P (operands[0]))
    {
      if (FP_REG_P (operands[1]))
	return "f%$move%.x %1,%0";
      else if (ADDRESS_REG_P (operands[1]))
	return "move%.l %1,%-\;f%$move%.s %+,%0";
      else if (GET_CODE (operands[1]) == CONST_DOUBLE)
	return output_move_const_single (operands);
      return "f%$move%.s %f1,%0";
    }
  return "fmove%.x %f1,%0";
})


(define_insn "extenddfxf2"
  [(set (match_operand:XF 0 "nonimmediate_operand" "=fm,f")
	(float_extend:XF
          (match_operand:DF 1 "general_operand" "f,rmE")))]
  "TARGET_68881"
{
  if (FP_REG_P (operands[0]) && FP_REG_P (operands[1]))
    {
      if (REGNO (operands[0]) == REGNO (operands[1]))
	{
	  /* Extending float to double in an fp-reg is a no-op.
	     NOTICE_UPDATE_CC has already assumed that the
	     cc will be set.  So cancel what it did.  */
	  cc_status = cc_prev_status;
	  return "";
	}
      return "fmove%.x %1,%0";
    }
  if (FP_REG_P (operands[0]))
    {
      if (REG_P (operands[1]))
	{
	  rtx xoperands[2];
	  xoperands[1] = gen_rtx_REG (SImode, REGNO (operands[1]) + 1);
	  output_asm_insn ("move%.l %1,%-", xoperands);
	  output_asm_insn ("move%.l %1,%-", operands);
	  return "f%&move%.d %+,%0";
	}
      if (GET_CODE (operands[1]) == CONST_DOUBLE)
	return output_move_const_double (operands);
      return "f%&move%.d %f1,%0";
    }
  return "fmove%.x %f1,%0";
})

(define_insn "truncxfdf2"
  [(set (match_operand:DF 0 "nonimmediate_operand" "=m,!r")
	(float_truncate:DF
          (match_operand:XF 1 "general_operand" "f,f")))]
  "TARGET_68881"
{
  if (REG_P (operands[0]))
    {
      output_asm_insn ("fmove%.d %f1,%-\;move%.l %+,%0", operands);
      operands[0] = gen_rtx_REG (SImode, REGNO (operands[0]) + 1);
      return "move%.l %+,%0";
    }
  return "fmove%.d %f1,%0";
})

(define_insn "truncxfsf2"
  [(set (match_operand:SF 0 "nonimmediate_operand" "=dm")
	(float_truncate:SF
	  (match_operand:XF 1 "general_operand" "f")))]
  "TARGET_68881"
  "fmove%.s %f1,%0")

(define_insn "sin<mode>2"
  [(set (match_operand:FP 0 "nonimmediate_operand" "=f")
	(unspec:FP
	  [(match_operand:FP 1 "general_operand" "f<FP:dreg>m")] UNSPEC_SIN))]
  "TARGET_68881 && flag_unsafe_math_optimizations"
{
  if (FP_REG_P (operands[1]))
    return "fsin%.x %1,%0";
  else
    return "fsin%.<FP:prec> %1,%0";
})

(define_insn "cos<mode>2"
  [(set (match_operand:FP 0 "nonimmediate_operand" "=f")
	(unspec:FP
	  [(match_operand:FP 1 "general_operand" "f<FP:dreg>m")] UNSPEC_COS))]
  "TARGET_68881 && flag_unsafe_math_optimizations"
{
  if (FP_REG_P (operands[1]))
    return "fcos%.x %1,%0";
  else
    return "fcos%.<FP:prec> %1,%0";
})

;; Unconditional traps are assumed to have (const_int 1) for the condition.
(define_insn "trap"
  [(trap_if (const_int 1) (const_int 7))]
  ""
  "trap #7"
  [(set_attr "type" "trap")])

(define_expand "ctrapdi4"
  [(trap_if (match_operator 0 "ordered_comparison_operator"
			    [(cc0) (const_int 0)])
	    (match_operand:SI 3 "const1_operand" ""))]
  "TARGET_68020"
{
  if (operands[2] == const0_rtx)
    emit_insn (gen_tstdi (operands[1]));
  else
    emit_insn (gen_cmpdi (operands[1], operands[2]));
  operands[1] = cc0_rtx;
  operands[2] = const0_rtx;
})

(define_expand "ctrapsi4"
  [(set (cc0)
	(compare (match_operand:SI 1 "nonimmediate_operand" "")
		 (match_operand:SI 2 "general_operand" "")))
   (trap_if (match_operator 0 "ordered_comparison_operator"
			    [(cc0) (const_int 0)])
	    (match_operand:SI 3 "const1_operand" ""))]
  "TARGET_68020"
  "")

(define_expand "ctraphi4"
  [(set (cc0)
	(compare (match_operand:HI 1 "nonimmediate_src_operand" "")
		 (match_operand:HI 2 "general_src_operand" "")))
   (trap_if (match_operator 0 "ordered_comparison_operator"
			    [(cc0) (const_int 0)])
	    (match_operand:SI 3 "const1_operand" ""))]
  "TARGET_68020"
  "")

(define_expand "ctrapqi4"
  [(set (cc0)
	(compare (match_operand:QI 1 "nonimmediate_src_operand" "")
		 (match_operand:QI 2 "general_src_operand" "")))
   (trap_if (match_operator 0 "ordered_comparison_operator"
			    [(cc0) (const_int 0)])
	    (match_operand:SI 3 "const1_operand" ""))]
  "TARGET_68020"
  "")

(define_insn "*conditional_trap"
  [(trap_if (match_operator 0 "ordered_comparison_operator"
			    [(cc0) (const_int 0)])
	    (match_operand:SI 1 "const1_operand" "I"))]
  "TARGET_68020 && ! flags_in_68881 ()"
{
  switch (GET_CODE (operands[0]))
  {
  case EQ:  return "trapeq";
  case NE:  return "trapne";
  case GT:  return "trapgt";
  case GTU: return "traphi";
  case LT:  return "traplt";
  case LTU: return "trapcs";
  case GE:  return "trapge";
  case GEU: return "trapcc";
  case LE:  return "traple";
  case LEU: return "trapls";
  default: gcc_unreachable ();
  }
})

;; These are to prevent the scheduler from moving stores to the frame
;; before the stack adjustment.
(define_insn "stack_tie"
  [(set (mem:BLK (scratch))
	(unspec:BLK [(match_operand:SI 0 "register_operand" "r")
		     (match_operand:SI 1 "register_operand" "r")]
		    UNSPEC_TIE))]
  ""
  ""
  [(set_attr "type" "ignore")])

;; Instruction that subscribes one word in ColdFire instruction buffer.
;; This instruction is used within scheduler only and should not appear
;; in the instruction stream.
(define_insn "ib"
  [(unspec [(const_int 0)] UNSPEC_IB)]
  ""
  "#"
  [(set_attr "type" "ib")])

(include "cf.md")<|MERGE_RESOLUTION|>--- conflicted
+++ resolved
@@ -406,28 +406,11 @@
 
 ;; compare instructions.
 
-<<<<<<< HEAD
-(define_expand "cmpdi"
-  [(parallel
-    [(set (cc0)
-	  (compare (match_operand:DI 0 "nonimmediate_operand" "")
-		   (match_operand:DI 1 "general_operand" "")))
-     (clobber (match_scratch:DI 2 ""))])]
-  ""
-  "m68k_last_compare_had_fp_operands = 0;")
-
-(define_insn ""
-  [(set (cc0)
-	(compare (match_operand:DI 1 "nonimmediate_operand" "0,d")
-		 (match_operand:DI 2 "general_operand" "d,0")))
-   (clobber (match_scratch:DI 0 "=d,d"))]
-=======
 (define_insn "*cmpdi_internal"
  [(set (cc0)
        (compare (match_operand:DI 1 "nonimmediate_operand" "0,d")
                 (match_operand:DI 2 "general_operand" "d,0")))
   (clobber (match_scratch:DI 0 "=d,d"))]
->>>>>>> 42a9ba1d
   ""
 {
   if (rtx_equal_p (operands[0], operands[1]))
@@ -2493,15 +2476,9 @@
   "* return output_addsi3 (operands);")
 
 (define_insn_and_split "*addsi3_5200"
-<<<<<<< HEAD
-  [(set (match_operand:SI 0 "nonimmediate_operand"         "=mr,mr,a,m,r,  ?a, ?a,?a,?a")
-	(plus:SI (match_operand:SI 1 "general_operand"     "%0, 0, 0,0,0,   a,  a, r, a")
-		 (match_operand:SI 2 "general_src_operand" " I, L, J,d,mrKi,Cj, r, a, J")))]
-=======
   [(set (match_operand:SI 0 "nonimmediate_operand"         "=mr,mr,a,  m,r,  ?a, ?a,?a,?a")
 	(plus:SI (match_operand:SI 1 "general_operand"     "%0, 0, 0,  0,0,   a,  a, r, a")
 		 (match_operand:SI 2 "general_src_operand" " I, L, JCu,d,mrKi,Cj, r, a, JCu")))]
->>>>>>> 42a9ba1d
   "TARGET_COLDFIRE"
 {
   switch (which_alternative)
@@ -2543,15 +2520,9 @@
 	(plus:SI (match_dup 0)
 		 (match_dup 1)))]
   ""
-<<<<<<< HEAD
-  [(set_attr "type" "aluq_l,aluq_l,lea,alu_l,alu_l,*,lea,lea,lea")
-   (set_attr "opy" "2,2,*,2,2,*,*,*,*")
-   (set_attr "opy_type" "*,*,mem5,*,*,*,mem6,mem6,mem5")])
-=======
   [(set_attr "type"     "aluq_l,aluq_l,lea, alu_l,alu_l,*,lea, lea, lea")
    (set_attr "opy"      "2,     2,     *,   2,    2,    *,*,   *,   *")
    (set_attr "opy_type" "*,     *,     mem5,*,    *,    *,mem6,mem6,mem5")])
->>>>>>> 42a9ba1d
 
 (define_insn ""
   [(set (match_operand:SI 0 "nonimmediate_operand" "=a")
