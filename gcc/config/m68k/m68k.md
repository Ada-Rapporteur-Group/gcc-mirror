;;- Machine description for GNU compiler, Motorola 68000 Version
;;  Copyright (C) 1987, 1988, 1993, 1994, 1995, 1996, 1997, 1998, 1999, 2001,
;;  2002, 2003, 2004, 2005, 2006
;;  Free Software Foundation, Inc.

;; This file is part of GCC.

;; GCC is free software; you can redistribute it and/or modify
;; it under the terms of the GNU General Public License as published by
;; the Free Software Foundation; either version 2, or (at your option)
;; any later version.

;; GCC is distributed in the hope that it will be useful,
;; but WITHOUT ANY WARRANTY; without even the implied warranty of
;; MERCHANTABILITY or FITNESS FOR A PARTICULAR PURPOSE.  See the
;; GNU General Public License for more details.

;; You should have received a copy of the GNU General Public License
;; along with GCC; see the file COPYING.  If not, write to
;; the Free Software Foundation, 51 Franklin Street, Fifth Floor,
;; Boston, MA 02110-1301, USA.

;;- Information about MCF5200 port.

;;- The MCF5200 "ColdFire" architecture is a reduced version of the
;;- 68k ISA.  Differences include reduced support for byte and word
;;- operands and the removal of BCD, bitfield, rotate, and integer
;;- divide instructions.  The TARGET_COLDFIRE flag turns the use of the
;;- removed opcodes and addressing modes off.
;;- 


;;- instruction definitions

;;- @@The original PO technology requires these to be ordered by speed,
;;- @@    so that assigner will pick the fastest.

;;- See file "rtl.def" for documentation on define_insn, match_*, et. al.

;;- When naming insn's (operand 0 of define_insn) be careful about using
;;- names from other targets machine descriptions.

;;- cpp macro #define NOTICE_UPDATE_CC in file tm.h handles condition code
;;- updates for most instructions.

;;- Operand classes for the register allocator:
;;- 'a' one of the address registers can be used.
;;- 'd' one of the data registers can be used.
;;- 'f' one of the m68881/fpu registers can be used
;;- 'r' either a data or an address register can be used.

;;- Immediate Floating point operator constraints
;;- 'G' a floating point constant that is *NOT* one of the standard
;;   68881 constant values (to force calling output_move_const_double
;;   to get it from rom if it is a 68881 constant).
;;
;;   See the functions standard_XXX_constant_p in output-m68k.c for more
;; info.

;;- Immediate integer operand constraints:
;;- 'I'  1 .. 8
;;- 'J'  -32768 .. 32767
;;- 'K'  all integers EXCEPT -128 .. 127
;;- 'L'  -8 .. -1
;;- 'M'  all integers EXCEPT -256 .. 255
;;- 'N'  24 .. 31
;;- 'O'  16
;;- 'P'  8 .. 15

;;- Assembler specs:
;;- "%."    size separator ("." or "")			move%.l d0,d1
;;- "%-"    push operand "sp@-"				move%.l d0,%-
;;- "%+"    pop operand "sp@+"				move%.l d0,%+
;;- "%@"    top of stack "sp@"				move%.l d0,%@
;;- "%!"    fpcr register
;;- "%$"    single-precision fp specifier ("s" or "")	f%$add.x fp0,fp1
;;- "%&"    double-precision fp specifier ("d" or "")	f%&add.x fp0,fp1

;;- Information about 68040 port.

;;- The 68040 executes all 68030 and 68881/2 instructions, but some must
;;- be emulated in software by the OS.  It is faster to avoid these
;;- instructions and issue a library call rather than trapping into
;;- the kernel.  The affected instructions are fintrz and fscale.  The
;;- TARGET_68040 flag turns the use of the opcodes off.

;;- The '040 also implements a set of new floating-point instructions
;;- which specify the rounding precision in the opcode.  This finally
;;- permit the 68k series to be truly IEEE compliant, and solves all
;;- issues of excess precision accumulating in the extended registers.
;;- By default, GCC does not use these instructions, since such code will
;;- not run on an '030.  To use these instructions, use the -m68040-only
;;- switch.  By changing TARGET_DEFAULT to include TARGET_68040_ONLY,
;;- you can make these instructions the default.

;;- These new instructions aren't directly in the md.  They are brought
;;- into play by defining "%$" and "%&" to expand to "s" and "d" rather
;;- than "".

;;- Information about 68060 port.

;;- The 68060 executes all 68030 and 68881/2 instructions, but some must
;;- be emulated in software by the OS.  It is faster to avoid these
;;- instructions and issue a library call rather than trapping into
;;- the kernel.  The affected instructions are: divs.l <ea>,Dr:Dq;
;;- divu.l <ea>,Dr:Dq; muls.l <ea>,Dr:Dq; mulu.l <ea>,Dr:Dq; and
;;- fscale.  The TARGET_68060 flag turns the use of the opcodes off.

;;- Some of these insn's are composites of several m68000 op codes.
;;- The assembler (or final @@??) insures that the appropriate one is
;;- selected.

;; UNSPEC usage:

(define_constants
  [(UNSPEC_SIN  1)
   (UNSPEC_COS  2)
  ])

;; UNSPEC_VOLATILE usage:

(define_constants
  [(UNSPECV_BLOCKAGE	0)
  ])

;; Registers by name.
(define_constants
  [(A0_REG		8)
   (SP_REG		15)
  ])

(include "predicates.md")

;; Mode macros for floating point operations.
;; Valid floating point modes
(define_mode_macro FP [SF DF (XF "TARGET_68881")])
;; Mnemonic infix to round result
(define_mode_attr round [(SF "%$") (DF "%&") (XF "")])
;; Mnemonic infix to round result for mul or div instruction
(define_mode_attr round_mul [(SF "sgl") (DF "%&") (XF "")])
;; Suffix specifying source operand format
(define_mode_attr prec [(SF "s") (DF "d") (XF "x")])
;; Allowable D registers
(define_mode_attr dreg [(SF "d") (DF "") (XF "")])
;; Allowable 68881 constant constraints
(define_mode_attr const [(SF "F") (DF "G") (XF "")])

(define_insn ""
  [(set (match_operand:DF 0 "push_operand" "=m")
	(match_operand:DF 1 "general_operand" "ro<>fyE"))]
  ""
{
  if (FP_REG_P (operands[1]))
    return "fmove%.d %f1,%0";
  return output_move_double (operands);
})

(define_insn "pushdi"
  [(set (match_operand:DI 0 "push_operand" "=m")
	(match_operand:DI 1 "general_operand" "ro<>Fyi"))]
  ""
{
  return output_move_double (operands);
})

;; We don't want to allow a constant operand for test insns because
;; (set (cc0) (const_int foo)) has no mode information.  Such insns will
;; be folded while optimizing anyway.

(define_expand "tstdi"
  [(parallel [(set (cc0)
		   (match_operand:DI 0 "nonimmediate_operand" ""))
	      (clobber (match_scratch:SI 1 ""))
	      (clobber (match_scratch:DI 2 ""))])]
  ""
  "m68k_last_compare_had_fp_operands = 0;")

(define_insn ""
  [(set (cc0)
	(match_operand:DI 0 "nonimmediate_operand" "am,d"))
   (clobber (match_scratch:SI 1 "=X,d"))
   (clobber (match_scratch:DI 2 "=d,X"))]
  ""
{
  if (which_alternative == 0)
    {
      rtx xoperands[2];

      xoperands[0] = operands[2];
      xoperands[1] = operands[0];
      output_move_double (xoperands);
      cc_status.flags |= CC_REVERSED;
      return "neg%.l %R2\;negx%.l %2";
    }
  if (find_reg_note (insn, REG_DEAD, operands[0]))
    {
      cc_status.flags |= CC_REVERSED;
      return "neg%.l %R0\;negx%.l %0";
    }
  else
    /*
       'sub' clears %1, and also clears the X cc bit
       'tst' sets the Z cc bit according to the low part of the DImode operand
       'subx %1' (i.e. subx #0) acts as a (non-existent) tstx on the high part.
    */
    return "sub%.l %1,%1\;tst%.l %R0\;subx%.l %1,%0";
})

(define_expand "tstsi"
  [(set (cc0)
	(match_operand:SI 0 "nonimmediate_operand" ""))]
  ""
  "m68k_last_compare_had_fp_operands = 0;")

(define_insn ""
  [(set (cc0)
	(match_operand:SI 0 "nonimmediate_operand" "rm"))]
  ""
{
  if (TARGET_68020 || TARGET_COLDFIRE || ! ADDRESS_REG_P (operands[0]))
    return "tst%.l %0";
  /* If you think that the 68020 does not support tstl a0,
     reread page B-167 of the 68020 manual more carefully.  */
  /* On an address reg, cmpw may replace cmpl.  */
  return "cmp%.w #0,%0";
})

;; This can't use an address register, because comparisons
;; with address registers as second operand always test the whole word.
(define_expand "tsthi"
  [(set (cc0)
	(match_operand:HI 0 "nonimmediate_operand" ""))]
  ""
  "m68k_last_compare_had_fp_operands = 0;")

(define_insn ""
  [(set (cc0)
	(match_operand:HI 0 "nonimmediate_operand" "dm"))]
  ""
  "tst%.w %0")

(define_expand "tstqi"
  [(set (cc0)
	(match_operand:QI 0 "nonimmediate_operand" ""))]
  ""
  "m68k_last_compare_had_fp_operands = 0;")

(define_insn ""
  [(set (cc0)
	(match_operand:QI 0 "nonimmediate_operand" "dm"))]
  ""
  "tst%.b %0")

(define_expand "tst<mode>"
  [(set (cc0)
	(match_operand:FP 0 "general_operand" ""))]
  "TARGET_HARD_FLOAT"
{
  m68k_last_compare_had_fp_operands = 1;
})

(define_insn "tst<mode>_68881"
  [(set (cc0)
	(match_operand:FP 0 "general_operand" "f<FP:dreg>m"))]
  "TARGET_68881"
{
  cc_status.flags = CC_IN_68881;
  if (FP_REG_P (operands[0]))
    return "ftst%.x %0";
  return "ftst%.<FP:prec> %0";
})

(define_insn "tst<mode>_cf"
  [(set (cc0)
	(match_operand:FP 0 "general_operand" "f<FP:dreg><Q>U"))]
  "TARGET_COLDFIRE_FPU"
{
  cc_status.flags = CC_IN_68881;
  if (FP_REG_P (operands[0]))
    return "ftst%.d %0";
  return "ftst%.<FP:prec> %0";
})


;; compare instructions.

(define_expand "cmpdi"
  [(parallel
    [(set (cc0)
	  (compare (match_operand:DI 0 "nonimmediate_operand" "")
		   (match_operand:DI 1 "general_operand" "")))
     (clobber (match_dup 2))])]
  ""
  "m68k_last_compare_had_fp_operands = 0; operands[2] = gen_reg_rtx (DImode);")

(define_insn ""
  [(set (cc0)
	(compare (match_operand:DI 1 "nonimmediate_operand" "0,d")
		 (match_operand:DI 2 "general_operand" "d,0")))
   (clobber (match_operand:DI 0 "register_operand" "=d,d"))]
  ""
{
  if (rtx_equal_p (operands[0], operands[1]))
    return "sub%.l %R2,%R0\;subx%.l %2,%0";
  else
    {
      cc_status.flags |= CC_REVERSED;
      return "sub%.l %R1,%R0\;subx%.l %1,%0";
    }
})

;; This is the second "hook" for PIC code (in addition to movsi). See
;; comment of movsi for a description of PIC handling.
(define_expand "cmpsi"
  [(set (cc0)
	(compare (match_operand:SI 0 "nonimmediate_operand" "")
		 (match_operand:SI 1 "general_operand" "")))]
  ""
{
  m68k_last_compare_had_fp_operands = 0;
  if (flag_pic && !TARGET_PCREL && symbolic_operand (operands[1], SImode))
    {
      /* The source is an address which requires PIC relocation.
         Call legitimize_pic_address with the source, mode, and a relocation
         register (a new pseudo, or the final destination if reload_in_progress
         is set).   Then fall through normally */
      rtx temp = reload_in_progress ? operands[0] : gen_reg_rtx (Pmode);
      operands[1] = legitimize_pic_address (operands[1], SImode, temp);
    }
})

;; A composite of the cmp, cmpa, cmpi & cmpm m68000 op codes.
(define_insn ""
  [(set (cc0)
        (compare (match_operand:SI 0 "nonimmediate_operand" "rKT,rKs,mSr,mSa,>")
                 (match_operand:SI 1 "general_src_operand" "mSr,mSa,KTr,Ksr,>")))]
  "!TARGET_COLDFIRE"
{
  if (GET_CODE (operands[0]) == MEM && GET_CODE (operands[1]) == MEM)
    return "cmpm%.l %1,%0";
  if (REG_P (operands[1])
      || (!REG_P (operands[0]) && GET_CODE (operands[0]) != MEM))
    {
      cc_status.flags |= CC_REVERSED;
      return "cmp%.l %d0,%d1";
    }
  if (ADDRESS_REG_P (operands[0])
      && GET_CODE (operands[1]) == CONST_INT
      && INTVAL (operands[1]) < 0x8000
      && INTVAL (operands[1]) >= -0x8000)
    return "cmp%.w %1,%0";
  return "cmp%.l %d1,%d0";
})

(define_insn ""
  [(set (cc0)
	(compare (match_operand:SI 0 "nonimmediate_operand" "mrKs,r")
		 (match_operand:SI 1 "general_operand" "r,mrKs")))]
  "TARGET_COLDFIRE"
{
  if (REG_P (operands[1])
      || (!REG_P (operands[0]) && GET_CODE (operands[0]) != MEM))
    {
      cc_status.flags |= CC_REVERSED;
      return "cmp%.l %d0,%d1";
    }
  return "cmp%.l %d1,%d0";
})

(define_expand "cmphi"
  [(set (cc0)
        (compare (match_operand:HI 0 "nonimmediate_src_operand" "")
                 (match_operand:HI 1 "general_src_operand" "")))]
  "!TARGET_COLDFIRE"
  "m68k_last_compare_had_fp_operands = 0;")

(define_insn ""
  [(set (cc0)
        (compare (match_operand:HI 0 "nonimmediate_src_operand" "rnmS,d,n,mS,>")
                 (match_operand:HI 1 "general_src_operand" "d,rnmS,mS,n,>")))]
  "!TARGET_COLDFIRE"
{
  if (GET_CODE (operands[0]) == MEM && GET_CODE (operands[1]) == MEM)
    return "cmpm%.w %1,%0";
  if ((REG_P (operands[1]) && !ADDRESS_REG_P (operands[1]))
      || (!REG_P (operands[0]) && GET_CODE (operands[0]) != MEM))
    {
      cc_status.flags |= CC_REVERSED;
      return "cmp%.w %d0,%d1";
    }
  return "cmp%.w %d1,%d0";
})

(define_expand "cmpqi"
  [(set (cc0)
        (compare (match_operand:QI 0 "nonimmediate_src_operand" "")
                 (match_operand:QI 1 "general_src_operand" "")))]
  "!TARGET_COLDFIRE"
  "m68k_last_compare_had_fp_operands = 0;")

(define_insn ""
  [(set (cc0)
        (compare (match_operand:QI 0 "nonimmediate_src_operand" "dn,dmS,>")
                 (match_operand:QI 1 "general_src_operand" "dmS,nd,>")))]
  "!TARGET_COLDFIRE"
{
  if (GET_CODE (operands[0]) == MEM && GET_CODE (operands[1]) == MEM)
    return "cmpm%.b %1,%0";
  if (REG_P (operands[1])
      || (!REG_P (operands[0]) && GET_CODE (operands[0]) != MEM))
    {
      cc_status.flags |= CC_REVERSED;
      return "cmp%.b %d0,%d1";
    }
  return "cmp%.b %d1,%d0";
})

(define_expand "cmp<mode>"
  [(set (cc0)
	(compare (match_operand:FP 0 "general_operand" "")
		 (match_operand:FP 1 "general_operand" "")))]
  "TARGET_HARD_FLOAT"
{
  m68k_last_compare_had_fp_operands = 1;
  if (TARGET_COLDFIRE && !reload_completed)
    operands[1] = force_reg (<MODE>mode, operands[1]);
})

(define_insn "cmp<mode>_68881"
  [(set (cc0)
	(compare (match_operand:FP 0 "general_operand" "f,m<FP:const>")
		 (match_operand:FP 1 "general_operand" "f<FP:dreg>m<FP:const>,f")))]
  "TARGET_68881"
{
  cc_status.flags = CC_IN_68881;
  if (FP_REG_P (operands[0]))
    {
      if (FP_REG_P (operands[1]))
	return "fcmp%.x %1,%0";
      else
        return "fcmp%.<FP:prec> %f1,%0";
    }
  cc_status.flags |= CC_REVERSED;
  return "fcmp%.<FP:prec> %f0,%1";
})

(define_insn "cmp<mode>_cf"
  [(set (cc0)
	(compare (match_operand:FP 0 "general_operand" "f,<FP:dreg><Q>U")
		 (match_operand:FP 1 "general_operand" "f<FP:dreg><Q>U,f")))]
  "TARGET_COLDFIRE_FPU"
{
  cc_status.flags = CC_IN_68881;
  if (FP_REG_P (operands[0]))
    {
      if (FP_REG_P (operands[1]))
	return "fcmp%.d %1,%0";
      else
	return "fcmp%.<FP:prec> %f1,%0";
    }
  cc_status.flags |= CC_REVERSED;
  return "fcmp%.<FP:prec> %f0,%1";
})

;; Recognizers for btst instructions.

;; ColdFire/5200 only allows "<Q>" type addresses when the bit position is
;; specified as a constant, so we must disable all patterns that may extract
;; from a MEM at a constant bit position if we can't use this as a constraint.

(define_insn ""
  [(set (cc0) (zero_extract (match_operand:QI 0 "memory_src_operand" "oS")
			    (const_int 1)
			    (minus:SI (const_int 7)
				      (match_operand:SI 1 "general_operand" "di"))))]
  "!TARGET_COLDFIRE"
{
  return output_btst (operands, operands[1], operands[0], insn, 7);
})

;; This is the same as the above pattern except for the constraints.  The 'i'
;; has been deleted.

(define_insn ""
  [(set (cc0) (zero_extract (match_operand:QI 0 "memory_operand" "o")
			    (const_int 1)
			    (minus:SI (const_int 7)
				      (match_operand:SI 1 "general_operand" "d"))))]
  "TARGET_COLDFIRE"
{
  return output_btst (operands, operands[1], operands[0], insn, 7);
})

(define_insn ""
  [(set (cc0) (zero_extract (match_operand:SI 0 "register_operand" "d")
			    (const_int 1)
			    (minus:SI (const_int 31)
				      (match_operand:SI 1 "general_operand" "di"))))]
  ""
{
  return output_btst (operands, operands[1], operands[0], insn, 31);
})

;; The following two patterns are like the previous two
;; except that they use the fact that bit-number operands
;; are automatically masked to 3 or 5 bits.

(define_insn ""
  [(set (cc0) (zero_extract (match_operand:QI 0 "memory_operand" "o")
			    (const_int 1)
			    (minus:SI (const_int 7)
				      (and:SI
				       (match_operand:SI 1 "register_operand" "d")
				       (const_int 7)))))]
  ""
{
  return output_btst (operands, operands[1], operands[0], insn, 7);
})

(define_insn ""
  [(set (cc0) (zero_extract (match_operand:SI 0 "register_operand" "d")
			    (const_int 1)
			    (minus:SI (const_int 31)
				      (and:SI
				       (match_operand:SI 1 "register_operand" "d")
				       (const_int 31)))))]
  ""
{
  return output_btst (operands, operands[1], operands[0], insn, 31);
})

;; Nonoffsettable mem refs are ok in this one pattern
;; since we don't try to adjust them.
(define_insn ""
  [(set (cc0) (zero_extract (match_operand:QI 0 "memory_operand" "m")
			    (const_int 1)
			    (match_operand:SI 1 "const_int_operand" "n")))]
  "(unsigned) INTVAL (operands[1]) < 8 && !TARGET_COLDFIRE"
{
  operands[1] = GEN_INT (7 - INTVAL (operands[1]));
  return output_btst (operands, operands[1], operands[0], insn, 7);
})

(define_insn ""
  [(set (cc0) (zero_extract (match_operand:SI 0 "register_operand" "do")
			    (const_int 1)
			    (match_operand:SI 1 "const_int_operand" "n")))]
  "!TARGET_COLDFIRE"
{
  if (GET_CODE (operands[0]) == MEM)
    {
      operands[0] = adjust_address (operands[0], QImode,
				    INTVAL (operands[1]) / 8);
      operands[1] = GEN_INT (7 - INTVAL (operands[1]) % 8);
      return output_btst (operands, operands[1], operands[0], insn, 7);
    }
  operands[1] = GEN_INT (31 - INTVAL (operands[1]));
  return output_btst (operands, operands[1], operands[0], insn, 31);
})

;; This is the same as the above pattern except for the constraints.
;; The 'o' has been replaced with 'Q'.

(define_insn ""
  [(set (cc0) (zero_extract (match_operand:SI 0 "register_operand" "dQ")
			    (const_int 1)
			    (match_operand:SI 1 "const_int_operand" "n")))]
  "TARGET_COLDFIRE"
{
  if (GET_CODE (operands[0]) == MEM)
    {
      operands[0] = adjust_address (operands[0], QImode,
				    INTVAL (operands[1]) / 8);
      operands[1] = GEN_INT (7 - INTVAL (operands[1]) % 8);
      return output_btst (operands, operands[1], operands[0], insn, 7);
    }
  operands[1] = GEN_INT (31 - INTVAL (operands[1]));
  return output_btst (operands, operands[1], operands[0], insn, 31);
})


;; move instructions

;; A special case in which it is not desirable
;; to reload the constant into a data register.
(define_insn "pushexthisi_const"
  [(set (match_operand:SI 0 "push_operand" "=m")
	(match_operand:SI 1 "const_int_operand" "J"))]
  "INTVAL (operands[1]) >= -0x8000 && INTVAL (operands[1]) < 0x8000"
{
  if (operands[1] == const0_rtx)
    return "clr%.l %0";
  if (valid_mov3q_const(operands[1]))
    return "mov3q%.l %1,%-";
  return "pea %a1";
})

;This is never used.
;(define_insn "swapsi"
;  [(set (match_operand:SI 0 "nonimmediate_operand" "+r")
;	(match_operand:SI 1 "general_operand" "+r"))
;   (set (match_dup 1) (match_dup 0))]
;  ""
;  "exg %1,%0")

;; Special case of fullword move when source is zero.
;; The reason this is special is to avoid loading a zero
;; into a data reg with moveq in order to store it elsewhere.

(define_insn "movsi_const0"
  [(set (match_operand:SI 0 "nonimmediate_operand" "=g")
	(const_int 0))]
  ;; clr insns on 68000 read before writing.
  ;; This isn't so on the 68010, but we have no TARGET_68010.
  "((TARGET_68020 || TARGET_COLDFIRE)
    || !(GET_CODE (operands[0]) == MEM && MEM_VOLATILE_P (operands[0])))"
{
  if (ADDRESS_REG_P (operands[0]))
    {
      /* On the '040, 'subl an,an' takes 2 clocks while lea takes only 1 */
      if (!TARGET_68040 && !TARGET_68060)
	return "sub%.l %0,%0";
      else
	return MOTOROLA ? "lea 0.w,%0" : "lea 0:w,%0";
    }
  /* moveq is faster on the 68000.  */
  if (DATA_REG_P (operands[0]) && (!TARGET_68020 && !TARGET_COLDFIRE))
    return "moveq #0,%0";
  return "clr%.l %0";
})

;; General case of fullword move.
;;
;; This is the main "hook" for PIC code.  When generating
;; PIC, movsi is responsible for determining when the source address
;; needs PIC relocation and appropriately calling legitimize_pic_address
;; to perform the actual relocation.
;;
;; In both the PIC and non-PIC cases the patterns generated will
;; matched by the next define_insn.
(define_expand "movsi"
  [(set (match_operand:SI 0 "nonimmediate_operand" "")
	(match_operand:SI 1 "general_operand" ""))]
  ""
{
  if (flag_pic && !TARGET_PCREL && symbolic_operand (operands[1], SImode))
    {
      /* The source is an address which requires PIC relocation.
         Call legitimize_pic_address with the source, mode, and a relocation
         register (a new pseudo, or the final destination if reload_in_progress
         is set).   Then fall through normally */
      rtx temp = reload_in_progress ? operands[0] : gen_reg_rtx (Pmode);
      operands[1] = legitimize_pic_address (operands[1], SImode, temp);
    }
  else if (flag_pic && TARGET_PCREL && ! reload_in_progress)
    {
      /* Don't allow writes to memory except via a register;
	 the m68k doesn't consider PC-relative addresses to be writable.  */
      if (symbolic_operand (operands[0], SImode))
	operands[0] = force_reg (SImode, XEXP (operands[0], 0));
      else if (GET_CODE (operands[0]) == MEM
	       && symbolic_operand (XEXP (operands[0], 0), SImode))
	operands[0] = gen_rtx_MEM (SImode,
			       force_reg (SImode, XEXP (operands[0], 0)));
    }
})

;; General case of fullword move.  The register constraints
;; force integer constants in range for a moveq to be reloaded
;; if they are headed for memory.
(define_insn ""
  ;; Notes: make sure no alternative allows g vs g.
  ;; We don't allow f-regs since fixed point cannot go in them.
  [(set (match_operand:SI 0 "nonimmediate_operand" "=g,d,a<")
        (match_operand:SI 1 "general_src_operand" "daymSKT,n,i"))]

  "!TARGET_COLDFIRE"
{
  return output_move_simode (operands);
})

(define_insn "*movsi_cf"
  [(set (match_operand:SI 0 "nonimmediate_operand" "=r<Q>,g,U")
	(match_operand:SI 1 "general_operand" "g,r<Q>,U"))]
  "TARGET_COLDFIRE && !TARGET_CFV4"
  "* return output_move_simode (operands);")

(define_insn "*movsi_cfv4"
  [(set (match_operand:SI 0 "nonimmediate_operand" "=r<Q>,g,U")
	(match_operand:SI 1 "general_operand" "Rg,Rr<Q>,U"))]
  "TARGET_CFV4"
  "* return output_move_simode (operands);")

;; Special case of fullword move, where we need to get a non-GOT PIC
;; reference into an address register.
(define_insn ""
  [(set (match_operand:SI 0 "nonimmediate_operand" "=a<")
        (match_operand:SI 1 "pcrel_address" ""))]
  "TARGET_PCREL"
{
  if (push_operand (operands[0], SImode))
    return "pea %a1";
  return "lea %a1,%0";
})

(define_expand "movhi"
  [(set (match_operand:HI 0 "nonimmediate_operand" "")
	(match_operand:HI 1 "general_operand" ""))]
  ""
  "")

(define_insn ""
  [(set (match_operand:HI 0 "nonimmediate_operand" "=g")
        (match_operand:HI 1 "general_src_operand" "gS"))]
  "!TARGET_COLDFIRE"
  "* return output_move_himode (operands);")

(define_insn ""
  [(set (match_operand:HI 0 "nonimmediate_operand" "=r<Q>,g,U")
	(match_operand:HI 1 "general_operand" "g,r<Q>,U"))]
  "TARGET_COLDFIRE"
  "* return output_move_himode (operands);")

(define_expand "movstricthi"
  [(set (strict_low_part (match_operand:HI 0 "nonimmediate_operand" ""))
        (match_operand:HI 1 "general_src_operand" ""))]
  ""
  "")

(define_insn ""
  [(set (strict_low_part (match_operand:HI 0 "nonimmediate_operand" "+dm"))
	(match_operand:HI 1 "general_src_operand" "rmSn"))]
  "!TARGET_COLDFIRE"
  "* return output_move_stricthi (operands);")

(define_insn ""
  [(set (strict_low_part (match_operand:HI 0 "nonimmediate_operand" "+d,m"))
	(match_operand:HI 1 "general_src_operand" "rmn,r"))]
  "TARGET_COLDFIRE"
  "* return output_move_stricthi (operands);")

(define_expand "movqi"
  [(set (match_operand:QI 0 "nonimmediate_operand" "")
        (match_operand:QI 1 "general_src_operand" ""))]
  ""
  "")

(define_insn ""
  [(set (match_operand:QI 0 "nonimmediate_operand" "=d,*a,m")
	(match_operand:QI 1 "general_src_operand" "dmSi*a,di*a,dmSi"))]
  "!TARGET_COLDFIRE"
  "* return output_move_qimode (operands);")

(define_insn ""
  [(set (match_operand:QI 0 "nonimmediate_operand" "=d<Q>,dm,U,d*a")
	(match_operand:QI 1 "general_src_operand" "dmi,d<Q>,U,di*a"))]
  "TARGET_COLDFIRE"
  "* return output_move_qimode (operands);")

(define_expand "movstrictqi"
  [(set (strict_low_part (match_operand:QI 0 "nonimmediate_operand" ""))
        (match_operand:QI 1 "general_src_operand" ""))]
  ""
  "")

(define_insn ""
  [(set (strict_low_part (match_operand:QI 0 "nonimmediate_operand" "+dm"))
	(match_operand:QI 1 "general_src_operand" "dmSn"))]
  "!TARGET_COLDFIRE"
  "* return output_move_strictqi (operands);")

(define_insn ""
  [(set (strict_low_part (match_operand:QI 0 "nonimmediate_operand" "+d,m"))
	(match_operand:QI 1 "general_src_operand" "dmn,d"))]
  "TARGET_COLDFIRE"
  "* return output_move_strictqi (operands);")

(define_expand "pushqi1"
  [(set (reg:SI SP_REG) (plus:SI (reg:SI SP_REG) (const_int -2)))
   (set (mem:QI (plus:SI (reg:SI SP_REG) (const_int 1)))
	(match_operand:QI 0 "general_operand" ""))]
  "!TARGET_COLDFIRE"
  "")

(define_expand "reload_insf"
  [(set (match_operand:SF 0 "nonimmediate_operand" "=f")
        (match_operand:SF 1 "general_operand" "mf"))
   (clobber (match_operand:SI 2 "register_operand" "=&a"))]
  "TARGET_COLDFIRE_FPU"
{
  if (emit_move_sequence (operands, SFmode, operands[2]))
    DONE;

  /* We don't want the clobber emitted, so handle this ourselves. */
  emit_insn (gen_rtx_SET (VOIDmode, operands[0], operands[1]));
  DONE;
})

(define_expand "reload_outsf"
  [(set (match_operand:SF 0 "general_operand" "")
        (match_operand:SF 1 "register_operand" "f"))
   (clobber (match_operand:SI 2 "register_operand" "=&a"))]
  "TARGET_COLDFIRE_FPU"
{
  if (emit_move_sequence (operands, SFmode, operands[2]))
    DONE;

  /* We don't want the clobber emitted, so handle this ourselves. */
  emit_insn (gen_rtx_SET (VOIDmode, operands[0], operands[1]));
  DONE;
})

(define_expand "movsf"
  [(set (match_operand:SF 0 "nonimmediate_operand" "")
	(match_operand:SF 1 "general_operand" ""))]
  ""
  "")

(define_insn ""
  [(set (match_operand:SF 0 "nonimmediate_operand" "=rmf")
	(match_operand:SF 1 "general_operand" "rmfF"))]
  "!TARGET_COLDFIRE"
{
  if (FP_REG_P (operands[0]))
    {
      if (FP_REG_P (operands[1]))
	return "f%$move%.x %1,%0";
      else if (ADDRESS_REG_P (operands[1]))
	return "move%.l %1,%-\;f%$move%.s %+,%0";
      else if (GET_CODE (operands[1]) == CONST_DOUBLE)
	return output_move_const_single (operands);
      return "f%$move%.s %f1,%0";
    }
  if (FP_REG_P (operands[1]))
    {
      if (ADDRESS_REG_P (operands[0]))
	return "fmove%.s %1,%-\;move%.l %+,%0";
      return "fmove%.s %f1,%0";
    }
  if (operands[1] == CONST0_RTX (SFmode)
      /* clr insns on 68000 read before writing.
	 This isn't so on the 68010, but we have no TARGET_68010.  */
      && ((TARGET_68020 || TARGET_COLDFIRE)
	  || !(GET_CODE (operands[0]) == MEM && MEM_VOLATILE_P (operands[0]))))
    {
      if (ADDRESS_REG_P (operands[0]))
	{
	  /* On the '040, 'subl an,an' takes 2 clocks while lea takes only 1 */
	  if (!TARGET_68040 && !TARGET_68060)
	    return "sub%.l %0,%0";
	  else
	    return MOTOROLA ? "lea 0.w,%0" : "lea 0:w,%0";
	}
      /* moveq is faster on the 68000.  */
      if (DATA_REG_P (operands[0]) && !(TARGET_68020 || TARGET_COLDFIRE))
	{
	  return "moveq #0,%0";
	}
      return "clr%.l %0";
    }
  return "move%.l %1,%0";
})

(define_insn "movsf_cf_soft"
  [(set (match_operand:SF 0 "nonimmediate_operand" "=r,g")
	(match_operand:SF 1 "general_operand" "g,r"))]
  "TARGET_COLDFIRE && !TARGET_COLDFIRE_FPU"
{
  return "move%.l %1,%0";
})

(define_insn "movsf_cf_hard"
  [(set (match_operand:SF 0 "nonimmediate_operand" "=r<Q>U, f,    f,mr,f,r<Q>,f
,m")
        (match_operand:SF 1 "general_operand"      " f,     r<Q>U,f,rm,F,F,   m
,f"))]
  "TARGET_COLDFIRE_FPU"
{
  if (which_alternative == 4 || which_alternative == 5) {
    rtx xoperands[2];
    REAL_VALUE_TYPE r;
    long l;
    REAL_VALUE_FROM_CONST_DOUBLE (r, operands[1]);
    REAL_VALUE_TO_TARGET_SINGLE (r, l);
    xoperands[0] = operands[0];
    xoperands[1] = GEN_INT (l);
    if (which_alternative == 5) {
      if (l == 0) {
        if (ADDRESS_REG_P (xoperands[0]))
          output_asm_insn ("sub%.l %0,%0", xoperands);
        else
          output_asm_insn ("clr%.l %0", xoperands);
      } else
        if (GET_CODE (operands[0]) == MEM
            && symbolic_operand (XEXP (operands[0], 0), SImode))
          output_asm_insn ("move%.l %1,%-;move%.l %+,%0", xoperands);
        else
          output_asm_insn ("move%.l %1,%0", xoperands);
      return "";
    }
    if (l != 0)
      output_asm_insn ("move%.l %1,%-;fsmove%.s %+,%0", xoperands);
    else
      output_asm_insn ("clr%.l %-;fsmove%.s %+,%0", xoperands);
    return "";
  }
  if (FP_REG_P (operands[0]))
    {
      if (ADDRESS_REG_P (operands[1]))
        return "move%.l %1,%-;f%$smove%.s %+,%0";
      if (FP_REG_P (operands[1]))
        return "f%$move%.d %1,%0";
      if (GET_CODE (operands[1]) == CONST_DOUBLE)
        return output_move_const_single (operands);
      return "f%$move%.s %f1,%0";
    }
  if (FP_REG_P (operands[1]))
    {
      if (ADDRESS_REG_P (operands[0]))
        return "fmove%.s %1,%-;move%.l %+,%0";
      return "fmove%.s %f1,%0";
    }
  if (operands[1] == CONST0_RTX (SFmode))
    {
      if (ADDRESS_REG_P (operands[0]))
	return "sub%.l %0,%0";
      return "clr%.l %0";
    }
  return "move%.l %1,%0";
})

(define_expand "reload_indf"
  [(set (match_operand:DF 0 "nonimmediate_operand" "=f")
        (match_operand:DF 1 "general_operand" "mf"))
   (clobber (match_operand:SI 2 "register_operand" "=&a"))]
  "TARGET_COLDFIRE_FPU"
{
  if (emit_move_sequence (operands, DFmode, operands[2]))
    DONE;

  /* We don't want the clobber emitted, so handle this ourselves. */
  emit_insn (gen_rtx_SET (VOIDmode, operands[0], operands[1]));
  DONE;
})

(define_expand "reload_outdf"
  [(set (match_operand:DF 0 "general_operand" "")
        (match_operand:DF 1 "register_operand" "f"))
   (clobber (match_operand:SI 2 "register_operand" "=&a"))]
  "TARGET_COLDFIRE_FPU"
{
  if (emit_move_sequence (operands, DFmode, operands[2]))
    DONE;

  /* We don't want the clobber emitted, so handle this ourselves. */
  emit_insn (gen_rtx_SET (VOIDmode, operands[0], operands[1]));
  DONE;
})

(define_expand "movdf"
  [(set (match_operand:DF 0 "nonimmediate_operand" "")
	(match_operand:DF 1 "general_operand" ""))]
  ""
{
  if (TARGET_COLDFIRE_FPU)
    if (emit_move_sequence (operands, DFmode, 0))
      DONE;
})

(define_insn ""
  [(set (match_operand:DF 0 "nonimmediate_operand" "=rm,rf,rf,&rof<>")
	(match_operand:DF 1 "general_operand" "*rf,m,0,*rofE<>"))]
;  [(set (match_operand:DF 0 "nonimmediate_operand" "=rm,&rf,&rof<>")
;	(match_operand:DF 1 "general_operand" "rf,m,rofF<>"))]
  "!TARGET_COLDFIRE"
{
  if (FP_REG_P (operands[0]))
    {
      if (FP_REG_P (operands[1]))
	return "f%&move%.x %1,%0";
      if (REG_P (operands[1]))
	{
	  rtx xoperands[2];
	  xoperands[1] = gen_rtx_REG (SImode, REGNO (operands[1]) + 1);
	  output_asm_insn ("move%.l %1,%-", xoperands);
	  output_asm_insn ("move%.l %1,%-", operands);
	  return "f%&move%.d %+,%0";
	}
      if (GET_CODE (operands[1]) == CONST_DOUBLE)
	return output_move_const_double (operands);
      return "f%&move%.d %f1,%0";
    }
  else if (FP_REG_P (operands[1]))
    {
      if (REG_P (operands[0]))
	{
	  output_asm_insn ("fmove%.d %f1,%-\;move%.l %+,%0", operands);
	  operands[0] = gen_rtx_REG (SImode, REGNO (operands[0]) + 1);
	  return "move%.l %+,%0";
	}
      else
        return "fmove%.d %f1,%0";
    }
  return output_move_double (operands);
})

(define_insn "movdf_cf_soft"
  [(set (match_operand:DF 0 "nonimmediate_operand" "=r,g")
	(match_operand:DF 1 "general_operand" "g,r"))]
  "TARGET_COLDFIRE && !TARGET_COLDFIRE_FPU"
{
  return output_move_double (operands);
})

(define_insn "movdf_cf_hard"
  [(set (match_operand:DF 0 "nonimmediate_operand" "=f,    <Q>U,r,f,r,r,m,f")
        (match_operand:DF 1 "general_operand"      " f<Q>U,f,   f,r,r,m,r,E"))]
  "TARGET_COLDFIRE_FPU"
{
  rtx xoperands[3];
  REAL_VALUE_TYPE r;
  long l[2];

  switch (which_alternative)
    {
    default:
      return "fmove%.d %1,%0";
    case 2:
      return "fmove%.d %1,%-;move%.l %+,%0;move%.l %+,%R0";
    case 3:
      return "move%.l %R1,%-;move%.l %1,%-;f%&move%.d %+,%0";
    case 4:
      return "move%.l %1,%0;move%.l %R1,%R0";
    case 5: case 6:
      return output_move_double (operands);
    case 7:
      REAL_VALUE_FROM_CONST_DOUBLE (r, operands[1]);
      REAL_VALUE_TO_TARGET_DOUBLE (r, l);
      xoperands[0] = operands[0];
      xoperands[1] = GEN_INT (l[0]);
      xoperands[2] = GEN_INT (l[1]);
      if (operands[1] == CONST0_RTX (DFmode))
	output_asm_insn ("clr%.l %-;clr%.l %-;fdmove%.d %+,%0",
			xoperands);
      else
	if (l[1] == 0)
	  output_asm_insn ("clr%.l %-;move%.l %1,%-;fdmove%.d %+,%0",
			  xoperands);
	else
	  output_asm_insn ("move%.l %2,%-;move%.l %1,%-;fdmove%.d %+,%0",
			  xoperands);
      return "";
    }
})

;; ??? The XFmode patterns are schizophrenic about whether constants are
;; allowed.  Most but not all have predicates and constraint that disallow
;; constants.  Most but not all have output templates that handle constants.
;; See also LEGITIMATE_CONSTANT_P.

(define_expand "movxf"
  [(set (match_operand:XF 0 "nonimmediate_operand" "")
	(match_operand:XF 1 "general_operand" ""))]
  ""
{
  /* We can't rewrite operands during reload.  */
  if (! reload_in_progress)
    {
      if (CONSTANT_P (operands[1]))
	{
	  operands[1] = force_const_mem (XFmode, operands[1]);
	  if (! memory_address_p (XFmode, XEXP (operands[1], 0)))
	    operands[1] = adjust_address (operands[1], XFmode, 0);
	}
      if (flag_pic && TARGET_PCREL)
	{
	  /* Don't allow writes to memory except via a register; the
	     m68k doesn't consider PC-relative addresses to be writable.  */
	  if (GET_CODE (operands[0]) == MEM
	      && symbolic_operand (XEXP (operands[0], 0), SImode))
	    operands[0] = gen_rtx_MEM (XFmode,
				   force_reg (SImode, XEXP (operands[0], 0)));
	}
    }
})

(define_insn ""
  [(set (match_operand:XF 0 "nonimmediate_operand" "=f,m,f,!r,!f,!r,m,!r")
	(match_operand:XF 1 "nonimmediate_operand" "m,f,f,f,r,!r,!r,m"))]
  "TARGET_68881"
{
  if (FP_REG_P (operands[0]))
    {
      if (FP_REG_P (operands[1]))
	return "fmove%.x %1,%0";
      if (REG_P (operands[1]))
	{
	  rtx xoperands[2];
	  xoperands[1] = gen_rtx_REG (SImode, REGNO (operands[1]) + 2);
	  output_asm_insn ("move%.l %1,%-", xoperands);
	  xoperands[1] = gen_rtx_REG (SImode, REGNO (operands[1]) + 1);
	  output_asm_insn ("move%.l %1,%-", xoperands);
	  output_asm_insn ("move%.l %1,%-", operands);
	  return "fmove%.x %+,%0";
	}
      if (GET_CODE (operands[1]) == CONST_DOUBLE)
        return "fmove%.x %1,%0";
      return "fmove%.x %f1,%0";
    }
  if (FP_REG_P (operands[1]))
    {
      if (REG_P (operands[0]))
	{
	  output_asm_insn ("fmove%.x %f1,%-\;move%.l %+,%0", operands);
	  operands[0] = gen_rtx_REG (SImode, REGNO (operands[0]) + 1);
	  output_asm_insn ("move%.l %+,%0", operands);
	  operands[0] = gen_rtx_REG (SImode, REGNO (operands[0]) + 1);
	  return "move%.l %+,%0";
	}
      /* Must be memory destination.  */
      return "fmove%.x %f1,%0";
    }
  return output_move_double (operands);
})

(define_insn ""
  [(set (match_operand:XF 0 "nonimmediate_operand" "=rm,rf,&rof<>")
	(match_operand:XF 1 "nonimmediate_operand" "rf,m,rof<>"))]
  "! TARGET_68881 && ! TARGET_COLDFIRE"
{
  if (FP_REG_P (operands[0]))
    {
      if (FP_REG_P (operands[1]))
	return "fmove%.x %1,%0";
      if (REG_P (operands[1]))
	{
	  rtx xoperands[2];
	  xoperands[1] = gen_rtx_REG (SImode, REGNO (operands[1]) + 2);
	  output_asm_insn ("move%.l %1,%-", xoperands);
	  xoperands[1] = gen_rtx_REG (SImode, REGNO (operands[1]) + 1);
	  output_asm_insn ("move%.l %1,%-", xoperands);
	  output_asm_insn ("move%.l %1,%-", operands);
	  return "fmove%.x %+,%0";
	}
      if (GET_CODE (operands[1]) == CONST_DOUBLE)
        return "fmove%.x %1,%0";
      return "fmove%.x %f1,%0";
    }
  if (FP_REG_P (operands[1]))
    {
      if (REG_P (operands[0]))
        {
          output_asm_insn ("fmove%.x %f1,%-\;move%.l %+,%0", operands);
          operands[0] = gen_rtx_REG (SImode, REGNO (operands[0]) + 1);
          output_asm_insn ("move%.l %+,%0", operands);
          operands[0] = gen_rtx_REG (SImode, REGNO (operands[0]) + 1);
          return "move%.l %+,%0";
        }
      else
        return "fmove%.x %f1,%0";
    }
  return output_move_double (operands);
})

(define_insn ""
  [(set (match_operand:XF 0 "nonimmediate_operand" "=r,g")
	(match_operand:XF 1 "nonimmediate_operand" "g,r"))]
  "! TARGET_68881 && TARGET_COLDFIRE"
  "* return output_move_double (operands);")

(define_expand "movdi"
  ;; Let's see if it really still needs to handle fp regs, and, if so, why.
  [(set (match_operand:DI 0 "nonimmediate_operand" "")
	(match_operand:DI 1 "general_operand" ""))]
  ""
  "")

;; movdi can apply to fp regs in some cases
(define_insn ""
  ;; Let's see if it really still needs to handle fp regs, and, if so, why.
  [(set (match_operand:DI 0 "nonimmediate_operand" "=rm,r,&ro<>")
	(match_operand:DI 1 "general_operand" "rF,m,roi<>F"))]
;  [(set (match_operand:DI 0 "nonimmediate_operand" "=rm,&r,&ro<>,!&rm,!&f")
;	(match_operand:DI 1 "general_operand" "r,m,roi<>,fF"))]
;  [(set (match_operand:DI 0 "nonimmediate_operand" "=rm,&rf,&ro<>,!&rm,!&f")
;	(match_operand:DI 1 "general_operand" "r,m,roi<>,fF,rfF"))]
  "!TARGET_COLDFIRE"
{
  if (FP_REG_P (operands[0]))
    {
      if (FP_REG_P (operands[1]))
	return "fmove%.x %1,%0";
      if (REG_P (operands[1]))
	{
	  rtx xoperands[2];
	  xoperands[1] = gen_rtx_REG (SImode, REGNO (operands[1]) + 1);
	  output_asm_insn ("move%.l %1,%-", xoperands);
	  output_asm_insn ("move%.l %1,%-", operands);
	  return "fmove%.d %+,%0";
	}
      if (GET_CODE (operands[1]) == CONST_DOUBLE)
	return output_move_const_double (operands);
      return "fmove%.d %f1,%0";
    }
  else if (FP_REG_P (operands[1]))
    {
      if (REG_P (operands[0]))
	{
	  output_asm_insn ("fmove%.d %f1,%-\;move%.l %+,%0", operands);
	  operands[0] = gen_rtx_REG (SImode, REGNO (operands[0]) + 1);
	  return "move%.l %+,%0";
	}
      else
        return "fmove%.d %f1,%0";
    }
  return output_move_double (operands);
})

(define_insn ""
  [(set (match_operand:DI 0 "nonimmediate_operand" "=r,g")
	(match_operand:DI 1 "general_operand" "g,r"))]
  "TARGET_COLDFIRE"
  "* return output_move_double (operands);")

;; Thus goes after the move instructions
;; because the move instructions are better (require no spilling)
;; when they can apply.  It goes before the add/sub insns
;; so we will prefer it to them.

(define_insn "pushasi"
  [(set (match_operand:SI 0 "push_operand" "=m")
	(match_operand:SI 1 "address_operand" "p"))]
  ""
  "pea %a1")

;; truncation instructions
(define_insn "truncsiqi2"
  [(set (match_operand:QI 0 "nonimmediate_operand" "=dm,d")
	(truncate:QI
	 (match_operand:SI 1 "general_src_operand" "doJS,i")))]
  ""
{
  if (GET_CODE (operands[0]) == REG)
    {
      /* Must clear condition codes, since the move.l bases them on
	 the entire 32 bits, not just the desired 8 bits.  */
      CC_STATUS_INIT;
      return "move%.l %1,%0";
    }
  if (GET_CODE (operands[1]) == MEM)
    operands[1] = adjust_address (operands[1], QImode, 3);
  return "move%.b %1,%0";
})

(define_insn "trunchiqi2"
  [(set (match_operand:QI 0 "nonimmediate_operand" "=dm,d")
	(truncate:QI
	 (match_operand:HI 1 "general_src_operand" "doJS,i")))]
  ""
{
  if (GET_CODE (operands[0]) == REG
      && (GET_CODE (operands[1]) == MEM
	  || GET_CODE (operands[1]) == CONST_INT))
    {
      /* Must clear condition codes, since the move.w bases them on
	 the entire 16 bits, not just the desired 8 bits.  */
      CC_STATUS_INIT;
      return "move%.w %1,%0";
    }
  if (GET_CODE (operands[0]) == REG)
    {
      /* Must clear condition codes, since the move.l bases them on
	 the entire 32 bits, not just the desired 8 bits.  */
      CC_STATUS_INIT;
      return "move%.l %1,%0";
    }
  if (GET_CODE (operands[1]) == MEM)
    operands[1] = adjust_address (operands[1], QImode, 1);
  return "move%.b %1,%0";
})

(define_insn "truncsihi2"
  [(set (match_operand:HI 0 "nonimmediate_operand" "=dm,d")
	(truncate:HI
	 (match_operand:SI 1 "general_src_operand" "roJS,i")))]
  ""
{
  if (GET_CODE (operands[0]) == REG)
    {
      /* Must clear condition codes, since the move.l bases them on
	 the entire 32 bits, not just the desired 8 bits.  */
      CC_STATUS_INIT;
      return "move%.l %1,%0";
    }
  if (GET_CODE (operands[1]) == MEM)
    operands[1] = adjust_address (operands[1], QImode, 2);
  return "move%.w %1,%0";
})

;; zero extension instructions

;; two special patterns to match various post_inc/pre_dec patterns
(define_insn_and_split "*zero_extend_inc"
  [(set (match_operand 0 "post_inc_operand" "")
	(zero_extend (match_operand 1 "register_operand" "")))]
  "GET_MODE_CLASS (GET_MODE (operands[0])) == MODE_INT &&
   GET_MODE_CLASS (GET_MODE (operands[1])) == MODE_INT &&
   GET_MODE_SIZE (GET_MODE (operands[0])) == GET_MODE_SIZE (GET_MODE (operands[1])) * 2"
  "#"
  ""
  [(set (match_dup 0)
	(const_int 0))
   (set (match_dup 0)
	(match_dup 1))]
{
  operands[0] = adjust_address (operands[0], GET_MODE (operands[1]), 0);
})

(define_insn_and_split "*zero_extend_dec"
  [(set (match_operand 0 "pre_dec_operand" "")
	(zero_extend (match_operand 1 "register_operand" "")))]
  "(GET_MODE (operands[0]) != HImode || XEXP (XEXP (operands[0], 0), 0) != stack_pointer_rtx) &&
   GET_MODE_CLASS (GET_MODE (operands[0])) == MODE_INT &&
   GET_MODE_CLASS (GET_MODE (operands[1])) == MODE_INT &&
   GET_MODE_SIZE (GET_MODE (operands[0])) == GET_MODE_SIZE (GET_MODE (operands[1])) * 2"
  "#"
  ""
  [(set (match_dup 0)
	(match_dup 1))
   (set (match_dup 0)
	(const_int 0))]
{
  operands[0] = adjust_address (operands[0], GET_MODE (operands[1]), 0);
})

(define_insn_and_split "zero_extendqidi2"
  [(set (match_operand:DI 0 "register_operand" "")
	(zero_extend:DI (match_operand:QI 1 "nonimmediate_src_operand" "")))]
  ""
  "#"
  ""
  [(set (match_dup 2)
	(zero_extend:SI (match_dup 1)))
   (set (match_dup 3)
	(const_int 0))]
{
  operands[2] = gen_lowpart (SImode, operands[0]);
  operands[3] = gen_highpart (SImode, operands[0]);
})

(define_insn_and_split "zero_extendhidi2"
  [(set (match_operand:DI 0 "register_operand" "")
	(zero_extend:DI (match_operand:HI 1 "nonimmediate_src_operand" "")))]
  ""
  "#"
  ""
  [(set (match_dup 2)
	(zero_extend:SI (match_dup 1)))
   (set (match_dup 3)
	(const_int 0))]
{
  operands[2] = gen_lowpart (SImode, operands[0]);
  operands[3] = gen_highpart (SImode, operands[0]);
})

(define_expand "zero_extendsidi2"
  [(set (match_operand:DI 0 "nonimmediate_operand" "")
	(zero_extend:DI (match_operand:SI 1 "nonimmediate_src_operand" "")))]
  ""
{
  if (GET_CODE (operands[0]) == MEM
      && GET_CODE (operands[1]) == MEM)
    operands[1] = force_reg (SImode, operands[1]);
})

(define_insn_and_split "*zero_extendsidi2"
  [(set (match_operand:DI 0 "nonimmediate_operand" "")
	(zero_extend:DI (match_operand:SI 1 "nonimmediate_src_operand" "")))]
  "GET_CODE (operands[0]) != MEM || GET_CODE (operands[1]) != MEM"
  "#"
  ""
  [(set (match_dup 2)
	(match_dup 1))
   (set (match_dup 3)
	(const_int 0))]
{
  operands[2] = gen_lowpart (SImode, operands[0]);
  operands[3] = gen_highpart (SImode, operands[0]);
})

(define_insn "*zero_extendhisi2_cf"
  [(set (match_operand:SI 0 "register_operand" "=d")
	(zero_extend:SI (match_operand:HI 1 "nonimmediate_src_operand" "rmS")))]
  "TARGET_CFV4"
  "mvz%.w %1,%0")

(define_insn "zero_extendhisi2"
  [(set (match_operand:SI 0 "register_operand" "=d")
	(zero_extend:SI (match_operand:HI 1 "nonimmediate_src_operand" "rmS")))]
  ""
  "#")

(define_expand "zero_extendqihi2"
  [(set (match_operand:HI 0 "register_operand" "")
	(zero_extend:HI (match_operand:QI 1 "nonimmediate_src_operand" "")))]
  "!TARGET_COLDFIRE"
  "")

(define_insn "*zero_extendqihi2"
  [(set (match_operand:HI 0 "register_operand" "=d")
	(zero_extend:HI (match_operand:QI 1 "nonimmediate_src_operand" "dmS")))]
  "!TARGET_COLDFIRE"
  "#")

(define_insn "*zero_extendqisi2_cfv4"
  [(set (match_operand:SI 0 "register_operand" "=d")
	(zero_extend:SI (match_operand:QI 1 "nonimmediate_src_operand" "dmS")))]
  "TARGET_CFV4"
  "mvz%.b %1,%0")

(define_insn "zero_extendqisi2"
  [(set (match_operand:SI 0 "register_operand" "=d")
	(zero_extend:SI (match_operand:QI 1 "nonimmediate_src_operand" "dmS")))]
  ""
  "#")

;; these two pattern split everything else which isn't matched by
;; something else above
(define_split
  [(set (match_operand 0 "register_operand" "")
	(zero_extend (match_operand 1 "nonimmediate_src_operand" "")))]
  "!TARGET_CFV4 && reload_completed && reg_mentioned_p (operands[0], operands[1])"
  [(set (strict_low_part (match_dup 2))
	(match_dup 1))
   (set (match_dup 0)
	(match_op_dup 4 [(match_dup 0) (match_dup 3)]))]
{
  operands[2] = gen_lowpart (GET_MODE (operands[1]), operands[0]);
  operands[3] = GEN_INT (GET_MODE_MASK (GET_MODE (operands[1])));
  operands[4] = gen_rtx_AND (GET_MODE (operands[0]), operands[0], operands[3]);
})

(define_split
  [(set (match_operand 0 "register_operand" "")
	(zero_extend (match_operand 1 "nonimmediate_src_operand" "")))]
  "!TARGET_CFV4 && reload_completed"
  [(set (match_dup 0)
	(const_int 0))
   (set (strict_low_part (match_dup 2))
	(match_dup 1))]
{
  operands[2] = gen_lowpart (GET_MODE (operands[1]), operands[0]);
})

;; sign extension instructions

(define_insn "extendqidi2"
  [(set (match_operand:DI 0 "nonimmediate_operand" "=d")
        (sign_extend:DI (match_operand:QI 1 "general_src_operand" "rmS")))]
  ""
{
  CC_STATUS_INIT;
  operands[2] = gen_rtx_REG (SImode, REGNO (operands[0]) + 1);
  if (TARGET_CFV4)
    return "mvs%.b %1,%2\;smi %0\;extb%.l %0";
  if (TARGET_68020 || TARGET_COLDFIRE)
    {
      if (ADDRESS_REG_P (operands[1]))
	return "move%.w %1,%2\;extb%.l %2\;smi %0\;extb%.l %0";
      else
	return "move%.b %1,%2\;extb%.l %2\;smi %0\;extb%.l %0";
    }
  else
    {
      if (ADDRESS_REG_P (operands[1]))
	return "move%.w %1,%2\;ext%.w %2\;ext%.l %2\;move%.l %2,%0\;smi %0";
      else
	return "move%.b %1,%2\;ext%.w %2\;ext%.l %2\;move%.l %2,%0\;smi %0";
    }
})

(define_insn "extendhidi2"
  [(set (match_operand:DI 0 "nonimmediate_operand" "=d")
	(sign_extend:DI
	 (match_operand:HI 1 "general_src_operand" "rmS")))]
  ""
{
  CC_STATUS_INIT;
  operands[2] = gen_rtx_REG (SImode, REGNO (operands[0]) + 1);
  if (TARGET_CFV4)
    return "mvs%.w %1,%2\;smi %0\;extb%.l %0";
  if (TARGET_68020 || TARGET_COLDFIRE)
    return "move%.w %1,%2\;ext%.l %2\;smi %0\;extb%.l %0";
  else
    return "move%.w %1,%2\;ext%.l %2\;smi %0\;ext%.w %0\;ext%.l %0";
})

(define_insn "extendsidi2"
  [(set (match_operand:DI 0 "nonimmediate_operand" "=d")
	(sign_extend:DI
	 (match_operand:SI 1 "general_operand" "rm")))]
  ""
{
  CC_STATUS_INIT;
  operands[2] = gen_rtx_REG (SImode, REGNO (operands[0]) + 1);
  if (TARGET_68020 || TARGET_COLDFIRE)
    return "move%.l %1,%2\;smi %0\;extb%.l %0";
  else
    return "move%.l %1,%2\;smi %0\;ext%.w %0\;ext%.l %0";
})

;; Special case when one can avoid register clobbering, copy and test
;; Maybe there is a way to make that the general case, by forcing the
;; result of the SI tree to be in the lower register of the DI target

(define_insn "extendplussidi"
  [(set (match_operand:DI 0 "register_operand" "=d")
    (sign_extend:DI (plus:SI (match_operand:SI 1 "general_operand" "%rmn")
            (match_operand:SI 2 "general_operand" "rmn"))))]
  ""
{
  CC_STATUS_INIT;
  operands[3] = gen_rtx_REG (SImode, REGNO (operands[0]) + 1);
  if (GET_CODE (operands[1]) == CONST_INT
  && (unsigned) INTVAL (operands[1]) > 8)
    {
      rtx tmp = operands[1];

      operands[1] = operands[2];
      operands[2] = tmp;
    }
  if (GET_CODE (operands[1]) == REG
      && REGNO (operands[1]) == REGNO (operands[3]))
    output_asm_insn ("add%.l %2,%3", operands);
  else
    output_asm_insn ("move%.l %2,%3\;add%.l %1,%3", operands);
  if (TARGET_68020 || TARGET_COLDFIRE)
    return "smi %0\;extb%.l %0";
  else
    return "smi %0\;ext%.w %0\;ext%.l %0";
})

(define_expand "extendhisi2"
  [(set (match_operand:SI 0 "nonimmediate_operand" "")
	(sign_extend:SI
	 (match_operand:HI 1 "nonimmediate_src_operand" "")))]
  ""
  "")

(define_insn "*cfv4_extendhisi2"
  [(set (match_operand:SI 0 "nonimmediate_operand" "=d")
	(sign_extend:SI
	 (match_operand:HI 1 "nonimmediate_src_operand" "rmS")))]
  "TARGET_CFV4"
  "mvs%.w %1,%0")

(define_insn "*68k_extendhisi2"
  [(set (match_operand:SI 0 "nonimmediate_operand" "=*d,a")
	(sign_extend:SI
	 (match_operand:HI 1 "nonimmediate_src_operand" "0,rmS")))]
  "!TARGET_CFV4"
{
  if (ADDRESS_REG_P (operands[0]))
    return "move%.w %1,%0";
  return "ext%.l %0";
})

(define_insn "extendqihi2"
  [(set (match_operand:HI 0 "nonimmediate_operand" "=d")
	(sign_extend:HI (match_operand:QI 1 "nonimmediate_operand" "0")))]
  ""
  "ext%.w %0")

(define_expand "extendqisi2"
  [(set (match_operand:SI 0 "nonimmediate_operand" "")
	(sign_extend:SI (match_operand:QI 1 "nonimmediate_operand" "")))]
  "TARGET_68020 || TARGET_COLDFIRE"
  "")

(define_insn "*cfv4_extendqisi2"
  [(set (match_operand:SI 0 "nonimmediate_operand" "=d")
	(sign_extend:SI (match_operand:QI 1 "nonimmediate_operand" "rms")))]
  "TARGET_CFV4"
  "mvs%.b %1,%0")

(define_insn "*68k_extendqisi2"
  [(set (match_operand:SI 0 "nonimmediate_operand" "=d")
	(sign_extend:SI (match_operand:QI 1 "nonimmediate_operand" "0")))]
  "TARGET_68020 || (TARGET_COLDFIRE && !TARGET_CFV4)"
  "extb%.l %0")

;; Conversions between float and double.

(define_expand "extendsfdf2"
  [(set (match_operand:DF 0 "nonimmediate_operand" "")
	(float_extend:DF
	 (match_operand:SF 1 "general_operand" "")))]
  "TARGET_HARD_FLOAT"
  "")

(define_insn ""
  [(set (match_operand:DF 0 "nonimmediate_operand" "=*fdm,f")
	(float_extend:DF
	  (match_operand:SF 1 "general_operand" "f,dmF")))]
  "TARGET_68881"
{
  if (FP_REG_P (operands[0]) && FP_REG_P (operands[1]))
    {
      if (REGNO (operands[0]) == REGNO (operands[1]))
	{
	  /* Extending float to double in an fp-reg is a no-op.
	     NOTICE_UPDATE_CC has already assumed that the
	     cc will be set.  So cancel what it did.  */
	  cc_status = cc_prev_status;
	  return "";
	}
      return "f%&move%.x %1,%0";
    }
  if (FP_REG_P (operands[0]))
    return "f%&move%.s %f1,%0";
  if (DATA_REG_P (operands[0]) && FP_REG_P (operands[1]))
    {
      output_asm_insn ("fmove%.d %f1,%-\;move%.l %+,%0", operands);
      operands[0] = gen_rtx_REG (SImode, REGNO (operands[0]) + 1);
      return "move%.l %+,%0";
    }
  return "fmove%.d %f1,%0";
})

(define_insn "extendsfdf2_cf"
  [(set (match_operand:DF 0 "nonimmediate_operand" "=f,f")
	(float_extend:DF
	 (match_operand:SF 1 "general_operand" "f,<Q>U")))]
  "TARGET_COLDFIRE_FPU"
{
  if (FP_REG_P (operands[0]) && FP_REG_P (operands[1]))
    {
      if (REGNO (operands[0]) == REGNO (operands[1]))
	{
	  /* Extending float to double in an fp-reg is a no-op.
	     NOTICE_UPDATE_CC has already assumed that the
	     cc will be set.  So cancel what it did.  */
	  cc_status = cc_prev_status;
	  return "";
	}
      return "f%&move%.d %1,%0";
    }
  return "f%&move%.s %f1,%0";
})

;; This cannot output into an f-reg because there is no way to be
;; sure of truncating in that case.
(define_expand "truncdfsf2"
  [(set (match_operand:SF 0 "nonimmediate_operand" "")
	(float_truncate:SF
	  (match_operand:DF 1 "general_operand" "")))]
  "TARGET_HARD_FLOAT"
  "")

;; On the '040 we can truncate in a register accurately and easily.
(define_insn ""
  [(set (match_operand:SF 0 "nonimmediate_operand" "=f")
	(float_truncate:SF
	  (match_operand:DF 1 "general_operand" "fmG")))]
  "TARGET_68881 && TARGET_68040_ONLY"
{
  if (FP_REG_P (operands[1]))
    return "f%$move%.x %1,%0";
  return "f%$move%.d %f1,%0";
})

(define_insn "truncdfsf2_cf"
  [(set (match_operand:SF 0 "nonimmediate_operand" "=f,d<Q>U")
	(float_truncate:SF
	  (match_operand:DF 1 "general_operand" "<Q>U,f")))]
  "TARGET_COLDFIRE_FPU"
  "@
  f%$move%.d %1,%0
  fmove%.s %1,%0")

(define_insn ""
  [(set (match_operand:SF 0 "nonimmediate_operand" "=dm")
	(float_truncate:SF
	  (match_operand:DF 1 "general_operand" "f")))]
  "TARGET_68881"
  "fmove%.s %f1,%0")

;; Conversion between fixed point and floating point.
;; Note that among the fix-to-float insns
;; the ones that start with SImode come first.
;; That is so that an operand that is a CONST_INT
;; (and therefore lacks a specific machine mode).
;; will be recognized as SImode (which is always valid)
;; rather than as QImode or HImode.

(define_expand "floatsi<mode>2"
  [(set (match_operand:FP 0 "nonimmediate_operand" "")
	(float:FP (match_operand:SI 1 "general_operand" "")))]
  "TARGET_HARD_FLOAT"
  "")

(define_insn "floatsi<mode>2_68881"
  [(set (match_operand:FP 0 "nonimmediate_operand" "=f")
	(float:FP (match_operand:SI 1 "general_operand" "dmi")))]
  "TARGET_68881"
  "f<FP:round>move%.l %1,%0")

(define_insn "floatsi<mode>2_cf"
  [(set (match_operand:FP 0 "nonimmediate_operand" "=f")
	(float:FP (match_operand:SI 1 "general_operand" "d<Q>U")))]
  "TARGET_COLDFIRE_FPU"
  "f<FP:prec>move%.l %1,%0")


(define_expand "floathi<mode>2"
  [(set (match_operand:FP 0 "nonimmediate_operand" "")
	(float:FP (match_operand:HI 1 "general_operand" "")))]
  "TARGET_HARD_FLOAT"
  "")

(define_insn "floathi<mode>2_68881"
  [(set (match_operand:FP 0 "nonimmediate_operand" "=f")
	(float:FP (match_operand:HI 1 "general_operand" "dmn")))]
  "TARGET_68881"
  "fmove%.w %1,%0")

(define_insn "floathi<mode>2_cf"
  [(set (match_operand:FP 0 "nonimmediate_operand" "=f")
        (float:FP (match_operand:HI 1 "general_operand" "d<Q>U")))]
  "TARGET_COLDFIRE_FPU"
  "fmove%.w %1,%0")


(define_expand "floatqi<mode>2"
  [(set (match_operand:FP 0 "nonimmediate_operand" "")
	(float:FP (match_operand:QI 1 "general_operand" "")))]
  "TARGET_HARD_FLOAT"
  "")

(define_insn "floatqi<mode>2_68881"
  [(set (match_operand:FP 0 "nonimmediate_operand" "=f")
	(float:FP (match_operand:QI 1 "general_operand" "dmn")))]
  "TARGET_68881"
  "fmove%.b %1,%0")

(define_insn "floatqi<mode>2_cf"
  [(set (match_operand:FP 0 "nonimmediate_operand" "=f")
	(float:FP (match_operand:QI 1 "general_operand" "d<Q>U")))]
  "TARGET_COLDFIRE_FPU"
  "fmove%.b %1,%0")


;; New routines to convert floating-point values to integers
;; to be used on the '040.  These should be faster than trapping
;; into the kernel to emulate fintrz.  They should also be faster
;; than calling the subroutines fixsfsi or fixdfsi.

(define_insn "fix_truncdfsi2"
  [(set (match_operand:SI 0 "nonimmediate_operand" "=dm")
	(fix:SI (fix:DF (match_operand:DF 1 "register_operand" "f"))))
   (clobber (match_scratch:SI 2 "=d"))
   (clobber (match_scratch:SI 3 "=d"))]
  "TARGET_68881 && TARGET_68040"
{
  CC_STATUS_INIT;
  return "fmovem%.l %!,%2\;moveq #16,%3\;or%.l %2,%3\;and%.w #-33,%3\;fmovem%.l %3,%!\;fmove%.l %1,%0\;fmovem%.l %2,%!";
})

(define_insn "fix_truncdfhi2"
  [(set (match_operand:HI 0 "nonimmediate_operand" "=dm")
	(fix:HI (fix:DF (match_operand:DF 1 "register_operand" "f"))))
   (clobber (match_scratch:SI 2 "=d"))
   (clobber (match_scratch:SI 3 "=d"))]
  "TARGET_68881 && TARGET_68040"
{
  CC_STATUS_INIT;
  return "fmovem%.l %!,%2\;moveq #16,%3\;or%.l %2,%3\;and%.w #-33,%3\;fmovem%.l %3,%!\;fmove%.w %1,%0\;fmovem%.l %2,%!";
})

(define_insn "fix_truncdfqi2"
  [(set (match_operand:QI 0 "nonimmediate_operand" "=dm")
	(fix:QI (fix:DF (match_operand:DF 1 "register_operand" "f"))))
   (clobber (match_scratch:SI 2 "=d"))
   (clobber (match_scratch:SI 3 "=d"))]
  "TARGET_68881 && TARGET_68040"
{
  CC_STATUS_INIT;
  return "fmovem%.l %!,%2\;moveq #16,%3\;or%.l %2,%3\;and%.w #-33,%3\;fmovem%.l %3,%!\;fmove%.b %1,%0\;fmovem%.l %2,%!";
})

;; Convert a float to a float whose value is an integer.
;; This is the first stage of converting it to an integer type.

(define_expand "ftrunc<mode>2"
  [(set (match_operand:FP 0 "nonimmediate_operand" "")
	(fix:FP (match_operand:FP 1 "general_operand" "")))]
  "TARGET_HARD_FLOAT && !TARGET_68040"
  "")

(define_insn "ftrunc<mode>2_68881"
  [(set (match_operand:FP 0 "nonimmediate_operand" "=f")
	(fix:FP (match_operand:FP 1 "general_operand" "f<FP:dreg>m")))]
  "TARGET_68881 && !TARGET_68040"
{
  if (FP_REG_P (operands[1]))
    return "fintrz%.x %f1,%0";
  return "fintrz%.<FP:prec> %f1,%0";
})

(define_insn "ftrunc<mode>2_cf"
  [(set (match_operand:FP 0 "nonimmediate_operand" "=f")
        (fix:FP (match_operand:FP 1 "general_operand" "f<FP:dreg><Q>U")))]
  "TARGET_COLDFIRE_FPU"
{
  if (FP_REG_P (operands[1]))
    return "fintrz%.d %f1,%0";
  return "fintrz%.<FP:prec> %f1,%0";
})

;; Convert a float whose value is an integer
;; to an actual integer.  Second stage of converting float to integer type.
(define_expand "fix<mode>qi2"
  [(set (match_operand:QI 0 "nonimmediate_operand" "")
	(fix:QI (match_operand:FP 1 "general_operand" "")))]
  "TARGET_HARD_FLOAT"
  "")

(define_insn "fix<mode>qi2_68881"
  [(set (match_operand:QI 0 "nonimmediate_operand" "=dm")
	(fix:QI (match_operand:FP 1 "general_operand" "f")))]
  "TARGET_68881"
  "fmove%.b %1,%0")

(define_insn "fix<mode>qi2_cf"
  [(set (match_operand:QI 0 "nonimmediate_operand" "=d<Q>U")
	(fix:QI (match_operand:FP 1 "general_operand" "f")))]
  "TARGET_COLDFIRE_FPU"
  "fmove%.b %1,%0")

(define_expand "fix<mode>hi2"
  [(set (match_operand:HI 0 "nonimmediate_operand" "")
	(fix:HI (match_operand:FP 1 "general_operand" "")))]
  "TARGET_HARD_FLOAT"
  "")

(define_insn "fix<mode>hi2_68881"
  [(set (match_operand:HI 0 "nonimmediate_operand" "=dm")
	(fix:HI (match_operand:FP 1 "general_operand" "f")))]
  "TARGET_68881"
  "fmove%.w %1,%0")

(define_insn "fix<mode>hi2_cf"
  [(set (match_operand:HI 0 "nonimmediate_operand" "=d<Q>U")
	(fix:HI (match_operand:FP 1 "general_operand" "f")))]
  "TARGET_COLDFIRE_FPU"
  "fmove%.w %1,%0")

(define_expand "fix<mode>si2"
  [(set (match_operand:SI 0 "nonimmediate_operand" "")
	(fix:SI (match_operand:FP 1 "general_operand" "")))]
  "TARGET_HARD_FLOAT"
  "")

(define_insn "fix<mode>si2_68881"
  [(set (match_operand:SI 0 "nonimmediate_operand" "=dm")
	(fix:SI (match_operand:FP 1 "general_operand" "f")))]
  "TARGET_68881"
  "fmove%.l %1,%0")

(define_insn "fix<mode>si2_cf"
  [(set (match_operand:SI 0 "nonimmediate_operand" "=d<Q>U")
	(fix:SI (match_operand:FP 1 "general_operand" "f")))]
  "TARGET_COLDFIRE_FPU"
  "fmove%.l %1,%0")


;; add instructions

(define_insn "adddi_lshrdi_63"
  [(set (match_operand:DI 0 "nonimmediate_operand" "=d")
    (plus:DI (lshiftrt:DI (match_operand:DI 1 "general_operand" "rm")
            (const_int 63))
        (match_dup 1)))
   (clobber (match_scratch:SI 2 "=d"))]
  ""
{
  operands[3] = gen_rtx_REG (SImode, REGNO (operands[0]) + 1);
  if (REG_P (operands[1]) && REGNO (operands[1]) == REGNO (operands[0]))
    return
    "move%.l %1,%2\;add%.l %2,%2\;subx%.l %2,%2\;sub%.l %2,%3\;subx%.l %2,%0";
  if (GET_CODE (operands[1]) == REG)
    operands[4] = gen_rtx_REG (SImode, REGNO (operands[1]) + 1);
  else if (GET_CODE (XEXP (operands[1], 0)) == POST_INC
        || GET_CODE (XEXP (operands[1], 0)) == PRE_DEC)
    operands[4] = operands[1];
  else
    operands[4] = adjust_address (operands[1], SImode, 4);
  if (GET_CODE (operands[1]) == MEM
   && GET_CODE (XEXP (operands[1], 0)) == PRE_DEC)
    output_asm_insn ("move%.l %4,%3", operands);
  output_asm_insn ("move%.l %1,%0\;smi %2", operands);
  if (TARGET_68020 || TARGET_COLDFIRE)
    output_asm_insn ("extb%.l %2", operands);
  else
    output_asm_insn ("ext%.w %2\;ext%.l %2", operands);
  if (GET_CODE (operands[1]) != MEM
   || GET_CODE (XEXP (operands[1], 0)) != PRE_DEC)
    output_asm_insn ("move%.l %4,%3", operands);
  return "sub%.l %2,%3\;subx%.l %2,%0";
})

(define_insn "adddi_sexthishl32"
  [(set (match_operand:DI 0 "nonimmediate_operand" "=o,a,*d,*d")
    (plus:DI (ashift:DI (sign_extend:DI
          (match_operand:HI 1 "general_operand" "rm,rm,rm,rm"))
            (const_int 32))
        (match_operand:DI 2 "general_operand" "0,0,0,0")))
   (clobber (match_scratch:SI 3 "=&d,X,a,?d"))]
  "!TARGET_COLDFIRE"
{
  CC_STATUS_INIT;
  if (ADDRESS_REG_P (operands[0]))
    return "add%.w %1,%0";
  else if (ADDRESS_REG_P (operands[3]))
    return "move%.w %1,%3\;add%.l %3,%0";
  else
    return "move%.w %1,%3\;ext%.l %3\;add%.l %3,%0";
})

(define_insn "adddi_dilshr32"
  [(set (match_operand:DI 0 "nonimmediate_operand" "=d,o")
;;    (plus:DI (match_operand:DI 2 "general_operand" "%0")
;;	(lshiftrt:DI (match_operand:DI 1 "general_operand" "ro")
;;            (const_int 32))))]
    (plus:DI (lshiftrt:DI (match_operand:DI 1 "general_operand" "ro,d")
            (const_int 32))
        (match_operand:DI 2 "general_operand" "0,0")))]
  ""
{
  CC_STATUS_INIT;
  if (GET_CODE (operands[0]) == REG)
    operands[2] = gen_rtx_REG (SImode, REGNO (operands[0]) + 1);
  else
    operands[2] = adjust_address (operands[0], SImode, 4);
  return "add%.l %1,%2\;negx%.l %0\;neg%.l %0";
})

(define_insn "adddi_dishl32"
  [(set (match_operand:DI 0 "nonimmediate_operand" "=r,o")
;;    (plus:DI (match_operand:DI 2 "general_operand" "%0")
;;	(ashift:DI (match_operand:DI 1 "general_operand" "ro")
;;            (const_int 32))))]
    (plus:DI (ashift:DI (match_operand:DI 1 "general_operand" "ro,d")
            (const_int 32))
        (match_operand:DI 2 "general_operand" "0,0")))]
  ""
{
  CC_STATUS_INIT;
  if (GET_CODE (operands[1]) == REG)
    operands[1] = gen_rtx_REG (SImode, REGNO (operands[1]) + 1);
  else
    operands[1] = adjust_address (operands[1], SImode, 4);
  return "add%.l %1,%0";
})

(define_insn "adddi3"
  [(set (match_operand:DI 0 "nonimmediate_operand" "=<,o<>,d,d,d")
	(plus:DI (match_operand:DI 1 "general_operand" "%0,0,0,0,0")
		 (match_operand:DI 2 "general_operand" "<,d,no>,d,a")))
   (clobber (match_scratch:SI 3 "=X,&d,&d,X,&d"))]
  ""
{
  if (DATA_REG_P (operands[0]))
    {
      if (DATA_REG_P (operands[2]))
	return "add%.l %R2,%R0\;addx%.l %2,%0";
      else if (GET_CODE (operands[2]) == MEM
	  && GET_CODE (XEXP (operands[2], 0)) == POST_INC)
	return "move%.l %2,%3\;add%.l %2,%R0\;addx%.l %3,%0";
      else
	{
	  rtx high, low;
	  rtx xoperands[2];

	  if (GET_CODE (operands[2]) == REG)
	    {
	      low = gen_rtx_REG (SImode, REGNO (operands[2]) + 1);
	      high = operands[2];
	    }
	  else if (CONSTANT_P (operands[2]))
	    split_double (operands[2], &high, &low);
	  else
	    {
	      low = adjust_address (operands[2], SImode, 4);
	      high = operands[2];
	    }

	  operands[1] = low, operands[2] = high;
	  xoperands[0] = operands[3];
	  if (GET_CODE (operands[1]) == CONST_INT
	      && INTVAL (operands[1]) >= -8 && INTVAL (operands[1]) < 0)
	    xoperands[1] = GEN_INT (-INTVAL (operands[2]) - 1);
	  else
	    xoperands[1] = operands[2];

	  output_asm_insn (output_move_simode (xoperands), xoperands);
	  if (GET_CODE (operands[1]) == CONST_INT)
	    {
	      if (INTVAL (operands[1]) > 0 && INTVAL (operands[1]) <= 8)
		return "addq%.l %1,%R0\;addx%.l %3,%0";
	      else if (INTVAL (operands[1]) >= -8 && INTVAL (operands[1]) < 0)
		{
		  operands[1] = GEN_INT (-INTVAL (operands[1]));
		  return "subq%.l %1,%R0\;subx%.l %3,%0";
		}
	    }
	  return "add%.l %1,%R0\;addx%.l %3,%0";
	}
    }
  else
    {
      gcc_assert (GET_CODE (operands[0]) == MEM);
      if (GET_CODE (operands[2]) == MEM
	  && GET_CODE (XEXP (operands[2], 0)) == PRE_DEC)
	return "add%.l %2,%0\;addx%.l %2,%0";
      CC_STATUS_INIT;
      if (GET_CODE (XEXP (operands[0], 0)) == POST_INC)
	{
	  operands[1] = gen_rtx_MEM (SImode,
				     plus_constant (XEXP(operands[0], 0), -8));
	  return "move%.l %0,%3\;add%.l %R2,%0\;addx%.l %2,%3\;move%.l %3,%1";
	}
      else if (GET_CODE (XEXP (operands[0], 0)) == PRE_DEC)
	{
	  operands[1] = XEXP(operands[0], 0);
	  return "add%.l %R2,%0\;move%.l %0,%3\;addx%.l %2,%3\;move%.l %3,%1";
	}
      else
	{
	  operands[1] = adjust_address (operands[0], SImode, 4);
	  return "add%.l %R2,%1\;move%.l %0,%3\;addx%.l %2,%3\;move%.l %3,%0";
	}
    }
})

(define_insn "addsi_lshrsi_31"
  [(set (match_operand:SI 0 "nonimmediate_operand" "=dm")
    (plus:SI (lshiftrt:SI (match_operand:SI 1 "general_operand" "rm")
            (const_int 31))
        (match_dup 1)))]
  ""
{
  operands[2] = operands[0];
  operands[3] = gen_label_rtx();
  if (GET_CODE (operands[0]) == MEM)
    {
      if (GET_CODE (XEXP (operands[0], 0)) == POST_INC)
        operands[0] = gen_rtx_MEM (SImode, XEXP (XEXP (operands[0], 0), 0));
      else if (GET_CODE (XEXP (operands[0], 0)) == PRE_DEC)
        operands[2] = gen_rtx_MEM (SImode, XEXP (XEXP (operands[0], 0), 0));
    }
  output_asm_insn ("move%.l %1,%0", operands);
  output_asm_insn (MOTOROLA ? "jbpl %l3" : "jpl %l3", operands);
  output_asm_insn ("addq%.l #1,%2", operands);
  (*targetm.asm_out.internal_label) (asm_out_file, "L",
				CODE_LABEL_NUMBER (operands[3]));
  return "";
})

(define_expand "addsi3"
  [(set (match_operand:SI 0 "nonimmediate_operand" "")
	(plus:SI (match_operand:SI 1 "general_operand" "")
		 (match_operand:SI 2 "general_src_operand" "")))]
  ""
  "")

;; Note that the middle two alternatives are near-duplicates
;; in order to handle insns generated by reload.
;; This is needed since they are not themselves reloaded,
;; so commutativity won't apply to them.
(define_insn "*addsi3_internal"
  [(set (match_operand:SI 0 "nonimmediate_operand" "=m,?a,?a,d,a")
        (plus:SI (match_operand:SI 1 "general_operand" "%0,a,rJK,0,0")
                 (match_operand:SI 2 "general_src_operand" "dIKLT,rJK,a,mSrIKLT,mSrIKLs")))]


  "! TARGET_COLDFIRE"
  "* return output_addsi3 (operands);")

(define_insn "*addsi3_5200"
  [(set (match_operand:SI 0 "nonimmediate_operand" "=m,?a,?a,r")
	(plus:SI (match_operand:SI 1 "general_operand" "%0,a,rJK,0")
		 (match_operand:SI 2 "general_src_operand" "dIL,rJK,a,mrIKLi")))]
  "TARGET_COLDFIRE"
  "* return output_addsi3 (operands);")

(define_insn ""
  [(set (match_operand:SI 0 "nonimmediate_operand" "=a")
	(plus:SI (match_operand:SI 1 "general_operand" "0")
		 (sign_extend:SI
		  (match_operand:HI 2 "nonimmediate_src_operand" "rmS"))))]
  "!TARGET_COLDFIRE"
  "add%.w %2,%0")

(define_insn "addhi3"
  [(set (match_operand:HI 0 "nonimmediate_operand" "=m,r")
	(plus:HI (match_operand:HI 1 "general_operand" "%0,0")
		 (match_operand:HI 2 "general_src_operand" "dn,rmSn")))]
  "!TARGET_COLDFIRE"
{
  if (GET_CODE (operands[2]) == CONST_INT)
    {
      /* If the constant would be a negative number when interpreted as
	 HImode, make it negative.  This is usually, but not always, done
	 elsewhere in the compiler.  First check for constants out of range,
	 which could confuse us.  */

      if (INTVAL (operands[2]) >= 32768)
	operands[2] = GEN_INT (INTVAL (operands[2]) - 65536);

      if (INTVAL (operands[2]) > 0
	  && INTVAL (operands[2]) <= 8)
	return "addq%.w %2,%0";
      if (INTVAL (operands[2]) < 0
	  && INTVAL (operands[2]) >= -8)
	{
	  operands[2] = GEN_INT (- INTVAL (operands[2]));
	  return "subq%.w %2,%0";
	}
      /* On the CPU32 it is faster to use two addqw instructions to
	 add a small integer (8 < N <= 16) to a register.  
	 Likewise for subqw.  */
      if (TARGET_CPU32 && REG_P (operands[0]))
	{
	  if (INTVAL (operands[2]) > 8
	      && INTVAL (operands[2]) <= 16)
	    {
	      operands[2] = GEN_INT (INTVAL (operands[2]) - 8);
	      return "addq%.w #8,%0\;addq%.w %2,%0";
	    }
	  if (INTVAL (operands[2]) < -8
	      && INTVAL (operands[2]) >= -16)
	    {
	      operands[2] = GEN_INT (- INTVAL (operands[2]) - 8);
	      return "subq%.w #8,%0\;subq%.w %2,%0";
	    }
	}
      if (ADDRESS_REG_P (operands[0]) && !TARGET_68040)
	return MOTOROLA ? "lea (%c2,%0),%0" : "lea %0@(%c2),%0";
    }
  return "add%.w %2,%0";
})

;; These insns must use MATCH_DUP instead of the more expected
;; use of a matching constraint because the "output" here is also
;; an input, so you can't use the matching constraint.  That also means
;; that you can't use the "%", so you need patterns with the matched
;; operand in both positions.

(define_insn ""
  [(set (strict_low_part (match_operand:HI 0 "nonimmediate_operand" "+m,d"))
	(plus:HI (match_dup 0)
		 (match_operand:HI 1 "general_src_operand" "dn,rmSn")))]
  "!TARGET_COLDFIRE"
{
  if (GET_CODE (operands[1]) == CONST_INT)
    {
      /* If the constant would be a negative number when interpreted as
	 HImode, make it negative.  This is usually, but not always, done
	 elsewhere in the compiler.  First check for constants out of range,
	 which could confuse us.  */

      if (INTVAL (operands[1]) >= 32768)
	operands[1] = GEN_INT (INTVAL (operands[1]) - 65536);

      if (INTVAL (operands[1]) > 0
	  && INTVAL (operands[1]) <= 8)
	return "addq%.w %1,%0";
      if (INTVAL (operands[1]) < 0
	  && INTVAL (operands[1]) >= -8)
	{
	  operands[1] = GEN_INT (- INTVAL (operands[1]));
	  return "subq%.w %1,%0";
	}
      /* On the CPU32 it is faster to use two addqw instructions to
	 add a small integer (8 < N <= 16) to a register. 
	 Likewise for subqw.  */
      if (TARGET_CPU32 && REG_P (operands[0]))
	{
	  if (INTVAL (operands[1]) > 8
	      && INTVAL (operands[1]) <= 16)
	    {
	      operands[1] = GEN_INT (INTVAL (operands[1]) - 8);
	      return "addq%.w #8,%0\;addq%.w %1,%0";
	    }
	  if (INTVAL (operands[1]) < -8
	      && INTVAL (operands[1]) >= -16)
	    {
	      operands[1] = GEN_INT (- INTVAL (operands[1]) - 8);
	      return "subq%.w #8,%0\;subq%.w %1,%0";
	    }
	}
      if (ADDRESS_REG_P (operands[0]) && !TARGET_68040)
	return MOTOROLA ? "lea (%c1,%0),%0" : "lea %0@(%c1),%0";
    }
  return "add%.w %1,%0";
})

(define_insn ""
  [(set (strict_low_part (match_operand:HI 0 "nonimmediate_operand" "+m,d"))
	(plus:HI (match_operand:HI 1 "general_src_operand" "dn,rmSn")
		 (match_dup 0)))]
  "!TARGET_COLDFIRE"
{
  if (GET_CODE (operands[1]) == CONST_INT)
    {
      /* If the constant would be a negative number when interpreted as
	 HImode, make it negative.  This is usually, but not always, done
	 elsewhere in the compiler.  First check for constants out of range,
	 which could confuse us.  */

      if (INTVAL (operands[1]) >= 32768)
	operands[1] = GEN_INT (INTVAL (operands[1]) - 65536);

      if (INTVAL (operands[1]) > 0
	  && INTVAL (operands[1]) <= 8)
	return "addq%.w %1,%0";
      if (INTVAL (operands[1]) < 0
	  && INTVAL (operands[1]) >= -8)
	{
	  operands[1] = GEN_INT (- INTVAL (operands[1]));
	  return "subq%.w %1,%0";
	}
      /* On the CPU32 it is faster to use two addqw instructions to
	 add a small integer (8 < N <= 16) to a register.
	 Likewise for subqw.  */
      if (TARGET_CPU32 && REG_P (operands[0])) 
	{
	  if (INTVAL (operands[1]) > 8
	      && INTVAL (operands[1]) <= 16)
	    {
	      operands[1] = GEN_INT (INTVAL (operands[1]) - 8);
	      return "addq%.w #8,%0\;addq%.w %1,%0";
	    }
	  if (INTVAL (operands[1]) < -8
	      && INTVAL (operands[1]) >= -16)
	    {
	      operands[1] = GEN_INT (- INTVAL (operands[1]) - 8);
	      return "subq%.w #8,%0\;subq%.w %1,%0";
	    }
	}
      if (ADDRESS_REG_P (operands[0]) && !TARGET_68040)
	return MOTOROLA ? "lea (%c1,%0),%0" : "lea %0@(%c1),%0";
    }
  return "add%.w %1,%0";
})

(define_insn "addqi3"
  [(set (match_operand:QI 0 "nonimmediate_operand" "=m,d")
	(plus:QI (match_operand:QI 1 "general_operand" "%0,0")
		 (match_operand:QI 2 "general_src_operand" "dn,dmSn")))]
  "!TARGET_COLDFIRE"
{
  if (GET_CODE (operands[2]) == CONST_INT)
    {
      if (INTVAL (operands[2]) >= 128)
	operands[2] = GEN_INT (INTVAL (operands[2]) - 256);

      if (INTVAL (operands[2]) > 0
	  && INTVAL (operands[2]) <= 8)
	return "addq%.b %2,%0";
      if (INTVAL (operands[2]) < 0 && INTVAL (operands[2]) >= -8)
       {
	 operands[2] = GEN_INT (- INTVAL (operands[2]));
	 return "subq%.b %2,%0";
       }
    }
  return "add%.b %2,%0";
})

(define_insn ""
  [(set (strict_low_part (match_operand:QI 0 "nonimmediate_operand" "+m,d"))
	(plus:QI (match_dup 0)
		 (match_operand:QI 1 "general_src_operand" "dn,dmSn")))]
  "!TARGET_COLDFIRE"
{
  if (GET_CODE (operands[1]) == CONST_INT)
    {
      if (INTVAL (operands[1]) >= 128)
	operands[1] = GEN_INT (INTVAL (operands[1]) - 256);

      if (INTVAL (operands[1]) > 0
	  && INTVAL (operands[1]) <= 8)
	return "addq%.b %1,%0";
      if (INTVAL (operands[1]) < 0 && INTVAL (operands[1]) >= -8)
       {
	 operands[1] = GEN_INT (- INTVAL (operands[1]));
	 return "subq%.b %1,%0";
       }
    }
  return "add%.b %1,%0";
})

(define_insn ""
  [(set (strict_low_part (match_operand:QI 0 "nonimmediate_operand" "+m,d"))
	(plus:QI (match_operand:QI 1 "general_src_operand" "dn,dmSn")
		 (match_dup 0)))]
  "!TARGET_COLDFIRE"
{
  if (GET_CODE (operands[1]) == CONST_INT)
    {
      if (INTVAL (operands[1]) >= 128)
	operands[1] = GEN_INT (INTVAL (operands[1]) - 256);

      if (INTVAL (operands[1]) > 0
	  && INTVAL (operands[1]) <= 8)
	return "addq%.b %1,%0";
      if (INTVAL (operands[1]) < 0 && INTVAL (operands[1]) >= -8)
       {
	 operands[1] = GEN_INT (- INTVAL (operands[1]));
	 return "subq%.b %1,%0";
       }
    }
  return "add%.b %1,%0";
})

(define_expand "add<mode>3"
  [(set (match_operand:FP 0 "nonimmediate_operand" "")
	(plus:FP (match_operand:FP 1 "general_operand" "")
		 (match_operand:FP 2 "general_operand" "")))]
  "TARGET_HARD_FLOAT"
  "")

(define_insn "add<mode>3_floatsi_68881"
  [(set (match_operand:FP 0 "nonimmediate_operand" "=f")
	(plus:FP (float:FP (match_operand:SI 2 "general_operand" "dmi"))
		 (match_operand:FP 1 "general_operand" "0")))]
  "TARGET_68881"
  "f<FP:round>add%.l %2,%0")

(define_insn "add<mode>3_floathi_68881"
  [(set (match_operand:FP 0 "nonimmediate_operand" "=f")
	(plus:FP (float:FP (match_operand:HI 2 "general_operand" "dmn"))
		 (match_operand:FP 1 "general_operand" "0")))]
  "TARGET_68881"
  "f<FP:round>add%.w %2,%0")

(define_insn "add<mode>3_floatqi_68881"
  [(set (match_operand:FP 0 "nonimmediate_operand" "=f")
	(plus:FP (float:FP (match_operand:QI 2 "general_operand" "dmn"))
		 (match_operand:FP 1 "general_operand" "0")))]
  "TARGET_68881"
  "f<FP:round>add%.b %2,%0")

(define_insn "add<mode>3_68881"
  [(set (match_operand:FP 0 "nonimmediate_operand" "=f")
	(plus:FP (match_operand:FP 1 "general_operand" "%0")
		 (match_operand:FP 2 "general_operand" "f<FP:dreg>m<FP:const>")))]
  "TARGET_68881"
{
  if (FP_REG_P (operands[2]))
    return "f<FP:round>add%.x %2,%0";
  return "f<FP:round>add%.<FP:prec> %f2,%0";
})

(define_insn "add<mode>3_cf"
  [(set (match_operand:FP 0 "nonimmediate_operand" "=f")
	(plus:FP (match_operand:FP 1 "general_operand" "%0")
		 (match_operand:FP 2 "general_operand" "f<FP:dreg><Q>U")))]
  "TARGET_COLDFIRE_FPU"
{
  if (FP_REG_P (operands[2]))
    return "f<FP:round>add%.d %2,%0";
  return "f<FP:round>add%.<FP:prec> %2,%0";
})

;; subtract instructions

(define_insn "subdi_sexthishl32"
  [(set (match_operand:DI 0 "nonimmediate_operand" "=o,a,*d,*d")
    (minus:DI (match_operand:DI 1 "general_operand" "0,0,0,0")
        (ashift:DI (sign_extend:DI (match_operand:HI 2 "general_operand" "rm,rm,rm,rm"))
            (const_int 32))))
   (clobber (match_scratch:SI 3 "=&d,X,a,?d"))]
  "!TARGET_COLDFIRE"
{
  CC_STATUS_INIT;
  if (ADDRESS_REG_P (operands[0]))
    return "sub%.w %2,%0";
  else if (ADDRESS_REG_P (operands[3]))
    return "move%.w %2,%3\;sub%.l %3,%0";
  else
    return "move%.w %2,%3\;ext%.l %3\;sub%.l %3,%0";
})

(define_insn "subdi_dishl32"
  [(set (match_operand:DI 0 "nonimmediate_operand" "+ro")
    (minus:DI (match_dup 0)
        (ashift:DI (match_operand:DI 1 "general_operand" "ro")
            (const_int 32))))]
  ""
{
  CC_STATUS_INIT;
  if (GET_CODE (operands[1]) == REG)
    operands[1] = gen_rtx_REG (SImode, REGNO (operands[1]) + 1);
  else
    operands[1] = adjust_address (operands[1], SImode, 4);
  return "sub%.l %1,%0";
})

(define_insn "subdi3"
  [(set (match_operand:DI 0 "nonimmediate_operand" "=<,o<>,d,d,d")
	(minus:DI (match_operand:DI 1 "general_operand" "0,0,0,0,0")
		 (match_operand:DI 2 "general_operand" "<,d,no>,d,a")))
   (clobber (match_scratch:SI 3 "=X,&d,&d,X,&d"))]
  ""
{
  if (DATA_REG_P (operands[0]))
    {
      if (DATA_REG_P (operands[2]))
	return "sub%.l %R2,%R0\;subx%.l %2,%0";
      else if (GET_CODE (operands[2]) == MEM
	  && GET_CODE (XEXP (operands[2], 0)) == POST_INC)
	{
	  return "move%.l %2,%3\;sub%.l %2,%R0\;subx%.l %3,%0";
	}
      else
	{
	  rtx high, low;
	  rtx xoperands[2];

	  if (GET_CODE (operands[2]) == REG)
	    {
	      low = gen_rtx_REG (SImode, REGNO (operands[2]) + 1);
	      high = operands[2];
	    }
	  else if (CONSTANT_P (operands[2]))
	    split_double (operands[2], &high, &low);
	  else
	    {
	      low = adjust_address (operands[2], SImode, 4);
	      high = operands[2];
	    }

	  operands[1] = low, operands[2] = high;
	  xoperands[0] = operands[3];
	  if (GET_CODE (operands[1]) == CONST_INT
	      && INTVAL (operands[1]) >= -8 && INTVAL (operands[1]) < 0)
	    xoperands[1] = GEN_INT (-INTVAL (operands[2]) - 1);
	  else
	    xoperands[1] = operands[2];

	  output_asm_insn (output_move_simode (xoperands), xoperands);
	  if (GET_CODE (operands[1]) == CONST_INT)
	    {
	      if (INTVAL (operands[1]) > 0 && INTVAL (operands[1]) <= 8)
		return "subq%.l %1,%R0\;subx%.l %3,%0";
	      else if (INTVAL (operands[1]) >= -8 && INTVAL (operands[1]) < 0)
		{
		  operands[1] = GEN_INT (-INTVAL (operands[1]));
		  return "addq%.l %1,%R0\;addx%.l %3,%0";
		}
	    }
	  return "sub%.l %1,%R0\;subx%.l %3,%0";
	}
    }
  else
    {
      gcc_assert (GET_CODE (operands[0]) == MEM);
      if (GET_CODE (operands[2]) == MEM
	  && GET_CODE (XEXP (operands[2], 0)) == PRE_DEC)
	return "sub%.l %2,%0\;subx%.l %2,%0";
      CC_STATUS_INIT;
      if (GET_CODE (XEXP (operands[0], 0)) == POST_INC)
	{
	  operands[1]
	    = gen_rtx_MEM (SImode, plus_constant (XEXP (operands[0], 0), -8));
	  return "move%.l %0,%3\;sub%.l %R2,%0\;subx%.l %2,%3\;move%.l %3,%1";
	}
      else if (GET_CODE (XEXP (operands[0], 0)) == PRE_DEC)
	{
	  operands[1] = XEXP(operands[0], 0);
	  return "sub%.l %R2,%0\;move%.l %0,%3\;subx%.l %2,%3\;move%.l %3,%1";
	}
      else
	{
	  operands[1] = adjust_address (operands[0], SImode, 4);
	  return "sub%.l %R2,%1\;move%.l %0,%3\;subx%.l %2,%3\;move%.l %3,%0";
	}
    }
})

(define_insn "subsi3"
  [(set (match_operand:SI 0 "nonimmediate_operand" "=m,d,a")
	(minus:SI (match_operand:SI 1 "general_operand" "0,0,0")
		  (match_operand:SI 2 "general_src_operand" "dT,mSrT,mSrs")))]
  ""
  "sub%.l %2,%0")

(define_insn ""
  [(set (match_operand:SI 0 "nonimmediate_operand" "=a")
	(minus:SI (match_operand:SI 1 "general_operand" "0")
		  (sign_extend:SI
		   (match_operand:HI 2 "nonimmediate_src_operand" "rmS"))))]
  "!TARGET_COLDFIRE"
  "sub%.w %2,%0")

(define_insn "subhi3"
  [(set (match_operand:HI 0 "nonimmediate_operand" "=m,r")
	(minus:HI (match_operand:HI 1 "general_operand" "0,0")
		  (match_operand:HI 2 "general_src_operand" "dn,rmSn")))]
  "!TARGET_COLDFIRE"
  "sub%.w %2,%0")

(define_insn ""
  [(set (strict_low_part (match_operand:HI 0 "nonimmediate_operand" "+m,d"))
	(minus:HI (match_dup 0)
		  (match_operand:HI 1 "general_src_operand" "dn,rmSn")))]
  "!TARGET_COLDFIRE"
  "sub%.w %1,%0")

(define_insn "subqi3"
  [(set (match_operand:QI 0 "nonimmediate_operand" "=m,d")
	(minus:QI (match_operand:QI 1 "general_operand" "0,0")
		  (match_operand:QI 2 "general_src_operand" "dn,dmSn")))]
  "!TARGET_COLDFIRE"
  "sub%.b %2,%0")

(define_insn ""
  [(set (strict_low_part (match_operand:QI 0 "nonimmediate_operand" "+m,d"))
	(minus:QI (match_dup 0)
		  (match_operand:QI 1 "general_src_operand" "dn,dmSn")))]
  "!TARGET_COLDFIRE"
  "sub%.b %1,%0")

(define_expand "sub<mode>3"
  [(set (match_operand:FP 0 "nonimmediate_operand" "")
	(minus:FP (match_operand:FP 1 "general_operand" "")
		  (match_operand:FP 2 "general_operand" "")))]
  "TARGET_HARD_FLOAT"
  "")

(define_insn "sub<mode>3_floatsi_68881"
  [(set (match_operand:FP 0 "nonimmediate_operand" "=f")
	(minus:FP (match_operand:FP 1 "general_operand" "0")
		  (float:FP (match_operand:SI 2 "general_operand" "dmi"))))]
  "TARGET_68881"
  "f<FP:round>sub%.l %2,%0")

(define_insn "sub<mode>3_floathi_68881"
  [(set (match_operand:FP 0 "nonimmediate_operand" "=f")
	(minus:FP (match_operand:FP 1 "general_operand" "0")
		  (float:FP (match_operand:HI 2 "general_operand" "dmn"))))]
  "TARGET_68881"
  "f<FP:round>sub%.w %2,%0")

(define_insn "sub<mode>3_floatqi_68881"
  [(set (match_operand:FP 0 "nonimmediate_operand" "=f")
	(minus:FP (match_operand:FP 1 "general_operand" "0")
		  (float:FP (match_operand:QI 2 "general_operand" "dmn"))))]
  "TARGET_68881"
  "f<FP:round>sub%.b %2,%0")

(define_insn "sub<mode>3_68881"
  [(set (match_operand:FP 0 "nonimmediate_operand" "=f")
	(minus:FP (match_operand:FP 1 "general_operand" "0")
		  (match_operand:FP 2 "general_operand" "f<FP:dreg>m<FP:const>")))]
  "TARGET_68881"
{
  if (FP_REG_P (operands[2]))
    return "f<FP:round>sub%.x %2,%0";
  return "f<FP:round>sub%.<FP:prec> %f2,%0";
})

(define_insn "sub<mode>3_cf"
  [(set (match_operand:FP 0 "nonimmediate_operand" "=f")
        (minus:FP (match_operand:FP 1 "general_operand" "0")
                  (match_operand:FP 2 "general_operand" "f<FP:dreg><Q>U")))]
  "TARGET_COLDFIRE_FPU"
{
  if (FP_REG_P (operands[2]))
    return "f<FP:round>sub%.d %2,%0";
  return "f<FP:round>sub%.<FP:prec> %2,%0";
})

;; multiply instructions

(define_insn "mulhi3"
  [(set (match_operand:HI 0 "nonimmediate_operand" "=d")
	(mult:HI (match_operand:HI 1 "general_operand" "%0")
		 (match_operand:HI 2 "general_src_operand" "dmSn")))]
  ""
{
  return MOTOROLA ? "muls%.w %2,%0" : "muls %2,%0";
})

(define_insn "mulhisi3"
  [(set (match_operand:SI 0 "nonimmediate_operand" "=d")
	(mult:SI (sign_extend:SI
		  (match_operand:HI 1 "nonimmediate_operand" "%0"))
		 (sign_extend:SI
		  (match_operand:HI 2 "nonimmediate_src_operand" "dmS"))))]
  ""
{
  return MOTOROLA ? "muls%.w %2,%0" : "muls %2,%0";
})

(define_insn ""
  [(set (match_operand:SI 0 "nonimmediate_operand" "=d")
	(mult:SI (sign_extend:SI
		  (match_operand:HI 1 "nonimmediate_operand" "%0"))
		 (match_operand:SI 2 "const_int_operand" "n")))]
  "INTVAL (operands[2]) >= -0x8000 && INTVAL (operands[2]) <= 0x7fff"
{
  return MOTOROLA ? "muls%.w %2,%0" : "muls %2,%0";
})

(define_expand "mulsi3"
  [(set (match_operand:SI 0 "nonimmediate_operand" "")
	(mult:SI (match_operand:SI 1 "general_operand" "")
		 (match_operand:SI 2 "general_operand" "")))]
  "TARGET_68020 || TARGET_COLDFIRE"
  "")

(define_insn ""
  [(set (match_operand:SI 0 "nonimmediate_operand" "=d")
	(mult:SI (match_operand:SI 1 "general_operand" "%0")
                 (match_operand:SI 2 "general_src_operand" "dmSTK")))]

  "TARGET_68020"
  "muls%.l %2,%0")

(define_insn ""
  [(set (match_operand:SI 0 "nonimmediate_operand" "=d")
	(mult:SI (match_operand:SI 1 "general_operand" "%0")
		 (match_operand:SI 2 "general_operand" "d<Q>")))]
  "TARGET_COLDFIRE"
  "muls%.l %2,%0")

(define_insn "umulhisi3"
  [(set (match_operand:SI 0 "nonimmediate_operand" "=d")
	(mult:SI (zero_extend:SI
		  (match_operand:HI 1 "nonimmediate_operand" "%0"))
		 (zero_extend:SI
		  (match_operand:HI 2 "nonimmediate_src_operand" "dmS"))))]
  ""
{
  return MOTOROLA ? "mulu%.w %2,%0" : "mulu %2,%0";
})

(define_insn ""
  [(set (match_operand:SI 0 "nonimmediate_operand" "=d")
	(mult:SI (zero_extend:SI
		  (match_operand:HI 1 "nonimmediate_operand" "%0"))
		 (match_operand:SI 2 "const_int_operand" "n")))]
  "INTVAL (operands[2]) >= 0 && INTVAL (operands[2]) <= 0xffff"
{
  return MOTOROLA ? "mulu%.w %2,%0" : "mulu %2,%0";
})

;; We need a separate DEFINE_EXPAND for u?mulsidi3 to be able to use the
;; proper matching constraint.  This is because the matching is between
;; the high-numbered word of the DImode operand[0] and operand[1].
(define_expand "umulsidi3"
  [(parallel
    [(set (subreg:SI (match_operand:DI 0 "register_operand" "") 4)
	  (mult:SI (match_operand:SI 1 "register_operand" "")
		   (match_operand:SI 2 "register_operand" "")))
     (set (subreg:SI (match_dup 0) 0)
	  (truncate:SI (lshiftrt:DI (mult:DI (zero_extend:DI (match_dup 1))
					     (zero_extend:DI (match_dup 2)))
				    (const_int 32))))])]
  "TARGET_68020 && !TARGET_68060 && !TARGET_COLDFIRE"
  "")

(define_insn ""
  [(set (match_operand:SI 0 "register_operand" "=d")
	(mult:SI (match_operand:SI 1 "register_operand" "%0")
		  (match_operand:SI 2 "nonimmediate_operand" "dm")))
   (set (match_operand:SI 3 "register_operand" "=d")
	(truncate:SI (lshiftrt:DI (mult:DI (zero_extend:DI (match_dup 1))
					   (zero_extend:DI (match_dup 2)))
				  (const_int 32))))]
  "TARGET_68020 && !TARGET_68060 && !TARGET_COLDFIRE"
  "mulu%.l %2,%3:%0")

; Match immediate case.  For 2.4 only match things < 2^31.
; It's tricky with larger values in these patterns since we need to match
; values between the two parallel multiplies, between a CONST_DOUBLE and
; a CONST_INT.
(define_insn ""
  [(set (match_operand:SI 0 "register_operand" "=d")
	(mult:SI (match_operand:SI 1 "register_operand" "%0")
		 (match_operand:SI 2 "const_int_operand" "n")))
   (set (match_operand:SI 3 "register_operand" "=d")
	(truncate:SI (lshiftrt:DI (mult:DI (zero_extend:DI (match_dup 1))
					   (match_dup 2))
				  (const_int 32))))]
  "TARGET_68020 && !TARGET_68060 && !TARGET_COLDFIRE
   && (unsigned) INTVAL (operands[2]) <= 0x7fffffff"
  "mulu%.l %2,%3:%0")

(define_expand "mulsidi3"
  [(parallel
    [(set (subreg:SI (match_operand:DI 0 "register_operand" "") 4)
	  (mult:SI (match_operand:SI 1 "register_operand" "")
		   (match_operand:SI 2 "register_operand" "")))
     (set (subreg:SI (match_dup 0) 0)
	  (truncate:SI (lshiftrt:DI (mult:DI (sign_extend:DI (match_dup 1))
					     (sign_extend:DI (match_dup 2)))
				    (const_int 32))))])]
  "TARGET_68020 && !TARGET_68060 && !TARGET_COLDFIRE"
  "")

(define_insn ""
  [(set (match_operand:SI 0 "register_operand" "=d")
	(mult:SI (match_operand:SI 1 "register_operand" "%0")
		 (match_operand:SI 2 "nonimmediate_operand" "dm")))
   (set (match_operand:SI 3 "register_operand" "=d")
	(truncate:SI (lshiftrt:DI (mult:DI (sign_extend:DI (match_dup 1))
					   (sign_extend:DI (match_dup 2)))
				  (const_int 32))))]
  "TARGET_68020 && !TARGET_68060 && !TARGET_COLDFIRE"
  "muls%.l %2,%3:%0")

(define_insn ""
  [(set (match_operand:SI 0 "register_operand" "=d")
	(mult:SI (match_operand:SI 1 "register_operand" "%0")
		 (match_operand:SI 2 "const_int_operand" "n")))
   (set (match_operand:SI 3 "register_operand" "=d")
	(truncate:SI (lshiftrt:DI (mult:DI (sign_extend:DI (match_dup 1))
					   (match_dup 2))
				  (const_int 32))))]
  "TARGET_68020 && !TARGET_68060 && !TARGET_COLDFIRE"
  "muls%.l %2,%3:%0")

(define_expand "umulsi3_highpart"
  [(parallel
    [(set (match_operand:SI 0 "register_operand" "")
	  (truncate:SI
	   (lshiftrt:DI
	    (mult:DI (zero_extend:DI (match_operand:SI 1 "register_operand" ""))
		     (zero_extend:DI (match_operand:SI 2 "general_operand" "")))
	    (const_int 32))))
     (clobber (match_dup 3))])]
  "TARGET_68020 && !TARGET_68060 && !TARGET_COLDFIRE"
{
  operands[3] = gen_reg_rtx (SImode);

  if (GET_CODE (operands[2]) == CONST_INT)
    {
      operands[2] = immed_double_const (INTVAL (operands[2]) & 0xffffffff,
					0, DImode);

      /* We have to adjust the operand order for the matching constraints.  */
      emit_insn (gen_const_umulsi3_highpart (operands[0], operands[3],
					     operands[1], operands[2]));
      DONE;
    }
})

(define_insn ""
  [(set (match_operand:SI 0 "register_operand" "=d")
	(truncate:SI
	 (lshiftrt:DI
	  (mult:DI (zero_extend:DI (match_operand:SI 2 "register_operand" "%1"))
		   (zero_extend:DI (match_operand:SI 3 "nonimmediate_operand" "dm")))
	  (const_int 32))))
   (clobber (match_operand:SI 1 "register_operand" "=d"))]
  "TARGET_68020 && !TARGET_68060 && !TARGET_COLDFIRE"
  "mulu%.l %3,%0:%1")

(define_insn "const_umulsi3_highpart"
  [(set (match_operand:SI 0 "register_operand" "=d")
	(truncate:SI
	 (lshiftrt:DI
	  (mult:DI (zero_extend:DI (match_operand:SI 2 "register_operand" "1"))
		   (match_operand:DI 3 "const_uint32_operand" "n"))
	  (const_int 32))))
   (clobber (match_operand:SI 1 "register_operand" "=d"))]
  "TARGET_68020 && !TARGET_68060 && !TARGET_COLDFIRE"
  "mulu%.l %3,%0:%1")

(define_expand "smulsi3_highpart"
  [(parallel
    [(set (match_operand:SI 0 "register_operand" "")
	  (truncate:SI
	   (lshiftrt:DI
	    (mult:DI (sign_extend:DI (match_operand:SI 1 "register_operand" ""))
		     (sign_extend:DI (match_operand:SI 2 "general_operand" "")))
	    (const_int 32))))
     (clobber (match_dup 3))])]
  "TARGET_68020 && !TARGET_68060 && !TARGET_COLDFIRE"
{
  operands[3] = gen_reg_rtx (SImode);
  if (GET_CODE (operands[2]) == CONST_INT)
    {
      /* We have to adjust the operand order for the matching constraints.  */
      emit_insn (gen_const_smulsi3_highpart (operands[0], operands[3],
					     operands[1], operands[2]));
      DONE;
    }
})

(define_insn ""
  [(set (match_operand:SI 0 "register_operand" "=d")
	(truncate:SI
	 (lshiftrt:DI
	  (mult:DI (sign_extend:DI (match_operand:SI 2 "register_operand" "%1"))
		   (sign_extend:DI (match_operand:SI 3 "nonimmediate_operand" "dm")))
	  (const_int 32))))
   (clobber (match_operand:SI 1 "register_operand" "=d"))]
  "TARGET_68020 && !TARGET_68060 && !TARGET_COLDFIRE"
  "muls%.l %3,%0:%1")

(define_insn "const_smulsi3_highpart"
  [(set (match_operand:SI 0 "register_operand" "=d")
	(truncate:SI
	 (lshiftrt:DI
	  (mult:DI (sign_extend:DI (match_operand:SI 2 "register_operand" "1"))
		   (match_operand:DI 3 "const_sint32_operand" "n"))
	  (const_int 32))))
   (clobber (match_operand:SI 1 "register_operand" "=d"))]
  "TARGET_68020 && !TARGET_68060 && !TARGET_COLDFIRE"
  "muls%.l %3,%0:%1")

(define_expand "mul<mode>3"
  [(set (match_operand:FP 0 "nonimmediate_operand" "")
	(mult:FP (match_operand:FP 1 "general_operand" "")
		 (match_operand:FP 2 "general_operand" "")))]
  "TARGET_HARD_FLOAT"
  "")

(define_insn "mul<mode>3_floatsi_68881"
  [(set (match_operand:FP 0 "nonimmediate_operand" "=f")
	(mult:FP (float:FP (match_operand:SI 2 "general_operand" "dmi"))
		 (match_operand:FP 1 "general_operand" "0")))]
  "TARGET_68881"
{
  return TARGET_68040_ONLY
	 ? "f<FP:round>mul%.l %2,%0"
	 : "f<FP:round_mul>mul%.l %2,%0";
})

(define_insn "mul<mode>3_floathi_68881"
  [(set (match_operand:FP 0 "nonimmediate_operand" "=f")
	(mult:FP (float:FP (match_operand:HI 2 "general_operand" "dmn"))
		 (match_operand:FP 1 "general_operand" "0")))]
  "TARGET_68881"
{
  return TARGET_68040_ONLY
	 ? "f<FP:round>mul%.w %2,%0"
	 : "f<FP:round_mul>mul%.w %2,%0";
})

(define_insn "mul<mode>3_floatqi_68881"
  [(set (match_operand:FP 0 "nonimmediate_operand" "=f")
	(mult:FP (float:FP (match_operand:QI 2 "general_operand" "dmn"))
		 (match_operand:FP 1 "general_operand" "0")))]
  "TARGET_68881"
{
  return TARGET_68040_ONLY
	 ? "f<FP:round>mul%.b %2,%0"
	 : "f<FP:round_mul>mul%.b %2,%0";
})

(define_insn "muldf_68881"
  [(set (match_operand:DF 0 "nonimmediate_operand" "=f")
	(mult:DF (match_operand:DF 1 "general_operand" "%0")
		 (match_operand:DF 2 "general_operand" "fmG")))]
  "TARGET_68881"
{
  if (GET_CODE (operands[2]) == CONST_DOUBLE
      && floating_exact_log2 (operands[2]) && !TARGET_68040 && !TARGET_68060)
    {
      int i = floating_exact_log2 (operands[2]);
      operands[2] = GEN_INT (i);
      return "fscale%.l %2,%0";
    }
  if (REG_P (operands[2]))
    return "f%&mul%.x %2,%0";
  return "f%&mul%.d %f2,%0";
})

(define_insn "mulsf_68881"
  [(set (match_operand:SF 0 "nonimmediate_operand" "=f")
	(mult:SF (match_operand:SF 1 "general_operand" "%0")
		 (match_operand:SF 2 "general_operand" "fdmF")))]
  "TARGET_68881"
{
  if (FP_REG_P (operands[2]))
    return (TARGET_68040_ONLY
	    ? "fsmul%.x %2,%0"
	    : "fsglmul%.x %2,%0");
  return (TARGET_68040_ONLY
	  ? "fsmul%.s %f2,%0"
	  : "fsglmul%.s %f2,%0");
})

(define_insn "mulxf3_68881"
  [(set (match_operand:XF 0 "nonimmediate_operand" "=f")
	(mult:XF (match_operand:XF 1 "nonimmediate_operand" "%0")
		 (match_operand:XF 2 "nonimmediate_operand" "fm")))]
  "TARGET_68881"
{
  return "fmul%.x %f2,%0";
})

(define_insn "fmul<mode>3_cf"
  [(set (match_operand:FP 0 "nonimmediate_operand" "=f")
	(mult:FP (match_operand:FP 1 "general_operand" "%0")
		 (match_operand:FP 2 "general_operand" "f<Q>U<FP:dreg>")))]
  "TARGET_COLDFIRE_FPU"
{
  if (FP_REG_P (operands[2]))
    return "f<FP:prec>mul%.d %2,%0";
  return "f<FP:prec>mul%.<FP:prec> %2,%0";
})

;; divide instructions

(define_expand "div<mode>3"
  [(set (match_operand:FP 0 "nonimmediate_operand" "")
	(div:FP (match_operand:FP 1 "general_operand" "")
		(match_operand:FP 2 "general_operand" "")))]
  "TARGET_HARD_FLOAT"
  "")

(define_insn "div<mode>3_floatsi_68881"
  [(set (match_operand:FP 0 "nonimmediate_operand" "=f")
	(div:FP (match_operand:FP 1 "general_operand" "0")
		(float:FP (match_operand:SI 2 "general_operand" "dmi"))))]
  "TARGET_68881"
{
  return TARGET_68040_ONLY
	 ? "f<FP:round>div%.l %2,%0"
	 : "f<FP:round_mul>div%.l %2,%0";
})

(define_insn "div<mode>3_floathi_68881"
  [(set (match_operand:FP 0 "nonimmediate_operand" "=f")
	(div:FP (match_operand:FP 1 "general_operand" "0")
		(float:FP (match_operand:HI 2 "general_operand" "dmn"))))]
  "TARGET_68881"
{
  return TARGET_68040_ONLY
	 ? "f<FP:round>div%.w %2,%0"
	 : "f<FP:round_mul>div%.w %2,%0";
})

(define_insn "div<mode>3_floatqi_68881"
  [(set (match_operand:FP 0 "nonimmediate_operand" "=f")
	(div:FP (match_operand:FP 1 "general_operand" "0")
		(float:FP (match_operand:QI 2 "general_operand" "dmn"))))]
  "TARGET_68881"
{
  return TARGET_68040_ONLY
	 ? "f<FP:round>div%.b %2,%0"
	 : "f<FP:round_mul>div%.b %2,%0";
})

(define_insn "div<mode>3_68881"
  [(set (match_operand:FP 0 "nonimmediate_operand" "=f")
	(div:FP (match_operand:FP 1 "general_operand" "0")
		(match_operand:FP 2 "general_operand" "f<FP:dreg>m<FP:const>")))]
  "TARGET_68881"
{
  if (FP_REG_P (operands[2]))
    return (TARGET_68040_ONLY
	    ? "f<FP:round>div%.x %2,%0"
	    : "f<FP:round_mul>div%.x %2,%0");
  return (TARGET_68040_ONLY
	  ? "f<FP:round>div%.<FP:prec> %f2,%0"
	  : "f<FP:round_mul>div%.<FP:prec> %f2,%0");
})

(define_insn "div<mode>3_cf"
  [(set (match_operand:FP 0 "nonimmediate_operand" "=f")
	(div:FP (match_operand:FP 1 "general_operand" "0")
		(match_operand:FP 2 "general_operand" "f<Q>U<FP:dreg>")))]
  "TARGET_COLDFIRE_FPU"
{
  if (FP_REG_P (operands[2]))
    return "f<FP:prec>div%.d %2,%0";
  return "f<FP:prec>div%.<FP:prec> %2,%0";
})

;; Remainder instructions.

(define_expand "divmodsi4"
  [(parallel
    [(set (match_operand:SI 0 "nonimmediate_operand" "")
          (div:SI (match_operand:SI 1 "general_operand" "")
                  (match_operand:SI 2 "general_src_operand" "")))
     (set (match_operand:SI 3 "nonimmediate_operand" "")
          (mod:SI (match_dup 1) (match_dup 2)))])]
  "TARGET_68020 || TARGET_CF_HWDIV"
  "")

(define_insn ""
  [(set (match_operand:SI 0 "nonimmediate_operand" "=d")
	(div:SI (match_operand:SI 1 "general_operand" "0")
		(match_operand:SI 2 "general_src_operand" "d<Q>U")))
   (set (match_operand:SI 3 "nonimmediate_operand" "=&d")
	(mod:SI (match_dup 1) (match_dup 2)))]
  "TARGET_CF_HWDIV"
{
  if (find_reg_note (insn, REG_UNUSED, operands[3]))
    return "divs%.l %2,%0";
  else if (find_reg_note (insn, REG_UNUSED, operands[0]))
    return "rems%.l %2,%3:%0";
  else
    return "rems%.l %2,%3:%0\;divs%.l %2,%0";
})

(define_insn ""
  [(set (match_operand:SI 0 "nonimmediate_operand" "=d")
	(div:SI (match_operand:SI 1 "general_operand" "0")
		(match_operand:SI 2 "general_src_operand" "dmSTK")))
   (set (match_operand:SI 3 "nonimmediate_operand" "=d")
	(mod:SI (match_dup 1) (match_dup 2)))]
  "TARGET_68020"
{
  if (find_reg_note (insn, REG_UNUSED, operands[3]))
    return "divs%.l %2,%0";
  else
    return "divsl%.l %2,%3:%0";
})

(define_expand "udivmodsi4"
  [(parallel
    [(set (match_operand:SI 0 "nonimmediate_operand" "=d")
          (udiv:SI (match_operand:SI 1 "general_operand" "0")
                   (match_operand:SI 2 "general_src_operand" "dmSTK")))
     (set (match_operand:SI 3 "nonimmediate_operand" "=d")
          (umod:SI (match_dup 1) (match_dup 2)))])]
  "TARGET_68020 || TARGET_CF_HWDIV"
  "")

(define_insn ""
  [(set (match_operand:SI 0 "nonimmediate_operand" "=d")
	(udiv:SI (match_operand:SI 1 "general_operand" "0")
		 (match_operand:SI 2 "general_src_operand" "d<Q>U")))
   (set (match_operand:SI 3 "nonimmediate_operand" "=&d")
	(umod:SI (match_dup 1) (match_dup 2)))]
  "TARGET_CF_HWDIV"
{
  if (find_reg_note (insn, REG_UNUSED, operands[3]))
    return "divu%.l %2,%0";
  else if (find_reg_note (insn, REG_UNUSED, operands[0]))
    return "remu%.l %2,%3:%0";
  else
    return "remu%.l %2,%3:%0\;divu%.l %2,%0";
})

(define_insn ""
  [(set (match_operand:SI 0 "nonimmediate_operand" "=d")
	(udiv:SI (match_operand:SI 1 "general_operand" "0")
		 (match_operand:SI 2 "general_src_operand" "dmSTK")))
   (set (match_operand:SI 3 "nonimmediate_operand" "=d")
	(umod:SI (match_dup 1) (match_dup 2)))]
  "TARGET_68020 && !TARGET_COLDFIRE"
{
  if (find_reg_note (insn, REG_UNUSED, operands[3]))
    return "divu%.l %2,%0";
  else
    return "divul%.l %2,%3:%0";
})

(define_insn "divmodhi4"
  [(set (match_operand:HI 0 "nonimmediate_operand" "=d")
	(div:HI (match_operand:HI 1 "general_operand" "0")
		(match_operand:HI 2 "general_src_operand" "dmSKT")))
   (set (match_operand:HI 3 "nonimmediate_operand" "=d")
	(mod:HI (match_dup 1) (match_dup 2)))]
  "!TARGET_COLDFIRE || TARGET_CF_HWDIV"
{
  output_asm_insn (MOTOROLA ?
    "ext%.l %0\;divs%.w %2,%0" :
    "extl %0\;divs %2,%0",
    operands);
  if (!find_reg_note(insn, REG_UNUSED, operands[3]))
    {
      CC_STATUS_INIT;
      return "move%.l %0,%3\;swap %3";
    }
  else
    return "";
})

(define_insn "udivmodhi4"
  [(set (match_operand:HI 0 "nonimmediate_operand" "=d")
	(udiv:HI (match_operand:HI 1 "general_operand" "0")
		 (match_operand:HI 2 "general_src_operand" "dmSKT")))
   (set (match_operand:HI 3 "nonimmediate_operand" "=d")
	(umod:HI (match_dup 1) (match_dup 2)))]
  "!TARGET_COLDFIRE || TARGET_CF_HWDIV"
{
  if (TARGET_CFV4)
    output_asm_insn (MOTOROLA ?
      "mvz%.w %0,%0\;divu%.w %2,%0" :
      "mvz%.w %0,%0\;divu %2,%0",
      operands);
  else
    output_asm_insn (MOTOROLA ?
      "and%.l #0xFFFF,%0\;divu%.w %2,%0" :
      "and%.l #0xFFFF,%0\;divu %2,%0",
      operands);

  if (!find_reg_note(insn, REG_UNUSED, operands[3]))
    {
      CC_STATUS_INIT;
      return "move%.l %0,%3\;swap %3";
    }
  else
    return "";
})

;; logical-and instructions

;; "anddi3" is mainly here to help combine().
(define_insn "anddi3"
  [(set (match_operand:DI 0 "nonimmediate_operand" "=o,d")
	(and:DI (match_operand:DI 1 "general_operand" "%0,0")
		(match_operand:DI 2 "general_operand" "dn,don")))]
  "!TARGET_COLDFIRE"
{
  CC_STATUS_INIT;
  /* We can get CONST_DOUBLE, but also const1_rtx etc.  */
  if (CONSTANT_P (operands[2]))
    {
      rtx hi, lo;

      split_double (operands[2], &hi, &lo);

      switch (INTVAL (hi))
	{
	  case 0 :
	    output_asm_insn ("clr%.l %0", operands);
	    break;
	  case -1 :
	    break;
	  default :
	    {
	    rtx xoperands[3];

	    xoperands[0] = operands[0];
	    xoperands[2] = hi;
	    output_asm_insn (output_andsi3 (xoperands), xoperands);
	    }
	}
      if (GET_CODE (operands[0]) == REG)
	operands[0] = gen_rtx_REG (SImode, REGNO (operands[0]) + 1);
      else
	operands[0] = adjust_address (operands[0], SImode, 4);
      switch (INTVAL (lo))
	{
	  case 0 :
	    output_asm_insn ("clr%.l %0", operands);
	    break;
	  case -1 :
	    break;
	  default :
	    {
	    rtx xoperands[3];

	    xoperands[0] = operands[0];
	    xoperands[2] = lo;
	    output_asm_insn (output_andsi3 (xoperands), xoperands);
	    }
	}
      return "";
    }
  if (GET_CODE (operands[0]) != REG)
    {
      operands[1] = adjust_address (operands[0], SImode, 4);
      return "and%.l %2,%0\;and%.l %R2,%1";
    }
  if (GET_CODE (operands[2]) != REG)
    {
      operands[1] = adjust_address (operands[2], SImode, 4);
      return "and%.l %2,%0\;and%.l %1,%R0";
    }
  return "and%.l %2,%0\;and%.l %R2,%R0";
})

;; Prevent AND from being made with sp.  This doesn't exist in the machine
;; and reload will cause inefficient code.  Since sp is a FIXED_REG, we
;; can't allocate pseudos into it.

(define_expand "andsi3"
  [(set (match_operand:SI 0 "not_sp_operand" "")
	(and:SI (match_operand:SI 1 "general_operand" "")
		(match_operand:SI 2 "general_src_operand" "")))]
  ""
  "")

;; produced by split operations after reload finished
(define_insn "*andsi3_split"
  [(set (match_operand:SI 0 "register_operand" "=d")
	(and:SI (match_operand:SI 1 "register_operand" "0")
		(match_operand:SI 2 "const_int_operand" "i")))]
  "reload_completed && !TARGET_COLDFIRE"
{
  return output_andsi3 (operands);
})

(define_insn "andsi3_internal"
  [(set (match_operand:SI 0 "not_sp_operand" "=m,d")
	(and:SI (match_operand:SI 1 "general_operand" "%0,0")
		(match_operand:SI 2 "general_src_operand" "dKT,dmSM")))]
  "!TARGET_COLDFIRE"
{
  return output_andsi3 (operands);
})

(define_insn "andsi3_5200"
  [(set (match_operand:SI 0 "not_sp_operand" "=m,d")
	(and:SI (match_operand:SI 1 "general_operand" "%0,0")
		(match_operand:SI 2 "general_src_operand" "d,dmsK")))]
  "TARGET_COLDFIRE"
{
  if (TARGET_CFV4 && DATA_REG_P (operands[0])
      && GET_CODE (operands[2]) == CONST_INT)
    {
      if (INTVAL (operands[2]) == 0x000000ff)
        return "mvz%.b %0,%0";
      else if (INTVAL (operands[2]) == 0x0000ffff)
        return "mvz%.w %0,%0";
    }
  return output_andsi3 (operands);
})

(define_insn "andhi3"
  [(set (match_operand:HI 0 "nonimmediate_operand" "=m,d")
	(and:HI (match_operand:HI 1 "general_operand" "%0,0")
		(match_operand:HI 2 "general_src_operand" "dn,dmSn")))]
  "!TARGET_COLDFIRE"
  "and%.w %2,%0")

(define_insn ""
  [(set (strict_low_part (match_operand:HI 0 "nonimmediate_operand" "+m,d"))
	(and:HI (match_dup 0)
		(match_operand:HI 1 "general_src_operand" "dn,dmSn")))]
  "!TARGET_COLDFIRE"
  "and%.w %1,%0")

(define_insn ""
  [(set (strict_low_part (match_operand:HI 0 "nonimmediate_operand" "+m,d"))
	(and:HI (match_operand:HI 1 "general_src_operand" "dn,dmSn")
		(match_dup 0)))]
  "!TARGET_COLDFIRE"
  "and%.w %1,%0")

(define_insn "andqi3"
  [(set (match_operand:QI 0 "nonimmediate_operand" "=m,d")
	(and:QI (match_operand:QI 1 "general_operand" "%0,0")
		(match_operand:QI 2 "general_src_operand" "dn,dmSn")))]
  "!TARGET_COLDFIRE"
  "and%.b %2,%0")

(define_insn ""
  [(set (strict_low_part (match_operand:QI 0 "nonimmediate_operand" "+m,d"))
	(and:QI (match_dup 0)
		(match_operand:QI 1 "general_src_operand" "dn,dmSn")))]
  "!TARGET_COLDFIRE"
  "and%.b %1,%0")

(define_insn ""
  [(set (strict_low_part (match_operand:QI 0 "nonimmediate_operand" "+m,d"))
	(and:QI (match_operand:QI 1 "general_src_operand" "dn,dmSn")
		(match_dup 0)))]
  "!TARGET_COLDFIRE"
  "and%.b %1,%0")

;; inclusive-or instructions

(define_insn "iordi_zext"
  [(set (match_operand:DI 0 "nonimmediate_operand" "=o,d")
    (ior:DI (zero_extend:DI (match_operand 1 "general_operand" "dn,dmn"))
        (match_operand:DI 2 "general_operand" "0,0")))]
  "!TARGET_COLDFIRE"
{
  int byte_mode;

  CC_STATUS_INIT;
  if (GET_CODE (operands[0]) == REG)
    operands[0] = gen_rtx_REG (SImode, REGNO (operands[0]) + 1);
  else
    operands[0] = adjust_address (operands[0], SImode, 4);
  if (GET_MODE (operands[1]) == SImode)
    return "or%.l %1,%0";
  byte_mode = (GET_MODE (operands[1]) == QImode);
  if (GET_CODE (operands[0]) == MEM)
    operands[0] = adjust_address (operands[0], byte_mode ? QImode : HImode,
				  byte_mode ? 3 : 2);
  if (byte_mode)
    return "or%.b %1,%0";
  else
    return "or%.w %1,%0";
})

;; "iordi3" is mainly here to help combine().
(define_insn "iordi3"
  [(set (match_operand:DI 0 "nonimmediate_operand" "=o,d")
	(ior:DI (match_operand:DI 1 "general_operand" "%0,0")
		(match_operand:DI 2 "general_operand" "dn,don")))]
  "!TARGET_COLDFIRE"
{
  CC_STATUS_INIT;
  /* We can get CONST_DOUBLE, but also const1_rtx etc.  */
  if (CONSTANT_P (operands[2]))
    {
      rtx hi, lo;

      split_double (operands[2], &hi, &lo);

      switch (INTVAL (hi))
	{
	  case 0 :
	    break;
	  case -1 :
	    /* FIXME : a scratch register would be welcome here if operand[0]
	       is not a register */
	    output_asm_insn ("move%.l #-1,%0", operands);
	    break;
	  default :
	    {
	    rtx xoperands[3];

	    xoperands[0] = operands[0];
	    xoperands[2] = hi;
	    output_asm_insn (output_iorsi3 (xoperands), xoperands);
	    }
	}
      if (GET_CODE (operands[0]) == REG)
	operands[0] = gen_rtx_REG (SImode, REGNO (operands[0]) + 1);
      else
	operands[0] = adjust_address (operands[0], SImode, 4);
      switch (INTVAL (lo))
	{
	  case 0 :
	    break;
	  case -1 :
	    /* FIXME : a scratch register would be welcome here if operand[0]
	       is not a register */
	    output_asm_insn ("move%.l #-1,%0", operands);
	    break;
	  default :
	    {
	    rtx xoperands[3];

	    xoperands[0] = operands[0];
	    xoperands[2] = lo;
	    output_asm_insn (output_iorsi3 (xoperands), xoperands);
	    }
	}
      return "";
    }
  if (GET_CODE (operands[0]) != REG)
    {
      operands[1] = adjust_address (operands[0], SImode, 4);
      return "or%.l %2,%0\;or%.l %R2,%1";
    }
  if (GET_CODE (operands[2]) != REG)
    {
      operands[1] = adjust_address (operands[2], SImode, 4);
      return "or%.l %2,%0\;or%.l %1,%R0";
    }
  return "or%.l %2,%0\;or%.l %R2,%R0";
})

(define_expand "iorsi3"
  [(set (match_operand:SI 0 "nonimmediate_operand" "")
	(ior:SI (match_operand:SI 1 "general_operand" "")
		(match_operand:SI 2 "general_src_operand" "")))]
  ""
  "")

(define_insn "iorsi3_internal"
  [(set (match_operand:SI 0 "nonimmediate_operand" "=m,d")
	(ior:SI (match_operand:SI 1 "general_operand" "%0,0")
                (match_operand:SI 2 "general_src_operand" "dKT,dmSMT")))]
  "! TARGET_COLDFIRE"
{
  return output_iorsi3 (operands);
})

(define_insn "iorsi3_5200"
  [(set (match_operand:SI 0 "nonimmediate_operand" "=m,d")
	(ior:SI (match_operand:SI 1 "general_operand" "%0,0")
		(match_operand:SI 2 "general_src_operand" "d,dmsK")))]
  "TARGET_COLDFIRE"
{
  return output_iorsi3 (operands);
})

(define_insn "iorhi3"
  [(set (match_operand:HI 0 "nonimmediate_operand" "=m,d")
	(ior:HI (match_operand:HI 1 "general_operand" "%0,0")
		(match_operand:HI 2 "general_src_operand" "dn,dmSn")))]
  "!TARGET_COLDFIRE"
  "or%.w %2,%0")

(define_insn ""
  [(set (strict_low_part (match_operand:HI 0 "nonimmediate_operand" "+m,d"))
	(ior:HI (match_dup 0)
		(match_operand:HI 1 "general_src_operand" "dn,dmSn")))]
  "!TARGET_COLDFIRE"
  "or%.w %1,%0")

(define_insn ""
  [(set (strict_low_part (match_operand:HI 0 "nonimmediate_operand" "+m,d"))
	(ior:HI (match_operand:HI 1 "general_src_operand" "dn,dmSn")
		(match_dup 0)))]
  "!TARGET_COLDFIRE"
  "or%.w %1,%0")

(define_insn "iorqi3"
  [(set (match_operand:QI 0 "nonimmediate_operand" "=m,d")
	(ior:QI (match_operand:QI 1 "general_operand" "%0,0")
                (match_operand:QI 2 "general_src_operand" "dn,dmSn")))]
  "!TARGET_COLDFIRE"
  "or%.b %2,%0")

(define_insn ""
  [(set (strict_low_part (match_operand:QI 0 "nonimmediate_operand" "+m,d"))
	(ior:QI (match_dup 0)
                (match_operand:QI 1 "general_src_operand" "dn,dmSn")))]
  "!TARGET_COLDFIRE"
  "or%.b %1,%0")

(define_insn ""
  [(set (strict_low_part (match_operand:QI 0 "nonimmediate_operand" "+m,d"))
        (ior:QI (match_operand:QI 1 "general_src_operand" "dn,dmSn")
		(match_dup 0)))]
  "!TARGET_COLDFIRE"
  "or%.b %1,%0")

;; On all 68k models, this makes faster code in a special case.
;; See also ashlsi_16, ashrsi_16 and lshrsi_16.

(define_insn "iorsi_zexthi_ashl16"
  [(set (match_operand:SI 0 "nonimmediate_operand" "=&d")
    (ior:SI (zero_extend:SI (match_operand:HI 1 "general_operand" "rmn"))
        (ashift:SI (match_operand:SI 2 "general_operand" "or")
            (const_int 16))))]
  ""
{
  CC_STATUS_INIT;
  if (GET_CODE (operands[2]) != REG)
      operands[2] = adjust_address (operands[2], HImode, 2);
  if (GET_CODE (operands[2]) != REG
  || REGNO (operands[2]) != REGNO (operands[0]))
    output_asm_insn ("move%.w %2,%0", operands);
  return "swap %0\;mov%.w %1,%0";
})

(define_insn "iorsi_zext"
  [(set (match_operand:SI 0 "nonimmediate_operand" "=o,d")
    (ior:SI (zero_extend:SI (match_operand 1 "general_operand" "dn,dmn"))
        (match_operand:SI 2 "general_operand" "0,0")))]
  "!TARGET_COLDFIRE"
{
  int byte_mode;

  CC_STATUS_INIT;
  byte_mode = (GET_MODE (operands[1]) == QImode);
  if (GET_CODE (operands[0]) == MEM)
    operands[0] = adjust_address (operands[0], byte_mode ? QImode : HImode,
				  byte_mode ? 3 : 2);
  if (byte_mode)
    return "or%.b %1,%0";
  else
    return "or%.w %1,%0";
})

;; xor instructions

;; "xordi3" is mainly here to help combine().
(define_insn "xordi3"
  [(set (match_operand:DI 0 "nonimmediate_operand" "=od")
	(xor:DI (match_operand:DI 1 "general_operand" "%0")
		(match_operand:DI 2 "general_operand" "dn")))]
  "!TARGET_COLDFIRE"
{
  CC_STATUS_INIT;
  /* We can get CONST_DOUBLE, but also const1_rtx etc.  */

  if (CONSTANT_P (operands[2]))
    {
      rtx hi, lo;

      split_double (operands[2], &hi, &lo);

      switch (INTVAL (hi))
	{
	  case 0 :
	    break;
	  case -1 :
	    output_asm_insn ("not%.l %0", operands);
	    break;
	  default :
	    /* FIXME : a scratch register would be welcome here if
	       -128 <= INTVAL (hi) < -1 */
	    {
	    rtx xoperands[3];

	    xoperands[0] = operands[0];
	    xoperands[2] = hi;
	    output_asm_insn (output_xorsi3 (xoperands), xoperands);
	    }
	}
      if (GET_CODE (operands[0]) == REG)
	operands[0] = gen_rtx_REG (SImode, REGNO (operands[0]) + 1);
      else
	operands[0] = adjust_address (operands[0], SImode, 4);
      switch (INTVAL (lo))
	{
	  case 0 :
	    break;
	  case -1 :
	    output_asm_insn ("not%.l %0", operands);
	    break;
	  default :
	    /* FIXME : a scratch register would be welcome here if
	       -128 <= INTVAL (lo) < -1 */
	    operands[2] = lo;
	    /* FIXME : this should be merged with xorsi3 */
	    {
	    rtx xoperands[3];

	    xoperands[0] = operands[0];
	    xoperands[2] = lo;
	    output_asm_insn (output_xorsi3 (xoperands), xoperands);
	    }
	}
      return "";
    }
  if (GET_CODE (operands[0]) != REG)
    {
      operands[1] = adjust_address (operands[0], SImode, 4);
      return "eor%.l %2,%0\;eor%.l %R2,%1";
    }
  if (GET_CODE (operands[2]) != REG)
    {
      operands[1] = adjust_address (operands[2], SImode, 4);
      return "eor%.l %2,%0\;eor%.l %1,%R0";
    }
  return "eor%.l %2,%0\;eor%.l %R2,%R0";
})

(define_expand "xorsi3"
  [(set (match_operand:SI 0 "nonimmediate_operand" "")
	(xor:SI (match_operand:SI 1 "general_operand" "")
		(match_operand:SI 2 "general_operand" "")))]
  ""
  "")

(define_insn "xorsi3_internal"
  [(set (match_operand:SI 0 "nonimmediate_operand" "=do,m")
	(xor:SI (match_operand:SI 1 "general_operand" "%0,0")
                (match_operand:SI 2 "general_operand" "di,dKT")))]

  "!TARGET_COLDFIRE"
{
  return output_xorsi3 (operands);
})

(define_insn "xorsi3_5200"
  [(set (match_operand:SI 0 "nonimmediate_operand" "=dm,d")
	(xor:SI (match_operand:SI 1 "general_operand" "%0,0")
		(match_operand:SI 2 "general_operand" "d,Ks")))]
  "TARGET_COLDFIRE"
{
  return output_xorsi3 (operands);
})

(define_insn "xorhi3"
  [(set (match_operand:HI 0 "nonimmediate_operand" "=dm")
	(xor:HI (match_operand:HI 1 "general_operand" "%0")
		(match_operand:HI 2 "general_operand" "dn")))]
  "!TARGET_COLDFIRE"
  "eor%.w %2,%0")

(define_insn ""
  [(set (strict_low_part (match_operand:HI 0 "nonimmediate_operand" "+dm"))
	(xor:HI (match_dup 0)
		(match_operand:HI 1 "general_operand" "dn")))]
  "!TARGET_COLDFIRE"
  "eor%.w %1,%0")

(define_insn ""
  [(set (strict_low_part (match_operand:HI 0 "nonimmediate_operand" "+dm"))
	(xor:HI (match_operand:HI 1 "general_operand" "dn")
		(match_dup 0)))]
  "!TARGET_COLDFIRE"
  "eor%.w %1,%0")

(define_insn "xorqi3"
  [(set (match_operand:QI 0 "nonimmediate_operand" "=dm")
	(xor:QI (match_operand:QI 1 "general_operand" "%0")
		(match_operand:QI 2 "general_operand" "dn")))]
  "!TARGET_COLDFIRE"
  "eor%.b %2,%0")

(define_insn ""
  [(set (strict_low_part (match_operand:QI 0 "nonimmediate_operand" "+dm"))
	(xor:QI (match_dup 0)
		(match_operand:QI 1 "general_operand" "dn")))]
  "!TARGET_COLDFIRE"
  "eor%.b %1,%0")

(define_insn ""
  [(set (strict_low_part (match_operand:QI 0 "nonimmediate_operand" "+dm"))
	(xor:QI (match_operand:QI 1 "general_operand" "dn")
		(match_dup 0)))]
  "!TARGET_COLDFIRE"
  "eor%.b %1,%0")

;; negation instructions

(define_expand "negdi2"
  [(set (match_operand:DI 0 "nonimmediate_operand" "")
	(neg:DI (match_operand:DI 1 "general_operand" "")))]
  ""
{
  if (TARGET_COLDFIRE)
    emit_insn (gen_negdi2_5200 (operands[0], operands[1]));
  else
    emit_insn (gen_negdi2_internal (operands[0], operands[1]));
  DONE;
})

(define_insn "negdi2_internal"
  [(set (match_operand:DI 0 "nonimmediate_operand" "=<,do,!*a")
	(neg:DI (match_operand:DI 1 "general_operand" "0,0,0")))]
  "!TARGET_COLDFIRE"
{
  if (which_alternative == 0)
    return "neg%.l %0\;negx%.l %0";
  if (GET_CODE (operands[0]) == REG)
    operands[1] = gen_rtx_REG (SImode, REGNO (operands[0]) + 1);
  else
    operands[1] = adjust_address (operands[0], SImode, 4);
  if (ADDRESS_REG_P (operands[0]))
    return "exg %/d0,%1\;neg%.l %/d0\;exg %/d0,%1\;exg %/d0,%0\;negx%.l %/d0\;exg %/d0,%0";
  else
    return "neg%.l %1\;negx%.l %0";
})

(define_insn "negdi2_5200"
  [(set (match_operand:DI 0 "nonimmediate_operand" "=d")
	(neg:DI (match_operand:DI 1 "general_operand" "0")))]
  "TARGET_COLDFIRE"
{
  operands[1] = gen_rtx_REG (SImode, REGNO (operands[0]) + 1);
  return "neg%.l %1\;negx%.l %0";
})

(define_expand "negsi2"
  [(set (match_operand:SI 0 "nonimmediate_operand" "")
	(neg:SI (match_operand:SI 1 "general_operand" "")))]
  ""
{
  if (TARGET_COLDFIRE)
    emit_insn (gen_negsi2_5200 (operands[0], operands[1]));
  else
    emit_insn (gen_negsi2_internal (operands[0], operands[1]));
  DONE;
})

(define_insn "negsi2_internal"
  [(set (match_operand:SI 0 "nonimmediate_operand" "=dm")
	(neg:SI (match_operand:SI 1 "general_operand" "0")))]
  "!TARGET_COLDFIRE"
  "neg%.l %0")

(define_insn "negsi2_5200"
  [(set (match_operand:SI 0 "nonimmediate_operand" "=d")
	(neg:SI (match_operand:SI 1 "general_operand" "0")))]
  "TARGET_COLDFIRE"
  "neg%.l %0")

(define_insn "neghi2"
  [(set (match_operand:HI 0 "nonimmediate_operand" "=dm")
	(neg:HI (match_operand:HI 1 "general_operand" "0")))]
  "!TARGET_COLDFIRE"
  "neg%.w %0")

(define_insn ""
  [(set (strict_low_part (match_operand:HI 0 "nonimmediate_operand" "+dm"))
	(neg:HI (match_dup 0)))]
  "!TARGET_COLDFIRE"
  "neg%.w %0")

(define_insn "negqi2"
  [(set (match_operand:QI 0 "nonimmediate_operand" "=dm")
	(neg:QI (match_operand:QI 1 "general_operand" "0")))]
  "!TARGET_COLDFIRE"
  "neg%.b %0")

(define_insn ""
  [(set (strict_low_part (match_operand:QI 0 "nonimmediate_operand" "+dm"))
	(neg:QI (match_dup 0)))]
  "!TARGET_COLDFIRE"
  "neg%.b %0")

;; If using software floating point, just flip the sign bit.

(define_expand "negsf2"
  [(set (match_operand:SF 0 "nonimmediate_operand" "")
	(neg:SF (match_operand:SF 1 "general_operand" "")))]
  ""
{
  if (!TARGET_HARD_FLOAT)
    {
      rtx result;
      rtx target;

      target = operand_subword_force (operands[0], 0, SFmode);
      result = expand_binop (SImode, xor_optab,
			     operand_subword_force (operands[1], 0, SFmode),
			     GEN_INT (-2147483647 - 1), target, 0, OPTAB_WIDEN);
      gcc_assert (result);

      if (result != target)
	emit_move_insn (result, target);

      /* Make a place for REG_EQUAL.  */
      emit_move_insn (operands[0], operands[0]);
      DONE;
    }
})

(define_expand "negdf2"
  [(set (match_operand:DF 0 "nonimmediate_operand" "")
	(neg:DF (match_operand:DF 1 "general_operand" "")))]
  ""
{
  if (!TARGET_HARD_FLOAT)
    {
      rtx result;
      rtx target;
      rtx insns;

      start_sequence ();
      target = operand_subword (operands[0], 0, 1, DFmode);
      result = expand_binop (SImode, xor_optab,
			     operand_subword_force (operands[1], 0, DFmode),
			     GEN_INT (-2147483647 - 1), target, 0, OPTAB_WIDEN);
      gcc_assert (result);

      if (result != target)
	emit_move_insn (result, target);

      emit_move_insn (operand_subword (operands[0], 1, 1, DFmode),
		      operand_subword_force (operands[1], 1, DFmode));

      insns = get_insns ();
      end_sequence ();

      emit_no_conflict_block (insns, operands[0], operands[1], 0, 0);
      DONE;
    }
})

(define_expand "negxf2"
  [(set (match_operand:XF 0 "nonimmediate_operand" "")
	(neg:XF (match_operand:XF 1 "nonimmediate_operand" "")))]
  ""
{
  if (!TARGET_68881)
    {
      rtx result;
      rtx target;
      rtx insns;

      start_sequence ();
      target = operand_subword (operands[0], 0, 1, XFmode);
      result = expand_binop (SImode, xor_optab,
			     operand_subword_force (operands[1], 0, XFmode),
<<<<<<< HEAD
			     GEN_INT (0x80000000), target, 0, OPTAB_WIDEN);
=======
			     GEN_INT (-2147483647 - 1), target, 0, OPTAB_WIDEN);
>>>>>>> f8383f28
      gcc_assert (result);

      if (result != target)
	emit_move_insn (result, target);

      emit_move_insn (operand_subword (operands[0], 1, 1, XFmode),
		      operand_subword_force (operands[1], 1, XFmode));
      emit_move_insn (operand_subword (operands[0], 2, 1, XFmode),
		      operand_subword_force (operands[1], 2, XFmode));

      insns = get_insns ();
      end_sequence ();

      emit_no_conflict_block (insns, operands[0], operands[1], 0, 0);
      DONE;
    }
})

(define_insn "neg<mode>2_68881"
  [(set (match_operand:FP 0 "nonimmediate_operand" "=f,d")
	(neg:FP (match_operand:FP 1 "general_operand" "f<FP:dreg>m<FP:const>,0")))]
  "TARGET_68881"
{
  if (DATA_REG_P (operands[0]))
    {
      operands[1] = GEN_INT (31);
      return "bchg %1,%0";
    }
  if (FP_REG_P (operands[1]))
    return "f<FP:round>neg%.x %1,%0";
  return "f<FP:round>neg%.<FP:prec> %f1,%0";
})

(define_insn "neg<mode>2_cf"
  [(set (match_operand:FP 0 "nonimmediate_operand" "=f,d")
	(neg:FP (match_operand:FP 1 "general_operand" "f<FP:dreg><Q>U,0")))]
  "TARGET_COLDFIRE_FPU"
{
  if (DATA_REG_P (operands[0]))
    {
      operands[1] = GEN_INT (31);
      return "bchg %1,%0";
    }
  if (FP_REG_P (operands[1]))
    return "f<FP:prec>neg%.d %1,%0";
  return "f<FP:prec>neg%.<FP:prec> %1,%0";
})

;; Sqrt instruction for the 68881

(define_expand "sqrt<mode>2"
  [(set (match_operand:FP 0 "nonimmediate_operand" "")
	(sqrt:FP (match_operand:FP 1 "general_operand" "")))]
  "TARGET_HARD_FLOAT"
  "")

(define_insn "sqrt<mode>2_68881"
  [(set (match_operand:FP 0 "nonimmediate_operand" "=f")
	(sqrt:FP (match_operand:FP 1 "general_operand" "f<FP:dreg>m")))]
  "TARGET_68881"
{
  if (FP_REG_P (operands[1]))
    return "f<FP:round>sqrt%.x %1,%0";
  return "f<FP:round>sqrt%.<FP:prec> %1,%0";
})

(define_insn "sqrt<mode>2_cf"
  [(set (match_operand:FP 0 "nonimmediate_operand" "=f")
	(sqrt:FP (match_operand:FP 1 "general_operand" "f<FP:dreg><Q>U")))]
  "TARGET_COLDFIRE_FPU"
{
  if (FP_REG_P (operands[1]))
    return "f<FP:prec>sqrt%.d %1,%0";
  return "f<FP:prec>sqrt%.<FP:prec> %1,%0";
})
;; Absolute value instructions
;; If using software floating point, just zero the sign bit.

(define_expand "abssf2"
  [(set (match_operand:SF 0 "nonimmediate_operand" "")
	(abs:SF (match_operand:SF 1 "general_operand" "")))]
  ""
{
  if (!TARGET_HARD_FLOAT)
    {
      rtx result;
      rtx target;

      target = operand_subword_force (operands[0], 0, SFmode);
      result = expand_binop (SImode, and_optab,
			     operand_subword_force (operands[1], 0, SFmode),
			     GEN_INT (0x7fffffff), target, 0, OPTAB_WIDEN);
      gcc_assert (result);

      if (result != target)
	emit_move_insn (result, target);

      /* Make a place for REG_EQUAL.  */
      emit_move_insn (operands[0], operands[0]);
      DONE;
    }
})

(define_expand "absdf2"
  [(set (match_operand:DF 0 "nonimmediate_operand" "")
	(abs:DF (match_operand:DF 1 "general_operand" "")))]
  ""
{
  if (!TARGET_HARD_FLOAT)
    {
      rtx result;
      rtx target;
      rtx insns;

      start_sequence ();
      target = operand_subword (operands[0], 0, 1, DFmode);
      result = expand_binop (SImode, and_optab,
			     operand_subword_force (operands[1], 0, DFmode),
			     GEN_INT (0x7fffffff), target, 0, OPTAB_WIDEN);
      gcc_assert (result);

      if (result != target)
	emit_move_insn (result, target);

      emit_move_insn (operand_subword (operands[0], 1, 1, DFmode),
		      operand_subword_force (operands[1], 1, DFmode));

      insns = get_insns ();
      end_sequence ();

      emit_no_conflict_block (insns, operands[0], operands[1], 0, 0);
      DONE;
    }
})

(define_expand "absxf2"
  [(set (match_operand:XF 0 "nonimmediate_operand" "")
	(abs:XF (match_operand:XF 1 "nonimmediate_operand" "")))]
  ""
{
  if (!TARGET_68881)
    {
      rtx result;
      rtx target;
      rtx insns;

      start_sequence ();
      target = operand_subword (operands[0], 0, 1, XFmode);
      result = expand_binop (SImode, and_optab,
			     operand_subword_force (operands[1], 0, XFmode),
			     GEN_INT (0x7fffffff), target, 0, OPTAB_WIDEN);
      gcc_assert (result);

      if (result != target)
	emit_move_insn (result, target);

      emit_move_insn (operand_subword (operands[0], 1, 1, XFmode),
		      operand_subword_force (operands[1], 1, XFmode));
      emit_move_insn (operand_subword (operands[0], 2, 1, XFmode),
		      operand_subword_force (operands[1], 2, XFmode));

      insns = get_insns ();
      end_sequence ();

      emit_no_conflict_block (insns, operands[0], operands[1], 0, 0);
      DONE;
    }
})

(define_insn "abs<mode>2_68881"
  [(set (match_operand:FP 0 "nonimmediate_operand" "=f,d")
	(abs:FP (match_operand:FP 1 "general_operand" "f<FP:dreg>m<FP:const>,0")))]
  "TARGET_68881"
<<<<<<< HEAD
{
  if (DATA_REG_P (operands[0]))
    {
      operands[1] = GEN_INT (31);
      return "bclr %1,%0";
    }
  if (FP_REG_P (operands[1]))
    return "f<FP:round>abs%.x %1,%0";
  return "f<FP:round>abs%.<FP:prec> %f1,%0";
})

(define_insn "abs<mode>2_cf"
  [(set (match_operand:FP 0 "nonimmediate_operand" "=f,d")
	(abs:FP (match_operand:FP 1 "general_operand" "f<FP:dreg><Q>U,0")))]
  "TARGET_COLDFIRE_FPU"
=======
>>>>>>> f8383f28
{
  if (DATA_REG_P (operands[0]))
    {
      operands[1] = GEN_INT (31);
      return "bclr %1,%0";
    }
  if (FP_REG_P (operands[1]))
<<<<<<< HEAD
=======
    return "f<FP:round>abs%.x %1,%0";
  return "f<FP:round>abs%.<FP:prec> %f1,%0";
})

(define_insn "abs<mode>2_cf"
  [(set (match_operand:FP 0 "nonimmediate_operand" "=f,d")
	(abs:FP (match_operand:FP 1 "general_operand" "f<FP:dreg><Q>U,0")))]
  "TARGET_COLDFIRE_FPU"
{
  if (DATA_REG_P (operands[0]))
    {
      operands[1] = GEN_INT (31);
      return "bclr %1,%0";
    }
  if (FP_REG_P (operands[1]))
>>>>>>> f8383f28
    return "f<FP:prec>abs%.d %1,%0";
  return "f<FP:prec>abs%.<FP:prec> %1,%0";
})

;; one complement instructions

;; "one_cmpldi2" is mainly here to help combine().
(define_insn "one_cmpldi2"
  [(set (match_operand:DI 0 "nonimmediate_operand" "=dm")
	(not:DI (match_operand:DI 1 "general_operand" "0")))]
  "!TARGET_COLDFIRE"
{
  CC_STATUS_INIT;
  if (GET_CODE (operands[0]) == REG)
    operands[1] = gen_rtx_REG (SImode, REGNO (operands[0]) + 1);
  else if (GET_CODE (XEXP (operands[0], 0)) == POST_INC
        || GET_CODE (XEXP (operands[0], 0)) == PRE_DEC)
    operands[1] = operands[0];
  else
    operands[1] = adjust_address (operands[0], SImode, 4);
  return "not%.l %1\;not%.l %0";
})

(define_expand "one_cmplsi2"
  [(set (match_operand:SI 0 "nonimmediate_operand" "")
	(not:SI (match_operand:SI 1 "general_operand" "")))]
  ""
{
  if (TARGET_COLDFIRE)
    emit_insn (gen_one_cmplsi2_5200 (operands[0], operands[1]));
  else
    emit_insn (gen_one_cmplsi2_internal (operands[0], operands[1]));
  DONE;
})

(define_insn "one_cmplsi2_internal"
  [(set (match_operand:SI 0 "nonimmediate_operand" "=dm")
	(not:SI (match_operand:SI 1 "general_operand" "0")))]
  "!TARGET_COLDFIRE"
  "not%.l %0")

(define_insn "one_cmplsi2_5200"
  [(set (match_operand:SI 0 "nonimmediate_operand" "=d")
	(not:SI (match_operand:SI 1 "general_operand" "0")))]
  "TARGET_COLDFIRE"
  "not%.l %0")

(define_insn "one_cmplhi2"
  [(set (match_operand:HI 0 "nonimmediate_operand" "=dm")
	(not:HI (match_operand:HI 1 "general_operand" "0")))]
  "!TARGET_COLDFIRE"
  "not%.w %0")

(define_insn ""
  [(set (strict_low_part (match_operand:HI 0 "nonimmediate_operand" "+dm"))
	(not:HI (match_dup 0)))]
  "!TARGET_COLDFIRE"
  "not%.w %0")

(define_insn "one_cmplqi2"
  [(set (match_operand:QI 0 "nonimmediate_operand" "=dm")
	(not:QI (match_operand:QI 1 "general_operand" "0")))]
  "!TARGET_COLDFIRE"
  "not%.b %0")

(define_insn ""
  [(set (strict_low_part (match_operand:QI 0 "nonimmediate_operand" "+dm"))
	(not:QI (match_dup 0)))]
  "!TARGET_COLDFIRE"
  "not%.b %0")

;; arithmetic shift instructions
;; We don't need the shift memory by 1 bit instruction

(define_insn "ashldi_extsi"
  [(set (match_operand:DI 0 "nonimmediate_operand" "=ro")
    (ashift:DI
      (match_operator:DI 2 "extend_operator"
        [(match_operand:SI 1 "general_operand" "rm")])
      (const_int 32)))]
  ""
{
  CC_STATUS_INIT;
  if (GET_CODE (operands[0]) == REG)
    operands[2] = gen_rtx_REG (SImode, REGNO (operands[0]) + 1);
  else
    operands[2] = adjust_address (operands[0], SImode, 4);
  if (ADDRESS_REG_P (operands[0]))
    return "move%.l %1,%0\;sub%.l %2,%2";
  else
    return "move%.l %1,%0\;clr%.l %2";
})

(define_insn "ashldi_sexthi"
  [(set (match_operand:DI 0 "nonimmediate_operand" "=m,a*d")
    (ashift:DI (sign_extend:DI (match_operand:HI 1 "general_operand" "rm,rm"))
        (const_int 32)))
    (clobber (match_scratch:SI 2 "=a,X"))]
  ""
{
  CC_STATUS_INIT;
  if (GET_CODE (operands[0]) == MEM)
    {
    if (GET_CODE (XEXP (operands[0], 0)) == PRE_DEC)
      return "clr%.l %0\;move%.w %1,%2\;move%.l %2,%0";
    else if (GET_CODE (XEXP (operands[0], 0)) == POST_INC)
      return "move%.w %1,%2\;move%.l %2,%0\;clr%.l %0";
    else
      {
	operands[3] = adjust_address (operands[0], SImode, 4);
	return "move%.w %1,%2\;move%.l %2,%0\;clr%.l %3";
      }
    }
  else if (DATA_REG_P (operands[0]))
    return "move%.w %1,%0\;ext%.l %0\;clr%.l %R0";
  else
    return "move%.w %1,%0\;sub%.l %R0,%R0";
})

(define_insn "ashldi_const32"
  [(set (match_operand:DI 0 "nonimmediate_operand" "=rm")
	(ashift:DI (match_operand:DI 1 "general_operand" "ro")
		     (const_int 32)))]
  ""
{
  CC_STATUS_INIT;
  if (GET_CODE (operands[1]) == REG)
    operands[3] = gen_rtx_REG (SImode, REGNO (operands[1]) + 1);
  else
    operands[3] = adjust_address (operands[1], SImode, 4);
  if (GET_CODE (operands[0]) == REG)
    operands[2] = gen_rtx_REG (SImode, REGNO (operands[0]) + 1);
  else if (GET_CODE (XEXP (operands[0], 0)) == PRE_DEC)
    return "clr%.l %0\;move%.l %3,%0";
  else if (GET_CODE (XEXP (operands[0], 0)) == POST_INC)
    return "move%.l %3,%0\;clr%.l %0";
  else
    operands[2] = adjust_address (operands[0], SImode, 4);
  if (ADDRESS_REG_P (operands[2]))
    return "move%.l %3,%0\;sub%.l %2,%2";
  else
    return "move%.l %3,%0\;clr%.l %2";
})

;; The predicate below must be general_operand, because ashldi3 allows that
(define_insn "ashldi_const"
  [(set (match_operand:DI 0 "nonimmediate_operand" "=d")
	(ashift:DI (match_operand:DI 1 "general_operand" "0")
		     (match_operand 2 "const_int_operand" "n")))]
  "(!TARGET_COLDFIRE
    && ((INTVAL (operands[2]) >= 1 && INTVAL (operands[2]) <= 3)
	|| INTVAL (operands[2]) == 8 || INTVAL (operands[2]) == 16
	|| (INTVAL (operands[2]) > 32 && INTVAL (operands[2]) <= 63)))"
{
  operands[1] = gen_rtx_REG (SImode, REGNO (operands[0]) + 1);
  if (INTVAL (operands[2]) == 1)
    return "add%.l %1,%1\;addx%.l %0,%0";
  else if (INTVAL (operands[2]) == 8)
    return "rol%.l #8,%1\;rol%.l #8,%0\;move%.b %1,%0\;clr%.b %1";
  else if (INTVAL (operands[2]) == 16)
    return "swap %1\;swap %0\;move%.w %1,%0\;clr%.w %1";
  else if (INTVAL (operands[2]) == 48)
    return "mov%.l %1,%0\;swap %0\;clr%.l %1\;clr%.w %0";
  else if (INTVAL (operands[2]) == 2)
    return "add%.l %1,%1\;addx%.l %0,%0\;add%.l %1,%1\;addx%.l %0,%0";
  else if (INTVAL (operands[2]) == 3)
    return "add%.l %1,%1\;addx%.l %0,%0\;add%.l %1,%1\;addx%.l %0,%0\;add%.l %1,%1\;addx%.l %0,%0";
  else /* 32 < INTVAL (operands[2]) <= 63 */
    {
      operands[2] = GEN_INT (INTVAL (operands[2]) - 32);
      output_asm_insn (INTVAL (operands[2]) <= 8 ? "asl%.l %2,%1" :
			"moveq %2,%0\;asl%.l %0,%1", operands);
      return "mov%.l %1,%0\;moveq #0,%1";
    }
})

(define_expand "ashldi3"
  [(set (match_operand:DI 0 "nonimmediate_operand" "")
	(ashift:DI (match_operand:DI 1 "general_operand" "")
		     (match_operand 2 "const_int_operand" "")))]
  "!TARGET_COLDFIRE"
  "
{
  /* ???  This is a named pattern like this is not allowed to FAIL based
     on its operands.  */
  if (GET_CODE (operands[2]) != CONST_INT
      || ((INTVAL (operands[2]) < 1 || INTVAL (operands[2]) > 3)
	  && INTVAL (operands[2]) != 8 && INTVAL (operands[2]) != 16
	  && (INTVAL (operands[2]) < 32 || INTVAL (operands[2]) > 63)))
    FAIL;
} ")

;; On most 68k models, this makes faster code in a special case.

(define_insn "ashlsi_16"
  [(set (match_operand:SI 0 "register_operand" "=d")
	(ashift:SI (match_operand:SI 1 "register_operand" "0")
		   (const_int 16)))]
  "!TARGET_68060"
{
  CC_STATUS_INIT;
  return "swap %0\;clr%.w %0";
})

;; ashift patterns : use lsl instead of asl, because lsl always clears the
;; overflow bit, so we must not set CC_NO_OVERFLOW.

;; On the 68000, this makes faster code in a special case.

(define_insn "ashlsi_17_24"
  [(set (match_operand:SI 0 "register_operand" "=d")
	(ashift:SI (match_operand:SI 1 "register_operand" "0")
		   (match_operand:SI 2 "const_int_operand" "n")))]
  "(! TARGET_68020 && !TARGET_COLDFIRE
    && INTVAL (operands[2]) > 16 && INTVAL (operands[2]) <= 24)"
{
  CC_STATUS_INIT;

  operands[2] = GEN_INT (INTVAL (operands[2]) - 16);
  return "lsl%.w %2,%0\;swap %0\;clr%.w %0";
})

(define_insn "ashlsi3"
  [(set (match_operand:SI 0 "register_operand" "=d")
	(ashift:SI (match_operand:SI 1 "register_operand" "0")
		   (match_operand:SI 2 "general_operand" "dI")))]
  ""
{
  if (operands[2] == const1_rtx)
    {
      cc_status.flags = CC_NO_OVERFLOW;
      return "add%.l %0,%0";
    }
  return "lsl%.l %2,%0";
})

(define_insn "ashlhi3"
  [(set (match_operand:HI 0 "register_operand" "=d")
	(ashift:HI (match_operand:HI 1 "register_operand" "0")
		   (match_operand:HI 2 "general_operand" "dI")))]
  "!TARGET_COLDFIRE"
  "lsl%.w %2,%0")

(define_insn ""
  [(set (strict_low_part (match_operand:HI 0 "register_operand" "+d"))
	(ashift:HI (match_dup 0)
		   (match_operand:HI 1 "general_operand" "dI")))]
  "!TARGET_COLDFIRE"
  "lsl%.w %1,%0")

(define_insn "ashlqi3"
  [(set (match_operand:QI 0 "register_operand" "=d")
	(ashift:QI (match_operand:QI 1 "register_operand" "0")
		   (match_operand:QI 2 "general_operand" "dI")))]
  "!TARGET_COLDFIRE"
  "lsl%.b %2,%0")

(define_insn ""
  [(set (strict_low_part (match_operand:QI 0 "register_operand" "+d"))
	(ashift:QI (match_dup 0)
		   (match_operand:QI 1 "general_operand" "dI")))]
  "!TARGET_COLDFIRE"
  "lsl%.b %1,%0")

;; On most 68k models, this makes faster code in a special case.

(define_insn "ashrsi_16"
  [(set (match_operand:SI 0 "register_operand" "=d")
	(ashiftrt:SI (match_operand:SI 1 "register_operand" "0")
		     (const_int 16)))]
  "!TARGET_68060"
  "swap %0\;ext%.l %0")

;; On the 68000, this makes faster code in a special case.

(define_insn ""
  [(set (match_operand:SI 0 "register_operand" "=d")
	(ashiftrt:SI (match_operand:SI 1 "register_operand" "0")
		     (match_operand:SI 2 "const_int_operand" "n")))]
  "(! TARGET_68020 && !TARGET_COLDFIRE
    && INTVAL (operands[2]) > 16 && INTVAL (operands[2]) <= 24)"
{
  operands[2] = GEN_INT (INTVAL (operands[2]) - 16);
  return "swap %0\;asr%.w %2,%0\;ext%.l %0";
})

(define_insn "subreghi1ashrdi_const32"
  [(set (match_operand:HI 0 "nonimmediate_operand" "=rm")
    (subreg:HI (ashiftrt:DI (match_operand:DI 1 "general_operand" "ro")
            (const_int 32)) 6))]
  ""
{
  if (GET_CODE (operands[1]) != REG)
    operands[1] = adjust_address (operands[1], HImode, 2);
  return "move%.w %1,%0";
})

(define_insn "subregsi1ashrdi_const32"
  [(set (match_operand:SI 0 "nonimmediate_operand" "=rm")
    (subreg:SI (ashiftrt:DI (match_operand:DI 1 "general_operand" "ro")
            (const_int 32)) 4))]
  ""
{
  return "move%.l %1,%0";
})

(define_insn "ashrdi_const32"
  [(set (match_operand:DI 0 "nonimmediate_operand" "=d,o,<")
	(ashiftrt:DI (match_operand:DI 1 "general_operand" "ro,ro,ro")
		     (const_int 32)))
   (clobber (match_scratch:SI 2 "=X,d,d"))]
  ""
{
  CC_STATUS_INIT;
  if (which_alternative == 0)
    {
      operands[2] = gen_rtx_REG (SImode, REGNO (operands[0]) + 1);
      if (TARGET_68020)
	return "move%.l %1,%2\;smi %0\;extb%.l %0";
      else
	return "move%.l %1,%2\;smi %0\;ext%.w %0\;ext%.l %0";
    }
  else
    {
      if (which_alternative == 2)
	operands[3] = operands[0];
      else if (which_alternative == 1)
	operands[3] = adjust_address (operands[0], SImode, 4);
      if (TARGET_68020)
	return "move%.l %1,%3\;smi %2\;extb%.l %2\;move%.l %2,%0";
      else
	return "move%.l %1,%3\;smi %2\;ext%.w %2\;ext%.l %2\;move%.l %2,%0";
    }
})

;; The predicate below must be general_operand, because ashrdi3 allows that
(define_insn "ashrdi_const"
  [(set (match_operand:DI 0 "nonimmediate_operand" "=d")
	(ashiftrt:DI (match_operand:DI 1 "general_operand" "0")
		     (match_operand 2 "const_int_operand" "n")))
   (clobber (match_scratch:SI 3 "=X"))]
  "(!TARGET_COLDFIRE 
    && ((INTVAL (operands[2]) >= 1 && INTVAL (operands[2]) <= 3)
	|| INTVAL (operands[2]) == 8 || INTVAL (operands[2]) == 16
	|| INTVAL (operands[2]) == 31
	|| (INTVAL (operands[2]) > 32 && INTVAL (operands[2]) <= 63)))"
{
  operands[1] = gen_rtx_REG (SImode, REGNO (operands[0]) + 1);
  if (INTVAL (operands[2]) == 63)
    return "add%.l %0,%0\;subx%.l %0,%0\;move%.l %0,%1";
  CC_STATUS_INIT;
  if (INTVAL (operands[2]) == 1)
    return "asr%.l #1,%0\;roxr%.l #1,%1";
  else if (INTVAL (operands[2]) == 8)
    return "move%.b %0,%1\;asr%.l #8,%0\;ror%.l #8,%1";
  else if (INTVAL (operands[2]) == 16)
    return "move%.w %0,%1\;swap %0\;ext%.l %0\;swap %1";
  else if (INTVAL (operands[2]) == 48)
    return "swap %0\;ext%.l %0\;move%.l %0,%1\;smi %0\;ext%.w %0";
  else if (INTVAL (operands[2]) == 31)
    return "add%.l %1,%1\;addx%.l %0,%0\;move%.l %0,%1\;subx%.l %0,%0";
  else if (INTVAL (operands[2]) == 2)
    return "asr%.l #1,%0\;roxr%.l #1,%1\;asr%.l #1,%0\;roxr%.l #1,%1";
  else if (INTVAL (operands[2]) == 3)
    return "asr%.l #1,%0\;roxr%.l #1,%1\;asr%.l #1,%0\;roxr%.l #1,%1\;asr%.l #1,%0\;roxr%.l #1,%1";
  else /* 32 < INTVAL (operands[2]) <= 63 */
    {
      operands[2] = GEN_INT (INTVAL (operands[2]) - 32);
      output_asm_insn (INTVAL (operands[2]) <= 8 ? "asr%.l %2,%0" :
			"moveq %2,%1\;asr%.l %1,%0", operands);
      output_asm_insn ("mov%.l %0,%1\;smi %0", operands);
      return INTVAL (operands[2]) >= 15 ? "ext%.w %d0" :
	     TARGET_68020 ? "extb%.l %0" : "ext%.w %0\;ext%.l %0";
    }
})

(define_expand "ashrdi3"
  [(parallel [(set (match_operand:DI 0 "nonimmediate_operand" "")
		   (ashiftrt:DI (match_operand:DI 1 "general_operand" "")
				(match_operand 2 "const_int_operand" "")))
	      (clobber (match_scratch:SI 3 ""))])]
  "!TARGET_COLDFIRE"
  "
{
  /* ???  This is a named pattern like this is not allowed to FAIL based
     on its operands.  */
  if (GET_CODE (operands[2]) != CONST_INT
      || ((INTVAL (operands[2]) < 1 || INTVAL (operands[2]) > 3)
	  && INTVAL (operands[2]) != 8 && INTVAL (operands[2]) != 16
	  && (INTVAL (operands[2]) < 31 || INTVAL (operands[2]) > 63)))
    FAIL;
  operands[3] = gen_rtx_SCRATCH (SImode);
} ")

;; On all 68k models, this makes faster code in a special case.

(define_insn "ashrsi_31"
  [(set (match_operand:SI 0 "register_operand" "=d")
	(ashiftrt:SI (match_operand:SI 1 "register_operand" "0")
		     (const_int 31)))]
  ""
{
  return "add%.l %0,%0\;subx%.l %0,%0";
})

(define_insn "ashrsi3"
  [(set (match_operand:SI 0 "register_operand" "=d")
	(ashiftrt:SI (match_operand:SI 1 "register_operand" "0")
		     (match_operand:SI 2 "general_operand" "dI")))]
  ""
  "asr%.l %2,%0")

(define_insn "ashrhi3"
  [(set (match_operand:HI 0 "register_operand" "=d")
	(ashiftrt:HI (match_operand:HI 1 "register_operand" "0")
		     (match_operand:HI 2 "general_operand" "dI")))]
  "!TARGET_COLDFIRE"
  "asr%.w %2,%0")

(define_insn ""
  [(set (strict_low_part (match_operand:HI 0 "register_operand" "+d"))
	(ashiftrt:HI (match_dup 0)
		     (match_operand:HI 1 "general_operand" "dI")))]
  "!TARGET_COLDFIRE"
  "asr%.w %1,%0")

(define_insn "ashrqi3"
  [(set (match_operand:QI 0 "register_operand" "=d")
	(ashiftrt:QI (match_operand:QI 1 "register_operand" "0")
		     (match_operand:QI 2 "general_operand" "dI")))]
  "!TARGET_COLDFIRE"
  "asr%.b %2,%0")

(define_insn ""
  [(set (strict_low_part (match_operand:QI 0 "register_operand" "+d"))
	(ashiftrt:QI (match_dup 0)
		     (match_operand:QI 1 "general_operand" "dI")))]
  "!TARGET_COLDFIRE"
  "asr%.b %1,%0")

;; logical shift instructions

;; commented out because of reload problems in 950612-1.c
;;(define_insn ""
;;        [(set (cc0)
;;            (subreg:SI (lshiftrt:DI (match_operand:DI 0 "general_operand" "ro")
;;                    (const_int 32)) 4))
;;        (set (match_operand:SI 1 "nonimmediate_operand" "=dm")
;;            (subreg:SI (lshiftrt:DI (match_dup 0)
;;                    (const_int 32)) 4))]
;;  ""
;;{
;;  return "move%.l %0,%1";
;;})
;;
;;(define_insn ""
;;        [(set (cc0)
;;            (subreg:SI (lshiftrt:DI (match_operand:DI 0 "general_operand" "ro")
;;                    (const_int 32)) 0))
;;        (set (match_operand:DI 1 "nonimmediate_operand" "=do")
;;            (lshiftrt:DI (match_dup 0)
;;                (const_int 32)))]
;;  ""
;;{
;;  if (GET_CODE (operands[1]) == REG)
;;    operands[2] = gen_rtx_REG (SImode, REGNO (operands[1]) + 1);
;;  else
;;    operands[2] = adjust_address (operands[1], SImode, 4);
;;  return "move%.l %0,%2\;clr%.l %1";
;;})

(define_insn "subreg1lshrdi_const32"
  [(set (match_operand:SI 0 "nonimmediate_operand" "=rm")
    (subreg:SI (lshiftrt:DI (match_operand:DI 1 "general_operand" "ro")
            (const_int 32)) 4))]
  ""
{
  return "move%.l %1,%0";
})

(define_insn "lshrdi_const32"
  [(set (match_operand:DI 0 "nonimmediate_operand" "=ro,<,>")
	(lshiftrt:DI (match_operand:DI 1 "general_operand" "ro,ro,ro")
		     (const_int 32)))]
  ""
{
  CC_STATUS_INIT;
  if (which_alternative == 1)
    return "move%.l %1,%0\;clr%.l %0";
  if (which_alternative == 2)
    return "clr%.l %0\;move%.l %1,%0";
  if (GET_CODE (operands[0]) == REG)
    operands[2] = gen_rtx_REG (SImode, REGNO (operands[0]) + 1);
  else
    operands[2] = adjust_address (operands[0], SImode, 4);
  if (GET_CODE (operands[1]) == REG)
    operands[3] = gen_rtx_REG (SImode, REGNO (operands[1]) + 1);
  else
    operands[3] = adjust_address (operands[1], SImode, 4);
  if (ADDRESS_REG_P (operands[0]))
    return "move%.l %1,%2\;sub%.l %0,%0";
  else
    return "move%.l %1,%2\;clr%.l %0";
})

;; The predicate below must be general_operand, because lshrdi3 allows that
(define_insn "lshrdi_const"
  [(set (match_operand:DI 0 "nonimmediate_operand" "=d")
	(lshiftrt:DI (match_operand:DI 1 "general_operand" "0")
		     (match_operand 2 "const_int_operand" "n")))]
  "(!TARGET_COLDFIRE
    && ((INTVAL (operands[2]) >= 1 && INTVAL (operands[2]) <= 3)
	 || INTVAL (operands[2]) == 8 || INTVAL (operands[2]) == 16
	 || (INTVAL (operands[2]) > 32 && INTVAL (operands[2]) <= 63)))"
{
  operands[1] = gen_rtx_REG (SImode, REGNO (operands[0]) + 1);
  if (INTVAL (operands[2]) == 63)
    return "add%.l %0,%0\;clr%.l %0\;clr%.l %1\;addx%.l %1,%1";
  CC_STATUS_INIT;
  if (INTVAL (operands[2]) == 1)
    return "lsr%.l #1,%0\;roxr%.l #1,%1";
  else if (INTVAL (operands[2]) == 8)
    return "move%.b %0,%1\;lsr%.l #8,%0\;ror%.l #8,%1";
  else if (INTVAL (operands[2]) == 16)
    return "move%.w %0,%1\;clr%.w %0\;swap %1\;swap %0";
  else if (INTVAL (operands[2]) == 48)
    return "move%.l %0,%1\;clr%.w %1\;clr%.l %0\;swap %1";
  else if (INTVAL (operands[2]) == 2)
    return "lsr%.l #1,%0\;roxr%.l #1,%1\;lsr%.l #1,%0\;roxr%.l #1,%1";
  else if (INTVAL (operands[2]) == 3)
    return "lsr%.l #1,%0\;roxr%.l #1,%1\;lsr%.l #1,%0\;roxr%.l #1,%1\;lsr%.l #1,%0\;roxr%.l #1,%1";
  else /* 32 < INTVAL (operands[2]) <= 63 */
    {
      operands[2] = GEN_INT (INTVAL (operands[2]) - 32);
      output_asm_insn (INTVAL (operands[2]) <= 8 ? "lsr%.l %2,%0" :
			"moveq %2,%1\;lsr%.l %1,%0", operands);
      return "mov%.l %0,%1\;moveq #0,%0";
    }
})

(define_expand "lshrdi3"
  [(set (match_operand:DI 0 "nonimmediate_operand" "")
	(lshiftrt:DI (match_operand:DI 1 "general_operand" "")
		     (match_operand 2 "const_int_operand" "")))]
  "!TARGET_COLDFIRE"
{
  /* ???  This is a named pattern like this is not allowed to FAIL based
     on its operands.  */
  if (GET_CODE (operands[2]) != CONST_INT
      || ((INTVAL (operands[2]) < 1 || INTVAL (operands[2]) > 3)
	  && INTVAL (operands[2]) != 8 && INTVAL (operands[2]) != 16
	  && (INTVAL (operands[2]) < 32 || INTVAL (operands[2]) > 63)))
    FAIL;
})

;; On all 68k models, this makes faster code in a special case.

(define_insn "lshrsi_31"
  [(set (match_operand:SI 0 "register_operand" "=d")
	(lshiftrt:SI (match_operand:SI 1 "register_operand" "0")
		     (const_int 31)))]
  ""
{
  return "add%.l %0,%0\;subx%.l %0,%0\;neg%.l %0";
})

;; On most 68k models, this makes faster code in a special case.

(define_insn "lshrsi_16"
  [(set (match_operand:SI 0 "register_operand" "=d")
	(lshiftrt:SI (match_operand:SI 1 "register_operand" "0")
		     (const_int 16)))]
  "!TARGET_68060"
{
  CC_STATUS_INIT;
  return "clr%.w %0\;swap %0";
})

;; On the 68000, this makes faster code in a special case.

(define_insn "lshrsi_17_24"
  [(set (match_operand:SI 0 "register_operand" "=d")
	(lshiftrt:SI (match_operand:SI 1 "register_operand" "0")
		     (match_operand:SI 2 "const_int_operand" "n")))]
  "(! TARGET_68020 && !TARGET_COLDFIRE
    && INTVAL (operands[2]) > 16 && INTVAL (operands[2]) <= 24)"
{
  /* I think lsr%.w sets the CC properly.  */
  operands[2] = GEN_INT (INTVAL (operands[2]) - 16);
  return "clr%.w %0\;swap %0\;lsr%.w %2,%0";
})

(define_insn "lshrsi3"
  [(set (match_operand:SI 0 "register_operand" "=d")
	(lshiftrt:SI (match_operand:SI 1 "register_operand" "0")
		     (match_operand:SI 2 "general_operand" "dI")))]
  ""
  "lsr%.l %2,%0")

(define_insn "lshrhi3"
  [(set (match_operand:HI 0 "register_operand" "=d")
	(lshiftrt:HI (match_operand:HI 1 "register_operand" "0")
		     (match_operand:HI 2 "general_operand" "dI")))]
  "!TARGET_COLDFIRE"
  "lsr%.w %2,%0")

(define_insn ""
  [(set (strict_low_part (match_operand:HI 0 "register_operand" "+d"))
	(lshiftrt:HI (match_dup 0)
		     (match_operand:HI 1 "general_operand" "dI")))]
  "!TARGET_COLDFIRE"
  "lsr%.w %1,%0")

(define_insn "lshrqi3"
  [(set (match_operand:QI 0 "register_operand" "=d")
	(lshiftrt:QI (match_operand:QI 1 "register_operand" "0")
		     (match_operand:QI 2 "general_operand" "dI")))]
  "!TARGET_COLDFIRE"
  "lsr%.b %2,%0")

(define_insn ""
  [(set (strict_low_part (match_operand:QI 0 "register_operand" "+d"))
	(lshiftrt:QI (match_dup 0)
		     (match_operand:QI 1 "general_operand" "dI")))]
  "!TARGET_COLDFIRE"
  "lsr%.b %1,%0")

;; rotate instructions

(define_insn "rotlsi3"
  [(set (match_operand:SI 0 "register_operand" "=d")
	(rotate:SI (match_operand:SI 1 "register_operand" "0")
		   (match_operand:SI 2 "general_operand" "dINO")))]
  "!TARGET_COLDFIRE"
{
  if (GET_CODE (operands[2]) == CONST_INT && INTVAL (operands[2]) == 16)
    return "swap %0";
  else if (GET_CODE (operands[2]) == CONST_INT && INTVAL (operands[2]) >= 16)
    {
      operands[2] = GEN_INT (32 - INTVAL (operands[2]));
      return "ror%.l %2,%0";
    }
  else
    return "rol%.l %2,%0";
})

(define_insn "rotlhi3"
  [(set (match_operand:HI 0 "register_operand" "=d")
	(rotate:HI (match_operand:HI 1 "register_operand" "0")
		   (match_operand:HI 2 "general_operand" "dIP")))]
  "!TARGET_COLDFIRE"
{
  if (GET_CODE (operands[2]) == CONST_INT && INTVAL (operands[2]) >= 8)
    {
      operands[2] = GEN_INT (16 - INTVAL (operands[2]));
      return "ror%.w %2,%0";
    }
  else
    return "rol%.w %2,%0";
})

(define_insn ""
  [(set (strict_low_part (match_operand:HI 0 "register_operand" "+d"))
	(rotate:HI (match_dup 0)
		   (match_operand:HI 1 "general_operand" "dIP")))]
  "!TARGET_COLDFIRE"
{
  if (GET_CODE (operands[2]) == CONST_INT && INTVAL (operands[2]) >= 8)
    {
      operands[2] = GEN_INT (16 - INTVAL (operands[2]));
      return "ror%.w %2,%0";
    }
  else
    return "rol%.w %2,%0";
})

(define_insn "rotlqi3"
  [(set (match_operand:QI 0 "register_operand" "=d")
	(rotate:QI (match_operand:QI 1 "register_operand" "0")
		   (match_operand:QI 2 "general_operand" "dI")))]
  "!TARGET_COLDFIRE"
{
  if (GET_CODE (operands[2]) == CONST_INT && INTVAL (operands[2]) >= 4)
    {
      operands[2] = GEN_INT (8 - INTVAL (operands[2]));
      return "ror%.b %2,%0";
    }
  else
    return "rol%.b %2,%0";
})

(define_insn ""
  [(set (strict_low_part (match_operand:QI 0 "register_operand" "+d"))
	(rotate:QI (match_dup 0)
		   (match_operand:QI 1 "general_operand" "dI")))]
  "!TARGET_COLDFIRE"
{
  if (GET_CODE (operands[2]) == CONST_INT && INTVAL (operands[2]) >= 4)
    {
      operands[2] = GEN_INT (8 - INTVAL (operands[2]));
      return "ror%.b %2,%0";
    }
  else
    return "rol%.b %2,%0";
})

(define_insn "rotrsi3"
  [(set (match_operand:SI 0 "register_operand" "=d")
	(rotatert:SI (match_operand:SI 1 "register_operand" "0")
		     (match_operand:SI 2 "general_operand" "dI")))]
  "!TARGET_COLDFIRE"
  "ror%.l %2,%0")

(define_insn "rotrhi3"
  [(set (match_operand:HI 0 "register_operand" "=d")
	(rotatert:HI (match_operand:HI 1 "register_operand" "0")
		     (match_operand:HI 2 "general_operand" "dI")))]
  "!TARGET_COLDFIRE"
  "ror%.w %2,%0")

(define_insn ""
  [(set (strict_low_part (match_operand:HI 0 "register_operand" "+d"))
	(rotatert:HI (match_dup 0)
		     (match_operand:HI 1 "general_operand" "dI")))]
  "!TARGET_COLDFIRE"
  "ror%.w %1,%0")

(define_insn "rotrqi3"
  [(set (match_operand:QI 0 "register_operand" "=d")
	(rotatert:QI (match_operand:QI 1 "register_operand" "0")
		     (match_operand:QI 2 "general_operand" "dI")))]
  "!TARGET_COLDFIRE"
  "ror%.b %2,%0")

(define_insn ""
  [(set (strict_low_part (match_operand:QI 0 "register_operand" "+d"))
	(rotatert:QI (match_dup 0)
		     (match_operand:QI 1 "general_operand" "dI")))]
  "!TARGET_COLDFIRE"
  "ror%.b %1,%0")


;; Bit set/clear in memory byte.

;; set bit, bit number is int
(define_insn "bsetmemqi"
  [(set (match_operand:QI 0 "memory_operand" "+m")
	(ior:QI (subreg:QI (ashift:SI (const_int 1)
		(match_operand:SI 1 "general_operand" "d")) 3)
	(match_dup 0)))]
  ""
{
  CC_STATUS_INIT;
  return "bset %1,%0";
})

;; set bit, bit number is (sign/zero)_extended from HImode/QImode
(define_insn ""
  [(set (match_operand:QI 0 "memory_operand" "+m")
	(ior:QI (subreg:QI (ashift:SI (const_int 1)
	    (match_operator:SI 2 "extend_operator"
		[(match_operand 1 "general_operand" "d")])) 3)
	(match_dup 0)))]
  ""
{
  CC_STATUS_INIT;
  return "bset %1,%0";
})

;; clear bit, bit number is int
(define_insn "bclrmemqi"
  [(set (zero_extract:SI (match_operand:QI 0 "memory_operand" "+m")
	(const_int 1)
	(minus:SI (const_int 7)
	    (match_operand:SI 1 "general_operand" "d")))
    (const_int 0))]
  ""
{
  CC_STATUS_INIT;
  return "bclr %1,%0";
})

;; clear bit, bit number is (sign/zero)_extended from HImode/QImode
(define_insn ""
  [(set (zero_extract:SI (match_operand:QI 0 "memory_operand" "+m")
	(const_int 1)
	(minus:SI (const_int 7)
	    (match_operator:SI 2 "extend_operator"
		[(match_operand 1 "general_operand" "d")])))
    (const_int 0))]
  ""
{
  CC_STATUS_INIT;
  return "bclr %1,%0";
})

;; Special cases of bit-field insns which we should
;; recognize in preference to the general case.
;; These handle aligned 8-bit and 16-bit fields,
;; which can usually be done with move instructions.

;
; Special case for 32-bit field in memory.  This only occurs when 32-bit
; alignment of structure members is specified.
;
; The move is allowed to be odd byte aligned, because that's still faster
; than an odd byte aligned bit-field instruction.
;
(define_insn ""
  [(set (zero_extract:SI (match_operand:QI 0 "memory_operand" "+o")
			 (const_int 32)
			 (match_operand:SI 1 "const_int_operand" "n"))
	(match_operand:SI 2 "general_src_operand" "rmSi"))]
  "TARGET_68020 && TARGET_BITFIELD
   && (INTVAL (operands[1]) % 8) == 0
   && ! mode_dependent_address_p (XEXP (operands[0], 0))"
{
  operands[0]
    = adjust_address (operands[0], SImode, INTVAL (operands[1]) / 8);

  return "move%.l %2,%0";
})

(define_insn ""
  [(set (zero_extract:SI (match_operand:SI 0 "register_operand" "+do")
			 (match_operand:SI 1 "const_int_operand" "n")
			 (match_operand:SI 2 "const_int_operand" "n"))
	(match_operand:SI 3 "register_operand" "d"))]
  "TARGET_68020 && TARGET_BITFIELD
   && (INTVAL (operands[1]) == 8 || INTVAL (operands[1]) == 16)
   && INTVAL (operands[2]) % INTVAL (operands[1]) == 0
   && (GET_CODE (operands[0]) == REG
       || ! mode_dependent_address_p (XEXP (operands[0], 0)))"
{
  if (REG_P (operands[0]))
    {
      if (INTVAL (operands[1]) + INTVAL (operands[2]) != 32)
        return "bfins %3,%0{%b2:%b1}";
    }
  else
    operands[0] = adjust_address (operands[0],
				  INTVAL (operands[1]) == 8 ? QImode : HImode,
				  INTVAL (operands[2]) / 8);

  if (GET_CODE (operands[3]) == MEM)
    operands[3] = adjust_address (operands[3],
				  INTVAL (operands[1]) == 8 ? QImode : HImode,
				  (32 - INTVAL (operands[1])) / 8);

  if (INTVAL (operands[1]) == 8)
    return "move%.b %3,%0";
  return "move%.w %3,%0";
})


;
; Special case for 32-bit field in memory.  This only occurs when 32-bit
; alignment of structure members is specified.
;
; The move is allowed to be odd byte aligned, because that's still faster
; than an odd byte aligned bit-field instruction.
;
(define_insn ""
  [(set (match_operand:SI 0 "nonimmediate_operand" "=rm")
	(zero_extract:SI (match_operand:QI 1 "memory_src_operand" "oS")
			 (const_int 32)
			 (match_operand:SI 2 "const_int_operand" "n")))]
  "TARGET_68020 && TARGET_BITFIELD
   && (INTVAL (operands[2]) % 8) == 0
   && ! mode_dependent_address_p (XEXP (operands[1], 0))"
{
  operands[1]
    = adjust_address (operands[1], SImode, INTVAL (operands[2]) / 8);

  return "move%.l %1,%0";
})

(define_insn ""
  [(set (match_operand:SI 0 "nonimmediate_operand" "=&d")
	(zero_extract:SI (match_operand:SI 1 "register_operand" "do")
			 (match_operand:SI 2 "const_int_operand" "n")
			 (match_operand:SI 3 "const_int_operand" "n")))]
  "TARGET_68020 && TARGET_BITFIELD
   && (INTVAL (operands[2]) == 8 || INTVAL (operands[2]) == 16)
   && INTVAL (operands[3]) % INTVAL (operands[2]) == 0
   && (GET_CODE (operands[1]) == REG
       || ! mode_dependent_address_p (XEXP (operands[1], 0)))"
{
  cc_status.flags |= CC_NOT_NEGATIVE;
  if (REG_P (operands[1]))
    {
      if (INTVAL (operands[2]) + INTVAL (operands[3]) != 32)
	return "bfextu %1{%b3:%b2},%0";
    }
  else
    operands[1]
      = adjust_address (operands[1], SImode, INTVAL (operands[3]) / 8);

  output_asm_insn ("clr%.l %0", operands);
  if (GET_CODE (operands[0]) == MEM)
    operands[0] = adjust_address (operands[0],
				  INTVAL (operands[2]) == 8 ? QImode : HImode,
				  (32 - INTVAL (operands[1])) / 8);

  if (INTVAL (operands[2]) == 8)
    return "move%.b %1,%0";
  return "move%.w %1,%0";
})

;
; Special case for 32-bit field in memory.  This only occurs when 32-bit
; alignment of structure members is specified.
;
; The move is allowed to be odd byte aligned, because that's still faster
; than an odd byte aligned bit-field instruction.
;
(define_insn ""
  [(set (match_operand:SI 0 "nonimmediate_operand" "=rm")
	(sign_extract:SI (match_operand:QI 1 "memory_src_operand" "oS")
			 (const_int 32)
			 (match_operand:SI 2 "const_int_operand" "n")))]
  "TARGET_68020 && TARGET_BITFIELD
   && (INTVAL (operands[2]) % 8) == 0
   && ! mode_dependent_address_p (XEXP (operands[1], 0))"
{
  operands[1]
    = adjust_address (operands[1], SImode, INTVAL (operands[2]) / 8);

  return "move%.l %1,%0";
})

(define_insn ""
  [(set (match_operand:SI 0 "nonimmediate_operand" "=d")
	(sign_extract:SI (match_operand:SI 1 "register_operand" "do")
			 (match_operand:SI 2 "const_int_operand" "n")
			 (match_operand:SI 3 "const_int_operand" "n")))]
  "TARGET_68020 && TARGET_BITFIELD
   && (INTVAL (operands[2]) == 8 || INTVAL (operands[2]) == 16)
   && INTVAL (operands[3]) % INTVAL (operands[2]) == 0
   && (GET_CODE (operands[1]) == REG
       || ! mode_dependent_address_p (XEXP (operands[1], 0)))"
{
  if (REG_P (operands[1]))
    {
      if (INTVAL (operands[2]) + INTVAL (operands[3]) != 32)
	return "bfexts %1{%b3:%b2},%0";
    }
  else
    operands[1]
      = adjust_address (operands[1],
			INTVAL (operands[2]) == 8 ? QImode : HImode,
			INTVAL (operands[3]) / 8);

  if (INTVAL (operands[2]) == 8)
    return "move%.b %1,%0\;extb%.l %0";
  return "move%.w %1,%0\;ext%.l %0";
})

;; Bit-field instructions, general cases.
;; "o,d" constraint causes a nonoffsettable memref to match the "o"
;; so that its address is reloaded.

(define_expand "extv"
  [(set (match_operand:SI 0 "nonimmediate_operand" "")
	(sign_extract:SI (match_operand:SI 1 "general_operand" "")
			 (match_operand:SI 2 "general_operand" "")
			 (match_operand:SI 3 "general_operand" "")))]
  "TARGET_68020 && TARGET_BITFIELD"
  "")

(define_insn ""
  [(set (match_operand:SI 0 "nonimmediate_operand" "=d")
	(sign_extract:SI (match_operand:QI 1 "memory_operand" "o")
			 (match_operand:SI 2 "general_operand" "dn")
			 (match_operand:SI 3 "general_operand" "dn")))]
  "TARGET_68020 && TARGET_BITFIELD"
  "bfexts %1{%b3:%b2},%0")

(define_expand "extzv"
  [(set (match_operand:SI 0 "nonimmediate_operand" "")
	(zero_extract:SI (match_operand:SI 1 "general_operand" "")
			 (match_operand:SI 2 "general_operand" "")
			 (match_operand:SI 3 "general_operand" "")))]
  "TARGET_68020 && TARGET_BITFIELD"
  "")

(define_insn ""
  [(set (match_operand:SI 0 "nonimmediate_operand" "=d,d")
	(zero_extract:SI (match_operand:QI 1 "memory_operand" "o,d")
			 (match_operand:SI 2 "general_operand" "dn,dn")
			 (match_operand:SI 3 "general_operand" "dn,dn")))]
  "TARGET_68020 && TARGET_BITFIELD"
{
  if (GET_CODE (operands[2]) == CONST_INT)
    {
      if (INTVAL (operands[2]) != 32)
	cc_status.flags |= CC_NOT_NEGATIVE;
    }
  else
    {
      CC_STATUS_INIT;
    }
  return "bfextu %1{%b3:%b2},%0";
})

(define_insn ""
  [(set (zero_extract:SI (match_operand:QI 0 "memory_operand" "+o")
			 (match_operand:SI 1 "general_operand" "dn")
			 (match_operand:SI 2 "general_operand" "dn"))
        (xor:SI (zero_extract:SI (match_dup 0) (match_dup 1) (match_dup 2))
		(match_operand 3 "const_int_operand" "n")))]
  "TARGET_68020 && TARGET_BITFIELD
   && (INTVAL (operands[3]) == -1
       || (GET_CODE (operands[1]) == CONST_INT
           && (~ INTVAL (operands[3]) & ((1 << INTVAL (operands[1]))- 1)) == 0))"
{
  CC_STATUS_INIT;
  return "bfchg %0{%b2:%b1}";
})

(define_insn ""
  [(set (zero_extract:SI (match_operand:QI 0 "memory_operand" "+o")
			 (match_operand:SI 1 "general_operand" "dn")
			 (match_operand:SI 2 "general_operand" "dn"))
	(const_int 0))]
  "TARGET_68020 && TARGET_BITFIELD"
{
  CC_STATUS_INIT;
  return "bfclr %0{%b2:%b1}";
})

(define_insn ""
  [(set (zero_extract:SI (match_operand:QI 0 "memory_operand" "+o")
			 (match_operand:SI 1 "general_operand" "dn")
			 (match_operand:SI 2 "general_operand" "dn"))
	(const_int -1))]
  "TARGET_68020 && TARGET_BITFIELD"
{
  CC_STATUS_INIT;
  return "bfset %0{%b2:%b1}";
})

(define_expand "insv"
  [(set (zero_extract:SI (match_operand:SI 0 "nonimmediate_operand" "")
			 (match_operand:SI 1 "general_operand" "")
			 (match_operand:SI 2 "general_operand" ""))
	(match_operand:SI 3 "register_operand" ""))]
  "TARGET_68020 && TARGET_BITFIELD"
  "")

(define_insn ""
  [(set (zero_extract:SI (match_operand:QI 0 "memory_operand" "+o")
			 (match_operand:SI 1 "general_operand" "dn")
			 (match_operand:SI 2 "general_operand" "dn"))
	(match_operand:SI 3 "register_operand" "d"))]
  "TARGET_68020 && TARGET_BITFIELD"
  "bfins %3,%0{%b2:%b1}")

;; Now recognize bit-field insns that operate on registers
;; (or at least were intended to do so).

(define_insn ""
  [(set (match_operand:SI 0 "nonimmediate_operand" "=d")
	(sign_extract:SI (match_operand:SI 1 "register_operand" "d")
			 (match_operand:SI 2 "general_operand" "dn")
			 (match_operand:SI 3 "general_operand" "dn")))]
  "TARGET_68020 && TARGET_BITFIELD"
  "bfexts %1{%b3:%b2},%0")

(define_insn ""
  [(set (match_operand:SI 0 "nonimmediate_operand" "=d")
	(zero_extract:SI (match_operand:SI 1 "register_operand" "d")
			 (match_operand:SI 2 "general_operand" "dn")
			 (match_operand:SI 3 "general_operand" "dn")))]
  "TARGET_68020 && TARGET_BITFIELD"
{
  if (GET_CODE (operands[2]) == CONST_INT)
    {
      if (INTVAL (operands[2]) != 32)
	cc_status.flags |= CC_NOT_NEGATIVE;
    }
  else
    {
      CC_STATUS_INIT;
    }
  return "bfextu %1{%b3:%b2},%0";
})

(define_insn ""
  [(set (zero_extract:SI (match_operand:SI 0 "register_operand" "+d")
			 (match_operand:SI 1 "general_operand" "dn")
			 (match_operand:SI 2 "general_operand" "dn"))
	(const_int 0))]
  "TARGET_68020 && TARGET_BITFIELD"
{
  CC_STATUS_INIT;
  return "bfclr %0{%b2:%b1}";
})

(define_insn ""
  [(set (zero_extract:SI (match_operand:SI 0 "register_operand" "+d")
			 (match_operand:SI 1 "general_operand" "dn")
			 (match_operand:SI 2 "general_operand" "dn"))
	(const_int -1))]
  "TARGET_68020 && TARGET_BITFIELD"
{
  CC_STATUS_INIT;
  return "bfset %0{%b2:%b1}";
})

(define_insn ""
  [(set (zero_extract:SI (match_operand:SI 0 "register_operand" "+d")
			 (match_operand:SI 1 "general_operand" "dn")
			 (match_operand:SI 2 "general_operand" "dn"))
	(match_operand:SI 3 "register_operand" "d"))]
  "TARGET_68020 && TARGET_BITFIELD"
{
#if 0
  /* These special cases are now recognized by a specific pattern.  */
  if (GET_CODE (operands[1]) == CONST_INT && GET_CODE (operands[2]) == CONST_INT
      && INTVAL (operands[1]) == 16 && INTVAL (operands[2]) == 16)
    return "move%.w %3,%0";
  if (GET_CODE (operands[1]) == CONST_INT && GET_CODE (operands[2]) == CONST_INT
      && INTVAL (operands[1]) == 24 && INTVAL (operands[2]) == 8)
    return "move%.b %3,%0";
#endif
  return "bfins %3,%0{%b2:%b1}";
})

;; Special patterns for optimizing bit-field instructions.

(define_insn ""
  [(set (cc0)
	(zero_extract:SI (match_operand:QI 0 "memory_operand" "o")
			 (match_operand:SI 1 "const_int_operand" "n")
			 (match_operand:SI 2 "general_operand" "dn")))]
  "TARGET_68020 && TARGET_BITFIELD"
{
  if (operands[1] == const1_rtx
      && GET_CODE (operands[2]) == CONST_INT)
    {
      int width = GET_CODE (operands[0]) == REG ? 31 : 7;
      return output_btst (operands,
			  GEN_INT (width - INTVAL (operands[2])),
			  operands[0], insn, 1000);
      /* Pass 1000 as SIGNPOS argument so that btst will
         not think we are testing the sign bit for an `and'
	 and assume that nonzero implies a negative result.  */
    }
  if (INTVAL (operands[1]) != 32)
    cc_status.flags = CC_NOT_NEGATIVE;
  return "bftst %0{%b2:%b1}";
})


;;; now handle the register cases
(define_insn ""
  [(set (cc0)
	(zero_extract:SI (match_operand:SI 0 "register_operand" "d")
			 (match_operand:SI 1 "const_int_operand" "n")
			 (match_operand:SI 2 "general_operand" "dn")))]
  "TARGET_68020 && TARGET_BITFIELD"
{
  if (operands[1] == const1_rtx
      && GET_CODE (operands[2]) == CONST_INT)
    {
      int width = GET_CODE (operands[0]) == REG ? 31 : 7;
      return output_btst (operands, GEN_INT (width - INTVAL (operands[2])),
			  operands[0], insn, 1000);
      /* Pass 1000 as SIGNPOS argument so that btst will
         not think we are testing the sign bit for an `and'
	 and assume that nonzero implies a negative result.  */
    }
  if (INTVAL (operands[1]) != 32)
    cc_status.flags = CC_NOT_NEGATIVE;
  return "bftst %0{%b2:%b1}";
})

(define_insn "scc0_di"
  [(set (match_operand:QI 0 "nonimmediate_operand" "=dm")
    (match_operator 1 "valid_dbcc_comparison_p"
      [(match_operand:DI 2 "general_operand" "ro") (const_int 0)]))]
  "! TARGET_COLDFIRE"
{
  return output_scc_di (operands[1], operands[2], const0_rtx, operands[0]);
})

(define_insn "scc0_di_5200"
  [(set (match_operand:QI 0 "nonimmediate_operand" "=d")
    (match_operator 1 "valid_dbcc_comparison_p"
      [(match_operand:DI 2 "general_operand" "ro") (const_int 0)]))]
  "TARGET_COLDFIRE"
{
  return output_scc_di (operands[1], operands[2], const0_rtx, operands[0]);
})

(define_insn "scc_di"
  [(set (match_operand:QI 0 "nonimmediate_operand" "=dm,dm")
    (match_operator 1 "valid_dbcc_comparison_p"
      [(match_operand:DI 2 "general_operand" "ro,r")
       (match_operand:DI 3 "general_operand" "r,ro")]))]
  "! TARGET_COLDFIRE"
{
  return output_scc_di (operands[1], operands[2], operands[3], operands[0]);
})

(define_insn "scc_di_5200"
  [(set (match_operand:QI 0 "nonimmediate_operand" "=d,d")
    (match_operator 1 "valid_dbcc_comparison_p"
      [(match_operand:DI 2 "general_operand" "ro,r")
       (match_operand:DI 3 "general_operand" "r,ro")]))]
  "TARGET_COLDFIRE"
{
  return output_scc_di (operands[1], operands[2], operands[3], operands[0]);
})

;; Note that operand 0 of an SCC insn is supported in the hardware as
;; memory, but we cannot allow it to be in memory in case the address
;; needs to be reloaded.

(define_expand "seq"
  [(set (match_operand:QI 0 "register_operand" "")
	(eq:QI (cc0) (const_int 0)))]
  ""
{
  if ((TARGET_68060 || TARGET_COLDFIRE_FPU)
      && m68k_last_compare_had_fp_operands)
    {
      m68k_last_compare_had_fp_operands = 0;
      FAIL;
    }
})

(define_insn ""
  [(set (match_operand:QI 0 "register_operand" "=d")
	(eq:QI (cc0) (const_int 0)))]
  ""
{
  cc_status = cc_prev_status;
  OUTPUT_JUMP ("seq %0", "fseq %0", "seq %0");
})

(define_expand "sne"
  [(set (match_operand:QI 0 "register_operand" "")
	(ne:QI (cc0) (const_int 0)))]
  ""
{
  if ((TARGET_68060 || TARGET_COLDFIRE_FPU)
      && m68k_last_compare_had_fp_operands)
    {
      m68k_last_compare_had_fp_operands = 0;
      FAIL;
    }
})

(define_insn ""
  [(set (match_operand:QI 0 "register_operand" "=d")
	(ne:QI (cc0) (const_int 0)))]
  ""
{
  cc_status = cc_prev_status;
  OUTPUT_JUMP ("sne %0", "fsne %0", "sne %0");
})

(define_expand "sgt"
  [(set (match_operand:QI 0 "register_operand" "")
	(gt:QI (cc0) (const_int 0)))]
  ""
{
  if ((TARGET_68060 || TARGET_COLDFIRE_FPU)
      && m68k_last_compare_had_fp_operands)
    {
      m68k_last_compare_had_fp_operands = 0;
      FAIL;
    }
})

(define_insn ""
  [(set (match_operand:QI 0 "register_operand" "=d")
	(gt:QI (cc0) (const_int 0)))]
  ""
{
  cc_status = cc_prev_status;
  OUTPUT_JUMP ("sgt %0", "fsgt %0", 0);
})

(define_expand "sgtu"
  [(set (match_operand:QI 0 "register_operand" "")
	(gtu:QI (cc0) (const_int 0)))]
  ""
  "")

(define_insn ""
  [(set (match_operand:QI 0 "register_operand" "=d")
	(gtu:QI (cc0) (const_int 0)))]
  ""
{
  cc_status = cc_prev_status;
  return "shi %0";
})

(define_expand "slt"
  [(set (match_operand:QI 0 "register_operand" "")
	(lt:QI (cc0) (const_int 0)))]
  ""
{
  if ((TARGET_68060 || TARGET_COLDFIRE_FPU)
      && m68k_last_compare_had_fp_operands)
    {
      m68k_last_compare_had_fp_operands = 0;
      FAIL;
    }
})

(define_insn ""
  [(set (match_operand:QI 0 "register_operand" "=d")
	(lt:QI (cc0) (const_int 0)))]
  ""
{
   cc_status = cc_prev_status;
   OUTPUT_JUMP ("slt %0", "fslt %0", "smi %0");
})

(define_expand "sltu"
  [(set (match_operand:QI 0 "register_operand" "")
	(ltu:QI (cc0) (const_int 0)))]
  ""
  "")

(define_insn ""
  [(set (match_operand:QI 0 "register_operand" "=d")
	(ltu:QI (cc0) (const_int 0)))]
  ""
{
   cc_status = cc_prev_status;
   return "scs %0";
})

(define_expand "sge"
  [(set (match_operand:QI 0 "register_operand" "")
	(ge:QI (cc0) (const_int 0)))]
  ""
{
  if ((TARGET_68060 || TARGET_COLDFIRE_FPU)
      && m68k_last_compare_had_fp_operands)
    {
      m68k_last_compare_had_fp_operands = 0;
      FAIL;
    }
})

(define_insn ""
  [(set (match_operand:QI 0 "register_operand" "=d")
	(ge:QI (cc0) (const_int 0)))]
  ""
{
   cc_status = cc_prev_status;
   OUTPUT_JUMP ("sge %0", "fsge %0", "spl %0");
})

(define_expand "sgeu"
  [(set (match_operand:QI 0 "register_operand" "")
	(geu:QI (cc0) (const_int 0)))]
  ""
  "")

(define_insn ""
  [(set (match_operand:QI 0 "register_operand" "=d")
	(geu:QI (cc0) (const_int 0)))]
  ""
{
   cc_status = cc_prev_status;
   return "scc %0";
})

(define_expand "sle"
  [(set (match_operand:QI 0 "register_operand" "")
	(le:QI (cc0) (const_int 0)))]
  ""
{
  if ((TARGET_68060 || TARGET_COLDFIRE_FPU)
      && m68k_last_compare_had_fp_operands)
    {
      m68k_last_compare_had_fp_operands = 0;
      FAIL;
    }
})

(define_insn ""
  [(set (match_operand:QI 0 "register_operand" "=d")
	(le:QI (cc0) (const_int 0)))]
  ""
{
  cc_status = cc_prev_status;
  OUTPUT_JUMP ("sle %0", "fsle %0", 0);
})

(define_expand "sleu"
  [(set (match_operand:QI 0 "register_operand" "")
	(leu:QI (cc0) (const_int 0)))]
  ""
  "")

(define_insn ""
  [(set (match_operand:QI 0 "register_operand" "=d")
	(leu:QI (cc0) (const_int 0)))]
  ""
{
   cc_status = cc_prev_status;
   return "sls %0";
})

(define_expand "sordered"
  [(set (match_operand:QI 0 "register_operand" "")
	(ordered:QI (cc0) (const_int 0)))]
  "TARGET_68881 && !TARGET_68060"
{
  gcc_assert (m68k_last_compare_had_fp_operands);
  m68k_last_compare_had_fp_operands = 0;
})

(define_insn "*sordered_1"
  [(set (match_operand:QI 0 "register_operand" "=d")
	(ordered:QI (cc0) (const_int 0)))]
  "TARGET_68881 && !TARGET_68060"
{
  cc_status = cc_prev_status;
  return "fsor %0";
})

(define_expand "sunordered"
  [(set (match_operand:QI 0 "register_operand" "")
	(unordered:QI (cc0) (const_int 0)))]
  "TARGET_68881 && !TARGET_68060"
{
  gcc_assert (m68k_last_compare_had_fp_operands);
  m68k_last_compare_had_fp_operands = 0;
})

(define_insn "*sunordered_1"
  [(set (match_operand:QI 0 "register_operand" "=d")
	(unordered:QI (cc0) (const_int 0)))]
  "TARGET_68881 && !TARGET_68060"
{
  cc_status = cc_prev_status;
  return "fsun %0";
})

(define_expand "suneq"
  [(set (match_operand:QI 0 "register_operand" "")
	(uneq:QI (cc0) (const_int 0)))]
  "TARGET_68881 && !TARGET_68060"
{
  gcc_assert (m68k_last_compare_had_fp_operands);
  m68k_last_compare_had_fp_operands = 0;
})

(define_insn "*suneq_1"
  [(set (match_operand:QI 0 "register_operand" "=d")
	(uneq:QI (cc0) (const_int 0)))]
  "TARGET_68881 && !TARGET_68060"
{
  cc_status = cc_prev_status;
  return "fsueq %0";
})

(define_expand "sunge"
  [(set (match_operand:QI 0 "register_operand" "")
	(unge:QI (cc0) (const_int 0)))]
  "TARGET_68881 && !TARGET_68060"
{
  gcc_assert (m68k_last_compare_had_fp_operands);
  m68k_last_compare_had_fp_operands = 0;
})

(define_insn "*sunge_1"
  [(set (match_operand:QI 0 "register_operand" "=d")
	(unge:QI (cc0) (const_int 0)))]
  "TARGET_68881 && !TARGET_68060"
{
  cc_status = cc_prev_status;
  return "fsuge %0";
})

(define_expand "sungt"
  [(set (match_operand:QI 0 "register_operand" "")
	(ungt:QI (cc0) (const_int 0)))]
  "TARGET_68881 && !TARGET_68060"
{
  gcc_assert (m68k_last_compare_had_fp_operands);
  m68k_last_compare_had_fp_operands = 0;
})

(define_insn "*sungt_1"
  [(set (match_operand:QI 0 "register_operand" "=d")
	(ungt:QI (cc0) (const_int 0)))]
  "TARGET_68881 && !TARGET_68060"
{
  cc_status = cc_prev_status;
  return "fsugt %0";
})

(define_expand "sunle"
  [(set (match_operand:QI 0 "register_operand" "")
	(unle:QI (cc0) (const_int 0)))]
  "TARGET_68881 && !TARGET_68060"
{
  gcc_assert (m68k_last_compare_had_fp_operands);
  m68k_last_compare_had_fp_operands = 0;
})

(define_insn "*sunle_1"
  [(set (match_operand:QI 0 "register_operand" "=d")
	(unle:QI (cc0) (const_int 0)))]
  "TARGET_68881 && !TARGET_68060"
{
  cc_status = cc_prev_status;
  return "fsule %0";
})

(define_expand "sunlt"
  [(set (match_operand:QI 0 "register_operand" "")
	(unlt:QI (cc0) (const_int 0)))]
  "TARGET_68881 && !TARGET_68060"
{
  gcc_assert (m68k_last_compare_had_fp_operands);
  m68k_last_compare_had_fp_operands = 0;
})

(define_insn "*sunlt_1"
  [(set (match_operand:QI 0 "register_operand" "=d")
	(unlt:QI (cc0) (const_int 0)))]
  "TARGET_68881 && !TARGET_68060"
{
  cc_status = cc_prev_status;
  return "fsult %0";
})

(define_expand "sltgt"
  [(set (match_operand:QI 0 "register_operand" "")
	(ltgt:QI (cc0) (const_int 0)))]
  "TARGET_68881 && !TARGET_68060"
{
  gcc_assert (m68k_last_compare_had_fp_operands);
  m68k_last_compare_had_fp_operands = 0;
})

(define_insn "*sltgt_1"
  [(set (match_operand:QI 0 "register_operand" "=d")
	(ltgt:QI (cc0) (const_int 0)))]
  "TARGET_68881 && !TARGET_68060"
{
  cc_status = cc_prev_status;
  return "fsogl %0";
})

(define_insn "*fsogt_1"
  [(set (match_operand:QI 0 "register_operand" "=d")
	(not:QI (unle:QI (cc0) (const_int 0))))]
  "TARGET_68881 && !TARGET_68060"
{
  cc_status = cc_prev_status;
  return "fsogt %0";
})

(define_insn "*fsoge_1"
  [(set (match_operand:QI 0 "register_operand" "=d")
	(not:QI (unlt:QI (cc0) (const_int 0))))]
  "TARGET_68881 && !TARGET_68060"
{
  cc_status = cc_prev_status;
  return "fsoge %0";
})

(define_insn "*fsolt_1"
  [(set (match_operand:QI 0 "register_operand" "=d")
	(not:QI (unge:QI (cc0) (const_int 0))))]
  "TARGET_68881 && !TARGET_68060"
{
  cc_status = cc_prev_status;
  return "fsolt %0";
})

(define_insn "*fsole_1"
  [(set (match_operand:QI 0 "register_operand" "=d")
	(not:QI (ungt:QI (cc0) (const_int 0))))]
  "TARGET_68881 && !TARGET_68060"
{
  cc_status = cc_prev_status;
  return "fsole %0";
})

;; Basic conditional jump instructions.

(define_insn "beq0_di"
  [(set (pc)
    (if_then_else (eq (match_operand:DI 0 "general_operand" "d*ao,<>")
            (const_int 0))
        (label_ref (match_operand 1 "" ","))
        (pc)))
   (clobber (match_scratch:SI 2 "=d,d"))]
  ""
{
  CC_STATUS_INIT;
  if (which_alternative == 1)
    {
      if (MOTOROLA)
	return "move%.l %0,%2\;or%.l %0,%2\;jbeq %l1";
      else
	return "move%.l %0,%2\;or%.l %0,%2\;jeq %l1";
    }
  if ((cc_prev_status.value1
      && rtx_equal_p (cc_prev_status.value1, operands[0]))
    || (cc_prev_status.value2
      && rtx_equal_p (cc_prev_status.value2, operands[0])))
    {
      cc_status = cc_prev_status;
      return MOTOROLA ? "jbeq %l1" : "jeq %l1";
    }
  if (GET_CODE (operands[0]) == REG)
    operands[3] = gen_rtx_REG (SImode, REGNO (operands[0]) + 1);
  else
    operands[3] = adjust_address (operands[0], SImode, 4);
  if (! ADDRESS_REG_P (operands[0]))
    {
      if (reg_overlap_mentioned_p (operands[2], operands[0]))
	{
	  if (reg_overlap_mentioned_p (operands[2], operands[3]))
	    {
	      if (MOTOROLA)
		return "or%.l %0,%2\;jbeq %l1";
	      else
		return "or%.l %0,%2\;jeq %l1";
	    }
	  else
	    {
	      if (MOTOROLA)
		return "or%.l %3,%2\;jbeq %l1";
	      else
		return "or%.l %3,%2\;jeq %l1";
	    }
	}
      if (MOTOROLA)
	return "move%.l %0,%2\;or%.l %3,%2\;jbeq %l1";
      else
	return "move%.l %0,%2\;or%.l %3,%2\;jeq %l1";
    }
  operands[4] = gen_label_rtx();
  if (TARGET_68020 || TARGET_COLDFIRE)
    {
      if (MOTOROLA)
	output_asm_insn ("tst%.l %0\;jbne %l4\;tst%.l %3\;jbeq %l1", operands);
      else
	output_asm_insn ("tst%.l %0\;jne %l4\;tst%.l %3\;jeq %l1", operands);
    }
  else
    {
      if (MOTOROLA)
	output_asm_insn ("cmp%.w #0,%0\;jbne %l4\;cmp%.w #0,%3\;jbeq %l1", operands);
      else
	output_asm_insn ("cmp%.w #0,%0\;jne %l4\;cmp%.w #0,%3\;jeq %l1", operands);
    }
  (*targetm.asm_out.internal_label) (asm_out_file, "L",
				CODE_LABEL_NUMBER (operands[4]));
  return "";
})

(define_insn "bne0_di"
  [(set (pc)
    (if_then_else (ne (match_operand:DI 0 "general_operand" "do,*a")
            (const_int 0))
        (label_ref (match_operand 1 "" ","))
        (pc)))
   (clobber (match_scratch:SI 2 "=d,X"))]
  ""
{
  if ((cc_prev_status.value1
      && rtx_equal_p (cc_prev_status.value1, operands[0]))
    || (cc_prev_status.value2
      && rtx_equal_p (cc_prev_status.value2, operands[0])))
    {
      cc_status = cc_prev_status;
      return MOTOROLA ? "jbne %l1" : "jne %l1";
    }
  CC_STATUS_INIT;
  if (GET_CODE (operands[0]) == REG)
    operands[3] = gen_rtx_REG (SImode, REGNO (operands[0]) + 1);
  else
    operands[3] = adjust_address (operands[0], SImode, 4);
  if (!ADDRESS_REG_P (operands[0]))
    {
      if (reg_overlap_mentioned_p (operands[2], operands[0]))
	{
	  if (reg_overlap_mentioned_p (operands[2], operands[3]))
	    {
	      if (MOTOROLA)
		return "or%.l %0,%2\;jbne %l1";
	      else
		return "or%.l %0,%2\;jne %l1";
	    }
	  else
	    {
	      if (MOTOROLA)
		return "or%.l %3,%2\;jbne %l1";
	      else
		return "or%.l %3,%2\;jne %l1";
	    }
	}
      if (MOTOROLA)
	return "move%.l %0,%2\;or%.l %3,%2\;jbne %l1";
      else
	return "move%.l %0,%2\;or%.l %3,%2\;jne %l1";
    }
  if (TARGET_68020 || TARGET_COLDFIRE)
    {
      if (MOTOROLA)
	return "tst%.l %0\;jbne %l1\;tst%.l %3\;jbne %l1";
      else
	return "tst%.l %0\;jne %l1\;tst%.l %3\;jne %l1";
    }
  else
    {
      if (MOTOROLA)
	return "cmp%.w #0,%0\;jbne %l1\;cmp%.w #0,%3\;jbne %l1";
      else
	return "cmp%.w #0,%0\;jne %l1\;cmp%.w #0,%3\;jne %l1";
    }
})

(define_insn "bge0_di"
  [(set (pc)
    (if_then_else (ge (match_operand:DI 0 "general_operand" "ro")
            (const_int 0))
        (label_ref (match_operand 1 "" ""))
        (pc)))]
  ""
{
  if ((cc_prev_status.value1
      && rtx_equal_p (cc_prev_status.value1, operands[0]))
    || (cc_prev_status.value2
      && rtx_equal_p (cc_prev_status.value2, operands[0])))
    {
      cc_status = cc_prev_status;
      if (cc_status.flags & CC_REVERSED)
	{
	  return MOTOROLA ? "jble %l1" : "jle %l1";
	}
      else
	{
	  return MOTOROLA ? "jbpl %l1" : "jpl %l1";
	}
    }
  CC_STATUS_INIT;
  if (TARGET_68020 || TARGET_COLDFIRE || ! ADDRESS_REG_P (operands[0]))
    output_asm_insn("tst%.l %0", operands);
  else
    {
      /* On an address reg, cmpw may replace cmpl.  */
      output_asm_insn("cmp%.w #0,%0", operands);
    }
  return MOTOROLA ? "jbpl %l1" : "jpl %l1";
})

(define_insn "blt0_di"
  [(set (pc)
    (if_then_else (lt (match_operand:DI 0 "general_operand" "ro")
            (const_int 0))
        (label_ref (match_operand 1 "" ""))
        (pc)))]
  ""
{
  if ((cc_prev_status.value1
      && rtx_equal_p (cc_prev_status.value1, operands[0]))
    || (cc_prev_status.value2
      && rtx_equal_p (cc_prev_status.value2, operands[0])))
    {
      cc_status = cc_prev_status;
      if (cc_status.flags & CC_REVERSED)
	{
	  return MOTOROLA ? "jbgt %l1" : "jgt %l1";
	}
      else
	{
	  return MOTOROLA ? "jbmi %l1" : "jmi %l1";
	}
    }
  CC_STATUS_INIT;
  if (TARGET_68020 || TARGET_COLDFIRE || ! ADDRESS_REG_P (operands[0]))
    output_asm_insn("tst%.l %0", operands);
  else
    {
      /* On an address reg, cmpw may replace cmpl.  */
      output_asm_insn("cmp%.w #0,%0", operands);
    }

  return MOTOROLA ? "jbmi %l1" : "jmi %l1";
})

(define_insn "beq"
  [(set (pc)
	(if_then_else (eq (cc0)
			  (const_int 0))
		      (label_ref (match_operand 0 "" ""))
		      (pc)))]
  ""
{
  if (MOTOROLA)
    OUTPUT_JUMP ("jbeq %l0", "fbeq %l0", "jbeq %l0");
  else
    OUTPUT_JUMP ("jeq %l0", "fjeq %l0", "jeq %l0");
})

(define_insn "bne"
  [(set (pc)
	(if_then_else (ne (cc0)
			  (const_int 0))
		      (label_ref (match_operand 0 "" ""))
		      (pc)))]
  ""
{
  if (MOTOROLA)
    OUTPUT_JUMP ("jbne %l0", "fbne %l0", "jbne %l0");
  else
    OUTPUT_JUMP ("jne %l0", "fjne %l0", "jne %l0");
})

(define_insn "bgt"
  [(set (pc)
	(if_then_else (gt (cc0)
			  (const_int 0))
		      (label_ref (match_operand 0 "" ""))
		      (pc)))]
  ""
{
  if (MOTOROLA)
    OUTPUT_JUMP ("jbgt %l0", "fbgt %l0", 0);
  else
    OUTPUT_JUMP ("jgt %l0", "fjgt %l0", 0);
})

(define_insn "bgtu"
  [(set (pc)
	(if_then_else (gtu (cc0)
			   (const_int 0))
		      (label_ref (match_operand 0 "" ""))
		      (pc)))]
  ""
{
  return MOTOROLA ? "jbhi %l0" : "jhi %l0";
})

(define_insn "blt"
  [(set (pc)
	(if_then_else (lt (cc0)
			  (const_int 0))
		      (label_ref (match_operand 0 "" ""))
		      (pc)))]
  ""
{
  if (MOTOROLA)
    OUTPUT_JUMP ("jblt %l0", "fblt %l0", "jbmi %l0");
  else
    OUTPUT_JUMP ("jlt %l0", "fjlt %l0", "jmi %l0");
})

(define_insn "bltu"
  [(set (pc)
	(if_then_else (ltu (cc0)
			   (const_int 0))
		      (label_ref (match_operand 0 "" ""))
		      (pc)))]
  ""
{
  return MOTOROLA ? "jbcs %l0" : "jcs %l0";
})

(define_insn "bge"
  [(set (pc)
	(if_then_else (ge (cc0)
			  (const_int 0))
		      (label_ref (match_operand 0 "" ""))
		      (pc)))]
  ""
{
  if (MOTOROLA)
    OUTPUT_JUMP ("jbge %l0", "fbge %l0", "jbpl %l0");
  else
    OUTPUT_JUMP ("jge %l0", "fjge %l0", "jpl %l0");
})

(define_insn "bgeu"
  [(set (pc)
	(if_then_else (geu (cc0)
			   (const_int 0))
		      (label_ref (match_operand 0 "" ""))
		      (pc)))]
  ""
{
  return MOTOROLA ? "jbcc %l0" : "jcc %l0";
})

(define_insn "ble"
  [(set (pc)
	(if_then_else (le (cc0)
			  (const_int 0))
		      (label_ref (match_operand 0 "" ""))
		      (pc)))]
  ""
{
  if (MOTOROLA)
    OUTPUT_JUMP ("jble %l0", "fble %l0", 0);
  else
    OUTPUT_JUMP ("jle %l0", "fjle %l0", 0);
})

(define_insn "bleu"
  [(set (pc)
	(if_then_else (leu (cc0)
			   (const_int 0))
		      (label_ref (match_operand 0 "" ""))
		      (pc)))]
  ""
{
  return MOTOROLA ? "jbls %l0" : "jls %l0";
})

(define_insn "bordered"
  [(set (pc)
	(if_then_else (ordered (cc0) (const_int 0))
		      (label_ref (match_operand 0 "" ""))
		      (pc)))]
  "TARGET_68881"
{
  gcc_assert (cc_prev_status.flags & CC_IN_68881);
  return MOTOROLA ? "fbor %l0" : "fjor %l0";
})

(define_insn "bunordered"
  [(set (pc)
	(if_then_else (unordered (cc0) (const_int 0))
		      (label_ref (match_operand 0 "" ""))
		      (pc)))]
  "TARGET_68881"
{
  gcc_assert (cc_prev_status.flags & CC_IN_68881);
  return MOTOROLA ? "fbun %l0" : "fjun %l0";
})

(define_insn "buneq"
  [(set (pc)
	(if_then_else (uneq (cc0) (const_int 0))
		      (label_ref (match_operand 0 "" ""))
		      (pc)))]
  "TARGET_68881"
{
  gcc_assert (cc_prev_status.flags & CC_IN_68881);
  return MOTOROLA ? "fbueq %l0" : "fjueq %l0";
})

(define_insn "bunge"
  [(set (pc)
	(if_then_else (unge (cc0) (const_int 0))
		      (label_ref (match_operand 0 "" ""))
		      (pc)))]
  "TARGET_68881"
{
  gcc_assert (cc_prev_status.flags & CC_IN_68881);
  return MOTOROLA ? "fbuge %l0" : "fjuge %l0";
})

(define_insn "bungt"
  [(set (pc)
	(if_then_else (ungt (cc0) (const_int 0))
		      (label_ref (match_operand 0 "" ""))
		      (pc)))]
  "TARGET_68881"
{
  gcc_assert (cc_prev_status.flags & CC_IN_68881);
  return MOTOROLA ? "fbugt %l0" : "fjugt %l0";
})

(define_insn "bunle"
  [(set (pc)
	(if_then_else (unle (cc0) (const_int 0))
		      (label_ref (match_operand 0 "" ""))
		      (pc)))]
  "TARGET_68881"
{
  gcc_assert (cc_prev_status.flags & CC_IN_68881);
  return MOTOROLA ? "fbule %l0" : "fjule %l0";
})

(define_insn "bunlt"
  [(set (pc)
	(if_then_else (unlt (cc0) (const_int 0))
		      (label_ref (match_operand 0 "" ""))
		      (pc)))]
  "TARGET_68881"
{
  gcc_assert (cc_prev_status.flags & CC_IN_68881);
  return MOTOROLA ? "fbult %l0" : "fjult %l0";
})

(define_insn "bltgt"
  [(set (pc)
	(if_then_else (ltgt (cc0) (const_int 0))
		      (label_ref (match_operand 0 "" ""))
		      (pc)))]
  "TARGET_68881"
{
  gcc_assert (cc_prev_status.flags & CC_IN_68881);
  return MOTOROLA ? "fbogl %l0" : "fjogl %l0";
})

;; Negated conditional jump instructions.

(define_insn ""
  [(set (pc)
	(if_then_else (eq (cc0)
			  (const_int 0))
		      (pc)
		      (label_ref (match_operand 0 "" ""))))]
  ""
{
  if (MOTOROLA)
    OUTPUT_JUMP ("jbne %l0", "fbne %l0", "jbne %l0");
  else
    OUTPUT_JUMP ("jne %l0", "fjne %l0", "jne %l0");
})

(define_insn ""
  [(set (pc)
	(if_then_else (ne (cc0)
			  (const_int 0))
		      (pc)
		      (label_ref (match_operand 0 "" ""))))]
  ""
{
  if (MOTOROLA)
    OUTPUT_JUMP ("jbeq %l0", "fbeq %l0", "jbeq %l0");
  else
    OUTPUT_JUMP ("jeq %l0", "fjeq %l0", "jeq %l0");
})

(define_insn ""
  [(set (pc)
	(if_then_else (gt (cc0)
			  (const_int 0))
		      (pc)
		      (label_ref (match_operand 0 "" ""))))]
  ""
{
  if (MOTOROLA)
    OUTPUT_JUMP ("jble %l0", "fbngt %l0", 0);
  else
    OUTPUT_JUMP ("jle %l0", "fjngt %l0", 0);
})

(define_insn ""
  [(set (pc)
	(if_then_else (gtu (cc0)
			   (const_int 0))
		      (pc)
		      (label_ref (match_operand 0 "" ""))))]
  ""
{
  return MOTOROLA ? "jbls %l0" : "jls %l0";
})

(define_insn ""
  [(set (pc)
	(if_then_else (lt (cc0)
			  (const_int 0))
		      (pc)
		      (label_ref (match_operand 0 "" ""))))]
  ""
{
  if (MOTOROLA)
    OUTPUT_JUMP ("jbge %l0", "fbnlt %l0", "jbpl %l0");
  else
    OUTPUT_JUMP ("jge %l0", "fjnlt %l0", "jpl %l0");
})

(define_insn ""
  [(set (pc)
	(if_then_else (ltu (cc0)
			   (const_int 0))
		      (pc)
		      (label_ref (match_operand 0 "" ""))))]
  ""
{
  return MOTOROLA ? "jbcc %l0" : "jcc %l0";
})

(define_insn ""
  [(set (pc)
	(if_then_else (ge (cc0)
			  (const_int 0))
		      (pc)
		      (label_ref (match_operand 0 "" ""))))]
  ""
{
  if (MOTOROLA)
    OUTPUT_JUMP ("jblt %l0", "fbnge %l0", "jbmi %l0");
  else
    OUTPUT_JUMP ("jlt %l0", "fjnge %l0", "jmi %l0");
})

(define_insn ""
  [(set (pc)
	(if_then_else (geu (cc0)
			   (const_int 0))
		      (pc)
		      (label_ref (match_operand 0 "" ""))))]
  ""
{
  return MOTOROLA ? "jbcs %l0" : "jcs %l0";
})

(define_insn ""
  [(set (pc)
	(if_then_else (le (cc0)
			  (const_int 0))
		      (pc)
		      (label_ref (match_operand 0 "" ""))))]
  ""
{
  if (MOTOROLA)
    OUTPUT_JUMP ("jbgt %l0", "fbnle %l0", 0);
  else
    OUTPUT_JUMP ("jgt %l0", "fjnle %l0", 0);
})

(define_insn ""
  [(set (pc)
	(if_then_else (leu (cc0)
			   (const_int 0))
		      (pc)
		      (label_ref (match_operand 0 "" ""))))]
  ""
{
  return MOTOROLA ? "jbhi %l0" : "jhi %l0";
})

(define_insn "*bordered_rev"
  [(set (pc)
	(if_then_else (ordered (cc0) (const_int 0))
		      (pc)
		      (label_ref (match_operand 0 "" ""))))]
  "TARGET_68881"
{
  gcc_assert (cc_prev_status.flags & CC_IN_68881);
  return MOTOROLA ? "fbun %l0" : "fjun %l0";
})

(define_insn "*bunordered_rev"
  [(set (pc)
	(if_then_else (unordered (cc0) (const_int 0))
		      (pc)
		      (label_ref (match_operand 0 "" ""))))]
  "TARGET_68881"
{
  gcc_assert (cc_prev_status.flags & CC_IN_68881);
  return MOTOROLA ? "fbor %l0" : "fjor %l0";
})

(define_insn "*buneq_rev"
  [(set (pc)
	(if_then_else (uneq (cc0) (const_int 0))
		      (pc)
		      (label_ref (match_operand 0 "" ""))))]
  "TARGET_68881"
{
  gcc_assert (cc_prev_status.flags & CC_IN_68881);
  return MOTOROLA ? "fbogl %l0" : "fjogl %l0";
})

(define_insn "*bunge_rev"
  [(set (pc)
	(if_then_else (unge (cc0) (const_int 0))
		      (pc)
		      (label_ref (match_operand 0 "" ""))))]
  "TARGET_68881"
{
  gcc_assert (cc_prev_status.flags & CC_IN_68881);
  return MOTOROLA ? "fbolt %l0" : "fjolt %l0";
})

(define_insn "*bungt_rev"
  [(set (pc)
	(if_then_else (ungt (cc0) (const_int 0))
		      (pc)
		      (label_ref (match_operand 0 "" ""))))]
  "TARGET_68881"
{
  gcc_assert (cc_prev_status.flags & CC_IN_68881);
  return MOTOROLA ? "fbole %l0" : "fjole %l0";
})

(define_insn "*bunle_rev"
  [(set (pc)
	(if_then_else (unle (cc0) (const_int 0))
		      (pc)
		      (label_ref (match_operand 0 "" ""))))]
  "TARGET_68881"
{
  gcc_assert (cc_prev_status.flags & CC_IN_68881);
  return MOTOROLA ? "fbogt %l0" : "fjogt %l0";
})

(define_insn "*bunlt_rev"
  [(set (pc)
	(if_then_else (unlt (cc0) (const_int 0))
		      (pc)
		      (label_ref (match_operand 0 "" ""))))]
  "TARGET_68881"
{
  gcc_assert (cc_prev_status.flags & CC_IN_68881);
  return MOTOROLA ? "fboge %l0" : "fjoge %l0";
})

(define_insn "*bltgt_rev"
  [(set (pc)
	(if_then_else (ltgt (cc0) (const_int 0))
		      (pc)
		      (label_ref (match_operand 0 "" ""))))]
  "TARGET_68881"
{
  gcc_assert (cc_prev_status.flags & CC_IN_68881);
  return MOTOROLA ? "fbueq %l0" : "fjueq %l0";
})

;; Unconditional and other jump instructions
(define_insn "jump"
  [(set (pc)
	(label_ref (match_operand 0 "" "")))]
  ""
{
  return MOTOROLA ? "jbra %l0" : "jra %l0";
})

(define_expand "tablejump"
  [(parallel [(set (pc) (match_operand 0 "" ""))
	      (use (label_ref (match_operand 1 "" "")))])]
  ""
{
#ifdef CASE_VECTOR_PC_RELATIVE
    operands[0] = gen_rtx_PLUS (SImode, pc_rtx,
				gen_rtx_SIGN_EXTEND (SImode, operands[0]));
#endif
})

;; Jump to variable address from dispatch table of absolute addresses.
(define_insn ""
  [(set (pc) (match_operand:SI 0 "register_operand" "a"))
   (use (label_ref (match_operand 1 "" "")))]
  ""
{
  return MOTOROLA ? "jmp (%0)" : "jmp %0@";
})

;; Jump to variable address from dispatch table of relative addresses.
(define_insn ""
  [(set (pc)
	(plus:SI (pc)
		 (sign_extend:SI (match_operand:HI 0 "register_operand" "r"))))
   (use (label_ref (match_operand 1 "" "")))]
  ""
{
#ifdef ASM_RETURN_CASE_JUMP
  ASM_RETURN_CASE_JUMP;
#else
  if (TARGET_COLDFIRE)
    {
      if (ADDRESS_REG_P (operands[0]))
	return MOTOROLA ? "jmp (2,pc,%0.l)" : "jmp pc@(2,%0:l)";
      else if (MOTOROLA)
	return "ext%.l %0\;jmp (2,pc,%0.l)";
      else
	return "extl %0\;jmp pc@(2,%0:l)";
    }
  else
    return MOTOROLA ? "jmp (2,pc,%0.w)" : "jmp pc@(2,%0:w)";
#endif
})

;; Decrement-and-branch insns.
(define_insn ""
  [(set (pc)
	(if_then_else
	 (ne (match_operand:HI 0 "nonimmediate_operand" "+d*g")
	     (const_int 0))
	 (label_ref (match_operand 1 "" ""))
	 (pc)))
   (set (match_dup 0)
	(plus:HI (match_dup 0)
		 (const_int -1)))]
  "!TARGET_COLDFIRE"
{
  CC_STATUS_INIT;
  if (DATA_REG_P (operands[0]))
    return "dbra %0,%l1";
  if (GET_CODE (operands[0]) == MEM)
    return MOTOROLA ?
      "subq%.w #1,%0\;jbcc %l1" :
      "subqw #1,%0\;jcc %l1";
  return MOTOROLA ?
    "subq%.w #1,%0\;cmp%.w #-1,%0\;jbne %l1" :
    "subqw #1,%0\;cmpw #-1,%0\;jne %l1";
})

(define_insn ""
  [(set (pc)
	(if_then_else
	 (ne (match_operand:SI 0 "nonimmediate_operand" "+d*g")
	     (const_int 0))
	 (label_ref (match_operand 1 "" ""))
	 (pc)))
   (set (match_dup 0)
	(plus:SI (match_dup 0)
		 (const_int -1)))]
  "!TARGET_COLDFIRE"
{
  CC_STATUS_INIT;
  if (DATA_REG_P (operands[0]))
    return MOTOROLA ?
      "dbra %0,%l1\;clr%.w %0\;subq%.l #1,%0\;jbcc %l1" :
      "dbra %0,%l1\;clr%.w %0\;subq%.l #1,%0\;jcc %l1";
  if (GET_CODE (operands[0]) == MEM)
    return MOTOROLA ?
      "subq%.l #1,%0\;jbcc %l1" :
      "subq%.l #1,%0\;jcc %l1";
  return MOTOROLA ?
    "subq.l #1,%0\;cmp.l #-1,%0\;jbne %l1" :
    "subql #1,%0\;cmpl #-1,%0\;jne %l1";
})

;; Two dbra patterns that use REG_NOTES info generated by strength_reduce.

(define_insn ""
  [(set (pc)
	(if_then_else
	  (ge (plus:HI (match_operand:HI 0 "nonimmediate_operand" "+d*am")
		       (const_int -1))
	      (const_int 0))
	  (label_ref (match_operand 1 "" ""))
	  (pc)))
   (set (match_dup 0)
	(plus:HI (match_dup 0)
		 (const_int -1)))]
  "!TARGET_COLDFIRE && find_reg_note (insn, REG_NONNEG, 0)"
{
  CC_STATUS_INIT;
  if (DATA_REG_P (operands[0]))
    return "dbra %0,%l1";
  if (GET_CODE (operands[0]) == MEM)
    return MOTOROLA ?
      "subq%.w #1,%0\;jbcc %l1" :
      "subq%.w #1,%0\;jcc %l1";
  return MOTOROLA ?
    "subq.w #1,%0\;cmp.w #-1,%0\;jbne %l1" :
    "subqw #1,%0\;cmpw #-1,%0\;jne %l1";
})

(define_expand "decrement_and_branch_until_zero"
  [(parallel [(set (pc)
		   (if_then_else
		    (ge (plus:SI (match_operand:SI 0 "nonimmediate_operand" "")
				 (const_int -1))
			(const_int 0))
		    (label_ref (match_operand 1 "" ""))
		    (pc)))
	      (set (match_dup 0)
		   (plus:SI (match_dup 0)
			    (const_int -1)))])]
  ""
  "")

(define_insn ""
  [(set (pc)
	(if_then_else
	  (ge (plus:SI (match_operand:SI 0 "nonimmediate_operand" "+d*am")
		       (const_int -1))
	      (const_int 0))
	  (label_ref (match_operand 1 "" ""))
	  (pc)))
   (set (match_dup 0)
	(plus:SI (match_dup 0)
		 (const_int -1)))]
  "!TARGET_COLDFIRE && find_reg_note (insn, REG_NONNEG, 0)"
{
  CC_STATUS_INIT;
  if (DATA_REG_P (operands[0]))
    return MOTOROLA ?
      "dbra %0,%l1\;clr%.w %0\;subq%.l #1,%0\;jbcc %l1" :
      "dbra %0,%l1\;clr%.w %0\;subql #1,%0\;jcc %l1";
  if (GET_CODE (operands[0]) == MEM)
    return MOTOROLA ?
      "subq%.l #1,%0\;jbcc %l1" :
      "subql #1,%0\;jcc %l1";
  return MOTOROLA ?
    "subq.l #1,%0\;cmp.l #-1,%0\;jbne %l1" :
    "subql #1,%0\;cmpl #-1,%0\;jne %l1";
})


;; For PIC calls, in order to be able to support
;; dynamic linker LAZY BINDING, all the procedure calls need to go
;; through the PLT (Procedure Linkage Table) section in PIC mode.
;;
;; PIC calls are handled by loading the address of the function into a
;; register (via movsi), then emitting a register indirect call using
;; the "jsr" function call syntax.
;;
;; When outputting MIT syntax (e.g. on Suns), we add a bogus extra
;; operand to the jbsr statement to indicate that this call should
;; go through the PLT (why? because this is the way that Sun does it).
;;
;; We have different patterns for PIC calls and non-PIC calls.  The
;; different patterns are only used to choose the right syntax.
;;
;; The svr4 m68k assembler recognizes this syntax: `bsr FUNC@PLTPC' and it
;; will create the correct relocation entry (R_68K_PLT32) for `FUNC',
;; that tells the linker editor to create an entry for `FUNC' in PLT
;; section at link time. However, all global objects reference are still
;; done by using `OBJ@GOT'. So, the goal here is to output the function
;; call operand as `FUNC@PLTPC', but output object operand as `OBJ@GOT'.
;; We need to have a way to differentiate these two different operands.
;;
;; The strategy I use here is to use SYMBOL_REF_FLAG to differentiate
;; these two different operands. The macro LEGITIMATE_PIC_OPERAND_P needs
;; to be changed to recognize function calls symbol_ref operand as a valid
;; PIC operand (by checking whether SYMBOL_REF_FLAG is set). This will
;; avoid the compiler to load this symbol_ref operand into a register.
;; Remember, the operand "foo@PLTPC" cannot be called via jsr directly
;; since the value is a PC relative offset, not a real address.
;;
;; All global objects are treated in the similar way as in SUN3. The only
;; difference is: on m68k svr4, the reference of such global object needs
;; to end with a suffix "@GOT" so the assembler and linker know to create
;; an entry for it in GOT (Global Offset Table) section. This is done in
;; m68k.c.

;; Call subroutine with no return value.
(define_expand "call"
  [(call (match_operand:QI 0 "memory_operand" "")
	 (match_operand:SI 1 "general_operand" ""))]
  ;; Operand 1 not really used on the m68000.

  ""
{
  if (flag_pic && GET_CODE (XEXP (operands[0], 0)) == SYMBOL_REF)
    SYMBOL_REF_FLAG (XEXP (operands[0], 0)) = 1;
})

;; This is a normal call sequence.
(define_insn ""
  [(call (match_operand:QI 0 "memory_operand" "o")
	 (match_operand:SI 1 "general_operand" "g"))]
  ;; Operand 1 not really used on the m68000.

  "! flag_pic"
{
#if MOTOROLA && !defined (USE_GAS)
  return "jsr %0";
#else
  return "jbsr %0";
#endif
})

;; This is a PIC call sequence.
(define_insn ""
  [(call (match_operand:QI 0 "memory_operand" "o")
	 (match_operand:SI 1 "general_operand" "g"))]
  ;; Operand 1 not really used on the m68000.

  "flag_pic"
{
  m68k_output_pic_call(operands[0]);
  return "";
})

;; Call subroutine, returning value in operand 0
;; (which must be a hard register).
;; See comments before "call" regarding PIC calls.
(define_expand "call_value"
  [(set (match_operand 0 "" "")
	(call (match_operand:QI 1 "memory_operand" "")
     (match_operand:SI 2 "general_operand" "")))]
  ;; Operand 2 not really used on the m68000.
  ""
{
  if (flag_pic && GET_CODE (XEXP (operands[1], 0)) == SYMBOL_REF)
    SYMBOL_REF_FLAG (XEXP (operands[1], 0)) = 1;
})

;; This is a normal call_value
(define_insn ""
  [(set (match_operand 0 "" "=rf")
	(call (match_operand:QI 1 "memory_operand" "o")
	      (match_operand:SI 2 "general_operand" "g")))]
  ;; Operand 2 not really used on the m68000.
  "! flag_pic"
{
#if MOTOROLA && !defined (USE_GAS)
  return "jsr %1";
#else
  return "jbsr %1";
#endif
})

;; This is a PIC call_value
(define_insn ""
  [(set (match_operand 0 "" "=rf")
	(call (match_operand:QI 1 "memory_operand" "o")
	      (match_operand:SI 2 "general_operand" "g")))]
  ;; Operand 2 not really used on the m68000.
  "flag_pic"
{
  m68k_output_pic_call(operands[1]);
  return "";
})

;; Call subroutine returning any type.

(define_expand "untyped_call"
  [(parallel [(call (match_operand 0 "" "")
		    (const_int 0))
	      (match_operand 1 "" "")
	      (match_operand 2 "" "")])]
  "NEEDS_UNTYPED_CALL"
{
  int i;

  emit_call_insn (GEN_CALL (operands[0], const0_rtx, NULL, const0_rtx));

  for (i = 0; i < XVECLEN (operands[2], 0); i++)
    {
      rtx set = XVECEXP (operands[2], 0, i);
      emit_move_insn (SET_DEST (set), SET_SRC (set));
    }

  /* The optimizer does not know that the call sets the function value
     registers we stored in the result block.  We avoid problems by
     claiming that all hard registers are used and clobbered at this
     point.  */
  emit_insn (gen_blockage ());

  DONE;
})

;; UNSPEC_VOLATILE is considered to use and clobber all hard registers and
;; all of memory.  This blocks insns from being moved across this point.

(define_insn "blockage"
  [(unspec_volatile [(const_int 0)] UNSPECV_BLOCKAGE)]
  ""
  "")

(define_insn "nop"
  [(const_int 0)]
  ""
  "nop")

;; Used for frameless functions which save no regs and allocate no locals.
(define_insn "return"
  [(return)]
  "USE_RETURN_INSN"
{
  if (current_function_pops_args == 0)
    return "rts";
  operands[0] = GEN_INT (current_function_pops_args);
  return "rtd %0";
})

(define_insn "indirect_jump"
  [(set (pc) (match_operand:SI 0 "address_operand" "p"))]
  ""
  "jmp %a0")

;; This should not be used unless the add/sub insns can't be.

(define_insn ""
  [(set (match_operand:SI 0 "nonimmediate_operand" "=a")
	(match_operand:QI 1 "address_operand" "p"))]
  ""
{
  /* Recognize an insn that refers to a table of offsets.  Such an insn will
     need to refer to a label on the insn.  So output one.  Use the
     label-number of the table of offsets to generate this label.  This code,
     and similar code above, assumes that there will be at most one reference
     to each table.  */
  if (GET_CODE (operands[1]) == PLUS
      && GET_CODE (XEXP (operands[1], 1)) == LABEL_REF
      && GET_CODE (XEXP (operands[1], 0)) != PLUS)
    {
      rtx labelref = XEXP (operands[1], 1);
      if (MOTOROLA)
        asm_fprintf (asm_out_file, "\\t.set %LLI%d,.+2\\n",
		     CODE_LABEL_NUMBER (XEXP (labelref, 0)));
      else
        (*targetm.asm_out.internal_label) (asm_out_file, "LI",
		     CODE_LABEL_NUMBER (XEXP (labelref, 0)));
    }
  return "lea %a1,%0";
})

;; This is the first machine-dependent peephole optimization.
;; It is useful when a floating value is returned from a function call
;; and then is moved into an FP register.
;; But it is mainly intended to test the support for these optimizations.

(define_peephole
  [(set (reg:SI SP_REG) (plus:SI (reg:SI SP_REG) (const_int 4)))
   (set (match_operand:DF 0 "register_operand" "=f")
	(match_operand:DF 1 "register_operand" "ad"))]
  "FP_REG_P (operands[0]) && ! FP_REG_P (operands[1])"
{
  rtx xoperands[2];
  xoperands[1] = gen_rtx_REG (SImode, REGNO (operands[1]) + 1);
  output_asm_insn ("move%.l %1,%@", xoperands);
  output_asm_insn ("move%.l %1,%-", operands);
  return "fmove%.d %+,%0";
})

;; Optimize a stack-adjust followed by a push of an argument.
;; This is said to happen frequently with -msoft-float
;; when there are consecutive library calls.

(define_peephole
  [(set (reg:SI SP_REG) (plus:SI (reg:SI SP_REG)
				 (match_operand:SI 0 "const_int_operand" "n")))
   (set (match_operand:SF 1 "push_operand" "=m")
	(match_operand:SF 2 "general_operand" "rmfF"))]
  "INTVAL (operands[0]) >= 4
   && ! reg_mentioned_p (stack_pointer_rtx, operands[2])"
{
  if (INTVAL (operands[0]) > 4)
    {
      rtx xoperands[2];
      xoperands[0] = stack_pointer_rtx;
      xoperands[1] = GEN_INT (INTVAL (operands[0]) - 4);
      if (INTVAL (xoperands[1]) <= 8)
	{
	  if (!TARGET_COLDFIRE)
	    output_asm_insn ("addq%.w %1,%0", xoperands);
	  else
	    output_asm_insn ("addq%.l %1,%0", xoperands);
	}
      else if (TARGET_CPU32 && INTVAL (xoperands[1]) <= 16) 
	{
	  xoperands[1] = GEN_INT (INTVAL (xoperands[1]) - 8);
	  output_asm_insn ("addq%.w #8,%0\;addq%.w %1,%0", xoperands);
	}
      else if (INTVAL (xoperands[1]) <= 0x7FFF)
        {
	  if (TARGET_68040)
	    output_asm_insn ("add%.w %1,%0", xoperands);
	  else if (MOTOROLA)
	    output_asm_insn ("lea (%c1,%0),%0", xoperands);
	  else
	    output_asm_insn ("lea %0@(%c1),%0", xoperands);
        }
      else
        output_asm_insn ("add%.l %1,%0", xoperands);
    }
  if (FP_REG_P (operands[2]))
    return "fmove%.s %2,%@";
  return "move%.l %2,%@";
})

;; Speed up stack adjust followed by a fullword fixedpoint push.

(define_peephole
  [(set (reg:SI SP_REG) (plus:SI (reg:SI SP_REG)
				 (match_operand:SI 0 "const_int_operand" "n")))
   (set (match_operand:SI 1 "push_operand" "=m")
	(match_operand:SI 2 "general_operand" "g"))]
  "INTVAL (operands[0]) >= 4
   && ! reg_mentioned_p (stack_pointer_rtx, operands[2])"
{
  if (INTVAL (operands[0]) > 4)
    {
      rtx xoperands[2];
      xoperands[0] = stack_pointer_rtx;
      xoperands[1] = GEN_INT (INTVAL (operands[0]) - 4);
      if (INTVAL (xoperands[1]) <= 8)
	{
	  if (!TARGET_COLDFIRE)
	    output_asm_insn ("addq%.w %1,%0", xoperands);
	  else
	    output_asm_insn ("addq%.l %1,%0", xoperands);
	}
      else if (TARGET_CPU32 && INTVAL (xoperands[1]) <= 16)
	{
	  xoperands[1] = GEN_INT (INTVAL (xoperands[1]) - 8);
	  output_asm_insn ("addq%.w #8,%0\;addq%.w %1,%0", xoperands);
	}
      else if (INTVAL (xoperands[1]) <= 0x7FFF)
        {
	  if (TARGET_68040)
	    output_asm_insn ("add%.w %1,%0", xoperands);
	  else if (MOTOROLA)
	    output_asm_insn ("lea (%c1,%0),%0", xoperands);
	  else
	    output_asm_insn ("lea %0@(%c1),%0", xoperands);
        }
      else
        output_asm_insn ("add%.l %1,%0", xoperands);
    }
  if (operands[2] == const0_rtx)
    return "clr%.l %@";
  return "move%.l %2,%@";
})

;; Speed up pushing a single byte but leaving four bytes of space.

(define_peephole
  [(set (mem:QI (pre_dec:SI (reg:SI SP_REG)))
	(match_operand:QI 1 "general_operand" "dami"))
   (set (reg:SI SP_REG) (minus:SI (reg:SI SP_REG) (const_int 2)))]
  "! reg_mentioned_p (stack_pointer_rtx, operands[1])"
{
  rtx xoperands[4];

  if (GET_CODE (operands[1]) == REG)
    return "move%.l %1,%-";

  xoperands[1] = operands[1];
  xoperands[2]
    = gen_rtx_MEM (QImode, plus_constant (stack_pointer_rtx, 3));
  xoperands[3] = stack_pointer_rtx;
  if (!TARGET_COLDFIRE)
    output_asm_insn ("subq%.w #4,%3\;move%.b %1,%2", xoperands);
  else
    output_asm_insn ("subq%.l #4,%3\;move%.b %1,%2", xoperands);
  return "";
})

(define_peephole
  [(set (match_operand:SI 0 "register_operand" "=d")
	(const_int 0))
   (set (strict_low_part (subreg:HI (match_dup 0) 2))
	(match_operand:HI 1 "general_operand" "rmn"))]
  "strict_low_part_peephole_ok (HImode, prev_nonnote_insn (insn), operands[0])"
{
  if (GET_CODE (operands[1]) == CONST_INT)
    {
      if (operands[1] == const0_rtx
	  && (DATA_REG_P (operands[0])
	      || GET_CODE (operands[0]) == MEM)
	  /* clr insns on 68000 read before writing.
	     This isn't so on the 68010, but we have no TARGET_68010.  */
	  && ((TARGET_68020 || TARGET_COLDFIRE)
	      || !(GET_CODE (operands[0]) == MEM
		   && MEM_VOLATILE_P (operands[0]))))
	return "clr%.w %0";
    }
  return "move%.w %1,%0";
})

;; dbCC peepholes
;;
;; Turns
;;   loop:
;;           [ ... ]
;;           jCC label		; abnormal loop termination
;;           dbra dN, loop	; normal loop termination
;;
;; Into
;;   loop:
;;           [ ... ]
;;           dbCC dN, loop
;;           jCC label
;;
;; Which moves the jCC condition outside the inner loop for free.
;;

(define_peephole
  [(set (pc) (if_then_else (match_operator 3 "valid_dbcc_comparison_p"
                             [(cc0) (const_int 0)])
                           (label_ref (match_operand 2 "" ""))
                           (pc)))
   (parallel
    [(set (pc)
	  (if_then_else
	    (ne (match_operand:HI 0 "register_operand" "")
	        (const_int 0))
	    (label_ref (match_operand 1 "" ""))
	    (pc)))
     (set (match_dup 0)
	  (plus:HI (match_dup 0)
		   (const_int -1)))])]
  "!TARGET_COLDFIRE && DATA_REG_P (operands[0]) && ! flags_in_68881 ()"
{
  CC_STATUS_INIT;
  output_dbcc_and_branch (operands);
  return "";
})

(define_peephole
  [(set (pc) (if_then_else (match_operator 3 "valid_dbcc_comparison_p"
                             [(cc0) (const_int 0)])
                           (label_ref (match_operand 2 "" ""))
                           (pc)))
   (parallel
    [(set (pc)
	  (if_then_else
	    (ne (match_operand:SI 0 "register_operand" "")
	        (const_int 0))
	    (label_ref (match_operand 1 "" ""))
	    (pc)))
     (set (match_dup 0)
	  (plus:SI (match_dup 0)
		   (const_int -1)))])]
  "!TARGET_COLDFIRE && DATA_REG_P (operands[0]) && ! flags_in_68881 ()"
{
  CC_STATUS_INIT;
  output_dbcc_and_branch (operands);
  return "";
})

(define_peephole
  [(set (pc) (if_then_else (match_operator 3 "valid_dbcc_comparison_p"
                             [(cc0) (const_int 0)])
                           (label_ref (match_operand 2 "" ""))
                           (pc)))
   (parallel
    [(set (pc)
	  (if_then_else
	    (ge (plus:HI (match_operand:HI 0 "register_operand" "")
		         (const_int -1))
	        (const_int 0))
	    (label_ref (match_operand 1 "" ""))
	    (pc)))
     (set (match_dup 0)
	  (plus:HI (match_dup 0)
		   (const_int -1)))])]
  "!TARGET_COLDFIRE && DATA_REG_P (operands[0]) && ! flags_in_68881 ()"
{
  CC_STATUS_INIT;
  output_dbcc_and_branch (operands);
  return "";
})

(define_peephole
  [(set (pc) (if_then_else (match_operator 3 "valid_dbcc_comparison_p"
                             [(cc0) (const_int 0)])
                           (label_ref (match_operand 2 "" ""))
                           (pc)))
   (parallel
    [(set (pc)
	  (if_then_else
	    (ge (plus:SI (match_operand:SI 0 "register_operand" "")
		         (const_int -1))
	        (const_int 0))
	    (label_ref (match_operand 1 "" ""))
	    (pc)))
     (set (match_dup 0)
	  (plus:SI (match_dup 0)
		   (const_int -1)))])]
  "!TARGET_COLDFIRE && DATA_REG_P (operands[0]) && ! flags_in_68881 ()"
{
  CC_STATUS_INIT;
  output_dbcc_and_branch (operands);
  return "";
})


(define_insn "extendsfxf2"
  [(set (match_operand:XF 0 "nonimmediate_operand" "=fm,f")
	(float_extend:XF (match_operand:SF 1 "general_operand" "f,rmF")))]
  "TARGET_68881"
{
  if (FP_REG_P (operands[0]) && FP_REG_P (operands[1]))
    {
      if (REGNO (operands[0]) == REGNO (operands[1]))
	{
	  /* Extending float to double in an fp-reg is a no-op.
	     NOTICE_UPDATE_CC has already assumed that the
	     cc will be set.  So cancel what it did.  */
	  cc_status = cc_prev_status;
	  return "";
	}
      return "f%$move%.x %1,%0";
    }
  if (FP_REG_P (operands[0]))
    {
      if (FP_REG_P (operands[1]))
	return "f%$move%.x %1,%0";
      else if (ADDRESS_REG_P (operands[1]))
	return "move%.l %1,%-\;f%$move%.s %+,%0";
      else if (GET_CODE (operands[1]) == CONST_DOUBLE)
	return output_move_const_single (operands);
      return "f%$move%.s %f1,%0";
    }
  return "fmove%.x %f1,%0";
})


(define_insn "extenddfxf2"
  [(set (match_operand:XF 0 "nonimmediate_operand" "=fm,f")
	(float_extend:XF
          (match_operand:DF 1 "general_operand" "f,rmE")))]
  "TARGET_68881"
{
  if (FP_REG_P (operands[0]) && FP_REG_P (operands[1]))
    {
      if (REGNO (operands[0]) == REGNO (operands[1]))
	{
	  /* Extending float to double in an fp-reg is a no-op.
	     NOTICE_UPDATE_CC has already assumed that the
	     cc will be set.  So cancel what it did.  */
	  cc_status = cc_prev_status;
	  return "";
	}
      return "fmove%.x %1,%0";
    }
  if (FP_REG_P (operands[0]))
    {
      if (REG_P (operands[1]))
	{
	  rtx xoperands[2];
	  xoperands[1] = gen_rtx_REG (SImode, REGNO (operands[1]) + 1);
	  output_asm_insn ("move%.l %1,%-", xoperands);
	  output_asm_insn ("move%.l %1,%-", operands);
	  return "f%&move%.d %+,%0";
	}
      if (GET_CODE (operands[1]) == CONST_DOUBLE)
	return output_move_const_double (operands);
      return "f%&move%.d %f1,%0";
    }
  return "fmove%.x %f1,%0";
})

(define_insn "truncxfdf2"
  [(set (match_operand:DF 0 "nonimmediate_operand" "=m,!r")
	(float_truncate:DF
          (match_operand:XF 1 "general_operand" "f,f")))]
  "TARGET_68881"
{
  if (REG_P (operands[0]))
    {
      output_asm_insn ("fmove%.d %f1,%-\;move%.l %+,%0", operands);
      operands[0] = gen_rtx_REG (SImode, REGNO (operands[0]) + 1);
      return "move%.l %+,%0";
    }
  return "fmove%.d %f1,%0";
})

<<<<<<< HEAD
=======
(define_insn "truncxfsf2"
  [(set (match_operand:SF 0 "nonimmediate_operand" "=dm")
	(float_truncate:SF
	  (match_operand:XF 1 "general_operand" "f")))]
  "TARGET_68881"
  "fmove%.s %f1,%0")

>>>>>>> f8383f28
(define_insn "sin<mode>2"
  [(set (match_operand:FP 0 "nonimmediate_operand" "=f")
	(unspec:FP
	  [(match_operand:FP 1 "general_operand" "f<FP:dreg>m")] UNSPEC_SIN))]
  "TARGET_68881 && flag_unsafe_math_optimizations"
{
  if (FP_REG_P (operands[1]))
    return "fsin%.x %1,%0";
  else
    return "fsin%.<FP:prec> %1,%0";
})

(define_insn "cos<mode>2"
  [(set (match_operand:FP 0 "nonimmediate_operand" "=f")
	(unspec:FP
	  [(match_operand:FP 1 "general_operand" "f<FP:dreg>m")] UNSPEC_COS))]
  "TARGET_68881 && flag_unsafe_math_optimizations"
{
  if (FP_REG_P (operands[1]))
    return "fcos%.x %1,%0";
  else
    return "fcos%.<FP:prec> %1,%0";
})

(define_insn "trap"
  [(trap_if (const_int -1) (const_int 7))]
  ""
  "trap #7")

(define_insn "conditional_trap"
  [(trap_if (match_operator 0 "valid_dbcc_comparison_p"
			    [(cc0) (const_int 0)])
	    (match_operand:SI 1 "const_int_operand" "I"))]
  "TARGET_68020 && ! flags_in_68881 ()"
{
  switch (GET_CODE (operands[0]))
  {
  case EQ:  return "trapeq";
  case NE:  return "trapne";
  case GT:  return "trapgt";
  case GTU: return "traphi";
  case LT:  return "traplt";
  case LTU: return "trapcs";
  case GE:  return "trapge";
  case GEU: return "trapcc";
  case LE:  return "traple";
  case LEU: return "trapls";
  default: gcc_unreachable ();
  }
})<|MERGE_RESOLUTION|>--- conflicted
+++ resolved
@@ -3800,11 +3800,7 @@
       target = operand_subword (operands[0], 0, 1, XFmode);
       result = expand_binop (SImode, xor_optab,
 			     operand_subword_force (operands[1], 0, XFmode),
-<<<<<<< HEAD
-			     GEN_INT (0x80000000), target, 0, OPTAB_WIDEN);
-=======
 			     GEN_INT (-2147483647 - 1), target, 0, OPTAB_WIDEN);
->>>>>>> f8383f28
       gcc_assert (result);
 
       if (result != target)
@@ -3979,7 +3975,6 @@
   [(set (match_operand:FP 0 "nonimmediate_operand" "=f,d")
 	(abs:FP (match_operand:FP 1 "general_operand" "f<FP:dreg>m<FP:const>,0")))]
   "TARGET_68881"
-<<<<<<< HEAD
 {
   if (DATA_REG_P (operands[0]))
     {
@@ -3995,8 +3990,6 @@
   [(set (match_operand:FP 0 "nonimmediate_operand" "=f,d")
 	(abs:FP (match_operand:FP 1 "general_operand" "f<FP:dreg><Q>U,0")))]
   "TARGET_COLDFIRE_FPU"
-=======
->>>>>>> f8383f28
 {
   if (DATA_REG_P (operands[0]))
     {
@@ -4004,24 +3997,6 @@
       return "bclr %1,%0";
     }
   if (FP_REG_P (operands[1]))
-<<<<<<< HEAD
-=======
-    return "f<FP:round>abs%.x %1,%0";
-  return "f<FP:round>abs%.<FP:prec> %f1,%0";
-})
-
-(define_insn "abs<mode>2_cf"
-  [(set (match_operand:FP 0 "nonimmediate_operand" "=f,d")
-	(abs:FP (match_operand:FP 1 "general_operand" "f<FP:dreg><Q>U,0")))]
-  "TARGET_COLDFIRE_FPU"
-{
-  if (DATA_REG_P (operands[0]))
-    {
-      operands[1] = GEN_INT (31);
-      return "bclr %1,%0";
-    }
-  if (FP_REG_P (operands[1]))
->>>>>>> f8383f28
     return "f<FP:prec>abs%.d %1,%0";
   return "f<FP:prec>abs%.<FP:prec> %1,%0";
 })
@@ -6986,8 +6961,6 @@
   return "fmove%.d %f1,%0";
 })
 
-<<<<<<< HEAD
-=======
 (define_insn "truncxfsf2"
   [(set (match_operand:SF 0 "nonimmediate_operand" "=dm")
 	(float_truncate:SF
@@ -6995,7 +6968,6 @@
   "TARGET_68881"
   "fmove%.s %f1,%0")
 
->>>>>>> f8383f28
 (define_insn "sin<mode>2"
   [(set (match_operand:FP 0 "nonimmediate_operand" "=f")
 	(unspec:FP
