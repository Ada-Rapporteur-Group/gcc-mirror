--- conflicted
+++ resolved
@@ -1264,15 +1264,6 @@
 
 /* Describing Relative Costs of Operations */
 
-<<<<<<< HEAD
-/* A C expression for the cost of moving data of mode M between a
-   register and memory.  */
-#define MEMORY_MOVE_COST(MODE,CLASS,IN) \
-  ((CLASS) == GENERAL_REGS || (CLASS) == FR_REGS || (CLASS) == FP_REGS \
-   || (CLASS) == GR_AND_FR_REGS ? 4 : 10)
-
-=======
->>>>>>> 155d23aa
 /* A C expression for the cost of a branch instruction.  A value of 1 is the
    default; other values are interpreted relative to that.  Used by the
    if-conversion code as max instruction count.  */
