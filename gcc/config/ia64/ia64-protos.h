/* Definitions of target machine for GNU compiler for IA-64.
   Copyright (C) 1999, 2000, 2002, 2003, 2004, 2005, 2007
   Free Software Foundation, Inc.

This file is part of GCC.

GCC is free software; you can redistribute it and/or modify
it under the terms of the GNU General Public License as published by
the Free Software Foundation; either version 3, or (at your option)
any later version.

GCC is distributed in the hope that it will be useful,
but WITHOUT ANY WARRANTY; without even the implied warranty of
MERCHANTABILITY or FITNESS FOR A PARTICULAR PURPOSE.  See the
GNU General Public License for more details.

You should have received a copy of the GNU General Public License
along with GCC; see the file COPYING3.  If not see
<http://www.gnu.org/licenses/>.  */

/* Variables defined in ia64.c.  */

#ifdef RTX_CODE
extern GTY(()) rtx ia64_compare_op0;
extern GTY(()) rtx ia64_compare_op1;
#endif

/* Functions defined in ia64.c */

extern int bundling_p;
#ifdef RTX_CODE
extern int ia64_st_address_bypass_p (rtx, rtx);
extern int ia64_ld_address_bypass_p (rtx, rtx);
extern int ia64_produce_address_p (rtx);

extern bool ia64_legitimate_constant_p (rtx);

extern rtx ia64_expand_move (rtx, rtx);
extern int ia64_move_ok (rtx, rtx);
extern int ia64_load_pair_ok (rtx, rtx);
extern int addp4_optimize_ok (rtx, rtx);
extern void ia64_emit_cond_move (rtx, rtx, rtx);
extern int ia64_depz_field_mask (rtx, rtx);
extern void ia64_split_tmode_move (rtx[]);
extern bool ia64_expand_movxf_movrf (enum machine_mode, rtx[]);
extern rtx ia64_expand_compare (enum rtx_code, enum machine_mode);
extern void ia64_expand_vecint_cmov (rtx[]);
extern bool ia64_expand_vecint_minmax (enum rtx_code, enum machine_mode, rtx[]);
extern void ia64_expand_widen_sum (rtx[], bool);
extern void ia64_expand_dot_prod_v8qi (rtx[], bool);
extern void ia64_expand_call (rtx, rtx, rtx, int);
extern void ia64_split_call (rtx, rtx, rtx, rtx, rtx, int, int);
extern void ia64_reload_gp (void);
extern void ia64_expand_atomic_op (enum rtx_code, rtx, rtx, rtx, rtx);

extern HOST_WIDE_INT ia64_initial_elimination_offset (int, int);
extern void ia64_expand_prologue (void);
extern void ia64_expand_epilogue (int);

extern int ia64_direct_return (void);
extern bool ia64_expand_load_address (rtx, rtx);
extern int ia64_hard_regno_rename_ok (int, int);

extern void ia64_initialize_trampoline (rtx, rtx, rtx);
extern void ia64_print_operand_address (FILE *, rtx);
extern void ia64_print_operand (FILE *, rtx, int);
extern enum reg_class ia64_preferred_reload_class (rtx, enum reg_class);
extern enum reg_class ia64_secondary_reload_class (enum reg_class,
						   enum machine_mode, rtx);
extern void process_for_unwind_directive (FILE *, rtx);
extern const char *get_bundle_name (int);
#endif /* RTX_CODE */

#ifdef TREE_CODE
#ifdef RTX_CODE
extern rtx ia64_function_arg (CUMULATIVE_ARGS *, enum machine_mode,
			      tree, int, int);
extern rtx ia64_expand_builtin (tree, rtx, rtx, enum machine_mode, int);
extern rtx ia64_va_arg (tree, tree);
extern rtx ia64_function_value (tree, tree);
#endif /* RTX_CODE */

extern void ia64_function_arg_advance (CUMULATIVE_ARGS *, enum machine_mode,
				       tree, int);
extern int ia64_function_arg_boundary (enum machine_mode, tree);
extern void ia64_asm_output_external (FILE *, tree, const char *);
#endif /* TREE_CODE */

extern int ia64_register_move_cost (enum machine_mode, enum reg_class,
				    enum reg_class);
extern int ia64_epilogue_uses (int);
extern int ia64_eh_uses (int);
extern void emit_safe_across_calls (void);
extern void ia64_init_builtins (void);
extern void ia64_override_options (void);
extern int ia64_dbx_register_number (int);

extern rtx ia64_return_addr_rtx (HOST_WIDE_INT, rtx);
extern void ia64_split_return_addr_rtx (rtx);

#ifdef ARGS_SIZE_RTX
/* expr.h defines ARGS_SIZE_RTX and `enum direction'.  */
extern enum direction ia64_hpux_function_arg_padding (enum machine_mode, tree);
#endif /* ARGS_SIZE_RTX */

extern void ia64_hpux_handle_builtin_pragma (struct cpp_reader *);
extern void ia64_output_function_profiler (FILE *, int);
extern void ia64_profile_hook (int);

<<<<<<< HEAD
extern void ia64_optimization_options (int, int);
=======
extern void ia64_optimization_options (int, int);
extern void ia64_init_expanders (void);
>>>>>>> 60a98cce
<|MERGE_RESOLUTION|>--- conflicted
+++ resolved
@@ -107,9 +107,5 @@
 extern void ia64_output_function_profiler (FILE *, int);
 extern void ia64_profile_hook (int);
 
-<<<<<<< HEAD
 extern void ia64_optimization_options (int, int);
-=======
-extern void ia64_optimization_options (int, int);
-extern void ia64_init_expanders (void);
->>>>>>> 60a98cce
+extern void ia64_init_expanders (void);