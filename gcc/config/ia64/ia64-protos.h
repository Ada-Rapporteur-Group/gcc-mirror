--- conflicted
+++ resolved
@@ -1,9 +1,5 @@
 /* Definitions of target machine for GNU compiler for IA-64.
-<<<<<<< HEAD
-   Copyright (C) 1999, 2000, 2002, 2003, 2004, 2005
-=======
    Copyright (C) 1999, 2000, 2002, 2003, 2004, 2005, 2007
->>>>>>> 751ff693
    Free Software Foundation, Inc.
 
 This file is part of GCC.
@@ -19,14 +15,8 @@
 GNU General Public License for more details.
 
 You should have received a copy of the GNU General Public License
-<<<<<<< HEAD
-along with GCC; see the file COPYING.  If not, write to
-the Free Software Foundation, 51 Franklin Street, Fifth Floor,
-Boston, MA 02110-1301, USA.  */
-=======
 along with GCC; see the file COPYING3.  If not see
 <http://www.gnu.org/licenses/>.  */
->>>>>>> 751ff693
 
 /* Variables defined in ia64.c.  */
 
@@ -87,11 +77,7 @@
 			      tree, int, int);
 extern rtx ia64_expand_builtin (tree, rtx, rtx, enum machine_mode, int);
 extern rtx ia64_va_arg (tree, tree);
-<<<<<<< HEAD
-extern rtx ia64_function_value (tree, tree);
-=======
 extern rtx ia64_function_value (const_tree, const_tree);
->>>>>>> 751ff693
 #endif /* RTX_CODE */
 
 extern void ia64_function_arg_advance (CUMULATIVE_ARGS *, enum machine_mode,
@@ -114,20 +100,12 @@
 
 #ifdef ARGS_SIZE_RTX
 /* expr.h defines ARGS_SIZE_RTX and `enum direction'.  */
-<<<<<<< HEAD
-extern enum direction ia64_hpux_function_arg_padding (enum machine_mode, tree);
-=======
 extern enum direction ia64_hpux_function_arg_padding (enum machine_mode, const_tree);
->>>>>>> 751ff693
 #endif /* ARGS_SIZE_RTX */
 
 extern void ia64_hpux_handle_builtin_pragma (struct cpp_reader *);
 extern void ia64_output_function_profiler (FILE *, int);
 extern void ia64_profile_hook (int);
 
-<<<<<<< HEAD
 extern void ia64_optimization_options (int, int);
-=======
-extern void ia64_optimization_options (int, int);
-extern void ia64_init_expanders (void);
->>>>>>> 751ff693
+extern void ia64_init_expanders (void);