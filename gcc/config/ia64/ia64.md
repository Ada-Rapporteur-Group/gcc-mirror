--- conflicted
+++ resolved
@@ -17,14 +17,8 @@
 ;; GNU General Public License for more details.
 
 ;; You should have received a copy of the GNU General Public License
-<<<<<<< HEAD
-;; along with GCC; see the file COPYING.  If not, write to
-;; the Free Software Foundation, 51 Franklin Street, Fifth Floor,
-;; Boston, MA 02110-1301, USA.
-=======
 ;; along with GCC; see the file COPYING3.  If not see
 ;; <http://www.gnu.org/licenses/>.
->>>>>>> 751ff693
 
 ;;- See file "rtl.def" for documentation on define_insn, match_*, et. al.
 
@@ -394,13 +388,8 @@
 }
   [(set_attr "itanium_class" "ialu,ialu,long_i,ld,st,frfr,tofr,fmisc,fld,stf,frbr,tobr,frar_i,toar_i,frar_m,toar_m,frpr,topr")])
 
-<<<<<<< HEAD
-(define_mode_macro MODE [BI QI HI SI DI SF DF XF TI])
-(define_mode_macro MODE_FOR_EXTEND [QI HI SI])
-=======
 (define_mode_iterator MODE [BI QI HI SI DI SF DF XF TI])
 (define_mode_iterator MODE_FOR_EXTEND [QI HI SI])
->>>>>>> 751ff693
 
 (define_mode_attr output_a [
   (BI "ld1.a %0 = %1%P1")
@@ -673,7 +662,6 @@
   [(set_attr "itanium_class" "ialu")])
 
 (define_insn "*load_symptr_low"
-<<<<<<< HEAD
   [(set (match_operand:DI 0 "register_operand" "=r")
 	(lo_sum:DI (match_operand:DI 1 "register_operand" "r")
 		   (match_operand 2 "got_symbolic_operand" "s")))]
@@ -688,22 +676,6 @@
 
 (define_insn_and_split "load_dtpmod"
   [(set (match_operand:DI 0 "register_operand" "=r")
-=======
-  [(set (match_operand:DI 0 "register_operand" "=r")
-	(lo_sum:DI (match_operand:DI 1 "register_operand" "r")
-		   (match_operand 2 "got_symbolic_operand" "s")))]
-  "reload_completed"
-{
-  if (HAVE_AS_LTOFFX_LDXMOV_RELOCS)
-    return "%,ld8.mov %0 = [%1], %2";
-  else
-    return "%,ld8 %0 = [%1]";
-}
-  [(set_attr "itanium_class" "ld")])
-
-(define_insn_and_split "load_dtpmod"
-  [(set (match_operand:DI 0 "register_operand" "=r")
->>>>>>> 751ff693
 	(unspec:DI [(match_operand 1 "tls_symbolic_operand" "")]
 		   UNSPEC_DTPMOD))]
   ""
@@ -3143,83 +3115,6 @@
   operands[7] = gen_rtx_REG (XFmode, REGNO (operands[1]));
   operands[8] = gen_rtx_REG (XFmode, REGNO (operands[2]));
   operands[9] = gen_rtx_REG (DFmode, REGNO (operands[0]));
-  operands[10] = CONST1_RTX (XFmode);
-}
-  [(set_attr "predicable" "no")])
-
-;; Inline square root.
-
-(define_insn "*sqrt_approx"
-  [(set (match_operand:XF 0 "fr_register_operand" "=f")
-        (div:XF (const_int 1)
-                (sqrt:XF (match_operand:XF 2 "fr_register_operand" "f"))))
-   (set (match_operand:BI 1 "register_operand" "=c")
-        (unspec:BI [(match_dup 2)] UNSPEC_FR_SQRT_RECIP_APPROX))
-   (use (match_operand:SI 3 "const_int_operand" "")) ]
-  ""
-  "frsqrta.s%3 %0, %1 = %2"
-  [(set_attr "itanium_class" "fmisc")
-   (set_attr "predicable" "no")])
-
-(define_insn "setf_exp_xf"
-  [(set (match_operand:XF 0 "fr_register_operand" "=f")
-        (unspec:XF [(match_operand:DI 1 "register_operand" "r")]
-                  UNSPEC_SETF_EXP))]
-  ""
-  "setf.exp %0 = %1"
-  [(set_attr "itanium_class" "frfr")])
-
-(define_expand "sqrtsf2"
-  [(set (match_operand:SF 0 "fr_register_operand" "=&f")
-<<<<<<< HEAD
-	(div:SF (match_operand:SF 1 "fr_register_operand" "f")
-		(match_operand:SF 2 "fr_register_operand" "f")))
-   (clobber (match_scratch:XF 3 "=&f"))
-   (clobber (match_scratch:XF 4 "=f"))
-   (clobber (match_scratch:BI 5 "=c"))]
-  "TARGET_INLINE_FLOAT_DIV == INL_MAX_THR"
-  "#"
-  "&& reload_completed"
-  [(parallel [(set (match_dup 6) (div:XF (const_int 1) (match_dup 8)))
-	      (set (match_dup 5) (unspec:BI [(match_dup 7) (match_dup 8)]
-					    UNSPEC_FR_RECIP_APPROX))
-	      (use (const_int 0))])
-   (cond_exec (ne (match_dup 5) (const_int 0))
-     (parallel [(set (match_dup 3)
-		     (minus:XF (match_dup 10)
-			       (mult:XF (match_dup 8) (match_dup 6))))
-		(use (const_int 1))]))
-   (cond_exec (ne (match_dup 5) (const_int 0))
-     (parallel [(set (match_dup 3)
-		     (plus:XF (mult:XF (match_dup 3) (match_dup 3))
-			      (match_dup 3)))
-		(use (const_int 1))]))
-   (cond_exec (ne (match_dup 5) (const_int 0))
-     (parallel [(set (match_dup 6)
-		     (plus:XF (mult:XF (match_dup 3) (match_dup 6))
-			      (match_dup 6)))
-		(use (const_int 1))]))
-   (cond_exec (ne (match_dup 5) (const_int 0))
-     (parallel [(set (match_dup 9)
-		     (float_truncate:SF
-		       (mult:XF (match_dup 7) (match_dup 6))))
-		(use (const_int 1))]))
-   (cond_exec (ne (match_dup 5) (const_int 0))
-     (parallel [(set (match_dup 4)
-		     (minus:XF (match_dup 7)
-			       (mult:XF (match_dup 8) (match_dup 3))))
-		(use (const_int 1))]))
-   (cond_exec (ne (match_dup 5) (const_int 0))
-     (set (match_dup 0)
-	  (float_truncate:SF
-	    (plus:XF (mult:XF (match_dup 4) (match_dup 6))
-			      (match_dup 3)))))
-  ] 
-{
-  operands[6] = gen_rtx_REG (XFmode, REGNO (operands[0]));
-  operands[7] = gen_rtx_REG (XFmode, REGNO (operands[1]));
-  operands[8] = gen_rtx_REG (XFmode, REGNO (operands[2]));
-  operands[9] = gen_rtx_REG (SFmode, REGNO (operands[3]));
   operands[10] = CONST1_RTX (XFmode);
 }
   [(set_attr "predicable" "no")])
@@ -3365,125 +3260,6 @@
                                   (match_dup 7))))
                   (use (const_int 0))]))]
 {
-=======
-	(sqrt:SF (match_operand:SF 1 "fr_register_operand" "f")))]
-  "TARGET_INLINE_SQRT"
-{
-  rtx insn;
-#if 0
-  if (TARGET_INLINE_SQRT == INL_MIN_LAT)
-    insn = gen_sqrtsf2_internal_lat (operands[0], operands[1]);
-  else
-#else
-  gcc_assert (TARGET_INLINE_SQRT != INL_MIN_LAT);
-#endif
-  insn = gen_sqrtsf2_internal_thr (operands[0], operands[1]);
-  emit_insn (insn);
-  DONE;
-})
-
-;; Latency-optimized square root.
-;; FIXME: Implement.
-
-;; Throughput-optimized square root.
-
-(define_insn_and_split "sqrtsf2_internal_thr"
-  [(set (match_operand:SF 0 "fr_register_operand" "=&f")
-	(sqrt:SF (match_operand:SF 1 "fr_register_operand" "f")))
-   ;; Register r2 in optimization guide.
-   (clobber (match_scratch:DI 2 "=r"))
-   ;; Register f8 in optimization guide
-   (clobber (match_scratch:XF 3 "=&f"))
-   ;; Register f9 in optimization guide
-   (clobber (match_scratch:XF 4 "=&f"))
-   ;; Register f10 in optimization guide
-   (clobber (match_scratch:XF 5 "=&f"))
-   ;; Register p6 in optimization guide.
-   (clobber (match_scratch:BI 6 "=c"))]
-  "TARGET_INLINE_SQRT == INL_MAX_THR"
-  "#"
-  "&& reload_completed"
-  [ ;; exponent of +1/2 in r2
-    (set (match_dup 2) (const_int 65534))
-    ;; +1/2 in f8
-    (set (match_dup 3) 
-         (unspec:XF [(match_dup 2)] UNSPEC_SETF_EXP))
-    ;; Step 1
-    ;; y0 = 1/sqrt(a) in f7
-    (parallel [(set (match_dup 7)
-                    (div:XF (const_int 1)
-                            (sqrt:XF (match_dup 8))))
-               (set (match_dup 6)
-                    (unspec:BI [(match_dup 8)]
-                                 UNSPEC_FR_SQRT_RECIP_APPROX))
-               (use (const_int 0))])
-    ;; Step 2
-    ;; H0 = 1/2 * y0 in f9
-    (cond_exec (ne (match_dup 6) (const_int 0))
-      (parallel [(set (match_dup 4)
-                      (plus:XF (mult:XF (match_dup 3) (match_dup 7))
-                               (match_dup 9)))
-                 (use (const_int 1))]))
-    ;; Step 3
-    ;; S0 = a * y0 in f7
-    (cond_exec (ne (match_dup 6) (const_int 0))
-      (parallel [(set (match_dup 7)
-                      (plus:XF (mult:XF (match_dup 8) (match_dup 7))
-                               (match_dup 9)))
-                 (use (const_int 1))]))
-    ;; Step 4
-    ;; d = 1/2 - S0 * H0 in f10
-    (cond_exec (ne (match_dup 6) (const_int 0))
-      (parallel [(set (match_dup 5)
-                      (minus:XF (match_dup 3)
-				(mult:XF (match_dup 7) (match_dup 4))))
-                 (use (const_int 1))]))
-    ;; Step 5
-    ;; d' = d + 1/2 * d in f8
-    (cond_exec (ne (match_dup 6) (const_int 0))
-       (parallel [(set (match_dup 3)
-                       (plus:XF (mult:XF (match_dup 3) (match_dup 5))
-                                (match_dup 5)))
-                  (use (const_int 1))]))
-    ;; Step 6
-    ;; e = d + d * d' in f8
-    (cond_exec (ne (match_dup 6) (const_int 0))
-       (parallel [(set (match_dup 3)
-                       (plus:XF (mult:XF (match_dup 5) (match_dup 3))
-                                (match_dup 5)))
-                  (use (const_int 1))]))
-    ;; Step 7
-    ;; S1 = S0 + e * S0 in f7
-    (cond_exec (ne (match_dup 6) (const_int 0))
-      (parallel [(set (match_dup 0)
-		      (float_truncate:SF
-                        (plus:XF (mult:XF (match_dup 3) (match_dup 7))
-                                 (match_dup 7))))
-                 (use (const_int 1))]))
-    ;; Step 8
-    ;; H1 = H0 + e * H0 in f8
-    (cond_exec (ne (match_dup 6) (const_int 0))
-       (parallel [(set (match_dup 3)
-                       (plus:XF (mult:XF (match_dup 3) (match_dup 4))
-                                (match_dup 4)))
-                  (use (const_int 1))]))
-    ;; Step 9 
-    ;; d1 = a - S1 * S1 in f9
-    (cond_exec (ne (match_dup 6) (const_int 0))
-       (parallel [(set (match_dup 4)
-                       (minus:XF (match_dup 8)
-				 (mult:XF (match_dup 7) (match_dup 7))))
-                  (use (const_int 1))]))
-    ;; Step 10
-    ;; S = S1 + d1 * H1 in f7
-    (cond_exec (ne (match_dup 6) (const_int 0))
-       (parallel [(set (match_dup 0)
-                       (float_truncate:SF
-                         (plus:XF (mult:XF (match_dup 4) (match_dup 3))
-                                  (match_dup 7))))
-                  (use (const_int 0))]))]
-{
->>>>>>> 751ff693
   /* Generate 82-bit versions of the input and output operands.  */
   operands[7] = gen_rtx_REG (XFmode, REGNO (operands[0]));
   operands[8] = gen_rtx_REG (XFmode, REGNO (operands[1]));
@@ -3793,75 +3569,6 @@
   operands[10] = gen_rtx_REG (DFmode, REGNO (operands[3]));
   operands[11] = gen_rtx_REG (DFmode, REGNO (operands[5]));
   operands[12] = CONST1_RTX (XFmode);
-}
-  [(set_attr "predicable" "no")])
-
-;; Inline square root.
-
-(define_expand "sqrtdf2"
-  [(set (match_operand:DF 0 "fr_register_operand" "=&f")
-<<<<<<< HEAD
-	(div:DF (match_operand:DF 1 "fr_register_operand" "f")
-		(match_operand:DF 2 "fr_register_operand" "f")))
-   (clobber (match_scratch:XF 3 "=&f"))
-   (clobber (match_scratch:DF 4 "=f"))
-   (clobber (match_scratch:BI 5 "=c"))]
-  "TARGET_INLINE_FLOAT_DIV == INL_MAX_THR"
-  "#"
-  "&& reload_completed"
-  [(parallel [(set (match_dup 6) (div:XF (const_int 1) (match_dup 8)))
-	      (set (match_dup 5) (unspec:BI [(match_dup 7) (match_dup 8)]
-					    UNSPEC_FR_RECIP_APPROX))
-	      (use (const_int 0))])
-   (cond_exec (ne (match_dup 5) (const_int 0))
-     (parallel [(set (match_dup 3)
-		     (minus:XF (match_dup 10)
-			       (mult:XF (match_dup 8) (match_dup 6))))
-		(use (const_int 1))]))
-   (cond_exec (ne (match_dup 5) (const_int 0))
-     (parallel [(set (match_dup 6)
-		     (plus:XF (mult:XF (match_dup 3) (match_dup 6))
-			      (match_dup 6)))
-		(use (const_int 1))]))
-   (cond_exec (ne (match_dup 5) (const_int 0))
-     (parallel [(set (match_dup 3)
-		     (mult:XF (match_dup 3) (match_dup 3)))
-		(use (const_int 1))]))
-   (cond_exec (ne (match_dup 5) (const_int 0))
-     (parallel [(set (match_dup 6)
-		     (plus:XF (mult:XF (match_dup 3) (match_dup 6))
-			      (match_dup 6)))
-		(use (const_int 1))]))
-   (cond_exec (ne (match_dup 5) (const_int 0))
-     (parallel [(set (match_dup 3)
-		     (mult:XF (match_dup 3) (match_dup 3)))
-		(use (const_int 1))]))
-   (cond_exec (ne (match_dup 5) (const_int 0))
-     (parallel [(set (match_dup 6)
-		     (plus:XF (mult:XF (match_dup 3) (match_dup 6))
-			      (match_dup 6)))
-		(use (const_int 1))]))
-   (cond_exec (ne (match_dup 5) (const_int 0))
-     (parallel [(set (match_dup 9)
-		     (float_truncate:DF
-		       (mult:XF (match_dup 7) (match_dup 6))))
-		(use (const_int 1))]))
-   (cond_exec (ne (match_dup 5) (const_int 0))
-     (parallel [(set (match_dup 4)
-		     (minus:DF (match_dup 1)
-			       (mult:DF (match_dup 2) (match_dup 9))))
-		(use (const_int 1))]))
-   (cond_exec (ne (match_dup 5) (const_int 0))
-     (set (match_dup 0)
-	  (plus:DF (mult:DF (match_dup 4) (match_dup 0))
-			    (match_dup 9))))
-  ] 
-{
-  operands[6] = gen_rtx_REG (XFmode, REGNO (operands[0]));
-  operands[7] = gen_rtx_REG (XFmode, REGNO (operands[1]));
-  operands[8] = gen_rtx_REG (XFmode, REGNO (operands[2]));
-  operands[9] = gen_rtx_REG (DFmode, REGNO (operands[3]));
-  operands[10] = CONST1_RTX (XFmode);
 }
   [(set_attr "predicable" "no")])
 
@@ -4006,145 +3713,6 @@
                                   (match_dup 7))))
                   (use (const_int 0))]))]
 {
-=======
-	(sqrt:DF (match_operand:DF 1 "fr_register_operand" "f")))]
-  "TARGET_INLINE_SQRT"
-{
-  rtx insn;
-#if 0
-  if (TARGET_INLINE_SQRT == INL_MIN_LAT)
-    insn = gen_sqrtdf2_internal_lat (operands[0], operands[1]);
-  else
-#else
-  gcc_assert (TARGET_INLINE_SQRT != INL_MIN_LAT);
-#endif
-  insn = gen_sqrtdf2_internal_thr (operands[0], operands[1]);
-  emit_insn (insn);
-  DONE;
-})
-
-;; Latency-optimized square root.
-;; FIXME: Implement.
-
-;; Throughput-optimized square root.
-
-(define_insn_and_split "sqrtdf2_internal_thr"
-  [(set (match_operand:DF 0 "fr_register_operand" "=&f")
-	(sqrt:DF (match_operand:DF 1 "fr_register_operand" "f")))
-   ;; Register r2 in optimization guide.
-   (clobber (match_scratch:DI 2 "=r"))
-   ;; Register f8 in optimization guide
-   (clobber (match_scratch:XF 3 "=&f"))
-   ;; Register f9 in optimization guide
-   (clobber (match_scratch:XF 4 "=&f"))
-   ;; Register f10 in optimization guide
-   (clobber (match_scratch:XF 5 "=&f"))
-   ;; Register p6 in optimization guide.
-   (clobber (match_scratch:BI 6 "=c"))]
-  "TARGET_INLINE_SQRT == INL_MAX_THR"
-  "#"
-  "&& reload_completed"
-  [ ;; exponent of +1/2 in r2
-    (set (match_dup 2) (const_int 65534))
-    ;; +1/2 in f10
-    (set (match_dup 5) 
-         (unspec:XF [(match_dup 2)] UNSPEC_SETF_EXP))
-    ;; Step 1
-    ;; y0 = 1/sqrt(a) in f7
-    (parallel [(set (match_dup 7)
-                    (div:XF (const_int 1)
-                            (sqrt:XF (match_dup 8))))
-               (set (match_dup 6)
-                    (unspec:BI [(match_dup 8)]
-                                 UNSPEC_FR_SQRT_RECIP_APPROX))
-               (use (const_int 0))])
-    ;; Step 2
-    ;; H0 = 1/2 * y0 in f8
-    (cond_exec (ne (match_dup 6) (const_int 0))
-      (parallel [(set (match_dup 3)
-                      (plus:XF (mult:XF (match_dup 5) (match_dup 7))
-                               (match_dup 9)))
-                 (use (const_int 1))]))
-    ;; Step 3
-    ;; G0 = a * y0 in f7
-    (cond_exec (ne (match_dup 6) (const_int 0))
-      (parallel [(set (match_dup 7)
-                      (plus:XF (mult:XF (match_dup 8) (match_dup 7))
-                               (match_dup 9)))
-                 (use (const_int 1))]))
-    ;; Step 4
-    ;; r0 = 1/2 - G0 * H0 in f9
-    (cond_exec (ne (match_dup 6) (const_int 0))
-      (parallel [(set (match_dup 4)
-                      (minus:XF (match_dup 5)
-				(mult:XF (match_dup 7) (match_dup 3))))
-                 (use (const_int 1))]))
-    ;; Step 5
-    ;; H1 = H0 + r0 * H0 in f8
-    (cond_exec (ne (match_dup 6) (const_int 0))
-       (parallel [(set (match_dup 3)
-                       (plus:XF (mult:XF (match_dup 4) (match_dup 3))
-                                (match_dup 3)))
-                  (use (const_int 1))]))
-    ;; Step 6
-    ;; G1 = G0 + r0 * G0 in f7
-    (cond_exec (ne (match_dup 6) (const_int 0))
-       (parallel [(set (match_dup 7)
-                       (plus:XF (mult:XF (match_dup 4) (match_dup 7))
-                                (match_dup 7)))
-                  (use (const_int 1))]))
-    ;; Step 7
-    ;; r1 = 1/2 - G1 * H1 in f9
-    (cond_exec (ne (match_dup 6) (const_int 0))
-      (parallel [(set (match_dup 4)
-                      (minus:XF (match_dup 5)
-				(mult:XF (match_dup 7) (match_dup 3))))
-                 (use (const_int 1))]))
-    ;; Step 8
-    ;; H2 = H1 + r1 * H1 in f8
-    (cond_exec (ne (match_dup 6) (const_int 0))
-       (parallel [(set (match_dup 3)
-                       (plus:XF (mult:XF (match_dup 4) (match_dup 3))
-                                (match_dup 3)))
-                  (use (const_int 1))]))
-    ;; Step 9 
-    ;; G2 = G1 + r1 * G1 in f7
-    (cond_exec (ne (match_dup 6) (const_int 0))
-       (parallel [(set (match_dup 7)
-                       (plus:XF (mult:XF (match_dup 4) (match_dup 7))
-                                (match_dup 7)))
-                  (use (const_int 1))]))
-    ;; Step 10
-    ;; d2 = a - G2 * G2 in f9
-    (cond_exec (ne (match_dup 6) (const_int 0))
-       (parallel [(set (match_dup 4)
-                       (minus:XF (match_dup 8)
-				 (mult:XF (match_dup 7) (match_dup 7))))
-                  (use (const_int 1))]))
-    ;; Step 11
-    ;; G3 = G2 + d2 * H2 in f7
-    (cond_exec (ne (match_dup 6) (const_int 0))
-       (parallel [(set (match_dup 7)
-                       (plus:XF (mult:XF (match_dup 4) (match_dup 3))
-                                (match_dup 7)))
-                  (use (const_int 1))]))
-    ;; Step 12
-    ;; d3 = a - G3 * G3 in f9
-    (cond_exec (ne (match_dup 6) (const_int 0))
-       (parallel [(set (match_dup 4)
-                       (minus:XF (match_dup 8)
-				 (mult:XF (match_dup 7) (match_dup 7))))
-                  (use (const_int 1))]))
-    ;; Step 13
-    ;; S = G3 + d3 * H2 in f7
-    (cond_exec (ne (match_dup 6) (const_int 0))
-       (parallel [(set (match_dup 0)
-                       (float_truncate:DF
-                         (plus:XF (mult:XF (match_dup 4) (match_dup 3))
-                                  (match_dup 7))))
-                  (use (const_int 0))]))]
-{
->>>>>>> 751ff693
   /* Generate 82-bit versions of the input and output operands.  */
   operands[7] = gen_rtx_REG (XFmode, REGNO (operands[0]));
   operands[8] = gen_rtx_REG (XFmode, REGNO (operands[1]));
@@ -4286,7 +3854,6 @@
 	(neg:XF (abs:XF (match_operand:XF 1 "xfreg_or_fp01_operand" "fG"))))]
   ""
   "fnegabs %0 = %F1"
-<<<<<<< HEAD
   [(set_attr "itanium_class" "fmisc")])
 
 (define_insn "copysignxf3"
@@ -4307,28 +3874,6 @@
   "fmerge.ns %0 = %F2, %F1"
   [(set_attr "itanium_class" "fmisc")])
 
-=======
-  [(set_attr "itanium_class" "fmisc")])
-
-(define_insn "copysignxf3"
-  [(set (match_operand:XF 0 "register_operand" "=f")
-	(unspec:XF [(match_operand:XF 1 "fr_reg_or_fp01_operand" "fG")
-		    (match_operand:XF 2 "fr_reg_or_fp01_operand" "fG")]
-		   UNSPEC_COPYSIGN))]
-  ""
-  "fmerge.s %0 = %F2, %F1"
-  [(set_attr "itanium_class" "fmisc")])
-
-(define_insn "*ncopysignxf3"
-  [(set (match_operand:XF 0 "register_operand" "=f")
-	(neg:XF (unspec:XF [(match_operand:XF 1 "fr_reg_or_fp01_operand" "fG")
-			    (match_operand:XF 2 "fr_reg_or_fp01_operand" "fG")]
-			   UNSPEC_COPYSIGN)))]
-  ""
-  "fmerge.ns %0 = %F2, %F1"
-  [(set_attr "itanium_class" "fmisc")])
-
->>>>>>> 751ff693
 (define_insn "sminxf3"
   [(set (match_operand:XF 0 "fr_register_operand" "=f")
 	(smin:XF (match_operand:XF 1 "xfreg_or_fp01_operand" "fG")
@@ -6898,19 +6443,11 @@
         (pc))]
  ""
  "mov %0 = ip"
-<<<<<<< HEAD
-  [(set_attr "itanium_class" "ialu")])
-=======
   [(set_attr "itanium_class" "frbr")])
->>>>>>> 751ff693
 
 ;; Vector operations
 (include "vect.md")
 ;; Atomic operations
-<<<<<<< HEAD
-(include "sync.md")
-=======
 (include "sync.md")
 ;; New division operations
-(include "div.md")
->>>>>>> 751ff693
+(include "div.md")