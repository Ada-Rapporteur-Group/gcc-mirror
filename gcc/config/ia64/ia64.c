--- conflicted
+++ resolved
@@ -9477,10 +9477,6 @@
 
   reload_completed = 1;
   epilogue_completed = 1;
-<<<<<<< HEAD
-  no_new_pseudos = 1;
-=======
->>>>>>> 99c9c69a
 
   /* Set things up as ia64_expand_prologue might.  */
   last_scratch_gr_reg = 15;
