/* Definitions of target machine for GNU compiler.
   Copyright (C) 1999, 2000, 2001, 2002, 2003, 2004, 2005, 2006, 2007, 2008,
   2009, 2010
   Free Software Foundation, Inc.
   Contributed by James E. Wilson <wilson@cygnus.com> and
		  David Mosberger <davidm@hpl.hp.com>.

This file is part of GCC.

GCC is free software; you can redistribute it and/or modify
it under the terms of the GNU General Public License as published by
the Free Software Foundation; either version 3, or (at your option)
any later version.

GCC is distributed in the hope that it will be useful,
but WITHOUT ANY WARRANTY; without even the implied warranty of
MERCHANTABILITY or FITNESS FOR A PARTICULAR PURPOSE.  See the
GNU General Public License for more details.

You should have received a copy of the GNU General Public License
along with GCC; see the file COPYING3.  If not see
<http://www.gnu.org/licenses/>.  */

#include "config.h"
#include "system.h"
#include "coretypes.h"
#include "tm.h"
#include "rtl.h"
#include "tree.h"
#include "regs.h"
#include "hard-reg-set.h"
#include "insn-config.h"
#include "conditions.h"
#include "output.h"
#include "insn-attr.h"
#include "flags.h"
#include "recog.h"
#include "expr.h"
#include "optabs.h"
#include "except.h"
#include "function.h"
#include "ggc.h"
#include "basic-block.h"
#include "libfuncs.h"
<<<<<<< HEAD
#include "toplev.h"
=======
#include "diagnostic-core.h"
>>>>>>> 03d20231
#include "sched-int.h"
#include "timevar.h"
#include "target.h"
#include "target-def.h"
#include "tm_p.h"
#include "hashtab.h"
#include "langhooks.h"
#include "cfglayout.h"
#include "gimple.h"
#include "intl.h"
#include "df.h"
#include "debug.h"
#include "params.h"
#include "dbgcnt.h"
#include "tm-constrs.h"
#include "sel-sched.h"
#include "reload.h"
#include "dwarf2out.h"

/* This is used for communication between ASM_OUTPUT_LABEL and
   ASM_OUTPUT_LABELREF.  */
int ia64_asm_output_label = 0;

/* Register names for ia64_expand_prologue.  */
static const char * const ia64_reg_numbers[96] =
{ "r32", "r33", "r34", "r35", "r36", "r37", "r38", "r39",
  "r40", "r41", "r42", "r43", "r44", "r45", "r46", "r47",
  "r48", "r49", "r50", "r51", "r52", "r53", "r54", "r55",
  "r56", "r57", "r58", "r59", "r60", "r61", "r62", "r63",
  "r64", "r65", "r66", "r67", "r68", "r69", "r70", "r71",
  "r72", "r73", "r74", "r75", "r76", "r77", "r78", "r79",
  "r80", "r81", "r82", "r83", "r84", "r85", "r86", "r87",
  "r88", "r89", "r90", "r91", "r92", "r93", "r94", "r95",
  "r96", "r97", "r98", "r99", "r100","r101","r102","r103",
  "r104","r105","r106","r107","r108","r109","r110","r111",
  "r112","r113","r114","r115","r116","r117","r118","r119",
  "r120","r121","r122","r123","r124","r125","r126","r127"};

/* ??? These strings could be shared with REGISTER_NAMES.  */
static const char * const ia64_input_reg_names[8] =
{ "in0",  "in1",  "in2",  "in3",  "in4",  "in5",  "in6",  "in7" };

/* ??? These strings could be shared with REGISTER_NAMES.  */
static const char * const ia64_local_reg_names[80] =
{ "loc0", "loc1", "loc2", "loc3", "loc4", "loc5", "loc6", "loc7",
  "loc8", "loc9", "loc10","loc11","loc12","loc13","loc14","loc15",
  "loc16","loc17","loc18","loc19","loc20","loc21","loc22","loc23",
  "loc24","loc25","loc26","loc27","loc28","loc29","loc30","loc31",
  "loc32","loc33","loc34","loc35","loc36","loc37","loc38","loc39",
  "loc40","loc41","loc42","loc43","loc44","loc45","loc46","loc47",
  "loc48","loc49","loc50","loc51","loc52","loc53","loc54","loc55",
  "loc56","loc57","loc58","loc59","loc60","loc61","loc62","loc63",
  "loc64","loc65","loc66","loc67","loc68","loc69","loc70","loc71",
  "loc72","loc73","loc74","loc75","loc76","loc77","loc78","loc79" };

/* ??? These strings could be shared with REGISTER_NAMES.  */
static const char * const ia64_output_reg_names[8] =
{ "out0", "out1", "out2", "out3", "out4", "out5", "out6", "out7" };

/* Which cpu are we scheduling for.  */
enum processor_type ia64_tune = PROCESSOR_ITANIUM2;

/* Determines whether we run our final scheduling pass or not.  We always
   avoid the normal second scheduling pass.  */
static int ia64_flag_schedule_insns2;

/* Determines whether we run variable tracking in machine dependent
   reorganization.  */
static int ia64_flag_var_tracking;

/* Variables which are this size or smaller are put in the sdata/sbss
   sections.  */

unsigned int ia64_section_threshold;

/* The following variable is used by the DFA insn scheduler.  The value is
   TRUE if we do insn bundling instead of insn scheduling.  */
int bundling_p = 0;

enum ia64_frame_regs
{
   reg_fp,
   reg_save_b0,
   reg_save_pr,
   reg_save_ar_pfs,
   reg_save_ar_unat,
   reg_save_ar_lc,
   reg_save_gp,
   number_of_ia64_frame_regs
};

/* Structure to be filled in by ia64_compute_frame_size with register
   save masks and offsets for the current function.  */

struct ia64_frame_info
{
  HOST_WIDE_INT total_size;	/* size of the stack frame, not including
				   the caller's scratch area.  */
  HOST_WIDE_INT spill_cfa_off;	/* top of the reg spill area from the cfa.  */
  HOST_WIDE_INT spill_size;	/* size of the gr/br/fr spill area.  */
  HOST_WIDE_INT extra_spill_size;  /* size of spill area for others.  */
  HARD_REG_SET mask;		/* mask of saved registers.  */
  unsigned int gr_used_mask;	/* mask of registers in use as gr spill
				   registers or long-term scratches.  */
  int n_spilled;		/* number of spilled registers.  */
  int r[number_of_ia64_frame_regs];  /* Frame related registers.  */
  int n_input_regs;		/* number of input registers used.  */
  int n_local_regs;		/* number of local registers used.  */
  int n_output_regs;		/* number of output registers used.  */
  int n_rotate_regs;		/* number of rotating registers used.  */

  char need_regstk;		/* true if a .regstk directive needed.  */
  char initialized;		/* true if the data is finalized.  */
};

/* Current frame information calculated by ia64_compute_frame_size.  */
static struct ia64_frame_info current_frame_info;
/* The actual registers that are emitted.  */
static int emitted_frame_related_regs[number_of_ia64_frame_regs];

static int ia64_first_cycle_multipass_dfa_lookahead (void);
static void ia64_dependencies_evaluation_hook (rtx, rtx);
static void ia64_init_dfa_pre_cycle_insn (void);
static rtx ia64_dfa_pre_cycle_insn (void);
static int ia64_first_cycle_multipass_dfa_lookahead_guard (rtx);
static bool ia64_first_cycle_multipass_dfa_lookahead_guard_spec (const_rtx);
static int ia64_dfa_new_cycle (FILE *, int, rtx, int, int, int *);
static void ia64_h_i_d_extended (void);
static void * ia64_alloc_sched_context (void);
static void ia64_init_sched_context (void *, bool);
static void ia64_set_sched_context (void *);
static void ia64_clear_sched_context (void *);
static void ia64_free_sched_context (void *);
static int ia64_mode_to_int (enum machine_mode);
static void ia64_set_sched_flags (spec_info_t);
static ds_t ia64_get_insn_spec_ds (rtx);
static ds_t ia64_get_insn_checked_ds (rtx);
static bool ia64_skip_rtx_p (const_rtx);
static int ia64_speculate_insn (rtx, ds_t, rtx *);
static bool ia64_needs_block_p (int);
static rtx ia64_gen_spec_check (rtx, rtx, ds_t);
static int ia64_spec_check_p (rtx);
static int ia64_spec_check_src_p (rtx);
static rtx gen_tls_get_addr (void);
static rtx gen_thread_pointer (void);
static int find_gr_spill (enum ia64_frame_regs, int);
static int next_scratch_gr_reg (void);
static void mark_reg_gr_used_mask (rtx, void *);
static void ia64_compute_frame_size (HOST_WIDE_INT);
static void setup_spill_pointers (int, rtx, HOST_WIDE_INT);
static void finish_spill_pointers (void);
static rtx spill_restore_mem (rtx, HOST_WIDE_INT);
static void do_spill (rtx (*)(rtx, rtx, rtx), rtx, HOST_WIDE_INT, rtx);
static void do_restore (rtx (*)(rtx, rtx, rtx), rtx, HOST_WIDE_INT);
static rtx gen_movdi_x (rtx, rtx, rtx);
static rtx gen_fr_spill_x (rtx, rtx, rtx);
static rtx gen_fr_restore_x (rtx, rtx, rtx);

<<<<<<< HEAD
=======
static void ia64_option_override (void);
static void ia64_option_default_params (void);
>>>>>>> 03d20231
static bool ia64_can_eliminate (const int, const int);
static enum machine_mode hfa_element_mode (const_tree, bool);
static void ia64_setup_incoming_varargs (CUMULATIVE_ARGS *, enum machine_mode,
					 tree, int *, int);
static int ia64_arg_partial_bytes (CUMULATIVE_ARGS *, enum machine_mode,
				   tree, bool);
static rtx ia64_function_arg_1 (const CUMULATIVE_ARGS *, enum machine_mode,
				const_tree, bool, bool);
static rtx ia64_function_arg (CUMULATIVE_ARGS *, enum machine_mode,
			      const_tree, bool);
static rtx ia64_function_incoming_arg (CUMULATIVE_ARGS *,
				       enum machine_mode, const_tree, bool);
static void ia64_function_arg_advance (CUMULATIVE_ARGS *, enum machine_mode,
				       const_tree, bool);
static unsigned int ia64_function_arg_boundary (enum machine_mode,
						const_tree);
static bool ia64_function_ok_for_sibcall (tree, tree);
static bool ia64_return_in_memory (const_tree, const_tree);
static rtx ia64_function_value (const_tree, const_tree, bool);
static rtx ia64_libcall_value (enum machine_mode, const_rtx);
static bool ia64_function_value_regno_p (const unsigned int);
<<<<<<< HEAD
static int ia64_register_move_cost (enum machine_mode, enum reg_class,
                                    enum reg_class);
=======
static int ia64_register_move_cost (enum machine_mode, reg_class_t,
                                    reg_class_t);
static int ia64_memory_move_cost (enum machine_mode mode, reg_class_t,
				  bool);
>>>>>>> 03d20231
static bool ia64_rtx_costs (rtx, int, int, int *, bool);
static int ia64_unspec_may_trap_p (const_rtx, unsigned);
static void fix_range (const char *);
static bool ia64_handle_option (size_t, const char *, int);
static struct machine_function * ia64_init_machine_status (void);
static void emit_insn_group_barriers (FILE *);
static void emit_all_insn_group_barriers (FILE *);
static void final_emit_insn_group_barriers (FILE *);
static void emit_predicate_relation_info (void);
static void ia64_reorg (void);
static bool ia64_in_small_data_p (const_tree);
static void process_epilogue (FILE *, rtx, bool, bool);

static bool ia64_assemble_integer (rtx, unsigned int, int);
static void ia64_output_function_prologue (FILE *, HOST_WIDE_INT);
static void ia64_output_function_epilogue (FILE *, HOST_WIDE_INT);
static void ia64_output_function_end_prologue (FILE *);

static int ia64_issue_rate (void);
static int ia64_adjust_cost_2 (rtx, int, rtx, int, dw_t);
static void ia64_sched_init (FILE *, int, int);
static void ia64_sched_init_global (FILE *, int, int);
static void ia64_sched_finish_global (FILE *, int);
static void ia64_sched_finish (FILE *, int);
static int ia64_dfa_sched_reorder (FILE *, int, rtx *, int *, int, int);
static int ia64_sched_reorder (FILE *, int, rtx *, int *, int);
static int ia64_sched_reorder2 (FILE *, int, rtx *, int *, int);
static int ia64_variable_issue (FILE *, int, rtx, int);

static void ia64_asm_unwind_emit (FILE *, rtx);
static void ia64_asm_emit_except_personality (rtx);
static void ia64_asm_init_sections (void);

static enum unwind_info_type ia64_debug_unwind_info (void);
static enum unwind_info_type ia64_except_unwind_info (struct gcc_options *);

static struct bundle_state *get_free_bundle_state (void);
static void free_bundle_state (struct bundle_state *);
static void initiate_bundle_states (void);
static void finish_bundle_states (void);
static unsigned bundle_state_hash (const void *);
static int bundle_state_eq_p (const void *, const void *);
static int insert_bundle_state (struct bundle_state *);
static void initiate_bundle_state_table (void);
static void finish_bundle_state_table (void);
static int try_issue_nops (struct bundle_state *, int);
static int try_issue_insn (struct bundle_state *, rtx);
static void issue_nops_and_insn (struct bundle_state *, int, rtx, int, int);
static int get_max_pos (state_t);
static int get_template (state_t, int);

static rtx get_next_important_insn (rtx, rtx);
static bool important_for_bundling_p (rtx);
static void bundling (FILE *, int, rtx, rtx);

static void ia64_output_mi_thunk (FILE *, tree, HOST_WIDE_INT,
				  HOST_WIDE_INT, tree);
static void ia64_file_start (void);
static void ia64_globalize_decl_name (FILE *, tree);

static int ia64_hpux_reloc_rw_mask (void) ATTRIBUTE_UNUSED;
static int ia64_reloc_rw_mask (void) ATTRIBUTE_UNUSED;
static section *ia64_select_rtx_section (enum machine_mode, rtx,
					 unsigned HOST_WIDE_INT);
static void ia64_output_dwarf_dtprel (FILE *, int, rtx)
     ATTRIBUTE_UNUSED;
static unsigned int ia64_section_type_flags (tree, const char *, int);
static void ia64_init_libfuncs (void)
     ATTRIBUTE_UNUSED;
static void ia64_hpux_init_libfuncs (void)
     ATTRIBUTE_UNUSED;
static void ia64_sysv4_init_libfuncs (void)
     ATTRIBUTE_UNUSED;
static void ia64_vms_init_libfuncs (void)
     ATTRIBUTE_UNUSED;
static void ia64_soft_fp_init_libfuncs (void)
     ATTRIBUTE_UNUSED;
static bool ia64_vms_valid_pointer_mode (enum machine_mode mode)
     ATTRIBUTE_UNUSED;
static tree ia64_vms_common_object_attribute (tree *, tree, tree, int, bool *)
     ATTRIBUTE_UNUSED;

static tree ia64_handle_model_attribute (tree *, tree, tree, int, bool *);
static tree ia64_handle_version_id_attribute (tree *, tree, tree, int, bool *);
static void ia64_encode_section_info (tree, rtx, int);
static rtx ia64_struct_value_rtx (tree, int);
static tree ia64_gimplify_va_arg (tree, tree, gimple_seq *, gimple_seq *);
static bool ia64_scalar_mode_supported_p (enum machine_mode mode);
static bool ia64_vector_mode_supported_p (enum machine_mode mode);
static bool ia64_cannot_force_const_mem (rtx);
static const char *ia64_mangle_type (const_tree);
static const char *ia64_invalid_conversion (const_tree, const_tree);
static const char *ia64_invalid_unary_op (int, const_tree);
static const char *ia64_invalid_binary_op (int, const_tree, const_tree);
static enum machine_mode ia64_c_mode_for_suffix (char);
static enum machine_mode ia64_promote_function_mode (const_tree,
						     enum machine_mode,
						     int *,
						     const_tree,
						     int);
static void ia64_trampoline_init (rtx, tree, rtx);
static void ia64_override_options_after_change (void);
<<<<<<< HEAD
=======

static void ia64_dwarf_handle_frame_unspec (const char *, rtx, int);
static tree ia64_builtin_decl (unsigned, bool);

static reg_class_t ia64_preferred_reload_class (rtx, reg_class_t);
static enum machine_mode ia64_get_reg_raw_mode (int regno);
static section * ia64_hpux_function_section (tree, enum node_frequency,
					     bool, bool);
>>>>>>> 03d20231

/* Table of valid machine attributes.  */
static const struct attribute_spec ia64_attribute_table[] =
{
  /* { name, min_len, max_len, decl_req, type_req, fn_type_req, handler } */
  { "syscall_linkage", 0, 0, false, true,  true,  NULL },
  { "model",	       1, 1, true, false, false, ia64_handle_model_attribute },
#if TARGET_ABI_OPEN_VMS
  { "common_object",   1, 1, true, false, false, ia64_vms_common_object_attribute},
#endif
  { "version_id",      1, 1, true, false, false,
    ia64_handle_version_id_attribute },
  { NULL,	       0, 0, false, false, false, NULL }
};

/* Implement overriding of the optimization options.  */
static const struct default_options ia64_option_optimization_table[] =
  {
    { OPT_LEVELS_1_PLUS, OPT_fomit_frame_pointer, NULL, 1 },
#ifdef SUBTARGET_OPTIMIZATION_OPTIONS
    SUBTARGET_OPTIMIZATION_OPTIONS,
#endif
    { OPT_LEVELS_NONE, 0, NULL, 0 }
  };

/* Initialize the GCC target structure.  */
#undef TARGET_ATTRIBUTE_TABLE
#define TARGET_ATTRIBUTE_TABLE ia64_attribute_table

#undef TARGET_INIT_BUILTINS
#define TARGET_INIT_BUILTINS ia64_init_builtins

#undef TARGET_EXPAND_BUILTIN
#define TARGET_EXPAND_BUILTIN ia64_expand_builtin

#undef TARGET_BUILTIN_DECL
#define TARGET_BUILTIN_DECL ia64_builtin_decl

#undef TARGET_ASM_BYTE_OP
#define TARGET_ASM_BYTE_OP "\tdata1\t"
#undef TARGET_ASM_ALIGNED_HI_OP
#define TARGET_ASM_ALIGNED_HI_OP "\tdata2\t"
#undef TARGET_ASM_ALIGNED_SI_OP
#define TARGET_ASM_ALIGNED_SI_OP "\tdata4\t"
#undef TARGET_ASM_ALIGNED_DI_OP
#define TARGET_ASM_ALIGNED_DI_OP "\tdata8\t"
#undef TARGET_ASM_UNALIGNED_HI_OP
#define TARGET_ASM_UNALIGNED_HI_OP "\tdata2.ua\t"
#undef TARGET_ASM_UNALIGNED_SI_OP
#define TARGET_ASM_UNALIGNED_SI_OP "\tdata4.ua\t"
#undef TARGET_ASM_UNALIGNED_DI_OP
#define TARGET_ASM_UNALIGNED_DI_OP "\tdata8.ua\t"
#undef TARGET_ASM_INTEGER
#define TARGET_ASM_INTEGER ia64_assemble_integer

#undef TARGET_OPTION_OVERRIDE
#define TARGET_OPTION_OVERRIDE ia64_option_override
#undef TARGET_OPTION_OPTIMIZATION_TABLE
#define TARGET_OPTION_OPTIMIZATION_TABLE ia64_option_optimization_table
#undef TARGET_OPTION_DEFAULT_PARAMS
#define TARGET_OPTION_DEFAULT_PARAMS ia64_option_default_params

#undef TARGET_ASM_FUNCTION_PROLOGUE
#define TARGET_ASM_FUNCTION_PROLOGUE ia64_output_function_prologue
#undef TARGET_ASM_FUNCTION_END_PROLOGUE
#define TARGET_ASM_FUNCTION_END_PROLOGUE ia64_output_function_end_prologue
#undef TARGET_ASM_FUNCTION_EPILOGUE
#define TARGET_ASM_FUNCTION_EPILOGUE ia64_output_function_epilogue

#undef TARGET_IN_SMALL_DATA_P
#define TARGET_IN_SMALL_DATA_P  ia64_in_small_data_p

#undef TARGET_SCHED_ADJUST_COST_2
#define TARGET_SCHED_ADJUST_COST_2 ia64_adjust_cost_2
#undef TARGET_SCHED_ISSUE_RATE
#define TARGET_SCHED_ISSUE_RATE ia64_issue_rate
#undef TARGET_SCHED_VARIABLE_ISSUE
#define TARGET_SCHED_VARIABLE_ISSUE ia64_variable_issue
#undef TARGET_SCHED_INIT
#define TARGET_SCHED_INIT ia64_sched_init
#undef TARGET_SCHED_FINISH
#define TARGET_SCHED_FINISH ia64_sched_finish
#undef TARGET_SCHED_INIT_GLOBAL
#define TARGET_SCHED_INIT_GLOBAL ia64_sched_init_global
#undef TARGET_SCHED_FINISH_GLOBAL
#define TARGET_SCHED_FINISH_GLOBAL ia64_sched_finish_global
#undef TARGET_SCHED_REORDER
#define TARGET_SCHED_REORDER ia64_sched_reorder
#undef TARGET_SCHED_REORDER2
#define TARGET_SCHED_REORDER2 ia64_sched_reorder2

#undef TARGET_SCHED_DEPENDENCIES_EVALUATION_HOOK
#define TARGET_SCHED_DEPENDENCIES_EVALUATION_HOOK ia64_dependencies_evaluation_hook

#undef TARGET_SCHED_FIRST_CYCLE_MULTIPASS_DFA_LOOKAHEAD
#define TARGET_SCHED_FIRST_CYCLE_MULTIPASS_DFA_LOOKAHEAD ia64_first_cycle_multipass_dfa_lookahead

#undef TARGET_SCHED_INIT_DFA_PRE_CYCLE_INSN
#define TARGET_SCHED_INIT_DFA_PRE_CYCLE_INSN ia64_init_dfa_pre_cycle_insn
#undef TARGET_SCHED_DFA_PRE_CYCLE_INSN
#define TARGET_SCHED_DFA_PRE_CYCLE_INSN ia64_dfa_pre_cycle_insn

#undef TARGET_SCHED_FIRST_CYCLE_MULTIPASS_DFA_LOOKAHEAD_GUARD
#define TARGET_SCHED_FIRST_CYCLE_MULTIPASS_DFA_LOOKAHEAD_GUARD\
  ia64_first_cycle_multipass_dfa_lookahead_guard

#undef TARGET_SCHED_DFA_NEW_CYCLE
#define TARGET_SCHED_DFA_NEW_CYCLE ia64_dfa_new_cycle

#undef TARGET_SCHED_H_I_D_EXTENDED
#define TARGET_SCHED_H_I_D_EXTENDED ia64_h_i_d_extended

#undef TARGET_SCHED_ALLOC_SCHED_CONTEXT
#define TARGET_SCHED_ALLOC_SCHED_CONTEXT ia64_alloc_sched_context

#undef TARGET_SCHED_INIT_SCHED_CONTEXT
#define TARGET_SCHED_INIT_SCHED_CONTEXT ia64_init_sched_context

#undef TARGET_SCHED_SET_SCHED_CONTEXT
#define TARGET_SCHED_SET_SCHED_CONTEXT ia64_set_sched_context

#undef TARGET_SCHED_CLEAR_SCHED_CONTEXT
#define TARGET_SCHED_CLEAR_SCHED_CONTEXT ia64_clear_sched_context

#undef TARGET_SCHED_FREE_SCHED_CONTEXT
#define TARGET_SCHED_FREE_SCHED_CONTEXT ia64_free_sched_context

#undef TARGET_SCHED_SET_SCHED_FLAGS
#define TARGET_SCHED_SET_SCHED_FLAGS ia64_set_sched_flags

#undef TARGET_SCHED_GET_INSN_SPEC_DS
#define TARGET_SCHED_GET_INSN_SPEC_DS ia64_get_insn_spec_ds

#undef TARGET_SCHED_GET_INSN_CHECKED_DS
#define TARGET_SCHED_GET_INSN_CHECKED_DS ia64_get_insn_checked_ds

#undef TARGET_SCHED_SPECULATE_INSN
#define TARGET_SCHED_SPECULATE_INSN ia64_speculate_insn

#undef TARGET_SCHED_NEEDS_BLOCK_P
#define TARGET_SCHED_NEEDS_BLOCK_P ia64_needs_block_p

#undef TARGET_SCHED_GEN_SPEC_CHECK
#define TARGET_SCHED_GEN_SPEC_CHECK ia64_gen_spec_check

#undef TARGET_SCHED_FIRST_CYCLE_MULTIPASS_DFA_LOOKAHEAD_GUARD_SPEC
#define TARGET_SCHED_FIRST_CYCLE_MULTIPASS_DFA_LOOKAHEAD_GUARD_SPEC\
  ia64_first_cycle_multipass_dfa_lookahead_guard_spec

#undef TARGET_SCHED_SKIP_RTX_P
#define TARGET_SCHED_SKIP_RTX_P ia64_skip_rtx_p

#undef TARGET_FUNCTION_OK_FOR_SIBCALL
#define TARGET_FUNCTION_OK_FOR_SIBCALL ia64_function_ok_for_sibcall
#undef TARGET_ARG_PARTIAL_BYTES
#define TARGET_ARG_PARTIAL_BYTES ia64_arg_partial_bytes
#undef TARGET_FUNCTION_ARG
#define TARGET_FUNCTION_ARG ia64_function_arg
#undef TARGET_FUNCTION_INCOMING_ARG
#define TARGET_FUNCTION_INCOMING_ARG ia64_function_incoming_arg
#undef TARGET_FUNCTION_ARG_ADVANCE
#define TARGET_FUNCTION_ARG_ADVANCE ia64_function_arg_advance
#undef TARGET_FUNCTION_ARG_BOUNDARY
#define TARGET_FUNCTION_ARG_BOUNDARY ia64_function_arg_boundary

#undef TARGET_ASM_OUTPUT_MI_THUNK
#define TARGET_ASM_OUTPUT_MI_THUNK ia64_output_mi_thunk
#undef TARGET_ASM_CAN_OUTPUT_MI_THUNK
#define TARGET_ASM_CAN_OUTPUT_MI_THUNK hook_bool_const_tree_hwi_hwi_const_tree_true

#undef TARGET_ASM_FILE_START
#define TARGET_ASM_FILE_START ia64_file_start

#undef TARGET_ASM_GLOBALIZE_DECL_NAME
#define TARGET_ASM_GLOBALIZE_DECL_NAME ia64_globalize_decl_name

#undef TARGET_REGISTER_MOVE_COST
#define TARGET_REGISTER_MOVE_COST ia64_register_move_cost
<<<<<<< HEAD
=======
#undef TARGET_MEMORY_MOVE_COST
#define TARGET_MEMORY_MOVE_COST ia64_memory_move_cost
>>>>>>> 03d20231
#undef TARGET_RTX_COSTS
#define TARGET_RTX_COSTS ia64_rtx_costs
#undef TARGET_ADDRESS_COST
#define TARGET_ADDRESS_COST hook_int_rtx_bool_0

#undef TARGET_UNSPEC_MAY_TRAP_P
#define TARGET_UNSPEC_MAY_TRAP_P ia64_unspec_may_trap_p

#undef TARGET_MACHINE_DEPENDENT_REORG
#define TARGET_MACHINE_DEPENDENT_REORG ia64_reorg

#undef TARGET_ENCODE_SECTION_INFO
#define TARGET_ENCODE_SECTION_INFO ia64_encode_section_info

#undef  TARGET_SECTION_TYPE_FLAGS
#define TARGET_SECTION_TYPE_FLAGS  ia64_section_type_flags

#ifdef HAVE_AS_TLS
#undef TARGET_ASM_OUTPUT_DWARF_DTPREL
#define TARGET_ASM_OUTPUT_DWARF_DTPREL ia64_output_dwarf_dtprel
#endif

#undef TARGET_PROMOTE_FUNCTION_MODE
#define TARGET_PROMOTE_FUNCTION_MODE ia64_promote_function_mode

/* ??? Investigate.  */
#if 0
#undef TARGET_PROMOTE_PROTOTYPES
#define TARGET_PROMOTE_PROTOTYPES hook_bool_tree_true
#endif

#undef TARGET_FUNCTION_VALUE
#define TARGET_FUNCTION_VALUE ia64_function_value
#undef TARGET_LIBCALL_VALUE
#define TARGET_LIBCALL_VALUE ia64_libcall_value
#undef TARGET_FUNCTION_VALUE_REGNO_P
#define TARGET_FUNCTION_VALUE_REGNO_P ia64_function_value_regno_p

#undef TARGET_STRUCT_VALUE_RTX
#define TARGET_STRUCT_VALUE_RTX ia64_struct_value_rtx
#undef TARGET_RETURN_IN_MEMORY
#define TARGET_RETURN_IN_MEMORY ia64_return_in_memory
#undef TARGET_SETUP_INCOMING_VARARGS
#define TARGET_SETUP_INCOMING_VARARGS ia64_setup_incoming_varargs
#undef TARGET_STRICT_ARGUMENT_NAMING
#define TARGET_STRICT_ARGUMENT_NAMING hook_bool_CUMULATIVE_ARGS_true
#undef TARGET_MUST_PASS_IN_STACK
#define TARGET_MUST_PASS_IN_STACK must_pass_in_stack_var_size
#undef TARGET_GET_RAW_RESULT_MODE
#define TARGET_GET_RAW_RESULT_MODE ia64_get_reg_raw_mode
#undef TARGET_GET_RAW_ARG_MODE
#define TARGET_GET_RAW_ARG_MODE ia64_get_reg_raw_mode

#undef TARGET_GIMPLIFY_VA_ARG_EXPR
#define TARGET_GIMPLIFY_VA_ARG_EXPR ia64_gimplify_va_arg

<<<<<<< HEAD
#undef TARGET_ASM_UNWIND_EMIT
#define TARGET_ASM_UNWIND_EMIT process_for_unwind_directive
=======
#undef TARGET_DWARF_HANDLE_FRAME_UNSPEC
#define TARGET_DWARF_HANDLE_FRAME_UNSPEC  ia64_dwarf_handle_frame_unspec
#undef TARGET_ASM_UNWIND_EMIT
#define TARGET_ASM_UNWIND_EMIT ia64_asm_unwind_emit
#undef TARGET_ASM_EMIT_EXCEPT_PERSONALITY
#define TARGET_ASM_EMIT_EXCEPT_PERSONALITY  ia64_asm_emit_except_personality
#undef TARGET_ASM_INIT_SECTIONS
#define TARGET_ASM_INIT_SECTIONS  ia64_asm_init_sections

#undef TARGET_DEBUG_UNWIND_INFO
#define TARGET_DEBUG_UNWIND_INFO  ia64_debug_unwind_info
#undef TARGET_EXCEPT_UNWIND_INFO
#define TARGET_EXCEPT_UNWIND_INFO  ia64_except_unwind_info
>>>>>>> 03d20231

#undef TARGET_SCALAR_MODE_SUPPORTED_P
#define TARGET_SCALAR_MODE_SUPPORTED_P ia64_scalar_mode_supported_p
#undef TARGET_VECTOR_MODE_SUPPORTED_P
#define TARGET_VECTOR_MODE_SUPPORTED_P ia64_vector_mode_supported_p

/* ia64 architecture manual 4.4.7: ... reads, writes, and flushes may occur
   in an order different from the specified program order.  */
#undef TARGET_RELAXED_ORDERING
#define TARGET_RELAXED_ORDERING true

#undef TARGET_DEFAULT_TARGET_FLAGS
#define TARGET_DEFAULT_TARGET_FLAGS (TARGET_DEFAULT | TARGET_CPU_DEFAULT)
#undef TARGET_HANDLE_OPTION
#define TARGET_HANDLE_OPTION ia64_handle_option

#undef TARGET_CANNOT_FORCE_CONST_MEM
#define TARGET_CANNOT_FORCE_CONST_MEM ia64_cannot_force_const_mem

#undef TARGET_MANGLE_TYPE
#define TARGET_MANGLE_TYPE ia64_mangle_type

#undef TARGET_INVALID_CONVERSION
#define TARGET_INVALID_CONVERSION ia64_invalid_conversion
#undef TARGET_INVALID_UNARY_OP
#define TARGET_INVALID_UNARY_OP ia64_invalid_unary_op
#undef TARGET_INVALID_BINARY_OP
#define TARGET_INVALID_BINARY_OP ia64_invalid_binary_op

#undef TARGET_C_MODE_FOR_SUFFIX
#define TARGET_C_MODE_FOR_SUFFIX ia64_c_mode_for_suffix

#undef TARGET_CAN_ELIMINATE
#define TARGET_CAN_ELIMINATE ia64_can_eliminate

#undef TARGET_TRAMPOLINE_INIT
#define TARGET_TRAMPOLINE_INIT ia64_trampoline_init

#undef TARGET_INVALID_WITHIN_DOLOOP
#define TARGET_INVALID_WITHIN_DOLOOP hook_constcharptr_const_rtx_null

#undef TARGET_OVERRIDE_OPTIONS_AFTER_CHANGE
#define TARGET_OVERRIDE_OPTIONS_AFTER_CHANGE ia64_override_options_after_change

<<<<<<< HEAD
=======
#undef TARGET_PREFERRED_RELOAD_CLASS
#define TARGET_PREFERRED_RELOAD_CLASS ia64_preferred_reload_class

>>>>>>> 03d20231
struct gcc_target targetm = TARGET_INITIALIZER;

typedef enum
  {
    ADDR_AREA_NORMAL,	/* normal address area */
    ADDR_AREA_SMALL	/* addressable by "addl" (-2MB < addr < 2MB) */
  }
ia64_addr_area;

static GTY(()) tree small_ident1;
static GTY(()) tree small_ident2;

static void
init_idents (void)
{
  if (small_ident1 == 0)
    {
      small_ident1 = get_identifier ("small");
      small_ident2 = get_identifier ("__small__");
    }
}

/* Retrieve the address area that has been chosen for the given decl.  */

static ia64_addr_area
ia64_get_addr_area (tree decl)
{
  tree model_attr;

  model_attr = lookup_attribute ("model", DECL_ATTRIBUTES (decl));
  if (model_attr)
    {
      tree id;

      init_idents ();
      id = TREE_VALUE (TREE_VALUE (model_attr));
      if (id == small_ident1 || id == small_ident2)
	return ADDR_AREA_SMALL;
    }
  return ADDR_AREA_NORMAL;
}

static tree
ia64_handle_model_attribute (tree *node, tree name, tree args,
			     int flags ATTRIBUTE_UNUSED, bool *no_add_attrs)
{
  ia64_addr_area addr_area = ADDR_AREA_NORMAL;
  ia64_addr_area area;
  tree arg, decl = *node;

  init_idents ();
  arg = TREE_VALUE (args);
  if (arg == small_ident1 || arg == small_ident2)
    {
      addr_area = ADDR_AREA_SMALL;
    }
  else
    {
      warning (OPT_Wattributes, "invalid argument of %qE attribute",
	       name);
      *no_add_attrs = true;
    }

  switch (TREE_CODE (decl))
    {
    case VAR_DECL:
      if ((DECL_CONTEXT (decl) && TREE_CODE (DECL_CONTEXT (decl))
	   == FUNCTION_DECL)
	  && !TREE_STATIC (decl))
	{
	  error_at (DECL_SOURCE_LOCATION (decl),
		    "an address area attribute cannot be specified for "
		    "local variables");
	  *no_add_attrs = true;
	}
      area = ia64_get_addr_area (decl);
      if (area != ADDR_AREA_NORMAL && addr_area != area)
	{
	  error ("address area of %q+D conflicts with previous "
		 "declaration", decl);
	  *no_add_attrs = true;
	}
      break;

    case FUNCTION_DECL:
      error_at (DECL_SOURCE_LOCATION (decl),
		"address area attribute cannot be specified for "
		"functions");
      *no_add_attrs = true;
      break;

    default:
      warning (OPT_Wattributes, "%qE attribute ignored",
	       name);
      *no_add_attrs = true;
      break;
    }

  return NULL_TREE;
}

/* The section must have global and overlaid attributes.  */
#define SECTION_VMS_OVERLAY SECTION_MACH_DEP

/* Part of the low level implementation of DEC Ada pragma Common_Object which
   enables the shared use of variables stored in overlaid linker areas
   corresponding to the use of Fortran COMMON.  */

static tree
ia64_vms_common_object_attribute (tree *node, tree name, tree args,
				  int flags ATTRIBUTE_UNUSED,
				  bool *no_add_attrs)
{
    tree decl = *node;
    tree id, val;
    if (! DECL_P (decl))
      abort ();
  
    DECL_COMMON (decl) = 1;
    id = TREE_VALUE (args);
    if (TREE_CODE (id) == IDENTIFIER_NODE)
      val = build_string (IDENTIFIER_LENGTH (id), IDENTIFIER_POINTER (id));
    else if (TREE_CODE (id) == STRING_CST)
      val = id;
    else
      {
	warning (OPT_Wattributes,
		 "%qE attribute requires a string constant argument", name);
	*no_add_attrs = true;
	return NULL_TREE;
      }
    DECL_SECTION_NAME (decl) = val;
    return NULL_TREE;
}

/* Part of the low level implementation of DEC Ada pragma Common_Object.  */

void
ia64_vms_output_aligned_decl_common (FILE *file, tree decl, const char *name,
				     unsigned HOST_WIDE_INT size,
				     unsigned int align)
{
  tree attr = DECL_ATTRIBUTES (decl);

  /* As common_object attribute set DECL_SECTION_NAME check it before
     looking up the attribute.  */
  if (DECL_SECTION_NAME (decl) && attr)
    attr = lookup_attribute ("common_object", attr);
  else
    attr = NULL_TREE;

  if (!attr)
    {
      /*  Code from elfos.h.  */
      fprintf (file, "%s", COMMON_ASM_OP);
      assemble_name (file, name);
      fprintf (file, ","HOST_WIDE_INT_PRINT_UNSIGNED",%u\n",
	       size, align / BITS_PER_UNIT);
    }
  else
    {
      ASM_OUTPUT_ALIGN (file, floor_log2 (align / BITS_PER_UNIT));
      ASM_OUTPUT_LABEL (file, name);
      ASM_OUTPUT_SKIP (file, size ? size : 1);
    }
}

/* Definition of TARGET_ASM_NAMED_SECTION for VMS.  */

void
ia64_vms_elf_asm_named_section (const char *name, unsigned int flags,
				tree decl)
{
  if (!(flags & SECTION_VMS_OVERLAY))
    {
      default_elf_asm_named_section (name, flags, decl);
      return;
    }
  if (flags != (SECTION_VMS_OVERLAY | SECTION_WRITE))
    abort ();

  if (flags & SECTION_DECLARED)
    {
      fprintf (asm_out_file, "\t.section\t%s\n", name);
      return;
    }

  fprintf (asm_out_file, "\t.section\t%s,\"awgO\"\n", name);
}

static void
ia64_encode_addr_area (tree decl, rtx symbol)
{
  int flags;

  flags = SYMBOL_REF_FLAGS (symbol);
  switch (ia64_get_addr_area (decl))
    {
    case ADDR_AREA_NORMAL: break;
    case ADDR_AREA_SMALL: flags |= SYMBOL_FLAG_SMALL_ADDR; break;
    default: gcc_unreachable ();
    }
  SYMBOL_REF_FLAGS (symbol) = flags;
}

static void
ia64_encode_section_info (tree decl, rtx rtl, int first)
{
  default_encode_section_info (decl, rtl, first);

  /* Careful not to prod global register variables.  */
  if (TREE_CODE (decl) == VAR_DECL
      && GET_CODE (DECL_RTL (decl)) == MEM
      && GET_CODE (XEXP (DECL_RTL (decl), 0)) == SYMBOL_REF
      && (TREE_STATIC (decl) || DECL_EXTERNAL (decl)))
    ia64_encode_addr_area (decl, XEXP (rtl, 0));
}

/* Return 1 if the operands of a move are ok.  */

int
ia64_move_ok (rtx dst, rtx src)
{
  /* If we're under init_recog_no_volatile, we'll not be able to use
     memory_operand.  So check the code directly and don't worry about
     the validity of the underlying address, which should have been
     checked elsewhere anyway.  */
  if (GET_CODE (dst) != MEM)
    return 1;
  if (GET_CODE (src) == MEM)
    return 0;
  if (register_operand (src, VOIDmode))
    return 1;

  /* Otherwise, this must be a constant, and that either 0 or 0.0 or 1.0.  */
  if (INTEGRAL_MODE_P (GET_MODE (dst)))
    return src == const0_rtx;
  else
    return satisfies_constraint_G (src);
}

/* Return 1 if the operands are ok for a floating point load pair.  */

int
ia64_load_pair_ok (rtx dst, rtx src)
{
  if (GET_CODE (dst) != REG || !FP_REGNO_P (REGNO (dst)))
    return 0;
  if (GET_CODE (src) != MEM || MEM_VOLATILE_P (src))
    return 0;
  switch (GET_CODE (XEXP (src, 0)))
    {
    case REG:
    case POST_INC:
      break;
    case POST_DEC:
      return 0;
    case POST_MODIFY:
      {
	rtx adjust = XEXP (XEXP (XEXP (src, 0), 1), 1);

	if (GET_CODE (adjust) != CONST_INT
	    || INTVAL (adjust) != GET_MODE_SIZE (GET_MODE (src)))
	  return 0;
      }
      break;
    default:
      abort ();
    }
  return 1;
}

int
addp4_optimize_ok (rtx op1, rtx op2)
{
  return (basereg_operand (op1, GET_MODE(op1)) !=
	  basereg_operand (op2, GET_MODE(op2)));
}

/* Check if OP is a mask suitable for use with SHIFT in a dep.z instruction.
   Return the length of the field, or <= 0 on failure.  */

int
ia64_depz_field_mask (rtx rop, rtx rshift)
{
  unsigned HOST_WIDE_INT op = INTVAL (rop);
  unsigned HOST_WIDE_INT shift = INTVAL (rshift);

  /* Get rid of the zero bits we're shifting in.  */
  op >>= shift;

  /* We must now have a solid block of 1's at bit 0.  */
  return exact_log2 (op + 1);
}

/* Return the TLS model to use for ADDR.  */

static enum tls_model
tls_symbolic_operand_type (rtx addr)
{
  enum tls_model tls_kind = TLS_MODEL_NONE;

  if (GET_CODE (addr) == CONST)
    {
      if (GET_CODE (XEXP (addr, 0)) == PLUS
	  && GET_CODE (XEXP (XEXP (addr, 0), 0)) == SYMBOL_REF)
        tls_kind = SYMBOL_REF_TLS_MODEL (XEXP (XEXP (addr, 0), 0));
    }
  else if (GET_CODE (addr) == SYMBOL_REF)
    tls_kind = SYMBOL_REF_TLS_MODEL (addr);

  return tls_kind;
}

/* Return true if X is a constant that is valid for some immediate
   field in an instruction.  */

bool
ia64_legitimate_constant_p (rtx x)
{
  switch (GET_CODE (x))
    {
    case CONST_INT:
    case LABEL_REF:
      return true;

    case CONST_DOUBLE:
      if (GET_MODE (x) == VOIDmode || GET_MODE (x) == SFmode
	  || GET_MODE (x) == DFmode)
	return true;
      return satisfies_constraint_G (x);

    case CONST:
    case SYMBOL_REF:
      /* ??? Short term workaround for PR 28490.  We must make the code here
	 match the code in ia64_expand_move and move_operand, even though they
	 are both technically wrong.  */
      if (tls_symbolic_operand_type (x) == 0)
	{
	  HOST_WIDE_INT addend = 0;
	  rtx op = x;

	  if (GET_CODE (op) == CONST
	      && GET_CODE (XEXP (op, 0)) == PLUS
	      && GET_CODE (XEXP (XEXP (op, 0), 1)) == CONST_INT)
	    {
	      addend = INTVAL (XEXP (XEXP (op, 0), 1));
	      op = XEXP (XEXP (op, 0), 0);
	    }

          if (any_offset_symbol_operand (op, GET_MODE (op))
              || function_operand (op, GET_MODE (op)))
            return true;
	  if (aligned_offset_symbol_operand (op, GET_MODE (op)))
	    return (addend & 0x3fff) == 0;
	  return false;
	}
      return false;

    case CONST_VECTOR:
      {
	enum machine_mode mode = GET_MODE (x);

	if (mode == V2SFmode)
	  return satisfies_constraint_Y (x);

	return (GET_MODE_CLASS (mode) == MODE_VECTOR_INT
		&& GET_MODE_SIZE (mode) <= 8);
      }

    default:
      return false;
    }
}

/* Don't allow TLS addresses to get spilled to memory.  */

static bool
ia64_cannot_force_const_mem (rtx x)
{
  if (GET_MODE (x) == RFmode)
    return true;
  return tls_symbolic_operand_type (x) != 0;
}

/* Expand a symbolic constant load.  */

bool
ia64_expand_load_address (rtx dest, rtx src)
{
  gcc_assert (GET_CODE (dest) == REG);

  /* ILP32 mode still loads 64-bits of data from the GOT.  This avoids
     having to pointer-extend the value afterward.  Other forms of address
     computation below are also more natural to compute as 64-bit quantities.
     If we've been given an SImode destination register, change it.  */
  if (GET_MODE (dest) != Pmode)
    dest = gen_rtx_REG_offset (dest, Pmode, REGNO (dest),
			       byte_lowpart_offset (Pmode, GET_MODE (dest)));

  if (TARGET_NO_PIC)
    return false;
  if (small_addr_symbolic_operand (src, VOIDmode))
    return false;

  if (TARGET_AUTO_PIC)
    emit_insn (gen_load_gprel64 (dest, src));
  else if (GET_CODE (src) == SYMBOL_REF && SYMBOL_REF_FUNCTION_P (src))
    emit_insn (gen_load_fptr (dest, src));
  else if (sdata_symbolic_operand (src, VOIDmode))
    emit_insn (gen_load_gprel (dest, src));
  else
    {
      HOST_WIDE_INT addend = 0;
      rtx tmp;

      /* We did split constant offsets in ia64_expand_move, and we did try
	 to keep them split in move_operand, but we also allowed reload to
	 rematerialize arbitrary constants rather than spill the value to
	 the stack and reload it.  So we have to be prepared here to split
	 them apart again.  */
      if (GET_CODE (src) == CONST)
	{
	  HOST_WIDE_INT hi, lo;

	  hi = INTVAL (XEXP (XEXP (src, 0), 1));
	  lo = ((hi & 0x3fff) ^ 0x2000) - 0x2000;
	  hi = hi - lo;

	  if (lo != 0)
	    {
	      addend = lo;
	      src = plus_constant (XEXP (XEXP (src, 0), 0), hi);
	    }
	}

      tmp = gen_rtx_HIGH (Pmode, src);
      tmp = gen_rtx_PLUS (Pmode, tmp, pic_offset_table_rtx);
      emit_insn (gen_rtx_SET (VOIDmode, dest, tmp));

      tmp = gen_rtx_LO_SUM (Pmode, dest, src);
      emit_insn (gen_rtx_SET (VOIDmode, dest, tmp));

      if (addend)
	{
	  tmp = gen_rtx_PLUS (Pmode, dest, GEN_INT (addend));
	  emit_insn (gen_rtx_SET (VOIDmode, dest, tmp));
	}
    }

  return true;
}

static GTY(()) rtx gen_tls_tga;
static rtx
gen_tls_get_addr (void)
{
  if (!gen_tls_tga)
    gen_tls_tga = init_one_libfunc ("__tls_get_addr");
  return gen_tls_tga;
}

static GTY(()) rtx thread_pointer_rtx;
static rtx
gen_thread_pointer (void)
{
  if (!thread_pointer_rtx)
    thread_pointer_rtx = gen_rtx_REG (Pmode, 13);
  return thread_pointer_rtx;
}

static rtx
ia64_expand_tls_address (enum tls_model tls_kind, rtx op0, rtx op1,
			 rtx orig_op1, HOST_WIDE_INT addend)
{
  rtx tga_op1, tga_op2, tga_ret, tga_eqv, tmp, insns;
  rtx orig_op0 = op0;
  HOST_WIDE_INT addend_lo, addend_hi;

  switch (tls_kind)
    {
    case TLS_MODEL_GLOBAL_DYNAMIC:
      start_sequence ();

      tga_op1 = gen_reg_rtx (Pmode);
      emit_insn (gen_load_dtpmod (tga_op1, op1));

      tga_op2 = gen_reg_rtx (Pmode);
      emit_insn (gen_load_dtprel (tga_op2, op1));

      tga_ret = emit_library_call_value (gen_tls_get_addr (), NULL_RTX,
					 LCT_CONST, Pmode, 2, tga_op1,
					 Pmode, tga_op2, Pmode);

      insns = get_insns ();
      end_sequence ();

      if (GET_MODE (op0) != Pmode)
	op0 = tga_ret;
      emit_libcall_block (insns, op0, tga_ret, op1);
      break;

    case TLS_MODEL_LOCAL_DYNAMIC:
      /* ??? This isn't the completely proper way to do local-dynamic
	 If the call to __tls_get_addr is used only by a single symbol,
	 then we should (somehow) move the dtprel to the second arg
	 to avoid the extra add.  */
      start_sequence ();

      tga_op1 = gen_reg_rtx (Pmode);
      emit_insn (gen_load_dtpmod (tga_op1, op1));

      tga_op2 = const0_rtx;

      tga_ret = emit_library_call_value (gen_tls_get_addr (), NULL_RTX,
					 LCT_CONST, Pmode, 2, tga_op1,
					 Pmode, tga_op2, Pmode);

      insns = get_insns ();
      end_sequence ();

      tga_eqv = gen_rtx_UNSPEC (Pmode, gen_rtvec (1, const0_rtx),
				UNSPEC_LD_BASE);
      tmp = gen_reg_rtx (Pmode);
      emit_libcall_block (insns, tmp, tga_ret, tga_eqv);

      if (!register_operand (op0, Pmode))
	op0 = gen_reg_rtx (Pmode);
      if (TARGET_TLS64)
	{
	  emit_insn (gen_load_dtprel (op0, op1));
	  emit_insn (gen_adddi3 (op0, tmp, op0));
	}
      else
	emit_insn (gen_add_dtprel (op0, op1, tmp));
      break;

    case TLS_MODEL_INITIAL_EXEC:
      addend_lo = ((addend & 0x3fff) ^ 0x2000) - 0x2000;
      addend_hi = addend - addend_lo;

      op1 = plus_constant (op1, addend_hi);
      addend = addend_lo;

      tmp = gen_reg_rtx (Pmode);
      emit_insn (gen_load_tprel (tmp, op1));

      if (!register_operand (op0, Pmode))
	op0 = gen_reg_rtx (Pmode);
      emit_insn (gen_adddi3 (op0, tmp, gen_thread_pointer ()));
      break;

    case TLS_MODEL_LOCAL_EXEC:
      if (!register_operand (op0, Pmode))
	op0 = gen_reg_rtx (Pmode);

      op1 = orig_op1;
      addend = 0;
      if (TARGET_TLS64)
	{
	  emit_insn (gen_load_tprel (op0, op1));
	  emit_insn (gen_adddi3 (op0, op0, gen_thread_pointer ()));
	}
      else
	emit_insn (gen_add_tprel (op0, op1, gen_thread_pointer ()));
      break;

    default:
      gcc_unreachable ();
    }

  if (addend)
    op0 = expand_simple_binop (Pmode, PLUS, op0, GEN_INT (addend),
			       orig_op0, 1, OPTAB_DIRECT);
  if (orig_op0 == op0)
    return NULL_RTX;
  if (GET_MODE (orig_op0) == Pmode)
    return op0;
  return gen_lowpart (GET_MODE (orig_op0), op0);
}

rtx
ia64_expand_move (rtx op0, rtx op1)
{
  enum machine_mode mode = GET_MODE (op0);

  if (!reload_in_progress && !reload_completed && !ia64_move_ok (op0, op1))
    op1 = force_reg (mode, op1);

  if ((mode == Pmode || mode == ptr_mode) && symbolic_operand (op1, VOIDmode))
    {
      HOST_WIDE_INT addend = 0;
      enum tls_model tls_kind;
      rtx sym = op1;

      if (GET_CODE (op1) == CONST
	  && GET_CODE (XEXP (op1, 0)) == PLUS
	  && GET_CODE (XEXP (XEXP (op1, 0), 1)) == CONST_INT)
	{
	  addend = INTVAL (XEXP (XEXP (op1, 0), 1));
	  sym = XEXP (XEXP (op1, 0), 0);
	}

      tls_kind = tls_symbolic_operand_type (sym);
      if (tls_kind)
	return ia64_expand_tls_address (tls_kind, op0, sym, op1, addend);

      if (any_offset_symbol_operand (sym, mode))
	addend = 0;
      else if (aligned_offset_symbol_operand (sym, mode))
	{
	  HOST_WIDE_INT addend_lo, addend_hi;
	      
	  addend_lo = ((addend & 0x3fff) ^ 0x2000) - 0x2000;
	  addend_hi = addend - addend_lo;

	  if (addend_lo != 0)
	    {
	      op1 = plus_constant (sym, addend_hi);
	      addend = addend_lo;
	    }
	  else
	    addend = 0;
	}
      else
	op1 = sym;

      if (reload_completed)
	{
	  /* We really should have taken care of this offset earlier.  */
	  gcc_assert (addend == 0);
	  if (ia64_expand_load_address (op0, op1))
	    return NULL_RTX;
	}

      if (addend)
	{
	  rtx subtarget = !can_create_pseudo_p () ? op0 : gen_reg_rtx (mode);

	  emit_insn (gen_rtx_SET (VOIDmode, subtarget, op1));

	  op1 = expand_simple_binop (mode, PLUS, subtarget,
				     GEN_INT (addend), op0, 1, OPTAB_DIRECT);
	  if (op0 == op1)
	    return NULL_RTX;
	}
    }

  return op1;
}

/* Split a move from OP1 to OP0 conditional on COND.  */

void
ia64_emit_cond_move (rtx op0, rtx op1, rtx cond)
{
  rtx insn, first = get_last_insn ();

  emit_move_insn (op0, op1);

  for (insn = get_last_insn (); insn != first; insn = PREV_INSN (insn))
    if (INSN_P (insn))
      PATTERN (insn) = gen_rtx_COND_EXEC (VOIDmode, copy_rtx (cond),
					  PATTERN (insn));
}

/* Split a post-reload TImode or TFmode reference into two DImode
   components.  This is made extra difficult by the fact that we do
   not get any scratch registers to work with, because reload cannot
   be prevented from giving us a scratch that overlaps the register
   pair involved.  So instead, when addressing memory, we tweak the
   pointer register up and back down with POST_INCs.  Or up and not
   back down when we can get away with it.

   REVERSED is true when the loads must be done in reversed order
   (high word first) for correctness.  DEAD is true when the pointer
   dies with the second insn we generate and therefore the second
   address must not carry a postmodify.

   May return an insn which is to be emitted after the moves.  */

static rtx
ia64_split_tmode (rtx out[2], rtx in, bool reversed, bool dead)
{
  rtx fixup = 0;

  switch (GET_CODE (in))
    {
    case REG:
      out[reversed] = gen_rtx_REG (DImode, REGNO (in));
      out[!reversed] = gen_rtx_REG (DImode, REGNO (in) + 1);
      break;

    case CONST_INT:
    case CONST_DOUBLE:
      /* Cannot occur reversed.  */
      gcc_assert (!reversed);
      
      if (GET_MODE (in) != TFmode)
	split_double (in, &out[0], &out[1]);
      else
	/* split_double does not understand how to split a TFmode
	   quantity into a pair of DImode constants.  */
	{
	  REAL_VALUE_TYPE r;
	  unsigned HOST_WIDE_INT p[2];
	  long l[4];  /* TFmode is 128 bits */

	  REAL_VALUE_FROM_CONST_DOUBLE (r, in);
	  real_to_target (l, &r, TFmode);

	  if (FLOAT_WORDS_BIG_ENDIAN)
	    {
	      p[0] = (((unsigned HOST_WIDE_INT) l[0]) << 32) + l[1];
	      p[1] = (((unsigned HOST_WIDE_INT) l[2]) << 32) + l[3];
	    }
	  else
	    {
	      p[0] = (((unsigned HOST_WIDE_INT) l[1]) << 32) + l[0];
	      p[1] = (((unsigned HOST_WIDE_INT) l[3]) << 32) + l[2];
	    }
	  out[0] = GEN_INT (p[0]);
	  out[1] = GEN_INT (p[1]);
	}
      break;

    case MEM:
      {
	rtx base = XEXP (in, 0);
	rtx offset;

	switch (GET_CODE (base))
	  {
	  case REG:
	    if (!reversed)
	      {
		out[0] = adjust_automodify_address
		  (in, DImode, gen_rtx_POST_INC (Pmode, base), 0);
		out[1] = adjust_automodify_address
		  (in, DImode, dead ? 0 : gen_rtx_POST_DEC (Pmode, base), 8);
	      }
	    else
	      {
		/* Reversal requires a pre-increment, which can only
		   be done as a separate insn.  */
		emit_insn (gen_adddi3 (base, base, GEN_INT (8)));
		out[0] = adjust_automodify_address
		  (in, DImode, gen_rtx_POST_DEC (Pmode, base), 8);
		out[1] = adjust_address (in, DImode, 0);
	      }
	    break;

	  case POST_INC:
	    gcc_assert (!reversed && !dead);
	    
	    /* Just do the increment in two steps.  */
	    out[0] = adjust_automodify_address (in, DImode, 0, 0);
	    out[1] = adjust_automodify_address (in, DImode, 0, 8);
	    break;

	  case POST_DEC:
	    gcc_assert (!reversed && !dead);
	    
	    /* Add 8, subtract 24.  */
	    base = XEXP (base, 0);
	    out[0] = adjust_automodify_address
	      (in, DImode, gen_rtx_POST_INC (Pmode, base), 0);
	    out[1] = adjust_automodify_address
	      (in, DImode,
	       gen_rtx_POST_MODIFY (Pmode, base, plus_constant (base, -24)),
	       8);
	    break;

	  case POST_MODIFY:
	    gcc_assert (!reversed && !dead);

	    /* Extract and adjust the modification.  This case is
	       trickier than the others, because we might have an
	       index register, or we might have a combined offset that
	       doesn't fit a signed 9-bit displacement field.  We can
	       assume the incoming expression is already legitimate.  */
	    offset = XEXP (base, 1);
	    base = XEXP (base, 0);

	    out[0] = adjust_automodify_address
	      (in, DImode, gen_rtx_POST_INC (Pmode, base), 0);

	    if (GET_CODE (XEXP (offset, 1)) == REG)
	      {
		/* Can't adjust the postmodify to match.  Emit the
		   original, then a separate addition insn.  */
		out[1] = adjust_automodify_address (in, DImode, 0, 8);
		fixup = gen_adddi3 (base, base, GEN_INT (-8));
	      }
	    else
	      {
		gcc_assert (GET_CODE (XEXP (offset, 1)) == CONST_INT);
		if (INTVAL (XEXP (offset, 1)) < -256 + 8)
		  {
		    /* Again the postmodify cannot be made to match,
		       but in this case it's more efficient to get rid
		       of the postmodify entirely and fix up with an
		       add insn.  */
		    out[1] = adjust_automodify_address (in, DImode, base, 8);
		    fixup = gen_adddi3
		      (base, base, GEN_INT (INTVAL (XEXP (offset, 1)) - 8));
		  }
		else
		  {
		    /* Combined offset still fits in the displacement field.
		       (We cannot overflow it at the high end.)  */
		    out[1] = adjust_automodify_address
		      (in, DImode, gen_rtx_POST_MODIFY
		       (Pmode, base, gen_rtx_PLUS
			(Pmode, base,
			 GEN_INT (INTVAL (XEXP (offset, 1)) - 8))),
		       8);
		  }
	      }
	    break;

	  default:
	    gcc_unreachable ();
	  }
	break;
      }

    default:
      gcc_unreachable ();
    }

  return fixup;
}

/* Split a TImode or TFmode move instruction after reload.
   This is used by *movtf_internal and *movti_internal.  */
void
ia64_split_tmode_move (rtx operands[])
{
  rtx in[2], out[2], insn;
  rtx fixup[2];
  bool dead = false;
  bool reversed = false;

  /* It is possible for reload to decide to overwrite a pointer with
     the value it points to.  In that case we have to do the loads in
     the appropriate order so that the pointer is not destroyed too
     early.  Also we must not generate a postmodify for that second
     load, or rws_access_regno will die.  */
  if (GET_CODE (operands[1]) == MEM
      && reg_overlap_mentioned_p (operands[0], operands[1]))
    {
      rtx base = XEXP (operands[1], 0);
      while (GET_CODE (base) != REG)
	base = XEXP (base, 0);

      if (REGNO (base) == REGNO (operands[0]))
	reversed = true;
      dead = true;
    }
  /* Another reason to do the moves in reversed order is if the first
     element of the target register pair is also the second element of
     the source register pair.  */
  if (GET_CODE (operands[0]) == REG && GET_CODE (operands[1]) == REG
      && REGNO (operands[0]) == REGNO (operands[1]) + 1)
    reversed = true;

  fixup[0] = ia64_split_tmode (in, operands[1], reversed, dead);
  fixup[1] = ia64_split_tmode (out, operands[0], reversed, dead);

#define MAYBE_ADD_REG_INC_NOTE(INSN, EXP)				\
  if (GET_CODE (EXP) == MEM						\
      && (GET_CODE (XEXP (EXP, 0)) == POST_MODIFY			\
	  || GET_CODE (XEXP (EXP, 0)) == POST_INC			\
	  || GET_CODE (XEXP (EXP, 0)) == POST_DEC))			\
    add_reg_note (insn, REG_INC, XEXP (XEXP (EXP, 0), 0))

  insn = emit_insn (gen_rtx_SET (VOIDmode, out[0], in[0]));
  MAYBE_ADD_REG_INC_NOTE (insn, in[0]);
  MAYBE_ADD_REG_INC_NOTE (insn, out[0]);

  insn = emit_insn (gen_rtx_SET (VOIDmode, out[1], in[1]));
  MAYBE_ADD_REG_INC_NOTE (insn, in[1]);
  MAYBE_ADD_REG_INC_NOTE (insn, out[1]);

  if (fixup[0])
    emit_insn (fixup[0]);
  if (fixup[1])
    emit_insn (fixup[1]);

#undef MAYBE_ADD_REG_INC_NOTE
}

/* ??? Fixing GR->FR XFmode moves during reload is hard.  You need to go
   through memory plus an extra GR scratch register.  Except that you can
   either get the first from SECONDARY_MEMORY_NEEDED or the second from
   SECONDARY_RELOAD_CLASS, but not both.

   We got into problems in the first place by allowing a construct like
   (subreg:XF (reg:TI)), which we got from a union containing a long double.
   This solution attempts to prevent this situation from occurring.  When
   we see something like the above, we spill the inner register to memory.  */

static rtx
spill_xfmode_rfmode_operand (rtx in, int force, enum machine_mode mode)
{
  if (GET_CODE (in) == SUBREG
      && GET_MODE (SUBREG_REG (in)) == TImode
      && GET_CODE (SUBREG_REG (in)) == REG)
    {
      rtx memt = assign_stack_temp (TImode, 16, 0);
      emit_move_insn (memt, SUBREG_REG (in));
      return adjust_address (memt, mode, 0);
    }
  else if (force && GET_CODE (in) == REG)
    {
      rtx memx = assign_stack_temp (mode, 16, 0);
      emit_move_insn (memx, in);
      return memx;
    }
  else
    return in;
}

/* Expand the movxf or movrf pattern (MODE says which) with the given
   OPERANDS, returning true if the pattern should then invoke
   DONE.  */

bool
ia64_expand_movxf_movrf (enum machine_mode mode, rtx operands[])
{
  rtx op0 = operands[0];

  if (GET_CODE (op0) == SUBREG)
    op0 = SUBREG_REG (op0);

  /* We must support XFmode loads into general registers for stdarg/vararg,
     unprototyped calls, and a rare case where a long double is passed as
     an argument after a float HFA fills the FP registers.  We split them into
     DImode loads for convenience.  We also need to support XFmode stores
     for the last case.  This case does not happen for stdarg/vararg routines,
     because we do a block store to memory of unnamed arguments.  */

  if (GET_CODE (op0) == REG && GR_REGNO_P (REGNO (op0)))
    {
      rtx out[2];

      /* We're hoping to transform everything that deals with XFmode
	 quantities and GR registers early in the compiler.  */
      gcc_assert (can_create_pseudo_p ());

      /* Struct to register can just use TImode instead.  */
      if ((GET_CODE (operands[1]) == SUBREG
	   && GET_MODE (SUBREG_REG (operands[1])) == TImode)
	  || (GET_CODE (operands[1]) == REG
	      && GR_REGNO_P (REGNO (operands[1]))))
	{
	  rtx op1 = operands[1];

	  if (GET_CODE (op1) == SUBREG)
	    op1 = SUBREG_REG (op1);
	  else
	    op1 = gen_rtx_REG (TImode, REGNO (op1));

	  emit_move_insn (gen_rtx_REG (TImode, REGNO (op0)), op1);
	  return true;
	}

      if (GET_CODE (operands[1]) == CONST_DOUBLE)
	{
	  /* Don't word-swap when reading in the constant.  */
	  emit_move_insn (gen_rtx_REG (DImode, REGNO (op0)),
			  operand_subword (operands[1], WORDS_BIG_ENDIAN,
					   0, mode));
	  emit_move_insn (gen_rtx_REG (DImode, REGNO (op0) + 1),
			  operand_subword (operands[1], !WORDS_BIG_ENDIAN,
					   0, mode));
	  return true;
	}

      /* If the quantity is in a register not known to be GR, spill it.  */
      if (register_operand (operands[1], mode))
	operands[1] = spill_xfmode_rfmode_operand (operands[1], 1, mode);

      gcc_assert (GET_CODE (operands[1]) == MEM);

      /* Don't word-swap when reading in the value.  */
      out[0] = gen_rtx_REG (DImode, REGNO (op0));
      out[1] = gen_rtx_REG (DImode, REGNO (op0) + 1);

      emit_move_insn (out[0], adjust_address (operands[1], DImode, 0));
      emit_move_insn (out[1], adjust_address (operands[1], DImode, 8));
      return true;
    }

  if (GET_CODE (operands[1]) == REG && GR_REGNO_P (REGNO (operands[1])))
    {
      /* We're hoping to transform everything that deals with XFmode
	 quantities and GR registers early in the compiler.  */
      gcc_assert (can_create_pseudo_p ());

      /* Op0 can't be a GR_REG here, as that case is handled above.
	 If op0 is a register, then we spill op1, so that we now have a
	 MEM operand.  This requires creating an XFmode subreg of a TImode reg
	 to force the spill.  */
      if (register_operand (operands[0], mode))
	{
	  rtx op1 = gen_rtx_REG (TImode, REGNO (operands[1]));
	  op1 = gen_rtx_SUBREG (mode, op1, 0);
	  operands[1] = spill_xfmode_rfmode_operand (op1, 0, mode);
	}

      else
	{
	  rtx in[2];

	  gcc_assert (GET_CODE (operands[0]) == MEM);

	  /* Don't word-swap when writing out the value.  */
	  in[0] = gen_rtx_REG (DImode, REGNO (operands[1]));
	  in[1] = gen_rtx_REG (DImode, REGNO (operands[1]) + 1);

	  emit_move_insn (adjust_address (operands[0], DImode, 0), in[0]);
	  emit_move_insn (adjust_address (operands[0], DImode, 8), in[1]);
	  return true;
	}
    }

  if (!reload_in_progress && !reload_completed)
    {
      operands[1] = spill_xfmode_rfmode_operand (operands[1], 0, mode);

      if (GET_MODE (op0) == TImode && GET_CODE (op0) == REG)
	{
	  rtx memt, memx, in = operands[1];
	  if (CONSTANT_P (in))
	    in = validize_mem (force_const_mem (mode, in));
	  if (GET_CODE (in) == MEM)
	    memt = adjust_address (in, TImode, 0);
	  else
	    {
	      memt = assign_stack_temp (TImode, 16, 0);
	      memx = adjust_address (memt, mode, 0);
	      emit_move_insn (memx, in);
	    }
	  emit_move_insn (op0, memt);
	  return true;
	}

      if (!ia64_move_ok (operands[0], operands[1]))
	operands[1] = force_reg (mode, operands[1]);
    }

  return false;
}

/* Emit comparison instruction if necessary, replacing *EXPR, *OP0, *OP1
   with the expression that holds the compare result (in VOIDmode).  */

static GTY(()) rtx cmptf_libfunc;

void
ia64_expand_compare (rtx *expr, rtx *op0, rtx *op1)
{
  enum rtx_code code = GET_CODE (*expr);
  rtx cmp;

  /* If we have a BImode input, then we already have a compare result, and
     do not need to emit another comparison.  */
  if (GET_MODE (*op0) == BImode)
    {
      gcc_assert ((code == NE || code == EQ) && *op1 == const0_rtx);
      cmp = *op0;
    }
  /* HPUX TFmode compare requires a library call to _U_Qfcmp, which takes a
     magic number as its third argument, that indicates what to do.
     The return value is an integer to be compared against zero.  */
  else if (TARGET_HPUX && GET_MODE (*op0) == TFmode)
    {
      enum qfcmp_magic {
	QCMP_INV = 1,	/* Raise FP_INVALID on SNaN as a side effect.  */
	QCMP_UNORD = 2,
	QCMP_EQ = 4,
	QCMP_LT = 8,
	QCMP_GT = 16
      };
      int magic;
      enum rtx_code ncode;
      rtx ret, insns;
      
      gcc_assert (cmptf_libfunc && GET_MODE (*op1) == TFmode);
      switch (code)
	{
	  /* 1 = equal, 0 = not equal.  Equality operators do
	     not raise FP_INVALID when given an SNaN operand.  */
	case EQ:        magic = QCMP_EQ;                  ncode = NE; break;
	case NE:        magic = QCMP_EQ;                  ncode = EQ; break;
	  /* isunordered() from C99.  */
	case UNORDERED: magic = QCMP_UNORD;               ncode = NE; break;
	case ORDERED:   magic = QCMP_UNORD;               ncode = EQ; break;
	  /* Relational operators raise FP_INVALID when given
	     an SNaN operand.  */
	case LT:        magic = QCMP_LT        |QCMP_INV; ncode = NE; break;
	case LE:        magic = QCMP_LT|QCMP_EQ|QCMP_INV; ncode = NE; break;
	case GT:        magic = QCMP_GT        |QCMP_INV; ncode = NE; break;
	case GE:        magic = QCMP_GT|QCMP_EQ|QCMP_INV; ncode = NE; break;
	  /* FUTURE: Implement UNEQ, UNLT, UNLE, UNGT, UNGE, LTGT.
	     Expanders for buneq etc. weuld have to be added to ia64.md
	     for this to be useful.  */
	default: gcc_unreachable ();
	}

      start_sequence ();

      ret = emit_library_call_value (cmptf_libfunc, 0, LCT_CONST, DImode, 3,
				     *op0, TFmode, *op1, TFmode,
				     GEN_INT (magic), DImode);
      cmp = gen_reg_rtx (BImode);
      emit_insn (gen_rtx_SET (VOIDmode, cmp,
			      gen_rtx_fmt_ee (ncode, BImode,
					      ret, const0_rtx)));

      insns = get_insns ();
      end_sequence ();

      emit_libcall_block (insns, cmp, cmp,
			  gen_rtx_fmt_ee (code, BImode, *op0, *op1));
      code = NE;
    }
  else
    {
      cmp = gen_reg_rtx (BImode);
      emit_insn (gen_rtx_SET (VOIDmode, cmp,
			      gen_rtx_fmt_ee (code, BImode, *op0, *op1)));
      code = NE;
    }

  *expr = gen_rtx_fmt_ee (code, VOIDmode, cmp, const0_rtx);
  *op0 = cmp;
  *op1 = const0_rtx;
}

/* Generate an integral vector comparison.  Return true if the condition has
   been reversed, and so the sense of the comparison should be inverted.  */

static bool
ia64_expand_vecint_compare (enum rtx_code code, enum machine_mode mode,
			    rtx dest, rtx op0, rtx op1)
{
  bool negate = false;
  rtx x;

  /* Canonicalize the comparison to EQ, GT, GTU.  */
  switch (code)
    {
    case EQ:
    case GT:
    case GTU:
      break;

    case NE:
    case LE:
    case LEU:
      code = reverse_condition (code);
      negate = true;
      break;

    case GE:
    case GEU:
      code = reverse_condition (code);
      negate = true;
      /* FALLTHRU */

    case LT:
    case LTU:
      code = swap_condition (code);
      x = op0, op0 = op1, op1 = x;
      break;

    default:
      gcc_unreachable ();
    }

  /* Unsigned parallel compare is not supported by the hardware.  Play some
     tricks to turn this into a signed comparison against 0.  */
  if (code == GTU)
    {
      switch (mode)
	{
	case V2SImode:
	  {
	    rtx t1, t2, mask;

	    /* Subtract (-(INT MAX) - 1) from both operands to make
	       them signed.  */
	    mask = GEN_INT (0x80000000);
	    mask = gen_rtx_CONST_VECTOR (V2SImode, gen_rtvec (2, mask, mask));
	    mask = force_reg (mode, mask);
	    t1 = gen_reg_rtx (mode);
	    emit_insn (gen_subv2si3 (t1, op0, mask));
	    t2 = gen_reg_rtx (mode);
	    emit_insn (gen_subv2si3 (t2, op1, mask));
	    op0 = t1;
	    op1 = t2;
	    code = GT;
	  }
	  break;

	case V8QImode:
	case V4HImode:
	  /* Perform a parallel unsigned saturating subtraction.  */
	  x = gen_reg_rtx (mode);
	  emit_insn (gen_rtx_SET (VOIDmode, x,
				  gen_rtx_US_MINUS (mode, op0, op1)));

	  code = EQ;
	  op0 = x;
	  op1 = CONST0_RTX (mode);
	  negate = !negate;
	  break;

	default:
	  gcc_unreachable ();
	}
    }

  x = gen_rtx_fmt_ee (code, mode, op0, op1);
  emit_insn (gen_rtx_SET (VOIDmode, dest, x));

  return negate;
}

/* Emit an integral vector conditional move.  */

void
ia64_expand_vecint_cmov (rtx operands[])
{
  enum machine_mode mode = GET_MODE (operands[0]);
  enum rtx_code code = GET_CODE (operands[3]);
  bool negate;
  rtx cmp, x, ot, of;

  cmp = gen_reg_rtx (mode);
  negate = ia64_expand_vecint_compare (code, mode, cmp,
				       operands[4], operands[5]);

  ot = operands[1+negate];
  of = operands[2-negate];

  if (ot == CONST0_RTX (mode))
    {
      if (of == CONST0_RTX (mode))
	{
	  emit_move_insn (operands[0], ot);
	  return;
	}

      x = gen_rtx_NOT (mode, cmp);
      x = gen_rtx_AND (mode, x, of);
      emit_insn (gen_rtx_SET (VOIDmode, operands[0], x));
    }
  else if (of == CONST0_RTX (mode))
    {
      x = gen_rtx_AND (mode, cmp, ot);
      emit_insn (gen_rtx_SET (VOIDmode, operands[0], x));
    }
  else
    {
      rtx t, f;

      t = gen_reg_rtx (mode);
      x = gen_rtx_AND (mode, cmp, operands[1+negate]);
      emit_insn (gen_rtx_SET (VOIDmode, t, x));

      f = gen_reg_rtx (mode);
      x = gen_rtx_NOT (mode, cmp);
      x = gen_rtx_AND (mode, x, operands[2-negate]);
      emit_insn (gen_rtx_SET (VOIDmode, f, x));

      x = gen_rtx_IOR (mode, t, f);
      emit_insn (gen_rtx_SET (VOIDmode, operands[0], x));
    }
}

/* Emit an integral vector min or max operation.  Return true if all done.  */

bool
ia64_expand_vecint_minmax (enum rtx_code code, enum machine_mode mode,
			   rtx operands[])
{
  rtx xops[6];

  /* These four combinations are supported directly.  */
  if (mode == V8QImode && (code == UMIN || code == UMAX))
    return false;
  if (mode == V4HImode && (code == SMIN || code == SMAX))
    return false;

  /* This combination can be implemented with only saturating subtraction.  */
  if (mode == V4HImode && code == UMAX)
    {
      rtx x, tmp = gen_reg_rtx (mode);

      x = gen_rtx_US_MINUS (mode, operands[1], operands[2]);
      emit_insn (gen_rtx_SET (VOIDmode, tmp, x));

      emit_insn (gen_addv4hi3 (operands[0], tmp, operands[2]));
      return true;
    }

  /* Everything else implemented via vector comparisons.  */
  xops[0] = operands[0];
  xops[4] = xops[1] = operands[1];
  xops[5] = xops[2] = operands[2];

  switch (code)
    {
    case UMIN:
      code = LTU;
      break;
    case UMAX:
      code = GTU;
      break;
    case SMIN:
      code = LT;
      break;
    case SMAX:
      code = GT;
      break;
    default:
      gcc_unreachable ();
    }
  xops[3] = gen_rtx_fmt_ee (code, VOIDmode, operands[1], operands[2]);

  ia64_expand_vecint_cmov (xops);
  return true;
}

/* The vectors LO and HI each contain N halves of a double-wide vector.
   Reassemble either the first N/2 or the second N/2 elements.  */

void
ia64_unpack_assemble (rtx out, rtx lo, rtx hi, bool highp)
{
  enum machine_mode mode = GET_MODE (lo);
  rtx (*gen) (rtx, rtx, rtx);
  rtx x;

  switch (mode)
    {
    case V8QImode:
      gen = highp ? gen_vec_interleave_highv8qi : gen_vec_interleave_lowv8qi;
      break;
    case V4HImode:
      gen = highp ? gen_vec_interleave_highv4hi : gen_vec_interleave_lowv4hi;
      break;
    default:
      gcc_unreachable ();
    }

  x = gen_lowpart (mode, out);
  if (TARGET_BIG_ENDIAN)
    x = gen (x, hi, lo);
  else
    x = gen (x, lo, hi);
  emit_insn (x);
}

/* Return a vector of the sign-extension of VEC.  */

static rtx
ia64_unpack_sign (rtx vec, bool unsignedp)
{
  enum machine_mode mode = GET_MODE (vec);
  rtx zero = CONST0_RTX (mode);

  if (unsignedp)
    return zero;
  else
    {
      rtx sign = gen_reg_rtx (mode);
      bool neg;

      neg = ia64_expand_vecint_compare (LT, mode, sign, vec, zero);
      gcc_assert (!neg);

      return sign;
    }
}

/* Emit an integral vector unpack operation.  */

void
ia64_expand_unpack (rtx operands[3], bool unsignedp, bool highp)
{
  rtx sign = ia64_unpack_sign (operands[1], unsignedp);
  ia64_unpack_assemble (operands[0], operands[1], sign, highp);
}

/* Emit an integral vector widening sum operations.  */

void
ia64_expand_widen_sum (rtx operands[3], bool unsignedp)
{
  enum machine_mode wmode;
  rtx l, h, t, sign;

  sign = ia64_unpack_sign (operands[1], unsignedp);

  wmode = GET_MODE (operands[0]);
  l = gen_reg_rtx (wmode);
  h = gen_reg_rtx (wmode);

  ia64_unpack_assemble (l, operands[1], sign, false);
  ia64_unpack_assemble (h, operands[1], sign, true);

  t = expand_binop (wmode, add_optab, l, operands[2], NULL, 0, OPTAB_DIRECT);
  t = expand_binop (wmode, add_optab, h, t, operands[0], 0, OPTAB_DIRECT);
  if (t != operands[0])
    emit_move_insn (operands[0], t);
}

/* Emit a signed or unsigned V8QI dot product operation.  */

void
ia64_expand_dot_prod_v8qi (rtx operands[4], bool unsignedp)
{
  rtx op1, op2, sn1, sn2, l1, l2, h1, h2;
  rtx p1, p2, p3, p4, s1, s2, s3;

  op1 = operands[1];
  op2 = operands[2];
  sn1 = ia64_unpack_sign (op1, unsignedp);
  sn2 = ia64_unpack_sign (op2, unsignedp);

  l1 = gen_reg_rtx (V4HImode);
  l2 = gen_reg_rtx (V4HImode);
  h1 = gen_reg_rtx (V4HImode);
  h2 = gen_reg_rtx (V4HImode);
  ia64_unpack_assemble (l1, op1, sn1, false);
  ia64_unpack_assemble (l2, op2, sn2, false);
  ia64_unpack_assemble (h1, op1, sn1, true);
  ia64_unpack_assemble (h2, op2, sn2, true);

  p1 = gen_reg_rtx (V2SImode);
  p2 = gen_reg_rtx (V2SImode);
  p3 = gen_reg_rtx (V2SImode);
  p4 = gen_reg_rtx (V2SImode);
  emit_insn (gen_pmpy2_even (p1, l1, l2));
  emit_insn (gen_pmpy2_even (p2, h1, h2));
  emit_insn (gen_pmpy2_odd (p3, l1, l2));
  emit_insn (gen_pmpy2_odd (p4, h1, h2));

  s1 = gen_reg_rtx (V2SImode);
  s2 = gen_reg_rtx (V2SImode);
  s3 = gen_reg_rtx (V2SImode);
  emit_insn (gen_addv2si3 (s1, p1, p2));
  emit_insn (gen_addv2si3 (s2, p3, p4));
  emit_insn (gen_addv2si3 (s3, s1, operands[3]));
  emit_insn (gen_addv2si3 (operands[0], s2, s3));
}

/* Emit the appropriate sequence for a call.  */

void
ia64_expand_call (rtx retval, rtx addr, rtx nextarg ATTRIBUTE_UNUSED,
		  int sibcall_p)
{
  rtx insn, b0;

  addr = XEXP (addr, 0);
  addr = convert_memory_address (DImode, addr);
  b0 = gen_rtx_REG (DImode, R_BR (0));

  /* ??? Should do this for functions known to bind local too.  */
  if (TARGET_NO_PIC || TARGET_AUTO_PIC)
    {
      if (sibcall_p)
	insn = gen_sibcall_nogp (addr);
      else if (! retval)
	insn = gen_call_nogp (addr, b0);
      else
	insn = gen_call_value_nogp (retval, addr, b0);
      insn = emit_call_insn (insn);
    }
  else
    {
      if (sibcall_p)
	insn = gen_sibcall_gp (addr);
      else if (! retval)
	insn = gen_call_gp (addr, b0);
      else
	insn = gen_call_value_gp (retval, addr, b0);
      insn = emit_call_insn (insn);

      use_reg (&CALL_INSN_FUNCTION_USAGE (insn), pic_offset_table_rtx);
    }

  if (sibcall_p)
    use_reg (&CALL_INSN_FUNCTION_USAGE (insn), b0);

  if (TARGET_ABI_OPEN_VMS)
    use_reg (&CALL_INSN_FUNCTION_USAGE (insn),
	     gen_rtx_REG (DImode, GR_REG (25)));
}

static void
reg_emitted (enum ia64_frame_regs r)
{
  if (emitted_frame_related_regs[r] == 0)
    emitted_frame_related_regs[r] = current_frame_info.r[r];
  else
    gcc_assert (emitted_frame_related_regs[r] == current_frame_info.r[r]);
}

static int
get_reg (enum ia64_frame_regs r)
{
  reg_emitted (r);
  return current_frame_info.r[r];
}

static bool
is_emitted (int regno)
{
  unsigned int r;

  for (r = reg_fp; r < number_of_ia64_frame_regs; r++)
    if (emitted_frame_related_regs[r] == regno)
      return true;
  return false;
}

void
ia64_reload_gp (void)
{
  rtx tmp;

  if (current_frame_info.r[reg_save_gp])
    {
      tmp = gen_rtx_REG (DImode, get_reg (reg_save_gp));
    }
  else
    {
      HOST_WIDE_INT offset;
      rtx offset_r;

      offset = (current_frame_info.spill_cfa_off
	        + current_frame_info.spill_size);
      if (frame_pointer_needed)
        {
          tmp = hard_frame_pointer_rtx;
          offset = -offset;
        }
      else
        {
          tmp = stack_pointer_rtx;
          offset = current_frame_info.total_size - offset;
        }

      offset_r = GEN_INT (offset);
      if (satisfies_constraint_I (offset_r))
        emit_insn (gen_adddi3 (pic_offset_table_rtx, tmp, offset_r));
      else
        {
          emit_move_insn (pic_offset_table_rtx, offset_r);
          emit_insn (gen_adddi3 (pic_offset_table_rtx,
			         pic_offset_table_rtx, tmp));
        }

      tmp = gen_rtx_MEM (DImode, pic_offset_table_rtx);
    }

  emit_move_insn (pic_offset_table_rtx, tmp);
}

void
ia64_split_call (rtx retval, rtx addr, rtx retaddr, rtx scratch_r,
		 rtx scratch_b, int noreturn_p, int sibcall_p)
{
  rtx insn;
  bool is_desc = false;

  /* If we find we're calling through a register, then we're actually
     calling through a descriptor, so load up the values.  */
  if (REG_P (addr) && GR_REGNO_P (REGNO (addr)))
    {
      rtx tmp;
      bool addr_dead_p;

      /* ??? We are currently constrained to *not* use peep2, because
	 we can legitimately change the global lifetime of the GP
	 (in the form of killing where previously live).  This is
	 because a call through a descriptor doesn't use the previous
	 value of the GP, while a direct call does, and we do not
	 commit to either form until the split here.

	 That said, this means that we lack precise life info for
	 whether ADDR is dead after this call.  This is not terribly
	 important, since we can fix things up essentially for free
	 with the POST_DEC below, but it's nice to not use it when we
	 can immediately tell it's not necessary.  */
      addr_dead_p = ((noreturn_p || sibcall_p
		      || TEST_HARD_REG_BIT (regs_invalidated_by_call,
					    REGNO (addr)))
		     && !FUNCTION_ARG_REGNO_P (REGNO (addr)));

      /* Load the code address into scratch_b.  */
      tmp = gen_rtx_POST_INC (Pmode, addr);
      tmp = gen_rtx_MEM (Pmode, tmp);
      emit_move_insn (scratch_r, tmp);
      emit_move_insn (scratch_b, scratch_r);

      /* Load the GP address.  If ADDR is not dead here, then we must
	 revert the change made above via the POST_INCREMENT.  */
      if (!addr_dead_p)
	tmp = gen_rtx_POST_DEC (Pmode, addr);
      else
	tmp = addr;
      tmp = gen_rtx_MEM (Pmode, tmp);
      emit_move_insn (pic_offset_table_rtx, tmp);

      is_desc = true;
      addr = scratch_b;
    }

  if (sibcall_p)
    insn = gen_sibcall_nogp (addr);
  else if (retval)
    insn = gen_call_value_nogp (retval, addr, retaddr);
  else
    insn = gen_call_nogp (addr, retaddr);
  emit_call_insn (insn);

  if ((!TARGET_CONST_GP || is_desc) && !noreturn_p && !sibcall_p)
    ia64_reload_gp ();
}

/* Expand an atomic operation.  We want to perform MEM <CODE>= VAL atomically.

   This differs from the generic code in that we know about the zero-extending
   properties of cmpxchg, and the zero-extending requirements of ar.ccv.  We
   also know that ld.acq+cmpxchg.rel equals a full barrier.

   The loop we want to generate looks like

	cmp_reg = mem;
      label:
        old_reg = cmp_reg;
	new_reg = cmp_reg op val;
	cmp_reg = compare-and-swap(mem, old_reg, new_reg)
	if (cmp_reg != old_reg)
	  goto label;

   Note that we only do the plain load from memory once.  Subsequent
   iterations use the value loaded by the compare-and-swap pattern.  */

void
ia64_expand_atomic_op (enum rtx_code code, rtx mem, rtx val,
		       rtx old_dst, rtx new_dst)
{
  enum machine_mode mode = GET_MODE (mem);
  rtx old_reg, new_reg, cmp_reg, ar_ccv, label;
  enum insn_code icode;

  /* Special case for using fetchadd.  */
  if ((mode == SImode || mode == DImode)
      && (code == PLUS || code == MINUS)
      && fetchadd_operand (val, mode))
    {
      if (code == MINUS)
	val = GEN_INT (-INTVAL (val));

      if (!old_dst)
        old_dst = gen_reg_rtx (mode);

      emit_insn (gen_memory_barrier ());

      if (mode == SImode)
	icode = CODE_FOR_fetchadd_acq_si;
      else
	icode = CODE_FOR_fetchadd_acq_di;
      emit_insn (GEN_FCN (icode) (old_dst, mem, val));

      if (new_dst)
	{
	  new_reg = expand_simple_binop (mode, PLUS, old_dst, val, new_dst,
					 true, OPTAB_WIDEN);
	  if (new_reg != new_dst)
	    emit_move_insn (new_dst, new_reg);
	}
      return;
    }

  /* Because of the volatile mem read, we get an ld.acq, which is the
     front half of the full barrier.  The end half is the cmpxchg.rel.  */
  gcc_assert (MEM_VOLATILE_P (mem));

  old_reg = gen_reg_rtx (DImode);
  cmp_reg = gen_reg_rtx (DImode);
  label = gen_label_rtx ();

  if (mode != DImode)
    {
      val = simplify_gen_subreg (DImode, val, mode, 0);
      emit_insn (gen_extend_insn (cmp_reg, mem, DImode, mode, 1));
    }
  else
    emit_move_insn (cmp_reg, mem);

  emit_label (label);

  ar_ccv = gen_rtx_REG (DImode, AR_CCV_REGNUM);
  emit_move_insn (old_reg, cmp_reg);
  emit_move_insn (ar_ccv, cmp_reg);

  if (old_dst)
    emit_move_insn (old_dst, gen_lowpart (mode, cmp_reg));

  new_reg = cmp_reg;
  if (code == NOT)
    {
      new_reg = expand_simple_binop (DImode, AND, new_reg, val, NULL_RTX,
				     true, OPTAB_DIRECT);
      new_reg = expand_simple_unop (DImode, code, new_reg, NULL_RTX, true);
    }
  else
    new_reg = expand_simple_binop (DImode, code, new_reg, val, NULL_RTX,
				   true, OPTAB_DIRECT);

  if (mode != DImode)
    new_reg = gen_lowpart (mode, new_reg);
  if (new_dst)
    emit_move_insn (new_dst, new_reg);

  switch (mode)
    {
    case QImode:  icode = CODE_FOR_cmpxchg_rel_qi;  break;
    case HImode:  icode = CODE_FOR_cmpxchg_rel_hi;  break;
    case SImode:  icode = CODE_FOR_cmpxchg_rel_si;  break;
    case DImode:  icode = CODE_FOR_cmpxchg_rel_di;  break;
    default:
      gcc_unreachable ();
    }

  emit_insn (GEN_FCN (icode) (cmp_reg, mem, ar_ccv, new_reg));

  emit_cmp_and_jump_insns (cmp_reg, old_reg, NE, NULL, DImode, true, label);
}

/* Begin the assembly file.  */

static void
ia64_file_start (void)
{
  /* Variable tracking should be run after all optimizations which change order
     of insns.  It also needs a valid CFG.  This can't be done in
     ia64_option_override, because flag_var_tracking is finalized after
     that.  */
  ia64_flag_var_tracking = flag_var_tracking;
  flag_var_tracking = 0;

  default_file_start ();
  emit_safe_across_calls ();
}

void
emit_safe_across_calls (void)
{
  unsigned int rs, re;
  int out_state;

  rs = 1;
  out_state = 0;
  while (1)
    {
      while (rs < 64 && call_used_regs[PR_REG (rs)])
	rs++;
      if (rs >= 64)
	break;
      for (re = rs + 1; re < 64 && ! call_used_regs[PR_REG (re)]; re++)
	continue;
      if (out_state == 0)
	{
	  fputs ("\t.pred.safe_across_calls ", asm_out_file);
	  out_state = 1;
	}
      else
	fputc (',', asm_out_file);
      if (re == rs + 1)
	fprintf (asm_out_file, "p%u", rs);
      else
	fprintf (asm_out_file, "p%u-p%u", rs, re - 1);
      rs = re + 1;
    }
  if (out_state)
    fputc ('\n', asm_out_file);
}

/* Globalize a declaration.  */

static void
ia64_globalize_decl_name (FILE * stream, tree decl)
{
  const char *name = XSTR (XEXP (DECL_RTL (decl), 0), 0);
  tree version_attr = lookup_attribute ("version_id", DECL_ATTRIBUTES (decl));
  if (version_attr)
    {
      tree v = TREE_VALUE (TREE_VALUE (version_attr));
      const char *p = TREE_STRING_POINTER (v);
      fprintf (stream, "\t.alias %s#, \"%s{%s}\"\n", name, name, p);
    }
  targetm.asm_out.globalize_label (stream, name);
  if (TREE_CODE (decl) == FUNCTION_DECL)
    ASM_OUTPUT_TYPE_DIRECTIVE (stream, name, "function");
}

/* Helper function for ia64_compute_frame_size: find an appropriate general
   register to spill some special register to.  SPECIAL_SPILL_MASK contains
   bits in GR0 to GR31 that have already been allocated by this routine.
   TRY_LOCALS is true if we should attempt to locate a local regnum.  */

static int
find_gr_spill (enum ia64_frame_regs r, int try_locals)
{
  int regno;

  if (emitted_frame_related_regs[r] != 0)
    {
      regno = emitted_frame_related_regs[r];
      if (regno >= LOC_REG (0) && regno < LOC_REG (80 - frame_pointer_needed)
	  && current_frame_info.n_local_regs < regno - LOC_REG (0) + 1)
        current_frame_info.n_local_regs = regno - LOC_REG (0) + 1;
      else if (current_function_is_leaf 
               && regno >= GR_REG (1) && regno <= GR_REG (31))
        current_frame_info.gr_used_mask |= 1 << regno;

      return regno;
    }

  /* If this is a leaf function, first try an otherwise unused
     call-clobbered register.  */
  if (current_function_is_leaf)
    {
      for (regno = GR_REG (1); regno <= GR_REG (31); regno++)
	if (! df_regs_ever_live_p (regno)
	    && call_used_regs[regno]
	    && ! fixed_regs[regno]
	    && ! global_regs[regno]
	    && ((current_frame_info.gr_used_mask >> regno) & 1) == 0
            && ! is_emitted (regno))
	  {
	    current_frame_info.gr_used_mask |= 1 << regno;
	    return regno;
	  }
    }

  if (try_locals)
    {
      regno = current_frame_info.n_local_regs;
      /* If there is a frame pointer, then we can't use loc79, because
	 that is HARD_FRAME_POINTER_REGNUM.  In particular, see the
	 reg_name switching code in ia64_expand_prologue.  */
      while (regno < (80 - frame_pointer_needed))
	if (! is_emitted (LOC_REG (regno++)))
	  {
	    current_frame_info.n_local_regs = regno;
	    return LOC_REG (regno - 1);
	  }
    }

  /* Failed to find a general register to spill to.  Must use stack.  */
  return 0;
}

/* In order to make for nice schedules, we try to allocate every temporary
   to a different register.  We must of course stay away from call-saved,
   fixed, and global registers.  We must also stay away from registers
   allocated in current_frame_info.gr_used_mask, since those include regs
   used all through the prologue.

   Any register allocated here must be used immediately.  The idea is to
   aid scheduling, not to solve data flow problems.  */

static int last_scratch_gr_reg;

static int
next_scratch_gr_reg (void)
{
  int i, regno;

  for (i = 0; i < 32; ++i)
    {
      regno = (last_scratch_gr_reg + i + 1) & 31;
      if (call_used_regs[regno]
	  && ! fixed_regs[regno]
	  && ! global_regs[regno]
	  && ((current_frame_info.gr_used_mask >> regno) & 1) == 0)
	{
	  last_scratch_gr_reg = regno;
	  return regno;
	}
    }

  /* There must be _something_ available.  */
  gcc_unreachable ();
}

/* Helper function for ia64_compute_frame_size, called through
   diddle_return_value.  Mark REG in current_frame_info.gr_used_mask.  */

static void
mark_reg_gr_used_mask (rtx reg, void *data ATTRIBUTE_UNUSED)
{
  unsigned int regno = REGNO (reg);
  if (regno < 32)
    {
      unsigned int i, n = hard_regno_nregs[regno][GET_MODE (reg)];
      for (i = 0; i < n; ++i)
	current_frame_info.gr_used_mask |= 1 << (regno + i);
    }
}


/* Returns the number of bytes offset between the frame pointer and the stack
   pointer for the current function.  SIZE is the number of bytes of space
   needed for local variables.  */

static void
ia64_compute_frame_size (HOST_WIDE_INT size)
{
  HOST_WIDE_INT total_size;
  HOST_WIDE_INT spill_size = 0;
  HOST_WIDE_INT extra_spill_size = 0;
  HOST_WIDE_INT pretend_args_size;
  HARD_REG_SET mask;
  int n_spilled = 0;
  int spilled_gr_p = 0;
  int spilled_fr_p = 0;
  unsigned int regno;
  int min_regno;
  int max_regno;
  int i;

  if (current_frame_info.initialized)
    return;

  memset (&current_frame_info, 0, sizeof current_frame_info);
  CLEAR_HARD_REG_SET (mask);

  /* Don't allocate scratches to the return register.  */
  diddle_return_value (mark_reg_gr_used_mask, NULL);

  /* Don't allocate scratches to the EH scratch registers.  */
  if (cfun->machine->ia64_eh_epilogue_sp)
    mark_reg_gr_used_mask (cfun->machine->ia64_eh_epilogue_sp, NULL);
  if (cfun->machine->ia64_eh_epilogue_bsp)
    mark_reg_gr_used_mask (cfun->machine->ia64_eh_epilogue_bsp, NULL);

  /* Find the size of the register stack frame.  We have only 80 local
     registers, because we reserve 8 for the inputs and 8 for the
     outputs.  */

  /* Skip HARD_FRAME_POINTER_REGNUM (loc79) when frame_pointer_needed,
     since we'll be adjusting that down later.  */
  regno = LOC_REG (78) + ! frame_pointer_needed;
  for (; regno >= LOC_REG (0); regno--)
    if (df_regs_ever_live_p (regno) && !is_emitted (regno))
      break;
  current_frame_info.n_local_regs = regno - LOC_REG (0) + 1;

  /* For functions marked with the syscall_linkage attribute, we must mark
     all eight input registers as in use, so that locals aren't visible to
     the caller.  */

  if (cfun->machine->n_varargs > 0
      || lookup_attribute ("syscall_linkage",
			   TYPE_ATTRIBUTES (TREE_TYPE (current_function_decl))))
    current_frame_info.n_input_regs = 8;
  else
    {
      for (regno = IN_REG (7); regno >= IN_REG (0); regno--)
	if (df_regs_ever_live_p (regno))
	  break;
      current_frame_info.n_input_regs = regno - IN_REG (0) + 1;
    }

  for (regno = OUT_REG (7); regno >= OUT_REG (0); regno--)
    if (df_regs_ever_live_p (regno))
      break;
  i = regno - OUT_REG (0) + 1;

#ifndef PROFILE_HOOK
  /* When -p profiling, we need one output register for the mcount argument.
     Likewise for -a profiling for the bb_init_func argument.  For -ax
     profiling, we need two output registers for the two bb_init_trace_func
     arguments.  */
  if (crtl->profile)
    i = MAX (i, 1);
#endif
  current_frame_info.n_output_regs = i;

  /* ??? No rotating register support yet.  */
  current_frame_info.n_rotate_regs = 0;

  /* Discover which registers need spilling, and how much room that
     will take.  Begin with floating point and general registers,
     which will always wind up on the stack.  */

  for (regno = FR_REG (2); regno <= FR_REG (127); regno++)
    if (df_regs_ever_live_p (regno) && ! call_used_regs[regno])
      {
	SET_HARD_REG_BIT (mask, regno);
	spill_size += 16;
	n_spilled += 1;
	spilled_fr_p = 1;
      }

  for (regno = GR_REG (1); regno <= GR_REG (31); regno++)
    if (df_regs_ever_live_p (regno) && ! call_used_regs[regno])
      {
	SET_HARD_REG_BIT (mask, regno);
	spill_size += 8;
	n_spilled += 1;
	spilled_gr_p = 1;
      }

  for (regno = BR_REG (1); regno <= BR_REG (7); regno++)
    if (df_regs_ever_live_p (regno) && ! call_used_regs[regno])
      {
	SET_HARD_REG_BIT (mask, regno);
	spill_size += 8;
	n_spilled += 1;
      }

  /* Now come all special registers that might get saved in other
     general registers.  */

  if (frame_pointer_needed)
    {
      current_frame_info.r[reg_fp] = find_gr_spill (reg_fp, 1);
      /* If we did not get a register, then we take LOC79.  This is guaranteed
	 to be free, even if regs_ever_live is already set, because this is
	 HARD_FRAME_POINTER_REGNUM.  This requires incrementing n_local_regs,
	 as we don't count loc79 above.  */
      if (current_frame_info.r[reg_fp] == 0)
	{
	  current_frame_info.r[reg_fp] = LOC_REG (79);
	  current_frame_info.n_local_regs = LOC_REG (79) - LOC_REG (0) + 1;
	}
    }

  if (! current_function_is_leaf)
    {
      /* Emit a save of BR0 if we call other functions.  Do this even
	 if this function doesn't return, as EH depends on this to be
	 able to unwind the stack.  */
      SET_HARD_REG_BIT (mask, BR_REG (0));

      current_frame_info.r[reg_save_b0] = find_gr_spill (reg_save_b0, 1);
      if (current_frame_info.r[reg_save_b0] == 0)
	{
	  extra_spill_size += 8;
	  n_spilled += 1;
	}

      /* Similarly for ar.pfs.  */
      SET_HARD_REG_BIT (mask, AR_PFS_REGNUM);
      current_frame_info.r[reg_save_ar_pfs] = find_gr_spill (reg_save_ar_pfs, 1);
      if (current_frame_info.r[reg_save_ar_pfs] == 0)
	{
	  extra_spill_size += 8;
	  n_spilled += 1;
	}

      /* Similarly for gp.  Note that if we're calling setjmp, the stacked
	 registers are clobbered, so we fall back to the stack.  */
      current_frame_info.r[reg_save_gp]
	= (cfun->calls_setjmp ? 0 : find_gr_spill (reg_save_gp, 1));
      if (current_frame_info.r[reg_save_gp] == 0)
	{
	  SET_HARD_REG_BIT (mask, GR_REG (1));
	  spill_size += 8;
	  n_spilled += 1;
	}
    }
  else
    {
      if (df_regs_ever_live_p (BR_REG (0)) && ! call_used_regs[BR_REG (0)])
	{
	  SET_HARD_REG_BIT (mask, BR_REG (0));
	  extra_spill_size += 8;
	  n_spilled += 1;
	}

      if (df_regs_ever_live_p (AR_PFS_REGNUM))
	{
	  SET_HARD_REG_BIT (mask, AR_PFS_REGNUM);
 	  current_frame_info.r[reg_save_ar_pfs] 
            = find_gr_spill (reg_save_ar_pfs, 1);
	  if (current_frame_info.r[reg_save_ar_pfs] == 0)
	    {
	      extra_spill_size += 8;
	      n_spilled += 1;
	    }
	}
    }

  /* Unwind descriptor hackery: things are most efficient if we allocate
     consecutive GR save registers for RP, PFS, FP in that order. However,
     it is absolutely critical that FP get the only hard register that's
     guaranteed to be free, so we allocated it first.  If all three did
     happen to be allocated hard regs, and are consecutive, rearrange them
     into the preferred order now.  
     
     If we have already emitted code for any of those registers,
     then it's already too late to change.  */
  min_regno = MIN (current_frame_info.r[reg_fp],
		   MIN (current_frame_info.r[reg_save_b0],
			current_frame_info.r[reg_save_ar_pfs]));
  max_regno = MAX (current_frame_info.r[reg_fp],
		   MAX (current_frame_info.r[reg_save_b0],
			current_frame_info.r[reg_save_ar_pfs]));
  if (min_regno > 0
      && min_regno + 2 == max_regno
      && (current_frame_info.r[reg_fp] == min_regno + 1
	  || current_frame_info.r[reg_save_b0] == min_regno + 1
	  || current_frame_info.r[reg_save_ar_pfs] == min_regno + 1)
      && (emitted_frame_related_regs[reg_save_b0] == 0
	  || emitted_frame_related_regs[reg_save_b0] == min_regno)
      && (emitted_frame_related_regs[reg_save_ar_pfs] == 0
	  || emitted_frame_related_regs[reg_save_ar_pfs] == min_regno + 1)
      && (emitted_frame_related_regs[reg_fp] == 0
	  || emitted_frame_related_regs[reg_fp] == min_regno + 2))
    {
      current_frame_info.r[reg_save_b0] = min_regno;
      current_frame_info.r[reg_save_ar_pfs] = min_regno + 1;
      current_frame_info.r[reg_fp] = min_regno + 2;
    }

  /* See if we need to store the predicate register block.  */
  for (regno = PR_REG (0); regno <= PR_REG (63); regno++)
    if (df_regs_ever_live_p (regno) && ! call_used_regs[regno])
      break;
  if (regno <= PR_REG (63))
    {
      SET_HARD_REG_BIT (mask, PR_REG (0));
      current_frame_info.r[reg_save_pr] = find_gr_spill (reg_save_pr, 1);
      if (current_frame_info.r[reg_save_pr] == 0)
	{
	  extra_spill_size += 8;
	  n_spilled += 1;
	}

      /* ??? Mark them all as used so that register renaming and such
	 are free to use them.  */
      for (regno = PR_REG (0); regno <= PR_REG (63); regno++)
	df_set_regs_ever_live (regno, true);
    }

  /* If we're forced to use st8.spill, we're forced to save and restore
     ar.unat as well.  The check for existing liveness allows inline asm
     to touch ar.unat.  */
  if (spilled_gr_p || cfun->machine->n_varargs
      || df_regs_ever_live_p (AR_UNAT_REGNUM))
    {
      df_set_regs_ever_live (AR_UNAT_REGNUM, true);
      SET_HARD_REG_BIT (mask, AR_UNAT_REGNUM);
      current_frame_info.r[reg_save_ar_unat] 
        = find_gr_spill (reg_save_ar_unat, spill_size == 0);
      if (current_frame_info.r[reg_save_ar_unat] == 0)
	{
	  extra_spill_size += 8;
	  n_spilled += 1;
	}
    }

  if (df_regs_ever_live_p (AR_LC_REGNUM))
    {
      SET_HARD_REG_BIT (mask, AR_LC_REGNUM);
      current_frame_info.r[reg_save_ar_lc] 
        = find_gr_spill (reg_save_ar_lc, spill_size == 0);
      if (current_frame_info.r[reg_save_ar_lc] == 0)
	{
	  extra_spill_size += 8;
	  n_spilled += 1;
	}
    }

  /* If we have an odd number of words of pretend arguments written to
     the stack, then the FR save area will be unaligned.  We round the
     size of this area up to keep things 16 byte aligned.  */
  if (spilled_fr_p)
    pretend_args_size = IA64_STACK_ALIGN (crtl->args.pretend_args_size);
  else
    pretend_args_size = crtl->args.pretend_args_size;

  total_size = (spill_size + extra_spill_size + size + pretend_args_size
		+ crtl->outgoing_args_size);
  total_size = IA64_STACK_ALIGN (total_size);

  /* We always use the 16-byte scratch area provided by the caller, but
     if we are a leaf function, there's no one to which we need to provide
     a scratch area.  */
  if (current_function_is_leaf)
    total_size = MAX (0, total_size - 16);

  current_frame_info.total_size = total_size;
  current_frame_info.spill_cfa_off = pretend_args_size - 16;
  current_frame_info.spill_size = spill_size;
  current_frame_info.extra_spill_size = extra_spill_size;
  COPY_HARD_REG_SET (current_frame_info.mask, mask);
  current_frame_info.n_spilled = n_spilled;
  current_frame_info.initialized = reload_completed;
}

/* Worker function for TARGET_CAN_ELIMINATE.  */

bool
ia64_can_eliminate (const int from ATTRIBUTE_UNUSED, const int to)
{
  return (to == BR_REG (0) ? current_function_is_leaf : true);
}

/* Compute the initial difference between the specified pair of registers.  */

HOST_WIDE_INT
ia64_initial_elimination_offset (int from, int to)
{
  HOST_WIDE_INT offset;

  ia64_compute_frame_size (get_frame_size ());
  switch (from)
    {
    case FRAME_POINTER_REGNUM:
      switch (to)
	{
	case HARD_FRAME_POINTER_REGNUM:
	  if (current_function_is_leaf)
	    offset = -current_frame_info.total_size;
	  else
	    offset = -(current_frame_info.total_size
		       - crtl->outgoing_args_size - 16);
	  break;

	case STACK_POINTER_REGNUM:
	  if (current_function_is_leaf)
	    offset = 0;
	  else
	    offset = 16 + crtl->outgoing_args_size;
	  break;

	default:
	  gcc_unreachable ();
	}
      break;

    case ARG_POINTER_REGNUM:
      /* Arguments start above the 16 byte save area, unless stdarg
	 in which case we store through the 16 byte save area.  */
      switch (to)
	{
	case HARD_FRAME_POINTER_REGNUM:
	  offset = 16 - crtl->args.pretend_args_size;
	  break;

	case STACK_POINTER_REGNUM:
	  offset = (current_frame_info.total_size
		    + 16 - crtl->args.pretend_args_size);
	  break;

	default:
	  gcc_unreachable ();
	}
      break;

    default:
      gcc_unreachable ();
    }

  return offset;
}

/* If there are more than a trivial number of register spills, we use
   two interleaved iterators so that we can get two memory references
   per insn group.

   In order to simplify things in the prologue and epilogue expanders,
   we use helper functions to fix up the memory references after the
   fact with the appropriate offsets to a POST_MODIFY memory mode.
   The following data structure tracks the state of the two iterators
   while insns are being emitted.  */

struct spill_fill_data
{
  rtx init_after;		/* point at which to emit initializations */
  rtx init_reg[2];		/* initial base register */
  rtx iter_reg[2];		/* the iterator registers */
  rtx *prev_addr[2];		/* address of last memory use */
  rtx prev_insn[2];		/* the insn corresponding to prev_addr */
  HOST_WIDE_INT prev_off[2];	/* last offset */
  int n_iter;			/* number of iterators in use */
  int next_iter;		/* next iterator to use */
  unsigned int save_gr_used_mask;
};

static struct spill_fill_data spill_fill_data;

static void
setup_spill_pointers (int n_spills, rtx init_reg, HOST_WIDE_INT cfa_off)
{
  int i;

  spill_fill_data.init_after = get_last_insn ();
  spill_fill_data.init_reg[0] = init_reg;
  spill_fill_data.init_reg[1] = init_reg;
  spill_fill_data.prev_addr[0] = NULL;
  spill_fill_data.prev_addr[1] = NULL;
  spill_fill_data.prev_insn[0] = NULL;
  spill_fill_data.prev_insn[1] = NULL;
  spill_fill_data.prev_off[0] = cfa_off;
  spill_fill_data.prev_off[1] = cfa_off;
  spill_fill_data.next_iter = 0;
  spill_fill_data.save_gr_used_mask = current_frame_info.gr_used_mask;

  spill_fill_data.n_iter = 1 + (n_spills > 2);
  for (i = 0; i < spill_fill_data.n_iter; ++i)
    {
      int regno = next_scratch_gr_reg ();
      spill_fill_data.iter_reg[i] = gen_rtx_REG (DImode, regno);
      current_frame_info.gr_used_mask |= 1 << regno;
    }
}

static void
finish_spill_pointers (void)
{
  current_frame_info.gr_used_mask = spill_fill_data.save_gr_used_mask;
}

static rtx
spill_restore_mem (rtx reg, HOST_WIDE_INT cfa_off)
{
  int iter = spill_fill_data.next_iter;
  HOST_WIDE_INT disp = spill_fill_data.prev_off[iter] - cfa_off;
  rtx disp_rtx = GEN_INT (disp);
  rtx mem;

  if (spill_fill_data.prev_addr[iter])
    {
      if (satisfies_constraint_N (disp_rtx))
	{
	  *spill_fill_data.prev_addr[iter]
	    = gen_rtx_POST_MODIFY (DImode, spill_fill_data.iter_reg[iter],
				   gen_rtx_PLUS (DImode,
						 spill_fill_data.iter_reg[iter],
						 disp_rtx));
	  add_reg_note (spill_fill_data.prev_insn[iter],
			REG_INC, spill_fill_data.iter_reg[iter]);
	}
      else
	{
	  /* ??? Could use register post_modify for loads.  */
	  if (!satisfies_constraint_I (disp_rtx))
	    {
	      rtx tmp = gen_rtx_REG (DImode, next_scratch_gr_reg ());
	      emit_move_insn (tmp, disp_rtx);
	      disp_rtx = tmp;
	    }
	  emit_insn (gen_adddi3 (spill_fill_data.iter_reg[iter],
				 spill_fill_data.iter_reg[iter], disp_rtx));
	}
    }
  /* Micro-optimization: if we've created a frame pointer, it's at
     CFA 0, which may allow the real iterator to be initialized lower,
     slightly increasing parallelism.  Also, if there are few saves
     it may eliminate the iterator entirely.  */
  else if (disp == 0
	   && spill_fill_data.init_reg[iter] == stack_pointer_rtx
	   && frame_pointer_needed)
    {
      mem = gen_rtx_MEM (GET_MODE (reg), hard_frame_pointer_rtx);
      set_mem_alias_set (mem, get_varargs_alias_set ());
      return mem;
    }
  else
    {
      rtx seq, insn;

      if (disp == 0)
	seq = gen_movdi (spill_fill_data.iter_reg[iter],
			 spill_fill_data.init_reg[iter]);
      else
	{
	  start_sequence ();

	  if (!satisfies_constraint_I (disp_rtx))
	    {
	      rtx tmp = gen_rtx_REG (DImode, next_scratch_gr_reg ());
	      emit_move_insn (tmp, disp_rtx);
	      disp_rtx = tmp;
	    }

	  emit_insn (gen_adddi3 (spill_fill_data.iter_reg[iter],
				 spill_fill_data.init_reg[iter],
				 disp_rtx));

	  seq = get_insns ();
	  end_sequence ();
	}

      /* Careful for being the first insn in a sequence.  */
      if (spill_fill_data.init_after)
	insn = emit_insn_after (seq, spill_fill_data.init_after);
      else
	{
	  rtx first = get_insns ();
	  if (first)
	    insn = emit_insn_before (seq, first);
	  else
	    insn = emit_insn (seq);
	}
      spill_fill_data.init_after = insn;
    }

  mem = gen_rtx_MEM (GET_MODE (reg), spill_fill_data.iter_reg[iter]);

  /* ??? Not all of the spills are for varargs, but some of them are.
     The rest of the spills belong in an alias set of their own.  But
     it doesn't actually hurt to include them here.  */
  set_mem_alias_set (mem, get_varargs_alias_set ());

  spill_fill_data.prev_addr[iter] = &XEXP (mem, 0);
  spill_fill_data.prev_off[iter] = cfa_off;

  if (++iter >= spill_fill_data.n_iter)
    iter = 0;
  spill_fill_data.next_iter = iter;

  return mem;
}

static void
do_spill (rtx (*move_fn) (rtx, rtx, rtx), rtx reg, HOST_WIDE_INT cfa_off,
	  rtx frame_reg)
{
  int iter = spill_fill_data.next_iter;
  rtx mem, insn;

  mem = spill_restore_mem (reg, cfa_off);
  insn = emit_insn ((*move_fn) (mem, reg, GEN_INT (cfa_off)));
  spill_fill_data.prev_insn[iter] = insn;

  if (frame_reg)
    {
      rtx base;
      HOST_WIDE_INT off;

      RTX_FRAME_RELATED_P (insn) = 1;

      /* Don't even pretend that the unwind code can intuit its way
	 through a pair of interleaved post_modify iterators.  Just
	 provide the correct answer.  */

      if (frame_pointer_needed)
	{
	  base = hard_frame_pointer_rtx;
	  off = - cfa_off;
	}
      else
	{
	  base = stack_pointer_rtx;
	  off = current_frame_info.total_size - cfa_off;
	}

<<<<<<< HEAD
      add_reg_note (insn, REG_FRAME_RELATED_EXPR,
=======
      add_reg_note (insn, REG_CFA_OFFSET,
>>>>>>> 03d20231
		    gen_rtx_SET (VOIDmode,
				 gen_rtx_MEM (GET_MODE (reg),
					      plus_constant (base, off)),
				 frame_reg));
    }
}

static void
do_restore (rtx (*move_fn) (rtx, rtx, rtx), rtx reg, HOST_WIDE_INT cfa_off)
{
  int iter = spill_fill_data.next_iter;
  rtx insn;

  insn = emit_insn ((*move_fn) (reg, spill_restore_mem (reg, cfa_off),
				GEN_INT (cfa_off)));
  spill_fill_data.prev_insn[iter] = insn;
}

/* Wrapper functions that discards the CONST_INT spill offset.  These
   exist so that we can give gr_spill/gr_fill the offset they need and
   use a consistent function interface.  */

static rtx
gen_movdi_x (rtx dest, rtx src, rtx offset ATTRIBUTE_UNUSED)
{
  return gen_movdi (dest, src);
}

static rtx
gen_fr_spill_x (rtx dest, rtx src, rtx offset ATTRIBUTE_UNUSED)
{
  return gen_fr_spill (dest, src);
}

static rtx
gen_fr_restore_x (rtx dest, rtx src, rtx offset ATTRIBUTE_UNUSED)
{
  return gen_fr_restore (dest, src);
}

/* Called after register allocation to add any instructions needed for the
   prologue.  Using a prologue insn is favored compared to putting all of the
   instructions in output_function_prologue(), since it allows the scheduler
   to intermix instructions with the saves of the caller saved registers.  In
   some cases, it might be necessary to emit a barrier instruction as the last
   insn to prevent such scheduling.

   Also any insns generated here should have RTX_FRAME_RELATED_P(insn) = 1
   so that the debug info generation code can handle them properly.

   The register save area is layed out like so:
   cfa+16
	[ varargs spill area ]
	[ fr register spill area ]
	[ br register spill area ]
	[ ar register spill area ]
	[ pr register spill area ]
	[ gr register spill area ] */

/* ??? Get inefficient code when the frame size is larger than can fit in an
   adds instruction.  */

void
ia64_expand_prologue (void)
{
  rtx insn, ar_pfs_save_reg, ar_unat_save_reg;
  int i, epilogue_p, regno, alt_regno, cfa_off, n_varargs;
  rtx reg, alt_reg;

  ia64_compute_frame_size (get_frame_size ());
  last_scratch_gr_reg = 15;

  if (flag_stack_usage)
    current_function_static_stack_size = current_frame_info.total_size;

  if (dump_file) 
    {
      fprintf (dump_file, "ia64 frame related registers "
               "recorded in current_frame_info.r[]:\n");
#define PRINTREG(a) if (current_frame_info.r[a]) \
        fprintf(dump_file, "%s = %d\n", #a, current_frame_info.r[a])
      PRINTREG(reg_fp);
      PRINTREG(reg_save_b0);
      PRINTREG(reg_save_pr);
      PRINTREG(reg_save_ar_pfs);
      PRINTREG(reg_save_ar_unat);
      PRINTREG(reg_save_ar_lc);
      PRINTREG(reg_save_gp);
#undef PRINTREG
    }

  /* If there is no epilogue, then we don't need some prologue insns.
     We need to avoid emitting the dead prologue insns, because flow
     will complain about them.  */
  if (optimize)
    {
      edge e;
      edge_iterator ei;

      FOR_EACH_EDGE (e, ei, EXIT_BLOCK_PTR->preds)
	if ((e->flags & EDGE_FAKE) == 0
	    && (e->flags & EDGE_FALLTHRU) != 0)
	  break;
      epilogue_p = (e != NULL);
    }
  else
    epilogue_p = 1;

  /* Set the local, input, and output register names.  We need to do this
     for GNU libc, which creates crti.S/crtn.S by splitting initfini.c in
     half.  If we use in/loc/out register names, then we get assembler errors
     in crtn.S because there is no alloc insn or regstk directive in there.  */
  if (! TARGET_REG_NAMES)
    {
      int inputs = current_frame_info.n_input_regs;
      int locals = current_frame_info.n_local_regs;
      int outputs = current_frame_info.n_output_regs;

      for (i = 0; i < inputs; i++)
	reg_names[IN_REG (i)] = ia64_reg_numbers[i];
      for (i = 0; i < locals; i++)
	reg_names[LOC_REG (i)] = ia64_reg_numbers[inputs + i];
      for (i = 0; i < outputs; i++)
	reg_names[OUT_REG (i)] = ia64_reg_numbers[inputs + locals + i];
    }

  /* Set the frame pointer register name.  The regnum is logically loc79,
     but of course we'll not have allocated that many locals.  Rather than
     worrying about renumbering the existing rtxs, we adjust the name.  */
  /* ??? This code means that we can never use one local register when
     there is a frame pointer.  loc79 gets wasted in this case, as it is
     renamed to a register that will never be used.  See also the try_locals
     code in find_gr_spill.  */
  if (current_frame_info.r[reg_fp])
    {
      const char *tmp = reg_names[HARD_FRAME_POINTER_REGNUM];
      reg_names[HARD_FRAME_POINTER_REGNUM]
	= reg_names[current_frame_info.r[reg_fp]];
      reg_names[current_frame_info.r[reg_fp]] = tmp;
    }

  /* We don't need an alloc instruction if we've used no outputs or locals.  */
  if (current_frame_info.n_local_regs == 0
      && current_frame_info.n_output_regs == 0
      && current_frame_info.n_input_regs <= crtl->args.info.int_regs
      && !TEST_HARD_REG_BIT (current_frame_info.mask, AR_PFS_REGNUM))
    {
      /* If there is no alloc, but there are input registers used, then we
	 need a .regstk directive.  */
      current_frame_info.need_regstk = (TARGET_REG_NAMES != 0);
      ar_pfs_save_reg = NULL_RTX;
    }
  else
    {
      current_frame_info.need_regstk = 0;

      if (current_frame_info.r[reg_save_ar_pfs])
        {
	  regno = current_frame_info.r[reg_save_ar_pfs];
	  reg_emitted (reg_save_ar_pfs);
	}
      else
	regno = next_scratch_gr_reg ();
      ar_pfs_save_reg = gen_rtx_REG (DImode, regno);

      insn = emit_insn (gen_alloc (ar_pfs_save_reg,
				   GEN_INT (current_frame_info.n_input_regs),
				   GEN_INT (current_frame_info.n_local_regs),
				   GEN_INT (current_frame_info.n_output_regs),
				   GEN_INT (current_frame_info.n_rotate_regs)));
      RTX_FRAME_RELATED_P (insn) = (current_frame_info.r[reg_save_ar_pfs] != 0);
    }

  /* Set up frame pointer, stack pointer, and spill iterators.  */

  n_varargs = cfun->machine->n_varargs;
  setup_spill_pointers (current_frame_info.n_spilled + n_varargs,
			stack_pointer_rtx, 0);

  if (frame_pointer_needed)
    {
      insn = emit_move_insn (hard_frame_pointer_rtx, stack_pointer_rtx);
      RTX_FRAME_RELATED_P (insn) = 1;

      /* Force the unwind info to recognize this as defining a new CFA,
	 rather than some temp register setup.  */
      add_reg_note (insn, REG_CFA_ADJUST_CFA, NULL_RTX);
    }

  if (current_frame_info.total_size != 0)
    {
      rtx frame_size_rtx = GEN_INT (- current_frame_info.total_size);
      rtx offset;

      if (satisfies_constraint_I (frame_size_rtx))
	offset = frame_size_rtx;
      else
	{
	  regno = next_scratch_gr_reg ();
	  offset = gen_rtx_REG (DImode, regno);
	  emit_move_insn (offset, frame_size_rtx);
	}

      insn = emit_insn (gen_adddi3 (stack_pointer_rtx,
				    stack_pointer_rtx, offset));

      if (! frame_pointer_needed)
	{
	  RTX_FRAME_RELATED_P (insn) = 1;
<<<<<<< HEAD
	  if (GET_CODE (offset) != CONST_INT)
	    add_reg_note (insn, REG_FRAME_RELATED_EXPR,
			  gen_rtx_SET (VOIDmode,
				       stack_pointer_rtx,
				       gen_rtx_PLUS (DImode,
						     stack_pointer_rtx,
						     frame_size_rtx)));
=======
	  add_reg_note (insn, REG_CFA_ADJUST_CFA,
			gen_rtx_SET (VOIDmode,
				     stack_pointer_rtx,
				     gen_rtx_PLUS (DImode,
						   stack_pointer_rtx,
						   frame_size_rtx)));
>>>>>>> 03d20231
	}

      /* ??? At this point we must generate a magic insn that appears to
	 modify the stack pointer, the frame pointer, and all spill
	 iterators.  This would allow the most scheduling freedom.  For
	 now, just hard stop.  */
      emit_insn (gen_blockage ());
    }

  /* Must copy out ar.unat before doing any integer spills.  */
  if (TEST_HARD_REG_BIT (current_frame_info.mask, AR_UNAT_REGNUM))
    {
      if (current_frame_info.r[reg_save_ar_unat])
        {
	  ar_unat_save_reg
	    = gen_rtx_REG (DImode, current_frame_info.r[reg_save_ar_unat]);
	  reg_emitted (reg_save_ar_unat);
	}
      else
	{
	  alt_regno = next_scratch_gr_reg ();
	  ar_unat_save_reg = gen_rtx_REG (DImode, alt_regno);
	  current_frame_info.gr_used_mask |= 1 << alt_regno;
	}

      reg = gen_rtx_REG (DImode, AR_UNAT_REGNUM);
      insn = emit_move_insn (ar_unat_save_reg, reg);
      if (current_frame_info.r[reg_save_ar_unat])
	{
	  RTX_FRAME_RELATED_P (insn) = 1;
	  add_reg_note (insn, REG_CFA_REGISTER, NULL_RTX);
	}

      /* Even if we're not going to generate an epilogue, we still
	 need to save the register so that EH works.  */
      if (! epilogue_p && current_frame_info.r[reg_save_ar_unat])
	emit_insn (gen_prologue_use (ar_unat_save_reg));
    }
  else
    ar_unat_save_reg = NULL_RTX;

  /* Spill all varargs registers.  Do this before spilling any GR registers,
     since we want the UNAT bits for the GR registers to override the UNAT
     bits from varargs, which we don't care about.  */

  cfa_off = -16;
  for (regno = GR_ARG_FIRST + 7; n_varargs > 0; --n_varargs, --regno)
    {
      reg = gen_rtx_REG (DImode, regno);
      do_spill (gen_gr_spill, reg, cfa_off += 8, NULL_RTX);
    }

  /* Locate the bottom of the register save area.  */
  cfa_off = (current_frame_info.spill_cfa_off
	     + current_frame_info.spill_size
	     + current_frame_info.extra_spill_size);

  /* Save the predicate register block either in a register or in memory.  */
  if (TEST_HARD_REG_BIT (current_frame_info.mask, PR_REG (0)))
    {
      reg = gen_rtx_REG (DImode, PR_REG (0));
      if (current_frame_info.r[reg_save_pr] != 0)
	{
	  alt_reg = gen_rtx_REG (DImode, current_frame_info.r[reg_save_pr]);
	  reg_emitted (reg_save_pr);
	  insn = emit_move_insn (alt_reg, reg);

	  /* ??? Denote pr spill/fill by a DImode move that modifies all
	     64 hard registers.  */
	  RTX_FRAME_RELATED_P (insn) = 1;
<<<<<<< HEAD
	  add_reg_note (insn, REG_FRAME_RELATED_EXPR,
			gen_rtx_SET (VOIDmode, alt_reg, reg));
=======
	  add_reg_note (insn, REG_CFA_REGISTER, NULL_RTX);
>>>>>>> 03d20231

	  /* Even if we're not going to generate an epilogue, we still
	     need to save the register so that EH works.  */
	  if (! epilogue_p)
	    emit_insn (gen_prologue_use (alt_reg));
	}
      else
	{
	  alt_regno = next_scratch_gr_reg ();
	  alt_reg = gen_rtx_REG (DImode, alt_regno);
	  insn = emit_move_insn (alt_reg, reg);
	  do_spill (gen_movdi_x, alt_reg, cfa_off, reg);
	  cfa_off -= 8;
	}
    }

  /* Handle AR regs in numerical order.  All of them get special handling.  */
  if (TEST_HARD_REG_BIT (current_frame_info.mask, AR_UNAT_REGNUM)
      && current_frame_info.r[reg_save_ar_unat] == 0)
    {
      reg = gen_rtx_REG (DImode, AR_UNAT_REGNUM);
      do_spill (gen_movdi_x, ar_unat_save_reg, cfa_off, reg);
      cfa_off -= 8;
    }

  /* The alloc insn already copied ar.pfs into a general register.  The
     only thing we have to do now is copy that register to a stack slot
     if we'd not allocated a local register for the job.  */
  if (TEST_HARD_REG_BIT (current_frame_info.mask, AR_PFS_REGNUM)
      && current_frame_info.r[reg_save_ar_pfs] == 0)
    {
      reg = gen_rtx_REG (DImode, AR_PFS_REGNUM);
      do_spill (gen_movdi_x, ar_pfs_save_reg, cfa_off, reg);
      cfa_off -= 8;
    }

  if (TEST_HARD_REG_BIT (current_frame_info.mask, AR_LC_REGNUM))
    {
      reg = gen_rtx_REG (DImode, AR_LC_REGNUM);
      if (current_frame_info.r[reg_save_ar_lc] != 0)
	{
	  alt_reg = gen_rtx_REG (DImode, current_frame_info.r[reg_save_ar_lc]);
	  reg_emitted (reg_save_ar_lc);
	  insn = emit_move_insn (alt_reg, reg);
	  RTX_FRAME_RELATED_P (insn) = 1;
	  add_reg_note (insn, REG_CFA_REGISTER, NULL_RTX);

	  /* Even if we're not going to generate an epilogue, we still
	     need to save the register so that EH works.  */
	  if (! epilogue_p)
	    emit_insn (gen_prologue_use (alt_reg));
	}
      else
	{
	  alt_regno = next_scratch_gr_reg ();
	  alt_reg = gen_rtx_REG (DImode, alt_regno);
	  emit_move_insn (alt_reg, reg);
	  do_spill (gen_movdi_x, alt_reg, cfa_off, reg);
	  cfa_off -= 8;
	}
    }

  /* Save the return pointer.  */
  if (TEST_HARD_REG_BIT (current_frame_info.mask, BR_REG (0)))
    {
      reg = gen_rtx_REG (DImode, BR_REG (0));
      if (current_frame_info.r[reg_save_b0] != 0)
	{
          alt_reg = gen_rtx_REG (DImode, current_frame_info.r[reg_save_b0]);
          reg_emitted (reg_save_b0);
	  insn = emit_move_insn (alt_reg, reg);
	  RTX_FRAME_RELATED_P (insn) = 1;
	  add_reg_note (insn, REG_CFA_REGISTER, NULL_RTX);

	  /* Even if we're not going to generate an epilogue, we still
	     need to save the register so that EH works.  */
	  if (! epilogue_p)
	    emit_insn (gen_prologue_use (alt_reg));
	}
      else
	{
	  alt_regno = next_scratch_gr_reg ();
	  alt_reg = gen_rtx_REG (DImode, alt_regno);
	  emit_move_insn (alt_reg, reg);
	  do_spill (gen_movdi_x, alt_reg, cfa_off, reg);
	  cfa_off -= 8;
	}
    }

  if (current_frame_info.r[reg_save_gp])
    {
      reg_emitted (reg_save_gp);
      insn = emit_move_insn (gen_rtx_REG (DImode,
					  current_frame_info.r[reg_save_gp]),
			     pic_offset_table_rtx);
    }

  /* We should now be at the base of the gr/br/fr spill area.  */
  gcc_assert (cfa_off == (current_frame_info.spill_cfa_off
			  + current_frame_info.spill_size));

  /* Spill all general registers.  */
  for (regno = GR_REG (1); regno <= GR_REG (31); ++regno)
    if (TEST_HARD_REG_BIT (current_frame_info.mask, regno))
      {
	reg = gen_rtx_REG (DImode, regno);
	do_spill (gen_gr_spill, reg, cfa_off, reg);
	cfa_off -= 8;
      }

  /* Spill the rest of the BR registers.  */
  for (regno = BR_REG (1); regno <= BR_REG (7); ++regno)
    if (TEST_HARD_REG_BIT (current_frame_info.mask, regno))
      {
	alt_regno = next_scratch_gr_reg ();
	alt_reg = gen_rtx_REG (DImode, alt_regno);
	reg = gen_rtx_REG (DImode, regno);
	emit_move_insn (alt_reg, reg);
	do_spill (gen_movdi_x, alt_reg, cfa_off, reg);
	cfa_off -= 8;
      }

  /* Align the frame and spill all FR registers.  */
  for (regno = FR_REG (2); regno <= FR_REG (127); ++regno)
    if (TEST_HARD_REG_BIT (current_frame_info.mask, regno))
      {
        gcc_assert (!(cfa_off & 15));
	reg = gen_rtx_REG (XFmode, regno);
	do_spill (gen_fr_spill_x, reg, cfa_off, reg);
	cfa_off -= 16;
      }

  gcc_assert (cfa_off == current_frame_info.spill_cfa_off);

  finish_spill_pointers ();
}

/* Output the textual info surrounding the prologue.  */

void
ia64_start_function (FILE *file, const char *fnname,
		     tree decl ATTRIBUTE_UNUSED)
{
#if VMS_DEBUGGING_INFO
  if (vms_debug_main
      && strncmp (vms_debug_main, fnname, strlen (vms_debug_main)) == 0)
    {
      targetm.asm_out.globalize_label (asm_out_file, VMS_DEBUG_MAIN_POINTER);
      ASM_OUTPUT_DEF (asm_out_file, VMS_DEBUG_MAIN_POINTER, fnname);
      dwarf2out_vms_debug_main_pointer ();
      vms_debug_main = 0;
    }
#endif

  fputs ("\t.proc ", file);
  assemble_name (file, fnname);
  fputc ('\n', file);
  ASM_OUTPUT_LABEL (file, fnname);
}

/* Called after register allocation to add any instructions needed for the
   epilogue.  Using an epilogue insn is favored compared to putting all of the
   instructions in output_function_prologue(), since it allows the scheduler
   to intermix instructions with the saves of the caller saved registers.  In
   some cases, it might be necessary to emit a barrier instruction as the last
   insn to prevent such scheduling.  */

void
ia64_expand_epilogue (int sibcall_p)
{
  rtx insn, reg, alt_reg, ar_unat_save_reg;
  int regno, alt_regno, cfa_off;

  ia64_compute_frame_size (get_frame_size ());

  /* If there is a frame pointer, then we use it instead of the stack
     pointer, so that the stack pointer does not need to be valid when
     the epilogue starts.  See EXIT_IGNORE_STACK.  */
  if (frame_pointer_needed)
    setup_spill_pointers (current_frame_info.n_spilled,
			  hard_frame_pointer_rtx, 0);
  else
    setup_spill_pointers (current_frame_info.n_spilled, stack_pointer_rtx,
			  current_frame_info.total_size);

  if (current_frame_info.total_size != 0)
    {
      /* ??? At this point we must generate a magic insn that appears to
         modify the spill iterators and the frame pointer.  This would
	 allow the most scheduling freedom.  For now, just hard stop.  */
      emit_insn (gen_blockage ());
    }

  /* Locate the bottom of the register save area.  */
  cfa_off = (current_frame_info.spill_cfa_off
	     + current_frame_info.spill_size
	     + current_frame_info.extra_spill_size);

  /* Restore the predicate registers.  */
  if (TEST_HARD_REG_BIT (current_frame_info.mask, PR_REG (0)))
    {
      if (current_frame_info.r[reg_save_pr] != 0)
        {
	  alt_reg = gen_rtx_REG (DImode, current_frame_info.r[reg_save_pr]);
	  reg_emitted (reg_save_pr);
	}
      else
	{
	  alt_regno = next_scratch_gr_reg ();
	  alt_reg = gen_rtx_REG (DImode, alt_regno);
	  do_restore (gen_movdi_x, alt_reg, cfa_off);
	  cfa_off -= 8;
	}
      reg = gen_rtx_REG (DImode, PR_REG (0));
      emit_move_insn (reg, alt_reg);
    }

  /* Restore the application registers.  */

  /* Load the saved unat from the stack, but do not restore it until
     after the GRs have been restored.  */
  if (TEST_HARD_REG_BIT (current_frame_info.mask, AR_UNAT_REGNUM))
    {
      if (current_frame_info.r[reg_save_ar_unat] != 0)
        {
          ar_unat_save_reg
	    = gen_rtx_REG (DImode, current_frame_info.r[reg_save_ar_unat]);
	  reg_emitted (reg_save_ar_unat);
	}
      else
	{
	  alt_regno = next_scratch_gr_reg ();
	  ar_unat_save_reg = gen_rtx_REG (DImode, alt_regno);
	  current_frame_info.gr_used_mask |= 1 << alt_regno;
	  do_restore (gen_movdi_x, ar_unat_save_reg, cfa_off);
	  cfa_off -= 8;
	}
    }
  else
    ar_unat_save_reg = NULL_RTX;

  if (current_frame_info.r[reg_save_ar_pfs] != 0)
    {
      reg_emitted (reg_save_ar_pfs);
      alt_reg = gen_rtx_REG (DImode, current_frame_info.r[reg_save_ar_pfs]);
      reg = gen_rtx_REG (DImode, AR_PFS_REGNUM);
      emit_move_insn (reg, alt_reg);
    }
  else if (TEST_HARD_REG_BIT (current_frame_info.mask, AR_PFS_REGNUM))
    {
      alt_regno = next_scratch_gr_reg ();
      alt_reg = gen_rtx_REG (DImode, alt_regno);
      do_restore (gen_movdi_x, alt_reg, cfa_off);
      cfa_off -= 8;
      reg = gen_rtx_REG (DImode, AR_PFS_REGNUM);
      emit_move_insn (reg, alt_reg);
    }

  if (TEST_HARD_REG_BIT (current_frame_info.mask, AR_LC_REGNUM))
    {
      if (current_frame_info.r[reg_save_ar_lc] != 0)
        {
	  alt_reg = gen_rtx_REG (DImode, current_frame_info.r[reg_save_ar_lc]);
          reg_emitted (reg_save_ar_lc);
	}
      else
	{
	  alt_regno = next_scratch_gr_reg ();
	  alt_reg = gen_rtx_REG (DImode, alt_regno);
	  do_restore (gen_movdi_x, alt_reg, cfa_off);
	  cfa_off -= 8;
	}
      reg = gen_rtx_REG (DImode, AR_LC_REGNUM);
      emit_move_insn (reg, alt_reg);
    }

  /* Restore the return pointer.  */
  if (TEST_HARD_REG_BIT (current_frame_info.mask, BR_REG (0)))
    {
      if (current_frame_info.r[reg_save_b0] != 0)
        {
         alt_reg = gen_rtx_REG (DImode, current_frame_info.r[reg_save_b0]);
         reg_emitted (reg_save_b0);
        }
      else
	{
	  alt_regno = next_scratch_gr_reg ();
	  alt_reg = gen_rtx_REG (DImode, alt_regno);
	  do_restore (gen_movdi_x, alt_reg, cfa_off);
	  cfa_off -= 8;
	}
      reg = gen_rtx_REG (DImode, BR_REG (0));
      emit_move_insn (reg, alt_reg);
    }

  /* We should now be at the base of the gr/br/fr spill area.  */
  gcc_assert (cfa_off == (current_frame_info.spill_cfa_off
			  + current_frame_info.spill_size));

  /* The GP may be stored on the stack in the prologue, but it's
     never restored in the epilogue.  Skip the stack slot.  */
  if (TEST_HARD_REG_BIT (current_frame_info.mask, GR_REG (1)))
    cfa_off -= 8;

  /* Restore all general registers.  */
  for (regno = GR_REG (2); regno <= GR_REG (31); ++regno)
    if (TEST_HARD_REG_BIT (current_frame_info.mask, regno))
      {
	reg = gen_rtx_REG (DImode, regno);
	do_restore (gen_gr_restore, reg, cfa_off);
	cfa_off -= 8;
      }

  /* Restore the branch registers.  */
  for (regno = BR_REG (1); regno <= BR_REG (7); ++regno)
    if (TEST_HARD_REG_BIT (current_frame_info.mask, regno))
      {
	alt_regno = next_scratch_gr_reg ();
	alt_reg = gen_rtx_REG (DImode, alt_regno);
	do_restore (gen_movdi_x, alt_reg, cfa_off);
	cfa_off -= 8;
	reg = gen_rtx_REG (DImode, regno);
	emit_move_insn (reg, alt_reg);
      }

  /* Restore floating point registers.  */
  for (regno = FR_REG (2); regno <= FR_REG (127); ++regno)
    if (TEST_HARD_REG_BIT (current_frame_info.mask, regno))
      {
        gcc_assert (!(cfa_off & 15));
	reg = gen_rtx_REG (XFmode, regno);
	do_restore (gen_fr_restore_x, reg, cfa_off);
	cfa_off -= 16;
      }

  /* Restore ar.unat for real.  */
  if (TEST_HARD_REG_BIT (current_frame_info.mask, AR_UNAT_REGNUM))
    {
      reg = gen_rtx_REG (DImode, AR_UNAT_REGNUM);
      emit_move_insn (reg, ar_unat_save_reg);
    }

  gcc_assert (cfa_off == current_frame_info.spill_cfa_off);

  finish_spill_pointers ();

  if (current_frame_info.total_size
      || cfun->machine->ia64_eh_epilogue_sp
      || frame_pointer_needed)
    {
      /* ??? At this point we must generate a magic insn that appears to
         modify the spill iterators, the stack pointer, and the frame
	 pointer.  This would allow the most scheduling freedom.  For now,
	 just hard stop.  */
      emit_insn (gen_blockage ());
    }

  if (cfun->machine->ia64_eh_epilogue_sp)
    emit_move_insn (stack_pointer_rtx, cfun->machine->ia64_eh_epilogue_sp);
  else if (frame_pointer_needed)
    {
      insn = emit_move_insn (stack_pointer_rtx, hard_frame_pointer_rtx);
      RTX_FRAME_RELATED_P (insn) = 1;
      add_reg_note (insn, REG_CFA_ADJUST_CFA, NULL);
    }
  else if (current_frame_info.total_size)
    {
      rtx offset, frame_size_rtx;

      frame_size_rtx = GEN_INT (current_frame_info.total_size);
      if (satisfies_constraint_I (frame_size_rtx))
	offset = frame_size_rtx;
      else
	{
	  regno = next_scratch_gr_reg ();
	  offset = gen_rtx_REG (DImode, regno);
	  emit_move_insn (offset, frame_size_rtx);
	}

      insn = emit_insn (gen_adddi3 (stack_pointer_rtx, stack_pointer_rtx,
				    offset));

      RTX_FRAME_RELATED_P (insn) = 1;
<<<<<<< HEAD
      if (GET_CODE (offset) != CONST_INT)
	add_reg_note (insn, REG_FRAME_RELATED_EXPR,
		      gen_rtx_SET (VOIDmode,
				   stack_pointer_rtx,
				   gen_rtx_PLUS (DImode,
						 stack_pointer_rtx,
						 frame_size_rtx)));
=======
      add_reg_note (insn, REG_CFA_ADJUST_CFA,
		    gen_rtx_SET (VOIDmode,
				 stack_pointer_rtx,
				 gen_rtx_PLUS (DImode,
					       stack_pointer_rtx,
					       frame_size_rtx)));
>>>>>>> 03d20231
    }

  if (cfun->machine->ia64_eh_epilogue_bsp)
    emit_insn (gen_set_bsp (cfun->machine->ia64_eh_epilogue_bsp));

  if (! sibcall_p)
    emit_jump_insn (gen_return_internal (gen_rtx_REG (DImode, BR_REG (0))));
  else
    {
      int fp = GR_REG (2);
      /* We need a throw away register here, r0 and r1 are reserved,
	 so r2 is the first available call clobbered register.  If
	 there was a frame_pointer register, we may have swapped the
	 names of r2 and HARD_FRAME_POINTER_REGNUM, so we have to make
	 sure we're using the string "r2" when emitting the register
	 name for the assembler.  */
      if (current_frame_info.r[reg_fp] 
          && current_frame_info.r[reg_fp] == GR_REG (2))
	fp = HARD_FRAME_POINTER_REGNUM;

      /* We must emit an alloc to force the input registers to become output
	 registers.  Otherwise, if the callee tries to pass its parameters
	 through to another call without an intervening alloc, then these
	 values get lost.  */
      /* ??? We don't need to preserve all input registers.  We only need to
	 preserve those input registers used as arguments to the sibling call.
	 It is unclear how to compute that number here.  */
      if (current_frame_info.n_input_regs != 0)
	{
	  rtx n_inputs = GEN_INT (current_frame_info.n_input_regs);
	  insn = emit_insn (gen_alloc (gen_rtx_REG (DImode, fp),
				const0_rtx, const0_rtx,
				n_inputs, const0_rtx));
	  RTX_FRAME_RELATED_P (insn) = 1;
	}
    }
}

/* Return 1 if br.ret can do all the work required to return from a
   function.  */

int
ia64_direct_return (void)
{
  if (reload_completed && ! frame_pointer_needed)
    {
      ia64_compute_frame_size (get_frame_size ());

      return (current_frame_info.total_size == 0
	      && current_frame_info.n_spilled == 0
	      && current_frame_info.r[reg_save_b0] == 0
	      && current_frame_info.r[reg_save_pr] == 0
	      && current_frame_info.r[reg_save_ar_pfs] == 0
	      && current_frame_info.r[reg_save_ar_unat] == 0
	      && current_frame_info.r[reg_save_ar_lc] == 0);
    }
  return 0;
}

/* Return the magic cookie that we use to hold the return address
   during early compilation.  */

rtx
ia64_return_addr_rtx (HOST_WIDE_INT count, rtx frame ATTRIBUTE_UNUSED)
{
  if (count != 0)
    return NULL;
  return gen_rtx_UNSPEC (Pmode, gen_rtvec (1, const0_rtx), UNSPEC_RET_ADDR);
}

/* Split this value after reload, now that we know where the return
   address is saved.  */

void
ia64_split_return_addr_rtx (rtx dest)
{
  rtx src;

  if (TEST_HARD_REG_BIT (current_frame_info.mask, BR_REG (0)))
    {
      if (current_frame_info.r[reg_save_b0] != 0)
        {
	  src = gen_rtx_REG (DImode, current_frame_info.r[reg_save_b0]);
	  reg_emitted (reg_save_b0);
	}
      else
	{
	  HOST_WIDE_INT off;
	  unsigned int regno;
	  rtx off_r;

	  /* Compute offset from CFA for BR0.  */
	  /* ??? Must be kept in sync with ia64_expand_prologue.  */
	  off = (current_frame_info.spill_cfa_off
		 + current_frame_info.spill_size);
	  for (regno = GR_REG (1); regno <= GR_REG (31); ++regno)
	    if (TEST_HARD_REG_BIT (current_frame_info.mask, regno))
	      off -= 8;

	  /* Convert CFA offset to a register based offset.  */
	  if (frame_pointer_needed)
	    src = hard_frame_pointer_rtx;
	  else
	    {
	      src = stack_pointer_rtx;
	      off += current_frame_info.total_size;
	    }

	  /* Load address into scratch register.  */
	  off_r = GEN_INT (off);
	  if (satisfies_constraint_I (off_r))
	    emit_insn (gen_adddi3 (dest, src, off_r));
	  else
	    {
	      emit_move_insn (dest, off_r);
	      emit_insn (gen_adddi3 (dest, src, dest));
	    }

	  src = gen_rtx_MEM (Pmode, dest);
	}
    }
  else
    src = gen_rtx_REG (DImode, BR_REG (0));

  emit_move_insn (dest, src);
}

int
ia64_hard_regno_rename_ok (int from, int to)
{
  /* Don't clobber any of the registers we reserved for the prologue.  */
  unsigned int r;

  for (r = reg_fp; r <= reg_save_ar_lc; r++)
    if (to == current_frame_info.r[r] 
        || from == current_frame_info.r[r]
        || to == emitted_frame_related_regs[r]
        || from == emitted_frame_related_regs[r])
      return 0;

  /* Don't use output registers outside the register frame.  */
  if (OUT_REGNO_P (to) && to >= OUT_REG (current_frame_info.n_output_regs))
    return 0;

  /* Retain even/oddness on predicate register pairs.  */
  if (PR_REGNO_P (from) && PR_REGNO_P (to))
    return (from & 1) == (to & 1);

  return 1;
}

/* Target hook for assembling integer objects.  Handle word-sized
   aligned objects and detect the cases when @fptr is needed.  */

static bool
ia64_assemble_integer (rtx x, unsigned int size, int aligned_p)
{
  if (size == POINTER_SIZE / BITS_PER_UNIT
      && !(TARGET_NO_PIC || TARGET_AUTO_PIC)
      && GET_CODE (x) == SYMBOL_REF
      && SYMBOL_REF_FUNCTION_P (x))
    {
      static const char * const directive[2][2] = {
	  /* 64-bit pointer */  /* 32-bit pointer */
	{ "\tdata8.ua\t@fptr(", "\tdata4.ua\t@fptr("},	/* unaligned */
	{ "\tdata8\t@fptr(",    "\tdata4\t@fptr("}	/* aligned */
      };
      fputs (directive[(aligned_p != 0)][POINTER_SIZE == 32], asm_out_file);
      output_addr_const (asm_out_file, x);
      fputs (")\n", asm_out_file);
      return true;
    }
  return default_assemble_integer (x, size, aligned_p);
}

/* Emit the function prologue.  */

static void
ia64_output_function_prologue (FILE *file, HOST_WIDE_INT size ATTRIBUTE_UNUSED)
{
  int mask, grsave, grsave_prev;

  if (current_frame_info.need_regstk)
    fprintf (file, "\t.regstk %d, %d, %d, %d\n",
	     current_frame_info.n_input_regs,
	     current_frame_info.n_local_regs,
	     current_frame_info.n_output_regs,
	     current_frame_info.n_rotate_regs);

  if (ia64_except_unwind_info (&global_options) != UI_TARGET)
    return;

  /* Emit the .prologue directive.  */

  mask = 0;
  grsave = grsave_prev = 0;
  if (current_frame_info.r[reg_save_b0] != 0)
    {
      mask |= 8;
      grsave = grsave_prev = current_frame_info.r[reg_save_b0];
    }
  if (current_frame_info.r[reg_save_ar_pfs] != 0
      && (grsave_prev == 0
	  || current_frame_info.r[reg_save_ar_pfs] == grsave_prev + 1))
    {
      mask |= 4;
      if (grsave_prev == 0)
	grsave = current_frame_info.r[reg_save_ar_pfs];
      grsave_prev = current_frame_info.r[reg_save_ar_pfs];
    }
  if (current_frame_info.r[reg_fp] != 0
      && (grsave_prev == 0
	  || current_frame_info.r[reg_fp] == grsave_prev + 1))
    {
      mask |= 2;
      if (grsave_prev == 0)
	grsave = HARD_FRAME_POINTER_REGNUM;
      grsave_prev = current_frame_info.r[reg_fp];
    }
  if (current_frame_info.r[reg_save_pr] != 0
      && (grsave_prev == 0
	  || current_frame_info.r[reg_save_pr] == grsave_prev + 1))
    {
      mask |= 1;
      if (grsave_prev == 0)
	grsave = current_frame_info.r[reg_save_pr];
    }

  if (mask && TARGET_GNU_AS)
    fprintf (file, "\t.prologue %d, %d\n", mask,
	     ia64_dbx_register_number (grsave));
  else
    fputs ("\t.prologue\n", file);

  /* Emit a .spill directive, if necessary, to relocate the base of
     the register spill area.  */
  if (current_frame_info.spill_cfa_off != -16)
    fprintf (file, "\t.spill %ld\n",
	     (long) (current_frame_info.spill_cfa_off
		     + current_frame_info.spill_size));
}

/* Emit the .body directive at the scheduled end of the prologue.  */

static void
ia64_output_function_end_prologue (FILE *file)
{
  if (ia64_except_unwind_info (&global_options) != UI_TARGET)
    return;

  fputs ("\t.body\n", file);
}

/* Emit the function epilogue.  */

static void
ia64_output_function_epilogue (FILE *file ATTRIBUTE_UNUSED,
			       HOST_WIDE_INT size ATTRIBUTE_UNUSED)
{
  int i;

  if (current_frame_info.r[reg_fp])
    {
      const char *tmp = reg_names[HARD_FRAME_POINTER_REGNUM];
      reg_names[HARD_FRAME_POINTER_REGNUM]
	= reg_names[current_frame_info.r[reg_fp]];
      reg_names[current_frame_info.r[reg_fp]] = tmp;
      reg_emitted (reg_fp);
    }
  if (! TARGET_REG_NAMES)
    {
      for (i = 0; i < current_frame_info.n_input_regs; i++)
	reg_names[IN_REG (i)] = ia64_input_reg_names[i];
      for (i = 0; i < current_frame_info.n_local_regs; i++)
	reg_names[LOC_REG (i)] = ia64_local_reg_names[i];
      for (i = 0; i < current_frame_info.n_output_regs; i++)
	reg_names[OUT_REG (i)] = ia64_output_reg_names[i];
    }

  current_frame_info.initialized = 0;
}

int
ia64_dbx_register_number (int regno)
{
  /* In ia64_expand_prologue we quite literally renamed the frame pointer
     from its home at loc79 to something inside the register frame.  We
     must perform the same renumbering here for the debug info.  */
  if (current_frame_info.r[reg_fp])
    {
      if (regno == HARD_FRAME_POINTER_REGNUM)
	regno = current_frame_info.r[reg_fp];
      else if (regno == current_frame_info.r[reg_fp])
	regno = HARD_FRAME_POINTER_REGNUM;
    }

  if (IN_REGNO_P (regno))
    return 32 + regno - IN_REG (0);
  else if (LOC_REGNO_P (regno))
    return 32 + current_frame_info.n_input_regs + regno - LOC_REG (0);
  else if (OUT_REGNO_P (regno))
    return (32 + current_frame_info.n_input_regs
	    + current_frame_info.n_local_regs + regno - OUT_REG (0));
  else
    return regno;
}

/* Implement TARGET_TRAMPOLINE_INIT.

   The trampoline should set the static chain pointer to value placed
   into the trampoline and should branch to the specified routine.
   To make the normal indirect-subroutine calling convention work,
   the trampoline must look like a function descriptor; the first
   word being the target address and the second being the target's
   global pointer.

   We abuse the concept of a global pointer by arranging for it
   to point to the data we need to load.  The complete trampoline
   has the following form:

		+-------------------+ \
	TRAMP:	| __ia64_trampoline | |
		+-------------------+  > fake function descriptor
		| TRAMP+16          | |
		+-------------------+ /
		| target descriptor |
		+-------------------+
		| static link	    |
		+-------------------+
*/

static void
ia64_trampoline_init (rtx m_tramp, tree fndecl, rtx static_chain)
{
  rtx fnaddr = XEXP (DECL_RTL (fndecl), 0);
  rtx addr, addr_reg, tramp, eight = GEN_INT (8);

  /* The Intel assembler requires that the global __ia64_trampoline symbol
     be declared explicitly */
  if (!TARGET_GNU_AS)
    {
      static bool declared_ia64_trampoline = false;

      if (!declared_ia64_trampoline)
	{
	  declared_ia64_trampoline = true;
	  (*targetm.asm_out.globalize_label) (asm_out_file,
					      "__ia64_trampoline");
	}
    }

  /* Make sure addresses are Pmode even if we are in ILP32 mode. */
  addr = convert_memory_address (Pmode, XEXP (m_tramp, 0));
  fnaddr = convert_memory_address (Pmode, fnaddr);
  static_chain = convert_memory_address (Pmode, static_chain);

  /* Load up our iterator.  */
  addr_reg = copy_to_reg (addr);
  m_tramp = adjust_automodify_address (m_tramp, Pmode, addr_reg, 0);

  /* The first two words are the fake descriptor:
     __ia64_trampoline, ADDR+16.  */
  tramp = gen_rtx_SYMBOL_REF (Pmode, "__ia64_trampoline");
  if (TARGET_ABI_OPEN_VMS)
    {
      /* HP decided to break the ELF ABI on VMS (to deal with an ambiguity
	 in the Macro-32 compiler) and changed the semantics of the LTOFF22
	 relocation against function symbols to make it identical to the
	 LTOFF_FPTR22 relocation.  Emit the latter directly to stay within
	 strict ELF and dereference to get the bare code address.  */
      rtx reg = gen_reg_rtx (Pmode);
      SYMBOL_REF_FLAGS (tramp) |= SYMBOL_FLAG_FUNCTION;
      emit_move_insn (reg, tramp);
      emit_move_insn (reg, gen_rtx_MEM (Pmode, reg));
      tramp = reg;
   }
  emit_move_insn (m_tramp, tramp);
  emit_insn (gen_adddi3 (addr_reg, addr_reg, eight));
  m_tramp = adjust_automodify_address (m_tramp, VOIDmode, NULL, 8);

  emit_move_insn (m_tramp, force_reg (Pmode, plus_constant (addr, 16)));
  emit_insn (gen_adddi3 (addr_reg, addr_reg, eight));
  m_tramp = adjust_automodify_address (m_tramp, VOIDmode, NULL, 8);

  /* The third word is the target descriptor.  */
  emit_move_insn (m_tramp, force_reg (Pmode, fnaddr));
  emit_insn (gen_adddi3 (addr_reg, addr_reg, eight));
  m_tramp = adjust_automodify_address (m_tramp, VOIDmode, NULL, 8);

  /* The fourth word is the static chain.  */
  emit_move_insn (m_tramp, static_chain);
}

/* Do any needed setup for a variadic function.  CUM has not been updated
   for the last named argument which has type TYPE and mode MODE.

   We generate the actual spill instructions during prologue generation.  */

static void
ia64_setup_incoming_varargs (CUMULATIVE_ARGS *cum, enum machine_mode mode,
			     tree type, int * pretend_size,
			     int second_time ATTRIBUTE_UNUSED)
{
  CUMULATIVE_ARGS next_cum = *cum;

  /* Skip the current argument.  */
  ia64_function_arg_advance (&next_cum, mode, type, 1);

  if (next_cum.words < MAX_ARGUMENT_SLOTS)
    {
      int n = MAX_ARGUMENT_SLOTS - next_cum.words;
      *pretend_size = n * UNITS_PER_WORD;
      cfun->machine->n_varargs = n;
    }
}

/* Check whether TYPE is a homogeneous floating point aggregate.  If
   it is, return the mode of the floating point type that appears
   in all leafs.  If it is not, return VOIDmode.

   An aggregate is a homogeneous floating point aggregate is if all
   fields/elements in it have the same floating point type (e.g,
   SFmode).  128-bit quad-precision floats are excluded.

   Variable sized aggregates should never arrive here, since we should
   have already decided to pass them by reference.  Top-level zero-sized
   aggregates are excluded because our parallels crash the middle-end.  */

static enum machine_mode
hfa_element_mode (const_tree type, bool nested)
{
  enum machine_mode element_mode = VOIDmode;
  enum machine_mode mode;
  enum tree_code code = TREE_CODE (type);
  int know_element_mode = 0;
  tree t;

  if (!nested && (!TYPE_SIZE (type) || integer_zerop (TYPE_SIZE (type))))
    return VOIDmode;

  switch (code)
    {
    case VOID_TYPE:	case INTEGER_TYPE:	case ENUMERAL_TYPE:
    case BOOLEAN_TYPE:	case POINTER_TYPE:
    case OFFSET_TYPE:	case REFERENCE_TYPE:	case METHOD_TYPE:
    case LANG_TYPE:		case FUNCTION_TYPE:
      return VOIDmode;

      /* Fortran complex types are supposed to be HFAs, so we need to handle
	 gcc's COMPLEX_TYPEs as HFAs.  We need to exclude the integral complex
	 types though.  */
    case COMPLEX_TYPE:
      if (GET_MODE_CLASS (TYPE_MODE (type)) == MODE_COMPLEX_FLOAT
	  && TYPE_MODE (type) != TCmode)
	return GET_MODE_INNER (TYPE_MODE (type));
      else
	return VOIDmode;

    case REAL_TYPE:
      /* We want to return VOIDmode for raw REAL_TYPEs, but the actual
	 mode if this is contained within an aggregate.  */
      if (nested && TYPE_MODE (type) != TFmode)
	return TYPE_MODE (type);
      else
	return VOIDmode;

    case ARRAY_TYPE:
      return hfa_element_mode (TREE_TYPE (type), 1);

    case RECORD_TYPE:
    case UNION_TYPE:
    case QUAL_UNION_TYPE:
      for (t = TYPE_FIELDS (type); t; t = DECL_CHAIN (t))
	{
	  if (TREE_CODE (t) != FIELD_DECL)
	    continue;

	  mode = hfa_element_mode (TREE_TYPE (t), 1);
	  if (know_element_mode)
	    {
	      if (mode != element_mode)
		return VOIDmode;
	    }
	  else if (GET_MODE_CLASS (mode) != MODE_FLOAT)
	    return VOIDmode;
	  else
	    {
	      know_element_mode = 1;
	      element_mode = mode;
	    }
	}
      return element_mode;

    default:
      /* If we reach here, we probably have some front-end specific type
	 that the backend doesn't know about.  This can happen via the
	 aggregate_value_p call in init_function_start.  All we can do is
	 ignore unknown tree types.  */
      return VOIDmode;
    }

  return VOIDmode;
}

/* Return the number of words required to hold a quantity of TYPE and MODE
   when passed as an argument.  */
static int
ia64_function_arg_words (const_tree type, enum machine_mode mode)
{
  int words;

  if (mode == BLKmode)
    words = int_size_in_bytes (type);
  else
    words = GET_MODE_SIZE (mode);

  return (words + UNITS_PER_WORD - 1) / UNITS_PER_WORD;  /* round up */
}

/* Return the number of registers that should be skipped so the current
   argument (described by TYPE and WORDS) will be properly aligned.

   Integer and float arguments larger than 8 bytes start at the next
   even boundary.  Aggregates larger than 8 bytes start at the next
   even boundary if the aggregate has 16 byte alignment.  Note that
   in the 32-bit ABI, TImode and TFmode have only 8-byte alignment
   but are still to be aligned in registers.

   ??? The ABI does not specify how to handle aggregates with
   alignment from 9 to 15 bytes, or greater than 16.  We handle them
   all as if they had 16 byte alignment.  Such aggregates can occur
   only if gcc extensions are used.  */
static int
ia64_function_arg_offset (const CUMULATIVE_ARGS *cum,
			  const_tree type, int words)
{
  /* No registers are skipped on VMS.  */
  if (TARGET_ABI_OPEN_VMS || (cum->words & 1) == 0)
    return 0;

  if (type
      && TREE_CODE (type) != INTEGER_TYPE
      && TREE_CODE (type) != REAL_TYPE)
    return TYPE_ALIGN (type) > 8 * BITS_PER_UNIT;
  else
    return words > 1;
}

/* Return rtx for register where argument is passed, or zero if it is passed
   on the stack.  */
/* ??? 128-bit quad-precision floats are always passed in general
   registers.  */

static rtx
ia64_function_arg_1 (const CUMULATIVE_ARGS *cum, enum machine_mode mode,
		     const_tree type, bool named, bool incoming)
{
  int basereg = (incoming ? GR_ARG_FIRST : AR_ARG_FIRST);
  int words = ia64_function_arg_words (type, mode);
  int offset = ia64_function_arg_offset (cum, type, words);
  enum machine_mode hfa_mode = VOIDmode;

  /* For OPEN VMS, emit the instruction setting up the argument register here,
     when we know this will be together with the other arguments setup related
     insns.  This is not the conceptually best place to do this, but this is
     the easiest as we have convenient access to cumulative args info.  */

  if (TARGET_ABI_OPEN_VMS && mode == VOIDmode && type == void_type_node
      && named == 1)
    {
      unsigned HOST_WIDE_INT regval = cum->words;
      int i;

      for (i = 0; i < 8; i++)
	regval |= ((int) cum->atypes[i]) << (i * 3 + 8);

      emit_move_insn (gen_rtx_REG (DImode, GR_REG (25)),
		      GEN_INT (regval));
    }

  /* If all argument slots are used, then it must go on the stack.  */
  if (cum->words + offset >= MAX_ARGUMENT_SLOTS)
    return 0;

  /* Check for and handle homogeneous FP aggregates.  */
  if (type)
    hfa_mode = hfa_element_mode (type, 0);

  /* Unnamed prototyped hfas are passed as usual.  Named prototyped hfas
     and unprototyped hfas are passed specially.  */
  if (hfa_mode != VOIDmode && (! cum->prototype || named))
    {
      rtx loc[16];
      int i = 0;
      int fp_regs = cum->fp_regs;
      int int_regs = cum->words + offset;
      int hfa_size = GET_MODE_SIZE (hfa_mode);
      int byte_size;
      int args_byte_size;

      /* If prototyped, pass it in FR regs then GR regs.
	 If not prototyped, pass it in both FR and GR regs.

	 If this is an SFmode aggregate, then it is possible to run out of
	 FR regs while GR regs are still left.  In that case, we pass the
	 remaining part in the GR regs.  */

      /* Fill the FP regs.  We do this always.  We stop if we reach the end
	 of the argument, the last FP register, or the last argument slot.  */

      byte_size = ((mode == BLKmode)
		   ? int_size_in_bytes (type) : GET_MODE_SIZE (mode));
      args_byte_size = int_regs * UNITS_PER_WORD;
      offset = 0;
      for (; (offset < byte_size && fp_regs < MAX_ARGUMENT_SLOTS
	      && args_byte_size < (MAX_ARGUMENT_SLOTS * UNITS_PER_WORD)); i++)
	{
	  loc[i] = gen_rtx_EXPR_LIST (VOIDmode,
				      gen_rtx_REG (hfa_mode, (FR_ARG_FIRST
							      + fp_regs)),
				      GEN_INT (offset));
	  offset += hfa_size;
	  args_byte_size += hfa_size;
	  fp_regs++;
	}

      /* If no prototype, then the whole thing must go in GR regs.  */
      if (! cum->prototype)
	offset = 0;
      /* If this is an SFmode aggregate, then we might have some left over
	 that needs to go in GR regs.  */
      else if (byte_size != offset)
	int_regs += offset / UNITS_PER_WORD;

      /* Fill in the GR regs.  We must use DImode here, not the hfa mode.  */

      for (; offset < byte_size && int_regs < MAX_ARGUMENT_SLOTS; i++)
	{
	  enum machine_mode gr_mode = DImode;
	  unsigned int gr_size;

	  /* If we have an odd 4 byte hunk because we ran out of FR regs,
	     then this goes in a GR reg left adjusted/little endian, right
	     adjusted/big endian.  */
	  /* ??? Currently this is handled wrong, because 4-byte hunks are
	     always right adjusted/little endian.  */
	  if (offset & 0x4)
	    gr_mode = SImode;
	  /* If we have an even 4 byte hunk because the aggregate is a
	     multiple of 4 bytes in size, then this goes in a GR reg right
	     adjusted/little endian.  */
	  else if (byte_size - offset == 4)
	    gr_mode = SImode;

	  loc[i] = gen_rtx_EXPR_LIST (VOIDmode,
				      gen_rtx_REG (gr_mode, (basereg
							     + int_regs)),
				      GEN_INT (offset));

	  gr_size = GET_MODE_SIZE (gr_mode);
	  offset += gr_size;
	  if (gr_size == UNITS_PER_WORD
	      || (gr_size < UNITS_PER_WORD && offset % UNITS_PER_WORD == 0))
	    int_regs++;
	  else if (gr_size > UNITS_PER_WORD)
	    int_regs += gr_size / UNITS_PER_WORD;
	}
      return gen_rtx_PARALLEL (mode, gen_rtvec_v (i, loc));
    }
  
  /* On OpenVMS variable argument is either in Rn or Fn.  */
  else if (TARGET_ABI_OPEN_VMS && named == 0)
    {
      if (FLOAT_MODE_P (mode))
	return gen_rtx_REG (mode, FR_ARG_FIRST + cum->words);
      else
	return gen_rtx_REG (mode, basereg + cum->words);
    }

  /* Integral and aggregates go in general registers.  If we have run out of
     FR registers, then FP values must also go in general registers.  This can
     happen when we have a SFmode HFA.  */
  else if (mode == TFmode || mode == TCmode
	   || (! FLOAT_MODE_P (mode) || cum->fp_regs == MAX_ARGUMENT_SLOTS))
    {
      int byte_size = ((mode == BLKmode)
                       ? int_size_in_bytes (type) : GET_MODE_SIZE (mode));
      if (BYTES_BIG_ENDIAN
	&& (mode == BLKmode || (type && AGGREGATE_TYPE_P (type)))
	&& byte_size < UNITS_PER_WORD
	&& byte_size > 0)
	{
	  rtx gr_reg = gen_rtx_EXPR_LIST (VOIDmode,
					  gen_rtx_REG (DImode,
						       (basereg + cum->words
							+ offset)),
					  const0_rtx);
	  return gen_rtx_PARALLEL (mode, gen_rtvec (1, gr_reg));
	}
      else
	return gen_rtx_REG (mode, basereg + cum->words + offset);

    }

  /* If there is a prototype, then FP values go in a FR register when
     named, and in a GR register when unnamed.  */
  else if (cum->prototype)
    {
      if (named)
	return gen_rtx_REG (mode, FR_ARG_FIRST + cum->fp_regs);
      /* In big-endian mode, an anonymous SFmode value must be represented
         as (parallel:SF [(expr_list (reg:DI n) (const_int 0))]) to force
	 the value into the high half of the general register.  */
      else if (BYTES_BIG_ENDIAN && mode == SFmode)
	return gen_rtx_PARALLEL (mode,
		 gen_rtvec (1,
                   gen_rtx_EXPR_LIST (VOIDmode,
		     gen_rtx_REG (DImode, basereg + cum->words + offset),
				      const0_rtx)));
      else
	return gen_rtx_REG (mode, basereg + cum->words + offset);
    }
  /* If there is no prototype, then FP values go in both FR and GR
     registers.  */
  else
    {
      /* See comment above.  */
      enum machine_mode inner_mode =
	(BYTES_BIG_ENDIAN && mode == SFmode) ? DImode : mode;

      rtx fp_reg = gen_rtx_EXPR_LIST (VOIDmode,
				      gen_rtx_REG (mode, (FR_ARG_FIRST
							  + cum->fp_regs)),
				      const0_rtx);
      rtx gr_reg = gen_rtx_EXPR_LIST (VOIDmode,
				      gen_rtx_REG (inner_mode,
						   (basereg + cum->words
						    + offset)),
				      const0_rtx);

      return gen_rtx_PARALLEL (mode, gen_rtvec (2, fp_reg, gr_reg));
    }
}

/* Implement TARGET_FUNCION_ARG target hook.  */

static rtx
ia64_function_arg (CUMULATIVE_ARGS *cum, enum machine_mode mode,
		   const_tree type, bool named)
{
  return ia64_function_arg_1 (cum, mode, type, named, false);
}

/* Implement TARGET_FUNCION_INCOMING_ARG target hook.  */

static rtx
ia64_function_incoming_arg (CUMULATIVE_ARGS *cum,
			    enum machine_mode mode,
			    const_tree type, bool named)
{
  return ia64_function_arg_1 (cum, mode, type, named, true);
}

/* Return number of bytes, at the beginning of the argument, that must be
   put in registers.  0 is the argument is entirely in registers or entirely
   in memory.  */

static int
ia64_arg_partial_bytes (CUMULATIVE_ARGS *cum, enum machine_mode mode,
			tree type, bool named ATTRIBUTE_UNUSED)
{
  int words = ia64_function_arg_words (type, mode);
  int offset = ia64_function_arg_offset (cum, type, words);

  /* If all argument slots are used, then it must go on the stack.  */
  if (cum->words + offset >= MAX_ARGUMENT_SLOTS)
    return 0;

  /* It doesn't matter whether the argument goes in FR or GR regs.  If
     it fits within the 8 argument slots, then it goes entirely in
     registers.  If it extends past the last argument slot, then the rest
     goes on the stack.  */

  if (words + cum->words + offset <= MAX_ARGUMENT_SLOTS)
    return 0;

  return (MAX_ARGUMENT_SLOTS - cum->words - offset) * UNITS_PER_WORD;
}

/* Return ivms_arg_type based on machine_mode.  */

static enum ivms_arg_type
ia64_arg_type (enum machine_mode mode)
{
  switch (mode)
    {
    case SFmode:
      return FS;
    case DFmode:
      return FT;
    default:
      return I64;
    }
}

/* Update CUM to point after this argument.  This is patterned after
   ia64_function_arg.  */

static void
ia64_function_arg_advance (CUMULATIVE_ARGS *cum, enum machine_mode mode,
			   const_tree type, bool named)
{
  int words = ia64_function_arg_words (type, mode);
  int offset = ia64_function_arg_offset (cum, type, words);
  enum machine_mode hfa_mode = VOIDmode;

  /* If all arg slots are already full, then there is nothing to do.  */
  if (cum->words >= MAX_ARGUMENT_SLOTS)
    {
      cum->words += words + offset;
      return;
    }

  cum->atypes[cum->words] = ia64_arg_type (mode);
  cum->words += words + offset;

  /* Check for and handle homogeneous FP aggregates.  */
  if (type)
    hfa_mode = hfa_element_mode (type, 0);

  /* Unnamed prototyped hfas are passed as usual.  Named prototyped hfas
     and unprototyped hfas are passed specially.  */
  if (hfa_mode != VOIDmode && (! cum->prototype || named))
    {
      int fp_regs = cum->fp_regs;
      /* This is the original value of cum->words + offset.  */
      int int_regs = cum->words - words;
      int hfa_size = GET_MODE_SIZE (hfa_mode);
      int byte_size;
      int args_byte_size;

      /* If prototyped, pass it in FR regs then GR regs.
	 If not prototyped, pass it in both FR and GR regs.

	 If this is an SFmode aggregate, then it is possible to run out of
	 FR regs while GR regs are still left.  In that case, we pass the
	 remaining part in the GR regs.  */

      /* Fill the FP regs.  We do this always.  We stop if we reach the end
	 of the argument, the last FP register, or the last argument slot.  */

      byte_size = ((mode == BLKmode)
		   ? int_size_in_bytes (type) : GET_MODE_SIZE (mode));
      args_byte_size = int_regs * UNITS_PER_WORD;
      offset = 0;
      for (; (offset < byte_size && fp_regs < MAX_ARGUMENT_SLOTS
	      && args_byte_size < (MAX_ARGUMENT_SLOTS * UNITS_PER_WORD));)
	{
	  offset += hfa_size;
	  args_byte_size += hfa_size;
	  fp_regs++;
	}

      cum->fp_regs = fp_regs;
    }

  /* On OpenVMS variable argument is either in Rn or Fn.  */
  else if (TARGET_ABI_OPEN_VMS && named == 0)
    {
      cum->int_regs = cum->words;
      cum->fp_regs = cum->words;
    }

  /* Integral and aggregates go in general registers.  So do TFmode FP values.
     If we have run out of FR registers, then other FP values must also go in
     general registers.  This can happen when we have a SFmode HFA.  */
  else if (mode == TFmode || mode == TCmode
           || (! FLOAT_MODE_P (mode) || cum->fp_regs == MAX_ARGUMENT_SLOTS))
    cum->int_regs = cum->words;

  /* If there is a prototype, then FP values go in a FR register when
     named, and in a GR register when unnamed.  */
  else if (cum->prototype)
    {
      if (! named)
	cum->int_regs = cum->words;
      else
	/* ??? Complex types should not reach here.  */
	cum->fp_regs += (GET_MODE_CLASS (mode) == MODE_COMPLEX_FLOAT ? 2 : 1);
    }
  /* If there is no prototype, then FP values go in both FR and GR
     registers.  */
  else
    {
      /* ??? Complex types should not reach here.  */
      cum->fp_regs += (GET_MODE_CLASS (mode) == MODE_COMPLEX_FLOAT ? 2 : 1);
      cum->int_regs = cum->words;
    }
}

/* Arguments with alignment larger than 8 bytes start at the next even
   boundary.  On ILP32 HPUX, TFmode arguments start on next even boundary
   even though their normal alignment is 8 bytes.  See ia64_function_arg.  */

static unsigned int
ia64_function_arg_boundary (enum machine_mode mode, const_tree type)
{
  if (mode == TFmode && TARGET_HPUX && TARGET_ILP32)
    return PARM_BOUNDARY * 2;

  if (type)
    {
      if (TYPE_ALIGN (type) > PARM_BOUNDARY)
        return PARM_BOUNDARY * 2;
      else
        return PARM_BOUNDARY;
    }

  if (GET_MODE_BITSIZE (mode) > PARM_BOUNDARY)
    return PARM_BOUNDARY * 2;
  else
    return PARM_BOUNDARY;
}

/* True if it is OK to do sibling call optimization for the specified
   call expression EXP.  DECL will be the called function, or NULL if
   this is an indirect call.  */
static bool
ia64_function_ok_for_sibcall (tree decl, tree exp ATTRIBUTE_UNUSED)
{
  /* We can't perform a sibcall if the current function has the syscall_linkage
     attribute.  */
  if (lookup_attribute ("syscall_linkage",
			TYPE_ATTRIBUTES (TREE_TYPE (current_function_decl))))
    return false;

  /* We must always return with our current GP.  This means we can
     only sibcall to functions defined in the current module unless
     TARGET_CONST_GP is set to true.  */
  return (decl && (*targetm.binds_local_p) (decl)) || TARGET_CONST_GP;
}


/* Implement va_arg.  */

static tree
ia64_gimplify_va_arg (tree valist, tree type, gimple_seq *pre_p,
		      gimple_seq *post_p)
{
  /* Variable sized types are passed by reference.  */
  if (pass_by_reference (NULL, TYPE_MODE (type), type, false))
    {
      tree ptrtype = build_pointer_type (type);
      tree addr = std_gimplify_va_arg_expr (valist, ptrtype, pre_p, post_p);
      return build_va_arg_indirect_ref (addr);
    }

  /* Aggregate arguments with alignment larger than 8 bytes start at
     the next even boundary.  Integer and floating point arguments
     do so if they are larger than 8 bytes, whether or not they are
     also aligned larger than 8 bytes.  */
  if ((TREE_CODE (type) == REAL_TYPE || TREE_CODE (type) == INTEGER_TYPE)
      ? int_size_in_bytes (type) > 8 : TYPE_ALIGN (type) > 8 * BITS_PER_UNIT)
    {
      tree t = build2 (POINTER_PLUS_EXPR, TREE_TYPE (valist), valist,
		       size_int (2 * UNITS_PER_WORD - 1));
      t = fold_convert (sizetype, t);
      t = build2 (BIT_AND_EXPR, TREE_TYPE (t), t,
		  size_int (-2 * UNITS_PER_WORD));
      t = fold_convert (TREE_TYPE (valist), t);
      gimplify_assign (unshare_expr (valist), t, pre_p);
    }

  return std_gimplify_va_arg_expr (valist, type, pre_p, post_p);
}

/* Return 1 if function return value returned in memory.  Return 0 if it is
   in a register.  */

static bool
ia64_return_in_memory (const_tree valtype, const_tree fntype ATTRIBUTE_UNUSED)
{
  enum machine_mode mode;
  enum machine_mode hfa_mode;
  HOST_WIDE_INT byte_size;

  mode = TYPE_MODE (valtype);
  byte_size = GET_MODE_SIZE (mode);
  if (mode == BLKmode)
    {
      byte_size = int_size_in_bytes (valtype);
      if (byte_size < 0)
	return true;
    }

  /* Hfa's with up to 8 elements are returned in the FP argument registers.  */

  hfa_mode = hfa_element_mode (valtype, 0);
  if (hfa_mode != VOIDmode)
    {
      int hfa_size = GET_MODE_SIZE (hfa_mode);

      if (byte_size / hfa_size > MAX_ARGUMENT_SLOTS)
	return true;
      else
	return false;
    }
  else if (byte_size > UNITS_PER_WORD * MAX_INT_RETURN_SLOTS)
    return true;
  else
    return false;
}

/* Return rtx for register that holds the function return value.  */

static rtx
ia64_function_value (const_tree valtype,
		     const_tree fn_decl_or_type,
		     bool outgoing ATTRIBUTE_UNUSED)
{
  enum machine_mode mode;
  enum machine_mode hfa_mode;
  int unsignedp;
  const_tree func = fn_decl_or_type;

  if (fn_decl_or_type
      && !DECL_P (fn_decl_or_type))
    func = NULL;
  
  mode = TYPE_MODE (valtype);
  hfa_mode = hfa_element_mode (valtype, 0);

  if (hfa_mode != VOIDmode)
    {
      rtx loc[8];
      int i;
      int hfa_size;
      int byte_size;
      int offset;

      hfa_size = GET_MODE_SIZE (hfa_mode);
      byte_size = ((mode == BLKmode)
		   ? int_size_in_bytes (valtype) : GET_MODE_SIZE (mode));
      offset = 0;
      for (i = 0; offset < byte_size; i++)
	{
	  loc[i] = gen_rtx_EXPR_LIST (VOIDmode,
				      gen_rtx_REG (hfa_mode, FR_ARG_FIRST + i),
				      GEN_INT (offset));
	  offset += hfa_size;
	}
      return gen_rtx_PARALLEL (mode, gen_rtvec_v (i, loc));
    }
  else if (FLOAT_TYPE_P (valtype) && mode != TFmode && mode != TCmode)
    return gen_rtx_REG (mode, FR_ARG_FIRST);
  else
    {
      bool need_parallel = false;

      /* In big-endian mode, we need to manage the layout of aggregates
	 in the registers so that we get the bits properly aligned in
	 the highpart of the registers.  */
      if (BYTES_BIG_ENDIAN
	  && (mode == BLKmode || (valtype && AGGREGATE_TYPE_P (valtype))))
	need_parallel = true;

      /* Something like struct S { long double x; char a[0] } is not an
	 HFA structure, and therefore doesn't go in fp registers.  But
	 the middle-end will give it XFmode anyway, and XFmode values
	 don't normally fit in integer registers.  So we need to smuggle
	 the value inside a parallel.  */
      else if (mode == XFmode || mode == XCmode || mode == RFmode)
	need_parallel = true;

      if (need_parallel)
	{
	  rtx loc[8];
	  int offset;
	  int bytesize;
	  int i;

	  offset = 0;
	  bytesize = int_size_in_bytes (valtype);
	  /* An empty PARALLEL is invalid here, but the return value
	     doesn't matter for empty structs.  */
	  if (bytesize == 0)
	    return gen_rtx_REG (mode, GR_RET_FIRST);
	  for (i = 0; offset < bytesize; i++)
	    {
	      loc[i] = gen_rtx_EXPR_LIST (VOIDmode,
					  gen_rtx_REG (DImode,
						       GR_RET_FIRST + i),
					  GEN_INT (offset));
	      offset += UNITS_PER_WORD;
	    }
	  return gen_rtx_PARALLEL (mode, gen_rtvec_v (i, loc));
	}

      mode = ia64_promote_function_mode (valtype, mode, &unsignedp,
					 func ? TREE_TYPE (func) : NULL_TREE,
					 true);

      return gen_rtx_REG (mode, GR_RET_FIRST);
    }
}

/* Worker function for TARGET_LIBCALL_VALUE.  */

static rtx
ia64_libcall_value (enum machine_mode mode,
		    const_rtx fun ATTRIBUTE_UNUSED)
{
  return gen_rtx_REG (mode,
		      (((GET_MODE_CLASS (mode) == MODE_FLOAT
			 || GET_MODE_CLASS (mode) == MODE_COMPLEX_FLOAT)
			&& (mode) != TFmode)
		       ? FR_RET_FIRST : GR_RET_FIRST));
}

/* Worker function for FUNCTION_VALUE_REGNO_P.  */

static bool
ia64_function_value_regno_p (const unsigned int regno)
{
  return ((regno >= GR_RET_FIRST && regno <= GR_RET_LAST)
          || (regno >= FR_RET_FIRST && regno <= FR_RET_LAST));
}

/* This is called from dwarf2out.c via TARGET_ASM_OUTPUT_DWARF_DTPREL.
   We need to emit DTP-relative relocations.  */

static void
ia64_output_dwarf_dtprel (FILE *file, int size, rtx x)
{
  gcc_assert (size == 4 || size == 8);
  if (size == 4)
    fputs ("\tdata4.ua\t@dtprel(", file);
  else
    fputs ("\tdata8.ua\t@dtprel(", file);
  output_addr_const (file, x);
  fputs (")", file);
}

/* Print a memory address as an operand to reference that memory location.  */

/* ??? Do we need this?  It gets used only for 'a' operands.  We could perhaps
   also call this from ia64_print_operand for memory addresses.  */

void
ia64_print_operand_address (FILE * stream ATTRIBUTE_UNUSED,
			    rtx address ATTRIBUTE_UNUSED)
{
}

/* Print an operand to an assembler instruction.
   C	Swap and print a comparison operator.
   D	Print an FP comparison operator.
   E    Print 32 - constant, for SImode shifts as extract.
   e    Print 64 - constant, for DImode rotates.
   F	A floating point constant 0.0 emitted as f0, or 1.0 emitted as f1, or
        a floating point register emitted normally.
   G	A floating point constant.
   I	Invert a predicate register by adding 1.
   J    Select the proper predicate register for a condition.
   j    Select the inverse predicate register for a condition.
   O	Append .acq for volatile load.
   P	Postincrement of a MEM.
   Q	Append .rel for volatile store.
   R	Print .s .d or nothing for a single, double or no truncation.
   S	Shift amount for shladd instruction.
   T	Print an 8-bit sign extended number (K) as a 32-bit unsigned number
	for Intel assembler.
   U	Print an 8-bit sign extended number (K) as a 64-bit unsigned number
	for Intel assembler.
   X	A pair of floating point registers.
   r	Print register name, or constant 0 as r0.  HP compatibility for
	Linux kernel.
   v    Print vector constant value as an 8-byte integer value.  */

void
ia64_print_operand (FILE * file, rtx x, int code)
{
  const char *str;

  switch (code)
    {
    case 0:
      /* Handled below.  */
      break;

    case 'C':
      {
	enum rtx_code c = swap_condition (GET_CODE (x));
	fputs (GET_RTX_NAME (c), file);
	return;
      }

    case 'D':
      switch (GET_CODE (x))
	{
	case NE:
	  str = "neq";
	  break;
	case UNORDERED:
	  str = "unord";
	  break;
	case ORDERED:
	  str = "ord";
	  break;
	case UNLT:
	  str = "nge";
	  break;
	case UNLE:
	  str = "ngt";
	  break;
	case UNGT:
	  str = "nle";
	  break;
	case UNGE:
	  str = "nlt";
	  break;
	default:
	  str = GET_RTX_NAME (GET_CODE (x));
	  break;
	}
      fputs (str, file);
      return;

    case 'E':
      fprintf (file, HOST_WIDE_INT_PRINT_DEC, 32 - INTVAL (x));
      return;

    case 'e':
      fprintf (file, HOST_WIDE_INT_PRINT_DEC, 64 - INTVAL (x));
      return;

    case 'F':
      if (x == CONST0_RTX (GET_MODE (x)))
	str = reg_names [FR_REG (0)];
      else if (x == CONST1_RTX (GET_MODE (x)))
	str = reg_names [FR_REG (1)];
      else
	{
	  gcc_assert (GET_CODE (x) == REG);
	  str = reg_names [REGNO (x)];
	}
      fputs (str, file);
      return;

    case 'G':
      {
	long val[4];
	REAL_VALUE_TYPE rv;
	REAL_VALUE_FROM_CONST_DOUBLE (rv, x);
	real_to_target (val, &rv, GET_MODE (x));
	if (GET_MODE (x) == SFmode)
	  fprintf (file, "0x%08lx", val[0] & 0xffffffff);
	else if (GET_MODE (x) == DFmode)
	  fprintf (file, "0x%08lx%08lx", (WORDS_BIG_ENDIAN ? val[0] : val[1])
					  & 0xffffffff,
					 (WORDS_BIG_ENDIAN ? val[1] : val[0])
					  & 0xffffffff);
	else
	  output_operand_lossage ("invalid %%G mode");
      }
      return;

    case 'I':
      fputs (reg_names [REGNO (x) + 1], file);
      return;

    case 'J':
    case 'j':
      {
	unsigned int regno = REGNO (XEXP (x, 0));
	if (GET_CODE (x) == EQ)
	  regno += 1;
	if (code == 'j')
	  regno ^= 1;
        fputs (reg_names [regno], file);
      }
      return;

    case 'O':
      if (MEM_VOLATILE_P (x))
	fputs(".acq", file);
      return;

    case 'P':
      {
	HOST_WIDE_INT value;

	switch (GET_CODE (XEXP (x, 0)))
	  {
	  default:
	    return;

	  case POST_MODIFY:
	    x = XEXP (XEXP (XEXP (x, 0), 1), 1);
	    if (GET_CODE (x) == CONST_INT)
	      value = INTVAL (x);
	    else
	      {
		gcc_assert (GET_CODE (x) == REG);
		fprintf (file, ", %s", reg_names[REGNO (x)]);
		return;
	      }
	    break;

	  case POST_INC:
	    value = GET_MODE_SIZE (GET_MODE (x));
	    break;

	  case POST_DEC:
	    value = - (HOST_WIDE_INT) GET_MODE_SIZE (GET_MODE (x));
	    break;
	  }

	fprintf (file, ", " HOST_WIDE_INT_PRINT_DEC, value);
	return;
      }

    case 'Q':
      if (MEM_VOLATILE_P (x))
	fputs(".rel", file);
      return;

    case 'R':
      if (x == CONST0_RTX (GET_MODE (x)))
	fputs(".s", file);
      else if (x == CONST1_RTX (GET_MODE (x)))
	fputs(".d", file);
      else if (x == CONST2_RTX (GET_MODE (x)))
	;
      else
	output_operand_lossage ("invalid %%R value");
      return;

    case 'S':
      fprintf (file, "%d", exact_log2 (INTVAL (x)));
      return;

    case 'T':
      if (! TARGET_GNU_AS && GET_CODE (x) == CONST_INT)
	{
	  fprintf (file, "0x%x", (int) INTVAL (x) & 0xffffffff);
	  return;
	}
      break;

    case 'U':
      if (! TARGET_GNU_AS && GET_CODE (x) == CONST_INT)
	{
	  const char *prefix = "0x";
	  if (INTVAL (x) & 0x80000000)
	    {
	      fprintf (file, "0xffffffff");
	      prefix = "";
	    }
	  fprintf (file, "%s%x", prefix, (int) INTVAL (x) & 0xffffffff);
	  return;
	}
      break;

    case 'X':
      {
	unsigned int regno = REGNO (x);
	fprintf (file, "%s, %s", reg_names [regno], reg_names [regno + 1]);
      }
      return;

    case 'r':
      /* If this operand is the constant zero, write it as register zero.
	 Any register, zero, or CONST_INT value is OK here.  */
      if (GET_CODE (x) == REG)
	fputs (reg_names[REGNO (x)], file);
      else if (x == CONST0_RTX (GET_MODE (x)))
	fputs ("r0", file);
      else if (GET_CODE (x) == CONST_INT)
	output_addr_const (file, x);
      else
	output_operand_lossage ("invalid %%r value");
      return;

    case 'v':
      gcc_assert (GET_CODE (x) == CONST_VECTOR);
      x = simplify_subreg (DImode, x, GET_MODE (x), 0);
      break;

    case '+':
      {
	const char *which;

	/* For conditional branches, returns or calls, substitute
	   sptk, dptk, dpnt, or spnt for %s.  */
	x = find_reg_note (current_output_insn, REG_BR_PROB, 0);
	if (x)
	  {
	    int pred_val = INTVAL (XEXP (x, 0));

	    /* Guess top and bottom 10% statically predicted.  */
	    if (pred_val < REG_BR_PROB_BASE / 50
		&& br_prob_note_reliable_p (x))
	      which = ".spnt";
	    else if (pred_val < REG_BR_PROB_BASE / 2)
	      which = ".dpnt";
	    else if (pred_val < REG_BR_PROB_BASE / 100 * 98
		     || !br_prob_note_reliable_p (x))
	      which = ".dptk";
	    else
	      which = ".sptk";
	  }
	else if (GET_CODE (current_output_insn) == CALL_INSN)
	  which = ".sptk";
	else
	  which = ".dptk";

	fputs (which, file);
	return;
      }

    case ',':
      x = current_insn_predicate;
      if (x)
	{
	  unsigned int regno = REGNO (XEXP (x, 0));
	  if (GET_CODE (x) == EQ)
	    regno += 1;
          fprintf (file, "(%s) ", reg_names [regno]);
	}
      return;

    default:
      output_operand_lossage ("ia64_print_operand: unknown code");
      return;
    }

  switch (GET_CODE (x))
    {
      /* This happens for the spill/restore instructions.  */
    case POST_INC:
    case POST_DEC:
    case POST_MODIFY:
      x = XEXP (x, 0);
      /* ... fall through ...  */

    case REG:
      fputs (reg_names [REGNO (x)], file);
      break;

    case MEM:
      {
	rtx addr = XEXP (x, 0);
	if (GET_RTX_CLASS (GET_CODE (addr)) == RTX_AUTOINC)
	  addr = XEXP (addr, 0);
	fprintf (file, "[%s]", reg_names [REGNO (addr)]);
	break;
      }

    default:
      output_addr_const (file, x);
      break;
    }

  return;
}

/* Compute a (partial) cost for rtx X.  Return true if the complete
   cost has been computed, and false if subexpressions should be
   scanned.  In either case, *TOTAL contains the cost result.  */
/* ??? This is incomplete.  */

static bool
ia64_rtx_costs (rtx x, int code, int outer_code, int *total,
		bool speed ATTRIBUTE_UNUSED)
{
  switch (code)
    {
    case CONST_INT:
      switch (outer_code)
        {
        case SET:
	  *total = satisfies_constraint_J (x) ? 0 : COSTS_N_INSNS (1);
	  return true;
        case PLUS:
	  if (satisfies_constraint_I (x))
	    *total = 0;
	  else if (satisfies_constraint_J (x))
	    *total = 1;
	  else
	    *total = COSTS_N_INSNS (1);
	  return true;
        default:
	  if (satisfies_constraint_K (x) || satisfies_constraint_L (x))
	    *total = 0;
	  else
	    *total = COSTS_N_INSNS (1);
	  return true;
	}

    case CONST_DOUBLE:
      *total = COSTS_N_INSNS (1);
      return true;

    case CONST:
    case SYMBOL_REF:
    case LABEL_REF:
      *total = COSTS_N_INSNS (3);
      return true;

    case FMA:
      *total = COSTS_N_INSNS (4);
      return true;

    case MULT:
      /* For multiplies wider than HImode, we have to go to the FPU,
         which normally involves copies.  Plus there's the latency
         of the multiply itself, and the latency of the instructions to
         transfer integer regs to FP regs.  */
      if (FLOAT_MODE_P (GET_MODE (x)))
	*total = COSTS_N_INSNS (4);
      else if (GET_MODE_SIZE (GET_MODE (x)) > 2)
        *total = COSTS_N_INSNS (10);
      else
	*total = COSTS_N_INSNS (2);
      return true;

    case PLUS:
    case MINUS:
      if (FLOAT_MODE_P (GET_MODE (x)))
	{
	  *total = COSTS_N_INSNS (4);
	  return true;
	}
      /* FALLTHRU */

    case ASHIFT:
    case ASHIFTRT:
    case LSHIFTRT:
      *total = COSTS_N_INSNS (1);
      return true;

    case DIV:
    case UDIV:
    case MOD:
    case UMOD:
      /* We make divide expensive, so that divide-by-constant will be
         optimized to a multiply.  */
      *total = COSTS_N_INSNS (60);
      return true;

    default:
      return false;
    }
}

/* Calculate the cost of moving data from a register in class FROM to
   one in class TO, using MODE.  */

static int
<<<<<<< HEAD
ia64_register_move_cost (enum machine_mode mode, enum reg_class from_i,
			 enum reg_class to_i)
{
  enum reg_class from = (enum reg_class) from_i;
  enum reg_class to = (enum reg_class) to_i;
=======
ia64_register_move_cost (enum machine_mode mode, reg_class_t from_i,
			 reg_class_t to_i)
>>>>>>> 03d20231
{
  enum reg_class from = (enum reg_class) from_i;
  enum reg_class to = (enum reg_class) to_i;

  /* ADDL_REGS is the same as GR_REGS for movement purposes.  */
  if (to == ADDL_REGS)
    to = GR_REGS;
  if (from == ADDL_REGS)
    from = GR_REGS;

  /* All costs are symmetric, so reduce cases by putting the
     lower number class as the destination.  */
  if (from < to)
    {
      enum reg_class tmp = to;
      to = from, from = tmp;
    }

  /* Moving from FR<->GR in XFmode must be more expensive than 2,
     so that we get secondary memory reloads.  Between FR_REGS,
     we have to make this at least as expensive as memory_move_cost
     to avoid spectacularly poor register class preferencing.  */
  if (mode == XFmode || mode == RFmode)
    {
      if (to != GR_REGS || from != GR_REGS)
        return memory_move_cost (mode, to, false);
      else
	return 3;
    }

  switch (to)
    {
    case PR_REGS:
      /* Moving between PR registers takes two insns.  */
      if (from == PR_REGS)
	return 3;
      /* Moving between PR and anything but GR is impossible.  */
      if (from != GR_REGS)
	return memory_move_cost (mode, to, false);
      break;

    case BR_REGS:
      /* Moving between BR and anything but GR is impossible.  */
      if (from != GR_REGS && from != GR_AND_BR_REGS)
	return memory_move_cost (mode, to, false);
      break;

    case AR_I_REGS:
    case AR_M_REGS:
      /* Moving between AR and anything but GR is impossible.  */
      if (from != GR_REGS)
	return memory_move_cost (mode, to, false);
      break;

    case GR_REGS:
    case FR_REGS:
    case FP_REGS:
    case GR_AND_FR_REGS:
    case GR_AND_BR_REGS:
    case ALL_REGS:
      break;

    default:
      gcc_unreachable ();
    }

  return 2;
}

/* Calculate the cost of moving data of MODE from a register to or from
   memory.  */

static int
ia64_memory_move_cost (enum machine_mode mode ATTRIBUTE_UNUSED,
		       reg_class_t rclass,
		       bool in ATTRIBUTE_UNUSED)
{
  if (rclass == GENERAL_REGS
      || rclass == FR_REGS
      || rclass == FP_REGS
      || rclass == GR_AND_FR_REGS)
    return 4;
  else
    return 10;
}

/* Implement TARGET_PREFERRED_RELOAD_CLASS.  Place additional restrictions
   on RCLASS to use when copying X into that class.  */

static reg_class_t
ia64_preferred_reload_class (rtx x, reg_class_t rclass)
{
  switch (rclass)
    {
    case FR_REGS:
    case FP_REGS:
      /* Don't allow volatile mem reloads into floating point registers.
	 This is defined to force reload to choose the r/m case instead
	 of the f/f case when reloading (set (reg fX) (mem/v)).  */
      if (MEM_P (x) && MEM_VOLATILE_P (x))
	return NO_REGS;
      
      /* Force all unrecognized constants into the constant pool.  */
      if (CONSTANT_P (x))
	return NO_REGS;
      break;

    case AR_M_REGS:
    case AR_I_REGS:
      if (!OBJECT_P (x))
	return NO_REGS;
      break;

    default:
      break;
    }

  return rclass;
}

/* This function returns the register class required for a secondary
   register when copying between one of the registers in RCLASS, and X,
   using MODE.  A return value of NO_REGS means that no secondary register
   is required.  */

enum reg_class
ia64_secondary_reload_class (enum reg_class rclass,
			     enum machine_mode mode ATTRIBUTE_UNUSED, rtx x)
{
  int regno = -1;

  if (GET_CODE (x) == REG || GET_CODE (x) == SUBREG)
    regno = true_regnum (x);

  switch (rclass)
    {
    case BR_REGS:
    case AR_M_REGS:
    case AR_I_REGS:
      /* ??? BR<->BR register copies can happen due to a bad gcse/cse/global
	 interaction.  We end up with two pseudos with overlapping lifetimes
	 both of which are equiv to the same constant, and both which need
	 to be in BR_REGS.  This seems to be a cse bug.  cse_basic_block_end
	 changes depending on the path length, which means the qty_first_reg
	 check in make_regs_eqv can give different answers at different times.
	 At some point I'll probably need a reload_indi pattern to handle
	 this.

	 We can also get GR_AND_FR_REGS to BR_REGS/AR_REGS copies, where we
	 wound up with a FP register from GR_AND_FR_REGS.  Extend that to all
	 non-general registers for good measure.  */
      if (regno >= 0 && ! GENERAL_REGNO_P (regno))
	return GR_REGS;

      /* This is needed if a pseudo used as a call_operand gets spilled to a
	 stack slot.  */
      if (GET_CODE (x) == MEM)
	return GR_REGS;
      break;

    case FR_REGS:
    case FP_REGS:
      /* Need to go through general registers to get to other class regs.  */
      if (regno >= 0 && ! (FR_REGNO_P (regno) || GENERAL_REGNO_P (regno)))
	return GR_REGS;

      /* This can happen when a paradoxical subreg is an operand to the
	 muldi3 pattern.  */
      /* ??? This shouldn't be necessary after instruction scheduling is
	 enabled, because paradoxical subregs are not accepted by
	 register_operand when INSN_SCHEDULING is defined.  Or alternatively,
	 stop the paradoxical subreg stupidity in the *_operand functions
	 in recog.c.  */
      if (GET_CODE (x) == MEM
	  && (GET_MODE (x) == SImode || GET_MODE (x) == HImode
	      || GET_MODE (x) == QImode))
	return GR_REGS;

      /* This can happen because of the ior/and/etc patterns that accept FP
	 registers as operands.  If the third operand is a constant, then it
	 needs to be reloaded into a FP register.  */
      if (GET_CODE (x) == CONST_INT)
	return GR_REGS;

      /* This can happen because of register elimination in a muldi3 insn.
	 E.g. `26107 * (unsigned long)&u'.  */
      if (GET_CODE (x) == PLUS)
	return GR_REGS;
      break;

    case PR_REGS:
      /* ??? This happens if we cse/gcse a BImode value across a call,
	 and the function has a nonlocal goto.  This is because global
	 does not allocate call crossing pseudos to hard registers when
	 crtl->has_nonlocal_goto is true.  This is relatively
	 common for C++ programs that use exceptions.  To reproduce,
	 return NO_REGS and compile libstdc++.  */
      if (GET_CODE (x) == MEM)
	return GR_REGS;

      /* This can happen when we take a BImode subreg of a DImode value,
	 and that DImode value winds up in some non-GR register.  */
      if (regno >= 0 && ! GENERAL_REGNO_P (regno) && ! PR_REGNO_P (regno))
	return GR_REGS;
      break;

    default:
      break;
    }

  return NO_REGS;
}


/* Implement targetm.unspec_may_trap_p hook.  */
static int
ia64_unspec_may_trap_p (const_rtx x, unsigned flags)
{
  if (GET_CODE (x) == UNSPEC)
    {
      switch (XINT (x, 1))
	{
	case UNSPEC_LDA:
	case UNSPEC_LDS:
	case UNSPEC_LDSA:
	case UNSPEC_LDCCLR:
	case UNSPEC_CHKACLR:
	case UNSPEC_CHKS:
	  /* These unspecs are just wrappers.  */
	  return may_trap_p_1 (XVECEXP (x, 0, 0), flags);
	}
    }

  return default_unspec_may_trap_p (x, flags);
}


/* Parse the -mfixed-range= option string.  */

static void
fix_range (const char *const_str)
{
  int i, first, last;
  char *str, *dash, *comma;

  /* str must be of the form REG1'-'REG2{,REG1'-'REG} where REG1 and
     REG2 are either register names or register numbers.  The effect
     of this option is to mark the registers in the range from REG1 to
     REG2 as ``fixed'' so they won't be used by the compiler.  This is
     used, e.g., to ensure that kernel mode code doesn't use f32-f127.  */

  i = strlen (const_str);
  str = (char *) alloca (i + 1);
  memcpy (str, const_str, i + 1);

  while (1)
    {
      dash = strchr (str, '-');
      if (!dash)
	{
	  warning (0, "value of -mfixed-range must have form REG1-REG2");
	  return;
	}
      *dash = '\0';

      comma = strchr (dash + 1, ',');
      if (comma)
	*comma = '\0';

      first = decode_reg_name (str);
      if (first < 0)
	{
	  warning (0, "unknown register name: %s", str);
	  return;
	}

      last = decode_reg_name (dash + 1);
      if (last < 0)
	{
	  warning (0, "unknown register name: %s", dash + 1);
	  return;
	}

      *dash = '-';

      if (first > last)
	{
	  warning (0, "%s-%s is an empty range", str, dash + 1);
	  return;
	}

      for (i = first; i <= last; ++i)
	fixed_regs[i] = call_used_regs[i] = 1;

      if (!comma)
	break;

      *comma = ',';
      str = comma + 1;
    }
}

/* Implement TARGET_HANDLE_OPTION.  */

static bool
ia64_handle_option (size_t code, const char *arg, int value)
{
  switch (code)
    {
    case OPT_mfixed_range_:
      fix_range (arg);
      return true;

    case OPT_mtls_size_:
      if (value != 14 && value != 22 && value != 64)
	error ("bad value %<%s%> for -mtls-size= switch", arg);
      return true;

    case OPT_mtune_:
      {
	static struct pta
	  {
	    const char *name;		/* processor name or nickname.  */
	    enum processor_type processor;
	  }
	const processor_alias_table[] =
	  {
	    {"itanium2", PROCESSOR_ITANIUM2},
	    {"mckinley", PROCESSOR_ITANIUM2},
	  };
	int const pta_size = ARRAY_SIZE (processor_alias_table);
	int i;

	for (i = 0; i < pta_size; i++)
	  if (!strcmp (arg, processor_alias_table[i].name))
	    {
	      ia64_tune = processor_alias_table[i].processor;
	      break;
	    }
	if (i == pta_size)
	  error ("bad value %<%s%> for -mtune= switch", arg);
	return true;
      }

    default:
      return true;
    }
}

/* Implement TARGET_OPTION_OVERRIDE.  */

static void
ia64_option_override (void)
{
  if (TARGET_AUTO_PIC)
    target_flags |= MASK_CONST_GP;

  /* Numerous experiment shows that IRA based loop pressure
     calculation works better for RTL loop invariant motion on targets
     with enough (>= 32) registers.  It is an expensive optimization.
     So it is on only for peak performance.  */
  if (optimize >= 3)
    flag_ira_loop_pressure = 1;


<<<<<<< HEAD
  ia64_section_threshold = g_switch_set ? g_switch_value : IA64_DEFAULT_GVALUE;
=======
  ia64_section_threshold = (global_options_set.x_g_switch_value
			    ? g_switch_value
			    : IA64_DEFAULT_GVALUE);
>>>>>>> 03d20231

  init_machine_status = ia64_init_machine_status;

  if (align_functions <= 0)
    align_functions = 64;
  if (align_loops <= 0)
    align_loops = 32;
  if (TARGET_ABI_OPEN_VMS)
    flag_no_common = 1;

  ia64_override_options_after_change();
}
<<<<<<< HEAD

/* Implement targetm.override_options_after_change.  */

=======

/* Implement targetm.override_options_after_change.  */

>>>>>>> 03d20231
static void
ia64_override_options_after_change (void)
{
  ia64_flag_schedule_insns2 = flag_schedule_insns_after_reload;
  flag_schedule_insns_after_reload = 0;

  if (optimize >= 3
      && !global_options_set.x_flag_selective_scheduling
      && !global_options_set.x_flag_selective_scheduling2)
    {
      flag_selective_scheduling2 = 1;
      flag_sel_sched_pipelining = 1;
    }
  if (mflag_sched_control_spec == 2)
    {
      /* Control speculation is on by default for the selective scheduler,
         but not for the Haifa scheduler.  */
      mflag_sched_control_spec = flag_selective_scheduling2 ? 1 : 0;
    }
  if (flag_sel_sched_pipelining && flag_auto_inc_dec)
    {
      /* FIXME: remove this when we'd implement breaking autoinsns as
         a transformation.  */
      flag_auto_inc_dec = 0;
    }
}

/* Initialize the record of emitted frame related registers.  */

void ia64_init_expanders (void)
{
  memset (&emitted_frame_related_regs, 0, sizeof (emitted_frame_related_regs));
}

static struct machine_function *
ia64_init_machine_status (void)
{
  return ggc_alloc_cleared_machine_function ();
}

static enum attr_itanium_class ia64_safe_itanium_class (rtx);
static enum attr_type ia64_safe_type (rtx);

static enum attr_itanium_class
ia64_safe_itanium_class (rtx insn)
{
  if (recog_memoized (insn) >= 0)
    return get_attr_itanium_class (insn);
  else if (DEBUG_INSN_P (insn))
    return ITANIUM_CLASS_IGNORE;
  else
    return ITANIUM_CLASS_UNKNOWN;
}

static enum attr_type
ia64_safe_type (rtx insn)
{
  if (recog_memoized (insn) >= 0)
    return get_attr_type (insn);
  else
    return TYPE_UNKNOWN;
}

/* The following collection of routines emit instruction group stop bits as
   necessary to avoid dependencies.  */

/* Need to track some additional registers as far as serialization is
   concerned so we can properly handle br.call and br.ret.  We could
   make these registers visible to gcc, but since these registers are
   never explicitly used in gcc generated code, it seems wasteful to
   do so (plus it would make the call and return patterns needlessly
   complex).  */
#define REG_RP		(BR_REG (0))
#define REG_AR_CFM	(FIRST_PSEUDO_REGISTER + 1)
/* This is used for volatile asms which may require a stop bit immediately
   before and after them.  */
#define REG_VOLATILE	(FIRST_PSEUDO_REGISTER + 2)
#define AR_UNAT_BIT_0	(FIRST_PSEUDO_REGISTER + 3)
#define NUM_REGS	(AR_UNAT_BIT_0 + 64)

/* For each register, we keep track of how it has been written in the
   current instruction group.

   If a register is written unconditionally (no qualifying predicate),
   WRITE_COUNT is set to 2 and FIRST_PRED is ignored.

   If a register is written if its qualifying predicate P is true, we
   set WRITE_COUNT to 1 and FIRST_PRED to P.  Later on, the same register
   may be written again by the complement of P (P^1) and when this happens,
   WRITE_COUNT gets set to 2.

   The result of this is that whenever an insn attempts to write a register
   whose WRITE_COUNT is two, we need to issue an insn group barrier first.

   If a predicate register is written by a floating-point insn, we set
   WRITTEN_BY_FP to true.

   If a predicate register is written by an AND.ORCM we set WRITTEN_BY_AND
   to true; if it was written by an OR.ANDCM we set WRITTEN_BY_OR to true.  */

#if GCC_VERSION >= 4000
#define RWS_FIELD_TYPE __extension__ unsigned short
#else
#define RWS_FIELD_TYPE unsigned int
#endif
struct reg_write_state
{
  RWS_FIELD_TYPE write_count : 2;
  RWS_FIELD_TYPE first_pred : 10;
  RWS_FIELD_TYPE written_by_fp : 1;
  RWS_FIELD_TYPE written_by_and : 1;
  RWS_FIELD_TYPE written_by_or : 1;
};

/* Cumulative info for the current instruction group.  */
struct reg_write_state rws_sum[NUM_REGS];
#ifdef ENABLE_CHECKING
/* Bitmap whether a register has been written in the current insn.  */
HARD_REG_ELT_TYPE rws_insn[(NUM_REGS + HOST_BITS_PER_WIDEST_FAST_INT - 1)
			   / HOST_BITS_PER_WIDEST_FAST_INT];

static inline void
rws_insn_set (int regno)
{
  gcc_assert (!TEST_HARD_REG_BIT (rws_insn, regno));
  SET_HARD_REG_BIT (rws_insn, regno);
}

static inline int
rws_insn_test (int regno)
{
  return TEST_HARD_REG_BIT (rws_insn, regno);
}
#else
/* When not checking, track just REG_AR_CFM and REG_VOLATILE.  */
unsigned char rws_insn[2];

static inline void
rws_insn_set (int regno)
{
  if (regno == REG_AR_CFM)
    rws_insn[0] = 1;
  else if (regno == REG_VOLATILE)
    rws_insn[1] = 1;
}

static inline int
rws_insn_test (int regno)
{
  if (regno == REG_AR_CFM)
    return rws_insn[0];
  if (regno == REG_VOLATILE)
    return rws_insn[1];
  return 0;
}
#endif

/* Indicates whether this is the first instruction after a stop bit,
   in which case we don't need another stop bit.  Without this,
   ia64_variable_issue will die when scheduling an alloc.  */
static int first_instruction;

/* Misc flags needed to compute RAW/WAW dependencies while we are traversing
   RTL for one instruction.  */
struct reg_flags
{
  unsigned int is_write : 1;	/* Is register being written?  */
  unsigned int is_fp : 1;	/* Is register used as part of an fp op?  */
  unsigned int is_branch : 1;	/* Is register used as part of a branch?  */
  unsigned int is_and : 1;	/* Is register used as part of and.orcm?  */
  unsigned int is_or : 1;	/* Is register used as part of or.andcm?  */
  unsigned int is_sibcall : 1;	/* Is this a sibling or normal call?  */
};

static void rws_update (int, struct reg_flags, int);
static int rws_access_regno (int, struct reg_flags, int);
static int rws_access_reg (rtx, struct reg_flags, int);
static void update_set_flags (rtx, struct reg_flags *);
static int set_src_needs_barrier (rtx, struct reg_flags, int);
static int rtx_needs_barrier (rtx, struct reg_flags, int);
static void init_insn_group_barriers (void);
static int group_barrier_needed (rtx);
static int safe_group_barrier_needed (rtx);
static int in_safe_group_barrier;

/* Update *RWS for REGNO, which is being written by the current instruction,
   with predicate PRED, and associated register flags in FLAGS.  */

static void
rws_update (int regno, struct reg_flags flags, int pred)
{
  if (pred)
    rws_sum[regno].write_count++;
  else
    rws_sum[regno].write_count = 2;
  rws_sum[regno].written_by_fp |= flags.is_fp;
  /* ??? Not tracking and/or across differing predicates.  */
  rws_sum[regno].written_by_and = flags.is_and;
  rws_sum[regno].written_by_or = flags.is_or;
  rws_sum[regno].first_pred = pred;
}

/* Handle an access to register REGNO of type FLAGS using predicate register
   PRED.  Update rws_sum array.  Return 1 if this access creates
   a dependency with an earlier instruction in the same group.  */

static int
rws_access_regno (int regno, struct reg_flags flags, int pred)
{
  int need_barrier = 0;

  gcc_assert (regno < NUM_REGS);

  if (! PR_REGNO_P (regno))
    flags.is_and = flags.is_or = 0;

  if (flags.is_write)
    {
      int write_count;

      rws_insn_set (regno);
      write_count = rws_sum[regno].write_count;

      switch (write_count)
	{
	case 0:
	  /* The register has not been written yet.  */
	  if (!in_safe_group_barrier)
	    rws_update (regno, flags, pred);
	  break;

	case 1:
	  /* The register has been written via a predicate.  Treat
	     it like a unconditional write and do not try to check
	     for complementary pred reg in earlier write.  */
	  if (flags.is_and && rws_sum[regno].written_by_and)
	    ;
	  else if (flags.is_or && rws_sum[regno].written_by_or)
	    ;
	  else
	    need_barrier = 1;
	  if (!in_safe_group_barrier)
	    rws_update (regno, flags, pred);
	  break;

	case 2:
	  /* The register has been unconditionally written already.  We
	     need a barrier.  */
	  if (flags.is_and && rws_sum[regno].written_by_and)
	    ;
	  else if (flags.is_or && rws_sum[regno].written_by_or)
	    ;
	  else
	    need_barrier = 1;
	  if (!in_safe_group_barrier)
	    {
	      rws_sum[regno].written_by_and = flags.is_and;
	      rws_sum[regno].written_by_or = flags.is_or;
	    }
	  break;

	default:
	  gcc_unreachable ();
	}
    }
  else
    {
      if (flags.is_branch)
	{
	  /* Branches have several RAW exceptions that allow to avoid
	     barriers.  */

	  if (REGNO_REG_CLASS (regno) == BR_REGS || regno == AR_PFS_REGNUM)
	    /* RAW dependencies on branch regs are permissible as long
	       as the writer is a non-branch instruction.  Since we
	       never generate code that uses a branch register written
	       by a branch instruction, handling this case is
	       easy.  */
	    return 0;

	  if (REGNO_REG_CLASS (regno) == PR_REGS
	      && ! rws_sum[regno].written_by_fp)
	    /* The predicates of a branch are available within the
	       same insn group as long as the predicate was written by
	       something other than a floating-point instruction.  */
	    return 0;
	}

      if (flags.is_and && rws_sum[regno].written_by_and)
	return 0;
      if (flags.is_or && rws_sum[regno].written_by_or)
	return 0;

      switch (rws_sum[regno].write_count)
	{
	case 0:
	  /* The register has not been written yet.  */
	  break;

	case 1:
	  /* The register has been written via a predicate, assume we
	     need a barrier (don't check for complementary regs).  */
	  need_barrier = 1;
	  break;

	case 2:
	  /* The register has been unconditionally written already.  We
	     need a barrier.  */
	  need_barrier = 1;
	  break;

	default:
	  gcc_unreachable ();
	}
    }

  return need_barrier;
}

static int
rws_access_reg (rtx reg, struct reg_flags flags, int pred)
{
  int regno = REGNO (reg);
  int n = HARD_REGNO_NREGS (REGNO (reg), GET_MODE (reg));

  if (n == 1)
    return rws_access_regno (regno, flags, pred);
  else
    {
      int need_barrier = 0;
      while (--n >= 0)
	need_barrier |= rws_access_regno (regno + n, flags, pred);
      return need_barrier;
    }
}

/* Examine X, which is a SET rtx, and update the flags, the predicate, and
   the condition, stored in *PFLAGS, *PPRED and *PCOND.  */

static void
update_set_flags (rtx x, struct reg_flags *pflags)
{
  rtx src = SET_SRC (x);

  switch (GET_CODE (src))
    {
    case CALL:
      return;

    case IF_THEN_ELSE:
      /* There are four cases here:
	 (1) The destination is (pc), in which case this is a branch,
	 nothing here applies.
	 (2) The destination is ar.lc, in which case this is a
	 doloop_end_internal,
	 (3) The destination is an fp register, in which case this is
	 an fselect instruction.
	 (4) The condition has (unspec [(reg)] UNSPEC_LDC), in which case 
	 this is a check load.
	 In all cases, nothing we do in this function applies.  */
      return;

    default:
      if (COMPARISON_P (src)
	  && SCALAR_FLOAT_MODE_P (GET_MODE (XEXP (src, 0))))
	/* Set pflags->is_fp to 1 so that we know we're dealing
	   with a floating point comparison when processing the
	   destination of the SET.  */
	pflags->is_fp = 1;

      /* Discover if this is a parallel comparison.  We only handle
	 and.orcm and or.andcm at present, since we must retain a
	 strict inverse on the predicate pair.  */
      else if (GET_CODE (src) == AND)
	pflags->is_and = 1;
      else if (GET_CODE (src) == IOR)
	pflags->is_or = 1;

      break;
    }
}

/* Subroutine of rtx_needs_barrier; this function determines whether the
   source of a given SET rtx found in X needs a barrier.  FLAGS and PRED
   are as in rtx_needs_barrier.  COND is an rtx that holds the condition
   for this insn.  */

static int
set_src_needs_barrier (rtx x, struct reg_flags flags, int pred)
{
  int need_barrier = 0;
  rtx dst;
  rtx src = SET_SRC (x);

  if (GET_CODE (src) == CALL)
    /* We don't need to worry about the result registers that
       get written by subroutine call.  */
    return rtx_needs_barrier (src, flags, pred);
  else if (SET_DEST (x) == pc_rtx)
    {
      /* X is a conditional branch.  */
      /* ??? This seems redundant, as the caller sets this bit for
	 all JUMP_INSNs.  */
      if (!ia64_spec_check_src_p (src))
	flags.is_branch = 1;
      return rtx_needs_barrier (src, flags, pred);
    }

  if (ia64_spec_check_src_p (src))
    /* Avoid checking one register twice (in condition 
       and in 'then' section) for ldc pattern.  */
    {
      gcc_assert (REG_P (XEXP (src, 2)));
      need_barrier = rtx_needs_barrier (XEXP (src, 2), flags, pred);
		  
      /* We process MEM below.  */
      src = XEXP (src, 1);
    }

  need_barrier |= rtx_needs_barrier (src, flags, pred);

  dst = SET_DEST (x);
  if (GET_CODE (dst) == ZERO_EXTRACT)
    {
      need_barrier |= rtx_needs_barrier (XEXP (dst, 1), flags, pred);
      need_barrier |= rtx_needs_barrier (XEXP (dst, 2), flags, pred);
    }
  return need_barrier;
}

/* Handle an access to rtx X of type FLAGS using predicate register
   PRED.  Return 1 if this access creates a dependency with an earlier
   instruction in the same group.  */

static int
rtx_needs_barrier (rtx x, struct reg_flags flags, int pred)
{
  int i, j;
  int is_complemented = 0;
  int need_barrier = 0;
  const char *format_ptr;
  struct reg_flags new_flags;
  rtx cond;

  if (! x)
    return 0;

  new_flags = flags;

  switch (GET_CODE (x))
    {
    case SET:
      update_set_flags (x, &new_flags);
      need_barrier = set_src_needs_barrier (x, new_flags, pred);
      if (GET_CODE (SET_SRC (x)) != CALL)
	{
	  new_flags.is_write = 1;
	  need_barrier |= rtx_needs_barrier (SET_DEST (x), new_flags, pred);
	}
      break;

    case CALL:
      new_flags.is_write = 0;
      need_barrier |= rws_access_regno (AR_EC_REGNUM, new_flags, pred);

      /* Avoid multiple register writes, in case this is a pattern with
	 multiple CALL rtx.  This avoids a failure in rws_access_reg.  */
      if (! flags.is_sibcall && ! rws_insn_test (REG_AR_CFM))
	{
	  new_flags.is_write = 1;
	  need_barrier |= rws_access_regno (REG_RP, new_flags, pred);
	  need_barrier |= rws_access_regno (AR_PFS_REGNUM, new_flags, pred);
	  need_barrier |= rws_access_regno (REG_AR_CFM, new_flags, pred);
	}
      break;

    case COND_EXEC:
      /* X is a predicated instruction.  */

      cond = COND_EXEC_TEST (x);
      gcc_assert (!pred);
      need_barrier = rtx_needs_barrier (cond, flags, 0);

      if (GET_CODE (cond) == EQ)
	is_complemented = 1;
      cond = XEXP (cond, 0);
      gcc_assert (GET_CODE (cond) == REG
		  && REGNO_REG_CLASS (REGNO (cond)) == PR_REGS);
      pred = REGNO (cond);
      if (is_complemented)
	++pred;

      need_barrier |= rtx_needs_barrier (COND_EXEC_CODE (x), flags, pred);
      return need_barrier;

    case CLOBBER:
    case USE:
      /* Clobber & use are for earlier compiler-phases only.  */
      break;

    case ASM_OPERANDS:
    case ASM_INPUT:
      /* We always emit stop bits for traditional asms.  We emit stop bits
	 for volatile extended asms if TARGET_VOL_ASM_STOP is true.  */
      if (GET_CODE (x) != ASM_OPERANDS
	  || (MEM_VOLATILE_P (x) && TARGET_VOL_ASM_STOP))
	{
	  /* Avoid writing the register multiple times if we have multiple
	     asm outputs.  This avoids a failure in rws_access_reg.  */
	  if (! rws_insn_test (REG_VOLATILE))
	    {
	      new_flags.is_write = 1;
	      rws_access_regno (REG_VOLATILE, new_flags, pred);
	    }
	  return 1;
	}

      /* For all ASM_OPERANDS, we must traverse the vector of input operands.
	 We cannot just fall through here since then we would be confused
	 by the ASM_INPUT rtx inside ASM_OPERANDS, which do not indicate
	 traditional asms unlike their normal usage.  */

      for (i = ASM_OPERANDS_INPUT_LENGTH (x) - 1; i >= 0; --i)
	if (rtx_needs_barrier (ASM_OPERANDS_INPUT (x, i), flags, pred))
	  need_barrier = 1;
      break;

    case PARALLEL:
      for (i = XVECLEN (x, 0) - 1; i >= 0; --i)
	{
	  rtx pat = XVECEXP (x, 0, i);
	  switch (GET_CODE (pat))
	    {
	    case SET:
	      update_set_flags (pat, &new_flags);
	      need_barrier |= set_src_needs_barrier (pat, new_flags, pred);
	      break;

	    case USE:
	    case CALL:
	    case ASM_OPERANDS:
	      need_barrier |= rtx_needs_barrier (pat, flags, pred);
	      break;

	    case CLOBBER:
	      if (REG_P (XEXP (pat, 0))
		  && extract_asm_operands (x) != NULL_RTX
		  && REGNO (XEXP (pat, 0)) != AR_UNAT_REGNUM)
		{
		  new_flags.is_write = 1;
		  need_barrier |= rtx_needs_barrier (XEXP (pat, 0),
						     new_flags, pred);
		  new_flags = flags;
		}
	      break;

	    case RETURN:
	      break;

	    default:
	      gcc_unreachable ();
	    }
	}
      for (i = XVECLEN (x, 0) - 1; i >= 0; --i)
	{
	  rtx pat = XVECEXP (x, 0, i);
	  if (GET_CODE (pat) == SET)
	    {
	      if (GET_CODE (SET_SRC (pat)) != CALL)
		{
		  new_flags.is_write = 1;
		  need_barrier |= rtx_needs_barrier (SET_DEST (pat), new_flags,
						     pred);
		}
	    }
	  else if (GET_CODE (pat) == CLOBBER || GET_CODE (pat) == RETURN)
	    need_barrier |= rtx_needs_barrier (pat, flags, pred);
	}
      break;

    case SUBREG:
      need_barrier |= rtx_needs_barrier (SUBREG_REG (x), flags, pred);
      break;
    case REG:
      if (REGNO (x) == AR_UNAT_REGNUM)
	{
	  for (i = 0; i < 64; ++i)
	    need_barrier |= rws_access_regno (AR_UNAT_BIT_0 + i, flags, pred);
	}
      else
	need_barrier = rws_access_reg (x, flags, pred);
      break;

    case MEM:
      /* Find the regs used in memory address computation.  */
      new_flags.is_write = 0;
      need_barrier = rtx_needs_barrier (XEXP (x, 0), new_flags, pred);
      break;

    case CONST_INT:   case CONST_DOUBLE:  case CONST_VECTOR:
    case SYMBOL_REF:  case LABEL_REF:     case CONST:
      break;

      /* Operators with side-effects.  */
    case POST_INC:    case POST_DEC:
      gcc_assert (GET_CODE (XEXP (x, 0)) == REG);

      new_flags.is_write = 0;
      need_barrier  = rws_access_reg (XEXP (x, 0), new_flags, pred);
      new_flags.is_write = 1;
      need_barrier |= rws_access_reg (XEXP (x, 0), new_flags, pred);
      break;

    case POST_MODIFY:
      gcc_assert (GET_CODE (XEXP (x, 0)) == REG);

      new_flags.is_write = 0;
      need_barrier  = rws_access_reg (XEXP (x, 0), new_flags, pred);
      need_barrier |= rtx_needs_barrier (XEXP (x, 1), new_flags, pred);
      new_flags.is_write = 1;
      need_barrier |= rws_access_reg (XEXP (x, 0), new_flags, pred);
      break;

      /* Handle common unary and binary ops for efficiency.  */
    case COMPARE:  case PLUS:    case MINUS:   case MULT:      case DIV:
    case MOD:      case UDIV:    case UMOD:    case AND:       case IOR:
    case XOR:      case ASHIFT:  case ROTATE:  case ASHIFTRT:  case LSHIFTRT:
    case ROTATERT: case SMIN:    case SMAX:    case UMIN:      case UMAX:
    case NE:       case EQ:      case GE:      case GT:        case LE:
    case LT:       case GEU:     case GTU:     case LEU:       case LTU:
      need_barrier = rtx_needs_barrier (XEXP (x, 0), new_flags, pred);
      need_barrier |= rtx_needs_barrier (XEXP (x, 1), new_flags, pred);
      break;

    case NEG:      case NOT:	        case SIGN_EXTEND:     case ZERO_EXTEND:
    case TRUNCATE: case FLOAT_EXTEND:   case FLOAT_TRUNCATE:  case FLOAT:
    case FIX:      case UNSIGNED_FLOAT: case UNSIGNED_FIX:    case ABS:
    case SQRT:     case FFS:		case POPCOUNT:
      need_barrier = rtx_needs_barrier (XEXP (x, 0), flags, pred);
      break;

    case VEC_SELECT:
      /* VEC_SELECT's second argument is a PARALLEL with integers that
	 describe the elements selected.  On ia64, those integers are
	 always constants.  Avoid walking the PARALLEL so that we don't
	 get confused with "normal" parallels and then die.  */
      need_barrier = rtx_needs_barrier (XEXP (x, 0), flags, pred);
      break;

    case UNSPEC:
      switch (XINT (x, 1))
	{
	case UNSPEC_LTOFF_DTPMOD:
	case UNSPEC_LTOFF_DTPREL:
	case UNSPEC_DTPREL:
	case UNSPEC_LTOFF_TPREL:
	case UNSPEC_TPREL:
	case UNSPEC_PRED_REL_MUTEX:
	case UNSPEC_PIC_CALL:
        case UNSPEC_MF:
        case UNSPEC_FETCHADD_ACQ:
	case UNSPEC_BSP_VALUE:
	case UNSPEC_FLUSHRS:
	case UNSPEC_BUNDLE_SELECTOR:
          break;

	case UNSPEC_GR_SPILL:
	case UNSPEC_GR_RESTORE:
	  {
	    HOST_WIDE_INT offset = INTVAL (XVECEXP (x, 0, 1));
	    HOST_WIDE_INT bit = (offset >> 3) & 63;

	    need_barrier = rtx_needs_barrier (XVECEXP (x, 0, 0), flags, pred);
	    new_flags.is_write = (XINT (x, 1) == UNSPEC_GR_SPILL);
	    need_barrier |= rws_access_regno (AR_UNAT_BIT_0 + bit,
					      new_flags, pred);
	    break;
	  }

	case UNSPEC_FR_SPILL:
	case UNSPEC_FR_RESTORE:
	case UNSPEC_GETF_EXP:
	case UNSPEC_SETF_EXP:
        case UNSPEC_ADDP4:
	case UNSPEC_FR_SQRT_RECIP_APPROX:
	case UNSPEC_FR_SQRT_RECIP_APPROX_RES:
	case UNSPEC_LDA:
	case UNSPEC_LDS:
	case UNSPEC_LDS_A:
	case UNSPEC_LDSA:
	case UNSPEC_CHKACLR:
        case UNSPEC_CHKS:
	  need_barrier = rtx_needs_barrier (XVECEXP (x, 0, 0), flags, pred);
	  break;

	case UNSPEC_FR_RECIP_APPROX:
	case UNSPEC_SHRP:
	case UNSPEC_COPYSIGN:
	case UNSPEC_FR_RECIP_APPROX_RES:
	  need_barrier = rtx_needs_barrier (XVECEXP (x, 0, 0), flags, pred);
	  need_barrier |= rtx_needs_barrier (XVECEXP (x, 0, 1), flags, pred);
	  break;

        case UNSPEC_CMPXCHG_ACQ:
	  need_barrier = rtx_needs_barrier (XVECEXP (x, 0, 1), flags, pred);
	  need_barrier |= rtx_needs_barrier (XVECEXP (x, 0, 2), flags, pred);
	  break;

	default:
	  gcc_unreachable ();
	}
      break;

    case UNSPEC_VOLATILE:
      switch (XINT (x, 1))
	{
	case UNSPECV_ALLOC:
	  /* Alloc must always be the first instruction of a group.
	     We force this by always returning true.  */
	  /* ??? We might get better scheduling if we explicitly check for
	     input/local/output register dependencies, and modify the
	     scheduler so that alloc is always reordered to the start of
	     the current group.  We could then eliminate all of the
	     first_instruction code.  */
	  rws_access_regno (AR_PFS_REGNUM, flags, pred);

	  new_flags.is_write = 1;
	  rws_access_regno (REG_AR_CFM, new_flags, pred);
	  return 1;

	case UNSPECV_SET_BSP:
	  need_barrier = 1;
          break;

	case UNSPECV_BLOCKAGE:
	case UNSPECV_INSN_GROUP_BARRIER:
	case UNSPECV_BREAK:
	case UNSPECV_PSAC_ALL:
	case UNSPECV_PSAC_NORMAL:
	  return 0;

	default:
	  gcc_unreachable ();
	}
      break;

    case RETURN:
      new_flags.is_write = 0;
      need_barrier  = rws_access_regno (REG_RP, flags, pred);
      need_barrier |= rws_access_regno (AR_PFS_REGNUM, flags, pred);

      new_flags.is_write = 1;
      need_barrier |= rws_access_regno (AR_EC_REGNUM, new_flags, pred);
      need_barrier |= rws_access_regno (REG_AR_CFM, new_flags, pred);
      break;

    default:
      format_ptr = GET_RTX_FORMAT (GET_CODE (x));
      for (i = GET_RTX_LENGTH (GET_CODE (x)) - 1; i >= 0; i--)
	switch (format_ptr[i])
	  {
	  case '0':	/* unused field */
	  case 'i':	/* integer */
	  case 'n':	/* note */
	  case 'w':	/* wide integer */
	  case 's':	/* pointer to string */
	  case 'S':	/* optional pointer to string */
	    break;

	  case 'e':
	    if (rtx_needs_barrier (XEXP (x, i), flags, pred))
	      need_barrier = 1;
	    break;

	  case 'E':
	    for (j = XVECLEN (x, i) - 1; j >= 0; --j)
	      if (rtx_needs_barrier (XVECEXP (x, i, j), flags, pred))
		need_barrier = 1;
	    break;

	  default:
	    gcc_unreachable ();
	  }
      break;
    }
  return need_barrier;
}

/* Clear out the state for group_barrier_needed at the start of a
   sequence of insns.  */

static void
init_insn_group_barriers (void)
{
  memset (rws_sum, 0, sizeof (rws_sum));
  first_instruction = 1;
}

/* Given the current state, determine whether a group barrier (a stop bit) is
   necessary before INSN.  Return nonzero if so.  This modifies the state to
   include the effects of INSN as a side-effect.  */

static int
group_barrier_needed (rtx insn)
{
  rtx pat;
  int need_barrier = 0;
  struct reg_flags flags;

  memset (&flags, 0, sizeof (flags));
  switch (GET_CODE (insn))
    {
    case NOTE:
    case DEBUG_INSN:
      break;

    case BARRIER:
      /* A barrier doesn't imply an instruction group boundary.  */
      break;

    case CODE_LABEL:
      memset (rws_insn, 0, sizeof (rws_insn));
      return 1;

    case CALL_INSN:
      flags.is_branch = 1;
      flags.is_sibcall = SIBLING_CALL_P (insn);
      memset (rws_insn, 0, sizeof (rws_insn));

      /* Don't bundle a call following another call.  */
      if ((pat = prev_active_insn (insn))
	  && GET_CODE (pat) == CALL_INSN)
	{
	  need_barrier = 1;
	  break;
	}

      need_barrier = rtx_needs_barrier (PATTERN (insn), flags, 0);
      break;

    case JUMP_INSN:
      if (!ia64_spec_check_p (insn))
	flags.is_branch = 1;

      /* Don't bundle a jump following a call.  */
      if ((pat = prev_active_insn (insn))
	  && GET_CODE (pat) == CALL_INSN)
	{
	  need_barrier = 1;
	  break;
	}
      /* FALLTHRU */

    case INSN:
      if (GET_CODE (PATTERN (insn)) == USE
	  || GET_CODE (PATTERN (insn)) == CLOBBER)
	/* Don't care about USE and CLOBBER "insns"---those are used to
	   indicate to the optimizer that it shouldn't get rid of
	   certain operations.  */
	break;

      pat = PATTERN (insn);

      /* Ug.  Hack hacks hacked elsewhere.  */
      switch (recog_memoized (insn))
	{
	  /* We play dependency tricks with the epilogue in order
	     to get proper schedules.  Undo this for dv analysis.  */
	case CODE_FOR_epilogue_deallocate_stack:
	case CODE_FOR_prologue_allocate_stack:
	  pat = XVECEXP (pat, 0, 0);
	  break;

	  /* The pattern we use for br.cloop confuses the code above.
	     The second element of the vector is representative.  */
	case CODE_FOR_doloop_end_internal:
	  pat = XVECEXP (pat, 0, 1);
	  break;

	  /* Doesn't generate code.  */
	case CODE_FOR_pred_rel_mutex:
	case CODE_FOR_prologue_use:
	  return 0;

	default:
	  break;
	}

      memset (rws_insn, 0, sizeof (rws_insn));
      need_barrier = rtx_needs_barrier (pat, flags, 0);

      /* Check to see if the previous instruction was a volatile
	 asm.  */
      if (! need_barrier)
	need_barrier = rws_access_regno (REG_VOLATILE, flags, 0);

      break;

    default:
      gcc_unreachable ();
    }

  if (first_instruction && INSN_P (insn)
      && ia64_safe_itanium_class (insn) != ITANIUM_CLASS_IGNORE
      && GET_CODE (PATTERN (insn)) != USE
      && GET_CODE (PATTERN (insn)) != CLOBBER)
    {
      need_barrier = 0;
      first_instruction = 0;
    }

  return need_barrier;
}

/* Like group_barrier_needed, but do not clobber the current state.  */

static int
safe_group_barrier_needed (rtx insn)
{
  int saved_first_instruction;
  int t;

  saved_first_instruction = first_instruction;
  in_safe_group_barrier = 1;

  t = group_barrier_needed (insn);

  first_instruction = saved_first_instruction;
  in_safe_group_barrier = 0;

  return t;
}

/* Scan the current function and insert stop bits as necessary to
   eliminate dependencies.  This function assumes that a final
   instruction scheduling pass has been run which has already
   inserted most of the necessary stop bits.  This function only
   inserts new ones at basic block boundaries, since these are
   invisible to the scheduler.  */

static void
emit_insn_group_barriers (FILE *dump)
{
  rtx insn;
  rtx last_label = 0;
  int insns_since_last_label = 0;

  init_insn_group_barriers ();

  for (insn = get_insns (); insn; insn = NEXT_INSN (insn))
    {
      if (GET_CODE (insn) == CODE_LABEL)
	{
	  if (insns_since_last_label)
	    last_label = insn;
	  insns_since_last_label = 0;
	}
      else if (GET_CODE (insn) == NOTE
	       && NOTE_KIND (insn) == NOTE_INSN_BASIC_BLOCK)
	{
	  if (insns_since_last_label)
	    last_label = insn;
	  insns_since_last_label = 0;
	}
      else if (GET_CODE (insn) == INSN
	       && GET_CODE (PATTERN (insn)) == UNSPEC_VOLATILE
	       && XINT (PATTERN (insn), 1) == UNSPECV_INSN_GROUP_BARRIER)
	{
	  init_insn_group_barriers ();
	  last_label = 0;
	}
      else if (NONDEBUG_INSN_P (insn))
	{
	  insns_since_last_label = 1;

	  if (group_barrier_needed (insn))
	    {
	      if (last_label)
		{
		  if (dump)
		    fprintf (dump, "Emitting stop before label %d\n",
			     INSN_UID (last_label));
		  emit_insn_before (gen_insn_group_barrier (GEN_INT (3)), last_label);
		  insn = last_label;

		  init_insn_group_barriers ();
		  last_label = 0;
		}
	    }
	}
    }
}

/* Like emit_insn_group_barriers, but run if no final scheduling pass was run.
   This function has to emit all necessary group barriers.  */

static void
emit_all_insn_group_barriers (FILE *dump ATTRIBUTE_UNUSED)
{
  rtx insn;

  init_insn_group_barriers ();

  for (insn = get_insns (); insn; insn = NEXT_INSN (insn))
    {
      if (GET_CODE (insn) == BARRIER)
	{
	  rtx last = prev_active_insn (insn);

	  if (! last)
	    continue;
	  if (GET_CODE (last) == JUMP_INSN
	      && GET_CODE (PATTERN (last)) == ADDR_DIFF_VEC)
	    last = prev_active_insn (last);
	  if (recog_memoized (last) != CODE_FOR_insn_group_barrier)
	    emit_insn_after (gen_insn_group_barrier (GEN_INT (3)), last);

	  init_insn_group_barriers ();
	}
      else if (NONDEBUG_INSN_P (insn))
	{
	  if (recog_memoized (insn) == CODE_FOR_insn_group_barrier)
	    init_insn_group_barriers ();
	  else if (group_barrier_needed (insn))
	    {
	      emit_insn_before (gen_insn_group_barrier (GEN_INT (3)), insn);
	      init_insn_group_barriers ();
	      group_barrier_needed (insn);
	    }
	}
    }
}



/* Instruction scheduling support.  */

#define NR_BUNDLES 10

/* A list of names of all available bundles.  */

static const char *bundle_name [NR_BUNDLES] =
{
  ".mii",
  ".mmi",
  ".mfi",
  ".mmf",
#if NR_BUNDLES == 10
  ".bbb",
  ".mbb",
#endif
  ".mib",
  ".mmb",
  ".mfb",
  ".mlx"
};

/* Nonzero if we should insert stop bits into the schedule.  */

int ia64_final_schedule = 0;

/* Codes of the corresponding queried units: */

static int _0mii_, _0mmi_, _0mfi_, _0mmf_;
static int _0bbb_, _0mbb_, _0mib_, _0mmb_, _0mfb_, _0mlx_;

static int _1mii_, _1mmi_, _1mfi_, _1mmf_;
static int _1bbb_, _1mbb_, _1mib_, _1mmb_, _1mfb_, _1mlx_;

static int pos_1, pos_2, pos_3, pos_4, pos_5, pos_6;

/* The following variable value is an insn group barrier.  */

static rtx dfa_stop_insn;

/* The following variable value is the last issued insn.  */

static rtx last_scheduled_insn;

/* The following variable value is pointer to a DFA state used as
   temporary variable.  */

static state_t temp_dfa_state = NULL;

/* The following variable value is DFA state after issuing the last
   insn.  */

static state_t prev_cycle_state = NULL;

/* The following array element values are TRUE if the corresponding
   insn requires to add stop bits before it.  */

static char *stops_p = NULL;

/* The following variable is used to set up the mentioned above array.  */

static int stop_before_p = 0;

/* The following variable value is length of the arrays `clocks' and
   `add_cycles'. */

static int clocks_length;

/* The following variable value is number of data speculations in progress.  */
static int pending_data_specs = 0;

/* Number of memory references on current and three future processor cycles.  */
static char mem_ops_in_group[4];

/* Number of current processor cycle (from scheduler's point of view).  */
static int current_cycle;

static rtx ia64_single_set (rtx);
static void ia64_emit_insn_before (rtx, rtx);

/* Map a bundle number to its pseudo-op.  */

const char *
get_bundle_name (int b)
{
  return bundle_name[b];
}


/* Return the maximum number of instructions a cpu can issue.  */

static int
ia64_issue_rate (void)
{
  return 6;
}

/* Helper function - like single_set, but look inside COND_EXEC.  */

static rtx
ia64_single_set (rtx insn)
{
  rtx x = PATTERN (insn), ret;
  if (GET_CODE (x) == COND_EXEC)
    x = COND_EXEC_CODE (x);
  if (GET_CODE (x) == SET)
    return x;

  /* Special case here prologue_allocate_stack and epilogue_deallocate_stack.
     Although they are not classical single set, the second set is there just
     to protect it from moving past FP-relative stack accesses.  */
  switch (recog_memoized (insn))
    {
    case CODE_FOR_prologue_allocate_stack:
    case CODE_FOR_epilogue_deallocate_stack:
      ret = XVECEXP (x, 0, 0);
      break;

    default:
      ret = single_set_2 (insn, x);
      break;
    }

  return ret;
}

/* Adjust the cost of a scheduling dependency.
   Return the new cost of a dependency of type DEP_TYPE or INSN on DEP_INSN.
   COST is the current cost, DW is dependency weakness.  */
static int
ia64_adjust_cost_2 (rtx insn, int dep_type1, rtx dep_insn, int cost, dw_t dw)
{
  enum reg_note dep_type = (enum reg_note) dep_type1;
  enum attr_itanium_class dep_class;
  enum attr_itanium_class insn_class;

  insn_class = ia64_safe_itanium_class (insn);
  dep_class = ia64_safe_itanium_class (dep_insn);

  /* Treat true memory dependencies separately.  Ignore apparent true
     dependence between store and call (call has a MEM inside a SYMBOL_REF).  */
  if (dep_type == REG_DEP_TRUE
      && (dep_class == ITANIUM_CLASS_ST || dep_class == ITANIUM_CLASS_STF)
      && (insn_class == ITANIUM_CLASS_BR || insn_class == ITANIUM_CLASS_SCALL))
    return 0;

  if (dw == MIN_DEP_WEAK)
    /* Store and load are likely to alias, use higher cost to avoid stall.  */
    return PARAM_VALUE (PARAM_SCHED_MEM_TRUE_DEP_COST);
  else if (dw > MIN_DEP_WEAK)
    {
      /* Store and load are less likely to alias.  */
      if (mflag_sched_fp_mem_deps_zero_cost && dep_class == ITANIUM_CLASS_STF)
	/* Assume there will be no cache conflict for floating-point data.
	   For integer data, L1 conflict penalty is huge (17 cycles), so we
	   never assume it will not cause a conflict.  */
	return 0;
      else
	return cost;
    }

  if (dep_type != REG_DEP_OUTPUT)
    return cost;

  if (dep_class == ITANIUM_CLASS_ST || dep_class == ITANIUM_CLASS_STF
      || insn_class == ITANIUM_CLASS_ST || insn_class == ITANIUM_CLASS_STF)
    return 0;

  return cost;
}

/* Like emit_insn_before, but skip cycle_display notes.
   ??? When cycle display notes are implemented, update this.  */

static void
ia64_emit_insn_before (rtx insn, rtx before)
{
  emit_insn_before (insn, before);
}

/* The following function marks insns who produce addresses for load
   and store insns.  Such insns will be placed into M slots because it
   decrease latency time for Itanium1 (see function
   `ia64_produce_address_p' and the DFA descriptions).  */

static void
ia64_dependencies_evaluation_hook (rtx head, rtx tail)
{
  rtx insn, next, next_tail;

  /* Before reload, which_alternative is not set, which means that
     ia64_safe_itanium_class will produce wrong results for (at least)
     move instructions.  */
  if (!reload_completed)
    return;

  next_tail = NEXT_INSN (tail);
  for (insn = head; insn != next_tail; insn = NEXT_INSN (insn))
    if (INSN_P (insn))
      insn->call = 0;
  for (insn = head; insn != next_tail; insn = NEXT_INSN (insn))
    if (INSN_P (insn)
	&& ia64_safe_itanium_class (insn) == ITANIUM_CLASS_IALU)
      {
	sd_iterator_def sd_it;
	dep_t dep;
	bool has_mem_op_consumer_p = false;

	FOR_EACH_DEP (insn, SD_LIST_FORW, sd_it, dep)
	  {
	    enum attr_itanium_class c;

	    if (DEP_TYPE (dep) != REG_DEP_TRUE)
	      continue;

	    next = DEP_CON (dep);
	    c = ia64_safe_itanium_class (next);
	    if ((c == ITANIUM_CLASS_ST
		 || c == ITANIUM_CLASS_STF)
		&& ia64_st_address_bypass_p (insn, next))
	      {
		has_mem_op_consumer_p = true;
		break;
	      }
	    else if ((c == ITANIUM_CLASS_LD
		      || c == ITANIUM_CLASS_FLD
		      || c == ITANIUM_CLASS_FLDP)
		     && ia64_ld_address_bypass_p (insn, next))
	      {
		has_mem_op_consumer_p = true;
		break;
	      }
	  }

	insn->call = has_mem_op_consumer_p;
      }
}

/* We're beginning a new block.  Initialize data structures as necessary.  */

static void
ia64_sched_init (FILE *dump ATTRIBUTE_UNUSED,
		 int sched_verbose ATTRIBUTE_UNUSED,
		 int max_ready ATTRIBUTE_UNUSED)
{
#ifdef ENABLE_CHECKING
  rtx insn;

  if (!sel_sched_p () && reload_completed)
    for (insn = NEXT_INSN (current_sched_info->prev_head);
	 insn != current_sched_info->next_tail;
	 insn = NEXT_INSN (insn))
      gcc_assert (!SCHED_GROUP_P (insn));
#endif
  last_scheduled_insn = NULL_RTX;
  init_insn_group_barriers ();

  current_cycle = 0;
  memset (mem_ops_in_group, 0, sizeof (mem_ops_in_group));
}

/* We're beginning a scheduling pass.  Check assertion.  */

static void
ia64_sched_init_global (FILE *dump ATTRIBUTE_UNUSED,
                        int sched_verbose ATTRIBUTE_UNUSED,
                        int max_ready ATTRIBUTE_UNUSED)
{  
  gcc_assert (pending_data_specs == 0);
}

/* Scheduling pass is now finished.  Free/reset static variable.  */
static void
ia64_sched_finish_global (FILE *dump ATTRIBUTE_UNUSED,
			  int sched_verbose ATTRIBUTE_UNUSED)
{
  gcc_assert (pending_data_specs == 0);
}

/* Return TRUE if INSN is a load (either normal or speculative, but not a
   speculation check), FALSE otherwise.  */
static bool
is_load_p (rtx insn)
{
  enum attr_itanium_class insn_class = ia64_safe_itanium_class (insn);

  return
   ((insn_class == ITANIUM_CLASS_LD || insn_class == ITANIUM_CLASS_FLD)
    && get_attr_check_load (insn) == CHECK_LOAD_NO);
}

/* If INSN is a memory reference, memoize it in MEM_OPS_IN_GROUP global array
   (taking account for 3-cycle cache reference postponing for stores: Intel
   Itanium 2 Reference Manual for Software Development and Optimization,
   6.7.3.1).  */
static void
record_memory_reference (rtx insn)
{
  enum attr_itanium_class insn_class = ia64_safe_itanium_class (insn);

  switch (insn_class) {
    case ITANIUM_CLASS_FLD:
    case ITANIUM_CLASS_LD:
      mem_ops_in_group[current_cycle % 4]++;
      break;
    case ITANIUM_CLASS_STF:
    case ITANIUM_CLASS_ST:
      mem_ops_in_group[(current_cycle + 3) % 4]++;
      break;
    default:;
  }
}

/* We are about to being issuing insns for this clock cycle.
   Override the default sort algorithm to better slot instructions.  */

static int
ia64_dfa_sched_reorder (FILE *dump, int sched_verbose, rtx *ready,
			int *pn_ready, int clock_var,
			int reorder_type)
{
  int n_asms;
  int n_ready = *pn_ready;
  rtx *e_ready = ready + n_ready;
  rtx *insnp;

  if (sched_verbose)
    fprintf (dump, "// ia64_dfa_sched_reorder (type %d):\n", reorder_type);

  if (reorder_type == 0)
    {
      /* First, move all USEs, CLOBBERs and other crud out of the way.  */
      n_asms = 0;
      for (insnp = ready; insnp < e_ready; insnp++)
	if (insnp < e_ready)
	  {
	    rtx insn = *insnp;
	    enum attr_type t = ia64_safe_type (insn);
	    if (t == TYPE_UNKNOWN)
	      {
		if (GET_CODE (PATTERN (insn)) == ASM_INPUT
		    || asm_noperands (PATTERN (insn)) >= 0)
		  {
		    rtx lowest = ready[n_asms];
		    ready[n_asms] = insn;
		    *insnp = lowest;
		    n_asms++;
		  }
		else
		  {
		    rtx highest = ready[n_ready - 1];
		    ready[n_ready - 1] = insn;
		    *insnp = highest;
		    return 1;
		  }
	      }
	  }

      if (n_asms < n_ready)
	{
	  /* Some normal insns to process.  Skip the asms.  */
	  ready += n_asms;
	  n_ready -= n_asms;
	}
      else if (n_ready > 0)
	return 1;
    }

  if (ia64_final_schedule)
    {
      int deleted = 0;
      int nr_need_stop = 0;

      for (insnp = ready; insnp < e_ready; insnp++)
	if (safe_group_barrier_needed (*insnp))
	  nr_need_stop++;

      if (reorder_type == 1 && n_ready == nr_need_stop)
	return 0;
      if (reorder_type == 0)
	return 1;
      insnp = e_ready;
      /* Move down everything that needs a stop bit, preserving
	 relative order.  */
      while (insnp-- > ready + deleted)
	while (insnp >= ready + deleted)
	  {
	    rtx insn = *insnp;
	    if (! safe_group_barrier_needed (insn))
	      break;
	    memmove (ready + 1, ready, (insnp - ready) * sizeof (rtx));
	    *ready = insn;
	    deleted++;
	  }
      n_ready -= deleted;
      ready += deleted;
    }

  current_cycle = clock_var;
  if (reload_completed && mem_ops_in_group[clock_var % 4] >= ia64_max_memory_insns)
    {
      int moved = 0;

      insnp = e_ready;
      /* Move down loads/stores, preserving relative order.  */
      while (insnp-- > ready + moved)
	while (insnp >= ready + moved)
	  {
	    rtx insn = *insnp;
	    if (! is_load_p (insn))
	      break;
	    memmove (ready + 1, ready, (insnp - ready) * sizeof (rtx));
	    *ready = insn;
	    moved++;
	  }
      n_ready -= moved;
      ready += moved;
    }

  return 1;
}

/* We are about to being issuing insns for this clock cycle.  Override
   the default sort algorithm to better slot instructions.  */

static int
ia64_sched_reorder (FILE *dump, int sched_verbose, rtx *ready, int *pn_ready,
		    int clock_var)
{
  return ia64_dfa_sched_reorder (dump, sched_verbose, ready,
				 pn_ready, clock_var, 0);
}

/* Like ia64_sched_reorder, but called after issuing each insn.
   Override the default sort algorithm to better slot instructions.  */

static int
ia64_sched_reorder2 (FILE *dump ATTRIBUTE_UNUSED,
		     int sched_verbose ATTRIBUTE_UNUSED, rtx *ready,
		     int *pn_ready, int clock_var)
{
  return ia64_dfa_sched_reorder (dump, sched_verbose, ready, pn_ready,
				 clock_var, 1);
}

/* We are about to issue INSN.  Return the number of insns left on the
   ready queue that can be issued this cycle.  */

static int
ia64_variable_issue (FILE *dump ATTRIBUTE_UNUSED,
		     int sched_verbose ATTRIBUTE_UNUSED,
		     rtx insn ATTRIBUTE_UNUSED,
		     int can_issue_more ATTRIBUTE_UNUSED)
{
  if (sched_deps_info->generate_spec_deps && !sel_sched_p ())
    /* Modulo scheduling does not extend h_i_d when emitting
       new instructions.  Don't use h_i_d, if we don't have to.  */
    {
      if (DONE_SPEC (insn) & BEGIN_DATA)
	pending_data_specs++;
      if (CHECK_SPEC (insn) & BEGIN_DATA)
	pending_data_specs--;
    }

  if (DEBUG_INSN_P (insn))
    return 1;

  last_scheduled_insn = insn;
  memcpy (prev_cycle_state, curr_state, dfa_state_size);
  if (reload_completed)
    {
      int needed = group_barrier_needed (insn);
      
      gcc_assert (!needed);
      if (GET_CODE (insn) == CALL_INSN)
	init_insn_group_barriers ();
      stops_p [INSN_UID (insn)] = stop_before_p;
      stop_before_p = 0;

      record_memory_reference (insn);
    }
  return 1;
}

/* We are choosing insn from the ready queue.  Return nonzero if INSN
   can be chosen.  */

static int
ia64_first_cycle_multipass_dfa_lookahead_guard (rtx insn)
{
  gcc_assert (insn && INSN_P (insn));
  return ((!reload_completed
	   || !safe_group_barrier_needed (insn))
	  && ia64_first_cycle_multipass_dfa_lookahead_guard_spec (insn)
	  && (!mflag_sched_mem_insns_hard_limit
	      || !is_load_p (insn)
	      || mem_ops_in_group[current_cycle % 4] < ia64_max_memory_insns));
}

/* We are choosing insn from the ready queue.  Return nonzero if INSN
   can be chosen.  */

static bool
ia64_first_cycle_multipass_dfa_lookahead_guard_spec (const_rtx insn)
{
  gcc_assert (insn  && INSN_P (insn));
  /* Size of ALAT is 32.  As far as we perform conservative data speculation,
     we keep ALAT half-empty.  */
  return (pending_data_specs < 16
	  || !(TODO_SPEC (insn) & BEGIN_DATA));
}

/* The following variable value is pseudo-insn used by the DFA insn
   scheduler to change the DFA state when the simulated clock is
   increased.  */

static rtx dfa_pre_cycle_insn;

/* Returns 1 when a meaningful insn was scheduled between the last group
   barrier and LAST.  */
static int
scheduled_good_insn (rtx last)
{
  if (last && recog_memoized (last) >= 0)
    return 1;

  for ( ;
       last != NULL && !NOTE_INSN_BASIC_BLOCK_P (last)
       && !stops_p[INSN_UID (last)];
       last = PREV_INSN (last))
    /* We could hit a NOTE_INSN_DELETED here which is actually outside
       the ebb we're scheduling.  */
    if (INSN_P (last) && recog_memoized (last) >= 0)
      return 1;

  return 0;
}

/* We are about to being issuing INSN.  Return nonzero if we cannot
   issue it on given cycle CLOCK and return zero if we should not sort
   the ready queue on the next clock start.  */

static int
ia64_dfa_new_cycle (FILE *dump, int verbose, rtx insn, int last_clock,
		    int clock, int *sort_p)
{
  gcc_assert (insn && INSN_P (insn));

  if (DEBUG_INSN_P (insn))
    return 0;

  /* When a group barrier is needed for insn, last_scheduled_insn
     should be set.  */
  gcc_assert (!(reload_completed && safe_group_barrier_needed (insn))
              || last_scheduled_insn);

  if ((reload_completed
       && (safe_group_barrier_needed (insn)
	   || (mflag_sched_stop_bits_after_every_cycle
	       && last_clock != clock
	       && last_scheduled_insn
	       && scheduled_good_insn (last_scheduled_insn))))
      || (last_scheduled_insn
	  && (GET_CODE (last_scheduled_insn) == CALL_INSN
	      || GET_CODE (PATTERN (last_scheduled_insn)) == ASM_INPUT
	      || asm_noperands (PATTERN (last_scheduled_insn)) >= 0)))
    {
      init_insn_group_barriers ();

      if (verbose && dump)
	fprintf (dump, "//    Stop should be before %d%s\n", INSN_UID (insn),
		 last_clock == clock ? " + cycle advance" : "");

      stop_before_p = 1;
      current_cycle = clock;
      mem_ops_in_group[current_cycle % 4] = 0;

      if (last_clock == clock)
	{
	  state_transition (curr_state, dfa_stop_insn);
	  if (TARGET_EARLY_STOP_BITS)
	    *sort_p = (last_scheduled_insn == NULL_RTX
		       || GET_CODE (last_scheduled_insn) != CALL_INSN);
	  else
	    *sort_p = 0;
	  return 1;
	}

      if (last_scheduled_insn)
	{
	  if (GET_CODE (PATTERN (last_scheduled_insn)) == ASM_INPUT
	      || asm_noperands (PATTERN (last_scheduled_insn)) >= 0)
	    state_reset (curr_state);
	  else
	    {
	      memcpy (curr_state, prev_cycle_state, dfa_state_size);
	      state_transition (curr_state, dfa_stop_insn);
	      state_transition (curr_state, dfa_pre_cycle_insn);
	      state_transition (curr_state, NULL);
	    }
	}
    }
  return 0;
}

/* Implement targetm.sched.h_i_d_extended hook.
   Extend internal data structures.  */
static void
ia64_h_i_d_extended (void)
{
  if (stops_p != NULL) 
    {
      int new_clocks_length = get_max_uid () * 3 / 2;
      stops_p = (char *) xrecalloc (stops_p, new_clocks_length, clocks_length, 1);
      clocks_length = new_clocks_length;
    }
}


/* This structure describes the data used by the backend to guide scheduling.
   When the current scheduling point is switched, this data should be saved
   and restored later, if the scheduler returns to this point.  */
struct _ia64_sched_context
{
  state_t prev_cycle_state;
  rtx last_scheduled_insn;
  struct reg_write_state rws_sum[NUM_REGS];
  struct reg_write_state rws_insn[NUM_REGS];
  int first_instruction;
  int pending_data_specs;
  int current_cycle;
  char mem_ops_in_group[4];
};
typedef struct _ia64_sched_context *ia64_sched_context_t;

/* Allocates a scheduling context.  */
static void *
ia64_alloc_sched_context (void)
{
  return xmalloc (sizeof (struct _ia64_sched_context));
}

/* Initializes the _SC context with clean data, if CLEAN_P, and from
   the global context otherwise.  */
static void
ia64_init_sched_context (void *_sc, bool clean_p)
{
  ia64_sched_context_t sc = (ia64_sched_context_t) _sc;

  sc->prev_cycle_state = xmalloc (dfa_state_size);
  if (clean_p)
    {
      state_reset (sc->prev_cycle_state);
      sc->last_scheduled_insn = NULL_RTX;
      memset (sc->rws_sum, 0, sizeof (rws_sum));
      memset (sc->rws_insn, 0, sizeof (rws_insn));
      sc->first_instruction = 1;
      sc->pending_data_specs = 0;
      sc->current_cycle = 0;
      memset (sc->mem_ops_in_group, 0, sizeof (mem_ops_in_group));
    }
  else
    {
      memcpy (sc->prev_cycle_state, prev_cycle_state, dfa_state_size);
      sc->last_scheduled_insn = last_scheduled_insn;
      memcpy (sc->rws_sum, rws_sum, sizeof (rws_sum));
      memcpy (sc->rws_insn, rws_insn, sizeof (rws_insn));
      sc->first_instruction = first_instruction;
      sc->pending_data_specs = pending_data_specs;
      sc->current_cycle = current_cycle;
      memcpy (sc->mem_ops_in_group, mem_ops_in_group, sizeof (mem_ops_in_group));
    }
}

/* Sets the global scheduling context to the one pointed to by _SC.  */
static void
ia64_set_sched_context (void *_sc)
{
  ia64_sched_context_t sc = (ia64_sched_context_t) _sc;

  gcc_assert (sc != NULL);

  memcpy (prev_cycle_state, sc->prev_cycle_state, dfa_state_size);
  last_scheduled_insn = sc->last_scheduled_insn;
  memcpy (rws_sum, sc->rws_sum, sizeof (rws_sum));
  memcpy (rws_insn, sc->rws_insn, sizeof (rws_insn));
  first_instruction = sc->first_instruction;
  pending_data_specs = sc->pending_data_specs;
  current_cycle = sc->current_cycle;
  memcpy (mem_ops_in_group, sc->mem_ops_in_group, sizeof (mem_ops_in_group));
}

/* Clears the data in the _SC scheduling context.  */
static void
ia64_clear_sched_context (void *_sc)
{
  ia64_sched_context_t sc = (ia64_sched_context_t) _sc;
  
  free (sc->prev_cycle_state);
  sc->prev_cycle_state = NULL;
}

/* Frees the _SC scheduling context.  */
static void
ia64_free_sched_context (void *_sc)
{
  gcc_assert (_sc != NULL);

  free (_sc);
}

typedef rtx (* gen_func_t) (rtx, rtx);

/* Return a function that will generate a load of mode MODE_NO
   with speculation types TS.  */
static gen_func_t
get_spec_load_gen_function (ds_t ts, int mode_no)
{
  static gen_func_t gen_ld_[] = {
    gen_movbi,
    gen_movqi_internal,
    gen_movhi_internal,
    gen_movsi_internal,
    gen_movdi_internal,
    gen_movsf_internal,
    gen_movdf_internal,
    gen_movxf_internal,
    gen_movti_internal,
    gen_zero_extendqidi2,
    gen_zero_extendhidi2,
    gen_zero_extendsidi2,
  };

  static gen_func_t gen_ld_a[] = {
    gen_movbi_advanced,
    gen_movqi_advanced,
    gen_movhi_advanced,
    gen_movsi_advanced,
    gen_movdi_advanced,
    gen_movsf_advanced,
    gen_movdf_advanced,
    gen_movxf_advanced,
    gen_movti_advanced,
    gen_zero_extendqidi2_advanced,
    gen_zero_extendhidi2_advanced,
    gen_zero_extendsidi2_advanced,
  };
  static gen_func_t gen_ld_s[] = {
    gen_movbi_speculative,
    gen_movqi_speculative,
    gen_movhi_speculative,
    gen_movsi_speculative,
    gen_movdi_speculative,
    gen_movsf_speculative,
    gen_movdf_speculative,
    gen_movxf_speculative,
    gen_movti_speculative,
    gen_zero_extendqidi2_speculative,
    gen_zero_extendhidi2_speculative,
    gen_zero_extendsidi2_speculative,
  };
  static gen_func_t gen_ld_sa[] = {
    gen_movbi_speculative_advanced,
    gen_movqi_speculative_advanced,
    gen_movhi_speculative_advanced,
    gen_movsi_speculative_advanced,
    gen_movdi_speculative_advanced,
    gen_movsf_speculative_advanced,
    gen_movdf_speculative_advanced,
    gen_movxf_speculative_advanced,
    gen_movti_speculative_advanced,
    gen_zero_extendqidi2_speculative_advanced,
    gen_zero_extendhidi2_speculative_advanced,
    gen_zero_extendsidi2_speculative_advanced,
  };
  static gen_func_t gen_ld_s_a[] = {
    gen_movbi_speculative_a,
    gen_movqi_speculative_a,
    gen_movhi_speculative_a,
    gen_movsi_speculative_a,
    gen_movdi_speculative_a,
    gen_movsf_speculative_a,
    gen_movdf_speculative_a,
    gen_movxf_speculative_a,
    gen_movti_speculative_a,
    gen_zero_extendqidi2_speculative_a,
    gen_zero_extendhidi2_speculative_a,
    gen_zero_extendsidi2_speculative_a,
  };

  gen_func_t *gen_ld;

  if (ts & BEGIN_DATA)
    {
      if (ts & BEGIN_CONTROL)
	gen_ld = gen_ld_sa;
      else
	gen_ld = gen_ld_a;
    }
  else if (ts & BEGIN_CONTROL)
    {
      if ((spec_info->flags & SEL_SCHED_SPEC_DONT_CHECK_CONTROL)
	  || ia64_needs_block_p (ts))
	gen_ld = gen_ld_s;
      else
	gen_ld = gen_ld_s_a;
    }
  else if (ts == 0)
    gen_ld = gen_ld_;
  else
    gcc_unreachable ();

  return gen_ld[mode_no];
}

/* Constants that help mapping 'enum machine_mode' to int.  */
enum SPEC_MODES
  {
    SPEC_MODE_INVALID = -1,
    SPEC_MODE_FIRST = 0,
    SPEC_MODE_FOR_EXTEND_FIRST = 1,
    SPEC_MODE_FOR_EXTEND_LAST = 3,
    SPEC_MODE_LAST = 8
  };

enum
  {
    /* Offset to reach ZERO_EXTEND patterns.  */
    SPEC_GEN_EXTEND_OFFSET = SPEC_MODE_LAST - SPEC_MODE_FOR_EXTEND_FIRST + 1
  };

/* Return index of the MODE.  */
static int
ia64_mode_to_int (enum machine_mode mode)
{
  switch (mode)
    {
    case BImode: return 0; /* SPEC_MODE_FIRST  */
    case QImode: return 1; /* SPEC_MODE_FOR_EXTEND_FIRST  */
    case HImode: return 2;
    case SImode: return 3; /* SPEC_MODE_FOR_EXTEND_LAST  */
    case DImode: return 4;
    case SFmode: return 5;
    case DFmode: return 6;
    case XFmode: return 7;
    case TImode:
      /* ??? This mode needs testing.  Bypasses for ldfp8 instruction are not
	 mentioned in itanium[12].md.  Predicate fp_register_operand also
	 needs to be defined.  Bottom line: better disable for now.  */
      return SPEC_MODE_INVALID;
    default:     return SPEC_MODE_INVALID;
    }
}

/* Provide information about speculation capabilities.  */
static void
ia64_set_sched_flags (spec_info_t spec_info)
{
  unsigned int *flags = &(current_sched_info->flags);

  if (*flags & SCHED_RGN
      || *flags & SCHED_EBB
      || *flags & SEL_SCHED)
    {
      int mask = 0;

      if ((mflag_sched_br_data_spec && !reload_completed && optimize > 0)
          || (mflag_sched_ar_data_spec && reload_completed))
	{
	  mask |= BEGIN_DATA;

	  if (!sel_sched_p ()
	      && ((mflag_sched_br_in_data_spec && !reload_completed)
		  || (mflag_sched_ar_in_data_spec && reload_completed)))
	    mask |= BE_IN_DATA;
	}
      
      if (mflag_sched_control_spec
          && (!sel_sched_p ()
	      || reload_completed))
	{
	  mask |= BEGIN_CONTROL;
	  
	  if (!sel_sched_p () && mflag_sched_in_control_spec)
	    mask |= BE_IN_CONTROL;
	}

      spec_info->mask = mask;

      if (mask)
	{
	  *flags |= USE_DEPS_LIST | DO_SPECULATION;

	  if (mask & BE_IN_SPEC)
	    *flags |= NEW_BBS;
	  
	  spec_info->flags = 0;
      
	  if ((mask & DATA_SPEC) && mflag_sched_prefer_non_data_spec_insns)
	    spec_info->flags |= PREFER_NON_DATA_SPEC;

	  if (mask & CONTROL_SPEC)
	    {
	      if (mflag_sched_prefer_non_control_spec_insns)
		spec_info->flags |= PREFER_NON_CONTROL_SPEC;

	      if (sel_sched_p () && mflag_sel_sched_dont_check_control_spec)
		spec_info->flags |= SEL_SCHED_SPEC_DONT_CHECK_CONTROL;
	    }

	  if (sched_verbose >= 1)
	    spec_info->dump = sched_dump;
	  else
	    spec_info->dump = 0;
	  
	  if (mflag_sched_count_spec_in_critical_path)
	    spec_info->flags |= COUNT_SPEC_IN_CRITICAL_PATH;
	}
    }
  else
    spec_info->mask = 0;
}

/* If INSN is an appropriate load return its mode.
   Return -1 otherwise.  */
static int
get_mode_no_for_insn (rtx insn)
{
  rtx reg, mem, mode_rtx;
  int mode_no;
  bool extend_p;

  extract_insn_cached (insn);

  /* We use WHICH_ALTERNATIVE only after reload.  This will
     guarantee that reload won't touch a speculative insn.  */

  if (recog_data.n_operands != 2)
    return -1;

  reg = recog_data.operand[0];
  mem = recog_data.operand[1];

  /* We should use MEM's mode since REG's mode in presence of
     ZERO_EXTEND will always be DImode.  */
  if (get_attr_speculable1 (insn) == SPECULABLE1_YES)
    /* Process non-speculative ld.  */
    {
      if (!reload_completed)
	{
	  /* Do not speculate into regs like ar.lc.  */
	  if (!REG_P (reg) || AR_REGNO_P (REGNO (reg)))
	    return -1;

	  if (!MEM_P (mem))
	    return -1;

	  {
	    rtx mem_reg = XEXP (mem, 0);

	    if (!REG_P (mem_reg))
	      return -1;
	  }

	  mode_rtx = mem;
	}
      else if (get_attr_speculable2 (insn) == SPECULABLE2_YES)
	{
	  gcc_assert (REG_P (reg) && MEM_P (mem));
	  mode_rtx = mem;
	}
      else
	return -1;
    }
  else if (get_attr_data_speculative (insn) == DATA_SPECULATIVE_YES
	   || get_attr_control_speculative (insn) == CONTROL_SPECULATIVE_YES
	   || get_attr_check_load (insn) == CHECK_LOAD_YES)
    /* Process speculative ld or ld.c.  */
    {
      gcc_assert (REG_P (reg) && MEM_P (mem));
      mode_rtx = mem;
    }
  else
    {
      enum attr_itanium_class attr_class = get_attr_itanium_class (insn);

      if (attr_class == ITANIUM_CLASS_CHK_A
	  || attr_class == ITANIUM_CLASS_CHK_S_I
	  || attr_class == ITANIUM_CLASS_CHK_S_F)
	/* Process chk.  */
	mode_rtx = reg;
      else
	return -1;
    }

  mode_no = ia64_mode_to_int (GET_MODE (mode_rtx));

  if (mode_no == SPEC_MODE_INVALID)
    return -1;

  extend_p = (GET_MODE (reg) != GET_MODE (mode_rtx));

  if (extend_p)
    {
      if (!(SPEC_MODE_FOR_EXTEND_FIRST <= mode_no
	    && mode_no <= SPEC_MODE_FOR_EXTEND_LAST))
	return -1;

      mode_no += SPEC_GEN_EXTEND_OFFSET;
    }

  return mode_no;
}

/* If X is an unspec part of a speculative load, return its code.
   Return -1 otherwise.  */
static int
get_spec_unspec_code (const_rtx x)
{
  if (GET_CODE (x) != UNSPEC)
    return -1;

  {
    int code;

    code = XINT (x, 1);

    switch (code)
      {
      case UNSPEC_LDA:
      case UNSPEC_LDS:
      case UNSPEC_LDS_A:
      case UNSPEC_LDSA:
	return code;

      default:
	return -1;
      }
  }
}

/* Implement skip_rtx_p hook.  */
static bool
ia64_skip_rtx_p (const_rtx x)
{
  return get_spec_unspec_code (x) != -1;
}

/* If INSN is a speculative load, return its UNSPEC code.
   Return -1 otherwise.  */
static int
get_insn_spec_code (const_rtx insn)
{
  rtx pat, reg, mem;

  pat = PATTERN (insn);

  if (GET_CODE (pat) == COND_EXEC)
    pat = COND_EXEC_CODE (pat);

  if (GET_CODE (pat) != SET)
    return -1;

  reg = SET_DEST (pat);
  if (!REG_P (reg))
    return -1;

  mem = SET_SRC (pat);
  if (GET_CODE (mem) == ZERO_EXTEND)
    mem = XEXP (mem, 0);

  return get_spec_unspec_code (mem);
}

/* If INSN is a speculative load, return a ds with the speculation types.
   Otherwise [if INSN is a normal instruction] return 0.  */
static ds_t
ia64_get_insn_spec_ds (rtx insn)
{
  int code = get_insn_spec_code (insn);

  switch (code)
    {
    case UNSPEC_LDA:
      return BEGIN_DATA;

    case UNSPEC_LDS:
    case UNSPEC_LDS_A:
      return BEGIN_CONTROL;

    case UNSPEC_LDSA:
      return BEGIN_DATA | BEGIN_CONTROL;

    default:
      return 0;
    }
}

/* If INSN is a speculative load return a ds with the speculation types that
   will be checked.
   Otherwise [if INSN is a normal instruction] return 0.  */
static ds_t
ia64_get_insn_checked_ds (rtx insn)
{
  int code = get_insn_spec_code (insn);

  switch (code)
    {
    case UNSPEC_LDA:
      return BEGIN_DATA | BEGIN_CONTROL;

    case UNSPEC_LDS:
      return BEGIN_CONTROL;

    case UNSPEC_LDS_A:
    case UNSPEC_LDSA:
      return BEGIN_DATA | BEGIN_CONTROL;

    default:
      return 0;
    }
}

/* If GEN_P is true, calculate the index of needed speculation check and return
   speculative pattern for INSN with speculative mode TS, machine mode
   MODE_NO and with ZERO_EXTEND (if EXTEND_P is true).
   If GEN_P is false, just calculate the index of needed speculation check.  */
static rtx
ia64_gen_spec_load (rtx insn, ds_t ts, int mode_no)
{
  rtx pat, new_pat;
  gen_func_t gen_load;

  gen_load = get_spec_load_gen_function (ts, mode_no);

  new_pat = gen_load (copy_rtx (recog_data.operand[0]),
		      copy_rtx (recog_data.operand[1]));

  pat = PATTERN (insn);
  if (GET_CODE (pat) == COND_EXEC)
    new_pat = gen_rtx_COND_EXEC (VOIDmode, copy_rtx (COND_EXEC_TEST (pat)),
				 new_pat);

  return new_pat;
}

static bool
insn_can_be_in_speculative_p (rtx insn ATTRIBUTE_UNUSED,
			      ds_t ds ATTRIBUTE_UNUSED)
{
  return false;
}

/* Implement targetm.sched.speculate_insn hook.
   Check if the INSN can be TS speculative.
   If 'no' - return -1.
   If 'yes' - generate speculative pattern in the NEW_PAT and return 1.
   If current pattern of the INSN already provides TS speculation,
   return 0.  */
static int
ia64_speculate_insn (rtx insn, ds_t ts, rtx *new_pat)
{  
  int mode_no;
  int res;
  
  gcc_assert (!(ts & ~SPECULATIVE));

  if (ia64_spec_check_p (insn))
    return -1;

  if ((ts & BE_IN_SPEC)
      && !insn_can_be_in_speculative_p (insn, ts))
    return -1;

  mode_no = get_mode_no_for_insn (insn);

  if (mode_no != SPEC_MODE_INVALID)
    {
      if (ia64_get_insn_spec_ds (insn) == ds_get_speculation_types (ts))
	res = 0;
      else
	{
	  res = 1;
	  *new_pat = ia64_gen_spec_load (insn, ts, mode_no);
	}
    }
  else
    res = -1;

  return res;
}

/* Return a function that will generate a check for speculation TS with mode
   MODE_NO.
   If simple check is needed, pass true for SIMPLE_CHECK_P.
   If clearing check is needed, pass true for CLEARING_CHECK_P.  */
static gen_func_t
get_spec_check_gen_function (ds_t ts, int mode_no,
			     bool simple_check_p, bool clearing_check_p)
{
  static gen_func_t gen_ld_c_clr[] = {
    gen_movbi_clr,
    gen_movqi_clr,
    gen_movhi_clr,
    gen_movsi_clr,
    gen_movdi_clr,
    gen_movsf_clr,
    gen_movdf_clr,
    gen_movxf_clr,
    gen_movti_clr,
    gen_zero_extendqidi2_clr,
    gen_zero_extendhidi2_clr,
    gen_zero_extendsidi2_clr,
  };
  static gen_func_t gen_ld_c_nc[] = {
    gen_movbi_nc,
    gen_movqi_nc,
    gen_movhi_nc,
    gen_movsi_nc,
    gen_movdi_nc,
    gen_movsf_nc,
    gen_movdf_nc,
    gen_movxf_nc,
    gen_movti_nc,
    gen_zero_extendqidi2_nc,
    gen_zero_extendhidi2_nc,
    gen_zero_extendsidi2_nc,
  };
  static gen_func_t gen_chk_a_clr[] = {
    gen_advanced_load_check_clr_bi,
    gen_advanced_load_check_clr_qi,
    gen_advanced_load_check_clr_hi,
    gen_advanced_load_check_clr_si,
    gen_advanced_load_check_clr_di,
    gen_advanced_load_check_clr_sf,
    gen_advanced_load_check_clr_df,
    gen_advanced_load_check_clr_xf,
    gen_advanced_load_check_clr_ti,
    gen_advanced_load_check_clr_di,
    gen_advanced_load_check_clr_di,
    gen_advanced_load_check_clr_di,
  };
  static gen_func_t gen_chk_a_nc[] = {
    gen_advanced_load_check_nc_bi,
    gen_advanced_load_check_nc_qi,
    gen_advanced_load_check_nc_hi,
    gen_advanced_load_check_nc_si,
    gen_advanced_load_check_nc_di,
    gen_advanced_load_check_nc_sf,
    gen_advanced_load_check_nc_df,
    gen_advanced_load_check_nc_xf,
    gen_advanced_load_check_nc_ti,
    gen_advanced_load_check_nc_di,
    gen_advanced_load_check_nc_di,
    gen_advanced_load_check_nc_di,
  };
  static gen_func_t gen_chk_s[] = {
    gen_speculation_check_bi,
    gen_speculation_check_qi,
    gen_speculation_check_hi,
    gen_speculation_check_si,
    gen_speculation_check_di,
    gen_speculation_check_sf,
    gen_speculation_check_df,
    gen_speculation_check_xf,
    gen_speculation_check_ti,
    gen_speculation_check_di,
    gen_speculation_check_di,
    gen_speculation_check_di,
  };

  gen_func_t *gen_check;

  if (ts & BEGIN_DATA)
    {
      /* We don't need recovery because even if this is ld.sa
	 ALAT entry will be allocated only if NAT bit is set to zero.
	 So it is enough to use ld.c here.  */

      if (simple_check_p)
	{
	  gcc_assert (mflag_sched_spec_ldc);

	  if (clearing_check_p)
	    gen_check = gen_ld_c_clr;
	  else
	    gen_check = gen_ld_c_nc;
	}
      else
	{
	  if (clearing_check_p)
	    gen_check = gen_chk_a_clr;
	  else
	    gen_check = gen_chk_a_nc;
	}
    }
  else if (ts & BEGIN_CONTROL)
    {
      if (simple_check_p)
	/* We might want to use ld.sa -> ld.c instead of
	   ld.s -> chk.s.  */
	{
	  gcc_assert (!ia64_needs_block_p (ts));

	  if (clearing_check_p)
	    gen_check = gen_ld_c_clr;
	  else
	    gen_check = gen_ld_c_nc;
	}
      else
	{
	  gen_check = gen_chk_s;
	}
    }
  else
    gcc_unreachable ();

  gcc_assert (mode_no >= 0);
  return gen_check[mode_no];
}

/* Return nonzero, if INSN needs branchy recovery check.  */
static bool
ia64_needs_block_p (ds_t ts)
{
  if (ts & BEGIN_DATA)
    return !mflag_sched_spec_ldc;

  gcc_assert ((ts & BEGIN_CONTROL) != 0);

  return !(mflag_sched_spec_control_ldc && mflag_sched_spec_ldc);
}

/* Generate (or regenerate, if (MUTATE_P)) recovery check for INSN.
   If (LABEL != 0 || MUTATE_P), generate branchy recovery check.
   Otherwise, generate a simple check.  */
static rtx
ia64_gen_spec_check (rtx insn, rtx label, ds_t ds)
{
  rtx op1, pat, check_pat;
  gen_func_t gen_check;
  int mode_no;

  mode_no = get_mode_no_for_insn (insn);
  gcc_assert (mode_no >= 0);

  if (label)
    op1 = label;
  else
    {
      gcc_assert (!ia64_needs_block_p (ds));
      op1 = copy_rtx (recog_data.operand[1]);
    }
      
  gen_check = get_spec_check_gen_function (ds, mode_no, label == NULL_RTX,
					   true);

  check_pat = gen_check (copy_rtx (recog_data.operand[0]), op1);
    
  pat = PATTERN (insn);
  if (GET_CODE (pat) == COND_EXEC)
    check_pat = gen_rtx_COND_EXEC (VOIDmode, copy_rtx (COND_EXEC_TEST (pat)),
				   check_pat);

  return check_pat;
}

/* Return nonzero, if X is branchy recovery check.  */
static int
ia64_spec_check_p (rtx x)
{
  x = PATTERN (x);
  if (GET_CODE (x) == COND_EXEC)
    x = COND_EXEC_CODE (x);
  if (GET_CODE (x) == SET)
    return ia64_spec_check_src_p (SET_SRC (x));
  return 0;
}

/* Return nonzero, if SRC belongs to recovery check.  */
static int
ia64_spec_check_src_p (rtx src)
{
  if (GET_CODE (src) == IF_THEN_ELSE)
    {
      rtx t;

      t = XEXP (src, 0);
      if (GET_CODE (t) == NE)
	{
	  t = XEXP (t, 0);	    

	  if (GET_CODE (t) == UNSPEC)
	    {
	      int code;
	      
	      code = XINT (t, 1);
	     
	      if (code == UNSPEC_LDCCLR
		  || code == UNSPEC_LDCNC
		  || code == UNSPEC_CHKACLR
		  || code == UNSPEC_CHKANC
		  || code == UNSPEC_CHKS)
		{
		  gcc_assert (code != 0);
		  return code;
		}
	    }
	}
    }
  return 0;
}


/* The following page contains abstract data `bundle states' which are
   used for bundling insns (inserting nops and template generation).  */

/* The following describes state of insn bundling.  */

struct bundle_state
{
  /* Unique bundle state number to identify them in the debugging
     output  */
  int unique_num;
  rtx insn;     /* corresponding insn, NULL for the 1st and the last state  */
  /* number nops before and after the insn  */
  short before_nops_num, after_nops_num;
  int insn_num; /* insn number (0 - for initial state, 1 - for the 1st
                   insn */
  int cost;     /* cost of the state in cycles */
  int accumulated_insns_num; /* number of all previous insns including
				nops.  L is considered as 2 insns */
  int branch_deviation; /* deviation of previous branches from 3rd slots  */
  int middle_bundle_stops; /* number of stop bits in the middle of bundles */
  struct bundle_state *next;  /* next state with the same insn_num  */
  struct bundle_state *originator; /* originator (previous insn state)  */
  /* All bundle states are in the following chain.  */
  struct bundle_state *allocated_states_chain;
  /* The DFA State after issuing the insn and the nops.  */
  state_t dfa_state;
};

/* The following is map insn number to the corresponding bundle state.  */

static struct bundle_state **index_to_bundle_states;

/* The unique number of next bundle state.  */

static int bundle_states_num;

/* All allocated bundle states are in the following chain.  */

static struct bundle_state *allocated_bundle_states_chain;

/* All allocated but not used bundle states are in the following
   chain.  */

static struct bundle_state *free_bundle_state_chain;


/* The following function returns a free bundle state.  */

static struct bundle_state *
get_free_bundle_state (void)
{
  struct bundle_state *result;

  if (free_bundle_state_chain != NULL)
    {
      result = free_bundle_state_chain;
      free_bundle_state_chain = result->next;
    }
  else
    {
      result = XNEW (struct bundle_state);
      result->dfa_state = xmalloc (dfa_state_size);
      result->allocated_states_chain = allocated_bundle_states_chain;
      allocated_bundle_states_chain = result;
    }
  result->unique_num = bundle_states_num++;
  return result;

}

/* The following function frees given bundle state.  */

static void
free_bundle_state (struct bundle_state *state)
{
  state->next = free_bundle_state_chain;
  free_bundle_state_chain = state;
}

/* Start work with abstract data `bundle states'.  */

static void
initiate_bundle_states (void)
{
  bundle_states_num = 0;
  free_bundle_state_chain = NULL;
  allocated_bundle_states_chain = NULL;
}

/* Finish work with abstract data `bundle states'.  */

static void
finish_bundle_states (void)
{
  struct bundle_state *curr_state, *next_state;

  for (curr_state = allocated_bundle_states_chain;
       curr_state != NULL;
       curr_state = next_state)
    {
      next_state = curr_state->allocated_states_chain;
      free (curr_state->dfa_state);
      free (curr_state);
    }
}

/* Hash table of the bundle states.  The key is dfa_state and insn_num
   of the bundle states.  */

static htab_t bundle_state_table;

/* The function returns hash of BUNDLE_STATE.  */

static unsigned
bundle_state_hash (const void *bundle_state)
{
  const struct bundle_state *const state
    = (const struct bundle_state *) bundle_state;
  unsigned result, i;

  for (result = i = 0; i < dfa_state_size; i++)
    result += (((unsigned char *) state->dfa_state) [i]
	       << ((i % CHAR_BIT) * 3 + CHAR_BIT));
  return result + state->insn_num;
}

/* The function returns nonzero if the bundle state keys are equal.  */

static int
bundle_state_eq_p (const void *bundle_state_1, const void *bundle_state_2)
{
  const struct bundle_state *const state1
    = (const struct bundle_state *) bundle_state_1;
  const struct bundle_state *const state2
    = (const struct bundle_state *) bundle_state_2;

  return (state1->insn_num == state2->insn_num
	  && memcmp (state1->dfa_state, state2->dfa_state,
		     dfa_state_size) == 0);
}

/* The function inserts the BUNDLE_STATE into the hash table.  The
   function returns nonzero if the bundle has been inserted into the
   table.  The table contains the best bundle state with given key.  */

static int
insert_bundle_state (struct bundle_state *bundle_state)
{
  void **entry_ptr;

  entry_ptr = htab_find_slot (bundle_state_table, bundle_state, INSERT);
  if (*entry_ptr == NULL)
    {
      bundle_state->next = index_to_bundle_states [bundle_state->insn_num];
      index_to_bundle_states [bundle_state->insn_num] = bundle_state;
      *entry_ptr = (void *) bundle_state;
      return TRUE;
    }
  else if (bundle_state->cost < ((struct bundle_state *) *entry_ptr)->cost
	   || (bundle_state->cost == ((struct bundle_state *) *entry_ptr)->cost
	       && (((struct bundle_state *)*entry_ptr)->accumulated_insns_num
		   > bundle_state->accumulated_insns_num
		   || (((struct bundle_state *)
			*entry_ptr)->accumulated_insns_num
		       == bundle_state->accumulated_insns_num
		       && (((struct bundle_state *)
			    *entry_ptr)->branch_deviation
			   > bundle_state->branch_deviation
			   || (((struct bundle_state *)
				*entry_ptr)->branch_deviation
			       == bundle_state->branch_deviation
			       && ((struct bundle_state *)
				   *entry_ptr)->middle_bundle_stops
			       > bundle_state->middle_bundle_stops))))))

    {
      struct bundle_state temp;

      temp = *(struct bundle_state *) *entry_ptr;
      *(struct bundle_state *) *entry_ptr = *bundle_state;
      ((struct bundle_state *) *entry_ptr)->next = temp.next;
      *bundle_state = temp;
    }
  return FALSE;
}

/* Start work with the hash table.  */

static void
initiate_bundle_state_table (void)
{
  bundle_state_table = htab_create (50, bundle_state_hash, bundle_state_eq_p,
				    (htab_del) 0);
}

/* Finish work with the hash table.  */

static void
finish_bundle_state_table (void)
{
  htab_delete (bundle_state_table);
}



/* The following variable is a insn `nop' used to check bundle states
   with different number of inserted nops.  */

static rtx ia64_nop;

/* The following function tries to issue NOPS_NUM nops for the current
   state without advancing processor cycle.  If it failed, the
   function returns FALSE and frees the current state.  */

static int
try_issue_nops (struct bundle_state *curr_state, int nops_num)
{
  int i;

  for (i = 0; i < nops_num; i++)
    if (state_transition (curr_state->dfa_state, ia64_nop) >= 0)
      {
	free_bundle_state (curr_state);
	return FALSE;
      }
  return TRUE;
}

/* The following function tries to issue INSN for the current
   state without advancing processor cycle.  If it failed, the
   function returns FALSE and frees the current state.  */

static int
try_issue_insn (struct bundle_state *curr_state, rtx insn)
{
  if (insn && state_transition (curr_state->dfa_state, insn) >= 0)
    {
      free_bundle_state (curr_state);
      return FALSE;
    }
  return TRUE;
}

/* The following function tries to issue BEFORE_NOPS_NUM nops and INSN
   starting with ORIGINATOR without advancing processor cycle.  If
   TRY_BUNDLE_END_P is TRUE, the function also/only (if
   ONLY_BUNDLE_END_P is TRUE) tries to issue nops to fill all bundle.
   If it was successful, the function creates new bundle state and
   insert into the hash table and into `index_to_bundle_states'.  */

static void
issue_nops_and_insn (struct bundle_state *originator, int before_nops_num,
		     rtx insn, int try_bundle_end_p, int only_bundle_end_p)
{
  struct bundle_state *curr_state;

  curr_state = get_free_bundle_state ();
  memcpy (curr_state->dfa_state, originator->dfa_state, dfa_state_size);
  curr_state->insn = insn;
  curr_state->insn_num = originator->insn_num + 1;
  curr_state->cost = originator->cost;
  curr_state->originator = originator;
  curr_state->before_nops_num = before_nops_num;
  curr_state->after_nops_num = 0;
  curr_state->accumulated_insns_num
    = originator->accumulated_insns_num + before_nops_num;
  curr_state->branch_deviation = originator->branch_deviation;
  curr_state->middle_bundle_stops = originator->middle_bundle_stops;
  gcc_assert (insn);
  if (INSN_CODE (insn) == CODE_FOR_insn_group_barrier)
    {
      gcc_assert (GET_MODE (insn) != TImode);
      if (!try_issue_nops (curr_state, before_nops_num))
	return;
      if (!try_issue_insn (curr_state, insn))
	return;
      memcpy (temp_dfa_state, curr_state->dfa_state, dfa_state_size);
      if (curr_state->accumulated_insns_num % 3 != 0)
	curr_state->middle_bundle_stops++;
      if (state_transition (temp_dfa_state, dfa_pre_cycle_insn) >= 0
	  && curr_state->accumulated_insns_num % 3 != 0)
	{
	  free_bundle_state (curr_state);
	  return;
	}
    }
  else if (GET_MODE (insn) != TImode)
    {
      if (!try_issue_nops (curr_state, before_nops_num))
	return;
      if (!try_issue_insn (curr_state, insn))
	return;
      curr_state->accumulated_insns_num++;
      gcc_assert (GET_CODE (PATTERN (insn)) != ASM_INPUT
		  && asm_noperands (PATTERN (insn)) < 0);

      if (ia64_safe_type (insn) == TYPE_L)
	curr_state->accumulated_insns_num++;
    }
  else
    {
      /* If this is an insn that must be first in a group, then don't allow
	 nops to be emitted before it.  Currently, alloc is the only such
	 supported instruction.  */
      /* ??? The bundling automatons should handle this for us, but they do
	 not yet have support for the first_insn attribute.  */
      if (before_nops_num > 0 && get_attr_first_insn (insn) == FIRST_INSN_YES)
	{
	  free_bundle_state (curr_state);
	  return;
	}

      state_transition (curr_state->dfa_state, dfa_pre_cycle_insn);
      state_transition (curr_state->dfa_state, NULL);
      curr_state->cost++;
      if (!try_issue_nops (curr_state, before_nops_num))
	return;
      if (!try_issue_insn (curr_state, insn))
	return;
      curr_state->accumulated_insns_num++;
      if (GET_CODE (PATTERN (insn)) == ASM_INPUT
	  || asm_noperands (PATTERN (insn)) >= 0)
	{
	  /* Finish bundle containing asm insn.  */
	  curr_state->after_nops_num
	    = 3 - curr_state->accumulated_insns_num % 3;
	  curr_state->accumulated_insns_num
	    += 3 - curr_state->accumulated_insns_num % 3;
	}
      else if (ia64_safe_type (insn) == TYPE_L)
	curr_state->accumulated_insns_num++;
    }
  if (ia64_safe_type (insn) == TYPE_B)
    curr_state->branch_deviation
      += 2 - (curr_state->accumulated_insns_num - 1) % 3;
  if (try_bundle_end_p && curr_state->accumulated_insns_num % 3 != 0)
    {
      if (!only_bundle_end_p && insert_bundle_state (curr_state))
	{
	  state_t dfa_state;
	  struct bundle_state *curr_state1;
	  struct bundle_state *allocated_states_chain;

	  curr_state1 = get_free_bundle_state ();
	  dfa_state = curr_state1->dfa_state;
	  allocated_states_chain = curr_state1->allocated_states_chain;
	  *curr_state1 = *curr_state;
	  curr_state1->dfa_state = dfa_state;
	  curr_state1->allocated_states_chain = allocated_states_chain;
	  memcpy (curr_state1->dfa_state, curr_state->dfa_state,
		  dfa_state_size);
	  curr_state = curr_state1;
	}
      if (!try_issue_nops (curr_state,
			   3 - curr_state->accumulated_insns_num % 3))
	return;
      curr_state->after_nops_num
	= 3 - curr_state->accumulated_insns_num % 3;
      curr_state->accumulated_insns_num
	+= 3 - curr_state->accumulated_insns_num % 3;
    }
  if (!insert_bundle_state (curr_state))
    free_bundle_state (curr_state);
  return;
}

/* The following function returns position in the two window bundle
   for given STATE.  */

static int
get_max_pos (state_t state)
{
  if (cpu_unit_reservation_p (state, pos_6))
    return 6;
  else if (cpu_unit_reservation_p (state, pos_5))
    return 5;
  else if (cpu_unit_reservation_p (state, pos_4))
    return 4;
  else if (cpu_unit_reservation_p (state, pos_3))
    return 3;
  else if (cpu_unit_reservation_p (state, pos_2))
    return 2;
  else if (cpu_unit_reservation_p (state, pos_1))
    return 1;
  else
    return 0;
}

/* The function returns code of a possible template for given position
   and state.  The function should be called only with 2 values of
   position equal to 3 or 6.  We avoid generating F NOPs by putting
   templates containing F insns at the end of the template search
   because undocumented anomaly in McKinley derived cores which can
   cause stalls if an F-unit insn (including a NOP) is issued within a
   six-cycle window after reading certain application registers (such
   as ar.bsp).  Furthermore, power-considerations also argue against
   the use of F-unit instructions unless they're really needed.  */

static int
get_template (state_t state, int pos)
{
  switch (pos)
    {
    case 3:
      if (cpu_unit_reservation_p (state, _0mmi_))
	return 1;
      else if (cpu_unit_reservation_p (state, _0mii_))
	return 0;
      else if (cpu_unit_reservation_p (state, _0mmb_))
	return 7;
      else if (cpu_unit_reservation_p (state, _0mib_))
	return 6;
      else if (cpu_unit_reservation_p (state, _0mbb_))
	return 5;
      else if (cpu_unit_reservation_p (state, _0bbb_))
	return 4;
      else if (cpu_unit_reservation_p (state, _0mmf_))
	return 3;
      else if (cpu_unit_reservation_p (state, _0mfi_))
	return 2;
      else if (cpu_unit_reservation_p (state, _0mfb_))
	return 8;
      else if (cpu_unit_reservation_p (state, _0mlx_))
	return 9;
      else
	gcc_unreachable ();
    case 6:
      if (cpu_unit_reservation_p (state, _1mmi_))
	return 1;
      else if (cpu_unit_reservation_p (state, _1mii_))
	return 0;
      else if (cpu_unit_reservation_p (state, _1mmb_))
	return 7;
      else if (cpu_unit_reservation_p (state, _1mib_))
	return 6;
      else if (cpu_unit_reservation_p (state, _1mbb_))
	return 5;
      else if (cpu_unit_reservation_p (state, _1bbb_))
	return 4;
      else if (_1mmf_ >= 0 && cpu_unit_reservation_p (state, _1mmf_))
	return 3;
      else if (cpu_unit_reservation_p (state, _1mfi_))
	return 2;
      else if (cpu_unit_reservation_p (state, _1mfb_))
	return 8;
      else if (cpu_unit_reservation_p (state, _1mlx_))
	return 9;
      else
	gcc_unreachable ();
    default:
      gcc_unreachable ();
    }
}

/* True when INSN is important for bundling.  */
static bool
important_for_bundling_p (rtx insn)
{
  return (INSN_P (insn)
	  && ia64_safe_itanium_class (insn) != ITANIUM_CLASS_IGNORE
	  && GET_CODE (PATTERN (insn)) != USE
	  && GET_CODE (PATTERN (insn)) != CLOBBER);
}

/* The following function returns an insn important for insn bundling
   followed by INSN and before TAIL.  */

static rtx
get_next_important_insn (rtx insn, rtx tail)
{
  for (; insn && insn != tail; insn = NEXT_INSN (insn))
    if (important_for_bundling_p (insn))
      return insn;
  return NULL_RTX;
}

/* Add a bundle selector TEMPLATE0 before INSN.  */

static void
ia64_add_bundle_selector_before (int template0, rtx insn)
{
  rtx b = gen_bundle_selector (GEN_INT (template0));

  ia64_emit_insn_before (b, insn);
#if NR_BUNDLES == 10
  if ((template0 == 4 || template0 == 5)
      && ia64_except_unwind_info (&global_options) == UI_TARGET)
    {
      int i;
      rtx note = NULL_RTX;

      /* In .mbb and .bbb bundles, check if CALL_INSN isn't in the
	 first or second slot.  If it is and has REG_EH_NOTE set, copy it
	 to following nops, as br.call sets rp to the address of following
	 bundle and therefore an EH region end must be on a bundle
	 boundary.  */
      insn = PREV_INSN (insn);
      for (i = 0; i < 3; i++)
	{
	  do
	    insn = next_active_insn (insn);
	  while (GET_CODE (insn) == INSN
		 && get_attr_empty (insn) == EMPTY_YES);
	  if (GET_CODE (insn) == CALL_INSN)
	    note = find_reg_note (insn, REG_EH_REGION, NULL_RTX);
	  else if (note)
	    {
	      int code;

	      gcc_assert ((code = recog_memoized (insn)) == CODE_FOR_nop
			  || code == CODE_FOR_nop_b);
	      if (find_reg_note (insn, REG_EH_REGION, NULL_RTX))
		note = NULL_RTX;
	      else
		add_reg_note (insn, REG_EH_REGION, XEXP (note, 0));
	    }
	}
    }
#endif
}

/* The following function does insn bundling.  Bundling means
   inserting templates and nop insns to fit insn groups into permitted
   templates.  Instruction scheduling uses NDFA (non-deterministic
   finite automata) encoding informations about the templates and the
   inserted nops.  Nondeterminism of the automata permits follows
   all possible insn sequences very fast.

   Unfortunately it is not possible to get information about inserting
   nop insns and used templates from the automata states.  The
   automata only says that we can issue an insn possibly inserting
   some nops before it and using some template.  Therefore insn
   bundling in this function is implemented by using DFA
   (deterministic finite automata).  We follow all possible insn
   sequences by inserting 0-2 nops (that is what the NDFA describe for
   insn scheduling) before/after each insn being bundled.  We know the
   start of simulated processor cycle from insn scheduling (insn
   starting a new cycle has TImode).

   Simple implementation of insn bundling would create enormous
   number of possible insn sequences satisfying information about new
   cycle ticks taken from the insn scheduling.  To make the algorithm
   practical we use dynamic programming.  Each decision (about
   inserting nops and implicitly about previous decisions) is described
   by structure bundle_state (see above).  If we generate the same
   bundle state (key is automaton state after issuing the insns and
   nops for it), we reuse already generated one.  As consequence we
   reject some decisions which cannot improve the solution and
   reduce memory for the algorithm.

   When we reach the end of EBB (extended basic block), we choose the
   best sequence and then, moving back in EBB, insert templates for
   the best alternative.  The templates are taken from querying
   automaton state for each insn in chosen bundle states.

   So the algorithm makes two (forward and backward) passes through
   EBB.  */

static void
bundling (FILE *dump, int verbose, rtx prev_head_insn, rtx tail)
{
  struct bundle_state *curr_state, *next_state, *best_state;
  rtx insn, next_insn;
  int insn_num;
  int i, bundle_end_p, only_bundle_end_p, asm_p;
  int pos = 0, max_pos, template0, template1;
  rtx b;
  rtx nop;
  enum attr_type type;

  insn_num = 0;
  /* Count insns in the EBB.  */
  for (insn = NEXT_INSN (prev_head_insn);
       insn && insn != tail;
       insn = NEXT_INSN (insn))
    if (INSN_P (insn))
      insn_num++;
  if (insn_num == 0)
    return;
  bundling_p = 1;
  dfa_clean_insn_cache ();
  initiate_bundle_state_table ();
  index_to_bundle_states = XNEWVEC (struct bundle_state *, insn_num + 2);
  /* First (forward) pass -- generation of bundle states.  */
  curr_state = get_free_bundle_state ();
  curr_state->insn = NULL;
  curr_state->before_nops_num = 0;
  curr_state->after_nops_num = 0;
  curr_state->insn_num = 0;
  curr_state->cost = 0;
  curr_state->accumulated_insns_num = 0;
  curr_state->branch_deviation = 0;
  curr_state->middle_bundle_stops = 0;
  curr_state->next = NULL;
  curr_state->originator = NULL;
  state_reset (curr_state->dfa_state);
  index_to_bundle_states [0] = curr_state;
  insn_num = 0;
  /* Shift cycle mark if it is put on insn which could be ignored.  */
  for (insn = NEXT_INSN (prev_head_insn);
       insn != tail;
       insn = NEXT_INSN (insn))
    if (INSN_P (insn)
	&& (ia64_safe_itanium_class (insn) == ITANIUM_CLASS_IGNORE
	    || GET_CODE (PATTERN (insn)) == USE
	    || GET_CODE (PATTERN (insn)) == CLOBBER)
	&& GET_MODE (insn) == TImode)
      {
	PUT_MODE (insn, VOIDmode);
	for (next_insn = NEXT_INSN (insn);
	     next_insn != tail;
	     next_insn = NEXT_INSN (next_insn))
	  if (INSN_P (next_insn)
	      && ia64_safe_itanium_class (next_insn) != ITANIUM_CLASS_IGNORE
	      && GET_CODE (PATTERN (next_insn)) != USE
	      && GET_CODE (PATTERN (next_insn)) != CLOBBER
	      && INSN_CODE (next_insn) != CODE_FOR_insn_group_barrier)
	    {
	      PUT_MODE (next_insn, TImode);
	      break;
	    }
      }
  /* Forward pass: generation of bundle states.  */
  for (insn = get_next_important_insn (NEXT_INSN (prev_head_insn), tail);
       insn != NULL_RTX;
       insn = next_insn)
    {
      gcc_assert (INSN_P (insn)
		  && ia64_safe_itanium_class (insn) != ITANIUM_CLASS_IGNORE
		  && GET_CODE (PATTERN (insn)) != USE
		  && GET_CODE (PATTERN (insn)) != CLOBBER);
      type = ia64_safe_type (insn);
      next_insn = get_next_important_insn (NEXT_INSN (insn), tail);
      insn_num++;
      index_to_bundle_states [insn_num] = NULL;
      for (curr_state = index_to_bundle_states [insn_num - 1];
	   curr_state != NULL;
	   curr_state = next_state)
	{
	  pos = curr_state->accumulated_insns_num % 3;
	  next_state = curr_state->next;
	  /* We must fill up the current bundle in order to start a
	     subsequent asm insn in a new bundle.  Asm insn is always
	     placed in a separate bundle.  */
	  only_bundle_end_p
	    = (next_insn != NULL_RTX
	       && INSN_CODE (insn) == CODE_FOR_insn_group_barrier
	       && ia64_safe_type (next_insn) == TYPE_UNKNOWN);
	  /* We may fill up the current bundle if it is the cycle end
	     without a group barrier.  */
	  bundle_end_p
	    = (only_bundle_end_p || next_insn == NULL_RTX
	       || (GET_MODE (next_insn) == TImode
		   && INSN_CODE (insn) != CODE_FOR_insn_group_barrier));
	  if (type == TYPE_F || type == TYPE_B || type == TYPE_L
	      || type == TYPE_S)
	    issue_nops_and_insn (curr_state, 2, insn, bundle_end_p,
				 only_bundle_end_p);
	  issue_nops_and_insn (curr_state, 1, insn, bundle_end_p,
			       only_bundle_end_p);
	  issue_nops_and_insn (curr_state, 0, insn, bundle_end_p,
			       only_bundle_end_p);
	}
      gcc_assert (index_to_bundle_states [insn_num]);
      for (curr_state = index_to_bundle_states [insn_num];
	   curr_state != NULL;
	   curr_state = curr_state->next)
	if (verbose >= 2 && dump)
	  {
	    /* This structure is taken from generated code of the
	       pipeline hazard recognizer (see file insn-attrtab.c).
	       Please don't forget to change the structure if a new
	       automaton is added to .md file.  */
	    struct DFA_chip
	    {
	      unsigned short one_automaton_state;
	      unsigned short oneb_automaton_state;
	      unsigned short two_automaton_state;
	      unsigned short twob_automaton_state;
	    };

	    fprintf
	      (dump,
	       "//    Bundle state %d (orig %d, cost %d, nops %d/%d, insns %d, branch %d, mid.stops %d state %d) for %d\n",
	       curr_state->unique_num,
	       (curr_state->originator == NULL
		? -1 : curr_state->originator->unique_num),
	       curr_state->cost,
	       curr_state->before_nops_num, curr_state->after_nops_num,
	       curr_state->accumulated_insns_num, curr_state->branch_deviation,
	       curr_state->middle_bundle_stops,
	       ((struct DFA_chip *) curr_state->dfa_state)->twob_automaton_state,
	       INSN_UID (insn));
	  }
    }
  
  /* We should find a solution because the 2nd insn scheduling has
     found one.  */
  gcc_assert (index_to_bundle_states [insn_num]);
  /* Find a state corresponding to the best insn sequence.  */
  best_state = NULL;
  for (curr_state = index_to_bundle_states [insn_num];
       curr_state != NULL;
       curr_state = curr_state->next)
    /* We are just looking at the states with fully filled up last
       bundle.  The first we prefer insn sequences with minimal cost
       then with minimal inserted nops and finally with branch insns
       placed in the 3rd slots.  */
    if (curr_state->accumulated_insns_num % 3 == 0
	&& (best_state == NULL || best_state->cost > curr_state->cost
	    || (best_state->cost == curr_state->cost
		&& (curr_state->accumulated_insns_num
		    < best_state->accumulated_insns_num
		    || (curr_state->accumulated_insns_num
			== best_state->accumulated_insns_num
			&& (curr_state->branch_deviation
			    < best_state->branch_deviation
			    || (curr_state->branch_deviation
				== best_state->branch_deviation
				&& curr_state->middle_bundle_stops
				< best_state->middle_bundle_stops)))))))
      best_state = curr_state;
  /* Second (backward) pass: adding nops and templates.  */
  gcc_assert (best_state);
  insn_num = best_state->before_nops_num;
  template0 = template1 = -1;
  for (curr_state = best_state;
       curr_state->originator != NULL;
       curr_state = curr_state->originator)
    {
      insn = curr_state->insn;
      asm_p = (GET_CODE (PATTERN (insn)) == ASM_INPUT
	       || asm_noperands (PATTERN (insn)) >= 0);
      insn_num++;
      if (verbose >= 2 && dump)
	{
	  struct DFA_chip
	  {
	    unsigned short one_automaton_state;
	    unsigned short oneb_automaton_state;
	    unsigned short two_automaton_state;
	    unsigned short twob_automaton_state;
	  };

	  fprintf
	    (dump,
	     "//    Best %d (orig %d, cost %d, nops %d/%d, insns %d, branch %d, mid.stops %d, state %d) for %d\n",
	     curr_state->unique_num,
	     (curr_state->originator == NULL
	      ? -1 : curr_state->originator->unique_num),
	     curr_state->cost,
	     curr_state->before_nops_num, curr_state->after_nops_num,
	     curr_state->accumulated_insns_num, curr_state->branch_deviation,
	     curr_state->middle_bundle_stops,
	     ((struct DFA_chip *) curr_state->dfa_state)->twob_automaton_state,
	     INSN_UID (insn));
	}
      /* Find the position in the current bundle window.  The window can
	 contain at most two bundles.  Two bundle window means that
	 the processor will make two bundle rotation.  */
      max_pos = get_max_pos (curr_state->dfa_state);
      if (max_pos == 6
	  /* The following (negative template number) means that the
	     processor did one bundle rotation.  */
	  || (max_pos == 3 && template0 < 0))
	{
	  /* We are at the end of the window -- find template(s) for
	     its bundle(s).  */
	  pos = max_pos;
	  if (max_pos == 3)
	    template0 = get_template (curr_state->dfa_state, 3);
	  else
	    {
	      template1 = get_template (curr_state->dfa_state, 3);
	      template0 = get_template (curr_state->dfa_state, 6);
	    }
	}
      if (max_pos > 3 && template1 < 0)
	/* It may happen when we have the stop inside a bundle.  */
	{
	  gcc_assert (pos <= 3);
	  template1 = get_template (curr_state->dfa_state, 3);
	  pos += 3;
	}
      if (!asm_p)
	/* Emit nops after the current insn.  */
	for (i = 0; i < curr_state->after_nops_num; i++)
	  {
	    nop = gen_nop ();
	    emit_insn_after (nop, insn);
	    pos--;
	    gcc_assert (pos >= 0);
	    if (pos % 3 == 0)
	      {
		/* We are at the start of a bundle: emit the template
		   (it should be defined).  */
		gcc_assert (template0 >= 0);
		ia64_add_bundle_selector_before (template0, nop);
		/* If we have two bundle window, we make one bundle
		   rotation.  Otherwise template0 will be undefined
		   (negative value).  */
		template0 = template1;
		template1 = -1;
	      }
	  }
      /* Move the position backward in the window.  Group barrier has
	 no slot.  Asm insn takes all bundle.  */
      if (INSN_CODE (insn) != CODE_FOR_insn_group_barrier
	  && GET_CODE (PATTERN (insn)) != ASM_INPUT
	  && asm_noperands (PATTERN (insn)) < 0)
	pos--;
      /* Long insn takes 2 slots.  */
      if (ia64_safe_type (insn) == TYPE_L)
	pos--;
      gcc_assert (pos >= 0);
      if (pos % 3 == 0
	  && INSN_CODE (insn) != CODE_FOR_insn_group_barrier
	  && GET_CODE (PATTERN (insn)) != ASM_INPUT
	  && asm_noperands (PATTERN (insn)) < 0)
	{
	  /* The current insn is at the bundle start: emit the
	     template.  */
	  gcc_assert (template0 >= 0);
	  ia64_add_bundle_selector_before (template0, insn);
	  b = PREV_INSN (insn);
	  insn = b;
	  /* See comment above in analogous place for emitting nops
	     after the insn.  */
	  template0 = template1;
	  template1 = -1;
	}
      /* Emit nops after the current insn.  */
      for (i = 0; i < curr_state->before_nops_num; i++)
	{
	  nop = gen_nop ();
	  ia64_emit_insn_before (nop, insn);
	  nop = PREV_INSN (insn);
	  insn = nop;
	  pos--;
	  gcc_assert (pos >= 0);
	  if (pos % 3 == 0)
	    {
	      /* See comment above in analogous place for emitting nops
		 after the insn.  */
	      gcc_assert (template0 >= 0);
	      ia64_add_bundle_selector_before (template0, insn);
	      b = PREV_INSN (insn);
	      insn = b;
	      template0 = template1;
	      template1 = -1;
	    }
	}
    }

#ifdef ENABLE_CHECKING
  {
    /* Assert right calculation of middle_bundle_stops.  */
    int num = best_state->middle_bundle_stops;
    bool start_bundle = true, end_bundle = false;

    for (insn = NEXT_INSN (prev_head_insn);
	 insn && insn != tail;
	 insn = NEXT_INSN (insn))
      {
	if (!INSN_P (insn))
	  continue;
	if (recog_memoized (insn) == CODE_FOR_bundle_selector)
	  start_bundle = true;
	else
	  {
	    rtx next_insn;

	    for (next_insn = NEXT_INSN (insn);
		 next_insn && next_insn != tail;
		 next_insn = NEXT_INSN (next_insn))
	      if (INSN_P (next_insn)
		  && (ia64_safe_itanium_class (next_insn)
		      != ITANIUM_CLASS_IGNORE
		      || recog_memoized (next_insn)
		      == CODE_FOR_bundle_selector)
		  && GET_CODE (PATTERN (next_insn)) != USE
		  && GET_CODE (PATTERN (next_insn)) != CLOBBER)
		break;

	    end_bundle = next_insn == NULL_RTX
	     || next_insn == tail
	     || (INSN_P (next_insn)
		 && recog_memoized (next_insn)
		 == CODE_FOR_bundle_selector);
	    if (recog_memoized (insn) == CODE_FOR_insn_group_barrier
		&& !start_bundle && !end_bundle
		&& next_insn
		&& GET_CODE (PATTERN (next_insn)) != ASM_INPUT
		&& asm_noperands (PATTERN (next_insn)) < 0)
	      num--;

	    start_bundle = false;
	  }
      }

    gcc_assert (num == 0);
  }
#endif

  free (index_to_bundle_states);
  finish_bundle_state_table ();
  bundling_p = 0;
  dfa_clean_insn_cache ();
}

/* The following function is called at the end of scheduling BB or
   EBB.  After reload, it inserts stop bits and does insn bundling.  */

static void
ia64_sched_finish (FILE *dump, int sched_verbose)
{
  if (sched_verbose)
    fprintf (dump, "// Finishing schedule.\n");
  if (!reload_completed)
    return;
  if (reload_completed)
    {
      final_emit_insn_group_barriers (dump);
      bundling (dump, sched_verbose, current_sched_info->prev_head,
		current_sched_info->next_tail);
      if (sched_verbose && dump)
	fprintf (dump, "//    finishing %d-%d\n",
		 INSN_UID (NEXT_INSN (current_sched_info->prev_head)),
		 INSN_UID (PREV_INSN (current_sched_info->next_tail)));

      return;
    }
}

/* The following function inserts stop bits in scheduled BB or EBB.  */

static void
final_emit_insn_group_barriers (FILE *dump ATTRIBUTE_UNUSED)
{
  rtx insn;
  int need_barrier_p = 0;
  int seen_good_insn = 0;

  init_insn_group_barriers ();

  for (insn = NEXT_INSN (current_sched_info->prev_head);
       insn != current_sched_info->next_tail;
       insn = NEXT_INSN (insn))
    {
      if (GET_CODE (insn) == BARRIER)
	{
	  rtx last = prev_active_insn (insn);

	  if (! last)
	    continue;
	  if (GET_CODE (last) == JUMP_INSN
	      && GET_CODE (PATTERN (last)) == ADDR_DIFF_VEC)
	    last = prev_active_insn (last);
	  if (recog_memoized (last) != CODE_FOR_insn_group_barrier)
	    emit_insn_after (gen_insn_group_barrier (GEN_INT (3)), last);

	  init_insn_group_barriers ();
	  seen_good_insn = 0;
	  need_barrier_p = 0;
	}
      else if (NONDEBUG_INSN_P (insn))
	{
	  if (recog_memoized (insn) == CODE_FOR_insn_group_barrier)
	    {
	      init_insn_group_barriers ();
	      seen_good_insn = 0;
	      need_barrier_p = 0;
	    }
	  else if (need_barrier_p || group_barrier_needed (insn)
		   || (mflag_sched_stop_bits_after_every_cycle
		       && GET_MODE (insn) == TImode
		       && seen_good_insn))
	    {
	      if (TARGET_EARLY_STOP_BITS)
		{
		  rtx last;

		  for (last = insn;
		       last != current_sched_info->prev_head;
		       last = PREV_INSN (last))
		    if (INSN_P (last) && GET_MODE (last) == TImode
			&& stops_p [INSN_UID (last)])
		      break;
		  if (last == current_sched_info->prev_head)
		    last = insn;
		  last = prev_active_insn (last);
		  if (last
		      && recog_memoized (last) != CODE_FOR_insn_group_barrier)
		    emit_insn_after (gen_insn_group_barrier (GEN_INT (3)),
				     last);
		  init_insn_group_barriers ();
		  for (last = NEXT_INSN (last);
		       last != insn;
		       last = NEXT_INSN (last))
		    if (INSN_P (last))
		      {
			group_barrier_needed (last);
			if (recog_memoized (last) >= 0
			    && important_for_bundling_p (last))
			  seen_good_insn = 1;
		      }
		}
	      else
		{
		  emit_insn_before (gen_insn_group_barrier (GEN_INT (3)),
				    insn);
		  init_insn_group_barriers ();
		  seen_good_insn = 0;
		}
	      group_barrier_needed (insn);
	      if (recog_memoized (insn) >= 0
		  && important_for_bundling_p (insn))
		seen_good_insn = 1;
	    }
	  else if (recog_memoized (insn) >= 0
		   && important_for_bundling_p (insn))
	    seen_good_insn = 1;
	  need_barrier_p = (GET_CODE (insn) == CALL_INSN
			    || GET_CODE (PATTERN (insn)) == ASM_INPUT
			    || asm_noperands (PATTERN (insn)) >= 0);
	}
    }
}



/* If the following function returns TRUE, we will use the DFA
   insn scheduler.  */

static int
ia64_first_cycle_multipass_dfa_lookahead (void)
{
  return (reload_completed ? 6 : 4);
}

/* The following function initiates variable `dfa_pre_cycle_insn'.  */

static void
ia64_init_dfa_pre_cycle_insn (void)
{
  if (temp_dfa_state == NULL)
    {
      dfa_state_size = state_size ();
      temp_dfa_state = xmalloc (dfa_state_size);
      prev_cycle_state = xmalloc (dfa_state_size);
    }
  dfa_pre_cycle_insn = make_insn_raw (gen_pre_cycle ());
  PREV_INSN (dfa_pre_cycle_insn) = NEXT_INSN (dfa_pre_cycle_insn) = NULL_RTX;
  recog_memoized (dfa_pre_cycle_insn);
  dfa_stop_insn = make_insn_raw (gen_insn_group_barrier (GEN_INT (3)));
  PREV_INSN (dfa_stop_insn) = NEXT_INSN (dfa_stop_insn) = NULL_RTX;
  recog_memoized (dfa_stop_insn);
}

/* The following function returns the pseudo insn DFA_PRE_CYCLE_INSN
   used by the DFA insn scheduler.  */

static rtx
ia64_dfa_pre_cycle_insn (void)
{
  return dfa_pre_cycle_insn;
}

/* The following function returns TRUE if PRODUCER (of type ilog or
   ld) produces address for CONSUMER (of type st or stf). */

int
ia64_st_address_bypass_p (rtx producer, rtx consumer)
{
  rtx dest, reg, mem;

  gcc_assert (producer && consumer);
  dest = ia64_single_set (producer);
  gcc_assert (dest);
  reg = SET_DEST (dest);
  gcc_assert (reg);
  if (GET_CODE (reg) == SUBREG)
    reg = SUBREG_REG (reg);
  gcc_assert (GET_CODE (reg) == REG);
  
  dest = ia64_single_set (consumer);
  gcc_assert (dest);
  mem = SET_DEST (dest);
  gcc_assert (mem && GET_CODE (mem) == MEM);
  return reg_mentioned_p (reg, mem);
}

/* The following function returns TRUE if PRODUCER (of type ilog or
   ld) produces address for CONSUMER (of type ld or fld). */

int
ia64_ld_address_bypass_p (rtx producer, rtx consumer)
{
  rtx dest, src, reg, mem;

  gcc_assert (producer && consumer);
  dest = ia64_single_set (producer);
  gcc_assert (dest);
  reg = SET_DEST (dest);
  gcc_assert (reg);
  if (GET_CODE (reg) == SUBREG)
    reg = SUBREG_REG (reg);
  gcc_assert (GET_CODE (reg) == REG);
  
  src = ia64_single_set (consumer);
  gcc_assert (src);
  mem = SET_SRC (src);
  gcc_assert (mem);
 
  if (GET_CODE (mem) == UNSPEC && XVECLEN (mem, 0) > 0)
    mem = XVECEXP (mem, 0, 0);
  else if (GET_CODE (mem) == IF_THEN_ELSE)
    /* ??? Is this bypass necessary for ld.c?  */
    {
      gcc_assert (XINT (XEXP (XEXP (mem, 0), 0), 1) == UNSPEC_LDCCLR);
      mem = XEXP (mem, 1);
    }
     
  while (GET_CODE (mem) == SUBREG || GET_CODE (mem) == ZERO_EXTEND)
    mem = XEXP (mem, 0);

  if (GET_CODE (mem) == UNSPEC)
    {
      int c = XINT (mem, 1);

      gcc_assert (c == UNSPEC_LDA || c == UNSPEC_LDS || c == UNSPEC_LDS_A
		  || c == UNSPEC_LDSA);
      mem = XVECEXP (mem, 0, 0);
    }

  /* Note that LO_SUM is used for GOT loads.  */
  gcc_assert (GET_CODE (mem) == LO_SUM || GET_CODE (mem) == MEM);

  return reg_mentioned_p (reg, mem);
}

/* The following function returns TRUE if INSN produces address for a
   load/store insn.  We will place such insns into M slot because it
   decreases its latency time.  */

int
ia64_produce_address_p (rtx insn)
{
  return insn->call;
}


/* Emit pseudo-ops for the assembler to describe predicate relations.
   At present this assumes that we only consider predicate pairs to
   be mutex, and that the assembler can deduce proper values from
   straight-line code.  */

static void
emit_predicate_relation_info (void)
{
  basic_block bb;

  FOR_EACH_BB_REVERSE (bb)
    {
      int r;
      rtx head = BB_HEAD (bb);

      /* We only need such notes at code labels.  */
      if (GET_CODE (head) != CODE_LABEL)
	continue;
      if (NOTE_INSN_BASIC_BLOCK_P (NEXT_INSN (head)))
	head = NEXT_INSN (head);

      /* Skip p0, which may be thought to be live due to (reg:DI p0)
	 grabbing the entire block of predicate registers.  */
      for (r = PR_REG (2); r < PR_REG (64); r += 2)
	if (REGNO_REG_SET_P (df_get_live_in (bb), r))
	  {
	    rtx p = gen_rtx_REG (BImode, r);
	    rtx n = emit_insn_after (gen_pred_rel_mutex (p), head);
	    if (head == BB_END (bb))
	      BB_END (bb) = n;
	    head = n;
	  }
    }

  /* Look for conditional calls that do not return, and protect predicate
     relations around them.  Otherwise the assembler will assume the call
     returns, and complain about uses of call-clobbered predicates after
     the call.  */
  FOR_EACH_BB_REVERSE (bb)
    {
      rtx insn = BB_HEAD (bb);

      while (1)
	{
	  if (GET_CODE (insn) == CALL_INSN
	      && GET_CODE (PATTERN (insn)) == COND_EXEC
	      && find_reg_note (insn, REG_NORETURN, NULL_RTX))
	    {
	      rtx b = emit_insn_before (gen_safe_across_calls_all (), insn);
	      rtx a = emit_insn_after (gen_safe_across_calls_normal (), insn);
	      if (BB_HEAD (bb) == insn)
		BB_HEAD (bb) = b;
	      if (BB_END (bb) == insn)
		BB_END (bb) = a;
	    }

	  if (insn == BB_END (bb))
	    break;
	  insn = NEXT_INSN (insn);
	}
    }
}

/* Perform machine dependent operations on the rtl chain INSNS.  */

static void
ia64_reorg (void)
{
  /* We are freeing block_for_insn in the toplev to keep compatibility
     with old MDEP_REORGS that are not CFG based.  Recompute it now.  */
  compute_bb_for_insn ();

  /* If optimizing, we'll have split before scheduling.  */
  if (optimize == 0)
    split_all_insns ();

  if (optimize && ia64_flag_schedule_insns2
      && dbg_cnt (ia64_sched2))
    {
      timevar_push (TV_SCHED2);
      ia64_final_schedule = 1;

      initiate_bundle_states ();
      ia64_nop = make_insn_raw (gen_nop ());
      PREV_INSN (ia64_nop) = NEXT_INSN (ia64_nop) = NULL_RTX;
      recog_memoized (ia64_nop);
      clocks_length = get_max_uid () + 1;
      stops_p = XCNEWVEC (char, clocks_length);

      if (ia64_tune == PROCESSOR_ITANIUM2)
	{
	  pos_1 = get_cpu_unit_code ("2_1");
	  pos_2 = get_cpu_unit_code ("2_2");
	  pos_3 = get_cpu_unit_code ("2_3");
	  pos_4 = get_cpu_unit_code ("2_4");
	  pos_5 = get_cpu_unit_code ("2_5");
	  pos_6 = get_cpu_unit_code ("2_6");
	  _0mii_ = get_cpu_unit_code ("2b_0mii.");
	  _0mmi_ = get_cpu_unit_code ("2b_0mmi.");
	  _0mfi_ = get_cpu_unit_code ("2b_0mfi.");
	  _0mmf_ = get_cpu_unit_code ("2b_0mmf.");
	  _0bbb_ = get_cpu_unit_code ("2b_0bbb.");
	  _0mbb_ = get_cpu_unit_code ("2b_0mbb.");
	  _0mib_ = get_cpu_unit_code ("2b_0mib.");
	  _0mmb_ = get_cpu_unit_code ("2b_0mmb.");
	  _0mfb_ = get_cpu_unit_code ("2b_0mfb.");
	  _0mlx_ = get_cpu_unit_code ("2b_0mlx.");
	  _1mii_ = get_cpu_unit_code ("2b_1mii.");
	  _1mmi_ = get_cpu_unit_code ("2b_1mmi.");
	  _1mfi_ = get_cpu_unit_code ("2b_1mfi.");
	  _1mmf_ = get_cpu_unit_code ("2b_1mmf.");
	  _1bbb_ = get_cpu_unit_code ("2b_1bbb.");
	  _1mbb_ = get_cpu_unit_code ("2b_1mbb.");
	  _1mib_ = get_cpu_unit_code ("2b_1mib.");
	  _1mmb_ = get_cpu_unit_code ("2b_1mmb.");
	  _1mfb_ = get_cpu_unit_code ("2b_1mfb.");
	  _1mlx_ = get_cpu_unit_code ("2b_1mlx.");
	}
      else
	{
	  pos_1 = get_cpu_unit_code ("1_1");
	  pos_2 = get_cpu_unit_code ("1_2");
	  pos_3 = get_cpu_unit_code ("1_3");
	  pos_4 = get_cpu_unit_code ("1_4");
	  pos_5 = get_cpu_unit_code ("1_5");
	  pos_6 = get_cpu_unit_code ("1_6");
	  _0mii_ = get_cpu_unit_code ("1b_0mii.");
	  _0mmi_ = get_cpu_unit_code ("1b_0mmi.");
	  _0mfi_ = get_cpu_unit_code ("1b_0mfi.");
	  _0mmf_ = get_cpu_unit_code ("1b_0mmf.");
	  _0bbb_ = get_cpu_unit_code ("1b_0bbb.");
	  _0mbb_ = get_cpu_unit_code ("1b_0mbb.");
	  _0mib_ = get_cpu_unit_code ("1b_0mib.");
	  _0mmb_ = get_cpu_unit_code ("1b_0mmb.");
	  _0mfb_ = get_cpu_unit_code ("1b_0mfb.");
	  _0mlx_ = get_cpu_unit_code ("1b_0mlx.");
	  _1mii_ = get_cpu_unit_code ("1b_1mii.");
	  _1mmi_ = get_cpu_unit_code ("1b_1mmi.");
	  _1mfi_ = get_cpu_unit_code ("1b_1mfi.");
	  _1mmf_ = get_cpu_unit_code ("1b_1mmf.");
	  _1bbb_ = get_cpu_unit_code ("1b_1bbb.");
	  _1mbb_ = get_cpu_unit_code ("1b_1mbb.");
	  _1mib_ = get_cpu_unit_code ("1b_1mib.");
	  _1mmb_ = get_cpu_unit_code ("1b_1mmb.");
	  _1mfb_ = get_cpu_unit_code ("1b_1mfb.");
	  _1mlx_ = get_cpu_unit_code ("1b_1mlx.");
	}

      if (flag_selective_scheduling2
	  && !maybe_skip_selective_scheduling ())
        run_selective_scheduling ();
      else
	schedule_ebbs ();

      /* Redo alignment computation, as it might gone wrong.  */
      compute_alignments ();

      /* We cannot reuse this one because it has been corrupted by the
	 evil glat.  */
      finish_bundle_states ();
      free (stops_p);
      stops_p = NULL;
      emit_insn_group_barriers (dump_file);

      ia64_final_schedule = 0;
      timevar_pop (TV_SCHED2);
    }
  else
    emit_all_insn_group_barriers (dump_file);

  df_analyze ();
 
  /* A call must not be the last instruction in a function, so that the
     return address is still within the function, so that unwinding works
     properly.  Note that IA-64 differs from dwarf2 on this point.  */
  if (ia64_except_unwind_info (&global_options) == UI_TARGET)
    {
      rtx insn;
      int saw_stop = 0;

      insn = get_last_insn ();
      if (! INSN_P (insn))
        insn = prev_active_insn (insn);
      if (insn)
	{
	  /* Skip over insns that expand to nothing.  */
	  while (GET_CODE (insn) == INSN
		 && get_attr_empty (insn) == EMPTY_YES)
	    {
	      if (GET_CODE (PATTERN (insn)) == UNSPEC_VOLATILE
		  && XINT (PATTERN (insn), 1) == UNSPECV_INSN_GROUP_BARRIER)
		saw_stop = 1;
	      insn = prev_active_insn (insn);
	    }
	  if (GET_CODE (insn) == CALL_INSN)
	    {
	      if (! saw_stop)
		emit_insn (gen_insn_group_barrier (GEN_INT (3)));
	      emit_insn (gen_break_f ());
	      emit_insn (gen_insn_group_barrier (GEN_INT (3)));
	    }
	}
    }

  emit_predicate_relation_info ();

  if (ia64_flag_var_tracking)
    {
      timevar_push (TV_VAR_TRACKING);
      variable_tracking_main ();
      timevar_pop (TV_VAR_TRACKING);
    }
  df_finish_pass (false);
}

/* Return true if REGNO is used by the epilogue.  */

int
ia64_epilogue_uses (int regno)
{
  switch (regno)
    {
    case R_GR (1):
      /* With a call to a function in another module, we will write a new
	 value to "gp".  After returning from such a call, we need to make
	 sure the function restores the original gp-value, even if the
	 function itself does not use the gp anymore.  */
      return !(TARGET_AUTO_PIC || TARGET_NO_PIC);

    case IN_REG (0): case IN_REG (1): case IN_REG (2): case IN_REG (3):
    case IN_REG (4): case IN_REG (5): case IN_REG (6): case IN_REG (7):
      /* For functions defined with the syscall_linkage attribute, all
	 input registers are marked as live at all function exits.  This
	 prevents the register allocator from using the input registers,
	 which in turn makes it possible to restart a system call after
	 an interrupt without having to save/restore the input registers.
	 This also prevents kernel data from leaking to application code.  */
      return lookup_attribute ("syscall_linkage",
	   TYPE_ATTRIBUTES (TREE_TYPE (current_function_decl))) != NULL;

    case R_BR (0):
      /* Conditional return patterns can't represent the use of `b0' as
         the return address, so we force the value live this way.  */
      return 1;

    case AR_PFS_REGNUM:
      /* Likewise for ar.pfs, which is used by br.ret.  */
      return 1;

    default:
      return 0;
    }
}

/* Return true if REGNO is used by the frame unwinder.  */

int
ia64_eh_uses (int regno)
{
  unsigned int r;

  if (! reload_completed)
    return 0;

  if (regno == 0)
    return 0;

  for (r = reg_save_b0; r <= reg_save_ar_lc; r++)
    if (regno == current_frame_info.r[r]
       || regno == emitted_frame_related_regs[r])
      return 1;

  return 0;
}

/* Return true if this goes in small data/bss.  */

/* ??? We could also support own long data here.  Generating movl/add/ld8
   instead of addl,ld8/ld8.  This makes the code bigger, but should make the
   code faster because there is one less load.  This also includes incomplete
   types which can't go in sdata/sbss.  */

static bool
ia64_in_small_data_p (const_tree exp)
{
  if (TARGET_NO_SDATA)
    return false;

  /* We want to merge strings, so we never consider them small data.  */
  if (TREE_CODE (exp) == STRING_CST)
    return false;

  /* Functions are never small data.  */
  if (TREE_CODE (exp) == FUNCTION_DECL)
    return false;

  if (TREE_CODE (exp) == VAR_DECL && DECL_SECTION_NAME (exp))
    {
      const char *section = TREE_STRING_POINTER (DECL_SECTION_NAME (exp));

      if (strcmp (section, ".sdata") == 0
	  || strncmp (section, ".sdata.", 7) == 0
	  || strncmp (section, ".gnu.linkonce.s.", 16) == 0
	  || strcmp (section, ".sbss") == 0
	  || strncmp (section, ".sbss.", 6) == 0
	  || strncmp (section, ".gnu.linkonce.sb.", 17) == 0)
	return true;
    }
  else
    {
      HOST_WIDE_INT size = int_size_in_bytes (TREE_TYPE (exp));

      /* If this is an incomplete type with size 0, then we can't put it
	 in sdata because it might be too big when completed.  */
      if (size > 0 && size <= ia64_section_threshold)
	return true;
    }

  return false;
}

/* Output assembly directives for prologue regions.  */

/* The current basic block number.  */

static bool last_block;

/* True if we need a copy_state command at the start of the next block.  */

static bool need_copy_state;

#ifndef MAX_ARTIFICIAL_LABEL_BYTES
# define MAX_ARTIFICIAL_LABEL_BYTES 30
#endif

/* Emit a debugging label after a call-frame-related insn.  We'd
   rather output the label right away, but we'd have to output it
   after, not before, the instruction, and the instruction has not
   been output yet.  So we emit the label after the insn, delete it to
   avoid introducing basic blocks, and mark it as preserved, such that
   it is still output, given that it is referenced in debug info.  */

static const char *
ia64_emit_deleted_label_after_insn (rtx insn)
{
  char label[MAX_ARTIFICIAL_LABEL_BYTES];
  rtx lb = gen_label_rtx ();
  rtx label_insn = emit_label_after (lb, insn);

  LABEL_PRESERVE_P (lb) = 1;

  delete_insn (label_insn);

  ASM_GENERATE_INTERNAL_LABEL (label, "L", CODE_LABEL_NUMBER (label_insn));

  return xstrdup (label);
}

/* Define the CFA after INSN with the steady-state definition.  */

static void
ia64_dwarf2out_def_steady_cfa (rtx insn, bool frame)
{
  rtx fp = frame_pointer_needed
    ? hard_frame_pointer_rtx
    : stack_pointer_rtx;
  const char *label = ia64_emit_deleted_label_after_insn (insn);

  if (!frame)
    return;

  dwarf2out_def_cfa
    (label, REGNO (fp),
     ia64_initial_elimination_offset
     (REGNO (arg_pointer_rtx), REGNO (fp))
     + ARG_POINTER_CFA_OFFSET (current_function_decl));
}

/* All we need to do here is avoid a crash in the generic dwarf2
   processing.  The real CFA definition is set up above.  */

static void
ia64_dwarf_handle_frame_unspec (const char * ARG_UNUSED (label),
				rtx ARG_UNUSED (pattern),
				int index)
{
  gcc_assert (index == UNSPECV_ALLOC);
}

/* The generic dwarf2 frame debug info generator does not define a
   separate region for the very end of the epilogue, so refrain from
   doing so in the IA64-specific code as well.  */

#define IA64_CHANGE_CFA_IN_EPILOGUE 0

/* The function emits unwind directives for the start of an epilogue.  */

static void
process_epilogue (FILE *asm_out_file, rtx insn, bool unwind, bool frame)
{
  /* If this isn't the last block of the function, then we need to label the
     current state, and copy it back in at the start of the next block.  */

  if (!last_block)
    {
      if (unwind)
	fprintf (asm_out_file, "\t.label_state %d\n",
		 ++cfun->machine->state_num);
      need_copy_state = true;
    }

  if (unwind)
    fprintf (asm_out_file, "\t.restore sp\n");
  if (IA64_CHANGE_CFA_IN_EPILOGUE && frame)
    dwarf2out_def_cfa (ia64_emit_deleted_label_after_insn (insn),
		       STACK_POINTER_REGNUM, INCOMING_FRAME_SP_OFFSET);
}

/* This function processes a SET pattern for REG_CFA_ADJUST_CFA.  */

static void
process_cfa_adjust_cfa (FILE *asm_out_file, rtx pat, rtx insn,
			bool unwind, bool frame)
{
  rtx dest = SET_DEST (pat);
  rtx src = SET_SRC (pat);

  if (dest == stack_pointer_rtx)
    {
      if (GET_CODE (src) == PLUS)
	{
	  rtx op0 = XEXP (src, 0);
	  rtx op1 = XEXP (src, 1);
	  
	  gcc_assert (op0 == dest && GET_CODE (op1) == CONST_INT);
	  
	  if (INTVAL (op1) < 0)
	    {
	      gcc_assert (!frame_pointer_needed);
	      if (unwind)
		fprintf (asm_out_file,
			 "\t.fframe "HOST_WIDE_INT_PRINT_DEC"\n",
			 -INTVAL (op1));
	      ia64_dwarf2out_def_steady_cfa (insn, frame);
	    }
	  else
	    process_epilogue (asm_out_file, insn, unwind, frame);
	}
      else
	{
	  gcc_assert (src == hard_frame_pointer_rtx);
	  process_epilogue (asm_out_file, insn, unwind, frame);
	}
    }
  else if (dest == hard_frame_pointer_rtx)
    {
      gcc_assert (src == stack_pointer_rtx);
      gcc_assert (frame_pointer_needed);

      if (unwind)
	fprintf (asm_out_file, "\t.vframe r%d\n",
		 ia64_dbx_register_number (REGNO (dest)));
      ia64_dwarf2out_def_steady_cfa (insn, frame);
    }
  else
    gcc_unreachable ();
}

/* This function processes a SET pattern for REG_CFA_REGISTER.  */

static void
process_cfa_register (FILE *asm_out_file, rtx pat, bool unwind)
{
  rtx dest = SET_DEST (pat);
  rtx src = SET_SRC (pat);

  int dest_regno = REGNO (dest);
  int src_regno = REGNO (src);

  switch (src_regno)
    {
    case BR_REG (0):
      /* Saving return address pointer.  */
      gcc_assert (dest_regno == current_frame_info.r[reg_save_b0]);
      if (unwind)
	fprintf (asm_out_file, "\t.save rp, r%d\n",
		 ia64_dbx_register_number (dest_regno));
      break;

    case PR_REG (0):
      gcc_assert (dest_regno == current_frame_info.r[reg_save_pr]);
      if (unwind)
	fprintf (asm_out_file, "\t.save pr, r%d\n",
		 ia64_dbx_register_number (dest_regno));
      break;

<<<<<<< HEAD
	case STACK_POINTER_REGNUM:
	  gcc_assert (dest_regno == HARD_FRAME_POINTER_REGNUM
		      && frame_pointer_needed);
	  if (unwind)
	    fprintf (asm_out_file, "\t.vframe r%d\n",
		     ia64_dbx_register_number (dest_regno));
	  ia64_dwarf2out_def_steady_cfa (insn, frame);
	  return 1;
=======
    case AR_UNAT_REGNUM:
      gcc_assert (dest_regno == current_frame_info.r[reg_save_ar_unat]);
      if (unwind)
	fprintf (asm_out_file, "\t.save ar.unat, r%d\n",
		 ia64_dbx_register_number (dest_regno));
      break;
>>>>>>> 03d20231

    case AR_LC_REGNUM:
      gcc_assert (dest_regno == current_frame_info.r[reg_save_ar_lc]);
      if (unwind)
	fprintf (asm_out_file, "\t.save ar.lc, r%d\n",
		 ia64_dbx_register_number (dest_regno));
      break;

    default:
      /* Everything else should indicate being stored to memory.  */
      gcc_unreachable ();
    }
}

/* This function processes a SET pattern for REG_CFA_OFFSET.  */

static void
process_cfa_offset (FILE *asm_out_file, rtx pat, bool unwind)
{
  rtx dest = SET_DEST (pat);
  rtx src = SET_SRC (pat);
  int src_regno = REGNO (src);
  const char *saveop;
  HOST_WIDE_INT off;
  rtx base;

  gcc_assert (MEM_P (dest));
  if (GET_CODE (XEXP (dest, 0)) == REG)
    {
      base = XEXP (dest, 0);
      off = 0;
    }
  else
    {
      gcc_assert (GET_CODE (XEXP (dest, 0)) == PLUS
		  && GET_CODE (XEXP (XEXP (dest, 0), 1)) == CONST_INT);
      base = XEXP (XEXP (dest, 0), 0);
      off = INTVAL (XEXP (XEXP (dest, 0), 1));
    }

  if (base == hard_frame_pointer_rtx)
    {
      saveop = ".savepsp";
      off = - off;
    }
  else
    {
      gcc_assert (base == stack_pointer_rtx);
      saveop = ".savesp";
    }

  src_regno = REGNO (src);
  switch (src_regno)
    {
    case BR_REG (0):
      gcc_assert (!current_frame_info.r[reg_save_b0]);
      if (unwind)
	fprintf (asm_out_file, "\t%s rp, " HOST_WIDE_INT_PRINT_DEC "\n",
		 saveop, off);
      break;

    case PR_REG (0):
      gcc_assert (!current_frame_info.r[reg_save_pr]);
      if (unwind)
	fprintf (asm_out_file, "\t%s pr, " HOST_WIDE_INT_PRINT_DEC "\n",
		 saveop, off);
      break;

    case AR_LC_REGNUM:
      gcc_assert (!current_frame_info.r[reg_save_ar_lc]);
      if (unwind)
	fprintf (asm_out_file, "\t%s ar.lc, " HOST_WIDE_INT_PRINT_DEC "\n",
		 saveop, off);
      break;

    case AR_PFS_REGNUM:
      gcc_assert (!current_frame_info.r[reg_save_ar_pfs]);
      if (unwind)
	fprintf (asm_out_file, "\t%s ar.pfs, " HOST_WIDE_INT_PRINT_DEC "\n",
		 saveop, off);
      break;

    case AR_UNAT_REGNUM:
      gcc_assert (!current_frame_info.r[reg_save_ar_unat]);
      if (unwind)
	fprintf (asm_out_file, "\t%s ar.unat, " HOST_WIDE_INT_PRINT_DEC "\n",
		 saveop, off);
      break;

    case GR_REG (4):
    case GR_REG (5):
    case GR_REG (6):
    case GR_REG (7):
      if (unwind)
	fprintf (asm_out_file, "\t.save.g 0x%x\n",
		 1 << (src_regno - GR_REG (4)));
      break;

    case BR_REG (1):
    case BR_REG (2):
    case BR_REG (3):
    case BR_REG (4):
    case BR_REG (5):
      if (unwind)
	fprintf (asm_out_file, "\t.save.b 0x%x\n",
		 1 << (src_regno - BR_REG (1)));
      break;

    case FR_REG (2):
    case FR_REG (3):
    case FR_REG (4):
    case FR_REG (5):
      if (unwind)
	fprintf (asm_out_file, "\t.save.f 0x%x\n",
		 1 << (src_regno - FR_REG (2)));
      break;

    case FR_REG (16): case FR_REG (17): case FR_REG (18): case FR_REG (19):
    case FR_REG (20): case FR_REG (21): case FR_REG (22): case FR_REG (23):
    case FR_REG (24): case FR_REG (25): case FR_REG (26): case FR_REG (27):
    case FR_REG (28): case FR_REG (29): case FR_REG (30): case FR_REG (31):
      if (unwind)
	fprintf (asm_out_file, "\t.save.gf 0x0, 0x%x\n",
		 1 << (src_regno - FR_REG (12)));
      break;

    default:
      /* ??? For some reason we mark other general registers, even those
	 we can't represent in the unwind info.  Ignore them.  */
      break;
    }
}

/* This function looks at a single insn and emits any directives
   required to unwind this insn.  */

static void
ia64_asm_unwind_emit (FILE *asm_out_file, rtx insn)
{
  bool unwind = ia64_except_unwind_info (&global_options) == UI_TARGET;
  bool frame = dwarf2out_do_frame ();
  rtx note, pat;
  bool handled_one;

  if (!unwind && !frame)
    return;

  if (NOTE_INSN_BASIC_BLOCK_P (insn))
    {
      last_block = NOTE_BASIC_BLOCK (insn)->next_bb == EXIT_BLOCK_PTR;

      /* Restore unwind state from immediately before the epilogue.  */
      if (need_copy_state)
	{
	  if (unwind)
	    {
<<<<<<< HEAD
	      if (unwind)
		{
		  fprintf (asm_out_file, "\t.body\n");
		  fprintf (asm_out_file, "\t.copy_state %d\n",
			   cfun->machine->state_num);
		}
	      if (IA64_CHANGE_CFA_IN_EPILOGUE)
		ia64_dwarf2out_def_steady_cfa (insn, frame);
	      need_copy_state = false;
=======
	      fprintf (asm_out_file, "\t.body\n");
	      fprintf (asm_out_file, "\t.copy_state %d\n",
		       cfun->machine->state_num);
>>>>>>> 03d20231
	    }
	  if (IA64_CHANGE_CFA_IN_EPILOGUE)
	    ia64_dwarf2out_def_steady_cfa (insn, frame);
	  need_copy_state = false;
	}
    }

  if (GET_CODE (insn) == NOTE || ! RTX_FRAME_RELATED_P (insn))
    return;

  /* Look for the ALLOC insn.  */
  if (INSN_CODE (insn) == CODE_FOR_alloc)
    {
      rtx dest = SET_DEST (XVECEXP (PATTERN (insn), 0, 0));
      int dest_regno = REGNO (dest);

      /* If this is the final destination for ar.pfs, then this must
	 be the alloc in the prologue.  */
      if (dest_regno == current_frame_info.r[reg_save_ar_pfs])
	{
	  if (unwind)
	    fprintf (asm_out_file, "\t.save ar.pfs, r%d\n",
		     ia64_dbx_register_number (dest_regno));
	}
      else
	{
	  /* This must be an alloc before a sibcall.  We must drop the
	     old frame info.  The easiest way to drop the old frame
	     info is to ensure we had a ".restore sp" directive
	     followed by a new prologue.  If the procedure doesn't
	     have a memory-stack frame, we'll issue a dummy ".restore
	     sp" now.  */
	  if (current_frame_info.total_size == 0 && !frame_pointer_needed)
	    /* if haven't done process_epilogue() yet, do it now */
	    process_epilogue (asm_out_file, insn, unwind, frame);
	  if (unwind)
	    fprintf (asm_out_file, "\t.prologue\n");
	}
      return;
    }

  handled_one = false;
  for (note = REG_NOTES (insn); note; note = XEXP (note, 1))
    switch (REG_NOTE_KIND (note))
      {
      case REG_CFA_ADJUST_CFA:
	pat = XEXP (note, 0);
	if (pat == NULL)
	  pat = PATTERN (insn);
	process_cfa_adjust_cfa (asm_out_file, pat, insn, unwind, frame);
	handled_one = true;
	break;

      case REG_CFA_OFFSET:
	pat = XEXP (note, 0);
	if (pat == NULL)
	  pat = PATTERN (insn);
	process_cfa_offset (asm_out_file, pat, unwind);
	handled_one = true;
	break;

      case REG_CFA_REGISTER:
	pat = XEXP (note, 0);
	if (pat == NULL)
	  pat = PATTERN (insn);
	process_cfa_register (asm_out_file, pat, unwind);
	handled_one = true;
	break;

      case REG_FRAME_RELATED_EXPR:
      case REG_CFA_DEF_CFA:
      case REG_CFA_EXPRESSION:
      case REG_CFA_RESTORE:
      case REG_CFA_SET_VDRAP:
	/* Not used in the ia64 port.  */
	gcc_unreachable ();

      default:
	/* Not a frame-related note.  */
	break;
      }

  /* All REG_FRAME_RELATED_P insns, besides ALLOC, are marked with the
     explicit action to take.  No guessing required.  */
  gcc_assert (handled_one);
}

/* Implement TARGET_ASM_EMIT_EXCEPT_PERSONALITY.  */

static void
ia64_asm_emit_except_personality (rtx personality)
{
  fputs ("\t.personality\t", asm_out_file);
  output_addr_const (asm_out_file, personality);
  fputc ('\n', asm_out_file);
}

/* Implement TARGET_ASM_INITIALIZE_SECTIONS.  */

static void
ia64_asm_init_sections (void)
{
  exception_section = get_unnamed_section (0, output_section_asm_op,
					   "\t.handlerdata");
}

/* Implement TARGET_DEBUG_UNWIND_INFO.  */

static enum unwind_info_type
ia64_debug_unwind_info (void)
{
  return UI_TARGET;
}

/* Implement TARGET_EXCEPT_UNWIND_INFO.  */

static enum unwind_info_type
ia64_except_unwind_info (struct gcc_options *opts)
{
  /* Honor the --enable-sjlj-exceptions configure switch.  */
#ifdef CONFIG_UNWIND_EXCEPTIONS
  if (CONFIG_UNWIND_EXCEPTIONS)
    return UI_SJLJ;
#endif

  /* For simplicity elsewhere in this file, indicate that all unwind
     info is disabled if we're not emitting unwind tables.  */
  if (!opts->x_flag_exceptions && !opts->x_flag_unwind_tables)
    return UI_NONE;

  return UI_TARGET;
}

enum ia64_builtins
{
  IA64_BUILTIN_BSP,
  IA64_BUILTIN_COPYSIGNQ,
  IA64_BUILTIN_FABSQ,
  IA64_BUILTIN_FLUSHRS,
  IA64_BUILTIN_INFQ,
<<<<<<< HEAD
  IA64_BUILTIN_HUGE_VALQ
=======
  IA64_BUILTIN_HUGE_VALQ,
  IA64_BUILTIN_max
>>>>>>> 03d20231
};

static GTY(()) tree ia64_builtins[(int) IA64_BUILTIN_max];

void
ia64_init_builtins (void)
{
  tree fpreg_type;
  tree float80_type;
  tree decl;

  /* The __fpreg type.  */
  fpreg_type = make_node (REAL_TYPE);
  TYPE_PRECISION (fpreg_type) = 82;
  layout_type (fpreg_type);
  (*lang_hooks.types.register_builtin_type) (fpreg_type, "__fpreg");

  /* The __float80 type.  */
  float80_type = make_node (REAL_TYPE);
  TYPE_PRECISION (float80_type) = 80;
  layout_type (float80_type);
  (*lang_hooks.types.register_builtin_type) (float80_type, "__float80");

  /* The __float128 type.  */
  if (!TARGET_HPUX)
    {
<<<<<<< HEAD
      tree ftype, decl;
=======
      tree ftype;
>>>>>>> 03d20231
      tree float128_type = make_node (REAL_TYPE);

      TYPE_PRECISION (float128_type) = 128;
      layout_type (float128_type);
      (*lang_hooks.types.register_builtin_type) (float128_type, "__float128");

      /* TFmode support builtins.  */
      ftype = build_function_type (float128_type, void_list_node);
<<<<<<< HEAD
      add_builtin_function ("__builtin_infq", ftype,
			    IA64_BUILTIN_INFQ, BUILT_IN_MD,
			    NULL, NULL_TREE);

      add_builtin_function ("__builtin_huge_valq", ftype,
			    IA64_BUILTIN_HUGE_VALQ, BUILT_IN_MD,
			    NULL, NULL_TREE);
=======
      decl = add_builtin_function ("__builtin_infq", ftype,
				   IA64_BUILTIN_INFQ, BUILT_IN_MD,
				   NULL, NULL_TREE);
      ia64_builtins[IA64_BUILTIN_INFQ] = decl;

      decl = add_builtin_function ("__builtin_huge_valq", ftype,
				   IA64_BUILTIN_HUGE_VALQ, BUILT_IN_MD,
				   NULL, NULL_TREE);
      ia64_builtins[IA64_BUILTIN_HUGE_VALQ] = decl;
>>>>>>> 03d20231

      ftype = build_function_type_list (float128_type,
					float128_type,
					NULL_TREE);
      decl = add_builtin_function ("__builtin_fabsq", ftype,
				   IA64_BUILTIN_FABSQ, BUILT_IN_MD,
				   "__fabstf2", NULL_TREE);
      TREE_READONLY (decl) = 1;
<<<<<<< HEAD
=======
      ia64_builtins[IA64_BUILTIN_FABSQ] = decl;
>>>>>>> 03d20231

      ftype = build_function_type_list (float128_type,
					float128_type,
					float128_type,
					NULL_TREE);
      decl = add_builtin_function ("__builtin_copysignq", ftype,
				   IA64_BUILTIN_COPYSIGNQ, BUILT_IN_MD,
				   "__copysigntf3", NULL_TREE);
      TREE_READONLY (decl) = 1;
<<<<<<< HEAD
=======
      ia64_builtins[IA64_BUILTIN_COPYSIGNQ] = decl;
>>>>>>> 03d20231
    }
  else
    /* Under HPUX, this is a synonym for "long double".  */
    (*lang_hooks.types.register_builtin_type) (long_double_type_node,
					       "__float128");

  /* Fwrite on VMS is non-standard.  */
  if (TARGET_ABI_OPEN_VMS)
    {
      implicit_built_in_decls[(int) BUILT_IN_FWRITE] = NULL_TREE;
      implicit_built_in_decls[(int) BUILT_IN_FWRITE_UNLOCKED] = NULL_TREE;
    }

#define def_builtin(name, type, code)					\
  add_builtin_function ((name), (type), (code), BUILT_IN_MD,	\
		       NULL, NULL_TREE)

  decl = def_builtin ("__builtin_ia64_bsp",
	       build_function_type (ptr_type_node, void_list_node),
	       IA64_BUILTIN_BSP);
  ia64_builtins[IA64_BUILTIN_BSP] = decl;

  decl = def_builtin ("__builtin_ia64_flushrs",
	       build_function_type (void_type_node, void_list_node),
	       IA64_BUILTIN_FLUSHRS);
  ia64_builtins[IA64_BUILTIN_FLUSHRS] = decl;

#undef def_builtin

  if (TARGET_HPUX)
    {
      if (built_in_decls [BUILT_IN_FINITE])
	set_user_assembler_name (built_in_decls [BUILT_IN_FINITE],
	  "_Isfinite");
      if (built_in_decls [BUILT_IN_FINITEF])
	set_user_assembler_name (built_in_decls [BUILT_IN_FINITEF],
	  "_Isfinitef");
      if (built_in_decls [BUILT_IN_FINITEL])
	set_user_assembler_name (built_in_decls [BUILT_IN_FINITEL],
	  "_Isfinitef128");
    }
}

rtx
ia64_expand_builtin (tree exp, rtx target, rtx subtarget ATTRIBUTE_UNUSED,
		     enum machine_mode mode ATTRIBUTE_UNUSED,
		     int ignore ATTRIBUTE_UNUSED)
{
  tree fndecl = TREE_OPERAND (CALL_EXPR_FN (exp), 0);
  unsigned int fcode = DECL_FUNCTION_CODE (fndecl);

  switch (fcode)
    {
    case IA64_BUILTIN_BSP:
      if (! target || ! register_operand (target, DImode))
	target = gen_reg_rtx (DImode);
      emit_insn (gen_bsp_value (target));
#ifdef POINTERS_EXTEND_UNSIGNED
      target = convert_memory_address (ptr_mode, target);
#endif
      return target;

    case IA64_BUILTIN_FLUSHRS:
      emit_insn (gen_flushrs ());
      return const0_rtx;

    case IA64_BUILTIN_INFQ:
    case IA64_BUILTIN_HUGE_VALQ:
      {
<<<<<<< HEAD
=======
        enum machine_mode target_mode = TYPE_MODE (TREE_TYPE (exp));
>>>>>>> 03d20231
	REAL_VALUE_TYPE inf;
	rtx tmp;

	real_inf (&inf);
<<<<<<< HEAD
	tmp = CONST_DOUBLE_FROM_REAL_VALUE (inf, mode);

	tmp = validize_mem (force_const_mem (mode, tmp));

	if (target == 0)
	  target = gen_reg_rtx (mode);
=======
	tmp = CONST_DOUBLE_FROM_REAL_VALUE (inf, target_mode);

	tmp = validize_mem (force_const_mem (target_mode, tmp));

	if (target == 0)
	  target = gen_reg_rtx (target_mode);
>>>>>>> 03d20231

	emit_move_insn (target, tmp);
	return target;
      }

    case IA64_BUILTIN_FABSQ:
    case IA64_BUILTIN_COPYSIGNQ:
      return expand_call (exp, target, ignore);

    default:
      gcc_unreachable ();
    }

  return NULL_RTX;
}

/* Return the ia64 builtin for CODE.  */

static tree
ia64_builtin_decl (unsigned code, bool initialize_p ATTRIBUTE_UNUSED)
{
  if (code >= IA64_BUILTIN_max)
    return error_mark_node;

  return ia64_builtins[code];
}

/* For the HP-UX IA64 aggregate parameters are passed stored in the
   most significant bits of the stack slot.  */

enum direction
ia64_hpux_function_arg_padding (enum machine_mode mode, const_tree type)
{
   /* Exception to normal case for structures/unions/etc.  */

   if (type && AGGREGATE_TYPE_P (type)
       && int_size_in_bytes (type) < UNITS_PER_WORD)
     return upward;

   /* Fall back to the default.  */
   return DEFAULT_FUNCTION_ARG_PADDING (mode, type);
}

/* Emit text to declare externally defined variables and functions, because
   the Intel assembler does not support undefined externals.  */

void
ia64_asm_output_external (FILE *file, tree decl, const char *name)
{
  /* We output the name if and only if TREE_SYMBOL_REFERENCED is
     set in order to avoid putting out names that are never really
     used. */
  if (TREE_SYMBOL_REFERENCED (DECL_ASSEMBLER_NAME (decl)))
    {
      /* maybe_assemble_visibility will return 1 if the assembler
	 visibility directive is output.  */
      int need_visibility = ((*targetm.binds_local_p) (decl)
			     && maybe_assemble_visibility (decl));

#ifdef DO_CRTL_NAMES
      DO_CRTL_NAMES;
#endif

      /* GNU as does not need anything here, but the HP linker does
	 need something for external functions.  */
      if ((TARGET_HPUX_LD || !TARGET_GNU_AS)
	  && TREE_CODE (decl) == FUNCTION_DECL)
	  (*targetm.asm_out.globalize_decl_name) (file, decl);
      else if (need_visibility && !TARGET_GNU_AS)
	(*targetm.asm_out.globalize_label) (file, name);
    }
}

/* Set SImode div/mod functions, init_integral_libfuncs only initializes
   modes of word_mode and larger.  Rename the TFmode libfuncs using the
   HPUX conventions. __divtf3 is used for XFmode. We need to keep it for
   backward compatibility. */

static void
ia64_init_libfuncs (void)
{
  set_optab_libfunc (sdiv_optab, SImode, "__divsi3");
  set_optab_libfunc (udiv_optab, SImode, "__udivsi3");
  set_optab_libfunc (smod_optab, SImode, "__modsi3");
  set_optab_libfunc (umod_optab, SImode, "__umodsi3");

  set_optab_libfunc (add_optab, TFmode, "_U_Qfadd");
  set_optab_libfunc (sub_optab, TFmode, "_U_Qfsub");
  set_optab_libfunc (smul_optab, TFmode, "_U_Qfmpy");
  set_optab_libfunc (sdiv_optab, TFmode, "_U_Qfdiv");
  set_optab_libfunc (neg_optab, TFmode, "_U_Qfneg");

  set_conv_libfunc (sext_optab, TFmode, SFmode, "_U_Qfcnvff_sgl_to_quad");
  set_conv_libfunc (sext_optab, TFmode, DFmode, "_U_Qfcnvff_dbl_to_quad");
  set_conv_libfunc (sext_optab, TFmode, XFmode, "_U_Qfcnvff_f80_to_quad");
  set_conv_libfunc (trunc_optab, SFmode, TFmode, "_U_Qfcnvff_quad_to_sgl");
  set_conv_libfunc (trunc_optab, DFmode, TFmode, "_U_Qfcnvff_quad_to_dbl");
  set_conv_libfunc (trunc_optab, XFmode, TFmode, "_U_Qfcnvff_quad_to_f80");

  set_conv_libfunc (sfix_optab, SImode, TFmode, "_U_Qfcnvfxt_quad_to_sgl");
  set_conv_libfunc (sfix_optab, DImode, TFmode, "_U_Qfcnvfxt_quad_to_dbl");
  set_conv_libfunc (sfix_optab, TImode, TFmode, "_U_Qfcnvfxt_quad_to_quad");
  set_conv_libfunc (ufix_optab, SImode, TFmode, "_U_Qfcnvfxut_quad_to_sgl");
  set_conv_libfunc (ufix_optab, DImode, TFmode, "_U_Qfcnvfxut_quad_to_dbl");

  set_conv_libfunc (sfloat_optab, TFmode, SImode, "_U_Qfcnvxf_sgl_to_quad");
  set_conv_libfunc (sfloat_optab, TFmode, DImode, "_U_Qfcnvxf_dbl_to_quad");
  set_conv_libfunc (sfloat_optab, TFmode, TImode, "_U_Qfcnvxf_quad_to_quad");
  /* HP-UX 11.23 libc does not have a function for unsigned
     SImode-to-TFmode conversion.  */
  set_conv_libfunc (ufloat_optab, TFmode, DImode, "_U_Qfcnvxuf_dbl_to_quad");
}

/* Rename all the TFmode libfuncs using the HPUX conventions.  */

static void
ia64_hpux_init_libfuncs (void)
{
  ia64_init_libfuncs ();

  /* The HP SI millicode division and mod functions expect DI arguments.
     By turning them off completely we avoid using both libgcc and the
     non-standard millicode routines and use the HP DI millicode routines
     instead.  */

  set_optab_libfunc (sdiv_optab, SImode, 0);
  set_optab_libfunc (udiv_optab, SImode, 0);
  set_optab_libfunc (smod_optab, SImode, 0);
  set_optab_libfunc (umod_optab, SImode, 0);

  set_optab_libfunc (sdiv_optab, DImode, "__milli_divI");
  set_optab_libfunc (udiv_optab, DImode, "__milli_divU");
  set_optab_libfunc (smod_optab, DImode, "__milli_remI");
  set_optab_libfunc (umod_optab, DImode, "__milli_remU");

  /* HP-UX libc has TF min/max/abs routines in it.  */
  set_optab_libfunc (smin_optab, TFmode, "_U_Qfmin");
  set_optab_libfunc (smax_optab, TFmode, "_U_Qfmax");
  set_optab_libfunc (abs_optab, TFmode, "_U_Qfabs");

  /* ia64_expand_compare uses this.  */
  cmptf_libfunc = init_one_libfunc ("_U_Qfcmp");

  /* These should never be used.  */
  set_optab_libfunc (eq_optab, TFmode, 0);
  set_optab_libfunc (ne_optab, TFmode, 0);
  set_optab_libfunc (gt_optab, TFmode, 0);
  set_optab_libfunc (ge_optab, TFmode, 0);
  set_optab_libfunc (lt_optab, TFmode, 0);
  set_optab_libfunc (le_optab, TFmode, 0);
}

/* Rename the division and modulus functions in VMS.  */

static void
ia64_vms_init_libfuncs (void)
{
  set_optab_libfunc (sdiv_optab, SImode, "OTS$DIV_I");
  set_optab_libfunc (sdiv_optab, DImode, "OTS$DIV_L");
  set_optab_libfunc (udiv_optab, SImode, "OTS$DIV_UI");
  set_optab_libfunc (udiv_optab, DImode, "OTS$DIV_UL");
  set_optab_libfunc (smod_optab, SImode, "OTS$REM_I");
  set_optab_libfunc (smod_optab, DImode, "OTS$REM_L");
  set_optab_libfunc (umod_optab, SImode, "OTS$REM_UI");
  set_optab_libfunc (umod_optab, DImode, "OTS$REM_UL");
  abort_libfunc = init_one_libfunc ("decc$abort");
  memcmp_libfunc = init_one_libfunc ("decc$memcmp");
#ifdef MEM_LIBFUNCS_INIT
  MEM_LIBFUNCS_INIT;
#endif
}

/* Rename the TFmode libfuncs available from soft-fp in glibc using
   the HPUX conventions.  */

static void
ia64_sysv4_init_libfuncs (void)
{
  ia64_init_libfuncs ();

  /* These functions are not part of the HPUX TFmode interface.  We
     use them instead of _U_Qfcmp, which doesn't work the way we
     expect.  */
  set_optab_libfunc (eq_optab, TFmode, "_U_Qfeq");
  set_optab_libfunc (ne_optab, TFmode, "_U_Qfne");
  set_optab_libfunc (gt_optab, TFmode, "_U_Qfgt");
  set_optab_libfunc (ge_optab, TFmode, "_U_Qfge");
  set_optab_libfunc (lt_optab, TFmode, "_U_Qflt");
  set_optab_libfunc (le_optab, TFmode, "_U_Qfle");

  /* We leave out _U_Qfmin, _U_Qfmax and _U_Qfabs since soft-fp in
     glibc doesn't have them.  */
}

/* Use soft-fp.  */

static void
ia64_soft_fp_init_libfuncs (void)
{
}

static bool
ia64_vms_valid_pointer_mode (enum machine_mode mode)
{
  return (mode == SImode || mode == DImode);
}

/* For HPUX, it is illegal to have relocations in shared segments.  */

static int
ia64_hpux_reloc_rw_mask (void)
{
  return 3;
}

/* For others, relax this so that relocations to local data goes in
   read-only segments, but we still cannot allow global relocations
   in read-only segments.  */

static int
ia64_reloc_rw_mask (void)
{
  return flag_pic ? 3 : 2;
}

/* Return the section to use for X.  The only special thing we do here
   is to honor small data.  */

static section *
ia64_select_rtx_section (enum machine_mode mode, rtx x,
			 unsigned HOST_WIDE_INT align)
{
  if (GET_MODE_SIZE (mode) > 0
      && GET_MODE_SIZE (mode) <= ia64_section_threshold
      && !TARGET_NO_SDATA)
    return sdata_section;
  else
    return default_elf_select_rtx_section (mode, x, align);
}

static unsigned int
ia64_section_type_flags (tree decl, const char *name, int reloc)
{
  unsigned int flags = 0;

  if (strcmp (name, ".sdata") == 0
      || strncmp (name, ".sdata.", 7) == 0
      || strncmp (name, ".gnu.linkonce.s.", 16) == 0
      || strncmp (name, ".sdata2.", 8) == 0
      || strncmp (name, ".gnu.linkonce.s2.", 17) == 0
      || strcmp (name, ".sbss") == 0
      || strncmp (name, ".sbss.", 6) == 0
      || strncmp (name, ".gnu.linkonce.sb.", 17) == 0)
    flags = SECTION_SMALL;

#if TARGET_ABI_OPEN_VMS
  if (decl && DECL_ATTRIBUTES (decl)
      && lookup_attribute ("common_object", DECL_ATTRIBUTES (decl)))
    flags |= SECTION_VMS_OVERLAY;
#endif

  flags |= default_section_type_flags (decl, name, reloc);
  return flags;
}

/* Returns true if FNTYPE (a FUNCTION_TYPE or a METHOD_TYPE) returns a
   structure type and that the address of that type should be passed
   in out0, rather than in r8.  */

static bool
ia64_struct_retval_addr_is_first_parm_p (tree fntype)
{
  tree ret_type = TREE_TYPE (fntype);

  /* The Itanium C++ ABI requires that out0, rather than r8, be used
     as the structure return address parameter, if the return value
     type has a non-trivial copy constructor or destructor.  It is not
     clear if this same convention should be used for other
     programming languages.  Until G++ 3.4, we incorrectly used r8 for
     these return values.  */
  return (abi_version_at_least (2)
	  && ret_type
	  && TYPE_MODE (ret_type) == BLKmode 
	  && TREE_ADDRESSABLE (ret_type)
	  && strcmp (lang_hooks.name, "GNU C++") == 0);
}

/* Output the assembler code for a thunk function.  THUNK_DECL is the
   declaration for the thunk function itself, FUNCTION is the decl for
   the target function.  DELTA is an immediate constant offset to be
   added to THIS.  If VCALL_OFFSET is nonzero, the word at
   *(*this + vcall_offset) should be added to THIS.  */

static void
ia64_output_mi_thunk (FILE *file, tree thunk ATTRIBUTE_UNUSED,
		      HOST_WIDE_INT delta, HOST_WIDE_INT vcall_offset,
		      tree function)
{
  rtx this_rtx, insn, funexp;
  unsigned int this_parmno;
  unsigned int this_regno;
  rtx delta_rtx;

  reload_completed = 1;
  epilogue_completed = 1;

  /* Set things up as ia64_expand_prologue might.  */
  last_scratch_gr_reg = 15;

  memset (&current_frame_info, 0, sizeof (current_frame_info));
  current_frame_info.spill_cfa_off = -16;
  current_frame_info.n_input_regs = 1;
  current_frame_info.need_regstk = (TARGET_REG_NAMES != 0);

  /* Mark the end of the (empty) prologue.  */
  emit_note (NOTE_INSN_PROLOGUE_END);

  /* Figure out whether "this" will be the first parameter (the
     typical case) or the second parameter (as happens when the
     virtual function returns certain class objects).  */
  this_parmno
    = (ia64_struct_retval_addr_is_first_parm_p (TREE_TYPE (thunk))
       ? 1 : 0);
  this_regno = IN_REG (this_parmno);
  if (!TARGET_REG_NAMES)
    reg_names[this_regno] = ia64_reg_numbers[this_parmno];

  this_rtx = gen_rtx_REG (Pmode, this_regno);

  /* Apply the constant offset, if required.  */
  delta_rtx = GEN_INT (delta);
  if (TARGET_ILP32)
    {
      rtx tmp = gen_rtx_REG (ptr_mode, this_regno);
      REG_POINTER (tmp) = 1;
      if (delta && satisfies_constraint_I (delta_rtx))
	{
	  emit_insn (gen_ptr_extend_plus_imm (this_rtx, tmp, delta_rtx));
	  delta = 0;
	}
      else
	emit_insn (gen_ptr_extend (this_rtx, tmp));
    }
  if (delta)
    {
      if (!satisfies_constraint_I (delta_rtx))
	{
	  rtx tmp = gen_rtx_REG (Pmode, 2);
	  emit_move_insn (tmp, delta_rtx);
	  delta_rtx = tmp;
	}
      emit_insn (gen_adddi3 (this_rtx, this_rtx, delta_rtx));
    }

  /* Apply the offset from the vtable, if required.  */
  if (vcall_offset)
    {
      rtx vcall_offset_rtx = GEN_INT (vcall_offset);
      rtx tmp = gen_rtx_REG (Pmode, 2);

      if (TARGET_ILP32)
	{
	  rtx t = gen_rtx_REG (ptr_mode, 2);
	  REG_POINTER (t) = 1;
	  emit_move_insn (t, gen_rtx_MEM (ptr_mode, this_rtx));
	  if (satisfies_constraint_I (vcall_offset_rtx))
	    {
	      emit_insn (gen_ptr_extend_plus_imm (tmp, t, vcall_offset_rtx));
	      vcall_offset = 0;
	    }
	  else
	    emit_insn (gen_ptr_extend (tmp, t));
	}
      else
	emit_move_insn (tmp, gen_rtx_MEM (Pmode, this_rtx));

      if (vcall_offset)
	{
	  if (!satisfies_constraint_J (vcall_offset_rtx))
	    {
	      rtx tmp2 = gen_rtx_REG (Pmode, next_scratch_gr_reg ());
	      emit_move_insn (tmp2, vcall_offset_rtx);
	      vcall_offset_rtx = tmp2;
	    }
	  emit_insn (gen_adddi3 (tmp, tmp, vcall_offset_rtx));
	}

      if (TARGET_ILP32)
	emit_insn (gen_zero_extendsidi2 (tmp, gen_rtx_MEM (ptr_mode, tmp)));
      else
	emit_move_insn (tmp, gen_rtx_MEM (Pmode, tmp));

      emit_insn (gen_adddi3 (this_rtx, this_rtx, tmp));
    }

  /* Generate a tail call to the target function.  */
  if (! TREE_USED (function))
    {
      assemble_external (function);
      TREE_USED (function) = 1;
    }
  funexp = XEXP (DECL_RTL (function), 0);
  funexp = gen_rtx_MEM (FUNCTION_MODE, funexp);
  ia64_expand_call (NULL_RTX, funexp, NULL_RTX, 1);
  insn = get_last_insn ();
  SIBLING_CALL_P (insn) = 1;

  /* Code generation for calls relies on splitting.  */
  reload_completed = 1;
  epilogue_completed = 1;
  try_split (PATTERN (insn), insn, 0);

  emit_barrier ();

  /* Run just enough of rest_of_compilation to get the insns emitted.
     There's not really enough bulk here to make other passes such as
     instruction scheduling worth while.  Note that use_thunk calls
     assemble_start_function and assemble_end_function.  */

  insn_locators_alloc ();
  emit_all_insn_group_barriers (NULL);
  insn = get_insns ();
  shorten_branches (insn);
  final_start_function (insn, file, 1);
  final (insn, file, 1);
  final_end_function ();

  reload_completed = 0;
  epilogue_completed = 0;
}

/* Worker function for TARGET_STRUCT_VALUE_RTX.  */

static rtx
ia64_struct_value_rtx (tree fntype,
		       int incoming ATTRIBUTE_UNUSED)
{
  if (TARGET_ABI_OPEN_VMS ||
      (fntype && ia64_struct_retval_addr_is_first_parm_p (fntype)))
    return NULL_RTX;
  return gen_rtx_REG (Pmode, GR_REG (8));
}

static bool
ia64_scalar_mode_supported_p (enum machine_mode mode)
{
  switch (mode)
    {
    case QImode:
    case HImode:
    case SImode:
    case DImode:
    case TImode:
      return true;

    case SFmode:
    case DFmode:
    case XFmode:
    case RFmode:
      return true;

    case TFmode:
      return true;

    default:
      return false;
    }
}

static bool
ia64_vector_mode_supported_p (enum machine_mode mode)
{
  switch (mode)
    {
    case V8QImode:
    case V4HImode:
    case V2SImode:
      return true;

    case V2SFmode:
      return true;

    default:
      return false;
    }
}

/* Implement the FUNCTION_PROFILER macro.  */

void
ia64_output_function_profiler (FILE *file, int labelno)
{
  bool indirect_call;

  /* If the function needs a static chain and the static chain
     register is r15, we use an indirect call so as to bypass
     the PLT stub in case the executable is dynamically linked,
     because the stub clobbers r15 as per 5.3.6 of the psABI.
     We don't need to do that in non canonical PIC mode.  */

  if (cfun->static_chain_decl && !TARGET_NO_PIC && !TARGET_AUTO_PIC)
    {
      gcc_assert (STATIC_CHAIN_REGNUM == 15);
      indirect_call = true;
    }
  else
    indirect_call = false;

  if (TARGET_GNU_AS)
    fputs ("\t.prologue 4, r40\n", file);
  else
    fputs ("\t.prologue\n\t.save ar.pfs, r40\n", file);
  fputs ("\talloc out0 = ar.pfs, 8, 0, 4, 0\n", file);

  if (NO_PROFILE_COUNTERS)
    fputs ("\tmov out3 = r0\n", file);
  else
    {
      char buf[20];
      ASM_GENERATE_INTERNAL_LABEL (buf, "LP", labelno);

      if (TARGET_AUTO_PIC)
	fputs ("\tmovl out3 = @gprel(", file);
      else
	fputs ("\taddl out3 = @ltoff(", file);
      assemble_name (file, buf);
      if (TARGET_AUTO_PIC)
	fputs (")\n", file);
      else
	fputs ("), r1\n", file);
    }

  if (indirect_call)
    fputs ("\taddl r14 = @ltoff(@fptr(_mcount)), r1\n", file);
  fputs ("\t;;\n", file);

  fputs ("\t.save rp, r42\n", file);
  fputs ("\tmov out2 = b0\n", file);
  if (indirect_call)
    fputs ("\tld8 r14 = [r14]\n\t;;\n", file);
  fputs ("\t.body\n", file);
  fputs ("\tmov out1 = r1\n", file);
  if (indirect_call)
    {
      fputs ("\tld8 r16 = [r14], 8\n\t;;\n", file);
      fputs ("\tmov b6 = r16\n", file);
      fputs ("\tld8 r1 = [r14]\n", file);
      fputs ("\tbr.call.sptk.many b0 = b6\n\t;;\n", file);
    }
  else
    fputs ("\tbr.call.sptk.many b0 = _mcount\n\t;;\n", file);
}

static GTY(()) rtx mcount_func_rtx;
static rtx
gen_mcount_func_rtx (void)
{
  if (!mcount_func_rtx)
    mcount_func_rtx = init_one_libfunc ("_mcount");
  return mcount_func_rtx;
}

void
ia64_profile_hook (int labelno)
{
  rtx label, ip;

  if (NO_PROFILE_COUNTERS)
    label = const0_rtx;
  else
    {
      char buf[30];
      const char *label_name;
      ASM_GENERATE_INTERNAL_LABEL (buf, "LP", labelno);
      label_name = (*targetm.strip_name_encoding) (ggc_strdup (buf));
      label = gen_rtx_SYMBOL_REF (Pmode, label_name);
      SYMBOL_REF_FLAGS (label) = SYMBOL_FLAG_LOCAL;
    }
  ip = gen_reg_rtx (Pmode);
  emit_insn (gen_ip_value (ip));
  emit_library_call (gen_mcount_func_rtx (), LCT_NORMAL,
                     VOIDmode, 3,
		     gen_rtx_REG (Pmode, BR_REG (0)), Pmode,
		     ip, Pmode,
		     label, Pmode);
}

/* Return the mangling of TYPE if it is an extended fundamental type.  */

static const char *
ia64_mangle_type (const_tree type)
{
  type = TYPE_MAIN_VARIANT (type);

  if (TREE_CODE (type) != VOID_TYPE && TREE_CODE (type) != BOOLEAN_TYPE
      && TREE_CODE (type) != INTEGER_TYPE && TREE_CODE (type) != REAL_TYPE)
    return NULL;

  /* On HP-UX, "long double" is mangled as "e" so __float128 is
     mangled as "e".  */
  if (!TARGET_HPUX && TYPE_MODE (type) == TFmode)
    return "g";
  /* On HP-UX, "e" is not available as a mangling of __float80 so use
     an extended mangling.  Elsewhere, "e" is available since long
     double is 80 bits.  */
  if (TYPE_MODE (type) == XFmode)
    return TARGET_HPUX ? "u9__float80" : "e";
  if (TYPE_MODE (type) == RFmode)
    return "u7__fpreg";
  return NULL;
}

/* Return the diagnostic message string if conversion from FROMTYPE to
   TOTYPE is not allowed, NULL otherwise.  */
static const char *
ia64_invalid_conversion (const_tree fromtype, const_tree totype)
{
  /* Reject nontrivial conversion to or from __fpreg.  */
  if (TYPE_MODE (fromtype) == RFmode
      && TYPE_MODE (totype) != RFmode
      && TYPE_MODE (totype) != VOIDmode)
    return N_("invalid conversion from %<__fpreg%>");
  if (TYPE_MODE (totype) == RFmode
      && TYPE_MODE (fromtype) != RFmode)
    return N_("invalid conversion to %<__fpreg%>");
  return NULL;
}

/* Return the diagnostic message string if the unary operation OP is
   not permitted on TYPE, NULL otherwise.  */
static const char *
ia64_invalid_unary_op (int op, const_tree type)
{
  /* Reject operations on __fpreg other than unary + or &.  */
  if (TYPE_MODE (type) == RFmode
      && op != CONVERT_EXPR
      && op != ADDR_EXPR)
    return N_("invalid operation on %<__fpreg%>");
  return NULL;
}

/* Return the diagnostic message string if the binary operation OP is
   not permitted on TYPE1 and TYPE2, NULL otherwise.  */
static const char *
ia64_invalid_binary_op (int op ATTRIBUTE_UNUSED, const_tree type1, const_tree type2)
{
  /* Reject operations on __fpreg.  */
  if (TYPE_MODE (type1) == RFmode || TYPE_MODE (type2) == RFmode)
    return N_("invalid operation on %<__fpreg%>");
  return NULL;
}

/* Implement TARGET_OPTION_DEFAULT_PARAMS.  */
static void
ia64_option_default_params (void)
{
  /* Let the scheduler form additional regions.  */
  set_default_param_value (PARAM_MAX_SCHED_EXTEND_REGIONS_ITERS, 2);

  /* Set the default values for cache-related parameters.  */
  set_default_param_value (PARAM_SIMULTANEOUS_PREFETCHES, 6);
  set_default_param_value (PARAM_L1_CACHE_LINE_SIZE, 32);

  set_default_param_value (PARAM_SCHED_MEM_TRUE_DEP_COST, 4);
}

/* HP-UX version_id attribute.
   For object foo, if the version_id is set to 1234 put out an alias
   of '.alias foo "foo{1234}"  We can't use "foo{1234}" in anything
   other than an alias statement because it is an illegal symbol name.  */

static tree
ia64_handle_version_id_attribute (tree *node ATTRIBUTE_UNUSED,
                                 tree name ATTRIBUTE_UNUSED,
                                 tree args,
                                 int flags ATTRIBUTE_UNUSED,
                                 bool *no_add_attrs)
{
  tree arg = TREE_VALUE (args);

  if (TREE_CODE (arg) != STRING_CST)
    {
      error("version attribute is not a string");
      *no_add_attrs = true;
      return NULL_TREE;
    }
  return NULL_TREE;
}

/* Target hook for c_mode_for_suffix.  */

static enum machine_mode
ia64_c_mode_for_suffix (char suffix)
{
  if (suffix == 'q')
    return TFmode;
  if (suffix == 'w')
    return XFmode;

  return VOIDmode;
}

static enum machine_mode
ia64_promote_function_mode (const_tree type,
			    enum machine_mode mode,
			    int *punsignedp,
			    const_tree funtype,
			    int for_return)
{
  /* Special processing required for OpenVMS ...  */

  if (!TARGET_ABI_OPEN_VMS)
    return default_promote_function_mode(type, mode, punsignedp, funtype,
					 for_return);

  /* HP OpenVMS Calling Standard dated June, 2004, that describes
     HP OpenVMS I64 Version 8.2EFT,
     chapter 4 "OpenVMS I64 Conventions"
     section 4.7 "Procedure Linkage"
     subsection 4.7.5.2, "Normal Register Parameters"

     "Unsigned integral (except unsigned 32-bit), set, and VAX floating-point
     values passed in registers are zero-filled; signed integral values as
     well as unsigned 32-bit integral values are sign-extended to 64 bits.
     For all other types passed in the general registers, unused bits are
     undefined."  */

  if (!AGGREGATE_TYPE_P (type)
      && GET_MODE_CLASS (mode) == MODE_INT
      && GET_MODE_SIZE (mode) < UNITS_PER_WORD)
    {
      if (mode == SImode)
	*punsignedp = 0;
      return DImode;
    }
  else
    return promote_mode (type, mode, punsignedp);
}
   
static GTY(()) rtx ia64_dconst_0_5_rtx;

rtx
ia64_dconst_0_5 (void)
{
  if (! ia64_dconst_0_5_rtx)
    {
      REAL_VALUE_TYPE rv;
      real_from_string (&rv, "0.5");
      ia64_dconst_0_5_rtx = const_double_from_real_value (rv, DFmode);
    }
  return ia64_dconst_0_5_rtx;
}

static GTY(()) rtx ia64_dconst_0_375_rtx;

rtx
ia64_dconst_0_375 (void)
{
  if (! ia64_dconst_0_375_rtx)
    {
      REAL_VALUE_TYPE rv;
      real_from_string (&rv, "0.375");
      ia64_dconst_0_375_rtx = const_double_from_real_value (rv, DFmode);
    }
  return ia64_dconst_0_375_rtx;
}

<<<<<<< HEAD
=======
static enum machine_mode
ia64_get_reg_raw_mode (int regno)
{
  if (FR_REGNO_P (regno))
    return XFmode;
  return default_get_reg_raw_mode(regno);
}

/* Always default to .text section until HP-UX linker is fixed.  */

ATTRIBUTE_UNUSED static section *
ia64_hpux_function_section (tree decl ATTRIBUTE_UNUSED,
			    enum node_frequency freq ATTRIBUTE_UNUSED,
			    bool startup ATTRIBUTE_UNUSED,
			    bool exit ATTRIBUTE_UNUSED)
{
  return NULL;
}
>>>>>>> 03d20231

#include "gt-ia64.h"<|MERGE_RESOLUTION|>--- conflicted
+++ resolved
@@ -42,11 +42,7 @@
 #include "ggc.h"
 #include "basic-block.h"
 #include "libfuncs.h"
-<<<<<<< HEAD
-#include "toplev.h"
-=======
 #include "diagnostic-core.h"
->>>>>>> 03d20231
 #include "sched-int.h"
 #include "timevar.h"
 #include "target.h"
@@ -206,11 +202,8 @@
 static rtx gen_fr_spill_x (rtx, rtx, rtx);
 static rtx gen_fr_restore_x (rtx, rtx, rtx);
 
-<<<<<<< HEAD
-=======
 static void ia64_option_override (void);
 static void ia64_option_default_params (void);
->>>>>>> 03d20231
 static bool ia64_can_eliminate (const int, const int);
 static enum machine_mode hfa_element_mode (const_tree, bool);
 static void ia64_setup_incoming_varargs (CUMULATIVE_ARGS *, enum machine_mode,
@@ -232,15 +225,10 @@
 static rtx ia64_function_value (const_tree, const_tree, bool);
 static rtx ia64_libcall_value (enum machine_mode, const_rtx);
 static bool ia64_function_value_regno_p (const unsigned int);
-<<<<<<< HEAD
-static int ia64_register_move_cost (enum machine_mode, enum reg_class,
-                                    enum reg_class);
-=======
 static int ia64_register_move_cost (enum machine_mode, reg_class_t,
                                     reg_class_t);
 static int ia64_memory_move_cost (enum machine_mode mode, reg_class_t,
 				  bool);
->>>>>>> 03d20231
 static bool ia64_rtx_costs (rtx, int, int, int *, bool);
 static int ia64_unspec_may_trap_p (const_rtx, unsigned);
 static void fix_range (const char *);
@@ -343,8 +331,6 @@
 						     int);
 static void ia64_trampoline_init (rtx, tree, rtx);
 static void ia64_override_options_after_change (void);
-<<<<<<< HEAD
-=======
 
 static void ia64_dwarf_handle_frame_unspec (const char *, rtx, int);
 static tree ia64_builtin_decl (unsigned, bool);
@@ -353,7 +339,6 @@
 static enum machine_mode ia64_get_reg_raw_mode (int regno);
 static section * ia64_hpux_function_section (tree, enum node_frequency,
 					     bool, bool);
->>>>>>> 03d20231
  
 /* Table of valid machine attributes.  */
@@ -533,11 +518,8 @@
 
 #undef TARGET_REGISTER_MOVE_COST
 #define TARGET_REGISTER_MOVE_COST ia64_register_move_cost
-<<<<<<< HEAD
-=======
 #undef TARGET_MEMORY_MOVE_COST
 #define TARGET_MEMORY_MOVE_COST ia64_memory_move_cost
->>>>>>> 03d20231
 #undef TARGET_RTX_COSTS
 #define TARGET_RTX_COSTS ia64_rtx_costs
 #undef TARGET_ADDRESS_COST
@@ -594,10 +576,6 @@
 #undef TARGET_GIMPLIFY_VA_ARG_EXPR
 #define TARGET_GIMPLIFY_VA_ARG_EXPR ia64_gimplify_va_arg
 
-<<<<<<< HEAD
-#undef TARGET_ASM_UNWIND_EMIT
-#define TARGET_ASM_UNWIND_EMIT process_for_unwind_directive
-=======
 #undef TARGET_DWARF_HANDLE_FRAME_UNSPEC
 #define TARGET_DWARF_HANDLE_FRAME_UNSPEC  ia64_dwarf_handle_frame_unspec
 #undef TARGET_ASM_UNWIND_EMIT
@@ -611,7 +589,6 @@
 #define TARGET_DEBUG_UNWIND_INFO  ia64_debug_unwind_info
 #undef TARGET_EXCEPT_UNWIND_INFO
 #define TARGET_EXCEPT_UNWIND_INFO  ia64_except_unwind_info
->>>>>>> 03d20231
 
 #undef TARGET_SCALAR_MODE_SUPPORTED_P
 #define TARGET_SCALAR_MODE_SUPPORTED_P ia64_scalar_mode_supported_p
@@ -656,12 +633,9 @@
 #undef TARGET_OVERRIDE_OPTIONS_AFTER_CHANGE
 #define TARGET_OVERRIDE_OPTIONS_AFTER_CHANGE ia64_override_options_after_change
 
-<<<<<<< HEAD
-=======
 #undef TARGET_PREFERRED_RELOAD_CLASS
 #define TARGET_PREFERRED_RELOAD_CLASS ia64_preferred_reload_class
 
->>>>>>> 03d20231
 struct gcc_target targetm = TARGET_INITIALIZER;
  
@@ -3140,11 +3114,7 @@
 	  off = current_frame_info.total_size - cfa_off;
 	}
 
-<<<<<<< HEAD
-      add_reg_note (insn, REG_FRAME_RELATED_EXPR,
-=======
       add_reg_note (insn, REG_CFA_OFFSET,
->>>>>>> 03d20231
 		    gen_rtx_SET (VOIDmode,
 				 gen_rtx_MEM (GET_MODE (reg),
 					      plus_constant (base, off)),
@@ -3354,22 +3324,12 @@
       if (! frame_pointer_needed)
 	{
 	  RTX_FRAME_RELATED_P (insn) = 1;
-<<<<<<< HEAD
-	  if (GET_CODE (offset) != CONST_INT)
-	    add_reg_note (insn, REG_FRAME_RELATED_EXPR,
-			  gen_rtx_SET (VOIDmode,
-				       stack_pointer_rtx,
-				       gen_rtx_PLUS (DImode,
-						     stack_pointer_rtx,
-						     frame_size_rtx)));
-=======
 	  add_reg_note (insn, REG_CFA_ADJUST_CFA,
 			gen_rtx_SET (VOIDmode,
 				     stack_pointer_rtx,
 				     gen_rtx_PLUS (DImode,
 						   stack_pointer_rtx,
 						   frame_size_rtx)));
->>>>>>> 03d20231
 	}
 
       /* ??? At this point we must generate a magic insn that appears to
@@ -3440,12 +3400,7 @@
 	  /* ??? Denote pr spill/fill by a DImode move that modifies all
 	     64 hard registers.  */
 	  RTX_FRAME_RELATED_P (insn) = 1;
-<<<<<<< HEAD
-	  add_reg_note (insn, REG_FRAME_RELATED_EXPR,
-			gen_rtx_SET (VOIDmode, alt_reg, reg));
-=======
 	  add_reg_note (insn, REG_CFA_REGISTER, NULL_RTX);
->>>>>>> 03d20231
 
 	  /* Even if we're not going to generate an epilogue, we still
 	     need to save the register so that EH works.  */
@@ -3829,22 +3784,12 @@
 				    offset));
 
       RTX_FRAME_RELATED_P (insn) = 1;
-<<<<<<< HEAD
-      if (GET_CODE (offset) != CONST_INT)
-	add_reg_note (insn, REG_FRAME_RELATED_EXPR,
-		      gen_rtx_SET (VOIDmode,
-				   stack_pointer_rtx,
-				   gen_rtx_PLUS (DImode,
-						 stack_pointer_rtx,
-						 frame_size_rtx)));
-=======
       add_reg_note (insn, REG_CFA_ADJUST_CFA,
 		    gen_rtx_SET (VOIDmode,
 				 stack_pointer_rtx,
 				 gen_rtx_PLUS (DImode,
 					       stack_pointer_rtx,
 					       frame_size_rtx)));
->>>>>>> 03d20231
     }
 
   if (cfun->machine->ia64_eh_epilogue_bsp)
@@ -5409,16 +5354,8 @@
    one in class TO, using MODE.  */
 
 static int
-<<<<<<< HEAD
-ia64_register_move_cost (enum machine_mode mode, enum reg_class from_i,
-			 enum reg_class to_i)
-{
-  enum reg_class from = (enum reg_class) from_i;
-  enum reg_class to = (enum reg_class) to_i;
-=======
 ia64_register_move_cost (enum machine_mode mode, reg_class_t from_i,
 			 reg_class_t to_i)
->>>>>>> 03d20231
 {
   enum reg_class from = (enum reg_class) from_i;
   enum reg_class to = (enum reg_class) to_i;
@@ -5786,13 +5723,9 @@
     flag_ira_loop_pressure = 1;
 
 
-<<<<<<< HEAD
-  ia64_section_threshold = g_switch_set ? g_switch_value : IA64_DEFAULT_GVALUE;
-=======
   ia64_section_threshold = (global_options_set.x_g_switch_value
 			    ? g_switch_value
 			    : IA64_DEFAULT_GVALUE);
->>>>>>> 03d20231
 
   init_machine_status = ia64_init_machine_status;
 
@@ -5805,15 +5738,9 @@
 
   ia64_override_options_after_change();
 }
-<<<<<<< HEAD
 
 /* Implement targetm.override_options_after_change.  */
 
-=======
-
-/* Implement targetm.override_options_after_change.  */
-
->>>>>>> 03d20231
 static void
 ia64_override_options_after_change (void)
 {
@@ -9922,23 +9849,12 @@
 		 ia64_dbx_register_number (dest_regno));
       break;
 
-<<<<<<< HEAD
-	case STACK_POINTER_REGNUM:
-	  gcc_assert (dest_regno == HARD_FRAME_POINTER_REGNUM
-		      && frame_pointer_needed);
-	  if (unwind)
-	    fprintf (asm_out_file, "\t.vframe r%d\n",
-		     ia64_dbx_register_number (dest_regno));
-	  ia64_dwarf2out_def_steady_cfa (insn, frame);
-	  return 1;
-=======
     case AR_UNAT_REGNUM:
       gcc_assert (dest_regno == current_frame_info.r[reg_save_ar_unat]);
       if (unwind)
 	fprintf (asm_out_file, "\t.save ar.unat, r%d\n",
 		 ia64_dbx_register_number (dest_regno));
       break;
->>>>>>> 03d20231
 
     case AR_LC_REGNUM:
       gcc_assert (dest_regno == current_frame_info.r[reg_save_ar_lc]);
@@ -10095,21 +10011,9 @@
 	{
 	  if (unwind)
 	    {
-<<<<<<< HEAD
-	      if (unwind)
-		{
-		  fprintf (asm_out_file, "\t.body\n");
-		  fprintf (asm_out_file, "\t.copy_state %d\n",
-			   cfun->machine->state_num);
-		}
-	      if (IA64_CHANGE_CFA_IN_EPILOGUE)
-		ia64_dwarf2out_def_steady_cfa (insn, frame);
-	      need_copy_state = false;
-=======
 	      fprintf (asm_out_file, "\t.body\n");
 	      fprintf (asm_out_file, "\t.copy_state %d\n",
 		       cfun->machine->state_num);
->>>>>>> 03d20231
 	    }
 	  if (IA64_CHANGE_CFA_IN_EPILOGUE)
 	    ia64_dwarf2out_def_steady_cfa (insn, frame);
@@ -10251,12 +10155,8 @@
   IA64_BUILTIN_FABSQ,
   IA64_BUILTIN_FLUSHRS,
   IA64_BUILTIN_INFQ,
-<<<<<<< HEAD
-  IA64_BUILTIN_HUGE_VALQ
-=======
   IA64_BUILTIN_HUGE_VALQ,
   IA64_BUILTIN_max
->>>>>>> 03d20231
 };
 
 static GTY(()) tree ia64_builtins[(int) IA64_BUILTIN_max];
@@ -10283,11 +10183,7 @@
   /* The __float128 type.  */
   if (!TARGET_HPUX)
     {
-<<<<<<< HEAD
-      tree ftype, decl;
-=======
       tree ftype;
->>>>>>> 03d20231
       tree float128_type = make_node (REAL_TYPE);
 
       TYPE_PRECISION (float128_type) = 128;
@@ -10296,15 +10192,6 @@
 
       /* TFmode support builtins.  */
       ftype = build_function_type (float128_type, void_list_node);
-<<<<<<< HEAD
-      add_builtin_function ("__builtin_infq", ftype,
-			    IA64_BUILTIN_INFQ, BUILT_IN_MD,
-			    NULL, NULL_TREE);
-
-      add_builtin_function ("__builtin_huge_valq", ftype,
-			    IA64_BUILTIN_HUGE_VALQ, BUILT_IN_MD,
-			    NULL, NULL_TREE);
-=======
       decl = add_builtin_function ("__builtin_infq", ftype,
 				   IA64_BUILTIN_INFQ, BUILT_IN_MD,
 				   NULL, NULL_TREE);
@@ -10314,7 +10201,6 @@
 				   IA64_BUILTIN_HUGE_VALQ, BUILT_IN_MD,
 				   NULL, NULL_TREE);
       ia64_builtins[IA64_BUILTIN_HUGE_VALQ] = decl;
->>>>>>> 03d20231
 
       ftype = build_function_type_list (float128_type,
 					float128_type,
@@ -10323,10 +10209,7 @@
 				   IA64_BUILTIN_FABSQ, BUILT_IN_MD,
 				   "__fabstf2", NULL_TREE);
       TREE_READONLY (decl) = 1;
-<<<<<<< HEAD
-=======
       ia64_builtins[IA64_BUILTIN_FABSQ] = decl;
->>>>>>> 03d20231
 
       ftype = build_function_type_list (float128_type,
 					float128_type,
@@ -10336,10 +10219,7 @@
 				   IA64_BUILTIN_COPYSIGNQ, BUILT_IN_MD,
 				   "__copysigntf3", NULL_TREE);
       TREE_READONLY (decl) = 1;
-<<<<<<< HEAD
-=======
       ia64_builtins[IA64_BUILTIN_COPYSIGNQ] = decl;
->>>>>>> 03d20231
     }
   else
     /* Under HPUX, this is a synonym for "long double".  */
@@ -10409,29 +10289,17 @@
     case IA64_BUILTIN_INFQ:
     case IA64_BUILTIN_HUGE_VALQ:
       {
-<<<<<<< HEAD
-=======
         enum machine_mode target_mode = TYPE_MODE (TREE_TYPE (exp));
->>>>>>> 03d20231
 	REAL_VALUE_TYPE inf;
 	rtx tmp;
 
 	real_inf (&inf);
-<<<<<<< HEAD
-	tmp = CONST_DOUBLE_FROM_REAL_VALUE (inf, mode);
-
-	tmp = validize_mem (force_const_mem (mode, tmp));
-
-	if (target == 0)
-	  target = gen_reg_rtx (mode);
-=======
 	tmp = CONST_DOUBLE_FROM_REAL_VALUE (inf, target_mode);
 
 	tmp = validize_mem (force_const_mem (target_mode, tmp));
 
 	if (target == 0)
 	  target = gen_reg_rtx (target_mode);
->>>>>>> 03d20231
 
 	emit_move_insn (target, tmp);
 	return target;
@@ -11200,8 +11068,6 @@
   return ia64_dconst_0_375_rtx;
 }
 
-<<<<<<< HEAD
-=======
 static enum machine_mode
 ia64_get_reg_raw_mode (int regno)
 {
@@ -11220,6 +11086,5 @@
 {
   return NULL;
 }
->>>>>>> 03d20231
 
 #include "gt-ia64.h"