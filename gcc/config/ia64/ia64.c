--- conflicted
+++ resolved
@@ -1,11 +1,6 @@
 /* Definitions of target machine for GNU compiler.
-<<<<<<< HEAD
-   Copyright (C) 1999, 2000, 2001, 2002, 2003, 2004, 2005, 2006, 2007
-   Free Software Foundation, Inc.
-=======
    Copyright (C) 1999, 2000, 2001, 2002, 2003, 2004, 2005, 2006, 2007, 2008,
    2009  Free Software Foundation, Inc.
->>>>>>> 42bae686
    Contributed by James E. Wilson <wilson@cygnus.com> and
 		  David Mosberger <davidm@hpl.hp.com>.
 
@@ -3250,16 +3245,10 @@
   if (TEST_HARD_REG_BIT (current_frame_info.mask, BR_REG (0)))
     {
       reg = gen_rtx_REG (DImode, BR_REG (0));
-<<<<<<< HEAD
-      if (current_frame_info.reg_save_b0 != 0)
-	{
-	  alt_reg = gen_rtx_REG (DImode, current_frame_info.reg_save_b0);
-=======
       if (current_frame_info.r[reg_save_b0] != 0)
 	{
           alt_reg = gen_rtx_REG (DImode, current_frame_info.r[reg_save_b0]);
           reg_emitted (reg_save_b0);
->>>>>>> 42bae686
 	  insn = emit_move_insn (alt_reg, reg);
 	  RTX_FRAME_RELATED_P (insn) = 1;
 
@@ -3278,26 +3267,12 @@
 	}
     }
 
-<<<<<<< HEAD
-  if (current_frame_info.reg_save_gp)
-    {
-      insn = emit_move_insn (gen_rtx_REG (DImode,
-					  current_frame_info.reg_save_gp),
-			     pic_offset_table_rtx);
-      /* We don't know for sure yet if this is actually needed, since
-	 we've not split the PIC call patterns.  If all of the calls
-	 are indirect, and not followed by any uses of the gp, then
-	 this save is dead.  Allow it to go away.  */
-      REG_NOTES (insn)
-	= gen_rtx_EXPR_LIST (REG_MAYBE_DEAD, const0_rtx, REG_NOTES (insn));
-=======
   if (current_frame_info.r[reg_save_gp])
     {
       reg_emitted (reg_save_gp);
       insn = emit_move_insn (gen_rtx_REG (DImode,
 					  current_frame_info.r[reg_save_gp]),
 			     pic_offset_table_rtx);
->>>>>>> 42bae686
     }
 
   /* We should now be at the base of the gr/br/fr spill area.  */
@@ -3459,16 +3434,11 @@
   /* Restore the return pointer.  */
   if (TEST_HARD_REG_BIT (current_frame_info.mask, BR_REG (0)))
     {
-<<<<<<< HEAD
-      if (current_frame_info.reg_save_b0 != 0)
-	alt_reg = gen_rtx_REG (DImode, current_frame_info.reg_save_b0);
-=======
       if (current_frame_info.r[reg_save_b0] != 0)
         {
          alt_reg = gen_rtx_REG (DImode, current_frame_info.r[reg_save_b0]);
          reg_emitted (reg_save_b0);
         }
->>>>>>> 42bae686
       else
 	{
 	  alt_regno = next_scratch_gr_reg ();
@@ -7346,22 +7316,6 @@
 
   extract_insn_cached (insn);
 
-<<<<<<< HEAD
-  /* This should be a SET ...  */
-  if (GET_CODE (pat) != SET)
-    return -1;
-
-  reg = SET_DEST (pat);
-  /* ... to the general/fp register ...  */
-  if (!REG_P (reg) || !(GR_REGNO_P (REGNO (reg)) || FP_REGNO_P (REGNO (reg))))
-    return -1;
-
-  /* ... from the mem ...  */
-  mem = SET_SRC (pat);
-
-  /* ... that can, possibly, be a zero_extend ...  */
-  if (GET_CODE (mem) == ZERO_EXTEND)
-=======
   /* We use WHICH_ALTERNATIVE only after reload.  This will
      guarantee that reload won't touch a speculative insn.  */
 
@@ -7406,19 +7360,11 @@
 	   || get_attr_control_speculative (insn) == CONTROL_SPECULATIVE_YES
 	   || get_attr_check_load (insn) == CHECK_LOAD_YES)
     /* Process speculative ld or ld.c.  */
->>>>>>> 42bae686
     {
       gcc_assert (REG_P (reg) && MEM_P (mem));
       mode_rtx = mem;
     }
   else
-<<<<<<< HEAD
-    extend_p = false;
-
-  /* ... or a speculative load.  */
-  if (GET_CODE (mem) == UNSPEC)
-=======
->>>>>>> 42bae686
     {
       enum attr_itanium_class attr_class = get_attr_itanium_class (insn);
 
@@ -7433,35 +7379,6 @@
 
   mode_no = ia64_mode_to_int (GET_MODE (mode_rtx));
 
-<<<<<<< HEAD
-      mem = XVECEXP (mem, 0, 0);
-      gcc_assert (MEM_P (mem));
-    }
-
-  /* Source should be a mem ...  */
-  if (!MEM_P (mem))
-    return -1;
-
-  /* ... addressed by a register.  */
-  mem_reg = XEXP (mem, 0);
-  if (!REG_P (mem_reg))
-    return -1;
-     
-  /* We should use MEM's mode since REG's mode in presence of ZERO_EXTEND
-     will always be DImode.  */
-  mode_no = ia64_mode_to_int (GET_MODE (mem));
-  
-  if (mode_no == SPEC_MODE_INVALID
-      || (extend_p
-	  && !(SPEC_MODE_FOR_EXTEND_FIRST <= mode_no
-	       && mode_no <= SPEC_MODE_FOR_EXTEND_LAST)))
-    return -1;
-
-  extract_insn_cached (insn);
-  gcc_assert (reg == recog_data.operand[0] && mem == recog_data.operand[1]);
-
-  *new_pat = ia64_gen_spec_insn (insn, ts, mode_no, gen_p != 0, extend_p);
-=======
   if (mode_no == SPEC_MODE_INVALID)
     return -1;
 
@@ -7472,7 +7389,6 @@
       if (!(SPEC_MODE_FOR_EXTEND_FIRST <= mode_no
 	    && mode_no <= SPEC_MODE_FOR_EXTEND_LAST))
 	return -1;
->>>>>>> 42bae686
 
       mode_no += SPEC_GEN_EXTEND_OFFSET;
     }
