--- conflicted
+++ resolved
@@ -1,11 +1,6 @@
 /* Definitions of target machine for GNU compiler.
-<<<<<<< HEAD
-   Copyright (C) 1999, 2000, 2001, 2002, 2003, 2004, 2005, 2006, 2007, 2008
-   Free Software Foundation, Inc.
-=======
    Copyright (C) 1999, 2000, 2001, 2002, 2003, 2004, 2005, 2006, 2007, 2008,
    2009  Free Software Foundation, Inc.
->>>>>>> a0daa400
    Contributed by James E. Wilson <wilson@cygnus.com> and
 		  David Mosberger <davidm@hpl.hp.com>.
 
@@ -6885,13 +6880,10 @@
   int setup_clocks_p = FALSE;
 
   gcc_assert (insn && INSN_P (insn));
-<<<<<<< HEAD
 
   if (DEBUG_INSN_P (insn))
     return 0;
 
-=======
->>>>>>> a0daa400
   /* When a group barrier is needed for insn, last_scheduled_insn
      should be set.  */
   gcc_assert (!(reload_completed && safe_group_barrier_needed (insn))
@@ -7367,8 +7359,6 @@
     {
       gcc_assert (REG_P (reg) && MEM_P (mem));
       mode_rtx = mem;
-<<<<<<< HEAD
-=======
     }
   else
     {
@@ -7381,28 +7371,10 @@
 	mode_rtx = reg;
       else
 	return -1;
->>>>>>> a0daa400
-    }
-  else
-    {
-      enum attr_itanium_class attr_class = get_attr_itanium_class (insn);
-
-<<<<<<< HEAD
-      if (attr_class == ITANIUM_CLASS_CHK_A
-	  || attr_class == ITANIUM_CLASS_CHK_S_I
-	  || attr_class == ITANIUM_CLASS_CHK_S_F)
-	/* Process chk.  */
-	mode_rtx = reg;
-      else
-	return -1;
     }
 
   mode_no = ia64_mode_to_int (GET_MODE (mode_rtx));
 
-=======
-  mode_no = ia64_mode_to_int (GET_MODE (mode_rtx));
-
->>>>>>> a0daa400
   if (mode_no == SPEC_MODE_INVALID)
     return -1;
 
@@ -7413,17 +7385,10 @@
       if (!(SPEC_MODE_FOR_EXTEND_FIRST <= mode_no
 	    && mode_no <= SPEC_MODE_FOR_EXTEND_LAST))
 	return -1;
-<<<<<<< HEAD
 
       mode_no += SPEC_GEN_EXTEND_OFFSET;
     }
 
-=======
-
-      mode_no += SPEC_GEN_EXTEND_OFFSET;
-    }
-
->>>>>>> a0daa400
   return mode_no;
 }
 
@@ -7721,7 +7686,6 @@
 	    gen_check = gen_ld_c_clr;
 	  else
 	    gen_check = gen_ld_c_nc;
-<<<<<<< HEAD
 	}
       else
 	{
@@ -7735,21 +7699,6 @@
   return gen_check[mode_no];
 }
 
-=======
-	}
-      else
-	{
-	  gen_check = gen_chk_s;
-	}
-    }
-  else
-    gcc_unreachable ();
-
-  gcc_assert (mode_no >= 0);
-  return gen_check[mode_no];
-}
-
->>>>>>> a0daa400
 /* Return nonzero, if INSN needs branchy recovery check.  */
 static bool
 ia64_needs_block_p (ds_t ts)
