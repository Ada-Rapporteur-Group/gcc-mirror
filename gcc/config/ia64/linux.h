--- conflicted
+++ resolved
@@ -62,12 +62,11 @@
 
 #define MD_UNWIND_SUPPORT "config/ia64/linux-unwind.h"
 
-<<<<<<< HEAD
 #ifdef TARGET_LIBC_PROVIDES_SSP
 /* IA-64 glibc provides __stack_chk_guard in [r13-8].  */
 #define TARGET_THREAD_SSP_OFFSET	-8
 #endif
-=======
+
 /* Put all *tf routines in libgcc.  */
 #undef LIBGCC2_HAS_TF_MODE
 #define LIBGCC2_HAS_TF_MODE 1
@@ -76,5 +75,4 @@
 #define TF_SIZE 113
 
 #undef TARGET_INIT_LIBFUNCS
-#define TARGET_INIT_LIBFUNCS ia64_soft_fp_init_libfuncs
->>>>>>> dd2139e7
+#define TARGET_INIT_LIBFUNCS ia64_soft_fp_init_libfuncs