/* Definitions for embedded ia64-elf target.

<<<<<<< HEAD
Copyright (C) 2000, 2001, 2002, 2003 Free Software Foundation, Inc.
=======
Copyright (C) 2000, 2001, 2002, 2003, 2010 Free Software Foundation, Inc.
>>>>>>> 03d20231

This file is part of GCC.

GCC is free software; you can redistribute it and/or modify it under
the terms of the GNU General Public License as published by the Free
Software Foundation; either version 3, or (at your option) any later
version.

GCC is distributed in the hope that it will be useful, but WITHOUT ANY
WARRANTY; without even the implied warranty of MERCHANTABILITY or
FITNESS FOR A PARTICULAR PURPOSE.  See the GNU General Public License
for more details.

Under Section 7 of GPL version 3, you are granted additional
permissions described in the GCC Runtime Library Exception, version
3.1, as published by the Free Software Foundation.

You should have received a copy of the GNU General Public License and
a copy of the GCC Runtime Library Exception along with this program;
see the files COPYING3 and COPYING.RUNTIME respectively.  If not, see
<http://www.gnu.org/licenses/>.  */

/* This macro is a C statement to print on `stderr' a string describing the
   particular machine description choice.  */

#define TARGET_VERSION fprintf (stderr, " (IA-64) ELF");

/* A C string constant that tells the GCC driver program options to pass to
   the assembler.  It can also specify how to translate options you give to GNU
   CC into options for GCC to pass to the assembler.  */

#if ((TARGET_CPU_DEFAULT | TARGET_DEFAULT) & MASK_GNU_AS) != 0
/* GNU AS.  */
#undef  ASM_EXTRA_SPEC
#define ASM_EXTRA_SPEC \
  "%{mno-gnu-as:-N so} %{!mno-gnu-as:-x}"
#else
/* Intel ias.  */
#undef  ASM_SPEC
#define ASM_SPEC \
  "%{!mgnu-as:-N so} %{mgnu-as:-x} %{mconstant-gp:-M const_gp}\
   %{mauto-pic:-M no_plabel}"
#endif

/* A C string constant that tells the GCC driver program options to pass to
   the linker.  It can also specify how to translate options you give to GCC
   into options for GCC to pass to the linker.  */

/* The Intel linker does not support dynamic linking, so we need -dn.
   The Intel linker gives annoying messages unless -N so is used.  */
#if ((TARGET_CPU_DEFAULT | TARGET_DEFAULT) & MASK_GNU_LD) != 0
/* GNU LD.  */
#define LINK_SPEC "%{mno-gnu-ld:-dn -N so}"
#else
/* Intel ild.  */
#define LINK_SPEC "%{!mgnu-ld:-dn -N so}"
#endif

/* elfos.h does not link with crti.o/crtn.o.  We override elfos.h so
   that we can use the standard ELF Unix method.  */
#undef  ENDFILE_SPEC
#define ENDFILE_SPEC "crtend.o%s crtn.o%s"

#undef	STARTFILE_SPEC
#define STARTFILE_SPEC "%{!shared: \
			 %{!symbolic: \
			  %{pg:gcrt0.o%s}%{!pg:%{p:mcrt0.o%s}%{!p:crt0.o%s}}}}\
			crti.o%s crtbegin.o%s"

/* End of elf.h */<|MERGE_RESOLUTION|>--- conflicted
+++ resolved
@@ -1,10 +1,6 @@
 /* Definitions for embedded ia64-elf target.
 
-<<<<<<< HEAD
-Copyright (C) 2000, 2001, 2002, 2003 Free Software Foundation, Inc.
-=======
 Copyright (C) 2000, 2001, 2002, 2003, 2010 Free Software Foundation, Inc.
->>>>>>> 03d20231
 
 This file is part of GCC.
 
