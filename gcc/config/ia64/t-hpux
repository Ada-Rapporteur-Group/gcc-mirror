--- conflicted
+++ resolved
@@ -15,17 +15,10 @@
 
 # Support routines for HP-UX 128 bit floats.
 
-<<<<<<< HEAD
-LIB2FUNCS_EXTRA=quadlib.c $(srcdir)/config/floatunsitf.c unwind-hpux.c
-=======
 LIB2FUNCS_EXTRA=quadlib.c $(srcdir)/config/floatunsitf.c
->>>>>>> f8383f28
 
 quadlib.c: $(srcdir)/config/ia64/quadlib.c
 	cat $(srcdir)/config/ia64/quadlib.c > quadlib.c
-
-unwind-hpux.c: $(srcdir)/config/ia64/unwind-hpux.c
-	cat $(srcdir)/config/ia64/unwind-hpux.c > unwind-hpux.c
 
 # We get an undefined main when building a cross compiler because our
 # linkspec has "-u main" and we want that for linking but it makes
