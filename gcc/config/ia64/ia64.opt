--- conflicted
+++ resolved
@@ -1,8 +1,4 @@
-<<<<<<< HEAD
-; Copyright (C) 2005, 2006, 2008 Free Software Foundation, Inc.
-=======
 ; Copyright (C) 2005, 2006, 2008, 2009, 2010 Free Software Foundation, Inc.
->>>>>>> 03d20231
 ;
 ; This file is part of GCC.
 ;
@@ -182,8 +178,4 @@
 Target Report Var(mflag_sel_sched_dont_check_control_spec) Init(0)
 Don't generate checks for control speculation in selective scheduling
 
-mfused-madd
-Target Report Mask(FUSED_MADD)
-Enable fused multiply/add and multiply/subtract instructions
-
 ; This comment is to ensure we retain the blank line above.