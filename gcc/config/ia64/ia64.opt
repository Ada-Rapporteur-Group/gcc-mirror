; Copyright (C) 2005, 2006, 2008 Free Software Foundation, Inc.
;
; This file is part of GCC.
;
; GCC is free software; you can redistribute it and/or modify it under
; the terms of the GNU General Public License as published by the Free
; Software Foundation; either version 3, or (at your option) any later
; version.
;
; GCC is distributed in the hope that it will be useful, but WITHOUT ANY
; WARRANTY; without even the implied warranty of MERCHANTABILITY or
; FITNESS FOR A PARTICULAR PURPOSE.  See the GNU General Public License
; for more details.
;
; You should have received a copy of the GNU General Public License
; along with GCC; see the file COPYING3.  If not see
; <http://www.gnu.org/licenses/>.

mbig-endian
Target Report RejectNegative Mask(BIG_ENDIAN)
Generate big endian code

mlittle-endian
Target Report RejectNegative InverseMask(BIG_ENDIAN)
Generate little endian code

mgnu-as
Target Report Mask(GNU_AS)
Generate code for GNU as

mgnu-ld
Target Report Mask(GNU_LD)
Generate code for GNU ld

mvolatile-asm-stop
Target Report Mask(VOL_ASM_STOP)
Emit stop bits before and after volatile extended asms

mregister-names
Target Mask(REG_NAMES)
Use in/loc/out register names

mno-sdata
Target Report RejectNegative Mask(NO_SDATA)

msdata
Target Report RejectNegative InverseMask(NO_SDATA)
Enable use of sdata/scommon/sbss

mno-pic
Target Report RejectNegative Mask(NO_PIC)
Generate code without GP reg

mconstant-gp
Target Report RejectNegative Mask(CONST_GP)
gp is constant (but save/restore gp on indirect calls)

mauto-pic
Target Report RejectNegative Mask(AUTO_PIC)
Generate self-relocatable code

minline-float-divide-min-latency
Target Report RejectNegative Var(TARGET_INLINE_FLOAT_DIV, 1)
Generate inline floating point division, optimize for latency

minline-float-divide-max-throughput
Target Report RejectNegative Var(TARGET_INLINE_FLOAT_DIV, 2) Init(2)
Generate inline floating point division, optimize for throughput

mno-inline-float-divide
Target Report RejectNegative Var(TARGET_INLINE_FLOAT_DIV, 0)

minline-int-divide-min-latency
Target Report RejectNegative Var(TARGET_INLINE_INT_DIV, 1)
Generate inline integer division, optimize for latency

minline-int-divide-max-throughput
Target Report RejectNegative Var(TARGET_INLINE_INT_DIV, 2)
Generate inline integer division, optimize for throughput

mno-inline-int-divide
Target Report RejectNegative Var(TARGET_INLINE_INT_DIV, 0)
Do not inline integer division

minline-sqrt-min-latency
Target Report RejectNegative Var(TARGET_INLINE_SQRT, 1)
Generate inline square root, optimize for latency

minline-sqrt-max-throughput
Target Report RejectNegative Var(TARGET_INLINE_SQRT, 2)
Generate inline square root, optimize for throughput

mno-inline-sqrt
Target Report RejectNegative Var(TARGET_INLINE_SQRT, 0)
Do not inline square root

mdwarf2-asm
Target Report Mask(DWARF2_ASM)
Enable Dwarf 2 line debug info via GNU as

mearly-stop-bits
Target Report Mask(EARLY_STOP_BITS)
Enable earlier placing stop bits for better scheduling

mfixed-range=
Target RejectNegative Joined
Specify range of registers to make fixed

mtls-size=
Target RejectNegative Joined UInteger Var(ia64_tls_size) Init(22)
Specify bit size of immediate TLS offsets

mtune=
Target RejectNegative Joined
Schedule code for given CPU

msched-br-data-spec
Target Report Var(mflag_sched_br_data_spec) Init(0)
Use data speculation before reload

msched-ar-data-spec
Target Report Var(mflag_sched_ar_data_spec) Init(1)
Use data speculation after reload

msched-control-spec
Target Report Var(mflag_sched_control_spec) Init(2)
Use control speculation

msched-br-in-data-spec
Target Report Var(mflag_sched_br_in_data_spec) Init(1)
Use in block data speculation before reload

msched-ar-in-data-spec
Target Report Var(mflag_sched_ar_in_data_spec) Init(1)
Use in block data speculation after reload

msched-in-control-spec
Target Report Var(mflag_sched_in_control_spec) Init(1)
Use in block control speculation

msched-spec-ldc
Target Report Var(mflag_sched_spec_ldc) Init(1)
Use simple data speculation check

msched-spec-control-ldc
Target Report Var(mflag_sched_spec_control_ldc) Init(0)
Use simple data speculation check for control speculation

msched-prefer-non-data-spec-insns
Target Report Var(mflag_sched_prefer_non_data_spec_insns) Init(0)
If set, data speculative instructions will be chosen for schedule only if there are no other choices at the moment 

msched-prefer-non-control-spec-insns
Target Report Var(mflag_sched_prefer_non_control_spec_insns) Init(0)
If set, control speculative instructions will be chosen for schedule only if there are no other choices at the moment 

msched-count-spec-in-critical-path
Target Report Var(mflag_sched_count_spec_in_critical_path) Init(0)
Count speculative dependencies while calculating priority of instructions

msched-stop-bits-after-every-cycle
Target Report Var(mflag_sched_stop_bits_after_every_cycle) Init(1)
Place a stop bit after every cycle when scheduling

msched-fp-mem-deps-zero-cost
Target Report Var(mflag_sched_fp_mem_deps_zero_cost) Init(0)
Assume that floating-point stores and loads are not likely to cause conflict when placed into one instruction group

msched-max-memory-insns=
Target RejectNegative Joined UInteger Var(ia64_max_memory_insns) Init(1)
Soft limit on number of memory insns per instruction group, giving lower priority to subsequent memory insns attempting to schedule in the same insn group. Frequently useful to prevent cache bank conflicts.  Default value is 1

msched-max-memory-insns-hard-limit
Target Report Var(mflag_sched_mem_insns_hard_limit) Init(0)
Disallow more than `msched-max-memory-insns' in instruction group. Otherwise, limit is `soft' (prefer non-memory operations when limit is reached)

msel-sched-dont-check-control-spec
Target Report Var(mflag_sel_sched_dont_check_control_spec) Init(0)
Don't generate checks for control speculation in selective scheduling

<<<<<<< HEAD
=======
mfused-madd
Target Report Mask(FUSED_MADD)
Enable fused multiply/add and multiply/subtract instructions

>>>>>>> 42a9ba1d
; This comment is to ensure we retain the blank line above.<|MERGE_RESOLUTION|>--- conflicted
+++ resolved
@@ -178,11 +178,8 @@
 Target Report Var(mflag_sel_sched_dont_check_control_spec) Init(0)
 Don't generate checks for control speculation in selective scheduling
 
-<<<<<<< HEAD
-=======
 mfused-madd
 Target Report Mask(FUSED_MADD)
 Enable fused multiply/add and multiply/subtract instructions
 
->>>>>>> 42a9ba1d
 ; This comment is to ensure we retain the blank line above.