mbig-endian
Target Report RejectNegative Mask(BIG_ENDIAN)
Generate big endian code

mlittle-endian
Target Report RejectNegative InverseMask(BIG_ENDIAN)
Generate little endian code

mgnu-as
Target Report Mask(GNU_AS)
Generate code for GNU as

mgnu-ld
Target Report Mask(GNU_LD)
Generate code for GNU ld

mvolatile-asm-stop
Target Report Mask(VOL_ASM_STOP)
Emit stop bits before and after volatile extended asms

mregister-names
Target Mask(REG_NAMES)
Use in/loc/out register names

mno-sdata
Target Report RejectNegative Mask(NO_SDATA)

msdata
Target Report RejectNegative InverseMask(NO_SDATA)
Enable use of sdata/scommon/sbss

mno-pic
Target Report RejectNegative Mask(NO_PIC)
Generate code without GP reg

mconstant-gp
Target Report RejectNegative Mask(CONST_GP)
gp is constant (but save/restore gp on indirect calls)

mauto-pic
Target Report RejectNegative Mask(AUTO_PIC)
Generate self-relocatable code

minline-float-divide-min-latency
Target Report RejectNegative Var(TARGET_INLINE_FLOAT_DIV, 1)
Generate inline floating point division, optimize for latency

minline-float-divide-max-throughput
Target Report RejectNegative Var(TARGET_INLINE_FLOAT_DIV, 2) Init(2)
Generate inline floating point division, optimize for throughput

mno-inline-float-divide
Target Report RejectNegative Var(TARGET_INLINE_FLOAT_DIV, 0)

minline-int-divide-min-latency
Target Report RejectNegative Var(TARGET_INLINE_INT_DIV, 1)
Generate inline integer division, optimize for latency

minline-int-divide-max-throughput
Target Report RejectNegative Var(TARGET_INLINE_INT_DIV, 2)
Generate inline integer division, optimize for throughput

mno-inline-int-divide
Target Report RejectNegative Var(TARGET_INLINE_INT_DIV, 0)
Do not inline integer division

minline-sqrt-min-latency
Target Report RejectNegative Var(TARGET_INLINE_SQRT, 1)
Generate inline square root, optimize for latency

minline-sqrt-max-throughput
Target Report RejectNegative Var(TARGET_INLINE_SQRT, 2)
Generate inline square root, optimize for throughput

mno-inline-sqrt
Target Report RejectNegative Var(TARGET_INLINE_SQRT, 0)
Do not inline square root

mdwarf2-asm
Target Report Mask(DWARF2_ASM)
Enable Dwarf 2 line debug info via GNU as

mearly-stop-bits
Target Report Mask(EARLY_STOP_BITS)
Enable earlier placing stop bits for better scheduling

mfixed-range=
Target RejectNegative Joined
Specify range of registers to make fixed

mtls-size=
Target RejectNegative Joined UInteger Var(ia64_tls_size) Init(22)
Specify bit size of immediate TLS offsets

mtune=
Target RejectNegative Joined
Schedule code for given CPU

msched-br-data-spec
Target Report Var(mflag_sched_br_data_spec) Init(0)
Use data speculation before reload

msched-ar-data-spec
Target Report Var(mflag_sched_ar_data_spec) Init(1)
Use data speculation after reload

msched-control-spec
Target Report Var(mflag_sched_control_spec) Init(0)
Use control speculation

msched-br-in-data-spec
Target Report Var(mflag_sched_br_in_data_spec) Init(1)
Use in block data speculation before reload

msched-ar-in-data-spec
Target Report Var(mflag_sched_ar_in_data_spec) Init(1)
Use in block data speculation after reload

msched-in-control-spec
Target Report Var(mflag_sched_in_control_spec) Init(1)
Use in block control speculation

msched-ldc
Target Report Var(mflag_sched_ldc) Init(1)
Use simple data speculation check

msched-control-ldc
Target Report Var(mflag_control_ldc) Init(0)
Use simple data speculation check for control speculation

msched-spec-verbose
Common Report Var(mflag_sched_spec_verbose) Init(0)
Print information about speculative motions.

msched-prefer-non-data-spec-insns
Common Report Var(mflag_sched_prefer_non_data_spec_insns) Init(0)
<<<<<<< HEAD
If set, data speculative instructions will be choosen for schedule only if there are no other choices at the moment 

msched-prefer-non-control-spec-insns
Common Report Var(mflag_sched_prefer_non_control_spec_insns) Init(0)
If set, control speculative instructions will be choosen for schedule only if there are no other choices at the moment 
=======
If set, data speculative instructions will be chosen for schedule only if there are no other choices at the moment 

msched-prefer-non-control-spec-insns
Common Report Var(mflag_sched_prefer_non_control_spec_insns) Init(0)
If set, control speculative instructions will be chosen for schedule only if there are no other choices at the moment 
>>>>>>> f8383f28

msched-count-spec-in-critical-path
Common Report Var(mflag_sched_count_spec_in_critical_path) Init(0)
Count speculative dependencies while calculating priority of instructions

; This comment is to ensure we retain the blank line above.<|MERGE_RESOLUTION|>--- conflicted
+++ resolved
@@ -134,19 +134,11 @@
 
 msched-prefer-non-data-spec-insns
 Common Report Var(mflag_sched_prefer_non_data_spec_insns) Init(0)
-<<<<<<< HEAD
-If set, data speculative instructions will be choosen for schedule only if there are no other choices at the moment 
-
-msched-prefer-non-control-spec-insns
-Common Report Var(mflag_sched_prefer_non_control_spec_insns) Init(0)
-If set, control speculative instructions will be choosen for schedule only if there are no other choices at the moment 
-=======
 If set, data speculative instructions will be chosen for schedule only if there are no other choices at the moment 
 
 msched-prefer-non-control-spec-insns
 Common Report Var(mflag_sched_prefer_non_control_spec_insns) Init(0)
 If set, control speculative instructions will be chosen for schedule only if there are no other choices at the moment 
->>>>>>> f8383f28
 
 msched-count-spec-in-critical-path
 Common Report Var(mflag_sched_count_spec_in_critical_path) Init(0)
