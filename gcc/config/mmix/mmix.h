/* Definitions of target machine for GNU compiler, for MMIX.
<<<<<<< HEAD
   Copyright (C) 2000, 2001, 2002, 2004, 2005 Free Software Foundation, Inc.
=======
   Copyright (C) 2000, 2001, 2002, 2004, 2005, 2007 Free Software Foundation, Inc.
>>>>>>> 751ff693
   Contributed by Hans-Peter Nilsson (hp@bitrange.com)

This file is part of GCC.

GCC is free software; you can redistribute it and/or modify
it under the terms of the GNU General Public License as published by
the Free Software Foundation; either version 3, or (at your option)
any later version.

GCC is distributed in the hope that it will be useful,
but WITHOUT ANY WARRANTY; without even the implied warranty of
MERCHANTABILITY or FITNESS FOR A PARTICULAR PURPOSE.  See the
GNU General Public License for more details.

You should have received a copy of the GNU General Public License
<<<<<<< HEAD
along with GCC; see the file COPYING.  If not, write to
the Free Software Foundation, 51 Franklin Street, Fifth Floor,
Boston, MA 02110-1301, USA.  */
=======
along with GCC; see the file COPYING3.  If not see
<http://www.gnu.org/licenses/>.  */
>>>>>>> 751ff693

#ifndef GCC_MMIX_H
#define GCC_MMIX_H

/* First, some local helper macros.  Note that the "default" value of
   FIXED_REGISTERS, CALL_USED_REGISTERS, REG_ALLOC_ORDER and
   REG_CLASS_CONTENTS depend on these values.  */
#define MMIX_RESERVED_GNU_ARG_0_REGNUM 231
#define MMIX_FIRST_ARG_REGNUM \
  (TARGET_ABI_GNU ? MMIX_RESERVED_GNU_ARG_0_REGNUM : 16)
#define MMIX_FIRST_INCOMING_ARG_REGNUM \
  (TARGET_ABI_GNU ? MMIX_RESERVED_GNU_ARG_0_REGNUM : 0)
#define MMIX_MAX_ARGS_IN_REGS 16

/* FIXME: This one isn't fully implemented yet.  Return values larger than
   one register are passed by reference in MMIX_STRUCT_VALUE_REGNUM by the
   caller, except for return values of type "complex".  */
#define MMIX_MAX_REGS_FOR_VALUE 16
#define MMIX_RETURN_VALUE_REGNUM \
  (TARGET_ABI_GNU ? MMIX_RESERVED_GNU_ARG_0_REGNUM : 15)
#define MMIX_OUTGOING_RETURN_VALUE_REGNUM \
  (TARGET_ABI_GNU ? MMIX_RESERVED_GNU_ARG_0_REGNUM : 0)
#define MMIX_STRUCT_VALUE_REGNUM 251
#define MMIX_STATIC_CHAIN_REGNUM 252
#define MMIX_FRAME_POINTER_REGNUM 253
#define MMIX_STACK_POINTER_REGNUM 254
#define MMIX_LAST_GENERAL_REGISTER 255
#define MMIX_INCOMING_RETURN_ADDRESS_REGNUM MMIX_rJ_REGNUM
#define MMIX_HIMULT_REGNUM 258
#define MMIX_REMAINDER_REGNUM MMIX_rR_REGNUM
#define MMIX_ARG_POINTER_REGNUM 261
#define MMIX_rO_REGNUM 262
#define MMIX_LAST_STACK_REGISTER_REGNUM 31

/* Four registers; "ideally, these registers should be call-clobbered", so
   just grab a bunch of the common clobbered registers.  FIXME: Last
   registers of return-value should be used, with an error if there's a
   return-value (that collides in size).  */
#define MMIX_EH_RETURN_DATA_REGNO_START (MMIX_STRUCT_VALUE_REGNUM - 4)

/* Try to keep the definitions from running away on their own.  */
#if (MMIX_EH_RETURN_DATA_REGNO_START \
     != MMIX_RESERVED_GNU_ARG_0_REGNUM + MMIX_MAX_ARGS_IN_REGS)
 #error MMIX register definition inconsistency
#endif

#if (MMIX_MAX_REGS_FOR_VALUE + MMIX_MAX_ARGS_IN_REGS > 32)
 #error MMIX parameters and return values bad, more than 32 registers
#endif

/* This chosen as "a call-clobbered hard register that is otherwise
   untouched by the epilogue".  */
#define MMIX_EH_RETURN_STACKADJ_REGNUM MMIX_STATIC_CHAIN_REGNUM

#ifdef REG_OK_STRICT
# define MMIX_REG_OK_STRICT 1
#else
# define MMIX_REG_OK_STRICT 0
#endif

#define MMIX_FUNCTION_ARG_SIZE(MODE, TYPE) \
 ((MODE) != BLKmode ? GET_MODE_SIZE (MODE) : int_size_in_bytes (TYPE))

/* Declarations for helper variables that are not tied to a particular
   target macro.  */
extern GTY(()) rtx mmix_compare_op0;
extern GTY(()) rtx mmix_compare_op1;

/* Per-function machine data.  This is normally an opaque type just
   defined and used in the tm.c file, but we need to see the definition in
   mmix.md too.  */
struct machine_function GTY(())
 {
   int has_landing_pad;
   int highest_saved_stack_register;
   int in_prologue;
 };

/* For these target macros, there is no generic documentation here.  You
   should read `Using and Porting GCC' for that.  Only comments specific
   to the MMIX target are here.

   There are however references to the specific texinfo node (comments
   with "Node:"), so there should be little or nothing amiss.  Probably
   the opposite, since we don't have to care about old littering and
   soon outdated generic comments.  */

/* Node: Driver */

/* User symbols are in the same name-space as built-in symbols, but we
   don't need the built-in symbols, so remove those and instead apply
   stricter operand checking.  Don't warn when expanding insns.  */
#define ASM_SPEC "-no-predefined-syms -x"

/* Pass on -mset-program-start=N and -mset-data-start=M to the linker.
   Provide default program start 0x100 unless -mno-set-program-start.
   Don't do this if linking relocatably, with -r.  For a final link,
   produce mmo, unless ELF is requested or when linking relocatably.  */
#define LINK_SPEC \
 "%{mset-program-start=*:--defsym __.MMIX.start..text=%*}\
  %{mset-data-start=*:--defsym __.MMIX.start..data=%*}\
  %{!mset-program-start=*:\
    %{!mno-set-program-start:\
     %{!r:--defsym __.MMIX.start..text=0x100}}}\
  %{!melf:%{!r:-m mmo}}%{melf|r:-m elf64mmix}"

/* FIXME: There's no provision for profiling here.  */
#define STARTFILE_SPEC  \
  "crti%O%s crtbegin%O%s"

#define ENDFILE_SPEC "crtend%O%s crtn%O%s"

/* Node: Run-time Target */

/* Define __LONG_MAX__, since we're advised not to change glimits.h.  */
#define TARGET_CPU_CPP_BUILTINS()				\
  do								\
    {								\
      builtin_define ("__mmix__");				\
      builtin_define ("__MMIX__");				\
      if (TARGET_ABI_GNU)					\
	builtin_define ("__MMIX_ABI_GNU__");			\
      else							\
	builtin_define ("__MMIX_ABI_MMIXWARE__");		\
    }								\
  while (0)

extern int target_flags;

#define TARGET_DEFAULT \
 (MASK_BRANCH_PREDICT | MASK_BASE_ADDRESSES | MASK_USE_RETURN_INSN)

/* Unfortunately, this must not reference anything in "mmix.c".  */
#define TARGET_VERSION \
  fprintf (stderr, " (MMIX)")

#define OVERRIDE_OPTIONS mmix_override_options ()

#define OPTIMIZATION_OPTIONS(LEVEL, SIZE)	\
  do						\
    {						\
      if (LEVEL >= 1)				\
	flag_regmove = TRUE;			\
      						\
      if (SIZE || LEVEL > 1)			\
	{					\
	  flag_omit_frame_pointer = TRUE;	\
	}					\
    }						\
  while (0)

/* This one will have to wait a little bit; right now we can't debug
   neither with or without a frame-pointer.  */
/* #define CAN_DEBUG_WITHOUT_FP */


/* Node: Per-Function Data */
#define INIT_EXPANDERS mmix_init_expanders ()


/* Node: Storage Layout */
/* I see no bit-field instructions.  Anyway, the common order is from low
   to high, as the power of two, hence little-endian.  */
#define BITS_BIG_ENDIAN 0
#define BYTES_BIG_ENDIAN 1
#define WORDS_BIG_ENDIAN 1
#define FLOAT_WORDS_BIG_ENDIAN 1
#define UNITS_PER_WORD 8

/* FIXME: Promotion of modes currently generates slow code, extending
   before every operation.  */
/* I'm a little bit undecided about this one.  It might be beneficial to
   promote all operations.  */

#define PROMOTE_FUNCTION_MODE(MODE, UNSIGNEDP, TYPE)	\
 do {						\
  if (GET_MODE_CLASS (MODE) == MODE_INT		\
      && GET_MODE_SIZE (MODE) < 8)		\
   {						\
     (MODE) = DImode;				\
     /* Do the following some time later,	\
	scrutinizing differences.  */		\
     if (0) (UNSIGNEDP) = 0;			\
   }						\
 } while (0)

/* We need to align everything to 64 bits that can affect the alignment
   of other types.  Since address N is interpreted in MMIX as (N modulo
   access_size), we must align.  */
#define PARM_BOUNDARY 64
#define STACK_BOUNDARY 64
#define FUNCTION_BOUNDARY 32
#define BIGGEST_ALIGNMENT 64

/* This one is only used in the ADA front end.  */
#define MINIMUM_ATOMIC_ALIGNMENT 8

/* Copied from elfos.h.  */
#define MAX_OFILE_ALIGNMENT (32768 * 8)

#define DATA_ALIGNMENT(TYPE, BASIC_ALIGN) \
 mmix_data_alignment (TYPE, BASIC_ALIGN)

#define CONSTANT_ALIGNMENT(CONSTANT, BASIC_ALIGN) \
 mmix_constant_alignment (CONSTANT, BASIC_ALIGN)

#define LOCAL_ALIGNMENT(TYPE, BASIC_ALIGN) \
 mmix_local_alignment (TYPE, BASIC_ALIGN)

/* Following other ports, this seems to most commonly be the word-size,
   so let's do that here too.  */
#define EMPTY_FIELD_BOUNDARY 64

/* We chose to have this low solely for similarity with the alpha.  It has
   nothing to do with passing the tests dg/c99-scope-2 and
   execute/align-1.c.  Nothing.  Though the tests seem wrong.  Padding of
   the structure is automatically added to get alignment when needed if we
   set this to just byte-boundary.  */
#define STRUCTURE_SIZE_BOUNDARY 8

/* The lower bits are ignored.  */
#define STRICT_ALIGNMENT 1


/* Node: Type Layout */

/* It might seem more natural to have 64-bit ints on a 64-bit machine,
   but then an occasional MMIX programmer needs to know how to put a lot
   of __attribute__ stuff to get to the 8, 16 and 32-bit modes rather
   than the "intuitive" char, short and int types.  */
#define INT_TYPE_SIZE 32
#define SHORT_TYPE_SIZE 16
#define LONG_LONG_TYPE_SIZE 64

#define FLOAT_TYPE_SIZE 32
#define DOUBLE_TYPE_SIZE 64
#define LONG_DOUBLE_TYPE_SIZE 64

#define DEFAULT_SIGNED_CHAR 1


/* Node: Register Basics */
/* We tell GCC about all 256 general registers, and we also include
   rD, rE, rH, rJ, rR and rO (in that order) so we can describe what insns
   clobber them.  We use a faked register for the argument pointer.  It is
   always eliminated towards the frame-pointer or the stack-pointer, never
   output in assembly.  Any fixed register would do for this, like $255,
   but future debugging is easier when using a separate register.  It
   counts as a global register for pseudorandom reasons.  */
#define FIRST_PSEUDO_REGISTER 263

/* We treat general registers with no assigned purpose as fixed.  The
   stack pointer, $254, is also fixed.  Register $255 is referred to as a
   temporary register in the MMIX papers, and used as such in mmixal, so
   it should not be used as a stack pointer.  We set it to fixed, and use
   it "manually" at times of despair.  */
#define FIXED_REGISTERS \
 { 0, 0, 0, 0, 0, 0, 0, 0, 0, 0, 0, 0, 0, 0, 0, 0, \
   0, 0, 0, 0, 0, 0, 0, 0, 0, 0, 0, 0, 0, 0, 0, 0, \
   1, 1, 1, 1, 1, 1, 1, 1, 1, 1, 1, 1, 1, 1, 1, 1, \
   1, 1, 1, 1, 1, 1, 1, 1, 1, 1, 1, 1, 1, 1, 1, 1, \
   1, 1, 1, 1, 1, 1, 1, 1, 1, 1, 1, 1, 1, 1, 1, 1, \
   1, 1, 1, 1, 1, 1, 1, 1, 1, 1, 1, 1, 1, 1, 1, 1, \
   1, 1, 1, 1, 1, 1, 1, 1, 1, 1, 1, 1, 1, 1, 1, 1, \
   1, 1, 1, 1, 1, 1, 1, 1, 1, 1, 1, 1, 1, 1, 1, 1, \
   1, 1, 1, 1, 1, 1, 1, 1, 1, 1, 1, 1, 1, 1, 1, 1, \
   1, 1, 1, 1, 1, 1, 1, 1, 1, 1, 1, 1, 1, 1, 1, 1, \
   1, 1, 1, 1, 1, 1, 1, 1, 1, 1, 1, 1, 1, 1, 1, 1, \
   1, 1, 1, 1, 1, 1, 1, 1, 1, 1, 1, 1, 1, 1, 1, 1, \
   1, 1, 1, 1, 1, 1, 1, 1, 1, 1, 1, 1, 1, 1, 1, 1, \
   1, 1, 1, 1, 1, 1, 1, 1, 1, 1, 1, 1, 1, 1, 1, 1, \
   1, 1, 1, 1, 1, 1, 1, 1, 1, 1, 1, 1, 1, 1, 1, 1, \
   1, 1, 1, 1, 1, 1, 1, 0, 0, 0, 0, 0, 0, 0, 1, 1, \
   1, 1, 0, 0, 0, 1, 1 \
 }

/* General registers are fixed and therefore "historically" marked
   call-used.  (FIXME: This has changed).  Registers $15..$31 are
   call-clobbered; we'll put arguments in $16 and up, and we need $15 for
   the MMIX register-stack "hole".  */
#define CALL_USED_REGISTERS \
 { 0, 0, 0, 0, 0, 0, 0, 0, 0, 0, 0, 0, 0, 0, 0, 1, \
   1, 1, 1, 1, 1, 1, 1, 1, 1, 1, 1, 1, 1, 1, 1, 1, \
   1, 1, 1, 1, 1, 1, 1, 1, 1, 1, 1, 1, 1, 1, 1, 1, \
   1, 1, 1, 1, 1, 1, 1, 1, 1, 1, 1, 1, 1, 1, 1, 1, \
   1, 1, 1, 1, 1, 1, 1, 1, 1, 1, 1, 1, 1, 1, 1, 1, \
   1, 1, 1, 1, 1, 1, 1, 1, 1, 1, 1, 1, 1, 1, 1, 1, \
   1, 1, 1, 1, 1, 1, 1, 1, 1, 1, 1, 1, 1, 1, 1, 1, \
   1, 1, 1, 1, 1, 1, 1, 1, 1, 1, 1, 1, 1, 1, 1, 1, \
   1, 1, 1, 1, 1, 1, 1, 1, 1, 1, 1, 1, 1, 1, 1, 1, \
   1, 1, 1, 1, 1, 1, 1, 1, 1, 1, 1, 1, 1, 1, 1, 1, \
   1, 1, 1, 1, 1, 1, 1, 1, 1, 1, 1, 1, 1, 1, 1, 1, \
   1, 1, 1, 1, 1, 1, 1, 1, 1, 1, 1, 1, 1, 1, 1, 1, \
   1, 1, 1, 1, 1, 1, 1, 1, 1, 1, 1, 1, 1, 1, 1, 1, \
   1, 1, 1, 1, 1, 1, 1, 1, 1, 1, 1, 1, 1, 1, 1, 1, \
   1, 1, 1, 1, 1, 1, 1, 1, 1, 1, 1, 1, 1, 1, 1, 1, \
   1, 1, 1, 1, 1, 1, 1, 1, 1, 1, 1, 1, 1, 0, 1, 1, \
   1, 1, 1, 1, 1, 1, 1 \
 }

#define CONDITIONAL_REGISTER_USAGE mmix_conditional_register_usage ()

<<<<<<< HEAD
/* No INCOMING_REGNO or OUTGOING_REGNO, since those macros are not usable
   for MMIX: it doesn't have a fixed register window size.  FIXME: Perhaps
   we should say something about $0..$15 may sometimes be the incoming
   $16..$31.  Those macros need better documentation; it looks like
   they're just bogus and that FUNCTION_INCOMING_ARG_REGNO_P and
   FUNCTION_OUTGOING_VALUE should be used where they're used.  For the
   moment, do nothing; things seem to work anyway.  */
=======
#define INCOMING_REGNO(OUT) mmix_opposite_regno (OUT, 0)

#define OUTGOING_REGNO(IN) mmix_opposite_regno (IN, 1)
>>>>>>> 751ff693

/* Defining LOCAL_REGNO is necessary in presence of prologue/epilogue,
   else GCC will be confused that those registers aren't saved and
   restored.  */
#define LOCAL_REGNO(REGNO) mmix_local_regno (REGNO)

/* Node: Allocation Order */

/* We should allocate registers from 0 to 31 by increasing number, because
   I think that's what people expect.  Beyond that, just use
   call-clobbered global registers first, then call-clobbered special
   registers.  Last, the fixed registers.  */
#define MMIX_MMIXWARE_ABI_REG_ALLOC_ORDER	\
 { 0, 1, 2, 3, 4, 5, 6, 7,			\
   8, 9, 10, 11, 12, 13, 14, 15,		\
   16, 17, 18, 19, 20, 21, 22, 23,		\
   24, 25, 26, 27, 28, 29, 30, 31,    		\
						\
   252, 251, 250, 249, 248, 247, 		\
						\
   253,						\
						\
   258, 260, 259,				\
						\
   32, 33, 34, 35, 36, 37, 38, 39,		\
   40, 41, 42, 43, 44, 45, 46, 47,		\
   48, 49, 50, 51, 52, 53, 54, 55,		\
   56, 57, 58, 59, 60, 61, 62, 63,		\
   64, 65, 66, 67, 68, 69, 70, 71,		\
   72, 73, 74, 75, 76, 77, 78, 79,		\
   80, 81, 82, 83, 84, 85, 86, 87,		\
   88, 89, 90, 91, 92, 93, 94, 95,		\
   96, 97, 98, 99, 100, 101, 102, 103,		\
   104, 105, 106, 107, 108, 109, 110, 111,	\
   112, 113, 114, 115, 116, 117, 118, 119,	\
   120, 121, 122, 123, 124, 125, 126, 127,	\
   128, 129, 130, 131, 132, 133, 134, 135,	\
   136, 137, 138, 139, 140, 141, 142, 143,	\
   144, 145, 146, 147, 148, 149, 150, 151,	\
   152, 153, 154, 155, 156, 157, 158, 159,	\
   160, 161, 162, 163, 164, 165, 166, 167,	\
   168, 169, 170, 171, 172, 173, 174, 175,	\
   176, 177, 178, 179, 180, 181, 182, 183,	\
   184, 185, 186, 187, 188, 189, 190, 191,	\
   192, 193, 194, 195, 196, 197, 198, 199,	\
   200, 201, 202, 203, 204, 205, 206, 207,	\
   208, 209, 210, 211, 212, 213, 214, 215,	\
   216, 217, 218, 219, 220, 221, 222, 223,	\
   224, 225, 226, 227, 228, 229, 230, 231,	\
   232, 233, 234, 235, 236, 237, 238, 239,	\
   240, 241, 242, 243, 244, 245, 246,		\
						\
   254, 255, 256, 257, 261, 262			\
 }

/* As a convenience, we put this nearby, for ease of comparison.
   First, call-clobbered registers in reverse order of assignment as
   parameters (also the top ones; not because they're parameters, but
   for continuity).

   Second, saved registers that go on the register-stack.

   Third, special registers rH, rR and rJ.  They should not normally be
   allocated, but since they're call-clobbered, it is cheaper to use one
   of them than using a call-saved register for a call-clobbered use,
   assuming it is referenced a very limited number of times.  Other global
   and fixed registers come next; they are never allocated.  */
#define MMIX_GNU_ABI_REG_ALLOC_ORDER		\
 { 252, 251, 250, 249, 248, 247, 246,		\
   245, 244, 243, 242, 241, 240, 239, 238,	\
   237, 236, 235, 234, 233, 232, 231,		\
						\
   0, 1, 2, 3, 4, 5, 6, 7,			\
   8, 9, 10, 11, 12, 13, 14, 15,		\
   16, 17, 18, 19, 20, 21, 22, 23,		\
   24, 25, 26, 27, 28, 29, 30, 31,		\
						\
   253,						\
						\
   258, 260, 259,				\
						\
   32, 33, 34, 35, 36, 37, 38, 39,		\
   40, 41, 42, 43, 44, 45, 46, 47,		\
   48, 49, 50, 51, 52, 53, 54, 55,		\
   56, 57, 58, 59, 60, 61, 62, 63,		\
   64, 65, 66, 67, 68, 69, 70, 71,		\
   72, 73, 74, 75, 76, 77, 78, 79,		\
   80, 81, 82, 83, 84, 85, 86, 87,		\
   88, 89, 90, 91, 92, 93, 94, 95,		\
   96, 97, 98, 99, 100, 101, 102, 103,		\
   104, 105, 106, 107, 108, 109, 110, 111,	\
   112, 113, 114, 115, 116, 117, 118, 119,	\
   120, 121, 122, 123, 124, 125, 126, 127,	\
   128, 129, 130, 131, 132, 133, 134, 135,	\
   136, 137, 138, 139, 140, 141, 142, 143,	\
   144, 145, 146, 147, 148, 149, 150, 151,	\
   152, 153, 154, 155, 156, 157, 158, 159,	\
   160, 161, 162, 163, 164, 165, 166, 167,	\
   168, 169, 170, 171, 172, 173, 174, 175,	\
   176, 177, 178, 179, 180, 181, 182, 183,	\
   184, 185, 186, 187, 188, 189, 190, 191,	\
   192, 193, 194, 195, 196, 197, 198, 199,	\
   200, 201, 202, 203, 204, 205, 206, 207,	\
   208, 209, 210, 211, 212, 213, 214, 215,	\
   216, 217, 218, 219, 220, 221, 222, 223,	\
   224, 225, 226, 227, 228, 229, 230,		\
						\
   254, 255, 256, 257, 261, 262			\
 }

/* The default one.  */
#define REG_ALLOC_ORDER MMIX_MMIXWARE_ABI_REG_ALLOC_ORDER

/* Node: Values in Registers */

#define HARD_REGNO_NREGS(REGNO, MODE)            	\
   ((GET_MODE_SIZE (MODE) + UNITS_PER_WORD - 1)  	\
    / UNITS_PER_WORD)

#define HARD_REGNO_MODE_OK(REGNO, MODE) 1

/* Note that no register can really be accessed in single-float mode, so
   we *can* say 1 here.  FIXME:  Will TRT happen for single-float, or do
   we have to punt to libgcc1.asm?  */
#define MODES_TIEABLE_P(MODE1, MODE2) 1


/* Node: Leaf Functions */
/* (empty) */


/* Node: Register Classes */

enum reg_class
 {
   NO_REGS, GENERAL_REGS, REMAINDER_REG, HIMULT_REG,
   SYSTEM_REGS, ALL_REGS, LIM_REG_CLASSES
 };

#define N_REG_CLASSES (int) LIM_REG_CLASSES

#define REG_CLASS_NAMES						\
 {"NO_REGS", "GENERAL_REGS", "REMAINDER_REG", "HIMULT_REG",	\
  "SYSTEM_REGS", "ALL_REGS"}

/* Note that the contents of each item is always 32 bits.  */
#define REG_CLASS_CONTENTS			\
 {{0, 0, 0, 0, 0, 0, 0, 0, 0},			\
  {~0, ~0, ~0, ~0, ~0, ~0, ~0, ~0, 0x20},	\
  {0, 0, 0, 0, 0, 0, 0, 0, 0x10},		\
  {0, 0, 0, 0, 0, 0, 0, 0, 4},			\
  {0, 0, 0, 0, 0, 0, 0, 0, 0x7f},		\
  {~0, ~0, ~0, ~0, ~0, ~0, ~0, ~0, 0x7f}}

#define REGNO_REG_CLASS(REGNO)					\
 ((REGNO) <= MMIX_LAST_GENERAL_REGISTER				\
  || (REGNO) == MMIX_ARG_POINTER_REGNUM				\
  ? GENERAL_REGS						\
  : (REGNO) == MMIX_REMAINDER_REGNUM ? REMAINDER_REG		\
  : (REGNO) == MMIX_HIMULT_REGNUM ? HIMULT_REG : SYSTEM_REGS)

#define BASE_REG_CLASS GENERAL_REGS

#define INDEX_REG_CLASS GENERAL_REGS

#define REG_CLASS_FROM_LETTER(CHAR)		\
 ((CHAR) == 'x' ? SYSTEM_REGS			\
  : (CHAR) == 'y' ? REMAINDER_REG		\
  : (CHAR) == 'z' ? HIMULT_REG : NO_REGS)

#define REGNO_OK_FOR_BASE_P(REGNO)				\
 ((REGNO) <= MMIX_LAST_GENERAL_REGISTER				\
  || (REGNO) == MMIX_ARG_POINTER_REGNUM				\
  || (reg_renumber[REGNO] > 0					\
      && reg_renumber[REGNO] <= MMIX_LAST_GENERAL_REGISTER))

#define REGNO_OK_FOR_INDEX_P(REGNO) REGNO_OK_FOR_BASE_P (REGNO)

#define PREFERRED_RELOAD_CLASS(X, CLASS) \
 mmix_preferred_reload_class (X, CLASS)

#define PREFERRED_OUTPUT_RELOAD_CLASS(X, CLASS) \
 mmix_preferred_output_reload_class (X, CLASS)

#define SECONDARY_INPUT_RELOAD_CLASS(CLASS, MODE, X) \
 mmix_secondary_reload_class (CLASS, MODE, X, 1)

#define SECONDARY_OUTPUT_RELOAD_CLASS(CLASS, MODE, X) \
 mmix_secondary_reload_class (CLASS, MODE, X, 0)

#define CLASS_MAX_NREGS(CLASS, MODE) HARD_REGNO_NREGS (CLASS, MODE)

#define CONST_OK_FOR_LETTER_P(VALUE, C)	\
 mmix_const_ok_for_letter_p (VALUE, C)

#define EXTRA_CONSTRAINT(VALUE, C)	\
 mmix_extra_constraint (VALUE, C, MMIX_REG_OK_STRICT)

/* Do we need anything serious here?  Yes, any FLOT constant.  */
#define CONST_DOUBLE_OK_FOR_LETTER_P(VALUE, C)			\
 mmix_const_double_ok_for_letter_p (VALUE, C)


/* Node: Frame Layout */

#define STACK_GROWS_DOWNWARD
#define FRAME_GROWS_DOWNWARD 1

#define STARTING_FRAME_OFFSET \
  mmix_starting_frame_offset ()

#define FIRST_PARM_OFFSET(FUNDECL) 0

#define DYNAMIC_CHAIN_ADDRESS(FRAMEADDR) \
 mmix_dynamic_chain_address (FRAMEADDR)

/* FIXME: It seems RETURN_ADDR_OFFSET is undocumented.  */

#define SETUP_FRAME_ADDRESSES() \
 mmix_setup_frame_addresses ()

#define RETURN_ADDR_RTX(COUNT, FRAME)		\
 mmix_return_addr_rtx (COUNT, FRAME)

/* It's in rJ before we store it somewhere.  */
#define INCOMING_RETURN_ADDR_RTX \
 gen_rtx_REG (Pmode, MMIX_INCOMING_RETURN_ADDRESS_REGNUM)

/* FIXME: This does not seem properly documented or cross-indexed.
   Nowhere except in the code does it say it *has* to be in the range
   0..255, or else it will be truncated.  That goes for the default too.  */
#define DWARF_FRAME_RETURN_COLUMN \
 DWARF_FRAME_REGNUM (MMIX_INCOMING_RETURN_ADDRESS_REGNUM)

/* No return address is stored there.  */
#define INCOMING_FRAME_SP_OFFSET 0

/* Node: Stack Checking */
/* (empty) */


/* Node: Exception Handling */

#define EH_RETURN_DATA_REGNO(N) \
 mmix_eh_return_data_regno (N)

#define EH_RETURN_STACKADJ_RTX \
 mmix_eh_return_stackadj_rtx ()

#define EH_RETURN_HANDLER_RTX \
 mmix_eh_return_handler_rtx ()

#define ASM_PREFERRED_EH_DATA_FORMAT(CODE, GLOBAL) \
 mmix_asm_preferred_eh_data_format (CODE, GLOBAL)

/* Node: Frame Registers */
#define STACK_POINTER_REGNUM MMIX_STACK_POINTER_REGNUM

/* Perhaps we can use HARD_FRAME_POINTER_REGNUM and decide later on
   what register we want to use.  */
#define FRAME_POINTER_REGNUM MMIX_FRAME_POINTER_REGNUM
#define ARG_POINTER_REGNUM MMIX_ARG_POINTER_REGNUM

#define STATIC_CHAIN_REGNUM MMIX_STATIC_CHAIN_REGNUM


/* Node: Elimination */
/* FIXME: Is this requirement built-in?  Anyway, we should try to get rid
   of it; we can deduce the value.  */
#define FRAME_POINTER_REQUIRED  current_function_has_nonlocal_label

/* The frame-pointer is stored in a location that either counts to the
   offset of incoming parameters, or that counts to the offset of the
   frame, so we can't use a single offset.  We therefore eliminate those
   two separately.  */
#define ELIMINABLE_REGS				\
 {{ARG_POINTER_REGNUM, STACK_POINTER_REGNUM},	\
  {ARG_POINTER_REGNUM, FRAME_POINTER_REGNUM},	\
  {FRAME_POINTER_REGNUM, STACK_POINTER_REGNUM}}

/* We need not worry about when the frame-pointer is required for other
   reasons; GCC takes care of those cases.  */
#define CAN_ELIMINATE(FROM, TO) 1

#define INITIAL_ELIMINATION_OFFSET(FROM, TO, OFFSET) \
 (OFFSET) = mmix_initial_elimination_offset (FROM, TO)


/* Node: Stack Arguments */

#define ACCUMULATE_OUTGOING_ARGS 1

#define RETURN_POPS_ARGS(FUNDECL, FUNTYPE, STACKSIZE) 0


/* Node: Register Arguments */
#define FUNCTION_ARG(CUM, MODE, TYPE, NAMED)	\
 mmix_function_arg (&(CUM), MODE, TYPE, NAMED, 0)

#define FUNCTION_INCOMING_ARG(CUM, MODE, TYPE, NAMED)	\
 mmix_function_arg (&(CUM), MODE, TYPE, NAMED, 1)

typedef struct { int regs; int lib; } CUMULATIVE_ARGS;

#define INIT_CUMULATIVE_ARGS(CUM, FNTYPE, LIBNAME, INDIRECT, N_NAMED_ARGS) \
 ((CUM).regs = 0, (CUM).lib = ((LIBNAME) != 0))

#define FUNCTION_ARG_ADVANCE(CUM, MODE, TYPE, NAMED)		\
 ((CUM).regs							\
  = ((targetm.calls.must_pass_in_stack (MODE, TYPE))		\
     || (MMIX_FUNCTION_ARG_SIZE (MODE, TYPE) > 8		\
	 && !TARGET_LIBFUNC && !(CUM).lib))			\
  ? (MMIX_MAX_ARGS_IN_REGS) + 1					\
  : (CUM).regs + (7 + (MMIX_FUNCTION_ARG_SIZE (MODE, TYPE))) / 8)

#define FUNCTION_ARG_REGNO_P(REGNO)		\
 mmix_function_arg_regno_p (REGNO, 0)


/* Node: Register Arguments */

#define FUNCTION_VALUE(VALTYPE, FUNC)  \
 gen_rtx_REG (TYPE_MODE (VALTYPE), MMIX_RETURN_VALUE_REGNUM)

/* This needs to take care of the register hole for complex return values.  */
#define FUNCTION_OUTGOING_VALUE(VALTYPE, FUNC)  \
 mmix_function_outgoing_value (VALTYPE, FUNC)

#define LIBCALL_VALUE(MODE) \
 gen_rtx_REG (MODE, MMIX_RETURN_VALUE_REGNUM)

#define FUNCTION_VALUE_REGNO_P(REGNO) \
 mmix_function_value_regno_p (REGNO)


/* Node: Caller Saves */
/* (empty) */


/* Node: Function Entry */

/* See mmix.c for TARGET_ASM_FUNCTION_PROLOGUE and
   TARGET_ASM_FUNCTION_EPILOGUE.  */

/* We need to say that the epilogue uses the return address, so the
   initial-value machinery restores it.  FIXME: Some targets
   conditionalize on "reload_completed &&".  Investigate difference.
   FIXME: Not needed if nonlocal_goto_stack_level.  */
#define EPILOGUE_USES(REGNO) \
 ((REGNO) == MMIX_INCOMING_RETURN_ADDRESS_REGNUM)

/* Node: Profiling */
#define FUNCTION_PROFILER(FILE, LABELNO)	\
 mmix_function_profiler (FILE, LABELNO)

/* Node: Trampolines */

#define TRAMPOLINE_TEMPLATE(FILE) \
 mmix_trampoline_template (FILE)

#define TRAMPOLINE_SIZE mmix_trampoline_size
#define INITIALIZE_TRAMPOLINE(ADDR, FNADDR, STATIC_CHAIN) \
 mmix_initialize_trampoline (ADDR, FNADDR, STATIC_CHAIN)


/* Node: Addressing Modes */

#define CONSTANT_ADDRESS_P(X) \
 mmix_constant_address_p (X)

#define MAX_REGS_PER_ADDRESS 2

#define GO_IF_LEGITIMATE_ADDRESS(MODE, X, LABEL)		\
 if (mmix_legitimate_address (MODE, X, MMIX_REG_OK_STRICT))	\
   goto LABEL

#ifndef REG_OK_STRICT
# define REG_OK_FOR_BASE_P(X)			\
  (REGNO (X) <= MMIX_LAST_GENERAL_REGISTER	\
   || REGNO (X) == MMIX_ARG_POINTER_REGNUM	\
   || REGNO (X) >= FIRST_PSEUDO_REGISTER)
#else
# define REG_OK_FOR_BASE_P(X) REGNO_OK_FOR_BASE_P (REGNO (X))
#endif /* REG_OK_STRICT */

#define REG_OK_FOR_INDEX_P(X) REG_OK_FOR_BASE_P (X)

#define GO_IF_MODE_DEPENDENT_ADDRESS(ADDR, LABEL)

#define LEGITIMATE_CONSTANT_P(X) \
 mmix_legitimate_constant_p (X)


/* Node: Condition Code */

#define SELECT_CC_MODE(OP, X, Y)		\
 mmix_select_cc_mode (OP, X, Y)

/* A definition of CANONICALIZE_COMPARISON that changed LE and GT
   comparisons with -1 to LT and GE respectively, and LT, LTU, GE or GEU
   comparisons with 256 to 255 and LE, LEU, GT and GTU has been
   ineffective; the code path for performing the changes did not trig for
   neither the GCC testsuite nor ghostscript-6.52 nor Knuth's mmix.tar.gz
   itself (core GCC functionality supposedly handling it) with sources
   from 2002-06-06.  */

#define REVERSIBLE_CC_MODE(MODE)		\
 mmix_reversible_cc_mode (MODE)


/* Node: Costs */

/* The special registers can only move to and from general regs, and we
   need to check that their constraints match, so say 3 for them.  */
/* WARNING: gcc-2.7.2.2 i686-pc-linux-gnulibc1 (as shipped with RH 4.2)
   miscompiles reload1.c:reload_cse_simplify_set; a call to
   reload_cse_regno_equal_p is missing when checking if a substitution of
   a register setting is valid if this is defined to just the expression
   in mmix_register_move_cost.

   Symptom: a (all?) register setting is optimized away for e.g.
   "char *p1(char *p) { return p+1; }" and the value of register zero ($0)
   is returned.

   We can workaround by making this a function call - unknown if this
   causes dire speed effects.  */
#define REGISTER_MOVE_COST(MODE, FROM, TO) \
 mmix_register_move_cost (MODE, FROM, TO)

#define SLOW_BYTE_ACCESS 0


/* Node: Sections */

/* This must be a constant string, since it's used in crtstuff.c.  */
#define TEXT_SECTION_ASM_OP \
 "\t.text ! mmixal:= 9H LOC 8B"

/* FIXME: Not documented.  */
#define DATA_SECTION_ASM_OP \
 mmix_data_section_asm_op ()

#define READONLY_DATA_SECTION_ASM_OP	"\t.section\t.rodata"

/* Node: PIC */
/* (empty) */


/* Node: File Framework */

/* While any other punctuation character but ";" would do, we prefer "%"
   or "!"; "!" is an unary operator and so will not be mistakenly included
   in correctly formed expressions.  The hash character adds mass; catches
   the eye.  We can't have it as a comment char by itself, since it's a
   hex-number prefix.  */
#define ASM_COMMENT_START "!#"

/* These aren't currently functional.  We just keep them as markers.  */
#define ASM_APP_ON "%APP\n"
#define ASM_APP_OFF "%NO_APP\n"

#define ASM_OUTPUT_SOURCE_FILENAME(STREAM, NAME) \
 mmix_asm_output_source_filename (STREAM, NAME)

#define OUTPUT_QUOTED_STRING(STREAM, STRING) \
 mmix_output_quoted_string (STREAM, STRING, strlen (STRING))

#define TARGET_ASM_NAMED_SECTION default_elf_asm_named_section

/* Node: Data Output */

#define ASM_OUTPUT_ASCII(STREAM, PTR, LEN) \
 mmix_asm_output_ascii (STREAM, PTR, LEN)

/* Node: Uninitialized Data */

#define ASM_OUTPUT_ALIGNED_COMMON(ST, N, S, A) \
 mmix_asm_output_aligned_common (ST, N, S, A)

#define ASM_OUTPUT_ALIGNED_LOCAL(ST, N, S, A) \
 mmix_asm_output_aligned_local (ST, N, S, A)


/* Node: Label Output */

#define ASM_OUTPUT_LABEL(STREAM, NAME) \
 mmix_asm_output_label (STREAM, NAME)

#define ASM_OUTPUT_INTERNAL_LABEL(STREAM, NAME) \
 mmix_asm_output_internal_label (STREAM, NAME)

#define ASM_DECLARE_REGISTER_GLOBAL(STREAM, DECL, REGNO, NAME) \
 mmix_asm_declare_register_global (STREAM, DECL, REGNO, NAME)

#define GLOBAL_ASM_OP "\t.global "

#define ASM_WEAKEN_LABEL(STREAM, NAME) \
 mmix_asm_weaken_label (STREAM, NAME)

#define MAKE_DECL_ONE_ONLY(DECL) \
 mmix_make_decl_one_only (DECL)

#define ASM_OUTPUT_LABELREF(STREAM, NAME) \
 mmix_asm_output_labelref (STREAM, NAME)

/* We insert a ":" to disambiguate against user symbols like L5.  */
#define ASM_GENERATE_INTERNAL_LABEL(LABEL, PREFIX, NUM) \
 sprintf (LABEL, "*%s:%ld", PREFIX, (long)(NUM))

/* Insert "::"; these are rarer than internal labels.  FIXME: Make sure no
   ":" is seen in the object file; we don't really want that mmixal
   feature visible there.  We don't want the default, which uses a dot;
   that'd be incompatible with mmixal.  */
#define ASM_PN_FORMAT "%s::%lu"

#define ASM_OUTPUT_DEF(STREAM, NAME, VALUE) \
 mmix_asm_output_def (STREAM, NAME, VALUE)

/* Node: Macros for Initialization */
/* We're compiling to ELF and linking to MMO; fundamental ELF features
   that GCC depend on are there.  */

/* These must be constant strings, since they're used in crtstuff.c.  */
#define INIT_SECTION_ASM_OP "\t.section .init,\"ax\" ! mmixal-incompatible"

#define FINI_SECTION_ASM_OP "\t.section .fini,\"ax\" ! mmixal-incompatible"

#define OBJECT_FORMAT_ELF


/* Node: Instruction Output */

/* The non-$ register names must be prefixed with ":", since they're
   affected by PREFIX.  We provide the non-colon names as additional
   names.  */
#define REGISTER_NAMES							\
 {"$0", "$1", "$2", "$3", "$4", "$5", "$6", "$7",			\
  "$8", "$9", "$10", "$11", "$12", "$13", "$14", "$15",			\
  "$16", "$17", "$18", "$19", "$20", "$21", "$22", "$23",		\
  "$24", "$25", "$26", "$27", "$28", "$29", "$30", "$31",		\
  "$32", "$33", "$34", "$35", "$36", "$37", "$38", "$39",		\
  "$40", "$41", "$42", "$43", "$44", "$45", "$46", "$47",		\
  "$48", "$49", "$50", "$51", "$52", "$53", "$54", "$55",		\
  "$56", "$57", "$58", "$59", "$60", "$61", "$62", "$63",		\
  "$64", "$65", "$66", "$67", "$68", "$69", "$70", "$71",		\
  "$72", "$73", "$74", "$75", "$76", "$77", "$78", "$79",		\
  "$80", "$81", "$82", "$83", "$84", "$85", "$86", "$87",		\
  "$88", "$89", "$90", "$91", "$92", "$93", "$94", "$95",		\
  "$96", "$97", "$98", "$99", "$100", "$101", "$102", "$103",		\
  "$104", "$105", "$106", "$107", "$108", "$109", "$110", "$111",	\
  "$112", "$113", "$114", "$115", "$116", "$117", "$118", "$119",	\
  "$120", "$121", "$122", "$123", "$124", "$125", "$126", "$127",	\
  "$128", "$129", "$130", "$131", "$132", "$133", "$134", "$135",	\
  "$136", "$137", "$138", "$139", "$140", "$141", "$142", "$143",	\
  "$144", "$145", "$146", "$147", "$148", "$149", "$150", "$151",	\
  "$152", "$153", "$154", "$155", "$156", "$157", "$158", "$159",	\
  "$160", "$161", "$162", "$163", "$164", "$165", "$166", "$167",	\
  "$168", "$169", "$170", "$171", "$172", "$173", "$174", "$175",	\
  "$176", "$177", "$178", "$179", "$180", "$181", "$182", "$183",	\
  "$184", "$185", "$186", "$187", "$188", "$189", "$190", "$191",	\
  "$192", "$193", "$194", "$195", "$196", "$197", "$198", "$199",	\
  "$200", "$201", "$202", "$203", "$204", "$205", "$206", "$207",	\
  "$208", "$209", "$210", "$211", "$212", "$213", "$214", "$215",	\
  "$216", "$217", "$218", "$219", "$220", "$221", "$222", "$223",	\
  "$224", "$225", "$226", "$227", "$228", "$229", "$230", "$231",	\
  "$232", "$233", "$234", "$235", "$236", "$237", "$238", "$239",	\
  "$240", "$241", "$242", "$243", "$244", "$245", "$246", "$247",	\
  "$248", "$249", "$250", "$251", "$252", "$253", "$254", "$255",	\
  ":rD",  ":rE",  ":rH",  ":rJ",  ":rR",  "ap_!BAD!", ":rO"}

#define ADDITIONAL_REGISTER_NAMES			\
 {{"sp", 254}, {":sp", 254}, {"rD", 256}, {"rE", 257},	\
  {"rH", 258}, {"rJ", MMIX_rJ_REGNUM}, {"rO", MMIX_rO_REGNUM}}

#define PRINT_OPERAND(STREAM, X, CODE) \
 mmix_print_operand (STREAM, X, CODE)

#define PRINT_OPERAND_PUNCT_VALID_P(CODE) \
 mmix_print_operand_punct_valid_p (CODE)

#define PRINT_OPERAND_ADDRESS(STREAM, X) \
 mmix_print_operand_address (STREAM, X)

#define ASM_OUTPUT_REG_PUSH(STREAM, REGNO) \
 mmix_asm_output_reg_push (STREAM, REGNO)

#define ASM_OUTPUT_REG_POP(STREAM, REGNO) \
 mmix_asm_output_reg_pop (STREAM, REGNO)


/* Node: Dispatch Tables */

/* We define both types, since SImode is the better, but DImode the only
   possible for mmixal so that's the one actually used.  */
#define ASM_OUTPUT_ADDR_DIFF_ELT(STREAM, BODY, VALUE, REL) \
 mmix_asm_output_addr_diff_elt (STREAM, BODY, VALUE, REL)

#define ASM_OUTPUT_ADDR_VEC_ELT(STREAM, VALUE) \
 mmix_asm_output_addr_vec_elt (STREAM, VALUE)


/* Node: Exception Region Output */
/* (empty) */

/* Node: Alignment Output */

#define ASM_OUTPUT_SKIP(STREAM, NBYTES) \
 mmix_asm_output_skip (STREAM, NBYTES)

#define ASM_OUTPUT_ALIGN(STREAM, POWER) \
 mmix_asm_output_align (STREAM, POWER)


/* Node: All Debuggers */

#define DBX_REGISTER_NUMBER(REGNO) \
 mmix_dbx_register_number (REGNO)


/* Node: DBX Options */
/* (empty) */
/* Node: DBX Hooks */
/* (empty) */
/* Node: File Names and DBX */
/* (empty) */


/* Node: SDB and DWARF */
#define DWARF2_DEBUGGING_INFO 1
#define DWARF2_ASM_LINE_DEBUG_INFO 1

/* Node: Misc */

/* There's no way to get a PC-relative offset into tables for SImode, so
   for the moment we have absolute entries in DImode.
   When we're going ELF, these should be SImode and 1.  */
#define CASE_VECTOR_MODE DImode
#define CASE_VECTOR_PC_RELATIVE 0

#define WORD_REGISTER_OPERATIONS

/* We have a choice, which makes this yet another parameter to tweak.  The
   gut feeling is currently that SIGN_EXTEND wins; "int" is more frequent
   than "unsigned int", and we have signed characters.  FIXME: measure.  */
#define LOAD_EXTEND_OP(MODE) (TARGET_ZERO_EXTEND ? ZERO_EXTEND : SIGN_EXTEND)

#define MOVE_MAX 8

#define TRULY_NOOP_TRUNCATION(OUTPREC, INPREC) 1

/* ??? MMIX allows a choice of STORE_FLAG_VALUE.  Revisit later,
   we don't have scc expanders yet.  */

#define Pmode DImode

#define FUNCTION_MODE QImode

#define NO_IMPLICIT_EXTERN_C

#define HANDLE_SYSV_PRAGMA 1

/* These are checked.  */
#define DOLLARS_IN_IDENTIFIERS 0
#define NO_DOLLAR_IN_LABEL
#define NO_DOT_IN_LABEL

#endif /* GCC_MMIX_H */
/*
 * Local variables:
 * eval: (c-set-style "gnu")
 * indent-tabs-mode: t
 * End:
 */<|MERGE_RESOLUTION|>--- conflicted
+++ resolved
@@ -1,9 +1,5 @@
 /* Definitions of target machine for GNU compiler, for MMIX.
-<<<<<<< HEAD
-   Copyright (C) 2000, 2001, 2002, 2004, 2005 Free Software Foundation, Inc.
-=======
    Copyright (C) 2000, 2001, 2002, 2004, 2005, 2007 Free Software Foundation, Inc.
->>>>>>> 751ff693
    Contributed by Hans-Peter Nilsson (hp@bitrange.com)
 
 This file is part of GCC.
@@ -19,14 +15,8 @@
 GNU General Public License for more details.
 
 You should have received a copy of the GNU General Public License
-<<<<<<< HEAD
-along with GCC; see the file COPYING.  If not, write to
-the Free Software Foundation, 51 Franklin Street, Fifth Floor,
-Boston, MA 02110-1301, USA.  */
-=======
 along with GCC; see the file COPYING3.  If not see
 <http://www.gnu.org/licenses/>.  */
->>>>>>> 751ff693
 
 #ifndef GCC_MMIX_H
 #define GCC_MMIX_H
@@ -329,19 +319,9 @@
 
 #define CONDITIONAL_REGISTER_USAGE mmix_conditional_register_usage ()
 
-<<<<<<< HEAD
-/* No INCOMING_REGNO or OUTGOING_REGNO, since those macros are not usable
-   for MMIX: it doesn't have a fixed register window size.  FIXME: Perhaps
-   we should say something about $0..$15 may sometimes be the incoming
-   $16..$31.  Those macros need better documentation; it looks like
-   they're just bogus and that FUNCTION_INCOMING_ARG_REGNO_P and
-   FUNCTION_OUTGOING_VALUE should be used where they're used.  For the
-   moment, do nothing; things seem to work anyway.  */
-=======
 #define INCOMING_REGNO(OUT) mmix_opposite_regno (OUT, 0)
 
 #define OUTGOING_REGNO(IN) mmix_opposite_regno (IN, 1)
->>>>>>> 751ff693
 
 /* Defining LOCAL_REGNO is necessary in presence of prologue/epilogue,
    else GCC will be confused that those registers aren't saved and
