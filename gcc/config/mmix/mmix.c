--- conflicted
+++ resolved
@@ -1,9 +1,5 @@
 /* Definitions of target machine for GNU compiler, for MMIX.
-<<<<<<< HEAD
-   Copyright (C) 2000, 2001, 2002, 2003, 2004, 2005
-=======
    Copyright (C) 2000, 2001, 2002, 2003, 2004, 2005, 2006, 2007
->>>>>>> 751ff693
    Free Software Foundation, Inc.
    Contributed by Hans-Peter Nilsson (hp@bitrange.com)
 
@@ -20,14 +16,8 @@
 GNU General Public License for more details.
 
 You should have received a copy of the GNU General Public License
-<<<<<<< HEAD
-along with GCC; see the file COPYING.  If not, write to
-the Free Software Foundation, 51 Franklin Street, Fifth Floor,
-Boston, MA 02110-1301, USA.  */
-=======
 along with GCC; see the file COPYING3.  If not see
 <http://www.gnu.org/licenses/>.  */
->>>>>>> 751ff693
 
 #include "config.h"
 #include "system.h"
@@ -65,11 +55,7 @@
 /* We have no means to tell DWARF 2 about the register stack, so we need
    to store the return address on the stack if an exception can get into
    this function.  FIXME: Narrow condition.  Before any whole-function
-<<<<<<< HEAD
-   analysis, regs_ever_live[] isn't initialized.  We know it's up-to-date
-=======
    analysis, df_regs_ever_live_p () isn't initialized.  We know it's up-to-date
->>>>>>> 751ff693
    after reload_completed; it may contain incorrect information some time
    before that.  Within a RTL sequence (after a call to start_sequence,
    such as in RTL expanders), leaf_function_p doesn't see all insns
@@ -79,11 +65,7 @@
    preferable.  */
 #define MMIX_CFUN_NEEDS_SAVED_EH_RETURN_ADDRESS			\
  (flag_exceptions						\
-<<<<<<< HEAD
-  && ((reload_completed && regs_ever_live[MMIX_rJ_REGNUM])	\
-=======
   && ((reload_completed && df_regs_ever_live_p (MMIX_rJ_REGNUM))	\
->>>>>>> 751ff693
       || !leaf_function_p ()))
 
 #define IS_MMIX_EH_RETURN_DATA_REG(REGNO)	\
@@ -152,13 +134,8 @@
 static void mmix_file_end (void);
 static bool mmix_rtx_costs (rtx, int, int, int *);
 static rtx mmix_struct_value_rtx (tree, int);
-<<<<<<< HEAD
-static bool mmix_pass_by_reference (const CUMULATIVE_ARGS *,
-				    enum machine_mode, tree, bool);
-=======
 static bool mmix_pass_by_reference (CUMULATIVE_ARGS *,
 				    enum machine_mode, const_tree, bool);
->>>>>>> 751ff693
 
 /* Target structure macros.  Listed by node.  See `Using and Porting GCC'
    for a general description.  */
@@ -210,11 +187,7 @@
 #define TARGET_MACHINE_DEPENDENT_REORG mmix_reorg
 
 #undef TARGET_PROMOTE_FUNCTION_ARGS
-<<<<<<< HEAD
-#define TARGET_PROMOTE_FUNCTION_ARGS hook_bool_tree_true
-=======
 #define TARGET_PROMOTE_FUNCTION_ARGS hook_bool_const_tree_true
->>>>>>> 751ff693
 #if 0
 /* Apparently not doing TRT if int < register-size.  FIXME: Perhaps
    FUNCTION_VALUE and LIBCALL_VALUE needs tweaking as some ports say.  */
@@ -346,8 +319,6 @@
 	reg_names[i]++;
 }
 
-<<<<<<< HEAD
-=======
 /* INCOMING_REGNO and OUTGOING_REGNO worker function.
    Those two macros must only be applied to function argument
    registers.  FIXME: for their current use in gcc, it'd be better
@@ -368,7 +339,6 @@
 	     : MMIX_FIRST_ARG_REGNUM - MMIX_FIRST_INCOMING_ARG_REGNUM);
 }
 
->>>>>>> 751ff693
 /* LOCAL_REGNO.
    All registers that are part of the register stack and that will be
    saved are local.  */
@@ -642,13 +612,8 @@
    everything that goes by value.  */
 
 static bool
-<<<<<<< HEAD
-mmix_pass_by_reference (const CUMULATIVE_ARGS *argsp, enum machine_mode mode,
-			tree type, bool named ATTRIBUTE_UNUSED)
-=======
 mmix_pass_by_reference (CUMULATIVE_ARGS *argsp, enum machine_mode mode,
 			const_tree type, bool named ATTRIBUTE_UNUSED)
->>>>>>> 751ff693
 {
   /* FIXME: Check: I'm not sure the must_pass_in_stack check is
      necessary.  */
@@ -679,11 +644,7 @@
 /* FUNCTION_OUTGOING_VALUE.  */
 
 rtx
-<<<<<<< HEAD
-mmix_function_outgoing_value (tree valtype, tree func ATTRIBUTE_UNUSED)
-=======
 mmix_function_outgoing_value (const_tree valtype, const_tree func ATTRIBUTE_UNUSED)
->>>>>>> 751ff693
 {
   enum machine_mode mode = TYPE_MODE (valtype);
   enum machine_mode cmode;
@@ -1200,12 +1161,7 @@
       char *newstr = alloca (len + 2);
       newstr[0] = '@';
       strcpy (newstr + 1, str);
-<<<<<<< HEAD
-      *newstr = '@';
-      XSTR (XEXP (rtl, 0), 0) = newstr;
-=======
       XSTR (XEXP (rtl, 0), 0) = ggc_alloc_string (newstr, len + 1);
->>>>>>> 751ff693
     }
 
   /* Set SYMBOL_REF_FLAG for things that we want to access with GETA.  We
@@ -1895,11 +1851,7 @@
     /* Note that we assume that the frame-pointer-register is one of these
        registers, in which case we don't count it here.  */
     if ((((regno != MMIX_FRAME_POINTER_REGNUM || !frame_pointer_needed)
-<<<<<<< HEAD
-	  && regs_ever_live[regno] && !call_used_regs[regno]))
-=======
 	  && df_regs_ever_live_p (regno) && !call_used_regs[regno]))
->>>>>>> 751ff693
 	|| IS_MMIX_EH_RETURN_DATA_REG (regno))
       return 0;
 
@@ -1913,7 +1865,6 @@
 
   return stack_space_to_allocate == 0;
 }
-<<<<<<< HEAD
 
 
 /* Expands the function prologue into RTX.  */
@@ -1936,7 +1887,7 @@
     /* Note that we assume that the frame-pointer-register is one of these
        registers, in which case we don't count it here.  */
     if ((((regno != MMIX_FRAME_POINTER_REGNUM || !frame_pointer_needed)
-	  && regs_ever_live[regno] && !call_used_regs[regno]))
+	  && df_regs_ever_live_p (regno) && !call_used_regs[regno]))
 	|| IS_MMIX_EH_RETURN_DATA_REG (regno))
       stack_space_to_allocate += 8;
 
@@ -2121,7 +2072,7 @@
        regno >= MMIX_FIRST_GLOBAL_REGNUM;
        regno--)
     if (((regno != MMIX_FRAME_POINTER_REGNUM || !frame_pointer_needed)
-	 && regs_ever_live[regno] && ! call_used_regs[regno])
+	 && df_regs_ever_live_p (regno) && ! call_used_regs[regno])
 	|| IS_MMIX_EH_RETURN_DATA_REG (regno))
       {
 	rtx insn;
@@ -2173,7 +2124,7 @@
        regno >= MMIX_FIRST_GLOBAL_REGNUM;
        regno--)
     if (((regno != MMIX_FRAME_POINTER_REGNUM || !frame_pointer_needed)
-	 && regs_ever_live[regno] && !call_used_regs[regno])
+	 && df_regs_ever_live_p (regno) && !call_used_regs[regno])
 	|| IS_MMIX_EH_RETURN_DATA_REG (regno))
       stack_space_to_deallocate += 8;
 
@@ -2202,7 +2153,7 @@
        regno <= 255;
        regno++)
     if (((regno != MMIX_FRAME_POINTER_REGNUM || !frame_pointer_needed)
-	 && regs_ever_live[regno] && !call_used_regs[regno])
+	 && df_regs_ever_live_p (regno) && !call_used_regs[regno])
 	|| IS_MMIX_EH_RETURN_DATA_REG (regno))
       {
 	if (offset > 255)
@@ -2370,476 +2321,6 @@
 		  op = "INC";
 		  line_begin = "\n\t";
 		}
-=======
->>>>>>> 751ff693
-
-
-/* Expands the function prologue into RTX.  */
-
-void
-mmix_expand_prologue (void)
-{
-  HOST_WIDE_INT locals_size = get_frame_size ();
-  int regno;
-  HOST_WIDE_INT stack_space_to_allocate
-    = (current_function_outgoing_args_size
-       + current_function_pretend_args_size
-       + locals_size + 7) & ~7;
-  HOST_WIDE_INT offset = -8;
-
-  /* Add room needed to save global non-register-stack registers.  */
-  for (regno = 255;
-       regno >= MMIX_FIRST_GLOBAL_REGNUM;
-       regno--)
-    /* Note that we assume that the frame-pointer-register is one of these
-       registers, in which case we don't count it here.  */
-    if ((((regno != MMIX_FRAME_POINTER_REGNUM || !frame_pointer_needed)
-	  && df_regs_ever_live_p (regno) && !call_used_regs[regno]))
-	|| IS_MMIX_EH_RETURN_DATA_REG (regno))
-      stack_space_to_allocate += 8;
-
-  /* If we do have a frame-pointer, add room for it.  */
-  if (frame_pointer_needed)
-    stack_space_to_allocate += 8;
-
-  /* If we have a non-local label, we need to be able to unwind to it, so
-     store the current register stack pointer.  Also store the return
-     address if we do that.  */
-  if (MMIX_CFUN_HAS_LANDING_PAD)
-    stack_space_to_allocate += 16;
-  else if (MMIX_CFUN_NEEDS_SAVED_EH_RETURN_ADDRESS)
-    /* If we do have a saved return-address slot, add room for it.  */
-    stack_space_to_allocate += 8;
-
-  /* Make sure we don't get an unaligned stack.  */
-  if ((stack_space_to_allocate % 8) != 0)
-    internal_error ("stack frame not a multiple of 8 bytes: %wd",
-		    stack_space_to_allocate);
-
-  if (current_function_pretend_args_size)
-    {
-      int mmix_first_vararg_reg
-	= (MMIX_FIRST_INCOMING_ARG_REGNUM
-	   + (MMIX_MAX_ARGS_IN_REGS
-	      - current_function_pretend_args_size / 8));
-
-      for (regno
-	     = MMIX_FIRST_INCOMING_ARG_REGNUM + MMIX_MAX_ARGS_IN_REGS - 1;
-	   regno >= mmix_first_vararg_reg;
-	   regno--)
-	{
-	  if (offset < 0)
-	    {
-	      HOST_WIDE_INT stack_chunk
-		= stack_space_to_allocate > (256 - 8)
-		? (256 - 8) : stack_space_to_allocate;
-
-	      mmix_emit_sp_add (-stack_chunk);
-	      offset += stack_chunk;
-	      stack_space_to_allocate -= stack_chunk;
-	    }
-
-	  /* These registers aren't actually saved (as in "will be
-	     restored"), so don't tell DWARF2 they're saved.  */
-	  emit_move_insn (gen_rtx_MEM (DImode,
-				       plus_constant (stack_pointer_rtx,
-						      offset)),
-			  gen_rtx_REG (DImode, regno));
-	  offset -= 8;
-	}
-    }
-
-  /* Store the frame-pointer.  */
-
-  if (frame_pointer_needed)
-    {
-      rtx insn;
-
-<<<<<<< HEAD
-int
-mmix_shiftable_wyde_value (unsigned HOST_WIDEST_INT value)
-{
-  /* Shift by 16 bits per group, stop when we've found two groups with
-     nonzero bits.  */
-  int i;
-  int has_candidate = 0;
-=======
-      if (offset < 0)
-	{
-	  /* Get 8 less than otherwise, since we need to reach offset + 8.  */
-	  HOST_WIDE_INT stack_chunk
-	    = stack_space_to_allocate > (256 - 8 - 8)
-	    ? (256 - 8 - 8) : stack_space_to_allocate;
->>>>>>> 751ff693
-
-	  mmix_emit_sp_add (-stack_chunk);
-
-	  offset += stack_chunk;
-	  stack_space_to_allocate -= stack_chunk;
-	}
-
-      insn = emit_move_insn (gen_rtx_MEM (DImode,
-					  plus_constant (stack_pointer_rtx,
-							 offset)),
-			     hard_frame_pointer_rtx);
-      RTX_FRAME_RELATED_P (insn) = 1;
-      insn = emit_insn (gen_adddi3 (hard_frame_pointer_rtx,
-				    stack_pointer_rtx,
-				    GEN_INT (offset + 8)));
-      RTX_FRAME_RELATED_P (insn) = 1;
-      offset -= 8;
-    }
-
-  if (MMIX_CFUN_NEEDS_SAVED_EH_RETURN_ADDRESS)
-    {
-      rtx tmpreg, retreg;
-      rtx insn;
-
-      /* Store the return-address, if one is needed on the stack.  We
-	 usually store it in a register when needed, but that doesn't work
-	 with -fexceptions.  */
-
-      if (offset < 0)
-	{
-	  /* Get 8 less than otherwise, since we need to reach offset + 8.  */
-	  HOST_WIDE_INT stack_chunk
-	    = stack_space_to_allocate > (256 - 8 - 8)
-	    ? (256 - 8 - 8) : stack_space_to_allocate;
-
-	  mmix_emit_sp_add (-stack_chunk);
-
-	  offset += stack_chunk;
-	  stack_space_to_allocate -= stack_chunk;
-	}
-
-      tmpreg = gen_rtx_REG (DImode, 255);
-      retreg = gen_rtx_REG (DImode, MMIX_rJ_REGNUM);
-
-      /* Dwarf2 code is confused by the use of a temporary register for
-	 storing the return address, so we have to express it as a note,
-	 which we attach to the actual store insn.  */
-      emit_move_insn (tmpreg, retreg);
-
-      insn = emit_move_insn (gen_rtx_MEM (DImode,
-					  plus_constant (stack_pointer_rtx,
-							 offset)),
-			     tmpreg);
-      RTX_FRAME_RELATED_P (insn) = 1;
-      REG_NOTES (insn)
-	= gen_rtx_EXPR_LIST (REG_FRAME_RELATED_EXPR,
-			     gen_rtx_SET (VOIDmode,
-					  gen_rtx_MEM (DImode,
-						       plus_constant (stack_pointer_rtx,
-								      offset)),
-					  retreg),
-			     REG_NOTES (insn));
-
-      offset -= 8;
-    }
-  else if (MMIX_CFUN_HAS_LANDING_PAD)
-    offset -= 8;
-
-  if (MMIX_CFUN_HAS_LANDING_PAD)
-    {
-      /* Store the register defining the numbering of local registers, so
-	 we know how long to unwind the register stack.  */
-
-<<<<<<< HEAD
-=======
-      if (offset < 0)
-	{
-	  /* Get 8 less than otherwise, since we need to reach offset + 8.  */
-	  HOST_WIDE_INT stack_chunk
-	    = stack_space_to_allocate > (256 - 8 - 8)
-	    ? (256 - 8 - 8) : stack_space_to_allocate;
-
-	  mmix_emit_sp_add (-stack_chunk);
-
-	  offset += stack_chunk;
-	  stack_space_to_allocate -= stack_chunk;
-	}
-
-      /* We don't tell dwarf2 about this one; we just have it to unwind
-	 the register stack at landing pads.  FIXME: It's a kludge because
-	 we can't describe the effect of the PUSHJ and PUSHGO insns on the
-	 register stack at the moment.  Best thing would be to handle it
-	 like stack-pointer offsets.  Better: some hook into dwarf2out.c
-	 to produce DW_CFA_expression:s that specify the increment of rO,
-	 and unwind it at eh_return (preferred) or at the landing pad.
-	 Then saves to $0..$G-1 could be specified through that register.  */
-
-      emit_move_insn (gen_rtx_REG (DImode, 255),
-		      gen_rtx_REG (DImode,
-				   MMIX_rO_REGNUM));
-      emit_move_insn (gen_rtx_MEM (DImode,
-				   plus_constant (stack_pointer_rtx, offset)),
-		      gen_rtx_REG (DImode, 255));
-      offset -= 8;
-    }
-
-  /* After the return-address and the frame-pointer, we have the local
-     variables.  They're the ones that may have an "unaligned" size.  */
-  offset -= (locals_size + 7) & ~7;
-
-  /* Now store all registers that are global, i.e. not saved by the
-     register file machinery.
-
-     It is assumed that the frame-pointer is one of these registers, so it
-     is explicitly excluded in the count.  */
-
-  for (regno = 255;
-       regno >= MMIX_FIRST_GLOBAL_REGNUM;
-       regno--)
-    if (((regno != MMIX_FRAME_POINTER_REGNUM || !frame_pointer_needed)
-	 && df_regs_ever_live_p (regno) && ! call_used_regs[regno])
-	|| IS_MMIX_EH_RETURN_DATA_REG (regno))
-      {
-	rtx insn;
-
-	if (offset < 0)
-	  {
-	    HOST_WIDE_INT stack_chunk
-	      = (stack_space_to_allocate > (256 - offset - 8)
-		 ? (256 - offset - 8) : stack_space_to_allocate);
-
-	    mmix_emit_sp_add (-stack_chunk);
-	    offset += stack_chunk;
-	    stack_space_to_allocate -= stack_chunk;
-	  }
-
-	insn = emit_move_insn (gen_rtx_MEM (DImode,
-					    plus_constant (stack_pointer_rtx,
-							   offset)),
-			       gen_rtx_REG (DImode, regno));
-	RTX_FRAME_RELATED_P (insn) = 1;
-	offset -= 8;
-      }
-
-  /* Finally, allocate room for outgoing args and local vars if room
-     wasn't allocated above.  */
-  if (stack_space_to_allocate)
-    mmix_emit_sp_add (-stack_space_to_allocate);
-}
-
-/* Expands the function epilogue into RTX.  */
-
-void
-mmix_expand_epilogue (void)
-{
-  HOST_WIDE_INT locals_size = get_frame_size ();
-  int regno;
-  HOST_WIDE_INT stack_space_to_deallocate
-    = (current_function_outgoing_args_size
-       + current_function_pretend_args_size
-       + locals_size + 7) & ~7;
-
-  /* The first address to access is beyond the outgoing_args area.  */
-  HOST_WIDE_INT offset = current_function_outgoing_args_size;
-
-  /* Add the space for global non-register-stack registers.
-     It is assumed that the frame-pointer register can be one of these
-     registers, in which case it is excluded from the count when needed.  */
-  for (regno = 255;
-       regno >= MMIX_FIRST_GLOBAL_REGNUM;
-       regno--)
-    if (((regno != MMIX_FRAME_POINTER_REGNUM || !frame_pointer_needed)
-	 && df_regs_ever_live_p (regno) && !call_used_regs[regno])
-	|| IS_MMIX_EH_RETURN_DATA_REG (regno))
-      stack_space_to_deallocate += 8;
-
-  /* Add in the space for register stack-pointer.  If so, always add room
-     for the saved PC.  */
-  if (MMIX_CFUN_HAS_LANDING_PAD)
-    stack_space_to_deallocate += 16;
-  else if (MMIX_CFUN_NEEDS_SAVED_EH_RETURN_ADDRESS)
-    /* If we have a saved return-address slot, add it in.  */
-    stack_space_to_deallocate += 8;
-
-  /* Add in the frame-pointer.  */
-  if (frame_pointer_needed)
-    stack_space_to_deallocate += 8;
-
-  /* Make sure we don't get an unaligned stack.  */
-  if ((stack_space_to_deallocate % 8) != 0)
-    internal_error ("stack frame not a multiple of octabyte: %wd",
-		    stack_space_to_deallocate);
-
-  /* We will add back small offsets to the stack pointer as we go.
-     First, we restore all registers that are global, i.e. not saved by
-     the register file machinery.  */
-
-  for (regno = MMIX_FIRST_GLOBAL_REGNUM;
-       regno <= 255;
-       regno++)
-    if (((regno != MMIX_FRAME_POINTER_REGNUM || !frame_pointer_needed)
-	 && df_regs_ever_live_p (regno) && !call_used_regs[regno])
-	|| IS_MMIX_EH_RETURN_DATA_REG (regno))
-      {
-	if (offset > 255)
-	  {
-	    mmix_emit_sp_add (offset);
-	    stack_space_to_deallocate -= offset;
-	    offset = 0;
-	  }
-
-	emit_move_insn (gen_rtx_REG (DImode, regno),
-			gen_rtx_MEM (DImode,
-				     plus_constant (stack_pointer_rtx,
-						    offset)));
-	offset += 8;
-      }
-
-  /* Here is where the local variables were.  As in the prologue, they
-     might be of an unaligned size.  */
-  offset += (locals_size + 7) & ~7;
-
-  /* The saved register stack pointer is just below the frame-pointer
-     register.  We don't need to restore it "manually"; the POP
-     instruction does that.  */
-  if (MMIX_CFUN_HAS_LANDING_PAD)
-    offset += 16;
-  else if (MMIX_CFUN_NEEDS_SAVED_EH_RETURN_ADDRESS)
-    /* The return-address slot is just below the frame-pointer register.
-       We don't need to restore it because we don't really use it.  */
-    offset += 8;
-
-  /* Get back the old frame-pointer-value.  */
-  if (frame_pointer_needed)
-    {
-      if (offset > 255)
-	{
-	  mmix_emit_sp_add (offset);
-
-	  stack_space_to_deallocate -= offset;
-	  offset = 0;
-	}
-
-      emit_move_insn (hard_frame_pointer_rtx,
-		      gen_rtx_MEM (DImode,
-				   plus_constant (stack_pointer_rtx,
-						  offset)));
-      offset += 8;
-    }
-
-  /* We do not need to restore pretended incoming args, just add back
-     offset to sp.  */
-  if (stack_space_to_deallocate != 0)
-    mmix_emit_sp_add (stack_space_to_deallocate);
-
-  if (current_function_calls_eh_return)
-    /* Adjust the (normal) stack-pointer to that of the receiver.
-       FIXME: It would be nice if we could also adjust the register stack
-       here, but we need to express it through DWARF 2 too.  */
-    emit_insn (gen_adddi3 (stack_pointer_rtx, stack_pointer_rtx,
-			   gen_rtx_REG (DImode,
-					MMIX_EH_RETURN_STACKADJ_REGNUM)));
-}
-
-/* Output an optimal sequence for setting a register to a specific
-   constant.  Used in an alternative for const_ints in movdi, and when
-   using large stack-frame offsets.
-
-   Use do_begin_end to say if a line-starting TAB and newline before the
-   first insn and after the last insn is wanted.  */
-
-void
-mmix_output_register_setting (FILE *stream,
-			      int regno,
-			      HOST_WIDEST_INT value,
-			      int do_begin_end)
-{
-  if (do_begin_end)
-    fprintf (stream, "\t");
-
-  if (mmix_shiftable_wyde_value ((unsigned HOST_WIDEST_INT) value))
-    {
-      /* First, the one-insn cases.  */
-      mmix_output_shiftvalue_op_from_str (stream, "SET",
-					  (unsigned HOST_WIDEST_INT)
-					  value);
-      fprintf (stream, " %s,", reg_names[regno]);
-      mmix_output_shifted_value (stream, (unsigned HOST_WIDEST_INT) value);
-    }
-  else if (mmix_shiftable_wyde_value (-(unsigned HOST_WIDEST_INT) value))
-    {
-      /* We do this to get a bit more legible assembly code.  The next
-	 alternative is mostly redundant with this.  */
-
-      mmix_output_shiftvalue_op_from_str (stream, "SET",
-					  -(unsigned HOST_WIDEST_INT)
-					  value);
-      fprintf (stream, " %s,", reg_names[regno]);
-      mmix_output_shifted_value (stream, -(unsigned HOST_WIDEST_INT) value);
-      fprintf (stream, "\n\tNEGU %s,0,%s", reg_names[regno],
-	       reg_names[regno]);
-    }
-  else if (mmix_shiftable_wyde_value (~(unsigned HOST_WIDEST_INT) value))
-    {
-      /* Slightly more expensive, the two-insn cases.  */
-
-      /* FIXME: We could of course also test if 0..255-N or ~(N | 1..255)
-	 is shiftable, or any other one-insn transformation of the value.
-	 FIXME: Check first if the value is "shiftable" by two loading
-	 with two insns, since it makes more readable assembly code (if
-	 anyone else cares).  */
-
-      mmix_output_shiftvalue_op_from_str (stream, "SET",
-					  ~(unsigned HOST_WIDEST_INT)
-					  value);
-      fprintf (stream, " %s,", reg_names[regno]);
-      mmix_output_shifted_value (stream, ~(unsigned HOST_WIDEST_INT) value);
-      fprintf (stream, "\n\tNOR %s,%s,0", reg_names[regno],
-	       reg_names[regno]);
-    }
-  else
-    {
-      /* The generic case.  2..4 insns.  */
-      static const char *const higher_parts[] = {"L", "ML", "MH", "H"};
-      const char *op = "SET";
-      const char *line_begin = "";
-      int insns = 0;
-      int i;
-      HOST_WIDEST_INT tmpvalue = value;
-
-      /* Compute the number of insns needed to output this constant.  */
-      for (i = 0; i < 4 && tmpvalue != 0; i++)
-	{
-	  if (tmpvalue & 65535)
-	    insns++;
-	  tmpvalue >>= 16;
-	}
-      if (TARGET_BASE_ADDRESSES && insns == 3)
-	{
-	  /* The number three is based on a static observation on
-	     ghostscript-6.52.  Two and four are excluded because there
-	     are too many such constants, and each unique constant (maybe
-	     offset by 1..255) were used few times compared to other uses,
-	     e.g. addresses.
-
-	     We use base-plus-offset addressing to force it into a global
-	     register; we just use a "LDA reg,VALUE", which will cause the
-	     assembler and linker to DTRT (for constants as well as
-	     addresses).  */
-	  fprintf (stream, "LDA %s,", reg_names[regno]);
-	  mmix_output_octa (stream, value, 0);
-	}
-      else
-	{
-	  /* Output pertinent parts of the 4-wyde sequence.
-	     Still more to do if we want this to be optimal, but hey...
-	     Note that the zero case has been handled above.  */
-	  for (i = 0; i < 4 && value != 0; i++)
-	    {
-	      if (value & 65535)
-		{
-		  fprintf (stream, "%s%s%s %s,#%x", line_begin, op,
-			   higher_parts[i], reg_names[regno],
-			   (int) (value & 65535));
-		  /* The first one sets the rest of the bits to 0, the next
-		     ones add set bits.  */
-		  op = "INC";
-		  line_begin = "\n\t";
-		}
 
 	      value >>= 16;
 	    }
@@ -2877,7 +2358,6 @@
   return 1;
 }
 
->>>>>>> 751ff693
 /* Returns zero if code and mode is not a valid condition from a
    compare-type insn.  Nonzero if it is.  The parameter op, if non-NULL,
    is the comparison of mode is CC-somethingmode.  */
