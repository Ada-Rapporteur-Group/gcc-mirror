--- conflicted
+++ resolved
@@ -2,13 +2,6 @@
 SHLIB_SOVERSION = 1
 SHLIB_VERSTRING = -compatibility_version $(SHLIB_SOVERSION) -current_version $(SHLIB_SOVERSION).0
 SHLIB_EXT = .dylib
-<<<<<<< HEAD
-SHLIB_SUFFIX = `if test @multilib_dir@ != . ; then echo _@multilib_dir@ ; fi`
-SHLIB_SONAME = @shlib_base_name@$(SHLIB_SUFFIX).$(SHLIB_SOVERSION)$(SHLIB_EXT)
-SHLIB_MAP = @shlib_map_file@
-SHLIB_OBJS = @shlib_objs@
-SHLIB_DIR = @multilib_dir@
-=======
 SHLIB_SUFFIX = `if test @multilib_dir@ = ppc64 ; then echo _@multilib_dir@ ; fi`
 SHLIB_INSTALL_NAME = @shlib_base_name@$(SHLIB_SUFFIX).$(SHLIB_SOVERSION)$(SHLIB_EXT)
 SHLIB_SONAME = @shlib_base_name@.$(SHLIB_SOVERSION)$(SHLIB_EXT)
@@ -17,30 +10,17 @@
 SHLIB_OBJS = @shlib_objs@
 SHLIB_DIR = @multilib_dir@
 SHLIB_LC = -lc
->>>>>>> c355071f
 
 # Darwin only searches in /usr/lib for shared libraries, not in subdirectories,
 # so the libgcc variants have different names not different locations.
 # Note that this version is used for the loader, not the linker; the linker
 # uses the stub versions named by $(LIBGCC).
 SHLIB_LINK = $(GCC_FOR_TARGET) $(LIBGCC2_CFLAGS) -dynamiclib -nodefaultlibs \
-<<<<<<< HEAD
-	-Wl,-install_name,$(slibdir)/$(SHLIB_SONAME) \
-	-single_module -o $(SHLIB_SONAME).tmp \
-	-Wl,-exported_symbols_list,$(SHLIB_MAP) \
-	$(SHLIB_VERSTRING) \
-	@multilib_flags@ $(SHLIB_OBJS) -lc && \
-	if [ -f $(SHLIB_SONAME) ]; then \
-	  mv -f $(SHLIB_SONAME) $(SHLIB_SONAME).backup; \
-	else true; fi && \
-	mv $(SHLIB_SONAME).tmp $(SHLIB_SONAME)
-=======
 	-install_name $(slibdir)/$(SHLIB_INSTALL_NAME) \
 	-single_module -o $(SHLIB_DIR)/$(SHLIB_SONAME).tmp \
 	-Wl,-exported_symbols_list,$(SHLIB_MAP) \
 	$(SHLIB_VERSTRING) \
 	@multilib_flags@ $(SHLIB_OBJS) $(SHLIB_LC)
->>>>>>> c355071f
 
 # $(slibdir) double quoted to protect it from expansion while building
 # libgcc.mk.  We want this delayed until actual install time.
@@ -61,17 +41,10 @@
 # each system version supported.  They are 'stub' libraries that
 # contain no code, just a list of exported symbols.
 # The actual use of the libraries is controlled by REAL_LIBGCC_SPEC.
-<<<<<<< HEAD
-# 
-# This assumes each multilib corresponds to a different architecture.
-libgcc_s.%.dylib : $(SHLIB_VERPFX).%.ver libgcc.a
-	# When builting multilibbed target libraries, all the required
-=======
 #
 # This assumes each multilib corresponds to a different architecture.
 libgcc_s.%.dylib : $(SHLIB_VERPFX).%.ver stmp-multilib
 	# When building multilibbed target libraries, all the required
->>>>>>> c355071f
 	# libraries are expected to exist in the multilib directory.
 	MLIBS=`$(GCC_FOR_TARGET) --print-multi-lib \
 		| sed -e 's/;.*$$//' -e '/^\.$$/d'` ; \
@@ -80,35 +53,15 @@
 	  $(LN_S) ../$@ $${mlib}/$@ || exit 1 ; \
 	done
 	MLIBS=`$(GCC_FOR_TARGET) --print-multi-lib \
-<<<<<<< HEAD
-		| sed -e 's/;.*$$//' -e '/^\.$$/d' -e 's/^/_/'` ; \
-	for mlib in '' $$MLIBS ; do \
-	  $(STRIP_FOR_TARGET) -o $(@)_T$${mlib} \
-	    -s $(SHLIB_VERPFX).$(*).ver -c -u \
-	    libgcc_s$${mlib}.$(SHLIB_SOVERSION)$(SHLIB_EXT) || exit 1 ; \
-=======
 		| sed -e 's/;.*$$//' -e '/^\.$$/d'` ; \
 	for mlib in '' $$MLIBS ; do \
 	  $(STRIP_FOR_TARGET) -o $(@)_T$${mlib} \
 	    -s $(SHLIB_VERPFX).$(*).ver -c -u \
 	    ./$${mlib}/libgcc_s.$(SHLIB_SOVERSION)$(SHLIB_EXT).tmp || exit 1 ; \
->>>>>>> c355071f
 	done
 	$(LIPO_FOR_TARGET) -output $@ -create $(@)_T*
 	rm $(@)_T*
 
-<<<<<<< HEAD
-# From the point-of-view of the Makefiles, libgcc is built by the 'strip'
-# and 'lipo' commands above.
-LIBGCC=libgcc_s.10.4.dylib libgcc_s.10.5.dylib
-
-install-darwin-libgcc-stubs : $(LIBGCC) installdirs
-	for d in $(LIBGCC) ; do \
-	  $(INSTALL_DATA) $$d $(DESTDIR)$(slibdir)/$$d || exit 1 ; \
-	done
-
-INSTALL_LIBGCC += install-darwin-libgcc-stubs
-=======
 libgcc_s.$(SHLIB_SOVERSION)$(SHLIB_EXT): stmp-multilib libgcc_s.10.4.dylib \
 	libgcc_s.10.5.dylib
 	# When building multilibbed target libraries, all the required
@@ -145,5 +98,4 @@
 	$(LN_S) libgcc_s.1.dylib \
 		$(DESTDIR)$(slibdir)/libgcc_s_x86_64.1.dylib
 
-INSTALL_LIBGCC = install-darwin-libgcc-stubs install-multilib
->>>>>>> c355071f
+INSTALL_LIBGCC = install-darwin-libgcc-stubs install-multilib