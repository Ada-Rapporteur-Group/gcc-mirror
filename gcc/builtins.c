--- conflicted
+++ resolved
@@ -5282,11 +5282,7 @@
   mem = get_builtin_sync_mem (CALL_EXPR_ARG (exp, 0), mode);
   val = expand_expr_force_mode (CALL_EXPR_ARG (exp, 1), mode);
 
-<<<<<<< HEAD
-  return expand_atomic_exchange (target, mem, val, MEMMODEL_ACQUIRE, true);
-=======
   return expand_sync_lock_test_and_set (target, mem, val);
->>>>>>> 6c4f0f01
 }
 
 /* Expand the __sync_lock_release intrinsic.  EXP is the CALL_EXPR.  */
@@ -5350,7 +5346,7 @@
   mem = get_builtin_sync_mem (CALL_EXPR_ARG (exp, 0), mode);
   val = expand_expr_force_mode (CALL_EXPR_ARG (exp, 1), mode);
 
-  return expand_atomic_exchange (target, mem, val, model, false);
+  return expand_atomic_exchange (target, mem, val, model);
 }
 
 /* Expand the __atomic_compare_exchange intrinsic:
@@ -5541,14 +5537,11 @@
 }
 
 
-<<<<<<< HEAD
-=======
 #ifndef HAVE_atomic_clear
 # define HAVE_atomic_clear 0
 # define gen_atomic_clear(x,y) (gcc_unreachable (), NULL_RTX)
 #endif
 
->>>>>>> 6c4f0f01
 /* Expand an atomic clear operation.
 	void _atomic_clear (BOOL *obj, enum memmodel)
    EXP is the call expression.  */
@@ -5570,15 +5563,12 @@
       return const0_rtx;
     }
 
-<<<<<<< HEAD
-=======
   if (HAVE_atomic_clear)
     {
       emit_insn (gen_atomic_clear (mem, model));
       return const0_rtx;
     }
 
->>>>>>> 6c4f0f01
   /* Try issuing an __atomic_store, and allow fallback to __sync_lock_release.
      Failing that, a store is issued by __atomic_store.  The only way this can
      fail is if the bool type is larger than a word size.  Unlikely, but
@@ -5595,15 +5585,9 @@
    EXP is the call expression.  */
 
 static rtx
-<<<<<<< HEAD
-expand_builtin_atomic_test_and_set (tree exp)
-{
-  rtx mem, ret;
-=======
 expand_builtin_atomic_test_and_set (tree exp, rtx target)
 {
   rtx mem;
->>>>>>> 6c4f0f01
   enum memmodel model;
   enum machine_mode mode;
 
@@ -5611,24 +5595,7 @@
   mem = get_builtin_sync_mem (CALL_EXPR_ARG (exp, 0), mode);
   model = get_memmodel (CALL_EXPR_ARG (exp, 1));
 
-<<<<<<< HEAD
-  /* Try issuing an exchange.  If it is lock free, or if there is a limited
-     functionality __sync_lock_test_and_set, this will utilize it.  */
-  ret = expand_atomic_exchange (NULL_RTX, mem, const1_rtx, model, true);
-  if (ret)
-    return ret;
-
-  /* Otherwise, there is no lock free support for test and set.  Simply
-     perform a load and a store.  Since this presumes a non-atomic architecture,
-     also assume single threadedness and don't issue barriers either. */
-
-  ret = gen_reg_rtx (mode);
-  emit_move_insn (ret, mem);
-  emit_move_insn (mem, const1_rtx);
-  return ret;
-=======
   return expand_atomic_test_and_set (target, mem, model);
->>>>>>> 6c4f0f01
 }
 
 
@@ -5680,11 +5647,7 @@
      the required size.  The pattern is not allowed to fail, so the existence
      of the pattern indicates support is present.  */
   if (can_compare_and_swap_p (mode, true))
-<<<<<<< HEAD
-    return integer_one_node;
-=======
     return boolean_true_node;
->>>>>>> 6c4f0f01
   else
     return boolean_false_node;
 }
@@ -6803,11 +6766,7 @@
       break;
 
     case BUILT_IN_ATOMIC_TEST_AND_SET:
-<<<<<<< HEAD
-      return expand_builtin_atomic_test_and_set (exp);
-=======
       return expand_builtin_atomic_test_and_set (exp, target);
->>>>>>> 6c4f0f01
 
     case BUILT_IN_ATOMIC_CLEAR:
       return expand_builtin_atomic_clear (exp);
