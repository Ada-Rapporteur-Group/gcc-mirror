--- conflicted
+++ resolved
@@ -3126,17 +3126,10 @@
 	         smaller than pow (x, 1.5) if sqrt will not be expanded
 		 as a call.  */
 	      || (n == 3
-<<<<<<< HEAD
-		  && (optab_handler (sqrt_optab, mode)->insn_code
-		      != CODE_FOR_nothing))))
-	{
-	  tree call_expr = build_call_nofold (fn, 1, narg0);
-=======
 		  && optab_handler (sqrt_optab, mode) != CODE_FOR_nothing)))
 	{
 	  tree call_expr = build_call_nofold_loc (EXPR_LOCATION (exp), fn, 1,
 						  narg0);
->>>>>>> 6e7f08ad
 	  /* Use expand_expr in case the newly built call expression
 	     was folded to a non-call.  */
 	  op = expand_expr (call_expr, subtarget, mode, EXPAND_NORMAL);
