--- conflicted
+++ resolved
@@ -183,8 +183,9 @@
 static void maybe_emit_sprintf_chk_warning (tree, enum built_in_function);
 static void maybe_emit_free_warning (tree);
 static tree fold_builtin_object_size (tree, tree);
-static tree compute_objsize (tree, int, access_ref *, const vr_values * = NULL);
-static bool get_range (tree, signop, offset_int[2], const vr_values * = NULL);
+static tree compute_objsize (tree, int, access_ref *, range_query * = NULL);
+static bool get_range (tree, gimple *, signop, offset_int[2],
+		       range_query * = NULL);
 static bool check_read_access (tree, tree, tree = NULL_TREE, int = 1);
 
 unsigned HOST_WIDE_INT target_newline;
@@ -4368,12 +4369,7 @@
 	     offset to the maximum.  */
 	  offset_int orng[2];
 	  tree off = gimple_assign_rhs2 (stmt);
-<<<<<<< HEAD
-	  if (!get_range (off, stmt, SIGNED, orng, rvals)
-	      || !wi::les_p (orng[0], orng[1]))
-=======
-	  if (!get_range (off, SIGNED, orng, rvals))
->>>>>>> f4086696
+	  if (!get_range (off, stmt, SIGNED, orng, rvals))
 	    {
 	      orng[0] = wi::to_offset (TYPE_MIN_VALUE (ptrdiff_type_node));
 	      orng[1] = wi::to_offset (TYPE_MAX_VALUE (ptrdiff_type_node));
@@ -4413,11 +4409,7 @@
 
 static tree
 compute_objsize (tree ptr, int ostype, access_ref *pref,
-<<<<<<< HEAD
-		 range_query *rvals = NULL)
-=======
-		 const vr_values *rvals /* = NULL */)
->>>>>>> f4086696
+		 range_query *rvals /* = NULL */)
 {
   bitmap visited = NULL;
 
