/* Expand builtin functions.
   Copyright (C) 1988-2014 Free Software Foundation, Inc.

This file is part of GCC.

GCC is free software; you can redistribute it and/or modify it under
the terms of the GNU General Public License as published by the Free
Software Foundation; either version 3, or (at your option) any later
version.

GCC is distributed in the hope that it will be useful, but WITHOUT ANY
WARRANTY; without even the implied warranty of MERCHANTABILITY or
FITNESS FOR A PARTICULAR PURPOSE.  See the GNU General Public License
for more details.

You should have received a copy of the GNU General Public License
along with GCC; see the file COPYING3.  If not see
<http://www.gnu.org/licenses/>.  */

#include "config.h"
#include "system.h"
#include "coretypes.h"
#include "tm.h"
#include "machmode.h"
#include "rtl.h"
#include "tree.h"
#include "stringpool.h"
#include "stor-layout.h"
#include "calls.h"
#include "varasm.h"
#include "tree-object-size.h"
#include "realmpfr.h"
#include "basic-block.h"
#include "tree-ssa-alias.h"
#include "internal-fn.h"
#include "gimple-expr.h"
#include "is-a.h"
#include "gimple.h"
#include "flags.h"
#include "regs.h"
#include "hard-reg-set.h"
#include "except.h"
#include "function.h"
#include "insn-config.h"
#include "expr.h"
#include "optabs.h"
#include "libfuncs.h"
#include "recog.h"
#include "output.h"
#include "typeclass.h"
#include "predict.h"
#include "tm_p.h"
#include "target.h"
#include "langhooks.h"
#include "tree-ssanames.h"
#include "tree-dfa.h"
#include "value-prof.h"
#include "diagnostic-core.h"
#include "builtins.h"
#include "ubsan.h"
#include "cilk.h"


static tree do_mpc_arg1 (tree, tree, int (*)(mpc_ptr, mpc_srcptr, mpc_rnd_t));

struct target_builtins default_target_builtins;
#if SWITCHABLE_TARGET
struct target_builtins *this_target_builtins = &default_target_builtins;
#endif

/* Define the names of the builtin function types and codes.  */
const char *const built_in_class_names[BUILT_IN_LAST]
  = {"NOT_BUILT_IN", "BUILT_IN_FRONTEND", "BUILT_IN_MD", "BUILT_IN_NORMAL"};

#define DEF_BUILTIN(X, N, C, T, LT, B, F, NA, AT, IM, COND) #X,
const char * built_in_names[(int) END_BUILTINS] =
{
#include "builtins.def"
};
#undef DEF_BUILTIN

/* Setup an array of _DECL trees, make sure each element is
   initialized to NULL_TREE.  */
builtin_info_type builtin_info;

/* Non-zero if __builtin_constant_p should be folded right away.  */
bool force_folding_builtin_constant_p;

static rtx c_readstr (const char *, enum machine_mode);
static int target_char_cast (tree, char *);
static rtx get_memory_rtx (tree, tree);
static int apply_args_size (void);
static int apply_result_size (void);
#if defined (HAVE_untyped_call) || defined (HAVE_untyped_return)
static rtx result_vector (int, rtx);
#endif
static void expand_builtin_update_setjmp_buf (rtx);
static void expand_builtin_prefetch (tree);
static rtx expand_builtin_apply_args (void);
static rtx expand_builtin_apply_args_1 (void);
static rtx expand_builtin_apply (rtx, rtx, rtx);
static void expand_builtin_return (rtx);
static enum type_class type_to_class (tree);
static rtx expand_builtin_classify_type (tree);
static void expand_errno_check (tree, rtx);
static rtx expand_builtin_mathfn (tree, rtx, rtx);
static rtx expand_builtin_mathfn_2 (tree, rtx, rtx);
static rtx expand_builtin_mathfn_3 (tree, rtx, rtx);
static rtx expand_builtin_mathfn_ternary (tree, rtx, rtx);
static rtx expand_builtin_interclass_mathfn (tree, rtx);
static rtx expand_builtin_sincos (tree);
static rtx expand_builtin_cexpi (tree, rtx);
static rtx expand_builtin_int_roundingfn (tree, rtx);
static rtx expand_builtin_int_roundingfn_2 (tree, rtx);
static rtx expand_builtin_next_arg (void);
static rtx expand_builtin_va_start (tree);
static rtx expand_builtin_va_end (tree);
static rtx expand_builtin_va_copy (tree);
static rtx expand_builtin_memcmp (tree, rtx, enum machine_mode);
static rtx expand_builtin_strcmp (tree, rtx);
static rtx expand_builtin_strncmp (tree, rtx, enum machine_mode);
static rtx builtin_memcpy_read_str (void *, HOST_WIDE_INT, enum machine_mode);
static rtx expand_builtin_memcpy (tree, rtx);
static rtx expand_builtin_mempcpy (tree, rtx, enum machine_mode);
static rtx expand_builtin_mempcpy_args (tree, tree, tree, rtx,
					enum machine_mode, int);
static rtx expand_builtin_strcpy (tree, rtx);
static rtx expand_builtin_strcpy_args (tree, tree, rtx);
static rtx expand_builtin_stpcpy (tree, rtx, enum machine_mode);
static rtx expand_builtin_strncpy (tree, rtx);
static rtx builtin_memset_gen_str (void *, HOST_WIDE_INT, enum machine_mode);
static rtx expand_builtin_memset (tree, rtx, enum machine_mode);
static rtx expand_builtin_memset_args (tree, tree, tree, rtx, enum machine_mode, tree);
static rtx expand_builtin_bzero (tree);
static rtx expand_builtin_strlen (tree, rtx, enum machine_mode);
static rtx expand_builtin_alloca (tree, bool);
static rtx expand_builtin_unop (enum machine_mode, tree, rtx, rtx, optab);
static rtx expand_builtin_frame_address (tree, tree);
static tree stabilize_va_list_loc (location_t, tree, int);
static rtx expand_builtin_expect (tree, rtx);
static tree fold_builtin_constant_p (tree);
static tree fold_builtin_classify_type (tree);
static tree fold_builtin_strlen (location_t, tree, tree);
static tree fold_builtin_inf (location_t, tree, int);
static tree fold_builtin_nan (tree, tree, int);
static tree rewrite_call_expr (location_t, tree, int, tree, int, ...);
static bool validate_arg (const_tree, enum tree_code code);
static bool integer_valued_real_p (tree);
static tree fold_trunc_transparent_mathfn (location_t, tree, tree);
static rtx expand_builtin_fabs (tree, rtx, rtx);
static rtx expand_builtin_signbit (tree, rtx);
static tree fold_builtin_sqrt (location_t, tree, tree);
static tree fold_builtin_cbrt (location_t, tree, tree);
static tree fold_builtin_pow (location_t, tree, tree, tree, tree);
static tree fold_builtin_powi (location_t, tree, tree, tree, tree);
static tree fold_builtin_cos (location_t, tree, tree, tree);
static tree fold_builtin_cosh (location_t, tree, tree, tree);
static tree fold_builtin_tan (tree, tree);
static tree fold_builtin_trunc (location_t, tree, tree);
static tree fold_builtin_floor (location_t, tree, tree);
static tree fold_builtin_ceil (location_t, tree, tree);
static tree fold_builtin_round (location_t, tree, tree);
static tree fold_builtin_int_roundingfn (location_t, tree, tree);
static tree fold_builtin_bitop (tree, tree);
static tree fold_builtin_strchr (location_t, tree, tree, tree);
static tree fold_builtin_memchr (location_t, tree, tree, tree, tree);
static tree fold_builtin_memcmp (location_t, tree, tree, tree);
static tree fold_builtin_strcmp (location_t, tree, tree);
static tree fold_builtin_strncmp (location_t, tree, tree, tree);
static tree fold_builtin_signbit (location_t, tree, tree);
static tree fold_builtin_copysign (location_t, tree, tree, tree, tree);
static tree fold_builtin_isascii (location_t, tree);
static tree fold_builtin_toascii (location_t, tree);
static tree fold_builtin_isdigit (location_t, tree);
static tree fold_builtin_fabs (location_t, tree, tree);
static tree fold_builtin_abs (location_t, tree, tree);
static tree fold_builtin_unordered_cmp (location_t, tree, tree, tree, enum tree_code,
					enum tree_code);
static tree fold_builtin_n (location_t, tree, tree *, int, bool);
static tree fold_builtin_0 (location_t, tree, bool);
static tree fold_builtin_1 (location_t, tree, tree, bool);
static tree fold_builtin_2 (location_t, tree, tree, tree, bool);
static tree fold_builtin_3 (location_t, tree, tree, tree, tree, bool);
static tree fold_builtin_4 (location_t, tree, tree, tree, tree, tree, bool);
static tree fold_builtin_varargs (location_t, tree, tree, bool);

static tree fold_builtin_strpbrk (location_t, tree, tree, tree);
static tree fold_builtin_strstr (location_t, tree, tree, tree);
static tree fold_builtin_strrchr (location_t, tree, tree, tree);
static tree fold_builtin_strncat (location_t, tree, tree, tree);
static tree fold_builtin_strspn (location_t, tree, tree);
static tree fold_builtin_strcspn (location_t, tree, tree);

static rtx expand_builtin_object_size (tree);
static rtx expand_builtin_memory_chk (tree, rtx, enum machine_mode,
				      enum built_in_function);
static void maybe_emit_chk_warning (tree, enum built_in_function);
static void maybe_emit_sprintf_chk_warning (tree, enum built_in_function);
static void maybe_emit_free_warning (tree);
static tree fold_builtin_object_size (tree, tree);
static tree fold_builtin_strncat_chk (location_t, tree, tree, tree, tree, tree);
static tree fold_builtin_printf (location_t, tree, tree, tree, bool, enum built_in_function);
static tree fold_builtin_fprintf (location_t, tree, tree, tree, tree, bool,
				  enum built_in_function);

static unsigned HOST_WIDE_INT target_newline;
unsigned HOST_WIDE_INT target_percent;
static unsigned HOST_WIDE_INT target_c;
static unsigned HOST_WIDE_INT target_s;
static char target_percent_c[3];
char target_percent_s[3];
static char target_percent_s_newline[4];
static tree do_mpfr_arg1 (tree, tree, int (*)(mpfr_ptr, mpfr_srcptr, mp_rnd_t),
			  const REAL_VALUE_TYPE *, const REAL_VALUE_TYPE *, bool);
static tree do_mpfr_arg2 (tree, tree, tree,
			  int (*)(mpfr_ptr, mpfr_srcptr, mpfr_srcptr, mp_rnd_t));
static tree do_mpfr_arg3 (tree, tree, tree, tree,
			  int (*)(mpfr_ptr, mpfr_srcptr, mpfr_srcptr, mpfr_srcptr, mp_rnd_t));
static tree do_mpfr_sincos (tree, tree, tree);
static tree do_mpfr_bessel_n (tree, tree, tree,
			      int (*)(mpfr_ptr, long, mpfr_srcptr, mp_rnd_t),
			      const REAL_VALUE_TYPE *, bool);
static tree do_mpfr_remquo (tree, tree, tree);
static tree do_mpfr_lgamma_r (tree, tree, tree);
static void expand_builtin_sync_synchronize (void);

/* Return true if NAME starts with __builtin_ or __sync_.  */

static bool
is_builtin_name (const char *name)
{
  if (strncmp (name, "__builtin_", 10) == 0)
    return true;
  if (strncmp (name, "__sync_", 7) == 0)
    return true;
  if (strncmp (name, "__atomic_", 9) == 0)
    return true;
  if (flag_cilkplus 
      && (!strcmp (name, "__cilkrts_detach")   
	  || !strcmp (name, "__cilkrts_pop_frame")))
    return true;
  return false;
}


/* Return true if DECL is a function symbol representing a built-in.  */

bool
is_builtin_fn (tree decl)
{
  return TREE_CODE (decl) == FUNCTION_DECL && DECL_BUILT_IN (decl);
}

/* Return true if NODE should be considered for inline expansion regardless
   of the optimization level.  This means whenever a function is invoked with
   its "internal" name, which normally contains the prefix "__builtin".  */

static bool
called_as_built_in (tree node)
{
  /* Note that we must use DECL_NAME, not DECL_ASSEMBLER_NAME_SET_P since
     we want the name used to call the function, not the name it
     will have. */
  const char *name = IDENTIFIER_POINTER (DECL_NAME (node));
  return is_builtin_name (name);
}

/* Compute values M and N such that M divides (address of EXP - N) and such
   that N < M.  If these numbers can be determined, store M in alignp and N in
   *BITPOSP and return true.  Otherwise return false and store BITS_PER_UNIT to
   *alignp and any bit-offset to *bitposp.

   Note that the address (and thus the alignment) computed here is based
   on the address to which a symbol resolves, whereas DECL_ALIGN is based
   on the address at which an object is actually located.  These two
   addresses are not always the same.  For example, on ARM targets,
   the address &foo of a Thumb function foo() has the lowest bit set,
   whereas foo() itself starts on an even address.

   If ADDR_P is true we are taking the address of the memory reference EXP
   and thus cannot rely on the access taking place.  */

static bool
get_object_alignment_2 (tree exp, unsigned int *alignp,
			unsigned HOST_WIDE_INT *bitposp, bool addr_p)
{
  HOST_WIDE_INT bitsize, bitpos;
  tree offset;
  enum machine_mode mode;
  int unsignedp, reversep, volatilep;
  unsigned int align = BITS_PER_UNIT;
  bool known_alignment = false;

  /* Get the innermost object and the constant (bitpos) and possibly
     variable (offset) offset of the access.  */
  exp = get_inner_reference (exp, &bitsize, &bitpos, &offset, &mode,
			     &unsignedp, &reversep, &volatilep, true);

  /* Extract alignment information from the innermost object and
     possibly adjust bitpos and offset.  */
  if (TREE_CODE (exp) == FUNCTION_DECL)
    {
      /* Function addresses can encode extra information besides their
	 alignment.  However, if TARGET_PTRMEMFUNC_VBIT_LOCATION
	 allows the low bit to be used as a virtual bit, we know
	 that the address itself must be at least 2-byte aligned.  */
      if (TARGET_PTRMEMFUNC_VBIT_LOCATION == ptrmemfunc_vbit_in_pfn)
	align = 2 * BITS_PER_UNIT;
    }
  else if (TREE_CODE (exp) == LABEL_DECL)
    ;
  else if (TREE_CODE (exp) == CONST_DECL)
    {
      /* The alignment of a CONST_DECL is determined by its initializer.  */
      exp = DECL_INITIAL (exp);
      align = TYPE_ALIGN (TREE_TYPE (exp));
#ifdef CONSTANT_ALIGNMENT
      if (CONSTANT_CLASS_P (exp))
	align = (unsigned) CONSTANT_ALIGNMENT (exp, align);
#endif
      known_alignment = true;
    }
  else if (DECL_P (exp))
    {
      align = DECL_ALIGN (exp);
      known_alignment = true;
    }
  else if (TREE_CODE (exp) == VIEW_CONVERT_EXPR)
    {
      align = TYPE_ALIGN (TREE_TYPE (exp));
    }
  else if (TREE_CODE (exp) == INDIRECT_REF
	   || TREE_CODE (exp) == MEM_REF
	   || TREE_CODE (exp) == TARGET_MEM_REF)
    {
      tree addr = TREE_OPERAND (exp, 0);
      unsigned ptr_align;
      unsigned HOST_WIDE_INT ptr_bitpos;

      if (TREE_CODE (addr) == BIT_AND_EXPR
	  && TREE_CODE (TREE_OPERAND (addr, 1)) == INTEGER_CST)
	{
	  align = (TREE_INT_CST_LOW (TREE_OPERAND (addr, 1))
		    & -TREE_INT_CST_LOW (TREE_OPERAND (addr, 1)));
	  align *= BITS_PER_UNIT;
	  addr = TREE_OPERAND (addr, 0);
	}

      known_alignment
	= get_pointer_alignment_1 (addr, &ptr_align, &ptr_bitpos);
      align = MAX (ptr_align, align);

      /* The alignment of the pointer operand in a TARGET_MEM_REF
	 has to take the variable offset parts into account.  */
      if (TREE_CODE (exp) == TARGET_MEM_REF)
	{
	  if (TMR_INDEX (exp))
	    {
	      unsigned HOST_WIDE_INT step = 1;
	      if (TMR_STEP (exp))
		step = TREE_INT_CST_LOW (TMR_STEP (exp));
	      align = MIN (align, (step & -step) * BITS_PER_UNIT);
	    }
	  if (TMR_INDEX2 (exp))
	    align = BITS_PER_UNIT;
	  known_alignment = false;
	}

      /* When EXP is an actual memory reference then we can use
	 TYPE_ALIGN of a pointer indirection to derive alignment.
	 Do so only if get_pointer_alignment_1 did not reveal absolute
	 alignment knowledge and if using that alignment would
	 improve the situation.  */
      if (!addr_p && !known_alignment
	  && TYPE_ALIGN (TREE_TYPE (exp)) > align)
	align = TYPE_ALIGN (TREE_TYPE (exp));
      else
	{
	  /* Else adjust bitpos accordingly.  */
	  bitpos += ptr_bitpos;
	  if (TREE_CODE (exp) == MEM_REF
	      || TREE_CODE (exp) == TARGET_MEM_REF)
	    bitpos += mem_ref_offset (exp).to_short_addr () * BITS_PER_UNIT;
	}
    }
  else if (TREE_CODE (exp) == STRING_CST)
    {
      /* STRING_CST are the only constant objects we allow to be not
         wrapped inside a CONST_DECL.  */
      align = TYPE_ALIGN (TREE_TYPE (exp));
#ifdef CONSTANT_ALIGNMENT
      if (CONSTANT_CLASS_P (exp))
	align = (unsigned) CONSTANT_ALIGNMENT (exp, align);
#endif
      known_alignment = true;
    }

  /* If there is a non-constant offset part extract the maximum
     alignment that can prevail.  */
  if (offset)
    {
      unsigned int trailing_zeros = tree_ctz (offset);
      if (trailing_zeros < HOST_BITS_PER_INT)
	{
	  unsigned int inner = (1U << trailing_zeros) * BITS_PER_UNIT;
	  if (inner)
	    align = MIN (align, inner);
	}
    }

  *alignp = align;
  *bitposp = bitpos & (*alignp - 1);
  return known_alignment;
}

/* For a memory reference expression EXP compute values M and N such that M
   divides (&EXP - N) and such that N < M.  If these numbers can be determined,
   store M in alignp and N in *BITPOSP and return true.  Otherwise return false
   and store BITS_PER_UNIT to *alignp and any bit-offset to *bitposp.  */

bool
get_object_alignment_1 (tree exp, unsigned int *alignp,
			unsigned HOST_WIDE_INT *bitposp)
{
  return get_object_alignment_2 (exp, alignp, bitposp, false);
}

/* Return the alignment in bits of EXP, an object.  */

unsigned int
get_object_alignment (tree exp)
{
  unsigned HOST_WIDE_INT bitpos = 0;
  unsigned int align;

  get_object_alignment_1 (exp, &align, &bitpos);

  /* align and bitpos now specify known low bits of the pointer.
     ptr & (align - 1) == bitpos.  */

  if (bitpos != 0)
    align = (bitpos & -bitpos);
  return align;
}

/* For a pointer valued expression EXP compute values M and N such that M
   divides (EXP - N) and such that N < M.  If these numbers can be determined,
   store M in alignp and N in *BITPOSP and return true.  Return false if
   the results are just a conservative approximation.

   If EXP is not a pointer, false is returned too.  */

bool
get_pointer_alignment_1 (tree exp, unsigned int *alignp,
			 unsigned HOST_WIDE_INT *bitposp)
{
  STRIP_NOPS (exp);

  if (TREE_CODE (exp) == ADDR_EXPR)
    return get_object_alignment_2 (TREE_OPERAND (exp, 0),
				   alignp, bitposp, true);
  else if (TREE_CODE (exp) == SSA_NAME
	   && POINTER_TYPE_P (TREE_TYPE (exp)))
    {
      unsigned int ptr_align, ptr_misalign;
      struct ptr_info_def *pi = SSA_NAME_PTR_INFO (exp);

      if (pi && get_ptr_info_alignment (pi, &ptr_align, &ptr_misalign))
	{
	  *bitposp = ptr_misalign * BITS_PER_UNIT;
	  *alignp = ptr_align * BITS_PER_UNIT;
	  /* We cannot really tell whether this result is an approximation.  */
	  return true;
	}
      else
	{
	  *bitposp = 0;
	  *alignp = BITS_PER_UNIT;
	  return false;
	}
    }
  else if (TREE_CODE (exp) == INTEGER_CST)
    {
      *alignp = BIGGEST_ALIGNMENT;
      *bitposp = ((TREE_INT_CST_LOW (exp) * BITS_PER_UNIT)
		  & (BIGGEST_ALIGNMENT - 1));
      return true;
    }

  *bitposp = 0;
  *alignp = BITS_PER_UNIT;
  return false;
}

/* Return the alignment in bits of EXP, a pointer valued expression.
   The alignment returned is, by default, the alignment of the thing that
   EXP points to.  If it is not a POINTER_TYPE, 0 is returned.

   Otherwise, look at the expression to see if we can do better, i.e., if the
   expression is actually pointing at an object whose alignment is tighter.  */

unsigned int
get_pointer_alignment (tree exp)
{
  unsigned HOST_WIDE_INT bitpos = 0;
  unsigned int align;

  get_pointer_alignment_1 (exp, &align, &bitpos);

  /* align and bitpos now specify known low bits of the pointer.
     ptr & (align - 1) == bitpos.  */

  if (bitpos != 0)
    align = (bitpos & -bitpos);

  return align;
}

/* Compute the length of a C string.  TREE_STRING_LENGTH is not the right
   way, because it could contain a zero byte in the middle.
   TREE_STRING_LENGTH is the size of the character array, not the string.

   ONLY_VALUE should be nonzero if the result is not going to be emitted
   into the instruction stream and zero if it is going to be expanded.
   E.g. with i++ ? "foo" : "bar", if ONLY_VALUE is nonzero, constant 3
   is returned, otherwise NULL, since
   len = c_strlen (src, 1); if (len) expand_expr (len, ...); would not
   evaluate the side-effects.

   If ONLY_VALUE is two then we do not emit warnings about out-of-bound
   accesses.  Note that this implies the result is not going to be emitted
   into the instruction stream.

   The value returned is of type `ssizetype'.

   Unfortunately, string_constant can't access the values of const char
   arrays with initializers, so neither can we do so here.  */

tree
c_strlen (tree src, int only_value)
{
  tree offset_node;
  HOST_WIDE_INT offset;
  int max;
  const char *ptr;
  location_t loc;

  STRIP_NOPS (src);
  if (TREE_CODE (src) == COND_EXPR
      && (only_value || !TREE_SIDE_EFFECTS (TREE_OPERAND (src, 0))))
    {
      tree len1, len2;

      len1 = c_strlen (TREE_OPERAND (src, 1), only_value);
      len2 = c_strlen (TREE_OPERAND (src, 2), only_value);
      if (tree_int_cst_equal (len1, len2))
	return len1;
    }

  if (TREE_CODE (src) == COMPOUND_EXPR
      && (only_value || !TREE_SIDE_EFFECTS (TREE_OPERAND (src, 0))))
    return c_strlen (TREE_OPERAND (src, 1), only_value);

  loc = EXPR_LOC_OR_LOC (src, input_location);

  src = string_constant (src, &offset_node);
  if (src == 0)
    return NULL_TREE;

  max = TREE_STRING_LENGTH (src) - 1;
  ptr = TREE_STRING_POINTER (src);

  if (offset_node && TREE_CODE (offset_node) != INTEGER_CST)
    {
      /* If the string has an internal zero byte (e.g., "foo\0bar"), we can't
	 compute the offset to the following null if we don't know where to
	 start searching for it.  */
      int i;

      for (i = 0; i < max; i++)
	if (ptr[i] == 0)
	  return NULL_TREE;

      /* We don't know the starting offset, but we do know that the string
	 has no internal zero bytes.  We can assume that the offset falls
	 within the bounds of the string; otherwise, the programmer deserves
	 what he gets.  Subtract the offset from the length of the string,
	 and return that.  This would perhaps not be valid if we were dealing
	 with named arrays in addition to literal string constants.  */

      return size_diffop_loc (loc, size_int (max), offset_node);
    }

  /* We have a known offset into the string.  Start searching there for
     a null character if we can represent it as a single HOST_WIDE_INT.  */
  if (offset_node == 0)
    offset = 0;
  else if (! tree_fits_shwi_p (offset_node))
    offset = -1;
  else
    offset = tree_to_shwi (offset_node);

  /* If the offset is known to be out of bounds, warn, and call strlen at
     runtime.  */
  if (offset < 0 || offset > max)
    {
     /* Suppress multiple warnings for propagated constant strings.  */
      if (only_value != 2
	  && !TREE_NO_WARNING (src))
        {
          warning_at (loc, 0, "offset outside bounds of constant string");
          TREE_NO_WARNING (src) = 1;
        }
      return NULL_TREE;
    }

  /* Use strlen to search for the first zero byte.  Since any strings
     constructed with build_string will have nulls appended, we win even
     if we get handed something like (char[4])"abcd".

     Since OFFSET is our starting index into the string, no further
     calculation is needed.  */
  return ssize_int (strlen (ptr + offset));
}

/* Return a char pointer for a C string if it is a string constant
   or sum of string constant and integer constant.  */

const char *
c_getstr (tree src)
{
  tree offset_node;

  src = string_constant (src, &offset_node);
  if (src == 0)
    return 0;

  if (offset_node == 0)
    return TREE_STRING_POINTER (src);
  else if (!tree_fits_uhwi_p (offset_node)
	   || compare_tree_int (offset_node, TREE_STRING_LENGTH (src) - 1) > 0)
    return 0;

  return TREE_STRING_POINTER (src) + tree_to_uhwi (offset_node);
}

/* Return a constant integer corresponding to target reading
   GET_MODE_BITSIZE (MODE) bits from string constant STR.  */

static rtx
c_readstr (const char *str, enum machine_mode mode)
{
  HOST_WIDE_INT ch;
  unsigned int i, j;
  HOST_WIDE_INT tmp[MAX_BITSIZE_MODE_ANY_INT / HOST_BITS_PER_WIDE_INT];

  gcc_assert (GET_MODE_CLASS (mode) == MODE_INT);
  unsigned int len = (GET_MODE_PRECISION (mode) + HOST_BITS_PER_WIDE_INT - 1)
    / HOST_BITS_PER_WIDE_INT;

  gcc_assert (len <= MAX_BITSIZE_MODE_ANY_INT / HOST_BITS_PER_WIDE_INT);
  for (i = 0; i < len; i++)
    tmp[i] = 0;

  ch = 1;
  for (i = 0; i < GET_MODE_SIZE (mode); i++)
    {
      j = i;
      if (WORDS_BIG_ENDIAN)
	j = GET_MODE_SIZE (mode) - i - 1;
      if (BYTES_BIG_ENDIAN != WORDS_BIG_ENDIAN
	  && GET_MODE_SIZE (mode) >= UNITS_PER_WORD)
	j = j + UNITS_PER_WORD - 2 * (j % UNITS_PER_WORD) - 1;
      j *= BITS_PER_UNIT;

      if (ch)
	ch = (unsigned char) str[i];
      tmp[j / HOST_BITS_PER_WIDE_INT] |= ch << (j % HOST_BITS_PER_WIDE_INT);
    }

  wide_int c = wide_int::from_array (tmp, len, GET_MODE_PRECISION (mode));
  return immed_wide_int_const (c, mode);
}

/* Cast a target constant CST to target CHAR and if that value fits into
   host char type, return zero and put that value into variable pointed to by
   P.  */

static int
target_char_cast (tree cst, char *p)
{
  unsigned HOST_WIDE_INT val, hostval;

  if (TREE_CODE (cst) != INTEGER_CST
      || CHAR_TYPE_SIZE > HOST_BITS_PER_WIDE_INT)
    return 1;

  /* Do not care if it fits or not right here.  */
  val = TREE_INT_CST_LOW (cst);

  if (CHAR_TYPE_SIZE < HOST_BITS_PER_WIDE_INT)
    val &= (((unsigned HOST_WIDE_INT) 1) << CHAR_TYPE_SIZE) - 1;

  hostval = val;
  if (HOST_BITS_PER_CHAR < HOST_BITS_PER_WIDE_INT)
    hostval &= (((unsigned HOST_WIDE_INT) 1) << HOST_BITS_PER_CHAR) - 1;

  if (val != hostval)
    return 1;

  *p = hostval;
  return 0;
}

/* Similar to save_expr, but assumes that arbitrary code is not executed
   in between the multiple evaluations.  In particular, we assume that a
   non-addressable local variable will not be modified.  */

static tree
builtin_save_expr (tree exp)
{
  if (TREE_CODE (exp) == SSA_NAME
      || (TREE_ADDRESSABLE (exp) == 0
	  && (TREE_CODE (exp) == PARM_DECL
	      || (TREE_CODE (exp) == VAR_DECL && !TREE_STATIC (exp)))))
    return exp;

  return save_expr (exp);
}

/* Given TEM, a pointer to a stack frame, follow the dynamic chain COUNT
   times to get the address of either a higher stack frame, or a return
   address located within it (depending on FNDECL_CODE).  */

static rtx
expand_builtin_return_addr (enum built_in_function fndecl_code, int count)
{
  int i;

#ifdef INITIAL_FRAME_ADDRESS_RTX
  rtx tem = INITIAL_FRAME_ADDRESS_RTX;
#else
  rtx tem;

  /* For a zero count with __builtin_return_address, we don't care what
     frame address we return, because target-specific definitions will
     override us.  Therefore frame pointer elimination is OK, and using
     the soft frame pointer is OK.

     For a nonzero count, or a zero count with __builtin_frame_address,
     we require a stable offset from the current frame pointer to the
     previous one, so we must use the hard frame pointer, and
     we must disable frame pointer elimination.  */
  if (count == 0 && fndecl_code == BUILT_IN_RETURN_ADDRESS)
    tem = frame_pointer_rtx;
  else
    {
      tem = hard_frame_pointer_rtx;

      /* Tell reload not to eliminate the frame pointer.  */
      crtl->accesses_prior_frames = 1;
    }
#endif

  /* Some machines need special handling before we can access
     arbitrary frames.  For example, on the SPARC, we must first flush
     all register windows to the stack.  */
#ifdef SETUP_FRAME_ADDRESSES
  if (count > 0)
    SETUP_FRAME_ADDRESSES ();
#endif

  /* On the SPARC, the return address is not in the frame, it is in a
     register.  There is no way to access it off of the current frame
     pointer, but it can be accessed off the previous frame pointer by
     reading the value from the register window save area.  */
#ifdef RETURN_ADDR_IN_PREVIOUS_FRAME
  if (fndecl_code == BUILT_IN_RETURN_ADDRESS)
    count--;
#endif

  /* Scan back COUNT frames to the specified frame.  */
  for (i = 0; i < count; i++)
    {
      /* Assume the dynamic chain pointer is in the word that the
	 frame address points to, unless otherwise specified.  */
#ifdef DYNAMIC_CHAIN_ADDRESS
      tem = DYNAMIC_CHAIN_ADDRESS (tem);
#endif
      tem = memory_address (Pmode, tem);
      tem = gen_frame_mem (Pmode, tem);
      tem = copy_to_reg (tem);
    }

  /* For __builtin_frame_address, return what we've got.  But, on
     the SPARC for example, we may have to add a bias.  */
  if (fndecl_code == BUILT_IN_FRAME_ADDRESS)
#ifdef FRAME_ADDR_RTX
    return FRAME_ADDR_RTX (tem);
#else
    return tem;
#endif

  /* For __builtin_return_address, get the return address from that frame.  */
#ifdef RETURN_ADDR_RTX
  tem = RETURN_ADDR_RTX (count, tem);
#else
  tem = memory_address (Pmode,
			plus_constant (Pmode, tem, GET_MODE_SIZE (Pmode)));
  tem = gen_frame_mem (Pmode, tem);
#endif
  return tem;
}

/* Alias set used for setjmp buffer.  */
static alias_set_type setjmp_alias_set = -1;

/* Construct the leading half of a __builtin_setjmp call.  Control will
   return to RECEIVER_LABEL.  This is also called directly by the SJLJ
   exception handling code.  */

void
expand_builtin_setjmp_setup (rtx buf_addr, rtx receiver_label)
{
  enum machine_mode sa_mode = STACK_SAVEAREA_MODE (SAVE_NONLOCAL);
  rtx stack_save;
  rtx mem;

  if (setjmp_alias_set == -1)
    setjmp_alias_set = new_alias_set ();

  buf_addr = convert_memory_address (Pmode, buf_addr);

  buf_addr = force_reg (Pmode, force_operand (buf_addr, NULL_RTX));

  /* We store the frame pointer and the address of receiver_label in
     the buffer and use the rest of it for the stack save area, which
     is machine-dependent.  */

  mem = gen_rtx_MEM (Pmode, buf_addr);
  set_mem_alias_set (mem, setjmp_alias_set);
  emit_move_insn (mem, targetm.builtin_setjmp_frame_value ());

  mem = gen_rtx_MEM (Pmode, plus_constant (Pmode, buf_addr,
					   GET_MODE_SIZE (Pmode))),
  set_mem_alias_set (mem, setjmp_alias_set);

  emit_move_insn (validize_mem (mem),
		  force_reg (Pmode, gen_rtx_LABEL_REF (Pmode, receiver_label)));

  stack_save = gen_rtx_MEM (sa_mode,
			    plus_constant (Pmode, buf_addr,
					   2 * GET_MODE_SIZE (Pmode)));
  set_mem_alias_set (stack_save, setjmp_alias_set);
  emit_stack_save (SAVE_NONLOCAL, &stack_save);

  /* If there is further processing to do, do it.  */
#ifdef HAVE_builtin_setjmp_setup
  if (HAVE_builtin_setjmp_setup)
    emit_insn (gen_builtin_setjmp_setup (buf_addr));
#endif

  /* We have a nonlocal label.   */
  cfun->has_nonlocal_label = 1;
}

/* Construct the trailing part of a __builtin_setjmp call.  This is
   also called directly by the SJLJ exception handling code.
   If RECEIVER_LABEL is NULL, instead contruct a nonlocal goto handler.  */

void
expand_builtin_setjmp_receiver (rtx receiver_label ATTRIBUTE_UNUSED)
{
  rtx chain;

  /* Mark the FP as used when we get here, so we have to make sure it's
     marked as used by this function.  */
  emit_use (hard_frame_pointer_rtx);

  /* Mark the static chain as clobbered here so life information
     doesn't get messed up for it.  */
  chain = targetm.calls.static_chain (current_function_decl, true);
  if (chain && REG_P (chain))
    emit_clobber (chain);

  /* Now put in the code to restore the frame pointer, and argument
     pointer, if needed.  */
#ifdef HAVE_nonlocal_goto
  if (! HAVE_nonlocal_goto)
#endif
    {
      /* First adjust our frame pointer to its actual value.  It was
	 previously set to the start of the virtual area corresponding to
	 the stacked variables when we branched here and now needs to be
	 adjusted to the actual hardware fp value.

	 Assignments to virtual registers are converted by
	 instantiate_virtual_regs into the corresponding assignment
	 to the underlying register (fp in this case) that makes
	 the original assignment true.
	 So the following insn will actually be decrementing fp by
	 STARTING_FRAME_OFFSET.  */
      emit_move_insn (virtual_stack_vars_rtx, hard_frame_pointer_rtx);

      /* Restoring the frame pointer also modifies the hard frame pointer.
	 Mark it used (so that the previous assignment remains live once
	 the frame pointer is eliminated) and clobbered (to represent the
	 implicit update from the assignment).  */
      emit_use (hard_frame_pointer_rtx);
      emit_clobber (hard_frame_pointer_rtx);
    }

#if !HARD_FRAME_POINTER_IS_ARG_POINTER
  if (fixed_regs[ARG_POINTER_REGNUM])
    {
#ifdef ELIMINABLE_REGS
      /* If the argument pointer can be eliminated in favor of the
	 frame pointer, we don't need to restore it.  We assume here
	 that if such an elimination is present, it can always be used.
	 This is the case on all known machines; if we don't make this
	 assumption, we do unnecessary saving on many machines.  */
      size_t i;
      static const struct elims {const int from, to;} elim_regs[] = ELIMINABLE_REGS;

      for (i = 0; i < ARRAY_SIZE (elim_regs); i++)
	if (elim_regs[i].from == ARG_POINTER_REGNUM
	    && elim_regs[i].to == HARD_FRAME_POINTER_REGNUM)
	  break;

      if (i == ARRAY_SIZE (elim_regs))
#endif
	{
	  /* Now restore our arg pointer from the address at which it
	     was saved in our stack frame.  */
	  emit_move_insn (crtl->args.internal_arg_pointer,
			  copy_to_reg (get_arg_pointer_save_area ()));
	}
    }
#endif

#ifdef HAVE_builtin_setjmp_receiver
  if (receiver_label != NULL && HAVE_builtin_setjmp_receiver)
    emit_insn (gen_builtin_setjmp_receiver (receiver_label));
  else
#endif
#ifdef HAVE_nonlocal_goto_receiver
    if (HAVE_nonlocal_goto_receiver)
      emit_insn (gen_nonlocal_goto_receiver ());
    else
#endif
      { /* Nothing */ }

  /* We must not allow the code we just generated to be reordered by
     scheduling.  Specifically, the update of the frame pointer must
     happen immediately, not later.  */
  emit_insn (gen_blockage ());
}

/* __builtin_longjmp is passed a pointer to an array of five words (not
   all will be used on all machines).  It operates similarly to the C
   library function of the same name, but is more efficient.  Much of
   the code below is copied from the handling of non-local gotos.  */

static void
expand_builtin_longjmp (rtx buf_addr, rtx value)
{
  rtx fp, lab, stack;
  rtx_insn *insn, *last;
  enum machine_mode sa_mode = STACK_SAVEAREA_MODE (SAVE_NONLOCAL);

  /* DRAP is needed for stack realign if longjmp is expanded to current
     function  */
  if (SUPPORTS_STACK_ALIGNMENT)
    crtl->need_drap = true;

  if (setjmp_alias_set == -1)
    setjmp_alias_set = new_alias_set ();

  buf_addr = convert_memory_address (Pmode, buf_addr);

  buf_addr = force_reg (Pmode, buf_addr);

  /* We require that the user must pass a second argument of 1, because
     that is what builtin_setjmp will return.  */
  gcc_assert (value == const1_rtx);

  last = get_last_insn ();
#ifdef HAVE_builtin_longjmp
  if (HAVE_builtin_longjmp)
    emit_insn (gen_builtin_longjmp (buf_addr));
  else
#endif
    {
      fp = gen_rtx_MEM (Pmode, buf_addr);
      lab = gen_rtx_MEM (Pmode, plus_constant (Pmode, buf_addr,
					       GET_MODE_SIZE (Pmode)));

      stack = gen_rtx_MEM (sa_mode, plus_constant (Pmode, buf_addr,
						   2 * GET_MODE_SIZE (Pmode)));
      set_mem_alias_set (fp, setjmp_alias_set);
      set_mem_alias_set (lab, setjmp_alias_set);
      set_mem_alias_set (stack, setjmp_alias_set);

      /* Pick up FP, label, and SP from the block and jump.  This code is
	 from expand_goto in stmt.c; see there for detailed comments.  */
#ifdef HAVE_nonlocal_goto
      if (HAVE_nonlocal_goto)
	/* We have to pass a value to the nonlocal_goto pattern that will
	   get copied into the static_chain pointer, but it does not matter
	   what that value is, because builtin_setjmp does not use it.  */
	emit_insn (gen_nonlocal_goto (value, lab, stack, fp));
      else
#endif
	{
	  lab = copy_to_reg (lab);

	  emit_clobber (gen_rtx_MEM (BLKmode, gen_rtx_SCRATCH (VOIDmode)));
	  emit_clobber (gen_rtx_MEM (BLKmode, hard_frame_pointer_rtx));

	  emit_move_insn (hard_frame_pointer_rtx, fp);
	  emit_stack_restore (SAVE_NONLOCAL, stack);

	  emit_use (hard_frame_pointer_rtx);
	  emit_use (stack_pointer_rtx);
	  emit_indirect_jump (lab);
	}
    }

  /* Search backwards and mark the jump insn as a non-local goto.
     Note that this precludes the use of __builtin_longjmp to a
     __builtin_setjmp target in the same function.  However, we've
     already cautioned the user that these functions are for
     internal exception handling use only.  */
  for (insn = get_last_insn (); insn; insn = PREV_INSN (insn))
    {
      gcc_assert (insn != last);

      if (JUMP_P (insn))
	{
	  add_reg_note (insn, REG_NON_LOCAL_GOTO, const0_rtx);
	  break;
	}
      else if (CALL_P (insn))
	break;
    }
}

static inline bool
more_const_call_expr_args_p (const const_call_expr_arg_iterator *iter)
{
  return (iter->i < iter->n);
}

/* This function validates the types of a function call argument list
   against a specified list of tree_codes.  If the last specifier is a 0,
   that represents an ellipses, otherwise the last specifier must be a
   VOID_TYPE.  */

static bool
validate_arglist (const_tree callexpr, ...)
{
  enum tree_code code;
  bool res = 0;
  va_list ap;
  const_call_expr_arg_iterator iter;
  const_tree arg;

  va_start (ap, callexpr);
  init_const_call_expr_arg_iterator (callexpr, &iter);

  do
    {
      code = (enum tree_code) va_arg (ap, int);
      switch (code)
	{
	case 0:
	  /* This signifies an ellipses, any further arguments are all ok.  */
	  res = true;
	  goto end;
	case VOID_TYPE:
	  /* This signifies an endlink, if no arguments remain, return
	     true, otherwise return false.  */
	  res = !more_const_call_expr_args_p (&iter);
	  goto end;
	default:
	  /* If no parameters remain or the parameter's code does not
	     match the specified code, return false.  Otherwise continue
	     checking any remaining arguments.  */
	  arg = next_const_call_expr_arg (&iter);
	  if (!validate_arg (arg, code))
	    goto end;
	  break;
	}
    }
  while (1);

  /* We need gotos here since we can only have one VA_CLOSE in a
     function.  */
 end: ;
  va_end (ap);

  return res;
}

/* Expand a call to __builtin_nonlocal_goto.  We're passed the target label
   and the address of the save area.  */

static rtx
expand_builtin_nonlocal_goto (tree exp)
{
  tree t_label, t_save_area;
  rtx r_label, r_save_area, r_fp, r_sp;
  rtx_insn *insn;

  if (!validate_arglist (exp, POINTER_TYPE, POINTER_TYPE, VOID_TYPE))
    return NULL_RTX;

  t_label = CALL_EXPR_ARG (exp, 0);
  t_save_area = CALL_EXPR_ARG (exp, 1);

  r_label = expand_normal (t_label);
  r_label = convert_memory_address (Pmode, r_label);
  r_save_area = expand_normal (t_save_area);
  r_save_area = convert_memory_address (Pmode, r_save_area);
  /* Copy the address of the save location to a register just in case it was
     based on the frame pointer.   */
  r_save_area = copy_to_reg (r_save_area);
  r_fp = gen_rtx_MEM (Pmode, r_save_area);
  r_sp = gen_rtx_MEM (STACK_SAVEAREA_MODE (SAVE_NONLOCAL),
		      plus_constant (Pmode, r_save_area,
				     GET_MODE_SIZE (Pmode)));

  crtl->has_nonlocal_goto = 1;

#ifdef HAVE_nonlocal_goto
  /* ??? We no longer need to pass the static chain value, afaik.  */
  if (HAVE_nonlocal_goto)
    emit_insn (gen_nonlocal_goto (const0_rtx, r_label, r_sp, r_fp));
  else
#endif
    {
      r_label = copy_to_reg (r_label);

      emit_clobber (gen_rtx_MEM (BLKmode, gen_rtx_SCRATCH (VOIDmode)));
      emit_clobber (gen_rtx_MEM (BLKmode, hard_frame_pointer_rtx));

      /* Restore frame pointer for containing function.  */
      emit_move_insn (hard_frame_pointer_rtx, r_fp);
      emit_stack_restore (SAVE_NONLOCAL, r_sp);

      /* USE of hard_frame_pointer_rtx added for consistency;
	 not clear if really needed.  */
      emit_use (hard_frame_pointer_rtx);
      emit_use (stack_pointer_rtx);

      /* If the architecture is using a GP register, we must
	 conservatively assume that the target function makes use of it.
	 The prologue of functions with nonlocal gotos must therefore
	 initialize the GP register to the appropriate value, and we
	 must then make sure that this value is live at the point
	 of the jump.  (Note that this doesn't necessarily apply
	 to targets with a nonlocal_goto pattern; they are free
	 to implement it in their own way.  Note also that this is
	 a no-op if the GP register is a global invariant.)  */
      if ((unsigned) PIC_OFFSET_TABLE_REGNUM != INVALID_REGNUM
	  && fixed_regs[PIC_OFFSET_TABLE_REGNUM])
	emit_use (pic_offset_table_rtx);

      emit_indirect_jump (r_label);
    }

  /* Search backwards to the jump insn and mark it as a
     non-local goto.  */
  for (insn = get_last_insn (); insn; insn = PREV_INSN (insn))
    {
      if (JUMP_P (insn))
	{
	  add_reg_note (insn, REG_NON_LOCAL_GOTO, const0_rtx);
	  break;
	}
      else if (CALL_P (insn))
	break;
    }

  return const0_rtx;
}

/* __builtin_update_setjmp_buf is passed a pointer to an array of five words
   (not all will be used on all machines) that was passed to __builtin_setjmp.
   It updates the stack pointer in that block to correspond to the current
   stack pointer.  */

static void
expand_builtin_update_setjmp_buf (rtx buf_addr)
{
  enum machine_mode sa_mode = STACK_SAVEAREA_MODE (SAVE_NONLOCAL);
  rtx stack_save
    = gen_rtx_MEM (sa_mode,
		   memory_address
		   (sa_mode,
		    plus_constant (Pmode, buf_addr,
				   2 * GET_MODE_SIZE (Pmode))));

  emit_stack_save (SAVE_NONLOCAL, &stack_save);
}

/* Expand a call to __builtin_prefetch.  For a target that does not support
   data prefetch, evaluate the memory address argument in case it has side
   effects.  */

static void
expand_builtin_prefetch (tree exp)
{
  tree arg0, arg1, arg2;
  int nargs;
  rtx op0, op1, op2;

  if (!validate_arglist (exp, POINTER_TYPE, 0))
    return;

  arg0 = CALL_EXPR_ARG (exp, 0);

  /* Arguments 1 and 2 are optional; argument 1 (read/write) defaults to
     zero (read) and argument 2 (locality) defaults to 3 (high degree of
     locality).  */
  nargs = call_expr_nargs (exp);
  if (nargs > 1)
    arg1 = CALL_EXPR_ARG (exp, 1);
  else
    arg1 = integer_zero_node;
  if (nargs > 2)
    arg2 = CALL_EXPR_ARG (exp, 2);
  else
    arg2 = integer_three_node;

  /* Argument 0 is an address.  */
  op0 = expand_expr (arg0, NULL_RTX, Pmode, EXPAND_NORMAL);

  /* Argument 1 (read/write flag) must be a compile-time constant int.  */
  if (TREE_CODE (arg1) != INTEGER_CST)
    {
      error ("second argument to %<__builtin_prefetch%> must be a constant");
      arg1 = integer_zero_node;
    }
  op1 = expand_normal (arg1);
  /* Argument 1 must be either zero or one.  */
  if (INTVAL (op1) != 0 && INTVAL (op1) != 1)
    {
      warning (0, "invalid second argument to %<__builtin_prefetch%>;"
	       " using zero");
      op1 = const0_rtx;
    }

  /* Argument 2 (locality) must be a compile-time constant int.  */
  if (TREE_CODE (arg2) != INTEGER_CST)
    {
      error ("third argument to %<__builtin_prefetch%> must be a constant");
      arg2 = integer_zero_node;
    }
  op2 = expand_normal (arg2);
  /* Argument 2 must be 0, 1, 2, or 3.  */
  if (INTVAL (op2) < 0 || INTVAL (op2) > 3)
    {
      warning (0, "invalid third argument to %<__builtin_prefetch%>; using zero");
      op2 = const0_rtx;
    }

#ifdef HAVE_prefetch
  if (HAVE_prefetch)
    {
      struct expand_operand ops[3];

      create_address_operand (&ops[0], op0);
      create_integer_operand (&ops[1], INTVAL (op1));
      create_integer_operand (&ops[2], INTVAL (op2));
      if (maybe_expand_insn (CODE_FOR_prefetch, 3, ops))
	return;
    }
#endif

  /* Don't do anything with direct references to volatile memory, but
     generate code to handle other side effects.  */
  if (!MEM_P (op0) && side_effects_p (op0))
    emit_insn (op0);
}

/* Get a MEM rtx for expression EXP which is the address of an operand
   to be used in a string instruction (cmpstrsi, movmemsi, ..).  LEN is
   the maximum length of the block of memory that might be accessed or
   NULL if unknown.  */

static rtx
get_memory_rtx (tree exp, tree len)
{
  tree orig_exp = exp;
  rtx addr, mem;

  /* When EXP is not resolved SAVE_EXPR, MEM_ATTRS can be still derived
     from its expression, for expr->a.b only <variable>.a.b is recorded.  */
  if (TREE_CODE (exp) == SAVE_EXPR && !SAVE_EXPR_RESOLVED_P (exp))
    exp = TREE_OPERAND (exp, 0);

  addr = expand_expr (orig_exp, NULL_RTX, ptr_mode, EXPAND_NORMAL);
  mem = gen_rtx_MEM (BLKmode, memory_address (BLKmode, addr));

  /* Get an expression we can use to find the attributes to assign to MEM.
     First remove any nops.  */
  while (CONVERT_EXPR_P (exp)
	 && POINTER_TYPE_P (TREE_TYPE (TREE_OPERAND (exp, 0))))
    exp = TREE_OPERAND (exp, 0);

  /* Build a MEM_REF representing the whole accessed area as a byte blob,
     (as builtin stringops may alias with anything).  */
  exp = fold_build2 (MEM_REF,
		     build_array_type (char_type_node,
				       build_range_type (sizetype,
							 size_one_node, len)),
		     exp, build_int_cst (ptr_type_node, 0));

  /* If the MEM_REF has no acceptable address, try to get the base object
     from the original address we got, and build an all-aliasing
     unknown-sized access to that one.  */
  if (is_gimple_mem_ref_addr (TREE_OPERAND (exp, 0)))
    set_mem_attributes (mem, exp, 0);
  else if (TREE_CODE (TREE_OPERAND (exp, 0)) == ADDR_EXPR
	   && (exp = get_base_address (TREE_OPERAND (TREE_OPERAND (exp, 0),
						     0))))
    {
      exp = build_fold_addr_expr (exp);
      exp = fold_build2 (MEM_REF,
			 build_array_type (char_type_node,
					   build_range_type (sizetype,
							     size_zero_node,
							     NULL)),
			 exp, build_int_cst (ptr_type_node, 0));
      set_mem_attributes (mem, exp, 0);
    }
  set_mem_alias_set (mem, 0);
  return mem;
}

/* Built-in functions to perform an untyped call and return.  */

#define apply_args_mode \
  (this_target_builtins->x_apply_args_mode)
#define apply_result_mode \
  (this_target_builtins->x_apply_result_mode)

/* Return the size required for the block returned by __builtin_apply_args,
   and initialize apply_args_mode.  */

static int
apply_args_size (void)
{
  static int size = -1;
  int align;
  unsigned int regno;
  enum machine_mode mode;

  /* The values computed by this function never change.  */
  if (size < 0)
    {
      /* The first value is the incoming arg-pointer.  */
      size = GET_MODE_SIZE (Pmode);

      /* The second value is the structure value address unless this is
	 passed as an "invisible" first argument.  */
      if (targetm.calls.struct_value_rtx (cfun ? TREE_TYPE (cfun->decl) : 0, 0))
	size += GET_MODE_SIZE (Pmode);

      for (regno = 0; regno < FIRST_PSEUDO_REGISTER; regno++)
	if (FUNCTION_ARG_REGNO_P (regno))
	  {
	    mode = targetm.calls.get_raw_arg_mode (regno);

	    gcc_assert (mode != VOIDmode);

	    align = GET_MODE_ALIGNMENT (mode) / BITS_PER_UNIT;
	    if (size % align != 0)
	      size = CEIL (size, align) * align;
	    size += GET_MODE_SIZE (mode);
	    apply_args_mode[regno] = mode;
	  }
	else
	  {
	    apply_args_mode[regno] = VOIDmode;
	  }
    }
  return size;
}

/* Return the size required for the block returned by __builtin_apply,
   and initialize apply_result_mode.  */

static int
apply_result_size (void)
{
  static int size = -1;
  int align, regno;
  enum machine_mode mode;

  /* The values computed by this function never change.  */
  if (size < 0)
    {
      size = 0;

      for (regno = 0; regno < FIRST_PSEUDO_REGISTER; regno++)
	if (targetm.calls.function_value_regno_p (regno))
	  {
	    mode = targetm.calls.get_raw_result_mode (regno);

	    gcc_assert (mode != VOIDmode);

	    align = GET_MODE_ALIGNMENT (mode) / BITS_PER_UNIT;
	    if (size % align != 0)
	      size = CEIL (size, align) * align;
	    size += GET_MODE_SIZE (mode);
	    apply_result_mode[regno] = mode;
	  }
	else
	  apply_result_mode[regno] = VOIDmode;

      /* Allow targets that use untyped_call and untyped_return to override
	 the size so that machine-specific information can be stored here.  */
#ifdef APPLY_RESULT_SIZE
      size = APPLY_RESULT_SIZE;
#endif
    }
  return size;
}

#if defined (HAVE_untyped_call) || defined (HAVE_untyped_return)
/* Create a vector describing the result block RESULT.  If SAVEP is true,
   the result block is used to save the values; otherwise it is used to
   restore the values.  */

static rtx
result_vector (int savep, rtx result)
{
  int regno, size, align, nelts;
  enum machine_mode mode;
  rtx reg, mem;
  rtx *savevec = XALLOCAVEC (rtx, FIRST_PSEUDO_REGISTER);

  size = nelts = 0;
  for (regno = 0; regno < FIRST_PSEUDO_REGISTER; regno++)
    if ((mode = apply_result_mode[regno]) != VOIDmode)
      {
	align = GET_MODE_ALIGNMENT (mode) / BITS_PER_UNIT;
	if (size % align != 0)
	  size = CEIL (size, align) * align;
	reg = gen_rtx_REG (mode, savep ? regno : INCOMING_REGNO (regno));
	mem = adjust_address (result, mode, size);
	savevec[nelts++] = (savep
			    ? gen_rtx_SET (VOIDmode, mem, reg)
			    : gen_rtx_SET (VOIDmode, reg, mem));
	size += GET_MODE_SIZE (mode);
      }
  return gen_rtx_PARALLEL (VOIDmode, gen_rtvec_v (nelts, savevec));
}
#endif /* HAVE_untyped_call or HAVE_untyped_return */

/* Save the state required to perform an untyped call with the same
   arguments as were passed to the current function.  */

static rtx
expand_builtin_apply_args_1 (void)
{
  rtx registers, tem;
  int size, align, regno;
  enum machine_mode mode;
  rtx struct_incoming_value = targetm.calls.struct_value_rtx (cfun ? TREE_TYPE (cfun->decl) : 0, 1);

  /* Create a block where the arg-pointer, structure value address,
     and argument registers can be saved.  */
  registers = assign_stack_local (BLKmode, apply_args_size (), -1);

  /* Walk past the arg-pointer and structure value address.  */
  size = GET_MODE_SIZE (Pmode);
  if (targetm.calls.struct_value_rtx (cfun ? TREE_TYPE (cfun->decl) : 0, 0))
    size += GET_MODE_SIZE (Pmode);

  /* Save each register used in calling a function to the block.  */
  for (regno = 0; regno < FIRST_PSEUDO_REGISTER; regno++)
    if ((mode = apply_args_mode[regno]) != VOIDmode)
      {
	align = GET_MODE_ALIGNMENT (mode) / BITS_PER_UNIT;
	if (size % align != 0)
	  size = CEIL (size, align) * align;

	tem = gen_rtx_REG (mode, INCOMING_REGNO (regno));

	emit_move_insn (adjust_address (registers, mode, size), tem);
	size += GET_MODE_SIZE (mode);
      }

  /* Save the arg pointer to the block.  */
  tem = copy_to_reg (crtl->args.internal_arg_pointer);
#ifdef STACK_GROWS_DOWNWARD
  /* We need the pointer as the caller actually passed them to us, not
     as we might have pretended they were passed.  Make sure it's a valid
     operand, as emit_move_insn isn't expected to handle a PLUS.  */
  tem
    = force_operand (plus_constant (Pmode, tem, crtl->args.pretend_args_size),
		     NULL_RTX);
#endif
  emit_move_insn (adjust_address (registers, Pmode, 0), tem);

  size = GET_MODE_SIZE (Pmode);

  /* Save the structure value address unless this is passed as an
     "invisible" first argument.  */
  if (struct_incoming_value)
    {
      emit_move_insn (adjust_address (registers, Pmode, size),
		      copy_to_reg (struct_incoming_value));
      size += GET_MODE_SIZE (Pmode);
    }

  /* Return the address of the block.  */
  return copy_addr_to_reg (XEXP (registers, 0));
}

/* __builtin_apply_args returns block of memory allocated on
   the stack into which is stored the arg pointer, structure
   value address, static chain, and all the registers that might
   possibly be used in performing a function call.  The code is
   moved to the start of the function so the incoming values are
   saved.  */

static rtx
expand_builtin_apply_args (void)
{
  /* Don't do __builtin_apply_args more than once in a function.
     Save the result of the first call and reuse it.  */
  if (apply_args_value != 0)
    return apply_args_value;
  {
    /* When this function is called, it means that registers must be
       saved on entry to this function.  So we migrate the
       call to the first insn of this function.  */
    rtx temp;
    rtx seq;

    start_sequence ();
    temp = expand_builtin_apply_args_1 ();
    seq = get_insns ();
    end_sequence ();

    apply_args_value = temp;

    /* Put the insns after the NOTE that starts the function.
       If this is inside a start_sequence, make the outer-level insn
       chain current, so the code is placed at the start of the
       function.  If internal_arg_pointer is a non-virtual pseudo,
       it needs to be placed after the function that initializes
       that pseudo.  */
    push_topmost_sequence ();
    if (REG_P (crtl->args.internal_arg_pointer)
	&& REGNO (crtl->args.internal_arg_pointer) > LAST_VIRTUAL_REGISTER)
      emit_insn_before (seq, parm_birth_insn);
    else
      emit_insn_before (seq, NEXT_INSN (entry_of_function ()));
    pop_topmost_sequence ();
    return temp;
  }
}

/* Perform an untyped call and save the state required to perform an
   untyped return of whatever value was returned by the given function.  */

static rtx
expand_builtin_apply (rtx function, rtx arguments, rtx argsize)
{
  int size, align, regno;
  enum machine_mode mode;
  rtx incoming_args, result, reg, dest, src;
  rtx_call_insn *call_insn;
  rtx old_stack_level = 0;
  rtx call_fusage = 0;
  rtx struct_value = targetm.calls.struct_value_rtx (cfun ? TREE_TYPE (cfun->decl) : 0, 0);

  arguments = convert_memory_address (Pmode, arguments);

  /* Create a block where the return registers can be saved.  */
  result = assign_stack_local (BLKmode, apply_result_size (), -1);

  /* Fetch the arg pointer from the ARGUMENTS block.  */
  incoming_args = gen_reg_rtx (Pmode);
  emit_move_insn (incoming_args, gen_rtx_MEM (Pmode, arguments));
#ifndef STACK_GROWS_DOWNWARD
  incoming_args = expand_simple_binop (Pmode, MINUS, incoming_args, argsize,
				       incoming_args, 0, OPTAB_LIB_WIDEN);
#endif

  /* Push a new argument block and copy the arguments.  Do not allow
     the (potential) memcpy call below to interfere with our stack
     manipulations.  */
  do_pending_stack_adjust ();
  NO_DEFER_POP;

  /* Save the stack with nonlocal if available.  */
#ifdef HAVE_save_stack_nonlocal
  if (HAVE_save_stack_nonlocal)
    emit_stack_save (SAVE_NONLOCAL, &old_stack_level);
  else
#endif
    emit_stack_save (SAVE_BLOCK, &old_stack_level);

  /* Allocate a block of memory onto the stack and copy the memory
     arguments to the outgoing arguments address.  We can pass TRUE
     as the 4th argument because we just saved the stack pointer
     and will restore it right after the call.  */
  allocate_dynamic_stack_space (argsize, 0, BIGGEST_ALIGNMENT, true);

  /* Set DRAP flag to true, even though allocate_dynamic_stack_space
     may have already set current_function_calls_alloca to true.
     current_function_calls_alloca won't be set if argsize is zero,
     so we have to guarantee need_drap is true here.  */
  if (SUPPORTS_STACK_ALIGNMENT)
    crtl->need_drap = true;

  dest = virtual_outgoing_args_rtx;
#ifndef STACK_GROWS_DOWNWARD
  if (CONST_INT_P (argsize))
    dest = plus_constant (Pmode, dest, -INTVAL (argsize));
  else
    dest = gen_rtx_PLUS (Pmode, dest, negate_rtx (Pmode, argsize));
#endif
  dest = gen_rtx_MEM (BLKmode, dest);
  set_mem_align (dest, PARM_BOUNDARY);
  src = gen_rtx_MEM (BLKmode, incoming_args);
  set_mem_align (src, PARM_BOUNDARY);
  emit_block_move (dest, src, argsize, BLOCK_OP_NORMAL);

  /* Refer to the argument block.  */
  apply_args_size ();
  arguments = gen_rtx_MEM (BLKmode, arguments);
  set_mem_align (arguments, PARM_BOUNDARY);

  /* Walk past the arg-pointer and structure value address.  */
  size = GET_MODE_SIZE (Pmode);
  if (struct_value)
    size += GET_MODE_SIZE (Pmode);

  /* Restore each of the registers previously saved.  Make USE insns
     for each of these registers for use in making the call.  */
  for (regno = 0; regno < FIRST_PSEUDO_REGISTER; regno++)
    if ((mode = apply_args_mode[regno]) != VOIDmode)
      {
	align = GET_MODE_ALIGNMENT (mode) / BITS_PER_UNIT;
	if (size % align != 0)
	  size = CEIL (size, align) * align;
	reg = gen_rtx_REG (mode, regno);
	emit_move_insn (reg, adjust_address (arguments, mode, size));
	use_reg (&call_fusage, reg);
	size += GET_MODE_SIZE (mode);
      }

  /* Restore the structure value address unless this is passed as an
     "invisible" first argument.  */
  size = GET_MODE_SIZE (Pmode);
  if (struct_value)
    {
      rtx value = gen_reg_rtx (Pmode);
      emit_move_insn (value, adjust_address (arguments, Pmode, size));
      emit_move_insn (struct_value, value);
      if (REG_P (struct_value))
	use_reg (&call_fusage, struct_value);
      size += GET_MODE_SIZE (Pmode);
    }

  /* All arguments and registers used for the call are set up by now!  */
  function = prepare_call_address (NULL, function, NULL, &call_fusage, 0, 0);

  /* Ensure address is valid.  SYMBOL_REF is already valid, so no need,
     and we don't want to load it into a register as an optimization,
     because prepare_call_address already did it if it should be done.  */
  if (GET_CODE (function) != SYMBOL_REF)
    function = memory_address (FUNCTION_MODE, function);

  /* Generate the actual call instruction and save the return value.  */
#ifdef HAVE_untyped_call
  if (HAVE_untyped_call)
    emit_call_insn (gen_untyped_call (gen_rtx_MEM (FUNCTION_MODE, function),
				      result, result_vector (1, result)));
  else
#endif
#ifdef HAVE_call_value
  if (HAVE_call_value)
    {
      rtx valreg = 0;

      /* Locate the unique return register.  It is not possible to
	 express a call that sets more than one return register using
	 call_value; use untyped_call for that.  In fact, untyped_call
	 only needs to save the return registers in the given block.  */
      for (regno = 0; regno < FIRST_PSEUDO_REGISTER; regno++)
	if ((mode = apply_result_mode[regno]) != VOIDmode)
	  {
	    gcc_assert (!valreg); /* HAVE_untyped_call required.  */

	    valreg = gen_rtx_REG (mode, regno);
	  }

      emit_call_insn (GEN_CALL_VALUE (valreg,
				      gen_rtx_MEM (FUNCTION_MODE, function),
				      const0_rtx, NULL_RTX, const0_rtx));

      emit_move_insn (adjust_address (result, GET_MODE (valreg), 0), valreg);
    }
  else
#endif
    gcc_unreachable ();

  /* Find the CALL insn we just emitted, and attach the register usage
     information.  */
  call_insn = last_call_insn ();
  add_function_usage_to (call_insn, call_fusage);

  /* Restore the stack.  */
#ifdef HAVE_save_stack_nonlocal
  if (HAVE_save_stack_nonlocal)
    emit_stack_restore (SAVE_NONLOCAL, old_stack_level);
  else
#endif
    emit_stack_restore (SAVE_BLOCK, old_stack_level);
  fixup_args_size_notes (call_insn, get_last_insn (), 0);

  OK_DEFER_POP;

  /* Return the address of the result block.  */
  result = copy_addr_to_reg (XEXP (result, 0));
  return convert_memory_address (ptr_mode, result);
}

/* Perform an untyped return.  */

static void
expand_builtin_return (rtx result)
{
  int size, align, regno;
  enum machine_mode mode;
  rtx reg;
  rtx_insn *call_fusage = 0;

  result = convert_memory_address (Pmode, result);

  apply_result_size ();
  result = gen_rtx_MEM (BLKmode, result);

#ifdef HAVE_untyped_return
  if (HAVE_untyped_return)
    {
      emit_jump_insn (gen_untyped_return (result, result_vector (0, result)));
      emit_barrier ();
      return;
    }
#endif

  /* Restore the return value and note that each value is used.  */
  size = 0;
  for (regno = 0; regno < FIRST_PSEUDO_REGISTER; regno++)
    if ((mode = apply_result_mode[regno]) != VOIDmode)
      {
	align = GET_MODE_ALIGNMENT (mode) / BITS_PER_UNIT;
	if (size % align != 0)
	  size = CEIL (size, align) * align;
	reg = gen_rtx_REG (mode, INCOMING_REGNO (regno));
	emit_move_insn (reg, adjust_address (result, mode, size));

	push_to_sequence (call_fusage);
	emit_use (reg);
	call_fusage = get_insns ();
	end_sequence ();
	size += GET_MODE_SIZE (mode);
      }

  /* Put the USE insns before the return.  */
  emit_insn (call_fusage);

  /* Return whatever values was restored by jumping directly to the end
     of the function.  */
  expand_naked_return ();
}

/* Used by expand_builtin_classify_type and fold_builtin_classify_type.  */

static enum type_class
type_to_class (tree type)
{
  switch (TREE_CODE (type))
    {
    case VOID_TYPE:	   return void_type_class;
    case INTEGER_TYPE:	   return integer_type_class;
    case ENUMERAL_TYPE:	   return enumeral_type_class;
    case BOOLEAN_TYPE:	   return boolean_type_class;
    case POINTER_TYPE:	   return pointer_type_class;
    case REFERENCE_TYPE:   return reference_type_class;
    case OFFSET_TYPE:	   return offset_type_class;
    case REAL_TYPE:	   return real_type_class;
    case COMPLEX_TYPE:	   return complex_type_class;
    case FUNCTION_TYPE:	   return function_type_class;
    case METHOD_TYPE:	   return method_type_class;
    case RECORD_TYPE:	   return record_type_class;
    case UNION_TYPE:
    case QUAL_UNION_TYPE:  return union_type_class;
    case ARRAY_TYPE:	   return (TYPE_STRING_FLAG (type)
				   ? string_type_class : array_type_class);
    case LANG_TYPE:	   return lang_type_class;
    default:		   return no_type_class;
    }
}

/* Expand a call EXP to __builtin_classify_type.  */

static rtx
expand_builtin_classify_type (tree exp)
{
  if (call_expr_nargs (exp))
    return GEN_INT (type_to_class (TREE_TYPE (CALL_EXPR_ARG (exp, 0))));
  return GEN_INT (no_type_class);
}

/* This helper macro, meant to be used in mathfn_built_in below,
   determines which among a set of three builtin math functions is
   appropriate for a given type mode.  The `F' and `L' cases are
   automatically generated from the `double' case.  */
#define CASE_MATHFN(BUILT_IN_MATHFN) \
  case BUILT_IN_MATHFN: case BUILT_IN_MATHFN##F: case BUILT_IN_MATHFN##L: \
  fcode = BUILT_IN_MATHFN; fcodef = BUILT_IN_MATHFN##F ; \
  fcodel = BUILT_IN_MATHFN##L ; break;
/* Similar to above, but appends _R after any F/L suffix.  */
#define CASE_MATHFN_REENT(BUILT_IN_MATHFN) \
  case BUILT_IN_MATHFN##_R: case BUILT_IN_MATHFN##F_R: case BUILT_IN_MATHFN##L_R: \
  fcode = BUILT_IN_MATHFN##_R; fcodef = BUILT_IN_MATHFN##F_R ; \
  fcodel = BUILT_IN_MATHFN##L_R ; break;

/* Return mathematic function equivalent to FN but operating directly on TYPE,
   if available.  If IMPLICIT is true use the implicit builtin declaration,
   otherwise use the explicit declaration.  If we can't do the conversion,
   return zero.  */

static tree
mathfn_built_in_1 (tree type, enum built_in_function fn, bool implicit_p)
{
  enum built_in_function fcode, fcodef, fcodel, fcode2;

  switch (fn)
    {
      CASE_MATHFN (BUILT_IN_ACOS)
      CASE_MATHFN (BUILT_IN_ACOSH)
      CASE_MATHFN (BUILT_IN_ASIN)
      CASE_MATHFN (BUILT_IN_ASINH)
      CASE_MATHFN (BUILT_IN_ATAN)
      CASE_MATHFN (BUILT_IN_ATAN2)
      CASE_MATHFN (BUILT_IN_ATANH)
      CASE_MATHFN (BUILT_IN_CBRT)
      CASE_MATHFN (BUILT_IN_CEIL)
      CASE_MATHFN (BUILT_IN_CEXPI)
      CASE_MATHFN (BUILT_IN_COPYSIGN)
      CASE_MATHFN (BUILT_IN_COS)
      CASE_MATHFN (BUILT_IN_COSH)
      CASE_MATHFN (BUILT_IN_DREM)
      CASE_MATHFN (BUILT_IN_ERF)
      CASE_MATHFN (BUILT_IN_ERFC)
      CASE_MATHFN (BUILT_IN_EXP)
      CASE_MATHFN (BUILT_IN_EXP10)
      CASE_MATHFN (BUILT_IN_EXP2)
      CASE_MATHFN (BUILT_IN_EXPM1)
      CASE_MATHFN (BUILT_IN_FABS)
      CASE_MATHFN (BUILT_IN_FDIM)
      CASE_MATHFN (BUILT_IN_FLOOR)
      CASE_MATHFN (BUILT_IN_FMA)
      CASE_MATHFN (BUILT_IN_FMAX)
      CASE_MATHFN (BUILT_IN_FMIN)
      CASE_MATHFN (BUILT_IN_FMOD)
      CASE_MATHFN (BUILT_IN_FREXP)
      CASE_MATHFN (BUILT_IN_GAMMA)
      CASE_MATHFN_REENT (BUILT_IN_GAMMA) /* GAMMA_R */
      CASE_MATHFN (BUILT_IN_HUGE_VAL)
      CASE_MATHFN (BUILT_IN_HYPOT)
      CASE_MATHFN (BUILT_IN_ILOGB)
      CASE_MATHFN (BUILT_IN_ICEIL)
      CASE_MATHFN (BUILT_IN_IFLOOR)
      CASE_MATHFN (BUILT_IN_INF)
      CASE_MATHFN (BUILT_IN_IRINT)
      CASE_MATHFN (BUILT_IN_IROUND)
      CASE_MATHFN (BUILT_IN_ISINF)
      CASE_MATHFN (BUILT_IN_J0)
      CASE_MATHFN (BUILT_IN_J1)
      CASE_MATHFN (BUILT_IN_JN)
      CASE_MATHFN (BUILT_IN_LCEIL)
      CASE_MATHFN (BUILT_IN_LDEXP)
      CASE_MATHFN (BUILT_IN_LFLOOR)
      CASE_MATHFN (BUILT_IN_LGAMMA)
      CASE_MATHFN_REENT (BUILT_IN_LGAMMA) /* LGAMMA_R */
      CASE_MATHFN (BUILT_IN_LLCEIL)
      CASE_MATHFN (BUILT_IN_LLFLOOR)
      CASE_MATHFN (BUILT_IN_LLRINT)
      CASE_MATHFN (BUILT_IN_LLROUND)
      CASE_MATHFN (BUILT_IN_LOG)
      CASE_MATHFN (BUILT_IN_LOG10)
      CASE_MATHFN (BUILT_IN_LOG1P)
      CASE_MATHFN (BUILT_IN_LOG2)
      CASE_MATHFN (BUILT_IN_LOGB)
      CASE_MATHFN (BUILT_IN_LRINT)
      CASE_MATHFN (BUILT_IN_LROUND)
      CASE_MATHFN (BUILT_IN_MODF)
      CASE_MATHFN (BUILT_IN_NAN)
      CASE_MATHFN (BUILT_IN_NANS)
      CASE_MATHFN (BUILT_IN_NEARBYINT)
      CASE_MATHFN (BUILT_IN_NEXTAFTER)
      CASE_MATHFN (BUILT_IN_NEXTTOWARD)
      CASE_MATHFN (BUILT_IN_POW)
      CASE_MATHFN (BUILT_IN_POWI)
      CASE_MATHFN (BUILT_IN_POW10)
      CASE_MATHFN (BUILT_IN_REMAINDER)
      CASE_MATHFN (BUILT_IN_REMQUO)
      CASE_MATHFN (BUILT_IN_RINT)
      CASE_MATHFN (BUILT_IN_ROUND)
      CASE_MATHFN (BUILT_IN_SCALB)
      CASE_MATHFN (BUILT_IN_SCALBLN)
      CASE_MATHFN (BUILT_IN_SCALBN)
      CASE_MATHFN (BUILT_IN_SIGNBIT)
      CASE_MATHFN (BUILT_IN_SIGNIFICAND)
      CASE_MATHFN (BUILT_IN_SIN)
      CASE_MATHFN (BUILT_IN_SINCOS)
      CASE_MATHFN (BUILT_IN_SINH)
      CASE_MATHFN (BUILT_IN_SQRT)
      CASE_MATHFN (BUILT_IN_TAN)
      CASE_MATHFN (BUILT_IN_TANH)
      CASE_MATHFN (BUILT_IN_TGAMMA)
      CASE_MATHFN (BUILT_IN_TRUNC)
      CASE_MATHFN (BUILT_IN_Y0)
      CASE_MATHFN (BUILT_IN_Y1)
      CASE_MATHFN (BUILT_IN_YN)

      default:
	return NULL_TREE;
      }

  if (TYPE_MAIN_VARIANT (type) == double_type_node)
    fcode2 = fcode;
  else if (TYPE_MAIN_VARIANT (type) == float_type_node)
    fcode2 = fcodef;
  else if (TYPE_MAIN_VARIANT (type) == long_double_type_node)
    fcode2 = fcodel;
  else
    return NULL_TREE;

  if (implicit_p && !builtin_decl_implicit_p (fcode2))
    return NULL_TREE;

  return builtin_decl_explicit (fcode2);
}

/* Like mathfn_built_in_1(), but always use the implicit array.  */

tree
mathfn_built_in (tree type, enum built_in_function fn)
{
  return mathfn_built_in_1 (type, fn, /*implicit=*/ 1);
}

/* If errno must be maintained, expand the RTL to check if the result,
   TARGET, of a built-in function call, EXP, is NaN, and if so set
   errno to EDOM.  */

static void
expand_errno_check (tree exp, rtx target)
{
  rtx_code_label *lab = gen_label_rtx ();

  /* Test the result; if it is NaN, set errno=EDOM because
     the argument was not in the domain.  */
  do_compare_rtx_and_jump (target, target, EQ, 0, GET_MODE (target),
			   NULL_RTX, NULL_RTX, lab,
			   /* The jump is very likely.  */
			   REG_BR_PROB_BASE - (REG_BR_PROB_BASE / 2000 - 1));

#ifdef TARGET_EDOM
  /* If this built-in doesn't throw an exception, set errno directly.  */
  if (TREE_NOTHROW (TREE_OPERAND (CALL_EXPR_FN (exp), 0)))
    {
#ifdef GEN_ERRNO_RTX
      rtx errno_rtx = GEN_ERRNO_RTX;
#else
      rtx errno_rtx
	  = gen_rtx_MEM (word_mode, gen_rtx_SYMBOL_REF (Pmode, "errno"));
#endif
      emit_move_insn (errno_rtx,
		      gen_int_mode (TARGET_EDOM, GET_MODE (errno_rtx)));
      emit_label (lab);
      return;
    }
#endif

  /* Make sure the library call isn't expanded as a tail call.  */
  CALL_EXPR_TAILCALL (exp) = 0;

  /* We can't set errno=EDOM directly; let the library call do it.
     Pop the arguments right away in case the call gets deleted.  */
  NO_DEFER_POP;
  expand_call (exp, target, 0);
  OK_DEFER_POP;
  emit_label (lab);
}

/* Expand a call to one of the builtin math functions (sqrt, exp, or log).
   Return NULL_RTX if a normal call should be emitted rather than expanding
   the function in-line.  EXP is the expression that is a call to the builtin
   function; if convenient, the result should be placed in TARGET.
   SUBTARGET may be used as the target for computing one of EXP's operands.  */

static rtx
expand_builtin_mathfn (tree exp, rtx target, rtx subtarget)
{
  optab builtin_optab;
  rtx op0;
  rtx_insn *insns;
  tree fndecl = get_callee_fndecl (exp);
  enum machine_mode mode;
  bool errno_set = false;
  bool try_widening = false;
  tree arg;

  if (!validate_arglist (exp, REAL_TYPE, VOID_TYPE))
    return NULL_RTX;

  arg = CALL_EXPR_ARG (exp, 0);

  switch (DECL_FUNCTION_CODE (fndecl))
    {
    CASE_FLT_FN (BUILT_IN_SQRT):
      errno_set = ! tree_expr_nonnegative_p (arg);
      try_widening = true;
      builtin_optab = sqrt_optab;
      break;
    CASE_FLT_FN (BUILT_IN_EXP):
      errno_set = true; builtin_optab = exp_optab; break;
    CASE_FLT_FN (BUILT_IN_EXP10):
    CASE_FLT_FN (BUILT_IN_POW10):
      errno_set = true; builtin_optab = exp10_optab; break;
    CASE_FLT_FN (BUILT_IN_EXP2):
      errno_set = true; builtin_optab = exp2_optab; break;
    CASE_FLT_FN (BUILT_IN_EXPM1):
      errno_set = true; builtin_optab = expm1_optab; break;
    CASE_FLT_FN (BUILT_IN_LOGB):
      errno_set = true; builtin_optab = logb_optab; break;
    CASE_FLT_FN (BUILT_IN_LOG):
      errno_set = true; builtin_optab = log_optab; break;
    CASE_FLT_FN (BUILT_IN_LOG10):
      errno_set = true; builtin_optab = log10_optab; break;
    CASE_FLT_FN (BUILT_IN_LOG2):
      errno_set = true; builtin_optab = log2_optab; break;
    CASE_FLT_FN (BUILT_IN_LOG1P):
      errno_set = true; builtin_optab = log1p_optab; break;
    CASE_FLT_FN (BUILT_IN_ASIN):
      builtin_optab = asin_optab; break;
    CASE_FLT_FN (BUILT_IN_ACOS):
      builtin_optab = acos_optab; break;
    CASE_FLT_FN (BUILT_IN_TAN):
      builtin_optab = tan_optab; break;
    CASE_FLT_FN (BUILT_IN_ATAN):
      builtin_optab = atan_optab; break;
    CASE_FLT_FN (BUILT_IN_FLOOR):
      builtin_optab = floor_optab; break;
    CASE_FLT_FN (BUILT_IN_CEIL):
      builtin_optab = ceil_optab; break;
    CASE_FLT_FN (BUILT_IN_TRUNC):
      builtin_optab = btrunc_optab; break;
    CASE_FLT_FN (BUILT_IN_ROUND):
      builtin_optab = round_optab; break;
    CASE_FLT_FN (BUILT_IN_NEARBYINT):
      builtin_optab = nearbyint_optab;
      if (flag_trapping_math)
	break;
      /* Else fallthrough and expand as rint.  */
    CASE_FLT_FN (BUILT_IN_RINT):
      builtin_optab = rint_optab; break;
    CASE_FLT_FN (BUILT_IN_SIGNIFICAND):
      builtin_optab = significand_optab; break;
    default:
      gcc_unreachable ();
    }

  /* Make a suitable register to place result in.  */
  mode = TYPE_MODE (TREE_TYPE (exp));

  if (! flag_errno_math || ! HONOR_NANS (mode))
    errno_set = false;

  /* Before working hard, check whether the instruction is available, but try
     to widen the mode for specific operations.  */
  if ((optab_handler (builtin_optab, mode) != CODE_FOR_nothing
       || (try_widening && !excess_precision_type (TREE_TYPE (exp))))
      && (!errno_set || !optimize_insn_for_size_p ()))
    {
      rtx result = gen_reg_rtx (mode);

      /* Wrap the computation of the argument in a SAVE_EXPR, as we may
	 need to expand the argument again.  This way, we will not perform
	 side-effects more the once.  */
      CALL_EXPR_ARG (exp, 0) = arg = builtin_save_expr (arg);

      op0 = expand_expr (arg, subtarget, VOIDmode, EXPAND_NORMAL);

      start_sequence ();

      /* Compute into RESULT.
	 Set RESULT to wherever the result comes back.  */
      result = expand_unop (mode, builtin_optab, op0, result, 0);

      if (result != 0)
	{
	  if (errno_set)
	    expand_errno_check (exp, result);

	  /* Output the entire sequence.  */
	  insns = get_insns ();
	  end_sequence ();
	  emit_insn (insns);
	  return result;
	}

      /* If we were unable to expand via the builtin, stop the sequence
	 (without outputting the insns) and call to the library function
	 with the stabilized argument list.  */
      end_sequence ();
    }

  return expand_call (exp, target, target == const0_rtx);
}

/* Expand a call to the builtin binary math functions (pow and atan2).
   Return NULL_RTX if a normal call should be emitted rather than expanding the
   function in-line.  EXP is the expression that is a call to the builtin
   function; if convenient, the result should be placed in TARGET.
   SUBTARGET may be used as the target for computing one of EXP's
   operands.  */

static rtx
expand_builtin_mathfn_2 (tree exp, rtx target, rtx subtarget)
{
  optab builtin_optab;
  rtx op0, op1, result;
  rtx_insn *insns;
  int op1_type = REAL_TYPE;
  tree fndecl = get_callee_fndecl (exp);
  tree arg0, arg1;
  enum machine_mode mode;
  bool errno_set = true;

  switch (DECL_FUNCTION_CODE (fndecl))
    {
    CASE_FLT_FN (BUILT_IN_SCALBN):
    CASE_FLT_FN (BUILT_IN_SCALBLN):
    CASE_FLT_FN (BUILT_IN_LDEXP):
      op1_type = INTEGER_TYPE;
    default:
      break;
    }

  if (!validate_arglist (exp, REAL_TYPE, op1_type, VOID_TYPE))
    return NULL_RTX;

  arg0 = CALL_EXPR_ARG (exp, 0);
  arg1 = CALL_EXPR_ARG (exp, 1);

  switch (DECL_FUNCTION_CODE (fndecl))
    {
    CASE_FLT_FN (BUILT_IN_POW):
      builtin_optab = pow_optab; break;
    CASE_FLT_FN (BUILT_IN_ATAN2):
      builtin_optab = atan2_optab; break;
    CASE_FLT_FN (BUILT_IN_SCALB):
      if (REAL_MODE_FORMAT (TYPE_MODE (TREE_TYPE (exp)))->b != 2)
	return 0;
      builtin_optab = scalb_optab; break;
    CASE_FLT_FN (BUILT_IN_SCALBN):
    CASE_FLT_FN (BUILT_IN_SCALBLN):
      if (REAL_MODE_FORMAT (TYPE_MODE (TREE_TYPE (exp)))->b != 2)
	return 0;
    /* Fall through... */
    CASE_FLT_FN (BUILT_IN_LDEXP):
      builtin_optab = ldexp_optab; break;
    CASE_FLT_FN (BUILT_IN_FMOD):
      builtin_optab = fmod_optab; break;
    CASE_FLT_FN (BUILT_IN_REMAINDER):
    CASE_FLT_FN (BUILT_IN_DREM):
      builtin_optab = remainder_optab; break;
    default:
      gcc_unreachable ();
    }

  /* Make a suitable register to place result in.  */
  mode = TYPE_MODE (TREE_TYPE (exp));

  /* Before working hard, check whether the instruction is available.  */
  if (optab_handler (builtin_optab, mode) == CODE_FOR_nothing)
    return NULL_RTX;

  result = gen_reg_rtx (mode);

  if (! flag_errno_math || ! HONOR_NANS (mode))
    errno_set = false;

  if (errno_set && optimize_insn_for_size_p ())
    return 0;

  /* Always stabilize the argument list.  */
  CALL_EXPR_ARG (exp, 0) = arg0 = builtin_save_expr (arg0);
  CALL_EXPR_ARG (exp, 1) = arg1 = builtin_save_expr (arg1);

  op0 = expand_expr (arg0, subtarget, VOIDmode, EXPAND_NORMAL);
  op1 = expand_normal (arg1);

  start_sequence ();

  /* Compute into RESULT.
     Set RESULT to wherever the result comes back.  */
  result = expand_binop (mode, builtin_optab, op0, op1,
			 result, 0, OPTAB_DIRECT);

  /* If we were unable to expand via the builtin, stop the sequence
     (without outputting the insns) and call to the library function
     with the stabilized argument list.  */
  if (result == 0)
    {
      end_sequence ();
      return expand_call (exp, target, target == const0_rtx);
    }

  if (errno_set)
    expand_errno_check (exp, result);

  /* Output the entire sequence.  */
  insns = get_insns ();
  end_sequence ();
  emit_insn (insns);

  return result;
}

/* Expand a call to the builtin trinary math functions (fma).
   Return NULL_RTX if a normal call should be emitted rather than expanding the
   function in-line.  EXP is the expression that is a call to the builtin
   function; if convenient, the result should be placed in TARGET.
   SUBTARGET may be used as the target for computing one of EXP's
   operands.  */

static rtx
expand_builtin_mathfn_ternary (tree exp, rtx target, rtx subtarget)
{
  optab builtin_optab;
  rtx op0, op1, op2, result;
  rtx_insn *insns;
  tree fndecl = get_callee_fndecl (exp);
  tree arg0, arg1, arg2;
  enum machine_mode mode;

  if (!validate_arglist (exp, REAL_TYPE, REAL_TYPE, REAL_TYPE, VOID_TYPE))
    return NULL_RTX;

  arg0 = CALL_EXPR_ARG (exp, 0);
  arg1 = CALL_EXPR_ARG (exp, 1);
  arg2 = CALL_EXPR_ARG (exp, 2);

  switch (DECL_FUNCTION_CODE (fndecl))
    {
    CASE_FLT_FN (BUILT_IN_FMA):
      builtin_optab = fma_optab; break;
    default:
      gcc_unreachable ();
    }

  /* Make a suitable register to place result in.  */
  mode = TYPE_MODE (TREE_TYPE (exp));

  /* Before working hard, check whether the instruction is available.  */
  if (optab_handler (builtin_optab, mode) == CODE_FOR_nothing)
    return NULL_RTX;

  result = gen_reg_rtx (mode);

  /* Always stabilize the argument list.  */
  CALL_EXPR_ARG (exp, 0) = arg0 = builtin_save_expr (arg0);
  CALL_EXPR_ARG (exp, 1) = arg1 = builtin_save_expr (arg1);
  CALL_EXPR_ARG (exp, 2) = arg2 = builtin_save_expr (arg2);

  op0 = expand_expr (arg0, subtarget, VOIDmode, EXPAND_NORMAL);
  op1 = expand_normal (arg1);
  op2 = expand_normal (arg2);

  start_sequence ();

  /* Compute into RESULT.
     Set RESULT to wherever the result comes back.  */
  result = expand_ternary_op (mode, builtin_optab, op0, op1, op2,
			      result, 0);

  /* If we were unable to expand via the builtin, stop the sequence
     (without outputting the insns) and call to the library function
     with the stabilized argument list.  */
  if (result == 0)
    {
      end_sequence ();
      return expand_call (exp, target, target == const0_rtx);
    }

  /* Output the entire sequence.  */
  insns = get_insns ();
  end_sequence ();
  emit_insn (insns);

  return result;
}

/* Expand a call to the builtin sin and cos math functions.
   Return NULL_RTX if a normal call should be emitted rather than expanding the
   function in-line.  EXP is the expression that is a call to the builtin
   function; if convenient, the result should be placed in TARGET.
   SUBTARGET may be used as the target for computing one of EXP's
   operands.  */

static rtx
expand_builtin_mathfn_3 (tree exp, rtx target, rtx subtarget)
{
  optab builtin_optab;
  rtx op0;
  rtx_insn *insns;
  tree fndecl = get_callee_fndecl (exp);
  enum machine_mode mode;
  tree arg;

  if (!validate_arglist (exp, REAL_TYPE, VOID_TYPE))
    return NULL_RTX;

  arg = CALL_EXPR_ARG (exp, 0);

  switch (DECL_FUNCTION_CODE (fndecl))
    {
    CASE_FLT_FN (BUILT_IN_SIN):
    CASE_FLT_FN (BUILT_IN_COS):
      builtin_optab = sincos_optab; break;
    default:
      gcc_unreachable ();
    }

  /* Make a suitable register to place result in.  */
  mode = TYPE_MODE (TREE_TYPE (exp));

  /* Check if sincos insn is available, otherwise fallback
     to sin or cos insn.  */
  if (optab_handler (builtin_optab, mode) == CODE_FOR_nothing)
    switch (DECL_FUNCTION_CODE (fndecl))
      {
      CASE_FLT_FN (BUILT_IN_SIN):
	builtin_optab = sin_optab; break;
      CASE_FLT_FN (BUILT_IN_COS):
	builtin_optab = cos_optab; break;
      default:
	gcc_unreachable ();
      }

  /* Before working hard, check whether the instruction is available.  */
  if (optab_handler (builtin_optab, mode) != CODE_FOR_nothing)
    {
      rtx result = gen_reg_rtx (mode);

      /* Wrap the computation of the argument in a SAVE_EXPR, as we may
	 need to expand the argument again.  This way, we will not perform
	 side-effects more the once.  */
      CALL_EXPR_ARG (exp, 0) = arg = builtin_save_expr (arg);

      op0 = expand_expr (arg, subtarget, VOIDmode, EXPAND_NORMAL);

      start_sequence ();

      /* Compute into RESULT.
	 Set RESULT to wherever the result comes back.  */
      if (builtin_optab == sincos_optab)
	{
	  int ok;

	  switch (DECL_FUNCTION_CODE (fndecl))
	    {
	    CASE_FLT_FN (BUILT_IN_SIN):
	      ok = expand_twoval_unop (builtin_optab, op0, 0, result, 0);
	      break;
	    CASE_FLT_FN (BUILT_IN_COS):
	      ok = expand_twoval_unop (builtin_optab, op0, result, 0, 0);
	      break;
	    default:
	      gcc_unreachable ();
	    }
	  gcc_assert (ok);
	}
      else
	result = expand_unop (mode, builtin_optab, op0, result, 0);

      if (result != 0)
	{
	  /* Output the entire sequence.  */
	  insns = get_insns ();
	  end_sequence ();
	  emit_insn (insns);
	  return result;
	}

      /* If we were unable to expand via the builtin, stop the sequence
	 (without outputting the insns) and call to the library function
	 with the stabilized argument list.  */
      end_sequence ();
    }

  return expand_call (exp, target, target == const0_rtx);
}

/* Given an interclass math builtin decl FNDECL and it's argument ARG
   return an RTL instruction code that implements the functionality.
   If that isn't possible or available return CODE_FOR_nothing.  */

static enum insn_code
interclass_mathfn_icode (tree arg, tree fndecl)
{
  bool errno_set = false;
  optab builtin_optab = unknown_optab;
  enum machine_mode mode;

  switch (DECL_FUNCTION_CODE (fndecl))
    {
    CASE_FLT_FN (BUILT_IN_ILOGB):
      errno_set = true; builtin_optab = ilogb_optab; break;
    CASE_FLT_FN (BUILT_IN_ISINF):
      builtin_optab = isinf_optab; break;
    case BUILT_IN_ISNORMAL:
    case BUILT_IN_ISFINITE:
    CASE_FLT_FN (BUILT_IN_FINITE):
    case BUILT_IN_FINITED32:
    case BUILT_IN_FINITED64:
    case BUILT_IN_FINITED128:
    case BUILT_IN_ISINFD32:
    case BUILT_IN_ISINFD64:
    case BUILT_IN_ISINFD128:
      /* These builtins have no optabs (yet).  */
      break;
    default:
      gcc_unreachable ();
    }

  /* There's no easy way to detect the case we need to set EDOM.  */
  if (flag_errno_math && errno_set)
    return CODE_FOR_nothing;

  /* Optab mode depends on the mode of the input argument.  */
  mode = TYPE_MODE (TREE_TYPE (arg));

  if (builtin_optab)
    return optab_handler (builtin_optab, mode);
  return CODE_FOR_nothing;
}

/* Expand a call to one of the builtin math functions that operate on
   floating point argument and output an integer result (ilogb, isinf,
   isnan, etc).
   Return 0 if a normal call should be emitted rather than expanding the
   function in-line.  EXP is the expression that is a call to the builtin
   function; if convenient, the result should be placed in TARGET.  */

static rtx
expand_builtin_interclass_mathfn (tree exp, rtx target)
{
  enum insn_code icode = CODE_FOR_nothing;
  rtx op0;
  tree fndecl = get_callee_fndecl (exp);
  enum machine_mode mode;
  tree arg;

  if (!validate_arglist (exp, REAL_TYPE, VOID_TYPE))
    return NULL_RTX;

  arg = CALL_EXPR_ARG (exp, 0);
  icode = interclass_mathfn_icode (arg, fndecl);
  mode = TYPE_MODE (TREE_TYPE (arg));

  if (icode != CODE_FOR_nothing)
    {
      struct expand_operand ops[1];
      rtx_insn *last = get_last_insn ();
      tree orig_arg = arg;

      /* Wrap the computation of the argument in a SAVE_EXPR, as we may
	 need to expand the argument again.  This way, we will not perform
	 side-effects more the once.  */
      CALL_EXPR_ARG (exp, 0) = arg = builtin_save_expr (arg);

      op0 = expand_expr (arg, NULL_RTX, VOIDmode, EXPAND_NORMAL);

      if (mode != GET_MODE (op0))
	op0 = convert_to_mode (mode, op0, 0);

      create_output_operand (&ops[0], target, TYPE_MODE (TREE_TYPE (exp)));
      if (maybe_legitimize_operands (icode, 0, 1, ops)
	  && maybe_emit_unop_insn (icode, ops[0].value, op0, UNKNOWN))
	return ops[0].value;

      delete_insns_since (last);
      CALL_EXPR_ARG (exp, 0) = orig_arg;
    }

  return NULL_RTX;
}

/* Expand a call to the builtin sincos math function.
   Return NULL_RTX if a normal call should be emitted rather than expanding the
   function in-line.  EXP is the expression that is a call to the builtin
   function.  */

static rtx
expand_builtin_sincos (tree exp)
{
  rtx op0, op1, op2, target1, target2;
  enum machine_mode mode;
  tree arg, sinp, cosp;
  int result;
  location_t loc = EXPR_LOCATION (exp);
  tree alias_type, alias_off;

  if (!validate_arglist (exp, REAL_TYPE,
 			 POINTER_TYPE, POINTER_TYPE, VOID_TYPE))
    return NULL_RTX;

  arg = CALL_EXPR_ARG (exp, 0);
  sinp = CALL_EXPR_ARG (exp, 1);
  cosp = CALL_EXPR_ARG (exp, 2);

  /* Make a suitable register to place result in.  */
  mode = TYPE_MODE (TREE_TYPE (arg));

  /* Check if sincos insn is available, otherwise emit the call.  */
  if (optab_handler (sincos_optab, mode) == CODE_FOR_nothing)
    return NULL_RTX;

  target1 = gen_reg_rtx (mode);
  target2 = gen_reg_rtx (mode);

  op0 = expand_normal (arg);
  alias_type = build_pointer_type_for_mode (TREE_TYPE (arg), ptr_mode, true);
  alias_off = build_int_cst (alias_type, 0);
  op1 = expand_normal (fold_build2_loc (loc, MEM_REF, TREE_TYPE (arg),
					sinp, alias_off));
  op2 = expand_normal (fold_build2_loc (loc, MEM_REF, TREE_TYPE (arg),
					cosp, alias_off));

  /* Compute into target1 and target2.
     Set TARGET to wherever the result comes back.  */
  result = expand_twoval_unop (sincos_optab, op0, target2, target1, 0);
  gcc_assert (result);

  /* Move target1 and target2 to the memory locations indicated
     by op1 and op2.  */
  emit_move_insn (op1, target1);
  emit_move_insn (op2, target2);

  return const0_rtx;
}

/* Expand a call to the internal cexpi builtin to the sincos math function.
   EXP is the expression that is a call to the builtin function; if convenient,
   the result should be placed in TARGET.  */

static rtx
expand_builtin_cexpi (tree exp, rtx target)
{
  tree fndecl = get_callee_fndecl (exp);
  tree arg, type;
  enum machine_mode mode;
  rtx op0, op1, op2;
  location_t loc = EXPR_LOCATION (exp);

  if (!validate_arglist (exp, REAL_TYPE, VOID_TYPE))
    return NULL_RTX;

  arg = CALL_EXPR_ARG (exp, 0);
  type = TREE_TYPE (arg);
  mode = TYPE_MODE (TREE_TYPE (arg));

  /* Try expanding via a sincos optab, fall back to emitting a libcall
     to sincos or cexp.  We are sure we have sincos or cexp because cexpi
     is only generated from sincos, cexp or if we have either of them.  */
  if (optab_handler (sincos_optab, mode) != CODE_FOR_nothing)
    {
      op1 = gen_reg_rtx (mode);
      op2 = gen_reg_rtx (mode);

      op0 = expand_expr (arg, NULL_RTX, VOIDmode, EXPAND_NORMAL);

      /* Compute into op1 and op2.  */
      expand_twoval_unop (sincos_optab, op0, op2, op1, 0);
    }
  else if (targetm.libc_has_function (function_sincos))
    {
      tree call, fn = NULL_TREE;
      tree top1, top2;
      rtx op1a, op2a;

      if (DECL_FUNCTION_CODE (fndecl) == BUILT_IN_CEXPIF)
	fn = builtin_decl_explicit (BUILT_IN_SINCOSF);
      else if (DECL_FUNCTION_CODE (fndecl) == BUILT_IN_CEXPI)
	fn = builtin_decl_explicit (BUILT_IN_SINCOS);
      else if (DECL_FUNCTION_CODE (fndecl) == BUILT_IN_CEXPIL)
	fn = builtin_decl_explicit (BUILT_IN_SINCOSL);
      else
	gcc_unreachable ();

      op1 = assign_temp (TREE_TYPE (arg), 1, 1);
      op2 = assign_temp (TREE_TYPE (arg), 1, 1);
      op1a = copy_addr_to_reg (XEXP (op1, 0));
      op2a = copy_addr_to_reg (XEXP (op2, 0));
      top1 = make_tree (build_pointer_type (TREE_TYPE (arg)), op1a);
      top2 = make_tree (build_pointer_type (TREE_TYPE (arg)), op2a);

      /* Make sure not to fold the sincos call again.  */
      call = build1 (ADDR_EXPR, build_pointer_type (TREE_TYPE (fn)), fn);
      expand_normal (build_call_nary (TREE_TYPE (TREE_TYPE (fn)),
				      call, 3, arg, top1, top2));
    }
  else
    {
      tree call, fn = NULL_TREE, narg;
      tree ctype = build_complex_type (type);

      if (DECL_FUNCTION_CODE (fndecl) == BUILT_IN_CEXPIF)
	fn = builtin_decl_explicit (BUILT_IN_CEXPF);
      else if (DECL_FUNCTION_CODE (fndecl) == BUILT_IN_CEXPI)
	fn = builtin_decl_explicit (BUILT_IN_CEXP);
      else if (DECL_FUNCTION_CODE (fndecl) == BUILT_IN_CEXPIL)
	fn = builtin_decl_explicit (BUILT_IN_CEXPL);
      else
	gcc_unreachable ();

      /* If we don't have a decl for cexp create one.  This is the
	 friendliest fallback if the user calls __builtin_cexpi
	 without full target C99 function support.  */
      if (fn == NULL_TREE)
	{
	  tree fntype;
	  const char *name = NULL;

	  if (DECL_FUNCTION_CODE (fndecl) == BUILT_IN_CEXPIF)
	    name = "cexpf";
	  else if (DECL_FUNCTION_CODE (fndecl) == BUILT_IN_CEXPI)
	    name = "cexp";
	  else if (DECL_FUNCTION_CODE (fndecl) == BUILT_IN_CEXPIL)
	    name = "cexpl";

	  fntype = build_function_type_list (ctype, ctype, NULL_TREE);
	  fn = build_fn_decl (name, fntype);
	}

      narg = fold_build2_loc (loc, COMPLEX_EXPR, ctype,
			  build_real (type, dconst0), arg);

      /* Make sure not to fold the cexp call again.  */
      call = build1 (ADDR_EXPR, build_pointer_type (TREE_TYPE (fn)), fn);
      return expand_expr (build_call_nary (ctype, call, 1, narg),
			  target, VOIDmode, EXPAND_NORMAL);
    }

  /* Now build the proper return type.  */
  return expand_expr (build2 (COMPLEX_EXPR, build_complex_type (type),
			      make_tree (TREE_TYPE (arg), op2),
			      make_tree (TREE_TYPE (arg), op1)),
		      target, VOIDmode, EXPAND_NORMAL);
}

/* Conveniently construct a function call expression.  FNDECL names the
   function to be called, N is the number of arguments, and the "..."
   parameters are the argument expressions.  Unlike build_call_exr
   this doesn't fold the call, hence it will always return a CALL_EXPR.  */

static tree
build_call_nofold_loc (location_t loc, tree fndecl, int n, ...)
{
  va_list ap;
  tree fntype = TREE_TYPE (fndecl);
  tree fn = build1 (ADDR_EXPR, build_pointer_type (fntype), fndecl);

  va_start (ap, n);
  fn = build_call_valist (TREE_TYPE (fntype), fn, n, ap);
  va_end (ap);
  SET_EXPR_LOCATION (fn, loc);
  return fn;
}

/* Expand a call to one of the builtin rounding functions gcc defines
   as an extension (lfloor and lceil).  As these are gcc extensions we
   do not need to worry about setting errno to EDOM.
   If expanding via optab fails, lower expression to (int)(floor(x)).
   EXP is the expression that is a call to the builtin function;
   if convenient, the result should be placed in TARGET.  */

static rtx
expand_builtin_int_roundingfn (tree exp, rtx target)
{
  convert_optab builtin_optab;
  rtx op0, tmp;
  rtx_insn *insns;
  tree fndecl = get_callee_fndecl (exp);
  enum built_in_function fallback_fn;
  tree fallback_fndecl;
  enum machine_mode mode;
  tree arg;

  if (!validate_arglist (exp, REAL_TYPE, VOID_TYPE))
    gcc_unreachable ();

  arg = CALL_EXPR_ARG (exp, 0);

  switch (DECL_FUNCTION_CODE (fndecl))
    {
    CASE_FLT_FN (BUILT_IN_ICEIL):
    CASE_FLT_FN (BUILT_IN_LCEIL):
    CASE_FLT_FN (BUILT_IN_LLCEIL):
      builtin_optab = lceil_optab;
      fallback_fn = BUILT_IN_CEIL;
      break;

    CASE_FLT_FN (BUILT_IN_IFLOOR):
    CASE_FLT_FN (BUILT_IN_LFLOOR):
    CASE_FLT_FN (BUILT_IN_LLFLOOR):
      builtin_optab = lfloor_optab;
      fallback_fn = BUILT_IN_FLOOR;
      break;

    default:
      gcc_unreachable ();
    }

  /* Make a suitable register to place result in.  */
  mode = TYPE_MODE (TREE_TYPE (exp));

  target = gen_reg_rtx (mode);

  /* Wrap the computation of the argument in a SAVE_EXPR, as we may
     need to expand the argument again.  This way, we will not perform
     side-effects more the once.  */
  CALL_EXPR_ARG (exp, 0) = arg = builtin_save_expr (arg);

  op0 = expand_expr (arg, NULL, VOIDmode, EXPAND_NORMAL);

  start_sequence ();

  /* Compute into TARGET.  */
  if (expand_sfix_optab (target, op0, builtin_optab))
    {
      /* Output the entire sequence.  */
      insns = get_insns ();
      end_sequence ();
      emit_insn (insns);
      return target;
    }

  /* If we were unable to expand via the builtin, stop the sequence
     (without outputting the insns).  */
  end_sequence ();

  /* Fall back to floating point rounding optab.  */
  fallback_fndecl = mathfn_built_in (TREE_TYPE (arg), fallback_fn);

  /* For non-C99 targets we may end up without a fallback fndecl here
     if the user called __builtin_lfloor directly.  In this case emit
     a call to the floor/ceil variants nevertheless.  This should result
     in the best user experience for not full C99 targets.  */
  if (fallback_fndecl == NULL_TREE)
    {
      tree fntype;
      const char *name = NULL;

      switch (DECL_FUNCTION_CODE (fndecl))
	{
	case BUILT_IN_ICEIL:
	case BUILT_IN_LCEIL:
	case BUILT_IN_LLCEIL:
	  name = "ceil";
	  break;
	case BUILT_IN_ICEILF:
	case BUILT_IN_LCEILF:
	case BUILT_IN_LLCEILF:
	  name = "ceilf";
	  break;
	case BUILT_IN_ICEILL:
	case BUILT_IN_LCEILL:
	case BUILT_IN_LLCEILL:
	  name = "ceill";
	  break;
	case BUILT_IN_IFLOOR:
	case BUILT_IN_LFLOOR:
	case BUILT_IN_LLFLOOR:
	  name = "floor";
	  break;
	case BUILT_IN_IFLOORF:
	case BUILT_IN_LFLOORF:
	case BUILT_IN_LLFLOORF:
	  name = "floorf";
	  break;
	case BUILT_IN_IFLOORL:
	case BUILT_IN_LFLOORL:
	case BUILT_IN_LLFLOORL:
	  name = "floorl";
	  break;
	default:
	  gcc_unreachable ();
	}

      fntype = build_function_type_list (TREE_TYPE (arg),
					 TREE_TYPE (arg), NULL_TREE);
      fallback_fndecl = build_fn_decl (name, fntype);
    }

  exp = build_call_nofold_loc (EXPR_LOCATION (exp), fallback_fndecl, 1, arg);

  tmp = expand_normal (exp);
  tmp = maybe_emit_group_store (tmp, TREE_TYPE (exp));

  /* Truncate the result of floating point optab to integer
     via expand_fix ().  */
  target = gen_reg_rtx (mode);
  expand_fix (target, tmp, 0);

  return target;
}

/* Expand a call to one of the builtin math functions doing integer
   conversion (lrint).
   Return 0 if a normal call should be emitted rather than expanding the
   function in-line.  EXP is the expression that is a call to the builtin
   function; if convenient, the result should be placed in TARGET.  */

static rtx
expand_builtin_int_roundingfn_2 (tree exp, rtx target)
{
  convert_optab builtin_optab;
  rtx op0;
  rtx_insn *insns;
  tree fndecl = get_callee_fndecl (exp);
  tree arg;
  enum machine_mode mode;
  enum built_in_function fallback_fn = BUILT_IN_NONE;

  if (!validate_arglist (exp, REAL_TYPE, VOID_TYPE))
     gcc_unreachable ();

  arg = CALL_EXPR_ARG (exp, 0);

  switch (DECL_FUNCTION_CODE (fndecl))
    {
    CASE_FLT_FN (BUILT_IN_IRINT):
      fallback_fn = BUILT_IN_LRINT;
      /* FALLTHRU */
    CASE_FLT_FN (BUILT_IN_LRINT):
    CASE_FLT_FN (BUILT_IN_LLRINT):
      builtin_optab = lrint_optab;
      break;

    CASE_FLT_FN (BUILT_IN_IROUND):
      fallback_fn = BUILT_IN_LROUND;
      /* FALLTHRU */
    CASE_FLT_FN (BUILT_IN_LROUND):
    CASE_FLT_FN (BUILT_IN_LLROUND):
      builtin_optab = lround_optab;
      break;

    default:
      gcc_unreachable ();
    }

  /* There's no easy way to detect the case we need to set EDOM.  */
  if (flag_errno_math && fallback_fn == BUILT_IN_NONE)
    return NULL_RTX;

  /* Make a suitable register to place result in.  */
  mode = TYPE_MODE (TREE_TYPE (exp));

  /* There's no easy way to detect the case we need to set EDOM.  */
  if (!flag_errno_math)
    {
      rtx result = gen_reg_rtx (mode);

      /* Wrap the computation of the argument in a SAVE_EXPR, as we may
	 need to expand the argument again.  This way, we will not perform
	 side-effects more the once.  */
      CALL_EXPR_ARG (exp, 0) = arg = builtin_save_expr (arg);

      op0 = expand_expr (arg, NULL, VOIDmode, EXPAND_NORMAL);

      start_sequence ();

      if (expand_sfix_optab (result, op0, builtin_optab))
	{
	  /* Output the entire sequence.  */
	  insns = get_insns ();
	  end_sequence ();
	  emit_insn (insns);
	  return result;
	}

      /* If we were unable to expand via the builtin, stop the sequence
	 (without outputting the insns) and call to the library function
	 with the stabilized argument list.  */
      end_sequence ();
    }

  if (fallback_fn != BUILT_IN_NONE)
    {
      /* Fall back to rounding to long int.  Use implicit_p 0 - for non-C99
	 targets, (int) round (x) should never be transformed into
	 BUILT_IN_IROUND and if __builtin_iround is called directly, emit
	 a call to lround in the hope that the target provides at least some
	 C99 functions.  This should result in the best user experience for
	 not full C99 targets.  */
      tree fallback_fndecl = mathfn_built_in_1 (TREE_TYPE (arg),
						fallback_fn, 0);

      exp = build_call_nofold_loc (EXPR_LOCATION (exp),
				   fallback_fndecl, 1, arg);

      target = expand_call (exp, NULL_RTX, target == const0_rtx);
      target = maybe_emit_group_store (target, TREE_TYPE (exp));
      return convert_to_mode (mode, target, 0);
    }

  return expand_call (exp, target, target == const0_rtx);
}

/* Expand a call to the powi built-in mathematical function.  Return NULL_RTX if
   a normal call should be emitted rather than expanding the function
   in-line.  EXP is the expression that is a call to the builtin
   function; if convenient, the result should be placed in TARGET.  */

static rtx
expand_builtin_powi (tree exp, rtx target)
{
  tree arg0, arg1;
  rtx op0, op1;
  enum machine_mode mode;
  enum machine_mode mode2;

  if (! validate_arglist (exp, REAL_TYPE, INTEGER_TYPE, VOID_TYPE))
    return NULL_RTX;

  arg0 = CALL_EXPR_ARG (exp, 0);
  arg1 = CALL_EXPR_ARG (exp, 1);
  mode = TYPE_MODE (TREE_TYPE (exp));

  /* Emit a libcall to libgcc.  */

  /* Mode of the 2nd argument must match that of an int.  */
  mode2 = mode_for_size (INT_TYPE_SIZE, MODE_INT, 0);

  if (target == NULL_RTX)
    target = gen_reg_rtx (mode);

  op0 = expand_expr (arg0, NULL_RTX, mode, EXPAND_NORMAL);
  if (GET_MODE (op0) != mode)
    op0 = convert_to_mode (mode, op0, 0);
  op1 = expand_expr (arg1, NULL_RTX, mode2, EXPAND_NORMAL);
  if (GET_MODE (op1) != mode2)
    op1 = convert_to_mode (mode2, op1, 0);

  target = emit_library_call_value (optab_libfunc (powi_optab, mode),
				    target, LCT_CONST, mode, 2,
				    op0, mode, op1, mode2);

  return target;
}

/* Expand expression EXP which is a call to the strlen builtin.  Return
   NULL_RTX if we failed the caller should emit a normal call, otherwise
   try to get the result in TARGET, if convenient.  */

static rtx
expand_builtin_strlen (tree exp, rtx target,
		       enum machine_mode target_mode)
{
  if (!validate_arglist (exp, POINTER_TYPE, VOID_TYPE))
    return NULL_RTX;
  else
    {
      struct expand_operand ops[4];
      rtx pat;
      tree len;
      tree src = CALL_EXPR_ARG (exp, 0);
      rtx src_reg;
      rtx_insn *before_strlen;
      enum machine_mode insn_mode = target_mode;
      enum insn_code icode = CODE_FOR_nothing;
      unsigned int align;

      /* If the length can be computed at compile-time, return it.  */
      len = c_strlen (src, 0);
      if (len)
	return expand_expr (len, target, target_mode, EXPAND_NORMAL);

      /* If the length can be computed at compile-time and is constant
	 integer, but there are side-effects in src, evaluate
	 src for side-effects, then return len.
	 E.g. x = strlen (i++ ? "xfoo" + 1 : "bar");
	 can be optimized into: i++; x = 3;  */
      len = c_strlen (src, 1);
      if (len && TREE_CODE (len) == INTEGER_CST)
	{
	  expand_expr (src, const0_rtx, VOIDmode, EXPAND_NORMAL);
	  return expand_expr (len, target, target_mode, EXPAND_NORMAL);
	}

      align = get_pointer_alignment (src) / BITS_PER_UNIT;

      /* If SRC is not a pointer type, don't do this operation inline.  */
      if (align == 0)
	return NULL_RTX;

      /* Bail out if we can't compute strlen in the right mode.  */
      while (insn_mode != VOIDmode)
	{
	  icode = optab_handler (strlen_optab, insn_mode);
	  if (icode != CODE_FOR_nothing)
	    break;

	  insn_mode = GET_MODE_WIDER_MODE (insn_mode);
	}
      if (insn_mode == VOIDmode)
	return NULL_RTX;

      /* Make a place to hold the source address.  We will not expand
	 the actual source until we are sure that the expansion will
	 not fail -- there are trees that cannot be expanded twice.  */
      src_reg = gen_reg_rtx (Pmode);

      /* Mark the beginning of the strlen sequence so we can emit the
	 source operand later.  */
      before_strlen = get_last_insn ();

      create_output_operand (&ops[0], target, insn_mode);
      create_fixed_operand (&ops[1], gen_rtx_MEM (BLKmode, src_reg));
      create_integer_operand (&ops[2], 0);
      create_integer_operand (&ops[3], align);
      if (!maybe_expand_insn (icode, 4, ops))
	return NULL_RTX;

      /* Now that we are assured of success, expand the source.  */
      start_sequence ();
      pat = expand_expr (src, src_reg, Pmode, EXPAND_NORMAL);
      if (pat != src_reg)
	{
#ifdef POINTERS_EXTEND_UNSIGNED
	  if (GET_MODE (pat) != Pmode)
	    pat = convert_to_mode (Pmode, pat,
				   POINTERS_EXTEND_UNSIGNED);
#endif
	  emit_move_insn (src_reg, pat);
	}
      pat = get_insns ();
      end_sequence ();

      if (before_strlen)
	emit_insn_after (pat, before_strlen);
      else
	emit_insn_before (pat, get_insns ());

      /* Return the value in the proper mode for this function.  */
      if (GET_MODE (ops[0].value) == target_mode)
	target = ops[0].value;
      else if (target != 0)
	convert_move (target, ops[0].value, 0);
      else
	target = convert_to_mode (target_mode, ops[0].value, 0);

      return target;
    }
}

/* Callback routine for store_by_pieces.  Read GET_MODE_BITSIZE (MODE)
   bytes from constant string DATA + OFFSET and return it as target
   constant.  */

static rtx
builtin_memcpy_read_str (void *data, HOST_WIDE_INT offset,
			 enum machine_mode mode)
{
  const char *str = (const char *) data;

  gcc_assert (offset >= 0
	      && ((unsigned HOST_WIDE_INT) offset + GET_MODE_SIZE (mode)
		  <= strlen (str) + 1));

  return c_readstr (str + offset, mode);
}

/* LEN specify length of the block of memcpy/memset operation.
   Figure out its range and put it into MIN_SIZE/MAX_SIZE. 
   In some cases we can make very likely guess on max size, then we
   set it into PROBABLE_MAX_SIZE.  */

static void
determine_block_size (tree len, rtx len_rtx,
		      unsigned HOST_WIDE_INT *min_size,
		      unsigned HOST_WIDE_INT *max_size,
		      unsigned HOST_WIDE_INT *probable_max_size)
{
  if (CONST_INT_P (len_rtx))
    {
      *min_size = *max_size = *probable_max_size = UINTVAL (len_rtx);
      return;
    }
  else
    {
      wide_int min, max;
      enum value_range_type range_type = VR_UNDEFINED;

      /* Determine bounds from the type.  */
      if (tree_fits_uhwi_p (TYPE_MIN_VALUE (TREE_TYPE (len))))
	*min_size = tree_to_uhwi (TYPE_MIN_VALUE (TREE_TYPE (len)));
      else
	*min_size = 0;
      if (tree_fits_uhwi_p (TYPE_MAX_VALUE (TREE_TYPE (len))))
	*probable_max_size = *max_size
	  = tree_to_uhwi (TYPE_MAX_VALUE (TREE_TYPE (len)));
      else
	*probable_max_size = *max_size = GET_MODE_MASK (GET_MODE (len_rtx));

      if (TREE_CODE (len) == SSA_NAME)
	range_type = get_range_info (len, &min, &max);
      if (range_type == VR_RANGE)
	{
	  if (wi::fits_uhwi_p (min) && *min_size < min.to_uhwi ())
	    *min_size = min.to_uhwi ();
	  if (wi::fits_uhwi_p (max) && *max_size > max.to_uhwi ())
	    *probable_max_size = *max_size = max.to_uhwi ();
	}
      else if (range_type == VR_ANTI_RANGE)
	{
	  /* Anti range 0...N lets us to determine minimal size to N+1.  */
	  if (min == 0)
	    {
	      if (wi::fits_uhwi_p (max) && max.to_uhwi () + 1 != 0)
		*min_size = max.to_uhwi () + 1;
	    }
	  /* Code like

	     int n;
	     if (n < 100)
	       memcpy (a, b, n)

	     Produce anti range allowing negative values of N.  We still
	     can use the information and make a guess that N is not negative.
	     */
	  else if (!wi::leu_p (max, 1 << 30) && wi::fits_uhwi_p (min))
	    *probable_max_size = min.to_uhwi () - 1;
	}
    }
  gcc_checking_assert (*max_size <=
		       (unsigned HOST_WIDE_INT)
			  GET_MODE_MASK (GET_MODE (len_rtx)));
}

/* Expand a call EXP to the memcpy builtin.
   Return NULL_RTX if we failed, the caller should emit a normal call,
   otherwise try to get the result in TARGET, if convenient (and in
   mode MODE if that's convenient).  */

static rtx
expand_builtin_memcpy (tree exp, rtx target)
{
  if (!validate_arglist (exp,
 			 POINTER_TYPE, POINTER_TYPE, INTEGER_TYPE, VOID_TYPE))
    return NULL_RTX;
  else
    {
      tree dest = CALL_EXPR_ARG (exp, 0);
      tree src = CALL_EXPR_ARG (exp, 1);
      tree len = CALL_EXPR_ARG (exp, 2);
      const char *src_str;
      unsigned int src_align = get_pointer_alignment (src);
      unsigned int dest_align = get_pointer_alignment (dest);
      rtx dest_mem, src_mem, dest_addr, len_rtx;
      HOST_WIDE_INT expected_size = -1;
      unsigned int expected_align = 0;
      unsigned HOST_WIDE_INT min_size;
      unsigned HOST_WIDE_INT max_size;
      unsigned HOST_WIDE_INT probable_max_size;

      /* If DEST is not a pointer type, call the normal function.  */
      if (dest_align == 0)
	return NULL_RTX;

      /* If either SRC is not a pointer type, don't do this
	 operation in-line.  */
      if (src_align == 0)
	return NULL_RTX;

      if (currently_expanding_gimple_stmt)
        stringop_block_profile (currently_expanding_gimple_stmt,
				&expected_align, &expected_size);

      if (expected_align < dest_align)
	expected_align = dest_align;
      dest_mem = get_memory_rtx (dest, len);
      set_mem_align (dest_mem, dest_align);
      len_rtx = expand_normal (len);
      determine_block_size (len, len_rtx, &min_size, &max_size,
			    &probable_max_size);
      src_str = c_getstr (src);

      /* If SRC is a string constant and block move would be done
	 by pieces, we can avoid loading the string from memory
	 and only stored the computed constants.  */
      if (src_str
	  && CONST_INT_P (len_rtx)
	  && (unsigned HOST_WIDE_INT) INTVAL (len_rtx) <= strlen (src_str) + 1
	  && can_store_by_pieces (INTVAL (len_rtx), builtin_memcpy_read_str,
				  CONST_CAST (char *, src_str),
				  dest_align, false))
	{
	  dest_mem = store_by_pieces (dest_mem, INTVAL (len_rtx),
				      builtin_memcpy_read_str,
				      CONST_CAST (char *, src_str),
				      dest_align, false, 0);
	  dest_mem = force_operand (XEXP (dest_mem, 0), target);
	  dest_mem = convert_memory_address (ptr_mode, dest_mem);
	  return dest_mem;
	}

      src_mem = get_memory_rtx (src, len);
      set_mem_align (src_mem, src_align);

      /* Copy word part most expediently.  */
      dest_addr = emit_block_move_hints (dest_mem, src_mem, len_rtx,
				         CALL_EXPR_TAILCALL (exp)
				         ? BLOCK_OP_TAILCALL : BLOCK_OP_NORMAL,
					 expected_align, expected_size,
					 min_size, max_size, probable_max_size);

      if (dest_addr == 0)
	{
	  dest_addr = force_operand (XEXP (dest_mem, 0), target);
	  dest_addr = convert_memory_address (ptr_mode, dest_addr);
	}
      return dest_addr;
    }
}

/* Expand a call EXP to the mempcpy builtin.
   Return NULL_RTX if we failed; the caller should emit a normal call,
   otherwise try to get the result in TARGET, if convenient (and in
   mode MODE if that's convenient).  If ENDP is 0 return the
   destination pointer, if ENDP is 1 return the end pointer ala
   mempcpy, and if ENDP is 2 return the end pointer minus one ala
   stpcpy.  */

static rtx
expand_builtin_mempcpy (tree exp, rtx target, enum machine_mode mode)
{
  if (!validate_arglist (exp,
 			 POINTER_TYPE, POINTER_TYPE, INTEGER_TYPE, VOID_TYPE))
    return NULL_RTX;
  else
    {
      tree dest = CALL_EXPR_ARG (exp, 0);
      tree src = CALL_EXPR_ARG (exp, 1);
      tree len = CALL_EXPR_ARG (exp, 2);
      return expand_builtin_mempcpy_args (dest, src, len,
					  target, mode, /*endp=*/ 1);
    }
}

/* Helper function to do the actual work for expand_builtin_mempcpy.  The
   arguments to the builtin_mempcpy call DEST, SRC, and LEN are broken out
   so that this can also be called without constructing an actual CALL_EXPR.
   The other arguments and return value are the same as for
   expand_builtin_mempcpy.  */

static rtx
expand_builtin_mempcpy_args (tree dest, tree src, tree len,
			     rtx target, enum machine_mode mode, int endp)
{
    /* If return value is ignored, transform mempcpy into memcpy.  */
  if (target == const0_rtx && builtin_decl_implicit_p (BUILT_IN_MEMCPY))
    {
      tree fn = builtin_decl_implicit (BUILT_IN_MEMCPY);
      tree result = build_call_nofold_loc (UNKNOWN_LOCATION, fn, 3,
					   dest, src, len);
      return expand_expr (result, target, mode, EXPAND_NORMAL);
    }
  else
    {
      const char *src_str;
      unsigned int src_align = get_pointer_alignment (src);
      unsigned int dest_align = get_pointer_alignment (dest);
      rtx dest_mem, src_mem, len_rtx;

      /* If either SRC or DEST is not a pointer type, don't do this
	 operation in-line.  */
      if (dest_align == 0 || src_align == 0)
	return NULL_RTX;

      /* If LEN is not constant, call the normal function.  */
      if (! tree_fits_uhwi_p (len))
	return NULL_RTX;

      len_rtx = expand_normal (len);
      src_str = c_getstr (src);

      /* If SRC is a string constant and block move would be done
	 by pieces, we can avoid loading the string from memory
	 and only stored the computed constants.  */
      if (src_str
	  && CONST_INT_P (len_rtx)
	  && (unsigned HOST_WIDE_INT) INTVAL (len_rtx) <= strlen (src_str) + 1
	  && can_store_by_pieces (INTVAL (len_rtx), builtin_memcpy_read_str,
				  CONST_CAST (char *, src_str),
				  dest_align, false))
	{
	  dest_mem = get_memory_rtx (dest, len);
	  set_mem_align (dest_mem, dest_align);
	  dest_mem = store_by_pieces (dest_mem, INTVAL (len_rtx),
				      builtin_memcpy_read_str,
				      CONST_CAST (char *, src_str),
				      dest_align, false, endp);
	  dest_mem = force_operand (XEXP (dest_mem, 0), NULL_RTX);
	  dest_mem = convert_memory_address (ptr_mode, dest_mem);
	  return dest_mem;
	}

      if (CONST_INT_P (len_rtx)
	  && can_move_by_pieces (INTVAL (len_rtx),
				 MIN (dest_align, src_align)))
	{
	  dest_mem = get_memory_rtx (dest, len);
	  set_mem_align (dest_mem, dest_align);
	  src_mem = get_memory_rtx (src, len);
	  set_mem_align (src_mem, src_align);
	  dest_mem = move_by_pieces (dest_mem, src_mem, INTVAL (len_rtx),
				     MIN (dest_align, src_align), endp);
	  dest_mem = force_operand (XEXP (dest_mem, 0), NULL_RTX);
	  dest_mem = convert_memory_address (ptr_mode, dest_mem);
	  return dest_mem;
	}

      return NULL_RTX;
    }
}

#ifndef HAVE_movstr
# define HAVE_movstr 0
# define CODE_FOR_movstr CODE_FOR_nothing
#endif

/* Expand into a movstr instruction, if one is available.  Return NULL_RTX if
   we failed, the caller should emit a normal call, otherwise try to
   get the result in TARGET, if convenient.  If ENDP is 0 return the
   destination pointer, if ENDP is 1 return the end pointer ala
   mempcpy, and if ENDP is 2 return the end pointer minus one ala
   stpcpy.  */

static rtx
expand_movstr (tree dest, tree src, rtx target, int endp)
{
  struct expand_operand ops[3];
  rtx dest_mem;
  rtx src_mem;

  if (!HAVE_movstr)
    return NULL_RTX;

  dest_mem = get_memory_rtx (dest, NULL);
  src_mem = get_memory_rtx (src, NULL);
  if (!endp)
    {
      target = force_reg (Pmode, XEXP (dest_mem, 0));
      dest_mem = replace_equiv_address (dest_mem, target);
    }

  create_output_operand (&ops[0], endp ? target : NULL_RTX, Pmode);
  create_fixed_operand (&ops[1], dest_mem);
  create_fixed_operand (&ops[2], src_mem);
  if (!maybe_expand_insn (CODE_FOR_movstr, 3, ops))
    return NULL_RTX;

  if (endp && target != const0_rtx)
    {
      target = ops[0].value;
      /* movstr is supposed to set end to the address of the NUL
	 terminator.  If the caller requested a mempcpy-like return value,
	 adjust it.  */
      if (endp == 1)
	{
	  rtx tem = plus_constant (GET_MODE (target),
				   gen_lowpart (GET_MODE (target), target), 1);
	  emit_move_insn (target, force_operand (tem, NULL_RTX));
	}
    }
  return target;
}

/* Expand expression EXP, which is a call to the strcpy builtin.  Return
   NULL_RTX if we failed the caller should emit a normal call, otherwise
   try to get the result in TARGET, if convenient (and in mode MODE if that's
   convenient).  */

static rtx
expand_builtin_strcpy (tree exp, rtx target)
{
  if (validate_arglist (exp, POINTER_TYPE, POINTER_TYPE, VOID_TYPE))
   {
     tree dest = CALL_EXPR_ARG (exp, 0);
     tree src = CALL_EXPR_ARG (exp, 1);
     return expand_builtin_strcpy_args (dest, src, target);
   }
   return NULL_RTX;
}

/* Helper function to do the actual work for expand_builtin_strcpy.  The
   arguments to the builtin_strcpy call DEST and SRC are broken out
   so that this can also be called without constructing an actual CALL_EXPR.
   The other arguments and return value are the same as for
   expand_builtin_strcpy.  */

static rtx
expand_builtin_strcpy_args (tree dest, tree src, rtx target)
{
  return expand_movstr (dest, src, target, /*endp=*/0);
}

/* Expand a call EXP to the stpcpy builtin.
   Return NULL_RTX if we failed the caller should emit a normal call,
   otherwise try to get the result in TARGET, if convenient (and in
   mode MODE if that's convenient).  */

static rtx
expand_builtin_stpcpy (tree exp, rtx target, enum machine_mode mode)
{
  tree dst, src;
  location_t loc = EXPR_LOCATION (exp);

  if (!validate_arglist (exp, POINTER_TYPE, POINTER_TYPE, VOID_TYPE))
    return NULL_RTX;

  dst = CALL_EXPR_ARG (exp, 0);
  src = CALL_EXPR_ARG (exp, 1);

  /* If return value is ignored, transform stpcpy into strcpy.  */
  if (target == const0_rtx && builtin_decl_implicit (BUILT_IN_STRCPY))
    {
      tree fn = builtin_decl_implicit (BUILT_IN_STRCPY);
      tree result = build_call_nofold_loc (loc, fn, 2, dst, src);
      return expand_expr (result, target, mode, EXPAND_NORMAL);
    }
  else
    {
      tree len, lenp1;
      rtx ret;

      /* Ensure we get an actual string whose length can be evaluated at
	 compile-time, not an expression containing a string.  This is
	 because the latter will potentially produce pessimized code
	 when used to produce the return value.  */
      if (! c_getstr (src) || ! (len = c_strlen (src, 0)))
	return expand_movstr (dst, src, target, /*endp=*/2);

      lenp1 = size_binop_loc (loc, PLUS_EXPR, len, ssize_int (1));
      ret = expand_builtin_mempcpy_args (dst, src, lenp1,
 					 target, mode, /*endp=*/2);

      if (ret)
	return ret;

      if (TREE_CODE (len) == INTEGER_CST)
	{
	  rtx len_rtx = expand_normal (len);

	  if (CONST_INT_P (len_rtx))
	    {
	      ret = expand_builtin_strcpy_args (dst, src, target);

	      if (ret)
		{
		  if (! target)
		    {
		      if (mode != VOIDmode)
			target = gen_reg_rtx (mode);
		      else
			target = gen_reg_rtx (GET_MODE (ret));
		    }
		  if (GET_MODE (target) != GET_MODE (ret))
		    ret = gen_lowpart (GET_MODE (target), ret);

		  ret = plus_constant (GET_MODE (ret), ret, INTVAL (len_rtx));
		  ret = emit_move_insn (target, force_operand (ret, NULL_RTX));
		  gcc_assert (ret);

		  return target;
		}
	    }
	}

      return expand_movstr (dst, src, target, /*endp=*/2);
    }
}

/* Callback routine for store_by_pieces.  Read GET_MODE_BITSIZE (MODE)
   bytes from constant string DATA + OFFSET and return it as target
   constant.  */

rtx
builtin_strncpy_read_str (void *data, HOST_WIDE_INT offset,
			  enum machine_mode mode)
{
  const char *str = (const char *) data;

  if ((unsigned HOST_WIDE_INT) offset > strlen (str))
    return const0_rtx;

  return c_readstr (str + offset, mode);
}

/* Expand expression EXP, which is a call to the strncpy builtin.  Return
   NULL_RTX if we failed the caller should emit a normal call.  */

static rtx
expand_builtin_strncpy (tree exp, rtx target)
{
  location_t loc = EXPR_LOCATION (exp);

  if (validate_arglist (exp,
 			POINTER_TYPE, POINTER_TYPE, INTEGER_TYPE, VOID_TYPE))
    {
      tree dest = CALL_EXPR_ARG (exp, 0);
      tree src = CALL_EXPR_ARG (exp, 1);
      tree len = CALL_EXPR_ARG (exp, 2);
      tree slen = c_strlen (src, 1);

      /* We must be passed a constant len and src parameter.  */
      if (!tree_fits_uhwi_p (len) || !slen || !tree_fits_uhwi_p (slen))
	return NULL_RTX;

      slen = size_binop_loc (loc, PLUS_EXPR, slen, ssize_int (1));

      /* We're required to pad with trailing zeros if the requested
	 len is greater than strlen(s2)+1.  In that case try to
	 use store_by_pieces, if it fails, punt.  */
      if (tree_int_cst_lt (slen, len))
	{
	  unsigned int dest_align = get_pointer_alignment (dest);
	  const char *p = c_getstr (src);
	  rtx dest_mem;

	  if (!p || dest_align == 0 || !tree_fits_uhwi_p (len)
	      || !can_store_by_pieces (tree_to_uhwi (len),
				       builtin_strncpy_read_str,
				       CONST_CAST (char *, p),
				       dest_align, false))
	    return NULL_RTX;

	  dest_mem = get_memory_rtx (dest, len);
	  store_by_pieces (dest_mem, tree_to_uhwi (len),
			   builtin_strncpy_read_str,
			   CONST_CAST (char *, p), dest_align, false, 0);
	  dest_mem = force_operand (XEXP (dest_mem, 0), target);
	  dest_mem = convert_memory_address (ptr_mode, dest_mem);
	  return dest_mem;
	}
    }
  return NULL_RTX;
}

/* Callback routine for store_by_pieces.  Read GET_MODE_BITSIZE (MODE)
   bytes from constant string DATA + OFFSET and return it as target
   constant.  */

rtx
builtin_memset_read_str (void *data, HOST_WIDE_INT offset ATTRIBUTE_UNUSED,
			 enum machine_mode mode)
{
  const char *c = (const char *) data;
  char *p = XALLOCAVEC (char, GET_MODE_SIZE (mode));

  memset (p, *c, GET_MODE_SIZE (mode));

  return c_readstr (p, mode);
}

/* Callback routine for store_by_pieces.  Return the RTL of a register
   containing GET_MODE_SIZE (MODE) consecutive copies of the unsigned
   char value given in the RTL register data.  For example, if mode is
   4 bytes wide, return the RTL for 0x01010101*data.  */

static rtx
builtin_memset_gen_str (void *data, HOST_WIDE_INT offset ATTRIBUTE_UNUSED,
			enum machine_mode mode)
{
  rtx target, coeff;
  size_t size;
  char *p;

  size = GET_MODE_SIZE (mode);
  if (size == 1)
    return (rtx) data;

  p = XALLOCAVEC (char, size);
  memset (p, 1, size);
  coeff = c_readstr (p, mode);

  target = convert_to_mode (mode, (rtx) data, 1);
  target = expand_mult (mode, target, coeff, NULL_RTX, 1);
  return force_reg (mode, target);
}

/* Expand expression EXP, which is a call to the memset builtin.  Return
   NULL_RTX if we failed the caller should emit a normal call, otherwise
   try to get the result in TARGET, if convenient (and in mode MODE if that's
   convenient).  */

static rtx
expand_builtin_memset (tree exp, rtx target, enum machine_mode mode)
{
  if (!validate_arglist (exp,
 			 POINTER_TYPE, INTEGER_TYPE, INTEGER_TYPE, VOID_TYPE))
    return NULL_RTX;
  else
    {
      tree dest = CALL_EXPR_ARG (exp, 0);
      tree val = CALL_EXPR_ARG (exp, 1);
      tree len = CALL_EXPR_ARG (exp, 2);
      return expand_builtin_memset_args (dest, val, len, target, mode, exp);
    }
}

/* Helper function to do the actual work for expand_builtin_memset.  The
   arguments to the builtin_memset call DEST, VAL, and LEN are broken out
   so that this can also be called without constructing an actual CALL_EXPR.
   The other arguments and return value are the same as for
   expand_builtin_memset.  */

static rtx
expand_builtin_memset_args (tree dest, tree val, tree len,
			    rtx target, enum machine_mode mode, tree orig_exp)
{
  tree fndecl, fn;
  enum built_in_function fcode;
  enum machine_mode val_mode;
  char c;
  unsigned int dest_align;
  rtx dest_mem, dest_addr, len_rtx;
  HOST_WIDE_INT expected_size = -1;
  unsigned int expected_align = 0;
  unsigned HOST_WIDE_INT min_size;
  unsigned HOST_WIDE_INT max_size;
  unsigned HOST_WIDE_INT probable_max_size;

  dest_align = get_pointer_alignment (dest);

  /* If DEST is not a pointer type, don't do this operation in-line.  */
  if (dest_align == 0)
    return NULL_RTX;

  if (currently_expanding_gimple_stmt)
    stringop_block_profile (currently_expanding_gimple_stmt,
			    &expected_align, &expected_size);

  if (expected_align < dest_align)
    expected_align = dest_align;

  /* If the LEN parameter is zero, return DEST.  */
  if (integer_zerop (len))
    {
      /* Evaluate and ignore VAL in case it has side-effects.  */
      expand_expr (val, const0_rtx, VOIDmode, EXPAND_NORMAL);
      return expand_expr (dest, target, mode, EXPAND_NORMAL);
    }

  /* Stabilize the arguments in case we fail.  */
  dest = builtin_save_expr (dest);
  val = builtin_save_expr (val);
  len = builtin_save_expr (len);

  len_rtx = expand_normal (len);
  determine_block_size (len, len_rtx, &min_size, &max_size,
			&probable_max_size);
  dest_mem = get_memory_rtx (dest, len);
  val_mode = TYPE_MODE (unsigned_char_type_node);

  if (TREE_CODE (val) != INTEGER_CST)
    {
      rtx val_rtx;

      val_rtx = expand_normal (val);
      val_rtx = convert_to_mode (val_mode, val_rtx, 0);

      /* Assume that we can memset by pieces if we can store
       * the coefficients by pieces (in the required modes).
       * We can't pass builtin_memset_gen_str as that emits RTL.  */
      c = 1;
      if (tree_fits_uhwi_p (len)
	  && can_store_by_pieces (tree_to_uhwi (len),
				  builtin_memset_read_str, &c, dest_align,
				  true))
	{
	  val_rtx = force_reg (val_mode, val_rtx);
	  store_by_pieces (dest_mem, tree_to_uhwi (len),
			   builtin_memset_gen_str, val_rtx, dest_align,
			   true, 0);
	}
      else if (!set_storage_via_setmem (dest_mem, len_rtx, val_rtx,
					dest_align, expected_align,
					expected_size, min_size, max_size,
					probable_max_size))
	goto do_libcall;

      dest_mem = force_operand (XEXP (dest_mem, 0), NULL_RTX);
      dest_mem = convert_memory_address (ptr_mode, dest_mem);
      return dest_mem;
    }

  if (target_char_cast (val, &c))
    goto do_libcall;

  if (c)
    {
      if (tree_fits_uhwi_p (len)
	  && can_store_by_pieces (tree_to_uhwi (len),
				  builtin_memset_read_str, &c, dest_align,
				  true))
	store_by_pieces (dest_mem, tree_to_uhwi (len),
			 builtin_memset_read_str, &c, dest_align, true, 0);
      else if (!set_storage_via_setmem (dest_mem, len_rtx,
					gen_int_mode (c, val_mode),
					dest_align, expected_align,
					expected_size, min_size, max_size,
					probable_max_size))
	goto do_libcall;

      dest_mem = force_operand (XEXP (dest_mem, 0), NULL_RTX);
      dest_mem = convert_memory_address (ptr_mode, dest_mem);
      return dest_mem;
    }

  set_mem_align (dest_mem, dest_align);
  dest_addr = clear_storage_hints (dest_mem, len_rtx,
				   CALL_EXPR_TAILCALL (orig_exp)
				   ? BLOCK_OP_TAILCALL : BLOCK_OP_NORMAL,
				   expected_align, expected_size,
				   min_size, max_size,
				   probable_max_size);

  if (dest_addr == 0)
    {
      dest_addr = force_operand (XEXP (dest_mem, 0), NULL_RTX);
      dest_addr = convert_memory_address (ptr_mode, dest_addr);
    }

  return dest_addr;

 do_libcall:
  fndecl = get_callee_fndecl (orig_exp);
  fcode = DECL_FUNCTION_CODE (fndecl);
  if (fcode == BUILT_IN_MEMSET)
    fn = build_call_nofold_loc (EXPR_LOCATION (orig_exp), fndecl, 3,
				dest, val, len);
  else if (fcode == BUILT_IN_BZERO)
    fn = build_call_nofold_loc (EXPR_LOCATION (orig_exp), fndecl, 2,
				dest, len);
  else
    gcc_unreachable ();
  gcc_assert (TREE_CODE (fn) == CALL_EXPR);
  CALL_EXPR_TAILCALL (fn) = CALL_EXPR_TAILCALL (orig_exp);
  return expand_call (fn, target, target == const0_rtx);
}

/* Expand expression EXP, which is a call to the bzero builtin.  Return
   NULL_RTX if we failed the caller should emit a normal call.  */

static rtx
expand_builtin_bzero (tree exp)
{
  tree dest, size;
  location_t loc = EXPR_LOCATION (exp);

  if (!validate_arglist (exp, POINTER_TYPE, INTEGER_TYPE, VOID_TYPE))
    return NULL_RTX;

  dest = CALL_EXPR_ARG (exp, 0);
  size = CALL_EXPR_ARG (exp, 1);

  /* New argument list transforming bzero(ptr x, int y) to
     memset(ptr x, int 0, size_t y).   This is done this way
     so that if it isn't expanded inline, we fallback to
     calling bzero instead of memset.  */

  return expand_builtin_memset_args (dest, integer_zero_node,
				     fold_convert_loc (loc,
						       size_type_node, size),
				     const0_rtx, VOIDmode, exp);
}

/* Expand expression EXP, which is a call to the memcmp built-in function.
   Return NULL_RTX if we failed and the caller should emit a normal call,
   otherwise try to get the result in TARGET, if convenient (and in mode
   MODE, if that's convenient).  */

static rtx
expand_builtin_memcmp (tree exp, ATTRIBUTE_UNUSED rtx target,
		       ATTRIBUTE_UNUSED enum machine_mode mode)
{
  location_t loc ATTRIBUTE_UNUSED = EXPR_LOCATION (exp);

  if (!validate_arglist (exp,
 			 POINTER_TYPE, POINTER_TYPE, INTEGER_TYPE, VOID_TYPE))
    return NULL_RTX;

  /* Note: The cmpstrnsi pattern, if it exists, is not suitable for
     implementing memcmp because it will stop if it encounters two
     zero bytes.  */
#if defined HAVE_cmpmemsi
  {
    rtx arg1_rtx, arg2_rtx, arg3_rtx;
    rtx result;
    rtx insn;
    tree arg1 = CALL_EXPR_ARG (exp, 0);
    tree arg2 = CALL_EXPR_ARG (exp, 1);
    tree len = CALL_EXPR_ARG (exp, 2);

    unsigned int arg1_align = get_pointer_alignment (arg1) / BITS_PER_UNIT;
    unsigned int arg2_align = get_pointer_alignment (arg2) / BITS_PER_UNIT;
    enum machine_mode insn_mode;

    if (HAVE_cmpmemsi)
      insn_mode = insn_data[(int) CODE_FOR_cmpmemsi].operand[0].mode;
    else
      return NULL_RTX;

    /* If we don't have POINTER_TYPE, call the function.  */
    if (arg1_align == 0 || arg2_align == 0)
      return NULL_RTX;

    /* Make a place to write the result of the instruction.  */
    result = target;
    if (! (result != 0
	   && REG_P (result) && GET_MODE (result) == insn_mode
	   && REGNO (result) >= FIRST_PSEUDO_REGISTER))
      result = gen_reg_rtx (insn_mode);

    arg1_rtx = get_memory_rtx (arg1, len);
    arg2_rtx = get_memory_rtx (arg2, len);
    arg3_rtx = expand_normal (fold_convert_loc (loc, sizetype, len));

    /* Set MEM_SIZE as appropriate.  */
    if (CONST_INT_P (arg3_rtx))
      {
	set_mem_size (arg1_rtx, INTVAL (arg3_rtx));
	set_mem_size (arg2_rtx, INTVAL (arg3_rtx));
      }

    if (HAVE_cmpmemsi)
      insn = gen_cmpmemsi (result, arg1_rtx, arg2_rtx, arg3_rtx,
			   GEN_INT (MIN (arg1_align, arg2_align)));
    else
      gcc_unreachable ();

    if (insn)
      emit_insn (insn);
    else
      emit_library_call_value (memcmp_libfunc, result, LCT_PURE,
			       TYPE_MODE (integer_type_node), 3,
			       XEXP (arg1_rtx, 0), Pmode,
			       XEXP (arg2_rtx, 0), Pmode,
			       convert_to_mode (TYPE_MODE (sizetype), arg3_rtx,
						TYPE_UNSIGNED (sizetype)),
			       TYPE_MODE (sizetype));

    /* Return the value in the proper mode for this function.  */
    mode = TYPE_MODE (TREE_TYPE (exp));
    if (GET_MODE (result) == mode)
      return result;
    else if (target != 0)
      {
	convert_move (target, result, 0);
	return target;
      }
    else
      return convert_to_mode (mode, result, 0);
  }
#endif /* HAVE_cmpmemsi.  */

  return NULL_RTX;
}

/* Expand expression EXP, which is a call to the strcmp builtin.  Return NULL_RTX
   if we failed the caller should emit a normal call, otherwise try to get
   the result in TARGET, if convenient.  */

static rtx
expand_builtin_strcmp (tree exp, ATTRIBUTE_UNUSED rtx target)
{
  if (!validate_arglist (exp, POINTER_TYPE, POINTER_TYPE, VOID_TYPE))
    return NULL_RTX;

#if defined HAVE_cmpstrsi || defined HAVE_cmpstrnsi
  if (direct_optab_handler (cmpstr_optab, SImode) != CODE_FOR_nothing
      || direct_optab_handler (cmpstrn_optab, SImode) != CODE_FOR_nothing)
    {
      rtx arg1_rtx, arg2_rtx;
      rtx result, insn = NULL_RTX;
      tree fndecl, fn;
      tree arg1 = CALL_EXPR_ARG (exp, 0);
      tree arg2 = CALL_EXPR_ARG (exp, 1);

      unsigned int arg1_align = get_pointer_alignment (arg1) / BITS_PER_UNIT;
      unsigned int arg2_align = get_pointer_alignment (arg2) / BITS_PER_UNIT;

      /* If we don't have POINTER_TYPE, call the function.  */
      if (arg1_align == 0 || arg2_align == 0)
	return NULL_RTX;

      /* Stabilize the arguments in case gen_cmpstr(n)si fail.  */
      arg1 = builtin_save_expr (arg1);
      arg2 = builtin_save_expr (arg2);

      arg1_rtx = get_memory_rtx (arg1, NULL);
      arg2_rtx = get_memory_rtx (arg2, NULL);

#ifdef HAVE_cmpstrsi
      /* Try to call cmpstrsi.  */
      if (HAVE_cmpstrsi)
	{
	  enum machine_mode insn_mode
	    = insn_data[(int) CODE_FOR_cmpstrsi].operand[0].mode;

	  /* Make a place to write the result of the instruction.  */
	  result = target;
	  if (! (result != 0
		 && REG_P (result) && GET_MODE (result) == insn_mode
		 && REGNO (result) >= FIRST_PSEUDO_REGISTER))
	    result = gen_reg_rtx (insn_mode);

	  insn = gen_cmpstrsi (result, arg1_rtx, arg2_rtx,
			       GEN_INT (MIN (arg1_align, arg2_align)));
	}
#endif
#ifdef HAVE_cmpstrnsi
      /* Try to determine at least one length and call cmpstrnsi.  */
      if (!insn && HAVE_cmpstrnsi)
	{
	  tree len;
	  rtx arg3_rtx;

	  enum machine_mode insn_mode
	    = insn_data[(int) CODE_FOR_cmpstrnsi].operand[0].mode;
	  tree len1 = c_strlen (arg1, 1);
	  tree len2 = c_strlen (arg2, 1);

	  if (len1)
	    len1 = size_binop (PLUS_EXPR, ssize_int (1), len1);
	  if (len2)
	    len2 = size_binop (PLUS_EXPR, ssize_int (1), len2);

	  /* If we don't have a constant length for the first, use the length
	     of the second, if we know it.  We don't require a constant for
	     this case; some cost analysis could be done if both are available
	     but neither is constant.  For now, assume they're equally cheap,
	     unless one has side effects.  If both strings have constant lengths,
	     use the smaller.  */

	  if (!len1)
	    len = len2;
	  else if (!len2)
	    len = len1;
	  else if (TREE_SIDE_EFFECTS (len1))
	    len = len2;
	  else if (TREE_SIDE_EFFECTS (len2))
	    len = len1;
	  else if (TREE_CODE (len1) != INTEGER_CST)
	    len = len2;
	  else if (TREE_CODE (len2) != INTEGER_CST)
	    len = len1;
	  else if (tree_int_cst_lt (len1, len2))
	    len = len1;
	  else
	    len = len2;

	  /* If both arguments have side effects, we cannot optimize.  */
	  if (!len || TREE_SIDE_EFFECTS (len))
	    goto do_libcall;

	  arg3_rtx = expand_normal (len);

	  /* Make a place to write the result of the instruction.  */
	  result = target;
	  if (! (result != 0
		 && REG_P (result) && GET_MODE (result) == insn_mode
		 && REGNO (result) >= FIRST_PSEUDO_REGISTER))
	    result = gen_reg_rtx (insn_mode);

	  insn = gen_cmpstrnsi (result, arg1_rtx, arg2_rtx, arg3_rtx,
				GEN_INT (MIN (arg1_align, arg2_align)));
	}
#endif

      if (insn)
	{
	  enum machine_mode mode;
	  emit_insn (insn);

	  /* Return the value in the proper mode for this function.  */
	  mode = TYPE_MODE (TREE_TYPE (exp));
	  if (GET_MODE (result) == mode)
	    return result;
	  if (target == 0)
	    return convert_to_mode (mode, result, 0);
	  convert_move (target, result, 0);
	  return target;
	}

      /* Expand the library call ourselves using a stabilized argument
	 list to avoid re-evaluating the function's arguments twice.  */
#ifdef HAVE_cmpstrnsi
    do_libcall:
#endif
      fndecl = get_callee_fndecl (exp);
      fn = build_call_nofold_loc (EXPR_LOCATION (exp), fndecl, 2, arg1, arg2);
      gcc_assert (TREE_CODE (fn) == CALL_EXPR);
      CALL_EXPR_TAILCALL (fn) = CALL_EXPR_TAILCALL (exp);
      return expand_call (fn, target, target == const0_rtx);
    }
#endif
  return NULL_RTX;
}

/* Expand expression EXP, which is a call to the strncmp builtin. Return
   NULL_RTX if we failed the caller should emit a normal call, otherwise try to get
   the result in TARGET, if convenient.  */

static rtx
expand_builtin_strncmp (tree exp, ATTRIBUTE_UNUSED rtx target,
			ATTRIBUTE_UNUSED enum machine_mode mode)
{
  location_t loc ATTRIBUTE_UNUSED = EXPR_LOCATION (exp);

  if (!validate_arglist (exp,
 			 POINTER_TYPE, POINTER_TYPE, INTEGER_TYPE, VOID_TYPE))
    return NULL_RTX;

  /* If c_strlen can determine an expression for one of the string
     lengths, and it doesn't have side effects, then emit cmpstrnsi
     using length MIN(strlen(string)+1, arg3).  */
#ifdef HAVE_cmpstrnsi
  if (HAVE_cmpstrnsi)
  {
    tree len, len1, len2;
    rtx arg1_rtx, arg2_rtx, arg3_rtx;
    rtx result, insn;
    tree fndecl, fn;
    tree arg1 = CALL_EXPR_ARG (exp, 0);
    tree arg2 = CALL_EXPR_ARG (exp, 1);
    tree arg3 = CALL_EXPR_ARG (exp, 2);

    unsigned int arg1_align = get_pointer_alignment (arg1) / BITS_PER_UNIT;
    unsigned int arg2_align = get_pointer_alignment (arg2) / BITS_PER_UNIT;
    enum machine_mode insn_mode
      = insn_data[(int) CODE_FOR_cmpstrnsi].operand[0].mode;

    len1 = c_strlen (arg1, 1);
    len2 = c_strlen (arg2, 1);

    if (len1)
      len1 = size_binop_loc (loc, PLUS_EXPR, ssize_int (1), len1);
    if (len2)
      len2 = size_binop_loc (loc, PLUS_EXPR, ssize_int (1), len2);

    /* If we don't have a constant length for the first, use the length
       of the second, if we know it.  We don't require a constant for
       this case; some cost analysis could be done if both are available
       but neither is constant.  For now, assume they're equally cheap,
       unless one has side effects.  If both strings have constant lengths,
       use the smaller.  */

    if (!len1)
      len = len2;
    else if (!len2)
      len = len1;
    else if (TREE_SIDE_EFFECTS (len1))
      len = len2;
    else if (TREE_SIDE_EFFECTS (len2))
      len = len1;
    else if (TREE_CODE (len1) != INTEGER_CST)
      len = len2;
    else if (TREE_CODE (len2) != INTEGER_CST)
      len = len1;
    else if (tree_int_cst_lt (len1, len2))
      len = len1;
    else
      len = len2;

    /* If both arguments have side effects, we cannot optimize.  */
    if (!len || TREE_SIDE_EFFECTS (len))
      return NULL_RTX;

    /* The actual new length parameter is MIN(len,arg3).  */
    len = fold_build2_loc (loc, MIN_EXPR, TREE_TYPE (len), len,
		       fold_convert_loc (loc, TREE_TYPE (len), arg3));

    /* If we don't have POINTER_TYPE, call the function.  */
    if (arg1_align == 0 || arg2_align == 0)
      return NULL_RTX;

    /* Make a place to write the result of the instruction.  */
    result = target;
    if (! (result != 0
	   && REG_P (result) && GET_MODE (result) == insn_mode
	   && REGNO (result) >= FIRST_PSEUDO_REGISTER))
      result = gen_reg_rtx (insn_mode);

    /* Stabilize the arguments in case gen_cmpstrnsi fails.  */
    arg1 = builtin_save_expr (arg1);
    arg2 = builtin_save_expr (arg2);
    len = builtin_save_expr (len);

    arg1_rtx = get_memory_rtx (arg1, len);
    arg2_rtx = get_memory_rtx (arg2, len);
    arg3_rtx = expand_normal (len);
    insn = gen_cmpstrnsi (result, arg1_rtx, arg2_rtx, arg3_rtx,
			  GEN_INT (MIN (arg1_align, arg2_align)));
    if (insn)
      {
	emit_insn (insn);

	/* Return the value in the proper mode for this function.  */
	mode = TYPE_MODE (TREE_TYPE (exp));
	if (GET_MODE (result) == mode)
	  return result;
	if (target == 0)
	  return convert_to_mode (mode, result, 0);
	convert_move (target, result, 0);
	return target;
      }

    /* Expand the library call ourselves using a stabilized argument
       list to avoid re-evaluating the function's arguments twice.  */
    fndecl = get_callee_fndecl (exp);
    fn = build_call_nofold_loc (EXPR_LOCATION (exp), fndecl, 3,
				arg1, arg2, len);
    gcc_assert (TREE_CODE (fn) == CALL_EXPR);
    CALL_EXPR_TAILCALL (fn) = CALL_EXPR_TAILCALL (exp);
    return expand_call (fn, target, target == const0_rtx);
  }
#endif
  return NULL_RTX;
}

/* Expand a call to __builtin_saveregs, generating the result in TARGET,
   if that's convenient.  */

rtx
expand_builtin_saveregs (void)
{
  rtx val;
  rtx_insn *seq;

  /* Don't do __builtin_saveregs more than once in a function.
     Save the result of the first call and reuse it.  */
  if (saveregs_value != 0)
    return saveregs_value;

  /* When this function is called, it means that registers must be
     saved on entry to this function.  So we migrate the call to the
     first insn of this function.  */

  start_sequence ();

  /* Do whatever the machine needs done in this case.  */
  val = targetm.calls.expand_builtin_saveregs ();

  seq = get_insns ();
  end_sequence ();

  saveregs_value = val;

  /* Put the insns after the NOTE that starts the function.  If this
     is inside a start_sequence, make the outer-level insn chain current, so
     the code is placed at the start of the function.  */
  push_topmost_sequence ();
  emit_insn_after (seq, entry_of_function ());
  pop_topmost_sequence ();

  return val;
}

/* Expand a call to __builtin_next_arg.  */

static rtx
expand_builtin_next_arg (void)
{
  /* Checking arguments is already done in fold_builtin_next_arg
     that must be called before this function.  */
  return expand_binop (ptr_mode, add_optab,
		       crtl->args.internal_arg_pointer,
		       crtl->args.arg_offset_rtx,
		       NULL_RTX, 0, OPTAB_LIB_WIDEN);
}

/* Make it easier for the backends by protecting the valist argument
   from multiple evaluations.  */

static tree
stabilize_va_list_loc (location_t loc, tree valist, int needs_lvalue)
{
  tree vatype = targetm.canonical_va_list_type (TREE_TYPE (valist));

  /* The current way of determining the type of valist is completely
     bogus.  We should have the information on the va builtin instead.  */
  if (!vatype)
    vatype = targetm.fn_abi_va_list (cfun->decl);

  if (TREE_CODE (vatype) == ARRAY_TYPE)
    {
      if (TREE_SIDE_EFFECTS (valist))
	valist = save_expr (valist);

      /* For this case, the backends will be expecting a pointer to
	 vatype, but it's possible we've actually been given an array
	 (an actual TARGET_CANONICAL_VA_LIST_TYPE (valist)).
	 So fix it.  */
      if (TREE_CODE (TREE_TYPE (valist)) == ARRAY_TYPE)
	{
	  tree p1 = build_pointer_type (TREE_TYPE (vatype));
	  valist = build_fold_addr_expr_with_type_loc (loc, valist, p1);
	}
    }
  else
    {
      tree pt = build_pointer_type (vatype);

      if (! needs_lvalue)
	{
	  if (! TREE_SIDE_EFFECTS (valist))
	    return valist;

	  valist = fold_build1_loc (loc, ADDR_EXPR, pt, valist);
	  TREE_SIDE_EFFECTS (valist) = 1;
	}

      if (TREE_SIDE_EFFECTS (valist))
	valist = save_expr (valist);
      valist = fold_build2_loc (loc, MEM_REF,
				vatype, valist, build_int_cst (pt, 0));
    }

  return valist;
}

/* The "standard" definition of va_list is void*.  */

tree
std_build_builtin_va_list (void)
{
  return ptr_type_node;
}

/* The "standard" abi va_list is va_list_type_node.  */

tree
std_fn_abi_va_list (tree fndecl ATTRIBUTE_UNUSED)
{
  return va_list_type_node;
}

/* The "standard" type of va_list is va_list_type_node.  */

tree
std_canonical_va_list_type (tree type)
{
  tree wtype, htype;

  if (INDIRECT_REF_P (type))
    type = TREE_TYPE (type);
  else if (POINTER_TYPE_P (type) && POINTER_TYPE_P (TREE_TYPE (type)))
    type = TREE_TYPE (type);
  wtype = va_list_type_node;
  htype = type;
  /* Treat structure va_list types.  */
  if (TREE_CODE (wtype) == RECORD_TYPE && POINTER_TYPE_P (htype))
    htype = TREE_TYPE (htype);
  else if (TREE_CODE (wtype) == ARRAY_TYPE)
    {
      /* If va_list is an array type, the argument may have decayed
	 to a pointer type, e.g. by being passed to another function.
	 In that case, unwrap both types so that we can compare the
	 underlying records.  */
      if (TREE_CODE (htype) == ARRAY_TYPE
	  || POINTER_TYPE_P (htype))
	{
	  wtype = TREE_TYPE (wtype);
	  htype = TREE_TYPE (htype);
	}
    }
  if (TYPE_MAIN_VARIANT (wtype) == TYPE_MAIN_VARIANT (htype))
    return va_list_type_node;

  return NULL_TREE;
}

/* The "standard" implementation of va_start: just assign `nextarg' to
   the variable.  */

void
std_expand_builtin_va_start (tree valist, rtx nextarg)
{
  rtx va_r = expand_expr (valist, NULL_RTX, VOIDmode, EXPAND_WRITE);
  convert_move (va_r, nextarg, 0);
}

/* Expand EXP, a call to __builtin_va_start.  */

static rtx
expand_builtin_va_start (tree exp)
{
  rtx nextarg;
  tree valist;
  location_t loc = EXPR_LOCATION (exp);

  if (call_expr_nargs (exp) < 2)
    {
      error_at (loc, "too few arguments to function %<va_start%>");
      return const0_rtx;
    }

  if (fold_builtin_next_arg (exp, true))
    return const0_rtx;

  nextarg = expand_builtin_next_arg ();
  valist = stabilize_va_list_loc (loc, CALL_EXPR_ARG (exp, 0), 1);

  if (targetm.expand_builtin_va_start)
    targetm.expand_builtin_va_start (valist, nextarg);
  else
    std_expand_builtin_va_start (valist, nextarg);

  return const0_rtx;
}

/* Expand EXP, a call to __builtin_va_end.  */

static rtx
expand_builtin_va_end (tree exp)
{
  tree valist = CALL_EXPR_ARG (exp, 0);

  /* Evaluate for side effects, if needed.  I hate macros that don't
     do that.  */
  if (TREE_SIDE_EFFECTS (valist))
    expand_expr (valist, const0_rtx, VOIDmode, EXPAND_NORMAL);

  return const0_rtx;
}

/* Expand EXP, a call to __builtin_va_copy.  We do this as a
   builtin rather than just as an assignment in stdarg.h because of the
   nastiness of array-type va_list types.  */

static rtx
expand_builtin_va_copy (tree exp)
{
  tree dst, src, t;
  location_t loc = EXPR_LOCATION (exp);

  dst = CALL_EXPR_ARG (exp, 0);
  src = CALL_EXPR_ARG (exp, 1);

  dst = stabilize_va_list_loc (loc, dst, 1);
  src = stabilize_va_list_loc (loc, src, 0);

  gcc_assert (cfun != NULL && cfun->decl != NULL_TREE);

  if (TREE_CODE (targetm.fn_abi_va_list (cfun->decl)) != ARRAY_TYPE)
    {
      t = build2 (MODIFY_EXPR, targetm.fn_abi_va_list (cfun->decl), dst, src);
      TREE_SIDE_EFFECTS (t) = 1;
      expand_expr (t, const0_rtx, VOIDmode, EXPAND_NORMAL);
    }
  else
    {
      rtx dstb, srcb, size;

      /* Evaluate to pointers.  */
      dstb = expand_expr (dst, NULL_RTX, Pmode, EXPAND_NORMAL);
      srcb = expand_expr (src, NULL_RTX, Pmode, EXPAND_NORMAL);
      size = expand_expr (TYPE_SIZE_UNIT (targetm.fn_abi_va_list (cfun->decl)),
      		  NULL_RTX, VOIDmode, EXPAND_NORMAL);

      dstb = convert_memory_address (Pmode, dstb);
      srcb = convert_memory_address (Pmode, srcb);

      /* "Dereference" to BLKmode memories.  */
      dstb = gen_rtx_MEM (BLKmode, dstb);
      set_mem_alias_set (dstb, get_alias_set (TREE_TYPE (TREE_TYPE (dst))));
      set_mem_align (dstb, TYPE_ALIGN (targetm.fn_abi_va_list (cfun->decl)));
      srcb = gen_rtx_MEM (BLKmode, srcb);
      set_mem_alias_set (srcb, get_alias_set (TREE_TYPE (TREE_TYPE (src))));
      set_mem_align (srcb, TYPE_ALIGN (targetm.fn_abi_va_list (cfun->decl)));

      /* Copy.  */
      emit_block_move (dstb, srcb, size, BLOCK_OP_NORMAL);
    }

  return const0_rtx;
}

/* Expand a call to one of the builtin functions __builtin_frame_address or
   __builtin_return_address.  */

static rtx
expand_builtin_frame_address (tree fndecl, tree exp)
{
  /* The argument must be a nonnegative integer constant.
     It counts the number of frames to scan up the stack.
     The value is the return address saved in that frame.  */
  if (call_expr_nargs (exp) == 0)
    /* Warning about missing arg was already issued.  */
    return const0_rtx;
  else if (! tree_fits_uhwi_p (CALL_EXPR_ARG (exp, 0)))
    {
      if (DECL_FUNCTION_CODE (fndecl) == BUILT_IN_FRAME_ADDRESS)
	error ("invalid argument to %<__builtin_frame_address%>");
      else
	error ("invalid argument to %<__builtin_return_address%>");
      return const0_rtx;
    }
  else
    {
      rtx tem
	= expand_builtin_return_addr (DECL_FUNCTION_CODE (fndecl),
				      tree_to_uhwi (CALL_EXPR_ARG (exp, 0)));

      /* Some ports cannot access arbitrary stack frames.  */
      if (tem == NULL)
	{
	  if (DECL_FUNCTION_CODE (fndecl) == BUILT_IN_FRAME_ADDRESS)
	    warning (0, "unsupported argument to %<__builtin_frame_address%>");
	  else
	    warning (0, "unsupported argument to %<__builtin_return_address%>");
	  return const0_rtx;
	}

      /* For __builtin_frame_address, return what we've got.  */
      if (DECL_FUNCTION_CODE (fndecl) == BUILT_IN_FRAME_ADDRESS)
	return tem;

      if (!REG_P (tem)
	  && ! CONSTANT_P (tem))
	tem = copy_addr_to_reg (tem);
      return tem;
    }
}

/* Expand EXP, a call to the alloca builtin.  Return NULL_RTX if we
   failed and the caller should emit a normal call.  CANNOT_ACCUMULATE
   is the same as for allocate_dynamic_stack_space.  */

static rtx
expand_builtin_alloca (tree exp, bool cannot_accumulate)
{
  rtx op0;
  rtx result;
  bool valid_arglist;
  unsigned int align;
  bool alloca_with_align = (DECL_FUNCTION_CODE (get_callee_fndecl (exp))
			    == BUILT_IN_ALLOCA_WITH_ALIGN);

  valid_arglist
    = (alloca_with_align
       ? validate_arglist (exp, INTEGER_TYPE, INTEGER_TYPE, VOID_TYPE)
       : validate_arglist (exp, INTEGER_TYPE, VOID_TYPE));

  if (!valid_arglist)
    return NULL_RTX;

  /* Compute the argument.  */
  op0 = expand_normal (CALL_EXPR_ARG (exp, 0));

  /* Compute the alignment.  */
  align = (alloca_with_align
	   ? TREE_INT_CST_LOW (CALL_EXPR_ARG (exp, 1))
	   : BIGGEST_ALIGNMENT);

  /* Allocate the desired space.  */
  result = allocate_dynamic_stack_space (op0, 0, align, cannot_accumulate);
  result = convert_memory_address (ptr_mode, result);

  return result;
}

/* Expand a call to bswap builtin in EXP.
   Return NULL_RTX if a normal call should be emitted rather than expanding the
   function in-line.  If convenient, the result should be placed in TARGET.
   SUBTARGET may be used as the target for computing one of EXP's operands.  */

static rtx
expand_builtin_bswap (enum machine_mode target_mode, tree exp, rtx target,
		      rtx subtarget)
{
  tree arg;
  rtx op0;

  if (!validate_arglist (exp, INTEGER_TYPE, VOID_TYPE))
    return NULL_RTX;

  arg = CALL_EXPR_ARG (exp, 0);
  op0 = expand_expr (arg,
		     subtarget && GET_MODE (subtarget) == target_mode
		     ? subtarget : NULL_RTX,
		     target_mode, EXPAND_NORMAL);
  if (GET_MODE (op0) != target_mode)
    op0 = convert_to_mode (target_mode, op0, 1);

  target = expand_unop (target_mode, bswap_optab, op0, target, 1);

  gcc_assert (target);

  return convert_to_mode (target_mode, target, 1);
}

/* Expand a call to a unary builtin in EXP.
   Return NULL_RTX if a normal call should be emitted rather than expanding the
   function in-line.  If convenient, the result should be placed in TARGET.
   SUBTARGET may be used as the target for computing one of EXP's operands.  */

static rtx
expand_builtin_unop (enum machine_mode target_mode, tree exp, rtx target,
		     rtx subtarget, optab op_optab)
{
  rtx op0;

  if (!validate_arglist (exp, INTEGER_TYPE, VOID_TYPE))
    return NULL_RTX;

  /* Compute the argument.  */
  op0 = expand_expr (CALL_EXPR_ARG (exp, 0),
		     (subtarget
		      && (TYPE_MODE (TREE_TYPE (CALL_EXPR_ARG (exp, 0)))
			  == GET_MODE (subtarget))) ? subtarget : NULL_RTX,
		     VOIDmode, EXPAND_NORMAL);
  /* Compute op, into TARGET if possible.
     Set TARGET to wherever the result comes back.  */
  target = expand_unop (TYPE_MODE (TREE_TYPE (CALL_EXPR_ARG (exp, 0))),
			op_optab, op0, target, op_optab != clrsb_optab);
  gcc_assert (target);

  return convert_to_mode (target_mode, target, 0);
}

/* Expand a call to __builtin_expect.  We just return our argument
   as the builtin_expect semantic should've been already executed by
   tree branch prediction pass. */

static rtx
expand_builtin_expect (tree exp, rtx target)
{
  tree arg;

  if (call_expr_nargs (exp) < 2)
    return const0_rtx;
  arg = CALL_EXPR_ARG (exp, 0);

  target = expand_expr (arg, target, VOIDmode, EXPAND_NORMAL);
  /* When guessing was done, the hints should be already stripped away.  */
  gcc_assert (!flag_guess_branch_prob
	      || optimize == 0 || seen_error ());
  return target;
}

/* Expand a call to __builtin_assume_aligned.  We just return our first
   argument as the builtin_assume_aligned semantic should've been already
   executed by CCP.  */

static rtx
expand_builtin_assume_aligned (tree exp, rtx target)
{
  if (call_expr_nargs (exp) < 2)
    return const0_rtx;
  target = expand_expr (CALL_EXPR_ARG (exp, 0), target, VOIDmode,
			EXPAND_NORMAL);
  gcc_assert (!TREE_SIDE_EFFECTS (CALL_EXPR_ARG (exp, 1))
	      && (call_expr_nargs (exp) < 3
		  || !TREE_SIDE_EFFECTS (CALL_EXPR_ARG (exp, 2))));
  return target;
}

void
expand_builtin_trap (void)
{
#ifdef HAVE_trap
  if (HAVE_trap)
    {
      rtx insn = emit_insn (gen_trap ());
      /* For trap insns when not accumulating outgoing args force
	 REG_ARGS_SIZE note to prevent crossjumping of calls with
	 different args sizes.  */
      if (!ACCUMULATE_OUTGOING_ARGS)
	add_reg_note (insn, REG_ARGS_SIZE, GEN_INT (stack_pointer_delta));
    }
  else
#endif
    emit_library_call (abort_libfunc, LCT_NORETURN, VOIDmode, 0);
  emit_barrier ();
}

/* Expand a call to __builtin_unreachable.  We do nothing except emit
   a barrier saying that control flow will not pass here.

   It is the responsibility of the program being compiled to ensure
   that control flow does never reach __builtin_unreachable.  */
static void
expand_builtin_unreachable (void)
{
  emit_barrier ();
}

/* Expand EXP, a call to fabs, fabsf or fabsl.
   Return NULL_RTX if a normal call should be emitted rather than expanding
   the function inline.  If convenient, the result should be placed
   in TARGET.  SUBTARGET may be used as the target for computing
   the operand.  */

static rtx
expand_builtin_fabs (tree exp, rtx target, rtx subtarget)
{
  enum machine_mode mode;
  tree arg;
  rtx op0;

  if (!validate_arglist (exp, REAL_TYPE, VOID_TYPE))
    return NULL_RTX;

  arg = CALL_EXPR_ARG (exp, 0);
  CALL_EXPR_ARG (exp, 0) = arg = builtin_save_expr (arg);
  mode = TYPE_MODE (TREE_TYPE (arg));
  op0 = expand_expr (arg, subtarget, VOIDmode, EXPAND_NORMAL);
  return expand_abs (mode, op0, target, 0, safe_from_p (target, arg, 1));
}

/* Expand EXP, a call to copysign, copysignf, or copysignl.
   Return NULL is a normal call should be emitted rather than expanding the
   function inline.  If convenient, the result should be placed in TARGET.
   SUBTARGET may be used as the target for computing the operand.  */

static rtx
expand_builtin_copysign (tree exp, rtx target, rtx subtarget)
{
  rtx op0, op1;
  tree arg;

  if (!validate_arglist (exp, REAL_TYPE, REAL_TYPE, VOID_TYPE))
    return NULL_RTX;

  arg = CALL_EXPR_ARG (exp, 0);
  op0 = expand_expr (arg, subtarget, VOIDmode, EXPAND_NORMAL);

  arg = CALL_EXPR_ARG (exp, 1);
  op1 = expand_normal (arg);

  return expand_copysign (op0, op1, target);
}

/* Expand a call to __builtin___clear_cache.  */

static rtx
expand_builtin___clear_cache (tree exp ATTRIBUTE_UNUSED)
{
#ifndef HAVE_clear_cache
#ifdef CLEAR_INSN_CACHE
  /* There is no "clear_cache" insn, and __clear_cache() in libgcc
     does something.  Just do the default expansion to a call to
     __clear_cache().  */
  return NULL_RTX;
#else
  /* There is no "clear_cache" insn, and __clear_cache() in libgcc
     does nothing.  There is no need to call it.  Do nothing.  */
  return const0_rtx;
#endif /* CLEAR_INSN_CACHE */
#else
  /* We have a "clear_cache" insn, and it will handle everything.  */
  tree begin, end;
  rtx begin_rtx, end_rtx;

  /* We must not expand to a library call.  If we did, any
     fallback library function in libgcc that might contain a call to
     __builtin___clear_cache() would recurse infinitely.  */
  if (!validate_arglist (exp, POINTER_TYPE, POINTER_TYPE, VOID_TYPE))
    {
      error ("both arguments to %<__builtin___clear_cache%> must be pointers");
      return const0_rtx;
    }

  if (HAVE_clear_cache)
    {
      struct expand_operand ops[2];

      begin = CALL_EXPR_ARG (exp, 0);
      begin_rtx = expand_expr (begin, NULL_RTX, Pmode, EXPAND_NORMAL);

      end = CALL_EXPR_ARG (exp, 1);
      end_rtx = expand_expr (end, NULL_RTX, Pmode, EXPAND_NORMAL);

      create_address_operand (&ops[0], begin_rtx);
      create_address_operand (&ops[1], end_rtx);
      if (maybe_expand_insn (CODE_FOR_clear_cache, 2, ops))
	return const0_rtx;
    }
  return const0_rtx;
#endif /* HAVE_clear_cache */
}

/* Given a trampoline address, make sure it satisfies TRAMPOLINE_ALIGNMENT.  */

static rtx
round_trampoline_addr (rtx tramp)
{
  rtx temp, addend, mask;

  /* If we don't need too much alignment, we'll have been guaranteed
     proper alignment by get_trampoline_type.  */
  if (TRAMPOLINE_ALIGNMENT <= STACK_BOUNDARY)
    return tramp;

  /* Round address up to desired boundary.  */
  temp = gen_reg_rtx (Pmode);
  addend = gen_int_mode (TRAMPOLINE_ALIGNMENT / BITS_PER_UNIT - 1, Pmode);
  mask = gen_int_mode (-TRAMPOLINE_ALIGNMENT / BITS_PER_UNIT, Pmode);

  temp  = expand_simple_binop (Pmode, PLUS, tramp, addend,
			       temp, 0, OPTAB_LIB_WIDEN);
  tramp = expand_simple_binop (Pmode, AND, temp, mask,
			       temp, 0, OPTAB_LIB_WIDEN);

  return tramp;
}

static rtx
expand_builtin_init_trampoline (tree exp, bool onstack)
{
  tree t_tramp, t_func, t_chain;
  rtx m_tramp, r_tramp, r_chain, tmp;

  if (!validate_arglist (exp, POINTER_TYPE, POINTER_TYPE,
			 POINTER_TYPE, VOID_TYPE))
    return NULL_RTX;

  t_tramp = CALL_EXPR_ARG (exp, 0);
  t_func = CALL_EXPR_ARG (exp, 1);
  t_chain = CALL_EXPR_ARG (exp, 2);

  r_tramp = expand_normal (t_tramp);
  m_tramp = gen_rtx_MEM (BLKmode, r_tramp);
  MEM_NOTRAP_P (m_tramp) = 1;

  /* If ONSTACK, the TRAMP argument should be the address of a field
     within the local function's FRAME decl.  Either way, let's see if
     we can fill in the MEM_ATTRs for this memory.  */
  if (TREE_CODE (t_tramp) == ADDR_EXPR)
    set_mem_attributes (m_tramp, TREE_OPERAND (t_tramp, 0), true);

  /* Creator of a heap trampoline is responsible for making sure the
     address is aligned to at least STACK_BOUNDARY.  Normally malloc
     will ensure this anyhow.  */
  tmp = round_trampoline_addr (r_tramp);
  if (tmp != r_tramp)
    {
      m_tramp = change_address (m_tramp, BLKmode, tmp);
      set_mem_align (m_tramp, TRAMPOLINE_ALIGNMENT);
      set_mem_size (m_tramp, TRAMPOLINE_SIZE);
    }

  /* The FUNC argument should be the address of the nested function.
     Extract the actual function decl to pass to the hook.  */
  gcc_assert (TREE_CODE (t_func) == ADDR_EXPR);
  t_func = TREE_OPERAND (t_func, 0);
  gcc_assert (TREE_CODE (t_func) == FUNCTION_DECL);

  r_chain = expand_normal (t_chain);

  /* Generate insns to initialize the trampoline.  */
  targetm.calls.trampoline_init (m_tramp, t_func, r_chain);

  if (onstack)
    {
      trampolines_created = 1;

      warning_at (DECL_SOURCE_LOCATION (t_func), OPT_Wtrampolines,
		  "trampoline generated for nested function %qD", t_func);
    }

  return const0_rtx;
}

static rtx
expand_builtin_adjust_trampoline (tree exp)
{
  rtx tramp;

  if (!validate_arglist (exp, POINTER_TYPE, VOID_TYPE))
    return NULL_RTX;

  tramp = expand_normal (CALL_EXPR_ARG (exp, 0));
  tramp = round_trampoline_addr (tramp);
  if (targetm.calls.trampoline_adjust_address)
    tramp = targetm.calls.trampoline_adjust_address (tramp);

  return tramp;
}

/* Expand the call EXP to the built-in signbit, signbitf or signbitl
   function.  The function first checks whether the back end provides
   an insn to implement signbit for the respective mode.  If not, it
   checks whether the floating point format of the value is such that
   the sign bit can be extracted.  If that is not the case, the
   function returns NULL_RTX to indicate that a normal call should be
   emitted rather than expanding the function in-line.  EXP is the
   expression that is a call to the builtin function; if convenient,
   the result should be placed in TARGET.  */
static rtx
expand_builtin_signbit (tree exp, rtx target)
{
  const struct real_format *fmt;
  enum machine_mode fmode, imode, rmode;
  tree arg;
  int word, bitpos;
  enum insn_code icode;
  rtx temp;
  location_t loc = EXPR_LOCATION (exp);

  if (!validate_arglist (exp, REAL_TYPE, VOID_TYPE))
    return NULL_RTX;

  arg = CALL_EXPR_ARG (exp, 0);
  fmode = TYPE_MODE (TREE_TYPE (arg));
  rmode = TYPE_MODE (TREE_TYPE (exp));
  fmt = REAL_MODE_FORMAT (fmode);

  arg = builtin_save_expr (arg);

  /* Expand the argument yielding a RTX expression. */
  temp = expand_normal (arg);

  /* Check if the back end provides an insn that handles signbit for the
     argument's mode. */
  icode = optab_handler (signbit_optab, fmode);
  if (icode != CODE_FOR_nothing)
    {
      rtx_insn *last = get_last_insn ();
      target = gen_reg_rtx (TYPE_MODE (TREE_TYPE (exp)));
      if (maybe_emit_unop_insn (icode, target, temp, UNKNOWN))
	return target;
      delete_insns_since (last);
    }

  /* For floating point formats without a sign bit, implement signbit
     as "ARG < 0.0".  */
  bitpos = fmt->signbit_ro;
  if (bitpos < 0)
  {
    /* But we can't do this if the format supports signed zero.  */
    if (fmt->has_signed_zero && HONOR_SIGNED_ZEROS (fmode))
      return NULL_RTX;

    arg = fold_build2_loc (loc, LT_EXPR, TREE_TYPE (exp), arg,
		       build_real (TREE_TYPE (arg), dconst0));
    return expand_expr (arg, target, VOIDmode, EXPAND_NORMAL);
  }

  if (GET_MODE_SIZE (fmode) <= UNITS_PER_WORD)
    {
      imode = int_mode_for_mode (fmode);
      if (imode == BLKmode)
	return NULL_RTX;
      temp = gen_lowpart (imode, temp);
    }
  else
    {
      imode = word_mode;
      /* Handle targets with different FP word orders.  */
      if (FLOAT_WORDS_BIG_ENDIAN)
	word = (GET_MODE_BITSIZE (fmode) - bitpos) / BITS_PER_WORD;
      else
	word = bitpos / BITS_PER_WORD;
      temp = operand_subword_force (temp, word, fmode);
      bitpos = bitpos % BITS_PER_WORD;
    }

  /* Force the intermediate word_mode (or narrower) result into a
     register.  This avoids attempting to create paradoxical SUBREGs
     of floating point modes below.  */
  temp = force_reg (imode, temp);

  /* If the bitpos is within the "result mode" lowpart, the operation
     can be implement with a single bitwise AND.  Otherwise, we need
     a right shift and an AND.  */

  if (bitpos < GET_MODE_BITSIZE (rmode))
    {
      wide_int mask = wi::set_bit_in_zero (bitpos, GET_MODE_PRECISION (rmode));

      if (GET_MODE_SIZE (imode) > GET_MODE_SIZE (rmode))
	temp = gen_lowpart (rmode, temp);
      temp = expand_binop (rmode, and_optab, temp,
			   immed_wide_int_const (mask, rmode),
			   NULL_RTX, 1, OPTAB_LIB_WIDEN);
    }
  else
    {
      /* Perform a logical right shift to place the signbit in the least
	 significant bit, then truncate the result to the desired mode
	 and mask just this bit.  */
      temp = expand_shift (RSHIFT_EXPR, imode, temp, bitpos, NULL_RTX, 1);
      temp = gen_lowpart (rmode, temp);
      temp = expand_binop (rmode, and_optab, temp, const1_rtx,
			   NULL_RTX, 1, OPTAB_LIB_WIDEN);
    }

  return temp;
}

/* Expand fork or exec calls.  TARGET is the desired target of the
   call.  EXP is the call. FN is the
   identificator of the actual function.  IGNORE is nonzero if the
   value is to be ignored.  */

static rtx
expand_builtin_fork_or_exec (tree fn, tree exp, rtx target, int ignore)
{
  tree id, decl;
  tree call;

  /* If we are not profiling, just call the function.  */
  if (!profile_arc_flag)
    return NULL_RTX;

  /* Otherwise call the wrapper.  This should be equivalent for the rest of
     compiler, so the code does not diverge, and the wrapper may run the
     code necessary for keeping the profiling sane.  */

  switch (DECL_FUNCTION_CODE (fn))
    {
    case BUILT_IN_FORK:
      id = get_identifier ("__gcov_fork");
      break;

    case BUILT_IN_EXECL:
      id = get_identifier ("__gcov_execl");
      break;

    case BUILT_IN_EXECV:
      id = get_identifier ("__gcov_execv");
      break;

    case BUILT_IN_EXECLP:
      id = get_identifier ("__gcov_execlp");
      break;

    case BUILT_IN_EXECLE:
      id = get_identifier ("__gcov_execle");
      break;

    case BUILT_IN_EXECVP:
      id = get_identifier ("__gcov_execvp");
      break;

    case BUILT_IN_EXECVE:
      id = get_identifier ("__gcov_execve");
      break;

    default:
      gcc_unreachable ();
    }

  decl = build_decl (DECL_SOURCE_LOCATION (fn),
		     FUNCTION_DECL, id, TREE_TYPE (fn));
  DECL_EXTERNAL (decl) = 1;
  TREE_PUBLIC (decl) = 1;
  DECL_ARTIFICIAL (decl) = 1;
  TREE_NOTHROW (decl) = 1;
  DECL_VISIBILITY (decl) = VISIBILITY_DEFAULT;
  DECL_VISIBILITY_SPECIFIED (decl) = 1;
  call = rewrite_call_expr (EXPR_LOCATION (exp), exp, 0, decl, 0);
  return expand_call (call, target, ignore);
 }



/* Reconstitute a mode for a __sync intrinsic operation.  Since the type of
   the pointer in these functions is void*, the tree optimizers may remove
   casts.  The mode computed in expand_builtin isn't reliable either, due
   to __sync_bool_compare_and_swap.

   FCODE_DIFF should be fcode - base, where base is the FOO_1 code for the
   group of builtins.  This gives us log2 of the mode size.  */

static inline enum machine_mode
get_builtin_sync_mode (int fcode_diff)
{
  /* The size is not negotiable, so ask not to get BLKmode in return
     if the target indicates that a smaller size would be better.  */
  return mode_for_size (BITS_PER_UNIT << fcode_diff, MODE_INT, 0);
}

/* Expand the memory expression LOC and return the appropriate memory operand
   for the builtin_sync operations.  */

static rtx
get_builtin_sync_mem (tree loc, enum machine_mode mode)
{
  rtx addr, mem;

  addr = expand_expr (loc, NULL_RTX, ptr_mode, EXPAND_SUM);
  addr = convert_memory_address (Pmode, addr);

  /* Note that we explicitly do not want any alias information for this
     memory, so that we kill all other live memories.  Otherwise we don't
     satisfy the full barrier semantics of the intrinsic.  */
  mem = validize_mem (gen_rtx_MEM (mode, addr));

  /* The alignment needs to be at least according to that of the mode.  */
  set_mem_align (mem, MAX (GET_MODE_ALIGNMENT (mode),
			   get_pointer_alignment (loc)));
  set_mem_alias_set (mem, ALIAS_SET_MEMORY_BARRIER);
  MEM_VOLATILE_P (mem) = 1;

  return mem;
}

/* Make sure an argument is in the right mode.
   EXP is the tree argument. 
   MODE is the mode it should be in.  */

static rtx
expand_expr_force_mode (tree exp, enum machine_mode mode)
{
  rtx val;
  enum machine_mode old_mode;

  val = expand_expr (exp, NULL_RTX, mode, EXPAND_NORMAL);
  /* If VAL is promoted to a wider mode, convert it back to MODE.  Take care
     of CONST_INTs, where we know the old_mode only from the call argument.  */

  old_mode = GET_MODE (val);
  if (old_mode == VOIDmode)
    old_mode = TYPE_MODE (TREE_TYPE (exp));
  val = convert_modes (mode, old_mode, val, 1);
  return val;
}


/* Expand the __sync_xxx_and_fetch and __sync_fetch_and_xxx intrinsics.
   EXP is the CALL_EXPR.  CODE is the rtx code
   that corresponds to the arithmetic or logical operation from the name;
   an exception here is that NOT actually means NAND.  TARGET is an optional
   place for us to store the results; AFTER is true if this is the
   fetch_and_xxx form.  */

static rtx
expand_builtin_sync_operation (enum machine_mode mode, tree exp,
			       enum rtx_code code, bool after,
			       rtx target)
{
  rtx val, mem;
  location_t loc = EXPR_LOCATION (exp);

  if (code == NOT && warn_sync_nand)
    {
      tree fndecl = get_callee_fndecl (exp);
      enum built_in_function fcode = DECL_FUNCTION_CODE (fndecl);

      static bool warned_f_a_n, warned_n_a_f;

      switch (fcode)
	{
	case BUILT_IN_SYNC_FETCH_AND_NAND_1:
	case BUILT_IN_SYNC_FETCH_AND_NAND_2:
	case BUILT_IN_SYNC_FETCH_AND_NAND_4:
	case BUILT_IN_SYNC_FETCH_AND_NAND_8:
	case BUILT_IN_SYNC_FETCH_AND_NAND_16:
	  if (warned_f_a_n)
	    break;

	  fndecl = builtin_decl_implicit (BUILT_IN_SYNC_FETCH_AND_NAND_N);
	  inform (loc, "%qD changed semantics in GCC 4.4", fndecl);
	  warned_f_a_n = true;
	  break;

	case BUILT_IN_SYNC_NAND_AND_FETCH_1:
	case BUILT_IN_SYNC_NAND_AND_FETCH_2:
	case BUILT_IN_SYNC_NAND_AND_FETCH_4:
	case BUILT_IN_SYNC_NAND_AND_FETCH_8:
	case BUILT_IN_SYNC_NAND_AND_FETCH_16:
	  if (warned_n_a_f)
	    break;

	 fndecl = builtin_decl_implicit (BUILT_IN_SYNC_NAND_AND_FETCH_N);
	  inform (loc, "%qD changed semantics in GCC 4.4", fndecl);
	  warned_n_a_f = true;
	  break;

	default:
	  gcc_unreachable ();
	}
    }

  /* Expand the operands.  */
  mem = get_builtin_sync_mem (CALL_EXPR_ARG (exp, 0), mode);
  val = expand_expr_force_mode (CALL_EXPR_ARG (exp, 1), mode);

  return expand_atomic_fetch_op (target, mem, val, code, MEMMODEL_SEQ_CST,
				 after);
}

/* Expand the __sync_val_compare_and_swap and __sync_bool_compare_and_swap
   intrinsics. EXP is the CALL_EXPR.  IS_BOOL is
   true if this is the boolean form.  TARGET is a place for us to store the
   results; this is NOT optional if IS_BOOL is true.  */

static rtx
expand_builtin_compare_and_swap (enum machine_mode mode, tree exp,
				 bool is_bool, rtx target)
{
  rtx old_val, new_val, mem;
  rtx *pbool, *poval;

  /* Expand the operands.  */
  mem = get_builtin_sync_mem (CALL_EXPR_ARG (exp, 0), mode);
  old_val = expand_expr_force_mode (CALL_EXPR_ARG (exp, 1), mode);
  new_val = expand_expr_force_mode (CALL_EXPR_ARG (exp, 2), mode);

  pbool = poval = NULL;
  if (target != const0_rtx)
    {
      if (is_bool)
	pbool = &target;
      else
	poval = &target;
    }
  if (!expand_atomic_compare_and_swap (pbool, poval, mem, old_val, new_val,
				       false, MEMMODEL_SEQ_CST,
				       MEMMODEL_SEQ_CST))
    return NULL_RTX;

  return target;
}

/* Expand the __sync_lock_test_and_set intrinsic.  Note that the most
   general form is actually an atomic exchange, and some targets only
   support a reduced form with the second argument being a constant 1.
   EXP is the CALL_EXPR; TARGET is an optional place for us to store
   the results.  */

static rtx
expand_builtin_sync_lock_test_and_set (enum machine_mode mode, tree exp,
				       rtx target)
{
  rtx val, mem;

  /* Expand the operands.  */
  mem = get_builtin_sync_mem (CALL_EXPR_ARG (exp, 0), mode);
  val = expand_expr_force_mode (CALL_EXPR_ARG (exp, 1), mode);

  return expand_sync_lock_test_and_set (target, mem, val);
}

/* Expand the __sync_lock_release intrinsic.  EXP is the CALL_EXPR.  */

static void
expand_builtin_sync_lock_release (enum machine_mode mode, tree exp)
{
  rtx mem;

  /* Expand the operands.  */
  mem = get_builtin_sync_mem (CALL_EXPR_ARG (exp, 0), mode);

  expand_atomic_store (mem, const0_rtx, MEMMODEL_RELEASE, true);
}

/* Given an integer representing an ``enum memmodel'', verify its
   correctness and return the memory model enum.  */

static enum memmodel
get_memmodel (tree exp)
{
  rtx op;
  unsigned HOST_WIDE_INT val;

  /* If the parameter is not a constant, it's a run time value so we'll just
     convert it to MEMMODEL_SEQ_CST to avoid annoying runtime checking.  */
  if (TREE_CODE (exp) != INTEGER_CST)
    return MEMMODEL_SEQ_CST;

  op = expand_normal (exp);

  val = INTVAL (op);
  if (targetm.memmodel_check)
    val = targetm.memmodel_check (val);
  else if (val & ~MEMMODEL_MASK)
    {
      warning (OPT_Winvalid_memory_model,
	       "Unknown architecture specifier in memory model to builtin.");
      return MEMMODEL_SEQ_CST;
    }

  if ((INTVAL (op) & MEMMODEL_MASK) >= MEMMODEL_LAST)
    {
      warning (OPT_Winvalid_memory_model,
	       "invalid memory model argument to builtin");
      return MEMMODEL_SEQ_CST;
    }

  return (enum memmodel) val;
}

/* Expand the __atomic_exchange intrinsic:
   	TYPE __atomic_exchange (TYPE *object, TYPE desired, enum memmodel)
   EXP is the CALL_EXPR.
   TARGET is an optional place for us to store the results.  */

static rtx
expand_builtin_atomic_exchange (enum machine_mode mode, tree exp, rtx target)
{
  rtx val, mem;
  enum memmodel model;

  model = get_memmodel (CALL_EXPR_ARG (exp, 2));
  if ((model & MEMMODEL_MASK) == MEMMODEL_CONSUME)
    {
      error ("invalid memory model for %<__atomic_exchange%>");
      return NULL_RTX;
    }

  if (!flag_inline_atomics)
    return NULL_RTX;

  /* Expand the operands.  */
  mem = get_builtin_sync_mem (CALL_EXPR_ARG (exp, 0), mode);
  val = expand_expr_force_mode (CALL_EXPR_ARG (exp, 1), mode);

  return expand_atomic_exchange (target, mem, val, model);
}

/* Expand the __atomic_compare_exchange intrinsic:
   	bool __atomic_compare_exchange (TYPE *object, TYPE *expect, 
					TYPE desired, BOOL weak, 
					enum memmodel success,
					enum memmodel failure)
   EXP is the CALL_EXPR.
   TARGET is an optional place for us to store the results.  */

static rtx
expand_builtin_atomic_compare_exchange (enum machine_mode mode, tree exp, 
					rtx target)
{
  rtx expect, desired, mem, oldval;
  rtx_code_label *label;
  enum memmodel success, failure;
  tree weak;
  bool is_weak;

  success = get_memmodel (CALL_EXPR_ARG (exp, 4));
  failure = get_memmodel (CALL_EXPR_ARG (exp, 5));

  if ((failure & MEMMODEL_MASK) == MEMMODEL_RELEASE
      || (failure & MEMMODEL_MASK) == MEMMODEL_ACQ_REL)
    {
      error ("invalid failure memory model for %<__atomic_compare_exchange%>");
      return NULL_RTX;
    }

  if (failure > success)
    {
      error ("failure memory model cannot be stronger than success "
	     "memory model for %<__atomic_compare_exchange%>");
      return NULL_RTX;
    }
  
  if (!flag_inline_atomics)
    return NULL_RTX;

  /* Expand the operands.  */
  mem = get_builtin_sync_mem (CALL_EXPR_ARG (exp, 0), mode);

  expect = expand_normal (CALL_EXPR_ARG (exp, 1));
  expect = convert_memory_address (Pmode, expect);
  expect = gen_rtx_MEM (mode, expect);
  desired = expand_expr_force_mode (CALL_EXPR_ARG (exp, 2), mode);

  weak = CALL_EXPR_ARG (exp, 3);
  is_weak = false;
  if (tree_fits_shwi_p (weak) && tree_to_shwi (weak) != 0)
    is_weak = true;

  if (target == const0_rtx)
    target = NULL;

  /* Lest the rtl backend create a race condition with an imporoper store
     to memory, always create a new pseudo for OLDVAL.  */
  oldval = NULL;

  if (!expand_atomic_compare_and_swap (&target, &oldval, mem, expect, desired,
				       is_weak, success, failure))
    return NULL_RTX;

  /* Conditionally store back to EXPECT, lest we create a race condition
     with an improper store to memory.  */
  /* ??? With a rearrangement of atomics at the gimple level, we can handle
     the normal case where EXPECT is totally private, i.e. a register.  At
     which point the store can be unconditional.  */
  label = gen_label_rtx ();
  emit_cmp_and_jump_insns (target, const0_rtx, NE, NULL, VOIDmode, 1, label);
  emit_move_insn (expect, oldval);
  emit_label (label);

  return target;
}

/* Expand the __atomic_load intrinsic:
   	TYPE __atomic_load (TYPE *object, enum memmodel)
   EXP is the CALL_EXPR.
   TARGET is an optional place for us to store the results.  */

static rtx
expand_builtin_atomic_load (enum machine_mode mode, tree exp, rtx target)
{
  rtx mem;
  enum memmodel model;

  model = get_memmodel (CALL_EXPR_ARG (exp, 1));
  if ((model & MEMMODEL_MASK) == MEMMODEL_RELEASE
      || (model & MEMMODEL_MASK) == MEMMODEL_ACQ_REL)
    {
      error ("invalid memory model for %<__atomic_load%>");
      return NULL_RTX;
    }

  if (!flag_inline_atomics)
    return NULL_RTX;

  /* Expand the operand.  */
  mem = get_builtin_sync_mem (CALL_EXPR_ARG (exp, 0), mode);

  return expand_atomic_load (target, mem, model);
}


/* Expand the __atomic_store intrinsic:
   	void __atomic_store (TYPE *object, TYPE desired, enum memmodel)
   EXP is the CALL_EXPR.
   TARGET is an optional place for us to store the results.  */

static rtx
expand_builtin_atomic_store (enum machine_mode mode, tree exp)
{
  rtx mem, val;
  enum memmodel model;

  model = get_memmodel (CALL_EXPR_ARG (exp, 2));
  if ((model & MEMMODEL_MASK) != MEMMODEL_RELAXED
      && (model & MEMMODEL_MASK) != MEMMODEL_SEQ_CST
      && (model & MEMMODEL_MASK) != MEMMODEL_RELEASE)
    {
      error ("invalid memory model for %<__atomic_store%>");
      return NULL_RTX;
    }

  if (!flag_inline_atomics)
    return NULL_RTX;

  /* Expand the operands.  */
  mem = get_builtin_sync_mem (CALL_EXPR_ARG (exp, 0), mode);
  val = expand_expr_force_mode (CALL_EXPR_ARG (exp, 1), mode);

  return expand_atomic_store (mem, val, model, false);
}

/* Expand the __atomic_fetch_XXX intrinsic:
   	TYPE __atomic_fetch_XXX (TYPE *object, TYPE val, enum memmodel)
   EXP is the CALL_EXPR.
   TARGET is an optional place for us to store the results.
   CODE is the operation, PLUS, MINUS, ADD, XOR, or IOR.
   FETCH_AFTER is true if returning the result of the operation.
   FETCH_AFTER is false if returning the value before the operation.
   IGNORE is true if the result is not used.
   EXT_CALL is the correct builtin for an external call if this cannot be
   resolved to an instruction sequence.  */

static rtx
expand_builtin_atomic_fetch_op (enum machine_mode mode, tree exp, rtx target,
				enum rtx_code code, bool fetch_after,
				bool ignore, enum built_in_function ext_call)
{
  rtx val, mem, ret;
  enum memmodel model;
  tree fndecl;
  tree addr;

  model = get_memmodel (CALL_EXPR_ARG (exp, 2));

  /* Expand the operands.  */
  mem = get_builtin_sync_mem (CALL_EXPR_ARG (exp, 0), mode);
  val = expand_expr_force_mode (CALL_EXPR_ARG (exp, 1), mode);

  /* Only try generating instructions if inlining is turned on.  */
  if (flag_inline_atomics)
    {
      ret = expand_atomic_fetch_op (target, mem, val, code, model, fetch_after);
      if (ret)
	return ret;
    }

  /* Return if a different routine isn't needed for the library call.  */
  if (ext_call == BUILT_IN_NONE)
    return NULL_RTX;

  /* Change the call to the specified function.  */
  fndecl = get_callee_fndecl (exp);
  addr = CALL_EXPR_FN (exp);
  STRIP_NOPS (addr);

  gcc_assert (TREE_OPERAND (addr, 0) == fndecl);
  TREE_OPERAND (addr, 0) = builtin_decl_explicit (ext_call);

  /* Expand the call here so we can emit trailing code.  */
  ret = expand_call (exp, target, ignore);

  /* Replace the original function just in case it matters.  */
  TREE_OPERAND (addr, 0) = fndecl;

  /* Then issue the arithmetic correction to return the right result.  */
  if (!ignore)
    {
      if (code == NOT)
	{
	  ret = expand_simple_binop (mode, AND, ret, val, NULL_RTX, true,
				     OPTAB_LIB_WIDEN);
	  ret = expand_simple_unop (mode, NOT, ret, target, true);
	}
      else
	ret = expand_simple_binop (mode, code, ret, val, target, true,
				   OPTAB_LIB_WIDEN);
    }
  return ret;
}


#ifndef HAVE_atomic_clear
# define HAVE_atomic_clear 0
# define gen_atomic_clear(x,y) (gcc_unreachable (), NULL_RTX)
#endif

/* Expand an atomic clear operation.
	void _atomic_clear (BOOL *obj, enum memmodel)
   EXP is the call expression.  */

static rtx
expand_builtin_atomic_clear (tree exp) 
{
  enum machine_mode mode;
  rtx mem, ret;
  enum memmodel model;

  mode = mode_for_size (BOOL_TYPE_SIZE, MODE_INT, 0);
  mem = get_builtin_sync_mem (CALL_EXPR_ARG (exp, 0), mode);
  model = get_memmodel (CALL_EXPR_ARG (exp, 1));

  if ((model & MEMMODEL_MASK) == MEMMODEL_ACQUIRE
      || (model & MEMMODEL_MASK) == MEMMODEL_ACQ_REL)
    {
      error ("invalid memory model for %<__atomic_store%>");
      return const0_rtx;
    }

  if (HAVE_atomic_clear)
    {
      emit_insn (gen_atomic_clear (mem, model));
      return const0_rtx;
    }

  /* Try issuing an __atomic_store, and allow fallback to __sync_lock_release.
     Failing that, a store is issued by __atomic_store.  The only way this can
     fail is if the bool type is larger than a word size.  Unlikely, but
     handle it anyway for completeness.  Assume a single threaded model since
     there is no atomic support in this case, and no barriers are required.  */
  ret = expand_atomic_store (mem, const0_rtx, model, true);
  if (!ret)
    emit_move_insn (mem, const0_rtx);
  return const0_rtx;
}

/* Expand an atomic test_and_set operation.
	bool _atomic_test_and_set (BOOL *obj, enum memmodel)
   EXP is the call expression.  */

static rtx
expand_builtin_atomic_test_and_set (tree exp, rtx target)
{
  rtx mem;
  enum memmodel model;
  enum machine_mode mode;

  mode = mode_for_size (BOOL_TYPE_SIZE, MODE_INT, 0);
  mem = get_builtin_sync_mem (CALL_EXPR_ARG (exp, 0), mode);
  model = get_memmodel (CALL_EXPR_ARG (exp, 1));

  return expand_atomic_test_and_set (target, mem, model);
}


/* Return true if (optional) argument ARG1 of size ARG0 is always lock free on
   this architecture.  If ARG1 is NULL, use typical alignment for size ARG0.  */

static tree
fold_builtin_atomic_always_lock_free (tree arg0, tree arg1)
{
  int size;
  enum machine_mode mode;
  unsigned int mode_align, type_align;

  if (TREE_CODE (arg0) != INTEGER_CST)
    return NULL_TREE;

  size = INTVAL (expand_normal (arg0)) * BITS_PER_UNIT;
  mode = mode_for_size (size, MODE_INT, 0);
  mode_align = GET_MODE_ALIGNMENT (mode);

  if (TREE_CODE (arg1) == INTEGER_CST && INTVAL (expand_normal (arg1)) == 0)
    type_align = mode_align;
  else
    {
      tree ttype = TREE_TYPE (arg1);

      /* This function is usually invoked and folded immediately by the front
	 end before anything else has a chance to look at it.  The pointer
	 parameter at this point is usually cast to a void *, so check for that
	 and look past the cast.  */
      if (TREE_CODE (arg1) == NOP_EXPR && POINTER_TYPE_P (ttype)
	  && VOID_TYPE_P (TREE_TYPE (ttype)))
	arg1 = TREE_OPERAND (arg1, 0);

      ttype = TREE_TYPE (arg1);
      gcc_assert (POINTER_TYPE_P (ttype));

      /* Get the underlying type of the object.  */
      ttype = TREE_TYPE (ttype);
      type_align = TYPE_ALIGN (ttype);
    }

  /* If the object has smaller alignment, the the lock free routines cannot
     be used.  */
  if (type_align < mode_align)
    return boolean_false_node;

  /* Check if a compare_and_swap pattern exists for the mode which represents
     the required size.  The pattern is not allowed to fail, so the existence
     of the pattern indicates support is present.  */
  if (can_compare_and_swap_p (mode, true))
    return boolean_true_node;
  else
    return boolean_false_node;
}

/* Return true if the parameters to call EXP represent an object which will
   always generate lock free instructions.  The first argument represents the
   size of the object, and the second parameter is a pointer to the object 
   itself.  If NULL is passed for the object, then the result is based on 
   typical alignment for an object of the specified size.  Otherwise return 
   false.  */

static rtx
expand_builtin_atomic_always_lock_free (tree exp)
{
  tree size;
  tree arg0 = CALL_EXPR_ARG (exp, 0);
  tree arg1 = CALL_EXPR_ARG (exp, 1);

  if (TREE_CODE (arg0) != INTEGER_CST)
    {
      error ("non-constant argument 1 to __atomic_always_lock_free");
      return const0_rtx;
    }

  size = fold_builtin_atomic_always_lock_free (arg0, arg1);
  if (size == boolean_true_node)
    return const1_rtx;
  return const0_rtx;
}

/* Return a one or zero if it can be determined that object ARG1 of size ARG 
   is lock free on this architecture.  */

static tree
fold_builtin_atomic_is_lock_free (tree arg0, tree arg1)
{
  if (!flag_inline_atomics)
    return NULL_TREE;
  
  /* If it isn't always lock free, don't generate a result.  */
  if (fold_builtin_atomic_always_lock_free (arg0, arg1) == boolean_true_node)
    return boolean_true_node;

  return NULL_TREE;
}

/* Return true if the parameters to call EXP represent an object which will
   always generate lock free instructions.  The first argument represents the
   size of the object, and the second parameter is a pointer to the object 
   itself.  If NULL is passed for the object, then the result is based on 
   typical alignment for an object of the specified size.  Otherwise return 
   NULL*/

static rtx
expand_builtin_atomic_is_lock_free (tree exp)
{
  tree size;
  tree arg0 = CALL_EXPR_ARG (exp, 0);
  tree arg1 = CALL_EXPR_ARG (exp, 1);

  if (!INTEGRAL_TYPE_P (TREE_TYPE (arg0)))
    {
      error ("non-integer argument 1 to __atomic_is_lock_free");
      return NULL_RTX;
    }

  if (!flag_inline_atomics)
    return NULL_RTX; 

  /* If the value is known at compile time, return the RTX for it.  */
  size = fold_builtin_atomic_is_lock_free (arg0, arg1);
  if (size == boolean_true_node)
    return const1_rtx;

  return NULL_RTX;
}

/* Expand the __atomic_thread_fence intrinsic:
   	void __atomic_thread_fence (enum memmodel)
   EXP is the CALL_EXPR.  */

static void
expand_builtin_atomic_thread_fence (tree exp)
{
  enum memmodel model = get_memmodel (CALL_EXPR_ARG (exp, 0));
  expand_mem_thread_fence (model);
}

/* Expand the __atomic_signal_fence intrinsic:
   	void __atomic_signal_fence (enum memmodel)
   EXP is the CALL_EXPR.  */

static void
expand_builtin_atomic_signal_fence (tree exp)
{
  enum memmodel model = get_memmodel (CALL_EXPR_ARG (exp, 0));
  expand_mem_signal_fence (model);
}

/* Expand the __sync_synchronize intrinsic.  */

static void
expand_builtin_sync_synchronize (void)
{
  expand_mem_thread_fence (MEMMODEL_SEQ_CST);
}

static rtx
expand_builtin_thread_pointer (tree exp, rtx target)
{
  enum insn_code icode;
  if (!validate_arglist (exp, VOID_TYPE))
    return const0_rtx;
  icode = direct_optab_handler (get_thread_pointer_optab, Pmode);
  if (icode != CODE_FOR_nothing)
    {
      struct expand_operand op;
      /* If the target is not sutitable then create a new target. */
      if (target == NULL_RTX
	  || !REG_P (target)
	  || GET_MODE (target) != Pmode)
	target = gen_reg_rtx (Pmode);
      create_output_operand (&op, target, Pmode);
      expand_insn (icode, 1, &op);
      return target;
    }
  error ("__builtin_thread_pointer is not supported on this target");
  return const0_rtx;
}

static void
expand_builtin_set_thread_pointer (tree exp)
{
  enum insn_code icode;
  if (!validate_arglist (exp, POINTER_TYPE, VOID_TYPE))
    return;
  icode = direct_optab_handler (set_thread_pointer_optab, Pmode);
  if (icode != CODE_FOR_nothing)
    {
      struct expand_operand op;
      rtx val = expand_expr (CALL_EXPR_ARG (exp, 0), NULL_RTX,
			     Pmode, EXPAND_NORMAL);      
      create_input_operand (&op, val, Pmode);
      expand_insn (icode, 1, &op);
      return;
    }
  error ("__builtin_set_thread_pointer is not supported on this target");
}


/* Emit code to restore the current value of stack.  */

static void
expand_stack_restore (tree var)
{
  rtx_insn *prev;
  rtx sa = expand_normal (var);

  sa = convert_memory_address (Pmode, sa);

  prev = get_last_insn ();
  emit_stack_restore (SAVE_BLOCK, sa);
  fixup_args_size_notes (prev, get_last_insn (), 0);
}


/* Emit code to save the current value of stack.  */

static rtx
expand_stack_save (void)
{
  rtx ret = NULL_RTX;

  do_pending_stack_adjust ();
  emit_stack_save (SAVE_BLOCK, &ret);
  return ret;
}

/* Expand an expression EXP that calls a built-in function,
   with result going to TARGET if that's convenient
   (and in mode MODE if that's convenient).
   SUBTARGET may be used as the target for computing one of EXP's operands.
   IGNORE is nonzero if the value is to be ignored.  */

rtx
expand_builtin (tree exp, rtx target, rtx subtarget, enum machine_mode mode,
		int ignore)
{
  tree fndecl = get_callee_fndecl (exp);
  enum built_in_function fcode = DECL_FUNCTION_CODE (fndecl);
  enum machine_mode target_mode = TYPE_MODE (TREE_TYPE (exp));
  int flags;

  if (DECL_BUILT_IN_CLASS (fndecl) == BUILT_IN_MD)
    return targetm.expand_builtin (exp, target, subtarget, mode, ignore);

  /* When not optimizing, generate calls to library functions for a certain
     set of builtins.  */
  if (!optimize
      && !called_as_built_in (fndecl)
      && fcode != BUILT_IN_FORK
      && fcode != BUILT_IN_EXECL
      && fcode != BUILT_IN_EXECV
      && fcode != BUILT_IN_EXECLP
      && fcode != BUILT_IN_EXECLE
      && fcode != BUILT_IN_EXECVP
      && fcode != BUILT_IN_EXECVE
      && fcode != BUILT_IN_ALLOCA
      && fcode != BUILT_IN_ALLOCA_WITH_ALIGN
      && fcode != BUILT_IN_FREE)
    return expand_call (exp, target, ignore);

  /* The built-in function expanders test for target == const0_rtx
     to determine whether the function's result will be ignored.  */
  if (ignore)
    target = const0_rtx;

  /* If the result of a pure or const built-in function is ignored, and
     none of its arguments are volatile, we can avoid expanding the
     built-in call and just evaluate the arguments for side-effects.  */
  if (target == const0_rtx
      && ((flags = flags_from_decl_or_type (fndecl)) & (ECF_CONST | ECF_PURE))
      && !(flags & ECF_LOOPING_CONST_OR_PURE))
    {
      bool volatilep = false;
      tree arg;
      call_expr_arg_iterator iter;

      FOR_EACH_CALL_EXPR_ARG (arg, iter, exp)
	if (TREE_THIS_VOLATILE (arg))
	  {
	    volatilep = true;
	    break;
	  }

      if (! volatilep)
	{
	  FOR_EACH_CALL_EXPR_ARG (arg, iter, exp)
	    expand_expr (arg, const0_rtx, VOIDmode, EXPAND_NORMAL);
	  return const0_rtx;
	}
    }

  switch (fcode)
    {
    CASE_FLT_FN (BUILT_IN_FABS):
    case BUILT_IN_FABSD32:
    case BUILT_IN_FABSD64:
    case BUILT_IN_FABSD128:
      target = expand_builtin_fabs (exp, target, subtarget);
      if (target)
	return target;
      break;

    CASE_FLT_FN (BUILT_IN_COPYSIGN):
      target = expand_builtin_copysign (exp, target, subtarget);
      if (target)
	return target;
      break;

      /* Just do a normal library call if we were unable to fold
	 the values.  */
    CASE_FLT_FN (BUILT_IN_CABS):
      break;

    CASE_FLT_FN (BUILT_IN_EXP):
    CASE_FLT_FN (BUILT_IN_EXP10):
    CASE_FLT_FN (BUILT_IN_POW10):
    CASE_FLT_FN (BUILT_IN_EXP2):
    CASE_FLT_FN (BUILT_IN_EXPM1):
    CASE_FLT_FN (BUILT_IN_LOGB):
    CASE_FLT_FN (BUILT_IN_LOG):
    CASE_FLT_FN (BUILT_IN_LOG10):
    CASE_FLT_FN (BUILT_IN_LOG2):
    CASE_FLT_FN (BUILT_IN_LOG1P):
    CASE_FLT_FN (BUILT_IN_TAN):
    CASE_FLT_FN (BUILT_IN_ASIN):
    CASE_FLT_FN (BUILT_IN_ACOS):
    CASE_FLT_FN (BUILT_IN_ATAN):
    CASE_FLT_FN (BUILT_IN_SIGNIFICAND):
      /* Treat these like sqrt only if unsafe math optimizations are allowed,
	 because of possible accuracy problems.  */
      if (! flag_unsafe_math_optimizations)
	break;
    CASE_FLT_FN (BUILT_IN_SQRT):
    CASE_FLT_FN (BUILT_IN_FLOOR):
    CASE_FLT_FN (BUILT_IN_CEIL):
    CASE_FLT_FN (BUILT_IN_TRUNC):
    CASE_FLT_FN (BUILT_IN_ROUND):
    CASE_FLT_FN (BUILT_IN_NEARBYINT):
    CASE_FLT_FN (BUILT_IN_RINT):
      target = expand_builtin_mathfn (exp, target, subtarget);
      if (target)
	return target;
      break;

    CASE_FLT_FN (BUILT_IN_FMA):
      target = expand_builtin_mathfn_ternary (exp, target, subtarget);
      if (target)
	return target;
      break;

    CASE_FLT_FN (BUILT_IN_ILOGB):
      if (! flag_unsafe_math_optimizations)
	break;
    CASE_FLT_FN (BUILT_IN_ISINF):
    CASE_FLT_FN (BUILT_IN_FINITE):
    case BUILT_IN_ISFINITE:
    case BUILT_IN_ISNORMAL:
      target = expand_builtin_interclass_mathfn (exp, target);
      if (target)
	return target;
      break;

    CASE_FLT_FN (BUILT_IN_ICEIL):
    CASE_FLT_FN (BUILT_IN_LCEIL):
    CASE_FLT_FN (BUILT_IN_LLCEIL):
    CASE_FLT_FN (BUILT_IN_LFLOOR):
    CASE_FLT_FN (BUILT_IN_IFLOOR):
    CASE_FLT_FN (BUILT_IN_LLFLOOR):
      target = expand_builtin_int_roundingfn (exp, target);
      if (target)
	return target;
      break;

    CASE_FLT_FN (BUILT_IN_IRINT):
    CASE_FLT_FN (BUILT_IN_LRINT):
    CASE_FLT_FN (BUILT_IN_LLRINT):
    CASE_FLT_FN (BUILT_IN_IROUND):
    CASE_FLT_FN (BUILT_IN_LROUND):
    CASE_FLT_FN (BUILT_IN_LLROUND):
      target = expand_builtin_int_roundingfn_2 (exp, target);
      if (target)
	return target;
      break;

    CASE_FLT_FN (BUILT_IN_POWI):
      target = expand_builtin_powi (exp, target);
      if (target)
	return target;
      break;

    CASE_FLT_FN (BUILT_IN_ATAN2):
    CASE_FLT_FN (BUILT_IN_LDEXP):
    CASE_FLT_FN (BUILT_IN_SCALB):
    CASE_FLT_FN (BUILT_IN_SCALBN):
    CASE_FLT_FN (BUILT_IN_SCALBLN):
      if (! flag_unsafe_math_optimizations)
	break;

    CASE_FLT_FN (BUILT_IN_FMOD):
    CASE_FLT_FN (BUILT_IN_REMAINDER):
    CASE_FLT_FN (BUILT_IN_DREM):
    CASE_FLT_FN (BUILT_IN_POW):
      target = expand_builtin_mathfn_2 (exp, target, subtarget);
      if (target)
	return target;
      break;

    CASE_FLT_FN (BUILT_IN_CEXPI):
      target = expand_builtin_cexpi (exp, target);
      gcc_assert (target);
      return target;

    CASE_FLT_FN (BUILT_IN_SIN):
    CASE_FLT_FN (BUILT_IN_COS):
      if (! flag_unsafe_math_optimizations)
	break;
      target = expand_builtin_mathfn_3 (exp, target, subtarget);
      if (target)
	return target;
      break;

    CASE_FLT_FN (BUILT_IN_SINCOS):
      if (! flag_unsafe_math_optimizations)
	break;
      target = expand_builtin_sincos (exp);
      if (target)
	return target;
      break;

    case BUILT_IN_APPLY_ARGS:
      return expand_builtin_apply_args ();

      /* __builtin_apply (FUNCTION, ARGUMENTS, ARGSIZE) invokes
	 FUNCTION with a copy of the parameters described by
	 ARGUMENTS, and ARGSIZE.  It returns a block of memory
	 allocated on the stack into which is stored all the registers
	 that might possibly be used for returning the result of a
	 function.  ARGUMENTS is the value returned by
	 __builtin_apply_args.  ARGSIZE is the number of bytes of
	 arguments that must be copied.  ??? How should this value be
	 computed?  We'll also need a safe worst case value for varargs
	 functions.  */
    case BUILT_IN_APPLY:
      if (!validate_arglist (exp, POINTER_TYPE,
			     POINTER_TYPE, INTEGER_TYPE, VOID_TYPE)
	  && !validate_arglist (exp, REFERENCE_TYPE,
				POINTER_TYPE, INTEGER_TYPE, VOID_TYPE))
	return const0_rtx;
      else
	{
	  rtx ops[3];

	  ops[0] = expand_normal (CALL_EXPR_ARG (exp, 0));
	  ops[1] = expand_normal (CALL_EXPR_ARG (exp, 1));
	  ops[2] = expand_normal (CALL_EXPR_ARG (exp, 2));

	  return expand_builtin_apply (ops[0], ops[1], ops[2]);
	}

      /* __builtin_return (RESULT) causes the function to return the
	 value described by RESULT.  RESULT is address of the block of
	 memory returned by __builtin_apply.  */
    case BUILT_IN_RETURN:
      if (validate_arglist (exp, POINTER_TYPE, VOID_TYPE))
	expand_builtin_return (expand_normal (CALL_EXPR_ARG (exp, 0)));
      return const0_rtx;

    case BUILT_IN_SAVEREGS:
      return expand_builtin_saveregs ();

    case BUILT_IN_VA_ARG_PACK:
      /* All valid uses of __builtin_va_arg_pack () are removed during
	 inlining.  */
      error ("%Kinvalid use of %<__builtin_va_arg_pack ()%>", exp);
      return const0_rtx;

    case BUILT_IN_VA_ARG_PACK_LEN:
      /* All valid uses of __builtin_va_arg_pack_len () are removed during
	 inlining.  */
      error ("%Kinvalid use of %<__builtin_va_arg_pack_len ()%>", exp);
      return const0_rtx;

      /* Return the address of the first anonymous stack arg.  */
    case BUILT_IN_NEXT_ARG:
      if (fold_builtin_next_arg (exp, false))
	return const0_rtx;
      return expand_builtin_next_arg ();

    case BUILT_IN_CLEAR_CACHE:
      target = expand_builtin___clear_cache (exp);
      if (target)
        return target;
      break;

    case BUILT_IN_CLASSIFY_TYPE:
      return expand_builtin_classify_type (exp);

    case BUILT_IN_CONSTANT_P:
      return const0_rtx;

    case BUILT_IN_FRAME_ADDRESS:
    case BUILT_IN_RETURN_ADDRESS:
      return expand_builtin_frame_address (fndecl, exp);

    /* Returns the address of the area where the structure is returned.
       0 otherwise.  */
    case BUILT_IN_AGGREGATE_INCOMING_ADDRESS:
      if (call_expr_nargs (exp) != 0
	  || ! AGGREGATE_TYPE_P (TREE_TYPE (TREE_TYPE (current_function_decl)))
	  || !MEM_P (DECL_RTL (DECL_RESULT (current_function_decl))))
	return const0_rtx;
      else
	return XEXP (DECL_RTL (DECL_RESULT (current_function_decl)), 0);

    case BUILT_IN_ALLOCA:
    case BUILT_IN_ALLOCA_WITH_ALIGN:
      /* If the allocation stems from the declaration of a variable-sized
	 object, it cannot accumulate.  */
      target = expand_builtin_alloca (exp, CALL_ALLOCA_FOR_VAR_P (exp));
      if (target)
	return target;
      break;

    case BUILT_IN_STACK_SAVE:
      return expand_stack_save ();

    case BUILT_IN_STACK_RESTORE:
      expand_stack_restore (CALL_EXPR_ARG (exp, 0));
      return const0_rtx;

    case BUILT_IN_BSWAP16:
    case BUILT_IN_BSWAP32:
    case BUILT_IN_BSWAP64:
      target = expand_builtin_bswap (target_mode, exp, target, subtarget);
      if (target)
	return target;
      break;

    CASE_INT_FN (BUILT_IN_FFS):
      target = expand_builtin_unop (target_mode, exp, target,
				    subtarget, ffs_optab);
      if (target)
	return target;
      break;

    CASE_INT_FN (BUILT_IN_CLZ):
      target = expand_builtin_unop (target_mode, exp, target,
				    subtarget, clz_optab);
      if (target)
	return target;
      break;

    CASE_INT_FN (BUILT_IN_CTZ):
      target = expand_builtin_unop (target_mode, exp, target,
				    subtarget, ctz_optab);
      if (target)
	return target;
      break;

    CASE_INT_FN (BUILT_IN_CLRSB):
      target = expand_builtin_unop (target_mode, exp, target,
				    subtarget, clrsb_optab);
      if (target)
	return target;
      break;

    CASE_INT_FN (BUILT_IN_POPCOUNT):
      target = expand_builtin_unop (target_mode, exp, target,
				    subtarget, popcount_optab);
      if (target)
	return target;
      break;

    CASE_INT_FN (BUILT_IN_PARITY):
      target = expand_builtin_unop (target_mode, exp, target,
				    subtarget, parity_optab);
      if (target)
	return target;
      break;

    case BUILT_IN_STRLEN:
      target = expand_builtin_strlen (exp, target, target_mode);
      if (target)
	return target;
      break;

    case BUILT_IN_STRCPY:
      target = expand_builtin_strcpy (exp, target);
      if (target)
	return target;
      break;

    case BUILT_IN_STRNCPY:
      target = expand_builtin_strncpy (exp, target);
      if (target)
	return target;
      break;

    case BUILT_IN_STPCPY:
      target = expand_builtin_stpcpy (exp, target, mode);
      if (target)
	return target;
      break;

    case BUILT_IN_MEMCPY:
      target = expand_builtin_memcpy (exp, target);
      if (target)
	return target;
      break;

    case BUILT_IN_MEMPCPY:
      target = expand_builtin_mempcpy (exp, target, mode);
      if (target)
	return target;
      break;

    case BUILT_IN_MEMSET:
      target = expand_builtin_memset (exp, target, mode);
      if (target)
	return target;
      break;

    case BUILT_IN_BZERO:
      target = expand_builtin_bzero (exp);
      if (target)
	return target;
      break;

    case BUILT_IN_STRCMP:
      target = expand_builtin_strcmp (exp, target);
      if (target)
	return target;
      break;

    case BUILT_IN_STRNCMP:
      target = expand_builtin_strncmp (exp, target, mode);
      if (target)
	return target;
      break;

    case BUILT_IN_BCMP:
    case BUILT_IN_MEMCMP:
      target = expand_builtin_memcmp (exp, target, mode);
      if (target)
	return target;
      break;

    case BUILT_IN_SETJMP:
      /* This should have been lowered to the builtins below.  */
      gcc_unreachable ();

    case BUILT_IN_SETJMP_SETUP:
      /* __builtin_setjmp_setup is passed a pointer to an array of five words
          and the receiver label.  */
      if (validate_arglist (exp, POINTER_TYPE, POINTER_TYPE, VOID_TYPE))
	{
	  rtx buf_addr = expand_expr (CALL_EXPR_ARG (exp, 0), subtarget,
				      VOIDmode, EXPAND_NORMAL);
	  tree label = TREE_OPERAND (CALL_EXPR_ARG (exp, 1), 0);
	  rtx label_r = label_rtx (label);

	  /* This is copied from the handling of non-local gotos.  */
	  expand_builtin_setjmp_setup (buf_addr, label_r);
	  nonlocal_goto_handler_labels
	    = gen_rtx_INSN_LIST (VOIDmode, label_r,
				 nonlocal_goto_handler_labels);
	  /* ??? Do not let expand_label treat us as such since we would
	     not want to be both on the list of non-local labels and on
	     the list of forced labels.  */
	  FORCED_LABEL (label) = 0;
	  return const0_rtx;
	}
      break;

    case BUILT_IN_SETJMP_RECEIVER:
       /* __builtin_setjmp_receiver is passed the receiver label.  */
      if (validate_arglist (exp, POINTER_TYPE, VOID_TYPE))
	{
	  tree label = TREE_OPERAND (CALL_EXPR_ARG (exp, 0), 0);
	  rtx label_r = label_rtx (label);

	  expand_builtin_setjmp_receiver (label_r);
	  return const0_rtx;
	}
      break;

      /* __builtin_longjmp is passed a pointer to an array of five words.
	 It's similar to the C library longjmp function but works with
	 __builtin_setjmp above.  */
    case BUILT_IN_LONGJMP:
      if (validate_arglist (exp, POINTER_TYPE, INTEGER_TYPE, VOID_TYPE))
	{
	  rtx buf_addr = expand_expr (CALL_EXPR_ARG (exp, 0), subtarget,
				      VOIDmode, EXPAND_NORMAL);
	  rtx value = expand_normal (CALL_EXPR_ARG (exp, 1));

	  if (value != const1_rtx)
	    {
	      error ("%<__builtin_longjmp%> second argument must be 1");
	      return const0_rtx;
	    }

	  expand_builtin_longjmp (buf_addr, value);
	  return const0_rtx;
	}
      break;

    case BUILT_IN_NONLOCAL_GOTO:
      target = expand_builtin_nonlocal_goto (exp);
      if (target)
	return target;
      break;

      /* This updates the setjmp buffer that is its argument with the value
	 of the current stack pointer.  */
    case BUILT_IN_UPDATE_SETJMP_BUF:
      if (validate_arglist (exp, POINTER_TYPE, VOID_TYPE))
	{
	  rtx buf_addr
	    = expand_normal (CALL_EXPR_ARG (exp, 0));

	  expand_builtin_update_setjmp_buf (buf_addr);
	  return const0_rtx;
	}
      break;

    case BUILT_IN_TRAP:
      expand_builtin_trap ();
      return const0_rtx;

    case BUILT_IN_UNREACHABLE:
      expand_builtin_unreachable ();
      return const0_rtx;

    CASE_FLT_FN (BUILT_IN_SIGNBIT):
    case BUILT_IN_SIGNBITD32:
    case BUILT_IN_SIGNBITD64:
    case BUILT_IN_SIGNBITD128:
      target = expand_builtin_signbit (exp, target);
      if (target)
	return target;
      break;

      /* Various hooks for the DWARF 2 __throw routine.  */
    case BUILT_IN_UNWIND_INIT:
      expand_builtin_unwind_init ();
      return const0_rtx;
    case BUILT_IN_DWARF_CFA:
      return virtual_cfa_rtx;
#ifdef DWARF2_UNWIND_INFO
    case BUILT_IN_DWARF_SP_COLUMN:
      return expand_builtin_dwarf_sp_column ();
    case BUILT_IN_INIT_DWARF_REG_SIZES:
      expand_builtin_init_dwarf_reg_sizes (CALL_EXPR_ARG (exp, 0));
      return const0_rtx;
#endif
    case BUILT_IN_FROB_RETURN_ADDR:
      return expand_builtin_frob_return_addr (CALL_EXPR_ARG (exp, 0));
    case BUILT_IN_EXTRACT_RETURN_ADDR:
      return expand_builtin_extract_return_addr (CALL_EXPR_ARG (exp, 0));
    case BUILT_IN_EH_RETURN:
      expand_builtin_eh_return (CALL_EXPR_ARG (exp, 0),
				CALL_EXPR_ARG (exp, 1));
      return const0_rtx;
#ifdef EH_RETURN_DATA_REGNO
    case BUILT_IN_EH_RETURN_DATA_REGNO:
      return expand_builtin_eh_return_data_regno (exp);
#endif
    case BUILT_IN_EXTEND_POINTER:
      return expand_builtin_extend_pointer (CALL_EXPR_ARG (exp, 0));
    case BUILT_IN_EH_POINTER:
      return expand_builtin_eh_pointer (exp);
    case BUILT_IN_EH_FILTER:
      return expand_builtin_eh_filter (exp);
    case BUILT_IN_EH_COPY_VALUES:
      return expand_builtin_eh_copy_values (exp);

    case BUILT_IN_VA_START:
      return expand_builtin_va_start (exp);
    case BUILT_IN_VA_END:
      return expand_builtin_va_end (exp);
    case BUILT_IN_VA_COPY:
      return expand_builtin_va_copy (exp);
    case BUILT_IN_EXPECT:
      return expand_builtin_expect (exp, target);
    case BUILT_IN_ASSUME_ALIGNED:
      return expand_builtin_assume_aligned (exp, target);
    case BUILT_IN_PREFETCH:
      expand_builtin_prefetch (exp);
      return const0_rtx;

    case BUILT_IN_INIT_TRAMPOLINE:
      return expand_builtin_init_trampoline (exp, true);
    case BUILT_IN_INIT_HEAP_TRAMPOLINE:
      return expand_builtin_init_trampoline (exp, false);
    case BUILT_IN_ADJUST_TRAMPOLINE:
      return expand_builtin_adjust_trampoline (exp);

    case BUILT_IN_FORK:
    case BUILT_IN_EXECL:
    case BUILT_IN_EXECV:
    case BUILT_IN_EXECLP:
    case BUILT_IN_EXECLE:
    case BUILT_IN_EXECVP:
    case BUILT_IN_EXECVE:
      target = expand_builtin_fork_or_exec (fndecl, exp, target, ignore);
      if (target)
	return target;
      break;

    case BUILT_IN_SYNC_FETCH_AND_ADD_1:
    case BUILT_IN_SYNC_FETCH_AND_ADD_2:
    case BUILT_IN_SYNC_FETCH_AND_ADD_4:
    case BUILT_IN_SYNC_FETCH_AND_ADD_8:
    case BUILT_IN_SYNC_FETCH_AND_ADD_16:
      mode = get_builtin_sync_mode (fcode - BUILT_IN_SYNC_FETCH_AND_ADD_1);
      target = expand_builtin_sync_operation (mode, exp, PLUS, false, target);
      if (target)
	return target;
      break;

    case BUILT_IN_SYNC_FETCH_AND_SUB_1:
    case BUILT_IN_SYNC_FETCH_AND_SUB_2:
    case BUILT_IN_SYNC_FETCH_AND_SUB_4:
    case BUILT_IN_SYNC_FETCH_AND_SUB_8:
    case BUILT_IN_SYNC_FETCH_AND_SUB_16:
      mode = get_builtin_sync_mode (fcode - BUILT_IN_SYNC_FETCH_AND_SUB_1);
      target = expand_builtin_sync_operation (mode, exp, MINUS, false, target);
      if (target)
	return target;
      break;

    case BUILT_IN_SYNC_FETCH_AND_OR_1:
    case BUILT_IN_SYNC_FETCH_AND_OR_2:
    case BUILT_IN_SYNC_FETCH_AND_OR_4:
    case BUILT_IN_SYNC_FETCH_AND_OR_8:
    case BUILT_IN_SYNC_FETCH_AND_OR_16:
      mode = get_builtin_sync_mode (fcode - BUILT_IN_SYNC_FETCH_AND_OR_1);
      target = expand_builtin_sync_operation (mode, exp, IOR, false, target);
      if (target)
	return target;
      break;

    case BUILT_IN_SYNC_FETCH_AND_AND_1:
    case BUILT_IN_SYNC_FETCH_AND_AND_2:
    case BUILT_IN_SYNC_FETCH_AND_AND_4:
    case BUILT_IN_SYNC_FETCH_AND_AND_8:
    case BUILT_IN_SYNC_FETCH_AND_AND_16:
      mode = get_builtin_sync_mode (fcode - BUILT_IN_SYNC_FETCH_AND_AND_1);
      target = expand_builtin_sync_operation (mode, exp, AND, false, target);
      if (target)
	return target;
      break;

    case BUILT_IN_SYNC_FETCH_AND_XOR_1:
    case BUILT_IN_SYNC_FETCH_AND_XOR_2:
    case BUILT_IN_SYNC_FETCH_AND_XOR_4:
    case BUILT_IN_SYNC_FETCH_AND_XOR_8:
    case BUILT_IN_SYNC_FETCH_AND_XOR_16:
      mode = get_builtin_sync_mode (fcode - BUILT_IN_SYNC_FETCH_AND_XOR_1);
      target = expand_builtin_sync_operation (mode, exp, XOR, false, target);
      if (target)
	return target;
      break;

    case BUILT_IN_SYNC_FETCH_AND_NAND_1:
    case BUILT_IN_SYNC_FETCH_AND_NAND_2:
    case BUILT_IN_SYNC_FETCH_AND_NAND_4:
    case BUILT_IN_SYNC_FETCH_AND_NAND_8:
    case BUILT_IN_SYNC_FETCH_AND_NAND_16:
      mode = get_builtin_sync_mode (fcode - BUILT_IN_SYNC_FETCH_AND_NAND_1);
      target = expand_builtin_sync_operation (mode, exp, NOT, false, target);
      if (target)
	return target;
      break;

    case BUILT_IN_SYNC_ADD_AND_FETCH_1:
    case BUILT_IN_SYNC_ADD_AND_FETCH_2:
    case BUILT_IN_SYNC_ADD_AND_FETCH_4:
    case BUILT_IN_SYNC_ADD_AND_FETCH_8:
    case BUILT_IN_SYNC_ADD_AND_FETCH_16:
      mode = get_builtin_sync_mode (fcode - BUILT_IN_SYNC_ADD_AND_FETCH_1);
      target = expand_builtin_sync_operation (mode, exp, PLUS, true, target);
      if (target)
	return target;
      break;

    case BUILT_IN_SYNC_SUB_AND_FETCH_1:
    case BUILT_IN_SYNC_SUB_AND_FETCH_2:
    case BUILT_IN_SYNC_SUB_AND_FETCH_4:
    case BUILT_IN_SYNC_SUB_AND_FETCH_8:
    case BUILT_IN_SYNC_SUB_AND_FETCH_16:
      mode = get_builtin_sync_mode (fcode - BUILT_IN_SYNC_SUB_AND_FETCH_1);
      target = expand_builtin_sync_operation (mode, exp, MINUS, true, target);
      if (target)
	return target;
      break;

    case BUILT_IN_SYNC_OR_AND_FETCH_1:
    case BUILT_IN_SYNC_OR_AND_FETCH_2:
    case BUILT_IN_SYNC_OR_AND_FETCH_4:
    case BUILT_IN_SYNC_OR_AND_FETCH_8:
    case BUILT_IN_SYNC_OR_AND_FETCH_16:
      mode = get_builtin_sync_mode (fcode - BUILT_IN_SYNC_OR_AND_FETCH_1);
      target = expand_builtin_sync_operation (mode, exp, IOR, true, target);
      if (target)
	return target;
      break;

    case BUILT_IN_SYNC_AND_AND_FETCH_1:
    case BUILT_IN_SYNC_AND_AND_FETCH_2:
    case BUILT_IN_SYNC_AND_AND_FETCH_4:
    case BUILT_IN_SYNC_AND_AND_FETCH_8:
    case BUILT_IN_SYNC_AND_AND_FETCH_16:
      mode = get_builtin_sync_mode (fcode - BUILT_IN_SYNC_AND_AND_FETCH_1);
      target = expand_builtin_sync_operation (mode, exp, AND, true, target);
      if (target)
	return target;
      break;

    case BUILT_IN_SYNC_XOR_AND_FETCH_1:
    case BUILT_IN_SYNC_XOR_AND_FETCH_2:
    case BUILT_IN_SYNC_XOR_AND_FETCH_4:
    case BUILT_IN_SYNC_XOR_AND_FETCH_8:
    case BUILT_IN_SYNC_XOR_AND_FETCH_16:
      mode = get_builtin_sync_mode (fcode - BUILT_IN_SYNC_XOR_AND_FETCH_1);
      target = expand_builtin_sync_operation (mode, exp, XOR, true, target);
      if (target)
	return target;
      break;

    case BUILT_IN_SYNC_NAND_AND_FETCH_1:
    case BUILT_IN_SYNC_NAND_AND_FETCH_2:
    case BUILT_IN_SYNC_NAND_AND_FETCH_4:
    case BUILT_IN_SYNC_NAND_AND_FETCH_8:
    case BUILT_IN_SYNC_NAND_AND_FETCH_16:
      mode = get_builtin_sync_mode (fcode - BUILT_IN_SYNC_NAND_AND_FETCH_1);
      target = expand_builtin_sync_operation (mode, exp, NOT, true, target);
      if (target)
	return target;
      break;

    case BUILT_IN_SYNC_BOOL_COMPARE_AND_SWAP_1:
    case BUILT_IN_SYNC_BOOL_COMPARE_AND_SWAP_2:
    case BUILT_IN_SYNC_BOOL_COMPARE_AND_SWAP_4:
    case BUILT_IN_SYNC_BOOL_COMPARE_AND_SWAP_8:
    case BUILT_IN_SYNC_BOOL_COMPARE_AND_SWAP_16:
      if (mode == VOIDmode)
	mode = TYPE_MODE (boolean_type_node);
      if (!target || !register_operand (target, mode))
	target = gen_reg_rtx (mode);

      mode = get_builtin_sync_mode 
				(fcode - BUILT_IN_SYNC_BOOL_COMPARE_AND_SWAP_1);
      target = expand_builtin_compare_and_swap (mode, exp, true, target);
      if (target)
	return target;
      break;

    case BUILT_IN_SYNC_VAL_COMPARE_AND_SWAP_1:
    case BUILT_IN_SYNC_VAL_COMPARE_AND_SWAP_2:
    case BUILT_IN_SYNC_VAL_COMPARE_AND_SWAP_4:
    case BUILT_IN_SYNC_VAL_COMPARE_AND_SWAP_8:
    case BUILT_IN_SYNC_VAL_COMPARE_AND_SWAP_16:
      mode = get_builtin_sync_mode 
				(fcode - BUILT_IN_SYNC_VAL_COMPARE_AND_SWAP_1);
      target = expand_builtin_compare_and_swap (mode, exp, false, target);
      if (target)
	return target;
      break;

    case BUILT_IN_SYNC_LOCK_TEST_AND_SET_1:
    case BUILT_IN_SYNC_LOCK_TEST_AND_SET_2:
    case BUILT_IN_SYNC_LOCK_TEST_AND_SET_4:
    case BUILT_IN_SYNC_LOCK_TEST_AND_SET_8:
    case BUILT_IN_SYNC_LOCK_TEST_AND_SET_16:
      mode = get_builtin_sync_mode (fcode - BUILT_IN_SYNC_LOCK_TEST_AND_SET_1);
      target = expand_builtin_sync_lock_test_and_set (mode, exp, target);
      if (target)
	return target;
      break;

    case BUILT_IN_SYNC_LOCK_RELEASE_1:
    case BUILT_IN_SYNC_LOCK_RELEASE_2:
    case BUILT_IN_SYNC_LOCK_RELEASE_4:
    case BUILT_IN_SYNC_LOCK_RELEASE_8:
    case BUILT_IN_SYNC_LOCK_RELEASE_16:
      mode = get_builtin_sync_mode (fcode - BUILT_IN_SYNC_LOCK_RELEASE_1);
      expand_builtin_sync_lock_release (mode, exp);
      return const0_rtx;

    case BUILT_IN_SYNC_SYNCHRONIZE:
      expand_builtin_sync_synchronize ();
      return const0_rtx;

    case BUILT_IN_ATOMIC_EXCHANGE_1:
    case BUILT_IN_ATOMIC_EXCHANGE_2:
    case BUILT_IN_ATOMIC_EXCHANGE_4:
    case BUILT_IN_ATOMIC_EXCHANGE_8:
    case BUILT_IN_ATOMIC_EXCHANGE_16:
      mode = get_builtin_sync_mode (fcode - BUILT_IN_ATOMIC_EXCHANGE_1);
      target = expand_builtin_atomic_exchange (mode, exp, target);
      if (target)
	return target;
      break;

    case BUILT_IN_ATOMIC_COMPARE_EXCHANGE_1:
    case BUILT_IN_ATOMIC_COMPARE_EXCHANGE_2:
    case BUILT_IN_ATOMIC_COMPARE_EXCHANGE_4:
    case BUILT_IN_ATOMIC_COMPARE_EXCHANGE_8:
    case BUILT_IN_ATOMIC_COMPARE_EXCHANGE_16:
      {
	unsigned int nargs, z;
	vec<tree, va_gc> *vec;

	mode = 
	    get_builtin_sync_mode (fcode - BUILT_IN_ATOMIC_COMPARE_EXCHANGE_1);
	target = expand_builtin_atomic_compare_exchange (mode, exp, target);
	if (target)
	  return target;

	/* If this is turned into an external library call, the weak parameter
	   must be dropped to match the expected parameter list.  */
	nargs = call_expr_nargs (exp);
	vec_alloc (vec, nargs - 1);
	for (z = 0; z < 3; z++)
	  vec->quick_push (CALL_EXPR_ARG (exp, z));
	/* Skip the boolean weak parameter.  */
	for (z = 4; z < 6; z++)
	  vec->quick_push (CALL_EXPR_ARG (exp, z));
	exp = build_call_vec (TREE_TYPE (exp), CALL_EXPR_FN (exp), vec);
	break;
      }

    case BUILT_IN_ATOMIC_LOAD_1:
    case BUILT_IN_ATOMIC_LOAD_2:
    case BUILT_IN_ATOMIC_LOAD_4:
    case BUILT_IN_ATOMIC_LOAD_8:
    case BUILT_IN_ATOMIC_LOAD_16:
      mode = get_builtin_sync_mode (fcode - BUILT_IN_ATOMIC_LOAD_1);
      target = expand_builtin_atomic_load (mode, exp, target);
      if (target)
	return target;
      break;

    case BUILT_IN_ATOMIC_STORE_1:
    case BUILT_IN_ATOMIC_STORE_2:
    case BUILT_IN_ATOMIC_STORE_4:
    case BUILT_IN_ATOMIC_STORE_8:
    case BUILT_IN_ATOMIC_STORE_16:
      mode = get_builtin_sync_mode (fcode - BUILT_IN_ATOMIC_STORE_1);
      target = expand_builtin_atomic_store (mode, exp);
      if (target)
	return const0_rtx;
      break;

    case BUILT_IN_ATOMIC_ADD_FETCH_1:
    case BUILT_IN_ATOMIC_ADD_FETCH_2:
    case BUILT_IN_ATOMIC_ADD_FETCH_4:
    case BUILT_IN_ATOMIC_ADD_FETCH_8:
    case BUILT_IN_ATOMIC_ADD_FETCH_16:
      {
	enum built_in_function lib;
	mode = get_builtin_sync_mode (fcode - BUILT_IN_ATOMIC_ADD_FETCH_1);
	lib = (enum built_in_function)((int)BUILT_IN_ATOMIC_FETCH_ADD_1 + 
				       (fcode - BUILT_IN_ATOMIC_ADD_FETCH_1));
	target = expand_builtin_atomic_fetch_op (mode, exp, target, PLUS, true,
						 ignore, lib);
	if (target)
	  return target;
	break;
      }
    case BUILT_IN_ATOMIC_SUB_FETCH_1:
    case BUILT_IN_ATOMIC_SUB_FETCH_2:
    case BUILT_IN_ATOMIC_SUB_FETCH_4:
    case BUILT_IN_ATOMIC_SUB_FETCH_8:
    case BUILT_IN_ATOMIC_SUB_FETCH_16:
      {
	enum built_in_function lib;
	mode = get_builtin_sync_mode (fcode - BUILT_IN_ATOMIC_SUB_FETCH_1);
	lib = (enum built_in_function)((int)BUILT_IN_ATOMIC_FETCH_SUB_1 + 
				       (fcode - BUILT_IN_ATOMIC_SUB_FETCH_1));
	target = expand_builtin_atomic_fetch_op (mode, exp, target, MINUS, true,
						 ignore, lib);
	if (target)
	  return target;
	break;
      }
    case BUILT_IN_ATOMIC_AND_FETCH_1:
    case BUILT_IN_ATOMIC_AND_FETCH_2:
    case BUILT_IN_ATOMIC_AND_FETCH_4:
    case BUILT_IN_ATOMIC_AND_FETCH_8:
    case BUILT_IN_ATOMIC_AND_FETCH_16:
      {
	enum built_in_function lib;
	mode = get_builtin_sync_mode (fcode - BUILT_IN_ATOMIC_AND_FETCH_1);
	lib = (enum built_in_function)((int)BUILT_IN_ATOMIC_FETCH_AND_1 + 
				       (fcode - BUILT_IN_ATOMIC_AND_FETCH_1));
	target = expand_builtin_atomic_fetch_op (mode, exp, target, AND, true,
						 ignore, lib);
	if (target)
	  return target;
	break;
      }
    case BUILT_IN_ATOMIC_NAND_FETCH_1:
    case BUILT_IN_ATOMIC_NAND_FETCH_2:
    case BUILT_IN_ATOMIC_NAND_FETCH_4:
    case BUILT_IN_ATOMIC_NAND_FETCH_8:
    case BUILT_IN_ATOMIC_NAND_FETCH_16:
      {
	enum built_in_function lib;
	mode = get_builtin_sync_mode (fcode - BUILT_IN_ATOMIC_NAND_FETCH_1);
	lib = (enum built_in_function)((int)BUILT_IN_ATOMIC_FETCH_NAND_1 + 
				       (fcode - BUILT_IN_ATOMIC_NAND_FETCH_1));
	target = expand_builtin_atomic_fetch_op (mode, exp, target, NOT, true,
						 ignore, lib);
	if (target)
	  return target;
	break;
      }
    case BUILT_IN_ATOMIC_XOR_FETCH_1:
    case BUILT_IN_ATOMIC_XOR_FETCH_2:
    case BUILT_IN_ATOMIC_XOR_FETCH_4:
    case BUILT_IN_ATOMIC_XOR_FETCH_8:
    case BUILT_IN_ATOMIC_XOR_FETCH_16:
      {
	enum built_in_function lib;
	mode = get_builtin_sync_mode (fcode - BUILT_IN_ATOMIC_XOR_FETCH_1);
	lib = (enum built_in_function)((int)BUILT_IN_ATOMIC_FETCH_XOR_1 + 
				       (fcode - BUILT_IN_ATOMIC_XOR_FETCH_1));
	target = expand_builtin_atomic_fetch_op (mode, exp, target, XOR, true,
						 ignore, lib);
	if (target)
	  return target;
	break;
      }
    case BUILT_IN_ATOMIC_OR_FETCH_1:
    case BUILT_IN_ATOMIC_OR_FETCH_2:
    case BUILT_IN_ATOMIC_OR_FETCH_4:
    case BUILT_IN_ATOMIC_OR_FETCH_8:
    case BUILT_IN_ATOMIC_OR_FETCH_16:
      {
	enum built_in_function lib;
	mode = get_builtin_sync_mode (fcode - BUILT_IN_ATOMIC_OR_FETCH_1);
	lib = (enum built_in_function)((int)BUILT_IN_ATOMIC_FETCH_OR_1 + 
				       (fcode - BUILT_IN_ATOMIC_OR_FETCH_1));
	target = expand_builtin_atomic_fetch_op (mode, exp, target, IOR, true,
						 ignore, lib);
	if (target)
	  return target;
	break;
      }
    case BUILT_IN_ATOMIC_FETCH_ADD_1:
    case BUILT_IN_ATOMIC_FETCH_ADD_2:
    case BUILT_IN_ATOMIC_FETCH_ADD_4:
    case BUILT_IN_ATOMIC_FETCH_ADD_8:
    case BUILT_IN_ATOMIC_FETCH_ADD_16:
      mode = get_builtin_sync_mode (fcode - BUILT_IN_ATOMIC_FETCH_ADD_1);
      target = expand_builtin_atomic_fetch_op (mode, exp, target, PLUS, false,
					       ignore, BUILT_IN_NONE);
      if (target)
	return target;
      break;
 
    case BUILT_IN_ATOMIC_FETCH_SUB_1:
    case BUILT_IN_ATOMIC_FETCH_SUB_2:
    case BUILT_IN_ATOMIC_FETCH_SUB_4:
    case BUILT_IN_ATOMIC_FETCH_SUB_8:
    case BUILT_IN_ATOMIC_FETCH_SUB_16:
      mode = get_builtin_sync_mode (fcode - BUILT_IN_ATOMIC_FETCH_SUB_1);
      target = expand_builtin_atomic_fetch_op (mode, exp, target, MINUS, false,
					       ignore, BUILT_IN_NONE);
      if (target)
	return target;
      break;

    case BUILT_IN_ATOMIC_FETCH_AND_1:
    case BUILT_IN_ATOMIC_FETCH_AND_2:
    case BUILT_IN_ATOMIC_FETCH_AND_4:
    case BUILT_IN_ATOMIC_FETCH_AND_8:
    case BUILT_IN_ATOMIC_FETCH_AND_16:
      mode = get_builtin_sync_mode (fcode - BUILT_IN_ATOMIC_FETCH_AND_1);
      target = expand_builtin_atomic_fetch_op (mode, exp, target, AND, false,
					       ignore, BUILT_IN_NONE);
      if (target)
	return target;
      break;
  
    case BUILT_IN_ATOMIC_FETCH_NAND_1:
    case BUILT_IN_ATOMIC_FETCH_NAND_2:
    case BUILT_IN_ATOMIC_FETCH_NAND_4:
    case BUILT_IN_ATOMIC_FETCH_NAND_8:
    case BUILT_IN_ATOMIC_FETCH_NAND_16:
      mode = get_builtin_sync_mode (fcode - BUILT_IN_ATOMIC_FETCH_NAND_1);
      target = expand_builtin_atomic_fetch_op (mode, exp, target, NOT, false,
					       ignore, BUILT_IN_NONE);
      if (target)
	return target;
      break;
 
    case BUILT_IN_ATOMIC_FETCH_XOR_1:
    case BUILT_IN_ATOMIC_FETCH_XOR_2:
    case BUILT_IN_ATOMIC_FETCH_XOR_4:
    case BUILT_IN_ATOMIC_FETCH_XOR_8:
    case BUILT_IN_ATOMIC_FETCH_XOR_16:
      mode = get_builtin_sync_mode (fcode - BUILT_IN_ATOMIC_FETCH_XOR_1);
      target = expand_builtin_atomic_fetch_op (mode, exp, target, XOR, false,
					       ignore, BUILT_IN_NONE);
      if (target)
	return target;
      break;
 
    case BUILT_IN_ATOMIC_FETCH_OR_1:
    case BUILT_IN_ATOMIC_FETCH_OR_2:
    case BUILT_IN_ATOMIC_FETCH_OR_4:
    case BUILT_IN_ATOMIC_FETCH_OR_8:
    case BUILT_IN_ATOMIC_FETCH_OR_16:
      mode = get_builtin_sync_mode (fcode - BUILT_IN_ATOMIC_FETCH_OR_1);
      target = expand_builtin_atomic_fetch_op (mode, exp, target, IOR, false,
					       ignore, BUILT_IN_NONE);
      if (target)
	return target;
      break;

    case BUILT_IN_ATOMIC_TEST_AND_SET:
      return expand_builtin_atomic_test_and_set (exp, target);

    case BUILT_IN_ATOMIC_CLEAR:
      return expand_builtin_atomic_clear (exp);
 
    case BUILT_IN_ATOMIC_ALWAYS_LOCK_FREE:
      return expand_builtin_atomic_always_lock_free (exp);

    case BUILT_IN_ATOMIC_IS_LOCK_FREE:
      target = expand_builtin_atomic_is_lock_free (exp);
      if (target)
        return target;
      break;

    case BUILT_IN_ATOMIC_THREAD_FENCE:
      expand_builtin_atomic_thread_fence (exp);
      return const0_rtx;

    case BUILT_IN_ATOMIC_SIGNAL_FENCE:
      expand_builtin_atomic_signal_fence (exp);
      return const0_rtx;

    case BUILT_IN_OBJECT_SIZE:
      return expand_builtin_object_size (exp);

    case BUILT_IN_MEMCPY_CHK:
    case BUILT_IN_MEMPCPY_CHK:
    case BUILT_IN_MEMMOVE_CHK:
    case BUILT_IN_MEMSET_CHK:
      target = expand_builtin_memory_chk (exp, target, mode, fcode);
      if (target)
	return target;
      break;

    case BUILT_IN_STRCPY_CHK:
    case BUILT_IN_STPCPY_CHK:
    case BUILT_IN_STRNCPY_CHK:
    case BUILT_IN_STPNCPY_CHK:
    case BUILT_IN_STRCAT_CHK:
    case BUILT_IN_STRNCAT_CHK:
    case BUILT_IN_SNPRINTF_CHK:
    case BUILT_IN_VSNPRINTF_CHK:
      maybe_emit_chk_warning (exp, fcode);
      break;

    case BUILT_IN_SPRINTF_CHK:
    case BUILT_IN_VSPRINTF_CHK:
      maybe_emit_sprintf_chk_warning (exp, fcode);
      break;

    case BUILT_IN_FREE:
      if (warn_free_nonheap_object)
	maybe_emit_free_warning (exp);
      break;

    case BUILT_IN_THREAD_POINTER:
      return expand_builtin_thread_pointer (exp, target);

    case BUILT_IN_SET_THREAD_POINTER:
      expand_builtin_set_thread_pointer (exp);
      return const0_rtx;

    case BUILT_IN_CILK_DETACH:
      expand_builtin_cilk_detach (exp);
      return const0_rtx;
      
    case BUILT_IN_CILK_POP_FRAME:
      expand_builtin_cilk_pop_frame (exp);
      return const0_rtx;

    default:	/* just do library call, if unknown builtin */
      break;
    }

  /* The switch statement above can drop through to cause the function
     to be called normally.  */
  return expand_call (exp, target, ignore);
}

/* Determine whether a tree node represents a call to a built-in
   function.  If the tree T is a call to a built-in function with
   the right number of arguments of the appropriate types, return
   the DECL_FUNCTION_CODE of the call, e.g. BUILT_IN_SQRT.
   Otherwise the return value is END_BUILTINS.  */

enum built_in_function
builtin_mathfn_code (const_tree t)
{
  const_tree fndecl, arg, parmlist;
  const_tree argtype, parmtype;
  const_call_expr_arg_iterator iter;

  if (TREE_CODE (t) != CALL_EXPR
      || TREE_CODE (CALL_EXPR_FN (t)) != ADDR_EXPR)
    return END_BUILTINS;

  fndecl = get_callee_fndecl (t);
  if (fndecl == NULL_TREE
      || TREE_CODE (fndecl) != FUNCTION_DECL
      || ! DECL_BUILT_IN (fndecl)
      || DECL_BUILT_IN_CLASS (fndecl) == BUILT_IN_MD)
    return END_BUILTINS;

  parmlist = TYPE_ARG_TYPES (TREE_TYPE (fndecl));
  init_const_call_expr_arg_iterator (t, &iter);
  for (; parmlist; parmlist = TREE_CHAIN (parmlist))
    {
      /* If a function doesn't take a variable number of arguments,
	 the last element in the list will have type `void'.  */
      parmtype = TREE_VALUE (parmlist);
      if (VOID_TYPE_P (parmtype))
	{
	  if (more_const_call_expr_args_p (&iter))
	    return END_BUILTINS;
	  return DECL_FUNCTION_CODE (fndecl);
	}

      if (! more_const_call_expr_args_p (&iter))
	return END_BUILTINS;

      arg = next_const_call_expr_arg (&iter);
      argtype = TREE_TYPE (arg);

      if (SCALAR_FLOAT_TYPE_P (parmtype))
	{
	  if (! SCALAR_FLOAT_TYPE_P (argtype))
	    return END_BUILTINS;
	}
      else if (COMPLEX_FLOAT_TYPE_P (parmtype))
	{
	  if (! COMPLEX_FLOAT_TYPE_P (argtype))
	    return END_BUILTINS;
	}
      else if (POINTER_TYPE_P (parmtype))
	{
	  if (! POINTER_TYPE_P (argtype))
	    return END_BUILTINS;
	}
      else if (INTEGRAL_TYPE_P (parmtype))
	{
	  if (! INTEGRAL_TYPE_P (argtype))
	    return END_BUILTINS;
	}
      else
	return END_BUILTINS;
    }

  /* Variable-length argument list.  */
  return DECL_FUNCTION_CODE (fndecl);
}

/* Fold a call to __builtin_constant_p, if we know its argument ARG will
   evaluate to a constant.  */

static tree
fold_builtin_constant_p (tree arg)
{
  /* We return 1 for a numeric type that's known to be a constant
     value at compile-time or for an aggregate type that's a
     literal constant.  */
  STRIP_NOPS (arg);

  /* If we know this is a constant, emit the constant of one.  */
  if (CONSTANT_CLASS_P (arg)
      || (TREE_CODE (arg) == CONSTRUCTOR
	  && TREE_CONSTANT (arg)))
    return integer_one_node;
  if (TREE_CODE (arg) == ADDR_EXPR)
    {
       tree op = TREE_OPERAND (arg, 0);
       if (TREE_CODE (op) == STRING_CST
	   || (TREE_CODE (op) == ARRAY_REF
	       && integer_zerop (TREE_OPERAND (op, 1))
	       && TREE_CODE (TREE_OPERAND (op, 0)) == STRING_CST))
	 return integer_one_node;
    }

  /* If this expression has side effects, show we don't know it to be a
     constant.  Likewise if it's a pointer or aggregate type since in
     those case we only want literals, since those are only optimized
     when generating RTL, not later.
     And finally, if we are compiling an initializer, not code, we
     need to return a definite result now; there's not going to be any
     more optimization done.  */
  if (TREE_SIDE_EFFECTS (arg)
      || AGGREGATE_TYPE_P (TREE_TYPE (arg))
      || POINTER_TYPE_P (TREE_TYPE (arg))
      || cfun == 0
      || folding_initializer
      || force_folding_builtin_constant_p)
    return integer_zero_node;

  return NULL_TREE;
}

/* Create builtin_expect with PRED and EXPECTED as its arguments and
   return it as a truthvalue.  */

static tree
build_builtin_expect_predicate (location_t loc, tree pred, tree expected,
				tree predictor)
{
  tree fn, arg_types, pred_type, expected_type, call_expr, ret_type;

  fn = builtin_decl_explicit (BUILT_IN_EXPECT);
  arg_types = TYPE_ARG_TYPES (TREE_TYPE (fn));
  ret_type = TREE_TYPE (TREE_TYPE (fn));
  pred_type = TREE_VALUE (arg_types);
  expected_type = TREE_VALUE (TREE_CHAIN (arg_types));

  pred = fold_convert_loc (loc, pred_type, pred);
  expected = fold_convert_loc (loc, expected_type, expected);
  call_expr = build_call_expr_loc (loc, fn, predictor ? 3 : 2, pred, expected,
				   predictor);

  return build2 (NE_EXPR, TREE_TYPE (pred), call_expr,
		 build_int_cst (ret_type, 0));
}

/* Fold a call to builtin_expect with arguments ARG0 and ARG1.  Return
   NULL_TREE if no simplification is possible.  */

tree
fold_builtin_expect (location_t loc, tree arg0, tree arg1, tree arg2)
{
  tree inner, fndecl, inner_arg0;
  enum tree_code code;

  /* Distribute the expected value over short-circuiting operators.
     See through the cast from truthvalue_type_node to long.  */
  inner_arg0 = arg0;
  while (TREE_CODE (inner_arg0) == NOP_EXPR
	 && INTEGRAL_TYPE_P (TREE_TYPE (inner_arg0))
	 && INTEGRAL_TYPE_P (TREE_TYPE (TREE_OPERAND (inner_arg0, 0))))
    inner_arg0 = TREE_OPERAND (inner_arg0, 0);

  /* If this is a builtin_expect within a builtin_expect keep the
     inner one.  See through a comparison against a constant.  It
     might have been added to create a thruthvalue.  */
  inner = inner_arg0;

  if (COMPARISON_CLASS_P (inner)
      && TREE_CODE (TREE_OPERAND (inner, 1)) == INTEGER_CST)
    inner = TREE_OPERAND (inner, 0);

  if (TREE_CODE (inner) == CALL_EXPR
      && (fndecl = get_callee_fndecl (inner))
      && DECL_BUILT_IN_CLASS (fndecl) == BUILT_IN_NORMAL
      && DECL_FUNCTION_CODE (fndecl) == BUILT_IN_EXPECT)
    return arg0;

  inner = inner_arg0;
  code = TREE_CODE (inner);
  if (code == TRUTH_ANDIF_EXPR || code == TRUTH_ORIF_EXPR)
    {
      tree op0 = TREE_OPERAND (inner, 0);
      tree op1 = TREE_OPERAND (inner, 1);

      op0 = build_builtin_expect_predicate (loc, op0, arg1, arg2);
      op1 = build_builtin_expect_predicate (loc, op1, arg1, arg2);
      inner = build2 (code, TREE_TYPE (inner), op0, op1);

      return fold_convert_loc (loc, TREE_TYPE (arg0), inner);
    }

  /* If the argument isn't invariant then there's nothing else we can do.  */
  if (!TREE_CONSTANT (inner_arg0))
    return NULL_TREE;

  /* If we expect that a comparison against the argument will fold to
     a constant return the constant.  In practice, this means a true
     constant or the address of a non-weak symbol.  */
  inner = inner_arg0;
  STRIP_NOPS (inner);
  if (TREE_CODE (inner) == ADDR_EXPR)
    {
      do
	{
	  inner = TREE_OPERAND (inner, 0);
	}
      while (TREE_CODE (inner) == COMPONENT_REF
	     || TREE_CODE (inner) == ARRAY_REF);
      if ((TREE_CODE (inner) == VAR_DECL
           || TREE_CODE (inner) == FUNCTION_DECL)
	  && DECL_WEAK (inner))
	return NULL_TREE;
    }

  /* Otherwise, ARG0 already has the proper type for the return value.  */
  return arg0;
}

/* Fold a call to __builtin_classify_type with argument ARG.  */

static tree
fold_builtin_classify_type (tree arg)
{
  if (arg == 0)
    return build_int_cst (integer_type_node, no_type_class);

  return build_int_cst (integer_type_node, type_to_class (TREE_TYPE (arg)));
}

/* Fold a call to __builtin_strlen with argument ARG.  */

static tree
fold_builtin_strlen (location_t loc, tree type, tree arg)
{
  if (!validate_arg (arg, POINTER_TYPE))
    return NULL_TREE;
  else
    {
      tree len = c_strlen (arg, 0);

      if (len)
	return fold_convert_loc (loc, type, len);

      return NULL_TREE;
    }
}

/* Fold a call to __builtin_inf or __builtin_huge_val.  */

static tree
fold_builtin_inf (location_t loc, tree type, int warn)
{
  REAL_VALUE_TYPE real;

  /* __builtin_inff is intended to be usable to define INFINITY on all
     targets.  If an infinity is not available, INFINITY expands "to a
     positive constant of type float that overflows at translation
     time", footnote "In this case, using INFINITY will violate the
     constraint in 6.4.4 and thus require a diagnostic." (C99 7.12#4).
     Thus we pedwarn to ensure this constraint violation is
     diagnosed.  */
  if (!MODE_HAS_INFINITIES (TYPE_MODE (type)) && warn)
    pedwarn (loc, 0, "target format does not support infinity");

  real_inf (&real);
  return build_real (type, real);
}

/* Fold a call to __builtin_nan or __builtin_nans with argument ARG.  */

static tree
fold_builtin_nan (tree arg, tree type, int quiet)
{
  REAL_VALUE_TYPE real;
  const char *str;

  if (!validate_arg (arg, POINTER_TYPE))
    return NULL_TREE;
  str = c_getstr (arg);
  if (!str)
    return NULL_TREE;

  if (!real_nan (&real, str, quiet, TYPE_MODE (type)))
    return NULL_TREE;

  return build_real (type, real);
}

/* Return true if the floating point expression T has an integer value.
   We also allow +Inf, -Inf and NaN to be considered integer values.  */

static bool
integer_valued_real_p (tree t)
{
  switch (TREE_CODE (t))
    {
    case FLOAT_EXPR:
      return true;

    case ABS_EXPR:
    case SAVE_EXPR:
      return integer_valued_real_p (TREE_OPERAND (t, 0));

    case COMPOUND_EXPR:
    case MODIFY_EXPR:
    case BIND_EXPR:
      return integer_valued_real_p (TREE_OPERAND (t, 1));

    case PLUS_EXPR:
    case MINUS_EXPR:
    case MULT_EXPR:
    case MIN_EXPR:
    case MAX_EXPR:
      return integer_valued_real_p (TREE_OPERAND (t, 0))
	     && integer_valued_real_p (TREE_OPERAND (t, 1));

    case COND_EXPR:
      return integer_valued_real_p (TREE_OPERAND (t, 1))
	     && integer_valued_real_p (TREE_OPERAND (t, 2));

    case REAL_CST:
      return real_isinteger (TREE_REAL_CST_PTR (t), TYPE_MODE (TREE_TYPE (t)));

    case NOP_EXPR:
      {
	tree type = TREE_TYPE (TREE_OPERAND (t, 0));
	if (TREE_CODE (type) == INTEGER_TYPE)
	  return true;
	if (TREE_CODE (type) == REAL_TYPE)
	  return integer_valued_real_p (TREE_OPERAND (t, 0));
	break;
      }

    case CALL_EXPR:
      switch (builtin_mathfn_code (t))
	{
	CASE_FLT_FN (BUILT_IN_CEIL):
	CASE_FLT_FN (BUILT_IN_FLOOR):
	CASE_FLT_FN (BUILT_IN_NEARBYINT):
	CASE_FLT_FN (BUILT_IN_RINT):
	CASE_FLT_FN (BUILT_IN_ROUND):
	CASE_FLT_FN (BUILT_IN_TRUNC):
	  return true;

	CASE_FLT_FN (BUILT_IN_FMIN):
	CASE_FLT_FN (BUILT_IN_FMAX):
	  return integer_valued_real_p (CALL_EXPR_ARG (t, 0))
 	    && integer_valued_real_p (CALL_EXPR_ARG (t, 1));

	default:
	  break;
	}
      break;

    default:
      break;
    }
  return false;
}

/* FNDECL is assumed to be a builtin where truncation can be propagated
   across (for instance floor((double)f) == (double)floorf (f).
   Do the transformation for a call with argument ARG.  */

static tree
fold_trunc_transparent_mathfn (location_t loc, tree fndecl, tree arg)
{
  enum built_in_function fcode = DECL_FUNCTION_CODE (fndecl);

  if (!validate_arg (arg, REAL_TYPE))
    return NULL_TREE;

  /* Integer rounding functions are idempotent.  */
  if (fcode == builtin_mathfn_code (arg))
    return arg;

  /* If argument is already integer valued, and we don't need to worry
     about setting errno, there's no need to perform rounding.  */
  if (! flag_errno_math && integer_valued_real_p (arg))
    return arg;

  if (optimize)
    {
      tree arg0 = strip_float_extensions (arg);
      tree ftype = TREE_TYPE (TREE_TYPE (fndecl));
      tree newtype = TREE_TYPE (arg0);
      tree decl;

      if (TYPE_PRECISION (newtype) < TYPE_PRECISION (ftype)
	  && (decl = mathfn_built_in (newtype, fcode)))
	return fold_convert_loc (loc, ftype,
				 build_call_expr_loc (loc, decl, 1,
						  fold_convert_loc (loc,
								    newtype,
								    arg0)));
    }
  return NULL_TREE;
}

/* FNDECL is assumed to be builtin which can narrow the FP type of
   the argument, for instance lround((double)f) -> lroundf (f).
   Do the transformation for a call with argument ARG.  */

static tree
fold_fixed_mathfn (location_t loc, tree fndecl, tree arg)
{
  enum built_in_function fcode = DECL_FUNCTION_CODE (fndecl);

  if (!validate_arg (arg, REAL_TYPE))
    return NULL_TREE;

  /* If argument is already integer valued, and we don't need to worry
     about setting errno, there's no need to perform rounding.  */
  if (! flag_errno_math && integer_valued_real_p (arg))
    return fold_build1_loc (loc, FIX_TRUNC_EXPR,
			TREE_TYPE (TREE_TYPE (fndecl)), arg);

  if (optimize)
    {
      tree ftype = TREE_TYPE (arg);
      tree arg0 = strip_float_extensions (arg);
      tree newtype = TREE_TYPE (arg0);
      tree decl;

      if (TYPE_PRECISION (newtype) < TYPE_PRECISION (ftype)
	  && (decl = mathfn_built_in (newtype, fcode)))
	return build_call_expr_loc (loc, decl, 1,
				fold_convert_loc (loc, newtype, arg0));
    }

  /* Canonicalize iround (x) to lround (x) on ILP32 targets where
     sizeof (int) == sizeof (long).  */
  if (TYPE_PRECISION (integer_type_node)
      == TYPE_PRECISION (long_integer_type_node))
    {
      tree newfn = NULL_TREE;
      switch (fcode)
	{
	CASE_FLT_FN (BUILT_IN_ICEIL):
	  newfn = mathfn_built_in (TREE_TYPE (arg), BUILT_IN_LCEIL);
	  break;

	CASE_FLT_FN (BUILT_IN_IFLOOR):
	  newfn = mathfn_built_in (TREE_TYPE (arg), BUILT_IN_LFLOOR);
	  break;

	CASE_FLT_FN (BUILT_IN_IROUND):
	  newfn = mathfn_built_in (TREE_TYPE (arg), BUILT_IN_LROUND);
	  break;

	CASE_FLT_FN (BUILT_IN_IRINT):
	  newfn = mathfn_built_in (TREE_TYPE (arg), BUILT_IN_LRINT);
	  break;

	default:
	  break;
	}

      if (newfn)
	{
	  tree newcall = build_call_expr_loc (loc, newfn, 1, arg);
	  return fold_convert_loc (loc,
				   TREE_TYPE (TREE_TYPE (fndecl)), newcall);
	}
    }

  /* Canonicalize llround (x) to lround (x) on LP64 targets where
     sizeof (long long) == sizeof (long).  */
  if (TYPE_PRECISION (long_long_integer_type_node)
      == TYPE_PRECISION (long_integer_type_node))
    {
      tree newfn = NULL_TREE;
      switch (fcode)
	{
	CASE_FLT_FN (BUILT_IN_LLCEIL):
	  newfn = mathfn_built_in (TREE_TYPE (arg), BUILT_IN_LCEIL);
	  break;

	CASE_FLT_FN (BUILT_IN_LLFLOOR):
	  newfn = mathfn_built_in (TREE_TYPE (arg), BUILT_IN_LFLOOR);
	  break;

	CASE_FLT_FN (BUILT_IN_LLROUND):
	  newfn = mathfn_built_in (TREE_TYPE (arg), BUILT_IN_LROUND);
	  break;

	CASE_FLT_FN (BUILT_IN_LLRINT):
	  newfn = mathfn_built_in (TREE_TYPE (arg), BUILT_IN_LRINT);
	  break;

	default:
	  break;
	}

      if (newfn)
	{
	  tree newcall = build_call_expr_loc (loc, newfn, 1, arg);
	  return fold_convert_loc (loc,
				   TREE_TYPE (TREE_TYPE (fndecl)), newcall);
	}
    }

  return NULL_TREE;
}

/* Fold call to builtin cabs, cabsf or cabsl with argument ARG.  TYPE is the
   return type.  Return NULL_TREE if no simplification can be made.  */

static tree
fold_builtin_cabs (location_t loc, tree arg, tree type, tree fndecl)
{
  tree res;

  if (!validate_arg (arg, COMPLEX_TYPE)
      || TREE_CODE (TREE_TYPE (TREE_TYPE (arg))) != REAL_TYPE)
    return NULL_TREE;

  /* Calculate the result when the argument is a constant.  */
  if (TREE_CODE (arg) == COMPLEX_CST
      && (res = do_mpfr_arg2 (TREE_REALPART (arg), TREE_IMAGPART (arg),
			      type, mpfr_hypot)))
    return res;

  if (TREE_CODE (arg) == COMPLEX_EXPR)
    {
      tree real = TREE_OPERAND (arg, 0);
      tree imag = TREE_OPERAND (arg, 1);

      /* If either part is zero, cabs is fabs of the other.  */
      if (real_zerop (real))
	return fold_build1_loc (loc, ABS_EXPR, type, imag);
      if (real_zerop (imag))
	return fold_build1_loc (loc, ABS_EXPR, type, real);

      /* cabs(x+xi) -> fabs(x)*sqrt(2).  */
      if (flag_unsafe_math_optimizations
	  && operand_equal_p (real, imag, OEP_PURE_SAME))
        {
	  const REAL_VALUE_TYPE sqrt2_trunc
	    = real_value_truncate (TYPE_MODE (type), dconst_sqrt2 ());
	  STRIP_NOPS (real);
	  return fold_build2_loc (loc, MULT_EXPR, type,
			      fold_build1_loc (loc, ABS_EXPR, type, real),
			      build_real (type, sqrt2_trunc));
	}
    }

  /* Optimize cabs(-z) and cabs(conj(z)) as cabs(z).  */
  if (TREE_CODE (arg) == NEGATE_EXPR
      || TREE_CODE (arg) == CONJ_EXPR)
    return build_call_expr_loc (loc, fndecl, 1, TREE_OPERAND (arg, 0));

  /* Don't do this when optimizing for size.  */
  if (flag_unsafe_math_optimizations
      && optimize && optimize_function_for_speed_p (cfun))
    {
      tree sqrtfn = mathfn_built_in (type, BUILT_IN_SQRT);

      if (sqrtfn != NULL_TREE)
	{
	  tree rpart, ipart, result;

	  arg = builtin_save_expr (arg);

	  rpart = fold_build1_loc (loc, REALPART_EXPR, type, arg);
	  ipart = fold_build1_loc (loc, IMAGPART_EXPR, type, arg);

	  rpart = builtin_save_expr (rpart);
	  ipart = builtin_save_expr (ipart);

	  result = fold_build2_loc (loc, PLUS_EXPR, type,
				fold_build2_loc (loc, MULT_EXPR, type,
					     rpart, rpart),
				fold_build2_loc (loc, MULT_EXPR, type,
					     ipart, ipart));

	  return build_call_expr_loc (loc, sqrtfn, 1, result);
	}
    }

  return NULL_TREE;
}

/* Build a complex (inf +- 0i) for the result of cproj.  TYPE is the
   complex tree type of the result.  If NEG is true, the imaginary
   zero is negative.  */

static tree
build_complex_cproj (tree type, bool neg)
{
  REAL_VALUE_TYPE rinf, rzero = dconst0;
  
  real_inf (&rinf);
  rzero.sign = neg;
  return build_complex (type, build_real (TREE_TYPE (type), rinf),
			build_real (TREE_TYPE (type), rzero));
}

/* Fold call to builtin cproj, cprojf or cprojl with argument ARG.  TYPE is the
   return type.  Return NULL_TREE if no simplification can be made.  */

static tree
fold_builtin_cproj (location_t loc, tree arg, tree type)
{
  if (!validate_arg (arg, COMPLEX_TYPE)
      || TREE_CODE (TREE_TYPE (TREE_TYPE (arg))) != REAL_TYPE)
    return NULL_TREE;

  /* If there are no infinities, return arg.  */
  if (! HONOR_INFINITIES (TYPE_MODE (TREE_TYPE (type))))
    return non_lvalue_loc (loc, arg);

  /* Calculate the result when the argument is a constant.  */
  if (TREE_CODE (arg) == COMPLEX_CST)
    {
      const REAL_VALUE_TYPE *real = TREE_REAL_CST_PTR (TREE_REALPART (arg));
      const REAL_VALUE_TYPE *imag = TREE_REAL_CST_PTR (TREE_IMAGPART (arg));
      
      if (real_isinf (real) || real_isinf (imag))
	return build_complex_cproj (type, imag->sign);
      else
	return arg;
    }
  else if (TREE_CODE (arg) == COMPLEX_EXPR)
    {
      tree real = TREE_OPERAND (arg, 0);
      tree imag = TREE_OPERAND (arg, 1);

      STRIP_NOPS (real);
      STRIP_NOPS (imag);
      
      /* If the real part is inf and the imag part is known to be
	 nonnegative, return (inf + 0i).  Remember side-effects are
	 possible in the imag part.  */
      if (TREE_CODE (real) == REAL_CST
	  && real_isinf (TREE_REAL_CST_PTR (real))
	  && tree_expr_nonnegative_p (imag))
	return omit_one_operand_loc (loc, type,
				     build_complex_cproj (type, false),
				     arg);
      
      /* If the imag part is inf, return (inf+I*copysign(0,imag)).
	 Remember side-effects are possible in the real part.  */
      if (TREE_CODE (imag) == REAL_CST
	  && real_isinf (TREE_REAL_CST_PTR (imag)))
	return
	  omit_one_operand_loc (loc, type,
				build_complex_cproj (type, TREE_REAL_CST_PTR
						     (imag)->sign), arg);
    }

  return NULL_TREE;
}

/* Fold a builtin function call to sqrt, sqrtf, or sqrtl with argument ARG.
   Return NULL_TREE if no simplification can be made.  */

static tree
fold_builtin_sqrt (location_t loc, tree arg, tree type)
{

  enum built_in_function fcode;
  tree res;

  if (!validate_arg (arg, REAL_TYPE))
    return NULL_TREE;

  /* Calculate the result when the argument is a constant.  */
  if ((res = do_mpfr_arg1 (arg, type, mpfr_sqrt, &dconst0, NULL, true)))
    return res;

  /* Optimize sqrt(expN(x)) = expN(x*0.5).  */
  fcode = builtin_mathfn_code (arg);
  if (flag_unsafe_math_optimizations && BUILTIN_EXPONENT_P (fcode))
    {
      tree expfn = TREE_OPERAND (CALL_EXPR_FN (arg), 0);
      arg = fold_build2_loc (loc, MULT_EXPR, type,
			 CALL_EXPR_ARG (arg, 0),
			 build_real (type, dconsthalf));
      return build_call_expr_loc (loc, expfn, 1, arg);
    }

  /* Optimize sqrt(Nroot(x)) -> pow(x,1/(2*N)).  */
  if (flag_unsafe_math_optimizations && BUILTIN_ROOT_P (fcode))
    {
      tree powfn = mathfn_built_in (type, BUILT_IN_POW);

      if (powfn)
	{
	  tree arg0 = CALL_EXPR_ARG (arg, 0);
	  tree tree_root;
	  /* The inner root was either sqrt or cbrt.  */
	  /* This was a conditional expression but it triggered a bug
	     in Sun C 5.5.  */
	  REAL_VALUE_TYPE dconstroot;
	  if (BUILTIN_SQRT_P (fcode))
	    dconstroot = dconsthalf;
	  else
	    dconstroot = dconst_third ();

	  /* Adjust for the outer root.  */
	  SET_REAL_EXP (&dconstroot, REAL_EXP (&dconstroot) - 1);
	  dconstroot = real_value_truncate (TYPE_MODE (type), dconstroot);
	  tree_root = build_real (type, dconstroot);
	  return build_call_expr_loc (loc, powfn, 2, arg0, tree_root);
	}
    }

  /* Optimize sqrt(pow(x,y)) = pow(|x|,y*0.5).  */
  if (flag_unsafe_math_optimizations
      && (fcode == BUILT_IN_POW
	  || fcode == BUILT_IN_POWF
	  || fcode == BUILT_IN_POWL))
    {
      tree powfn = TREE_OPERAND (CALL_EXPR_FN (arg), 0);
      tree arg0 = CALL_EXPR_ARG (arg, 0);
      tree arg1 = CALL_EXPR_ARG (arg, 1);
      tree narg1;
      if (!tree_expr_nonnegative_p (arg0))
	arg0 = build1 (ABS_EXPR, type, arg0);
      narg1 = fold_build2_loc (loc, MULT_EXPR, type, arg1,
			   build_real (type, dconsthalf));
      return build_call_expr_loc (loc, powfn, 2, arg0, narg1);
    }

  return NULL_TREE;
}

/* Fold a builtin function call to cbrt, cbrtf, or cbrtl with argument ARG.
   Return NULL_TREE if no simplification can be made.  */

static tree
fold_builtin_cbrt (location_t loc, tree arg, tree type)
{
  const enum built_in_function fcode = builtin_mathfn_code (arg);
  tree res;

  if (!validate_arg (arg, REAL_TYPE))
    return NULL_TREE;

  /* Calculate the result when the argument is a constant.  */
  if ((res = do_mpfr_arg1 (arg, type, mpfr_cbrt, NULL, NULL, 0)))
    return res;

  if (flag_unsafe_math_optimizations)
    {
      /* Optimize cbrt(expN(x)) -> expN(x/3).  */
      if (BUILTIN_EXPONENT_P (fcode))
	{
	  tree expfn = TREE_OPERAND (CALL_EXPR_FN (arg), 0);
	  const REAL_VALUE_TYPE third_trunc =
	    real_value_truncate (TYPE_MODE (type), dconst_third ());
	  arg = fold_build2_loc (loc, MULT_EXPR, type,
			     CALL_EXPR_ARG (arg, 0),
			     build_real (type, third_trunc));
	  return build_call_expr_loc (loc, expfn, 1, arg);
	}

      /* Optimize cbrt(sqrt(x)) -> pow(x,1/6).  */
      if (BUILTIN_SQRT_P (fcode))
	{
	  tree powfn = mathfn_built_in (type, BUILT_IN_POW);

	  if (powfn)
	    {
	      tree arg0 = CALL_EXPR_ARG (arg, 0);
	      tree tree_root;
	      REAL_VALUE_TYPE dconstroot = dconst_third ();

	      SET_REAL_EXP (&dconstroot, REAL_EXP (&dconstroot) - 1);
	      dconstroot = real_value_truncate (TYPE_MODE (type), dconstroot);
	      tree_root = build_real (type, dconstroot);
	      return build_call_expr_loc (loc, powfn, 2, arg0, tree_root);
	    }
	}

      /* Optimize cbrt(cbrt(x)) -> pow(x,1/9) iff x is nonnegative.  */
      if (BUILTIN_CBRT_P (fcode))
	{
	  tree arg0 = CALL_EXPR_ARG (arg, 0);
	  if (tree_expr_nonnegative_p (arg0))
	    {
	      tree powfn = mathfn_built_in (type, BUILT_IN_POW);

	      if (powfn)
		{
		  tree tree_root;
		  REAL_VALUE_TYPE dconstroot;

		  real_arithmetic (&dconstroot, MULT_EXPR,
                                   dconst_third_ptr (), dconst_third_ptr ());
		  dconstroot = real_value_truncate (TYPE_MODE (type), dconstroot);
		  tree_root = build_real (type, dconstroot);
		  return build_call_expr_loc (loc, powfn, 2, arg0, tree_root);
		}
	    }
	}

      /* Optimize cbrt(pow(x,y)) -> pow(x,y/3) iff x is nonnegative.  */
      if (fcode == BUILT_IN_POW
          || fcode == BUILT_IN_POWF
	  || fcode == BUILT_IN_POWL)
	{
	  tree arg00 = CALL_EXPR_ARG (arg, 0);
	  tree arg01 = CALL_EXPR_ARG (arg, 1);
	  if (tree_expr_nonnegative_p (arg00))
	    {
	      tree powfn = TREE_OPERAND (CALL_EXPR_FN (arg), 0);
	      const REAL_VALUE_TYPE dconstroot
		= real_value_truncate (TYPE_MODE (type), dconst_third ());
	      tree narg01 = fold_build2_loc (loc, MULT_EXPR, type, arg01,
					 build_real (type, dconstroot));
	      return build_call_expr_loc (loc, powfn, 2, arg00, narg01);
	    }
	}
    }
  return NULL_TREE;
}

/* Fold function call to builtin cos, cosf, or cosl with argument ARG.
   TYPE is the type of the return value.  Return NULL_TREE if no
   simplification can be made.  */

static tree
fold_builtin_cos (location_t loc,
		  tree arg, tree type, tree fndecl)
{
  tree res, narg;

  if (!validate_arg (arg, REAL_TYPE))
    return NULL_TREE;

  /* Calculate the result when the argument is a constant.  */
  if ((res = do_mpfr_arg1 (arg, type, mpfr_cos, NULL, NULL, 0)))
    return res;

  /* Optimize cos(-x) into cos (x).  */
  if ((narg = fold_strip_sign_ops (arg)))
    return build_call_expr_loc (loc, fndecl, 1, narg);

  return NULL_TREE;
}

/* Fold function call to builtin cosh, coshf, or coshl with argument ARG.
   Return NULL_TREE if no simplification can be made.  */

static tree
fold_builtin_cosh (location_t loc, tree arg, tree type, tree fndecl)
{
  if (validate_arg (arg, REAL_TYPE))
    {
      tree res, narg;

      /* Calculate the result when the argument is a constant.  */
      if ((res = do_mpfr_arg1 (arg, type, mpfr_cosh, NULL, NULL, 0)))
	return res;

      /* Optimize cosh(-x) into cosh (x).  */
      if ((narg = fold_strip_sign_ops (arg)))
	return build_call_expr_loc (loc, fndecl, 1, narg);
    }

  return NULL_TREE;
}

/* Fold function call to builtin ccos (or ccosh if HYPER is TRUE) with
   argument ARG.  TYPE is the type of the return value.  Return
   NULL_TREE if no simplification can be made.  */

static tree
fold_builtin_ccos (location_t loc, tree arg, tree type, tree fndecl,
		   bool hyper)
{
  if (validate_arg (arg, COMPLEX_TYPE)
      && TREE_CODE (TREE_TYPE (TREE_TYPE (arg))) == REAL_TYPE)
    {
      tree tmp;

      /* Calculate the result when the argument is a constant.  */
      if ((tmp = do_mpc_arg1 (arg, type, (hyper ? mpc_cosh : mpc_cos))))
	return tmp;

      /* Optimize fn(-x) into fn(x).  */
      if ((tmp = fold_strip_sign_ops (arg)))
	return build_call_expr_loc (loc, fndecl, 1, tmp);
    }

  return NULL_TREE;
}

/* Fold function call to builtin tan, tanf, or tanl with argument ARG.
   Return NULL_TREE if no simplification can be made.  */

static tree
fold_builtin_tan (tree arg, tree type)
{
  enum built_in_function fcode;
  tree res;

  if (!validate_arg (arg, REAL_TYPE))
    return NULL_TREE;

  /* Calculate the result when the argument is a constant.  */
  if ((res = do_mpfr_arg1 (arg, type, mpfr_tan, NULL, NULL, 0)))
    return res;

  /* Optimize tan(atan(x)) = x.  */
  fcode = builtin_mathfn_code (arg);
  if (flag_unsafe_math_optimizations
      && (fcode == BUILT_IN_ATAN
	  || fcode == BUILT_IN_ATANF
	  || fcode == BUILT_IN_ATANL))
    return CALL_EXPR_ARG (arg, 0);

  return NULL_TREE;
}

/* Fold function call to builtin sincos, sincosf, or sincosl.  Return
   NULL_TREE if no simplification can be made.  */

static tree
fold_builtin_sincos (location_t loc,
		     tree arg0, tree arg1, tree arg2)
{
  tree type;
  tree res, fn, call;

  if (!validate_arg (arg0, REAL_TYPE)
      || !validate_arg (arg1, POINTER_TYPE)
      || !validate_arg (arg2, POINTER_TYPE))
    return NULL_TREE;

  type = TREE_TYPE (arg0);

  /* Calculate the result when the argument is a constant.  */
  if ((res = do_mpfr_sincos (arg0, arg1, arg2)))
    return res;

  /* Canonicalize sincos to cexpi.  */
  if (!targetm.libc_has_function (function_c99_math_complex))
    return NULL_TREE;
  fn = mathfn_built_in (type, BUILT_IN_CEXPI);
  if (!fn)
    return NULL_TREE;

  call = build_call_expr_loc (loc, fn, 1, arg0);
  call = builtin_save_expr (call);

  return build2 (COMPOUND_EXPR, void_type_node,
		 build2 (MODIFY_EXPR, void_type_node,
			 build_fold_indirect_ref_loc (loc, arg1),
			 build1 (IMAGPART_EXPR, type, call)),
		 build2 (MODIFY_EXPR, void_type_node,
			 build_fold_indirect_ref_loc (loc, arg2),
			 build1 (REALPART_EXPR, type, call)));
}

/* Fold function call to builtin cexp, cexpf, or cexpl.  Return
   NULL_TREE if no simplification can be made.  */

static tree
fold_builtin_cexp (location_t loc, tree arg0, tree type)
{
  tree rtype;
  tree realp, imagp, ifn;
  tree res;

  if (!validate_arg (arg0, COMPLEX_TYPE)
      || TREE_CODE (TREE_TYPE (TREE_TYPE (arg0))) != REAL_TYPE)
    return NULL_TREE;

  /* Calculate the result when the argument is a constant.  */
  if ((res = do_mpc_arg1 (arg0, type, mpc_exp)))
    return res;

  rtype = TREE_TYPE (TREE_TYPE (arg0));

  /* In case we can figure out the real part of arg0 and it is constant zero
     fold to cexpi.  */
  if (!targetm.libc_has_function (function_c99_math_complex))
    return NULL_TREE;
  ifn = mathfn_built_in (rtype, BUILT_IN_CEXPI);
  if (!ifn)
    return NULL_TREE;

  if ((realp = fold_unary_loc (loc, REALPART_EXPR, rtype, arg0))
      && real_zerop (realp))
    {
      tree narg = fold_build1_loc (loc, IMAGPART_EXPR, rtype, arg0);
      return build_call_expr_loc (loc, ifn, 1, narg);
    }

  /* In case we can easily decompose real and imaginary parts split cexp
     to exp (r) * cexpi (i).  */
  if (flag_unsafe_math_optimizations
      && realp)
    {
      tree rfn, rcall, icall;

      rfn = mathfn_built_in (rtype, BUILT_IN_EXP);
      if (!rfn)
	return NULL_TREE;

      imagp = fold_unary_loc (loc, IMAGPART_EXPR, rtype, arg0);
      if (!imagp)
	return NULL_TREE;

      icall = build_call_expr_loc (loc, ifn, 1, imagp);
      icall = builtin_save_expr (icall);
      rcall = build_call_expr_loc (loc, rfn, 1, realp);
      rcall = builtin_save_expr (rcall);
      return fold_build2_loc (loc, COMPLEX_EXPR, type,
			  fold_build2_loc (loc, MULT_EXPR, rtype,
				       rcall,
			 	       fold_build1_loc (loc, REALPART_EXPR,
						    rtype, icall)),
			  fold_build2_loc (loc, MULT_EXPR, rtype,
				       rcall,
				       fold_build1_loc (loc, IMAGPART_EXPR,
						    rtype, icall)));
    }

  return NULL_TREE;
}

/* Fold function call to builtin trunc, truncf or truncl with argument ARG.
   Return NULL_TREE if no simplification can be made.  */

static tree
fold_builtin_trunc (location_t loc, tree fndecl, tree arg)
{
  if (!validate_arg (arg, REAL_TYPE))
    return NULL_TREE;

  /* Optimize trunc of constant value.  */
  if (TREE_CODE (arg) == REAL_CST && !TREE_OVERFLOW (arg))
    {
      REAL_VALUE_TYPE r, x;
      tree type = TREE_TYPE (TREE_TYPE (fndecl));

      x = TREE_REAL_CST (arg);
      real_trunc (&r, TYPE_MODE (type), &x);
      return build_real (type, r);
    }

  return fold_trunc_transparent_mathfn (loc, fndecl, arg);
}

/* Fold function call to builtin floor, floorf or floorl with argument ARG.
   Return NULL_TREE if no simplification can be made.  */

static tree
fold_builtin_floor (location_t loc, tree fndecl, tree arg)
{
  if (!validate_arg (arg, REAL_TYPE))
    return NULL_TREE;

  /* Optimize floor of constant value.  */
  if (TREE_CODE (arg) == REAL_CST && !TREE_OVERFLOW (arg))
    {
      REAL_VALUE_TYPE x;

      x = TREE_REAL_CST (arg);
      if (! REAL_VALUE_ISNAN (x) || ! flag_errno_math)
	{
	  tree type = TREE_TYPE (TREE_TYPE (fndecl));
	  REAL_VALUE_TYPE r;

	  real_floor (&r, TYPE_MODE (type), &x);
	  return build_real (type, r);
	}
    }

  /* Fold floor (x) where x is nonnegative to trunc (x).  */
  if (tree_expr_nonnegative_p (arg))
    {
      tree truncfn = mathfn_built_in (TREE_TYPE (arg), BUILT_IN_TRUNC);
      if (truncfn)
	return build_call_expr_loc (loc, truncfn, 1, arg);
    }

  return fold_trunc_transparent_mathfn (loc, fndecl, arg);
}

/* Fold function call to builtin ceil, ceilf or ceill with argument ARG.
   Return NULL_TREE if no simplification can be made.  */

static tree
fold_builtin_ceil (location_t loc, tree fndecl, tree arg)
{
  if (!validate_arg (arg, REAL_TYPE))
    return NULL_TREE;

  /* Optimize ceil of constant value.  */
  if (TREE_CODE (arg) == REAL_CST && !TREE_OVERFLOW (arg))
    {
      REAL_VALUE_TYPE x;

      x = TREE_REAL_CST (arg);
      if (! REAL_VALUE_ISNAN (x) || ! flag_errno_math)
	{
	  tree type = TREE_TYPE (TREE_TYPE (fndecl));
	  REAL_VALUE_TYPE r;

	  real_ceil (&r, TYPE_MODE (type), &x);
	  return build_real (type, r);
	}
    }

  return fold_trunc_transparent_mathfn (loc, fndecl, arg);
}

/* Fold function call to builtin round, roundf or roundl with argument ARG.
   Return NULL_TREE if no simplification can be made.  */

static tree
fold_builtin_round (location_t loc, tree fndecl, tree arg)
{
  if (!validate_arg (arg, REAL_TYPE))
    return NULL_TREE;

  /* Optimize round of constant value.  */
  if (TREE_CODE (arg) == REAL_CST && !TREE_OVERFLOW (arg))
    {
      REAL_VALUE_TYPE x;

      x = TREE_REAL_CST (arg);
      if (! REAL_VALUE_ISNAN (x) || ! flag_errno_math)
	{
	  tree type = TREE_TYPE (TREE_TYPE (fndecl));
	  REAL_VALUE_TYPE r;

	  real_round (&r, TYPE_MODE (type), &x);
	  return build_real (type, r);
	}
    }

  return fold_trunc_transparent_mathfn (loc, fndecl, arg);
}

/* Fold function call to builtin lround, lroundf or lroundl (or the
   corresponding long long versions) and other rounding functions.  ARG
   is the argument to the call.  Return NULL_TREE if no simplification
   can be made.  */

static tree
fold_builtin_int_roundingfn (location_t loc, tree fndecl, tree arg)
{
  if (!validate_arg (arg, REAL_TYPE))
    return NULL_TREE;

  /* Optimize lround of constant value.  */
  if (TREE_CODE (arg) == REAL_CST && !TREE_OVERFLOW (arg))
    {
      const REAL_VALUE_TYPE x = TREE_REAL_CST (arg);

      if (real_isfinite (&x))
	{
	  tree itype = TREE_TYPE (TREE_TYPE (fndecl));
	  tree ftype = TREE_TYPE (arg);
	  REAL_VALUE_TYPE r;
	  bool fail = false;

	  switch (DECL_FUNCTION_CODE (fndecl))
	    {
	    CASE_FLT_FN (BUILT_IN_IFLOOR):
	    CASE_FLT_FN (BUILT_IN_LFLOOR):
	    CASE_FLT_FN (BUILT_IN_LLFLOOR):
	      real_floor (&r, TYPE_MODE (ftype), &x);
	      break;

	    CASE_FLT_FN (BUILT_IN_ICEIL):
	    CASE_FLT_FN (BUILT_IN_LCEIL):
	    CASE_FLT_FN (BUILT_IN_LLCEIL):
	      real_ceil (&r, TYPE_MODE (ftype), &x);
	      break;

	    CASE_FLT_FN (BUILT_IN_IROUND):
	    CASE_FLT_FN (BUILT_IN_LROUND):
	    CASE_FLT_FN (BUILT_IN_LLROUND):
	      real_round (&r, TYPE_MODE (ftype), &x);
	      break;

	    default:
	      gcc_unreachable ();
	    }

	  wide_int val = real_to_integer (&r, &fail, TYPE_PRECISION (itype));
	  if (!fail)
	    return wide_int_to_tree (itype, val);
	}
    }

  switch (DECL_FUNCTION_CODE (fndecl))
    {
    CASE_FLT_FN (BUILT_IN_LFLOOR):
    CASE_FLT_FN (BUILT_IN_LLFLOOR):
      /* Fold lfloor (x) where x is nonnegative to FIX_TRUNC (x).  */
      if (tree_expr_nonnegative_p (arg))
	return fold_build1_loc (loc, FIX_TRUNC_EXPR,
			    TREE_TYPE (TREE_TYPE (fndecl)), arg);
      break;
    default:;
    }

  return fold_fixed_mathfn (loc, fndecl, arg);
}

/* Fold function call to builtin ffs, clz, ctz, popcount and parity
   and their long and long long variants (i.e. ffsl and ffsll).  ARG is
   the argument to the call.  Return NULL_TREE if no simplification can
   be made.  */

static tree
fold_builtin_bitop (tree fndecl, tree arg)
{
  if (!validate_arg (arg, INTEGER_TYPE))
    return NULL_TREE;

  /* Optimize for constant argument.  */
  if (TREE_CODE (arg) == INTEGER_CST && !TREE_OVERFLOW (arg))
    {
      tree type = TREE_TYPE (arg);
      int result;

      switch (DECL_FUNCTION_CODE (fndecl))
	{
	CASE_INT_FN (BUILT_IN_FFS):
	  result = wi::ffs (arg);
	  break;

	CASE_INT_FN (BUILT_IN_CLZ):
	  if (wi::ne_p (arg, 0))
	    result = wi::clz (arg);
	  else if (! CLZ_DEFINED_VALUE_AT_ZERO (TYPE_MODE (type), result))
	    result = TYPE_PRECISION (type);
	  break;

	CASE_INT_FN (BUILT_IN_CTZ):
	  if (wi::ne_p (arg, 0))
	    result = wi::ctz (arg);
	  else if (! CTZ_DEFINED_VALUE_AT_ZERO (TYPE_MODE (type), result))
	    result = TYPE_PRECISION (type);
	  break;

	CASE_INT_FN (BUILT_IN_CLRSB):
	  result = wi::clrsb (arg);
	  break;

	CASE_INT_FN (BUILT_IN_POPCOUNT):
	  result = wi::popcount (arg);
	  break;

	CASE_INT_FN (BUILT_IN_PARITY):
	  result = wi::parity (arg);
	  break;

	default:
	  gcc_unreachable ();
	}

      return build_int_cst (TREE_TYPE (TREE_TYPE (fndecl)), result);
    }

  return NULL_TREE;
}

/* Fold function call to builtin_bswap and the short, long and long long
   variants.  Return NULL_TREE if no simplification can be made.  */
static tree
fold_builtin_bswap (tree fndecl, tree arg)
{
  if (! validate_arg (arg, INTEGER_TYPE))
    return NULL_TREE;

  /* Optimize constant value.  */
  if (TREE_CODE (arg) == INTEGER_CST && !TREE_OVERFLOW (arg))
    {
      tree type = TREE_TYPE (TREE_TYPE (fndecl));

      switch (DECL_FUNCTION_CODE (fndecl))
	{
	  case BUILT_IN_BSWAP16:
	  case BUILT_IN_BSWAP32:
	  case BUILT_IN_BSWAP64:
	    {
	      signop sgn = TYPE_SIGN (type);
	      tree result =
		wide_int_to_tree (type,
				  wide_int::from (arg, TYPE_PRECISION (type),
						  sgn).bswap ());
	      return result;
	    }
	default:
	  gcc_unreachable ();
	}
    }

  return NULL_TREE;
}

/* A subroutine of fold_builtin to fold the various logarithmic
   functions.  Return NULL_TREE if no simplification can me made.
   FUNC is the corresponding MPFR logarithm function.  */

static tree
fold_builtin_logarithm (location_t loc, tree fndecl, tree arg,
			int (*func)(mpfr_ptr, mpfr_srcptr, mp_rnd_t))
{
  if (validate_arg (arg, REAL_TYPE))
    {
      tree type = TREE_TYPE (TREE_TYPE (fndecl));
      tree res;
      const enum built_in_function fcode = builtin_mathfn_code (arg);

      /* Calculate the result when the argument is a constant.  */
      if ((res = do_mpfr_arg1 (arg, type, func, &dconst0, NULL, false)))
	return res;

      /* Special case, optimize logN(expN(x)) = x.  */
      if (flag_unsafe_math_optimizations
	  && ((func == mpfr_log
	       && (fcode == BUILT_IN_EXP
		   || fcode == BUILT_IN_EXPF
		   || fcode == BUILT_IN_EXPL))
	      || (func == mpfr_log2
		  && (fcode == BUILT_IN_EXP2
		      || fcode == BUILT_IN_EXP2F
		      || fcode == BUILT_IN_EXP2L))
	      || (func == mpfr_log10 && (BUILTIN_EXP10_P (fcode)))))
	return fold_convert_loc (loc, type, CALL_EXPR_ARG (arg, 0));

      /* Optimize logN(func()) for various exponential functions.  We
	 want to determine the value "x" and the power "exponent" in
	 order to transform logN(x**exponent) into exponent*logN(x).  */
      if (flag_unsafe_math_optimizations)
	{
	  tree exponent = 0, x = 0;

	  switch (fcode)
	  {
	  CASE_FLT_FN (BUILT_IN_EXP):
	    /* Prepare to do logN(exp(exponent) -> exponent*logN(e).  */
	    x = build_real (type, real_value_truncate (TYPE_MODE (type),
                                                       dconst_e ()));
	    exponent = CALL_EXPR_ARG (arg, 0);
	    break;
	  CASE_FLT_FN (BUILT_IN_EXP2):
	    /* Prepare to do logN(exp2(exponent) -> exponent*logN(2).  */
	    x = build_real (type, dconst2);
	    exponent = CALL_EXPR_ARG (arg, 0);
	    break;
	  CASE_FLT_FN (BUILT_IN_EXP10):
	  CASE_FLT_FN (BUILT_IN_POW10):
	    /* Prepare to do logN(exp10(exponent) -> exponent*logN(10).  */
	    {
	      REAL_VALUE_TYPE dconst10;
	      real_from_integer (&dconst10, VOIDmode, 10, SIGNED);
	      x = build_real (type, dconst10);
	    }
	    exponent = CALL_EXPR_ARG (arg, 0);
	    break;
	  CASE_FLT_FN (BUILT_IN_SQRT):
	    /* Prepare to do logN(sqrt(x) -> 0.5*logN(x).  */
	    x = CALL_EXPR_ARG (arg, 0);
	    exponent = build_real (type, dconsthalf);
	    break;
	  CASE_FLT_FN (BUILT_IN_CBRT):
	    /* Prepare to do logN(cbrt(x) -> (1/3)*logN(x).  */
	    x = CALL_EXPR_ARG (arg, 0);
	    exponent = build_real (type, real_value_truncate (TYPE_MODE (type),
							      dconst_third ()));
	    break;
	  CASE_FLT_FN (BUILT_IN_POW):
	    /* Prepare to do logN(pow(x,exponent) -> exponent*logN(x).  */
	    x = CALL_EXPR_ARG (arg, 0);
	    exponent = CALL_EXPR_ARG (arg, 1);
	    break;
	  default:
	    break;
	  }

	  /* Now perform the optimization.  */
	  if (x && exponent)
	    {
	      tree logfn = build_call_expr_loc (loc, fndecl, 1, x);
	      return fold_build2_loc (loc, MULT_EXPR, type, exponent, logfn);
	    }
	}
    }

  return NULL_TREE;
}

/* Fold a builtin function call to hypot, hypotf, or hypotl.  Return
   NULL_TREE if no simplification can be made.  */

static tree
fold_builtin_hypot (location_t loc, tree fndecl,
		    tree arg0, tree arg1, tree type)
{
  tree res, narg0, narg1;

  if (!validate_arg (arg0, REAL_TYPE)
      || !validate_arg (arg1, REAL_TYPE))
    return NULL_TREE;

  /* Calculate the result when the argument is a constant.  */
  if ((res = do_mpfr_arg2 (arg0, arg1, type, mpfr_hypot)))
    return res;

  /* If either argument to hypot has a negate or abs, strip that off.
     E.g. hypot(-x,fabs(y)) -> hypot(x,y).  */
  narg0 = fold_strip_sign_ops (arg0);
  narg1 = fold_strip_sign_ops (arg1);
  if (narg0 || narg1)
    {
      return build_call_expr_loc (loc, fndecl, 2, narg0 ? narg0 : arg0,
			      narg1 ? narg1 : arg1);
    }

  /* If either argument is zero, hypot is fabs of the other.  */
  if (real_zerop (arg0))
    return fold_build1_loc (loc, ABS_EXPR, type, arg1);
  else if (real_zerop (arg1))
    return fold_build1_loc (loc, ABS_EXPR, type, arg0);

  /* hypot(x,x) -> fabs(x)*sqrt(2).  */
  if (flag_unsafe_math_optimizations
      && operand_equal_p (arg0, arg1, OEP_PURE_SAME))
    {
      const REAL_VALUE_TYPE sqrt2_trunc
	= real_value_truncate (TYPE_MODE (type), dconst_sqrt2 ());
      return fold_build2_loc (loc, MULT_EXPR, type,
			  fold_build1_loc (loc, ABS_EXPR, type, arg0),
			  build_real (type, sqrt2_trunc));
    }

  return NULL_TREE;
}


/* Fold a builtin function call to pow, powf, or powl.  Return
   NULL_TREE if no simplification can be made.  */
static tree
fold_builtin_pow (location_t loc, tree fndecl, tree arg0, tree arg1, tree type)
{
  tree res;

  if (!validate_arg (arg0, REAL_TYPE)
       || !validate_arg (arg1, REAL_TYPE))
    return NULL_TREE;

  /* Calculate the result when the argument is a constant.  */
  if ((res = do_mpfr_arg2 (arg0, arg1, type, mpfr_pow)))
    return res;

  /* Optimize pow(1.0,y) = 1.0.  */
  if (real_onep (arg0))
    return omit_one_operand_loc (loc, type, build_real (type, dconst1), arg1);

  if (TREE_CODE (arg1) == REAL_CST
      && !TREE_OVERFLOW (arg1))
    {
      REAL_VALUE_TYPE cint;
      REAL_VALUE_TYPE c;
      HOST_WIDE_INT n;

      c = TREE_REAL_CST (arg1);

      /* Optimize pow(x,0.0) = 1.0.  */
      if (REAL_VALUES_EQUAL (c, dconst0))
	return omit_one_operand_loc (loc, type, build_real (type, dconst1),
				 arg0);

      /* Optimize pow(x,1.0) = x.  */
      if (REAL_VALUES_EQUAL (c, dconst1))
	return arg0;

      /* Optimize pow(x,-1.0) = 1.0/x.  */
      if (REAL_VALUES_EQUAL (c, dconstm1))
	return fold_build2_loc (loc, RDIV_EXPR, type,
			    build_real (type, dconst1), arg0);

      /* Optimize pow(x,0.5) = sqrt(x).  */
      if (flag_unsafe_math_optimizations
	  && REAL_VALUES_EQUAL (c, dconsthalf))
	{
	  tree sqrtfn = mathfn_built_in (type, BUILT_IN_SQRT);

	  if (sqrtfn != NULL_TREE)
	    return build_call_expr_loc (loc, sqrtfn, 1, arg0);
	}

      /* Optimize pow(x,1.0/3.0) = cbrt(x).  */
      if (flag_unsafe_math_optimizations)
	{
	  const REAL_VALUE_TYPE dconstroot
	    = real_value_truncate (TYPE_MODE (type), dconst_third ());

	  if (REAL_VALUES_EQUAL (c, dconstroot))
	    {
	      tree cbrtfn = mathfn_built_in (type, BUILT_IN_CBRT);
	      if (cbrtfn != NULL_TREE)
		return build_call_expr_loc (loc, cbrtfn, 1, arg0);
	    }
	}

      /* Check for an integer exponent.  */
      n = real_to_integer (&c);
      real_from_integer (&cint, VOIDmode, n, SIGNED);
      if (real_identical (&c, &cint))
	{
	  /* Attempt to evaluate pow at compile-time, unless this should
	     raise an exception.  */
	  if (TREE_CODE (arg0) == REAL_CST
	      && !TREE_OVERFLOW (arg0)
	      && (n > 0
		  || (!flag_trapping_math && !flag_errno_math)
		  || !REAL_VALUES_EQUAL (TREE_REAL_CST (arg0), dconst0)))
	    {
	      REAL_VALUE_TYPE x;
	      bool inexact;

	      x = TREE_REAL_CST (arg0);
	      inexact = real_powi (&x, TYPE_MODE (type), &x, n);
	      if (flag_unsafe_math_optimizations || !inexact)
		return build_real (type, x);
	    }

	  /* Strip sign ops from even integer powers.  */
	  if ((n & 1) == 0 && flag_unsafe_math_optimizations)
	    {
	      tree narg0 = fold_strip_sign_ops (arg0);
	      if (narg0)
		return build_call_expr_loc (loc, fndecl, 2, narg0, arg1);
	    }
	}
    }

  if (flag_unsafe_math_optimizations)
    {
      const enum built_in_function fcode = builtin_mathfn_code (arg0);

      /* Optimize pow(expN(x),y) = expN(x*y).  */
      if (BUILTIN_EXPONENT_P (fcode))
	{
	  tree expfn = TREE_OPERAND (CALL_EXPR_FN (arg0), 0);
	  tree arg = CALL_EXPR_ARG (arg0, 0);
	  arg = fold_build2_loc (loc, MULT_EXPR, type, arg, arg1);
	  return build_call_expr_loc (loc, expfn, 1, arg);
	}

      /* Optimize pow(sqrt(x),y) = pow(x,y*0.5).  */
      if (BUILTIN_SQRT_P (fcode))
	{
	  tree narg0 = CALL_EXPR_ARG (arg0, 0);
	  tree narg1 = fold_build2_loc (loc, MULT_EXPR, type, arg1,
				    build_real (type, dconsthalf));
	  return build_call_expr_loc (loc, fndecl, 2, narg0, narg1);
	}

      /* Optimize pow(cbrt(x),y) = pow(x,y/3) iff x is nonnegative.  */
      if (BUILTIN_CBRT_P (fcode))
	{
	  tree arg = CALL_EXPR_ARG (arg0, 0);
	  if (tree_expr_nonnegative_p (arg))
	    {
	      const REAL_VALUE_TYPE dconstroot
		= real_value_truncate (TYPE_MODE (type), dconst_third ());
	      tree narg1 = fold_build2_loc (loc, MULT_EXPR, type, arg1,
					build_real (type, dconstroot));
	      return build_call_expr_loc (loc, fndecl, 2, arg, narg1);
	    }
	}

      /* Optimize pow(pow(x,y),z) = pow(x,y*z) iff x is nonnegative.  */
      if (fcode == BUILT_IN_POW
	  || fcode == BUILT_IN_POWF
	  || fcode == BUILT_IN_POWL)
	{
	  tree arg00 = CALL_EXPR_ARG (arg0, 0);
	  if (tree_expr_nonnegative_p (arg00))
	    {
	      tree arg01 = CALL_EXPR_ARG (arg0, 1);
	      tree narg1 = fold_build2_loc (loc, MULT_EXPR, type, arg01, arg1);
	      return build_call_expr_loc (loc, fndecl, 2, arg00, narg1);
	    }
	}
    }

  return NULL_TREE;
}

/* Fold a builtin function call to powi, powif, or powil with argument ARG.
   Return NULL_TREE if no simplification can be made.  */
static tree
fold_builtin_powi (location_t loc, tree fndecl ATTRIBUTE_UNUSED,
		   tree arg0, tree arg1, tree type)
{
  if (!validate_arg (arg0, REAL_TYPE)
      || !validate_arg (arg1, INTEGER_TYPE))
    return NULL_TREE;

  /* Optimize pow(1.0,y) = 1.0.  */
  if (real_onep (arg0))
    return omit_one_operand_loc (loc, type, build_real (type, dconst1), arg1);

  if (tree_fits_shwi_p (arg1))
    {
      HOST_WIDE_INT c = tree_to_shwi (arg1);

      /* Evaluate powi at compile-time.  */
      if (TREE_CODE (arg0) == REAL_CST
	  && !TREE_OVERFLOW (arg0))
	{
	  REAL_VALUE_TYPE x;
	  x = TREE_REAL_CST (arg0);
	  real_powi (&x, TYPE_MODE (type), &x, c);
	  return build_real (type, x);
	}

      /* Optimize pow(x,0) = 1.0.  */
      if (c == 0)
	return omit_one_operand_loc (loc, type, build_real (type, dconst1),
				 arg0);

      /* Optimize pow(x,1) = x.  */
      if (c == 1)
	return arg0;

      /* Optimize pow(x,-1) = 1.0/x.  */
      if (c == -1)
	return fold_build2_loc (loc, RDIV_EXPR, type,
			   build_real (type, dconst1), arg0);
    }

  return NULL_TREE;
}

/* A subroutine of fold_builtin to fold the various exponent
   functions.  Return NULL_TREE if no simplification can be made.
   FUNC is the corresponding MPFR exponent function.  */

static tree
fold_builtin_exponent (location_t loc, tree fndecl, tree arg,
		       int (*func)(mpfr_ptr, mpfr_srcptr, mp_rnd_t))
{
  if (validate_arg (arg, REAL_TYPE))
    {
      tree type = TREE_TYPE (TREE_TYPE (fndecl));
      tree res;

      /* Calculate the result when the argument is a constant.  */
      if ((res = do_mpfr_arg1 (arg, type, func, NULL, NULL, 0)))
	return res;

      /* Optimize expN(logN(x)) = x.  */
      if (flag_unsafe_math_optimizations)
	{
	  const enum built_in_function fcode = builtin_mathfn_code (arg);

	  if ((func == mpfr_exp
	       && (fcode == BUILT_IN_LOG
		   || fcode == BUILT_IN_LOGF
		   || fcode == BUILT_IN_LOGL))
	      || (func == mpfr_exp2
		  && (fcode == BUILT_IN_LOG2
		      || fcode == BUILT_IN_LOG2F
		      || fcode == BUILT_IN_LOG2L))
	      || (func == mpfr_exp10
		  && (fcode == BUILT_IN_LOG10
		      || fcode == BUILT_IN_LOG10F
		      || fcode == BUILT_IN_LOG10L)))
	    return fold_convert_loc (loc, type, CALL_EXPR_ARG (arg, 0));
	}
    }

  return NULL_TREE;
}

<<<<<<< HEAD
/* Return true if VAR is a VAR_DECL or a component thereof.  */

static bool
var_decl_component_p (tree var)
{
  tree inner = var;
  while (handled_component_p (inner))
    inner = TREE_OPERAND (inner, 0);
  return SSA_VAR_P (inner);
}

/* Fold function call to builtin memset.  Return
   NULL_TREE if no simplification can be made.  */

static tree
fold_builtin_memset (location_t loc, tree dest, tree c, tree len,
		     tree type, bool ignore)
{
  tree var, ret, etype;
  unsigned HOST_WIDE_INT length, cval;

  if (! validate_arg (dest, POINTER_TYPE)
      || ! validate_arg (c, INTEGER_TYPE)
      || ! validate_arg (len, INTEGER_TYPE))
    return NULL_TREE;

  if (! tree_fits_uhwi_p (len))
    return NULL_TREE;

  /* If the LEN parameter is zero, return DEST.  */
  if (integer_zerop (len))
    return omit_one_operand_loc (loc, type, dest, c);

  if (TREE_CODE (c) != INTEGER_CST || TREE_SIDE_EFFECTS (dest))
    return NULL_TREE;

  var = dest;
  STRIP_NOPS (var);
  if (TREE_CODE (var) != ADDR_EXPR)
    return NULL_TREE;

  var = TREE_OPERAND (var, 0);
  if (TREE_THIS_VOLATILE (var))
    return NULL_TREE;

  etype = TREE_TYPE (var);
  if (TREE_CODE (etype) == ARRAY_TYPE)
    etype = TREE_TYPE (etype);

  if (!INTEGRAL_TYPE_P (etype)
      && !POINTER_TYPE_P (etype))
    return NULL_TREE;

  if (! var_decl_component_p (var))
    return NULL_TREE;

  length = tree_to_uhwi (len);
  if (GET_MODE_SIZE (TYPE_MODE (etype)) != length
      || get_pointer_alignment (dest) / BITS_PER_UNIT < length)
    return NULL_TREE;

  if (length > HOST_BITS_PER_WIDE_INT / BITS_PER_UNIT)
    return NULL_TREE;

  if (integer_zerop (c))
    cval = 0;
  else
    {
      if (CHAR_BIT != 8 || BITS_PER_UNIT != 8 || HOST_BITS_PER_WIDE_INT > 64)
	return NULL_TREE;

      cval = TREE_INT_CST_LOW (c);
      cval &= 0xff;
      cval |= cval << 8;
      cval |= cval << 16;
      cval |= (cval << 31) << 1;
    }

  ret = build_int_cst_type (etype, cval);
  var = build_fold_indirect_ref_loc (loc,
				 fold_convert_loc (loc,
						   build_pointer_type (etype),
						   dest));
  ret = build2 (MODIFY_EXPR, etype, var, ret);
  if (ignore)
    return ret;

  return omit_one_operand_loc (loc, type, dest, ret);
}

/* Fold function call to builtin memset.  Return
   NULL_TREE if no simplification can be made.  */

static tree
fold_builtin_bzero (location_t loc, tree dest, tree size, bool ignore)
{
  if (! validate_arg (dest, POINTER_TYPE)
      || ! validate_arg (size, INTEGER_TYPE))
    return NULL_TREE;

  if (!ignore)
    return NULL_TREE;

  /* New argument list transforming bzero(ptr x, int y) to
     memset(ptr x, int 0, size_t y).   This is done this way
     so that if it isn't expanded inline, we fallback to
     calling bzero instead of memset.  */

  return fold_builtin_memset (loc, dest, integer_zero_node,
			      fold_convert_loc (loc, size_type_node, size),
			      void_type_node, ignore);
}

/* Fold function call to builtin mem{{,p}cpy,move}.  Return
   NULL_TREE if no simplification can be made.
   If ENDP is 0, return DEST (like memcpy).
   If ENDP is 1, return DEST+LEN (like mempcpy).
   If ENDP is 2, return DEST+LEN-1 (like stpcpy).
   If ENDP is 3, return DEST, additionally *SRC and *DEST may overlap
   (memmove).   */

static tree
fold_builtin_memory_op (location_t loc, tree dest, tree src,
			tree len, tree type, bool ignore, int endp)
{
  tree destvar, srcvar, expr;

  if (! validate_arg (dest, POINTER_TYPE)
      || ! validate_arg (src, POINTER_TYPE)
      || ! validate_arg (len, INTEGER_TYPE))
    return NULL_TREE;

  /* If the LEN parameter is zero, return DEST.  */
  if (integer_zerop (len))
    return omit_one_operand_loc (loc, type, dest, src);

  /* If SRC and DEST are the same (and not volatile), return
     DEST{,+LEN,+LEN-1}.  */
  if (operand_equal_p (src, dest, 0))
    expr = len;
  else
    {
      tree srctype, desttype;
      unsigned int src_align, dest_align;
      tree off0;

      if (endp == 3)
	{
	  src_align = get_pointer_alignment (src);
	  dest_align = get_pointer_alignment (dest);

	  /* Both DEST and SRC must be pointer types.
	     ??? This is what old code did.  Is the testing for pointer types
	     really mandatory?

	     If either SRC is readonly or length is 1, we can use memcpy.  */
	  if (!dest_align || !src_align)
	    return NULL_TREE;
	  if (readonly_data_expr (src)
	      || (tree_fits_uhwi_p (len)
		  && (MIN (src_align, dest_align) / BITS_PER_UNIT
		      >= tree_to_uhwi (len))))
	    {
	      tree fn = builtin_decl_implicit (BUILT_IN_MEMCPY);
	      if (!fn)
		return NULL_TREE;
              return build_call_expr_loc (loc, fn, 3, dest, src, len);
	    }

	  /* If *src and *dest can't overlap, optimize into memcpy as well.  */
	  if (TREE_CODE (src) == ADDR_EXPR
	      && TREE_CODE (dest) == ADDR_EXPR)
	    {
	      tree src_base, dest_base, fn;
	      HOST_WIDE_INT src_offset = 0, dest_offset = 0;
	      HOST_WIDE_INT size = -1;
	      HOST_WIDE_INT maxsize = -1;
	      bool reverse;

	      srcvar = TREE_OPERAND (src, 0);
	      src_base = get_ref_base_and_extent (srcvar, &src_offset,
						  &size, &maxsize, &reverse);
	      destvar = TREE_OPERAND (dest, 0);
	      dest_base = get_ref_base_and_extent (destvar, &dest_offset,
						   &size, &maxsize, &reverse);
	      if (tree_fits_uhwi_p (len))
		maxsize = tree_to_uhwi (len);
	      else
		maxsize = -1;
	      src_offset /= BITS_PER_UNIT;
	      dest_offset /= BITS_PER_UNIT;
	      if (SSA_VAR_P (src_base)
		  && SSA_VAR_P (dest_base))
		{
		  if (operand_equal_p (src_base, dest_base, 0)
		      && ranges_overlap_p (src_offset, maxsize,
					   dest_offset, maxsize))
		    return NULL_TREE;
		}
	      else if (TREE_CODE (src_base) == MEM_REF
		       && TREE_CODE (dest_base) == MEM_REF)
		{
		  if (! operand_equal_p (TREE_OPERAND (src_base, 0),
					 TREE_OPERAND (dest_base, 0), 0))
		    return NULL_TREE;
		  offset_int off = mem_ref_offset (src_base) + src_offset;
		  if (!wi::fits_shwi_p (off))
		    return NULL_TREE;
		  src_offset = off.to_shwi ();

		  off = mem_ref_offset (dest_base) + dest_offset;
		  if (!wi::fits_shwi_p (off))
		    return NULL_TREE;
		  dest_offset = off.to_shwi ();
		  if (ranges_overlap_p (src_offset, maxsize,
					dest_offset, maxsize))
		    return NULL_TREE;
		}
	      else
		return NULL_TREE;

	      fn = builtin_decl_implicit (BUILT_IN_MEMCPY);
	      if (!fn)
		return NULL_TREE;
	      return build_call_expr_loc (loc, fn, 3, dest, src, len);
	    }

	  /* If the destination and source do not alias optimize into
	     memcpy as well.  */
	  if ((is_gimple_min_invariant (dest)
	       || TREE_CODE (dest) == SSA_NAME)
	      && (is_gimple_min_invariant (src)
		  || TREE_CODE (src) == SSA_NAME))
	    {
	      ao_ref destr, srcr;
	      ao_ref_init_from_ptr_and_size (&destr, dest, len);
	      ao_ref_init_from_ptr_and_size (&srcr, src, len);
	      if (!refs_may_alias_p_1 (&destr, &srcr, false))
		{
		  tree fn;
		  fn = builtin_decl_implicit (BUILT_IN_MEMCPY);
		  if (!fn)
		    return NULL_TREE;
		  return build_call_expr_loc (loc, fn, 3, dest, src, len);
		}
	    }

	  return NULL_TREE;
	}

      if (!tree_fits_shwi_p (len))
	return NULL_TREE;
      /* FIXME:
         This logic lose for arguments like (type *)malloc (sizeof (type)),
         since we strip the casts of up to VOID return value from malloc.
	 Perhaps we ought to inherit type from non-VOID argument here?  */
      STRIP_NOPS (src);
      STRIP_NOPS (dest);
      if (!POINTER_TYPE_P (TREE_TYPE (src))
	  || !POINTER_TYPE_P (TREE_TYPE (dest)))
	return NULL_TREE;
      /* In the following try to find a type that is most natural to be
	 used for the memcpy source and destination and that allows
	 the most optimization when memcpy is turned into a plain assignment
	 using that type.  In theory we could always use a char[len] type
	 but that only gains us that the destination and source possibly
	 no longer will have their address taken.  */
      /* As we fold (void *)(p + CST) to (void *)p + CST undo this here.  */
      if (TREE_CODE (src) == POINTER_PLUS_EXPR)
	{
	  tree tem = TREE_OPERAND (src, 0);
	  STRIP_NOPS (tem);
	  if (tem != TREE_OPERAND (src, 0))
	    src = build1 (NOP_EXPR, TREE_TYPE (tem), src);
	}
      if (TREE_CODE (dest) == POINTER_PLUS_EXPR)
	{
	  tree tem = TREE_OPERAND (dest, 0);
	  STRIP_NOPS (tem);
	  if (tem != TREE_OPERAND (dest, 0))
	    dest = build1 (NOP_EXPR, TREE_TYPE (tem), dest);
	}
      srctype = TREE_TYPE (TREE_TYPE (src));
      if (TREE_CODE (srctype) == ARRAY_TYPE
	  && !tree_int_cst_equal (TYPE_SIZE_UNIT (srctype), len))
	{
	  srctype = TREE_TYPE (srctype);
	  STRIP_NOPS (src);
	  src = build1 (NOP_EXPR, build_pointer_type (srctype), src);
	}
      desttype = TREE_TYPE (TREE_TYPE (dest));
      if (TREE_CODE (desttype) == ARRAY_TYPE
	  && !tree_int_cst_equal (TYPE_SIZE_UNIT (desttype), len))
	{
	  desttype = TREE_TYPE (desttype);
	  STRIP_NOPS (dest);
	  dest = build1 (NOP_EXPR, build_pointer_type (desttype), dest);
	}
      if (TREE_ADDRESSABLE (srctype)
	  || TREE_ADDRESSABLE (desttype))
	return NULL_TREE;

      /* Make sure we are not copying using a floating-point mode or
         a type whose size possibly does not match its precision.  */
      if (FLOAT_MODE_P (TYPE_MODE (desttype))
	  || TREE_CODE (desttype) == BOOLEAN_TYPE
	  || TREE_CODE (desttype) == ENUMERAL_TYPE)
	desttype = bitwise_type_for_mode (TYPE_MODE (desttype));
      if (FLOAT_MODE_P (TYPE_MODE (srctype))
	  || TREE_CODE (srctype) == BOOLEAN_TYPE
	  || TREE_CODE (srctype) == ENUMERAL_TYPE)
	srctype = bitwise_type_for_mode (TYPE_MODE (srctype));
      if (!srctype)
	srctype = desttype;
      if (!desttype)
	desttype = srctype;
      if (!srctype)
	return NULL_TREE;

      src_align = get_pointer_alignment (src);
      dest_align = get_pointer_alignment (dest);
      if (dest_align < TYPE_ALIGN (desttype)
	  || src_align < TYPE_ALIGN (srctype))
	return NULL_TREE;

      if (!ignore)
        dest = builtin_save_expr (dest);

      /* Build accesses at offset zero with a ref-all character type.  */
      off0 = build_int_cst (build_pointer_type_for_mode (char_type_node,
							 ptr_mode, true), 0);

      destvar = dest;
      STRIP_NOPS (destvar);
      if (TREE_CODE (destvar) == ADDR_EXPR
	  && var_decl_component_p (TREE_OPERAND (destvar, 0))
	  && tree_int_cst_equal (TYPE_SIZE_UNIT (desttype), len))
	destvar = fold_build2 (MEM_REF, desttype, destvar, off0);
      else
	destvar = NULL_TREE;

      srcvar = src;
      STRIP_NOPS (srcvar);
      if (TREE_CODE (srcvar) == ADDR_EXPR
	  && var_decl_component_p (TREE_OPERAND (srcvar, 0))
	  && tree_int_cst_equal (TYPE_SIZE_UNIT (srctype), len))
	{
	  if (!destvar
	      || src_align >= TYPE_ALIGN (desttype))
	    srcvar = fold_build2 (MEM_REF, destvar ? desttype : srctype,
				  srcvar, off0);
	  else if (!STRICT_ALIGNMENT)
	    {
	      srctype = build_aligned_type (TYPE_MAIN_VARIANT (desttype),
					    src_align);
	      srcvar = fold_build2 (MEM_REF, srctype, srcvar, off0);
	    }
	  else
	    srcvar = NULL_TREE;
	}
      else
	srcvar = NULL_TREE;

      if (srcvar == NULL_TREE && destvar == NULL_TREE)
	return NULL_TREE;

      if (srcvar == NULL_TREE)
	{
	  STRIP_NOPS (src);
	  if (src_align >= TYPE_ALIGN (desttype))
	    srcvar = fold_build2 (MEM_REF, desttype, src, off0);
	  else
	    {
	      if (STRICT_ALIGNMENT)
		return NULL_TREE;
	      srctype = build_aligned_type (TYPE_MAIN_VARIANT (desttype),
					    src_align);
	      srcvar = fold_build2 (MEM_REF, srctype, src, off0);
	    }
	}
      else if (destvar == NULL_TREE)
	{
	  STRIP_NOPS (dest);
	  if (dest_align >= TYPE_ALIGN (srctype))
	    destvar = fold_build2 (MEM_REF, srctype, dest, off0);
	  else
	    {
	      if (STRICT_ALIGNMENT)
		return NULL_TREE;
	      desttype = build_aligned_type (TYPE_MAIN_VARIANT (srctype),
					     dest_align);
	      destvar = fold_build2 (MEM_REF, desttype, dest, off0);
	    }
	}

      expr = build2 (MODIFY_EXPR, TREE_TYPE (destvar), destvar, srcvar);
    }

  if (ignore)
    return expr;

  if (endp == 0 || endp == 3)
    return omit_one_operand_loc (loc, type, dest, expr);

  if (expr == len)
    expr = NULL_TREE;

  if (endp == 2)
    len = fold_build2_loc (loc, MINUS_EXPR, TREE_TYPE (len), len,
		       ssize_int (1));

  dest = fold_build_pointer_plus_loc (loc, dest, len);
  dest = fold_convert_loc (loc, type, dest);
  if (expr)
    dest = omit_one_operand_loc (loc, type, dest, expr);
  return dest;
}

/* Fold function call to builtin strcpy with arguments DEST and SRC.
   If LEN is not NULL, it represents the length of the string to be
   copied.  Return NULL_TREE if no simplification can be made.  */

tree
fold_builtin_strcpy (location_t loc, tree fndecl, tree dest, tree src, tree len)
{
  tree fn;

  if (!validate_arg (dest, POINTER_TYPE)
      || !validate_arg (src, POINTER_TYPE))
    return NULL_TREE;

  /* If SRC and DEST are the same (and not volatile), return DEST.  */
  if (operand_equal_p (src, dest, 0))
    return fold_convert_loc (loc, TREE_TYPE (TREE_TYPE (fndecl)), dest);

  if (optimize_function_for_size_p (cfun))
    return NULL_TREE;

  fn = builtin_decl_implicit (BUILT_IN_MEMCPY);
  if (!fn)
    return NULL_TREE;

  if (!len)
    {
      len = c_strlen (src, 1);
      if (! len || TREE_SIDE_EFFECTS (len))
	return NULL_TREE;
    }

  len = fold_convert_loc (loc, size_type_node, len);
  len = size_binop_loc (loc, PLUS_EXPR, len, build_int_cst (size_type_node, 1));
  return fold_convert_loc (loc, TREE_TYPE (TREE_TYPE (fndecl)),
			   build_call_expr_loc (loc, fn, 3, dest, src, len));
}

=======
>>>>>>> 1b3d813f
/* Fold function call to builtin stpcpy with arguments DEST and SRC.
   Return NULL_TREE if no simplification can be made.  */

static tree
fold_builtin_stpcpy (location_t loc, tree fndecl, tree dest, tree src)
{
  tree fn, len, lenp1, call, type;

  if (!validate_arg (dest, POINTER_TYPE)
      || !validate_arg (src, POINTER_TYPE))
    return NULL_TREE;

  len = c_strlen (src, 1);
  if (!len
      || TREE_CODE (len) != INTEGER_CST)
    return NULL_TREE;

  if (optimize_function_for_size_p (cfun)
      /* If length is zero it's small enough.  */
      && !integer_zerop (len))
    return NULL_TREE;

  fn = builtin_decl_implicit (BUILT_IN_MEMCPY);
  if (!fn)
    return NULL_TREE;

  lenp1 = size_binop_loc (loc, PLUS_EXPR,
			  fold_convert_loc (loc, size_type_node, len),
			  build_int_cst (size_type_node, 1));
  /* We use dest twice in building our expression.  Save it from
     multiple expansions.  */
  dest = builtin_save_expr (dest);
  call = build_call_expr_loc (loc, fn, 3, dest, src, lenp1);

  type = TREE_TYPE (TREE_TYPE (fndecl));
  dest = fold_build_pointer_plus_loc (loc, dest, len);
  dest = fold_convert_loc (loc, type, dest);
  dest = omit_one_operand_loc (loc, type, dest, call);
  return dest;
}

/* Fold function call to builtin memchr.  ARG1, ARG2 and LEN are the
   arguments to the call, and TYPE is its return type.
   Return NULL_TREE if no simplification can be made.  */

static tree
fold_builtin_memchr (location_t loc, tree arg1, tree arg2, tree len, tree type)
{
  if (!validate_arg (arg1, POINTER_TYPE)
      || !validate_arg (arg2, INTEGER_TYPE)
      || !validate_arg (len, INTEGER_TYPE))
    return NULL_TREE;
  else
    {
      const char *p1;

      if (TREE_CODE (arg2) != INTEGER_CST
	  || !tree_fits_uhwi_p (len))
	return NULL_TREE;

      p1 = c_getstr (arg1);
      if (p1 && compare_tree_int (len, strlen (p1) + 1) <= 0)
	{
	  char c;
	  const char *r;
	  tree tem;

	  if (target_char_cast (arg2, &c))
	    return NULL_TREE;

	  r = (const char *) memchr (p1, c, tree_to_uhwi (len));

	  if (r == NULL)
	    return build_int_cst (TREE_TYPE (arg1), 0);

	  tem = fold_build_pointer_plus_hwi_loc (loc, arg1, r - p1);
	  return fold_convert_loc (loc, type, tem);
	}
      return NULL_TREE;
    }
}

/* Fold function call to builtin memcmp with arguments ARG1 and ARG2.
   Return NULL_TREE if no simplification can be made.  */

static tree
fold_builtin_memcmp (location_t loc, tree arg1, tree arg2, tree len)
{
  const char *p1, *p2;

  if (!validate_arg (arg1, POINTER_TYPE)
      || !validate_arg (arg2, POINTER_TYPE)
      || !validate_arg (len, INTEGER_TYPE))
    return NULL_TREE;

  /* If the LEN parameter is zero, return zero.  */
  if (integer_zerop (len))
    return omit_two_operands_loc (loc, integer_type_node, integer_zero_node,
			      arg1, arg2);

  /* If ARG1 and ARG2 are the same (and not volatile), return zero.  */
  if (operand_equal_p (arg1, arg2, 0))
    return omit_one_operand_loc (loc, integer_type_node, integer_zero_node, len);

  p1 = c_getstr (arg1);
  p2 = c_getstr (arg2);

  /* If all arguments are constant, and the value of len is not greater
     than the lengths of arg1 and arg2, evaluate at compile-time.  */
  if (tree_fits_uhwi_p (len) && p1 && p2
      && compare_tree_int (len, strlen (p1) + 1) <= 0
      && compare_tree_int (len, strlen (p2) + 1) <= 0)
    {
      const int r = memcmp (p1, p2, tree_to_uhwi (len));

      if (r > 0)
	return integer_one_node;
      else if (r < 0)
	return integer_minus_one_node;
      else
	return integer_zero_node;
    }

  /* If len parameter is one, return an expression corresponding to
     (*(const unsigned char*)arg1 - (const unsigned char*)arg2).  */
  if (tree_fits_uhwi_p (len) && tree_to_uhwi (len) == 1)
    {
      tree cst_uchar_node = build_type_variant (unsigned_char_type_node, 1, 0);
      tree cst_uchar_ptr_node
	= build_pointer_type_for_mode (cst_uchar_node, ptr_mode, true);

      tree ind1
	= fold_convert_loc (loc, integer_type_node,
			    build1 (INDIRECT_REF, cst_uchar_node,
				    fold_convert_loc (loc,
						      cst_uchar_ptr_node,
						      arg1)));
      tree ind2
	= fold_convert_loc (loc, integer_type_node,
			    build1 (INDIRECT_REF, cst_uchar_node,
				    fold_convert_loc (loc,
						      cst_uchar_ptr_node,
						      arg2)));
      return fold_build2_loc (loc, MINUS_EXPR, integer_type_node, ind1, ind2);
    }

  return NULL_TREE;
}

/* Fold function call to builtin strcmp with arguments ARG1 and ARG2.
   Return NULL_TREE if no simplification can be made.  */

static tree
fold_builtin_strcmp (location_t loc, tree arg1, tree arg2)
{
  const char *p1, *p2;

  if (!validate_arg (arg1, POINTER_TYPE)
      || !validate_arg (arg2, POINTER_TYPE))
    return NULL_TREE;

  /* If ARG1 and ARG2 are the same (and not volatile), return zero.  */
  if (operand_equal_p (arg1, arg2, 0))
    return integer_zero_node;

  p1 = c_getstr (arg1);
  p2 = c_getstr (arg2);

  if (p1 && p2)
    {
      const int i = strcmp (p1, p2);
      if (i < 0)
	return integer_minus_one_node;
      else if (i > 0)
	return integer_one_node;
      else
	return integer_zero_node;
    }

  /* If the second arg is "", return *(const unsigned char*)arg1.  */
  if (p2 && *p2 == '\0')
    {
      tree cst_uchar_node = build_type_variant (unsigned_char_type_node, 1, 0);
      tree cst_uchar_ptr_node
	= build_pointer_type_for_mode (cst_uchar_node, ptr_mode, true);

      return fold_convert_loc (loc, integer_type_node,
			       build1 (INDIRECT_REF, cst_uchar_node,
				       fold_convert_loc (loc,
							 cst_uchar_ptr_node,
							 arg1)));
    }

  /* If the first arg is "", return -*(const unsigned char*)arg2.  */
  if (p1 && *p1 == '\0')
    {
      tree cst_uchar_node = build_type_variant (unsigned_char_type_node, 1, 0);
      tree cst_uchar_ptr_node
	= build_pointer_type_for_mode (cst_uchar_node, ptr_mode, true);

      tree temp
	= fold_convert_loc (loc, integer_type_node,
			    build1 (INDIRECT_REF, cst_uchar_node,
				    fold_convert_loc (loc,
						      cst_uchar_ptr_node,
						      arg2)));
      return fold_build1_loc (loc, NEGATE_EXPR, integer_type_node, temp);
    }

  return NULL_TREE;
}

/* Fold function call to builtin strncmp with arguments ARG1, ARG2, and LEN.
   Return NULL_TREE if no simplification can be made.  */

static tree
fold_builtin_strncmp (location_t loc, tree arg1, tree arg2, tree len)
{
  const char *p1, *p2;

  if (!validate_arg (arg1, POINTER_TYPE)
      || !validate_arg (arg2, POINTER_TYPE)
      || !validate_arg (len, INTEGER_TYPE))
    return NULL_TREE;

  /* If the LEN parameter is zero, return zero.  */
  if (integer_zerop (len))
    return omit_two_operands_loc (loc, integer_type_node, integer_zero_node,
			      arg1, arg2);

  /* If ARG1 and ARG2 are the same (and not volatile), return zero.  */
  if (operand_equal_p (arg1, arg2, 0))
    return omit_one_operand_loc (loc, integer_type_node, integer_zero_node, len);

  p1 = c_getstr (arg1);
  p2 = c_getstr (arg2);

  if (tree_fits_uhwi_p (len) && p1 && p2)
    {
      const int i = strncmp (p1, p2, tree_to_uhwi (len));
      if (i > 0)
	return integer_one_node;
      else if (i < 0)
	return integer_minus_one_node;
      else
	return integer_zero_node;
    }

  /* If the second arg is "", and the length is greater than zero,
     return *(const unsigned char*)arg1.  */
  if (p2 && *p2 == '\0'
      && TREE_CODE (len) == INTEGER_CST
      && tree_int_cst_sgn (len) == 1)
    {
      tree cst_uchar_node = build_type_variant (unsigned_char_type_node, 1, 0);
      tree cst_uchar_ptr_node
	= build_pointer_type_for_mode (cst_uchar_node, ptr_mode, true);

      return fold_convert_loc (loc, integer_type_node,
			       build1 (INDIRECT_REF, cst_uchar_node,
				       fold_convert_loc (loc,
							 cst_uchar_ptr_node,
							 arg1)));
    }

  /* If the first arg is "", and the length is greater than zero,
     return -*(const unsigned char*)arg2.  */
  if (p1 && *p1 == '\0'
      && TREE_CODE (len) == INTEGER_CST
      && tree_int_cst_sgn (len) == 1)
    {
      tree cst_uchar_node = build_type_variant (unsigned_char_type_node, 1, 0);
      tree cst_uchar_ptr_node
	= build_pointer_type_for_mode (cst_uchar_node, ptr_mode, true);

      tree temp = fold_convert_loc (loc, integer_type_node,
				    build1 (INDIRECT_REF, cst_uchar_node,
					    fold_convert_loc (loc,
							      cst_uchar_ptr_node,
							      arg2)));
      return fold_build1_loc (loc, NEGATE_EXPR, integer_type_node, temp);
    }

  /* If len parameter is one, return an expression corresponding to
     (*(const unsigned char*)arg1 - (const unsigned char*)arg2).  */
  if (tree_fits_uhwi_p (len) && tree_to_uhwi (len) == 1)
    {
      tree cst_uchar_node = build_type_variant (unsigned_char_type_node, 1, 0);
      tree cst_uchar_ptr_node
	= build_pointer_type_for_mode (cst_uchar_node, ptr_mode, true);

      tree ind1 = fold_convert_loc (loc, integer_type_node,
				    build1 (INDIRECT_REF, cst_uchar_node,
					    fold_convert_loc (loc,
							      cst_uchar_ptr_node,
							      arg1)));
      tree ind2 = fold_convert_loc (loc, integer_type_node,
				    build1 (INDIRECT_REF, cst_uchar_node,
					    fold_convert_loc (loc,
							      cst_uchar_ptr_node,
							      arg2)));
      return fold_build2_loc (loc, MINUS_EXPR, integer_type_node, ind1, ind2);
    }

  return NULL_TREE;
}

/* Fold function call to builtin signbit, signbitf or signbitl with argument
   ARG.  Return NULL_TREE if no simplification can be made.  */

static tree
fold_builtin_signbit (location_t loc, tree arg, tree type)
{
  if (!validate_arg (arg, REAL_TYPE))
    return NULL_TREE;

  /* If ARG is a compile-time constant, determine the result.  */
  if (TREE_CODE (arg) == REAL_CST
      && !TREE_OVERFLOW (arg))
    {
      REAL_VALUE_TYPE c;

      c = TREE_REAL_CST (arg);
      return (REAL_VALUE_NEGATIVE (c)
	      ? build_one_cst (type)
	      : build_zero_cst (type));
    }

  /* If ARG is non-negative, the result is always zero.  */
  if (tree_expr_nonnegative_p (arg))
    return omit_one_operand_loc (loc, type, integer_zero_node, arg);

  /* If ARG's format doesn't have signed zeros, return "arg < 0.0".  */
  if (!HONOR_SIGNED_ZEROS (TYPE_MODE (TREE_TYPE (arg))))
    return fold_convert (type,
			 fold_build2_loc (loc, LT_EXPR, boolean_type_node, arg,
			build_real (TREE_TYPE (arg), dconst0)));

  return NULL_TREE;
}

/* Fold function call to builtin copysign, copysignf or copysignl with
   arguments ARG1 and ARG2.  Return NULL_TREE if no simplification can
   be made.  */

static tree
fold_builtin_copysign (location_t loc, tree fndecl,
		       tree arg1, tree arg2, tree type)
{
  tree tem;

  if (!validate_arg (arg1, REAL_TYPE)
      || !validate_arg (arg2, REAL_TYPE))
    return NULL_TREE;

  /* copysign(X,X) is X.  */
  if (operand_equal_p (arg1, arg2, 0))
    return fold_convert_loc (loc, type, arg1);

  /* If ARG1 and ARG2 are compile-time constants, determine the result.  */
  if (TREE_CODE (arg1) == REAL_CST
      && TREE_CODE (arg2) == REAL_CST
      && !TREE_OVERFLOW (arg1)
      && !TREE_OVERFLOW (arg2))
    {
      REAL_VALUE_TYPE c1, c2;

      c1 = TREE_REAL_CST (arg1);
      c2 = TREE_REAL_CST (arg2);
      /* c1.sign := c2.sign.  */
      real_copysign (&c1, &c2);
      return build_real (type, c1);
    }

  /* copysign(X, Y) is fabs(X) when Y is always non-negative.
     Remember to evaluate Y for side-effects.  */
  if (tree_expr_nonnegative_p (arg2))
    return omit_one_operand_loc (loc, type,
			     fold_build1_loc (loc, ABS_EXPR, type, arg1),
			     arg2);

  /* Strip sign changing operations for the first argument.  */
  tem = fold_strip_sign_ops (arg1);
  if (tem)
    return build_call_expr_loc (loc, fndecl, 2, tem, arg2);

  return NULL_TREE;
}

/* Fold a call to builtin isascii with argument ARG.  */

static tree
fold_builtin_isascii (location_t loc, tree arg)
{
  if (!validate_arg (arg, INTEGER_TYPE))
    return NULL_TREE;
  else
    {
      /* Transform isascii(c) -> ((c & ~0x7f) == 0).  */
      arg = fold_build2 (BIT_AND_EXPR, integer_type_node, arg,
			 build_int_cst (integer_type_node,
					~ (unsigned HOST_WIDE_INT) 0x7f));
      return fold_build2_loc (loc, EQ_EXPR, integer_type_node,
			      arg, integer_zero_node);
    }
}

/* Fold a call to builtin toascii with argument ARG.  */

static tree
fold_builtin_toascii (location_t loc, tree arg)
{
  if (!validate_arg (arg, INTEGER_TYPE))
    return NULL_TREE;

  /* Transform toascii(c) -> (c & 0x7f).  */
  return fold_build2_loc (loc, BIT_AND_EXPR, integer_type_node, arg,
			  build_int_cst (integer_type_node, 0x7f));
}

/* Fold a call to builtin isdigit with argument ARG.  */

static tree
fold_builtin_isdigit (location_t loc, tree arg)
{
  if (!validate_arg (arg, INTEGER_TYPE))
    return NULL_TREE;
  else
    {
      /* Transform isdigit(c) -> (unsigned)(c) - '0' <= 9.  */
      /* According to the C standard, isdigit is unaffected by locale.
	 However, it definitely is affected by the target character set.  */
      unsigned HOST_WIDE_INT target_digit0
	= lang_hooks.to_target_charset ('0');

      if (target_digit0 == 0)
	return NULL_TREE;

      arg = fold_convert_loc (loc, unsigned_type_node, arg);
      arg = fold_build2 (MINUS_EXPR, unsigned_type_node, arg,
			 build_int_cst (unsigned_type_node, target_digit0));
      return fold_build2_loc (loc, LE_EXPR, integer_type_node, arg,
			  build_int_cst (unsigned_type_node, 9));
    }
}

/* Fold a call to fabs, fabsf or fabsl with argument ARG.  */

static tree
fold_builtin_fabs (location_t loc, tree arg, tree type)
{
  if (!validate_arg (arg, REAL_TYPE))
    return NULL_TREE;

  arg = fold_convert_loc (loc, type, arg);
  if (TREE_CODE (arg) == REAL_CST)
    return fold_abs_const (arg, type);
  return fold_build1_loc (loc, ABS_EXPR, type, arg);
}

/* Fold a call to abs, labs, llabs or imaxabs with argument ARG.  */

static tree
fold_builtin_abs (location_t loc, tree arg, tree type)
{
  if (!validate_arg (arg, INTEGER_TYPE))
    return NULL_TREE;

  arg = fold_convert_loc (loc, type, arg);
  if (TREE_CODE (arg) == INTEGER_CST)
    return fold_abs_const (arg, type);
  return fold_build1_loc (loc, ABS_EXPR, type, arg);
}

/* Fold a fma operation with arguments ARG[012].  */

tree
fold_fma (location_t loc ATTRIBUTE_UNUSED,
	  tree type, tree arg0, tree arg1, tree arg2)
{
  if (TREE_CODE (arg0) == REAL_CST
      && TREE_CODE (arg1) == REAL_CST
      && TREE_CODE (arg2) == REAL_CST)
    return do_mpfr_arg3 (arg0, arg1, arg2, type, mpfr_fma);

  return NULL_TREE;
}

/* Fold a call to fma, fmaf, or fmal with arguments ARG[012].  */

static tree
fold_builtin_fma (location_t loc, tree arg0, tree arg1, tree arg2, tree type)
{
  if (validate_arg (arg0, REAL_TYPE)
      && validate_arg (arg1, REAL_TYPE)
      && validate_arg (arg2, REAL_TYPE))
    {
      tree tem = fold_fma (loc, type, arg0, arg1, arg2);
      if (tem)
	return tem;

      /* ??? Only expand to FMA_EXPR if it's directly supported.  */
      if (optab_handler (fma_optab, TYPE_MODE (type)) != CODE_FOR_nothing)
        return fold_build3_loc (loc, FMA_EXPR, type, arg0, arg1, arg2);
    }
  return NULL_TREE;
}

/* Fold a call to builtin fmin or fmax.  */

static tree
fold_builtin_fmin_fmax (location_t loc, tree arg0, tree arg1,
			tree type, bool max)
{
  if (validate_arg (arg0, REAL_TYPE) && validate_arg (arg1, REAL_TYPE))
    {
      /* Calculate the result when the argument is a constant.  */
      tree res = do_mpfr_arg2 (arg0, arg1, type, (max ? mpfr_max : mpfr_min));

      if (res)
	return res;

      /* If either argument is NaN, return the other one.  Avoid the
	 transformation if we get (and honor) a signalling NaN.  Using
	 omit_one_operand() ensures we create a non-lvalue.  */
      if (TREE_CODE (arg0) == REAL_CST
	  && real_isnan (&TREE_REAL_CST (arg0))
	  && (! HONOR_SNANS (TYPE_MODE (TREE_TYPE (arg0)))
	      || ! TREE_REAL_CST (arg0).signalling))
	return omit_one_operand_loc (loc, type, arg1, arg0);
      if (TREE_CODE (arg1) == REAL_CST
	  && real_isnan (&TREE_REAL_CST (arg1))
	  && (! HONOR_SNANS (TYPE_MODE (TREE_TYPE (arg1)))
	      || ! TREE_REAL_CST (arg1).signalling))
	return omit_one_operand_loc (loc, type, arg0, arg1);

      /* Transform fmin/fmax(x,x) -> x.  */
      if (operand_equal_p (arg0, arg1, OEP_PURE_SAME))
	return omit_one_operand_loc (loc, type, arg0, arg1);

      /* Convert fmin/fmax to MIN_EXPR/MAX_EXPR.  C99 requires these
	 functions to return the numeric arg if the other one is NaN.
	 These tree codes don't honor that, so only transform if
	 -ffinite-math-only is set.  C99 doesn't require -0.0 to be
	 handled, so we don't have to worry about it either.  */
      if (flag_finite_math_only)
	return fold_build2_loc (loc, (max ? MAX_EXPR : MIN_EXPR), type,
			    fold_convert_loc (loc, type, arg0),
			    fold_convert_loc (loc, type, arg1));
    }
  return NULL_TREE;
}

/* Fold a call to builtin carg(a+bi) -> atan2(b,a).  */

static tree
fold_builtin_carg (location_t loc, tree arg, tree type)
{
  if (validate_arg (arg, COMPLEX_TYPE)
      && TREE_CODE (TREE_TYPE (TREE_TYPE (arg))) == REAL_TYPE)
    {
      tree atan2_fn = mathfn_built_in (type, BUILT_IN_ATAN2);

      if (atan2_fn)
        {
  	  tree new_arg = builtin_save_expr (arg);
	  tree r_arg = fold_build1_loc (loc, REALPART_EXPR, type, new_arg);
	  tree i_arg = fold_build1_loc (loc, IMAGPART_EXPR, type, new_arg);
	  return build_call_expr_loc (loc, atan2_fn, 2, i_arg, r_arg);
	}
    }

  return NULL_TREE;
}

/* Fold a call to builtin logb/ilogb.  */

static tree
fold_builtin_logb (location_t loc, tree arg, tree rettype)
{
  if (! validate_arg (arg, REAL_TYPE))
    return NULL_TREE;

  STRIP_NOPS (arg);

  if (TREE_CODE (arg) == REAL_CST && ! TREE_OVERFLOW (arg))
    {
      const REAL_VALUE_TYPE *const value = TREE_REAL_CST_PTR (arg);

      switch (value->cl)
      {
      case rvc_nan:
      case rvc_inf:
	/* If arg is Inf or NaN and we're logb, return it.  */
	if (TREE_CODE (rettype) == REAL_TYPE)
	  {
	    /* For logb(-Inf) we have to return +Inf.  */
	    if (real_isinf (value) && real_isneg (value))
	      {
		REAL_VALUE_TYPE tem;
		real_inf (&tem);
		return build_real (rettype, tem);
	      }
	    return fold_convert_loc (loc, rettype, arg);
	  }
	/* Fall through... */
      case rvc_zero:
	/* Zero may set errno and/or raise an exception for logb, also
	   for ilogb we don't know FP_ILOGB0.  */
	return NULL_TREE;
      case rvc_normal:
	/* For normal numbers, proceed iff radix == 2.  In GCC,
	   normalized significands are in the range [0.5, 1.0).  We
	   want the exponent as if they were [1.0, 2.0) so get the
	   exponent and subtract 1.  */
	if (REAL_MODE_FORMAT (TYPE_MODE (TREE_TYPE (arg)))->b == 2)
	  return fold_convert_loc (loc, rettype,
				   build_int_cst (integer_type_node,
						  REAL_EXP (value)-1));
	break;
      }
    }

  return NULL_TREE;
}

/* Fold a call to builtin significand, if radix == 2.  */

static tree
fold_builtin_significand (location_t loc, tree arg, tree rettype)
{
  if (! validate_arg (arg, REAL_TYPE))
    return NULL_TREE;

  STRIP_NOPS (arg);

  if (TREE_CODE (arg) == REAL_CST && ! TREE_OVERFLOW (arg))
    {
      const REAL_VALUE_TYPE *const value = TREE_REAL_CST_PTR (arg);

      switch (value->cl)
      {
      case rvc_zero:
      case rvc_nan:
      case rvc_inf:
	/* If arg is +-0, +-Inf or +-NaN, then return it.  */
	return fold_convert_loc (loc, rettype, arg);
      case rvc_normal:
	/* For normal numbers, proceed iff radix == 2.  */
	if (REAL_MODE_FORMAT (TYPE_MODE (TREE_TYPE (arg)))->b == 2)
	  {
	    REAL_VALUE_TYPE result = *value;
	    /* In GCC, normalized significands are in the range [0.5,
	       1.0).  We want them to be [1.0, 2.0) so set the
	       exponent to 1.  */
	    SET_REAL_EXP (&result, 1);
	    return build_real (rettype, result);
	  }
	break;
      }
    }

  return NULL_TREE;
}

/* Fold a call to builtin frexp, we can assume the base is 2.  */

static tree
fold_builtin_frexp (location_t loc, tree arg0, tree arg1, tree rettype)
{
  if (! validate_arg (arg0, REAL_TYPE) || ! validate_arg (arg1, POINTER_TYPE))
    return NULL_TREE;

  STRIP_NOPS (arg0);

  if (!(TREE_CODE (arg0) == REAL_CST && ! TREE_OVERFLOW (arg0)))
    return NULL_TREE;

  arg1 = build_fold_indirect_ref_loc (loc, arg1);

  /* Proceed if a valid pointer type was passed in.  */
  if (TYPE_MAIN_VARIANT (TREE_TYPE (arg1)) == integer_type_node)
    {
      const REAL_VALUE_TYPE *const value = TREE_REAL_CST_PTR (arg0);
      tree frac, exp;

      switch (value->cl)
      {
      case rvc_zero:
	/* For +-0, return (*exp = 0, +-0).  */
	exp = integer_zero_node;
	frac = arg0;
	break;
      case rvc_nan:
      case rvc_inf:
	/* For +-NaN or +-Inf, *exp is unspecified, return arg0.  */
	return omit_one_operand_loc (loc, rettype, arg0, arg1);
      case rvc_normal:
	{
	  /* Since the frexp function always expects base 2, and in
	     GCC normalized significands are already in the range
	     [0.5, 1.0), we have exactly what frexp wants.  */
	  REAL_VALUE_TYPE frac_rvt = *value;
	  SET_REAL_EXP (&frac_rvt, 0);
	  frac = build_real (rettype, frac_rvt);
	  exp = build_int_cst (integer_type_node, REAL_EXP (value));
	}
	break;
      default:
	gcc_unreachable ();
      }

      /* Create the COMPOUND_EXPR (*arg1 = trunc, frac). */
      arg1 = fold_build2_loc (loc, MODIFY_EXPR, rettype, arg1, exp);
      TREE_SIDE_EFFECTS (arg1) = 1;
      return fold_build2_loc (loc, COMPOUND_EXPR, rettype, arg1, frac);
    }

  return NULL_TREE;
}

/* Fold a call to builtin ldexp or scalbn/scalbln.  If LDEXP is true
   then we can assume the base is two.  If it's false, then we have to
   check the mode of the TYPE parameter in certain cases.  */

static tree
fold_builtin_load_exponent (location_t loc, tree arg0, tree arg1,
			    tree type, bool ldexp)
{
  if (validate_arg (arg0, REAL_TYPE) && validate_arg (arg1, INTEGER_TYPE))
    {
      STRIP_NOPS (arg0);
      STRIP_NOPS (arg1);

      /* If arg0 is 0, Inf or NaN, or if arg1 is 0, then return arg0.  */
      if (real_zerop (arg0) || integer_zerop (arg1)
	  || (TREE_CODE (arg0) == REAL_CST
	      && !real_isfinite (&TREE_REAL_CST (arg0))))
	return omit_one_operand_loc (loc, type, arg0, arg1);

      /* If both arguments are constant, then try to evaluate it.  */
      if ((ldexp || REAL_MODE_FORMAT (TYPE_MODE (type))->b == 2)
	  && TREE_CODE (arg0) == REAL_CST && !TREE_OVERFLOW (arg0)
	  && tree_fits_shwi_p (arg1))
        {
	  /* Bound the maximum adjustment to twice the range of the
	     mode's valid exponents.  Use abs to ensure the range is
	     positive as a sanity check.  */
	  const long max_exp_adj = 2 *
	    labs (REAL_MODE_FORMAT (TYPE_MODE (type))->emax
		 - REAL_MODE_FORMAT (TYPE_MODE (type))->emin);

	  /* Get the user-requested adjustment.  */
	  const HOST_WIDE_INT req_exp_adj = tree_to_shwi (arg1);

	  /* The requested adjustment must be inside this range.  This
	     is a preliminary cap to avoid things like overflow, we
	     may still fail to compute the result for other reasons.  */
	  if (-max_exp_adj < req_exp_adj && req_exp_adj < max_exp_adj)
	    {
	      REAL_VALUE_TYPE initial_result;

	      real_ldexp (&initial_result, &TREE_REAL_CST (arg0), req_exp_adj);

	      /* Ensure we didn't overflow.  */
	      if (! real_isinf (&initial_result))
	        {
		  const REAL_VALUE_TYPE trunc_result
		    = real_value_truncate (TYPE_MODE (type), initial_result);

		  /* Only proceed if the target mode can hold the
		     resulting value.  */
		  if (REAL_VALUES_EQUAL (initial_result, trunc_result))
		    return build_real (type, trunc_result);
		}
	    }
	}
    }

  return NULL_TREE;
}

/* Fold a call to builtin modf.  */

static tree
fold_builtin_modf (location_t loc, tree arg0, tree arg1, tree rettype)
{
  if (! validate_arg (arg0, REAL_TYPE) || ! validate_arg (arg1, POINTER_TYPE))
    return NULL_TREE;

  STRIP_NOPS (arg0);

  if (!(TREE_CODE (arg0) == REAL_CST && ! TREE_OVERFLOW (arg0)))
    return NULL_TREE;

  arg1 = build_fold_indirect_ref_loc (loc, arg1);

  /* Proceed if a valid pointer type was passed in.  */
  if (TYPE_MAIN_VARIANT (TREE_TYPE (arg1)) == TYPE_MAIN_VARIANT (rettype))
    {
      const REAL_VALUE_TYPE *const value = TREE_REAL_CST_PTR (arg0);
      REAL_VALUE_TYPE trunc, frac;

      switch (value->cl)
      {
      case rvc_nan:
      case rvc_zero:
	/* For +-NaN or +-0, return (*arg1 = arg0, arg0).  */
	trunc = frac = *value;
	break;
      case rvc_inf:
	/* For +-Inf, return (*arg1 = arg0, +-0).  */
	frac = dconst0;
	frac.sign = value->sign;
	trunc = *value;
	break;
      case rvc_normal:
	/* Return (*arg1 = trunc(arg0), arg0-trunc(arg0)).  */
	real_trunc (&trunc, VOIDmode, value);
	real_arithmetic (&frac, MINUS_EXPR, value, &trunc);
	/* If the original number was negative and already
	   integral, then the fractional part is -0.0.  */
	if (value->sign && frac.cl == rvc_zero)
	  frac.sign = value->sign;
	break;
      }

      /* Create the COMPOUND_EXPR (*arg1 = trunc, frac). */
      arg1 = fold_build2_loc (loc, MODIFY_EXPR, rettype, arg1,
			  build_real (rettype, trunc));
      TREE_SIDE_EFFECTS (arg1) = 1;
      return fold_build2_loc (loc, COMPOUND_EXPR, rettype, arg1,
			  build_real (rettype, frac));
    }

  return NULL_TREE;
}

/* Given a location LOC, an interclass builtin function decl FNDECL
   and its single argument ARG, return an folded expression computing
   the same, or NULL_TREE if we either couldn't or didn't want to fold
   (the latter happen if there's an RTL instruction available).  */

static tree
fold_builtin_interclass_mathfn (location_t loc, tree fndecl, tree arg)
{
  enum machine_mode mode;

  if (!validate_arg (arg, REAL_TYPE))
    return NULL_TREE;

  if (interclass_mathfn_icode (arg, fndecl) != CODE_FOR_nothing)
    return NULL_TREE;

  mode = TYPE_MODE (TREE_TYPE (arg));

  /* If there is no optab, try generic code.  */
  switch (DECL_FUNCTION_CODE (fndecl))
    {
      tree result;

    CASE_FLT_FN (BUILT_IN_ISINF):
      {
	/* isinf(x) -> isgreater(fabs(x),DBL_MAX).  */
	tree const isgr_fn = builtin_decl_explicit (BUILT_IN_ISGREATER);
	tree const type = TREE_TYPE (arg);
	REAL_VALUE_TYPE r;
	char buf[128];

	get_max_float (REAL_MODE_FORMAT (mode), buf, sizeof (buf));
	real_from_string (&r, buf);
	result = build_call_expr (isgr_fn, 2,
				  fold_build1_loc (loc, ABS_EXPR, type, arg),
				  build_real (type, r));
	return result;
      }
    CASE_FLT_FN (BUILT_IN_FINITE):
    case BUILT_IN_ISFINITE:
      {
	/* isfinite(x) -> islessequal(fabs(x),DBL_MAX).  */
	tree const isle_fn = builtin_decl_explicit (BUILT_IN_ISLESSEQUAL);
	tree const type = TREE_TYPE (arg);
	REAL_VALUE_TYPE r;
	char buf[128];

	get_max_float (REAL_MODE_FORMAT (mode), buf, sizeof (buf));
	real_from_string (&r, buf);
	result = build_call_expr (isle_fn, 2,
				  fold_build1_loc (loc, ABS_EXPR, type, arg),
				  build_real (type, r));
	/*result = fold_build2_loc (loc, UNGT_EXPR,
				  TREE_TYPE (TREE_TYPE (fndecl)),
				  fold_build1_loc (loc, ABS_EXPR, type, arg),
				  build_real (type, r));
	result = fold_build1_loc (loc, TRUTH_NOT_EXPR,
				  TREE_TYPE (TREE_TYPE (fndecl)),
				  result);*/
	return result;
      }
    case BUILT_IN_ISNORMAL:
      {
	/* isnormal(x) -> isgreaterequal(fabs(x),DBL_MIN) &
	   islessequal(fabs(x),DBL_MAX).  */
	tree const isle_fn = builtin_decl_explicit (BUILT_IN_ISLESSEQUAL);
	tree const isge_fn = builtin_decl_explicit (BUILT_IN_ISGREATEREQUAL);
	tree const type = TREE_TYPE (arg);
	REAL_VALUE_TYPE rmax, rmin;
	char buf[128];

	get_max_float (REAL_MODE_FORMAT (mode), buf, sizeof (buf));
	real_from_string (&rmax, buf);
	sprintf (buf, "0x1p%d", REAL_MODE_FORMAT (mode)->emin - 1);
	real_from_string (&rmin, buf);
	arg = builtin_save_expr (fold_build1_loc (loc, ABS_EXPR, type, arg));
	result = build_call_expr (isle_fn, 2, arg,
				  build_real (type, rmax));
	result = fold_build2 (BIT_AND_EXPR, integer_type_node, result,
			      build_call_expr (isge_fn, 2, arg,
					       build_real (type, rmin)));
	return result;
      }
    default:
      break;
    }

  return NULL_TREE;
}

/* Fold a call to __builtin_isnan(), __builtin_isinf, __builtin_finite.
   ARG is the argument for the call.  */

static tree
fold_builtin_classify (location_t loc, tree fndecl, tree arg, int builtin_index)
{
  tree type = TREE_TYPE (TREE_TYPE (fndecl));
  REAL_VALUE_TYPE r;

  if (!validate_arg (arg, REAL_TYPE))
    return NULL_TREE;

  switch (builtin_index)
    {
    case BUILT_IN_ISINF:
      if (!HONOR_INFINITIES (TYPE_MODE (TREE_TYPE (arg))))
	return omit_one_operand_loc (loc, type, integer_zero_node, arg);

      if (TREE_CODE (arg) == REAL_CST)
	{
	  r = TREE_REAL_CST (arg);
	  if (real_isinf (&r))
	    return real_compare (GT_EXPR, &r, &dconst0)
		   ? integer_one_node : integer_minus_one_node;
	  else
	    return integer_zero_node;
	}

      return NULL_TREE;

    case BUILT_IN_ISINF_SIGN:
      {
	/* isinf_sign(x) -> isinf(x) ? (signbit(x) ? -1 : 1) : 0 */
	/* In a boolean context, GCC will fold the inner COND_EXPR to
	   1.  So e.g. "if (isinf_sign(x))" would be folded to just
	   "if (isinf(x) ? 1 : 0)" which becomes "if (isinf(x))". */
	tree signbit_fn = mathfn_built_in_1 (TREE_TYPE (arg), BUILT_IN_SIGNBIT, 0);
	tree isinf_fn = builtin_decl_explicit (BUILT_IN_ISINF);
	tree tmp = NULL_TREE;

	arg = builtin_save_expr (arg);

	if (signbit_fn && isinf_fn)
	  {
	    tree signbit_call = build_call_expr_loc (loc, signbit_fn, 1, arg);
	    tree isinf_call = build_call_expr_loc (loc, isinf_fn, 1, arg);

	    signbit_call = fold_build2_loc (loc, NE_EXPR, integer_type_node,
					signbit_call, integer_zero_node);
	    isinf_call = fold_build2_loc (loc, NE_EXPR, integer_type_node,
				      isinf_call, integer_zero_node);

	    tmp = fold_build3_loc (loc, COND_EXPR, integer_type_node, signbit_call,
			       integer_minus_one_node, integer_one_node);
	    tmp = fold_build3_loc (loc, COND_EXPR, integer_type_node,
			       isinf_call, tmp,
			       integer_zero_node);
	  }

	return tmp;
      }

    case BUILT_IN_ISFINITE:
      if (!HONOR_NANS (TYPE_MODE (TREE_TYPE (arg)))
	  && !HONOR_INFINITIES (TYPE_MODE (TREE_TYPE (arg))))
	return omit_one_operand_loc (loc, type, integer_one_node, arg);

      if (TREE_CODE (arg) == REAL_CST)
	{
	  r = TREE_REAL_CST (arg);
	  return real_isfinite (&r) ? integer_one_node : integer_zero_node;
	}

      return NULL_TREE;

    case BUILT_IN_ISNAN:
      if (!HONOR_NANS (TYPE_MODE (TREE_TYPE (arg))))
	return omit_one_operand_loc (loc, type, integer_zero_node, arg);

      if (TREE_CODE (arg) == REAL_CST)
	{
	  r = TREE_REAL_CST (arg);
	  return real_isnan (&r) ? integer_one_node : integer_zero_node;
	}

      arg = builtin_save_expr (arg);
      return fold_build2_loc (loc, UNORDERED_EXPR, type, arg, arg);

    default:
      gcc_unreachable ();
    }
}

/* Fold a call to __builtin_fpclassify(int, int, int, int, int, ...).
   This builtin will generate code to return the appropriate floating
   point classification depending on the value of the floating point
   number passed in.  The possible return values must be supplied as
   int arguments to the call in the following order: FP_NAN, FP_INFINITE,
   FP_NORMAL, FP_SUBNORMAL and FP_ZERO.  The ellipses is for exactly
   one floating point argument which is "type generic".  */

static tree
fold_builtin_fpclassify (location_t loc, tree exp)
{
  tree fp_nan, fp_infinite, fp_normal, fp_subnormal, fp_zero,
    arg, type, res, tmp;
  enum machine_mode mode;
  REAL_VALUE_TYPE r;
  char buf[128];

  /* Verify the required arguments in the original call.  */
  if (!validate_arglist (exp, INTEGER_TYPE, INTEGER_TYPE,
			 INTEGER_TYPE, INTEGER_TYPE,
			 INTEGER_TYPE, REAL_TYPE, VOID_TYPE))
    return NULL_TREE;

  fp_nan = CALL_EXPR_ARG (exp, 0);
  fp_infinite = CALL_EXPR_ARG (exp, 1);
  fp_normal = CALL_EXPR_ARG (exp, 2);
  fp_subnormal = CALL_EXPR_ARG (exp, 3);
  fp_zero = CALL_EXPR_ARG (exp, 4);
  arg = CALL_EXPR_ARG (exp, 5);
  type = TREE_TYPE (arg);
  mode = TYPE_MODE (type);
  arg = builtin_save_expr (fold_build1_loc (loc, ABS_EXPR, type, arg));

  /* fpclassify(x) ->
       isnan(x) ? FP_NAN :
         (fabs(x) == Inf ? FP_INFINITE :
	   (fabs(x) >= DBL_MIN ? FP_NORMAL :
	     (x == 0 ? FP_ZERO : FP_SUBNORMAL))).  */

  tmp = fold_build2_loc (loc, EQ_EXPR, integer_type_node, arg,
		     build_real (type, dconst0));
  res = fold_build3_loc (loc, COND_EXPR, integer_type_node,
		     tmp, fp_zero, fp_subnormal);

  sprintf (buf, "0x1p%d", REAL_MODE_FORMAT (mode)->emin - 1);
  real_from_string (&r, buf);
  tmp = fold_build2_loc (loc, GE_EXPR, integer_type_node,
		     arg, build_real (type, r));
  res = fold_build3_loc (loc, COND_EXPR, integer_type_node, tmp, fp_normal, res);

  if (HONOR_INFINITIES (mode))
    {
      real_inf (&r);
      tmp = fold_build2_loc (loc, EQ_EXPR, integer_type_node, arg,
			 build_real (type, r));
      res = fold_build3_loc (loc, COND_EXPR, integer_type_node, tmp,
			 fp_infinite, res);
    }

  if (HONOR_NANS (mode))
    {
      tmp = fold_build2_loc (loc, ORDERED_EXPR, integer_type_node, arg, arg);
      res = fold_build3_loc (loc, COND_EXPR, integer_type_node, tmp, res, fp_nan);
    }

  return res;
}

/* Fold a call to an unordered comparison function such as
   __builtin_isgreater().  FNDECL is the FUNCTION_DECL for the function
   being called and ARG0 and ARG1 are the arguments for the call.
   UNORDERED_CODE and ORDERED_CODE are comparison codes that give
   the opposite of the desired result.  UNORDERED_CODE is used
   for modes that can hold NaNs and ORDERED_CODE is used for
   the rest.  */

static tree
fold_builtin_unordered_cmp (location_t loc, tree fndecl, tree arg0, tree arg1,
			    enum tree_code unordered_code,
			    enum tree_code ordered_code)
{
  tree type = TREE_TYPE (TREE_TYPE (fndecl));
  enum tree_code code;
  tree type0, type1;
  enum tree_code code0, code1;
  tree cmp_type = NULL_TREE;

  type0 = TREE_TYPE (arg0);
  type1 = TREE_TYPE (arg1);

  code0 = TREE_CODE (type0);
  code1 = TREE_CODE (type1);

  if (code0 == REAL_TYPE && code1 == REAL_TYPE)
    /* Choose the wider of two real types.  */
    cmp_type = TYPE_PRECISION (type0) >= TYPE_PRECISION (type1)
      ? type0 : type1;
  else if (code0 == REAL_TYPE && code1 == INTEGER_TYPE)
    cmp_type = type0;
  else if (code0 == INTEGER_TYPE && code1 == REAL_TYPE)
    cmp_type = type1;

  arg0 = fold_convert_loc (loc, cmp_type, arg0);
  arg1 = fold_convert_loc (loc, cmp_type, arg1);

  if (unordered_code == UNORDERED_EXPR)
    {
      if (!HONOR_NANS (TYPE_MODE (TREE_TYPE (arg0))))
	return omit_two_operands_loc (loc, type, integer_zero_node, arg0, arg1);
      return fold_build2_loc (loc, UNORDERED_EXPR, type, arg0, arg1);
    }

  code = HONOR_NANS (TYPE_MODE (TREE_TYPE (arg0))) ? unordered_code
						   : ordered_code;
  return fold_build1_loc (loc, TRUTH_NOT_EXPR, type,
		      fold_build2_loc (loc, code, type, arg0, arg1));
}

/* Fold a call to built-in function FNDECL with 0 arguments.
   IGNORE is true if the result of the function call is ignored.  This
   function returns NULL_TREE if no simplification was possible.  */

static tree
fold_builtin_0 (location_t loc, tree fndecl, bool ignore ATTRIBUTE_UNUSED)
{
  tree type = TREE_TYPE (TREE_TYPE (fndecl));
  enum built_in_function fcode = DECL_FUNCTION_CODE (fndecl);
  switch (fcode)
    {
    CASE_FLT_FN (BUILT_IN_INF):
    case BUILT_IN_INFD32:
    case BUILT_IN_INFD64:
    case BUILT_IN_INFD128:
      return fold_builtin_inf (loc, type, true);

    CASE_FLT_FN (BUILT_IN_HUGE_VAL):
      return fold_builtin_inf (loc, type, false);

    case BUILT_IN_CLASSIFY_TYPE:
      return fold_builtin_classify_type (NULL_TREE);

    case BUILT_IN_UNREACHABLE:
      if (flag_sanitize & SANITIZE_UNREACHABLE
	  && (current_function_decl == NULL
	      || !lookup_attribute ("no_sanitize_undefined",
				    DECL_ATTRIBUTES (current_function_decl))))
	return ubsan_instrument_unreachable (loc);
      break;

    default:
      break;
    }
  return NULL_TREE;
}

/* Fold a call to built-in function FNDECL with 1 argument, ARG0.
   IGNORE is true if the result of the function call is ignored.  This
   function returns NULL_TREE if no simplification was possible.  */

static tree
fold_builtin_1 (location_t loc, tree fndecl, tree arg0, bool ignore)
{
  tree type = TREE_TYPE (TREE_TYPE (fndecl));
  enum built_in_function fcode = DECL_FUNCTION_CODE (fndecl);
  switch (fcode)
    {
    case BUILT_IN_CONSTANT_P:
      {
	tree val = fold_builtin_constant_p (arg0);

	/* Gimplification will pull the CALL_EXPR for the builtin out of
	   an if condition.  When not optimizing, we'll not CSE it back.
	   To avoid link error types of regressions, return false now.  */
	if (!val && !optimize)
	  val = integer_zero_node;

	return val;
      }

    case BUILT_IN_CLASSIFY_TYPE:
      return fold_builtin_classify_type (arg0);

    case BUILT_IN_STRLEN:
      return fold_builtin_strlen (loc, type, arg0);

    CASE_FLT_FN (BUILT_IN_FABS):
    case BUILT_IN_FABSD32:
    case BUILT_IN_FABSD64:
    case BUILT_IN_FABSD128:
      return fold_builtin_fabs (loc, arg0, type);

    case BUILT_IN_ABS:
    case BUILT_IN_LABS:
    case BUILT_IN_LLABS:
    case BUILT_IN_IMAXABS:
      return fold_builtin_abs (loc, arg0, type);

    CASE_FLT_FN (BUILT_IN_CONJ):
      if (validate_arg (arg0, COMPLEX_TYPE)
	&& TREE_CODE (TREE_TYPE (TREE_TYPE (arg0))) == REAL_TYPE)
	return fold_build1_loc (loc, CONJ_EXPR, type, arg0);
    break;

    CASE_FLT_FN (BUILT_IN_CREAL):
      if (validate_arg (arg0, COMPLEX_TYPE)
	&& TREE_CODE (TREE_TYPE (TREE_TYPE (arg0))) == REAL_TYPE)
	return non_lvalue_loc (loc, fold_build1_loc (loc, REALPART_EXPR, type, arg0));;
    break;

    CASE_FLT_FN (BUILT_IN_CIMAG):
      if (validate_arg (arg0, COMPLEX_TYPE)
	  && TREE_CODE (TREE_TYPE (TREE_TYPE (arg0))) == REAL_TYPE)
	return non_lvalue_loc (loc, fold_build1_loc (loc, IMAGPART_EXPR, type, arg0));
    break;

    CASE_FLT_FN (BUILT_IN_CCOS):
      return fold_builtin_ccos (loc, arg0, type, fndecl, /*hyper=*/ false);

    CASE_FLT_FN (BUILT_IN_CCOSH):
      return fold_builtin_ccos (loc, arg0, type, fndecl, /*hyper=*/ true);

    CASE_FLT_FN (BUILT_IN_CPROJ):
      return fold_builtin_cproj (loc, arg0, type);

    CASE_FLT_FN (BUILT_IN_CSIN):
      if (validate_arg (arg0, COMPLEX_TYPE)
	  && TREE_CODE (TREE_TYPE (TREE_TYPE (arg0))) == REAL_TYPE)
	return do_mpc_arg1 (arg0, type, mpc_sin);
    break;

    CASE_FLT_FN (BUILT_IN_CSINH):
      if (validate_arg (arg0, COMPLEX_TYPE)
	  && TREE_CODE (TREE_TYPE (TREE_TYPE (arg0))) == REAL_TYPE)
	return do_mpc_arg1 (arg0, type, mpc_sinh);
    break;

    CASE_FLT_FN (BUILT_IN_CTAN):
      if (validate_arg (arg0, COMPLEX_TYPE)
	  && TREE_CODE (TREE_TYPE (TREE_TYPE (arg0))) == REAL_TYPE)
	return do_mpc_arg1 (arg0, type, mpc_tan);
    break;

    CASE_FLT_FN (BUILT_IN_CTANH):
      if (validate_arg (arg0, COMPLEX_TYPE)
	  && TREE_CODE (TREE_TYPE (TREE_TYPE (arg0))) == REAL_TYPE)
	return do_mpc_arg1 (arg0, type, mpc_tanh);
    break;

    CASE_FLT_FN (BUILT_IN_CLOG):
      if (validate_arg (arg0, COMPLEX_TYPE)
	  && TREE_CODE (TREE_TYPE (TREE_TYPE (arg0))) == REAL_TYPE)
	return do_mpc_arg1 (arg0, type, mpc_log);
    break;

    CASE_FLT_FN (BUILT_IN_CSQRT):
      if (validate_arg (arg0, COMPLEX_TYPE)
	  && TREE_CODE (TREE_TYPE (TREE_TYPE (arg0))) == REAL_TYPE)
	return do_mpc_arg1 (arg0, type, mpc_sqrt);
    break;

    CASE_FLT_FN (BUILT_IN_CASIN):
      if (validate_arg (arg0, COMPLEX_TYPE)
	  && TREE_CODE (TREE_TYPE (TREE_TYPE (arg0))) == REAL_TYPE)
	return do_mpc_arg1 (arg0, type, mpc_asin);
    break;

    CASE_FLT_FN (BUILT_IN_CACOS):
      if (validate_arg (arg0, COMPLEX_TYPE)
	  && TREE_CODE (TREE_TYPE (TREE_TYPE (arg0))) == REAL_TYPE)
	return do_mpc_arg1 (arg0, type, mpc_acos);
    break;

    CASE_FLT_FN (BUILT_IN_CATAN):
      if (validate_arg (arg0, COMPLEX_TYPE)
	  && TREE_CODE (TREE_TYPE (TREE_TYPE (arg0))) == REAL_TYPE)
	return do_mpc_arg1 (arg0, type, mpc_atan);
    break;

    CASE_FLT_FN (BUILT_IN_CASINH):
      if (validate_arg (arg0, COMPLEX_TYPE)
	  && TREE_CODE (TREE_TYPE (TREE_TYPE (arg0))) == REAL_TYPE)
	return do_mpc_arg1 (arg0, type, mpc_asinh);
    break;

    CASE_FLT_FN (BUILT_IN_CACOSH):
      if (validate_arg (arg0, COMPLEX_TYPE)
	  && TREE_CODE (TREE_TYPE (TREE_TYPE (arg0))) == REAL_TYPE)
	return do_mpc_arg1 (arg0, type, mpc_acosh);
    break;

    CASE_FLT_FN (BUILT_IN_CATANH):
      if (validate_arg (arg0, COMPLEX_TYPE)
	  && TREE_CODE (TREE_TYPE (TREE_TYPE (arg0))) == REAL_TYPE)
	return do_mpc_arg1 (arg0, type, mpc_atanh);
    break;

    CASE_FLT_FN (BUILT_IN_CABS):
      return fold_builtin_cabs (loc, arg0, type, fndecl);

    CASE_FLT_FN (BUILT_IN_CARG):
      return fold_builtin_carg (loc, arg0, type);

    CASE_FLT_FN (BUILT_IN_SQRT):
      return fold_builtin_sqrt (loc, arg0, type);

    CASE_FLT_FN (BUILT_IN_CBRT):
      return fold_builtin_cbrt (loc, arg0, type);

    CASE_FLT_FN (BUILT_IN_ASIN):
      if (validate_arg (arg0, REAL_TYPE))
	return do_mpfr_arg1 (arg0, type, mpfr_asin,
			     &dconstm1, &dconst1, true);
    break;

    CASE_FLT_FN (BUILT_IN_ACOS):
      if (validate_arg (arg0, REAL_TYPE))
	return do_mpfr_arg1 (arg0, type, mpfr_acos,
			     &dconstm1, &dconst1, true);
    break;

    CASE_FLT_FN (BUILT_IN_ATAN):
      if (validate_arg (arg0, REAL_TYPE))
	return do_mpfr_arg1 (arg0, type, mpfr_atan, NULL, NULL, 0);
    break;

    CASE_FLT_FN (BUILT_IN_ASINH):
      if (validate_arg (arg0, REAL_TYPE))
	return do_mpfr_arg1 (arg0, type, mpfr_asinh, NULL, NULL, 0);
    break;

    CASE_FLT_FN (BUILT_IN_ACOSH):
      if (validate_arg (arg0, REAL_TYPE))
	return do_mpfr_arg1 (arg0, type, mpfr_acosh,
			     &dconst1, NULL, true);
    break;

    CASE_FLT_FN (BUILT_IN_ATANH):
      if (validate_arg (arg0, REAL_TYPE))
	return do_mpfr_arg1 (arg0, type, mpfr_atanh,
			     &dconstm1, &dconst1, false);
    break;

    CASE_FLT_FN (BUILT_IN_SIN):
      if (validate_arg (arg0, REAL_TYPE))
	return do_mpfr_arg1 (arg0, type, mpfr_sin, NULL, NULL, 0);
    break;

    CASE_FLT_FN (BUILT_IN_COS):
      return fold_builtin_cos (loc, arg0, type, fndecl);

    CASE_FLT_FN (BUILT_IN_TAN):
      return fold_builtin_tan (arg0, type);

    CASE_FLT_FN (BUILT_IN_CEXP):
      return fold_builtin_cexp (loc, arg0, type);

    CASE_FLT_FN (BUILT_IN_CEXPI):
      if (validate_arg (arg0, REAL_TYPE))
	return do_mpfr_sincos (arg0, NULL_TREE, NULL_TREE);
    break;

    CASE_FLT_FN (BUILT_IN_SINH):
      if (validate_arg (arg0, REAL_TYPE))
	return do_mpfr_arg1 (arg0, type, mpfr_sinh, NULL, NULL, 0);
    break;

    CASE_FLT_FN (BUILT_IN_COSH):
      return fold_builtin_cosh (loc, arg0, type, fndecl);

    CASE_FLT_FN (BUILT_IN_TANH):
      if (validate_arg (arg0, REAL_TYPE))
	return do_mpfr_arg1 (arg0, type, mpfr_tanh, NULL, NULL, 0);
    break;

    CASE_FLT_FN (BUILT_IN_ERF):
      if (validate_arg (arg0, REAL_TYPE))
	return do_mpfr_arg1 (arg0, type, mpfr_erf, NULL, NULL, 0);
    break;

    CASE_FLT_FN (BUILT_IN_ERFC):
      if (validate_arg (arg0, REAL_TYPE))
	return do_mpfr_arg1 (arg0, type, mpfr_erfc, NULL, NULL, 0);
    break;

    CASE_FLT_FN (BUILT_IN_TGAMMA):
      if (validate_arg (arg0, REAL_TYPE))
	return do_mpfr_arg1 (arg0, type, mpfr_gamma, NULL, NULL, 0);
    break;

    CASE_FLT_FN (BUILT_IN_EXP):
      return fold_builtin_exponent (loc, fndecl, arg0, mpfr_exp);

    CASE_FLT_FN (BUILT_IN_EXP2):
      return fold_builtin_exponent (loc, fndecl, arg0, mpfr_exp2);

    CASE_FLT_FN (BUILT_IN_EXP10):
    CASE_FLT_FN (BUILT_IN_POW10):
      return fold_builtin_exponent (loc, fndecl, arg0, mpfr_exp10);

    CASE_FLT_FN (BUILT_IN_EXPM1):
      if (validate_arg (arg0, REAL_TYPE))
	return do_mpfr_arg1 (arg0, type, mpfr_expm1, NULL, NULL, 0);
    break;

    CASE_FLT_FN (BUILT_IN_LOG):
    return fold_builtin_logarithm (loc, fndecl, arg0, mpfr_log);

    CASE_FLT_FN (BUILT_IN_LOG2):
      return fold_builtin_logarithm (loc, fndecl, arg0, mpfr_log2);

    CASE_FLT_FN (BUILT_IN_LOG10):
      return fold_builtin_logarithm (loc, fndecl, arg0, mpfr_log10);

    CASE_FLT_FN (BUILT_IN_LOG1P):
      if (validate_arg (arg0, REAL_TYPE))
	return do_mpfr_arg1 (arg0, type, mpfr_log1p,
			     &dconstm1, NULL, false);
    break;

    CASE_FLT_FN (BUILT_IN_J0):
      if (validate_arg (arg0, REAL_TYPE))
	return do_mpfr_arg1 (arg0, type, mpfr_j0,
			     NULL, NULL, 0);
    break;

    CASE_FLT_FN (BUILT_IN_J1):
      if (validate_arg (arg0, REAL_TYPE))
	return do_mpfr_arg1 (arg0, type, mpfr_j1,
			     NULL, NULL, 0);
    break;

    CASE_FLT_FN (BUILT_IN_Y0):
      if (validate_arg (arg0, REAL_TYPE))
	return do_mpfr_arg1 (arg0, type, mpfr_y0,
			     &dconst0, NULL, false);
    break;

    CASE_FLT_FN (BUILT_IN_Y1):
      if (validate_arg (arg0, REAL_TYPE))
	return do_mpfr_arg1 (arg0, type, mpfr_y1,
			     &dconst0, NULL, false);
    break;

    CASE_FLT_FN (BUILT_IN_NAN):
    case BUILT_IN_NAND32:
    case BUILT_IN_NAND64:
    case BUILT_IN_NAND128:
      return fold_builtin_nan (arg0, type, true);

    CASE_FLT_FN (BUILT_IN_NANS):
      return fold_builtin_nan (arg0, type, false);

    CASE_FLT_FN (BUILT_IN_FLOOR):
      return fold_builtin_floor (loc, fndecl, arg0);

    CASE_FLT_FN (BUILT_IN_CEIL):
      return fold_builtin_ceil (loc, fndecl, arg0);

    CASE_FLT_FN (BUILT_IN_TRUNC):
      return fold_builtin_trunc (loc, fndecl, arg0);

    CASE_FLT_FN (BUILT_IN_ROUND):
      return fold_builtin_round (loc, fndecl, arg0);

    CASE_FLT_FN (BUILT_IN_NEARBYINT):
    CASE_FLT_FN (BUILT_IN_RINT):
      return fold_trunc_transparent_mathfn (loc, fndecl, arg0);

    CASE_FLT_FN (BUILT_IN_ICEIL):
    CASE_FLT_FN (BUILT_IN_LCEIL):
    CASE_FLT_FN (BUILT_IN_LLCEIL):
    CASE_FLT_FN (BUILT_IN_LFLOOR):
    CASE_FLT_FN (BUILT_IN_IFLOOR):
    CASE_FLT_FN (BUILT_IN_LLFLOOR):
    CASE_FLT_FN (BUILT_IN_IROUND):
    CASE_FLT_FN (BUILT_IN_LROUND):
    CASE_FLT_FN (BUILT_IN_LLROUND):
      return fold_builtin_int_roundingfn (loc, fndecl, arg0);

    CASE_FLT_FN (BUILT_IN_IRINT):
    CASE_FLT_FN (BUILT_IN_LRINT):
    CASE_FLT_FN (BUILT_IN_LLRINT):
      return fold_fixed_mathfn (loc, fndecl, arg0);

    case BUILT_IN_BSWAP16:
    case BUILT_IN_BSWAP32:
    case BUILT_IN_BSWAP64:
      return fold_builtin_bswap (fndecl, arg0);

    CASE_INT_FN (BUILT_IN_FFS):
    CASE_INT_FN (BUILT_IN_CLZ):
    CASE_INT_FN (BUILT_IN_CTZ):
    CASE_INT_FN (BUILT_IN_CLRSB):
    CASE_INT_FN (BUILT_IN_POPCOUNT):
    CASE_INT_FN (BUILT_IN_PARITY):
      return fold_builtin_bitop (fndecl, arg0);

    CASE_FLT_FN (BUILT_IN_SIGNBIT):
      return fold_builtin_signbit (loc, arg0, type);

    CASE_FLT_FN (BUILT_IN_SIGNIFICAND):
      return fold_builtin_significand (loc, arg0, type);

    CASE_FLT_FN (BUILT_IN_ILOGB):
    CASE_FLT_FN (BUILT_IN_LOGB):
      return fold_builtin_logb (loc, arg0, type);

    case BUILT_IN_ISASCII:
      return fold_builtin_isascii (loc, arg0);

    case BUILT_IN_TOASCII:
      return fold_builtin_toascii (loc, arg0);

    case BUILT_IN_ISDIGIT:
      return fold_builtin_isdigit (loc, arg0);

    CASE_FLT_FN (BUILT_IN_FINITE):
    case BUILT_IN_FINITED32:
    case BUILT_IN_FINITED64:
    case BUILT_IN_FINITED128:
    case BUILT_IN_ISFINITE:
      {
	tree ret = fold_builtin_classify (loc, fndecl, arg0, BUILT_IN_ISFINITE);
	if (ret)
	  return ret;
	return fold_builtin_interclass_mathfn (loc, fndecl, arg0);
      }

    CASE_FLT_FN (BUILT_IN_ISINF):
    case BUILT_IN_ISINFD32:
    case BUILT_IN_ISINFD64:
    case BUILT_IN_ISINFD128:
      {
	tree ret = fold_builtin_classify (loc, fndecl, arg0, BUILT_IN_ISINF);
	if (ret)
	  return ret;
	return fold_builtin_interclass_mathfn (loc, fndecl, arg0);
      }

    case BUILT_IN_ISNORMAL:
      return fold_builtin_interclass_mathfn (loc, fndecl, arg0);

    case BUILT_IN_ISINF_SIGN:
      return fold_builtin_classify (loc, fndecl, arg0, BUILT_IN_ISINF_SIGN);

    CASE_FLT_FN (BUILT_IN_ISNAN):
    case BUILT_IN_ISNAND32:
    case BUILT_IN_ISNAND64:
    case BUILT_IN_ISNAND128:
      return fold_builtin_classify (loc, fndecl, arg0, BUILT_IN_ISNAN);

    case BUILT_IN_PRINTF:
    case BUILT_IN_PRINTF_UNLOCKED:
    case BUILT_IN_VPRINTF:
      return fold_builtin_printf (loc, fndecl, arg0, NULL_TREE, ignore, fcode);

    case BUILT_IN_FREE:
      if (integer_zerop (arg0))
	return build_empty_stmt (loc);
      break;

    default:
      break;
    }

  return NULL_TREE;

}

/* Fold a call to built-in function FNDECL with 2 arguments, ARG0 and ARG1.
   IGNORE is true if the result of the function call is ignored.  This
   function returns NULL_TREE if no simplification was possible.  */

static tree
fold_builtin_2 (location_t loc, tree fndecl, tree arg0, tree arg1, bool ignore)
{
  tree type = TREE_TYPE (TREE_TYPE (fndecl));
  enum built_in_function fcode = DECL_FUNCTION_CODE (fndecl);

  switch (fcode)
    {
    CASE_FLT_FN (BUILT_IN_JN):
      if (validate_arg (arg0, INTEGER_TYPE)
	  && validate_arg (arg1, REAL_TYPE))
	return do_mpfr_bessel_n (arg0, arg1, type, mpfr_jn, NULL, 0);
    break;

    CASE_FLT_FN (BUILT_IN_YN):
      if (validate_arg (arg0, INTEGER_TYPE)
	  && validate_arg (arg1, REAL_TYPE))
	return do_mpfr_bessel_n (arg0, arg1, type, mpfr_yn,
				 &dconst0, false);
    break;

    CASE_FLT_FN (BUILT_IN_DREM):
    CASE_FLT_FN (BUILT_IN_REMAINDER):
      if (validate_arg (arg0, REAL_TYPE)
          && validate_arg (arg1, REAL_TYPE))
        return do_mpfr_arg2 (arg0, arg1, type, mpfr_remainder);
    break;

    CASE_FLT_FN_REENT (BUILT_IN_GAMMA): /* GAMMA_R */
    CASE_FLT_FN_REENT (BUILT_IN_LGAMMA): /* LGAMMA_R */
      if (validate_arg (arg0, REAL_TYPE)
	  && validate_arg (arg1, POINTER_TYPE))
	return do_mpfr_lgamma_r (arg0, arg1, type);
    break;

    CASE_FLT_FN (BUILT_IN_ATAN2):
      if (validate_arg (arg0, REAL_TYPE)
	  && validate_arg (arg1, REAL_TYPE))
	return do_mpfr_arg2 (arg0, arg1, type, mpfr_atan2);
    break;

    CASE_FLT_FN (BUILT_IN_FDIM):
      if (validate_arg (arg0, REAL_TYPE)
	  && validate_arg (arg1, REAL_TYPE))
	return do_mpfr_arg2 (arg0, arg1, type, mpfr_dim);
    break;

    CASE_FLT_FN (BUILT_IN_HYPOT):
      return fold_builtin_hypot (loc, fndecl, arg0, arg1, type);

    CASE_FLT_FN (BUILT_IN_CPOW):
      if (validate_arg (arg0, COMPLEX_TYPE)
	  && TREE_CODE (TREE_TYPE (TREE_TYPE (arg0))) == REAL_TYPE
	  && validate_arg (arg1, COMPLEX_TYPE)
	  && TREE_CODE (TREE_TYPE (TREE_TYPE (arg1))) == REAL_TYPE)
	return do_mpc_arg2 (arg0, arg1, type, /*do_nonfinite=*/ 0, mpc_pow);
    break;

    CASE_FLT_FN (BUILT_IN_LDEXP):
      return fold_builtin_load_exponent (loc, arg0, arg1, type, /*ldexp=*/true);
    CASE_FLT_FN (BUILT_IN_SCALBN):
    CASE_FLT_FN (BUILT_IN_SCALBLN):
      return fold_builtin_load_exponent (loc, arg0, arg1,
					 type, /*ldexp=*/false);

    CASE_FLT_FN (BUILT_IN_FREXP):
      return fold_builtin_frexp (loc, arg0, arg1, type);

    CASE_FLT_FN (BUILT_IN_MODF):
      return fold_builtin_modf (loc, arg0, arg1, type);

    case BUILT_IN_STRSTR:
      return fold_builtin_strstr (loc, arg0, arg1, type);

    case BUILT_IN_STRSPN:
      return fold_builtin_strspn (loc, arg0, arg1);

    case BUILT_IN_STRCSPN:
      return fold_builtin_strcspn (loc, arg0, arg1);

    case BUILT_IN_STRCHR:
    case BUILT_IN_INDEX:
      return fold_builtin_strchr (loc, arg0, arg1, type);

    case BUILT_IN_STRRCHR:
    case BUILT_IN_RINDEX:
      return fold_builtin_strrchr (loc, arg0, arg1, type);

    case BUILT_IN_STPCPY:
      if (ignore)
	{
	  tree fn = builtin_decl_implicit (BUILT_IN_STRCPY);
	  if (!fn)
	    break;

	  return build_call_expr_loc (loc, fn, 2, arg0, arg1);
	}
      else
	return fold_builtin_stpcpy (loc, fndecl, arg0, arg1);
      break;

    case BUILT_IN_STRCMP:
      return fold_builtin_strcmp (loc, arg0, arg1);

    case BUILT_IN_STRPBRK:
      return fold_builtin_strpbrk (loc, arg0, arg1, type);

    case BUILT_IN_EXPECT:
      return fold_builtin_expect (loc, arg0, arg1, NULL_TREE);

    CASE_FLT_FN (BUILT_IN_POW):
      return fold_builtin_pow (loc, fndecl, arg0, arg1, type);

    CASE_FLT_FN (BUILT_IN_POWI):
      return fold_builtin_powi (loc, fndecl, arg0, arg1, type);

    CASE_FLT_FN (BUILT_IN_COPYSIGN):
      return fold_builtin_copysign (loc, fndecl, arg0, arg1, type);

    CASE_FLT_FN (BUILT_IN_FMIN):
      return fold_builtin_fmin_fmax (loc, arg0, arg1, type, /*max=*/false);

    CASE_FLT_FN (BUILT_IN_FMAX):
      return fold_builtin_fmin_fmax (loc, arg0, arg1, type, /*max=*/true);

    case BUILT_IN_ISGREATER:
      return fold_builtin_unordered_cmp (loc, fndecl,
					 arg0, arg1, UNLE_EXPR, LE_EXPR);
    case BUILT_IN_ISGREATEREQUAL:
      return fold_builtin_unordered_cmp (loc, fndecl,
					 arg0, arg1, UNLT_EXPR, LT_EXPR);
    case BUILT_IN_ISLESS:
      return fold_builtin_unordered_cmp (loc, fndecl,
					 arg0, arg1, UNGE_EXPR, GE_EXPR);
    case BUILT_IN_ISLESSEQUAL:
      return fold_builtin_unordered_cmp (loc, fndecl,
					 arg0, arg1, UNGT_EXPR, GT_EXPR);
    case BUILT_IN_ISLESSGREATER:
      return fold_builtin_unordered_cmp (loc, fndecl,
					 arg0, arg1, UNEQ_EXPR, EQ_EXPR);
    case BUILT_IN_ISUNORDERED:
      return fold_builtin_unordered_cmp (loc, fndecl,
					 arg0, arg1, UNORDERED_EXPR,
					 NOP_EXPR);

      /* We do the folding for va_start in the expander.  */
    case BUILT_IN_VA_START:
      break;

    case BUILT_IN_OBJECT_SIZE:
      return fold_builtin_object_size (arg0, arg1);

    case BUILT_IN_PRINTF:
    case BUILT_IN_PRINTF_UNLOCKED:
    case BUILT_IN_VPRINTF:
      return fold_builtin_printf (loc, fndecl, arg0, arg1, ignore, fcode);

    case BUILT_IN_PRINTF_CHK:
    case BUILT_IN_VPRINTF_CHK:
      if (!validate_arg (arg0, INTEGER_TYPE)
	  || TREE_SIDE_EFFECTS (arg0))
	return NULL_TREE;
      else
	return fold_builtin_printf (loc, fndecl,
				    arg1, NULL_TREE, ignore, fcode);
    break;

    case BUILT_IN_FPRINTF:
    case BUILT_IN_FPRINTF_UNLOCKED:
    case BUILT_IN_VFPRINTF:
      return fold_builtin_fprintf (loc, fndecl, arg0, arg1, NULL_TREE,
				   ignore, fcode);

    case BUILT_IN_ATOMIC_ALWAYS_LOCK_FREE:
      return fold_builtin_atomic_always_lock_free (arg0, arg1);

    case BUILT_IN_ATOMIC_IS_LOCK_FREE:
      return fold_builtin_atomic_is_lock_free (arg0, arg1);

    default:
      break;
    }
  return NULL_TREE;
}

/* Fold a call to built-in function FNDECL with 3 arguments, ARG0, ARG1,
   and ARG2.  IGNORE is true if the result of the function call is ignored.
   This function returns NULL_TREE if no simplification was possible.  */

static tree
fold_builtin_3 (location_t loc, tree fndecl,
		tree arg0, tree arg1, tree arg2, bool ignore)
{
  tree type = TREE_TYPE (TREE_TYPE (fndecl));
  enum built_in_function fcode = DECL_FUNCTION_CODE (fndecl);
  switch (fcode)
    {

    CASE_FLT_FN (BUILT_IN_SINCOS):
      return fold_builtin_sincos (loc, arg0, arg1, arg2);

    CASE_FLT_FN (BUILT_IN_FMA):
      return fold_builtin_fma (loc, arg0, arg1, arg2, type);
    break;

    CASE_FLT_FN (BUILT_IN_REMQUO):
      if (validate_arg (arg0, REAL_TYPE)
	  && validate_arg (arg1, REAL_TYPE)
	  && validate_arg (arg2, POINTER_TYPE))
	return do_mpfr_remquo (arg0, arg1, arg2);
    break;

    case BUILT_IN_STRNCAT:
      return fold_builtin_strncat (loc, arg0, arg1, arg2);

    case BUILT_IN_STRNCMP:
      return fold_builtin_strncmp (loc, arg0, arg1, arg2);

    case BUILT_IN_MEMCHR:
      return fold_builtin_memchr (loc, arg0, arg1, arg2, type);

    case BUILT_IN_BCMP:
    case BUILT_IN_MEMCMP:
      return fold_builtin_memcmp (loc, arg0, arg1, arg2);;

    case BUILT_IN_PRINTF_CHK:
    case BUILT_IN_VPRINTF_CHK:
      if (!validate_arg (arg0, INTEGER_TYPE)
	  || TREE_SIDE_EFFECTS (arg0))
	return NULL_TREE;
      else
	return fold_builtin_printf (loc, fndecl, arg1, arg2, ignore, fcode);
    break;

    case BUILT_IN_FPRINTF:
    case BUILT_IN_FPRINTF_UNLOCKED:
    case BUILT_IN_VFPRINTF:
      return fold_builtin_fprintf (loc, fndecl, arg0, arg1, arg2,
				   ignore, fcode);

    case BUILT_IN_FPRINTF_CHK:
    case BUILT_IN_VFPRINTF_CHK:
      if (!validate_arg (arg1, INTEGER_TYPE)
	  || TREE_SIDE_EFFECTS (arg1))
	return NULL_TREE;
      else
	return fold_builtin_fprintf (loc, fndecl, arg0, arg2, NULL_TREE,
				     ignore, fcode);

    case BUILT_IN_EXPECT:
      return fold_builtin_expect (loc, arg0, arg1, arg2);

    default:
      break;
    }
  return NULL_TREE;
}

/* Fold a call to built-in function FNDECL with 4 arguments, ARG0, ARG1,
   ARG2, and ARG3.  IGNORE is true if the result of the function call is
   ignored.  This function returns NULL_TREE if no simplification was
   possible.  */

static tree
fold_builtin_4 (location_t loc, tree fndecl,
		tree arg0, tree arg1, tree arg2, tree arg3, bool ignore)
{
  enum built_in_function fcode = DECL_FUNCTION_CODE (fndecl);

  switch (fcode)
    {
    case BUILT_IN_STRNCAT_CHK:
      return fold_builtin_strncat_chk (loc, fndecl, arg0, arg1, arg2, arg3);

    case BUILT_IN_FPRINTF_CHK:
    case BUILT_IN_VFPRINTF_CHK:
      if (!validate_arg (arg1, INTEGER_TYPE)
	  || TREE_SIDE_EFFECTS (arg1))
	return NULL_TREE;
      else
	return fold_builtin_fprintf (loc, fndecl, arg0, arg2, arg3,
				     ignore, fcode);
    break;

    default:
      break;
    }
  return NULL_TREE;
}

/* Fold a call to built-in function FNDECL.  ARGS is an array of NARGS
    arguments, where NARGS <= 4.  IGNORE is true if the result of the
    function call is ignored.  This function returns NULL_TREE if no
    simplification was possible.  Note that this only folds builtins with
    fixed argument patterns.  Foldings that do varargs-to-varargs
    transformations, or that match calls with more than 4 arguments,
    need to be handled with fold_builtin_varargs instead.  */

#define MAX_ARGS_TO_FOLD_BUILTIN 4

static tree
fold_builtin_n (location_t loc, tree fndecl, tree *args, int nargs, bool ignore)
{
  tree ret = NULL_TREE;

  switch (nargs)
    {
    case 0:
      ret = fold_builtin_0 (loc, fndecl, ignore);
      break;
    case 1:
      ret = fold_builtin_1 (loc, fndecl, args[0], ignore);
      break;
    case 2:
      ret = fold_builtin_2 (loc, fndecl, args[0], args[1], ignore);
      break;
    case 3:
      ret = fold_builtin_3 (loc, fndecl, args[0], args[1], args[2], ignore);
      break;
    case 4:
      ret = fold_builtin_4 (loc, fndecl, args[0], args[1], args[2], args[3],
 			    ignore);
      break;
    default:
      break;
    }
  if (ret)
    {
      ret = build1 (NOP_EXPR, TREE_TYPE (ret), ret);
      SET_EXPR_LOCATION (ret, loc);
      TREE_NO_WARNING (ret) = 1;
      return ret;
    }
  return NULL_TREE;
}

/* Construct a new CALL_EXPR to FNDECL using the tail of the argument
   list ARGS along with N new arguments in NEWARGS.  SKIP is the number
   of arguments in ARGS to be omitted.  OLDNARGS is the number of
   elements in ARGS.  */

static tree
rewrite_call_expr_valist (location_t loc, int oldnargs, tree *args,
			  int skip, tree fndecl, int n, va_list newargs)
{
  int nargs = oldnargs - skip + n;
  tree *buffer;

  if (n > 0)
    {
      int i, j;

      buffer = XALLOCAVEC (tree, nargs);
      for (i = 0; i < n; i++)
	buffer[i] = va_arg (newargs, tree);
      for (j = skip; j < oldnargs; j++, i++)
	buffer[i] = args[j];
    }
  else
    buffer = args + skip;

  return build_call_expr_loc_array (loc, fndecl, nargs, buffer);
}

/* Return true if FNDECL shouldn't be folded right now.
   If a built-in function has an inline attribute always_inline
   wrapper, defer folding it after always_inline functions have
   been inlined, otherwise e.g. -D_FORTIFY_SOURCE checking
   might not be performed.  */

bool
avoid_folding_inline_builtin (tree fndecl)
{
  return (DECL_DECLARED_INLINE_P (fndecl)
	  && DECL_DISREGARD_INLINE_LIMITS (fndecl)
	  && cfun
	  && !cfun->always_inline_functions_inlined
	  && lookup_attribute ("always_inline", DECL_ATTRIBUTES (fndecl)));
}

/* A wrapper function for builtin folding that prevents warnings for
   "statement without effect" and the like, caused by removing the
   call node earlier than the warning is generated.  */

tree
fold_call_expr (location_t loc, tree exp, bool ignore)
{
  tree ret = NULL_TREE;
  tree fndecl = get_callee_fndecl (exp);
  if (fndecl
      && TREE_CODE (fndecl) == FUNCTION_DECL
      && DECL_BUILT_IN (fndecl)
      /* If CALL_EXPR_VA_ARG_PACK is set, the arguments aren't finalized
	 yet.  Defer folding until we see all the arguments
	 (after inlining).  */
      && !CALL_EXPR_VA_ARG_PACK (exp))
    {
      int nargs = call_expr_nargs (exp);

      /* Before gimplification CALL_EXPR_VA_ARG_PACK is not set, but
	 instead last argument is __builtin_va_arg_pack ().  Defer folding
	 even in that case, until arguments are finalized.  */
      if (nargs && TREE_CODE (CALL_EXPR_ARG (exp, nargs - 1)) == CALL_EXPR)
	{
	  tree fndecl2 = get_callee_fndecl (CALL_EXPR_ARG (exp, nargs - 1));
	  if (fndecl2
	      && TREE_CODE (fndecl2) == FUNCTION_DECL
	      && DECL_BUILT_IN_CLASS (fndecl2) == BUILT_IN_NORMAL
	      && DECL_FUNCTION_CODE (fndecl2) == BUILT_IN_VA_ARG_PACK)
	    return NULL_TREE;
	}

      if (avoid_folding_inline_builtin (fndecl))
	return NULL_TREE;

      if (DECL_BUILT_IN_CLASS (fndecl) == BUILT_IN_MD)
        return targetm.fold_builtin (fndecl, call_expr_nargs (exp),
				     CALL_EXPR_ARGP (exp), ignore);
      else
	{
	  if (nargs <= MAX_ARGS_TO_FOLD_BUILTIN)
	    {
	      tree *args = CALL_EXPR_ARGP (exp);
	      ret = fold_builtin_n (loc, fndecl, args, nargs, ignore);
	    }
	  if (!ret)
	    ret = fold_builtin_varargs (loc, fndecl, exp, ignore);
	  if (ret)
	    return ret;
	}
    }
  return NULL_TREE;
}

/* Construct a CALL_EXPR with type TYPE with FN as the function expression.
   N arguments are passed in the array ARGARRAY.  */

tree
fold_builtin_call_array (location_t loc, tree type,
			 tree fn,
			 int n,
			 tree *argarray)
{
  tree ret = NULL_TREE;
   tree exp;

  if (TREE_CODE (fn) == ADDR_EXPR)
  {
    tree fndecl = TREE_OPERAND (fn, 0);
    if (TREE_CODE (fndecl) == FUNCTION_DECL
        && DECL_BUILT_IN (fndecl))
      {
	/* If last argument is __builtin_va_arg_pack (), arguments to this
	   function are not finalized yet.  Defer folding until they are.  */
	if (n && TREE_CODE (argarray[n - 1]) == CALL_EXPR)
	  {
	    tree fndecl2 = get_callee_fndecl (argarray[n - 1]);
	    if (fndecl2
		&& TREE_CODE (fndecl2) == FUNCTION_DECL
		&& DECL_BUILT_IN_CLASS (fndecl2) == BUILT_IN_NORMAL
		&& DECL_FUNCTION_CODE (fndecl2) == BUILT_IN_VA_ARG_PACK)
	      return build_call_array_loc (loc, type, fn, n, argarray);
	  }
	if (avoid_folding_inline_builtin (fndecl))
	  return build_call_array_loc (loc, type, fn, n, argarray);
        if (DECL_BUILT_IN_CLASS (fndecl) == BUILT_IN_MD)
          {
	    ret = targetm.fold_builtin (fndecl, n, argarray, false);
	    if (ret)
	      return ret;

	    return build_call_array_loc (loc, type, fn, n, argarray);
          }
        else if (n <= MAX_ARGS_TO_FOLD_BUILTIN)
          {
            /* First try the transformations that don't require consing up
               an exp.  */
            ret = fold_builtin_n (loc, fndecl, argarray, n, false);
            if (ret)
              return ret;
          }

        /* If we got this far, we need to build an exp.  */
        exp = build_call_array_loc (loc, type, fn, n, argarray);
        ret = fold_builtin_varargs (loc, fndecl, exp, false);
        return ret ? ret : exp;
      }
  }

  return build_call_array_loc (loc, type, fn, n, argarray);
}

/* Construct a new CALL_EXPR using the tail of the argument list of EXP
   along with N new arguments specified as the "..." parameters.  SKIP
   is the number of arguments in EXP to be omitted.  This function is used
   to do varargs-to-varargs transformations.  */

static tree
rewrite_call_expr (location_t loc, tree exp, int skip, tree fndecl, int n, ...)
{
  va_list ap;
  tree t;

  va_start (ap, n);
  t = rewrite_call_expr_valist (loc, call_expr_nargs (exp),
				CALL_EXPR_ARGP (exp), skip, fndecl, n, ap);
  va_end (ap);

  return t;
}

/* Validate a single argument ARG against a tree code CODE representing
   a type.  */

static bool
validate_arg (const_tree arg, enum tree_code code)
{
  if (!arg)
    return false;
  else if (code == POINTER_TYPE)
    return POINTER_TYPE_P (TREE_TYPE (arg));
  else if (code == INTEGER_TYPE)
    return INTEGRAL_TYPE_P (TREE_TYPE (arg));
  return code == TREE_CODE (TREE_TYPE (arg));
}

/* This function validates the types of a function call argument list
   against a specified list of tree_codes.  If the last specifier is a 0,
   that represents an ellipses, otherwise the last specifier must be a
   VOID_TYPE.

   This is the GIMPLE version of validate_arglist.  Eventually we want to
   completely convert builtins.c to work from GIMPLEs and the tree based
   validate_arglist will then be removed.  */

bool
validate_gimple_arglist (const_gimple call, ...)
{
  enum tree_code code;
  bool res = 0;
  va_list ap;
  const_tree arg;
  size_t i;

  va_start (ap, call);
  i = 0;

  do
    {
      code = (enum tree_code) va_arg (ap, int);
      switch (code)
	{
	case 0:
	  /* This signifies an ellipses, any further arguments are all ok.  */
	  res = true;
	  goto end;
	case VOID_TYPE:
	  /* This signifies an endlink, if no arguments remain, return
	     true, otherwise return false.  */
	  res = (i == gimple_call_num_args (call));
	  goto end;
	default:
	  /* If no parameters remain or the parameter's code does not
	     match the specified code, return false.  Otherwise continue
	     checking any remaining arguments.  */
	  arg = gimple_call_arg (call, i++);
	  if (!validate_arg (arg, code))
	    goto end;
	  break;
	}
    }
  while (1);

  /* We need gotos here since we can only have one VA_CLOSE in a
     function.  */
 end: ;
  va_end (ap);

  return res;
}

/* Default target-specific builtin expander that does nothing.  */

rtx
default_expand_builtin (tree exp ATTRIBUTE_UNUSED,
			rtx target ATTRIBUTE_UNUSED,
			rtx subtarget ATTRIBUTE_UNUSED,
			enum machine_mode mode ATTRIBUTE_UNUSED,
			int ignore ATTRIBUTE_UNUSED)
{
  return NULL_RTX;
}

/* Returns true is EXP represents data that would potentially reside
   in a readonly section.  */

bool
readonly_data_expr (tree exp)
{
  STRIP_NOPS (exp);

  if (TREE_CODE (exp) != ADDR_EXPR)
    return false;

  exp = get_base_address (TREE_OPERAND (exp, 0));
  if (!exp)
    return false;

  /* Make sure we call decl_readonly_section only for trees it
     can handle (since it returns true for everything it doesn't
     understand).  */
  if (TREE_CODE (exp) == STRING_CST
      || TREE_CODE (exp) == CONSTRUCTOR
      || (TREE_CODE (exp) == VAR_DECL && TREE_STATIC (exp)))
    return decl_readonly_section (exp, 0);
  else
    return false;
}

/* Simplify a call to the strstr builtin.  S1 and S2 are the arguments
   to the call, and TYPE is its return type.

   Return NULL_TREE if no simplification was possible, otherwise return the
   simplified form of the call as a tree.

   The simplified form may be a constant or other expression which
   computes the same value, but in a more efficient manner (including
   calls to other builtin functions).

   The call may contain arguments which need to be evaluated, but
   which are not useful to determine the result of the call.  In
   this case we return a chain of COMPOUND_EXPRs.  The LHS of each
   COMPOUND_EXPR will be an argument which must be evaluated.
   COMPOUND_EXPRs are chained through their RHS.  The RHS of the last
   COMPOUND_EXPR in the chain will contain the tree for the simplified
   form of the builtin function call.  */

static tree
fold_builtin_strstr (location_t loc, tree s1, tree s2, tree type)
{
  if (!validate_arg (s1, POINTER_TYPE)
      || !validate_arg (s2, POINTER_TYPE))
    return NULL_TREE;
  else
    {
      tree fn;
      const char *p1, *p2;

      p2 = c_getstr (s2);
      if (p2 == NULL)
	return NULL_TREE;

      p1 = c_getstr (s1);
      if (p1 != NULL)
	{
	  const char *r = strstr (p1, p2);
	  tree tem;

	  if (r == NULL)
	    return build_int_cst (TREE_TYPE (s1), 0);

	  /* Return an offset into the constant string argument.  */
	  tem = fold_build_pointer_plus_hwi_loc (loc, s1, r - p1);
	  return fold_convert_loc (loc, type, tem);
	}

      /* The argument is const char *, and the result is char *, so we need
	 a type conversion here to avoid a warning.  */
      if (p2[0] == '\0')
	return fold_convert_loc (loc, type, s1);

      if (p2[1] != '\0')
	return NULL_TREE;

      fn = builtin_decl_implicit (BUILT_IN_STRCHR);
      if (!fn)
	return NULL_TREE;

      /* New argument list transforming strstr(s1, s2) to
	 strchr(s1, s2[0]).  */
      return build_call_expr_loc (loc, fn, 2, s1,
				  build_int_cst (integer_type_node, p2[0]));
    }
}

/* Simplify a call to the strchr builtin.  S1 and S2 are the arguments to
   the call, and TYPE is its return type.

   Return NULL_TREE if no simplification was possible, otherwise return the
   simplified form of the call as a tree.

   The simplified form may be a constant or other expression which
   computes the same value, but in a more efficient manner (including
   calls to other builtin functions).

   The call may contain arguments which need to be evaluated, but
   which are not useful to determine the result of the call.  In
   this case we return a chain of COMPOUND_EXPRs.  The LHS of each
   COMPOUND_EXPR will be an argument which must be evaluated.
   COMPOUND_EXPRs are chained through their RHS.  The RHS of the last
   COMPOUND_EXPR in the chain will contain the tree for the simplified
   form of the builtin function call.  */

static tree
fold_builtin_strchr (location_t loc, tree s1, tree s2, tree type)
{
  if (!validate_arg (s1, POINTER_TYPE)
      || !validate_arg (s2, INTEGER_TYPE))
    return NULL_TREE;
  else
    {
      const char *p1;

      if (TREE_CODE (s2) != INTEGER_CST)
	return NULL_TREE;

      p1 = c_getstr (s1);
      if (p1 != NULL)
	{
	  char c;
	  const char *r;
	  tree tem;

	  if (target_char_cast (s2, &c))
	    return NULL_TREE;

	  r = strchr (p1, c);

	  if (r == NULL)
	    return build_int_cst (TREE_TYPE (s1), 0);

	  /* Return an offset into the constant string argument.  */
	  tem = fold_build_pointer_plus_hwi_loc (loc, s1, r - p1);
	  return fold_convert_loc (loc, type, tem);
	}
      return NULL_TREE;
    }
}

/* Simplify a call to the strrchr builtin.  S1 and S2 are the arguments to
   the call, and TYPE is its return type.

   Return NULL_TREE if no simplification was possible, otherwise return the
   simplified form of the call as a tree.

   The simplified form may be a constant or other expression which
   computes the same value, but in a more efficient manner (including
   calls to other builtin functions).

   The call may contain arguments which need to be evaluated, but
   which are not useful to determine the result of the call.  In
   this case we return a chain of COMPOUND_EXPRs.  The LHS of each
   COMPOUND_EXPR will be an argument which must be evaluated.
   COMPOUND_EXPRs are chained through their RHS.  The RHS of the last
   COMPOUND_EXPR in the chain will contain the tree for the simplified
   form of the builtin function call.  */

static tree
fold_builtin_strrchr (location_t loc, tree s1, tree s2, tree type)
{
  if (!validate_arg (s1, POINTER_TYPE)
      || !validate_arg (s2, INTEGER_TYPE))
    return NULL_TREE;
  else
    {
      tree fn;
      const char *p1;

      if (TREE_CODE (s2) != INTEGER_CST)
	return NULL_TREE;

      p1 = c_getstr (s1);
      if (p1 != NULL)
	{
	  char c;
	  const char *r;
	  tree tem;

	  if (target_char_cast (s2, &c))
	    return NULL_TREE;

	  r = strrchr (p1, c);

	  if (r == NULL)
	    return build_int_cst (TREE_TYPE (s1), 0);

	  /* Return an offset into the constant string argument.  */
	  tem = fold_build_pointer_plus_hwi_loc (loc, s1, r - p1);
	  return fold_convert_loc (loc, type, tem);
	}

      if (! integer_zerop (s2))
	return NULL_TREE;

      fn = builtin_decl_implicit (BUILT_IN_STRCHR);
      if (!fn)
	return NULL_TREE;

      /* Transform strrchr(s1, '\0') to strchr(s1, '\0').  */
      return build_call_expr_loc (loc, fn, 2, s1, s2);
    }
}

/* Simplify a call to the strpbrk builtin.  S1 and S2 are the arguments
   to the call, and TYPE is its return type.

   Return NULL_TREE if no simplification was possible, otherwise return the
   simplified form of the call as a tree.

   The simplified form may be a constant or other expression which
   computes the same value, but in a more efficient manner (including
   calls to other builtin functions).

   The call may contain arguments which need to be evaluated, but
   which are not useful to determine the result of the call.  In
   this case we return a chain of COMPOUND_EXPRs.  The LHS of each
   COMPOUND_EXPR will be an argument which must be evaluated.
   COMPOUND_EXPRs are chained through their RHS.  The RHS of the last
   COMPOUND_EXPR in the chain will contain the tree for the simplified
   form of the builtin function call.  */

static tree
fold_builtin_strpbrk (location_t loc, tree s1, tree s2, tree type)
{
  if (!validate_arg (s1, POINTER_TYPE)
      || !validate_arg (s2, POINTER_TYPE))
    return NULL_TREE;
  else
    {
      tree fn;
      const char *p1, *p2;

      p2 = c_getstr (s2);
      if (p2 == NULL)
	return NULL_TREE;

      p1 = c_getstr (s1);
      if (p1 != NULL)
	{
	  const char *r = strpbrk (p1, p2);
	  tree tem;

	  if (r == NULL)
	    return build_int_cst (TREE_TYPE (s1), 0);

	  /* Return an offset into the constant string argument.  */
	  tem = fold_build_pointer_plus_hwi_loc (loc, s1, r - p1);
	  return fold_convert_loc (loc, type, tem);
	}

      if (p2[0] == '\0')
	/* strpbrk(x, "") == NULL.
	   Evaluate and ignore s1 in case it had side-effects.  */
	return omit_one_operand_loc (loc, TREE_TYPE (s1), integer_zero_node, s1);

      if (p2[1] != '\0')
	return NULL_TREE;  /* Really call strpbrk.  */

      fn = builtin_decl_implicit (BUILT_IN_STRCHR);
      if (!fn)
	return NULL_TREE;

      /* New argument list transforming strpbrk(s1, s2) to
	 strchr(s1, s2[0]).  */
      return build_call_expr_loc (loc, fn, 2, s1,
				  build_int_cst (integer_type_node, p2[0]));
    }
}

/* Simplify a call to the strncat builtin.  DST, SRC, and LEN are the
   arguments to the call.

   Return NULL_TREE if no simplification was possible, otherwise return the
   simplified form of the call as a tree.

   The simplified form may be a constant or other expression which
   computes the same value, but in a more efficient manner (including
   calls to other builtin functions).

   The call may contain arguments which need to be evaluated, but
   which are not useful to determine the result of the call.  In
   this case we return a chain of COMPOUND_EXPRs.  The LHS of each
   COMPOUND_EXPR will be an argument which must be evaluated.
   COMPOUND_EXPRs are chained through their RHS.  The RHS of the last
   COMPOUND_EXPR in the chain will contain the tree for the simplified
   form of the builtin function call.  */

static tree
fold_builtin_strncat (location_t loc, tree dst, tree src, tree len)
{
  if (!validate_arg (dst, POINTER_TYPE)
      || !validate_arg (src, POINTER_TYPE)
      || !validate_arg (len, INTEGER_TYPE))
    return NULL_TREE;
  else
    {
      const char *p = c_getstr (src);

      /* If the requested length is zero, or the src parameter string
	 length is zero, return the dst parameter.  */
      if (integer_zerop (len) || (p && *p == '\0'))
	return omit_two_operands_loc (loc, TREE_TYPE (dst), dst, src, len);

      /* If the requested len is greater than or equal to the string
	 length, call strcat.  */
      if (TREE_CODE (len) == INTEGER_CST && p
	  && compare_tree_int (len, strlen (p)) >= 0)
	{
	  tree fn = builtin_decl_implicit (BUILT_IN_STRCAT);

	  /* If the replacement _DECL isn't initialized, don't do the
	     transformation.  */
	  if (!fn)
	    return NULL_TREE;

	  return build_call_expr_loc (loc, fn, 2, dst, src);
	}
      return NULL_TREE;
    }
}

/* Simplify a call to the strspn builtin.  S1 and S2 are the arguments
   to the call.

   Return NULL_TREE if no simplification was possible, otherwise return the
   simplified form of the call as a tree.

   The simplified form may be a constant or other expression which
   computes the same value, but in a more efficient manner (including
   calls to other builtin functions).

   The call may contain arguments which need to be evaluated, but
   which are not useful to determine the result of the call.  In
   this case we return a chain of COMPOUND_EXPRs.  The LHS of each
   COMPOUND_EXPR will be an argument which must be evaluated.
   COMPOUND_EXPRs are chained through their RHS.  The RHS of the last
   COMPOUND_EXPR in the chain will contain the tree for the simplified
   form of the builtin function call.  */

static tree
fold_builtin_strspn (location_t loc, tree s1, tree s2)
{
  if (!validate_arg (s1, POINTER_TYPE)
      || !validate_arg (s2, POINTER_TYPE))
    return NULL_TREE;
  else
    {
      const char *p1 = c_getstr (s1), *p2 = c_getstr (s2);

      /* If both arguments are constants, evaluate at compile-time.  */
      if (p1 && p2)
	{
	  const size_t r = strspn (p1, p2);
	  return build_int_cst (size_type_node, r);
	}

      /* If either argument is "", return NULL_TREE.  */
      if ((p1 && *p1 == '\0') || (p2 && *p2 == '\0'))
	/* Evaluate and ignore both arguments in case either one has
	   side-effects.  */
	return omit_two_operands_loc (loc, size_type_node, size_zero_node,
				  s1, s2);
      return NULL_TREE;
    }
}

/* Simplify a call to the strcspn builtin.  S1 and S2 are the arguments
   to the call.

   Return NULL_TREE if no simplification was possible, otherwise return the
   simplified form of the call as a tree.

   The simplified form may be a constant or other expression which
   computes the same value, but in a more efficient manner (including
   calls to other builtin functions).

   The call may contain arguments which need to be evaluated, but
   which are not useful to determine the result of the call.  In
   this case we return a chain of COMPOUND_EXPRs.  The LHS of each
   COMPOUND_EXPR will be an argument which must be evaluated.
   COMPOUND_EXPRs are chained through their RHS.  The RHS of the last
   COMPOUND_EXPR in the chain will contain the tree for the simplified
   form of the builtin function call.  */

static tree
fold_builtin_strcspn (location_t loc, tree s1, tree s2)
{
  if (!validate_arg (s1, POINTER_TYPE)
      || !validate_arg (s2, POINTER_TYPE))
    return NULL_TREE;
  else
    {
      const char *p1 = c_getstr (s1), *p2 = c_getstr (s2);

      /* If both arguments are constants, evaluate at compile-time.  */
      if (p1 && p2)
	{
	  const size_t r = strcspn (p1, p2);
	  return build_int_cst (size_type_node, r);
	}

      /* If the first argument is "", return NULL_TREE.  */
      if (p1 && *p1 == '\0')
	{
	  /* Evaluate and ignore argument s2 in case it has
	     side-effects.  */
	  return omit_one_operand_loc (loc, size_type_node,
				   size_zero_node, s2);
	}

      /* If the second argument is "", return __builtin_strlen(s1).  */
      if (p2 && *p2 == '\0')
	{
	  tree fn = builtin_decl_implicit (BUILT_IN_STRLEN);

	  /* If the replacement _DECL isn't initialized, don't do the
	     transformation.  */
	  if (!fn)
	    return NULL_TREE;

	  return build_call_expr_loc (loc, fn, 1, s1);
	}
      return NULL_TREE;
    }
}

/* Fold the next_arg or va_start call EXP. Returns true if there was an error
   produced.  False otherwise.  This is done so that we don't output the error
   or warning twice or three times.  */

bool
fold_builtin_next_arg (tree exp, bool va_start_p)
{
  tree fntype = TREE_TYPE (current_function_decl);
  int nargs = call_expr_nargs (exp);
  tree arg;
  /* There is good chance the current input_location points inside the
     definition of the va_start macro (perhaps on the token for
     builtin) in a system header, so warnings will not be emitted.
     Use the location in real source code.  */
  source_location current_location =
    linemap_unwind_to_first_non_reserved_loc (line_table, input_location,
					      NULL);

  if (!stdarg_p (fntype))
    {
      error ("%<va_start%> used in function with fixed args");
      return true;
    }

  if (va_start_p)
    {
      if (va_start_p && (nargs != 2))
	{
	  error ("wrong number of arguments to function %<va_start%>");
	  return true;
	}
      arg = CALL_EXPR_ARG (exp, 1);
    }
  /* We use __builtin_va_start (ap, 0, 0) or __builtin_next_arg (0, 0)
     when we checked the arguments and if needed issued a warning.  */
  else
    {
      if (nargs == 0)
	{
	  /* Evidently an out of date version of <stdarg.h>; can't validate
	     va_start's second argument, but can still work as intended.  */
	  warning_at (current_location,
		      OPT_Wvarargs,
		   "%<__builtin_next_arg%> called without an argument");
	  return true;
	}
      else if (nargs > 1)
	{
	  error ("wrong number of arguments to function %<__builtin_next_arg%>");
	  return true;
	}
      arg = CALL_EXPR_ARG (exp, 0);
    }

  if (TREE_CODE (arg) == SSA_NAME)
    arg = SSA_NAME_VAR (arg);

  /* We destructively modify the call to be __builtin_va_start (ap, 0)
     or __builtin_next_arg (0) the first time we see it, after checking
     the arguments and if needed issuing a warning.  */
  if (!integer_zerop (arg))
    {
      tree last_parm = tree_last (DECL_ARGUMENTS (current_function_decl));

      /* Strip off all nops for the sake of the comparison.  This
	 is not quite the same as STRIP_NOPS.  It does more.
	 We must also strip off INDIRECT_EXPR for C++ reference
	 parameters.  */
      while (CONVERT_EXPR_P (arg)
	     || TREE_CODE (arg) == INDIRECT_REF)
	arg = TREE_OPERAND (arg, 0);
      if (arg != last_parm)
	{
	  /* FIXME: Sometimes with the tree optimizers we can get the
	     not the last argument even though the user used the last
	     argument.  We just warn and set the arg to be the last
	     argument so that we will get wrong-code because of
	     it.  */
	  warning_at (current_location,
		      OPT_Wvarargs,
		      "second parameter of %<va_start%> not last named argument");
	}

      /* Undefined by C99 7.15.1.4p4 (va_start):
         "If the parameter parmN is declared with the register storage
         class, with a function or array type, or with a type that is
         not compatible with the type that results after application of
         the default argument promotions, the behavior is undefined."
      */
      else if (DECL_REGISTER (arg))
	{
	  warning_at (current_location,
		      OPT_Wvarargs,
		      "undefined behaviour when second parameter of "
		      "%<va_start%> is declared with %<register%> storage");
	}

      /* We want to verify the second parameter just once before the tree
	 optimizers are run and then avoid keeping it in the tree,
	 as otherwise we could warn even for correct code like:
	 void foo (int i, ...)
	 { va_list ap; i++; va_start (ap, i); va_end (ap); }  */
      if (va_start_p)
	CALL_EXPR_ARG (exp, 1) = integer_zero_node;
      else
	CALL_EXPR_ARG (exp, 0) = integer_zero_node;
    }
  return false;
}


/* Expand a call EXP to __builtin_object_size.  */

static rtx
expand_builtin_object_size (tree exp)
{
  tree ost;
  int object_size_type;
  tree fndecl = get_callee_fndecl (exp);

  if (!validate_arglist (exp, POINTER_TYPE, INTEGER_TYPE, VOID_TYPE))
    {
      error ("%Kfirst argument of %D must be a pointer, second integer constant",
	     exp, fndecl);
      expand_builtin_trap ();
      return const0_rtx;
    }

  ost = CALL_EXPR_ARG (exp, 1);
  STRIP_NOPS (ost);

  if (TREE_CODE (ost) != INTEGER_CST
      || tree_int_cst_sgn (ost) < 0
      || compare_tree_int (ost, 3) > 0)
    {
      error ("%Klast argument of %D is not integer constant between 0 and 3",
	     exp, fndecl);
      expand_builtin_trap ();
      return const0_rtx;
    }

  object_size_type = tree_to_shwi (ost);

  return object_size_type < 2 ? constm1_rtx : const0_rtx;
}

/* Expand EXP, a call to the __mem{cpy,pcpy,move,set}_chk builtin.
   FCODE is the BUILT_IN_* to use.
   Return NULL_RTX if we failed; the caller should emit a normal call,
   otherwise try to get the result in TARGET, if convenient (and in
   mode MODE if that's convenient).  */

static rtx
expand_builtin_memory_chk (tree exp, rtx target, enum machine_mode mode,
			   enum built_in_function fcode)
{
  tree dest, src, len, size;

  if (!validate_arglist (exp,
			 POINTER_TYPE,
			 fcode == BUILT_IN_MEMSET_CHK
			 ? INTEGER_TYPE : POINTER_TYPE,
			 INTEGER_TYPE, INTEGER_TYPE, VOID_TYPE))
    return NULL_RTX;

  dest = CALL_EXPR_ARG (exp, 0);
  src = CALL_EXPR_ARG (exp, 1);
  len = CALL_EXPR_ARG (exp, 2);
  size = CALL_EXPR_ARG (exp, 3);

  if (! tree_fits_uhwi_p (size))
    return NULL_RTX;

  if (tree_fits_uhwi_p (len) || integer_all_onesp (size))
    {
      tree fn;

      if (! integer_all_onesp (size) && tree_int_cst_lt (size, len))
	{
	  warning_at (tree_nonartificial_location (exp),
		      0, "%Kcall to %D will always overflow destination buffer",
		      exp, get_callee_fndecl (exp));
	  return NULL_RTX;
	}

      fn = NULL_TREE;
      /* If __builtin_mem{cpy,pcpy,move,set}_chk is used, assume
	 mem{cpy,pcpy,move,set} is available.  */
      switch (fcode)
	{
	case BUILT_IN_MEMCPY_CHK:
	  fn = builtin_decl_explicit (BUILT_IN_MEMCPY);
	  break;
	case BUILT_IN_MEMPCPY_CHK:
	  fn = builtin_decl_explicit (BUILT_IN_MEMPCPY);
	  break;
	case BUILT_IN_MEMMOVE_CHK:
	  fn = builtin_decl_explicit (BUILT_IN_MEMMOVE);
	  break;
	case BUILT_IN_MEMSET_CHK:
	  fn = builtin_decl_explicit (BUILT_IN_MEMSET);
	  break;
	default:
	  break;
	}

      if (! fn)
	return NULL_RTX;

      fn = build_call_nofold_loc (EXPR_LOCATION (exp), fn, 3, dest, src, len);
      gcc_assert (TREE_CODE (fn) == CALL_EXPR);
      CALL_EXPR_TAILCALL (fn) = CALL_EXPR_TAILCALL (exp);
      return expand_expr (fn, target, mode, EXPAND_NORMAL);
    }
  else if (fcode == BUILT_IN_MEMSET_CHK)
    return NULL_RTX;
  else
    {
      unsigned int dest_align = get_pointer_alignment (dest);

      /* If DEST is not a pointer type, call the normal function.  */
      if (dest_align == 0)
	return NULL_RTX;

      /* If SRC and DEST are the same (and not volatile), do nothing.  */
      if (operand_equal_p (src, dest, 0))
	{
	  tree expr;

	  if (fcode != BUILT_IN_MEMPCPY_CHK)
	    {
	      /* Evaluate and ignore LEN in case it has side-effects.  */
	      expand_expr (len, const0_rtx, VOIDmode, EXPAND_NORMAL);
	      return expand_expr (dest, target, mode, EXPAND_NORMAL);
	    }

	  expr = fold_build_pointer_plus (dest, len);
	  return expand_expr (expr, target, mode, EXPAND_NORMAL);
	}

      /* __memmove_chk special case.  */
      if (fcode == BUILT_IN_MEMMOVE_CHK)
	{
	  unsigned int src_align = get_pointer_alignment (src);

	  if (src_align == 0)
	    return NULL_RTX;

	  /* If src is categorized for a readonly section we can use
	     normal __memcpy_chk.  */
	  if (readonly_data_expr (src))
	    {
	      tree fn = builtin_decl_explicit (BUILT_IN_MEMCPY_CHK);
	      if (!fn)
		return NULL_RTX;
	      fn = build_call_nofold_loc (EXPR_LOCATION (exp), fn, 4,
					  dest, src, len, size);
	      gcc_assert (TREE_CODE (fn) == CALL_EXPR);
	      CALL_EXPR_TAILCALL (fn) = CALL_EXPR_TAILCALL (exp);
	      return expand_expr (fn, target, mode, EXPAND_NORMAL);
	    }
	}
      return NULL_RTX;
    }
}

/* Emit warning if a buffer overflow is detected at compile time.  */

static void
maybe_emit_chk_warning (tree exp, enum built_in_function fcode)
{
  int is_strlen = 0;
  tree len, size;
  location_t loc = tree_nonartificial_location (exp);

  switch (fcode)
    {
    case BUILT_IN_STRCPY_CHK:
    case BUILT_IN_STPCPY_CHK:
    /* For __strcat_chk the warning will be emitted only if overflowing
       by at least strlen (dest) + 1 bytes.  */
    case BUILT_IN_STRCAT_CHK:
      len = CALL_EXPR_ARG (exp, 1);
      size = CALL_EXPR_ARG (exp, 2);
      is_strlen = 1;
      break;
    case BUILT_IN_STRNCAT_CHK:
    case BUILT_IN_STRNCPY_CHK:
    case BUILT_IN_STPNCPY_CHK:
      len = CALL_EXPR_ARG (exp, 2);
      size = CALL_EXPR_ARG (exp, 3);
      break;
    case BUILT_IN_SNPRINTF_CHK:
    case BUILT_IN_VSNPRINTF_CHK:
      len = CALL_EXPR_ARG (exp, 1);
      size = CALL_EXPR_ARG (exp, 3);
      break;
    default:
      gcc_unreachable ();
    }

  if (!len || !size)
    return;

  if (! tree_fits_uhwi_p (size) || integer_all_onesp (size))
    return;

  if (is_strlen)
    {
      len = c_strlen (len, 1);
      if (! len || ! tree_fits_uhwi_p (len) || tree_int_cst_lt (len, size))
	return;
    }
  else if (fcode == BUILT_IN_STRNCAT_CHK)
    {
      tree src = CALL_EXPR_ARG (exp, 1);
      if (! src || ! tree_fits_uhwi_p (len) || tree_int_cst_lt (len, size))
	return;
      src = c_strlen (src, 1);
      if (! src || ! tree_fits_uhwi_p (src))
	{
	  warning_at (loc, 0, "%Kcall to %D might overflow destination buffer",
		      exp, get_callee_fndecl (exp));
	  return;
	}
      else if (tree_int_cst_lt (src, size))
	return;
    }
  else if (! tree_fits_uhwi_p (len) || ! tree_int_cst_lt (size, len))
    return;

  warning_at (loc, 0, "%Kcall to %D will always overflow destination buffer",
	      exp, get_callee_fndecl (exp));
}

/* Emit warning if a buffer overflow is detected at compile time
   in __sprintf_chk/__vsprintf_chk calls.  */

static void
maybe_emit_sprintf_chk_warning (tree exp, enum built_in_function fcode)
{
  tree size, len, fmt;
  const char *fmt_str;
  int nargs = call_expr_nargs (exp);

  /* Verify the required arguments in the original call.  */

  if (nargs < 4)
    return;
  size = CALL_EXPR_ARG (exp, 2);
  fmt = CALL_EXPR_ARG (exp, 3);

  if (! tree_fits_uhwi_p (size) || integer_all_onesp (size))
    return;

  /* Check whether the format is a literal string constant.  */
  fmt_str = c_getstr (fmt);
  if (fmt_str == NULL)
    return;

  if (!init_target_chars ())
    return;

  /* If the format doesn't contain % args or %%, we know its size.  */
  if (strchr (fmt_str, target_percent) == 0)
    len = build_int_cstu (size_type_node, strlen (fmt_str));
  /* If the format is "%s" and first ... argument is a string literal,
     we know it too.  */
  else if (fcode == BUILT_IN_SPRINTF_CHK
	   && strcmp (fmt_str, target_percent_s) == 0)
    {
      tree arg;

      if (nargs < 5)
	return;
      arg = CALL_EXPR_ARG (exp, 4);
      if (! POINTER_TYPE_P (TREE_TYPE (arg)))
	return;

      len = c_strlen (arg, 1);
      if (!len || ! tree_fits_uhwi_p (len))
	return;
    }
  else
    return;

  if (! tree_int_cst_lt (len, size))
    warning_at (tree_nonartificial_location (exp),
		0, "%Kcall to %D will always overflow destination buffer",
		exp, get_callee_fndecl (exp));
}

/* Emit warning if a free is called with address of a variable.  */

static void
maybe_emit_free_warning (tree exp)
{
  tree arg = CALL_EXPR_ARG (exp, 0);

  STRIP_NOPS (arg);
  if (TREE_CODE (arg) != ADDR_EXPR)
    return;

  arg = get_base_address (TREE_OPERAND (arg, 0));
  if (arg == NULL || INDIRECT_REF_P (arg) || TREE_CODE (arg) == MEM_REF)
    return;

  if (SSA_VAR_P (arg))
    warning_at (tree_nonartificial_location (exp), OPT_Wfree_nonheap_object,
		"%Kattempt to free a non-heap object %qD", exp, arg);
  else
    warning_at (tree_nonartificial_location (exp), OPT_Wfree_nonheap_object,
		"%Kattempt to free a non-heap object", exp);
}

/* Fold a call to __builtin_object_size with arguments PTR and OST,
   if possible.  */

static tree
fold_builtin_object_size (tree ptr, tree ost)
{
  unsigned HOST_WIDE_INT bytes;
  int object_size_type;

  if (!validate_arg (ptr, POINTER_TYPE)
      || !validate_arg (ost, INTEGER_TYPE))
    return NULL_TREE;

  STRIP_NOPS (ost);

  if (TREE_CODE (ost) != INTEGER_CST
      || tree_int_cst_sgn (ost) < 0
      || compare_tree_int (ost, 3) > 0)
    return NULL_TREE;

  object_size_type = tree_to_shwi (ost);

  /* __builtin_object_size doesn't evaluate side-effects in its arguments;
     if there are any side-effects, it returns (size_t) -1 for types 0 and 1
     and (size_t) 0 for types 2 and 3.  */
  if (TREE_SIDE_EFFECTS (ptr))
    return build_int_cst_type (size_type_node, object_size_type < 2 ? -1 : 0);

  if (TREE_CODE (ptr) == ADDR_EXPR)
    {
      bytes = compute_builtin_object_size (ptr, object_size_type);
      if (wi::fits_to_tree_p (bytes, size_type_node))
	return build_int_cstu (size_type_node, bytes);
    }
  else if (TREE_CODE (ptr) == SSA_NAME)
    {
      /* If object size is not known yet, delay folding until
       later.  Maybe subsequent passes will help determining
       it.  */
      bytes = compute_builtin_object_size (ptr, object_size_type);
      if (bytes != (unsigned HOST_WIDE_INT) (object_size_type < 2 ? -1 : 0)
          && wi::fits_to_tree_p (bytes, size_type_node))
	return build_int_cstu (size_type_node, bytes);
    }

  return NULL_TREE;
}

/* Fold a call to the __strncat_chk builtin with arguments DEST, SRC,
   LEN, and SIZE.  */

static tree
fold_builtin_strncat_chk (location_t loc, tree fndecl,
			  tree dest, tree src, tree len, tree size)
{
  tree fn;
  const char *p;

  if (!validate_arg (dest, POINTER_TYPE)
      || !validate_arg (src, POINTER_TYPE)
      || !validate_arg (size, INTEGER_TYPE)
      || !validate_arg (size, INTEGER_TYPE))
    return NULL_TREE;

  p = c_getstr (src);
  /* If the SRC parameter is "" or if LEN is 0, return DEST.  */
  if (p && *p == '\0')
    return omit_one_operand_loc (loc, TREE_TYPE (TREE_TYPE (fndecl)), dest, len);
  else if (integer_zerop (len))
    return omit_one_operand_loc (loc, TREE_TYPE (TREE_TYPE (fndecl)), dest, src);

  if (! tree_fits_uhwi_p (size))
    return NULL_TREE;

  if (! integer_all_onesp (size))
    {
      tree src_len = c_strlen (src, 1);
      if (src_len
	  && tree_fits_uhwi_p (src_len)
	  && tree_fits_uhwi_p (len)
	  && ! tree_int_cst_lt (len, src_len))
	{
	  /* If LEN >= strlen (SRC), optimize into __strcat_chk.  */
	  fn = builtin_decl_explicit (BUILT_IN_STRCAT_CHK);
	  if (!fn)
	    return NULL_TREE;

	  return build_call_expr_loc (loc, fn, 3, dest, src, size);
	}
      return NULL_TREE;
    }

  /* If __builtin_strncat_chk is used, assume strncat is available.  */
  fn = builtin_decl_explicit (BUILT_IN_STRNCAT);
  if (!fn)
    return NULL_TREE;

  return build_call_expr_loc (loc, fn, 3, dest, src, len);
}

/* Builtins with folding operations that operate on "..." arguments
   need special handling; we need to store the arguments in a convenient
   data structure before attempting any folding.  Fortunately there are
   only a few builtins that fall into this category.  FNDECL is the
   function, EXP is the CALL_EXPR for the call, and IGNORE is true if the
   result of the function call is ignored.  */

static tree
fold_builtin_varargs (location_t loc, tree fndecl, tree exp,
		      bool ignore ATTRIBUTE_UNUSED)
{
  enum built_in_function fcode = DECL_FUNCTION_CODE (fndecl);
  tree ret = NULL_TREE;

  switch (fcode)
    {
    case BUILT_IN_FPCLASSIFY:
      ret = fold_builtin_fpclassify (loc, exp);
      break;

    default:
      break;
    }
  if (ret)
    {
      ret = build1 (NOP_EXPR, TREE_TYPE (ret), ret);
      SET_EXPR_LOCATION (ret, loc);
      TREE_NO_WARNING (ret) = 1;
      return ret;
    }
  return NULL_TREE;
}

/* Fold a call to the {,v}printf{,_unlocked} and __{,v}printf_chk builtins.
   FMT and ARG are the arguments to the call; we don't fold cases with
   more than 2 arguments, and ARG may be null if this is a 1-argument case.

   Return NULL_TREE if no simplification was possible, otherwise return the
   simplified form of the call as a tree.  FCODE is the BUILT_IN_*
   code of the function to be simplified.  */

static tree
fold_builtin_printf (location_t loc, tree fndecl, tree fmt,
		     tree arg, bool ignore,
		     enum built_in_function fcode)
{
  tree fn_putchar, fn_puts, newarg, call = NULL_TREE;
  const char *fmt_str = NULL;

  /* If the return value is used, don't do the transformation.  */
  if (! ignore)
    return NULL_TREE;

  /* Verify the required arguments in the original call.  */
  if (!validate_arg (fmt, POINTER_TYPE))
    return NULL_TREE;

  /* Check whether the format is a literal string constant.  */
  fmt_str = c_getstr (fmt);
  if (fmt_str == NULL)
    return NULL_TREE;

  if (fcode == BUILT_IN_PRINTF_UNLOCKED)
    {
      /* If we're using an unlocked function, assume the other
	 unlocked functions exist explicitly.  */
      fn_putchar = builtin_decl_explicit (BUILT_IN_PUTCHAR_UNLOCKED);
      fn_puts = builtin_decl_explicit (BUILT_IN_PUTS_UNLOCKED);
    }
  else
    {
      fn_putchar = builtin_decl_implicit (BUILT_IN_PUTCHAR);
      fn_puts = builtin_decl_implicit (BUILT_IN_PUTS);
    }

  if (!init_target_chars ())
    return NULL_TREE;

  if (strcmp (fmt_str, target_percent_s) == 0
      || strchr (fmt_str, target_percent) == NULL)
    {
      const char *str;

      if (strcmp (fmt_str, target_percent_s) == 0)
	{
	  if (fcode == BUILT_IN_VPRINTF || fcode == BUILT_IN_VPRINTF_CHK)
	    return NULL_TREE;

	  if (!arg || !validate_arg (arg, POINTER_TYPE))
	    return NULL_TREE;

	  str = c_getstr (arg);
	  if (str == NULL)
	    return NULL_TREE;
	}
      else
	{
	  /* The format specifier doesn't contain any '%' characters.  */
	  if (fcode != BUILT_IN_VPRINTF && fcode != BUILT_IN_VPRINTF_CHK
	      && arg)
	    return NULL_TREE;
	  str = fmt_str;
	}

      /* If the string was "", printf does nothing.  */
      if (str[0] == '\0')
	return build_int_cst (TREE_TYPE (TREE_TYPE (fndecl)), 0);

      /* If the string has length of 1, call putchar.  */
      if (str[1] == '\0')
	{
	  /* Given printf("c"), (where c is any one character,)
	     convert "c"[0] to an int and pass that to the replacement
	     function.  */
	  newarg = build_int_cst (integer_type_node, str[0]);
	  if (fn_putchar)
	    call = build_call_expr_loc (loc, fn_putchar, 1, newarg);
	}
      else
	{
	  /* If the string was "string\n", call puts("string").  */
	  size_t len = strlen (str);
	  if ((unsigned char)str[len - 1] == target_newline
	      && (size_t) (int) len == len
	      && (int) len > 0)
	    {
	      char *newstr;
	      tree offset_node, string_cst;

	      /* Create a NUL-terminated string that's one char shorter
		 than the original, stripping off the trailing '\n'.  */
	      newarg = build_string_literal (len, str);
	      string_cst = string_constant (newarg, &offset_node);
	      gcc_checking_assert (string_cst
				   && (TREE_STRING_LENGTH (string_cst)
				       == (int) len)
				   && integer_zerop (offset_node)
				   && (unsigned char)
				      TREE_STRING_POINTER (string_cst)[len - 1]
				      == target_newline);
	      /* build_string_literal creates a new STRING_CST,
		 modify it in place to avoid double copying.  */
	      newstr = CONST_CAST (char *, TREE_STRING_POINTER (string_cst));
	      newstr[len - 1] = '\0';
	      if (fn_puts)
		call = build_call_expr_loc (loc, fn_puts, 1, newarg);
	    }
	  else
	    /* We'd like to arrange to call fputs(string,stdout) here,
	       but we need stdout and don't have a way to get it yet.  */
	    return NULL_TREE;
	}
    }

  /* The other optimizations can be done only on the non-va_list variants.  */
  else if (fcode == BUILT_IN_VPRINTF || fcode == BUILT_IN_VPRINTF_CHK)
    return NULL_TREE;

  /* If the format specifier was "%s\n", call __builtin_puts(arg).  */
  else if (strcmp (fmt_str, target_percent_s_newline) == 0)
    {
      if (!arg || !validate_arg (arg, POINTER_TYPE))
	return NULL_TREE;
      if (fn_puts)
	call = build_call_expr_loc (loc, fn_puts, 1, arg);
    }

  /* If the format specifier was "%c", call __builtin_putchar(arg).  */
  else if (strcmp (fmt_str, target_percent_c) == 0)
    {
      if (!arg || !validate_arg (arg, INTEGER_TYPE))
	return NULL_TREE;
      if (fn_putchar)
	call = build_call_expr_loc (loc, fn_putchar, 1, arg);
    }

  if (!call)
    return NULL_TREE;

  return fold_convert_loc (loc, TREE_TYPE (TREE_TYPE (fndecl)), call);
}

/* Fold a call to the {,v}fprintf{,_unlocked} and __{,v}printf_chk builtins.
   FP, FMT, and ARG are the arguments to the call.  We don't fold calls with
   more than 3 arguments, and ARG may be null in the 2-argument case.

   Return NULL_TREE if no simplification was possible, otherwise return the
   simplified form of the call as a tree.  FCODE is the BUILT_IN_*
   code of the function to be simplified.  */

static tree
fold_builtin_fprintf (location_t loc, tree fndecl, tree fp,
		      tree fmt, tree arg, bool ignore,
		      enum built_in_function fcode)
{
  tree fn_fputc, fn_fputs, call = NULL_TREE;
  const char *fmt_str = NULL;

  /* If the return value is used, don't do the transformation.  */
  if (! ignore)
    return NULL_TREE;

  /* Verify the required arguments in the original call.  */
  if (!validate_arg (fp, POINTER_TYPE))
    return NULL_TREE;
  if (!validate_arg (fmt, POINTER_TYPE))
    return NULL_TREE;

  /* Check whether the format is a literal string constant.  */
  fmt_str = c_getstr (fmt);
  if (fmt_str == NULL)
    return NULL_TREE;

  if (fcode == BUILT_IN_FPRINTF_UNLOCKED)
    {
      /* If we're using an unlocked function, assume the other
	 unlocked functions exist explicitly.  */
      fn_fputc = builtin_decl_explicit (BUILT_IN_FPUTC_UNLOCKED);
      fn_fputs = builtin_decl_explicit (BUILT_IN_FPUTS_UNLOCKED);
    }
  else
    {
      fn_fputc = builtin_decl_implicit (BUILT_IN_FPUTC);
      fn_fputs = builtin_decl_implicit (BUILT_IN_FPUTS);
    }

  if (!init_target_chars ())
    return NULL_TREE;

  /* If the format doesn't contain % args or %%, use strcpy.  */
  if (strchr (fmt_str, target_percent) == NULL)
    {
      if (fcode != BUILT_IN_VFPRINTF && fcode != BUILT_IN_VFPRINTF_CHK
	  && arg)
	return NULL_TREE;

      /* If the format specifier was "", fprintf does nothing.  */
      if (fmt_str[0] == '\0')
	{
	  /* If FP has side-effects, just wait until gimplification is
	     done.  */
	  if (TREE_SIDE_EFFECTS (fp))
	    return NULL_TREE;

	  return build_int_cst (TREE_TYPE (TREE_TYPE (fndecl)), 0);
	}

      /* When "string" doesn't contain %, replace all cases of
	 fprintf (fp, string) with fputs (string, fp).  The fputs
	 builtin will take care of special cases like length == 1.  */
      if (fn_fputs)
	call = build_call_expr_loc (loc, fn_fputs, 2, fmt, fp);
    }

  /* The other optimizations can be done only on the non-va_list variants.  */
  else if (fcode == BUILT_IN_VFPRINTF || fcode == BUILT_IN_VFPRINTF_CHK)
    return NULL_TREE;

  /* If the format specifier was "%s", call __builtin_fputs (arg, fp).  */
  else if (strcmp (fmt_str, target_percent_s) == 0)
    {
      if (!arg || !validate_arg (arg, POINTER_TYPE))
	return NULL_TREE;
      if (fn_fputs)
	call = build_call_expr_loc (loc, fn_fputs, 2, arg, fp);
    }

  /* If the format specifier was "%c", call __builtin_fputc (arg, fp).  */
  else if (strcmp (fmt_str, target_percent_c) == 0)
    {
      if (!arg || !validate_arg (arg, INTEGER_TYPE))
	return NULL_TREE;
      if (fn_fputc)
	call = build_call_expr_loc (loc, fn_fputc, 2, arg, fp);
    }

  if (!call)
    return NULL_TREE;
  return fold_convert_loc (loc, TREE_TYPE (TREE_TYPE (fndecl)), call);
}

/* Initialize format string characters in the target charset.  */

bool
init_target_chars (void)
{
  static bool init;
  if (!init)
    {
      target_newline = lang_hooks.to_target_charset ('\n');
      target_percent = lang_hooks.to_target_charset ('%');
      target_c = lang_hooks.to_target_charset ('c');
      target_s = lang_hooks.to_target_charset ('s');
      if (target_newline == 0 || target_percent == 0 || target_c == 0
	  || target_s == 0)
	return false;

      target_percent_c[0] = target_percent;
      target_percent_c[1] = target_c;
      target_percent_c[2] = '\0';

      target_percent_s[0] = target_percent;
      target_percent_s[1] = target_s;
      target_percent_s[2] = '\0';

      target_percent_s_newline[0] = target_percent;
      target_percent_s_newline[1] = target_s;
      target_percent_s_newline[2] = target_newline;
      target_percent_s_newline[3] = '\0';

      init = true;
    }
  return true;
}

/* Helper function for do_mpfr_arg*().  Ensure M is a normal number
   and no overflow/underflow occurred.  INEXACT is true if M was not
   exactly calculated.  TYPE is the tree type for the result.  This
   function assumes that you cleared the MPFR flags and then
   calculated M to see if anything subsequently set a flag prior to
   entering this function.  Return NULL_TREE if any checks fail.  */

static tree
do_mpfr_ckconv (mpfr_srcptr m, tree type, int inexact)
{
  /* Proceed iff we get a normal number, i.e. not NaN or Inf and no
     overflow/underflow occurred.  If -frounding-math, proceed iff the
     result of calling FUNC was exact.  */
  if (mpfr_number_p (m) && !mpfr_overflow_p () && !mpfr_underflow_p ()
      && (!flag_rounding_math || !inexact))
    {
      REAL_VALUE_TYPE rr;

      real_from_mpfr (&rr, m, type, GMP_RNDN);
      /* Proceed iff GCC's REAL_VALUE_TYPE can hold the MPFR value,
	 check for overflow/underflow.  If the REAL_VALUE_TYPE is zero
	 but the mpft_t is not, then we underflowed in the
	 conversion.  */
      if (real_isfinite (&rr)
	  && (rr.cl == rvc_zero) == (mpfr_zero_p (m) != 0))
        {
	  REAL_VALUE_TYPE rmode;

	  real_convert (&rmode, TYPE_MODE (type), &rr);
	  /* Proceed iff the specified mode can hold the value.  */
	  if (real_identical (&rmode, &rr))
	    return build_real (type, rmode);
	}
    }
  return NULL_TREE;
}

/* Helper function for do_mpc_arg*().  Ensure M is a normal complex
   number and no overflow/underflow occurred.  INEXACT is true if M
   was not exactly calculated.  TYPE is the tree type for the result.
   This function assumes that you cleared the MPFR flags and then
   calculated M to see if anything subsequently set a flag prior to
   entering this function.  Return NULL_TREE if any checks fail, if
   FORCE_CONVERT is true, then bypass the checks.  */

static tree
do_mpc_ckconv (mpc_srcptr m, tree type, int inexact, int force_convert)
{
  /* Proceed iff we get a normal number, i.e. not NaN or Inf and no
     overflow/underflow occurred.  If -frounding-math, proceed iff the
     result of calling FUNC was exact.  */
  if (force_convert
      || (mpfr_number_p (mpc_realref (m)) && mpfr_number_p (mpc_imagref (m))
	  && !mpfr_overflow_p () && !mpfr_underflow_p ()
	  && (!flag_rounding_math || !inexact)))
    {
      REAL_VALUE_TYPE re, im;

      real_from_mpfr (&re, mpc_realref (m), TREE_TYPE (type), GMP_RNDN);
      real_from_mpfr (&im, mpc_imagref (m), TREE_TYPE (type), GMP_RNDN);
      /* Proceed iff GCC's REAL_VALUE_TYPE can hold the MPFR values,
	 check for overflow/underflow.  If the REAL_VALUE_TYPE is zero
	 but the mpft_t is not, then we underflowed in the
	 conversion.  */
      if (force_convert
	  || (real_isfinite (&re) && real_isfinite (&im)
	      && (re.cl == rvc_zero) == (mpfr_zero_p (mpc_realref (m)) != 0)
	      && (im.cl == rvc_zero) == (mpfr_zero_p (mpc_imagref (m)) != 0)))
        {
	  REAL_VALUE_TYPE re_mode, im_mode;

	  real_convert (&re_mode, TYPE_MODE (TREE_TYPE (type)), &re);
	  real_convert (&im_mode, TYPE_MODE (TREE_TYPE (type)), &im);
	  /* Proceed iff the specified mode can hold the value.  */
	  if (force_convert
	      || (real_identical (&re_mode, &re)
		  && real_identical (&im_mode, &im)))
	    return build_complex (type, build_real (TREE_TYPE (type), re_mode),
				  build_real (TREE_TYPE (type), im_mode));
	}
    }
  return NULL_TREE;
}

/* If argument ARG is a REAL_CST, call the one-argument mpfr function
   FUNC on it and return the resulting value as a tree with type TYPE.
   If MIN and/or MAX are not NULL, then the supplied ARG must be
   within those bounds.  If INCLUSIVE is true, then MIN/MAX are
   acceptable values, otherwise they are not.  The mpfr precision is
   set to the precision of TYPE.  We assume that function FUNC returns
   zero if the result could be calculated exactly within the requested
   precision.  */

static tree
do_mpfr_arg1 (tree arg, tree type, int (*func)(mpfr_ptr, mpfr_srcptr, mp_rnd_t),
	      const REAL_VALUE_TYPE *min, const REAL_VALUE_TYPE *max,
	      bool inclusive)
{
  tree result = NULL_TREE;

  STRIP_NOPS (arg);

  /* To proceed, MPFR must exactly represent the target floating point
     format, which only happens when the target base equals two.  */
  if (REAL_MODE_FORMAT (TYPE_MODE (type))->b == 2
      && TREE_CODE (arg) == REAL_CST && !TREE_OVERFLOW (arg))
    {
      const REAL_VALUE_TYPE *const ra = &TREE_REAL_CST (arg);

      if (real_isfinite (ra)
	  && (!min || real_compare (inclusive ? GE_EXPR: GT_EXPR , ra, min))
	  && (!max || real_compare (inclusive ? LE_EXPR: LT_EXPR , ra, max)))
        {
	  const struct real_format *fmt = REAL_MODE_FORMAT (TYPE_MODE (type));
	  const int prec = fmt->p;
	  const mp_rnd_t rnd = fmt->round_towards_zero? GMP_RNDZ : GMP_RNDN;
	  int inexact;
	  mpfr_t m;

	  mpfr_init2 (m, prec);
	  mpfr_from_real (m, ra, GMP_RNDN);
	  mpfr_clear_flags ();
	  inexact = func (m, m, rnd);
	  result = do_mpfr_ckconv (m, type, inexact);
	  mpfr_clear (m);
	}
    }

  return result;
}

/* If argument ARG is a REAL_CST, call the two-argument mpfr function
   FUNC on it and return the resulting value as a tree with type TYPE.
   The mpfr precision is set to the precision of TYPE.  We assume that
   function FUNC returns zero if the result could be calculated
   exactly within the requested precision.  */

static tree
do_mpfr_arg2 (tree arg1, tree arg2, tree type,
	      int (*func)(mpfr_ptr, mpfr_srcptr, mpfr_srcptr, mp_rnd_t))
{
  tree result = NULL_TREE;

  STRIP_NOPS (arg1);
  STRIP_NOPS (arg2);

  /* To proceed, MPFR must exactly represent the target floating point
     format, which only happens when the target base equals two.  */
  if (REAL_MODE_FORMAT (TYPE_MODE (type))->b == 2
      && TREE_CODE (arg1) == REAL_CST && !TREE_OVERFLOW (arg1)
      && TREE_CODE (arg2) == REAL_CST && !TREE_OVERFLOW (arg2))
    {
      const REAL_VALUE_TYPE *const ra1 = &TREE_REAL_CST (arg1);
      const REAL_VALUE_TYPE *const ra2 = &TREE_REAL_CST (arg2);

      if (real_isfinite (ra1) && real_isfinite (ra2))
        {
	  const struct real_format *fmt = REAL_MODE_FORMAT (TYPE_MODE (type));
	  const int prec = fmt->p;
	  const mp_rnd_t rnd = fmt->round_towards_zero? GMP_RNDZ : GMP_RNDN;
	  int inexact;
	  mpfr_t m1, m2;

	  mpfr_inits2 (prec, m1, m2, NULL);
	  mpfr_from_real (m1, ra1, GMP_RNDN);
	  mpfr_from_real (m2, ra2, GMP_RNDN);
	  mpfr_clear_flags ();
	  inexact = func (m1, m1, m2, rnd);
	  result = do_mpfr_ckconv (m1, type, inexact);
	  mpfr_clears (m1, m2, NULL);
	}
    }

  return result;
}

/* If argument ARG is a REAL_CST, call the three-argument mpfr function
   FUNC on it and return the resulting value as a tree with type TYPE.
   The mpfr precision is set to the precision of TYPE.  We assume that
   function FUNC returns zero if the result could be calculated
   exactly within the requested precision.  */

static tree
do_mpfr_arg3 (tree arg1, tree arg2, tree arg3, tree type,
	      int (*func)(mpfr_ptr, mpfr_srcptr, mpfr_srcptr, mpfr_srcptr, mp_rnd_t))
{
  tree result = NULL_TREE;

  STRIP_NOPS (arg1);
  STRIP_NOPS (arg2);
  STRIP_NOPS (arg3);

  /* To proceed, MPFR must exactly represent the target floating point
     format, which only happens when the target base equals two.  */
  if (REAL_MODE_FORMAT (TYPE_MODE (type))->b == 2
      && TREE_CODE (arg1) == REAL_CST && !TREE_OVERFLOW (arg1)
      && TREE_CODE (arg2) == REAL_CST && !TREE_OVERFLOW (arg2)
      && TREE_CODE (arg3) == REAL_CST && !TREE_OVERFLOW (arg3))
    {
      const REAL_VALUE_TYPE *const ra1 = &TREE_REAL_CST (arg1);
      const REAL_VALUE_TYPE *const ra2 = &TREE_REAL_CST (arg2);
      const REAL_VALUE_TYPE *const ra3 = &TREE_REAL_CST (arg3);

      if (real_isfinite (ra1) && real_isfinite (ra2) && real_isfinite (ra3))
        {
	  const struct real_format *fmt = REAL_MODE_FORMAT (TYPE_MODE (type));
	  const int prec = fmt->p;
	  const mp_rnd_t rnd = fmt->round_towards_zero? GMP_RNDZ : GMP_RNDN;
	  int inexact;
	  mpfr_t m1, m2, m3;

	  mpfr_inits2 (prec, m1, m2, m3, NULL);
	  mpfr_from_real (m1, ra1, GMP_RNDN);
	  mpfr_from_real (m2, ra2, GMP_RNDN);
	  mpfr_from_real (m3, ra3, GMP_RNDN);
	  mpfr_clear_flags ();
	  inexact = func (m1, m1, m2, m3, rnd);
	  result = do_mpfr_ckconv (m1, type, inexact);
	  mpfr_clears (m1, m2, m3, NULL);
	}
    }

  return result;
}

/* If argument ARG is a REAL_CST, call mpfr_sin_cos() on it and set
   the pointers *(ARG_SINP) and *(ARG_COSP) to the resulting values.
   If ARG_SINP and ARG_COSP are NULL then the result is returned
   as a complex value.
   The type is taken from the type of ARG and is used for setting the
   precision of the calculation and results.  */

static tree
do_mpfr_sincos (tree arg, tree arg_sinp, tree arg_cosp)
{
  tree const type = TREE_TYPE (arg);
  tree result = NULL_TREE;

  STRIP_NOPS (arg);

  /* To proceed, MPFR must exactly represent the target floating point
     format, which only happens when the target base equals two.  */
  if (REAL_MODE_FORMAT (TYPE_MODE (type))->b == 2
      && TREE_CODE (arg) == REAL_CST
      && !TREE_OVERFLOW (arg))
    {
      const REAL_VALUE_TYPE *const ra = &TREE_REAL_CST (arg);

      if (real_isfinite (ra))
        {
	  const struct real_format *fmt = REAL_MODE_FORMAT (TYPE_MODE (type));
	  const int prec = fmt->p;
	  const mp_rnd_t rnd = fmt->round_towards_zero? GMP_RNDZ : GMP_RNDN;
	  tree result_s, result_c;
	  int inexact;
	  mpfr_t m, ms, mc;

	  mpfr_inits2 (prec, m, ms, mc, NULL);
	  mpfr_from_real (m, ra, GMP_RNDN);
	  mpfr_clear_flags ();
	  inexact = mpfr_sin_cos (ms, mc, m, rnd);
	  result_s = do_mpfr_ckconv (ms, type, inexact);
	  result_c = do_mpfr_ckconv (mc, type, inexact);
	  mpfr_clears (m, ms, mc, NULL);
	  if (result_s && result_c)
	    {
	      /* If we are to return in a complex value do so.  */
	      if (!arg_sinp && !arg_cosp)
		return build_complex (build_complex_type (type),
				      result_c, result_s);

	      /* Dereference the sin/cos pointer arguments.  */
	      arg_sinp = build_fold_indirect_ref (arg_sinp);
	      arg_cosp = build_fold_indirect_ref (arg_cosp);
	      /* Proceed if valid pointer type were passed in.  */
	      if (TYPE_MAIN_VARIANT (TREE_TYPE (arg_sinp)) == TYPE_MAIN_VARIANT (type)
		  && TYPE_MAIN_VARIANT (TREE_TYPE (arg_cosp)) == TYPE_MAIN_VARIANT (type))
	        {
		  /* Set the values. */
		  result_s = fold_build2 (MODIFY_EXPR, type, arg_sinp,
		      			  result_s);
		  TREE_SIDE_EFFECTS (result_s) = 1;
		  result_c = fold_build2 (MODIFY_EXPR, type, arg_cosp,
		      			  result_c);
		  TREE_SIDE_EFFECTS (result_c) = 1;
		  /* Combine the assignments into a compound expr.  */
		  result = non_lvalue (fold_build2 (COMPOUND_EXPR, type,
						    result_s, result_c));
		}
	    }
	}
    }
  return result;
}

/* If argument ARG1 is an INTEGER_CST and ARG2 is a REAL_CST, call the
   two-argument mpfr order N Bessel function FUNC on them and return
   the resulting value as a tree with type TYPE.  The mpfr precision
   is set to the precision of TYPE.  We assume that function FUNC
   returns zero if the result could be calculated exactly within the
   requested precision.  */
static tree
do_mpfr_bessel_n (tree arg1, tree arg2, tree type,
		  int (*func)(mpfr_ptr, long, mpfr_srcptr, mp_rnd_t),
		  const REAL_VALUE_TYPE *min, bool inclusive)
{
  tree result = NULL_TREE;

  STRIP_NOPS (arg1);
  STRIP_NOPS (arg2);

  /* To proceed, MPFR must exactly represent the target floating point
     format, which only happens when the target base equals two.  */
  if (REAL_MODE_FORMAT (TYPE_MODE (type))->b == 2
      && tree_fits_shwi_p (arg1)
      && TREE_CODE (arg2) == REAL_CST && !TREE_OVERFLOW (arg2))
    {
      const HOST_WIDE_INT n = tree_to_shwi (arg1);
      const REAL_VALUE_TYPE *const ra = &TREE_REAL_CST (arg2);

      if (n == (long)n
	  && real_isfinite (ra)
	  && (!min || real_compare (inclusive ? GE_EXPR: GT_EXPR , ra, min)))
        {
	  const struct real_format *fmt = REAL_MODE_FORMAT (TYPE_MODE (type));
	  const int prec = fmt->p;
	  const mp_rnd_t rnd = fmt->round_towards_zero? GMP_RNDZ : GMP_RNDN;
	  int inexact;
	  mpfr_t m;

	  mpfr_init2 (m, prec);
	  mpfr_from_real (m, ra, GMP_RNDN);
	  mpfr_clear_flags ();
	  inexact = func (m, n, m, rnd);
	  result = do_mpfr_ckconv (m, type, inexact);
	  mpfr_clear (m);
	}
    }

  return result;
}

/* If arguments ARG0 and ARG1 are REAL_CSTs, call mpfr_remquo() to set
   the pointer *(ARG_QUO) and return the result.  The type is taken
   from the type of ARG0 and is used for setting the precision of the
   calculation and results.  */

static tree
do_mpfr_remquo (tree arg0, tree arg1, tree arg_quo)
{
  tree const type = TREE_TYPE (arg0);
  tree result = NULL_TREE;

  STRIP_NOPS (arg0);
  STRIP_NOPS (arg1);

  /* To proceed, MPFR must exactly represent the target floating point
     format, which only happens when the target base equals two.  */
  if (REAL_MODE_FORMAT (TYPE_MODE (type))->b == 2
      && TREE_CODE (arg0) == REAL_CST && !TREE_OVERFLOW (arg0)
      && TREE_CODE (arg1) == REAL_CST && !TREE_OVERFLOW (arg1))
    {
      const REAL_VALUE_TYPE *const ra0 = TREE_REAL_CST_PTR (arg0);
      const REAL_VALUE_TYPE *const ra1 = TREE_REAL_CST_PTR (arg1);

      if (real_isfinite (ra0) && real_isfinite (ra1))
        {
	  const struct real_format *fmt = REAL_MODE_FORMAT (TYPE_MODE (type));
	  const int prec = fmt->p;
	  const mp_rnd_t rnd = fmt->round_towards_zero? GMP_RNDZ : GMP_RNDN;
	  tree result_rem;
	  long integer_quo;
	  mpfr_t m0, m1;

	  mpfr_inits2 (prec, m0, m1, NULL);
	  mpfr_from_real (m0, ra0, GMP_RNDN);
	  mpfr_from_real (m1, ra1, GMP_RNDN);
	  mpfr_clear_flags ();
	  mpfr_remquo (m0, &integer_quo, m0, m1, rnd);
	  /* Remquo is independent of the rounding mode, so pass
	     inexact=0 to do_mpfr_ckconv().  */
	  result_rem = do_mpfr_ckconv (m0, type, /*inexact=*/ 0);
	  mpfr_clears (m0, m1, NULL);
	  if (result_rem)
	    {
	      /* MPFR calculates quo in the host's long so it may
		 return more bits in quo than the target int can hold
		 if sizeof(host long) > sizeof(target int).  This can
		 happen even for native compilers in LP64 mode.  In
		 these cases, modulo the quo value with the largest
		 number that the target int can hold while leaving one
		 bit for the sign.  */
	      if (sizeof (integer_quo) * CHAR_BIT > INT_TYPE_SIZE)
		integer_quo %= (long)(1UL << (INT_TYPE_SIZE - 1));

	      /* Dereference the quo pointer argument.  */
	      arg_quo = build_fold_indirect_ref (arg_quo);
	      /* Proceed iff a valid pointer type was passed in.  */
	      if (TYPE_MAIN_VARIANT (TREE_TYPE (arg_quo)) == integer_type_node)
	        {
		  /* Set the value. */
		  tree result_quo
		    = fold_build2 (MODIFY_EXPR, TREE_TYPE (arg_quo), arg_quo,
				   build_int_cst (TREE_TYPE (arg_quo),
						  integer_quo));
		  TREE_SIDE_EFFECTS (result_quo) = 1;
		  /* Combine the quo assignment with the rem.  */
		  result = non_lvalue (fold_build2 (COMPOUND_EXPR, type,
						    result_quo, result_rem));
		}
	    }
	}
    }
  return result;
}

/* If ARG is a REAL_CST, call mpfr_lgamma() on it and return the
   resulting value as a tree with type TYPE.  The mpfr precision is
   set to the precision of TYPE.  We assume that this mpfr function
   returns zero if the result could be calculated exactly within the
   requested precision.  In addition, the integer pointer represented
   by ARG_SG will be dereferenced and set to the appropriate signgam
   (-1,1) value.  */

static tree
do_mpfr_lgamma_r (tree arg, tree arg_sg, tree type)
{
  tree result = NULL_TREE;

  STRIP_NOPS (arg);

  /* To proceed, MPFR must exactly represent the target floating point
     format, which only happens when the target base equals two.  Also
     verify ARG is a constant and that ARG_SG is an int pointer.  */
  if (REAL_MODE_FORMAT (TYPE_MODE (type))->b == 2
      && TREE_CODE (arg) == REAL_CST && !TREE_OVERFLOW (arg)
      && TREE_CODE (TREE_TYPE (arg_sg)) == POINTER_TYPE
      && TYPE_MAIN_VARIANT (TREE_TYPE (TREE_TYPE (arg_sg))) == integer_type_node)
    {
      const REAL_VALUE_TYPE *const ra = TREE_REAL_CST_PTR (arg);

      /* In addition to NaN and Inf, the argument cannot be zero or a
	 negative integer.  */
      if (real_isfinite (ra)
	  && ra->cl != rvc_zero
	  && !(real_isneg (ra) && real_isinteger (ra, TYPE_MODE (type))))
        {
	  const struct real_format *fmt = REAL_MODE_FORMAT (TYPE_MODE (type));
	  const int prec = fmt->p;
	  const mp_rnd_t rnd = fmt->round_towards_zero? GMP_RNDZ : GMP_RNDN;
	  int inexact, sg;
	  mpfr_t m;
	  tree result_lg;

	  mpfr_init2 (m, prec);
	  mpfr_from_real (m, ra, GMP_RNDN);
	  mpfr_clear_flags ();
	  inexact = mpfr_lgamma (m, &sg, m, rnd);
	  result_lg = do_mpfr_ckconv (m, type, inexact);
	  mpfr_clear (m);
	  if (result_lg)
	    {
	      tree result_sg;

	      /* Dereference the arg_sg pointer argument.  */
	      arg_sg = build_fold_indirect_ref (arg_sg);
	      /* Assign the signgam value into *arg_sg. */
	      result_sg = fold_build2 (MODIFY_EXPR,
				       TREE_TYPE (arg_sg), arg_sg,
				       build_int_cst (TREE_TYPE (arg_sg), sg));
	      TREE_SIDE_EFFECTS (result_sg) = 1;
	      /* Combine the signgam assignment with the lgamma result.  */
	      result = non_lvalue (fold_build2 (COMPOUND_EXPR, type,
						result_sg, result_lg));
	    }
	}
    }

  return result;
}

/* If argument ARG is a COMPLEX_CST, call the one-argument mpc
   function FUNC on it and return the resulting value as a tree with
   type TYPE.  The mpfr precision is set to the precision of TYPE.  We
   assume that function FUNC returns zero if the result could be
   calculated exactly within the requested precision.  */

static tree
do_mpc_arg1 (tree arg, tree type, int (*func)(mpc_ptr, mpc_srcptr, mpc_rnd_t))
{
  tree result = NULL_TREE;

  STRIP_NOPS (arg);

  /* To proceed, MPFR must exactly represent the target floating point
     format, which only happens when the target base equals two.  */
  if (TREE_CODE (arg) == COMPLEX_CST && !TREE_OVERFLOW (arg)
      && TREE_CODE (TREE_TYPE (TREE_TYPE (arg))) == REAL_TYPE
      && REAL_MODE_FORMAT (TYPE_MODE (TREE_TYPE (TREE_TYPE (arg))))->b == 2)
    {
      const REAL_VALUE_TYPE *const re = TREE_REAL_CST_PTR (TREE_REALPART (arg));
      const REAL_VALUE_TYPE *const im = TREE_REAL_CST_PTR (TREE_IMAGPART (arg));

      if (real_isfinite (re) && real_isfinite (im))
        {
	  const struct real_format *const fmt =
	    REAL_MODE_FORMAT (TYPE_MODE (TREE_TYPE (type)));
	  const int prec = fmt->p;
	  const mp_rnd_t rnd = fmt->round_towards_zero ? GMP_RNDZ : GMP_RNDN;
	  const mpc_rnd_t crnd = fmt->round_towards_zero ? MPC_RNDZZ : MPC_RNDNN;
	  int inexact;
	  mpc_t m;

	  mpc_init2 (m, prec);
	  mpfr_from_real (mpc_realref (m), re, rnd);
	  mpfr_from_real (mpc_imagref (m), im, rnd);
	  mpfr_clear_flags ();
	  inexact = func (m, m, crnd);
	  result = do_mpc_ckconv (m, type, inexact, /*force_convert=*/ 0);
	  mpc_clear (m);
	}
    }

  return result;
}

/* If arguments ARG0 and ARG1 are a COMPLEX_CST, call the two-argument
   mpc function FUNC on it and return the resulting value as a tree
   with type TYPE.  The mpfr precision is set to the precision of
   TYPE.  We assume that function FUNC returns zero if the result
   could be calculated exactly within the requested precision.  If
   DO_NONFINITE is true, then fold expressions containing Inf or NaN
   in the arguments and/or results.  */

tree
do_mpc_arg2 (tree arg0, tree arg1, tree type, int do_nonfinite,
	     int (*func)(mpc_ptr, mpc_srcptr, mpc_srcptr, mpc_rnd_t))
{
  tree result = NULL_TREE;

  STRIP_NOPS (arg0);
  STRIP_NOPS (arg1);

  /* To proceed, MPFR must exactly represent the target floating point
     format, which only happens when the target base equals two.  */
  if (TREE_CODE (arg0) == COMPLEX_CST && !TREE_OVERFLOW (arg0)
      && TREE_CODE (TREE_TYPE (TREE_TYPE (arg0))) == REAL_TYPE
      && TREE_CODE (arg1) == COMPLEX_CST && !TREE_OVERFLOW (arg1)
      && TREE_CODE (TREE_TYPE (TREE_TYPE (arg1))) == REAL_TYPE
      && REAL_MODE_FORMAT (TYPE_MODE (TREE_TYPE (TREE_TYPE (arg0))))->b == 2)
    {
      const REAL_VALUE_TYPE *const re0 = TREE_REAL_CST_PTR (TREE_REALPART (arg0));
      const REAL_VALUE_TYPE *const im0 = TREE_REAL_CST_PTR (TREE_IMAGPART (arg0));
      const REAL_VALUE_TYPE *const re1 = TREE_REAL_CST_PTR (TREE_REALPART (arg1));
      const REAL_VALUE_TYPE *const im1 = TREE_REAL_CST_PTR (TREE_IMAGPART (arg1));

      if (do_nonfinite
	  || (real_isfinite (re0) && real_isfinite (im0)
	      && real_isfinite (re1) && real_isfinite (im1)))
        {
	  const struct real_format *const fmt =
	    REAL_MODE_FORMAT (TYPE_MODE (TREE_TYPE (type)));
	  const int prec = fmt->p;
	  const mp_rnd_t rnd = fmt->round_towards_zero ? GMP_RNDZ : GMP_RNDN;
	  const mpc_rnd_t crnd = fmt->round_towards_zero ? MPC_RNDZZ : MPC_RNDNN;
	  int inexact;
	  mpc_t m0, m1;

	  mpc_init2 (m0, prec);
	  mpc_init2 (m1, prec);
	  mpfr_from_real (mpc_realref (m0), re0, rnd);
	  mpfr_from_real (mpc_imagref (m0), im0, rnd);
	  mpfr_from_real (mpc_realref (m1), re1, rnd);
	  mpfr_from_real (mpc_imagref (m1), im1, rnd);
	  mpfr_clear_flags ();
	  inexact = func (m0, m0, m1, crnd);
	  result = do_mpc_ckconv (m0, type, inexact, do_nonfinite);
	  mpc_clear (m0);
	  mpc_clear (m1);
	}
    }

  return result;
}

/* A wrapper function for builtin folding that prevents warnings for
   "statement without effect" and the like, caused by removing the
   call node earlier than the warning is generated.  */

tree
fold_call_stmt (gimple stmt, bool ignore)
{
  tree ret = NULL_TREE;
  tree fndecl = gimple_call_fndecl (stmt);
  location_t loc = gimple_location (stmt);
  if (fndecl
      && TREE_CODE (fndecl) == FUNCTION_DECL
      && DECL_BUILT_IN (fndecl)
      && !gimple_call_va_arg_pack_p (stmt))
    {
      int nargs = gimple_call_num_args (stmt);
      tree *args = (nargs > 0
		    ? gimple_call_arg_ptr (stmt, 0)
		    : &error_mark_node);

      if (avoid_folding_inline_builtin (fndecl))
	return NULL_TREE;
      if (DECL_BUILT_IN_CLASS (fndecl) == BUILT_IN_MD)
        {
	  return targetm.fold_builtin (fndecl, nargs, args, ignore);
        }
      else
	{
	  if (nargs <= MAX_ARGS_TO_FOLD_BUILTIN)
	    ret = fold_builtin_n (loc, fndecl, args, nargs, ignore);
	  if (ret)
	    {
	      /* Propagate location information from original call to
		 expansion of builtin.  Otherwise things like
		 maybe_emit_chk_warning, that operate on the expansion
		 of a builtin, will use the wrong location information.  */
	      if (gimple_has_location (stmt))
                {
		  tree realret = ret;
		  if (TREE_CODE (ret) == NOP_EXPR)
		    realret = TREE_OPERAND (ret, 0);
		  if (CAN_HAVE_LOCATION_P (realret)
		      && !EXPR_HAS_LOCATION (realret))
		    SET_EXPR_LOCATION (realret, loc);
                  return realret;
                }
	      return ret;
	    }
	}
    }
  return NULL_TREE;
}

/* Look up the function in builtin_decl that corresponds to DECL
   and set ASMSPEC as its user assembler name.  DECL must be a
   function decl that declares a builtin.  */

void
set_builtin_user_assembler_name (tree decl, const char *asmspec)
{
  tree builtin;
  gcc_assert (TREE_CODE (decl) == FUNCTION_DECL
	      && DECL_BUILT_IN_CLASS (decl) == BUILT_IN_NORMAL
	      && asmspec != 0);

  builtin = builtin_decl_explicit (DECL_FUNCTION_CODE (decl));
  set_user_assembler_name (builtin, asmspec);
  switch (DECL_FUNCTION_CODE (decl))
    {
    case BUILT_IN_MEMCPY:
      init_block_move_fn (asmspec);
      memcpy_libfunc = set_user_assembler_libfunc ("memcpy", asmspec);
      break;
    case BUILT_IN_MEMSET:
      init_block_clear_fn (asmspec);
      memset_libfunc = set_user_assembler_libfunc ("memset", asmspec);
      break;
    case BUILT_IN_MEMMOVE:
      memmove_libfunc = set_user_assembler_libfunc ("memmove", asmspec);
      break;
    case BUILT_IN_MEMCMP:
      memcmp_libfunc = set_user_assembler_libfunc ("memcmp", asmspec);
      break;
    case BUILT_IN_ABORT:
      abort_libfunc = set_user_assembler_libfunc ("abort", asmspec);
      break;
    case BUILT_IN_FFS:
      if (INT_TYPE_SIZE < BITS_PER_WORD)
	{
	  set_user_assembler_libfunc ("ffs", asmspec);
	  set_optab_libfunc (ffs_optab, mode_for_size (INT_TYPE_SIZE,
						       MODE_INT, 0), "ffs");
	}
      break;
    default:
      break;
    }
}

/* Return true if DECL is a builtin that expands to a constant or similarly
   simple code.  */
bool
is_simple_builtin (tree decl)
{
  if (decl && DECL_BUILT_IN_CLASS (decl) == BUILT_IN_NORMAL)
    switch (DECL_FUNCTION_CODE (decl))
      {
	/* Builtins that expand to constants.  */
      case BUILT_IN_CONSTANT_P:
      case BUILT_IN_EXPECT:
      case BUILT_IN_OBJECT_SIZE:
      case BUILT_IN_UNREACHABLE:
	/* Simple register moves or loads from stack.  */
      case BUILT_IN_ASSUME_ALIGNED:
      case BUILT_IN_RETURN_ADDRESS:
      case BUILT_IN_EXTRACT_RETURN_ADDR:
      case BUILT_IN_FROB_RETURN_ADDR:
      case BUILT_IN_RETURN:
      case BUILT_IN_AGGREGATE_INCOMING_ADDRESS:
      case BUILT_IN_FRAME_ADDRESS:
      case BUILT_IN_VA_END:
      case BUILT_IN_STACK_SAVE:
      case BUILT_IN_STACK_RESTORE:
	/* Exception state returns or moves registers around.  */
      case BUILT_IN_EH_FILTER:
      case BUILT_IN_EH_POINTER:
      case BUILT_IN_EH_COPY_VALUES:
	return true;

      default:
	return false;
      }

  return false;
}

/* Return true if DECL is a builtin that is not expensive, i.e., they are
   most probably expanded inline into reasonably simple code.  This is a
   superset of is_simple_builtin.  */
bool
is_inexpensive_builtin (tree decl)
{
  if (!decl)
    return false;
  else if (DECL_BUILT_IN_CLASS (decl) == BUILT_IN_MD)
    return true;
  else if (DECL_BUILT_IN_CLASS (decl) == BUILT_IN_NORMAL)
    switch (DECL_FUNCTION_CODE (decl))
      {
      case BUILT_IN_ABS:
      case BUILT_IN_ALLOCA:
      case BUILT_IN_ALLOCA_WITH_ALIGN:
      case BUILT_IN_BSWAP16:
      case BUILT_IN_BSWAP32:
      case BUILT_IN_BSWAP64:
      case BUILT_IN_CLZ:
      case BUILT_IN_CLZIMAX:
      case BUILT_IN_CLZL:
      case BUILT_IN_CLZLL:
      case BUILT_IN_CTZ:
      case BUILT_IN_CTZIMAX:
      case BUILT_IN_CTZL:
      case BUILT_IN_CTZLL:
      case BUILT_IN_FFS:
      case BUILT_IN_FFSIMAX:
      case BUILT_IN_FFSL:
      case BUILT_IN_FFSLL:
      case BUILT_IN_IMAXABS:
      case BUILT_IN_FINITE:
      case BUILT_IN_FINITEF:
      case BUILT_IN_FINITEL:
      case BUILT_IN_FINITED32:
      case BUILT_IN_FINITED64:
      case BUILT_IN_FINITED128:
      case BUILT_IN_FPCLASSIFY:
      case BUILT_IN_ISFINITE:
      case BUILT_IN_ISINF_SIGN:
      case BUILT_IN_ISINF:
      case BUILT_IN_ISINFF:
      case BUILT_IN_ISINFL:
      case BUILT_IN_ISINFD32:
      case BUILT_IN_ISINFD64:
      case BUILT_IN_ISINFD128:
      case BUILT_IN_ISNAN:
      case BUILT_IN_ISNANF:
      case BUILT_IN_ISNANL:
      case BUILT_IN_ISNAND32:
      case BUILT_IN_ISNAND64:
      case BUILT_IN_ISNAND128:
      case BUILT_IN_ISNORMAL:
      case BUILT_IN_ISGREATER:
      case BUILT_IN_ISGREATEREQUAL:
      case BUILT_IN_ISLESS:
      case BUILT_IN_ISLESSEQUAL:
      case BUILT_IN_ISLESSGREATER:
      case BUILT_IN_ISUNORDERED:
      case BUILT_IN_VA_ARG_PACK:
      case BUILT_IN_VA_ARG_PACK_LEN:
      case BUILT_IN_VA_COPY:
      case BUILT_IN_TRAP:
      case BUILT_IN_SAVEREGS:
      case BUILT_IN_POPCOUNTL:
      case BUILT_IN_POPCOUNTLL:
      case BUILT_IN_POPCOUNTIMAX:
      case BUILT_IN_POPCOUNT:
      case BUILT_IN_PARITYL:
      case BUILT_IN_PARITYLL:
      case BUILT_IN_PARITYIMAX:
      case BUILT_IN_PARITY:
      case BUILT_IN_LABS:
      case BUILT_IN_LLABS:
      case BUILT_IN_PREFETCH:
	return true;

      default:
	return is_simple_builtin (decl);
      }

  return false;
}<|MERGE_RESOLUTION|>--- conflicted
+++ resolved
@@ -8504,464 +8504,6 @@
   return NULL_TREE;
 }
 
-<<<<<<< HEAD
-/* Return true if VAR is a VAR_DECL or a component thereof.  */
-
-static bool
-var_decl_component_p (tree var)
-{
-  tree inner = var;
-  while (handled_component_p (inner))
-    inner = TREE_OPERAND (inner, 0);
-  return SSA_VAR_P (inner);
-}
-
-/* Fold function call to builtin memset.  Return
-   NULL_TREE if no simplification can be made.  */
-
-static tree
-fold_builtin_memset (location_t loc, tree dest, tree c, tree len,
-		     tree type, bool ignore)
-{
-  tree var, ret, etype;
-  unsigned HOST_WIDE_INT length, cval;
-
-  if (! validate_arg (dest, POINTER_TYPE)
-      || ! validate_arg (c, INTEGER_TYPE)
-      || ! validate_arg (len, INTEGER_TYPE))
-    return NULL_TREE;
-
-  if (! tree_fits_uhwi_p (len))
-    return NULL_TREE;
-
-  /* If the LEN parameter is zero, return DEST.  */
-  if (integer_zerop (len))
-    return omit_one_operand_loc (loc, type, dest, c);
-
-  if (TREE_CODE (c) != INTEGER_CST || TREE_SIDE_EFFECTS (dest))
-    return NULL_TREE;
-
-  var = dest;
-  STRIP_NOPS (var);
-  if (TREE_CODE (var) != ADDR_EXPR)
-    return NULL_TREE;
-
-  var = TREE_OPERAND (var, 0);
-  if (TREE_THIS_VOLATILE (var))
-    return NULL_TREE;
-
-  etype = TREE_TYPE (var);
-  if (TREE_CODE (etype) == ARRAY_TYPE)
-    etype = TREE_TYPE (etype);
-
-  if (!INTEGRAL_TYPE_P (etype)
-      && !POINTER_TYPE_P (etype))
-    return NULL_TREE;
-
-  if (! var_decl_component_p (var))
-    return NULL_TREE;
-
-  length = tree_to_uhwi (len);
-  if (GET_MODE_SIZE (TYPE_MODE (etype)) != length
-      || get_pointer_alignment (dest) / BITS_PER_UNIT < length)
-    return NULL_TREE;
-
-  if (length > HOST_BITS_PER_WIDE_INT / BITS_PER_UNIT)
-    return NULL_TREE;
-
-  if (integer_zerop (c))
-    cval = 0;
-  else
-    {
-      if (CHAR_BIT != 8 || BITS_PER_UNIT != 8 || HOST_BITS_PER_WIDE_INT > 64)
-	return NULL_TREE;
-
-      cval = TREE_INT_CST_LOW (c);
-      cval &= 0xff;
-      cval |= cval << 8;
-      cval |= cval << 16;
-      cval |= (cval << 31) << 1;
-    }
-
-  ret = build_int_cst_type (etype, cval);
-  var = build_fold_indirect_ref_loc (loc,
-				 fold_convert_loc (loc,
-						   build_pointer_type (etype),
-						   dest));
-  ret = build2 (MODIFY_EXPR, etype, var, ret);
-  if (ignore)
-    return ret;
-
-  return omit_one_operand_loc (loc, type, dest, ret);
-}
-
-/* Fold function call to builtin memset.  Return
-   NULL_TREE if no simplification can be made.  */
-
-static tree
-fold_builtin_bzero (location_t loc, tree dest, tree size, bool ignore)
-{
-  if (! validate_arg (dest, POINTER_TYPE)
-      || ! validate_arg (size, INTEGER_TYPE))
-    return NULL_TREE;
-
-  if (!ignore)
-    return NULL_TREE;
-
-  /* New argument list transforming bzero(ptr x, int y) to
-     memset(ptr x, int 0, size_t y).   This is done this way
-     so that if it isn't expanded inline, we fallback to
-     calling bzero instead of memset.  */
-
-  return fold_builtin_memset (loc, dest, integer_zero_node,
-			      fold_convert_loc (loc, size_type_node, size),
-			      void_type_node, ignore);
-}
-
-/* Fold function call to builtin mem{{,p}cpy,move}.  Return
-   NULL_TREE if no simplification can be made.
-   If ENDP is 0, return DEST (like memcpy).
-   If ENDP is 1, return DEST+LEN (like mempcpy).
-   If ENDP is 2, return DEST+LEN-1 (like stpcpy).
-   If ENDP is 3, return DEST, additionally *SRC and *DEST may overlap
-   (memmove).   */
-
-static tree
-fold_builtin_memory_op (location_t loc, tree dest, tree src,
-			tree len, tree type, bool ignore, int endp)
-{
-  tree destvar, srcvar, expr;
-
-  if (! validate_arg (dest, POINTER_TYPE)
-      || ! validate_arg (src, POINTER_TYPE)
-      || ! validate_arg (len, INTEGER_TYPE))
-    return NULL_TREE;
-
-  /* If the LEN parameter is zero, return DEST.  */
-  if (integer_zerop (len))
-    return omit_one_operand_loc (loc, type, dest, src);
-
-  /* If SRC and DEST are the same (and not volatile), return
-     DEST{,+LEN,+LEN-1}.  */
-  if (operand_equal_p (src, dest, 0))
-    expr = len;
-  else
-    {
-      tree srctype, desttype;
-      unsigned int src_align, dest_align;
-      tree off0;
-
-      if (endp == 3)
-	{
-	  src_align = get_pointer_alignment (src);
-	  dest_align = get_pointer_alignment (dest);
-
-	  /* Both DEST and SRC must be pointer types.
-	     ??? This is what old code did.  Is the testing for pointer types
-	     really mandatory?
-
-	     If either SRC is readonly or length is 1, we can use memcpy.  */
-	  if (!dest_align || !src_align)
-	    return NULL_TREE;
-	  if (readonly_data_expr (src)
-	      || (tree_fits_uhwi_p (len)
-		  && (MIN (src_align, dest_align) / BITS_PER_UNIT
-		      >= tree_to_uhwi (len))))
-	    {
-	      tree fn = builtin_decl_implicit (BUILT_IN_MEMCPY);
-	      if (!fn)
-		return NULL_TREE;
-              return build_call_expr_loc (loc, fn, 3, dest, src, len);
-	    }
-
-	  /* If *src and *dest can't overlap, optimize into memcpy as well.  */
-	  if (TREE_CODE (src) == ADDR_EXPR
-	      && TREE_CODE (dest) == ADDR_EXPR)
-	    {
-	      tree src_base, dest_base, fn;
-	      HOST_WIDE_INT src_offset = 0, dest_offset = 0;
-	      HOST_WIDE_INT size = -1;
-	      HOST_WIDE_INT maxsize = -1;
-	      bool reverse;
-
-	      srcvar = TREE_OPERAND (src, 0);
-	      src_base = get_ref_base_and_extent (srcvar, &src_offset,
-						  &size, &maxsize, &reverse);
-	      destvar = TREE_OPERAND (dest, 0);
-	      dest_base = get_ref_base_and_extent (destvar, &dest_offset,
-						   &size, &maxsize, &reverse);
-	      if (tree_fits_uhwi_p (len))
-		maxsize = tree_to_uhwi (len);
-	      else
-		maxsize = -1;
-	      src_offset /= BITS_PER_UNIT;
-	      dest_offset /= BITS_PER_UNIT;
-	      if (SSA_VAR_P (src_base)
-		  && SSA_VAR_P (dest_base))
-		{
-		  if (operand_equal_p (src_base, dest_base, 0)
-		      && ranges_overlap_p (src_offset, maxsize,
-					   dest_offset, maxsize))
-		    return NULL_TREE;
-		}
-	      else if (TREE_CODE (src_base) == MEM_REF
-		       && TREE_CODE (dest_base) == MEM_REF)
-		{
-		  if (! operand_equal_p (TREE_OPERAND (src_base, 0),
-					 TREE_OPERAND (dest_base, 0), 0))
-		    return NULL_TREE;
-		  offset_int off = mem_ref_offset (src_base) + src_offset;
-		  if (!wi::fits_shwi_p (off))
-		    return NULL_TREE;
-		  src_offset = off.to_shwi ();
-
-		  off = mem_ref_offset (dest_base) + dest_offset;
-		  if (!wi::fits_shwi_p (off))
-		    return NULL_TREE;
-		  dest_offset = off.to_shwi ();
-		  if (ranges_overlap_p (src_offset, maxsize,
-					dest_offset, maxsize))
-		    return NULL_TREE;
-		}
-	      else
-		return NULL_TREE;
-
-	      fn = builtin_decl_implicit (BUILT_IN_MEMCPY);
-	      if (!fn)
-		return NULL_TREE;
-	      return build_call_expr_loc (loc, fn, 3, dest, src, len);
-	    }
-
-	  /* If the destination and source do not alias optimize into
-	     memcpy as well.  */
-	  if ((is_gimple_min_invariant (dest)
-	       || TREE_CODE (dest) == SSA_NAME)
-	      && (is_gimple_min_invariant (src)
-		  || TREE_CODE (src) == SSA_NAME))
-	    {
-	      ao_ref destr, srcr;
-	      ao_ref_init_from_ptr_and_size (&destr, dest, len);
-	      ao_ref_init_from_ptr_and_size (&srcr, src, len);
-	      if (!refs_may_alias_p_1 (&destr, &srcr, false))
-		{
-		  tree fn;
-		  fn = builtin_decl_implicit (BUILT_IN_MEMCPY);
-		  if (!fn)
-		    return NULL_TREE;
-		  return build_call_expr_loc (loc, fn, 3, dest, src, len);
-		}
-	    }
-
-	  return NULL_TREE;
-	}
-
-      if (!tree_fits_shwi_p (len))
-	return NULL_TREE;
-      /* FIXME:
-         This logic lose for arguments like (type *)malloc (sizeof (type)),
-         since we strip the casts of up to VOID return value from malloc.
-	 Perhaps we ought to inherit type from non-VOID argument here?  */
-      STRIP_NOPS (src);
-      STRIP_NOPS (dest);
-      if (!POINTER_TYPE_P (TREE_TYPE (src))
-	  || !POINTER_TYPE_P (TREE_TYPE (dest)))
-	return NULL_TREE;
-      /* In the following try to find a type that is most natural to be
-	 used for the memcpy source and destination and that allows
-	 the most optimization when memcpy is turned into a plain assignment
-	 using that type.  In theory we could always use a char[len] type
-	 but that only gains us that the destination and source possibly
-	 no longer will have their address taken.  */
-      /* As we fold (void *)(p + CST) to (void *)p + CST undo this here.  */
-      if (TREE_CODE (src) == POINTER_PLUS_EXPR)
-	{
-	  tree tem = TREE_OPERAND (src, 0);
-	  STRIP_NOPS (tem);
-	  if (tem != TREE_OPERAND (src, 0))
-	    src = build1 (NOP_EXPR, TREE_TYPE (tem), src);
-	}
-      if (TREE_CODE (dest) == POINTER_PLUS_EXPR)
-	{
-	  tree tem = TREE_OPERAND (dest, 0);
-	  STRIP_NOPS (tem);
-	  if (tem != TREE_OPERAND (dest, 0))
-	    dest = build1 (NOP_EXPR, TREE_TYPE (tem), dest);
-	}
-      srctype = TREE_TYPE (TREE_TYPE (src));
-      if (TREE_CODE (srctype) == ARRAY_TYPE
-	  && !tree_int_cst_equal (TYPE_SIZE_UNIT (srctype), len))
-	{
-	  srctype = TREE_TYPE (srctype);
-	  STRIP_NOPS (src);
-	  src = build1 (NOP_EXPR, build_pointer_type (srctype), src);
-	}
-      desttype = TREE_TYPE (TREE_TYPE (dest));
-      if (TREE_CODE (desttype) == ARRAY_TYPE
-	  && !tree_int_cst_equal (TYPE_SIZE_UNIT (desttype), len))
-	{
-	  desttype = TREE_TYPE (desttype);
-	  STRIP_NOPS (dest);
-	  dest = build1 (NOP_EXPR, build_pointer_type (desttype), dest);
-	}
-      if (TREE_ADDRESSABLE (srctype)
-	  || TREE_ADDRESSABLE (desttype))
-	return NULL_TREE;
-
-      /* Make sure we are not copying using a floating-point mode or
-         a type whose size possibly does not match its precision.  */
-      if (FLOAT_MODE_P (TYPE_MODE (desttype))
-	  || TREE_CODE (desttype) == BOOLEAN_TYPE
-	  || TREE_CODE (desttype) == ENUMERAL_TYPE)
-	desttype = bitwise_type_for_mode (TYPE_MODE (desttype));
-      if (FLOAT_MODE_P (TYPE_MODE (srctype))
-	  || TREE_CODE (srctype) == BOOLEAN_TYPE
-	  || TREE_CODE (srctype) == ENUMERAL_TYPE)
-	srctype = bitwise_type_for_mode (TYPE_MODE (srctype));
-      if (!srctype)
-	srctype = desttype;
-      if (!desttype)
-	desttype = srctype;
-      if (!srctype)
-	return NULL_TREE;
-
-      src_align = get_pointer_alignment (src);
-      dest_align = get_pointer_alignment (dest);
-      if (dest_align < TYPE_ALIGN (desttype)
-	  || src_align < TYPE_ALIGN (srctype))
-	return NULL_TREE;
-
-      if (!ignore)
-        dest = builtin_save_expr (dest);
-
-      /* Build accesses at offset zero with a ref-all character type.  */
-      off0 = build_int_cst (build_pointer_type_for_mode (char_type_node,
-							 ptr_mode, true), 0);
-
-      destvar = dest;
-      STRIP_NOPS (destvar);
-      if (TREE_CODE (destvar) == ADDR_EXPR
-	  && var_decl_component_p (TREE_OPERAND (destvar, 0))
-	  && tree_int_cst_equal (TYPE_SIZE_UNIT (desttype), len))
-	destvar = fold_build2 (MEM_REF, desttype, destvar, off0);
-      else
-	destvar = NULL_TREE;
-
-      srcvar = src;
-      STRIP_NOPS (srcvar);
-      if (TREE_CODE (srcvar) == ADDR_EXPR
-	  && var_decl_component_p (TREE_OPERAND (srcvar, 0))
-	  && tree_int_cst_equal (TYPE_SIZE_UNIT (srctype), len))
-	{
-	  if (!destvar
-	      || src_align >= TYPE_ALIGN (desttype))
-	    srcvar = fold_build2 (MEM_REF, destvar ? desttype : srctype,
-				  srcvar, off0);
-	  else if (!STRICT_ALIGNMENT)
-	    {
-	      srctype = build_aligned_type (TYPE_MAIN_VARIANT (desttype),
-					    src_align);
-	      srcvar = fold_build2 (MEM_REF, srctype, srcvar, off0);
-	    }
-	  else
-	    srcvar = NULL_TREE;
-	}
-      else
-	srcvar = NULL_TREE;
-
-      if (srcvar == NULL_TREE && destvar == NULL_TREE)
-	return NULL_TREE;
-
-      if (srcvar == NULL_TREE)
-	{
-	  STRIP_NOPS (src);
-	  if (src_align >= TYPE_ALIGN (desttype))
-	    srcvar = fold_build2 (MEM_REF, desttype, src, off0);
-	  else
-	    {
-	      if (STRICT_ALIGNMENT)
-		return NULL_TREE;
-	      srctype = build_aligned_type (TYPE_MAIN_VARIANT (desttype),
-					    src_align);
-	      srcvar = fold_build2 (MEM_REF, srctype, src, off0);
-	    }
-	}
-      else if (destvar == NULL_TREE)
-	{
-	  STRIP_NOPS (dest);
-	  if (dest_align >= TYPE_ALIGN (srctype))
-	    destvar = fold_build2 (MEM_REF, srctype, dest, off0);
-	  else
-	    {
-	      if (STRICT_ALIGNMENT)
-		return NULL_TREE;
-	      desttype = build_aligned_type (TYPE_MAIN_VARIANT (srctype),
-					     dest_align);
-	      destvar = fold_build2 (MEM_REF, desttype, dest, off0);
-	    }
-	}
-
-      expr = build2 (MODIFY_EXPR, TREE_TYPE (destvar), destvar, srcvar);
-    }
-
-  if (ignore)
-    return expr;
-
-  if (endp == 0 || endp == 3)
-    return omit_one_operand_loc (loc, type, dest, expr);
-
-  if (expr == len)
-    expr = NULL_TREE;
-
-  if (endp == 2)
-    len = fold_build2_loc (loc, MINUS_EXPR, TREE_TYPE (len), len,
-		       ssize_int (1));
-
-  dest = fold_build_pointer_plus_loc (loc, dest, len);
-  dest = fold_convert_loc (loc, type, dest);
-  if (expr)
-    dest = omit_one_operand_loc (loc, type, dest, expr);
-  return dest;
-}
-
-/* Fold function call to builtin strcpy with arguments DEST and SRC.
-   If LEN is not NULL, it represents the length of the string to be
-   copied.  Return NULL_TREE if no simplification can be made.  */
-
-tree
-fold_builtin_strcpy (location_t loc, tree fndecl, tree dest, tree src, tree len)
-{
-  tree fn;
-
-  if (!validate_arg (dest, POINTER_TYPE)
-      || !validate_arg (src, POINTER_TYPE))
-    return NULL_TREE;
-
-  /* If SRC and DEST are the same (and not volatile), return DEST.  */
-  if (operand_equal_p (src, dest, 0))
-    return fold_convert_loc (loc, TREE_TYPE (TREE_TYPE (fndecl)), dest);
-
-  if (optimize_function_for_size_p (cfun))
-    return NULL_TREE;
-
-  fn = builtin_decl_implicit (BUILT_IN_MEMCPY);
-  if (!fn)
-    return NULL_TREE;
-
-  if (!len)
-    {
-      len = c_strlen (src, 1);
-      if (! len || TREE_SIDE_EFFECTS (len))
-	return NULL_TREE;
-    }
-
-  len = fold_convert_loc (loc, size_type_node, len);
-  len = size_binop_loc (loc, PLUS_EXPR, len, build_int_cst (size_type_node, 1));
-  return fold_convert_loc (loc, TREE_TYPE (TREE_TYPE (fndecl)),
-			   build_call_expr_loc (loc, fn, 3, dest, src, len));
-}
-
-=======
->>>>>>> 1b3d813f
 /* Fold function call to builtin stpcpy with arguments DEST and SRC.
    Return NULL_TREE if no simplification can be made.  */
 
