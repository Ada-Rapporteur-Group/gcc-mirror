/* RTL dead code elimination.
   Copyright (C) 2005-2017 Free Software Foundation, Inc.

This file is part of GCC.

GCC is free software; you can redistribute it and/or modify it under
the terms of the GNU General Public License as published by the Free
Software Foundation; either version 3, or (at your option) any later
version.

GCC is distributed in the hope that it will be useful, but WITHOUT ANY
WARRANTY; without even the implied warranty of MERCHANTABILITY or
FITNESS FOR A PARTICULAR PURPOSE.  See the GNU General Public License
for more details.

You should have received a copy of the GNU General Public License
along with GCC; see the file COPYING3.  If not see
<http://www.gnu.org/licenses/>.  */

#include "config.h"
#include "system.h"
#include "coretypes.h"
#include "backend.h"
#include "rtl.h"
#include "tree.h"
#include "predict.h"
#include "df.h"
#include "memmodel.h"
#include "tm_p.h"
#include "emit-rtl.h"  /* FIXME: Can go away once crtl is moved to rtl.h.  */
#include "cfgrtl.h"
#include "cfgbuild.h"
#include "cfgcleanup.h"
#include "dce.h"
#include "valtrack.h"
#include "tree-pass.h"
#include "dbgcnt.h"


/* -------------------------------------------------------------------------
   Core mark/delete routines
   ------------------------------------------------------------------------- */

/* True if we are invoked while the df engine is running; in this case,
   we don't want to reenter it.  */
static bool df_in_progress = false;

/* True if we are allowed to alter the CFG in this pass.  */
static bool can_alter_cfg = false;

/* Instructions that have been marked but whose dependencies have not
   yet been processed.  */
static vec<rtx_insn *> worklist;

/* Bitmap of instructions marked as needed indexed by INSN_UID.  */
static sbitmap marked;

/* Bitmap obstacks used for block processing by the fast algorithm.  */
static bitmap_obstack dce_blocks_bitmap_obstack;
static bitmap_obstack dce_tmp_bitmap_obstack;

static bool find_call_stack_args (rtx_call_insn *, bool, bool, bitmap);

/* A subroutine for which BODY is part of the instruction being tested;
   either the top-level pattern, or an element of a PARALLEL.  The
   instruction is known not to be a bare USE or CLOBBER.  */

static bool
deletable_insn_p_1 (rtx body)
{
  switch (GET_CODE (body))
    {
    case PREFETCH:
    case TRAP_IF:
      /* The UNSPEC case was added here because the ia-64 claims that
	 USEs do not work after reload and generates UNSPECS rather
	 than USEs.  Since dce is run after reload we need to avoid
	 deleting these even if they are dead.  If it turns out that
	 USEs really do work after reload, the ia-64 should be
	 changed, and the UNSPEC case can be removed.  */
    case UNSPEC:
      return false;

    default:
      return !volatile_refs_p (body);
    }
}


/* Return true if INSN is a normal instruction that can be deleted by
   the DCE pass.  */

static bool
deletable_insn_p (rtx_insn *insn, bool fast, bitmap arg_stores)
{
  rtx body, x;
  int i;
  df_ref def;

  if (CALL_P (insn)
      /* We cannot delete calls inside of the recursive dce because
	 this may cause basic blocks to be deleted and this messes up
	 the rest of the stack of optimization passes.  */
      && (!df_in_progress)
      /* We cannot delete pure or const sibling calls because it is
	 hard to see the result.  */
      && (!SIBLING_CALL_P (insn))
      /* We can delete dead const or pure calls as long as they do not
         infinite loop.  */
      && (RTL_CONST_OR_PURE_CALL_P (insn)
	  && !RTL_LOOPING_CONST_OR_PURE_CALL_P (insn)))
    return find_call_stack_args (as_a <rtx_call_insn *> (insn), false,
				 fast, arg_stores);

  /* Don't delete jumps, notes and the like.  */
  if (!NONJUMP_INSN_P (insn))
    return false;

  /* Don't delete insns that may throw if we cannot do so.  */
  if (!(cfun->can_delete_dead_exceptions && can_alter_cfg)
      && !insn_nothrow_p (insn))
    return false;

  /* If INSN sets a global_reg, leave it untouched.  */
  FOR_EACH_INSN_DEF (def, insn)
    if (HARD_REGISTER_NUM_P (DF_REF_REGNO (def))
	&& global_regs[DF_REF_REGNO (def)])
      return false;
    /* Initialization of pseudo PIC register should never be removed.  */
    else if (DF_REF_REG (def) == pic_offset_table_rtx
	     && REGNO (pic_offset_table_rtx) >= FIRST_PSEUDO_REGISTER)
      return false;

  body = PATTERN (insn);
  switch (GET_CODE (body))
    {
    case USE:
    case VAR_LOCATION:
      return false;

    case CLOBBER:
      if (fast)
	{
	  /* A CLOBBER of a dead pseudo register serves no purpose.
	     That is not necessarily true for hard registers until
	     after reload.  */
	  x = XEXP (body, 0);
	  return REG_P (x) && (!HARD_REGISTER_P (x) || reload_completed);
	}
      else
	/* Because of the way that use-def chains are built, it is not
	   possible to tell if the clobber is dead because it can
	   never be the target of a use-def chain.  */
	return false;

    case PARALLEL:
      for (i = XVECLEN (body, 0) - 1; i >= 0; i--)
	if (!deletable_insn_p_1 (XVECEXP (body, 0, i)))
	  return false;
      return true;

    default:
      return deletable_insn_p_1 (body);
    }
}


/* Return true if INSN has been marked as needed.  */

static inline int
marked_insn_p (rtx_insn *insn)
{
  /* Artificial defs are always needed and they do not have an insn.
     We should never see them here.  */
  gcc_assert (insn);
  return bitmap_bit_p (marked, INSN_UID (insn));
}


/* If INSN has not yet been marked as needed, mark it now, and add it to
   the worklist.  */

static void
mark_insn (rtx_insn *insn, bool fast)
{
  if (!marked_insn_p (insn))
    {
      if (!fast)
	worklist.safe_push (insn);
      bitmap_set_bit (marked, INSN_UID (insn));
      if (dump_file)
	fprintf (dump_file, "  Adding insn %d to worklist\n", INSN_UID (insn));
      if (CALL_P (insn)
	  && !df_in_progress
	  && !SIBLING_CALL_P (insn)
	  && (RTL_CONST_OR_PURE_CALL_P (insn)
	      && !RTL_LOOPING_CONST_OR_PURE_CALL_P (insn)))
	find_call_stack_args (as_a <rtx_call_insn *> (insn), true, fast, NULL);
    }
}


/* A note_stores callback used by mark_nonreg_stores.  DATA is the
   instruction containing DEST.  */

static void
mark_nonreg_stores_1 (rtx dest, const_rtx pattern, void *data)
{
  if (GET_CODE (pattern) != CLOBBER && !REG_P (dest))
    mark_insn ((rtx_insn *) data, true);
}


/* A note_stores callback used by mark_nonreg_stores.  DATA is the
   instruction containing DEST.  */

static void
mark_nonreg_stores_2 (rtx dest, const_rtx pattern, void *data)
{
  if (GET_CODE (pattern) != CLOBBER && !REG_P (dest))
    mark_insn ((rtx_insn *) data, false);
}


/* Mark INSN if BODY stores to a non-register destination.  */

static void
mark_nonreg_stores (rtx body, rtx_insn *insn, bool fast)
{
  if (fast)
    note_stores (body, mark_nonreg_stores_1, insn);
  else
    note_stores (body, mark_nonreg_stores_2, insn);
}


/* Return true if a store to SIZE bytes, starting OFF bytes from stack pointer,
   is a call argument store, and clear corresponding bits from SP_BYTES
   bitmap if it is.  */

static bool
check_argument_store (HOST_WIDE_INT size, HOST_WIDE_INT off,
		      HOST_WIDE_INT min_sp_off, HOST_WIDE_INT max_sp_off,
		      bitmap sp_bytes)
{
  HOST_WIDE_INT byte;
  for (byte = off; byte < off + size; byte++)
    {
      if (byte < min_sp_off
	  || byte >= max_sp_off
	  || !bitmap_clear_bit (sp_bytes, byte - min_sp_off))
	return false;
    }
  return true;
}


/* Try to find all stack stores of CALL_INSN arguments if
   ACCUMULATE_OUTGOING_ARGS.  If all stack stores have been found
   and it is therefore safe to eliminate the call, return true,
   otherwise return false.  This function should be first called
   with DO_MARK false, and only when the CALL_INSN is actually
   going to be marked called again with DO_MARK true.  */

static bool
find_call_stack_args (rtx_call_insn *call_insn, bool do_mark, bool fast,
		      bitmap arg_stores)
{
  rtx p;
  rtx_insn *insn, *prev_insn;
  bool ret;
  HOST_WIDE_INT min_sp_off, max_sp_off;
  bitmap sp_bytes;

  gcc_assert (CALL_P (call_insn));
  if (!ACCUMULATE_OUTGOING_ARGS)
    return true;

  if (!do_mark)
    {
      gcc_assert (arg_stores);
      bitmap_clear (arg_stores);
    }

  min_sp_off = INTTYPE_MAXIMUM (HOST_WIDE_INT);
  max_sp_off = 0;

  /* First determine the minimum and maximum offset from sp for
     stored arguments.  */
  for (p = CALL_INSN_FUNCTION_USAGE (call_insn); p; p = XEXP (p, 1))
    if (GET_CODE (XEXP (p, 0)) == USE
	&& MEM_P (XEXP (XEXP (p, 0), 0)))
      {
	rtx mem = XEXP (XEXP (p, 0), 0), addr;
	HOST_WIDE_INT off = 0, size;
	if (!MEM_SIZE_KNOWN_P (mem) || !MEM_SIZE (mem).is_constant (&size))
	  return false;
	addr = XEXP (mem, 0);
	if (GET_CODE (addr) == PLUS
	    && REG_P (XEXP (addr, 0))
	    && CONST_INT_P (XEXP (addr, 1)))
	  {
	    off = INTVAL (XEXP (addr, 1));
	    addr = XEXP (addr, 0);
	  }
	if (addr != stack_pointer_rtx)
	  {
	    if (!REG_P (addr))
	      return false;
	    /* If not fast, use chains to see if addr wasn't set to
	       sp + offset.  */
	    if (!fast)
	      {
		df_ref use;
		struct df_link *defs;
		rtx set;

		FOR_EACH_INSN_USE (use, call_insn)
		  if (rtx_equal_p (addr, DF_REF_REG (use)))
		    break;

		if (use == NULL)
		  return false;

		for (defs = DF_REF_CHAIN (use); defs; defs = defs->next)
		  if (! DF_REF_IS_ARTIFICIAL (defs->ref))
		    break;

		if (defs == NULL)
		  return false;

		set = single_set (DF_REF_INSN (defs->ref));
		if (!set)
		  return false;

		if (GET_CODE (SET_SRC (set)) != PLUS
		    || XEXP (SET_SRC (set), 0) != stack_pointer_rtx
		    || !CONST_INT_P (XEXP (SET_SRC (set), 1)))
		  return false;

		off += INTVAL (XEXP (SET_SRC (set), 1));
	      }
	    else
	      return false;
	  }
	min_sp_off = MIN (min_sp_off, off);
	max_sp_off = MAX (max_sp_off, off + size);
      }

  if (min_sp_off >= max_sp_off)
    return true;
  sp_bytes = BITMAP_ALLOC (NULL);

  /* Set bits in SP_BYTES bitmap for bytes relative to sp + min_sp_off
     which contain arguments.  Checking has been done in the previous
     loop.  */
  for (p = CALL_INSN_FUNCTION_USAGE (call_insn); p; p = XEXP (p, 1))
    if (GET_CODE (XEXP (p, 0)) == USE
	&& MEM_P (XEXP (XEXP (p, 0), 0)))
      {
	rtx mem = XEXP (XEXP (p, 0), 0), addr;
	HOST_WIDE_INT off = 0, byte, size;
	/* Checked in the previous iteration.  */
	size = MEM_SIZE (mem).to_constant ();
	addr = XEXP (mem, 0);
	if (GET_CODE (addr) == PLUS
	    && REG_P (XEXP (addr, 0))
	    && CONST_INT_P (XEXP (addr, 1)))
	  {
	    off = INTVAL (XEXP (addr, 1));
	    addr = XEXP (addr, 0);
	  }
	if (addr != stack_pointer_rtx)
	  {
	    df_ref use;
	    struct df_link *defs;
	    rtx set;

	    FOR_EACH_INSN_USE (use, call_insn)
	      if (rtx_equal_p (addr, DF_REF_REG (use)))
		break;

	    for (defs = DF_REF_CHAIN (use); defs; defs = defs->next)
	      if (! DF_REF_IS_ARTIFICIAL (defs->ref))
		break;

	    set = single_set (DF_REF_INSN (defs->ref));
	    off += INTVAL (XEXP (SET_SRC (set), 1));
	  }
	for (byte = off; byte < off + size; byte++)
	  {
	    if (!bitmap_set_bit (sp_bytes, byte - min_sp_off))
	      gcc_unreachable ();
	  }
      }

  /* Walk backwards, looking for argument stores.  The search stops
     when seeing another call, sp adjustment or memory store other than
     argument store.  */
  ret = false;
  for (insn = PREV_INSN (call_insn); insn; insn = prev_insn)
    {
      rtx set, mem, addr;
      HOST_WIDE_INT off;

      if (insn == BB_HEAD (BLOCK_FOR_INSN (call_insn)))
	prev_insn = NULL;
      else
	prev_insn = PREV_INSN (insn);

      if (CALL_P (insn))
	break;

      if (!NONDEBUG_INSN_P (insn))
	continue;

      set = single_set (insn);
      if (!set || SET_DEST (set) == stack_pointer_rtx)
	break;

      if (!MEM_P (SET_DEST (set)))
	continue;

      mem = SET_DEST (set);
      addr = XEXP (mem, 0);
      off = 0;
      if (GET_CODE (addr) == PLUS
	  && REG_P (XEXP (addr, 0))
	  && CONST_INT_P (XEXP (addr, 1)))
	{
	  off = INTVAL (XEXP (addr, 1));
	  addr = XEXP (addr, 0);
	}
      if (addr != stack_pointer_rtx)
	{
	  if (!REG_P (addr))
	    break;
	  if (!fast)
	    {
	      df_ref use;
	      struct df_link *defs;
	      rtx set;

	      FOR_EACH_INSN_USE (use, insn)
		if (rtx_equal_p (addr, DF_REF_REG (use)))
		  break;

	      if (use == NULL)
		break;

	      for (defs = DF_REF_CHAIN (use); defs; defs = defs->next)
		if (! DF_REF_IS_ARTIFICIAL (defs->ref))
		  break;

	      if (defs == NULL)
		break;

	      set = single_set (DF_REF_INSN (defs->ref));
	      if (!set)
		break;

	      if (GET_CODE (SET_SRC (set)) != PLUS
		  || XEXP (SET_SRC (set), 0) != stack_pointer_rtx
		  || !CONST_INT_P (XEXP (SET_SRC (set), 1)))
		break;

	      off += INTVAL (XEXP (SET_SRC (set), 1));
	    }
	  else
	    break;
	}

<<<<<<< HEAD
      HOST_WIDE_INT size;
      if (!MEM_SIZE_KNOWN_P (mem)
	  || !MEM_SIZE (mem).is_constant (&size)
	  || !check_argument_store (size, off, min_sp_off,
=======
      if (!MEM_SIZE_KNOWN_P (mem)
	  || !check_argument_store (MEM_SIZE (mem), off, min_sp_off,
>>>>>>> 68b948d3
				    max_sp_off, sp_bytes))
	break;

      if (!deletable_insn_p (insn, fast, NULL))
	break;

      if (do_mark)
	mark_insn (insn, fast);
      else
	bitmap_set_bit (arg_stores, INSN_UID (insn));

      if (bitmap_empty_p (sp_bytes))
	{
	  ret = true;
	  break;
	}
    }

  BITMAP_FREE (sp_bytes);
  if (!ret && arg_stores)
    bitmap_clear (arg_stores);

  return ret;
}


/* Remove all REG_EQUAL and REG_EQUIV notes referring to the registers INSN
   writes to.  */

static void
remove_reg_equal_equiv_notes_for_defs (rtx_insn *insn)
{
  df_ref def;

  FOR_EACH_INSN_DEF (def, insn)
    remove_reg_equal_equiv_notes_for_regno (DF_REF_REGNO (def));
}

/* Scan all BBs for debug insns and reset those that reference values
   defined in unmarked insns.  */

static void
reset_unmarked_insns_debug_uses (void)
{
  basic_block bb;
  rtx_insn *insn, *next;

  FOR_EACH_BB_REVERSE_FN (bb, cfun)
    FOR_BB_INSNS_REVERSE_SAFE (bb, insn, next)
      if (DEBUG_INSN_P (insn))
	{
	  df_ref use;

	  FOR_EACH_INSN_USE (use, insn)
	    {
	      struct df_link *defs;
	      for (defs = DF_REF_CHAIN (use); defs; defs = defs->next)
		{
		  rtx_insn *ref_insn;
		  if (DF_REF_IS_ARTIFICIAL (defs->ref))
		    continue;
		  ref_insn = DF_REF_INSN (defs->ref);
		  if (!marked_insn_p (ref_insn))
		    break;
		}
	      if (!defs)
		continue;
	      /* ??? FIXME could we propagate the values assigned to
		 each of the DEFs?  */
	      INSN_VAR_LOCATION_LOC (insn) = gen_rtx_UNKNOWN_VAR_LOC ();
	      df_insn_rescan_debug_internal (insn);
	      break;
	    }
	}
}

/* Delete every instruction that hasn't been marked.  */

static void
delete_unmarked_insns (void)
{
  basic_block bb;
  rtx_insn *insn, *next;
  bool must_clean = false;

  FOR_EACH_BB_REVERSE_FN (bb, cfun)
    FOR_BB_INSNS_REVERSE_SAFE (bb, insn, next)
      if (NONDEBUG_INSN_P (insn))
	{
	  /* Always delete no-op moves.  */
	  if (noop_move_p (insn))
	    ;

	  /* Otherwise rely only on the DCE algorithm.  */
	  else if (marked_insn_p (insn))
	    continue;

	  /* Beware that reaching a dbg counter limit here can result
	     in miscompiled file.  This occurs when a group of insns
	     must be deleted together, typically because the kept insn
	     depends on the output from the deleted insn.  Deleting
	     this insns in reverse order (both at the bb level and
	     when looking at the blocks) minimizes this, but does not
	     eliminate it, since it is possible for the using insn to
	     be top of a block and the producer to be at the bottom of
	     the block.  However, in most cases this will only result
	     in an uninitialized use of an insn that is dead anyway.

	     However, there is one rare case that will cause a
	     miscompile: deletion of non-looping pure and constant
	     calls on a machine where ACCUMULATE_OUTGOING_ARGS is true.
	     In this case it is possible to remove the call, but leave
	     the argument pushes to the stack.  Because of the changes
	     to the stack pointer, this will almost always lead to a
	     miscompile.  */
	  if (!dbg_cnt (dce))
	    continue;

	  if (crtl->shrink_wrapped_separate
	      && find_reg_note (insn, REG_CFA_RESTORE, NULL))
	    {
	      if (dump_file)
		fprintf (dump_file, "DCE: NOT deleting insn %d, it's a "
				    "callee-save restore\n", INSN_UID (insn));
	      continue;
	    }

	  if (dump_file)
	    fprintf (dump_file, "DCE: Deleting insn %d\n", INSN_UID (insn));

	  /* Before we delete the insn we have to remove the REG_EQUAL notes
	     for the destination regs in order to avoid dangling notes.  */
	  remove_reg_equal_equiv_notes_for_defs (insn);

	  /* If a pure or const call is deleted, this may make the cfg
	     have unreachable blocks.  We rememeber this and call
	     delete_unreachable_blocks at the end.  */
	  if (CALL_P (insn))
	    must_clean = true;

	  /* Now delete the insn.  */
	  delete_insn_and_edges (insn);
	}

  /* Deleted a pure or const call.  */
  if (must_clean)
    delete_unreachable_blocks ();
}


/* Go through the instructions and mark those whose necessity is not
   dependent on inter-instruction information.  Make sure all other
   instructions are not marked.  */

static void
prescan_insns_for_dce (bool fast)
{
  basic_block bb;
  rtx_insn *insn, *prev;
  bitmap arg_stores = NULL;

  if (dump_file)
    fprintf (dump_file, "Finding needed instructions:\n");

  if (!df_in_progress && ACCUMULATE_OUTGOING_ARGS)
    arg_stores = BITMAP_ALLOC (NULL);

  FOR_EACH_BB_FN (bb, cfun)
    {
      FOR_BB_INSNS_REVERSE_SAFE (bb, insn, prev)
	if (NONDEBUG_INSN_P (insn))
	  {
	    /* Don't mark argument stores now.  They will be marked
	       if needed when the associated CALL is marked.  */
	    if (arg_stores && bitmap_bit_p (arg_stores, INSN_UID (insn)))
	      continue;
	    if (deletable_insn_p (insn, fast, arg_stores))
	      mark_nonreg_stores (PATTERN (insn), insn, fast);
	    else
	      mark_insn (insn, fast);
	  }
      /* find_call_stack_args only looks at argument stores in the
	 same bb.  */
      if (arg_stores)
	bitmap_clear (arg_stores);
    }

  if (arg_stores)
    BITMAP_FREE (arg_stores);

  if (dump_file)
    fprintf (dump_file, "Finished finding needed instructions:\n");
}


/* UD-based DSE routines. */

/* Mark instructions that define artificially-used registers, such as
   the frame pointer and the stack pointer.  */

static void
mark_artificial_uses (void)
{
  basic_block bb;
  struct df_link *defs;
  df_ref use;

  FOR_ALL_BB_FN (bb, cfun)
    FOR_EACH_ARTIFICIAL_USE (use, bb->index)
      for (defs = DF_REF_CHAIN (use); defs; defs = defs->next)
	if (!DF_REF_IS_ARTIFICIAL (defs->ref))
	  mark_insn (DF_REF_INSN (defs->ref), false);
}


/* Mark every instruction that defines a register value that INSN uses.  */

static void
mark_reg_dependencies (rtx_insn *insn)
{
  struct df_link *defs;
  df_ref use;

  if (DEBUG_INSN_P (insn))
    return;

  FOR_EACH_INSN_USE (use, insn)
    {
      if (dump_file)
	{
	  fprintf (dump_file, "Processing use of ");
	  print_simple_rtl (dump_file, DF_REF_REG (use));
	  fprintf (dump_file, " in insn %d:\n", INSN_UID (insn));
	}
      for (defs = DF_REF_CHAIN (use); defs; defs = defs->next)
	if (! DF_REF_IS_ARTIFICIAL (defs->ref))
	  mark_insn (DF_REF_INSN (defs->ref), false);
    }
}


/* Initialize global variables for a new DCE pass.  */

static void
init_dce (bool fast)
{
  if (!df_in_progress)
    {
      if (!fast)
	{
	  df_set_flags (DF_RD_PRUNE_DEAD_DEFS);
	  df_chain_add_problem (DF_UD_CHAIN);
	}
      df_analyze ();
    }

  if (dump_file)
    df_dump (dump_file);

  if (fast)
    {
      bitmap_obstack_initialize (&dce_blocks_bitmap_obstack);
      bitmap_obstack_initialize (&dce_tmp_bitmap_obstack);
      can_alter_cfg = false;
    }
  else
    can_alter_cfg = true;

  marked = sbitmap_alloc (get_max_uid () + 1);
  bitmap_clear (marked);
}


/* Free the data allocated by init_dce.  */

static void
fini_dce (bool fast)
{
  sbitmap_free (marked);

  if (fast)
    {
      bitmap_obstack_release (&dce_blocks_bitmap_obstack);
      bitmap_obstack_release (&dce_tmp_bitmap_obstack);
    }
}


/* UD-chain based DCE.  */

static unsigned int
rest_of_handle_ud_dce (void)
{
  rtx_insn *insn;

  init_dce (false);

  prescan_insns_for_dce (false);
  mark_artificial_uses ();
  while (worklist.length () > 0)
    {
      insn = worklist.pop ();
      mark_reg_dependencies (insn);
    }
  worklist.release ();

  if (MAY_HAVE_DEBUG_INSNS)
    reset_unmarked_insns_debug_uses ();

  /* Before any insns are deleted, we must remove the chains since
     they are not bidirectional.  */
  df_remove_problem (df_chain);
  delete_unmarked_insns ();

  fini_dce (false);
  return 0;
}


namespace {

const pass_data pass_data_ud_rtl_dce =
{
  RTL_PASS, /* type */
  "ud_dce", /* name */
  OPTGROUP_NONE, /* optinfo_flags */
  TV_DCE, /* tv_id */
  0, /* properties_required */
  0, /* properties_provided */
  0, /* properties_destroyed */
  0, /* todo_flags_start */
  TODO_df_finish, /* todo_flags_finish */
};

class pass_ud_rtl_dce : public rtl_opt_pass
{
public:
  pass_ud_rtl_dce (gcc::context *ctxt)
    : rtl_opt_pass (pass_data_ud_rtl_dce, ctxt)
  {}

  /* opt_pass methods: */
  virtual bool gate (function *)
    {
      return optimize > 1 && flag_dce && dbg_cnt (dce_ud);
    }

  virtual unsigned int execute (function *)
    {
      return rest_of_handle_ud_dce ();
    }

}; // class pass_ud_rtl_dce

} // anon namespace

rtl_opt_pass *
make_pass_ud_rtl_dce (gcc::context *ctxt)
{
  return new pass_ud_rtl_dce (ctxt);
}


/* -------------------------------------------------------------------------
   Fast DCE functions
   ------------------------------------------------------------------------- */

/* Process basic block BB.  Return true if the live_in set has
   changed. REDO_OUT is true if the info at the bottom of the block
   needs to be recalculated before starting.  AU is the proper set of
   artificial uses.  Track global substitution of uses of dead pseudos
   in debug insns using GLOBAL_DEBUG.  */

static bool
word_dce_process_block (basic_block bb, bool redo_out,
			struct dead_debug_global *global_debug)
{
  bitmap local_live = BITMAP_ALLOC (&dce_tmp_bitmap_obstack);
  rtx_insn *insn;
  bool block_changed;
  struct dead_debug_local debug;

  if (redo_out)
    {
      /* Need to redo the live_out set of this block if when one of
	 the succs of this block has had a change in it live in
	 set.  */
      edge e;
      edge_iterator ei;
      df_confluence_function_n con_fun_n = df_word_lr->problem->con_fun_n;
      bitmap_clear (DF_WORD_LR_OUT (bb));
      FOR_EACH_EDGE (e, ei, bb->succs)
	(*con_fun_n) (e);
    }

  if (dump_file)
    {
      fprintf (dump_file, "processing block %d live out = ", bb->index);
      df_print_word_regset (dump_file, DF_WORD_LR_OUT (bb));
    }

  bitmap_copy (local_live, DF_WORD_LR_OUT (bb));
  dead_debug_local_init (&debug, NULL, global_debug);

  FOR_BB_INSNS_REVERSE (bb, insn)
    if (DEBUG_INSN_P (insn))
      {
	df_ref use;
	FOR_EACH_INSN_USE (use, insn)
	  if (DF_REF_REGNO (use) >= FIRST_PSEUDO_REGISTER
	      && must_eq (GET_MODE_SIZE (GET_MODE (DF_REF_REAL_REG (use))),
			  2 * UNITS_PER_WORD)
	      && !bitmap_bit_p (local_live, 2 * DF_REF_REGNO (use))
	      && !bitmap_bit_p (local_live, 2 * DF_REF_REGNO (use) + 1))
	    dead_debug_add (&debug, use, DF_REF_REGNO (use));
      }
    else if (INSN_P (insn))
      {
	bool any_changed;

	/* No matter if the instruction is needed or not, we remove
	   any regno in the defs from the live set.  */
	any_changed = df_word_lr_simulate_defs (insn, local_live);
	if (any_changed)
	  mark_insn (insn, true);

	/* On the other hand, we do not allow the dead uses to set
	   anything in local_live.  */
	if (marked_insn_p (insn))
	  df_word_lr_simulate_uses (insn, local_live);

	/* Insert debug temps for dead REGs used in subsequent debug
	   insns.  We may have to emit a debug temp even if the insn
	   was marked, in case the debug use was after the point of
	   death.  */
	if (debug.used && !bitmap_empty_p (debug.used))
	  {
	    df_ref def;

	    FOR_EACH_INSN_DEF (def, insn)
	      dead_debug_insert_temp (&debug, DF_REF_REGNO (def), insn,
				      marked_insn_p (insn)
				      && !control_flow_insn_p (insn)
				      ? DEBUG_TEMP_AFTER_WITH_REG_FORCE
				      : DEBUG_TEMP_BEFORE_WITH_VALUE);
	  }

	if (dump_file)
	  {
	    fprintf (dump_file, "finished processing insn %d live out = ",
		     INSN_UID (insn));
	    df_print_word_regset (dump_file, local_live);
	  }
      }

  block_changed = !bitmap_equal_p (local_live, DF_WORD_LR_IN (bb));
  if (block_changed)
    bitmap_copy (DF_WORD_LR_IN (bb), local_live);

  dead_debug_local_finish (&debug, NULL);
  BITMAP_FREE (local_live);
  return block_changed;
}


/* Process basic block BB.  Return true if the live_in set has
   changed. REDO_OUT is true if the info at the bottom of the block
   needs to be recalculated before starting.  AU is the proper set of
   artificial uses.  Track global substitution of uses of dead pseudos
   in debug insns using GLOBAL_DEBUG.  */

static bool
dce_process_block (basic_block bb, bool redo_out, bitmap au,
		   struct dead_debug_global *global_debug)
{
  bitmap local_live = BITMAP_ALLOC (&dce_tmp_bitmap_obstack);
  rtx_insn *insn;
  bool block_changed;
  df_ref def;
  struct dead_debug_local debug;

  if (redo_out)
    {
      /* Need to redo the live_out set of this block if when one of
	 the succs of this block has had a change in it live in
	 set.  */
      edge e;
      edge_iterator ei;
      df_confluence_function_n con_fun_n = df_lr->problem->con_fun_n;
      bitmap_clear (DF_LR_OUT (bb));
      FOR_EACH_EDGE (e, ei, bb->succs)
	(*con_fun_n) (e);
    }

  if (dump_file)
    {
      fprintf (dump_file, "processing block %d lr out = ", bb->index);
      df_print_regset (dump_file, DF_LR_OUT (bb));
    }

  bitmap_copy (local_live, DF_LR_OUT (bb));

  df_simulate_initialize_backwards (bb, local_live);
  dead_debug_local_init (&debug, NULL, global_debug);

  FOR_BB_INSNS_REVERSE (bb, insn)
    if (DEBUG_INSN_P (insn))
      {
	df_ref use;
	FOR_EACH_INSN_USE (use, insn)
	  if (!bitmap_bit_p (local_live, DF_REF_REGNO (use))
	      && !bitmap_bit_p (au, DF_REF_REGNO (use)))
	    dead_debug_add (&debug, use, DF_REF_REGNO (use));
      }
    else if (INSN_P (insn))
      {
	bool needed = marked_insn_p (insn);

	/* The insn is needed if there is someone who uses the output.  */
	if (!needed)
	  FOR_EACH_INSN_DEF (def, insn)
	    if (bitmap_bit_p (local_live, DF_REF_REGNO (def))
		|| bitmap_bit_p (au, DF_REF_REGNO (def)))
	      {
		needed = true;
		mark_insn (insn, true);
		break;
	      }

	/* No matter if the instruction is needed or not, we remove
	   any regno in the defs from the live set.  */
	df_simulate_defs (insn, local_live);

	/* On the other hand, we do not allow the dead uses to set
	   anything in local_live.  */
	if (needed)
	  df_simulate_uses (insn, local_live);

	/* Insert debug temps for dead REGs used in subsequent debug
	   insns.  We may have to emit a debug temp even if the insn
	   was marked, in case the debug use was after the point of
	   death.  */
	if (debug.used && !bitmap_empty_p (debug.used))
	  FOR_EACH_INSN_DEF (def, insn)
	    dead_debug_insert_temp (&debug, DF_REF_REGNO (def), insn,
				    needed && !control_flow_insn_p (insn)
				    ? DEBUG_TEMP_AFTER_WITH_REG_FORCE
				    : DEBUG_TEMP_BEFORE_WITH_VALUE);
      }

  dead_debug_local_finish (&debug, NULL);
  df_simulate_finalize_backwards (bb, local_live);

  block_changed = !bitmap_equal_p (local_live, DF_LR_IN (bb));
  if (block_changed)
    bitmap_copy (DF_LR_IN (bb), local_live);

  BITMAP_FREE (local_live);
  return block_changed;
}


/* Perform fast DCE once initialization is done.  If WORD_LEVEL is
   true, use the word level dce, otherwise do it at the pseudo
   level.  */

static void
fast_dce (bool word_level)
{
  int *postorder = df_get_postorder (DF_BACKWARD);
  int n_blocks = df_get_n_blocks (DF_BACKWARD);
  /* The set of blocks that have been seen on this iteration.  */
  bitmap processed = BITMAP_ALLOC (&dce_blocks_bitmap_obstack);
  /* The set of blocks that need to have the out vectors reset because
     the in of one of their successors has changed.  */
  bitmap redo_out = BITMAP_ALLOC (&dce_blocks_bitmap_obstack);
  bitmap all_blocks = BITMAP_ALLOC (&dce_blocks_bitmap_obstack);
  bool global_changed = true;

  /* These regs are considered always live so if they end up dying
     because of some def, we need to bring the back again.  Calling
     df_simulate_fixup_sets has the disadvantage of calling
     bb_has_eh_pred once per insn, so we cache the information
     here.  */
  bitmap au = &df->regular_block_artificial_uses;
  bitmap au_eh = &df->eh_block_artificial_uses;
  int i;
  struct dead_debug_global global_debug;

  prescan_insns_for_dce (true);

  for (i = 0; i < n_blocks; i++)
    bitmap_set_bit (all_blocks, postorder[i]);

  dead_debug_global_init (&global_debug, NULL);

  while (global_changed)
    {
      global_changed = false;

      for (i = 0; i < n_blocks; i++)
	{
	  int index = postorder[i];
	  basic_block bb = BASIC_BLOCK_FOR_FN (cfun, index);
	  bool local_changed;

	  if (index < NUM_FIXED_BLOCKS)
	    {
	      bitmap_set_bit (processed, index);
	      continue;
	    }

	  if (word_level)
	    local_changed
	      = word_dce_process_block (bb, bitmap_bit_p (redo_out, index),
					&global_debug);
	  else
	    local_changed
	      = dce_process_block (bb, bitmap_bit_p (redo_out, index),
				   bb_has_eh_pred (bb) ? au_eh : au,
				   &global_debug);
	  bitmap_set_bit (processed, index);

	  if (local_changed)
	    {
	      edge e;
	      edge_iterator ei;
	      FOR_EACH_EDGE (e, ei, bb->preds)
		if (bitmap_bit_p (processed, e->src->index))
		  /* Be tricky about when we need to iterate the
		     analysis.  We only have redo the analysis if the
		     bitmaps change at the top of a block that is the
		     entry to a loop.  */
		  global_changed = true;
		else
		  bitmap_set_bit (redo_out, e->src->index);
	    }
	}

      if (global_changed)
	{
	  /* Turn off the RUN_DCE flag to prevent recursive calls to
	     dce.  */
	  int old_flag = df_clear_flags (DF_LR_RUN_DCE);

	  /* So something was deleted that requires a redo.  Do it on
	     the cheap.  */
	  delete_unmarked_insns ();
	  bitmap_clear (marked);
	  bitmap_clear (processed);
	  bitmap_clear (redo_out);

	  /* We do not need to rescan any instructions.  We only need
	     to redo the dataflow equations for the blocks that had a
	     change at the top of the block.  Then we need to redo the
	     iteration.  */
	  if (word_level)
	    df_analyze_problem (df_word_lr, all_blocks, postorder, n_blocks);
	  else
	    df_analyze_problem (df_lr, all_blocks, postorder, n_blocks);

	  if (old_flag & DF_LR_RUN_DCE)
	    df_set_flags (DF_LR_RUN_DCE);

	  prescan_insns_for_dce (true);
	}
    }

  dead_debug_global_finish (&global_debug, NULL);

  delete_unmarked_insns ();

  BITMAP_FREE (processed);
  BITMAP_FREE (redo_out);
  BITMAP_FREE (all_blocks);
}


/* Fast register level DCE.  */

static unsigned int
rest_of_handle_fast_dce (void)
{
  init_dce (true);
  fast_dce (false);
  fini_dce (true);
  return 0;
}


/* Fast byte level DCE.  */

void
run_word_dce (void)
{
  int old_flags;

  if (!flag_dce)
    return;

  timevar_push (TV_DCE);
  old_flags = df_clear_flags (DF_DEFER_INSN_RESCAN + DF_NO_INSN_RESCAN);
  df_word_lr_add_problem ();
  init_dce (true);
  fast_dce (true);
  fini_dce (true);
  df_set_flags (old_flags);
  timevar_pop (TV_DCE);
}


/* This is an internal call that is used by the df live register
   problem to run fast dce as a side effect of creating the live
   information.  The stack is organized so that the lr problem is run,
   this pass is run, which updates the live info and the df scanning
   info, and then returns to allow the rest of the problems to be run.

   This can be called by elsewhere but it will not update the bit
   vectors for any other problems than LR.  */

void
run_fast_df_dce (void)
{
  if (flag_dce)
    {
      /* If dce is able to delete something, it has to happen
	 immediately.  Otherwise there will be problems handling the
	 eq_notes.  */
      int old_flags =
	df_clear_flags (DF_DEFER_INSN_RESCAN + DF_NO_INSN_RESCAN);

      df_in_progress = true;
      rest_of_handle_fast_dce ();
      df_in_progress = false;

      df_set_flags (old_flags);
    }
}


/* Run a fast DCE pass.  */

void
run_fast_dce (void)
{
  if (flag_dce)
    rest_of_handle_fast_dce ();
}


namespace {

const pass_data pass_data_fast_rtl_dce =
{
  RTL_PASS, /* type */
  "rtl_dce", /* name */
  OPTGROUP_NONE, /* optinfo_flags */
  TV_DCE, /* tv_id */
  0, /* properties_required */
  0, /* properties_provided */
  0, /* properties_destroyed */
  0, /* todo_flags_start */
  TODO_df_finish, /* todo_flags_finish */
};

class pass_fast_rtl_dce : public rtl_opt_pass
{
public:
  pass_fast_rtl_dce (gcc::context *ctxt)
    : rtl_opt_pass (pass_data_fast_rtl_dce, ctxt)
  {}

  /* opt_pass methods: */
  virtual bool gate (function *)
    {
      return optimize > 0 && flag_dce && dbg_cnt (dce_fast);
    }

  virtual unsigned int execute (function *)
    {
      return rest_of_handle_fast_dce ();
    }

}; // class pass_fast_rtl_dce

} // anon namespace

rtl_opt_pass *
make_pass_fast_rtl_dce (gcc::context *ctxt)
{
  return new pass_fast_rtl_dce (ctxt);
}<|MERGE_RESOLUTION|>--- conflicted
+++ resolved
@@ -470,15 +470,10 @@
 	    break;
 	}
 
-<<<<<<< HEAD
       HOST_WIDE_INT size;
       if (!MEM_SIZE_KNOWN_P (mem)
 	  || !MEM_SIZE (mem).is_constant (&size)
 	  || !check_argument_store (size, off, min_sp_off,
-=======
-      if (!MEM_SIZE_KNOWN_P (mem)
-	  || !check_argument_store (MEM_SIZE (mem), off, min_sp_off,
->>>>>>> 68b948d3
 				    max_sp_off, sp_bytes))
 	break;
 
