--- conflicted
+++ resolved
@@ -34,11 +34,7 @@
 #include "regs.h"
 #include "function.h"
 #include "basic-block.h"
-<<<<<<< HEAD
-#include "toplev.h"
-=======
 #include "diagnostic-core.h"
->>>>>>> 155d23aa
 #include "coverage.h"
 #include "tree.h"
 #include "tree-flow.h"
@@ -459,31 +455,6 @@
   if (cgraph_state == CGRAPH_STATE_FINISHED)
     return 0;
 
-<<<<<<< HEAD
-  /* Don't profile functions produced for builtin stuff.  */
-  if (DECL_SOURCE_LOCATION (current_function_decl) == BUILTINS_LOCATION)
-    return 0;
-
-  /* Re-set global shared temporary variable for edge-counters.  */
-  gcov_type_tmp_var = NULL_TREE;
-
-  branch_prob ();
-
-  if (! flag_branch_probabilities
-      && flag_profile_values)
-    tree_gen_ic_func_profiler ();
-
-  if (flag_branch_probabilities
-      && flag_profile_values
-      && flag_value_profile_transformations)
-    value_profile_transformations ();
-  /* The above could hose dominator info.  Currently there is
-     none coming in, this is a safety valve.  It should be
-     easy to adjust it, if and when there is some.  */
-  free_dominance_info (CDI_DOMINATORS);
-  free_dominance_info (CDI_POST_DOMINATORS);
-  cfun->after_tree_profile = 1;
-=======
   tree_register_profile_hooks ();
   gimple_register_value_prof_hooks ();
 
@@ -581,7 +552,6 @@
       pop_cfun ();
     }
 
->>>>>>> 155d23aa
   return 0;
 }
 
