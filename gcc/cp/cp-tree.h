/* Definitions for C++ parsing and type checking.
   Copyright (C) 1987-2019 Free Software Foundation, Inc.
   Contributed by Michael Tiemann (tiemann@cygnus.com)

This file is part of GCC.

GCC is free software; you can redistribute it and/or modify
it under the terms of the GNU General Public License as published by
the Free Software Foundation; either version 3, or (at your option)
any later version.

GCC is distributed in the hope that it will be useful,
but WITHOUT ANY WARRANTY; without even the implied warranty of
MERCHANTABILITY or FITNESS FOR A PARTICULAR PURPOSE.  See the
GNU General Public License for more details.

You should have received a copy of the GNU General Public License
along with GCC; see the file COPYING3.  If not see
<http://www.gnu.org/licenses/>.  */

#ifndef GCC_CP_TREE_H
#define GCC_CP_TREE_H

#include "tm.h"
#include "hard-reg-set.h"
#include "function.h"

/* In order for the format checking to accept the C++ front end
   diagnostic framework extensions, you must include this file before
   diagnostic-core.h, not after.  We override the definition of GCC_DIAG_STYLE
   in c-common.h.  */
#undef GCC_DIAG_STYLE
#define GCC_DIAG_STYLE __gcc_cxxdiag__
#if defined(GCC_DIAGNOSTIC_CORE_H) || defined (GCC_C_COMMON_H)
#error \
In order for the format checking to accept the C++ front end diagnostic \
framework extensions, you must include this file before diagnostic-core.h and \
c-common.h, not after.
#endif
#include "c-family/c-common.h"
#include "diagnostic.h"

/* A tree node, together with a location, so that we can track locations
   (and ranges) during parsing.

   The location is redundant for node kinds that have locations,
   but not all node kinds do (e.g. constants, and references to
   params, locals, etc), so we stash a copy here.  */

extern location_t cp_expr_location		(const_tree);

class cp_expr
{
public:
  cp_expr () :
    m_value (NULL), m_loc (UNKNOWN_LOCATION) {}

  cp_expr (tree value) :
    m_value (value), m_loc (cp_expr_location (m_value)) {}

  cp_expr (tree value, location_t loc):
    m_value (value), m_loc (loc) {}

  /* Implicit conversions to tree.  */
  operator tree () const { return m_value; }
  tree & operator* () { return m_value; }
  tree operator* () const { return m_value; }
  tree & operator-> () { return m_value; }
  tree operator-> () const { return m_value; }

  tree get_value () const { return m_value; }
  location_t get_location () const { return m_loc; }
  location_t get_start () const
  {
    source_range src_range = get_range_from_loc (line_table, m_loc);
    return src_range.m_start;
  }
  location_t get_finish () const
  {
    source_range src_range = get_range_from_loc (line_table, m_loc);
    return src_range.m_finish;
  }

  void set_location (location_t loc)
  {
    protected_set_expr_location (m_value, loc);
    m_loc = loc;
  }

  void set_range (location_t start, location_t finish)
  {
    set_location (make_location (m_loc, start, finish));
  }

  cp_expr& maybe_add_location_wrapper ()
  {
    m_value = maybe_wrap_with_location (m_value, m_loc);
    return *this;
  }

 private:
  tree m_value;
  location_t m_loc;
};

inline bool
operator == (const cp_expr &lhs, tree rhs)
{
  return lhs.get_value () == rhs;
}


enum cp_tree_index
{
    CPTI_WCHAR_DECL,
    CPTI_VTABLE_ENTRY_TYPE,
    CPTI_DELTA_TYPE,
    CPTI_VTABLE_INDEX_TYPE,
    CPTI_CLEANUP_TYPE,
    CPTI_VTT_PARM_TYPE,

    CPTI_CLASS_TYPE,
    CPTI_UNKNOWN_TYPE,
    CPTI_INIT_LIST_TYPE,
    CPTI_VTBL_TYPE,
    CPTI_VTBL_PTR_TYPE,
    CPTI_STD,
    CPTI_ABI,
    CPTI_GLOBAL,
    CPTI_GLOBAL_TYPE,
    CPTI_CONST_TYPE_INFO_TYPE,
    CPTI_TYPE_INFO_PTR_TYPE,
    CPTI_ABORT_FNDECL,
    CPTI_AGGR_TAG,
    CPTI_CONV_OP_MARKER,

    CPTI_CTOR_IDENTIFIER,
    CPTI_COMPLETE_CTOR_IDENTIFIER,
    CPTI_BASE_CTOR_IDENTIFIER,
    CPTI_DTOR_IDENTIFIER,
    CPTI_COMPLETE_DTOR_IDENTIFIER,
    CPTI_BASE_DTOR_IDENTIFIER,
    CPTI_DELETING_DTOR_IDENTIFIER,
    CPTI_CONV_OP_IDENTIFIER,
    CPTI_DELTA_IDENTIFIER,
    CPTI_IN_CHARGE_IDENTIFIER,
    CPTI_VTT_PARM_IDENTIFIER,
    CPTI_THIS_IDENTIFIER,
    CPTI_PFN_IDENTIFIER,
    CPTI_VPTR_IDENTIFIER,
    CPTI_GLOBAL_IDENTIFIER,
    CPTI_ANON_IDENTIFIER,
    CPTI_AUTO_IDENTIFIER,
    CPTI_DECLTYPE_AUTO_IDENTIFIER,
    CPTI_INIT_LIST_IDENTIFIER,
    CPTI_FOR_RANGE__IDENTIFIER,
    CPTI_FOR_BEGIN__IDENTIFIER,
    CPTI_FOR_END__IDENTIFIER,
    CPTI_FOR_RANGE_IDENTIFIER,
    CPTI_FOR_BEGIN_IDENTIFIER,
    CPTI_FOR_END_IDENTIFIER,
    CPTI_ABI_TAG_IDENTIFIER,
    CPTI_ALIGNED_IDENTIFIER,
    CPTI_BEGIN_IDENTIFIER,
    CPTI_END_IDENTIFIER,
    CPTI_GET_IDENTIFIER,
    CPTI_GNU_IDENTIFIER,
    CPTI_TUPLE_ELEMENT_IDENTIFIER,
    CPTI_TUPLE_SIZE_IDENTIFIER,
    CPTI_TYPE_IDENTIFIER,
    CPTI_VALUE_IDENTIFIER,
    CPTI_FUN_IDENTIFIER,
    CPTI_CLOSURE_IDENTIFIER,
    CPTI_HEAP_UNINIT_IDENTIFIER,
    CPTI_HEAP_IDENTIFIER,
    CPTI_HEAP_DELETED_IDENTIFIER,

    CPTI_LANG_NAME_C,
    CPTI_LANG_NAME_CPLUSPLUS,

    CPTI_EMPTY_EXCEPT_SPEC,
    CPTI_NOEXCEPT_TRUE_SPEC,
    CPTI_NOEXCEPT_FALSE_SPEC,
    CPTI_NOEXCEPT_DEFERRED_SPEC,

    CPTI_TERMINATE_FN,
    CPTI_CALL_UNEXPECTED_FN,
    CPTI_GET_EXCEPTION_PTR_FN,
    CPTI_BEGIN_CATCH_FN,
    CPTI_END_CATCH_FN,
    CPTI_ALLOCATE_EXCEPTION_FN,
    CPTI_FREE_EXCEPTION_FN,
    CPTI_THROW_FN,
    CPTI_RETHROW_FN,
    CPTI_ATEXIT_FN_PTR_TYPE,
    CPTI_ATEXIT,
    CPTI_DSO_HANDLE,
    CPTI_DCAST,

    CPTI_NULLPTR,
    CPTI_NULLPTR_TYPE,

    CPTI_ALIGN_TYPE,

    CPTI_ANY_TARG,

    CPTI_MAX
};

extern GTY(()) tree cp_global_trees[CPTI_MAX];

#define wchar_decl_node			cp_global_trees[CPTI_WCHAR_DECL]
#define vtable_entry_type		cp_global_trees[CPTI_VTABLE_ENTRY_TYPE]
/* The type used to represent an offset by which to adjust the `this'
   pointer in pointer-to-member types.  */
#define delta_type_node			cp_global_trees[CPTI_DELTA_TYPE]
/* The type used to represent an index into the vtable.  */
#define vtable_index_type		cp_global_trees[CPTI_VTABLE_INDEX_TYPE]

#define class_type_node			cp_global_trees[CPTI_CLASS_TYPE]
#define unknown_type_node		cp_global_trees[CPTI_UNKNOWN_TYPE]
#define init_list_type_node		cp_global_trees[CPTI_INIT_LIST_TYPE]
#define vtbl_type_node			cp_global_trees[CPTI_VTBL_TYPE]
#define vtbl_ptr_type_node		cp_global_trees[CPTI_VTBL_PTR_TYPE]
#define std_node			cp_global_trees[CPTI_STD]
#define abi_node			cp_global_trees[CPTI_ABI]
#define global_namespace		cp_global_trees[CPTI_GLOBAL]
#define global_type_node		cp_global_trees[CPTI_GLOBAL_TYPE]
#define const_type_info_type_node	cp_global_trees[CPTI_CONST_TYPE_INFO_TYPE]
#define type_info_ptr_type		cp_global_trees[CPTI_TYPE_INFO_PTR_TYPE]
#define conv_op_marker			cp_global_trees[CPTI_CONV_OP_MARKER]
#define abort_fndecl			cp_global_trees[CPTI_ABORT_FNDECL]
#define current_aggr			cp_global_trees[CPTI_AGGR_TAG]
#define nullptr_node			cp_global_trees[CPTI_NULLPTR]
#define nullptr_type_node		cp_global_trees[CPTI_NULLPTR_TYPE]
/* std::align_val_t */
#define align_type_node			cp_global_trees[CPTI_ALIGN_TYPE]

/* We cache these tree nodes so as to call get_identifier less frequently.
   For identifiers for functions, including special member functions such
   as ctors and assignment operators, the nodes can be used (among other
   things) to iterate over their overloads defined by/for a type.  For
   example:

     tree ovlid = assign_op_identifier;
     tree overloads = get_class_binding (type, ovlid);
     for (ovl_iterator it (overloads); it; ++it) { ... }

   iterates over the set of implicitly and explicitly defined overloads
   of the assignment operator for type (including the copy and move
   assignment operators, whether deleted or not).  */

/* The name of a constructor that takes an in-charge parameter to
   decide whether or not to construct virtual base classes.  */
#define ctor_identifier			cp_global_trees[CPTI_CTOR_IDENTIFIER]
/* The name of a constructor that constructs virtual base classes.  */
#define complete_ctor_identifier	cp_global_trees[CPTI_COMPLETE_CTOR_IDENTIFIER]
/* The name of a constructor that does not construct virtual base classes.  */
#define base_ctor_identifier		cp_global_trees[CPTI_BASE_CTOR_IDENTIFIER]
/* The name of a destructor that takes an in-charge parameter to
   decide whether or not to destroy virtual base classes and whether
   or not to delete the object.  */
#define dtor_identifier			cp_global_trees[CPTI_DTOR_IDENTIFIER]
/* The name of a destructor that destroys virtual base classes.  */
#define complete_dtor_identifier	cp_global_trees[CPTI_COMPLETE_DTOR_IDENTIFIER]
/* The name of a destructor that does not destroy virtual base
   classes.  */
#define base_dtor_identifier		cp_global_trees[CPTI_BASE_DTOR_IDENTIFIER]
/* The name of a destructor that destroys virtual base classes, and
   then deletes the entire object.  */
#define deleting_dtor_identifier	cp_global_trees[CPTI_DELETING_DTOR_IDENTIFIER]

#define ovl_op_identifier(ISASS, CODE)  (OVL_OP_INFO(ISASS, CODE)->identifier)
#define assign_op_identifier (ovl_op_info[true][OVL_OP_NOP_EXPR].identifier)
#define call_op_identifier (ovl_op_info[false][OVL_OP_CALL_EXPR].identifier)
/* The name used for conversion operators -- but note that actual
   conversion functions use special identifiers outside the identifier
   table.  */
#define conv_op_identifier		cp_global_trees[CPTI_CONV_OP_IDENTIFIER]

#define delta_identifier		cp_global_trees[CPTI_DELTA_IDENTIFIER]
#define in_charge_identifier		cp_global_trees[CPTI_IN_CHARGE_IDENTIFIER]
/* The name of the parameter that contains a pointer to the VTT to use
   for this subobject constructor or destructor.  */
#define vtt_parm_identifier		cp_global_trees[CPTI_VTT_PARM_IDENTIFIER]
#define this_identifier			cp_global_trees[CPTI_THIS_IDENTIFIER]
#define pfn_identifier			cp_global_trees[CPTI_PFN_IDENTIFIER]
#define vptr_identifier			cp_global_trees[CPTI_VPTR_IDENTIFIER]
/* The name of the ::, std & anon namespaces.  */
#define global_identifier		cp_global_trees[CPTI_GLOBAL_IDENTIFIER]
#define anon_identifier			cp_global_trees[CPTI_ANON_IDENTIFIER]
/* auto and declspec(auto) identifiers.  */
#define auto_identifier			cp_global_trees[CPTI_AUTO_IDENTIFIER]
#define decltype_auto_identifier	cp_global_trees[CPTI_DECLTYPE_AUTO_IDENTIFIER]
#define init_list_identifier		cp_global_trees[CPTI_INIT_LIST_IDENTIFIER]
#define for_range__identifier		cp_global_trees[CPTI_FOR_RANGE__IDENTIFIER]
#define for_begin__identifier		cp_global_trees[CPTI_FOR_BEGIN__IDENTIFIER]
#define for_end__identifier		cp_global_trees[CPTI_FOR_END__IDENTIFIER]
#define for_range_identifier		cp_global_trees[CPTI_FOR_RANGE_IDENTIFIER]
#define for_begin_identifier		cp_global_trees[CPTI_FOR_BEGIN_IDENTIFIER]
#define for_end_identifier		cp_global_trees[CPTI_FOR_END_IDENTIFIER]
#define abi_tag_identifier		cp_global_trees[CPTI_ABI_TAG_IDENTIFIER]
#define aligned_identifier		cp_global_trees[CPTI_ALIGNED_IDENTIFIER]
#define begin_identifier		cp_global_trees[CPTI_BEGIN_IDENTIFIER]
#define end_identifier			cp_global_trees[CPTI_END_IDENTIFIER]
#define get__identifier			cp_global_trees[CPTI_GET_IDENTIFIER]
#define gnu_identifier			cp_global_trees[CPTI_GNU_IDENTIFIER]
#define tuple_element_identifier	cp_global_trees[CPTI_TUPLE_ELEMENT_IDENTIFIER]
#define tuple_size_identifier		cp_global_trees[CPTI_TUPLE_SIZE_IDENTIFIER]
#define type_identifier			cp_global_trees[CPTI_TYPE_IDENTIFIER]
#define value_identifier		cp_global_trees[CPTI_VALUE_IDENTIFIER]
#define fun_identifier			cp_global_trees[CPTI_FUN_IDENTIFIER]
#define closure_identifier		cp_global_trees[CPTI_CLOSURE_IDENTIFIER]
#define heap_uninit_identifier		cp_global_trees[CPTI_HEAP_UNINIT_IDENTIFIER]
#define heap_identifier			cp_global_trees[CPTI_HEAP_IDENTIFIER]
#define heap_deleted_identifier		cp_global_trees[CPTI_HEAP_DELETED_IDENTIFIER]
#define lang_name_c			cp_global_trees[CPTI_LANG_NAME_C]
#define lang_name_cplusplus		cp_global_trees[CPTI_LANG_NAME_CPLUSPLUS]

/* Exception specifiers used for throw(), noexcept(true),
   noexcept(false) and deferred noexcept.  We rely on these being
   uncloned.  */
#define empty_except_spec		cp_global_trees[CPTI_EMPTY_EXCEPT_SPEC]
#define noexcept_true_spec		cp_global_trees[CPTI_NOEXCEPT_TRUE_SPEC]
#define noexcept_false_spec		cp_global_trees[CPTI_NOEXCEPT_FALSE_SPEC]
#define noexcept_deferred_spec		cp_global_trees[CPTI_NOEXCEPT_DEFERRED_SPEC]

/* Exception handling function declarations.  */
#define terminate_fn			cp_global_trees[CPTI_TERMINATE_FN]
#define call_unexpected_fn		cp_global_trees[CPTI_CALL_UNEXPECTED_FN]
#define get_exception_ptr_fn		cp_global_trees[CPTI_GET_EXCEPTION_PTR_FN]
#define begin_catch_fn			cp_global_trees[CPTI_BEGIN_CATCH_FN]
#define end_catch_fn			cp_global_trees[CPTI_END_CATCH_FN]
#define allocate_exception_fn		cp_global_trees[CPTI_ALLOCATE_EXCEPTION_FN]
#define free_exception_fn		cp_global_trees[CPTI_FREE_EXCEPTION_FN]
#define throw_fn			cp_global_trees[CPTI_THROW_FN]
#define rethrow_fn			cp_global_trees[CPTI_RETHROW_FN]

/* The type of the function-pointer argument to "__cxa_atexit" (or
   "std::atexit", if "__cxa_atexit" is not being used).  */
#define atexit_fn_ptr_type_node         cp_global_trees[CPTI_ATEXIT_FN_PTR_TYPE]

/* A pointer to `std::atexit'.  */
#define atexit_node			cp_global_trees[CPTI_ATEXIT]

/* A pointer to `__dso_handle'.  */
#define dso_handle_node			cp_global_trees[CPTI_DSO_HANDLE]

/* The declaration of the dynamic_cast runtime.  */
#define dynamic_cast_node		cp_global_trees[CPTI_DCAST]

/* The type of a destructor.  */
#define cleanup_type			cp_global_trees[CPTI_CLEANUP_TYPE]

/* The type of the vtt parameter passed to subobject constructors and
   destructors.  */
#define vtt_parm_type			cp_global_trees[CPTI_VTT_PARM_TYPE]

/* A node which matches any template argument.  */
#define any_targ_node			cp_global_trees[CPTI_ANY_TARG]

/* Node to indicate default access. This must be distinct from the
   access nodes in tree.h.  */

#define access_default_node		null_node


#include "name-lookup.h"

/* Usage of TREE_LANG_FLAG_?:
   0: IDENTIFIER_KIND_BIT_0 (in IDENTIFIER_NODE)
      NEW_EXPR_USE_GLOBAL (in NEW_EXPR).
      COND_EXPR_IS_VEC_DELETE (in COND_EXPR).
      DELETE_EXPR_USE_GLOBAL (in DELETE_EXPR).
      COMPOUND_EXPR_OVERLOADED (in COMPOUND_EXPR).
      CLEANUP_P (in TRY_BLOCK)
      AGGR_INIT_VIA_CTOR_P (in AGGR_INIT_EXPR)
      PTRMEM_OK_P (in ADDR_EXPR, OFFSET_REF, SCOPE_REF)
      PAREN_STRING_LITERAL (in STRING_CST)
      CP_DECL_THREAD_LOCAL_P (in VAR_DECL)
      KOENIG_LOOKUP_P (in CALL_EXPR)
      STATEMENT_LIST_NO_SCOPE (in STATEMENT_LIST).
      EXPR_STMT_STMT_EXPR_RESULT (in EXPR_STMT)
      STMT_EXPR_NO_SCOPE (in STMT_EXPR)
      BIND_EXPR_TRY_BLOCK (in BIND_EXPR)
      TYPENAME_IS_ENUM_P (in TYPENAME_TYPE)
      OMP_FOR_GIMPLIFYING_P (in OMP_FOR, OMP_SIMD, OMP_DISTRIBUTE,
			     and OMP_TASKLOOP)
      BASELINK_QUALIFIED_P (in BASELINK)
      TARGET_EXPR_IMPLICIT_P (in TARGET_EXPR)
      TEMPLATE_PARM_PARAMETER_PACK (in TEMPLATE_PARM_INDEX)
      ATTR_IS_DEPENDENT (in the TREE_LIST for an attribute)
      ABI_TAG_IMPLICIT (in the TREE_LIST for the argument of abi_tag)
      LAMBDA_CAPTURE_EXPLICIT_P (in a TREE_LIST in LAMBDA_EXPR_CAPTURE_LIST)
      CONSTRUCTOR_IS_DIRECT_INIT (in CONSTRUCTOR)
      LAMBDA_EXPR_CAPTURES_THIS_P (in LAMBDA_EXPR)
      DECLTYPE_FOR_LAMBDA_CAPTURE (in DECLTYPE_TYPE)
      VEC_INIT_EXPR_IS_CONSTEXPR (in VEC_INIT_EXPR)
      DECL_OVERRIDE_P (in FUNCTION_DECL)
      IMPLICIT_CONV_EXPR_DIRECT_INIT (in IMPLICIT_CONV_EXPR)
      TRANSACTION_EXPR_IS_STMT (in TRANSACTION_EXPR)
      CONVERT_EXPR_VBASE_PATH (in CONVERT_EXPR)
      PACK_EXPANSION_LOCAL_P (in *_PACK_EXPANSION)
      TINFO_HAS_ACCESS_ERRORS (in TEMPLATE_INFO)
      SIZEOF_EXPR_TYPE_P (in SIZEOF_EXPR)
      COMPOUND_REQ_NOEXCEPT_P (in COMPOUND_REQ)
      WILDCARD_PACK_P (in WILDCARD_DECL)
      BLOCK_OUTER_CURLY_BRACE_P (in BLOCK)
      FOLD_EXPR_MODOP_P (*_FOLD_EXPR)
      IF_STMT_CONSTEXPR_P (IF_STMT)
      TEMPLATE_TYPE_PARM_FOR_CLASS (TEMPLATE_TYPE_PARM)
      DECL_NAMESPACE_INLINE_P (in NAMESPACE_DECL)
      SWITCH_STMT_ALL_CASES_P (in SWITCH_STMT)
      REINTERPRET_CAST_P (in NOP_EXPR)
      ALIGNOF_EXPR_STD_P (in ALIGNOF_EXPR)
      OVL_DEDUP_P (in OVERLOAD)
   1: IDENTIFIER_KIND_BIT_1 (in IDENTIFIER_NODE)
      TI_PENDING_TEMPLATE_FLAG.
      TEMPLATE_PARMS_FOR_INLINE.
      DELETE_EXPR_USE_VEC (in DELETE_EXPR).
      (TREE_CALLS_NEW) (in _EXPR or _REF) (commented-out).
      ICS_ELLIPSIS_FLAG (in _CONV)
      DECL_INITIALIZED_P (in VAR_DECL)
      TYPENAME_IS_CLASS_P (in TYPENAME_TYPE)
      STMT_IS_FULL_EXPR_P (in _STMT)
      TARGET_EXPR_LIST_INIT_P (in TARGET_EXPR)
      LAMBDA_EXPR_MUTABLE_P (in LAMBDA_EXPR)
      DECL_FINAL_P (in FUNCTION_DECL)
      QUALIFIED_NAME_IS_TEMPLATE (in SCOPE_REF)
      CONSTRUCTOR_IS_DEPENDENT (in CONSTRUCTOR)
      TINFO_USED_TEMPLATE_ID (in TEMPLATE_INFO)
      PACK_EXPANSION_SIZEOF_P (in *_PACK_EXPANSION)
      OVL_USING_P (in OVERLOAD)
      IMPLICIT_CONV_EXPR_NONTYPE_ARG (in IMPLICIT_CONV_EXPR)
   2: IDENTIFIER_KIND_BIT_2 (in IDENTIFIER_NODE)
      ICS_THIS_FLAG (in _CONV)
      DECL_INITIALIZED_BY_CONSTANT_EXPRESSION_P (in VAR_DECL)
      STATEMENT_LIST_TRY_BLOCK (in STATEMENT_LIST)
      TYPENAME_IS_RESOLVING_P (in TYPE_NAME_TYPE)
      TARGET_EXPR_DIRECT_INIT_P (in TARGET_EXPR)
      FNDECL_USED_AUTO (in FUNCTION_DECL)
      DECLTYPE_FOR_LAMBDA_PROXY (in DECLTYPE_TYPE)
      REF_PARENTHESIZED_P (in COMPONENT_REF, INDIRECT_REF, SCOPE_REF, VIEW_CONVERT_EXPR)
      AGGR_INIT_ZERO_FIRST (in AGGR_INIT_EXPR)
      CONSTRUCTOR_MUTABLE_POISON (in CONSTRUCTOR)
      OVL_HIDDEN_P (in OVERLOAD)
      SWITCH_STMT_NO_BREAK_P (in SWITCH_STMT)
      LAMBDA_EXPR_CAPTURE_OPTIMIZED (in LAMBDA_EXPR)
      IMPLICIT_CONV_EXPR_BRACED_INIT (in IMPLICIT_CONV_EXPR)
      TINFO_VAR_DECLARED_CONSTINIT (in TEMPLATE_INFO)
      CALL_FROM_NEW_OR_DELETE_P (in CALL_EXPR)
   3: (TREE_REFERENCE_EXPR) (in NON_LVALUE_EXPR) (commented-out).
      ICS_BAD_FLAG (in _CONV)
      FN_TRY_BLOCK_P (in TRY_BLOCK)
      BIND_EXPR_BODY_BLOCK (in BIND_EXPR)
      CALL_EXPR_ORDERED_ARGS (in CALL_EXPR, AGGR_INIT_EXPR)
      DECLTYPE_FOR_REF_CAPTURE (in DECLTYPE_TYPE)
      CONSTRUCTOR_C99_COMPOUND_LITERAL (in CONSTRUCTOR)
      OVL_NESTED_P (in OVERLOAD)
      LAMBDA_EXPR_INSTANTIATED (in LAMBDA_EXPR)
      Reserved for DECL_MODULE_EXPORT (in DECL_)
   4: IDENTIFIER_MARKED (IDENTIFIER_NODEs)
      TREE_HAS_CONSTRUCTOR (in INDIRECT_REF, SAVE_EXPR, CONSTRUCTOR,
	  CALL_EXPR, or FIELD_DECL).
      DECL_TINFO_P (in VAR_DECL)
      FUNCTION_REF_QUALIFIED (in FUNCTION_TYPE, METHOD_TYPE)
      OVL_LOOKUP_P (in OVERLOAD)
      LOOKUP_FOUND_P (in RECORD_TYPE, UNION_TYPE, NAMESPACE_DECL)
   5: IDENTIFIER_VIRTUAL_P (in IDENTIFIER_NODE)
      FUNCTION_RVALUE_QUALIFIED (in FUNCTION_TYPE, METHOD_TYPE)
      CALL_EXPR_REVERSE_ARGS (in CALL_EXPR, AGGR_INIT_EXPR)
      CONSTRUCTOR_PLACEHOLDER_BOUNDARY (in CONSTRUCTOR)
   6: TYPE_MARKED_P (in _TYPE)
      DECL_NON_TRIVIALLY_INITIALIZED_P (in VAR_DECL)
      RANGE_FOR_IVDEP (in RANGE_FOR_STMT)
      CALL_EXPR_OPERATOR_SYNTAX (in CALL_EXPR, AGGR_INIT_EXPR)
      CONSTRUCTOR_IS_DESIGNATED_INIT (in CONSTRUCTOR)

   Usage of TYPE_LANG_FLAG_?:
   0: TYPE_DEPENDENT_P
   1: TYPE_HAS_USER_CONSTRUCTOR.
   2: TYPE_HAS_LATE_RETURN_TYPE (in FUNCTION_TYPE, METHOD_TYPE)
      TYPE_PTRMEMFUNC_FLAG (in RECORD_TYPE)
   4: TYPE_HAS_NONTRIVIAL_DESTRUCTOR
   5: CLASS_TYPE_P (in RECORD_TYPE and UNION_TYPE)
      ENUM_FIXED_UNDERLYING_TYPE_P (in ENUMERAL_TYPE)
      AUTO_IS_DECLTYPE (in TEMPLATE_TYPE_PARM)
   6: TYPE_DEPENDENT_P_VALID

   Usage of DECL_LANG_FLAG_?:
   0: DECL_TEMPLATE_PARM_P (in PARM_DECL, CONST_DECL, TYPE_DECL, or TEMPLATE_DECL)
      DECL_LOCAL_FUNCTION_P (in FUNCTION_DECL)
      DECL_MUTABLE_P (in FIELD_DECL)
      DECL_DEPENDENT_P (in USING_DECL)
      LABEL_DECL_BREAK (in LABEL_DECL)
   1: C_TYPEDEF_EXPLICITLY_SIGNED (in TYPE_DECL).
      DECL_TEMPLATE_INSTANTIATED (in a VAR_DECL or a FUNCTION_DECL)
      DECL_MEMBER_TEMPLATE_P (in TEMPLATE_DECL)
      USING_DECL_TYPENAME_P (in USING_DECL)
      DECL_VLA_CAPTURE_P (in FIELD_DECL)
      DECL_ARRAY_PARAMETER_P (in PARM_DECL)
      LABEL_DECL_CONTINUE (in LABEL_DECL)
   2: DECL_THIS_EXTERN (in VAR_DECL or FUNCTION_DECL).
      DECL_IMPLICIT_TYPEDEF_P (in a TYPE_DECL)
      DECL_CONSTRAINT_VAR_P (in a PARM_DECL)
      TEMPLATE_DECL_COMPLEX_ALIAS_P (in TEMPLATE_DECL)
      DECL_INSTANTIATING_NSDMI_P (in a FIELD_DECL)
      LABEL_DECL_CDTOR (in LABEL_DECL)
   3: DECL_IN_AGGR_P.
   4: DECL_C_BIT_FIELD (in a FIELD_DECL)
      DECL_ANON_UNION_VAR_P (in a VAR_DECL)
      DECL_SELF_REFERENCE_P (in a TYPE_DECL)
      DECL_INVALID_OVERRIDER_P (in a FUNCTION_DECL)
   5: DECL_INTERFACE_KNOWN.
   6: DECL_THIS_STATIC (in VAR_DECL or FUNCTION_DECL).
      DECL_FIELD_IS_BASE (in FIELD_DECL)
      TYPE_DECL_ALIAS_P (in TYPE_DECL)
   7: DECL_THUNK_P (in a member FUNCTION_DECL)
      DECL_NORMAL_CAPTURE_P (in FIELD_DECL)
   8: DECL_DECLARED_CONSTEXPR_P (in VAR_DECL, FUNCTION_DECL)

   Usage of language-independent fields in a language-dependent manner:

   TYPE_ALIAS_SET
     This field is used by TYPENAME_TYPEs, TEMPLATE_TYPE_PARMs, and so
     forth as a substitute for the mark bits provided in `lang_type'.
     At present, only the six low-order bits are used.

   TYPE_LANG_SLOT_1
     For a FUNCTION_TYPE or METHOD_TYPE, this is TYPE_RAISES_EXCEPTIONS.
     For a POINTER_TYPE (to a METHOD_TYPE), this is TYPE_PTRMEMFUNC_TYPE.
     For an ENUMERAL_TYPE, BOUND_TEMPLATE_TEMPLATE_PARM_TYPE,
     RECORD_TYPE or UNION_TYPE this is TYPE_TEMPLATE_INFO,

  BINFO_VIRTUALS
     For a binfo, this is a TREE_LIST.  There is an entry for each
     virtual function declared either in BINFO or its direct and
     indirect primary bases.

     The BV_DELTA of each node gives the amount by which to adjust the
     `this' pointer when calling the function.  If the method is an
     overridden version of a base class method, then it is assumed
     that, prior to adjustment, the this pointer points to an object
     of the base class.

     The BV_VCALL_INDEX of each node, if non-NULL, gives the vtable
     index of the vcall offset for this entry.

     The BV_FN is the declaration for the virtual function itself.

     If BV_LOST_PRIMARY is set, it means that this entry is for a lost
     primary virtual base and can be left null in the vtable.

   BINFO_VTABLE
     This is an expression with POINTER_TYPE that gives the value
     to which the vptr should be initialized.  Use get_vtbl_decl_for_binfo
     to extract the VAR_DECL for the complete vtable.

   DECL_VINDEX
     This field is NULL for a non-virtual function.  For a virtual
     function, it is eventually set to an INTEGER_CST indicating the
     index in the vtable at which this function can be found.  When
     a virtual function is declared, but before it is known what
     function is overridden, this field is the error_mark_node.

     Temporarily, it may be set to a TREE_LIST whose TREE_VALUE is
     the virtual function this one overrides, and whose TREE_CHAIN is
     the old DECL_VINDEX.  */

/* Language-specific tree checkers.  */

#define VAR_OR_FUNCTION_DECL_CHECK(NODE) \
  TREE_CHECK2(NODE,VAR_DECL,FUNCTION_DECL)

#define TYPE_FUNCTION_OR_TEMPLATE_DECL_CHECK(NODE) \
  TREE_CHECK3(NODE,TYPE_DECL,TEMPLATE_DECL,FUNCTION_DECL)

#define TYPE_FUNCTION_OR_TEMPLATE_DECL_P(NODE) \
  (TREE_CODE (NODE) == TYPE_DECL || TREE_CODE (NODE) == TEMPLATE_DECL \
   || TREE_CODE (NODE) == FUNCTION_DECL)

#define VAR_FUNCTION_OR_PARM_DECL_CHECK(NODE) \
  TREE_CHECK3(NODE,VAR_DECL,FUNCTION_DECL,PARM_DECL)

#define VAR_TEMPL_TYPE_OR_FUNCTION_DECL_CHECK(NODE) \
  TREE_CHECK4(NODE,VAR_DECL,FUNCTION_DECL,TYPE_DECL,TEMPLATE_DECL)

#define VAR_TEMPL_TYPE_FIELD_OR_FUNCTION_DECL_CHECK(NODE) \
  TREE_CHECK5(NODE,VAR_DECL,FIELD_DECL,FUNCTION_DECL,TYPE_DECL,TEMPLATE_DECL)

#define BOUND_TEMPLATE_TEMPLATE_PARM_TYPE_CHECK(NODE) \
  TREE_CHECK(NODE,BOUND_TEMPLATE_TEMPLATE_PARM)

#if defined ENABLE_TREE_CHECKING && (GCC_VERSION >= 2007)

/* Returns t iff the node can have a TEMPLATE_INFO field.  */

inline tree
template_info_decl_check (const_tree t, const char* f, int l, const char* fn)
{
  switch (TREE_CODE (t))
    {
    case VAR_DECL:
    case FUNCTION_DECL:
    case FIELD_DECL:
    case TYPE_DECL:
    case CONCEPT_DECL:
    case TEMPLATE_DECL:
      return const_cast<tree>(t);
    default:
      break;
    }
  tree_check_failed (t, f, l, fn,
		     VAR_DECL, FUNCTION_DECL, FIELD_DECL, TYPE_DECL,
		     CONCEPT_DECL, TEMPLATE_DECL, 0);
  gcc_unreachable ();
}

#define TEMPLATE_INFO_DECL_CHECK(NODE) \
  template_info_decl_check ((NODE), __FILE__, __LINE__, __FUNCTION__)

#define THUNK_FUNCTION_CHECK(NODE) __extension__			\
({  __typeof (NODE) const __t = (NODE);					\
    if (TREE_CODE (__t) != FUNCTION_DECL || !__t->decl_common.lang_specific \
	|| !__t->decl_common.lang_specific->u.fn.thunk_p)		\
      tree_check_failed (__t, __FILE__, __LINE__, __FUNCTION__, 0);	\
     __t; })

#else /* ENABLE_TREE_CHECKING */

#define TEMPLATE_INFO_DECL_CHECK(NODE) (NODE)
#define THUNK_FUNCTION_CHECK(NODE) (NODE)

#endif /* ENABLE_TREE_CHECKING */

/* Language-dependent contents of an identifier.  */

struct GTY(()) lang_identifier {
  struct c_common_identifier c_common;
  cxx_binding *bindings;
};

/* Return a typed pointer version of T if it designates a
   C++ front-end identifier.  */
inline lang_identifier*
identifier_p (tree t)
{
  if (TREE_CODE (t) == IDENTIFIER_NODE)
    return (lang_identifier*) t;
  return NULL;
}

#define LANG_IDENTIFIER_CAST(NODE) \
	((struct lang_identifier*)IDENTIFIER_NODE_CHECK (NODE))

struct GTY(()) template_parm_index {
  struct tree_common common;
  int index;
  int level;
  int orig_level;
  tree decl;
};

struct GTY(()) ptrmem_cst {
  struct tree_common common;
  tree member;
};
typedef struct ptrmem_cst * ptrmem_cst_t;

#define CLEANUP_P(NODE)		TREE_LANG_FLAG_0 (TRY_BLOCK_CHECK (NODE))

#define BIND_EXPR_TRY_BLOCK(NODE) \
  TREE_LANG_FLAG_0 (BIND_EXPR_CHECK (NODE))

/* Used to mark the block around the member initializers and cleanups.  */
#define BIND_EXPR_BODY_BLOCK(NODE) \
  TREE_LANG_FLAG_3 (BIND_EXPR_CHECK (NODE))
#define FUNCTION_NEEDS_BODY_BLOCK(NODE) \
  (DECL_CONSTRUCTOR_P (NODE) || DECL_DESTRUCTOR_P (NODE) \
   || LAMBDA_FUNCTION_P (NODE))

#define STATEMENT_LIST_NO_SCOPE(NODE) \
  TREE_LANG_FLAG_0 (STATEMENT_LIST_CHECK (NODE))
#define STATEMENT_LIST_TRY_BLOCK(NODE) \
  TREE_LANG_FLAG_2 (STATEMENT_LIST_CHECK (NODE))

/* Mark the outer curly brace BLOCK.  */
#define BLOCK_OUTER_CURLY_BRACE_P(NODE)	TREE_LANG_FLAG_0 (BLOCK_CHECK (NODE))

/* Nonzero if this statement should be considered a full-expression,
   i.e., if temporaries created during this statement should have
   their destructors run at the end of this statement.  */
#define STMT_IS_FULL_EXPR_P(NODE) TREE_LANG_FLAG_1 ((NODE))

/* Marks the result of a statement expression.  */
#define EXPR_STMT_STMT_EXPR_RESULT(NODE) \
  TREE_LANG_FLAG_0 (EXPR_STMT_CHECK (NODE))

/* Nonzero if this statement-expression does not have an associated scope.  */
#define STMT_EXPR_NO_SCOPE(NODE) \
   TREE_LANG_FLAG_0 (STMT_EXPR_CHECK (NODE))

#define COND_EXPR_IS_VEC_DELETE(NODE) \
  TREE_LANG_FLAG_0 (COND_EXPR_CHECK (NODE))

/* Nonzero if this NOP_EXPR is a reinterpret_cast.  Such conversions
   are not constexprs.  Other NOP_EXPRs are.  */
#define REINTERPRET_CAST_P(NODE)		\
  TREE_LANG_FLAG_0 (NOP_EXPR_CHECK (NODE))

/* Returns nonzero iff TYPE1 and TYPE2 are the same type, in the usual
   sense of `same'.  */
#define same_type_p(TYPE1, TYPE2) \
  comptypes ((TYPE1), (TYPE2), COMPARE_STRICT)

/* Returns nonzero iff NODE is a declaration for the global function
   `main'.  */
#define DECL_MAIN_P(NODE)				\
   (DECL_EXTERN_C_FUNCTION_P (NODE)			\
    && DECL_NAME (NODE) != NULL_TREE			\
    && MAIN_NAME_P (DECL_NAME (NODE))			\
    && flag_hosted)

/* Lookup walker marking.  */
#define LOOKUP_SEEN_P(NODE) TREE_VISITED(NODE)
#define LOOKUP_FOUND_P(NODE) \
  TREE_LANG_FLAG_4 (TREE_CHECK3(NODE,RECORD_TYPE,UNION_TYPE,NAMESPACE_DECL))

/* These two accessors should only be used by OVL manipulators.
   Other users should use iterators and convenience functions.  */
#define OVL_FUNCTION(NODE) \
  (((struct tree_overload*)OVERLOAD_CHECK (NODE))->function)
#define OVL_CHAIN(NODE) \
  (((struct tree_overload*)OVERLOAD_CHECK (NODE))->common.chain)

/* If set, this or a subsequent overload contains decls that need deduping.  */
#define OVL_DEDUP_P(NODE)	TREE_LANG_FLAG_0 (OVERLOAD_CHECK (NODE))
/* If set, this was imported in a using declaration.   */
#define OVL_USING_P(NODE)	TREE_LANG_FLAG_1 (OVERLOAD_CHECK (NODE))
/* If set, this overload is a hidden decl.  */
#define OVL_HIDDEN_P(NODE)	TREE_LANG_FLAG_2 (OVERLOAD_CHECK (NODE))
/* If set, this overload contains a nested overload.  */
#define OVL_NESTED_P(NODE)	TREE_LANG_FLAG_3 (OVERLOAD_CHECK (NODE))
/* If set, this overload was constructed during lookup.  */
#define OVL_LOOKUP_P(NODE)	TREE_LANG_FLAG_4 (OVERLOAD_CHECK (NODE))

/* The first decl of an overload.  */
#define OVL_FIRST(NODE)	ovl_first (NODE)
/* The name of the overload set.  */
#define OVL_NAME(NODE) DECL_NAME (OVL_FIRST (NODE))

/* Whether this is a set of overloaded functions.  TEMPLATE_DECLS are
   always wrapped in an OVERLOAD, so we don't need to check them
   here.  */
#define OVL_P(NODE) \
  (TREE_CODE (NODE) == FUNCTION_DECL || TREE_CODE (NODE) == OVERLOAD)
/* Whether this is a single member overload.  */
#define OVL_SINGLE_P(NODE) \
  (TREE_CODE (NODE) != OVERLOAD || !OVL_CHAIN (NODE))

/* OVL_HIDDEN_P nodes come before other nodes.  */

struct GTY(()) tree_overload {
  struct tree_common common;
  tree function;
};

/* Iterator for a 1 dimensional overload.  Permits iterating over the
   outer level of a 2-d overload when explicitly enabled.  */

class ovl_iterator
{
  tree ovl;
  const bool allow_inner; /* Only used when checking.  */

 public:
  explicit ovl_iterator (tree o, bool allow = false)
    : ovl (o), allow_inner (allow)
  {
  }

 private:
  /* Do not duplicate.  */
  ovl_iterator &operator= (const ovl_iterator &);
  ovl_iterator (const ovl_iterator &);

 public:
  operator bool () const
  {
    return ovl;
  }
  ovl_iterator &operator++ ()
  {
    ovl = TREE_CODE (ovl) != OVERLOAD ? NULL_TREE : OVL_CHAIN (ovl);
    return *this;
  }
  tree operator* () const
  {
    tree fn = TREE_CODE (ovl) != OVERLOAD ? ovl : OVL_FUNCTION (ovl);

    /* Check this is not an unexpected 2-dimensional overload.  */
    gcc_checking_assert (allow_inner || TREE_CODE (fn) != OVERLOAD);

    return fn;
  }

 public:
  /* Whether this overload was introduced by a using decl.  */
  bool using_p () const
  {
    return (TREE_CODE (ovl) == USING_DECL
	    || (TREE_CODE (ovl) == OVERLOAD && OVL_USING_P (ovl)));
  }
  bool hidden_p () const
  {
    return TREE_CODE (ovl) == OVERLOAD && OVL_HIDDEN_P (ovl);
  }

 public:
  tree remove_node (tree head)
  {
    return remove_node (head, ovl);
  }
  tree reveal_node (tree head)
  {
    return reveal_node (head, ovl);
  }

 protected:
  /* If we have a nested overload, point at the inner overload and
     return the next link on the outer one.  */
  tree maybe_push ()
  {
    tree r = NULL_TREE;

    if (ovl && TREE_CODE (ovl) == OVERLOAD && OVL_NESTED_P (ovl))
      {
	r = OVL_CHAIN (ovl);
	ovl = OVL_FUNCTION (ovl);
      }
    return r;
  }
  /* Restore an outer nested overload.  */
  void pop (tree outer)
  {
    gcc_checking_assert (!ovl);
    ovl = outer;
  }

 private:
  /* We make these static functions to avoid the address of the
     iterator escaping the local context.  */
  static tree remove_node (tree head, tree node);
  static tree reveal_node (tree ovl, tree node);
};

/* Iterator over a (potentially) 2 dimensional overload, which is
   produced by name lookup.  */

class lkp_iterator : public ovl_iterator
{
  typedef ovl_iterator parent;

  tree outer;

 public:
  explicit lkp_iterator (tree o)
    : parent (o, true), outer (maybe_push ())
  {
  }

 public:
  lkp_iterator &operator++ ()
  {
    bool repush = !outer;

    if (!parent::operator++ () && !repush)
      {
	pop (outer);
	repush = true;
      }

    if (repush)
      outer = maybe_push ();

    return *this;
  }
};

/* hash traits for declarations.  Hashes potential overload sets via
   DECL_NAME.  */

struct named_decl_hash : ggc_remove <tree>
{
  typedef tree value_type; /* A DECL or OVERLOAD  */
  typedef tree compare_type; /* An identifier.  */

  inline static hashval_t hash (const value_type decl);
  inline static bool equal (const value_type existing, compare_type candidate);

  static inline void mark_empty (value_type &p) {p = NULL_TREE;}
  static inline bool is_empty (value_type p) {return !p;}

  /* Nothing is deletable.  Everything is insertable.  */
  static bool is_deleted (value_type) { return false; }
  static void mark_deleted (value_type) { gcc_unreachable (); }
};

/* Simplified unique_ptr clone to release a tree vec on exit.  */

class releasing_vec
{
public:
  typedef vec<tree, va_gc> vec_t;

  releasing_vec (vec_t *v): v(v) { }
  releasing_vec (): v(make_tree_vector ()) { }

  /* Copy ops are deliberately declared but not defined,
     copies must always be elided.  */
  releasing_vec (const releasing_vec &);
  releasing_vec &operator= (const releasing_vec &);

  vec_t &operator* () const { return *v; }
  vec_t *operator-> () const { return v; }
  vec_t *get() const { return v; }
  operator vec_t *() const { return v; }
  vec_t ** operator& () { return &v; }

  /* Breaks pointer/value consistency for convenience.  */
  tree& operator[] (unsigned i) const { return (*v)[i]; }

  ~releasing_vec() { release_tree_vector (v); }
private:
  vec_t *v;
};
/* Forwarding functions for vec_safe_* that might reallocate.  */
inline tree* vec_safe_push (releasing_vec& r, const tree &t CXX_MEM_STAT_INFO)
{ return vec_safe_push (*&r, t PASS_MEM_STAT); }
inline bool vec_safe_reserve (releasing_vec& r, unsigned n, bool e = false CXX_MEM_STAT_INFO)
{ return vec_safe_reserve (*&r, n, e PASS_MEM_STAT); }
inline unsigned vec_safe_length (releasing_vec &r)
{ return r->length(); }
inline void vec_safe_splice (releasing_vec &r, vec<tree, va_gc> *p CXX_MEM_STAT_INFO)
{ vec_safe_splice (*&r, p PASS_MEM_STAT); }
void release_tree_vector (releasing_vec &); // cause link error

struct GTY(()) tree_template_decl {
  struct tree_decl_common common;
  tree arguments;
  tree result;
};

/* Returns true iff NODE is a BASELINK.  */
#define BASELINK_P(NODE) \
  (TREE_CODE (NODE) == BASELINK)
/* The BINFO indicating the base in which lookup found the
   BASELINK_FUNCTIONS.  */
#define BASELINK_BINFO(NODE) \
  (((struct tree_baselink*) BASELINK_CHECK (NODE))->binfo)
/* The functions referred to by the BASELINK; either a FUNCTION_DECL,
   a TEMPLATE_DECL, an OVERLOAD, or a TEMPLATE_ID_EXPR.  */
#define BASELINK_FUNCTIONS(NODE) \
  (((struct tree_baselink*) BASELINK_CHECK (NODE))->functions)
/* If T is a BASELINK, grab the functions, otherwise just T, which is
   expected to already be a (list of) functions.  */
#define MAYBE_BASELINK_FUNCTIONS(T) \
  (BASELINK_P (T) ? BASELINK_FUNCTIONS (T) : T)
/* The BINFO in which the search for the functions indicated by this baselink
   began.  This base is used to determine the accessibility of functions
   selected by overload resolution.  */
#define BASELINK_ACCESS_BINFO(NODE) \
  (((struct tree_baselink*) BASELINK_CHECK (NODE))->access_binfo)
/* For a type-conversion operator, the BASELINK_OPTYPE indicates the type
   to which the conversion should occur.  This value is important if
   the BASELINK_FUNCTIONS include a template conversion operator --
   the BASELINK_OPTYPE can be used to determine what type the user
   requested.  */
#define BASELINK_OPTYPE(NODE) \
  (TREE_CHAIN (BASELINK_CHECK (NODE)))
/* Nonzero if this baselink was from a qualified lookup.  */
#define BASELINK_QUALIFIED_P(NODE) \
  TREE_LANG_FLAG_0 (BASELINK_CHECK (NODE))

struct GTY(()) tree_baselink {
  struct tree_common common;
  tree binfo;
  tree functions;
  tree access_binfo;
};

/* The different kinds of ids that we encounter.  */

enum cp_id_kind
{
  /* Not an id at all.  */
  CP_ID_KIND_NONE,
  /* An unqualified-id that is not a template-id.  */
  CP_ID_KIND_UNQUALIFIED,
  /* An unqualified-id that is a dependent name.  */
  CP_ID_KIND_UNQUALIFIED_DEPENDENT,
  /* An unqualified template-id.  */
  CP_ID_KIND_TEMPLATE_ID,
  /* A qualified-id.  */
  CP_ID_KIND_QUALIFIED
};


/* The various kinds of C++0x warnings we encounter. */

enum cpp0x_warn_str
{
  /* extended initializer lists */
  CPP0X_INITIALIZER_LISTS,
  /* explicit conversion operators */
  CPP0X_EXPLICIT_CONVERSION,
  /* variadic templates */
  CPP0X_VARIADIC_TEMPLATES,
  /* lambda expressions */
  CPP0X_LAMBDA_EXPR,
  /* C++0x auto */
  CPP0X_AUTO,
  /* scoped enums */
  CPP0X_SCOPED_ENUMS,
  /* defaulted and deleted functions */
  CPP0X_DEFAULTED_DELETED,
  /* inline namespaces */
  CPP0X_INLINE_NAMESPACES,
  /* override controls, override/final */
  CPP0X_OVERRIDE_CONTROLS,
  /* non-static data member initializers */
  CPP0X_NSDMI,
  /* user defined literals */
  CPP0X_USER_DEFINED_LITERALS,
  /* delegating constructors */
  CPP0X_DELEGATING_CTORS,
  /* inheriting constructors */
  CPP0X_INHERITING_CTORS,
  /* C++11 attributes */
  CPP0X_ATTRIBUTES,
  /* ref-qualified member functions */
  CPP0X_REF_QUALIFIER
};

/* The various kinds of operation used by composite_pointer_type. */

enum composite_pointer_operation
{
  /* comparison */
  CPO_COMPARISON,
  /* conversion */
  CPO_CONVERSION,
  /* conditional expression */
  CPO_CONDITIONAL_EXPR
};

/* Possible cases of expression list used by build_x_compound_expr_from_list. */
enum expr_list_kind {
  ELK_INIT,		/* initializer */
  ELK_MEM_INIT,		/* member initializer */
  ELK_FUNC_CAST		/* functional cast */
};

/* Possible cases of implicit bad rhs conversions. */
enum impl_conv_rhs {
  ICR_DEFAULT_ARGUMENT, /* default argument */
  ICR_CONVERTING,       /* converting */
  ICR_INIT,             /* initialization */
  ICR_ARGPASS,          /* argument passing */
  ICR_RETURN,           /* return */
  ICR_ASSIGN            /* assignment */
};

/* Possible cases of implicit or explicit bad conversions to void. */
enum impl_conv_void {
  ICV_CAST,            /* (explicit) conversion to void */
  ICV_SECOND_OF_COND,  /* second operand of conditional expression */
  ICV_THIRD_OF_COND,   /* third operand of conditional expression */
  ICV_RIGHT_OF_COMMA,  /* right operand of comma operator */
  ICV_LEFT_OF_COMMA,   /* left operand of comma operator */
  ICV_STATEMENT,       /* statement */
  ICV_THIRD_IN_FOR     /* for increment expression */
};

/* Possible invalid uses of an abstract class that might not have a
   specific associated declaration.  */
enum GTY(()) abstract_class_use {
  ACU_UNKNOWN,			/* unknown or decl provided */
  ACU_CAST,			/* cast to abstract class */
  ACU_NEW,			/* new-expression of abstract class */
  ACU_THROW,			/* throw-expression of abstract class */
  ACU_CATCH,			/* catch-parameter of abstract class */
  ACU_ARRAY,			/* array of abstract class */
  ACU_RETURN,			/* return type of abstract class */
  ACU_PARM			/* parameter type of abstract class */
};

/* Macros for access to language-specific slots in an identifier.  */

/* The IDENTIFIER_BINDING is the innermost cxx_binding for the
    identifier.  Its PREVIOUS is the next outermost binding.  Each
    VALUE field is a DECL for the associated declaration.  Thus,
    name lookup consists simply of pulling off the node at the front
    of the list (modulo oddities for looking up the names of types,
    and such.)  You can use SCOPE field to determine the scope
    that bound the name.  */
#define IDENTIFIER_BINDING(NODE) \
  (LANG_IDENTIFIER_CAST (NODE)->bindings)

/* TREE_TYPE only indicates on local and class scope the current
   type. For namespace scope, the presence of a type in any namespace
   is indicated with global_type_node, and the real type behind must
   be found through lookup.  */
#define IDENTIFIER_TYPE_VALUE(NODE) identifier_type_value (NODE)
#define REAL_IDENTIFIER_TYPE_VALUE(NODE) TREE_TYPE (NODE)
#define SET_IDENTIFIER_TYPE_VALUE(NODE,TYPE) (TREE_TYPE (NODE) = (TYPE))
#define IDENTIFIER_HAS_TYPE_VALUE(NODE) (IDENTIFIER_TYPE_VALUE (NODE) ? 1 : 0)

/* Kinds of identifiers.  Values are carefully chosen.  */
enum cp_identifier_kind {
  cik_normal = 0,	/* Not a special identifier.  */
  cik_keyword = 1,	/* A keyword.  */
  cik_ctor = 2,		/* Constructor (in-chg, complete or base).  */
  cik_dtor = 3,		/* Destructor (in-chg, deleting, complete or
			   base).  */
  cik_simple_op = 4,	/* Non-assignment operator name.  */
  cik_assign_op = 5,	/* An assignment operator name.  */
  cik_conv_op = 6,	/* Conversion operator name.  */
  cik_reserved_for_udlit = 7,	/* Not yet in use  */
  cik_max
};

/* Kind bits.  */
#define IDENTIFIER_KIND_BIT_0(NODE) \
  TREE_LANG_FLAG_0 (IDENTIFIER_NODE_CHECK (NODE))
#define IDENTIFIER_KIND_BIT_1(NODE) \
  TREE_LANG_FLAG_1 (IDENTIFIER_NODE_CHECK (NODE))
#define IDENTIFIER_KIND_BIT_2(NODE) \
  TREE_LANG_FLAG_2 (IDENTIFIER_NODE_CHECK (NODE))

/* Used by various search routines.  */
#define IDENTIFIER_MARKED(NODE) \
  TREE_LANG_FLAG_4 (IDENTIFIER_NODE_CHECK (NODE))

/* Nonzero if this identifier is used as a virtual function name somewhere
   (optimizes searches).  */
#define IDENTIFIER_VIRTUAL_P(NODE) \
  TREE_LANG_FLAG_5 (IDENTIFIER_NODE_CHECK (NODE))

/* True if this identifier is a reserved word.  C_RID_CODE (node) is
   then the RID_* value of the keyword.  Value 1.  */
#define IDENTIFIER_KEYWORD_P(NODE)		\
  ((!IDENTIFIER_KIND_BIT_2 (NODE))		\
   & (!IDENTIFIER_KIND_BIT_1 (NODE))		\
   & IDENTIFIER_KIND_BIT_0 (NODE))

/* True if this identifier is the name of a constructor or
   destructor.  Value 2 or 3.  */
#define IDENTIFIER_CDTOR_P(NODE)		\
  ((!IDENTIFIER_KIND_BIT_2 (NODE))		\
   & IDENTIFIER_KIND_BIT_1 (NODE))

/* True if this identifier is the name of a constructor.  Value 2.  */
#define IDENTIFIER_CTOR_P(NODE)			\
  (IDENTIFIER_CDTOR_P(NODE)			\
    & (!IDENTIFIER_KIND_BIT_0 (NODE)))

/* True if this identifier is the name of a destructor.  Value 3.  */
#define IDENTIFIER_DTOR_P(NODE)			\
  (IDENTIFIER_CDTOR_P(NODE)			\
    & IDENTIFIER_KIND_BIT_0 (NODE))

/* True if this identifier is for any operator name (including
   conversions).  Value 4, 5, 6 or 7.  */
#define IDENTIFIER_ANY_OP_P(NODE)		\
  (IDENTIFIER_KIND_BIT_2 (NODE))

/* True if this identifier is for an overloaded operator. Values 4, 5.  */
#define IDENTIFIER_OVL_OP_P(NODE)		\
  (IDENTIFIER_ANY_OP_P (NODE)			\
   & (!IDENTIFIER_KIND_BIT_1 (NODE)))

/* True if this identifier is for any assignment. Values 5.  */
#define IDENTIFIER_ASSIGN_OP_P(NODE)		\
  (IDENTIFIER_OVL_OP_P (NODE)			\
   & IDENTIFIER_KIND_BIT_0 (NODE))

/* True if this identifier is the name of a type-conversion
   operator.  Value 7.  */
#define IDENTIFIER_CONV_OP_P(NODE)		\
  (IDENTIFIER_ANY_OP_P (NODE)			\
   & IDENTIFIER_KIND_BIT_1 (NODE)		\
   & (!IDENTIFIER_KIND_BIT_0 (NODE)))

/* True if this identifier is a new or delete operator.  */
#define IDENTIFIER_NEWDEL_OP_P(NODE)		\
  (IDENTIFIER_OVL_OP_P (NODE)			\
   && IDENTIFIER_OVL_OP_FLAGS (NODE) & OVL_OP_FLAG_ALLOC)

/* True if this identifier is a new operator.  */
#define IDENTIFIER_NEW_OP_P(NODE)					\
  (IDENTIFIER_OVL_OP_P (NODE)						\
   && (IDENTIFIER_OVL_OP_FLAGS (NODE)					\
       & (OVL_OP_FLAG_ALLOC | OVL_OP_FLAG_DELETE)) == OVL_OP_FLAG_ALLOC)

/* Access a C++-specific index for identifier NODE.
   Used to optimize operator mappings etc.  */
#define IDENTIFIER_CP_INDEX(NODE)		\
  (IDENTIFIER_NODE_CHECK(NODE)->base.u.bits.address_space)

/* In a RECORD_TYPE or UNION_TYPE, nonzero if any component is read-only.  */
#define C_TYPE_FIELDS_READONLY(TYPE) \
  (LANG_TYPE_CLASS_CHECK (TYPE)->fields_readonly)

/* The tokens stored in the unparsed operand.  */

#define DEFPARSE_TOKENS(NODE) \
  (((struct tree_deferred_parse *)DEFERRED_PARSE_CHECK (NODE))->tokens)
#define DEFPARSE_INSTANTIATIONS(NODE) \
  (((struct tree_deferred_parse *)DEFERRED_PARSE_CHECK (NODE))->instantiations)

struct GTY (()) tree_deferred_parse {
  struct tree_base base;
  struct cp_token_cache *tokens;
  vec<tree, va_gc> *instantiations;
};


#define DEFERRED_NOEXCEPT_PATTERN(NODE) \
  (((struct tree_deferred_noexcept *)DEFERRED_NOEXCEPT_CHECK (NODE))->pattern)
#define DEFERRED_NOEXCEPT_ARGS(NODE) \
  (((struct tree_deferred_noexcept *)DEFERRED_NOEXCEPT_CHECK (NODE))->args)
#define DEFERRED_NOEXCEPT_SPEC_P(NODE)				\
  ((NODE) && (TREE_PURPOSE (NODE))				\
   && (TREE_CODE (TREE_PURPOSE (NODE)) == DEFERRED_NOEXCEPT))
#define UNEVALUATED_NOEXCEPT_SPEC_P(NODE)				\
  (DEFERRED_NOEXCEPT_SPEC_P (NODE)					\
   && DEFERRED_NOEXCEPT_PATTERN (TREE_PURPOSE (NODE)) == NULL_TREE)
#define UNPARSED_NOEXCEPT_SPEC_P(NODE) \
  ((NODE) && (TREE_PURPOSE (NODE)) \
   && (TREE_CODE (TREE_PURPOSE (NODE)) == DEFERRED_PARSE))

struct GTY (()) tree_deferred_noexcept {
  struct tree_base base;
  tree pattern;
  tree args;
};


/* The condition associated with the static assertion.  This must be
   an integral constant expression.  */
#define STATIC_ASSERT_CONDITION(NODE) \
  (((struct tree_static_assert *)STATIC_ASSERT_CHECK (NODE))->condition)

/* The message associated with the static assertion.  This must be a
   string constant, which will be emitted as an error message when the
   static assert condition is false.  */
#define STATIC_ASSERT_MESSAGE(NODE) \
  (((struct tree_static_assert *)STATIC_ASSERT_CHECK (NODE))->message)

/* Source location information for a static assertion.  */
#define STATIC_ASSERT_SOURCE_LOCATION(NODE) \
  (((struct tree_static_assert *)STATIC_ASSERT_CHECK (NODE))->location)

struct GTY (()) tree_static_assert {
  struct tree_common common;
  tree condition;
  tree message;
  location_t location;
};

struct GTY (()) tree_argument_pack_select {
  struct tree_common common;
  tree argument_pack;
  int index;
};

/* The different kinds of traits that we encounter.  */

enum cp_trait_kind
{
  CPTK_BASES,
  CPTK_DIRECT_BASES,
  CPTK_HAS_NOTHROW_ASSIGN,
  CPTK_HAS_NOTHROW_CONSTRUCTOR,
  CPTK_HAS_NOTHROW_COPY,
  CPTK_HAS_TRIVIAL_ASSIGN,
  CPTK_HAS_TRIVIAL_CONSTRUCTOR,
  CPTK_HAS_TRIVIAL_COPY,
  CPTK_HAS_TRIVIAL_DESTRUCTOR,
  CPTK_HAS_UNIQUE_OBJ_REPRESENTATIONS,
  CPTK_HAS_VIRTUAL_DESTRUCTOR,
  CPTK_IS_ABSTRACT,
  CPTK_IS_AGGREGATE,
  CPTK_IS_BASE_OF,
  CPTK_IS_CLASS,
  CPTK_IS_EMPTY,
  CPTK_IS_ENUM,
  CPTK_IS_FINAL,
  CPTK_IS_LITERAL_TYPE,
  CPTK_IS_POD,
  CPTK_IS_POLYMORPHIC,
  CPTK_IS_SAME_AS,
  CPTK_IS_STD_LAYOUT,
  CPTK_IS_TRIVIAL,
  CPTK_IS_TRIVIALLY_ASSIGNABLE,
  CPTK_IS_TRIVIALLY_CONSTRUCTIBLE,
  CPTK_IS_TRIVIALLY_COPYABLE,
  CPTK_IS_UNION,
  CPTK_UNDERLYING_TYPE,
  CPTK_IS_ASSIGNABLE,
  CPTK_IS_CONSTRUCTIBLE
};

/* The types that we are processing.  */
#define TRAIT_EXPR_TYPE1(NODE) \
  (((struct tree_trait_expr *)TRAIT_EXPR_CHECK (NODE))->type1)

#define TRAIT_EXPR_TYPE2(NODE) \
  (((struct tree_trait_expr *)TRAIT_EXPR_CHECK (NODE))->type2)

/* The specific trait that we are processing.  */
#define TRAIT_EXPR_KIND(NODE) \
  (((struct tree_trait_expr *)TRAIT_EXPR_CHECK (NODE))->kind)

#define TRAIT_EXPR_LOCATION(NODE) \
  (((struct tree_trait_expr *)TRAIT_EXPR_CHECK (NODE))->locus)

struct GTY (()) tree_trait_expr {
  struct tree_common common;
  tree type1;
  tree type2;
  location_t locus;
  enum cp_trait_kind kind;
};

/* Identifiers used for lambda types are almost anonymous.  Use this
   spare flag to distinguish them (they also have the anonymous flag).  */
#define IDENTIFIER_LAMBDA_P(NODE) \
  (IDENTIFIER_NODE_CHECK(NODE)->base.protected_flag)

/* Based off of TYPE_UNNAMED_P.  */
#define LAMBDA_TYPE_P(NODE)			\
  (TREE_CODE (NODE) == RECORD_TYPE		\
   && TYPE_LINKAGE_IDENTIFIER (NODE)				\
   && IDENTIFIER_LAMBDA_P (TYPE_LINKAGE_IDENTIFIER (NODE)))

/* Test if FUNCTION_DECL is a lambda function.  */
#define LAMBDA_FUNCTION_P(FNDECL)				\
  (DECL_DECLARES_FUNCTION_P (FNDECL)				\
   && DECL_OVERLOADED_OPERATOR_P (FNDECL)			\
   && DECL_OVERLOADED_OPERATOR_IS (FNDECL, CALL_EXPR)		\
   && LAMBDA_TYPE_P (CP_DECL_CONTEXT (FNDECL)))

enum cp_lambda_default_capture_mode_type {
  CPLD_NONE,
  CPLD_COPY,
  CPLD_REFERENCE
};

/* The method of default capture, if any.  */
#define LAMBDA_EXPR_DEFAULT_CAPTURE_MODE(NODE) \
  (((struct tree_lambda_expr *)LAMBDA_EXPR_CHECK (NODE))->default_capture_mode)

/* The capture-list, including `this'.  Each capture is stored as a FIELD_DECL
 * so that the name, type, and field are all together, whether or not it has
 * been added to the lambda's class type.
   TREE_LIST:
     TREE_PURPOSE: The FIELD_DECL for this capture.
     TREE_VALUE: The initializer. This is part of a GNU extension.  */
#define LAMBDA_EXPR_CAPTURE_LIST(NODE) \
  (((struct tree_lambda_expr *)LAMBDA_EXPR_CHECK (NODE))->capture_list)

/* During parsing of the lambda-introducer, the node in the capture-list
   that holds the 'this' capture.  During parsing of the body, the
   capture proxy for that node.  */
#define LAMBDA_EXPR_THIS_CAPTURE(NODE) \
  (((struct tree_lambda_expr *)LAMBDA_EXPR_CHECK (NODE))->this_capture)

/* Predicate tracking whether `this' is in the effective capture set.  */
#define LAMBDA_EXPR_CAPTURES_THIS_P(NODE) \
  LAMBDA_EXPR_THIS_CAPTURE(NODE)

/* Predicate tracking whether the lambda was declared 'mutable'.  */
#define LAMBDA_EXPR_MUTABLE_P(NODE) \
  TREE_LANG_FLAG_1 (LAMBDA_EXPR_CHECK (NODE))

/* True iff uses of a const variable capture were optimized away.  */
#define LAMBDA_EXPR_CAPTURE_OPTIMIZED(NODE) \
  TREE_LANG_FLAG_2 (LAMBDA_EXPR_CHECK (NODE))

/* True iff this LAMBDA_EXPR was generated in tsubst_lambda_expr.  */
#define LAMBDA_EXPR_INSTANTIATED(NODE) \
  TREE_LANG_FLAG_3 (LAMBDA_EXPR_CHECK (NODE))

/* True if this TREE_LIST in LAMBDA_EXPR_CAPTURE_LIST is for an explicit
   capture.  */
#define LAMBDA_CAPTURE_EXPLICIT_P(NODE) \
  TREE_LANG_FLAG_0 (TREE_LIST_CHECK (NODE))

/* The source location of the lambda.  */
#define LAMBDA_EXPR_LOCATION(NODE) \
  (((struct tree_lambda_expr *)LAMBDA_EXPR_CHECK (NODE))->locus)

/* The mangling scope for the lambda: FUNCTION_DECL, PARM_DECL, VAR_DECL,
   FIELD_DECL or NULL_TREE.  If this is NULL_TREE, we have no linkage.  */
#define LAMBDA_EXPR_EXTRA_SCOPE(NODE) \
  (((struct tree_lambda_expr *)LAMBDA_EXPR_CHECK (NODE))->extra_scope)

/* If EXTRA_SCOPE, this is the number of the lambda within that scope.  */
#define LAMBDA_EXPR_DISCRIMINATOR(NODE) \
  (((struct tree_lambda_expr *)LAMBDA_EXPR_CHECK (NODE))->discriminator)

/* During parsing of the lambda, a vector of capture proxies which need
   to be pushed once we're done processing a nested lambda.  */
#define LAMBDA_EXPR_PENDING_PROXIES(NODE) \
  (((struct tree_lambda_expr *)LAMBDA_EXPR_CHECK (NODE))->pending_proxies)

/* The closure type of the lambda, which is also the type of the
   LAMBDA_EXPR.  */
#define LAMBDA_EXPR_CLOSURE(NODE) \
  (TREE_TYPE (LAMBDA_EXPR_CHECK (NODE)))

struct GTY (()) tree_lambda_expr
{
  struct tree_typed typed;
  tree capture_list;
  tree this_capture;
  tree extra_scope;
  vec<tree, va_gc> *pending_proxies;
  location_t locus;
  enum cp_lambda_default_capture_mode_type default_capture_mode;
  int discriminator;
};

/* A (typedef,context,usage location) triplet.
   It represents a typedef used through a
   context at a given source location.
   e.g.
   struct foo {
     typedef int myint;
   };

   struct bar {
    foo::myint v; // #1<-- this location.
   };

   In bar, the triplet will be (myint, foo, #1).
   */
struct GTY(()) qualified_typedef_usage_s {
  tree typedef_decl;
  tree context;
  location_t locus;
};
typedef struct qualified_typedef_usage_s qualified_typedef_usage_t;

/* Non-zero if this template specialization has access violations that
   should be rechecked when the function is instantiated outside argument
   deduction.  */
#define TINFO_HAS_ACCESS_ERRORS(NODE) \
  (TREE_LANG_FLAG_0 (TEMPLATE_INFO_CHECK (NODE)))
#define FNDECL_HAS_ACCESS_ERRORS(NODE) \
  (TINFO_HAS_ACCESS_ERRORS (DECL_TEMPLATE_INFO (NODE)))

/* Non-zero if this variable template specialization was specified using a
   template-id, so it's a partial or full specialization and not a definition
   of the member template of a particular class specialization.  */
#define TINFO_USED_TEMPLATE_ID(NODE) \
  (TREE_LANG_FLAG_1 (TEMPLATE_INFO_CHECK (NODE)))

/* Non-zero if this variable template specialization was declared with the
   `constinit' specifier.  */
#define TINFO_VAR_DECLARED_CONSTINIT(NODE) \
  (TREE_LANG_FLAG_2 (TEMPLATE_INFO_CHECK (NODE)))

struct GTY(()) tree_template_info {
  struct tree_base base;
  tree tmpl;
  tree args;
  vec<qualified_typedef_usage_t, va_gc> *typedefs_needing_access_checking;
};

// Constraint information for a C++ declaration. Constraint information is
// comprised of:
//
// - a constraint expression introduced by the template header
// - a constraint expression introduced by a function declarator
// - the associated constraints, which are the conjunction of those,
//   and used for declaration matching
//
// The template and declarator requirements are kept to support pretty
// printing constrained declarations.
struct GTY(()) tree_constraint_info {
  struct tree_base base;
  tree template_reqs;
  tree declarator_reqs;
  tree associated_constr;
};

// Require that pointer P is non-null before returning.
template<typename T>
inline T*
check_nonnull (T* p)
{
  gcc_assert (p);
  return p;
}

/* Returns true iff T is non-null and represents constraint info.  */
inline tree_constraint_info *
check_constraint_info (tree t)
{
  if (t && TREE_CODE (t) == CONSTRAINT_INFO)
    return (tree_constraint_info *)t;
  return NULL;
}

/* Access the expression describing the template constraints. This may be
   null if no constraints were introduced in the template parameter list,
   a requirements clause after the template parameter list, or constraints
   through a constrained-type-specifier.  */
#define CI_TEMPLATE_REQS(NODE) \
  check_constraint_info (check_nonnull (NODE))->template_reqs

/* Access the expression describing the trailing constraints. This is non-null
   for any implicit instantiation of a constrained declaration. For a
   templated declaration it is non-null only when a trailing requires-clause
   was specified.  */
#define CI_DECLARATOR_REQS(NODE) \
  check_constraint_info (check_nonnull (NODE))->declarator_reqs

/* The computed associated constraint expression for a declaration.  */
#define CI_ASSOCIATED_CONSTRAINTS(NODE) \
  check_constraint_info (check_nonnull (NODE))->associated_constr

/* Access the constraint-expression introduced by the requires-clause
   associate the template parameter list NODE.  */
#define TEMPLATE_PARMS_CONSTRAINTS(NODE) \
  TREE_TYPE (TREE_LIST_CHECK (NODE))

/* Access the logical constraints on the template parameter declaration
   indicated by NODE.  */
#define TEMPLATE_PARM_CONSTRAINTS(NODE) \
  TREE_TYPE (TREE_LIST_CHECK (NODE))

/* Non-zero if the noexcept is present in a compound requirement.  */
#define COMPOUND_REQ_NOEXCEPT_P(NODE) \
  TREE_LANG_FLAG_0 (TREE_CHECK (NODE, COMPOUND_REQ))

/* The constraints on an 'auto' placeholder type, used in an argument deduction
   constraint.  */
#define PLACEHOLDER_TYPE_CONSTRAINTS(NODE) \
  DECL_SIZE_UNIT (TYPE_NAME (NODE))

/* True if NODE is a constraint.  */
#define CONSTR_P(NODE)                  \
  (TREE_CODE (NODE) == ATOMIC_CONSTR    \
   || TREE_CODE (NODE) == CONJ_CONSTR   \
   || TREE_CODE (NODE) == DISJ_CONSTR)

/* Valid for any normalized constraint.  */
#define CONSTR_CHECK(NODE) \
  TREE_CHECK3 (NODE, ATOMIC_CONSTR, CONJ_CONSTR, DISJ_CONSTR)

/* The CONSTR_INFO stores normalization data for a constraint. It refers to
   the original expression and the expression or declaration
   from which the constraint was normalized.

   This is TREE_LIST whose TREE_PURPOSE is the original expression and whose
   TREE_VALUE is a list of contexts.  */
#define CONSTR_INFO(NODE) \
  TREE_TYPE (CONSTR_CHECK (NODE))

/* The expression evaluated by the constraint.  */
#define CONSTR_EXPR(NODE) \
  TREE_PURPOSE (CONSTR_INFO (NODE))

/* The expression or declaration from which this constraint was normalized.
   This is a TREE_LIST whose TREE_VALUE is either a template-id expression
   denoting a concept check or the declaration introducing the constraint.
   These are chained to other context objects.  */
#define CONSTR_CONTEXT(NODE) \
  TREE_VALUE (CONSTR_INFO (NODE))

/* The parameter mapping for an atomic constraint. */
#define ATOMIC_CONSTR_MAP(NODE) \
  TREE_OPERAND (TREE_CHECK (NODE, ATOMIC_CONSTR), 0)

/* The expression of an atomic constraint. */
#define ATOMIC_CONSTR_EXPR(NODE) \
  CONSTR_EXPR (ATOMIC_CONSTR_CHECK (NODE))

/* The concept of a concept check. */
#define CHECK_CONSTR_CONCEPT(NODE) \
  TREE_OPERAND (TREE_CHECK (NODE, CHECK_CONSTR), 0)

/* The template arguments of a concept check. */
#define CHECK_CONSTR_ARGS(NODE) \
  TREE_OPERAND (TREE_CHECK (NODE, CHECK_CONSTR), 1)

/* Whether a PARM_DECL represents a local parameter in a
   requires-expression.  */
#define CONSTRAINT_VAR_P(NODE) \
  DECL_LANG_FLAG_2 (TREE_CHECK (NODE, PARM_DECL))

/* The concept constraining this constrained template-parameter.  */
#define CONSTRAINED_PARM_CONCEPT(NODE) \
  DECL_SIZE_UNIT (TYPE_DECL_CHECK (NODE))
/* Any extra template arguments specified for a constrained
   template-parameter.  */
#define CONSTRAINED_PARM_EXTRA_ARGS(NODE) \
  DECL_SIZE (TYPE_DECL_CHECK (NODE))
/* The first template parameter of CONSTRAINED_PARM_CONCEPT to be used as a
   prototype for the constrained parameter in finish_shorthand_constraint,
   attached for convenience.  */
#define CONSTRAINED_PARM_PROTOTYPE(NODE) \
  DECL_INITIAL (TYPE_DECL_CHECK (NODE))

enum cp_tree_node_structure_enum {
  TS_CP_GENERIC,
  TS_CP_IDENTIFIER,
  TS_CP_TPI,
  TS_CP_PTRMEM,
  TS_CP_OVERLOAD,
  TS_CP_BASELINK,
  TS_CP_TEMPLATE_DECL,
  TS_CP_DEFERRED_PARSE,
  TS_CP_DEFERRED_NOEXCEPT,
  TS_CP_STATIC_ASSERT,
  TS_CP_ARGUMENT_PACK_SELECT,
  TS_CP_TRAIT_EXPR,
  TS_CP_LAMBDA_EXPR,
  TS_CP_TEMPLATE_INFO,
  TS_CP_CONSTRAINT_INFO,
  TS_CP_USERDEF_LITERAL
};

/* The resulting tree type.  */
union GTY((desc ("cp_tree_node_structure (&%h)"),
       chain_next ("(union lang_tree_node *) c_tree_chain_next (&%h.generic)"))) lang_tree_node {
  union tree_node GTY ((tag ("TS_CP_GENERIC"),
			desc ("tree_node_structure (&%h)"))) generic;
  struct template_parm_index GTY ((tag ("TS_CP_TPI"))) tpi;
  struct ptrmem_cst GTY ((tag ("TS_CP_PTRMEM"))) ptrmem;
  struct tree_overload GTY ((tag ("TS_CP_OVERLOAD"))) overload;
  struct tree_baselink GTY ((tag ("TS_CP_BASELINK"))) baselink;
  struct tree_template_decl GTY ((tag ("TS_CP_TEMPLATE_DECL"))) template_decl;
  struct tree_deferred_parse GTY ((tag ("TS_CP_DEFERRED_PARSE"))) deferred_parse;
  struct tree_deferred_noexcept GTY ((tag ("TS_CP_DEFERRED_NOEXCEPT"))) deferred_noexcept;
  struct lang_identifier GTY ((tag ("TS_CP_IDENTIFIER"))) identifier;
  struct tree_static_assert GTY ((tag ("TS_CP_STATIC_ASSERT")))
    static_assertion;
  struct tree_argument_pack_select GTY ((tag ("TS_CP_ARGUMENT_PACK_SELECT")))
    argument_pack_select;
  struct tree_trait_expr GTY ((tag ("TS_CP_TRAIT_EXPR")))
    trait_expression;
  struct tree_lambda_expr GTY ((tag ("TS_CP_LAMBDA_EXPR")))
    lambda_expression;
  struct tree_template_info GTY ((tag ("TS_CP_TEMPLATE_INFO")))
    template_info;
  struct tree_constraint_info GTY ((tag ("TS_CP_CONSTRAINT_INFO")))
    constraint_info;
  struct tree_userdef_literal GTY ((tag ("TS_CP_USERDEF_LITERAL")))
    userdef_literal;
};


/* Global state.  */

struct GTY(()) saved_scope {
  vec<cxx_saved_binding, va_gc> *old_bindings;
  tree old_namespace;
  vec<tree, va_gc> *decl_ns_list;
  tree class_name;
  tree class_type;
  tree access_specifier;
  tree function_decl;
  vec<tree, va_gc> *lang_base;
  tree lang_name;
  tree template_parms;
  cp_binding_level *x_previous_class_level;
  tree x_saved_tree;

  /* Only used for uses of this in trailing return type.  */
  tree x_current_class_ptr;
  tree x_current_class_ref;

  int x_processing_template_decl;
  int x_processing_specialization;
  int x_processing_constraint;
  int suppress_location_wrappers;
  BOOL_BITFIELD x_processing_explicit_instantiation : 1;
  BOOL_BITFIELD need_pop_function_context : 1;

/* Nonzero if we are parsing the discarded statement of a constexpr
   if-statement.  */
  BOOL_BITFIELD discarded_stmt : 1;

  int unevaluated_operand;
  int inhibit_evaluation_warnings;
  int noexcept_operand;
  /* If non-zero, implicit "omp declare target" attribute is added into the
     attribute lists.  */
  int omp_declare_target_attribute;
  int ref_temp_count;

  struct stmt_tree_s x_stmt_tree;

  cp_binding_level *class_bindings;
  cp_binding_level *bindings;

  hash_map<tree, tree> *GTY((skip)) x_local_specializations;

  struct saved_scope *prev;
};

extern GTY(()) struct saved_scope *scope_chain;

/* The current open namespace.  */

#define current_namespace scope_chain->old_namespace

/* The stack for namespaces of current declarations.  */

#define decl_namespace_list scope_chain->decl_ns_list

/* IDENTIFIER_NODE: name of current class */

#define current_class_name scope_chain->class_name

/* _TYPE: the type of the current class */

#define current_class_type scope_chain->class_type

/* When parsing a class definition, the access specifier most recently
   given by the user, or, if no access specifier was given, the
   default value appropriate for the kind of class (i.e., struct,
   class, or union).  */

#define current_access_specifier scope_chain->access_specifier

/* Pointer to the top of the language name stack.  */

#define current_lang_base scope_chain->lang_base
#define current_lang_name scope_chain->lang_name

/* When parsing a template declaration, a TREE_LIST represents the
   active template parameters.  Each node in the list represents one
   level of template parameters.  The innermost level is first in the
   list.  The depth of each level is stored as an INTEGER_CST in the
   TREE_PURPOSE of each node.  The parameters for that level are
   stored in the TREE_VALUE.  */

#define current_template_parms scope_chain->template_parms

#define processing_template_decl scope_chain->x_processing_template_decl
#define processing_specialization scope_chain->x_processing_specialization
#define processing_explicit_instantiation scope_chain->x_processing_explicit_instantiation

#define in_discarded_stmt scope_chain->discarded_stmt

#define current_ref_temp_count scope_chain->ref_temp_count

/* RAII sentinel to handle clearing processing_template_decl and restoring
   it when done.  */

class processing_template_decl_sentinel
{
public:
  int saved;
  processing_template_decl_sentinel (bool reset = true)
    : saved (processing_template_decl)
  {
    if (reset)
      processing_template_decl = 0;
  }
  ~processing_template_decl_sentinel()
  {
    processing_template_decl = saved;
  }
};

/* RAII sentinel to disable certain warnings during template substitution
   and elsewhere.  */

class warning_sentinel
{
public:
  int &flag;
  int val;
  warning_sentinel(int& flag, bool suppress=true)
    : flag(flag), val(flag) { if (suppress) flag = 0; }
  ~warning_sentinel() { flag = val; }
};

/* RAII sentinel to temporarily override input_location.  This will not set
   input_location to UNKNOWN_LOCATION or BUILTINS_LOCATION.  */

class iloc_sentinel
{
  location_t saved_loc;
public:
  iloc_sentinel (location_t loc): saved_loc (input_location)
  {
    if (loc >= RESERVED_LOCATION_COUNT)
      input_location = loc;
  }
  ~iloc_sentinel ()
  {
    input_location = saved_loc;
  }
};

/* RAII sentinel that saves the value of a variable, optionally
   overrides it right away, and restores its value when the sentinel
   id destructed.  */

template <typename T>
class temp_override
{
  T& overridden_variable;
  T saved_value;
public:
  temp_override(T& var) : overridden_variable (var), saved_value (var) {}
  temp_override(T& var, T overrider)
    : overridden_variable (var), saved_value (var)
  {
    overridden_variable = overrider;
  }
  ~temp_override() { overridden_variable = saved_value; }
};

/* The cached class binding level, from the most recently exited
   class, or NULL if none.  */

#define previous_class_level scope_chain->x_previous_class_level

/* A map from local variable declarations in the body of the template
   presently being instantiated to the corresponding instantiated
   local variables.  */

#define local_specializations scope_chain->x_local_specializations

/* Nonzero if we are parsing the operand of a noexcept operator.  */

#define cp_noexcept_operand scope_chain->noexcept_operand

/* A list of private types mentioned, for deferred access checking.  */

struct GTY((for_user)) cxx_int_tree_map {
  unsigned int uid;
  tree to;
};

struct cxx_int_tree_map_hasher : ggc_ptr_hash<cxx_int_tree_map>
{
  static hashval_t hash (cxx_int_tree_map *);
  static bool equal (cxx_int_tree_map *, cxx_int_tree_map *);
};

struct named_label_entry; /* Defined in decl.c.  */

struct named_label_hash : ggc_remove <named_label_entry *>
{
  typedef named_label_entry *value_type;
  typedef tree compare_type; /* An identifier.  */

  inline static hashval_t hash (value_type);
  inline static bool equal (const value_type, compare_type);

  inline static void mark_empty (value_type &p) {p = NULL;}
  inline static bool is_empty (value_type p) {return !p;}

  /* Nothing is deletable.  Everything is insertable.  */
  inline static bool is_deleted (value_type) { return false; }
  inline static void mark_deleted (value_type) { gcc_unreachable (); }
};

/* Global state pertinent to the current function.  */

struct GTY(()) language_function {
  struct c_language_function base;

  tree x_cdtor_label;
  tree x_current_class_ptr;
  tree x_current_class_ref;
  tree x_eh_spec_block;
  tree x_in_charge_parm;
  tree x_vtt_parm;
  tree x_return_value;

  BOOL_BITFIELD returns_value : 1;
  BOOL_BITFIELD returns_null : 1;
  BOOL_BITFIELD returns_abnormally : 1;
  BOOL_BITFIELD infinite_loop: 1;
  BOOL_BITFIELD x_in_function_try_handler : 1;
  BOOL_BITFIELD x_in_base_initializer : 1;

  /* True if this function can throw an exception.  */
  BOOL_BITFIELD can_throw : 1;

  BOOL_BITFIELD invalid_constexpr : 1;

  hash_table<named_label_hash> *x_named_labels;

  cp_binding_level *bindings;

  /* Tracking possibly infinite loops.  This is a vec<tree> only because
     vec<bool> doesn't work with gtype.  */
  vec<tree, va_gc> *infinite_loops;
  hash_table<cxx_int_tree_map_hasher> *extern_decl_map;
};

/* The current C++-specific per-function global variables.  */

#define cp_function_chain (cfun->language)

/* In a constructor destructor, the point at which all derived class
   destroying/construction has been done.  I.e., just before a
   constructor returns, or before any base class destroying will be done
   in a destructor.  */

#define cdtor_label cp_function_chain->x_cdtor_label

/* When we're processing a member function, current_class_ptr is the
   PARM_DECL for the `this' pointer.  The current_class_ref is an
   expression for `*this'.  */

#define current_class_ptr			\
  (*(cfun && cp_function_chain			\
     ? &cp_function_chain->x_current_class_ptr	\
     : &scope_chain->x_current_class_ptr))
#define current_class_ref			\
  (*(cfun && cp_function_chain			\
     ? &cp_function_chain->x_current_class_ref	\
     : &scope_chain->x_current_class_ref))

/* The EH_SPEC_BLOCK for the exception-specifiers for the current
   function, if any.  */

#define current_eh_spec_block cp_function_chain->x_eh_spec_block

/* The `__in_chrg' parameter for the current function.  Only used for
   constructors and destructors.  */

#define current_in_charge_parm cp_function_chain->x_in_charge_parm

/* The `__vtt_parm' parameter for the current function.  Only used for
   constructors and destructors.  */

#define current_vtt_parm cp_function_chain->x_vtt_parm

/* Set to 0 at beginning of a function definition, set to 1 if
   a return statement that specifies a return value is seen.  */

#define current_function_returns_value cp_function_chain->returns_value

/* Set to 0 at beginning of a function definition, set to 1 if
   a return statement with no argument is seen.  */

#define current_function_returns_null cp_function_chain->returns_null

/* Set to 0 at beginning of a function definition, set to 1 if
   a call to a noreturn function is seen.  */

#define current_function_returns_abnormally \
  cp_function_chain->returns_abnormally

/* Set to 0 at beginning of a function definition, set to 1 if we see an
   obvious infinite loop.  This can have false positives and false
   negatives, so it should only be used as a heuristic.  */

#define current_function_infinite_loop cp_function_chain->infinite_loop

/* Nonzero if we are processing a base initializer.  Zero elsewhere.  */
#define in_base_initializer cp_function_chain->x_in_base_initializer

#define in_function_try_handler cp_function_chain->x_in_function_try_handler

/* Expression always returned from function, or error_mark_node
   otherwise, for use by the automatic named return value optimization.  */

#define current_function_return_value \
  (cp_function_chain->x_return_value)

/* In parser.c.  */
extern tree cp_literal_operator_id (const char *);

#define NON_ERROR(NODE) ((NODE) == error_mark_node ? NULL_TREE : (NODE))

/* TRUE if a tree code represents a statement.  */
extern bool statement_code_p[MAX_TREE_CODES];

#define STATEMENT_CODE_P(CODE) statement_code_p[(int) (CODE)]

enum languages { lang_c, lang_cplusplus };

/* Macros to make error reporting functions' lives easier.  */
#define TYPE_LINKAGE_IDENTIFIER(NODE) \
  (TYPE_IDENTIFIER (TYPE_MAIN_VARIANT (NODE)))
#define TYPE_NAME_STRING(NODE) (IDENTIFIER_POINTER (TYPE_IDENTIFIER (NODE)))
#define TYPE_NAME_LENGTH(NODE) (IDENTIFIER_LENGTH (TYPE_IDENTIFIER (NODE)))

/* Any kind of anonymous type.  */
#define TYPE_ANON_P(NODE)					\
  (TYPE_LINKAGE_IDENTIFIER (NODE)				\
   && IDENTIFIER_ANON_P (TYPE_LINKAGE_IDENTIFIER (NODE)))

/* Nonzero if NODE, a TYPE, has no name for linkage purposes.  */
#define TYPE_UNNAMED_P(NODE)					\
  (TYPE_ANON_P (NODE)						\
   && !IDENTIFIER_LAMBDA_P (TYPE_LINKAGE_IDENTIFIER (NODE)))

/* The _DECL for this _TYPE.  */
#define TYPE_MAIN_DECL(NODE) (TYPE_STUB_DECL (TYPE_MAIN_VARIANT (NODE)))

/* Nonzero if T is a type that could resolve to any kind of concrete type
   at instantiation time.  */
#define WILDCARD_TYPE_P(T)				\
  (TREE_CODE (T) == TEMPLATE_TYPE_PARM			\
   || TREE_CODE (T) == TYPENAME_TYPE			\
   || TREE_CODE (T) == TYPEOF_TYPE			\
   || TREE_CODE (T) == BOUND_TEMPLATE_TEMPLATE_PARM	\
   || TREE_CODE (T) == DECLTYPE_TYPE)

/* Nonzero if T is a class (or struct or union) type.  Also nonzero
   for template type parameters, typename types, and instantiated
   template template parameters.  Keep these checks in ascending code
   order.  */
#define MAYBE_CLASS_TYPE_P(T) (WILDCARD_TYPE_P (T) || CLASS_TYPE_P (T))

/* Set CLASS_TYPE_P for T to VAL.  T must be a class, struct, or
   union type.  */
#define SET_CLASS_TYPE_P(T, VAL) \
  (TYPE_LANG_FLAG_5 (RECORD_OR_UNION_CHECK (T)) = (VAL))

/* Nonzero if T is a class type.  Zero for template type parameters,
   typename types, and so forth.  */
#define CLASS_TYPE_P(T) \
  (RECORD_OR_UNION_CODE_P (TREE_CODE (T)) && TYPE_LANG_FLAG_5 (T))

/* Nonzero if T is a class type but not an union.  */
#define NON_UNION_CLASS_TYPE_P(T) \
  (TREE_CODE (T) == RECORD_TYPE && TYPE_LANG_FLAG_5 (T))

/* Keep these checks in ascending code order.  */
#define RECORD_OR_UNION_CODE_P(T)	\
  ((T) == RECORD_TYPE || (T) == UNION_TYPE)
#define OVERLOAD_TYPE_P(T) \
  (CLASS_TYPE_P (T) || TREE_CODE (T) == ENUMERAL_TYPE)

/* True if this type is dependent.  This predicate is only valid if
   TYPE_DEPENDENT_P_VALID is true.  */
#define TYPE_DEPENDENT_P(NODE) TYPE_LANG_FLAG_0 (NODE)

/* True if dependent_type_p has been called for this type, with the
   result that TYPE_DEPENDENT_P is valid.  */
#define TYPE_DEPENDENT_P_VALID(NODE) TYPE_LANG_FLAG_6(NODE)

/* Nonzero if this type is const-qualified.  */
#define CP_TYPE_CONST_P(NODE)				\
  ((cp_type_quals (NODE) & TYPE_QUAL_CONST) != 0)

/* Nonzero if this type is volatile-qualified.  */
#define CP_TYPE_VOLATILE_P(NODE)			\
  ((cp_type_quals (NODE) & TYPE_QUAL_VOLATILE) != 0)

/* Nonzero if this type is restrict-qualified.  */
#define CP_TYPE_RESTRICT_P(NODE)			\
  ((cp_type_quals (NODE) & TYPE_QUAL_RESTRICT) != 0)

/* Nonzero if this type is const-qualified, but not
   volatile-qualified.  Other qualifiers are ignored.  This macro is
   used to test whether or not it is OK to bind an rvalue to a
   reference.  */
#define CP_TYPE_CONST_NON_VOLATILE_P(NODE)				\
  ((cp_type_quals (NODE) & (TYPE_QUAL_CONST | TYPE_QUAL_VOLATILE))	\
   == TYPE_QUAL_CONST)

#define FUNCTION_ARG_CHAIN(NODE) \
  TREE_CHAIN (TYPE_ARG_TYPES (TREE_TYPE (NODE)))

/* Given a FUNCTION_DECL, returns the first TREE_LIST out of TYPE_ARG_TYPES
   which refers to a user-written parameter.  */
#define FUNCTION_FIRST_USER_PARMTYPE(NODE) \
  skip_artificial_parms_for ((NODE), TYPE_ARG_TYPES (TREE_TYPE (NODE)))

/* Similarly, but for DECL_ARGUMENTS.  */
#define FUNCTION_FIRST_USER_PARM(NODE) \
  skip_artificial_parms_for ((NODE), DECL_ARGUMENTS (NODE))

/* Nonzero iff TYPE is derived from PARENT. Ignores accessibility and
   ambiguity issues.  */
#define DERIVED_FROM_P(PARENT, TYPE) \
  (lookup_base ((TYPE), (PARENT), ba_any, NULL, tf_none) != NULL_TREE)

/* Gives the visibility specification for a class type.  */
#define CLASSTYPE_VISIBILITY(TYPE)		\
	DECL_VISIBILITY (TYPE_MAIN_DECL (TYPE))
#define CLASSTYPE_VISIBILITY_SPECIFIED(TYPE)	\
	DECL_VISIBILITY_SPECIFIED (TYPE_MAIN_DECL (TYPE))

struct GTY (()) tree_pair_s {
  tree purpose;
  tree value;
};
typedef tree_pair_s *tree_pair_p;

/* This structure provides additional information above and beyond
   what is provide in the ordinary tree_type.  In the past, we used it
   for the types of class types, template parameters types, typename
   types, and so forth.  However, there can be many (tens to hundreds
   of thousands) of template parameter types in a compilation, and
   there's no need for this additional information in that case.
   Therefore, we now use this data structure only for class types.

   In the past, it was thought that there would be relatively few
   class types.  However, in the presence of heavy use of templates,
   many (i.e., thousands) of classes can easily be generated.
   Therefore, we should endeavor to keep the size of this structure to
   a minimum.  */
struct GTY(()) lang_type {
  unsigned char align;

  unsigned has_type_conversion : 1;
  unsigned has_copy_ctor : 1;
  unsigned has_default_ctor : 1;
  unsigned const_needs_init : 1;
  unsigned ref_needs_init : 1;
  unsigned has_const_copy_assign : 1;
  unsigned use_template : 2;

  unsigned has_mutable : 1;
  unsigned com_interface : 1;
  unsigned non_pod_class : 1;
  unsigned nearly_empty_p : 1;
  unsigned user_align : 1;
  unsigned has_copy_assign : 1;
  unsigned has_new : 1;
  unsigned has_array_new : 1;

  unsigned gets_delete : 2;
  unsigned interface_only : 1;
  unsigned interface_unknown : 1;
  unsigned contains_empty_class_p : 1;
  unsigned anon_aggr : 1;
  unsigned non_zero_init : 1;
  unsigned empty_p : 1;
  /* 32 bits allocated.  */

  unsigned vec_new_uses_cookie : 1;
  unsigned declared_class : 1;
  unsigned diamond_shaped : 1;
  unsigned repeated_base : 1;
  unsigned being_defined : 1;
  unsigned debug_requested : 1;
  unsigned fields_readonly : 1;
  unsigned ptrmemfunc_flag : 1;

  unsigned lazy_default_ctor : 1;
  unsigned lazy_copy_ctor : 1;
  unsigned lazy_copy_assign : 1;
  unsigned lazy_destructor : 1;
  unsigned has_const_copy_ctor : 1;
  unsigned has_complex_copy_ctor : 1;
  unsigned has_complex_copy_assign : 1;
  unsigned non_aggregate : 1;

  unsigned has_complex_dflt : 1;
  unsigned has_list_ctor : 1;
  unsigned non_std_layout : 1;
  unsigned is_literal : 1;
  unsigned lazy_move_ctor : 1;
  unsigned lazy_move_assign : 1;
  unsigned has_complex_move_ctor : 1;
  unsigned has_complex_move_assign : 1;

  unsigned has_constexpr_ctor : 1;
  unsigned unique_obj_representations : 1;
  unsigned unique_obj_representations_set : 1;

  /* When adding a flag here, consider whether or not it ought to
     apply to a template instance if it applies to the template.  If
     so, make sure to copy it in instantiate_class_template!  */

  /* There are some bits left to fill out a 32-bit word.  Keep track
     of this by updating the size of this bitfield whenever you add or
     remove a flag.  */
  unsigned dummy : 5;

  tree primary_base;
  vec<tree_pair_s, va_gc> *vcall_indices;
  tree vtables;
  tree typeinfo_var;
  vec<tree, va_gc> *vbases;
  binding_table nested_udts;
  tree as_base;
  vec<tree, va_gc> *pure_virtuals;
  tree friend_classes;
  vec<tree, va_gc> * GTY((reorder ("resort_type_member_vec"))) members;
  tree key_method;
  tree decl_list;
  tree befriending_classes;
  /* In a RECORD_TYPE, information specific to Objective-C++, such
     as a list of adopted protocols or a pointer to a corresponding
     @interface.  See objc/objc-act.h for details.  */
  tree objc_info;
  /* FIXME reuse another field?  */
  tree lambda_expr;
};

/* We used to have a variant type for lang_type.  Keep the name of the
   checking accessor for the sole survivor.  */
#define LANG_TYPE_CLASS_CHECK(NODE) (TYPE_LANG_SPECIFIC (NODE))

/* Nonzero for _CLASSTYPE means that operator delete is defined.  */
#define TYPE_GETS_DELETE(NODE) (LANG_TYPE_CLASS_CHECK (NODE)->gets_delete)
#define TYPE_GETS_REG_DELETE(NODE) (TYPE_GETS_DELETE (NODE) & 1)

/* Nonzero if `new NODE[x]' should cause the allocation of extra
   storage to indicate how many array elements are in use.  */
#define TYPE_VEC_NEW_USES_COOKIE(NODE)			\
  (CLASS_TYPE_P (NODE)					\
   && LANG_TYPE_CLASS_CHECK (NODE)->vec_new_uses_cookie)

/* Nonzero means that this _CLASSTYPE node defines ways of converting
   itself to other types.  */
#define TYPE_HAS_CONVERSION(NODE) \
  (LANG_TYPE_CLASS_CHECK (NODE)->has_type_conversion)

/* Nonzero means that NODE (a class type) has a default constructor --
   but that it has not yet been declared.  */
#define CLASSTYPE_LAZY_DEFAULT_CTOR(NODE) \
  (LANG_TYPE_CLASS_CHECK (NODE)->lazy_default_ctor)

/* Nonzero means that NODE (a class type) has a copy constructor --
   but that it has not yet been declared.  */
#define CLASSTYPE_LAZY_COPY_CTOR(NODE) \
  (LANG_TYPE_CLASS_CHECK (NODE)->lazy_copy_ctor)

/* Nonzero means that NODE (a class type) has a move constructor --
   but that it has not yet been declared.  */
#define CLASSTYPE_LAZY_MOVE_CTOR(NODE) \
  (LANG_TYPE_CLASS_CHECK (NODE)->lazy_move_ctor)

/* Nonzero means that NODE (a class type) has an assignment operator
   -- but that it has not yet been declared.  */
#define CLASSTYPE_LAZY_COPY_ASSIGN(NODE) \
  (LANG_TYPE_CLASS_CHECK (NODE)->lazy_copy_assign)

/* Nonzero means that NODE (a class type) has an assignment operator
   -- but that it has not yet been declared.  */
#define CLASSTYPE_LAZY_MOVE_ASSIGN(NODE) \
  (LANG_TYPE_CLASS_CHECK (NODE)->lazy_move_assign)

/* Nonzero means that NODE (a class type) has a destructor -- but that
   it has not yet been declared.  */
#define CLASSTYPE_LAZY_DESTRUCTOR(NODE) \
  (LANG_TYPE_CLASS_CHECK (NODE)->lazy_destructor)

/* Nonzero means that NODE (a class type) is final */
#define CLASSTYPE_FINAL(NODE) \
  TYPE_FINAL_P (NODE)


/* Nonzero means that this _CLASSTYPE node overloads operator=(X&).  */
#define TYPE_HAS_COPY_ASSIGN(NODE) (LANG_TYPE_CLASS_CHECK (NODE)->has_copy_assign)

/* True iff the class type NODE has an "operator =" whose parameter
   has a parameter of type "const X&".  */
#define TYPE_HAS_CONST_COPY_ASSIGN(NODE) \
  (LANG_TYPE_CLASS_CHECK (NODE)->has_const_copy_assign)

/* Nonzero means that this _CLASSTYPE node has an X(X&) constructor.  */
#define TYPE_HAS_COPY_CTOR(NODE) (LANG_TYPE_CLASS_CHECK (NODE)->has_copy_ctor)
#define TYPE_HAS_CONST_COPY_CTOR(NODE) \
  (LANG_TYPE_CLASS_CHECK (NODE)->has_const_copy_ctor)

/* Nonzero if this class has an X(initializer_list<T>) constructor.  */
#define TYPE_HAS_LIST_CTOR(NODE) \
  (LANG_TYPE_CLASS_CHECK (NODE)->has_list_ctor)

/* Nonzero if this class has a constexpr constructor other than a copy/move
   constructor.  Note that a class can have constexpr constructors for
   static initialization even if it isn't a literal class.  */
#define TYPE_HAS_CONSTEXPR_CTOR(NODE) \
  (LANG_TYPE_CLASS_CHECK (NODE)->has_constexpr_ctor)

/* Nonzero if this class defines an overloaded operator new.  (An
   operator new [] doesn't count.)  */
#define TYPE_HAS_NEW_OPERATOR(NODE) \
  (LANG_TYPE_CLASS_CHECK (NODE)->has_new)

/* Nonzero if this class defines an overloaded operator new[].  */
#define TYPE_HAS_ARRAY_NEW_OPERATOR(NODE) \
  (LANG_TYPE_CLASS_CHECK (NODE)->has_array_new)

/* Nonzero means that this type is being defined.  I.e., the left brace
   starting the definition of this type has been seen.  */
#define TYPE_BEING_DEFINED(NODE) (LANG_TYPE_CLASS_CHECK (NODE)->being_defined)

/* Nonzero means that this type is either complete or being defined, so we
   can do lookup in it.  */
#define COMPLETE_OR_OPEN_TYPE_P(NODE) \
  (COMPLETE_TYPE_P (NODE) || (CLASS_TYPE_P (NODE) && TYPE_BEING_DEFINED (NODE)))

/* Mark bits for repeated base checks.  */
#define TYPE_MARKED_P(NODE) TREE_LANG_FLAG_6 (TYPE_CHECK (NODE))

/* Nonzero if the class NODE has multiple paths to the same (virtual)
   base object.  */
#define CLASSTYPE_DIAMOND_SHAPED_P(NODE) \
  (LANG_TYPE_CLASS_CHECK(NODE)->diamond_shaped)

/* Nonzero if the class NODE has multiple instances of the same base
   type.  */
#define CLASSTYPE_REPEATED_BASE_P(NODE) \
  (LANG_TYPE_CLASS_CHECK(NODE)->repeated_base)

/* The member function with which the vtable will be emitted:
   the first noninline non-pure-virtual member function.  NULL_TREE
   if there is no key function or if this is a class template */
#define CLASSTYPE_KEY_METHOD(NODE) (LANG_TYPE_CLASS_CHECK (NODE)->key_method)

/* Vector of members.  During definition, it is unordered and only
   member functions are present.  After completion it is sorted and
   contains both member functions and non-functions.  STAT_HACK is
   involved to preserve oneslot per name invariant.  */
#define CLASSTYPE_MEMBER_VEC(NODE) (LANG_TYPE_CLASS_CHECK (NODE)->members)

/* For class templates, this is a TREE_LIST of all member data,
   functions, types, and friends in the order of declaration.
   The TREE_PURPOSE of each TREE_LIST is NULL_TREE for a friend,
   and the RECORD_TYPE for the class template otherwise.  */
#define CLASSTYPE_DECL_LIST(NODE) (LANG_TYPE_CLASS_CHECK (NODE)->decl_list)

/* A FUNCTION_DECL or OVERLOAD for the constructors for NODE.  These
   are the constructors that take an in-charge parameter.  */
#define CLASSTYPE_CONSTRUCTORS(NODE) \
  (get_class_binding_direct (NODE, ctor_identifier))

/* A FUNCTION_DECL for the destructor for NODE.  This is the
   destructors that take an in-charge parameter.  If
   CLASSTYPE_LAZY_DESTRUCTOR is true, then this entry will be NULL
   until the destructor is created with lazily_declare_fn.  */
#define CLASSTYPE_DESTRUCTOR(NODE) \
  (get_class_binding_direct (NODE, dtor_identifier))

/* A dictionary of the nested user-defined-types (class-types, or enums)
   found within this class.  This table includes nested member class
   templates.  */
#define CLASSTYPE_NESTED_UTDS(NODE) \
   (LANG_TYPE_CLASS_CHECK (NODE)->nested_udts)

/* Nonzero if NODE has a primary base class, i.e., a base class with
   which it shares the virtual function table pointer.  */
#define CLASSTYPE_HAS_PRIMARY_BASE_P(NODE) \
  (CLASSTYPE_PRIMARY_BINFO (NODE) != NULL_TREE)

/* If non-NULL, this is the binfo for the primary base class, i.e.,
   the base class which contains the virtual function table pointer
   for this class.  */
#define CLASSTYPE_PRIMARY_BINFO(NODE) \
  (LANG_TYPE_CLASS_CHECK (NODE)->primary_base)

/* A vector of BINFOs for the direct and indirect virtual base classes
   that this type uses in a post-order depth-first left-to-right
   order.  (In other words, these bases appear in the order that they
   should be initialized.)  */
#define CLASSTYPE_VBASECLASSES(NODE) (LANG_TYPE_CLASS_CHECK (NODE)->vbases)

/* The type corresponding to NODE when NODE is used as a base class,
   i.e., NODE without virtual base classes or tail padding.  */
#define CLASSTYPE_AS_BASE(NODE) (LANG_TYPE_CLASS_CHECK (NODE)->as_base)

/* True iff NODE is the CLASSTYPE_AS_BASE version of some type.  */
#define IS_FAKE_BASE_TYPE(NODE)					\
  (TREE_CODE (NODE) == RECORD_TYPE				\
   && TYPE_CONTEXT (NODE) && CLASS_TYPE_P (TYPE_CONTEXT (NODE))	\
   && CLASSTYPE_AS_BASE (TYPE_CONTEXT (NODE)) == (NODE))

/* These are the size and alignment of the type without its virtual
   base classes, for when we use this type as a base itself.  */
#define CLASSTYPE_SIZE(NODE) TYPE_SIZE (CLASSTYPE_AS_BASE (NODE))
#define CLASSTYPE_SIZE_UNIT(NODE) TYPE_SIZE_UNIT (CLASSTYPE_AS_BASE (NODE))
#define CLASSTYPE_ALIGN(NODE) TYPE_ALIGN (CLASSTYPE_AS_BASE (NODE))
#define CLASSTYPE_USER_ALIGN(NODE) TYPE_USER_ALIGN (CLASSTYPE_AS_BASE (NODE))

/* The alignment of NODE, without its virtual bases, in bytes.  */
#define CLASSTYPE_ALIGN_UNIT(NODE) \
  (CLASSTYPE_ALIGN (NODE) / BITS_PER_UNIT)

/* A vec<tree> of virtual functions which cannot be inherited by
   derived classes.  When deriving from this type, the derived
   class must provide its own definition for each of these functions.  */
#define CLASSTYPE_PURE_VIRTUALS(NODE) \
  (LANG_TYPE_CLASS_CHECK (NODE)->pure_virtuals)

/* Nonzero means that this type is an abstract class type.  */
#define ABSTRACT_CLASS_TYPE_P(NODE) \
  (CLASS_TYPE_P (NODE) && CLASSTYPE_PURE_VIRTUALS(NODE))

/* Nonzero means that this type has an X() constructor.  */
#define TYPE_HAS_DEFAULT_CONSTRUCTOR(NODE) \
  (LANG_TYPE_CLASS_CHECK (NODE)->has_default_ctor)

/* Nonzero means that this type contains a mutable member.  */
#define CLASSTYPE_HAS_MUTABLE(NODE) (LANG_TYPE_CLASS_CHECK (NODE)->has_mutable)
#define TYPE_HAS_MUTABLE_P(NODE) (cp_has_mutable_p (NODE))

/* Nonzero means that this class type is not POD for the purpose of layout
   (as defined in the ABI).  This is different from the language's POD.  */
#define CLASSTYPE_NON_LAYOUT_POD_P(NODE) \
  (LANG_TYPE_CLASS_CHECK (NODE)->non_pod_class)

/* Nonzero means that this class type is a non-standard-layout class.  */
#define CLASSTYPE_NON_STD_LAYOUT(NODE) \
  (LANG_TYPE_CLASS_CHECK (NODE)->non_std_layout)

/* Nonzero means that this class type does have unique object
   representations.  */
#define CLASSTYPE_UNIQUE_OBJ_REPRESENTATIONS(NODE) \
  (LANG_TYPE_CLASS_CHECK (NODE)->unique_obj_representations)

/* Nonzero means that this class type has
   CLASSTYPE_UNIQUE_OBJ_REPRESENTATIONS computed.  */
#define CLASSTYPE_UNIQUE_OBJ_REPRESENTATIONS_SET(NODE) \
  (LANG_TYPE_CLASS_CHECK (NODE)->unique_obj_representations_set)

/* Nonzero means that this class contains pod types whose default
   initialization is not a zero initialization (namely, pointers to
   data members).  */
#define CLASSTYPE_NON_ZERO_INIT_P(NODE) \
  (LANG_TYPE_CLASS_CHECK (NODE)->non_zero_init)

/* Nonzero if this class is "empty" in the sense of the C++ ABI.  */
#define CLASSTYPE_EMPTY_P(NODE) \
  (LANG_TYPE_CLASS_CHECK (NODE)->empty_p)

/* Nonzero if this class is "nearly empty", i.e., contains only a
   virtual function table pointer.  */
#define CLASSTYPE_NEARLY_EMPTY_P(NODE) \
  (LANG_TYPE_CLASS_CHECK (NODE)->nearly_empty_p)

/* Nonzero if this class contains an empty subobject.  */
#define CLASSTYPE_CONTAINS_EMPTY_CLASS_P(NODE) \
  (LANG_TYPE_CLASS_CHECK (NODE)->contains_empty_class_p)

/* A list of class types of which this type is a friend.  The
   TREE_VALUE is normally a TYPE, but will be a TEMPLATE_DECL in the
   case of a template friend.  */
#define CLASSTYPE_FRIEND_CLASSES(NODE) \
  (LANG_TYPE_CLASS_CHECK (NODE)->friend_classes)

/* A list of the classes which grant friendship to this class.  */
#define CLASSTYPE_BEFRIENDING_CLASSES(NODE) \
  (LANG_TYPE_CLASS_CHECK (NODE)->befriending_classes)

/* The associated LAMBDA_EXPR that made this class.  */
#define CLASSTYPE_LAMBDA_EXPR(NODE) \
  (LANG_TYPE_CLASS_CHECK (NODE)->lambda_expr)
/* The extra mangling scope for this closure type.  */
#define LAMBDA_TYPE_EXTRA_SCOPE(NODE) \
  (LAMBDA_EXPR_EXTRA_SCOPE (CLASSTYPE_LAMBDA_EXPR (NODE)))

/* Say whether this node was declared as a "class" or a "struct".  */
#define CLASSTYPE_DECLARED_CLASS(NODE) \
  (LANG_TYPE_CLASS_CHECK (NODE)->declared_class)

/* Nonzero if this class has const members
   which have no specified initialization.  */
#define CLASSTYPE_READONLY_FIELDS_NEED_INIT(NODE)	\
  (TYPE_LANG_SPECIFIC (NODE)				\
   ? LANG_TYPE_CLASS_CHECK (NODE)->const_needs_init : 0)
#define SET_CLASSTYPE_READONLY_FIELDS_NEED_INIT(NODE, VALUE) \
  (LANG_TYPE_CLASS_CHECK (NODE)->const_needs_init = (VALUE))

/* Nonzero if this class has ref members
   which have no specified initialization.  */
#define CLASSTYPE_REF_FIELDS_NEED_INIT(NODE)		\
  (TYPE_LANG_SPECIFIC (NODE)				\
   ? LANG_TYPE_CLASS_CHECK (NODE)->ref_needs_init : 0)
#define SET_CLASSTYPE_REF_FIELDS_NEED_INIT(NODE, VALUE) \
  (LANG_TYPE_CLASS_CHECK (NODE)->ref_needs_init = (VALUE))

/* Nonzero if this class is included from a header file which employs
   `#pragma interface', and it is not included in its implementation file.  */
#define CLASSTYPE_INTERFACE_ONLY(NODE) \
  (LANG_TYPE_CLASS_CHECK (NODE)->interface_only)

/* True if we have already determined whether or not vtables, VTTs,
   typeinfo, and other similar per-class data should be emitted in
   this translation unit.  This flag does not indicate whether or not
   these items should be emitted; it only indicates that we know one
   way or the other.  */
#define CLASSTYPE_INTERFACE_KNOWN(NODE) \
  (LANG_TYPE_CLASS_CHECK (NODE)->interface_unknown == 0)
/* The opposite of CLASSTYPE_INTERFACE_KNOWN.  */
#define CLASSTYPE_INTERFACE_UNKNOWN(NODE) \
  (LANG_TYPE_CLASS_CHECK (NODE)->interface_unknown)

#define SET_CLASSTYPE_INTERFACE_UNKNOWN_X(NODE,X) \
  (LANG_TYPE_CLASS_CHECK (NODE)->interface_unknown = !!(X))
#define SET_CLASSTYPE_INTERFACE_UNKNOWN(NODE) \
  (LANG_TYPE_CLASS_CHECK (NODE)->interface_unknown = 1)
#define SET_CLASSTYPE_INTERFACE_KNOWN(NODE) \
  (LANG_TYPE_CLASS_CHECK (NODE)->interface_unknown = 0)

/* Nonzero if a _DECL node requires us to output debug info for this class.  */
#define CLASSTYPE_DEBUG_REQUESTED(NODE) \
  (LANG_TYPE_CLASS_CHECK (NODE)->debug_requested)

/* Additional macros for inheritance information.  */

/* Nonzero means that this class is on a path leading to a new vtable.  */
#define BINFO_VTABLE_PATH_MARKED(NODE) BINFO_FLAG_1 (NODE)

/* Nonzero means B (a BINFO) has its own vtable.  Any copies will not
   have this flag set.  */
#define BINFO_NEW_VTABLE_MARKED(B) (BINFO_FLAG_2 (B))

/* Compare a BINFO_TYPE with another type for equality.  For a binfo,
   this is functionally equivalent to using same_type_p, but
   measurably faster.  At least one of the arguments must be a
   BINFO_TYPE.  The other can be a BINFO_TYPE or a regular type.  If
   BINFO_TYPE(T) ever stops being the main variant of the class the
   binfo is for, this macro must change.  */
#define SAME_BINFO_TYPE_P(A, B) ((A) == (B))

/* Any subobject that needs a new vtable must have a vptr and must not
   be a non-virtual primary base (since it would then use the vtable from a
   derived class and never become non-primary.)  */
#define SET_BINFO_NEW_VTABLE_MARKED(B)					 \
  (BINFO_NEW_VTABLE_MARKED (B) = 1,					 \
   gcc_assert (!BINFO_PRIMARY_P (B) || BINFO_VIRTUAL_P (B)),		 \
   gcc_assert (TYPE_VFIELD (BINFO_TYPE (B))))

/* Nonzero if this binfo is for a dependent base - one that should not
   be searched.  */
#define BINFO_DEPENDENT_BASE_P(NODE) BINFO_FLAG_3 (NODE)

/* Nonzero if this binfo has lost its primary base binfo (because that
   is a nearly-empty virtual base that has been taken by some other
   base in the complete hierarchy.  */
#define BINFO_LOST_PRIMARY_P(NODE) BINFO_FLAG_4 (NODE)

/* Nonzero if this BINFO is a primary base class.  */
#define BINFO_PRIMARY_P(NODE) BINFO_FLAG_5(NODE)

/* A vec<tree_pair_s> of the vcall indices associated with the class
   NODE.  The PURPOSE of each element is a FUNCTION_DECL for a virtual
   function.  The VALUE is the index into the virtual table where the
   vcall offset for that function is stored, when NODE is a virtual
   base.  */
#define CLASSTYPE_VCALL_INDICES(NODE) \
  (LANG_TYPE_CLASS_CHECK (NODE)->vcall_indices)

/* The various vtables for the class NODE.  The primary vtable will be
   first, followed by the construction vtables and VTT, if any.  */
#define CLASSTYPE_VTABLES(NODE) \
  (LANG_TYPE_CLASS_CHECK (NODE)->vtables)

/* The std::type_info variable representing this class, or NULL if no
   such variable has been created.  This field is only set for the
   TYPE_MAIN_VARIANT of the class.  */
#define CLASSTYPE_TYPEINFO_VAR(NODE) \
  (LANG_TYPE_CLASS_CHECK (NODE)->typeinfo_var)

/* Accessor macros for the BINFO_VIRTUALS list.  */

/* The number of bytes by which to adjust the `this' pointer when
   calling this virtual function.  Subtract this value from the this
   pointer. Always non-NULL, might be constant zero though.  */
#define BV_DELTA(NODE) (TREE_PURPOSE (NODE))

/* If non-NULL, the vtable index at which to find the vcall offset
   when calling this virtual function.  Add the value at that vtable
   index to the this pointer.  */
#define BV_VCALL_INDEX(NODE) (TREE_TYPE (NODE))

/* The function to call.  */
#define BV_FN(NODE) (TREE_VALUE (NODE))

/* Whether or not this entry is for a lost primary virtual base.  */
#define BV_LOST_PRIMARY(NODE) (TREE_LANG_FLAG_0 (NODE))

/* For FUNCTION_TYPE or METHOD_TYPE, a list of the exceptions that
   this type can raise.  Each TREE_VALUE is a _TYPE.  The TREE_VALUE
   will be NULL_TREE to indicate a throw specification of `()', or
   no exceptions allowed.  For a noexcept specification, TREE_VALUE
   is NULL_TREE and TREE_PURPOSE is the constant-expression.  For
   a deferred noexcept-specification, TREE_PURPOSE is a DEFERRED_NOEXCEPT
   (for templates) or an OVERLOAD list of functions (for implicitly
   declared functions).  */
#define TYPE_RAISES_EXCEPTIONS(NODE) \
  TYPE_LANG_SLOT_1 (FUNC_OR_METHOD_CHECK (NODE))

/* For FUNCTION_TYPE or METHOD_TYPE, return 1 iff it is declared `throw()'
   or noexcept(true).  */
#define TYPE_NOTHROW_P(NODE) nothrow_spec_p (TYPE_RAISES_EXCEPTIONS (NODE))

/* For FUNCTION_TYPE or METHOD_TYPE, true if NODE is noexcept.  This is the
   case for things declared noexcept(true) and, with -fnothrow-opt, for
   throw() functions.  */
#define TYPE_NOEXCEPT_P(NODE) type_noexcept_p (NODE)

/* The binding level associated with the namespace.  */
#define NAMESPACE_LEVEL(NODE) \
  (LANG_DECL_NS_CHECK (NODE)->level)

/* Discriminator values for lang_decl.  */

enum lang_decl_selector
{
  lds_min,
  lds_fn,
  lds_ns,
  lds_parm,
  lds_decomp
};

/* Flags shared by all forms of DECL_LANG_SPECIFIC.

   Some of the flags live here only to make lang_decl_min/fn smaller.  Do
   not make this struct larger than 32 bits; instead, make sel smaller.  */

struct GTY(()) lang_decl_base {
  /* Larger than necessary for faster access.  */
  ENUM_BITFIELD(lang_decl_selector) selector : 16;
  ENUM_BITFIELD(languages) language : 1;
  unsigned use_template : 2;
  unsigned not_really_extern : 1;	   /* var or fn */
  unsigned initialized_in_class : 1;	   /* var or fn */
  unsigned threadprivate_or_deleted_p : 1; /* var or fn */
  unsigned anticipated_p : 1;		   /* fn, type or template */
  /* anticipated_p reused as DECL_OMP_PRIVATIZED_MEMBER in var */
  unsigned friend_or_tls : 1;		   /* var, fn, type or template */
  unsigned unknown_bound_p : 1;		   /* var */
  unsigned odr_used : 1;		   /* var or fn */
  unsigned spare : 1;
  unsigned concept_p : 1;                  /* applies to vars and functions */
  unsigned var_declared_inline_p : 1;	   /* var */
  unsigned dependent_init_p : 1;	   /* var */
  /* 2 spare bits */
};

/* True for DECL codes which have template info and access.  */
#define LANG_DECL_HAS_MIN(NODE)			\
  (VAR_OR_FUNCTION_DECL_P (NODE)		\
   || TREE_CODE (NODE) == FIELD_DECL		\
   || TREE_CODE (NODE) == CONST_DECL		\
   || TREE_CODE (NODE) == TYPE_DECL		\
   || TREE_CODE (NODE) == TEMPLATE_DECL		\
   || TREE_CODE (NODE) == USING_DECL            \
   || TREE_CODE (NODE) == CONCEPT_DECL)

/* DECL_LANG_SPECIFIC for the above codes.  */

struct GTY(()) lang_decl_min {
  struct lang_decl_base base;

  /* In a FUNCTION_DECL for which DECL_THUNK_P holds, this is
     THUNK_ALIAS.
     In a FUNCTION_DECL for which DECL_THUNK_P does not hold,
     VAR_DECL, TYPE_DECL, or TEMPLATE_DECL, this is
     DECL_TEMPLATE_INFO.  */
  tree template_info;

  /* In a DECL_THUNK_P FUNCTION_DECL, this is THUNK_VIRTUAL_OFFSET.
     In a lambda-capture proxy VAR_DECL, this is DECL_CAPTURED_VARIABLE.
     In a function-scope TREE_STATIC VAR_DECL or IMPLICIT_TYPEDEF_P TYPE_DECL,
     this is DECL_DISCRIMINATOR.
     Otherwise, in a class-scope DECL, this is DECL_ACCESS.   */
  tree access;
};

/* Additional DECL_LANG_SPECIFIC information for functions.  */

struct GTY(()) lang_decl_fn {
  struct lang_decl_min min;

  /* In a overloaded operator, this is the compressed operator code.  */
  unsigned ovl_op_code : 6;
  unsigned global_ctor_p : 1;
  unsigned global_dtor_p : 1;

  unsigned static_function : 1;
  unsigned pure_virtual : 1;
  unsigned defaulted_p : 1;
  unsigned has_in_charge_parm_p : 1;
  unsigned has_vtt_parm_p : 1;
  unsigned pending_inline_p : 1;
  unsigned nonconverting : 1;
  unsigned thunk_p : 1;

  unsigned this_thunk_p : 1;
  unsigned hidden_friend_p : 1;
  unsigned omp_declare_reduction_p : 1;
  unsigned has_dependent_explicit_spec_p : 1;
<<<<<<< HEAD
  unsigned coroutine_p : 1;

=======
  unsigned immediate_fn_p : 1;
>>>>>>> a31874ef
  unsigned spare : 11;

  /* 32-bits padding on 64-bit host.  */

  /* For a non-thunk function decl, this is a tree list of
     friendly classes. For a thunk function decl, it is the
     thunked to function decl.  */
  tree befriending_classes;

  /* For a non-virtual FUNCTION_DECL, this is
     DECL_FRIEND_CONTEXT.  For a virtual FUNCTION_DECL for which
     DECL_THIS_THUNK_P does not hold, this is DECL_THUNKS. Both
     this pointer and result pointer adjusting thunks are
     chained here.  This pointer thunks to return pointer thunks
     will be chained on the return pointer thunk.  */
  tree context;

  union lang_decl_u5
  {
    /* In a non-thunk FUNCTION_DECL or TEMPLATE_DECL, this is
       DECL_CLONED_FUNCTION.  */
    tree GTY ((tag ("0"))) cloned_function;

    /* In a FUNCTION_DECL for which THUNK_P holds this is the
       THUNK_FIXED_OFFSET.  */
    HOST_WIDE_INT GTY ((tag ("1"))) fixed_offset;
  } GTY ((desc ("%1.thunk_p"))) u5;

  union lang_decl_u3
  {
    struct cp_token_cache * GTY ((tag ("1"))) pending_inline_info;
    tree GTY ((tag ("0"))) saved_auto_return_type;
  } GTY ((desc ("%1.pending_inline_p"))) u;

  /* FIXME: this state will grow and needs to be in a hashtab.
     In a coroutine, the handle and promise types.  */

  /* The handle type for this coroutine and a placeholder for an instance
     of it during parsing.  */
  tree coro_handle_type;
  tree self_h_proxy;

  /* The promise type and a placeholder for an instance during parsing.  */
  tree promise_type;
  tree promise_proxy;

  /* The location of the first TS keyword we saw that makes this function
     become a coroutine (diagnostic use only, so far).  */
  location_t first_coro_kw;
};

/* DECL_LANG_SPECIFIC for namespaces.  */

struct GTY(()) lang_decl_ns {
  struct lang_decl_base base;
  cp_binding_level *level;

  /* Inline children.  These need to be va_gc, because of PCH.  */
  vec<tree, va_gc> *inlinees;

  /* Hash table of bound decls. It'd be nice to have this inline, but
     as the hash_map has a dtor, we can't then put this struct into a
     union (until moving to c++11).  */
  hash_table<named_decl_hash> *bindings;
};

/* DECL_LANG_SPECIFIC for parameters.  */

struct GTY(()) lang_decl_parm {
  struct lang_decl_base base;
  int level;
  int index;
};

/* Additional DECL_LANG_SPECIFIC information for structured bindings.  */

struct GTY(()) lang_decl_decomp {
  struct lang_decl_min min;
  /* The artificial underlying "e" variable of the structured binding
     variable.  */
  tree base;
};

/* DECL_LANG_SPECIFIC for all types.  It would be nice to just make this a
   union rather than a struct containing a union as its only field, but
   tree.h declares it as a struct.  */

struct GTY(()) lang_decl {
  union GTY((desc ("%h.base.selector"))) lang_decl_u {
     /* Nothing of only the base type exists.  */
    struct lang_decl_base GTY ((default)) base;
    struct lang_decl_min GTY((tag ("lds_min"))) min;
    struct lang_decl_fn GTY ((tag ("lds_fn"))) fn;
    struct lang_decl_ns GTY((tag ("lds_ns"))) ns;
    struct lang_decl_parm GTY((tag ("lds_parm"))) parm;
    struct lang_decl_decomp GTY((tag ("lds_decomp"))) decomp;
  } u;
};

/* Looks through a template (if present) to find what it declares.  */
#define STRIP_TEMPLATE(NODE) \
  (TREE_CODE (NODE) == TEMPLATE_DECL ? DECL_TEMPLATE_RESULT (NODE) : NODE)

#if defined ENABLE_TREE_CHECKING && (GCC_VERSION >= 2007)

#define LANG_DECL_MIN_CHECK(NODE) __extension__			\
({ struct lang_decl *lt = DECL_LANG_SPECIFIC (NODE);		\
   if (!LANG_DECL_HAS_MIN (NODE))				\
     lang_check_failed (__FILE__, __LINE__, __FUNCTION__);	\
   &lt->u.min; })

/* We want to be able to check DECL_CONSTRUCTOR_P and such on a function
   template, not just on a FUNCTION_DECL.  So when looking for things in
   lang_decl_fn, look down through a TEMPLATE_DECL into its result.  */
#define LANG_DECL_FN_CHECK(NODE) __extension__				\
({ struct lang_decl *lt = DECL_LANG_SPECIFIC (STRIP_TEMPLATE (NODE));	\
   if (!DECL_DECLARES_FUNCTION_P (NODE)					\
       || lt->u.base.selector != lds_fn)				\
     lang_check_failed (__FILE__, __LINE__, __FUNCTION__);		\
   &lt->u.fn; })

#define LANG_DECL_NS_CHECK(NODE) __extension__				\
({ struct lang_decl *lt = DECL_LANG_SPECIFIC (NODE);			\
   if (TREE_CODE (NODE) != NAMESPACE_DECL				\
       || lt->u.base.selector != lds_ns)				\
     lang_check_failed (__FILE__, __LINE__, __FUNCTION__);		\
   &lt->u.ns; })

#define LANG_DECL_PARM_CHECK(NODE) __extension__		\
({ struct lang_decl *lt = DECL_LANG_SPECIFIC (NODE);		\
  if (TREE_CODE (NODE) != PARM_DECL				\
      || lt->u.base.selector != lds_parm)			\
    lang_check_failed (__FILE__, __LINE__, __FUNCTION__);	\
  &lt->u.parm; })

#define LANG_DECL_DECOMP_CHECK(NODE) __extension__		\
({ struct lang_decl *lt = DECL_LANG_SPECIFIC (NODE);		\
  if (!VAR_P (NODE)						\
      || lt->u.base.selector != lds_decomp)			\
    lang_check_failed (__FILE__, __LINE__, __FUNCTION__);	\
  &lt->u.decomp; })

#else

#define LANG_DECL_MIN_CHECK(NODE) \
  (&DECL_LANG_SPECIFIC (NODE)->u.min)

#define LANG_DECL_FN_CHECK(NODE) \
  (&DECL_LANG_SPECIFIC (STRIP_TEMPLATE (NODE))->u.fn)

#define LANG_DECL_NS_CHECK(NODE) \
  (&DECL_LANG_SPECIFIC (NODE)->u.ns)

#define LANG_DECL_PARM_CHECK(NODE) \
  (&DECL_LANG_SPECIFIC (NODE)->u.parm)

#define LANG_DECL_DECOMP_CHECK(NODE) \
  (&DECL_LANG_SPECIFIC (NODE)->u.decomp)

#endif /* ENABLE_TREE_CHECKING */

/* For a FUNCTION_DECL or a VAR_DECL, the language linkage for the
   declaration.  Some entities (like a member function in a local
   class, or a local variable) do not have linkage at all, and this
   macro should not be used in those cases.

   Implementation note: A FUNCTION_DECL without DECL_LANG_SPECIFIC was
   created by language-independent code, and has C linkage.  Most
   VAR_DECLs have C++ linkage, and do not have DECL_LANG_SPECIFIC, but
   we do create DECL_LANG_SPECIFIC for variables with non-C++ linkage.  */
#define DECL_LANGUAGE(NODE)				\
  (DECL_LANG_SPECIFIC (NODE)				\
   ? DECL_LANG_SPECIFIC (NODE)->u.base.language		\
   : (TREE_CODE (NODE) == FUNCTION_DECL			\
      ? lang_c : lang_cplusplus))

/* Set the language linkage for NODE to LANGUAGE.  */
#define SET_DECL_LANGUAGE(NODE, LANGUAGE) \
  (DECL_LANG_SPECIFIC (NODE)->u.base.language = (LANGUAGE))

/* For FUNCTION_DECLs and TEMPLATE_DECLs: nonzero means that this function
   is a constructor.  */
#define DECL_CONSTRUCTOR_P(NODE) \
  DECL_CXX_CONSTRUCTOR_P (STRIP_TEMPLATE (NODE))

/* Nonzero if NODE (a FUNCTION_DECL) is a constructor for a complete
   object.  */
#define DECL_COMPLETE_CONSTRUCTOR_P(NODE)		\
  (DECL_NAME (NODE) == complete_ctor_identifier)

/* Nonzero if NODE (a FUNCTION_DECL) is a constructor for a base
   object.  */
#define DECL_BASE_CONSTRUCTOR_P(NODE)		\
  (DECL_NAME (NODE) == base_ctor_identifier)

/* Nonzero if NODE (a FUNCTION_DECL) is a constructor, but not either the
   specialized in-charge constructor or the specialized not-in-charge
   constructor.  */
#define DECL_MAYBE_IN_CHARGE_CONSTRUCTOR_P(NODE)		\
  (DECL_NAME (NODE) == ctor_identifier)

/* Nonzero if NODE (a FUNCTION_DECL) is a copy constructor.  */
#define DECL_COPY_CONSTRUCTOR_P(NODE) \
  (DECL_CONSTRUCTOR_P (NODE) && copy_fn_p (NODE) > 0)

/* Nonzero if NODE (a FUNCTION_DECL) is a move constructor.  */
#define DECL_MOVE_CONSTRUCTOR_P(NODE) \
  (DECL_CONSTRUCTOR_P (NODE) && move_fn_p (NODE))

/* Nonzero if NODE (a FUNCTION_DECL or TEMPLATE_DECL)
   is a destructor.  */
#define DECL_DESTRUCTOR_P(NODE)				\
  DECL_CXX_DESTRUCTOR_P (STRIP_TEMPLATE (NODE))

/* Nonzero if NODE (a FUNCTION_DECL) is a destructor, but not the
   specialized in-charge constructor, in-charge deleting constructor,
   or the base destructor.  */
#define DECL_MAYBE_IN_CHARGE_DESTRUCTOR_P(NODE)			\
  (DECL_NAME (NODE) == dtor_identifier)

/* Nonzero if NODE (a FUNCTION_DECL) is a destructor for a complete
   object.  */
#define DECL_COMPLETE_DESTRUCTOR_P(NODE)		\
  (DECL_NAME (NODE) == complete_dtor_identifier)

/* Nonzero if NODE (a FUNCTION_DECL) is a destructor for a base
   object.  */
#define DECL_BASE_DESTRUCTOR_P(NODE)		\
  (DECL_NAME (NODE) == base_dtor_identifier)

/* Nonzero if NODE (a FUNCTION_DECL) is a destructor for a complete
   object that deletes the object after it has been destroyed.  */
#define DECL_DELETING_DESTRUCTOR_P(NODE)		\
  (DECL_NAME (NODE) == deleting_dtor_identifier)

/* Nonzero if either DECL_MAYBE_IN_CHARGE_CONSTRUCTOR_P or
   DECL_MAYBE_IN_CHARGE_DESTRUCTOR_P is true of NODE.  */
#define DECL_MAYBE_IN_CHARGE_CDTOR_P(NODE)              \
  (DECL_MAYBE_IN_CHARGE_CONSTRUCTOR_P (NODE)            \
   || DECL_MAYBE_IN_CHARGE_DESTRUCTOR_P (NODE))

/* Nonzero if NODE (a _DECL) is a cloned constructor or
   destructor.  */
#define DECL_CLONED_FUNCTION_P(NODE)		\
  (DECL_NAME (NODE)				\
   && IDENTIFIER_CDTOR_P (DECL_NAME (NODE))	\
   && !DECL_MAYBE_IN_CHARGE_CDTOR_P (NODE))

/* If DECL_CLONED_FUNCTION_P holds, this is the function that was
   cloned.  */
#define DECL_CLONED_FUNCTION(NODE)		\
  (DECL_LANG_SPECIFIC (FUNCTION_DECL_CHECK (NODE))->u.fn.u5.cloned_function)

/* Perform an action for each clone of FN, if FN is a function with
   clones.  This macro should be used like:

      FOR_EACH_CLONE (clone, fn)
	{ ... }

  */
#define FOR_EACH_CLONE(CLONE, FN)			\
  if (!(TREE_CODE (FN) == FUNCTION_DECL			\
	&& DECL_MAYBE_IN_CHARGE_CDTOR_P (FN)))          \
    ;							\
  else							\
    for (CLONE = DECL_CHAIN (FN);			\
	 CLONE && DECL_CLONED_FUNCTION_P (CLONE);	\
	 CLONE = DECL_CHAIN (CLONE))

/* Nonzero if NODE has DECL_DISCRIMINATOR and not DECL_ACCESS.  */
#define DECL_DISCRIMINATOR_P(NODE)				\
  (((TREE_CODE (NODE) == VAR_DECL && TREE_STATIC (NODE))	\
    || DECL_IMPLICIT_TYPEDEF_P (NODE))				\
   && DECL_FUNCTION_SCOPE_P (NODE))

/* Discriminator for name mangling.  */
#define DECL_DISCRIMINATOR(NODE) (LANG_DECL_MIN_CHECK (NODE)->access)

/* The index of a user-declared parameter in its function, starting at 1.
   All artificial parameters will have index 0.  */
#define DECL_PARM_INDEX(NODE) \
  (LANG_DECL_PARM_CHECK (NODE)->index)

/* The level of a user-declared parameter in its function, starting at 1.
   A parameter of the function will have level 1; a parameter of the first
   nested function declarator (i.e. t in void f (void (*p)(T t))) will have
   level 2.  */
#define DECL_PARM_LEVEL(NODE) \
  (LANG_DECL_PARM_CHECK (NODE)->level)

/* Nonzero if the VTT parm has been added to NODE.  */
#define DECL_HAS_VTT_PARM_P(NODE) \
  (LANG_DECL_FN_CHECK (NODE)->has_vtt_parm_p)

/* Nonzero if NODE is a FUNCTION_DECL for which a VTT parameter is
   required.  */
#define DECL_NEEDS_VTT_PARM_P(NODE)			\
  (CLASSTYPE_VBASECLASSES (DECL_CONTEXT (NODE))		\
   && (DECL_BASE_CONSTRUCTOR_P (NODE)			\
       || DECL_BASE_DESTRUCTOR_P (NODE)))

/* Nonzero if NODE is a user-defined conversion operator.  */
#define DECL_CONV_FN_P(NODE) IDENTIFIER_CONV_OP_P (DECL_NAME (NODE))

/* The type to which conversion operator FN converts to.   */
#define DECL_CONV_FN_TYPE(FN) \
  TREE_TYPE ((gcc_checking_assert (DECL_CONV_FN_P (FN)), DECL_NAME (FN)))

/* Nonzero if NODE, a static data member, was declared in its class as an
   array of unknown bound.  */
#define VAR_HAD_UNKNOWN_BOUND(NODE)			\
  (DECL_LANG_SPECIFIC (VAR_DECL_CHECK (NODE))		\
   ? DECL_LANG_SPECIFIC (NODE)->u.base.unknown_bound_p	\
   : false)
#define SET_VAR_HAD_UNKNOWN_BOUND(NODE) \
  (DECL_LANG_SPECIFIC (VAR_DECL_CHECK (NODE))->u.base.unknown_bound_p = true)

/* True iff decl NODE is for an overloaded operator.  */
#define DECL_OVERLOADED_OPERATOR_P(NODE)		\
  IDENTIFIER_ANY_OP_P (DECL_NAME (NODE))

/* Nonzero if NODE is an assignment operator (including += and such).  */
#define DECL_ASSIGNMENT_OPERATOR_P(NODE)		 \
  IDENTIFIER_ASSIGN_OP_P (DECL_NAME (NODE))

/* NODE is a function_decl for an overloaded operator.  Return its
   compressed (raw) operator code.  Note that this is not a TREE_CODE.  */
#define DECL_OVERLOADED_OPERATOR_CODE_RAW(NODE)		\
  (LANG_DECL_FN_CHECK (NODE)->ovl_op_code)

/* DECL is an overloaded operator.  Test whether it is for TREE_CODE
   (a literal constant).  */
#define DECL_OVERLOADED_OPERATOR_IS(DECL, CODE)			\
  (DECL_OVERLOADED_OPERATOR_CODE_RAW (DECL) == OVL_OP_##CODE)

/* For FUNCTION_DECLs: nonzero means that this function is a
   constructor or a destructor with an extra in-charge parameter to
   control whether or not virtual bases are constructed.  */
#define DECL_HAS_IN_CHARGE_PARM_P(NODE) \
  (LANG_DECL_FN_CHECK (NODE)->has_in_charge_parm_p)

/* Nonzero if DECL is a declaration of __builtin_constant_p.  */
#define DECL_IS_BUILTIN_CONSTANT_P(NODE)		\
 (TREE_CODE (NODE) == FUNCTION_DECL			\
  && DECL_BUILT_IN_CLASS (NODE) == BUILT_IN_NORMAL	\
  && DECL_FUNCTION_CODE (NODE) == BUILT_IN_CONSTANT_P)

/* Nonzero for _DECL means that this decl appears in (or will appear
   in) as a member in a RECORD_TYPE or UNION_TYPE node.  It is also for
   detecting circularity in case members are multiply defined.  In the
   case of a VAR_DECL, it means that no definition has been seen, even
   if an initializer has been.  */
#define DECL_IN_AGGR_P(NODE) (DECL_LANG_FLAG_3 (NODE))

/* Nonzero for a VAR_DECL means that the variable's initialization (if
   any) has been processed.  (In general, DECL_INITIALIZED_P is
   !DECL_EXTERNAL, but static data members may be initialized even if
   not defined.)  */
#define DECL_INITIALIZED_P(NODE) \
   (TREE_LANG_FLAG_1 (VAR_DECL_CHECK (NODE)))

/* Nonzero for a VAR_DECL iff an explicit initializer was provided
   or a non-trivial constructor is called.  */
#define DECL_NONTRIVIALLY_INITIALIZED_P(NODE)	\
   (TREE_LANG_FLAG_6 (VAR_DECL_CHECK (NODE)))

/* Nonzero for a VAR_DECL that was initialized with a
   constant-expression.  */
#define DECL_INITIALIZED_BY_CONSTANT_EXPRESSION_P(NODE) \
  (TREE_LANG_FLAG_2 (VAR_DECL_CHECK (NODE)))

/* Nonzero if the DECL was initialized in the class definition itself,
   rather than outside the class.  This is used for both static member
   VAR_DECLS, and FUNCTION_DECLS that are defined in the class.  */
#define DECL_INITIALIZED_IN_CLASS_P(DECL) \
  (DECL_LANG_SPECIFIC (VAR_OR_FUNCTION_DECL_CHECK (DECL)) \
   ->u.base.initialized_in_class)

/* Nonzero if the DECL is used in the sense of 3.2 [basic.def.odr].
   Only available for decls with DECL_LANG_SPECIFIC.  */
#define DECL_ODR_USED(DECL) \
  (DECL_LANG_SPECIFIC (VAR_OR_FUNCTION_DECL_CHECK (DECL)) \
   ->u.base.odr_used)

/* Nonzero for DECL means that this decl is just a friend declaration,
   and should not be added to the list of members for this class.  */
#define DECL_FRIEND_P(NODE) \
  (DECL_LANG_SPECIFIC (TYPE_FUNCTION_OR_TEMPLATE_DECL_CHECK (NODE)) \
   ->u.base.friend_or_tls)

/* Nonzero if the thread-local variable was declared with __thread as
   opposed to thread_local.  */
#define DECL_GNU_TLS_P(NODE)				\
  (DECL_LANG_SPECIFIC (VAR_DECL_CHECK (NODE))		\
   && DECL_LANG_SPECIFIC (NODE)->u.base.friend_or_tls)
#define SET_DECL_GNU_TLS_P(NODE)				\
  (retrofit_lang_decl (VAR_DECL_CHECK (NODE)),			\
   DECL_LANG_SPECIFIC (NODE)->u.base.friend_or_tls = true)

/* A TREE_LIST of the types which have befriended this FUNCTION_DECL.  */
#define DECL_BEFRIENDING_CLASSES(NODE) \
  (LANG_DECL_FN_CHECK (NODE)->befriending_classes)

/* Nonzero for FUNCTION_DECL means that this decl is a static
   member function.  */
#define DECL_STATIC_FUNCTION_P(NODE) \
  (LANG_DECL_FN_CHECK (NODE)->static_function)

/* Nonzero for FUNCTION_DECL means that this decl is a non-static
   member function.  */
#define DECL_NONSTATIC_MEMBER_FUNCTION_P(NODE) \
  (TREE_CODE (TREE_TYPE (NODE)) == METHOD_TYPE)

/* Nonzero for FUNCTION_DECL means that this decl is a member function
   (static or non-static).  */
#define DECL_FUNCTION_MEMBER_P(NODE) \
  (DECL_NONSTATIC_MEMBER_FUNCTION_P (NODE) || DECL_STATIC_FUNCTION_P (NODE))

/* Nonzero for FUNCTION_DECL means that this member function
   has `this' as const X *const.  */
#define DECL_CONST_MEMFUNC_P(NODE)					 \
  (DECL_NONSTATIC_MEMBER_FUNCTION_P (NODE)				 \
   && CP_TYPE_CONST_P (TREE_TYPE (TREE_VALUE				 \
				  (TYPE_ARG_TYPES (TREE_TYPE (NODE))))))

/* Nonzero for FUNCTION_DECL means that this member function
   has `this' as volatile X *const.  */
#define DECL_VOLATILE_MEMFUNC_P(NODE)					 \
  (DECL_NONSTATIC_MEMBER_FUNCTION_P (NODE)				 \
   && CP_TYPE_VOLATILE_P (TREE_TYPE (TREE_VALUE				 \
				  (TYPE_ARG_TYPES (TREE_TYPE (NODE))))))

/* Nonzero for a DECL means that this member is a non-static member.  */
#define DECL_NONSTATIC_MEMBER_P(NODE)		\
  (DECL_NONSTATIC_MEMBER_FUNCTION_P (NODE)	\
   || TREE_CODE (NODE) == FIELD_DECL)

/* Nonzero for a FIELD_DECL means that this member object type
   is mutable.  */
#define DECL_MUTABLE_P(NODE) (DECL_LANG_FLAG_0 (FIELD_DECL_CHECK (NODE)))

/* Nonzero for _DECL means that this constructor or conversion function is
   non-converting.  */
#define DECL_NONCONVERTING_P(NODE) \
  (LANG_DECL_FN_CHECK (NODE)->nonconverting)

/* Nonzero for FUNCTION_DECL means that this member function is a pure
   virtual function.  */
#define DECL_PURE_VIRTUAL_P(NODE) \
  (LANG_DECL_FN_CHECK (NODE)->pure_virtual)

/* Nonzero for FUNCTION_DECL means that this member function (either
   a constructor or a conversion function) has an explicit specifier
   with a value-dependent expression.  */
#define DECL_HAS_DEPENDENT_EXPLICIT_SPEC_P(NODE) \
  (LANG_DECL_FN_CHECK (NODE)->has_dependent_explicit_spec_p)

/* True (in a FUNCTION_DECL) if NODE is a virtual function that is an
   invalid overrider for a function from a base class.  Once we have
   complained about an invalid overrider we avoid complaining about it
   again.  */
#define DECL_INVALID_OVERRIDER_P(NODE) \
  (DECL_LANG_FLAG_4 (NODE))

/* True (in a FUNCTION_DECL) if NODE is a function declared with
   an override virt-specifier */
#define DECL_OVERRIDE_P(NODE) (TREE_LANG_FLAG_0 (NODE))

/* The thunks associated with NODE, a FUNCTION_DECL.  */
#define DECL_THUNKS(NODE) \
  (DECL_VIRTUAL_P (NODE) ? LANG_DECL_FN_CHECK (NODE)->context : NULL_TREE)

/* Set DECL_THUNKS.  */
#define SET_DECL_THUNKS(NODE,THUNKS) \
  (LANG_DECL_FN_CHECK (NODE)->context = (THUNKS))

/* If NODE, a FUNCTION_DECL, is a C++11 inheriting constructor, then this
   is the constructor it inherits from.  */
#define DECL_INHERITED_CTOR(NODE) \
  (DECL_DECLARES_FUNCTION_P (NODE) && DECL_CONSTRUCTOR_P (NODE) \
   ? LANG_DECL_FN_CHECK (NODE)->context : NULL_TREE)

/* And this is the base that constructor comes from.  */
#define DECL_INHERITED_CTOR_BASE(NODE)			\
  (DECL_INHERITED_CTOR (NODE)				\
   ? DECL_CONTEXT (flag_new_inheriting_ctors		\
		   ? strip_inheriting_ctors (NODE)	\
		   : DECL_INHERITED_CTOR (NODE))	\
   : NULL_TREE)

/* Set the inherited base.  */
#define SET_DECL_INHERITED_CTOR(NODE,INH) \
  (LANG_DECL_FN_CHECK (NODE)->context = (INH))

/* Nonzero if NODE is a thunk, rather than an ordinary function.  */
#define DECL_THUNK_P(NODE)			\
  (TREE_CODE (NODE) == FUNCTION_DECL		\
   && DECL_LANG_SPECIFIC (NODE)			\
   && LANG_DECL_FN_CHECK (NODE)->thunk_p)

/* Set DECL_THUNK_P for node.  */
#define SET_DECL_THUNK_P(NODE, THIS_ADJUSTING)			\
  (LANG_DECL_FN_CHECK (NODE)->thunk_p = 1,			\
   LANG_DECL_FN_CHECK (NODE)->this_thunk_p = (THIS_ADJUSTING))

/* Nonzero if NODE is a this pointer adjusting thunk.  */
#define DECL_THIS_THUNK_P(NODE)			\
  (DECL_THUNK_P (NODE) && LANG_DECL_FN_CHECK (NODE)->this_thunk_p)

/* Nonzero if NODE is a result pointer adjusting thunk.  */
#define DECL_RESULT_THUNK_P(NODE)			\
  (DECL_THUNK_P (NODE) && !LANG_DECL_FN_CHECK (NODE)->this_thunk_p)

/* Nonzero if NODE is a FUNCTION_DECL, but not a thunk.  */
#define DECL_NON_THUNK_FUNCTION_P(NODE)				\
  (TREE_CODE (NODE) == FUNCTION_DECL && !DECL_THUNK_P (NODE))

/* Nonzero if NODE is `extern "C"'.  */
#define DECL_EXTERN_C_P(NODE) \
  (DECL_LANGUAGE (NODE) == lang_c)

/* Nonzero if NODE is an `extern "C"' function.  */
#define DECL_EXTERN_C_FUNCTION_P(NODE) \
  (DECL_NON_THUNK_FUNCTION_P (NODE) && DECL_EXTERN_C_P (NODE))

/* True if DECL is declared 'constexpr'.  */
#define DECL_DECLARED_CONSTEXPR_P(DECL) \
  DECL_LANG_FLAG_8 (VAR_OR_FUNCTION_DECL_CHECK (STRIP_TEMPLATE (DECL)))

/* True if FNDECL is an immediate function.  */
#define DECL_IMMEDIATE_FUNCTION_P(NODE) \
  (DECL_LANG_SPECIFIC (FUNCTION_DECL_CHECK (STRIP_TEMPLATE (NODE)))	\
   ? LANG_DECL_FN_CHECK (NODE)->immediate_fn_p				\
   : false)
#define SET_DECL_IMMEDIATE_FUNCTION_P(NODE) \
  (retrofit_lang_decl (FUNCTION_DECL_CHECK (NODE)),			\
   LANG_DECL_FN_CHECK (NODE)->immediate_fn_p = true)

// True if NODE was declared as 'concept'.  The flag implies that the
// declaration is constexpr, that the declaration cannot be specialized or
// refined, and that the result type must be convertible to bool.
#define DECL_DECLARED_CONCEPT_P(NODE) \
  (DECL_LANG_SPECIFIC (NODE)->u.base.concept_p)

/* Nonzero if this DECL is the __PRETTY_FUNCTION__ variable in a
   template function.  */
#define DECL_PRETTY_FUNCTION_P(NODE) \
  (DECL_NAME (NODE) \
   && id_equal (DECL_NAME (NODE), "__PRETTY_FUNCTION__"))

/* For a DECL, true if it is __func__ or similar.  */
#define DECL_FNAME_P(NODE)					\
  (VAR_P (NODE) && DECL_NAME (NODE) && DECL_ARTIFICIAL (NODE)	\
   && DECL_HAS_VALUE_EXPR_P (NODE)				\
   && (id_equal (DECL_NAME (NODE), "__PRETTY_FUNCTION__")	\
       || id_equal (DECL_NAME (NODE), "__FUNCTION__")		\
       || id_equal (DECL_NAME (NODE), "__func__")))

/* Nonzero if the variable was declared to be thread-local.
   We need a special C++ version of this test because the middle-end
   DECL_THREAD_LOCAL_P uses the symtab, so we can't use it for
   templates.  */
#define CP_DECL_THREAD_LOCAL_P(NODE) \
  (TREE_LANG_FLAG_0 (VAR_DECL_CHECK (NODE)))

/* The _TYPE context in which this _DECL appears.  This field holds the
   class where a virtual function instance is actually defined.  */
#define DECL_CLASS_CONTEXT(NODE) \
  (DECL_CLASS_SCOPE_P (NODE) ? DECL_CONTEXT (NODE) : NULL_TREE)

/* For a non-member friend function, the class (if any) in which this
   friend was defined.  For example, given:

     struct S { friend void f () { ... } };

   the DECL_FRIEND_CONTEXT for `f' will be `S'.  */
#define DECL_FRIEND_CONTEXT(NODE)				\
  ((DECL_DECLARES_FUNCTION_P (NODE)				\
    && DECL_FRIEND_P (NODE) && !DECL_FUNCTION_MEMBER_P (NODE))	\
   ? LANG_DECL_FN_CHECK (NODE)->context				\
   : NULL_TREE)

/* Set the DECL_FRIEND_CONTEXT for NODE to CONTEXT.  */
#define SET_DECL_FRIEND_CONTEXT(NODE, CONTEXT) \
  (LANG_DECL_FN_CHECK (NODE)->context = (CONTEXT))

#define CP_DECL_CONTEXT(NODE) \
  (!DECL_FILE_SCOPE_P (NODE) ? DECL_CONTEXT (NODE) : global_namespace)
#define CP_TYPE_CONTEXT(NODE) \
  (!TYPE_FILE_SCOPE_P (NODE) ? TYPE_CONTEXT (NODE) : global_namespace)
#define FROB_CONTEXT(NODE) \
  ((NODE) == global_namespace ? DECL_CONTEXT (NODE) : (NODE))

/* 1 iff NODE has namespace scope, including the global namespace.  */
#define DECL_NAMESPACE_SCOPE_P(NODE)				\
  (!DECL_TEMPLATE_PARM_P (NODE)					\
   && TREE_CODE (CP_DECL_CONTEXT (NODE)) == NAMESPACE_DECL)

#define TYPE_NAMESPACE_SCOPE_P(NODE) \
  (TREE_CODE (CP_TYPE_CONTEXT (NODE)) == NAMESPACE_DECL)

#define NAMESPACE_SCOPE_P(NODE) \
  ((DECL_P (NODE) && DECL_NAMESPACE_SCOPE_P (NODE)) \
   || (TYPE_P (NODE) && TYPE_NAMESPACE_SCOPE_P (NODE)))

/* 1 iff NODE is a class member.  */
#define DECL_CLASS_SCOPE_P(NODE) \
  (DECL_CONTEXT (NODE) && TYPE_P (DECL_CONTEXT (NODE)))

#define TYPE_CLASS_SCOPE_P(NODE) \
  (TYPE_CONTEXT (NODE) && TYPE_P (TYPE_CONTEXT (NODE)))

/* 1 iff NODE is function-local.  */
#define DECL_FUNCTION_SCOPE_P(NODE) \
  (DECL_CONTEXT (NODE) \
   && TREE_CODE (DECL_CONTEXT (NODE)) == FUNCTION_DECL)

#define TYPE_FUNCTION_SCOPE_P(NODE) \
  (TYPE_CONTEXT (NODE) && TREE_CODE (TYPE_CONTEXT (NODE)) == FUNCTION_DECL)

/* 1 iff VAR_DECL node NODE is a type-info decl.  This flag is set for
   both the primary typeinfo object and the associated NTBS name.  */
#define DECL_TINFO_P(NODE) TREE_LANG_FLAG_4 (VAR_DECL_CHECK (NODE))

/* 1 iff VAR_DECL node NODE is virtual table or VTT.  We forward to
   DECL_VIRTUAL_P from the common code, as that has the semantics we
   need.  But we want a more descriptive name.  */
#define DECL_VTABLE_OR_VTT_P(NODE) DECL_VIRTUAL_P (VAR_DECL_CHECK (NODE))

/* 1 iff FUNCTION_TYPE or METHOD_TYPE has a ref-qualifier (either & or &&). */
#define FUNCTION_REF_QUALIFIED(NODE) \
  TREE_LANG_FLAG_4 (FUNC_OR_METHOD_CHECK (NODE))

/* 1 iff FUNCTION_TYPE or METHOD_TYPE has &&-ref-qualifier.  */
#define FUNCTION_RVALUE_QUALIFIED(NODE) \
  TREE_LANG_FLAG_5 (FUNC_OR_METHOD_CHECK (NODE))

/* 1 iff NODE is function-local, but for types.  */
#define LOCAL_CLASS_P(NODE)				\
  (decl_function_context (TYPE_MAIN_DECL (NODE)) != NULL_TREE)

/* The nesting depth of namespace, class or function.  Makes is_ancestor much
   simpler.  Only 8 bits available.  */
#define SCOPE_DEPTH(NODE) \
  (NAMESPACE_DECL_CHECK (NODE)->base.u.bits.address_space)

/* Whether the namepace is an inline namespace.  */
#define DECL_NAMESPACE_INLINE_P(NODE) \
  TREE_LANG_FLAG_0 (NAMESPACE_DECL_CHECK (NODE))

/* In a NAMESPACE_DECL, a vector of inline namespaces.  */
#define DECL_NAMESPACE_INLINEES(NODE) \
   (LANG_DECL_NS_CHECK (NODE)->inlinees)

/* Pointer to hash_map from IDENTIFIERS to DECLS  */
#define DECL_NAMESPACE_BINDINGS(NODE) \
   (LANG_DECL_NS_CHECK (NODE)->bindings)

/* In a NAMESPACE_DECL, points to the original namespace if this is
   a namespace alias.  */
#define DECL_NAMESPACE_ALIAS(NODE) \
	DECL_ABSTRACT_ORIGIN (NAMESPACE_DECL_CHECK (NODE))
#define ORIGINAL_NAMESPACE(NODE)  \
  (DECL_NAMESPACE_ALIAS (NODE) ? DECL_NAMESPACE_ALIAS (NODE) : (NODE))

/* Nonzero if NODE is the std namespace.  */
#define DECL_NAMESPACE_STD_P(NODE)			\
  ((NODE) == std_node)

/* In a TREE_LIST in an attribute list, indicates that the attribute
   must be applied at instantiation time.  */
#define ATTR_IS_DEPENDENT(NODE) TREE_LANG_FLAG_0 (TREE_LIST_CHECK (NODE))

/* In a TREE_LIST in the argument of attribute abi_tag, indicates that the tag
   was inherited from a template parameter, not explicitly indicated.  */
#define ABI_TAG_IMPLICIT(NODE) TREE_LANG_FLAG_0 (TREE_LIST_CHECK (NODE))

/* Non zero if this is a using decl for a dependent scope. */
#define DECL_DEPENDENT_P(NODE) DECL_LANG_FLAG_0 (USING_DECL_CHECK (NODE))

/* The scope named in a using decl.  */
#define USING_DECL_SCOPE(NODE) DECL_RESULT_FLD (USING_DECL_CHECK (NODE))

/* The decls named by a using decl.  */
#define USING_DECL_DECLS(NODE) DECL_INITIAL (USING_DECL_CHECK (NODE))

/* Non zero if the using decl refers to a dependent type.  */
#define USING_DECL_TYPENAME_P(NODE) DECL_LANG_FLAG_1 (USING_DECL_CHECK (NODE))

/* In a FUNCTION_DECL, this is nonzero if this function was defined in
   the class definition.  We have saved away the text of the function,
   but have not yet processed it.  */
#define DECL_PENDING_INLINE_P(NODE) \
  (LANG_DECL_FN_CHECK (NODE)->pending_inline_p)

/* If DECL_PENDING_INLINE_P holds, this is the saved text of the
   function.  */
#define DECL_PENDING_INLINE_INFO(NODE) \
  (LANG_DECL_FN_CHECK (NODE)->u.pending_inline_info)

/* Nonzero for TYPE_DECL means that it was written 'using name = type'.  */
#define TYPE_DECL_ALIAS_P(NODE) \
  DECL_LANG_FLAG_6 (TYPE_DECL_CHECK (NODE))

/* Nonzero for TEMPLATE_DECL means that it is a 'complex' alias template.  */
#define TEMPLATE_DECL_COMPLEX_ALIAS_P(NODE) \
  DECL_LANG_FLAG_2 (TEMPLATE_DECL_CHECK (NODE))

/* Nonzero for a type which is an alias for another type; i.e, a type
   which declaration was written 'using name-of-type =
   another-type'.  */
#define TYPE_ALIAS_P(NODE)			\
  (TYPE_P (NODE)				\
   && TYPE_NAME (NODE)				\
   && TREE_CODE (TYPE_NAME (NODE)) == TYPE_DECL	\
   && TYPE_DECL_ALIAS_P (TYPE_NAME (NODE)))

/* If non-NULL for a VAR_DECL, FUNCTION_DECL, TYPE_DECL, TEMPLATE_DECL,
   or CONCEPT_DECL, the entity is either a template specialization (if
   DECL_USE_TEMPLATE is nonzero) or the abstract instance of the
   template itself.

   In either case, DECL_TEMPLATE_INFO is a TEMPLATE_INFO, whose
   TI_TEMPLATE is the TEMPLATE_DECL of which this entity is a
   specialization or abstract instance.  The TI_ARGS is the
   template arguments used to specialize the template.

   Consider:

      template <typename T> struct S { friend void f(T) {} };

   In this case, S<int>::f is, from the point of view of the compiler,
   an instantiation of a template -- but, from the point of view of
   the language, each instantiation of S results in a wholly unrelated
   global function f.  In this case, DECL_TEMPLATE_INFO for S<int>::f
   will be non-NULL, but DECL_USE_TEMPLATE will be zero.  */
#define DECL_TEMPLATE_INFO(NODE) \
  (DECL_LANG_SPECIFIC (TEMPLATE_INFO_DECL_CHECK (NODE)) \
   ->u.min.template_info)

/* For a lambda capture proxy, its captured variable.  */
#define DECL_CAPTURED_VARIABLE(NODE) \
  (LANG_DECL_MIN_CHECK (NODE)->access)

/* For a VAR_DECL, indicates that the variable is actually a
   non-static data member of anonymous union that has been promoted to
   variable status.  */
#define DECL_ANON_UNION_VAR_P(NODE) \
  (DECL_LANG_FLAG_4 (VAR_DECL_CHECK (NODE)))

/* Template information for a RECORD_TYPE or UNION_TYPE.  */
#define CLASSTYPE_TEMPLATE_INFO(NODE) \
  (TYPE_LANG_SLOT_1 (RECORD_OR_UNION_CHECK (NODE)))

/* Template information for a template template parameter.  */
#define TEMPLATE_TEMPLATE_PARM_TEMPLATE_INFO(NODE) \
  (TYPE_LANG_SLOT_1 (BOUND_TEMPLATE_TEMPLATE_PARM_TYPE_CHECK (NODE)))

/* Template information for an ENUMERAL_, RECORD_, UNION_TYPE, or
   BOUND_TEMPLATE_TEMPLATE_PARM type.  This ignores any alias
   templateness of NODE.  It'd be nice if this could unconditionally
   access the slot, rather than return NULL if given a
   non-templatable type.  */
#define TYPE_TEMPLATE_INFO(NODE)					\
  (TREE_CODE (NODE) == ENUMERAL_TYPE					\
   || TREE_CODE (NODE) == BOUND_TEMPLATE_TEMPLATE_PARM			\
   || RECORD_OR_UNION_TYPE_P (NODE)					\
   ? TYPE_LANG_SLOT_1 (NODE) : NULL_TREE)

/* Template information (if any) for an alias type.  */
#define TYPE_ALIAS_TEMPLATE_INFO(NODE)					\
  (DECL_LANG_SPECIFIC (TYPE_NAME (NODE))				\
   ? DECL_TEMPLATE_INFO (TYPE_NAME (NODE))				\
   : NULL_TREE)

/* If NODE is a type alias, this accessor returns the template info
   for the alias template (if any).  Otherwise behave as
   TYPE_TEMPLATE_INFO.  */
#define TYPE_TEMPLATE_INFO_MAYBE_ALIAS(NODE)				\
  (TYPE_ALIAS_P (NODE)							\
   ? TYPE_ALIAS_TEMPLATE_INFO (NODE)					\
   : TYPE_TEMPLATE_INFO (NODE))

/* Set the template information for an ENUMERAL_, RECORD_, or
   UNION_TYPE to VAL.  */
#define SET_TYPE_TEMPLATE_INFO(NODE, VAL)				\
  (TREE_CODE (NODE) == ENUMERAL_TYPE					\
   || (CLASS_TYPE_P (NODE) && !TYPE_ALIAS_P (NODE))			\
   ? (TYPE_LANG_SLOT_1 (NODE) = (VAL))				\
   : (DECL_TEMPLATE_INFO (TYPE_NAME (NODE)) = (VAL)))

#define TI_TEMPLATE(NODE) \
  ((struct tree_template_info*)TEMPLATE_INFO_CHECK (NODE))->tmpl
#define TI_ARGS(NODE) \
  ((struct tree_template_info*)TEMPLATE_INFO_CHECK (NODE))->args
#define TI_PENDING_TEMPLATE_FLAG(NODE) \
  TREE_LANG_FLAG_1 (TEMPLATE_INFO_CHECK (NODE))
/* For a given TREE_VEC containing a template argument list,
   this property contains the number of arguments that are not
   defaulted.  */
#define NON_DEFAULT_TEMPLATE_ARGS_COUNT(NODE) \
  TREE_CHAIN (TREE_VEC_CHECK (NODE))

/* Below are the setter and getter of the NON_DEFAULT_TEMPLATE_ARGS_COUNT
   property.  */
#define SET_NON_DEFAULT_TEMPLATE_ARGS_COUNT(NODE, INT_VALUE) \
  NON_DEFAULT_TEMPLATE_ARGS_COUNT(NODE) = build_int_cst (NULL_TREE, INT_VALUE)
#if CHECKING_P
#define GET_NON_DEFAULT_TEMPLATE_ARGS_COUNT(NODE) \
    int_cst_value (NON_DEFAULT_TEMPLATE_ARGS_COUNT (NODE))
#else
#define GET_NON_DEFAULT_TEMPLATE_ARGS_COUNT(NODE) \
  NON_DEFAULT_TEMPLATE_ARGS_COUNT (NODE) \
  ? int_cst_value (NON_DEFAULT_TEMPLATE_ARGS_COUNT (NODE)) \
  : TREE_VEC_LENGTH (INNERMOST_TEMPLATE_ARGS (NODE))
#endif
/* The list of typedefs - used in the template - that need
   access checking at template instantiation time.

   FIXME this should be associated with the TEMPLATE_DECL, not the
   TEMPLATE_INFO.  */
#define TI_TYPEDEFS_NEEDING_ACCESS_CHECKING(NODE) \
  ((struct tree_template_info*)TEMPLATE_INFO_CHECK \
     (NODE))->typedefs_needing_access_checking

/* We use TREE_VECs to hold template arguments.  If there is only one
   level of template arguments, then the TREE_VEC contains the
   arguments directly.  If there is more than one level of template
   arguments, then each entry in the TREE_VEC is itself a TREE_VEC,
   containing the template arguments for a single level.  The first
   entry in the outer TREE_VEC is the outermost level of template
   parameters; the last is the innermost.

   It is incorrect to ever form a template argument vector containing
   only one level of arguments, but which is a TREE_VEC containing as
   its only entry the TREE_VEC for that level.

   For each TREE_VEC containing the template arguments for a single
   level, it's possible to get or set the number of non defaulted
   template arguments by using the accessor macros
   GET_NON_DEFAULT_TEMPLATE_ARGS_COUNT or
   SET_NON_DEFAULT_TEMPLATE_ARGS_COUNT.  */

/* Nonzero if the template arguments is actually a vector of vectors,
   rather than just a vector.  */
#define TMPL_ARGS_HAVE_MULTIPLE_LEVELS(NODE)		     \
  (NODE && TREE_VEC_LENGTH (NODE) && TREE_VEC_ELT (NODE, 0)  \
   && TREE_CODE (TREE_VEC_ELT (NODE, 0)) == TREE_VEC)

/* The depth of a template argument vector.  When called directly by
   the parser, we use a TREE_LIST rather than a TREE_VEC to represent
   template arguments.  In fact, we may even see NULL_TREE if there
   are no template arguments.  In both of those cases, there is only
   one level of template arguments.  */
#define TMPL_ARGS_DEPTH(NODE)					\
  (TMPL_ARGS_HAVE_MULTIPLE_LEVELS (NODE) ? TREE_VEC_LENGTH (NODE) : 1)

/* The LEVELth level of the template ARGS.  The outermost level of
   args is level 1, not level 0.  */
#define TMPL_ARGS_LEVEL(ARGS, LEVEL)		\
  (TMPL_ARGS_HAVE_MULTIPLE_LEVELS (ARGS)	\
   ? TREE_VEC_ELT (ARGS, (LEVEL) - 1) : (ARGS))

/* Set the LEVELth level of the template ARGS to VAL.  This macro does
   not work with single-level argument vectors.  */
#define SET_TMPL_ARGS_LEVEL(ARGS, LEVEL, VAL)	\
  (TREE_VEC_ELT (ARGS, (LEVEL) - 1) = (VAL))

/* Accesses the IDXth parameter in the LEVELth level of the ARGS.  */
#define TMPL_ARG(ARGS, LEVEL, IDX)				\
  (TREE_VEC_ELT (TMPL_ARGS_LEVEL (ARGS, LEVEL), IDX))

/* Given a single level of template arguments in NODE, return the
   number of arguments.  */
#define NUM_TMPL_ARGS(NODE)				\
  (TREE_VEC_LENGTH (NODE))

/* Returns the innermost level of template arguments in ARGS.  */
#define INNERMOST_TEMPLATE_ARGS(NODE) \
  (get_innermost_template_args ((NODE), 1))

/* The number of levels of template parameters given by NODE.  */
#define TMPL_PARMS_DEPTH(NODE) \
  ((HOST_WIDE_INT) TREE_INT_CST_LOW (TREE_PURPOSE (NODE)))

/* The TEMPLATE_DECL instantiated or specialized by NODE.  This
   TEMPLATE_DECL will be the immediate parent, not the most general
   template.  For example, in:

      template <class T> struct S { template <class U> void f(U); }

   the FUNCTION_DECL for S<int>::f<double> will have, as its
   DECL_TI_TEMPLATE, `template <class U> S<int>::f<U>'.

   As a special case, for a member friend template of a template
   class, this value will not be a TEMPLATE_DECL, but rather an
   IDENTIFIER_NODE or OVERLOAD indicating the name of the template and
   any explicit template arguments provided.  For example, in:

     template <class T> struct S { friend void f<int>(int, double); }

   the DECL_TI_TEMPLATE will be an IDENTIFIER_NODE for `f' and the
   DECL_TI_ARGS will be {int}.

   For a FIELD_DECL with a non-static data member initializer, this value
   is the FIELD_DECL it was instantiated from.  */
#define DECL_TI_TEMPLATE(NODE)      TI_TEMPLATE (DECL_TEMPLATE_INFO (NODE))

/* The template arguments used to obtain this decl from the most
   general form of DECL_TI_TEMPLATE.  For the example given for
   DECL_TI_TEMPLATE, the DECL_TI_ARGS will be {int, double}.  These
   are always the full set of arguments required to instantiate this
   declaration from the most general template specialized here.  */
#define DECL_TI_ARGS(NODE)	    TI_ARGS (DECL_TEMPLATE_INFO (NODE))

/* The TEMPLATE_DECL associated with NODE, a class type.  Even if NODE
   will be generated from a partial specialization, the TEMPLATE_DECL
   referred to here will be the original template.  For example,
   given:

      template <typename T> struct S {};
      template <typename T> struct S<T*> {};
      
   the CLASSTPYE_TI_TEMPLATE for S<int*> will be S, not the S<T*>.

   For a member class template, CLASSTYPE_TI_TEMPLATE always refers to the
   partial instantiation rather than the primary template.  CLASSTYPE_TI_ARGS
   are for the primary template if the partial instantiation isn't
   specialized, or for the explicit specialization if it is, e.g.

      template <class T> class C { template <class U> class D; }
      template <> template <class U> class C<int>::D;  */
#define CLASSTYPE_TI_TEMPLATE(NODE) TI_TEMPLATE (CLASSTYPE_TEMPLATE_INFO (NODE))
#define CLASSTYPE_TI_ARGS(NODE)     TI_ARGS (CLASSTYPE_TEMPLATE_INFO (NODE))

/* For a template instantiation TYPE, returns the TYPE corresponding
   to the primary template.  Otherwise returns TYPE itself.  */
#define CLASSTYPE_PRIMARY_TEMPLATE_TYPE(TYPE)				\
  ((CLASSTYPE_USE_TEMPLATE ((TYPE))					\
    && !CLASSTYPE_TEMPLATE_SPECIALIZATION ((TYPE)))			\
   ? TREE_TYPE (DECL_TEMPLATE_RESULT (DECL_PRIMARY_TEMPLATE		\
				      (CLASSTYPE_TI_TEMPLATE ((TYPE))))) \
   : (TYPE))

/* Like CLASS_TI_TEMPLATE, but also works for ENUMERAL_TYPEs.  */
#define TYPE_TI_TEMPLATE(NODE)			\
  (TI_TEMPLATE (TYPE_TEMPLATE_INFO (NODE)))

/* Like DECL_TI_ARGS, but for an ENUMERAL_, RECORD_, or UNION_TYPE.  */
#define TYPE_TI_ARGS(NODE)			\
  (TI_ARGS (TYPE_TEMPLATE_INFO (NODE)))

#define INNERMOST_TEMPLATE_PARMS(NODE)  TREE_VALUE (NODE)

/* Nonzero if NODE (a TEMPLATE_DECL) is a member template, in the
   sense of [temp.mem].  */
#define DECL_MEMBER_TEMPLATE_P(NODE) \
  (DECL_LANG_FLAG_1 (TEMPLATE_DECL_CHECK (NODE)))

/* Nonzero if the NODE corresponds to the template parameters for a
   member template, whose inline definition is being processed after
   the class definition is complete.  */
#define TEMPLATE_PARMS_FOR_INLINE(NODE) TREE_LANG_FLAG_1 (NODE)

/* Determine if a declaration (PARM_DECL or FIELD_DECL) is a pack.  */
#define DECL_PACK_P(NODE) \
  (DECL_P (NODE) && PACK_EXPANSION_P (TREE_TYPE (NODE)))

/* Determines if NODE is an expansion of one or more parameter packs,
   e.g., a TYPE_PACK_EXPANSION or EXPR_PACK_EXPANSION.  */
#define PACK_EXPANSION_P(NODE)                 \
  (TREE_CODE (NODE) == TYPE_PACK_EXPANSION     \
   || TREE_CODE (NODE) == EXPR_PACK_EXPANSION)

/* Extracts the type or expression pattern from a TYPE_PACK_EXPANSION or
   EXPR_PACK_EXPANSION.  */
#define PACK_EXPANSION_PATTERN(NODE)                            \
  (TREE_CODE (NODE) == TYPE_PACK_EXPANSION ? TREE_TYPE (NODE)    \
   : TREE_OPERAND (NODE, 0))

/* Sets the type or expression pattern for a TYPE_PACK_EXPANSION or
   EXPR_PACK_EXPANSION.  */
#define SET_PACK_EXPANSION_PATTERN(NODE,VALUE)  \
  if (TREE_CODE (NODE) == TYPE_PACK_EXPANSION)  \
    TREE_TYPE (NODE) = VALUE;                   \
  else                                          \
    TREE_OPERAND (NODE, 0) = VALUE

/* The list of parameter packs used in the PACK_EXPANSION_* node. The
   TREE_VALUE of each TREE_LIST contains the parameter packs.  */
#define PACK_EXPANSION_PARAMETER_PACKS(NODE)		\
  *(TREE_CODE (NODE) == EXPR_PACK_EXPANSION		\
    ? &TREE_OPERAND (NODE, 1)				\
    : &TYPE_MIN_VALUE_RAW (TYPE_PACK_EXPANSION_CHECK (NODE)))

/* Any additional template args to be applied when substituting into
   the pattern, set by tsubst_pack_expansion for partial instantiations.
   If this is a TREE_LIST, the TREE_VALUE of the first element is the
   usual template argument TREE_VEC, and the TREE_PURPOSE of later elements
   are enclosing functions that provided function parameter packs we'll need
   to map appropriately.  */
#define PACK_EXPANSION_EXTRA_ARGS(NODE)		\
  *(TREE_CODE (NODE) == TYPE_PACK_EXPANSION	\
    ? &TYPE_MAX_VALUE_RAW (NODE)			\
    : &TREE_OPERAND ((NODE), 2))

/* True iff this pack expansion is within a function context.  */
#define PACK_EXPANSION_LOCAL_P(NODE) TREE_LANG_FLAG_0 (NODE)

/* True iff this pack expansion is for sizeof....  */
#define PACK_EXPANSION_SIZEOF_P(NODE) TREE_LANG_FLAG_1 (NODE)

/* True iff the wildcard can match a template parameter pack.  */
#define WILDCARD_PACK_P(NODE) TREE_LANG_FLAG_0 (NODE)

/* Determine if this is an argument pack.  */
#define ARGUMENT_PACK_P(NODE)                          \
  (TREE_CODE (NODE) == TYPE_ARGUMENT_PACK              \
   || TREE_CODE (NODE) == NONTYPE_ARGUMENT_PACK)

/* The arguments stored in an argument pack. Arguments are stored in a
   TREE_VEC, which may have length zero.  */
#define ARGUMENT_PACK_ARGS(NODE)                               \
  (TREE_CODE (NODE) == TYPE_ARGUMENT_PACK? TREE_TYPE (NODE)    \
   : TREE_OPERAND (NODE, 0))

/* Set the arguments stored in an argument pack. VALUE must be a
   TREE_VEC.  */
#define SET_ARGUMENT_PACK_ARGS(NODE,VALUE)     \
  if (TREE_CODE (NODE) == TYPE_ARGUMENT_PACK)  \
    TREE_TYPE (NODE) = VALUE;                           \
  else                                                  \
    TREE_OPERAND (NODE, 0) = VALUE

/* Whether the argument pack is "incomplete", meaning that more
   arguments can still be deduced. Incomplete argument packs are only
   used when the user has provided an explicit template argument list
   for a variadic function template. Some of the explicit template
   arguments will be placed into the beginning of the argument pack,
   but additional arguments might still be deduced.  */
#define ARGUMENT_PACK_INCOMPLETE_P(NODE)        \
  TREE_ADDRESSABLE (ARGUMENT_PACK_ARGS (NODE))

/* When ARGUMENT_PACK_INCOMPLETE_P, stores the explicit template
   arguments used to fill this pack.  */
#define ARGUMENT_PACK_EXPLICIT_ARGS(NODE)       \
  TREE_TYPE (ARGUMENT_PACK_ARGS (NODE))

/* In an ARGUMENT_PACK_SELECT, the argument pack from which an
   argument will be selected.  */
#define ARGUMENT_PACK_SELECT_FROM_PACK(NODE)				\
  (((struct tree_argument_pack_select *)ARGUMENT_PACK_SELECT_CHECK (NODE))->argument_pack)

/* In an ARGUMENT_PACK_SELECT, the index of the argument we want to
   select.  */
#define ARGUMENT_PACK_SELECT_INDEX(NODE)				\
  (((struct tree_argument_pack_select *)ARGUMENT_PACK_SELECT_CHECK (NODE))->index)

#define FOLD_EXPR_CHECK(NODE)						\
  TREE_CHECK4 (NODE, UNARY_LEFT_FOLD_EXPR, UNARY_RIGHT_FOLD_EXPR,	\
	       BINARY_LEFT_FOLD_EXPR, BINARY_RIGHT_FOLD_EXPR)

#define BINARY_FOLD_EXPR_CHECK(NODE) \
  TREE_CHECK2 (NODE, BINARY_LEFT_FOLD_EXPR, BINARY_RIGHT_FOLD_EXPR)

/* True if NODE is UNARY_FOLD_EXPR or a BINARY_FOLD_EXPR */
#define FOLD_EXPR_P(NODE)				\
  (TREE_CODE (NODE) == UNARY_LEFT_FOLD_EXPR		\
   || TREE_CODE (NODE) == UNARY_RIGHT_FOLD_EXPR		\
   || TREE_CODE (NODE) == BINARY_LEFT_FOLD_EXPR		\
   || TREE_CODE (NODE) == BINARY_RIGHT_FOLD_EXPR)

/* True when NODE is a fold over a compound assignment operator. */
#define FOLD_EXPR_MODIFY_P(NODE) \
  TREE_LANG_FLAG_0 (FOLD_EXPR_CHECK (NODE))

/* An INTEGER_CST containing the tree code of the folded operator. */
#define FOLD_EXPR_OP(NODE) \
  TREE_OPERAND (FOLD_EXPR_CHECK (NODE), 0)

/* The expression containing an unexpanded parameter pack. */
#define FOLD_EXPR_PACK(NODE) \
  TREE_OPERAND (FOLD_EXPR_CHECK (NODE), 1)

/* In a binary fold expression, the argument with no unexpanded
   parameter packs. */
#define FOLD_EXPR_INIT(NODE) \
  TREE_OPERAND (BINARY_FOLD_EXPR_CHECK (NODE), 2)

/* In a FUNCTION_DECL, the saved auto-return pattern.  */
#define DECL_SAVED_AUTO_RETURN_TYPE(NODE)		\
  (LANG_DECL_FN_CHECK (FUNCTION_DECL_CHECK (NODE))	\
   ->u.saved_auto_return_type)

/* True if NODE is an implicit INDIRECT_REF from convert_from_reference.  */
#define REFERENCE_REF_P(NODE)				\
  (INDIRECT_REF_P (NODE)				\
   && TREE_TYPE (TREE_OPERAND (NODE, 0))		\
   && TYPE_REF_P (TREE_TYPE (TREE_OPERAND ((NODE), 0))))

#define NEW_EXPR_USE_GLOBAL(NODE) \
  TREE_LANG_FLAG_0 (NEW_EXPR_CHECK (NODE))
#define DELETE_EXPR_USE_GLOBAL(NODE) \
  TREE_LANG_FLAG_0 (DELETE_EXPR_CHECK (NODE))
#define DELETE_EXPR_USE_VEC(NODE) \
  TREE_LANG_FLAG_1 (DELETE_EXPR_CHECK (NODE))

#define CALL_OR_AGGR_INIT_CHECK(NODE) \
  TREE_CHECK2 ((NODE), CALL_EXPR, AGGR_INIT_EXPR)

/* Indicates that this is a non-dependent COMPOUND_EXPR which will
   resolve to a function call.  */
#define COMPOUND_EXPR_OVERLOADED(NODE) \
  TREE_LANG_FLAG_0 (COMPOUND_EXPR_CHECK (NODE))

/* In a CALL_EXPR appearing in a template, true if Koenig lookup
   should be performed at instantiation time.  */
#define KOENIG_LOOKUP_P(NODE) TREE_LANG_FLAG_0 (CALL_EXPR_CHECK (NODE))

/* In a CALL_EXPR, true for allocator calls from new or delete
   expressions.  */
#define CALL_FROM_NEW_OR_DELETE_P(NODE) \
  TREE_LANG_FLAG_2 (CALL_EXPR_CHECK (NODE))

/* True if the arguments to NODE should be evaluated in left-to-right
   order regardless of PUSH_ARGS_REVERSED.  */
#define CALL_EXPR_ORDERED_ARGS(NODE) \
  TREE_LANG_FLAG_3 (CALL_OR_AGGR_INIT_CHECK (NODE))

/* True if the arguments to NODE should be evaluated in right-to-left
   order regardless of PUSH_ARGS_REVERSED.  */
#define CALL_EXPR_REVERSE_ARGS(NODE) \
  TREE_LANG_FLAG_5 (CALL_OR_AGGR_INIT_CHECK (NODE))

/* True if CALL_EXPR was written as an operator expression, not a function
   call.  */
#define CALL_EXPR_OPERATOR_SYNTAX(NODE) \
  TREE_LANG_FLAG_6 (CALL_OR_AGGR_INIT_CHECK (NODE))

/* Indicates whether a string literal has been parenthesized. Such
   usages are disallowed in certain circumstances.  */

#define PAREN_STRING_LITERAL_P(NODE) \
  TREE_LANG_FLAG_0 (STRING_CST_CHECK (NODE))

/* Indicates whether a COMPONENT_REF or a SCOPE_REF has been parenthesized, or
   an INDIRECT_REF comes from parenthesizing a _DECL.  Currently only set some
   of the time in C++14 mode.  */

#define REF_PARENTHESIZED_P(NODE) \
  TREE_LANG_FLAG_2 (TREE_CHECK4 ((NODE), COMPONENT_REF, INDIRECT_REF, SCOPE_REF, VIEW_CONVERT_EXPR))

/* Nonzero if this AGGR_INIT_EXPR provides for initialization via a
   constructor call, rather than an ordinary function call.  */
#define AGGR_INIT_VIA_CTOR_P(NODE) \
  TREE_LANG_FLAG_0 (AGGR_INIT_EXPR_CHECK (NODE))

/* Nonzero if expanding this AGGR_INIT_EXPR should first zero-initialize
   the object.  */
#define AGGR_INIT_ZERO_FIRST(NODE) \
  TREE_LANG_FLAG_2 (AGGR_INIT_EXPR_CHECK (NODE))

/* Nonzero means that the call is the jump from a thunk to the
   thunked-to function.  */
#define AGGR_INIT_FROM_THUNK_P(NODE) \
  (AGGR_INIT_EXPR_CHECK (NODE)->base.protected_flag)

/* AGGR_INIT_EXPR accessors.  These are equivalent to the CALL_EXPR
   accessors, except for AGGR_INIT_EXPR_SLOT (which takes the place of
   CALL_EXPR_STATIC_CHAIN).  */

#define AGGR_INIT_EXPR_FN(NODE) TREE_OPERAND (AGGR_INIT_EXPR_CHECK (NODE), 1)
#define AGGR_INIT_EXPR_SLOT(NODE) \
  TREE_OPERAND (AGGR_INIT_EXPR_CHECK (NODE), 2)
#define AGGR_INIT_EXPR_ARG(NODE, I) \
  TREE_OPERAND (AGGR_INIT_EXPR_CHECK (NODE), (I) + 3)
#define aggr_init_expr_nargs(NODE) (VL_EXP_OPERAND_LENGTH(NODE) - 3)

/* AGGR_INIT_EXPR_ARGP returns a pointer to the argument vector for NODE.
   We can't use &AGGR_INIT_EXPR_ARG (NODE, 0) because that will complain if
   the argument count is zero when checking is enabled.  Instead, do
   the pointer arithmetic to advance past the 3 fixed operands in a
   AGGR_INIT_EXPR.  That produces a valid pointer to just past the end of
   the operand array, even if it's not valid to dereference it.  */
#define AGGR_INIT_EXPR_ARGP(NODE) \
  (&(TREE_OPERAND (AGGR_INIT_EXPR_CHECK (NODE), 0)) + 3)

/* Abstract iterators for AGGR_INIT_EXPRs.  */

/* Structure containing iterator state.  */
struct aggr_init_expr_arg_iterator {
  tree t;	/* the aggr_init_expr */
  int n;	/* argument count */
  int i;	/* next argument index */
};

/* Initialize the abstract argument list iterator object ITER with the
   arguments from AGGR_INIT_EXPR node EXP.  */
inline void
init_aggr_init_expr_arg_iterator (tree exp,
				       aggr_init_expr_arg_iterator *iter)
{
  iter->t = exp;
  iter->n = aggr_init_expr_nargs (exp);
  iter->i = 0;
}

/* Return the next argument from abstract argument list iterator object ITER,
   and advance its state.  Return NULL_TREE if there are no more arguments.  */
inline tree
next_aggr_init_expr_arg (aggr_init_expr_arg_iterator *iter)
{
  tree result;
  if (iter->i >= iter->n)
    return NULL_TREE;
  result = AGGR_INIT_EXPR_ARG (iter->t, iter->i);
  iter->i++;
  return result;
}

/* Initialize the abstract argument list iterator object ITER, then advance
   past and return the first argument.  Useful in for expressions, e.g.
     for (arg = first_aggr_init_expr_arg (exp, &iter); arg;
          arg = next_aggr_init_expr_arg (&iter))   */
inline tree
first_aggr_init_expr_arg (tree exp, aggr_init_expr_arg_iterator *iter)
{
  init_aggr_init_expr_arg_iterator (exp, iter);
  return next_aggr_init_expr_arg (iter);
}

/* Test whether there are more arguments in abstract argument list iterator
   ITER, without changing its state.  */
inline bool
more_aggr_init_expr_args_p (const aggr_init_expr_arg_iterator *iter)
{
  return (iter->i < iter->n);
}

/* Iterate through each argument ARG of AGGR_INIT_EXPR CALL, using variable
   ITER (of type aggr_init_expr_arg_iterator) to hold the iteration state.  */
#define FOR_EACH_AGGR_INIT_EXPR_ARG(arg, iter, call)			\
  for ((arg) = first_aggr_init_expr_arg ((call), &(iter)); (arg);	\
       (arg) = next_aggr_init_expr_arg (&(iter)))

/* VEC_INIT_EXPR accessors.  */
#define VEC_INIT_EXPR_SLOT(NODE) TREE_OPERAND (VEC_INIT_EXPR_CHECK (NODE), 0)
#define VEC_INIT_EXPR_INIT(NODE) TREE_OPERAND (VEC_INIT_EXPR_CHECK (NODE), 1)

/* Indicates that a VEC_INIT_EXPR is a potential constant expression.
   Only set when the current function is constexpr.  */
#define VEC_INIT_EXPR_IS_CONSTEXPR(NODE) \
  TREE_LANG_FLAG_0 (VEC_INIT_EXPR_CHECK (NODE))

/* Indicates that a VEC_INIT_EXPR is expressing value-initialization.  */
#define VEC_INIT_EXPR_VALUE_INIT(NODE) \
  TREE_LANG_FLAG_1 (VEC_INIT_EXPR_CHECK (NODE))

/* The condition under which this MUST_NOT_THROW_EXPR actually blocks
   exceptions.  NULL_TREE means 'true'.  */
#define MUST_NOT_THROW_COND(NODE) \
  TREE_OPERAND (MUST_NOT_THROW_EXPR_CHECK (NODE), 1)

/* The TYPE_MAIN_DECL for a class template type is a TYPE_DECL, not a
   TEMPLATE_DECL.  This macro determines whether or not a given class
   type is really a template type, as opposed to an instantiation or
   specialization of one.  */
#define CLASSTYPE_IS_TEMPLATE(NODE)  \
  (CLASSTYPE_TEMPLATE_INFO (NODE)    \
   && !CLASSTYPE_USE_TEMPLATE (NODE) \
   && PRIMARY_TEMPLATE_P (CLASSTYPE_TI_TEMPLATE (NODE)))

/* The name used by the user to name the typename type.  Typically,
   this is an IDENTIFIER_NODE, and the same as the DECL_NAME on the
   corresponding TYPE_DECL.  However, this may also be a
   TEMPLATE_ID_EXPR if we had something like `typename X::Y<T>'.  */
#define TYPENAME_TYPE_FULLNAME(NODE) \
  (TYPE_VALUES_RAW (TYPENAME_TYPE_CHECK (NODE)))

/* True if a TYPENAME_TYPE was declared as an "enum".  */
#define TYPENAME_IS_ENUM_P(NODE) \
  (TREE_LANG_FLAG_0 (TYPENAME_TYPE_CHECK (NODE)))

/* True if a TYPENAME_TYPE was declared as a "class", "struct", or
   "union".  */
#define TYPENAME_IS_CLASS_P(NODE) \
  (TREE_LANG_FLAG_1 (TYPENAME_TYPE_CHECK (NODE)))

/* True if a TYPENAME_TYPE is in the process of being resolved.  */
#define TYPENAME_IS_RESOLVING_P(NODE) \
  (TREE_LANG_FLAG_2 (TYPENAME_TYPE_CHECK (NODE)))

/* [class.virtual]

   A class that declares or inherits a virtual function is called a
   polymorphic class.  */
#define TYPE_POLYMORPHIC_P(NODE) (TREE_LANG_FLAG_2 (NODE))

/* Nonzero if this class has a virtual function table pointer.  */
#define TYPE_CONTAINS_VPTR_P(NODE)		\
  (TYPE_POLYMORPHIC_P (NODE) || CLASSTYPE_VBASECLASSES (NODE))

/* Nonzero if NODE is a FUNCTION_DECL (for a function with global
   scope) declared in a local scope.  */
#define DECL_LOCAL_FUNCTION_P(NODE) \
  DECL_LANG_FLAG_0 (FUNCTION_DECL_CHECK (NODE))

/* Nonzero if NODE is the target for genericization of 'break' stmts.  */
#define LABEL_DECL_BREAK(NODE) \
  DECL_LANG_FLAG_0 (LABEL_DECL_CHECK (NODE))

/* Nonzero if NODE is the target for genericization of 'continue' stmts.  */
#define LABEL_DECL_CONTINUE(NODE) \
  DECL_LANG_FLAG_1 (LABEL_DECL_CHECK (NODE))

/* Nonzero if NODE is the target for genericization of 'return' stmts
   in constructors/destructors of targetm.cxx.cdtor_returns_this targets.  */
#define LABEL_DECL_CDTOR(NODE) \
  DECL_LANG_FLAG_2 (LABEL_DECL_CHECK (NODE))

/* True if NODE was declared with auto in its return type, but it has
   started compilation and so the return type might have been changed by
   return type deduction; its declared return type should be found in
   DECL_SAVED_AUTO_RETURN_TYPE (NODE).   */
#define FNDECL_USED_AUTO(NODE) \
  TREE_LANG_FLAG_2 (FUNCTION_DECL_CHECK (NODE))

/* Nonzero if NODE is a DECL which we know about but which has not
   been explicitly declared, such as a built-in function or a friend
   declared inside a class.  In the latter case DECL_HIDDEN_FRIEND_P
   will be set.  */
#define DECL_ANTICIPATED(NODE) \
  (DECL_LANG_SPECIFIC (TYPE_FUNCTION_OR_TEMPLATE_DECL_CHECK (NODE)) \
   ->u.base.anticipated_p)

/* Is DECL NODE a hidden name?  */
#define DECL_HIDDEN_P(NODE) \
  (DECL_LANG_SPECIFIC (NODE) && TYPE_FUNCTION_OR_TEMPLATE_DECL_P (NODE) \
   && DECL_ANTICIPATED (NODE))

/* True if this is a hidden class type.    */
#define TYPE_HIDDEN_P(NODE) \
  (DECL_LANG_SPECIFIC (TYPE_NAME (NODE)) \
   && DECL_ANTICIPATED (TYPE_NAME (NODE)))

/* True for artificial decls added for OpenMP privatized non-static
   data members.  */
#define DECL_OMP_PRIVATIZED_MEMBER(NODE) \
  (DECL_LANG_SPECIFIC (VAR_DECL_CHECK (NODE))->u.base.anticipated_p)

/* Nonzero if NODE is a FUNCTION_DECL which was declared as a friend
   within a class but has not been declared in the surrounding scope.
   The function is invisible except via argument dependent lookup.  */
#define DECL_HIDDEN_FRIEND_P(NODE) \
  (LANG_DECL_FN_CHECK (DECL_COMMON_CHECK (NODE))->hidden_friend_p)

/* Nonzero if NODE is an artificial FUNCTION_DECL for
   #pragma omp declare reduction.  */
#define DECL_OMP_DECLARE_REDUCTION_P(NODE) \
  (LANG_DECL_FN_CHECK (DECL_COMMON_CHECK (NODE))->omp_declare_reduction_p)

/* Nonzero if DECL has been declared threadprivate by
   #pragma omp threadprivate.  */
#define CP_DECL_THREADPRIVATE_P(DECL) \
  (DECL_LANG_SPECIFIC (VAR_DECL_CHECK (DECL))->u.base.threadprivate_or_deleted_p)

/* Nonzero if NODE is a VAR_DECL which has been declared inline.  */
#define DECL_VAR_DECLARED_INLINE_P(NODE) \
  (DECL_LANG_SPECIFIC (VAR_DECL_CHECK (NODE))			\
   ? DECL_LANG_SPECIFIC (NODE)->u.base.var_declared_inline_p	\
   : false)
#define SET_DECL_VAR_DECLARED_INLINE_P(NODE) \
  (DECL_LANG_SPECIFIC (VAR_DECL_CHECK (NODE))->u.base.var_declared_inline_p \
   = true)

/* True if NODE is a constant variable with a value-dependent initializer.  */
#define DECL_DEPENDENT_INIT_P(NODE)				\
  (DECL_LANG_SPECIFIC (VAR_DECL_CHECK (NODE))			\
   && DECL_LANG_SPECIFIC (NODE)->u.base.dependent_init_p)
#define SET_DECL_DEPENDENT_INIT_P(NODE, X) \
  (DECL_LANG_SPECIFIC (VAR_DECL_CHECK (NODE))->u.base.dependent_init_p = (X))

/* Nonzero if NODE is an artificial VAR_DECL for a C++17 structured binding
   declaration or one of VAR_DECLs for the user identifiers in it.  */
#define DECL_DECOMPOSITION_P(NODE) \
  (VAR_P (NODE) && DECL_LANG_SPECIFIC (NODE)			\
   ? DECL_LANG_SPECIFIC (NODE)->u.base.selector == lds_decomp		\
   : false)

/* The underlying artificial VAR_DECL for structured binding.  */
#define DECL_DECOMP_BASE(NODE) \
  (LANG_DECL_DECOMP_CHECK (NODE)->base)

/* Nonzero if NODE is an inline VAR_DECL.  In C++17, static data members
   declared with constexpr specifier are implicitly inline variables.  */
#define DECL_INLINE_VAR_P(NODE) \
  (DECL_VAR_DECLARED_INLINE_P (NODE)				\
   || (cxx_dialect >= cxx17					\
       && DECL_DECLARED_CONSTEXPR_P (NODE)			\
       && DECL_CLASS_SCOPE_P (NODE)))

/* Nonzero if DECL was declared with '= delete'.  */
#define DECL_DELETED_FN(DECL) \
  (LANG_DECL_FN_CHECK (DECL)->min.base.threadprivate_or_deleted_p)

/* Nonzero if DECL was declared with '= default' (maybe implicitly).  */
#define DECL_DEFAULTED_FN(DECL) \
  (LANG_DECL_FN_CHECK (DECL)->defaulted_p)

/* Nonzero if DECL is explicitly defaulted in the class body.  */
#define DECL_DEFAULTED_IN_CLASS_P(DECL)					\
  (DECL_DEFAULTED_FN (DECL) && DECL_INITIALIZED_IN_CLASS_P (DECL))
/* Nonzero if DECL was defaulted outside the class body.  */
#define DECL_DEFAULTED_OUTSIDE_CLASS_P(DECL)				\
  (DECL_DEFAULTED_FN (DECL)						\
   && !(DECL_ARTIFICIAL (DECL) || DECL_INITIALIZED_IN_CLASS_P (DECL)))

/* Record whether a typedef for type `int' was actually `signed int'.  */
#define C_TYPEDEF_EXPLICITLY_SIGNED(EXP) DECL_LANG_FLAG_1 (EXP)

/* Returns nonzero if DECL has external linkage, as specified by the
   language standard.  (This predicate may hold even when the
   corresponding entity is not actually given external linkage in the
   object file; see decl_linkage for details.)  */
#define DECL_EXTERNAL_LINKAGE_P(DECL) \
  (decl_linkage (DECL) == lk_external)

/* Keep these codes in ascending code order.  */

#define INTEGRAL_CODE_P(CODE)	\
  ((CODE) == ENUMERAL_TYPE	\
   || (CODE) == BOOLEAN_TYPE	\
   || (CODE) == INTEGER_TYPE)

/* [basic.fundamental]

   Types  bool, char, wchar_t, and the signed and unsigned integer types
   are collectively called integral types.

   Note that INTEGRAL_TYPE_P, as defined in tree.h, allows enumeration
   types as well, which is incorrect in C++.  Keep these checks in
   ascending code order.  */
#define CP_INTEGRAL_TYPE_P(TYPE)		\
  (TREE_CODE (TYPE) == BOOLEAN_TYPE		\
   || TREE_CODE (TYPE) == INTEGER_TYPE)

/* Returns true if TYPE is an integral or enumeration name.  Keep
   these checks in ascending code order.  */
#define INTEGRAL_OR_ENUMERATION_TYPE_P(TYPE) \
   (TREE_CODE (TYPE) == ENUMERAL_TYPE || CP_INTEGRAL_TYPE_P (TYPE))

/* Returns true if TYPE is an integral or unscoped enumeration type.  */
#define INTEGRAL_OR_UNSCOPED_ENUMERATION_TYPE_P(TYPE) \
   (UNSCOPED_ENUM_P (TYPE) || CP_INTEGRAL_TYPE_P (TYPE))

/* True if the class type TYPE is a literal type.  */
#define CLASSTYPE_LITERAL_P(TYPE)              \
   (LANG_TYPE_CLASS_CHECK (TYPE)->is_literal)

/* [basic.fundamental]

   Integral and floating types are collectively called arithmetic
   types.

   As a GNU extension, we also accept complex types.

   Keep these checks in ascending code order.  */
#define ARITHMETIC_TYPE_P(TYPE) \
  (CP_INTEGRAL_TYPE_P (TYPE) \
   || TREE_CODE (TYPE) == REAL_TYPE \
   || TREE_CODE (TYPE) == COMPLEX_TYPE)

/* True iff TYPE is cv decltype(nullptr).  */
#define NULLPTR_TYPE_P(TYPE) (TREE_CODE (TYPE) == NULLPTR_TYPE)

/* [basic.types]

   Arithmetic types, enumeration types, pointer types,
   pointer-to-member types, and std::nullptr_t are collectively called
   scalar types.

   Keep these checks in ascending code order.  */
#define SCALAR_TYPE_P(TYPE)			\
  (TYPE_PTRDATAMEM_P (TYPE)			\
   || TREE_CODE (TYPE) == ENUMERAL_TYPE		\
   || ARITHMETIC_TYPE_P (TYPE)			\
   || TYPE_PTR_P (TYPE)				\
   || TYPE_PTRMEMFUNC_P (TYPE)                  \
   || NULLPTR_TYPE_P (TYPE))

/* Determines whether this type is a C++0x scoped enumeration
   type. Scoped enumerations types are introduced via "enum class" or
   "enum struct", e.g.,

     enum class Color {
       Red, Green, Blue
     };

   Scoped enumeration types are different from normal (unscoped)
   enumeration types in several ways:

     - The enumerators of a scoped enumeration type are only available
       within the scope of the enumeration type and not in the
       enclosing scope. For example, the Red color can be referred to
       with "Color::Red" but not "Red".

     - Scoped enumerators and enumerations do not implicitly convert
       to integers or 'bool'.

     - The underlying type of the enum is well-defined.  */
#define SCOPED_ENUM_P(TYPE)                                             \
  (TREE_CODE (TYPE) == ENUMERAL_TYPE && ENUM_IS_SCOPED (TYPE))

/* Determine whether this is an unscoped enumeration type.  */
#define UNSCOPED_ENUM_P(TYPE)                                           \
  (TREE_CODE (TYPE) == ENUMERAL_TYPE && !ENUM_IS_SCOPED (TYPE))

/* Set the flag indicating whether an ENUMERAL_TYPE is a C++0x scoped
   enumeration type (1) or a normal (unscoped) enumeration type
   (0).  */
#define SET_SCOPED_ENUM_P(TYPE, VAL)                    \
  (ENUM_IS_SCOPED (TYPE) = (VAL))

#define SET_OPAQUE_ENUM_P(TYPE, VAL)                    \
  (ENUM_IS_OPAQUE (TYPE) = (VAL))

#define OPAQUE_ENUM_P(TYPE)				\
  (TREE_CODE (TYPE) == ENUMERAL_TYPE && ENUM_IS_OPAQUE (TYPE))

/* Determines whether an ENUMERAL_TYPE has an explicit
   underlying type.  */
#define ENUM_FIXED_UNDERLYING_TYPE_P(NODE) (TYPE_LANG_FLAG_5 (NODE))

/* Returns the underlying type of the given enumeration type. The
   underlying type is determined in different ways, depending on the
   properties of the enum:

     - In C++0x, the underlying type can be explicitly specified, e.g.,

         enum E1 : char { ... } // underlying type is char

     - In a C++0x scoped enumeration, the underlying type is int
       unless otherwises specified:

         enum class E2 { ... } // underlying type is int

     - Otherwise, the underlying type is determined based on the
       values of the enumerators. In this case, the
       ENUM_UNDERLYING_TYPE will not be set until after the definition
       of the enumeration is completed by finish_enum.  */
#define ENUM_UNDERLYING_TYPE(TYPE) \
  TREE_TYPE (ENUMERAL_TYPE_CHECK (TYPE))

/* [dcl.init.aggr]

   An aggregate is an array or a class with no user-provided
   constructors, no brace-or-equal-initializers for non-static data
   members, no private or protected non-static data members, no
   base classes, and no virtual functions.

   As an extension, we also treat vectors as aggregates.  Keep these
   checks in ascending code order.  */
#define CP_AGGREGATE_TYPE_P(TYPE)				\
  (TREE_CODE (TYPE) == VECTOR_TYPE				\
   || TREE_CODE (TYPE) == ARRAY_TYPE				\
   || (CLASS_TYPE_P (TYPE) && !CLASSTYPE_NON_AGGREGATE (TYPE)))

/* Nonzero for a class type means that the class type has a
   user-declared constructor.  */
#define TYPE_HAS_USER_CONSTRUCTOR(NODE) (TYPE_LANG_FLAG_1 (NODE))

/* Nonzero means that the FUNCTION_TYPE or METHOD_TYPE has a
   late-specified return type.  */
#define TYPE_HAS_LATE_RETURN_TYPE(NODE) \
  (TYPE_LANG_FLAG_2 (FUNC_OR_METHOD_CHECK (NODE)))

/* When appearing in an INDIRECT_REF, it means that the tree structure
   underneath is actually a call to a constructor.  This is needed
   when the constructor must initialize local storage (which can
   be automatically destroyed), rather than allowing it to allocate
   space from the heap.

   When appearing in a SAVE_EXPR, it means that underneath
   is a call to a constructor.

   When appearing in a CONSTRUCTOR, the expression is a
   compound literal.

   When appearing in a FIELD_DECL, it means that this field
   has been duly initialized in its constructor.  */
#define TREE_HAS_CONSTRUCTOR(NODE) (TREE_LANG_FLAG_4 (NODE))

/* True if NODE is a brace-enclosed initializer.  */
#define BRACE_ENCLOSED_INITIALIZER_P(NODE) \
  (TREE_CODE (NODE) == CONSTRUCTOR && TREE_TYPE (NODE) == init_list_type_node)

/* True if NODE is a compound-literal, i.e., a brace-enclosed
   initializer cast to a particular type.  */
#define COMPOUND_LITERAL_P(NODE) \
  (TREE_CODE (NODE) == CONSTRUCTOR && TREE_HAS_CONSTRUCTOR (NODE))

#define EMPTY_CONSTRUCTOR_P(NODE) (TREE_CODE (NODE) == CONSTRUCTOR \
				   && vec_safe_is_empty(CONSTRUCTOR_ELTS(NODE))\
				   && !TREE_HAS_CONSTRUCTOR (NODE))

/* True if NODE is a init-list used as a direct-initializer, i.e.
   B b{1,2}, not B b({1,2}) or B b = {1,2}.  */
#define CONSTRUCTOR_IS_DIRECT_INIT(NODE) (TREE_LANG_FLAG_0 (CONSTRUCTOR_CHECK (NODE)))

/* True if this CONSTRUCTOR is instantiation-dependent and needs to be
   substituted.  */
#define CONSTRUCTOR_IS_DEPENDENT(NODE) \
  (TREE_LANG_FLAG_1 (CONSTRUCTOR_CHECK (NODE)))

/* True if this CONSTRUCTOR should not be used as a variable initializer
   because it was loaded from a constexpr variable with mutable fields.  */
#define CONSTRUCTOR_MUTABLE_POISON(NODE) \
  (TREE_LANG_FLAG_2 (CONSTRUCTOR_CHECK (NODE)))

/* True if this typed CONSTRUCTOR represents C99 compound-literal syntax rather
   than C++11 functional cast syntax.  */
#define CONSTRUCTOR_C99_COMPOUND_LITERAL(NODE) \
  (TREE_LANG_FLAG_3 (CONSTRUCTOR_CHECK (NODE)))

/* True if this CONSTRUCTOR contains PLACEHOLDER_EXPRs referencing the
   CONSTRUCTOR's type not nested inside another CONSTRUCTOR marked with
   CONSTRUCTOR_PLACEHOLDER_BOUNDARY.  */
#define CONSTRUCTOR_PLACEHOLDER_BOUNDARY(NODE) \
  (TREE_LANG_FLAG_5 (CONSTRUCTOR_CHECK (NODE)))

#define DIRECT_LIST_INIT_P(NODE) \
   (BRACE_ENCLOSED_INITIALIZER_P (NODE) && CONSTRUCTOR_IS_DIRECT_INIT (NODE))

/* True if this is a designated initializer (when we allow initializer-clauses
   mixed with designated-initializer-clauses set whenever there is at least
   one designated-initializer-clause), or a C99 designator.  */
#define CONSTRUCTOR_IS_DESIGNATED_INIT(NODE) \
  (TREE_LANG_FLAG_6 (CONSTRUCTOR_CHECK (NODE)))

/* True if NODE represents a conversion for direct-initialization in a
   template.  Set by perform_implicit_conversion_flags.  */
#define IMPLICIT_CONV_EXPR_DIRECT_INIT(NODE) \
  (TREE_LANG_FLAG_0 (IMPLICIT_CONV_EXPR_CHECK (NODE)))

/* True if NODE represents a dependent conversion of a non-type template
   argument.  Set by maybe_convert_nontype_argument.  */
#define IMPLICIT_CONV_EXPR_NONTYPE_ARG(NODE) \
  (TREE_LANG_FLAG_1 (IMPLICIT_CONV_EXPR_CHECK (NODE)))

/* True if NODE represents a conversion for braced-init-list in a
   template.  Set by perform_implicit_conversion_flags.  */
#define IMPLICIT_CONV_EXPR_BRACED_INIT(NODE) \
  (TREE_LANG_FLAG_2 (IMPLICIT_CONV_EXPR_CHECK (NODE)))

/* Nonzero means that an object of this type cannot be initialized using
   an initializer list.  */
#define CLASSTYPE_NON_AGGREGATE(NODE) \
  (LANG_TYPE_CLASS_CHECK (NODE)->non_aggregate)
#define TYPE_NON_AGGREGATE_CLASS(NODE) \
  (CLASS_TYPE_P (NODE) && CLASSTYPE_NON_AGGREGATE (NODE))

/* Nonzero if there is a non-trivial X::op=(cv X&) for this class.  */
#define TYPE_HAS_COMPLEX_COPY_ASSIGN(NODE) (LANG_TYPE_CLASS_CHECK (NODE)->has_complex_copy_assign)

/* Nonzero if there is a non-trivial X::X(cv X&) for this class.  */
#define TYPE_HAS_COMPLEX_COPY_CTOR(NODE) (LANG_TYPE_CLASS_CHECK (NODE)->has_complex_copy_ctor)

/* Nonzero if there is a non-trivial X::op=(X&&) for this class.  */
#define TYPE_HAS_COMPLEX_MOVE_ASSIGN(NODE) (LANG_TYPE_CLASS_CHECK (NODE)->has_complex_move_assign)

/* Nonzero if there is a non-trivial X::X(X&&) for this class.  */
#define TYPE_HAS_COMPLEX_MOVE_CTOR(NODE) (LANG_TYPE_CLASS_CHECK (NODE)->has_complex_move_ctor)

/* Nonzero if there is no trivial default constructor for this class.  */
#define TYPE_HAS_COMPLEX_DFLT(NODE) (LANG_TYPE_CLASS_CHECK (NODE)->has_complex_dflt)

/* Nonzero if TYPE has a trivial destructor.  From [class.dtor]:

     A destructor is trivial if it is an implicitly declared
     destructor and if:

       - all of the direct base classes of its class have trivial
	 destructors,

       - for all of the non-static data members of its class that are
	 of class type (or array thereof), each such class has a
	 trivial destructor.  */
#define TYPE_HAS_TRIVIAL_DESTRUCTOR(NODE) \
  (!TYPE_HAS_NONTRIVIAL_DESTRUCTOR (NODE))

/* Nonzero for _TYPE node means that this type does not have a trivial
   destructor.  Therefore, destroying an object of this type will
   involve a call to a destructor.  This can apply to objects of
   ARRAY_TYPE if the type of the elements needs a destructor.  */
#define TYPE_HAS_NONTRIVIAL_DESTRUCTOR(NODE) \
  (TYPE_LANG_FLAG_4 (NODE))

/* Nonzero for class type means that the default constructor is trivial.  */
#define TYPE_HAS_TRIVIAL_DFLT(NODE) \
  (TYPE_HAS_DEFAULT_CONSTRUCTOR (NODE) && ! TYPE_HAS_COMPLEX_DFLT (NODE))

/* Nonzero for class type means that copy initialization of this type can use
   a bitwise copy.  */
#define TYPE_HAS_TRIVIAL_COPY_CTOR(NODE) \
  (TYPE_HAS_COPY_CTOR (NODE) && ! TYPE_HAS_COMPLEX_COPY_CTOR (NODE))

/* Nonzero for class type means that assignment of this type can use
   a bitwise copy.  */
#define TYPE_HAS_TRIVIAL_COPY_ASSIGN(NODE) \
  (TYPE_HAS_COPY_ASSIGN (NODE) && ! TYPE_HAS_COMPLEX_COPY_ASSIGN (NODE))

/* Returns true if NODE is a pointer-to-data-member.  */
#define TYPE_PTRDATAMEM_P(NODE)			\
  (TREE_CODE (NODE) == OFFSET_TYPE)

/* Returns true if NODE is a pointer.  */
#define TYPE_PTR_P(NODE)			\
  (TREE_CODE (NODE) == POINTER_TYPE)

/* Returns true if NODE is a reference.  */
#define TYPE_REF_P(NODE)			\
  (TREE_CODE (NODE) == REFERENCE_TYPE)

/* Returns true if NODE is a pointer or a reference.  */
#define INDIRECT_TYPE_P(NODE)			\
  (TYPE_PTR_P (NODE) || TYPE_REF_P (NODE))

/* Returns true if NODE is an object type:

     [basic.types]

     An object type is a (possibly cv-qualified) type that is not a
     function type, not a reference type, and not a void type.

   Keep these checks in ascending order, for speed.  */
#define TYPE_OBJ_P(NODE)			\
  (!TYPE_REF_P (NODE)				\
   && !VOID_TYPE_P (NODE)  		        \
   && !FUNC_OR_METHOD_TYPE_P (NODE))

/* Returns true if NODE is a pointer to an object.  Keep these checks
   in ascending tree code order.  */
#define TYPE_PTROB_P(NODE)					\
  (TYPE_PTR_P (NODE) && TYPE_OBJ_P (TREE_TYPE (NODE)))

/* Returns true if NODE is a reference to an object.  Keep these checks
   in ascending tree code order.  */
#define TYPE_REF_OBJ_P(NODE)					\
  (TYPE_REF_P (NODE) && TYPE_OBJ_P (TREE_TYPE (NODE)))

/* Returns true if NODE is a pointer to an object, or a pointer to
   void.  Keep these checks in ascending tree code order.  */
#define TYPE_PTROBV_P(NODE)					\
  (TYPE_PTR_P (NODE)						\
   && !FUNC_OR_METHOD_TYPE_P (TREE_TYPE (NODE)))

/* Returns true if NODE is a pointer to function type.  */
#define TYPE_PTRFN_P(NODE)				\
  (TYPE_PTR_P (NODE)			                \
   && TREE_CODE (TREE_TYPE (NODE)) == FUNCTION_TYPE)

/* Returns true if NODE is a reference to function type.  */
#define TYPE_REFFN_P(NODE)				\
  (TYPE_REF_P (NODE)					\
   && TREE_CODE (TREE_TYPE (NODE)) == FUNCTION_TYPE)

/* Returns true if NODE is a pointer to member function type.  */
#define TYPE_PTRMEMFUNC_P(NODE)		\
  (TREE_CODE (NODE) == RECORD_TYPE	\
   && TYPE_PTRMEMFUNC_FLAG (NODE))

#define TYPE_PTRMEMFUNC_FLAG(NODE) \
  (TYPE_LANG_FLAG_2 (RECORD_TYPE_CHECK (NODE)))

/* Returns true if NODE is a pointer-to-member.  */
#define TYPE_PTRMEM_P(NODE) \
  (TYPE_PTRDATAMEM_P (NODE) || TYPE_PTRMEMFUNC_P (NODE))

/* Returns true if NODE is a pointer or a pointer-to-member.  */
#define TYPE_PTR_OR_PTRMEM_P(NODE) \
  (TYPE_PTR_P (NODE) || TYPE_PTRMEM_P (NODE))

/* Indicates when overload resolution may resolve to a pointer to
   member function. [expr.unary.op]/3 */
#define PTRMEM_OK_P(NODE) \
  TREE_LANG_FLAG_0 (TREE_CHECK3 ((NODE), ADDR_EXPR, OFFSET_REF, SCOPE_REF))

/* Get the POINTER_TYPE to the METHOD_TYPE associated with this
   pointer to member function.  TYPE_PTRMEMFUNC_P _must_ be true,
   before using this macro.  */
#define TYPE_PTRMEMFUNC_FN_TYPE(NODE) \
  (cp_build_qualified_type (TREE_TYPE (TYPE_FIELDS (NODE)),\
			    cp_type_quals (NODE)))

/* As above, but can be used in places that want an lvalue at the expense
   of not necessarily having the correct cv-qualifiers.  */
#define TYPE_PTRMEMFUNC_FN_TYPE_RAW(NODE) \
  (TREE_TYPE (TYPE_FIELDS (NODE)))

/* Returns `A' for a type like `int (A::*)(double)' */
#define TYPE_PTRMEMFUNC_OBJECT_TYPE(NODE) \
  TYPE_METHOD_BASETYPE (TREE_TYPE (TYPE_PTRMEMFUNC_FN_TYPE (NODE)))

/* The canonical internal RECORD_TYPE from the POINTER_TYPE to
   METHOD_TYPE.  */
#define TYPE_PTRMEMFUNC_TYPE(NODE) \
  TYPE_LANG_SLOT_1 (NODE)

/* For a pointer-to-member type of the form `T X::*', this is `X'.
   For a type like `void (X::*)() const', this type is `X', not `const
   X'.  To get at the `const X' you have to look at the
   TYPE_PTRMEM_POINTED_TO_TYPE; there, the first parameter will have
   type `const X*'.  */
#define TYPE_PTRMEM_CLASS_TYPE(NODE)			\
  (TYPE_PTRDATAMEM_P (NODE)					\
   ? TYPE_OFFSET_BASETYPE (NODE)		\
   : TYPE_PTRMEMFUNC_OBJECT_TYPE (NODE))

/* For a pointer-to-member type of the form `T X::*', this is `T'.  */
#define TYPE_PTRMEM_POINTED_TO_TYPE(NODE)		\
   (TYPE_PTRDATAMEM_P (NODE)				\
    ? TREE_TYPE (NODE)					\
    : TREE_TYPE (TYPE_PTRMEMFUNC_FN_TYPE (NODE)))

/* For a pointer-to-member constant `X::Y' this is the RECORD_TYPE for
   `X'.  */
#define PTRMEM_CST_CLASS(NODE) \
  TYPE_PTRMEM_CLASS_TYPE (TREE_TYPE (PTRMEM_CST_CHECK (NODE)))

/* For a pointer-to-member constant `X::Y' this is the _DECL for
   `Y'.  */
#define PTRMEM_CST_MEMBER(NODE) \
  (((ptrmem_cst_t)PTRMEM_CST_CHECK (NODE))->member)

/* The expression in question for a TYPEOF_TYPE.  */
#define TYPEOF_TYPE_EXPR(NODE) (TYPE_VALUES_RAW (TYPEOF_TYPE_CHECK (NODE)))

/* The type in question for an UNDERLYING_TYPE.  */
#define UNDERLYING_TYPE_TYPE(NODE) \
  (TYPE_VALUES_RAW (UNDERLYING_TYPE_CHECK (NODE)))

/* The type in question for BASES.  */
#define BASES_TYPE(NODE) \
  (TYPE_VALUES_RAW (BASES_CHECK (NODE)))

#define BASES_DIRECT(NODE) \
  TREE_LANG_FLAG_0 (BASES_CHECK (NODE))

/* The expression in question for a DECLTYPE_TYPE.  */
#define DECLTYPE_TYPE_EXPR(NODE) (TYPE_VALUES_RAW (DECLTYPE_TYPE_CHECK (NODE)))

/* Whether the DECLTYPE_TYPE_EXPR of NODE was originally parsed as an
   id-expression or a member-access expression. When false, it was
   parsed as a full expression.  */
#define DECLTYPE_TYPE_ID_EXPR_OR_MEMBER_ACCESS_P(NODE) \
  (DECLTYPE_TYPE_CHECK (NODE))->type_common.string_flag

/* These flags indicate that we want different semantics from normal
   decltype: lambda capture just drops references,
   lambda proxies look through implicit dereference.  */
#define DECLTYPE_FOR_LAMBDA_CAPTURE(NODE) \
  TREE_LANG_FLAG_0 (DECLTYPE_TYPE_CHECK (NODE))
#define DECLTYPE_FOR_LAMBDA_PROXY(NODE) \
  TREE_LANG_FLAG_2 (DECLTYPE_TYPE_CHECK (NODE))
#define DECLTYPE_FOR_REF_CAPTURE(NODE) \
  TREE_LANG_FLAG_3 (DECLTYPE_TYPE_CHECK (NODE))

/* Nonzero for VAR_DECL and FUNCTION_DECL node means that `extern' was
   specified in its declaration.  This can also be set for an
   erroneously declared PARM_DECL.  */
#define DECL_THIS_EXTERN(NODE) \
  DECL_LANG_FLAG_2 (VAR_FUNCTION_OR_PARM_DECL_CHECK (NODE))

/* Nonzero for VAR_DECL and FUNCTION_DECL node means that `static' was
   specified in its declaration.  This can also be set for an
   erroneously declared PARM_DECL.  */
#define DECL_THIS_STATIC(NODE) \
  DECL_LANG_FLAG_6 (VAR_FUNCTION_OR_PARM_DECL_CHECK (NODE))

/* Nonzero for FIELD_DECL node means that this field is a lambda capture
   field for an array of runtime bound.  */
#define DECL_VLA_CAPTURE_P(NODE) \
  DECL_LANG_FLAG_1 (FIELD_DECL_CHECK (NODE))

/* Nonzero for PARM_DECL node means that this is an array function
   parameter, i.e, a[] rather than *a.  */
#define DECL_ARRAY_PARAMETER_P(NODE) \
  DECL_LANG_FLAG_1 (PARM_DECL_CHECK (NODE))

/* Nonzero for a FIELD_DECL who's NSMDI is currently being
   instantiated.  */
#define DECL_INSTANTIATING_NSDMI_P(NODE) \
  DECL_LANG_FLAG_2 (FIELD_DECL_CHECK (NODE))

/* Nonzero for FIELD_DECL node means that this field is a base class
   of the parent object, as opposed to a member field.  */
#define DECL_FIELD_IS_BASE(NODE) \
  DECL_LANG_FLAG_6 (FIELD_DECL_CHECK (NODE))

/* Nonzero for FIELD_DECL node means that this field is a simple (no
   explicit initializer) lambda capture field, making it invisible to
   name lookup in unevaluated contexts.  */
#define DECL_NORMAL_CAPTURE_P(NODE) \
  DECL_LANG_FLAG_7 (FIELD_DECL_CHECK (NODE))

/* Nonzero if TYPE is an anonymous union or struct type.  We have to use a
   flag for this because "A union for which objects or pointers are
   declared is not an anonymous union" [class.union].  */
#define ANON_AGGR_TYPE_P(NODE)				\
  (CLASS_TYPE_P (NODE) && LANG_TYPE_CLASS_CHECK (NODE)->anon_aggr)
#define SET_ANON_AGGR_TYPE_P(NODE)			\
  (LANG_TYPE_CLASS_CHECK (NODE)->anon_aggr = 1)

/* Nonzero if TYPE is an anonymous union type.  */
#define ANON_UNION_TYPE_P(NODE) \
  (TREE_CODE (NODE) == UNION_TYPE && ANON_AGGR_TYPE_P (NODE))

/* Define fields and accessors for nodes representing declared names.  */

/* True if TYPE is an unnamed structured type with a typedef for
   linkage purposes.  In that case TYPE_NAME and TYPE_STUB_DECL of the
   MAIN-VARIANT are different. */
#define TYPE_WAS_UNNAMED(NODE)				\
  (TYPE_NAME (TYPE_MAIN_VARIANT (NODE))			\
   != TYPE_STUB_DECL (TYPE_MAIN_VARIANT (NODE)))

/* C++: all of these are overloaded!  These apply only to TYPE_DECLs.  */

/* The format of each node in the DECL_FRIENDLIST is as follows:

   The TREE_PURPOSE will be the name of a function, i.e., an
   IDENTIFIER_NODE.  The TREE_VALUE will be itself a TREE_LIST, whose
   TREE_VALUEs are friends with the given name.  */
#define DECL_FRIENDLIST(NODE)		(DECL_INITIAL (NODE))
#define FRIEND_NAME(LIST) (TREE_PURPOSE (LIST))
#define FRIEND_DECLS(LIST) (TREE_VALUE (LIST))

/* The DECL_ACCESS, if non-NULL, is a TREE_LIST.  The TREE_PURPOSE of
   each node is a type; the TREE_VALUE is the access granted for this
   DECL in that type.  The DECL_ACCESS is set by access declarations.
   For example, if a member that would normally be public in a
   derived class is made protected, then the derived class and the
   protected_access_node will appear in the DECL_ACCESS for the node.  */
#define DECL_ACCESS(NODE) (LANG_DECL_MIN_CHECK (NODE)->access)

/* Nonzero if the FUNCTION_DECL is a global constructor.  */
#define DECL_GLOBAL_CTOR_P(NODE) \
  (LANG_DECL_FN_CHECK (NODE)->global_ctor_p)

/* Nonzero if the FUNCTION_DECL is a global destructor.  */
#define DECL_GLOBAL_DTOR_P(NODE) \
  (LANG_DECL_FN_CHECK (NODE)->global_dtor_p)

/* Accessor macros for C++ template decl nodes.  */

/* The DECL_TEMPLATE_PARMS are a list.  The TREE_PURPOSE of each node
   is a INT_CST whose TREE_INT_CST_LOW indicates the level of the
   template parameters, with 1 being the outermost set of template
   parameters.  The TREE_VALUE is a vector, whose elements are the
   template parameters at each level.  Each element in the vector is a
   TREE_LIST, whose TREE_VALUE is a PARM_DECL (if the parameter is a
   non-type parameter), or a TYPE_DECL (if the parameter is a type
   parameter).  The TREE_PURPOSE is the default value, if any.  The
   TEMPLATE_PARM_INDEX for the parameter is available as the
   DECL_INITIAL (for a PARM_DECL) or as the TREE_TYPE (for a
   TYPE_DECL).

   FIXME: CONST_CAST_TREE is a hack that hopefully will go away after
   tree is converted to C++ class hiearchy.  */
#define DECL_TEMPLATE_PARMS(NODE)       \
   ((struct tree_template_decl *)CONST_CAST_TREE (TEMPLATE_DECL_CHECK (NODE)))->arguments
#define DECL_INNERMOST_TEMPLATE_PARMS(NODE) \
   INNERMOST_TEMPLATE_PARMS (DECL_TEMPLATE_PARMS (NODE))
#define DECL_NTPARMS(NODE) \
   TREE_VEC_LENGTH (DECL_INNERMOST_TEMPLATE_PARMS (NODE))
/* For function, method, class-data templates.

   FIXME: CONST_CAST_TREE is a hack that hopefully will go away after
   tree is converted to C++ class hiearchy.  */
#define DECL_TEMPLATE_RESULT(NODE)      \
   ((struct tree_template_decl *)CONST_CAST_TREE(TEMPLATE_DECL_CHECK (NODE)))->result
/* For a function template at namespace scope, DECL_TEMPLATE_INSTANTIATIONS
   lists all instantiations and specializations of the function so that
   tsubst_friend_function can reassign them to another template if we find
   that the namespace-scope template is really a partial instantiation of a
   friend template.

   For a class template the DECL_TEMPLATE_INSTANTIATIONS lists holds
   all instantiations and specializations of the class type, including
   partial instantiations and partial specializations, so that if we
   explicitly specialize a partial instantiation we can walk the list
   in maybe_process_partial_specialization and reassign them or complain
   as appropriate.

   In both cases, the TREE_PURPOSE of each node contains the arguments
   used; the TREE_VALUE contains the generated variable.  The template
   arguments are always complete.  For example, given:

      template <class T> struct S1 {
	template <class U> struct S2 {};
	template <class U> struct S2<U*> {};
      };

   the record for the partial specialization will contain, as its
   argument list, { {T}, {U*} }, and will be on the
   DECL_TEMPLATE_INSTANTIATIONS list for `template <class T> template
   <class U> struct S1<T>::S2'.

   This list is not used for other templates.  */
#define DECL_TEMPLATE_INSTANTIATIONS(NODE) \
  DECL_SIZE_UNIT (TEMPLATE_DECL_CHECK (NODE))

/* For a class template, this list contains the partial
   specializations of this template.  (Full specializations are not
   recorded on this list.)  The TREE_PURPOSE holds the arguments used
   in the partial specialization (e.g., for `template <class T> struct
   S<T*, int>' this will be `T*, int'.)  The arguments will also include
   any outer template arguments.  The TREE_VALUE holds the TEMPLATE_DECL
   for the partial specialization.  The TREE_TYPE is the _TYPE node for
   the partial specialization.

   This list is not used for other templates.  */
#define DECL_TEMPLATE_SPECIALIZATIONS(NODE)     \
  DECL_SIZE (TEMPLATE_DECL_CHECK (NODE))

/* Nonzero for a DECL which is actually a template parameter.  Keep
   these checks in ascending tree code order.   */
#define DECL_TEMPLATE_PARM_P(NODE)		\
  (DECL_LANG_FLAG_0 (NODE)			\
   && (TREE_CODE (NODE) == CONST_DECL		\
       || TREE_CODE (NODE) == PARM_DECL		\
       || TREE_CODE (NODE) == TYPE_DECL		\
       || TREE_CODE (NODE) == TEMPLATE_DECL))

/* Nonzero for a raw template parameter node.  */
#define TEMPLATE_PARM_P(NODE)					\
  (TREE_CODE (NODE) == TEMPLATE_TYPE_PARM			\
   || TREE_CODE (NODE) == TEMPLATE_TEMPLATE_PARM		\
   || TREE_CODE (NODE) == TEMPLATE_PARM_INDEX)

/* Mark NODE as a template parameter.  */
#define SET_DECL_TEMPLATE_PARM_P(NODE) \
  (DECL_LANG_FLAG_0 (NODE) = 1)

/* Nonzero if NODE is a template template parameter.  */
#define DECL_TEMPLATE_TEMPLATE_PARM_P(NODE) \
  (TREE_CODE (NODE) == TEMPLATE_DECL && DECL_TEMPLATE_PARM_P (NODE))

/* Nonzero for a DECL that represents a function template.  */
#define DECL_FUNCTION_TEMPLATE_P(NODE)                          \
  (TREE_CODE (NODE) == TEMPLATE_DECL                            \
   && DECL_TEMPLATE_RESULT (NODE) != NULL_TREE			\
   && TREE_CODE (DECL_TEMPLATE_RESULT (NODE)) == FUNCTION_DECL)

/* Nonzero for a DECL that represents a class template or alias
   template.  */
#define DECL_TYPE_TEMPLATE_P(NODE)				\
  (TREE_CODE (NODE) == TEMPLATE_DECL				\
   && DECL_TEMPLATE_RESULT (NODE) != NULL_TREE			\
   && TREE_CODE (DECL_TEMPLATE_RESULT (NODE)) == TYPE_DECL)

/* Nonzero for a DECL that represents a class template.  */
#define DECL_CLASS_TEMPLATE_P(NODE)				\
  (DECL_TYPE_TEMPLATE_P (NODE)					\
   && DECL_IMPLICIT_TYPEDEF_P (DECL_TEMPLATE_RESULT (NODE)))

/* Nonzero for a TEMPLATE_DECL that represents an alias template.  */
#define DECL_ALIAS_TEMPLATE_P(NODE)			\
  (DECL_TYPE_TEMPLATE_P (NODE)				\
   && !DECL_ARTIFICIAL (DECL_TEMPLATE_RESULT (NODE)))

/* Nonzero for a NODE which declares a type.  */
#define DECL_DECLARES_TYPE_P(NODE) \
  (TREE_CODE (NODE) == TYPE_DECL || DECL_TYPE_TEMPLATE_P (NODE))

/* Nonzero if NODE declares a function.  */
#define DECL_DECLARES_FUNCTION_P(NODE) \
  (TREE_CODE (NODE) == FUNCTION_DECL || DECL_FUNCTION_TEMPLATE_P (NODE))

/* Nonzero if NODE is the typedef implicitly generated for a type when
   the type is declared.  In C++, `struct S {};' is roughly
   equivalent to `struct S {}; typedef struct S S;' in C.
   DECL_IMPLICIT_TYPEDEF_P will hold for the typedef indicated in this
   example.  In C++, there is a second implicit typedef for each
   class, called the injected-class-name, in the scope of `S' itself, so that
   you can say `S::S'.  DECL_SELF_REFERENCE_P will hold for that typedef.  */
#define DECL_IMPLICIT_TYPEDEF_P(NODE) \
  (TREE_CODE (NODE) == TYPE_DECL && DECL_LANG_FLAG_2 (NODE))
#define SET_DECL_IMPLICIT_TYPEDEF_P(NODE) \
  (DECL_LANG_FLAG_2 (NODE) = 1)
#define DECL_SELF_REFERENCE_P(NODE) \
  (TREE_CODE (NODE) == TYPE_DECL && DECL_LANG_FLAG_4 (NODE))
#define SET_DECL_SELF_REFERENCE_P(NODE) \
  (DECL_LANG_FLAG_4 (NODE) = 1)

/* A `primary' template is one that has its own template header and is not
   a partial specialization.  A member function of a class template is a
   template, but not primary.  A member template is primary.  Friend
   templates are primary, too.  */

/* Returns the primary template corresponding to these parameters.  */
#define DECL_PRIMARY_TEMPLATE(NODE) \
  (TREE_TYPE (DECL_INNERMOST_TEMPLATE_PARMS (NODE)))

/* Returns nonzero if NODE is a primary template.  */
#define PRIMARY_TEMPLATE_P(NODE) (DECL_PRIMARY_TEMPLATE (NODE) == (NODE))

/* Nonzero iff NODE is a specialization of a template.  The value
   indicates the type of specializations:

     1=implicit instantiation

     2=partial or explicit specialization, e.g.:

        template <> int min<int> (int, int),

     3=explicit instantiation, e.g.:

        template int min<int> (int, int);

   Note that NODE will be marked as a specialization even if the
   template it is instantiating is not a primary template.  For
   example, given:

     template <typename T> struct O {
       void f();
       struct I {};
     };

   both O<int>::f and O<int>::I will be marked as instantiations.

   If DECL_USE_TEMPLATE is nonzero, then DECL_TEMPLATE_INFO will also
   be non-NULL.  */
#define DECL_USE_TEMPLATE(NODE) (DECL_LANG_SPECIFIC (NODE)->u.base.use_template)

/* Like DECL_USE_TEMPLATE, but for class types.  */
#define CLASSTYPE_USE_TEMPLATE(NODE) \
  (LANG_TYPE_CLASS_CHECK (NODE)->use_template)

/* True if NODE is a specialization of a primary template.  */
#define CLASSTYPE_SPECIALIZATION_OF_PRIMARY_TEMPLATE_P(NODE)	\
  (CLASS_TYPE_P (NODE)						\
   && CLASSTYPE_USE_TEMPLATE (NODE)				\
   && PRIMARY_TEMPLATE_P (CLASSTYPE_TI_TEMPLATE (NODE)))

#define DECL_TEMPLATE_INSTANTIATION(NODE) (DECL_USE_TEMPLATE (NODE) & 1)
#define CLASSTYPE_TEMPLATE_INSTANTIATION(NODE) \
  (CLASSTYPE_USE_TEMPLATE (NODE) & 1)

#define DECL_TEMPLATE_SPECIALIZATION(NODE) (DECL_USE_TEMPLATE (NODE) == 2)
#define SET_DECL_TEMPLATE_SPECIALIZATION(NODE) (DECL_USE_TEMPLATE (NODE) = 2)

/* Returns true for an explicit or partial specialization of a class
   template.  */
#define CLASSTYPE_TEMPLATE_SPECIALIZATION(NODE) \
  (CLASSTYPE_USE_TEMPLATE (NODE) == 2)
#define SET_CLASSTYPE_TEMPLATE_SPECIALIZATION(NODE) \
  (CLASSTYPE_USE_TEMPLATE (NODE) = 2)

#define DECL_IMPLICIT_INSTANTIATION(NODE) (DECL_USE_TEMPLATE (NODE) == 1)
#define SET_DECL_IMPLICIT_INSTANTIATION(NODE) (DECL_USE_TEMPLATE (NODE) = 1)
#define CLASSTYPE_IMPLICIT_INSTANTIATION(NODE) \
  (CLASSTYPE_USE_TEMPLATE (NODE) == 1)
#define SET_CLASSTYPE_IMPLICIT_INSTANTIATION(NODE) \
  (CLASSTYPE_USE_TEMPLATE (NODE) = 1)

#define DECL_EXPLICIT_INSTANTIATION(NODE) (DECL_USE_TEMPLATE (NODE) == 3)
#define SET_DECL_EXPLICIT_INSTANTIATION(NODE) (DECL_USE_TEMPLATE (NODE) = 3)
#define CLASSTYPE_EXPLICIT_INSTANTIATION(NODE) \
  (CLASSTYPE_USE_TEMPLATE (NODE) == 3)
#define SET_CLASSTYPE_EXPLICIT_INSTANTIATION(NODE) \
  (CLASSTYPE_USE_TEMPLATE (NODE) = 3)

/* Nonzero if DECL is a friend function which is an instantiation
   from the point of view of the compiler, but not from the point of
   view of the language.  For example given:
      template <class T> struct S { friend void f(T) {}; };
   the declaration of `void f(int)' generated when S<int> is
   instantiated will not be a DECL_TEMPLATE_INSTANTIATION, but will be
   a DECL_FRIEND_PSEUDO_TEMPLATE_INSTANTIATION.  */
#define DECL_FRIEND_PSEUDO_TEMPLATE_INSTANTIATION(DECL) \
  (DECL_LANG_SPECIFIC (DECL) && DECL_TEMPLATE_INFO (DECL) \
   && !DECL_USE_TEMPLATE (DECL))

/* Nonzero if DECL is a function generated from a function 'temploid',
   i.e. template, member of class template, or dependent friend.  */
#define DECL_TEMPLOID_INSTANTIATION(DECL)		\
  (DECL_TEMPLATE_INSTANTIATION (DECL)			\
   || DECL_FRIEND_PSEUDO_TEMPLATE_INSTANTIATION (DECL))

/* Nonzero if DECL is either defined implicitly by the compiler or
   generated from a temploid.  */
#define DECL_GENERATED_P(DECL) \
  (DECL_TEMPLOID_INSTANTIATION (DECL) || DECL_DEFAULTED_FN (DECL))

/* Nonzero iff we are currently processing a declaration for an
   entity with its own template parameter list, and which is not a
   full specialization.  */
#define PROCESSING_REAL_TEMPLATE_DECL_P() \
  (!processing_template_parmlist \
   && processing_template_decl > template_class_depth (current_scope ()))

/* Nonzero if this VAR_DECL or FUNCTION_DECL has already been
   instantiated, i.e. its definition has been generated from the
   pattern given in the template.  */
#define DECL_TEMPLATE_INSTANTIATED(NODE) \
  DECL_LANG_FLAG_1 (VAR_OR_FUNCTION_DECL_CHECK (NODE))

/* We know what we're doing with this decl now.  */
#define DECL_INTERFACE_KNOWN(NODE) DECL_LANG_FLAG_5 (NODE)

/* DECL_EXTERNAL must be set on a decl until the decl is actually emitted,
   so that assemble_external will work properly.  So we have this flag to
   tell us whether the decl is really not external.

   This flag does not indicate whether or not the decl is defined in the
   current translation unit; it indicates whether or not we should emit the
   decl at the end of compilation if it is defined and needed.  */
#define DECL_NOT_REALLY_EXTERN(NODE) \
  (DECL_LANG_SPECIFIC (NODE)->u.base.not_really_extern)

#define DECL_REALLY_EXTERN(NODE) \
  (DECL_EXTERNAL (NODE)				\
   && (!DECL_LANG_SPECIFIC (NODE) || !DECL_NOT_REALLY_EXTERN (NODE)))

/* A thunk is a stub function.

   A thunk is an alternate entry point for an ordinary FUNCTION_DECL.
   The address of the ordinary FUNCTION_DECL is given by the
   DECL_INITIAL, which is always an ADDR_EXPR whose operand is a
   FUNCTION_DECL.  The job of the thunk is to either adjust the this
   pointer before transferring control to the FUNCTION_DECL, or call
   FUNCTION_DECL and then adjust the result value. Note, the result
   pointer adjusting thunk must perform a call to the thunked
   function, (or be implemented via passing some invisible parameter
   to the thunked function, which is modified to perform the
   adjustment just before returning).

   A thunk may perform either, or both, of the following operations:

   o Adjust the this or result pointer by a constant offset.
   o Adjust the this or result pointer by looking up a vcall or vbase offset
     in the vtable.

   A this pointer adjusting thunk converts from a base to a derived
   class, and hence adds the offsets. A result pointer adjusting thunk
   converts from a derived class to a base, and hence subtracts the
   offsets.  If both operations are performed, then the constant
   adjustment is performed first for this pointer adjustment and last
   for the result pointer adjustment.

   The constant adjustment is given by THUNK_FIXED_OFFSET.  If the
   vcall or vbase offset is required, THUNK_VIRTUAL_OFFSET is
   used. For this pointer adjusting thunks, it is the vcall offset
   into the vtable.  For result pointer adjusting thunks it is the
   binfo of the virtual base to convert to.  Use that binfo's vbase
   offset.

   It is possible to have equivalent covariant thunks.  These are
   distinct virtual covariant thunks whose vbase offsets happen to
   have the same value.  THUNK_ALIAS is used to pick one as the
   canonical thunk, which will get all the this pointer adjusting
   thunks attached to it.  */

/* An integer indicating how many bytes should be subtracted from the
   this or result pointer when this function is called.  */
#define THUNK_FIXED_OFFSET(DECL) \
  (DECL_LANG_SPECIFIC (THUNK_FUNCTION_CHECK (DECL))->u.fn.u5.fixed_offset)

/* A tree indicating how to perform the virtual adjustment. For a this
   adjusting thunk it is the number of bytes to be added to the vtable
   to find the vcall offset. For a result adjusting thunk, it is the
   binfo of the relevant virtual base.  If NULL, then there is no
   virtual adjust.  (The vptr is always located at offset zero from
   the this or result pointer.)  (If the covariant type is within the
   class hierarchy being laid out, the vbase index is not yet known
   at the point we need to create the thunks, hence the need to use
   binfos.)  */

#define THUNK_VIRTUAL_OFFSET(DECL) \
  (LANG_DECL_MIN_CHECK (FUNCTION_DECL_CHECK (DECL))->access)

/* A thunk which is equivalent to another thunk.  */
#define THUNK_ALIAS(DECL) \
  (DECL_LANG_SPECIFIC (FUNCTION_DECL_CHECK (DECL))->u.min.template_info)

/* For thunk NODE, this is the FUNCTION_DECL thunked to.  It is
   possible for the target to be a thunk too.  */
#define THUNK_TARGET(NODE)				\
  (LANG_DECL_FN_CHECK (NODE)->befriending_classes)

/* True for a SCOPE_REF iff the "template" keyword was used to
   indicate that the qualified name denotes a template.  */
#define QUALIFIED_NAME_IS_TEMPLATE(NODE) \
  (TREE_LANG_FLAG_1 (SCOPE_REF_CHECK (NODE)))

/* [coroutines]

*/

/* True if NODE is a co-routine FUNCTION_DECL.  */
#define DECL_COROUTINE_P(NODE) \
  (LANG_DECL_FN_CHECK (DECL_COMMON_CHECK (NODE))->coroutine_p)

/* The HANDLE_TYPE associated with this coroutine type.  */
#define DECL_COROUTINE_HANDLE_TYPE(NODE) \
  (LANG_DECL_FN_CHECK (DECL_COMMON_CHECK (NODE))->coro_handle_type)

#define DECL_COROUTINE_SELF_H_PROXY(NODE) \
  (LANG_DECL_FN_CHECK (DECL_COMMON_CHECK (NODE))->self_h_proxy)

/* The PROMISE_TYPE associated with this coroutine type.  */
#define DECL_COROUTINE_PROMISE_TYPE(NODE) \
  (LANG_DECL_FN_CHECK (DECL_COMMON_CHECK (NODE))->promise_type)

#define DECL_COROUTINE_PROMISE_PROXY(NODE) \
  (LANG_DECL_FN_CHECK (DECL_COMMON_CHECK (NODE))->promise_proxy)

#define DECL_COROUTINE_FIRST_KEYWD_LOC(NODE) \
  (LANG_DECL_FN_CHECK (DECL_COMMON_CHECK (NODE))->first_coro_kw)

/* True for an OMP_ATOMIC that has dependent parameters.  These are stored
   as an expr in operand 1, and integer_zero_node or clauses in operand 0.  */
#define OMP_ATOMIC_DEPENDENT_P(NODE) \
  (TREE_CODE (TREE_OPERAND (OMP_ATOMIC_CHECK (NODE), 0)) == INTEGER_CST \
   || TREE_CODE (TREE_OPERAND (OMP_ATOMIC_CHECK (NODE), 0)) == OMP_CLAUSE)

/* Used while gimplifying continue statements bound to OMP_FOR nodes.  */
#define OMP_FOR_GIMPLIFYING_P(NODE) \
  (TREE_LANG_FLAG_0 (OMP_LOOPING_CHECK (NODE)))

/* A language-specific token attached to the OpenMP data clauses to
   hold code (or code fragments) related to ctors, dtors, and op=.
   See semantics.c for details.  */
#define CP_OMP_CLAUSE_INFO(NODE) \
  TREE_TYPE (OMP_CLAUSE_RANGE_CHECK (NODE, OMP_CLAUSE_PRIVATE, \
				     OMP_CLAUSE__CONDTEMP_))

/* Nonzero if this transaction expression's body contains statements.  */
#define TRANSACTION_EXPR_IS_STMT(NODE) \
   TREE_LANG_FLAG_0 (TRANSACTION_EXPR_CHECK (NODE))

/* These macros provide convenient access to the various _STMT nodes
   created when parsing template declarations.  */
#define TRY_STMTS(NODE)		TREE_OPERAND (TRY_BLOCK_CHECK (NODE), 0)
#define TRY_HANDLERS(NODE)	TREE_OPERAND (TRY_BLOCK_CHECK (NODE), 1)

#define EH_SPEC_STMTS(NODE)	TREE_OPERAND (EH_SPEC_BLOCK_CHECK (NODE), 0)
#define EH_SPEC_RAISES(NODE)	TREE_OPERAND (EH_SPEC_BLOCK_CHECK (NODE), 1)

#define USING_STMT_NAMESPACE(NODE) TREE_OPERAND (USING_STMT_CHECK (NODE), 0)

/* Nonzero if this try block is a function try block.  */
#define FN_TRY_BLOCK_P(NODE)	TREE_LANG_FLAG_3 (TRY_BLOCK_CHECK (NODE))
#define HANDLER_PARMS(NODE)	TREE_OPERAND (HANDLER_CHECK (NODE), 0)
#define HANDLER_BODY(NODE)	TREE_OPERAND (HANDLER_CHECK (NODE), 1)
#define HANDLER_TYPE(NODE)	TREE_TYPE (HANDLER_CHECK (NODE))

/* CLEANUP_STMT accessors.  The statement(s) covered, the cleanup to run
   and the VAR_DECL for which this cleanup exists.  */
#define CLEANUP_BODY(NODE)	TREE_OPERAND (CLEANUP_STMT_CHECK (NODE), 0)
#define CLEANUP_EXPR(NODE)	TREE_OPERAND (CLEANUP_STMT_CHECK (NODE), 1)
#define CLEANUP_DECL(NODE)	TREE_OPERAND (CLEANUP_STMT_CHECK (NODE), 2)

/* IF_STMT accessors. These give access to the condition of the if
   statement, the then block of the if statement, and the else block
   of the if statement if it exists.  */
#define IF_COND(NODE)		TREE_OPERAND (IF_STMT_CHECK (NODE), 0)
#define THEN_CLAUSE(NODE)	TREE_OPERAND (IF_STMT_CHECK (NODE), 1)
#define ELSE_CLAUSE(NODE)	TREE_OPERAND (IF_STMT_CHECK (NODE), 2)
#define IF_SCOPE(NODE)		TREE_OPERAND (IF_STMT_CHECK (NODE), 3)
#define IF_STMT_CONSTEXPR_P(NODE) TREE_LANG_FLAG_0 (IF_STMT_CHECK (NODE))

/* Like PACK_EXPANSION_EXTRA_ARGS, for constexpr if.  IF_SCOPE is used while
   building an IF_STMT; IF_STMT_EXTRA_ARGS is used after it is complete.  */
#define IF_STMT_EXTRA_ARGS(NODE) IF_SCOPE (NODE)

/* WHILE_STMT accessors. These give access to the condition of the
   while statement and the body of the while statement, respectively.  */
#define WHILE_COND(NODE)	TREE_OPERAND (WHILE_STMT_CHECK (NODE), 0)
#define WHILE_BODY(NODE)	TREE_OPERAND (WHILE_STMT_CHECK (NODE), 1)

/* DO_STMT accessors. These give access to the condition of the do
   statement and the body of the do statement, respectively.  */
#define DO_COND(NODE)		TREE_OPERAND (DO_STMT_CHECK (NODE), 0)
#define DO_BODY(NODE)		TREE_OPERAND (DO_STMT_CHECK (NODE), 1)

/* FOR_STMT accessors. These give access to the init statement,
   condition, update expression, and body of the for statement,
   respectively.  */
#define FOR_INIT_STMT(NODE)	TREE_OPERAND (FOR_STMT_CHECK (NODE), 0)
#define FOR_COND(NODE)		TREE_OPERAND (FOR_STMT_CHECK (NODE), 1)
#define FOR_EXPR(NODE)		TREE_OPERAND (FOR_STMT_CHECK (NODE), 2)
#define FOR_BODY(NODE)		TREE_OPERAND (FOR_STMT_CHECK (NODE), 3)
#define FOR_SCOPE(NODE)		TREE_OPERAND (FOR_STMT_CHECK (NODE), 4)

/* RANGE_FOR_STMT accessors. These give access to the declarator,
   expression, body, and scope of the statement, respectively.  */
#define RANGE_FOR_DECL(NODE)	TREE_OPERAND (RANGE_FOR_STMT_CHECK (NODE), 0)
#define RANGE_FOR_EXPR(NODE)	TREE_OPERAND (RANGE_FOR_STMT_CHECK (NODE), 1)
#define RANGE_FOR_BODY(NODE)	TREE_OPERAND (RANGE_FOR_STMT_CHECK (NODE), 2)
#define RANGE_FOR_SCOPE(NODE)	TREE_OPERAND (RANGE_FOR_STMT_CHECK (NODE), 3)
#define RANGE_FOR_UNROLL(NODE)	TREE_OPERAND (RANGE_FOR_STMT_CHECK (NODE), 4)
#define RANGE_FOR_INIT_STMT(NODE) TREE_OPERAND (RANGE_FOR_STMT_CHECK (NODE), 5)
#define RANGE_FOR_IVDEP(NODE)	TREE_LANG_FLAG_6 (RANGE_FOR_STMT_CHECK (NODE))

#define SWITCH_STMT_COND(NODE)	TREE_OPERAND (SWITCH_STMT_CHECK (NODE), 0)
#define SWITCH_STMT_BODY(NODE)	TREE_OPERAND (SWITCH_STMT_CHECK (NODE), 1)
#define SWITCH_STMT_TYPE(NODE)	TREE_OPERAND (SWITCH_STMT_CHECK (NODE), 2)
#define SWITCH_STMT_SCOPE(NODE)	TREE_OPERAND (SWITCH_STMT_CHECK (NODE), 3)
/* True if there are case labels for all possible values of switch cond, either
   because there is a default: case label or because the case label ranges cover
   all values.  */
#define SWITCH_STMT_ALL_CASES_P(NODE) \
  TREE_LANG_FLAG_0 (SWITCH_STMT_CHECK (NODE))
/* True if the body of a switch stmt contains no BREAK_STMTs.  */
#define SWITCH_STMT_NO_BREAK_P(NODE) \
  TREE_LANG_FLAG_2 (SWITCH_STMT_CHECK (NODE))

/* STMT_EXPR accessor.  */
#define STMT_EXPR_STMT(NODE)	TREE_OPERAND (STMT_EXPR_CHECK (NODE), 0)

/* EXPR_STMT accessor. This gives the expression associated with an
   expression statement.  */
#define EXPR_STMT_EXPR(NODE)	TREE_OPERAND (EXPR_STMT_CHECK (NODE), 0)

/* True if this TARGET_EXPR was created by build_cplus_new, and so we can
   discard it if it isn't useful.  */
#define TARGET_EXPR_IMPLICIT_P(NODE) \
  TREE_LANG_FLAG_0 (TARGET_EXPR_CHECK (NODE))

/* True if this TARGET_EXPR is the result of list-initialization of a
   temporary.  */
#define TARGET_EXPR_LIST_INIT_P(NODE) \
  TREE_LANG_FLAG_1 (TARGET_EXPR_CHECK (NODE))

/* True if this TARGET_EXPR expresses direct-initialization of an object
   to be named later.  */
#define TARGET_EXPR_DIRECT_INIT_P(NODE) \
  TREE_LANG_FLAG_2 (TARGET_EXPR_CHECK (NODE))

/* True if NODE is a TARGET_EXPR that just expresses a copy of its INITIAL; if
   the initializer has void type, it's doing something more complicated.  */
#define SIMPLE_TARGET_EXPR_P(NODE)				\
  (TREE_CODE (NODE) == TARGET_EXPR				\
   && !VOID_TYPE_P (TREE_TYPE (TARGET_EXPR_INITIAL (NODE))))

/* True if EXPR expresses direct-initialization of a TYPE.  */
#define DIRECT_INIT_EXPR_P(TYPE,EXPR)					\
  (TREE_CODE (EXPR) == TARGET_EXPR && TREE_LANG_FLAG_2 (EXPR)		\
   && same_type_ignoring_top_level_qualifiers_p (TYPE, TREE_TYPE (EXPR)))

/* True if this CONVERT_EXPR is for a conversion to virtual base in
   an NSDMI, and should be re-evaluated when used in a constructor.  */
#define CONVERT_EXPR_VBASE_PATH(NODE) \
  TREE_LANG_FLAG_0 (CONVERT_EXPR_CHECK (NODE))

/* True if SIZEOF_EXPR argument is type.  */
#define SIZEOF_EXPR_TYPE_P(NODE) \
  TREE_LANG_FLAG_0 (SIZEOF_EXPR_CHECK (NODE))

/* True if the ALIGNOF_EXPR was spelled "alignof".  */
#define ALIGNOF_EXPR_STD_P(NODE) \
  TREE_LANG_FLAG_0 (ALIGNOF_EXPR_CHECK (NODE))

/* OMP_DEPOBJ accessors. These give access to the depobj expression of the
   #pragma omp depobj directive and the clauses, respectively.  If
   OMP_DEPOBJ_CLAUSES is INTEGER_CST, it is instead the update clause kind
   or OMP_CLAUSE_DEPEND_LAST for destroy clause.  */
#define OMP_DEPOBJ_DEPOBJ(NODE)	 TREE_OPERAND (OMP_DEPOBJ_CHECK (NODE), 0)
#define OMP_DEPOBJ_CLAUSES(NODE) TREE_OPERAND (OMP_DEPOBJ_CHECK (NODE), 1)

/* An enumeration of the kind of tags that C++ accepts.  */
enum tag_types {
  none_type = 0, /* Not a tag type.  */
  record_type,   /* "struct" types.  */
  class_type,    /* "class" types.  */
  union_type,    /* "union" types.  */
  enum_type,     /* "enum" types.  */
  typename_type, /* "typename" types.  */
  scope_type	 /* namespace or tagged type name followed by :: */
};

/* The various kinds of lvalues we distinguish.  */
enum cp_lvalue_kind_flags {
  clk_none = 0,     /* Things that are not an lvalue.  */
  clk_ordinary = 1, /* An ordinary lvalue.  */
  clk_rvalueref = 2,/* An xvalue (rvalue formed using an rvalue reference) */
  clk_class = 4,    /* A prvalue of class or array type.  */
  clk_bitfield = 8, /* An lvalue for a bit-field.  */
  clk_packed = 16   /* An lvalue for a packed field.  */
};

/* This type is used for parameters and variables which hold
   combinations of the flags in enum cp_lvalue_kind_flags.  */
typedef int cp_lvalue_kind;

/* Various kinds of template specialization, instantiation, etc.  */
enum tmpl_spec_kind {
  tsk_none,		   /* Not a template at all.  */
  tsk_invalid_member_spec, /* An explicit member template
			      specialization, but the enclosing
			      classes have not all been explicitly
			      specialized.  */
  tsk_invalid_expl_inst,   /* An explicit instantiation containing
			      template parameter lists.  */
  tsk_excessive_parms,	   /* A template declaration with too many
			      template parameter lists.  */
  tsk_insufficient_parms,  /* A template declaration with too few
			      parameter lists.  */
  tsk_template,		   /* A template declaration.  */
  tsk_expl_spec,	   /* An explicit specialization.  */
  tsk_expl_inst		   /* An explicit instantiation.  */
};

/* The various kinds of access.  BINFO_ACCESS depends on these being
   two bit quantities.  The numerical values are important; they are
   used to initialize RTTI data structures, so changing them changes
   the ABI.  */
enum access_kind {
  ak_none = 0,		   /* Inaccessible.  */
  ak_public = 1,	   /* Accessible, as a `public' thing.  */
  ak_protected = 2,	   /* Accessible, as a `protected' thing.  */
  ak_private = 3	   /* Accessible, as a `private' thing.  */
};

/* The various kinds of special functions.  If you add to this list,
   you should update special_function_p as well.  */
enum special_function_kind {
  sfk_none = 0,		   /* Not a special function.  This enumeral
			      must have value zero; see
			      special_function_p.  */
  /* The following are ordered, for use by member synthesis fns.  */
  sfk_destructor,	   /* A destructor.  */
  sfk_constructor,	   /* A constructor.  */
  sfk_inheriting_constructor, /* An inheriting constructor */
  sfk_copy_constructor,    /* A copy constructor.  */
  sfk_move_constructor,    /* A move constructor.  */
  sfk_copy_assignment,     /* A copy assignment operator.  */
  sfk_move_assignment,     /* A move assignment operator.  */
  /* The following are unordered.  */
  sfk_complete_destructor, /* A destructor for complete objects.  */
  sfk_base_destructor,     /* A destructor for base subobjects.  */
  sfk_deleting_destructor, /* A destructor for complete objects that
			      deletes the object after it has been
			      destroyed.  */
  sfk_conversion,	   /* A conversion operator.  */
  sfk_deduction_guide,	   /* A class template deduction guide.  */
  sfk_virtual_destructor   /* Used by member synthesis fns.  */
};

/* The various kinds of linkage.  From [basic.link],

      A name is said to have linkage when it might denote the same
      object, reference, function, type, template, namespace or value
      as a name introduced in another scope:

      -- When a name has external linkage, the entity it denotes can
	 be referred to from scopes of other translation units or from
	 other scopes of the same translation unit.

      -- When a name has internal linkage, the entity it denotes can
	 be referred to by names from other scopes in the same
	 translation unit.

      -- When a name has no linkage, the entity it denotes cannot be
	 referred to by names from other scopes.  */

enum linkage_kind {
  lk_none,			/* No linkage.  */
  lk_internal,			/* Internal linkage.  */
  lk_external			/* External linkage.  */
};

enum duration_kind {
  dk_static,
  dk_thread,
  dk_auto,
  dk_dynamic
};

/* Bitmask flags to control type substitution.  */
enum tsubst_flags {
  tf_none = 0,			 /* nothing special */
  tf_error = 1 << 0,		 /* give error messages  */
  tf_warning = 1 << 1,	 	 /* give warnings too  */
  tf_ignore_bad_quals = 1 << 2,	 /* ignore bad cvr qualifiers */
  tf_keep_type_decl = 1 << 3,	 /* retain typedef type decls
				    (make_typename_type use) */
  tf_ptrmem_ok = 1 << 4,	 /* pointers to member ok (internal
				    instantiate_type use) */
  tf_user = 1 << 5,		 /* found template must be a user template
				    (lookup_template_class use) */
  tf_conv = 1 << 6,		 /* We are determining what kind of
				    conversion might be permissible,
				    not actually performing the
				    conversion.  */
  tf_decltype = 1 << 7,          /* We are the operand of decltype.
				    Used to implement the special rules
				    for calls in decltype (5.2.2/11).  */
  tf_partial = 1 << 8,		 /* Doing initial explicit argument
				    substitution in fn_type_unification.  */
  tf_fndecl_type = 1 << 9,   /* Substituting the type of a function
				declaration.  */
  tf_no_cleanup = 1 << 10,   /* Do not build a cleanup
				(build_target_expr and friends) */
  tf_norm = 1 << 11,		 /* Build diagnostic information during
				    constraint normalization.  */
  /* Convenient substitution flags combinations.  */
  tf_warning_or_error = tf_warning | tf_error
};

/* This type is used for parameters and variables which hold
   combinations of the flags in enum tsubst_flags.  */
typedef int tsubst_flags_t;

/* The kind of checking we can do looking in a class hierarchy.  */
enum base_access_flags {
  ba_any = 0,  /* Do not check access, allow an ambiguous base,
		      prefer a non-virtual base */
  ba_unique = 1 << 0,  /* Must be a unique base.  */
  ba_check_bit = 1 << 1,   /* Check access.  */
  ba_check = ba_unique | ba_check_bit,
  ba_ignore_scope = 1 << 2 /* Ignore access allowed by local scope.  */
};

/* This type is used for parameters and variables which hold
   combinations of the flags in enum base_access_flags.  */
typedef int base_access;

/* The various kinds of access check during parsing.  */
enum deferring_kind {
  dk_no_deferred = 0, /* Check access immediately */
  dk_deferred = 1,    /* Deferred check */
  dk_no_check = 2     /* No access check */
};

/* The kind of base we can find, looking in a class hierarchy.
   Values <0 indicate we failed.  */
enum base_kind {
  bk_inaccessible = -3,   /* The base is inaccessible */
  bk_ambig = -2,	  /* The base is ambiguous */
  bk_not_base = -1,	  /* It is not a base */
  bk_same_type = 0,	  /* It is the same type */
  bk_proper_base = 1,	  /* It is a proper base */
  bk_via_virtual = 2	  /* It is a proper base, but via a virtual
			     path. This might not be the canonical
			     binfo.  */
};

/* Node for "pointer to (virtual) function".
   This may be distinct from ptr_type_node so gdb can distinguish them.  */
#define vfunc_ptr_type_node  vtable_entry_type


/* For building calls to `delete'.  */
extern GTY(()) tree integer_two_node;

/* The number of function bodies which we are currently processing.
   (Zero if we are at namespace scope, one inside the body of a
   function, two inside the body of a function in a local class, etc.)  */
extern int function_depth;

/* Nonzero if we are inside eq_specializations, which affects comparison of
   PARM_DECLs in cp_tree_equal.  */
extern int comparing_specializations;

/* In parser.c.  */

/* Nonzero if we are parsing an unevaluated operand: an operand to
   sizeof, typeof, or alignof.  This is a count since operands to
   sizeof can be nested.  */

extern int cp_unevaluated_operand;

/* RAII class used to inhibit the evaluation of operands during parsing
   and template instantiation. Evaluation warnings are also inhibited. */

class cp_unevaluated
{
public:
  cp_unevaluated ();
  ~cp_unevaluated ();
};

/* The reverse: an RAII class used for nested contexts that are evaluated even
   if the enclosing context is not.  */

class cp_evaluated
{
public:
  int uneval;
  int inhibit;
  cp_evaluated ()
    : uneval(cp_unevaluated_operand), inhibit(c_inhibit_evaluation_warnings)
  { cp_unevaluated_operand = c_inhibit_evaluation_warnings = 0; }
  ~cp_evaluated ()
  { cp_unevaluated_operand = uneval;
    c_inhibit_evaluation_warnings = inhibit; }
};

/* in pt.c  */

/* These values are used for the `STRICT' parameter to type_unification and
   fn_type_unification.  Their meanings are described with the
   documentation for fn_type_unification.  */

enum unification_kind_t {
  DEDUCE_CALL,
  DEDUCE_CONV,
  DEDUCE_EXACT
};

// An RAII class used to create a new pointer map for local
// specializations. When the stack goes out of scope, the
// previous pointer map is restored.
enum lss_policy { lss_blank, lss_copy };
class local_specialization_stack
{
public:
  local_specialization_stack (lss_policy = lss_blank);
  ~local_specialization_stack ();

  hash_map<tree, tree> *saved;
};

/* in class.c */

extern int current_class_depth;

/* in decl.c */

/* An array of static vars & fns.  */
extern GTY(()) vec<tree, va_gc> *static_decls;

/* An array of vtable-needing types that have no key function, or have
   an emitted key function.  */
extern GTY(()) vec<tree, va_gc> *keyed_classes;

/* Here's where we control how name mangling takes place.  */

/* Cannot use '$' up front, because this confuses gdb
   (names beginning with '$' are gdb-local identifiers).

   Note that all forms in which the '$' is significant are long enough
   for direct indexing (meaning that if we know there is a '$'
   at a particular location, we can index into the string at
   any other location that provides distinguishing characters).  */

/* Define NO_DOT_IN_LABEL in your favorite tm file if your assembler
   doesn't allow '.' in symbol names.  */
#ifndef NO_DOT_IN_LABEL

#define JOINER '.'

#define AUTO_TEMP_NAME "_.tmp_"
#define VFIELD_BASE ".vf"
#define VFIELD_NAME "_vptr."
#define VFIELD_NAME_FORMAT "_vptr.%s"

#else /* NO_DOT_IN_LABEL */

#ifndef NO_DOLLAR_IN_LABEL

#define JOINER '$'

#define AUTO_TEMP_NAME "_$tmp_"
#define VFIELD_BASE "$vf"
#define VFIELD_NAME "_vptr$"
#define VFIELD_NAME_FORMAT "_vptr$%s"

#else /* NO_DOLLAR_IN_LABEL */

#define VTABLE_NAME "__vt_"
#define VTABLE_NAME_P(ID_NODE) \
  (!strncmp (IDENTIFIER_POINTER (ID_NODE), VTABLE_NAME, \
	     sizeof (VTABLE_NAME) - 1))
#define VFIELD_BASE "__vfb"
#define VFIELD_NAME "__vptr_"
#define VFIELD_NAME_P(ID_NODE) \
  (!strncmp (IDENTIFIER_POINTER (ID_NODE), VFIELD_NAME, \
	    sizeof (VFIELD_NAME) - 1))
#define VFIELD_NAME_FORMAT "__vptr_%s"

#endif	/* NO_DOLLAR_IN_LABEL */
#endif	/* NO_DOT_IN_LABEL */

#define UDLIT_OP_ANSI_PREFIX "operator\"\""
#define UDLIT_OP_ANSI_FORMAT UDLIT_OP_ANSI_PREFIX "%s"
#define UDLIT_OP_MANGLED_PREFIX "li"
#define UDLIT_OP_MANGLED_FORMAT UDLIT_OP_MANGLED_PREFIX "%s"
#define UDLIT_OPER_P(ID_NODE) \
  (!strncmp (IDENTIFIER_POINTER (ID_NODE), \
             UDLIT_OP_ANSI_PREFIX, \
	     sizeof (UDLIT_OP_ANSI_PREFIX) - 1))
#define UDLIT_OP_SUFFIX(ID_NODE) \
  (IDENTIFIER_POINTER (ID_NODE) + sizeof (UDLIT_OP_ANSI_PREFIX) - 1)

#if !defined(NO_DOLLAR_IN_LABEL) || !defined(NO_DOT_IN_LABEL)

#define VTABLE_NAME_P(ID_NODE) (IDENTIFIER_POINTER (ID_NODE)[1] == 'v' \
  && IDENTIFIER_POINTER (ID_NODE)[2] == 't' \
  && IDENTIFIER_POINTER (ID_NODE)[3] == JOINER)

#define VFIELD_NAME_P(ID_NODE) \
  (!strncmp (IDENTIFIER_POINTER (ID_NODE), VFIELD_NAME, sizeof(VFIELD_NAME)-1))

#endif /* !defined(NO_DOLLAR_IN_LABEL) || !defined(NO_DOT_IN_LABEL) */


/* Nonzero if we're done parsing and into end-of-file activities.
   Two if we're done with front-end processing.  */

extern int at_eof;

/* True if note_mangling_alias should enqueue mangling aliases for
   later generation, rather than emitting them right away.  */

extern bool defer_mangling_aliases;

/* True if noexcept is part of the type (i.e. in C++17).  */

extern bool flag_noexcept_type;

/* A list of namespace-scope objects which have constructors or
   destructors which reside in the global scope.  The decl is stored
   in the TREE_VALUE slot and the initializer is stored in the
   TREE_PURPOSE slot.  */
extern GTY(()) tree static_aggregates;
/* Likewise, for thread local storage.  */
extern GTY(()) tree tls_aggregates;

enum overload_flags { NO_SPECIAL = 0, DTOR_FLAG, TYPENAME_FLAG };

/* These are uses as bits in flags passed to various functions to
   control their behavior.  Despite the LOOKUP_ prefix, many of these
   do not control name lookup.  ??? Functions using these flags should
   probably be modified to accept explicit boolean flags for the
   behaviors relevant to them.  */
/* Check for access violations.  */
#define LOOKUP_PROTECT (1 << 0)
#define LOOKUP_NORMAL (LOOKUP_PROTECT)
/* Even if the function found by lookup is a virtual function, it
   should be called directly.  */
#define LOOKUP_NONVIRTUAL (1 << 1)
/* Non-converting (i.e., "explicit") constructors are not tried.  This flag
   indicates that we are not performing direct-initialization.  */
#define LOOKUP_ONLYCONVERTING (1 << 2)
#define LOOKUP_IMPLICIT (LOOKUP_NORMAL | LOOKUP_ONLYCONVERTING)
/* If a temporary is created, it should be created so that it lives
   as long as the current variable bindings; otherwise it only lives
   until the end of the complete-expression.  It also forces
   direct-initialization in cases where other parts of the compiler
   have already generated a temporary, such as reference
   initialization and the catch parameter.  */
#define DIRECT_BIND (1 << 3)
/* We're performing a user-defined conversion, so more user-defined
   conversions are not permitted (only built-in conversions).  */
#define LOOKUP_NO_CONVERSION (1 << 4)
/* The user has explicitly called a destructor.  (Therefore, we do
   not need to check that the object is non-NULL before calling the
   destructor.)  */
#define LOOKUP_DESTRUCTOR (1 << 5)
/* Do not permit references to bind to temporaries.  */
#define LOOKUP_NO_TEMP_BIND (1 << 6)
/* Do not accept objects, and possibly namespaces.  */
#define LOOKUP_PREFER_TYPES (1 << 7)
/* Do not accept objects, and possibly types.   */
#define LOOKUP_PREFER_NAMESPACES (1 << 8)
/* Accept types or namespaces.  */
#define LOOKUP_PREFER_BOTH (LOOKUP_PREFER_TYPES | LOOKUP_PREFER_NAMESPACES)
/* Return friend declarations and un-declared builtin functions.
   (Normally, these entities are registered in the symbol table, but
   not found by lookup.)  */
#define LOOKUP_HIDDEN (LOOKUP_PREFER_NAMESPACES << 1)
/* We're trying to treat an lvalue as an rvalue.  */
#define LOOKUP_PREFER_RVALUE (LOOKUP_HIDDEN << 1)
/* We're inside an init-list, so narrowing conversions are ill-formed.  */
#define LOOKUP_NO_NARROWING (LOOKUP_PREFER_RVALUE << 1)
/* We're looking up a constructor for list-initialization.  */
#define LOOKUP_LIST_INIT_CTOR (LOOKUP_NO_NARROWING << 1)
/* This is the first parameter of a copy constructor.  */
#define LOOKUP_COPY_PARM (LOOKUP_LIST_INIT_CTOR << 1)
/* We only want to consider list constructors.  */
#define LOOKUP_LIST_ONLY (LOOKUP_COPY_PARM << 1)
/* Return after determining which function to call and checking access.
   Used by sythesized_method_walk to determine which functions will
   be called to initialize subobjects, in order to determine exception
   specification and possible implicit delete.
   This is kind of a hack, but exiting early avoids problems with trying
   to perform argument conversions when the class isn't complete yet.  */
#define LOOKUP_SPECULATIVE (LOOKUP_LIST_ONLY << 1)
/* Used by calls from defaulted functions to limit the overload set to avoid
   cycles trying to declare them (core issue 1092).  */
#define LOOKUP_DEFAULTED (LOOKUP_SPECULATIVE << 1)
/* Used in calls to store_init_value to suppress its usual call to
   digest_init.  */
#define LOOKUP_ALREADY_DIGESTED (LOOKUP_DEFAULTED << 1)
/* An instantiation with explicit template arguments.  */
#define LOOKUP_EXPLICIT_TMPL_ARGS (LOOKUP_ALREADY_DIGESTED << 1)
/* Like LOOKUP_NO_TEMP_BIND, but also prevent binding to xvalues.  */
#define LOOKUP_NO_RVAL_BIND (LOOKUP_EXPLICIT_TMPL_ARGS << 1)
/* Used by case_conversion to disregard non-integral conversions.  */
#define LOOKUP_NO_NON_INTEGRAL (LOOKUP_NO_RVAL_BIND << 1)
/* Used for delegating constructors in order to diagnose self-delegation.  */
#define LOOKUP_DELEGATING_CONS (LOOKUP_NO_NON_INTEGRAL << 1)
/* Allow initialization of a flexible array members.  */
#define LOOKUP_ALLOW_FLEXARRAY_INIT (LOOKUP_DELEGATING_CONS << 1)
/* Require constant initialization of a non-constant variable.  */
#define LOOKUP_CONSTINIT (LOOKUP_ALLOW_FLEXARRAY_INIT << 1)

#define LOOKUP_NAMESPACES_ONLY(F)  \
  (((F) & LOOKUP_PREFER_NAMESPACES) && !((F) & LOOKUP_PREFER_TYPES))
#define LOOKUP_TYPES_ONLY(F)  \
  (!((F) & LOOKUP_PREFER_NAMESPACES) && ((F) & LOOKUP_PREFER_TYPES))
#define LOOKUP_QUALIFIERS_ONLY(F)     ((F) & LOOKUP_PREFER_BOTH)


/* These flags are used by the conversion code.
   CONV_IMPLICIT   :  Perform implicit conversions (standard and user-defined).
   CONV_STATIC     :  Perform the explicit conversions for static_cast.
   CONV_CONST      :  Perform the explicit conversions for const_cast.
   CONV_REINTERPRET:  Perform the explicit conversions for reinterpret_cast.
   CONV_PRIVATE    :  Perform upcasts to private bases.
   CONV_FORCE_TEMP :  Require a new temporary when converting to the same
		      aggregate type.  */

#define CONV_IMPLICIT    1
#define CONV_STATIC      2
#define CONV_CONST       4
#define CONV_REINTERPRET 8
#define CONV_PRIVATE	 16
#define CONV_FORCE_TEMP  32
#define CONV_FOLD	 64
#define CONV_OLD_CONVERT (CONV_IMPLICIT | CONV_STATIC | CONV_CONST \
			  | CONV_REINTERPRET)
#define CONV_C_CAST      (CONV_IMPLICIT | CONV_STATIC | CONV_CONST \
			  | CONV_REINTERPRET | CONV_PRIVATE | CONV_FORCE_TEMP)
#define CONV_BACKEND_CONVERT (CONV_OLD_CONVERT | CONV_FOLD)

/* Used by build_expr_type_conversion to indicate which types are
   acceptable as arguments to the expression under consideration.  */

#define WANT_INT	1 /* integer types, including bool */
#define WANT_FLOAT	2 /* floating point types */
#define WANT_ENUM	4 /* enumerated types */
#define WANT_POINTER	8 /* pointer types */
#define WANT_NULL      16 /* null pointer constant */
#define WANT_VECTOR_OR_COMPLEX 32 /* vector or complex types */
#define WANT_ARITH	(WANT_INT | WANT_FLOAT | WANT_VECTOR_OR_COMPLEX)

/* Used with comptypes, and related functions, to guide type
   comparison.  */

#define COMPARE_STRICT	      0 /* Just check if the types are the
				   same.  */
#define COMPARE_BASE	      1 /* Check to see if the second type is
				   derived from the first.  */
#define COMPARE_DERIVED	      2 /* Like COMPARE_BASE, but in
				   reverse.  */
#define COMPARE_REDECLARATION 4 /* The comparison is being done when
				   another declaration of an existing
				   entity is seen.  */
#define COMPARE_STRUCTURAL    8 /* The comparison is intended to be
				   structural. The actual comparison
				   will be identical to
				   COMPARE_STRICT.  */

/* Used with start function.  */
#define SF_DEFAULT	     0  /* No flags.  */
#define SF_PRE_PARSED	     1  /* The function declaration has
				   already been parsed.  */
#define SF_INCLASS_INLINE    2  /* The function is an inline, defined
				   in the class body.  */

/* Used with start_decl's initialized parameter.  */
#define SD_UNINITIALIZED     0
#define SD_INITIALIZED       1
#define SD_DEFAULTED         2
#define SD_DELETED           3

/* Returns nonzero iff TYPE1 and TYPE2 are the same type, or if TYPE2
   is derived from TYPE1, or if TYPE2 is a pointer (reference) to a
   class derived from the type pointed to (referred to) by TYPE1.  */
#define same_or_base_type_p(TYPE1, TYPE2) \
  comptypes ((TYPE1), (TYPE2), COMPARE_BASE)

/* These macros are used to access a TEMPLATE_PARM_INDEX.  */
#define TEMPLATE_PARM_INDEX_CAST(NODE) \
	((template_parm_index*)TEMPLATE_PARM_INDEX_CHECK (NODE))
#define TEMPLATE_PARM_IDX(NODE) (TEMPLATE_PARM_INDEX_CAST (NODE)->index)
#define TEMPLATE_PARM_LEVEL(NODE) (TEMPLATE_PARM_INDEX_CAST (NODE)->level)
#define TEMPLATE_PARM_DESCENDANTS(NODE) (TREE_CHAIN (NODE))
#define TEMPLATE_PARM_ORIG_LEVEL(NODE) (TEMPLATE_PARM_INDEX_CAST (NODE)->orig_level)
#define TEMPLATE_PARM_DECL(NODE) (TEMPLATE_PARM_INDEX_CAST (NODE)->decl)
#define TEMPLATE_PARM_PARAMETER_PACK(NODE) \
  (TREE_LANG_FLAG_0 (TEMPLATE_PARM_INDEX_CHECK (NODE)))

/* These macros are for accessing the fields of TEMPLATE_TYPE_PARM,
   TEMPLATE_TEMPLATE_PARM and BOUND_TEMPLATE_TEMPLATE_PARM nodes.  */
#define TEMPLATE_TYPE_PARM_INDEX(NODE)					\
  (TYPE_VALUES_RAW (TREE_CHECK3 ((NODE), TEMPLATE_TYPE_PARM,		\
				 TEMPLATE_TEMPLATE_PARM,		\
				 BOUND_TEMPLATE_TEMPLATE_PARM)))
#define TEMPLATE_TYPE_IDX(NODE) \
  (TEMPLATE_PARM_IDX (TEMPLATE_TYPE_PARM_INDEX (NODE)))
#define TEMPLATE_TYPE_LEVEL(NODE) \
  (TEMPLATE_PARM_LEVEL (TEMPLATE_TYPE_PARM_INDEX (NODE)))
#define TEMPLATE_TYPE_ORIG_LEVEL(NODE) \
  (TEMPLATE_PARM_ORIG_LEVEL (TEMPLATE_TYPE_PARM_INDEX (NODE)))
#define TEMPLATE_TYPE_DECL(NODE) \
  (TEMPLATE_PARM_DECL (TEMPLATE_TYPE_PARM_INDEX (NODE)))
#define TEMPLATE_TYPE_PARAMETER_PACK(NODE) \
  (TEMPLATE_PARM_PARAMETER_PACK (TEMPLATE_TYPE_PARM_INDEX (NODE)))

/* For a C++17 class deduction placeholder, the template it represents.  */
#define CLASS_PLACEHOLDER_TEMPLATE(NODE) \
  (DECL_INITIAL (TYPE_NAME (TEMPLATE_TYPE_PARM_CHECK (NODE))))

/* Contexts in which auto deduction occurs. These flags are
   used to control diagnostics in do_auto_deduction.  */

enum auto_deduction_context
{
  adc_unspecified,   /* Not given */
  adc_variable_type, /* Variable initializer deduction */
  adc_return_type,   /* Return type deduction */
  adc_unify,         /* Template argument deduction */
  adc_requirement,   /* Argument deduction constraint */
  adc_decomp_type    /* Decomposition declaration initializer deduction */
};

/* True if this type-parameter belongs to a class template, used by C++17
   class template argument deduction.  */
#define TEMPLATE_TYPE_PARM_FOR_CLASS(NODE) \
  (TREE_LANG_FLAG_0 (TEMPLATE_TYPE_PARM_CHECK (NODE)))

/* True iff this TEMPLATE_TYPE_PARM represents decltype(auto).  */
#define AUTO_IS_DECLTYPE(NODE) \
  (TYPE_LANG_FLAG_5 (TEMPLATE_TYPE_PARM_CHECK (NODE)))

/* These constants can used as bit flags in the process of tree formatting.

   TFF_PLAIN_IDENTIFIER: unqualified part of a name.
   TFF_SCOPE: include the class and namespace scope of the name.
   TFF_CHASE_TYPEDEF: print the original type-id instead of the typedef-name.
   TFF_DECL_SPECIFIERS: print decl-specifiers.
   TFF_CLASS_KEY_OR_ENUM: precede a class-type name (resp. enum name) with
       a class-key (resp. `enum').
   TFF_RETURN_TYPE: include function return type.
   TFF_FUNCTION_DEFAULT_ARGUMENTS: include function default parameter values.
   TFF_EXCEPTION_SPECIFICATION: show function exception specification.
   TFF_TEMPLATE_HEADER: show the template<...> header in a
       template-declaration.
   TFF_TEMPLATE_NAME: show only template-name.
   TFF_EXPR_IN_PARENS: parenthesize expressions.
   TFF_NO_FUNCTION_ARGUMENTS: don't show function arguments.
   TFF_UNQUALIFIED_NAME: do not print the qualifying scope of the
       top-level entity.
   TFF_NO_OMIT_DEFAULT_TEMPLATE_ARGUMENTS: do not omit template arguments
       identical to their defaults.
   TFF_NO_TEMPLATE_BINDINGS: do not print information about the template
       arguments for a function template specialization.
   TFF_POINTER: we are printing a pointer type.  */

#define TFF_PLAIN_IDENTIFIER			(0)
#define TFF_SCOPE				(1)
#define TFF_CHASE_TYPEDEF			(1 << 1)
#define TFF_DECL_SPECIFIERS			(1 << 2)
#define TFF_CLASS_KEY_OR_ENUM			(1 << 3)
#define TFF_RETURN_TYPE				(1 << 4)
#define TFF_FUNCTION_DEFAULT_ARGUMENTS		(1 << 5)
#define TFF_EXCEPTION_SPECIFICATION		(1 << 6)
#define TFF_TEMPLATE_HEADER			(1 << 7)
#define TFF_TEMPLATE_NAME			(1 << 8)
#define TFF_EXPR_IN_PARENS			(1 << 9)
#define TFF_NO_FUNCTION_ARGUMENTS		(1 << 10)
#define TFF_UNQUALIFIED_NAME			(1 << 11)
#define TFF_NO_OMIT_DEFAULT_TEMPLATE_ARGUMENTS	(1 << 12)
#define TFF_NO_TEMPLATE_BINDINGS		(1 << 13)
#define TFF_POINTER		                (1 << 14)

/* These constants can be used as bit flags to control strip_typedefs.

   STF_USER_VISIBLE: use heuristics to try to avoid stripping user-facing
       aliases of internal details.  This is intended for diagnostics,
       where it should (for example) give more useful "aka" types.  */
const unsigned int STF_USER_VISIBLE = 1U;

/* Returns the TEMPLATE_DECL associated to a TEMPLATE_TEMPLATE_PARM
   node.  */
#define TEMPLATE_TEMPLATE_PARM_TEMPLATE_DECL(NODE)	\
  ((TREE_CODE (NODE) == BOUND_TEMPLATE_TEMPLATE_PARM)	\
   ? TYPE_TI_TEMPLATE (NODE)				\
   : TYPE_NAME (NODE))

/* in lex.c  */

extern void init_reswords (void);

/* Various flags for the overloaded operator information.  */
enum ovl_op_flags
  {
    OVL_OP_FLAG_NONE = 0,	/* Don't care.  */
    OVL_OP_FLAG_UNARY = 1,	/* Is unary.  */
    OVL_OP_FLAG_BINARY = 2,	/* Is binary.  */
    OVL_OP_FLAG_AMBIARY = 3,	/* May be unary or binary.  */
    OVL_OP_FLAG_ALLOC = 4,  	/* operator new or delete.  */
    OVL_OP_FLAG_DELETE = 1,	/* operator delete.  */
    OVL_OP_FLAG_VEC = 2		/* vector new or delete.  */
  };

/* Compressed operator codes.  Order is determined by operators.def
   and does not match that of tree_codes.  */
enum ovl_op_code
  {
    OVL_OP_ERROR_MARK,
    OVL_OP_NOP_EXPR,
#define DEF_OPERATOR(NAME, CODE, MANGLING, FLAGS) OVL_OP_##CODE,
#define DEF_ASSN_OPERATOR(NAME, CODE, MANGLING) /* NOTHING */
#include "operators.def"
    OVL_OP_MAX
  };

struct GTY(()) ovl_op_info_t {
  /* The IDENTIFIER_NODE for the operator.  */
  tree identifier;
  /* The name of the operator.  */
  const char *name;
  /* The mangled name of the operator.  */
  const char *mangled_name;
  /* The (regular) tree code.  */
  enum tree_code tree_code : 16;
  /* The (compressed) operator code.  */
  enum ovl_op_code ovl_op_code : 8;
  /* The ovl_op_flags of the operator */
  unsigned flags : 8;
};

/* Overloaded operator info indexed by ass_op_p & ovl_op_code.  */
extern GTY(()) ovl_op_info_t ovl_op_info[2][OVL_OP_MAX];
/* Mapping from tree_codes to ovl_op_codes.  */
extern GTY(()) unsigned char ovl_op_mapping[MAX_TREE_CODES];
/* Mapping for ambi-ary operators from the binary to the unary.  */
extern GTY(()) unsigned char ovl_op_alternate[OVL_OP_MAX];

/* Given an ass_op_p boolean and a tree code, return a pointer to its
   overloaded operator info.  Tree codes for non-overloaded operators
   map to the error-operator.  */
#define OVL_OP_INFO(IS_ASS_P, TREE_CODE)			\
  (&ovl_op_info[(IS_ASS_P) != 0][ovl_op_mapping[(TREE_CODE)]])
/* Overloaded operator info for an identifier for which
   IDENTIFIER_OVL_OP_P is true.  */
#define IDENTIFIER_OVL_OP_INFO(NODE) \
  (&ovl_op_info[IDENTIFIER_KIND_BIT_0 (NODE)][IDENTIFIER_CP_INDEX (NODE)])
#define IDENTIFIER_OVL_OP_FLAGS(NODE) \
  (IDENTIFIER_OVL_OP_INFO (NODE)->flags)

/* A type-qualifier, or bitmask therefore, using the TYPE_QUAL
   constants.  */

typedef int cp_cv_quals;

/* Non-static member functions have an optional virt-specifier-seq.
   There is a VIRT_SPEC value for each virt-specifier.
   They can be combined by bitwise-or to form the complete set of
   virt-specifiers for a member function.  */
enum virt_specifier
  {
    VIRT_SPEC_UNSPECIFIED = 0x0,
    VIRT_SPEC_FINAL       = 0x1,
    VIRT_SPEC_OVERRIDE    = 0x2
  };

/* A type-qualifier, or bitmask therefore, using the VIRT_SPEC
   constants.  */

typedef int cp_virt_specifiers;

/* Wherever there is a function-cv-qual, there could also be a ref-qualifier:

   [dcl.fct]
   The return type, the parameter-type-list, the ref-qualifier, and
   the cv-qualifier-seq, but not the default arguments or the exception
   specification, are part of the function type.

   REF_QUAL_NONE    Ordinary member function with no ref-qualifier
   REF_QUAL_LVALUE  Member function with the &-ref-qualifier
   REF_QUAL_RVALUE  Member function with the &&-ref-qualifier */

enum cp_ref_qualifier {
  REF_QUAL_NONE = 0,
  REF_QUAL_LVALUE = 1,
  REF_QUAL_RVALUE = 2
};

/* A storage class.  */

enum cp_storage_class {
  /* sc_none must be zero so that zeroing a cp_decl_specifier_seq
     sets the storage_class field to sc_none.  */
  sc_none = 0,
  sc_auto,
  sc_register,
  sc_static,
  sc_extern,
  sc_mutable
};

/* An individual decl-specifier.  This is used to index the array of
   locations for the declspecs in struct cp_decl_specifier_seq
   below.  */

enum cp_decl_spec {
  ds_first,
  ds_signed = ds_first,
  ds_unsigned,
  ds_short,
  ds_long,
  ds_const,
  ds_volatile,
  ds_restrict,
  ds_inline,
  ds_virtual,
  ds_explicit,
  ds_friend,
  ds_typedef,
  ds_alias,
  ds_constexpr,
  ds_complex,
  ds_constinit,
  ds_consteval,
  ds_thread,
  ds_type_spec,
  ds_redefined_builtin_type_spec,
  ds_attribute,
  ds_std_attribute,
  ds_storage_class,
  ds_long_long,
  ds_concept,
  ds_last /* This enumerator must always be the last one.  */
};

/* A decl-specifier-seq.  */

struct cp_decl_specifier_seq {
  /* An array of locations for the declaration sepecifiers, indexed by
     enum cp_decl_spec_word.  */
  location_t locations[ds_last];
  /* The primary type, if any, given by the decl-specifier-seq.
     Modifiers, like "short", "const", and "unsigned" are not
     reflected here.  This field will be a TYPE, unless a typedef-name
     was used, in which case it will be a TYPE_DECL.  */
  tree type;
  /* The attributes, if any, provided with the specifier sequence.  */
  tree attributes;
  /* The c++11 attributes that follows the type specifier.  */
  tree std_attributes;
  /* If non-NULL, a built-in type that the user attempted to redefine
     to some other type.  */
  tree redefined_builtin_type;
  /* The explicit-specifier, if any.  */
  tree explicit_specifier;
  /* The storage class specified -- or sc_none if no storage class was
     explicitly specified.  */
  cp_storage_class storage_class;
  /* For the __intN declspec, this stores the index into the int_n_* arrays.  */
  int int_n_idx;
  /* True iff TYPE_SPEC defines a class or enum.  */
  BOOL_BITFIELD type_definition_p : 1;
  /* True iff multiple types were (erroneously) specified for this
     decl-specifier-seq.  */
  BOOL_BITFIELD multiple_types_p : 1;
  /* True iff multiple storage classes were (erroneously) specified
     for this decl-specifier-seq or a combination of a storage class
     with a typedef specifier.  */
  BOOL_BITFIELD conflicting_specifiers_p : 1;
  /* True iff at least one decl-specifier was found.  */
  BOOL_BITFIELD any_specifiers_p : 1;
  /* True iff at least one type-specifier was found.  */
  BOOL_BITFIELD any_type_specifiers_p : 1;
  /* True iff "int" was explicitly provided.  */
  BOOL_BITFIELD explicit_int_p : 1;
  /* True iff "__intN" was explicitly provided.  */
  BOOL_BITFIELD explicit_intN_p : 1;
  /* True iff "char" was explicitly provided.  */
  BOOL_BITFIELD explicit_char_p : 1;
  /* True iff ds_thread is set for __thread, not thread_local.  */
  BOOL_BITFIELD gnu_thread_keyword_p : 1;
  /* True iff the type is a decltype.  */
  BOOL_BITFIELD decltype_p : 1;
  /* True iff the alternate "__intN__" form of the __intN type has been
     used.  */
  BOOL_BITFIELD int_n_alt: 1;
};

/* The various kinds of declarators.  */

enum cp_declarator_kind {
  cdk_id,
  cdk_function,
  cdk_array,
  cdk_pointer,
  cdk_reference,
  cdk_ptrmem,
  cdk_decomp,
  cdk_error
};

/* A declarator.  */

typedef struct cp_declarator cp_declarator;

typedef struct cp_parameter_declarator cp_parameter_declarator;

/* A parameter, before it has been semantically analyzed.  */
struct cp_parameter_declarator {
  /* The next parameter, or NULL_TREE if none.  */
  cp_parameter_declarator *next;
  /* The decl-specifiers-seq for the parameter.  */
  cp_decl_specifier_seq decl_specifiers;
  /* The declarator for the parameter.  */
  cp_declarator *declarator;
  /* The default-argument expression, or NULL_TREE, if none.  */
  tree default_argument;
  /* True iff this is a template parameter pack.  */
  bool template_parameter_pack_p;
  /* Location within source.  */
  location_t loc;
};

/* A declarator.  */
struct cp_declarator {
  /* The kind of declarator.  */
  ENUM_BITFIELD (cp_declarator_kind) kind : 4;
  /* Whether we parsed an ellipsis (`...') just before the declarator,
     to indicate this is a parameter pack.  */
  BOOL_BITFIELD parameter_pack_p : 1;
  /* If this declarator is parenthesized, this the open-paren.  It is
     UNKNOWN_LOCATION when not parenthesized.  */
  location_t parenthesized;

  location_t id_loc; /* Currently only set for cdk_id, cdk_decomp and
			cdk_function. */
  /* GNU Attributes that apply to this declarator.  If the declarator
     is a pointer or a reference, these attribute apply to the type
     pointed to.  */
  tree attributes;
  /* Standard C++11 attributes that apply to this declarator.  If the
     declarator is a pointer or a reference, these attributes apply
     to the pointer, rather than to the type pointed to.  */
  tree std_attributes;
  /* For all but cdk_id, cdk_decomp and cdk_error, the contained declarator.
     For cdk_id, cdk_decomp and cdk_error, guaranteed to be NULL.  */
  cp_declarator *declarator;
  union {
    /* For identifiers.  */
    struct {
      /* If non-NULL, the qualifying scope (a NAMESPACE_DECL or
	 *_TYPE) for this identifier.  */
      tree qualifying_scope;
      /* The unqualified name of the entity -- an IDENTIFIER_NODE,
	 BIT_NOT_EXPR, or TEMPLATE_ID_EXPR.  */
      tree unqualified_name;
      /* If this is the name of a function, what kind of special
	 function (if any).  */
      special_function_kind sfk;
    } id;
    /* For functions.  */
    struct {
      /* The parameters to the function as a TREE_LIST of decl/default.  */
      tree parameters;
      /* The cv-qualifiers for the function.  */
      cp_cv_quals qualifiers;
      /* The virt-specifiers for the function.  */
      cp_virt_specifiers virt_specifiers;
      /* The ref-qualifier for the function.  */
      cp_ref_qualifier ref_qualifier;
      /* The transaction-safety qualifier for the function.  */
      tree tx_qualifier;
      /* The exception-specification for the function.  */
      tree exception_specification;
      /* The late-specified return type, if any.  */
      tree late_return_type;
      /* The trailing requires-clause, if any. */
      tree requires_clause;
    } function;
    /* For arrays.  */
    struct {
      /* The bounds to the array.  */
      tree bounds;
    } array;
    /* For cdk_pointer and cdk_ptrmem.  */
    struct {
      /* The cv-qualifiers for the pointer.  */
      cp_cv_quals qualifiers;
      /* For cdk_ptrmem, the class type containing the member.  */
      tree class_type;
    } pointer;
    /* For cdk_reference */
    struct {
      /* The cv-qualifiers for the reference.  These qualifiers are
         only used to diagnose ill-formed code.  */
      cp_cv_quals qualifiers;
      /* Whether this is an rvalue reference */
      bool rvalue_ref;
    } reference;
  } u;
};

/* A level of template instantiation.  */
struct GTY((chain_next ("%h.next"))) tinst_level {
  /* The immediately deeper level in the chain.  */
  struct tinst_level *next;

  /* The original node.  TLDCL can be a DECL (for a function or static
     data member), a TYPE (for a class), depending on what we were
     asked to instantiate, or a TREE_LIST with the template as PURPOSE
     and the template args as VALUE, if we are substituting for
     overload resolution.  In all these cases, TARGS is NULL.
     However, to avoid creating TREE_LIST objects for substitutions if
     we can help, we store PURPOSE and VALUE in TLDCL and TARGS,
     respectively.  So TLDCL stands for TREE_LIST or DECL (the
     template is a DECL too), whereas TARGS stands for the template
     arguments.  */
  tree tldcl, targs;

 private:
  /* Return TRUE iff the original node is a split list.  */
  bool split_list_p () const { return targs; }

  /* Return TRUE iff the original node is a TREE_LIST object.  */
  bool tree_list_p () const
  {
    return !split_list_p () && TREE_CODE (tldcl) == TREE_LIST;
  }

  /* Return TRUE iff the original node is not a list, split or not.  */
  bool not_list_p () const
  {
    return !split_list_p () && !tree_list_p ();
  }

  /* Convert (in place) the original node from a split list to a
     TREE_LIST.  */
  tree to_list ();

 public:
  /* Release storage for OBJ and node, if it's a TREE_LIST.  */
  static void free (tinst_level *obj);

  /* Return TRUE iff the original node is a list, split or not.  */
  bool list_p () const { return !not_list_p (); }

  /* Return the original node; if it's a split list, make it a
     TREE_LIST first, so that it can be returned as a single tree
     object.  */
  tree get_node () {
    if (!split_list_p ()) return tldcl;
    else return to_list ();
  }

  /* Return the original node if it's a DECL or a TREE_LIST, but do
     NOT convert a split list to a TREE_LIST: return NULL instead.  */
  tree maybe_get_node () const {
    if (!split_list_p ()) return tldcl;
    else return NULL_TREE;
  }

  /* The location where the template is instantiated.  */
  location_t locus;

  /* errorcount + sorrycount when we pushed this level.  */
  unsigned short errors;

  /* Count references to this object.  If refcount reaches
     refcount_infinity value, we don't increment or decrement the
     refcount anymore, as the refcount isn't accurate anymore.
     The object can be still garbage collected if unreferenced from
     anywhere, which might keep referenced objects referenced longer than
     otherwise necessary.  Hitting the infinity is rare though.  */
  unsigned short refcount;

  /* Infinity value for the above refcount.  */
  static const unsigned short refcount_infinity = (unsigned short) ~0;
};

/* BUILT_IN_FRONTEND function codes.  */
enum cp_built_in_function {
  CP_BUILT_IN_IS_CONSTANT_EVALUATED,
  CP_BUILT_IN_INTEGER_PACK,
  CP_BUILT_IN_LAST
};

bool decl_spec_seq_has_spec_p (const cp_decl_specifier_seq *, cp_decl_spec);

/* Return the type of the `this' parameter of FNTYPE.  */

inline tree
type_of_this_parm (const_tree fntype)
{
  function_args_iterator iter;
  gcc_assert (TREE_CODE (fntype) == METHOD_TYPE);
  function_args_iter_init (&iter, fntype);
  return function_args_iter_cond (&iter);
}

/* Return the class of the `this' parameter of FNTYPE.  */

inline tree
class_of_this_parm (const_tree fntype)
{
  return TREE_TYPE (type_of_this_parm (fntype));
}

/* A parameter list indicating for a function with no parameters,
   e.g  "int f(void)".  */
extern cp_parameter_declarator *no_parameters;

/* Various dump ids.  */
extern int class_dump_id;
extern int raw_dump_id;

/* in call.c */
extern bool check_dtor_name			(tree, tree);
int magic_varargs_p				(tree);

extern tree build_conditional_expr		(const op_location_t &,
						 tree, tree, tree,
                                                 tsubst_flags_t);
extern tree build_addr_func			(tree, tsubst_flags_t);
extern void set_flags_from_callee		(tree);
extern tree build_call_a			(tree, int, tree*);
extern tree build_call_n			(tree, int, ...);
extern bool null_ptr_cst_p			(tree);
extern bool null_member_pointer_value_p		(tree);
extern bool sufficient_parms_p			(const_tree);
extern tree type_decays_to			(tree);
extern tree extract_call_expr			(tree);
extern tree build_trivial_dtor_call		(tree);
extern tree build_user_type_conversion		(tree, tree, int,
						 tsubst_flags_t);
extern tree build_new_function_call		(tree, vec<tree, va_gc> **,
						 tsubst_flags_t);
extern tree build_operator_new_call		(tree, vec<tree, va_gc> **,
						 tree *, tree *, tree, tree,
						 tree *, tsubst_flags_t);
extern tree build_new_method_call		(tree, tree,
						 vec<tree, va_gc> **, tree,
						 int, tree *, tsubst_flags_t);
extern tree build_special_member_call		(tree, tree,
						 vec<tree, va_gc> **,
						 tree, int, tsubst_flags_t);
extern tree build_new_op			(const op_location_t &,
						 enum tree_code,
						 int, tree, tree, tree, tree *,
						 tsubst_flags_t);
extern tree build_op_call			(tree, vec<tree, va_gc> **,
						 tsubst_flags_t);
extern bool aligned_allocation_fn_p		(tree);
extern tree destroying_delete_p			(tree);
extern bool usual_deallocation_fn_p		(tree);
extern tree build_op_delete_call		(enum tree_code, tree, tree,
						 bool, tree, tree,
						 tsubst_flags_t);
extern bool can_convert				(tree, tree, tsubst_flags_t);
extern bool can_convert_standard		(tree, tree, tsubst_flags_t);
extern bool can_convert_arg			(tree, tree, tree, int,
						 tsubst_flags_t);
extern bool can_convert_arg_bad			(tree, tree, tree, int,
						 tsubst_flags_t);
extern int conv_flags				(int, int, tree, tree, int);
extern struct conversion * good_conversion	(tree, tree, tree, int, tsubst_flags_t);
extern location_t get_fndecl_argument_location  (tree, int);
extern void complain_about_bad_argument	(location_t arg_loc,
						 tree from_type, tree to_type,
						 tree fndecl, int parmnum);
extern void maybe_inform_about_fndecl_for_bogus_argument_init (tree, int);


/* A class for recording information about access failures (e.g. private
   fields), so that we can potentially supply a fix-it hint about
   an accessor (from a context in which the constness of the object
   is known).  */

class access_failure_info
{
 public:
  access_failure_info () : m_was_inaccessible (false),
    m_basetype_path (NULL_TREE),
    m_decl (NULL_TREE), m_diag_decl (NULL_TREE) {}

  void record_access_failure (tree basetype_path, tree decl, tree diag_decl);

  bool was_inaccessible_p () const { return m_was_inaccessible; }
  tree get_decl () const { return m_decl; }
  tree get_diag_decl () const { return m_diag_decl; }
  tree get_any_accessor (bool const_p) const;
  void maybe_suggest_accessor (bool const_p) const;
  static void add_fixit_hint (rich_location *richloc, tree accessor);

 private:
  bool m_was_inaccessible;
  tree m_basetype_path;
  tree m_decl;
  tree m_diag_decl;
};

extern void complain_about_access		(tree, tree, bool);
extern bool enforce_access			(tree, tree, tree,
						 tsubst_flags_t,
						 access_failure_info *afi = NULL);
extern void push_defarg_context			(tree);
extern void pop_defarg_context			(void);
extern tree convert_default_arg			(tree, tree, tree, int,
						 tsubst_flags_t);
extern tree convert_arg_to_ellipsis		(tree, tsubst_flags_t);
extern tree build_x_va_arg			(location_t, tree, tree);
extern tree cxx_type_promotes_to		(tree);
extern tree type_passed_as			(tree);
extern tree convert_for_arg_passing		(tree, tree, tsubst_flags_t);
extern bool is_properly_derived_from		(tree, tree);
extern tree initialize_reference		(tree, tree, int,
						 tsubst_flags_t);
extern tree extend_ref_init_temps		(tree, tree, vec<tree, va_gc>**);
extern tree make_temporary_var_for_ref_to_temp	(tree, tree);
extern bool type_has_extended_temps		(tree);
extern tree strip_top_quals			(tree);
extern bool reference_related_p			(tree, tree);
extern int remaining_arguments			(tree);
extern tree perform_implicit_conversion		(tree, tree, tsubst_flags_t);
extern tree perform_implicit_conversion_flags	(tree, tree, tsubst_flags_t, int);
extern tree build_converted_constant_expr	(tree, tree, tsubst_flags_t);
extern tree build_converted_constant_bool_expr	(tree, tsubst_flags_t);
extern tree perform_direct_initialization_if_possible (tree, tree, bool,
                                                       tsubst_flags_t);
extern tree in_charge_arg_for_name		(tree);
extern tree build_cxx_call			(tree, int, tree *,
						 tsubst_flags_t,
						 tree = NULL_TREE);
extern bool is_std_init_list			(tree);
extern bool is_list_ctor			(tree);
extern void validate_conversion_obstack		(void);
extern void mark_versions_used			(tree);
extern bool cp_warn_deprecated_use		(tree, tsubst_flags_t = tf_warning_or_error);
extern void cp_warn_deprecated_use_scopes	(tree);
extern tree get_function_version_dispatcher	(tree);

/* in class.c */
extern tree build_vfield_ref			(tree, tree);
extern tree build_if_in_charge			(tree true_stmt, tree false_stmt = void_node);
extern tree build_base_path			(enum tree_code, tree,
						 tree, int, tsubst_flags_t);
extern tree convert_to_base			(tree, tree, bool, bool,
						 tsubst_flags_t);
extern tree convert_to_base_statically		(tree, tree);
extern tree build_vtbl_ref			(tree, tree);
extern tree build_vfn_ref			(tree, tree);
extern tree get_vtable_decl			(tree, int);
extern bool add_method				(tree, tree, bool);
extern tree declared_access			(tree);
extern tree currently_open_class		(tree);
extern tree currently_open_derived_class	(tree);
extern tree outermost_open_class		(void);
extern tree current_nonlambda_class_type	(void);
extern tree finish_struct			(tree, tree);
extern void finish_struct_1			(tree);
extern int resolves_to_fixed_type_p		(tree, int *);
extern void init_class_processing		(void);
extern int is_empty_class			(tree);
extern bool is_really_empty_class		(tree, bool);
extern void pushclass				(tree);
extern void popclass				(void);
extern void push_nested_class			(tree);
extern void pop_nested_class			(void);
extern int current_lang_depth			(void);
extern void push_lang_context			(tree);
extern void pop_lang_context			(void);
extern tree instantiate_type			(tree, tree, tsubst_flags_t);
extern void build_self_reference		(void);
extern int same_signature_p			(const_tree, const_tree);
extern void maybe_add_class_template_decl_list	(tree, tree, int);
extern void unreverse_member_declarations	(tree);
extern void invalidate_class_lookup_cache	(void);
extern void maybe_note_name_used_in_class	(tree, tree);
extern void note_name_declared_in_class		(tree, tree);
extern tree get_vtbl_decl_for_binfo		(tree);
extern bool vptr_via_virtual_p			(tree);
extern void debug_class				(tree);
extern void debug_thunks			(tree);
extern void set_linkage_according_to_type	(tree, tree);
extern void determine_key_method		(tree);
extern void check_for_override			(tree, tree);
extern void push_class_stack			(void);
extern void pop_class_stack			(void);
extern bool default_ctor_p			(const_tree);
extern bool type_has_user_nondefault_constructor (tree);
extern tree in_class_defaulted_default_constructor (tree);
extern bool user_provided_p			(tree);
extern bool type_has_user_provided_constructor  (tree);
extern bool type_has_non_user_provided_default_constructor (tree);
extern bool vbase_has_user_provided_move_assign (tree);
extern tree default_init_uninitialized_part (tree);
extern bool trivial_default_constructor_is_constexpr (tree);
extern bool type_has_constexpr_default_constructor (tree);
extern bool type_has_constexpr_destructor	(tree);
extern bool type_has_virtual_destructor		(tree);
extern bool classtype_has_move_assign_or_move_ctor_p (tree, bool user_declared);
extern bool classtype_has_non_deleted_move_ctor (tree);
extern tree classtype_has_depr_implicit_copy	(tree);
extern bool type_build_ctor_call		(tree);
extern bool type_build_dtor_call		(tree);
extern void explain_non_literal_class		(tree);
extern void inherit_targ_abi_tags		(tree);
extern void defaulted_late_check		(tree);
extern bool defaultable_fn_check		(tree);
extern void check_abi_tags			(tree);
extern tree missing_abi_tags			(tree);
extern void fixup_type_variants			(tree);
extern void fixup_attribute_variants		(tree);
extern void clone_function_decl			(tree, bool);
extern void adjust_clone_args			(tree);
extern void deduce_noexcept_on_destructor       (tree);
extern bool uniquely_derived_from_p             (tree, tree);
extern bool publicly_uniquely_derived_p         (tree, tree);
extern tree common_enclosing_class		(tree, tree);

/* in cvt.c */
extern tree convert_to_reference		(tree, tree, int, int, tree,
						 tsubst_flags_t);
extern tree convert_from_reference		(tree);
extern tree force_rvalue			(tree, tsubst_flags_t);
extern tree ocp_convert				(tree, tree, int, int,
						 tsubst_flags_t);
extern tree cp_convert				(tree, tree, tsubst_flags_t);
extern tree cp_convert_and_check                (tree, tree, tsubst_flags_t);
extern tree cp_fold_convert			(tree, tree);
extern tree cp_get_callee			(tree);
extern tree cp_get_callee_fndecl		(tree);
extern tree cp_get_callee_fndecl_nofold		(tree);
extern tree cp_get_fndecl_from_callee		(tree, bool fold = true);
extern tree convert_to_void			(tree, impl_conv_void,
                                 		 tsubst_flags_t);
extern tree convert_force			(tree, tree, int,
						 tsubst_flags_t);
extern tree build_expr_type_conversion		(int, tree, bool);
extern tree type_promotes_to			(tree);
extern bool can_convert_qual			(tree, tree);
extern tree perform_qualification_conversions	(tree, tree);
extern bool tx_safe_fn_type_p			(tree);
extern tree tx_unsafe_fn_variant		(tree);
extern bool fnptr_conv_p			(tree, tree);
extern tree strip_fnptr_conv			(tree);

/* in name-lookup.c */
extern void maybe_push_cleanup_level		(tree);
extern tree maybe_push_decl			(tree);
extern tree current_decl_namespace		(void);

/* decl.c */
extern tree poplevel				(int, int, int);
extern void cxx_init_decl_processing		(void);
enum cp_tree_node_structure_enum cp_tree_node_structure
						(union lang_tree_node *);
extern void finish_scope			(void);
extern void push_switch				(tree);
extern void pop_switch				(void);
extern void note_break_stmt			(void);
extern bool note_iteration_stmt_body_start	(void);
extern void note_iteration_stmt_body_end	(bool);
extern void determine_local_discriminator	(tree);
extern int decls_match				(tree, tree, bool = true);
extern bool maybe_version_functions		(tree, tree, bool);
extern tree duplicate_decls			(tree, tree, bool);
extern tree declare_local_label			(tree);
extern tree define_label			(location_t, tree);
extern void check_goto				(tree);
extern bool check_omp_return			(void);
extern tree make_typename_type			(tree, tree, enum tag_types, tsubst_flags_t);
extern tree build_typename_type			(tree, tree, tree, tag_types);
extern tree make_unbound_class_template		(tree, tree, tree, tsubst_flags_t);
extern tree build_library_fn_ptr		(const char *, tree, int);
extern tree build_cp_library_fn_ptr		(const char *, tree, int);
extern tree push_library_fn			(tree, tree, tree, int);
extern tree push_void_library_fn		(tree, tree, int);
extern tree push_throw_library_fn		(tree, tree);
extern void warn_misplaced_attr_for_class_type  (location_t location,
						 tree class_type);
extern tree check_tag_decl			(cp_decl_specifier_seq *, bool);
extern tree shadow_tag				(cp_decl_specifier_seq *);
extern tree groktypename			(cp_decl_specifier_seq *, const cp_declarator *, bool);
extern tree start_decl				(const cp_declarator *, cp_decl_specifier_seq *, int, tree, tree, tree *);
extern void start_decl_1			(tree, bool);
extern bool check_array_initializer		(tree, tree, tree);
extern void omp_declare_variant_finalize	(tree, tree);
extern void cp_finish_decl			(tree, tree, bool, tree, int);
extern tree lookup_decomp_type			(tree);
extern void cp_maybe_mangle_decomp		(tree, tree, unsigned int);
extern void cp_finish_decomp			(tree, tree, unsigned int);
extern int cp_complete_array_type		(tree *, tree, bool);
extern int cp_complete_array_type_or_error	(tree *, tree, bool, tsubst_flags_t);
extern tree build_ptrmemfunc_type		(tree);
extern tree build_ptrmem_type			(tree, tree);
/* the grokdeclarator prototype is in decl.h */
extern tree build_this_parm			(tree, tree, cp_cv_quals);
extern tree grokparms				(tree, tree *);
extern int copy_fn_p				(const_tree);
extern bool move_fn_p                           (const_tree);
extern bool move_signature_fn_p                 (const_tree);
extern tree get_scope_of_declarator		(const cp_declarator *);
extern void grok_special_member_properties	(tree);
extern bool grok_ctor_properties		(const_tree, const_tree);
extern bool grok_op_properties			(tree, bool);
extern tree xref_tag				(enum tag_types, tree, tag_scope, bool);
extern tree xref_tag_from_type			(tree, tree, tag_scope);
extern void xref_basetypes			(tree, tree);
extern tree start_enum				(tree, tree, tree, tree, bool, bool *);
extern void finish_enum_value_list		(tree);
extern void finish_enum				(tree);
extern void build_enumerator			(tree, tree, tree, tree, location_t);
extern tree lookup_enumerator			(tree, tree);
extern bool start_preparsed_function		(tree, tree, int);
extern bool start_function			(cp_decl_specifier_seq *,
						 const cp_declarator *, tree);
extern tree begin_function_body			(void);
extern void finish_function_body		(tree);
extern tree outer_curly_brace_block		(tree);
extern tree finish_function			(bool);
extern tree grokmethod				(cp_decl_specifier_seq *, const cp_declarator *, tree);
extern void maybe_register_incomplete_var	(tree);
extern void maybe_commonize_var			(tree);
extern void complete_vars			(tree);
extern tree static_fn_type			(tree);
extern void revert_static_member_fn		(tree);
extern void fixup_anonymous_aggr		(tree);
extern tree compute_array_index_type		(tree, tree, tsubst_flags_t);
extern tree check_default_argument		(tree, tree, tsubst_flags_t);
extern int wrapup_namespace_globals		();
extern tree create_implicit_typedef		(tree, tree);
extern int local_variable_p			(const_tree);
extern tree register_dtor_fn			(tree);
extern tmpl_spec_kind current_tmpl_spec_kind	(int);
extern tree cp_fname_init			(const char *, tree *);
extern tree cxx_builtin_function		(tree decl);
extern tree cxx_builtin_function_ext_scope	(tree decl);
extern tree cxx_simulate_builtin_function_decl	(tree);
extern tree check_elaborated_type_specifier	(enum tag_types, tree, bool);
extern void warn_extern_redeclared_static	(tree, tree);
extern tree cxx_comdat_group			(tree);
extern bool cp_missing_noreturn_ok_p		(tree);
extern bool is_direct_enum_init			(tree, tree);
extern void initialize_artificial_var		(tree, vec<constructor_elt, va_gc> *);
extern tree check_var_type			(tree, tree, location_t);
extern tree reshape_init                        (tree, tree, tsubst_flags_t);
extern tree next_initializable_field (tree);
extern tree fndecl_declared_return_type		(tree);
extern bool undeduced_auto_decl			(tree);
extern bool require_deduced_type		(tree, tsubst_flags_t = tf_warning_or_error);

extern tree finish_case_label			(location_t, tree, tree);
extern tree cxx_maybe_build_cleanup		(tree, tsubst_flags_t);
extern bool check_array_designated_initializer  (constructor_elt *,
						 unsigned HOST_WIDE_INT);
extern bool check_for_uninitialized_const_var   (tree, bool, tsubst_flags_t);
extern tree build_explicit_specifier		(tree, tsubst_flags_t);
extern void do_push_parm_decls			(tree, tree, tree *);

/* in decl2.c */
extern void record_mangling			(tree, bool);
extern void overwrite_mangling			(tree, tree);
extern void note_mangling_alias			(tree, tree);
extern void generate_mangling_aliases		(void);
extern tree build_memfn_type			(tree, tree, cp_cv_quals, cp_ref_qualifier);
extern tree build_pointer_ptrmemfn_type	(tree);
extern tree change_return_type			(tree, tree);
extern void maybe_retrofit_in_chrg		(tree);
extern void maybe_make_one_only			(tree);
extern bool vague_linkage_p			(tree);
extern void grokclassfn				(tree, tree,
						 enum overload_flags);
extern tree grok_array_decl			(location_t, tree, tree, bool);
extern tree delete_sanity			(tree, tree, bool, int, tsubst_flags_t);
extern tree check_classfn			(tree, tree, tree);
extern void check_member_template		(tree);
extern tree grokfield (const cp_declarator *, cp_decl_specifier_seq *,
		       tree, bool, tree, tree);
extern tree grokbitfield (const cp_declarator *, cp_decl_specifier_seq *,
			  tree, tree, tree);
extern bool any_dependent_type_attributes_p	(tree);
extern tree cp_reconstruct_complex_type		(tree, tree);
extern bool attributes_naming_typedef_ok	(tree);
extern void cplus_decl_attributes		(tree *, tree, int);
extern void finish_anon_union			(tree);
extern void cxx_post_compilation_parsing_cleanups (void);
extern tree coerce_new_type			(tree, location_t);
extern void coerce_delete_type			(tree, location_t);
extern void comdat_linkage			(tree);
extern void determine_visibility		(tree);
extern void constrain_class_visibility		(tree);
extern void reset_type_linkage			(tree);
extern void tentative_decl_linkage		(tree);
extern void import_export_decl			(tree);
extern tree build_cleanup			(tree);
extern tree build_offset_ref_call_from_tree	(tree, vec<tree, va_gc> **,
						 tsubst_flags_t);
extern bool decl_defined_p			(tree);
extern bool decl_constant_var_p			(tree);
extern bool decl_maybe_constant_var_p		(tree);
extern void no_linkage_error			(tree);
extern void check_default_args			(tree);
extern bool mark_used				(tree);
extern bool mark_used			        (tree, tsubst_flags_t);
extern void finish_static_data_member_decl	(tree, tree, bool, tree, int);
extern tree cp_build_parm_decl			(tree, tree, tree);
extern tree get_guard				(tree);
extern tree get_guard_cond			(tree, bool);
extern tree set_guard				(tree);
extern tree maybe_get_tls_wrapper_call		(tree);
extern void mark_needed				(tree);
extern bool decl_needed_p			(tree);
extern void note_vague_linkage_fn		(tree);
extern void note_variable_template_instantiation (tree);
extern tree build_artificial_parm		(tree, tree, tree);
extern bool possibly_inlined_p			(tree);
extern int parm_index                           (tree);
extern tree vtv_start_verification_constructor_init_function (void);
extern tree vtv_finish_verification_constructor_init_function (tree);
extern bool cp_omp_mappable_type		(tree);
extern bool cp_omp_emit_unmappable_type_notes	(tree);
extern void cp_check_const_attributes (tree);

/* in error.c */
extern const char *type_as_string		(tree, int);
extern const char *type_as_string_translate	(tree, int);
extern const char *decl_as_string		(tree, int);
extern const char *decl_as_string_translate	(tree, int);
extern const char *decl_as_dwarf_string		(tree, int);
extern const char *expr_as_string		(tree, int);
extern const char *expr_to_string		(tree);
extern const char *lang_decl_name		(tree, int, bool);
extern const char *lang_decl_dwarf_name		(tree, int, bool);
extern const char *language_to_string		(enum languages);
extern const char *class_key_or_enum_as_string	(tree);
extern void maybe_warn_variadic_templates       (void);
extern void maybe_warn_cpp0x			(cpp0x_warn_str str);
extern bool pedwarn_cxx98                       (location_t, int, const char *, ...) ATTRIBUTE_GCC_DIAG(3,4);
extern location_t location_of                   (tree);
extern void qualified_name_lookup_error		(tree, tree, tree,
						 location_t);

/* in except.c */
extern void init_exception_processing		(void);
extern tree expand_start_catch_block		(tree);
extern void expand_end_catch_block		(void);
extern tree build_exc_ptr			(void);
extern tree build_throw				(tree);
extern int nothrow_libfn_p			(const_tree);
extern void check_handlers			(tree);
extern tree finish_noexcept_expr		(tree, tsubst_flags_t);
extern bool expr_noexcept_p			(tree, tsubst_flags_t);
extern void perform_deferred_noexcept_checks	(void);
extern bool nothrow_spec_p			(const_tree);
extern bool type_noexcept_p			(const_tree);
extern bool type_throw_all_p			(const_tree);
extern tree build_noexcept_spec			(tree, tsubst_flags_t);
extern void choose_personality_routine		(enum languages);
extern tree build_must_not_throw_expr		(tree,tree);
extern tree eh_type_info			(tree);
extern tree begin_eh_spec_block			(void);
extern void finish_eh_spec_block		(tree, tree);
extern tree build_eh_type_type			(tree);
extern tree cp_protect_cleanup_actions		(void);
extern tree create_try_catch_expr               (tree, tree);
extern tree template_parms_to_args		(tree);
extern tree template_parms_level_to_args	(tree);
extern tree generic_targs_for			(tree);

/* in expr.c */
extern tree cplus_expand_constant		(tree);
extern tree mark_use (tree expr, bool rvalue_p, bool read_p,
		      location_t = UNKNOWN_LOCATION,
		      bool reject_builtin = true);
extern tree mark_rvalue_use			(tree,
                                                 location_t = UNKNOWN_LOCATION,
                                                 bool reject_builtin = true);
extern tree mark_lvalue_use			(tree);
extern tree mark_lvalue_use_nonread		(tree);
extern tree mark_type_use			(tree);
extern tree mark_discarded_use			(tree);
extern void mark_exp_read			(tree);

/* friend.c */
extern int is_friend				(tree, tree);
extern void make_friend_class			(tree, tree, bool);
extern void add_friend				(tree, tree, bool);
extern tree do_friend				(tree, tree, tree, tree,
						 enum overload_flags, bool);

extern void set_global_friend			(tree);
extern bool is_global_friend			(tree);

/* in init.c */
extern tree expand_member_init			(tree);
extern void emit_mem_initializers		(tree);
extern tree build_aggr_init			(tree, tree, int,
                                                 tsubst_flags_t);
extern int is_class_type			(tree, int);
extern tree get_type_value			(tree);
extern tree build_zero_init			(tree, tree, bool);
extern tree build_value_init			(tree, tsubst_flags_t);
extern tree build_value_init_noctor		(tree, tsubst_flags_t);
extern tree get_nsdmi				(tree, bool, tsubst_flags_t);
extern tree build_offset_ref			(tree, tree, bool,
						 tsubst_flags_t);
extern tree throw_bad_array_new_length		(void);
extern bool type_has_new_extended_alignment	(tree);
extern unsigned malloc_alignment		(void);
extern tree build_new_constexpr_heap_type	(tree, tree, tree);
extern tree build_new				(vec<tree, va_gc> **, tree, tree,
						 vec<tree, va_gc> **, int,
                                                 tsubst_flags_t);
extern tree get_temp_regvar			(tree, tree);
extern tree build_vec_init			(tree, tree, tree, bool, int,
                                                 tsubst_flags_t);
extern tree build_delete			(tree, tree,
						 special_function_kind,
						 int, int, tsubst_flags_t);
extern void push_base_cleanups			(void);
extern tree build_vec_delete			(tree, tree,
						 special_function_kind, int,
						 tsubst_flags_t);
extern tree create_temporary_var		(tree);
extern void initialize_vtbl_ptrs		(tree);
extern tree scalar_constant_value		(tree);
extern tree decl_really_constant_value		(tree);
extern int diagnose_uninitialized_cst_or_ref_member (tree, bool, bool);
extern tree build_vtbl_address                  (tree);
extern bool maybe_reject_flexarray_init		(tree, tree);

/* in lex.c */
extern void cxx_dup_lang_specific_decl		(tree);
extern void yyungetc				(int, int);

extern tree unqualified_name_lookup_error	(tree,
						 location_t = UNKNOWN_LOCATION);
extern tree unqualified_fn_lookup_error		(cp_expr);
extern tree make_conv_op_name			(tree);
extern tree build_lang_decl			(enum tree_code, tree, tree);
extern tree build_lang_decl_loc			(location_t, enum tree_code, tree, tree);
extern void retrofit_lang_decl			(tree);
extern void fit_decomposition_lang_decl		(tree, tree);
extern tree copy_decl				(tree CXX_MEM_STAT_INFO);
extern tree copy_type				(tree CXX_MEM_STAT_INFO);
extern tree cxx_make_type			(enum tree_code CXX_MEM_STAT_INFO);
extern tree make_class_type			(enum tree_code CXX_MEM_STAT_INFO);
extern const char *get_identifier_kind_name	(tree);
extern void set_identifier_kind			(tree, cp_identifier_kind);
extern bool cxx_init				(void);
extern void cxx_finish				(void);
extern bool in_main_input_context		(void);

/* in method.c */
extern void init_method				(void);
extern tree make_thunk				(tree, bool, tree, tree);
extern void finish_thunk			(tree);
extern void use_thunk				(tree, bool);
extern bool trivial_fn_p			(tree);
extern tree forward_parm			(tree);
extern bool is_trivially_xible			(enum tree_code, tree, tree);
extern bool is_xible				(enum tree_code, tree, tree);
extern tree get_defaulted_eh_spec		(tree, tsubst_flags_t = tf_warning_or_error);
extern void after_nsdmi_defaulted_late_checks   (tree);
extern bool maybe_explain_implicit_delete	(tree);
extern void explain_implicit_non_constexpr	(tree);
extern void deduce_inheriting_ctor		(tree);
extern void synthesize_method			(tree);
extern tree lazily_declare_fn			(special_function_kind,
						 tree);
extern tree skip_artificial_parms_for		(const_tree, tree);
extern int num_artificial_parms_for		(const_tree);
extern tree make_alias_for			(tree, tree);
extern tree get_copy_ctor			(tree, tsubst_flags_t);
extern tree get_copy_assign			(tree);
extern tree get_default_ctor			(tree);
extern tree get_dtor				(tree, tsubst_flags_t);
extern tree strip_inheriting_ctors		(tree);
extern tree inherited_ctor_binfo		(tree);
extern bool ctor_omit_inherited_parms		(tree);
extern tree locate_ctor				(tree);
extern tree implicitly_declare_fn               (special_function_kind, tree,
						 bool, tree, tree);

/* In optimize.c */
extern bool maybe_clone_body			(tree);

/* In parser.c */
extern tree cp_convert_range_for (tree, tree, tree, tree, unsigned int, bool,
				  unsigned short);
extern void cp_convert_omp_range_for (tree &, vec<tree, va_gc> *, tree &,
				      tree &, tree &, tree &, tree &, tree &);
extern void cp_finish_omp_range_for (tree, tree);
extern bool parsing_nsdmi (void);
extern bool parsing_default_capturing_generic_lambda_in_template (void);
extern void inject_this_parameter (tree, cp_cv_quals);
extern location_t defparse_location (tree);
extern void maybe_show_extern_c_location (void);
extern bool literal_integer_zerop (const_tree);

/* in pt.c */
extern void push_access_scope			(tree);
extern void pop_access_scope			(tree);
extern bool check_template_shadow		(tree);
extern bool check_auto_in_tmpl_args             (tree, tree);
extern tree get_innermost_template_args		(tree, int);
extern void maybe_begin_member_template_processing (tree);
extern void maybe_end_member_template_processing (void);
extern tree finish_member_template_decl		(tree);
extern void begin_template_parm_list		(void);
extern bool begin_specialization		(void);
extern void reset_specialization		(void);
extern void end_specialization			(void);
extern void begin_explicit_instantiation	(void);
extern void end_explicit_instantiation		(void);
extern void check_unqualified_spec_or_inst	(tree, location_t);
extern tree check_explicit_specialization	(tree, tree, int, int,
						 tree = NULL_TREE);
extern int num_template_headers_for_class	(tree);
extern void check_template_variable		(tree);
extern tree make_auto				(void);
extern tree make_decltype_auto			(void);
extern tree make_constrained_auto		(tree, tree);
extern tree make_constrained_decltype_auto	(tree, tree);
extern tree make_template_placeholder		(tree);
extern bool template_placeholder_p		(tree);
extern tree do_auto_deduction                   (tree, tree, tree,
                                                 tsubst_flags_t
						 = tf_warning_or_error,
                                                 auto_deduction_context
						 = adc_unspecified,
						 tree = NULL_TREE,
						 int = LOOKUP_NORMAL);
extern tree type_uses_auto			(tree);
extern tree type_uses_auto_or_concept		(tree);
extern void append_type_to_template_for_access_check (tree, tree, tree,
						      location_t);
extern tree convert_generic_types_to_packs	(tree, int, int);
extern tree splice_late_return_type		(tree, tree);
extern bool is_auto				(const_tree);
extern tree process_template_parm		(tree, location_t, tree,
						 bool, bool);
extern tree end_template_parm_list		(tree);
extern void end_template_parm_list		(void);
extern void end_template_decl			(void);
extern tree maybe_update_decl_type		(tree, tree);
extern bool check_default_tmpl_args             (tree, tree, bool, bool, int);
extern tree push_template_decl			(tree);
extern tree push_template_decl_real		(tree, bool);
extern tree add_inherited_template_parms	(tree, tree);
extern void template_parm_level_and_index	(tree, int*, int*);
extern bool redeclare_class_template		(tree, tree, tree);
extern tree lookup_template_class		(tree, tree, tree, tree,
						 int, tsubst_flags_t);
extern tree lookup_template_function		(tree, tree);
extern tree lookup_template_variable		(tree, tree);
extern int uses_template_parms			(tree);
extern bool uses_template_parms_level		(tree, int);
extern bool in_template_function		(void);
extern bool need_generic_capture		(void);
extern tree instantiate_class_template		(tree);
extern tree instantiate_template		(tree, tree, tsubst_flags_t);
extern tree fn_type_unification			(tree, tree, tree,
						 const tree *, unsigned int,
						 tree, unification_kind_t, int,
						 struct conversion **,
						 bool, bool);
extern void mark_decl_instantiated		(tree, int);
extern int more_specialized_fn			(tree, tree, int);
extern void do_decl_instantiation		(tree, tree);
extern void do_type_instantiation		(tree, tree, tsubst_flags_t);
extern bool always_instantiate_p		(tree);
extern bool maybe_instantiate_noexcept		(tree, tsubst_flags_t = tf_warning_or_error);
extern tree instantiate_decl			(tree, bool, bool);
extern int comp_template_parms			(const_tree, const_tree);
extern bool template_heads_equivalent_p		(const_tree, const_tree);
extern bool builtin_pack_fn_p			(tree);
extern tree uses_parameter_packs                (tree);
extern bool template_parameter_pack_p           (const_tree);
extern bool function_parameter_pack_p		(const_tree);
extern bool function_parameter_expanded_from_pack_p (tree, tree);
extern tree make_pack_expansion                 (tree, tsubst_flags_t = tf_warning_or_error);
extern bool check_for_bare_parameter_packs      (tree, location_t = UNKNOWN_LOCATION);
extern tree build_template_info			(tree, tree);
extern tree get_template_info			(const_tree);
extern vec<qualified_typedef_usage_t, va_gc> *get_types_needing_access_check (tree);
extern int template_class_depth			(tree);
extern int is_specialization_of			(tree, tree);
extern bool is_specialization_of_friend		(tree, tree);
extern tree get_pattern_parm			(tree, tree);
extern int comp_template_args			(tree, tree, tree * = NULL,
						 tree * = NULL, bool = false);
extern int template_args_equal                  (tree, tree, bool = false);
extern tree maybe_process_partial_specialization (tree);
extern tree most_specialized_instantiation	(tree);
extern void print_candidates			(tree);
extern void instantiate_pending_templates	(int);
extern tree tsubst_default_argument		(tree, int, tree, tree,
						 tsubst_flags_t);
extern tree tsubst (tree, tree, tsubst_flags_t, tree);
extern tree tsubst_copy_and_build		(tree, tree, tsubst_flags_t,
						 tree, bool, bool);
extern tree tsubst_expr                         (tree, tree, tsubst_flags_t,
                                                 tree, bool);
extern tree tsubst_pack_expansion		(tree, tree, tsubst_flags_t, tree);
extern tree tsubst_argument_pack		(tree, tree, tsubst_flags_t, tree);
extern tree tsubst_template_args		(tree, tree, tsubst_flags_t, tree);
extern tree tsubst_template_arg			(tree, tree, tsubst_flags_t, tree);
extern tree tsubst_function_parms		(tree, tree, tsubst_flags_t, tree);
extern tree most_general_template		(tree);
extern tree get_mostly_instantiated_function_type (tree);
extern bool problematic_instantiation_changed	(void);
extern void record_last_problematic_instantiation (void);
extern struct tinst_level *current_instantiation(void);
extern bool instantiating_current_function_p    (void);
extern tree maybe_get_template_decl_from_type_decl (tree);
extern int processing_template_parmlist;
extern bool dependent_type_p			(tree);
extern bool dependent_scope_p			(tree);
extern bool any_dependent_template_arguments_p  (const_tree);
extern bool any_erroneous_template_args_p       (const_tree);
extern bool dependent_template_p		(tree);
extern bool dependent_template_id_p		(tree, tree);
extern bool type_dependent_expression_p		(tree);
extern bool type_dependent_object_expression_p	(tree);
extern bool any_type_dependent_arguments_p      (const vec<tree, va_gc> *);
extern bool any_type_dependent_elements_p       (const_tree);
extern bool type_dependent_expression_p_push	(tree);
extern bool value_dependent_expression_p	(tree);
extern bool instantiation_dependent_expression_p (tree);
extern bool instantiation_dependent_uneval_expression_p (tree);
extern bool any_value_dependent_elements_p      (const_tree);
extern bool dependent_omp_for_p			(tree, tree, tree, tree);
extern tree resolve_typename_type		(tree, bool);
extern tree template_for_substitution		(tree);
extern tree build_non_dependent_expr		(tree);
extern void make_args_non_dependent		(vec<tree, va_gc> *);
extern bool reregister_specialization		(tree, tree, tree);
extern tree instantiate_non_dependent_expr	(tree);
extern tree instantiate_non_dependent_expr_sfinae (tree, tsubst_flags_t);
extern tree instantiate_non_dependent_expr_internal (tree, tsubst_flags_t);
extern tree instantiate_non_dependent_or_null   (tree);
extern bool variable_template_specialization_p  (tree);
extern bool alias_type_or_template_p            (tree);
extern bool alias_template_specialization_p     (const_tree);
extern bool dependent_alias_template_spec_p     (const_tree);
extern bool template_parm_object_p		(const_tree);
extern bool explicit_class_specialization_p     (tree);
extern bool push_tinst_level                    (tree);
extern bool push_tinst_level_loc                (tree, location_t);
extern void pop_tinst_level                     (void);
extern struct tinst_level *outermost_tinst_level(void);
extern void init_template_processing		(void);
extern void print_template_statistics		(void);
bool template_template_parameter_p		(const_tree);
bool template_type_parameter_p                  (const_tree);
extern bool primary_template_specialization_p   (const_tree);
extern tree get_primary_template_innermost_parameters	(const_tree);
extern tree get_template_parms_at_level (tree, int);
extern tree get_template_innermost_arguments	(const_tree);
extern tree get_template_argument_pack_elems	(const_tree);
extern tree get_function_template_decl		(const_tree);
extern tree resolve_nondeduced_context		(tree, tsubst_flags_t);
extern tree resolve_nondeduced_context_or_error	(tree, tsubst_flags_t);
extern hashval_t iterative_hash_template_arg (tree arg, hashval_t val);
extern tree coerce_template_parms               (tree, tree, tree);
extern tree coerce_template_parms               (tree, tree, tree, tsubst_flags_t);
extern void register_local_specialization       (tree, tree);
extern tree retrieve_local_specialization       (tree);
extern tree extract_fnparm_pack                 (tree, tree *);
extern tree template_parm_to_arg                (tree);
extern tree dguide_name				(tree);
extern bool dguide_name_p			(tree);
extern bool deduction_guide_p			(const_tree);
extern bool copy_guide_p			(const_tree);
extern bool template_guide_p			(const_tree);
extern void store_explicit_specifier		(tree, tree);
extern tree add_outermost_template_args		(tree, tree);

/* in rtti.c */
/* A vector of all tinfo decls that haven't been emitted yet.  */
extern GTY(()) vec<tree, va_gc> *unemitted_tinfo_decls;

extern void init_rtti_processing		(void);
extern tree build_typeid			(tree, tsubst_flags_t);
extern tree get_tinfo_decl			(tree);
extern tree get_typeid				(tree, tsubst_flags_t);
extern tree build_headof			(tree);
extern tree build_dynamic_cast			(tree, tree, tsubst_flags_t);
extern void emit_support_tinfos			(void);
extern bool emit_tinfo_decl			(tree);

/* in search.c */
extern bool accessible_base_p			(tree, tree, bool);
extern tree lookup_base                         (tree, tree, base_access,
						 base_kind *, tsubst_flags_t);
extern tree dcast_base_hint			(tree, tree);
extern int accessible_p				(tree, tree, bool);
extern int accessible_in_template_p		(tree, tree);
extern tree lookup_field			(tree, tree, int, bool);
extern tree lookup_fnfields			(tree, tree, int);
extern tree lookup_member			(tree, tree, int, bool,
						 tsubst_flags_t,
						 access_failure_info *afi = NULL);
extern tree lookup_member_fuzzy		(tree, tree, bool);
extern tree locate_field_accessor		(tree, tree, bool);
extern int look_for_overrides			(tree, tree);
extern void get_pure_virtuals			(tree);
extern void maybe_suppress_debug_info		(tree);
extern void note_debug_info_needed		(tree);
extern tree current_scope			(void);
extern int at_function_scope_p			(void);
extern bool at_class_scope_p			(void);
extern bool at_namespace_scope_p		(void);
extern tree context_for_name_lookup		(tree);
extern tree lookup_conversions			(tree);
extern tree binfo_from_vbase			(tree);
extern tree binfo_for_vbase			(tree, tree);
extern tree look_for_overrides_here		(tree, tree);
#define dfs_skip_bases ((tree)1)
extern tree dfs_walk_all (tree, tree (*) (tree, void *),
			  tree (*) (tree, void *), void *);
extern tree dfs_walk_once (tree, tree (*) (tree, void *),
			   tree (*) (tree, void *), void *);
extern tree binfo_via_virtual			(tree, tree);
extern bool binfo_direct_p			(tree);
extern tree build_baselink			(tree, tree, tree, tree);
extern tree adjust_result_of_qualified_name_lookup
						(tree, tree, tree);
extern tree copied_binfo			(tree, tree);
extern tree original_binfo			(tree, tree);
extern int shared_member_p			(tree);
extern bool any_dependent_bases_p (tree = current_nonlambda_class_type ());
extern bool maybe_check_overriding_exception_spec (tree, tree);

/* The representation of a deferred access check.  */

struct GTY(()) deferred_access_check {
  /* The base class in which the declaration is referenced. */
  tree binfo;
  /* The declaration whose access must be checked.  */
  tree decl;
  /* The declaration that should be used in the error message.  */
  tree diag_decl;
  /* The location of this access.  */
  location_t loc;
};

/* in semantics.c */
extern void push_deferring_access_checks	(deferring_kind);
extern void resume_deferring_access_checks	(void);
extern void stop_deferring_access_checks	(void);
extern void pop_deferring_access_checks		(void);
extern vec<deferred_access_check, va_gc> *get_deferred_access_checks (void);
extern void reopen_deferring_access_checks (vec<deferred_access_check, va_gc> *);
extern void pop_to_parent_deferring_access_checks (void);
extern bool perform_access_checks (vec<deferred_access_check, va_gc> *,
				   tsubst_flags_t);
extern bool perform_deferred_access_checks	(tsubst_flags_t);
extern bool perform_or_defer_access_check	(tree, tree, tree,
						 tsubst_flags_t,
						 access_failure_info *afi = NULL);

/* RAII sentinel to ensures that deferred access checks are popped before
  a function returns.  */

class deferring_access_check_sentinel
{
public:
  deferring_access_check_sentinel (enum deferring_kind kind = dk_deferred)
  {
    push_deferring_access_checks (kind);
  }
  ~deferring_access_check_sentinel ()
  {
    pop_deferring_access_checks ();
  }
};

extern int stmts_are_full_exprs_p		(void);
extern void init_cp_semantics			(void);
extern tree do_poplevel				(tree);
extern void break_maybe_infinite_loop		(void);
extern void add_decl_expr			(tree);
extern tree maybe_cleanup_point_expr_void	(tree);
extern tree finish_expr_stmt			(tree);
extern tree begin_if_stmt			(void);
extern tree finish_if_stmt_cond			(tree, tree);
extern tree finish_then_clause			(tree);
extern void begin_else_clause			(tree);
extern void finish_else_clause			(tree);
extern void finish_if_stmt			(tree);
extern tree begin_while_stmt			(void);
extern void finish_while_stmt_cond	(tree, tree, bool, unsigned short);
extern void finish_while_stmt			(tree);
extern tree begin_do_stmt			(void);
extern void finish_do_body			(tree);
extern void finish_do_stmt		(tree, tree, bool, unsigned short);
extern tree finish_return_stmt			(tree);
extern tree begin_for_scope			(tree *);
extern tree begin_for_stmt			(tree, tree);
extern void finish_init_stmt			(tree);
extern void finish_for_cond		(tree, tree, bool, unsigned short);
extern void finish_for_expr			(tree, tree);
extern void finish_for_stmt			(tree);
extern tree begin_range_for_stmt		(tree, tree);
extern void finish_range_for_decl		(tree, tree, tree);
extern void finish_range_for_stmt		(tree);
extern tree finish_break_stmt			(void);
extern tree finish_continue_stmt		(void);
extern tree begin_switch_stmt			(void);
extern void finish_switch_cond			(tree, tree);
extern void finish_switch_stmt			(tree);
extern tree finish_goto_stmt			(tree);
extern tree begin_try_block			(void);
extern void finish_try_block			(tree);
extern void finish_handler_sequence		(tree);
extern tree begin_function_try_block		(tree *);
extern void finish_function_try_block		(tree);
extern void finish_function_handler_sequence    (tree, tree);
extern void finish_cleanup_try_block		(tree);
extern tree begin_handler			(void);
extern void finish_handler_parms		(tree, tree);
extern void finish_handler			(tree);
extern void finish_cleanup			(tree, tree);
extern bool is_this_parameter                   (tree);

enum {
  BCS_NORMAL = 0,
  BCS_NO_SCOPE = 1,
  BCS_TRY_BLOCK = 2,
  BCS_FN_BODY = 4,
  BCS_TRANSACTION = 8
};
extern tree begin_compound_stmt			(unsigned int);

extern void finish_compound_stmt		(tree);
extern tree finish_asm_stmt			(location_t, int, tree, tree,
						 tree, tree, tree, bool);
extern tree finish_label_stmt			(tree);
extern void finish_label_decl			(tree);
extern cp_expr finish_parenthesized_expr	(cp_expr);
extern tree force_paren_expr			(tree, bool = false);
inline tree force_paren_expr_uneval 		(tree t)
{ return force_paren_expr (t, true); }
extern tree maybe_undo_parenthesized_ref	(tree);
extern tree maybe_strip_ref_conversion		(tree);
extern tree finish_non_static_data_member       (tree, tree, tree);
extern tree begin_stmt_expr			(void);
extern tree finish_stmt_expr_expr		(tree, tree);
extern tree finish_stmt_expr			(tree, bool);
extern tree stmt_expr_value_expr		(tree);
bool empty_expr_stmt_p				(tree);
extern cp_expr perform_koenig_lookup		(cp_expr, vec<tree, va_gc> *,
						 tsubst_flags_t);
extern tree finish_call_expr			(tree, vec<tree, va_gc> **, bool,
						 bool, tsubst_flags_t);
extern tree lookup_and_finish_template_variable (tree, tree, tsubst_flags_t = tf_warning_or_error);
extern tree finish_template_variable		(tree, tsubst_flags_t = tf_warning_or_error);
extern cp_expr finish_increment_expr		(cp_expr, enum tree_code);
extern tree finish_this_expr			(void);
extern tree finish_pseudo_destructor_expr       (tree, tree, tree, location_t);
extern cp_expr finish_unary_op_expr		(location_t, enum tree_code, cp_expr,
						 tsubst_flags_t);
/* Whether this call to finish_compound_literal represents a C++11 functional
   cast or a C99 compound literal.  */
enum fcl_t { fcl_functional, fcl_c99 };
extern tree finish_compound_literal		(tree, tree, tsubst_flags_t, fcl_t = fcl_functional);
extern tree finish_fname			(tree);
extern void finish_translation_unit		(void);
extern tree finish_template_type_parm		(tree, tree);
extern tree finish_template_template_parm       (tree, tree);
extern tree begin_class_definition		(tree);
extern void finish_template_decl		(tree);
extern tree finish_template_type		(tree, tree, int);
extern tree finish_base_specifier		(tree, tree, bool);
extern void finish_member_declaration		(tree);
extern bool outer_automatic_var_p		(tree);
extern tree process_outer_var_ref		(tree, tsubst_flags_t, bool force_use = false);
extern cp_expr finish_id_expression		(tree, tree, tree,
						 cp_id_kind *,
						 bool, bool, bool *,
						 bool, bool, bool, bool,
						 const char **,
                                                 location_t);
extern tree finish_typeof			(tree);
extern tree finish_underlying_type	        (tree);
extern tree calculate_bases                     (tree, tsubst_flags_t);
extern tree finish_bases                        (tree, bool);
extern tree calculate_direct_bases              (tree, tsubst_flags_t);
extern tree finish_offsetof			(tree, tree, location_t);
extern void finish_decl_cleanup			(tree, tree);
extern void finish_eh_cleanup			(tree);
extern void emit_associated_thunks		(tree);
extern void finish_mem_initializers		(tree);
extern tree check_template_template_default_arg (tree);
extern bool expand_or_defer_fn_1		(tree);
extern void expand_or_defer_fn			(tree);
extern void add_typedef_to_current_template_for_access_check (tree, tree,
							      location_t);
extern void check_accessibility_of_qualified_id (tree, tree, tree);
extern tree finish_qualified_id_expr		(tree, tree, bool, bool,
						 bool, bool, tsubst_flags_t);
extern void simplify_aggr_init_expr		(tree *);
extern void finalize_nrv			(tree *, tree, tree);
extern tree omp_reduction_id			(enum tree_code, tree, tree);
extern tree cp_remove_omp_priv_cleanup_stmt	(tree *, int *, void *);
extern void cp_check_omp_declare_reduction	(tree);
extern void finish_omp_declare_simd_methods	(tree);
extern tree finish_omp_clauses			(tree, enum c_omp_region_type);
extern tree push_omp_privatization_clauses	(bool);
extern void pop_omp_privatization_clauses	(tree);
extern void save_omp_privatization_clauses	(vec<tree> &);
extern void restore_omp_privatization_clauses	(vec<tree> &);
extern void finish_omp_threadprivate		(tree);
extern tree begin_omp_structured_block		(void);
extern tree finish_omp_structured_block		(tree);
extern tree finish_oacc_data			(tree, tree);
extern tree finish_oacc_host_data		(tree, tree);
extern tree finish_omp_construct		(enum tree_code, tree, tree);
extern tree begin_omp_parallel			(void);
extern tree finish_omp_parallel			(tree, tree);
extern tree begin_omp_task			(void);
extern tree finish_omp_task			(tree, tree);
extern tree finish_omp_for			(location_t, enum tree_code,
						 tree, tree, tree, tree, tree,
						 tree, tree, vec<tree> *, tree);
extern tree finish_omp_for_block		(tree, tree);
extern void finish_omp_atomic			(location_t, enum tree_code,
						 enum tree_code, tree, tree,
						 tree, tree, tree, tree,
						 enum omp_memory_order);
extern void finish_omp_barrier			(void);
extern void finish_omp_depobj			(location_t, tree,
						 enum omp_clause_depend_kind,
						 tree);
extern void finish_omp_flush			(int);
extern void finish_omp_taskwait			(void);
extern void finish_omp_taskyield		(void);
extern void finish_omp_cancel			(tree);
extern void finish_omp_cancellation_point	(tree);
extern tree omp_privatize_field			(tree, bool);
extern tree begin_transaction_stmt		(location_t, tree *, int);
extern void finish_transaction_stmt		(tree, tree, int, tree);
extern tree build_transaction_expr		(location_t, tree, int, tree);
extern bool cxx_omp_create_clause_info		(tree, tree, bool, bool,
						 bool, bool);
extern tree baselink_for_fns                    (tree);
extern void finish_static_assert                (tree, tree, location_t,
                                                 bool);
extern tree finish_decltype_type                (tree, bool, tsubst_flags_t);
extern tree finish_trait_expr			(location_t, enum cp_trait_kind, tree, tree);
extern tree build_lambda_expr                   (void);
extern tree build_lambda_object			(tree);
extern tree begin_lambda_type                   (tree);
extern tree lambda_capture_field_type		(tree, bool, bool);
extern tree lambda_return_type			(tree);
extern tree lambda_proxy_type			(tree);
extern tree lambda_function			(tree);
extern void apply_deduced_return_type           (tree, tree);
extern tree add_capture                         (tree, tree, tree, bool, bool);
extern tree add_default_capture                 (tree, tree, tree);
extern void insert_capture_proxy		(tree);
extern void insert_pending_capture_proxies	(void);
extern bool is_capture_proxy			(tree);
extern bool is_normal_capture_proxy             (tree);
extern bool is_constant_capture_proxy           (tree);
extern void register_capture_members		(tree);
extern tree lambda_expr_this_capture            (tree, int);
extern void maybe_generic_this_capture		(tree, tree);
extern tree maybe_resolve_dummy			(tree, bool);
extern tree current_nonlambda_function		(void);
extern tree nonlambda_method_basetype		(void);
extern tree current_nonlambda_scope		(void);
extern tree current_lambda_expr			(void);
extern bool generic_lambda_fn_p			(tree);
extern tree do_dependent_capture		(tree, bool = false);
extern bool lambda_fn_in_template_p		(tree);
extern void maybe_add_lambda_conv_op            (tree);
extern bool is_lambda_ignored_entity            (tree);
extern bool lambda_static_thunk_p		(tree);
extern tree finish_builtin_launder		(location_t, tree,
						 tsubst_flags_t);
extern tree cp_build_vec_convert		(tree, location_t, tree,
						 tsubst_flags_t);
extern void start_lambda_scope			(tree);
extern void record_lambda_scope			(tree);
extern void record_null_lambda_scope		(tree);
extern void finish_lambda_scope			(void);
extern tree start_lambda_function		(tree fn, tree lambda_expr);
extern void finish_lambda_function		(tree body);

/* in tree.c */
extern int cp_tree_operand_length		(const_tree);
extern int cp_tree_code_length			(enum tree_code);
extern void cp_free_lang_data 			(tree t);
extern tree force_target_expr			(tree, tree, tsubst_flags_t);
extern tree build_target_expr_with_type		(tree, tree, tsubst_flags_t);
extern void lang_check_failed			(const char *, int,
						 const char *) ATTRIBUTE_NORETURN
						 ATTRIBUTE_COLD;
extern tree stabilize_expr			(tree, tree *);
extern void stabilize_call			(tree, tree *);
extern bool stabilize_init			(tree, tree *);
extern tree add_stmt_to_compound		(tree, tree);
extern void init_tree				(void);
extern bool pod_type_p				(const_tree);
extern bool layout_pod_type_p			(const_tree);
extern bool std_layout_type_p			(const_tree);
extern bool trivial_type_p			(const_tree);
extern bool trivially_copyable_p		(const_tree);
extern bool type_has_unique_obj_representations (const_tree);
extern bool scalarish_type_p			(const_tree);
extern bool type_has_nontrivial_default_init	(const_tree);
extern bool type_has_nontrivial_copy_init	(const_tree);
extern void maybe_warn_parm_abi			(tree, location_t);
extern bool class_tmpl_impl_spec_p		(const_tree);
extern int zero_init_p				(const_tree);
extern bool check_abi_tag_redeclaration		(const_tree, const_tree,
						 const_tree);
extern bool check_abi_tag_args			(tree, tree);
extern tree strip_typedefs			(tree, bool * = NULL,
						 unsigned int = 0);
extern tree strip_typedefs_expr			(tree, bool * = NULL,
						 unsigned int = 0);
extern tree copy_binfo				(tree, tree, tree,
						 tree *, int);
extern int member_p				(const_tree);
extern cp_lvalue_kind real_lvalue_p		(const_tree);
extern cp_lvalue_kind lvalue_kind		(const_tree);
extern bool glvalue_p				(const_tree);
extern bool obvalue_p				(const_tree);
extern bool xvalue_p	                        (const_tree);
extern bool bitfield_p				(const_tree);
extern tree cp_stabilize_reference		(tree);
extern bool builtin_valid_in_constant_expr_p    (const_tree);
extern tree build_min				(enum tree_code, tree, ...);
extern tree build_min_nt_loc			(location_t, enum tree_code,
						 ...);
extern tree build_min_non_dep			(enum tree_code, tree, ...);
extern tree build_min_non_dep_op_overload	(enum tree_code, tree, tree, ...);
extern tree build_min_nt_call_vec (tree, vec<tree, va_gc> *);
extern tree build_min_non_dep_call_vec		(tree, tree, vec<tree, va_gc> *);
extern vec<tree, va_gc>* vec_copy_and_insert    (vec<tree, va_gc>*, tree, unsigned);
extern tree build_cplus_new			(tree, tree, tsubst_flags_t);
extern tree build_local_temp			(tree);
extern tree build_aggr_init_expr		(tree, tree);
extern tree get_target_expr			(tree);
extern tree get_target_expr_sfinae		(tree, tsubst_flags_t);
extern tree build_cplus_array_type		(tree, tree);
extern tree build_array_of_n_type		(tree, int);
extern bool array_of_runtime_bound_p		(tree);
extern bool vla_type_p				(tree);
extern tree build_array_copy			(tree);
extern tree build_vec_init_expr			(tree, tree, tsubst_flags_t);
extern void diagnose_non_constexpr_vec_init	(tree);
extern tree hash_tree_cons			(tree, tree, tree);
extern tree hash_tree_chain			(tree, tree);
extern tree build_qualified_name		(tree, tree, tree, bool);
extern tree build_ref_qualified_type		(tree, cp_ref_qualifier);
inline tree ovl_first				(tree) ATTRIBUTE_PURE;
extern tree ovl_make				(tree fn,
						 tree next = NULL_TREE);
extern tree ovl_insert				(tree fn, tree maybe_ovl,
						 bool using_p = false);
extern tree ovl_skip_hidden			(tree) ATTRIBUTE_PURE;
extern void lookup_mark				(tree lookup, bool val);
extern tree lookup_add				(tree fns, tree lookup);
extern tree lookup_maybe_add			(tree fns, tree lookup,
						 bool deduping);
extern int is_overloaded_fn			(tree) ATTRIBUTE_PURE;
extern bool really_overloaded_fn		(tree) ATTRIBUTE_PURE;
extern tree dependent_name			(tree);
extern tree maybe_get_fns			(tree) ATTRIBUTE_PURE;
extern tree get_fns				(tree) ATTRIBUTE_PURE;
extern tree get_first_fn			(tree) ATTRIBUTE_PURE;
extern tree ovl_scope				(tree);
extern const char *cxx_printable_name		(tree, int);
extern const char *cxx_printable_name_translate	(tree, int);
extern tree canonical_eh_spec			(tree);
extern tree build_cp_fntype_variant		(tree, cp_ref_qualifier, tree, bool);
extern tree build_exception_variant		(tree, tree);
extern tree bind_template_template_parm		(tree, tree);
extern tree array_type_nelts_total		(tree);
extern tree array_type_nelts_top		(tree);
extern tree break_out_target_exprs		(tree, bool = false);
extern tree build_ctor_subob_ref		(tree, tree, tree);
extern tree replace_placeholders		(tree, tree, bool * = NULL);
extern bool find_placeholders			(tree);
extern tree get_type_decl			(tree);
extern tree decl_namespace_context		(tree);
extern bool decl_anon_ns_mem_p			(const_tree);
extern tree lvalue_type				(tree);
extern tree error_type				(tree);
extern int varargs_function_p			(const_tree);
extern bool cp_tree_equal			(tree, tree);
extern tree no_linkage_check			(tree, bool);
extern void debug_binfo				(tree);
extern tree build_dummy_object			(tree);
extern tree maybe_dummy_object			(tree, tree *);
extern int is_dummy_object			(const_tree);
extern const struct attribute_spec cxx_attribute_table[];
extern tree make_ptrmem_cst			(tree, tree);
extern tree cp_build_type_attribute_variant     (tree, tree);
extern tree cp_build_reference_type		(tree, bool);
extern tree move				(tree);
extern tree cp_build_qualified_type_real	(tree, int, tsubst_flags_t);
#define cp_build_qualified_type(TYPE, QUALS) \
  cp_build_qualified_type_real ((TYPE), (QUALS), tf_warning_or_error)
extern bool cv_qualified_p			(const_tree);
extern tree cv_unqualified			(tree);
extern special_function_kind special_function_p (const_tree);
extern special_function_kind special_memfn_p	(const_tree);
extern int count_trees				(tree);
extern int char_type_p				(tree);
extern void verify_stmt_tree			(tree);
extern linkage_kind decl_linkage		(tree);
extern duration_kind decl_storage_duration	(tree);
extern tree cp_walk_subtrees (tree*, int*, walk_tree_fn,
			      void*, hash_set<tree> *);
#define cp_walk_tree(tp,func,data,pset) \
	walk_tree_1 (tp, func, data, pset, cp_walk_subtrees)
#define cp_walk_tree_without_duplicates(tp,func,data) \
	walk_tree_without_duplicates_1 (tp, func, data, cp_walk_subtrees)
extern tree rvalue				(tree);
extern tree convert_bitfield_to_declared_type   (tree);
extern tree cp_save_expr			(tree);
extern bool cast_valid_in_integral_constant_expression_p (tree);
extern bool cxx_type_hash_eq			(const_tree, const_tree);
extern tree cxx_copy_lang_qualifiers		(const_tree, const_tree);

extern void cxx_print_statistics		(void);
extern bool maybe_warn_zero_as_null_pointer_constant (tree, location_t);
/* Analogous to initializer_zerop but also examines the type for
   which the initializer is being used.  Unlike initializer_zerop,
   considers empty strings to be zero initializers for arrays and
   non-zero for pointers.  */
extern bool type_initializer_zero_p		(tree, tree);

/* in ptree.c */
extern void cxx_print_xnode			(FILE *, tree, int);
extern void cxx_print_decl			(FILE *, tree, int);
extern void cxx_print_type			(FILE *, tree, int);
extern void cxx_print_identifier		(FILE *, tree, int);
extern void cxx_print_error_function		(diagnostic_context *,
						 const char *,
						 struct diagnostic_info *);

/* in typeck.c */
/* Says how we should behave when comparing two arrays one of which
   has unknown bounds.  */
enum compare_bounds_t { bounds_none, bounds_either, bounds_first };

extern bool cxx_mark_addressable		(tree, bool = false);
extern int string_conv_p			(const_tree, const_tree, int);
extern tree cp_truthvalue_conversion		(tree);
extern tree condition_conversion		(tree);
extern tree require_complete_type		(tree);
extern tree require_complete_type_sfinae	(tree, tsubst_flags_t);
extern tree complete_type			(tree);
extern tree complete_type_or_else		(tree, tree);
extern tree complete_type_or_maybe_complain	(tree, tree, tsubst_flags_t);
inline bool type_unknown_p			(const_tree);
enum { ce_derived, ce_type, ce_normal, ce_exact };
extern bool comp_except_specs			(const_tree, const_tree, int);
extern bool comptypes				(tree, tree, int);
extern bool same_type_ignoring_top_level_qualifiers_p (tree, tree);
extern bool similar_type_p			(tree, tree);
extern bool compparms				(const_tree, const_tree);
extern int comp_cv_qualification		(const_tree, const_tree);
extern int comp_cv_qualification		(int, int);
extern int comp_cv_qual_signature		(tree, tree);
extern tree cxx_sizeof_or_alignof_expr		(tree, enum tree_code, bool);
extern tree cxx_sizeof_or_alignof_type		(tree, enum tree_code, bool, bool);
extern tree cxx_alignas_expr                    (tree);
extern tree cxx_sizeof_nowarn                   (tree);
extern tree is_bitfield_expr_with_lowered_type  (const_tree);
extern tree unlowered_expr_type                 (const_tree);
extern tree decay_conversion			(tree,
                                                 tsubst_flags_t,
                                                 bool = true);
extern tree build_class_member_access_expr      (cp_expr, tree, tree, bool,
						 tsubst_flags_t);
extern tree finish_class_member_access_expr     (cp_expr, tree, bool,
						 tsubst_flags_t);
extern tree build_x_indirect_ref		(location_t, tree,
						 ref_operator, tsubst_flags_t);
extern tree cp_build_indirect_ref		(tree, ref_operator,
                                                 tsubst_flags_t);
extern tree cp_build_fold_indirect_ref		(tree);
extern tree build_array_ref			(location_t, tree, tree);
extern tree cp_build_array_ref			(location_t, tree, tree,
						 tsubst_flags_t);
extern tree get_member_function_from_ptrfunc	(tree *, tree, tsubst_flags_t);
extern tree cp_build_function_call_nary         (tree, tsubst_flags_t, ...)
						ATTRIBUTE_SENTINEL;
extern tree cp_build_function_call_vec		(tree, vec<tree, va_gc> **,
						 tsubst_flags_t,
						 tree = NULL_TREE);
extern tree build_x_binary_op			(const op_location_t &,
						 enum tree_code, tree,
						 enum tree_code, tree,
						 enum tree_code, tree *,
						 tsubst_flags_t);
extern tree build_x_array_ref			(location_t, tree, tree,
						 tsubst_flags_t);
extern tree build_x_unary_op			(location_t,
						 enum tree_code, cp_expr,
                                                 tsubst_flags_t);
extern tree cp_build_addressof			(location_t, tree,
						 tsubst_flags_t);
extern tree cp_build_addr_expr			(tree, tsubst_flags_t);
extern tree cp_build_unary_op                   (enum tree_code, tree, bool,
                                                 tsubst_flags_t);
extern tree genericize_compound_lvalue		(tree);
extern tree unary_complex_lvalue		(enum tree_code, tree);
extern tree build_x_conditional_expr		(location_t, tree, tree, tree,
                                                 tsubst_flags_t);
extern tree build_x_compound_expr_from_list	(tree, expr_list_kind,
						 tsubst_flags_t);
extern tree build_x_compound_expr_from_vec	(vec<tree, va_gc> *,
						 const char *, tsubst_flags_t);
extern tree build_x_compound_expr		(location_t, tree, tree,
						 tsubst_flags_t);
extern tree build_compound_expr                 (location_t, tree, tree);
extern tree cp_build_compound_expr		(tree, tree, tsubst_flags_t);
extern tree build_static_cast			(tree, tree, tsubst_flags_t);
extern tree build_reinterpret_cast		(tree, tree, tsubst_flags_t);
extern tree build_const_cast			(tree, tree, tsubst_flags_t);
extern tree build_c_cast			(location_t, tree, tree);
extern cp_expr build_c_cast			(location_t loc, tree type,
						 cp_expr expr);
extern tree cp_build_c_cast			(tree, tree, tsubst_flags_t);
extern cp_expr build_x_modify_expr		(location_t, tree,
						 enum tree_code, tree,
						 tsubst_flags_t);
extern tree cp_build_modify_expr		(location_t, tree,
						 enum tree_code, tree,
						 tsubst_flags_t);
extern tree convert_for_initialization		(tree, tree, tree, int,
						 impl_conv_rhs, tree, int,
                                                 tsubst_flags_t);
extern int comp_ptr_ttypes			(tree, tree);
extern bool comp_ptr_ttypes_const		(tree, tree, compare_bounds_t);
extern bool error_type_p			(const_tree);
extern bool ptr_reasonably_similar		(const_tree, const_tree);
extern tree build_ptrmemfunc			(tree, tree, int, bool,
						 tsubst_flags_t);
extern int cp_type_quals			(const_tree);
extern int type_memfn_quals			(const_tree);
extern cp_ref_qualifier type_memfn_rqual	(const_tree);
extern tree apply_memfn_quals			(tree, cp_cv_quals,
						 cp_ref_qualifier = REF_QUAL_NONE);
extern bool cp_has_mutable_p			(const_tree);
extern bool at_least_as_qualified_p		(const_tree, const_tree);
extern void cp_apply_type_quals_to_decl		(int, tree);
extern tree build_ptrmemfunc1			(tree, tree, tree);
extern void expand_ptrmemfunc_cst		(tree, tree *, tree *);
extern tree type_after_usual_arithmetic_conversions (tree, tree);
extern tree common_pointer_type                 (tree, tree);
extern tree composite_pointer_type		(const op_location_t &,
						 tree, tree, tree, tree,
						 composite_pointer_operation,
						 tsubst_flags_t);
extern tree merge_types				(tree, tree);
extern tree strip_array_domain			(tree);
extern tree check_return_expr			(tree, bool *);
extern tree cp_build_binary_op                  (const op_location_t &,
						 enum tree_code, tree, tree,
						 tsubst_flags_t);
extern tree build_x_vec_perm_expr               (location_t,
						 tree, tree, tree,
						 tsubst_flags_t);
#define cxx_sizeof(T)  cxx_sizeof_or_alignof_type (T, SIZEOF_EXPR, false, true)
extern tree build_simple_component_ref		(tree, tree);
extern tree build_ptrmemfunc_access_expr	(tree, tree);
extern tree build_address			(tree);
extern tree build_nop				(tree, tree);
extern tree non_reference			(tree);
extern tree lookup_anon_field			(tree, tree);
extern bool invalid_nonstatic_memfn_p		(location_t, tree,
						 tsubst_flags_t);
extern tree convert_member_func_to_ptr		(tree, tree, tsubst_flags_t);
extern tree convert_ptrmem			(tree, tree, bool, bool,
						 tsubst_flags_t);
extern int lvalue_or_else			(tree, enum lvalue_use,
                                                 tsubst_flags_t);
extern void check_template_keyword		(tree);
extern bool check_raw_literal_operator		(const_tree decl);
extern bool check_literal_operator_args		(const_tree, bool *, bool *);
extern void maybe_warn_about_useless_cast       (tree, tree, tsubst_flags_t);
extern tree cp_perform_integral_promotions      (tree, tsubst_flags_t);

extern tree finish_left_unary_fold_expr      (tree, int);
extern tree finish_right_unary_fold_expr     (tree, int);
extern tree finish_binary_fold_expr          (tree, tree, int);
extern bool treat_lvalue_as_rvalue_p	     (tree, bool);
extern bool decl_in_std_namespace_p	     (tree);

/* in typeck2.c */
extern void require_complete_eh_spec_types	(tree, tree);
extern void cxx_incomplete_type_diagnostic	(location_t, const_tree,
						 const_tree, diagnostic_t);

inline location_t
cp_expr_loc_or_loc (const_tree t, location_t or_loc)
{
  location_t loc = cp_expr_location (t);
  if (loc == UNKNOWN_LOCATION)
    loc = or_loc;
  return loc;
}

inline location_t
cp_expr_loc_or_input_loc (const_tree t)
{
  return cp_expr_loc_or_loc (t, input_location);
}

inline void
cxx_incomplete_type_diagnostic (const_tree value, const_tree type,
				diagnostic_t diag_kind)
{
  cxx_incomplete_type_diagnostic (cp_expr_loc_or_input_loc (value),
				  value, type, diag_kind);
}

extern void cxx_incomplete_type_error		(location_t, const_tree,
						 const_tree);
inline void
cxx_incomplete_type_error (const_tree value, const_tree type)
{
  cxx_incomplete_type_diagnostic (value, type, DK_ERROR);
}

extern void cxx_incomplete_type_inform 	        (const_tree);
extern tree error_not_base_type			(tree, tree);
extern tree binfo_or_else			(tree, tree);
extern void cxx_readonly_error			(location_t, tree,
						 enum lvalue_use);
extern void complete_type_check_abstract	(tree);
extern int abstract_virtuals_error		(tree, tree);
extern int abstract_virtuals_error		(abstract_class_use, tree);
extern int abstract_virtuals_error_sfinae	(tree, tree, tsubst_flags_t);
extern int abstract_virtuals_error_sfinae	(abstract_class_use, tree, tsubst_flags_t);

extern tree store_init_value			(tree, tree, vec<tree, va_gc>**, int);
extern tree split_nonconstant_init		(tree, tree);
extern bool check_narrowing			(tree, tree, tsubst_flags_t,
						 bool = false);
extern bool ordinary_char_type_p		(tree);
extern tree digest_init				(tree, tree, tsubst_flags_t);
extern tree digest_init_flags			(tree, tree, int, tsubst_flags_t);
extern tree digest_nsdmi_init		        (tree, tree, tsubst_flags_t);
extern tree build_scoped_ref			(tree, tree, tree *);
extern tree build_x_arrow			(location_t, tree,
						 tsubst_flags_t);
extern tree build_m_component_ref		(tree, tree, tsubst_flags_t);
extern tree build_functional_cast		(tree, tree, tsubst_flags_t);
extern tree add_exception_specifier		(tree, tree, tsubst_flags_t);
extern tree merge_exception_specifiers		(tree, tree);

/* in mangle.c */
extern void init_mangle				(void);
extern void mangle_decl				(tree);
extern const char *mangle_type_string		(tree);
extern tree mangle_typeinfo_for_type		(tree);
extern tree mangle_typeinfo_string_for_type	(tree);
extern tree mangle_vtbl_for_type		(tree);
extern tree mangle_vtt_for_type			(tree);
extern tree mangle_ctor_vtbl_for_type		(tree, tree);
extern tree mangle_thunk			(tree, int, tree, tree, tree);
extern tree mangle_guard_variable		(tree);
extern tree mangle_tls_init_fn			(tree);
extern tree mangle_tls_wrapper_fn		(tree);
extern bool decl_tls_wrapper_p			(tree);
extern tree mangle_ref_init_variable		(tree);
extern tree mangle_template_parm_object		(tree);
extern char * get_mangled_vtable_map_var_name   (tree);
extern bool mangle_return_type_p		(tree);
extern tree mangle_decomp			(tree, vec<tree> &);

/* in dump.c */
extern bool cp_dump_tree			(void *, tree);

/* In cp/cp-objcp-common.c.  */

extern alias_set_type cxx_get_alias_set		(tree);
extern bool cxx_warn_unused_global_decl		(const_tree);
extern size_t cp_tree_size			(enum tree_code);
extern bool cp_var_mod_type_p			(tree, tree);
extern void cxx_initialize_diagnostics		(diagnostic_context *);
extern int cxx_types_compatible_p		(tree, tree);
extern bool cxx_block_may_fallthru		(const_tree);

/* in cp-gimplify.c */
extern int cp_gimplify_expr			(tree *, gimple_seq *,
						 gimple_seq *);
extern void cp_genericize			(tree);
extern bool cxx_omp_const_qual_no_mutable	(tree);
extern enum omp_clause_default_kind cxx_omp_predetermined_sharing_1 (tree);
extern enum omp_clause_default_kind cxx_omp_predetermined_sharing (tree);
extern tree cxx_omp_clause_default_ctor		(tree, tree, tree);
extern tree cxx_omp_clause_copy_ctor		(tree, tree, tree);
extern tree cxx_omp_clause_assign_op		(tree, tree, tree);
extern tree cxx_omp_clause_dtor			(tree, tree);
extern void cxx_omp_finish_clause		(tree, gimple_seq *);
extern bool cxx_omp_privatize_by_reference	(const_tree);
extern bool cxx_omp_disregard_value_expr	(tree, bool);
extern void cp_fold_function			(tree);
extern tree cp_fold_maybe_rvalue		(tree, bool);
extern tree cp_fold_rvalue			(tree);
extern tree cp_fully_fold			(tree);
extern tree cp_fully_fold_init			(tree);
extern void clear_fold_cache			(void);
extern tree lookup_hotness_attribute		(tree);
extern tree process_stmt_hotness_attribute	(tree, location_t);
extern bool simple_empty_class_p		(tree, tree, tree_code);

/* in name-lookup.c */
extern tree strip_using_decl                    (tree);

/* Tell the binding oracle what kind of binding we are looking for.  */

enum cp_oracle_request
{
  CP_ORACLE_IDENTIFIER
};

/* If this is non-NULL, then it is a "binding oracle" which can lazily
   create bindings when needed by the C compiler.  The oracle is told
   the name and type of the binding to create.  It can call pushdecl
   or the like to ensure the binding is visible; or do nothing,
   leaving the binding untouched.  c-decl.c takes note of when the
   oracle has been called and will not call it again if it fails to
   create a given binding.  */

typedef void cp_binding_oracle_function (enum cp_oracle_request, tree identifier);

extern cp_binding_oracle_function *cp_binding_oracle;

/* Set during diagnostics to record the failed constraint. This is a
   TREE_LIST whose VALUE is the constraint and whose PURPOSE are the
   instantiation arguments Defined in pt.c.  */

extern tree current_failed_constraint;

/* An RAII class to manage the failed constraint.  */

struct diagnosing_failed_constraint
{
  diagnosing_failed_constraint (tree, tree, bool);
  ~diagnosing_failed_constraint ();

  bool diagnosing_error;
};

/* in constraint.cc */

extern cp_expr finish_constraint_or_expr	(location_t, cp_expr, cp_expr);
extern cp_expr finish_constraint_and_expr	(location_t, cp_expr, cp_expr);
extern cp_expr finish_constraint_primary_expr	(cp_expr);
extern tree finish_concept_definition		(cp_expr, tree);
extern tree combine_constraint_expressions      (tree, tree);
extern tree get_constraints                     (tree);
extern void set_constraints                     (tree, tree);
extern void remove_constraints                  (tree);
extern tree current_template_constraints	(void);
extern tree associate_classtype_constraints     (tree);
extern tree build_constraints                   (tree, tree);
extern tree get_template_head_requirements	(tree);
extern tree get_trailing_function_requirements	(tree);
extern tree get_shorthand_constraints           (tree);

extern tree build_concept_id			(tree);
extern tree build_type_constraint		(tree, tree, tsubst_flags_t);
extern tree build_concept_check                 (tree, tree, tsubst_flags_t);
extern tree build_concept_check                 (tree, tree, tree, tsubst_flags_t);

extern tree_pair finish_type_constraints	(tree, tree, tsubst_flags_t);
extern tree build_constrained_parameter         (tree, tree, tree = NULL_TREE);
extern void placeholder_extract_concept_and_args (tree, tree&, tree&);
extern bool equivalent_placeholder_constraints  (tree, tree);
extern hashval_t hash_placeholder_constraint	(tree);
extern bool deduce_constrained_parameter        (tree, tree&, tree&);
extern tree resolve_constraint_check            (tree);
extern tree check_function_concept              (tree);
extern tree finish_template_introduction        (tree, tree, location_t loc);
extern bool valid_requirements_p                (tree);
extern tree finish_concept_name                 (tree);
extern tree finish_shorthand_constraint         (tree, tree);
extern tree finish_requires_expr                (location_t, tree, tree);
extern tree finish_simple_requirement           (location_t, tree);
extern tree finish_type_requirement             (location_t, tree);
extern tree finish_compound_requirement         (location_t, tree, tree, bool);
extern tree finish_nested_requirement           (location_t, tree);
extern void check_constrained_friend            (tree, tree);
extern tree tsubst_requires_expr                (tree, tree, tsubst_flags_t, tree);
extern tree tsubst_constraint                   (tree, tree, tsubst_flags_t, tree);
extern tree tsubst_constraint_info              (tree, tree, tsubst_flags_t, tree);
extern tree tsubst_parameter_mapping		(tree, tree, tsubst_flags_t, tree);
extern tree get_mapped_args			(tree);

struct processing_constraint_expression_sentinel
{
  processing_constraint_expression_sentinel ();
  ~processing_constraint_expression_sentinel ();
};

extern bool processing_constraint_expression_p	();

extern tree unpack_concept_check		(tree);
extern tree evaluate_concept_check              (tree, tsubst_flags_t);
extern tree satisfy_constraint_expression	(tree);
extern bool constraints_satisfied_p             (tree);
extern bool constraints_satisfied_p             (tree, tree);
extern void clear_satisfaction_cache		();
extern bool* lookup_subsumption_result          (tree, tree);
extern bool save_subsumption_result             (tree, tree, bool);
extern tree find_template_parameters		(tree, int);
extern bool equivalent_constraints              (tree, tree);
extern bool equivalently_constrained            (tree, tree);
extern bool subsumes_constraints                (tree, tree);
extern bool strictly_subsumes			(tree, tree, tree);
extern bool weakly_subsumes			(tree, tree, tree);
extern int more_constrained                     (tree, tree);
extern bool constraints_equivalent_p            (tree, tree);
extern bool atomic_constraints_identical_p	(tree, tree);
extern hashval_t iterative_hash_constraint      (tree, hashval_t);
extern hashval_t hash_atomic_constraint         (tree);
extern void diagnose_constraints                (location_t, tree, tree);

/* in logic.cc */
extern bool subsumes                            (tree, tree);

/* In class.c */
extern void cp_finish_injected_record_type (tree);

/* in vtable-class-hierarchy.c */
extern void vtv_compute_class_hierarchy_transitive_closure (void);
extern void vtv_generate_init_routine           (void);
extern void vtv_save_class_info                 (tree);
extern void vtv_recover_class_info              (void);
extern void vtv_build_vtable_verify_fndecl      (void);

/* In constexpr.c */
extern void fini_constexpr			(void);
extern bool literal_type_p                      (tree);
extern tree register_constexpr_fundef           (tree, tree);
extern bool is_valid_constexpr_fn		(tree, bool);
extern bool check_constexpr_ctor_body           (tree, tree, bool);
extern tree constexpr_fn_retval		(tree);
extern tree ensure_literal_type_for_constexpr_object (tree);
extern bool potential_constant_expression       (tree);
extern bool is_constant_expression (tree);
extern bool is_nondependent_constant_expression (tree);
extern bool is_nondependent_static_init_expression (tree);
extern bool is_static_init_expression    (tree);
extern bool potential_rvalue_constant_expression (tree);
extern bool require_potential_constant_expression (tree);
extern bool require_constant_expression (tree);
extern bool require_rvalue_constant_expression (tree);
extern bool require_potential_rvalue_constant_expression (tree);
extern tree cxx_constant_value			(tree, tree = NULL_TREE);
extern void cxx_constant_dtor			(tree, tree);
extern tree cxx_constant_init			(tree, tree = NULL_TREE);
extern tree maybe_constant_value		(tree, tree = NULL_TREE, bool = false);
extern tree maybe_constant_init			(tree, tree = NULL_TREE, bool = false);
extern tree fold_non_dependent_expr		(tree,
						 tsubst_flags_t = tf_warning_or_error,
						 bool = false, tree = NULL_TREE);
extern tree fold_non_dependent_init		(tree,
						 tsubst_flags_t = tf_warning_or_error,
						 bool = false);
extern tree fold_simple				(tree);
extern bool reduced_constant_expression_p       (tree);
extern bool is_instantiation_of_constexpr       (tree);
extern bool var_in_constexpr_fn                 (tree);
extern bool var_in_maybe_constexpr_fn           (tree);
extern void explain_invalid_constexpr_fn        (tree);
extern vec<tree> cx_error_context               (void);
extern tree fold_sizeof_expr			(tree);
extern void clear_cv_and_fold_caches		(bool = true);
extern tree unshare_constructor			(tree CXX_MEM_STAT_INFO);

/* In cp-ubsan.c */
extern void cp_ubsan_maybe_instrument_member_call (tree);
extern void cp_ubsan_instrument_member_accesses (tree *);
extern tree cp_ubsan_maybe_instrument_downcast	(location_t, tree, tree, tree);
extern tree cp_ubsan_maybe_instrument_cast_to_vbase (location_t, tree, tree);
extern void cp_ubsan_maybe_initialize_vtbl_ptrs (tree);

/* In coroutines.cc */
extern tree finish_co_return_stmt		(location_t, tree);
extern tree finish_co_await_expr		(location_t, tree);
extern tree finish_co_yield_expr		(location_t, tree);
extern bool morph_fn_to_coro			(tree, tree *, tree *);

/* Inline bodies.  */

inline tree
ovl_first (tree node)
{
  while (TREE_CODE (node) == OVERLOAD)
    node = OVL_FUNCTION (node);
  return node;
}

inline bool
type_unknown_p (const_tree expr)
{
  return TREE_TYPE (expr) == unknown_type_node;
}

inline hashval_t
named_decl_hash::hash (const value_type decl)
{
  tree name = OVL_NAME (decl);
  return name ? IDENTIFIER_HASH_VALUE (name) : 0;
}

inline bool
named_decl_hash::equal (const value_type existing, compare_type candidate)
{
  tree name = OVL_NAME (existing);
  return candidate == name;
}

inline bool
null_node_p (const_tree expr)
{
  STRIP_ANY_LOCATION_WRAPPER (expr);
  return expr == null_node;
}

/* True iff T is a variable template declaration. */
inline bool
variable_template_p (tree t)
{
  if (TREE_CODE (t) != TEMPLATE_DECL)
    return false;
  if (!PRIMARY_TEMPLATE_P (t))
    return false;
  if (tree r = DECL_TEMPLATE_RESULT (t))
    return VAR_P (r);
  return false;
}

/* True iff T is a standard concept definition. This will return
   true for both the template and underlying declaration.  */

inline bool
standard_concept_p (tree t)
{
  if (TREE_CODE (t) == TEMPLATE_DECL)
    t = DECL_TEMPLATE_RESULT (t);
  return TREE_CODE (t) == CONCEPT_DECL;
}

/* True iff T is a variable concept definition. This will return
   true for both the template and the underlying declaration.  */

inline bool
variable_concept_p (tree t)
{
  if (TREE_CODE (t) == TEMPLATE_DECL)
    t = DECL_TEMPLATE_RESULT (t);
  return VAR_P (t) && DECL_DECLARED_CONCEPT_P (t);
}

/* True iff T is a function concept definition or an overload set
   containing multiple function concepts. This will return true for
   both the template and the underlying declaration.  */

inline bool
function_concept_p (tree t)
{
  if (TREE_CODE (t) == OVERLOAD)
    t = OVL_FIRST (t);
  if (TREE_CODE (t) == TEMPLATE_DECL)
    t = DECL_TEMPLATE_RESULT (t);
  return TREE_CODE (t) == FUNCTION_DECL && DECL_DECLARED_CONCEPT_P (t);
}

/* True iff T is a standard, variable, or function concept.  */

inline bool
concept_definition_p (tree t)
{
  if (t == error_mark_node)
    return false;

  /* Adjust for function concept overloads.  */
  if (TREE_CODE (t) == OVERLOAD)
    t = OVL_FIRST (t);

  /* See through templates. */
  if (TREE_CODE (t) == TEMPLATE_DECL)
    t = DECL_TEMPLATE_RESULT (t);

  /* The obvious and easy case.  */
  if (TREE_CODE (t) == CONCEPT_DECL)
    return true;

  /* Definitely not a concept.  */
  if (!VAR_OR_FUNCTION_DECL_P (t))
    return false;
  if (!DECL_LANG_SPECIFIC (t))
    return false;

  return DECL_DECLARED_CONCEPT_P (t);
}

/* Same as above, but for const trees.  */

inline bool
concept_definition_p (const_tree t)
{
  return concept_definition_p (const_cast<tree> (t));
}

/* True if t is an expression that checks a concept.  */

inline bool
concept_check_p (const_tree t)
{
  if (TREE_CODE (t) == CALL_EXPR)
    t = CALL_EXPR_FN (t);
  if (t && TREE_CODE (t) == TEMPLATE_ID_EXPR)
    return concept_definition_p (TREE_OPERAND (t, 0));
  return false;
}

#if CHECKING_P
namespace selftest {
  extern void run_cp_tests (void);

  /* Declarations for specific families of tests within cp,
     by source file, in alphabetical order.  */
  extern void cp_pt_c_tests ();
  extern void cp_tree_c_tests (void);
} // namespace selftest
#endif /* #if CHECKING_P */

/* -- end of C++ */

#endif /* ! GCC_CP_TREE_H */<|MERGE_RESOLUTION|>--- conflicted
+++ resolved
@@ -2705,13 +2705,10 @@
   unsigned hidden_friend_p : 1;
   unsigned omp_declare_reduction_p : 1;
   unsigned has_dependent_explicit_spec_p : 1;
-<<<<<<< HEAD
+  unsigned immediate_fn_p : 1;
   unsigned coroutine_p : 1;
 
-=======
-  unsigned immediate_fn_p : 1;
->>>>>>> a31874ef
-  unsigned spare : 11;
+  unsigned spare : 10;
 
   /* 32-bits padding on 64-bit host.  */
 
