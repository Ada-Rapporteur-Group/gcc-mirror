/* Definitions for C++ parsing and type checking.
   Copyright (C) 1987, 1992, 1993, 1994, 1995, 1996, 1997, 1998, 1999,
<<<<<<< HEAD
   2000, 2001, 2002, 2003, 2004, 2005, 2006, 2007, 2008, 2009, 2010
=======
   2000, 2001, 2002, 2003, 2004, 2005, 2006, 2007, 2008, 2009, 2010, 2011
>>>>>>> 03d20231
   Free Software Foundation, Inc.
   Contributed by Michael Tiemann (tiemann@cygnus.com)

This file is part of GCC.

GCC is free software; you can redistribute it and/or modify
it under the terms of the GNU General Public License as published by
the Free Software Foundation; either version 3, or (at your option)
any later version.

GCC is distributed in the hope that it will be useful,
but WITHOUT ANY WARRANTY; without even the implied warranty of
MERCHANTABILITY or FITNESS FOR A PARTICULAR PURPOSE.  See the
GNU General Public License for more details.

You should have received a copy of the GNU General Public License
along with GCC; see the file COPYING3.  If not see
<http://www.gnu.org/licenses/>.  */

#ifndef GCC_CP_TREE_H
#define GCC_CP_TREE_H

#include "ggc.h"
#include "function.h"
#include "hashtab.h"
#include "vec.h"

/* In order for the format checking to accept the C++ front end
   diagnostic framework extensions, you must include this file before
   diagnostic-core.h, not after.  We override the definition of GCC_DIAG_STYLE
   in c-common.h.  */
#undef GCC_DIAG_STYLE
#define GCC_DIAG_STYLE __gcc_cxxdiag__
<<<<<<< HEAD
#if defined(GCC_TOPLEV_H) || defined (GCC_C_COMMON_H)
#error \
In order for the format checking to accept the C++ front end diagnostic \
framework extensions, you must include this file before toplev.h and \
=======
#if defined(GCC_DIAGNOSTIC_CORE_H) || defined (GCC_C_COMMON_H)
#error \
In order for the format checking to accept the C++ front end diagnostic \
framework extensions, you must include this file before diagnostic-core.h and \
>>>>>>> 03d20231
c-common.h, not after.
#endif
#include "c-family/c-common.h"
#include "diagnostic.h"
#include "c-family/c-common.h"

#include "name-lookup.h"

#include "name-lookup.h"

/* Usage of TREE_LANG_FLAG_?:
   0: IDENTIFIER_MARKED (IDENTIFIER_NODEs)
      NEW_EXPR_USE_GLOBAL (in NEW_EXPR).
      DELETE_EXPR_USE_GLOBAL (in DELETE_EXPR).
      COMPOUND_EXPR_OVERLOADED (in COMPOUND_EXPR).
      TREE_INDIRECT_USING (in NAMESPACE_DECL).
      CLEANUP_P (in TRY_BLOCK)
      AGGR_INIT_VIA_CTOR_P (in AGGR_INIT_EXPR)
      PTRMEM_OK_P (in ADDR_EXPR, OFFSET_REF)
      PAREN_STRING_LITERAL (in STRING_CST)
      DECL_PRETTY_FUNCTION_P (in VAR_DECL)
      KOENIG_LOOKUP_P (in CALL_EXPR)
      STATEMENT_LIST_NO_SCOPE (in STATEMENT_LIST).
      EXPR_STMT_STMT_EXPR_RESULT (in EXPR_STMT)
      STMT_EXPR_NO_SCOPE (in STMT_EXPR)
      BIND_EXPR_TRY_BLOCK (in BIND_EXPR)
      TYPENAME_IS_ENUM_P (in TYPENAME_TYPE)
      REFERENCE_REF_P (in INDIRECT_EXPR)
      QUALIFIED_NAME_IS_TEMPLATE (in SCOPE_REF)
      OMP_FOR_GIMPLIFYING_P (in OMP_FOR)
      BASELINK_QUALIFIED_P (in BASELINK)
      TARGET_EXPR_IMPLICIT_P (in TARGET_EXPR)
      TEMPLATE_PARM_PARAMETER_PACK (in TEMPLATE_PARM_INDEX)
      ATTR_IS_DEPENDENT (in the TREE_LIST for an attribute)
      CONSTRUCTOR_IS_DIRECT_INIT (in CONSTRUCTOR)
      LAMBDA_EXPR_CAPTURES_THIS_P (in LAMBDA_EXPR)
      DECLTYPE_FOR_LAMBDA_CAPTURE (in DECLTYPE_TYPE)
<<<<<<< HEAD
=======
      VEC_INIT_EXPR_IS_CONSTEXPR (in VEC_INIT_EXPR)
>>>>>>> 03d20231
   1: IDENTIFIER_VIRTUAL_P (in IDENTIFIER_NODE)
      TI_PENDING_TEMPLATE_FLAG.
      TEMPLATE_PARMS_FOR_INLINE.
      DELETE_EXPR_USE_VEC (in DELETE_EXPR).
      (TREE_CALLS_NEW) (in _EXPR or _REF) (commented-out).
      ICS_ELLIPSIS_FLAG (in _CONV)
      DECL_INITIALIZED_P (in VAR_DECL)
      TYPENAME_IS_CLASS_P (in TYPENAME_TYPE)
      STMT_IS_FULL_EXPR_P (in _STMT)
      TARGET_EXPR_LIST_INIT_P (in TARGET_EXPR)
      LAMBDA_EXPR_MUTABLE_P (in LAMBDA_EXPR)
      DECLTYPE_FOR_LAMBDA_RETURN (in DECLTYPE_TYPE)
   2: IDENTIFIER_OPNAME_P (in IDENTIFIER_NODE)
      ICS_THIS_FLAG (in _CONV)
      DECL_INITIALIZED_BY_CONSTANT_EXPRESSION_P (in VAR_DECL)
      STATEMENT_LIST_TRY_BLOCK (in STATEMENT_LIST)
      TYPENAME_IS_RESOLVING_P (in TYPE_NAME_TYPE)
      LAMBDA_EXPR_DEDUCE_RETURN_TYPE_P (in LAMBDA_EXPR)
      TARGET_EXPR_DIRECT_INIT_P (in TARGET_EXPR)
   3: (TREE_REFERENCE_EXPR) (in NON_LVALUE_EXPR) (commented-out).
      ICS_BAD_FLAG (in _CONV)
      FN_TRY_BLOCK_P (in TRY_BLOCK)
      IDENTIFIER_CTOR_OR_DTOR_P (in IDENTIFIER_NODE)
      BIND_EXPR_BODY_BLOCK (in BIND_EXPR)
      DECL_NON_TRIVIALLY_INITIALIZED_P (in VAR_DECL)
   4: TREE_HAS_CONSTRUCTOR (in INDIRECT_REF, SAVE_EXPR, CONSTRUCTOR,
	  or FIELD_DECL).
      IDENTIFIER_TYPENAME_P (in IDENTIFIER_NODE)
      DECL_TINFO_P (in VAR_DECL)
   5: C_IS_RESERVED_WORD (in IDENTIFIER_NODE)
      DECL_VTABLE_OR_VTT_P (in VAR_DECL)
   6: IDENTIFIER_REPO_CHOSEN (in IDENTIFIER_NODE)
      DECL_CONSTRUCTION_VTABLE_P (in VAR_DECL)
      TYPE_MARKED_P (in _TYPE)

   Usage of TYPE_LANG_FLAG_?:
   0: TYPE_DEPENDENT_P
   1: TYPE_HAS_USER_CONSTRUCTOR.
   2: unused
   3: TYPE_FOR_JAVA.
   4: TYPE_HAS_NONTRIVIAL_DESTRUCTOR
   5: CLASS_TYPE_P (in RECORD_TYPE and UNION_TYPE)
<<<<<<< HEAD
=======
      ENUM_FIXED_UNDERLYING_TYPE_P (in ENUMERAL_TYPE)
>>>>>>> 03d20231
   6: TYPE_DEPENDENT_P_VALID

   Usage of DECL_LANG_FLAG_?:
   0: DECL_ERROR_REPORTED (in VAR_DECL).
      DECL_TEMPLATE_PARM_P (in PARM_DECL, CONST_DECL, TYPE_DECL, or TEMPLATE_DECL)
      DECL_LOCAL_FUNCTION_P (in FUNCTION_DECL)
      DECL_MUTABLE_P (in FIELD_DECL)
      DECL_DEPENDENT_P (in USING_DECL)
   1: C_TYPEDEF_EXPLICITLY_SIGNED (in TYPE_DECL).
      DECL_TEMPLATE_INSTANTIATED (in a VAR_DECL or a FUNCTION_DECL)
      DECL_MEMBER_TEMPLATE_P (in TEMPLATE_DECL)
      FUNCTION_PARAMETER_PACK_P (in PARM_DECL)
   2: DECL_THIS_EXTERN (in VAR_DECL or FUNCTION_DECL).
      DECL_IMPLICIT_TYPEDEF_P (in a TYPE_DECL)
   3: DECL_IN_AGGR_P.
   4: DECL_C_BIT_FIELD (in a FIELD_DECL)
      DECL_ANON_UNION_VAR_P (in a VAR_DECL)
      DECL_SELF_REFERENCE_P (in a TYPE_DECL)
      DECL_INVALID_OVERRIDER_P (in a FUNCTION_DECL)
   5: DECL_INTERFACE_KNOWN.
   6: DECL_THIS_STATIC (in VAR_DECL or FUNCTION_DECL).
      DECL_FIELD_IS_BASE (in FIELD_DECL)
   7: DECL_DEAD_FOR_LOCAL (in VAR_DECL).
      DECL_THUNK_P (in a member FUNCTION_DECL)
      DECL_NORMAL_CAPTURE_P (in FIELD_DECL)
   8: DECL_DECLARED_CONSTEXPR_P (in VAR_DECL, FUNCTION_DECL)

   Usage of language-independent fields in a language-dependent manner:

   TYPE_ALIAS_SET
     This field is used by TYPENAME_TYPEs, TEMPLATE_TYPE_PARMs, and so
     forth as a substitute for the mark bits provided in `lang_type'.
     At present, only the six low-order bits are used.

   TYPE_LANG_SLOT_1
     For an ENUMERAL_TYPE, this is ENUM_TEMPLATE_INFO.
     For a FUNCTION_TYPE or METHOD_TYPE, this is TYPE_RAISES_EXCEPTIONS

  BINFO_VIRTUALS
     For a binfo, this is a TREE_LIST.  There is an entry for each
     virtual function declared either in BINFO or its direct and
     indirect primary bases.

     The BV_DELTA of each node gives the amount by which to adjust the
     `this' pointer when calling the function.  If the method is an
     overridden version of a base class method, then it is assumed
     that, prior to adjustment, the this pointer points to an object
     of the base class.

     The BV_VCALL_INDEX of each node, if non-NULL, gives the vtable
     index of the vcall offset for this entry.

     The BV_FN is the declaration for the virtual function itself.

     If BV_LOST_PRIMARY is set, it means that this entry is for a lost
     primary virtual base and can be left null in the vtable.

   BINFO_VTABLE
     This is an expression with POINTER_TYPE that gives the value
     to which the vptr should be initialized.  Use get_vtbl_decl_for_binfo
     to extract the VAR_DECL for the complete vtable.

   DECL_VINDEX
     This field is NULL for a non-virtual function.  For a virtual
     function, it is eventually set to an INTEGER_CST indicating the
     index in the vtable at which this function can be found.  When
     a virtual function is declared, but before it is known what
     function is overridden, this field is the error_mark_node.

     Temporarily, it may be set to a TREE_LIST whose TREE_VALUE is
     the virtual function this one overrides, and whose TREE_CHAIN is
     the old DECL_VINDEX.  */

/* Language-specific tree checkers.  */

#define VAR_OR_FUNCTION_DECL_CHECK(NODE) \
  TREE_CHECK2(NODE,VAR_DECL,FUNCTION_DECL)

#define VAR_FUNCTION_OR_PARM_DECL_CHECK(NODE) \
  TREE_CHECK3(NODE,VAR_DECL,FUNCTION_DECL,PARM_DECL)

#define VAR_TEMPL_TYPE_OR_FUNCTION_DECL_CHECK(NODE) \
  TREE_CHECK4(NODE,VAR_DECL,FUNCTION_DECL,TYPE_DECL,TEMPLATE_DECL)

#define BOUND_TEMPLATE_TEMPLATE_PARM_TYPE_CHECK(NODE) \
  TREE_CHECK(NODE,BOUND_TEMPLATE_TEMPLATE_PARM)

#if defined ENABLE_TREE_CHECKING && (GCC_VERSION >= 2007)
#define THUNK_FUNCTION_CHECK(NODE) __extension__			\
({  __typeof (NODE) const __t = (NODE);					\
    if (TREE_CODE (__t) != FUNCTION_DECL || !__t->decl_common.lang_specific \
	|| !__t->decl_common.lang_specific->u.fn.thunk_p)		\
      tree_check_failed (__t, __FILE__, __LINE__, __FUNCTION__, 0);	\
     __t; })
#else
#define THUNK_FUNCTION_CHECK(NODE) (NODE)
#endif

/* Language-dependent contents of an identifier.  */

struct GTY(()) lang_identifier {
  struct c_common_identifier c_common;
  cxx_binding *namespace_bindings;
  cxx_binding *bindings;
  tree class_template_info;
  tree label_value;
};

/* In an IDENTIFIER_NODE, nonzero if this identifier is actually a
   keyword.  C_RID_CODE (node) is then the RID_* value of the keyword,
   and C_RID_YYCODE is the token number wanted by Yacc.  */

#define C_IS_RESERVED_WORD(ID) TREE_LANG_FLAG_5 (ID)

#define LANG_IDENTIFIER_CAST(NODE) \
	((struct lang_identifier*)IDENTIFIER_NODE_CHECK (NODE))

struct GTY(()) template_parm_index_s {
  struct tree_common common;
  int index;
  int level;
  int orig_level;
  int num_siblings;
  tree decl;
};
typedef struct template_parm_index_s template_parm_index;

struct GTY(()) ptrmem_cst {
  struct tree_common common;
  tree member;
};
typedef struct ptrmem_cst * ptrmem_cst_t;

#define IDENTIFIER_GLOBAL_VALUE(NODE) \
  namespace_binding ((NODE), global_namespace)
#define SET_IDENTIFIER_GLOBAL_VALUE(NODE, VAL) \
  set_namespace_binding ((NODE), global_namespace, (VAL))
#define IDENTIFIER_NAMESPACE_VALUE(NODE) \
  namespace_binding ((NODE), current_namespace)
#define SET_IDENTIFIER_NAMESPACE_VALUE(NODE, VAL) \
  set_namespace_binding ((NODE), current_namespace, (VAL))

#define CLEANUP_P(NODE)		TREE_LANG_FLAG_0 (TRY_BLOCK_CHECK (NODE))

#define BIND_EXPR_TRY_BLOCK(NODE) \
  TREE_LANG_FLAG_0 (BIND_EXPR_CHECK (NODE))

/* Used to mark the block around the member initializers and cleanups.  */
#define BIND_EXPR_BODY_BLOCK(NODE) \
  TREE_LANG_FLAG_3 (BIND_EXPR_CHECK (NODE))
#define FUNCTION_NEEDS_BODY_BLOCK(NODE) \
  (DECL_CONSTRUCTOR_P (NODE) || DECL_DESTRUCTOR_P (NODE))

#define STATEMENT_LIST_NO_SCOPE(NODE) \
  TREE_LANG_FLAG_0 (STATEMENT_LIST_CHECK (NODE))
#define STATEMENT_LIST_TRY_BLOCK(NODE) \
  TREE_LANG_FLAG_2 (STATEMENT_LIST_CHECK (NODE))

/* Nonzero if this statement should be considered a full-expression,
   i.e., if temporaries created during this statement should have
   their destructors run at the end of this statement.  */
#define STMT_IS_FULL_EXPR_P(NODE) TREE_LANG_FLAG_1 ((NODE))

/* Marks the result of a statement expression.  */
#define EXPR_STMT_STMT_EXPR_RESULT(NODE) \
  TREE_LANG_FLAG_0 (EXPR_STMT_CHECK (NODE))

/* Nonzero if this statement-expression does not have an associated scope.  */
#define STMT_EXPR_NO_SCOPE(NODE) \
   TREE_LANG_FLAG_0 (STMT_EXPR_CHECK (NODE))

/* Returns nonzero iff TYPE1 and TYPE2 are the same type, in the usual
   sense of `same'.  */
#define same_type_p(TYPE1, TYPE2) \
  comptypes ((TYPE1), (TYPE2), COMPARE_STRICT)

/* Nonzero if we are presently building a statement tree, rather
   than expanding each statement as we encounter it.  */
#define building_stmt_tree()  (cur_stmt_list != NULL_TREE)

/* Returns nonzero iff NODE is a declaration for the global function
   `main'.  */
#define DECL_MAIN_P(NODE)				\
   (DECL_EXTERN_C_FUNCTION_P (NODE)			\
    && DECL_NAME (NODE) != NULL_TREE			\
    && MAIN_NAME_P (DECL_NAME (NODE))			\
    && flag_hosted)

/* The overloaded FUNCTION_DECL.  */
#define OVL_FUNCTION(NODE) \
  (((struct tree_overload*)OVERLOAD_CHECK (NODE))->function)
#define OVL_CHAIN(NODE)      TREE_CHAIN (NODE)
/* Polymorphic access to FUNCTION and CHAIN.  */
#define OVL_CURRENT(NODE)	\
  ((TREE_CODE (NODE) == OVERLOAD) ? OVL_FUNCTION (NODE) : (NODE))
#define OVL_NEXT(NODE)		\
  ((TREE_CODE (NODE) == OVERLOAD) ? TREE_CHAIN (NODE) : NULL_TREE)
/* If set, this was imported in a using declaration.
   This is not to confuse with being used somewhere, which
   is not important for this node.  */
#define OVL_USED(NODE)		TREE_USED (NODE)

struct GTY(()) tree_overload {
  struct tree_common common;
  tree function;
};

/* Returns true iff NODE is a BASELINK.  */
#define BASELINK_P(NODE) \
  (TREE_CODE (NODE) == BASELINK)
/* The BINFO indicating the base from which the BASELINK_FUNCTIONS came.  */
#define BASELINK_BINFO(NODE) \
  (((struct tree_baselink*) BASELINK_CHECK (NODE))->binfo)
/* The functions referred to by the BASELINK; either a FUNCTION_DECL,
   a TEMPLATE_DECL, an OVERLOAD, or a TEMPLATE_ID_EXPR.  */
#define BASELINK_FUNCTIONS(NODE) \
  (((struct tree_baselink*) BASELINK_CHECK (NODE))->functions)
/* The BINFO in which the search for the functions indicated by this baselink
   began.  This base is used to determine the accessibility of functions
   selected by overload resolution.  */
#define BASELINK_ACCESS_BINFO(NODE) \
  (((struct tree_baselink*) BASELINK_CHECK (NODE))->access_binfo)
/* For a type-conversion operator, the BASELINK_OPTYPE indicates the type
   to which the conversion should occur.  This value is important if
   the BASELINK_FUNCTIONS include a template conversion operator --
   the BASELINK_OPTYPE can be used to determine what type the user
   requested.  */
#define BASELINK_OPTYPE(NODE) \
  (TREE_CHAIN (BASELINK_CHECK (NODE)))
/* Nonzero if this baselink was from a qualified lookup.  */
#define BASELINK_QUALIFIED_P(NODE) \
  TREE_LANG_FLAG_0 (BASELINK_CHECK (NODE))

struct GTY(()) tree_baselink {
  struct tree_common common;
  tree binfo;
  tree functions;
  tree access_binfo;
};

/* The different kinds of ids that we encounter.  */

typedef enum cp_id_kind
{
  /* Not an id at all.  */
  CP_ID_KIND_NONE,
  /* An unqualified-id that is not a template-id.  */
  CP_ID_KIND_UNQUALIFIED,
  /* An unqualified-id that is a dependent name.  */
  CP_ID_KIND_UNQUALIFIED_DEPENDENT,
  /* An unqualified template-id.  */
  CP_ID_KIND_TEMPLATE_ID,
  /* A qualified-id.  */
  CP_ID_KIND_QUALIFIED
} cp_id_kind;


/* The various kinds of C++0x warnings we encounter. */

typedef enum cpp0x_warn_str
{
  /* extended initializer lists */
  CPP0X_INITIALIZER_LISTS,
  /* explicit conversion operators */
  CPP0X_EXPLICIT_CONVERSION,
  /* variadic templates */
  CPP0X_VARIADIC_TEMPLATES,
  /* lambda expressions */
  CPP0X_LAMBDA_EXPR,
  /* C++0x auto */
  CPP0X_AUTO,
  /* scoped enums */
  CPP0X_SCOPED_ENUMS,
  /* defaulted and deleted functions */
<<<<<<< HEAD
  CPP0X_DEFAULTED_DELETED
=======
  CPP0X_DEFAULTED_DELETED,
  /* inline namespaces */
  CPP0X_INLINE_NAMESPACES
>>>>>>> 03d20231
} cpp0x_warn_str;
  
/* The various kinds of operation used by composite_pointer_type. */

typedef enum composite_pointer_operation
{
  /* comparison */
  CPO_COMPARISON,
  /* conversion */
  CPO_CONVERSION,
  /* conditional expression */
  CPO_CONDITIONAL_EXPR
} composite_pointer_operation;

<<<<<<< HEAD
/* The various readonly error string used by readonly_error.  */
typedef enum readonly_error_kind
{
  /* assignment */
  REK_ASSIGNMENT,
  /* assignment (via 'asm' output) */
  REK_ASSIGNMENT_ASM,
  /* increment */
  REK_INCREMENT,
  /* decrement */
  REK_DECREMENT
} readonly_error_kind;

=======
>>>>>>> 03d20231
/* Possible cases of expression list used by build_x_compound_expr_from_list. */
typedef enum expr_list_kind {
  ELK_INIT,		/* initializer */
  ELK_MEM_INIT,		/* member initializer */
  ELK_FUNC_CAST		/* functional cast */
} expr_list_kind; 

/* Possible cases of implicit bad rhs conversions. */
typedef enum impl_conv_rhs {
  ICR_DEFAULT_ARGUMENT, /* default argument */
  ICR_CONVERTING,       /* converting */
  ICR_INIT,             /* initialization */
  ICR_ARGPASS,          /* argument passing */
  ICR_RETURN,           /* return */
  ICR_ASSIGN            /* assignment */
} impl_conv_rhs;

<<<<<<< HEAD
=======
/* Possible cases of implicit or explicit bad conversions to void. */
typedef enum impl_conv_void {
  ICV_CAST,            /* (explicit) conversion to void */
  ICV_SECOND_OF_COND,  /* second operand of conditional expression */
  ICV_THIRD_OF_COND,   /* third operand of conditional expression */
  ICV_RIGHT_OF_COMMA,  /* right operand of comma operator */
  ICV_LEFT_OF_COMMA,   /* left operand of comma operator */
  ICV_STATEMENT,       /* statement */
  ICV_THIRD_IN_FOR     /* for increment expression */
} impl_conv_void;

>>>>>>> 03d20231
/* Macros for access to language-specific slots in an identifier.  */

#define IDENTIFIER_NAMESPACE_BINDINGS(NODE)	\
  (LANG_IDENTIFIER_CAST (NODE)->namespace_bindings)
#define IDENTIFIER_TEMPLATE(NODE)	\
  (LANG_IDENTIFIER_CAST (NODE)->class_template_info)

/* The IDENTIFIER_BINDING is the innermost cxx_binding for the
    identifier.  It's PREVIOUS is the next outermost binding.  Each
    VALUE field is a DECL for the associated declaration.  Thus,
    name lookup consists simply of pulling off the node at the front
    of the list (modulo oddities for looking up the names of types,
    and such.)  You can use SCOPE field to determine the scope
    that bound the name.  */
#define IDENTIFIER_BINDING(NODE) \
  (LANG_IDENTIFIER_CAST (NODE)->bindings)

/* TREE_TYPE only indicates on local and class scope the current
   type. For namespace scope, the presence of a type in any namespace
   is indicated with global_type_node, and the real type behind must
   be found through lookup.  */
#define IDENTIFIER_TYPE_VALUE(NODE) identifier_type_value (NODE)
#define REAL_IDENTIFIER_TYPE_VALUE(NODE) TREE_TYPE (NODE)
#define SET_IDENTIFIER_TYPE_VALUE(NODE,TYPE) (TREE_TYPE (NODE) = (TYPE))
#define IDENTIFIER_HAS_TYPE_VALUE(NODE) (IDENTIFIER_TYPE_VALUE (NODE) ? 1 : 0)

#define IDENTIFIER_LABEL_VALUE(NODE) \
  (LANG_IDENTIFIER_CAST (NODE)->label_value)
#define SET_IDENTIFIER_LABEL_VALUE(NODE, VALUE)   \
  IDENTIFIER_LABEL_VALUE (NODE) = (VALUE)

/* Nonzero if this identifier is used as a virtual function name somewhere
   (optimizes searches).  */
#define IDENTIFIER_VIRTUAL_P(NODE) TREE_LANG_FLAG_1 (NODE)

/* Nonzero if this identifier is the prefix for a mangled C++ operator
   name.  */
#define IDENTIFIER_OPNAME_P(NODE) TREE_LANG_FLAG_2 (NODE)

/* Nonzero if this identifier is the name of a type-conversion
   operator.  */
#define IDENTIFIER_TYPENAME_P(NODE) \
  TREE_LANG_FLAG_4 (NODE)

/* Nonzero if this identifier is the name of a constructor or
   destructor.  */
#define IDENTIFIER_CTOR_OR_DTOR_P(NODE) \
  TREE_LANG_FLAG_3 (NODE)

/* True iff NAME is the DECL_ASSEMBLER_NAME for an entity with vague
   linkage which the prelinker has assigned to this translation
   unit.  */
#define IDENTIFIER_REPO_CHOSEN(NAME) \
  (TREE_LANG_FLAG_6 (NAME))

/* In a RECORD_TYPE or UNION_TYPE, nonzero if any component is read-only.  */
#define C_TYPE_FIELDS_READONLY(TYPE) \
  (LANG_TYPE_CLASS_CHECK (TYPE)->fields_readonly)

/* The tokens stored in the default argument.  */

#define DEFARG_TOKENS(NODE) \
  (((struct tree_default_arg *)DEFAULT_ARG_CHECK (NODE))->tokens)
#define DEFARG_INSTANTIATIONS(NODE) \
  (((struct tree_default_arg *)DEFAULT_ARG_CHECK (NODE))->instantiations)

struct GTY (()) tree_default_arg {
  struct tree_common common;
  struct cp_token_cache *tokens;
  VEC(tree,gc) *instantiations;
};

/* The condition associated with the static assertion.  This must be
   an integral constant expression.  */
#define STATIC_ASSERT_CONDITION(NODE) \
  (((struct tree_static_assert *)STATIC_ASSERT_CHECK (NODE))->condition)

/* The message associated with the static assertion.  This must be a
   string constant, which will be emitted as an error message when the
   static assert condition is false.  */
#define STATIC_ASSERT_MESSAGE(NODE) \
  (((struct tree_static_assert *)STATIC_ASSERT_CHECK (NODE))->message)

/* Source location information for a static assertion.  */
#define STATIC_ASSERT_SOURCE_LOCATION(NODE) \
  (((struct tree_static_assert *)STATIC_ASSERT_CHECK (NODE))->location)

struct GTY (()) tree_static_assert {
  struct tree_common common;
  tree condition;
  tree message;
  location_t location;
};

struct GTY (()) tree_argument_pack_select {
  struct tree_common common;
  tree argument_pack;
  int index;
};

/* The different kinds of traits that we encounter.  */

typedef enum cp_trait_kind
{
  CPTK_HAS_NOTHROW_ASSIGN,
  CPTK_HAS_NOTHROW_CONSTRUCTOR,
  CPTK_HAS_NOTHROW_COPY,
  CPTK_HAS_TRIVIAL_ASSIGN,
  CPTK_HAS_TRIVIAL_CONSTRUCTOR,
  CPTK_HAS_TRIVIAL_COPY,
  CPTK_HAS_TRIVIAL_DESTRUCTOR,
  CPTK_HAS_VIRTUAL_DESTRUCTOR,
  CPTK_IS_ABSTRACT,
  CPTK_IS_BASE_OF,
  CPTK_IS_CLASS,
  CPTK_IS_CONVERTIBLE_TO,
  CPTK_IS_EMPTY,
  CPTK_IS_ENUM,
  CPTK_IS_POD,
  CPTK_IS_POLYMORPHIC,
  CPTK_IS_STD_LAYOUT,
  CPTK_IS_TRIVIAL,
<<<<<<< HEAD
=======
  CPTK_IS_LITERAL_TYPE,
>>>>>>> 03d20231
  CPTK_IS_UNION
} cp_trait_kind;

/* The types that we are processing.  */
#define TRAIT_EXPR_TYPE1(NODE) \
  (((struct tree_trait_expr *)TRAIT_EXPR_CHECK (NODE))->type1)

#define TRAIT_EXPR_TYPE2(NODE) \
  (((struct tree_trait_expr *)TRAIT_EXPR_CHECK (NODE))->type2)

/* The specific trait that we are processing.  */
#define TRAIT_EXPR_KIND(NODE) \
  (((struct tree_trait_expr *)TRAIT_EXPR_CHECK (NODE))->kind)

struct GTY (()) tree_trait_expr {
  struct tree_common common;
  tree type1;
  tree type2;  
  enum cp_trait_kind kind;
};

/* Based off of TYPE_ANONYMOUS_P.  */
#define LAMBDA_TYPE_P(NODE) \
  (CLASS_TYPE_P (NODE) && LAMBDANAME_P (TYPE_LINKAGE_IDENTIFIER (NODE)))

/* Test if FUNCTION_DECL is a lambda function.  */
#define LAMBDA_FUNCTION_P(FNDECL) \
  (DECL_OVERLOADED_OPERATOR_P (FNDECL) == CALL_EXPR \
   && LAMBDA_TYPE_P (CP_DECL_CONTEXT (FNDECL)))

enum cp_lambda_default_capture_mode_type {
  CPLD_NONE,
  CPLD_COPY,
  CPLD_REFERENCE
};

/* The method of default capture, if any.  */
#define LAMBDA_EXPR_DEFAULT_CAPTURE_MODE(NODE) \
  (((struct tree_lambda_expr *)LAMBDA_EXPR_CHECK (NODE))->default_capture_mode)

/* The capture-list, including `this'.  Each capture is stored as a FIELD_DECL
 * so that the name, type, and field are all together, whether or not it has
 * been added to the lambda's class type.
   TREE_LIST:
     TREE_PURPOSE: The FIELD_DECL for this capture.
     TREE_VALUE: The initializer. This is part of a GNU extension.  */
#define LAMBDA_EXPR_CAPTURE_LIST(NODE) \
  (((struct tree_lambda_expr *)LAMBDA_EXPR_CHECK (NODE))->capture_list)

/* The node in the capture-list that holds the 'this' capture.  */
#define LAMBDA_EXPR_THIS_CAPTURE(NODE) \
  (((struct tree_lambda_expr *)LAMBDA_EXPR_CHECK (NODE))->this_capture)

/* Predicate tracking whether `this' is in the effective capture set.  */
#define LAMBDA_EXPR_CAPTURES_THIS_P(NODE) \
  LAMBDA_EXPR_THIS_CAPTURE(NODE)

/* Predicate tracking whether the lambda was declared 'mutable'.  */
#define LAMBDA_EXPR_MUTABLE_P(NODE) \
  TREE_LANG_FLAG_1 (LAMBDA_EXPR_CHECK (NODE))

/* True iff we should try to deduce the lambda return type from any return
   statement.  */
#define LAMBDA_EXPR_DEDUCE_RETURN_TYPE_P(NODE) \
  TREE_LANG_FLAG_2 (LAMBDA_EXPR_CHECK (NODE))

/* The return type in the expression.
 * NULL_TREE indicates that none was specified.  */
#define LAMBDA_EXPR_RETURN_TYPE(NODE) \
  (((struct tree_lambda_expr *)LAMBDA_EXPR_CHECK (NODE))->return_type)

/* The source location of the lambda.  */
#define LAMBDA_EXPR_LOCATION(NODE) \
  (((struct tree_lambda_expr *)LAMBDA_EXPR_CHECK (NODE))->locus)

/* The mangling scope for the lambda: FUNCTION_DECL, PARM_DECL, VAR_DECL,
   FIELD_DECL or NULL_TREE.  If this is NULL_TREE, we have no linkage.  */
#define LAMBDA_EXPR_EXTRA_SCOPE(NODE) \
  (((struct tree_lambda_expr *)LAMBDA_EXPR_CHECK (NODE))->extra_scope)

/* If EXTRA_SCOPE, this is the number of the lambda within that scope.  */
#define LAMBDA_EXPR_DISCRIMINATOR(NODE) \
  (((struct tree_lambda_expr *)LAMBDA_EXPR_CHECK (NODE))->discriminator)

struct GTY (()) tree_lambda_expr
{
  struct tree_common common;
  location_t locus;
  enum cp_lambda_default_capture_mode_type default_capture_mode;
  tree capture_list;
  tree this_capture;
  tree return_type;
  tree extra_scope;
  int discriminator;
};

/* A (typedef,context,usage location) triplet.
   It represents a typedef used through a
   context at a given source location.
   e.g.
   struct foo {
     typedef int myint;
   };

   struct bar {
    foo::myint v; // #1<-- this location.
   };

   In bar, the triplet will be (myint, foo, #1).
   */
struct GTY(()) qualified_typedef_usage_s {
  tree typedef_decl;
  tree context;
  location_t locus;
};
typedef struct qualified_typedef_usage_s qualified_typedef_usage_t;
DEF_VEC_O (qualified_typedef_usage_t);
DEF_VEC_ALLOC_O (qualified_typedef_usage_t,gc);

struct GTY(()) tree_template_info {
  struct tree_common common;
  VEC(qualified_typedef_usage_t,gc) *typedefs_needing_access_checking;
};

enum cp_tree_node_structure_enum {
  TS_CP_GENERIC,
  TS_CP_IDENTIFIER,
  TS_CP_TPI,
  TS_CP_PTRMEM,
  TS_CP_BINDING,
  TS_CP_OVERLOAD,
  TS_CP_BASELINK,
  TS_CP_WRAPPER,
  TS_CP_DEFAULT_ARG,
  TS_CP_STATIC_ASSERT,
  TS_CP_ARGUMENT_PACK_SELECT,
  TS_CP_TRAIT_EXPR,
  TS_CP_LAMBDA_EXPR,
  TS_CP_TEMPLATE_INFO,
  LAST_TS_CP_ENUM
};

/* The resulting tree type.  */
union GTY((desc ("cp_tree_node_structure (&%h)"),
       chain_next ("(union lang_tree_node *)TREE_CHAIN (&%h.generic)"))) lang_tree_node {
  union tree_node GTY ((tag ("TS_CP_GENERIC"),
			desc ("tree_node_structure (&%h)"))) generic;
  struct template_parm_index_s GTY ((tag ("TS_CP_TPI"))) tpi;
  struct ptrmem_cst GTY ((tag ("TS_CP_PTRMEM"))) ptrmem;
  struct tree_overload GTY ((tag ("TS_CP_OVERLOAD"))) overload;
  struct tree_baselink GTY ((tag ("TS_CP_BASELINK"))) baselink;
  struct tree_default_arg GTY ((tag ("TS_CP_DEFAULT_ARG"))) default_arg;
  struct lang_identifier GTY ((tag ("TS_CP_IDENTIFIER"))) identifier;
  struct tree_static_assert GTY ((tag ("TS_CP_STATIC_ASSERT"))) 
    static_assertion;
  struct tree_argument_pack_select GTY ((tag ("TS_CP_ARGUMENT_PACK_SELECT")))
    argument_pack_select;
  struct tree_trait_expr GTY ((tag ("TS_CP_TRAIT_EXPR")))
    trait_expression;
  struct tree_lambda_expr GTY ((tag ("TS_CP_LAMBDA_EXPR")))
    lambda_expression;
  struct tree_template_info GTY ((tag ("TS_CP_TEMPLATE_INFO")))
    template_info;
};


enum cp_tree_index
{
    CPTI_JAVA_BYTE_TYPE,
    CPTI_JAVA_SHORT_TYPE,
    CPTI_JAVA_INT_TYPE,
    CPTI_JAVA_LONG_TYPE,
    CPTI_JAVA_FLOAT_TYPE,
    CPTI_JAVA_DOUBLE_TYPE,
    CPTI_JAVA_CHAR_TYPE,
    CPTI_JAVA_BOOLEAN_TYPE,

    CPTI_WCHAR_DECL,
    CPTI_VTABLE_ENTRY_TYPE,
    CPTI_DELTA_TYPE,
    CPTI_VTABLE_INDEX_TYPE,
    CPTI_CLEANUP_TYPE,
    CPTI_VTT_PARM_TYPE,

    CPTI_CLASS_TYPE,
    CPTI_UNKNOWN_TYPE,
    CPTI_INIT_LIST_TYPE,
    CPTI_VTBL_TYPE,
    CPTI_VTBL_PTR_TYPE,
    CPTI_STD,
    CPTI_ABI,
    CPTI_CONST_TYPE_INFO_TYPE,
    CPTI_TYPE_INFO_PTR_TYPE,
    CPTI_ABORT_FNDECL,
    CPTI_GLOBAL_DELETE_FNDECL,
    CPTI_AGGR_TAG,

    CPTI_CTOR_IDENTIFIER,
    CPTI_COMPLETE_CTOR_IDENTIFIER,
    CPTI_BASE_CTOR_IDENTIFIER,
    CPTI_DTOR_IDENTIFIER,
    CPTI_COMPLETE_DTOR_IDENTIFIER,
    CPTI_BASE_DTOR_IDENTIFIER,
    CPTI_DELETING_DTOR_IDENTIFIER,
    CPTI_DELTA_IDENTIFIER,
    CPTI_IN_CHARGE_IDENTIFIER,
    CPTI_VTT_PARM_IDENTIFIER,
    CPTI_NELTS_IDENTIFIER,
    CPTI_THIS_IDENTIFIER,
    CPTI_PFN_IDENTIFIER,
    CPTI_VPTR_IDENTIFIER,
    CPTI_STD_IDENTIFIER,

    CPTI_LANG_NAME_C,
    CPTI_LANG_NAME_CPLUSPLUS,
    CPTI_LANG_NAME_JAVA,

    CPTI_EMPTY_EXCEPT_SPEC,
    CPTI_NOEXCEPT_TRUE_SPEC,
    CPTI_NOEXCEPT_FALSE_SPEC,
    CPTI_JCLASS,
    CPTI_TERMINATE,
    CPTI_CALL_UNEXPECTED,
    CPTI_ATEXIT_FN_PTR_TYPE,
    CPTI_ATEXIT,
    CPTI_DSO_HANDLE,
    CPTI_DCAST,

    CPTI_KEYED_CLASSES,

    CPTI_NULLPTR,
    CPTI_NULLPTR_TYPE,

    CPTI_MAX
};

extern GTY(()) tree cp_global_trees[CPTI_MAX];

#define java_byte_type_node		cp_global_trees[CPTI_JAVA_BYTE_TYPE]
#define java_short_type_node		cp_global_trees[CPTI_JAVA_SHORT_TYPE]
#define java_int_type_node		cp_global_trees[CPTI_JAVA_INT_TYPE]
#define java_long_type_node		cp_global_trees[CPTI_JAVA_LONG_TYPE]
#define java_float_type_node		cp_global_trees[CPTI_JAVA_FLOAT_TYPE]
#define java_double_type_node		cp_global_trees[CPTI_JAVA_DOUBLE_TYPE]
#define java_char_type_node		cp_global_trees[CPTI_JAVA_CHAR_TYPE]
#define java_boolean_type_node		cp_global_trees[CPTI_JAVA_BOOLEAN_TYPE]

#define wchar_decl_node			cp_global_trees[CPTI_WCHAR_DECL]
#define vtable_entry_type		cp_global_trees[CPTI_VTABLE_ENTRY_TYPE]
/* The type used to represent an offset by which to adjust the `this'
   pointer in pointer-to-member types.  */
#define delta_type_node			cp_global_trees[CPTI_DELTA_TYPE]
/* The type used to represent an index into the vtable.  */
#define vtable_index_type		cp_global_trees[CPTI_VTABLE_INDEX_TYPE]

#define class_type_node			cp_global_trees[CPTI_CLASS_TYPE]
#define unknown_type_node		cp_global_trees[CPTI_UNKNOWN_TYPE]
#define init_list_type_node		cp_global_trees[CPTI_INIT_LIST_TYPE]
#define vtbl_type_node			cp_global_trees[CPTI_VTBL_TYPE]
#define vtbl_ptr_type_node		cp_global_trees[CPTI_VTBL_PTR_TYPE]
#define std_node			cp_global_trees[CPTI_STD]
#define abi_node			cp_global_trees[CPTI_ABI]
#define const_type_info_type_node	cp_global_trees[CPTI_CONST_TYPE_INFO_TYPE]
#define type_info_ptr_type		cp_global_trees[CPTI_TYPE_INFO_PTR_TYPE]
#define abort_fndecl			cp_global_trees[CPTI_ABORT_FNDECL]
#define global_delete_fndecl		cp_global_trees[CPTI_GLOBAL_DELETE_FNDECL]
#define current_aggr			cp_global_trees[CPTI_AGGR_TAG]
#define nullptr_node			cp_global_trees[CPTI_NULLPTR]
#define nullptr_type_node		cp_global_trees[CPTI_NULLPTR_TYPE]

/* We cache these tree nodes so as to call get_identifier less
   frequently.  */

/* The name of a constructor that takes an in-charge parameter to
   decide whether or not to construct virtual base classes.  */
#define ctor_identifier			cp_global_trees[CPTI_CTOR_IDENTIFIER]
/* The name of a constructor that constructs virtual base classes.  */
#define complete_ctor_identifier	cp_global_trees[CPTI_COMPLETE_CTOR_IDENTIFIER]
/* The name of a constructor that does not construct virtual base classes.  */
#define base_ctor_identifier		cp_global_trees[CPTI_BASE_CTOR_IDENTIFIER]
/* The name of a destructor that takes an in-charge parameter to
   decide whether or not to destroy virtual base classes and whether
   or not to delete the object.  */
#define dtor_identifier			cp_global_trees[CPTI_DTOR_IDENTIFIER]
/* The name of a destructor that destroys virtual base classes.  */
#define complete_dtor_identifier	cp_global_trees[CPTI_COMPLETE_DTOR_IDENTIFIER]
/* The name of a destructor that does not destroy virtual base
   classes.  */
#define base_dtor_identifier		cp_global_trees[CPTI_BASE_DTOR_IDENTIFIER]
/* The name of a destructor that destroys virtual base classes, and
   then deletes the entire object.  */
#define deleting_dtor_identifier	cp_global_trees[CPTI_DELETING_DTOR_IDENTIFIER]
#define delta_identifier		cp_global_trees[CPTI_DELTA_IDENTIFIER]
#define in_charge_identifier		cp_global_trees[CPTI_IN_CHARGE_IDENTIFIER]
/* The name of the parameter that contains a pointer to the VTT to use
   for this subobject constructor or destructor.  */
#define vtt_parm_identifier		cp_global_trees[CPTI_VTT_PARM_IDENTIFIER]
#define nelts_identifier		cp_global_trees[CPTI_NELTS_IDENTIFIER]
#define this_identifier			cp_global_trees[CPTI_THIS_IDENTIFIER]
#define pfn_identifier			cp_global_trees[CPTI_PFN_IDENTIFIER]
#define vptr_identifier			cp_global_trees[CPTI_VPTR_IDENTIFIER]
/* The name of the std namespace.  */
#define std_identifier			cp_global_trees[CPTI_STD_IDENTIFIER]
#define lang_name_c			cp_global_trees[CPTI_LANG_NAME_C]
#define lang_name_cplusplus		cp_global_trees[CPTI_LANG_NAME_CPLUSPLUS]
#define lang_name_java			cp_global_trees[CPTI_LANG_NAME_JAVA]

/* Exception specifier used for throw().  */
#define empty_except_spec		cp_global_trees[CPTI_EMPTY_EXCEPT_SPEC]
#define noexcept_true_spec		cp_global_trees[CPTI_NOEXCEPT_TRUE_SPEC]
#define noexcept_false_spec		cp_global_trees[CPTI_NOEXCEPT_FALSE_SPEC]

/* If non-NULL, a POINTER_TYPE equivalent to (java::lang::Class*).  */
#define jclass_node			cp_global_trees[CPTI_JCLASS]

/* The declaration for `std::terminate'.  */
#define terminate_node			cp_global_trees[CPTI_TERMINATE]

/* The declaration for "__cxa_call_unexpected".  */
#define call_unexpected_node		cp_global_trees[CPTI_CALL_UNEXPECTED]

/* The type of the function-pointer argument to "__cxa_atexit" (or
   "std::atexit", if "__cxa_atexit" is not being used).  */
#define atexit_fn_ptr_type_node         cp_global_trees[CPTI_ATEXIT_FN_PTR_TYPE]

/* A pointer to `std::atexit'.  */
#define atexit_node			cp_global_trees[CPTI_ATEXIT]

/* A pointer to `__dso_handle'.  */
#define dso_handle_node			cp_global_trees[CPTI_DSO_HANDLE]

/* The declaration of the dynamic_cast runtime.  */
#define dynamic_cast_node		cp_global_trees[CPTI_DCAST]

/* The type of a destructor.  */
#define cleanup_type			cp_global_trees[CPTI_CLEANUP_TYPE]

/* The type of the vtt parameter passed to subobject constructors and
   destructors.  */
#define vtt_parm_type			cp_global_trees[CPTI_VTT_PARM_TYPE]

/* A TREE_LIST of the dynamic classes whose vtables may have to be
   emitted in this translation unit.  */

#define keyed_classes			cp_global_trees[CPTI_KEYED_CLASSES]

/* Node to indicate default access. This must be distinct from the
   access nodes in tree.h.  */

#define access_default_node		null_node

/* Global state.  */

struct GTY(()) saved_scope {
  VEC(cxx_saved_binding,gc) *old_bindings;
  tree old_namespace;
  VEC(tree,gc) *decl_ns_list;
  tree class_name;
  tree class_type;
  tree access_specifier;
  tree function_decl;
  VEC(tree,gc) *lang_base;
  tree lang_name;
  tree template_parms;
  struct cp_binding_level *x_previous_class_level;
  tree x_saved_tree;

  int x_processing_template_decl;
  int x_processing_specialization;
  BOOL_BITFIELD x_processing_explicit_instantiation : 1;
  BOOL_BITFIELD need_pop_function_context : 1;

  int unevaluated_operand;
  int inhibit_evaluation_warnings;

  struct stmt_tree_s x_stmt_tree;

  struct cp_binding_level *class_bindings;
  struct cp_binding_level *bindings;

  struct saved_scope *prev;
};

/* The current open namespace.  */

#define current_namespace scope_chain->old_namespace

/* The stack for namespaces of current declarations.  */

#define decl_namespace_list scope_chain->decl_ns_list

/* IDENTIFIER_NODE: name of current class */

#define current_class_name scope_chain->class_name

/* _TYPE: the type of the current class */

#define current_class_type scope_chain->class_type

/* When parsing a class definition, the access specifier most recently
   given by the user, or, if no access specifier was given, the
   default value appropriate for the kind of class (i.e., struct,
   class, or union).  */

#define current_access_specifier scope_chain->access_specifier

/* Pointer to the top of the language name stack.  */

#define current_lang_base scope_chain->lang_base
#define current_lang_name scope_chain->lang_name

/* When parsing a template declaration, a TREE_LIST represents the
   active template parameters.  Each node in the list represents one
   level of template parameters.  The innermost level is first in the
   list.  The depth of each level is stored as an INTEGER_CST in the
   TREE_PURPOSE of each node.  The parameters for that level are
   stored in the TREE_VALUE.  */

#define current_template_parms scope_chain->template_parms

#define processing_template_decl scope_chain->x_processing_template_decl
#define processing_specialization scope_chain->x_processing_specialization
#define processing_explicit_instantiation scope_chain->x_processing_explicit_instantiation

/* The cached class binding level, from the most recently exited
   class, or NULL if none.  */

#define previous_class_level scope_chain->x_previous_class_level

/* A list of private types mentioned, for deferred access checking.  */

extern GTY(()) struct saved_scope *scope_chain;

struct GTY(()) cxx_int_tree_map {
  unsigned int uid;
  tree to;
};

extern unsigned int cxx_int_tree_map_hash (const void *);
extern int cxx_int_tree_map_eq (const void *, const void *);

/* Global state pertinent to the current function.  */

struct GTY(()) language_function {
  struct c_language_function base;

  tree x_cdtor_label;
  tree x_current_class_ptr;
  tree x_current_class_ref;
  tree x_eh_spec_block;
  tree x_in_charge_parm;
  tree x_vtt_parm;
  tree x_return_value;

  BOOL_BITFIELD returns_value : 1;
  BOOL_BITFIELD returns_null : 1;
  BOOL_BITFIELD returns_abnormally : 1;
  BOOL_BITFIELD in_function_try_handler : 1;
  BOOL_BITFIELD in_base_initializer : 1;

  /* True if this function can throw an exception.  */
  BOOL_BITFIELD can_throw : 1;

  htab_t GTY((param_is(struct named_label_entry))) x_named_labels;
  struct cp_binding_level *bindings;
  VEC(tree,gc) *x_local_names;
  htab_t GTY((param_is (struct cxx_int_tree_map))) extern_decl_map;
};

/* The current C++-specific per-function global variables.  */

#define cp_function_chain (cfun->language)

/* In a constructor destructor, the point at which all derived class
   destroying/construction has been done.  I.e., just before a
   constructor returns, or before any base class destroying will be done
   in a destructor.  */

#define cdtor_label cp_function_chain->x_cdtor_label

/* When we're processing a member function, current_class_ptr is the
   PARM_DECL for the `this' pointer.  The current_class_ref is an
   expression for `*this'.  */

#define current_class_ptr \
  (cfun && cp_function_chain					\
   ? cp_function_chain->x_current_class_ptr : NULL_TREE)
#define current_class_ref \
  ((cfun && cp_function_chain)                                  \
   ? cp_function_chain->x_current_class_ref : NULL_TREE)

/* The EH_SPEC_BLOCK for the exception-specifiers for the current
   function, if any.  */

#define current_eh_spec_block cp_function_chain->x_eh_spec_block

/* The `__in_chrg' parameter for the current function.  Only used for
   constructors and destructors.  */

#define current_in_charge_parm cp_function_chain->x_in_charge_parm

/* The `__vtt_parm' parameter for the current function.  Only used for
   constructors and destructors.  */

#define current_vtt_parm cp_function_chain->x_vtt_parm

/* Set to 0 at beginning of a function definition, set to 1 if
   a return statement that specifies a return value is seen.  */

#define current_function_returns_value cp_function_chain->returns_value

/* Set to 0 at beginning of a function definition, set to 1 if
   a return statement with no argument is seen.  */

#define current_function_returns_null cp_function_chain->returns_null

/* Set to 0 at beginning of a function definition, set to 1 if
   a call to a noreturn function is seen.  */

#define current_function_returns_abnormally \
  cp_function_chain->returns_abnormally

/* Nonzero if we are processing a base initializer.  Zero elsewhere.  */
#define in_base_initializer cp_function_chain->in_base_initializer

#define in_function_try_handler cp_function_chain->in_function_try_handler

/* Expression always returned from function, or error_mark_node
   otherwise, for use by the automatic named return value optimization.  */

#define current_function_return_value \
  (cp_function_chain->x_return_value)

/* True if NAME is the IDENTIFIER_NODE for an overloaded "operator
   new" or "operator delete".  */
#define NEW_DELETE_OPNAME_P(NAME)		\
  ((NAME) == ansi_opname (NEW_EXPR)		\
   || (NAME) == ansi_opname (VEC_NEW_EXPR)	\
   || (NAME) == ansi_opname (DELETE_EXPR)	\
   || (NAME) == ansi_opname (VEC_DELETE_EXPR))

#define ansi_opname(CODE) \
  (operator_name_info[(int) (CODE)].identifier)
#define ansi_assopname(CODE) \
  (assignment_operator_name_info[(int) (CODE)].identifier)

/* True if NODE is an erroneous expression.  */

#define error_operand_p(NODE)					\
  ((NODE) == error_mark_node					\
   || ((NODE) && TREE_TYPE ((NODE)) == error_mark_node))

/* TRUE if a tree code represents a statement.  */
extern bool statement_code_p[MAX_TREE_CODES];

#define STATEMENT_CODE_P(CODE) statement_code_p[(int) (CODE)]

enum languages { lang_c, lang_cplusplus, lang_java };

/* Macros to make error reporting functions' lives easier.  */
#define TYPE_IDENTIFIER(NODE) (DECL_NAME (TYPE_NAME (NODE)))
#define TYPE_LINKAGE_IDENTIFIER(NODE) \
  (TYPE_IDENTIFIER (TYPE_MAIN_VARIANT (NODE)))
#define TYPE_NAME_STRING(NODE) (IDENTIFIER_POINTER (TYPE_IDENTIFIER (NODE)))
#define TYPE_NAME_LENGTH(NODE) (IDENTIFIER_LENGTH (TYPE_IDENTIFIER (NODE)))

/* Nonzero if NODE has no name for linkage purposes.  */
#define TYPE_ANONYMOUS_P(NODE) \
  (TAGGED_TYPE_P (NODE) && ANON_AGGRNAME_P (TYPE_LINKAGE_IDENTIFIER (NODE)))

/* The _DECL for this _TYPE.  */
#define TYPE_MAIN_DECL(NODE) (TYPE_STUB_DECL (TYPE_MAIN_VARIANT (NODE)))

/* Nonzero if T is a class (or struct or union) type.  Also nonzero
   for template type parameters, typename types, and instantiated
   template template parameters.  Keep these checks in ascending code
   order.  */
#define MAYBE_CLASS_TYPE_P(T)					\
  (TREE_CODE (T) == TEMPLATE_TYPE_PARM			\
   || TREE_CODE (T) == TYPENAME_TYPE			\
   || TREE_CODE (T) == TYPEOF_TYPE			\
   || TREE_CODE (T) == BOUND_TEMPLATE_TEMPLATE_PARM	\
   || TREE_CODE (T) == DECLTYPE_TYPE			\
   || CLASS_TYPE_P (T))

/* Set CLASS_TYPE_P for T to VAL.  T must be a class, struct, or
   union type.  */
#define SET_CLASS_TYPE_P(T, VAL) \
  (TYPE_LANG_FLAG_5 (T) = (VAL))

/* Nonzero if T is a class type.  Zero for template type parameters,
   typename types, and so forth.  */
#define CLASS_TYPE_P(T) \
  (RECORD_OR_UNION_CODE_P (TREE_CODE (T)) && TYPE_LANG_FLAG_5 (T))

/* Nonzero if T is a class type but not an union.  */
#define NON_UNION_CLASS_TYPE_P(T) \
  (CLASS_TYPE_P (T) && TREE_CODE (T) != UNION_TYPE)

/* Keep these checks in ascending code order.  */
#define RECORD_OR_UNION_CODE_P(T)	\
  ((T) == RECORD_TYPE || (T) == UNION_TYPE)
#define TAGGED_TYPE_P(T) \
  (CLASS_TYPE_P (T) || TREE_CODE (T) == ENUMERAL_TYPE)
#define IS_OVERLOAD_TYPE(T) TAGGED_TYPE_P (T)

/* True if this a "Java" type, defined in 'extern "Java"'.  */
#define TYPE_FOR_JAVA(NODE) TYPE_LANG_FLAG_3 (NODE)

/* True if this type is dependent.  This predicate is only valid if
   TYPE_DEPENDENT_P_VALID is true.  */
#define TYPE_DEPENDENT_P(NODE) TYPE_LANG_FLAG_0 (NODE)

/* True if dependent_type_p has been called for this type, with the
   result that TYPE_DEPENDENT_P is valid.  */
#define TYPE_DEPENDENT_P_VALID(NODE) TYPE_LANG_FLAG_6(NODE)

/* Nonzero if this type is const-qualified.  */
#define CP_TYPE_CONST_P(NODE)				\
  ((cp_type_quals (NODE) & TYPE_QUAL_CONST) != 0)

/* Nonzero if this type is volatile-qualified.  */
#define CP_TYPE_VOLATILE_P(NODE)			\
  ((cp_type_quals (NODE) & TYPE_QUAL_VOLATILE) != 0)

/* Nonzero if this type is restrict-qualified.  */
#define CP_TYPE_RESTRICT_P(NODE)			\
  ((cp_type_quals (NODE) & TYPE_QUAL_RESTRICT) != 0)

/* Nonzero if this type is const-qualified, but not
   volatile-qualified.  Other qualifiers are ignored.  This macro is
   used to test whether or not it is OK to bind an rvalue to a
   reference.  */
#define CP_TYPE_CONST_NON_VOLATILE_P(NODE)				\
  ((cp_type_quals (NODE) & (TYPE_QUAL_CONST | TYPE_QUAL_VOLATILE))	\
   == TYPE_QUAL_CONST)

#define FUNCTION_ARG_CHAIN(NODE) \
  TREE_CHAIN (TYPE_ARG_TYPES (TREE_TYPE (NODE)))

/* Given a FUNCTION_DECL, returns the first TREE_LIST out of TYPE_ARG_TYPES
   which refers to a user-written parameter.  */
#define FUNCTION_FIRST_USER_PARMTYPE(NODE) \
  skip_artificial_parms_for ((NODE), TYPE_ARG_TYPES (TREE_TYPE (NODE)))

/* Similarly, but for DECL_ARGUMENTS.  */
#define FUNCTION_FIRST_USER_PARM(NODE) \
  skip_artificial_parms_for ((NODE), DECL_ARGUMENTS (NODE))

/* Nonzero iff TYPE is derived from PARENT. Ignores accessibility and
   ambiguity issues.  */
#define DERIVED_FROM_P(PARENT, TYPE) \
  (lookup_base ((TYPE), (PARENT), ba_any, NULL) != NULL_TREE)
/* Nonzero iff TYPE is uniquely derived from PARENT. Ignores
   accessibility.  */
#define UNIQUELY_DERIVED_FROM_P(PARENT, TYPE) \
  (lookup_base ((TYPE), (PARENT), ba_unique | ba_quiet, NULL) != NULL_TREE)
/* Nonzero iff TYPE is publicly & uniquely derived from PARENT.  */
#define PUBLICLY_UNIQUELY_DERIVED_P(PARENT, TYPE) \
  (lookup_base ((TYPE), (PARENT), ba_ignore_scope | ba_check | ba_quiet, \
		NULL) != NULL_TREE)

/* Gives the visibility specification for a class type.  */
#define CLASSTYPE_VISIBILITY(TYPE)		\
	DECL_VISIBILITY (TYPE_MAIN_DECL (TYPE))
#define CLASSTYPE_VISIBILITY_SPECIFIED(TYPE)	\
	DECL_VISIBILITY_SPECIFIED (TYPE_MAIN_DECL (TYPE))

typedef struct GTY (()) tree_pair_s {
  tree purpose;
  tree value;
} tree_pair_s;
typedef tree_pair_s *tree_pair_p;
DEF_VEC_O (tree_pair_s);
DEF_VEC_ALLOC_O (tree_pair_s,gc);

/* This is a few header flags for 'struct lang_type'.  Actually,
   all but the first are used only for lang_type_class; they
   are put in this structure to save space.  */
struct GTY(()) lang_type_header {
  BOOL_BITFIELD is_lang_type_class : 1;

  BOOL_BITFIELD has_type_conversion : 1;
  BOOL_BITFIELD has_copy_ctor : 1;
  BOOL_BITFIELD has_default_ctor : 1;
  BOOL_BITFIELD const_needs_init : 1;
  BOOL_BITFIELD ref_needs_init : 1;
  BOOL_BITFIELD has_const_copy_assign : 1;

  BOOL_BITFIELD spare : 1;
};

/* This structure provides additional information above and beyond
   what is provide in the ordinary tree_type.  In the past, we used it
   for the types of class types, template parameters types, typename
   types, and so forth.  However, there can be many (tens to hundreds
   of thousands) of template parameter types in a compilation, and
   there's no need for this additional information in that case.
   Therefore, we now use this data structure only for class types.

   In the past, it was thought that there would be relatively few
   class types.  However, in the presence of heavy use of templates,
   many (i.e., thousands) of classes can easily be generated.
   Therefore, we should endeavor to keep the size of this structure to
   a minimum.  */
struct GTY(()) lang_type_class {
  struct lang_type_header h;

  unsigned char align;

  unsigned has_mutable : 1;
  unsigned com_interface : 1;
  unsigned non_pod_class : 1;
  unsigned nearly_empty_p : 1;
  unsigned user_align : 1;
  unsigned has_copy_assign : 1;
  unsigned has_new : 1;
  unsigned has_array_new : 1;

  unsigned gets_delete : 2;
  unsigned interface_only : 1;
  unsigned interface_unknown : 1;
  unsigned contains_empty_class_p : 1;
  unsigned anon_aggr : 1;
  unsigned non_zero_init : 1;
  unsigned empty_p : 1;

  unsigned vec_new_uses_cookie : 1;
  unsigned declared_class : 1;
  unsigned diamond_shaped : 1;
  unsigned repeated_base : 1;
  unsigned being_defined : 1;
  unsigned java_interface : 1;
  unsigned debug_requested : 1;
  unsigned fields_readonly : 1;

  unsigned use_template : 2;
  unsigned ptrmemfunc_flag : 1;
  unsigned was_anonymous : 1;
  unsigned lazy_default_ctor : 1;
  unsigned lazy_copy_ctor : 1;
  unsigned lazy_copy_assign : 1;
  unsigned lazy_destructor : 1;

  unsigned has_const_copy_ctor : 1;
  unsigned has_complex_copy_ctor : 1;
  unsigned has_complex_copy_assign : 1;
  unsigned non_aggregate : 1;
  unsigned has_complex_dflt : 1;
  unsigned has_list_ctor : 1;
  unsigned non_std_layout : 1;
  unsigned is_literal : 1;

  unsigned lazy_move_ctor : 1;
  unsigned lazy_move_assign : 1;
  unsigned has_complex_move_ctor : 1;
  unsigned has_complex_move_assign : 1;
<<<<<<< HEAD
=======
  unsigned has_constexpr_ctor : 1;
>>>>>>> 03d20231

  /* When adding a flag here, consider whether or not it ought to
     apply to a template instance if it applies to the template.  If
     so, make sure to copy it in instantiate_class_template!  */

  /* There are some bits left to fill out a 32-bit word.  Keep track
     of this by updating the size of this bitfield whenever you add or
     remove a flag.  */
<<<<<<< HEAD
  unsigned dummy : 4;
=======
  unsigned dummy : 3;
>>>>>>> 03d20231

  tree primary_base;
  VEC(tree_pair_s,gc) *vcall_indices;
  tree vtables;
  tree typeinfo_var;
  VEC(tree,gc) *vbases;
  binding_table nested_udts;
  tree as_base;
  VEC(tree,gc) *pure_virtuals;
  tree friend_classes;
  VEC(tree,gc) * GTY((reorder ("resort_type_method_vec"))) methods;
  tree key_method;
  tree decl_list;
  tree template_info;
  tree befriending_classes;
  /* In a RECORD_TYPE, information specific to Objective-C++, such
     as a list of adopted protocols or a pointer to a corresponding
     @interface.  See objc/objc-act.h for details.  */
  tree objc_info;
  /* sorted_fields is sorted based on a pointer, so we need to be able
     to resort it if pointers get rearranged.  */
  struct sorted_fields_type * GTY ((reorder ("resort_sorted_fields")))
    sorted_fields;
  /* FIXME reuse another field?  */
  tree lambda_expr;
};

struct GTY(()) lang_type_ptrmem {
  struct lang_type_header h;
  tree record;
};

struct GTY((variable_size)) lang_type {
  union lang_type_u
  {
    struct lang_type_header GTY((skip (""))) h;
    struct lang_type_class  GTY((tag ("1"))) c;
    struct lang_type_ptrmem GTY((tag ("0"))) ptrmem;
  } GTY((desc ("%h.h.is_lang_type_class"))) u;
};

#if defined ENABLE_TREE_CHECKING && (GCC_VERSION >= 2007)

#define LANG_TYPE_CLASS_CHECK(NODE) __extension__		\
({  struct lang_type *lt = TYPE_LANG_SPECIFIC (NODE);		\
    if (! lt->u.h.is_lang_type_class)				\
      lang_check_failed (__FILE__, __LINE__, __FUNCTION__);	\
    &lt->u.c; })

#define LANG_TYPE_PTRMEM_CHECK(NODE) __extension__		\
({  struct lang_type *lt = TYPE_LANG_SPECIFIC (NODE);		\
    if (lt->u.h.is_lang_type_class)				\
      lang_check_failed (__FILE__, __LINE__, __FUNCTION__);	\
    &lt->u.ptrmem; })

#else

#define LANG_TYPE_CLASS_CHECK(NODE) (&TYPE_LANG_SPECIFIC (NODE)->u.c)
#define LANG_TYPE_PTRMEM_CHECK(NODE) (&TYPE_LANG_SPECIFIC (NODE)->u.ptrmem)

#endif /* ENABLE_TREE_CHECKING */

/* Nonzero for _CLASSTYPE means that operator delete is defined.  */
#define TYPE_GETS_DELETE(NODE) (LANG_TYPE_CLASS_CHECK (NODE)->gets_delete)
#define TYPE_GETS_REG_DELETE(NODE) (TYPE_GETS_DELETE (NODE) & 1)

/* Nonzero if `new NODE[x]' should cause the allocation of extra
   storage to indicate how many array elements are in use.  */
#define TYPE_VEC_NEW_USES_COOKIE(NODE)			\
  (CLASS_TYPE_P (NODE)					\
   && LANG_TYPE_CLASS_CHECK (NODE)->vec_new_uses_cookie)

/* Nonzero means that this _CLASSTYPE node defines ways of converting
   itself to other types.  */
#define TYPE_HAS_CONVERSION(NODE) \
  (LANG_TYPE_CLASS_CHECK (NODE)->h.has_type_conversion)

/* Nonzero means that NODE (a class type) has a default constructor --
   but that it has not yet been declared.  */
#define CLASSTYPE_LAZY_DEFAULT_CTOR(NODE) \
  (LANG_TYPE_CLASS_CHECK (NODE)->lazy_default_ctor)

/* Nonzero means that NODE (a class type) has a copy constructor --
   but that it has not yet been declared.  */
#define CLASSTYPE_LAZY_COPY_CTOR(NODE) \
  (LANG_TYPE_CLASS_CHECK (NODE)->lazy_copy_ctor)

/* Nonzero means that NODE (a class type) has a move constructor --
   but that it has not yet been declared.  */
#define CLASSTYPE_LAZY_MOVE_CTOR(NODE) \
  (LANG_TYPE_CLASS_CHECK (NODE)->lazy_move_ctor)

/* Nonzero means that NODE (a class type) has an assignment operator
   -- but that it has not yet been declared.  */
#define CLASSTYPE_LAZY_COPY_ASSIGN(NODE) \
  (LANG_TYPE_CLASS_CHECK (NODE)->lazy_copy_assign)

/* Nonzero means that NODE (a class type) has an assignment operator
   -- but that it has not yet been declared.  */
#define CLASSTYPE_LAZY_MOVE_ASSIGN(NODE) \
  (LANG_TYPE_CLASS_CHECK (NODE)->lazy_move_assign)

/* Nonzero means that NODE (a class type) has a destructor -- but that
   it has not yet been declared.  */
#define CLASSTYPE_LAZY_DESTRUCTOR(NODE) \
  (LANG_TYPE_CLASS_CHECK (NODE)->lazy_destructor)

/* Nonzero means that this _CLASSTYPE node overloads operator=(X&).  */
#define TYPE_HAS_COPY_ASSIGN(NODE) (LANG_TYPE_CLASS_CHECK (NODE)->has_copy_assign)

/* True iff the class type NODE has an "operator =" whose parameter
   has a parameter of type "const X&".  */
#define TYPE_HAS_CONST_COPY_ASSIGN(NODE) \
  (LANG_TYPE_CLASS_CHECK (NODE)->h.has_const_copy_assign)

/* Nonzero means that this _CLASSTYPE node has an X(X&) constructor.  */
#define TYPE_HAS_COPY_CTOR(NODE) (LANG_TYPE_CLASS_CHECK (NODE)->h.has_copy_ctor)
#define TYPE_HAS_CONST_COPY_CTOR(NODE) \
  (LANG_TYPE_CLASS_CHECK (NODE)->has_const_copy_ctor)

/* Nonzero if this class has an X(initializer_list<T>) constructor.  */
#define TYPE_HAS_LIST_CTOR(NODE) \
  (LANG_TYPE_CLASS_CHECK (NODE)->has_list_ctor)

/* Nonzero if this class has a constexpr constructor other than a copy/move
   constructor.  Note that a class can have constexpr constructors for
   static initialization even if it isn't a literal class.  */
#define TYPE_HAS_CONSTEXPR_CTOR(NODE) \
  (LANG_TYPE_CLASS_CHECK (NODE)->has_constexpr_ctor)

/* Nonzero if this class defines an overloaded operator new.  (An
   operator new [] doesn't count.)  */
#define TYPE_HAS_NEW_OPERATOR(NODE) \
  (LANG_TYPE_CLASS_CHECK (NODE)->has_new)

/* Nonzero if this class defines an overloaded operator new[].  */
#define TYPE_HAS_ARRAY_NEW_OPERATOR(NODE) \
  (LANG_TYPE_CLASS_CHECK (NODE)->has_array_new)

/* Nonzero means that this type is being defined.  I.e., the left brace
   starting the definition of this type has been seen.  */
#define TYPE_BEING_DEFINED(NODE) (LANG_TYPE_CLASS_CHECK (NODE)->being_defined)

/* Nonzero means that this type is either complete or being defined, so we
   can do lookup in it.  */
#define COMPLETE_OR_OPEN_TYPE_P(NODE) \
  (COMPLETE_TYPE_P (NODE) || (CLASS_TYPE_P (NODE) && TYPE_BEING_DEFINED (NODE)))

/* Mark bits for repeated base checks.  */
#define TYPE_MARKED_P(NODE) TREE_LANG_FLAG_6 (TYPE_CHECK (NODE))

/* Nonzero if the class NODE has multiple paths to the same (virtual)
   base object.  */
#define CLASSTYPE_DIAMOND_SHAPED_P(NODE) \
  (LANG_TYPE_CLASS_CHECK(NODE)->diamond_shaped)

/* Nonzero if the class NODE has multiple instances of the same base
   type.  */
#define CLASSTYPE_REPEATED_BASE_P(NODE) \
  (LANG_TYPE_CLASS_CHECK(NODE)->repeated_base)

/* The member function with which the vtable will be emitted:
   the first noninline non-pure-virtual member function.  NULL_TREE
   if there is no key function or if this is a class template */
#define CLASSTYPE_KEY_METHOD(NODE) (LANG_TYPE_CLASS_CHECK (NODE)->key_method)

/* Vector member functions defined in this class.  Each element is
   either a FUNCTION_DECL, a TEMPLATE_DECL, or an OVERLOAD.  All
   functions with the same name end up in the same slot.  The first
   two elements are for constructors, and destructors, respectively.
   All template conversion operators to innermost template dependent
   types are overloaded on the next slot, if they exist.  Note, the
   names for these functions will not all be the same.  The
   non-template conversion operators & templated conversions to
   non-innermost template types are next, followed by ordinary member
   functions.  There may be empty entries at the end of the vector.
   The conversion operators are unsorted. The ordinary member
   functions are sorted, once the class is complete.  */
#define CLASSTYPE_METHOD_VEC(NODE) (LANG_TYPE_CLASS_CHECK (NODE)->methods)

/* For class templates, this is a TREE_LIST of all member data,
   functions, types, and friends in the order of declaration.
   The TREE_PURPOSE of each TREE_LIST is NULL_TREE for a friend,
   and the RECORD_TYPE for the class template otherwise.  */
#define CLASSTYPE_DECL_LIST(NODE) (LANG_TYPE_CLASS_CHECK (NODE)->decl_list)

/* The slot in the CLASSTYPE_METHOD_VEC where constructors go.  */
#define CLASSTYPE_CONSTRUCTOR_SLOT 0

/* The slot in the CLASSTYPE_METHOD_VEC where destructors go.  */
#define CLASSTYPE_DESTRUCTOR_SLOT 1

/* The first slot in the CLASSTYPE_METHOD_VEC where conversion
   operators can appear.  */
#define CLASSTYPE_FIRST_CONVERSION_SLOT 2

/* A FUNCTION_DECL or OVERLOAD for the constructors for NODE.  These
   are the constructors that take an in-charge parameter.  */
#define CLASSTYPE_CONSTRUCTORS(NODE) \
  (VEC_index (tree, CLASSTYPE_METHOD_VEC (NODE), CLASSTYPE_CONSTRUCTOR_SLOT))

/* A FUNCTION_DECL for the destructor for NODE.  These are the
   destructors that take an in-charge parameter.  If
   CLASSTYPE_LAZY_DESTRUCTOR is true, then this entry will be NULL
   until the destructor is created with lazily_declare_fn.  */
#define CLASSTYPE_DESTRUCTORS(NODE) \
  (CLASSTYPE_METHOD_VEC (NODE)						      \
   ? VEC_index (tree, CLASSTYPE_METHOD_VEC (NODE), CLASSTYPE_DESTRUCTOR_SLOT) \
   : NULL_TREE)

/* A dictionary of the nested user-defined-types (class-types, or enums)
   found within this class.  This table includes nested member class
   templates.  */
#define CLASSTYPE_NESTED_UTDS(NODE) \
   (LANG_TYPE_CLASS_CHECK (NODE)->nested_udts)

/* Nonzero if NODE has a primary base class, i.e., a base class with
   which it shares the virtual function table pointer.  */
#define CLASSTYPE_HAS_PRIMARY_BASE_P(NODE) \
  (CLASSTYPE_PRIMARY_BINFO (NODE) != NULL_TREE)

/* If non-NULL, this is the binfo for the primary base class, i.e.,
   the base class which contains the virtual function table pointer
   for this class.  */
#define CLASSTYPE_PRIMARY_BINFO(NODE) \
  (LANG_TYPE_CLASS_CHECK (NODE)->primary_base)

/* A vector of BINFOs for the direct and indirect virtual base classes
   that this type uses in a post-order depth-first left-to-right
   order.  (In other words, these bases appear in the order that they
   should be initialized.)  */
#define CLASSTYPE_VBASECLASSES(NODE) (LANG_TYPE_CLASS_CHECK (NODE)->vbases)

/* The type corresponding to NODE when NODE is used as a base class,
   i.e., NODE without virtual base classes.  */

#define CLASSTYPE_AS_BASE(NODE) (LANG_TYPE_CLASS_CHECK (NODE)->as_base)

/* True iff NODE is the CLASSTYPE_AS_BASE version of some type.  */

#define IS_FAKE_BASE_TYPE(NODE)					\
  (TREE_CODE (NODE) == RECORD_TYPE				\
   && TYPE_CONTEXT (NODE) && CLASS_TYPE_P (TYPE_CONTEXT (NODE))	\
   && CLASSTYPE_AS_BASE (TYPE_CONTEXT (NODE)) == (NODE))

/* These are the size and alignment of the type without its virtual
   base classes, for when we use this type as a base itself.  */
#define CLASSTYPE_SIZE(NODE) TYPE_SIZE (CLASSTYPE_AS_BASE (NODE))
#define CLASSTYPE_SIZE_UNIT(NODE) TYPE_SIZE_UNIT (CLASSTYPE_AS_BASE (NODE))
#define CLASSTYPE_ALIGN(NODE) TYPE_ALIGN (CLASSTYPE_AS_BASE (NODE))
#define CLASSTYPE_USER_ALIGN(NODE) TYPE_USER_ALIGN (CLASSTYPE_AS_BASE (NODE))

/* The alignment of NODE, without its virtual bases, in bytes.  */
#define CLASSTYPE_ALIGN_UNIT(NODE) \
  (CLASSTYPE_ALIGN (NODE) / BITS_PER_UNIT)

/* True if this a Java interface type, declared with
   '__attribute__ ((java_interface))'.  */
#define TYPE_JAVA_INTERFACE(NODE) \
  (LANG_TYPE_CLASS_CHECK (NODE)->java_interface)

/* A VEC(tree) of virtual functions which cannot be inherited by
   derived classes.  When deriving from this type, the derived
   class must provide its own definition for each of these functions.  */
#define CLASSTYPE_PURE_VIRTUALS(NODE) \
  (LANG_TYPE_CLASS_CHECK (NODE)->pure_virtuals)

/* Nonzero means that this type has an X() constructor.  */
#define TYPE_HAS_DEFAULT_CONSTRUCTOR(NODE) \
  (LANG_TYPE_CLASS_CHECK (NODE)->h.has_default_ctor)

/* Nonzero means that this type contains a mutable member.  */
#define CLASSTYPE_HAS_MUTABLE(NODE) (LANG_TYPE_CLASS_CHECK (NODE)->has_mutable)
#define TYPE_HAS_MUTABLE_P(NODE) (cp_has_mutable_p (NODE))

/* Nonzero means that this class type is not POD for the purpose of layout
   (as defined in the ABI).  This is different from the language's POD.  */
#define CLASSTYPE_NON_LAYOUT_POD_P(NODE) \
  (LANG_TYPE_CLASS_CHECK (NODE)->non_pod_class)

/* Nonzero means that this class type is a non-standard-layout class.  */
#define CLASSTYPE_NON_STD_LAYOUT(NODE) \
  (LANG_TYPE_CLASS_CHECK (NODE)->non_std_layout)

/* Nonzero means that this class contains pod types whose default
   initialization is not a zero initialization (namely, pointers to
   data members).  */
#define CLASSTYPE_NON_ZERO_INIT_P(NODE) \
  (LANG_TYPE_CLASS_CHECK (NODE)->non_zero_init)

/* Nonzero if this class is "empty" in the sense of the C++ ABI.  */
#define CLASSTYPE_EMPTY_P(NODE) \
  (LANG_TYPE_CLASS_CHECK (NODE)->empty_p)

/* Nonzero if this class is "nearly empty", i.e., contains only a
   virtual function table pointer.  */
#define CLASSTYPE_NEARLY_EMPTY_P(NODE) \
  (LANG_TYPE_CLASS_CHECK (NODE)->nearly_empty_p)

/* Nonzero if this class contains an empty subobject.  */
#define CLASSTYPE_CONTAINS_EMPTY_CLASS_P(NODE) \
  (LANG_TYPE_CLASS_CHECK (NODE)->contains_empty_class_p)

/* A list of class types of which this type is a friend.  The
   TREE_VALUE is normally a TYPE, but will be a TEMPLATE_DECL in the
   case of a template friend.  */
#define CLASSTYPE_FRIEND_CLASSES(NODE) \
  (LANG_TYPE_CLASS_CHECK (NODE)->friend_classes)

/* A list of the classes which grant friendship to this class.  */
#define CLASSTYPE_BEFRIENDING_CLASSES(NODE) \
  (LANG_TYPE_CLASS_CHECK (NODE)->befriending_classes)

/* The associated LAMBDA_EXPR that made this class.  */
#define CLASSTYPE_LAMBDA_EXPR(NODE) \
  (LANG_TYPE_CLASS_CHECK (NODE)->lambda_expr)
/* The extra mangling scope for this closure type.  */
#define LAMBDA_TYPE_EXTRA_SCOPE(NODE) \
  (LAMBDA_EXPR_EXTRA_SCOPE (CLASSTYPE_LAMBDA_EXPR (NODE)))

/* Say whether this node was declared as a "class" or a "struct".  */
#define CLASSTYPE_DECLARED_CLASS(NODE) \
  (LANG_TYPE_CLASS_CHECK (NODE)->declared_class)

/* Nonzero if this class has const members
   which have no specified initialization.  */
#define CLASSTYPE_READONLY_FIELDS_NEED_INIT(NODE)	\
  (TYPE_LANG_SPECIFIC (NODE)				\
   ? LANG_TYPE_CLASS_CHECK (NODE)->h.const_needs_init : 0)
#define SET_CLASSTYPE_READONLY_FIELDS_NEED_INIT(NODE, VALUE) \
  (LANG_TYPE_CLASS_CHECK (NODE)->h.const_needs_init = (VALUE))

/* Nonzero if this class has ref members
   which have no specified initialization.  */
#define CLASSTYPE_REF_FIELDS_NEED_INIT(NODE)		\
  (TYPE_LANG_SPECIFIC (NODE)				\
   ? LANG_TYPE_CLASS_CHECK (NODE)->h.ref_needs_init : 0)
#define SET_CLASSTYPE_REF_FIELDS_NEED_INIT(NODE, VALUE) \
  (LANG_TYPE_CLASS_CHECK (NODE)->h.ref_needs_init = (VALUE))

/* Nonzero if this class is included from a header file which employs
   `#pragma interface', and it is not included in its implementation file.  */
#define CLASSTYPE_INTERFACE_ONLY(NODE) \
  (LANG_TYPE_CLASS_CHECK (NODE)->interface_only)

/* True if we have already determined whether or not vtables, VTTs,
   typeinfo, and other similar per-class data should be emitted in
   this translation unit.  This flag does not indicate whether or not
   these items should be emitted; it only indicates that we know one
   way or the other.  */
#define CLASSTYPE_INTERFACE_KNOWN(NODE) \
  (LANG_TYPE_CLASS_CHECK (NODE)->interface_unknown == 0)
/* The opposite of CLASSTYPE_INTERFACE_KNOWN.  */
#define CLASSTYPE_INTERFACE_UNKNOWN(NODE) \
  (LANG_TYPE_CLASS_CHECK (NODE)->interface_unknown)

#define SET_CLASSTYPE_INTERFACE_UNKNOWN_X(NODE,X) \
  (LANG_TYPE_CLASS_CHECK (NODE)->interface_unknown = !!(X))
#define SET_CLASSTYPE_INTERFACE_UNKNOWN(NODE) \
  (LANG_TYPE_CLASS_CHECK (NODE)->interface_unknown = 1)
#define SET_CLASSTYPE_INTERFACE_KNOWN(NODE) \
  (LANG_TYPE_CLASS_CHECK (NODE)->interface_unknown = 0)

/* Nonzero if a _DECL node requires us to output debug info for this class.  */
#define CLASSTYPE_DEBUG_REQUESTED(NODE) \
  (LANG_TYPE_CLASS_CHECK (NODE)->debug_requested)

/* Additional macros for inheritance information.  */

/* Nonzero means that this class is on a path leading to a new vtable.  */
#define BINFO_VTABLE_PATH_MARKED(NODE) BINFO_FLAG_1 (NODE)

/* Nonzero means B (a BINFO) has its own vtable.  Any copies will not
   have this flag set.  */
#define BINFO_NEW_VTABLE_MARKED(B) (BINFO_FLAG_2 (B))

/* Compare a BINFO_TYPE with another type for equality.  For a binfo,
   this is functionally equivalent to using same_type_p, but
   measurably faster.  At least one of the arguments must be a
   BINFO_TYPE.  The other can be a BINFO_TYPE or a regular type.  If
   BINFO_TYPE(T) ever stops being the main variant of the class the
   binfo is for, this macro must change.  */
#define SAME_BINFO_TYPE_P(A, B) ((A) == (B))

/* Any subobject that needs a new vtable must have a vptr and must not
   be a non-virtual primary base (since it would then use the vtable from a
   derived class and never become non-primary.)  */
#define SET_BINFO_NEW_VTABLE_MARKED(B)					 \
  (BINFO_NEW_VTABLE_MARKED (B) = 1,					 \
   gcc_assert (!BINFO_PRIMARY_P (B) || BINFO_VIRTUAL_P (B)),		 \
   gcc_assert (TYPE_VFIELD (BINFO_TYPE (B))))

/* Nonzero if this binfo is for a dependent base - one that should not
   be searched.  */
#define BINFO_DEPENDENT_BASE_P(NODE) BINFO_FLAG_3 (NODE)

/* Nonzero if this binfo has lost its primary base binfo (because that
   is a nearly-empty virtual base that has been taken by some other
   base in the complete hierarchy.  */
#define BINFO_LOST_PRIMARY_P(NODE) BINFO_FLAG_4 (NODE)

/* Nonzero if this BINFO is a primary base class.  */
#define BINFO_PRIMARY_P(NODE) BINFO_FLAG_5(NODE)

/* Used by various search routines.  */
#define IDENTIFIER_MARKED(NODE) TREE_LANG_FLAG_0 (NODE)

/* A VEC(tree_pair_s) of the vcall indices associated with the class
   NODE.  The PURPOSE of each element is a FUNCTION_DECL for a virtual
   function.  The VALUE is the index into the virtual table where the
   vcall offset for that function is stored, when NODE is a virtual
   base.  */
#define CLASSTYPE_VCALL_INDICES(NODE) \
  (LANG_TYPE_CLASS_CHECK (NODE)->vcall_indices)

/* The various vtables for the class NODE.  The primary vtable will be
   first, followed by the construction vtables and VTT, if any.  */
#define CLASSTYPE_VTABLES(NODE) \
  (LANG_TYPE_CLASS_CHECK (NODE)->vtables)

/* The std::type_info variable representing this class, or NULL if no
   such variable has been created.  This field is only set for the
   TYPE_MAIN_VARIANT of the class.  */
#define CLASSTYPE_TYPEINFO_VAR(NODE) \
  (LANG_TYPE_CLASS_CHECK (NODE)->typeinfo_var)

/* Accessor macros for the BINFO_VIRTUALS list.  */

/* The number of bytes by which to adjust the `this' pointer when
   calling this virtual function.  Subtract this value from the this
   pointer. Always non-NULL, might be constant zero though.  */
#define BV_DELTA(NODE) (TREE_PURPOSE (NODE))

/* If non-NULL, the vtable index at which to find the vcall offset
   when calling this virtual function.  Add the value at that vtable
   index to the this pointer.  */
#define BV_VCALL_INDEX(NODE) (TREE_TYPE (NODE))

/* The function to call.  */
#define BV_FN(NODE) (TREE_VALUE (NODE))

/* Whether or not this entry is for a lost primary virtual base.  */
#define BV_LOST_PRIMARY(NODE) (TREE_LANG_FLAG_0 (NODE))

/* For FUNCTION_TYPE or METHOD_TYPE, a list of the exceptions that
   this type can raise.  Each TREE_VALUE is a _TYPE.  The TREE_VALUE
   will be NULL_TREE to indicate a throw specification of `()', or
   no exceptions allowed.  For a noexcept specification, TREE_VALUE
   is NULL_TREE and TREE_PURPOSE is the constant-expression. */
#define TYPE_RAISES_EXCEPTIONS(NODE) TYPE_LANG_SLOT_1 (NODE)

/* For FUNCTION_TYPE or METHOD_TYPE, return 1 iff it is declared `throw()'
   or noexcept(true).  */
#define TYPE_NOTHROW_P(NODE) nothrow_spec_p (TYPE_RAISES_EXCEPTIONS (NODE))

/* For FUNCTION_TYPE or METHOD_TYPE, true if NODE is noexcept.  This is the
   case for things declared noexcept(true) and, with -fnothrow-opt, for
   throw() functions.  */
#define TYPE_NOEXCEPT_P(NODE) type_noexcept_p (NODE)

/* The binding level associated with the namespace.  */
#define NAMESPACE_LEVEL(NODE) \
  (LANG_DECL_NS_CHECK (NODE)->level)

/* Flags shared by all forms of DECL_LANG_SPECIFIC.

   Some of the flags live here only to make lang_decl_min/fn smaller.  Do
   not make this struct larger than 32 bits; instead, make sel smaller.  */

struct GTY(()) lang_decl_base {
  unsigned selector : 16;   /* Larger than necessary for faster access.  */
  ENUM_BITFIELD(languages) language : 4;
  unsigned use_template : 2;
  unsigned not_really_extern : 1;	   /* var or fn */
  unsigned initialized_in_class : 1;	   /* var or fn */
  unsigned repo_available_p : 1;	   /* var or fn */
  unsigned threadprivate_or_deleted_p : 1; /* var or fn */
  unsigned anticipated_p : 1;		   /* fn or type */
  unsigned friend_attr : 1;		   /* fn or type */
  unsigned template_conv_p : 1;		   /* var or template */
  unsigned odr_used : 1;		   /* var or fn */
  unsigned u2sel : 1;
  /* 1 spare bit */
};

/* True for DECL codes which have template info and access.  */
#define LANG_DECL_HAS_MIN(NODE)			\
  (TREE_CODE (NODE) == FUNCTION_DECL		\
   || TREE_CODE (NODE) == FIELD_DECL		\
   || TREE_CODE (NODE) == VAR_DECL		\
   || TREE_CODE (NODE) == CONST_DECL		\
   || TREE_CODE (NODE) == TYPE_DECL		\
   || TREE_CODE (NODE) == TEMPLATE_DECL		\
   || TREE_CODE (NODE) == USING_DECL)

/* DECL_LANG_SPECIFIC for the above codes.  */

struct GTY(()) lang_decl_min {
  struct lang_decl_base base;

  /* In a FUNCTION_DECL for which DECL_THUNK_P holds, this is
     THUNK_ALIAS.
     In a FUNCTION_DECL for which DECL_THUNK_P does not hold,
     VAR_DECL, TYPE_DECL, or TEMPLATE_DECL, this is
     DECL_TEMPLATE_INFO.  */
  tree template_info;

  union lang_decl_u2 {
    /* In a FUNCTION_DECL for which DECL_THUNK_P holds, this is
       THUNK_VIRTUAL_OFFSET.
       Otherwise this is DECL_ACCESS.  */
    tree GTY ((tag ("0"))) access;

    /* For VAR_DECL in function, this is DECL_DISCRIMINATOR.  */
    int GTY ((tag ("1"))) discriminator;
  } GTY ((desc ("%0.u.base.u2sel"))) u2;
};

/* Additional DECL_LANG_SPECIFIC information for functions.  */

struct GTY(()) lang_decl_fn {
  struct lang_decl_min min;

  /* In an overloaded operator, this is the value of
     DECL_OVERLOADED_OPERATOR_P.  */
  ENUM_BITFIELD (tree_code) operator_code : 16;

  unsigned global_ctor_p : 1;
  unsigned global_dtor_p : 1;
  unsigned constructor_attr : 1;
  unsigned destructor_attr : 1;
  unsigned assignment_operator_p : 1;
  unsigned static_function : 1;
  unsigned pure_virtual : 1;
  unsigned defaulted_p : 1;

  unsigned has_in_charge_parm_p : 1;
  unsigned has_vtt_parm_p : 1;
  unsigned pending_inline_p : 1;
  unsigned nonconverting : 1;
  unsigned thunk_p : 1;
  unsigned this_thunk_p : 1;
  unsigned hidden_friend_p : 1;
  /* 1 spare bit.  */

  /* For a non-thunk function decl, this is a tree list of
     friendly classes. For a thunk function decl, it is the
     thunked to function decl.  */
  tree befriending_classes;

  /* For a non-virtual FUNCTION_DECL, this is
     DECL_FRIEND_CONTEXT.  For a virtual FUNCTION_DECL for which
     DECL_THIS_THUNK_P does not hold, this is DECL_THUNKS. Both
     this pointer and result pointer adjusting thunks are
     chained here.  This pointer thunks to return pointer thunks
     will be chained on the return pointer thunk.  */
  tree context;

  union lang_decl_u5
  {
    /* In a non-thunk FUNCTION_DECL or TEMPLATE_DECL, this is
       DECL_CLONED_FUNCTION.  */
    tree GTY ((tag ("0"))) cloned_function;

    /* In a FUNCTION_DECL for which THUNK_P holds this is the
       THUNK_FIXED_OFFSET.  */
    HOST_WIDE_INT GTY ((tag ("1"))) fixed_offset;
  } GTY ((desc ("%1.thunk_p"))) u5;

  union lang_decl_u3
  {
    struct cp_token_cache * GTY ((tag ("1"))) pending_inline_info;
    struct language_function * GTY ((tag ("0")))
      saved_language_function;
  } GTY ((desc ("%1.pending_inline_p"))) u;

};

/* DECL_LANG_SPECIFIC for namespaces.  */

struct GTY(()) lang_decl_ns {
  struct lang_decl_base base;
  struct cp_binding_level *level;
};

/* DECL_LANG_SPECIFIC for parameters.  */

struct GTY(()) lang_decl_parm {
  struct lang_decl_base base;
  int index;
};

/* DECL_LANG_SPECIFIC for all types.  It would be nice to just make this a
   union rather than a struct containing a union as its only field, but
   tree.h declares it as a struct.  */

struct GTY((variable_size)) lang_decl {
  union GTY((desc ("%h.base.selector"))) lang_decl_u {
    struct lang_decl_base GTY ((default)) base;
    struct lang_decl_min GTY((tag ("0"))) min;
    struct lang_decl_fn GTY ((tag ("1"))) fn;
    struct lang_decl_ns GTY((tag ("2"))) ns;
    struct lang_decl_parm GTY((tag ("3"))) parm;
  } u;
};

/* Looks through a template (if present) to find what it declares.  */
#define STRIP_TEMPLATE(NODE) \
  (TREE_CODE (NODE) == TEMPLATE_DECL ? DECL_TEMPLATE_RESULT (NODE) : NODE)

#if defined ENABLE_TREE_CHECKING && (GCC_VERSION >= 2007)

#define LANG_DECL_MIN_CHECK(NODE) __extension__			\
({ struct lang_decl *lt = DECL_LANG_SPECIFIC (NODE);		\
   if (!LANG_DECL_HAS_MIN (NODE))				\
     lang_check_failed (__FILE__, __LINE__, __FUNCTION__);	\
   &lt->u.min; })

/* We want to be able to check DECL_CONSTRUCTOR_P and such on a function
   template, not just on a FUNCTION_DECL.  So when looking for things in
   lang_decl_fn, look down through a TEMPLATE_DECL into its result.  */
#define LANG_DECL_FN_CHECK(NODE) __extension__				\
({ struct lang_decl *lt = DECL_LANG_SPECIFIC (STRIP_TEMPLATE (NODE));	\
   if (!DECL_DECLARES_FUNCTION_P (NODE) || lt->u.base.selector != 1)	\
     lang_check_failed (__FILE__, __LINE__, __FUNCTION__);		\
   &lt->u.fn; })

#define LANG_DECL_NS_CHECK(NODE) __extension__				\
({ struct lang_decl *lt = DECL_LANG_SPECIFIC (NODE);			\
   if (TREE_CODE (NODE) != NAMESPACE_DECL || lt->u.base.selector != 2)	\
     lang_check_failed (__FILE__, __LINE__, __FUNCTION__);		\
   &lt->u.ns; })

#define LANG_DECL_PARM_CHECK(NODE) __extension__		\
({ struct lang_decl *lt = DECL_LANG_SPECIFIC (NODE);		\
  if (TREE_CODE (NODE) != PARM_DECL)				\
    lang_check_failed (__FILE__, __LINE__, __FUNCTION__);	\
  &lt->u.parm; })

#define LANG_DECL_U2_CHECK(NODE, TF) __extension__		\
({  struct lang_decl *lt = DECL_LANG_SPECIFIC (NODE);		\
    if (!LANG_DECL_HAS_MIN (NODE) || lt->u.base.u2sel != TF)	\
      lang_check_failed (__FILE__, __LINE__, __FUNCTION__);	\
    &lt->u.min.u2; })

#else

#define LANG_DECL_MIN_CHECK(NODE) \
  (&DECL_LANG_SPECIFIC (NODE)->u.min)

#define LANG_DECL_FN_CHECK(NODE) \
  (&DECL_LANG_SPECIFIC (STRIP_TEMPLATE (NODE))->u.fn)

#define LANG_DECL_NS_CHECK(NODE) \
  (&DECL_LANG_SPECIFIC (NODE)->u.ns)

#define LANG_DECL_PARM_CHECK(NODE) \
  (&DECL_LANG_SPECIFIC (NODE)->u.parm)

#define LANG_DECL_U2_CHECK(NODE, TF) \
  (&DECL_LANG_SPECIFIC (NODE)->u.min.u2)

#endif /* ENABLE_TREE_CHECKING */

/* For a FUNCTION_DECL or a VAR_DECL, the language linkage for the
   declaration.  Some entities (like a member function in a local
   class, or a local variable) do not have linkage at all, and this
   macro should not be used in those cases.

   Implementation note: A FUNCTION_DECL without DECL_LANG_SPECIFIC was
   created by language-independent code, and has C linkage.  Most
   VAR_DECLs have C++ linkage, and do not have DECL_LANG_SPECIFIC, but
   we do create DECL_LANG_SPECIFIC for variables with non-C++ linkage.  */
#define DECL_LANGUAGE(NODE)				\
  (DECL_LANG_SPECIFIC (NODE)				\
   ? DECL_LANG_SPECIFIC (NODE)->u.base.language		\
   : (TREE_CODE (NODE) == FUNCTION_DECL			\
      ? lang_c : lang_cplusplus))

/* Set the language linkage for NODE to LANGUAGE.  */
#define SET_DECL_LANGUAGE(NODE, LANGUAGE) \
  (DECL_LANG_SPECIFIC (NODE)->u.base.language = (LANGUAGE))

/* For FUNCTION_DECLs: nonzero means that this function is a constructor.  */
#define DECL_CONSTRUCTOR_P(NODE) \
  (LANG_DECL_FN_CHECK (NODE)->constructor_attr)

/* Nonzero if NODE (a FUNCTION_DECL) is a constructor for a complete
   object.  */
#define DECL_COMPLETE_CONSTRUCTOR_P(NODE)		\
  (DECL_CONSTRUCTOR_P (NODE)				\
   && DECL_NAME (NODE) == complete_ctor_identifier)

/* Nonzero if NODE (a FUNCTION_DECL) is a constructor for a base
   object.  */
#define DECL_BASE_CONSTRUCTOR_P(NODE)		\
  (DECL_CONSTRUCTOR_P (NODE)			\
   && DECL_NAME (NODE) == base_ctor_identifier)

/* Nonzero if NODE (a FUNCTION_DECL) is a constructor, but not either the
   specialized in-charge constructor or the specialized not-in-charge
   constructor.  */
#define DECL_MAYBE_IN_CHARGE_CONSTRUCTOR_P(NODE)		\
  (DECL_DECLARES_FUNCTION_P (NODE) && DECL_CONSTRUCTOR_P (NODE) \
   && !DECL_CLONED_FUNCTION_P (NODE))

/* Nonzero if NODE (a FUNCTION_DECL) is a copy constructor.  */
#define DECL_COPY_CONSTRUCTOR_P(NODE) \
  (DECL_CONSTRUCTOR_P (NODE) && copy_fn_p (NODE) > 0)

/* Nonzero if NODE (a FUNCTION_DECL) is a move constructor.  */
#define DECL_MOVE_CONSTRUCTOR_P(NODE) \
  (DECL_CONSTRUCTOR_P (NODE) && move_fn_p (NODE))

/* Nonzero if NODE is a destructor.  */
#define DECL_DESTRUCTOR_P(NODE)				\
  (LANG_DECL_FN_CHECK (NODE)->destructor_attr)

/* Nonzero if NODE (a FUNCTION_DECL) is a destructor, but not the
   specialized in-charge constructor, in-charge deleting constructor,
   or the base destructor.  */
#define DECL_MAYBE_IN_CHARGE_DESTRUCTOR_P(NODE)			\
  (DECL_DECLARES_FUNCTION_P (NODE) && DECL_DESTRUCTOR_P (NODE)	\
   && !DECL_CLONED_FUNCTION_P (NODE))

/* Nonzero if NODE (a FUNCTION_DECL) is a destructor for a complete
   object.  */
#define DECL_COMPLETE_DESTRUCTOR_P(NODE)		\
  (DECL_DESTRUCTOR_P (NODE)				\
   && DECL_NAME (NODE) == complete_dtor_identifier)

/* Nonzero if NODE (a FUNCTION_DECL) is a destructor for a base
   object.  */
#define DECL_BASE_DESTRUCTOR_P(NODE)		\
  (DECL_DESTRUCTOR_P (NODE)			\
   && DECL_NAME (NODE) == base_dtor_identifier)

/* Nonzero if NODE (a FUNCTION_DECL) is a destructor for a complete
   object that deletes the object after it has been destroyed.  */
#define DECL_DELETING_DESTRUCTOR_P(NODE)		\
  (DECL_DESTRUCTOR_P (NODE)				\
   && DECL_NAME (NODE) == deleting_dtor_identifier)

/* Nonzero if NODE (a FUNCTION_DECL) is a cloned constructor or
   destructor.  */
#define DECL_CLONED_FUNCTION_P(NODE) (!!decl_cloned_function_p (NODE, true))

/* If DECL_CLONED_FUNCTION_P holds, this is the function that was
   cloned.  */
#define DECL_CLONED_FUNCTION(NODE) (*decl_cloned_function_p (NODE, false))

/* Perform an action for each clone of FN, if FN is a function with
   clones.  This macro should be used like:

      FOR_EACH_CLONE (clone, fn)
	{ ... }

  */
#define FOR_EACH_CLONE(CLONE, FN)			\
  if (TREE_CODE (FN) == FUNCTION_DECL			\
      && (DECL_MAYBE_IN_CHARGE_CONSTRUCTOR_P (FN)	\
	  || DECL_MAYBE_IN_CHARGE_DESTRUCTOR_P (FN)))	\
     for (CLONE = DECL_CHAIN (FN);			\
	  CLONE && DECL_CLONED_FUNCTION_P (CLONE);	\
	  CLONE = DECL_CHAIN (CLONE))

/* Nonzero if NODE has DECL_DISCRIMINATOR and not DECL_ACCESS.  */
#define DECL_DISCRIMINATOR_P(NODE)	\
  (TREE_CODE (NODE) == VAR_DECL		\
   && DECL_FUNCTION_SCOPE_P (NODE))

/* Discriminator for name mangling.  */
#define DECL_DISCRIMINATOR(NODE) (LANG_DECL_U2_CHECK (NODE, 1)->discriminator)

/* True iff DECL_DISCRIMINATOR is set for a DECL_DISCRIMINATOR_P decl.  */
#define DECL_DISCRIMINATOR_SET_P(NODE) \
  (DECL_LANG_SPECIFIC (NODE) && DECL_LANG_SPECIFIC (NODE)->u.base.u2sel == 1)

/* The index of a user-declared parameter in its function, starting at 1.
   All artificial parameters will have index 0.  */
#define DECL_PARM_INDEX(NODE) \
  (LANG_DECL_PARM_CHECK (NODE)->index)

/* Nonzero if the VTT parm has been added to NODE.  */
#define DECL_HAS_VTT_PARM_P(NODE) \
  (LANG_DECL_FN_CHECK (NODE)->has_vtt_parm_p)

/* Nonzero if NODE is a FUNCTION_DECL for which a VTT parameter is
   required.  */
#define DECL_NEEDS_VTT_PARM_P(NODE)			\
  (CLASSTYPE_VBASECLASSES (DECL_CONTEXT (NODE))		\
   && (DECL_BASE_CONSTRUCTOR_P (NODE)			\
       || DECL_BASE_DESTRUCTOR_P (NODE)))

/* Nonzero if NODE is a user-defined conversion operator.  */
#define DECL_CONV_FN_P(NODE) \
  (DECL_NAME (NODE) && IDENTIFIER_TYPENAME_P (DECL_NAME (NODE)))

/* If FN is a conversion operator, the type to which it converts.
   Otherwise, NULL_TREE.  */
#define DECL_CONV_FN_TYPE(FN) \
  (DECL_CONV_FN_P (FN) ? TREE_TYPE (DECL_NAME (FN)) : NULL_TREE)

/* Nonzero if NODE, which is a TEMPLATE_DECL, is a template
   conversion operator to a type dependent on the innermost template
   args.  */
#define DECL_TEMPLATE_CONV_FN_P(NODE) \
  (DECL_LANG_SPECIFIC (TEMPLATE_DECL_CHECK (NODE))->u.base.template_conv_p)

/* Nonzero if NODE, a static data member, was declared in its class as an
   array of unknown bound.  */
#define VAR_HAD_UNKNOWN_BOUND(NODE)			\
  (DECL_LANG_SPECIFIC (VAR_DECL_CHECK (NODE))		\
   ? DECL_LANG_SPECIFIC (NODE)->u.base.template_conv_p	\
   : false)
#define SET_VAR_HAD_UNKNOWN_BOUND(NODE) \
  (DECL_LANG_SPECIFIC (VAR_DECL_CHECK (NODE))->u.base.template_conv_p = true)

/* Set the overloaded operator code for NODE to CODE.  */
#define SET_OVERLOADED_OPERATOR_CODE(NODE, CODE) \
  (LANG_DECL_FN_CHECK (NODE)->operator_code = (CODE))

/* If NODE is an overloaded operator, then this returns the TREE_CODE
   associated with the overloaded operator.
   DECL_ASSIGNMENT_OPERATOR_P must also be checked to determine
   whether or not NODE is an assignment operator.  If NODE is not an
   overloaded operator, ERROR_MARK is returned.  Since the numerical
   value of ERROR_MARK is zero, this macro can be used as a predicate
   to test whether or not NODE is an overloaded operator.  */
#define DECL_OVERLOADED_OPERATOR_P(NODE)		\
  (IDENTIFIER_OPNAME_P (DECL_NAME (NODE))		\
   ? LANG_DECL_FN_CHECK (NODE)->operator_code : ERROR_MARK)

/* Nonzero if NODE is an assignment operator (including += and such).  */
#define DECL_ASSIGNMENT_OPERATOR_P(NODE) \
  (LANG_DECL_FN_CHECK (NODE)->assignment_operator_p)

/* For FUNCTION_DECLs: nonzero means that this function is a
   constructor or a destructor with an extra in-charge parameter to
   control whether or not virtual bases are constructed.  */
#define DECL_HAS_IN_CHARGE_PARM_P(NODE) \
  (LANG_DECL_FN_CHECK (NODE)->has_in_charge_parm_p)

/* Nonzero if DECL is a declaration of __builtin_constant_p.  */
#define DECL_IS_BUILTIN_CONSTANT_P(NODE)		\
 (TREE_CODE (NODE) == FUNCTION_DECL			\
  && DECL_BUILT_IN_CLASS (NODE) == BUILT_IN_NORMAL	\
  && DECL_FUNCTION_CODE (NODE) == BUILT_IN_CONSTANT_P)

/* Nonzero for _DECL means that this decl appears in (or will appear
   in) as a member in a RECORD_TYPE or UNION_TYPE node.  It is also for
   detecting circularity in case members are multiply defined.  In the
   case of a VAR_DECL, it is also used to determine how program storage
   should be allocated.  */
#define DECL_IN_AGGR_P(NODE) (DECL_LANG_FLAG_3 (NODE))

/* Nonzero for a VAR_DECL means that the variable's initialization (if
   any) has been processed.  (In general, DECL_INITIALIZED_P is
   !DECL_EXTERN, but static data members may be initialized even if
   not defined.)  */
#define DECL_INITIALIZED_P(NODE) \
   (TREE_LANG_FLAG_1 (VAR_DECL_CHECK (NODE)))

/* Nonzero for a VAR_DECL iff an explicit initializer was provided.  */
#define DECL_NONTRIVIALLY_INITIALIZED_P(NODE)	\
   (TREE_LANG_FLAG_3 (VAR_DECL_CHECK (NODE)))

/* Nonzero for a VAR_DECL that was initialized with a
   constant-expression.  */
#define DECL_INITIALIZED_BY_CONSTANT_EXPRESSION_P(NODE) \
  (TREE_LANG_FLAG_2 (VAR_DECL_CHECK (NODE)))

/* Nonzero if the DECL was initialized in the class definition itself,
   rather than outside the class.  This is used for both static member
   VAR_DECLS, and FUNCTION_DECLS that are defined in the class.  */
#define DECL_INITIALIZED_IN_CLASS_P(DECL) \
  (DECL_LANG_SPECIFIC (VAR_OR_FUNCTION_DECL_CHECK (DECL)) \
   ->u.base.initialized_in_class)

/* Nonzero if the DECL is used in the sense of 3.2 [basic.def.odr].
   Only available for decls with DECL_LANG_SPECIFIC.  */
#define DECL_ODR_USED(DECL) \
  (DECL_LANG_SPECIFIC (VAR_OR_FUNCTION_DECL_CHECK (DECL)) \
   ->u.base.odr_used)

/* Nonzero for DECL means that this decl is just a friend declaration,
   and should not be added to the list of members for this class.  */
#define DECL_FRIEND_P(NODE) (DECL_LANG_SPECIFIC (NODE)->u.base.friend_attr)

/* A TREE_LIST of the types which have befriended this FUNCTION_DECL.  */
#define DECL_BEFRIENDING_CLASSES(NODE) \
  (LANG_DECL_FN_CHECK (NODE)->befriending_classes)

/* Nonzero for FUNCTION_DECL means that this decl is a static
   member function.  */
#define DECL_STATIC_FUNCTION_P(NODE) \
  (LANG_DECL_FN_CHECK (NODE)->static_function)

/* Nonzero for FUNCTION_DECL means that this decl is a non-static
   member function.  */
#define DECL_NONSTATIC_MEMBER_FUNCTION_P(NODE) \
  (TREE_CODE (TREE_TYPE (NODE)) == METHOD_TYPE)

/* Nonzero for FUNCTION_DECL means that this decl is a member function
   (static or non-static).  */
#define DECL_FUNCTION_MEMBER_P(NODE) \
  (DECL_NONSTATIC_MEMBER_FUNCTION_P (NODE) || DECL_STATIC_FUNCTION_P (NODE))

/* Nonzero for FUNCTION_DECL means that this member function
   has `this' as const X *const.  */
#define DECL_CONST_MEMFUNC_P(NODE)					 \
  (DECL_NONSTATIC_MEMBER_FUNCTION_P (NODE)				 \
   && CP_TYPE_CONST_P (TREE_TYPE (TREE_VALUE				 \
				  (TYPE_ARG_TYPES (TREE_TYPE (NODE))))))

/* Nonzero for FUNCTION_DECL means that this member function
   has `this' as volatile X *const.  */
#define DECL_VOLATILE_MEMFUNC_P(NODE)					 \
  (DECL_NONSTATIC_MEMBER_FUNCTION_P (NODE)				 \
   && CP_TYPE_VOLATILE_P (TREE_TYPE (TREE_VALUE				 \
				  (TYPE_ARG_TYPES (TREE_TYPE (NODE))))))

/* Nonzero for a DECL means that this member is a non-static member.  */
#define DECL_NONSTATIC_MEMBER_P(NODE)		\
  (DECL_NONSTATIC_MEMBER_FUNCTION_P (NODE)	\
   || TREE_CODE (NODE) == FIELD_DECL)

/* Nonzero for _DECL means that this member object type
   is mutable.  */
#define DECL_MUTABLE_P(NODE) (DECL_LANG_FLAG_0 (NODE))

/* Nonzero for _DECL means that this constructor or conversion function is
   non-converting.  */
#define DECL_NONCONVERTING_P(NODE) \
  (LANG_DECL_FN_CHECK (NODE)->nonconverting)

/* Nonzero for FUNCTION_DECL means that this member function is a pure
   virtual function.  */
#define DECL_PURE_VIRTUAL_P(NODE) \
  (LANG_DECL_FN_CHECK (NODE)->pure_virtual)

/* True (in a FUNCTION_DECL) if NODE is a virtual function that is an
   invalid overrider for a function from a base class.  Once we have
   complained about an invalid overrider we avoid complaining about it
   again.  */
#define DECL_INVALID_OVERRIDER_P(NODE) \
  (DECL_LANG_FLAG_4 (NODE))

/* The thunks associated with NODE, a FUNCTION_DECL.  */
#define DECL_THUNKS(NODE) \
  (LANG_DECL_FN_CHECK (NODE)->context)

/* Nonzero if NODE is a thunk, rather than an ordinary function.  */
#define DECL_THUNK_P(NODE)			\
  (TREE_CODE (NODE) == FUNCTION_DECL		\
   && DECL_LANG_SPECIFIC (NODE)			\
   && LANG_DECL_FN_CHECK (NODE)->thunk_p)

/* Set DECL_THUNK_P for node.  */
#define SET_DECL_THUNK_P(NODE, THIS_ADJUSTING)			\
  (LANG_DECL_FN_CHECK (NODE)->thunk_p = 1,			\
   LANG_DECL_FN_CHECK (NODE)->this_thunk_p = (THIS_ADJUSTING))

/* Nonzero if NODE is a this pointer adjusting thunk.  */
#define DECL_THIS_THUNK_P(NODE)			\
  (DECL_THUNK_P (NODE) && LANG_DECL_FN_CHECK (NODE)->this_thunk_p)

/* Nonzero if NODE is a result pointer adjusting thunk.  */
#define DECL_RESULT_THUNK_P(NODE)			\
  (DECL_THUNK_P (NODE) && !LANG_DECL_FN_CHECK (NODE)->this_thunk_p)

/* Nonzero if NODE is a FUNCTION_DECL, but not a thunk.  */
#define DECL_NON_THUNK_FUNCTION_P(NODE)				\
  (TREE_CODE (NODE) == FUNCTION_DECL && !DECL_THUNK_P (NODE))

/* Nonzero if NODE is `extern "C"'.  */
#define DECL_EXTERN_C_P(NODE) \
  (DECL_LANGUAGE (NODE) == lang_c)

/* Nonzero if NODE is an `extern "C"' function.  */
#define DECL_EXTERN_C_FUNCTION_P(NODE) \
  (DECL_NON_THUNK_FUNCTION_P (NODE) && DECL_EXTERN_C_P (NODE))

/* True iff DECL is an entity with vague linkage whose definition is
   available in this translation unit.  */
#define DECL_REPO_AVAILABLE_P(NODE) \
  (DECL_LANG_SPECIFIC (NODE)->u.base.repo_available_p)

/* True if DECL is declared 'constexpr'.  */
#define DECL_DECLARED_CONSTEXPR_P(DECL) \
<<<<<<< HEAD
  DECL_LANG_FLAG_8 (VAR_OR_FUNCTION_DECL_CHECK (DECL))
=======
  DECL_LANG_FLAG_8 (VAR_OR_FUNCTION_DECL_CHECK (STRIP_TEMPLATE (DECL)))
>>>>>>> 03d20231

/* Nonzero if this DECL is the __PRETTY_FUNCTION__ variable in a
   template function.  */
#define DECL_PRETTY_FUNCTION_P(NODE) \
  (TREE_LANG_FLAG_0 (VAR_DECL_CHECK (NODE)))

/* The _TYPE context in which this _DECL appears.  This field holds the
   class where a virtual function instance is actually defined.  */
#define DECL_CLASS_CONTEXT(NODE) \
  (DECL_CLASS_SCOPE_P (NODE) ? DECL_CONTEXT (NODE) : NULL_TREE)

/* For a non-member friend function, the class (if any) in which this
   friend was defined.  For example, given:

     struct S { friend void f (); };

   the DECL_FRIEND_CONTEXT for `f' will be `S'.  */
#define DECL_FRIEND_CONTEXT(NODE)				\
  ((DECL_DECLARES_FUNCTION_P (NODE)				\
    && DECL_FRIEND_P (NODE) && !DECL_FUNCTION_MEMBER_P (NODE))	\
   ? LANG_DECL_FN_CHECK (NODE)->context				\
   : NULL_TREE)

/* Set the DECL_FRIEND_CONTEXT for NODE to CONTEXT.  */
#define SET_DECL_FRIEND_CONTEXT(NODE, CONTEXT) \
  (LANG_DECL_FN_CHECK (NODE)->context = (CONTEXT))

#define CP_DECL_CONTEXT(NODE) \
  (!DECL_FILE_SCOPE_P (NODE) ? DECL_CONTEXT (NODE) : global_namespace)
#define CP_TYPE_CONTEXT(NODE) \
  (!TYPE_FILE_SCOPE_P (NODE) ? TYPE_CONTEXT (NODE) : global_namespace)
#define FROB_CONTEXT(NODE) \
  ((NODE) == global_namespace ? DECL_CONTEXT (NODE) : (NODE))

/* 1 iff NODE has namespace scope, including the global namespace.  */
#define DECL_NAMESPACE_SCOPE_P(NODE)				\
  (!DECL_TEMPLATE_PARM_P (NODE)					\
   && TREE_CODE (CP_DECL_CONTEXT (NODE)) == NAMESPACE_DECL)

#define TYPE_NAMESPACE_SCOPE_P(NODE) \
  (TREE_CODE (CP_TYPE_CONTEXT (NODE)) == NAMESPACE_DECL)

#define NAMESPACE_SCOPE_P(NODE) \
  ((DECL_P (NODE) && DECL_NAMESPACE_SCOPE_P (NODE)) \
   || (TYPE_P (NODE) && TYPE_NAMESPACE_SCOPE_P (NODE)))

/* 1 iff NODE is a class member.  */
#define DECL_CLASS_SCOPE_P(NODE) \
  (DECL_CONTEXT (NODE) && TYPE_P (DECL_CONTEXT (NODE)))

#define TYPE_CLASS_SCOPE_P(NODE) \
  (TYPE_CONTEXT (NODE) && TYPE_P (TYPE_CONTEXT (NODE)))

/* 1 iff NODE is function-local.  */
#define DECL_FUNCTION_SCOPE_P(NODE) \
  (DECL_CONTEXT (NODE) \
   && TREE_CODE (DECL_CONTEXT (NODE)) == FUNCTION_DECL)

#define TYPE_FUNCTION_SCOPE_P(NODE) \
  (TYPE_CONTEXT (NODE) && TREE_CODE (TYPE_CONTEXT (NODE)) == FUNCTION_DECL)

/* 1 iff VAR_DECL node NODE is a type-info decl.  This flag is set for
   both the primary typeinfo object and the associated NTBS name.  */
#define DECL_TINFO_P(NODE) TREE_LANG_FLAG_4 (VAR_DECL_CHECK (NODE))

/* 1 iff VAR_DECL node NODE is virtual table or VTT.  */
#define DECL_VTABLE_OR_VTT_P(NODE) TREE_LANG_FLAG_5 (VAR_DECL_CHECK (NODE))

/* Returns 1 iff VAR_DECL is a construction virtual table.
   DECL_VTABLE_OR_VTT_P will be true in this case and must be checked
   before using this macro.  */
#define DECL_CONSTRUCTION_VTABLE_P(NODE) \
  TREE_LANG_FLAG_6 (VAR_DECL_CHECK (NODE))

/* 1 iff NODE is function-local, but for types.  */
#define LOCAL_CLASS_P(NODE)				\
  (decl_function_context (TYPE_MAIN_DECL (NODE)) != NULL_TREE)

/* For a NAMESPACE_DECL: the list of using namespace directives
   The PURPOSE is the used namespace, the value is the namespace
   that is the common ancestor.  */
#define DECL_NAMESPACE_USING(NODE) DECL_VINDEX (NAMESPACE_DECL_CHECK (NODE))

/* In a NAMESPACE_DECL, the DECL_INITIAL is used to record all users
   of a namespace, to record the transitive closure of using namespace.  */
#define DECL_NAMESPACE_USERS(NODE) DECL_INITIAL (NAMESPACE_DECL_CHECK (NODE))

/* In a NAMESPACE_DECL, the list of namespaces which have associated
   themselves with this one.  */
#define DECL_NAMESPACE_ASSOCIATIONS(NODE) \
  (NAMESPACE_DECL_CHECK (NODE)->decl_non_common.saved_tree)

/* In a NAMESPACE_DECL, points to the original namespace if this is
   a namespace alias.  */
#define DECL_NAMESPACE_ALIAS(NODE) \
	DECL_ABSTRACT_ORIGIN (NAMESPACE_DECL_CHECK (NODE))
#define ORIGINAL_NAMESPACE(NODE)  \
  (DECL_NAMESPACE_ALIAS (NODE) ? DECL_NAMESPACE_ALIAS (NODE) : (NODE))

/* Nonzero if NODE is the std namespace.  */
#define DECL_NAMESPACE_STD_P(NODE)			\
  (TREE_CODE (NODE) == NAMESPACE_DECL			\
   && CP_DECL_CONTEXT (NODE) == global_namespace	\
   && DECL_NAME (NODE) == std_identifier)

/* In a TREE_LIST concatenating using directives, indicate indirect
   directives  */
#define TREE_INDIRECT_USING(NODE) (TREE_LIST_CHECK (NODE)->base.lang_flag_0)

/* In a TREE_LIST in an attribute list, indicates that the attribute
   must be applied at instantiation time.  */
#define ATTR_IS_DEPENDENT(NODE) (TREE_LIST_CHECK (NODE)->base.lang_flag_0)

extern tree decl_shadowed_for_var_lookup (tree);
extern void decl_shadowed_for_var_insert (tree, tree);

/* Non zero if this is a using decl for a dependent scope. */
#define DECL_DEPENDENT_P(NODE) DECL_LANG_FLAG_0 (USING_DECL_CHECK (NODE))

/* The scope named in a using decl.  */
#define USING_DECL_SCOPE(NODE) TREE_TYPE (USING_DECL_CHECK (NODE))

/* The decls named by a using decl.  */
#define USING_DECL_DECLS(NODE) DECL_INITIAL (USING_DECL_CHECK (NODE))

/* In a VAR_DECL, true if we have a shadowed local variable
   in the shadowed var table for this VAR_DECL.  */
#define DECL_HAS_SHADOWED_FOR_VAR_P(NODE) \
  (VAR_DECL_CHECK (NODE)->decl_with_vis.shadowed_for_var_p)

/* In a VAR_DECL for a variable declared in a for statement,
   this is the shadowed (local) variable.  */
#define DECL_SHADOWED_FOR_VAR(NODE) \
  (DECL_HAS_SHADOWED_FOR_VAR_P(NODE) ? decl_shadowed_for_var_lookup (NODE) : NULL)

#define SET_DECL_SHADOWED_FOR_VAR(NODE, VAL) \
  (decl_shadowed_for_var_insert (NODE, VAL))

/* In a FUNCTION_DECL, this is nonzero if this function was defined in
   the class definition.  We have saved away the text of the function,
   but have not yet processed it.  */
#define DECL_PENDING_INLINE_P(NODE) \
  (LANG_DECL_FN_CHECK (NODE)->pending_inline_p)

/* If DECL_PENDING_INLINE_P holds, this is the saved text of the
   function.  */
#define DECL_PENDING_INLINE_INFO(NODE) \
  (LANG_DECL_FN_CHECK (NODE)->u.pending_inline_info)

/* For a class type: if this structure has many fields, we'll sort them
   and put them into a TREE_VEC.  */
#define CLASSTYPE_SORTED_FIELDS(NODE) \
  (LANG_TYPE_CLASS_CHECK (NODE)->sorted_fields)

/* If non-NULL for a VAR_DECL, FUNCTION_DECL, TYPE_DECL or
   TEMPLATE_DECL, the entity is either a template specialization (if
   DECL_USE_TEMPLATE is nonzero) or the abstract instance of the
   template itself.

   In either case, DECL_TEMPLATE_INFO is a TREE_LIST, whose
   TREE_PURPOSE is the TEMPLATE_DECL of which this entity is a
   specialization or abstract instance.  The TREE_VALUE is the
   template arguments used to specialize the template.
   
   Consider:

      template <typename T> struct S { friend void f(T) {} };

   In this case, S<int>::f is, from the point of view of the compiler,
   an instantiation of a template -- but, from the point of view of
   the language, each instantiation of S results in a wholly unrelated
   global function f.  In this case, DECL_TEMPLATE_INFO for S<int>::f
   will be non-NULL, but DECL_USE_TEMPLATE will be zero.  */
#define DECL_TEMPLATE_INFO(NODE) \
  (DECL_LANG_SPECIFIC (VAR_TEMPL_TYPE_OR_FUNCTION_DECL_CHECK (NODE)) \
   ->u.min.template_info)

/* For a VAR_DECL, indicates that the variable is actually a
   non-static data member of anonymous union that has been promoted to
   variable status.  */
#define DECL_ANON_UNION_VAR_P(NODE) \
  (DECL_LANG_FLAG_4 (VAR_DECL_CHECK (NODE)))

/* Template information for a RECORD_TYPE or UNION_TYPE.  */
#define CLASSTYPE_TEMPLATE_INFO(NODE) \
  (LANG_TYPE_CLASS_CHECK (RECORD_OR_UNION_CHECK (NODE))->template_info)

/* Template information for an ENUMERAL_TYPE.  Although an enumeration may
   not be a primary template, it may be declared within the scope of a
   primary template and the enumeration constants may depend on
   non-type template parameters.  */
#define ENUM_TEMPLATE_INFO(NODE) \
  (TYPE_LANG_SLOT_1 (ENUMERAL_TYPE_CHECK (NODE)))

/* Template information for a template template parameter.  */
#define TEMPLATE_TEMPLATE_PARM_TEMPLATE_INFO(NODE) \
  (LANG_TYPE_CLASS_CHECK (BOUND_TEMPLATE_TEMPLATE_PARM_TYPE_CHECK (NODE)) \
   ->template_info)

/* Template information for an ENUMERAL_, RECORD_, or UNION_TYPE.  */
#define TYPE_TEMPLATE_INFO(NODE)			\
  (TREE_CODE (NODE) == ENUMERAL_TYPE			\
   ? ENUM_TEMPLATE_INFO (NODE) :			\
   (TREE_CODE (NODE) == BOUND_TEMPLATE_TEMPLATE_PARM	\
    ? TEMPLATE_TEMPLATE_PARM_TEMPLATE_INFO (NODE) :	\
    (TYPE_LANG_SPECIFIC (NODE)				\
     ? CLASSTYPE_TEMPLATE_INFO (NODE)			\
     : NULL_TREE)))

/* Set the template information for an ENUMERAL_, RECORD_, or
   UNION_TYPE to VAL.  */
#define SET_TYPE_TEMPLATE_INFO(NODE, VAL)	\
  (TREE_CODE (NODE) == ENUMERAL_TYPE		\
   ? (ENUM_TEMPLATE_INFO (NODE) = (VAL))	\
   : (CLASSTYPE_TEMPLATE_INFO (NODE) = (VAL)))

#define TI_TEMPLATE(NODE) TREE_TYPE (TEMPLATE_INFO_CHECK (NODE))
#define TI_ARGS(NODE) TREE_CHAIN (TEMPLATE_INFO_CHECK (NODE))
#define TI_PENDING_TEMPLATE_FLAG(NODE) TREE_LANG_FLAG_1 (NODE)
/* For a given TREE_VEC containing a template argument list,
   this property contains the number of arguments that are not
   defaulted.  */
#define NON_DEFAULT_TEMPLATE_ARGS_COUNT(NODE) TREE_CHAIN (TREE_VEC_CHECK (NODE))
/* Below are the setter and getter of the NON_DEFAULT_TEMPLATE_ARGS_COUNT
   property.  */
#define SET_NON_DEFAULT_TEMPLATE_ARGS_COUNT(NODE, INT_VALUE) \
  NON_DEFAULT_TEMPLATE_ARGS_COUNT(NODE) = build_int_cst (NULL_TREE, INT_VALUE)
#ifdef ENABLE_CHECKING
#define GET_NON_DEFAULT_TEMPLATE_ARGS_COUNT(NODE) \
    int_cst_value (NON_DEFAULT_TEMPLATE_ARGS_COUNT (NODE))
#else
#define GET_NON_DEFAULT_TEMPLATE_ARGS_COUNT(NODE) \
  NON_DEFAULT_TEMPLATE_ARGS_COUNT (NODE) \
  ? int_cst_value (NON_DEFAULT_TEMPLATE_ARGS_COUNT (NODE)) \
  : TREE_VEC_LENGTH (INNERMOST_TEMPLATE_ARGS (NODE))
#endif
/* The list of typedefs - used in the template - that need
   access checking at template instantiation time.  */
#define TI_TYPEDEFS_NEEDING_ACCESS_CHECKING(NODE) \
  ((struct tree_template_info*)TEMPLATE_INFO_CHECK \
     (NODE))->typedefs_needing_access_checking

/* We use TREE_VECs to hold template arguments.  If there is only one
   level of template arguments, then the TREE_VEC contains the
   arguments directly.  If there is more than one level of template
   arguments, then each entry in the TREE_VEC is itself a TREE_VEC,
   containing the template arguments for a single level.  The first
   entry in the outer TREE_VEC is the outermost level of template
   parameters; the last is the innermost.

   It is incorrect to ever form a template argument vector containing
   only one level of arguments, but which is a TREE_VEC containing as
   its only entry the TREE_VEC for that level.

   For each TREE_VEC containing the template arguments for a single
   level, it's possible to get or set the number of non defaulted
   template arguments by using the accessor macros
   GET_NON_DEFAULT_TEMPLATE_ARGS_COUNT or
   SET_NON_DEFAULT_TEMPLATE_ARGS_COUNT.  */

/* Nonzero if the template arguments is actually a vector of vectors,
   rather than just a vector.  */
#define TMPL_ARGS_HAVE_MULTIPLE_LEVELS(NODE)		     \
  (NODE && TREE_VEC_LENGTH (NODE) && TREE_VEC_ELT (NODE, 0)  \
   && TREE_CODE (TREE_VEC_ELT (NODE, 0)) == TREE_VEC)

/* The depth of a template argument vector.  When called directly by
   the parser, we use a TREE_LIST rather than a TREE_VEC to represent
   template arguments.  In fact, we may even see NULL_TREE if there
   are no template arguments.  In both of those cases, there is only
   one level of template arguments.  */
#define TMPL_ARGS_DEPTH(NODE)					\
  (TMPL_ARGS_HAVE_MULTIPLE_LEVELS (NODE) ? TREE_VEC_LENGTH (NODE) : 1)

/* The LEVELth level of the template ARGS.  The outermost level of
   args is level 1, not level 0.  */
#define TMPL_ARGS_LEVEL(ARGS, LEVEL)		\
  (TMPL_ARGS_HAVE_MULTIPLE_LEVELS (ARGS)	\
   ? TREE_VEC_ELT (ARGS, (LEVEL) - 1) : (ARGS))

/* Set the LEVELth level of the template ARGS to VAL.  This macro does
   not work with single-level argument vectors.  */
#define SET_TMPL_ARGS_LEVEL(ARGS, LEVEL, VAL)	\
  (TREE_VEC_ELT (ARGS, (LEVEL) - 1) = (VAL))

/* Accesses the IDXth parameter in the LEVELth level of the ARGS.  */
#define TMPL_ARG(ARGS, LEVEL, IDX)				\
  (TREE_VEC_ELT (TMPL_ARGS_LEVEL (ARGS, LEVEL), IDX))

/* Given a single level of template arguments in NODE, return the
   number of arguments.  */
#define NUM_TMPL_ARGS(NODE)				\
  (TREE_VEC_LENGTH (NODE))

/* Returns the innermost level of template arguments in ARGS.  */
#define INNERMOST_TEMPLATE_ARGS(NODE) \
  (get_innermost_template_args ((NODE), 1))

/* The number of levels of template parameters given by NODE.  */
#define TMPL_PARMS_DEPTH(NODE) \
  ((HOST_WIDE_INT) TREE_INT_CST_LOW (TREE_PURPOSE (NODE)))

/* The TEMPLATE_DECL instantiated or specialized by NODE.  This
   TEMPLATE_DECL will be the immediate parent, not the most general
   template.  For example, in:

      template <class T> struct S { template <class U> void f(U); }

   the FUNCTION_DECL for S<int>::f<double> will have, as its
   DECL_TI_TEMPLATE, `template <class U> S<int>::f<U>'.

   As a special case, for a member friend template of a template
   class, this value will not be a TEMPLATE_DECL, but rather an
   IDENTIFIER_NODE or OVERLOAD indicating the name of the template and
   any explicit template arguments provided.  For example, in:

     template <class T> struct S { friend void f<int>(int, double); }

   the DECL_TI_TEMPLATE will be an IDENTIFIER_NODE for `f' and the
   DECL_TI_ARGS will be {int}.  */
#define DECL_TI_TEMPLATE(NODE)      TI_TEMPLATE (DECL_TEMPLATE_INFO (NODE))

/* The template arguments used to obtain this decl from the most
   general form of DECL_TI_TEMPLATE.  For the example given for
   DECL_TI_TEMPLATE, the DECL_TI_ARGS will be {int, double}.  These
   are always the full set of arguments required to instantiate this
   declaration from the most general template specialized here.  */
#define DECL_TI_ARGS(NODE)	    TI_ARGS (DECL_TEMPLATE_INFO (NODE))

/* The TEMPLATE_DECL associated with NODE, a class type.  Even if NODE
   will be generated from a partial specialization, the TEMPLATE_DECL
   referred to here will be the original template.  For example,
   given:

      template <typename T> struct S {};
      template <typename T> struct S<T*> {};
      
   the CLASSTPYE_TI_TEMPLATE for S<int*> will be S, not the S<T*>.  */
#define CLASSTYPE_TI_TEMPLATE(NODE) TI_TEMPLATE (CLASSTYPE_TEMPLATE_INFO (NODE))
#define CLASSTYPE_TI_ARGS(NODE)     TI_ARGS (CLASSTYPE_TEMPLATE_INFO (NODE))

/* For a template instantiation TYPE, returns the TYPE corresponding
   to the primary template.  Otherwise returns TYPE itself.  */
#define CLASSTYPE_PRIMARY_TEMPLATE_TYPE(TYPE)				\
  ((CLASSTYPE_USE_TEMPLATE ((TYPE))					\
    && !CLASSTYPE_TEMPLATE_SPECIALIZATION ((TYPE)))			\
   ? TREE_TYPE (DECL_TEMPLATE_RESULT (DECL_PRIMARY_TEMPLATE		\
				      (CLASSTYPE_TI_TEMPLATE ((TYPE))))) \
   : (TYPE))

/* Like CLASS_TI_TEMPLATE, but also works for ENUMERAL_TYPEs.  */
#define TYPE_TI_TEMPLATE(NODE)			\
  (TI_TEMPLATE (TYPE_TEMPLATE_INFO (NODE)))

/* Like DECL_TI_ARGS, but for an ENUMERAL_, RECORD_, or UNION_TYPE.  */
#define TYPE_TI_ARGS(NODE)			\
  (TI_ARGS (TYPE_TEMPLATE_INFO (NODE)))

#define INNERMOST_TEMPLATE_PARMS(NODE)  TREE_VALUE (NODE)

/* Nonzero if NODE (a TEMPLATE_DECL) is a member template, in the
   sense of [temp.mem].  */
#define DECL_MEMBER_TEMPLATE_P(NODE) \
  (DECL_LANG_FLAG_1 (TEMPLATE_DECL_CHECK (NODE)))

/* Nonzero if the NODE corresponds to the template parameters for a
   member template, whose inline definition is being processed after
   the class definition is complete.  */
#define TEMPLATE_PARMS_FOR_INLINE(NODE) TREE_LANG_FLAG_1 (NODE)

/* Determine if a parameter (i.e., a PARM_DECL) is a function
   parameter pack.  */
#define FUNCTION_PARAMETER_PACK_P(NODE) \
  (DECL_LANG_FLAG_1 (PARM_DECL_CHECK (NODE)))

/* Determines if NODE is an expansion of one or more parameter packs,
   e.g., a TYPE_PACK_EXPANSION or EXPR_PACK_EXPANSION.  */
#define PACK_EXPANSION_P(NODE)                 \
  (TREE_CODE (NODE) == TYPE_PACK_EXPANSION     \
   || TREE_CODE (NODE) == EXPR_PACK_EXPANSION)

/* Extracts the type or expression pattern from a TYPE_PACK_EXPANSION or
   EXPR_PACK_EXPANSION.  */
#define PACK_EXPANSION_PATTERN(NODE)                            \
  (TREE_CODE (NODE) == TYPE_PACK_EXPANSION? TREE_TYPE (NODE)    \
   : TREE_OPERAND (NODE, 0))

/* Sets the type or expression pattern for a TYPE_PACK_EXPANSION or
   EXPR_PACK_EXPANSION.  */
#define SET_PACK_EXPANSION_PATTERN(NODE,VALUE)  \
  if (TREE_CODE (NODE) == TYPE_PACK_EXPANSION)  \
    TREE_TYPE (NODE) = VALUE;                   \
  else                                          \
    TREE_OPERAND (NODE, 0) = VALUE

/* The list of parameter packs used in the PACK_EXPANSION_* node. The
   TREE_VALUE of each TREE_LIST contains the parameter packs.  */
#define PACK_EXPANSION_PARAMETER_PACKS(NODE) TREE_CHAIN (NODE)

/* Determine if this is an argument pack.  */
#define ARGUMENT_PACK_P(NODE)                          \
  (TREE_CODE (NODE) == TYPE_ARGUMENT_PACK              \
   || TREE_CODE (NODE) == NONTYPE_ARGUMENT_PACK)

/* The arguments stored in an argument pack. Arguments are stored in a
   TREE_VEC, which may have length zero.  */
#define ARGUMENT_PACK_ARGS(NODE)                               \
  (TREE_CODE (NODE) == TYPE_ARGUMENT_PACK? TREE_TYPE (NODE)    \
   : TREE_OPERAND (NODE, 0))

/* Set the arguments stored in an argument pack. VALUE must be a
   TREE_VEC.  */
#define SET_ARGUMENT_PACK_ARGS(NODE,VALUE)     \
  if (TREE_CODE (NODE) == TYPE_ARGUMENT_PACK)  \
    TREE_TYPE (NODE) = VALUE;                           \
  else                                                  \
    TREE_OPERAND (NODE, 0) = VALUE

/* Whether the argument pack is "incomplete", meaning that more
   arguments can still be deduced. Incomplete argument packs are only
   used when the user has provided an explicit template argument list
   for a variadic function template. Some of the explicit template
   arguments will be placed into the beginning of the argument pack,
   but additional arguments might still be deduced.  */
#define ARGUMENT_PACK_INCOMPLETE_P(NODE)        \
  TREE_LANG_FLAG_0 (ARGUMENT_PACK_ARGS (NODE))

/* When ARGUMENT_PACK_INCOMPLETE_P, stores the explicit template
   arguments used to fill this pack.  */
#define ARGUMENT_PACK_EXPLICIT_ARGS(NODE)       \
  TREE_TYPE (ARGUMENT_PACK_ARGS (NODE))

/* In an ARGUMENT_PACK_SELECT, the argument pack from which an
   argument will be selected.  */
#define ARGUMENT_PACK_SELECT_FROM_PACK(NODE)				\
  (((struct tree_argument_pack_select *)ARGUMENT_PACK_SELECT_CHECK (NODE))->argument_pack)

/* In an ARGUMENT_PACK_SELECT, the index of the argument we want to
   select.  */
#define ARGUMENT_PACK_SELECT_INDEX(NODE)				\
  (((struct tree_argument_pack_select *)ARGUMENT_PACK_SELECT_CHECK (NODE))->index)
  
/* In an ARGUMENT_PACK_SELECT, the actual underlying argument that the
   ARGUMENT_PACK_SELECT represents. */
#define ARGUMENT_PACK_SELECT_ARG(NODE)					\
  TREE_VEC_ELT (ARGUMENT_PACK_ARGS (ARGUMENT_PACK_SELECT_FROM_PACK (NODE)), \
	        ARGUMENT_PACK_SELECT_INDEX (NODE));

/* In a FUNCTION_DECL, the saved language-specific per-function data.  */
#define DECL_SAVED_FUNCTION_DATA(NODE)			\
  (LANG_DECL_FN_CHECK (FUNCTION_DECL_CHECK (NODE))	\
   ->u.saved_language_function)

/* Indicates an indirect_expr is for converting a reference.  */
#define REFERENCE_REF_P(NODE) \
  TREE_LANG_FLAG_0 (INDIRECT_REF_CHECK (NODE))

#define NEW_EXPR_USE_GLOBAL(NODE) \
  TREE_LANG_FLAG_0 (NEW_EXPR_CHECK (NODE))
#define DELETE_EXPR_USE_GLOBAL(NODE) \
  TREE_LANG_FLAG_0 (DELETE_EXPR_CHECK (NODE))
#define DELETE_EXPR_USE_VEC(NODE) \
  TREE_LANG_FLAG_1 (DELETE_EXPR_CHECK (NODE))

/* Indicates that this is a non-dependent COMPOUND_EXPR which will
   resolve to a function call.  */
#define COMPOUND_EXPR_OVERLOADED(NODE) \
  TREE_LANG_FLAG_0 (COMPOUND_EXPR_CHECK (NODE))

/* In a CALL_EXPR appearing in a template, true if Koenig lookup
   should be performed at instantiation time.  */
#define KOENIG_LOOKUP_P(NODE) TREE_LANG_FLAG_0 (CALL_EXPR_CHECK (NODE))

/* Indicates whether a string literal has been parenthesized. Such
   usages are disallowed in certain circumstances.  */

#define PAREN_STRING_LITERAL_P(NODE) \
  TREE_LANG_FLAG_0 (STRING_CST_CHECK (NODE))

/* Nonzero if this AGGR_INIT_EXPR provides for initialization via a
   constructor call, rather than an ordinary function call.  */
#define AGGR_INIT_VIA_CTOR_P(NODE) \
  TREE_LANG_FLAG_0 (AGGR_INIT_EXPR_CHECK (NODE))

/* Nonzero if expanding this AGGR_INIT_EXPR should first zero-initialize
   the object.  */
#define AGGR_INIT_ZERO_FIRST(NODE) \
  TREE_LANG_FLAG_2 (AGGR_INIT_EXPR_CHECK (NODE))

/* AGGR_INIT_EXPR accessors.  These are equivalent to the CALL_EXPR
   accessors, except for AGGR_INIT_EXPR_SLOT (which takes the place of
   CALL_EXPR_STATIC_CHAIN).  */

#define AGGR_INIT_EXPR_FN(NODE) TREE_OPERAND (AGGR_INIT_EXPR_CHECK (NODE), 1)
#define AGGR_INIT_EXPR_SLOT(NODE) \
  TREE_OPERAND (AGGR_INIT_EXPR_CHECK (NODE), 2)
#define AGGR_INIT_EXPR_ARG(NODE, I) \
  TREE_OPERAND (AGGR_INIT_EXPR_CHECK (NODE), (I) + 3)
#define aggr_init_expr_nargs(NODE) (VL_EXP_OPERAND_LENGTH(NODE) - 3)

/* AGGR_INIT_EXPR_ARGP returns a pointer to the argument vector for NODE.
   We can't use &AGGR_INIT_EXPR_ARG (NODE, 0) because that will complain if
   the argument count is zero when checking is enabled.  Instead, do
   the pointer arithmetic to advance past the 3 fixed operands in a
   AGGR_INIT_EXPR.  That produces a valid pointer to just past the end of
   the operand array, even if it's not valid to dereference it.  */
#define AGGR_INIT_EXPR_ARGP(NODE) \
  (&(TREE_OPERAND (AGGR_INIT_EXPR_CHECK (NODE), 0)) + 3)

/* Abstract iterators for AGGR_INIT_EXPRs.  */

/* Structure containing iterator state.  */
<<<<<<< HEAD
typedef struct GTY (()) aggr_init_expr_arg_iterator_d {
=======
typedef struct aggr_init_expr_arg_iterator_d {
>>>>>>> 03d20231
  tree t;	/* the aggr_init_expr */
  int n;	/* argument count */
  int i;	/* next argument index */
} aggr_init_expr_arg_iterator;

/* Initialize the abstract argument list iterator object ITER with the
   arguments from AGGR_INIT_EXPR node EXP.  */
static inline void
init_aggr_init_expr_arg_iterator (tree exp,
				       aggr_init_expr_arg_iterator *iter)
{
  iter->t = exp;
  iter->n = aggr_init_expr_nargs (exp);
  iter->i = 0;
}

/* Return the next argument from abstract argument list iterator object ITER,
   and advance its state.  Return NULL_TREE if there are no more arguments.  */
static inline tree
next_aggr_init_expr_arg (aggr_init_expr_arg_iterator *iter)
{
  tree result;
  if (iter->i >= iter->n)
    return NULL_TREE;
  result = AGGR_INIT_EXPR_ARG (iter->t, iter->i);
  iter->i++;
  return result;
}

/* Initialize the abstract argument list iterator object ITER, then advance
   past and return the first argument.  Useful in for expressions, e.g.
     for (arg = first_aggr_init_expr_arg (exp, &iter); arg;
          arg = next_aggr_init_expr_arg (&iter))   */
static inline tree
first_aggr_init_expr_arg (tree exp, aggr_init_expr_arg_iterator *iter)
{
  init_aggr_init_expr_arg_iterator (exp, iter);
  return next_aggr_init_expr_arg (iter);
}

/* Test whether there are more arguments in abstract argument list iterator
   ITER, without changing its state.  */
static inline bool
more_aggr_init_expr_args_p (const aggr_init_expr_arg_iterator *iter)
{
  return (iter->i < iter->n);
}

/* Iterate through each argument ARG of AGGR_INIT_EXPR CALL, using variable
   ITER (of type aggr_init_expr_arg_iterator) to hold the iteration state.  */
#define FOR_EACH_AGGR_INIT_EXPR_ARG(arg, iter, call)			\
  for ((arg) = first_aggr_init_expr_arg ((call), &(iter)); (arg);	\
       (arg) = next_aggr_init_expr_arg (&(iter)))

/* VEC_INIT_EXPR accessors.  */
#define VEC_INIT_EXPR_SLOT(NODE) TREE_OPERAND (NODE, 0)
#define VEC_INIT_EXPR_INIT(NODE) TREE_OPERAND (NODE, 1)

<<<<<<< HEAD
=======
/* Indicates that a VEC_INIT_EXPR is a potential constant expression.
   Only set when the current function is constexpr.  */
#define VEC_INIT_EXPR_IS_CONSTEXPR(NODE) \
  TREE_LANG_FLAG_0 (VEC_INIT_EXPR_CHECK (NODE))

/* Indicates that a VEC_INIT_EXPR is expressing value-initialization.  */
#define VEC_INIT_EXPR_VALUE_INIT(NODE) \
  TREE_LANG_FLAG_1 (VEC_INIT_EXPR_CHECK (NODE))

>>>>>>> 03d20231
/* The TYPE_MAIN_DECL for a class template type is a TYPE_DECL, not a
   TEMPLATE_DECL.  This macro determines whether or not a given class
   type is really a template type, as opposed to an instantiation or
   specialization of one.  */
#define CLASSTYPE_IS_TEMPLATE(NODE)  \
  (CLASSTYPE_TEMPLATE_INFO (NODE)    \
   && !CLASSTYPE_USE_TEMPLATE (NODE) \
   && PRIMARY_TEMPLATE_P (CLASSTYPE_TI_TEMPLATE (NODE)))

/* The name used by the user to name the typename type.  Typically,
   this is an IDENTIFIER_NODE, and the same as the DECL_NAME on the
   corresponding TYPE_DECL.  However, this may also be a
   TEMPLATE_ID_EXPR if we had something like `typename X::Y<T>'.  */
#define TYPENAME_TYPE_FULLNAME(NODE) (TYPENAME_TYPE_CHECK (NODE))->type.values

/* True if a TYPENAME_TYPE was declared as an "enum".  */
#define TYPENAME_IS_ENUM_P(NODE) \
  (TREE_LANG_FLAG_0 (TYPENAME_TYPE_CHECK (NODE)))

/* True if a TYPENAME_TYPE was declared as a "class", "struct", or
   "union".  */
#define TYPENAME_IS_CLASS_P(NODE) \
  (TREE_LANG_FLAG_1 (TYPENAME_TYPE_CHECK (NODE)))

/* True if a TYPENAME_TYPE is in the process of being resolved.  */
#define TYPENAME_IS_RESOLVING_P(NODE) \
  (TREE_LANG_FLAG_2 (TYPENAME_TYPE_CHECK (NODE)))

/* Nonzero in INTEGER_CST means that this int is negative by dint of
   using a twos-complement negated operand.  */
#define TREE_NEGATED_INT(NODE) TREE_LANG_FLAG_0 (INTEGER_CST_CHECK (NODE))

/* [class.virtual]

   A class that declares or inherits a virtual function is called a
   polymorphic class.  */
#define TYPE_POLYMORPHIC_P(NODE) (TREE_LANG_FLAG_2 (NODE))

/* Nonzero if this class has a virtual function table pointer.  */
#define TYPE_CONTAINS_VPTR_P(NODE)		\
  (TYPE_POLYMORPHIC_P (NODE) || CLASSTYPE_VBASECLASSES (NODE))

/* This flag is true of a local VAR_DECL if it was declared in a for
   statement, but we are no longer in the scope of the for.  */
#define DECL_DEAD_FOR_LOCAL(NODE) DECL_LANG_FLAG_7 (VAR_DECL_CHECK (NODE))

/* This flag is set on a VAR_DECL that is a DECL_DEAD_FOR_LOCAL
   if we already emitted a warning about using it.  */
#define DECL_ERROR_REPORTED(NODE) DECL_LANG_FLAG_0 (VAR_DECL_CHECK (NODE))

/* Nonzero if NODE is a FUNCTION_DECL (for a function with global
   scope) declared in a local scope.  */
#define DECL_LOCAL_FUNCTION_P(NODE) \
  DECL_LANG_FLAG_0 (FUNCTION_DECL_CHECK (NODE))

/* Nonzero if NODE is a DECL which we know about but which has not
   been explicitly declared, such as a built-in function or a friend
   declared inside a class.  In the latter case DECL_HIDDEN_FRIEND_P
   will be set.  */
#define DECL_ANTICIPATED(NODE) \
  (DECL_LANG_SPECIFIC (DECL_COMMON_CHECK (NODE))->u.base.anticipated_p)

/* Nonzero if NODE is a FUNCTION_DECL which was declared as a friend
   within a class but has not been declared in the surrounding scope.
   The function is invisible except via argument dependent lookup.  */
#define DECL_HIDDEN_FRIEND_P(NODE) \
  (LANG_DECL_FN_CHECK (DECL_COMMON_CHECK (NODE))->hidden_friend_p)

/* Nonzero if DECL has been declared threadprivate by
   #pragma omp threadprivate.  */
#define CP_DECL_THREADPRIVATE_P(DECL) \
  (DECL_LANG_SPECIFIC (VAR_DECL_CHECK (DECL))->u.base.threadprivate_or_deleted_p)

/* Nonzero if DECL was declared with '= delete'.  */
#define DECL_DELETED_FN(DECL) \
  (DECL_LANG_SPECIFIC (FUNCTION_DECL_CHECK (DECL))->u.base.threadprivate_or_deleted_p)

/* Nonzero if DECL was declared with '= default' (maybe implicitly).  */
#define DECL_DEFAULTED_FN(DECL) \
  (LANG_DECL_FN_CHECK (DECL)->defaulted_p)

/* Nonzero if DECL is explicitly defaulted in the class body.  */
#define DECL_DEFAULTED_IN_CLASS_P(DECL)					\
  (DECL_DEFAULTED_FN (DECL) && DECL_INITIALIZED_IN_CLASS_P (DECL))
/* Nonzero if DECL was defaulted outside the class body.  */
#define DECL_DEFAULTED_OUTSIDE_CLASS_P(DECL)				\
  (DECL_DEFAULTED_FN (DECL)						\
   && !(DECL_ARTIFICIAL (DECL) || DECL_INITIALIZED_IN_CLASS_P (DECL)))

/* Record whether a typedef for type `int' was actually `signed int'.  */
#define C_TYPEDEF_EXPLICITLY_SIGNED(EXP) DECL_LANG_FLAG_1 (EXP)

/* Returns nonzero if DECL has external linkage, as specified by the
   language standard.  (This predicate may hold even when the
   corresponding entity is not actually given external linkage in the
   object file; see decl_linkage for details.)  */
#define DECL_EXTERNAL_LINKAGE_P(DECL) \
  (decl_linkage (DECL) == lk_external)

/* Keep these codes in ascending code order.  */

#define INTEGRAL_CODE_P(CODE)	\
  ((CODE) == ENUMERAL_TYPE	\
   || (CODE) == BOOLEAN_TYPE	\
   || (CODE) == INTEGER_TYPE)

/* [basic.fundamental]

   Types  bool, char, wchar_t, and the signed and unsigned integer types
   are collectively called integral types.

   Note that INTEGRAL_TYPE_P, as defined in tree.h, allows enumeration
   types as well, which is incorrect in C++.  Keep these checks in
   ascending code order.  */
#define CP_INTEGRAL_TYPE_P(TYPE)		\
  (TREE_CODE (TYPE) == BOOLEAN_TYPE		\
   || TREE_CODE (TYPE) == INTEGER_TYPE)

/* Returns true if TYPE is an integral or enumeration name.  Keep
   these checks in ascending code order.  */
#define INTEGRAL_OR_ENUMERATION_TYPE_P(TYPE) \
   (TREE_CODE (TYPE) == ENUMERAL_TYPE || CP_INTEGRAL_TYPE_P (TYPE))

/* Returns true if TYPE is an integral or unscoped enumeration type.  */
#define INTEGRAL_OR_UNSCOPED_ENUMERATION_TYPE_P(TYPE) \
   (UNSCOPED_ENUM_P (TYPE) || CP_INTEGRAL_TYPE_P (TYPE))

/* True if the class type TYPE is a literal type.  */
#define CLASSTYPE_LITERAL_P(TYPE)              \
   (LANG_TYPE_CLASS_CHECK (TYPE)->is_literal)

/* [basic.fundamental]

   Integral and floating types are collectively called arithmetic
   types.  

   As a GNU extension, we also accept complex types.

   Keep these checks in ascending code order.  */
#define ARITHMETIC_TYPE_P(TYPE) \
  (CP_INTEGRAL_TYPE_P (TYPE) \
   || TREE_CODE (TYPE) == REAL_TYPE \
   || TREE_CODE (TYPE) == COMPLEX_TYPE)

/* True iff TYPE is cv decltype(nullptr).  */
<<<<<<< HEAD
#define NULLPTR_TYPE_P(TYPE)				\
  (TREE_CODE (TYPE) == LANG_TYPE			\
   && TYPE_MAIN_VARIANT (TYPE) == nullptr_type_node)
=======
#define NULLPTR_TYPE_P(TYPE) (TREE_CODE (TYPE) == NULLPTR_TYPE)
>>>>>>> 03d20231

/* [basic.types]

   Arithmetic types, enumeration types, pointer types,
   pointer-to-member types, and std::nullptr_t are collectively called
   scalar types.
   
   Keep these checks in ascending code order.  */
#define SCALAR_TYPE_P(TYPE)			\
  (TYPE_PTRMEM_P (TYPE)				\
   || TREE_CODE (TYPE) == ENUMERAL_TYPE		\
   || ARITHMETIC_TYPE_P (TYPE)			\
   || TYPE_PTR_P (TYPE)				\
   || TYPE_PTRMEMFUNC_P (TYPE)                  \
   || NULLPTR_TYPE_P (TYPE))

/* Determines whether this type is a C++0x scoped enumeration
   type. Scoped enumerations types are introduced via "enum class" or
   "enum struct", e.g.,

     enum class Color {
       Red, Green, Blue
     };

   Scoped enumeration types are different from normal (unscoped)
   enumeration types in several ways:
   
     - The enumerators of a scoped enumeration type are only available
       within the scope of the enumeration type and not in the
       enclosing scope. For example, the Red color can be referred to
       with "Color::Red" but not "Red".

     - Scoped enumerators and enumerations do not implicitly convert
       to integers or 'bool'.

     - The underlying type of the enum is well-defined.  */
#define SCOPED_ENUM_P(TYPE)                                             \
  (TREE_CODE (TYPE) == ENUMERAL_TYPE && ENUM_IS_SCOPED (TYPE))

/* Determine whether this is an unscoped enumeration type.  */
#define UNSCOPED_ENUM_P(TYPE)                                           \
  (TREE_CODE (TYPE) == ENUMERAL_TYPE && !ENUM_IS_SCOPED (TYPE))

/* Set the flag indicating whether an ENUMERAL_TYPE is a C++0x scoped
   enumeration type (1) or a normal (unscoped) enumeration type
   (0).  */
#define SET_SCOPED_ENUM_P(TYPE, VAL)                    \
  (ENUM_IS_SCOPED (TYPE) = (VAL))
<<<<<<< HEAD
=======

#define SET_OPAQUE_ENUM_P(TYPE, VAL)                    \
  (ENUM_IS_OPAQUE (TYPE) = (VAL))

#define OPAQUE_ENUM_P(TYPE)				\
  (TREE_CODE (TYPE) == ENUMERAL_TYPE && ENUM_IS_OPAQUE (TYPE))

/* Determines whether an ENUMERAL_TYPE has an explicit
   underlying type.  */
#define ENUM_FIXED_UNDERLYING_TYPE_P(NODE) (TYPE_LANG_FLAG_5 (NODE))
>>>>>>> 03d20231

/* Returns the underlying type of the given enumeration type. The
   underlying type is determined in different ways, depending on the
   properties of the enum:

     - In C++0x, the underlying type can be explicitly specified, e.g.,

         enum E1 : char { ... } // underlying type is char

     - In a C++0x scoped enumeration, the underlying type is int
       unless otherwises specified:

         enum class E2 { ... } // underlying type is int

     - Otherwise, the underlying type is determined based on the
       values of the enumerators. In this case, the
       ENUM_UNDERLYING_TYPE will not be set until after the definition
       of the enumeration is completed by finish_enum.  */
#define ENUM_UNDERLYING_TYPE(TYPE) \
  TREE_TYPE (ENUMERAL_TYPE_CHECK (TYPE))

/* [dcl.init.aggr]

   An aggregate is an array or a class with no user-declared
   constructors, no private or protected non-static data members, no
   base classes, and no virtual functions.

   As an extension, we also treat vectors as aggregates.  Keep these
   checks in ascending code order.  */
#define CP_AGGREGATE_TYPE_P(TYPE)				\
  (TREE_CODE (TYPE) == VECTOR_TYPE				\
   ||TREE_CODE (TYPE) == ARRAY_TYPE				\
   || (CLASS_TYPE_P (TYPE) && !CLASSTYPE_NON_AGGREGATE (TYPE)))

/* Nonzero for a class type means that the class type has a
   user-declared constructor.  */
#define TYPE_HAS_USER_CONSTRUCTOR(NODE) (TYPE_LANG_FLAG_1 (NODE))

/* When appearing in an INDIRECT_REF, it means that the tree structure
   underneath is actually a call to a constructor.  This is needed
   when the constructor must initialize local storage (which can
   be automatically destroyed), rather than allowing it to allocate
   space from the heap.

   When appearing in a SAVE_EXPR, it means that underneath
   is a call to a constructor.

   When appearing in a CONSTRUCTOR, the expression is a
   compound literal.

   When appearing in a FIELD_DECL, it means that this field
   has been duly initialized in its constructor.  */
#define TREE_HAS_CONSTRUCTOR(NODE) (TREE_LANG_FLAG_4 (NODE))

/* True if NODE is a brace-enclosed initializer.  */
#define BRACE_ENCLOSED_INITIALIZER_P(NODE) \
  (TREE_CODE (NODE) == CONSTRUCTOR && TREE_TYPE (NODE) == init_list_type_node)

/* True if NODE is a compound-literal, i.e., a brace-enclosed
   initializer cast to a particular type.  */
#define COMPOUND_LITERAL_P(NODE) \
  (TREE_CODE (NODE) == CONSTRUCTOR && TREE_HAS_CONSTRUCTOR (NODE))

#define EMPTY_CONSTRUCTOR_P(NODE) (TREE_CODE (NODE) == CONSTRUCTOR \
				   && VEC_empty (constructor_elt, \
						 CONSTRUCTOR_ELTS (NODE)) \
				   && !TREE_HAS_CONSTRUCTOR (NODE))

/* True if NODE is a init-list used as a direct-initializer, i.e.
   B b{1,2}, not B b({1,2}) or B b = {1,2}.  */
#define CONSTRUCTOR_IS_DIRECT_INIT(NODE) (TREE_LANG_FLAG_0 (CONSTRUCTOR_CHECK (NODE)))

/* Nonzero means that an object of this type can not be initialized using
   an initializer list.  */
#define CLASSTYPE_NON_AGGREGATE(NODE) \
  (LANG_TYPE_CLASS_CHECK (NODE)->non_aggregate)
#define TYPE_NON_AGGREGATE_CLASS(NODE) \
  (CLASS_TYPE_P (NODE) && CLASSTYPE_NON_AGGREGATE (NODE))

/* Nonzero if there is a non-trivial X::op=(cv X&) for this class.  */
#define TYPE_HAS_COMPLEX_COPY_ASSIGN(NODE) (LANG_TYPE_CLASS_CHECK (NODE)->has_complex_copy_assign)

/* Nonzero if there is a non-trivial X::X(cv X&) for this class.  */
#define TYPE_HAS_COMPLEX_COPY_CTOR(NODE) (LANG_TYPE_CLASS_CHECK (NODE)->has_complex_copy_ctor)

/* Nonzero if there is a non-trivial X::op=(X&&) for this class.  */
#define TYPE_HAS_COMPLEX_MOVE_ASSIGN(NODE) (LANG_TYPE_CLASS_CHECK (NODE)->has_complex_move_assign)

/* Nonzero if there is a non-trivial X::X(X&&) for this class.  */
#define TYPE_HAS_COMPLEX_MOVE_CTOR(NODE) (LANG_TYPE_CLASS_CHECK (NODE)->has_complex_move_ctor)

/* Nonzero if there is a non-trivial default constructor for this class.  */
#define TYPE_HAS_COMPLEX_DFLT(NODE) (LANG_TYPE_CLASS_CHECK (NODE)->has_complex_dflt)

/* Nonzero if TYPE has a trivial destructor.  From [class.dtor]:

     A destructor is trivial if it is an implicitly declared
     destructor and if:

       - all of the direct base classes of its class have trivial
	 destructors,

       - for all of the non-static data members of its class that are
	 of class type (or array thereof), each such class has a
	 trivial destructor.  */
#define TYPE_HAS_TRIVIAL_DESTRUCTOR(NODE) \
  (!TYPE_HAS_NONTRIVIAL_DESTRUCTOR (NODE))

/* Nonzero for _TYPE node means that this type does not have a trivial
   destructor.  Therefore, destroying an object of this type will
   involve a call to a destructor.  This can apply to objects of
   ARRAY_TYPE is the type of the elements needs a destructor.  */
#define TYPE_HAS_NONTRIVIAL_DESTRUCTOR(NODE) \
  (TYPE_LANG_FLAG_4 (NODE))

/* Nonzero for class type means that the default constructor is trivial.  */
#define TYPE_HAS_TRIVIAL_DFLT(NODE) \
  (TYPE_HAS_DEFAULT_CONSTRUCTOR (NODE) && ! TYPE_HAS_COMPLEX_DFLT (NODE))

/* Nonzero for class type means that copy initialization of this type can use
   a bitwise copy.  */
#define TYPE_HAS_TRIVIAL_COPY_CTOR(NODE) \
  (TYPE_HAS_COPY_CTOR (NODE) && ! TYPE_HAS_COMPLEX_COPY_CTOR (NODE))

/* Nonzero for class type means that assignment of this type can use
   a bitwise copy.  */
#define TYPE_HAS_TRIVIAL_COPY_ASSIGN(NODE) \
  (TYPE_HAS_COPY_ASSIGN (NODE) && ! TYPE_HAS_COMPLEX_COPY_ASSIGN (NODE))

/* Returns true if NODE is a pointer-to-data-member.  */
#define TYPE_PTRMEM_P(NODE)			\
  (TREE_CODE (NODE) == OFFSET_TYPE)
/* Returns true if NODE is a pointer.  */
#define TYPE_PTR_P(NODE)			\
  (TREE_CODE (NODE) == POINTER_TYPE)

/* Returns true if NODE is an object type:

     [basic.types]

     An object type is a (possibly cv-qualified) type that is not a
     function type, not a reference type, and not a void type.

   Keep these checks in ascending order, for speed.  */
#define TYPE_OBJ_P(NODE)			\
  (TREE_CODE (NODE) != REFERENCE_TYPE		\
   && TREE_CODE (NODE) != VOID_TYPE		\
   && TREE_CODE (NODE) != FUNCTION_TYPE		\
   && TREE_CODE (NODE) != METHOD_TYPE)

/* Returns true if NODE is a pointer to an object.  Keep these checks
   in ascending tree code order.  */
#define TYPE_PTROB_P(NODE)					\
  (TYPE_PTR_P (NODE) && TYPE_OBJ_P (TREE_TYPE (NODE)))

/* Returns true if NODE is a reference to an object.  Keep these checks
   in ascending tree code order.  */
#define TYPE_REF_OBJ_P(NODE)					\
  (TREE_CODE (NODE) == REFERENCE_TYPE && TYPE_OBJ_P (TREE_TYPE (NODE)))

/* Returns true if NODE is a pointer to an object, or a pointer to
   void.  Keep these checks in ascending tree code order.  */
#define TYPE_PTROBV_P(NODE)					\
  (TYPE_PTR_P (NODE)						\
   && !(TREE_CODE (TREE_TYPE (NODE)) == FUNCTION_TYPE		\
	|| TREE_CODE (TREE_TYPE (NODE)) == METHOD_TYPE))

/* Returns true if NODE is a pointer to function.  */
#define TYPE_PTRFN_P(NODE)				\
  (TREE_CODE (NODE) == POINTER_TYPE			\
   && TREE_CODE (TREE_TYPE (NODE)) == FUNCTION_TYPE)

/* Returns true if NODE is a reference to function.  */
#define TYPE_REFFN_P(NODE)				\
  (TREE_CODE (NODE) == REFERENCE_TYPE			\
   && TREE_CODE (TREE_TYPE (NODE)) == FUNCTION_TYPE)

/* Nonzero for _TYPE node means that this type is a pointer to member
   function type.  */
#define TYPE_PTRMEMFUNC_P(NODE)		\
  (TREE_CODE (NODE) == RECORD_TYPE	\
   && TYPE_LANG_SPECIFIC (NODE)		\
   && TYPE_PTRMEMFUNC_FLAG (NODE))

#define TYPE_PTRMEMFUNC_FLAG(NODE) \
  (LANG_TYPE_CLASS_CHECK (NODE)->ptrmemfunc_flag)

/* Returns true if NODE is a pointer-to-member.  */
#define TYPE_PTR_TO_MEMBER_P(NODE) \
  (TYPE_PTRMEM_P (NODE) || TYPE_PTRMEMFUNC_P (NODE))

/* Indicates when overload resolution may resolve to a pointer to
   member function. [expr.unary.op]/3 */
#define PTRMEM_OK_P(NODE) \
  TREE_LANG_FLAG_0 (TREE_CHECK2 ((NODE), ADDR_EXPR, OFFSET_REF))

/* Get the POINTER_TYPE to the METHOD_TYPE associated with this
   pointer to member function.  TYPE_PTRMEMFUNC_P _must_ be true,
   before using this macro.  */
#define TYPE_PTRMEMFUNC_FN_TYPE(NODE) \
  (TREE_TYPE (TYPE_FIELDS (NODE)))

/* Returns `A' for a type like `int (A::*)(double)' */
#define TYPE_PTRMEMFUNC_OBJECT_TYPE(NODE) \
  TYPE_METHOD_BASETYPE (TREE_TYPE (TYPE_PTRMEMFUNC_FN_TYPE (NODE)))

/* These are use to manipulate the canonical RECORD_TYPE from the
   hashed POINTER_TYPE, and can only be used on the POINTER_TYPE.  */
#define TYPE_GET_PTRMEMFUNC_TYPE(NODE) \
  (TYPE_LANG_SPECIFIC (NODE) ? LANG_TYPE_PTRMEM_CHECK (NODE)->record : NULL)
#define TYPE_SET_PTRMEMFUNC_TYPE(NODE, VALUE)				\
  do {									\
    if (TYPE_LANG_SPECIFIC (NODE) == NULL)				\
      {									\
	TYPE_LANG_SPECIFIC (NODE) = ggc_alloc_cleared_lang_type		\
	 (sizeof (struct lang_type_ptrmem));				\
	TYPE_LANG_SPECIFIC (NODE)->u.ptrmem.h.is_lang_type_class = 0;	\
      }									\
    TYPE_LANG_SPECIFIC (NODE)->u.ptrmem.record = (VALUE);		\
  } while (0)

/* For a pointer-to-member type of the form `T X::*', this is `X'.
   For a type like `void (X::*)() const', this type is `X', not `const
   X'.  To get at the `const X' you have to look at the
   TYPE_PTRMEM_POINTED_TO_TYPE; there, the first parameter will have
   type `const X*'.  */
#define TYPE_PTRMEM_CLASS_TYPE(NODE)			\
  (TYPE_PTRMEM_P (NODE)					\
   ? TYPE_OFFSET_BASETYPE (NODE)		\
   : TYPE_PTRMEMFUNC_OBJECT_TYPE (NODE))

/* For a pointer-to-member type of the form `T X::*', this is `T'.  */
#define TYPE_PTRMEM_POINTED_TO_TYPE(NODE)		\
   (TYPE_PTRMEM_P (NODE)				\
    ? TREE_TYPE (NODE)					\
    : TREE_TYPE (TYPE_PTRMEMFUNC_FN_TYPE (NODE)))

/* For a pointer-to-member constant `X::Y' this is the RECORD_TYPE for
   `X'.  */
#define PTRMEM_CST_CLASS(NODE) \
  TYPE_PTRMEM_CLASS_TYPE (TREE_TYPE (PTRMEM_CST_CHECK (NODE)))

/* For a pointer-to-member constant `X::Y' this is the _DECL for
   `Y'.  */
#define PTRMEM_CST_MEMBER(NODE) (((ptrmem_cst_t)PTRMEM_CST_CHECK (NODE))->member)

/* The expression in question for a TYPEOF_TYPE.  */
#define TYPEOF_TYPE_EXPR(NODE) (TYPEOF_TYPE_CHECK (NODE))->type.values

/* The expression in question for a DECLTYPE_TYPE.  */
#define DECLTYPE_TYPE_EXPR(NODE) (DECLTYPE_TYPE_CHECK (NODE))->type.values

/* Whether the DECLTYPE_TYPE_EXPR of NODE was originally parsed as an
   id-expression or a member-access expression. When false, it was
   parsed as a full expression.  */
#define DECLTYPE_TYPE_ID_EXPR_OR_MEMBER_ACCESS_P(NODE) \
  (DECLTYPE_TYPE_CHECK (NODE))->type.string_flag

/* These flags indicate that we want different semantics from normal
   decltype: lambda capture just drops references, lambda return also does
   type decay.  */
#define DECLTYPE_FOR_LAMBDA_CAPTURE(NODE) \
  TREE_LANG_FLAG_0 (DECLTYPE_TYPE_CHECK (NODE))
#define DECLTYPE_FOR_LAMBDA_RETURN(NODE) \
  TREE_LANG_FLAG_1 (DECLTYPE_TYPE_CHECK (NODE))

/* Nonzero for VAR_DECL and FUNCTION_DECL node means that `extern' was
   specified in its declaration.  This can also be set for an
   erroneously declared PARM_DECL.  */
#define DECL_THIS_EXTERN(NODE) \
  DECL_LANG_FLAG_2 (VAR_FUNCTION_OR_PARM_DECL_CHECK (NODE))

/* Nonzero for VAR_DECL and FUNCTION_DECL node means that `static' was
   specified in its declaration.  This can also be set for an
   erroneously declared PARM_DECL.  */
#define DECL_THIS_STATIC(NODE) \
  DECL_LANG_FLAG_6 (VAR_FUNCTION_OR_PARM_DECL_CHECK (NODE))

/* Nonzero for FIELD_DECL node means that this field is a base class
   of the parent object, as opposed to a member field.  */
#define DECL_FIELD_IS_BASE(NODE) \
  DECL_LANG_FLAG_6 (FIELD_DECL_CHECK (NODE))

/* Nonzero for FIELD_DECL node means that this field is a simple (no
   explicit initializer) lambda capture field, making it invisible to
   name lookup in unevaluated contexts.  */
#define DECL_NORMAL_CAPTURE_P(NODE) \
  DECL_LANG_FLAG_7 (FIELD_DECL_CHECK (NODE))

/* Nonzero if TYPE is an anonymous union or struct type.  We have to use a
   flag for this because "A union for which objects or pointers are
   declared is not an anonymous union" [class.union].  */
#define ANON_AGGR_TYPE_P(NODE)				\
  (CLASS_TYPE_P (NODE) && LANG_TYPE_CLASS_CHECK (NODE)->anon_aggr)
#define SET_ANON_AGGR_TYPE_P(NODE)			\
  (LANG_TYPE_CLASS_CHECK (NODE)->anon_aggr = 1)

/* Nonzero if TYPE is an anonymous union type.  */
#define ANON_UNION_TYPE_P(NODE) \
  (TREE_CODE (NODE) == UNION_TYPE && ANON_AGGR_TYPE_P (NODE))

/* Define fields and accessors for nodes representing declared names.  */

#define TYPE_WAS_ANONYMOUS(NODE) (LANG_TYPE_CLASS_CHECK (NODE)->was_anonymous)

/* C++: all of these are overloaded!  These apply only to TYPE_DECLs.  */

/* The format of each node in the DECL_FRIENDLIST is as follows:

   The TREE_PURPOSE will be the name of a function, i.e., an
   IDENTIFIER_NODE.  The TREE_VALUE will be itself a TREE_LIST, whose
   TREE_VALUEs are friends with the given name.  */
#define DECL_FRIENDLIST(NODE)		(DECL_INITIAL (NODE))
#define FRIEND_NAME(LIST) (TREE_PURPOSE (LIST))
#define FRIEND_DECLS(LIST) (TREE_VALUE (LIST))

/* The DECL_ACCESS, if non-NULL, is a TREE_LIST.  The TREE_PURPOSE of
   each node is a type; the TREE_VALUE is the access granted for this
   DECL in that type.  The DECL_ACCESS is set by access declarations.
   For example, if a member that would normally be public in a
   derived class is made protected, then the derived class and the
   protected_access_node will appear in the DECL_ACCESS for the node.  */
#define DECL_ACCESS(NODE) (LANG_DECL_U2_CHECK (NODE, 0)->access)

/* Nonzero if the FUNCTION_DECL is a global constructor.  */
#define DECL_GLOBAL_CTOR_P(NODE) \
  (LANG_DECL_FN_CHECK (NODE)->global_ctor_p)

/* Nonzero if the FUNCTION_DECL is a global destructor.  */
#define DECL_GLOBAL_DTOR_P(NODE) \
  (LANG_DECL_FN_CHECK (NODE)->global_dtor_p)

/* Accessor macros for C++ template decl nodes.  */

/* The DECL_TEMPLATE_PARMS are a list.  The TREE_PURPOSE of each node
   is a INT_CST whose TREE_INT_CST_LOW indicates the level of the
   template parameters, with 1 being the outermost set of template
   parameters.  The TREE_VALUE is a vector, whose elements are the
   template parameters at each level.  Each element in the vector is a
   TREE_LIST, whose TREE_VALUE is a PARM_DECL (if the parameter is a
   non-type parameter), or a TYPE_DECL (if the parameter is a type
   parameter).  The TREE_PURPOSE is the default value, if any.  The
   TEMPLATE_PARM_INDEX for the parameter is available as the
   DECL_INITIAL (for a PARM_DECL) or as the TREE_TYPE (for a
   TYPE_DECL).  */
#define DECL_TEMPLATE_PARMS(NODE)       DECL_NON_COMMON_CHECK (NODE)->decl_non_common.arguments
#define DECL_INNERMOST_TEMPLATE_PARMS(NODE) \
   INNERMOST_TEMPLATE_PARMS (DECL_TEMPLATE_PARMS (NODE))
#define DECL_NTPARMS(NODE) \
   TREE_VEC_LENGTH (DECL_INNERMOST_TEMPLATE_PARMS (NODE))
/* For function, method, class-data templates.  */
#define DECL_TEMPLATE_RESULT(NODE)      DECL_RESULT_FLD (NODE)
/* For a function template at namespace scope, DECL_TEMPLATE_INSTANTIATIONS
   lists all instantiations and specializations of the function so that
   tsubst_friend_function can reassign them to another template if we find
   that the namespace-scope template is really a partial instantiation of a
   friend template.

   For a class template the DECL_TEMPLATE_INSTANTIATIONS lists holds
   all instantiations and specializations of the class type, including
   partial instantiations and partial specializations, so that if we
   explicitly specialize a partial instantiation we can walk the list
   in maybe_process_partial_specialization and reassign them or complain
   as appropriate.

   In both cases, the TREE_PURPOSE of each node contains the arguments
   used; the TREE_VALUE contains the generated variable.  The template
   arguments are always complete.  For example, given:

      template <class T> struct S1 {
	template <class U> struct S2 {};
	template <class U> struct S2<U*> {};
      };

   the record for the partial specialization will contain, as its
   argument list, { {T}, {U*} }, and will be on the
   DECL_TEMPLATE_INSTANTIATIONS list for `template <class T> template
   <class U> struct S1<T>::S2'.

   This list is not used for other templates.  */
#define DECL_TEMPLATE_INSTANTIATIONS(NODE) DECL_VINDEX (NODE)
/* For a class template, this list contains the partial
   specializations of this template.  (Full specializations are not
   recorded on this list.)  The TREE_PURPOSE holds the arguments used
   in the partial specialization (e.g., for `template <class T> struct
   S<T*, int>' this will be `T*'.)  The arguments will also include
   any outer template arguments.  The TREE_VALUE holds the innermost
   template parameters for the specialization (e.g., `T' in the
   example above.)  The TREE_TYPE is the _TYPE node for the partial
   specialization.

   This list is not used for other templates.  */
#define DECL_TEMPLATE_SPECIALIZATIONS(NODE)     DECL_SIZE (NODE)

/* Nonzero for a DECL which is actually a template parameter.  Keep
   these checks in ascending tree code order.   */
#define DECL_TEMPLATE_PARM_P(NODE)		\
  (DECL_LANG_FLAG_0 (NODE)			\
   && (TREE_CODE (NODE) == CONST_DECL		\
       || TREE_CODE (NODE) == PARM_DECL		\
       || TREE_CODE (NODE) == TYPE_DECL		\
       || TREE_CODE (NODE) == TEMPLATE_DECL))

/* Mark NODE as a template parameter.  */
#define SET_DECL_TEMPLATE_PARM_P(NODE) \
  (DECL_LANG_FLAG_0 (NODE) = 1)

/* Nonzero if NODE is a template template parameter.  */
#define DECL_TEMPLATE_TEMPLATE_PARM_P(NODE) \
  (TREE_CODE (NODE) == TEMPLATE_DECL && DECL_TEMPLATE_PARM_P (NODE))

/* Nonzero if NODE is a TEMPLATE_DECL representing an
   UNBOUND_CLASS_TEMPLATE tree node.  */
#define DECL_UNBOUND_CLASS_TEMPLATE_P(NODE) \
  (TREE_CODE (NODE) == TEMPLATE_DECL && !DECL_TEMPLATE_RESULT (NODE))

#define DECL_FUNCTION_TEMPLATE_P(NODE)  \
  (TREE_CODE (NODE) == TEMPLATE_DECL \
   && !DECL_UNBOUND_CLASS_TEMPLATE_P (NODE) \
   && TREE_CODE (DECL_TEMPLATE_RESULT (NODE)) == FUNCTION_DECL)

/* Nonzero for a DECL that represents a template class.  */
#define DECL_CLASS_TEMPLATE_P(NODE)				\
  (TREE_CODE (NODE) == TEMPLATE_DECL				\
   && DECL_TEMPLATE_RESULT (NODE) != NULL_TREE			\
   && DECL_IMPLICIT_TYPEDEF_P (DECL_TEMPLATE_RESULT (NODE)))

/* Nonzero if NODE which declares a type.  */
#define DECL_DECLARES_TYPE_P(NODE) \
  (TREE_CODE (NODE) == TYPE_DECL || DECL_CLASS_TEMPLATE_P (NODE))

/* Nonzero if NODE declares a function.  */
#define DECL_DECLARES_FUNCTION_P(NODE) \
  (TREE_CODE (NODE) == FUNCTION_DECL || DECL_FUNCTION_TEMPLATE_P (NODE))

/* Nonzero if NODE is the typedef implicitly generated for a type when
   the type is declared.  In C++, `struct S {};' is roughly
   equivalent to `struct S {}; typedef struct S S;' in C.
   DECL_IMPLICIT_TYPEDEF_P will hold for the typedef indicated in this
   example.  In C++, there is a second implicit typedef for each
   class, in the scope of `S' itself, so that you can say `S::S'.
   DECL_SELF_REFERENCE_P will hold for that second typedef.  */
#define DECL_IMPLICIT_TYPEDEF_P(NODE) \
  (TREE_CODE (NODE) == TYPE_DECL && DECL_LANG_FLAG_2 (NODE))
#define SET_DECL_IMPLICIT_TYPEDEF_P(NODE) \
  (DECL_LANG_FLAG_2 (NODE) = 1)
#define DECL_SELF_REFERENCE_P(NODE) \
  (TREE_CODE (NODE) == TYPE_DECL && DECL_LANG_FLAG_4 (NODE))
#define SET_DECL_SELF_REFERENCE_P(NODE) \
  (DECL_LANG_FLAG_4 (NODE) = 1)

/* A `primary' template is one that has its own template header.  A
   member function of a class template is a template, but not primary.
   A member template is primary.  Friend templates are primary, too.  */

/* Returns the primary template corresponding to these parameters.  */
#define DECL_PRIMARY_TEMPLATE(NODE) \
  (TREE_TYPE (DECL_INNERMOST_TEMPLATE_PARMS (NODE)))

/* Returns nonzero if NODE is a primary template.  */
#define PRIMARY_TEMPLATE_P(NODE) (DECL_PRIMARY_TEMPLATE (NODE) == (NODE))

/* Nonzero iff NODE is a specialization of a template.  The value
   indicates the type of specializations:

     1=implicit instantiation

     2=partial or explicit specialization, e.g.:

        template <> int min<int> (int, int),

     3=explicit instantiation, e.g.:
  
        template int min<int> (int, int);

   Note that NODE will be marked as a specialization even if the
   template it is instantiating is not a primary template.  For
   example, given:

     template <typename T> struct O { 
       void f();
       struct I {}; 
     };
    
   both O<int>::f and O<int>::I will be marked as instantiations.

   If DECL_USE_TEMPLATE is nonzero, then DECL_TEMPLATE_INFO will also
   be non-NULL.  */
#define DECL_USE_TEMPLATE(NODE) (DECL_LANG_SPECIFIC (NODE)->u.base.use_template)

/* Like DECL_USE_TEMPLATE, but for class types.  */
#define CLASSTYPE_USE_TEMPLATE(NODE) \
  (LANG_TYPE_CLASS_CHECK (NODE)->use_template)

/* True if NODE is a specialization of a primary template.  */
#define CLASSTYPE_SPECIALIZATION_OF_PRIMARY_TEMPLATE_P(NODE)	\
  (CLASS_TYPE_P (NODE)						\
   && CLASSTYPE_USE_TEMPLATE (NODE)				\
   && PRIMARY_TEMPLATE_P (CLASSTYPE_TI_TEMPLATE (NODE)))

#define DECL_TEMPLATE_INSTANTIATION(NODE) (DECL_USE_TEMPLATE (NODE) & 1)
#define CLASSTYPE_TEMPLATE_INSTANTIATION(NODE) \
  (CLASSTYPE_USE_TEMPLATE (NODE) & 1)

#define DECL_TEMPLATE_SPECIALIZATION(NODE) (DECL_USE_TEMPLATE (NODE) == 2)
#define SET_DECL_TEMPLATE_SPECIALIZATION(NODE) (DECL_USE_TEMPLATE (NODE) = 2)

/* Returns true for an explicit or partial specialization of a class
   template.  */
#define CLASSTYPE_TEMPLATE_SPECIALIZATION(NODE) \
  (CLASSTYPE_USE_TEMPLATE (NODE) == 2)
#define SET_CLASSTYPE_TEMPLATE_SPECIALIZATION(NODE) \
  (CLASSTYPE_USE_TEMPLATE (NODE) = 2)

#define DECL_IMPLICIT_INSTANTIATION(NODE) (DECL_USE_TEMPLATE (NODE) == 1)
#define SET_DECL_IMPLICIT_INSTANTIATION(NODE) (DECL_USE_TEMPLATE (NODE) = 1)
#define CLASSTYPE_IMPLICIT_INSTANTIATION(NODE) \
  (CLASSTYPE_USE_TEMPLATE (NODE) == 1)
#define SET_CLASSTYPE_IMPLICIT_INSTANTIATION(NODE) \
  (CLASSTYPE_USE_TEMPLATE (NODE) = 1)

#define DECL_EXPLICIT_INSTANTIATION(NODE) (DECL_USE_TEMPLATE (NODE) == 3)
#define SET_DECL_EXPLICIT_INSTANTIATION(NODE) (DECL_USE_TEMPLATE (NODE) = 3)
#define CLASSTYPE_EXPLICIT_INSTANTIATION(NODE) \
  (CLASSTYPE_USE_TEMPLATE (NODE) == 3)
#define SET_CLASSTYPE_EXPLICIT_INSTANTIATION(NODE) \
  (CLASSTYPE_USE_TEMPLATE (NODE) = 3)

/* Nonzero if DECL is a friend function which is an instantiation
   from the point of view of the compiler, but not from the point of
   view of the language.  For example given:
      template <class T> struct S { friend void f(T) {}; };
   the declaration of `void f(int)' generated when S<int> is
   instantiated will not be a DECL_TEMPLATE_INSTANTIATION, but will be
   a DECL_FRIEND_PSEUDO_TEMPLATE_INSTANTIATION.  */
#define DECL_FRIEND_PSEUDO_TEMPLATE_INSTANTIATION(DECL) \
  (DECL_TEMPLATE_INFO (DECL) && !DECL_USE_TEMPLATE (DECL))

/* Nonzero iff we are currently processing a declaration for an
   entity with its own template parameter list, and which is not a
   full specialization.  */
#define PROCESSING_REAL_TEMPLATE_DECL_P() \
  (processing_template_decl > template_class_depth (current_scope ()))

/* Nonzero if this VAR_DECL or FUNCTION_DECL has already been
   instantiated, i.e. its definition has been generated from the
   pattern given in the template.  */
#define DECL_TEMPLATE_INSTANTIATED(NODE) \
  DECL_LANG_FLAG_1 (VAR_OR_FUNCTION_DECL_CHECK (NODE))

/* We know what we're doing with this decl now.  */
#define DECL_INTERFACE_KNOWN(NODE) DECL_LANG_FLAG_5 (NODE)

/* DECL_EXTERNAL must be set on a decl until the decl is actually emitted,
   so that assemble_external will work properly.  So we have this flag to
   tell us whether the decl is really not external.

   This flag does not indicate whether or not the decl is defined in the
   current translation unit; it indicates whether or not we should emit the
   decl at the end of compilation if it is defined and needed.  */
#define DECL_NOT_REALLY_EXTERN(NODE) \
  (DECL_LANG_SPECIFIC (NODE)->u.base.not_really_extern)

#define DECL_REALLY_EXTERN(NODE) \
  (DECL_EXTERNAL (NODE) && ! DECL_NOT_REALLY_EXTERN (NODE))

/* A thunk is a stub function.

   A thunk is an alternate entry point for an ordinary FUNCTION_DECL.
   The address of the ordinary FUNCTION_DECL is given by the
   DECL_INITIAL, which is always an ADDR_EXPR whose operand is a
   FUNCTION_DECL.  The job of the thunk is to either adjust the this
   pointer before transferring control to the FUNCTION_DECL, or call
   FUNCTION_DECL and then adjust the result value. Note, the result
   pointer adjusting thunk must perform a call to the thunked
   function, (or be implemented via passing some invisible parameter
   to the thunked function, which is modified to perform the
   adjustment just before returning).

   A thunk may perform either, or both, of the following operations:

   o Adjust the this or result pointer by a constant offset.
   o Adjust the this or result pointer by looking up a vcall or vbase offset
     in the vtable.

   A this pointer adjusting thunk converts from a base to a derived
   class, and hence adds the offsets. A result pointer adjusting thunk
   converts from a derived class to a base, and hence subtracts the
   offsets.  If both operations are performed, then the constant
   adjustment is performed first for this pointer adjustment and last
   for the result pointer adjustment.

   The constant adjustment is given by THUNK_FIXED_OFFSET.  If the
   vcall or vbase offset is required, THUNK_VIRTUAL_OFFSET is
   used. For this pointer adjusting thunks, it is the vcall offset
   into the vtable.  For result pointer adjusting thunks it is the
   binfo of the virtual base to convert to.  Use that binfo's vbase
   offset.

   It is possible to have equivalent covariant thunks.  These are
   distinct virtual covariant thunks whose vbase offsets happen to
   have the same value.  THUNK_ALIAS is used to pick one as the
   canonical thunk, which will get all the this pointer adjusting
   thunks attached to it.  */

/* An integer indicating how many bytes should be subtracted from the
   this or result pointer when this function is called.  */
#define THUNK_FIXED_OFFSET(DECL) \
  (DECL_LANG_SPECIFIC (THUNK_FUNCTION_CHECK (DECL))->u.fn.u5.fixed_offset)

/* A tree indicating how to perform the virtual adjustment. For a this
   adjusting thunk it is the number of bytes to be added to the vtable
   to find the vcall offset. For a result adjusting thunk, it is the
   binfo of the relevant virtual base.  If NULL, then there is no
   virtual adjust.  (The vptr is always located at offset zero from
   the this or result pointer.)  (If the covariant type is within the
   class hierarchy being laid out, the vbase index is not yet known
   at the point we need to create the thunks, hence the need to use
   binfos.)  */

#define THUNK_VIRTUAL_OFFSET(DECL) \
  (LANG_DECL_U2_CHECK (FUNCTION_DECL_CHECK (DECL), 0)->access)

/* A thunk which is equivalent to another thunk.  */
#define THUNK_ALIAS(DECL) \
  (DECL_LANG_SPECIFIC (FUNCTION_DECL_CHECK (DECL))->u.min.template_info)

/* For thunk NODE, this is the FUNCTION_DECL thunked to.  It is
   possible for the target to be a thunk too.  */
#define THUNK_TARGET(NODE)				\
  (LANG_DECL_FN_CHECK (NODE)->befriending_classes)

/* True for a SCOPE_REF iff the "template" keyword was used to
   indicate that the qualified name denotes a template.  */
#define QUALIFIED_NAME_IS_TEMPLATE(NODE) \
  (TREE_LANG_FLAG_0 (SCOPE_REF_CHECK (NODE)))

/* True for an OMP_ATOMIC that has dependent parameters.  These are stored
   as an expr in operand 1, and integer_zero_node in operand 0.  */
#define OMP_ATOMIC_DEPENDENT_P(NODE) \
  (TREE_CODE (TREE_OPERAND (OMP_ATOMIC_CHECK (NODE), 0)) == INTEGER_CST)

/* Used while gimplifying continue statements bound to OMP_FOR nodes.  */
#define OMP_FOR_GIMPLIFYING_P(NODE) \
  (TREE_LANG_FLAG_0 (OMP_FOR_CHECK (NODE)))

/* A language-specific token attached to the OpenMP data clauses to
   hold code (or code fragments) related to ctors, dtors, and op=.
   See semantics.c for details.  */
#define CP_OMP_CLAUSE_INFO(NODE) \
  TREE_TYPE (OMP_CLAUSE_RANGE_CHECK (NODE, OMP_CLAUSE_PRIVATE, \
				     OMP_CLAUSE_COPYPRIVATE))

/* These macros provide convenient access to the various _STMT nodes
   created when parsing template declarations.  */
#define TRY_STMTS(NODE)		TREE_OPERAND (TRY_BLOCK_CHECK (NODE), 0)
#define TRY_HANDLERS(NODE)	TREE_OPERAND (TRY_BLOCK_CHECK (NODE), 1)

#define EH_SPEC_STMTS(NODE)	TREE_OPERAND (EH_SPEC_BLOCK_CHECK (NODE), 0)
#define EH_SPEC_RAISES(NODE)	TREE_OPERAND (EH_SPEC_BLOCK_CHECK (NODE), 1)

#define USING_STMT_NAMESPACE(NODE) TREE_OPERAND (USING_STMT_CHECK (NODE), 0)

/* Nonzero if this try block is a function try block.  */
#define FN_TRY_BLOCK_P(NODE)	TREE_LANG_FLAG_3 (TRY_BLOCK_CHECK (NODE))
#define HANDLER_PARMS(NODE)	TREE_OPERAND (HANDLER_CHECK (NODE), 0)
#define HANDLER_BODY(NODE)	TREE_OPERAND (HANDLER_CHECK (NODE), 1)
#define HANDLER_TYPE(NODE)	TREE_TYPE (HANDLER_CHECK (NODE))

/* CLEANUP_STMT accessors.  The statement(s) covered, the cleanup to run
   and the VAR_DECL for which this cleanup exists.  */
#define CLEANUP_BODY(NODE)	TREE_OPERAND (CLEANUP_STMT_CHECK (NODE), 0)
#define CLEANUP_EXPR(NODE)	TREE_OPERAND (CLEANUP_STMT_CHECK (NODE), 1)
#define CLEANUP_DECL(NODE)	TREE_OPERAND (CLEANUP_STMT_CHECK (NODE), 2)

/* IF_STMT accessors. These give access to the condition of the if
   statement, the then block of the if statement, and the else block
   of the if statement if it exists.  */
#define IF_COND(NODE)		TREE_OPERAND (IF_STMT_CHECK (NODE), 0)
#define THEN_CLAUSE(NODE)	TREE_OPERAND (IF_STMT_CHECK (NODE), 1)
#define ELSE_CLAUSE(NODE)	TREE_OPERAND (IF_STMT_CHECK (NODE), 2)

/* WHILE_STMT accessors. These give access to the condition of the
   while statement and the body of the while statement, respectively.  */
#define WHILE_COND(NODE)	TREE_OPERAND (WHILE_STMT_CHECK (NODE), 0)
#define WHILE_BODY(NODE)	TREE_OPERAND (WHILE_STMT_CHECK (NODE), 1)

/* DO_STMT accessors. These give access to the condition of the do
   statement and the body of the do statement, respectively.  */
#define DO_COND(NODE)		TREE_OPERAND (DO_STMT_CHECK (NODE), 0)
#define DO_BODY(NODE)		TREE_OPERAND (DO_STMT_CHECK (NODE), 1)

/* FOR_STMT accessors. These give access to the init statement,
   condition, update expression, and body of the for statement,
   respectively.  */
#define FOR_INIT_STMT(NODE)	TREE_OPERAND (FOR_STMT_CHECK (NODE), 0)
#define FOR_COND(NODE)		TREE_OPERAND (FOR_STMT_CHECK (NODE), 1)
#define FOR_EXPR(NODE)		TREE_OPERAND (FOR_STMT_CHECK (NODE), 2)
#define FOR_BODY(NODE)		TREE_OPERAND (FOR_STMT_CHECK (NODE), 3)

/* RANGE_FOR_STMT accessors. These give access to the declarator,
   expression and body of the statement, respectively.  */
#define RANGE_FOR_DECL(NODE)	TREE_OPERAND (RANGE_FOR_STMT_CHECK (NODE), 0)
#define RANGE_FOR_EXPR(NODE)	TREE_OPERAND (RANGE_FOR_STMT_CHECK (NODE), 1)
#define RANGE_FOR_BODY(NODE)	TREE_OPERAND (RANGE_FOR_STMT_CHECK (NODE), 2)

#define SWITCH_STMT_COND(NODE)	TREE_OPERAND (SWITCH_STMT_CHECK (NODE), 0)
#define SWITCH_STMT_BODY(NODE)	TREE_OPERAND (SWITCH_STMT_CHECK (NODE), 1)
#define SWITCH_STMT_TYPE(NODE)	TREE_OPERAND (SWITCH_STMT_CHECK (NODE), 2)

/* STMT_EXPR accessor.  */
#define STMT_EXPR_STMT(NODE)	TREE_OPERAND (STMT_EXPR_CHECK (NODE), 0)

/* EXPR_STMT accessor. This gives the expression associated with an
   expression statement.  */
#define EXPR_STMT_EXPR(NODE)	TREE_OPERAND (EXPR_STMT_CHECK (NODE), 0)

/* True if this TARGET_EXPR was created by build_cplus_new, and so we can
   discard it if it isn't useful.  */
#define TARGET_EXPR_IMPLICIT_P(NODE) \
  TREE_LANG_FLAG_0 (TARGET_EXPR_CHECK (NODE))

/* True if this TARGET_EXPR is the result of list-initialization of a
   temporary.  */
#define TARGET_EXPR_LIST_INIT_P(NODE) \
  TREE_LANG_FLAG_1 (TARGET_EXPR_CHECK (NODE))

/* True if this TARGET_EXPR expresses direct-initialization of an object
   to be named later.  */
#define TARGET_EXPR_DIRECT_INIT_P(NODE) \
  TREE_LANG_FLAG_2 (TARGET_EXPR_CHECK (NODE))

/* True if EXPR expresses direct-initialization of a TYPE.  */
#define DIRECT_INIT_EXPR_P(TYPE,EXPR)					\
  (TREE_CODE (EXPR) == TARGET_EXPR && TREE_LANG_FLAG_2 (EXPR)		\
   && same_type_ignoring_top_level_qualifiers_p (TYPE, TREE_TYPE (EXPR)))

/* An enumeration of the kind of tags that C++ accepts.  */
enum tag_types {
  none_type = 0, /* Not a tag type.  */
  record_type,   /* "struct" types.  */
  class_type,    /* "class" types.  */
  union_type,    /* "union" types.  */
  enum_type,     /* "enum" types.  */
  typename_type  /* "typename" types.  */
};

/* The various kinds of lvalues we distinguish.  */
enum cp_lvalue_kind_flags {
  clk_none = 0,     /* Things that are not an lvalue.  */
  clk_ordinary = 1, /* An ordinary lvalue.  */
  clk_rvalueref = 2,/* An rvalue formed using an rvalue reference */
  clk_class = 4,    /* An rvalue of class-type.  */
  clk_bitfield = 8, /* An lvalue for a bit-field.  */
  clk_packed = 16   /* An lvalue for a packed field.  */
};

/* This type is used for parameters and variables which hold
   combinations of the flags in enum cp_lvalue_kind_flags.  */
typedef int cp_lvalue_kind;

/* Various kinds of template specialization, instantiation, etc.  */
typedef enum tmpl_spec_kind {
  tsk_none,		   /* Not a template at all.  */
  tsk_invalid_member_spec, /* An explicit member template
			      specialization, but the enclosing
			      classes have not all been explicitly
			      specialized.  */
  tsk_invalid_expl_inst,   /* An explicit instantiation containing
			      template parameter lists.  */
  tsk_excessive_parms,	   /* A template declaration with too many
			      template parameter lists.  */
  tsk_insufficient_parms,  /* A template declaration with too few
			      parameter lists.  */
  tsk_template,		   /* A template declaration.  */
  tsk_expl_spec,	   /* An explicit specialization.  */
  tsk_expl_inst		   /* An explicit instantiation.  */
} tmpl_spec_kind;

/* The various kinds of access.  BINFO_ACCESS depends on these being
   two bit quantities.  The numerical values are important; they are
   used to initialize RTTI data structures, so changing them changes
   the ABI.  */
typedef enum access_kind {
  ak_none = 0,		   /* Inaccessible.  */
  ak_public = 1,	   /* Accessible, as a `public' thing.  */
  ak_protected = 2,	   /* Accessible, as a `protected' thing.  */
  ak_private = 3	   /* Accessible, as a `private' thing.  */
} access_kind;

/* The various kinds of special functions.  If you add to this list,
   you should update special_function_p as well.  */
typedef enum special_function_kind {
  sfk_none = 0,		   /* Not a special function.  This enumeral
			      must have value zero; see
			      special_function_p.  */
  sfk_constructor,	   /* A constructor.  */
  sfk_copy_constructor,    /* A copy constructor.  */
  sfk_move_constructor,    /* A move constructor.  */
  sfk_copy_assignment,     /* A copy assignment operator.  */
  sfk_move_assignment,     /* A move assignment operator.  */
  sfk_destructor,	   /* A destructor.  */
  sfk_complete_destructor, /* A destructor for complete objects.  */
  sfk_base_destructor,     /* A destructor for base subobjects.  */
  sfk_deleting_destructor, /* A destructor for complete objects that
			      deletes the object after it has been
			      destroyed.  */
  sfk_conversion	   /* A conversion operator.  */
} special_function_kind;

/* The various kinds of linkage.  From [basic.link],

      A name is said to have linkage when it might denote the same
      object, reference, function, type, template, namespace or value
      as a name introduced in another scope:

      -- When a name has external linkage, the entity it denotes can
	 be referred to from scopes of other translation units or from
	 other scopes of the same translation unit.

      -- When a name has internal linkage, the entity it denotes can
	 be referred to by names from other scopes in the same
	 translation unit.

      -- When a name has no linkage, the entity it denotes cannot be
	 referred to by names from other scopes.  */

typedef enum linkage_kind {
  lk_none,			/* No linkage.  */
  lk_internal,			/* Internal linkage.  */
  lk_external			/* External linkage.  */
} linkage_kind;

typedef enum duration_kind {
  dk_static,
  dk_thread,
  dk_auto,
  dk_dynamic
} duration_kind;

/* Bitmask flags to control type substitution.  */
enum tsubst_flags {
  tf_none = 0,			 /* nothing special */
  tf_error = 1 << 0,		 /* give error messages  */
  tf_warning = 1 << 1,	 	 /* give warnings too  */
  tf_ignore_bad_quals = 1 << 2,	 /* ignore bad cvr qualifiers */
  tf_keep_type_decl = 1 << 3,	 /* retain typedef type decls
				    (make_typename_type use) */
  tf_ptrmem_ok = 1 << 4,	 /* pointers to member ok (internal
				    instantiate_type use) */
  tf_user = 1 << 5,		 /* found template must be a user template
				    (lookup_template_class use) */
  tf_conv = 1 << 6,		 /* We are determining what kind of
				    conversion might be permissible,
				    not actually performing the
				    conversion.  */
  tf_no_access_control = 1 << 7, /* Do not perform access checks, even
				    when issuing other errors.   */
<<<<<<< HEAD
  /* Do not instantiate classes (used by count_non_default_template_args). */
  tf_no_class_instantiations = 1 << 8,
=======
>>>>>>> 03d20231
  /* Convenient substitution flags combinations.  */
  tf_warning_or_error = tf_warning | tf_error
};

/* This type is used for parameters and variables which hold
   combinations of the flags in enum tsubst_flags.  */
typedef int tsubst_flags_t;

/* The kind of checking we can do looking in a class hierarchy.  */
enum base_access_flags {
  ba_any = 0,  /* Do not check access, allow an ambiguous base,
		      prefer a non-virtual base */
  ba_unique = 1 << 0,  /* Must be a unique base.  */
  ba_check_bit = 1 << 1,   /* Check access.  */
  ba_check = ba_unique | ba_check_bit,
  ba_ignore_scope = 1 << 2, /* Ignore access allowed by local scope.  */
  ba_quiet = 1 << 3     /* Do not issue error messages.  */
};

/* This type is used for parameters and variables which hold
   combinations of the flags in enum base_access_flags.  */
typedef int base_access;

/* The various kinds of access check during parsing.  */
typedef enum deferring_kind {
  dk_no_deferred = 0, /* Check access immediately */
  dk_deferred = 1,    /* Deferred check */
  dk_no_check = 2     /* No access check */
} deferring_kind;

/* The kind of base we can find, looking in a class hierarchy.
   Values <0 indicate we failed.  */
typedef enum base_kind {
  bk_inaccessible = -3,   /* The base is inaccessible */
  bk_ambig = -2,	  /* The base is ambiguous */
  bk_not_base = -1,	  /* It is not a base */
  bk_same_type = 0,	  /* It is the same type */
  bk_proper_base = 1,	  /* It is a proper base */
  bk_via_virtual = 2	  /* It is a proper base, but via a virtual
			     path. This might not be the canonical
			     binfo.  */
} base_kind;

/* Node for "pointer to (virtual) function".
   This may be distinct from ptr_type_node so gdb can distinguish them.  */
#define vfunc_ptr_type_node  vtable_entry_type


/* For building calls to `delete'.  */
extern GTY(()) tree integer_two_node;

/* The number of function bodies which we are currently processing.
   (Zero if we are at namespace scope, one inside the body of a
   function, two inside the body of a function in a local class, etc.)  */
extern int function_depth;

/* In parser.c.  */

/* Nonzero if we are parsing an unevaluated operand: an operand to
   sizeof, typeof, or alignof.  This is a count since operands to
   sizeof can be nested.  */

extern int cp_unevaluated_operand;
<<<<<<< HEAD
=======
extern tree cp_convert_range_for (tree, tree, tree);
>>>>>>> 03d20231

/* in pt.c  */

/* These values are used for the `STRICT' parameter to type_unification and
   fn_type_unification.  Their meanings are described with the
   documentation for fn_type_unification.  */

typedef enum unification_kind_t {
  DEDUCE_CALL,
  DEDUCE_CONV,
  DEDUCE_EXACT
} unification_kind_t;

/* in class.c */

extern int current_class_depth;

/* An array of all local classes present in this translation unit, in
   declaration order.  */
extern GTY(()) VEC(tree,gc) *local_classes;

/* Here's where we control how name mangling takes place.  */

/* Cannot use '$' up front, because this confuses gdb
   (names beginning with '$' are gdb-local identifiers).

   Note that all forms in which the '$' is significant are long enough
   for direct indexing (meaning that if we know there is a '$'
   at a particular location, we can index into the string at
   any other location that provides distinguishing characters).  */

/* Define NO_DOT_IN_LABEL in your favorite tm file if your assembler
   doesn't allow '.' in symbol names.  */
#ifndef NO_DOT_IN_LABEL

#define JOINER '.'

#define AUTO_TEMP_NAME "_.tmp_"
#define VFIELD_BASE ".vf"
#define VFIELD_NAME "_vptr."
#define VFIELD_NAME_FORMAT "_vptr.%s"

#define ANON_AGGRNAME_FORMAT "._%d"

#else /* NO_DOT_IN_LABEL */

#ifndef NO_DOLLAR_IN_LABEL

#define JOINER '$'

#define AUTO_TEMP_NAME "_$tmp_"
#define VFIELD_BASE "$vf"
#define VFIELD_NAME "_vptr$"
#define VFIELD_NAME_FORMAT "_vptr$%s"
#define ANON_AGGRNAME_FORMAT "$_%d"

#else /* NO_DOLLAR_IN_LABEL */

#define IN_CHARGE_NAME "__in_chrg"
#define AUTO_TEMP_NAME "__tmp_"
#define TEMP_NAME_P(ID_NODE) \
  (!strncmp (IDENTIFIER_POINTER (ID_NODE), AUTO_TEMP_NAME, \
	     sizeof (AUTO_TEMP_NAME) - 1))
#define VTABLE_NAME "__vt_"
#define VTABLE_NAME_P(ID_NODE) \
  (!strncmp (IDENTIFIER_POINTER (ID_NODE), VTABLE_NAME, \
	     sizeof (VTABLE_NAME) - 1))
#define VFIELD_BASE "__vfb"
#define VFIELD_NAME "__vptr_"
#define VFIELD_NAME_P(ID_NODE) \
  (!strncmp (IDENTIFIER_POINTER (ID_NODE), VFIELD_NAME, \
	    sizeof (VFIELD_NAME) - 1))
#define VFIELD_NAME_FORMAT "__vptr_%s"

#define ANON_AGGRNAME_PREFIX "__anon_"
#define ANON_AGGRNAME_P(ID_NODE) \
  (!strncmp (IDENTIFIER_POINTER (ID_NODE), ANON_AGGRNAME_PREFIX, \
	     sizeof (ANON_AGGRNAME_PREFIX) - 1))
#define ANON_AGGRNAME_FORMAT "__anon_%d"

#endif	/* NO_DOLLAR_IN_LABEL */
#endif	/* NO_DOT_IN_LABEL */

#define THIS_NAME "this"

#define IN_CHARGE_NAME "__in_chrg"

#define VTBL_PTR_TYPE		"__vtbl_ptr_type"
#define VTABLE_DELTA_NAME	"__delta"
#define VTABLE_PFN_NAME		"__pfn"

#define LAMBDANAME_PREFIX "__lambda"
#define LAMBDANAME_FORMAT LAMBDANAME_PREFIX "%d"
#define LAMBDANAME_P(ID_NODE) \
  (!strncmp (IDENTIFIER_POINTER (ID_NODE), \
             LAMBDANAME_PREFIX, \
	     sizeof (LAMBDANAME_PREFIX) - 1))

#if !defined(NO_DOLLAR_IN_LABEL) || !defined(NO_DOT_IN_LABEL)

#define VTABLE_NAME_P(ID_NODE) (IDENTIFIER_POINTER (ID_NODE)[1] == 'v' \
  && IDENTIFIER_POINTER (ID_NODE)[2] == 't' \
  && IDENTIFIER_POINTER (ID_NODE)[3] == JOINER)

#define TEMP_NAME_P(ID_NODE) \
  (!strncmp (IDENTIFIER_POINTER (ID_NODE), AUTO_TEMP_NAME, sizeof (AUTO_TEMP_NAME)-1))
#define VFIELD_NAME_P(ID_NODE) \
  (!strncmp (IDENTIFIER_POINTER (ID_NODE), VFIELD_NAME, sizeof(VFIELD_NAME)-1))

/* For anonymous aggregate types, we need some sort of name to
   hold on to.  In practice, this should not appear, but it should
   not be harmful if it does.  */
#define ANON_AGGRNAME_P(ID_NODE) (IDENTIFIER_POINTER (ID_NODE)[0] == JOINER \
				  && IDENTIFIER_POINTER (ID_NODE)[1] == '_')
#endif /* !defined(NO_DOLLAR_IN_LABEL) || !defined(NO_DOT_IN_LABEL) */


/* Nonzero if we're done parsing and into end-of-file activities.  */

extern int at_eof;

/* A list of namespace-scope objects which have constructors or
   destructors which reside in the global scope.  The decl is stored
   in the TREE_VALUE slot and the initializer is stored in the
   TREE_PURPOSE slot.  */
extern GTY(()) tree static_aggregates;

enum overload_flags { NO_SPECIAL = 0, DTOR_FLAG, TYPENAME_FLAG };

/* These are uses as bits in flags passed to various functions to
   control their behavior.  Despite the LOOKUP_ prefix, many of these
   do not control name lookup.  ??? Functions using these flags should
   probably be modified to accept explicit boolean flags for the
   behaviors relevant to them.  */
/* Check for access violations.  */
#define LOOKUP_PROTECT (1 << 0)
/* Complain if no suitable member function matching the arguments is
   found.  */
#define LOOKUP_COMPLAIN (1 << 1)
#define LOOKUP_NORMAL (LOOKUP_PROTECT | LOOKUP_COMPLAIN)
/* Even if the function found by lookup is a virtual function, it
   should be called directly.  */
#define LOOKUP_NONVIRTUAL (1 << 2)
/* Non-converting (i.e., "explicit") constructors are not tried.  This flag
   indicates that we are not performing direct-initialization.  */
#define LOOKUP_ONLYCONVERTING (1 << 3)
#define LOOKUP_IMPLICIT (LOOKUP_NORMAL | LOOKUP_ONLYCONVERTING)
/* If a temporary is created, it should be created so that it lives
   as long as the current variable bindings; otherwise it only lives
   until the end of the complete-expression.  It also forces
   direct-initialization in cases where other parts of the compiler
   have already generated a temporary, such as reference
   initialization and the catch parameter.  */
#define DIRECT_BIND (1 << 4)
/* We're performing a user-defined conversion, so more user-defined
   conversions are not permitted (only built-in conversions).  */
#define LOOKUP_NO_CONVERSION (1 << 5)
/* The user has explicitly called a destructor.  (Therefore, we do
   not need to check that the object is non-NULL before calling the
   destructor.)  */
#define LOOKUP_DESTRUCTOR (1 << 6)
/* Do not permit references to bind to temporaries.  */
#define LOOKUP_NO_TEMP_BIND (1 << 7)
/* Do not accept objects, and possibly namespaces.  */
#define LOOKUP_PREFER_TYPES (1 << 8)
/* Do not accept objects, and possibly types.   */
#define LOOKUP_PREFER_NAMESPACES (1 << 9)
/* Accept types or namespaces.  */
#define LOOKUP_PREFER_BOTH (LOOKUP_PREFER_TYPES | LOOKUP_PREFER_NAMESPACES)
/* Return friend declarations and un-declared builtin functions.
   (Normally, these entities are registered in the symbol table, but
   not found by lookup.)  */
#define LOOKUP_HIDDEN (LOOKUP_PREFER_NAMESPACES << 1)
/* Prefer that the lvalue be treated as an rvalue.  */
#define LOOKUP_PREFER_RVALUE (LOOKUP_HIDDEN << 1)
/* We're inside an init-list, so narrowing conversions are ill-formed.  */
#define LOOKUP_NO_NARROWING (LOOKUP_PREFER_RVALUE << 1)
/* Avoid user-defined conversions for the first parameter of a copy
   constructor (or move constructor).  */
#define LOOKUP_NO_COPY_CTOR_CONVERSION (LOOKUP_NO_NARROWING << 1)
/* This is the first parameter of a copy constructor.  */
#define LOOKUP_COPY_PARM (LOOKUP_NO_COPY_CTOR_CONVERSION << 1)
/* We only want to consider list constructors.  */
#define LOOKUP_LIST_ONLY (LOOKUP_COPY_PARM << 1)
/* Return after determining which function to call and checking access.
   Used by sythesized_method_walk to determine which functions will
   be called to initialize subobjects, in order to determine exception
   specification and possible implicit delete.
   This is kind of a hack, but since access control doesn't respect SFINAE
   we can't just use tf_none to avoid access control errors, we need
   another mechanism.  Exiting early also avoids problems with trying
   to perform argument conversions when the class isn't complete yet.  */
#define LOOKUP_SPECULATIVE (LOOKUP_LIST_ONLY << 1)
<<<<<<< HEAD
=======
/* Used by calls from defaulted functions to limit the overload set to avoid
   cycles trying to declare them (core issue 1092).  */
#define LOOKUP_DEFAULTED (LOOKUP_SPECULATIVE << 1)
/* Used in calls to store_init_value to suppress its usual call to
   digest_init.  */
#define LOOKUP_ALREADY_DIGESTED (LOOKUP_DEFAULTED << 1)
>>>>>>> 03d20231

#define LOOKUP_NAMESPACES_ONLY(F)  \
  (((F) & LOOKUP_PREFER_NAMESPACES) && !((F) & LOOKUP_PREFER_TYPES))
#define LOOKUP_TYPES_ONLY(F)  \
  (!((F) & LOOKUP_PREFER_NAMESPACES) && ((F) & LOOKUP_PREFER_TYPES))
#define LOOKUP_QUALIFIERS_ONLY(F)     ((F) & LOOKUP_PREFER_BOTH)


/* These flags are used by the conversion code.
   CONV_IMPLICIT   :  Perform implicit conversions (standard and user-defined).
   CONV_STATIC     :  Perform the explicit conversions for static_cast.
   CONV_CONST      :  Perform the explicit conversions for const_cast.
   CONV_REINTERPRET:  Perform the explicit conversions for reinterpret_cast.
   CONV_PRIVATE    :  Perform upcasts to private bases.
   CONV_FORCE_TEMP :  Require a new temporary when converting to the same
		      aggregate type.  */

#define CONV_IMPLICIT    1
#define CONV_STATIC      2
#define CONV_CONST       4
#define CONV_REINTERPRET 8
#define CONV_PRIVATE	 16
/* #define CONV_NONCONVERTING 32 */
#define CONV_FORCE_TEMP  64
#define CONV_OLD_CONVERT (CONV_IMPLICIT | CONV_STATIC | CONV_CONST \
			  | CONV_REINTERPRET)
#define CONV_C_CAST      (CONV_IMPLICIT | CONV_STATIC | CONV_CONST \
			  | CONV_REINTERPRET | CONV_PRIVATE | CONV_FORCE_TEMP)

/* Used by build_expr_type_conversion to indicate which types are
   acceptable as arguments to the expression under consideration.  */

#define WANT_INT	1 /* integer types, including bool */
#define WANT_FLOAT	2 /* floating point types */
#define WANT_ENUM	4 /* enumerated types */
#define WANT_POINTER	8 /* pointer types */
#define WANT_NULL      16 /* null pointer constant */
#define WANT_VECTOR_OR_COMPLEX 32 /* vector or complex types */
#define WANT_ARITH	(WANT_INT | WANT_FLOAT | WANT_VECTOR_OR_COMPLEX)

/* Used with comptypes, and related functions, to guide type
   comparison.  */

#define COMPARE_STRICT	      0 /* Just check if the types are the
				   same.  */
#define COMPARE_BASE	      1 /* Check to see if the second type is
				   derived from the first.  */
#define COMPARE_DERIVED	      2 /* Like COMPARE_BASE, but in
				   reverse.  */
#define COMPARE_REDECLARATION 4 /* The comparison is being done when
				   another declaration of an existing
				   entity is seen.  */
#define COMPARE_STRUCTURAL    8 /* The comparison is intended to be
				   structural. The actual comparison
				   will be identical to
				   COMPARE_STRICT.  */

/* Used with push_overloaded_decl.  */
#define PUSH_GLOBAL	     0  /* Push the DECL into namespace scope,
				   regardless of the current scope.  */
#define PUSH_LOCAL	     1  /* Push the DECL into the current
				   scope.  */
#define PUSH_USING	     2  /* We are pushing this DECL as the
				   result of a using declaration.  */

/* Used with start function.  */
#define SF_DEFAULT	     0  /* No flags.  */
#define SF_PRE_PARSED	     1  /* The function declaration has
				   already been parsed.  */
#define SF_INCLASS_INLINE    2  /* The function is an inline, defined
				   in the class body.  */

/* Used with start_decl's initialized parameter.  */
#define SD_UNINITIALIZED     0
#define SD_INITIALIZED       1
#define SD_DEFAULTED         2
#define SD_DELETED           3

/* Returns nonzero iff TYPE1 and TYPE2 are the same type, or if TYPE2
   is derived from TYPE1, or if TYPE2 is a pointer (reference) to a
   class derived from the type pointed to (referred to) by TYPE1.  */
#define same_or_base_type_p(TYPE1, TYPE2) \
  comptypes ((TYPE1), (TYPE2), COMPARE_BASE)

/* These macros are used to access a TEMPLATE_PARM_INDEX.  */
#define TEMPLATE_PARM_INDEX_CAST(NODE) \
	((template_parm_index*)TEMPLATE_PARM_INDEX_CHECK (NODE))
#define TEMPLATE_PARM_IDX(NODE) (TEMPLATE_PARM_INDEX_CAST (NODE)->index)
#define TEMPLATE_PARM_LEVEL(NODE) (TEMPLATE_PARM_INDEX_CAST (NODE)->level)
/* The Number of sibling parms this template parm has.  */
#define TEMPLATE_PARM_NUM_SIBLINGS(NODE) \
  (TEMPLATE_PARM_INDEX_CAST (NODE)->num_siblings)
#define TEMPLATE_PARM_DESCENDANTS(NODE) (TREE_CHAIN (NODE))
#define TEMPLATE_PARM_ORIG_LEVEL(NODE) (TEMPLATE_PARM_INDEX_CAST (NODE)->orig_level)
#define TEMPLATE_PARM_DECL(NODE) (TEMPLATE_PARM_INDEX_CAST (NODE)->decl)
#define TEMPLATE_PARM_PARAMETER_PACK(NODE) \
  (TREE_LANG_FLAG_0 (TEMPLATE_PARM_INDEX_CHECK (NODE)))

/* These macros are for accessing the fields of TEMPLATE_TYPE_PARM,
   TEMPLATE_TEMPLATE_PARM and BOUND_TEMPLATE_TEMPLATE_PARM nodes.  */
#define TEMPLATE_TYPE_PARM_INDEX(NODE)					 \
  (TREE_CHECK3 ((NODE), TEMPLATE_TYPE_PARM, TEMPLATE_TEMPLATE_PARM,	\
		BOUND_TEMPLATE_TEMPLATE_PARM))->type.values
#define TEMPLATE_TYPE_IDX(NODE) \
  (TEMPLATE_PARM_IDX (TEMPLATE_TYPE_PARM_INDEX (NODE)))
#define TEMPLATE_TYPE_LEVEL(NODE) \
  (TEMPLATE_PARM_LEVEL (TEMPLATE_TYPE_PARM_INDEX (NODE)))
#define TEMPLATE_TYPE_ORIG_LEVEL(NODE) \
  (TEMPLATE_PARM_ORIG_LEVEL (TEMPLATE_TYPE_PARM_INDEX (NODE)))
#define TEMPLATE_TYPE_DECL(NODE) \
  (TEMPLATE_PARM_DECL (TEMPLATE_TYPE_PARM_INDEX (NODE)))
#define TEMPLATE_TYPE_PARAMETER_PACK(NODE) \
  (TEMPLATE_PARM_PARAMETER_PACK (TEMPLATE_TYPE_PARM_INDEX (NODE)))
/* The list of template parms that a given template parameter of type
   TEMPLATE_TYPE_PARM belongs to.*/
#define TEMPLATE_TYPE_PARM_SIBLING_PARMS(NODE) \
  (TREE_CHECK ((NODE), TEMPLATE_TYPE_PARM))->type.maxval

/* These constants can used as bit flags in the process of tree formatting.

   TFF_PLAIN_IDENTIFIER: unqualified part of a name.
   TFF_SCOPE: include the class and namespace scope of the name.
   TFF_CHASE_TYPEDEF: print the original type-id instead of the typedef-name.
   TFF_DECL_SPECIFIERS: print decl-specifiers.
   TFF_CLASS_KEY_OR_ENUM: precede a class-type name (resp. enum name) with
       a class-key (resp. `enum').
   TFF_RETURN_TYPE: include function return type.
   TFF_FUNCTION_DEFAULT_ARGUMENTS: include function default parameter values.
   TFF_EXCEPTION_SPECIFICATION: show function exception specification.
   TFF_TEMPLATE_HEADER: show the template<...> header in a
       template-declaration.
   TFF_TEMPLATE_NAME: show only template-name.
   TFF_EXPR_IN_PARENS: parenthesize expressions.
   TFF_NO_FUNCTION_ARGUMENTS: don't show function arguments.
   TFF_UNQUALIFIED_NAME: do not print the qualifying scope of the
       top-level entity.
   TFF_NO_OMIT_DEFAULT_TEMPLATE_ARGUMENTS: do not omit template arguments
       identical to their defaults.  */

#define TFF_PLAIN_IDENTIFIER			(0)
#define TFF_SCOPE				(1)
#define TFF_CHASE_TYPEDEF			(1 << 1)
#define TFF_DECL_SPECIFIERS			(1 << 2)
#define TFF_CLASS_KEY_OR_ENUM			(1 << 3)
#define TFF_RETURN_TYPE				(1 << 4)
#define TFF_FUNCTION_DEFAULT_ARGUMENTS		(1 << 5)
#define TFF_EXCEPTION_SPECIFICATION		(1 << 6)
#define TFF_TEMPLATE_HEADER			(1 << 7)
#define TFF_TEMPLATE_NAME			(1 << 8)
#define TFF_EXPR_IN_PARENS			(1 << 9)
#define TFF_NO_FUNCTION_ARGUMENTS		(1 << 10)
#define TFF_UNQUALIFIED_NAME			(1 << 11)
#define TFF_NO_OMIT_DEFAULT_TEMPLATE_ARGUMENTS	(1 << 12)

/* Returns the TEMPLATE_DECL associated to a TEMPLATE_TEMPLATE_PARM
   node.  */
#define TEMPLATE_TEMPLATE_PARM_TEMPLATE_DECL(NODE)	\
  ((TREE_CODE (NODE) == BOUND_TEMPLATE_TEMPLATE_PARM)	\
   ? TYPE_TI_TEMPLATE (NODE)				\
   : TYPE_NAME (NODE))

/* in lex.c  */

extern void init_reswords (void);

typedef struct GTY(()) operator_name_info_t {
  /* The IDENTIFIER_NODE for the operator.  */
  tree identifier;
  /* The name of the operator.  */
  const char *name;
  /* The mangled name of the operator.  */
  const char *mangled_name;
  /* The arity of the operator.  */
  int arity;
} operator_name_info_t;

/* A mapping from tree codes to operator name information.  */
extern GTY(()) operator_name_info_t operator_name_info
  [(int) MAX_TREE_CODES];
/* Similar, but for assignment operators.  */
extern GTY(()) operator_name_info_t assignment_operator_name_info
  [(int) MAX_TREE_CODES];

/* A type-qualifier, or bitmask therefore, using the TYPE_QUAL
   constants.  */

typedef int cp_cv_quals;

/* A storage class.  */

typedef enum cp_storage_class {
  /* sc_none must be zero so that zeroing a cp_decl_specifier_seq
     sets the storage_class field to sc_none.  */
  sc_none = 0,
  sc_auto,
  sc_register,
  sc_static,
  sc_extern,
  sc_mutable
} cp_storage_class;

/* An individual decl-specifier.  */

typedef enum cp_decl_spec {
  ds_first,
  ds_signed = ds_first,
  ds_unsigned,
  ds_short,
  ds_long,
  ds_const,
  ds_volatile,
  ds_restrict,
  ds_inline,
  ds_virtual,
  ds_explicit,
  ds_friend,
  ds_typedef,
  ds_constexpr,
  ds_complex,
  ds_thread,
  ds_last
} cp_decl_spec;

/* A decl-specifier-seq.  */

typedef struct cp_decl_specifier_seq {
  /* The number of times each of the keywords has been seen.  */
  unsigned specs[(int) ds_last];
  /* The location of the primary type. Mainly used for error
     reporting.  */
  location_t type_location;
  /* The primary type, if any, given by the decl-specifier-seq.
     Modifiers, like "short", "const", and "unsigned" are not
     reflected here.  This field will be a TYPE, unless a typedef-name
     was used, in which case it will be a TYPE_DECL.  */
  tree type;
  /* The attributes, if any, provided with the specifier sequence.  */
  tree attributes;
  /* If non-NULL, a built-in type that the user attempted to redefine
     to some other type.  */
  tree redefined_builtin_type;
  /* The storage class specified -- or sc_none if no storage class was
     explicitly specified.  */
  cp_storage_class storage_class;
  /* True iff TYPE_SPEC indicates a user-defined type.  */
  BOOL_BITFIELD user_defined_type_p : 1;
  /* True iff multiple types were (erroneously) specified for this
     decl-specifier-seq.  */
  BOOL_BITFIELD multiple_types_p : 1;
  /* True iff multiple storage classes were (erroneously) specified
     for this decl-specifier-seq or a combination of a storage class
     with a typedef specifier.  */
  BOOL_BITFIELD conflicting_specifiers_p : 1;
  /* True iff at least one decl-specifier was found.  */
  BOOL_BITFIELD any_specifiers_p : 1;
  /* True iff at least one type-specifier was found.  */
  BOOL_BITFIELD any_type_specifiers_p : 1;
  /* True iff "int" was explicitly provided.  */
  BOOL_BITFIELD explicit_int_p : 1;
  /* True iff "__int128" was explicitly provided.  */
  BOOL_BITFIELD explicit_int128_p : 1;
  /* True iff "char" was explicitly provided.  */
  BOOL_BITFIELD explicit_char_p : 1;
} cp_decl_specifier_seq;

/* The various kinds of declarators.  */

typedef enum cp_declarator_kind {
  cdk_id,
  cdk_function,
  cdk_array,
  cdk_pointer,
  cdk_reference,
  cdk_ptrmem,
  cdk_error
} cp_declarator_kind;

/* A declarator.  */

typedef struct cp_declarator cp_declarator;

typedef struct cp_parameter_declarator cp_parameter_declarator;

/* A parameter, before it has been semantically analyzed.  */
struct cp_parameter_declarator {
  /* The next parameter, or NULL_TREE if none.  */
  cp_parameter_declarator *next;
  /* The decl-specifiers-seq for the parameter.  */
  cp_decl_specifier_seq decl_specifiers;
  /* The declarator for the parameter.  */
  cp_declarator *declarator;
  /* The default-argument expression, or NULL_TREE, if none.  */
  tree default_argument;
  /* True iff this is the first parameter in the list and the
     parameter sequence ends with an ellipsis.  */
  bool ellipsis_p;
};

/* A declarator.  */
struct cp_declarator {
  /* The kind of declarator.  */
  ENUM_BITFIELD (cp_declarator_kind) kind : 4;
  /* Whether we parsed an ellipsis (`...') just before the declarator,
     to indicate this is a parameter pack.  */
  BOOL_BITFIELD parameter_pack_p : 1;
  location_t id_loc; /* Currently only set for cdk_id and cdk_function. */
  /* Attributes that apply to this declarator.  */
  tree attributes;
  /* For all but cdk_id and cdk_error, the contained declarator.  For
     cdk_id and cdk_error, guaranteed to be NULL.  */
  cp_declarator *declarator;
  union {
    /* For identifiers.  */
    struct {
      /* If non-NULL, the qualifying scope (a NAMESPACE_DECL or
	 *_TYPE) for this identifier.  */
      tree qualifying_scope;
      /* The unqualified name of the entity -- an IDENTIFIER_NODE,
	 BIT_NOT_EXPR, or TEMPLATE_ID_EXPR.  */
      tree unqualified_name;
      /* If this is the name of a function, what kind of special
	 function (if any).  */
      special_function_kind sfk;
    } id;
    /* For functions.  */
    struct {
      /* The parameters to the function as a TREE_LIST of decl/default.  */
      tree parameters;
      /* The cv-qualifiers for the function.  */
      cp_cv_quals qualifiers;
      /* The exception-specification for the function.  */
      tree exception_specification;
      /* The late-specified return type, if any.  */
      tree late_return_type;
    } function;
    /* For arrays.  */
    struct {
      /* The bounds to the array.  */
      tree bounds;
    } array;
    /* For cdk_pointer and cdk_ptrmem.  */
    struct {
      /* The cv-qualifiers for the pointer.  */
      cp_cv_quals qualifiers;
      /* For cdk_ptrmem, the class type containing the member.  */
      tree class_type;
    } pointer;
    /* For cdk_reference */
    struct {
      /* The cv-qualifiers for the reference.  These qualifiers are
         only used to diagnose ill-formed code.  */
      cp_cv_quals qualifiers;
      /* Whether this is an rvalue reference */
      bool rvalue_ref;
    } reference;
  } u;
};

/* A level of template instantiation.  */
struct GTY(()) tinst_level {
  /* The immediately deeper level in the chain.  */
  struct tinst_level *next;

  /* The original node.  Can be either a DECL (for a function or static
     data member) or a TYPE (for a class), depending on what we were
     asked to instantiate.  */
  tree decl;

  /* The location where the template is instantiated.  */
  location_t locus;

  /* True if the location is in a system header.  */
  bool in_system_header_p;
};

/* A parameter list indicating for a function with no parameters,
   e.g  "int f(void)".  */
extern cp_parameter_declarator *no_parameters;

/* True if we saw "#pragma GCC java_exceptions".  */
extern bool pragma_java_exceptions;

/* in call.c */
extern bool check_dtor_name			(tree, tree);

extern tree build_conditional_expr		(tree, tree, tree, 
                                                 tsubst_flags_t);
extern tree build_addr_func			(tree);
extern tree build_call_a			(tree, int, tree*);
extern tree build_call_n			(tree, int, ...);
extern bool null_ptr_cst_p			(tree);
extern bool sufficient_parms_p			(const_tree);
extern tree type_decays_to			(tree);
extern tree build_user_type_conversion		(tree, tree, int);
extern tree build_new_function_call		(tree, VEC(tree,gc) **, bool, 
						 tsubst_flags_t);
extern tree build_operator_new_call		(tree, VEC(tree,gc) **, tree *,
						 tree *, tree *);
extern tree build_new_method_call		(tree, tree, VEC(tree,gc) **,
						 tree, int, tree *,
						 tsubst_flags_t);
extern tree build_special_member_call		(tree, tree, VEC(tree,gc) **,
						 tree, int, tsubst_flags_t);
extern tree build_new_op			(enum tree_code, int, tree, 
						 tree, tree, bool *,
						 tsubst_flags_t);
extern tree build_op_call			(tree, VEC(tree,gc) **,
						 tsubst_flags_t);
extern tree build_op_delete_call		(enum tree_code, tree, tree, bool, tree, tree);
extern bool can_convert				(tree, tree);
extern bool can_convert_arg			(tree, tree, tree, int);
extern bool can_convert_arg_bad			(tree, tree, tree, int);
extern bool enforce_access			(tree, tree, tree);
extern tree convert_default_arg			(tree, tree, tree, int);
extern tree convert_arg_to_ellipsis		(tree);
extern tree build_x_va_arg			(tree, tree);
extern tree cxx_type_promotes_to		(tree);
extern tree type_passed_as			(tree);
extern tree convert_for_arg_passing		(tree, tree);
extern bool is_properly_derived_from		(tree, tree);
extern tree set_up_extended_ref_temp		(tree, tree, tree *, tree *);
extern tree initialize_reference		(tree, tree, tree, tree *, tsubst_flags_t);
extern tree make_temporary_var_for_ref_to_temp	(tree, tree);
extern tree strip_top_quals			(tree);
extern bool reference_related_p			(tree, tree);
extern tree perform_implicit_conversion		(tree, tree, tsubst_flags_t);
extern tree perform_implicit_conversion_flags	(tree, tree, tsubst_flags_t, int);
<<<<<<< HEAD
=======
extern tree build_integral_nontype_arg_conv	(tree, tree, tsubst_flags_t);
>>>>>>> 03d20231
extern tree perform_direct_initialization_if_possible (tree, tree, bool,
                                                       tsubst_flags_t);
extern tree in_charge_arg_for_name		(tree);
extern tree build_cxx_call			(tree, int, tree *);
extern bool is_std_init_list			(tree);
extern bool is_list_ctor			(tree);
#ifdef ENABLE_CHECKING
extern void validate_conversion_obstack		(void);
#endif /* ENABLE_CHECKING */

/* in class.c */
extern tree build_vfield_ref			(tree, tree);
extern tree build_base_path			(enum tree_code, tree,
						 tree, int);
extern tree convert_to_base			(tree, tree, bool, bool,
						 tsubst_flags_t);
extern tree convert_to_base_statically		(tree, tree);
extern tree build_vtbl_ref			(tree, tree);
extern tree build_vfn_ref			(tree, tree);
extern tree get_vtable_decl			(tree, int);
extern void resort_type_method_vec		(void *, void *,
						 gt_pointer_operator, void *);
extern bool add_method				(tree, tree, tree);
extern bool currently_open_class		(tree);
extern tree currently_open_derived_class	(tree);
extern tree current_nonlambda_class_type	(void);
extern tree finish_struct			(tree, tree);
extern void finish_struct_1			(tree);
extern int resolves_to_fixed_type_p		(tree, int *);
extern void init_class_processing		(void);
extern int is_empty_class			(tree);
extern bool is_really_empty_class		(tree);
extern void pushclass				(tree);
extern void popclass				(void);
extern void push_nested_class			(tree);
extern void pop_nested_class			(void);
extern int current_lang_depth			(void);
extern void push_lang_context			(tree);
extern void pop_lang_context			(void);
extern tree instantiate_type			(tree, tree, tsubst_flags_t);
extern void print_class_statistics		(void);
extern void build_self_reference		(void);
extern int same_signature_p			(const_tree, const_tree);
extern void maybe_add_class_template_decl_list	(tree, tree, int);
extern void unreverse_member_declarations	(tree);
extern void invalidate_class_lookup_cache	(void);
extern void maybe_note_name_used_in_class	(tree, tree);
extern void note_name_declared_in_class		(tree, tree);
extern tree get_vtbl_decl_for_binfo		(tree);
extern void debug_class				(tree);
extern void debug_thunks			(tree);
extern tree cp_fold_obj_type_ref		(tree, tree);
extern void set_linkage_according_to_type	(tree, tree);
extern void determine_key_method		(tree);
extern void check_for_override			(tree, tree);
extern void push_class_stack			(void);
extern void pop_class_stack			(void);
extern bool type_has_user_nondefault_constructor (tree);
extern tree in_class_defaulted_default_constructor (tree);
extern bool user_provided_p			(tree);
extern bool type_has_user_provided_constructor  (tree);
extern bool type_has_user_provided_default_constructor (tree);
<<<<<<< HEAD
=======
extern bool synthesized_default_constructor_is_constexpr (tree);
extern bool type_has_constexpr_default_constructor (tree);
>>>>>>> 03d20231
extern bool type_has_virtual_destructor		(tree);
extern bool type_has_move_constructor		(tree);
extern bool type_has_move_assign		(tree);
extern void defaulted_late_check		(tree);
extern bool defaultable_fn_check		(tree);
extern void fixup_type_variants			(tree);
<<<<<<< HEAD
=======
extern void fixup_attribute_variants		(tree);
>>>>>>> 03d20231
extern tree* decl_cloned_function_p		(const_tree, bool);
extern void clone_function_decl			(tree, int);
extern void adjust_clone_args			(tree);

/* in cvt.c */
extern tree convert_to_reference		(tree, tree, int, int, tree);
extern tree convert_from_reference		(tree);
extern tree force_rvalue			(tree);
extern tree ocp_convert				(tree, tree, int, int);
extern tree cp_convert				(tree, tree);
extern tree cp_convert_and_check                (tree, tree);
extern tree cp_fold_convert			(tree, tree);
<<<<<<< HEAD
extern tree convert_to_void	(tree, const char */*implicit context*/,
                                 tsubst_flags_t);
=======
extern tree convert_to_void			(tree, impl_conv_void,
                                 		 tsubst_flags_t);
>>>>>>> 03d20231
extern tree convert_force			(tree, tree, int);
extern tree build_expr_type_conversion		(int, tree, bool);
extern tree type_promotes_to			(tree);
extern tree perform_qualification_conversions	(tree, tree);

/* in name-lookup.c */
extern tree pushdecl				(tree);
extern tree pushdecl_maybe_friend		(tree, bool);
extern void maybe_push_cleanup_level		(tree);
extern tree pushtag				(tree, tree, tag_scope);
extern tree make_anon_name			(void);
extern tree pushdecl_top_level_maybe_friend	(tree, bool);
extern tree pushdecl_top_level_and_finish	(tree, tree);
extern tree check_for_out_of_scope_variable	(tree);
extern void print_other_binding_stack		(struct cp_binding_level *);
extern tree maybe_push_decl			(tree);
extern tree current_decl_namespace		(void);

/* decl.c */
extern tree poplevel				(int, int, int);
extern void cxx_init_decl_processing		(void);
enum cp_tree_node_structure_enum cp_tree_node_structure
						(union lang_tree_node *);
extern void finish_scope			(void);
extern void push_switch				(tree);
extern void pop_switch				(void);
extern tree make_lambda_name			(void);
extern int decls_match				(tree, tree);
extern tree duplicate_decls			(tree, tree, bool);
extern tree declare_local_label			(tree);
extern tree define_label			(location_t, tree);
extern void check_goto				(tree);
extern bool check_omp_return			(void);
extern tree make_typename_type			(tree, tree, enum tag_types, tsubst_flags_t);
extern tree make_unbound_class_template		(tree, tree, tree, tsubst_flags_t);
extern tree build_library_fn_ptr		(const char *, tree);
extern tree build_cp_library_fn_ptr		(const char *, tree);
extern tree push_library_fn			(tree, tree, tree);
extern tree push_void_library_fn		(tree, tree);
extern tree push_throw_library_fn		(tree, tree);
extern tree check_tag_decl			(cp_decl_specifier_seq *);
extern tree shadow_tag				(cp_decl_specifier_seq *);
extern tree groktypename			(cp_decl_specifier_seq *, const cp_declarator *, bool);
extern tree start_decl				(const cp_declarator *, cp_decl_specifier_seq *, int, tree, tree, tree *);
extern void start_decl_1			(tree, bool);
extern bool check_array_initializer		(tree, tree, tree);
extern void cp_finish_decl			(tree, tree, bool, tree, int);
extern int cp_complete_array_type		(tree *, tree, bool);
extern tree build_ptrmemfunc_type		(tree);
extern tree build_ptrmem_type			(tree, tree);
/* the grokdeclarator prototype is in decl.h */
extern tree build_this_parm			(tree, cp_cv_quals);
extern int copy_fn_p				(const_tree);
extern bool move_fn_p                           (const_tree);
extern tree get_scope_of_declarator		(const cp_declarator *);
extern void grok_special_member_properties	(tree);
extern int grok_ctor_properties			(const_tree, const_tree);
extern bool grok_op_properties			(tree, bool);
extern tree xref_tag				(enum tag_types, tree, tag_scope, bool);
extern tree xref_tag_from_type			(tree, tree, tag_scope);
extern bool xref_basetypes			(tree, tree);
extern tree start_enum				(tree, tree, tree, bool, bool *);
extern void finish_enum_value_list		(tree);
extern void finish_enum				(tree);
extern void build_enumerator			(tree, tree, tree, location_t);
extern tree lookup_enumerator			(tree, tree);
extern void start_preparsed_function		(tree, tree, int);
extern int start_function			(cp_decl_specifier_seq *, const cp_declarator *, tree);
extern tree begin_function_body			(void);
extern void finish_function_body		(tree);
extern tree outer_curly_brace_block		(tree);
extern tree finish_function			(int);
extern tree grokmethod				(cp_decl_specifier_seq *, const cp_declarator *, tree);
extern void maybe_register_incomplete_var	(tree);
extern void maybe_commonize_var			(tree);
extern void complete_vars			(tree);
extern void finish_stmt				(void);
extern tree static_fn_type			(tree);
extern void revert_static_member_fn		(tree);
extern void fixup_anonymous_aggr		(tree);
extern int check_static_variable_definition	(tree, tree);
extern tree compute_array_index_type		(tree, tree, tsubst_flags_t);
extern tree check_default_argument		(tree, tree);
typedef int (*walk_namespaces_fn)		(tree, void *);
extern int walk_namespaces			(walk_namespaces_fn,
						 void *);
extern int wrapup_globals_for_namespace		(tree, void *);
extern tree create_implicit_typedef		(tree, tree);
extern int local_variable_p			(const_tree);
extern tree register_dtor_fn			(tree);
extern tmpl_spec_kind current_tmpl_spec_kind	(int);
extern tree cp_fname_init			(const char *, tree *);
extern tree cxx_builtin_function		(tree decl);
extern tree cxx_builtin_function_ext_scope	(tree decl);
extern tree check_elaborated_type_specifier	(enum tag_types, tree, bool);
extern void warn_extern_redeclared_static	(tree, tree);
extern tree cxx_comdat_group			(tree);
extern bool cp_missing_noreturn_ok_p		(tree);
extern void initialize_artificial_var		(tree, VEC(constructor_elt,gc) *);
extern tree check_var_type			(tree, tree);
extern tree reshape_init (tree, tree);
extern tree next_initializable_field (tree);

extern bool defer_mark_used_calls;
extern GTY(()) VEC(tree, gc) *deferred_mark_used_calls;
extern tree finish_case_label			(location_t, tree, tree);
extern tree cxx_maybe_build_cleanup		(tree);

/* in decl2.c */
extern bool check_java_method			(tree);
extern tree build_memfn_type			(tree, tree, cp_cv_quals);
extern tree change_return_type			(tree, tree);
extern void maybe_retrofit_in_chrg		(tree);
extern void maybe_make_one_only			(tree);
extern bool vague_linkage_p			(tree);
extern void grokclassfn				(tree, tree,
						 enum overload_flags);
extern tree grok_array_decl			(tree, tree);
extern tree delete_sanity			(tree, tree, bool, int);
extern tree check_classfn			(tree, tree, tree);
extern void check_member_template		(tree);
extern tree grokfield (const cp_declarator *, cp_decl_specifier_seq *,
		       tree, bool, tree, tree);
extern tree grokbitfield (const cp_declarator *, cp_decl_specifier_seq *,
			  tree, tree);
extern tree cp_reconstruct_complex_type		(tree, tree);
extern void cplus_decl_attributes		(tree *, tree, int);
extern void finish_anon_union			(tree);
extern void cp_write_global_declarations	(void);
extern tree coerce_new_type			(tree);
extern tree coerce_delete_type			(tree);
extern void comdat_linkage			(tree);
extern void determine_visibility		(tree);
extern void constrain_class_visibility		(tree);
extern void import_export_decl			(tree);
extern tree build_cleanup			(tree);
extern tree build_offset_ref_call_from_tree	(tree, VEC(tree,gc) **);
<<<<<<< HEAD
=======
extern bool decl_constant_var_p			(tree);
extern bool decl_maybe_constant_var_p		(tree);
>>>>>>> 03d20231
extern void check_default_args			(tree);
extern void mark_used				(tree);
extern void finish_static_data_member_decl	(tree, tree, bool, tree, int);
extern tree cp_build_parm_decl			(tree, tree);
extern tree get_guard				(tree);
extern tree get_guard_cond			(tree);
extern tree set_guard				(tree);
extern tree cxx_callgraph_analyze_expr		(tree *, int *);
extern void mark_needed				(tree);
extern bool decl_needed_p			(tree);
extern void note_vague_linkage_fn		(tree);
extern tree build_artificial_parm		(tree, tree);
extern bool possibly_inlined_p			(tree);
extern int parm_index                           (tree);

/* in error.c */
extern void init_error				(void);
extern const char *type_as_string		(tree, int);
extern const char *type_as_string_translate	(tree, int);
extern const char *decl_as_string		(tree, int);
extern const char *decl_as_string_translate	(tree, int);
extern const char *expr_as_string		(tree, int);
extern const char *lang_decl_name		(tree, int, bool);
extern const char *language_to_string		(enum languages);
extern const char *class_key_or_enum_as_string	(tree);
extern void print_instantiation_context		(void);
extern void maybe_warn_variadic_templates       (void);
extern void maybe_warn_cpp0x			(cpp0x_warn_str str);
extern bool pedwarn_cxx98                       (location_t, int, const char *, ...) ATTRIBUTE_GCC_DIAG(3,4);
<<<<<<< HEAD
=======
extern location_t location_of                   (tree);
extern void qualified_name_lookup_error		(tree, tree, tree,
						 location_t);
>>>>>>> 03d20231

/* in except.c */
extern void init_exception_processing		(void);
extern tree expand_start_catch_block		(tree);
extern void expand_end_catch_block		(void);
extern tree build_exc_ptr			(void);
extern tree build_throw				(tree);
extern int nothrow_libfn_p			(const_tree);
extern void check_handlers			(tree);
extern tree finish_noexcept_expr		(tree, tsubst_flags_t);
<<<<<<< HEAD
=======
extern void perform_deferred_noexcept_checks	(void);
>>>>>>> 03d20231
extern bool nothrow_spec_p			(const_tree);
extern bool type_noexcept_p			(const_tree);
extern bool type_throw_all_p			(const_tree);
extern tree build_noexcept_spec			(tree, int);
extern void choose_personality_routine		(enum languages);
extern tree eh_type_info			(tree);
extern tree begin_eh_spec_block			(void);
extern void finish_eh_spec_block		(tree, tree);
extern tree build_eh_type_type			(tree);
extern tree cp_protect_cleanup_actions		(void);

/* in expr.c */
extern tree cplus_expand_constant		(tree);
extern tree mark_rvalue_use			(tree);
extern tree mark_lvalue_use			(tree);
extern tree mark_type_use			(tree);
extern void mark_exp_read			(tree);

/* friend.c */
extern int is_friend				(tree, tree);
extern void make_friend_class			(tree, tree, bool);
extern void add_friend				(tree, tree, bool);
extern tree do_friend				(tree, tree, tree, tree, enum overload_flags, bool);

/* in init.c */
extern tree expand_member_init			(tree);
extern void emit_mem_initializers		(tree);
extern tree build_aggr_init			(tree, tree, int,
                                                 tsubst_flags_t);
extern int is_class_type			(tree, int);
extern tree get_type_value			(tree);
extern tree build_zero_init			(tree, tree, bool);
<<<<<<< HEAD
extern tree build_value_init			(tree);
extern tree build_value_init_noctor		(tree);
=======
extern tree build_value_init			(tree, tsubst_flags_t);
extern tree build_value_init_noctor		(tree, tsubst_flags_t);
>>>>>>> 03d20231
extern tree build_offset_ref			(tree, tree, bool);
extern tree build_new				(VEC(tree,gc) **, tree, tree,
						 VEC(tree,gc) **, int,
                                                 tsubst_flags_t);
extern tree build_vec_init			(tree, tree, tree, bool, int,
                                                 tsubst_flags_t);
extern tree build_delete			(tree, tree,
						 special_function_kind,
						 int, int);
extern void push_base_cleanups			(void);
extern tree build_vec_delete			(tree, tree,
						 special_function_kind, int);
extern tree create_temporary_var		(tree);
extern void initialize_vtbl_ptrs		(tree);
extern tree build_java_class_ref		(tree);
extern tree integral_constant_value		(tree);
extern int diagnose_uninitialized_cst_or_ref_member (tree, bool, bool);

/* in lex.c */
extern void cxx_dup_lang_specific_decl		(tree);
extern void yyungetc				(int, int);

extern tree unqualified_name_lookup_error	(tree);
extern tree unqualified_fn_lookup_error		(tree);
extern tree build_lang_decl			(enum tree_code, tree, tree);
extern tree build_lang_decl_loc			(location_t, enum tree_code, tree, tree);
extern void retrofit_lang_decl			(tree);
extern tree copy_decl				(tree);
extern tree copy_type				(tree);
extern tree cxx_make_type			(enum tree_code);
extern tree make_class_type			(enum tree_code);
extern bool cxx_init				(void);
extern void cxx_finish				(void);
extern bool in_main_input_context		(void);

/* in method.c */
extern void init_method				(void);
extern tree make_thunk				(tree, bool, tree, tree);
extern void finish_thunk			(tree);
extern void use_thunk				(tree, bool);
extern bool trivial_fn_p			(tree);
extern bool maybe_explain_implicit_delete	(tree);
extern void synthesize_method			(tree);
extern tree lazily_declare_fn			(special_function_kind,
						 tree);
extern tree skip_artificial_parms_for		(const_tree, tree);
extern int num_artificial_parms_for		(const_tree);
extern tree make_alias_for			(tree, tree);
extern tree get_copy_ctor			(tree);
extern tree get_copy_assign			(tree);
extern tree get_default_ctor			(tree);
extern tree get_dtor				(tree);
extern tree locate_ctor				(tree);

/* In optimize.c */
extern bool maybe_clone_body			(tree);

/* in pt.c */
extern bool check_template_shadow		(tree);
extern tree get_innermost_template_args		(tree, int);
extern void maybe_begin_member_template_processing (tree);
extern void maybe_end_member_template_processing (void);
extern tree finish_member_template_decl		(tree);
extern void begin_template_parm_list		(void);
extern bool begin_specialization		(void);
extern void reset_specialization		(void);
extern void end_specialization			(void);
extern void begin_explicit_instantiation	(void);
extern void end_explicit_instantiation		(void);
extern tree check_explicit_specialization	(tree, tree, int, int);
extern tree make_auto				(void);
extern tree do_auto_deduction			(tree, tree, tree);
extern tree type_uses_auto			(tree);
extern void append_type_to_template_for_access_check (tree, tree, tree,
						      location_t);
extern tree splice_late_return_type		(tree, tree);
extern bool is_auto				(const_tree);
extern tree process_template_parm		(tree, location_t, tree, 
<<<<<<< HEAD
						 bool, bool);
=======
						 bool, bool, unsigned);
>>>>>>> 03d20231
extern tree end_template_parm_list		(tree);
void fixup_template_parms (void);
extern void end_template_decl			(void);
extern tree maybe_update_decl_type		(tree, tree);
extern bool check_default_tmpl_args             (tree, tree, int, int, int);
extern tree push_template_decl			(tree);
extern tree push_template_decl_real		(tree, bool);
extern bool redeclare_class_template		(tree, tree);
extern tree lookup_template_class		(tree, tree, tree, tree,
						 int, tsubst_flags_t);
extern tree lookup_template_function		(tree, tree);
extern int uses_template_parms			(tree);
extern int uses_template_parms_level		(tree, int);
extern tree instantiate_class_template		(tree);
extern tree instantiate_template		(tree, tree, tsubst_flags_t);
extern int fn_type_unification			(tree, tree, tree,
						 const tree *, unsigned int,
						 tree, unification_kind_t, int);
extern void mark_decl_instantiated		(tree, int);
extern int more_specialized_fn			(tree, tree, int);
extern void do_decl_instantiation		(tree, tree);
extern void do_type_instantiation		(tree, tree, tsubst_flags_t);
extern bool always_instantiate_p		(tree);
extern tree instantiate_decl			(tree, int, bool);
extern int comp_template_parms			(const_tree, const_tree);
extern bool uses_parameter_packs                (tree);
extern bool template_parameter_pack_p           (const_tree);
extern bool function_parameter_pack_p		(const_tree);
extern bool function_parameter_expanded_from_pack_p (tree, tree);
extern tree make_pack_expansion                 (tree);
extern bool check_for_bare_parameter_packs      (tree);
extern tree build_template_info			(tree, tree);
extern tree get_template_info			(const_tree);
extern VEC(qualified_typedef_usage_t,gc)* get_types_needing_access_check (tree);
extern int template_class_depth			(tree);
extern int is_specialization_of			(tree, tree);
extern bool is_specialization_of_friend		(tree, tree);
extern tree get_pattern_parm			(tree, tree);
extern int comp_template_args			(tree, tree);
extern tree maybe_process_partial_specialization (tree);
extern tree most_specialized_instantiation	(tree);
extern void print_candidates			(tree);
extern void instantiate_pending_templates	(int);
extern tree tsubst_default_argument		(tree, tree, tree);
extern tree tsubst (tree, tree, tsubst_flags_t, tree);
extern tree tsubst_copy_and_build		(tree, tree, tsubst_flags_t,
						 tree, bool, bool);
extern tree most_general_template		(tree);
extern tree get_mostly_instantiated_function_type (tree);
extern int problematic_instantiation_changed	(void);
extern void record_last_problematic_instantiation (void);
extern struct tinst_level *current_instantiation(void);
extern tree maybe_get_template_decl_from_type_decl (tree);
extern int processing_template_parmlist;
extern bool dependent_type_p			(tree);
extern bool dependent_scope_p			(tree);
extern bool any_dependent_template_arguments_p  (const_tree);
extern bool dependent_template_p		(tree);
extern bool dependent_template_id_p		(tree, tree);
extern bool type_dependent_expression_p		(tree);
extern bool any_type_dependent_arguments_p      (const VEC(tree,gc) *);
extern bool type_dependent_expression_p_push	(tree);
extern bool value_dependent_expression_p	(tree);
extern bool any_value_dependent_elements_p      (const_tree);
extern bool dependent_omp_for_p			(tree, tree, tree, tree);
extern tree resolve_typename_type		(tree, bool);
extern tree template_for_substitution		(tree);
extern tree build_non_dependent_expr		(tree);
extern void make_args_non_dependent		(VEC(tree,gc) *);
extern bool reregister_specialization		(tree, tree, tree);
extern tree fold_non_dependent_expr		(tree);
extern bool explicit_class_specialization_p     (tree);
extern int push_tinst_level                     (tree);
extern void pop_tinst_level                     (void);
extern struct tinst_level *outermost_tinst_level(void);
extern bool parameter_of_template_p		(tree, tree);
extern void init_template_processing		(void);
extern void print_template_statistics		(void);
bool template_template_parameter_p		(const_tree);
extern bool primary_template_instantiation_p    (const_tree);
extern tree get_primary_template_innermost_parameters	(const_tree);
extern tree get_template_parms_at_level (tree, int);
extern tree get_template_innermost_arguments	(const_tree);
extern tree get_template_argument_pack_elems	(const_tree);
extern tree get_function_template_decl		(const_tree);
extern tree resolve_nondeduced_context		(tree);
<<<<<<< HEAD
=======
extern hashval_t iterative_hash_template_arg (tree arg, hashval_t val);
>>>>>>> 03d20231

/* in repo.c */
extern void init_repo				(void);
extern int repo_emit_p				(tree);
extern bool repo_export_class_p			(const_tree);
extern void finish_repo				(void);

/* in rtti.c */
/* A vector of all tinfo decls that haven't been emitted yet.  */
extern GTY(()) VEC(tree,gc) *unemitted_tinfo_decls;

extern void init_rtti_processing		(void);
extern tree build_typeid			(tree);
extern tree get_tinfo_decl			(tree);
extern tree get_typeid				(tree);
extern tree build_headof			(tree);
extern tree build_dynamic_cast			(tree, tree, tsubst_flags_t);
extern void emit_support_tinfos			(void);
extern bool emit_tinfo_decl			(tree);

/* in search.c */
extern bool accessible_base_p			(tree, tree, bool);
extern tree lookup_base				(tree, tree, base_access,
						 base_kind *);
extern tree dcast_base_hint			(tree, tree);
extern int accessible_p				(tree, tree, bool);
extern tree lookup_field_1			(tree, tree, bool);
extern tree lookup_field			(tree, tree, int, bool);
extern int lookup_fnfields_1			(tree, tree);
extern tree lookup_fnfields_slot		(tree, tree);
extern int class_method_index_for_fn		(tree, tree);
extern tree lookup_fnfields			(tree, tree, int);
extern tree lookup_member			(tree, tree, int, bool);
extern int look_for_overrides			(tree, tree);
extern void get_pure_virtuals			(tree);
extern void maybe_suppress_debug_info		(tree);
extern void note_debug_info_needed		(tree);
extern void print_search_statistics		(void);
extern void reinit_search_statistics		(void);
extern tree current_scope			(void);
extern int at_function_scope_p			(void);
extern bool at_class_scope_p			(void);
extern bool at_namespace_scope_p		(void);
extern tree context_for_name_lookup		(tree);
extern tree lookup_conversions			(tree, bool);
extern tree binfo_from_vbase			(tree);
extern tree binfo_for_vbase			(tree, tree);
extern tree look_for_overrides_here		(tree, tree);
#define dfs_skip_bases ((tree)1)
extern tree dfs_walk_all (tree, tree (*) (tree, void *),
			  tree (*) (tree, void *), void *);
extern tree dfs_walk_once (tree, tree (*) (tree, void *),
			   tree (*) (tree, void *), void *);
extern tree binfo_via_virtual			(tree, tree);
extern tree build_baselink			(tree, tree, tree, tree);
extern tree adjust_result_of_qualified_name_lookup
						(tree, tree, tree);
extern tree copied_binfo			(tree, tree);
extern tree original_binfo			(tree, tree);
extern int shared_member_p			(tree);


/* The representation of a deferred access check.  */

typedef struct GTY(()) deferred_access_check {
  /* The base class in which the declaration is referenced. */
  tree binfo;
  /* The declaration whose access must be checked.  */
  tree decl;
  /* The declaration that should be used in the error message.  */
  tree diag_decl;
} deferred_access_check;
DEF_VEC_O(deferred_access_check);
DEF_VEC_ALLOC_O(deferred_access_check,gc);

/* in semantics.c */
extern void push_deferring_access_checks	(deferring_kind);
extern void resume_deferring_access_checks	(void);
extern void stop_deferring_access_checks	(void);
extern void pop_deferring_access_checks		(void);
extern VEC (deferred_access_check,gc)* get_deferred_access_checks		(void);
extern void pop_to_parent_deferring_access_checks (void);
extern void perform_access_checks		(VEC (deferred_access_check,gc)*);
extern void perform_deferred_access_checks	(void);
extern void perform_or_defer_access_check	(tree, tree, tree);
extern bool speculative_access_check		(tree, tree, tree, bool);
extern int stmts_are_full_exprs_p		(void);
extern void init_cp_semantics			(void);
extern tree do_poplevel				(tree);
extern void add_decl_expr			(tree);
extern tree finish_expr_stmt			(tree);
extern tree begin_if_stmt			(void);
extern void finish_if_stmt_cond			(tree, tree);
extern tree finish_then_clause			(tree);
extern void begin_else_clause			(tree);
extern void finish_else_clause			(tree);
extern void finish_if_stmt			(tree);
extern tree begin_while_stmt			(void);
extern void finish_while_stmt_cond		(tree, tree);
extern void finish_while_stmt			(tree);
extern tree begin_do_stmt			(void);
extern void finish_do_body			(tree);
extern void finish_do_stmt			(tree, tree);
extern tree finish_return_stmt			(tree);
extern tree begin_for_scope			(tree *);
extern tree begin_for_stmt			(tree, tree);
extern void finish_for_init_stmt		(tree);
extern void finish_for_cond			(tree, tree);
extern void finish_for_expr			(tree, tree);
extern void finish_for_stmt			(tree);
extern tree begin_range_for_stmt		(tree, tree);
extern void finish_range_for_decl		(tree, tree, tree);
extern void finish_range_for_stmt		(tree);
extern tree finish_break_stmt			(void);
extern tree finish_continue_stmt		(void);
extern tree begin_switch_stmt			(void);
extern void finish_switch_cond			(tree, tree);
extern void finish_switch_stmt			(tree);
extern tree finish_goto_stmt			(tree);
extern tree begin_try_block			(void);
extern void finish_try_block			(tree);
extern void finish_handler_sequence		(tree);
extern tree begin_function_try_block		(tree *);
extern void finish_function_try_block		(tree);
extern void finish_function_handler_sequence    (tree, tree);
extern void finish_cleanup_try_block		(tree);
extern tree begin_handler			(void);
extern void finish_handler_parms		(tree, tree);
extern void finish_handler			(tree);
extern void finish_cleanup			(tree, tree);
extern bool literal_type_p (tree);
extern tree validate_constexpr_fundecl (tree);
<<<<<<< HEAD
extern tree ensure_literal_type_for_constexpr_object (tree);
=======
extern tree register_constexpr_fundef (tree, tree);
extern bool check_constexpr_ctor_body (tree, tree);
extern tree ensure_literal_type_for_constexpr_object (tree);
extern bool potential_constant_expression (tree);
extern bool require_potential_constant_expression (tree);
extern tree cxx_constant_value (tree);
extern tree maybe_constant_value (tree);
extern tree maybe_constant_init (tree);
extern bool is_sub_constant_expr (tree);
extern bool reduced_constant_expression_p (tree);
extern VEC(tree,heap)* cx_error_context (void);
>>>>>>> 03d20231

enum {
  BCS_NO_SCOPE = 1,
  BCS_TRY_BLOCK = 2,
  BCS_FN_BODY = 4
};
extern tree begin_compound_stmt			(unsigned int);

extern void finish_compound_stmt		(tree);
extern tree finish_asm_stmt			(int, tree, tree, tree, tree,
						 tree);
extern tree finish_label_stmt			(tree);
extern void finish_label_decl			(tree);
extern tree finish_parenthesized_expr		(tree);
extern tree finish_non_static_data_member       (tree, tree, tree);
extern tree begin_stmt_expr			(void);
extern tree finish_stmt_expr_expr		(tree, tree);
extern tree finish_stmt_expr			(tree, bool);
extern tree stmt_expr_value_expr		(tree);
bool empty_expr_stmt_p				(tree);
<<<<<<< HEAD
extern tree perform_koenig_lookup		(tree, VEC(tree,gc) *);
=======
extern tree perform_koenig_lookup		(tree, VEC(tree,gc) *, bool);
>>>>>>> 03d20231
extern tree finish_call_expr			(tree, VEC(tree,gc) **, bool,
						 bool, tsubst_flags_t);
extern tree finish_increment_expr		(tree, enum tree_code);
extern tree finish_this_expr			(void);
extern tree finish_pseudo_destructor_expr       (tree, tree, tree);
extern tree finish_unary_op_expr		(enum tree_code, tree);
extern tree finish_compound_literal		(tree, tree);
extern tree finish_fname			(tree);
extern void finish_translation_unit		(void);
extern tree finish_template_type_parm		(tree, tree);
extern tree finish_template_template_parm       (tree, tree);
extern tree begin_class_definition		(tree, tree);
extern void finish_template_decl		(tree);
extern tree finish_template_type		(tree, tree, int);
extern tree finish_base_specifier		(tree, tree, bool);
extern void finish_member_declaration		(tree);
<<<<<<< HEAD
extern void qualified_name_lookup_error		(tree, tree, tree,
						 location_t);
=======
>>>>>>> 03d20231
extern tree finish_id_expression		(tree, tree, tree,
						 cp_id_kind *,
						 bool, bool, bool *,
						 bool, bool, bool, bool,
						 const char **,
                                                 location_t);
extern tree finish_typeof			(tree);
extern tree finish_offsetof			(tree);
extern void finish_decl_cleanup			(tree, tree);
extern void finish_eh_cleanup			(tree);
extern void emit_associated_thunks		(tree);
extern void finish_mem_initializers		(tree);
extern tree check_template_template_default_arg (tree);
extern bool expand_or_defer_fn_1		(tree);
extern void expand_or_defer_fn			(tree);
extern void add_typedef_to_current_template_for_access_check (tree, tree,
							      location_t);
extern void check_accessibility_of_qualified_id (tree, tree, tree);
extern tree finish_qualified_id_expr		(tree, tree, bool, bool,
						 bool, bool);
extern void simplify_aggr_init_expr		(tree *);
extern void finalize_nrv			(tree *, tree, tree);
extern void note_decl_for_pch			(tree);
extern tree finish_omp_clauses			(tree);
extern void finish_omp_threadprivate		(tree);
extern tree begin_omp_structured_block		(void);
extern tree finish_omp_structured_block		(tree);
extern tree begin_omp_parallel			(void);
extern tree finish_omp_parallel			(tree, tree);
extern tree begin_omp_task			(void);
extern tree finish_omp_task			(tree, tree);
extern tree finish_omp_for			(location_t, tree, tree,
						 tree, tree, tree, tree, tree);
extern void finish_omp_atomic			(enum tree_code, tree, tree);
extern void finish_omp_barrier			(void);
extern void finish_omp_flush			(void);
extern void finish_omp_taskwait			(void);
extern bool cxx_omp_create_clause_info		(tree, tree, bool, bool, bool);
extern tree baselink_for_fns                    (tree);
extern void finish_static_assert                (tree, tree, location_t,
                                                 bool);
extern tree describable_type			(tree);
extern tree finish_decltype_type                (tree, bool);
extern tree finish_trait_expr			(enum cp_trait_kind, tree, tree);
extern tree build_lambda_expr                   (void);
extern tree build_lambda_object			(tree);
extern tree begin_lambda_type                   (tree);
extern tree lambda_capture_field_type		(tree);
extern tree lambda_return_type			(tree);
extern tree lambda_function			(tree);
extern void apply_lambda_return_type            (tree, tree);
extern tree add_capture                         (tree, tree, tree, bool, bool);
extern tree add_default_capture                 (tree, tree, tree);
extern void register_capture_members		(tree);
extern tree lambda_expr_this_capture            (tree);
extern tree nonlambda_method_basetype		(void);
extern void maybe_add_lambda_conv_op            (tree);

/* in tree.c */
void cp_free_lang_data 				(tree t);
extern tree force_target_expr			(tree, tree);
extern tree build_target_expr_with_type		(tree, tree);
extern void lang_check_failed			(const char *, int,
						 const char *) ATTRIBUTE_NORETURN;
extern tree stabilize_expr			(tree, tree *);
extern void stabilize_call			(tree, tree *);
extern void stabilize_aggr_init			(tree, tree *);
extern bool stabilize_init			(tree, tree *);
extern tree add_stmt_to_compound		(tree, tree);
extern void init_tree				(void);
extern bool pod_type_p				(const_tree);
extern bool layout_pod_type_p			(const_tree);
extern bool std_layout_type_p			(const_tree);
extern bool trivial_type_p			(const_tree);
extern bool trivially_copyable_p		(const_tree);
extern bool type_has_nontrivial_default_init	(const_tree);
extern bool type_has_nontrivial_copy_init	(const_tree);
extern bool class_tmpl_impl_spec_p		(const_tree);
extern int zero_init_p				(const_tree);
extern tree strip_typedefs			(tree);
<<<<<<< HEAD
extern void cp_set_underlying_type		(tree);
extern tree copy_binfo				(tree, tree, tree,
						 tree *, int);
extern int member_p				(const_tree);
extern cp_lvalue_kind real_lvalue_p		(tree);
=======
extern tree copy_binfo				(tree, tree, tree,
						 tree *, int);
extern int member_p				(const_tree);
extern cp_lvalue_kind real_lvalue_p		(const_tree);
extern cp_lvalue_kind lvalue_kind		(const_tree);
>>>>>>> 03d20231
extern bool lvalue_or_rvalue_with_address_p	(const_tree);
extern bool builtin_valid_in_constant_expr_p    (const_tree);
extern tree build_min				(enum tree_code, tree, ...);
extern tree build_min_nt			(enum tree_code, ...);
extern tree build_min_non_dep			(enum tree_code, tree, ...);
extern tree build_min_non_dep_call_vec		(tree, tree, VEC(tree,gc) *);
extern tree build_cplus_new			(tree, tree);
extern tree build_aggr_init_expr		(tree, tree);
extern tree get_target_expr			(tree);
extern tree build_cplus_array_type		(tree, tree);
extern tree build_array_of_n_type		(tree, int);
extern tree build_array_copy			(tree);
<<<<<<< HEAD
=======
extern tree build_vec_init_expr			(tree, tree);
>>>>>>> 03d20231
extern tree hash_tree_cons			(tree, tree, tree);
extern tree hash_tree_chain			(tree, tree);
extern tree build_qualified_name		(tree, tree, tree, bool);
extern int is_overloaded_fn			(tree);
extern tree get_fns				(tree);
extern tree get_first_fn			(tree);
extern tree ovl_cons				(tree, tree);
extern tree build_overload			(tree, tree);
extern const char *cxx_printable_name		(tree, int);
extern const char *cxx_printable_name_translate	(tree, int);
extern tree build_exception_variant		(tree, tree);
extern tree bind_template_template_parm		(tree, tree);
extern tree array_type_nelts_total		(tree);
extern tree array_type_nelts_top		(tree);
extern tree break_out_target_exprs		(tree);
extern tree get_type_decl			(tree);
extern tree decl_namespace_context		(tree);
extern bool decl_anon_ns_mem_p			(const_tree);
extern tree lvalue_type				(tree);
extern tree error_type				(tree);
extern int varargs_function_p			(const_tree);
extern bool really_overloaded_fn		(tree);
extern bool cp_tree_equal			(tree, tree);
extern tree no_linkage_check			(tree, bool);
extern void debug_binfo				(tree);
extern tree build_dummy_object			(tree);
extern tree maybe_dummy_object			(tree, tree *);
extern int is_dummy_object			(const_tree);
extern const struct attribute_spec cxx_attribute_table[];
extern tree make_ptrmem_cst			(tree, tree);
extern tree cp_build_type_attribute_variant     (tree, tree);
extern tree cp_build_reference_type		(tree, bool);
extern tree move				(tree);
extern tree cp_build_qualified_type_real	(tree, int, tsubst_flags_t);
#define cp_build_qualified_type(TYPE, QUALS) \
  cp_build_qualified_type_real ((TYPE), (QUALS), tf_warning_or_error)
extern bool cv_qualified_p			(const_tree);
extern tree cv_unqualified			(tree);
extern special_function_kind special_function_p (const_tree);
extern int count_trees				(tree);
extern int char_type_p				(tree);
extern void verify_stmt_tree			(tree);
extern linkage_kind decl_linkage		(tree);
extern duration_kind decl_storage_duration	(tree);
extern tree cp_walk_subtrees (tree*, int*, walk_tree_fn,
			      void*, struct pointer_set_t*);
#define cp_walk_tree(a,b,c,d) \
	walk_tree_1 (a, b, c, d, cp_walk_subtrees)
#define cp_walk_tree_without_duplicates(a,b,c) \
	walk_tree_without_duplicates_1 (a, b, c, cp_walk_subtrees)
extern tree fold_if_not_in_template		(tree);
extern tree rvalue				(tree);
extern tree convert_bitfield_to_declared_type   (tree);
extern tree cp_save_expr			(tree);
extern bool cast_valid_in_integral_constant_expression_p (tree);
extern bool cxx_type_hash_eq			(const_tree, const_tree);

extern void cxx_print_statistics		(void);

/* in ptree.c */
extern void cxx_print_xnode			(FILE *, tree, int);
extern void cxx_print_decl			(FILE *, tree, int);
extern void cxx_print_type			(FILE *, tree, int);
extern void cxx_print_identifier		(FILE *, tree, int);
<<<<<<< HEAD
extern void cxx_print_error_function	(struct diagnostic_context *,
=======
extern void cxx_print_error_function		(diagnostic_context *,
>>>>>>> 03d20231
						 const char *,
						 struct diagnostic_info *);

/* in typeck.c */
extern bool cxx_mark_addressable		(tree);
extern int string_conv_p			(const_tree, const_tree, int);
extern tree cp_truthvalue_conversion		(tree);
extern tree condition_conversion		(tree);
extern tree require_complete_type		(tree);
extern tree require_complete_type_sfinae	(tree, tsubst_flags_t);
extern tree complete_type			(tree);
extern tree complete_type_or_else		(tree, tree);
extern tree complete_type_or_maybe_complain	(tree, tree, tsubst_flags_t);
extern int type_unknown_p			(const_tree);
enum { ce_derived, ce_normal, ce_exact };
extern bool comp_except_specs			(const_tree, const_tree, int);
extern bool comptypes				(tree, tree, int);
extern bool same_type_ignoring_top_level_qualifiers_p (tree, tree);
extern bool compparms				(const_tree, const_tree);
extern int comp_cv_qualification		(const_tree, const_tree);
extern int comp_cv_qual_signature		(tree, tree);
extern tree cxx_sizeof_or_alignof_expr		(tree, enum tree_code, bool);
extern tree cxx_sizeof_or_alignof_type		(tree, enum tree_code, bool);
extern tree cxx_sizeof_nowarn                   (tree);
extern tree is_bitfield_expr_with_lowered_type  (const_tree);
extern tree unlowered_expr_type                 (const_tree);
extern tree decay_conversion			(tree);
extern tree build_class_member_access_expr      (tree, tree, tree, bool,
						 tsubst_flags_t);
extern tree finish_class_member_access_expr     (tree, tree, bool, 
						 tsubst_flags_t);
extern tree build_x_indirect_ref		(tree, ref_operator, 
                                                 tsubst_flags_t);
extern tree cp_build_indirect_ref		(tree, ref_operator,
                                                 tsubst_flags_t);
extern tree build_array_ref			(location_t, tree, tree);
extern tree cp_build_array_ref			(location_t, tree, tree,
						 tsubst_flags_t);
extern tree get_member_function_from_ptrfunc	(tree *, tree);
extern tree cp_build_function_call              (tree, tree, tsubst_flags_t);
extern tree cp_build_function_call_nary         (tree, tsubst_flags_t, ...)
						ATTRIBUTE_SENTINEL;
extern tree cp_build_function_call_vec		(tree, VEC(tree,gc) **,
						 tsubst_flags_t);
extern tree build_x_binary_op			(enum tree_code, tree,
						 enum tree_code, tree,
						 enum tree_code, bool *,
						 tsubst_flags_t);
extern tree build_x_array_ref			(tree, tree, tsubst_flags_t);
extern tree build_x_unary_op			(enum tree_code, tree,
                                                 tsubst_flags_t);
extern tree cp_build_addr_expr			(tree, tsubst_flags_t);
extern tree cp_build_addr_expr_strict		(tree, tsubst_flags_t);
extern tree cp_build_unary_op                   (enum tree_code, tree, int, 
                                                 tsubst_flags_t);
extern tree unary_complex_lvalue		(enum tree_code, tree);
extern tree build_x_conditional_expr		(tree, tree, tree, 
                                                 tsubst_flags_t);
<<<<<<< HEAD
extern tree build_x_compound_expr_from_list	(tree, expr_list_kind);
=======
extern tree build_x_compound_expr_from_list	(tree, expr_list_kind,
						 tsubst_flags_t);
>>>>>>> 03d20231
extern tree build_x_compound_expr_from_vec	(VEC(tree,gc) *, const char *);
extern tree build_x_compound_expr		(tree, tree, tsubst_flags_t);
extern tree build_compound_expr                 (location_t, tree, tree);
extern tree cp_build_compound_expr		(tree, tree, tsubst_flags_t);
extern tree build_static_cast			(tree, tree, tsubst_flags_t);
extern tree build_reinterpret_cast		(tree, tree, tsubst_flags_t);
extern tree build_const_cast			(tree, tree, tsubst_flags_t);
extern tree build_c_cast			(location_t, tree, tree);
extern tree cp_build_c_cast			(tree, tree, tsubst_flags_t);
extern tree build_x_modify_expr			(tree, enum tree_code, tree,
						 tsubst_flags_t);
extern tree cp_build_modify_expr		(tree, enum tree_code, tree,
						 tsubst_flags_t);
extern tree convert_for_initialization		(tree, tree, tree, int,
						 impl_conv_rhs, tree, int,
                                                 tsubst_flags_t);
extern int comp_ptr_ttypes			(tree, tree);
extern bool comp_ptr_ttypes_const		(tree, tree);
extern bool error_type_p			(const_tree);
extern int ptr_reasonably_similar		(const_tree, const_tree);
extern tree build_ptrmemfunc			(tree, tree, int, bool,
						 tsubst_flags_t);
extern int cp_type_quals			(const_tree);
extern int type_memfn_quals			(const_tree);
extern tree apply_memfn_quals			(tree, cp_cv_quals);
extern bool cp_has_mutable_p			(const_tree);
extern bool at_least_as_qualified_p		(const_tree, const_tree);
extern void cp_apply_type_quals_to_decl		(int, tree);
extern tree build_ptrmemfunc1			(tree, tree, tree);
extern void expand_ptrmemfunc_cst		(tree, tree *, tree *);
extern tree type_after_usual_arithmetic_conversions (tree, tree);
extern tree common_pointer_type                 (tree, tree);
extern tree composite_pointer_type		(tree, tree, tree, tree,
						 composite_pointer_operation, 
						 tsubst_flags_t);
extern tree merge_types				(tree, tree);
extern tree strip_array_domain			(tree);
extern tree check_return_expr			(tree, bool *);
extern tree cp_build_binary_op                  (location_t,
						 enum tree_code, tree, tree,
						 tsubst_flags_t);
#define cxx_sizeof(T)  cxx_sizeof_or_alignof_type (T, SIZEOF_EXPR, true)
extern tree build_ptrmemfunc_access_expr	(tree, tree);
extern tree build_address			(tree);
extern tree build_typed_address			(tree, tree);
extern tree build_nop				(tree, tree);
extern tree non_reference			(tree);
extern tree lookup_anon_field			(tree, tree);
extern bool invalid_nonstatic_memfn_p		(const_tree, tsubst_flags_t);
extern tree convert_member_func_to_ptr		(tree, tree);
<<<<<<< HEAD
extern tree convert_ptrmem			(tree, tree, bool, bool);
=======
extern tree convert_ptrmem			(tree, tree, bool, bool,
						 tsubst_flags_t);
>>>>>>> 03d20231
extern int lvalue_or_else			(tree, enum lvalue_use,
                                                 tsubst_flags_t);
extern void check_template_keyword		(tree);

/* in typeck2.c */
extern void require_complete_eh_spec_types	(tree, tree);
extern void cxx_incomplete_type_diagnostic	(const_tree, const_tree, diagnostic_t);
#undef cxx_incomplete_type_error
extern void cxx_incomplete_type_error		(const_tree, const_tree);
#define cxx_incomplete_type_error(V,T) \
  (cxx_incomplete_type_diagnostic ((V), (T), DK_ERROR))
extern tree error_not_base_type			(tree, tree);
extern tree binfo_or_else			(tree, tree);
<<<<<<< HEAD
extern void readonly_error			(tree, readonly_error_kind);
=======
extern void cxx_readonly_error			(tree, enum lvalue_use);
>>>>>>> 03d20231
extern void complete_type_check_abstract	(tree);
extern int abstract_virtuals_error		(tree, tree);

extern tree store_init_value			(tree, tree, int);
extern void check_narrowing			(tree, tree);
extern tree digest_init				(tree, tree);
extern tree digest_init_flags			(tree, tree, int);
extern tree build_scoped_ref			(tree, tree, tree *);
extern tree build_x_arrow			(tree);
extern tree build_m_component_ref		(tree, tree);
extern tree build_functional_cast		(tree, tree, tsubst_flags_t);
extern tree add_exception_specifier		(tree, tree, int);
extern tree merge_exception_specifiers		(tree, tree);

/* in mangle.c */
extern void init_mangle				(void);
extern void mangle_decl				(tree);
extern const char *mangle_type_string		(tree);
extern tree mangle_typeinfo_for_type		(tree);
extern tree mangle_typeinfo_string_for_type	(tree);
extern tree mangle_vtbl_for_type		(tree);
extern tree mangle_vtt_for_type			(tree);
extern tree mangle_ctor_vtbl_for_type		(tree, tree);
extern tree mangle_thunk			(tree, int, tree, tree);
extern tree mangle_conv_op_name_for_type	(tree);
extern tree mangle_guard_variable		(tree);
extern tree mangle_ref_init_variable		(tree);

/* in dump.c */
extern bool cp_dump_tree			(void *, tree);

/* In cp/cp-objcp-common.c.  */

extern alias_set_type cxx_get_alias_set		(tree);
extern bool cxx_warn_unused_global_decl		(const_tree);
extern size_t cp_tree_size			(enum tree_code);
extern bool cp_var_mod_type_p			(tree, tree);
extern void cxx_initialize_diagnostics		(diagnostic_context *);
extern int cxx_types_compatible_p		(tree, tree);
extern void init_shadowed_var_for_decl		(void);

/* in cp-gimplify.c */
extern int cp_gimplify_expr			(tree *, gimple_seq *,
						 gimple_seq *);
extern void cp_genericize			(tree);
extern enum omp_clause_default_kind cxx_omp_predetermined_sharing (tree);
extern tree cxx_omp_clause_default_ctor		(tree, tree, tree);
extern tree cxx_omp_clause_copy_ctor		(tree, tree, tree);
extern tree cxx_omp_clause_assign_op		(tree, tree, tree);
extern tree cxx_omp_clause_dtor			(tree, tree);
extern void cxx_omp_finish_clause		(tree);
extern bool cxx_omp_privatize_by_reference	(const_tree);
<<<<<<< HEAD
=======

/* in name-lookup.c */
extern void suggest_alternatives_for (location_t, tree);
>>>>>>> 03d20231

/* -- end of C++ */

#endif /* ! GCC_CP_TREE_H */<|MERGE_RESOLUTION|>--- conflicted
+++ resolved
@@ -1,10 +1,6 @@
 /* Definitions for C++ parsing and type checking.
    Copyright (C) 1987, 1992, 1993, 1994, 1995, 1996, 1997, 1998, 1999,
-<<<<<<< HEAD
-   2000, 2001, 2002, 2003, 2004, 2005, 2006, 2007, 2008, 2009, 2010
-=======
    2000, 2001, 2002, 2003, 2004, 2005, 2006, 2007, 2008, 2009, 2010, 2011
->>>>>>> 03d20231
    Free Software Foundation, Inc.
    Contributed by Michael Tiemann (tiemann@cygnus.com)
 
@@ -38,24 +34,14 @@
    in c-common.h.  */
 #undef GCC_DIAG_STYLE
 #define GCC_DIAG_STYLE __gcc_cxxdiag__
-<<<<<<< HEAD
-#if defined(GCC_TOPLEV_H) || defined (GCC_C_COMMON_H)
-#error \
-In order for the format checking to accept the C++ front end diagnostic \
-framework extensions, you must include this file before toplev.h and \
-=======
 #if defined(GCC_DIAGNOSTIC_CORE_H) || defined (GCC_C_COMMON_H)
 #error \
 In order for the format checking to accept the C++ front end diagnostic \
 framework extensions, you must include this file before diagnostic-core.h and \
->>>>>>> 03d20231
 c-common.h, not after.
 #endif
 #include "c-family/c-common.h"
 #include "diagnostic.h"
-#include "c-family/c-common.h"
-
-#include "name-lookup.h"
 
 #include "name-lookup.h"
 
@@ -86,10 +72,7 @@
       CONSTRUCTOR_IS_DIRECT_INIT (in CONSTRUCTOR)
       LAMBDA_EXPR_CAPTURES_THIS_P (in LAMBDA_EXPR)
       DECLTYPE_FOR_LAMBDA_CAPTURE (in DECLTYPE_TYPE)
-<<<<<<< HEAD
-=======
       VEC_INIT_EXPR_IS_CONSTEXPR (in VEC_INIT_EXPR)
->>>>>>> 03d20231
    1: IDENTIFIER_VIRTUAL_P (in IDENTIFIER_NODE)
       TI_PENDING_TEMPLATE_FLAG.
       TEMPLATE_PARMS_FOR_INLINE.
@@ -132,10 +115,7 @@
    3: TYPE_FOR_JAVA.
    4: TYPE_HAS_NONTRIVIAL_DESTRUCTOR
    5: CLASS_TYPE_P (in RECORD_TYPE and UNION_TYPE)
-<<<<<<< HEAD
-=======
       ENUM_FIXED_UNDERLYING_TYPE_P (in ENUMERAL_TYPE)
->>>>>>> 03d20231
    6: TYPE_DEPENDENT_P_VALID
 
    Usage of DECL_LANG_FLAG_?:
@@ -411,13 +391,9 @@
   /* scoped enums */
   CPP0X_SCOPED_ENUMS,
   /* defaulted and deleted functions */
-<<<<<<< HEAD
-  CPP0X_DEFAULTED_DELETED
-=======
   CPP0X_DEFAULTED_DELETED,
   /* inline namespaces */
   CPP0X_INLINE_NAMESPACES
->>>>>>> 03d20231
 } cpp0x_warn_str;
   
 /* The various kinds of operation used by composite_pointer_type. */
@@ -432,22 +408,6 @@
   CPO_CONDITIONAL_EXPR
 } composite_pointer_operation;
 
-<<<<<<< HEAD
-/* The various readonly error string used by readonly_error.  */
-typedef enum readonly_error_kind
-{
-  /* assignment */
-  REK_ASSIGNMENT,
-  /* assignment (via 'asm' output) */
-  REK_ASSIGNMENT_ASM,
-  /* increment */
-  REK_INCREMENT,
-  /* decrement */
-  REK_DECREMENT
-} readonly_error_kind;
-
-=======
->>>>>>> 03d20231
 /* Possible cases of expression list used by build_x_compound_expr_from_list. */
 typedef enum expr_list_kind {
   ELK_INIT,		/* initializer */
@@ -465,8 +425,6 @@
   ICR_ASSIGN            /* assignment */
 } impl_conv_rhs;
 
-<<<<<<< HEAD
-=======
 /* Possible cases of implicit or explicit bad conversions to void. */
 typedef enum impl_conv_void {
   ICV_CAST,            /* (explicit) conversion to void */
@@ -478,7 +436,6 @@
   ICV_THIRD_IN_FOR     /* for increment expression */
 } impl_conv_void;
 
->>>>>>> 03d20231
 /* Macros for access to language-specific slots in an identifier.  */
 
 #define IDENTIFIER_NAMESPACE_BINDINGS(NODE)	\
@@ -601,10 +558,7 @@
   CPTK_IS_POLYMORPHIC,
   CPTK_IS_STD_LAYOUT,
   CPTK_IS_TRIVIAL,
-<<<<<<< HEAD
-=======
   CPTK_IS_LITERAL_TYPE,
->>>>>>> 03d20231
   CPTK_IS_UNION
 } cp_trait_kind;
 
@@ -1364,10 +1318,7 @@
   unsigned lazy_move_assign : 1;
   unsigned has_complex_move_ctor : 1;
   unsigned has_complex_move_assign : 1;
-<<<<<<< HEAD
-=======
   unsigned has_constexpr_ctor : 1;
->>>>>>> 03d20231
 
   /* When adding a flag here, consider whether or not it ought to
      apply to a template instance if it applies to the template.  If
@@ -1376,11 +1327,7 @@
   /* There are some bits left to fill out a 32-bit word.  Keep track
      of this by updating the size of this bitfield whenever you add or
      remove a flag.  */
-<<<<<<< HEAD
-  unsigned dummy : 4;
-=======
   unsigned dummy : 3;
->>>>>>> 03d20231
 
   tree primary_base;
   VEC(tree_pair_s,gc) *vcall_indices;
@@ -2375,11 +2322,7 @@
 
 /* True if DECL is declared 'constexpr'.  */
 #define DECL_DECLARED_CONSTEXPR_P(DECL) \
-<<<<<<< HEAD
-  DECL_LANG_FLAG_8 (VAR_OR_FUNCTION_DECL_CHECK (DECL))
-=======
   DECL_LANG_FLAG_8 (VAR_OR_FUNCTION_DECL_CHECK (STRIP_TEMPLATE (DECL)))
->>>>>>> 03d20231
 
 /* Nonzero if this DECL is the __PRETTY_FUNCTION__ variable in a
    template function.  */
@@ -2892,11 +2835,7 @@
 /* Abstract iterators for AGGR_INIT_EXPRs.  */
 
 /* Structure containing iterator state.  */
-<<<<<<< HEAD
-typedef struct GTY (()) aggr_init_expr_arg_iterator_d {
-=======
 typedef struct aggr_init_expr_arg_iterator_d {
->>>>>>> 03d20231
   tree t;	/* the aggr_init_expr */
   int n;	/* argument count */
   int i;	/* next argument index */
@@ -2955,8 +2894,6 @@
 #define VEC_INIT_EXPR_SLOT(NODE) TREE_OPERAND (NODE, 0)
 #define VEC_INIT_EXPR_INIT(NODE) TREE_OPERAND (NODE, 1)
 
-<<<<<<< HEAD
-=======
 /* Indicates that a VEC_INIT_EXPR is a potential constant expression.
    Only set when the current function is constexpr.  */
 #define VEC_INIT_EXPR_IS_CONSTEXPR(NODE) \
@@ -2966,7 +2903,6 @@
 #define VEC_INIT_EXPR_VALUE_INIT(NODE) \
   TREE_LANG_FLAG_1 (VEC_INIT_EXPR_CHECK (NODE))
 
->>>>>>> 03d20231
 /* The TYPE_MAIN_DECL for a class template type is a TYPE_DECL, not a
    TEMPLATE_DECL.  This macro determines whether or not a given class
    type is really a template type, as opposed to an instantiation or
@@ -3112,13 +3048,7 @@
    || TREE_CODE (TYPE) == COMPLEX_TYPE)
 
 /* True iff TYPE is cv decltype(nullptr).  */
-<<<<<<< HEAD
-#define NULLPTR_TYPE_P(TYPE)				\
-  (TREE_CODE (TYPE) == LANG_TYPE			\
-   && TYPE_MAIN_VARIANT (TYPE) == nullptr_type_node)
-=======
 #define NULLPTR_TYPE_P(TYPE) (TREE_CODE (TYPE) == NULLPTR_TYPE)
->>>>>>> 03d20231
 
 /* [basic.types]
 
@@ -3167,8 +3097,6 @@
    (0).  */
 #define SET_SCOPED_ENUM_P(TYPE, VAL)                    \
   (ENUM_IS_SCOPED (TYPE) = (VAL))
-<<<<<<< HEAD
-=======
 
 #define SET_OPAQUE_ENUM_P(TYPE, VAL)                    \
   (ENUM_IS_OPAQUE (TYPE) = (VAL))
@@ -3179,7 +3107,6 @@
 /* Determines whether an ENUMERAL_TYPE has an explicit
    underlying type.  */
 #define ENUM_FIXED_UNDERLYING_TYPE_P(NODE) (TYPE_LANG_FLAG_5 (NODE))
->>>>>>> 03d20231
 
 /* Returns the underlying type of the given enumeration type. The
    underlying type is determined in different ways, depending on the
@@ -4038,11 +3965,6 @@
 				    conversion.  */
   tf_no_access_control = 1 << 7, /* Do not perform access checks, even
 				    when issuing other errors.   */
-<<<<<<< HEAD
-  /* Do not instantiate classes (used by count_non_default_template_args). */
-  tf_no_class_instantiations = 1 << 8,
-=======
->>>>>>> 03d20231
   /* Convenient substitution flags combinations.  */
   tf_warning_or_error = tf_warning | tf_error
 };
@@ -4106,10 +4028,7 @@
    sizeof can be nested.  */
 
 extern int cp_unevaluated_operand;
-<<<<<<< HEAD
-=======
 extern tree cp_convert_range_for (tree, tree, tree);
->>>>>>> 03d20231
 
 /* in pt.c  */
 
@@ -4305,15 +4224,12 @@
    another mechanism.  Exiting early also avoids problems with trying
    to perform argument conversions when the class isn't complete yet.  */
 #define LOOKUP_SPECULATIVE (LOOKUP_LIST_ONLY << 1)
-<<<<<<< HEAD
-=======
 /* Used by calls from defaulted functions to limit the overload set to avoid
    cycles trying to declare them (core issue 1092).  */
 #define LOOKUP_DEFAULTED (LOOKUP_SPECULATIVE << 1)
 /* Used in calls to store_init_value to suppress its usual call to
    digest_init.  */
 #define LOOKUP_ALREADY_DIGESTED (LOOKUP_DEFAULTED << 1)
->>>>>>> 03d20231
 
 #define LOOKUP_NAMESPACES_ONLY(F)  \
   (((F) & LOOKUP_PREFER_NAMESPACES) && !((F) & LOOKUP_PREFER_TYPES))
@@ -4427,10 +4343,6 @@
   (TEMPLATE_PARM_DECL (TEMPLATE_TYPE_PARM_INDEX (NODE)))
 #define TEMPLATE_TYPE_PARAMETER_PACK(NODE) \
   (TEMPLATE_PARM_PARAMETER_PACK (TEMPLATE_TYPE_PARM_INDEX (NODE)))
-/* The list of template parms that a given template parameter of type
-   TEMPLATE_TYPE_PARM belongs to.*/
-#define TEMPLATE_TYPE_PARM_SIBLING_PARMS(NODE) \
-  (TREE_CHECK ((NODE), TEMPLATE_TYPE_PARM))->type.maxval
 
 /* These constants can used as bit flags in the process of tree formatting.
 
@@ -4741,10 +4653,7 @@
 extern bool reference_related_p			(tree, tree);
 extern tree perform_implicit_conversion		(tree, tree, tsubst_flags_t);
 extern tree perform_implicit_conversion_flags	(tree, tree, tsubst_flags_t, int);
-<<<<<<< HEAD
-=======
 extern tree build_integral_nontype_arg_conv	(tree, tree, tsubst_flags_t);
->>>>>>> 03d20231
 extern tree perform_direct_initialization_if_possible (tree, tree, bool,
                                                        tsubst_flags_t);
 extern tree in_charge_arg_for_name		(tree);
@@ -4807,21 +4716,15 @@
 extern bool user_provided_p			(tree);
 extern bool type_has_user_provided_constructor  (tree);
 extern bool type_has_user_provided_default_constructor (tree);
-<<<<<<< HEAD
-=======
 extern bool synthesized_default_constructor_is_constexpr (tree);
 extern bool type_has_constexpr_default_constructor (tree);
->>>>>>> 03d20231
 extern bool type_has_virtual_destructor		(tree);
 extern bool type_has_move_constructor		(tree);
 extern bool type_has_move_assign		(tree);
 extern void defaulted_late_check		(tree);
 extern bool defaultable_fn_check		(tree);
 extern void fixup_type_variants			(tree);
-<<<<<<< HEAD
-=======
 extern void fixup_attribute_variants		(tree);
->>>>>>> 03d20231
 extern tree* decl_cloned_function_p		(const_tree, bool);
 extern void clone_function_decl			(tree, int);
 extern void adjust_clone_args			(tree);
@@ -4834,13 +4737,8 @@
 extern tree cp_convert				(tree, tree);
 extern tree cp_convert_and_check                (tree, tree);
 extern tree cp_fold_convert			(tree, tree);
-<<<<<<< HEAD
-extern tree convert_to_void	(tree, const char */*implicit context*/,
-                                 tsubst_flags_t);
-=======
 extern tree convert_to_void			(tree, impl_conv_void,
                                  		 tsubst_flags_t);
->>>>>>> 03d20231
 extern tree convert_force			(tree, tree, int);
 extern tree build_expr_type_conversion		(int, tree, bool);
 extern tree type_promotes_to			(tree);
@@ -4978,11 +4876,8 @@
 extern void import_export_decl			(tree);
 extern tree build_cleanup			(tree);
 extern tree build_offset_ref_call_from_tree	(tree, VEC(tree,gc) **);
-<<<<<<< HEAD
-=======
 extern bool decl_constant_var_p			(tree);
 extern bool decl_maybe_constant_var_p		(tree);
->>>>>>> 03d20231
 extern void check_default_args			(tree);
 extern void mark_used				(tree);
 extern void finish_static_data_member_decl	(tree, tree, bool, tree, int);
@@ -5012,12 +4907,9 @@
 extern void maybe_warn_variadic_templates       (void);
 extern void maybe_warn_cpp0x			(cpp0x_warn_str str);
 extern bool pedwarn_cxx98                       (location_t, int, const char *, ...) ATTRIBUTE_GCC_DIAG(3,4);
-<<<<<<< HEAD
-=======
 extern location_t location_of                   (tree);
 extern void qualified_name_lookup_error		(tree, tree, tree,
 						 location_t);
->>>>>>> 03d20231
 
 /* in except.c */
 extern void init_exception_processing		(void);
@@ -5028,10 +4920,7 @@
 extern int nothrow_libfn_p			(const_tree);
 extern void check_handlers			(tree);
 extern tree finish_noexcept_expr		(tree, tsubst_flags_t);
-<<<<<<< HEAD
-=======
 extern void perform_deferred_noexcept_checks	(void);
->>>>>>> 03d20231
 extern bool nothrow_spec_p			(const_tree);
 extern bool type_noexcept_p			(const_tree);
 extern bool type_throw_all_p			(const_tree);
@@ -5064,13 +4953,8 @@
 extern int is_class_type			(tree, int);
 extern tree get_type_value			(tree);
 extern tree build_zero_init			(tree, tree, bool);
-<<<<<<< HEAD
-extern tree build_value_init			(tree);
-extern tree build_value_init_noctor		(tree);
-=======
 extern tree build_value_init			(tree, tsubst_flags_t);
 extern tree build_value_init_noctor		(tree, tsubst_flags_t);
->>>>>>> 03d20231
 extern tree build_offset_ref			(tree, tree, bool);
 extern tree build_new				(VEC(tree,gc) **, tree, tree,
 						 VEC(tree,gc) **, int,
@@ -5149,11 +5033,7 @@
 extern tree splice_late_return_type		(tree, tree);
 extern bool is_auto				(const_tree);
 extern tree process_template_parm		(tree, location_t, tree, 
-<<<<<<< HEAD
-						 bool, bool);
-=======
 						 bool, bool, unsigned);
->>>>>>> 03d20231
 extern tree end_template_parm_list		(tree);
 void fixup_template_parms (void);
 extern void end_template_decl			(void);
@@ -5240,10 +5120,7 @@
 extern tree get_template_argument_pack_elems	(const_tree);
 extern tree get_function_template_decl		(const_tree);
 extern tree resolve_nondeduced_context		(tree);
-<<<<<<< HEAD
-=======
 extern hashval_t iterative_hash_template_arg (tree arg, hashval_t val);
->>>>>>> 03d20231
 
 /* in repo.c */
 extern void init_repo				(void);
@@ -5288,7 +5165,7 @@
 extern bool at_class_scope_p			(void);
 extern bool at_namespace_scope_p		(void);
 extern tree context_for_name_lookup		(tree);
-extern tree lookup_conversions			(tree, bool);
+extern tree lookup_conversions			(tree);
 extern tree binfo_from_vbase			(tree);
 extern tree binfo_for_vbase			(tree, tree);
 extern tree look_for_overrides_here		(tree, tree);
@@ -5376,9 +5253,6 @@
 extern void finish_cleanup			(tree, tree);
 extern bool literal_type_p (tree);
 extern tree validate_constexpr_fundecl (tree);
-<<<<<<< HEAD
-extern tree ensure_literal_type_for_constexpr_object (tree);
-=======
 extern tree register_constexpr_fundef (tree, tree);
 extern bool check_constexpr_ctor_body (tree, tree);
 extern tree ensure_literal_type_for_constexpr_object (tree);
@@ -5390,7 +5264,6 @@
 extern bool is_sub_constant_expr (tree);
 extern bool reduced_constant_expression_p (tree);
 extern VEC(tree,heap)* cx_error_context (void);
->>>>>>> 03d20231
 
 enum {
   BCS_NO_SCOPE = 1,
@@ -5411,11 +5284,7 @@
 extern tree finish_stmt_expr			(tree, bool);
 extern tree stmt_expr_value_expr		(tree);
 bool empty_expr_stmt_p				(tree);
-<<<<<<< HEAD
-extern tree perform_koenig_lookup		(tree, VEC(tree,gc) *);
-=======
 extern tree perform_koenig_lookup		(tree, VEC(tree,gc) *, bool);
->>>>>>> 03d20231
 extern tree finish_call_expr			(tree, VEC(tree,gc) **, bool,
 						 bool, tsubst_flags_t);
 extern tree finish_increment_expr		(tree, enum tree_code);
@@ -5432,11 +5301,6 @@
 extern tree finish_template_type		(tree, tree, int);
 extern tree finish_base_specifier		(tree, tree, bool);
 extern void finish_member_declaration		(tree);
-<<<<<<< HEAD
-extern void qualified_name_lookup_error		(tree, tree, tree,
-						 location_t);
-=======
->>>>>>> 03d20231
 extern tree finish_id_expression		(tree, tree, tree,
 						 cp_id_kind *,
 						 bool, bool, bool *,
@@ -5517,19 +5381,11 @@
 extern bool class_tmpl_impl_spec_p		(const_tree);
 extern int zero_init_p				(const_tree);
 extern tree strip_typedefs			(tree);
-<<<<<<< HEAD
-extern void cp_set_underlying_type		(tree);
-extern tree copy_binfo				(tree, tree, tree,
-						 tree *, int);
-extern int member_p				(const_tree);
-extern cp_lvalue_kind real_lvalue_p		(tree);
-=======
 extern tree copy_binfo				(tree, tree, tree,
 						 tree *, int);
 extern int member_p				(const_tree);
 extern cp_lvalue_kind real_lvalue_p		(const_tree);
 extern cp_lvalue_kind lvalue_kind		(const_tree);
->>>>>>> 03d20231
 extern bool lvalue_or_rvalue_with_address_p	(const_tree);
 extern bool builtin_valid_in_constant_expr_p    (const_tree);
 extern tree build_min				(enum tree_code, tree, ...);
@@ -5542,10 +5398,7 @@
 extern tree build_cplus_array_type		(tree, tree);
 extern tree build_array_of_n_type		(tree, int);
 extern tree build_array_copy			(tree);
-<<<<<<< HEAD
-=======
 extern tree build_vec_init_expr			(tree, tree);
->>>>>>> 03d20231
 extern tree hash_tree_cons			(tree, tree, tree);
 extern tree hash_tree_chain			(tree, tree);
 extern tree build_qualified_name		(tree, tree, tree, bool);
@@ -5610,11 +5463,7 @@
 extern void cxx_print_decl			(FILE *, tree, int);
 extern void cxx_print_type			(FILE *, tree, int);
 extern void cxx_print_identifier		(FILE *, tree, int);
-<<<<<<< HEAD
-extern void cxx_print_error_function	(struct diagnostic_context *,
-=======
 extern void cxx_print_error_function		(diagnostic_context *,
->>>>>>> 03d20231
 						 const char *,
 						 struct diagnostic_info *);
 
@@ -5673,12 +5522,8 @@
 extern tree unary_complex_lvalue		(enum tree_code, tree);
 extern tree build_x_conditional_expr		(tree, tree, tree, 
                                                  tsubst_flags_t);
-<<<<<<< HEAD
-extern tree build_x_compound_expr_from_list	(tree, expr_list_kind);
-=======
 extern tree build_x_compound_expr_from_list	(tree, expr_list_kind,
 						 tsubst_flags_t);
->>>>>>> 03d20231
 extern tree build_x_compound_expr_from_vec	(VEC(tree,gc) *, const char *);
 extern tree build_x_compound_expr		(tree, tree, tsubst_flags_t);
 extern tree build_compound_expr                 (location_t, tree, tree);
@@ -5729,12 +5574,8 @@
 extern tree lookup_anon_field			(tree, tree);
 extern bool invalid_nonstatic_memfn_p		(const_tree, tsubst_flags_t);
 extern tree convert_member_func_to_ptr		(tree, tree);
-<<<<<<< HEAD
-extern tree convert_ptrmem			(tree, tree, bool, bool);
-=======
 extern tree convert_ptrmem			(tree, tree, bool, bool,
 						 tsubst_flags_t);
->>>>>>> 03d20231
 extern int lvalue_or_else			(tree, enum lvalue_use,
                                                  tsubst_flags_t);
 extern void check_template_keyword		(tree);
@@ -5748,11 +5589,7 @@
   (cxx_incomplete_type_diagnostic ((V), (T), DK_ERROR))
 extern tree error_not_base_type			(tree, tree);
 extern tree binfo_or_else			(tree, tree);
-<<<<<<< HEAD
-extern void readonly_error			(tree, readonly_error_kind);
-=======
 extern void cxx_readonly_error			(tree, enum lvalue_use);
->>>>>>> 03d20231
 extern void complete_type_check_abstract	(tree);
 extern int abstract_virtuals_error		(tree, tree);
 
@@ -5805,12 +5642,9 @@
 extern tree cxx_omp_clause_dtor			(tree, tree);
 extern void cxx_omp_finish_clause		(tree);
 extern bool cxx_omp_privatize_by_reference	(const_tree);
-<<<<<<< HEAD
-=======
 
 /* in name-lookup.c */
 extern void suggest_alternatives_for (location_t, tree);
->>>>>>> 03d20231
 
 /* -- end of C++ */
 
