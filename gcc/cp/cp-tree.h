--- conflicted
+++ resolved
@@ -2594,12 +2594,10 @@
   unsigned this_thunk_p : 1;
   unsigned hidden_friend_p : 1;
   unsigned omp_declare_reduction_p : 1;
-<<<<<<< HEAD
+  unsigned has_dependent_explicit_spec_p : 1;
   unsigned coroutine_p : 1;
-=======
-  unsigned has_dependent_explicit_spec_p : 1;
->>>>>>> b15ed67b
-  unsigned spare : 12;
+
+  unsigned spare : 11;
 
   /* 32-bits padding on 64-bit host.  */
 
