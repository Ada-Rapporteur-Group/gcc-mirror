/* Definitions for C++ parsing and type checking.
   Copyright (C) 1987-2017 Free Software Foundation, Inc.
   Contributed by Michael Tiemann (tiemann@cygnus.com)

This file is part of GCC.

GCC is free software; you can redistribute it and/or modify
it under the terms of the GNU General Public License as published by
the Free Software Foundation; either version 3, or (at your option)
any later version.

GCC is distributed in the hope that it will be useful,
but WITHOUT ANY WARRANTY; without even the implied warranty of
MERCHANTABILITY or FITNESS FOR A PARTICULAR PURPOSE.  See the
GNU General Public License for more details.

You should have received a copy of the GNU General Public License
along with GCC; see the file COPYING3.  If not see
<http://www.gnu.org/licenses/>.  */

#ifndef GCC_CP_TREE_H
#define GCC_CP_TREE_H

#include "tm.h"
#include "hard-reg-set.h"
#include "function.h"

/* In order for the format checking to accept the C++ front end
   diagnostic framework extensions, you must include this file before
   diagnostic-core.h, not after.  We override the definition of GCC_DIAG_STYLE
   in c-common.h.  */
#undef GCC_DIAG_STYLE
#define GCC_DIAG_STYLE __gcc_cxxdiag__
#if defined(GCC_DIAGNOSTIC_CORE_H) || defined (GCC_C_COMMON_H)
#error \
In order for the format checking to accept the C++ front end diagnostic \
framework extensions, you must include this file before diagnostic-core.h and \
c-common.h, not after.
#endif
#include "c-family/c-common.h"
#include "diagnostic.h"

/* A tree node, together with a location, so that we can track locations
   (and ranges) during parsing.

   The location is redundant for node kinds that have locations,
   but not all node kinds do (e.g. constants, and references to
   params, locals, etc), so we stash a copy here.  */

class cp_expr
{
public:
  cp_expr () :
    m_value (NULL), m_loc (UNKNOWN_LOCATION) {}

  cp_expr (tree value) :
    m_value (value), m_loc (EXPR_LOCATION (m_value)) {}

  cp_expr (tree value, location_t loc):
    m_value (value), m_loc (loc) {}

  cp_expr (const cp_expr &other) :
    m_value (other.m_value), m_loc (other.m_loc) {}

  /* Implicit conversions to tree.  */
  operator tree () const { return m_value; }
  tree & operator* () { return m_value; }
  tree & operator-> () { return m_value; }

  tree get_value () const { return m_value; }
  location_t get_location () const { return m_loc; }
  location_t get_start () const
  {
    source_range src_range = get_range_from_loc (line_table, m_loc);
    return src_range.m_start;
  }
  location_t get_finish () const
  {
    source_range src_range = get_range_from_loc (line_table, m_loc);
    return src_range.m_finish;
  }

  void set_location (location_t loc)
  {
    protected_set_expr_location (m_value, loc);
    m_loc = loc;
  }

  void set_range (location_t start, location_t finish)
  {
    set_location (make_location (m_loc, start, finish));
  }

 private:
  tree m_value;
  location_t m_loc;
};

inline bool
operator == (const cp_expr &lhs, tree rhs)
{
  return lhs.get_value () == rhs;
}


enum cp_tree_index
{
    CPTI_WCHAR_DECL,
    CPTI_VTABLE_ENTRY_TYPE,
    CPTI_DELTA_TYPE,
    CPTI_VTABLE_INDEX_TYPE,
    CPTI_CLEANUP_TYPE,
    CPTI_VTT_PARM_TYPE,

    CPTI_CLASS_TYPE,
    CPTI_UNKNOWN_TYPE,
    CPTI_INIT_LIST_TYPE,
    CPTI_VTBL_TYPE,
    CPTI_VTBL_PTR_TYPE,
    CPTI_STD,
    CPTI_ABI,
    CPTI_GLOBAL,
    CPTI_GLOBAL_TYPE,
    CPTI_CONST_TYPE_INFO_TYPE,
    CPTI_TYPE_INFO_PTR_TYPE,
    CPTI_ABORT_FNDECL,
    CPTI_AGGR_TAG,

    CPTI_CTOR_IDENTIFIER,
    CPTI_COMPLETE_CTOR_IDENTIFIER,
    CPTI_BASE_CTOR_IDENTIFIER,
    CPTI_DTOR_IDENTIFIER,
    CPTI_COMPLETE_DTOR_IDENTIFIER,
    CPTI_BASE_DTOR_IDENTIFIER,
    CPTI_DELETING_DTOR_IDENTIFIER,
    CPTI_DELTA_IDENTIFIER,
    CPTI_IN_CHARGE_IDENTIFIER,
    CPTI_VTT_PARM_IDENTIFIER,
    CPTI_NELTS_IDENTIFIER,
    CPTI_THIS_IDENTIFIER,
    CPTI_PFN_IDENTIFIER,
    CPTI_VPTR_IDENTIFIER,
    CPTI_GLOBAL_IDENTIFIER,
    CPTI_STD_IDENTIFIER,
    CPTI_ANON_IDENTIFIER,
    CPTI_AUTO_IDENTIFIER,
    CPTI_DECLTYPE_AUTO_IDENTIFIER,
    CPTI_INIT_LIST_IDENTIFIER,

    CPTI_LANG_NAME_C,
    CPTI_LANG_NAME_CPLUSPLUS,

    CPTI_EMPTY_EXCEPT_SPEC,
    CPTI_NOEXCEPT_TRUE_SPEC,
    CPTI_NOEXCEPT_FALSE_SPEC,
    CPTI_TERMINATE,
    CPTI_CALL_UNEXPECTED,
    CPTI_ATEXIT_FN_PTR_TYPE,
    CPTI_ATEXIT,
    CPTI_DSO_HANDLE,
    CPTI_DCAST,

    CPTI_KEYED_CLASSES,

    CPTI_NULLPTR,
    CPTI_NULLPTR_TYPE,

    CPTI_ALIGN_TYPE,

    CPTI_ANY_TARG,

    CPTI_MAX
};

extern GTY(()) tree cp_global_trees[CPTI_MAX];

#define wchar_decl_node			cp_global_trees[CPTI_WCHAR_DECL]
#define vtable_entry_type		cp_global_trees[CPTI_VTABLE_ENTRY_TYPE]
/* The type used to represent an offset by which to adjust the `this'
   pointer in pointer-to-member types.  */
#define delta_type_node			cp_global_trees[CPTI_DELTA_TYPE]
/* The type used to represent an index into the vtable.  */
#define vtable_index_type		cp_global_trees[CPTI_VTABLE_INDEX_TYPE]

#define class_type_node			cp_global_trees[CPTI_CLASS_TYPE]
#define unknown_type_node		cp_global_trees[CPTI_UNKNOWN_TYPE]
#define init_list_type_node		cp_global_trees[CPTI_INIT_LIST_TYPE]
#define vtbl_type_node			cp_global_trees[CPTI_VTBL_TYPE]
#define vtbl_ptr_type_node		cp_global_trees[CPTI_VTBL_PTR_TYPE]
#define std_node			cp_global_trees[CPTI_STD]
#define abi_node			cp_global_trees[CPTI_ABI]
#define global_namespace		cp_global_trees[CPTI_GLOBAL]
#define global_type_node		cp_global_trees[CPTI_GLOBAL_TYPE]
#define const_type_info_type_node	cp_global_trees[CPTI_CONST_TYPE_INFO_TYPE]
#define type_info_ptr_type		cp_global_trees[CPTI_TYPE_INFO_PTR_TYPE]
#define abort_fndecl			cp_global_trees[CPTI_ABORT_FNDECL]
#define current_aggr			cp_global_trees[CPTI_AGGR_TAG]
#define nullptr_node			cp_global_trees[CPTI_NULLPTR]
#define nullptr_type_node		cp_global_trees[CPTI_NULLPTR_TYPE]
/* std::align_val_t */
#define align_type_node			cp_global_trees[CPTI_ALIGN_TYPE]

/* We cache these tree nodes so as to call get_identifier less
   frequently.  */

/* The name of a constructor that takes an in-charge parameter to
   decide whether or not to construct virtual base classes.  */
#define ctor_identifier			cp_global_trees[CPTI_CTOR_IDENTIFIER]
/* The name of a constructor that constructs virtual base classes.  */
#define complete_ctor_identifier	cp_global_trees[CPTI_COMPLETE_CTOR_IDENTIFIER]
/* The name of a constructor that does not construct virtual base classes.  */
#define base_ctor_identifier		cp_global_trees[CPTI_BASE_CTOR_IDENTIFIER]
/* The name of a destructor that takes an in-charge parameter to
   decide whether or not to destroy virtual base classes and whether
   or not to delete the object.  */
#define dtor_identifier			cp_global_trees[CPTI_DTOR_IDENTIFIER]
/* The name of a destructor that destroys virtual base classes.  */
#define complete_dtor_identifier	cp_global_trees[CPTI_COMPLETE_DTOR_IDENTIFIER]
/* The name of a destructor that does not destroy virtual base
   classes.  */
#define base_dtor_identifier		cp_global_trees[CPTI_BASE_DTOR_IDENTIFIER]
/* The name of a destructor that destroys virtual base classes, and
   then deletes the entire object.  */
#define deleting_dtor_identifier	cp_global_trees[CPTI_DELETING_DTOR_IDENTIFIER]
#define delta_identifier		cp_global_trees[CPTI_DELTA_IDENTIFIER]
#define in_charge_identifier		cp_global_trees[CPTI_IN_CHARGE_IDENTIFIER]
/* The name of the parameter that contains a pointer to the VTT to use
   for this subobject constructor or destructor.  */
#define vtt_parm_identifier		cp_global_trees[CPTI_VTT_PARM_IDENTIFIER]
#define nelts_identifier		cp_global_trees[CPTI_NELTS_IDENTIFIER]
#define this_identifier			cp_global_trees[CPTI_THIS_IDENTIFIER]
#define pfn_identifier			cp_global_trees[CPTI_PFN_IDENTIFIER]
#define vptr_identifier			cp_global_trees[CPTI_VPTR_IDENTIFIER]
/* The name of the ::, std & anon namespaces.  */
#define global_identifier		cp_global_trees[CPTI_GLOBAL_IDENTIFIER]
#define std_identifier			cp_global_trees[CPTI_STD_IDENTIFIER]
#define anon_identifier			cp_global_trees[CPTI_ANON_IDENTIFIER]
/* auto and declspec(auto) identifiers.  */
#define auto_identifier			cp_global_trees[CPTI_AUTO_IDENTIFIER]
#define decltype_auto_identifier	cp_global_trees[CPTI_DECLTYPE_AUTO_IDENTIFIER]
#define init_list_identifier		cp_global_trees[CPTI_INIT_LIST_IDENTIFIER]
#define lang_name_c			cp_global_trees[CPTI_LANG_NAME_C]
#define lang_name_cplusplus		cp_global_trees[CPTI_LANG_NAME_CPLUSPLUS]

/* Exception specifiers used for throw(), noexcept(true) and
   noexcept(false).  We rely on these being uncloned.  */
#define empty_except_spec		cp_global_trees[CPTI_EMPTY_EXCEPT_SPEC]
#define noexcept_true_spec		cp_global_trees[CPTI_NOEXCEPT_TRUE_SPEC]
#define noexcept_false_spec		cp_global_trees[CPTI_NOEXCEPT_FALSE_SPEC]

/* The declaration for `std::terminate'.  */
#define terminate_node			cp_global_trees[CPTI_TERMINATE]

/* The declaration for "__cxa_call_unexpected".  */
#define call_unexpected_node		cp_global_trees[CPTI_CALL_UNEXPECTED]

/* The type of the function-pointer argument to "__cxa_atexit" (or
   "std::atexit", if "__cxa_atexit" is not being used).  */
#define atexit_fn_ptr_type_node         cp_global_trees[CPTI_ATEXIT_FN_PTR_TYPE]

/* A pointer to `std::atexit'.  */
#define atexit_node			cp_global_trees[CPTI_ATEXIT]

/* A pointer to `__dso_handle'.  */
#define dso_handle_node			cp_global_trees[CPTI_DSO_HANDLE]

/* The declaration of the dynamic_cast runtime.  */
#define dynamic_cast_node		cp_global_trees[CPTI_DCAST]

/* The type of a destructor.  */
#define cleanup_type			cp_global_trees[CPTI_CLEANUP_TYPE]

/* The type of the vtt parameter passed to subobject constructors and
   destructors.  */
#define vtt_parm_type			cp_global_trees[CPTI_VTT_PARM_TYPE]

/* A TREE_LIST of the dynamic classes whose vtables may have to be
   emitted in this translation unit.  */

#define keyed_classes			cp_global_trees[CPTI_KEYED_CLASSES]

/* A node which matches any template argument.  */
#define any_targ_node			cp_global_trees[CPTI_ANY_TARG]

/* Node to indicate default access. This must be distinct from the
   access nodes in tree.h.  */

#define access_default_node		null_node


#include "name-lookup.h"

/* Usage of TREE_LANG_FLAG_?:
   0: IDENTIFIER_MARKED (IDENTIFIER_NODEs)
      NEW_EXPR_USE_GLOBAL (in NEW_EXPR).
      COND_EXPR_IS_VEC_DELETE (in COND_EXPR).
      DELETE_EXPR_USE_GLOBAL (in DELETE_EXPR).
      COMPOUND_EXPR_OVERLOADED (in COMPOUND_EXPR).
      CLEANUP_P (in TRY_BLOCK)
      AGGR_INIT_VIA_CTOR_P (in AGGR_INIT_EXPR)
      PTRMEM_OK_P (in ADDR_EXPR, OFFSET_REF, SCOPE_REF)
      PAREN_STRING_LITERAL (in STRING_CST)
      CP_DECL_THREAD_LOCAL_P (in VAR_DECL)
      KOENIG_LOOKUP_P (in CALL_EXPR)
      STATEMENT_LIST_NO_SCOPE (in STATEMENT_LIST).
      EXPR_STMT_STMT_EXPR_RESULT (in EXPR_STMT)
      STMT_EXPR_NO_SCOPE (in STMT_EXPR)
      BIND_EXPR_TRY_BLOCK (in BIND_EXPR)
      TYPENAME_IS_ENUM_P (in TYPENAME_TYPE)
      OMP_FOR_GIMPLIFYING_P (in OMP_FOR, OMP_SIMD, OMP_DISTRIBUTE,
			     and OMP_TASKLOOP)
      BASELINK_QUALIFIED_P (in BASELINK)
      TARGET_EXPR_IMPLICIT_P (in TARGET_EXPR)
      TEMPLATE_PARM_PARAMETER_PACK (in TEMPLATE_PARM_INDEX)
      TREE_INDIRECT_USING (in a TREE_LIST of using-directives)
      ATTR_IS_DEPENDENT (in the TREE_LIST for an attribute)
      ABI_TAG_IMPLICIT (in the TREE_LIST for the argument of abi_tag)
      CONSTRUCTOR_IS_DIRECT_INIT (in CONSTRUCTOR)
      LAMBDA_EXPR_CAPTURES_THIS_P (in LAMBDA_EXPR)
      DECLTYPE_FOR_LAMBDA_CAPTURE (in DECLTYPE_TYPE)
      VEC_INIT_EXPR_IS_CONSTEXPR (in VEC_INIT_EXPR)
      DECL_OVERRIDE_P (in FUNCTION_DECL)
      IMPLICIT_CONV_EXPR_DIRECT_INIT (in IMPLICIT_CONV_EXPR)
      TRANSACTION_EXPR_IS_STMT (in TRANSACTION_EXPR)
      CONVERT_EXPR_VBASE_PATH (in CONVERT_EXPR)
      OVL_EXPORT_P (in OVERLOAD)
      PACK_EXPANSION_LOCAL_P (in *_PACK_EXPANSION)
      TINFO_HAS_ACCESS_ERRORS (in TEMPLATE_INFO)
      SIZEOF_EXPR_TYPE_P (in SIZEOF_EXPR)
      COMPOUND_REQ_NOEXCEPT_P (in COMPOUND_REQ)
      WILDCARD_PACK_P (in WILDCARD_DECL)
      BLOCK_OUTER_CURLY_BRACE_P (in BLOCK)
      FOLD_EXPR_MODOP_P (*_FOLD_EXPR)
      IF_STMT_CONSTEXPR_P (IF_STMT)
      TEMPLATE_TYPE_PARM_FOR_CLASS (TEMPLATE_TYPE_PARM)
      DECL_NAMESPACE_INLINE_P (in NAMESPACE_DECL)
   1: IDENTIFIER_VIRTUAL_P (in IDENTIFIER_NODE)
      TI_PENDING_TEMPLATE_FLAG.
      TEMPLATE_PARMS_FOR_INLINE.
      DELETE_EXPR_USE_VEC (in DELETE_EXPR).
      (TREE_CALLS_NEW) (in _EXPR or _REF) (commented-out).
      ICS_ELLIPSIS_FLAG (in _CONV)
      DECL_INITIALIZED_P (in VAR_DECL)
      TYPENAME_IS_CLASS_P (in TYPENAME_TYPE)
      STMT_IS_FULL_EXPR_P (in _STMT)
      TARGET_EXPR_LIST_INIT_P (in TARGET_EXPR)
      LAMBDA_EXPR_MUTABLE_P (in LAMBDA_EXPR)
      DECL_FINAL_P (in FUNCTION_DECL)
      QUALIFIED_NAME_IS_TEMPLATE (in SCOPE_REF)
      DECLTYPE_FOR_INIT_CAPTURE (in DECLTYPE_TYPE)
      CONSTRUCTOR_NO_IMPLICIT_ZERO (in CONSTRUCTOR)
      TINFO_USED_TEMPLATE_ID (in TEMPLATE_INFO)
      PACK_EXPANSION_SIZEOF_P (in *_PACK_EXPANSION)
      OVL_USING_P (in OVERLOAD)
   2: IDENTIFIER_OPNAME_P (in IDENTIFIER_NODE)
      ICS_THIS_FLAG (in _CONV)
      DECL_INITIALIZED_BY_CONSTANT_EXPRESSION_P (in VAR_DECL)
      STATEMENT_LIST_TRY_BLOCK (in STATEMENT_LIST)
      TYPENAME_IS_RESOLVING_P (in TYPE_NAME_TYPE)
      TARGET_EXPR_DIRECT_INIT_P (in TARGET_EXPR)
      FNDECL_USED_AUTO (in FUNCTION_DECL)
      DECLTYPE_FOR_LAMBDA_PROXY (in DECLTYPE_TYPE)
      REF_PARENTHESIZED_P (in COMPONENT_REF, INDIRECT_REF, SCOPE_REF)
      AGGR_INIT_ZERO_FIRST (in AGGR_INIT_EXPR)
      CONSTRUCTOR_MUTABLE_POISON (in CONSTRUCTOR)
      OVL_HIDDEN_P (in OVERLOAD)
   3: (TREE_REFERENCE_EXPR) (in NON_LVALUE_EXPR) (commented-out).
      ICS_BAD_FLAG (in _CONV)
      FN_TRY_BLOCK_P (in TRY_BLOCK)
      IDENTIFIER_CTOR_OR_DTOR_P (in IDENTIFIER_NODE)
      BIND_EXPR_BODY_BLOCK (in BIND_EXPR)
      CALL_EXPR_ORDERED_ARGS (in CALL_EXPR, AGGR_INIT_EXPR)
      DECLTYPE_FOR_REF_CAPTURE (in DECLTYPE_TYPE)
<<<<<<< HEAD
      OVL_NESTED_P (in OVERLOAD)
      DECL_MODULE_EXPORT_P (in _DECL)
=======
      CONSTUCTOR_C99_COMPOUND_LITERAL (in CONSTRUCTOR)
>>>>>>> 9320a233
   4: TREE_HAS_CONSTRUCTOR (in INDIRECT_REF, SAVE_EXPR, CONSTRUCTOR,
	  CALL_EXPR, or FIELD_DECL).
      IDENTIFIER_TYPENAME_P (in IDENTIFIER_NODE)
      DECL_TINFO_P (in VAR_DECL)
      FUNCTION_REF_QUALIFIED (in FUNCTION_TYPE, METHOD_TYPE)
      LOOKUP_FOUND_P (in RECORD_TYPE, UNION_TYPE, NAMESPACE_DECL)
      OVL_LOOKUP_P (in OVERLOAD)
   5: C_IS_RESERVED_WORD (in IDENTIFIER_NODE)
      DECL_VTABLE_OR_VTT_P (in VAR_DECL)
      FUNCTION_RVALUE_QUALIFIED (in FUNCTION_TYPE, METHOD_TYPE)
      CALL_EXPR_REVERSE_ARGS (in CALL_EXPR, AGGR_INIT_EXPR)
   6: IDENTIFIER_REPO_CHOSEN (in IDENTIFIER_NODE)
      TYPE_MARKED_P (in _TYPE)
      DECL_NON_TRIVIALLY_INITIALIZED_P (in VAR_DECL)
      RANGE_FOR_IVDEP (in RANGE_FOR_STMT)
      CALL_EXPR_OPERATOR_SYNTAX (in CALL_EXPR, AGGR_INIT_EXPR)

   Usage of TYPE_LANG_FLAG_?:
   0: TYPE_DEPENDENT_P
   1: TYPE_HAS_USER_CONSTRUCTOR.
   2: TYPE_HAS_LATE_RETURN_TYPE (in FUNCTION_TYPE, METHOD_TYPE)
      TYPE_PTRMEMFUNC_FLAG (in RECORD_TYPE)
   4: TYPE_HAS_NONTRIVIAL_DESTRUCTOR
   5: CLASS_TYPE_P (in RECORD_TYPE and UNION_TYPE)
      ENUM_FIXED_UNDERLYING_TYPE_P (in ENUMERAL_TYPE)
      AUTO_IS_DECLTYPE (in TEMPLATE_TYPE_PARM)
      REFERENCE_VLA_OK (in REFERENCE_TYPE)
   6: TYPE_DEPENDENT_P_VALID

   Usage of DECL_LANG_FLAG_?:
   0: DECL_ERROR_REPORTED (in VAR_DECL).
      DECL_TEMPLATE_PARM_P (in PARM_DECL, CONST_DECL, TYPE_DECL, or TEMPLATE_DECL)
      DECL_LOCAL_FUNCTION_P (in FUNCTION_DECL)
      DECL_MUTABLE_P (in FIELD_DECL)
      DECL_DEPENDENT_P (in USING_DECL)
      LABEL_DECL_BREAK (in LABEL_DECL)
   1: C_TYPEDEF_EXPLICITLY_SIGNED (in TYPE_DECL).
      DECL_TEMPLATE_INSTANTIATED (in a VAR_DECL or a FUNCTION_DECL)
      DECL_MEMBER_TEMPLATE_P (in TEMPLATE_DECL)
      USING_DECL_TYPENAME_P (in USING_DECL)
      DECL_VLA_CAPTURE_P (in FIELD_DECL)
      DECL_ARRAY_PARAMETER_P (in PARM_DECL)
      LABEL_DECL_CONTINUE (in LABEL_DECL)
   2: DECL_THIS_EXTERN (in VAR_DECL or FUNCTION_DECL).
      DECL_IMPLICIT_TYPEDEF_P (in a TYPE_DECL)
      DECL_CONSTRAINT_VAR_P (in a PARM_DECL)
      TEMPLATE_DECL_COMPLEX_ALIAS_P (in TEMPLATE_DECL)
      DECL_INSTANTIATING_NSDMI_P (in a FIELD_DECL)
   3: DECL_IN_AGGR_P.
   4: DECL_C_BIT_FIELD (in a FIELD_DECL)
      DECL_ANON_UNION_VAR_P (in a VAR_DECL)
      DECL_SELF_REFERENCE_P (in a TYPE_DECL)
      DECL_INVALID_OVERRIDER_P (in a FUNCTION_DECL)
   5: DECL_INTERFACE_KNOWN.
   6: DECL_THIS_STATIC (in VAR_DECL or FUNCTION_DECL).
      DECL_FIELD_IS_BASE (in FIELD_DECL)
      TYPE_DECL_ALIAS_P (in TYPE_DECL)
   7: DECL_DEAD_FOR_LOCAL (in VAR_DECL).
      DECL_THUNK_P (in a member FUNCTION_DECL)
      DECL_NORMAL_CAPTURE_P (in FIELD_DECL)
   8: DECL_DECLARED_CONSTEXPR_P (in VAR_DECL, FUNCTION_DECL)

   Usage of language-independent fields in a language-dependent manner:

   TYPE_ALIAS_SET
     This field is used by TYPENAME_TYPEs, TEMPLATE_TYPE_PARMs, and so
     forth as a substitute for the mark bits provided in `lang_type'.
     At present, only the six low-order bits are used.

   TYPE_LANG_SLOT_1
     For an ENUMERAL_TYPE, this is ENUM_TEMPLATE_INFO.
     For a FUNCTION_TYPE or METHOD_TYPE, this is TYPE_RAISES_EXCEPTIONS

  BINFO_VIRTUALS
     For a binfo, this is a TREE_LIST.  There is an entry for each
     virtual function declared either in BINFO or its direct and
     indirect primary bases.

     The BV_DELTA of each node gives the amount by which to adjust the
     `this' pointer when calling the function.  If the method is an
     overridden version of a base class method, then it is assumed
     that, prior to adjustment, the this pointer points to an object
     of the base class.

     The BV_VCALL_INDEX of each node, if non-NULL, gives the vtable
     index of the vcall offset for this entry.

     The BV_FN is the declaration for the virtual function itself.

     If BV_LOST_PRIMARY is set, it means that this entry is for a lost
     primary virtual base and can be left null in the vtable.

   BINFO_VTABLE
     This is an expression with POINTER_TYPE that gives the value
     to which the vptr should be initialized.  Use get_vtbl_decl_for_binfo
     to extract the VAR_DECL for the complete vtable.

   DECL_VINDEX
     This field is NULL for a non-virtual function.  For a virtual
     function, it is eventually set to an INTEGER_CST indicating the
     index in the vtable at which this function can be found.  When
     a virtual function is declared, but before it is known what
     function is overridden, this field is the error_mark_node.

     Temporarily, it may be set to a TREE_LIST whose TREE_VALUE is
     the virtual function this one overrides, and whose TREE_CHAIN is
     the old DECL_VINDEX.  */

/* Language-specific tree checkers.  */

#define DECL_CHECK(NODE) \
  TREE_CLASS_CHECK (NODE,tcc_declaration)

#define VAR_OR_FUNCTION_DECL_CHECK(NODE) \
  TREE_CHECK2(NODE,VAR_DECL,FUNCTION_DECL)

#define TYPE_FUNCTION_OR_TEMPLATE_DECL_CHECK(NODE) \
  TREE_CHECK3(NODE,TYPE_DECL,TEMPLATE_DECL,FUNCTION_DECL)

#define TYPE_FUNCTION_OR_TEMPLATE_DECL_P(NODE) \
  (TREE_CODE (NODE) == TYPE_DECL || TREE_CODE (NODE) == TEMPLATE_DECL \
   || TREE_CODE (NODE) == FUNCTION_DECL)

#define VAR_FUNCTION_OR_PARM_DECL_CHECK(NODE) \
  TREE_CHECK3(NODE,VAR_DECL,FUNCTION_DECL,PARM_DECL)

#define VAR_TEMPL_TYPE_OR_FUNCTION_DECL_CHECK(NODE) \
  TREE_CHECK4(NODE,VAR_DECL,FUNCTION_DECL,TYPE_DECL,TEMPLATE_DECL)

#define VAR_TEMPL_TYPE_FIELD_OR_FUNCTION_DECL_CHECK(NODE) \
  TREE_CHECK5(NODE,VAR_DECL,FIELD_DECL,FUNCTION_DECL,TYPE_DECL,TEMPLATE_DECL)

#define BOUND_TEMPLATE_TEMPLATE_PARM_TYPE_CHECK(NODE) \
  TREE_CHECK(NODE,BOUND_TEMPLATE_TEMPLATE_PARM)

#if defined ENABLE_TREE_CHECKING && (GCC_VERSION >= 2007)
#define THUNK_FUNCTION_CHECK(NODE) __extension__			\
({  __typeof (NODE) const __t = (NODE);					\
    if (TREE_CODE (__t) != FUNCTION_DECL || !__t->decl_common.lang_specific \
	|| !__t->decl_common.lang_specific->u.fn.thunk_p)		\
      tree_check_failed (__t, __FILE__, __LINE__, __FUNCTION__, 0);	\
     __t; })
#else
#define THUNK_FUNCTION_CHECK(NODE) (NODE)
#endif

/* Language-dependent contents of an identifier.  */

struct GTY(()) lang_identifier {
  struct c_common_identifier c_common;
  cxx_binding *bindings;
  tree class_template_info;
  tree label_value;
  bool oracle_looked_up;
};

/* Return a typed pointer version of T if it designates a
   C++ front-end identifier.  */
inline lang_identifier*
identifier_p (tree t)
{
  if (TREE_CODE (t) == IDENTIFIER_NODE)
    return (lang_identifier*) t;
  return NULL;
}

/* Hash trait specialization for lang_identifiers.  This allows
   PCH-safe maps keyed by DECL_NAME.  If it wasn't for PCH, we could
   just use a regular tree key.  */

template <>
struct default_hash_traits <lang_identifier *>
  : pointer_hash <tree_node>, ggc_remove <tree>
{
  /* Use a regular tree as the type, to make using the hash table
     simpler.  We'll get dynamic type checking with the hash function
     itself.  */
  GTY((skip)) typedef tree value_type;
  GTY((skip)) typedef tree compare_type;

  static hashval_t hash (const value_type &id)
  {
    return IDENTIFIER_HASH_VALUE (id);
  }
};

/* In an IDENTIFIER_NODE, nonzero if this identifier is actually a
   keyword.  C_RID_CODE (node) is then the RID_* value of the keyword.  */

#define C_IS_RESERVED_WORD(ID) TREE_LANG_FLAG_5 (ID)

#define LANG_IDENTIFIER_CAST(NODE) \
	((struct lang_identifier*)IDENTIFIER_NODE_CHECK (NODE))

struct GTY(()) template_parm_index {
  struct tree_common common;
  int index;
  int level;
  int orig_level;
  tree decl;
};

struct GTY(()) ptrmem_cst {
  struct tree_common common;
  tree member;
};
typedef struct ptrmem_cst * ptrmem_cst_t;

#define IDENTIFIER_GLOBAL_VALUE(NODE) \
  get_namespace_binding (NULL_TREE, (NODE))
#define SET_IDENTIFIER_GLOBAL_VALUE(NODE, VAL) \
  set_global_binding ((NODE), (VAL))

#define CLEANUP_P(NODE)		TREE_LANG_FLAG_0 (TRY_BLOCK_CHECK (NODE))

#define BIND_EXPR_TRY_BLOCK(NODE) \
  TREE_LANG_FLAG_0 (BIND_EXPR_CHECK (NODE))

/* Used to mark the block around the member initializers and cleanups.  */
#define BIND_EXPR_BODY_BLOCK(NODE) \
  TREE_LANG_FLAG_3 (BIND_EXPR_CHECK (NODE))
#define FUNCTION_NEEDS_BODY_BLOCK(NODE) \
  (DECL_CONSTRUCTOR_P (NODE) || DECL_DESTRUCTOR_P (NODE) \
   || LAMBDA_FUNCTION_P (NODE))

#define STATEMENT_LIST_NO_SCOPE(NODE) \
  TREE_LANG_FLAG_0 (STATEMENT_LIST_CHECK (NODE))
#define STATEMENT_LIST_TRY_BLOCK(NODE) \
  TREE_LANG_FLAG_2 (STATEMENT_LIST_CHECK (NODE))

/* Mark the outer curly brace BLOCK.  */
#define BLOCK_OUTER_CURLY_BRACE_P(NODE)	TREE_LANG_FLAG_0 (BLOCK_CHECK (NODE))

/* Nonzero if this statement should be considered a full-expression,
   i.e., if temporaries created during this statement should have
   their destructors run at the end of this statement.  */
#define STMT_IS_FULL_EXPR_P(NODE) TREE_LANG_FLAG_1 ((NODE))

/* Marks the result of a statement expression.  */
#define EXPR_STMT_STMT_EXPR_RESULT(NODE) \
  TREE_LANG_FLAG_0 (EXPR_STMT_CHECK (NODE))

/* Nonzero if this statement-expression does not have an associated scope.  */
#define STMT_EXPR_NO_SCOPE(NODE) \
   TREE_LANG_FLAG_0 (STMT_EXPR_CHECK (NODE))

#define COND_EXPR_IS_VEC_DELETE(NODE) \
  TREE_LANG_FLAG_0 (COND_EXPR_CHECK (NODE))

/* Returns nonzero iff TYPE1 and TYPE2 are the same type, in the usual
   sense of `same'.  */
#define same_type_p(TYPE1, TYPE2) \
  comptypes ((TYPE1), (TYPE2), COMPARE_STRICT)

/* Returns nonzero iff NODE is a declaration for the global function
   `main'.  */
#define DECL_MAIN_P(NODE)				\
   (DECL_EXTERN_C_FUNCTION_P (NODE)			\
    && DECL_NAME (NODE) != NULL_TREE			\
    && MAIN_NAME_P (DECL_NAME (NODE))			\
    && flag_hosted)

/* Lookup walker marking.  */
#define LOOKUP_SEEN_P(NODE) TREE_VISITED(NODE)
#define LOOKUP_FOUND_P(NODE) \
  TREE_LANG_FLAG_4 (TREE_CHECK3(NODE,RECORD_TYPE,UNION_TYPE,NAMESPACE_DECL))

/* These two accessors should only be used by OVL manipulators.
   Other users should use iterators and convenience functions.  */
#define OVL_FUNCTION(NODE) \
  (((struct tree_overload*)OVERLOAD_CHECK (NODE))->function)
#define OVL_CHAIN(NODE) \
  (((struct tree_overload*)OVERLOAD_CHECK (NODE))->common.chain)

/* It is not an accident that EXPORT, VIA_USING and HIDDEN use
   contiguous bit fields.  */
/* If set, this is an exported declaration.   */
#define OVL_EXPORT_P(NODE)	TREE_LANG_FLAG_0 (OVERLOAD_CHECK (NODE))
/* If set, this was imported in a using declaration.   */
#define OVL_USING_P(NODE)	TREE_LANG_FLAG_1 (OVERLOAD_CHECK (NODE))
/* If set, this overload is a hidden decl.  */
#define OVL_HIDDEN_P(NODE)	TREE_LANG_FLAG_2 (OVERLOAD_CHECK (NODE))
/* If set, this overload contains a nested overload.  */
#define OVL_NESTED_P(NODE)	TREE_LANG_FLAG_3 (OVERLOAD_CHECK (NODE))
/* If set, this overload was constructed during lookup.  */
#define OVL_LOOKUP_P(NODE)	TREE_LANG_FLAG_4 (OVERLOAD_CHECK (NODE))
/* If set, this is a persistant lookup. */
#define OVL_USED_P(NODE)	TREE_USED (OVERLOAD_CHECK (NODE))

/* The first decl of an overload.  */
#define OVL_FIRST(NODE)	ovl_first (NODE)
/* The name of the overload set.  */
#define OVL_NAME(NODE) DECL_NAME (OVL_FIRST (NODE))
/* Whether this is a single member overload.  */
#define OVL_SINGLE_P(NODE) \
  (TREE_CODE (NODE) != OVERLOAD || !OVL_CHAIN (NODE))

/* Whether this is a set of overloaded functions.  TEMPLATE_DECLS are
   always wrapped in an OVERLOAD, so we don't need to check them
   here.  */
#define OVL_P(NODE) \
  (TREE_CODE (NODE) == FUNCTION_DECL || TREE_CODE (NODE) == OVERLOAD)
/* Whether this is a plurality of overloaded functions (which could
   include a single TEMPLATE_DECL.  */
#define OVL_PLURAL_P(NODE) \
  (TREE_CODE (NODE) == OVERLOAD && TREE_TYPE (NODE) == unknown_type_node)

/* We keep HIDDEN_P nodes at the front of the list.  */

struct GTY(()) tree_overload {
  struct tree_common common;
  tree function;
};

/* Iterator for a 1 dimensional overload.  Permits iterating over the
   outer level of a 2-d overload when explicitly enabled.  */

class ovl_iterator 
{
  tree ovl;
  const bool allow_inner;

 public:
  ovl_iterator (tree o, bool allow = false)
  :ovl (o),
    allow_inner (allow) {}

  ovl_iterator &operator= (const ovl_iterator &from)
  {
    ovl = from.ovl;
    gcc_checking_assert (allow_inner == from.allow_inner);

    return *this;
  }

 public:
  operator bool () const
  {
    return ovl;
  }
  ovl_iterator &operator++ ()
  {
    ovl = TREE_CODE (ovl) != OVERLOAD ? NULL_TREE : OVL_CHAIN (ovl);
    return *this;
  }
  tree operator* () const
  {
    tree fn = TREE_CODE (ovl) != OVERLOAD ? ovl : OVL_FUNCTION (ovl);

    /* Check this is not an unexpected 2-dimensional overload.  */
    gcc_checking_assert (allow_inner || TREE_CODE (fn) != OVERLOAD);

    return fn;
  }

 public:
  bool using_p () const
  {
    return TREE_CODE (ovl) == OVERLOAD && OVL_USING_P (ovl);
  }
  bool hidden_p () const
  {
    return TREE_CODE (ovl) == OVERLOAD && OVL_HIDDEN_P (ovl);
  }

 public:
  tree unhide (tree overload)
  {
    return unhide_node (overload, ovl);
  }
  tree unusing (tree overload)
  {
    gcc_assert (using_p ());
    return remove_node (overload, ovl);
  }

 public:
  tree &ref () const
  {
    return OVL_FUNCTION (ovl);
  }

protected:
  tree maybe_push ()
  {
    tree r = NULL_TREE;

    if (ovl && TREE_CODE (ovl) == OVERLOAD && OVL_NESTED_P (ovl))
      {
	r = OVL_CHAIN (ovl);
	ovl = OVL_FUNCTION (ovl);
      }
    return r;
  }

 private:
  static tree remove_node (tree ovl, tree node);
  static tree unhide_node (tree ovl, tree node);
};

/* Iterator over a (potentially) 2 dimensional overload.  */

class lkp_iterator : public ovl_iterator
{
  typedef ovl_iterator parent;

  tree outer;

 public:
  lkp_iterator (tree o)
    : parent (o), outer (maybe_push ())
  {
  }

  lkp_iterator &operator++ ()
  {
    bool repush = !outer;

    if (!parent::operator++ () && !repush)
      {
	parent::operator= (outer);
	repush = true;
      }

    if (repush)
      outer = maybe_push ();

    return *this;
  }
};

/* Bindings for modules are held in a sparse array.  Slots 0 & 1 are
   aways present (global and this modules).  Remaining slots are
   allocated as needed.  By construction of the importing mechanism we
   only ever need to append to the array.  Rather than have straight
   index/slot tuples, we bunch them up for greater packing.  */

struct GTY(()) module_cluster {
  unsigned short bases[2];
  unsigned short spans[2]; /* Used for namespace binding compression. */
  tree slots[2];
};

#define MODULE_VECTOR_NUM_CLUSTERS(NODE) \
  (MODULE_VECTOR_CHECK (NODE)->base.u.length)
#define MODULE_VECTOR_CLUSTER_BASE(NODE) \
  (((tree_module_vec *)MODULE_VECTOR_CHECK (NODE))->vec)
#define MODULE_VECTOR_CLUSTER_LAST(NODE) \
  (&MODULE_VECTOR_CLUSTER (NODE, MODULE_VECTOR_NUM_CLUSTERS (NODE) - 1))
#define MODULE_VECTOR_CLUSTER(NODE,IX) \
  (((tree_module_vec *)MODULE_VECTOR_CHECK (NODE))->vec[IX])

struct GTY(()) tree_module_vec {
  struct tree_base base;
  module_cluster GTY((length ("%h.base.u.length"))) vec[1];
};

struct GTY(()) tree_template_decl {
  struct tree_decl_common common;
  tree arguments;
  tree result;
};

/* Returns true iff NODE is a BASELINK.  */
#define BASELINK_P(NODE) \
  (TREE_CODE (NODE) == BASELINK)
/* The BINFO indicating the base in which lookup found the
   BASELINK_FUNCTIONS.  */
#define BASELINK_BINFO(NODE) \
  (((struct tree_baselink*) BASELINK_CHECK (NODE))->binfo)
/* The functions referred to by the BASELINK; either a FUNCTION_DECL,
   a TEMPLATE_DECL, an OVERLOAD, or a TEMPLATE_ID_EXPR.  */
#define BASELINK_FUNCTIONS(NODE) \
  (((struct tree_baselink*) BASELINK_CHECK (NODE))->functions)
/* If T is a BASELINK, grab the functions, otherwise just T, which is
   expected to already be a (list of) functions.  */
#define MAYBE_BASELINK_FUNCTIONS(T) \
  (BASELINK_P (T) ? BASELINK_FUNCTIONS (T) : T)
/* The BINFO in which the search for the functions indicated by this baselink
   began.  This base is used to determine the accessibility of functions
   selected by overload resolution.  */
#define BASELINK_ACCESS_BINFO(NODE) \
  (((struct tree_baselink*) BASELINK_CHECK (NODE))->access_binfo)
/* For a type-conversion operator, the BASELINK_OPTYPE indicates the type
   to which the conversion should occur.  This value is important if
   the BASELINK_FUNCTIONS include a template conversion operator --
   the BASELINK_OPTYPE can be used to determine what type the user
   requested.  */
#define BASELINK_OPTYPE(NODE) \
  (TREE_CHAIN (BASELINK_CHECK (NODE)))
/* Nonzero if this baselink was from a qualified lookup.  */
#define BASELINK_QUALIFIED_P(NODE) \
  TREE_LANG_FLAG_0 (BASELINK_CHECK (NODE))

struct GTY(()) tree_baselink {
  struct tree_common common;
  tree binfo;
  tree functions;
  tree access_binfo;
};

/* The different kinds of ids that we encounter.  */

enum cp_id_kind
{
  /* Not an id at all.  */
  CP_ID_KIND_NONE,
  /* An unqualified-id that is not a template-id.  */
  CP_ID_KIND_UNQUALIFIED,
  /* An unqualified-id that is a dependent name.  */
  CP_ID_KIND_UNQUALIFIED_DEPENDENT,
  /* An unqualified template-id.  */
  CP_ID_KIND_TEMPLATE_ID,
  /* A qualified-id.  */
  CP_ID_KIND_QUALIFIED
};


/* The various kinds of C++0x warnings we encounter. */

enum cpp0x_warn_str
{
  /* extended initializer lists */
  CPP0X_INITIALIZER_LISTS,
  /* explicit conversion operators */
  CPP0X_EXPLICIT_CONVERSION,
  /* variadic templates */
  CPP0X_VARIADIC_TEMPLATES,
  /* lambda expressions */
  CPP0X_LAMBDA_EXPR,
  /* C++0x auto */
  CPP0X_AUTO,
  /* scoped enums */
  CPP0X_SCOPED_ENUMS,
  /* defaulted and deleted functions */
  CPP0X_DEFAULTED_DELETED,
  /* inline namespaces */
  CPP0X_INLINE_NAMESPACES,
  /* override controls, override/final */
  CPP0X_OVERRIDE_CONTROLS,
  /* non-static data member initializers */
  CPP0X_NSDMI,
  /* user defined literals */
  CPP0X_USER_DEFINED_LITERALS,
  /* delegating constructors */
  CPP0X_DELEGATING_CTORS,
  /* inheriting constructors */
  CPP0X_INHERITING_CTORS,
  /* C++11 attributes */
  CPP0X_ATTRIBUTES,
  /* ref-qualified member functions */
  CPP0X_REF_QUALIFIER
};

/* The various kinds of operation used by composite_pointer_type. */

enum composite_pointer_operation
{
  /* comparison */
  CPO_COMPARISON,
  /* conversion */
  CPO_CONVERSION,
  /* conditional expression */
  CPO_CONDITIONAL_EXPR
};

/* Possible cases of expression list used by build_x_compound_expr_from_list. */
enum expr_list_kind {
  ELK_INIT,		/* initializer */
  ELK_MEM_INIT,		/* member initializer */
  ELK_FUNC_CAST		/* functional cast */
};

/* Possible cases of implicit bad rhs conversions. */
enum impl_conv_rhs {
  ICR_DEFAULT_ARGUMENT, /* default argument */
  ICR_CONVERTING,       /* converting */
  ICR_INIT,             /* initialization */
  ICR_ARGPASS,          /* argument passing */
  ICR_RETURN,           /* return */
  ICR_ASSIGN            /* assignment */
};

/* Possible cases of implicit or explicit bad conversions to void. */
enum impl_conv_void {
  ICV_CAST,            /* (explicit) conversion to void */
  ICV_SECOND_OF_COND,  /* second operand of conditional expression */
  ICV_THIRD_OF_COND,   /* third operand of conditional expression */
  ICV_RIGHT_OF_COMMA,  /* right operand of comma operator */
  ICV_LEFT_OF_COMMA,   /* left operand of comma operator */
  ICV_STATEMENT,       /* statement */
  ICV_THIRD_IN_FOR     /* for increment expression */
};

/* Possible invalid uses of an abstract class that might not have a
   specific associated declaration.  */
enum GTY(()) abstract_class_use {
  ACU_UNKNOWN,			/* unknown or decl provided */
  ACU_CAST,			/* cast to abstract class */
  ACU_NEW,			/* new-expression of abstract class */
  ACU_THROW,			/* throw-expression of abstract class */
  ACU_CATCH,			/* catch-parameter of abstract class */
  ACU_ARRAY,			/* array of abstract class */
  ACU_RETURN,			/* return type of abstract class */
  ACU_PARM			/* parameter type of abstract class */
};

/* Macros for access to language-specific slots in an identifier.  */

#define IDENTIFIER_TEMPLATE(NODE)	\
  (LANG_IDENTIFIER_CAST (NODE)->class_template_info)

/* The IDENTIFIER_BINDING is the innermost cxx_binding for the
    identifier.  Its PREVIOUS is the next outermost binding.  Each
    VALUE field is a DECL for the associated declaration.  Thus,
    name lookup consists simply of pulling off the node at the front
    of the list (modulo oddities for looking up the names of types,
    and such.)  You can use SCOPE field to determine the scope
    that bound the name.  */
#define IDENTIFIER_BINDING(NODE) \
  (LANG_IDENTIFIER_CAST (NODE)->bindings)

/* TREE_TYPE only indicates on local and class scope the current
   type. For namespace scope, the presence of a type in any namespace
   is indicated with global_type_node, and the real type behind must
   be found through lookup.  */
#define IDENTIFIER_TYPE_VALUE(NODE) identifier_type_value (NODE)
#define REAL_IDENTIFIER_TYPE_VALUE(NODE) TREE_TYPE (NODE)
#define SET_IDENTIFIER_TYPE_VALUE(NODE,TYPE) (TREE_TYPE (NODE) = (TYPE))
#define IDENTIFIER_HAS_TYPE_VALUE(NODE) (IDENTIFIER_TYPE_VALUE (NODE) ? 1 : 0)

#define IDENTIFIER_LABEL_VALUE(NODE) \
  (LANG_IDENTIFIER_CAST (NODE)->label_value)
#define SET_IDENTIFIER_LABEL_VALUE(NODE, VALUE)   \
  IDENTIFIER_LABEL_VALUE (NODE) = (VALUE)

/* Nonzero if this identifier is used as a virtual function name somewhere
   (optimizes searches).  */
#define IDENTIFIER_VIRTUAL_P(NODE) TREE_LANG_FLAG_1 (NODE)

/* Nonzero if this identifier is the prefix for a mangled C++ operator
   name.  */
#define IDENTIFIER_OPNAME_P(NODE) TREE_LANG_FLAG_2 (NODE)

/* Nonzero if this identifier is the name of a type-conversion
   operator.  */
#define IDENTIFIER_TYPENAME_P(NODE) \
  TREE_LANG_FLAG_4 (NODE)

/* Nonzero if this identifier is the name of a constructor or
   destructor.  */
#define IDENTIFIER_CTOR_OR_DTOR_P(NODE) \
  TREE_LANG_FLAG_3 (NODE)

/* True iff NAME is the DECL_ASSEMBLER_NAME for an entity with vague
   linkage which the prelinker has assigned to this translation
   unit.  */
#define IDENTIFIER_REPO_CHOSEN(NAME) \
  (TREE_LANG_FLAG_6 (NAME))

/* In a RECORD_TYPE or UNION_TYPE, nonzero if any component is read-only.  */
#define C_TYPE_FIELDS_READONLY(TYPE) \
  (LANG_TYPE_CLASS_CHECK (TYPE)->fields_readonly)

/* The tokens stored in the default argument.  */

#define DEFARG_TOKENS(NODE) \
  (((struct tree_default_arg *)DEFAULT_ARG_CHECK (NODE))->tokens)
#define DEFARG_INSTANTIATIONS(NODE) \
  (((struct tree_default_arg *)DEFAULT_ARG_CHECK (NODE))->instantiations)

struct GTY (()) tree_default_arg {
  struct tree_common common;
  struct cp_token_cache *tokens;
  vec<tree, va_gc> *instantiations;
};


#define DEFERRED_NOEXCEPT_PATTERN(NODE) \
  (((struct tree_deferred_noexcept *)DEFERRED_NOEXCEPT_CHECK (NODE))->pattern)
#define DEFERRED_NOEXCEPT_ARGS(NODE) \
  (((struct tree_deferred_noexcept *)DEFERRED_NOEXCEPT_CHECK (NODE))->args)
#define DEFERRED_NOEXCEPT_SPEC_P(NODE)				\
  ((NODE) && (TREE_PURPOSE (NODE))				\
   && (TREE_CODE (TREE_PURPOSE (NODE)) == DEFERRED_NOEXCEPT))
#define UNEVALUATED_NOEXCEPT_SPEC_P(NODE)				\
  (DEFERRED_NOEXCEPT_SPEC_P (NODE)					\
   && DEFERRED_NOEXCEPT_PATTERN (TREE_PURPOSE (NODE)) == NULL_TREE)

struct GTY (()) tree_deferred_noexcept {
  struct tree_base base;
  tree pattern;
  tree args;
};


/* The condition associated with the static assertion.  This must be
   an integral constant expression.  */
#define STATIC_ASSERT_CONDITION(NODE) \
  (((struct tree_static_assert *)STATIC_ASSERT_CHECK (NODE))->condition)

/* The message associated with the static assertion.  This must be a
   string constant, which will be emitted as an error message when the
   static assert condition is false.  */
#define STATIC_ASSERT_MESSAGE(NODE) \
  (((struct tree_static_assert *)STATIC_ASSERT_CHECK (NODE))->message)

/* Source location information for a static assertion.  */
#define STATIC_ASSERT_SOURCE_LOCATION(NODE) \
  (((struct tree_static_assert *)STATIC_ASSERT_CHECK (NODE))->location)

struct GTY (()) tree_static_assert {
  struct tree_common common;
  tree condition;
  tree message;
  location_t location;
};

struct GTY (()) tree_argument_pack_select {
  struct tree_common common;
  tree argument_pack;
  int index;
};

/* The different kinds of traits that we encounter.  */

enum cp_trait_kind
{
  CPTK_BASES,
  CPTK_DIRECT_BASES,
  CPTK_HAS_NOTHROW_ASSIGN,
  CPTK_HAS_NOTHROW_CONSTRUCTOR,
  CPTK_HAS_NOTHROW_COPY,
  CPTK_HAS_TRIVIAL_ASSIGN,
  CPTK_HAS_TRIVIAL_CONSTRUCTOR,
  CPTK_HAS_TRIVIAL_COPY,
  CPTK_HAS_TRIVIAL_DESTRUCTOR,
  CPTK_HAS_UNIQUE_OBJ_REPRESENTATIONS,
  CPTK_HAS_VIRTUAL_DESTRUCTOR,
  CPTK_IS_ABSTRACT,
  CPTK_IS_AGGREGATE,
  CPTK_IS_BASE_OF,
  CPTK_IS_CLASS,
  CPTK_IS_EMPTY,
  CPTK_IS_ENUM,
  CPTK_IS_FINAL,
  CPTK_IS_LITERAL_TYPE,
  CPTK_IS_POD,
  CPTK_IS_POLYMORPHIC,
  CPTK_IS_SAME_AS,
  CPTK_IS_STD_LAYOUT,
  CPTK_IS_TRIVIAL,
  CPTK_IS_TRIVIALLY_ASSIGNABLE,
  CPTK_IS_TRIVIALLY_CONSTRUCTIBLE,
  CPTK_IS_TRIVIALLY_COPYABLE,
  CPTK_IS_UNION,
  CPTK_UNDERLYING_TYPE
};

/* The types that we are processing.  */
#define TRAIT_EXPR_TYPE1(NODE) \
  (((struct tree_trait_expr *)TRAIT_EXPR_CHECK (NODE))->type1)

#define TRAIT_EXPR_TYPE2(NODE) \
  (((struct tree_trait_expr *)TRAIT_EXPR_CHECK (NODE))->type2)

/* The specific trait that we are processing.  */
#define TRAIT_EXPR_KIND(NODE) \
  (((struct tree_trait_expr *)TRAIT_EXPR_CHECK (NODE))->kind)

struct GTY (()) tree_trait_expr {
  struct tree_common common;
  tree type1;
  tree type2;  
  enum cp_trait_kind kind;
};

/* Based off of TYPE_UNNAMED_P.  */
#define LAMBDA_TYPE_P(NODE) \
  (CLASS_TYPE_P (NODE) && CLASSTYPE_LAMBDA_EXPR (NODE))

/* Test if FUNCTION_DECL is a lambda function.  */
#define LAMBDA_FUNCTION_P(FNDECL) \
  (DECL_OVERLOADED_OPERATOR_P (FNDECL) == CALL_EXPR \
   && LAMBDA_TYPE_P (CP_DECL_CONTEXT (FNDECL)))

enum cp_lambda_default_capture_mode_type {
  CPLD_NONE,
  CPLD_COPY,
  CPLD_REFERENCE
};

/* The method of default capture, if any.  */
#define LAMBDA_EXPR_DEFAULT_CAPTURE_MODE(NODE) \
  (((struct tree_lambda_expr *)LAMBDA_EXPR_CHECK (NODE))->default_capture_mode)

/* The capture-list, including `this'.  Each capture is stored as a FIELD_DECL
 * so that the name, type, and field are all together, whether or not it has
 * been added to the lambda's class type.
   TREE_LIST:
     TREE_PURPOSE: The FIELD_DECL for this capture.
     TREE_VALUE: The initializer. This is part of a GNU extension.  */
#define LAMBDA_EXPR_CAPTURE_LIST(NODE) \
  (((struct tree_lambda_expr *)LAMBDA_EXPR_CHECK (NODE))->capture_list)

/* During parsing of the lambda-introducer, the node in the capture-list
   that holds the 'this' capture.  During parsing of the body, the
   capture proxy for that node.  */
#define LAMBDA_EXPR_THIS_CAPTURE(NODE) \
  (((struct tree_lambda_expr *)LAMBDA_EXPR_CHECK (NODE))->this_capture)

/* Predicate tracking whether `this' is in the effective capture set.  */
#define LAMBDA_EXPR_CAPTURES_THIS_P(NODE) \
  LAMBDA_EXPR_THIS_CAPTURE(NODE)

/* Predicate tracking whether the lambda was declared 'mutable'.  */
#define LAMBDA_EXPR_MUTABLE_P(NODE) \
  TREE_LANG_FLAG_1 (LAMBDA_EXPR_CHECK (NODE))

/* The return type in the expression.
 * NULL_TREE indicates that none was specified.  */
#define LAMBDA_EXPR_RETURN_TYPE(NODE) \
  (((struct tree_lambda_expr *)LAMBDA_EXPR_CHECK (NODE))->return_type)

/* The source location of the lambda.  */
#define LAMBDA_EXPR_LOCATION(NODE) \
  (((struct tree_lambda_expr *)LAMBDA_EXPR_CHECK (NODE))->locus)

/* The mangling scope for the lambda: FUNCTION_DECL, PARM_DECL, VAR_DECL,
   FIELD_DECL or NULL_TREE.  If this is NULL_TREE, we have no linkage.  */
#define LAMBDA_EXPR_EXTRA_SCOPE(NODE) \
  (((struct tree_lambda_expr *)LAMBDA_EXPR_CHECK (NODE))->extra_scope)

/* If EXTRA_SCOPE, this is the number of the lambda within that scope.  */
#define LAMBDA_EXPR_DISCRIMINATOR(NODE) \
  (((struct tree_lambda_expr *)LAMBDA_EXPR_CHECK (NODE))->discriminator)

/* During parsing of the lambda, a vector of capture proxies which need
   to be pushed once we're done processing a nested lambda.  */
#define LAMBDA_EXPR_PENDING_PROXIES(NODE) \
  (((struct tree_lambda_expr *)LAMBDA_EXPR_CHECK (NODE))->pending_proxies)

/* The closure type of the lambda.  Note that the TREE_TYPE of a
   LAMBDA_EXPR is always NULL_TREE, because we need to instantiate the
   LAMBDA_EXPR in order to instantiate the type.  */
#define LAMBDA_EXPR_CLOSURE(NODE) \
  (((struct tree_lambda_expr *)LAMBDA_EXPR_CHECK (NODE))->closure)

struct GTY (()) tree_lambda_expr
{
  struct tree_typed typed;
  tree capture_list;
  tree this_capture;
  tree return_type;
  tree extra_scope;
  tree closure;
  vec<tree, va_gc> *pending_proxies;
  location_t locus;
  enum cp_lambda_default_capture_mode_type default_capture_mode;
  int discriminator;
};

/* A (typedef,context,usage location) triplet.
   It represents a typedef used through a
   context at a given source location.
   e.g.
   struct foo {
     typedef int myint;
   };

   struct bar {
    foo::myint v; // #1<-- this location.
   };

   In bar, the triplet will be (myint, foo, #1).
   */
struct GTY(()) qualified_typedef_usage_s {
  tree typedef_decl;
  tree context;
  location_t locus;
};
typedef struct qualified_typedef_usage_s qualified_typedef_usage_t;

/* Non-zero if this template specialization has access violations that
   should be rechecked when the function is instantiated outside argument
   deduction.  */
#define TINFO_HAS_ACCESS_ERRORS(NODE) \
  (TREE_LANG_FLAG_0 (TEMPLATE_INFO_CHECK (NODE)))
#define FNDECL_HAS_ACCESS_ERRORS(NODE) \
  (TINFO_HAS_ACCESS_ERRORS (DECL_TEMPLATE_INFO (NODE)))

/* Non-zero if this variable template specialization was specified using a
   template-id, so it's a partial or full specialization and not a definition
   of the member template of a particular class specialization.  */
#define TINFO_USED_TEMPLATE_ID(NODE) \
  (TREE_LANG_FLAG_1 (TEMPLATE_INFO_CHECK (NODE)))

struct GTY(()) tree_template_info {
  struct tree_common common;
  vec<qualified_typedef_usage_t, va_gc> *typedefs_needing_access_checking;
};

// Constraint information for a C++ declaration. Constraint information is
// comprised of:
//
// - a constraint expression introduced by the template header
// - a constraint expression introduced by a function declarator
// - the associated constraints, which are the conjunction of those,
//   and used for declaration matching
//
// The template and declarator requirements are kept to support pretty
// printing constrained declarations.
struct GTY(()) tree_constraint_info {
  struct tree_base base;
  tree template_reqs;
  tree declarator_reqs;
  tree associated_constr;
};

// Require that pointer P is non-null before returning.
template<typename T>
inline T*
check_nonnull (T* p)
{
  gcc_assert (p);
  return p;
}

// Returns true iff T is non-null and represents constraint info.
inline tree_constraint_info *
check_constraint_info (tree t)
{
  if (t && TREE_CODE (t) == CONSTRAINT_INFO)
    return (tree_constraint_info *)t;
  return NULL;
}

// Access the expression describing the template constraints. This may be
// null if no constraints were introduced in the template parameter list,
// a requirements clause after the template parameter list, or constraints
// through a constrained-type-specifier.
#define CI_TEMPLATE_REQS(NODE) \
  check_constraint_info (check_nonnull(NODE))->template_reqs

// Access the expression describing the trailing constraints. This is non-null
// for any implicit instantiation of a constrained declaration. For a
// templated declaration it is non-null only when a trailing requires-clause
// was specified.
#define CI_DECLARATOR_REQS(NODE) \
  check_constraint_info (check_nonnull(NODE))->declarator_reqs

// The computed associated constraint expression for a declaration.
#define CI_ASSOCIATED_CONSTRAINTS(NODE) \
  check_constraint_info (check_nonnull(NODE))->associated_constr

// Access the logical constraints on the template parameters introduced
// at a given template parameter list level indicated by NODE.
#define TEMPLATE_PARMS_CONSTRAINTS(NODE) \
  TREE_TYPE (TREE_LIST_CHECK (NODE))

// Access the logical constraints on the template parameter declaration
// indicated by NODE.
#define TEMPLATE_PARM_CONSTRAINTS(NODE) \
  TREE_TYPE (TREE_LIST_CHECK (NODE))

/* Non-zero if the noexcept is present in a compound requirement. */
#define COMPOUND_REQ_NOEXCEPT_P(NODE) \
  TREE_LANG_FLAG_0 (TREE_CHECK (NODE, COMPOUND_REQ))

/* The constraints on an 'auto' placeholder type, used in an argument deduction
   constraint.  */
#define PLACEHOLDER_TYPE_CONSTRAINTS(NODE) \
  DECL_SIZE_UNIT (TYPE_NAME (NODE))

/* The expression evaluated by the predicate constraint. */
#define PRED_CONSTR_EXPR(NODE) \
  TREE_OPERAND (TREE_CHECK (NODE, PRED_CONSTR), 0)

/* The concept of a concept check. */
#define CHECK_CONSTR_CONCEPT(NODE) \
  TREE_OPERAND (TREE_CHECK (NODE, CHECK_CONSTR), 0)

/* The template arguments of a concept check. */
#define CHECK_CONSTR_ARGS(NODE) \
  TREE_OPERAND (TREE_CHECK (NODE, CHECK_CONSTR), 1)

/* The expression validated by the predicate constraint. */
#define EXPR_CONSTR_EXPR(NODE) \
  TREE_OPERAND (TREE_CHECK (NODE, EXPR_CONSTR), 0)

/* The type validated by the predicate constraint. */
#define TYPE_CONSTR_TYPE(NODE) \
  TREE_OPERAND (TREE_CHECK (NODE, TYPE_CONSTR), 0)

/* In an implicit conversion constraint, the source expression. */
#define ICONV_CONSTR_EXPR(NODE) \
  TREE_OPERAND (TREE_CHECK (NODE, ICONV_CONSTR), 0)

/* In an implicit conversion constraint, the target type. */
#define ICONV_CONSTR_TYPE(NODE) \
  TREE_OPERAND (TREE_CHECK (NODE, ICONV_CONSTR), 1)

/* In an argument deduction constraint, the source expression. */
#define DEDUCT_CONSTR_EXPR(NODE) \
  TREE_OPERAND (TREE_CHECK (NODE, DEDUCT_CONSTR), 0)

/* In an argument deduction constraint, the target type pattern. */
#define DEDUCT_CONSTR_PATTERN(NODE) \
  TREE_OPERAND (TREE_CHECK (NODE, DEDUCT_CONSTR), 1)

/* In an argument deduction constraint, the list of placeholder nodes. */
#define DEDUCT_CONSTR_PLACEHOLDER(NODE) \
  TREE_OPERAND (TREE_CHECK (NODE, DEDUCT_CONSTR), 2)

/* The expression of an exception constraint. */
#define EXCEPT_CONSTR_EXPR(NODE) \
  TREE_OPERAND (TREE_CHECK (NODE, EXCEPT_CONSTR), 0)

/* In a parameterized constraint, the local parameters. */
#define PARM_CONSTR_PARMS(NODE) \
  TREE_OPERAND (TREE_CHECK (NODE, PARM_CONSTR), 0)

/* In a parameterized constraint, the operand. */
#define PARM_CONSTR_OPERAND(NODE) \
  TREE_OPERAND (TREE_CHECK (NODE, PARM_CONSTR), 1)

/* Whether a PARM_DECL represents a local parameter in a
   requires-expression.  */
#define CONSTRAINT_VAR_P(NODE) \
  DECL_LANG_FLAG_2 (TREE_CHECK (NODE, PARM_DECL))

/* The concept constraining this constrained template-parameter.  */
#define CONSTRAINED_PARM_CONCEPT(NODE) \
  DECL_SIZE_UNIT (TYPE_DECL_CHECK (NODE))
/* Any extra template arguments specified for a constrained
   template-parameter.  */
#define CONSTRAINED_PARM_EXTRA_ARGS(NODE) \
  DECL_SIZE (TYPE_DECL_CHECK (NODE))
/* The first template parameter of CONSTRAINED_PARM_CONCEPT to be used as a
   prototype for the constrained parameter in finish_shorthand_constraint,
   attached for convenience.  */
#define CONSTRAINED_PARM_PROTOTYPE(NODE) \
  DECL_INITIAL (TYPE_DECL_CHECK (NODE))

/* Module defines.  */

/* Indices for modules.  */
#define GLOBAL_MODULE_INDEX 0
#define THIS_MODULE_INDEX 1
#define IMPORTED_MODULE_BASE 2
#define MODULE_INDEX_LIMIT 16384

/* The owning module of a DECL.  */

#define DECL_MODULE_INDEX(N) \
  (DECL_LANG_SPECIFIC (N)->u.base.module_index)

/* Get DECL's module index.  Anything lacking lang-specific is in the
   global module.  */
#define MAYBE_DECL_MODULE_INDEX(N) \
  (DECL_LANG_SPECIFIC (N) ? DECL_MODULE_INDEX (N) : GLOBAL_MODULE_INDEX)

/* Whether this is an exported DECL.  */
#define DECL_MODULE_EXPORT_P(NODE) \
  TREE_LANG_FLAG_3 (DECL_CHECK (NODE))


enum cp_tree_node_structure_enum {
  TS_CP_GENERIC,
  TS_CP_IDENTIFIER,
  TS_CP_TPI,
  TS_CP_PTRMEM,
  TS_CP_BINDING,
  TS_CP_OVERLOAD,
  TS_CP_MODULE_VECTOR,
  TS_CP_BASELINK,
  TS_CP_TEMPLATE_DECL,
  TS_CP_WRAPPER,
  TS_CP_DEFAULT_ARG,
  TS_CP_DEFERRED_NOEXCEPT,
  TS_CP_STATIC_ASSERT,
  TS_CP_ARGUMENT_PACK_SELECT,
  TS_CP_TRAIT_EXPR,
  TS_CP_LAMBDA_EXPR,
  TS_CP_TEMPLATE_INFO,
  TS_CP_CONSTRAINT_INFO,
  TS_CP_USERDEF_LITERAL,
  LAST_TS_CP_ENUM
};

/* The resulting tree type.  */
union GTY((desc ("cp_tree_node_structure (&%h)"),
       chain_next ("(union lang_tree_node *) c_tree_chain_next (&%h.generic)"))) lang_tree_node {
  union tree_node GTY ((tag ("TS_CP_GENERIC"),
			desc ("tree_node_structure (&%h)"))) generic;
  struct template_parm_index GTY ((tag ("TS_CP_TPI"))) tpi;
  struct ptrmem_cst GTY ((tag ("TS_CP_PTRMEM"))) ptrmem;
  struct tree_overload GTY ((tag ("TS_CP_OVERLOAD"))) overload;
  struct tree_module_vec GTY ((tag ("TS_CP_MODULE_VECTOR"))) module_vec;
  struct tree_baselink GTY ((tag ("TS_CP_BASELINK"))) baselink;
  struct tree_template_decl GTY ((tag ("TS_CP_TEMPLATE_DECL"))) template_decl;
  struct tree_default_arg GTY ((tag ("TS_CP_DEFAULT_ARG"))) default_arg;
  struct tree_deferred_noexcept GTY ((tag ("TS_CP_DEFERRED_NOEXCEPT"))) deferred_noexcept;
  struct lang_identifier GTY ((tag ("TS_CP_IDENTIFIER"))) identifier;
  struct tree_static_assert GTY ((tag ("TS_CP_STATIC_ASSERT"))) 
    static_assertion;
  struct tree_argument_pack_select GTY ((tag ("TS_CP_ARGUMENT_PACK_SELECT")))
    argument_pack_select;
  struct tree_trait_expr GTY ((tag ("TS_CP_TRAIT_EXPR")))
    trait_expression;
  struct tree_lambda_expr GTY ((tag ("TS_CP_LAMBDA_EXPR")))
    lambda_expression;
  struct tree_template_info GTY ((tag ("TS_CP_TEMPLATE_INFO")))
    template_info;
  struct tree_constraint_info GTY ((tag ("TS_CP_CONSTRAINT_INFO")))
    constraint_info;
  struct tree_userdef_literal GTY ((tag ("TS_CP_USERDEF_LITERAL")))
    userdef_literal;
};


/* Global state.  */

struct GTY(()) saved_scope {
  vec<cxx_saved_binding, va_gc> *old_bindings;
  tree old_namespace;
  vec<tree, va_gc> *decl_ns_list;
  tree class_name;
  tree class_type;
  tree access_specifier;
  tree function_decl;
  vec<tree, va_gc> *lang_base;
  tree lang_name;
  tree template_parms;
  cp_binding_level *x_previous_class_level;
  tree x_saved_tree;

  /* Only used for uses of this in trailing return type.  */
  tree x_current_class_ptr;
  tree x_current_class_ref;

  /* Current module index. */
  unsigned this_module;

  int x_processing_template_decl;
  int x_processing_specialization;
  BOOL_BITFIELD x_processing_explicit_instantiation : 1;
  BOOL_BITFIELD need_pop_function_context : 1;

/* Nonzero if we are parsing the discarded statement of a constexpr
   if-statement.  */
  BOOL_BITFIELD discarded_stmt : 1;

  int unevaluated_operand;
  int inhibit_evaluation_warnings;
  int noexcept_operand;
  /* If non-zero, implicit "omp declare target" attribute is added into the
     attribute lists.  */
  int omp_declare_target_attribute;

  struct stmt_tree_s x_stmt_tree;

  cp_binding_level *class_bindings;
  cp_binding_level *bindings;

  hash_map<tree, tree> *GTY((skip)) x_local_specializations;

  struct saved_scope *prev;
};

extern GTY(()) struct saved_scope *scope_chain;

/* The current module index.  */

#define current_module scope_chain->this_module
  
/* The current open namespace.  */

#define current_namespace scope_chain->old_namespace

/* The stack for namespaces of current declarations.  */

#define decl_namespace_list scope_chain->decl_ns_list

/* IDENTIFIER_NODE: name of current class */

#define current_class_name scope_chain->class_name

/* _TYPE: the type of the current class */

#define current_class_type scope_chain->class_type

/* When parsing a class definition, the access specifier most recently
   given by the user, or, if no access specifier was given, the
   default value appropriate for the kind of class (i.e., struct,
   class, or union).  */

#define current_access_specifier scope_chain->access_specifier

/* Pointer to the top of the language name stack.  */

#define current_lang_base scope_chain->lang_base
#define current_lang_name scope_chain->lang_name

/* When parsing a template declaration, a TREE_LIST represents the
   active template parameters.  Each node in the list represents one
   level of template parameters.  The innermost level is first in the
   list.  The depth of each level is stored as an INTEGER_CST in the
   TREE_PURPOSE of each node.  The parameters for that level are
   stored in the TREE_VALUE.  */

#define current_template_parms scope_chain->template_parms

#define processing_template_decl scope_chain->x_processing_template_decl
#define processing_specialization scope_chain->x_processing_specialization
#define processing_explicit_instantiation scope_chain->x_processing_explicit_instantiation

#define in_discarded_stmt scope_chain->discarded_stmt

/* RAII sentinel to handle clearing processing_template_decl and restoring
   it when done.  */

struct processing_template_decl_sentinel
{
  int saved;
  processing_template_decl_sentinel (bool reset = true)
    : saved (processing_template_decl)
  {
    if (reset)
      processing_template_decl = 0;
  }
  ~processing_template_decl_sentinel()
  {
    processing_template_decl = saved;
  }
};

/* RAII sentinel to disable certain warnings during template substitution
   and elsewhere.  */

struct warning_sentinel
{
  int &flag;
  int val;
  warning_sentinel(int& flag, bool suppress=true)
    : flag(flag), val(flag) { if (suppress) flag = 0; }
  ~warning_sentinel() { flag = val; }
};

/* The cached class binding level, from the most recently exited
   class, or NULL if none.  */

#define previous_class_level scope_chain->x_previous_class_level

/* A map from local variable declarations in the body of the template
   presently being instantiated to the corresponding instantiated
   local variables.  */

#define local_specializations scope_chain->x_local_specializations

/* Nonzero if we are parsing the operand of a noexcept operator.  */

#define cp_noexcept_operand scope_chain->noexcept_operand

/* A list of private types mentioned, for deferred access checking.  */

struct GTY((for_user)) cxx_int_tree_map {
  unsigned int uid;
  tree to;
};

struct cxx_int_tree_map_hasher : ggc_ptr_hash<cxx_int_tree_map>
{
  static hashval_t hash (cxx_int_tree_map *);
  static bool equal (cxx_int_tree_map *, cxx_int_tree_map *);
};

struct named_label_entry;

struct named_label_hasher : ggc_ptr_hash<named_label_entry>
{
  static hashval_t hash (named_label_entry *);
  static bool equal (named_label_entry *, named_label_entry *);
};

/* Global state pertinent to the current function.  */

struct GTY(()) language_function {
  struct c_language_function base;

  tree x_cdtor_label;
  tree x_current_class_ptr;
  tree x_current_class_ref;
  tree x_eh_spec_block;
  tree x_in_charge_parm;
  tree x_vtt_parm;
  tree x_return_value;
  tree x_auto_return_pattern;

  BOOL_BITFIELD returns_value : 1;
  BOOL_BITFIELD returns_null : 1;
  BOOL_BITFIELD returns_abnormally : 1;
  BOOL_BITFIELD infinite_loop: 1;
  BOOL_BITFIELD x_in_function_try_handler : 1;
  BOOL_BITFIELD x_in_base_initializer : 1;

  /* True if this function can throw an exception.  */
  BOOL_BITFIELD can_throw : 1;

  BOOL_BITFIELD invalid_constexpr : 1;

  hash_table<named_label_hasher> *x_named_labels;
  cp_binding_level *bindings;
  vec<tree, va_gc> *x_local_names;
  /* Tracking possibly infinite loops.  This is a vec<tree> only because
     vec<bool> doesn't work with gtype.  */
  vec<tree, va_gc> *infinite_loops;
  hash_table<cxx_int_tree_map_hasher> *extern_decl_map;
};

/* The current C++-specific per-function global variables.  */

#define cp_function_chain (cfun->language)

/* In a constructor destructor, the point at which all derived class
   destroying/construction has been done.  I.e., just before a
   constructor returns, or before any base class destroying will be done
   in a destructor.  */

#define cdtor_label cp_function_chain->x_cdtor_label

/* When we're processing a member function, current_class_ptr is the
   PARM_DECL for the `this' pointer.  The current_class_ref is an
   expression for `*this'.  */

#define current_class_ptr			\
  (*(cfun && cp_function_chain			\
     ? &cp_function_chain->x_current_class_ptr	\
     : &scope_chain->x_current_class_ptr))
#define current_class_ref			\
  (*(cfun && cp_function_chain			\
     ? &cp_function_chain->x_current_class_ref	\
     : &scope_chain->x_current_class_ref))

/* The EH_SPEC_BLOCK for the exception-specifiers for the current
   function, if any.  */

#define current_eh_spec_block cp_function_chain->x_eh_spec_block

/* The `__in_chrg' parameter for the current function.  Only used for
   constructors and destructors.  */

#define current_in_charge_parm cp_function_chain->x_in_charge_parm

/* The `__vtt_parm' parameter for the current function.  Only used for
   constructors and destructors.  */

#define current_vtt_parm cp_function_chain->x_vtt_parm

/* Set to 0 at beginning of a function definition, set to 1 if
   a return statement that specifies a return value is seen.  */

#define current_function_returns_value cp_function_chain->returns_value

/* Set to 0 at beginning of a function definition, set to 1 if
   a return statement with no argument is seen.  */

#define current_function_returns_null cp_function_chain->returns_null

/* Set to 0 at beginning of a function definition, set to 1 if
   a call to a noreturn function is seen.  */

#define current_function_returns_abnormally \
  cp_function_chain->returns_abnormally

/* Set to 0 at beginning of a function definition, set to 1 if we see an
   obvious infinite loop.  This can have false positives and false
   negatives, so it should only be used as a heuristic.  */

#define current_function_infinite_loop cp_function_chain->infinite_loop

/* Nonzero if we are processing a base initializer.  Zero elsewhere.  */
#define in_base_initializer cp_function_chain->x_in_base_initializer

#define in_function_try_handler cp_function_chain->x_in_function_try_handler

/* Expression always returned from function, or error_mark_node
   otherwise, for use by the automatic named return value optimization.  */

#define current_function_return_value \
  (cp_function_chain->x_return_value)

/* A type involving 'auto' to be used for return type deduction.  */

#define current_function_auto_return_pattern \
  (cp_function_chain->x_auto_return_pattern)

/* True if NAME is the IDENTIFIER_NODE for an overloaded "operator
   new" or "operator delete".  */
#define NEW_DELETE_OPNAME_P(NAME)		\
  ((NAME) == cp_operator_id (NEW_EXPR)		\
   || (NAME) == cp_operator_id (VEC_NEW_EXPR)	\
   || (NAME) == cp_operator_id (DELETE_EXPR)	\
   || (NAME) == cp_operator_id (VEC_DELETE_EXPR))

#define cp_operator_id(CODE) \
  (operator_name_info[(int) (CODE)].identifier)
#define cp_assignment_operator_id(CODE) \
  (assignment_operator_name_info[(int) (CODE)].identifier)
/* In parser.c.  */
extern tree cp_literal_operator_id (const char *);

/* TRUE if a tree code represents a statement.  */
extern bool statement_code_p[MAX_TREE_CODES];

#define STATEMENT_CODE_P(CODE) statement_code_p[(int) (CODE)]

enum languages { lang_c, lang_cplusplus };

/* Macros to make error reporting functions' lives easier.  */
#define TYPE_LINKAGE_IDENTIFIER(NODE) \
  (TYPE_IDENTIFIER (TYPE_MAIN_VARIANT (NODE)))
#define TYPE_NAME_STRING(NODE) (IDENTIFIER_POINTER (TYPE_IDENTIFIER (NODE)))
#define TYPE_NAME_LENGTH(NODE) (IDENTIFIER_LENGTH (TYPE_IDENTIFIER (NODE)))

/* Nonzero if NODE has no name for linkage purposes.  */
#define TYPE_UNNAMED_P(NODE) \
  (OVERLOAD_TYPE_P (NODE) && anon_aggrname_p (TYPE_LINKAGE_IDENTIFIER (NODE)))

/* The _DECL for this _TYPE.  */
#define TYPE_MAIN_DECL(NODE) (TYPE_STUB_DECL (TYPE_MAIN_VARIANT (NODE)))

/* Nonzero if T is a type that could resolve to any kind of concrete type
   at instantiation time.  */
#define WILDCARD_TYPE_P(T)				\
  (TREE_CODE (T) == TEMPLATE_TYPE_PARM			\
   || TREE_CODE (T) == TYPENAME_TYPE			\
   || TREE_CODE (T) == TYPEOF_TYPE			\
   || TREE_CODE (T) == BOUND_TEMPLATE_TEMPLATE_PARM	\
   || TREE_CODE (T) == DECLTYPE_TYPE)

/* Nonzero if T is a class (or struct or union) type.  Also nonzero
   for template type parameters, typename types, and instantiated
   template template parameters.  Keep these checks in ascending code
   order.  */
#define MAYBE_CLASS_TYPE_P(T) (WILDCARD_TYPE_P (T) || CLASS_TYPE_P (T))

/* Set CLASS_TYPE_P for T to VAL.  T must be a class, struct, or
   union type.  */
#define SET_CLASS_TYPE_P(T, VAL) \
  (TYPE_LANG_FLAG_5 (T) = (VAL))

/* Nonzero if T is a class type.  Zero for template type parameters,
   typename types, and so forth.  */
#define CLASS_TYPE_P(T) \
  (RECORD_OR_UNION_CODE_P (TREE_CODE (T)) && TYPE_LANG_FLAG_5 (T))

/* Nonzero if T is a class type but not an union.  */
#define NON_UNION_CLASS_TYPE_P(T) \
  (CLASS_TYPE_P (T) && TREE_CODE (T) != UNION_TYPE)

/* Keep these checks in ascending code order.  */
#define RECORD_OR_UNION_CODE_P(T)	\
  ((T) == RECORD_TYPE || (T) == UNION_TYPE)
#define OVERLOAD_TYPE_P(T) \
  (CLASS_TYPE_P (T) || TREE_CODE (T) == ENUMERAL_TYPE)

/* True if this type is dependent.  This predicate is only valid if
   TYPE_DEPENDENT_P_VALID is true.  */
#define TYPE_DEPENDENT_P(NODE) TYPE_LANG_FLAG_0 (NODE)

/* True if dependent_type_p has been called for this type, with the
   result that TYPE_DEPENDENT_P is valid.  */
#define TYPE_DEPENDENT_P_VALID(NODE) TYPE_LANG_FLAG_6(NODE)

/* Nonzero if this type is const-qualified.  */
#define CP_TYPE_CONST_P(NODE)				\
  ((cp_type_quals (NODE) & TYPE_QUAL_CONST) != 0)

/* Nonzero if this type is volatile-qualified.  */
#define CP_TYPE_VOLATILE_P(NODE)			\
  ((cp_type_quals (NODE) & TYPE_QUAL_VOLATILE) != 0)

/* Nonzero if this type is restrict-qualified.  */
#define CP_TYPE_RESTRICT_P(NODE)			\
  ((cp_type_quals (NODE) & TYPE_QUAL_RESTRICT) != 0)

/* Nonzero if this type is const-qualified, but not
   volatile-qualified.  Other qualifiers are ignored.  This macro is
   used to test whether or not it is OK to bind an rvalue to a
   reference.  */
#define CP_TYPE_CONST_NON_VOLATILE_P(NODE)				\
  ((cp_type_quals (NODE) & (TYPE_QUAL_CONST | TYPE_QUAL_VOLATILE))	\
   == TYPE_QUAL_CONST)

#define FUNCTION_ARG_CHAIN(NODE) \
  TREE_CHAIN (TYPE_ARG_TYPES (TREE_TYPE (NODE)))

/* Given a FUNCTION_DECL, returns the first TREE_LIST out of TYPE_ARG_TYPES
   which refers to a user-written parameter.  */
#define FUNCTION_FIRST_USER_PARMTYPE(NODE) \
  skip_artificial_parms_for ((NODE), TYPE_ARG_TYPES (TREE_TYPE (NODE)))

/* Similarly, but for DECL_ARGUMENTS.  */
#define FUNCTION_FIRST_USER_PARM(NODE) \
  skip_artificial_parms_for ((NODE), DECL_ARGUMENTS (NODE))

/* Nonzero iff TYPE is derived from PARENT. Ignores accessibility and
   ambiguity issues.  */
#define DERIVED_FROM_P(PARENT, TYPE) \
  (lookup_base ((TYPE), (PARENT), ba_any, NULL, tf_none) != NULL_TREE)

/* Gives the visibility specification for a class type.  */
#define CLASSTYPE_VISIBILITY(TYPE)		\
	DECL_VISIBILITY (TYPE_MAIN_DECL (TYPE))
#define CLASSTYPE_VISIBILITY_SPECIFIED(TYPE)	\
	DECL_VISIBILITY_SPECIFIED (TYPE_MAIN_DECL (TYPE))

struct GTY (()) tree_pair_s {
  tree purpose;
  tree value;
};
typedef tree_pair_s *tree_pair_p;

/* This is a few header flags for 'struct lang_type'.  Actually,
   all but the first are used only for lang_type_class; they
   are put in this structure to save space.  */
struct GTY(()) lang_type_header {
  BOOL_BITFIELD is_lang_type_class : 1;

  BOOL_BITFIELD has_type_conversion : 1;
  BOOL_BITFIELD has_copy_ctor : 1;
  BOOL_BITFIELD has_default_ctor : 1;
  BOOL_BITFIELD const_needs_init : 1;
  BOOL_BITFIELD ref_needs_init : 1;
  BOOL_BITFIELD has_const_copy_assign : 1;

  BOOL_BITFIELD spare : 1;
};

/* This structure provides additional information above and beyond
   what is provide in the ordinary tree_type.  In the past, we used it
   for the types of class types, template parameters types, typename
   types, and so forth.  However, there can be many (tens to hundreds
   of thousands) of template parameter types in a compilation, and
   there's no need for this additional information in that case.
   Therefore, we now use this data structure only for class types.

   In the past, it was thought that there would be relatively few
   class types.  However, in the presence of heavy use of templates,
   many (i.e., thousands) of classes can easily be generated.
   Therefore, we should endeavor to keep the size of this structure to
   a minimum.  */
struct GTY(()) lang_type_class {
  struct lang_type_header h;

  unsigned char align;

  unsigned has_mutable : 1;
  unsigned com_interface : 1;
  unsigned non_pod_class : 1;
  unsigned nearly_empty_p : 1;
  unsigned user_align : 1;
  unsigned has_copy_assign : 1;
  unsigned has_new : 1;
  unsigned has_array_new : 1;

  unsigned gets_delete : 2;
  unsigned interface_only : 1;
  unsigned interface_unknown : 1;
  unsigned contains_empty_class_p : 1;
  unsigned anon_aggr : 1;
  unsigned non_zero_init : 1;
  unsigned empty_p : 1;

  unsigned vec_new_uses_cookie : 1;
  unsigned declared_class : 1;
  unsigned diamond_shaped : 1;
  unsigned repeated_base : 1;
  unsigned being_defined : 1;
  unsigned debug_requested : 1;
  unsigned fields_readonly : 1;
  unsigned ptrmemfunc_flag : 1;

  unsigned use_template : 2;
  unsigned was_anonymous : 1;
  unsigned lazy_default_ctor : 1;
  unsigned lazy_copy_ctor : 1;
  unsigned lazy_copy_assign : 1;
  unsigned lazy_destructor : 1;
  unsigned has_const_copy_ctor : 1;

  unsigned has_complex_copy_ctor : 1;
  unsigned has_complex_copy_assign : 1;
  unsigned non_aggregate : 1;
  unsigned has_complex_dflt : 1;
  unsigned has_list_ctor : 1;
  unsigned non_std_layout : 1;
  unsigned is_literal : 1;
  unsigned lazy_move_ctor : 1;

  unsigned lazy_move_assign : 1;
  unsigned has_complex_move_ctor : 1;
  unsigned has_complex_move_assign : 1;
  unsigned has_constexpr_ctor : 1;
  unsigned unique_obj_representations : 1;
  unsigned unique_obj_representations_set : 1;

  /* When adding a flag here, consider whether or not it ought to
     apply to a template instance if it applies to the template.  If
     so, make sure to copy it in instantiate_class_template!  */

  /* There are some bits left to fill out a 32-bit word.  Keep track
     of this by updating the size of this bitfield whenever you add or
     remove a flag.  */
  unsigned dummy : 2;

  tree primary_base;
  vec<tree_pair_s, va_gc> *vcall_indices;
  tree vtables;
  tree typeinfo_var;
  vec<tree, va_gc> *vbases;
  binding_table nested_udts;
  tree as_base;
  vec<tree, va_gc> *pure_virtuals;
  tree friend_classes;
  vec<tree, va_gc> * GTY((reorder ("resort_type_method_vec"))) methods;
  tree key_method;
  tree decl_list;
  tree template_info;
  tree befriending_classes;
  /* In a RECORD_TYPE, information specific to Objective-C++, such
     as a list of adopted protocols or a pointer to a corresponding
     @interface.  See objc/objc-act.h for details.  */
  tree objc_info;
  /* sorted_fields is sorted based on a pointer, so we need to be able
     to resort it if pointers get rearranged.  */
  struct sorted_fields_type * GTY ((reorder ("resort_sorted_fields")))
    sorted_fields;
  /* FIXME reuse another field?  */
  tree lambda_expr;
};

struct GTY(()) lang_type_ptrmem {
  struct lang_type_header h;
  tree record;
};

struct GTY(()) lang_type {
  union lang_type_u
  {
    struct lang_type_header GTY((skip (""))) h;
    struct lang_type_class  GTY((tag ("1"))) c;
    struct lang_type_ptrmem GTY((tag ("0"))) ptrmem;
  } GTY((desc ("%h.h.is_lang_type_class"))) u;
};

#if defined ENABLE_TREE_CHECKING && (GCC_VERSION >= 2007)

#define LANG_TYPE_CLASS_CHECK(NODE) __extension__		\
({  struct lang_type *lt = TYPE_LANG_SPECIFIC (NODE);		\
    if (! lt->u.h.is_lang_type_class)				\
      lang_check_failed (__FILE__, __LINE__, __FUNCTION__);	\
    &lt->u.c; })

#define LANG_TYPE_PTRMEM_CHECK(NODE) __extension__		\
({  struct lang_type *lt = TYPE_LANG_SPECIFIC (NODE);		\
    if (lt->u.h.is_lang_type_class)				\
      lang_check_failed (__FILE__, __LINE__, __FUNCTION__);	\
    &lt->u.ptrmem; })

#else

#define LANG_TYPE_CLASS_CHECK(NODE) (&TYPE_LANG_SPECIFIC (NODE)->u.c)
#define LANG_TYPE_PTRMEM_CHECK(NODE) (&TYPE_LANG_SPECIFIC (NODE)->u.ptrmem)

#endif /* ENABLE_TREE_CHECKING */

/* Nonzero for _CLASSTYPE means that operator delete is defined.  */
#define TYPE_GETS_DELETE(NODE) (LANG_TYPE_CLASS_CHECK (NODE)->gets_delete)
#define TYPE_GETS_REG_DELETE(NODE) (TYPE_GETS_DELETE (NODE) & 1)

/* Nonzero if `new NODE[x]' should cause the allocation of extra
   storage to indicate how many array elements are in use.  */
#define TYPE_VEC_NEW_USES_COOKIE(NODE)			\
  (CLASS_TYPE_P (NODE)					\
   && LANG_TYPE_CLASS_CHECK (NODE)->vec_new_uses_cookie)

/* Nonzero means that this _CLASSTYPE node defines ways of converting
   itself to other types.  */
#define TYPE_HAS_CONVERSION(NODE) \
  (LANG_TYPE_CLASS_CHECK (NODE)->h.has_type_conversion)

/* Nonzero means that NODE (a class type) has a default constructor --
   but that it has not yet been declared.  */
#define CLASSTYPE_LAZY_DEFAULT_CTOR(NODE) \
  (LANG_TYPE_CLASS_CHECK (NODE)->lazy_default_ctor)

/* Nonzero means that NODE (a class type) has a copy constructor --
   but that it has not yet been declared.  */
#define CLASSTYPE_LAZY_COPY_CTOR(NODE) \
  (LANG_TYPE_CLASS_CHECK (NODE)->lazy_copy_ctor)

/* Nonzero means that NODE (a class type) has a move constructor --
   but that it has not yet been declared.  */
#define CLASSTYPE_LAZY_MOVE_CTOR(NODE) \
  (LANG_TYPE_CLASS_CHECK (NODE)->lazy_move_ctor)

/* Nonzero means that NODE (a class type) has an assignment operator
   -- but that it has not yet been declared.  */
#define CLASSTYPE_LAZY_COPY_ASSIGN(NODE) \
  (LANG_TYPE_CLASS_CHECK (NODE)->lazy_copy_assign)

/* Nonzero means that NODE (a class type) has an assignment operator
   -- but that it has not yet been declared.  */
#define CLASSTYPE_LAZY_MOVE_ASSIGN(NODE) \
  (LANG_TYPE_CLASS_CHECK (NODE)->lazy_move_assign)

/* Nonzero means that NODE (a class type) has a destructor -- but that
   it has not yet been declared.  */
#define CLASSTYPE_LAZY_DESTRUCTOR(NODE) \
  (LANG_TYPE_CLASS_CHECK (NODE)->lazy_destructor)

/* Nonzero means that NODE (a class type) is final */
#define CLASSTYPE_FINAL(NODE) \
  TYPE_FINAL_P (NODE)


/* Nonzero means that this _CLASSTYPE node overloads operator=(X&).  */
#define TYPE_HAS_COPY_ASSIGN(NODE) (LANG_TYPE_CLASS_CHECK (NODE)->has_copy_assign)

/* True iff the class type NODE has an "operator =" whose parameter
   has a parameter of type "const X&".  */
#define TYPE_HAS_CONST_COPY_ASSIGN(NODE) \
  (LANG_TYPE_CLASS_CHECK (NODE)->h.has_const_copy_assign)

/* Nonzero means that this _CLASSTYPE node has an X(X&) constructor.  */
#define TYPE_HAS_COPY_CTOR(NODE) (LANG_TYPE_CLASS_CHECK (NODE)->h.has_copy_ctor)
#define TYPE_HAS_CONST_COPY_CTOR(NODE) \
  (LANG_TYPE_CLASS_CHECK (NODE)->has_const_copy_ctor)

/* Nonzero if this class has an X(initializer_list<T>) constructor.  */
#define TYPE_HAS_LIST_CTOR(NODE) \
  (LANG_TYPE_CLASS_CHECK (NODE)->has_list_ctor)

/* Nonzero if this class has a constexpr constructor other than a copy/move
   constructor.  Note that a class can have constexpr constructors for
   static initialization even if it isn't a literal class.  */
#define TYPE_HAS_CONSTEXPR_CTOR(NODE) \
  (LANG_TYPE_CLASS_CHECK (NODE)->has_constexpr_ctor)

/* Nonzero if this class defines an overloaded operator new.  (An
   operator new [] doesn't count.)  */
#define TYPE_HAS_NEW_OPERATOR(NODE) \
  (LANG_TYPE_CLASS_CHECK (NODE)->has_new)

/* Nonzero if this class defines an overloaded operator new[].  */
#define TYPE_HAS_ARRAY_NEW_OPERATOR(NODE) \
  (LANG_TYPE_CLASS_CHECK (NODE)->has_array_new)

/* Nonzero means that this type is being defined.  I.e., the left brace
   starting the definition of this type has been seen.  */
#define TYPE_BEING_DEFINED(NODE) (LANG_TYPE_CLASS_CHECK (NODE)->being_defined)

/* Nonzero means that this type is either complete or being defined, so we
   can do lookup in it.  */
#define COMPLETE_OR_OPEN_TYPE_P(NODE) \
  (COMPLETE_TYPE_P (NODE) || (CLASS_TYPE_P (NODE) && TYPE_BEING_DEFINED (NODE)))

/* Mark bits for repeated base checks.  */
#define TYPE_MARKED_P(NODE) TREE_LANG_FLAG_6 (TYPE_CHECK (NODE))

/* Nonzero if the class NODE has multiple paths to the same (virtual)
   base object.  */
#define CLASSTYPE_DIAMOND_SHAPED_P(NODE) \
  (LANG_TYPE_CLASS_CHECK(NODE)->diamond_shaped)

/* Nonzero if the class NODE has multiple instances of the same base
   type.  */
#define CLASSTYPE_REPEATED_BASE_P(NODE) \
  (LANG_TYPE_CLASS_CHECK(NODE)->repeated_base)

/* The member function with which the vtable will be emitted:
   the first noninline non-pure-virtual member function.  NULL_TREE
   if there is no key function or if this is a class template */
#define CLASSTYPE_KEY_METHOD(NODE) (LANG_TYPE_CLASS_CHECK (NODE)->key_method)

/* Vector member functions defined in this class.  Each element is
   either a FUNCTION_DECL, a TEMPLATE_DECL, or an OVERLOAD.  All
   functions with the same name end up in the same slot.  The first
   two elements are for constructors, and destructors, respectively.
   All template conversion operators to innermost template dependent
   types are overloaded on the next slot, if they exist.  Note, the
   names for these functions will not all be the same.  The
   non-template conversion operators & templated conversions to
   non-innermost template types are next, followed by ordinary member
   functions.  There may be empty entries at the end of the vector.
   The conversion operators are unsorted. The ordinary member
   functions are sorted, once the class is complete.  */
#define CLASSTYPE_METHOD_VEC(NODE) (LANG_TYPE_CLASS_CHECK (NODE)->methods)

/* For class templates, this is a TREE_LIST of all member data,
   functions, types, and friends in the order of declaration.
   The TREE_PURPOSE of each TREE_LIST is NULL_TREE for a friend,
   and the RECORD_TYPE for the class template otherwise.  */
#define CLASSTYPE_DECL_LIST(NODE) (LANG_TYPE_CLASS_CHECK (NODE)->decl_list)

/* The slot in the CLASSTYPE_METHOD_VEC where constructors go.  */
#define CLASSTYPE_CONSTRUCTOR_SLOT 0

/* The slot in the CLASSTYPE_METHOD_VEC where destructors go.  */
#define CLASSTYPE_DESTRUCTOR_SLOT 1

/* The first slot in the CLASSTYPE_METHOD_VEC where conversion
   operators can appear.  */
#define CLASSTYPE_FIRST_CONVERSION_SLOT 2

/* A FUNCTION_DECL or OVERLOAD for the constructors for NODE.  These
   are the constructors that take an in-charge parameter.  */
#define CLASSTYPE_CONSTRUCTORS(NODE) \
  ((*CLASSTYPE_METHOD_VEC (NODE))[CLASSTYPE_CONSTRUCTOR_SLOT])

/* A FUNCTION_DECL for the destructor for NODE.  These are the
   destructors that take an in-charge parameter.  If
   CLASSTYPE_LAZY_DESTRUCTOR is true, then this entry will be NULL
   until the destructor is created with lazily_declare_fn.  */
#define CLASSTYPE_DESTRUCTORS(NODE) \
  (CLASSTYPE_METHOD_VEC (NODE)						      \
   ? (*CLASSTYPE_METHOD_VEC (NODE))[CLASSTYPE_DESTRUCTOR_SLOT]		      \
   : NULL_TREE)

/* A dictionary of the nested user-defined-types (class-types, or enums)
   found within this class.  This table includes nested member class
   templates.  */
#define CLASSTYPE_NESTED_UTDS(NODE) \
   (LANG_TYPE_CLASS_CHECK (NODE)->nested_udts)

/* Nonzero if NODE has a primary base class, i.e., a base class with
   which it shares the virtual function table pointer.  */
#define CLASSTYPE_HAS_PRIMARY_BASE_P(NODE) \
  (CLASSTYPE_PRIMARY_BINFO (NODE) != NULL_TREE)

/* If non-NULL, this is the binfo for the primary base class, i.e.,
   the base class which contains the virtual function table pointer
   for this class.  */
#define CLASSTYPE_PRIMARY_BINFO(NODE) \
  (LANG_TYPE_CLASS_CHECK (NODE)->primary_base)

/* A vector of BINFOs for the direct and indirect virtual base classes
   that this type uses in a post-order depth-first left-to-right
   order.  (In other words, these bases appear in the order that they
   should be initialized.)  */
#define CLASSTYPE_VBASECLASSES(NODE) (LANG_TYPE_CLASS_CHECK (NODE)->vbases)

/* The type corresponding to NODE when NODE is used as a base class,
   i.e., NODE without virtual base classes or tail padding.  */

#define CLASSTYPE_AS_BASE(NODE) (LANG_TYPE_CLASS_CHECK (NODE)->as_base)

/* True iff NODE is the CLASSTYPE_AS_BASE version of some type.  */

#define IS_FAKE_BASE_TYPE(NODE)					\
  (TREE_CODE (NODE) == RECORD_TYPE				\
   && TYPE_CONTEXT (NODE) && CLASS_TYPE_P (TYPE_CONTEXT (NODE))	\
   && CLASSTYPE_AS_BASE (TYPE_CONTEXT (NODE)) == (NODE))

/* These are the size and alignment of the type without its virtual
   base classes, for when we use this type as a base itself.  */
#define CLASSTYPE_SIZE(NODE) TYPE_SIZE (CLASSTYPE_AS_BASE (NODE))
#define CLASSTYPE_SIZE_UNIT(NODE) TYPE_SIZE_UNIT (CLASSTYPE_AS_BASE (NODE))
#define CLASSTYPE_ALIGN(NODE) TYPE_ALIGN (CLASSTYPE_AS_BASE (NODE))
#define CLASSTYPE_USER_ALIGN(NODE) TYPE_USER_ALIGN (CLASSTYPE_AS_BASE (NODE))

/* The alignment of NODE, without its virtual bases, in bytes.  */
#define CLASSTYPE_ALIGN_UNIT(NODE) \
  (CLASSTYPE_ALIGN (NODE) / BITS_PER_UNIT)

/* A vec<tree> of virtual functions which cannot be inherited by
   derived classes.  When deriving from this type, the derived
   class must provide its own definition for each of these functions.  */
#define CLASSTYPE_PURE_VIRTUALS(NODE) \
  (LANG_TYPE_CLASS_CHECK (NODE)->pure_virtuals)

/* Nonzero means that this type is an abstract class type.  */
#define ABSTRACT_CLASS_TYPE_P(NODE) \
  (CLASS_TYPE_P (NODE) && CLASSTYPE_PURE_VIRTUALS(NODE))

/* Nonzero means that this type has an X() constructor.  */
#define TYPE_HAS_DEFAULT_CONSTRUCTOR(NODE) \
  (LANG_TYPE_CLASS_CHECK (NODE)->h.has_default_ctor)

/* Nonzero means that this type contains a mutable member.  */
#define CLASSTYPE_HAS_MUTABLE(NODE) (LANG_TYPE_CLASS_CHECK (NODE)->has_mutable)
#define TYPE_HAS_MUTABLE_P(NODE) (cp_has_mutable_p (NODE))

/* Nonzero means that this class type is not POD for the purpose of layout
   (as defined in the ABI).  This is different from the language's POD.  */
#define CLASSTYPE_NON_LAYOUT_POD_P(NODE) \
  (LANG_TYPE_CLASS_CHECK (NODE)->non_pod_class)

/* Nonzero means that this class type is a non-standard-layout class.  */
#define CLASSTYPE_NON_STD_LAYOUT(NODE) \
  (LANG_TYPE_CLASS_CHECK (NODE)->non_std_layout)

/* Nonzero means that this class type does have unique object
   representations.  */
#define CLASSTYPE_UNIQUE_OBJ_REPRESENTATIONS(NODE) \
  (LANG_TYPE_CLASS_CHECK (NODE)->unique_obj_representations)

/* Nonzero means that this class type has
   CLASSTYPE_UNIQUE_OBJ_REPRESENTATIONS computed.  */
#define CLASSTYPE_UNIQUE_OBJ_REPRESENTATIONS_SET(NODE) \
  (LANG_TYPE_CLASS_CHECK (NODE)->unique_obj_representations_set)

/* Nonzero means that this class contains pod types whose default
   initialization is not a zero initialization (namely, pointers to
   data members).  */
#define CLASSTYPE_NON_ZERO_INIT_P(NODE) \
  (LANG_TYPE_CLASS_CHECK (NODE)->non_zero_init)

/* Nonzero if this class is "empty" in the sense of the C++ ABI.  */
#define CLASSTYPE_EMPTY_P(NODE) \
  (LANG_TYPE_CLASS_CHECK (NODE)->empty_p)

/* Nonzero if this class is "nearly empty", i.e., contains only a
   virtual function table pointer.  */
#define CLASSTYPE_NEARLY_EMPTY_P(NODE) \
  (LANG_TYPE_CLASS_CHECK (NODE)->nearly_empty_p)

/* Nonzero if this class contains an empty subobject.  */
#define CLASSTYPE_CONTAINS_EMPTY_CLASS_P(NODE) \
  (LANG_TYPE_CLASS_CHECK (NODE)->contains_empty_class_p)

/* A list of class types of which this type is a friend.  The
   TREE_VALUE is normally a TYPE, but will be a TEMPLATE_DECL in the
   case of a template friend.  */
#define CLASSTYPE_FRIEND_CLASSES(NODE) \
  (LANG_TYPE_CLASS_CHECK (NODE)->friend_classes)

/* A list of the classes which grant friendship to this class.  */
#define CLASSTYPE_BEFRIENDING_CLASSES(NODE) \
  (LANG_TYPE_CLASS_CHECK (NODE)->befriending_classes)

/* The associated LAMBDA_EXPR that made this class.  */
#define CLASSTYPE_LAMBDA_EXPR(NODE) \
  (LANG_TYPE_CLASS_CHECK (NODE)->lambda_expr)
/* The extra mangling scope for this closure type.  */
#define LAMBDA_TYPE_EXTRA_SCOPE(NODE) \
  (LAMBDA_EXPR_EXTRA_SCOPE (CLASSTYPE_LAMBDA_EXPR (NODE)))

/* Say whether this node was declared as a "class" or a "struct".  */
#define CLASSTYPE_DECLARED_CLASS(NODE) \
  (LANG_TYPE_CLASS_CHECK (NODE)->declared_class)

/* Nonzero if this class has const members
   which have no specified initialization.  */
#define CLASSTYPE_READONLY_FIELDS_NEED_INIT(NODE)	\
  (TYPE_LANG_SPECIFIC (NODE)				\
   ? LANG_TYPE_CLASS_CHECK (NODE)->h.const_needs_init : 0)
#define SET_CLASSTYPE_READONLY_FIELDS_NEED_INIT(NODE, VALUE) \
  (LANG_TYPE_CLASS_CHECK (NODE)->h.const_needs_init = (VALUE))

/* Nonzero if this class has ref members
   which have no specified initialization.  */
#define CLASSTYPE_REF_FIELDS_NEED_INIT(NODE)		\
  (TYPE_LANG_SPECIFIC (NODE)				\
   ? LANG_TYPE_CLASS_CHECK (NODE)->h.ref_needs_init : 0)
#define SET_CLASSTYPE_REF_FIELDS_NEED_INIT(NODE, VALUE) \
  (LANG_TYPE_CLASS_CHECK (NODE)->h.ref_needs_init = (VALUE))

/* Nonzero if this class is included from a header file which employs
   `#pragma interface', and it is not included in its implementation file.  */
#define CLASSTYPE_INTERFACE_ONLY(NODE) \
  (LANG_TYPE_CLASS_CHECK (NODE)->interface_only)

/* True if we have already determined whether or not vtables, VTTs,
   typeinfo, and other similar per-class data should be emitted in
   this translation unit.  This flag does not indicate whether or not
   these items should be emitted; it only indicates that we know one
   way or the other.  */
#define CLASSTYPE_INTERFACE_KNOWN(NODE) \
  (LANG_TYPE_CLASS_CHECK (NODE)->interface_unknown == 0)
/* The opposite of CLASSTYPE_INTERFACE_KNOWN.  */
#define CLASSTYPE_INTERFACE_UNKNOWN(NODE) \
  (LANG_TYPE_CLASS_CHECK (NODE)->interface_unknown)

#define SET_CLASSTYPE_INTERFACE_UNKNOWN_X(NODE,X) \
  (LANG_TYPE_CLASS_CHECK (NODE)->interface_unknown = !!(X))
#define SET_CLASSTYPE_INTERFACE_UNKNOWN(NODE) \
  (LANG_TYPE_CLASS_CHECK (NODE)->interface_unknown = 1)
#define SET_CLASSTYPE_INTERFACE_KNOWN(NODE) \
  (LANG_TYPE_CLASS_CHECK (NODE)->interface_unknown = 0)

/* Nonzero if a _DECL node requires us to output debug info for this class.  */
#define CLASSTYPE_DEBUG_REQUESTED(NODE) \
  (LANG_TYPE_CLASS_CHECK (NODE)->debug_requested)

/* Additional macros for inheritance information.  */

/* Nonzero means that this class is on a path leading to a new vtable.  */
#define BINFO_VTABLE_PATH_MARKED(NODE) BINFO_FLAG_1 (NODE)

/* Nonzero means B (a BINFO) has its own vtable.  Any copies will not
   have this flag set.  */
#define BINFO_NEW_VTABLE_MARKED(B) (BINFO_FLAG_2 (B))

/* Compare a BINFO_TYPE with another type for equality.  For a binfo,
   this is functionally equivalent to using same_type_p, but
   measurably faster.  At least one of the arguments must be a
   BINFO_TYPE.  The other can be a BINFO_TYPE or a regular type.  If
   BINFO_TYPE(T) ever stops being the main variant of the class the
   binfo is for, this macro must change.  */
#define SAME_BINFO_TYPE_P(A, B) ((A) == (B))

/* Any subobject that needs a new vtable must have a vptr and must not
   be a non-virtual primary base (since it would then use the vtable from a
   derived class and never become non-primary.)  */
#define SET_BINFO_NEW_VTABLE_MARKED(B)					 \
  (BINFO_NEW_VTABLE_MARKED (B) = 1,					 \
   gcc_assert (!BINFO_PRIMARY_P (B) || BINFO_VIRTUAL_P (B)),		 \
   gcc_assert (TYPE_VFIELD (BINFO_TYPE (B))))

/* Nonzero if this binfo is for a dependent base - one that should not
   be searched.  */
#define BINFO_DEPENDENT_BASE_P(NODE) BINFO_FLAG_3 (NODE)

/* Nonzero if this binfo has lost its primary base binfo (because that
   is a nearly-empty virtual base that has been taken by some other
   base in the complete hierarchy.  */
#define BINFO_LOST_PRIMARY_P(NODE) BINFO_FLAG_4 (NODE)

/* Nonzero if this BINFO is a primary base class.  */
#define BINFO_PRIMARY_P(NODE) BINFO_FLAG_5(NODE)

/* Used by various search routines.  */
#define IDENTIFIER_MARKED(NODE) TREE_LANG_FLAG_0 (NODE)

/* A vec<tree_pair_s> of the vcall indices associated with the class
   NODE.  The PURPOSE of each element is a FUNCTION_DECL for a virtual
   function.  The VALUE is the index into the virtual table where the
   vcall offset for that function is stored, when NODE is a virtual
   base.  */
#define CLASSTYPE_VCALL_INDICES(NODE) \
  (LANG_TYPE_CLASS_CHECK (NODE)->vcall_indices)

/* The various vtables for the class NODE.  The primary vtable will be
   first, followed by the construction vtables and VTT, if any.  */
#define CLASSTYPE_VTABLES(NODE) \
  (LANG_TYPE_CLASS_CHECK (NODE)->vtables)

/* The std::type_info variable representing this class, or NULL if no
   such variable has been created.  This field is only set for the
   TYPE_MAIN_VARIANT of the class.  */
#define CLASSTYPE_TYPEINFO_VAR(NODE) \
  (LANG_TYPE_CLASS_CHECK (NODE)->typeinfo_var)

/* Accessor macros for the BINFO_VIRTUALS list.  */

/* The number of bytes by which to adjust the `this' pointer when
   calling this virtual function.  Subtract this value from the this
   pointer. Always non-NULL, might be constant zero though.  */
#define BV_DELTA(NODE) (TREE_PURPOSE (NODE))

/* If non-NULL, the vtable index at which to find the vcall offset
   when calling this virtual function.  Add the value at that vtable
   index to the this pointer.  */
#define BV_VCALL_INDEX(NODE) (TREE_TYPE (NODE))

/* The function to call.  */
#define BV_FN(NODE) (TREE_VALUE (NODE))

/* Whether or not this entry is for a lost primary virtual base.  */
#define BV_LOST_PRIMARY(NODE) (TREE_LANG_FLAG_0 (NODE))

/* For FUNCTION_TYPE or METHOD_TYPE, a list of the exceptions that
   this type can raise.  Each TREE_VALUE is a _TYPE.  The TREE_VALUE
   will be NULL_TREE to indicate a throw specification of `()', or
   no exceptions allowed.  For a noexcept specification, TREE_VALUE
   is NULL_TREE and TREE_PURPOSE is the constant-expression.  For
   a deferred noexcept-specification, TREE_PURPOSE is a DEFERRED_NOEXCEPT
   (for templates) or an OVERLOAD list of functions (for implicitly
   declared functions).  */
#define TYPE_RAISES_EXCEPTIONS(NODE) \
  TYPE_LANG_SLOT_1 (FUNC_OR_METHOD_CHECK (NODE))

/* For FUNCTION_TYPE or METHOD_TYPE, return 1 iff it is declared `throw()'
   or noexcept(true).  */
#define TYPE_NOTHROW_P(NODE) nothrow_spec_p (TYPE_RAISES_EXCEPTIONS (NODE))

/* For FUNCTION_TYPE or METHOD_TYPE, true if NODE is noexcept.  This is the
   case for things declared noexcept(true) and, with -fnothrow-opt, for
   throw() functions.  */
#define TYPE_NOEXCEPT_P(NODE) type_noexcept_p (NODE)

/* The binding level associated with the namespace.  */
#define NAMESPACE_LEVEL(NODE) \
  (LANG_DECL_NS_CHECK (NODE)->level)

/* Flags shared by all forms of DECL_LANG_SPECIFIC.

   Some of the flags live here only to make lang_decl_min/fn smaller.  Do
   not make this struct larger than 32 bits; instead, make sel smaller.  */

struct GTY(()) lang_decl_base {
  unsigned selector : 2;
  unsigned module_index : 14;		   /* Module index. */
  ENUM_BITFIELD(languages) language : 1;
  unsigned use_template : 2;
  unsigned not_really_extern : 1;	   /* var or fn */
  unsigned initialized_in_class : 1;	   /* var or fn */
  unsigned repo_available_p : 1;	   /* var or fn */
  unsigned threadprivate_or_deleted_p : 1; /* var or fn */
  unsigned anticipated_p : 1;		   /* fn, type or template */
  /* anticipated_p reused as DECL_OMP_PRIVATIZED_MEMBER in var */
  unsigned friend_or_tls : 1;		   /* var, fn, type or template */
  unsigned template_conv_p : 1;		   /* var or template */
  unsigned odr_used : 1;		   /* var or fn */
  unsigned u2sel : 1;
  unsigned concept_p : 1;                  /* applies to vars and functions */
  unsigned var_declared_inline_p : 1;	   /* var */
  unsigned decomposition_p : 1;		   /* var */
  /* 1 spare bit */
};

/* True for DECL codes which have template info and access.  */
#define LANG_DECL_HAS_MIN(NODE)			\
  (VAR_OR_FUNCTION_DECL_P (NODE)		\
   || TREE_CODE (NODE) == FIELD_DECL		\
   || TREE_CODE (NODE) == CONST_DECL		\
   || TREE_CODE (NODE) == TYPE_DECL		\
   || TREE_CODE (NODE) == TEMPLATE_DECL		\
   || TREE_CODE (NODE) == USING_DECL)

/* DECL_LANG_SPECIFIC for the above codes.  */

struct GTY(()) lang_decl_min {
  struct lang_decl_base base; /* 32-bits.  */

  /* 32 bits padding on 64-bit host.  */

  /* In a FUNCTION_DECL for which DECL_THUNK_P holds, this is
     THUNK_ALIAS.
     In a FUNCTION_DECL for which DECL_THUNK_P does not hold,
     VAR_DECL, TYPE_DECL, or TEMPLATE_DECL, this is
     DECL_TEMPLATE_INFO.  */
  tree template_info;

  union lang_decl_u2 {
    /* In a FUNCTION_DECL for which DECL_THUNK_P holds, this is
       THUNK_VIRTUAL_OFFSET.
       Otherwise this is DECL_ACCESS.  */
    tree GTY ((tag ("0"))) access;

    /* For VAR_DECL in function, this is DECL_DISCRIMINATOR.  */
    int GTY ((tag ("1"))) discriminator;
  } GTY ((desc ("%0.u.base.u2sel"))) u2;
};

/* Additional DECL_LANG_SPECIFIC information for functions.  */

struct GTY(()) lang_decl_fn {
  struct lang_decl_min min;

  /* In an overloaded operator, this is the value of
     DECL_OVERLOADED_OPERATOR_P.  */
  ENUM_BITFIELD (tree_code) operator_code : 16;

  unsigned global_ctor_p : 1;
  unsigned global_dtor_p : 1;
  unsigned assignment_operator_p : 1;
  unsigned static_function : 1;
  unsigned pure_virtual : 1;
  unsigned defaulted_p : 1;
  unsigned has_in_charge_parm_p : 1;
  unsigned has_vtt_parm_p : 1;
  
  unsigned pending_inline_p : 1;
  unsigned nonconverting : 1;
  unsigned thunk_p : 1;
  unsigned this_thunk_p : 1;
  unsigned hidden_friend_p : 1;
  unsigned omp_declare_reduction_p : 1;
  /* 2 spare bits.  */
  /* 32-bits padding on 64-bit host.  */

  /* For a non-thunk function decl, this is a tree list of
     friendly classes. For a thunk function decl, it is the
     thunked to function decl.  */
  tree befriending_classes;

  /* For a non-virtual FUNCTION_DECL, this is
     DECL_FRIEND_CONTEXT.  For a virtual FUNCTION_DECL for which
     DECL_THIS_THUNK_P does not hold, this is DECL_THUNKS. Both
     this pointer and result pointer adjusting thunks are
     chained here.  This pointer thunks to return pointer thunks
     will be chained on the return pointer thunk.  */
  tree context;

  union lang_decl_u5
  {
    /* In a non-thunk FUNCTION_DECL or TEMPLATE_DECL, this is
       DECL_CLONED_FUNCTION.  */
    tree GTY ((tag ("0"))) cloned_function;

    /* In a FUNCTION_DECL for which THUNK_P holds this is the
       THUNK_FIXED_OFFSET.  */
    HOST_WIDE_INT GTY ((tag ("1"))) fixed_offset;
  } GTY ((desc ("%1.thunk_p"))) u5;

  union lang_decl_u3
  {
    struct cp_token_cache * GTY ((tag ("1"))) pending_inline_info;
    struct language_function * GTY ((tag ("0")))
      saved_language_function;
  } GTY ((desc ("%1.pending_inline_p"))) u;

};

/* DECL_LANG_SPECIFIC for namespaces.  */

struct GTY(()) lang_decl_ns {
  struct lang_decl_base base; /* 32 bits.  */
  cp_binding_level *level;

  /* using directives and inline children.  These need to be va_gc,
     because of PCH.  */
  vec<tree, va_gc> *usings;
  vec<tree, va_gc> *inlinees;

  /* Map from IDENTIFIER nodes to DECLS.  */
  hash_map<lang_identifier *, tree> *bindings;
};

/* DECL_LANG_SPECIFIC for parameters.  */

struct GTY(()) lang_decl_parm {
  struct lang_decl_base base; /* 32 bits.  */
  int level;
  int index;
};

/* DECL_LANG_SPECIFIC for all types.  It would be nice to just make this a
   union rather than a struct containing a union as its only field, but
   tree.h declares it as a struct.  */

struct GTY(()) lang_decl {
  union GTY((desc ("%h.base.selector"))) lang_decl_u {
    struct lang_decl_base GTY ((default)) base;
    struct lang_decl_min GTY((tag ("0"))) min;
    struct lang_decl_fn GTY ((tag ("1"))) fn;
    struct lang_decl_ns GTY((tag ("2"))) ns;
    struct lang_decl_parm GTY((tag ("3"))) parm;
  } u;
};

/* Looks through a template (if present) to find what it declares.  */
#define STRIP_TEMPLATE(NODE) \
  (TREE_CODE (NODE) == TEMPLATE_DECL ? DECL_TEMPLATE_RESULT (NODE) : NODE)

#if defined ENABLE_TREE_CHECKING && (GCC_VERSION >= 2007)

#define LANG_DECL_MIN_CHECK(NODE) __extension__			\
({ struct lang_decl *lt = DECL_LANG_SPECIFIC (NODE);		\
   if (!LANG_DECL_HAS_MIN (NODE))				\
     lang_check_failed (__FILE__, __LINE__, __FUNCTION__);	\
   &lt->u.min; })

/* We want to be able to check DECL_CONSTRUCTOR_P and such on a function
   template, not just on a FUNCTION_DECL.  So when looking for things in
   lang_decl_fn, look down through a TEMPLATE_DECL into its result.  */
#define LANG_DECL_FN_CHECK(NODE) __extension__				\
({ struct lang_decl *lt = DECL_LANG_SPECIFIC (STRIP_TEMPLATE (NODE));	\
   if (!DECL_DECLARES_FUNCTION_P (NODE) || lt->u.base.selector != 1)	\
     lang_check_failed (__FILE__, __LINE__, __FUNCTION__);		\
   &lt->u.fn; })

#define LANG_DECL_NS_CHECK(NODE) __extension__				\
({ struct lang_decl *lt = DECL_LANG_SPECIFIC (NODE);			\
   if (TREE_CODE (NODE) != NAMESPACE_DECL || lt->u.base.selector != 2)	\
     lang_check_failed (__FILE__, __LINE__, __FUNCTION__);		\
   &lt->u.ns; })

#define LANG_DECL_PARM_CHECK(NODE) __extension__		\
({ struct lang_decl *lt = DECL_LANG_SPECIFIC (NODE);		\
  if (TREE_CODE (NODE) != PARM_DECL)				\
    lang_check_failed (__FILE__, __LINE__, __FUNCTION__);	\
  &lt->u.parm; })

#define LANG_DECL_U2_CHECK(NODE, TF) __extension__		\
({  struct lang_decl *lt = DECL_LANG_SPECIFIC (NODE);		\
    if (!LANG_DECL_HAS_MIN (NODE) || lt->u.base.u2sel != TF)	\
      lang_check_failed (__FILE__, __LINE__, __FUNCTION__);	\
    &lt->u.min.u2; })

#else

#define LANG_DECL_MIN_CHECK(NODE) \
  (&DECL_LANG_SPECIFIC (NODE)->u.min)

#define LANG_DECL_FN_CHECK(NODE) \
  (&DECL_LANG_SPECIFIC (STRIP_TEMPLATE (NODE))->u.fn)

#define LANG_DECL_NS_CHECK(NODE) \
  (&DECL_LANG_SPECIFIC (NODE)->u.ns)

#define LANG_DECL_PARM_CHECK(NODE) \
  (&DECL_LANG_SPECIFIC (NODE)->u.parm)

#define LANG_DECL_U2_CHECK(NODE, TF) \
  (&DECL_LANG_SPECIFIC (NODE)->u.min.u2)

#endif /* ENABLE_TREE_CHECKING */

/* For a FUNCTION_DECL or a VAR_DECL, the language linkage for the
   declaration.  Some entities (like a member function in a local
   class, or a local variable) do not have linkage at all, and this
   macro should not be used in those cases.

   Implementation note: A FUNCTION_DECL without DECL_LANG_SPECIFIC was
   created by language-independent code, and has C linkage.  Most
   VAR_DECLs have C++ linkage, and do not have DECL_LANG_SPECIFIC, but
   we do create DECL_LANG_SPECIFIC for variables with non-C++ linkage.  */
#define DECL_LANGUAGE(NODE)				\
  (DECL_LANG_SPECIFIC (NODE)				\
   ? DECL_LANG_SPECIFIC (NODE)->u.base.language		\
   : (TREE_CODE (NODE) == FUNCTION_DECL			\
      ? lang_c : lang_cplusplus))

/* Set the language linkage for NODE to LANGUAGE.  */
#define SET_DECL_LANGUAGE(NODE, LANGUAGE) \
  (DECL_LANG_SPECIFIC (NODE)->u.base.language = (LANGUAGE))

/* For FUNCTION_DECLs and TEMPLATE_DECLs: nonzero means that this function
   is a constructor.  */
#define DECL_CONSTRUCTOR_P(NODE) \
  DECL_CXX_CONSTRUCTOR_P (STRIP_TEMPLATE (NODE))

/* Nonzero if NODE (a FUNCTION_DECL) is a constructor for a complete
   object.  */
#define DECL_COMPLETE_CONSTRUCTOR_P(NODE)		\
  (DECL_CONSTRUCTOR_P (NODE)				\
   && DECL_NAME (NODE) == complete_ctor_identifier)

/* Nonzero if NODE (a FUNCTION_DECL) is a constructor for a base
   object.  */
#define DECL_BASE_CONSTRUCTOR_P(NODE)		\
  (DECL_CONSTRUCTOR_P (NODE)			\
   && DECL_NAME (NODE) == base_ctor_identifier)

/* Nonzero if NODE (a FUNCTION_DECL) is a constructor, but not either the
   specialized in-charge constructor or the specialized not-in-charge
   constructor.  */
#define DECL_MAYBE_IN_CHARGE_CONSTRUCTOR_P(NODE)		\
  (DECL_DECLARES_FUNCTION_P (NODE) && DECL_CONSTRUCTOR_P (NODE) \
   && !DECL_CLONED_FUNCTION_P (NODE))

/* Nonzero if NODE (a FUNCTION_DECL) is a copy constructor.  */
#define DECL_COPY_CONSTRUCTOR_P(NODE) \
  (DECL_CONSTRUCTOR_P (NODE) && copy_fn_p (NODE) > 0)

/* Nonzero if NODE (a FUNCTION_DECL) is a move constructor.  */
#define DECL_MOVE_CONSTRUCTOR_P(NODE) \
  (DECL_CONSTRUCTOR_P (NODE) && move_fn_p (NODE))

/* Nonzero if NODE (a FUNCTION_DECL or TEMPLATE_DECL)
   is a destructor.  */
#define DECL_DESTRUCTOR_P(NODE)				\
  DECL_CXX_DESTRUCTOR_P (STRIP_TEMPLATE (NODE))

/* Nonzero if NODE (a FUNCTION_DECL) is a destructor, but not the
   specialized in-charge constructor, in-charge deleting constructor,
   or the base destructor.  */
#define DECL_MAYBE_IN_CHARGE_DESTRUCTOR_P(NODE)			\
  (DECL_DECLARES_FUNCTION_P (NODE) && DECL_DESTRUCTOR_P (NODE)	\
   && !DECL_CLONED_FUNCTION_P (NODE))

/* Nonzero if NODE (a FUNCTION_DECL) is a destructor for a complete
   object.  */
#define DECL_COMPLETE_DESTRUCTOR_P(NODE)		\
  (DECL_DESTRUCTOR_P (NODE)				\
   && DECL_NAME (NODE) == complete_dtor_identifier)

/* Nonzero if NODE (a FUNCTION_DECL) is a destructor for a base
   object.  */
#define DECL_BASE_DESTRUCTOR_P(NODE)		\
  (DECL_DESTRUCTOR_P (NODE)			\
   && DECL_NAME (NODE) == base_dtor_identifier)

/* Nonzero if NODE (a FUNCTION_DECL) is a destructor for a complete
   object that deletes the object after it has been destroyed.  */
#define DECL_DELETING_DESTRUCTOR_P(NODE)		\
  (DECL_DESTRUCTOR_P (NODE)				\
   && DECL_NAME (NODE) == deleting_dtor_identifier)

/* Nonzero if NODE (a FUNCTION_DECL) is a cloned constructor or
   destructor.  */
#define DECL_CLONED_FUNCTION_P(NODE) (!!decl_cloned_function_p (NODE, true))

/* If DECL_CLONED_FUNCTION_P holds, this is the function that was
   cloned.  */
#define DECL_CLONED_FUNCTION(NODE) (*decl_cloned_function_p (NODE, false))

/* Perform an action for each clone of FN, if FN is a function with
   clones.  This macro should be used like:

      FOR_EACH_CLONE (clone, fn)
	{ ... }

  */
#define FOR_EACH_CLONE(CLONE, FN)			\
  if (!(TREE_CODE (FN) == FUNCTION_DECL			\
	&& (DECL_MAYBE_IN_CHARGE_CONSTRUCTOR_P (FN)	\
	    || DECL_MAYBE_IN_CHARGE_DESTRUCTOR_P (FN))))\
    ;							\
  else							\
    for (CLONE = DECL_CHAIN (FN);			\
	 CLONE && DECL_CLONED_FUNCTION_P (CLONE);	\
	 CLONE = DECL_CHAIN (CLONE))

/* Nonzero if NODE has DECL_DISCRIMINATOR and not DECL_ACCESS.  */
#define DECL_DISCRIMINATOR_P(NODE)	\
  (VAR_P (NODE) && DECL_FUNCTION_SCOPE_P (NODE))

/* Discriminator for name mangling.  */
#define DECL_DISCRIMINATOR(NODE) (LANG_DECL_U2_CHECK (NODE, 1)->discriminator)

/* True iff DECL_DISCRIMINATOR is set for a DECL_DISCRIMINATOR_P decl.  */
#define DECL_DISCRIMINATOR_SET_P(NODE) \
  (DECL_LANG_SPECIFIC (NODE) && DECL_LANG_SPECIFIC (NODE)->u.base.u2sel == 1)

/* The index of a user-declared parameter in its function, starting at 1.
   All artificial parameters will have index 0.  */
#define DECL_PARM_INDEX(NODE) \
  (LANG_DECL_PARM_CHECK (NODE)->index)

/* The level of a user-declared parameter in its function, starting at 1.
   A parameter of the function will have level 1; a parameter of the first
   nested function declarator (i.e. t in void f (void (*p)(T t))) will have
   level 2.  */
#define DECL_PARM_LEVEL(NODE) \
  (LANG_DECL_PARM_CHECK (NODE)->level)

/* Nonzero if the VTT parm has been added to NODE.  */
#define DECL_HAS_VTT_PARM_P(NODE) \
  (LANG_DECL_FN_CHECK (NODE)->has_vtt_parm_p)

/* Nonzero if NODE is a FUNCTION_DECL for which a VTT parameter is
   required.  */
#define DECL_NEEDS_VTT_PARM_P(NODE)			\
  (CLASSTYPE_VBASECLASSES (DECL_CONTEXT (NODE))		\
   && (DECL_BASE_CONSTRUCTOR_P (NODE)			\
       || DECL_BASE_DESTRUCTOR_P (NODE)))

/* Nonzero if NODE is a user-defined conversion operator.  */
#define DECL_CONV_FN_P(NODE) \
  (DECL_NAME (NODE) && IDENTIFIER_TYPENAME_P (DECL_NAME (NODE)))

/* If FN is a conversion operator, the type to which it converts.
   Otherwise, NULL_TREE.  */
#define DECL_CONV_FN_TYPE(FN) \
  (DECL_CONV_FN_P (FN) ? TREE_TYPE (DECL_NAME (FN)) : NULL_TREE)

/* Nonzero if NODE, which is a TEMPLATE_DECL, is a template
   conversion operator to a type dependent on the innermost template
   args.  */
#define DECL_TEMPLATE_CONV_FN_P(NODE) \
  (DECL_LANG_SPECIFIC (TEMPLATE_DECL_CHECK (NODE))->u.base.template_conv_p)

/* Nonzero if NODE, a static data member, was declared in its class as an
   array of unknown bound.  */
#define VAR_HAD_UNKNOWN_BOUND(NODE)			\
  (DECL_LANG_SPECIFIC (VAR_DECL_CHECK (NODE))		\
   ? DECL_LANG_SPECIFIC (NODE)->u.base.template_conv_p	\
   : false)
#define SET_VAR_HAD_UNKNOWN_BOUND(NODE) \
  (DECL_LANG_SPECIFIC (VAR_DECL_CHECK (NODE))->u.base.template_conv_p = true)

/* Set the overloaded operator code for NODE to CODE.  */
#define SET_OVERLOADED_OPERATOR_CODE(NODE, CODE) \
  (LANG_DECL_FN_CHECK (NODE)->operator_code = (CODE))

/* If NODE is an overloaded operator, then this returns the TREE_CODE
   associated with the overloaded operator.
   DECL_ASSIGNMENT_OPERATOR_P must also be checked to determine
   whether or not NODE is an assignment operator.  If NODE is not an
   overloaded operator, ERROR_MARK is returned.  Since the numerical
   value of ERROR_MARK is zero, this macro can be used as a predicate
   to test whether or not NODE is an overloaded operator.  */
#define DECL_OVERLOADED_OPERATOR_P(NODE)		\
  (IDENTIFIER_OPNAME_P (DECL_NAME (NODE))		\
   ? LANG_DECL_FN_CHECK (NODE)->operator_code : ERROR_MARK)

/* Nonzero if NODE is an assignment operator (including += and such).  */
#define DECL_ASSIGNMENT_OPERATOR_P(NODE) \
  (LANG_DECL_FN_CHECK (NODE)->assignment_operator_p)

/* For FUNCTION_DECLs: nonzero means that this function is a
   constructor or a destructor with an extra in-charge parameter to
   control whether or not virtual bases are constructed.  */
#define DECL_HAS_IN_CHARGE_PARM_P(NODE) \
  (LANG_DECL_FN_CHECK (NODE)->has_in_charge_parm_p)

/* Nonzero if DECL is a declaration of __builtin_constant_p.  */
#define DECL_IS_BUILTIN_CONSTANT_P(NODE)		\
 (TREE_CODE (NODE) == FUNCTION_DECL			\
  && DECL_BUILT_IN_CLASS (NODE) == BUILT_IN_NORMAL	\
  && DECL_FUNCTION_CODE (NODE) == BUILT_IN_CONSTANT_P)

/* Nonzero for _DECL means that this decl appears in (or will appear
   in) as a member in a RECORD_TYPE or UNION_TYPE node.  It is also for
   detecting circularity in case members are multiply defined.  In the
   case of a VAR_DECL, it is also used to determine how program storage
   should be allocated.  */
#define DECL_IN_AGGR_P(NODE) (DECL_LANG_FLAG_3 (NODE))

/* Nonzero for a VAR_DECL means that the variable's initialization (if
   any) has been processed.  (In general, DECL_INITIALIZED_P is
   !DECL_EXTERNAL, but static data members may be initialized even if
   not defined.)  */
#define DECL_INITIALIZED_P(NODE) \
   (TREE_LANG_FLAG_1 (VAR_DECL_CHECK (NODE)))

/* Nonzero for a VAR_DECL iff an explicit initializer was provided
   or a non-trivial constructor is called.  */
#define DECL_NONTRIVIALLY_INITIALIZED_P(NODE)	\
   (TREE_LANG_FLAG_6 (VAR_DECL_CHECK (NODE)))

/* Nonzero for a VAR_DECL that was initialized with a
   constant-expression.  */
#define DECL_INITIALIZED_BY_CONSTANT_EXPRESSION_P(NODE) \
  (TREE_LANG_FLAG_2 (VAR_DECL_CHECK (NODE)))

/* Nonzero if the DECL was initialized in the class definition itself,
   rather than outside the class.  This is used for both static member
   VAR_DECLS, and FUNCTION_DECLS that are defined in the class.  */
#define DECL_INITIALIZED_IN_CLASS_P(DECL) \
  (DECL_LANG_SPECIFIC (VAR_OR_FUNCTION_DECL_CHECK (DECL)) \
   ->u.base.initialized_in_class)

/* Nonzero if the DECL is used in the sense of 3.2 [basic.def.odr].
   Only available for decls with DECL_LANG_SPECIFIC.  */
#define DECL_ODR_USED(DECL) \
  (DECL_LANG_SPECIFIC (VAR_OR_FUNCTION_DECL_CHECK (DECL)) \
   ->u.base.odr_used)

/* Nonzero for DECL means that this decl is just a friend declaration,
   and should not be added to the list of members for this class.  */
#define DECL_FRIEND_P(NODE) \
  (DECL_LANG_SPECIFIC (TYPE_FUNCTION_OR_TEMPLATE_DECL_CHECK (NODE)) \
   ->u.base.friend_or_tls)

/* Nonzero if the thread-local variable was declared with __thread as
   opposed to thread_local.  */
#define DECL_GNU_TLS_P(NODE)				\
  (DECL_LANG_SPECIFIC (VAR_DECL_CHECK (NODE))		\
   && DECL_LANG_SPECIFIC (NODE)->u.base.friend_or_tls)
#define SET_DECL_GNU_TLS_P(NODE)				\
  (retrofit_lang_decl (VAR_DECL_CHECK (NODE)),			\
   DECL_LANG_SPECIFIC (NODE)->u.base.friend_or_tls = true)

/* A TREE_LIST of the types which have befriended this FUNCTION_DECL.  */
#define DECL_BEFRIENDING_CLASSES(NODE) \
  (LANG_DECL_FN_CHECK (NODE)->befriending_classes)

/* Nonzero for FUNCTION_DECL means that this decl is a static
   member function.  */
#define DECL_STATIC_FUNCTION_P(NODE) \
  (LANG_DECL_FN_CHECK (NODE)->static_function)

/* Nonzero for FUNCTION_DECL means that this decl is a non-static
   member function.  */
#define DECL_NONSTATIC_MEMBER_FUNCTION_P(NODE) \
  (TREE_CODE (TREE_TYPE (NODE)) == METHOD_TYPE)

/* Nonzero for FUNCTION_DECL means that this decl is a member function
   (static or non-static).  */
#define DECL_FUNCTION_MEMBER_P(NODE) \
  (DECL_NONSTATIC_MEMBER_FUNCTION_P (NODE) || DECL_STATIC_FUNCTION_P (NODE))

/* Nonzero for FUNCTION_DECL means that this member function
   has `this' as const X *const.  */
#define DECL_CONST_MEMFUNC_P(NODE)					 \
  (DECL_NONSTATIC_MEMBER_FUNCTION_P (NODE)				 \
   && CP_TYPE_CONST_P (TREE_TYPE (TREE_VALUE				 \
				  (TYPE_ARG_TYPES (TREE_TYPE (NODE))))))

/* Nonzero for FUNCTION_DECL means that this member function
   has `this' as volatile X *const.  */
#define DECL_VOLATILE_MEMFUNC_P(NODE)					 \
  (DECL_NONSTATIC_MEMBER_FUNCTION_P (NODE)				 \
   && CP_TYPE_VOLATILE_P (TREE_TYPE (TREE_VALUE				 \
				  (TYPE_ARG_TYPES (TREE_TYPE (NODE))))))

/* Nonzero for a DECL means that this member is a non-static member.  */
#define DECL_NONSTATIC_MEMBER_P(NODE)		\
  (DECL_NONSTATIC_MEMBER_FUNCTION_P (NODE)	\
   || TREE_CODE (NODE) == FIELD_DECL)

/* Nonzero for _DECL means that this member object type
   is mutable.  */
#define DECL_MUTABLE_P(NODE) (DECL_LANG_FLAG_0 (NODE))

/* Nonzero for _DECL means that this constructor or conversion function is
   non-converting.  */
#define DECL_NONCONVERTING_P(NODE) \
  (LANG_DECL_FN_CHECK (NODE)->nonconverting)

/* Nonzero for FUNCTION_DECL means that this member function is a pure
   virtual function.  */
#define DECL_PURE_VIRTUAL_P(NODE) \
  (LANG_DECL_FN_CHECK (NODE)->pure_virtual)

/* True (in a FUNCTION_DECL) if NODE is a virtual function that is an
   invalid overrider for a function from a base class.  Once we have
   complained about an invalid overrider we avoid complaining about it
   again.  */
#define DECL_INVALID_OVERRIDER_P(NODE) \
  (DECL_LANG_FLAG_4 (NODE))

/* True (in a FUNCTION_DECL) if NODE is a function declared with
   an override virt-specifier */
#define DECL_OVERRIDE_P(NODE) (TREE_LANG_FLAG_0 (NODE))

/* The thunks associated with NODE, a FUNCTION_DECL.  */
#define DECL_THUNKS(NODE) \
  (DECL_VIRTUAL_P (NODE) ? LANG_DECL_FN_CHECK (NODE)->context : NULL_TREE)

/* Set DECL_THUNKS.  */
#define SET_DECL_THUNKS(NODE,THUNKS) \
  (LANG_DECL_FN_CHECK (NODE)->context = (THUNKS))

/* If NODE, a FUNCTION_DECL, is a C++11 inheriting constructor, then this
   is the constructor it inherits from.  */
#define DECL_INHERITED_CTOR(NODE) \
  (DECL_DECLARES_FUNCTION_P (NODE) && DECL_CONSTRUCTOR_P (NODE) \
   ? LANG_DECL_FN_CHECK (NODE)->context : NULL_TREE)

/* And this is the base that constructor comes from.  */
#define DECL_INHERITED_CTOR_BASE(NODE)			\
  (DECL_INHERITED_CTOR (NODE)				\
   ? DECL_CONTEXT (flag_new_inheriting_ctors		\
		   ? strip_inheriting_ctors (NODE)	\
		   : DECL_INHERITED_CTOR (NODE))	\
   : NULL_TREE)

/* Set the inherited base.  */
#define SET_DECL_INHERITED_CTOR(NODE,INH) \
  (LANG_DECL_FN_CHECK (NODE)->context = (INH))

/* Nonzero if NODE is a thunk, rather than an ordinary function.  */
#define DECL_THUNK_P(NODE)			\
  (TREE_CODE (NODE) == FUNCTION_DECL		\
   && DECL_LANG_SPECIFIC (NODE)			\
   && LANG_DECL_FN_CHECK (NODE)->thunk_p)

/* Set DECL_THUNK_P for node.  */
#define SET_DECL_THUNK_P(NODE, THIS_ADJUSTING)			\
  (LANG_DECL_FN_CHECK (NODE)->thunk_p = 1,			\
   LANG_DECL_FN_CHECK (NODE)->this_thunk_p = (THIS_ADJUSTING))

/* Nonzero if NODE is a this pointer adjusting thunk.  */
#define DECL_THIS_THUNK_P(NODE)			\
  (DECL_THUNK_P (NODE) && LANG_DECL_FN_CHECK (NODE)->this_thunk_p)

/* Nonzero if NODE is a result pointer adjusting thunk.  */
#define DECL_RESULT_THUNK_P(NODE)			\
  (DECL_THUNK_P (NODE) && !LANG_DECL_FN_CHECK (NODE)->this_thunk_p)

/* Nonzero if NODE is a FUNCTION_DECL, but not a thunk.  */
#define DECL_NON_THUNK_FUNCTION_P(NODE)				\
  (TREE_CODE (NODE) == FUNCTION_DECL && !DECL_THUNK_P (NODE))

/* Nonzero if NODE is `extern "C"'.  */
#define DECL_EXTERN_C_P(NODE) \
  (DECL_LANGUAGE (NODE) == lang_c)

/* Nonzero if NODE is an `extern "C"' function.  */
#define DECL_EXTERN_C_FUNCTION_P(NODE) \
  (DECL_NON_THUNK_FUNCTION_P (NODE) && DECL_EXTERN_C_P (NODE))

/* True iff DECL is an entity with vague linkage whose definition is
   available in this translation unit.  */
#define DECL_REPO_AVAILABLE_P(NODE) \
  (DECL_LANG_SPECIFIC (NODE)->u.base.repo_available_p)

/* True if DECL is declared 'constexpr'.  */
#define DECL_DECLARED_CONSTEXPR_P(DECL) \
  DECL_LANG_FLAG_8 (VAR_OR_FUNCTION_DECL_CHECK (STRIP_TEMPLATE (DECL)))

// True if NODE was declared as 'concept'.  The flag implies that the
// declaration is constexpr, that the declaration cannot be specialized or
// refined, and that the result type must be convertible to bool.
#define DECL_DECLARED_CONCEPT_P(NODE) \
  (DECL_LANG_SPECIFIC (NODE)->u.base.concept_p)

/* Nonzero if this DECL is the __PRETTY_FUNCTION__ variable in a
   template function.  */
#define DECL_PRETTY_FUNCTION_P(NODE) \
  (DECL_NAME (NODE) \
   && !strcmp (IDENTIFIER_POINTER (DECL_NAME (NODE)), "__PRETTY_FUNCTION__"))

/* Nonzero if the variable was declared to be thread-local.
   We need a special C++ version of this test because the middle-end
   DECL_THREAD_LOCAL_P uses the symtab, so we can't use it for
   templates.  */
#define CP_DECL_THREAD_LOCAL_P(NODE) \
  (TREE_LANG_FLAG_0 (VAR_DECL_CHECK (NODE)))

/* The _TYPE context in which this _DECL appears.  This field holds the
   class where a virtual function instance is actually defined.  */
#define DECL_CLASS_CONTEXT(NODE) \
  (DECL_CLASS_SCOPE_P (NODE) ? DECL_CONTEXT (NODE) : NULL_TREE)

/* For a non-member friend function, the class (if any) in which this
   friend was defined.  For example, given:

     struct S { friend void f (); };

   the DECL_FRIEND_CONTEXT for `f' will be `S'.  */
#define DECL_FRIEND_CONTEXT(NODE)				\
  ((DECL_DECLARES_FUNCTION_P (NODE)				\
    && DECL_FRIEND_P (NODE) && !DECL_FUNCTION_MEMBER_P (NODE))	\
   ? LANG_DECL_FN_CHECK (NODE)->context				\
   : NULL_TREE)

/* Set the DECL_FRIEND_CONTEXT for NODE to CONTEXT.  */
#define SET_DECL_FRIEND_CONTEXT(NODE, CONTEXT) \
  (LANG_DECL_FN_CHECK (NODE)->context = (CONTEXT))

#define CP_DECL_CONTEXT(NODE) \
  (!DECL_FILE_SCOPE_P (NODE) ? DECL_CONTEXT (NODE) : global_namespace)
#define CP_TYPE_CONTEXT(NODE) \
  (!TYPE_FILE_SCOPE_P (NODE) ? TYPE_CONTEXT (NODE) : global_namespace)
#define FROB_CONTEXT(NODE) \
  ((NODE) == global_namespace ? DECL_CONTEXT (NODE) : (NODE))

/* 1 iff NODE has namespace scope, including the global namespace.  */
#define DECL_NAMESPACE_SCOPE_P(NODE)				\
  (!DECL_TEMPLATE_PARM_P (NODE)					\
   && TREE_CODE (CP_DECL_CONTEXT (NODE)) == NAMESPACE_DECL)

#define TYPE_NAMESPACE_SCOPE_P(NODE) \
  (TREE_CODE (CP_TYPE_CONTEXT (NODE)) == NAMESPACE_DECL)

#define NAMESPACE_SCOPE_P(NODE) \
  ((DECL_P (NODE) && DECL_NAMESPACE_SCOPE_P (NODE)) \
   || (TYPE_P (NODE) && TYPE_NAMESPACE_SCOPE_P (NODE)))

/* 1 iff NODE is a class member.  */
#define DECL_CLASS_SCOPE_P(NODE) \
  (DECL_CONTEXT (NODE) && TYPE_P (DECL_CONTEXT (NODE)))

#define TYPE_CLASS_SCOPE_P(NODE) \
  (TYPE_CONTEXT (NODE) && TYPE_P (TYPE_CONTEXT (NODE)))

/* 1 iff NODE is function-local.  */
#define DECL_FUNCTION_SCOPE_P(NODE) \
  (DECL_CONTEXT (NODE) \
   && TREE_CODE (DECL_CONTEXT (NODE)) == FUNCTION_DECL)

#define TYPE_FUNCTION_SCOPE_P(NODE) \
  (TYPE_CONTEXT (NODE) && TREE_CODE (TYPE_CONTEXT (NODE)) == FUNCTION_DECL)

/* 1 iff VAR_DECL node NODE is a type-info decl.  This flag is set for
   both the primary typeinfo object and the associated NTBS name.  */
#define DECL_TINFO_P(NODE) TREE_LANG_FLAG_4 (VAR_DECL_CHECK (NODE))

/* 1 iff VAR_DECL node NODE is virtual table or VTT.  */
#define DECL_VTABLE_OR_VTT_P(NODE) TREE_LANG_FLAG_5 (VAR_DECL_CHECK (NODE))

/* 1 iff FUNCTION_TYPE or METHOD_TYPE has a ref-qualifier (either & or &&). */
#define FUNCTION_REF_QUALIFIED(NODE) \
  TREE_LANG_FLAG_4 (FUNC_OR_METHOD_CHECK (NODE))

/* 1 iff FUNCTION_TYPE or METHOD_TYPE has &&-ref-qualifier.  */
#define FUNCTION_RVALUE_QUALIFIED(NODE) \
  TREE_LANG_FLAG_5 (FUNC_OR_METHOD_CHECK (NODE))

/* 1 iff NODE is function-local, but for types.  */
#define LOCAL_CLASS_P(NODE)				\
  (decl_function_context (TYPE_MAIN_DECL (NODE)) != NULL_TREE)

/* The nesting depth of namespace, class or function.  Makes is_ancestor much
   simpler.  Only 8 bits available.  */
#define SCOPE_DEPTH(NODE) \
  (NAMESPACE_DECL_CHECK (NODE)->base.u.bits.address_space)

/* Whether the namepace is an inline namespace.  */
#define DECL_NAMESPACE_INLINE_P(NODE) \
  TREE_LANG_FLAG_0 (NAMESPACE_DECL_CHECK (NODE))

/* For a NAMESPACE_DECL: an OVERLOAD list of using namespace directives.  */
#define DECL_NAMESPACE_USING(NODE) \
   (LANG_DECL_NS_CHECK (NODE)->usings)

/* In a NAMESPACE_DECL, an OVERLOAD list of direct inline namespaces.  */
#define DECL_NAMESPACE_INLINEES(NODE) \
   (LANG_DECL_NS_CHECK (NODE)->inlinees)

/* Pointer to hash_map from IDENTIFIERS to DECLS  */
#define DECL_NAMESPACE_BINDINGS(NODE) \
   (LANG_DECL_NS_CHECK (NODE)->bindings)

/* In a NAMESPACE_DECL, points to the original namespace if this is
   a namespace alias.  */
#define DECL_NAMESPACE_ALIAS(NODE) \
	DECL_ABSTRACT_ORIGIN (NAMESPACE_DECL_CHECK (NODE))
#define ORIGINAL_NAMESPACE(NODE)  \
  (DECL_NAMESPACE_ALIAS (NODE) ? DECL_NAMESPACE_ALIAS (NODE) : (NODE))

/* Nonzero if NODE is the std namespace.  */
#define DECL_NAMESPACE_STD_P(NODE)			\
  (TREE_CODE (NODE) == NAMESPACE_DECL			\
   && CP_DECL_CONTEXT (NODE) == global_namespace	\
   && DECL_NAME (NODE) == std_identifier)

/* In a TREE_LIST in an attribute list, indicates that the attribute
   must be applied at instantiation time.  */
#define ATTR_IS_DEPENDENT(NODE) TREE_LANG_FLAG_0 (TREE_LIST_CHECK (NODE))

/* In a TREE_LIST in the argument of attribute abi_tag, indicates that the tag
   was inherited from a template parameter, not explicitly indicated.  */
#define ABI_TAG_IMPLICIT(NODE) TREE_LANG_FLAG_0 (TREE_LIST_CHECK (NODE))

extern tree decl_shadowed_for_var_lookup (tree);
extern void decl_shadowed_for_var_insert (tree, tree);

/* Non zero if this is a using decl for a dependent scope. */
#define DECL_DEPENDENT_P(NODE) DECL_LANG_FLAG_0 (USING_DECL_CHECK (NODE))

/* The scope named in a using decl.  */
#define USING_DECL_SCOPE(NODE) TREE_TYPE (USING_DECL_CHECK (NODE))

/* The decls named by a using decl.  */
#define USING_DECL_DECLS(NODE) DECL_INITIAL (USING_DECL_CHECK (NODE))

/* Non zero if the using decl refers to a dependent type.  */
#define USING_DECL_TYPENAME_P(NODE) DECL_LANG_FLAG_1 (USING_DECL_CHECK (NODE))

/* In a VAR_DECL, true if we have a shadowed local variable
   in the shadowed var table for this VAR_DECL.  */
#define DECL_HAS_SHADOWED_FOR_VAR_P(NODE) \
  (VAR_DECL_CHECK (NODE)->decl_with_vis.shadowed_for_var_p)

/* In a VAR_DECL for a variable declared in a for statement,
   this is the shadowed (local) variable.  */
#define DECL_SHADOWED_FOR_VAR(NODE) \
  (DECL_HAS_SHADOWED_FOR_VAR_P(NODE) ? decl_shadowed_for_var_lookup (NODE) : NULL)

#define SET_DECL_SHADOWED_FOR_VAR(NODE, VAL) \
  (decl_shadowed_for_var_insert (NODE, VAL))

/* In a FUNCTION_DECL, this is nonzero if this function was defined in
   the class definition.  We have saved away the text of the function,
   but have not yet processed it.  */
#define DECL_PENDING_INLINE_P(NODE) \
  (LANG_DECL_FN_CHECK (NODE)->pending_inline_p)

/* If DECL_PENDING_INLINE_P holds, this is the saved text of the
   function.  */
#define DECL_PENDING_INLINE_INFO(NODE) \
  (LANG_DECL_FN_CHECK (NODE)->u.pending_inline_info)

/* Nonzero for TYPE_DECL means that it was written 'using name = type'.  */
#define TYPE_DECL_ALIAS_P(NODE) \
  DECL_LANG_FLAG_6 (TYPE_DECL_CHECK (NODE))

/* Nonzero for TEMPLATE_DECL means that it is a 'complex' alias template.  */
#define TEMPLATE_DECL_COMPLEX_ALIAS_P(NODE) \
  DECL_LANG_FLAG_2 (TEMPLATE_DECL_CHECK (NODE))

/* Nonzero for a type which is an alias for another type; i.e, a type
   which declaration was written 'using name-of-type =
   another-type'.  */
#define TYPE_ALIAS_P(NODE)			\
  (TYPE_P (NODE)				\
   && TYPE_NAME (NODE)				\
   && TREE_CODE (TYPE_NAME (NODE)) == TYPE_DECL	\
   && TYPE_DECL_ALIAS_P (TYPE_NAME (NODE)))

/* For a class type: if this structure has many fields, we'll sort them
   and put them into a TREE_VEC.  */
#define CLASSTYPE_SORTED_FIELDS(NODE) \
  (LANG_TYPE_CLASS_CHECK (NODE)->sorted_fields)

/* If non-NULL for a VAR_DECL, FUNCTION_DECL, TYPE_DECL or
   TEMPLATE_DECL, the entity is either a template specialization (if
   DECL_USE_TEMPLATE is nonzero) or the abstract instance of the
   template itself.

   In either case, DECL_TEMPLATE_INFO is a TREE_LIST, whose
   TREE_PURPOSE is the TEMPLATE_DECL of which this entity is a
   specialization or abstract instance.  The TREE_VALUE is the
   template arguments used to specialize the template.
   
   Consider:

      template <typename T> struct S { friend void f(T) {} };

   In this case, S<int>::f is, from the point of view of the compiler,
   an instantiation of a template -- but, from the point of view of
   the language, each instantiation of S results in a wholly unrelated
   global function f.  In this case, DECL_TEMPLATE_INFO for S<int>::f
   will be non-NULL, but DECL_USE_TEMPLATE will be zero.  */
#define DECL_TEMPLATE_INFO(NODE) \
  (DECL_LANG_SPECIFIC (VAR_TEMPL_TYPE_FIELD_OR_FUNCTION_DECL_CHECK (NODE)) \
   ->u.min.template_info)

/* For a VAR_DECL, indicates that the variable is actually a
   non-static data member of anonymous union that has been promoted to
   variable status.  */
#define DECL_ANON_UNION_VAR_P(NODE) \
  (DECL_LANG_FLAG_4 (VAR_DECL_CHECK (NODE)))

/* Template information for a RECORD_TYPE or UNION_TYPE.  */
#define CLASSTYPE_TEMPLATE_INFO(NODE) \
  (LANG_TYPE_CLASS_CHECK (RECORD_OR_UNION_CHECK (NODE))->template_info)

/* Template information for an ENUMERAL_TYPE.  Although an enumeration may
   not be a primary template, it may be declared within the scope of a
   primary template and the enumeration constants may depend on
   non-type template parameters.  */
#define ENUM_TEMPLATE_INFO(NODE) \
  (TYPE_LANG_SLOT_1 (ENUMERAL_TYPE_CHECK (NODE)))

/* Template information for a template template parameter.  */
#define TEMPLATE_TEMPLATE_PARM_TEMPLATE_INFO(NODE) \
  (LANG_TYPE_CLASS_CHECK (BOUND_TEMPLATE_TEMPLATE_PARM_TYPE_CHECK (NODE)) \
   ->template_info)

/* Template information for an ENUMERAL_, RECORD_, UNION_TYPE, or
   BOUND_TEMPLATE_TEMPLATE_PARM type.  This ignores any alias
   templateness of NODE.  */
#define TYPE_TEMPLATE_INFO(NODE)					\
  (TREE_CODE (NODE) == ENUMERAL_TYPE					\
   ? ENUM_TEMPLATE_INFO (NODE)						\
   : (TREE_CODE (NODE) == BOUND_TEMPLATE_TEMPLATE_PARM			\
      ? TEMPLATE_TEMPLATE_PARM_TEMPLATE_INFO (NODE)			\
      : (CLASS_TYPE_P (NODE)						\
	 ? CLASSTYPE_TEMPLATE_INFO (NODE)				\
	 : NULL_TREE)))

/* Template information (if any) for an alias type.  */
#define TYPE_ALIAS_TEMPLATE_INFO(NODE)					\
  (DECL_LANG_SPECIFIC (TYPE_NAME (NODE))				\
   ? DECL_TEMPLATE_INFO (TYPE_NAME (NODE))				\
   : NULL_TREE)

/* If NODE is a type alias, this accessor returns the template info
   for the alias template (if any).  Otherwise behave as
   TYPE_TEMPLATE_INFO.  */
#define TYPE_TEMPLATE_INFO_MAYBE_ALIAS(NODE)				\
  (TYPE_ALIAS_P (NODE)							\
   ? TYPE_ALIAS_TEMPLATE_INFO (NODE)					\
   : TYPE_TEMPLATE_INFO (NODE))

/* Set the template information for an ENUMERAL_, RECORD_, or
   UNION_TYPE to VAL.  */
#define SET_TYPE_TEMPLATE_INFO(NODE, VAL)				\
  (TREE_CODE (NODE) == ENUMERAL_TYPE					\
   ? (ENUM_TEMPLATE_INFO (NODE) = (VAL))				\
   : ((CLASS_TYPE_P (NODE) && !TYPE_ALIAS_P (NODE))			\
      ? (CLASSTYPE_TEMPLATE_INFO (NODE) = (VAL))			\
      : (DECL_TEMPLATE_INFO (TYPE_NAME (NODE)) = (VAL))))

#define TI_TEMPLATE(NODE) TREE_TYPE (TEMPLATE_INFO_CHECK (NODE))
#define TI_ARGS(NODE) TREE_CHAIN (TEMPLATE_INFO_CHECK (NODE))
#define TI_PENDING_TEMPLATE_FLAG(NODE) TREE_LANG_FLAG_1 (NODE)
/* For a given TREE_VEC containing a template argument list,
   this property contains the number of arguments that are not
   defaulted.  */
#define NON_DEFAULT_TEMPLATE_ARGS_COUNT(NODE) TREE_CHAIN (TREE_VEC_CHECK (NODE))
/* Below are the setter and getter of the NON_DEFAULT_TEMPLATE_ARGS_COUNT
   property.  */
#define SET_NON_DEFAULT_TEMPLATE_ARGS_COUNT(NODE, INT_VALUE) \
  NON_DEFAULT_TEMPLATE_ARGS_COUNT(NODE) = build_int_cst (NULL_TREE, INT_VALUE)
#if CHECKING_P
#define GET_NON_DEFAULT_TEMPLATE_ARGS_COUNT(NODE) \
    int_cst_value (NON_DEFAULT_TEMPLATE_ARGS_COUNT (NODE))
#else
#define GET_NON_DEFAULT_TEMPLATE_ARGS_COUNT(NODE) \
  NON_DEFAULT_TEMPLATE_ARGS_COUNT (NODE) \
  ? int_cst_value (NON_DEFAULT_TEMPLATE_ARGS_COUNT (NODE)) \
  : TREE_VEC_LENGTH (INNERMOST_TEMPLATE_ARGS (NODE))
#endif
/* The list of typedefs - used in the template - that need
   access checking at template instantiation time.

   FIXME this should be associated with the TEMPLATE_DECL, not the
   TEMPLATE_INFO.  */
#define TI_TYPEDEFS_NEEDING_ACCESS_CHECKING(NODE) \
  ((struct tree_template_info*)TEMPLATE_INFO_CHECK \
     (NODE))->typedefs_needing_access_checking

/* We use TREE_VECs to hold template arguments.  If there is only one
   level of template arguments, then the TREE_VEC contains the
   arguments directly.  If there is more than one level of template
   arguments, then each entry in the TREE_VEC is itself a TREE_VEC,
   containing the template arguments for a single level.  The first
   entry in the outer TREE_VEC is the outermost level of template
   parameters; the last is the innermost.

   It is incorrect to ever form a template argument vector containing
   only one level of arguments, but which is a TREE_VEC containing as
   its only entry the TREE_VEC for that level.

   For each TREE_VEC containing the template arguments for a single
   level, it's possible to get or set the number of non defaulted
   template arguments by using the accessor macros
   GET_NON_DEFAULT_TEMPLATE_ARGS_COUNT or
   SET_NON_DEFAULT_TEMPLATE_ARGS_COUNT.  */

/* Nonzero if the template arguments is actually a vector of vectors,
   rather than just a vector.  */
#define TMPL_ARGS_HAVE_MULTIPLE_LEVELS(NODE)		     \
  (NODE && TREE_VEC_LENGTH (NODE) && TREE_VEC_ELT (NODE, 0)  \
   && TREE_CODE (TREE_VEC_ELT (NODE, 0)) == TREE_VEC)

/* The depth of a template argument vector.  When called directly by
   the parser, we use a TREE_LIST rather than a TREE_VEC to represent
   template arguments.  In fact, we may even see NULL_TREE if there
   are no template arguments.  In both of those cases, there is only
   one level of template arguments.  */
#define TMPL_ARGS_DEPTH(NODE)					\
  (TMPL_ARGS_HAVE_MULTIPLE_LEVELS (NODE) ? TREE_VEC_LENGTH (NODE) : 1)

/* The LEVELth level of the template ARGS.  The outermost level of
   args is level 1, not level 0.  */
#define TMPL_ARGS_LEVEL(ARGS, LEVEL)		\
  (TMPL_ARGS_HAVE_MULTIPLE_LEVELS (ARGS)	\
   ? TREE_VEC_ELT (ARGS, (LEVEL) - 1) : (ARGS))

/* Set the LEVELth level of the template ARGS to VAL.  This macro does
   not work with single-level argument vectors.  */
#define SET_TMPL_ARGS_LEVEL(ARGS, LEVEL, VAL)	\
  (TREE_VEC_ELT (ARGS, (LEVEL) - 1) = (VAL))

/* Accesses the IDXth parameter in the LEVELth level of the ARGS.  */
#define TMPL_ARG(ARGS, LEVEL, IDX)				\
  (TREE_VEC_ELT (TMPL_ARGS_LEVEL (ARGS, LEVEL), IDX))

/* Given a single level of template arguments in NODE, return the
   number of arguments.  */
#define NUM_TMPL_ARGS(NODE)				\
  (TREE_VEC_LENGTH (NODE))

/* Returns the innermost level of template arguments in ARGS.  */
#define INNERMOST_TEMPLATE_ARGS(NODE) \
  (get_innermost_template_args ((NODE), 1))

/* The number of levels of template parameters given by NODE.  */
#define TMPL_PARMS_DEPTH(NODE) \
  ((HOST_WIDE_INT) TREE_INT_CST_LOW (TREE_PURPOSE (NODE)))

/* The TEMPLATE_DECL instantiated or specialized by NODE.  This
   TEMPLATE_DECL will be the immediate parent, not the most general
   template.  For example, in:

      template <class T> struct S { template <class U> void f(U); }

   the FUNCTION_DECL for S<int>::f<double> will have, as its
   DECL_TI_TEMPLATE, `template <class U> S<int>::f<U>'.

   As a special case, for a member friend template of a template
   class, this value will not be a TEMPLATE_DECL, but rather an
   IDENTIFIER_NODE or OVERLOAD indicating the name of the template and
   any explicit template arguments provided.  For example, in:

     template <class T> struct S { friend void f<int>(int, double); }

   the DECL_TI_TEMPLATE will be an IDENTIFIER_NODE for `f' and the
   DECL_TI_ARGS will be {int}.

   For a FIELD_DECL with a non-static data member initializer, this value
   is the FIELD_DECL it was instantiated from.  */
#define DECL_TI_TEMPLATE(NODE)      TI_TEMPLATE (DECL_TEMPLATE_INFO (NODE))

/* The template arguments used to obtain this decl from the most
   general form of DECL_TI_TEMPLATE.  For the example given for
   DECL_TI_TEMPLATE, the DECL_TI_ARGS will be {int, double}.  These
   are always the full set of arguments required to instantiate this
   declaration from the most general template specialized here.  */
#define DECL_TI_ARGS(NODE)	    TI_ARGS (DECL_TEMPLATE_INFO (NODE))

/* The TEMPLATE_DECL associated with NODE, a class type.  Even if NODE
   will be generated from a partial specialization, the TEMPLATE_DECL
   referred to here will be the original template.  For example,
   given:

      template <typename T> struct S {};
      template <typename T> struct S<T*> {};
      
   the CLASSTPYE_TI_TEMPLATE for S<int*> will be S, not the S<T*>.  */
#define CLASSTYPE_TI_TEMPLATE(NODE) TI_TEMPLATE (CLASSTYPE_TEMPLATE_INFO (NODE))
#define CLASSTYPE_TI_ARGS(NODE)     TI_ARGS (CLASSTYPE_TEMPLATE_INFO (NODE))

/* For a template instantiation TYPE, returns the TYPE corresponding
   to the primary template.  Otherwise returns TYPE itself.  */
#define CLASSTYPE_PRIMARY_TEMPLATE_TYPE(TYPE)				\
  ((CLASSTYPE_USE_TEMPLATE ((TYPE))					\
    && !CLASSTYPE_TEMPLATE_SPECIALIZATION ((TYPE)))			\
   ? TREE_TYPE (DECL_TEMPLATE_RESULT (DECL_PRIMARY_TEMPLATE		\
				      (CLASSTYPE_TI_TEMPLATE ((TYPE))))) \
   : (TYPE))

/* Like CLASS_TI_TEMPLATE, but also works for ENUMERAL_TYPEs.  */
#define TYPE_TI_TEMPLATE(NODE)			\
  (TI_TEMPLATE (TYPE_TEMPLATE_INFO (NODE)))

/* Like DECL_TI_ARGS, but for an ENUMERAL_, RECORD_, or UNION_TYPE.  */
#define TYPE_TI_ARGS(NODE)			\
  (TI_ARGS (TYPE_TEMPLATE_INFO (NODE)))

#define INNERMOST_TEMPLATE_PARMS(NODE)  TREE_VALUE (NODE)

/* Nonzero if NODE (a TEMPLATE_DECL) is a member template, in the
   sense of [temp.mem].  */
#define DECL_MEMBER_TEMPLATE_P(NODE) \
  (DECL_LANG_FLAG_1 (TEMPLATE_DECL_CHECK (NODE)))

/* Nonzero if the NODE corresponds to the template parameters for a
   member template, whose inline definition is being processed after
   the class definition is complete.  */
#define TEMPLATE_PARMS_FOR_INLINE(NODE) TREE_LANG_FLAG_1 (NODE)

/* Determine if a declaration (PARM_DECL or FIELD_DECL) is a pack.  */
#define DECL_PACK_P(NODE) \
  (DECL_P (NODE) && PACK_EXPANSION_P (TREE_TYPE (NODE)))

/* Determines if NODE is an expansion of one or more parameter packs,
   e.g., a TYPE_PACK_EXPANSION or EXPR_PACK_EXPANSION.  */
#define PACK_EXPANSION_P(NODE)                 \
  (TREE_CODE (NODE) == TYPE_PACK_EXPANSION     \
   || TREE_CODE (NODE) == EXPR_PACK_EXPANSION)

/* Extracts the type or expression pattern from a TYPE_PACK_EXPANSION or
   EXPR_PACK_EXPANSION.  */
#define PACK_EXPANSION_PATTERN(NODE)                            \
  (TREE_CODE (NODE) == TYPE_PACK_EXPANSION? TREE_TYPE (NODE)    \
   : TREE_OPERAND (NODE, 0))

/* Sets the type or expression pattern for a TYPE_PACK_EXPANSION or
   EXPR_PACK_EXPANSION.  */
#define SET_PACK_EXPANSION_PATTERN(NODE,VALUE)  \
  if (TREE_CODE (NODE) == TYPE_PACK_EXPANSION)  \
    TREE_TYPE (NODE) = VALUE;                   \
  else                                          \
    TREE_OPERAND (NODE, 0) = VALUE

/* The list of parameter packs used in the PACK_EXPANSION_* node. The
   TREE_VALUE of each TREE_LIST contains the parameter packs.  */
#define PACK_EXPANSION_PARAMETER_PACKS(NODE)		\
  *(TREE_CODE (NODE) == EXPR_PACK_EXPANSION		\
    ? &TREE_OPERAND (NODE, 1)				\
    : &TYPE_MINVAL (TYPE_PACK_EXPANSION_CHECK (NODE)))

/* Any additional template args to be applied when substituting into
   the pattern, set by tsubst_pack_expansion for partial instantiations.  */
#define PACK_EXPANSION_EXTRA_ARGS(NODE)		\
  *(TREE_CODE (NODE) == TYPE_PACK_EXPANSION	\
    ? &TYPE_MAXVAL (NODE)			\
    : &TREE_OPERAND ((NODE), 2))

/* True iff this pack expansion is within a function context.  */
#define PACK_EXPANSION_LOCAL_P(NODE) TREE_LANG_FLAG_0 (NODE)

/* True iff this pack expansion is for sizeof....  */
#define PACK_EXPANSION_SIZEOF_P(NODE) TREE_LANG_FLAG_1 (NODE)

/* True iff the wildcard can match a template parameter pack.  */
#define WILDCARD_PACK_P(NODE) TREE_LANG_FLAG_0 (NODE)

/* Determine if this is an argument pack.  */
#define ARGUMENT_PACK_P(NODE)                          \
  (TREE_CODE (NODE) == TYPE_ARGUMENT_PACK              \
   || TREE_CODE (NODE) == NONTYPE_ARGUMENT_PACK)

/* The arguments stored in an argument pack. Arguments are stored in a
   TREE_VEC, which may have length zero.  */
#define ARGUMENT_PACK_ARGS(NODE)                               \
  (TREE_CODE (NODE) == TYPE_ARGUMENT_PACK? TREE_TYPE (NODE)    \
   : TREE_OPERAND (NODE, 0))

/* Set the arguments stored in an argument pack. VALUE must be a
   TREE_VEC.  */
#define SET_ARGUMENT_PACK_ARGS(NODE,VALUE)     \
  if (TREE_CODE (NODE) == TYPE_ARGUMENT_PACK)  \
    TREE_TYPE (NODE) = VALUE;                           \
  else                                                  \
    TREE_OPERAND (NODE, 0) = VALUE

/* Whether the argument pack is "incomplete", meaning that more
   arguments can still be deduced. Incomplete argument packs are only
   used when the user has provided an explicit template argument list
   for a variadic function template. Some of the explicit template
   arguments will be placed into the beginning of the argument pack,
   but additional arguments might still be deduced.  */
#define ARGUMENT_PACK_INCOMPLETE_P(NODE)        \
  TREE_ADDRESSABLE (ARGUMENT_PACK_ARGS (NODE))

/* When ARGUMENT_PACK_INCOMPLETE_P, stores the explicit template
   arguments used to fill this pack.  */
#define ARGUMENT_PACK_EXPLICIT_ARGS(NODE)       \
  TREE_TYPE (ARGUMENT_PACK_ARGS (NODE))

/* In an ARGUMENT_PACK_SELECT, the argument pack from which an
   argument will be selected.  */
#define ARGUMENT_PACK_SELECT_FROM_PACK(NODE)				\
  (((struct tree_argument_pack_select *)ARGUMENT_PACK_SELECT_CHECK (NODE))->argument_pack)

/* In an ARGUMENT_PACK_SELECT, the index of the argument we want to
   select.  */
#define ARGUMENT_PACK_SELECT_INDEX(NODE)				\
  (((struct tree_argument_pack_select *)ARGUMENT_PACK_SELECT_CHECK (NODE))->index)
  
/* In an ARGUMENT_PACK_SELECT, the actual underlying argument that the
   ARGUMENT_PACK_SELECT represents. */
#define ARGUMENT_PACK_SELECT_ARG(NODE)					\
  TREE_VEC_ELT (ARGUMENT_PACK_ARGS (ARGUMENT_PACK_SELECT_FROM_PACK (NODE)), \
	        ARGUMENT_PACK_SELECT_INDEX (NODE))

#define FOLD_EXPR_CHECK(NODE)						\
  TREE_CHECK4 (NODE, UNARY_LEFT_FOLD_EXPR, UNARY_RIGHT_FOLD_EXPR,	\
	       BINARY_LEFT_FOLD_EXPR, BINARY_RIGHT_FOLD_EXPR)

#define BINARY_FOLD_EXPR_CHECK(NODE) \
  TREE_CHECK2 (NODE, BINARY_LEFT_FOLD_EXPR, BINARY_RIGHT_FOLD_EXPR)

/* True if NODE is UNARY_FOLD_EXPR or a BINARY_FOLD_EXPR */
#define FOLD_EXPR_P(NODE)				\
  (TREE_CODE (NODE) == UNARY_LEFT_FOLD_EXPR		\
   || TREE_CODE (NODE) == UNARY_RIGHT_FOLD_EXPR		\
   || TREE_CODE (NODE) == BINARY_LEFT_FOLD_EXPR		\
   || TREE_CODE (NODE) == BINARY_RIGHT_FOLD_EXPR)

/* True when NODE is a fold over a compound assignment operator. */
#define FOLD_EXPR_MODIFY_P(NODE) \
  TREE_LANG_FLAG_0 (FOLD_EXPR_CHECK (NODE))

/* An INTEGER_CST containing the tree code of the folded operator. */
#define FOLD_EXPR_OP(NODE) \
  TREE_OPERAND (FOLD_EXPR_CHECK (NODE), 0)

/* The expression containing an unexpanded parameter pack. */
#define FOLD_EXPR_PACK(NODE) \
  TREE_OPERAND (FOLD_EXPR_CHECK (NODE), 1)

/* In a binary fold expression, the argument with no unexpanded
   parameter packs. */
#define FOLD_EXPR_INIT(NODE) \
  TREE_OPERAND (BINARY_FOLD_EXPR_CHECK (NODE), 2)

/* In a FUNCTION_DECL, the saved language-specific per-function data.  */
#define DECL_SAVED_FUNCTION_DATA(NODE)			\
  (LANG_DECL_FN_CHECK (FUNCTION_DECL_CHECK (NODE))	\
   ->u.saved_language_function)

/* True if NODE is an implicit INDIRECT_EXPR from convert_from_reference.  */
#define REFERENCE_REF_P(NODE)				\
  (INDIRECT_REF_P (NODE)				\
   && TREE_TYPE (TREE_OPERAND (NODE, 0))		\
   && (TREE_CODE (TREE_TYPE (TREE_OPERAND ((NODE), 0)))	\
       == REFERENCE_TYPE))

/* True if NODE is a REFERENCE_TYPE which is OK to instantiate to be a
   reference to VLA type, because it's used for VLA capture.  */
#define REFERENCE_VLA_OK(NODE) \
  (TYPE_LANG_FLAG_5 (REFERENCE_TYPE_CHECK (NODE)))

#define NEW_EXPR_USE_GLOBAL(NODE) \
  TREE_LANG_FLAG_0 (NEW_EXPR_CHECK (NODE))
#define DELETE_EXPR_USE_GLOBAL(NODE) \
  TREE_LANG_FLAG_0 (DELETE_EXPR_CHECK (NODE))
#define DELETE_EXPR_USE_VEC(NODE) \
  TREE_LANG_FLAG_1 (DELETE_EXPR_CHECK (NODE))

#define CALL_OR_AGGR_INIT_CHECK(NODE) \
  TREE_CHECK2 ((NODE), CALL_EXPR, AGGR_INIT_EXPR)

/* Indicates that this is a non-dependent COMPOUND_EXPR which will
   resolve to a function call.  */
#define COMPOUND_EXPR_OVERLOADED(NODE) \
  TREE_LANG_FLAG_0 (COMPOUND_EXPR_CHECK (NODE))

/* In a CALL_EXPR appearing in a template, true if Koenig lookup
   should be performed at instantiation time.  */
#define KOENIG_LOOKUP_P(NODE) TREE_LANG_FLAG_0 (CALL_EXPR_CHECK (NODE))

/* True if the arguments to NODE should be evaluated in left-to-right
   order regardless of PUSH_ARGS_REVERSED.  */
#define CALL_EXPR_ORDERED_ARGS(NODE) \
  TREE_LANG_FLAG_3 (CALL_OR_AGGR_INIT_CHECK (NODE))

/* True if the arguments to NODE should be evaluated in right-to-left
   order regardless of PUSH_ARGS_REVERSED.  */
#define CALL_EXPR_REVERSE_ARGS(NODE) \
  TREE_LANG_FLAG_5 (CALL_OR_AGGR_INIT_CHECK (NODE))

/* True if CALL_EXPR was written as an operator expression, not a function
   call.  */
#define CALL_EXPR_OPERATOR_SYNTAX(NODE) \
  TREE_LANG_FLAG_6 (CALL_OR_AGGR_INIT_CHECK (NODE))

/* Indicates whether a string literal has been parenthesized. Such
   usages are disallowed in certain circumstances.  */

#define PAREN_STRING_LITERAL_P(NODE) \
  TREE_LANG_FLAG_0 (STRING_CST_CHECK (NODE))

/* Indicates whether a COMPONENT_REF or a SCOPE_REF has been parenthesized, or
   an INDIRECT_REF comes from parenthesizing a _DECL.  Currently only set some
   of the time in C++14 mode.  */

#define REF_PARENTHESIZED_P(NODE) \
  TREE_LANG_FLAG_2 (TREE_CHECK3 ((NODE), COMPONENT_REF, INDIRECT_REF, SCOPE_REF))

/* Nonzero if this AGGR_INIT_EXPR provides for initialization via a
   constructor call, rather than an ordinary function call.  */
#define AGGR_INIT_VIA_CTOR_P(NODE) \
  TREE_LANG_FLAG_0 (AGGR_INIT_EXPR_CHECK (NODE))

/* Nonzero if expanding this AGGR_INIT_EXPR should first zero-initialize
   the object.  */
#define AGGR_INIT_ZERO_FIRST(NODE) \
  TREE_LANG_FLAG_2 (AGGR_INIT_EXPR_CHECK (NODE))

/* Nonzero means that the call is the jump from a thunk to the
   thunked-to function.  */
#define AGGR_INIT_FROM_THUNK_P(NODE) \
  (AGGR_INIT_EXPR_CHECK (NODE)->base.protected_flag)

/* AGGR_INIT_EXPR accessors.  These are equivalent to the CALL_EXPR
   accessors, except for AGGR_INIT_EXPR_SLOT (which takes the place of
   CALL_EXPR_STATIC_CHAIN).  */

#define AGGR_INIT_EXPR_FN(NODE) TREE_OPERAND (AGGR_INIT_EXPR_CHECK (NODE), 1)
#define AGGR_INIT_EXPR_SLOT(NODE) \
  TREE_OPERAND (AGGR_INIT_EXPR_CHECK (NODE), 2)
#define AGGR_INIT_EXPR_ARG(NODE, I) \
  TREE_OPERAND (AGGR_INIT_EXPR_CHECK (NODE), (I) + 3)
#define aggr_init_expr_nargs(NODE) (VL_EXP_OPERAND_LENGTH(NODE) - 3)

/* AGGR_INIT_EXPR_ARGP returns a pointer to the argument vector for NODE.
   We can't use &AGGR_INIT_EXPR_ARG (NODE, 0) because that will complain if
   the argument count is zero when checking is enabled.  Instead, do
   the pointer arithmetic to advance past the 3 fixed operands in a
   AGGR_INIT_EXPR.  That produces a valid pointer to just past the end of
   the operand array, even if it's not valid to dereference it.  */
#define AGGR_INIT_EXPR_ARGP(NODE) \
  (&(TREE_OPERAND (AGGR_INIT_EXPR_CHECK (NODE), 0)) + 3)

/* Abstract iterators for AGGR_INIT_EXPRs.  */

/* Structure containing iterator state.  */
struct aggr_init_expr_arg_iterator {
  tree t;	/* the aggr_init_expr */
  int n;	/* argument count */
  int i;	/* next argument index */
};

/* Initialize the abstract argument list iterator object ITER with the
   arguments from AGGR_INIT_EXPR node EXP.  */
inline void
init_aggr_init_expr_arg_iterator (tree exp,
				       aggr_init_expr_arg_iterator *iter)
{
  iter->t = exp;
  iter->n = aggr_init_expr_nargs (exp);
  iter->i = 0;
}

/* Return the next argument from abstract argument list iterator object ITER,
   and advance its state.  Return NULL_TREE if there are no more arguments.  */
inline tree
next_aggr_init_expr_arg (aggr_init_expr_arg_iterator *iter)
{
  tree result;
  if (iter->i >= iter->n)
    return NULL_TREE;
  result = AGGR_INIT_EXPR_ARG (iter->t, iter->i);
  iter->i++;
  return result;
}

/* Initialize the abstract argument list iterator object ITER, then advance
   past and return the first argument.  Useful in for expressions, e.g.
     for (arg = first_aggr_init_expr_arg (exp, &iter); arg;
          arg = next_aggr_init_expr_arg (&iter))   */
inline tree
first_aggr_init_expr_arg (tree exp, aggr_init_expr_arg_iterator *iter)
{
  init_aggr_init_expr_arg_iterator (exp, iter);
  return next_aggr_init_expr_arg (iter);
}

/* Test whether there are more arguments in abstract argument list iterator
   ITER, without changing its state.  */
inline bool
more_aggr_init_expr_args_p (const aggr_init_expr_arg_iterator *iter)
{
  return (iter->i < iter->n);
}

/* Iterate through each argument ARG of AGGR_INIT_EXPR CALL, using variable
   ITER (of type aggr_init_expr_arg_iterator) to hold the iteration state.  */
#define FOR_EACH_AGGR_INIT_EXPR_ARG(arg, iter, call)			\
  for ((arg) = first_aggr_init_expr_arg ((call), &(iter)); (arg);	\
       (arg) = next_aggr_init_expr_arg (&(iter)))

/* VEC_INIT_EXPR accessors.  */
#define VEC_INIT_EXPR_SLOT(NODE) TREE_OPERAND (VEC_INIT_EXPR_CHECK (NODE), 0)
#define VEC_INIT_EXPR_INIT(NODE) TREE_OPERAND (VEC_INIT_EXPR_CHECK (NODE), 1)

/* Indicates that a VEC_INIT_EXPR is a potential constant expression.
   Only set when the current function is constexpr.  */
#define VEC_INIT_EXPR_IS_CONSTEXPR(NODE) \
  TREE_LANG_FLAG_0 (VEC_INIT_EXPR_CHECK (NODE))

/* Indicates that a VEC_INIT_EXPR is expressing value-initialization.  */
#define VEC_INIT_EXPR_VALUE_INIT(NODE) \
  TREE_LANG_FLAG_1 (VEC_INIT_EXPR_CHECK (NODE))

/* The condition under which this MUST_NOT_THROW_EXPR actually blocks
   exceptions.  NULL_TREE means 'true'.  */
#define MUST_NOT_THROW_COND(NODE) \
  TREE_OPERAND (MUST_NOT_THROW_EXPR_CHECK (NODE), 1)

/* The TYPE_MAIN_DECL for a class template type is a TYPE_DECL, not a
   TEMPLATE_DECL.  This macro determines whether or not a given class
   type is really a template type, as opposed to an instantiation or
   specialization of one.  */
#define CLASSTYPE_IS_TEMPLATE(NODE)  \
  (CLASSTYPE_TEMPLATE_INFO (NODE)    \
   && !CLASSTYPE_USE_TEMPLATE (NODE) \
   && PRIMARY_TEMPLATE_P (CLASSTYPE_TI_TEMPLATE (NODE)))

/* The name used by the user to name the typename type.  Typically,
   this is an IDENTIFIER_NODE, and the same as the DECL_NAME on the
   corresponding TYPE_DECL.  However, this may also be a
   TEMPLATE_ID_EXPR if we had something like `typename X::Y<T>'.  */
#define TYPENAME_TYPE_FULLNAME(NODE) \
  (TYPE_VALUES_RAW (TYPENAME_TYPE_CHECK (NODE)))

/* True if a TYPENAME_TYPE was declared as an "enum".  */
#define TYPENAME_IS_ENUM_P(NODE) \
  (TREE_LANG_FLAG_0 (TYPENAME_TYPE_CHECK (NODE)))

/* True if a TYPENAME_TYPE was declared as a "class", "struct", or
   "union".  */
#define TYPENAME_IS_CLASS_P(NODE) \
  (TREE_LANG_FLAG_1 (TYPENAME_TYPE_CHECK (NODE)))

/* True if a TYPENAME_TYPE is in the process of being resolved.  */
#define TYPENAME_IS_RESOLVING_P(NODE) \
  (TREE_LANG_FLAG_2 (TYPENAME_TYPE_CHECK (NODE)))

/* [class.virtual]

   A class that declares or inherits a virtual function is called a
   polymorphic class.  */
#define TYPE_POLYMORPHIC_P(NODE) (TREE_LANG_FLAG_2 (NODE))

/* Nonzero if this class has a virtual function table pointer.  */
#define TYPE_CONTAINS_VPTR_P(NODE)		\
  (TYPE_POLYMORPHIC_P (NODE) || CLASSTYPE_VBASECLASSES (NODE))

/* This flag is true of a local VAR_DECL if it was declared in a for
   statement, but we are no longer in the scope of the for.  */
#define DECL_DEAD_FOR_LOCAL(NODE) DECL_LANG_FLAG_7 (VAR_DECL_CHECK (NODE))

/* This flag is set on a VAR_DECL that is a DECL_DEAD_FOR_LOCAL
   if we already emitted a warning about using it.  */
#define DECL_ERROR_REPORTED(NODE) DECL_LANG_FLAG_0 (VAR_DECL_CHECK (NODE))

/* Nonzero if NODE is a FUNCTION_DECL (for a function with global
   scope) declared in a local scope.  */
#define DECL_LOCAL_FUNCTION_P(NODE) \
  DECL_LANG_FLAG_0 (FUNCTION_DECL_CHECK (NODE))

/* Nonzero if NODE is the target for genericization of 'break' stmts.  */
#define LABEL_DECL_BREAK(NODE) \
  DECL_LANG_FLAG_0 (LABEL_DECL_CHECK (NODE))

/* Nonzero if NODE is the target for genericization of 'continue' stmts.  */
#define LABEL_DECL_CONTINUE(NODE) \
  DECL_LANG_FLAG_1 (LABEL_DECL_CHECK (NODE))

/* True if NODE was declared with auto in its return type, but it has
   started compilation and so the return type might have been changed by
   return type deduction; its declared return type should be found in
   DECL_STRUCT_FUNCTION(NODE)->language->x_auto_return_pattern.  */
#define FNDECL_USED_AUTO(NODE) \
  TREE_LANG_FLAG_2 (FUNCTION_DECL_CHECK (NODE))

/* Nonzero if NODE is a DECL which we know about but which has not
   been explicitly declared, such as a built-in function or a friend
   declared inside a class.  In the latter case DECL_HIDDEN_FRIEND_P
   will be set.  */
#define DECL_ANTICIPATED(NODE) \
  (DECL_LANG_SPECIFIC (TYPE_FUNCTION_OR_TEMPLATE_DECL_CHECK (NODE)) \
   ->u.base.anticipated_p)

/* Is DECL NODE a hidden name?  */
#define DECL_HIDDEN_P(NODE) \
  (DECL_LANG_SPECIFIC (NODE) && TYPE_FUNCTION_OR_TEMPLATE_DECL_P (NODE) \
   && DECL_ANTICIPATED (NODE))

/* True for artificial decls added for OpenMP privatized non-static
   data members.  */
#define DECL_OMP_PRIVATIZED_MEMBER(NODE) \
  (DECL_LANG_SPECIFIC (VAR_DECL_CHECK (NODE))->u.base.anticipated_p)

/* Nonzero if NODE is a FUNCTION_DECL which was declared as a friend
   within a class but has not been declared in the surrounding scope.
   The function is invisible except via argument dependent lookup.  */
#define DECL_HIDDEN_FRIEND_P(NODE) \
  (LANG_DECL_FN_CHECK (DECL_COMMON_CHECK (NODE))->hidden_friend_p)

/* Nonzero if NODE is an artificial FUNCTION_DECL for
   #pragma omp declare reduction.  */
#define DECL_OMP_DECLARE_REDUCTION_P(NODE) \
  (LANG_DECL_FN_CHECK (DECL_COMMON_CHECK (NODE))->omp_declare_reduction_p)

/* Nonzero if DECL has been declared threadprivate by
   #pragma omp threadprivate.  */
#define CP_DECL_THREADPRIVATE_P(DECL) \
  (DECL_LANG_SPECIFIC (VAR_DECL_CHECK (DECL))->u.base.threadprivate_or_deleted_p)

/* Nonzero if NODE is a VAR_DECL which has been declared inline.  */
#define DECL_VAR_DECLARED_INLINE_P(NODE) \
  (DECL_LANG_SPECIFIC (VAR_DECL_CHECK (NODE))			\
   ? DECL_LANG_SPECIFIC (NODE)->u.base.var_declared_inline_p	\
   : false)
#define SET_DECL_VAR_DECLARED_INLINE_P(NODE) \
  (DECL_LANG_SPECIFIC (VAR_DECL_CHECK (NODE))->u.base.var_declared_inline_p \
   = true)

/* Nonzero if NODE is an artificial VAR_DECL for a C++17 decomposition
   declaration.  */
#define DECL_DECOMPOSITION_P(NODE) \
  (VAR_P (NODE) && DECL_LANG_SPECIFIC (NODE)			\
   ? DECL_LANG_SPECIFIC (NODE)->u.base.decomposition_p		\
   : false)
#define SET_DECL_DECOMPOSITION_P(NODE) \
  (DECL_LANG_SPECIFIC (VAR_DECL_CHECK (NODE))->u.base.decomposition_p \
   = true)

/* Nonzero if NODE is an inline VAR_DECL.  In C++17, static data members
   declared with constexpr specifier are implicitly inline variables.  */
#define DECL_INLINE_VAR_P(NODE) \
  (DECL_VAR_DECLARED_INLINE_P (NODE)				\
   || (cxx_dialect >= cxx1z					\
       && DECL_DECLARED_CONSTEXPR_P (NODE)			\
       && DECL_CLASS_SCOPE_P (NODE)))

/* Nonzero if DECL was declared with '= delete'.  */
#define DECL_DELETED_FN(DECL) \
  (LANG_DECL_FN_CHECK (DECL)->min.base.threadprivate_or_deleted_p)

/* Nonzero if DECL was declared with '= default' (maybe implicitly).  */
#define DECL_DEFAULTED_FN(DECL) \
  (LANG_DECL_FN_CHECK (DECL)->defaulted_p)

/* Nonzero if DECL is explicitly defaulted in the class body.  */
#define DECL_DEFAULTED_IN_CLASS_P(DECL)					\
  (DECL_DEFAULTED_FN (DECL) && DECL_INITIALIZED_IN_CLASS_P (DECL))
/* Nonzero if DECL was defaulted outside the class body.  */
#define DECL_DEFAULTED_OUTSIDE_CLASS_P(DECL)				\
  (DECL_DEFAULTED_FN (DECL)						\
   && !(DECL_ARTIFICIAL (DECL) || DECL_INITIALIZED_IN_CLASS_P (DECL)))

/* Record whether a typedef for type `int' was actually `signed int'.  */
#define C_TYPEDEF_EXPLICITLY_SIGNED(EXP) DECL_LANG_FLAG_1 (EXP)

/* Returns nonzero if DECL has external linkage, as specified by the
   language standard.  (This predicate may hold even when the
   corresponding entity is not actually given external linkage in the
   object file; see decl_linkage for details.)  */
#define DECL_EXTERNAL_LINKAGE_P(DECL) \
  (decl_linkage (DECL) == lk_external)

/* Keep these codes in ascending code order.  */

#define INTEGRAL_CODE_P(CODE)	\
  ((CODE) == ENUMERAL_TYPE	\
   || (CODE) == BOOLEAN_TYPE	\
   || (CODE) == INTEGER_TYPE)

/* [basic.fundamental]

   Types  bool, char, wchar_t, and the signed and unsigned integer types
   are collectively called integral types.

   Note that INTEGRAL_TYPE_P, as defined in tree.h, allows enumeration
   types as well, which is incorrect in C++.  Keep these checks in
   ascending code order.  */
#define CP_INTEGRAL_TYPE_P(TYPE)		\
  (TREE_CODE (TYPE) == BOOLEAN_TYPE		\
   || TREE_CODE (TYPE) == INTEGER_TYPE)

/* Returns true if TYPE is an integral or enumeration name.  Keep
   these checks in ascending code order.  */
#define INTEGRAL_OR_ENUMERATION_TYPE_P(TYPE) \
   (TREE_CODE (TYPE) == ENUMERAL_TYPE || CP_INTEGRAL_TYPE_P (TYPE))

/* Returns true if TYPE is an integral or unscoped enumeration type.  */
#define INTEGRAL_OR_UNSCOPED_ENUMERATION_TYPE_P(TYPE) \
   (UNSCOPED_ENUM_P (TYPE) || CP_INTEGRAL_TYPE_P (TYPE))

/* True if the class type TYPE is a literal type.  */
#define CLASSTYPE_LITERAL_P(TYPE)              \
   (LANG_TYPE_CLASS_CHECK (TYPE)->is_literal)

/* [basic.fundamental]

   Integral and floating types are collectively called arithmetic
   types.  

   As a GNU extension, we also accept complex types.

   Keep these checks in ascending code order.  */
#define ARITHMETIC_TYPE_P(TYPE) \
  (CP_INTEGRAL_TYPE_P (TYPE) \
   || TREE_CODE (TYPE) == REAL_TYPE \
   || TREE_CODE (TYPE) == COMPLEX_TYPE)

/* True iff TYPE is cv decltype(nullptr).  */
#define NULLPTR_TYPE_P(TYPE) (TREE_CODE (TYPE) == NULLPTR_TYPE)

/* [basic.types]

   Arithmetic types, enumeration types, pointer types,
   pointer-to-member types, and std::nullptr_t are collectively called
   scalar types.
   
   Keep these checks in ascending code order.  */
#define SCALAR_TYPE_P(TYPE)			\
  (TYPE_PTRDATAMEM_P (TYPE)			\
   || TREE_CODE (TYPE) == ENUMERAL_TYPE		\
   || ARITHMETIC_TYPE_P (TYPE)			\
   || TYPE_PTR_P (TYPE)				\
   || TYPE_PTRMEMFUNC_P (TYPE)                  \
   || NULLPTR_TYPE_P (TYPE))

/* Determines whether this type is a C++0x scoped enumeration
   type. Scoped enumerations types are introduced via "enum class" or
   "enum struct", e.g.,

     enum class Color {
       Red, Green, Blue
     };

   Scoped enumeration types are different from normal (unscoped)
   enumeration types in several ways:
   
     - The enumerators of a scoped enumeration type are only available
       within the scope of the enumeration type and not in the
       enclosing scope. For example, the Red color can be referred to
       with "Color::Red" but not "Red".

     - Scoped enumerators and enumerations do not implicitly convert
       to integers or 'bool'.

     - The underlying type of the enum is well-defined.  */
#define SCOPED_ENUM_P(TYPE)                                             \
  (TREE_CODE (TYPE) == ENUMERAL_TYPE && ENUM_IS_SCOPED (TYPE))

/* Determine whether this is an unscoped enumeration type.  */
#define UNSCOPED_ENUM_P(TYPE)                                           \
  (TREE_CODE (TYPE) == ENUMERAL_TYPE && !ENUM_IS_SCOPED (TYPE))

/* Set the flag indicating whether an ENUMERAL_TYPE is a C++0x scoped
   enumeration type (1) or a normal (unscoped) enumeration type
   (0).  */
#define SET_SCOPED_ENUM_P(TYPE, VAL)                    \
  (ENUM_IS_SCOPED (TYPE) = (VAL))

#define SET_OPAQUE_ENUM_P(TYPE, VAL)                    \
  (ENUM_IS_OPAQUE (TYPE) = (VAL))

#define OPAQUE_ENUM_P(TYPE)				\
  (TREE_CODE (TYPE) == ENUMERAL_TYPE && ENUM_IS_OPAQUE (TYPE))

/* Determines whether an ENUMERAL_TYPE has an explicit
   underlying type.  */
#define ENUM_FIXED_UNDERLYING_TYPE_P(NODE) (TYPE_LANG_FLAG_5 (NODE))

/* Returns the underlying type of the given enumeration type. The
   underlying type is determined in different ways, depending on the
   properties of the enum:

     - In C++0x, the underlying type can be explicitly specified, e.g.,

         enum E1 : char { ... } // underlying type is char

     - In a C++0x scoped enumeration, the underlying type is int
       unless otherwises specified:

         enum class E2 { ... } // underlying type is int

     - Otherwise, the underlying type is determined based on the
       values of the enumerators. In this case, the
       ENUM_UNDERLYING_TYPE will not be set until after the definition
       of the enumeration is completed by finish_enum.  */
#define ENUM_UNDERLYING_TYPE(TYPE) \
  TREE_TYPE (ENUMERAL_TYPE_CHECK (TYPE))

/* [dcl.init.aggr]

   An aggregate is an array or a class with no user-provided
   constructors, no brace-or-equal-initializers for non-static data
   members, no private or protected non-static data members, no
   base classes, and no virtual functions.

   As an extension, we also treat vectors as aggregates.  Keep these
   checks in ascending code order.  */
#define CP_AGGREGATE_TYPE_P(TYPE)				\
  (TREE_CODE (TYPE) == VECTOR_TYPE				\
   ||TREE_CODE (TYPE) == ARRAY_TYPE				\
   || (CLASS_TYPE_P (TYPE) && !CLASSTYPE_NON_AGGREGATE (TYPE)))

/* Nonzero for a class type means that the class type has a
   user-declared constructor.  */
#define TYPE_HAS_USER_CONSTRUCTOR(NODE) (TYPE_LANG_FLAG_1 (NODE))

/* Nonzero means that the FUNCTION_TYPE or METHOD_TYPE has a
   late-specified return type.  */
#define TYPE_HAS_LATE_RETURN_TYPE(NODE) \
  (TYPE_LANG_FLAG_2 (FUNC_OR_METHOD_CHECK (NODE)))

/* When appearing in an INDIRECT_REF, it means that the tree structure
   underneath is actually a call to a constructor.  This is needed
   when the constructor must initialize local storage (which can
   be automatically destroyed), rather than allowing it to allocate
   space from the heap.

   When appearing in a SAVE_EXPR, it means that underneath
   is a call to a constructor.

   When appearing in a CONSTRUCTOR, the expression is a
   compound literal.

   When appearing in a FIELD_DECL, it means that this field
   has been duly initialized in its constructor.  */
#define TREE_HAS_CONSTRUCTOR(NODE) (TREE_LANG_FLAG_4 (NODE))

/* True if NODE is a brace-enclosed initializer.  */
#define BRACE_ENCLOSED_INITIALIZER_P(NODE) \
  (TREE_CODE (NODE) == CONSTRUCTOR && TREE_TYPE (NODE) == init_list_type_node)

/* True if NODE is a compound-literal, i.e., a brace-enclosed
   initializer cast to a particular type.  */
#define COMPOUND_LITERAL_P(NODE) \
  (TREE_CODE (NODE) == CONSTRUCTOR && TREE_HAS_CONSTRUCTOR (NODE))

#define EMPTY_CONSTRUCTOR_P(NODE) (TREE_CODE (NODE) == CONSTRUCTOR \
				   && vec_safe_is_empty(CONSTRUCTOR_ELTS(NODE))\
				   && !TREE_HAS_CONSTRUCTOR (NODE))

/* True if NODE is a init-list used as a direct-initializer, i.e.
   B b{1,2}, not B b({1,2}) or B b = {1,2}.  */
#define CONSTRUCTOR_IS_DIRECT_INIT(NODE) (TREE_LANG_FLAG_0 (CONSTRUCTOR_CHECK (NODE)))

/* True if an uninitialized element in NODE should not be treated as
   implicitly value-initialized.  Only used in constexpr evaluation.  */
#define CONSTRUCTOR_NO_IMPLICIT_ZERO(NODE) \
  (TREE_LANG_FLAG_1 (CONSTRUCTOR_CHECK (NODE)))

/* True if this CONSTRUCTOR should not be used as a variable initializer
   because it was loaded from a constexpr variable with mutable fields.  */
#define CONSTRUCTOR_MUTABLE_POISON(NODE) \
  (TREE_LANG_FLAG_2 (CONSTRUCTOR_CHECK (NODE)))

/* True if this typed CONSTRUCTOR represents C99 compound-literal syntax rather
   than C++11 functional cast syntax.  */
#define CONSTRUCTOR_C99_COMPOUND_LITERAL(NODE) \
  (TREE_LANG_FLAG_3 (CONSTRUCTOR_CHECK (NODE)))

#define DIRECT_LIST_INIT_P(NODE) \
   (BRACE_ENCLOSED_INITIALIZER_P (NODE) && CONSTRUCTOR_IS_DIRECT_INIT (NODE))

/* True if NODE represents a conversion for direct-initialization in a
   template.  Set by perform_implicit_conversion_flags.  */
#define IMPLICIT_CONV_EXPR_DIRECT_INIT(NODE) \
  (TREE_LANG_FLAG_0 (IMPLICIT_CONV_EXPR_CHECK (NODE)))

/* Nonzero means that an object of this type can not be initialized using
   an initializer list.  */
#define CLASSTYPE_NON_AGGREGATE(NODE) \
  (LANG_TYPE_CLASS_CHECK (NODE)->non_aggregate)
#define TYPE_NON_AGGREGATE_CLASS(NODE) \
  (CLASS_TYPE_P (NODE) && CLASSTYPE_NON_AGGREGATE (NODE))

/* Nonzero if there is a non-trivial X::op=(cv X&) for this class.  */
#define TYPE_HAS_COMPLEX_COPY_ASSIGN(NODE) (LANG_TYPE_CLASS_CHECK (NODE)->has_complex_copy_assign)

/* Nonzero if there is a non-trivial X::X(cv X&) for this class.  */
#define TYPE_HAS_COMPLEX_COPY_CTOR(NODE) (LANG_TYPE_CLASS_CHECK (NODE)->has_complex_copy_ctor)

/* Nonzero if there is a non-trivial X::op=(X&&) for this class.  */
#define TYPE_HAS_COMPLEX_MOVE_ASSIGN(NODE) (LANG_TYPE_CLASS_CHECK (NODE)->has_complex_move_assign)

/* Nonzero if there is a non-trivial X::X(X&&) for this class.  */
#define TYPE_HAS_COMPLEX_MOVE_CTOR(NODE) (LANG_TYPE_CLASS_CHECK (NODE)->has_complex_move_ctor)

/* Nonzero if there is no trivial default constructor for this class.  */
#define TYPE_HAS_COMPLEX_DFLT(NODE) (LANG_TYPE_CLASS_CHECK (NODE)->has_complex_dflt)

/* Nonzero if TYPE has a trivial destructor.  From [class.dtor]:

     A destructor is trivial if it is an implicitly declared
     destructor and if:

       - all of the direct base classes of its class have trivial
	 destructors,

       - for all of the non-static data members of its class that are
	 of class type (or array thereof), each such class has a
	 trivial destructor.  */
#define TYPE_HAS_TRIVIAL_DESTRUCTOR(NODE) \
  (!TYPE_HAS_NONTRIVIAL_DESTRUCTOR (NODE))

/* Nonzero for _TYPE node means that this type does not have a trivial
   destructor.  Therefore, destroying an object of this type will
   involve a call to a destructor.  This can apply to objects of
   ARRAY_TYPE is the type of the elements needs a destructor.  */
#define TYPE_HAS_NONTRIVIAL_DESTRUCTOR(NODE) \
  (TYPE_LANG_FLAG_4 (NODE))

/* Nonzero for class type means that the default constructor is trivial.  */
#define TYPE_HAS_TRIVIAL_DFLT(NODE) \
  (TYPE_HAS_DEFAULT_CONSTRUCTOR (NODE) && ! TYPE_HAS_COMPLEX_DFLT (NODE))

/* Nonzero for class type means that copy initialization of this type can use
   a bitwise copy.  */
#define TYPE_HAS_TRIVIAL_COPY_CTOR(NODE) \
  (TYPE_HAS_COPY_CTOR (NODE) && ! TYPE_HAS_COMPLEX_COPY_CTOR (NODE))

/* Nonzero for class type means that assignment of this type can use
   a bitwise copy.  */
#define TYPE_HAS_TRIVIAL_COPY_ASSIGN(NODE) \
  (TYPE_HAS_COPY_ASSIGN (NODE) && ! TYPE_HAS_COMPLEX_COPY_ASSIGN (NODE))

/* Returns true if NODE is a pointer-to-data-member.  */
#define TYPE_PTRDATAMEM_P(NODE)			\
  (TREE_CODE (NODE) == OFFSET_TYPE)
/* Returns true if NODE is a pointer.  */
#define TYPE_PTR_P(NODE)			\
  (TREE_CODE (NODE) == POINTER_TYPE)

/* Returns true if NODE is an object type:

     [basic.types]

     An object type is a (possibly cv-qualified) type that is not a
     function type, not a reference type, and not a void type.

   Keep these checks in ascending order, for speed.  */
#define TYPE_OBJ_P(NODE)			\
  (TREE_CODE (NODE) != REFERENCE_TYPE		\
   && !VOID_TYPE_P (NODE)  		        \
   && TREE_CODE (NODE) != FUNCTION_TYPE		\
   && TREE_CODE (NODE) != METHOD_TYPE)

/* Returns true if NODE is a pointer to an object.  Keep these checks
   in ascending tree code order.  */
#define TYPE_PTROB_P(NODE)					\
  (TYPE_PTR_P (NODE) && TYPE_OBJ_P (TREE_TYPE (NODE)))

/* Returns true if NODE is a reference to an object.  Keep these checks
   in ascending tree code order.  */
#define TYPE_REF_OBJ_P(NODE)					\
  (TREE_CODE (NODE) == REFERENCE_TYPE && TYPE_OBJ_P (TREE_TYPE (NODE)))

/* Returns true if NODE is a pointer to an object, or a pointer to
   void.  Keep these checks in ascending tree code order.  */
#define TYPE_PTROBV_P(NODE)					\
  (TYPE_PTR_P (NODE)						\
   && !(TREE_CODE (TREE_TYPE (NODE)) == FUNCTION_TYPE		\
	|| TREE_CODE (TREE_TYPE (NODE)) == METHOD_TYPE))

/* Returns true if NODE is a pointer to function type.  */
#define TYPE_PTRFN_P(NODE)				\
  (TYPE_PTR_P (NODE)			                \
   && TREE_CODE (TREE_TYPE (NODE)) == FUNCTION_TYPE)

/* Returns true if NODE is a reference to function type.  */
#define TYPE_REFFN_P(NODE)				\
  (TREE_CODE (NODE) == REFERENCE_TYPE			\
   && TREE_CODE (TREE_TYPE (NODE)) == FUNCTION_TYPE)

/* Returns true if NODE is a pointer to member function type.  */
#define TYPE_PTRMEMFUNC_P(NODE)		\
  (TREE_CODE (NODE) == RECORD_TYPE	\
   && TYPE_PTRMEMFUNC_FLAG (NODE))

#define TYPE_PTRMEMFUNC_FLAG(NODE) \
  (TYPE_LANG_FLAG_2 (RECORD_TYPE_CHECK (NODE)))

/* Returns true if NODE is a pointer-to-member.  */
#define TYPE_PTRMEM_P(NODE) \
  (TYPE_PTRDATAMEM_P (NODE) || TYPE_PTRMEMFUNC_P (NODE))

/* Returns true if NODE is a pointer or a pointer-to-member.  */
#define TYPE_PTR_OR_PTRMEM_P(NODE) \
  (TYPE_PTR_P (NODE) || TYPE_PTRMEM_P (NODE))

/* Indicates when overload resolution may resolve to a pointer to
   member function. [expr.unary.op]/3 */
#define PTRMEM_OK_P(NODE) \
  TREE_LANG_FLAG_0 (TREE_CHECK3 ((NODE), ADDR_EXPR, OFFSET_REF, SCOPE_REF))

/* Get the POINTER_TYPE to the METHOD_TYPE associated with this
   pointer to member function.  TYPE_PTRMEMFUNC_P _must_ be true,
   before using this macro.  */
#define TYPE_PTRMEMFUNC_FN_TYPE(NODE) \
  (cp_build_qualified_type (TREE_TYPE (TYPE_FIELDS (NODE)),\
			    cp_type_quals (NODE)))

/* As above, but can be used in places that want an lvalue at the expense
   of not necessarily having the correct cv-qualifiers.  */
#define TYPE_PTRMEMFUNC_FN_TYPE_RAW(NODE) \
  (TREE_TYPE (TYPE_FIELDS (NODE)))

/* Returns `A' for a type like `int (A::*)(double)' */
#define TYPE_PTRMEMFUNC_OBJECT_TYPE(NODE) \
  TYPE_METHOD_BASETYPE (TREE_TYPE (TYPE_PTRMEMFUNC_FN_TYPE (NODE)))

/* These are use to manipulate the canonical RECORD_TYPE from the
   hashed POINTER_TYPE, and can only be used on the POINTER_TYPE.  */
#define TYPE_GET_PTRMEMFUNC_TYPE(NODE) \
  (TYPE_LANG_SPECIFIC (NODE) ? LANG_TYPE_PTRMEM_CHECK (NODE)->record : NULL)
#define TYPE_SET_PTRMEMFUNC_TYPE(NODE, VALUE)				\
  do {									\
    if (TYPE_LANG_SPECIFIC (NODE) == NULL)				\
      {									\
	TYPE_LANG_SPECIFIC (NODE)                                       \
	= (struct lang_type *) ggc_internal_cleared_alloc		\
	 (sizeof (struct lang_type_ptrmem));				\
	TYPE_LANG_SPECIFIC (NODE)->u.ptrmem.h.is_lang_type_class = 0;	\
      }									\
    TYPE_LANG_SPECIFIC (NODE)->u.ptrmem.record = (VALUE);		\
  } while (0)

/* For a pointer-to-member type of the form `T X::*', this is `X'.
   For a type like `void (X::*)() const', this type is `X', not `const
   X'.  To get at the `const X' you have to look at the
   TYPE_PTRMEM_POINTED_TO_TYPE; there, the first parameter will have
   type `const X*'.  */
#define TYPE_PTRMEM_CLASS_TYPE(NODE)			\
  (TYPE_PTRDATAMEM_P (NODE)					\
   ? TYPE_OFFSET_BASETYPE (NODE)		\
   : TYPE_PTRMEMFUNC_OBJECT_TYPE (NODE))

/* For a pointer-to-member type of the form `T X::*', this is `T'.  */
#define TYPE_PTRMEM_POINTED_TO_TYPE(NODE)		\
   (TYPE_PTRDATAMEM_P (NODE)				\
    ? TREE_TYPE (NODE)					\
    : TREE_TYPE (TYPE_PTRMEMFUNC_FN_TYPE (NODE)))

/* For a pointer-to-member constant `X::Y' this is the RECORD_TYPE for
   `X'.  */
#define PTRMEM_CST_CLASS(NODE) \
  TYPE_PTRMEM_CLASS_TYPE (TREE_TYPE (PTRMEM_CST_CHECK (NODE)))

/* For a pointer-to-member constant `X::Y' this is the _DECL for
   `Y'.  */
#define PTRMEM_CST_MEMBER(NODE) (((ptrmem_cst_t)PTRMEM_CST_CHECK (NODE))->member)

/* The expression in question for a TYPEOF_TYPE.  */
#define TYPEOF_TYPE_EXPR(NODE) (TYPE_VALUES_RAW (TYPEOF_TYPE_CHECK (NODE)))

/* The type in question for an UNDERLYING_TYPE.  */
#define UNDERLYING_TYPE_TYPE(NODE) \
  (TYPE_VALUES_RAW (UNDERLYING_TYPE_CHECK (NODE)))

/* The type in question for BASES.  */
#define BASES_TYPE(NODE) \
  (TYPE_VALUES_RAW (BASES_CHECK (NODE)))

#define BASES_DIRECT(NODE) \
  TREE_LANG_FLAG_0 (BASES_CHECK (NODE))

/* The expression in question for a DECLTYPE_TYPE.  */
#define DECLTYPE_TYPE_EXPR(NODE) (TYPE_VALUES_RAW (DECLTYPE_TYPE_CHECK (NODE)))

/* Whether the DECLTYPE_TYPE_EXPR of NODE was originally parsed as an
   id-expression or a member-access expression. When false, it was
   parsed as a full expression.  */
#define DECLTYPE_TYPE_ID_EXPR_OR_MEMBER_ACCESS_P(NODE) \
  (DECLTYPE_TYPE_CHECK (NODE))->type_common.string_flag

/* These flags indicate that we want different semantics from normal
   decltype: lambda capture just drops references, init capture
   uses auto semantics, lambda proxies look through implicit dereference.  */
#define DECLTYPE_FOR_LAMBDA_CAPTURE(NODE) \
  TREE_LANG_FLAG_0 (DECLTYPE_TYPE_CHECK (NODE))
#define DECLTYPE_FOR_INIT_CAPTURE(NODE) \
  TREE_LANG_FLAG_1 (DECLTYPE_TYPE_CHECK (NODE))
#define DECLTYPE_FOR_LAMBDA_PROXY(NODE) \
  TREE_LANG_FLAG_2 (DECLTYPE_TYPE_CHECK (NODE))
#define DECLTYPE_FOR_REF_CAPTURE(NODE) \
  TREE_LANG_FLAG_3 (DECLTYPE_TYPE_CHECK (NODE))

/* Nonzero for VAR_DECL and FUNCTION_DECL node means that `extern' was
   specified in its declaration.  This can also be set for an
   erroneously declared PARM_DECL.  */
#define DECL_THIS_EXTERN(NODE) \
  DECL_LANG_FLAG_2 (VAR_FUNCTION_OR_PARM_DECL_CHECK (NODE))

/* Nonzero for VAR_DECL and FUNCTION_DECL node means that `static' was
   specified in its declaration.  This can also be set for an
   erroneously declared PARM_DECL.  */
#define DECL_THIS_STATIC(NODE) \
  DECL_LANG_FLAG_6 (VAR_FUNCTION_OR_PARM_DECL_CHECK (NODE))

/* Nonzero for FIELD_DECL node means that this field is a lambda capture
   field for an array of runtime bound.  */
#define DECL_VLA_CAPTURE_P(NODE) \
  DECL_LANG_FLAG_1 (FIELD_DECL_CHECK (NODE))

/* Nonzero for PARM_DECL node means that this is an array function
   parameter, i.e, a[] rather than *a.  */
#define DECL_ARRAY_PARAMETER_P(NODE) \
  DECL_LANG_FLAG_1 (PARM_DECL_CHECK (NODE))

/* Nonzero for a FIELD_DECL who's NSMDI is currently being
   instantiated.  */
#define DECL_INSTANTIATING_NSDMI_P(NODE) \
  DECL_LANG_FLAG_2 (FIELD_DECL_CHECK (NODE))

/* Nonzero for FIELD_DECL node means that this field is a base class
   of the parent object, as opposed to a member field.  */
#define DECL_FIELD_IS_BASE(NODE) \
  DECL_LANG_FLAG_6 (FIELD_DECL_CHECK (NODE))

/* Nonzero for FIELD_DECL node means that this field is a simple (no
   explicit initializer) lambda capture field, making it invisible to
   name lookup in unevaluated contexts.  */
#define DECL_NORMAL_CAPTURE_P(NODE) \
  DECL_LANG_FLAG_7 (FIELD_DECL_CHECK (NODE))

/* Nonzero if TYPE is an anonymous union or struct type.  We have to use a
   flag for this because "A union for which objects or pointers are
   declared is not an anonymous union" [class.union].  */
#define ANON_AGGR_TYPE_P(NODE)				\
  (CLASS_TYPE_P (NODE) && LANG_TYPE_CLASS_CHECK (NODE)->anon_aggr)
#define SET_ANON_AGGR_TYPE_P(NODE)			\
  (LANG_TYPE_CLASS_CHECK (NODE)->anon_aggr = 1)

/* Nonzero if TYPE is an anonymous union type.  */
#define ANON_UNION_TYPE_P(NODE) \
  (TREE_CODE (NODE) == UNION_TYPE && ANON_AGGR_TYPE_P (NODE))

/* Define fields and accessors for nodes representing declared names.  */

/* Nonzero if TYPE is an unnamed class with a typedef for linkage purposes.  */
#define TYPE_WAS_UNNAMED(NODE) (LANG_TYPE_CLASS_CHECK (NODE)->was_anonymous)

/* C++: all of these are overloaded!  These apply only to TYPE_DECLs.  */

/* The format of each node in the DECL_FRIENDLIST is as follows:

   The TREE_PURPOSE will be the name of a function, i.e., an
   IDENTIFIER_NODE.  The TREE_VALUE will be itself a TREE_LIST, whose
   TREE_VALUEs are friends with the given name.  */
#define DECL_FRIENDLIST(NODE)		(DECL_INITIAL (NODE))
#define FRIEND_NAME(LIST) (TREE_PURPOSE (LIST))
#define FRIEND_DECLS(LIST) (TREE_VALUE (LIST))

/* The DECL_ACCESS, if non-NULL, is a TREE_LIST.  The TREE_PURPOSE of
   each node is a type; the TREE_VALUE is the access granted for this
   DECL in that type.  The DECL_ACCESS is set by access declarations.
   For example, if a member that would normally be public in a
   derived class is made protected, then the derived class and the
   protected_access_node will appear in the DECL_ACCESS for the node.  */
#define DECL_ACCESS(NODE) (LANG_DECL_U2_CHECK (NODE, 0)->access)

/* Nonzero if the FUNCTION_DECL is a global constructor.  */
#define DECL_GLOBAL_CTOR_P(NODE) \
  (LANG_DECL_FN_CHECK (NODE)->global_ctor_p)

/* Nonzero if the FUNCTION_DECL is a global destructor.  */
#define DECL_GLOBAL_DTOR_P(NODE) \
  (LANG_DECL_FN_CHECK (NODE)->global_dtor_p)

/* Accessor macros for C++ template decl nodes.  */

/* The DECL_TEMPLATE_PARMS are a list.  The TREE_PURPOSE of each node
   is a INT_CST whose TREE_INT_CST_LOW indicates the level of the
   template parameters, with 1 being the outermost set of template
   parameters.  The TREE_VALUE is a vector, whose elements are the
   template parameters at each level.  Each element in the vector is a
   TREE_LIST, whose TREE_VALUE is a PARM_DECL (if the parameter is a
   non-type parameter), or a TYPE_DECL (if the parameter is a type
   parameter).  The TREE_PURPOSE is the default value, if any.  The
   TEMPLATE_PARM_INDEX for the parameter is available as the
   DECL_INITIAL (for a PARM_DECL) or as the TREE_TYPE (for a
   TYPE_DECL). 

   FIXME: CONST_CAST_TREE is a hack that hopefully will go away after
   tree is converted to C++ class hiearchy.  */
#define DECL_TEMPLATE_PARMS(NODE)       \
   ((struct tree_template_decl *)CONST_CAST_TREE (TEMPLATE_DECL_CHECK (NODE)))->arguments
#define DECL_INNERMOST_TEMPLATE_PARMS(NODE) \
   INNERMOST_TEMPLATE_PARMS (DECL_TEMPLATE_PARMS (NODE))
#define DECL_NTPARMS(NODE) \
   TREE_VEC_LENGTH (DECL_INNERMOST_TEMPLATE_PARMS (NODE))
/* For function, method, class-data templates.

   FIXME: CONST_CAST_TREE is a hack that hopefully will go away after
   tree is converted to C++ class hiearchy.  */
#define DECL_TEMPLATE_RESULT(NODE)      \
   ((struct tree_template_decl *)CONST_CAST_TREE(TEMPLATE_DECL_CHECK (NODE)))->result
/* For a function template at namespace scope, DECL_TEMPLATE_INSTANTIATIONS
   lists all instantiations and specializations of the function so that
   tsubst_friend_function can reassign them to another template if we find
   that the namespace-scope template is really a partial instantiation of a
   friend template.

   For a class template the DECL_TEMPLATE_INSTANTIATIONS lists holds
   all instantiations and specializations of the class type, including
   partial instantiations and partial specializations, so that if we
   explicitly specialize a partial instantiation we can walk the list
   in maybe_process_partial_specialization and reassign them or complain
   as appropriate.

   In both cases, the TREE_PURPOSE of each node contains the arguments
   used; the TREE_VALUE contains the generated variable.  The template
   arguments are always complete.  For example, given:

      template <class T> struct S1 {
	template <class U> struct S2 {};
	template <class U> struct S2<U*> {};
      };

   the record for the partial specialization will contain, as its
   argument list, { {T}, {U*} }, and will be on the
   DECL_TEMPLATE_INSTANTIATIONS list for `template <class T> template
   <class U> struct S1<T>::S2'.

   This list is not used for other templates.  */
#define DECL_TEMPLATE_INSTANTIATIONS(NODE) \
  DECL_SIZE_UNIT (TEMPLATE_DECL_CHECK (NODE))

/* For a class template, this list contains the partial
   specializations of this template.  (Full specializations are not
   recorded on this list.)  The TREE_PURPOSE holds the arguments used
   in the partial specialization (e.g., for `template <class T> struct
   S<T*, int>' this will be `T*, int'.)  The arguments will also include
   any outer template arguments.  The TREE_VALUE holds the TEMPLATE_DECL
   for the partial specialization.  The TREE_TYPE is the _TYPE node for
   the partial specialization.

   This list is not used for other templates.  */
#define DECL_TEMPLATE_SPECIALIZATIONS(NODE)     \
  DECL_SIZE (TEMPLATE_DECL_CHECK (NODE))

/* Nonzero for a DECL which is actually a template parameter.  Keep
   these checks in ascending tree code order.   */
#define DECL_TEMPLATE_PARM_P(NODE)		\
  (DECL_LANG_FLAG_0 (NODE)			\
   && (TREE_CODE (NODE) == CONST_DECL		\
       || TREE_CODE (NODE) == PARM_DECL		\
       || TREE_CODE (NODE) == TYPE_DECL		\
       || TREE_CODE (NODE) == TEMPLATE_DECL))

/* Mark NODE as a template parameter.  */
#define SET_DECL_TEMPLATE_PARM_P(NODE) \
  (DECL_LANG_FLAG_0 (NODE) = 1)

/* Nonzero if NODE is a template template parameter.  */
#define DECL_TEMPLATE_TEMPLATE_PARM_P(NODE) \
  (TREE_CODE (NODE) == TEMPLATE_DECL && DECL_TEMPLATE_PARM_P (NODE))

/* Nonzero for a DECL that represents a function template.  */
#define DECL_FUNCTION_TEMPLATE_P(NODE)                          \
  (TREE_CODE (NODE) == TEMPLATE_DECL                            \
   && DECL_TEMPLATE_RESULT (NODE) != NULL_TREE			\
   && TREE_CODE (DECL_TEMPLATE_RESULT (NODE)) == FUNCTION_DECL)

/* Nonzero for a DECL that represents a class template or alias
   template.  */
#define DECL_TYPE_TEMPLATE_P(NODE)				\
  (TREE_CODE (NODE) == TEMPLATE_DECL				\
   && DECL_TEMPLATE_RESULT (NODE) != NULL_TREE			\
   && TREE_CODE (DECL_TEMPLATE_RESULT (NODE)) == TYPE_DECL)

/* Nonzero for a DECL that represents a class template.  */
#define DECL_CLASS_TEMPLATE_P(NODE)				\
  (DECL_TYPE_TEMPLATE_P (NODE)					\
   && DECL_IMPLICIT_TYPEDEF_P (DECL_TEMPLATE_RESULT (NODE)))

/* Nonzero for a TEMPLATE_DECL that represents an alias template.  */
#define DECL_ALIAS_TEMPLATE_P(NODE)			\
  (DECL_TYPE_TEMPLATE_P (NODE)				\
   && !DECL_ARTIFICIAL (DECL_TEMPLATE_RESULT (NODE)))

/* Nonzero for a NODE which declares a type.  */
#define DECL_DECLARES_TYPE_P(NODE) \
  (TREE_CODE (NODE) == TYPE_DECL || DECL_TYPE_TEMPLATE_P (NODE))

/* Nonzero if NODE declares a function.  */
#define DECL_DECLARES_FUNCTION_P(NODE) \
  (TREE_CODE (NODE) == FUNCTION_DECL || DECL_FUNCTION_TEMPLATE_P (NODE))

/* Nonzero if NODE is the typedef implicitly generated for a type when
   the type is declared.  In C++, `struct S {};' is roughly
   equivalent to `struct S {}; typedef struct S S;' in C.
   DECL_IMPLICIT_TYPEDEF_P will hold for the typedef indicated in this
   example.  In C++, there is a second implicit typedef for each
   class, called the injected-class-name, in the scope of `S' itself, so that
   you can say `S::S'.  DECL_SELF_REFERENCE_P will hold for that typedef.  */
#define DECL_IMPLICIT_TYPEDEF_P(NODE) \
  (TREE_CODE (NODE) == TYPE_DECL && DECL_LANG_FLAG_2 (NODE))
#define SET_DECL_IMPLICIT_TYPEDEF_P(NODE) \
  (DECL_LANG_FLAG_2 (NODE) = 1)
#define DECL_SELF_REFERENCE_P(NODE) \
  (TREE_CODE (NODE) == TYPE_DECL && DECL_LANG_FLAG_4 (NODE))
#define SET_DECL_SELF_REFERENCE_P(NODE) \
  (DECL_LANG_FLAG_4 (NODE) = 1)

/* A `primary' template is one that has its own template header and is not
   a partial specialization.  A member function of a class template is a
   template, but not primary.  A member template is primary.  Friend
   templates are primary, too.  */

/* Returns the primary template corresponding to these parameters.  */
#define DECL_PRIMARY_TEMPLATE(NODE) \
  (TREE_TYPE (DECL_INNERMOST_TEMPLATE_PARMS (NODE)))

/* Returns nonzero if NODE is a primary template.  */
#define PRIMARY_TEMPLATE_P(NODE) (DECL_PRIMARY_TEMPLATE (NODE) == (NODE))

/* Nonzero iff NODE is a specialization of a template.  The value
   indicates the type of specializations:

     1=implicit instantiation

     2=partial or explicit specialization, e.g.:

        template <> int min<int> (int, int),

     3=explicit instantiation, e.g.:
  
        template int min<int> (int, int);

   Note that NODE will be marked as a specialization even if the
   template it is instantiating is not a primary template.  For
   example, given:

     template <typename T> struct O { 
       void f();
       struct I {}; 
     };
    
   both O<int>::f and O<int>::I will be marked as instantiations.

   If DECL_USE_TEMPLATE is nonzero, then DECL_TEMPLATE_INFO will also
   be non-NULL.  */
#define DECL_USE_TEMPLATE(NODE) (DECL_LANG_SPECIFIC (NODE)->u.base.use_template)

/* Like DECL_USE_TEMPLATE, but for class types.  */
#define CLASSTYPE_USE_TEMPLATE(NODE) \
  (LANG_TYPE_CLASS_CHECK (NODE)->use_template)

/* True if NODE is a specialization of a primary template.  */
#define CLASSTYPE_SPECIALIZATION_OF_PRIMARY_TEMPLATE_P(NODE)	\
  (CLASS_TYPE_P (NODE)						\
   && CLASSTYPE_USE_TEMPLATE (NODE)				\
   && PRIMARY_TEMPLATE_P (CLASSTYPE_TI_TEMPLATE (NODE)))

#define DECL_TEMPLATE_INSTANTIATION(NODE) (DECL_USE_TEMPLATE (NODE) & 1)
#define CLASSTYPE_TEMPLATE_INSTANTIATION(NODE) \
  (CLASSTYPE_USE_TEMPLATE (NODE) & 1)

#define DECL_TEMPLATE_SPECIALIZATION(NODE) (DECL_USE_TEMPLATE (NODE) == 2)
#define SET_DECL_TEMPLATE_SPECIALIZATION(NODE) (DECL_USE_TEMPLATE (NODE) = 2)

/* Returns true for an explicit or partial specialization of a class
   template.  */
#define CLASSTYPE_TEMPLATE_SPECIALIZATION(NODE) \
  (CLASSTYPE_USE_TEMPLATE (NODE) == 2)
#define SET_CLASSTYPE_TEMPLATE_SPECIALIZATION(NODE) \
  (CLASSTYPE_USE_TEMPLATE (NODE) = 2)

#define DECL_IMPLICIT_INSTANTIATION(NODE) (DECL_USE_TEMPLATE (NODE) == 1)
#define SET_DECL_IMPLICIT_INSTANTIATION(NODE) (DECL_USE_TEMPLATE (NODE) = 1)
#define CLASSTYPE_IMPLICIT_INSTANTIATION(NODE) \
  (CLASSTYPE_USE_TEMPLATE (NODE) == 1)
#define SET_CLASSTYPE_IMPLICIT_INSTANTIATION(NODE) \
  (CLASSTYPE_USE_TEMPLATE (NODE) = 1)

#define DECL_EXPLICIT_INSTANTIATION(NODE) (DECL_USE_TEMPLATE (NODE) == 3)
#define SET_DECL_EXPLICIT_INSTANTIATION(NODE) (DECL_USE_TEMPLATE (NODE) = 3)
#define CLASSTYPE_EXPLICIT_INSTANTIATION(NODE) \
  (CLASSTYPE_USE_TEMPLATE (NODE) == 3)
#define SET_CLASSTYPE_EXPLICIT_INSTANTIATION(NODE) \
  (CLASSTYPE_USE_TEMPLATE (NODE) = 3)

/* Nonzero if DECL is a friend function which is an instantiation
   from the point of view of the compiler, but not from the point of
   view of the language.  For example given:
      template <class T> struct S { friend void f(T) {}; };
   the declaration of `void f(int)' generated when S<int> is
   instantiated will not be a DECL_TEMPLATE_INSTANTIATION, but will be
   a DECL_FRIEND_PSEUDO_TEMPLATE_INSTANTIATION.  */
#define DECL_FRIEND_PSEUDO_TEMPLATE_INSTANTIATION(DECL) \
  (DECL_LANG_SPECIFIC (DECL) && DECL_TEMPLATE_INFO (DECL) \
   && !DECL_USE_TEMPLATE (DECL))

/* Nonzero if DECL is a function generated from a function 'temploid',
   i.e. template, member of class template, or dependent friend.  */
#define DECL_TEMPLOID_INSTANTIATION(DECL)		\
  (DECL_TEMPLATE_INSTANTIATION (DECL)			\
   || DECL_FRIEND_PSEUDO_TEMPLATE_INSTANTIATION (DECL))

/* Nonzero if DECL is either defined implicitly by the compiler or
   generated from a temploid.  */
#define DECL_GENERATED_P(DECL) \
  (DECL_TEMPLOID_INSTANTIATION (DECL) || DECL_DEFAULTED_FN (DECL))

/* Nonzero iff we are currently processing a declaration for an
   entity with its own template parameter list, and which is not a
   full specialization.  */
#define PROCESSING_REAL_TEMPLATE_DECL_P() \
  (processing_template_decl > template_class_depth (current_scope ()))

/* Nonzero if this VAR_DECL or FUNCTION_DECL has already been
   instantiated, i.e. its definition has been generated from the
   pattern given in the template.  */
#define DECL_TEMPLATE_INSTANTIATED(NODE) \
  DECL_LANG_FLAG_1 (VAR_OR_FUNCTION_DECL_CHECK (NODE))

/* We know what we're doing with this decl now.  */
#define DECL_INTERFACE_KNOWN(NODE) DECL_LANG_FLAG_5 (NODE)

/* DECL_EXTERNAL must be set on a decl until the decl is actually emitted,
   so that assemble_external will work properly.  So we have this flag to
   tell us whether the decl is really not external.

   This flag does not indicate whether or not the decl is defined in the
   current translation unit; it indicates whether or not we should emit the
   decl at the end of compilation if it is defined and needed.  */
#define DECL_NOT_REALLY_EXTERN(NODE) \
  (DECL_LANG_SPECIFIC (NODE)->u.base.not_really_extern)

#define DECL_REALLY_EXTERN(NODE) \
  (DECL_EXTERNAL (NODE)				\
   && (!DECL_LANG_SPECIFIC (NODE) || !DECL_NOT_REALLY_EXTERN (NODE)))

/* A thunk is a stub function.

   A thunk is an alternate entry point for an ordinary FUNCTION_DECL.
   The address of the ordinary FUNCTION_DECL is given by the
   DECL_INITIAL, which is always an ADDR_EXPR whose operand is a
   FUNCTION_DECL.  The job of the thunk is to either adjust the this
   pointer before transferring control to the FUNCTION_DECL, or call
   FUNCTION_DECL and then adjust the result value. Note, the result
   pointer adjusting thunk must perform a call to the thunked
   function, (or be implemented via passing some invisible parameter
   to the thunked function, which is modified to perform the
   adjustment just before returning).

   A thunk may perform either, or both, of the following operations:

   o Adjust the this or result pointer by a constant offset.
   o Adjust the this or result pointer by looking up a vcall or vbase offset
     in the vtable.

   A this pointer adjusting thunk converts from a base to a derived
   class, and hence adds the offsets. A result pointer adjusting thunk
   converts from a derived class to a base, and hence subtracts the
   offsets.  If both operations are performed, then the constant
   adjustment is performed first for this pointer adjustment and last
   for the result pointer adjustment.

   The constant adjustment is given by THUNK_FIXED_OFFSET.  If the
   vcall or vbase offset is required, THUNK_VIRTUAL_OFFSET is
   used. For this pointer adjusting thunks, it is the vcall offset
   into the vtable.  For result pointer adjusting thunks it is the
   binfo of the virtual base to convert to.  Use that binfo's vbase
   offset.

   It is possible to have equivalent covariant thunks.  These are
   distinct virtual covariant thunks whose vbase offsets happen to
   have the same value.  THUNK_ALIAS is used to pick one as the
   canonical thunk, which will get all the this pointer adjusting
   thunks attached to it.  */

/* An integer indicating how many bytes should be subtracted from the
   this or result pointer when this function is called.  */
#define THUNK_FIXED_OFFSET(DECL) \
  (DECL_LANG_SPECIFIC (THUNK_FUNCTION_CHECK (DECL))->u.fn.u5.fixed_offset)

/* A tree indicating how to perform the virtual adjustment. For a this
   adjusting thunk it is the number of bytes to be added to the vtable
   to find the vcall offset. For a result adjusting thunk, it is the
   binfo of the relevant virtual base.  If NULL, then there is no
   virtual adjust.  (The vptr is always located at offset zero from
   the this or result pointer.)  (If the covariant type is within the
   class hierarchy being laid out, the vbase index is not yet known
   at the point we need to create the thunks, hence the need to use
   binfos.)  */

#define THUNK_VIRTUAL_OFFSET(DECL) \
  (LANG_DECL_U2_CHECK (FUNCTION_DECL_CHECK (DECL), 0)->access)

/* A thunk which is equivalent to another thunk.  */
#define THUNK_ALIAS(DECL) \
  (DECL_LANG_SPECIFIC (FUNCTION_DECL_CHECK (DECL))->u.min.template_info)

/* For thunk NODE, this is the FUNCTION_DECL thunked to.  It is
   possible for the target to be a thunk too.  */
#define THUNK_TARGET(NODE)				\
  (LANG_DECL_FN_CHECK (NODE)->befriending_classes)

/* True for a SCOPE_REF iff the "template" keyword was used to
   indicate that the qualified name denotes a template.  */
#define QUALIFIED_NAME_IS_TEMPLATE(NODE) \
  (TREE_LANG_FLAG_1 (SCOPE_REF_CHECK (NODE)))

/* True for an OMP_ATOMIC that has dependent parameters.  These are stored
   as an expr in operand 1, and integer_zero_node in operand 0.  */
#define OMP_ATOMIC_DEPENDENT_P(NODE) \
  (TREE_CODE (TREE_OPERAND (OMP_ATOMIC_CHECK (NODE), 0)) == INTEGER_CST)

/* Used while gimplifying continue statements bound to OMP_FOR nodes.  */
#define OMP_FOR_GIMPLIFYING_P(NODE) \
  (TREE_LANG_FLAG_0 (OMP_LOOP_CHECK (NODE)))

/* A language-specific token attached to the OpenMP data clauses to
   hold code (or code fragments) related to ctors, dtors, and op=.
   See semantics.c for details.  */
#define CP_OMP_CLAUSE_INFO(NODE) \
  TREE_TYPE (OMP_CLAUSE_RANGE_CHECK (NODE, OMP_CLAUSE_PRIVATE, \
				     OMP_CLAUSE_LINEAR))

/* Nonzero if this transaction expression's body contains statements.  */
#define TRANSACTION_EXPR_IS_STMT(NODE) \
   TREE_LANG_FLAG_0 (TRANSACTION_EXPR_CHECK (NODE))

/* These macros provide convenient access to the various _STMT nodes
   created when parsing template declarations.  */
#define TRY_STMTS(NODE)		TREE_OPERAND (TRY_BLOCK_CHECK (NODE), 0)
#define TRY_HANDLERS(NODE)	TREE_OPERAND (TRY_BLOCK_CHECK (NODE), 1)

#define EH_SPEC_STMTS(NODE)	TREE_OPERAND (EH_SPEC_BLOCK_CHECK (NODE), 0)
#define EH_SPEC_RAISES(NODE)	TREE_OPERAND (EH_SPEC_BLOCK_CHECK (NODE), 1)

#define USING_STMT_NAMESPACE(NODE) TREE_OPERAND (USING_STMT_CHECK (NODE), 0)

/* Nonzero if this try block is a function try block.  */
#define FN_TRY_BLOCK_P(NODE)	TREE_LANG_FLAG_3 (TRY_BLOCK_CHECK (NODE))
#define HANDLER_PARMS(NODE)	TREE_OPERAND (HANDLER_CHECK (NODE), 0)
#define HANDLER_BODY(NODE)	TREE_OPERAND (HANDLER_CHECK (NODE), 1)
#define HANDLER_TYPE(NODE)	TREE_TYPE (HANDLER_CHECK (NODE))

/* CLEANUP_STMT accessors.  The statement(s) covered, the cleanup to run
   and the VAR_DECL for which this cleanup exists.  */
#define CLEANUP_BODY(NODE)	TREE_OPERAND (CLEANUP_STMT_CHECK (NODE), 0)
#define CLEANUP_EXPR(NODE)	TREE_OPERAND (CLEANUP_STMT_CHECK (NODE), 1)
#define CLEANUP_DECL(NODE)	TREE_OPERAND (CLEANUP_STMT_CHECK (NODE), 2)

/* IF_STMT accessors. These give access to the condition of the if
   statement, the then block of the if statement, and the else block
   of the if statement if it exists.  */
#define IF_COND(NODE)		TREE_OPERAND (IF_STMT_CHECK (NODE), 0)
#define THEN_CLAUSE(NODE)	TREE_OPERAND (IF_STMT_CHECK (NODE), 1)
#define ELSE_CLAUSE(NODE)	TREE_OPERAND (IF_STMT_CHECK (NODE), 2)
#define IF_SCOPE(NODE)		TREE_OPERAND (IF_STMT_CHECK (NODE), 3)
#define IF_STMT_CONSTEXPR_P(NODE) TREE_LANG_FLAG_0 (IF_STMT_CHECK (NODE))

/* WHILE_STMT accessors. These give access to the condition of the
   while statement and the body of the while statement, respectively.  */
#define WHILE_COND(NODE)	TREE_OPERAND (WHILE_STMT_CHECK (NODE), 0)
#define WHILE_BODY(NODE)	TREE_OPERAND (WHILE_STMT_CHECK (NODE), 1)

/* DO_STMT accessors. These give access to the condition of the do
   statement and the body of the do statement, respectively.  */
#define DO_COND(NODE)		TREE_OPERAND (DO_STMT_CHECK (NODE), 0)
#define DO_BODY(NODE)		TREE_OPERAND (DO_STMT_CHECK (NODE), 1)

/* FOR_STMT accessors. These give access to the init statement,
   condition, update expression, and body of the for statement,
   respectively.  */
#define FOR_INIT_STMT(NODE)	TREE_OPERAND (FOR_STMT_CHECK (NODE), 0)
#define FOR_COND(NODE)		TREE_OPERAND (FOR_STMT_CHECK (NODE), 1)
#define FOR_EXPR(NODE)		TREE_OPERAND (FOR_STMT_CHECK (NODE), 2)
#define FOR_BODY(NODE)		TREE_OPERAND (FOR_STMT_CHECK (NODE), 3)
#define FOR_SCOPE(NODE)		TREE_OPERAND (FOR_STMT_CHECK (NODE), 4)

/* RANGE_FOR_STMT accessors. These give access to the declarator,
   expression, body, and scope of the statement, respectively.  */
#define RANGE_FOR_DECL(NODE)	TREE_OPERAND (RANGE_FOR_STMT_CHECK (NODE), 0)
#define RANGE_FOR_EXPR(NODE)	TREE_OPERAND (RANGE_FOR_STMT_CHECK (NODE), 1)
#define RANGE_FOR_BODY(NODE)	TREE_OPERAND (RANGE_FOR_STMT_CHECK (NODE), 2)
#define RANGE_FOR_SCOPE(NODE)	TREE_OPERAND (RANGE_FOR_STMT_CHECK (NODE), 3)
#define RANGE_FOR_IVDEP(NODE)	TREE_LANG_FLAG_6 (RANGE_FOR_STMT_CHECK (NODE))

#define SWITCH_STMT_COND(NODE)	TREE_OPERAND (SWITCH_STMT_CHECK (NODE), 0)
#define SWITCH_STMT_BODY(NODE)	TREE_OPERAND (SWITCH_STMT_CHECK (NODE), 1)
#define SWITCH_STMT_TYPE(NODE)	TREE_OPERAND (SWITCH_STMT_CHECK (NODE), 2)
#define SWITCH_STMT_SCOPE(NODE)	TREE_OPERAND (SWITCH_STMT_CHECK (NODE), 3)

/* STMT_EXPR accessor.  */
#define STMT_EXPR_STMT(NODE)	TREE_OPERAND (STMT_EXPR_CHECK (NODE), 0)

/* EXPR_STMT accessor. This gives the expression associated with an
   expression statement.  */
#define EXPR_STMT_EXPR(NODE)	TREE_OPERAND (EXPR_STMT_CHECK (NODE), 0)

/* True if this TARGET_EXPR was created by build_cplus_new, and so we can
   discard it if it isn't useful.  */
#define TARGET_EXPR_IMPLICIT_P(NODE) \
  TREE_LANG_FLAG_0 (TARGET_EXPR_CHECK (NODE))

/* True if this TARGET_EXPR is the result of list-initialization of a
   temporary.  */
#define TARGET_EXPR_LIST_INIT_P(NODE) \
  TREE_LANG_FLAG_1 (TARGET_EXPR_CHECK (NODE))

/* True if this TARGET_EXPR expresses direct-initialization of an object
   to be named later.  */
#define TARGET_EXPR_DIRECT_INIT_P(NODE) \
  TREE_LANG_FLAG_2 (TARGET_EXPR_CHECK (NODE))

/* True if NODE is a TARGET_EXPR that just expresses a copy of its INITIAL; if
   the initializer has void type, it's doing something more complicated.  */
#define SIMPLE_TARGET_EXPR_P(NODE)				\
  (TREE_CODE (NODE) == TARGET_EXPR				\
   && !VOID_TYPE_P (TREE_TYPE (TARGET_EXPR_INITIAL (NODE))))

/* True if EXPR expresses direct-initialization of a TYPE.  */
#define DIRECT_INIT_EXPR_P(TYPE,EXPR)					\
  (TREE_CODE (EXPR) == TARGET_EXPR && TREE_LANG_FLAG_2 (EXPR)		\
   && same_type_ignoring_top_level_qualifiers_p (TYPE, TREE_TYPE (EXPR)))

/* True if this CONVERT_EXPR is for a conversion to virtual base in
   an NSDMI, and should be re-evaluated when used in a constructor.  */
#define CONVERT_EXPR_VBASE_PATH(NODE) \
  TREE_LANG_FLAG_0 (CONVERT_EXPR_CHECK (NODE))

/* True if SIZEOF_EXPR argument is type.  */
#define SIZEOF_EXPR_TYPE_P(NODE) \
  TREE_LANG_FLAG_0 (SIZEOF_EXPR_CHECK (NODE))

/* An enumeration of the kind of tags that C++ accepts.  */
enum tag_types {
  none_type = 0, /* Not a tag type.  */
  record_type,   /* "struct" types.  */
  class_type,    /* "class" types.  */
  union_type,    /* "union" types.  */
  enum_type,     /* "enum" types.  */
  typename_type, /* "typename" types.  */
  scope_type	 /* namespace or tagged type name followed by :: */
};

/* The various kinds of lvalues we distinguish.  */
enum cp_lvalue_kind_flags {
  clk_none = 0,     /* Things that are not an lvalue.  */
  clk_ordinary = 1, /* An ordinary lvalue.  */
  clk_rvalueref = 2,/* An xvalue (rvalue formed using an rvalue reference) */
  clk_class = 4,    /* A prvalue of class or array type.  */
  clk_bitfield = 8, /* An lvalue for a bit-field.  */
  clk_packed = 16   /* An lvalue for a packed field.  */
};

/* This type is used for parameters and variables which hold
   combinations of the flags in enum cp_lvalue_kind_flags.  */
typedef int cp_lvalue_kind;

/* Various kinds of template specialization, instantiation, etc.  */
enum tmpl_spec_kind {
  tsk_none,		   /* Not a template at all.  */
  tsk_invalid_member_spec, /* An explicit member template
			      specialization, but the enclosing
			      classes have not all been explicitly
			      specialized.  */
  tsk_invalid_expl_inst,   /* An explicit instantiation containing
			      template parameter lists.  */
  tsk_excessive_parms,	   /* A template declaration with too many
			      template parameter lists.  */
  tsk_insufficient_parms,  /* A template declaration with too few
			      parameter lists.  */
  tsk_template,		   /* A template declaration.  */
  tsk_expl_spec,	   /* An explicit specialization.  */
  tsk_expl_inst		   /* An explicit instantiation.  */
};

/* The various kinds of access.  BINFO_ACCESS depends on these being
   two bit quantities.  The numerical values are important; they are
   used to initialize RTTI data structures, so changing them changes
   the ABI.  */
enum access_kind {
  ak_none = 0,		   /* Inaccessible.  */
  ak_public = 1,	   /* Accessible, as a `public' thing.  */
  ak_protected = 2,	   /* Accessible, as a `protected' thing.  */
  ak_private = 3	   /* Accessible, as a `private' thing.  */
};

/* The various kinds of special functions.  If you add to this list,
   you should update special_function_p as well.  */
enum special_function_kind {
  sfk_none = 0,		   /* Not a special function.  This enumeral
			      must have value zero; see
			      special_function_p.  */
  sfk_constructor,	   /* A constructor.  */
  sfk_copy_constructor,    /* A copy constructor.  */
  sfk_move_constructor,    /* A move constructor.  */
  sfk_copy_assignment,     /* A copy assignment operator.  */
  sfk_move_assignment,     /* A move assignment operator.  */
  sfk_destructor,	   /* A destructor.  */
  sfk_complete_destructor, /* A destructor for complete objects.  */
  sfk_base_destructor,     /* A destructor for base subobjects.  */
  sfk_deleting_destructor, /* A destructor for complete objects that
			      deletes the object after it has been
			      destroyed.  */
  sfk_conversion,	   /* A conversion operator.  */
  sfk_deduction_guide,	   /* A class template deduction guide.  */
  sfk_inheriting_constructor /* An inheriting constructor */
};

/* The various kinds of linkage.  From [basic.link],

      A name is said to have linkage when it might denote the same
      object, reference, function, type, template, namespace or value
      as a name introduced in another scope:

      -- When a name has external linkage, the entity it denotes can
	 be referred to from scopes of other translation units or from
	 other scopes of the same translation unit.

      -- When a name has internal linkage, the entity it denotes can
	 be referred to by names from other scopes in the same
	 translation unit.

      -- When a name has no linkage, the entity it denotes cannot be
	 referred to by names from other scopes.  */

enum linkage_kind {
  lk_none,			/* No linkage.  */
  lk_internal,			/* Internal linkage.  */
  lk_external			/* External linkage.  */
};

enum duration_kind {
  dk_static,
  dk_thread,
  dk_auto,
  dk_dynamic
};

/* Bitmask flags to control type substitution.  */
enum tsubst_flags {
  tf_none = 0,			 /* nothing special */
  tf_error = 1 << 0,		 /* give error messages  */
  tf_warning = 1 << 1,	 	 /* give warnings too  */
  tf_ignore_bad_quals = 1 << 2,	 /* ignore bad cvr qualifiers */
  tf_keep_type_decl = 1 << 3,	 /* retain typedef type decls
				    (make_typename_type use) */
  tf_ptrmem_ok = 1 << 4,	 /* pointers to member ok (internal
				    instantiate_type use) */
  tf_user = 1 << 5,		 /* found template must be a user template
				    (lookup_template_class use) */
  tf_conv = 1 << 6,		 /* We are determining what kind of
				    conversion might be permissible,
				    not actually performing the
				    conversion.  */
  tf_decltype = 1 << 7,          /* We are the operand of decltype.
				    Used to implement the special rules
				    for calls in decltype (5.2.2/11).  */
  tf_partial = 1 << 8,		 /* Doing initial explicit argument
				    substitution in fn_type_unification.  */
  tf_fndecl_type = 1 << 9,   /* Substituting the type of a function
				declaration.  */
  tf_no_cleanup = 1 << 10,   /* Do not build a cleanup
				(build_target_expr and friends) */
  /* Convenient substitution flags combinations.  */
  tf_warning_or_error = tf_warning | tf_error
};

/* This type is used for parameters and variables which hold
   combinations of the flags in enum tsubst_flags.  */
typedef int tsubst_flags_t;

/* The kind of checking we can do looking in a class hierarchy.  */
enum base_access_flags {
  ba_any = 0,  /* Do not check access, allow an ambiguous base,
		      prefer a non-virtual base */
  ba_unique = 1 << 0,  /* Must be a unique base.  */
  ba_check_bit = 1 << 1,   /* Check access.  */
  ba_check = ba_unique | ba_check_bit,
  ba_ignore_scope = 1 << 2 /* Ignore access allowed by local scope.  */
};

/* This type is used for parameters and variables which hold
   combinations of the flags in enum base_access_flags.  */
typedef int base_access;

/* The various kinds of access check during parsing.  */
enum deferring_kind {
  dk_no_deferred = 0, /* Check access immediately */
  dk_deferred = 1,    /* Deferred check */
  dk_no_check = 2     /* No access check */
};

/* The kind of base we can find, looking in a class hierarchy.
   Values <0 indicate we failed.  */
enum base_kind {
  bk_inaccessible = -3,   /* The base is inaccessible */
  bk_ambig = -2,	  /* The base is ambiguous */
  bk_not_base = -1,	  /* It is not a base */
  bk_same_type = 0,	  /* It is the same type */
  bk_proper_base = 1,	  /* It is a proper base */
  bk_via_virtual = 2	  /* It is a proper base, but via a virtual
			     path. This might not be the canonical
			     binfo.  */
};

/* Node for "pointer to (virtual) function".
   This may be distinct from ptr_type_node so gdb can distinguish them.  */
#define vfunc_ptr_type_node  vtable_entry_type


/* For building calls to `delete'.  */
extern GTY(()) tree integer_two_node;

/* The number of function bodies which we are currently processing.
   (Zero if we are at namespace scope, one inside the body of a
   function, two inside the body of a function in a local class, etc.)  */
extern int function_depth;

/* Nonzero if we are inside eq_specializations, which affects comparison of
   PARM_DECLs in cp_tree_equal.  */
extern int comparing_specializations;

/* In parser.c.  */

/* Nonzero if we are parsing an unevaluated operand: an operand to
   sizeof, typeof, or alignof.  This is a count since operands to
   sizeof can be nested.  */

extern int cp_unevaluated_operand;

/* RAII class used to inhibit the evaluation of operands during parsing
   and template instantiation. Evaluation warnings are also inhibited. */

struct cp_unevaluated
{
  cp_unevaluated ();
  ~cp_unevaluated ();
};

/* in pt.c  */

/* These values are used for the `STRICT' parameter to type_unification and
   fn_type_unification.  Their meanings are described with the
   documentation for fn_type_unification.  */

enum unification_kind_t {
  DEDUCE_CALL,
  DEDUCE_CONV,
  DEDUCE_EXACT
};

// An RAII class used to create a new pointer map for local
// specializations. When the stack goes out of scope, the
// previous pointer map is restored.
struct local_specialization_stack
{
  local_specialization_stack ();
  ~local_specialization_stack ();

  hash_map<tree, tree> *saved;
};

/* in class.c */

extern int current_class_depth;

/* An array of all local classes present in this translation unit, in
   declaration order.  */
extern GTY(()) vec<tree, va_gc> *local_classes;

/* in decl.c */

/* An array of static vars & fns.  */
extern GTY(()) vec<tree, va_gc> *static_decls;


/* Here's where we control how name mangling takes place.  */

/* Cannot use '$' up front, because this confuses gdb
   (names beginning with '$' are gdb-local identifiers).

   Note that all forms in which the '$' is significant are long enough
   for direct indexing (meaning that if we know there is a '$'
   at a particular location, we can index into the string at
   any other location that provides distinguishing characters).  */

/* Define NO_DOT_IN_LABEL in your favorite tm file if your assembler
   doesn't allow '.' in symbol names.  */
#ifndef NO_DOT_IN_LABEL

#define JOINER '.'

#define AUTO_TEMP_NAME "_.tmp_"
#define VFIELD_BASE ".vf"
#define VFIELD_NAME "_vptr."
#define VFIELD_NAME_FORMAT "_vptr.%s"

#else /* NO_DOT_IN_LABEL */

#ifndef NO_DOLLAR_IN_LABEL

#define JOINER '$'

#define AUTO_TEMP_NAME "_$tmp_"
#define VFIELD_BASE "$vf"
#define VFIELD_NAME "_vptr$"
#define VFIELD_NAME_FORMAT "_vptr$%s"

#else /* NO_DOLLAR_IN_LABEL */

#define AUTO_TEMP_NAME "__tmp_"
#define TEMP_NAME_P(ID_NODE) \
  (!strncmp (IDENTIFIER_POINTER (ID_NODE), AUTO_TEMP_NAME, \
	     sizeof (AUTO_TEMP_NAME) - 1))
#define VTABLE_NAME "__vt_"
#define VTABLE_NAME_P(ID_NODE) \
  (!strncmp (IDENTIFIER_POINTER (ID_NODE), VTABLE_NAME, \
	     sizeof (VTABLE_NAME) - 1))
#define VFIELD_BASE "__vfb"
#define VFIELD_NAME "__vptr_"
#define VFIELD_NAME_P(ID_NODE) \
  (!strncmp (IDENTIFIER_POINTER (ID_NODE), VFIELD_NAME, \
	    sizeof (VFIELD_NAME) - 1))
#define VFIELD_NAME_FORMAT "__vptr_%s"

#endif	/* NO_DOLLAR_IN_LABEL */
#endif	/* NO_DOT_IN_LABEL */

#define THIS_NAME "this"

#define IN_CHARGE_NAME "__in_chrg"

#define VTBL_PTR_TYPE		"__vtbl_ptr_type"
#define VTABLE_DELTA_NAME	"__delta"
#define VTABLE_PFN_NAME		"__pfn"

#define LAMBDANAME_PREFIX "__lambda"
#define LAMBDANAME_FORMAT LAMBDANAME_PREFIX "%d"

#define UDLIT_OP_ANSI_PREFIX "operator\"\""
#define UDLIT_OP_ANSI_FORMAT UDLIT_OP_ANSI_PREFIX "%s"
#define UDLIT_OP_MANGLED_PREFIX "li"
#define UDLIT_OP_MANGLED_FORMAT UDLIT_OP_MANGLED_PREFIX "%s"
#define UDLIT_OPER_P(ID_NODE) \
  (!strncmp (IDENTIFIER_POINTER (ID_NODE), \
             UDLIT_OP_ANSI_PREFIX, \
	     sizeof (UDLIT_OP_ANSI_PREFIX) - 1))
#define UDLIT_OP_SUFFIX(ID_NODE) \
  (IDENTIFIER_POINTER (ID_NODE) + sizeof (UDLIT_OP_ANSI_PREFIX) - 1)

#if !defined(NO_DOLLAR_IN_LABEL) || !defined(NO_DOT_IN_LABEL)

#define VTABLE_NAME_P(ID_NODE) (IDENTIFIER_POINTER (ID_NODE)[1] == 'v' \
  && IDENTIFIER_POINTER (ID_NODE)[2] == 't' \
  && IDENTIFIER_POINTER (ID_NODE)[3] == JOINER)

#define TEMP_NAME_P(ID_NODE) \
  (!strncmp (IDENTIFIER_POINTER (ID_NODE), AUTO_TEMP_NAME, sizeof (AUTO_TEMP_NAME)-1))
#define VFIELD_NAME_P(ID_NODE) \
  (!strncmp (IDENTIFIER_POINTER (ID_NODE), VFIELD_NAME, sizeof(VFIELD_NAME)-1))

#endif /* !defined(NO_DOLLAR_IN_LABEL) || !defined(NO_DOT_IN_LABEL) */


/* Nonzero if we're done parsing and into end-of-file activities.
   Two if we're done with front-end processing.  */

extern int at_eof;

/* True if note_mangling_alias should enqueue mangling aliases for
   later generation, rather than emitting them right away.  */

extern bool defer_mangling_aliases;

/* True if noexcept is part of the type (i.e. in C++17).  */

extern bool flag_noexcept_type;

/* A list of namespace-scope objects which have constructors or
   destructors which reside in the global scope.  The decl is stored
   in the TREE_VALUE slot and the initializer is stored in the
   TREE_PURPOSE slot.  */
extern GTY(()) tree static_aggregates;
/* Likewise, for thread local storage.  */
extern GTY(()) tree tls_aggregates;

enum overload_flags { NO_SPECIAL = 0, DTOR_FLAG, TYPENAME_FLAG };

/* These are uses as bits in flags passed to various functions to
   control their behavior.  Despite the LOOKUP_ prefix, many of these
   do not control name lookup.  ??? Functions using these flags should
   probably be modified to accept explicit boolean flags for the
   behaviors relevant to them.  */
/* Check for access violations.  */
#define LOOKUP_PROTECT (1 << 0)
#define LOOKUP_NORMAL (LOOKUP_PROTECT)
/* Even if the function found by lookup is a virtual function, it
   should be called directly.  */
#define LOOKUP_NONVIRTUAL (1 << 1)
/* Non-converting (i.e., "explicit") constructors are not tried.  This flag
   indicates that we are not performing direct-initialization.  */
#define LOOKUP_ONLYCONVERTING (1 << 2)
#define LOOKUP_IMPLICIT (LOOKUP_NORMAL | LOOKUP_ONLYCONVERTING)
/* If a temporary is created, it should be created so that it lives
   as long as the current variable bindings; otherwise it only lives
   until the end of the complete-expression.  It also forces
   direct-initialization in cases where other parts of the compiler
   have already generated a temporary, such as reference
   initialization and the catch parameter.  */
#define DIRECT_BIND (1 << 3)
/* We're performing a user-defined conversion, so more user-defined
   conversions are not permitted (only built-in conversions).  */
#define LOOKUP_NO_CONVERSION (1 << 4)
/* The user has explicitly called a destructor.  (Therefore, we do
   not need to check that the object is non-NULL before calling the
   destructor.)  */
#define LOOKUP_DESTRUCTOR (1 << 5)
/* Do not permit references to bind to temporaries.  */
#define LOOKUP_NO_TEMP_BIND (1 << 6)
/* Do not accept objects, and possibly namespaces.  */
#define LOOKUP_PREFER_TYPES (1 << 7)
/* Do not accept objects, and possibly types.   */
#define LOOKUP_PREFER_NAMESPACES (1 << 8)
/* Accept types or namespaces.  */
#define LOOKUP_PREFER_BOTH (LOOKUP_PREFER_TYPES | LOOKUP_PREFER_NAMESPACES)
/* Return friend declarations and un-declared builtin functions.
   (Normally, these entities are registered in the symbol table, but
   not found by lookup.)  */
#define LOOKUP_HIDDEN (LOOKUP_PREFER_NAMESPACES << 1)
/* Prefer that the lvalue be treated as an rvalue.  */
#define LOOKUP_PREFER_RVALUE (LOOKUP_HIDDEN << 1)
/* We're inside an init-list, so narrowing conversions are ill-formed.  */
#define LOOKUP_NO_NARROWING (LOOKUP_PREFER_RVALUE << 1)
/* We're looking up a constructor for list-initialization.  */
#define LOOKUP_LIST_INIT_CTOR (LOOKUP_NO_NARROWING << 1)
/* This is the first parameter of a copy constructor.  */
#define LOOKUP_COPY_PARM (LOOKUP_LIST_INIT_CTOR << 1)
/* We only want to consider list constructors.  */
#define LOOKUP_LIST_ONLY (LOOKUP_COPY_PARM << 1)
/* Return after determining which function to call and checking access.
   Used by sythesized_method_walk to determine which functions will
   be called to initialize subobjects, in order to determine exception
   specification and possible implicit delete.
   This is kind of a hack, but exiting early avoids problems with trying
   to perform argument conversions when the class isn't complete yet.  */
#define LOOKUP_SPECULATIVE (LOOKUP_LIST_ONLY << 1)
/* Used by calls from defaulted functions to limit the overload set to avoid
   cycles trying to declare them (core issue 1092).  */
#define LOOKUP_DEFAULTED (LOOKUP_SPECULATIVE << 1)
/* Used in calls to store_init_value to suppress its usual call to
   digest_init.  */
#define LOOKUP_ALREADY_DIGESTED (LOOKUP_DEFAULTED << 1)
/* An instantiation with explicit template arguments.  */
#define LOOKUP_EXPLICIT_TMPL_ARGS (LOOKUP_ALREADY_DIGESTED << 1)
/* Like LOOKUP_NO_TEMP_BIND, but also prevent binding to xvalues.  */
#define LOOKUP_NO_RVAL_BIND (LOOKUP_EXPLICIT_TMPL_ARGS << 1)
/* Used by case_conversion to disregard non-integral conversions.  */
#define LOOKUP_NO_NON_INTEGRAL (LOOKUP_NO_RVAL_BIND << 1)
/* Used for delegating constructors in order to diagnose self-delegation.  */
#define LOOKUP_DELEGATING_CONS (LOOKUP_NO_NON_INTEGRAL << 1)

#define LOOKUP_NAMESPACES_ONLY(F)  \
  (((F) & LOOKUP_PREFER_NAMESPACES) && !((F) & LOOKUP_PREFER_TYPES))
#define LOOKUP_TYPES_ONLY(F)  \
  (!((F) & LOOKUP_PREFER_NAMESPACES) && ((F) & LOOKUP_PREFER_TYPES))
#define LOOKUP_QUALIFIERS_ONLY(F)     ((F) & LOOKUP_PREFER_BOTH)


/* These flags are used by the conversion code.
   CONV_IMPLICIT   :  Perform implicit conversions (standard and user-defined).
   CONV_STATIC     :  Perform the explicit conversions for static_cast.
   CONV_CONST      :  Perform the explicit conversions for const_cast.
   CONV_REINTERPRET:  Perform the explicit conversions for reinterpret_cast.
   CONV_PRIVATE    :  Perform upcasts to private bases.
   CONV_FORCE_TEMP :  Require a new temporary when converting to the same
		      aggregate type.  */

#define CONV_IMPLICIT    1
#define CONV_STATIC      2
#define CONV_CONST       4
#define CONV_REINTERPRET 8
#define CONV_PRIVATE	 16
/* #define CONV_NONCONVERTING 32 */
#define CONV_FORCE_TEMP  64
#define CONV_FOLD	 128
#define CONV_OLD_CONVERT (CONV_IMPLICIT | CONV_STATIC | CONV_CONST \
			  | CONV_REINTERPRET)
#define CONV_C_CAST      (CONV_IMPLICIT | CONV_STATIC | CONV_CONST \
			  | CONV_REINTERPRET | CONV_PRIVATE | CONV_FORCE_TEMP)
#define CONV_BACKEND_CONVERT (CONV_OLD_CONVERT | CONV_FOLD)

/* Used by build_expr_type_conversion to indicate which types are
   acceptable as arguments to the expression under consideration.  */

#define WANT_INT	1 /* integer types, including bool */
#define WANT_FLOAT	2 /* floating point types */
#define WANT_ENUM	4 /* enumerated types */
#define WANT_POINTER	8 /* pointer types */
#define WANT_NULL      16 /* null pointer constant */
#define WANT_VECTOR_OR_COMPLEX 32 /* vector or complex types */
#define WANT_ARITH	(WANT_INT | WANT_FLOAT | WANT_VECTOR_OR_COMPLEX)

/* Used with comptypes, and related functions, to guide type
   comparison.  */

#define COMPARE_STRICT	      0 /* Just check if the types are the
				   same.  */
#define COMPARE_BASE	      1 /* Check to see if the second type is
				   derived from the first.  */
#define COMPARE_DERIVED	      2 /* Like COMPARE_BASE, but in
				   reverse.  */
#define COMPARE_REDECLARATION 4 /* The comparison is being done when
				   another declaration of an existing
				   entity is seen.  */
#define COMPARE_STRUCTURAL    8 /* The comparison is intended to be
				   structural. The actual comparison
				   will be identical to
				   COMPARE_STRICT.  */

/* Used with start function.  */
#define SF_DEFAULT	     0  /* No flags.  */
#define SF_PRE_PARSED	     1  /* The function declaration has
				   already been parsed.  */
#define SF_INCLASS_INLINE    2  /* The function is an inline, defined
				   in the class body.  */

/* Used with start_decl's initialized parameter.  */
#define SD_UNINITIALIZED     0
#define SD_INITIALIZED       1
#define SD_DEFAULTED         2
#define SD_DELETED           3

/* Returns nonzero iff TYPE1 and TYPE2 are the same type, or if TYPE2
   is derived from TYPE1, or if TYPE2 is a pointer (reference) to a
   class derived from the type pointed to (referred to) by TYPE1.  */
#define same_or_base_type_p(TYPE1, TYPE2) \
  comptypes ((TYPE1), (TYPE2), COMPARE_BASE)

/* These macros are used to access a TEMPLATE_PARM_INDEX.  */
#define TEMPLATE_PARM_INDEX_CAST(NODE) \
	((template_parm_index*)TEMPLATE_PARM_INDEX_CHECK (NODE))
#define TEMPLATE_PARM_IDX(NODE) (TEMPLATE_PARM_INDEX_CAST (NODE)->index)
#define TEMPLATE_PARM_LEVEL(NODE) (TEMPLATE_PARM_INDEX_CAST (NODE)->level)
#define TEMPLATE_PARM_DESCENDANTS(NODE) (TREE_CHAIN (NODE))
#define TEMPLATE_PARM_ORIG_LEVEL(NODE) (TEMPLATE_PARM_INDEX_CAST (NODE)->orig_level)
#define TEMPLATE_PARM_DECL(NODE) (TEMPLATE_PARM_INDEX_CAST (NODE)->decl)
#define TEMPLATE_PARM_PARAMETER_PACK(NODE) \
  (TREE_LANG_FLAG_0 (TEMPLATE_PARM_INDEX_CHECK (NODE)))

/* These macros are for accessing the fields of TEMPLATE_TYPE_PARM,
   TEMPLATE_TEMPLATE_PARM and BOUND_TEMPLATE_TEMPLATE_PARM nodes.  */
#define TEMPLATE_TYPE_PARM_INDEX(NODE)					\
  (TYPE_VALUES_RAW (TREE_CHECK3 ((NODE), TEMPLATE_TYPE_PARM,		\
				 TEMPLATE_TEMPLATE_PARM,		\
				 BOUND_TEMPLATE_TEMPLATE_PARM)))
#define TEMPLATE_TYPE_IDX(NODE) \
  (TEMPLATE_PARM_IDX (TEMPLATE_TYPE_PARM_INDEX (NODE)))
#define TEMPLATE_TYPE_LEVEL(NODE) \
  (TEMPLATE_PARM_LEVEL (TEMPLATE_TYPE_PARM_INDEX (NODE)))
#define TEMPLATE_TYPE_ORIG_LEVEL(NODE) \
  (TEMPLATE_PARM_ORIG_LEVEL (TEMPLATE_TYPE_PARM_INDEX (NODE)))
#define TEMPLATE_TYPE_DECL(NODE) \
  (TEMPLATE_PARM_DECL (TEMPLATE_TYPE_PARM_INDEX (NODE)))
#define TEMPLATE_TYPE_PARAMETER_PACK(NODE) \
  (TEMPLATE_PARM_PARAMETER_PACK (TEMPLATE_TYPE_PARM_INDEX (NODE)))

/* For a C++17 class deduction placeholder, the template it represents.  */
#define CLASS_PLACEHOLDER_TEMPLATE(NODE) \
  (DECL_INITIAL (TYPE_NAME (TEMPLATE_TYPE_PARM_CHECK (NODE))))

/* Contexts in which auto deduction occurs. These flags are
   used to control diagnostics in do_auto_deduction.  */

enum auto_deduction_context
{
  adc_unspecified,   /* Not given */
  adc_variable_type, /* Variable initializer deduction */
  adc_return_type,   /* Return type deduction */
  adc_unify,         /* Template argument deduction */
  adc_requirement,   /* Argument deduction constraint */
  adc_decomp_type    /* Decomposition declaration initializer deduction */
};

/* True if this type-parameter belongs to a class template, used by C++17
   class template argument deduction.  */
#define TEMPLATE_TYPE_PARM_FOR_CLASS(NODE) \
  (TREE_LANG_FLAG_0 (TEMPLATE_TYPE_PARM_CHECK (NODE)))

/* True iff this TEMPLATE_TYPE_PARM represents decltype(auto).  */
#define AUTO_IS_DECLTYPE(NODE) \
  (TYPE_LANG_FLAG_5 (TEMPLATE_TYPE_PARM_CHECK (NODE)))

/* These constants can used as bit flags in the process of tree formatting.

   TFF_PLAIN_IDENTIFIER: unqualified part of a name.
   TFF_SCOPE: include the class and namespace scope of the name.
   TFF_CHASE_TYPEDEF: print the original type-id instead of the typedef-name.
   TFF_DECL_SPECIFIERS: print decl-specifiers.
   TFF_CLASS_KEY_OR_ENUM: precede a class-type name (resp. enum name) with
       a class-key (resp. `enum').
   TFF_RETURN_TYPE: include function return type.
   TFF_FUNCTION_DEFAULT_ARGUMENTS: include function default parameter values.
   TFF_EXCEPTION_SPECIFICATION: show function exception specification.
   TFF_TEMPLATE_HEADER: show the template<...> header in a
       template-declaration.
   TFF_TEMPLATE_NAME: show only template-name.
   TFF_EXPR_IN_PARENS: parenthesize expressions.
   TFF_NO_FUNCTION_ARGUMENTS: don't show function arguments.
   TFF_UNQUALIFIED_NAME: do not print the qualifying scope of the
       top-level entity.
   TFF_NO_OMIT_DEFAULT_TEMPLATE_ARGUMENTS: do not omit template arguments
       identical to their defaults.
   TFF_NO_TEMPLATE_BINDINGS: do not print information about the template
       arguments for a function template specialization.
   TFF_POINTER: we are printing a pointer type.  */

#define TFF_PLAIN_IDENTIFIER			(0)
#define TFF_SCOPE				(1)
#define TFF_CHASE_TYPEDEF			(1 << 1)
#define TFF_DECL_SPECIFIERS			(1 << 2)
#define TFF_CLASS_KEY_OR_ENUM			(1 << 3)
#define TFF_RETURN_TYPE				(1 << 4)
#define TFF_FUNCTION_DEFAULT_ARGUMENTS		(1 << 5)
#define TFF_EXCEPTION_SPECIFICATION		(1 << 6)
#define TFF_TEMPLATE_HEADER			(1 << 7)
#define TFF_TEMPLATE_NAME			(1 << 8)
#define TFF_EXPR_IN_PARENS			(1 << 9)
#define TFF_NO_FUNCTION_ARGUMENTS		(1 << 10)
#define TFF_UNQUALIFIED_NAME			(1 << 11)
#define TFF_NO_OMIT_DEFAULT_TEMPLATE_ARGUMENTS	(1 << 12)
#define TFF_NO_TEMPLATE_BINDINGS		(1 << 13)
#define TFF_POINTER		                (1 << 14)

/* Returns the TEMPLATE_DECL associated to a TEMPLATE_TEMPLATE_PARM
   node.  */
#define TEMPLATE_TEMPLATE_PARM_TEMPLATE_DECL(NODE)	\
  ((TREE_CODE (NODE) == BOUND_TEMPLATE_TEMPLATE_PARM)	\
   ? TYPE_TI_TEMPLATE (NODE)				\
   : TYPE_NAME (NODE))

/* in lex.c  */

extern void init_reswords (void);

typedef struct GTY(()) operator_name_info_t {
  /* The IDENTIFIER_NODE for the operator.  */
  tree identifier;
  /* The name of the operator.  */
  const char *name;
  /* The mangled name of the operator.  */
  const char *mangled_name;
  /* The arity of the operator.  */
  int arity;
} operator_name_info_t;

/* A mapping from tree codes to operator name information.  */
extern GTY(()) operator_name_info_t operator_name_info
  [(int) MAX_TREE_CODES];
/* Similar, but for assignment operators.  */
extern GTY(()) operator_name_info_t assignment_operator_name_info
  [(int) MAX_TREE_CODES];

/* A type-qualifier, or bitmask therefore, using the TYPE_QUAL
   constants.  */

typedef int cp_cv_quals;

/* Non-static member functions have an optional virt-specifier-seq.
   There is a VIRT_SPEC value for each virt-specifier.
   They can be combined by bitwise-or to form the complete set of
   virt-specifiers for a member function.  */
enum virt_specifier
  {
    VIRT_SPEC_UNSPECIFIED = 0x0,
    VIRT_SPEC_FINAL       = 0x1,
    VIRT_SPEC_OVERRIDE    = 0x2
  };

/* A type-qualifier, or bitmask therefore, using the VIRT_SPEC
   constants.  */

typedef int cp_virt_specifiers;

/* Wherever there is a function-cv-qual, there could also be a ref-qualifier:

   [dcl.fct]
   The return type, the parameter-type-list, the ref-qualifier, and
   the cv-qualifier-seq, but not the default arguments or the exception
   specification, are part of the function type.

   REF_QUAL_NONE    Ordinary member function with no ref-qualifier
   REF_QUAL_LVALUE  Member function with the &-ref-qualifier
   REF_QUAL_RVALUE  Member function with the &&-ref-qualifier */

enum cp_ref_qualifier {
  REF_QUAL_NONE = 0,
  REF_QUAL_LVALUE = 1,
  REF_QUAL_RVALUE = 2
};

/* A storage class.  */

enum cp_storage_class {
  /* sc_none must be zero so that zeroing a cp_decl_specifier_seq
     sets the storage_class field to sc_none.  */
  sc_none = 0,
  sc_auto,
  sc_register,
  sc_static,
  sc_extern,
  sc_mutable
};

/* An individual decl-specifier.  This is used to index the array of
   locations for the declspecs in struct cp_decl_specifier_seq
   below.  */

enum cp_decl_spec {
  ds_first,
  ds_signed = ds_first,
  ds_unsigned,
  ds_short,
  ds_long,
  ds_const,
  ds_volatile,
  ds_restrict,
  ds_inline,
  ds_virtual,
  ds_explicit,
  ds_friend,
  ds_typedef,
  ds_alias,
  ds_constexpr,
  ds_complex,
  ds_thread,
  ds_type_spec,
  ds_redefined_builtin_type_spec,
  ds_attribute,
  ds_std_attribute,
  ds_storage_class,
  ds_long_long,
  ds_concept,
  ds_last /* This enumerator must always be the last one.  */
};

/* A decl-specifier-seq.  */

struct cp_decl_specifier_seq {
  /* An array of locations for the declaration sepecifiers, indexed by
     enum cp_decl_spec_word.  */
  source_location locations[ds_last];
  /* The primary type, if any, given by the decl-specifier-seq.
     Modifiers, like "short", "const", and "unsigned" are not
     reflected here.  This field will be a TYPE, unless a typedef-name
     was used, in which case it will be a TYPE_DECL.  */
  tree type;
  /* The attributes, if any, provided with the specifier sequence.  */
  tree attributes;
  /* The c++11 attributes that follows the type specifier.  */
  tree std_attributes;
  /* If non-NULL, a built-in type that the user attempted to redefine
     to some other type.  */
  tree redefined_builtin_type;
  /* The storage class specified -- or sc_none if no storage class was
     explicitly specified.  */
  cp_storage_class storage_class;
  /* For the __intN declspec, this stores the index into the int_n_* arrays.  */
  int int_n_idx;
  /* True iff TYPE_SPEC defines a class or enum.  */
  BOOL_BITFIELD type_definition_p : 1;
  /* True iff multiple types were (erroneously) specified for this
     decl-specifier-seq.  */
  BOOL_BITFIELD multiple_types_p : 1;
  /* True iff multiple storage classes were (erroneously) specified
     for this decl-specifier-seq or a combination of a storage class
     with a typedef specifier.  */
  BOOL_BITFIELD conflicting_specifiers_p : 1;
  /* True iff at least one decl-specifier was found.  */
  BOOL_BITFIELD any_specifiers_p : 1;
  /* True iff at least one type-specifier was found.  */
  BOOL_BITFIELD any_type_specifiers_p : 1;
  /* True iff "int" was explicitly provided.  */
  BOOL_BITFIELD explicit_int_p : 1;
  /* True iff "__intN" was explicitly provided.  */
  BOOL_BITFIELD explicit_intN_p : 1;
  /* True iff "char" was explicitly provided.  */
  BOOL_BITFIELD explicit_char_p : 1;
  /* True iff ds_thread is set for __thread, not thread_local.  */
  BOOL_BITFIELD gnu_thread_keyword_p : 1;
  /* True iff the type is a decltype.  */
  BOOL_BITFIELD decltype_p : 1;
};

/* The various kinds of declarators.  */

enum cp_declarator_kind {
  cdk_id,
  cdk_function,
  cdk_array,
  cdk_pointer,
  cdk_reference,
  cdk_ptrmem,
  cdk_decomp,
  cdk_error
};

/* A declarator.  */

typedef struct cp_declarator cp_declarator;

typedef struct cp_parameter_declarator cp_parameter_declarator;

/* A parameter, before it has been semantically analyzed.  */
struct cp_parameter_declarator {
  /* The next parameter, or NULL_TREE if none.  */
  cp_parameter_declarator *next;
  /* The decl-specifiers-seq for the parameter.  */
  cp_decl_specifier_seq decl_specifiers;
  /* The declarator for the parameter.  */
  cp_declarator *declarator;
  /* The default-argument expression, or NULL_TREE, if none.  */
  tree default_argument;
  /* True iff this is a template parameter pack.  */
  bool template_parameter_pack_p;
};

/* A declarator.  */
struct cp_declarator {
  /* The kind of declarator.  */
  ENUM_BITFIELD (cp_declarator_kind) kind : 4;
  /* Whether we parsed an ellipsis (`...') just before the declarator,
     to indicate this is a parameter pack.  */
  BOOL_BITFIELD parameter_pack_p : 1;
  location_t id_loc; /* Currently only set for cdk_id, cdk_decomp and
			cdk_function. */
  /* GNU Attributes that apply to this declarator.  If the declarator
     is a pointer or a reference, these attribute apply to the type
     pointed to.  */
  tree attributes;
  /* Standard C++11 attributes that apply to this declarator.  If the
     declarator is a pointer or a reference, these attributes apply
     to the pointer, rather than to the type pointed to.  */
  tree std_attributes;
  /* For all but cdk_id, cdk_decomp and cdk_error, the contained declarator.
     For cdk_id, cdk_decomp and cdk_error, guaranteed to be NULL.  */
  cp_declarator *declarator;
  union {
    /* For identifiers.  */
    struct {
      /* If non-NULL, the qualifying scope (a NAMESPACE_DECL or
	 *_TYPE) for this identifier.  */
      tree qualifying_scope;
      /* The unqualified name of the entity -- an IDENTIFIER_NODE,
	 BIT_NOT_EXPR, or TEMPLATE_ID_EXPR.  */
      tree unqualified_name;
      /* If this is the name of a function, what kind of special
	 function (if any).  */
      special_function_kind sfk;
    } id;
    /* For functions.  */
    struct {
      /* The parameters to the function as a TREE_LIST of decl/default.  */
      tree parameters;
      /* The cv-qualifiers for the function.  */
      cp_cv_quals qualifiers;
      /* The virt-specifiers for the function.  */
      cp_virt_specifiers virt_specifiers;
      /* The ref-qualifier for the function.  */
      cp_ref_qualifier ref_qualifier;
      /* The transaction-safety qualifier for the function.  */
      tree tx_qualifier;
      /* The exception-specification for the function.  */
      tree exception_specification;
      /* The late-specified return type, if any.  */
      tree late_return_type;
      /* The trailing requires-clause, if any. */
      tree requires_clause;
    } function;
    /* For arrays.  */
    struct {
      /* The bounds to the array.  */
      tree bounds;
    } array;
    /* For cdk_pointer and cdk_ptrmem.  */
    struct {
      /* The cv-qualifiers for the pointer.  */
      cp_cv_quals qualifiers;
      /* For cdk_ptrmem, the class type containing the member.  */
      tree class_type;
    } pointer;
    /* For cdk_reference */
    struct {
      /* The cv-qualifiers for the reference.  These qualifiers are
         only used to diagnose ill-formed code.  */
      cp_cv_quals qualifiers;
      /* Whether this is an rvalue reference */
      bool rvalue_ref;
    } reference;
  } u;
};

/* A level of template instantiation.  */
struct GTY((chain_next ("%h.next"))) tinst_level {
  /* The immediately deeper level in the chain.  */
  struct tinst_level *next;

  /* The original node.  Can be either a DECL (for a function or static
     data member) or a TYPE (for a class), depending on what we were
     asked to instantiate.  */
  tree decl;

  /* The location where the template is instantiated.  */
  location_t locus;

  /* errorcount+sorrycount when we pushed this level.  */
  int errors;

  /* True if the location is in a system header.  */
  bool in_system_header_p;
};

bool decl_spec_seq_has_spec_p (const cp_decl_specifier_seq *, cp_decl_spec);

/* Return the type of the `this' parameter of FNTYPE.  */

inline tree
type_of_this_parm (const_tree fntype)
{
  function_args_iterator iter;
  gcc_assert (TREE_CODE (fntype) == METHOD_TYPE);
  function_args_iter_init (&iter, fntype);
  return function_args_iter_cond (&iter);
}

/* Return the class of the `this' parameter of FNTYPE.  */

inline tree
class_of_this_parm (const_tree fntype)
{
  return TREE_TYPE (type_of_this_parm (fntype));
}

/* True iff T is a variable template declaration. */
inline bool
variable_template_p (tree t)
{
  if (TREE_CODE (t) != TEMPLATE_DECL)
    return false;
  if (!PRIMARY_TEMPLATE_P (t))
    return false;
  if (tree r = DECL_TEMPLATE_RESULT (t))
    return VAR_P (r);
  return false;
}

/* True iff T is a variable concept definition. That is, T is
   a variable template declared with the concept specifier. */
inline bool
variable_concept_p (tree t)
{
  if (TREE_CODE (t) != TEMPLATE_DECL)
    return false;
  if (tree r = DECL_TEMPLATE_RESULT (t))
    return VAR_P (r) && DECL_DECLARED_CONCEPT_P (r);
  return false;
}

/* True iff T is a concept definition. That is, T is a variable or function
   template declared with the concept specifier. */
inline bool
concept_template_p (tree t)
{
  if (TREE_CODE (t) != TEMPLATE_DECL)
    return false;
  if (tree r = DECL_TEMPLATE_RESULT (t))
    return VAR_OR_FUNCTION_DECL_P (r) && DECL_DECLARED_CONCEPT_P (r);
  return false;
}

/* A parameter list indicating for a function with no parameters,
   e.g  "int f(void)".  */
extern cp_parameter_declarator *no_parameters;

/* in call.c */
extern bool check_dtor_name			(tree, tree);
int magic_varargs_p				(tree);

extern tree build_conditional_expr		(location_t, tree, tree, tree, 
                                                 tsubst_flags_t);
extern tree build_addr_func			(tree, tsubst_flags_t);
extern void set_flags_from_callee		(tree);
extern tree build_call_a			(tree, int, tree*);
extern tree build_call_n			(tree, int, ...);
extern bool null_ptr_cst_p			(tree);
extern bool null_member_pointer_value_p		(tree);
extern bool sufficient_parms_p			(const_tree);
extern tree type_decays_to			(tree);
extern tree extract_call_expr			(tree);
extern tree build_user_type_conversion		(tree, tree, int,
						 tsubst_flags_t);
extern tree build_new_function_call		(tree, vec<tree, va_gc> **, 
						 tsubst_flags_t);
extern tree build_operator_new_call		(tree, vec<tree, va_gc> **, tree *,
						 tree *, tree, tree, tree *,
						 tsubst_flags_t);
extern tree build_new_method_call		(tree, tree, vec<tree, va_gc> **,
						 tree, int, tree *,
						 tsubst_flags_t);
extern tree build_special_member_call		(tree, tree, vec<tree, va_gc> **,
						 tree, int, tsubst_flags_t);
extern tree build_new_op			(location_t, enum tree_code,
						 int, tree, tree, tree, tree *,
						 tsubst_flags_t);
extern tree build_op_call			(tree, vec<tree, va_gc> **,
						 tsubst_flags_t);
extern bool aligned_allocation_fn_p		(tree);
extern bool usual_deallocation_fn_p	(tree);
extern tree build_op_delete_call		(enum tree_code, tree, tree,
						 bool, tree, tree,
						 tsubst_flags_t);
extern bool can_convert				(tree, tree, tsubst_flags_t);
extern bool can_convert_standard		(tree, tree, tsubst_flags_t);
extern bool can_convert_arg			(tree, tree, tree, int,
						 tsubst_flags_t);
extern bool can_convert_arg_bad			(tree, tree, tree, int,
						 tsubst_flags_t);
extern bool enforce_access			(tree, tree, tree,
						 tsubst_flags_t);
extern void push_defarg_context			(tree);
extern void pop_defarg_context			(void);
extern tree convert_default_arg			(tree, tree, tree, int,
						 tsubst_flags_t);
extern tree convert_arg_to_ellipsis		(tree, tsubst_flags_t);
extern tree build_x_va_arg			(source_location, tree, tree);
extern tree cxx_type_promotes_to		(tree);
extern tree type_passed_as			(tree);
extern tree convert_for_arg_passing		(tree, tree, tsubst_flags_t);
extern bool is_properly_derived_from		(tree, tree);
extern tree initialize_reference		(tree, tree, int,
						 tsubst_flags_t);
extern tree extend_ref_init_temps		(tree, tree, vec<tree, va_gc>**);
extern tree make_temporary_var_for_ref_to_temp	(tree, tree);
extern bool type_has_extended_temps		(tree);
extern tree strip_top_quals			(tree);
extern bool reference_related_p			(tree, tree);
extern int remaining_arguments			(tree);
extern tree perform_implicit_conversion		(tree, tree, tsubst_flags_t);
extern tree perform_implicit_conversion_flags	(tree, tree, tsubst_flags_t, int);
extern tree build_integral_nontype_arg_conv	(tree, tree, tsubst_flags_t);
extern tree perform_direct_initialization_if_possible (tree, tree, bool,
                                                       tsubst_flags_t);
extern tree in_charge_arg_for_name		(tree);
extern tree build_cxx_call			(tree, int, tree *,
						 tsubst_flags_t);
extern bool is_std_init_list			(tree);
extern bool is_list_ctor			(tree);
extern void validate_conversion_obstack		(void);
extern void mark_versions_used			(tree);
extern tree get_function_version_dispatcher	(tree);

/* in class.c */
extern tree build_vfield_ref			(tree, tree);
extern tree build_if_in_charge			(tree true_stmt, tree false_stmt = void_node);
extern tree build_base_path			(enum tree_code, tree,
						 tree, int, tsubst_flags_t);
extern tree convert_to_base			(tree, tree, bool, bool,
						 tsubst_flags_t);
extern tree convert_to_base_statically		(tree, tree);
extern tree build_vtbl_ref			(tree, tree);
extern tree build_vfn_ref			(tree, tree);
extern tree get_vtable_decl			(tree, int);
extern void resort_type_method_vec		(void *, void *,
						 gt_pointer_operator, void *);
extern bool add_method				(tree, tree, bool);
extern tree declared_access			(tree);
extern tree currently_open_class		(tree);
extern tree currently_open_derived_class	(tree);
extern tree outermost_open_class		(void);
extern tree current_nonlambda_class_type	(void);
extern tree finish_struct			(tree, tree);
extern void finish_struct_1			(tree);
extern int resolves_to_fixed_type_p		(tree, int *);
extern void init_class_processing		(void);
extern int is_empty_class			(tree);
extern bool is_really_empty_class		(tree);
extern void pushclass				(tree);
extern void popclass				(void);
extern void push_nested_class			(tree);
extern void pop_nested_class			(void);
extern int current_lang_depth			(void);
extern void push_lang_context			(tree);
extern void pop_lang_context			(void);
extern tree instantiate_type			(tree, tree, tsubst_flags_t);
extern void print_class_statistics		(void);
extern void build_self_reference		(void);
extern int same_signature_p			(const_tree, const_tree);
extern void maybe_add_class_template_decl_list	(tree, tree, int);
extern void unreverse_member_declarations	(tree);
extern void invalidate_class_lookup_cache	(void);
extern void maybe_note_name_used_in_class	(tree, tree);
extern void note_name_declared_in_class		(tree, tree);
extern tree get_vtbl_decl_for_binfo		(tree);
extern bool vptr_via_virtual_p			(tree);
extern void debug_class				(tree);
extern void debug_thunks			(tree);
extern void set_linkage_according_to_type	(tree, tree);
extern void determine_key_method		(tree);
extern void check_for_override			(tree, tree);
extern void push_class_stack			(void);
extern void pop_class_stack			(void);
extern bool default_ctor_p			(tree);
extern bool type_has_user_nondefault_constructor (tree);
extern tree in_class_defaulted_default_constructor (tree);
extern bool user_provided_p			(tree);
extern bool type_has_user_provided_constructor  (tree);
extern bool type_has_non_user_provided_default_constructor (tree);
extern bool vbase_has_user_provided_move_assign (tree);
extern tree default_init_uninitialized_part (tree);
extern bool trivial_default_constructor_is_constexpr (tree);
extern bool type_has_constexpr_default_constructor (tree);
extern bool type_has_virtual_destructor		(tree);
extern bool type_has_move_constructor		(tree);
extern bool type_has_move_assign		(tree);
extern bool type_has_user_declared_move_constructor (tree);
extern bool type_has_user_declared_move_assign(tree);
extern bool type_build_ctor_call		(tree);
extern bool type_build_dtor_call		(tree);
extern void explain_non_literal_class		(tree);
extern void inherit_targ_abi_tags		(tree);
extern void defaulted_late_check		(tree);
extern bool defaultable_fn_check		(tree);
extern void check_abi_tags			(tree);
extern tree missing_abi_tags			(tree);
extern void fixup_type_variants			(tree);
extern void fixup_attribute_variants		(tree);
extern tree* decl_cloned_function_p		(const_tree, bool);
<<<<<<< HEAD
extern void clone_function_decl			(tree, bool, bool = false);
=======
extern void clone_function_decl			(tree, bool);
>>>>>>> 9320a233
extern void adjust_clone_args			(tree);
extern void deduce_noexcept_on_destructor       (tree);
extern void insert_late_enum_def_into_classtype_sorted_fields (tree, tree);
extern bool uniquely_derived_from_p             (tree, tree);
extern bool publicly_uniquely_derived_p         (tree, tree);
extern tree common_enclosing_class		(tree, tree);

/* in cvt.c */
extern tree convert_to_reference		(tree, tree, int, int, tree,
						 tsubst_flags_t);
extern tree convert_from_reference		(tree);
extern tree force_rvalue			(tree, tsubst_flags_t);
extern tree ocp_convert				(tree, tree, int, int,
						 tsubst_flags_t);
extern tree cp_convert				(tree, tree, tsubst_flags_t);
extern tree cp_convert_and_check                (tree, tree, tsubst_flags_t);
extern tree cp_fold_convert			(tree, tree);
extern tree cp_get_callee			(tree);
extern tree cp_get_callee_fndecl		(tree);
extern tree cp_get_fndecl_from_callee		(tree);
extern tree convert_to_void			(tree, impl_conv_void,
                                 		 tsubst_flags_t);
extern tree convert_force			(tree, tree, int,
						 tsubst_flags_t);
extern tree build_expr_type_conversion		(int, tree, bool);
extern tree type_promotes_to			(tree);
extern tree perform_qualification_conversions	(tree, tree);
extern bool tx_safe_fn_type_p			(tree);
extern tree tx_unsafe_fn_variant		(tree);
extern bool fnptr_conv_p			(tree, tree);
extern tree strip_fnptr_conv			(tree);

/* in name-lookup.c */
extern void maybe_push_cleanup_level		(tree);
extern tree make_anon_name			(void);
extern tree check_for_out_of_scope_variable	(tree);
extern void dump				(cp_binding_level &ref);
extern void dump				(cp_binding_level *ptr);
extern void print_other_binding_stack		(cp_binding_level *);
extern tree maybe_push_decl			(tree);
extern tree current_decl_namespace		(void);

/* decl.c */
extern tree poplevel				(int, int, int);
extern void cxx_init_decl_processing		(void);
enum cp_tree_node_structure_enum cp_tree_node_structure
						(union lang_tree_node *);
extern void finish_scope			(void);
extern void push_switch				(tree);
extern void pop_switch				(void);
extern tree make_lambda_name			(void);
extern int decls_match				(tree, tree);
extern tree duplicate_decls			(tree, tree, bool);
extern tree declare_local_label			(tree);
extern tree define_label			(location_t, tree);
extern void check_goto				(tree);
extern bool check_omp_return			(void);
extern tree make_typename_type			(tree, tree, enum tag_types, tsubst_flags_t);
extern tree make_unbound_class_template		(tree, tree, tree, tsubst_flags_t);
extern tree build_library_fn_ptr		(const char *, tree, int);
extern tree build_cp_library_fn_ptr		(const char *, tree, int);
extern tree push_library_fn			(tree, tree, tree, int);
extern tree push_void_library_fn		(tree, tree, int);
extern tree push_throw_library_fn		(tree, tree);
extern void warn_misplaced_attr_for_class_type  (source_location location,
						 tree class_type);
extern tree check_tag_decl			(cp_decl_specifier_seq *, bool);
extern tree shadow_tag				(cp_decl_specifier_seq *);
extern tree groktypename			(cp_decl_specifier_seq *, const cp_declarator *, bool);
extern tree start_decl				(const cp_declarator *, cp_decl_specifier_seq *, int, tree, tree, tree *);
extern void start_decl_1			(tree, bool);
extern bool check_array_initializer		(tree, tree, tree);
extern void cp_finish_decl			(tree, tree, bool, tree, int);
extern tree lookup_decomp_type			(tree);
extern void cp_finish_decomp			(tree, tree, unsigned int);
extern int cp_complete_array_type		(tree *, tree, bool);
extern int cp_complete_array_type_or_error	(tree *, tree, bool, tsubst_flags_t);
extern tree build_ptrmemfunc_type		(tree);
extern tree build_ptrmem_type			(tree, tree);
/* the grokdeclarator prototype is in decl.h */
extern tree build_this_parm			(tree, cp_cv_quals);
extern tree grokparms				(tree, tree *);
extern int copy_fn_p				(const_tree);
extern bool move_fn_p                           (const_tree);
extern bool move_signature_fn_p                 (const_tree);
extern tree get_scope_of_declarator		(const cp_declarator *);
extern void grok_special_member_properties	(tree);
extern bool grok_ctor_properties		(const_tree, const_tree);
extern bool grok_op_properties			(tree, bool);
extern tree xref_tag				(enum tag_types, tree, tag_scope, bool);
extern tree xref_tag_from_type			(tree, tree, tag_scope);
extern void xref_basetypes			(tree, tree);
extern tree start_enum				(tree, tree, tree, tree, bool, bool *);
extern void finish_enum_value_list		(tree);
extern void finish_enum				(tree);
extern void build_enumerator			(tree, tree, tree, tree, location_t);
extern tree lookup_enumerator			(tree, tree);
extern bool start_preparsed_function		(tree, tree, int);
extern bool start_function			(cp_decl_specifier_seq *,
						 const cp_declarator *, tree);
extern tree begin_function_body			(void);
extern void finish_function_body		(tree);
extern tree outer_curly_brace_block		(tree);
extern tree finish_function			(int);
extern tree grokmethod				(cp_decl_specifier_seq *, const cp_declarator *, tree);
extern void maybe_register_incomplete_var	(tree);
extern void maybe_commonize_var			(tree);
extern void complete_vars			(tree);
extern tree static_fn_type			(tree);
extern void revert_static_member_fn		(tree);
extern void fixup_anonymous_aggr		(tree);
extern tree compute_array_index_type		(tree, tree, tsubst_flags_t);
extern tree check_default_argument		(tree, tree, tsubst_flags_t);
extern int wrapup_namespace_globals		();
extern tree create_implicit_typedef		(tree, tree);
extern int local_variable_p			(const_tree);
extern tree register_dtor_fn			(tree);
extern tmpl_spec_kind current_tmpl_spec_kind	(int);
extern tree cp_fname_init			(const char *, tree *);
extern tree cxx_builtin_function		(tree decl);
extern tree cxx_builtin_function_ext_scope	(tree decl);
extern tree check_elaborated_type_specifier	(enum tag_types, tree, bool);
extern void warn_extern_redeclared_static	(tree, tree);
extern tree cxx_comdat_group			(tree);
extern bool cp_missing_noreturn_ok_p		(tree);
extern bool is_direct_enum_init			(tree, tree);
extern void initialize_artificial_var		(tree, vec<constructor_elt, va_gc> *);
extern tree check_var_type			(tree, tree);
extern tree reshape_init                        (tree, tree, tsubst_flags_t);
extern tree next_initializable_field (tree);
extern tree fndecl_declared_return_type		(tree);
extern bool undeduced_auto_decl			(tree);
extern bool require_deduced_type		(tree, tsubst_flags_t = tf_warning_or_error);

extern tree finish_case_label			(location_t, tree, tree);
extern tree cxx_maybe_build_cleanup		(tree, tsubst_flags_t);

/* in decl2.c */
extern void note_mangling_alias			(tree, tree);
extern void generate_mangling_aliases		(void);
extern tree build_memfn_type			(tree, tree, cp_cv_quals, cp_ref_qualifier);
extern tree build_pointer_ptrmemfn_type	(tree);
extern tree change_return_type			(tree, tree);
extern void maybe_retrofit_in_chrg		(tree);
extern void maybe_make_one_only			(tree);
extern bool vague_linkage_p			(tree);
extern void grokclassfn				(tree, tree,
						 enum overload_flags);
extern tree grok_array_decl			(location_t, tree, tree, bool);
extern tree delete_sanity			(tree, tree, bool, int, tsubst_flags_t);
extern tree check_classfn			(tree, tree, tree);
extern void check_member_template		(tree);
extern tree grokfield (const cp_declarator *, cp_decl_specifier_seq *,
		       tree, bool, tree, tree);
extern tree grokbitfield (const cp_declarator *, cp_decl_specifier_seq *,
			  tree, tree);
extern bool any_dependent_type_attributes_p	(tree);
extern tree cp_reconstruct_complex_type		(tree, tree);
extern bool attributes_naming_typedef_ok	(tree);
extern void cplus_decl_attributes		(tree *, tree, int);
extern void finish_anon_union			(tree);
extern void cxx_post_compilation_parsing_cleanups (void);
extern tree coerce_new_type			(tree);
extern tree coerce_delete_type			(tree);
extern void comdat_linkage			(tree);
extern void determine_visibility		(tree);
extern void constrain_class_visibility		(tree);
extern void reset_type_linkage			(tree);
extern void tentative_decl_linkage		(tree);
extern void import_export_decl			(tree);
extern tree build_cleanup			(tree);
extern tree build_offset_ref_call_from_tree	(tree, vec<tree, va_gc> **,
						 tsubst_flags_t);
extern bool decl_defined_p			(tree);
extern bool decl_constant_var_p			(tree);
extern bool decl_maybe_constant_var_p		(tree);
extern void no_linkage_error			(tree);
extern void check_default_args			(tree);
extern bool mark_used				(tree);
extern bool mark_used			        (tree, tsubst_flags_t);
extern void finish_static_data_member_decl	(tree, tree, bool, tree, int);
extern tree cp_build_parm_decl			(tree, tree);
extern tree get_guard				(tree);
extern tree get_guard_cond			(tree, bool);
extern tree set_guard				(tree);
extern tree get_tls_wrapper_fn			(tree);
extern void mark_needed				(tree);
extern bool decl_needed_p			(tree);
extern void note_vague_linkage_fn		(tree);
extern void note_variable_template_instantiation (tree);
extern tree build_artificial_parm		(tree, tree);
extern bool possibly_inlined_p			(tree);
extern int parm_index                           (tree);
extern tree vtv_start_verification_constructor_init_function (void);
extern tree vtv_finish_verification_constructor_init_function (tree);
extern bool cp_omp_mappable_type		(tree);

/* in error.c */
extern const char *type_as_string		(tree, int);
extern const char *type_as_string_translate	(tree, int);
extern const char *decl_as_string		(tree, int);
extern const char *decl_as_string_translate	(tree, int);
extern const char *decl_as_dwarf_string		(tree, int);
extern const char *expr_as_string		(tree, int);
extern const char *lang_decl_name		(tree, int, bool);
extern const char *lang_decl_dwarf_name		(tree, int, bool);
extern const char *language_to_string		(enum languages);
extern const char *class_key_or_enum_as_string	(tree);
extern void maybe_warn_variadic_templates       (void);
extern void maybe_warn_cpp0x			(cpp0x_warn_str str);
extern bool pedwarn_cxx98                       (location_t, int, const char *, ...) ATTRIBUTE_GCC_DIAG(3,4);
extern location_t location_of                   (tree);
extern void qualified_name_lookup_error		(tree, tree, tree,
						 location_t);

/* in except.c */
extern void init_exception_processing		(void);
extern tree expand_start_catch_block		(tree);
extern void expand_end_catch_block		(void);
extern tree build_exc_ptr			(void);
extern tree build_throw				(tree);
extern int nothrow_libfn_p			(const_tree);
extern void check_handlers			(tree);
extern tree finish_noexcept_expr		(tree, tsubst_flags_t);
extern bool expr_noexcept_p			(tree, tsubst_flags_t);
extern void perform_deferred_noexcept_checks	(void);
extern bool nothrow_spec_p			(const_tree);
extern bool type_noexcept_p			(const_tree);
extern bool type_throw_all_p			(const_tree);
extern tree build_noexcept_spec			(tree, int);
extern void choose_personality_routine		(enum languages);
extern tree build_must_not_throw_expr		(tree,tree);
extern tree eh_type_info			(tree);
extern tree begin_eh_spec_block			(void);
extern void finish_eh_spec_block		(tree, tree);
extern tree build_eh_type_type			(tree);
extern tree cp_protect_cleanup_actions		(void);
extern tree create_try_catch_expr               (tree, tree);

/* in expr.c */
extern tree cplus_expand_constant		(tree);
extern tree mark_rvalue_use			(tree,
                                                 location_t = UNKNOWN_LOCATION,
                                                 bool = true);
extern tree mark_lvalue_use			(tree);
extern tree mark_type_use			(tree);
extern void mark_exp_read			(tree);

/* friend.c */
extern int is_friend				(tree, tree);
extern void make_friend_class			(tree, tree, bool);
extern void add_friend				(tree, tree, bool);
extern tree do_friend				(tree, tree, tree, tree, enum overload_flags, bool);

extern void set_global_friend			(tree);
extern bool is_global_friend			(tree);

/* in init.c */
extern tree expand_member_init			(tree);
extern void emit_mem_initializers		(tree);
extern tree build_aggr_init			(tree, tree, int,
                                                 tsubst_flags_t);
extern int is_class_type			(tree, int);
extern tree get_type_value			(tree);
extern tree build_zero_init			(tree, tree, bool);
extern tree build_value_init			(tree, tsubst_flags_t);
extern tree build_value_init_noctor		(tree, tsubst_flags_t);
extern tree get_nsdmi				(tree, bool);
extern tree build_offset_ref			(tree, tree, bool,
						 tsubst_flags_t);
extern tree throw_bad_array_new_length		(void);
extern bool type_has_new_extended_alignment	(tree);
extern unsigned malloc_alignment		(void);
extern tree build_new				(vec<tree, va_gc> **, tree, tree,
						 vec<tree, va_gc> **, int,
                                                 tsubst_flags_t);
extern tree get_temp_regvar			(tree, tree);
extern tree build_vec_init			(tree, tree, tree, bool, int,
                                                 tsubst_flags_t);
extern tree build_delete			(tree, tree,
						 special_function_kind,
						 int, int, tsubst_flags_t);
extern void push_base_cleanups			(void);
extern tree build_vec_delete			(tree, tree,
						 special_function_kind, int,
						 tsubst_flags_t);
extern tree create_temporary_var		(tree);
extern void initialize_vtbl_ptrs		(tree);
extern tree scalar_constant_value		(tree);
extern tree decl_really_constant_value		(tree);
extern int diagnose_uninitialized_cst_or_ref_member (tree, bool, bool);
extern tree build_vtbl_address                  (tree);
extern bool maybe_reject_flexarray_init		(tree, tree);

/* in lex.c */
extern void cxx_dup_lang_specific_decl		(tree);
extern void yyungetc				(int, int);

extern tree unqualified_name_lookup_error	(tree,
						 location_t = UNKNOWN_LOCATION);
extern tree unqualified_fn_lookup_error		(cp_expr);
extern tree build_lang_decl			(enum tree_code, tree, tree);
extern tree build_lang_decl_loc			(location_t, enum tree_code, tree, tree);
extern bool maybe_add_lang_decl_raw		(tree);
extern bool maybe_add_lang_type_raw		(tree);
extern void retrofit_lang_decl			(tree);
extern tree copy_decl				(tree CXX_MEM_STAT_INFO);
extern tree copy_type				(tree CXX_MEM_STAT_INFO);
extern tree cxx_make_type			(enum tree_code);
extern tree make_class_type			(enum tree_code);
extern bool cxx_init				(void);
extern void cxx_finish				(void);
extern bool in_main_input_context		(void);

/* in method.c */
extern void init_method				(void);
extern tree make_thunk				(tree, bool, tree, tree);
extern void finish_thunk			(tree);
extern void use_thunk				(tree, bool);
extern bool trivial_fn_p			(tree);
extern tree forward_parm			(tree);
extern bool is_trivially_xible			(enum tree_code, tree, tree);
extern tree get_defaulted_eh_spec		(tree);
extern tree unevaluated_noexcept_spec		(void);
extern void after_nsdmi_defaulted_late_checks   (tree);
extern bool maybe_explain_implicit_delete	(tree);
extern void explain_implicit_non_constexpr	(tree);
extern void deduce_inheriting_ctor		(tree);
extern void synthesize_method			(tree);
extern tree lazily_declare_fn			(special_function_kind,
						 tree);
extern tree skip_artificial_parms_for		(const_tree, tree);
extern int num_artificial_parms_for		(const_tree);
extern tree make_alias_for			(tree, tree);
extern tree get_copy_ctor			(tree, tsubst_flags_t);
extern tree get_copy_assign			(tree);
extern tree get_default_ctor			(tree);
extern tree get_dtor				(tree, tsubst_flags_t);
extern tree strip_inheriting_ctors		(tree);
extern tree inherited_ctor_binfo		(tree);
extern bool ctor_omit_inherited_parms		(tree);
extern tree locate_ctor				(tree);
extern tree implicitly_declare_fn               (special_function_kind, tree,
						 bool, tree, tree);
/* In module.c  */
extern bool module_purview_p ();
extern bool module_interface_p ();
extern int module_exporting_level ();
extern void decl_set_module (tree);
extern int push_module_export (bool, tree = NULL);
extern void pop_module_export (int);
extern void declare_module (location_t, tree, bool, tree);
extern void finish_module ();
extern void import_module (location_t, tree, tree);
extern tree module_name (unsigned);
extern vec<tree, va_gc> *module_name_parts (unsigned);
extern bitmap module_import_bitmap (unsigned module);

/* In optimize.c */
extern bool maybe_clone_body			(tree);

/* In parser.c */
extern tree cp_convert_range_for (tree, tree, tree, tree, unsigned int, bool);
extern bool parsing_nsdmi (void);
extern bool parsing_default_capturing_generic_lambda_in_template (void);
extern void inject_this_parameter (tree, cp_cv_quals);

/* in pt.c */
extern bool check_template_shadow		(tree);
extern tree get_innermost_template_args		(tree, int);
extern void maybe_begin_member_template_processing (tree);
extern void maybe_end_member_template_processing (void);
extern tree finish_member_template_decl		(tree);
extern void begin_template_parm_list		(void);
extern bool begin_specialization		(void);
extern void reset_specialization		(void);
extern void end_specialization			(void);
extern void begin_explicit_instantiation	(void);
extern void end_explicit_instantiation		(void);
extern void check_unqualified_spec_or_inst	(tree, location_t);
extern tree check_explicit_specialization	(tree, tree, int, int);
extern int num_template_headers_for_class	(tree);
extern void check_template_variable		(tree);
extern tree make_auto				(void);
extern tree make_decltype_auto			(void);
extern tree make_template_placeholder		(tree);
extern tree do_auto_deduction                   (tree, tree, tree);
extern tree do_auto_deduction                   (tree, tree, tree,
                                                 tsubst_flags_t,
                                                 auto_deduction_context,
						 tree = NULL_TREE,
						 int = LOOKUP_NORMAL);
extern tree type_uses_auto			(tree);
extern tree type_uses_auto_or_concept		(tree);
extern void append_type_to_template_for_access_check (tree, tree, tree,
						      location_t);
extern tree convert_generic_types_to_packs	(tree, int, int);
extern tree splice_late_return_type		(tree, tree);
extern bool is_auto				(const_tree);
extern tree process_template_parm		(tree, location_t, tree, 
						 bool, bool);
extern tree end_template_parm_list		(tree);
extern void end_template_parm_list		(void);
extern void end_template_decl			(void);
extern tree maybe_update_decl_type		(tree, tree);
extern bool check_default_tmpl_args             (tree, tree, bool, bool, int);
extern tree push_template_decl			(tree);
extern tree push_template_decl_real		(tree, bool);
extern tree add_inherited_template_parms	(tree, tree);
extern bool redeclare_class_template		(tree, tree, tree);
extern tree lookup_template_class		(tree, tree, tree, tree,
						 int, tsubst_flags_t);
extern tree lookup_template_function		(tree, tree);
extern tree lookup_template_variable		(tree, tree);
extern int uses_template_parms			(tree);
extern bool uses_template_parms_level		(tree, int);
extern bool in_template_function		(void);
extern tree instantiate_class_template		(tree);
extern tree instantiate_template		(tree, tree, tsubst_flags_t);
extern tree fn_type_unification			(tree, tree, tree,
						 const tree *, unsigned int,
						 tree, unification_kind_t, int,
						 bool, bool);
extern void mark_decl_instantiated		(tree, int);
extern int more_specialized_fn			(tree, tree, int);
extern void do_decl_instantiation		(tree, tree);
extern void do_type_instantiation		(tree, tree, tsubst_flags_t);
extern bool always_instantiate_p		(tree);
extern void maybe_instantiate_noexcept		(tree);
extern tree instantiate_decl			(tree, bool, bool);
extern int comp_template_parms			(const_tree, const_tree);
extern bool uses_parameter_packs                (tree);
extern bool template_parameter_pack_p           (const_tree);
extern bool function_parameter_pack_p		(const_tree);
extern bool function_parameter_expanded_from_pack_p (tree, tree);
extern tree make_pack_expansion                 (tree);
extern bool check_for_bare_parameter_packs      (tree);
extern tree build_template_info			(tree, tree);
extern tree get_template_info			(const_tree);
extern vec<qualified_typedef_usage_t, va_gc> *get_types_needing_access_check (tree);
extern int template_class_depth			(tree);
extern int is_specialization_of			(tree, tree);
extern bool is_specialization_of_friend		(tree, tree);
extern tree get_pattern_parm			(tree, tree);
extern int comp_template_args			(tree, tree, tree * = NULL,
						 tree * = NULL, bool = false);
extern int template_args_equal                  (tree, tree, bool = false);
extern tree maybe_process_partial_specialization (tree);
extern tree most_specialized_instantiation	(tree);
extern void print_candidates			(tree);
extern void instantiate_pending_templates	(int);
extern tree tsubst_default_argument		(tree, tree, tree,
						 tsubst_flags_t);
extern tree tsubst (tree, tree, tsubst_flags_t, tree);
extern tree tsubst_copy_and_build		(tree, tree, tsubst_flags_t,
						 tree, bool, bool);
extern tree tsubst_expr                         (tree, tree, tsubst_flags_t,
                                                 tree, bool);
extern tree tsubst_pack_expansion               (tree, tree, tsubst_flags_t, tree);
extern tree most_general_template		(tree);
extern tree get_mostly_instantiated_function_type (tree);
extern bool problematic_instantiation_changed	(void);
extern void record_last_problematic_instantiation (void);
extern struct tinst_level *current_instantiation(void);
extern bool instantiating_current_function_p    (void);
extern tree maybe_get_template_decl_from_type_decl (tree);
extern int processing_template_parmlist;
extern bool dependent_type_p			(tree);
extern bool dependent_scope_p			(tree);
extern bool any_dependent_template_arguments_p  (const_tree);
extern bool dependent_template_p		(tree);
extern bool dependent_template_id_p		(tree, tree);
extern bool type_dependent_expression_p		(tree);
extern bool type_dependent_object_expression_p	(tree);
extern bool any_type_dependent_arguments_p      (const vec<tree, va_gc> *);
extern bool any_type_dependent_elements_p       (const_tree);
extern bool type_dependent_expression_p_push	(tree);
extern bool value_dependent_expression_p	(tree);
extern bool instantiation_dependent_expression_p (tree);
extern bool instantiation_dependent_uneval_expression_p (tree);
extern bool any_value_dependent_elements_p      (const_tree);
extern bool dependent_omp_for_p			(tree, tree, tree, tree);
extern tree resolve_typename_type		(tree, bool);
extern tree template_for_substitution		(tree);
extern tree build_non_dependent_expr		(tree);
extern void make_args_non_dependent		(vec<tree, va_gc> *);
extern bool reregister_specialization		(tree, tree, tree);
extern tree instantiate_non_dependent_expr	(tree);
extern tree instantiate_non_dependent_expr_sfinae (tree, tsubst_flags_t);
extern tree instantiate_non_dependent_expr_internal (tree, tsubst_flags_t);
extern tree instantiate_non_dependent_or_null   (tree);
extern bool variable_template_specialization_p  (tree);
extern bool alias_type_or_template_p            (tree);
extern bool alias_template_specialization_p     (const_tree);
extern bool dependent_alias_template_spec_p     (const_tree);
extern bool explicit_class_specialization_p     (tree);
extern bool push_tinst_level                    (tree);
extern bool push_tinst_level_loc                (tree, location_t);
extern void pop_tinst_level                     (void);
extern struct tinst_level *outermost_tinst_level(void);
extern void init_template_processing		(void);
extern void print_template_statistics		(void);
bool template_template_parameter_p		(const_tree);
bool template_type_parameter_p                  (const_tree);
extern bool primary_template_instantiation_p    (const_tree);
extern tree get_primary_template_innermost_parameters	(const_tree);
extern tree get_template_parms_at_level (tree, int);
extern tree get_template_innermost_arguments	(const_tree);
extern tree get_template_argument_pack_elems	(const_tree);
extern tree get_function_template_decl		(const_tree);
extern tree resolve_nondeduced_context		(tree, tsubst_flags_t);
extern hashval_t iterative_hash_template_arg (tree arg, hashval_t val);
extern tree coerce_template_parms               (tree, tree, tree);
extern tree coerce_template_parms               (tree, tree, tree, tsubst_flags_t);
extern void register_local_specialization       (tree, tree);
extern tree retrieve_local_specialization       (tree);
extern tree extract_fnparm_pack                 (tree, tree *);
extern tree template_parm_to_arg                (tree);
extern tree dguide_name				(tree);
extern bool dguide_name_p			(tree);
extern bool deduction_guide_p			(const_tree);
extern bool copy_guide_p			(const_tree);
extern bool template_guide_p			(const_tree);

/* in repo.c */
extern void init_repo				(void);
extern int repo_emit_p				(tree);
extern bool repo_export_class_p			(const_tree);
extern void finish_repo				(void);

/* in rtti.c */
/* A vector of all tinfo decls that haven't been emitted yet.  */
extern GTY(()) vec<tree, va_gc> *unemitted_tinfo_decls;

extern void init_rtti_processing		(void);
extern tree build_typeid			(tree, tsubst_flags_t);
extern tree get_tinfo_decl			(tree);
extern tree get_typeid				(tree, tsubst_flags_t);
extern tree build_headof			(tree);
extern tree build_dynamic_cast			(tree, tree, tsubst_flags_t);
extern void emit_support_tinfos			(void);
extern bool emit_tinfo_decl			(tree);

/* in search.c */
extern bool accessible_base_p			(tree, tree, bool);
extern tree lookup_base                         (tree, tree, base_access,
						 base_kind *, tsubst_flags_t);
extern tree dcast_base_hint			(tree, tree);
extern int accessible_p				(tree, tree, bool);
extern int accessible_in_template_p		(tree, tree);
extern tree lookup_field_1			(tree, tree, bool);
extern tree lookup_field			(tree, tree, int, bool);
extern int lookup_fnfields_1			(tree, tree);
extern tree lookup_fnfields_slot		(tree, tree);
extern tree lookup_fnfields_slot_nolazy		(tree, tree);
extern int class_method_index_for_fn		(tree, tree);
extern tree lookup_fnfields			(tree, tree, int);
extern tree lookup_member			(tree, tree, int, bool,
						 tsubst_flags_t);
extern tree lookup_member_fuzzy		(tree, tree, bool);
extern int look_for_overrides			(tree, tree);
extern void get_pure_virtuals			(tree);
extern void maybe_suppress_debug_info		(tree);
extern void note_debug_info_needed		(tree);
extern void print_search_statistics		(void);
extern void reinit_search_statistics		(void);
extern tree current_scope			(void);
extern int at_function_scope_p			(void);
extern bool at_class_scope_p			(void);
extern bool at_namespace_scope_p		(void);
extern tree context_for_name_lookup		(tree);
extern tree lookup_conversions			(tree);
extern tree binfo_from_vbase			(tree);
extern tree binfo_for_vbase			(tree, tree);
extern tree look_for_overrides_here		(tree, tree);
#define dfs_skip_bases ((tree)1)
extern tree dfs_walk_all (tree, tree (*) (tree, void *),
			  tree (*) (tree, void *), void *);
extern tree dfs_walk_once (tree, tree (*) (tree, void *),
			   tree (*) (tree, void *), void *);
extern tree binfo_via_virtual			(tree, tree);
extern tree build_baselink			(tree, tree, tree, tree);
extern tree adjust_result_of_qualified_name_lookup
						(tree, tree, tree);
extern tree copied_binfo			(tree, tree);
extern tree original_binfo			(tree, tree);
extern int shared_member_p			(tree);
extern bool any_dependent_bases_p (tree = current_nonlambda_class_type ());

/* The representation of a deferred access check.  */

struct GTY(()) deferred_access_check {
  /* The base class in which the declaration is referenced. */
  tree binfo;
  /* The declaration whose access must be checked.  */
  tree decl;
  /* The declaration that should be used in the error message.  */
  tree diag_decl;
  /* The location of this access.  */
  location_t loc;
};

/* in semantics.c */
extern void push_deferring_access_checks	(deferring_kind);
extern void resume_deferring_access_checks	(void);
extern void stop_deferring_access_checks	(void);
extern void pop_deferring_access_checks		(void);
extern vec<deferred_access_check, va_gc> *get_deferred_access_checks (void);
extern void reopen_deferring_access_checks (vec<deferred_access_check, va_gc> *);
extern void pop_to_parent_deferring_access_checks (void);
extern bool perform_access_checks (vec<deferred_access_check, va_gc> *,
				   tsubst_flags_t);
extern bool perform_deferred_access_checks	(tsubst_flags_t);
extern bool perform_or_defer_access_check	(tree, tree, tree,
						 tsubst_flags_t);

/* RAII sentinel to ensures that deferred access checks are popped before
  a function returns.  */

struct deferring_access_check_sentinel
{
  deferring_access_check_sentinel ()
  {
    push_deferring_access_checks (dk_deferred);
  }
  ~deferring_access_check_sentinel ()
  {
    pop_deferring_access_checks ();
  }
};

extern int stmts_are_full_exprs_p		(void);
extern void init_cp_semantics			(void);
extern tree do_poplevel				(tree);
extern void break_maybe_infinite_loop		(void);
extern void add_decl_expr			(tree);
extern tree maybe_cleanup_point_expr_void	(tree);
extern tree finish_expr_stmt			(tree);
extern tree begin_if_stmt			(void);
extern tree finish_if_stmt_cond			(tree, tree);
extern tree finish_then_clause			(tree);
extern void begin_else_clause			(tree);
extern void finish_else_clause			(tree);
extern void finish_if_stmt			(tree);
extern tree begin_while_stmt			(void);
extern void finish_while_stmt_cond		(tree, tree, bool);
extern void finish_while_stmt			(tree);
extern tree begin_do_stmt			(void);
extern void finish_do_body			(tree);
extern void finish_do_stmt			(tree, tree, bool);
extern tree finish_return_stmt			(tree);
extern tree begin_for_scope			(tree *);
extern tree begin_for_stmt			(tree, tree);
extern void finish_init_stmt			(tree);
extern void finish_for_cond			(tree, tree, bool);
extern void finish_for_expr			(tree, tree);
extern void finish_for_stmt			(tree);
extern tree begin_range_for_stmt		(tree, tree);
extern void finish_range_for_decl		(tree, tree, tree);
extern void finish_range_for_stmt		(tree);
extern tree finish_break_stmt			(void);
extern tree finish_continue_stmt		(void);
extern tree begin_switch_stmt			(void);
extern void finish_switch_cond			(tree, tree);
extern void finish_switch_stmt			(tree);
extern tree finish_goto_stmt			(tree);
extern tree begin_try_block			(void);
extern void finish_try_block			(tree);
extern void finish_handler_sequence		(tree);
extern tree begin_function_try_block		(tree *);
extern void finish_function_try_block		(tree);
extern void finish_function_handler_sequence    (tree, tree);
extern void finish_cleanup_try_block		(tree);
extern tree begin_handler			(void);
extern void finish_handler_parms		(tree, tree);
extern void finish_handler			(tree);
extern void finish_cleanup			(tree, tree);
extern bool is_this_parameter                   (tree);

enum {
  BCS_NORMAL = 0,
  BCS_NO_SCOPE = 1,
  BCS_TRY_BLOCK = 2,
  BCS_FN_BODY = 4,
  BCS_TRANSACTION = 8
};
extern tree begin_compound_stmt			(unsigned int);

extern void finish_compound_stmt		(tree);
extern tree finish_asm_stmt			(int, tree, tree, tree, tree,
						 tree);
extern tree finish_label_stmt			(tree);
extern void finish_label_decl			(tree);
extern cp_expr finish_parenthesized_expr	(cp_expr);
extern tree force_paren_expr			(tree);
extern tree maybe_undo_parenthesized_ref	(tree);
extern tree finish_non_static_data_member       (tree, tree, tree);
extern tree begin_stmt_expr			(void);
extern tree finish_stmt_expr_expr		(tree, tree);
extern tree finish_stmt_expr			(tree, bool);
extern tree stmt_expr_value_expr		(tree);
bool empty_expr_stmt_p				(tree);
extern cp_expr perform_koenig_lookup		(cp_expr, vec<tree, va_gc> *,
						 tsubst_flags_t);
extern tree finish_call_expr			(tree, vec<tree, va_gc> **, bool,
						 bool, tsubst_flags_t);
extern tree lookup_and_finish_template_variable (tree, tree, tsubst_flags_t = tf_warning_or_error);
extern tree finish_template_variable		(tree, tsubst_flags_t = tf_warning_or_error);
extern cp_expr finish_increment_expr		(cp_expr, enum tree_code);
extern tree finish_this_expr			(void);
extern tree finish_pseudo_destructor_expr       (tree, tree, tree, location_t);
extern cp_expr finish_unary_op_expr		(location_t, enum tree_code, cp_expr,
						 tsubst_flags_t);
/* Whether this call to finish_compound_literal represents a C++11 functional
   cast or a C99 compound literal.  */
enum fcl_t { fcl_functional, fcl_c99 };
extern tree finish_compound_literal		(tree, tree, tsubst_flags_t, fcl_t = fcl_functional);
extern tree finish_fname			(tree);
extern void finish_translation_unit		(void);
extern tree finish_template_type_parm		(tree, tree);
extern tree finish_template_template_parm       (tree, tree);
extern tree begin_class_definition		(tree);
extern void finish_template_decl		(tree);
extern tree finish_template_type		(tree, tree, int);
extern tree finish_base_specifier		(tree, tree, bool);
extern void finish_member_declaration		(tree);
extern bool outer_automatic_var_p		(tree);
extern tree process_outer_var_ref		(tree, tsubst_flags_t);
extern cp_expr finish_id_expression		(tree, tree, tree,
						 cp_id_kind *,
						 bool, bool, bool *,
						 bool, bool, bool, bool,
						 const char **,
                                                 location_t);
extern tree finish_typeof			(tree);
extern tree finish_underlying_type	        (tree);
extern tree calculate_bases                     (tree);
extern tree finish_bases                        (tree, bool);
extern tree calculate_direct_bases              (tree);
extern tree finish_offsetof			(tree, tree, location_t);
extern void finish_decl_cleanup			(tree, tree);
extern void finish_eh_cleanup			(tree);
extern void emit_associated_thunks		(tree);
extern void finish_mem_initializers		(tree);
extern tree check_template_template_default_arg (tree);
extern bool expand_or_defer_fn_1		(tree);
extern void expand_or_defer_fn			(tree);
extern void add_typedef_to_current_template_for_access_check (tree, tree,
							      location_t);
extern void check_accessibility_of_qualified_id (tree, tree, tree);
extern tree finish_qualified_id_expr		(tree, tree, bool, bool,
						 bool, bool, tsubst_flags_t);
extern void simplify_aggr_init_expr		(tree *);
extern void finalize_nrv			(tree *, tree, tree);
extern tree omp_reduction_id			(enum tree_code, tree, tree);
extern tree cp_remove_omp_priv_cleanup_stmt	(tree *, int *, void *);
extern void cp_check_omp_declare_reduction	(tree);
extern void finish_omp_declare_simd_methods	(tree);
extern tree finish_omp_clauses			(tree, enum c_omp_region_type);
extern tree push_omp_privatization_clauses	(bool);
extern void pop_omp_privatization_clauses	(tree);
extern void save_omp_privatization_clauses	(vec<tree> &);
extern void restore_omp_privatization_clauses	(vec<tree> &);
extern void finish_omp_threadprivate		(tree);
extern tree begin_omp_structured_block		(void);
extern tree finish_omp_structured_block		(tree);
extern tree finish_oacc_data			(tree, tree);
extern tree finish_oacc_host_data		(tree, tree);
extern tree finish_omp_construct		(enum tree_code, tree, tree);
extern tree begin_omp_parallel			(void);
extern tree finish_omp_parallel			(tree, tree);
extern tree begin_omp_task			(void);
extern tree finish_omp_task			(tree, tree);
extern tree finish_omp_for			(location_t, enum tree_code,
						 tree, tree, tree, tree, tree,
						 tree, tree, vec<tree> *, tree);
extern void finish_omp_atomic			(enum tree_code, enum tree_code,
						 tree, tree, tree, tree, tree,
						 bool);
extern void finish_omp_barrier			(void);
extern void finish_omp_flush			(void);
extern void finish_omp_taskwait			(void);
extern void finish_omp_taskyield		(void);
extern void finish_omp_cancel			(tree);
extern void finish_omp_cancellation_point	(tree);
extern tree omp_privatize_field			(tree, bool);
extern tree begin_transaction_stmt		(location_t, tree *, int);
extern void finish_transaction_stmt		(tree, tree, int, tree);
extern tree build_transaction_expr		(location_t, tree, int, tree);
extern bool cxx_omp_create_clause_info		(tree, tree, bool, bool,
						 bool, bool);
extern tree baselink_for_fns                    (tree);
extern void finish_static_assert                (tree, tree, location_t,
                                                 bool);
extern tree finish_decltype_type                (tree, bool, tsubst_flags_t);
extern tree finish_trait_expr			(enum cp_trait_kind, tree, tree);
extern tree build_lambda_expr                   (void);
extern tree build_lambda_object			(tree);
extern tree begin_lambda_type                   (tree);
extern tree lambda_capture_field_type		(tree, bool, bool);
extern tree lambda_return_type			(tree);
extern tree lambda_proxy_type			(tree);
extern tree lambda_function			(tree);
extern void apply_deduced_return_type           (tree, tree);
extern tree add_capture                         (tree, tree, tree, bool, bool);
extern tree add_default_capture                 (tree, tree, tree);
extern tree build_capture_proxy			(tree);
extern void insert_capture_proxy		(tree);
extern void insert_pending_capture_proxies	(void);
extern bool is_capture_proxy			(tree);
extern bool is_normal_capture_proxy             (tree);
extern void register_capture_members		(tree);
extern tree lambda_expr_this_capture            (tree, bool);
extern void maybe_generic_this_capture		(tree, tree);
extern tree maybe_resolve_dummy			(tree, bool);
extern tree current_nonlambda_function		(void);
extern tree nonlambda_method_basetype		(void);
extern tree current_nonlambda_scope		(void);
extern bool generic_lambda_fn_p			(tree);
extern void maybe_add_lambda_conv_op            (tree);
extern bool is_lambda_ignored_entity            (tree);
extern bool lambda_static_thunk_p		(tree);
extern tree finish_builtin_launder		(location_t, tree,
						 tsubst_flags_t);

/* in tree.c */
extern int cp_tree_operand_length		(const_tree);
extern int cp_tree_code_length			(enum tree_code);
extern void cp_free_lang_data 			(tree t);
extern tree force_target_expr			(tree, tree, tsubst_flags_t);
extern tree build_target_expr_with_type		(tree, tree, tsubst_flags_t);
extern void lang_check_failed			(const char *, int,
						 const char *) ATTRIBUTE_NORETURN;
extern tree stabilize_expr			(tree, tree *);
extern void stabilize_call			(tree, tree *);
extern bool stabilize_init			(tree, tree *);
extern tree add_stmt_to_compound		(tree, tree);
extern void init_tree				(void);
extern bool pod_type_p				(const_tree);
extern bool layout_pod_type_p			(const_tree);
extern bool std_layout_type_p			(const_tree);
extern bool trivial_type_p			(const_tree);
extern bool trivially_copyable_p		(const_tree);
extern bool type_has_unique_obj_representations (const_tree);
extern bool scalarish_type_p			(const_tree);
extern bool type_has_nontrivial_default_init	(const_tree);
extern bool type_has_nontrivial_copy_init	(const_tree);
extern void maybe_warn_parm_abi			(tree, location_t);
extern bool class_tmpl_impl_spec_p		(const_tree);
extern int zero_init_p				(const_tree);
extern bool check_abi_tag_redeclaration		(const_tree, const_tree,
						 const_tree);
extern bool check_abi_tag_args			(tree, tree);
extern tree strip_typedefs			(tree, bool * = NULL);
extern tree strip_typedefs_expr			(tree, bool * = NULL);
extern tree copy_binfo				(tree, tree, tree,
						 tree *, int);
extern int member_p				(const_tree);
extern cp_lvalue_kind real_lvalue_p		(const_tree);
extern cp_lvalue_kind lvalue_kind		(const_tree);
extern bool glvalue_p				(const_tree);
extern bool obvalue_p				(const_tree);
extern bool xvalue_p	                        (const_tree);
extern bool bitfield_p				(const_tree);
extern tree cp_stabilize_reference		(tree);
extern bool builtin_valid_in_constant_expr_p    (const_tree);
extern tree build_min				(enum tree_code, tree, ...);
extern tree build_min_nt_loc			(location_t, enum tree_code,
						 ...);
extern tree build_min_non_dep			(enum tree_code, tree, ...);
extern tree build_min_non_dep_op_overload	(enum tree_code, tree, tree, ...);
extern tree build_min_non_dep_call_vec		(tree, tree, vec<tree, va_gc> *);
extern vec<tree, va_gc>* vec_copy_and_insert    (vec<tree, va_gc>*, tree, unsigned);
extern tree build_cplus_new			(tree, tree, tsubst_flags_t);
extern tree build_aggr_init_expr		(tree, tree);
extern tree get_target_expr			(tree);
extern tree get_target_expr_sfinae		(tree, tsubst_flags_t);
extern tree build_cplus_array_type		(tree, tree);
extern tree build_array_of_n_type		(tree, int);
extern bool array_of_runtime_bound_p		(tree);
extern tree build_array_copy			(tree);
extern tree build_vec_init_expr			(tree, tree, tsubst_flags_t);
extern void diagnose_non_constexpr_vec_init	(tree);
extern tree hash_tree_cons			(tree, tree, tree);
extern tree hash_tree_chain			(tree, tree);
extern tree build_qualified_name		(tree, tree, tree, bool);
extern tree build_ref_qualified_type		(tree, cp_ref_qualifier);
extern tree make_module_vec			(unsigned clusters);
inline tree
ovl_first (tree node)
{
  while (TREE_CODE (node) == OVERLOAD)
    node = OVL_FUNCTION (node);
  return node;
}
extern tree ovl_skip_hidden			(tree);
extern tree ovl_make				(tree fn,
						 tree next = NULL_TREE);
extern tree ovl_insert				(tree maybe_ovl, tree fn,
						 bool using_p = false);
extern void lookup_keep				(tree lookup, bool keep);
extern void lookup_mark				(tree lookup, bool val);
extern tree lookup_add				(tree lookup, tree ovl);
extern tree lookup_maybe_add			(tree lookup, tree ovl);
extern tree get_ovl				(tree expr,
						 bool want_first = false)
  ATTRIBUTE_NTC_PURE;
extern int is_overloaded_fn			(tree);
extern bool really_overloaded_fn		(tree);
extern tree dependent_name			(tree);
extern tree ovl_scope				(tree);
extern const char *cxx_printable_name		(tree, int);
extern const char *cxx_printable_name_translate	(tree, int);
extern tree canonical_eh_spec			(tree);
extern tree build_exception_variant		(tree, tree);
extern tree bind_template_template_parm		(tree, tree);
extern tree array_type_nelts_total		(tree);
extern tree array_type_nelts_top		(tree);
extern tree break_out_target_exprs		(tree);
extern tree build_ctor_subob_ref		(tree, tree, tree);
extern tree replace_placeholders		(tree, tree, bool * = NULL);
extern tree get_type_decl			(tree);
extern tree decl_namespace_context		(tree);
extern bool decl_anon_ns_mem_p			(const_tree);
extern tree lvalue_type				(tree);
extern tree error_type				(tree);
extern int varargs_function_p			(const_tree);
extern bool cp_tree_equal			(tree, tree);
extern tree no_linkage_check			(tree, bool);
extern void debug_binfo				(tree);
extern tree build_dummy_object			(tree);
extern tree maybe_dummy_object			(tree, tree *);
extern int is_dummy_object			(const_tree);
extern const struct attribute_spec cxx_attribute_table[];
extern tree make_ptrmem_cst			(tree, tree);
extern tree cp_build_type_attribute_variant     (tree, tree);
extern tree cp_build_reference_type		(tree, bool);
extern tree move				(tree);
extern tree cp_build_qualified_type_real	(tree, int, tsubst_flags_t);
#define cp_build_qualified_type(TYPE, QUALS) \
  cp_build_qualified_type_real ((TYPE), (QUALS), tf_warning_or_error)
extern bool cv_qualified_p			(const_tree);
extern tree cv_unqualified			(tree);
extern special_function_kind special_function_p (const_tree);
extern int count_trees				(tree);
extern int char_type_p				(tree);
extern void verify_stmt_tree			(tree);
extern linkage_kind decl_linkage		(tree);
extern duration_kind decl_storage_duration	(tree);
extern tree cp_walk_subtrees (tree*, int*, walk_tree_fn,
			      void*, hash_set<tree> *);
#define cp_walk_tree(tp,func,data,pset) \
	walk_tree_1 (tp, func, data, pset, cp_walk_subtrees)
#define cp_walk_tree_without_duplicates(tp,func,data) \
	walk_tree_without_duplicates_1 (tp, func, data, cp_walk_subtrees)
extern tree rvalue				(tree);
extern tree convert_bitfield_to_declared_type   (tree);
extern tree cp_save_expr			(tree);
extern bool cast_valid_in_integral_constant_expression_p (tree);
extern bool cxx_type_hash_eq			(const_tree, const_tree);

extern void cxx_print_statistics		(void);
extern bool maybe_warn_zero_as_null_pointer_constant (tree, location_t);

/* in ptree.c */
extern void cxx_print_xnode			(FILE *, tree, int);
extern void cxx_print_decl			(FILE *, tree, int);
extern void cxx_print_type			(FILE *, tree, int);
extern void cxx_print_identifier		(FILE *, tree, int);
extern void cxx_print_error_function		(diagnostic_context *,
						 const char *,
						 struct diagnostic_info *);

/* in typeck.c */
extern bool cxx_mark_addressable		(tree, bool = false);
extern int string_conv_p			(const_tree, const_tree, int);
extern tree cp_truthvalue_conversion		(tree);
extern tree condition_conversion		(tree);
extern tree require_complete_type		(tree);
extern tree require_complete_type_sfinae	(tree, tsubst_flags_t);
extern tree complete_type			(tree);
extern tree complete_type_or_else		(tree, tree);
extern tree complete_type_or_maybe_complain	(tree, tree, tsubst_flags_t);
inline bool type_unknown_p			(const_tree expr)
{
  return TREE_TYPE (expr) == unknown_type_node;
}
enum { ce_derived, ce_type, ce_normal, ce_exact };
extern bool comp_except_specs			(const_tree, const_tree, int);
extern bool comptypes				(tree, tree, int);
extern bool same_type_ignoring_top_level_qualifiers_p (tree, tree);
extern bool compparms				(const_tree, const_tree);
extern int comp_cv_qualification		(const_tree, const_tree);
extern int comp_cv_qualification		(int, int);
extern int comp_cv_qual_signature		(tree, tree);
extern tree cxx_sizeof_or_alignof_expr		(tree, enum tree_code, bool);
extern tree cxx_sizeof_or_alignof_type		(tree, enum tree_code, bool);
extern tree cxx_alignas_expr                    (tree);
extern tree cxx_sizeof_nowarn                   (tree);
extern tree is_bitfield_expr_with_lowered_type  (const_tree);
extern tree unlowered_expr_type                 (const_tree);
extern tree decay_conversion			(tree,
                                                 tsubst_flags_t,
                                                 bool = true);
extern tree build_class_member_access_expr      (cp_expr, tree, tree, bool,
						 tsubst_flags_t);
extern tree finish_class_member_access_expr     (cp_expr, tree, bool,
						 tsubst_flags_t);
extern tree build_x_indirect_ref		(location_t, tree,
						 ref_operator, tsubst_flags_t);
extern tree cp_build_indirect_ref		(tree, ref_operator,
                                                 tsubst_flags_t);
extern tree build_array_ref			(location_t, tree, tree);
extern tree cp_build_array_ref			(location_t, tree, tree,
						 tsubst_flags_t);
extern tree get_member_function_from_ptrfunc	(tree *, tree, tsubst_flags_t);
extern tree cp_build_function_call_nary         (tree, tsubst_flags_t, ...)
						ATTRIBUTE_SENTINEL;
extern tree cp_build_function_call_vec		(tree, vec<tree, va_gc> **,
						 tsubst_flags_t);
extern tree build_x_binary_op			(location_t,
						 enum tree_code, tree,
						 enum tree_code, tree,
						 enum tree_code, tree *,
						 tsubst_flags_t);
extern tree build_x_array_ref			(location_t, tree, tree,
						 tsubst_flags_t);
extern tree build_x_unary_op			(location_t,
						 enum tree_code, cp_expr,
                                                 tsubst_flags_t);
extern tree cp_build_addressof			(location_t, tree,
						 tsubst_flags_t);
extern tree cp_build_addr_expr			(tree, tsubst_flags_t);
extern tree cp_build_unary_op                   (enum tree_code, tree, bool,
                                                 tsubst_flags_t);
extern tree unary_complex_lvalue		(enum tree_code, tree);
extern tree build_x_conditional_expr		(location_t, tree, tree, tree, 
                                                 tsubst_flags_t);
extern tree build_x_compound_expr_from_list	(tree, expr_list_kind,
						 tsubst_flags_t);
extern tree build_x_compound_expr_from_vec	(vec<tree, va_gc> *,
						 const char *, tsubst_flags_t);
extern tree build_x_compound_expr		(location_t, tree, tree,
						 tsubst_flags_t);
extern tree build_compound_expr                 (location_t, tree, tree);
extern tree cp_build_compound_expr		(tree, tree, tsubst_flags_t);
extern tree build_static_cast			(tree, tree, tsubst_flags_t);
extern tree build_reinterpret_cast		(tree, tree, tsubst_flags_t);
extern tree build_const_cast			(tree, tree, tsubst_flags_t);
extern tree build_c_cast			(location_t, tree, tree);
extern cp_expr build_c_cast			(location_t loc, tree type,
						 cp_expr expr);
extern tree cp_build_c_cast			(tree, tree, tsubst_flags_t);
extern cp_expr build_x_modify_expr		(location_t, tree,
						 enum tree_code, tree,
						 tsubst_flags_t);
extern tree cp_build_modify_expr		(location_t, tree,
						 enum tree_code, tree,
						 tsubst_flags_t);
extern tree convert_for_initialization		(tree, tree, tree, int,
						 impl_conv_rhs, tree, int,
                                                 tsubst_flags_t);
extern int comp_ptr_ttypes			(tree, tree);
extern bool comp_ptr_ttypes_const		(tree, tree);
extern bool error_type_p			(const_tree);
extern bool ptr_reasonably_similar		(const_tree, const_tree);
extern tree build_ptrmemfunc			(tree, tree, int, bool,
						 tsubst_flags_t);
extern int cp_type_quals			(const_tree);
extern int type_memfn_quals			(const_tree);
extern cp_ref_qualifier type_memfn_rqual	(const_tree);
extern tree apply_memfn_quals			(tree, cp_cv_quals, cp_ref_qualifier);
extern bool cp_has_mutable_p			(const_tree);
extern bool at_least_as_qualified_p		(const_tree, const_tree);
extern void cp_apply_type_quals_to_decl		(int, tree);
extern tree build_ptrmemfunc1			(tree, tree, tree);
extern void expand_ptrmemfunc_cst		(tree, tree *, tree *);
extern tree type_after_usual_arithmetic_conversions (tree, tree);
extern tree common_pointer_type                 (tree, tree);
extern tree composite_pointer_type		(tree, tree, tree, tree,
						 composite_pointer_operation, 
						 tsubst_flags_t);
extern tree merge_types				(tree, tree);
extern tree strip_array_domain			(tree);
extern tree check_return_expr			(tree, bool *);
extern tree cp_build_binary_op                  (location_t,
						 enum tree_code, tree, tree,
						 tsubst_flags_t);
extern tree build_x_vec_perm_expr               (location_t,
						 tree, tree, tree,
						 tsubst_flags_t);
#define cxx_sizeof(T)  cxx_sizeof_or_alignof_type (T, SIZEOF_EXPR, true)
extern tree build_simple_component_ref		(tree, tree);
extern tree build_ptrmemfunc_access_expr	(tree, tree);
extern tree build_address			(tree);
extern tree build_nop				(tree, tree);
extern tree non_reference			(tree);
extern tree lookup_anon_field			(tree, tree);
extern bool invalid_nonstatic_memfn_p		(location_t, tree,
						 tsubst_flags_t);
extern tree convert_member_func_to_ptr		(tree, tree, tsubst_flags_t);
extern tree convert_ptrmem			(tree, tree, bool, bool,
						 tsubst_flags_t);
extern int lvalue_or_else			(tree, enum lvalue_use,
                                                 tsubst_flags_t);
extern void check_template_keyword		(tree);
extern bool check_raw_literal_operator		(const_tree decl);
extern bool check_literal_operator_args		(const_tree, bool *, bool *);
extern void maybe_warn_about_useless_cast       (tree, tree, tsubst_flags_t);
extern tree cp_perform_integral_promotions      (tree, tsubst_flags_t);

extern tree finish_left_unary_fold_expr      (tree, int);
extern tree finish_right_unary_fold_expr     (tree, int);
extern tree finish_binary_fold_expr          (tree, tree, int);

/* in typeck2.c */
extern void require_complete_eh_spec_types	(tree, tree);
extern void cxx_incomplete_type_diagnostic	(location_t, const_tree,
						 const_tree, diagnostic_t);
inline void
cxx_incomplete_type_diagnostic (const_tree value, const_tree type,
				diagnostic_t diag_kind)
{
  cxx_incomplete_type_diagnostic (EXPR_LOC_OR_LOC (value, input_location),
				  value, type, diag_kind);
}

extern void cxx_incomplete_type_error		(location_t, const_tree,
						 const_tree);
inline void
cxx_incomplete_type_error (const_tree value, const_tree type)
{
  cxx_incomplete_type_diagnostic (value, type, DK_ERROR);
}

extern void cxx_incomplete_type_inform 	        (const_tree);
extern tree error_not_base_type			(tree, tree);
extern tree binfo_or_else			(tree, tree);
extern void cxx_readonly_error			(tree, enum lvalue_use);
extern void complete_type_check_abstract	(tree);
extern int abstract_virtuals_error		(tree, tree);
extern int abstract_virtuals_error		(abstract_class_use, tree);
extern int abstract_virtuals_error_sfinae	(tree, tree, tsubst_flags_t);
extern int abstract_virtuals_error_sfinae	(abstract_class_use, tree, tsubst_flags_t);

extern tree store_init_value			(tree, tree, vec<tree, va_gc>**, int);
extern tree split_nonconstant_init		(tree, tree);
extern bool check_narrowing			(tree, tree, tsubst_flags_t);
extern tree digest_init				(tree, tree, tsubst_flags_t);
extern tree digest_init_flags			(tree, tree, int, tsubst_flags_t);
extern tree digest_nsdmi_init		        (tree, tree);
extern tree build_scoped_ref			(tree, tree, tree *);
extern tree build_x_arrow			(location_t, tree,
						 tsubst_flags_t);
extern tree build_m_component_ref		(tree, tree, tsubst_flags_t);
extern tree build_functional_cast		(tree, tree, tsubst_flags_t);
extern tree add_exception_specifier		(tree, tree, int);
extern tree merge_exception_specifiers		(tree, tree);

/* in mangle.c */
extern bool maybe_remove_implicit_alias		(tree);
extern void init_mangle				(void);
extern void mangle_decl				(tree);
extern const char *mangle_type_string		(tree);
extern tree mangle_typeinfo_for_type		(tree);
extern tree mangle_typeinfo_string_for_type	(tree);
extern tree mangle_vtbl_for_type		(tree);
extern tree mangle_vtt_for_type			(tree);
extern tree mangle_ctor_vtbl_for_type		(tree, tree);
extern tree mangle_thunk			(tree, int, tree, tree, tree);
extern tree mangle_conv_op_name_for_type	(tree);
extern tree mangle_guard_variable		(tree);
extern tree mangle_tls_init_fn			(tree);
extern tree mangle_tls_wrapper_fn		(tree);
extern bool decl_tls_wrapper_p			(tree);
extern tree mangle_ref_init_variable		(tree);
extern char * get_mangled_vtable_map_var_name   (tree);
extern bool mangle_return_type_p		(tree);
extern tree mangle_decomp			(tree, vec<tree> &);

/* in dump.c */
extern bool cp_dump_tree			(void *, tree);

/* In cp/cp-objcp-common.c.  */

extern alias_set_type cxx_get_alias_set		(tree);
extern bool cxx_warn_unused_global_decl		(const_tree);
extern size_t cp_tree_size			(enum tree_code);
extern bool cp_var_mod_type_p			(tree, tree);
extern void cxx_initialize_diagnostics		(diagnostic_context *);
extern int cxx_types_compatible_p		(tree, tree);
extern void init_shadowed_var_for_decl		(void);
extern bool cxx_block_may_fallthru		(const_tree);

/* in cp-gimplify.c */
extern int cp_gimplify_expr			(tree *, gimple_seq *,
						 gimple_seq *);
extern void cp_genericize			(tree);
extern bool cxx_omp_const_qual_no_mutable	(tree);
extern enum omp_clause_default_kind cxx_omp_predetermined_sharing (tree);
extern tree cxx_omp_clause_default_ctor		(tree, tree, tree);
extern tree cxx_omp_clause_copy_ctor		(tree, tree, tree);
extern tree cxx_omp_clause_assign_op		(tree, tree, tree);
extern tree cxx_omp_clause_dtor			(tree, tree);
extern void cxx_omp_finish_clause		(tree, gimple_seq *);
extern bool cxx_omp_privatize_by_reference	(const_tree);
extern bool cxx_omp_disregard_value_expr	(tree, bool);
extern void cp_fold_function			(tree);
extern tree cp_fully_fold			(tree);
extern void clear_fold_cache			(void);

/* in name-lookup.c */
extern void suggest_alternatives_for            (location_t, tree, bool);
extern bool suggest_alternative_in_explicit_scope (location_t, tree, tree);
extern tree strip_using_decl                    (tree);

/* Tell the binding oracle what kind of binding we are looking for.  */

enum cp_oracle_request
{
  CP_ORACLE_IDENTIFIER
};

/* If this is non-NULL, then it is a "binding oracle" which can lazily
   create bindings when needed by the C compiler.  The oracle is told
   the name and type of the binding to create.  It can call pushdecl
   or the like to ensure the binding is visible; or do nothing,
   leaving the binding untouched.  c-decl.c takes note of when the
   oracle has been called and will not call it again if it fails to
   create a given binding.  */

typedef void cp_binding_oracle_function (enum cp_oracle_request, tree identifier);

extern cp_binding_oracle_function *cp_binding_oracle;

/* in constraint.cc */
extern void init_constraint_processing          ();
extern bool constraint_p                        (tree);
extern tree conjoin_constraints                 (tree, tree);
extern tree conjoin_constraints                 (tree);
extern tree get_constraints                     (tree);
extern void set_constraints                     (tree, tree);
extern void remove_constraints                  (tree);
extern tree current_template_constraints	(void);
extern tree associate_classtype_constraints     (tree);
extern tree build_constraints                   (tree, tree);
extern tree get_shorthand_constraints           (tree);
extern tree build_concept_check                 (tree, tree, tree = NULL_TREE);
extern tree build_constrained_parameter         (tree, tree, tree = NULL_TREE);
extern tree make_constrained_auto               (tree, tree);
extern void placeholder_extract_concept_and_args (tree, tree&, tree&);
extern bool equivalent_placeholder_constraints  (tree, tree);
extern hashval_t hash_placeholder_constraint	(tree);
extern bool deduce_constrained_parameter        (tree, tree&, tree&);
extern tree resolve_constraint_check            (tree);
extern tree check_function_concept              (tree);
extern tree finish_template_introduction        (tree, tree);
extern bool valid_requirements_p                (tree);
extern tree finish_concept_name                 (tree);
extern tree finish_shorthand_constraint         (tree, tree);
extern tree finish_requires_expr                (tree, tree);
extern tree finish_simple_requirement           (tree);
extern tree finish_type_requirement             (tree);
extern tree finish_compound_requirement         (tree, tree, bool);
extern tree finish_nested_requirement           (tree);
extern void check_constrained_friend            (tree, tree);
extern tree tsubst_requires_expr                (tree, tree, tsubst_flags_t, tree);
extern tree tsubst_constraint                   (tree, tree, tsubst_flags_t, tree);
extern tree tsubst_constraint_info              (tree, tree, tsubst_flags_t, tree);
extern bool function_concept_check_p            (tree);
extern tree normalize_expression                (tree);
extern tree expand_concept                      (tree, tree);
extern bool expanding_concept                   ();
extern tree evaluate_constraints                (tree, tree);
extern tree evaluate_function_concept           (tree, tree);
extern tree evaluate_variable_concept           (tree, tree);
extern tree evaluate_constraint_expression      (tree, tree);
extern bool constraints_satisfied_p             (tree);
extern bool constraints_satisfied_p             (tree, tree);
extern tree lookup_constraint_satisfaction      (tree, tree);
extern tree memoize_constraint_satisfaction     (tree, tree, tree);
extern tree lookup_concept_satisfaction         (tree, tree);
extern tree memoize_concept_satisfaction        (tree, tree, tree);
extern tree get_concept_expansion               (tree, tree);
extern tree save_concept_expansion              (tree, tree, tree);
extern bool* lookup_subsumption_result          (tree, tree);
extern bool save_subsumption_result             (tree, tree, bool);

extern bool equivalent_constraints              (tree, tree);
extern bool equivalently_constrained            (tree, tree);
extern bool subsumes_constraints                (tree, tree);
extern bool strictly_subsumes			(tree, tree);
extern int more_constrained                     (tree, tree);

extern void diagnose_constraints                (location_t, tree, tree);

/* in logic.cc */
extern tree decompose_conclusions               (tree);
extern bool subsumes                            (tree, tree);

/* In class.c */
extern void cp_finish_injected_record_type (tree);

/* in vtable-class-hierarchy.c */
extern void vtv_compute_class_hierarchy_transitive_closure (void);
extern void vtv_generate_init_routine           (void);
extern void vtv_save_class_info                 (tree);
extern void vtv_recover_class_info              (void);
extern void vtv_build_vtable_verify_fndecl      (void);

/* In cp/cp-array-notations.c */
extern tree expand_array_notation_exprs         (tree);
bool cilkplus_an_triplet_types_ok_p             (location_t, tree, tree, tree,
						 tree);

/* In constexpr.c */
extern void fini_constexpr			(void);
extern bool literal_type_p                      (tree);
extern tree register_constexpr_fundef           (tree, tree);
extern bool is_valid_constexpr_fn		(tree, bool);
extern bool check_constexpr_ctor_body           (tree, tree, bool);
extern tree ensure_literal_type_for_constexpr_object (tree);
extern bool potential_constant_expression       (tree);
extern bool potential_nondependent_constant_expression (tree);
extern bool potential_nondependent_static_init_expression (tree);
extern bool potential_static_init_expression    (tree);
extern bool potential_rvalue_constant_expression (tree);
extern bool require_potential_constant_expression (tree);
extern bool require_potential_rvalue_constant_expression (tree);
extern tree cxx_constant_value			(tree, tree = NULL_TREE);
extern tree maybe_constant_value		(tree, tree = NULL_TREE);
extern tree maybe_constant_init			(tree, tree = NULL_TREE);
extern tree fold_non_dependent_expr		(tree);
extern tree fold_simple				(tree);
extern bool is_sub_constant_expr                (tree);
extern bool reduced_constant_expression_p       (tree);
extern bool is_instantiation_of_constexpr       (tree);
extern bool var_in_constexpr_fn                 (tree);
extern bool var_in_maybe_constexpr_fn           (tree);
extern void explain_invalid_constexpr_fn        (tree);
extern vec<tree> cx_error_context               (void);
extern tree fold_sizeof_expr			(tree);
extern void clear_cv_and_fold_caches		(void);

/* In c-family/cilk.c */
extern bool cilk_valid_spawn                    (tree);

/* In cp-ubsan.c */
extern void cp_ubsan_maybe_instrument_member_call (tree);
extern void cp_ubsan_instrument_member_accesses (tree *);
extern tree cp_ubsan_maybe_instrument_downcast	(location_t, tree, tree, tree);
extern tree cp_ubsan_maybe_instrument_cast_to_vbase (location_t, tree, tree);
extern void cp_ubsan_maybe_initialize_vtbl_ptrs (tree);

/* -- end of C++ */

#endif /* ! GCC_CP_TREE_H */<|MERGE_RESOLUTION|>--- conflicted
+++ resolved
@@ -373,12 +373,9 @@
       BIND_EXPR_BODY_BLOCK (in BIND_EXPR)
       CALL_EXPR_ORDERED_ARGS (in CALL_EXPR, AGGR_INIT_EXPR)
       DECLTYPE_FOR_REF_CAPTURE (in DECLTYPE_TYPE)
-<<<<<<< HEAD
       OVL_NESTED_P (in OVERLOAD)
+      CONSTUCTOR_C99_COMPOUND_LITERAL (in CONSTRUCTOR)
       DECL_MODULE_EXPORT_P (in _DECL)
-=======
-      CONSTUCTOR_C99_COMPOUND_LITERAL (in CONSTRUCTOR)
->>>>>>> 9320a233
    4: TREE_HAS_CONSTRUCTOR (in INDIRECT_REF, SAVE_EXPR, CONSTRUCTOR,
 	  CALL_EXPR, or FIELD_DECL).
       IDENTIFIER_TYPENAME_P (in IDENTIFIER_NODE)
@@ -6039,11 +6036,7 @@
 extern void fixup_type_variants			(tree);
 extern void fixup_attribute_variants		(tree);
 extern tree* decl_cloned_function_p		(const_tree, bool);
-<<<<<<< HEAD
 extern void clone_function_decl			(tree, bool, bool = false);
-=======
-extern void clone_function_decl			(tree, bool);
->>>>>>> 9320a233
 extern void adjust_clone_args			(tree);
 extern void deduce_noexcept_on_destructor       (tree);
 extern void insert_late_enum_def_into_classtype_sorted_fields (tree, tree);
