/* Definitions for C++ parsing and type checking.
   Copyright (C) 1987-2019 Free Software Foundation, Inc.
   Contributed by Michael Tiemann (tiemann@cygnus.com)

This file is part of GCC.

GCC is free software; you can redistribute it and/or modify
it under the terms of the GNU General Public License as published by
the Free Software Foundation; either version 3, or (at your option)
any later version.

GCC is distributed in the hope that it will be useful,
but WITHOUT ANY WARRANTY; without even the implied warranty of
MERCHANTABILITY or FITNESS FOR A PARTICULAR PURPOSE.  See the
GNU General Public License for more details.

You should have received a copy of the GNU General Public License
along with GCC; see the file COPYING3.  If not see
<http://www.gnu.org/licenses/>.  */

#ifndef GCC_CP_TREE_H
#define GCC_CP_TREE_H

#include "tm.h"
#include "hard-reg-set.h"
#include "function.h"

/* In order for the format checking to accept the C++ front end
   diagnostic framework extensions, you must include this file before
   diagnostic-core.h, not after.  We override the definition of GCC_DIAG_STYLE
   in c-common.h.  */
#undef GCC_DIAG_STYLE
#define GCC_DIAG_STYLE __gcc_cxxdiag__
#if defined(GCC_DIAGNOSTIC_CORE_H) || defined (GCC_C_COMMON_H)
#error \
In order for the format checking to accept the C++ front end diagnostic \
framework extensions, you must include this file before diagnostic-core.h and \
c-common.h, not after.
#endif
#include "c-family/c-common.h"
#include "diagnostic.h"

/* A tree node, together with a location, so that we can track locations
   (and ranges) during parsing.

   The location is redundant for node kinds that have locations,
   but not all node kinds do (e.g. constants, and references to
   params, locals, etc), so we stash a copy here.  */

extern location_t cp_expr_location		(const_tree);

class cp_expr
{
public:
  cp_expr () :
    m_value (NULL), m_loc (UNKNOWN_LOCATION) {}

  cp_expr (tree value) :
    m_value (value), m_loc (cp_expr_location (m_value)) {}

  cp_expr (tree value, location_t loc):
    m_value (value), m_loc (loc) {}

  /* Implicit conversions to tree.  */
  operator tree () const { return m_value; }
  tree & operator* () { return m_value; }
  tree operator* () const { return m_value; }
  tree & operator-> () { return m_value; }
  tree operator-> () const { return m_value; }

  tree get_value () const { return m_value; }
  location_t get_location () const { return m_loc; }
  location_t get_start () const
  {
    source_range src_range = get_range_from_loc (line_table, m_loc);
    return src_range.m_start;
  }
  location_t get_finish () const
  {
    source_range src_range = get_range_from_loc (line_table, m_loc);
    return src_range.m_finish;
  }

  void set_location (location_t loc)
  {
    protected_set_expr_location (m_value, loc);
    m_loc = loc;
  }

  void set_range (location_t start, location_t finish)
  {
    set_location (make_location (m_loc, start, finish));
  }

  cp_expr& maybe_add_location_wrapper ()
  {
    m_value = maybe_wrap_with_location (m_value, m_loc);
    return *this;
  }

 private:
  tree m_value;
  location_t m_loc;
};

inline bool
operator == (const cp_expr &lhs, tree rhs)
{
  return lhs.get_value () == rhs;
}


enum cp_tree_index
{
    CPTI_WCHAR_DECL,
    CPTI_VTABLE_ENTRY_TYPE,
    CPTI_DELTA_TYPE,
    CPTI_VTABLE_INDEX_TYPE,
    CPTI_CLEANUP_TYPE,
    CPTI_VTT_PARM_TYPE,

    CPTI_CLASS_TYPE,
    CPTI_UNKNOWN_TYPE,
    CPTI_INIT_LIST_TYPE,
    CPTI_VTBL_TYPE,
    CPTI_VTBL_PTR_TYPE,
    CPTI_STD,
    CPTI_ABI,
    CPTI_GLOBAL,
    CPTI_GLOBAL_TYPE,
    CPTI_CONST_TYPE_INFO_TYPE,
    CPTI_TYPE_INFO_PTR_TYPE,
    CPTI_ABORT_FNDECL,
    CPTI_AGGR_TAG,
    CPTI_CONV_OP_MARKER,

    CPTI_CTOR_IDENTIFIER,
    CPTI_COMPLETE_CTOR_IDENTIFIER,
    CPTI_BASE_CTOR_IDENTIFIER,
    CPTI_DTOR_IDENTIFIER,
    CPTI_COMPLETE_DTOR_IDENTIFIER,
    CPTI_BASE_DTOR_IDENTIFIER,
    CPTI_DELETING_DTOR_IDENTIFIER,
    CPTI_CONV_OP_IDENTIFIER,
    CPTI_DELTA_IDENTIFIER,
    CPTI_IN_CHARGE_IDENTIFIER,
    CPTI_VTT_PARM_IDENTIFIER,
    CPTI_THIS_IDENTIFIER,
    CPTI_PFN_IDENTIFIER,
    CPTI_VPTR_IDENTIFIER,
    CPTI_GLOBAL_IDENTIFIER,
    CPTI_STD_IDENTIFIER,
    CPTI_ANON_IDENTIFIER,
    CPTI_AUTO_IDENTIFIER,
    CPTI_DECLTYPE_AUTO_IDENTIFIER,
    CPTI_INIT_LIST_IDENTIFIER,
    CPTI_FOR_RANGE__IDENTIFIER,
    CPTI_FOR_BEGIN__IDENTIFIER,
    CPTI_FOR_END__IDENTIFIER,
    CPTI_FOR_RANGE_IDENTIFIER,
    CPTI_FOR_BEGIN_IDENTIFIER,
    CPTI_FOR_END_IDENTIFIER,
    CPTI_ABI_TAG_IDENTIFIER,
    CPTI_ALIGNED_IDENTIFIER,
    CPTI_BEGIN_IDENTIFIER,
    CPTI_END_IDENTIFIER,
    CPTI_GET_IDENTIFIER,
    CPTI_GNU_IDENTIFIER,
    CPTI_TUPLE_ELEMENT_IDENTIFIER,
    CPTI_TUPLE_SIZE_IDENTIFIER,
    CPTI_TYPE_IDENTIFIER,
    CPTI_VALUE_IDENTIFIER,
    CPTI_FUN_IDENTIFIER,
    CPTI_CLOSURE_IDENTIFIER,

    CPTI_LANG_NAME_C,
    CPTI_LANG_NAME_CPLUSPLUS,

    CPTI_EMPTY_EXCEPT_SPEC,
    CPTI_NOEXCEPT_TRUE_SPEC,
    CPTI_NOEXCEPT_FALSE_SPEC,
    CPTI_NOEXCEPT_DEFERRED_SPEC,

    CPTI_TERMINATE_FN,
    CPTI_CALL_UNEXPECTED_FN,
    CPTI_GET_EXCEPTION_PTR_FN,
    CPTI_BEGIN_CATCH_FN,
    CPTI_END_CATCH_FN,
    CPTI_ALLOCATE_EXCEPTION_FN,
    CPTI_FREE_EXCEPTION_FN,
    CPTI_THROW_FN,
    CPTI_RETHROW_FN,
    CPTI_ATEXIT_FN_PTR_TYPE,
    CPTI_ATEXIT,
    CPTI_DSO_HANDLE,
    CPTI_DCAST,

    CPTI_NULLPTR,
    CPTI_NULLPTR_TYPE,

    CPTI_ALIGN_TYPE,

    CPTI_ANY_TARG,

    CPTI_MAX
};

extern GTY(()) tree cp_global_trees[CPTI_MAX];

#define wchar_decl_node			cp_global_trees[CPTI_WCHAR_DECL]
#define vtable_entry_type		cp_global_trees[CPTI_VTABLE_ENTRY_TYPE]
/* The type used to represent an offset by which to adjust the `this'
   pointer in pointer-to-member types.  */
#define delta_type_node			cp_global_trees[CPTI_DELTA_TYPE]
/* The type used to represent an index into the vtable.  */
#define vtable_index_type		cp_global_trees[CPTI_VTABLE_INDEX_TYPE]

#define class_type_node			cp_global_trees[CPTI_CLASS_TYPE]
#define unknown_type_node		cp_global_trees[CPTI_UNKNOWN_TYPE]
#define init_list_type_node		cp_global_trees[CPTI_INIT_LIST_TYPE]
#define vtbl_type_node			cp_global_trees[CPTI_VTBL_TYPE]
#define vtbl_ptr_type_node		cp_global_trees[CPTI_VTBL_PTR_TYPE]
#define std_node			cp_global_trees[CPTI_STD]
#define abi_node			cp_global_trees[CPTI_ABI]
#define global_namespace		cp_global_trees[CPTI_GLOBAL]
#define global_type_node		cp_global_trees[CPTI_GLOBAL_TYPE]
#define const_type_info_type_node	cp_global_trees[CPTI_CONST_TYPE_INFO_TYPE]
#define type_info_ptr_type		cp_global_trees[CPTI_TYPE_INFO_PTR_TYPE]
#define conv_op_marker			cp_global_trees[CPTI_CONV_OP_MARKER]
#define abort_fndecl			cp_global_trees[CPTI_ABORT_FNDECL]
#define current_aggr			cp_global_trees[CPTI_AGGR_TAG]
#define nullptr_node			cp_global_trees[CPTI_NULLPTR]
#define nullptr_type_node		cp_global_trees[CPTI_NULLPTR_TYPE]
/* std::align_val_t */
#define align_type_node			cp_global_trees[CPTI_ALIGN_TYPE]

/* We cache these tree nodes so as to call get_identifier less frequently.
   For identifiers for functions, including special member functions such
   as ctors and assignment operators, the nodes can be used (among other
   things) to iterate over their overloads defined by/for a type.  For
   example:

     tree ovlid = assign_op_identifier;
     tree overloads = get_class_binding (type, ovlid);
     for (ovl_iterator it (overloads); it; ++it) { ... }

   iterates over the set of implicitly and explicitly defined overloads
   of the assignment operator for type (including the copy and move
   assignment operators, whether deleted or not).  */

/* The name of a constructor that takes an in-charge parameter to
   decide whether or not to construct virtual base classes.  */
#define ctor_identifier			cp_global_trees[CPTI_CTOR_IDENTIFIER]
/* The name of a constructor that constructs virtual base classes.  */
#define complete_ctor_identifier	cp_global_trees[CPTI_COMPLETE_CTOR_IDENTIFIER]
/* The name of a constructor that does not construct virtual base classes.  */
#define base_ctor_identifier		cp_global_trees[CPTI_BASE_CTOR_IDENTIFIER]
/* The name of a destructor that takes an in-charge parameter to
   decide whether or not to destroy virtual base classes and whether
   or not to delete the object.  */
#define dtor_identifier			cp_global_trees[CPTI_DTOR_IDENTIFIER]
/* The name of a destructor that destroys virtual base classes.  */
#define complete_dtor_identifier	cp_global_trees[CPTI_COMPLETE_DTOR_IDENTIFIER]
/* The name of a destructor that does not destroy virtual base
   classes.  */
#define base_dtor_identifier		cp_global_trees[CPTI_BASE_DTOR_IDENTIFIER]
/* The name of a destructor that destroys virtual base classes, and
   then deletes the entire object.  */
#define deleting_dtor_identifier	cp_global_trees[CPTI_DELETING_DTOR_IDENTIFIER]

#define ovl_op_identifier(ISASS, CODE)  (OVL_OP_INFO(ISASS, CODE)->identifier)
#define assign_op_identifier (ovl_op_info[true][OVL_OP_NOP_EXPR].identifier)
#define call_op_identifier (ovl_op_info[false][OVL_OP_CALL_EXPR].identifier)
/* The name used for conversion operators -- but note that actual
   conversion functions use special identifiers outside the identifier
   table.  */
#define conv_op_identifier		cp_global_trees[CPTI_CONV_OP_IDENTIFIER]

#define delta_identifier		cp_global_trees[CPTI_DELTA_IDENTIFIER]
#define in_charge_identifier		cp_global_trees[CPTI_IN_CHARGE_IDENTIFIER]
/* The name of the parameter that contains a pointer to the VTT to use
   for this subobject constructor or destructor.  */
#define vtt_parm_identifier		cp_global_trees[CPTI_VTT_PARM_IDENTIFIER]
#define this_identifier			cp_global_trees[CPTI_THIS_IDENTIFIER]
#define pfn_identifier			cp_global_trees[CPTI_PFN_IDENTIFIER]
#define vptr_identifier			cp_global_trees[CPTI_VPTR_IDENTIFIER]
/* The name of the ::, std & anon namespaces.  */
#define global_identifier		cp_global_trees[CPTI_GLOBAL_IDENTIFIER]
#define std_identifier			cp_global_trees[CPTI_STD_IDENTIFIER]
#define anon_identifier			cp_global_trees[CPTI_ANON_IDENTIFIER]
/* auto and declspec(auto) identifiers.  */
#define auto_identifier			cp_global_trees[CPTI_AUTO_IDENTIFIER]
#define decltype_auto_identifier	cp_global_trees[CPTI_DECLTYPE_AUTO_IDENTIFIER]
#define init_list_identifier		cp_global_trees[CPTI_INIT_LIST_IDENTIFIER]
#define for_range__identifier		cp_global_trees[CPTI_FOR_RANGE__IDENTIFIER]
#define for_begin__identifier		cp_global_trees[CPTI_FOR_BEGIN__IDENTIFIER]
#define for_end__identifier		cp_global_trees[CPTI_FOR_END__IDENTIFIER]
#define for_range_identifier		cp_global_trees[CPTI_FOR_RANGE_IDENTIFIER]
#define for_begin_identifier		cp_global_trees[CPTI_FOR_BEGIN_IDENTIFIER]
#define for_end_identifier		cp_global_trees[CPTI_FOR_END_IDENTIFIER]
#define abi_tag_identifier		cp_global_trees[CPTI_ABI_TAG_IDENTIFIER]
#define aligned_identifier		cp_global_trees[CPTI_ALIGNED_IDENTIFIER]
#define begin_identifier		cp_global_trees[CPTI_BEGIN_IDENTIFIER]
#define end_identifier			cp_global_trees[CPTI_END_IDENTIFIER]
#define get__identifier			cp_global_trees[CPTI_GET_IDENTIFIER]
#define gnu_identifier			cp_global_trees[CPTI_GNU_IDENTIFIER]
#define tuple_element_identifier	cp_global_trees[CPTI_TUPLE_ELEMENT_IDENTIFIER]
#define tuple_size_identifier		cp_global_trees[CPTI_TUPLE_SIZE_IDENTIFIER]
#define type_identifier			cp_global_trees[CPTI_TYPE_IDENTIFIER]
#define value_identifier		cp_global_trees[CPTI_VALUE_IDENTIFIER]
#define fun_identifier			cp_global_trees[CPTI_FUN_IDENTIFIER]
#define closure_identifier		cp_global_trees[CPTI_CLOSURE_IDENTIFIER]
#define lang_name_c			cp_global_trees[CPTI_LANG_NAME_C]
#define lang_name_cplusplus		cp_global_trees[CPTI_LANG_NAME_CPLUSPLUS]

/* Exception specifiers used for throw(), noexcept(true),
   noexcept(false) and deferred noexcept.  We rely on these being
   uncloned.  */
#define empty_except_spec		cp_global_trees[CPTI_EMPTY_EXCEPT_SPEC]
#define noexcept_true_spec		cp_global_trees[CPTI_NOEXCEPT_TRUE_SPEC]
#define noexcept_false_spec		cp_global_trees[CPTI_NOEXCEPT_FALSE_SPEC]
#define noexcept_deferred_spec		cp_global_trees[CPTI_NOEXCEPT_DEFERRED_SPEC]

/* Exception handling function declarations.  */
#define terminate_fn			cp_global_trees[CPTI_TERMINATE_FN]
#define call_unexpected_fn		cp_global_trees[CPTI_CALL_UNEXPECTED_FN]
#define get_exception_ptr_fn		cp_global_trees[CPTI_GET_EXCEPTION_PTR_FN]
#define begin_catch_fn			cp_global_trees[CPTI_BEGIN_CATCH_FN]
#define end_catch_fn			cp_global_trees[CPTI_END_CATCH_FN]
#define allocate_exception_fn		cp_global_trees[CPTI_ALLOCATE_EXCEPTION_FN]
#define free_exception_fn		cp_global_trees[CPTI_FREE_EXCEPTION_FN]
#define throw_fn			cp_global_trees[CPTI_THROW_FN]
#define rethrow_fn			cp_global_trees[CPTI_RETHROW_FN]

/* The type of the function-pointer argument to "__cxa_atexit" (or
   "std::atexit", if "__cxa_atexit" is not being used).  */
#define atexit_fn_ptr_type_node         cp_global_trees[CPTI_ATEXIT_FN_PTR_TYPE]

/* A pointer to `std::atexit'.  */
#define atexit_node			cp_global_trees[CPTI_ATEXIT]

/* A pointer to `__dso_handle'.  */
#define dso_handle_node			cp_global_trees[CPTI_DSO_HANDLE]

/* The declaration of the dynamic_cast runtime.  */
#define dynamic_cast_node		cp_global_trees[CPTI_DCAST]

/* The type of a destructor.  */
#define cleanup_type			cp_global_trees[CPTI_CLEANUP_TYPE]

/* The type of the vtt parameter passed to subobject constructors and
   destructors.  */
#define vtt_parm_type			cp_global_trees[CPTI_VTT_PARM_TYPE]

/* A node which matches any template argument.  */
#define any_targ_node			cp_global_trees[CPTI_ANY_TARG]

/* Node to indicate default access. This must be distinct from the
   access nodes in tree.h.  */

#define access_default_node		null_node


#include "name-lookup.h"

/* Usage of TREE_LANG_FLAG_?:
   0: IDENTIFIER_KIND_BIT_0 (in IDENTIFIER_NODE)
      NEW_EXPR_USE_GLOBAL (in NEW_EXPR).
      COND_EXPR_IS_VEC_DELETE (in COND_EXPR).
      DELETE_EXPR_USE_GLOBAL (in DELETE_EXPR).
      COMPOUND_EXPR_OVERLOADED (in COMPOUND_EXPR).
      CLEANUP_P (in TRY_BLOCK)
      AGGR_INIT_VIA_CTOR_P (in AGGR_INIT_EXPR)
      PTRMEM_OK_P (in ADDR_EXPR, OFFSET_REF, SCOPE_REF)
      PAREN_STRING_LITERAL (in STRING_CST)
      CP_DECL_THREAD_LOCAL_P (in VAR_DECL)
      KOENIG_LOOKUP_P (in CALL_EXPR)
      STATEMENT_LIST_NO_SCOPE (in STATEMENT_LIST).
      EXPR_STMT_STMT_EXPR_RESULT (in EXPR_STMT)
      STMT_EXPR_NO_SCOPE (in STMT_EXPR)
      BIND_EXPR_TRY_BLOCK (in BIND_EXPR)
      TYPENAME_IS_ENUM_P (in TYPENAME_TYPE)
      OMP_FOR_GIMPLIFYING_P (in OMP_FOR, OMP_SIMD, OMP_DISTRIBUTE,
			     and OMP_TASKLOOP)
      BASELINK_QUALIFIED_P (in BASELINK)
      TARGET_EXPR_IMPLICIT_P (in TARGET_EXPR)
      TEMPLATE_PARM_PARAMETER_PACK (in TEMPLATE_PARM_INDEX)
      ATTR_IS_DEPENDENT (in the TREE_LIST for an attribute)
      ABI_TAG_IMPLICIT (in the TREE_LIST for the argument of abi_tag)
      LAMBDA_CAPTURE_EXPLICIT_P (in a TREE_LIST in LAMBDA_EXPR_CAPTURE_LIST)
      CONSTRUCTOR_IS_DIRECT_INIT (in CONSTRUCTOR)
      LAMBDA_EXPR_CAPTURES_THIS_P (in LAMBDA_EXPR)
      DECLTYPE_FOR_LAMBDA_CAPTURE (in DECLTYPE_TYPE)
      VEC_INIT_EXPR_IS_CONSTEXPR (in VEC_INIT_EXPR)
      DECL_OVERRIDE_P (in FUNCTION_DECL)
      IMPLICIT_CONV_EXPR_DIRECT_INIT (in IMPLICIT_CONV_EXPR)
      TRANSACTION_EXPR_IS_STMT (in TRANSACTION_EXPR)
      CONVERT_EXPR_VBASE_PATH (in CONVERT_EXPR)
      PACK_EXPANSION_LOCAL_P (in *_PACK_EXPANSION)
      TINFO_HAS_ACCESS_ERRORS (in TEMPLATE_INFO)
      SIZEOF_EXPR_TYPE_P (in SIZEOF_EXPR)
      COMPOUND_REQ_NOEXCEPT_P (in COMPOUND_REQ)
      WILDCARD_PACK_P (in WILDCARD_DECL)
      BLOCK_OUTER_CURLY_BRACE_P (in BLOCK)
      FOLD_EXPR_MODOP_P (*_FOLD_EXPR)
      IF_STMT_CONSTEXPR_P (IF_STMT)
      TEMPLATE_TYPE_PARM_FOR_CLASS (TEMPLATE_TYPE_PARM)
      DECL_NAMESPACE_INLINE_P (in NAMESPACE_DECL)
      SWITCH_STMT_ALL_CASES_P (in SWITCH_STMT)
      REINTERPRET_CAST_P (in NOP_EXPR)
      ALIGNOF_EXPR_STD_P (in ALIGNOF_EXPR)
      OVL_DEDUP_P (in OVERLOAD)
   1: IDENTIFIER_KIND_BIT_1 (in IDENTIFIER_NODE)
      TI_PENDING_TEMPLATE_FLAG.
      TEMPLATE_PARMS_FOR_INLINE.
      DELETE_EXPR_USE_VEC (in DELETE_EXPR).
      (TREE_CALLS_NEW) (in _EXPR or _REF) (commented-out).
      ICS_ELLIPSIS_FLAG (in _CONV)
      DECL_INITIALIZED_P (in VAR_DECL)
      TYPENAME_IS_CLASS_P (in TYPENAME_TYPE)
      STMT_IS_FULL_EXPR_P (in _STMT)
      TARGET_EXPR_LIST_INIT_P (in TARGET_EXPR)
      LAMBDA_EXPR_MUTABLE_P (in LAMBDA_EXPR)
      DECL_FINAL_P (in FUNCTION_DECL)
      QUALIFIED_NAME_IS_TEMPLATE (in SCOPE_REF)
      DECLTYPE_FOR_INIT_CAPTURE (in DECLTYPE_TYPE)
      CONSTRUCTOR_IS_DEPENDENT (in CONSTRUCTOR)
      TINFO_USED_TEMPLATE_ID (in TEMPLATE_INFO)
      PACK_EXPANSION_SIZEOF_P (in *_PACK_EXPANSION)
      OVL_USING_P (in OVERLOAD)
      IMPLICIT_CONV_EXPR_NONTYPE_ARG (in IMPLICIT_CONV_EXPR)
   2: IDENTIFIER_KIND_BIT_2 (in IDENTIFIER_NODE)
      ICS_THIS_FLAG (in _CONV)
      DECL_INITIALIZED_BY_CONSTANT_EXPRESSION_P (in VAR_DECL)
      STATEMENT_LIST_TRY_BLOCK (in STATEMENT_LIST)
      TYPENAME_IS_RESOLVING_P (in TYPE_NAME_TYPE)
      TARGET_EXPR_DIRECT_INIT_P (in TARGET_EXPR)
      FNDECL_USED_AUTO (in FUNCTION_DECL)
      DECLTYPE_FOR_LAMBDA_PROXY (in DECLTYPE_TYPE)
      REF_PARENTHESIZED_P (in COMPONENT_REF, INDIRECT_REF, SCOPE_REF, VIEW_CONVERT_EXPR)
      AGGR_INIT_ZERO_FIRST (in AGGR_INIT_EXPR)
      CONSTRUCTOR_MUTABLE_POISON (in CONSTRUCTOR)
      OVL_HIDDEN_P (in OVERLOAD)
      SWITCH_STMT_NO_BREAK_P (in SWITCH_STMT)
      LAMBDA_EXPR_CAPTURE_OPTIMIZED (in LAMBDA_EXPR)
      IMPLICIT_CONV_EXPR_BRACED_INIT (in IMPLICIT_CONV_EXPR)
   3: (TREE_REFERENCE_EXPR) (in NON_LVALUE_EXPR) (commented-out).
      ICS_BAD_FLAG (in _CONV)
      FN_TRY_BLOCK_P (in TRY_BLOCK)
      BIND_EXPR_BODY_BLOCK (in BIND_EXPR)
      DECL_NONTRIVIALLY_INITIALIZED_P (in VAR_DECL)
      CALL_EXPR_ORDERED_ARGS (in CALL_EXPR, AGGR_INIT_EXPR)
      DECLTYPE_FOR_REF_CAPTURE (in DECLTYPE_TYPE)
      CONSTRUCTOR_C99_COMPOUND_LITERAL (in CONSTRUCTOR)
      OVL_NESTED_P (in OVERLOAD)
      LAMBDA_EXPR_INSTANTIATED (in LAMBDA_EXPR)
   4: IDENTIFIER_MARKED (IDENTIFIER_NODEs)
      TREE_HAS_CONSTRUCTOR (in INDIRECT_REF, SAVE_EXPR, CONSTRUCTOR,
	  CALL_EXPR, or FIELD_DECL).
      DECL_TINFO_P (in VAR_DECL)
      FUNCTION_REF_QUALIFIED (in FUNCTION_TYPE, METHOD_TYPE)
      OVL_LOOKUP_P (in OVERLOAD)
      LOOKUP_FOUND_P (in RECORD_TYPE, UNION_TYPE, NAMESPACE_DECL)
   5: IDENTIFIER_VIRTUAL_P (in IDENTIFIER_NODE)
      DECL_VTABLE_OR_VTT_P (in VAR_DECL)
      FUNCTION_RVALUE_QUALIFIED (in FUNCTION_TYPE, METHOD_TYPE)
      CALL_EXPR_REVERSE_ARGS (in CALL_EXPR, AGGR_INIT_EXPR)
      CONSTRUCTOR_PLACEHOLDER_BOUNDARY (in CONSTRUCTOR)
   6: IDENTIFIER_REPO_CHOSEN (in IDENTIFIER_NODE)
      DECL_CONSTRUCTION_VTABLE_P (in VAR_DECL)
      TYPE_MARKED_P (in _TYPE)
      RANGE_FOR_IVDEP (in RANGE_FOR_STMT)
      CALL_EXPR_OPERATOR_SYNTAX (in CALL_EXPR, AGGR_INIT_EXPR)
      CONSTRUCTOR_IS_DESIGNATED_INIT (in CONSTRUCTOR)

   Usage of TYPE_LANG_FLAG_?:
   0: TYPE_DEPENDENT_P
   1: TYPE_HAS_USER_CONSTRUCTOR.
   2: TYPE_HAS_LATE_RETURN_TYPE (in FUNCTION_TYPE, METHOD_TYPE)
      TYPE_PTRMEMFUNC_FLAG (in RECORD_TYPE)
   4: TYPE_HAS_NONTRIVIAL_DESTRUCTOR
   5: CLASS_TYPE_P (in RECORD_TYPE and UNION_TYPE)
      ENUM_FIXED_UNDERLYING_TYPE_P (in ENUMERAL_TYPE)
      AUTO_IS_DECLTYPE (in TEMPLATE_TYPE_PARM)
   6: TYPE_DEPENDENT_P_VALID

   Usage of DECL_LANG_FLAG_?:
   0: DECL_TEMPLATE_PARM_P (in PARM_DECL, CONST_DECL, TYPE_DECL, or TEMPLATE_DECL)
      DECL_LOCAL_FUNCTION_P (in FUNCTION_DECL)
      DECL_MUTABLE_P (in FIELD_DECL)
      DECL_DEPENDENT_P (in USING_DECL)
      LABEL_DECL_BREAK (in LABEL_DECL)
   1: C_TYPEDEF_EXPLICITLY_SIGNED (in TYPE_DECL).
      DECL_TEMPLATE_INSTANTIATED (in a VAR_DECL or a FUNCTION_DECL)
      DECL_MEMBER_TEMPLATE_P (in TEMPLATE_DECL)
      USING_DECL_TYPENAME_P (in USING_DECL)
      DECL_VLA_CAPTURE_P (in FIELD_DECL)
      DECL_ARRAY_PARAMETER_P (in PARM_DECL)
      LABEL_DECL_CONTINUE (in LABEL_DECL)
   2: DECL_THIS_EXTERN (in VAR_DECL or FUNCTION_DECL).
      DECL_IMPLICIT_TYPEDEF_P (in a TYPE_DECL)
      DECL_CONSTRAINT_VAR_P (in a PARM_DECL)
      TEMPLATE_DECL_COMPLEX_ALIAS_P (in TEMPLATE_DECL)
      DECL_INSTANTIATING_NSDMI_P (in a FIELD_DECL)
      LABEL_DECL_CDTOR (in LABEL_DECL)
   3: DECL_IN_AGGR_P.
   4: DECL_C_BIT_FIELD (in a FIELD_DECL)
      DECL_ANON_UNION_VAR_P (in a VAR_DECL)
      DECL_SELF_REFERENCE_P (in a TYPE_DECL)
      DECL_INVALID_OVERRIDER_P (in a FUNCTION_DECL)
   5: DECL_INTERFACE_KNOWN.
   6: DECL_THIS_STATIC (in VAR_DECL or FUNCTION_DECL).
      DECL_FIELD_IS_BASE (in FIELD_DECL)
      TYPE_DECL_ALIAS_P (in TYPE_DECL)
   7: DECL_THUNK_P (in a member FUNCTION_DECL)
      DECL_NORMAL_CAPTURE_P (in FIELD_DECL)
   8: DECL_DECLARED_CONSTEXPR_P (in VAR_DECL, FUNCTION_DECL)

   Usage of language-independent fields in a language-dependent manner:

   TYPE_ALIAS_SET
     This field is used by TYPENAME_TYPEs, TEMPLATE_TYPE_PARMs, and so
     forth as a substitute for the mark bits provided in `lang_type'.
     At present, only the six low-order bits are used.

   TYPE_LANG_SLOT_1
     For a FUNCTION_TYPE or METHOD_TYPE, this is TYPE_RAISES_EXCEPTIONS.
     For a POINTER_TYPE (to a METHOD_TYPE), this is TYPE_PTRMEMFUNC_TYPE.
     For an ENUMERAL_TYPE, BOUND_TEMPLATE_TEMPLATE_PARM_TYPE,
     RECORD_TYPE or UNION_TYPE this is TYPE_TEMPLATE_INFO,

  BINFO_VIRTUALS
     For a binfo, this is a TREE_LIST.  There is an entry for each
     virtual function declared either in BINFO or its direct and
     indirect primary bases.

     The BV_DELTA of each node gives the amount by which to adjust the
     `this' pointer when calling the function.  If the method is an
     overridden version of a base class method, then it is assumed
     that, prior to adjustment, the this pointer points to an object
     of the base class.

     The BV_VCALL_INDEX of each node, if non-NULL, gives the vtable
     index of the vcall offset for this entry.

     The BV_FN is the declaration for the virtual function itself.

     If BV_LOST_PRIMARY is set, it means that this entry is for a lost
     primary virtual base and can be left null in the vtable.

   BINFO_VTABLE
     This is an expression with POINTER_TYPE that gives the value
     to which the vptr should be initialized.  Use get_vtbl_decl_for_binfo
     to extract the VAR_DECL for the complete vtable.

   DECL_VINDEX
     This field is NULL for a non-virtual function.  For a virtual
     function, it is eventually set to an INTEGER_CST indicating the
     index in the vtable at which this function can be found.  When
     a virtual function is declared, but before it is known what
     function is overridden, this field is the error_mark_node.

     Temporarily, it may be set to a TREE_LIST whose TREE_VALUE is
     the virtual function this one overrides, and whose TREE_CHAIN is
     the old DECL_VINDEX.  */

/* Language-specific tree checkers.  */

#define VAR_OR_FUNCTION_DECL_CHECK(NODE) \
  TREE_CHECK2(NODE,VAR_DECL,FUNCTION_DECL)

#define TYPE_FUNCTION_OR_TEMPLATE_DECL_CHECK(NODE) \
  TREE_CHECK3(NODE,TYPE_DECL,TEMPLATE_DECL,FUNCTION_DECL)

#define TYPE_FUNCTION_OR_TEMPLATE_DECL_P(NODE) \
  (TREE_CODE (NODE) == TYPE_DECL || TREE_CODE (NODE) == TEMPLATE_DECL \
   || TREE_CODE (NODE) == FUNCTION_DECL)

#define VAR_FUNCTION_OR_PARM_DECL_CHECK(NODE) \
  TREE_CHECK3(NODE,VAR_DECL,FUNCTION_DECL,PARM_DECL)

#define VAR_TEMPL_TYPE_OR_FUNCTION_DECL_CHECK(NODE) \
  TREE_CHECK4(NODE,VAR_DECL,FUNCTION_DECL,TYPE_DECL,TEMPLATE_DECL)

#define VAR_TEMPL_TYPE_FIELD_OR_FUNCTION_DECL_CHECK(NODE) \
  TREE_CHECK5(NODE,VAR_DECL,FIELD_DECL,FUNCTION_DECL,TYPE_DECL,TEMPLATE_DECL)

#define BOUND_TEMPLATE_TEMPLATE_PARM_TYPE_CHECK(NODE) \
  TREE_CHECK(NODE,BOUND_TEMPLATE_TEMPLATE_PARM)

#if defined ENABLE_TREE_CHECKING && (GCC_VERSION >= 2007)
#define THUNK_FUNCTION_CHECK(NODE) __extension__			\
({  __typeof (NODE) const __t = (NODE);					\
    if (TREE_CODE (__t) != FUNCTION_DECL || !__t->decl_common.lang_specific \
	|| !__t->decl_common.lang_specific->u.fn.thunk_p)		\
      tree_check_failed (__t, __FILE__, __LINE__, __FUNCTION__, 0);	\
     __t; })
#else
#define THUNK_FUNCTION_CHECK(NODE) (NODE)
#endif

/* Language-dependent contents of an identifier.  */

struct GTY(()) lang_identifier {
  struct c_common_identifier c_common;
  cxx_binding *bindings;
};

/* Return a typed pointer version of T if it designates a
   C++ front-end identifier.  */
inline lang_identifier*
identifier_p (tree t)
{
  if (TREE_CODE (t) == IDENTIFIER_NODE)
    return (lang_identifier*) t;
  return NULL;
}

#define LANG_IDENTIFIER_CAST(NODE) \
	((struct lang_identifier*)IDENTIFIER_NODE_CHECK (NODE))

struct GTY(()) template_parm_index {
  struct tree_common common;
  int index;
  int level;
  int orig_level;
  tree decl;
};

struct GTY(()) ptrmem_cst {
  struct tree_common common;
  tree member;
};
typedef struct ptrmem_cst * ptrmem_cst_t;

#define CLEANUP_P(NODE)		TREE_LANG_FLAG_0 (TRY_BLOCK_CHECK (NODE))

#define BIND_EXPR_TRY_BLOCK(NODE) \
  TREE_LANG_FLAG_0 (BIND_EXPR_CHECK (NODE))

/* Used to mark the block around the member initializers and cleanups.  */
#define BIND_EXPR_BODY_BLOCK(NODE) \
  TREE_LANG_FLAG_3 (BIND_EXPR_CHECK (NODE))
#define FUNCTION_NEEDS_BODY_BLOCK(NODE) \
  (DECL_CONSTRUCTOR_P (NODE) || DECL_DESTRUCTOR_P (NODE) \
   || LAMBDA_FUNCTION_P (NODE))

#define STATEMENT_LIST_NO_SCOPE(NODE) \
  TREE_LANG_FLAG_0 (STATEMENT_LIST_CHECK (NODE))
#define STATEMENT_LIST_TRY_BLOCK(NODE) \
  TREE_LANG_FLAG_2 (STATEMENT_LIST_CHECK (NODE))

/* Mark the outer curly brace BLOCK.  */
#define BLOCK_OUTER_CURLY_BRACE_P(NODE)	TREE_LANG_FLAG_0 (BLOCK_CHECK (NODE))

/* Nonzero if this statement should be considered a full-expression,
   i.e., if temporaries created during this statement should have
   their destructors run at the end of this statement.  */
#define STMT_IS_FULL_EXPR_P(NODE) TREE_LANG_FLAG_1 ((NODE))

/* Marks the result of a statement expression.  */
#define EXPR_STMT_STMT_EXPR_RESULT(NODE) \
  TREE_LANG_FLAG_0 (EXPR_STMT_CHECK (NODE))

/* Nonzero if this statement-expression does not have an associated scope.  */
#define STMT_EXPR_NO_SCOPE(NODE) \
   TREE_LANG_FLAG_0 (STMT_EXPR_CHECK (NODE))

#define COND_EXPR_IS_VEC_DELETE(NODE) \
  TREE_LANG_FLAG_0 (COND_EXPR_CHECK (NODE))

/* Nonzero if this NOP_EXPR is a reinterpret_cast.  Such conversions
   are not constexprs.  Other NOP_EXPRs are.  */
#define REINTERPRET_CAST_P(NODE)		\
  TREE_LANG_FLAG_0 (NOP_EXPR_CHECK (NODE))

/* Returns nonzero iff TYPE1 and TYPE2 are the same type, in the usual
   sense of `same'.  */
#define same_type_p(TYPE1, TYPE2) \
  comptypes ((TYPE1), (TYPE2), COMPARE_STRICT)

/* Returns nonzero iff NODE is a declaration for the global function
   `main'.  */
#define DECL_MAIN_P(NODE)				\
   (DECL_EXTERN_C_FUNCTION_P (NODE)			\
    && DECL_NAME (NODE) != NULL_TREE			\
    && MAIN_NAME_P (DECL_NAME (NODE))			\
    && flag_hosted)

/* Lookup walker marking.  */
#define LOOKUP_SEEN_P(NODE) TREE_VISITED(NODE)
#define LOOKUP_FOUND_P(NODE) \
  TREE_LANG_FLAG_4 (TREE_CHECK3(NODE,RECORD_TYPE,UNION_TYPE,NAMESPACE_DECL))

/* These two accessors should only be used by OVL manipulators.
   Other users should use iterators and convenience functions.  */
#define OVL_FUNCTION(NODE) \
  (((struct tree_overload*)OVERLOAD_CHECK (NODE))->function)
#define OVL_CHAIN(NODE) \
  (((struct tree_overload*)OVERLOAD_CHECK (NODE))->common.chain)

/* If set, this or a subsequent overload contains decls that need deduping.  */
#define OVL_DEDUP_P(NODE)	TREE_LANG_FLAG_0 (OVERLOAD_CHECK (NODE))
/* If set, this was imported in a using declaration.   */
#define OVL_USING_P(NODE)	TREE_LANG_FLAG_1 (OVERLOAD_CHECK (NODE))
/* If set, this overload is a hidden decl.  */
#define OVL_HIDDEN_P(NODE)	TREE_LANG_FLAG_2 (OVERLOAD_CHECK (NODE))
/* If set, this overload contains a nested overload.  */
#define OVL_NESTED_P(NODE)	TREE_LANG_FLAG_3 (OVERLOAD_CHECK (NODE))
/* If set, this overload was constructed during lookup.  */
#define OVL_LOOKUP_P(NODE)	TREE_LANG_FLAG_4 (OVERLOAD_CHECK (NODE))

/* The first decl of an overload.  */
#define OVL_FIRST(NODE)	ovl_first (NODE)
/* The name of the overload set.  */
#define OVL_NAME(NODE) DECL_NAME (OVL_FIRST (NODE))

/* Whether this is a set of overloaded functions.  TEMPLATE_DECLS are
   always wrapped in an OVERLOAD, so we don't need to check them
   here.  */
#define OVL_P(NODE) \
  (TREE_CODE (NODE) == FUNCTION_DECL || TREE_CODE (NODE) == OVERLOAD)
/* Whether this is a single member overload.  */
#define OVL_SINGLE_P(NODE) \
  (TREE_CODE (NODE) != OVERLOAD || !OVL_CHAIN (NODE))

/* OVL_HIDDEN_P nodes come before other nodes.  */

struct GTY(()) tree_overload {
  struct tree_common common;
  tree function;
};

/* Iterator for a 1 dimensional overload.  Permits iterating over the
   outer level of a 2-d overload when explicitly enabled.  */

class ovl_iterator
{
  tree ovl;
  const bool allow_inner; /* Only used when checking.  */

 public:
  explicit ovl_iterator (tree o, bool allow = false)
    : ovl (o), allow_inner (allow)
  {
  }

 private:
  /* Do not duplicate.  */
  ovl_iterator &operator= (const ovl_iterator &);
  ovl_iterator (const ovl_iterator &);

 public:
  operator bool () const
  {
    return ovl;
  }
  ovl_iterator &operator++ ()
  {
    ovl = TREE_CODE (ovl) != OVERLOAD ? NULL_TREE : OVL_CHAIN (ovl);
    return *this;
  }
  tree operator* () const
  {
    tree fn = TREE_CODE (ovl) != OVERLOAD ? ovl : OVL_FUNCTION (ovl);

    /* Check this is not an unexpected 2-dimensional overload.  */
    gcc_checking_assert (allow_inner || TREE_CODE (fn) != OVERLOAD);

    return fn;
  }

 public:
  /* Whether this overload was introduced by a using decl.  */
  bool using_p () const
  {
    return TREE_CODE (ovl) == OVERLOAD && OVL_USING_P (ovl);
  }
  bool hidden_p () const
  {
    return TREE_CODE (ovl) == OVERLOAD && OVL_HIDDEN_P (ovl);
  }

 public:
  tree remove_node (tree head)
  {
    return remove_node (head, ovl);
  }
  tree reveal_node (tree head)
  {
    return reveal_node (head, ovl);
  }

 protected:
  /* If we have a nested overload, point at the inner overload and
     return the next link on the outer one.  */
  tree maybe_push ()
  {
    tree r = NULL_TREE;

    if (ovl && TREE_CODE (ovl) == OVERLOAD && OVL_NESTED_P (ovl))
      {
	r = OVL_CHAIN (ovl);
	ovl = OVL_FUNCTION (ovl);
      }
    return r;
  }
  /* Restore an outer nested overload.  */
  void pop (tree outer)
  {
    gcc_checking_assert (!ovl);
    ovl = outer;
  }

 private:
  /* We make these static functions to avoid the address of the
     iterator escaping the local context.  */
  static tree remove_node (tree head, tree node);
  static tree reveal_node (tree ovl, tree node);
};

/* Iterator over a (potentially) 2 dimensional overload, which is
   produced by name lookup.  */

class lkp_iterator : public ovl_iterator
{
  typedef ovl_iterator parent;

  tree outer;

 public:
  explicit lkp_iterator (tree o)
    : parent (o, true), outer (maybe_push ())
  {
  }

 public:
  lkp_iterator &operator++ ()
  {
    bool repush = !outer;

    if (!parent::operator++ () && !repush)
      {
	pop (outer);
	repush = true;
      }

    if (repush)
      outer = maybe_push ();

    return *this;
  }
};

/* hash traits for declarations.  Hashes potential overload sets via
   DECL_NAME.  */

struct named_decl_hash : ggc_remove <tree>
{
  typedef tree value_type; /* A DECL or OVERLOAD  */
  typedef tree compare_type; /* An identifier.  */

  inline static hashval_t hash (const value_type decl);
  inline static bool equal (const value_type existing, compare_type candidate);

  static inline void mark_empty (value_type &p) {p = NULL_TREE;}
  static inline bool is_empty (value_type p) {return !p;}

  /* Nothing is deletable.  Everything is insertable.  */
  static bool is_deleted (value_type) { return false; }
  static void mark_deleted (value_type) { gcc_unreachable (); }
};

/* Simplified unique_ptr clone to release a tree vec on exit.  */

struct releasing_vec
{
  typedef vec<tree, va_gc> vec_t;

  releasing_vec (vec_t *v): v(v) { }
  releasing_vec (): v(make_tree_vector ()) { }

  /* Copy ops are deliberately declared but not defined,
     copies must always be elided.  */
  releasing_vec (const releasing_vec &);
  releasing_vec &operator= (const releasing_vec &);

  vec_t &operator* () const { return *v; }
  vec_t *operator-> () const { return v; }
  vec_t *get() const { return v; }
  operator vec_t *() const { return v; }
  vec_t ** operator& () { return &v; }

  /* Breaks pointer/value consistency for convenience.  */
  tree& operator[] (unsigned i) const { return (*v)[i]; }

  ~releasing_vec() { release_tree_vector (v); }
private:
  vec_t *v;
};
/* Forwarding functions for vec_safe_* that might reallocate.  */
inline tree* vec_safe_push (releasing_vec& r, const tree &t CXX_MEM_STAT_INFO)
{ return vec_safe_push (*&r, t PASS_MEM_STAT); }
inline bool vec_safe_reserve (releasing_vec& r, unsigned n, bool e = false CXX_MEM_STAT_INFO)
{ return vec_safe_reserve (*&r, n, e PASS_MEM_STAT); }
inline unsigned vec_safe_length (releasing_vec &r)
{ return r->length(); }
inline void vec_safe_splice (releasing_vec &r, vec<tree, va_gc> *p CXX_MEM_STAT_INFO)
{ vec_safe_splice (*&r, p PASS_MEM_STAT); }
void release_tree_vector (releasing_vec &); // cause link error

struct GTY(()) tree_template_decl {
  struct tree_decl_common common;
  tree arguments;
  tree result;
};

/* Returns true iff NODE is a BASELINK.  */
#define BASELINK_P(NODE) \
  (TREE_CODE (NODE) == BASELINK)
/* The BINFO indicating the base in which lookup found the
   BASELINK_FUNCTIONS.  */
#define BASELINK_BINFO(NODE) \
  (((struct tree_baselink*) BASELINK_CHECK (NODE))->binfo)
/* The functions referred to by the BASELINK; either a FUNCTION_DECL,
   a TEMPLATE_DECL, an OVERLOAD, or a TEMPLATE_ID_EXPR.  */
#define BASELINK_FUNCTIONS(NODE) \
  (((struct tree_baselink*) BASELINK_CHECK (NODE))->functions)
/* If T is a BASELINK, grab the functions, otherwise just T, which is
   expected to already be a (list of) functions.  */
#define MAYBE_BASELINK_FUNCTIONS(T) \
  (BASELINK_P (T) ? BASELINK_FUNCTIONS (T) : T)
/* The BINFO in which the search for the functions indicated by this baselink
   began.  This base is used to determine the accessibility of functions
   selected by overload resolution.  */
#define BASELINK_ACCESS_BINFO(NODE) \
  (((struct tree_baselink*) BASELINK_CHECK (NODE))->access_binfo)
/* For a type-conversion operator, the BASELINK_OPTYPE indicates the type
   to which the conversion should occur.  This value is important if
   the BASELINK_FUNCTIONS include a template conversion operator --
   the BASELINK_OPTYPE can be used to determine what type the user
   requested.  */
#define BASELINK_OPTYPE(NODE) \
  (TREE_CHAIN (BASELINK_CHECK (NODE)))
/* Nonzero if this baselink was from a qualified lookup.  */
#define BASELINK_QUALIFIED_P(NODE) \
  TREE_LANG_FLAG_0 (BASELINK_CHECK (NODE))

struct GTY(()) tree_baselink {
  struct tree_common common;
  tree binfo;
  tree functions;
  tree access_binfo;
};

/* The different kinds of ids that we encounter.  */

enum cp_id_kind
{
  /* Not an id at all.  */
  CP_ID_KIND_NONE,
  /* An unqualified-id that is not a template-id.  */
  CP_ID_KIND_UNQUALIFIED,
  /* An unqualified-id that is a dependent name.  */
  CP_ID_KIND_UNQUALIFIED_DEPENDENT,
  /* An unqualified template-id.  */
  CP_ID_KIND_TEMPLATE_ID,
  /* A qualified-id.  */
  CP_ID_KIND_QUALIFIED
};


/* The various kinds of C++0x warnings we encounter. */

enum cpp0x_warn_str
{
  /* extended initializer lists */
  CPP0X_INITIALIZER_LISTS,
  /* explicit conversion operators */
  CPP0X_EXPLICIT_CONVERSION,
  /* variadic templates */
  CPP0X_VARIADIC_TEMPLATES,
  /* lambda expressions */
  CPP0X_LAMBDA_EXPR,
  /* C++0x auto */
  CPP0X_AUTO,
  /* scoped enums */
  CPP0X_SCOPED_ENUMS,
  /* defaulted and deleted functions */
  CPP0X_DEFAULTED_DELETED,
  /* inline namespaces */
  CPP0X_INLINE_NAMESPACES,
  /* override controls, override/final */
  CPP0X_OVERRIDE_CONTROLS,
  /* non-static data member initializers */
  CPP0X_NSDMI,
  /* user defined literals */
  CPP0X_USER_DEFINED_LITERALS,
  /* delegating constructors */
  CPP0X_DELEGATING_CTORS,
  /* inheriting constructors */
  CPP0X_INHERITING_CTORS,
  /* C++11 attributes */
  CPP0X_ATTRIBUTES,
  /* ref-qualified member functions */
  CPP0X_REF_QUALIFIER
};

/* The various kinds of operation used by composite_pointer_type. */

enum composite_pointer_operation
{
  /* comparison */
  CPO_COMPARISON,
  /* conversion */
  CPO_CONVERSION,
  /* conditional expression */
  CPO_CONDITIONAL_EXPR
};

/* Possible cases of expression list used by build_x_compound_expr_from_list. */
enum expr_list_kind {
  ELK_INIT,		/* initializer */
  ELK_MEM_INIT,		/* member initializer */
  ELK_FUNC_CAST		/* functional cast */
};

/* Possible cases of implicit bad rhs conversions. */
enum impl_conv_rhs {
  ICR_DEFAULT_ARGUMENT, /* default argument */
  ICR_CONVERTING,       /* converting */
  ICR_INIT,             /* initialization */
  ICR_ARGPASS,          /* argument passing */
  ICR_RETURN,           /* return */
  ICR_ASSIGN            /* assignment */
};

/* Possible cases of implicit or explicit bad conversions to void. */
enum impl_conv_void {
  ICV_CAST,            /* (explicit) conversion to void */
  ICV_SECOND_OF_COND,  /* second operand of conditional expression */
  ICV_THIRD_OF_COND,   /* third operand of conditional expression */
  ICV_RIGHT_OF_COMMA,  /* right operand of comma operator */
  ICV_LEFT_OF_COMMA,   /* left operand of comma operator */
  ICV_STATEMENT,       /* statement */
  ICV_THIRD_IN_FOR     /* for increment expression */
};

/* Possible invalid uses of an abstract class that might not have a
   specific associated declaration.  */
enum GTY(()) abstract_class_use {
  ACU_UNKNOWN,			/* unknown or decl provided */
  ACU_CAST,			/* cast to abstract class */
  ACU_NEW,			/* new-expression of abstract class */
  ACU_THROW,			/* throw-expression of abstract class */
  ACU_CATCH,			/* catch-parameter of abstract class */
  ACU_ARRAY,			/* array of abstract class */
  ACU_RETURN,			/* return type of abstract class */
  ACU_PARM			/* parameter type of abstract class */
};

/* Macros for access to language-specific slots in an identifier.  */

/* The IDENTIFIER_BINDING is the innermost cxx_binding for the
    identifier.  Its PREVIOUS is the next outermost binding.  Each
    VALUE field is a DECL for the associated declaration.  Thus,
    name lookup consists simply of pulling off the node at the front
    of the list (modulo oddities for looking up the names of types,
    and such.)  You can use SCOPE field to determine the scope
    that bound the name.  */
#define IDENTIFIER_BINDING(NODE) \
  (LANG_IDENTIFIER_CAST (NODE)->bindings)

/* TREE_TYPE only indicates on local and class scope the current
   type. For namespace scope, the presence of a type in any namespace
   is indicated with global_type_node, and the real type behind must
   be found through lookup.  */
#define IDENTIFIER_TYPE_VALUE(NODE) identifier_type_value (NODE)
#define REAL_IDENTIFIER_TYPE_VALUE(NODE) TREE_TYPE (NODE)
#define SET_IDENTIFIER_TYPE_VALUE(NODE,TYPE) (TREE_TYPE (NODE) = (TYPE))
#define IDENTIFIER_HAS_TYPE_VALUE(NODE) (IDENTIFIER_TYPE_VALUE (NODE) ? 1 : 0)

/* Kinds of identifiers.  Values are carefully chosen.  */
enum cp_identifier_kind {
  cik_normal = 0,	/* Not a special identifier.  */
  cik_keyword = 1,	/* A keyword.  */
  cik_ctor = 2,		/* Constructor (in-chg, complete or base).  */
  cik_dtor = 3,		/* Destructor (in-chg, deleting, complete or
			   base).  */
  cik_simple_op = 4,	/* Non-assignment operator name.  */
  cik_assign_op = 5,	/* An assignment operator name.  */
  cik_conv_op = 6,	/* Conversion operator name.  */
  cik_reserved_for_udlit = 7,	/* Not yet in use  */
  cik_max
};

/* Kind bits.  */
#define IDENTIFIER_KIND_BIT_0(NODE) \
  TREE_LANG_FLAG_0 (IDENTIFIER_NODE_CHECK (NODE))
#define IDENTIFIER_KIND_BIT_1(NODE) \
  TREE_LANG_FLAG_1 (IDENTIFIER_NODE_CHECK (NODE))
#define IDENTIFIER_KIND_BIT_2(NODE) \
  TREE_LANG_FLAG_2 (IDENTIFIER_NODE_CHECK (NODE))

/* Used by various search routines.  */
#define IDENTIFIER_MARKED(NODE) \
  TREE_LANG_FLAG_4 (IDENTIFIER_NODE_CHECK (NODE))

/* Nonzero if this identifier is used as a virtual function name somewhere
   (optimizes searches).  */
#define IDENTIFIER_VIRTUAL_P(NODE) \
  TREE_LANG_FLAG_5 (IDENTIFIER_NODE_CHECK (NODE))

/* True iff NAME is the DECL_ASSEMBLER_NAME for an entity with vague
   linkage which the prelinker has assigned to this translation
   unit.  */
#define IDENTIFIER_REPO_CHOSEN(NAME) \
  (TREE_LANG_FLAG_6 (IDENTIFIER_NODE_CHECK (NAME)))

/* True if this identifier is a reserved word.  C_RID_CODE (node) is
   then the RID_* value of the keyword.  Value 1.  */
#define IDENTIFIER_KEYWORD_P(NODE)		\
  ((!IDENTIFIER_KIND_BIT_2 (NODE))		\
   & (!IDENTIFIER_KIND_BIT_1 (NODE))		\
   & IDENTIFIER_KIND_BIT_0 (NODE))

/* True if this identifier is the name of a constructor or
   destructor.  Value 2 or 3.  */
#define IDENTIFIER_CDTOR_P(NODE)		\
  ((!IDENTIFIER_KIND_BIT_2 (NODE))		\
   & IDENTIFIER_KIND_BIT_1 (NODE))

/* True if this identifier is the name of a constructor.  Value 2.  */
#define IDENTIFIER_CTOR_P(NODE)			\
  (IDENTIFIER_CDTOR_P(NODE)			\
    & (!IDENTIFIER_KIND_BIT_0 (NODE)))

/* True if this identifier is the name of a destructor.  Value 3.  */
#define IDENTIFIER_DTOR_P(NODE)			\
  (IDENTIFIER_CDTOR_P(NODE)			\
    & IDENTIFIER_KIND_BIT_0 (NODE))

/* True if this identifier is for any operator name (including
   conversions).  Value 4, 5, 6 or 7.  */
#define IDENTIFIER_ANY_OP_P(NODE)		\
  (IDENTIFIER_KIND_BIT_2 (NODE))

/* True if this identifier is for an overloaded operator. Values 4, 5.  */
#define IDENTIFIER_OVL_OP_P(NODE)		\
  (IDENTIFIER_ANY_OP_P (NODE)			\
   & (!IDENTIFIER_KIND_BIT_1 (NODE)))

/* True if this identifier is for any assignment. Values 5.  */
#define IDENTIFIER_ASSIGN_OP_P(NODE)		\
  (IDENTIFIER_OVL_OP_P (NODE)			\
   & IDENTIFIER_KIND_BIT_0 (NODE))

/* True if this identifier is the name of a type-conversion
   operator.  Value 7.  */
#define IDENTIFIER_CONV_OP_P(NODE)		\
  (IDENTIFIER_ANY_OP_P (NODE)			\
   & IDENTIFIER_KIND_BIT_1 (NODE)		\
   & (!IDENTIFIER_KIND_BIT_0 (NODE)))

/* True if this identifier is a new or delete operator.  */
#define IDENTIFIER_NEWDEL_OP_P(NODE)		\
  (IDENTIFIER_OVL_OP_P (NODE)			\
   && IDENTIFIER_OVL_OP_FLAGS (NODE) & OVL_OP_FLAG_ALLOC)

/* True if this identifier is a new operator.  */
#define IDENTIFIER_NEW_OP_P(NODE)					\
  (IDENTIFIER_OVL_OP_P (NODE)						\
   && (IDENTIFIER_OVL_OP_FLAGS (NODE)					\
       & (OVL_OP_FLAG_ALLOC | OVL_OP_FLAG_DELETE)) == OVL_OP_FLAG_ALLOC)

/* Access a C++-specific index for identifier NODE.
   Used to optimize operator mappings etc.  */
#define IDENTIFIER_CP_INDEX(NODE)		\
  (IDENTIFIER_NODE_CHECK(NODE)->base.u.bits.address_space)

/* In a RECORD_TYPE or UNION_TYPE, nonzero if any component is read-only.  */
#define C_TYPE_FIELDS_READONLY(TYPE) \
  (LANG_TYPE_CLASS_CHECK (TYPE)->fields_readonly)

/* The tokens stored in the unparsed operand.  */

#define DEFPARSE_TOKENS(NODE) \
  (((struct tree_deferred_parse *)DEFERRED_PARSE_CHECK (NODE))->tokens)
#define DEFPARSE_INSTANTIATIONS(NODE) \
  (((struct tree_deferred_parse *)DEFERRED_PARSE_CHECK (NODE))->instantiations)

struct GTY (()) tree_deferred_parse {
  struct tree_base base;
  struct cp_token_cache *tokens;
  vec<tree, va_gc> *instantiations;
};


#define DEFERRED_NOEXCEPT_PATTERN(NODE) \
  (((struct tree_deferred_noexcept *)DEFERRED_NOEXCEPT_CHECK (NODE))->pattern)
#define DEFERRED_NOEXCEPT_ARGS(NODE) \
  (((struct tree_deferred_noexcept *)DEFERRED_NOEXCEPT_CHECK (NODE))->args)
#define DEFERRED_NOEXCEPT_SPEC_P(NODE)				\
  ((NODE) && (TREE_PURPOSE (NODE))				\
   && (TREE_CODE (TREE_PURPOSE (NODE)) == DEFERRED_NOEXCEPT))
#define UNEVALUATED_NOEXCEPT_SPEC_P(NODE)				\
  (DEFERRED_NOEXCEPT_SPEC_P (NODE)					\
   && DEFERRED_NOEXCEPT_PATTERN (TREE_PURPOSE (NODE)) == NULL_TREE)
#define UNPARSED_NOEXCEPT_SPEC_P(NODE) \
  ((NODE) && (TREE_PURPOSE (NODE)) \
   && (TREE_CODE (TREE_PURPOSE (NODE)) == DEFERRED_PARSE))

struct GTY (()) tree_deferred_noexcept {
  struct tree_base base;
  tree pattern;
  tree args;
};


/* The condition associated with the static assertion.  This must be
   an integral constant expression.  */
#define STATIC_ASSERT_CONDITION(NODE) \
  (((struct tree_static_assert *)STATIC_ASSERT_CHECK (NODE))->condition)

/* The message associated with the static assertion.  This must be a
   string constant, which will be emitted as an error message when the
   static assert condition is false.  */
#define STATIC_ASSERT_MESSAGE(NODE) \
  (((struct tree_static_assert *)STATIC_ASSERT_CHECK (NODE))->message)

/* Source location information for a static assertion.  */
#define STATIC_ASSERT_SOURCE_LOCATION(NODE) \
  (((struct tree_static_assert *)STATIC_ASSERT_CHECK (NODE))->location)

struct GTY (()) tree_static_assert {
  struct tree_common common;
  tree condition;
  tree message;
  location_t location;
};

struct GTY (()) tree_argument_pack_select {
  struct tree_common common;
  tree argument_pack;
  int index;
};

/* The different kinds of traits that we encounter.  */

enum cp_trait_kind
{
  CPTK_BASES,
  CPTK_DIRECT_BASES,
  CPTK_HAS_NOTHROW_ASSIGN,
  CPTK_HAS_NOTHROW_CONSTRUCTOR,
  CPTK_HAS_NOTHROW_COPY,
  CPTK_HAS_TRIVIAL_ASSIGN,
  CPTK_HAS_TRIVIAL_CONSTRUCTOR,
  CPTK_HAS_TRIVIAL_COPY,
  CPTK_HAS_TRIVIAL_DESTRUCTOR,
  CPTK_HAS_UNIQUE_OBJ_REPRESENTATIONS,
  CPTK_HAS_VIRTUAL_DESTRUCTOR,
  CPTK_IS_ABSTRACT,
  CPTK_IS_AGGREGATE,
  CPTK_IS_BASE_OF,
  CPTK_IS_CLASS,
  CPTK_IS_EMPTY,
  CPTK_IS_ENUM,
  CPTK_IS_FINAL,
  CPTK_IS_LITERAL_TYPE,
  CPTK_IS_POD,
  CPTK_IS_POLYMORPHIC,
  CPTK_IS_SAME_AS,
  CPTK_IS_STD_LAYOUT,
  CPTK_IS_TRIVIAL,
  CPTK_IS_TRIVIALLY_ASSIGNABLE,
  CPTK_IS_TRIVIALLY_CONSTRUCTIBLE,
  CPTK_IS_TRIVIALLY_COPYABLE,
  CPTK_IS_UNION,
  CPTK_UNDERLYING_TYPE,
  CPTK_IS_ASSIGNABLE,
  CPTK_IS_CONSTRUCTIBLE
};

/* The types that we are processing.  */
#define TRAIT_EXPR_TYPE1(NODE) \
  (((struct tree_trait_expr *)TRAIT_EXPR_CHECK (NODE))->type1)

#define TRAIT_EXPR_TYPE2(NODE) \
  (((struct tree_trait_expr *)TRAIT_EXPR_CHECK (NODE))->type2)

/* The specific trait that we are processing.  */
#define TRAIT_EXPR_KIND(NODE) \
  (((struct tree_trait_expr *)TRAIT_EXPR_CHECK (NODE))->kind)

struct GTY (()) tree_trait_expr {
  struct tree_common common;
  tree type1;
  tree type2;
  enum cp_trait_kind kind;
};

/* Identifiers used for lambda types are almost anonymous.  Use this
   spare flag to distinguish them (they also have the anonymous flag).  */
#define IDENTIFIER_LAMBDA_P(NODE) \
  (IDENTIFIER_NODE_CHECK(NODE)->base.protected_flag)

/* Based off of TYPE_UNNAMED_P.  */
#define LAMBDA_TYPE_P(NODE)			\
  (TREE_CODE (NODE) == RECORD_TYPE		\
   && TYPE_LINKAGE_IDENTIFIER (NODE)				\
   && IDENTIFIER_LAMBDA_P (TYPE_LINKAGE_IDENTIFIER (NODE)))

/* Test if FUNCTION_DECL is a lambda function.  */
#define LAMBDA_FUNCTION_P(FNDECL)				\
  (DECL_DECLARES_FUNCTION_P (FNDECL)				\
   && DECL_OVERLOADED_OPERATOR_P (FNDECL)			\
   && DECL_OVERLOADED_OPERATOR_IS (FNDECL, CALL_EXPR)		\
   && LAMBDA_TYPE_P (CP_DECL_CONTEXT (FNDECL)))

enum cp_lambda_default_capture_mode_type {
  CPLD_NONE,
  CPLD_COPY,
  CPLD_REFERENCE
};

/* The method of default capture, if any.  */
#define LAMBDA_EXPR_DEFAULT_CAPTURE_MODE(NODE) \
  (((struct tree_lambda_expr *)LAMBDA_EXPR_CHECK (NODE))->default_capture_mode)

/* The capture-list, including `this'.  Each capture is stored as a FIELD_DECL
 * so that the name, type, and field are all together, whether or not it has
 * been added to the lambda's class type.
   TREE_LIST:
     TREE_PURPOSE: The FIELD_DECL for this capture.
     TREE_VALUE: The initializer. This is part of a GNU extension.  */
#define LAMBDA_EXPR_CAPTURE_LIST(NODE) \
  (((struct tree_lambda_expr *)LAMBDA_EXPR_CHECK (NODE))->capture_list)

/* During parsing of the lambda-introducer, the node in the capture-list
   that holds the 'this' capture.  During parsing of the body, the
   capture proxy for that node.  */
#define LAMBDA_EXPR_THIS_CAPTURE(NODE) \
  (((struct tree_lambda_expr *)LAMBDA_EXPR_CHECK (NODE))->this_capture)

/* Predicate tracking whether `this' is in the effective capture set.  */
#define LAMBDA_EXPR_CAPTURES_THIS_P(NODE) \
  LAMBDA_EXPR_THIS_CAPTURE(NODE)

/* Predicate tracking whether the lambda was declared 'mutable'.  */
#define LAMBDA_EXPR_MUTABLE_P(NODE) \
  TREE_LANG_FLAG_1 (LAMBDA_EXPR_CHECK (NODE))

/* True iff uses of a const variable capture were optimized away.  */
#define LAMBDA_EXPR_CAPTURE_OPTIMIZED(NODE) \
  TREE_LANG_FLAG_2 (LAMBDA_EXPR_CHECK (NODE))

/* True iff this LAMBDA_EXPR was generated in tsubst_lambda_expr.  */
#define LAMBDA_EXPR_INSTANTIATED(NODE) \
  TREE_LANG_FLAG_3 (LAMBDA_EXPR_CHECK (NODE))

/* True if this TREE_LIST in LAMBDA_EXPR_CAPTURE_LIST is for an explicit
   capture.  */
#define LAMBDA_CAPTURE_EXPLICIT_P(NODE) \
  TREE_LANG_FLAG_0 (TREE_LIST_CHECK (NODE))

/* The source location of the lambda.  */
#define LAMBDA_EXPR_LOCATION(NODE) \
  (((struct tree_lambda_expr *)LAMBDA_EXPR_CHECK (NODE))->locus)

/* The mangling scope for the lambda: FUNCTION_DECL, PARM_DECL, VAR_DECL,
   FIELD_DECL or NULL_TREE.  If this is NULL_TREE, we have no linkage.  */
#define LAMBDA_EXPR_EXTRA_SCOPE(NODE) \
  (((struct tree_lambda_expr *)LAMBDA_EXPR_CHECK (NODE))->extra_scope)

/* If EXTRA_SCOPE, this is the number of the lambda within that scope.  */
#define LAMBDA_EXPR_DISCRIMINATOR(NODE) \
  (((struct tree_lambda_expr *)LAMBDA_EXPR_CHECK (NODE))->discriminator)

/* During parsing of the lambda, a vector of capture proxies which need
   to be pushed once we're done processing a nested lambda.  */
#define LAMBDA_EXPR_PENDING_PROXIES(NODE) \
  (((struct tree_lambda_expr *)LAMBDA_EXPR_CHECK (NODE))->pending_proxies)

/* The closure type of the lambda, which is also the type of the
   LAMBDA_EXPR.  */
#define LAMBDA_EXPR_CLOSURE(NODE) \
  (TREE_TYPE (LAMBDA_EXPR_CHECK (NODE)))

struct GTY (()) tree_lambda_expr
{
  struct tree_typed typed;
  tree capture_list;
  tree this_capture;
  tree extra_scope;
  vec<tree, va_gc> *pending_proxies;
  location_t locus;
  enum cp_lambda_default_capture_mode_type default_capture_mode;
  int discriminator;
};

/* A (typedef,context,usage location) triplet.
   It represents a typedef used through a
   context at a given source location.
   e.g.
   struct foo {
     typedef int myint;
   };

   struct bar {
    foo::myint v; // #1<-- this location.
   };

   In bar, the triplet will be (myint, foo, #1).
   */
struct GTY(()) qualified_typedef_usage_s {
  tree typedef_decl;
  tree context;
  location_t locus;
};
typedef struct qualified_typedef_usage_s qualified_typedef_usage_t;

/* Non-zero if this template specialization has access violations that
   should be rechecked when the function is instantiated outside argument
   deduction.  */
#define TINFO_HAS_ACCESS_ERRORS(NODE) \
  (TREE_LANG_FLAG_0 (TEMPLATE_INFO_CHECK (NODE)))
#define FNDECL_HAS_ACCESS_ERRORS(NODE) \
  (TINFO_HAS_ACCESS_ERRORS (DECL_TEMPLATE_INFO (NODE)))

/* Non-zero if this variable template specialization was specified using a
   template-id, so it's a partial or full specialization and not a definition
   of the member template of a particular class specialization.  */
#define TINFO_USED_TEMPLATE_ID(NODE) \
  (TREE_LANG_FLAG_1 (TEMPLATE_INFO_CHECK (NODE)))

struct GTY(()) tree_template_info {
  struct tree_common common;
  vec<qualified_typedef_usage_t, va_gc> *typedefs_needing_access_checking;
};

// Constraint information for a C++ declaration. Constraint information is
// comprised of:
//
// - a constraint expression introduced by the template header
// - a constraint expression introduced by a function declarator
// - the associated constraints, which are the conjunction of those,
//   and used for declaration matching
//
// The template and declarator requirements are kept to support pretty
// printing constrained declarations.
struct GTY(()) tree_constraint_info {
  struct tree_base base;
  tree template_reqs;
  tree declarator_reqs;
  tree associated_constr;
};

// Require that pointer P is non-null before returning.
template<typename T>
inline T*
check_nonnull (T* p)
{
  gcc_assert (p);
  return p;
}

/* Returns true iff T is non-null and represents constraint info.  */
inline tree_constraint_info *
check_constraint_info (tree t)
{
  if (t && TREE_CODE (t) == CONSTRAINT_INFO)
    return (tree_constraint_info *)t;
  return NULL;
}

/* Access the expression describing the template constraints. This may be
   null if no constraints were introduced in the template parameter list,
   a requirements clause after the template parameter list, or constraints
   through a constrained-type-specifier.  */
#define CI_TEMPLATE_REQS(NODE) \
  check_constraint_info (check_nonnull (NODE))->template_reqs

/* Access the expression describing the trailing constraints. This is non-null
   for any implicit instantiation of a constrained declaration. For a
   templated declaration it is non-null only when a trailing requires-clause
   was specified.  */
#define CI_DECLARATOR_REQS(NODE) \
  check_constraint_info (check_nonnull (NODE))->declarator_reqs

/* The computed associated constraint expression for a declaration.  */
#define CI_ASSOCIATED_CONSTRAINTS(NODE) \
  check_constraint_info (check_nonnull (NODE))->associated_constr

/* Access the constraint-expression introduced by the requires-clause
   associate the template parameter list NODE.  */
#define TEMPLATE_PARMS_CONSTRAINTS(NODE) \
  TREE_TYPE (TREE_LIST_CHECK (NODE))

/* Access the logical constraints on the template parameter declaration
   indicated by NODE.  */
#define TEMPLATE_PARM_CONSTRAINTS(NODE) \
  TREE_TYPE (TREE_LIST_CHECK (NODE))

/* Non-zero if the noexcept is present in a compound requirement. */
#define COMPOUND_REQ_NOEXCEPT_P(NODE) \
  TREE_LANG_FLAG_0 (TREE_CHECK (NODE, COMPOUND_REQ))

/* The constraints on an 'auto' placeholder type, used in an argument deduction
   constraint.  */
#define PLACEHOLDER_TYPE_CONSTRAINTS(NODE) \
  DECL_SIZE_UNIT (TYPE_NAME (NODE))

/* The expression evaluated by the predicate constraint. */
#define ATOMIC_CONSTR_EXPR(NODE) \
  TREE_OPERAND (TREE_CHECK (NODE, ATOMIC_CONSTR), 0)

/* The concept of a concept check. */
#define CHECK_CONSTR_CONCEPT(NODE) \
  TREE_OPERAND (TREE_CHECK (NODE, CHECK_CONSTR), 0)

/* The template arguments of a concept check. */
#define CHECK_CONSTR_ARGS(NODE) \
  TREE_OPERAND (TREE_CHECK (NODE, CHECK_CONSTR), 1)

/* Whether a PARM_DECL represents a local parameter in a
   requires-expression.  */
#define CONSTRAINT_VAR_P(NODE) \
  DECL_LANG_FLAG_2 (TREE_CHECK (NODE, PARM_DECL))

/* The concept constraining this constrained template-parameter.  */
#define CONSTRAINED_PARM_CONCEPT(NODE) \
  DECL_SIZE_UNIT (TYPE_DECL_CHECK (NODE))
/* Any extra template arguments specified for a constrained
   template-parameter.  */
#define CONSTRAINED_PARM_EXTRA_ARGS(NODE) \
  DECL_SIZE (TYPE_DECL_CHECK (NODE))
/* The first template parameter of CONSTRAINED_PARM_CONCEPT to be used as a
   prototype for the constrained parameter in finish_shorthand_constraint,
   attached for convenience.  */
#define CONSTRAINED_PARM_PROTOTYPE(NODE) \
  DECL_INITIAL (TYPE_DECL_CHECK (NODE))

enum cp_tree_node_structure_enum {
  TS_CP_GENERIC,
  TS_CP_IDENTIFIER,
  TS_CP_TPI,
  TS_CP_PTRMEM,
  TS_CP_OVERLOAD,
  TS_CP_BASELINK,
  TS_CP_TEMPLATE_DECL,
  TS_CP_DEFERRED_PARSE,
  TS_CP_DEFERRED_NOEXCEPT,
  TS_CP_STATIC_ASSERT,
  TS_CP_ARGUMENT_PACK_SELECT,
  TS_CP_TRAIT_EXPR,
  TS_CP_LAMBDA_EXPR,
  TS_CP_TEMPLATE_INFO,
  TS_CP_CONSTRAINT_INFO,
  TS_CP_USERDEF_LITERAL
};

/* The resulting tree type.  */
union GTY((desc ("cp_tree_node_structure (&%h)"),
       chain_next ("(union lang_tree_node *) c_tree_chain_next (&%h.generic)"))) lang_tree_node {
  union tree_node GTY ((tag ("TS_CP_GENERIC"),
			desc ("tree_node_structure (&%h)"))) generic;
  struct template_parm_index GTY ((tag ("TS_CP_TPI"))) tpi;
  struct ptrmem_cst GTY ((tag ("TS_CP_PTRMEM"))) ptrmem;
  struct tree_overload GTY ((tag ("TS_CP_OVERLOAD"))) overload;
  struct tree_baselink GTY ((tag ("TS_CP_BASELINK"))) baselink;
  struct tree_template_decl GTY ((tag ("TS_CP_TEMPLATE_DECL"))) template_decl;
  struct tree_deferred_parse GTY ((tag ("TS_CP_DEFERRED_PARSE"))) deferred_parse;
  struct tree_deferred_noexcept GTY ((tag ("TS_CP_DEFERRED_NOEXCEPT"))) deferred_noexcept;
  struct lang_identifier GTY ((tag ("TS_CP_IDENTIFIER"))) identifier;
  struct tree_static_assert GTY ((tag ("TS_CP_STATIC_ASSERT")))
    static_assertion;
  struct tree_argument_pack_select GTY ((tag ("TS_CP_ARGUMENT_PACK_SELECT")))
    argument_pack_select;
  struct tree_trait_expr GTY ((tag ("TS_CP_TRAIT_EXPR")))
    trait_expression;
  struct tree_lambda_expr GTY ((tag ("TS_CP_LAMBDA_EXPR")))
    lambda_expression;
  struct tree_template_info GTY ((tag ("TS_CP_TEMPLATE_INFO")))
    template_info;
  struct tree_constraint_info GTY ((tag ("TS_CP_CONSTRAINT_INFO")))
    constraint_info;
  struct tree_userdef_literal GTY ((tag ("TS_CP_USERDEF_LITERAL")))
    userdef_literal;
};


/* Global state.  */

struct GTY(()) saved_scope {
  vec<cxx_saved_binding, va_gc> *old_bindings;
  tree old_namespace;
  vec<tree, va_gc> *decl_ns_list;
  tree class_name;
  tree class_type;
  tree access_specifier;
  tree function_decl;
  vec<tree, va_gc> *lang_base;
  tree lang_name;
  tree template_parms;
  cp_binding_level *x_previous_class_level;
  tree x_saved_tree;

  /* Only used for uses of this in trailing return type.  */
  tree x_current_class_ptr;
  tree x_current_class_ref;

  int x_processing_template_decl;
  int x_processing_specialization;
  int suppress_location_wrappers;
  BOOL_BITFIELD x_processing_explicit_instantiation : 1;
  BOOL_BITFIELD need_pop_function_context : 1;

/* Nonzero if we are parsing the discarded statement of a constexpr
   if-statement.  */
  BOOL_BITFIELD discarded_stmt : 1;

  int unevaluated_operand;
  int inhibit_evaluation_warnings;
  int noexcept_operand;
  /* If non-zero, implicit "omp declare target" attribute is added into the
     attribute lists.  */
  int omp_declare_target_attribute;
  int ref_temp_count;

  struct stmt_tree_s x_stmt_tree;

  cp_binding_level *class_bindings;
  cp_binding_level *bindings;

  hash_map<tree, tree> *GTY((skip)) x_local_specializations;

  struct saved_scope *prev;
};

extern GTY(()) struct saved_scope *scope_chain;

/* The current open namespace.  */

#define current_namespace scope_chain->old_namespace

/* The stack for namespaces of current declarations.  */

#define decl_namespace_list scope_chain->decl_ns_list

/* IDENTIFIER_NODE: name of current class */

#define current_class_name scope_chain->class_name

/* _TYPE: the type of the current class */

#define current_class_type scope_chain->class_type

/* When parsing a class definition, the access specifier most recently
   given by the user, or, if no access specifier was given, the
   default value appropriate for the kind of class (i.e., struct,
   class, or union).  */

#define current_access_specifier scope_chain->access_specifier

/* Pointer to the top of the language name stack.  */

#define current_lang_base scope_chain->lang_base
#define current_lang_name scope_chain->lang_name

/* When parsing a template declaration, a TREE_LIST represents the
   active template parameters.  Each node in the list represents one
   level of template parameters.  The innermost level is first in the
   list.  The depth of each level is stored as an INTEGER_CST in the
   TREE_PURPOSE of each node.  The parameters for that level are
   stored in the TREE_VALUE.  */

#define current_template_parms scope_chain->template_parms

#define processing_template_decl scope_chain->x_processing_template_decl
#define processing_specialization scope_chain->x_processing_specialization
#define processing_explicit_instantiation scope_chain->x_processing_explicit_instantiation

#define in_discarded_stmt scope_chain->discarded_stmt

#define current_ref_temp_count scope_chain->ref_temp_count

/* RAII sentinel to handle clearing processing_template_decl and restoring
   it when done.  */

struct processing_template_decl_sentinel
{
  int saved;
  processing_template_decl_sentinel (bool reset = true)
    : saved (processing_template_decl)
  {
    if (reset)
      processing_template_decl = 0;
  }
  ~processing_template_decl_sentinel()
  {
    processing_template_decl = saved;
  }
};

/* RAII sentinel to disable certain warnings during template substitution
   and elsewhere.  */

struct warning_sentinel
{
  int &flag;
  int val;
  warning_sentinel(int& flag, bool suppress=true)
    : flag(flag), val(flag) { if (suppress) flag = 0; }
  ~warning_sentinel() { flag = val; }
};

/* RAII sentinel that saves the value of a variable, optionally
   overrides it right away, and restores its value when the sentinel
   id destructed.  */

template <typename T>
class temp_override
{
  T& overridden_variable;
  T saved_value;
public:
  temp_override(T& var) : overridden_variable (var), saved_value (var) {}
  temp_override(T& var, T overrider)
    : overridden_variable (var), saved_value (var)
  {
    overridden_variable = overrider;
  }
  ~temp_override() { overridden_variable = saved_value; }
};

/* The cached class binding level, from the most recently exited
   class, or NULL if none.  */

#define previous_class_level scope_chain->x_previous_class_level

/* A map from local variable declarations in the body of the template
   presently being instantiated to the corresponding instantiated
   local variables.  */

#define local_specializations scope_chain->x_local_specializations

/* Nonzero if we are parsing the operand of a noexcept operator.  */

#define cp_noexcept_operand scope_chain->noexcept_operand

/* A list of private types mentioned, for deferred access checking.  */

struct GTY((for_user)) cxx_int_tree_map {
  unsigned int uid;
  tree to;
};

struct cxx_int_tree_map_hasher : ggc_ptr_hash<cxx_int_tree_map>
{
  static hashval_t hash (cxx_int_tree_map *);
  static bool equal (cxx_int_tree_map *, cxx_int_tree_map *);
};

struct named_label_entry; /* Defined in decl.c.  */

struct named_label_hash : ggc_remove <named_label_entry *>
{
  typedef named_label_entry *value_type;
  typedef tree compare_type; /* An identifier.  */

  inline static hashval_t hash (value_type);
  inline static bool equal (const value_type, compare_type);

  inline static void mark_empty (value_type &p) {p = NULL;}
  inline static bool is_empty (value_type p) {return !p;}

  /* Nothing is deletable.  Everything is insertable.  */
  inline static bool is_deleted (value_type) { return false; }
  inline static void mark_deleted (value_type) { gcc_unreachable (); }
};

/* Global state pertinent to the current function.  */

struct GTY(()) language_function {
  struct c_language_function base;

  tree x_cdtor_label;
  tree x_current_class_ptr;
  tree x_current_class_ref;
  tree x_eh_spec_block;
  tree x_in_charge_parm;
  tree x_vtt_parm;
  tree x_return_value;

  BOOL_BITFIELD returns_value : 1;
  BOOL_BITFIELD returns_null : 1;
  BOOL_BITFIELD returns_abnormally : 1;
  BOOL_BITFIELD infinite_loop: 1;
  BOOL_BITFIELD x_in_function_try_handler : 1;
  BOOL_BITFIELD x_in_base_initializer : 1;

  /* True if this function can throw an exception.  */
  BOOL_BITFIELD can_throw : 1;

  BOOL_BITFIELD invalid_constexpr : 1;

  hash_table<named_label_hash> *x_named_labels;

  cp_binding_level *bindings;

  /* Tracking possibly infinite loops.  This is a vec<tree> only because
     vec<bool> doesn't work with gtype.  */
  vec<tree, va_gc> *infinite_loops;
  hash_table<cxx_int_tree_map_hasher> *extern_decl_map;
};

/* The current C++-specific per-function global variables.  */

#define cp_function_chain (cfun->language)

/* In a constructor destructor, the point at which all derived class
   destroying/construction has been done.  I.e., just before a
   constructor returns, or before any base class destroying will be done
   in a destructor.  */

#define cdtor_label cp_function_chain->x_cdtor_label

/* When we're processing a member function, current_class_ptr is the
   PARM_DECL for the `this' pointer.  The current_class_ref is an
   expression for `*this'.  */

#define current_class_ptr			\
  (*(cfun && cp_function_chain			\
     ? &cp_function_chain->x_current_class_ptr	\
     : &scope_chain->x_current_class_ptr))
#define current_class_ref			\
  (*(cfun && cp_function_chain			\
     ? &cp_function_chain->x_current_class_ref	\
     : &scope_chain->x_current_class_ref))

/* The EH_SPEC_BLOCK for the exception-specifiers for the current
   function, if any.  */

#define current_eh_spec_block cp_function_chain->x_eh_spec_block

/* The `__in_chrg' parameter for the current function.  Only used for
   constructors and destructors.  */

#define current_in_charge_parm cp_function_chain->x_in_charge_parm

/* The `__vtt_parm' parameter for the current function.  Only used for
   constructors and destructors.  */

#define current_vtt_parm cp_function_chain->x_vtt_parm

/* Set to 0 at beginning of a function definition, set to 1 if
   a return statement that specifies a return value is seen.  */

#define current_function_returns_value cp_function_chain->returns_value

/* Set to 0 at beginning of a function definition, set to 1 if
   a return statement with no argument is seen.  */

#define current_function_returns_null cp_function_chain->returns_null

/* Set to 0 at beginning of a function definition, set to 1 if
   a call to a noreturn function is seen.  */

#define current_function_returns_abnormally \
  cp_function_chain->returns_abnormally

/* Set to 0 at beginning of a function definition, set to 1 if we see an
   obvious infinite loop.  This can have false positives and false
   negatives, so it should only be used as a heuristic.  */

#define current_function_infinite_loop cp_function_chain->infinite_loop

/* Nonzero if we are processing a base initializer.  Zero elsewhere.  */
#define in_base_initializer cp_function_chain->x_in_base_initializer

#define in_function_try_handler cp_function_chain->x_in_function_try_handler

/* Expression always returned from function, or error_mark_node
   otherwise, for use by the automatic named return value optimization.  */

#define current_function_return_value \
  (cp_function_chain->x_return_value)

/* In parser.c.  */
extern tree cp_literal_operator_id (const char *);

#define NON_ERROR(NODE) ((NODE) == error_mark_node ? NULL_TREE : (NODE))

/* TRUE if a tree code represents a statement.  */
extern bool statement_code_p[MAX_TREE_CODES];

#define STATEMENT_CODE_P(CODE) statement_code_p[(int) (CODE)]

enum languages { lang_c, lang_cplusplus };

/* Macros to make error reporting functions' lives easier.  */
#define TYPE_LINKAGE_IDENTIFIER(NODE) \
  (TYPE_IDENTIFIER (TYPE_MAIN_VARIANT (NODE)))
#define TYPE_NAME_STRING(NODE) (IDENTIFIER_POINTER (TYPE_IDENTIFIER (NODE)))
#define TYPE_NAME_LENGTH(NODE) (IDENTIFIER_LENGTH (TYPE_IDENTIFIER (NODE)))

/* Any kind of anonymous type.  */
#define TYPE_ANON_P(NODE)					\
  (TYPE_LINKAGE_IDENTIFIER (NODE)				\
   && IDENTIFIER_ANON_P (TYPE_LINKAGE_IDENTIFIER (NODE)))

/* Nonzero if NODE, a TYPE, has no name for linkage purposes.  */
#define TYPE_UNNAMED_P(NODE)					\
  (TYPE_ANON_P (NODE)						\
   && !IDENTIFIER_LAMBDA_P (TYPE_LINKAGE_IDENTIFIER (NODE)))

/* The _DECL for this _TYPE.  */
#define TYPE_MAIN_DECL(NODE) (TYPE_STUB_DECL (TYPE_MAIN_VARIANT (NODE)))

/* Nonzero if T is a type that could resolve to any kind of concrete type
   at instantiation time.  */
#define WILDCARD_TYPE_P(T)				\
  (TREE_CODE (T) == TEMPLATE_TYPE_PARM			\
   || TREE_CODE (T) == TYPENAME_TYPE			\
   || TREE_CODE (T) == TYPEOF_TYPE			\
   || TREE_CODE (T) == BOUND_TEMPLATE_TEMPLATE_PARM	\
   || TREE_CODE (T) == DECLTYPE_TYPE)

/* Nonzero if T is a class (or struct or union) type.  Also nonzero
   for template type parameters, typename types, and instantiated
   template template parameters.  Keep these checks in ascending code
   order.  */
#define MAYBE_CLASS_TYPE_P(T) (WILDCARD_TYPE_P (T) || CLASS_TYPE_P (T))

/* Set CLASS_TYPE_P for T to VAL.  T must be a class, struct, or
   union type.  */
#define SET_CLASS_TYPE_P(T, VAL) \
  (TYPE_LANG_FLAG_5 (RECORD_OR_UNION_CHECK (T)) = (VAL))

/* Nonzero if T is a class type.  Zero for template type parameters,
   typename types, and so forth.  */
#define CLASS_TYPE_P(T) \
  (RECORD_OR_UNION_CODE_P (TREE_CODE (T)) && TYPE_LANG_FLAG_5 (T))

/* Nonzero if T is a class type but not an union.  */
#define NON_UNION_CLASS_TYPE_P(T) \
  (TREE_CODE (T) == RECORD_TYPE && TYPE_LANG_FLAG_5 (T))

/* Keep these checks in ascending code order.  */
#define RECORD_OR_UNION_CODE_P(T)	\
  ((T) == RECORD_TYPE || (T) == UNION_TYPE)
#define OVERLOAD_TYPE_P(T) \
  (CLASS_TYPE_P (T) || TREE_CODE (T) == ENUMERAL_TYPE)

/* True if this type is dependent.  This predicate is only valid if
   TYPE_DEPENDENT_P_VALID is true.  */
#define TYPE_DEPENDENT_P(NODE) TYPE_LANG_FLAG_0 (NODE)

/* True if dependent_type_p has been called for this type, with the
   result that TYPE_DEPENDENT_P is valid.  */
#define TYPE_DEPENDENT_P_VALID(NODE) TYPE_LANG_FLAG_6(NODE)

/* Nonzero if this type is const-qualified.  */
#define CP_TYPE_CONST_P(NODE)				\
  ((cp_type_quals (NODE) & TYPE_QUAL_CONST) != 0)

/* Nonzero if this type is volatile-qualified.  */
#define CP_TYPE_VOLATILE_P(NODE)			\
  ((cp_type_quals (NODE) & TYPE_QUAL_VOLATILE) != 0)

/* Nonzero if this type is restrict-qualified.  */
#define CP_TYPE_RESTRICT_P(NODE)			\
  ((cp_type_quals (NODE) & TYPE_QUAL_RESTRICT) != 0)

/* Nonzero if this type is const-qualified, but not
   volatile-qualified.  Other qualifiers are ignored.  This macro is
   used to test whether or not it is OK to bind an rvalue to a
   reference.  */
#define CP_TYPE_CONST_NON_VOLATILE_P(NODE)				\
  ((cp_type_quals (NODE) & (TYPE_QUAL_CONST | TYPE_QUAL_VOLATILE))	\
   == TYPE_QUAL_CONST)

#define FUNCTION_ARG_CHAIN(NODE) \
  TREE_CHAIN (TYPE_ARG_TYPES (TREE_TYPE (NODE)))

/* Given a FUNCTION_DECL, returns the first TREE_LIST out of TYPE_ARG_TYPES
   which refers to a user-written parameter.  */
#define FUNCTION_FIRST_USER_PARMTYPE(NODE) \
  skip_artificial_parms_for ((NODE), TYPE_ARG_TYPES (TREE_TYPE (NODE)))

/* Similarly, but for DECL_ARGUMENTS.  */
#define FUNCTION_FIRST_USER_PARM(NODE) \
  skip_artificial_parms_for ((NODE), DECL_ARGUMENTS (NODE))

/* Nonzero iff TYPE is derived from PARENT. Ignores accessibility and
   ambiguity issues.  */
#define DERIVED_FROM_P(PARENT, TYPE) \
  (lookup_base ((TYPE), (PARENT), ba_any, NULL, tf_none) != NULL_TREE)

/* Gives the visibility specification for a class type.  */
#define CLASSTYPE_VISIBILITY(TYPE)		\
	DECL_VISIBILITY (TYPE_MAIN_DECL (TYPE))
#define CLASSTYPE_VISIBILITY_SPECIFIED(TYPE)	\
	DECL_VISIBILITY_SPECIFIED (TYPE_MAIN_DECL (TYPE))

struct GTY (()) tree_pair_s {
  tree purpose;
  tree value;
};
typedef tree_pair_s *tree_pair_p;

/* This structure provides additional information above and beyond
   what is provide in the ordinary tree_type.  In the past, we used it
   for the types of class types, template parameters types, typename
   types, and so forth.  However, there can be many (tens to hundreds
   of thousands) of template parameter types in a compilation, and
   there's no need for this additional information in that case.
   Therefore, we now use this data structure only for class types.

   In the past, it was thought that there would be relatively few
   class types.  However, in the presence of heavy use of templates,
   many (i.e., thousands) of classes can easily be generated.
   Therefore, we should endeavor to keep the size of this structure to
   a minimum.  */
struct GTY(()) lang_type {
  unsigned char align;

  unsigned has_type_conversion : 1;
  unsigned has_copy_ctor : 1;
  unsigned has_default_ctor : 1;
  unsigned const_needs_init : 1;
  unsigned ref_needs_init : 1;
  unsigned has_const_copy_assign : 1;
  unsigned use_template : 2;

  unsigned has_mutable : 1;
  unsigned com_interface : 1;
  unsigned non_pod_class : 1;
  unsigned nearly_empty_p : 1;
  unsigned user_align : 1;
  unsigned has_copy_assign : 1;
  unsigned has_new : 1;
  unsigned has_array_new : 1;

  unsigned gets_delete : 2;
  unsigned interface_only : 1;
  unsigned interface_unknown : 1;
  unsigned contains_empty_class_p : 1;
  unsigned anon_aggr : 1;
  unsigned non_zero_init : 1;
  unsigned empty_p : 1;
  /* 32 bits allocated.  */

  unsigned vec_new_uses_cookie : 1;
  unsigned declared_class : 1;
  unsigned diamond_shaped : 1;
  unsigned repeated_base : 1;
  unsigned being_defined : 1;
  unsigned debug_requested : 1;
  unsigned fields_readonly : 1;
  unsigned ptrmemfunc_flag : 1;

  unsigned was_anonymous : 1;
  unsigned lazy_default_ctor : 1;
  unsigned lazy_copy_ctor : 1;
  unsigned lazy_copy_assign : 1;
  unsigned lazy_destructor : 1;
  unsigned has_const_copy_ctor : 1;
  unsigned has_complex_copy_ctor : 1;
  unsigned has_complex_copy_assign : 1;

  unsigned non_aggregate : 1;
  unsigned has_complex_dflt : 1;
  unsigned has_list_ctor : 1;
  unsigned non_std_layout : 1;
  unsigned is_literal : 1;
  unsigned lazy_move_ctor : 1;
  unsigned lazy_move_assign : 1;
  unsigned has_complex_move_ctor : 1;

  unsigned has_complex_move_assign : 1;
  unsigned has_constexpr_ctor : 1;
  unsigned unique_obj_representations : 1;
  unsigned unique_obj_representations_set : 1;

  /* When adding a flag here, consider whether or not it ought to
     apply to a template instance if it applies to the template.  If
     so, make sure to copy it in instantiate_class_template!  */

  /* There are some bits left to fill out a 32-bit word.  Keep track
     of this by updating the size of this bitfield whenever you add or
     remove a flag.  */
  unsigned dummy : 4;

  tree primary_base;
  vec<tree_pair_s, va_gc> *vcall_indices;
  tree vtables;
  tree typeinfo_var;
  vec<tree, va_gc> *vbases;
  binding_table nested_udts;
  tree as_base;
  vec<tree, va_gc> *pure_virtuals;
  tree friend_classes;
  vec<tree, va_gc> * GTY((reorder ("resort_type_member_vec"))) members;
  tree key_method;
  tree decl_list;
  tree befriending_classes;
  /* In a RECORD_TYPE, information specific to Objective-C++, such
     as a list of adopted protocols or a pointer to a corresponding
     @interface.  See objc/objc-act.h for details.  */
  tree objc_info;
  /* FIXME reuse another field?  */
  tree lambda_expr;
};

/* We used to have a variant type for lang_type.  Keep the name of the
   checking accessor for the sole survivor.  */
#define LANG_TYPE_CLASS_CHECK(NODE) (TYPE_LANG_SPECIFIC (NODE))

/* Nonzero for _CLASSTYPE means that operator delete is defined.  */
#define TYPE_GETS_DELETE(NODE) (LANG_TYPE_CLASS_CHECK (NODE)->gets_delete)
#define TYPE_GETS_REG_DELETE(NODE) (TYPE_GETS_DELETE (NODE) & 1)

/* Nonzero if `new NODE[x]' should cause the allocation of extra
   storage to indicate how many array elements are in use.  */
#define TYPE_VEC_NEW_USES_COOKIE(NODE)			\
  (CLASS_TYPE_P (NODE)					\
   && LANG_TYPE_CLASS_CHECK (NODE)->vec_new_uses_cookie)

/* Nonzero means that this _CLASSTYPE node defines ways of converting
   itself to other types.  */
#define TYPE_HAS_CONVERSION(NODE) \
  (LANG_TYPE_CLASS_CHECK (NODE)->has_type_conversion)

/* Nonzero means that NODE (a class type) has a default constructor --
   but that it has not yet been declared.  */
#define CLASSTYPE_LAZY_DEFAULT_CTOR(NODE) \
  (LANG_TYPE_CLASS_CHECK (NODE)->lazy_default_ctor)

/* Nonzero means that NODE (a class type) has a copy constructor --
   but that it has not yet been declared.  */
#define CLASSTYPE_LAZY_COPY_CTOR(NODE) \
  (LANG_TYPE_CLASS_CHECK (NODE)->lazy_copy_ctor)

/* Nonzero means that NODE (a class type) has a move constructor --
   but that it has not yet been declared.  */
#define CLASSTYPE_LAZY_MOVE_CTOR(NODE) \
  (LANG_TYPE_CLASS_CHECK (NODE)->lazy_move_ctor)

/* Nonzero means that NODE (a class type) has an assignment operator
   -- but that it has not yet been declared.  */
#define CLASSTYPE_LAZY_COPY_ASSIGN(NODE) \
  (LANG_TYPE_CLASS_CHECK (NODE)->lazy_copy_assign)

/* Nonzero means that NODE (a class type) has an assignment operator
   -- but that it has not yet been declared.  */
#define CLASSTYPE_LAZY_MOVE_ASSIGN(NODE) \
  (LANG_TYPE_CLASS_CHECK (NODE)->lazy_move_assign)

/* Nonzero means that NODE (a class type) has a destructor -- but that
   it has not yet been declared.  */
#define CLASSTYPE_LAZY_DESTRUCTOR(NODE) \
  (LANG_TYPE_CLASS_CHECK (NODE)->lazy_destructor)

/* Nonzero means that NODE (a class type) is final */
#define CLASSTYPE_FINAL(NODE) \
  TYPE_FINAL_P (NODE)


/* Nonzero means that this _CLASSTYPE node overloads operator=(X&).  */
#define TYPE_HAS_COPY_ASSIGN(NODE) (LANG_TYPE_CLASS_CHECK (NODE)->has_copy_assign)

/* True iff the class type NODE has an "operator =" whose parameter
   has a parameter of type "const X&".  */
#define TYPE_HAS_CONST_COPY_ASSIGN(NODE) \
  (LANG_TYPE_CLASS_CHECK (NODE)->has_const_copy_assign)

/* Nonzero means that this _CLASSTYPE node has an X(X&) constructor.  */
#define TYPE_HAS_COPY_CTOR(NODE) (LANG_TYPE_CLASS_CHECK (NODE)->has_copy_ctor)
#define TYPE_HAS_CONST_COPY_CTOR(NODE) \
  (LANG_TYPE_CLASS_CHECK (NODE)->has_const_copy_ctor)

/* Nonzero if this class has an X(initializer_list<T>) constructor.  */
#define TYPE_HAS_LIST_CTOR(NODE) \
  (LANG_TYPE_CLASS_CHECK (NODE)->has_list_ctor)

/* Nonzero if this class has a constexpr constructor other than a copy/move
   constructor.  Note that a class can have constexpr constructors for
   static initialization even if it isn't a literal class.  */
#define TYPE_HAS_CONSTEXPR_CTOR(NODE) \
  (LANG_TYPE_CLASS_CHECK (NODE)->has_constexpr_ctor)

/* Nonzero if this class defines an overloaded operator new.  (An
   operator new [] doesn't count.)  */
#define TYPE_HAS_NEW_OPERATOR(NODE) \
  (LANG_TYPE_CLASS_CHECK (NODE)->has_new)

/* Nonzero if this class defines an overloaded operator new[].  */
#define TYPE_HAS_ARRAY_NEW_OPERATOR(NODE) \
  (LANG_TYPE_CLASS_CHECK (NODE)->has_array_new)

/* Nonzero means that this type is being defined.  I.e., the left brace
   starting the definition of this type has been seen.  */
#define TYPE_BEING_DEFINED(NODE) (LANG_TYPE_CLASS_CHECK (NODE)->being_defined)

/* Nonzero means that this type is either complete or being defined, so we
   can do lookup in it.  */
#define COMPLETE_OR_OPEN_TYPE_P(NODE) \
  (COMPLETE_TYPE_P (NODE) || (CLASS_TYPE_P (NODE) && TYPE_BEING_DEFINED (NODE)))

/* Mark bits for repeated base checks.  */
#define TYPE_MARKED_P(NODE) TREE_LANG_FLAG_6 (TYPE_CHECK (NODE))

/* Nonzero if the class NODE has multiple paths to the same (virtual)
   base object.  */
#define CLASSTYPE_DIAMOND_SHAPED_P(NODE) \
  (LANG_TYPE_CLASS_CHECK(NODE)->diamond_shaped)

/* Nonzero if the class NODE has multiple instances of the same base
   type.  */
#define CLASSTYPE_REPEATED_BASE_P(NODE) \
  (LANG_TYPE_CLASS_CHECK(NODE)->repeated_base)

/* The member function with which the vtable will be emitted:
   the first noninline non-pure-virtual member function.  NULL_TREE
   if there is no key function or if this is a class template */
#define CLASSTYPE_KEY_METHOD(NODE) (LANG_TYPE_CLASS_CHECK (NODE)->key_method)

/* Vector of members.  During definition, it is unordered and only
   member functions are present.  After completion it is sorted and
   contains both member functions and non-functions.  STAT_HACK is
   involved to preserve oneslot per name invariant.  */
#define CLASSTYPE_MEMBER_VEC(NODE) (LANG_TYPE_CLASS_CHECK (NODE)->members)

/* For class templates, this is a TREE_LIST of all member data,
   functions, types, and friends in the order of declaration.
   The TREE_PURPOSE of each TREE_LIST is NULL_TREE for a friend,
   and the RECORD_TYPE for the class template otherwise.  */
#define CLASSTYPE_DECL_LIST(NODE) (LANG_TYPE_CLASS_CHECK (NODE)->decl_list)

/* A FUNCTION_DECL or OVERLOAD for the constructors for NODE.  These
   are the constructors that take an in-charge parameter.  */
#define CLASSTYPE_CONSTRUCTORS(NODE) \
  (get_class_binding_direct (NODE, ctor_identifier))

/* A FUNCTION_DECL for the destructor for NODE.  This is the
   destructors that take an in-charge parameter.  If
   CLASSTYPE_LAZY_DESTRUCTOR is true, then this entry will be NULL
   until the destructor is created with lazily_declare_fn.  */
#define CLASSTYPE_DESTRUCTOR(NODE) \
  (get_class_binding_direct (NODE, dtor_identifier))

/* A dictionary of the nested user-defined-types (class-types, or enums)
   found within this class.  This table includes nested member class
   templates.  */
#define CLASSTYPE_NESTED_UTDS(NODE) \
   (LANG_TYPE_CLASS_CHECK (NODE)->nested_udts)

/* Nonzero if NODE has a primary base class, i.e., a base class with
   which it shares the virtual function table pointer.  */
#define CLASSTYPE_HAS_PRIMARY_BASE_P(NODE) \
  (CLASSTYPE_PRIMARY_BINFO (NODE) != NULL_TREE)

/* If non-NULL, this is the binfo for the primary base class, i.e.,
   the base class which contains the virtual function table pointer
   for this class.  */
#define CLASSTYPE_PRIMARY_BINFO(NODE) \
  (LANG_TYPE_CLASS_CHECK (NODE)->primary_base)

/* A vector of BINFOs for the direct and indirect virtual base classes
   that this type uses in a post-order depth-first left-to-right
   order.  (In other words, these bases appear in the order that they
   should be initialized.)  */
#define CLASSTYPE_VBASECLASSES(NODE) (LANG_TYPE_CLASS_CHECK (NODE)->vbases)

/* The type corresponding to NODE when NODE is used as a base class,
   i.e., NODE without virtual base classes or tail padding.  */
#define CLASSTYPE_AS_BASE(NODE) (LANG_TYPE_CLASS_CHECK (NODE)->as_base)

/* True iff NODE is the CLASSTYPE_AS_BASE version of some type.  */
#define IS_FAKE_BASE_TYPE(NODE)					\
  (TREE_CODE (NODE) == RECORD_TYPE				\
   && TYPE_CONTEXT (NODE) && CLASS_TYPE_P (TYPE_CONTEXT (NODE))	\
   && CLASSTYPE_AS_BASE (TYPE_CONTEXT (NODE)) == (NODE))

/* These are the size and alignment of the type without its virtual
   base classes, for when we use this type as a base itself.  */
#define CLASSTYPE_SIZE(NODE) TYPE_SIZE (CLASSTYPE_AS_BASE (NODE))
#define CLASSTYPE_SIZE_UNIT(NODE) TYPE_SIZE_UNIT (CLASSTYPE_AS_BASE (NODE))
#define CLASSTYPE_ALIGN(NODE) TYPE_ALIGN (CLASSTYPE_AS_BASE (NODE))
#define CLASSTYPE_USER_ALIGN(NODE) TYPE_USER_ALIGN (CLASSTYPE_AS_BASE (NODE))

/* The alignment of NODE, without its virtual bases, in bytes.  */
#define CLASSTYPE_ALIGN_UNIT(NODE) \
  (CLASSTYPE_ALIGN (NODE) / BITS_PER_UNIT)

/* A vec<tree> of virtual functions which cannot be inherited by
   derived classes.  When deriving from this type, the derived
   class must provide its own definition for each of these functions.  */
#define CLASSTYPE_PURE_VIRTUALS(NODE) \
  (LANG_TYPE_CLASS_CHECK (NODE)->pure_virtuals)

/* Nonzero means that this type is an abstract class type.  */
#define ABSTRACT_CLASS_TYPE_P(NODE) \
  (CLASS_TYPE_P (NODE) && CLASSTYPE_PURE_VIRTUALS(NODE))

/* Nonzero means that this type has an X() constructor.  */
#define TYPE_HAS_DEFAULT_CONSTRUCTOR(NODE) \
  (LANG_TYPE_CLASS_CHECK (NODE)->has_default_ctor)

/* Nonzero means that this type contains a mutable member.  */
#define CLASSTYPE_HAS_MUTABLE(NODE) (LANG_TYPE_CLASS_CHECK (NODE)->has_mutable)
#define TYPE_HAS_MUTABLE_P(NODE) (cp_has_mutable_p (NODE))

/* Nonzero means that this class type is not POD for the purpose of layout
   (as defined in the ABI).  This is different from the language's POD.  */
#define CLASSTYPE_NON_LAYOUT_POD_P(NODE) \
  (LANG_TYPE_CLASS_CHECK (NODE)->non_pod_class)

/* Nonzero means that this class type is a non-standard-layout class.  */
#define CLASSTYPE_NON_STD_LAYOUT(NODE) \
  (LANG_TYPE_CLASS_CHECK (NODE)->non_std_layout)

/* Nonzero means that this class type does have unique object
   representations.  */
#define CLASSTYPE_UNIQUE_OBJ_REPRESENTATIONS(NODE) \
  (LANG_TYPE_CLASS_CHECK (NODE)->unique_obj_representations)

/* Nonzero means that this class type has
   CLASSTYPE_UNIQUE_OBJ_REPRESENTATIONS computed.  */
#define CLASSTYPE_UNIQUE_OBJ_REPRESENTATIONS_SET(NODE) \
  (LANG_TYPE_CLASS_CHECK (NODE)->unique_obj_representations_set)

/* Nonzero means that this class contains pod types whose default
   initialization is not a zero initialization (namely, pointers to
   data members).  */
#define CLASSTYPE_NON_ZERO_INIT_P(NODE) \
  (LANG_TYPE_CLASS_CHECK (NODE)->non_zero_init)

/* Nonzero if this class is "empty" in the sense of the C++ ABI.  */
#define CLASSTYPE_EMPTY_P(NODE) \
  (LANG_TYPE_CLASS_CHECK (NODE)->empty_p)

/* Nonzero if this class is "nearly empty", i.e., contains only a
   virtual function table pointer.  */
#define CLASSTYPE_NEARLY_EMPTY_P(NODE) \
  (LANG_TYPE_CLASS_CHECK (NODE)->nearly_empty_p)

/* Nonzero if this class contains an empty subobject.  */
#define CLASSTYPE_CONTAINS_EMPTY_CLASS_P(NODE) \
  (LANG_TYPE_CLASS_CHECK (NODE)->contains_empty_class_p)

/* A list of class types of which this type is a friend.  The
   TREE_VALUE is normally a TYPE, but will be a TEMPLATE_DECL in the
   case of a template friend.  */
#define CLASSTYPE_FRIEND_CLASSES(NODE) \
  (LANG_TYPE_CLASS_CHECK (NODE)->friend_classes)

/* A list of the classes which grant friendship to this class.  */
#define CLASSTYPE_BEFRIENDING_CLASSES(NODE) \
  (LANG_TYPE_CLASS_CHECK (NODE)->befriending_classes)

/* The associated LAMBDA_EXPR that made this class.  */
#define CLASSTYPE_LAMBDA_EXPR(NODE) \
  (LANG_TYPE_CLASS_CHECK (NODE)->lambda_expr)
/* The extra mangling scope for this closure type.  */
#define LAMBDA_TYPE_EXTRA_SCOPE(NODE) \
  (LAMBDA_EXPR_EXTRA_SCOPE (CLASSTYPE_LAMBDA_EXPR (NODE)))

/* Say whether this node was declared as a "class" or a "struct".  */
#define CLASSTYPE_DECLARED_CLASS(NODE) \
  (LANG_TYPE_CLASS_CHECK (NODE)->declared_class)

/* Nonzero if this class has const members
   which have no specified initialization.  */
#define CLASSTYPE_READONLY_FIELDS_NEED_INIT(NODE)	\
  (TYPE_LANG_SPECIFIC (NODE)				\
   ? LANG_TYPE_CLASS_CHECK (NODE)->const_needs_init : 0)
#define SET_CLASSTYPE_READONLY_FIELDS_NEED_INIT(NODE, VALUE) \
  (LANG_TYPE_CLASS_CHECK (NODE)->const_needs_init = (VALUE))

/* Nonzero if this class has ref members
   which have no specified initialization.  */
#define CLASSTYPE_REF_FIELDS_NEED_INIT(NODE)		\
  (TYPE_LANG_SPECIFIC (NODE)				\
   ? LANG_TYPE_CLASS_CHECK (NODE)->ref_needs_init : 0)
#define SET_CLASSTYPE_REF_FIELDS_NEED_INIT(NODE, VALUE) \
  (LANG_TYPE_CLASS_CHECK (NODE)->ref_needs_init = (VALUE))

/* Nonzero if this class is included from a header file which employs
   `#pragma interface', and it is not included in its implementation file.  */
#define CLASSTYPE_INTERFACE_ONLY(NODE) \
  (LANG_TYPE_CLASS_CHECK (NODE)->interface_only)

/* True if we have already determined whether or not vtables, VTTs,
   typeinfo, and other similar per-class data should be emitted in
   this translation unit.  This flag does not indicate whether or not
   these items should be emitted; it only indicates that we know one
   way or the other.  */
#define CLASSTYPE_INTERFACE_KNOWN(NODE) \
  (LANG_TYPE_CLASS_CHECK (NODE)->interface_unknown == 0)
/* The opposite of CLASSTYPE_INTERFACE_KNOWN.  */
#define CLASSTYPE_INTERFACE_UNKNOWN(NODE) \
  (LANG_TYPE_CLASS_CHECK (NODE)->interface_unknown)

#define SET_CLASSTYPE_INTERFACE_UNKNOWN_X(NODE,X) \
  (LANG_TYPE_CLASS_CHECK (NODE)->interface_unknown = !!(X))
#define SET_CLASSTYPE_INTERFACE_UNKNOWN(NODE) \
  (LANG_TYPE_CLASS_CHECK (NODE)->interface_unknown = 1)
#define SET_CLASSTYPE_INTERFACE_KNOWN(NODE) \
  (LANG_TYPE_CLASS_CHECK (NODE)->interface_unknown = 0)

/* Nonzero if a _DECL node requires us to output debug info for this class.  */
#define CLASSTYPE_DEBUG_REQUESTED(NODE) \
  (LANG_TYPE_CLASS_CHECK (NODE)->debug_requested)

/* Additional macros for inheritance information.  */

/* Nonzero means that this class is on a path leading to a new vtable.  */
#define BINFO_VTABLE_PATH_MARKED(NODE) BINFO_FLAG_1 (NODE)

/* Nonzero means B (a BINFO) has its own vtable.  Any copies will not
   have this flag set.  */
#define BINFO_NEW_VTABLE_MARKED(B) (BINFO_FLAG_2 (B))

/* Compare a BINFO_TYPE with another type for equality.  For a binfo,
   this is functionally equivalent to using same_type_p, but
   measurably faster.  At least one of the arguments must be a
   BINFO_TYPE.  The other can be a BINFO_TYPE or a regular type.  If
   BINFO_TYPE(T) ever stops being the main variant of the class the
   binfo is for, this macro must change.  */
#define SAME_BINFO_TYPE_P(A, B) ((A) == (B))

/* Any subobject that needs a new vtable must have a vptr and must not
   be a non-virtual primary base (since it would then use the vtable from a
   derived class and never become non-primary.)  */
#define SET_BINFO_NEW_VTABLE_MARKED(B)					 \
  (BINFO_NEW_VTABLE_MARKED (B) = 1,					 \
   gcc_assert (!BINFO_PRIMARY_P (B) || BINFO_VIRTUAL_P (B)),		 \
   gcc_assert (TYPE_VFIELD (BINFO_TYPE (B))))

/* Nonzero if this binfo is for a dependent base - one that should not
   be searched.  */
#define BINFO_DEPENDENT_BASE_P(NODE) BINFO_FLAG_3 (NODE)

/* Nonzero if this binfo has lost its primary base binfo (because that
   is a nearly-empty virtual base that has been taken by some other
   base in the complete hierarchy.  */
#define BINFO_LOST_PRIMARY_P(NODE) BINFO_FLAG_4 (NODE)

/* Nonzero if this BINFO is a primary base class.  */
#define BINFO_PRIMARY_P(NODE) BINFO_FLAG_5(NODE)

/* A vec<tree_pair_s> of the vcall indices associated with the class
   NODE.  The PURPOSE of each element is a FUNCTION_DECL for a virtual
   function.  The VALUE is the index into the virtual table where the
   vcall offset for that function is stored, when NODE is a virtual
   base.  */
#define CLASSTYPE_VCALL_INDICES(NODE) \
  (LANG_TYPE_CLASS_CHECK (NODE)->vcall_indices)

/* The various vtables for the class NODE.  The primary vtable will be
   first, followed by the construction vtables and VTT, if any.  */
#define CLASSTYPE_VTABLES(NODE) \
  (LANG_TYPE_CLASS_CHECK (NODE)->vtables)

/* The std::type_info variable representing this class, or NULL if no
   such variable has been created.  This field is only set for the
   TYPE_MAIN_VARIANT of the class.  */
#define CLASSTYPE_TYPEINFO_VAR(NODE) \
  (LANG_TYPE_CLASS_CHECK (NODE)->typeinfo_var)

/* Accessor macros for the BINFO_VIRTUALS list.  */

/* The number of bytes by which to adjust the `this' pointer when
   calling this virtual function.  Subtract this value from the this
   pointer. Always non-NULL, might be constant zero though.  */
#define BV_DELTA(NODE) (TREE_PURPOSE (NODE))

/* If non-NULL, the vtable index at which to find the vcall offset
   when calling this virtual function.  Add the value at that vtable
   index to the this pointer.  */
#define BV_VCALL_INDEX(NODE) (TREE_TYPE (NODE))

/* The function to call.  */
#define BV_FN(NODE) (TREE_VALUE (NODE))

/* Whether or not this entry is for a lost primary virtual base.  */
#define BV_LOST_PRIMARY(NODE) (TREE_LANG_FLAG_0 (NODE))

/* For FUNCTION_TYPE or METHOD_TYPE, a list of the exceptions that
   this type can raise.  Each TREE_VALUE is a _TYPE.  The TREE_VALUE
   will be NULL_TREE to indicate a throw specification of `()', or
   no exceptions allowed.  For a noexcept specification, TREE_VALUE
   is NULL_TREE and TREE_PURPOSE is the constant-expression.  For
   a deferred noexcept-specification, TREE_PURPOSE is a DEFERRED_NOEXCEPT
   (for templates) or an OVERLOAD list of functions (for implicitly
   declared functions).  */
#define TYPE_RAISES_EXCEPTIONS(NODE) \
  TYPE_LANG_SLOT_1 (FUNC_OR_METHOD_CHECK (NODE))

/* For FUNCTION_TYPE or METHOD_TYPE, return 1 iff it is declared `throw()'
   or noexcept(true).  */
#define TYPE_NOTHROW_P(NODE) nothrow_spec_p (TYPE_RAISES_EXCEPTIONS (NODE))

/* For FUNCTION_TYPE or METHOD_TYPE, true if NODE is noexcept.  This is the
   case for things declared noexcept(true) and, with -fnothrow-opt, for
   throw() functions.  */
#define TYPE_NOEXCEPT_P(NODE) type_noexcept_p (NODE)

/* The binding level associated with the namespace.  */
#define NAMESPACE_LEVEL(NODE) \
  (LANG_DECL_NS_CHECK (NODE)->level)

/* Discriminator values for lang_decl.  */

enum lang_decl_selector
{
  lds_min,
  lds_fn,
  lds_ns,
  lds_parm,
  lds_decomp
};

/* Flags shared by all forms of DECL_LANG_SPECIFIC.

   Some of the flags live here only to make lang_decl_min/fn smaller.  Do
   not make this struct larger than 32 bits; instead, make sel smaller.  */

struct GTY(()) lang_decl_base {
  /* Larger than necessary for faster access.  */
  ENUM_BITFIELD(lang_decl_selector) selector : 16;
  ENUM_BITFIELD(languages) language : 1;
  unsigned use_template : 2;
  unsigned not_really_extern : 1;	   /* var or fn */
  unsigned initialized_in_class : 1;	   /* var or fn */
  unsigned repo_available_p : 1;	   /* var or fn */
  unsigned threadprivate_or_deleted_p : 1; /* var or fn */
  unsigned anticipated_p : 1;		   /* fn, type or template */
  /* anticipated_p reused as DECL_OMP_PRIVATIZED_MEMBER in var */
  unsigned friend_or_tls : 1;		   /* var, fn, type or template */
  unsigned unknown_bound_p : 1;		   /* var */
  unsigned odr_used : 1;		   /* var or fn */
  unsigned spare : 1;
  unsigned concept_p : 1;                  /* applies to vars and functions */
  unsigned var_declared_inline_p : 1;	   /* var */
  unsigned dependent_init_p : 1;	   /* var */
  /* 1 spare bit */
};

/* True for DECL codes which have template info and access.  */
#define LANG_DECL_HAS_MIN(NODE)			\
  (VAR_OR_FUNCTION_DECL_P (NODE)		\
   || TREE_CODE (NODE) == FIELD_DECL		\
   || TREE_CODE (NODE) == CONST_DECL		\
   || TREE_CODE (NODE) == TYPE_DECL		\
   || TREE_CODE (NODE) == TEMPLATE_DECL		\
   || TREE_CODE (NODE) == USING_DECL            \
   || TREE_CODE (NODE) == CONCEPT_DECL)

/* DECL_LANG_SPECIFIC for the above codes.  */

struct GTY(()) lang_decl_min {
  struct lang_decl_base base;

  /* In a FUNCTION_DECL for which DECL_THUNK_P holds, this is
     THUNK_ALIAS.
     In a FUNCTION_DECL for which DECL_THUNK_P does not hold,
     VAR_DECL, TYPE_DECL, or TEMPLATE_DECL, this is
     DECL_TEMPLATE_INFO.  */
  tree template_info;

  /* In a DECL_THUNK_P FUNCTION_DECL, this is THUNK_VIRTUAL_OFFSET.
     In a lambda-capture proxy VAR_DECL, this is DECL_CAPTURED_VARIABLE.
     In a function-scope TREE_STATIC VAR_DECL or IMPLICIT_TYPEDEF_P TYPE_DECL,
     this is DECL_DISCRIMINATOR.
     Otherwise, in a class-scope DECL, this is DECL_ACCESS.   */
  tree access;
};

/* Additional DECL_LANG_SPECIFIC information for functions.  */

struct GTY(()) lang_decl_fn {
  struct lang_decl_min min;

  /* In a overloaded operator, this is the compressed operator code.  */
  unsigned ovl_op_code : 6;
  unsigned global_ctor_p : 1;
  unsigned global_dtor_p : 1;

  unsigned static_function : 1;
  unsigned pure_virtual : 1;
  unsigned defaulted_p : 1;
  unsigned has_in_charge_parm_p : 1;
  unsigned has_vtt_parm_p : 1;
  unsigned pending_inline_p : 1;
  unsigned nonconverting : 1;
  unsigned thunk_p : 1;

  unsigned this_thunk_p : 1;
  unsigned hidden_friend_p : 1;
  unsigned omp_declare_reduction_p : 1;
  unsigned has_dependent_explicit_spec_p : 1;
  unsigned spare : 12;

  /* 32-bits padding on 64-bit host.  */

  /* For a non-thunk function decl, this is a tree list of
     friendly classes. For a thunk function decl, it is the
     thunked to function decl.  */
  tree befriending_classes;

  /* For a non-virtual FUNCTION_DECL, this is
     DECL_FRIEND_CONTEXT.  For a virtual FUNCTION_DECL for which
     DECL_THIS_THUNK_P does not hold, this is DECL_THUNKS. Both
     this pointer and result pointer adjusting thunks are
     chained here.  This pointer thunks to return pointer thunks
     will be chained on the return pointer thunk.  */
  tree context;

  union lang_decl_u5
  {
    /* In a non-thunk FUNCTION_DECL or TEMPLATE_DECL, this is
       DECL_CLONED_FUNCTION.  */
    tree GTY ((tag ("0"))) cloned_function;

    /* In a FUNCTION_DECL for which THUNK_P holds this is the
       THUNK_FIXED_OFFSET.  */
    HOST_WIDE_INT GTY ((tag ("1"))) fixed_offset;
  } GTY ((desc ("%1.thunk_p"))) u5;

  union lang_decl_u3
  {
    struct cp_token_cache * GTY ((tag ("1"))) pending_inline_info;
    tree GTY ((tag ("0"))) saved_auto_return_type;
  } GTY ((desc ("%1.pending_inline_p"))) u;

};

/* DECL_LANG_SPECIFIC for namespaces.  */

struct GTY(()) lang_decl_ns {
  struct lang_decl_base base;
  cp_binding_level *level;

  /* Inline children.  These need to be va_gc, because of PCH.  */
  vec<tree, va_gc> *inlinees;

  /* Hash table of bound decls. It'd be nice to have this inline, but
     as the hash_map has a dtor, we can't then put this struct into a
     union (until moving to c++11).  */
  hash_table<named_decl_hash> *bindings;
};

/* DECL_LANG_SPECIFIC for parameters.  */

struct GTY(()) lang_decl_parm {
  struct lang_decl_base base;
  int level;
  int index;
};

/* Additional DECL_LANG_SPECIFIC information for structured bindings.  */

struct GTY(()) lang_decl_decomp {
  struct lang_decl_min min;
  /* The artificial underlying "e" variable of the structured binding
     variable.  */
  tree base;
};

/* DECL_LANG_SPECIFIC for all types.  It would be nice to just make this a
   union rather than a struct containing a union as its only field, but
   tree.h declares it as a struct.  */

struct GTY(()) lang_decl {
  union GTY((desc ("%h.base.selector"))) lang_decl_u {
     /* Nothing of only the base type exists.  */
    struct lang_decl_base GTY ((default)) base;
    struct lang_decl_min GTY((tag ("lds_min"))) min;
    struct lang_decl_fn GTY ((tag ("lds_fn"))) fn;
    struct lang_decl_ns GTY((tag ("lds_ns"))) ns;
    struct lang_decl_parm GTY((tag ("lds_parm"))) parm;
    struct lang_decl_decomp GTY((tag ("lds_decomp"))) decomp;
  } u;
};

/* Looks through a template (if present) to find what it declares.  */
#define STRIP_TEMPLATE(NODE) \
  (TREE_CODE (NODE) == TEMPLATE_DECL ? DECL_TEMPLATE_RESULT (NODE) : NODE)

#if defined ENABLE_TREE_CHECKING && (GCC_VERSION >= 2007)

#define LANG_DECL_MIN_CHECK(NODE) __extension__			\
({ struct lang_decl *lt = DECL_LANG_SPECIFIC (NODE);		\
   if (!LANG_DECL_HAS_MIN (NODE))				\
     lang_check_failed (__FILE__, __LINE__, __FUNCTION__);	\
   &lt->u.min; })

/* We want to be able to check DECL_CONSTRUCTOR_P and such on a function
   template, not just on a FUNCTION_DECL.  So when looking for things in
   lang_decl_fn, look down through a TEMPLATE_DECL into its result.  */
#define LANG_DECL_FN_CHECK(NODE) __extension__				\
({ struct lang_decl *lt = DECL_LANG_SPECIFIC (STRIP_TEMPLATE (NODE));	\
   if (!DECL_DECLARES_FUNCTION_P (NODE)					\
       || lt->u.base.selector != lds_fn)				\
     lang_check_failed (__FILE__, __LINE__, __FUNCTION__);		\
   &lt->u.fn; })

#define LANG_DECL_NS_CHECK(NODE) __extension__				\
({ struct lang_decl *lt = DECL_LANG_SPECIFIC (NODE);			\
   if (TREE_CODE (NODE) != NAMESPACE_DECL				\
       || lt->u.base.selector != lds_ns)				\
     lang_check_failed (__FILE__, __LINE__, __FUNCTION__);		\
   &lt->u.ns; })

#define LANG_DECL_PARM_CHECK(NODE) __extension__		\
({ struct lang_decl *lt = DECL_LANG_SPECIFIC (NODE);		\
  if (TREE_CODE (NODE) != PARM_DECL				\
      || lt->u.base.selector != lds_parm)			\
    lang_check_failed (__FILE__, __LINE__, __FUNCTION__);	\
  &lt->u.parm; })

#define LANG_DECL_DECOMP_CHECK(NODE) __extension__		\
({ struct lang_decl *lt = DECL_LANG_SPECIFIC (NODE);		\
  if (!VAR_P (NODE)						\
      || lt->u.base.selector != lds_decomp)			\
    lang_check_failed (__FILE__, __LINE__, __FUNCTION__);	\
  &lt->u.decomp; })

#else

#define LANG_DECL_MIN_CHECK(NODE) \
  (&DECL_LANG_SPECIFIC (NODE)->u.min)

#define LANG_DECL_FN_CHECK(NODE) \
  (&DECL_LANG_SPECIFIC (STRIP_TEMPLATE (NODE))->u.fn)

#define LANG_DECL_NS_CHECK(NODE) \
  (&DECL_LANG_SPECIFIC (NODE)->u.ns)

#define LANG_DECL_PARM_CHECK(NODE) \
  (&DECL_LANG_SPECIFIC (NODE)->u.parm)

#define LANG_DECL_DECOMP_CHECK(NODE) \
  (&DECL_LANG_SPECIFIC (NODE)->u.decomp)

#endif /* ENABLE_TREE_CHECKING */

/* For a FUNCTION_DECL or a VAR_DECL, the language linkage for the
   declaration.  Some entities (like a member function in a local
   class, or a local variable) do not have linkage at all, and this
   macro should not be used in those cases.

   Implementation note: A FUNCTION_DECL without DECL_LANG_SPECIFIC was
   created by language-independent code, and has C linkage.  Most
   VAR_DECLs have C++ linkage, and do not have DECL_LANG_SPECIFIC, but
   we do create DECL_LANG_SPECIFIC for variables with non-C++ linkage.  */
#define DECL_LANGUAGE(NODE)				\
  (DECL_LANG_SPECIFIC (NODE)				\
   ? DECL_LANG_SPECIFIC (NODE)->u.base.language		\
   : (TREE_CODE (NODE) == FUNCTION_DECL			\
      ? lang_c : lang_cplusplus))

/* Set the language linkage for NODE to LANGUAGE.  */
#define SET_DECL_LANGUAGE(NODE, LANGUAGE) \
  (DECL_LANG_SPECIFIC (NODE)->u.base.language = (LANGUAGE))

/* For FUNCTION_DECLs and TEMPLATE_DECLs: nonzero means that this function
   is a constructor.  */
#define DECL_CONSTRUCTOR_P(NODE) \
  DECL_CXX_CONSTRUCTOR_P (STRIP_TEMPLATE (NODE))

/* Nonzero if NODE (a FUNCTION_DECL) is a constructor for a complete
   object.  */
#define DECL_COMPLETE_CONSTRUCTOR_P(NODE)		\
  (DECL_NAME (NODE) == complete_ctor_identifier)

/* Nonzero if NODE (a FUNCTION_DECL) is a constructor for a base
   object.  */
#define DECL_BASE_CONSTRUCTOR_P(NODE)		\
  (DECL_NAME (NODE) == base_ctor_identifier)

/* Nonzero if NODE (a FUNCTION_DECL) is a constructor, but not either the
   specialized in-charge constructor or the specialized not-in-charge
   constructor.  */
#define DECL_MAYBE_IN_CHARGE_CONSTRUCTOR_P(NODE)		\
  (DECL_NAME (NODE) == ctor_identifier)

/* Nonzero if NODE (a FUNCTION_DECL) is a copy constructor.  */
#define DECL_COPY_CONSTRUCTOR_P(NODE) \
  (DECL_CONSTRUCTOR_P (NODE) && copy_fn_p (NODE) > 0)

/* Nonzero if NODE (a FUNCTION_DECL) is a move constructor.  */
#define DECL_MOVE_CONSTRUCTOR_P(NODE) \
  (DECL_CONSTRUCTOR_P (NODE) && move_fn_p (NODE))

/* Nonzero if NODE (a FUNCTION_DECL or TEMPLATE_DECL)
   is a destructor.  */
#define DECL_DESTRUCTOR_P(NODE)				\
  DECL_CXX_DESTRUCTOR_P (STRIP_TEMPLATE (NODE))

/* Nonzero if NODE (a FUNCTION_DECL) is a destructor, but not the
   specialized in-charge constructor, in-charge deleting constructor,
   or the base destructor.  */
#define DECL_MAYBE_IN_CHARGE_DESTRUCTOR_P(NODE)			\
  (DECL_NAME (NODE) == dtor_identifier)

/* Nonzero if NODE (a FUNCTION_DECL) is a destructor for a complete
   object.  */
#define DECL_COMPLETE_DESTRUCTOR_P(NODE)		\
  (DECL_NAME (NODE) == complete_dtor_identifier)

/* Nonzero if NODE (a FUNCTION_DECL) is a destructor for a base
   object.  */
#define DECL_BASE_DESTRUCTOR_P(NODE)		\
  (DECL_NAME (NODE) == base_dtor_identifier)

/* Nonzero if NODE (a FUNCTION_DECL) is a destructor for a complete
   object that deletes the object after it has been destroyed.  */
#define DECL_DELETING_DESTRUCTOR_P(NODE)		\
  (DECL_NAME (NODE) == deleting_dtor_identifier)

/* Nonzero if either DECL_MAYBE_IN_CHARGE_CONSTRUCTOR_P or
   DECL_MAYBE_IN_CHARGE_DESTRUCTOR_P is true of NODE.  */
#define DECL_MAYBE_IN_CHARGE_CDTOR_P(NODE)              \
  (DECL_MAYBE_IN_CHARGE_CONSTRUCTOR_P (NODE)            \
   || DECL_MAYBE_IN_CHARGE_DESTRUCTOR_P (NODE))

/* Nonzero if NODE (a FUNCTION_DECL) is a cloned constructor or
   destructor.  */
#define DECL_CLONED_FUNCTION_P(NODE) (!!decl_cloned_function_p (NODE, true))

/* If DECL_CLONED_FUNCTION_P holds, this is the function that was
   cloned.  */
#define DECL_CLONED_FUNCTION(NODE) (*decl_cloned_function_p (NODE, false))

/* Perform an action for each clone of FN, if FN is a function with
   clones.  This macro should be used like:

      FOR_EACH_CLONE (clone, fn)
	{ ... }

  */
#define FOR_EACH_CLONE(CLONE, FN)			\
  if (!(TREE_CODE (FN) == FUNCTION_DECL			\
	&& DECL_MAYBE_IN_CHARGE_CDTOR_P (FN)))          \
    ;							\
  else							\
    for (CLONE = DECL_CHAIN (FN);			\
	 CLONE && DECL_CLONED_FUNCTION_P (CLONE);	\
	 CLONE = DECL_CHAIN (CLONE))

/* Nonzero if NODE has DECL_DISCRIMINATOR and not DECL_ACCESS.  */
#define DECL_DISCRIMINATOR_P(NODE)				\
  (((TREE_CODE (NODE) == VAR_DECL && TREE_STATIC (NODE))	\
    || DECL_IMPLICIT_TYPEDEF_P (NODE))				\
   && DECL_FUNCTION_SCOPE_P (NODE))

/* Discriminator for name mangling.  */
#define DECL_DISCRIMINATOR(NODE) (LANG_DECL_MIN_CHECK (NODE)->access)

/* The index of a user-declared parameter in its function, starting at 1.
   All artificial parameters will have index 0.  */
#define DECL_PARM_INDEX(NODE) \
  (LANG_DECL_PARM_CHECK (NODE)->index)

/* The level of a user-declared parameter in its function, starting at 1.
   A parameter of the function will have level 1; a parameter of the first
   nested function declarator (i.e. t in void f (void (*p)(T t))) will have
   level 2.  */
#define DECL_PARM_LEVEL(NODE) \
  (LANG_DECL_PARM_CHECK (NODE)->level)

/* Nonzero if the VTT parm has been added to NODE.  */
#define DECL_HAS_VTT_PARM_P(NODE) \
  (LANG_DECL_FN_CHECK (NODE)->has_vtt_parm_p)

/* Nonzero if NODE is a FUNCTION_DECL for which a VTT parameter is
   required.  */
#define DECL_NEEDS_VTT_PARM_P(NODE)			\
  (CLASSTYPE_VBASECLASSES (DECL_CONTEXT (NODE))		\
   && (DECL_BASE_CONSTRUCTOR_P (NODE)			\
       || DECL_BASE_DESTRUCTOR_P (NODE)))

/* Nonzero if NODE is a user-defined conversion operator.  */
#define DECL_CONV_FN_P(NODE) IDENTIFIER_CONV_OP_P (DECL_NAME (NODE))

/* The type to which conversion operator FN converts to.   */
#define DECL_CONV_FN_TYPE(FN) \
  TREE_TYPE ((gcc_checking_assert (DECL_CONV_FN_P (FN)), DECL_NAME (FN)))

/* Nonzero if NODE, a static data member, was declared in its class as an
   array of unknown bound.  */
#define VAR_HAD_UNKNOWN_BOUND(NODE)			\
  (DECL_LANG_SPECIFIC (VAR_DECL_CHECK (NODE))		\
   ? DECL_LANG_SPECIFIC (NODE)->u.base.unknown_bound_p	\
   : false)
#define SET_VAR_HAD_UNKNOWN_BOUND(NODE) \
  (DECL_LANG_SPECIFIC (VAR_DECL_CHECK (NODE))->u.base.unknown_bound_p = true)

/* True iff decl NODE is for an overloaded operator.  */
#define DECL_OVERLOADED_OPERATOR_P(NODE)		\
  IDENTIFIER_ANY_OP_P (DECL_NAME (NODE))

/* Nonzero if NODE is an assignment operator (including += and such).  */
#define DECL_ASSIGNMENT_OPERATOR_P(NODE)		 \
  IDENTIFIER_ASSIGN_OP_P (DECL_NAME (NODE))

/* NODE is a function_decl for an overloaded operator.  Return its
   compressed (raw) operator code.  Note that this is not a TREE_CODE.  */
#define DECL_OVERLOADED_OPERATOR_CODE_RAW(NODE)		\
  (LANG_DECL_FN_CHECK (NODE)->ovl_op_code)

/* DECL is an overloaded operator.  Test whether it is for TREE_CODE
   (a literal constant).  */
#define DECL_OVERLOADED_OPERATOR_IS(DECL, CODE)			\
  (DECL_OVERLOADED_OPERATOR_CODE_RAW (DECL) == OVL_OP_##CODE)

/* For FUNCTION_DECLs: nonzero means that this function is a
   constructor or a destructor with an extra in-charge parameter to
   control whether or not virtual bases are constructed.  */
#define DECL_HAS_IN_CHARGE_PARM_P(NODE) \
  (LANG_DECL_FN_CHECK (NODE)->has_in_charge_parm_p)

/* Nonzero if DECL is a declaration of __builtin_constant_p.  */
#define DECL_IS_BUILTIN_CONSTANT_P(NODE)		\
 (TREE_CODE (NODE) == FUNCTION_DECL			\
  && DECL_BUILT_IN_CLASS (NODE) == BUILT_IN_NORMAL	\
  && DECL_FUNCTION_CODE (NODE) == BUILT_IN_CONSTANT_P)

/* Nonzero for _DECL means that this decl appears in (or will appear
   in) as a member in a RECORD_TYPE or UNION_TYPE node.  It is also for
   detecting circularity in case members are multiply defined.  In the
   case of a VAR_DECL, it means that no definition has been seen, even
   if an initializer has been.  */
#define DECL_IN_AGGR_P(NODE) (DECL_LANG_FLAG_3 (NODE))

/* Nonzero for a VAR_DECL means that the variable's initialization (if
   any) has been processed.  (In general, DECL_INITIALIZED_P is
   !DECL_EXTERNAL, but static data members may be initialized even if
   not defined.)  */
#define DECL_INITIALIZED_P(NODE) \
   (TREE_LANG_FLAG_1 (VAR_DECL_CHECK (NODE)))

/* Nonzero for a VAR_DECL iff an explicit initializer was provided
   or a non-trivial constructor is called.  */
#define DECL_NONTRIVIALLY_INITIALIZED_P(NODE)	\
   (TREE_LANG_FLAG_3 (VAR_DECL_CHECK (NODE)))

/* Nonzero for a VAR_DECL that was initialized with a
   constant-expression.  */
#define DECL_INITIALIZED_BY_CONSTANT_EXPRESSION_P(NODE) \
  (TREE_LANG_FLAG_2 (VAR_DECL_CHECK (NODE)))

/* Nonzero if the DECL was initialized in the class definition itself,
   rather than outside the class.  This is used for both static member
   VAR_DECLS, and FUNCTION_DECLS that are defined in the class.  */
#define DECL_INITIALIZED_IN_CLASS_P(DECL) \
  (DECL_LANG_SPECIFIC (VAR_OR_FUNCTION_DECL_CHECK (DECL)) \
   ->u.base.initialized_in_class)

/* Nonzero if the DECL is used in the sense of 3.2 [basic.def.odr].
   Only available for decls with DECL_LANG_SPECIFIC.  */
#define DECL_ODR_USED(DECL) \
  (DECL_LANG_SPECIFIC (VAR_OR_FUNCTION_DECL_CHECK (DECL)) \
   ->u.base.odr_used)

/* Nonzero for DECL means that this decl is just a friend declaration,
   and should not be added to the list of members for this class.  */
#define DECL_FRIEND_P(NODE) \
  (DECL_LANG_SPECIFIC (TYPE_FUNCTION_OR_TEMPLATE_DECL_CHECK (NODE)) \
   ->u.base.friend_or_tls)

/* Nonzero if the thread-local variable was declared with __thread as
   opposed to thread_local.  */
#define DECL_GNU_TLS_P(NODE)				\
  (DECL_LANG_SPECIFIC (VAR_DECL_CHECK (NODE))		\
   && DECL_LANG_SPECIFIC (NODE)->u.base.friend_or_tls)
#define SET_DECL_GNU_TLS_P(NODE)				\
  (retrofit_lang_decl (VAR_DECL_CHECK (NODE)),			\
   DECL_LANG_SPECIFIC (NODE)->u.base.friend_or_tls = true)

/* A TREE_LIST of the types which have befriended this FUNCTION_DECL.  */
#define DECL_BEFRIENDING_CLASSES(NODE) \
  (LANG_DECL_FN_CHECK (NODE)->befriending_classes)

/* Nonzero for FUNCTION_DECL means that this decl is a static
   member function.  */
#define DECL_STATIC_FUNCTION_P(NODE) \
  (LANG_DECL_FN_CHECK (NODE)->static_function)

/* Nonzero for FUNCTION_DECL means that this decl is a non-static
   member function.  */
#define DECL_NONSTATIC_MEMBER_FUNCTION_P(NODE) \
  (TREE_CODE (TREE_TYPE (NODE)) == METHOD_TYPE)

/* Nonzero for FUNCTION_DECL means that this decl is a member function
   (static or non-static).  */
#define DECL_FUNCTION_MEMBER_P(NODE) \
  (DECL_NONSTATIC_MEMBER_FUNCTION_P (NODE) || DECL_STATIC_FUNCTION_P (NODE))

/* Nonzero for FUNCTION_DECL means that this member function
   has `this' as const X *const.  */
#define DECL_CONST_MEMFUNC_P(NODE)					 \
  (DECL_NONSTATIC_MEMBER_FUNCTION_P (NODE)				 \
   && CP_TYPE_CONST_P (TREE_TYPE (TREE_VALUE				 \
				  (TYPE_ARG_TYPES (TREE_TYPE (NODE))))))

/* Nonzero for FUNCTION_DECL means that this member function
   has `this' as volatile X *const.  */
#define DECL_VOLATILE_MEMFUNC_P(NODE)					 \
  (DECL_NONSTATIC_MEMBER_FUNCTION_P (NODE)				 \
   && CP_TYPE_VOLATILE_P (TREE_TYPE (TREE_VALUE				 \
				  (TYPE_ARG_TYPES (TREE_TYPE (NODE))))))

/* Nonzero for a DECL means that this member is a non-static member.  */
#define DECL_NONSTATIC_MEMBER_P(NODE)		\
  (DECL_NONSTATIC_MEMBER_FUNCTION_P (NODE)	\
   || TREE_CODE (NODE) == FIELD_DECL)

/* Nonzero for _DECL means that this member object type
   is mutable.  */
#define DECL_MUTABLE_P(NODE) (DECL_LANG_FLAG_0 (NODE))

/* Nonzero for _DECL means that this constructor or conversion function is
   non-converting.  */
#define DECL_NONCONVERTING_P(NODE) \
  (LANG_DECL_FN_CHECK (NODE)->nonconverting)

/* Nonzero for FUNCTION_DECL means that this member function is a pure
   virtual function.  */
#define DECL_PURE_VIRTUAL_P(NODE) \
  (LANG_DECL_FN_CHECK (NODE)->pure_virtual)

/* Nonzero for FUNCTION_DECL means that this member function (either
   a constructor or a conversion function) has an explicit specifier
   with a value-dependent expression.  */
#define DECL_HAS_DEPENDENT_EXPLICIT_SPEC_P(NODE) \
  (LANG_DECL_FN_CHECK (NODE)->has_dependent_explicit_spec_p)

/* True (in a FUNCTION_DECL) if NODE is a virtual function that is an
   invalid overrider for a function from a base class.  Once we have
   complained about an invalid overrider we avoid complaining about it
   again.  */
#define DECL_INVALID_OVERRIDER_P(NODE) \
  (DECL_LANG_FLAG_4 (NODE))

/* True (in a FUNCTION_DECL) if NODE is a function declared with
   an override virt-specifier */
#define DECL_OVERRIDE_P(NODE) (TREE_LANG_FLAG_0 (NODE))

/* The thunks associated with NODE, a FUNCTION_DECL.  */
#define DECL_THUNKS(NODE) \
  (DECL_VIRTUAL_P (NODE) ? LANG_DECL_FN_CHECK (NODE)->context : NULL_TREE)

/* Set DECL_THUNKS.  */
#define SET_DECL_THUNKS(NODE,THUNKS) \
  (LANG_DECL_FN_CHECK (NODE)->context = (THUNKS))

/* If NODE, a FUNCTION_DECL, is a C++11 inheriting constructor, then this
   is the constructor it inherits from.  */
#define DECL_INHERITED_CTOR(NODE) \
  (DECL_DECLARES_FUNCTION_P (NODE) && DECL_CONSTRUCTOR_P (NODE) \
   ? LANG_DECL_FN_CHECK (NODE)->context : NULL_TREE)

/* And this is the base that constructor comes from.  */
#define DECL_INHERITED_CTOR_BASE(NODE)			\
  (DECL_INHERITED_CTOR (NODE)				\
   ? DECL_CONTEXT (flag_new_inheriting_ctors		\
		   ? strip_inheriting_ctors (NODE)	\
		   : DECL_INHERITED_CTOR (NODE))	\
   : NULL_TREE)

/* Set the inherited base.  */
#define SET_DECL_INHERITED_CTOR(NODE,INH) \
  (LANG_DECL_FN_CHECK (NODE)->context = (INH))

/* Nonzero if NODE is a thunk, rather than an ordinary function.  */
#define DECL_THUNK_P(NODE)			\
  (TREE_CODE (NODE) == FUNCTION_DECL		\
   && DECL_LANG_SPECIFIC (NODE)			\
   && LANG_DECL_FN_CHECK (NODE)->thunk_p)

/* Set DECL_THUNK_P for node.  */
#define SET_DECL_THUNK_P(NODE, THIS_ADJUSTING)			\
  (LANG_DECL_FN_CHECK (NODE)->thunk_p = 1,			\
   LANG_DECL_FN_CHECK (NODE)->this_thunk_p = (THIS_ADJUSTING))

/* Nonzero if NODE is a this pointer adjusting thunk.  */
#define DECL_THIS_THUNK_P(NODE)			\
  (DECL_THUNK_P (NODE) && LANG_DECL_FN_CHECK (NODE)->this_thunk_p)

/* Nonzero if NODE is a result pointer adjusting thunk.  */
#define DECL_RESULT_THUNK_P(NODE)			\
  (DECL_THUNK_P (NODE) && !LANG_DECL_FN_CHECK (NODE)->this_thunk_p)

/* Nonzero if NODE is a FUNCTION_DECL, but not a thunk.  */
#define DECL_NON_THUNK_FUNCTION_P(NODE)				\
  (TREE_CODE (NODE) == FUNCTION_DECL && !DECL_THUNK_P (NODE))

/* Nonzero if NODE is `extern "C"'.  */
#define DECL_EXTERN_C_P(NODE) \
  (DECL_LANGUAGE (NODE) == lang_c)

/* Nonzero if NODE is an `extern "C"' function.  */
#define DECL_EXTERN_C_FUNCTION_P(NODE) \
  (DECL_NON_THUNK_FUNCTION_P (NODE) && DECL_EXTERN_C_P (NODE))

/* True iff DECL is an entity with vague linkage whose definition is
   available in this translation unit.  */
#define DECL_REPO_AVAILABLE_P(NODE) \
  (DECL_LANG_SPECIFIC (NODE)->u.base.repo_available_p)

/* True if DECL is declared 'constexpr'.  */
#define DECL_DECLARED_CONSTEXPR_P(DECL) \
  DECL_LANG_FLAG_8 (VAR_OR_FUNCTION_DECL_CHECK (STRIP_TEMPLATE (DECL)))

// True if NODE was declared as 'concept'.  The flag implies that the
// declaration is constexpr, that the declaration cannot be specialized or
// refined, and that the result type must be convertible to bool.
#define DECL_DECLARED_CONCEPT_P(NODE) \
  (DECL_LANG_SPECIFIC (NODE)->u.base.concept_p)

/* Nonzero if this DECL is the __PRETTY_FUNCTION__ variable in a
   template function.  */
#define DECL_PRETTY_FUNCTION_P(NODE) \
  (DECL_NAME (NODE) \
   && id_equal (DECL_NAME (NODE), "__PRETTY_FUNCTION__"))

/* For a DECL, true if it is __func__ or similar.  */
#define DECL_FNAME_P(NODE)					\
  (VAR_P (NODE) && DECL_NAME (NODE) && DECL_ARTIFICIAL (NODE)	\
   && DECL_HAS_VALUE_EXPR_P (NODE)				\
   && (id_equal (DECL_NAME (NODE), "__PRETTY_FUNCTION__")	\
       || id_equal (DECL_NAME (NODE), "__FUNCTION__")		\
       || id_equal (DECL_NAME (NODE), "__func__")))

/* Nonzero if the variable was declared to be thread-local.
   We need a special C++ version of this test because the middle-end
   DECL_THREAD_LOCAL_P uses the symtab, so we can't use it for
   templates.  */
#define CP_DECL_THREAD_LOCAL_P(NODE) \
  (TREE_LANG_FLAG_0 (VAR_DECL_CHECK (NODE)))

/* The _TYPE context in which this _DECL appears.  This field holds the
   class where a virtual function instance is actually defined.  */
#define DECL_CLASS_CONTEXT(NODE) \
  (DECL_CLASS_SCOPE_P (NODE) ? DECL_CONTEXT (NODE) : NULL_TREE)

/* For a non-member friend function, the class (if any) in which this
   friend was defined.  For example, given:

     struct S { friend void f () { ... } };

   the DECL_FRIEND_CONTEXT for `f' will be `S'.  */
#define DECL_FRIEND_CONTEXT(NODE)				\
  ((DECL_DECLARES_FUNCTION_P (NODE)				\
    && DECL_FRIEND_P (NODE) && !DECL_FUNCTION_MEMBER_P (NODE))	\
   ? LANG_DECL_FN_CHECK (NODE)->context				\
   : NULL_TREE)

/* Set the DECL_FRIEND_CONTEXT for NODE to CONTEXT.  */
#define SET_DECL_FRIEND_CONTEXT(NODE, CONTEXT) \
  (LANG_DECL_FN_CHECK (NODE)->context = (CONTEXT))

#define CP_DECL_CONTEXT(NODE) \
  (!DECL_FILE_SCOPE_P (NODE) ? DECL_CONTEXT (NODE) : global_namespace)
#define CP_TYPE_CONTEXT(NODE) \
  (!TYPE_FILE_SCOPE_P (NODE) ? TYPE_CONTEXT (NODE) : global_namespace)
#define FROB_CONTEXT(NODE) \
  ((NODE) == global_namespace ? DECL_CONTEXT (NODE) : (NODE))

/* 1 iff NODE has namespace scope, including the global namespace.  */
#define DECL_NAMESPACE_SCOPE_P(NODE)				\
  (!DECL_TEMPLATE_PARM_P (NODE)					\
   && TREE_CODE (CP_DECL_CONTEXT (NODE)) == NAMESPACE_DECL)

#define TYPE_NAMESPACE_SCOPE_P(NODE) \
  (TREE_CODE (CP_TYPE_CONTEXT (NODE)) == NAMESPACE_DECL)

#define NAMESPACE_SCOPE_P(NODE) \
  ((DECL_P (NODE) && DECL_NAMESPACE_SCOPE_P (NODE)) \
   || (TYPE_P (NODE) && TYPE_NAMESPACE_SCOPE_P (NODE)))

/* 1 iff NODE is a class member.  */
#define DECL_CLASS_SCOPE_P(NODE) \
  (DECL_CONTEXT (NODE) && TYPE_P (DECL_CONTEXT (NODE)))

#define TYPE_CLASS_SCOPE_P(NODE) \
  (TYPE_CONTEXT (NODE) && TYPE_P (TYPE_CONTEXT (NODE)))

/* 1 iff NODE is function-local.  */
#define DECL_FUNCTION_SCOPE_P(NODE) \
  (DECL_CONTEXT (NODE) \
   && TREE_CODE (DECL_CONTEXT (NODE)) == FUNCTION_DECL)

#define TYPE_FUNCTION_SCOPE_P(NODE) \
  (TYPE_CONTEXT (NODE) && TREE_CODE (TYPE_CONTEXT (NODE)) == FUNCTION_DECL)

/* 1 iff VAR_DECL node NODE is a type-info decl.  This flag is set for
   both the primary typeinfo object and the associated NTBS name.  */
#define DECL_TINFO_P(NODE) TREE_LANG_FLAG_4 (VAR_DECL_CHECK (NODE))

/* 1 iff VAR_DECL node NODE is virtual table or VTT.  */
#define DECL_VTABLE_OR_VTT_P(NODE) TREE_LANG_FLAG_5 (VAR_DECL_CHECK (NODE))

/* 1 iff FUNCTION_TYPE or METHOD_TYPE has a ref-qualifier (either & or &&). */
#define FUNCTION_REF_QUALIFIED(NODE) \
  TREE_LANG_FLAG_4 (FUNC_OR_METHOD_CHECK (NODE))

/* 1 iff FUNCTION_TYPE or METHOD_TYPE has &&-ref-qualifier.  */
#define FUNCTION_RVALUE_QUALIFIED(NODE) \
  TREE_LANG_FLAG_5 (FUNC_OR_METHOD_CHECK (NODE))

/* Returns 1 iff VAR_DECL is a construction virtual table.
   DECL_VTABLE_OR_VTT_P will be true in this case and must be checked
   before using this macro.  */
#define DECL_CONSTRUCTION_VTABLE_P(NODE) \
  TREE_LANG_FLAG_6 (VAR_DECL_CHECK (NODE))

/* 1 iff NODE is function-local, but for types.  */
#define LOCAL_CLASS_P(NODE)				\
  (decl_function_context (TYPE_MAIN_DECL (NODE)) != NULL_TREE)

/* The nesting depth of namespace, class or function.  Makes is_ancestor much
   simpler.  Only 8 bits available.  */
#define SCOPE_DEPTH(NODE) \
  (NAMESPACE_DECL_CHECK (NODE)->base.u.bits.address_space)

/* Whether the namepace is an inline namespace.  */
#define DECL_NAMESPACE_INLINE_P(NODE) \
  TREE_LANG_FLAG_0 (NAMESPACE_DECL_CHECK (NODE))

/* In a NAMESPACE_DECL, a vector of inline namespaces.  */
#define DECL_NAMESPACE_INLINEES(NODE) \
   (LANG_DECL_NS_CHECK (NODE)->inlinees)

/* Pointer to hash_map from IDENTIFIERS to DECLS  */
#define DECL_NAMESPACE_BINDINGS(NODE) \
   (LANG_DECL_NS_CHECK (NODE)->bindings)

/* In a NAMESPACE_DECL, points to the original namespace if this is
   a namespace alias.  */
#define DECL_NAMESPACE_ALIAS(NODE) \
	DECL_ABSTRACT_ORIGIN (NAMESPACE_DECL_CHECK (NODE))
#define ORIGINAL_NAMESPACE(NODE)  \
  (DECL_NAMESPACE_ALIAS (NODE) ? DECL_NAMESPACE_ALIAS (NODE) : (NODE))

/* Nonzero if NODE is the std namespace.  */
#define DECL_NAMESPACE_STD_P(NODE)			\
  (TREE_CODE (NODE) == NAMESPACE_DECL			\
   && CP_DECL_CONTEXT (NODE) == global_namespace	\
   && DECL_NAME (NODE) == std_identifier)

/* In a TREE_LIST in an attribute list, indicates that the attribute
   must be applied at instantiation time.  */
#define ATTR_IS_DEPENDENT(NODE) TREE_LANG_FLAG_0 (TREE_LIST_CHECK (NODE))

/* In a TREE_LIST in the argument of attribute abi_tag, indicates that the tag
   was inherited from a template parameter, not explicitly indicated.  */
#define ABI_TAG_IMPLICIT(NODE) TREE_LANG_FLAG_0 (TREE_LIST_CHECK (NODE))

/* Non zero if this is a using decl for a dependent scope. */
#define DECL_DEPENDENT_P(NODE) DECL_LANG_FLAG_0 (USING_DECL_CHECK (NODE))

/* The scope named in a using decl.  */
#define USING_DECL_SCOPE(NODE) DECL_RESULT_FLD (USING_DECL_CHECK (NODE))

/* The decls named by a using decl.  */
#define USING_DECL_DECLS(NODE) DECL_INITIAL (USING_DECL_CHECK (NODE))

/* Non zero if the using decl refers to a dependent type.  */
#define USING_DECL_TYPENAME_P(NODE) DECL_LANG_FLAG_1 (USING_DECL_CHECK (NODE))

/* In a FUNCTION_DECL, this is nonzero if this function was defined in
   the class definition.  We have saved away the text of the function,
   but have not yet processed it.  */
#define DECL_PENDING_INLINE_P(NODE) \
  (LANG_DECL_FN_CHECK (NODE)->pending_inline_p)

/* If DECL_PENDING_INLINE_P holds, this is the saved text of the
   function.  */
#define DECL_PENDING_INLINE_INFO(NODE) \
  (LANG_DECL_FN_CHECK (NODE)->u.pending_inline_info)

/* Nonzero for TYPE_DECL means that it was written 'using name = type'.  */
#define TYPE_DECL_ALIAS_P(NODE) \
  DECL_LANG_FLAG_6 (TYPE_DECL_CHECK (NODE))

/* Nonzero for TEMPLATE_DECL means that it is a 'complex' alias template.  */
#define TEMPLATE_DECL_COMPLEX_ALIAS_P(NODE) \
  DECL_LANG_FLAG_2 (TEMPLATE_DECL_CHECK (NODE))

/* Returns t iff the node can have a TEMPLATE_INFO field.  */

inline tree
template_info_decl_check (const_tree t, const char* f, int l, const char* fn)
{
  switch (TREE_CODE (t))
    {
    case VAR_DECL:
    case FUNCTION_DECL:
    case FIELD_DECL:
    case TYPE_DECL:
    case CONCEPT_DECL:
    case TEMPLATE_DECL:
      return const_cast<tree>(t);
    default:
      break;
    }
  tree_check_failed (t, f, l, fn,
                     VAR_DECL, FUNCTION_DECL, FIELD_DECL, TYPE_DECL,
                     CONCEPT_DECL, TEMPLATE_DECL, 0);
  gcc_unreachable ();
}


#define TEMPLATE_INFO_DECL_CHECK(NODE) \
  template_info_decl_check ((NODE), __FILE__, __LINE__, __FUNCTION__)

/* Nonzero for a type which is an alias for another type; i.e, a type
   which declaration was written 'using name-of-type =
   another-type'.  */
#define TYPE_ALIAS_P(NODE)			\
  (TYPE_P (NODE)				\
   && TYPE_NAME (NODE)				\
   && TREE_CODE (TYPE_NAME (NODE)) == TYPE_DECL	\
   && TYPE_DECL_ALIAS_P (TYPE_NAME (NODE)))

/* If non-NULL for a VAR_DECL, FUNCTION_DECL, TYPE_DECL, TEMPLATE_DECL,
   or CONCEPT_DECL, the entity is either a template specialization (if
   DECL_USE_TEMPLATE is nonzero) or the abstract instance of the
   template itself.

   In either case, DECL_TEMPLATE_INFO is a TEMPLATE_INFO, whose
   TI_TEMPLATE is the TEMPLATE_DECL of which this entity is a
   specialization or abstract instance.  The TI_ARGS is the
   template arguments used to specialize the template.

   Consider:

      template <typename T> struct S { friend void f(T) {} };

   In this case, S<int>::f is, from the point of view of the compiler,
   an instantiation of a template -- but, from the point of view of
   the language, each instantiation of S results in a wholly unrelated
   global function f.  In this case, DECL_TEMPLATE_INFO for S<int>::f
   will be non-NULL, but DECL_USE_TEMPLATE will be zero.  */
#define DECL_TEMPLATE_INFO(NODE) \
  (DECL_LANG_SPECIFIC (TEMPLATE_INFO_DECL_CHECK (NODE)) \
   ->u.min.template_info)

/* For a lambda capture proxy, its captured variable.  */
#define DECL_CAPTURED_VARIABLE(NODE) \
  (LANG_DECL_MIN_CHECK (NODE)->access)

/* For a VAR_DECL, indicates that the variable is actually a
   non-static data member of anonymous union that has been promoted to
   variable status.  */
#define DECL_ANON_UNION_VAR_P(NODE) \
  (DECL_LANG_FLAG_4 (VAR_DECL_CHECK (NODE)))

/* Template information for a RECORD_TYPE or UNION_TYPE.  */
#define CLASSTYPE_TEMPLATE_INFO(NODE) \
  (TYPE_LANG_SLOT_1 (RECORD_OR_UNION_CHECK (NODE)))

/* Template information for a template template parameter.  */
#define TEMPLATE_TEMPLATE_PARM_TEMPLATE_INFO(NODE) \
  (TYPE_LANG_SLOT_1 (BOUND_TEMPLATE_TEMPLATE_PARM_TYPE_CHECK (NODE)))

/* Template information for an ENUMERAL_, RECORD_, UNION_TYPE, or
   BOUND_TEMPLATE_TEMPLATE_PARM type.  This ignores any alias
   templateness of NODE.  It'd be nice if this could unconditionally
   access the slot, rather than return NULL if given a
   non-templatable type.  */
#define TYPE_TEMPLATE_INFO(NODE)					\
  (TREE_CODE (NODE) == ENUMERAL_TYPE					\
   || TREE_CODE (NODE) == BOUND_TEMPLATE_TEMPLATE_PARM			\
   || RECORD_OR_UNION_TYPE_P (NODE)					\
   ? TYPE_LANG_SLOT_1 (NODE) : NULL_TREE)

/* Template information (if any) for an alias type.  */
#define TYPE_ALIAS_TEMPLATE_INFO(NODE)					\
  (DECL_LANG_SPECIFIC (TYPE_NAME (NODE))				\
   ? DECL_TEMPLATE_INFO (TYPE_NAME (NODE))				\
   : NULL_TREE)

/* If NODE is a type alias, this accessor returns the template info
   for the alias template (if any).  Otherwise behave as
   TYPE_TEMPLATE_INFO.  */
#define TYPE_TEMPLATE_INFO_MAYBE_ALIAS(NODE)				\
  (TYPE_ALIAS_P (NODE)							\
   ? TYPE_ALIAS_TEMPLATE_INFO (NODE)					\
   : TYPE_TEMPLATE_INFO (NODE))

/* Set the template information for an ENUMERAL_, RECORD_, or
   UNION_TYPE to VAL.  */
#define SET_TYPE_TEMPLATE_INFO(NODE, VAL)				\
  (TREE_CODE (NODE) == ENUMERAL_TYPE					\
   || (CLASS_TYPE_P (NODE) && !TYPE_ALIAS_P (NODE))			\
   ? (TYPE_LANG_SLOT_1 (NODE) = (VAL))				\
   : (DECL_TEMPLATE_INFO (TYPE_NAME (NODE)) = (VAL)))

#define TI_TEMPLATE(NODE) TREE_TYPE (TEMPLATE_INFO_CHECK (NODE))
#define TI_ARGS(NODE) TREE_CHAIN (TEMPLATE_INFO_CHECK (NODE))
#define TI_PENDING_TEMPLATE_FLAG(NODE) \
  TREE_LANG_FLAG_1 (TEMPLATE_INFO_CHECK (NODE))
/* For a given TREE_VEC containing a template argument list,
   this property contains the number of arguments that are not
   defaulted.  */
#define NON_DEFAULT_TEMPLATE_ARGS_COUNT(NODE) \
  TREE_CHAIN (TREE_VEC_CHECK (NODE))

/* Below are the setter and getter of the NON_DEFAULT_TEMPLATE_ARGS_COUNT
   property.  */
#define SET_NON_DEFAULT_TEMPLATE_ARGS_COUNT(NODE, INT_VALUE) \
  NON_DEFAULT_TEMPLATE_ARGS_COUNT(NODE) = build_int_cst (NULL_TREE, INT_VALUE)
#if CHECKING_P
#define GET_NON_DEFAULT_TEMPLATE_ARGS_COUNT(NODE) \
    int_cst_value (NON_DEFAULT_TEMPLATE_ARGS_COUNT (NODE))
#else
#define GET_NON_DEFAULT_TEMPLATE_ARGS_COUNT(NODE) \
  NON_DEFAULT_TEMPLATE_ARGS_COUNT (NODE) \
  ? int_cst_value (NON_DEFAULT_TEMPLATE_ARGS_COUNT (NODE)) \
  : TREE_VEC_LENGTH (INNERMOST_TEMPLATE_ARGS (NODE))
#endif
/* The list of typedefs - used in the template - that need
   access checking at template instantiation time.

   FIXME this should be associated with the TEMPLATE_DECL, not the
   TEMPLATE_INFO.  */
#define TI_TYPEDEFS_NEEDING_ACCESS_CHECKING(NODE) \
  ((struct tree_template_info*)TEMPLATE_INFO_CHECK \
     (NODE))->typedefs_needing_access_checking

/* We use TREE_VECs to hold template arguments.  If there is only one
   level of template arguments, then the TREE_VEC contains the
   arguments directly.  If there is more than one level of template
   arguments, then each entry in the TREE_VEC is itself a TREE_VEC,
   containing the template arguments for a single level.  The first
   entry in the outer TREE_VEC is the outermost level of template
   parameters; the last is the innermost.

   It is incorrect to ever form a template argument vector containing
   only one level of arguments, but which is a TREE_VEC containing as
   its only entry the TREE_VEC for that level.

   For each TREE_VEC containing the template arguments for a single
   level, it's possible to get or set the number of non defaulted
   template arguments by using the accessor macros
   GET_NON_DEFAULT_TEMPLATE_ARGS_COUNT or
   SET_NON_DEFAULT_TEMPLATE_ARGS_COUNT.  */

/* Nonzero if the template arguments is actually a vector of vectors,
   rather than just a vector.  */
#define TMPL_ARGS_HAVE_MULTIPLE_LEVELS(NODE)		     \
  (NODE && TREE_VEC_LENGTH (NODE) && TREE_VEC_ELT (NODE, 0)  \
   && TREE_CODE (TREE_VEC_ELT (NODE, 0)) == TREE_VEC)

/* The depth of a template argument vector.  When called directly by
   the parser, we use a TREE_LIST rather than a TREE_VEC to represent
   template arguments.  In fact, we may even see NULL_TREE if there
   are no template arguments.  In both of those cases, there is only
   one level of template arguments.  */
#define TMPL_ARGS_DEPTH(NODE)					\
  (TMPL_ARGS_HAVE_MULTIPLE_LEVELS (NODE) ? TREE_VEC_LENGTH (NODE) : 1)

/* The LEVELth level of the template ARGS.  The outermost level of
   args is level 1, not level 0.  */
#define TMPL_ARGS_LEVEL(ARGS, LEVEL)		\
  (TMPL_ARGS_HAVE_MULTIPLE_LEVELS (ARGS)	\
   ? TREE_VEC_ELT (ARGS, (LEVEL) - 1) : (ARGS))

/* Set the LEVELth level of the template ARGS to VAL.  This macro does
   not work with single-level argument vectors.  */
#define SET_TMPL_ARGS_LEVEL(ARGS, LEVEL, VAL)	\
  (TREE_VEC_ELT (ARGS, (LEVEL) - 1) = (VAL))

/* Accesses the IDXth parameter in the LEVELth level of the ARGS.  */
#define TMPL_ARG(ARGS, LEVEL, IDX)				\
  (TREE_VEC_ELT (TMPL_ARGS_LEVEL (ARGS, LEVEL), IDX))

/* Given a single level of template arguments in NODE, return the
   number of arguments.  */
#define NUM_TMPL_ARGS(NODE)				\
  (TREE_VEC_LENGTH (NODE))

/* Returns the innermost level of template arguments in ARGS.  */
#define INNERMOST_TEMPLATE_ARGS(NODE) \
  (get_innermost_template_args ((NODE), 1))

/* The number of levels of template parameters given by NODE.  */
#define TMPL_PARMS_DEPTH(NODE) \
  ((HOST_WIDE_INT) TREE_INT_CST_LOW (TREE_PURPOSE (NODE)))

/* The TEMPLATE_DECL instantiated or specialized by NODE.  This
   TEMPLATE_DECL will be the immediate parent, not the most general
   template.  For example, in:

      template <class T> struct S { template <class U> void f(U); }

   the FUNCTION_DECL for S<int>::f<double> will have, as its
   DECL_TI_TEMPLATE, `template <class U> S<int>::f<U>'.

   As a special case, for a member friend template of a template
   class, this value will not be a TEMPLATE_DECL, but rather an
   IDENTIFIER_NODE or OVERLOAD indicating the name of the template and
   any explicit template arguments provided.  For example, in:

     template <class T> struct S { friend void f<int>(int, double); }

   the DECL_TI_TEMPLATE will be an IDENTIFIER_NODE for `f' and the
   DECL_TI_ARGS will be {int}.

   For a FIELD_DECL with a non-static data member initializer, this value
   is the FIELD_DECL it was instantiated from.  */
#define DECL_TI_TEMPLATE(NODE)      TI_TEMPLATE (DECL_TEMPLATE_INFO (NODE))

/* The template arguments used to obtain this decl from the most
   general form of DECL_TI_TEMPLATE.  For the example given for
   DECL_TI_TEMPLATE, the DECL_TI_ARGS will be {int, double}.  These
   are always the full set of arguments required to instantiate this
   declaration from the most general template specialized here.  */
#define DECL_TI_ARGS(NODE)	    TI_ARGS (DECL_TEMPLATE_INFO (NODE))

/* The TEMPLATE_DECL associated with NODE, a class type.  Even if NODE
   will be generated from a partial specialization, the TEMPLATE_DECL
   referred to here will be the original template.  For example,
   given:

      template <typename T> struct S {};
      template <typename T> struct S<T*> {};
<<<<<<< HEAD

   the CLASSTPYE_TI_TEMPLATE for S<int*> will be S, not the S<T*>.  */
=======
      
   the CLASSTPYE_TI_TEMPLATE for S<int*> will be S, not the S<T*>.

   For a member class template, CLASSTYPE_TI_TEMPLATE always refers to the
   partial instantiation rather than the primary template.  CLASSTYPE_TI_ARGS
   are for the primary template if the partial instantiation isn't
   specialized, or for the explicit specialization if it is, e.g.

      template <class T> class C { template <class U> class D; }
      template <> template <class U> class C<int>::D;  */
>>>>>>> 338bc01a
#define CLASSTYPE_TI_TEMPLATE(NODE) TI_TEMPLATE (CLASSTYPE_TEMPLATE_INFO (NODE))
#define CLASSTYPE_TI_ARGS(NODE)     TI_ARGS (CLASSTYPE_TEMPLATE_INFO (NODE))

/* For a template instantiation TYPE, returns the TYPE corresponding
   to the primary template.  Otherwise returns TYPE itself.  */
#define CLASSTYPE_PRIMARY_TEMPLATE_TYPE(TYPE)				\
  ((CLASSTYPE_USE_TEMPLATE ((TYPE))					\
    && !CLASSTYPE_TEMPLATE_SPECIALIZATION ((TYPE)))			\
   ? TREE_TYPE (DECL_TEMPLATE_RESULT (DECL_PRIMARY_TEMPLATE		\
				      (CLASSTYPE_TI_TEMPLATE ((TYPE))))) \
   : (TYPE))

/* Like CLASS_TI_TEMPLATE, but also works for ENUMERAL_TYPEs.  */
#define TYPE_TI_TEMPLATE(NODE)			\
  (TI_TEMPLATE (TYPE_TEMPLATE_INFO (NODE)))

/* Like DECL_TI_ARGS, but for an ENUMERAL_, RECORD_, or UNION_TYPE.  */
#define TYPE_TI_ARGS(NODE)			\
  (TI_ARGS (TYPE_TEMPLATE_INFO (NODE)))

#define INNERMOST_TEMPLATE_PARMS(NODE)  TREE_VALUE (NODE)

/* Nonzero if NODE (a TEMPLATE_DECL) is a member template, in the
   sense of [temp.mem].  */
#define DECL_MEMBER_TEMPLATE_P(NODE) \
  (DECL_LANG_FLAG_1 (TEMPLATE_DECL_CHECK (NODE)))

/* Nonzero if the NODE corresponds to the template parameters for a
   member template, whose inline definition is being processed after
   the class definition is complete.  */
#define TEMPLATE_PARMS_FOR_INLINE(NODE) TREE_LANG_FLAG_1 (NODE)

/* Determine if a declaration (PARM_DECL or FIELD_DECL) is a pack.  */
#define DECL_PACK_P(NODE) \
  (DECL_P (NODE) && PACK_EXPANSION_P (TREE_TYPE (NODE)))

/* Determines if NODE is an expansion of one or more parameter packs,
   e.g., a TYPE_PACK_EXPANSION or EXPR_PACK_EXPANSION.  */
#define PACK_EXPANSION_P(NODE)                 \
  (TREE_CODE (NODE) == TYPE_PACK_EXPANSION     \
   || TREE_CODE (NODE) == EXPR_PACK_EXPANSION)

/* Extracts the type or expression pattern from a TYPE_PACK_EXPANSION or
   EXPR_PACK_EXPANSION.  */
#define PACK_EXPANSION_PATTERN(NODE)                            \
  (TREE_CODE (NODE) == TYPE_PACK_EXPANSION ? TREE_TYPE (NODE)    \
   : TREE_OPERAND (NODE, 0))

/* Sets the type or expression pattern for a TYPE_PACK_EXPANSION or
   EXPR_PACK_EXPANSION.  */
#define SET_PACK_EXPANSION_PATTERN(NODE,VALUE)  \
  if (TREE_CODE (NODE) == TYPE_PACK_EXPANSION)  \
    TREE_TYPE (NODE) = VALUE;                   \
  else                                          \
    TREE_OPERAND (NODE, 0) = VALUE

/* The list of parameter packs used in the PACK_EXPANSION_* node. The
   TREE_VALUE of each TREE_LIST contains the parameter packs.  */
#define PACK_EXPANSION_PARAMETER_PACKS(NODE)		\
  *(TREE_CODE (NODE) == EXPR_PACK_EXPANSION		\
    ? &TREE_OPERAND (NODE, 1)				\
    : &TYPE_MIN_VALUE_RAW (TYPE_PACK_EXPANSION_CHECK (NODE)))

/* Any additional template args to be applied when substituting into
   the pattern, set by tsubst_pack_expansion for partial instantiations.
   If this is a TREE_LIST, the TREE_VALUE of the first element is the
   usual template argument TREE_VEC, and the TREE_PURPOSE of later elements
   are enclosing functions that provided function parameter packs we'll need
   to map appropriately.  */
#define PACK_EXPANSION_EXTRA_ARGS(NODE)		\
  *(TREE_CODE (NODE) == TYPE_PACK_EXPANSION	\
    ? &TYPE_MAX_VALUE_RAW (NODE)			\
    : &TREE_OPERAND ((NODE), 2))

/* True iff this pack expansion is within a function context.  */
#define PACK_EXPANSION_LOCAL_P(NODE) TREE_LANG_FLAG_0 (NODE)

/* True iff this pack expansion is for sizeof....  */
#define PACK_EXPANSION_SIZEOF_P(NODE) TREE_LANG_FLAG_1 (NODE)

/* True iff the wildcard can match a template parameter pack.  */
#define WILDCARD_PACK_P(NODE) TREE_LANG_FLAG_0 (NODE)

/* Determine if this is an argument pack.  */
#define ARGUMENT_PACK_P(NODE)                          \
  (TREE_CODE (NODE) == TYPE_ARGUMENT_PACK              \
   || TREE_CODE (NODE) == NONTYPE_ARGUMENT_PACK)

/* The arguments stored in an argument pack. Arguments are stored in a
   TREE_VEC, which may have length zero.  */
#define ARGUMENT_PACK_ARGS(NODE)                               \
  (TREE_CODE (NODE) == TYPE_ARGUMENT_PACK? TREE_TYPE (NODE)    \
   : TREE_OPERAND (NODE, 0))

/* Set the arguments stored in an argument pack. VALUE must be a
   TREE_VEC.  */
#define SET_ARGUMENT_PACK_ARGS(NODE,VALUE)     \
  if (TREE_CODE (NODE) == TYPE_ARGUMENT_PACK)  \
    TREE_TYPE (NODE) = VALUE;                           \
  else                                                  \
    TREE_OPERAND (NODE, 0) = VALUE

/* Whether the argument pack is "incomplete", meaning that more
   arguments can still be deduced. Incomplete argument packs are only
   used when the user has provided an explicit template argument list
   for a variadic function template. Some of the explicit template
   arguments will be placed into the beginning of the argument pack,
   but additional arguments might still be deduced.  */
#define ARGUMENT_PACK_INCOMPLETE_P(NODE)        \
  TREE_ADDRESSABLE (ARGUMENT_PACK_ARGS (NODE))

/* When ARGUMENT_PACK_INCOMPLETE_P, stores the explicit template
   arguments used to fill this pack.  */
#define ARGUMENT_PACK_EXPLICIT_ARGS(NODE)       \
  TREE_TYPE (ARGUMENT_PACK_ARGS (NODE))

/* In an ARGUMENT_PACK_SELECT, the argument pack from which an
   argument will be selected.  */
#define ARGUMENT_PACK_SELECT_FROM_PACK(NODE)				\
  (((struct tree_argument_pack_select *)ARGUMENT_PACK_SELECT_CHECK (NODE))->argument_pack)

/* In an ARGUMENT_PACK_SELECT, the index of the argument we want to
   select.  */
#define ARGUMENT_PACK_SELECT_INDEX(NODE)				\
  (((struct tree_argument_pack_select *)ARGUMENT_PACK_SELECT_CHECK (NODE))->index)

#define FOLD_EXPR_CHECK(NODE)						\
  TREE_CHECK4 (NODE, UNARY_LEFT_FOLD_EXPR, UNARY_RIGHT_FOLD_EXPR,	\
	       BINARY_LEFT_FOLD_EXPR, BINARY_RIGHT_FOLD_EXPR)

#define BINARY_FOLD_EXPR_CHECK(NODE) \
  TREE_CHECK2 (NODE, BINARY_LEFT_FOLD_EXPR, BINARY_RIGHT_FOLD_EXPR)

/* True if NODE is UNARY_FOLD_EXPR or a BINARY_FOLD_EXPR */
#define FOLD_EXPR_P(NODE)				\
  (TREE_CODE (NODE) == UNARY_LEFT_FOLD_EXPR		\
   || TREE_CODE (NODE) == UNARY_RIGHT_FOLD_EXPR		\
   || TREE_CODE (NODE) == BINARY_LEFT_FOLD_EXPR		\
   || TREE_CODE (NODE) == BINARY_RIGHT_FOLD_EXPR)

/* True when NODE is a fold over a compound assignment operator. */
#define FOLD_EXPR_MODIFY_P(NODE) \
  TREE_LANG_FLAG_0 (FOLD_EXPR_CHECK (NODE))

/* An INTEGER_CST containing the tree code of the folded operator. */
#define FOLD_EXPR_OP(NODE) \
  TREE_OPERAND (FOLD_EXPR_CHECK (NODE), 0)

/* The expression containing an unexpanded parameter pack. */
#define FOLD_EXPR_PACK(NODE) \
  TREE_OPERAND (FOLD_EXPR_CHECK (NODE), 1)

/* In a binary fold expression, the argument with no unexpanded
   parameter packs. */
#define FOLD_EXPR_INIT(NODE) \
  TREE_OPERAND (BINARY_FOLD_EXPR_CHECK (NODE), 2)

/* In a FUNCTION_DECL, the saved auto-return pattern.  */
#define DECL_SAVED_AUTO_RETURN_TYPE(NODE)		\
  (LANG_DECL_FN_CHECK (FUNCTION_DECL_CHECK (NODE))	\
   ->u.saved_auto_return_type)

/* True if NODE is an implicit INDIRECT_REF from convert_from_reference.  */
#define REFERENCE_REF_P(NODE)				\
  (INDIRECT_REF_P (NODE)				\
   && TREE_TYPE (TREE_OPERAND (NODE, 0))		\
   && TYPE_REF_P (TREE_TYPE (TREE_OPERAND ((NODE), 0))))

#define NEW_EXPR_USE_GLOBAL(NODE) \
  TREE_LANG_FLAG_0 (NEW_EXPR_CHECK (NODE))
#define DELETE_EXPR_USE_GLOBAL(NODE) \
  TREE_LANG_FLAG_0 (DELETE_EXPR_CHECK (NODE))
#define DELETE_EXPR_USE_VEC(NODE) \
  TREE_LANG_FLAG_1 (DELETE_EXPR_CHECK (NODE))

#define CALL_OR_AGGR_INIT_CHECK(NODE) \
  TREE_CHECK2 ((NODE), CALL_EXPR, AGGR_INIT_EXPR)

/* Indicates that this is a non-dependent COMPOUND_EXPR which will
   resolve to a function call.  */
#define COMPOUND_EXPR_OVERLOADED(NODE) \
  TREE_LANG_FLAG_0 (COMPOUND_EXPR_CHECK (NODE))

/* In a CALL_EXPR appearing in a template, true if Koenig lookup
   should be performed at instantiation time.  */
#define KOENIG_LOOKUP_P(NODE) TREE_LANG_FLAG_0 (CALL_EXPR_CHECK (NODE))

/* True if the arguments to NODE should be evaluated in left-to-right
   order regardless of PUSH_ARGS_REVERSED.  */
#define CALL_EXPR_ORDERED_ARGS(NODE) \
  TREE_LANG_FLAG_3 (CALL_OR_AGGR_INIT_CHECK (NODE))

/* True if the arguments to NODE should be evaluated in right-to-left
   order regardless of PUSH_ARGS_REVERSED.  */
#define CALL_EXPR_REVERSE_ARGS(NODE) \
  TREE_LANG_FLAG_5 (CALL_OR_AGGR_INIT_CHECK (NODE))

/* True if CALL_EXPR was written as an operator expression, not a function
   call.  */
#define CALL_EXPR_OPERATOR_SYNTAX(NODE) \
  TREE_LANG_FLAG_6 (CALL_OR_AGGR_INIT_CHECK (NODE))

/* Indicates whether a string literal has been parenthesized. Such
   usages are disallowed in certain circumstances.  */

#define PAREN_STRING_LITERAL_P(NODE) \
  TREE_LANG_FLAG_0 (STRING_CST_CHECK (NODE))

/* Indicates whether a COMPONENT_REF or a SCOPE_REF has been parenthesized, or
   an INDIRECT_REF comes from parenthesizing a _DECL.  Currently only set some
   of the time in C++14 mode.  */

#define REF_PARENTHESIZED_P(NODE) \
  TREE_LANG_FLAG_2 (TREE_CHECK4 ((NODE), COMPONENT_REF, INDIRECT_REF, SCOPE_REF, VIEW_CONVERT_EXPR))

/* Nonzero if this AGGR_INIT_EXPR provides for initialization via a
   constructor call, rather than an ordinary function call.  */
#define AGGR_INIT_VIA_CTOR_P(NODE) \
  TREE_LANG_FLAG_0 (AGGR_INIT_EXPR_CHECK (NODE))

/* Nonzero if expanding this AGGR_INIT_EXPR should first zero-initialize
   the object.  */
#define AGGR_INIT_ZERO_FIRST(NODE) \
  TREE_LANG_FLAG_2 (AGGR_INIT_EXPR_CHECK (NODE))

/* Nonzero means that the call is the jump from a thunk to the
   thunked-to function.  */
#define AGGR_INIT_FROM_THUNK_P(NODE) \
  (AGGR_INIT_EXPR_CHECK (NODE)->base.protected_flag)

/* AGGR_INIT_EXPR accessors.  These are equivalent to the CALL_EXPR
   accessors, except for AGGR_INIT_EXPR_SLOT (which takes the place of
   CALL_EXPR_STATIC_CHAIN).  */

#define AGGR_INIT_EXPR_FN(NODE) TREE_OPERAND (AGGR_INIT_EXPR_CHECK (NODE), 1)
#define AGGR_INIT_EXPR_SLOT(NODE) \
  TREE_OPERAND (AGGR_INIT_EXPR_CHECK (NODE), 2)
#define AGGR_INIT_EXPR_ARG(NODE, I) \
  TREE_OPERAND (AGGR_INIT_EXPR_CHECK (NODE), (I) + 3)
#define aggr_init_expr_nargs(NODE) (VL_EXP_OPERAND_LENGTH(NODE) - 3)

/* AGGR_INIT_EXPR_ARGP returns a pointer to the argument vector for NODE.
   We can't use &AGGR_INIT_EXPR_ARG (NODE, 0) because that will complain if
   the argument count is zero when checking is enabled.  Instead, do
   the pointer arithmetic to advance past the 3 fixed operands in a
   AGGR_INIT_EXPR.  That produces a valid pointer to just past the end of
   the operand array, even if it's not valid to dereference it.  */
#define AGGR_INIT_EXPR_ARGP(NODE) \
  (&(TREE_OPERAND (AGGR_INIT_EXPR_CHECK (NODE), 0)) + 3)

/* Abstract iterators for AGGR_INIT_EXPRs.  */

/* Structure containing iterator state.  */
struct aggr_init_expr_arg_iterator {
  tree t;	/* the aggr_init_expr */
  int n;	/* argument count */
  int i;	/* next argument index */
};

/* Initialize the abstract argument list iterator object ITER with the
   arguments from AGGR_INIT_EXPR node EXP.  */
inline void
init_aggr_init_expr_arg_iterator (tree exp,
				       aggr_init_expr_arg_iterator *iter)
{
  iter->t = exp;
  iter->n = aggr_init_expr_nargs (exp);
  iter->i = 0;
}

/* Return the next argument from abstract argument list iterator object ITER,
   and advance its state.  Return NULL_TREE if there are no more arguments.  */
inline tree
next_aggr_init_expr_arg (aggr_init_expr_arg_iterator *iter)
{
  tree result;
  if (iter->i >= iter->n)
    return NULL_TREE;
  result = AGGR_INIT_EXPR_ARG (iter->t, iter->i);
  iter->i++;
  return result;
}

/* Initialize the abstract argument list iterator object ITER, then advance
   past and return the first argument.  Useful in for expressions, e.g.
     for (arg = first_aggr_init_expr_arg (exp, &iter); arg;
          arg = next_aggr_init_expr_arg (&iter))   */
inline tree
first_aggr_init_expr_arg (tree exp, aggr_init_expr_arg_iterator *iter)
{
  init_aggr_init_expr_arg_iterator (exp, iter);
  return next_aggr_init_expr_arg (iter);
}

/* Test whether there are more arguments in abstract argument list iterator
   ITER, without changing its state.  */
inline bool
more_aggr_init_expr_args_p (const aggr_init_expr_arg_iterator *iter)
{
  return (iter->i < iter->n);
}

/* Iterate through each argument ARG of AGGR_INIT_EXPR CALL, using variable
   ITER (of type aggr_init_expr_arg_iterator) to hold the iteration state.  */
#define FOR_EACH_AGGR_INIT_EXPR_ARG(arg, iter, call)			\
  for ((arg) = first_aggr_init_expr_arg ((call), &(iter)); (arg);	\
       (arg) = next_aggr_init_expr_arg (&(iter)))

/* VEC_INIT_EXPR accessors.  */
#define VEC_INIT_EXPR_SLOT(NODE) TREE_OPERAND (VEC_INIT_EXPR_CHECK (NODE), 0)
#define VEC_INIT_EXPR_INIT(NODE) TREE_OPERAND (VEC_INIT_EXPR_CHECK (NODE), 1)

/* Indicates that a VEC_INIT_EXPR is a potential constant expression.
   Only set when the current function is constexpr.  */
#define VEC_INIT_EXPR_IS_CONSTEXPR(NODE) \
  TREE_LANG_FLAG_0 (VEC_INIT_EXPR_CHECK (NODE))

/* Indicates that a VEC_INIT_EXPR is expressing value-initialization.  */
#define VEC_INIT_EXPR_VALUE_INIT(NODE) \
  TREE_LANG_FLAG_1 (VEC_INIT_EXPR_CHECK (NODE))

/* The condition under which this MUST_NOT_THROW_EXPR actually blocks
   exceptions.  NULL_TREE means 'true'.  */
#define MUST_NOT_THROW_COND(NODE) \
  TREE_OPERAND (MUST_NOT_THROW_EXPR_CHECK (NODE), 1)

/* The TYPE_MAIN_DECL for a class template type is a TYPE_DECL, not a
   TEMPLATE_DECL.  This macro determines whether or not a given class
   type is really a template type, as opposed to an instantiation or
   specialization of one.  */
#define CLASSTYPE_IS_TEMPLATE(NODE)  \
  (CLASSTYPE_TEMPLATE_INFO (NODE)    \
   && !CLASSTYPE_USE_TEMPLATE (NODE) \
   && PRIMARY_TEMPLATE_P (CLASSTYPE_TI_TEMPLATE (NODE)))

/* The name used by the user to name the typename type.  Typically,
   this is an IDENTIFIER_NODE, and the same as the DECL_NAME on the
   corresponding TYPE_DECL.  However, this may also be a
   TEMPLATE_ID_EXPR if we had something like `typename X::Y<T>'.  */
#define TYPENAME_TYPE_FULLNAME(NODE) \
  (TYPE_VALUES_RAW (TYPENAME_TYPE_CHECK (NODE)))

/* True if a TYPENAME_TYPE was declared as an "enum".  */
#define TYPENAME_IS_ENUM_P(NODE) \
  (TREE_LANG_FLAG_0 (TYPENAME_TYPE_CHECK (NODE)))

/* True if a TYPENAME_TYPE was declared as a "class", "struct", or
   "union".  */
#define TYPENAME_IS_CLASS_P(NODE) \
  (TREE_LANG_FLAG_1 (TYPENAME_TYPE_CHECK (NODE)))

/* True if a TYPENAME_TYPE is in the process of being resolved.  */
#define TYPENAME_IS_RESOLVING_P(NODE) \
  (TREE_LANG_FLAG_2 (TYPENAME_TYPE_CHECK (NODE)))

/* [class.virtual]

   A class that declares or inherits a virtual function is called a
   polymorphic class.  */
#define TYPE_POLYMORPHIC_P(NODE) (TREE_LANG_FLAG_2 (NODE))

/* Nonzero if this class has a virtual function table pointer.  */
#define TYPE_CONTAINS_VPTR_P(NODE)		\
  (TYPE_POLYMORPHIC_P (NODE) || CLASSTYPE_VBASECLASSES (NODE))

/* Nonzero if NODE is a FUNCTION_DECL (for a function with global
   scope) declared in a local scope.  */
#define DECL_LOCAL_FUNCTION_P(NODE) \
  DECL_LANG_FLAG_0 (FUNCTION_DECL_CHECK (NODE))

/* Nonzero if NODE is the target for genericization of 'break' stmts.  */
#define LABEL_DECL_BREAK(NODE) \
  DECL_LANG_FLAG_0 (LABEL_DECL_CHECK (NODE))

/* Nonzero if NODE is the target for genericization of 'continue' stmts.  */
#define LABEL_DECL_CONTINUE(NODE) \
  DECL_LANG_FLAG_1 (LABEL_DECL_CHECK (NODE))

/* Nonzero if NODE is the target for genericization of 'return' stmts
   in constructors/destructors of targetm.cxx.cdtor_returns_this targets.  */
#define LABEL_DECL_CDTOR(NODE) \
  DECL_LANG_FLAG_2 (LABEL_DECL_CHECK (NODE))

/* True if NODE was declared with auto in its return type, but it has
   started compilation and so the return type might have been changed by
   return type deduction; its declared return type should be found in
   DECL_SAVED_AUTO_RETURN_TYPE (NODE).   */
#define FNDECL_USED_AUTO(NODE) \
  TREE_LANG_FLAG_2 (FUNCTION_DECL_CHECK (NODE))

/* Nonzero if NODE is a DECL which we know about but which has not
   been explicitly declared, such as a built-in function or a friend
   declared inside a class.  In the latter case DECL_HIDDEN_FRIEND_P
   will be set.  */
#define DECL_ANTICIPATED(NODE) \
  (DECL_LANG_SPECIFIC (TYPE_FUNCTION_OR_TEMPLATE_DECL_CHECK (NODE)) \
   ->u.base.anticipated_p)

/* Is DECL NODE a hidden name?  */
#define DECL_HIDDEN_P(NODE) \
  (DECL_LANG_SPECIFIC (NODE) && TYPE_FUNCTION_OR_TEMPLATE_DECL_P (NODE) \
   && DECL_ANTICIPATED (NODE))

/* True if this is a hidden class type.    */
#define TYPE_HIDDEN_P(NODE) \
  (DECL_LANG_SPECIFIC (TYPE_NAME (NODE)) \
   && DECL_ANTICIPATED (TYPE_NAME (NODE)))

/* True for artificial decls added for OpenMP privatized non-static
   data members.  */
#define DECL_OMP_PRIVATIZED_MEMBER(NODE) \
  (DECL_LANG_SPECIFIC (VAR_DECL_CHECK (NODE))->u.base.anticipated_p)

/* Nonzero if NODE is a FUNCTION_DECL which was declared as a friend
   within a class but has not been declared in the surrounding scope.
   The function is invisible except via argument dependent lookup.  */
#define DECL_HIDDEN_FRIEND_P(NODE) \
  (LANG_DECL_FN_CHECK (DECL_COMMON_CHECK (NODE))->hidden_friend_p)

/* Nonzero if NODE is an artificial FUNCTION_DECL for
   #pragma omp declare reduction.  */
#define DECL_OMP_DECLARE_REDUCTION_P(NODE) \
  (LANG_DECL_FN_CHECK (DECL_COMMON_CHECK (NODE))->omp_declare_reduction_p)

/* Nonzero if DECL has been declared threadprivate by
   #pragma omp threadprivate.  */
#define CP_DECL_THREADPRIVATE_P(DECL) \
  (DECL_LANG_SPECIFIC (VAR_DECL_CHECK (DECL))->u.base.threadprivate_or_deleted_p)

/* Nonzero if NODE is a VAR_DECL which has been declared inline.  */
#define DECL_VAR_DECLARED_INLINE_P(NODE) \
  (DECL_LANG_SPECIFIC (VAR_DECL_CHECK (NODE))			\
   ? DECL_LANG_SPECIFIC (NODE)->u.base.var_declared_inline_p	\
   : false)
#define SET_DECL_VAR_DECLARED_INLINE_P(NODE) \
  (DECL_LANG_SPECIFIC (VAR_DECL_CHECK (NODE))->u.base.var_declared_inline_p \
   = true)

/* True if NODE is a constant variable with a value-dependent initializer.  */
#define DECL_DEPENDENT_INIT_P(NODE)				\
  (DECL_LANG_SPECIFIC (VAR_DECL_CHECK (NODE))			\
   && DECL_LANG_SPECIFIC (NODE)->u.base.dependent_init_p)
#define SET_DECL_DEPENDENT_INIT_P(NODE, X) \
  (DECL_LANG_SPECIFIC (VAR_DECL_CHECK (NODE))->u.base.dependent_init_p = (X))

/* Nonzero if NODE is an artificial VAR_DECL for a C++17 structured binding
   declaration or one of VAR_DECLs for the user identifiers in it.  */
#define DECL_DECOMPOSITION_P(NODE) \
  (VAR_P (NODE) && DECL_LANG_SPECIFIC (NODE)			\
   ? DECL_LANG_SPECIFIC (NODE)->u.base.selector == lds_decomp		\
   : false)

/* The underlying artificial VAR_DECL for structured binding.  */
#define DECL_DECOMP_BASE(NODE) \
  (LANG_DECL_DECOMP_CHECK (NODE)->base)

/* Nonzero if NODE is an inline VAR_DECL.  In C++17, static data members
   declared with constexpr specifier are implicitly inline variables.  */
#define DECL_INLINE_VAR_P(NODE) \
  (DECL_VAR_DECLARED_INLINE_P (NODE)				\
   || (cxx_dialect >= cxx17					\
       && DECL_DECLARED_CONSTEXPR_P (NODE)			\
       && DECL_CLASS_SCOPE_P (NODE)))

/* Nonzero if DECL was declared with '= delete'.  */
#define DECL_DELETED_FN(DECL) \
  (LANG_DECL_FN_CHECK (DECL)->min.base.threadprivate_or_deleted_p)

/* Nonzero if DECL was declared with '= default' (maybe implicitly).  */
#define DECL_DEFAULTED_FN(DECL) \
  (LANG_DECL_FN_CHECK (DECL)->defaulted_p)

/* Nonzero if DECL is explicitly defaulted in the class body.  */
#define DECL_DEFAULTED_IN_CLASS_P(DECL)					\
  (DECL_DEFAULTED_FN (DECL) && DECL_INITIALIZED_IN_CLASS_P (DECL))
/* Nonzero if DECL was defaulted outside the class body.  */
#define DECL_DEFAULTED_OUTSIDE_CLASS_P(DECL)				\
  (DECL_DEFAULTED_FN (DECL)						\
   && !(DECL_ARTIFICIAL (DECL) || DECL_INITIALIZED_IN_CLASS_P (DECL)))

/* Record whether a typedef for type `int' was actually `signed int'.  */
#define C_TYPEDEF_EXPLICITLY_SIGNED(EXP) DECL_LANG_FLAG_1 (EXP)

/* Returns nonzero if DECL has external linkage, as specified by the
   language standard.  (This predicate may hold even when the
   corresponding entity is not actually given external linkage in the
   object file; see decl_linkage for details.)  */
#define DECL_EXTERNAL_LINKAGE_P(DECL) \
  (decl_linkage (DECL) == lk_external)

/* Keep these codes in ascending code order.  */

#define INTEGRAL_CODE_P(CODE)	\
  ((CODE) == ENUMERAL_TYPE	\
   || (CODE) == BOOLEAN_TYPE	\
   || (CODE) == INTEGER_TYPE)

/* [basic.fundamental]

   Types  bool, char, wchar_t, and the signed and unsigned integer types
   are collectively called integral types.

   Note that INTEGRAL_TYPE_P, as defined in tree.h, allows enumeration
   types as well, which is incorrect in C++.  Keep these checks in
   ascending code order.  */
#define CP_INTEGRAL_TYPE_P(TYPE)		\
  (TREE_CODE (TYPE) == BOOLEAN_TYPE		\
   || TREE_CODE (TYPE) == INTEGER_TYPE)

/* Returns true if TYPE is an integral or enumeration name.  Keep
   these checks in ascending code order.  */
#define INTEGRAL_OR_ENUMERATION_TYPE_P(TYPE) \
   (TREE_CODE (TYPE) == ENUMERAL_TYPE || CP_INTEGRAL_TYPE_P (TYPE))

/* Returns true if TYPE is an integral or unscoped enumeration type.  */
#define INTEGRAL_OR_UNSCOPED_ENUMERATION_TYPE_P(TYPE) \
   (UNSCOPED_ENUM_P (TYPE) || CP_INTEGRAL_TYPE_P (TYPE))

/* True if the class type TYPE is a literal type.  */
#define CLASSTYPE_LITERAL_P(TYPE)              \
   (LANG_TYPE_CLASS_CHECK (TYPE)->is_literal)

/* [basic.fundamental]

   Integral and floating types are collectively called arithmetic
   types.

   As a GNU extension, we also accept complex types.

   Keep these checks in ascending code order.  */
#define ARITHMETIC_TYPE_P(TYPE) \
  (CP_INTEGRAL_TYPE_P (TYPE) \
   || TREE_CODE (TYPE) == REAL_TYPE \
   || TREE_CODE (TYPE) == COMPLEX_TYPE)

/* True iff TYPE is cv decltype(nullptr).  */
#define NULLPTR_TYPE_P(TYPE) (TREE_CODE (TYPE) == NULLPTR_TYPE)

/* [basic.types]

   Arithmetic types, enumeration types, pointer types,
   pointer-to-member types, and std::nullptr_t are collectively called
   scalar types.

   Keep these checks in ascending code order.  */
#define SCALAR_TYPE_P(TYPE)			\
  (TYPE_PTRDATAMEM_P (TYPE)			\
   || TREE_CODE (TYPE) == ENUMERAL_TYPE		\
   || ARITHMETIC_TYPE_P (TYPE)			\
   || TYPE_PTR_P (TYPE)				\
   || TYPE_PTRMEMFUNC_P (TYPE)                  \
   || NULLPTR_TYPE_P (TYPE))

/* Determines whether this type is a C++0x scoped enumeration
   type. Scoped enumerations types are introduced via "enum class" or
   "enum struct", e.g.,

     enum class Color {
       Red, Green, Blue
     };

   Scoped enumeration types are different from normal (unscoped)
   enumeration types in several ways:

     - The enumerators of a scoped enumeration type are only available
       within the scope of the enumeration type and not in the
       enclosing scope. For example, the Red color can be referred to
       with "Color::Red" but not "Red".

     - Scoped enumerators and enumerations do not implicitly convert
       to integers or 'bool'.

     - The underlying type of the enum is well-defined.  */
#define SCOPED_ENUM_P(TYPE)                                             \
  (TREE_CODE (TYPE) == ENUMERAL_TYPE && ENUM_IS_SCOPED (TYPE))

/* Determine whether this is an unscoped enumeration type.  */
#define UNSCOPED_ENUM_P(TYPE)                                           \
  (TREE_CODE (TYPE) == ENUMERAL_TYPE && !ENUM_IS_SCOPED (TYPE))

/* Set the flag indicating whether an ENUMERAL_TYPE is a C++0x scoped
   enumeration type (1) or a normal (unscoped) enumeration type
   (0).  */
#define SET_SCOPED_ENUM_P(TYPE, VAL)                    \
  (ENUM_IS_SCOPED (TYPE) = (VAL))

#define SET_OPAQUE_ENUM_P(TYPE, VAL)                    \
  (ENUM_IS_OPAQUE (TYPE) = (VAL))

#define OPAQUE_ENUM_P(TYPE)				\
  (TREE_CODE (TYPE) == ENUMERAL_TYPE && ENUM_IS_OPAQUE (TYPE))

/* Determines whether an ENUMERAL_TYPE has an explicit
   underlying type.  */
#define ENUM_FIXED_UNDERLYING_TYPE_P(NODE) (TYPE_LANG_FLAG_5 (NODE))

/* Returns the underlying type of the given enumeration type. The
   underlying type is determined in different ways, depending on the
   properties of the enum:

     - In C++0x, the underlying type can be explicitly specified, e.g.,

         enum E1 : char { ... } // underlying type is char

     - In a C++0x scoped enumeration, the underlying type is int
       unless otherwises specified:

         enum class E2 { ... } // underlying type is int

     - Otherwise, the underlying type is determined based on the
       values of the enumerators. In this case, the
       ENUM_UNDERLYING_TYPE will not be set until after the definition
       of the enumeration is completed by finish_enum.  */
#define ENUM_UNDERLYING_TYPE(TYPE) \
  TREE_TYPE (ENUMERAL_TYPE_CHECK (TYPE))

/* [dcl.init.aggr]

   An aggregate is an array or a class with no user-provided
   constructors, no brace-or-equal-initializers for non-static data
   members, no private or protected non-static data members, no
   base classes, and no virtual functions.

   As an extension, we also treat vectors as aggregates.  Keep these
   checks in ascending code order.  */
#define CP_AGGREGATE_TYPE_P(TYPE)				\
  (TREE_CODE (TYPE) == VECTOR_TYPE				\
   || TREE_CODE (TYPE) == ARRAY_TYPE				\
   || (CLASS_TYPE_P (TYPE) && !CLASSTYPE_NON_AGGREGATE (TYPE)))

/* Nonzero for a class type means that the class type has a
   user-declared constructor.  */
#define TYPE_HAS_USER_CONSTRUCTOR(NODE) (TYPE_LANG_FLAG_1 (NODE))

/* Nonzero means that the FUNCTION_TYPE or METHOD_TYPE has a
   late-specified return type.  */
#define TYPE_HAS_LATE_RETURN_TYPE(NODE) \
  (TYPE_LANG_FLAG_2 (FUNC_OR_METHOD_CHECK (NODE)))

/* When appearing in an INDIRECT_REF, it means that the tree structure
   underneath is actually a call to a constructor.  This is needed
   when the constructor must initialize local storage (which can
   be automatically destroyed), rather than allowing it to allocate
   space from the heap.

   When appearing in a SAVE_EXPR, it means that underneath
   is a call to a constructor.

   When appearing in a CONSTRUCTOR, the expression is a
   compound literal.

   When appearing in a FIELD_DECL, it means that this field
   has been duly initialized in its constructor.  */
#define TREE_HAS_CONSTRUCTOR(NODE) (TREE_LANG_FLAG_4 (NODE))

/* True if NODE is a brace-enclosed initializer.  */
#define BRACE_ENCLOSED_INITIALIZER_P(NODE) \
  (TREE_CODE (NODE) == CONSTRUCTOR && TREE_TYPE (NODE) == init_list_type_node)

/* True if NODE is a compound-literal, i.e., a brace-enclosed
   initializer cast to a particular type.  */
#define COMPOUND_LITERAL_P(NODE) \
  (TREE_CODE (NODE) == CONSTRUCTOR && TREE_HAS_CONSTRUCTOR (NODE))

#define EMPTY_CONSTRUCTOR_P(NODE) (TREE_CODE (NODE) == CONSTRUCTOR \
				   && vec_safe_is_empty(CONSTRUCTOR_ELTS(NODE))\
				   && !TREE_HAS_CONSTRUCTOR (NODE))

/* True if NODE is a init-list used as a direct-initializer, i.e.
   B b{1,2}, not B b({1,2}) or B b = {1,2}.  */
#define CONSTRUCTOR_IS_DIRECT_INIT(NODE) (TREE_LANG_FLAG_0 (CONSTRUCTOR_CHECK (NODE)))

/* True if this CONSTRUCTOR is instantiation-dependent and needs to be
   substituted.  */
#define CONSTRUCTOR_IS_DEPENDENT(NODE) \
  (TREE_LANG_FLAG_1 (CONSTRUCTOR_CHECK (NODE)))

/* True if this CONSTRUCTOR should not be used as a variable initializer
   because it was loaded from a constexpr variable with mutable fields.  */
#define CONSTRUCTOR_MUTABLE_POISON(NODE) \
  (TREE_LANG_FLAG_2 (CONSTRUCTOR_CHECK (NODE)))

/* True if this typed CONSTRUCTOR represents C99 compound-literal syntax rather
   than C++11 functional cast syntax.  */
#define CONSTRUCTOR_C99_COMPOUND_LITERAL(NODE) \
  (TREE_LANG_FLAG_3 (CONSTRUCTOR_CHECK (NODE)))

/* True if this CONSTRUCTOR contains PLACEHOLDER_EXPRs referencing the
   CONSTRUCTOR's type not nested inside another CONSTRUCTOR marked with
   CONSTRUCTOR_PLACEHOLDER_BOUNDARY.  */
#define CONSTRUCTOR_PLACEHOLDER_BOUNDARY(NODE) \
  (TREE_LANG_FLAG_5 (CONSTRUCTOR_CHECK (NODE)))

#define DIRECT_LIST_INIT_P(NODE) \
   (BRACE_ENCLOSED_INITIALIZER_P (NODE) && CONSTRUCTOR_IS_DIRECT_INIT (NODE))

/* True if this is a designated initializer (when we allow initializer-clauses
   mixed with designated-initializer-clauses set whenever there is at least
   one designated-initializer-clause), or a C99 designator.  */
#define CONSTRUCTOR_IS_DESIGNATED_INIT(NODE) \
  (TREE_LANG_FLAG_6 (CONSTRUCTOR_CHECK (NODE)))

/* True if NODE represents a conversion for direct-initialization in a
   template.  Set by perform_implicit_conversion_flags.  */
#define IMPLICIT_CONV_EXPR_DIRECT_INIT(NODE) \
  (TREE_LANG_FLAG_0 (IMPLICIT_CONV_EXPR_CHECK (NODE)))

/* True if NODE represents a dependent conversion of a non-type template
   argument.  Set by maybe_convert_nontype_argument.  */
#define IMPLICIT_CONV_EXPR_NONTYPE_ARG(NODE) \
  (TREE_LANG_FLAG_1 (IMPLICIT_CONV_EXPR_CHECK (NODE)))

/* True if NODE represents a conversion for braced-init-list in a
   template.  Set by perform_implicit_conversion_flags.  */
#define IMPLICIT_CONV_EXPR_BRACED_INIT(NODE) \
  (TREE_LANG_FLAG_2 (IMPLICIT_CONV_EXPR_CHECK (NODE)))

/* Nonzero means that an object of this type cannot be initialized using
   an initializer list.  */
#define CLASSTYPE_NON_AGGREGATE(NODE) \
  (LANG_TYPE_CLASS_CHECK (NODE)->non_aggregate)
#define TYPE_NON_AGGREGATE_CLASS(NODE) \
  (CLASS_TYPE_P (NODE) && CLASSTYPE_NON_AGGREGATE (NODE))

/* Nonzero if there is a non-trivial X::op=(cv X&) for this class.  */
#define TYPE_HAS_COMPLEX_COPY_ASSIGN(NODE) (LANG_TYPE_CLASS_CHECK (NODE)->has_complex_copy_assign)

/* Nonzero if there is a non-trivial X::X(cv X&) for this class.  */
#define TYPE_HAS_COMPLEX_COPY_CTOR(NODE) (LANG_TYPE_CLASS_CHECK (NODE)->has_complex_copy_ctor)

/* Nonzero if there is a non-trivial X::op=(X&&) for this class.  */
#define TYPE_HAS_COMPLEX_MOVE_ASSIGN(NODE) (LANG_TYPE_CLASS_CHECK (NODE)->has_complex_move_assign)

/* Nonzero if there is a non-trivial X::X(X&&) for this class.  */
#define TYPE_HAS_COMPLEX_MOVE_CTOR(NODE) (LANG_TYPE_CLASS_CHECK (NODE)->has_complex_move_ctor)

/* Nonzero if there is no trivial default constructor for this class.  */
#define TYPE_HAS_COMPLEX_DFLT(NODE) (LANG_TYPE_CLASS_CHECK (NODE)->has_complex_dflt)

/* Nonzero if TYPE has a trivial destructor.  From [class.dtor]:

     A destructor is trivial if it is an implicitly declared
     destructor and if:

       - all of the direct base classes of its class have trivial
	 destructors,

       - for all of the non-static data members of its class that are
	 of class type (or array thereof), each such class has a
	 trivial destructor.  */
#define TYPE_HAS_TRIVIAL_DESTRUCTOR(NODE) \
  (!TYPE_HAS_NONTRIVIAL_DESTRUCTOR (NODE))

/* Nonzero for _TYPE node means that this type does not have a trivial
   destructor.  Therefore, destroying an object of this type will
   involve a call to a destructor.  This can apply to objects of
   ARRAY_TYPE if the type of the elements needs a destructor.  */
#define TYPE_HAS_NONTRIVIAL_DESTRUCTOR(NODE) \
  (TYPE_LANG_FLAG_4 (NODE))

/* Nonzero for class type means that the default constructor is trivial.  */
#define TYPE_HAS_TRIVIAL_DFLT(NODE) \
  (TYPE_HAS_DEFAULT_CONSTRUCTOR (NODE) && ! TYPE_HAS_COMPLEX_DFLT (NODE))

/* Nonzero for class type means that copy initialization of this type can use
   a bitwise copy.  */
#define TYPE_HAS_TRIVIAL_COPY_CTOR(NODE) \
  (TYPE_HAS_COPY_CTOR (NODE) && ! TYPE_HAS_COMPLEX_COPY_CTOR (NODE))

/* Nonzero for class type means that assignment of this type can use
   a bitwise copy.  */
#define TYPE_HAS_TRIVIAL_COPY_ASSIGN(NODE) \
  (TYPE_HAS_COPY_ASSIGN (NODE) && ! TYPE_HAS_COMPLEX_COPY_ASSIGN (NODE))

/* Returns true if NODE is a pointer-to-data-member.  */
#define TYPE_PTRDATAMEM_P(NODE)			\
  (TREE_CODE (NODE) == OFFSET_TYPE)

/* Returns true if NODE is a pointer.  */
#define TYPE_PTR_P(NODE)			\
  (TREE_CODE (NODE) == POINTER_TYPE)

/* Returns true if NODE is a reference.  */
#define TYPE_REF_P(NODE)			\
  (TREE_CODE (NODE) == REFERENCE_TYPE)

/* Returns true if NODE is a pointer or a reference.  */
#define INDIRECT_TYPE_P(NODE)			\
  (TYPE_PTR_P (NODE) || TYPE_REF_P (NODE))

/* Returns true if NODE is an object type:

     [basic.types]

     An object type is a (possibly cv-qualified) type that is not a
     function type, not a reference type, and not a void type.

   Keep these checks in ascending order, for speed.  */
#define TYPE_OBJ_P(NODE)			\
  (!TYPE_REF_P (NODE)				\
   && !VOID_TYPE_P (NODE)  		        \
   && !FUNC_OR_METHOD_TYPE_P (NODE))

/* Returns true if NODE is a pointer to an object.  Keep these checks
   in ascending tree code order.  */
#define TYPE_PTROB_P(NODE)					\
  (TYPE_PTR_P (NODE) && TYPE_OBJ_P (TREE_TYPE (NODE)))

/* Returns true if NODE is a reference to an object.  Keep these checks
   in ascending tree code order.  */
#define TYPE_REF_OBJ_P(NODE)					\
  (TYPE_REF_P (NODE) && TYPE_OBJ_P (TREE_TYPE (NODE)))

/* Returns true if NODE is a pointer to an object, or a pointer to
   void.  Keep these checks in ascending tree code order.  */
#define TYPE_PTROBV_P(NODE)					\
  (TYPE_PTR_P (NODE)						\
   && !FUNC_OR_METHOD_TYPE_P (TREE_TYPE (NODE)))

/* Returns true if NODE is a pointer to function type.  */
#define TYPE_PTRFN_P(NODE)				\
  (TYPE_PTR_P (NODE)			                \
   && TREE_CODE (TREE_TYPE (NODE)) == FUNCTION_TYPE)

/* Returns true if NODE is a reference to function type.  */
#define TYPE_REFFN_P(NODE)				\
  (TYPE_REF_P (NODE)					\
   && TREE_CODE (TREE_TYPE (NODE)) == FUNCTION_TYPE)

/* Returns true if NODE is a pointer to member function type.  */
#define TYPE_PTRMEMFUNC_P(NODE)		\
  (TREE_CODE (NODE) == RECORD_TYPE	\
   && TYPE_PTRMEMFUNC_FLAG (NODE))

#define TYPE_PTRMEMFUNC_FLAG(NODE) \
  (TYPE_LANG_FLAG_2 (RECORD_TYPE_CHECK (NODE)))

/* Returns true if NODE is a pointer-to-member.  */
#define TYPE_PTRMEM_P(NODE) \
  (TYPE_PTRDATAMEM_P (NODE) || TYPE_PTRMEMFUNC_P (NODE))

/* Returns true if NODE is a pointer or a pointer-to-member.  */
#define TYPE_PTR_OR_PTRMEM_P(NODE) \
  (TYPE_PTR_P (NODE) || TYPE_PTRMEM_P (NODE))

/* Indicates when overload resolution may resolve to a pointer to
   member function. [expr.unary.op]/3 */
#define PTRMEM_OK_P(NODE) \
  TREE_LANG_FLAG_0 (TREE_CHECK3 ((NODE), ADDR_EXPR, OFFSET_REF, SCOPE_REF))

/* Get the POINTER_TYPE to the METHOD_TYPE associated with this
   pointer to member function.  TYPE_PTRMEMFUNC_P _must_ be true,
   before using this macro.  */
#define TYPE_PTRMEMFUNC_FN_TYPE(NODE) \
  (cp_build_qualified_type (TREE_TYPE (TYPE_FIELDS (NODE)),\
			    cp_type_quals (NODE)))

/* As above, but can be used in places that want an lvalue at the expense
   of not necessarily having the correct cv-qualifiers.  */
#define TYPE_PTRMEMFUNC_FN_TYPE_RAW(NODE) \
  (TREE_TYPE (TYPE_FIELDS (NODE)))

/* Returns `A' for a type like `int (A::*)(double)' */
#define TYPE_PTRMEMFUNC_OBJECT_TYPE(NODE) \
  TYPE_METHOD_BASETYPE (TREE_TYPE (TYPE_PTRMEMFUNC_FN_TYPE (NODE)))

/* The canonical internal RECORD_TYPE from the POINTER_TYPE to
   METHOD_TYPE.  */
#define TYPE_PTRMEMFUNC_TYPE(NODE) \
  TYPE_LANG_SLOT_1 (NODE)

/* For a pointer-to-member type of the form `T X::*', this is `X'.
   For a type like `void (X::*)() const', this type is `X', not `const
   X'.  To get at the `const X' you have to look at the
   TYPE_PTRMEM_POINTED_TO_TYPE; there, the first parameter will have
   type `const X*'.  */
#define TYPE_PTRMEM_CLASS_TYPE(NODE)			\
  (TYPE_PTRDATAMEM_P (NODE)					\
   ? TYPE_OFFSET_BASETYPE (NODE)		\
   : TYPE_PTRMEMFUNC_OBJECT_TYPE (NODE))

/* For a pointer-to-member type of the form `T X::*', this is `T'.  */
#define TYPE_PTRMEM_POINTED_TO_TYPE(NODE)		\
   (TYPE_PTRDATAMEM_P (NODE)				\
    ? TREE_TYPE (NODE)					\
    : TREE_TYPE (TYPE_PTRMEMFUNC_FN_TYPE (NODE)))

/* For a pointer-to-member constant `X::Y' this is the RECORD_TYPE for
   `X'.  */
#define PTRMEM_CST_CLASS(NODE) \
  TYPE_PTRMEM_CLASS_TYPE (TREE_TYPE (PTRMEM_CST_CHECK (NODE)))

/* For a pointer-to-member constant `X::Y' this is the _DECL for
   `Y'.  */
#define PTRMEM_CST_MEMBER(NODE) \
  (((ptrmem_cst_t)PTRMEM_CST_CHECK (NODE))->member)

/* The expression in question for a TYPEOF_TYPE.  */
#define TYPEOF_TYPE_EXPR(NODE) (TYPE_VALUES_RAW (TYPEOF_TYPE_CHECK (NODE)))

/* The type in question for an UNDERLYING_TYPE.  */
#define UNDERLYING_TYPE_TYPE(NODE) \
  (TYPE_VALUES_RAW (UNDERLYING_TYPE_CHECK (NODE)))

/* The type in question for BASES.  */
#define BASES_TYPE(NODE) \
  (TYPE_VALUES_RAW (BASES_CHECK (NODE)))

#define BASES_DIRECT(NODE) \
  TREE_LANG_FLAG_0 (BASES_CHECK (NODE))

/* The expression in question for a DECLTYPE_TYPE.  */
#define DECLTYPE_TYPE_EXPR(NODE) (TYPE_VALUES_RAW (DECLTYPE_TYPE_CHECK (NODE)))

/* Whether the DECLTYPE_TYPE_EXPR of NODE was originally parsed as an
   id-expression or a member-access expression. When false, it was
   parsed as a full expression.  */
#define DECLTYPE_TYPE_ID_EXPR_OR_MEMBER_ACCESS_P(NODE) \
  (DECLTYPE_TYPE_CHECK (NODE))->type_common.string_flag

/* These flags indicate that we want different semantics from normal
   decltype: lambda capture just drops references, init capture
   uses auto semantics, lambda proxies look through implicit dereference.  */
#define DECLTYPE_FOR_LAMBDA_CAPTURE(NODE) \
  TREE_LANG_FLAG_0 (DECLTYPE_TYPE_CHECK (NODE))
#define DECLTYPE_FOR_INIT_CAPTURE(NODE) \
  TREE_LANG_FLAG_1 (DECLTYPE_TYPE_CHECK (NODE))
#define DECLTYPE_FOR_LAMBDA_PROXY(NODE) \
  TREE_LANG_FLAG_2 (DECLTYPE_TYPE_CHECK (NODE))
#define DECLTYPE_FOR_REF_CAPTURE(NODE) \
  TREE_LANG_FLAG_3 (DECLTYPE_TYPE_CHECK (NODE))

/* Nonzero for VAR_DECL and FUNCTION_DECL node means that `extern' was
   specified in its declaration.  This can also be set for an
   erroneously declared PARM_DECL.  */
#define DECL_THIS_EXTERN(NODE) \
  DECL_LANG_FLAG_2 (VAR_FUNCTION_OR_PARM_DECL_CHECK (NODE))

/* Nonzero for VAR_DECL and FUNCTION_DECL node means that `static' was
   specified in its declaration.  This can also be set for an
   erroneously declared PARM_DECL.  */
#define DECL_THIS_STATIC(NODE) \
  DECL_LANG_FLAG_6 (VAR_FUNCTION_OR_PARM_DECL_CHECK (NODE))

/* Nonzero for FIELD_DECL node means that this field is a lambda capture
   field for an array of runtime bound.  */
#define DECL_VLA_CAPTURE_P(NODE) \
  DECL_LANG_FLAG_1 (FIELD_DECL_CHECK (NODE))

/* Nonzero for PARM_DECL node means that this is an array function
   parameter, i.e, a[] rather than *a.  */
#define DECL_ARRAY_PARAMETER_P(NODE) \
  DECL_LANG_FLAG_1 (PARM_DECL_CHECK (NODE))

/* Nonzero for a FIELD_DECL who's NSMDI is currently being
   instantiated.  */
#define DECL_INSTANTIATING_NSDMI_P(NODE) \
  DECL_LANG_FLAG_2 (FIELD_DECL_CHECK (NODE))

/* Nonzero for FIELD_DECL node means that this field is a base class
   of the parent object, as opposed to a member field.  */
#define DECL_FIELD_IS_BASE(NODE) \
  DECL_LANG_FLAG_6 (FIELD_DECL_CHECK (NODE))

/* Nonzero for FIELD_DECL node means that this field is a simple (no
   explicit initializer) lambda capture field, making it invisible to
   name lookup in unevaluated contexts.  */
#define DECL_NORMAL_CAPTURE_P(NODE) \
  DECL_LANG_FLAG_7 (FIELD_DECL_CHECK (NODE))

/* Nonzero if TYPE is an anonymous union or struct type.  We have to use a
   flag for this because "A union for which objects or pointers are
   declared is not an anonymous union" [class.union].  */
#define ANON_AGGR_TYPE_P(NODE)				\
  (CLASS_TYPE_P (NODE) && LANG_TYPE_CLASS_CHECK (NODE)->anon_aggr)
#define SET_ANON_AGGR_TYPE_P(NODE)			\
  (LANG_TYPE_CLASS_CHECK (NODE)->anon_aggr = 1)

/* Nonzero if TYPE is an anonymous union type.  */
#define ANON_UNION_TYPE_P(NODE) \
  (TREE_CODE (NODE) == UNION_TYPE && ANON_AGGR_TYPE_P (NODE))

/* Define fields and accessors for nodes representing declared names.  */

/* Nonzero if TYPE is an unnamed class with a typedef for linkage purposes.  */
#define TYPE_WAS_UNNAMED(NODE) (LANG_TYPE_CLASS_CHECK (NODE)->was_anonymous)

/* C++: all of these are overloaded!  These apply only to TYPE_DECLs.  */

/* The format of each node in the DECL_FRIENDLIST is as follows:

   The TREE_PURPOSE will be the name of a function, i.e., an
   IDENTIFIER_NODE.  The TREE_VALUE will be itself a TREE_LIST, whose
   TREE_VALUEs are friends with the given name.  */
#define DECL_FRIENDLIST(NODE)		(DECL_INITIAL (NODE))
#define FRIEND_NAME(LIST) (TREE_PURPOSE (LIST))
#define FRIEND_DECLS(LIST) (TREE_VALUE (LIST))

/* The DECL_ACCESS, if non-NULL, is a TREE_LIST.  The TREE_PURPOSE of
   each node is a type; the TREE_VALUE is the access granted for this
   DECL in that type.  The DECL_ACCESS is set by access declarations.
   For example, if a member that would normally be public in a
   derived class is made protected, then the derived class and the
   protected_access_node will appear in the DECL_ACCESS for the node.  */
#define DECL_ACCESS(NODE) (LANG_DECL_MIN_CHECK (NODE)->access)

/* Nonzero if the FUNCTION_DECL is a global constructor.  */
#define DECL_GLOBAL_CTOR_P(NODE) \
  (LANG_DECL_FN_CHECK (NODE)->global_ctor_p)

/* Nonzero if the FUNCTION_DECL is a global destructor.  */
#define DECL_GLOBAL_DTOR_P(NODE) \
  (LANG_DECL_FN_CHECK (NODE)->global_dtor_p)

/* Accessor macros for C++ template decl nodes.  */

/* The DECL_TEMPLATE_PARMS are a list.  The TREE_PURPOSE of each node
   is a INT_CST whose TREE_INT_CST_LOW indicates the level of the
   template parameters, with 1 being the outermost set of template
   parameters.  The TREE_VALUE is a vector, whose elements are the
   template parameters at each level.  Each element in the vector is a
   TREE_LIST, whose TREE_VALUE is a PARM_DECL (if the parameter is a
   non-type parameter), or a TYPE_DECL (if the parameter is a type
   parameter).  The TREE_PURPOSE is the default value, if any.  The
   TEMPLATE_PARM_INDEX for the parameter is available as the
   DECL_INITIAL (for a PARM_DECL) or as the TREE_TYPE (for a
   TYPE_DECL).

   FIXME: CONST_CAST_TREE is a hack that hopefully will go away after
   tree is converted to C++ class hiearchy.  */
#define DECL_TEMPLATE_PARMS(NODE)       \
   ((struct tree_template_decl *)CONST_CAST_TREE (TEMPLATE_DECL_CHECK (NODE)))->arguments
#define DECL_INNERMOST_TEMPLATE_PARMS(NODE) \
   INNERMOST_TEMPLATE_PARMS (DECL_TEMPLATE_PARMS (NODE))
#define DECL_NTPARMS(NODE) \
   TREE_VEC_LENGTH (DECL_INNERMOST_TEMPLATE_PARMS (NODE))
/* For function, method, class-data templates.

   FIXME: CONST_CAST_TREE is a hack that hopefully will go away after
   tree is converted to C++ class hiearchy.  */
#define DECL_TEMPLATE_RESULT(NODE)      \
   ((struct tree_template_decl *)CONST_CAST_TREE(TEMPLATE_DECL_CHECK (NODE)))->result
/* For a function template at namespace scope, DECL_TEMPLATE_INSTANTIATIONS
   lists all instantiations and specializations of the function so that
   tsubst_friend_function can reassign them to another template if we find
   that the namespace-scope template is really a partial instantiation of a
   friend template.

   For a class template the DECL_TEMPLATE_INSTANTIATIONS lists holds
   all instantiations and specializations of the class type, including
   partial instantiations and partial specializations, so that if we
   explicitly specialize a partial instantiation we can walk the list
   in maybe_process_partial_specialization and reassign them or complain
   as appropriate.

   In both cases, the TREE_PURPOSE of each node contains the arguments
   used; the TREE_VALUE contains the generated variable.  The template
   arguments are always complete.  For example, given:

      template <class T> struct S1 {
	template <class U> struct S2 {};
	template <class U> struct S2<U*> {};
      };

   the record for the partial specialization will contain, as its
   argument list, { {T}, {U*} }, and will be on the
   DECL_TEMPLATE_INSTANTIATIONS list for `template <class T> template
   <class U> struct S1<T>::S2'.

   This list is not used for other templates.  */
#define DECL_TEMPLATE_INSTANTIATIONS(NODE) \
  DECL_SIZE_UNIT (TEMPLATE_DECL_CHECK (NODE))

/* For a class template, this list contains the partial
   specializations of this template.  (Full specializations are not
   recorded on this list.)  The TREE_PURPOSE holds the arguments used
   in the partial specialization (e.g., for `template <class T> struct
   S<T*, int>' this will be `T*, int'.)  The arguments will also include
   any outer template arguments.  The TREE_VALUE holds the TEMPLATE_DECL
   for the partial specialization.  The TREE_TYPE is the _TYPE node for
   the partial specialization.

   This list is not used for other templates.  */
#define DECL_TEMPLATE_SPECIALIZATIONS(NODE)     \
  DECL_SIZE (TEMPLATE_DECL_CHECK (NODE))

/* Nonzero for a DECL which is actually a template parameter.  Keep
   these checks in ascending tree code order.   */
#define DECL_TEMPLATE_PARM_P(NODE)		\
  (DECL_LANG_FLAG_0 (NODE)			\
   && (TREE_CODE (NODE) == CONST_DECL		\
       || TREE_CODE (NODE) == PARM_DECL		\
       || TREE_CODE (NODE) == TYPE_DECL		\
       || TREE_CODE (NODE) == TEMPLATE_DECL))

/* Nonzero for a raw template parameter node.  */
#define TEMPLATE_PARM_P(NODE)					\
  (TREE_CODE (NODE) == TEMPLATE_TYPE_PARM			\
   || TREE_CODE (NODE) == TEMPLATE_TEMPLATE_PARM		\
   || TREE_CODE (NODE) == TEMPLATE_PARM_INDEX)

/* Mark NODE as a template parameter.  */
#define SET_DECL_TEMPLATE_PARM_P(NODE) \
  (DECL_LANG_FLAG_0 (NODE) = 1)

/* Nonzero if NODE is a template template parameter.  */
#define DECL_TEMPLATE_TEMPLATE_PARM_P(NODE) \
  (TREE_CODE (NODE) == TEMPLATE_DECL && DECL_TEMPLATE_PARM_P (NODE))

/* Nonzero for a DECL that represents a function template.  */
#define DECL_FUNCTION_TEMPLATE_P(NODE)                          \
  (TREE_CODE (NODE) == TEMPLATE_DECL                            \
   && DECL_TEMPLATE_RESULT (NODE) != NULL_TREE			\
   && TREE_CODE (DECL_TEMPLATE_RESULT (NODE)) == FUNCTION_DECL)

/* Nonzero for a DECL that represents a class template or alias
   template.  */
#define DECL_TYPE_TEMPLATE_P(NODE)				\
  (TREE_CODE (NODE) == TEMPLATE_DECL				\
   && DECL_TEMPLATE_RESULT (NODE) != NULL_TREE			\
   && TREE_CODE (DECL_TEMPLATE_RESULT (NODE)) == TYPE_DECL)

/* Nonzero for a DECL that represents a class template.  */
#define DECL_CLASS_TEMPLATE_P(NODE)				\
  (DECL_TYPE_TEMPLATE_P (NODE)					\
   && DECL_IMPLICIT_TYPEDEF_P (DECL_TEMPLATE_RESULT (NODE)))

/* Nonzero for a TEMPLATE_DECL that represents an alias template.  */
#define DECL_ALIAS_TEMPLATE_P(NODE)			\
  (DECL_TYPE_TEMPLATE_P (NODE)				\
   && !DECL_ARTIFICIAL (DECL_TEMPLATE_RESULT (NODE)))

/* Nonzero for a NODE which declares a type.  */
#define DECL_DECLARES_TYPE_P(NODE) \
  (TREE_CODE (NODE) == TYPE_DECL || DECL_TYPE_TEMPLATE_P (NODE))

/* Nonzero if NODE declares a function.  */
#define DECL_DECLARES_FUNCTION_P(NODE) \
  (TREE_CODE (NODE) == FUNCTION_DECL || DECL_FUNCTION_TEMPLATE_P (NODE))

/* Nonzero if NODE is the typedef implicitly generated for a type when
   the type is declared.  In C++, `struct S {};' is roughly
   equivalent to `struct S {}; typedef struct S S;' in C.
   DECL_IMPLICIT_TYPEDEF_P will hold for the typedef indicated in this
   example.  In C++, there is a second implicit typedef for each
   class, called the injected-class-name, in the scope of `S' itself, so that
   you can say `S::S'.  DECL_SELF_REFERENCE_P will hold for that typedef.  */
#define DECL_IMPLICIT_TYPEDEF_P(NODE) \
  (TREE_CODE (NODE) == TYPE_DECL && DECL_LANG_FLAG_2 (NODE))
#define SET_DECL_IMPLICIT_TYPEDEF_P(NODE) \
  (DECL_LANG_FLAG_2 (NODE) = 1)
#define DECL_SELF_REFERENCE_P(NODE) \
  (TREE_CODE (NODE) == TYPE_DECL && DECL_LANG_FLAG_4 (NODE))
#define SET_DECL_SELF_REFERENCE_P(NODE) \
  (DECL_LANG_FLAG_4 (NODE) = 1)

/* A `primary' template is one that has its own template header and is not
   a partial specialization.  A member function of a class template is a
   template, but not primary.  A member template is primary.  Friend
   templates are primary, too.  */

/* Returns the primary template corresponding to these parameters.  */
#define DECL_PRIMARY_TEMPLATE(NODE) \
  (TREE_TYPE (DECL_INNERMOST_TEMPLATE_PARMS (NODE)))

/* Returns nonzero if NODE is a primary template.  */
#define PRIMARY_TEMPLATE_P(NODE) (DECL_PRIMARY_TEMPLATE (NODE) == (NODE))

/* Nonzero iff NODE is a specialization of a template.  The value
   indicates the type of specializations:

     1=implicit instantiation

     2=partial or explicit specialization, e.g.:

        template <> int min<int> (int, int),

     3=explicit instantiation, e.g.:

        template int min<int> (int, int);

   Note that NODE will be marked as a specialization even if the
   template it is instantiating is not a primary template.  For
   example, given:

     template <typename T> struct O {
       void f();
       struct I {};
     };

   both O<int>::f and O<int>::I will be marked as instantiations.

   If DECL_USE_TEMPLATE is nonzero, then DECL_TEMPLATE_INFO will also
   be non-NULL.  */
#define DECL_USE_TEMPLATE(NODE) (DECL_LANG_SPECIFIC (NODE)->u.base.use_template)

/* Like DECL_USE_TEMPLATE, but for class types.  */
#define CLASSTYPE_USE_TEMPLATE(NODE) \
  (LANG_TYPE_CLASS_CHECK (NODE)->use_template)

/* True if NODE is a specialization of a primary template.  */
#define CLASSTYPE_SPECIALIZATION_OF_PRIMARY_TEMPLATE_P(NODE)	\
  (CLASS_TYPE_P (NODE)						\
   && CLASSTYPE_USE_TEMPLATE (NODE)				\
   && PRIMARY_TEMPLATE_P (CLASSTYPE_TI_TEMPLATE (NODE)))

#define DECL_TEMPLATE_INSTANTIATION(NODE) (DECL_USE_TEMPLATE (NODE) & 1)
#define CLASSTYPE_TEMPLATE_INSTANTIATION(NODE) \
  (CLASSTYPE_USE_TEMPLATE (NODE) & 1)

#define DECL_TEMPLATE_SPECIALIZATION(NODE) (DECL_USE_TEMPLATE (NODE) == 2)
#define SET_DECL_TEMPLATE_SPECIALIZATION(NODE) (DECL_USE_TEMPLATE (NODE) = 2)

/* Returns true for an explicit or partial specialization of a class
   template.  */
#define CLASSTYPE_TEMPLATE_SPECIALIZATION(NODE) \
  (CLASSTYPE_USE_TEMPLATE (NODE) == 2)
#define SET_CLASSTYPE_TEMPLATE_SPECIALIZATION(NODE) \
  (CLASSTYPE_USE_TEMPLATE (NODE) = 2)

#define DECL_IMPLICIT_INSTANTIATION(NODE) (DECL_USE_TEMPLATE (NODE) == 1)
#define SET_DECL_IMPLICIT_INSTANTIATION(NODE) (DECL_USE_TEMPLATE (NODE) = 1)
#define CLASSTYPE_IMPLICIT_INSTANTIATION(NODE) \
  (CLASSTYPE_USE_TEMPLATE (NODE) == 1)
#define SET_CLASSTYPE_IMPLICIT_INSTANTIATION(NODE) \
  (CLASSTYPE_USE_TEMPLATE (NODE) = 1)

#define DECL_EXPLICIT_INSTANTIATION(NODE) (DECL_USE_TEMPLATE (NODE) == 3)
#define SET_DECL_EXPLICIT_INSTANTIATION(NODE) (DECL_USE_TEMPLATE (NODE) = 3)
#define CLASSTYPE_EXPLICIT_INSTANTIATION(NODE) \
  (CLASSTYPE_USE_TEMPLATE (NODE) == 3)
#define SET_CLASSTYPE_EXPLICIT_INSTANTIATION(NODE) \
  (CLASSTYPE_USE_TEMPLATE (NODE) = 3)

/* Nonzero if DECL is a friend function which is an instantiation
   from the point of view of the compiler, but not from the point of
   view of the language.  For example given:
      template <class T> struct S { friend void f(T) {}; };
   the declaration of `void f(int)' generated when S<int> is
   instantiated will not be a DECL_TEMPLATE_INSTANTIATION, but will be
   a DECL_FRIEND_PSEUDO_TEMPLATE_INSTANTIATION.  */
#define DECL_FRIEND_PSEUDO_TEMPLATE_INSTANTIATION(DECL) \
  (DECL_LANG_SPECIFIC (DECL) && DECL_TEMPLATE_INFO (DECL) \
   && !DECL_USE_TEMPLATE (DECL))

/* Nonzero if DECL is a function generated from a function 'temploid',
   i.e. template, member of class template, or dependent friend.  */
#define DECL_TEMPLOID_INSTANTIATION(DECL)		\
  (DECL_TEMPLATE_INSTANTIATION (DECL)			\
   || DECL_FRIEND_PSEUDO_TEMPLATE_INSTANTIATION (DECL))

/* Nonzero if DECL is either defined implicitly by the compiler or
   generated from a temploid.  */
#define DECL_GENERATED_P(DECL) \
  (DECL_TEMPLOID_INSTANTIATION (DECL) || DECL_DEFAULTED_FN (DECL))

/* Nonzero iff we are currently processing a declaration for an
   entity with its own template parameter list, and which is not a
   full specialization.  */
#define PROCESSING_REAL_TEMPLATE_DECL_P() \
  (!processing_template_parmlist \
   && processing_template_decl > template_class_depth (current_scope ()))

/* Nonzero if this VAR_DECL or FUNCTION_DECL has already been
   instantiated, i.e. its definition has been generated from the
   pattern given in the template.  */
#define DECL_TEMPLATE_INSTANTIATED(NODE) \
  DECL_LANG_FLAG_1 (VAR_OR_FUNCTION_DECL_CHECK (NODE))

/* We know what we're doing with this decl now.  */
#define DECL_INTERFACE_KNOWN(NODE) DECL_LANG_FLAG_5 (NODE)

/* DECL_EXTERNAL must be set on a decl until the decl is actually emitted,
   so that assemble_external will work properly.  So we have this flag to
   tell us whether the decl is really not external.

   This flag does not indicate whether or not the decl is defined in the
   current translation unit; it indicates whether or not we should emit the
   decl at the end of compilation if it is defined and needed.  */
#define DECL_NOT_REALLY_EXTERN(NODE) \
  (DECL_LANG_SPECIFIC (NODE)->u.base.not_really_extern)

#define DECL_REALLY_EXTERN(NODE) \
  (DECL_EXTERNAL (NODE)				\
   && (!DECL_LANG_SPECIFIC (NODE) || !DECL_NOT_REALLY_EXTERN (NODE)))

/* A thunk is a stub function.

   A thunk is an alternate entry point for an ordinary FUNCTION_DECL.
   The address of the ordinary FUNCTION_DECL is given by the
   DECL_INITIAL, which is always an ADDR_EXPR whose operand is a
   FUNCTION_DECL.  The job of the thunk is to either adjust the this
   pointer before transferring control to the FUNCTION_DECL, or call
   FUNCTION_DECL and then adjust the result value. Note, the result
   pointer adjusting thunk must perform a call to the thunked
   function, (or be implemented via passing some invisible parameter
   to the thunked function, which is modified to perform the
   adjustment just before returning).

   A thunk may perform either, or both, of the following operations:

   o Adjust the this or result pointer by a constant offset.
   o Adjust the this or result pointer by looking up a vcall or vbase offset
     in the vtable.

   A this pointer adjusting thunk converts from a base to a derived
   class, and hence adds the offsets. A result pointer adjusting thunk
   converts from a derived class to a base, and hence subtracts the
   offsets.  If both operations are performed, then the constant
   adjustment is performed first for this pointer adjustment and last
   for the result pointer adjustment.

   The constant adjustment is given by THUNK_FIXED_OFFSET.  If the
   vcall or vbase offset is required, THUNK_VIRTUAL_OFFSET is
   used. For this pointer adjusting thunks, it is the vcall offset
   into the vtable.  For result pointer adjusting thunks it is the
   binfo of the virtual base to convert to.  Use that binfo's vbase
   offset.

   It is possible to have equivalent covariant thunks.  These are
   distinct virtual covariant thunks whose vbase offsets happen to
   have the same value.  THUNK_ALIAS is used to pick one as the
   canonical thunk, which will get all the this pointer adjusting
   thunks attached to it.  */

/* An integer indicating how many bytes should be subtracted from the
   this or result pointer when this function is called.  */
#define THUNK_FIXED_OFFSET(DECL) \
  (DECL_LANG_SPECIFIC (THUNK_FUNCTION_CHECK (DECL))->u.fn.u5.fixed_offset)

/* A tree indicating how to perform the virtual adjustment. For a this
   adjusting thunk it is the number of bytes to be added to the vtable
   to find the vcall offset. For a result adjusting thunk, it is the
   binfo of the relevant virtual base.  If NULL, then there is no
   virtual adjust.  (The vptr is always located at offset zero from
   the this or result pointer.)  (If the covariant type is within the
   class hierarchy being laid out, the vbase index is not yet known
   at the point we need to create the thunks, hence the need to use
   binfos.)  */

#define THUNK_VIRTUAL_OFFSET(DECL) \
  (LANG_DECL_MIN_CHECK (FUNCTION_DECL_CHECK (DECL))->access)

/* A thunk which is equivalent to another thunk.  */
#define THUNK_ALIAS(DECL) \
  (DECL_LANG_SPECIFIC (FUNCTION_DECL_CHECK (DECL))->u.min.template_info)

/* For thunk NODE, this is the FUNCTION_DECL thunked to.  It is
   possible for the target to be a thunk too.  */
#define THUNK_TARGET(NODE)				\
  (LANG_DECL_FN_CHECK (NODE)->befriending_classes)

/* True for a SCOPE_REF iff the "template" keyword was used to
   indicate that the qualified name denotes a template.  */
#define QUALIFIED_NAME_IS_TEMPLATE(NODE) \
  (TREE_LANG_FLAG_1 (SCOPE_REF_CHECK (NODE)))

/* True for an OMP_ATOMIC that has dependent parameters.  These are stored
   as an expr in operand 1, and integer_zero_node or clauses in operand 0.  */
#define OMP_ATOMIC_DEPENDENT_P(NODE) \
  (TREE_CODE (TREE_OPERAND (OMP_ATOMIC_CHECK (NODE), 0)) == INTEGER_CST \
   || TREE_CODE (TREE_OPERAND (OMP_ATOMIC_CHECK (NODE), 0)) == OMP_CLAUSE)

/* Used while gimplifying continue statements bound to OMP_FOR nodes.  */
#define OMP_FOR_GIMPLIFYING_P(NODE) \
  (TREE_LANG_FLAG_0 (OMP_LOOP_CHECK (NODE)))

/* A language-specific token attached to the OpenMP data clauses to
   hold code (or code fragments) related to ctors, dtors, and op=.
   See semantics.c for details.  */
#define CP_OMP_CLAUSE_INFO(NODE) \
  TREE_TYPE (OMP_CLAUSE_RANGE_CHECK (NODE, OMP_CLAUSE_PRIVATE, \
				     OMP_CLAUSE__CONDTEMP_))

/* Nonzero if this transaction expression's body contains statements.  */
#define TRANSACTION_EXPR_IS_STMT(NODE) \
   TREE_LANG_FLAG_0 (TRANSACTION_EXPR_CHECK (NODE))

/* These macros provide convenient access to the various _STMT nodes
   created when parsing template declarations.  */
#define TRY_STMTS(NODE)		TREE_OPERAND (TRY_BLOCK_CHECK (NODE), 0)
#define TRY_HANDLERS(NODE)	TREE_OPERAND (TRY_BLOCK_CHECK (NODE), 1)

#define EH_SPEC_STMTS(NODE)	TREE_OPERAND (EH_SPEC_BLOCK_CHECK (NODE), 0)
#define EH_SPEC_RAISES(NODE)	TREE_OPERAND (EH_SPEC_BLOCK_CHECK (NODE), 1)

#define USING_STMT_NAMESPACE(NODE) TREE_OPERAND (USING_STMT_CHECK (NODE), 0)

/* Nonzero if this try block is a function try block.  */
#define FN_TRY_BLOCK_P(NODE)	TREE_LANG_FLAG_3 (TRY_BLOCK_CHECK (NODE))
#define HANDLER_PARMS(NODE)	TREE_OPERAND (HANDLER_CHECK (NODE), 0)
#define HANDLER_BODY(NODE)	TREE_OPERAND (HANDLER_CHECK (NODE), 1)
#define HANDLER_TYPE(NODE)	TREE_TYPE (HANDLER_CHECK (NODE))

/* CLEANUP_STMT accessors.  The statement(s) covered, the cleanup to run
   and the VAR_DECL for which this cleanup exists.  */
#define CLEANUP_BODY(NODE)	TREE_OPERAND (CLEANUP_STMT_CHECK (NODE), 0)
#define CLEANUP_EXPR(NODE)	TREE_OPERAND (CLEANUP_STMT_CHECK (NODE), 1)
#define CLEANUP_DECL(NODE)	TREE_OPERAND (CLEANUP_STMT_CHECK (NODE), 2)

/* IF_STMT accessors. These give access to the condition of the if
   statement, the then block of the if statement, and the else block
   of the if statement if it exists.  */
#define IF_COND(NODE)		TREE_OPERAND (IF_STMT_CHECK (NODE), 0)
#define THEN_CLAUSE(NODE)	TREE_OPERAND (IF_STMT_CHECK (NODE), 1)
#define ELSE_CLAUSE(NODE)	TREE_OPERAND (IF_STMT_CHECK (NODE), 2)
#define IF_SCOPE(NODE)		TREE_OPERAND (IF_STMT_CHECK (NODE), 3)
#define IF_STMT_CONSTEXPR_P(NODE) TREE_LANG_FLAG_0 (IF_STMT_CHECK (NODE))

/* Like PACK_EXPANSION_EXTRA_ARGS, for constexpr if.  IF_SCOPE is used while
   building an IF_STMT; IF_STMT_EXTRA_ARGS is used after it is complete.  */
#define IF_STMT_EXTRA_ARGS(NODE) IF_SCOPE (NODE)

/* WHILE_STMT accessors. These give access to the condition of the
   while statement and the body of the while statement, respectively.  */
#define WHILE_COND(NODE)	TREE_OPERAND (WHILE_STMT_CHECK (NODE), 0)
#define WHILE_BODY(NODE)	TREE_OPERAND (WHILE_STMT_CHECK (NODE), 1)

/* DO_STMT accessors. These give access to the condition of the do
   statement and the body of the do statement, respectively.  */
#define DO_COND(NODE)		TREE_OPERAND (DO_STMT_CHECK (NODE), 0)
#define DO_BODY(NODE)		TREE_OPERAND (DO_STMT_CHECK (NODE), 1)

/* FOR_STMT accessors. These give access to the init statement,
   condition, update expression, and body of the for statement,
   respectively.  */
#define FOR_INIT_STMT(NODE)	TREE_OPERAND (FOR_STMT_CHECK (NODE), 0)
#define FOR_COND(NODE)		TREE_OPERAND (FOR_STMT_CHECK (NODE), 1)
#define FOR_EXPR(NODE)		TREE_OPERAND (FOR_STMT_CHECK (NODE), 2)
#define FOR_BODY(NODE)		TREE_OPERAND (FOR_STMT_CHECK (NODE), 3)
#define FOR_SCOPE(NODE)		TREE_OPERAND (FOR_STMT_CHECK (NODE), 4)

/* RANGE_FOR_STMT accessors. These give access to the declarator,
   expression, body, and scope of the statement, respectively.  */
#define RANGE_FOR_DECL(NODE)	TREE_OPERAND (RANGE_FOR_STMT_CHECK (NODE), 0)
#define RANGE_FOR_EXPR(NODE)	TREE_OPERAND (RANGE_FOR_STMT_CHECK (NODE), 1)
#define RANGE_FOR_BODY(NODE)	TREE_OPERAND (RANGE_FOR_STMT_CHECK (NODE), 2)
#define RANGE_FOR_SCOPE(NODE)	TREE_OPERAND (RANGE_FOR_STMT_CHECK (NODE), 3)
#define RANGE_FOR_UNROLL(NODE)	TREE_OPERAND (RANGE_FOR_STMT_CHECK (NODE), 4)
#define RANGE_FOR_INIT_STMT(NODE) TREE_OPERAND (RANGE_FOR_STMT_CHECK (NODE), 5)
#define RANGE_FOR_IVDEP(NODE)	TREE_LANG_FLAG_6 (RANGE_FOR_STMT_CHECK (NODE))

#define SWITCH_STMT_COND(NODE)	TREE_OPERAND (SWITCH_STMT_CHECK (NODE), 0)
#define SWITCH_STMT_BODY(NODE)	TREE_OPERAND (SWITCH_STMT_CHECK (NODE), 1)
#define SWITCH_STMT_TYPE(NODE)	TREE_OPERAND (SWITCH_STMT_CHECK (NODE), 2)
#define SWITCH_STMT_SCOPE(NODE)	TREE_OPERAND (SWITCH_STMT_CHECK (NODE), 3)
/* True if there are case labels for all possible values of switch cond, either
   because there is a default: case label or because the case label ranges cover
   all values.  */
#define SWITCH_STMT_ALL_CASES_P(NODE) \
  TREE_LANG_FLAG_0 (SWITCH_STMT_CHECK (NODE))
/* True if the body of a switch stmt contains no BREAK_STMTs.  */
#define SWITCH_STMT_NO_BREAK_P(NODE) \
  TREE_LANG_FLAG_2 (SWITCH_STMT_CHECK (NODE))

/* STMT_EXPR accessor.  */
#define STMT_EXPR_STMT(NODE)	TREE_OPERAND (STMT_EXPR_CHECK (NODE), 0)

/* EXPR_STMT accessor. This gives the expression associated with an
   expression statement.  */
#define EXPR_STMT_EXPR(NODE)	TREE_OPERAND (EXPR_STMT_CHECK (NODE), 0)

/* True if this TARGET_EXPR was created by build_cplus_new, and so we can
   discard it if it isn't useful.  */
#define TARGET_EXPR_IMPLICIT_P(NODE) \
  TREE_LANG_FLAG_0 (TARGET_EXPR_CHECK (NODE))

/* True if this TARGET_EXPR is the result of list-initialization of a
   temporary.  */
#define TARGET_EXPR_LIST_INIT_P(NODE) \
  TREE_LANG_FLAG_1 (TARGET_EXPR_CHECK (NODE))

/* True if this TARGET_EXPR expresses direct-initialization of an object
   to be named later.  */
#define TARGET_EXPR_DIRECT_INIT_P(NODE) \
  TREE_LANG_FLAG_2 (TARGET_EXPR_CHECK (NODE))

/* True if NODE is a TARGET_EXPR that just expresses a copy of its INITIAL; if
   the initializer has void type, it's doing something more complicated.  */
#define SIMPLE_TARGET_EXPR_P(NODE)				\
  (TREE_CODE (NODE) == TARGET_EXPR				\
   && !VOID_TYPE_P (TREE_TYPE (TARGET_EXPR_INITIAL (NODE))))

/* True if EXPR expresses direct-initialization of a TYPE.  */
#define DIRECT_INIT_EXPR_P(TYPE,EXPR)					\
  (TREE_CODE (EXPR) == TARGET_EXPR && TREE_LANG_FLAG_2 (EXPR)		\
   && same_type_ignoring_top_level_qualifiers_p (TYPE, TREE_TYPE (EXPR)))

/* True if this CONVERT_EXPR is for a conversion to virtual base in
   an NSDMI, and should be re-evaluated when used in a constructor.  */
#define CONVERT_EXPR_VBASE_PATH(NODE) \
  TREE_LANG_FLAG_0 (CONVERT_EXPR_CHECK (NODE))

/* True if SIZEOF_EXPR argument is type.  */
#define SIZEOF_EXPR_TYPE_P(NODE) \
  TREE_LANG_FLAG_0 (SIZEOF_EXPR_CHECK (NODE))

/* True if the ALIGNOF_EXPR was spelled "alignof".  */
#define ALIGNOF_EXPR_STD_P(NODE) \
  TREE_LANG_FLAG_0 (ALIGNOF_EXPR_CHECK (NODE))

/* OMP_DEPOBJ accessors. These give access to the depobj expression of the
   #pragma omp depobj directive and the clauses, respectively.  If
   OMP_DEPOBJ_CLAUSES is INTEGER_CST, it is instead the update clause kind
   or OMP_CLAUSE_DEPEND_LAST for destroy clause.  */
#define OMP_DEPOBJ_DEPOBJ(NODE)	 TREE_OPERAND (OMP_DEPOBJ_CHECK (NODE), 0)
#define OMP_DEPOBJ_CLAUSES(NODE) TREE_OPERAND (OMP_DEPOBJ_CHECK (NODE), 1)

/* An enumeration of the kind of tags that C++ accepts.  */
enum tag_types {
  none_type = 0, /* Not a tag type.  */
  record_type,   /* "struct" types.  */
  class_type,    /* "class" types.  */
  union_type,    /* "union" types.  */
  enum_type,     /* "enum" types.  */
  typename_type, /* "typename" types.  */
  scope_type	 /* namespace or tagged type name followed by :: */
};

/* The various kinds of lvalues we distinguish.  */
enum cp_lvalue_kind_flags {
  clk_none = 0,     /* Things that are not an lvalue.  */
  clk_ordinary = 1, /* An ordinary lvalue.  */
  clk_rvalueref = 2,/* An xvalue (rvalue formed using an rvalue reference) */
  clk_class = 4,    /* A prvalue of class or array type.  */
  clk_bitfield = 8, /* An lvalue for a bit-field.  */
  clk_packed = 16   /* An lvalue for a packed field.  */
};

/* This type is used for parameters and variables which hold
   combinations of the flags in enum cp_lvalue_kind_flags.  */
typedef int cp_lvalue_kind;

/* Various kinds of template specialization, instantiation, etc.  */
enum tmpl_spec_kind {
  tsk_none,		   /* Not a template at all.  */
  tsk_invalid_member_spec, /* An explicit member template
			      specialization, but the enclosing
			      classes have not all been explicitly
			      specialized.  */
  tsk_invalid_expl_inst,   /* An explicit instantiation containing
			      template parameter lists.  */
  tsk_excessive_parms,	   /* A template declaration with too many
			      template parameter lists.  */
  tsk_insufficient_parms,  /* A template declaration with too few
			      parameter lists.  */
  tsk_template,		   /* A template declaration.  */
  tsk_expl_spec,	   /* An explicit specialization.  */
  tsk_expl_inst		   /* An explicit instantiation.  */
};

/* The various kinds of access.  BINFO_ACCESS depends on these being
   two bit quantities.  The numerical values are important; they are
   used to initialize RTTI data structures, so changing them changes
   the ABI.  */
enum access_kind {
  ak_none = 0,		   /* Inaccessible.  */
  ak_public = 1,	   /* Accessible, as a `public' thing.  */
  ak_protected = 2,	   /* Accessible, as a `protected' thing.  */
  ak_private = 3	   /* Accessible, as a `private' thing.  */
};

/* The various kinds of special functions.  If you add to this list,
   you should update special_function_p as well.  */
enum special_function_kind {
  sfk_none = 0,		   /* Not a special function.  This enumeral
			      must have value zero; see
			      special_function_p.  */
  /* The following are ordered, for use by member synthesis fns.  */
  sfk_destructor,	   /* A destructor.  */
  sfk_constructor,	   /* A constructor.  */
  sfk_inheriting_constructor, /* An inheriting constructor */
  sfk_copy_constructor,    /* A copy constructor.  */
  sfk_move_constructor,    /* A move constructor.  */
  sfk_copy_assignment,     /* A copy assignment operator.  */
  sfk_move_assignment,     /* A move assignment operator.  */
  /* The following are unordered.  */
  sfk_complete_destructor, /* A destructor for complete objects.  */
  sfk_base_destructor,     /* A destructor for base subobjects.  */
  sfk_deleting_destructor, /* A destructor for complete objects that
			      deletes the object after it has been
			      destroyed.  */
  sfk_conversion,	   /* A conversion operator.  */
  sfk_deduction_guide,	   /* A class template deduction guide.  */
  sfk_virtual_destructor   /* Used by member synthesis fns.  */
};

/* The various kinds of linkage.  From [basic.link],

      A name is said to have linkage when it might denote the same
      object, reference, function, type, template, namespace or value
      as a name introduced in another scope:

      -- When a name has external linkage, the entity it denotes can
	 be referred to from scopes of other translation units or from
	 other scopes of the same translation unit.

      -- When a name has internal linkage, the entity it denotes can
	 be referred to by names from other scopes in the same
	 translation unit.

      -- When a name has no linkage, the entity it denotes cannot be
	 referred to by names from other scopes.  */

enum linkage_kind {
  lk_none,			/* No linkage.  */
  lk_internal,			/* Internal linkage.  */
  lk_external			/* External linkage.  */
};

enum duration_kind {
  dk_static,
  dk_thread,
  dk_auto,
  dk_dynamic
};

/* Bitmask flags to control type substitution.  */
enum tsubst_flags {
  tf_none = 0,			 /* nothing special */
  tf_error = 1 << 0,		 /* give error messages  */
  tf_warning = 1 << 1,	 	 /* give warnings too  */
  tf_ignore_bad_quals = 1 << 2,	 /* ignore bad cvr qualifiers */
  tf_keep_type_decl = 1 << 3,	 /* retain typedef type decls
				    (make_typename_type use) */
  tf_ptrmem_ok = 1 << 4,	 /* pointers to member ok (internal
				    instantiate_type use) */
  tf_user = 1 << 5,		 /* found template must be a user template
				    (lookup_template_class use) */
  tf_conv = 1 << 6,		 /* We are determining what kind of
				    conversion might be permissible,
				    not actually performing the
				    conversion.  */
  tf_decltype = 1 << 7,          /* We are the operand of decltype.
				    Used to implement the special rules
				    for calls in decltype (5.2.2/11).  */
  tf_partial = 1 << 8,		 /* Doing initial explicit argument
				    substitution in fn_type_unification.  */
  tf_fndecl_type = 1 << 9,   /* Substituting the type of a function
				declaration.  */
  tf_no_cleanup = 1 << 10,   /* Do not build a cleanup
				(build_target_expr and friends) */
  /* Convenient substitution flags combinations.  */
  tf_warning_or_error = tf_warning | tf_error
};

/* This type is used for parameters and variables which hold
   combinations of the flags in enum tsubst_flags.  */
typedef int tsubst_flags_t;

/* The kind of checking we can do looking in a class hierarchy.  */
enum base_access_flags {
  ba_any = 0,  /* Do not check access, allow an ambiguous base,
		      prefer a non-virtual base */
  ba_unique = 1 << 0,  /* Must be a unique base.  */
  ba_check_bit = 1 << 1,   /* Check access.  */
  ba_check = ba_unique | ba_check_bit,
  ba_ignore_scope = 1 << 2 /* Ignore access allowed by local scope.  */
};

/* This type is used for parameters and variables which hold
   combinations of the flags in enum base_access_flags.  */
typedef int base_access;

/* The various kinds of access check during parsing.  */
enum deferring_kind {
  dk_no_deferred = 0, /* Check access immediately */
  dk_deferred = 1,    /* Deferred check */
  dk_no_check = 2     /* No access check */
};

/* The kind of base we can find, looking in a class hierarchy.
   Values <0 indicate we failed.  */
enum base_kind {
  bk_inaccessible = -3,   /* The base is inaccessible */
  bk_ambig = -2,	  /* The base is ambiguous */
  bk_not_base = -1,	  /* It is not a base */
  bk_same_type = 0,	  /* It is the same type */
  bk_proper_base = 1,	  /* It is a proper base */
  bk_via_virtual = 2	  /* It is a proper base, but via a virtual
			     path. This might not be the canonical
			     binfo.  */
};

/* Node for "pointer to (virtual) function".
   This may be distinct from ptr_type_node so gdb can distinguish them.  */
#define vfunc_ptr_type_node  vtable_entry_type


/* For building calls to `delete'.  */
extern GTY(()) tree integer_two_node;

/* The number of function bodies which we are currently processing.
   (Zero if we are at namespace scope, one inside the body of a
   function, two inside the body of a function in a local class, etc.)  */
extern int function_depth;

/* Nonzero if we are inside eq_specializations, which affects comparison of
   PARM_DECLs in cp_tree_equal.  */
extern int comparing_specializations;

/* In parser.c.  */

/* Nonzero if we are parsing an unevaluated operand: an operand to
   sizeof, typeof, or alignof.  This is a count since operands to
   sizeof can be nested.  */

extern int cp_unevaluated_operand;

/* RAII class used to inhibit the evaluation of operands during parsing
   and template instantiation. Evaluation warnings are also inhibited. */

struct cp_unevaluated
{
  cp_unevaluated ();
  ~cp_unevaluated ();
};

/* The reverse: an RAII class used for nested contexts that are evaluated even
   if the enclosing context is not.  */

struct cp_evaluated
{
  int uneval;
  int inhibit;
  cp_evaluated ()
    : uneval(cp_unevaluated_operand), inhibit(c_inhibit_evaluation_warnings)
  { cp_unevaluated_operand = c_inhibit_evaluation_warnings = 0; }
  ~cp_evaluated ()
  { cp_unevaluated_operand = uneval;
    c_inhibit_evaluation_warnings = inhibit; }
};

/* in pt.c  */

/* These values are used for the `STRICT' parameter to type_unification and
   fn_type_unification.  Their meanings are described with the
   documentation for fn_type_unification.  */

enum unification_kind_t {
  DEDUCE_CALL,
  DEDUCE_CONV,
  DEDUCE_EXACT
};

// An RAII class used to create a new pointer map for local
// specializations. When the stack goes out of scope, the
// previous pointer map is restored.
enum lss_policy { lss_blank, lss_copy };
struct local_specialization_stack
{
  local_specialization_stack (lss_policy = lss_blank);
  ~local_specialization_stack ();

  hash_map<tree, tree> *saved;
};

/* in class.c */

extern int current_class_depth;

/* in decl.c */

/* An array of static vars & fns.  */
extern GTY(()) vec<tree, va_gc> *static_decls;

/* An array of vtable-needing types that have no key function, or have
   an emitted key function.  */
extern GTY(()) vec<tree, va_gc> *keyed_classes;

/* Here's where we control how name mangling takes place.  */

/* Cannot use '$' up front, because this confuses gdb
   (names beginning with '$' are gdb-local identifiers).

   Note that all forms in which the '$' is significant are long enough
   for direct indexing (meaning that if we know there is a '$'
   at a particular location, we can index into the string at
   any other location that provides distinguishing characters).  */

/* Define NO_DOT_IN_LABEL in your favorite tm file if your assembler
   doesn't allow '.' in symbol names.  */
#ifndef NO_DOT_IN_LABEL

#define JOINER '.'

#define AUTO_TEMP_NAME "_.tmp_"
#define VFIELD_BASE ".vf"
#define VFIELD_NAME "_vptr."
#define VFIELD_NAME_FORMAT "_vptr.%s"

#else /* NO_DOT_IN_LABEL */

#ifndef NO_DOLLAR_IN_LABEL

#define JOINER '$'

#define AUTO_TEMP_NAME "_$tmp_"
#define VFIELD_BASE "$vf"
#define VFIELD_NAME "_vptr$"
#define VFIELD_NAME_FORMAT "_vptr$%s"

#else /* NO_DOLLAR_IN_LABEL */

#define VTABLE_NAME "__vt_"
#define VTABLE_NAME_P(ID_NODE) \
  (!strncmp (IDENTIFIER_POINTER (ID_NODE), VTABLE_NAME, \
	     sizeof (VTABLE_NAME) - 1))
#define VFIELD_BASE "__vfb"
#define VFIELD_NAME "__vptr_"
#define VFIELD_NAME_P(ID_NODE) \
  (!strncmp (IDENTIFIER_POINTER (ID_NODE), VFIELD_NAME, \
	    sizeof (VFIELD_NAME) - 1))
#define VFIELD_NAME_FORMAT "__vptr_%s"

#endif	/* NO_DOLLAR_IN_LABEL */
#endif	/* NO_DOT_IN_LABEL */

#define UDLIT_OP_ANSI_PREFIX "operator\"\""
#define UDLIT_OP_ANSI_FORMAT UDLIT_OP_ANSI_PREFIX "%s"
#define UDLIT_OP_MANGLED_PREFIX "li"
#define UDLIT_OP_MANGLED_FORMAT UDLIT_OP_MANGLED_PREFIX "%s"
#define UDLIT_OPER_P(ID_NODE) \
  (!strncmp (IDENTIFIER_POINTER (ID_NODE), \
             UDLIT_OP_ANSI_PREFIX, \
	     sizeof (UDLIT_OP_ANSI_PREFIX) - 1))
#define UDLIT_OP_SUFFIX(ID_NODE) \
  (IDENTIFIER_POINTER (ID_NODE) + sizeof (UDLIT_OP_ANSI_PREFIX) - 1)

#if !defined(NO_DOLLAR_IN_LABEL) || !defined(NO_DOT_IN_LABEL)

#define VTABLE_NAME_P(ID_NODE) (IDENTIFIER_POINTER (ID_NODE)[1] == 'v' \
  && IDENTIFIER_POINTER (ID_NODE)[2] == 't' \
  && IDENTIFIER_POINTER (ID_NODE)[3] == JOINER)

#define VFIELD_NAME_P(ID_NODE) \
  (!strncmp (IDENTIFIER_POINTER (ID_NODE), VFIELD_NAME, sizeof(VFIELD_NAME)-1))

#endif /* !defined(NO_DOLLAR_IN_LABEL) || !defined(NO_DOT_IN_LABEL) */


/* Nonzero if we're done parsing and into end-of-file activities.
   Two if we're done with front-end processing.  */

extern int at_eof;

/* True if note_mangling_alias should enqueue mangling aliases for
   later generation, rather than emitting them right away.  */

extern bool defer_mangling_aliases;

/* True if noexcept is part of the type (i.e. in C++17).  */

extern bool flag_noexcept_type;

/* A list of namespace-scope objects which have constructors or
   destructors which reside in the global scope.  The decl is stored
   in the TREE_VALUE slot and the initializer is stored in the
   TREE_PURPOSE slot.  */
extern GTY(()) tree static_aggregates;
/* Likewise, for thread local storage.  */
extern GTY(()) tree tls_aggregates;

enum overload_flags { NO_SPECIAL = 0, DTOR_FLAG, TYPENAME_FLAG };

/* These are uses as bits in flags passed to various functions to
   control their behavior.  Despite the LOOKUP_ prefix, many of these
   do not control name lookup.  ??? Functions using these flags should
   probably be modified to accept explicit boolean flags for the
   behaviors relevant to them.  */
/* Check for access violations.  */
#define LOOKUP_PROTECT (1 << 0)
#define LOOKUP_NORMAL (LOOKUP_PROTECT)
/* Even if the function found by lookup is a virtual function, it
   should be called directly.  */
#define LOOKUP_NONVIRTUAL (1 << 1)
/* Non-converting (i.e., "explicit") constructors are not tried.  This flag
   indicates that we are not performing direct-initialization.  */
#define LOOKUP_ONLYCONVERTING (1 << 2)
#define LOOKUP_IMPLICIT (LOOKUP_NORMAL | LOOKUP_ONLYCONVERTING)
/* If a temporary is created, it should be created so that it lives
   as long as the current variable bindings; otherwise it only lives
   until the end of the complete-expression.  It also forces
   direct-initialization in cases where other parts of the compiler
   have already generated a temporary, such as reference
   initialization and the catch parameter.  */
#define DIRECT_BIND (1 << 3)
/* We're performing a user-defined conversion, so more user-defined
   conversions are not permitted (only built-in conversions).  */
#define LOOKUP_NO_CONVERSION (1 << 4)
/* The user has explicitly called a destructor.  (Therefore, we do
   not need to check that the object is non-NULL before calling the
   destructor.)  */
#define LOOKUP_DESTRUCTOR (1 << 5)
/* Do not permit references to bind to temporaries.  */
#define LOOKUP_NO_TEMP_BIND (1 << 6)
/* Do not accept objects, and possibly namespaces.  */
#define LOOKUP_PREFER_TYPES (1 << 7)
/* Do not accept objects, and possibly types.   */
#define LOOKUP_PREFER_NAMESPACES (1 << 8)
/* Accept types or namespaces.  */
#define LOOKUP_PREFER_BOTH (LOOKUP_PREFER_TYPES | LOOKUP_PREFER_NAMESPACES)
/* Return friend declarations and un-declared builtin functions.
   (Normally, these entities are registered in the symbol table, but
   not found by lookup.)  */
#define LOOKUP_HIDDEN (LOOKUP_PREFER_NAMESPACES << 1)
/* We're trying to treat an lvalue as an rvalue.  */
#define LOOKUP_PREFER_RVALUE (LOOKUP_HIDDEN << 1)
/* We're inside an init-list, so narrowing conversions are ill-formed.  */
#define LOOKUP_NO_NARROWING (LOOKUP_PREFER_RVALUE << 1)
/* We're looking up a constructor for list-initialization.  */
#define LOOKUP_LIST_INIT_CTOR (LOOKUP_NO_NARROWING << 1)
/* This is the first parameter of a copy constructor.  */
#define LOOKUP_COPY_PARM (LOOKUP_LIST_INIT_CTOR << 1)
/* We only want to consider list constructors.  */
#define LOOKUP_LIST_ONLY (LOOKUP_COPY_PARM << 1)
/* Return after determining which function to call and checking access.
   Used by sythesized_method_walk to determine which functions will
   be called to initialize subobjects, in order to determine exception
   specification and possible implicit delete.
   This is kind of a hack, but exiting early avoids problems with trying
   to perform argument conversions when the class isn't complete yet.  */
#define LOOKUP_SPECULATIVE (LOOKUP_LIST_ONLY << 1)
/* Used by calls from defaulted functions to limit the overload set to avoid
   cycles trying to declare them (core issue 1092).  */
#define LOOKUP_DEFAULTED (LOOKUP_SPECULATIVE << 1)
/* Used in calls to store_init_value to suppress its usual call to
   digest_init.  */
#define LOOKUP_ALREADY_DIGESTED (LOOKUP_DEFAULTED << 1)
/* An instantiation with explicit template arguments.  */
#define LOOKUP_EXPLICIT_TMPL_ARGS (LOOKUP_ALREADY_DIGESTED << 1)
/* Like LOOKUP_NO_TEMP_BIND, but also prevent binding to xvalues.  */
#define LOOKUP_NO_RVAL_BIND (LOOKUP_EXPLICIT_TMPL_ARGS << 1)
/* Used by case_conversion to disregard non-integral conversions.  */
#define LOOKUP_NO_NON_INTEGRAL (LOOKUP_NO_RVAL_BIND << 1)
/* Used for delegating constructors in order to diagnose self-delegation.  */
#define LOOKUP_DELEGATING_CONS (LOOKUP_NO_NON_INTEGRAL << 1)
/* Allow initialization of a flexible array members.  */
#define LOOKUP_ALLOW_FLEXARRAY_INIT (LOOKUP_DELEGATING_CONS << 1)

#define LOOKUP_NAMESPACES_ONLY(F)  \
  (((F) & LOOKUP_PREFER_NAMESPACES) && !((F) & LOOKUP_PREFER_TYPES))
#define LOOKUP_TYPES_ONLY(F)  \
  (!((F) & LOOKUP_PREFER_NAMESPACES) && ((F) & LOOKUP_PREFER_TYPES))
#define LOOKUP_QUALIFIERS_ONLY(F)     ((F) & LOOKUP_PREFER_BOTH)


/* These flags are used by the conversion code.
   CONV_IMPLICIT   :  Perform implicit conversions (standard and user-defined).
   CONV_STATIC     :  Perform the explicit conversions for static_cast.
   CONV_CONST      :  Perform the explicit conversions for const_cast.
   CONV_REINTERPRET:  Perform the explicit conversions for reinterpret_cast.
   CONV_PRIVATE    :  Perform upcasts to private bases.
   CONV_FORCE_TEMP :  Require a new temporary when converting to the same
		      aggregate type.  */

#define CONV_IMPLICIT    1
#define CONV_STATIC      2
#define CONV_CONST       4
#define CONV_REINTERPRET 8
#define CONV_PRIVATE	 16
#define CONV_FORCE_TEMP  32
#define CONV_FOLD	 64
#define CONV_OLD_CONVERT (CONV_IMPLICIT | CONV_STATIC | CONV_CONST \
			  | CONV_REINTERPRET)
#define CONV_C_CAST      (CONV_IMPLICIT | CONV_STATIC | CONV_CONST \
			  | CONV_REINTERPRET | CONV_PRIVATE | CONV_FORCE_TEMP)
#define CONV_BACKEND_CONVERT (CONV_OLD_CONVERT | CONV_FOLD)

/* Used by build_expr_type_conversion to indicate which types are
   acceptable as arguments to the expression under consideration.  */

#define WANT_INT	1 /* integer types, including bool */
#define WANT_FLOAT	2 /* floating point types */
#define WANT_ENUM	4 /* enumerated types */
#define WANT_POINTER	8 /* pointer types */
#define WANT_NULL      16 /* null pointer constant */
#define WANT_VECTOR_OR_COMPLEX 32 /* vector or complex types */
#define WANT_ARITH	(WANT_INT | WANT_FLOAT | WANT_VECTOR_OR_COMPLEX)

/* Used with comptypes, and related functions, to guide type
   comparison.  */

#define COMPARE_STRICT	      0 /* Just check if the types are the
				   same.  */
#define COMPARE_BASE	      1 /* Check to see if the second type is
				   derived from the first.  */
#define COMPARE_DERIVED	      2 /* Like COMPARE_BASE, but in
				   reverse.  */
#define COMPARE_REDECLARATION 4 /* The comparison is being done when
				   another declaration of an existing
				   entity is seen.  */
#define COMPARE_STRUCTURAL    8 /* The comparison is intended to be
				   structural. The actual comparison
				   will be identical to
				   COMPARE_STRICT.  */

/* Used with start function.  */
#define SF_DEFAULT	     0  /* No flags.  */
#define SF_PRE_PARSED	     1  /* The function declaration has
				   already been parsed.  */
#define SF_INCLASS_INLINE    2  /* The function is an inline, defined
				   in the class body.  */

/* Used with start_decl's initialized parameter.  */
#define SD_UNINITIALIZED     0
#define SD_INITIALIZED       1
#define SD_DEFAULTED         2
#define SD_DELETED           3

/* Returns nonzero iff TYPE1 and TYPE2 are the same type, or if TYPE2
   is derived from TYPE1, or if TYPE2 is a pointer (reference) to a
   class derived from the type pointed to (referred to) by TYPE1.  */
#define same_or_base_type_p(TYPE1, TYPE2) \
  comptypes ((TYPE1), (TYPE2), COMPARE_BASE)

/* These macros are used to access a TEMPLATE_PARM_INDEX.  */
#define TEMPLATE_PARM_INDEX_CAST(NODE) \
	((template_parm_index*)TEMPLATE_PARM_INDEX_CHECK (NODE))
#define TEMPLATE_PARM_IDX(NODE) (TEMPLATE_PARM_INDEX_CAST (NODE)->index)
#define TEMPLATE_PARM_LEVEL(NODE) (TEMPLATE_PARM_INDEX_CAST (NODE)->level)
#define TEMPLATE_PARM_DESCENDANTS(NODE) (TREE_CHAIN (NODE))
#define TEMPLATE_PARM_ORIG_LEVEL(NODE) (TEMPLATE_PARM_INDEX_CAST (NODE)->orig_level)
#define TEMPLATE_PARM_DECL(NODE) (TEMPLATE_PARM_INDEX_CAST (NODE)->decl)
#define TEMPLATE_PARM_PARAMETER_PACK(NODE) \
  (TREE_LANG_FLAG_0 (TEMPLATE_PARM_INDEX_CHECK (NODE)))

/* These macros are for accessing the fields of TEMPLATE_TYPE_PARM,
   TEMPLATE_TEMPLATE_PARM and BOUND_TEMPLATE_TEMPLATE_PARM nodes.  */
#define TEMPLATE_TYPE_PARM_INDEX(NODE)					\
  (TYPE_VALUES_RAW (TREE_CHECK3 ((NODE), TEMPLATE_TYPE_PARM,		\
				 TEMPLATE_TEMPLATE_PARM,		\
				 BOUND_TEMPLATE_TEMPLATE_PARM)))
#define TEMPLATE_TYPE_IDX(NODE) \
  (TEMPLATE_PARM_IDX (TEMPLATE_TYPE_PARM_INDEX (NODE)))
#define TEMPLATE_TYPE_LEVEL(NODE) \
  (TEMPLATE_PARM_LEVEL (TEMPLATE_TYPE_PARM_INDEX (NODE)))
#define TEMPLATE_TYPE_ORIG_LEVEL(NODE) \
  (TEMPLATE_PARM_ORIG_LEVEL (TEMPLATE_TYPE_PARM_INDEX (NODE)))
#define TEMPLATE_TYPE_DECL(NODE) \
  (TEMPLATE_PARM_DECL (TEMPLATE_TYPE_PARM_INDEX (NODE)))
#define TEMPLATE_TYPE_PARAMETER_PACK(NODE) \
  (TEMPLATE_PARM_PARAMETER_PACK (TEMPLATE_TYPE_PARM_INDEX (NODE)))

/* For a C++17 class deduction placeholder, the template it represents.  */
#define CLASS_PLACEHOLDER_TEMPLATE(NODE) \
  (DECL_INITIAL (TYPE_NAME (TEMPLATE_TYPE_PARM_CHECK (NODE))))

/* Contexts in which auto deduction occurs. These flags are
   used to control diagnostics in do_auto_deduction.  */

enum auto_deduction_context
{
  adc_unspecified,   /* Not given */
  adc_variable_type, /* Variable initializer deduction */
  adc_return_type,   /* Return type deduction */
  adc_unify,         /* Template argument deduction */
  adc_requirement,   /* Argument deduction constraint */
  adc_decomp_type    /* Decomposition declaration initializer deduction */
};

/* True if this type-parameter belongs to a class template, used by C++17
   class template argument deduction.  */
#define TEMPLATE_TYPE_PARM_FOR_CLASS(NODE) \
  (TREE_LANG_FLAG_0 (TEMPLATE_TYPE_PARM_CHECK (NODE)))

/* True iff this TEMPLATE_TYPE_PARM represents decltype(auto).  */
#define AUTO_IS_DECLTYPE(NODE) \
  (TYPE_LANG_FLAG_5 (TEMPLATE_TYPE_PARM_CHECK (NODE)))

/* These constants can used as bit flags in the process of tree formatting.

   TFF_PLAIN_IDENTIFIER: unqualified part of a name.
   TFF_SCOPE: include the class and namespace scope of the name.
   TFF_CHASE_TYPEDEF: print the original type-id instead of the typedef-name.
   TFF_DECL_SPECIFIERS: print decl-specifiers.
   TFF_CLASS_KEY_OR_ENUM: precede a class-type name (resp. enum name) with
       a class-key (resp. `enum').
   TFF_RETURN_TYPE: include function return type.
   TFF_FUNCTION_DEFAULT_ARGUMENTS: include function default parameter values.
   TFF_EXCEPTION_SPECIFICATION: show function exception specification.
   TFF_TEMPLATE_HEADER: show the template<...> header in a
       template-declaration.
   TFF_TEMPLATE_NAME: show only template-name.
   TFF_EXPR_IN_PARENS: parenthesize expressions.
   TFF_NO_FUNCTION_ARGUMENTS: don't show function arguments.
   TFF_UNQUALIFIED_NAME: do not print the qualifying scope of the
       top-level entity.
   TFF_NO_OMIT_DEFAULT_TEMPLATE_ARGUMENTS: do not omit template arguments
       identical to their defaults.
   TFF_NO_TEMPLATE_BINDINGS: do not print information about the template
       arguments for a function template specialization.
   TFF_POINTER: we are printing a pointer type.  */

#define TFF_PLAIN_IDENTIFIER			(0)
#define TFF_SCOPE				(1)
#define TFF_CHASE_TYPEDEF			(1 << 1)
#define TFF_DECL_SPECIFIERS			(1 << 2)
#define TFF_CLASS_KEY_OR_ENUM			(1 << 3)
#define TFF_RETURN_TYPE				(1 << 4)
#define TFF_FUNCTION_DEFAULT_ARGUMENTS		(1 << 5)
#define TFF_EXCEPTION_SPECIFICATION		(1 << 6)
#define TFF_TEMPLATE_HEADER			(1 << 7)
#define TFF_TEMPLATE_NAME			(1 << 8)
#define TFF_EXPR_IN_PARENS			(1 << 9)
#define TFF_NO_FUNCTION_ARGUMENTS		(1 << 10)
#define TFF_UNQUALIFIED_NAME			(1 << 11)
#define TFF_NO_OMIT_DEFAULT_TEMPLATE_ARGUMENTS	(1 << 12)
#define TFF_NO_TEMPLATE_BINDINGS		(1 << 13)
#define TFF_POINTER		                (1 << 14)

/* Returns the TEMPLATE_DECL associated to a TEMPLATE_TEMPLATE_PARM
   node.  */
#define TEMPLATE_TEMPLATE_PARM_TEMPLATE_DECL(NODE)	\
  ((TREE_CODE (NODE) == BOUND_TEMPLATE_TEMPLATE_PARM)	\
   ? TYPE_TI_TEMPLATE (NODE)				\
   : TYPE_NAME (NODE))

/* in lex.c  */

extern void init_reswords (void);

/* Various flags for the overloaded operator information.  */
enum ovl_op_flags
  {
    OVL_OP_FLAG_NONE = 0,	/* Don't care.  */
    OVL_OP_FLAG_UNARY = 1,	/* Is unary.  */
    OVL_OP_FLAG_BINARY = 2,	/* Is binary.  */
    OVL_OP_FLAG_AMBIARY = 3,	/* May be unary or binary.  */
    OVL_OP_FLAG_ALLOC = 4,  	/* operator new or delete.  */
    OVL_OP_FLAG_DELETE = 1,	/* operator delete.  */
    OVL_OP_FLAG_VEC = 2		/* vector new or delete.  */
  };

/* Compressed operator codes.  Order is determined by operators.def
   and does not match that of tree_codes.  */
enum ovl_op_code
  {
    OVL_OP_ERROR_MARK,
    OVL_OP_NOP_EXPR,
#define DEF_OPERATOR(NAME, CODE, MANGLING, FLAGS) OVL_OP_##CODE,
#define DEF_ASSN_OPERATOR(NAME, CODE, MANGLING) /* NOTHING */
#include "operators.def"
    OVL_OP_MAX
  };

struct GTY(()) ovl_op_info_t {
  /* The IDENTIFIER_NODE for the operator.  */
  tree identifier;
  /* The name of the operator.  */
  const char *name;
  /* The mangled name of the operator.  */
  const char *mangled_name;
  /* The (regular) tree code.  */
  enum tree_code tree_code : 16;
  /* The (compressed) operator code.  */
  enum ovl_op_code ovl_op_code : 8;
  /* The ovl_op_flags of the operator */
  unsigned flags : 8;
};

/* Overloaded operator info indexed by ass_op_p & ovl_op_code.  */
extern GTY(()) ovl_op_info_t ovl_op_info[2][OVL_OP_MAX];
/* Mapping from tree_codes to ovl_op_codes.  */
extern GTY(()) unsigned char ovl_op_mapping[MAX_TREE_CODES];
/* Mapping for ambi-ary operators from the binary to the unary.  */
extern GTY(()) unsigned char ovl_op_alternate[OVL_OP_MAX];

/* Given an ass_op_p boolean and a tree code, return a pointer to its
   overloaded operator info.  Tree codes for non-overloaded operators
   map to the error-operator.  */
#define OVL_OP_INFO(IS_ASS_P, TREE_CODE)			\
  (&ovl_op_info[(IS_ASS_P) != 0][ovl_op_mapping[(TREE_CODE)]])
/* Overloaded operator info for an identifier for which
   IDENTIFIER_OVL_OP_P is true.  */
#define IDENTIFIER_OVL_OP_INFO(NODE) \
  (&ovl_op_info[IDENTIFIER_KIND_BIT_0 (NODE)][IDENTIFIER_CP_INDEX (NODE)])
#define IDENTIFIER_OVL_OP_FLAGS(NODE) \
  (IDENTIFIER_OVL_OP_INFO (NODE)->flags)

/* A type-qualifier, or bitmask therefore, using the TYPE_QUAL
   constants.  */

typedef int cp_cv_quals;

/* Non-static member functions have an optional virt-specifier-seq.
   There is a VIRT_SPEC value for each virt-specifier.
   They can be combined by bitwise-or to form the complete set of
   virt-specifiers for a member function.  */
enum virt_specifier
  {
    VIRT_SPEC_UNSPECIFIED = 0x0,
    VIRT_SPEC_FINAL       = 0x1,
    VIRT_SPEC_OVERRIDE    = 0x2
  };

/* A type-qualifier, or bitmask therefore, using the VIRT_SPEC
   constants.  */

typedef int cp_virt_specifiers;

/* Wherever there is a function-cv-qual, there could also be a ref-qualifier:

   [dcl.fct]
   The return type, the parameter-type-list, the ref-qualifier, and
   the cv-qualifier-seq, but not the default arguments or the exception
   specification, are part of the function type.

   REF_QUAL_NONE    Ordinary member function with no ref-qualifier
   REF_QUAL_LVALUE  Member function with the &-ref-qualifier
   REF_QUAL_RVALUE  Member function with the &&-ref-qualifier */

enum cp_ref_qualifier {
  REF_QUAL_NONE = 0,
  REF_QUAL_LVALUE = 1,
  REF_QUAL_RVALUE = 2
};

/* A storage class.  */

enum cp_storage_class {
  /* sc_none must be zero so that zeroing a cp_decl_specifier_seq
     sets the storage_class field to sc_none.  */
  sc_none = 0,
  sc_auto,
  sc_register,
  sc_static,
  sc_extern,
  sc_mutable
};

/* An individual decl-specifier.  This is used to index the array of
   locations for the declspecs in struct cp_decl_specifier_seq
   below.  */

enum cp_decl_spec {
  ds_first,
  ds_signed = ds_first,
  ds_unsigned,
  ds_short,
  ds_long,
  ds_const,
  ds_volatile,
  ds_restrict,
  ds_inline,
  ds_virtual,
  ds_explicit,
  ds_friend,
  ds_typedef,
  ds_alias,
  ds_constexpr,
  ds_complex,
  ds_thread,
  ds_type_spec,
  ds_redefined_builtin_type_spec,
  ds_attribute,
  ds_std_attribute,
  ds_storage_class,
  ds_long_long,
  ds_concept,
  ds_last /* This enumerator must always be the last one.  */
};

/* A decl-specifier-seq.  */

struct cp_decl_specifier_seq {
  /* An array of locations for the declaration sepecifiers, indexed by
     enum cp_decl_spec_word.  */
  location_t locations[ds_last];
  /* The primary type, if any, given by the decl-specifier-seq.
     Modifiers, like "short", "const", and "unsigned" are not
     reflected here.  This field will be a TYPE, unless a typedef-name
     was used, in which case it will be a TYPE_DECL.  */
  tree type;
  /* The attributes, if any, provided with the specifier sequence.  */
  tree attributes;
  /* The c++11 attributes that follows the type specifier.  */
  tree std_attributes;
  /* If non-NULL, a built-in type that the user attempted to redefine
     to some other type.  */
  tree redefined_builtin_type;
  /* The explicit-specifier, if any.  */
  tree explicit_specifier;
  /* The storage class specified -- or sc_none if no storage class was
     explicitly specified.  */
  cp_storage_class storage_class;
  /* For the __intN declspec, this stores the index into the int_n_* arrays.  */
  int int_n_idx;
  /* True iff TYPE_SPEC defines a class or enum.  */
  BOOL_BITFIELD type_definition_p : 1;
  /* True iff multiple types were (erroneously) specified for this
     decl-specifier-seq.  */
  BOOL_BITFIELD multiple_types_p : 1;
  /* True iff multiple storage classes were (erroneously) specified
     for this decl-specifier-seq or a combination of a storage class
     with a typedef specifier.  */
  BOOL_BITFIELD conflicting_specifiers_p : 1;
  /* True iff at least one decl-specifier was found.  */
  BOOL_BITFIELD any_specifiers_p : 1;
  /* True iff at least one type-specifier was found.  */
  BOOL_BITFIELD any_type_specifiers_p : 1;
  /* True iff "int" was explicitly provided.  */
  BOOL_BITFIELD explicit_int_p : 1;
  /* True iff "__intN" was explicitly provided.  */
  BOOL_BITFIELD explicit_intN_p : 1;
  /* True iff "char" was explicitly provided.  */
  BOOL_BITFIELD explicit_char_p : 1;
  /* True iff ds_thread is set for __thread, not thread_local.  */
  BOOL_BITFIELD gnu_thread_keyword_p : 1;
  /* True iff the type is a decltype.  */
  BOOL_BITFIELD decltype_p : 1;
  /* True iff the alternate "__intN__" form of the __intN type has been
     used.  */
  BOOL_BITFIELD int_n_alt: 1;
};

/* The various kinds of declarators.  */

enum cp_declarator_kind {
  cdk_id,
  cdk_function,
  cdk_array,
  cdk_pointer,
  cdk_reference,
  cdk_ptrmem,
  cdk_decomp,
  cdk_error
};

/* A declarator.  */

typedef struct cp_declarator cp_declarator;

typedef struct cp_parameter_declarator cp_parameter_declarator;

/* A parameter, before it has been semantically analyzed.  */
struct cp_parameter_declarator {
  /* The next parameter, or NULL_TREE if none.  */
  cp_parameter_declarator *next;
  /* The decl-specifiers-seq for the parameter.  */
  cp_decl_specifier_seq decl_specifiers;
  /* The declarator for the parameter.  */
  cp_declarator *declarator;
  /* The default-argument expression, or NULL_TREE, if none.  */
  tree default_argument;
  /* True iff this is a template parameter pack.  */
  bool template_parameter_pack_p;
  /* Location within source.  */
  location_t loc;
};

/* A declarator.  */
struct cp_declarator {
  /* The kind of declarator.  */
  ENUM_BITFIELD (cp_declarator_kind) kind : 4;
  /* Whether we parsed an ellipsis (`...') just before the declarator,
     to indicate this is a parameter pack.  */
  BOOL_BITFIELD parameter_pack_p : 1;
  /* If this declarator is parenthesized, this the open-paren.  It is
     UNKNOWN_LOCATION when not parenthesized.  */
  location_t parenthesized;

  location_t id_loc; /* Currently only set for cdk_id, cdk_decomp and
			cdk_function. */
  /* GNU Attributes that apply to this declarator.  If the declarator
     is a pointer or a reference, these attribute apply to the type
     pointed to.  */
  tree attributes;
  /* Standard C++11 attributes that apply to this declarator.  If the
     declarator is a pointer or a reference, these attributes apply
     to the pointer, rather than to the type pointed to.  */
  tree std_attributes;
  /* For all but cdk_id, cdk_decomp and cdk_error, the contained declarator.
     For cdk_id, cdk_decomp and cdk_error, guaranteed to be NULL.  */
  cp_declarator *declarator;
  union {
    /* For identifiers.  */
    struct {
      /* If non-NULL, the qualifying scope (a NAMESPACE_DECL or
	 *_TYPE) for this identifier.  */
      tree qualifying_scope;
      /* The unqualified name of the entity -- an IDENTIFIER_NODE,
	 BIT_NOT_EXPR, or TEMPLATE_ID_EXPR.  */
      tree unqualified_name;
      /* If this is the name of a function, what kind of special
	 function (if any).  */
      special_function_kind sfk;
    } id;
    /* For functions.  */
    struct {
      /* The parameters to the function as a TREE_LIST of decl/default.  */
      tree parameters;
      /* The cv-qualifiers for the function.  */
      cp_cv_quals qualifiers;
      /* The virt-specifiers for the function.  */
      cp_virt_specifiers virt_specifiers;
      /* The ref-qualifier for the function.  */
      cp_ref_qualifier ref_qualifier;
      /* The transaction-safety qualifier for the function.  */
      tree tx_qualifier;
      /* The exception-specification for the function.  */
      tree exception_specification;
      /* The late-specified return type, if any.  */
      tree late_return_type;
      /* The trailing requires-clause, if any. */
      tree requires_clause;
    } function;
    /* For arrays.  */
    struct {
      /* The bounds to the array.  */
      tree bounds;
    } array;
    /* For cdk_pointer and cdk_ptrmem.  */
    struct {
      /* The cv-qualifiers for the pointer.  */
      cp_cv_quals qualifiers;
      /* For cdk_ptrmem, the class type containing the member.  */
      tree class_type;
    } pointer;
    /* For cdk_reference */
    struct {
      /* The cv-qualifiers for the reference.  These qualifiers are
         only used to diagnose ill-formed code.  */
      cp_cv_quals qualifiers;
      /* Whether this is an rvalue reference */
      bool rvalue_ref;
    } reference;
  } u;
};

/* A level of template instantiation.  */
struct GTY((chain_next ("%h.next"))) tinst_level {
  /* The immediately deeper level in the chain.  */
  struct tinst_level *next;

  /* The original node.  TLDCL can be a DECL (for a function or static
     data member), a TYPE (for a class), depending on what we were
     asked to instantiate, or a TREE_LIST with the template as PURPOSE
     and the template args as VALUE, if we are substituting for
     overload resolution.  In all these cases, TARGS is NULL.
     However, to avoid creating TREE_LIST objects for substitutions if
     we can help, we store PURPOSE and VALUE in TLDCL and TARGS,
     respectively.  So TLDCL stands for TREE_LIST or DECL (the
     template is a DECL too), whereas TARGS stands for the template
     arguments.  */
  tree tldcl, targs;

 private:
  /* Return TRUE iff the original node is a split list.  */
  bool split_list_p () const { return targs; }

  /* Return TRUE iff the original node is a TREE_LIST object.  */
  bool tree_list_p () const
  {
    return !split_list_p () && TREE_CODE (tldcl) == TREE_LIST;
  }

  /* Return TRUE iff the original node is not a list, split or not.  */
  bool not_list_p () const
  {
    return !split_list_p () && !tree_list_p ();
  }

  /* Convert (in place) the original node from a split list to a
     TREE_LIST.  */
  tree to_list ();

 public:
  /* Release storage for OBJ and node, if it's a TREE_LIST.  */
  static void free (tinst_level *obj);

  /* Return TRUE iff the original node is a list, split or not.  */
  bool list_p () const { return !not_list_p (); }

  /* Return the original node; if it's a split list, make it a
     TREE_LIST first, so that it can be returned as a single tree
     object.  */
  tree get_node () {
    if (!split_list_p ()) return tldcl;
    else return to_list ();
  }

  /* Return the original node if it's a DECL or a TREE_LIST, but do
     NOT convert a split list to a TREE_LIST: return NULL instead.  */
  tree maybe_get_node () const {
    if (!split_list_p ()) return tldcl;
    else return NULL_TREE;
  }

  /* The location where the template is instantiated.  */
  location_t locus;

  /* errorcount + sorrycount when we pushed this level.  */
  unsigned short errors;

  /* Count references to this object.  If refcount reaches
     refcount_infinity value, we don't increment or decrement the
     refcount anymore, as the refcount isn't accurate anymore.
     The object can be still garbage collected if unreferenced from
     anywhere, which might keep referenced objects referenced longer than
     otherwise necessary.  Hitting the infinity is rare though.  */
  unsigned short refcount;

  /* Infinity value for the above refcount.  */
  static const unsigned short refcount_infinity = (unsigned short) ~0;
};

/* BUILT_IN_FRONTEND function codes.  */
enum cp_built_in_function {
  CP_BUILT_IN_IS_CONSTANT_EVALUATED,
  CP_BUILT_IN_INTEGER_PACK,
  CP_BUILT_IN_LAST
};

bool decl_spec_seq_has_spec_p (const cp_decl_specifier_seq *, cp_decl_spec);

/* Return the type of the `this' parameter of FNTYPE.  */

inline tree
type_of_this_parm (const_tree fntype)
{
  function_args_iterator iter;
  gcc_assert (TREE_CODE (fntype) == METHOD_TYPE);
  function_args_iter_init (&iter, fntype);
  return function_args_iter_cond (&iter);
}

/* Return the class of the `this' parameter of FNTYPE.  */

inline tree
class_of_this_parm (const_tree fntype)
{
  return TREE_TYPE (type_of_this_parm (fntype));
}

/* A parameter list indicating for a function with no parameters,
   e.g  "int f(void)".  */
extern cp_parameter_declarator *no_parameters;

/* Various dump ids.  */
extern int class_dump_id;
extern int raw_dump_id;

/* in call.c */
extern bool check_dtor_name			(tree, tree);
int magic_varargs_p				(tree);

extern tree build_conditional_expr		(const op_location_t &,
						 tree, tree, tree,
                                                 tsubst_flags_t);
extern tree build_addr_func			(tree, tsubst_flags_t);
extern void set_flags_from_callee		(tree);
extern tree build_call_a			(tree, int, tree*);
extern tree build_call_n			(tree, int, ...);
extern bool null_ptr_cst_p			(tree);
extern bool null_member_pointer_value_p		(tree);
extern bool sufficient_parms_p			(const_tree);
extern tree type_decays_to			(tree);
extern tree extract_call_expr			(tree);
extern tree build_trivial_dtor_call		(tree);
extern tree build_user_type_conversion		(tree, tree, int,
						 tsubst_flags_t);
extern tree build_new_function_call		(tree, vec<tree, va_gc> **,
						 tsubst_flags_t);
extern tree build_operator_new_call		(tree, vec<tree, va_gc> **,
						 tree *, tree *, tree, tree,
						 tree *, tsubst_flags_t);
extern tree build_new_method_call		(tree, tree,
						 vec<tree, va_gc> **, tree,
						 int, tree *, tsubst_flags_t);
extern tree build_special_member_call		(tree, tree,
						 vec<tree, va_gc> **,
						 tree, int, tsubst_flags_t);
extern tree build_new_op			(const op_location_t &,
						 enum tree_code,
						 int, tree, tree, tree, tree *,
						 tsubst_flags_t);
extern tree build_op_call			(tree, vec<tree, va_gc> **,
						 tsubst_flags_t);
extern bool aligned_allocation_fn_p		(tree);
extern tree destroying_delete_p			(tree);
extern bool usual_deallocation_fn_p		(tree);
extern tree build_op_delete_call		(enum tree_code, tree, tree,
						 bool, tree, tree,
						 tsubst_flags_t);
extern bool can_convert				(tree, tree, tsubst_flags_t);
extern bool can_convert_standard		(tree, tree, tsubst_flags_t);
extern bool can_convert_arg			(tree, tree, tree, int,
						 tsubst_flags_t);
extern bool can_convert_arg_bad			(tree, tree, tree, int,
						 tsubst_flags_t);
extern int conv_flags				(int, int, tree, tree, int);
extern struct conversion * good_conversion	(tree, tree, tree, int, tsubst_flags_t);
extern location_t get_fndecl_argument_location  (tree, int);
extern void complain_about_bad_argument	(location_t arg_loc,
						 tree from_type, tree to_type,
						 tree fndecl, int parmnum);
extern void maybe_inform_about_fndecl_for_bogus_argument_init (tree, int);


/* A class for recording information about access failures (e.g. private
   fields), so that we can potentially supply a fix-it hint about
   an accessor (from a context in which the constness of the object
   is known).  */

class access_failure_info
{
 public:
  access_failure_info () : m_was_inaccessible (false),
    m_basetype_path (NULL_TREE),
    m_decl (NULL_TREE), m_diag_decl (NULL_TREE) {}

  void record_access_failure (tree basetype_path, tree decl, tree diag_decl);

  bool was_inaccessible_p () const { return m_was_inaccessible; }
  tree get_decl () const { return m_decl; }
  tree get_diag_decl () const { return m_diag_decl; }
  tree get_any_accessor (bool const_p) const;
  void maybe_suggest_accessor (bool const_p) const;
  static void add_fixit_hint (rich_location *richloc, tree accessor);

 private:
  bool m_was_inaccessible;
  tree m_basetype_path;
  tree m_decl;
  tree m_diag_decl;
};

extern void complain_about_access		(tree, tree, bool);
extern bool enforce_access			(tree, tree, tree,
						 tsubst_flags_t,
						 access_failure_info *afi = NULL);
extern void push_defarg_context			(tree);
extern void pop_defarg_context			(void);
extern tree convert_default_arg			(tree, tree, tree, int,
						 tsubst_flags_t);
extern tree convert_arg_to_ellipsis		(tree, tsubst_flags_t);
extern tree build_x_va_arg			(location_t, tree, tree);
extern tree cxx_type_promotes_to		(tree);
extern tree type_passed_as			(tree);
extern tree convert_for_arg_passing		(tree, tree, tsubst_flags_t);
extern bool is_properly_derived_from		(tree, tree);
extern tree initialize_reference		(tree, tree, int,
						 tsubst_flags_t);
extern tree extend_ref_init_temps		(tree, tree, vec<tree, va_gc>**);
extern tree make_temporary_var_for_ref_to_temp	(tree, tree);
extern bool type_has_extended_temps		(tree);
extern tree strip_top_quals			(tree);
extern bool reference_related_p			(tree, tree);
extern int remaining_arguments			(tree);
extern tree perform_implicit_conversion		(tree, tree, tsubst_flags_t);
extern tree perform_implicit_conversion_flags	(tree, tree, tsubst_flags_t, int);
extern tree build_converted_constant_expr	(tree, tree, tsubst_flags_t);
extern tree build_converted_constant_bool_expr	(tree, tsubst_flags_t);
extern tree perform_direct_initialization_if_possible (tree, tree, bool,
                                                       tsubst_flags_t);
extern tree in_charge_arg_for_name		(tree);
extern tree build_cxx_call			(tree, int, tree *,
						 tsubst_flags_t);
extern bool is_std_init_list			(tree);
extern bool is_list_ctor			(tree);
extern void validate_conversion_obstack		(void);
extern void mark_versions_used			(tree);
extern bool cp_warn_deprecated_use		(tree, tsubst_flags_t = tf_warning_or_error);
extern tree get_function_version_dispatcher	(tree);

/* in class.c */
extern tree build_vfield_ref			(tree, tree);
extern tree build_if_in_charge			(tree true_stmt, tree false_stmt = void_node);
extern tree build_base_path			(enum tree_code, tree,
						 tree, int, tsubst_flags_t);
extern tree convert_to_base			(tree, tree, bool, bool,
						 tsubst_flags_t);
extern tree convert_to_base_statically		(tree, tree);
extern tree build_vtbl_ref			(tree, tree);
extern tree build_vfn_ref			(tree, tree);
extern tree get_vtable_decl			(tree, int);
extern bool add_method				(tree, tree, bool);
extern tree declared_access			(tree);
extern tree currently_open_class		(tree);
extern tree currently_open_derived_class	(tree);
extern tree outermost_open_class		(void);
extern tree current_nonlambda_class_type	(void);
extern tree finish_struct			(tree, tree);
extern void finish_struct_1			(tree);
extern int resolves_to_fixed_type_p		(tree, int *);
extern void init_class_processing		(void);
extern int is_empty_class			(tree);
extern bool is_really_empty_class		(tree, bool);
extern void pushclass				(tree);
extern void popclass				(void);
extern void push_nested_class			(tree);
extern void pop_nested_class			(void);
extern int current_lang_depth			(void);
extern void push_lang_context			(tree);
extern void pop_lang_context			(void);
extern tree instantiate_type			(tree, tree, tsubst_flags_t);
extern void build_self_reference		(void);
extern int same_signature_p			(const_tree, const_tree);
extern void maybe_add_class_template_decl_list	(tree, tree, int);
extern void unreverse_member_declarations	(tree);
extern void invalidate_class_lookup_cache	(void);
extern void maybe_note_name_used_in_class	(tree, tree);
extern void note_name_declared_in_class		(tree, tree);
extern tree get_vtbl_decl_for_binfo		(tree);
extern bool vptr_via_virtual_p			(tree);
extern void debug_class				(tree);
extern void debug_thunks			(tree);
extern void set_linkage_according_to_type	(tree, tree);
extern void determine_key_method		(tree);
extern void check_for_override			(tree, tree);
extern void push_class_stack			(void);
extern void pop_class_stack			(void);
extern bool default_ctor_p			(tree);
extern bool type_has_user_nondefault_constructor (tree);
extern tree in_class_defaulted_default_constructor (tree);
extern bool user_provided_p			(tree);
extern bool type_has_user_provided_constructor  (tree);
extern bool type_has_non_user_provided_default_constructor (tree);
extern bool vbase_has_user_provided_move_assign (tree);
extern tree default_init_uninitialized_part (tree);
extern bool trivial_default_constructor_is_constexpr (tree);
extern bool type_has_constexpr_default_constructor (tree);
extern bool type_has_virtual_destructor		(tree);
extern bool classtype_has_move_assign_or_move_ctor_p (tree, bool user_declared);
extern bool classtype_has_non_deleted_move_ctor (tree);
extern tree classtype_has_depr_implicit_copy	(tree);
extern bool type_build_ctor_call		(tree);
extern bool type_build_dtor_call		(tree);
extern void explain_non_literal_class		(tree);
extern void inherit_targ_abi_tags		(tree);
extern void defaulted_late_check		(tree);
extern bool defaultable_fn_check		(tree);
extern void check_abi_tags			(tree);
extern tree missing_abi_tags			(tree);
extern void fixup_type_variants			(tree);
extern void fixup_attribute_variants		(tree);
extern tree* decl_cloned_function_p		(const_tree, bool);
extern void clone_function_decl			(tree, bool);
extern void adjust_clone_args			(tree);
extern void deduce_noexcept_on_destructor       (tree);
extern bool uniquely_derived_from_p             (tree, tree);
extern bool publicly_uniquely_derived_p         (tree, tree);
extern tree common_enclosing_class		(tree, tree);

/* in cvt.c */
extern tree convert_to_reference		(tree, tree, int, int, tree,
						 tsubst_flags_t);
extern tree convert_from_reference		(tree);
extern tree force_rvalue			(tree, tsubst_flags_t);
extern tree ocp_convert				(tree, tree, int, int,
						 tsubst_flags_t);
extern tree cp_convert				(tree, tree, tsubst_flags_t);
extern tree cp_convert_and_check                (tree, tree, tsubst_flags_t);
extern tree cp_fold_convert			(tree, tree);
extern tree cp_get_callee			(tree);
extern tree cp_get_callee_fndecl		(tree);
extern tree cp_get_callee_fndecl_nofold		(tree);
extern tree cp_get_fndecl_from_callee		(tree, bool fold = true);
extern tree convert_to_void			(tree, impl_conv_void,
                                 		 tsubst_flags_t);
extern tree convert_force			(tree, tree, int,
						 tsubst_flags_t);
extern tree build_expr_type_conversion		(int, tree, bool);
extern tree type_promotes_to			(tree);
extern bool can_convert_qual			(tree, tree);
extern tree perform_qualification_conversions	(tree, tree);
extern bool tx_safe_fn_type_p			(tree);
extern tree tx_unsafe_fn_variant		(tree);
extern bool fnptr_conv_p			(tree, tree);
extern tree strip_fnptr_conv			(tree);

/* in name-lookup.c */
extern void maybe_push_cleanup_level		(tree);
extern tree maybe_push_decl			(tree);
extern tree current_decl_namespace		(void);

/* decl.c */
extern tree poplevel				(int, int, int);
extern void cxx_init_decl_processing		(void);
enum cp_tree_node_structure_enum cp_tree_node_structure
						(union lang_tree_node *);
extern void finish_scope			(void);
extern void push_switch				(tree);
extern void pop_switch				(void);
extern void note_break_stmt			(void);
extern bool note_iteration_stmt_body_start	(void);
extern void note_iteration_stmt_body_end	(bool);
extern void determine_local_discriminator	(tree);
extern int decls_match				(tree, tree, bool = true);
extern bool maybe_version_functions		(tree, tree, bool);
extern tree duplicate_decls			(tree, tree, bool);
extern tree declare_local_label			(tree);
extern tree define_label			(location_t, tree);
extern void check_goto				(tree);
extern bool check_omp_return			(void);
extern tree make_typename_type			(tree, tree, enum tag_types, tsubst_flags_t);
extern tree build_typename_type			(tree, tree, tree, tag_types);
extern tree make_unbound_class_template		(tree, tree, tree, tsubst_flags_t);
extern tree build_library_fn_ptr		(const char *, tree, int);
extern tree build_cp_library_fn_ptr		(const char *, tree, int);
extern tree push_library_fn			(tree, tree, tree, int);
extern tree push_void_library_fn		(tree, tree, int);
extern tree push_throw_library_fn		(tree, tree);
extern void warn_misplaced_attr_for_class_type  (location_t location,
						 tree class_type);
extern tree check_tag_decl			(cp_decl_specifier_seq *, bool);
extern tree shadow_tag				(cp_decl_specifier_seq *);
extern tree groktypename			(cp_decl_specifier_seq *, const cp_declarator *, bool);
extern tree start_decl				(const cp_declarator *, cp_decl_specifier_seq *, int, tree, tree, tree *);
extern void start_decl_1			(tree, bool);
extern bool check_array_initializer		(tree, tree, tree);
extern void cp_finish_decl			(tree, tree, bool, tree, int);
extern tree lookup_decomp_type			(tree);
extern void cp_maybe_mangle_decomp		(tree, tree, unsigned int);
extern void cp_finish_decomp			(tree, tree, unsigned int);
extern int cp_complete_array_type		(tree *, tree, bool);
extern int cp_complete_array_type_or_error	(tree *, tree, bool, tsubst_flags_t);
extern tree build_ptrmemfunc_type		(tree);
extern tree build_ptrmem_type			(tree, tree);
/* the grokdeclarator prototype is in decl.h */
extern tree build_this_parm			(tree, tree, cp_cv_quals);
extern tree grokparms				(tree, tree *);
extern int copy_fn_p				(const_tree);
extern bool move_fn_p                           (const_tree);
extern bool move_signature_fn_p                 (const_tree);
extern tree get_scope_of_declarator		(const cp_declarator *);
extern void grok_special_member_properties	(tree);
extern bool grok_ctor_properties		(const_tree, const_tree);
extern bool grok_op_properties			(tree, bool);
extern tree xref_tag				(enum tag_types, tree, tag_scope, bool);
extern tree xref_tag_from_type			(tree, tree, tag_scope);
extern void xref_basetypes			(tree, tree);
extern tree start_enum				(tree, tree, tree, tree, bool, bool *);
extern void finish_enum_value_list		(tree);
extern void finish_enum				(tree);
extern void build_enumerator			(tree, tree, tree, tree, location_t);
extern tree lookup_enumerator			(tree, tree);
extern bool start_preparsed_function		(tree, tree, int);
extern bool start_function			(cp_decl_specifier_seq *,
						 const cp_declarator *, tree);
extern tree begin_function_body			(void);
extern void finish_function_body		(tree);
extern tree outer_curly_brace_block		(tree);
extern tree finish_function			(bool);
extern tree grokmethod				(cp_decl_specifier_seq *, const cp_declarator *, tree);
extern void maybe_register_incomplete_var	(tree);
extern void maybe_commonize_var			(tree);
extern void complete_vars			(tree);
extern tree static_fn_type			(tree);
extern void revert_static_member_fn		(tree);
extern void fixup_anonymous_aggr		(tree);
extern tree compute_array_index_type		(tree, tree, tsubst_flags_t);
extern tree check_default_argument		(tree, tree, tsubst_flags_t);
extern int wrapup_namespace_globals		();
extern tree create_implicit_typedef		(tree, tree);
extern int local_variable_p			(const_tree);
extern tree register_dtor_fn			(tree);
extern tmpl_spec_kind current_tmpl_spec_kind	(int);
extern tree cp_fname_init			(const char *, tree *);
extern tree cxx_builtin_function		(tree decl);
extern tree cxx_builtin_function_ext_scope	(tree decl);
extern tree check_elaborated_type_specifier	(enum tag_types, tree, bool);
extern void warn_extern_redeclared_static	(tree, tree);
extern tree cxx_comdat_group			(tree);
extern bool cp_missing_noreturn_ok_p		(tree);
extern bool is_direct_enum_init			(tree, tree);
extern void initialize_artificial_var		(tree, vec<constructor_elt, va_gc> *);
extern tree check_var_type			(tree, tree);
extern tree reshape_init                        (tree, tree, tsubst_flags_t);
extern tree next_initializable_field (tree);
extern tree fndecl_declared_return_type		(tree);
extern bool undeduced_auto_decl			(tree);
extern bool require_deduced_type		(tree, tsubst_flags_t = tf_warning_or_error);

extern tree finish_case_label			(location_t, tree, tree);
extern tree cxx_maybe_build_cleanup		(tree, tsubst_flags_t);
extern bool check_array_designated_initializer  (constructor_elt *,
						 unsigned HOST_WIDE_INT);
extern bool check_for_uninitialized_const_var   (tree, bool, tsubst_flags_t);
extern tree build_explicit_specifier		(tree, tsubst_flags_t);
extern void do_push_parm_decls			(tree, tree, tree *);

/* in decl2.c */
extern void record_mangling			(tree, bool);
extern void overwrite_mangling			(tree, tree);
extern void note_mangling_alias			(tree, tree);
extern void generate_mangling_aliases		(void);
extern tree build_memfn_type			(tree, tree, cp_cv_quals, cp_ref_qualifier);
extern tree build_pointer_ptrmemfn_type	(tree);
extern tree change_return_type			(tree, tree);
extern void maybe_retrofit_in_chrg		(tree);
extern void maybe_make_one_only			(tree);
extern bool vague_linkage_p			(tree);
extern void grokclassfn				(tree, tree,
						 enum overload_flags);
extern tree grok_array_decl			(location_t, tree, tree, bool);
extern tree delete_sanity			(tree, tree, bool, int, tsubst_flags_t);
extern tree check_classfn			(tree, tree, tree);
extern void check_member_template		(tree);
extern tree grokfield (const cp_declarator *, cp_decl_specifier_seq *,
		       tree, bool, tree, tree);
extern tree grokbitfield (const cp_declarator *, cp_decl_specifier_seq *,
			  tree, tree, tree);
extern bool any_dependent_type_attributes_p	(tree);
extern tree cp_reconstruct_complex_type		(tree, tree);
extern bool attributes_naming_typedef_ok	(tree);
extern void cplus_decl_attributes		(tree *, tree, int);
extern void finish_anon_union			(tree);
extern void cxx_post_compilation_parsing_cleanups (void);
extern tree coerce_new_type			(tree, location_t);
extern void coerce_delete_type			(tree, location_t);
extern void comdat_linkage			(tree);
extern void determine_visibility		(tree);
extern void constrain_class_visibility		(tree);
extern void reset_type_linkage			(tree);
extern void tentative_decl_linkage		(tree);
extern void import_export_decl			(tree);
extern tree build_cleanup			(tree);
extern tree build_offset_ref_call_from_tree	(tree, vec<tree, va_gc> **,
						 tsubst_flags_t);
extern bool decl_defined_p			(tree);
extern bool decl_constant_var_p			(tree);
extern bool decl_maybe_constant_var_p		(tree);
extern void no_linkage_error			(tree);
extern void check_default_args			(tree);
extern bool mark_used				(tree);
extern bool mark_used			        (tree, tsubst_flags_t);
extern void finish_static_data_member_decl	(tree, tree, bool, tree, int);
extern tree cp_build_parm_decl			(tree, tree, tree);
extern tree get_guard				(tree);
extern tree get_guard_cond			(tree, bool);
extern tree set_guard				(tree);
extern tree maybe_get_tls_wrapper_call		(tree);
extern void mark_needed				(tree);
extern bool decl_needed_p			(tree);
extern void note_vague_linkage_fn		(tree);
extern void note_variable_template_instantiation (tree);
extern tree build_artificial_parm		(tree, tree, tree);
extern bool possibly_inlined_p			(tree);
extern int parm_index                           (tree);
extern tree vtv_start_verification_constructor_init_function (void);
extern tree vtv_finish_verification_constructor_init_function (tree);
extern bool cp_omp_mappable_type		(tree);
extern void cp_check_const_attributes (tree);

/* in error.c */
extern const char *type_as_string		(tree, int);
extern const char *type_as_string_translate	(tree, int);
extern const char *decl_as_string		(tree, int);
extern const char *decl_as_string_translate	(tree, int);
extern const char *decl_as_dwarf_string		(tree, int);
extern const char *expr_as_string		(tree, int);
extern const char *expr_to_string		(tree);
extern const char *lang_decl_name		(tree, int, bool);
extern const char *lang_decl_dwarf_name		(tree, int, bool);
extern const char *language_to_string		(enum languages);
extern const char *class_key_or_enum_as_string	(tree);
extern void maybe_warn_variadic_templates       (void);
extern void maybe_warn_cpp0x			(cpp0x_warn_str str);
extern bool pedwarn_cxx98                       (location_t, int, const char *, ...) ATTRIBUTE_GCC_DIAG(3,4);
extern location_t location_of                   (tree);
extern void qualified_name_lookup_error		(tree, tree, tree,
						 location_t);

/* in except.c */
extern void init_exception_processing		(void);
extern tree expand_start_catch_block		(tree);
extern void expand_end_catch_block		(void);
extern tree build_exc_ptr			(void);
extern tree build_throw				(tree);
extern int nothrow_libfn_p			(const_tree);
extern void check_handlers			(tree);
extern tree finish_noexcept_expr		(tree, tsubst_flags_t);
extern bool expr_noexcept_p			(tree, tsubst_flags_t);
extern void perform_deferred_noexcept_checks	(void);
extern bool nothrow_spec_p			(const_tree);
extern bool type_noexcept_p			(const_tree);
extern bool type_throw_all_p			(const_tree);
extern tree build_noexcept_spec			(tree, tsubst_flags_t);
extern void choose_personality_routine		(enum languages);
extern tree build_must_not_throw_expr		(tree,tree);
extern tree eh_type_info			(tree);
extern tree begin_eh_spec_block			(void);
extern void finish_eh_spec_block		(tree, tree);
extern tree build_eh_type_type			(tree);
extern tree cp_protect_cleanup_actions		(void);
extern tree create_try_catch_expr               (tree, tree);
extern tree template_parms_to_args		(tree);

/* in expr.c */
extern tree cplus_expand_constant		(tree);
extern tree mark_use (tree expr, bool rvalue_p, bool read_p,
		      location_t = UNKNOWN_LOCATION,
		      bool reject_builtin = true);
extern tree mark_rvalue_use			(tree,
                                                 location_t = UNKNOWN_LOCATION,
                                                 bool reject_builtin = true);
extern tree mark_lvalue_use			(tree);
extern tree mark_lvalue_use_nonread		(tree);
extern tree mark_type_use			(tree);
extern tree mark_discarded_use			(tree);
extern void mark_exp_read			(tree);

/* friend.c */
extern int is_friend				(tree, tree);
extern void make_friend_class			(tree, tree, bool);
extern void add_friend				(tree, tree, bool);
extern tree do_friend				(tree, tree, tree, tree,
						 enum overload_flags, bool);

extern void set_global_friend			(tree);
extern bool is_global_friend			(tree);

/* in init.c */
extern tree expand_member_init			(tree);
extern void emit_mem_initializers		(tree);
extern tree build_aggr_init			(tree, tree, int,
                                                 tsubst_flags_t);
extern int is_class_type			(tree, int);
extern tree get_type_value			(tree);
extern tree build_zero_init			(tree, tree, bool);
extern tree build_value_init			(tree, tsubst_flags_t);
extern tree build_value_init_noctor		(tree, tsubst_flags_t);
extern tree get_nsdmi				(tree, bool, tsubst_flags_t);
extern tree build_offset_ref			(tree, tree, bool,
						 tsubst_flags_t);
extern tree throw_bad_array_new_length		(void);
extern bool type_has_new_extended_alignment	(tree);
extern unsigned malloc_alignment		(void);
extern tree build_new				(vec<tree, va_gc> **, tree, tree,
						 vec<tree, va_gc> **, int,
                                                 tsubst_flags_t);
extern tree get_temp_regvar			(tree, tree);
extern tree build_vec_init			(tree, tree, tree, bool, int,
                                                 tsubst_flags_t);
extern tree build_delete			(tree, tree,
						 special_function_kind,
						 int, int, tsubst_flags_t);
extern void push_base_cleanups			(void);
extern tree build_vec_delete			(tree, tree,
						 special_function_kind, int,
						 tsubst_flags_t);
extern tree create_temporary_var		(tree);
extern void initialize_vtbl_ptrs		(tree);
extern tree scalar_constant_value		(tree);
extern tree decl_really_constant_value		(tree);
extern int diagnose_uninitialized_cst_or_ref_member (tree, bool, bool);
extern tree build_vtbl_address                  (tree);
extern bool maybe_reject_flexarray_init		(tree, tree);

/* in lex.c */
extern void cxx_dup_lang_specific_decl		(tree);
extern void yyungetc				(int, int);

extern tree unqualified_name_lookup_error	(tree,
						 location_t = UNKNOWN_LOCATION);
extern tree unqualified_fn_lookup_error		(cp_expr);
extern tree make_conv_op_name			(tree);
extern tree build_lang_decl			(enum tree_code, tree, tree);
extern tree build_lang_decl_loc			(location_t, enum tree_code, tree, tree);
extern void retrofit_lang_decl			(tree);
extern void fit_decomposition_lang_decl		(tree, tree);
extern tree copy_decl				(tree CXX_MEM_STAT_INFO);
extern tree copy_type				(tree CXX_MEM_STAT_INFO);
extern tree cxx_make_type			(enum tree_code CXX_MEM_STAT_INFO);
extern tree make_class_type			(enum tree_code CXX_MEM_STAT_INFO);
extern const char *get_identifier_kind_name	(tree);
extern void set_identifier_kind			(tree, cp_identifier_kind);
extern bool cxx_init				(void);
extern void cxx_finish				(void);
extern bool in_main_input_context		(void);

/* in method.c */
extern void init_method				(void);
extern tree make_thunk				(tree, bool, tree, tree);
extern void finish_thunk			(tree);
extern void use_thunk				(tree, bool);
extern bool trivial_fn_p			(tree);
extern tree forward_parm			(tree);
extern bool is_trivially_xible			(enum tree_code, tree, tree);
extern bool is_xible				(enum tree_code, tree, tree);
extern tree get_defaulted_eh_spec		(tree, tsubst_flags_t = tf_warning_or_error);
extern void after_nsdmi_defaulted_late_checks   (tree);
extern bool maybe_explain_implicit_delete	(tree);
extern void explain_implicit_non_constexpr	(tree);
extern void deduce_inheriting_ctor		(tree);
extern void synthesize_method			(tree);
extern tree lazily_declare_fn			(special_function_kind,
						 tree);
extern tree skip_artificial_parms_for		(const_tree, tree);
extern int num_artificial_parms_for		(const_tree);
extern tree make_alias_for			(tree, tree);
extern tree get_copy_ctor			(tree, tsubst_flags_t);
extern tree get_copy_assign			(tree);
extern tree get_default_ctor			(tree);
extern tree get_dtor				(tree, tsubst_flags_t);
extern tree strip_inheriting_ctors		(tree);
extern tree inherited_ctor_binfo		(tree);
extern bool ctor_omit_inherited_parms		(tree);
extern tree locate_ctor				(tree);
extern tree implicitly_declare_fn               (special_function_kind, tree,
						 bool, tree, tree);

/* In optimize.c */
extern bool maybe_clone_body			(tree);

/* In parser.c */
extern tree cp_convert_range_for (tree, tree, tree, tree, unsigned int, bool,
				  unsigned short);
extern void cp_convert_omp_range_for (tree &, vec<tree, va_gc> *, tree &,
				      tree &, tree &, tree &, tree &, tree &);
extern void cp_finish_omp_range_for (tree, tree);
extern bool parsing_nsdmi (void);
extern bool parsing_default_capturing_generic_lambda_in_template (void);
extern void inject_this_parameter (tree, cp_cv_quals);
extern location_t defparse_location (tree);
extern void maybe_show_extern_c_location (void);
extern bool literal_integer_zerop (const_tree);

/* in pt.c */
extern bool check_template_shadow		(tree);
extern bool check_auto_in_tmpl_args             (tree, tree);
extern tree get_innermost_template_args		(tree, int);
extern void maybe_begin_member_template_processing (tree);
extern void maybe_end_member_template_processing (void);
extern tree finish_member_template_decl		(tree);
extern void begin_template_parm_list		(void);
extern bool begin_specialization		(void);
extern void reset_specialization		(void);
extern void end_specialization			(void);
extern void begin_explicit_instantiation	(void);
extern void end_explicit_instantiation		(void);
extern void check_unqualified_spec_or_inst	(tree, location_t);
extern tree check_explicit_specialization	(tree, tree, int, int,
						 tree = NULL_TREE);
extern int num_template_headers_for_class	(tree);
extern void check_template_variable		(tree);
extern tree make_auto				(void);
extern tree make_decltype_auto			(void);
extern tree make_template_placeholder		(tree);
extern bool template_placeholder_p		(tree);
extern tree do_auto_deduction                   (tree, tree, tree,
                                                 tsubst_flags_t
						 = tf_warning_or_error,
                                                 auto_deduction_context
						 = adc_unspecified,
						 tree = NULL_TREE,
						 int = LOOKUP_NORMAL);
extern tree type_uses_auto			(tree);
extern tree type_uses_auto_or_concept		(tree);
extern void append_type_to_template_for_access_check (tree, tree, tree,
						      location_t);
extern tree convert_generic_types_to_packs	(tree, int, int);
extern tree splice_late_return_type		(tree, tree);
extern bool is_auto				(const_tree);
extern tree process_template_parm		(tree, location_t, tree,
						 bool, bool);
extern tree end_template_parm_list		(tree);
extern void end_template_parm_list		(void);
extern void end_template_decl			(void);
extern tree maybe_update_decl_type		(tree, tree);
extern bool check_default_tmpl_args             (tree, tree, bool, bool, int);
extern tree push_template_decl			(tree);
extern tree push_template_decl_real		(tree, bool);
extern tree add_inherited_template_parms	(tree, tree);
extern void template_parm_level_and_index	(tree, int*, int*);
extern bool redeclare_class_template		(tree, tree, tree);
extern tree lookup_template_class		(tree, tree, tree, tree,
						 int, tsubst_flags_t);
extern tree lookup_template_function		(tree, tree);
extern tree lookup_template_variable		(tree, tree);
extern int uses_template_parms			(tree);
extern bool uses_template_parms_level		(tree, int);
extern bool in_template_function		(void);
extern bool need_generic_capture		(void);
extern tree instantiate_class_template		(tree);
extern tree instantiate_template		(tree, tree, tsubst_flags_t);
extern tree fn_type_unification			(tree, tree, tree,
						 const tree *, unsigned int,
						 tree, unification_kind_t, int,
						 struct conversion **,
						 bool, bool);
extern void mark_decl_instantiated		(tree, int);
extern int more_specialized_fn			(tree, tree, int);
extern void do_decl_instantiation		(tree, tree);
extern void do_type_instantiation		(tree, tree, tsubst_flags_t);
extern bool always_instantiate_p		(tree);
extern bool maybe_instantiate_noexcept		(tree, tsubst_flags_t = tf_warning_or_error);
extern tree instantiate_decl			(tree, bool, bool);
extern int comp_template_parms			(const_tree, const_tree);
extern bool template_heads_equivalent_p		(const_tree, const_tree);
extern bool builtin_pack_fn_p			(tree);
extern bool uses_parameter_packs                (tree);
extern bool template_parameter_pack_p           (const_tree);
extern bool function_parameter_pack_p		(const_tree);
extern bool function_parameter_expanded_from_pack_p (tree, tree);
extern tree make_pack_expansion                 (tree, tsubst_flags_t = tf_warning_or_error);
extern bool check_for_bare_parameter_packs      (tree, location_t = UNKNOWN_LOCATION);
extern tree build_template_info			(tree, tree);
extern tree get_template_info			(const_tree);
extern vec<qualified_typedef_usage_t, va_gc> *get_types_needing_access_check (tree);
extern int template_class_depth			(tree);
extern int is_specialization_of			(tree, tree);
extern bool is_specialization_of_friend		(tree, tree);
extern tree get_pattern_parm			(tree, tree);
extern int comp_template_args			(tree, tree, tree * = NULL,
						 tree * = NULL, bool = false);
extern int template_args_equal                  (tree, tree, bool = false);
extern tree maybe_process_partial_specialization (tree);
extern tree most_specialized_instantiation	(tree);
extern void print_candidates			(tree);
extern void instantiate_pending_templates	(int);
extern tree tsubst_default_argument		(tree, int, tree, tree,
						 tsubst_flags_t);
extern tree tsubst (tree, tree, tsubst_flags_t, tree);
extern tree tsubst_copy_and_build		(tree, tree, tsubst_flags_t,
						 tree, bool, bool);
extern tree tsubst_expr                         (tree, tree, tsubst_flags_t,
                                                 tree, bool);
extern tree tsubst_pack_expansion               (tree, tree, tsubst_flags_t, tree);
extern tree most_general_template		(tree);
extern tree get_mostly_instantiated_function_type (tree);
extern bool problematic_instantiation_changed	(void);
extern void record_last_problematic_instantiation (void);
extern struct tinst_level *current_instantiation(void);
extern bool instantiating_current_function_p    (void);
extern tree maybe_get_template_decl_from_type_decl (tree);
extern int processing_template_parmlist;
extern bool dependent_type_p			(tree);
extern bool dependent_scope_p			(tree);
extern bool any_dependent_template_arguments_p  (const_tree);
extern bool any_erroneous_template_args_p       (const_tree);
extern bool dependent_template_p		(tree);
extern bool dependent_template_id_p		(tree, tree);
extern bool type_dependent_expression_p		(tree);
extern bool type_dependent_object_expression_p	(tree);
extern bool any_type_dependent_arguments_p      (const vec<tree, va_gc> *);
extern bool any_type_dependent_elements_p       (const_tree);
extern bool type_dependent_expression_p_push	(tree);
extern bool value_dependent_expression_p	(tree);
extern bool instantiation_dependent_expression_p (tree);
extern bool instantiation_dependent_uneval_expression_p (tree);
extern bool any_value_dependent_elements_p      (const_tree);
extern bool dependent_omp_for_p			(tree, tree, tree, tree);
extern tree resolve_typename_type		(tree, bool);
extern tree template_for_substitution		(tree);
extern tree build_non_dependent_expr		(tree);
extern void make_args_non_dependent		(vec<tree, va_gc> *);
extern bool reregister_specialization		(tree, tree, tree);
extern tree instantiate_non_dependent_expr	(tree);
extern tree instantiate_non_dependent_expr_sfinae (tree, tsubst_flags_t);
extern tree instantiate_non_dependent_expr_internal (tree, tsubst_flags_t);
extern tree instantiate_non_dependent_or_null   (tree);
extern bool variable_template_specialization_p  (tree);
extern bool alias_type_or_template_p            (tree);
extern bool alias_template_specialization_p     (const_tree);
extern bool dependent_alias_template_spec_p     (const_tree);
extern bool template_parm_object_p		(const_tree);
extern bool explicit_class_specialization_p     (tree);
extern bool push_tinst_level                    (tree);
extern bool push_tinst_level_loc                (tree, location_t);
extern void pop_tinst_level                     (void);
extern struct tinst_level *outermost_tinst_level(void);
extern void init_template_processing		(void);
extern void print_template_statistics		(void);
bool template_template_parameter_p		(const_tree);
bool template_type_parameter_p                  (const_tree);
extern bool primary_template_specialization_p   (const_tree);
extern tree get_primary_template_innermost_parameters	(const_tree);
extern tree get_template_parms_at_level (tree, int);
extern tree get_template_innermost_arguments	(const_tree);
extern tree get_template_argument_pack_elems	(const_tree);
extern tree get_function_template_decl		(const_tree);
extern tree resolve_nondeduced_context		(tree, tsubst_flags_t);
extern tree resolve_nondeduced_context_or_error	(tree, tsubst_flags_t);
extern hashval_t iterative_hash_template_arg (tree arg, hashval_t val);
extern tree coerce_template_parms               (tree, tree, tree);
extern tree coerce_template_parms               (tree, tree, tree, tsubst_flags_t);
extern void register_local_specialization       (tree, tree);
extern tree retrieve_local_specialization       (tree);
extern tree extract_fnparm_pack                 (tree, tree *);
extern tree template_parm_to_arg                (tree);
extern tree dguide_name				(tree);
extern bool dguide_name_p			(tree);
extern bool deduction_guide_p			(const_tree);
extern bool copy_guide_p			(const_tree);
extern bool template_guide_p			(const_tree);
extern void store_explicit_specifier		(tree, tree);

/* in repo.c */
extern void init_repo				(void);
extern int repo_emit_p				(tree);
extern bool repo_export_class_p			(const_tree);
extern void finish_repo				(void);

/* in rtti.c */
/* A vector of all tinfo decls that haven't been emitted yet.  */
extern GTY(()) vec<tree, va_gc> *unemitted_tinfo_decls;

extern void init_rtti_processing		(void);
extern tree build_typeid			(tree, tsubst_flags_t);
extern tree get_tinfo_decl			(tree);
extern tree get_typeid				(tree, tsubst_flags_t);
extern tree build_headof			(tree);
extern tree build_dynamic_cast			(tree, tree, tsubst_flags_t);
extern void emit_support_tinfos			(void);
extern bool emit_tinfo_decl			(tree);

/* in search.c */
extern bool accessible_base_p			(tree, tree, bool);
extern tree lookup_base                         (tree, tree, base_access,
						 base_kind *, tsubst_flags_t);
extern tree dcast_base_hint			(tree, tree);
extern int accessible_p				(tree, tree, bool);
extern int accessible_in_template_p		(tree, tree);
extern tree lookup_field			(tree, tree, int, bool);
extern tree lookup_fnfields			(tree, tree, int);
extern tree lookup_member			(tree, tree, int, bool,
						 tsubst_flags_t,
						 access_failure_info *afi = NULL);
extern tree lookup_member_fuzzy		(tree, tree, bool);
extern tree locate_field_accessor		(tree, tree, bool);
extern int look_for_overrides			(tree, tree);
extern void get_pure_virtuals			(tree);
extern void maybe_suppress_debug_info		(tree);
extern void note_debug_info_needed		(tree);
extern tree current_scope			(void);
extern int at_function_scope_p			(void);
extern bool at_class_scope_p			(void);
extern bool at_namespace_scope_p		(void);
extern tree context_for_name_lookup		(tree);
extern tree lookup_conversions			(tree);
extern tree binfo_from_vbase			(tree);
extern tree binfo_for_vbase			(tree, tree);
extern tree look_for_overrides_here		(tree, tree);
#define dfs_skip_bases ((tree)1)
extern tree dfs_walk_all (tree, tree (*) (tree, void *),
			  tree (*) (tree, void *), void *);
extern tree dfs_walk_once (tree, tree (*) (tree, void *),
			   tree (*) (tree, void *), void *);
extern tree binfo_via_virtual			(tree, tree);
extern bool binfo_direct_p			(tree);
extern tree build_baselink			(tree, tree, tree, tree);
extern tree adjust_result_of_qualified_name_lookup
						(tree, tree, tree);
extern tree copied_binfo			(tree, tree);
extern tree original_binfo			(tree, tree);
extern int shared_member_p			(tree);
extern bool any_dependent_bases_p (tree = current_nonlambda_class_type ());
extern bool maybe_check_overriding_exception_spec (tree, tree);

/* The representation of a deferred access check.  */

struct GTY(()) deferred_access_check {
  /* The base class in which the declaration is referenced. */
  tree binfo;
  /* The declaration whose access must be checked.  */
  tree decl;
  /* The declaration that should be used in the error message.  */
  tree diag_decl;
  /* The location of this access.  */
  location_t loc;
};

/* in semantics.c */
extern void push_deferring_access_checks	(deferring_kind);
extern void resume_deferring_access_checks	(void);
extern void stop_deferring_access_checks	(void);
extern void pop_deferring_access_checks		(void);
extern vec<deferred_access_check, va_gc> *get_deferred_access_checks (void);
extern void reopen_deferring_access_checks (vec<deferred_access_check, va_gc> *);
extern void pop_to_parent_deferring_access_checks (void);
extern bool perform_access_checks (vec<deferred_access_check, va_gc> *,
				   tsubst_flags_t);
extern bool perform_deferred_access_checks	(tsubst_flags_t);
extern bool perform_or_defer_access_check	(tree, tree, tree,
						 tsubst_flags_t,
						 access_failure_info *afi = NULL);

/* RAII sentinel to ensures that deferred access checks are popped before
  a function returns.  */

struct deferring_access_check_sentinel
{
  deferring_access_check_sentinel (enum deferring_kind kind = dk_deferred)
  {
    push_deferring_access_checks (kind);
  }
  ~deferring_access_check_sentinel ()
  {
    pop_deferring_access_checks ();
  }
};

extern int stmts_are_full_exprs_p		(void);
extern void init_cp_semantics			(void);
extern tree do_poplevel				(tree);
extern void break_maybe_infinite_loop		(void);
extern void add_decl_expr			(tree);
extern tree maybe_cleanup_point_expr_void	(tree);
extern tree finish_expr_stmt			(tree);
extern tree begin_if_stmt			(void);
extern tree finish_if_stmt_cond			(tree, tree);
extern tree finish_then_clause			(tree);
extern void begin_else_clause			(tree);
extern void finish_else_clause			(tree);
extern void finish_if_stmt			(tree);
extern tree begin_while_stmt			(void);
extern void finish_while_stmt_cond	(tree, tree, bool, unsigned short);
extern void finish_while_stmt			(tree);
extern tree begin_do_stmt			(void);
extern void finish_do_body			(tree);
extern void finish_do_stmt		(tree, tree, bool, unsigned short);
extern tree finish_return_stmt			(tree);
extern tree begin_for_scope			(tree *);
extern tree begin_for_stmt			(tree, tree);
extern void finish_init_stmt			(tree);
extern void finish_for_cond		(tree, tree, bool, unsigned short);
extern void finish_for_expr			(tree, tree);
extern void finish_for_stmt			(tree);
extern tree begin_range_for_stmt		(tree, tree);
extern void finish_range_for_decl		(tree, tree, tree);
extern void finish_range_for_stmt		(tree);
extern tree finish_break_stmt			(void);
extern tree finish_continue_stmt		(void);
extern tree begin_switch_stmt			(void);
extern void finish_switch_cond			(tree, tree);
extern void finish_switch_stmt			(tree);
extern tree finish_goto_stmt			(tree);
extern tree begin_try_block			(void);
extern void finish_try_block			(tree);
extern void finish_handler_sequence		(tree);
extern tree begin_function_try_block		(tree *);
extern void finish_function_try_block		(tree);
extern void finish_function_handler_sequence    (tree, tree);
extern void finish_cleanup_try_block		(tree);
extern tree begin_handler			(void);
extern void finish_handler_parms		(tree, tree);
extern void finish_handler			(tree);
extern void finish_cleanup			(tree, tree);
extern bool is_this_parameter                   (tree);

enum {
  BCS_NORMAL = 0,
  BCS_NO_SCOPE = 1,
  BCS_TRY_BLOCK = 2,
  BCS_FN_BODY = 4,
  BCS_TRANSACTION = 8
};
extern tree begin_compound_stmt			(unsigned int);

extern void finish_compound_stmt		(tree);
extern tree finish_asm_stmt			(int, tree, tree, tree, tree,
						 tree, bool);
extern tree finish_label_stmt			(tree);
extern void finish_label_decl			(tree);
extern cp_expr finish_parenthesized_expr	(cp_expr);
extern tree force_paren_expr			(tree);
extern tree maybe_undo_parenthesized_ref	(tree);
extern tree maybe_strip_ref_conversion		(tree);
extern tree finish_non_static_data_member       (tree, tree, tree);
extern tree begin_stmt_expr			(void);
extern tree finish_stmt_expr_expr		(tree, tree);
extern tree finish_stmt_expr			(tree, bool);
extern tree stmt_expr_value_expr		(tree);
bool empty_expr_stmt_p				(tree);
extern cp_expr perform_koenig_lookup		(cp_expr, vec<tree, va_gc> *,
						 tsubst_flags_t);
extern tree finish_call_expr			(tree, vec<tree, va_gc> **, bool,
						 bool, tsubst_flags_t);
extern tree lookup_and_finish_template_variable (tree, tree, tsubst_flags_t = tf_warning_or_error);
extern tree finish_template_variable		(tree, tsubst_flags_t = tf_warning_or_error);
extern cp_expr finish_increment_expr		(cp_expr, enum tree_code);
extern tree finish_this_expr			(void);
extern tree finish_pseudo_destructor_expr       (tree, tree, tree, location_t);
extern cp_expr finish_unary_op_expr		(location_t, enum tree_code, cp_expr,
						 tsubst_flags_t);
/* Whether this call to finish_compound_literal represents a C++11 functional
   cast or a C99 compound literal.  */
enum fcl_t { fcl_functional, fcl_c99 };
extern tree finish_compound_literal		(tree, tree, tsubst_flags_t, fcl_t = fcl_functional);
extern tree finish_fname			(tree);
extern void finish_translation_unit		(void);
extern tree finish_template_type_parm		(tree, tree);
extern tree finish_template_template_parm       (tree, tree);
extern tree begin_class_definition		(tree);
extern void finish_template_decl		(tree);
extern tree finish_template_type		(tree, tree, int);
extern tree finish_base_specifier		(tree, tree, bool);
extern void finish_member_declaration		(tree);
extern bool outer_automatic_var_p		(tree);
extern tree process_outer_var_ref		(tree, tsubst_flags_t, bool force_use = false);
extern cp_expr finish_id_expression		(tree, tree, tree,
						 cp_id_kind *,
						 bool, bool, bool *,
						 bool, bool, bool, bool,
						 const char **,
                                                 location_t);
extern tree finish_typeof			(tree);
extern tree finish_underlying_type	        (tree);
extern tree calculate_bases                     (tree, tsubst_flags_t);
extern tree finish_bases                        (tree, bool);
extern tree calculate_direct_bases              (tree, tsubst_flags_t);
extern tree finish_offsetof			(tree, tree, location_t);
extern void finish_decl_cleanup			(tree, tree);
extern void finish_eh_cleanup			(tree);
extern void emit_associated_thunks		(tree);
extern void finish_mem_initializers		(tree);
extern tree check_template_template_default_arg (tree);
extern bool expand_or_defer_fn_1		(tree);
extern void expand_or_defer_fn			(tree);
extern void add_typedef_to_current_template_for_access_check (tree, tree,
							      location_t);
extern void check_accessibility_of_qualified_id (tree, tree, tree);
extern tree finish_qualified_id_expr		(tree, tree, bool, bool,
						 bool, bool, tsubst_flags_t);
extern void simplify_aggr_init_expr		(tree *);
extern void finalize_nrv			(tree *, tree, tree);
extern tree omp_reduction_id			(enum tree_code, tree, tree);
extern tree cp_remove_omp_priv_cleanup_stmt	(tree *, int *, void *);
extern void cp_check_omp_declare_reduction	(tree);
extern void finish_omp_declare_simd_methods	(tree);
extern tree finish_omp_clauses			(tree, enum c_omp_region_type);
extern tree push_omp_privatization_clauses	(bool);
extern void pop_omp_privatization_clauses	(tree);
extern void save_omp_privatization_clauses	(vec<tree> &);
extern void restore_omp_privatization_clauses	(vec<tree> &);
extern void finish_omp_threadprivate		(tree);
extern tree begin_omp_structured_block		(void);
extern tree finish_omp_structured_block		(tree);
extern tree finish_oacc_data			(tree, tree);
extern tree finish_oacc_host_data		(tree, tree);
extern tree finish_omp_construct		(enum tree_code, tree, tree);
extern tree begin_omp_parallel			(void);
extern tree finish_omp_parallel			(tree, tree);
extern tree begin_omp_task			(void);
extern tree finish_omp_task			(tree, tree);
extern tree finish_omp_for			(location_t, enum tree_code,
						 tree, tree, tree, tree, tree,
						 tree, tree, vec<tree> *, tree);
extern tree finish_omp_for_block		(tree, tree);
extern void finish_omp_atomic			(location_t, enum tree_code,
						 enum tree_code, tree, tree,
						 tree, tree, tree, tree,
						 enum omp_memory_order);
extern void finish_omp_barrier			(void);
extern void finish_omp_depobj			(location_t, tree,
						 enum omp_clause_depend_kind,
						 tree);
extern void finish_omp_flush			(int);
extern void finish_omp_taskwait			(void);
extern void finish_omp_taskyield		(void);
extern void finish_omp_cancel			(tree);
extern void finish_omp_cancellation_point	(tree);
extern tree omp_privatize_field			(tree, bool);
extern tree begin_transaction_stmt		(location_t, tree *, int);
extern void finish_transaction_stmt		(tree, tree, int, tree);
extern tree build_transaction_expr		(location_t, tree, int, tree);
extern bool cxx_omp_create_clause_info		(tree, tree, bool, bool,
						 bool, bool);
extern tree baselink_for_fns                    (tree);
extern void finish_static_assert                (tree, tree, location_t,
                                                 bool);
extern tree finish_decltype_type                (tree, bool, tsubst_flags_t);
extern tree finish_trait_expr			(enum cp_trait_kind, tree, tree);
extern tree build_lambda_expr                   (void);
extern tree build_lambda_object			(tree);
extern tree begin_lambda_type                   (tree);
extern tree lambda_capture_field_type		(tree, bool, bool);
extern tree lambda_return_type			(tree);
extern tree lambda_proxy_type			(tree);
extern tree lambda_function			(tree);
extern void apply_deduced_return_type           (tree, tree);
extern tree add_capture                         (tree, tree, tree, bool, bool);
extern tree add_default_capture                 (tree, tree, tree);
extern void insert_capture_proxy		(tree);
extern void insert_pending_capture_proxies	(void);
extern bool is_capture_proxy			(tree);
extern bool is_normal_capture_proxy             (tree);
extern bool is_constant_capture_proxy           (tree);
extern void register_capture_members		(tree);
extern tree lambda_expr_this_capture            (tree, int);
extern void maybe_generic_this_capture		(tree, tree);
extern tree maybe_resolve_dummy			(tree, bool);
extern tree current_nonlambda_function		(void);
extern tree nonlambda_method_basetype		(void);
extern tree current_nonlambda_scope		(void);
extern tree current_lambda_expr			(void);
extern bool generic_lambda_fn_p			(tree);
extern tree do_dependent_capture		(tree, bool = false);
extern bool lambda_fn_in_template_p		(tree);
extern void maybe_add_lambda_conv_op            (tree);
extern bool is_lambda_ignored_entity            (tree);
extern bool lambda_static_thunk_p		(tree);
extern tree finish_builtin_launder		(location_t, tree,
						 tsubst_flags_t);
extern tree cp_build_vec_convert		(tree, location_t, tree,
						 tsubst_flags_t);
extern void start_lambda_scope			(tree);
extern void record_lambda_scope			(tree);
extern void record_null_lambda_scope		(tree);
extern void finish_lambda_scope			(void);
extern tree start_lambda_function		(tree fn, tree lambda_expr);
extern void finish_lambda_function		(tree body);

/* in tree.c */
extern int cp_tree_operand_length		(const_tree);
extern int cp_tree_code_length			(enum tree_code);
extern void cp_free_lang_data 			(tree t);
extern tree force_target_expr			(tree, tree, tsubst_flags_t);
extern tree build_target_expr_with_type		(tree, tree, tsubst_flags_t);
extern void lang_check_failed			(const char *, int,
						 const char *) ATTRIBUTE_NORETURN
						 ATTRIBUTE_COLD;
extern tree stabilize_expr			(tree, tree *);
extern void stabilize_call			(tree, tree *);
extern bool stabilize_init			(tree, tree *);
extern tree add_stmt_to_compound		(tree, tree);
extern void init_tree				(void);
extern bool pod_type_p				(const_tree);
extern bool layout_pod_type_p			(const_tree);
extern bool std_layout_type_p			(const_tree);
extern bool trivial_type_p			(const_tree);
extern bool trivially_copyable_p		(const_tree);
extern bool type_has_unique_obj_representations (const_tree);
extern bool scalarish_type_p			(const_tree);
extern bool type_has_nontrivial_default_init	(const_tree);
extern bool type_has_nontrivial_copy_init	(const_tree);
extern void maybe_warn_parm_abi			(tree, location_t);
extern bool class_tmpl_impl_spec_p		(const_tree);
extern int zero_init_p				(const_tree);
extern bool check_abi_tag_redeclaration		(const_tree, const_tree,
						 const_tree);
extern bool check_abi_tag_args			(tree, tree);
extern tree strip_typedefs			(tree, bool * = NULL);
extern tree strip_typedefs_expr			(tree, bool * = NULL);
extern tree copy_binfo				(tree, tree, tree,
						 tree *, int);
extern int member_p				(const_tree);
extern cp_lvalue_kind real_lvalue_p		(const_tree);
extern cp_lvalue_kind lvalue_kind		(const_tree);
extern bool glvalue_p				(const_tree);
extern bool obvalue_p				(const_tree);
extern bool xvalue_p	                        (const_tree);
extern bool bitfield_p				(const_tree);
extern tree cp_stabilize_reference		(tree);
extern bool builtin_valid_in_constant_expr_p    (const_tree);
extern tree build_min				(enum tree_code, tree, ...);
extern tree build_min_nt_loc			(location_t, enum tree_code,
						 ...);
extern tree build_min_non_dep			(enum tree_code, tree, ...);
extern tree build_min_non_dep_op_overload	(enum tree_code, tree, tree, ...);
extern tree build_min_nt_call_vec (tree, vec<tree, va_gc> *);
extern tree build_min_non_dep_call_vec		(tree, tree, vec<tree, va_gc> *);
extern vec<tree, va_gc>* vec_copy_and_insert    (vec<tree, va_gc>*, tree, unsigned);
extern tree build_cplus_new			(tree, tree, tsubst_flags_t);
extern tree build_aggr_init_expr		(tree, tree);
extern tree get_target_expr			(tree);
extern tree get_target_expr_sfinae		(tree, tsubst_flags_t);
extern tree build_cplus_array_type		(tree, tree);
extern tree build_array_of_n_type		(tree, int);
extern bool array_of_runtime_bound_p		(tree);
extern bool vla_type_p				(tree);
extern tree build_array_copy			(tree);
extern tree build_vec_init_expr			(tree, tree, tsubst_flags_t);
extern void diagnose_non_constexpr_vec_init	(tree);
extern tree hash_tree_cons			(tree, tree, tree);
extern tree hash_tree_chain			(tree, tree);
extern tree build_qualified_name		(tree, tree, tree, bool);
extern tree build_ref_qualified_type		(tree, cp_ref_qualifier);
inline tree ovl_first				(tree) ATTRIBUTE_PURE;
extern tree ovl_make				(tree fn,
						 tree next = NULL_TREE);
extern tree ovl_insert				(tree fn, tree maybe_ovl,
						 bool using_p = false);
extern tree ovl_skip_hidden			(tree) ATTRIBUTE_PURE;
extern void lookup_mark				(tree lookup, bool val);
extern tree lookup_add				(tree fns, tree lookup);
extern tree lookup_maybe_add			(tree fns, tree lookup,
						 bool deduping);
extern int is_overloaded_fn			(tree) ATTRIBUTE_PURE;
extern bool really_overloaded_fn		(tree) ATTRIBUTE_PURE;
extern tree dependent_name			(tree);
extern tree maybe_get_fns			(tree) ATTRIBUTE_PURE;
extern tree get_fns				(tree) ATTRIBUTE_PURE;
extern tree get_first_fn			(tree) ATTRIBUTE_PURE;
extern tree ovl_scope				(tree);
extern const char *cxx_printable_name		(tree, int);
extern const char *cxx_printable_name_translate	(tree, int);
extern tree canonical_eh_spec			(tree);
extern tree build_cp_fntype_variant		(tree, cp_ref_qualifier, tree, bool);
extern tree build_exception_variant		(tree, tree);
extern tree bind_template_template_parm		(tree, tree);
extern tree array_type_nelts_total		(tree);
extern tree array_type_nelts_top		(tree);
extern tree break_out_target_exprs		(tree, bool = false);
extern tree build_ctor_subob_ref		(tree, tree, tree);
extern tree replace_placeholders		(tree, tree, bool * = NULL);
extern bool find_placeholders			(tree);
extern tree get_type_decl			(tree);
extern tree decl_namespace_context		(tree);
extern bool decl_anon_ns_mem_p			(const_tree);
extern tree lvalue_type				(tree);
extern tree error_type				(tree);
extern int varargs_function_p			(const_tree);
extern bool cp_tree_equal			(tree, tree);
extern tree no_linkage_check			(tree, bool);
extern void debug_binfo				(tree);
extern tree build_dummy_object			(tree);
extern tree maybe_dummy_object			(tree, tree *);
extern int is_dummy_object			(const_tree);
extern const struct attribute_spec cxx_attribute_table[];
extern tree make_ptrmem_cst			(tree, tree);
extern tree cp_build_type_attribute_variant     (tree, tree);
extern tree cp_build_reference_type		(tree, bool);
extern tree move				(tree);
extern tree cp_build_qualified_type_real	(tree, int, tsubst_flags_t);
#define cp_build_qualified_type(TYPE, QUALS) \
  cp_build_qualified_type_real ((TYPE), (QUALS), tf_warning_or_error)
extern bool cv_qualified_p			(const_tree);
extern tree cv_unqualified			(tree);
extern special_function_kind special_function_p (const_tree);
extern int count_trees				(tree);
extern int char_type_p				(tree);
extern void verify_stmt_tree			(tree);
extern linkage_kind decl_linkage		(tree);
extern duration_kind decl_storage_duration	(tree);
extern tree cp_walk_subtrees (tree*, int*, walk_tree_fn,
			      void*, hash_set<tree> *);
#define cp_walk_tree(tp,func,data,pset) \
	walk_tree_1 (tp, func, data, pset, cp_walk_subtrees)
#define cp_walk_tree_without_duplicates(tp,func,data) \
	walk_tree_without_duplicates_1 (tp, func, data, cp_walk_subtrees)
extern tree rvalue				(tree);
extern tree convert_bitfield_to_declared_type   (tree);
extern tree cp_save_expr			(tree);
extern bool cast_valid_in_integral_constant_expression_p (tree);
extern bool cxx_type_hash_eq			(const_tree, const_tree);
extern tree cxx_copy_lang_qualifiers		(const_tree, const_tree);

extern void cxx_print_statistics		(void);
extern bool maybe_warn_zero_as_null_pointer_constant (tree, location_t);

/* in ptree.c */
extern void cxx_print_xnode			(FILE *, tree, int);
extern void cxx_print_decl			(FILE *, tree, int);
extern void cxx_print_type			(FILE *, tree, int);
extern void cxx_print_identifier		(FILE *, tree, int);
extern void cxx_print_error_function		(diagnostic_context *,
						 const char *,
						 struct diagnostic_info *);

/* in typeck.c */
extern bool cxx_mark_addressable		(tree, bool = false);
extern int string_conv_p			(const_tree, const_tree, int);
extern tree cp_truthvalue_conversion		(tree);
extern tree condition_conversion		(tree);
extern tree require_complete_type		(tree);
extern tree require_complete_type_sfinae	(tree, tsubst_flags_t);
extern tree complete_type			(tree);
extern tree complete_type_or_else		(tree, tree);
extern tree complete_type_or_maybe_complain	(tree, tree, tsubst_flags_t);
inline bool type_unknown_p			(const_tree);
enum { ce_derived, ce_type, ce_normal, ce_exact };
extern bool comp_except_specs			(const_tree, const_tree, int);
extern bool comptypes				(tree, tree, int);
extern bool same_type_ignoring_top_level_qualifiers_p (tree, tree);
extern bool compparms				(const_tree, const_tree);
extern int comp_cv_qualification		(const_tree, const_tree);
extern int comp_cv_qualification		(int, int);
extern int comp_cv_qual_signature		(tree, tree);
extern tree cxx_sizeof_or_alignof_expr		(tree, enum tree_code, bool);
extern tree cxx_sizeof_or_alignof_type		(tree, enum tree_code, bool, bool);
extern tree cxx_alignas_expr                    (tree);
extern tree cxx_sizeof_nowarn                   (tree);
extern tree is_bitfield_expr_with_lowered_type  (const_tree);
extern tree unlowered_expr_type                 (const_tree);
extern tree decay_conversion			(tree,
                                                 tsubst_flags_t,
                                                 bool = true);
extern tree build_class_member_access_expr      (cp_expr, tree, tree, bool,
						 tsubst_flags_t);
extern tree finish_class_member_access_expr     (cp_expr, tree, bool,
						 tsubst_flags_t);
extern tree build_x_indirect_ref		(location_t, tree,
						 ref_operator, tsubst_flags_t);
extern tree cp_build_indirect_ref		(tree, ref_operator,
                                                 tsubst_flags_t);
extern tree cp_build_fold_indirect_ref		(tree);
extern tree build_array_ref			(location_t, tree, tree);
extern tree cp_build_array_ref			(location_t, tree, tree,
						 tsubst_flags_t);
extern tree get_member_function_from_ptrfunc	(tree *, tree, tsubst_flags_t);
extern tree cp_build_function_call_nary         (tree, tsubst_flags_t, ...)
						ATTRIBUTE_SENTINEL;
extern tree cp_build_function_call_vec		(tree, vec<tree, va_gc> **,
						 tsubst_flags_t);
extern tree build_x_binary_op			(const op_location_t &,
						 enum tree_code, tree,
						 enum tree_code, tree,
						 enum tree_code, tree *,
						 tsubst_flags_t);
extern tree build_x_array_ref			(location_t, tree, tree,
						 tsubst_flags_t);
extern tree build_x_unary_op			(location_t,
						 enum tree_code, cp_expr,
                                                 tsubst_flags_t);
extern tree cp_build_addressof			(location_t, tree,
						 tsubst_flags_t);
extern tree cp_build_addr_expr			(tree, tsubst_flags_t);
extern tree cp_build_unary_op                   (enum tree_code, tree, bool,
                                                 tsubst_flags_t);
extern tree genericize_compound_lvalue		(tree);
extern tree unary_complex_lvalue		(enum tree_code, tree);
extern tree build_x_conditional_expr		(location_t, tree, tree, tree,
                                                 tsubst_flags_t);
extern tree build_x_compound_expr_from_list	(tree, expr_list_kind,
						 tsubst_flags_t);
extern tree build_x_compound_expr_from_vec	(vec<tree, va_gc> *,
						 const char *, tsubst_flags_t);
extern tree build_x_compound_expr		(location_t, tree, tree,
						 tsubst_flags_t);
extern tree build_compound_expr                 (location_t, tree, tree);
extern tree cp_build_compound_expr		(tree, tree, tsubst_flags_t);
extern tree build_static_cast			(tree, tree, tsubst_flags_t);
extern tree build_reinterpret_cast		(tree, tree, tsubst_flags_t);
extern tree build_const_cast			(tree, tree, tsubst_flags_t);
extern tree build_c_cast			(location_t, tree, tree);
extern cp_expr build_c_cast			(location_t loc, tree type,
						 cp_expr expr);
extern tree cp_build_c_cast			(tree, tree, tsubst_flags_t);
extern cp_expr build_x_modify_expr		(location_t, tree,
						 enum tree_code, tree,
						 tsubst_flags_t);
extern tree cp_build_modify_expr		(location_t, tree,
						 enum tree_code, tree,
						 tsubst_flags_t);
extern tree convert_for_initialization		(tree, tree, tree, int,
						 impl_conv_rhs, tree, int,
                                                 tsubst_flags_t);
extern int comp_ptr_ttypes			(tree, tree);
extern bool comp_ptr_ttypes_const		(tree, tree);
extern bool error_type_p			(const_tree);
extern bool ptr_reasonably_similar		(const_tree, const_tree);
extern tree build_ptrmemfunc			(tree, tree, int, bool,
						 tsubst_flags_t);
extern int cp_type_quals			(const_tree);
extern int type_memfn_quals			(const_tree);
extern cp_ref_qualifier type_memfn_rqual	(const_tree);
extern tree apply_memfn_quals			(tree, cp_cv_quals,
						 cp_ref_qualifier = REF_QUAL_NONE);
extern bool cp_has_mutable_p			(const_tree);
extern bool at_least_as_qualified_p		(const_tree, const_tree);
extern void cp_apply_type_quals_to_decl		(int, tree);
extern tree build_ptrmemfunc1			(tree, tree, tree);
extern void expand_ptrmemfunc_cst		(tree, tree *, tree *);
extern tree type_after_usual_arithmetic_conversions (tree, tree);
extern tree common_pointer_type                 (tree, tree);
extern tree composite_pointer_type		(tree, tree, tree, tree,
						 composite_pointer_operation,
						 tsubst_flags_t);
extern tree merge_types				(tree, tree);
extern tree strip_array_domain			(tree);
extern tree check_return_expr			(tree, bool *);
extern tree cp_build_binary_op                  (const op_location_t &,
						 enum tree_code, tree, tree,
						 tsubst_flags_t);
extern tree build_x_vec_perm_expr               (location_t,
						 tree, tree, tree,
						 tsubst_flags_t);
#define cxx_sizeof(T)  cxx_sizeof_or_alignof_type (T, SIZEOF_EXPR, false, true)
extern tree build_simple_component_ref		(tree, tree);
extern tree build_ptrmemfunc_access_expr	(tree, tree);
extern tree build_address			(tree);
extern tree build_nop				(tree, tree);
extern tree non_reference			(tree);
extern tree lookup_anon_field			(tree, tree);
extern bool invalid_nonstatic_memfn_p		(location_t, tree,
						 tsubst_flags_t);
extern tree convert_member_func_to_ptr		(tree, tree, tsubst_flags_t);
extern tree convert_ptrmem			(tree, tree, bool, bool,
						 tsubst_flags_t);
extern int lvalue_or_else			(tree, enum lvalue_use,
                                                 tsubst_flags_t);
extern void check_template_keyword		(tree);
extern bool check_raw_literal_operator		(const_tree decl);
extern bool check_literal_operator_args		(const_tree, bool *, bool *);
extern void maybe_warn_about_useless_cast       (tree, tree, tsubst_flags_t);
extern tree cp_perform_integral_promotions      (tree, tsubst_flags_t);

extern tree finish_left_unary_fold_expr      (tree, int);
extern tree finish_right_unary_fold_expr     (tree, int);
extern tree finish_binary_fold_expr          (tree, tree, int);
extern bool treat_lvalue_as_rvalue_p	     (tree, bool);

/* in typeck2.c */
extern void require_complete_eh_spec_types	(tree, tree);
extern void cxx_incomplete_type_diagnostic	(location_t, const_tree,
						 const_tree, diagnostic_t);

inline location_t
cp_expr_loc_or_loc (const_tree t, location_t or_loc)
{
  location_t loc = cp_expr_location (t);
  if (loc == UNKNOWN_LOCATION)
    loc = or_loc;
  return loc;
}

inline void
cxx_incomplete_type_diagnostic (const_tree value, const_tree type,
				diagnostic_t diag_kind)
{
  cxx_incomplete_type_diagnostic (cp_expr_loc_or_loc (value, input_location),
				  value, type, diag_kind);
}

extern void cxx_incomplete_type_error		(location_t, const_tree,
						 const_tree);
inline void
cxx_incomplete_type_error (const_tree value, const_tree type)
{
  cxx_incomplete_type_diagnostic (value, type, DK_ERROR);
}

extern void cxx_incomplete_type_inform 	        (const_tree);
extern tree error_not_base_type			(tree, tree);
extern tree binfo_or_else			(tree, tree);
extern void cxx_readonly_error			(location_t, tree,
						 enum lvalue_use);
extern void complete_type_check_abstract	(tree);
extern int abstract_virtuals_error		(tree, tree);
extern int abstract_virtuals_error		(abstract_class_use, tree);
extern int abstract_virtuals_error_sfinae	(tree, tree, tsubst_flags_t);
extern int abstract_virtuals_error_sfinae	(abstract_class_use, tree, tsubst_flags_t);

extern tree store_init_value			(tree, tree, vec<tree, va_gc>**, int);
extern tree split_nonconstant_init		(tree, tree);
extern bool check_narrowing			(tree, tree, tsubst_flags_t,
						 bool = false);
extern bool ordinary_char_type_p		(tree);
extern tree digest_init				(tree, tree, tsubst_flags_t);
extern tree digest_init_flags			(tree, tree, int, tsubst_flags_t);
extern tree digest_nsdmi_init		        (tree, tree, tsubst_flags_t);
extern tree build_scoped_ref			(tree, tree, tree *);
extern tree build_x_arrow			(location_t, tree,
						 tsubst_flags_t);
extern tree build_m_component_ref		(tree, tree, tsubst_flags_t);
extern tree build_functional_cast		(tree, tree, tsubst_flags_t);
extern tree add_exception_specifier		(tree, tree, tsubst_flags_t);
extern tree merge_exception_specifiers		(tree, tree);

/* in mangle.c */
extern void init_mangle				(void);
extern void mangle_decl				(tree);
extern const char *mangle_type_string		(tree);
extern tree mangle_typeinfo_for_type		(tree);
extern tree mangle_typeinfo_string_for_type	(tree);
extern tree mangle_vtbl_for_type		(tree);
extern tree mangle_vtt_for_type			(tree);
extern tree mangle_ctor_vtbl_for_type		(tree, tree);
extern tree mangle_thunk			(tree, int, tree, tree, tree);
extern tree mangle_guard_variable		(tree);
extern tree mangle_tls_init_fn			(tree);
extern tree mangle_tls_wrapper_fn		(tree);
extern bool decl_tls_wrapper_p			(tree);
extern tree mangle_ref_init_variable		(tree);
extern tree mangle_template_parm_object		(tree);
extern char * get_mangled_vtable_map_var_name   (tree);
extern bool mangle_return_type_p		(tree);
extern tree mangle_decomp			(tree, vec<tree> &);

/* in dump.c */
extern bool cp_dump_tree			(void *, tree);

/* In cp/cp-objcp-common.c.  */

extern alias_set_type cxx_get_alias_set		(tree);
extern bool cxx_warn_unused_global_decl		(const_tree);
extern size_t cp_tree_size			(enum tree_code);
extern bool cp_var_mod_type_p			(tree, tree);
extern void cxx_initialize_diagnostics		(diagnostic_context *);
extern int cxx_types_compatible_p		(tree, tree);
extern bool cxx_block_may_fallthru		(const_tree);

/* in cp-gimplify.c */
extern int cp_gimplify_expr			(tree *, gimple_seq *,
						 gimple_seq *);
extern void cp_genericize			(tree);
extern bool cxx_omp_const_qual_no_mutable	(tree);
extern enum omp_clause_default_kind cxx_omp_predetermined_sharing_1 (tree);
extern enum omp_clause_default_kind cxx_omp_predetermined_sharing (tree);
extern tree cxx_omp_clause_default_ctor		(tree, tree, tree);
extern tree cxx_omp_clause_copy_ctor		(tree, tree, tree);
extern tree cxx_omp_clause_assign_op		(tree, tree, tree);
extern tree cxx_omp_clause_dtor			(tree, tree);
extern void cxx_omp_finish_clause		(tree, gimple_seq *);
extern bool cxx_omp_privatize_by_reference	(const_tree);
extern bool cxx_omp_disregard_value_expr	(tree, bool);
extern void cp_fold_function			(tree);
extern tree cp_fold_maybe_rvalue		(tree, bool);
extern tree cp_fold_rvalue			(tree);
extern tree cp_fully_fold			(tree);
extern tree cp_fully_fold_init			(tree);
extern void clear_fold_cache			(void);
extern tree lookup_hotness_attribute		(tree);
extern tree process_stmt_hotness_attribute	(tree, location_t);
extern bool simple_empty_class_p		(tree, tree, tree_code);

/* in name-lookup.c */
extern tree strip_using_decl                    (tree);

/* Tell the binding oracle what kind of binding we are looking for.  */

enum cp_oracle_request
{
  CP_ORACLE_IDENTIFIER
};

/* If this is non-NULL, then it is a "binding oracle" which can lazily
   create bindings when needed by the C compiler.  The oracle is told
   the name and type of the binding to create.  It can call pushdecl
   or the like to ensure the binding is visible; or do nothing,
   leaving the binding untouched.  c-decl.c takes note of when the
   oracle has been called and will not call it again if it fails to
   create a given binding.  */

typedef void cp_binding_oracle_function (enum cp_oracle_request, tree identifier);

extern cp_binding_oracle_function *cp_binding_oracle;

/* in constraint.cc */
extern void init_constraint_processing          ();
extern tree finish_constraint_or_expr           (location_t, tree, tree);
extern tree finish_constraint_and_expr          (location_t, tree, tree);
extern tree finish_constraint_primary_expr      (location_t, tree);
extern tree start_concept_definition            (location_t, tree);
extern tree finish_concept_definition           (tree, tree);
extern tree combine_constraint_expressions      (tree, tree);
extern tree get_constraints                     (tree);
extern void set_constraints                     (tree, tree);
extern void remove_constraints                  (tree);
extern tree current_template_constraints	(void);
extern tree associate_classtype_constraints     (tree);
extern tree build_constraints                   (tree, tree);
extern tree get_template_head_requirements	(tree);
extern tree get_trailing_function_requirements	(tree);
extern tree get_shorthand_constraints           (tree);
extern tree build_concept_check                 (tree, tree, tsubst_flags_t);
extern tree build_concept_check                 (tree, tree, tree, tsubst_flags_t);
extern tree build_constrained_parameter         (tree, tree, tree = NULL_TREE);
extern tree make_constrained_auto               (tree, tree);
extern void placeholder_extract_concept_and_args (tree, tree&, tree&);
extern bool equivalent_placeholder_constraints  (tree, tree);
extern hashval_t hash_placeholder_constraint	(tree);
extern bool deduce_constrained_parameter        (tree, tree&, tree&);
extern tree resolve_constraint_check            (tree);
extern tree check_function_concept              (tree);
extern tree finish_template_introduction        (tree, tree);
extern bool valid_requirements_p                (tree);
extern tree finish_concept_name                 (tree);
extern tree finish_shorthand_constraint         (tree, tree);
extern tree finish_requires_expr                (tree, tree);
extern tree finish_simple_requirement           (tree);
extern tree finish_type_requirement             (tree);
extern tree finish_compound_requirement         (tree, tree, bool);
extern tree finish_nested_requirement           (tree);
extern void check_constrained_friend            (tree, tree);
extern tree tsubst_requires_expr                (tree, tree, tsubst_flags_t, tree);
extern tree tsubst_constraint                   (tree, tree, tsubst_flags_t, tree);
extern tree tsubst_constraint_info              (tree, tree, tsubst_flags_t, tree);

struct parsing_constraint_expression_sentinel
{
  parsing_constraint_expression_sentinel ();
  ~parsing_constraint_expression_sentinel ();
};

extern bool parsing_constraint_expression_p	();
extern bool satisfying_constraint_p		();

extern tree unpack_concept_check		(tree);
extern tree evaluate_constraints                (tree, tree);
extern tree evaluate_concept_check              (tree);
extern tree evaluate_concept                    (tree, tree);
extern tree evaluate_function_concept           (tree, tree);
extern tree evaluate_variable_concept           (tree, tree);
extern tree evaluate_constraint_expression      (tree, tree);
extern tree evaluate_constraint_expression      (tree);
extern bool constraints_satisfied_p             (tree);
extern bool constraints_satisfied_p             (tree, tree);
extern tree lookup_constraint_satisfaction      (tree, tree);
extern tree memoize_constraint_satisfaction     (tree, tree, tree);
extern tree lookup_concept_satisfaction         (tree, tree);
extern tree memoize_concept_satisfaction        (tree, tree, tree);
extern tree get_concept_expansion               (tree, tree);
extern tree save_concept_expansion              (tree, tree, tree);
extern bool* lookup_subsumption_result          (tree, tree);
extern bool save_subsumption_result             (tree, tree, bool);
extern tree find_template_parameters		(tree);

extern bool equivalent_constraints              (tree, tree);
extern bool equivalently_constrained            (tree, tree);
extern bool subsumes_constraints                (tree, tree);
extern bool strictly_subsumes			(tree, tree, tree);
extern bool weakly_subsumes			(tree, tree, tree);
extern int more_constrained                     (tree, tree);

extern void diagnose_constraints                (location_t, tree, tree);

/* in logic.cc */
extern bool subsumes                            (tree, tree);

/* In class.c */
extern void cp_finish_injected_record_type (tree);

/* in vtable-class-hierarchy.c */
extern void vtv_compute_class_hierarchy_transitive_closure (void);
extern void vtv_generate_init_routine           (void);
extern void vtv_save_class_info                 (tree);
extern void vtv_recover_class_info              (void);
extern void vtv_build_vtable_verify_fndecl      (void);

/* In constexpr.c */
extern void fini_constexpr			(void);
extern bool literal_type_p                      (tree);
extern tree register_constexpr_fundef           (tree, tree);
extern bool is_valid_constexpr_fn		(tree, bool);
extern bool check_constexpr_ctor_body           (tree, tree, bool);
extern tree constexpr_fn_retval		(tree);
extern tree ensure_literal_type_for_constexpr_object (tree);
extern bool potential_constant_expression       (tree);
extern bool is_constant_expression (tree);
extern bool is_nondependent_constant_expression (tree);
extern bool is_nondependent_static_init_expression (tree);
extern bool is_static_init_expression    (tree);
extern bool potential_rvalue_constant_expression (tree);
extern bool require_potential_constant_expression (tree);
extern bool require_constant_expression (tree);
extern bool require_rvalue_constant_expression (tree);
extern bool require_potential_rvalue_constant_expression (tree);
extern tree cxx_constant_value			(tree, tree = NULL_TREE);
extern tree cxx_constant_init			(tree, tree = NULL_TREE);
extern tree maybe_constant_value		(tree, tree = NULL_TREE, bool = false);
extern tree maybe_constant_init			(tree, tree = NULL_TREE, bool = false);
extern tree fold_non_dependent_expr		(tree,
						 tsubst_flags_t = tf_warning_or_error,
						 bool = false);
extern tree fold_non_dependent_init		(tree,
						 tsubst_flags_t = tf_warning_or_error,
						 bool = false);
extern tree fold_simple				(tree);
extern bool reduced_constant_expression_p       (tree);
extern bool is_instantiation_of_constexpr       (tree);
extern bool var_in_constexpr_fn                 (tree);
extern bool var_in_maybe_constexpr_fn           (tree);
extern void explain_invalid_constexpr_fn        (tree);
extern vec<tree> cx_error_context               (void);
extern tree fold_sizeof_expr			(tree);
extern void clear_cv_and_fold_caches		(void);
extern tree unshare_constructor			(tree CXX_MEM_STAT_INFO);

/* In cp-ubsan.c */
extern void cp_ubsan_maybe_instrument_member_call (tree);
extern void cp_ubsan_instrument_member_accesses (tree *);
extern tree cp_ubsan_maybe_instrument_downcast	(location_t, tree, tree, tree);
extern tree cp_ubsan_maybe_instrument_cast_to_vbase (location_t, tree, tree);
extern void cp_ubsan_maybe_initialize_vtbl_ptrs (tree);

/* Inline bodies.  */

inline tree
ovl_first (tree node)
{
  while (TREE_CODE (node) == OVERLOAD)
    node = OVL_FUNCTION (node);
  return node;
}

inline bool
type_unknown_p (const_tree expr)
{
  return TREE_TYPE (expr) == unknown_type_node;
}

inline hashval_t
named_decl_hash::hash (const value_type decl)
{
  tree name = OVL_NAME (decl);
  return name ? IDENTIFIER_HASH_VALUE (name) : 0;
}

inline bool
named_decl_hash::equal (const value_type existing, compare_type candidate)
{
  tree name = OVL_NAME (existing);
  return candidate == name;
}

inline bool
null_node_p (const_tree expr)
{
  STRIP_ANY_LOCATION_WRAPPER (expr);
  return expr == null_node;
}

/* True iff T is a variable template declaration. */
inline bool
variable_template_p (tree t)
{
  if (TREE_CODE (t) != TEMPLATE_DECL)
    return false;
  if (!PRIMARY_TEMPLATE_P (t))
    return false;
  if (tree r = DECL_TEMPLATE_RESULT (t))
    return VAR_P (r);
  return false;
}

/* True iff T is a standard concept definition. This will return
   true for both the template and underlying declaration.  */

inline bool
standard_concept_p (tree t)
{
  if (TREE_CODE (t) == TEMPLATE_DECL)
    t = DECL_TEMPLATE_RESULT (t);
  return TREE_CODE (t) == CONCEPT_DECL;
}

/* True iff T is a variable concept definition. This will return
   true for both the template and the underlying declaration.  */

inline bool
variable_concept_p (tree t)
{
  if (TREE_CODE (t) == TEMPLATE_DECL)
    t = DECL_TEMPLATE_RESULT (t);
  return VAR_P (t) && DECL_DECLARED_CONCEPT_P (t);
}

/* True iff T is a function concept definition or an overload set
   containing multiple function concepts. This will return true for
   both the template and the underlying declaration.  */

inline bool
function_concept_p (tree t)
{
  if (TREE_CODE (t) == OVERLOAD)
    t = OVL_FIRST (t);
  if (TREE_CODE (t) == TEMPLATE_DECL)
    t = DECL_TEMPLATE_RESULT (t);
  return TREE_CODE (t) == FUNCTION_DECL && DECL_DECLARED_CONCEPT_P (t);
}

/* True iff T is a standard, variable, or function concept.  */

inline bool
concept_definition_p (tree t)
{
  if (t == error_mark_node)
    return false;

  /* Adjust for function concept overloads.  */
  if (TREE_CODE (t) == OVERLOAD)
    t = OVL_FIRST (t);

  /* See through templates. */
  if (TREE_CODE (t) == TEMPLATE_DECL)
    t = DECL_TEMPLATE_RESULT (t);

  /* The obvious and easy case.  */
  if (TREE_CODE (t) == CONCEPT_DECL)
    return true;

  /* Definitely not a concept.  */
  if (!VAR_OR_FUNCTION_DECL_P (t))
    return false;
  if (!DECL_LANG_SPECIFIC (t))
    return false;

  return DECL_DECLARED_CONCEPT_P (t);
}

/* Same as above, but for const trees.  */

inline bool
concept_definition_p (const_tree t)
{
  return concept_definition_p (const_cast<tree> (t));
}

/* True if t is an expression that checks a concept.  */

inline bool
concept_check_p (const_tree t)
{
  if (TREE_CODE (t) == CALL_EXPR)
    t = CALL_EXPR_FN (t);
  if (TREE_CODE (t) == TEMPLATE_ID_EXPR)
    return concept_definition_p (TREE_OPERAND (t, 0));
  return false;
}

#if CHECKING_P
namespace selftest {
  extern void run_cp_tests (void);

  /* Declarations for specific families of tests within cp,
     by source file, in alphabetical order.  */
  extern void cp_pt_c_tests ();
  extern void cp_tree_c_tests (void);
} // namespace selftest
#endif /* #if CHECKING_P */

/* -- end of C++ */

#endif /* ! GCC_CP_TREE_H */<|MERGE_RESOLUTION|>--- conflicted
+++ resolved
@@ -3541,10 +3541,6 @@
 
       template <typename T> struct S {};
       template <typename T> struct S<T*> {};
-<<<<<<< HEAD
-
-   the CLASSTPYE_TI_TEMPLATE for S<int*> will be S, not the S<T*>.  */
-=======
       
    the CLASSTPYE_TI_TEMPLATE for S<int*> will be S, not the S<T*>.
 
@@ -3555,7 +3551,6 @@
 
       template <class T> class C { template <class U> class D; }
       template <> template <class U> class C<int>::D;  */
->>>>>>> 338bc01a
 #define CLASSTYPE_TI_TEMPLATE(NODE) TI_TEMPLATE (CLASSTYPE_TEMPLATE_INFO (NODE))
 #define CLASSTYPE_TI_ARGS(NODE)     TI_ARGS (CLASSTYPE_TEMPLATE_INFO (NODE))
 
