/* Definitions for C++ parsing and type checking.
   Copyright (C) 1987, 1992, 1993, 1994, 1995, 1996, 1997, 1998, 1999,
   2000, 2001, 2002, 2003, 2004, 2005, 2006, 2007, 2008, 2009, 2010
   Free Software Foundation, Inc.
   Contributed by Michael Tiemann (tiemann@cygnus.com)

This file is part of GCC.

GCC is free software; you can redistribute it and/or modify
it under the terms of the GNU General Public License as published by
the Free Software Foundation; either version 3, or (at your option)
any later version.

GCC is distributed in the hope that it will be useful,
but WITHOUT ANY WARRANTY; without even the implied warranty of
MERCHANTABILITY or FITNESS FOR A PARTICULAR PURPOSE.  See the
GNU General Public License for more details.

You should have received a copy of the GNU General Public License
along with GCC; see the file COPYING3.  If not see
<http://www.gnu.org/licenses/>.  */

#ifndef GCC_CP_TREE_H
#define GCC_CP_TREE_H

#include "ggc.h"
#include "function.h"
#include "hashtab.h"
#include "vec.h"

/* In order for the format checking to accept the C++ front end
   diagnostic framework extensions, you must include this file before
   diagnostic-core.h, not after.  We override the definition of GCC_DIAG_STYLE
   in c-common.h.  */
#undef GCC_DIAG_STYLE
#define GCC_DIAG_STYLE __gcc_cxxdiag__
<<<<<<< HEAD
#if defined(GCC_TOPLEV_H) || defined (GCC_C_COMMON_H)
#error \
In order for the format checking to accept the C++ front end diagnostic \
framework extensions, you must include this file before toplev.h and \
=======
#if defined(GCC_DIAGNOSTIC_CORE_H) || defined (GCC_C_COMMON_H)
#error \
In order for the format checking to accept the C++ front end diagnostic \
framework extensions, you must include this file before diagnostic-core.h and \
>>>>>>> 155d23aa
c-common.h, not after.
#endif
#include "c-family/c-common.h"
#include "diagnostic.h"
#include "c-family/c-common.h"

#include "name-lookup.h"

#include "name-lookup.h"

/* Usage of TREE_LANG_FLAG_?:
   0: IDENTIFIER_MARKED (IDENTIFIER_NODEs)
      NEW_EXPR_USE_GLOBAL (in NEW_EXPR).
      DELETE_EXPR_USE_GLOBAL (in DELETE_EXPR).
      COMPOUND_EXPR_OVERLOADED (in COMPOUND_EXPR).
      TREE_INDIRECT_USING (in NAMESPACE_DECL).
      CLEANUP_P (in TRY_BLOCK)
      AGGR_INIT_VIA_CTOR_P (in AGGR_INIT_EXPR)
      PTRMEM_OK_P (in ADDR_EXPR, OFFSET_REF)
      PAREN_STRING_LITERAL (in STRING_CST)
      DECL_PRETTY_FUNCTION_P (in VAR_DECL)
      KOENIG_LOOKUP_P (in CALL_EXPR)
      STATEMENT_LIST_NO_SCOPE (in STATEMENT_LIST).
      EXPR_STMT_STMT_EXPR_RESULT (in EXPR_STMT)
      STMT_EXPR_NO_SCOPE (in STMT_EXPR)
      BIND_EXPR_TRY_BLOCK (in BIND_EXPR)
      TYPENAME_IS_ENUM_P (in TYPENAME_TYPE)
      REFERENCE_REF_P (in INDIRECT_EXPR)
      QUALIFIED_NAME_IS_TEMPLATE (in SCOPE_REF)
      OMP_FOR_GIMPLIFYING_P (in OMP_FOR)
      BASELINK_QUALIFIED_P (in BASELINK)
      TARGET_EXPR_IMPLICIT_P (in TARGET_EXPR)
      TEMPLATE_PARM_PARAMETER_PACK (in TEMPLATE_PARM_INDEX)
      ATTR_IS_DEPENDENT (in the TREE_LIST for an attribute)
      CONSTRUCTOR_IS_DIRECT_INIT (in CONSTRUCTOR)
      LAMBDA_EXPR_CAPTURES_THIS_P (in LAMBDA_EXPR)
      DECLTYPE_FOR_LAMBDA_CAPTURE (in DECLTYPE_TYPE)
      VEC_INIT_EXPR_IS_CONSTEXPR (in VEC_INIT_EXPR)
   1: IDENTIFIER_VIRTUAL_P (in IDENTIFIER_NODE)
      TI_PENDING_TEMPLATE_FLAG.
      TEMPLATE_PARMS_FOR_INLINE.
      DELETE_EXPR_USE_VEC (in DELETE_EXPR).
      (TREE_CALLS_NEW) (in _EXPR or _REF) (commented-out).
      ICS_ELLIPSIS_FLAG (in _CONV)
      DECL_INITIALIZED_P (in VAR_DECL)
      TYPENAME_IS_CLASS_P (in TYPENAME_TYPE)
      STMT_IS_FULL_EXPR_P (in _STMT)
      TARGET_EXPR_LIST_INIT_P (in TARGET_EXPR)
      LAMBDA_EXPR_MUTABLE_P (in LAMBDA_EXPR)
      DECLTYPE_FOR_LAMBDA_RETURN (in DECLTYPE_TYPE)
   2: IDENTIFIER_OPNAME_P (in IDENTIFIER_NODE)
      ICS_THIS_FLAG (in _CONV)
      DECL_INITIALIZED_BY_CONSTANT_EXPRESSION_P (in VAR_DECL)
      STATEMENT_LIST_TRY_BLOCK (in STATEMENT_LIST)
      TYPENAME_IS_RESOLVING_P (in TYPE_NAME_TYPE)
      LAMBDA_EXPR_DEDUCE_RETURN_TYPE_P (in LAMBDA_EXPR)
      TARGET_EXPR_DIRECT_INIT_P (in TARGET_EXPR)
   3: (TREE_REFERENCE_EXPR) (in NON_LVALUE_EXPR) (commented-out).
      ICS_BAD_FLAG (in _CONV)
      FN_TRY_BLOCK_P (in TRY_BLOCK)
      IDENTIFIER_CTOR_OR_DTOR_P (in IDENTIFIER_NODE)
      BIND_EXPR_BODY_BLOCK (in BIND_EXPR)
      DECL_NON_TRIVIALLY_INITIALIZED_P (in VAR_DECL)
   4: TREE_HAS_CONSTRUCTOR (in INDIRECT_REF, SAVE_EXPR, CONSTRUCTOR,
	  or FIELD_DECL).
      IDENTIFIER_TYPENAME_P (in IDENTIFIER_NODE)
      DECL_TINFO_P (in VAR_DECL)
   5: C_IS_RESERVED_WORD (in IDENTIFIER_NODE)
      DECL_VTABLE_OR_VTT_P (in VAR_DECL)
   6: IDENTIFIER_REPO_CHOSEN (in IDENTIFIER_NODE)
      DECL_CONSTRUCTION_VTABLE_P (in VAR_DECL)
      TYPE_MARKED_P (in _TYPE)

   Usage of TYPE_LANG_FLAG_?:
   0: TYPE_DEPENDENT_P
   1: TYPE_HAS_USER_CONSTRUCTOR.
   2: unused
   3: TYPE_FOR_JAVA.
   4: TYPE_HAS_NONTRIVIAL_DESTRUCTOR
   5: CLASS_TYPE_P (in RECORD_TYPE and UNION_TYPE)
   6: TYPE_DEPENDENT_P_VALID

   Usage of DECL_LANG_FLAG_?:
   0: DECL_ERROR_REPORTED (in VAR_DECL).
      DECL_TEMPLATE_PARM_P (in PARM_DECL, CONST_DECL, TYPE_DECL, or TEMPLATE_DECL)
      DECL_LOCAL_FUNCTION_P (in FUNCTION_DECL)
      DECL_MUTABLE_P (in FIELD_DECL)
      DECL_DEPENDENT_P (in USING_DECL)
   1: C_TYPEDEF_EXPLICITLY_SIGNED (in TYPE_DECL).
      DECL_TEMPLATE_INSTANTIATED (in a VAR_DECL or a FUNCTION_DECL)
      DECL_MEMBER_TEMPLATE_P (in TEMPLATE_DECL)
      FUNCTION_PARAMETER_PACK_P (in PARM_DECL)
   2: DECL_THIS_EXTERN (in VAR_DECL or FUNCTION_DECL).
      DECL_IMPLICIT_TYPEDEF_P (in a TYPE_DECL)
   3: DECL_IN_AGGR_P.
   4: DECL_C_BIT_FIELD (in a FIELD_DECL)
      DECL_ANON_UNION_VAR_P (in a VAR_DECL)
      DECL_SELF_REFERENCE_P (in a TYPE_DECL)
      DECL_INVALID_OVERRIDER_P (in a FUNCTION_DECL)
   5: DECL_INTERFACE_KNOWN.
   6: DECL_THIS_STATIC (in VAR_DECL or FUNCTION_DECL).
      DECL_FIELD_IS_BASE (in FIELD_DECL)
   7: DECL_DEAD_FOR_LOCAL (in VAR_DECL).
      DECL_THUNK_P (in a member FUNCTION_DECL)
      DECL_NORMAL_CAPTURE_P (in FIELD_DECL)
   8: DECL_DECLARED_CONSTEXPR_P (in VAR_DECL, FUNCTION_DECL)

   Usage of language-independent fields in a language-dependent manner:

   TYPE_ALIAS_SET
     This field is used by TYPENAME_TYPEs, TEMPLATE_TYPE_PARMs, and so
     forth as a substitute for the mark bits provided in `lang_type'.
     At present, only the six low-order bits are used.

   TYPE_LANG_SLOT_1
     For an ENUMERAL_TYPE, this is ENUM_TEMPLATE_INFO.
     For a FUNCTION_TYPE or METHOD_TYPE, this is TYPE_RAISES_EXCEPTIONS

  BINFO_VIRTUALS
     For a binfo, this is a TREE_LIST.  There is an entry for each
     virtual function declared either in BINFO or its direct and
     indirect primary bases.

     The BV_DELTA of each node gives the amount by which to adjust the
     `this' pointer when calling the function.  If the method is an
     overridden version of a base class method, then it is assumed
     that, prior to adjustment, the this pointer points to an object
     of the base class.

     The BV_VCALL_INDEX of each node, if non-NULL, gives the vtable
     index of the vcall offset for this entry.

     The BV_FN is the declaration for the virtual function itself.

     If BV_LOST_PRIMARY is set, it means that this entry is for a lost
     primary virtual base and can be left null in the vtable.

   BINFO_VTABLE
     This is an expression with POINTER_TYPE that gives the value
     to which the vptr should be initialized.  Use get_vtbl_decl_for_binfo
     to extract the VAR_DECL for the complete vtable.

   DECL_VINDEX
     This field is NULL for a non-virtual function.  For a virtual
     function, it is eventually set to an INTEGER_CST indicating the
     index in the vtable at which this function can be found.  When
     a virtual function is declared, but before it is known what
     function is overridden, this field is the error_mark_node.

     Temporarily, it may be set to a TREE_LIST whose TREE_VALUE is
     the virtual function this one overrides, and whose TREE_CHAIN is
     the old DECL_VINDEX.  */

/* Language-specific tree checkers.  */

#define VAR_OR_FUNCTION_DECL_CHECK(NODE) \
  TREE_CHECK2(NODE,VAR_DECL,FUNCTION_DECL)

#define VAR_FUNCTION_OR_PARM_DECL_CHECK(NODE) \
  TREE_CHECK3(NODE,VAR_DECL,FUNCTION_DECL,PARM_DECL)

#define VAR_TEMPL_TYPE_OR_FUNCTION_DECL_CHECK(NODE) \
  TREE_CHECK4(NODE,VAR_DECL,FUNCTION_DECL,TYPE_DECL,TEMPLATE_DECL)

#define BOUND_TEMPLATE_TEMPLATE_PARM_TYPE_CHECK(NODE) \
  TREE_CHECK(NODE,BOUND_TEMPLATE_TEMPLATE_PARM)

#if defined ENABLE_TREE_CHECKING && (GCC_VERSION >= 2007)
#define THUNK_FUNCTION_CHECK(NODE) __extension__			\
({  __typeof (NODE) const __t = (NODE);					\
    if (TREE_CODE (__t) != FUNCTION_DECL || !__t->decl_common.lang_specific \
	|| !__t->decl_common.lang_specific->u.fn.thunk_p)		\
      tree_check_failed (__t, __FILE__, __LINE__, __FUNCTION__, 0);	\
     __t; })
#else
#define THUNK_FUNCTION_CHECK(NODE) (NODE)
#endif

/* Language-dependent contents of an identifier.  */

struct GTY(()) lang_identifier {
  struct c_common_identifier c_common;
  cxx_binding *namespace_bindings;
  cxx_binding *bindings;
  tree class_template_info;
  tree label_value;
};

/* In an IDENTIFIER_NODE, nonzero if this identifier is actually a
   keyword.  C_RID_CODE (node) is then the RID_* value of the keyword,
   and C_RID_YYCODE is the token number wanted by Yacc.  */

#define C_IS_RESERVED_WORD(ID) TREE_LANG_FLAG_5 (ID)

#define LANG_IDENTIFIER_CAST(NODE) \
	((struct lang_identifier*)IDENTIFIER_NODE_CHECK (NODE))

struct GTY(()) template_parm_index_s {
  struct tree_common common;
  int index;
  int level;
  int orig_level;
  int num_siblings;
  tree decl;
};
typedef struct template_parm_index_s template_parm_index;

struct GTY(()) ptrmem_cst {
  struct tree_common common;
  tree member;
};
typedef struct ptrmem_cst * ptrmem_cst_t;

#define IDENTIFIER_GLOBAL_VALUE(NODE) \
  namespace_binding ((NODE), global_namespace)
#define SET_IDENTIFIER_GLOBAL_VALUE(NODE, VAL) \
  set_namespace_binding ((NODE), global_namespace, (VAL))
#define IDENTIFIER_NAMESPACE_VALUE(NODE) \
  namespace_binding ((NODE), current_namespace)
#define SET_IDENTIFIER_NAMESPACE_VALUE(NODE, VAL) \
  set_namespace_binding ((NODE), current_namespace, (VAL))

#define CLEANUP_P(NODE)		TREE_LANG_FLAG_0 (TRY_BLOCK_CHECK (NODE))

#define BIND_EXPR_TRY_BLOCK(NODE) \
  TREE_LANG_FLAG_0 (BIND_EXPR_CHECK (NODE))

/* Used to mark the block around the member initializers and cleanups.  */
#define BIND_EXPR_BODY_BLOCK(NODE) \
  TREE_LANG_FLAG_3 (BIND_EXPR_CHECK (NODE))
#define FUNCTION_NEEDS_BODY_BLOCK(NODE) \
  (DECL_CONSTRUCTOR_P (NODE) || DECL_DESTRUCTOR_P (NODE))

#define STATEMENT_LIST_NO_SCOPE(NODE) \
  TREE_LANG_FLAG_0 (STATEMENT_LIST_CHECK (NODE))
#define STATEMENT_LIST_TRY_BLOCK(NODE) \
  TREE_LANG_FLAG_2 (STATEMENT_LIST_CHECK (NODE))

/* Nonzero if this statement should be considered a full-expression,
   i.e., if temporaries created during this statement should have
   their destructors run at the end of this statement.  */
#define STMT_IS_FULL_EXPR_P(NODE) TREE_LANG_FLAG_1 ((NODE))

/* Marks the result of a statement expression.  */
#define EXPR_STMT_STMT_EXPR_RESULT(NODE) \
  TREE_LANG_FLAG_0 (EXPR_STMT_CHECK (NODE))

/* Nonzero if this statement-expression does not have an associated scope.  */
#define STMT_EXPR_NO_SCOPE(NODE) \
   TREE_LANG_FLAG_0 (STMT_EXPR_CHECK (NODE))

/* Returns nonzero iff TYPE1 and TYPE2 are the same type, in the usual
   sense of `same'.  */
#define same_type_p(TYPE1, TYPE2) \
  comptypes ((TYPE1), (TYPE2), COMPARE_STRICT)

/* Nonzero if we are presently building a statement tree, rather
   than expanding each statement as we encounter it.  */
#define building_stmt_tree()  (cur_stmt_list != NULL_TREE)

/* Returns nonzero iff NODE is a declaration for the global function
   `main'.  */
#define DECL_MAIN_P(NODE)				\
   (DECL_EXTERN_C_FUNCTION_P (NODE)			\
    && DECL_NAME (NODE) != NULL_TREE			\
    && MAIN_NAME_P (DECL_NAME (NODE))			\
    && flag_hosted)

/* The overloaded FUNCTION_DECL.  */
#define OVL_FUNCTION(NODE) \
  (((struct tree_overload*)OVERLOAD_CHECK (NODE))->function)
#define OVL_CHAIN(NODE)      TREE_CHAIN (NODE)
/* Polymorphic access to FUNCTION and CHAIN.  */
#define OVL_CURRENT(NODE)	\
  ((TREE_CODE (NODE) == OVERLOAD) ? OVL_FUNCTION (NODE) : (NODE))
#define OVL_NEXT(NODE)		\
  ((TREE_CODE (NODE) == OVERLOAD) ? TREE_CHAIN (NODE) : NULL_TREE)
/* If set, this was imported in a using declaration.
   This is not to confuse with being used somewhere, which
   is not important for this node.  */
#define OVL_USED(NODE)		TREE_USED (NODE)

struct GTY(()) tree_overload {
  struct tree_common common;
  tree function;
};

/* Returns true iff NODE is a BASELINK.  */
#define BASELINK_P(NODE) \
  (TREE_CODE (NODE) == BASELINK)
/* The BINFO indicating the base from which the BASELINK_FUNCTIONS came.  */
#define BASELINK_BINFO(NODE) \
  (((struct tree_baselink*) BASELINK_CHECK (NODE))->binfo)
/* The functions referred to by the BASELINK; either a FUNCTION_DECL,
   a TEMPLATE_DECL, an OVERLOAD, or a TEMPLATE_ID_EXPR.  */
#define BASELINK_FUNCTIONS(NODE) \
  (((struct tree_baselink*) BASELINK_CHECK (NODE))->functions)
/* The BINFO in which the search for the functions indicated by this baselink
   began.  This base is used to determine the accessibility of functions
   selected by overload resolution.  */
#define BASELINK_ACCESS_BINFO(NODE) \
  (((struct tree_baselink*) BASELINK_CHECK (NODE))->access_binfo)
/* For a type-conversion operator, the BASELINK_OPTYPE indicates the type
   to which the conversion should occur.  This value is important if
   the BASELINK_FUNCTIONS include a template conversion operator --
   the BASELINK_OPTYPE can be used to determine what type the user
   requested.  */
#define BASELINK_OPTYPE(NODE) \
  (TREE_CHAIN (BASELINK_CHECK (NODE)))
/* Nonzero if this baselink was from a qualified lookup.  */
#define BASELINK_QUALIFIED_P(NODE) \
  TREE_LANG_FLAG_0 (BASELINK_CHECK (NODE))

struct GTY(()) tree_baselink {
  struct tree_common common;
  tree binfo;
  tree functions;
  tree access_binfo;
};

/* The different kinds of ids that we encounter.  */

typedef enum cp_id_kind
{
  /* Not an id at all.  */
  CP_ID_KIND_NONE,
  /* An unqualified-id that is not a template-id.  */
  CP_ID_KIND_UNQUALIFIED,
  /* An unqualified-id that is a dependent name.  */
  CP_ID_KIND_UNQUALIFIED_DEPENDENT,
  /* An unqualified template-id.  */
  CP_ID_KIND_TEMPLATE_ID,
  /* A qualified-id.  */
  CP_ID_KIND_QUALIFIED
} cp_id_kind;


/* The various kinds of C++0x warnings we encounter. */

typedef enum cpp0x_warn_str
{
  /* extended initializer lists */
  CPP0X_INITIALIZER_LISTS,
  /* explicit conversion operators */
  CPP0X_EXPLICIT_CONVERSION,
  /* variadic templates */
  CPP0X_VARIADIC_TEMPLATES,
  /* lambda expressions */
  CPP0X_LAMBDA_EXPR,
  /* C++0x auto */
  CPP0X_AUTO,
  /* scoped enums */
  CPP0X_SCOPED_ENUMS,
  /* defaulted and deleted functions */
  CPP0X_DEFAULTED_DELETED,
  /* inline namespaces */
  CPP0X_INLINE_NAMESPACES
} cpp0x_warn_str;
  
/* The various kinds of operation used by composite_pointer_type. */

typedef enum composite_pointer_operation
{
  /* comparison */
  CPO_COMPARISON,
  /* conversion */
  CPO_CONVERSION,
  /* conditional expression */
  CPO_CONDITIONAL_EXPR
} composite_pointer_operation;

/* The various readonly error string used by readonly_error.  */
typedef enum readonly_error_kind
{
  /* assignment */
  REK_ASSIGNMENT,
  /* assignment (via 'asm' output) */
  REK_ASSIGNMENT_ASM,
  /* increment */
  REK_INCREMENT,
  /* decrement */
  REK_DECREMENT
} readonly_error_kind;

/* Possible cases of expression list used by build_x_compound_expr_from_list. */
typedef enum expr_list_kind {
  ELK_INIT,		/* initializer */
  ELK_MEM_INIT,		/* member initializer */
  ELK_FUNC_CAST		/* functional cast */
} expr_list_kind; 

/* Possible cases of implicit bad rhs conversions. */
typedef enum impl_conv_rhs {
  ICR_DEFAULT_ARGUMENT, /* default argument */
  ICR_CONVERTING,       /* converting */
  ICR_INIT,             /* initialization */
  ICR_ARGPASS,          /* argument passing */
  ICR_RETURN,           /* return */
  ICR_ASSIGN            /* assignment */
} impl_conv_rhs;

<<<<<<< HEAD
=======
/* Possible cases of implicit or explicit bad conversions to void. */
typedef enum impl_conv_void {
  ICV_CAST,            /* (explicit) conversion to void */
  ICV_SECOND_OF_COND,  /* second operand of conditional expression */
  ICV_THIRD_OF_COND,   /* third operand of conditional expression */
  ICV_RIGHT_OF_COMMA,  /* right operand of comma operator */
  ICV_LEFT_OF_COMMA,   /* left operand of comma operator */
  ICV_STATEMENT,       /* statement */
  ICV_THIRD_IN_FOR     /* for increment expression */
} impl_conv_void;

>>>>>>> 155d23aa
/* Macros for access to language-specific slots in an identifier.  */

#define IDENTIFIER_NAMESPACE_BINDINGS(NODE)	\
  (LANG_IDENTIFIER_CAST (NODE)->namespace_bindings)
#define IDENTIFIER_TEMPLATE(NODE)	\
  (LANG_IDENTIFIER_CAST (NODE)->class_template_info)

/* The IDENTIFIER_BINDING is the innermost cxx_binding for the
    identifier.  It's PREVIOUS is the next outermost binding.  Each
    VALUE field is a DECL for the associated declaration.  Thus,
    name lookup consists simply of pulling off the node at the front
    of the list (modulo oddities for looking up the names of types,
    and such.)  You can use SCOPE field to determine the scope
    that bound the name.  */
#define IDENTIFIER_BINDING(NODE) \
  (LANG_IDENTIFIER_CAST (NODE)->bindings)

/* TREE_TYPE only indicates on local and class scope the current
   type. For namespace scope, the presence of a type in any namespace
   is indicated with global_type_node, and the real type behind must
   be found through lookup.  */
#define IDENTIFIER_TYPE_VALUE(NODE) identifier_type_value (NODE)
#define REAL_IDENTIFIER_TYPE_VALUE(NODE) TREE_TYPE (NODE)
#define SET_IDENTIFIER_TYPE_VALUE(NODE,TYPE) (TREE_TYPE (NODE) = (TYPE))
#define IDENTIFIER_HAS_TYPE_VALUE(NODE) (IDENTIFIER_TYPE_VALUE (NODE) ? 1 : 0)

#define IDENTIFIER_LABEL_VALUE(NODE) \
  (LANG_IDENTIFIER_CAST (NODE)->label_value)
#define SET_IDENTIFIER_LABEL_VALUE(NODE, VALUE)   \
  IDENTIFIER_LABEL_VALUE (NODE) = (VALUE)

/* Nonzero if this identifier is used as a virtual function name somewhere
   (optimizes searches).  */
#define IDENTIFIER_VIRTUAL_P(NODE) TREE_LANG_FLAG_1 (NODE)

/* Nonzero if this identifier is the prefix for a mangled C++ operator
   name.  */
#define IDENTIFIER_OPNAME_P(NODE) TREE_LANG_FLAG_2 (NODE)

/* Nonzero if this identifier is the name of a type-conversion
   operator.  */
#define IDENTIFIER_TYPENAME_P(NODE) \
  TREE_LANG_FLAG_4 (NODE)

/* Nonzero if this identifier is the name of a constructor or
   destructor.  */
#define IDENTIFIER_CTOR_OR_DTOR_P(NODE) \
  TREE_LANG_FLAG_3 (NODE)

/* True iff NAME is the DECL_ASSEMBLER_NAME for an entity with vague
   linkage which the prelinker has assigned to this translation
   unit.  */
#define IDENTIFIER_REPO_CHOSEN(NAME) \
  (TREE_LANG_FLAG_6 (NAME))

/* In a RECORD_TYPE or UNION_TYPE, nonzero if any component is read-only.  */
#define C_TYPE_FIELDS_READONLY(TYPE) \
  (LANG_TYPE_CLASS_CHECK (TYPE)->fields_readonly)

/* The tokens stored in the default argument.  */

#define DEFARG_TOKENS(NODE) \
  (((struct tree_default_arg *)DEFAULT_ARG_CHECK (NODE))->tokens)
#define DEFARG_INSTANTIATIONS(NODE) \
  (((struct tree_default_arg *)DEFAULT_ARG_CHECK (NODE))->instantiations)

struct GTY (()) tree_default_arg {
  struct tree_common common;
  struct cp_token_cache *tokens;
  VEC(tree,gc) *instantiations;
};

/* The condition associated with the static assertion.  This must be
   an integral constant expression.  */
#define STATIC_ASSERT_CONDITION(NODE) \
  (((struct tree_static_assert *)STATIC_ASSERT_CHECK (NODE))->condition)

/* The message associated with the static assertion.  This must be a
   string constant, which will be emitted as an error message when the
   static assert condition is false.  */
#define STATIC_ASSERT_MESSAGE(NODE) \
  (((struct tree_static_assert *)STATIC_ASSERT_CHECK (NODE))->message)

/* Source location information for a static assertion.  */
#define STATIC_ASSERT_SOURCE_LOCATION(NODE) \
  (((struct tree_static_assert *)STATIC_ASSERT_CHECK (NODE))->location)

struct GTY (()) tree_static_assert {
  struct tree_common common;
  tree condition;
  tree message;
  location_t location;
};

struct GTY (()) tree_argument_pack_select {
  struct tree_common common;
  tree argument_pack;
  int index;
};

/* The different kinds of traits that we encounter.  */

typedef enum cp_trait_kind
{
  CPTK_HAS_NOTHROW_ASSIGN,
  CPTK_HAS_NOTHROW_CONSTRUCTOR,
  CPTK_HAS_NOTHROW_COPY,
  CPTK_HAS_TRIVIAL_ASSIGN,
  CPTK_HAS_TRIVIAL_CONSTRUCTOR,
  CPTK_HAS_TRIVIAL_COPY,
  CPTK_HAS_TRIVIAL_DESTRUCTOR,
  CPTK_HAS_VIRTUAL_DESTRUCTOR,
  CPTK_IS_ABSTRACT,
  CPTK_IS_BASE_OF,
  CPTK_IS_CLASS,
  CPTK_IS_CONVERTIBLE_TO,
  CPTK_IS_EMPTY,
  CPTK_IS_ENUM,
  CPTK_IS_POD,
  CPTK_IS_POLYMORPHIC,
  CPTK_IS_STD_LAYOUT,
  CPTK_IS_TRIVIAL,
  CPTK_IS_LITERAL_TYPE,
  CPTK_IS_UNION
} cp_trait_kind;

/* The types that we are processing.  */
#define TRAIT_EXPR_TYPE1(NODE) \
  (((struct tree_trait_expr *)TRAIT_EXPR_CHECK (NODE))->type1)

#define TRAIT_EXPR_TYPE2(NODE) \
  (((struct tree_trait_expr *)TRAIT_EXPR_CHECK (NODE))->type2)

/* The specific trait that we are processing.  */
#define TRAIT_EXPR_KIND(NODE) \
  (((struct tree_trait_expr *)TRAIT_EXPR_CHECK (NODE))->kind)

struct GTY (()) tree_trait_expr {
  struct tree_common common;
  tree type1;
  tree type2;  
  enum cp_trait_kind kind;
};

/* Based off of TYPE_ANONYMOUS_P.  */
#define LAMBDA_TYPE_P(NODE) \
  (CLASS_TYPE_P (NODE) && LAMBDANAME_P (TYPE_LINKAGE_IDENTIFIER (NODE)))

/* Test if FUNCTION_DECL is a lambda function.  */
#define LAMBDA_FUNCTION_P(FNDECL) \
  (DECL_OVERLOADED_OPERATOR_P (FNDECL) == CALL_EXPR \
   && LAMBDA_TYPE_P (CP_DECL_CONTEXT (FNDECL)))

enum cp_lambda_default_capture_mode_type {
  CPLD_NONE,
  CPLD_COPY,
  CPLD_REFERENCE
};

/* The method of default capture, if any.  */
#define LAMBDA_EXPR_DEFAULT_CAPTURE_MODE(NODE) \
  (((struct tree_lambda_expr *)LAMBDA_EXPR_CHECK (NODE))->default_capture_mode)

/* The capture-list, including `this'.  Each capture is stored as a FIELD_DECL
 * so that the name, type, and field are all together, whether or not it has
 * been added to the lambda's class type.
   TREE_LIST:
     TREE_PURPOSE: The FIELD_DECL for this capture.
     TREE_VALUE: The initializer. This is part of a GNU extension.  */
#define LAMBDA_EXPR_CAPTURE_LIST(NODE) \
  (((struct tree_lambda_expr *)LAMBDA_EXPR_CHECK (NODE))->capture_list)

/* The node in the capture-list that holds the 'this' capture.  */
#define LAMBDA_EXPR_THIS_CAPTURE(NODE) \
  (((struct tree_lambda_expr *)LAMBDA_EXPR_CHECK (NODE))->this_capture)

/* Predicate tracking whether `this' is in the effective capture set.  */
#define LAMBDA_EXPR_CAPTURES_THIS_P(NODE) \
  LAMBDA_EXPR_THIS_CAPTURE(NODE)

/* Predicate tracking whether the lambda was declared 'mutable'.  */
#define LAMBDA_EXPR_MUTABLE_P(NODE) \
  TREE_LANG_FLAG_1 (LAMBDA_EXPR_CHECK (NODE))

/* True iff we should try to deduce the lambda return type from any return
   statement.  */
#define LAMBDA_EXPR_DEDUCE_RETURN_TYPE_P(NODE) \
  TREE_LANG_FLAG_2 (LAMBDA_EXPR_CHECK (NODE))

/* The return type in the expression.
 * NULL_TREE indicates that none was specified.  */
#define LAMBDA_EXPR_RETURN_TYPE(NODE) \
  (((struct tree_lambda_expr *)LAMBDA_EXPR_CHECK (NODE))->return_type)

/* The source location of the lambda.  */
#define LAMBDA_EXPR_LOCATION(NODE) \
  (((struct tree_lambda_expr *)LAMBDA_EXPR_CHECK (NODE))->locus)

/* The mangling scope for the lambda: FUNCTION_DECL, PARM_DECL, VAR_DECL,
   FIELD_DECL or NULL_TREE.  If this is NULL_TREE, we have no linkage.  */
#define LAMBDA_EXPR_EXTRA_SCOPE(NODE) \
  (((struct tree_lambda_expr *)LAMBDA_EXPR_CHECK (NODE))->extra_scope)

/* If EXTRA_SCOPE, this is the number of the lambda within that scope.  */
#define LAMBDA_EXPR_DISCRIMINATOR(NODE) \
  (((struct tree_lambda_expr *)LAMBDA_EXPR_CHECK (NODE))->discriminator)

struct GTY (()) tree_lambda_expr
{
  struct tree_common common;
  location_t locus;
  enum cp_lambda_default_capture_mode_type default_capture_mode;
  tree capture_list;
  tree this_capture;
  tree return_type;
  tree extra_scope;
  int discriminator;
};

/* A (typedef,context,usage location) triplet.
   It represents a typedef used through a
   context at a given source location.
   e.g.
   struct foo {
     typedef int myint;
   };

   struct bar {
    foo::myint v; // #1<-- this location.
   };

   In bar, the triplet will be (myint, foo, #1).
   */
struct GTY(()) qualified_typedef_usage_s {
  tree typedef_decl;
  tree context;
  location_t locus;
};
typedef struct qualified_typedef_usage_s qualified_typedef_usage_t;
DEF_VEC_O (qualified_typedef_usage_t);
DEF_VEC_ALLOC_O (qualified_typedef_usage_t,gc);

struct GTY(()) tree_template_info {
  struct tree_common common;
  VEC(qualified_typedef_usage_t,gc) *typedefs_needing_access_checking;
};

enum cp_tree_node_structure_enum {
  TS_CP_GENERIC,
  TS_CP_IDENTIFIER,
  TS_CP_TPI,
  TS_CP_PTRMEM,
  TS_CP_BINDING,
  TS_CP_OVERLOAD,
  TS_CP_BASELINK,
  TS_CP_WRAPPER,
  TS_CP_DEFAULT_ARG,
  TS_CP_STATIC_ASSERT,
  TS_CP_ARGUMENT_PACK_SELECT,
  TS_CP_TRAIT_EXPR,
  TS_CP_LAMBDA_EXPR,
  TS_CP_TEMPLATE_INFO,
  LAST_TS_CP_ENUM
};

/* The resulting tree type.  */
union GTY((desc ("cp_tree_node_structure (&%h)"),
       chain_next ("(union lang_tree_node *)TREE_CHAIN (&%h.generic)"))) lang_tree_node {
  union tree_node GTY ((tag ("TS_CP_GENERIC"),
			desc ("tree_node_structure (&%h)"))) generic;
  struct template_parm_index_s GTY ((tag ("TS_CP_TPI"))) tpi;
  struct ptrmem_cst GTY ((tag ("TS_CP_PTRMEM"))) ptrmem;
  struct tree_overload GTY ((tag ("TS_CP_OVERLOAD"))) overload;
  struct tree_baselink GTY ((tag ("TS_CP_BASELINK"))) baselink;
  struct tree_default_arg GTY ((tag ("TS_CP_DEFAULT_ARG"))) default_arg;
  struct lang_identifier GTY ((tag ("TS_CP_IDENTIFIER"))) identifier;
  struct tree_static_assert GTY ((tag ("TS_CP_STATIC_ASSERT"))) 
    static_assertion;
  struct tree_argument_pack_select GTY ((tag ("TS_CP_ARGUMENT_PACK_SELECT")))
    argument_pack_select;
  struct tree_trait_expr GTY ((tag ("TS_CP_TRAIT_EXPR")))
    trait_expression;
  struct tree_lambda_expr GTY ((tag ("TS_CP_LAMBDA_EXPR")))
    lambda_expression;
  struct tree_template_info GTY ((tag ("TS_CP_TEMPLATE_INFO")))
    template_info;
};


enum cp_tree_index
{
    CPTI_JAVA_BYTE_TYPE,
    CPTI_JAVA_SHORT_TYPE,
    CPTI_JAVA_INT_TYPE,
    CPTI_JAVA_LONG_TYPE,
    CPTI_JAVA_FLOAT_TYPE,
    CPTI_JAVA_DOUBLE_TYPE,
    CPTI_JAVA_CHAR_TYPE,
    CPTI_JAVA_BOOLEAN_TYPE,

    CPTI_WCHAR_DECL,
    CPTI_VTABLE_ENTRY_TYPE,
    CPTI_DELTA_TYPE,
    CPTI_VTABLE_INDEX_TYPE,
    CPTI_CLEANUP_TYPE,
    CPTI_VTT_PARM_TYPE,

    CPTI_CLASS_TYPE,
    CPTI_UNKNOWN_TYPE,
    CPTI_INIT_LIST_TYPE,
    CPTI_VTBL_TYPE,
    CPTI_VTBL_PTR_TYPE,
    CPTI_STD,
    CPTI_ABI,
    CPTI_CONST_TYPE_INFO_TYPE,
    CPTI_TYPE_INFO_PTR_TYPE,
    CPTI_ABORT_FNDECL,
    CPTI_GLOBAL_DELETE_FNDECL,
    CPTI_AGGR_TAG,

    CPTI_CTOR_IDENTIFIER,
    CPTI_COMPLETE_CTOR_IDENTIFIER,
    CPTI_BASE_CTOR_IDENTIFIER,
    CPTI_DTOR_IDENTIFIER,
    CPTI_COMPLETE_DTOR_IDENTIFIER,
    CPTI_BASE_DTOR_IDENTIFIER,
    CPTI_DELETING_DTOR_IDENTIFIER,
    CPTI_DELTA_IDENTIFIER,
    CPTI_IN_CHARGE_IDENTIFIER,
    CPTI_VTT_PARM_IDENTIFIER,
    CPTI_NELTS_IDENTIFIER,
    CPTI_THIS_IDENTIFIER,
    CPTI_PFN_IDENTIFIER,
    CPTI_VPTR_IDENTIFIER,
    CPTI_STD_IDENTIFIER,

    CPTI_LANG_NAME_C,
    CPTI_LANG_NAME_CPLUSPLUS,
    CPTI_LANG_NAME_JAVA,

    CPTI_EMPTY_EXCEPT_SPEC,
    CPTI_NOEXCEPT_TRUE_SPEC,
    CPTI_NOEXCEPT_FALSE_SPEC,
    CPTI_JCLASS,
    CPTI_TERMINATE,
    CPTI_CALL_UNEXPECTED,
    CPTI_ATEXIT_FN_PTR_TYPE,
    CPTI_ATEXIT,
    CPTI_DSO_HANDLE,
    CPTI_DCAST,

    CPTI_KEYED_CLASSES,

    CPTI_NULLPTR,
    CPTI_NULLPTR_TYPE,

    CPTI_MAX
};

extern GTY(()) tree cp_global_trees[CPTI_MAX];

#define java_byte_type_node		cp_global_trees[CPTI_JAVA_BYTE_TYPE]
#define java_short_type_node		cp_global_trees[CPTI_JAVA_SHORT_TYPE]
#define java_int_type_node		cp_global_trees[CPTI_JAVA_INT_TYPE]
#define java_long_type_node		cp_global_trees[CPTI_JAVA_LONG_TYPE]
#define java_float_type_node		cp_global_trees[CPTI_JAVA_FLOAT_TYPE]
#define java_double_type_node		cp_global_trees[CPTI_JAVA_DOUBLE_TYPE]
#define java_char_type_node		cp_global_trees[CPTI_JAVA_CHAR_TYPE]
#define java_boolean_type_node		cp_global_trees[CPTI_JAVA_BOOLEAN_TYPE]

#define wchar_decl_node			cp_global_trees[CPTI_WCHAR_DECL]
#define vtable_entry_type		cp_global_trees[CPTI_VTABLE_ENTRY_TYPE]
/* The type used to represent an offset by which to adjust the `this'
   pointer in pointer-to-member types.  */
#define delta_type_node			cp_global_trees[CPTI_DELTA_TYPE]
/* The type used to represent an index into the vtable.  */
#define vtable_index_type		cp_global_trees[CPTI_VTABLE_INDEX_TYPE]

#define class_type_node			cp_global_trees[CPTI_CLASS_TYPE]
#define unknown_type_node		cp_global_trees[CPTI_UNKNOWN_TYPE]
#define init_list_type_node		cp_global_trees[CPTI_INIT_LIST_TYPE]
#define vtbl_type_node			cp_global_trees[CPTI_VTBL_TYPE]
#define vtbl_ptr_type_node		cp_global_trees[CPTI_VTBL_PTR_TYPE]
#define std_node			cp_global_trees[CPTI_STD]
#define abi_node			cp_global_trees[CPTI_ABI]
#define const_type_info_type_node	cp_global_trees[CPTI_CONST_TYPE_INFO_TYPE]
#define type_info_ptr_type		cp_global_trees[CPTI_TYPE_INFO_PTR_TYPE]
#define abort_fndecl			cp_global_trees[CPTI_ABORT_FNDECL]
#define global_delete_fndecl		cp_global_trees[CPTI_GLOBAL_DELETE_FNDECL]
#define current_aggr			cp_global_trees[CPTI_AGGR_TAG]
#define nullptr_node			cp_global_trees[CPTI_NULLPTR]
#define nullptr_type_node		cp_global_trees[CPTI_NULLPTR_TYPE]

/* We cache these tree nodes so as to call get_identifier less
   frequently.  */

/* The name of a constructor that takes an in-charge parameter to
   decide whether or not to construct virtual base classes.  */
#define ctor_identifier			cp_global_trees[CPTI_CTOR_IDENTIFIER]
/* The name of a constructor that constructs virtual base classes.  */
#define complete_ctor_identifier	cp_global_trees[CPTI_COMPLETE_CTOR_IDENTIFIER]
/* The name of a constructor that does not construct virtual base classes.  */
#define base_ctor_identifier		cp_global_trees[CPTI_BASE_CTOR_IDENTIFIER]
/* The name of a destructor that takes an in-charge parameter to
   decide whether or not to destroy virtual base classes and whether
   or not to delete the object.  */
#define dtor_identifier			cp_global_trees[CPTI_DTOR_IDENTIFIER]
/* The name of a destructor that destroys virtual base classes.  */
#define complete_dtor_identifier	cp_global_trees[CPTI_COMPLETE_DTOR_IDENTIFIER]
/* The name of a destructor that does not destroy virtual base
   classes.  */
#define base_dtor_identifier		cp_global_trees[CPTI_BASE_DTOR_IDENTIFIER]
/* The name of a destructor that destroys virtual base classes, and
   then deletes the entire object.  */
#define deleting_dtor_identifier	cp_global_trees[CPTI_DELETING_DTOR_IDENTIFIER]
#define delta_identifier		cp_global_trees[CPTI_DELTA_IDENTIFIER]
#define in_charge_identifier		cp_global_trees[CPTI_IN_CHARGE_IDENTIFIER]
/* The name of the parameter that contains a pointer to the VTT to use
   for this subobject constructor or destructor.  */
#define vtt_parm_identifier		cp_global_trees[CPTI_VTT_PARM_IDENTIFIER]
#define nelts_identifier		cp_global_trees[CPTI_NELTS_IDENTIFIER]
#define this_identifier			cp_global_trees[CPTI_THIS_IDENTIFIER]
#define pfn_identifier			cp_global_trees[CPTI_PFN_IDENTIFIER]
#define vptr_identifier			cp_global_trees[CPTI_VPTR_IDENTIFIER]
/* The name of the std namespace.  */
#define std_identifier			cp_global_trees[CPTI_STD_IDENTIFIER]
#define lang_name_c			cp_global_trees[CPTI_LANG_NAME_C]
#define lang_name_cplusplus		cp_global_trees[CPTI_LANG_NAME_CPLUSPLUS]
#define lang_name_java			cp_global_trees[CPTI_LANG_NAME_JAVA]

/* Exception specifier used for throw().  */
#define empty_except_spec		cp_global_trees[CPTI_EMPTY_EXCEPT_SPEC]
#define noexcept_true_spec		cp_global_trees[CPTI_NOEXCEPT_TRUE_SPEC]
#define noexcept_false_spec		cp_global_trees[CPTI_NOEXCEPT_FALSE_SPEC]

/* If non-NULL, a POINTER_TYPE equivalent to (java::lang::Class*).  */
#define jclass_node			cp_global_trees[CPTI_JCLASS]

/* The declaration for `std::terminate'.  */
#define terminate_node			cp_global_trees[CPTI_TERMINATE]

/* The declaration for "__cxa_call_unexpected".  */
#define call_unexpected_node		cp_global_trees[CPTI_CALL_UNEXPECTED]

/* The type of the function-pointer argument to "__cxa_atexit" (or
   "std::atexit", if "__cxa_atexit" is not being used).  */
#define atexit_fn_ptr_type_node         cp_global_trees[CPTI_ATEXIT_FN_PTR_TYPE]

/* A pointer to `std::atexit'.  */
#define atexit_node			cp_global_trees[CPTI_ATEXIT]

/* A pointer to `__dso_handle'.  */
#define dso_handle_node			cp_global_trees[CPTI_DSO_HANDLE]

/* The declaration of the dynamic_cast runtime.  */
#define dynamic_cast_node		cp_global_trees[CPTI_DCAST]

/* The type of a destructor.  */
#define cleanup_type			cp_global_trees[CPTI_CLEANUP_TYPE]

/* The type of the vtt parameter passed to subobject constructors and
   destructors.  */
#define vtt_parm_type			cp_global_trees[CPTI_VTT_PARM_TYPE]

/* A TREE_LIST of the dynamic classes whose vtables may have to be
   emitted in this translation unit.  */

#define keyed_classes			cp_global_trees[CPTI_KEYED_CLASSES]

/* Node to indicate default access. This must be distinct from the
   access nodes in tree.h.  */

#define access_default_node		null_node

/* Global state.  */

struct GTY(()) saved_scope {
  VEC(cxx_saved_binding,gc) *old_bindings;
  tree old_namespace;
  VEC(tree,gc) *decl_ns_list;
  tree class_name;
  tree class_type;
  tree access_specifier;
  tree function_decl;
  VEC(tree,gc) *lang_base;
  tree lang_name;
  tree template_parms;
  struct cp_binding_level *x_previous_class_level;
  tree x_saved_tree;

  int x_processing_template_decl;
  int x_processing_specialization;
  BOOL_BITFIELD x_processing_explicit_instantiation : 1;
  BOOL_BITFIELD need_pop_function_context : 1;

  int unevaluated_operand;
  int inhibit_evaluation_warnings;

  struct stmt_tree_s x_stmt_tree;

  struct cp_binding_level *class_bindings;
  struct cp_binding_level *bindings;

  struct saved_scope *prev;
};

/* The current open namespace.  */

#define current_namespace scope_chain->old_namespace

/* The stack for namespaces of current declarations.  */

#define decl_namespace_list scope_chain->decl_ns_list

/* IDENTIFIER_NODE: name of current class */

#define current_class_name scope_chain->class_name

/* _TYPE: the type of the current class */

#define current_class_type scope_chain->class_type

/* When parsing a class definition, the access specifier most recently
   given by the user, or, if no access specifier was given, the
   default value appropriate for the kind of class (i.e., struct,
   class, or union).  */

#define current_access_specifier scope_chain->access_specifier

/* Pointer to the top of the language name stack.  */

#define current_lang_base scope_chain->lang_base
#define current_lang_name scope_chain->lang_name

/* When parsing a template declaration, a TREE_LIST represents the
   active template parameters.  Each node in the list represents one
   level of template parameters.  The innermost level is first in the
   list.  The depth of each level is stored as an INTEGER_CST in the
   TREE_PURPOSE of each node.  The parameters for that level are
   stored in the TREE_VALUE.  */

#define current_template_parms scope_chain->template_parms

#define processing_template_decl scope_chain->x_processing_template_decl
#define processing_specialization scope_chain->x_processing_specialization
#define processing_explicit_instantiation scope_chain->x_processing_explicit_instantiation

/* The cached class binding level, from the most recently exited
   class, or NULL if none.  */

#define previous_class_level scope_chain->x_previous_class_level

/* A list of private types mentioned, for deferred access checking.  */

extern GTY(()) struct saved_scope *scope_chain;

struct GTY(()) cxx_int_tree_map {
  unsigned int uid;
  tree to;
};

extern unsigned int cxx_int_tree_map_hash (const void *);
extern int cxx_int_tree_map_eq (const void *, const void *);

/* Global state pertinent to the current function.  */

struct GTY(()) language_function {
  struct c_language_function base;

  tree x_cdtor_label;
  tree x_current_class_ptr;
  tree x_current_class_ref;
  tree x_eh_spec_block;
  tree x_in_charge_parm;
  tree x_vtt_parm;
  tree x_return_value;

  BOOL_BITFIELD returns_value : 1;
  BOOL_BITFIELD returns_null : 1;
  BOOL_BITFIELD returns_abnormally : 1;
  BOOL_BITFIELD in_function_try_handler : 1;
  BOOL_BITFIELD in_base_initializer : 1;

  /* True if this function can throw an exception.  */
  BOOL_BITFIELD can_throw : 1;

  htab_t GTY((param_is(struct named_label_entry))) x_named_labels;
  struct cp_binding_level *bindings;
  VEC(tree,gc) *x_local_names;
  htab_t GTY((param_is (struct cxx_int_tree_map))) extern_decl_map;
};

/* The current C++-specific per-function global variables.  */

#define cp_function_chain (cfun->language)

/* In a constructor destructor, the point at which all derived class
   destroying/construction has been done.  I.e., just before a
   constructor returns, or before any base class destroying will be done
   in a destructor.  */

#define cdtor_label cp_function_chain->x_cdtor_label

/* When we're processing a member function, current_class_ptr is the
   PARM_DECL for the `this' pointer.  The current_class_ref is an
   expression for `*this'.  */

#define current_class_ptr \
  (cfun && cp_function_chain					\
   ? cp_function_chain->x_current_class_ptr : NULL_TREE)
#define current_class_ref \
  ((cfun && cp_function_chain)                                  \
   ? cp_function_chain->x_current_class_ref : NULL_TREE)

/* The EH_SPEC_BLOCK for the exception-specifiers for the current
   function, if any.  */

#define current_eh_spec_block cp_function_chain->x_eh_spec_block

/* The `__in_chrg' parameter for the current function.  Only used for
   constructors and destructors.  */

#define current_in_charge_parm cp_function_chain->x_in_charge_parm

/* The `__vtt_parm' parameter for the current function.  Only used for
   constructors and destructors.  */

#define current_vtt_parm cp_function_chain->x_vtt_parm

/* Set to 0 at beginning of a function definition, set to 1 if
   a return statement that specifies a return value is seen.  */

#define current_function_returns_value cp_function_chain->returns_value

/* Set to 0 at beginning of a function definition, set to 1 if
   a return statement with no argument is seen.  */

#define current_function_returns_null cp_function_chain->returns_null

/* Set to 0 at beginning of a function definition, set to 1 if
   a call to a noreturn function is seen.  */

#define current_function_returns_abnormally \
  cp_function_chain->returns_abnormally

/* Nonzero if we are processing a base initializer.  Zero elsewhere.  */
#define in_base_initializer cp_function_chain->in_base_initializer

#define in_function_try_handler cp_function_chain->in_function_try_handler

/* Expression always returned from function, or error_mark_node
   otherwise, for use by the automatic named return value optimization.  */

#define current_function_return_value \
  (cp_function_chain->x_return_value)

/* True if NAME is the IDENTIFIER_NODE for an overloaded "operator
   new" or "operator delete".  */
#define NEW_DELETE_OPNAME_P(NAME)		\
  ((NAME) == ansi_opname (NEW_EXPR)		\
   || (NAME) == ansi_opname (VEC_NEW_EXPR)	\
   || (NAME) == ansi_opname (DELETE_EXPR)	\
   || (NAME) == ansi_opname (VEC_DELETE_EXPR))

#define ansi_opname(CODE) \
  (operator_name_info[(int) (CODE)].identifier)
#define ansi_assopname(CODE) \
  (assignment_operator_name_info[(int) (CODE)].identifier)

/* True if NODE is an erroneous expression.  */

#define error_operand_p(NODE)					\
  ((NODE) == error_mark_node					\
   || ((NODE) && TREE_TYPE ((NODE)) == error_mark_node))

/* TRUE if a tree code represents a statement.  */
extern bool statement_code_p[MAX_TREE_CODES];

#define STATEMENT_CODE_P(CODE) statement_code_p[(int) (CODE)]

enum languages { lang_c, lang_cplusplus, lang_java };

/* Macros to make error reporting functions' lives easier.  */
#define TYPE_IDENTIFIER(NODE) (DECL_NAME (TYPE_NAME (NODE)))
#define TYPE_LINKAGE_IDENTIFIER(NODE) \
  (TYPE_IDENTIFIER (TYPE_MAIN_VARIANT (NODE)))
#define TYPE_NAME_STRING(NODE) (IDENTIFIER_POINTER (TYPE_IDENTIFIER (NODE)))
#define TYPE_NAME_LENGTH(NODE) (IDENTIFIER_LENGTH (TYPE_IDENTIFIER (NODE)))

/* Nonzero if NODE has no name for linkage purposes.  */
#define TYPE_ANONYMOUS_P(NODE) \
  (TAGGED_TYPE_P (NODE) && ANON_AGGRNAME_P (TYPE_LINKAGE_IDENTIFIER (NODE)))

/* The _DECL for this _TYPE.  */
#define TYPE_MAIN_DECL(NODE) (TYPE_STUB_DECL (TYPE_MAIN_VARIANT (NODE)))

/* Nonzero if T is a class (or struct or union) type.  Also nonzero
   for template type parameters, typename types, and instantiated
   template template parameters.  Keep these checks in ascending code
   order.  */
#define MAYBE_CLASS_TYPE_P(T)					\
  (TREE_CODE (T) == TEMPLATE_TYPE_PARM			\
   || TREE_CODE (T) == TYPENAME_TYPE			\
   || TREE_CODE (T) == TYPEOF_TYPE			\
   || TREE_CODE (T) == BOUND_TEMPLATE_TEMPLATE_PARM	\
   || TREE_CODE (T) == DECLTYPE_TYPE			\
   || CLASS_TYPE_P (T))

/* Set CLASS_TYPE_P for T to VAL.  T must be a class, struct, or
   union type.  */
#define SET_CLASS_TYPE_P(T, VAL) \
  (TYPE_LANG_FLAG_5 (T) = (VAL))

/* Nonzero if T is a class type.  Zero for template type parameters,
   typename types, and so forth.  */
#define CLASS_TYPE_P(T) \
  (RECORD_OR_UNION_CODE_P (TREE_CODE (T)) && TYPE_LANG_FLAG_5 (T))

/* Nonzero if T is a class type but not an union.  */
#define NON_UNION_CLASS_TYPE_P(T) \
  (CLASS_TYPE_P (T) && TREE_CODE (T) != UNION_TYPE)

/* Keep these checks in ascending code order.  */
#define RECORD_OR_UNION_CODE_P(T)	\
  ((T) == RECORD_TYPE || (T) == UNION_TYPE)
#define TAGGED_TYPE_P(T) \
  (CLASS_TYPE_P (T) || TREE_CODE (T) == ENUMERAL_TYPE)
#define IS_OVERLOAD_TYPE(T) TAGGED_TYPE_P (T)

/* True if this a "Java" type, defined in 'extern "Java"'.  */
#define TYPE_FOR_JAVA(NODE) TYPE_LANG_FLAG_3 (NODE)

/* True if this type is dependent.  This predicate is only valid if
   TYPE_DEPENDENT_P_VALID is true.  */
#define TYPE_DEPENDENT_P(NODE) TYPE_LANG_FLAG_0 (NODE)

/* True if dependent_type_p has been called for this type, with the
   result that TYPE_DEPENDENT_P is valid.  */
#define TYPE_DEPENDENT_P_VALID(NODE) TYPE_LANG_FLAG_6(NODE)

/* Nonzero if this type is const-qualified.  */
#define CP_TYPE_CONST_P(NODE)				\
  ((cp_type_quals (NODE) & TYPE_QUAL_CONST) != 0)

/* Nonzero if this type is volatile-qualified.  */
#define CP_TYPE_VOLATILE_P(NODE)			\
  ((cp_type_quals (NODE) & TYPE_QUAL_VOLATILE) != 0)

/* Nonzero if this type is restrict-qualified.  */
#define CP_TYPE_RESTRICT_P(NODE)			\
  ((cp_type_quals (NODE) & TYPE_QUAL_RESTRICT) != 0)

/* Nonzero if this type is const-qualified, but not
   volatile-qualified.  Other qualifiers are ignored.  This macro is
   used to test whether or not it is OK to bind an rvalue to a
   reference.  */
#define CP_TYPE_CONST_NON_VOLATILE_P(NODE)				\
  ((cp_type_quals (NODE) & (TYPE_QUAL_CONST | TYPE_QUAL_VOLATILE))	\
   == TYPE_QUAL_CONST)

#define FUNCTION_ARG_CHAIN(NODE) \
  TREE_CHAIN (TYPE_ARG_TYPES (TREE_TYPE (NODE)))

/* Given a FUNCTION_DECL, returns the first TREE_LIST out of TYPE_ARG_TYPES
   which refers to a user-written parameter.  */
#define FUNCTION_FIRST_USER_PARMTYPE(NODE) \
  skip_artificial_parms_for ((NODE), TYPE_ARG_TYPES (TREE_TYPE (NODE)))

/* Similarly, but for DECL_ARGUMENTS.  */
#define FUNCTION_FIRST_USER_PARM(NODE) \
  skip_artificial_parms_for ((NODE), DECL_ARGUMENTS (NODE))

/* Nonzero iff TYPE is derived from PARENT. Ignores accessibility and
   ambiguity issues.  */
#define DERIVED_FROM_P(PARENT, TYPE) \
  (lookup_base ((TYPE), (PARENT), ba_any, NULL) != NULL_TREE)
/* Nonzero iff TYPE is uniquely derived from PARENT. Ignores
   accessibility.  */
#define UNIQUELY_DERIVED_FROM_P(PARENT, TYPE) \
  (lookup_base ((TYPE), (PARENT), ba_unique | ba_quiet, NULL) != NULL_TREE)
/* Nonzero iff TYPE is publicly & uniquely derived from PARENT.  */
#define PUBLICLY_UNIQUELY_DERIVED_P(PARENT, TYPE) \
  (lookup_base ((TYPE), (PARENT), ba_ignore_scope | ba_check | ba_quiet, \
		NULL) != NULL_TREE)

/* Gives the visibility specification for a class type.  */
#define CLASSTYPE_VISIBILITY(TYPE)		\
	DECL_VISIBILITY (TYPE_NAME (TYPE))
#define CLASSTYPE_VISIBILITY_SPECIFIED(TYPE)	\
	DECL_VISIBILITY_SPECIFIED (TYPE_NAME (TYPE))

typedef struct GTY (()) tree_pair_s {
  tree purpose;
  tree value;
} tree_pair_s;
typedef tree_pair_s *tree_pair_p;
DEF_VEC_O (tree_pair_s);
DEF_VEC_ALLOC_O (tree_pair_s,gc);

/* This is a few header flags for 'struct lang_type'.  Actually,
   all but the first are used only for lang_type_class; they
   are put in this structure to save space.  */
struct GTY(()) lang_type_header {
  BOOL_BITFIELD is_lang_type_class : 1;

  BOOL_BITFIELD has_type_conversion : 1;
  BOOL_BITFIELD has_copy_ctor : 1;
  BOOL_BITFIELD has_default_ctor : 1;
  BOOL_BITFIELD const_needs_init : 1;
  BOOL_BITFIELD ref_needs_init : 1;
  BOOL_BITFIELD has_const_copy_assign : 1;

  BOOL_BITFIELD spare : 1;
};

/* This structure provides additional information above and beyond
   what is provide in the ordinary tree_type.  In the past, we used it
   for the types of class types, template parameters types, typename
   types, and so forth.  However, there can be many (tens to hundreds
   of thousands) of template parameter types in a compilation, and
   there's no need for this additional information in that case.
   Therefore, we now use this data structure only for class types.

   In the past, it was thought that there would be relatively few
   class types.  However, in the presence of heavy use of templates,
   many (i.e., thousands) of classes can easily be generated.
   Therefore, we should endeavor to keep the size of this structure to
   a minimum.  */
struct GTY(()) lang_type_class {
  struct lang_type_header h;

  unsigned char align;

  unsigned has_mutable : 1;
  unsigned com_interface : 1;
  unsigned non_pod_class : 1;
  unsigned nearly_empty_p : 1;
  unsigned user_align : 1;
  unsigned has_copy_assign : 1;
  unsigned has_new : 1;
  unsigned has_array_new : 1;

  unsigned gets_delete : 2;
  unsigned interface_only : 1;
  unsigned interface_unknown : 1;
  unsigned contains_empty_class_p : 1;
  unsigned anon_aggr : 1;
  unsigned non_zero_init : 1;
  unsigned empty_p : 1;

  unsigned vec_new_uses_cookie : 1;
  unsigned declared_class : 1;
  unsigned diamond_shaped : 1;
  unsigned repeated_base : 1;
  unsigned being_defined : 1;
  unsigned java_interface : 1;
  unsigned debug_requested : 1;
  unsigned fields_readonly : 1;

  unsigned use_template : 2;
  unsigned ptrmemfunc_flag : 1;
  unsigned was_anonymous : 1;
  unsigned lazy_default_ctor : 1;
  unsigned lazy_copy_ctor : 1;
  unsigned lazy_copy_assign : 1;
  unsigned lazy_destructor : 1;

  unsigned has_const_copy_ctor : 1;
  unsigned has_complex_copy_ctor : 1;
  unsigned has_complex_copy_assign : 1;
  unsigned non_aggregate : 1;
  unsigned has_complex_dflt : 1;
  unsigned has_list_ctor : 1;
  unsigned non_std_layout : 1;
  unsigned is_literal : 1;

  unsigned lazy_move_ctor : 1;
  unsigned lazy_move_assign : 1;
  unsigned has_complex_move_ctor : 1;
  unsigned has_complex_move_assign : 1;
  unsigned has_constexpr_ctor : 1;

  /* When adding a flag here, consider whether or not it ought to
     apply to a template instance if it applies to the template.  If
     so, make sure to copy it in instantiate_class_template!  */

  /* There are some bits left to fill out a 32-bit word.  Keep track
     of this by updating the size of this bitfield whenever you add or
     remove a flag.  */
  unsigned dummy : 3;

  tree primary_base;
  VEC(tree_pair_s,gc) *vcall_indices;
  tree vtables;
  tree typeinfo_var;
  VEC(tree,gc) *vbases;
  binding_table nested_udts;
  tree as_base;
  VEC(tree,gc) *pure_virtuals;
  tree friend_classes;
  VEC(tree,gc) * GTY((reorder ("resort_type_method_vec"))) methods;
  tree key_method;
  tree decl_list;
  tree template_info;
  tree befriending_classes;
  /* In a RECORD_TYPE, information specific to Objective-C++, such
     as a list of adopted protocols or a pointer to a corresponding
     @interface.  See objc/objc-act.h for details.  */
  tree objc_info;
  /* sorted_fields is sorted based on a pointer, so we need to be able
     to resort it if pointers get rearranged.  */
  struct sorted_fields_type * GTY ((reorder ("resort_sorted_fields")))
    sorted_fields;
  /* FIXME reuse another field?  */
  tree lambda_expr;
};

struct GTY(()) lang_type_ptrmem {
  struct lang_type_header h;
  tree record;
};

struct GTY((variable_size)) lang_type {
  union lang_type_u
  {
    struct lang_type_header GTY((skip (""))) h;
    struct lang_type_class  GTY((tag ("1"))) c;
    struct lang_type_ptrmem GTY((tag ("0"))) ptrmem;
  } GTY((desc ("%h.h.is_lang_type_class"))) u;
};

#if defined ENABLE_TREE_CHECKING && (GCC_VERSION >= 2007)

#define LANG_TYPE_CLASS_CHECK(NODE) __extension__		\
({  struct lang_type *lt = TYPE_LANG_SPECIFIC (NODE);		\
    if (! lt->u.h.is_lang_type_class)				\
      lang_check_failed (__FILE__, __LINE__, __FUNCTION__);	\
    &lt->u.c; })

#define LANG_TYPE_PTRMEM_CHECK(NODE) __extension__		\
({  struct lang_type *lt = TYPE_LANG_SPECIFIC (NODE);		\
    if (lt->u.h.is_lang_type_class)				\
      lang_check_failed (__FILE__, __LINE__, __FUNCTION__);	\
    &lt->u.ptrmem; })

#else

#define LANG_TYPE_CLASS_CHECK(NODE) (&TYPE_LANG_SPECIFIC (NODE)->u.c)
#define LANG_TYPE_PTRMEM_CHECK(NODE) (&TYPE_LANG_SPECIFIC (NODE)->u.ptrmem)

#endif /* ENABLE_TREE_CHECKING */

/* Nonzero for _CLASSTYPE means that operator delete is defined.  */
#define TYPE_GETS_DELETE(NODE) (LANG_TYPE_CLASS_CHECK (NODE)->gets_delete)
#define TYPE_GETS_REG_DELETE(NODE) (TYPE_GETS_DELETE (NODE) & 1)

/* Nonzero if `new NODE[x]' should cause the allocation of extra
   storage to indicate how many array elements are in use.  */
#define TYPE_VEC_NEW_USES_COOKIE(NODE)			\
  (CLASS_TYPE_P (NODE)					\
   && LANG_TYPE_CLASS_CHECK (NODE)->vec_new_uses_cookie)

/* Nonzero means that this _CLASSTYPE node defines ways of converting
   itself to other types.  */
#define TYPE_HAS_CONVERSION(NODE) \
  (LANG_TYPE_CLASS_CHECK (NODE)->h.has_type_conversion)

/* Nonzero means that NODE (a class type) has a default constructor --
   but that it has not yet been declared.  */
#define CLASSTYPE_LAZY_DEFAULT_CTOR(NODE) \
  (LANG_TYPE_CLASS_CHECK (NODE)->lazy_default_ctor)

/* Nonzero means that NODE (a class type) has a copy constructor --
   but that it has not yet been declared.  */
#define CLASSTYPE_LAZY_COPY_CTOR(NODE) \
  (LANG_TYPE_CLASS_CHECK (NODE)->lazy_copy_ctor)

/* Nonzero means that NODE (a class type) has a move constructor --
   but that it has not yet been declared.  */
#define CLASSTYPE_LAZY_MOVE_CTOR(NODE) \
  (LANG_TYPE_CLASS_CHECK (NODE)->lazy_move_ctor)

/* Nonzero means that NODE (a class type) has an assignment operator
   -- but that it has not yet been declared.  */
#define CLASSTYPE_LAZY_COPY_ASSIGN(NODE) \
  (LANG_TYPE_CLASS_CHECK (NODE)->lazy_copy_assign)

/* Nonzero means that NODE (a class type) has an assignment operator
   -- but that it has not yet been declared.  */
#define CLASSTYPE_LAZY_MOVE_ASSIGN(NODE) \
  (LANG_TYPE_CLASS_CHECK (NODE)->lazy_move_assign)

/* Nonzero means that NODE (a class type) has a destructor -- but that
   it has not yet been declared.  */
#define CLASSTYPE_LAZY_DESTRUCTOR(NODE) \
  (LANG_TYPE_CLASS_CHECK (NODE)->lazy_destructor)

/* Nonzero means that this _CLASSTYPE node overloads operator=(X&).  */
#define TYPE_HAS_COPY_ASSIGN(NODE) (LANG_TYPE_CLASS_CHECK (NODE)->has_copy_assign)

/* True iff the class type NODE has an "operator =" whose parameter
   has a parameter of type "const X&".  */
#define TYPE_HAS_CONST_COPY_ASSIGN(NODE) \
  (LANG_TYPE_CLASS_CHECK (NODE)->h.has_const_copy_assign)

/* Nonzero means that this _CLASSTYPE node has an X(X&) constructor.  */
#define TYPE_HAS_COPY_CTOR(NODE) (LANG_TYPE_CLASS_CHECK (NODE)->h.has_copy_ctor)
#define TYPE_HAS_CONST_COPY_CTOR(NODE) \
  (LANG_TYPE_CLASS_CHECK (NODE)->has_const_copy_ctor)

/* Nonzero if this class has an X(initializer_list<T>) constructor.  */
#define TYPE_HAS_LIST_CTOR(NODE) \
  (LANG_TYPE_CLASS_CHECK (NODE)->has_list_ctor)

/* Nonzero if this class has a constexpr constructor other than a copy/move
   constructor.  Note that a class can have constexpr constructors for
   static initialization even if it isn't a literal class.  */
#define TYPE_HAS_CONSTEXPR_CTOR(NODE) \
  (LANG_TYPE_CLASS_CHECK (NODE)->has_constexpr_ctor)

/* Nonzero if this class defines an overloaded operator new.  (An
   operator new [] doesn't count.)  */
#define TYPE_HAS_NEW_OPERATOR(NODE) \
  (LANG_TYPE_CLASS_CHECK (NODE)->has_new)

/* Nonzero if this class defines an overloaded operator new[].  */
#define TYPE_HAS_ARRAY_NEW_OPERATOR(NODE) \
  (LANG_TYPE_CLASS_CHECK (NODE)->has_array_new)

/* Nonzero means that this type is being defined.  I.e., the left brace
   starting the definition of this type has been seen.  */
#define TYPE_BEING_DEFINED(NODE) (LANG_TYPE_CLASS_CHECK (NODE)->being_defined)

/* Nonzero means that this type is either complete or being defined, so we
   can do lookup in it.  */
#define COMPLETE_OR_OPEN_TYPE_P(NODE) \
  (COMPLETE_TYPE_P (NODE) || (CLASS_TYPE_P (NODE) && TYPE_BEING_DEFINED (NODE)))

/* Mark bits for repeated base checks.  */
#define TYPE_MARKED_P(NODE) TREE_LANG_FLAG_6 (TYPE_CHECK (NODE))

/* Nonzero if the class NODE has multiple paths to the same (virtual)
   base object.  */
#define CLASSTYPE_DIAMOND_SHAPED_P(NODE) \
  (LANG_TYPE_CLASS_CHECK(NODE)->diamond_shaped)

/* Nonzero if the class NODE has multiple instances of the same base
   type.  */
#define CLASSTYPE_REPEATED_BASE_P(NODE) \
  (LANG_TYPE_CLASS_CHECK(NODE)->repeated_base)

/* The member function with which the vtable will be emitted:
   the first noninline non-pure-virtual member function.  NULL_TREE
   if there is no key function or if this is a class template */
#define CLASSTYPE_KEY_METHOD(NODE) (LANG_TYPE_CLASS_CHECK (NODE)->key_method)

/* Vector member functions defined in this class.  Each element is
   either a FUNCTION_DECL, a TEMPLATE_DECL, or an OVERLOAD.  All
   functions with the same name end up in the same slot.  The first
   two elements are for constructors, and destructors, respectively.
   All template conversion operators to innermost template dependent
   types are overloaded on the next slot, if they exist.  Note, the
   names for these functions will not all be the same.  The
   non-template conversion operators & templated conversions to
   non-innermost template types are next, followed by ordinary member
   functions.  There may be empty entries at the end of the vector.
   The conversion operators are unsorted. The ordinary member
   functions are sorted, once the class is complete.  */
#define CLASSTYPE_METHOD_VEC(NODE) (LANG_TYPE_CLASS_CHECK (NODE)->methods)

/* For class templates, this is a TREE_LIST of all member data,
   functions, types, and friends in the order of declaration.
   The TREE_PURPOSE of each TREE_LIST is NULL_TREE for a friend,
   and the RECORD_TYPE for the class template otherwise.  */
#define CLASSTYPE_DECL_LIST(NODE) (LANG_TYPE_CLASS_CHECK (NODE)->decl_list)

/* The slot in the CLASSTYPE_METHOD_VEC where constructors go.  */
#define CLASSTYPE_CONSTRUCTOR_SLOT 0

/* The slot in the CLASSTYPE_METHOD_VEC where destructors go.  */
#define CLASSTYPE_DESTRUCTOR_SLOT 1

/* The first slot in the CLASSTYPE_METHOD_VEC where conversion
   operators can appear.  */
#define CLASSTYPE_FIRST_CONVERSION_SLOT 2

/* A FUNCTION_DECL or OVERLOAD for the constructors for NODE.  These
   are the constructors that take an in-charge parameter.  */
#define CLASSTYPE_CONSTRUCTORS(NODE) \
  (VEC_index (tree, CLASSTYPE_METHOD_VEC (NODE), CLASSTYPE_CONSTRUCTOR_SLOT))

/* A FUNCTION_DECL for the destructor for NODE.  These are the
   destructors that take an in-charge parameter.  If
   CLASSTYPE_LAZY_DESTRUCTOR is true, then this entry will be NULL
   until the destructor is created with lazily_declare_fn.  */
#define CLASSTYPE_DESTRUCTORS(NODE) \
  (CLASSTYPE_METHOD_VEC (NODE)						      \
   ? VEC_index (tree, CLASSTYPE_METHOD_VEC (NODE), CLASSTYPE_DESTRUCTOR_SLOT) \
   : NULL_TREE)

/* A dictionary of the nested user-defined-types (class-types, or enums)
   found within this class.  This table includes nested member class
   templates.  */
#define CLASSTYPE_NESTED_UTDS(NODE) \
   (LANG_TYPE_CLASS_CHECK (NODE)->nested_udts)

/* Nonzero if NODE has a primary base class, i.e., a base class with
   which it shares the virtual function table pointer.  */
#define CLASSTYPE_HAS_PRIMARY_BASE_P(NODE) \
  (CLASSTYPE_PRIMARY_BINFO (NODE) != NULL_TREE)

/* If non-NULL, this is the binfo for the primary base class, i.e.,
   the base class which contains the virtual function table pointer
   for this class.  */
#define CLASSTYPE_PRIMARY_BINFO(NODE) \
  (LANG_TYPE_CLASS_CHECK (NODE)->primary_base)

/* A vector of BINFOs for the direct and indirect virtual base classes
   that this type uses in a post-order depth-first left-to-right
   order.  (In other words, these bases appear in the order that they
   should be initialized.)  */
#define CLASSTYPE_VBASECLASSES(NODE) (LANG_TYPE_CLASS_CHECK (NODE)->vbases)

/* The type corresponding to NODE when NODE is used as a base class,
   i.e., NODE without virtual base classes.  */

#define CLASSTYPE_AS_BASE(NODE) (LANG_TYPE_CLASS_CHECK (NODE)->as_base)

/* True iff NODE is the CLASSTYPE_AS_BASE version of some type.  */

#define IS_FAKE_BASE_TYPE(NODE)					\
  (TREE_CODE (NODE) == RECORD_TYPE				\
   && TYPE_CONTEXT (NODE) && CLASS_TYPE_P (TYPE_CONTEXT (NODE))	\
   && CLASSTYPE_AS_BASE (TYPE_CONTEXT (NODE)) == (NODE))

/* These are the size and alignment of the type without its virtual
   base classes, for when we use this type as a base itself.  */
#define CLASSTYPE_SIZE(NODE) TYPE_SIZE (CLASSTYPE_AS_BASE (NODE))
#define CLASSTYPE_SIZE_UNIT(NODE) TYPE_SIZE_UNIT (CLASSTYPE_AS_BASE (NODE))
#define CLASSTYPE_ALIGN(NODE) TYPE_ALIGN (CLASSTYPE_AS_BASE (NODE))
#define CLASSTYPE_USER_ALIGN(NODE) TYPE_USER_ALIGN (CLASSTYPE_AS_BASE (NODE))

/* The alignment of NODE, without its virtual bases, in bytes.  */
#define CLASSTYPE_ALIGN_UNIT(NODE) \
  (CLASSTYPE_ALIGN (NODE) / BITS_PER_UNIT)

/* True if this a Java interface type, declared with
   '__attribute__ ((java_interface))'.  */
#define TYPE_JAVA_INTERFACE(NODE) \
  (LANG_TYPE_CLASS_CHECK (NODE)->java_interface)

/* A VEC(tree) of virtual functions which cannot be inherited by
   derived classes.  When deriving from this type, the derived
   class must provide its own definition for each of these functions.  */
#define CLASSTYPE_PURE_VIRTUALS(NODE) \
  (LANG_TYPE_CLASS_CHECK (NODE)->pure_virtuals)

/* Nonzero means that this type has an X() constructor.  */
#define TYPE_HAS_DEFAULT_CONSTRUCTOR(NODE) \
  (LANG_TYPE_CLASS_CHECK (NODE)->h.has_default_ctor)

/* Nonzero means that this type contains a mutable member.  */
#define CLASSTYPE_HAS_MUTABLE(NODE) (LANG_TYPE_CLASS_CHECK (NODE)->has_mutable)
#define TYPE_HAS_MUTABLE_P(NODE) (cp_has_mutable_p (NODE))

/* Nonzero means that this class type is not POD for the purpose of layout
   (as defined in the ABI).  This is different from the language's POD.  */
#define CLASSTYPE_NON_LAYOUT_POD_P(NODE) \
  (LANG_TYPE_CLASS_CHECK (NODE)->non_pod_class)

/* Nonzero means that this class type is a non-standard-layout class.  */
#define CLASSTYPE_NON_STD_LAYOUT(NODE) \
  (LANG_TYPE_CLASS_CHECK (NODE)->non_std_layout)

/* Nonzero means that this class contains pod types whose default
   initialization is not a zero initialization (namely, pointers to
   data members).  */
#define CLASSTYPE_NON_ZERO_INIT_P(NODE) \
  (LANG_TYPE_CLASS_CHECK (NODE)->non_zero_init)

/* Nonzero if this class is "empty" in the sense of the C++ ABI.  */
#define CLASSTYPE_EMPTY_P(NODE) \
  (LANG_TYPE_CLASS_CHECK (NODE)->empty_p)

/* Nonzero if this class is "nearly empty", i.e., contains only a
   virtual function table pointer.  */
#define CLASSTYPE_NEARLY_EMPTY_P(NODE) \
  (LANG_TYPE_CLASS_CHECK (NODE)->nearly_empty_p)

/* Nonzero if this class contains an empty subobject.  */
#define CLASSTYPE_CONTAINS_EMPTY_CLASS_P(NODE) \
  (LANG_TYPE_CLASS_CHECK (NODE)->contains_empty_class_p)

/* A list of class types of which this type is a friend.  The
   TREE_VALUE is normally a TYPE, but will be a TEMPLATE_DECL in the
   case of a template friend.  */
#define CLASSTYPE_FRIEND_CLASSES(NODE) \
  (LANG_TYPE_CLASS_CHECK (NODE)->friend_classes)

/* A list of the classes which grant friendship to this class.  */
#define CLASSTYPE_BEFRIENDING_CLASSES(NODE) \
  (LANG_TYPE_CLASS_CHECK (NODE)->befriending_classes)

/* The associated LAMBDA_EXPR that made this class.  */
#define CLASSTYPE_LAMBDA_EXPR(NODE) \
  (LANG_TYPE_CLASS_CHECK (NODE)->lambda_expr)
/* The extra mangling scope for this closure type.  */
#define LAMBDA_TYPE_EXTRA_SCOPE(NODE) \
  (LAMBDA_EXPR_EXTRA_SCOPE (CLASSTYPE_LAMBDA_EXPR (NODE)))

/* Say whether this node was declared as a "class" or a "struct".  */
#define CLASSTYPE_DECLARED_CLASS(NODE) \
  (LANG_TYPE_CLASS_CHECK (NODE)->declared_class)

/* Nonzero if this class has const members
   which have no specified initialization.  */
#define CLASSTYPE_READONLY_FIELDS_NEED_INIT(NODE)	\
  (TYPE_LANG_SPECIFIC (NODE)				\
   ? LANG_TYPE_CLASS_CHECK (NODE)->h.const_needs_init : 0)
#define SET_CLASSTYPE_READONLY_FIELDS_NEED_INIT(NODE, VALUE) \
  (LANG_TYPE_CLASS_CHECK (NODE)->h.const_needs_init = (VALUE))

/* Nonzero if this class has ref members
   which have no specified initialization.  */
#define CLASSTYPE_REF_FIELDS_NEED_INIT(NODE)		\
  (TYPE_LANG_SPECIFIC (NODE)				\
   ? LANG_TYPE_CLASS_CHECK (NODE)->h.ref_needs_init : 0)
#define SET_CLASSTYPE_REF_FIELDS_NEED_INIT(NODE, VALUE) \
  (LANG_TYPE_CLASS_CHECK (NODE)->h.ref_needs_init = (VALUE))

/* Nonzero if this class is included from a header file which employs
   `#pragma interface', and it is not included in its implementation file.  */
#define CLASSTYPE_INTERFACE_ONLY(NODE) \
  (LANG_TYPE_CLASS_CHECK (NODE)->interface_only)

/* True if we have already determined whether or not vtables, VTTs,
   typeinfo, and other similar per-class data should be emitted in
   this translation unit.  This flag does not indicate whether or not
   these items should be emitted; it only indicates that we know one
   way or the other.  */
#define CLASSTYPE_INTERFACE_KNOWN(NODE) \
  (LANG_TYPE_CLASS_CHECK (NODE)->interface_unknown == 0)
/* The opposite of CLASSTYPE_INTERFACE_KNOWN.  */
#define CLASSTYPE_INTERFACE_UNKNOWN(NODE) \
  (LANG_TYPE_CLASS_CHECK (NODE)->interface_unknown)

#define SET_CLASSTYPE_INTERFACE_UNKNOWN_X(NODE,X) \
  (LANG_TYPE_CLASS_CHECK (NODE)->interface_unknown = !!(X))
#define SET_CLASSTYPE_INTERFACE_UNKNOWN(NODE) \
  (LANG_TYPE_CLASS_CHECK (NODE)->interface_unknown = 1)
#define SET_CLASSTYPE_INTERFACE_KNOWN(NODE) \
  (LANG_TYPE_CLASS_CHECK (NODE)->interface_unknown = 0)

/* Nonzero if a _DECL node requires us to output debug info for this class.  */
#define CLASSTYPE_DEBUG_REQUESTED(NODE) \
  (LANG_TYPE_CLASS_CHECK (NODE)->debug_requested)

/* Additional macros for inheritance information.  */

/* Nonzero means that this class is on a path leading to a new vtable.  */
#define BINFO_VTABLE_PATH_MARKED(NODE) BINFO_FLAG_1 (NODE)

/* Nonzero means B (a BINFO) has its own vtable.  Any copies will not
   have this flag set.  */
#define BINFO_NEW_VTABLE_MARKED(B) (BINFO_FLAG_2 (B))

/* Compare a BINFO_TYPE with another type for equality.  For a binfo,
   this is functionally equivalent to using same_type_p, but
   measurably faster.  At least one of the arguments must be a
   BINFO_TYPE.  The other can be a BINFO_TYPE or a regular type.  If
   BINFO_TYPE(T) ever stops being the main variant of the class the
   binfo is for, this macro must change.  */
#define SAME_BINFO_TYPE_P(A, B) ((A) == (B))

/* Any subobject that needs a new vtable must have a vptr and must not
   be a non-virtual primary base (since it would then use the vtable from a
   derived class and never become non-primary.)  */
#define SET_BINFO_NEW_VTABLE_MARKED(B)					 \
  (BINFO_NEW_VTABLE_MARKED (B) = 1,					 \
   gcc_assert (!BINFO_PRIMARY_P (B) || BINFO_VIRTUAL_P (B)),		 \
   gcc_assert (TYPE_VFIELD (BINFO_TYPE (B))))

/* Nonzero if this binfo is for a dependent base - one that should not
   be searched.  */
#define BINFO_DEPENDENT_BASE_P(NODE) BINFO_FLAG_3 (NODE)

/* Nonzero if this binfo has lost its primary base binfo (because that
   is a nearly-empty virtual base that has been taken by some other
   base in the complete hierarchy.  */
#define BINFO_LOST_PRIMARY_P(NODE) BINFO_FLAG_4 (NODE)

/* Nonzero if this BINFO is a primary base class.  */
#define BINFO_PRIMARY_P(NODE) BINFO_FLAG_5(NODE)

/* Used by various search routines.  */
#define IDENTIFIER_MARKED(NODE) TREE_LANG_FLAG_0 (NODE)

/* A VEC(tree_pair_s) of the vcall indices associated with the class
   NODE.  The PURPOSE of each element is a FUNCTION_DECL for a virtual
   function.  The VALUE is the index into the virtual table where the
   vcall offset for that function is stored, when NODE is a virtual
   base.  */
#define CLASSTYPE_VCALL_INDICES(NODE) \
  (LANG_TYPE_CLASS_CHECK (NODE)->vcall_indices)

/* The various vtables for the class NODE.  The primary vtable will be
   first, followed by the construction vtables and VTT, if any.  */
#define CLASSTYPE_VTABLES(NODE) \
  (LANG_TYPE_CLASS_CHECK (NODE)->vtables)

/* The std::type_info variable representing this class, or NULL if no
   such variable has been created.  This field is only set for the
   TYPE_MAIN_VARIANT of the class.  */
#define CLASSTYPE_TYPEINFO_VAR(NODE) \
  (LANG_TYPE_CLASS_CHECK (NODE)->typeinfo_var)

/* Accessor macros for the BINFO_VIRTUALS list.  */

/* The number of bytes by which to adjust the `this' pointer when
   calling this virtual function.  Subtract this value from the this
   pointer. Always non-NULL, might be constant zero though.  */
#define BV_DELTA(NODE) (TREE_PURPOSE (NODE))

/* If non-NULL, the vtable index at which to find the vcall offset
   when calling this virtual function.  Add the value at that vtable
   index to the this pointer.  */
#define BV_VCALL_INDEX(NODE) (TREE_TYPE (NODE))

/* The function to call.  */
#define BV_FN(NODE) (TREE_VALUE (NODE))

/* Whether or not this entry is for a lost primary virtual base.  */
#define BV_LOST_PRIMARY(NODE) (TREE_LANG_FLAG_0 (NODE))

/* For FUNCTION_TYPE or METHOD_TYPE, a list of the exceptions that
   this type can raise.  Each TREE_VALUE is a _TYPE.  The TREE_VALUE
   will be NULL_TREE to indicate a throw specification of `()', or
   no exceptions allowed.  For a noexcept specification, TREE_VALUE
   is NULL_TREE and TREE_PURPOSE is the constant-expression. */
#define TYPE_RAISES_EXCEPTIONS(NODE) TYPE_LANG_SLOT_1 (NODE)

/* For FUNCTION_TYPE or METHOD_TYPE, return 1 iff it is declared `throw()'
   or noexcept(true).  */
#define TYPE_NOTHROW_P(NODE) nothrow_spec_p (TYPE_RAISES_EXCEPTIONS (NODE))

/* For FUNCTION_TYPE or METHOD_TYPE, true if NODE is noexcept.  This is the
   case for things declared noexcept(true) and, with -fnothrow-opt, for
   throw() functions.  */
#define TYPE_NOEXCEPT_P(NODE) type_noexcept_p (NODE)

/* The binding level associated with the namespace.  */
#define NAMESPACE_LEVEL(NODE) \
  (LANG_DECL_NS_CHECK (NODE)->level)

/* Flags shared by all forms of DECL_LANG_SPECIFIC.

   Some of the flags live here only to make lang_decl_min/fn smaller.  Do
   not make this struct larger than 32 bits; instead, make sel smaller.  */

struct GTY(()) lang_decl_base {
  unsigned selector : 16;   /* Larger than necessary for faster access.  */
  ENUM_BITFIELD(languages) language : 4;
  unsigned use_template : 2;
  unsigned not_really_extern : 1;	   /* var or fn */
  unsigned initialized_in_class : 1;	   /* var or fn */
  unsigned repo_available_p : 1;	   /* var or fn */
  unsigned threadprivate_or_deleted_p : 1; /* var or fn */
  unsigned anticipated_p : 1;		   /* fn or type */
  unsigned friend_attr : 1;		   /* fn or type */
  unsigned template_conv_p : 1;		   /* var or template */
  unsigned odr_used : 1;		   /* var or fn */
  unsigned u2sel : 1;
  /* 1 spare bit */
};

/* True for DECL codes which have template info and access.  */
#define LANG_DECL_HAS_MIN(NODE)			\
  (TREE_CODE (NODE) == FUNCTION_DECL		\
   || TREE_CODE (NODE) == FIELD_DECL		\
   || TREE_CODE (NODE) == VAR_DECL		\
   || TREE_CODE (NODE) == CONST_DECL		\
   || TREE_CODE (NODE) == TYPE_DECL		\
   || TREE_CODE (NODE) == TEMPLATE_DECL		\
   || TREE_CODE (NODE) == USING_DECL)

/* DECL_LANG_SPECIFIC for the above codes.  */

struct GTY(()) lang_decl_min {
  struct lang_decl_base base;

  /* In a FUNCTION_DECL for which DECL_THUNK_P holds, this is
     THUNK_ALIAS.
     In a FUNCTION_DECL for which DECL_THUNK_P does not hold,
     VAR_DECL, TYPE_DECL, or TEMPLATE_DECL, this is
     DECL_TEMPLATE_INFO.  */
  tree template_info;

  union lang_decl_u2 {
    /* In a FUNCTION_DECL for which DECL_THUNK_P holds, this is
       THUNK_VIRTUAL_OFFSET.
       Otherwise this is DECL_ACCESS.  */
    tree GTY ((tag ("0"))) access;

    /* For VAR_DECL in function, this is DECL_DISCRIMINATOR.  */
    int GTY ((tag ("1"))) discriminator;
  } GTY ((desc ("%0.u.base.u2sel"))) u2;
};

/* Additional DECL_LANG_SPECIFIC information for functions.  */

struct GTY(()) lang_decl_fn {
  struct lang_decl_min min;

  /* In an overloaded operator, this is the value of
     DECL_OVERLOADED_OPERATOR_P.  */
  ENUM_BITFIELD (tree_code) operator_code : 16;

  unsigned global_ctor_p : 1;
  unsigned global_dtor_p : 1;
  unsigned constructor_attr : 1;
  unsigned destructor_attr : 1;
  unsigned assignment_operator_p : 1;
  unsigned static_function : 1;
  unsigned pure_virtual : 1;
  unsigned defaulted_p : 1;

  unsigned has_in_charge_parm_p : 1;
  unsigned has_vtt_parm_p : 1;
  unsigned pending_inline_p : 1;
  unsigned nonconverting : 1;
  unsigned thunk_p : 1;
  unsigned this_thunk_p : 1;
  unsigned hidden_friend_p : 1;
  /* 1 spare bit.  */

  /* For a non-thunk function decl, this is a tree list of
     friendly classes. For a thunk function decl, it is the
     thunked to function decl.  */
  tree befriending_classes;

  /* For a non-virtual FUNCTION_DECL, this is
     DECL_FRIEND_CONTEXT.  For a virtual FUNCTION_DECL for which
     DECL_THIS_THUNK_P does not hold, this is DECL_THUNKS. Both
     this pointer and result pointer adjusting thunks are
     chained here.  This pointer thunks to return pointer thunks
     will be chained on the return pointer thunk.  */
  tree context;

  union lang_decl_u5
  {
    /* In a non-thunk FUNCTION_DECL or TEMPLATE_DECL, this is
       DECL_CLONED_FUNCTION.  */
    tree GTY ((tag ("0"))) cloned_function;

    /* In a FUNCTION_DECL for which THUNK_P holds this is the
       THUNK_FIXED_OFFSET.  */
    HOST_WIDE_INT GTY ((tag ("1"))) fixed_offset;
  } GTY ((desc ("%1.thunk_p"))) u5;

  union lang_decl_u3
  {
    struct cp_token_cache * GTY ((tag ("1"))) pending_inline_info;
    struct language_function * GTY ((tag ("0")))
      saved_language_function;
  } GTY ((desc ("%1.pending_inline_p"))) u;

};

/* DECL_LANG_SPECIFIC for namespaces.  */

struct GTY(()) lang_decl_ns {
  struct lang_decl_base base;
  struct cp_binding_level *level;
};

/* DECL_LANG_SPECIFIC for parameters.  */

struct GTY(()) lang_decl_parm {
  struct lang_decl_base base;
  int index;
};

/* DECL_LANG_SPECIFIC for all types.  It would be nice to just make this a
   union rather than a struct containing a union as its only field, but
   tree.h declares it as a struct.  */

struct GTY((variable_size)) lang_decl {
  union GTY((desc ("%h.base.selector"))) lang_decl_u {
    struct lang_decl_base GTY ((default)) base;
    struct lang_decl_min GTY((tag ("0"))) min;
    struct lang_decl_fn GTY ((tag ("1"))) fn;
    struct lang_decl_ns GTY((tag ("2"))) ns;
    struct lang_decl_parm GTY((tag ("3"))) parm;
  } u;
};

/* Looks through a template (if present) to find what it declares.  */
#define STRIP_TEMPLATE(NODE) \
  (TREE_CODE (NODE) == TEMPLATE_DECL ? DECL_TEMPLATE_RESULT (NODE) : NODE)

#if defined ENABLE_TREE_CHECKING && (GCC_VERSION >= 2007)

#define LANG_DECL_MIN_CHECK(NODE) __extension__			\
({ struct lang_decl *lt = DECL_LANG_SPECIFIC (NODE);		\
   if (!LANG_DECL_HAS_MIN (NODE))				\
     lang_check_failed (__FILE__, __LINE__, __FUNCTION__);	\
   &lt->u.min; })

/* We want to be able to check DECL_CONSTRUCTOR_P and such on a function
   template, not just on a FUNCTION_DECL.  So when looking for things in
   lang_decl_fn, look down through a TEMPLATE_DECL into its result.  */
#define LANG_DECL_FN_CHECK(NODE) __extension__				\
({ struct lang_decl *lt = DECL_LANG_SPECIFIC (STRIP_TEMPLATE (NODE));	\
   if (!DECL_DECLARES_FUNCTION_P (NODE) || lt->u.base.selector != 1)	\
     lang_check_failed (__FILE__, __LINE__, __FUNCTION__);		\
   &lt->u.fn; })

#define LANG_DECL_NS_CHECK(NODE) __extension__				\
({ struct lang_decl *lt = DECL_LANG_SPECIFIC (NODE);			\
   if (TREE_CODE (NODE) != NAMESPACE_DECL || lt->u.base.selector != 2)	\
     lang_check_failed (__FILE__, __LINE__, __FUNCTION__);		\
   &lt->u.ns; })

#define LANG_DECL_PARM_CHECK(NODE) __extension__		\
({ struct lang_decl *lt = DECL_LANG_SPECIFIC (NODE);		\
  if (TREE_CODE (NODE) != PARM_DECL)				\
    lang_check_failed (__FILE__, __LINE__, __FUNCTION__);	\
  &lt->u.parm; })

#define LANG_DECL_U2_CHECK(NODE, TF) __extension__		\
({  struct lang_decl *lt = DECL_LANG_SPECIFIC (NODE);		\
    if (!LANG_DECL_HAS_MIN (NODE) || lt->u.base.u2sel != TF)	\
      lang_check_failed (__FILE__, __LINE__, __FUNCTION__);	\
    &lt->u.min.u2; })

#else

#define LANG_DECL_MIN_CHECK(NODE) \
  (&DECL_LANG_SPECIFIC (NODE)->u.min)

#define LANG_DECL_FN_CHECK(NODE) \
  (&DECL_LANG_SPECIFIC (STRIP_TEMPLATE (NODE))->u.fn)

#define LANG_DECL_NS_CHECK(NODE) \
  (&DECL_LANG_SPECIFIC (NODE)->u.ns)

#define LANG_DECL_PARM_CHECK(NODE) \
  (&DECL_LANG_SPECIFIC (NODE)->u.parm)

#define LANG_DECL_U2_CHECK(NODE, TF) \
  (&DECL_LANG_SPECIFIC (NODE)->u.min.u2)

#endif /* ENABLE_TREE_CHECKING */

/* For a FUNCTION_DECL or a VAR_DECL, the language linkage for the
   declaration.  Some entities (like a member function in a local
   class, or a local variable) do not have linkage at all, and this
   macro should not be used in those cases.

   Implementation note: A FUNCTION_DECL without DECL_LANG_SPECIFIC was
   created by language-independent code, and has C linkage.  Most
   VAR_DECLs have C++ linkage, and do not have DECL_LANG_SPECIFIC, but
   we do create DECL_LANG_SPECIFIC for variables with non-C++ linkage.  */
#define DECL_LANGUAGE(NODE)				\
  (DECL_LANG_SPECIFIC (NODE)				\
   ? DECL_LANG_SPECIFIC (NODE)->u.base.language		\
   : (TREE_CODE (NODE) == FUNCTION_DECL			\
      ? lang_c : lang_cplusplus))

/* Set the language linkage for NODE to LANGUAGE.  */
#define SET_DECL_LANGUAGE(NODE, LANGUAGE) \
  (DECL_LANG_SPECIFIC (NODE)->u.base.language = (LANGUAGE))

/* For FUNCTION_DECLs: nonzero means that this function is a constructor.  */
#define DECL_CONSTRUCTOR_P(NODE) \
  (LANG_DECL_FN_CHECK (NODE)->constructor_attr)

/* Nonzero if NODE (a FUNCTION_DECL) is a constructor for a complete
   object.  */
#define DECL_COMPLETE_CONSTRUCTOR_P(NODE)		\
  (DECL_CONSTRUCTOR_P (NODE)				\
   && DECL_NAME (NODE) == complete_ctor_identifier)

/* Nonzero if NODE (a FUNCTION_DECL) is a constructor for a base
   object.  */
#define DECL_BASE_CONSTRUCTOR_P(NODE)		\
  (DECL_CONSTRUCTOR_P (NODE)			\
   && DECL_NAME (NODE) == base_ctor_identifier)

/* Nonzero if NODE (a FUNCTION_DECL) is a constructor, but not either the
   specialized in-charge constructor or the specialized not-in-charge
   constructor.  */
#define DECL_MAYBE_IN_CHARGE_CONSTRUCTOR_P(NODE)		\
  (DECL_DECLARES_FUNCTION_P (NODE) && DECL_CONSTRUCTOR_P (NODE) \
   && !DECL_CLONED_FUNCTION_P (NODE))

/* Nonzero if NODE (a FUNCTION_DECL) is a copy constructor.  */
#define DECL_COPY_CONSTRUCTOR_P(NODE) \
  (DECL_CONSTRUCTOR_P (NODE) && copy_fn_p (NODE) > 0)

/* Nonzero if NODE (a FUNCTION_DECL) is a move constructor.  */
#define DECL_MOVE_CONSTRUCTOR_P(NODE) \
  (DECL_CONSTRUCTOR_P (NODE) && move_fn_p (NODE))

/* Nonzero if NODE is a destructor.  */
#define DECL_DESTRUCTOR_P(NODE)				\
  (LANG_DECL_FN_CHECK (NODE)->destructor_attr)

/* Nonzero if NODE (a FUNCTION_DECL) is a destructor, but not the
   specialized in-charge constructor, in-charge deleting constructor,
   or the base destructor.  */
#define DECL_MAYBE_IN_CHARGE_DESTRUCTOR_P(NODE)			\
  (DECL_DECLARES_FUNCTION_P (NODE) && DECL_DESTRUCTOR_P (NODE)	\
   && !DECL_CLONED_FUNCTION_P (NODE))

/* Nonzero if NODE (a FUNCTION_DECL) is a destructor for a complete
   object.  */
#define DECL_COMPLETE_DESTRUCTOR_P(NODE)		\
  (DECL_DESTRUCTOR_P (NODE)				\
   && DECL_NAME (NODE) == complete_dtor_identifier)

/* Nonzero if NODE (a FUNCTION_DECL) is a destructor for a base
   object.  */
#define DECL_BASE_DESTRUCTOR_P(NODE)		\
  (DECL_DESTRUCTOR_P (NODE)			\
   && DECL_NAME (NODE) == base_dtor_identifier)

/* Nonzero if NODE (a FUNCTION_DECL) is a destructor for a complete
   object that deletes the object after it has been destroyed.  */
#define DECL_DELETING_DESTRUCTOR_P(NODE)		\
  (DECL_DESTRUCTOR_P (NODE)				\
   && DECL_NAME (NODE) == deleting_dtor_identifier)

/* Nonzero if NODE (a FUNCTION_DECL) is a cloned constructor or
   destructor.  */
#define DECL_CLONED_FUNCTION_P(NODE) (!!decl_cloned_function_p (NODE, true))

/* If DECL_CLONED_FUNCTION_P holds, this is the function that was
   cloned.  */
#define DECL_CLONED_FUNCTION(NODE) (*decl_cloned_function_p (NODE, false))

/* Perform an action for each clone of FN, if FN is a function with
   clones.  This macro should be used like:

      FOR_EACH_CLONE (clone, fn)
	{ ... }

  */
#define FOR_EACH_CLONE(CLONE, FN)			\
  if (TREE_CODE (FN) == FUNCTION_DECL			\
      && (DECL_MAYBE_IN_CHARGE_CONSTRUCTOR_P (FN)	\
	  || DECL_MAYBE_IN_CHARGE_DESTRUCTOR_P (FN)))	\
     for (CLONE = DECL_CHAIN (FN);			\
	  CLONE && DECL_CLONED_FUNCTION_P (CLONE);	\
	  CLONE = DECL_CHAIN (CLONE))

/* Nonzero if NODE has DECL_DISCRIMINATOR and not DECL_ACCESS.  */
#define DECL_DISCRIMINATOR_P(NODE)	\
  (TREE_CODE (NODE) == VAR_DECL		\
   && DECL_FUNCTION_SCOPE_P (NODE))

/* Discriminator for name mangling.  */
#define DECL_DISCRIMINATOR(NODE) (LANG_DECL_U2_CHECK (NODE, 1)->discriminator)

/* True iff DECL_DISCRIMINATOR is set for a DECL_DISCRIMINATOR_P decl.  */
#define DECL_DISCRIMINATOR_SET_P(NODE) \
  (DECL_LANG_SPECIFIC (NODE) && DECL_LANG_SPECIFIC (NODE)->u.base.u2sel == 1)

/* The index of a user-declared parameter in its function, starting at 1.
   All artificial parameters will have index 0.  */
#define DECL_PARM_INDEX(NODE) \
  (LANG_DECL_PARM_CHECK (NODE)->index)

/* Nonzero if the VTT parm has been added to NODE.  */
#define DECL_HAS_VTT_PARM_P(NODE) \
  (LANG_DECL_FN_CHECK (NODE)->has_vtt_parm_p)

/* Nonzero if NODE is a FUNCTION_DECL for which a VTT parameter is
   required.  */
#define DECL_NEEDS_VTT_PARM_P(NODE)			\
  (CLASSTYPE_VBASECLASSES (DECL_CONTEXT (NODE))		\
   && (DECL_BASE_CONSTRUCTOR_P (NODE)			\
       || DECL_BASE_DESTRUCTOR_P (NODE)))

/* Nonzero if NODE is a user-defined conversion operator.  */
#define DECL_CONV_FN_P(NODE) \
  (DECL_NAME (NODE) && IDENTIFIER_TYPENAME_P (DECL_NAME (NODE)))

/* If FN is a conversion operator, the type to which it converts.
   Otherwise, NULL_TREE.  */
#define DECL_CONV_FN_TYPE(FN) \
  (DECL_CONV_FN_P (FN) ? TREE_TYPE (DECL_NAME (FN)) : NULL_TREE)

/* Nonzero if NODE, which is a TEMPLATE_DECL, is a template
   conversion operator to a type dependent on the innermost template
   args.  */
#define DECL_TEMPLATE_CONV_FN_P(NODE) \
  (DECL_LANG_SPECIFIC (TEMPLATE_DECL_CHECK (NODE))->u.base.template_conv_p)

/* Nonzero if NODE, a static data member, was declared in its class as an
   array of unknown bound.  */
#define VAR_HAD_UNKNOWN_BOUND(NODE)			\
  (DECL_LANG_SPECIFIC (VAR_DECL_CHECK (NODE))		\
   ? DECL_LANG_SPECIFIC (NODE)->u.base.template_conv_p	\
   : false)
#define SET_VAR_HAD_UNKNOWN_BOUND(NODE) \
  (DECL_LANG_SPECIFIC (VAR_DECL_CHECK (NODE))->u.base.template_conv_p = true)

/* Set the overloaded operator code for NODE to CODE.  */
#define SET_OVERLOADED_OPERATOR_CODE(NODE, CODE) \
  (LANG_DECL_FN_CHECK (NODE)->operator_code = (CODE))

/* If NODE is an overloaded operator, then this returns the TREE_CODE
   associated with the overloaded operator.
   DECL_ASSIGNMENT_OPERATOR_P must also be checked to determine
   whether or not NODE is an assignment operator.  If NODE is not an
   overloaded operator, ERROR_MARK is returned.  Since the numerical
   value of ERROR_MARK is zero, this macro can be used as a predicate
   to test whether or not NODE is an overloaded operator.  */
#define DECL_OVERLOADED_OPERATOR_P(NODE)		\
  (IDENTIFIER_OPNAME_P (DECL_NAME (NODE))		\
   ? LANG_DECL_FN_CHECK (NODE)->operator_code : ERROR_MARK)

/* Nonzero if NODE is an assignment operator (including += and such).  */
#define DECL_ASSIGNMENT_OPERATOR_P(NODE) \
  (LANG_DECL_FN_CHECK (NODE)->assignment_operator_p)

/* For FUNCTION_DECLs: nonzero means that this function is a
   constructor or a destructor with an extra in-charge parameter to
   control whether or not virtual bases are constructed.  */
#define DECL_HAS_IN_CHARGE_PARM_P(NODE) \
  (LANG_DECL_FN_CHECK (NODE)->has_in_charge_parm_p)

/* Nonzero if DECL is a declaration of __builtin_constant_p.  */
#define DECL_IS_BUILTIN_CONSTANT_P(NODE)		\
 (TREE_CODE (NODE) == FUNCTION_DECL			\
  && DECL_BUILT_IN_CLASS (NODE) == BUILT_IN_NORMAL	\
  && DECL_FUNCTION_CODE (NODE) == BUILT_IN_CONSTANT_P)

/* Nonzero for _DECL means that this decl appears in (or will appear
   in) as a member in a RECORD_TYPE or UNION_TYPE node.  It is also for
   detecting circularity in case members are multiply defined.  In the
   case of a VAR_DECL, it is also used to determine how program storage
   should be allocated.  */
#define DECL_IN_AGGR_P(NODE) (DECL_LANG_FLAG_3 (NODE))

/* Nonzero for a VAR_DECL means that the variable's initialization (if
   any) has been processed.  (In general, DECL_INITIALIZED_P is
   !DECL_EXTERN, but static data members may be initialized even if
   not defined.)  */
#define DECL_INITIALIZED_P(NODE) \
   (TREE_LANG_FLAG_1 (VAR_DECL_CHECK (NODE)))

/* Nonzero for a VAR_DECL iff an explicit initializer was provided.  */
#define DECL_NONTRIVIALLY_INITIALIZED_P(NODE)	\
   (TREE_LANG_FLAG_3 (VAR_DECL_CHECK (NODE)))

/* Nonzero for a VAR_DECL that was initialized with a
   constant-expression.  */
#define DECL_INITIALIZED_BY_CONSTANT_EXPRESSION_P(NODE) \
  (TREE_LANG_FLAG_2 (VAR_DECL_CHECK (NODE)))

/* Nonzero if the DECL was initialized in the class definition itself,
   rather than outside the class.  This is used for both static member
   VAR_DECLS, and FUNCTION_DECLS that are defined in the class.  */
#define DECL_INITIALIZED_IN_CLASS_P(DECL) \
  (DECL_LANG_SPECIFIC (VAR_OR_FUNCTION_DECL_CHECK (DECL)) \
   ->u.base.initialized_in_class)

/* Nonzero if the DECL is used in the sense of 3.2 [basic.def.odr].
   Only available for decls with DECL_LANG_SPECIFIC.  */
#define DECL_ODR_USED(DECL) \
  (DECL_LANG_SPECIFIC (VAR_OR_FUNCTION_DECL_CHECK (DECL)) \
   ->u.base.odr_used)

/* Nonzero for DECL means that this decl is just a friend declaration,
   and should not be added to the list of members for this class.  */
#define DECL_FRIEND_P(NODE) (DECL_LANG_SPECIFIC (NODE)->u.base.friend_attr)

/* A TREE_LIST of the types which have befriended this FUNCTION_DECL.  */
#define DECL_BEFRIENDING_CLASSES(NODE) \
  (LANG_DECL_FN_CHECK (NODE)->befriending_classes)

/* Nonzero for FUNCTION_DECL means that this decl is a static
   member function.  */
#define DECL_STATIC_FUNCTION_P(NODE) \
  (LANG_DECL_FN_CHECK (NODE)->static_function)

/* Nonzero for FUNCTION_DECL means that this decl is a non-static
   member function.  */
#define DECL_NONSTATIC_MEMBER_FUNCTION_P(NODE) \
  (TREE_CODE (TREE_TYPE (NODE)) == METHOD_TYPE)

/* Nonzero for FUNCTION_DECL means that this decl is a member function
   (static or non-static).  */
#define DECL_FUNCTION_MEMBER_P(NODE) \
  (DECL_NONSTATIC_MEMBER_FUNCTION_P (NODE) || DECL_STATIC_FUNCTION_P (NODE))

/* Nonzero for FUNCTION_DECL means that this member function
   has `this' as const X *const.  */
#define DECL_CONST_MEMFUNC_P(NODE)					 \
  (DECL_NONSTATIC_MEMBER_FUNCTION_P (NODE)				 \
   && CP_TYPE_CONST_P (TREE_TYPE (TREE_VALUE				 \
				  (TYPE_ARG_TYPES (TREE_TYPE (NODE))))))

/* Nonzero for FUNCTION_DECL means that this member function
   has `this' as volatile X *const.  */
#define DECL_VOLATILE_MEMFUNC_P(NODE)					 \
  (DECL_NONSTATIC_MEMBER_FUNCTION_P (NODE)				 \
   && CP_TYPE_VOLATILE_P (TREE_TYPE (TREE_VALUE				 \
				  (TYPE_ARG_TYPES (TREE_TYPE (NODE))))))

/* Nonzero for a DECL means that this member is a non-static member.  */
#define DECL_NONSTATIC_MEMBER_P(NODE)		\
  (DECL_NONSTATIC_MEMBER_FUNCTION_P (NODE)	\
   || TREE_CODE (NODE) == FIELD_DECL)

/* Nonzero for _DECL means that this member object type
   is mutable.  */
#define DECL_MUTABLE_P(NODE) (DECL_LANG_FLAG_0 (NODE))

/* Nonzero for _DECL means that this constructor or conversion function is
   non-converting.  */
#define DECL_NONCONVERTING_P(NODE) \
  (LANG_DECL_FN_CHECK (NODE)->nonconverting)

/* Nonzero for FUNCTION_DECL means that this member function is a pure
   virtual function.  */
#define DECL_PURE_VIRTUAL_P(NODE) \
  (LANG_DECL_FN_CHECK (NODE)->pure_virtual)

/* True (in a FUNCTION_DECL) if NODE is a virtual function that is an
   invalid overrider for a function from a base class.  Once we have
   complained about an invalid overrider we avoid complaining about it
   again.  */
#define DECL_INVALID_OVERRIDER_P(NODE) \
  (DECL_LANG_FLAG_4 (NODE))

/* The thunks associated with NODE, a FUNCTION_DECL.  */
#define DECL_THUNKS(NODE) \
  (LANG_DECL_FN_CHECK (NODE)->context)

/* Nonzero if NODE is a thunk, rather than an ordinary function.  */
#define DECL_THUNK_P(NODE)			\
  (TREE_CODE (NODE) == FUNCTION_DECL		\
   && DECL_LANG_SPECIFIC (NODE)			\
   && LANG_DECL_FN_CHECK (NODE)->thunk_p)

/* Set DECL_THUNK_P for node.  */
#define SET_DECL_THUNK_P(NODE, THIS_ADJUSTING)			\
  (LANG_DECL_FN_CHECK (NODE)->thunk_p = 1,			\
   LANG_DECL_FN_CHECK (NODE)->this_thunk_p = (THIS_ADJUSTING))

/* Nonzero if NODE is a this pointer adjusting thunk.  */
#define DECL_THIS_THUNK_P(NODE)			\
  (DECL_THUNK_P (NODE) && LANG_DECL_FN_CHECK (NODE)->this_thunk_p)

/* Nonzero if NODE is a result pointer adjusting thunk.  */
#define DECL_RESULT_THUNK_P(NODE)			\
  (DECL_THUNK_P (NODE) && !LANG_DECL_FN_CHECK (NODE)->this_thunk_p)

/* Nonzero if NODE is a FUNCTION_DECL, but not a thunk.  */
#define DECL_NON_THUNK_FUNCTION_P(NODE)				\
  (TREE_CODE (NODE) == FUNCTION_DECL && !DECL_THUNK_P (NODE))

/* Nonzero if NODE is `extern "C"'.  */
#define DECL_EXTERN_C_P(NODE) \
  (DECL_LANGUAGE (NODE) == lang_c)

/* Nonzero if NODE is an `extern "C"' function.  */
#define DECL_EXTERN_C_FUNCTION_P(NODE) \
  (DECL_NON_THUNK_FUNCTION_P (NODE) && DECL_EXTERN_C_P (NODE))

/* True iff DECL is an entity with vague linkage whose definition is
   available in this translation unit.  */
#define DECL_REPO_AVAILABLE_P(NODE) \
  (DECL_LANG_SPECIFIC (NODE)->u.base.repo_available_p)

/* True if DECL is declared 'constexpr'.  */
#define DECL_DECLARED_CONSTEXPR_P(DECL) \
  DECL_LANG_FLAG_8 (VAR_OR_FUNCTION_DECL_CHECK (STRIP_TEMPLATE (DECL)))

/* Nonzero if this DECL is the __PRETTY_FUNCTION__ variable in a
   template function.  */
#define DECL_PRETTY_FUNCTION_P(NODE) \
  (TREE_LANG_FLAG_0 (VAR_DECL_CHECK (NODE)))

/* The _TYPE context in which this _DECL appears.  This field holds the
   class where a virtual function instance is actually defined.  */
#define DECL_CLASS_CONTEXT(NODE) \
  (DECL_CLASS_SCOPE_P (NODE) ? DECL_CONTEXT (NODE) : NULL_TREE)

/* For a non-member friend function, the class (if any) in which this
   friend was defined.  For example, given:

     struct S { friend void f (); };

   the DECL_FRIEND_CONTEXT for `f' will be `S'.  */
#define DECL_FRIEND_CONTEXT(NODE)				\
  ((DECL_DECLARES_FUNCTION_P (NODE)				\
    && DECL_FRIEND_P (NODE) && !DECL_FUNCTION_MEMBER_P (NODE))	\
   ? LANG_DECL_FN_CHECK (NODE)->context				\
   : NULL_TREE)

/* Set the DECL_FRIEND_CONTEXT for NODE to CONTEXT.  */
#define SET_DECL_FRIEND_CONTEXT(NODE, CONTEXT) \
  (LANG_DECL_FN_CHECK (NODE)->context = (CONTEXT))

#define CP_DECL_CONTEXT(NODE) \
  (!DECL_FILE_SCOPE_P (NODE) ? DECL_CONTEXT (NODE) : global_namespace)
#define CP_TYPE_CONTEXT(NODE) \
  (!TYPE_FILE_SCOPE_P (NODE) ? TYPE_CONTEXT (NODE) : global_namespace)
#define FROB_CONTEXT(NODE) \
  ((NODE) == global_namespace ? DECL_CONTEXT (NODE) : (NODE))

/* 1 iff NODE has namespace scope, including the global namespace.  */
#define DECL_NAMESPACE_SCOPE_P(NODE)				\
  (!DECL_TEMPLATE_PARM_P (NODE)					\
   && TREE_CODE (CP_DECL_CONTEXT (NODE)) == NAMESPACE_DECL)

#define TYPE_NAMESPACE_SCOPE_P(NODE) \
  (TREE_CODE (CP_TYPE_CONTEXT (NODE)) == NAMESPACE_DECL)

#define NAMESPACE_SCOPE_P(NODE) \
  ((DECL_P (NODE) && DECL_NAMESPACE_SCOPE_P (NODE)) \
   || (TYPE_P (NODE) && TYPE_NAMESPACE_SCOPE_P (NODE)))

/* 1 iff NODE is a class member.  */
#define DECL_CLASS_SCOPE_P(NODE) \
  (DECL_CONTEXT (NODE) && TYPE_P (DECL_CONTEXT (NODE)))

#define TYPE_CLASS_SCOPE_P(NODE) \
  (TYPE_CONTEXT (NODE) && TYPE_P (TYPE_CONTEXT (NODE)))

/* 1 iff NODE is function-local.  */
#define DECL_FUNCTION_SCOPE_P(NODE) \
  (DECL_CONTEXT (NODE) \
   && TREE_CODE (DECL_CONTEXT (NODE)) == FUNCTION_DECL)

#define TYPE_FUNCTION_SCOPE_P(NODE) \
  (TYPE_CONTEXT (NODE) && TREE_CODE (TYPE_CONTEXT (NODE)) == FUNCTION_DECL)

/* 1 iff VAR_DECL node NODE is a type-info decl.  This flag is set for
   both the primary typeinfo object and the associated NTBS name.  */
#define DECL_TINFO_P(NODE) TREE_LANG_FLAG_4 (VAR_DECL_CHECK (NODE))

/* 1 iff VAR_DECL node NODE is virtual table or VTT.  */
#define DECL_VTABLE_OR_VTT_P(NODE) TREE_LANG_FLAG_5 (VAR_DECL_CHECK (NODE))

/* Returns 1 iff VAR_DECL is a construction virtual table.
   DECL_VTABLE_OR_VTT_P will be true in this case and must be checked
   before using this macro.  */
#define DECL_CONSTRUCTION_VTABLE_P(NODE) \
  TREE_LANG_FLAG_6 (VAR_DECL_CHECK (NODE))

/* 1 iff NODE is function-local, but for types.  */
#define LOCAL_CLASS_P(NODE)				\
  (decl_function_context (TYPE_MAIN_DECL (NODE)) != NULL_TREE)

/* For a NAMESPACE_DECL: the list of using namespace directives
   The PURPOSE is the used namespace, the value is the namespace
   that is the common ancestor.  */
#define DECL_NAMESPACE_USING(NODE) DECL_VINDEX (NAMESPACE_DECL_CHECK (NODE))

/* In a NAMESPACE_DECL, the DECL_INITIAL is used to record all users
   of a namespace, to record the transitive closure of using namespace.  */
#define DECL_NAMESPACE_USERS(NODE) DECL_INITIAL (NAMESPACE_DECL_CHECK (NODE))

/* In a NAMESPACE_DECL, the list of namespaces which have associated
   themselves with this one.  */
#define DECL_NAMESPACE_ASSOCIATIONS(NODE) \
  (NAMESPACE_DECL_CHECK (NODE)->decl_non_common.saved_tree)

/* In a NAMESPACE_DECL, points to the original namespace if this is
   a namespace alias.  */
#define DECL_NAMESPACE_ALIAS(NODE) \
	DECL_ABSTRACT_ORIGIN (NAMESPACE_DECL_CHECK (NODE))
#define ORIGINAL_NAMESPACE(NODE)  \
  (DECL_NAMESPACE_ALIAS (NODE) ? DECL_NAMESPACE_ALIAS (NODE) : (NODE))

/* Nonzero if NODE is the std namespace.  */
#define DECL_NAMESPACE_STD_P(NODE)			\
  (TREE_CODE (NODE) == NAMESPACE_DECL			\
   && CP_DECL_CONTEXT (NODE) == global_namespace	\
   && DECL_NAME (NODE) == std_identifier)

/* In a TREE_LIST concatenating using directives, indicate indirect
   directives  */
#define TREE_INDIRECT_USING(NODE) (TREE_LIST_CHECK (NODE)->base.lang_flag_0)

/* In a TREE_LIST in an attribute list, indicates that the attribute
   must be applied at instantiation time.  */
#define ATTR_IS_DEPENDENT(NODE) (TREE_LIST_CHECK (NODE)->base.lang_flag_0)

extern tree decl_shadowed_for_var_lookup (tree);
extern void decl_shadowed_for_var_insert (tree, tree);

/* Non zero if this is a using decl for a dependent scope. */
#define DECL_DEPENDENT_P(NODE) DECL_LANG_FLAG_0 (USING_DECL_CHECK (NODE))

/* The scope named in a using decl.  */
#define USING_DECL_SCOPE(NODE) TREE_TYPE (USING_DECL_CHECK (NODE))

/* The decls named by a using decl.  */
#define USING_DECL_DECLS(NODE) DECL_INITIAL (USING_DECL_CHECK (NODE))

/* In a VAR_DECL, true if we have a shadowed local variable
   in the shadowed var table for this VAR_DECL.  */
#define DECL_HAS_SHADOWED_FOR_VAR_P(NODE) \
  (VAR_DECL_CHECK (NODE)->decl_with_vis.shadowed_for_var_p)

/* In a VAR_DECL for a variable declared in a for statement,
   this is the shadowed (local) variable.  */
#define DECL_SHADOWED_FOR_VAR(NODE) \
  (DECL_HAS_SHADOWED_FOR_VAR_P(NODE) ? decl_shadowed_for_var_lookup (NODE) : NULL)

#define SET_DECL_SHADOWED_FOR_VAR(NODE, VAL) \
  (decl_shadowed_for_var_insert (NODE, VAL))

/* In a FUNCTION_DECL, this is nonzero if this function was defined in
   the class definition.  We have saved away the text of the function,
   but have not yet processed it.  */
#define DECL_PENDING_INLINE_P(NODE) \
  (LANG_DECL_FN_CHECK (NODE)->pending_inline_p)

/* If DECL_PENDING_INLINE_P holds, this is the saved text of the
   function.  */
#define DECL_PENDING_INLINE_INFO(NODE) \
  (LANG_DECL_FN_CHECK (NODE)->u.pending_inline_info)

/* For a class type: if this structure has many fields, we'll sort them
   and put them into a TREE_VEC.  */
#define CLASSTYPE_SORTED_FIELDS(NODE) \
  (LANG_TYPE_CLASS_CHECK (NODE)->sorted_fields)

/* If non-NULL for a VAR_DECL, FUNCTION_DECL, TYPE_DECL or
   TEMPLATE_DECL, the entity is either a template specialization (if
   DECL_USE_TEMPLATE is nonzero) or the abstract instance of the
   template itself.

   In either case, DECL_TEMPLATE_INFO is a TREE_LIST, whose
   TREE_PURPOSE is the TEMPLATE_DECL of which this entity is a
   specialization or abstract instance.  The TREE_VALUE is the
   template arguments used to specialize the template.
   
   Consider:

      template <typename T> struct S { friend void f(T) {} };

   In this case, S<int>::f is, from the point of view of the compiler,
   an instantiation of a template -- but, from the point of view of
   the language, each instantiation of S results in a wholly unrelated
   global function f.  In this case, DECL_TEMPLATE_INFO for S<int>::f
   will be non-NULL, but DECL_USE_TEMPLATE will be zero.  */
#define DECL_TEMPLATE_INFO(NODE) \
  (DECL_LANG_SPECIFIC (VAR_TEMPL_TYPE_OR_FUNCTION_DECL_CHECK (NODE)) \
   ->u.min.template_info)

/* For a VAR_DECL, indicates that the variable is actually a
   non-static data member of anonymous union that has been promoted to
   variable status.  */
#define DECL_ANON_UNION_VAR_P(NODE) \
  (DECL_LANG_FLAG_4 (VAR_DECL_CHECK (NODE)))

/* Template information for a RECORD_TYPE or UNION_TYPE.  */
#define CLASSTYPE_TEMPLATE_INFO(NODE) \
  (LANG_TYPE_CLASS_CHECK (RECORD_OR_UNION_CHECK (NODE))->template_info)

/* Template information for an ENUMERAL_TYPE.  Although an enumeration may
   not be a primary template, it may be declared within the scope of a
   primary template and the enumeration constants may depend on
   non-type template parameters.  */
#define ENUM_TEMPLATE_INFO(NODE) \
  (TYPE_LANG_SLOT_1 (ENUMERAL_TYPE_CHECK (NODE)))

/* Template information for a template template parameter.  */
#define TEMPLATE_TEMPLATE_PARM_TEMPLATE_INFO(NODE) \
  (LANG_TYPE_CLASS_CHECK (BOUND_TEMPLATE_TEMPLATE_PARM_TYPE_CHECK (NODE)) \
   ->template_info)

/* Template information for an ENUMERAL_, RECORD_, or UNION_TYPE.  */
#define TYPE_TEMPLATE_INFO(NODE)			\
  (TREE_CODE (NODE) == ENUMERAL_TYPE			\
   ? ENUM_TEMPLATE_INFO (NODE) :			\
   (TREE_CODE (NODE) == BOUND_TEMPLATE_TEMPLATE_PARM	\
    ? TEMPLATE_TEMPLATE_PARM_TEMPLATE_INFO (NODE) :	\
    (TYPE_LANG_SPECIFIC (NODE)				\
     ? CLASSTYPE_TEMPLATE_INFO (NODE)			\
     : NULL_TREE)))

/* Set the template information for an ENUMERAL_, RECORD_, or
   UNION_TYPE to VAL.  */
#define SET_TYPE_TEMPLATE_INFO(NODE, VAL)	\
  (TREE_CODE (NODE) == ENUMERAL_TYPE		\
   ? (ENUM_TEMPLATE_INFO (NODE) = (VAL))	\
   : (CLASSTYPE_TEMPLATE_INFO (NODE) = (VAL)))

#define TI_TEMPLATE(NODE) TREE_TYPE (TEMPLATE_INFO_CHECK (NODE))
#define TI_ARGS(NODE) TREE_CHAIN (TEMPLATE_INFO_CHECK (NODE))
#define TI_PENDING_TEMPLATE_FLAG(NODE) TREE_LANG_FLAG_1 (NODE)
/* For a given TREE_VEC containing a template argument list,
   this property contains the number of arguments that are not
   defaulted.  */
#define NON_DEFAULT_TEMPLATE_ARGS_COUNT(NODE) TREE_CHAIN (TREE_VEC_CHECK (NODE))
/* Below are the setter and getter of the NON_DEFAULT_TEMPLATE_ARGS_COUNT
   property.  */
#define SET_NON_DEFAULT_TEMPLATE_ARGS_COUNT(NODE, INT_VALUE) \
  NON_DEFAULT_TEMPLATE_ARGS_COUNT(NODE) = build_int_cst (NULL_TREE, INT_VALUE)
#ifdef ENABLE_CHECKING
#define GET_NON_DEFAULT_TEMPLATE_ARGS_COUNT(NODE) \
    int_cst_value (NON_DEFAULT_TEMPLATE_ARGS_COUNT (NODE))
#else
#define GET_NON_DEFAULT_TEMPLATE_ARGS_COUNT(NODE) \
  NON_DEFAULT_TEMPLATE_ARGS_COUNT (NODE) \
  ? int_cst_value (NON_DEFAULT_TEMPLATE_ARGS_COUNT (NODE)) \
  : TREE_VEC_LENGTH (INNERMOST_TEMPLATE_ARGS (NODE))
#endif
/* The list of typedefs - used in the template - that need
   access checking at template instantiation time.  */
#define TI_TYPEDEFS_NEEDING_ACCESS_CHECKING(NODE) \
  ((struct tree_template_info*)TEMPLATE_INFO_CHECK \
     (NODE))->typedefs_needing_access_checking

/* We use TREE_VECs to hold template arguments.  If there is only one
   level of template arguments, then the TREE_VEC contains the
   arguments directly.  If there is more than one level of template
   arguments, then each entry in the TREE_VEC is itself a TREE_VEC,
   containing the template arguments for a single level.  The first
   entry in the outer TREE_VEC is the outermost level of template
   parameters; the last is the innermost.

   It is incorrect to ever form a template argument vector containing
   only one level of arguments, but which is a TREE_VEC containing as
   its only entry the TREE_VEC for that level.

   For each TREE_VEC containing the template arguments for a single
   level, it's possible to get or set the number of non defaulted
   template arguments by using the accessor macros
   GET_NON_DEFAULT_TEMPLATE_ARGS_COUNT or
   SET_NON_DEFAULT_TEMPLATE_ARGS_COUNT.  */

/* Nonzero if the template arguments is actually a vector of vectors,
   rather than just a vector.  */
#define TMPL_ARGS_HAVE_MULTIPLE_LEVELS(NODE)		     \
  (NODE && TREE_VEC_LENGTH (NODE) && TREE_VEC_ELT (NODE, 0)  \
   && TREE_CODE (TREE_VEC_ELT (NODE, 0)) == TREE_VEC)

/* The depth of a template argument vector.  When called directly by
   the parser, we use a TREE_LIST rather than a TREE_VEC to represent
   template arguments.  In fact, we may even see NULL_TREE if there
   are no template arguments.  In both of those cases, there is only
   one level of template arguments.  */
#define TMPL_ARGS_DEPTH(NODE)					\
  (TMPL_ARGS_HAVE_MULTIPLE_LEVELS (NODE) ? TREE_VEC_LENGTH (NODE) : 1)

/* The LEVELth level of the template ARGS.  The outermost level of
   args is level 1, not level 0.  */
#define TMPL_ARGS_LEVEL(ARGS, LEVEL)		\
  (TMPL_ARGS_HAVE_MULTIPLE_LEVELS (ARGS)	\
   ? TREE_VEC_ELT (ARGS, (LEVEL) - 1) : (ARGS))

/* Set the LEVELth level of the template ARGS to VAL.  This macro does
   not work with single-level argument vectors.  */
#define SET_TMPL_ARGS_LEVEL(ARGS, LEVEL, VAL)	\
  (TREE_VEC_ELT (ARGS, (LEVEL) - 1) = (VAL))

/* Accesses the IDXth parameter in the LEVELth level of the ARGS.  */
#define TMPL_ARG(ARGS, LEVEL, IDX)				\
  (TREE_VEC_ELT (TMPL_ARGS_LEVEL (ARGS, LEVEL), IDX))

/* Given a single level of template arguments in NODE, return the
   number of arguments.  */
#define NUM_TMPL_ARGS(NODE)				\
  (TREE_VEC_LENGTH (NODE))

/* Returns the innermost level of template arguments in ARGS.  */
#define INNERMOST_TEMPLATE_ARGS(NODE) \
  (get_innermost_template_args ((NODE), 1))

/* The number of levels of template parameters given by NODE.  */
#define TMPL_PARMS_DEPTH(NODE) \
  ((HOST_WIDE_INT) TREE_INT_CST_LOW (TREE_PURPOSE (NODE)))

/* The TEMPLATE_DECL instantiated or specialized by NODE.  This
   TEMPLATE_DECL will be the immediate parent, not the most general
   template.  For example, in:

      template <class T> struct S { template <class U> void f(U); }

   the FUNCTION_DECL for S<int>::f<double> will have, as its
   DECL_TI_TEMPLATE, `template <class U> S<int>::f<U>'.

   As a special case, for a member friend template of a template
   class, this value will not be a TEMPLATE_DECL, but rather an
   IDENTIFIER_NODE or OVERLOAD indicating the name of the template and
   any explicit template arguments provided.  For example, in:

     template <class T> struct S { friend void f<int>(int, double); }

   the DECL_TI_TEMPLATE will be an IDENTIFIER_NODE for `f' and the
   DECL_TI_ARGS will be {int}.  */
#define DECL_TI_TEMPLATE(NODE)      TI_TEMPLATE (DECL_TEMPLATE_INFO (NODE))

/* The template arguments used to obtain this decl from the most
   general form of DECL_TI_TEMPLATE.  For the example given for
   DECL_TI_TEMPLATE, the DECL_TI_ARGS will be {int, double}.  These
   are always the full set of arguments required to instantiate this
   declaration from the most general template specialized here.  */
#define DECL_TI_ARGS(NODE)	    TI_ARGS (DECL_TEMPLATE_INFO (NODE))

/* The TEMPLATE_DECL associated with NODE, a class type.  Even if NODE
   will be generated from a partial specialization, the TEMPLATE_DECL
   referred to here will be the original template.  For example,
   given:

      template <typename T> struct S {};
      template <typename T> struct S<T*> {};
      
   the CLASSTPYE_TI_TEMPLATE for S<int*> will be S, not the S<T*>.  */
#define CLASSTYPE_TI_TEMPLATE(NODE) TI_TEMPLATE (CLASSTYPE_TEMPLATE_INFO (NODE))
#define CLASSTYPE_TI_ARGS(NODE)     TI_ARGS (CLASSTYPE_TEMPLATE_INFO (NODE))

/* For a template instantiation TYPE, returns the TYPE corresponding
   to the primary template.  Otherwise returns TYPE itself.  */
#define CLASSTYPE_PRIMARY_TEMPLATE_TYPE(TYPE)				\
  ((CLASSTYPE_USE_TEMPLATE ((TYPE))					\
    && !CLASSTYPE_TEMPLATE_SPECIALIZATION ((TYPE)))			\
   ? TREE_TYPE (DECL_TEMPLATE_RESULT (DECL_PRIMARY_TEMPLATE		\
				      (CLASSTYPE_TI_TEMPLATE ((TYPE))))) \
   : (TYPE))

/* Like CLASS_TI_TEMPLATE, but also works for ENUMERAL_TYPEs.  */
#define TYPE_TI_TEMPLATE(NODE)			\
  (TI_TEMPLATE (TYPE_TEMPLATE_INFO (NODE)))

/* Like DECL_TI_ARGS, but for an ENUMERAL_, RECORD_, or UNION_TYPE.  */
#define TYPE_TI_ARGS(NODE)			\
  (TI_ARGS (TYPE_TEMPLATE_INFO (NODE)))

#define INNERMOST_TEMPLATE_PARMS(NODE)  TREE_VALUE (NODE)

/* Nonzero if NODE (a TEMPLATE_DECL) is a member template, in the
   sense of [temp.mem].  */
#define DECL_MEMBER_TEMPLATE_P(NODE) \
  (DECL_LANG_FLAG_1 (TEMPLATE_DECL_CHECK (NODE)))

/* Nonzero if the NODE corresponds to the template parameters for a
   member template, whose inline definition is being processed after
   the class definition is complete.  */
#define TEMPLATE_PARMS_FOR_INLINE(NODE) TREE_LANG_FLAG_1 (NODE)

/* Determine if a parameter (i.e., a PARM_DECL) is a function
   parameter pack.  */
#define FUNCTION_PARAMETER_PACK_P(NODE) \
  (DECL_LANG_FLAG_1 (PARM_DECL_CHECK (NODE)))

/* Determines if NODE is an expansion of one or more parameter packs,
   e.g., a TYPE_PACK_EXPANSION or EXPR_PACK_EXPANSION.  */
#define PACK_EXPANSION_P(NODE)                 \
  (TREE_CODE (NODE) == TYPE_PACK_EXPANSION     \
   || TREE_CODE (NODE) == EXPR_PACK_EXPANSION)

/* Extracts the type or expression pattern from a TYPE_PACK_EXPANSION or
   EXPR_PACK_EXPANSION.  */
#define PACK_EXPANSION_PATTERN(NODE)                            \
  (TREE_CODE (NODE) == TYPE_PACK_EXPANSION? TREE_TYPE (NODE)    \
   : TREE_OPERAND (NODE, 0))

/* Sets the type or expression pattern for a TYPE_PACK_EXPANSION or
   EXPR_PACK_EXPANSION.  */
#define SET_PACK_EXPANSION_PATTERN(NODE,VALUE)  \
  if (TREE_CODE (NODE) == TYPE_PACK_EXPANSION)  \
    TREE_TYPE (NODE) = VALUE;                   \
  else                                          \
    TREE_OPERAND (NODE, 0) = VALUE

/* The list of parameter packs used in the PACK_EXPANSION_* node. The
   TREE_VALUE of each TREE_LIST contains the parameter packs.  */
#define PACK_EXPANSION_PARAMETER_PACKS(NODE) TREE_CHAIN (NODE)

/* Determine if this is an argument pack.  */
#define ARGUMENT_PACK_P(NODE)                          \
  (TREE_CODE (NODE) == TYPE_ARGUMENT_PACK              \
   || TREE_CODE (NODE) == NONTYPE_ARGUMENT_PACK)

/* The arguments stored in an argument pack. Arguments are stored in a
   TREE_VEC, which may have length zero.  */
#define ARGUMENT_PACK_ARGS(NODE)                               \
  (TREE_CODE (NODE) == TYPE_ARGUMENT_PACK? TREE_TYPE (NODE)    \
   : TREE_OPERAND (NODE, 0))

/* Set the arguments stored in an argument pack. VALUE must be a
   TREE_VEC.  */
#define SET_ARGUMENT_PACK_ARGS(NODE,VALUE)     \
  if (TREE_CODE (NODE) == TYPE_ARGUMENT_PACK)  \
    TREE_TYPE (NODE) = VALUE;                           \
  else                                                  \
    TREE_OPERAND (NODE, 0) = VALUE

/* Whether the argument pack is "incomplete", meaning that more
   arguments can still be deduced. Incomplete argument packs are only
   used when the user has provided an explicit template argument list
   for a variadic function template. Some of the explicit template
   arguments will be placed into the beginning of the argument pack,
   but additional arguments might still be deduced.  */
#define ARGUMENT_PACK_INCOMPLETE_P(NODE)        \
  TREE_LANG_FLAG_0 (ARGUMENT_PACK_ARGS (NODE))

/* When ARGUMENT_PACK_INCOMPLETE_P, stores the explicit template
   arguments used to fill this pack.  */
#define ARGUMENT_PACK_EXPLICIT_ARGS(NODE)       \
  TREE_TYPE (ARGUMENT_PACK_ARGS (NODE))

/* In an ARGUMENT_PACK_SELECT, the argument pack from which an
   argument will be selected.  */
#define ARGUMENT_PACK_SELECT_FROM_PACK(NODE)				\
  (((struct tree_argument_pack_select *)ARGUMENT_PACK_SELECT_CHECK (NODE))->argument_pack)

/* In an ARGUMENT_PACK_SELECT, the index of the argument we want to
   select.  */
#define ARGUMENT_PACK_SELECT_INDEX(NODE)				\
  (((struct tree_argument_pack_select *)ARGUMENT_PACK_SELECT_CHECK (NODE))->index)
  
/* In an ARGUMENT_PACK_SELECT, the actual underlying argument that the
   ARGUMENT_PACK_SELECT represents. */
#define ARGUMENT_PACK_SELECT_ARG(NODE)					\
  TREE_VEC_ELT (ARGUMENT_PACK_ARGS (ARGUMENT_PACK_SELECT_FROM_PACK (NODE)), \
	        ARGUMENT_PACK_SELECT_INDEX (NODE));

/* In a FUNCTION_DECL, the saved language-specific per-function data.  */
#define DECL_SAVED_FUNCTION_DATA(NODE)			\
  (LANG_DECL_FN_CHECK (FUNCTION_DECL_CHECK (NODE))	\
   ->u.saved_language_function)

/* Indicates an indirect_expr is for converting a reference.  */
#define REFERENCE_REF_P(NODE) \
  TREE_LANG_FLAG_0 (INDIRECT_REF_CHECK (NODE))

#define NEW_EXPR_USE_GLOBAL(NODE) \
  TREE_LANG_FLAG_0 (NEW_EXPR_CHECK (NODE))
#define DELETE_EXPR_USE_GLOBAL(NODE) \
  TREE_LANG_FLAG_0 (DELETE_EXPR_CHECK (NODE))
#define DELETE_EXPR_USE_VEC(NODE) \
  TREE_LANG_FLAG_1 (DELETE_EXPR_CHECK (NODE))

/* Indicates that this is a non-dependent COMPOUND_EXPR which will
   resolve to a function call.  */
#define COMPOUND_EXPR_OVERLOADED(NODE) \
  TREE_LANG_FLAG_0 (COMPOUND_EXPR_CHECK (NODE))

/* In a CALL_EXPR appearing in a template, true if Koenig lookup
   should be performed at instantiation time.  */
#define KOENIG_LOOKUP_P(NODE) TREE_LANG_FLAG_0 (CALL_EXPR_CHECK (NODE))

/* Indicates whether a string literal has been parenthesized. Such
   usages are disallowed in certain circumstances.  */

#define PAREN_STRING_LITERAL_P(NODE) \
  TREE_LANG_FLAG_0 (STRING_CST_CHECK (NODE))

/* Nonzero if this AGGR_INIT_EXPR provides for initialization via a
   constructor call, rather than an ordinary function call.  */
#define AGGR_INIT_VIA_CTOR_P(NODE) \
  TREE_LANG_FLAG_0 (AGGR_INIT_EXPR_CHECK (NODE))

/* Nonzero if expanding this AGGR_INIT_EXPR should first zero-initialize
   the object.  */
#define AGGR_INIT_ZERO_FIRST(NODE) \
  TREE_LANG_FLAG_2 (AGGR_INIT_EXPR_CHECK (NODE))

/* AGGR_INIT_EXPR accessors.  These are equivalent to the CALL_EXPR
   accessors, except for AGGR_INIT_EXPR_SLOT (which takes the place of
   CALL_EXPR_STATIC_CHAIN).  */

#define AGGR_INIT_EXPR_FN(NODE) TREE_OPERAND (AGGR_INIT_EXPR_CHECK (NODE), 1)
#define AGGR_INIT_EXPR_SLOT(NODE) \
  TREE_OPERAND (AGGR_INIT_EXPR_CHECK (NODE), 2)
#define AGGR_INIT_EXPR_ARG(NODE, I) \
  TREE_OPERAND (AGGR_INIT_EXPR_CHECK (NODE), (I) + 3)
#define aggr_init_expr_nargs(NODE) (VL_EXP_OPERAND_LENGTH(NODE) - 3)

/* AGGR_INIT_EXPR_ARGP returns a pointer to the argument vector for NODE.
   We can't use &AGGR_INIT_EXPR_ARG (NODE, 0) because that will complain if
   the argument count is zero when checking is enabled.  Instead, do
   the pointer arithmetic to advance past the 3 fixed operands in a
   AGGR_INIT_EXPR.  That produces a valid pointer to just past the end of
   the operand array, even if it's not valid to dereference it.  */
#define AGGR_INIT_EXPR_ARGP(NODE) \
  (&(TREE_OPERAND (AGGR_INIT_EXPR_CHECK (NODE), 0)) + 3)

/* Abstract iterators for AGGR_INIT_EXPRs.  */

/* Structure containing iterator state.  */
typedef struct GTY (()) aggr_init_expr_arg_iterator_d {
  tree t;	/* the aggr_init_expr */
  int n;	/* argument count */
  int i;	/* next argument index */
} aggr_init_expr_arg_iterator;

/* Initialize the abstract argument list iterator object ITER with the
   arguments from AGGR_INIT_EXPR node EXP.  */
static inline void
init_aggr_init_expr_arg_iterator (tree exp,
				       aggr_init_expr_arg_iterator *iter)
{
  iter->t = exp;
  iter->n = aggr_init_expr_nargs (exp);
  iter->i = 0;
}

/* Return the next argument from abstract argument list iterator object ITER,
   and advance its state.  Return NULL_TREE if there are no more arguments.  */
static inline tree
next_aggr_init_expr_arg (aggr_init_expr_arg_iterator *iter)
{
  tree result;
  if (iter->i >= iter->n)
    return NULL_TREE;
  result = AGGR_INIT_EXPR_ARG (iter->t, iter->i);
  iter->i++;
  return result;
}

/* Initialize the abstract argument list iterator object ITER, then advance
   past and return the first argument.  Useful in for expressions, e.g.
     for (arg = first_aggr_init_expr_arg (exp, &iter); arg;
          arg = next_aggr_init_expr_arg (&iter))   */
static inline tree
first_aggr_init_expr_arg (tree exp, aggr_init_expr_arg_iterator *iter)
{
  init_aggr_init_expr_arg_iterator (exp, iter);
  return next_aggr_init_expr_arg (iter);
}

/* Test whether there are more arguments in abstract argument list iterator
   ITER, without changing its state.  */
static inline bool
more_aggr_init_expr_args_p (const aggr_init_expr_arg_iterator *iter)
{
  return (iter->i < iter->n);
}

/* Iterate through each argument ARG of AGGR_INIT_EXPR CALL, using variable
   ITER (of type aggr_init_expr_arg_iterator) to hold the iteration state.  */
#define FOR_EACH_AGGR_INIT_EXPR_ARG(arg, iter, call)			\
  for ((arg) = first_aggr_init_expr_arg ((call), &(iter)); (arg);	\
       (arg) = next_aggr_init_expr_arg (&(iter)))

/* VEC_INIT_EXPR accessors.  */
#define VEC_INIT_EXPR_SLOT(NODE) TREE_OPERAND (NODE, 0)
#define VEC_INIT_EXPR_INIT(NODE) TREE_OPERAND (NODE, 1)

/* Indicates that a VEC_INIT_EXPR is a potential constant expression.
   Only set when the current function is constexpr.  */
#define VEC_INIT_EXPR_IS_CONSTEXPR(NODE) \
  TREE_LANG_FLAG_0 (VEC_INIT_EXPR_CHECK (NODE))

/* Indicates that a VEC_INIT_EXPR is expressing value-initialization.  */
#define VEC_INIT_EXPR_VALUE_INIT(NODE) \
  TREE_LANG_FLAG_1 (VEC_INIT_EXPR_CHECK (NODE))

/* The TYPE_MAIN_DECL for a class template type is a TYPE_DECL, not a
   TEMPLATE_DECL.  This macro determines whether or not a given class
   type is really a template type, as opposed to an instantiation or
   specialization of one.  */
#define CLASSTYPE_IS_TEMPLATE(NODE)  \
  (CLASSTYPE_TEMPLATE_INFO (NODE)    \
   && !CLASSTYPE_USE_TEMPLATE (NODE) \
   && PRIMARY_TEMPLATE_P (CLASSTYPE_TI_TEMPLATE (NODE)))

/* The name used by the user to name the typename type.  Typically,
   this is an IDENTIFIER_NODE, and the same as the DECL_NAME on the
   corresponding TYPE_DECL.  However, this may also be a
   TEMPLATE_ID_EXPR if we had something like `typename X::Y<T>'.  */
#define TYPENAME_TYPE_FULLNAME(NODE) (TYPENAME_TYPE_CHECK (NODE))->type.values

/* True if a TYPENAME_TYPE was declared as an "enum".  */
#define TYPENAME_IS_ENUM_P(NODE) \
  (TREE_LANG_FLAG_0 (TYPENAME_TYPE_CHECK (NODE)))

/* True if a TYPENAME_TYPE was declared as a "class", "struct", or
   "union".  */
#define TYPENAME_IS_CLASS_P(NODE) \
  (TREE_LANG_FLAG_1 (TYPENAME_TYPE_CHECK (NODE)))

/* True if a TYPENAME_TYPE is in the process of being resolved.  */
#define TYPENAME_IS_RESOLVING_P(NODE) \
  (TREE_LANG_FLAG_2 (TYPENAME_TYPE_CHECK (NODE)))

/* Nonzero in INTEGER_CST means that this int is negative by dint of
   using a twos-complement negated operand.  */
#define TREE_NEGATED_INT(NODE) TREE_LANG_FLAG_0 (INTEGER_CST_CHECK (NODE))

/* [class.virtual]

   A class that declares or inherits a virtual function is called a
   polymorphic class.  */
#define TYPE_POLYMORPHIC_P(NODE) (TREE_LANG_FLAG_2 (NODE))

/* Nonzero if this class has a virtual function table pointer.  */
#define TYPE_CONTAINS_VPTR_P(NODE)		\
  (TYPE_POLYMORPHIC_P (NODE) || CLASSTYPE_VBASECLASSES (NODE))

/* This flag is true of a local VAR_DECL if it was declared in a for
   statement, but we are no longer in the scope of the for.  */
#define DECL_DEAD_FOR_LOCAL(NODE) DECL_LANG_FLAG_7 (VAR_DECL_CHECK (NODE))

/* This flag is set on a VAR_DECL that is a DECL_DEAD_FOR_LOCAL
   if we already emitted a warning about using it.  */
#define DECL_ERROR_REPORTED(NODE) DECL_LANG_FLAG_0 (VAR_DECL_CHECK (NODE))

/* Nonzero if NODE is a FUNCTION_DECL (for a function with global
   scope) declared in a local scope.  */
#define DECL_LOCAL_FUNCTION_P(NODE) \
  DECL_LANG_FLAG_0 (FUNCTION_DECL_CHECK (NODE))

/* Nonzero if NODE is a DECL which we know about but which has not
   been explicitly declared, such as a built-in function or a friend
   declared inside a class.  In the latter case DECL_HIDDEN_FRIEND_P
   will be set.  */
#define DECL_ANTICIPATED(NODE) \
  (DECL_LANG_SPECIFIC (DECL_COMMON_CHECK (NODE))->u.base.anticipated_p)

/* Nonzero if NODE is a FUNCTION_DECL which was declared as a friend
   within a class but has not been declared in the surrounding scope.
   The function is invisible except via argument dependent lookup.  */
#define DECL_HIDDEN_FRIEND_P(NODE) \
  (LANG_DECL_FN_CHECK (DECL_COMMON_CHECK (NODE))->hidden_friend_p)

/* Nonzero if DECL has been declared threadprivate by
   #pragma omp threadprivate.  */
#define CP_DECL_THREADPRIVATE_P(DECL) \
  (DECL_LANG_SPECIFIC (VAR_DECL_CHECK (DECL))->u.base.threadprivate_or_deleted_p)

/* Nonzero if DECL was declared with '= delete'.  */
#define DECL_DELETED_FN(DECL) \
  (DECL_LANG_SPECIFIC (FUNCTION_DECL_CHECK (DECL))->u.base.threadprivate_or_deleted_p)

/* Nonzero if DECL was declared with '= default' (maybe implicitly).  */
#define DECL_DEFAULTED_FN(DECL) \
  (LANG_DECL_FN_CHECK (DECL)->defaulted_p)

/* Nonzero if DECL is explicitly defaulted in the class body.  */
#define DECL_DEFAULTED_IN_CLASS_P(DECL)					\
  (DECL_DEFAULTED_FN (DECL) && DECL_INITIALIZED_IN_CLASS_P (DECL))
/* Nonzero if DECL was defaulted outside the class body.  */
#define DECL_DEFAULTED_OUTSIDE_CLASS_P(DECL)				\
  (DECL_DEFAULTED_FN (DECL)						\
   && !(DECL_ARTIFICIAL (DECL) || DECL_INITIALIZED_IN_CLASS_P (DECL)))

/* Record whether a typedef for type `int' was actually `signed int'.  */
#define C_TYPEDEF_EXPLICITLY_SIGNED(EXP) DECL_LANG_FLAG_1 (EXP)

/* Returns nonzero if DECL has external linkage, as specified by the
   language standard.  (This predicate may hold even when the
   corresponding entity is not actually given external linkage in the
   object file; see decl_linkage for details.)  */
#define DECL_EXTERNAL_LINKAGE_P(DECL) \
  (decl_linkage (DECL) == lk_external)

/* Keep these codes in ascending code order.  */

#define INTEGRAL_CODE_P(CODE)	\
  ((CODE) == ENUMERAL_TYPE	\
   || (CODE) == BOOLEAN_TYPE	\
   || (CODE) == INTEGER_TYPE)

/* [basic.fundamental]

   Types  bool, char, wchar_t, and the signed and unsigned integer types
   are collectively called integral types.

   Note that INTEGRAL_TYPE_P, as defined in tree.h, allows enumeration
   types as well, which is incorrect in C++.  Keep these checks in
   ascending code order.  */
#define CP_INTEGRAL_TYPE_P(TYPE)		\
  (TREE_CODE (TYPE) == BOOLEAN_TYPE		\
   || TREE_CODE (TYPE) == INTEGER_TYPE)

/* Returns true if TYPE is an integral or enumeration name.  Keep
   these checks in ascending code order.  */
#define INTEGRAL_OR_ENUMERATION_TYPE_P(TYPE) \
   (TREE_CODE (TYPE) == ENUMERAL_TYPE || CP_INTEGRAL_TYPE_P (TYPE))

/* Returns true if TYPE is an integral or unscoped enumeration type.  */
#define INTEGRAL_OR_UNSCOPED_ENUMERATION_TYPE_P(TYPE) \
   (UNSCOPED_ENUM_P (TYPE) || CP_INTEGRAL_TYPE_P (TYPE))

/* True if the class type TYPE is a literal type.  */
#define CLASSTYPE_LITERAL_P(TYPE)              \
   (LANG_TYPE_CLASS_CHECK (TYPE)->is_literal)

/* [basic.fundamental]

   Integral and floating types are collectively called arithmetic
   types.  

   As a GNU extension, we also accept complex types.

   Keep these checks in ascending code order.  */
#define ARITHMETIC_TYPE_P(TYPE) \
  (CP_INTEGRAL_TYPE_P (TYPE) \
   || TREE_CODE (TYPE) == REAL_TYPE \
   || TREE_CODE (TYPE) == COMPLEX_TYPE)

/* True iff TYPE is cv decltype(nullptr).  */
<<<<<<< HEAD
#define NULLPTR_TYPE_P(TYPE)				\
  (TREE_CODE (TYPE) == LANG_TYPE			\
   && TYPE_MAIN_VARIANT (TYPE) == nullptr_type_node)
=======
#define NULLPTR_TYPE_P(TYPE) (TREE_CODE (TYPE) == NULLPTR_TYPE)
>>>>>>> 155d23aa

/* [basic.types]

   Arithmetic types, enumeration types, pointer types,
   pointer-to-member types, and std::nullptr_t are collectively called
   scalar types.
   
   Keep these checks in ascending code order.  */
#define SCALAR_TYPE_P(TYPE)			\
  (TYPE_PTRMEM_P (TYPE)				\
   || TREE_CODE (TYPE) == ENUMERAL_TYPE		\
   || ARITHMETIC_TYPE_P (TYPE)			\
   || TYPE_PTR_P (TYPE)				\
   || TYPE_PTRMEMFUNC_P (TYPE)                  \
   || NULLPTR_TYPE_P (TYPE))

/* Determines whether this type is a C++0x scoped enumeration
   type. Scoped enumerations types are introduced via "enum class" or
   "enum struct", e.g.,

     enum class Color {
       Red, Green, Blue
     };

   Scoped enumeration types are different from normal (unscoped)
   enumeration types in several ways:
   
     - The enumerators of a scoped enumeration type are only available
       within the scope of the enumeration type and not in the
       enclosing scope. For example, the Red color can be referred to
       with "Color::Red" but not "Red".

     - Scoped enumerators and enumerations do not implicitly convert
       to integers or 'bool'.

     - The underlying type of the enum is well-defined.  */
#define SCOPED_ENUM_P(TYPE)                                             \
  (TREE_CODE (TYPE) == ENUMERAL_TYPE && ENUM_IS_SCOPED (TYPE))

/* Determine whether this is an unscoped enumeration type.  */
#define UNSCOPED_ENUM_P(TYPE)                                           \
  (TREE_CODE (TYPE) == ENUMERAL_TYPE && !ENUM_IS_SCOPED (TYPE))

/* Set the flag indicating whether an ENUMERAL_TYPE is a C++0x scoped
   enumeration type (1) or a normal (unscoped) enumeration type
   (0).  */
#define SET_SCOPED_ENUM_P(TYPE, VAL)                    \
  (ENUM_IS_SCOPED (TYPE) = (VAL))
<<<<<<< HEAD
=======

#define SET_OPAQUE_ENUM_P(TYPE, VAL)                    \
  (ENUM_IS_OPAQUE (TYPE) = (VAL))

#define OPAQUE_ENUM_P(TYPE)				\
  (TREE_CODE (TYPE) == ENUMERAL_TYPE && ENUM_IS_OPAQUE (TYPE))

/* Determines whether an ENUMERAL_TYPE has an explicit
   underlying type.  */
#define ENUM_FIXED_UNDERLYING_TYPE_P(NODE) (TYPE_LANG_FLAG_3 (NODE))
>>>>>>> 155d23aa

/* Returns the underlying type of the given enumeration type. The
   underlying type is determined in different ways, depending on the
   properties of the enum:

     - In C++0x, the underlying type can be explicitly specified, e.g.,

         enum E1 : char { ... } // underlying type is char

     - In a C++0x scoped enumeration, the underlying type is int
       unless otherwises specified:

         enum class E2 { ... } // underlying type is int

     - Otherwise, the underlying type is determined based on the
       values of the enumerators. In this case, the
       ENUM_UNDERLYING_TYPE will not be set until after the definition
       of the enumeration is completed by finish_enum.  */
#define ENUM_UNDERLYING_TYPE(TYPE) \
  TREE_TYPE (ENUMERAL_TYPE_CHECK (TYPE))

/* [dcl.init.aggr]

   An aggregate is an array or a class with no user-declared
   constructors, no private or protected non-static data members, no
   base classes, and no virtual functions.

   As an extension, we also treat vectors as aggregates.  Keep these
   checks in ascending code order.  */
#define CP_AGGREGATE_TYPE_P(TYPE)				\
  (TREE_CODE (TYPE) == VECTOR_TYPE				\
   ||TREE_CODE (TYPE) == ARRAY_TYPE				\
   || (CLASS_TYPE_P (TYPE) && !CLASSTYPE_NON_AGGREGATE (TYPE)))

/* Nonzero for a class type means that the class type has a
   user-declared constructor.  */
#define TYPE_HAS_USER_CONSTRUCTOR(NODE) (TYPE_LANG_FLAG_1 (NODE))

/* When appearing in an INDIRECT_REF, it means that the tree structure
   underneath is actually a call to a constructor.  This is needed
   when the constructor must initialize local storage (which can
   be automatically destroyed), rather than allowing it to allocate
   space from the heap.

   When appearing in a SAVE_EXPR, it means that underneath
   is a call to a constructor.

   When appearing in a CONSTRUCTOR, the expression is a
   compound literal.

   When appearing in a FIELD_DECL, it means that this field
   has been duly initialized in its constructor.  */
#define TREE_HAS_CONSTRUCTOR(NODE) (TREE_LANG_FLAG_4 (NODE))

/* True if NODE is a brace-enclosed initializer.  */
#define BRACE_ENCLOSED_INITIALIZER_P(NODE) \
  (TREE_CODE (NODE) == CONSTRUCTOR && TREE_TYPE (NODE) == init_list_type_node)

/* True if NODE is a compound-literal, i.e., a brace-enclosed
   initializer cast to a particular type.  */
#define COMPOUND_LITERAL_P(NODE) \
  (TREE_CODE (NODE) == CONSTRUCTOR && TREE_HAS_CONSTRUCTOR (NODE))

#define EMPTY_CONSTRUCTOR_P(NODE) (TREE_CODE (NODE) == CONSTRUCTOR \
				   && VEC_empty (constructor_elt, \
						 CONSTRUCTOR_ELTS (NODE)) \
				   && !TREE_HAS_CONSTRUCTOR (NODE))

/* True if NODE is a init-list used as a direct-initializer, i.e.
   B b{1,2}, not B b({1,2}) or B b = {1,2}.  */
#define CONSTRUCTOR_IS_DIRECT_INIT(NODE) (TREE_LANG_FLAG_0 (CONSTRUCTOR_CHECK (NODE)))

/* Nonzero means that an object of this type can not be initialized using
   an initializer list.  */
#define CLASSTYPE_NON_AGGREGATE(NODE) \
  (LANG_TYPE_CLASS_CHECK (NODE)->non_aggregate)
#define TYPE_NON_AGGREGATE_CLASS(NODE) \
  (CLASS_TYPE_P (NODE) && CLASSTYPE_NON_AGGREGATE (NODE))

/* Nonzero if there is a non-trivial X::op=(cv X&) for this class.  */
#define TYPE_HAS_COMPLEX_COPY_ASSIGN(NODE) (LANG_TYPE_CLASS_CHECK (NODE)->has_complex_copy_assign)

/* Nonzero if there is a non-trivial X::X(cv X&) for this class.  */
#define TYPE_HAS_COMPLEX_COPY_CTOR(NODE) (LANG_TYPE_CLASS_CHECK (NODE)->has_complex_copy_ctor)

/* Nonzero if there is a non-trivial X::op=(X&&) for this class.  */
#define TYPE_HAS_COMPLEX_MOVE_ASSIGN(NODE) (LANG_TYPE_CLASS_CHECK (NODE)->has_complex_move_assign)

/* Nonzero if there is a non-trivial X::X(X&&) for this class.  */
#define TYPE_HAS_COMPLEX_MOVE_CTOR(NODE) (LANG_TYPE_CLASS_CHECK (NODE)->has_complex_move_ctor)

/* Nonzero if there is a non-trivial default constructor for this class.  */
#define TYPE_HAS_COMPLEX_DFLT(NODE) (LANG_TYPE_CLASS_CHECK (NODE)->has_complex_dflt)

/* Nonzero if TYPE has a trivial destructor.  From [class.dtor]:

     A destructor is trivial if it is an implicitly declared
     destructor and if:

       - all of the direct base classes of its class have trivial
	 destructors,

       - for all of the non-static data members of its class that are
	 of class type (or array thereof), each such class has a
	 trivial destructor.  */
#define TYPE_HAS_TRIVIAL_DESTRUCTOR(NODE) \
  (!TYPE_HAS_NONTRIVIAL_DESTRUCTOR (NODE))

/* Nonzero for _TYPE node means that this type does not have a trivial
   destructor.  Therefore, destroying an object of this type will
   involve a call to a destructor.  This can apply to objects of
   ARRAY_TYPE is the type of the elements needs a destructor.  */
#define TYPE_HAS_NONTRIVIAL_DESTRUCTOR(NODE) \
  (TYPE_LANG_FLAG_4 (NODE))

/* Nonzero for class type means that the default constructor is trivial.  */
#define TYPE_HAS_TRIVIAL_DFLT(NODE) \
  (TYPE_HAS_DEFAULT_CONSTRUCTOR (NODE) && ! TYPE_HAS_COMPLEX_DFLT (NODE))

/* Nonzero for class type means that copy initialization of this type can use
   a bitwise copy.  */
#define TYPE_HAS_TRIVIAL_COPY_CTOR(NODE) \
  (TYPE_HAS_COPY_CTOR (NODE) && ! TYPE_HAS_COMPLEX_COPY_CTOR (NODE))

/* Nonzero for class type means that assignment of this type can use
   a bitwise copy.  */
#define TYPE_HAS_TRIVIAL_COPY_ASSIGN(NODE) \
  (TYPE_HAS_COPY_ASSIGN (NODE) && ! TYPE_HAS_COMPLEX_COPY_ASSIGN (NODE))

/* Returns true if NODE is a pointer-to-data-member.  */
#define TYPE_PTRMEM_P(NODE)			\
  (TREE_CODE (NODE) == OFFSET_TYPE)
/* Returns true if NODE is a pointer.  */
#define TYPE_PTR_P(NODE)			\
  (TREE_CODE (NODE) == POINTER_TYPE)

/* Returns true if NODE is an object type:

     [basic.types]

     An object type is a (possibly cv-qualified) type that is not a
     function type, not a reference type, and not a void type.

   Keep these checks in ascending order, for speed.  */
#define TYPE_OBJ_P(NODE)			\
  (TREE_CODE (NODE) != REFERENCE_TYPE		\
   && TREE_CODE (NODE) != VOID_TYPE		\
   && TREE_CODE (NODE) != FUNCTION_TYPE		\
   && TREE_CODE (NODE) != METHOD_TYPE)

/* Returns true if NODE is a pointer to an object.  Keep these checks
   in ascending tree code order.  */
#define TYPE_PTROB_P(NODE)					\
  (TYPE_PTR_P (NODE) && TYPE_OBJ_P (TREE_TYPE (NODE)))

/* Returns true if NODE is a reference to an object.  Keep these checks
   in ascending tree code order.  */
#define TYPE_REF_OBJ_P(NODE)					\
  (TREE_CODE (NODE) == REFERENCE_TYPE && TYPE_OBJ_P (TREE_TYPE (NODE)))

/* Returns true if NODE is a pointer to an object, or a pointer to
   void.  Keep these checks in ascending tree code order.  */
#define TYPE_PTROBV_P(NODE)					\
  (TYPE_PTR_P (NODE)						\
   && !(TREE_CODE (TREE_TYPE (NODE)) == FUNCTION_TYPE		\
	|| TREE_CODE (TREE_TYPE (NODE)) == METHOD_TYPE))

/* Returns true if NODE is a pointer to function.  */
#define TYPE_PTRFN_P(NODE)				\
  (TREE_CODE (NODE) == POINTER_TYPE			\
   && TREE_CODE (TREE_TYPE (NODE)) == FUNCTION_TYPE)

/* Returns true if NODE is a reference to function.  */
#define TYPE_REFFN_P(NODE)				\
  (TREE_CODE (NODE) == REFERENCE_TYPE			\
   && TREE_CODE (TREE_TYPE (NODE)) == FUNCTION_TYPE)

/* Nonzero for _TYPE node means that this type is a pointer to member
   function type.  */
#define TYPE_PTRMEMFUNC_P(NODE)		\
  (TREE_CODE (NODE) == RECORD_TYPE	\
   && TYPE_LANG_SPECIFIC (NODE)		\
   && TYPE_PTRMEMFUNC_FLAG (NODE))

#define TYPE_PTRMEMFUNC_FLAG(NODE) \
  (LANG_TYPE_CLASS_CHECK (NODE)->ptrmemfunc_flag)

/* Returns true if NODE is a pointer-to-member.  */
#define TYPE_PTR_TO_MEMBER_P(NODE) \
  (TYPE_PTRMEM_P (NODE) || TYPE_PTRMEMFUNC_P (NODE))

/* Indicates when overload resolution may resolve to a pointer to
   member function. [expr.unary.op]/3 */
#define PTRMEM_OK_P(NODE) \
  TREE_LANG_FLAG_0 (TREE_CHECK2 ((NODE), ADDR_EXPR, OFFSET_REF))

/* Get the POINTER_TYPE to the METHOD_TYPE associated with this
   pointer to member function.  TYPE_PTRMEMFUNC_P _must_ be true,
   before using this macro.  */
#define TYPE_PTRMEMFUNC_FN_TYPE(NODE) \
  (TREE_TYPE (TYPE_FIELDS (NODE)))

/* Returns `A' for a type like `int (A::*)(double)' */
#define TYPE_PTRMEMFUNC_OBJECT_TYPE(NODE) \
  TYPE_METHOD_BASETYPE (TREE_TYPE (TYPE_PTRMEMFUNC_FN_TYPE (NODE)))

/* These are use to manipulate the canonical RECORD_TYPE from the
   hashed POINTER_TYPE, and can only be used on the POINTER_TYPE.  */
#define TYPE_GET_PTRMEMFUNC_TYPE(NODE) \
  (TYPE_LANG_SPECIFIC (NODE) ? LANG_TYPE_PTRMEM_CHECK (NODE)->record : NULL)
#define TYPE_SET_PTRMEMFUNC_TYPE(NODE, VALUE)				\
  do {									\
    if (TYPE_LANG_SPECIFIC (NODE) == NULL)				\
      {									\
	TYPE_LANG_SPECIFIC (NODE) = ggc_alloc_cleared_lang_type		\
	 (sizeof (struct lang_type_ptrmem));				\
	TYPE_LANG_SPECIFIC (NODE)->u.ptrmem.h.is_lang_type_class = 0;	\
      }									\
    TYPE_LANG_SPECIFIC (NODE)->u.ptrmem.record = (VALUE);		\
  } while (0)

/* For a pointer-to-member type of the form `T X::*', this is `X'.
   For a type like `void (X::*)() const', this type is `X', not `const
   X'.  To get at the `const X' you have to look at the
   TYPE_PTRMEM_POINTED_TO_TYPE; there, the first parameter will have
   type `const X*'.  */
#define TYPE_PTRMEM_CLASS_TYPE(NODE)			\
  (TYPE_PTRMEM_P (NODE)					\
   ? TYPE_OFFSET_BASETYPE (NODE)		\
   : TYPE_PTRMEMFUNC_OBJECT_TYPE (NODE))

/* For a pointer-to-member type of the form `T X::*', this is `T'.  */
#define TYPE_PTRMEM_POINTED_TO_TYPE(NODE)		\
   (TYPE_PTRMEM_P (NODE)				\
    ? TREE_TYPE (NODE)					\
    : TREE_TYPE (TYPE_PTRMEMFUNC_FN_TYPE (NODE)))

/* For a pointer-to-member constant `X::Y' this is the RECORD_TYPE for
   `X'.  */
#define PTRMEM_CST_CLASS(NODE) \
  TYPE_PTRMEM_CLASS_TYPE (TREE_TYPE (PTRMEM_CST_CHECK (NODE)))

/* For a pointer-to-member constant `X::Y' this is the _DECL for
   `Y'.  */
#define PTRMEM_CST_MEMBER(NODE) (((ptrmem_cst_t)PTRMEM_CST_CHECK (NODE))->member)

/* The expression in question for a TYPEOF_TYPE.  */
#define TYPEOF_TYPE_EXPR(NODE) (TYPEOF_TYPE_CHECK (NODE))->type.values

/* The expression in question for a DECLTYPE_TYPE.  */
#define DECLTYPE_TYPE_EXPR(NODE) (DECLTYPE_TYPE_CHECK (NODE))->type.values

/* Whether the DECLTYPE_TYPE_EXPR of NODE was originally parsed as an
   id-expression or a member-access expression. When false, it was
   parsed as a full expression.  */
#define DECLTYPE_TYPE_ID_EXPR_OR_MEMBER_ACCESS_P(NODE) \
  (DECLTYPE_TYPE_CHECK (NODE))->type.string_flag

/* These flags indicate that we want different semantics from normal
   decltype: lambda capture just drops references, lambda return also does
   type decay.  */
#define DECLTYPE_FOR_LAMBDA_CAPTURE(NODE) \
  TREE_LANG_FLAG_0 (DECLTYPE_TYPE_CHECK (NODE))
#define DECLTYPE_FOR_LAMBDA_RETURN(NODE) \
  TREE_LANG_FLAG_1 (DECLTYPE_TYPE_CHECK (NODE))

/* Nonzero for VAR_DECL and FUNCTION_DECL node means that `extern' was
   specified in its declaration.  This can also be set for an
   erroneously declared PARM_DECL.  */
#define DECL_THIS_EXTERN(NODE) \
  DECL_LANG_FLAG_2 (VAR_FUNCTION_OR_PARM_DECL_CHECK (NODE))

/* Nonzero for VAR_DECL and FUNCTION_DECL node means that `static' was
   specified in its declaration.  This can also be set for an
   erroneously declared PARM_DECL.  */
#define DECL_THIS_STATIC(NODE) \
  DECL_LANG_FLAG_6 (VAR_FUNCTION_OR_PARM_DECL_CHECK (NODE))

/* Nonzero for FIELD_DECL node means that this field is a base class
   of the parent object, as opposed to a member field.  */
#define DECL_FIELD_IS_BASE(NODE) \
  DECL_LANG_FLAG_6 (FIELD_DECL_CHECK (NODE))

/* Nonzero for FIELD_DECL node means that this field is a simple (no
   explicit initializer) lambda capture field, making it invisible to
   name lookup in unevaluated contexts.  */
#define DECL_NORMAL_CAPTURE_P(NODE) \
  DECL_LANG_FLAG_7 (FIELD_DECL_CHECK (NODE))

/* Nonzero if TYPE is an anonymous union or struct type.  We have to use a
   flag for this because "A union for which objects or pointers are
   declared is not an anonymous union" [class.union].  */
#define ANON_AGGR_TYPE_P(NODE)				\
  (CLASS_TYPE_P (NODE) && LANG_TYPE_CLASS_CHECK (NODE)->anon_aggr)
#define SET_ANON_AGGR_TYPE_P(NODE)			\
  (LANG_TYPE_CLASS_CHECK (NODE)->anon_aggr = 1)

/* Nonzero if TYPE is an anonymous union type.  */
#define ANON_UNION_TYPE_P(NODE) \
  (TREE_CODE (NODE) == UNION_TYPE && ANON_AGGR_TYPE_P (NODE))

/* Define fields and accessors for nodes representing declared names.  */

#define TYPE_WAS_ANONYMOUS(NODE) (LANG_TYPE_CLASS_CHECK (NODE)->was_anonymous)

/* C++: all of these are overloaded!  These apply only to TYPE_DECLs.  */

/* The format of each node in the DECL_FRIENDLIST is as follows:

   The TREE_PURPOSE will be the name of a function, i.e., an
   IDENTIFIER_NODE.  The TREE_VALUE will be itself a TREE_LIST, whose
   TREE_VALUEs are friends with the given name.  */
#define DECL_FRIENDLIST(NODE)		(DECL_INITIAL (NODE))
#define FRIEND_NAME(LIST) (TREE_PURPOSE (LIST))
#define FRIEND_DECLS(LIST) (TREE_VALUE (LIST))

/* The DECL_ACCESS, if non-NULL, is a TREE_LIST.  The TREE_PURPOSE of
   each node is a type; the TREE_VALUE is the access granted for this
   DECL in that type.  The DECL_ACCESS is set by access declarations.
   For example, if a member that would normally be public in a
   derived class is made protected, then the derived class and the
   protected_access_node will appear in the DECL_ACCESS for the node.  */
#define DECL_ACCESS(NODE) (LANG_DECL_U2_CHECK (NODE, 0)->access)

/* Nonzero if the FUNCTION_DECL is a global constructor.  */
#define DECL_GLOBAL_CTOR_P(NODE) \
  (LANG_DECL_FN_CHECK (NODE)->global_ctor_p)

/* Nonzero if the FUNCTION_DECL is a global destructor.  */
#define DECL_GLOBAL_DTOR_P(NODE) \
  (LANG_DECL_FN_CHECK (NODE)->global_dtor_p)

/* Accessor macros for C++ template decl nodes.  */

/* The DECL_TEMPLATE_PARMS are a list.  The TREE_PURPOSE of each node
   is a INT_CST whose TREE_INT_CST_LOW indicates the level of the
   template parameters, with 1 being the outermost set of template
   parameters.  The TREE_VALUE is a vector, whose elements are the
   template parameters at each level.  Each element in the vector is a
   TREE_LIST, whose TREE_VALUE is a PARM_DECL (if the parameter is a
   non-type parameter), or a TYPE_DECL (if the parameter is a type
   parameter).  The TREE_PURPOSE is the default value, if any.  The
   TEMPLATE_PARM_INDEX for the parameter is available as the
   DECL_INITIAL (for a PARM_DECL) or as the TREE_TYPE (for a
   TYPE_DECL).  */
#define DECL_TEMPLATE_PARMS(NODE)       DECL_NON_COMMON_CHECK (NODE)->decl_non_common.arguments
#define DECL_INNERMOST_TEMPLATE_PARMS(NODE) \
   INNERMOST_TEMPLATE_PARMS (DECL_TEMPLATE_PARMS (NODE))
#define DECL_NTPARMS(NODE) \
   TREE_VEC_LENGTH (DECL_INNERMOST_TEMPLATE_PARMS (NODE))
/* For function, method, class-data templates.  */
#define DECL_TEMPLATE_RESULT(NODE)      DECL_RESULT_FLD (NODE)
/* For a function template at namespace scope, DECL_TEMPLATE_INSTANTIATIONS
   lists all instantiations and specializations of the function so that
   tsubst_friend_function can reassign them to another template if we find
   that the namespace-scope template is really a partial instantiation of a
   friend template.

   For a class template the DECL_TEMPLATE_INSTANTIATIONS lists holds
   all instantiations and specializations of the class type, including
   partial instantiations and partial specializations, so that if we
   explicitly specialize a partial instantiation we can walk the list
   in maybe_process_partial_specialization and reassign them or complain
   as appropriate.

   In both cases, the TREE_PURPOSE of each node contains the arguments
   used; the TREE_VALUE contains the generated variable.  The template
   arguments are always complete.  For example, given:

      template <class T> struct S1 {
	template <class U> struct S2 {};
	template <class U> struct S2<U*> {};
      };

   the record for the partial specialization will contain, as its
   argument list, { {T}, {U*} }, and will be on the
   DECL_TEMPLATE_INSTANTIATIONS list for `template <class T> template
   <class U> struct S1<T>::S2'.

   This list is not used for other templates.  */
#define DECL_TEMPLATE_INSTANTIATIONS(NODE) DECL_VINDEX (NODE)
/* For a class template, this list contains the partial
   specializations of this template.  (Full specializations are not
   recorded on this list.)  The TREE_PURPOSE holds the arguments used
   in the partial specialization (e.g., for `template <class T> struct
   S<T*, int>' this will be `T*'.)  The arguments will also include
   any outer template arguments.  The TREE_VALUE holds the innermost
   template parameters for the specialization (e.g., `T' in the
   example above.)  The TREE_TYPE is the _TYPE node for the partial
   specialization.

   This list is not used for other templates.  */
#define DECL_TEMPLATE_SPECIALIZATIONS(NODE)     DECL_SIZE (NODE)

/* Nonzero for a DECL which is actually a template parameter.  Keep
   these checks in ascending tree code order.   */
#define DECL_TEMPLATE_PARM_P(NODE)		\
  (DECL_LANG_FLAG_0 (NODE)			\
   && (TREE_CODE (NODE) == CONST_DECL		\
       || TREE_CODE (NODE) == PARM_DECL		\
       || TREE_CODE (NODE) == TYPE_DECL		\
       || TREE_CODE (NODE) == TEMPLATE_DECL))

/* Mark NODE as a template parameter.  */
#define SET_DECL_TEMPLATE_PARM_P(NODE) \
  (DECL_LANG_FLAG_0 (NODE) = 1)

/* Nonzero if NODE is a template template parameter.  */
#define DECL_TEMPLATE_TEMPLATE_PARM_P(NODE) \
  (TREE_CODE (NODE) == TEMPLATE_DECL && DECL_TEMPLATE_PARM_P (NODE))

/* Nonzero if NODE is a TEMPLATE_DECL representing an
   UNBOUND_CLASS_TEMPLATE tree node.  */
#define DECL_UNBOUND_CLASS_TEMPLATE_P(NODE) \
  (TREE_CODE (NODE) == TEMPLATE_DECL && !DECL_TEMPLATE_RESULT (NODE))

#define DECL_FUNCTION_TEMPLATE_P(NODE)  \
  (TREE_CODE (NODE) == TEMPLATE_DECL \
   && !DECL_UNBOUND_CLASS_TEMPLATE_P (NODE) \
   && TREE_CODE (DECL_TEMPLATE_RESULT (NODE)) == FUNCTION_DECL)

/* Nonzero for a DECL that represents a template class.  */
#define DECL_CLASS_TEMPLATE_P(NODE)				\
  (TREE_CODE (NODE) == TEMPLATE_DECL				\
   && DECL_TEMPLATE_RESULT (NODE) != NULL_TREE			\
   && DECL_IMPLICIT_TYPEDEF_P (DECL_TEMPLATE_RESULT (NODE)))

/* Nonzero if NODE which declares a type.  */
#define DECL_DECLARES_TYPE_P(NODE) \
  (TREE_CODE (NODE) == TYPE_DECL || DECL_CLASS_TEMPLATE_P (NODE))

/* Nonzero if NODE declares a function.  */
#define DECL_DECLARES_FUNCTION_P(NODE) \
  (TREE_CODE (NODE) == FUNCTION_DECL || DECL_FUNCTION_TEMPLATE_P (NODE))

/* Nonzero if NODE is the typedef implicitly generated for a type when
   the type is declared.  In C++, `struct S {};' is roughly
   equivalent to `struct S {}; typedef struct S S;' in C.
   DECL_IMPLICIT_TYPEDEF_P will hold for the typedef indicated in this
   example.  In C++, there is a second implicit typedef for each
   class, in the scope of `S' itself, so that you can say `S::S'.
   DECL_SELF_REFERENCE_P will hold for that second typedef.  */
#define DECL_IMPLICIT_TYPEDEF_P(NODE) \
  (TREE_CODE (NODE) == TYPE_DECL && DECL_LANG_FLAG_2 (NODE))
#define SET_DECL_IMPLICIT_TYPEDEF_P(NODE) \
  (DECL_LANG_FLAG_2 (NODE) = 1)
#define DECL_SELF_REFERENCE_P(NODE) \
  (TREE_CODE (NODE) == TYPE_DECL && DECL_LANG_FLAG_4 (NODE))
#define SET_DECL_SELF_REFERENCE_P(NODE) \
  (DECL_LANG_FLAG_4 (NODE) = 1)

/* A `primary' template is one that has its own template header.  A
   member function of a class template is a template, but not primary.
   A member template is primary.  Friend templates are primary, too.  */

/* Returns the primary template corresponding to these parameters.  */
#define DECL_PRIMARY_TEMPLATE(NODE) \
  (TREE_TYPE (DECL_INNERMOST_TEMPLATE_PARMS (NODE)))

/* Returns nonzero if NODE is a primary template.  */
#define PRIMARY_TEMPLATE_P(NODE) (DECL_PRIMARY_TEMPLATE (NODE) == (NODE))

/* Nonzero iff NODE is a specialization of a template.  The value
   indicates the type of specializations:

     1=implicit instantiation

     2=partial or explicit specialization, e.g.:

        template <> int min<int> (int, int),

     3=explicit instantiation, e.g.:
  
        template int min<int> (int, int);

   Note that NODE will be marked as a specialization even if the
   template it is instantiating is not a primary template.  For
   example, given:

     template <typename T> struct O { 
       void f();
       struct I {}; 
     };
    
   both O<int>::f and O<int>::I will be marked as instantiations.

   If DECL_USE_TEMPLATE is nonzero, then DECL_TEMPLATE_INFO will also
   be non-NULL.  */
#define DECL_USE_TEMPLATE(NODE) (DECL_LANG_SPECIFIC (NODE)->u.base.use_template)

/* Like DECL_USE_TEMPLATE, but for class types.  */
#define CLASSTYPE_USE_TEMPLATE(NODE) \
  (LANG_TYPE_CLASS_CHECK (NODE)->use_template)

/* True if NODE is a specialization of a primary template.  */
#define CLASSTYPE_SPECIALIZATION_OF_PRIMARY_TEMPLATE_P(NODE)	\
  (CLASS_TYPE_P (NODE)						\
   && CLASSTYPE_USE_TEMPLATE (NODE)				\
   && PRIMARY_TEMPLATE_P (CLASSTYPE_TI_TEMPLATE (NODE)))

#define DECL_TEMPLATE_INSTANTIATION(NODE) (DECL_USE_TEMPLATE (NODE) & 1)
#define CLASSTYPE_TEMPLATE_INSTANTIATION(NODE) \
  (CLASSTYPE_USE_TEMPLATE (NODE) & 1)

#define DECL_TEMPLATE_SPECIALIZATION(NODE) (DECL_USE_TEMPLATE (NODE) == 2)
#define SET_DECL_TEMPLATE_SPECIALIZATION(NODE) (DECL_USE_TEMPLATE (NODE) = 2)

/* Returns true for an explicit or partial specialization of a class
   template.  */
#define CLASSTYPE_TEMPLATE_SPECIALIZATION(NODE) \
  (CLASSTYPE_USE_TEMPLATE (NODE) == 2)
#define SET_CLASSTYPE_TEMPLATE_SPECIALIZATION(NODE) \
  (CLASSTYPE_USE_TEMPLATE (NODE) = 2)

#define DECL_IMPLICIT_INSTANTIATION(NODE) (DECL_USE_TEMPLATE (NODE) == 1)
#define SET_DECL_IMPLICIT_INSTANTIATION(NODE) (DECL_USE_TEMPLATE (NODE) = 1)
#define CLASSTYPE_IMPLICIT_INSTANTIATION(NODE) \
  (CLASSTYPE_USE_TEMPLATE (NODE) == 1)
#define SET_CLASSTYPE_IMPLICIT_INSTANTIATION(NODE) \
  (CLASSTYPE_USE_TEMPLATE (NODE) = 1)

#define DECL_EXPLICIT_INSTANTIATION(NODE) (DECL_USE_TEMPLATE (NODE) == 3)
#define SET_DECL_EXPLICIT_INSTANTIATION(NODE) (DECL_USE_TEMPLATE (NODE) = 3)
#define CLASSTYPE_EXPLICIT_INSTANTIATION(NODE) \
  (CLASSTYPE_USE_TEMPLATE (NODE) == 3)
#define SET_CLASSTYPE_EXPLICIT_INSTANTIATION(NODE) \
  (CLASSTYPE_USE_TEMPLATE (NODE) = 3)

/* Nonzero if DECL is a friend function which is an instantiation
   from the point of view of the compiler, but not from the point of
   view of the language.  For example given:
      template <class T> struct S { friend void f(T) {}; };
   the declaration of `void f(int)' generated when S<int> is
   instantiated will not be a DECL_TEMPLATE_INSTANTIATION, but will be
   a DECL_FRIEND_PSEUDO_TEMPLATE_INSTANTIATION.  */
#define DECL_FRIEND_PSEUDO_TEMPLATE_INSTANTIATION(DECL) \
  (DECL_TEMPLATE_INFO (DECL) && !DECL_USE_TEMPLATE (DECL))

/* Nonzero iff we are currently processing a declaration for an
   entity with its own template parameter list, and which is not a
   full specialization.  */
#define PROCESSING_REAL_TEMPLATE_DECL_P() \
  (processing_template_decl > template_class_depth (current_scope ()))

/* Nonzero if this VAR_DECL or FUNCTION_DECL has already been
   instantiated, i.e. its definition has been generated from the
   pattern given in the template.  */
#define DECL_TEMPLATE_INSTANTIATED(NODE) \
  DECL_LANG_FLAG_1 (VAR_OR_FUNCTION_DECL_CHECK (NODE))

/* We know what we're doing with this decl now.  */
#define DECL_INTERFACE_KNOWN(NODE) DECL_LANG_FLAG_5 (NODE)

/* DECL_EXTERNAL must be set on a decl until the decl is actually emitted,
   so that assemble_external will work properly.  So we have this flag to
   tell us whether the decl is really not external.

   This flag does not indicate whether or not the decl is defined in the
   current translation unit; it indicates whether or not we should emit the
   decl at the end of compilation if it is defined and needed.  */
#define DECL_NOT_REALLY_EXTERN(NODE) \
  (DECL_LANG_SPECIFIC (NODE)->u.base.not_really_extern)

#define DECL_REALLY_EXTERN(NODE) \
  (DECL_EXTERNAL (NODE) && ! DECL_NOT_REALLY_EXTERN (NODE))

/* A thunk is a stub function.

   A thunk is an alternate entry point for an ordinary FUNCTION_DECL.
   The address of the ordinary FUNCTION_DECL is given by the
   DECL_INITIAL, which is always an ADDR_EXPR whose operand is a
   FUNCTION_DECL.  The job of the thunk is to either adjust the this
   pointer before transferring control to the FUNCTION_DECL, or call
   FUNCTION_DECL and then adjust the result value. Note, the result
   pointer adjusting thunk must perform a call to the thunked
   function, (or be implemented via passing some invisible parameter
   to the thunked function, which is modified to perform the
   adjustment just before returning).

   A thunk may perform either, or both, of the following operations:

   o Adjust the this or result pointer by a constant offset.
   o Adjust the this or result pointer by looking up a vcall or vbase offset
     in the vtable.

   A this pointer adjusting thunk converts from a base to a derived
   class, and hence adds the offsets. A result pointer adjusting thunk
   converts from a derived class to a base, and hence subtracts the
   offsets.  If both operations are performed, then the constant
   adjustment is performed first for this pointer adjustment and last
   for the result pointer adjustment.

   The constant adjustment is given by THUNK_FIXED_OFFSET.  If the
   vcall or vbase offset is required, THUNK_VIRTUAL_OFFSET is
   used. For this pointer adjusting thunks, it is the vcall offset
   into the vtable.  For result pointer adjusting thunks it is the
   binfo of the virtual base to convert to.  Use that binfo's vbase
   offset.

   It is possible to have equivalent covariant thunks.  These are
   distinct virtual covariant thunks whose vbase offsets happen to
   have the same value.  THUNK_ALIAS is used to pick one as the
   canonical thunk, which will get all the this pointer adjusting
   thunks attached to it.  */

/* An integer indicating how many bytes should be subtracted from the
   this or result pointer when this function is called.  */
#define THUNK_FIXED_OFFSET(DECL) \
  (DECL_LANG_SPECIFIC (THUNK_FUNCTION_CHECK (DECL))->u.fn.u5.fixed_offset)

/* A tree indicating how to perform the virtual adjustment. For a this
   adjusting thunk it is the number of bytes to be added to the vtable
   to find the vcall offset. For a result adjusting thunk, it is the
   binfo of the relevant virtual base.  If NULL, then there is no
   virtual adjust.  (The vptr is always located at offset zero from
   the this or result pointer.)  (If the covariant type is within the
   class hierarchy being laid out, the vbase index is not yet known
   at the point we need to create the thunks, hence the need to use
   binfos.)  */

#define THUNK_VIRTUAL_OFFSET(DECL) \
  (LANG_DECL_U2_CHECK (FUNCTION_DECL_CHECK (DECL), 0)->access)

/* A thunk which is equivalent to another thunk.  */
#define THUNK_ALIAS(DECL) \
  (DECL_LANG_SPECIFIC (FUNCTION_DECL_CHECK (DECL))->u.min.template_info)

/* For thunk NODE, this is the FUNCTION_DECL thunked to.  It is
   possible for the target to be a thunk too.  */
#define THUNK_TARGET(NODE)				\
  (LANG_DECL_FN_CHECK (NODE)->befriending_classes)

/* True for a SCOPE_REF iff the "template" keyword was used to
   indicate that the qualified name denotes a template.  */
#define QUALIFIED_NAME_IS_TEMPLATE(NODE) \
  (TREE_LANG_FLAG_0 (SCOPE_REF_CHECK (NODE)))

/* True for an OMP_ATOMIC that has dependent parameters.  These are stored
   as an expr in operand 1, and integer_zero_node in operand 0.  */
#define OMP_ATOMIC_DEPENDENT_P(NODE) \
  (TREE_CODE (TREE_OPERAND (OMP_ATOMIC_CHECK (NODE), 0)) == INTEGER_CST)

/* Used while gimplifying continue statements bound to OMP_FOR nodes.  */
#define OMP_FOR_GIMPLIFYING_P(NODE) \
  (TREE_LANG_FLAG_0 (OMP_FOR_CHECK (NODE)))

/* A language-specific token attached to the OpenMP data clauses to
   hold code (or code fragments) related to ctors, dtors, and op=.
   See semantics.c for details.  */
#define CP_OMP_CLAUSE_INFO(NODE) \
  TREE_TYPE (OMP_CLAUSE_RANGE_CHECK (NODE, OMP_CLAUSE_PRIVATE, \
				     OMP_CLAUSE_COPYPRIVATE))

/* These macros provide convenient access to the various _STMT nodes
   created when parsing template declarations.  */
#define TRY_STMTS(NODE)		TREE_OPERAND (TRY_BLOCK_CHECK (NODE), 0)
#define TRY_HANDLERS(NODE)	TREE_OPERAND (TRY_BLOCK_CHECK (NODE), 1)

#define EH_SPEC_STMTS(NODE)	TREE_OPERAND (EH_SPEC_BLOCK_CHECK (NODE), 0)
#define EH_SPEC_RAISES(NODE)	TREE_OPERAND (EH_SPEC_BLOCK_CHECK (NODE), 1)

#define USING_STMT_NAMESPACE(NODE) TREE_OPERAND (USING_STMT_CHECK (NODE), 0)

/* Nonzero if this try block is a function try block.  */
#define FN_TRY_BLOCK_P(NODE)	TREE_LANG_FLAG_3 (TRY_BLOCK_CHECK (NODE))
#define HANDLER_PARMS(NODE)	TREE_OPERAND (HANDLER_CHECK (NODE), 0)
#define HANDLER_BODY(NODE)	TREE_OPERAND (HANDLER_CHECK (NODE), 1)
#define HANDLER_TYPE(NODE)	TREE_TYPE (HANDLER_CHECK (NODE))

/* CLEANUP_STMT accessors.  The statement(s) covered, the cleanup to run
   and the VAR_DECL for which this cleanup exists.  */
#define CLEANUP_BODY(NODE)	TREE_OPERAND (CLEANUP_STMT_CHECK (NODE), 0)
#define CLEANUP_EXPR(NODE)	TREE_OPERAND (CLEANUP_STMT_CHECK (NODE), 1)
#define CLEANUP_DECL(NODE)	TREE_OPERAND (CLEANUP_STMT_CHECK (NODE), 2)

/* IF_STMT accessors. These give access to the condition of the if
   statement, the then block of the if statement, and the else block
   of the if statement if it exists.  */
#define IF_COND(NODE)		TREE_OPERAND (IF_STMT_CHECK (NODE), 0)
#define THEN_CLAUSE(NODE)	TREE_OPERAND (IF_STMT_CHECK (NODE), 1)
#define ELSE_CLAUSE(NODE)	TREE_OPERAND (IF_STMT_CHECK (NODE), 2)

/* WHILE_STMT accessors. These give access to the condition of the
   while statement and the body of the while statement, respectively.  */
#define WHILE_COND(NODE)	TREE_OPERAND (WHILE_STMT_CHECK (NODE), 0)
#define WHILE_BODY(NODE)	TREE_OPERAND (WHILE_STMT_CHECK (NODE), 1)

/* DO_STMT accessors. These give access to the condition of the do
   statement and the body of the do statement, respectively.  */
#define DO_COND(NODE)		TREE_OPERAND (DO_STMT_CHECK (NODE), 0)
#define DO_BODY(NODE)		TREE_OPERAND (DO_STMT_CHECK (NODE), 1)

/* FOR_STMT accessors. These give access to the init statement,
   condition, update expression, and body of the for statement,
   respectively.  */
#define FOR_INIT_STMT(NODE)	TREE_OPERAND (FOR_STMT_CHECK (NODE), 0)
#define FOR_COND(NODE)		TREE_OPERAND (FOR_STMT_CHECK (NODE), 1)
#define FOR_EXPR(NODE)		TREE_OPERAND (FOR_STMT_CHECK (NODE), 2)
#define FOR_BODY(NODE)		TREE_OPERAND (FOR_STMT_CHECK (NODE), 3)

/* RANGE_FOR_STMT accessors. These give access to the declarator,
   expression and body of the statement, respectively.  */
#define RANGE_FOR_DECL(NODE)	TREE_OPERAND (RANGE_FOR_STMT_CHECK (NODE), 0)
#define RANGE_FOR_EXPR(NODE)	TREE_OPERAND (RANGE_FOR_STMT_CHECK (NODE), 1)
#define RANGE_FOR_BODY(NODE)	TREE_OPERAND (RANGE_FOR_STMT_CHECK (NODE), 2)

#define SWITCH_STMT_COND(NODE)	TREE_OPERAND (SWITCH_STMT_CHECK (NODE), 0)
#define SWITCH_STMT_BODY(NODE)	TREE_OPERAND (SWITCH_STMT_CHECK (NODE), 1)
#define SWITCH_STMT_TYPE(NODE)	TREE_OPERAND (SWITCH_STMT_CHECK (NODE), 2)

/* STMT_EXPR accessor.  */
#define STMT_EXPR_STMT(NODE)	TREE_OPERAND (STMT_EXPR_CHECK (NODE), 0)

/* EXPR_STMT accessor. This gives the expression associated with an
   expression statement.  */
#define EXPR_STMT_EXPR(NODE)	TREE_OPERAND (EXPR_STMT_CHECK (NODE), 0)

/* True if this TARGET_EXPR was created by build_cplus_new, and so we can
   discard it if it isn't useful.  */
#define TARGET_EXPR_IMPLICIT_P(NODE) \
  TREE_LANG_FLAG_0 (TARGET_EXPR_CHECK (NODE))

/* True if this TARGET_EXPR is the result of list-initialization of a
   temporary.  */
#define TARGET_EXPR_LIST_INIT_P(NODE) \
  TREE_LANG_FLAG_1 (TARGET_EXPR_CHECK (NODE))

/* True if this TARGET_EXPR expresses direct-initialization of an object
   to be named later.  */
#define TARGET_EXPR_DIRECT_INIT_P(NODE) \
  TREE_LANG_FLAG_2 (TARGET_EXPR_CHECK (NODE))

/* True if EXPR expresses direct-initialization of a TYPE.  */
#define DIRECT_INIT_EXPR_P(TYPE,EXPR)					\
  (TREE_CODE (EXPR) == TARGET_EXPR && TREE_LANG_FLAG_2 (EXPR)		\
   && same_type_ignoring_top_level_qualifiers_p (TYPE, TREE_TYPE (EXPR)))

/* An enumeration of the kind of tags that C++ accepts.  */
enum tag_types {
  none_type = 0, /* Not a tag type.  */
  record_type,   /* "struct" types.  */
  class_type,    /* "class" types.  */
  union_type,    /* "union" types.  */
  enum_type,     /* "enum" types.  */
  typename_type  /* "typename" types.  */
};

/* The various kinds of lvalues we distinguish.  */
enum cp_lvalue_kind_flags {
  clk_none = 0,     /* Things that are not an lvalue.  */
  clk_ordinary = 1, /* An ordinary lvalue.  */
  clk_rvalueref = 2,/* An rvalue formed using an rvalue reference */
  clk_class = 4,    /* An rvalue of class-type.  */
  clk_bitfield = 8, /* An lvalue for a bit-field.  */
  clk_packed = 16   /* An lvalue for a packed field.  */
};

/* This type is used for parameters and variables which hold
   combinations of the flags in enum cp_lvalue_kind_flags.  */
typedef int cp_lvalue_kind;

/* Various kinds of template specialization, instantiation, etc.  */
typedef enum tmpl_spec_kind {
  tsk_none,		   /* Not a template at all.  */
  tsk_invalid_member_spec, /* An explicit member template
			      specialization, but the enclosing
			      classes have not all been explicitly
			      specialized.  */
  tsk_invalid_expl_inst,   /* An explicit instantiation containing
			      template parameter lists.  */
  tsk_excessive_parms,	   /* A template declaration with too many
			      template parameter lists.  */
  tsk_insufficient_parms,  /* A template declaration with too few
			      parameter lists.  */
  tsk_template,		   /* A template declaration.  */
  tsk_expl_spec,	   /* An explicit specialization.  */
  tsk_expl_inst		   /* An explicit instantiation.  */
} tmpl_spec_kind;

/* The various kinds of access.  BINFO_ACCESS depends on these being
   two bit quantities.  The numerical values are important; they are
   used to initialize RTTI data structures, so changing them changes
   the ABI.  */
typedef enum access_kind {
  ak_none = 0,		   /* Inaccessible.  */
  ak_public = 1,	   /* Accessible, as a `public' thing.  */
  ak_protected = 2,	   /* Accessible, as a `protected' thing.  */
  ak_private = 3	   /* Accessible, as a `private' thing.  */
} access_kind;

/* The various kinds of special functions.  If you add to this list,
   you should update special_function_p as well.  */
typedef enum special_function_kind {
  sfk_none = 0,		   /* Not a special function.  This enumeral
			      must have value zero; see
			      special_function_p.  */
  sfk_constructor,	   /* A constructor.  */
  sfk_copy_constructor,    /* A copy constructor.  */
  sfk_move_constructor,    /* A move constructor.  */
  sfk_copy_assignment,     /* A copy assignment operator.  */
  sfk_move_assignment,     /* A move assignment operator.  */
  sfk_destructor,	   /* A destructor.  */
  sfk_complete_destructor, /* A destructor for complete objects.  */
  sfk_base_destructor,     /* A destructor for base subobjects.  */
  sfk_deleting_destructor, /* A destructor for complete objects that
			      deletes the object after it has been
			      destroyed.  */
  sfk_conversion	   /* A conversion operator.  */
} special_function_kind;

/* The various kinds of linkage.  From [basic.link],

      A name is said to have linkage when it might denote the same
      object, reference, function, type, template, namespace or value
      as a name introduced in another scope:

      -- When a name has external linkage, the entity it denotes can
	 be referred to from scopes of other translation units or from
	 other scopes of the same translation unit.

      -- When a name has internal linkage, the entity it denotes can
	 be referred to by names from other scopes in the same
	 translation unit.

      -- When a name has no linkage, the entity it denotes cannot be
	 referred to by names from other scopes.  */

typedef enum linkage_kind {
  lk_none,			/* No linkage.  */
  lk_internal,			/* Internal linkage.  */
  lk_external			/* External linkage.  */
} linkage_kind;

typedef enum duration_kind {
  dk_static,
  dk_thread,
  dk_auto,
  dk_dynamic
} duration_kind;

/* Bitmask flags to control type substitution.  */
enum tsubst_flags {
  tf_none = 0,			 /* nothing special */
  tf_error = 1 << 0,		 /* give error messages  */
  tf_warning = 1 << 1,	 	 /* give warnings too  */
  tf_ignore_bad_quals = 1 << 2,	 /* ignore bad cvr qualifiers */
  tf_keep_type_decl = 1 << 3,	 /* retain typedef type decls
				    (make_typename_type use) */
  tf_ptrmem_ok = 1 << 4,	 /* pointers to member ok (internal
				    instantiate_type use) */
  tf_user = 1 << 5,		 /* found template must be a user template
				    (lookup_template_class use) */
  tf_conv = 1 << 6,		 /* We are determining what kind of
				    conversion might be permissible,
				    not actually performing the
				    conversion.  */
  tf_no_access_control = 1 << 7, /* Do not perform access checks, even
				    when issuing other errors.   */
  /* Convenient substitution flags combinations.  */
  tf_warning_or_error = tf_warning | tf_error
};

/* This type is used for parameters and variables which hold
   combinations of the flags in enum tsubst_flags.  */
typedef int tsubst_flags_t;

/* The kind of checking we can do looking in a class hierarchy.  */
enum base_access_flags {
  ba_any = 0,  /* Do not check access, allow an ambiguous base,
		      prefer a non-virtual base */
  ba_unique = 1 << 0,  /* Must be a unique base.  */
  ba_check_bit = 1 << 1,   /* Check access.  */
  ba_check = ba_unique | ba_check_bit,
  ba_ignore_scope = 1 << 2, /* Ignore access allowed by local scope.  */
  ba_quiet = 1 << 3     /* Do not issue error messages.  */
};

/* This type is used for parameters and variables which hold
   combinations of the flags in enum base_access_flags.  */
typedef int base_access;

/* The various kinds of access check during parsing.  */
typedef enum deferring_kind {
  dk_no_deferred = 0, /* Check access immediately */
  dk_deferred = 1,    /* Deferred check */
  dk_no_check = 2     /* No access check */
} deferring_kind;

/* The kind of base we can find, looking in a class hierarchy.
   Values <0 indicate we failed.  */
typedef enum base_kind {
  bk_inaccessible = -3,   /* The base is inaccessible */
  bk_ambig = -2,	  /* The base is ambiguous */
  bk_not_base = -1,	  /* It is not a base */
  bk_same_type = 0,	  /* It is the same type */
  bk_proper_base = 1,	  /* It is a proper base */
  bk_via_virtual = 2	  /* It is a proper base, but via a virtual
			     path. This might not be the canonical
			     binfo.  */
} base_kind;

/* Node for "pointer to (virtual) function".
   This may be distinct from ptr_type_node so gdb can distinguish them.  */
#define vfunc_ptr_type_node  vtable_entry_type


/* For building calls to `delete'.  */
extern GTY(()) tree integer_two_node;

/* The number of function bodies which we are currently processing.
   (Zero if we are at namespace scope, one inside the body of a
   function, two inside the body of a function in a local class, etc.)  */
extern int function_depth;

/* In parser.c.  */

/* Nonzero if we are parsing an unevaluated operand: an operand to
   sizeof, typeof, or alignof.  This is a count since operands to
   sizeof can be nested.  */

extern int cp_unevaluated_operand;
extern tree cp_convert_range_for (tree, tree, tree);

/* in pt.c  */

/* These values are used for the `STRICT' parameter to type_unification and
   fn_type_unification.  Their meanings are described with the
   documentation for fn_type_unification.  */

typedef enum unification_kind_t {
  DEDUCE_CALL,
  DEDUCE_CONV,
  DEDUCE_EXACT
} unification_kind_t;

/* in class.c */

extern int current_class_depth;

/* An array of all local classes present in this translation unit, in
   declaration order.  */
extern GTY(()) VEC(tree,gc) *local_classes;

/* Here's where we control how name mangling takes place.  */

/* Cannot use '$' up front, because this confuses gdb
   (names beginning with '$' are gdb-local identifiers).

   Note that all forms in which the '$' is significant are long enough
   for direct indexing (meaning that if we know there is a '$'
   at a particular location, we can index into the string at
   any other location that provides distinguishing characters).  */

/* Define NO_DOT_IN_LABEL in your favorite tm file if your assembler
   doesn't allow '.' in symbol names.  */
#ifndef NO_DOT_IN_LABEL

#define JOINER '.'

#define AUTO_TEMP_NAME "_.tmp_"
#define VFIELD_BASE ".vf"
#define VFIELD_NAME "_vptr."
#define VFIELD_NAME_FORMAT "_vptr.%s"

#define ANON_AGGRNAME_FORMAT "._%d"

#else /* NO_DOT_IN_LABEL */

#ifndef NO_DOLLAR_IN_LABEL

#define JOINER '$'

#define AUTO_TEMP_NAME "_$tmp_"
#define VFIELD_BASE "$vf"
#define VFIELD_NAME "_vptr$"
#define VFIELD_NAME_FORMAT "_vptr$%s"
#define ANON_AGGRNAME_FORMAT "$_%d"

#else /* NO_DOLLAR_IN_LABEL */

#define IN_CHARGE_NAME "__in_chrg"
#define AUTO_TEMP_NAME "__tmp_"
#define TEMP_NAME_P(ID_NODE) \
  (!strncmp (IDENTIFIER_POINTER (ID_NODE), AUTO_TEMP_NAME, \
	     sizeof (AUTO_TEMP_NAME) - 1))
#define VTABLE_NAME "__vt_"
#define VTABLE_NAME_P(ID_NODE) \
  (!strncmp (IDENTIFIER_POINTER (ID_NODE), VTABLE_NAME, \
	     sizeof (VTABLE_NAME) - 1))
#define VFIELD_BASE "__vfb"
#define VFIELD_NAME "__vptr_"
#define VFIELD_NAME_P(ID_NODE) \
  (!strncmp (IDENTIFIER_POINTER (ID_NODE), VFIELD_NAME, \
	    sizeof (VFIELD_NAME) - 1))
#define VFIELD_NAME_FORMAT "__vptr_%s"

#define ANON_AGGRNAME_PREFIX "__anon_"
#define ANON_AGGRNAME_P(ID_NODE) \
  (!strncmp (IDENTIFIER_POINTER (ID_NODE), ANON_AGGRNAME_PREFIX, \
	     sizeof (ANON_AGGRNAME_PREFIX) - 1))
#define ANON_AGGRNAME_FORMAT "__anon_%d"

#endif	/* NO_DOLLAR_IN_LABEL */
#endif	/* NO_DOT_IN_LABEL */

#define THIS_NAME "this"

#define IN_CHARGE_NAME "__in_chrg"

#define VTBL_PTR_TYPE		"__vtbl_ptr_type"
#define VTABLE_DELTA_NAME	"__delta"
#define VTABLE_PFN_NAME		"__pfn"

#define LAMBDANAME_PREFIX "__lambda"
#define LAMBDANAME_FORMAT LAMBDANAME_PREFIX "%d"
#define LAMBDANAME_P(ID_NODE) \
  (!strncmp (IDENTIFIER_POINTER (ID_NODE), \
             LAMBDANAME_PREFIX, \
	     sizeof (LAMBDANAME_PREFIX) - 1))

#if !defined(NO_DOLLAR_IN_LABEL) || !defined(NO_DOT_IN_LABEL)

#define VTABLE_NAME_P(ID_NODE) (IDENTIFIER_POINTER (ID_NODE)[1] == 'v' \
  && IDENTIFIER_POINTER (ID_NODE)[2] == 't' \
  && IDENTIFIER_POINTER (ID_NODE)[3] == JOINER)

#define TEMP_NAME_P(ID_NODE) \
  (!strncmp (IDENTIFIER_POINTER (ID_NODE), AUTO_TEMP_NAME, sizeof (AUTO_TEMP_NAME)-1))
#define VFIELD_NAME_P(ID_NODE) \
  (!strncmp (IDENTIFIER_POINTER (ID_NODE), VFIELD_NAME, sizeof(VFIELD_NAME)-1))

/* For anonymous aggregate types, we need some sort of name to
   hold on to.  In practice, this should not appear, but it should
   not be harmful if it does.  */
#define ANON_AGGRNAME_P(ID_NODE) (IDENTIFIER_POINTER (ID_NODE)[0] == JOINER \
				  && IDENTIFIER_POINTER (ID_NODE)[1] == '_')
#endif /* !defined(NO_DOLLAR_IN_LABEL) || !defined(NO_DOT_IN_LABEL) */


/* Nonzero if we're done parsing and into end-of-file activities.  */

extern int at_eof;

/* A list of namespace-scope objects which have constructors or
   destructors which reside in the global scope.  The decl is stored
   in the TREE_VALUE slot and the initializer is stored in the
   TREE_PURPOSE slot.  */
extern GTY(()) tree static_aggregates;

enum overload_flags { NO_SPECIAL = 0, DTOR_FLAG, TYPENAME_FLAG };

/* These are uses as bits in flags passed to various functions to
   control their behavior.  Despite the LOOKUP_ prefix, many of these
   do not control name lookup.  ??? Functions using these flags should
   probably be modified to accept explicit boolean flags for the
   behaviors relevant to them.  */
/* Check for access violations.  */
#define LOOKUP_PROTECT (1 << 0)
/* Complain if no suitable member function matching the arguments is
   found.  */
#define LOOKUP_COMPLAIN (1 << 1)
#define LOOKUP_NORMAL (LOOKUP_PROTECT | LOOKUP_COMPLAIN)
/* Even if the function found by lookup is a virtual function, it
   should be called directly.  */
#define LOOKUP_NONVIRTUAL (1 << 2)
/* Non-converting (i.e., "explicit") constructors are not tried.  This flag
   indicates that we are not performing direct-initialization.  */
#define LOOKUP_ONLYCONVERTING (1 << 3)
#define LOOKUP_IMPLICIT (LOOKUP_NORMAL | LOOKUP_ONLYCONVERTING)
/* If a temporary is created, it should be created so that it lives
   as long as the current variable bindings; otherwise it only lives
   until the end of the complete-expression.  It also forces
   direct-initialization in cases where other parts of the compiler
   have already generated a temporary, such as reference
   initialization and the catch parameter.  */
#define DIRECT_BIND (1 << 4)
/* We're performing a user-defined conversion, so more user-defined
   conversions are not permitted (only built-in conversions).  */
#define LOOKUP_NO_CONVERSION (1 << 5)
/* The user has explicitly called a destructor.  (Therefore, we do
   not need to check that the object is non-NULL before calling the
   destructor.)  */
#define LOOKUP_DESTRUCTOR (1 << 6)
/* Do not permit references to bind to temporaries.  */
#define LOOKUP_NO_TEMP_BIND (1 << 7)
/* Do not accept objects, and possibly namespaces.  */
#define LOOKUP_PREFER_TYPES (1 << 8)
/* Do not accept objects, and possibly types.   */
#define LOOKUP_PREFER_NAMESPACES (1 << 9)
/* Accept types or namespaces.  */
#define LOOKUP_PREFER_BOTH (LOOKUP_PREFER_TYPES | LOOKUP_PREFER_NAMESPACES)
/* Return friend declarations and un-declared builtin functions.
   (Normally, these entities are registered in the symbol table, but
   not found by lookup.)  */
#define LOOKUP_HIDDEN (LOOKUP_PREFER_NAMESPACES << 1)
/* Prefer that the lvalue be treated as an rvalue.  */
#define LOOKUP_PREFER_RVALUE (LOOKUP_HIDDEN << 1)
/* We're inside an init-list, so narrowing conversions are ill-formed.  */
#define LOOKUP_NO_NARROWING (LOOKUP_PREFER_RVALUE << 1)
/* Avoid user-defined conversions for the first parameter of a copy
   constructor (or move constructor).  */
#define LOOKUP_NO_COPY_CTOR_CONVERSION (LOOKUP_NO_NARROWING << 1)
/* This is the first parameter of a copy constructor.  */
#define LOOKUP_COPY_PARM (LOOKUP_NO_COPY_CTOR_CONVERSION << 1)
/* We only want to consider list constructors.  */
#define LOOKUP_LIST_ONLY (LOOKUP_COPY_PARM << 1)
<<<<<<< HEAD
=======
/* Return after determining which function to call and checking access.
   Used by sythesized_method_walk to determine which functions will
   be called to initialize subobjects, in order to determine exception
   specification and possible implicit delete.
   This is kind of a hack, but since access control doesn't respect SFINAE
   we can't just use tf_none to avoid access control errors, we need
   another mechanism.  Exiting early also avoids problems with trying
   to perform argument conversions when the class isn't complete yet.  */
#define LOOKUP_SPECULATIVE (LOOKUP_LIST_ONLY << 1)
/* Used in calls to store_init_value to suppress its usual call to
   digest_init.  */
#define LOOKUP_ALREADY_DIGESTED (LOOKUP_SPECULATIVE << 1)
>>>>>>> 155d23aa

#define LOOKUP_NAMESPACES_ONLY(F)  \
  (((F) & LOOKUP_PREFER_NAMESPACES) && !((F) & LOOKUP_PREFER_TYPES))
#define LOOKUP_TYPES_ONLY(F)  \
  (!((F) & LOOKUP_PREFER_NAMESPACES) && ((F) & LOOKUP_PREFER_TYPES))
#define LOOKUP_QUALIFIERS_ONLY(F)     ((F) & LOOKUP_PREFER_BOTH)


/* These flags are used by the conversion code.
   CONV_IMPLICIT   :  Perform implicit conversions (standard and user-defined).
   CONV_STATIC     :  Perform the explicit conversions for static_cast.
   CONV_CONST      :  Perform the explicit conversions for const_cast.
   CONV_REINTERPRET:  Perform the explicit conversions for reinterpret_cast.
   CONV_PRIVATE    :  Perform upcasts to private bases.
   CONV_FORCE_TEMP :  Require a new temporary when converting to the same
		      aggregate type.  */

#define CONV_IMPLICIT    1
#define CONV_STATIC      2
#define CONV_CONST       4
#define CONV_REINTERPRET 8
#define CONV_PRIVATE	 16
/* #define CONV_NONCONVERTING 32 */
#define CONV_FORCE_TEMP  64
#define CONV_OLD_CONVERT (CONV_IMPLICIT | CONV_STATIC | CONV_CONST \
			  | CONV_REINTERPRET)
#define CONV_C_CAST      (CONV_IMPLICIT | CONV_STATIC | CONV_CONST \
			  | CONV_REINTERPRET | CONV_PRIVATE | CONV_FORCE_TEMP)

/* Used by build_expr_type_conversion to indicate which types are
   acceptable as arguments to the expression under consideration.  */

#define WANT_INT	1 /* integer types, including bool */
#define WANT_FLOAT	2 /* floating point types */
#define WANT_ENUM	4 /* enumerated types */
#define WANT_POINTER	8 /* pointer types */
#define WANT_NULL      16 /* null pointer constant */
#define WANT_VECTOR_OR_COMPLEX 32 /* vector or complex types */
#define WANT_ARITH	(WANT_INT | WANT_FLOAT | WANT_VECTOR_OR_COMPLEX)

/* Used with comptypes, and related functions, to guide type
   comparison.  */

#define COMPARE_STRICT	      0 /* Just check if the types are the
				   same.  */
#define COMPARE_BASE	      1 /* Check to see if the second type is
				   derived from the first.  */
#define COMPARE_DERIVED	      2 /* Like COMPARE_BASE, but in
				   reverse.  */
#define COMPARE_REDECLARATION 4 /* The comparison is being done when
				   another declaration of an existing
				   entity is seen.  */
#define COMPARE_STRUCTURAL    8 /* The comparison is intended to be
				   structural. The actual comparison
				   will be identical to
				   COMPARE_STRICT.  */

/* Used with push_overloaded_decl.  */
#define PUSH_GLOBAL	     0  /* Push the DECL into namespace scope,
				   regardless of the current scope.  */
#define PUSH_LOCAL	     1  /* Push the DECL into the current
				   scope.  */
#define PUSH_USING	     2  /* We are pushing this DECL as the
				   result of a using declaration.  */

/* Used with start function.  */
#define SF_DEFAULT	     0  /* No flags.  */
#define SF_PRE_PARSED	     1  /* The function declaration has
				   already been parsed.  */
#define SF_INCLASS_INLINE    2  /* The function is an inline, defined
				   in the class body.  */

/* Used with start_decl's initialized parameter.  */
#define SD_UNINITIALIZED     0
#define SD_INITIALIZED       1
#define SD_DEFAULTED         2
#define SD_DELETED           3

/* Returns nonzero iff TYPE1 and TYPE2 are the same type, or if TYPE2
   is derived from TYPE1, or if TYPE2 is a pointer (reference) to a
   class derived from the type pointed to (referred to) by TYPE1.  */
#define same_or_base_type_p(TYPE1, TYPE2) \
  comptypes ((TYPE1), (TYPE2), COMPARE_BASE)

/* These macros are used to access a TEMPLATE_PARM_INDEX.  */
#define TEMPLATE_PARM_INDEX_CAST(NODE) \
	((template_parm_index*)TEMPLATE_PARM_INDEX_CHECK (NODE))
#define TEMPLATE_PARM_IDX(NODE) (TEMPLATE_PARM_INDEX_CAST (NODE)->index)
#define TEMPLATE_PARM_LEVEL(NODE) (TEMPLATE_PARM_INDEX_CAST (NODE)->level)
/* The Number of sibling parms this template parm has.  */
#define TEMPLATE_PARM_NUM_SIBLINGS(NODE) \
  (TEMPLATE_PARM_INDEX_CAST (NODE)->num_siblings)
#define TEMPLATE_PARM_DESCENDANTS(NODE) (TREE_CHAIN (NODE))
#define TEMPLATE_PARM_ORIG_LEVEL(NODE) (TEMPLATE_PARM_INDEX_CAST (NODE)->orig_level)
#define TEMPLATE_PARM_DECL(NODE) (TEMPLATE_PARM_INDEX_CAST (NODE)->decl)
#define TEMPLATE_PARM_PARAMETER_PACK(NODE) \
  (TREE_LANG_FLAG_0 (TEMPLATE_PARM_INDEX_CHECK (NODE)))

/* These macros are for accessing the fields of TEMPLATE_TYPE_PARM,
   TEMPLATE_TEMPLATE_PARM and BOUND_TEMPLATE_TEMPLATE_PARM nodes.  */
#define TEMPLATE_TYPE_PARM_INDEX(NODE)					 \
  (TREE_CHECK3 ((NODE), TEMPLATE_TYPE_PARM, TEMPLATE_TEMPLATE_PARM,	\
		BOUND_TEMPLATE_TEMPLATE_PARM))->type.values
#define TEMPLATE_TYPE_IDX(NODE) \
  (TEMPLATE_PARM_IDX (TEMPLATE_TYPE_PARM_INDEX (NODE)))
#define TEMPLATE_TYPE_LEVEL(NODE) \
  (TEMPLATE_PARM_LEVEL (TEMPLATE_TYPE_PARM_INDEX (NODE)))
#define TEMPLATE_TYPE_ORIG_LEVEL(NODE) \
  (TEMPLATE_PARM_ORIG_LEVEL (TEMPLATE_TYPE_PARM_INDEX (NODE)))
#define TEMPLATE_TYPE_DECL(NODE) \
  (TEMPLATE_PARM_DECL (TEMPLATE_TYPE_PARM_INDEX (NODE)))
#define TEMPLATE_TYPE_PARAMETER_PACK(NODE) \
  (TEMPLATE_PARM_PARAMETER_PACK (TEMPLATE_TYPE_PARM_INDEX (NODE)))
/* The list of template parms that a given template parameter of type
   TEMPLATE_TYPE_PARM belongs to.*/
#define TEMPLATE_TYPE_PARM_SIBLING_PARMS(NODE) \
  (TREE_CHECK ((NODE), TEMPLATE_TYPE_PARM))->type.maxval

/* These constants can used as bit flags in the process of tree formatting.

   TFF_PLAIN_IDENTIFIER: unqualified part of a name.
   TFF_SCOPE: include the class and namespace scope of the name.
   TFF_CHASE_TYPEDEF: print the original type-id instead of the typedef-name.
   TFF_DECL_SPECIFIERS: print decl-specifiers.
   TFF_CLASS_KEY_OR_ENUM: precede a class-type name (resp. enum name) with
       a class-key (resp. `enum').
   TFF_RETURN_TYPE: include function return type.
   TFF_FUNCTION_DEFAULT_ARGUMENTS: include function default parameter values.
   TFF_EXCEPTION_SPECIFICATION: show function exception specification.
   TFF_TEMPLATE_HEADER: show the template<...> header in a
       template-declaration.
   TFF_TEMPLATE_NAME: show only template-name.
   TFF_EXPR_IN_PARENS: parenthesize expressions.
   TFF_NO_FUNCTION_ARGUMENTS: don't show function arguments.
   TFF_UNQUALIFIED_NAME: do not print the qualifying scope of the
       top-level entity.
   TFF_NO_OMIT_DEFAULT_TEMPLATE_ARGUMENTS: do not omit template arguments
       identical to their defaults.  */

#define TFF_PLAIN_IDENTIFIER			(0)
#define TFF_SCOPE				(1)
#define TFF_CHASE_TYPEDEF			(1 << 1)
#define TFF_DECL_SPECIFIERS			(1 << 2)
#define TFF_CLASS_KEY_OR_ENUM			(1 << 3)
#define TFF_RETURN_TYPE				(1 << 4)
#define TFF_FUNCTION_DEFAULT_ARGUMENTS		(1 << 5)
#define TFF_EXCEPTION_SPECIFICATION		(1 << 6)
#define TFF_TEMPLATE_HEADER			(1 << 7)
#define TFF_TEMPLATE_NAME			(1 << 8)
#define TFF_EXPR_IN_PARENS			(1 << 9)
#define TFF_NO_FUNCTION_ARGUMENTS		(1 << 10)
#define TFF_UNQUALIFIED_NAME			(1 << 11)
#define TFF_NO_OMIT_DEFAULT_TEMPLATE_ARGUMENTS	(1 << 12)

/* Returns the TEMPLATE_DECL associated to a TEMPLATE_TEMPLATE_PARM
   node.  */
#define TEMPLATE_TEMPLATE_PARM_TEMPLATE_DECL(NODE)	\
  ((TREE_CODE (NODE) == BOUND_TEMPLATE_TEMPLATE_PARM)	\
   ? TYPE_TI_TEMPLATE (NODE)				\
   : TYPE_NAME (NODE))

/* in lex.c  */

extern void init_reswords (void);

typedef struct GTY(()) operator_name_info_t {
  /* The IDENTIFIER_NODE for the operator.  */
  tree identifier;
  /* The name of the operator.  */
  const char *name;
  /* The mangled name of the operator.  */
  const char *mangled_name;
  /* The arity of the operator.  */
  int arity;
} operator_name_info_t;

/* A mapping from tree codes to operator name information.  */
extern GTY(()) operator_name_info_t operator_name_info
  [(int) MAX_TREE_CODES];
/* Similar, but for assignment operators.  */
extern GTY(()) operator_name_info_t assignment_operator_name_info
  [(int) MAX_TREE_CODES];

/* A type-qualifier, or bitmask therefore, using the TYPE_QUAL
   constants.  */

typedef int cp_cv_quals;

/* A storage class.  */

typedef enum cp_storage_class {
  /* sc_none must be zero so that zeroing a cp_decl_specifier_seq
     sets the storage_class field to sc_none.  */
  sc_none = 0,
  sc_auto,
  sc_register,
  sc_static,
  sc_extern,
  sc_mutable
} cp_storage_class;

/* An individual decl-specifier.  */

typedef enum cp_decl_spec {
  ds_first,
  ds_signed = ds_first,
  ds_unsigned,
  ds_short,
  ds_long,
  ds_const,
  ds_volatile,
  ds_restrict,
  ds_inline,
  ds_virtual,
  ds_explicit,
  ds_friend,
  ds_typedef,
  ds_constexpr,
  ds_complex,
  ds_thread,
  ds_last
} cp_decl_spec;

/* A decl-specifier-seq.  */

typedef struct cp_decl_specifier_seq {
  /* The number of times each of the keywords has been seen.  */
  unsigned specs[(int) ds_last];
  /* The location of the primary type. Mainly used for error
     reporting.  */
  location_t type_location;
  /* The primary type, if any, given by the decl-specifier-seq.
     Modifiers, like "short", "const", and "unsigned" are not
     reflected here.  This field will be a TYPE, unless a typedef-name
     was used, in which case it will be a TYPE_DECL.  */
  tree type;
  /* The attributes, if any, provided with the specifier sequence.  */
  tree attributes;
  /* If non-NULL, a built-in type that the user attempted to redefine
     to some other type.  */
  tree redefined_builtin_type;
  /* The storage class specified -- or sc_none if no storage class was
     explicitly specified.  */
  cp_storage_class storage_class;
  /* True iff TYPE_SPEC indicates a user-defined type.  */
  BOOL_BITFIELD user_defined_type_p : 1;
  /* True iff multiple types were (erroneously) specified for this
     decl-specifier-seq.  */
  BOOL_BITFIELD multiple_types_p : 1;
  /* True iff multiple storage classes were (erroneously) specified
     for this decl-specifier-seq or a combination of a storage class
     with a typedef specifier.  */
  BOOL_BITFIELD conflicting_specifiers_p : 1;
  /* True iff at least one decl-specifier was found.  */
  BOOL_BITFIELD any_specifiers_p : 1;
  /* True iff at least one type-specifier was found.  */
  BOOL_BITFIELD any_type_specifiers_p : 1;
  /* True iff "int" was explicitly provided.  */
  BOOL_BITFIELD explicit_int_p : 1;
  /* True iff "__int128" was explicitly provided.  */
  BOOL_BITFIELD explicit_int128_p : 1;
  /* True iff "char" was explicitly provided.  */
  BOOL_BITFIELD explicit_char_p : 1;
} cp_decl_specifier_seq;

/* The various kinds of declarators.  */

typedef enum cp_declarator_kind {
  cdk_id,
  cdk_function,
  cdk_array,
  cdk_pointer,
  cdk_reference,
  cdk_ptrmem,
  cdk_error
} cp_declarator_kind;

/* A declarator.  */

typedef struct cp_declarator cp_declarator;

typedef struct cp_parameter_declarator cp_parameter_declarator;

/* A parameter, before it has been semantically analyzed.  */
struct cp_parameter_declarator {
  /* The next parameter, or NULL_TREE if none.  */
  cp_parameter_declarator *next;
  /* The decl-specifiers-seq for the parameter.  */
  cp_decl_specifier_seq decl_specifiers;
  /* The declarator for the parameter.  */
  cp_declarator *declarator;
  /* The default-argument expression, or NULL_TREE, if none.  */
  tree default_argument;
  /* True iff this is the first parameter in the list and the
     parameter sequence ends with an ellipsis.  */
  bool ellipsis_p;
};

/* A declarator.  */
struct cp_declarator {
  /* The kind of declarator.  */
  ENUM_BITFIELD (cp_declarator_kind) kind : 4;
  /* Whether we parsed an ellipsis (`...') just before the declarator,
     to indicate this is a parameter pack.  */
  BOOL_BITFIELD parameter_pack_p : 1;
  location_t id_loc; /* Currently only set for cdk_id and cdk_function. */
  /* Attributes that apply to this declarator.  */
  tree attributes;
  /* For all but cdk_id and cdk_error, the contained declarator.  For
     cdk_id and cdk_error, guaranteed to be NULL.  */
  cp_declarator *declarator;
  union {
    /* For identifiers.  */
    struct {
      /* If non-NULL, the qualifying scope (a NAMESPACE_DECL or
	 *_TYPE) for this identifier.  */
      tree qualifying_scope;
      /* The unqualified name of the entity -- an IDENTIFIER_NODE,
	 BIT_NOT_EXPR, or TEMPLATE_ID_EXPR.  */
      tree unqualified_name;
      /* If this is the name of a function, what kind of special
	 function (if any).  */
      special_function_kind sfk;
    } id;
    /* For functions.  */
    struct {
      /* The parameters to the function as a TREE_LIST of decl/default.  */
      tree parameters;
      /* The cv-qualifiers for the function.  */
      cp_cv_quals qualifiers;
      /* The exception-specification for the function.  */
      tree exception_specification;
      /* The late-specified return type, if any.  */
      tree late_return_type;
    } function;
    /* For arrays.  */
    struct {
      /* The bounds to the array.  */
      tree bounds;
    } array;
    /* For cdk_pointer and cdk_ptrmem.  */
    struct {
      /* The cv-qualifiers for the pointer.  */
      cp_cv_quals qualifiers;
      /* For cdk_ptrmem, the class type containing the member.  */
      tree class_type;
    } pointer;
    /* For cdk_reference */
    struct {
      /* The cv-qualifiers for the reference.  These qualifiers are
         only used to diagnose ill-formed code.  */
      cp_cv_quals qualifiers;
      /* Whether this is an rvalue reference */
      bool rvalue_ref;
    } reference;
  } u;
};

/* A level of template instantiation.  */
struct GTY(()) tinst_level {
  /* The immediately deeper level in the chain.  */
  struct tinst_level *next;

  /* The original node.  Can be either a DECL (for a function or static
     data member) or a TYPE (for a class), depending on what we were
     asked to instantiate.  */
  tree decl;

  /* The location where the template is instantiated.  */
  location_t locus;

  /* True if the location is in a system header.  */
  bool in_system_header_p;
};

/* A parameter list indicating for a function with no parameters,
   e.g  "int f(void)".  */
extern cp_parameter_declarator *no_parameters;

/* True if we saw "#pragma GCC java_exceptions".  */
extern bool pragma_java_exceptions;

/* in call.c */
extern bool check_dtor_name			(tree, tree);

extern tree build_conditional_expr		(tree, tree, tree, 
                                                 tsubst_flags_t);
extern tree build_addr_func			(tree);
extern tree build_call_a			(tree, int, tree*);
extern tree build_call_n			(tree, int, ...);
extern bool null_ptr_cst_p			(tree);
extern bool sufficient_parms_p			(const_tree);
extern tree type_decays_to			(tree);
extern tree build_user_type_conversion		(tree, tree, int);
extern tree build_new_function_call		(tree, VEC(tree,gc) **, bool, 
						 tsubst_flags_t);
extern tree build_operator_new_call		(tree, VEC(tree,gc) **, tree *,
						 tree *, tree *);
extern tree build_new_method_call		(tree, tree, VEC(tree,gc) **,
						 tree, int, tree *,
						 tsubst_flags_t);
extern tree build_special_member_call		(tree, tree, VEC(tree,gc) **,
						 tree, int, tsubst_flags_t);
extern tree build_new_op			(enum tree_code, int, tree, 
						 tree, tree, bool *,
						 tsubst_flags_t);
extern tree build_op_call			(tree, VEC(tree,gc) **,
						 tsubst_flags_t);
extern tree build_op_delete_call		(enum tree_code, tree, tree, bool, tree, tree);
extern bool can_convert				(tree, tree);
extern bool can_convert_arg			(tree, tree, tree, int);
extern bool can_convert_arg_bad			(tree, tree, tree, int);
extern bool enforce_access			(tree, tree, tree);
extern tree convert_default_arg			(tree, tree, tree, int);
extern tree convert_arg_to_ellipsis		(tree);
extern tree build_x_va_arg			(tree, tree);
extern tree cxx_type_promotes_to		(tree);
extern tree type_passed_as			(tree);
extern tree convert_for_arg_passing		(tree, tree);
extern bool is_properly_derived_from		(tree, tree);
extern tree set_up_extended_ref_temp		(tree, tree, tree *, tree *);
extern tree initialize_reference		(tree, tree, tree, tree *, tsubst_flags_t);
extern tree make_temporary_var_for_ref_to_temp	(tree, tree);
extern tree strip_top_quals			(tree);
extern bool reference_related_p			(tree, tree);
extern tree perform_implicit_conversion		(tree, tree, tsubst_flags_t);
extern tree perform_implicit_conversion_flags	(tree, tree, tsubst_flags_t, int);
extern tree build_integral_nontype_arg_conv	(tree, tree, tsubst_flags_t);
extern tree perform_direct_initialization_if_possible (tree, tree, bool,
                                                       tsubst_flags_t);
extern tree in_charge_arg_for_name		(tree);
extern tree build_cxx_call			(tree, int, tree *);
extern bool is_std_init_list			(tree);
extern bool is_list_ctor			(tree);
#ifdef ENABLE_CHECKING
extern void validate_conversion_obstack		(void);
#endif /* ENABLE_CHECKING */

/* in class.c */
extern tree build_vfield_ref			(tree, tree);
extern tree build_base_path			(enum tree_code, tree,
						 tree, int);
extern tree convert_to_base			(tree, tree, bool, bool,
						 tsubst_flags_t);
extern tree convert_to_base_statically		(tree, tree);
extern tree build_vtbl_ref			(tree, tree);
extern tree build_vfn_ref			(tree, tree);
extern tree get_vtable_decl			(tree, int);
extern void resort_type_method_vec		(void *, void *,
						 gt_pointer_operator, void *);
extern bool add_method				(tree, tree, tree);
extern bool currently_open_class		(tree);
extern tree currently_open_derived_class	(tree);
extern tree current_nonlambda_class_type	(void);
extern tree finish_struct			(tree, tree);
extern void finish_struct_1			(tree);
extern int resolves_to_fixed_type_p		(tree, int *);
extern void init_class_processing		(void);
extern int is_empty_class			(tree);
extern bool is_really_empty_class		(tree);
extern void pushclass				(tree);
extern void popclass				(void);
extern void push_nested_class			(tree);
extern void pop_nested_class			(void);
extern int current_lang_depth			(void);
extern void push_lang_context			(tree);
extern void pop_lang_context			(void);
extern tree instantiate_type			(tree, tree, tsubst_flags_t);
extern void print_class_statistics		(void);
extern void build_self_reference		(void);
extern int same_signature_p			(const_tree, const_tree);
extern void maybe_add_class_template_decl_list	(tree, tree, int);
extern void unreverse_member_declarations	(tree);
extern void invalidate_class_lookup_cache	(void);
extern void maybe_note_name_used_in_class	(tree, tree);
extern void note_name_declared_in_class		(tree, tree);
extern tree get_vtbl_decl_for_binfo		(tree);
extern void debug_class				(tree);
extern void debug_thunks			(tree);
extern tree cp_fold_obj_type_ref		(tree, tree);
extern void set_linkage_according_to_type	(tree, tree);
extern void determine_key_method		(tree);
extern void check_for_override			(tree, tree);
extern void push_class_stack			(void);
extern void pop_class_stack			(void);
extern bool type_has_user_nondefault_constructor (tree);
extern tree in_class_defaulted_default_constructor (tree);
extern bool user_provided_p			(tree);
extern bool type_has_user_provided_constructor  (tree);
extern bool type_has_user_provided_default_constructor (tree);
extern bool synthesized_default_constructor_is_constexpr (tree);
extern bool type_has_constexpr_default_constructor (tree);
extern bool type_has_virtual_destructor		(tree);
extern bool type_has_move_constructor		(tree);
extern bool type_has_move_assign		(tree);
extern void defaulted_late_check		(tree);
extern bool defaultable_fn_check		(tree);
extern void fixup_type_variants			(tree);
extern void fixup_attribute_variants		(tree);
extern tree* decl_cloned_function_p		(const_tree, bool);
extern void clone_function_decl			(tree, int);
extern void adjust_clone_args			(tree);

/* in cvt.c */
extern tree convert_to_reference		(tree, tree, int, int, tree);
extern tree convert_from_reference		(tree);
extern tree force_rvalue			(tree);
extern tree ocp_convert				(tree, tree, int, int);
extern tree cp_convert				(tree, tree);
extern tree cp_convert_and_check                (tree, tree);
extern tree cp_fold_convert			(tree, tree);
extern tree convert_to_void			(tree, impl_conv_void,
                                 		 tsubst_flags_t);
extern tree convert_force			(tree, tree, int);
extern tree build_expr_type_conversion		(int, tree, bool);
extern tree type_promotes_to			(tree);
extern tree perform_qualification_conversions	(tree, tree);

/* in name-lookup.c */
extern tree pushdecl				(tree);
extern tree pushdecl_maybe_friend		(tree, bool);
extern void maybe_push_cleanup_level		(tree);
extern tree pushtag				(tree, tree, tag_scope);
extern tree make_anon_name			(void);
extern tree pushdecl_top_level_maybe_friend	(tree, bool);
extern tree pushdecl_top_level_and_finish	(tree, tree);
extern tree check_for_out_of_scope_variable	(tree);
extern void print_other_binding_stack		(struct cp_binding_level *);
extern tree maybe_push_decl			(tree);
extern tree current_decl_namespace		(void);

/* decl.c */
extern tree poplevel				(int, int, int);
extern void cxx_init_decl_processing		(void);
enum cp_tree_node_structure_enum cp_tree_node_structure
						(union lang_tree_node *);
extern void finish_scope			(void);
extern void push_switch				(tree);
extern void pop_switch				(void);
extern tree make_lambda_name			(void);
extern int decls_match				(tree, tree);
extern tree duplicate_decls			(tree, tree, bool);
extern tree declare_local_label			(tree);
extern tree define_label			(location_t, tree);
extern void check_goto				(tree);
extern bool check_omp_return			(void);
extern tree make_typename_type			(tree, tree, enum tag_types, tsubst_flags_t);
extern tree make_unbound_class_template		(tree, tree, tree, tsubst_flags_t);
extern tree build_library_fn_ptr		(const char *, tree);
extern tree build_cp_library_fn_ptr		(const char *, tree);
extern tree push_library_fn			(tree, tree, tree);
extern tree push_void_library_fn		(tree, tree);
extern tree push_throw_library_fn		(tree, tree);
extern tree check_tag_decl			(cp_decl_specifier_seq *);
extern tree shadow_tag				(cp_decl_specifier_seq *);
extern tree groktypename			(cp_decl_specifier_seq *, const cp_declarator *, bool);
extern tree start_decl				(const cp_declarator *, cp_decl_specifier_seq *, int, tree, tree, tree *);
extern void start_decl_1			(tree, bool);
extern bool check_array_initializer		(tree, tree, tree);
extern void cp_finish_decl			(tree, tree, bool, tree, int);
extern int cp_complete_array_type		(tree *, tree, bool);
extern tree build_ptrmemfunc_type		(tree);
extern tree build_ptrmem_type			(tree, tree);
/* the grokdeclarator prototype is in decl.h */
extern tree build_this_parm			(tree, cp_cv_quals);
extern int copy_fn_p				(const_tree);
extern bool move_fn_p                           (const_tree);
extern tree get_scope_of_declarator		(const cp_declarator *);
extern void grok_special_member_properties	(tree);
extern int grok_ctor_properties			(const_tree, const_tree);
extern bool grok_op_properties			(tree, bool);
extern tree xref_tag				(enum tag_types, tree, tag_scope, bool);
extern tree xref_tag_from_type			(tree, tree, tag_scope);
extern bool xref_basetypes			(tree, tree);
extern tree start_enum				(tree, tree, tree, bool, bool *);
extern void finish_enum_value_list		(tree);
extern void finish_enum				(tree);
extern void build_enumerator			(tree, tree, tree, location_t);
extern tree lookup_enumerator			(tree, tree);
extern void start_preparsed_function		(tree, tree, int);
extern int start_function			(cp_decl_specifier_seq *, const cp_declarator *, tree);
extern tree begin_function_body			(void);
extern void finish_function_body		(tree);
extern tree outer_curly_brace_block		(tree);
extern tree finish_function			(int);
extern tree grokmethod				(cp_decl_specifier_seq *, const cp_declarator *, tree);
extern void maybe_register_incomplete_var	(tree);
extern void maybe_commonize_var			(tree);
extern void complete_vars			(tree);
extern void finish_stmt				(void);
extern tree static_fn_type			(tree);
extern void revert_static_member_fn		(tree);
extern void fixup_anonymous_aggr		(tree);
extern int check_static_variable_definition	(tree, tree);
extern tree compute_array_index_type		(tree, tree, tsubst_flags_t);
extern tree check_default_argument		(tree, tree);
typedef int (*walk_namespaces_fn)		(tree, void *);
extern int walk_namespaces			(walk_namespaces_fn,
						 void *);
extern int wrapup_globals_for_namespace		(tree, void *);
extern tree create_implicit_typedef		(tree, tree);
extern int local_variable_p			(const_tree);
extern tree register_dtor_fn			(tree);
extern tmpl_spec_kind current_tmpl_spec_kind	(int);
extern tree cp_fname_init			(const char *, tree *);
extern tree cxx_builtin_function		(tree decl);
extern tree cxx_builtin_function_ext_scope	(tree decl);
extern tree check_elaborated_type_specifier	(enum tag_types, tree, bool);
extern void warn_extern_redeclared_static	(tree, tree);
extern tree cxx_comdat_group			(tree);
extern bool cp_missing_noreturn_ok_p		(tree);
extern void initialize_artificial_var		(tree, VEC(constructor_elt,gc) *);
extern tree check_var_type			(tree, tree);
extern tree reshape_init (tree, tree);
extern tree next_initializable_field (tree);

extern bool defer_mark_used_calls;
extern GTY(()) VEC(tree, gc) *deferred_mark_used_calls;
extern tree finish_case_label			(location_t, tree, tree);
extern tree cxx_maybe_build_cleanup		(tree);

/* in decl2.c */
extern bool check_java_method			(tree);
extern tree build_memfn_type			(tree, tree, cp_cv_quals);
extern tree change_return_type			(tree, tree);
extern void maybe_retrofit_in_chrg		(tree);
extern void maybe_make_one_only			(tree);
extern bool vague_linkage_p			(tree);
extern void grokclassfn				(tree, tree,
						 enum overload_flags);
extern tree grok_array_decl			(tree, tree);
extern tree delete_sanity			(tree, tree, bool, int);
extern tree check_classfn			(tree, tree, tree);
extern void check_member_template		(tree);
extern tree grokfield (const cp_declarator *, cp_decl_specifier_seq *,
		       tree, bool, tree, tree);
extern tree grokbitfield (const cp_declarator *, cp_decl_specifier_seq *,
			  tree, tree);
extern tree cp_reconstruct_complex_type		(tree, tree);
extern void cplus_decl_attributes		(tree *, tree, int);
extern void finish_anon_union			(tree);
extern void cp_write_global_declarations	(void);
extern tree coerce_new_type			(tree);
extern tree coerce_delete_type			(tree);
extern void comdat_linkage			(tree);
extern void determine_visibility		(tree);
extern void constrain_class_visibility		(tree);
extern void import_export_decl			(tree);
extern tree build_cleanup			(tree);
extern tree build_offset_ref_call_from_tree	(tree, VEC(tree,gc) **);
extern bool decl_constant_var_p			(tree);
extern bool decl_maybe_constant_var_p		(tree);
extern void check_default_args			(tree);
extern void mark_used				(tree);
extern void finish_static_data_member_decl	(tree, tree, bool, tree, int);
extern tree cp_build_parm_decl			(tree, tree);
extern tree get_guard				(tree);
extern tree get_guard_cond			(tree);
extern tree set_guard				(tree);
extern tree cxx_callgraph_analyze_expr		(tree *, int *);
extern void mark_needed				(tree);
extern bool decl_needed_p			(tree);
extern void note_vague_linkage_fn		(tree);
extern tree build_artificial_parm		(tree, tree);
extern bool possibly_inlined_p			(tree);
extern int parm_index                           (tree);

/* in error.c */
extern void init_error				(void);
extern const char *type_as_string		(tree, int);
extern const char *type_as_string_translate	(tree, int);
extern const char *decl_as_string		(tree, int);
extern const char *decl_as_string_translate	(tree, int);
extern const char *expr_as_string		(tree, int);
extern const char *lang_decl_name		(tree, int, bool);
extern const char *language_to_string		(enum languages);
extern const char *class_key_or_enum_as_string	(tree);
extern void print_instantiation_context		(void);
extern void maybe_warn_variadic_templates       (void);
extern void maybe_warn_cpp0x			(cpp0x_warn_str str);
extern bool pedwarn_cxx98                       (location_t, int, const char *, ...) ATTRIBUTE_GCC_DIAG(3,4);

/* in except.c */
extern void init_exception_processing		(void);
extern tree expand_start_catch_block		(tree);
extern void expand_end_catch_block		(void);
extern tree build_exc_ptr			(void);
extern tree build_throw				(tree);
extern int nothrow_libfn_p			(const_tree);
extern void check_handlers			(tree);
extern tree finish_noexcept_expr		(tree, tsubst_flags_t);
<<<<<<< HEAD
=======
extern void perform_deferred_noexcept_checks	(void);
>>>>>>> 155d23aa
extern bool nothrow_spec_p			(const_tree);
extern bool type_noexcept_p			(const_tree);
extern bool type_throw_all_p			(const_tree);
extern tree build_noexcept_spec			(tree, int);
extern void choose_personality_routine		(enum languages);
extern tree eh_type_info			(tree);
extern tree begin_eh_spec_block			(void);
extern void finish_eh_spec_block		(tree, tree);
extern tree build_eh_type_type			(tree);
extern tree cp_protect_cleanup_actions		(void);

/* in expr.c */
extern tree cplus_expand_constant		(tree);
extern tree mark_rvalue_use			(tree);
extern tree mark_lvalue_use			(tree);
extern tree mark_type_use			(tree);
extern void mark_exp_read			(tree);

/* friend.c */
extern int is_friend				(tree, tree);
extern void make_friend_class			(tree, tree, bool);
extern void add_friend				(tree, tree, bool);
extern tree do_friend				(tree, tree, tree, tree, enum overload_flags, bool);

/* in init.c */
extern tree expand_member_init			(tree);
extern void emit_mem_initializers		(tree);
extern tree build_aggr_init			(tree, tree, int,
                                                 tsubst_flags_t);
extern int is_class_type			(tree, int);
extern tree get_type_value			(tree);
extern tree build_zero_init			(tree, tree, bool);
extern tree build_value_init			(tree, tsubst_flags_t);
extern tree build_value_init_noctor		(tree, tsubst_flags_t);
extern tree build_offset_ref			(tree, tree, bool);
extern tree build_new				(VEC(tree,gc) **, tree, tree,
						 VEC(tree,gc) **, int,
                                                 tsubst_flags_t);
extern tree build_vec_init			(tree, tree, tree, bool, int,
                                                 tsubst_flags_t);
extern tree build_delete			(tree, tree,
						 special_function_kind,
						 int, int);
extern void push_base_cleanups			(void);
extern tree build_vec_delete			(tree, tree,
						 special_function_kind, int);
extern tree create_temporary_var		(tree);
extern void initialize_vtbl_ptrs		(tree);
extern tree build_java_class_ref		(tree);
extern tree integral_constant_value		(tree);
extern int diagnose_uninitialized_cst_or_ref_member (tree, bool, bool);

/* in lex.c */
extern void cxx_dup_lang_specific_decl		(tree);
extern void yyungetc				(int, int);

extern tree unqualified_name_lookup_error	(tree);
extern tree unqualified_fn_lookup_error		(tree);
extern tree build_lang_decl			(enum tree_code, tree, tree);
extern tree build_lang_decl_loc			(location_t, enum tree_code, tree, tree);
extern void retrofit_lang_decl			(tree);
extern tree copy_decl				(tree);
extern tree copy_type				(tree);
extern tree cxx_make_type			(enum tree_code);
extern tree make_class_type			(enum tree_code);
extern bool cxx_init				(void);
extern void cxx_finish				(void);
extern bool in_main_input_context		(void);

/* in method.c */
extern void init_method				(void);
extern tree make_thunk				(tree, bool, tree, tree);
extern void finish_thunk			(tree);
extern void use_thunk				(tree, bool);
extern bool trivial_fn_p			(tree);
extern bool maybe_explain_implicit_delete	(tree);
extern void synthesize_method			(tree);
extern tree lazily_declare_fn			(special_function_kind,
						 tree);
extern tree skip_artificial_parms_for		(const_tree, tree);
extern int num_artificial_parms_for		(const_tree);
extern tree make_alias_for			(tree, tree);
extern tree get_copy_ctor			(tree);
extern tree get_copy_assign			(tree);
extern tree get_default_ctor			(tree);
extern tree get_dtor				(tree);
extern tree locate_ctor				(tree);

/* In optimize.c */
extern bool maybe_clone_body			(tree);

/* in pt.c */
extern bool check_template_shadow		(tree);
extern tree get_innermost_template_args		(tree, int);
extern void maybe_begin_member_template_processing (tree);
extern void maybe_end_member_template_processing (void);
extern tree finish_member_template_decl		(tree);
extern void begin_template_parm_list		(void);
extern bool begin_specialization		(void);
extern void reset_specialization		(void);
extern void end_specialization			(void);
extern void begin_explicit_instantiation	(void);
extern void end_explicit_instantiation		(void);
extern tree check_explicit_specialization	(tree, tree, int, int);
extern tree make_auto				(void);
extern tree do_auto_deduction			(tree, tree, tree);
extern tree type_uses_auto			(tree);
extern void append_type_to_template_for_access_check (tree, tree, tree,
						      location_t);
extern tree splice_late_return_type		(tree, tree);
extern bool is_auto				(const_tree);
extern tree process_template_parm		(tree, location_t, tree, 
						 bool, bool, unsigned);
extern tree end_template_parm_list		(tree);
extern void end_template_decl			(void);
extern tree maybe_update_decl_type		(tree, tree);
extern bool check_default_tmpl_args             (tree, tree, int, int, int);
extern tree push_template_decl			(tree);
extern tree push_template_decl_real		(tree, bool);
extern bool redeclare_class_template		(tree, tree);
extern tree lookup_template_class		(tree, tree, tree, tree,
						 int, tsubst_flags_t);
extern tree lookup_template_function		(tree, tree);
extern int uses_template_parms			(tree);
extern int uses_template_parms_level		(tree, int);
extern tree instantiate_class_template		(tree);
extern tree instantiate_template		(tree, tree, tsubst_flags_t);
extern int fn_type_unification			(tree, tree, tree,
						 const tree *, unsigned int,
						 tree, unification_kind_t, int);
extern void mark_decl_instantiated		(tree, int);
extern int more_specialized_fn			(tree, tree, int);
extern void do_decl_instantiation		(tree, tree);
extern void do_type_instantiation		(tree, tree, tsubst_flags_t);
extern bool always_instantiate_p		(tree);
extern tree instantiate_decl			(tree, int, bool);
extern int comp_template_parms			(const_tree, const_tree);
extern bool uses_parameter_packs                (tree);
extern bool template_parameter_pack_p           (const_tree);
extern bool function_parameter_pack_p		(const_tree);
extern bool function_parameter_expanded_from_pack_p (tree, tree);
extern tree make_pack_expansion                 (tree);
extern bool check_for_bare_parameter_packs      (tree);
extern tree build_template_info			(tree, tree);
extern tree get_template_info			(const_tree);
extern VEC(qualified_typedef_usage_t,gc)* get_types_needing_access_check (tree);
extern int template_class_depth			(tree);
extern int is_specialization_of			(tree, tree);
extern bool is_specialization_of_friend		(tree, tree);
extern tree get_pattern_parm			(tree, tree);
extern int comp_template_args			(tree, tree);
extern tree maybe_process_partial_specialization (tree);
extern tree most_specialized_instantiation	(tree);
extern void print_candidates			(tree);
extern void instantiate_pending_templates	(int);
extern tree tsubst_default_argument		(tree, tree, tree);
extern tree tsubst (tree, tree, tsubst_flags_t, tree);
extern tree tsubst_copy_and_build		(tree, tree, tsubst_flags_t,
						 tree, bool, bool);
extern tree most_general_template		(tree);
extern tree get_mostly_instantiated_function_type (tree);
extern int problematic_instantiation_changed	(void);
extern void record_last_problematic_instantiation (void);
extern struct tinst_level *current_instantiation(void);
extern tree maybe_get_template_decl_from_type_decl (tree);
extern int processing_template_parmlist;
extern bool dependent_type_p			(tree);
extern bool dependent_scope_p			(tree);
extern bool any_dependent_template_arguments_p  (const_tree);
extern bool dependent_template_p		(tree);
extern bool dependent_template_id_p		(tree, tree);
extern bool type_dependent_expression_p		(tree);
extern bool any_type_dependent_arguments_p      (const VEC(tree,gc) *);
extern bool type_dependent_expression_p_push	(tree);
extern bool value_dependent_expression_p	(tree);
extern bool any_value_dependent_elements_p      (const_tree);
extern bool dependent_omp_for_p			(tree, tree, tree, tree);
extern tree resolve_typename_type		(tree, bool);
extern tree template_for_substitution		(tree);
extern tree build_non_dependent_expr		(tree);
extern void make_args_non_dependent		(VEC(tree,gc) *);
extern bool reregister_specialization		(tree, tree, tree);
extern tree fold_non_dependent_expr		(tree);
extern bool explicit_class_specialization_p     (tree);
extern int push_tinst_level                     (tree);
extern void pop_tinst_level                     (void);
extern struct tinst_level *outermost_tinst_level(void);
extern bool parameter_of_template_p		(tree, tree);
extern void init_template_processing		(void);
extern void print_template_statistics		(void);
bool template_template_parameter_p		(const_tree);
extern bool primary_template_instantiation_p    (const_tree);
extern tree get_primary_template_innermost_parameters	(const_tree);
extern tree get_template_parms_at_level (tree, int);
extern tree get_template_innermost_arguments	(const_tree);
extern tree get_template_argument_pack_elems	(const_tree);
extern tree get_function_template_decl		(const_tree);
extern tree resolve_nondeduced_context		(tree);
extern hashval_t iterative_hash_template_arg (tree arg, hashval_t val);

/* in repo.c */
extern void init_repo				(void);
extern int repo_emit_p				(tree);
extern bool repo_export_class_p			(const_tree);
extern void finish_repo				(void);

/* in rtti.c */
/* A vector of all tinfo decls that haven't been emitted yet.  */
extern GTY(()) VEC(tree,gc) *unemitted_tinfo_decls;

extern void init_rtti_processing		(void);
extern tree build_typeid			(tree);
extern tree get_tinfo_decl			(tree);
extern tree get_typeid				(tree);
extern tree build_headof			(tree);
extern tree build_dynamic_cast			(tree, tree, tsubst_flags_t);
extern void emit_support_tinfos			(void);
extern bool emit_tinfo_decl			(tree);

/* in search.c */
extern bool accessible_base_p			(tree, tree, bool);
extern tree lookup_base				(tree, tree, base_access,
						 base_kind *);
extern tree dcast_base_hint			(tree, tree);
extern int accessible_p				(tree, tree, bool);
extern tree lookup_field_1			(tree, tree, bool);
extern tree lookup_field			(tree, tree, int, bool);
extern int lookup_fnfields_1			(tree, tree);
extern tree lookup_fnfields_slot		(tree, tree);
extern int class_method_index_for_fn		(tree, tree);
extern tree lookup_fnfields			(tree, tree, int);
extern tree lookup_member			(tree, tree, int, bool);
extern int look_for_overrides			(tree, tree);
extern void get_pure_virtuals			(tree);
extern void maybe_suppress_debug_info		(tree);
extern void note_debug_info_needed		(tree);
extern void print_search_statistics		(void);
extern void reinit_search_statistics		(void);
extern tree current_scope			(void);
extern int at_function_scope_p			(void);
extern bool at_class_scope_p			(void);
extern bool at_namespace_scope_p		(void);
extern tree context_for_name_lookup		(tree);
extern tree lookup_conversions			(tree);
extern tree binfo_from_vbase			(tree);
extern tree binfo_for_vbase			(tree, tree);
extern tree look_for_overrides_here		(tree, tree);
#define dfs_skip_bases ((tree)1)
extern tree dfs_walk_all (tree, tree (*) (tree, void *),
			  tree (*) (tree, void *), void *);
extern tree dfs_walk_once (tree, tree (*) (tree, void *),
			   tree (*) (tree, void *), void *);
extern tree binfo_via_virtual			(tree, tree);
extern tree build_baselink			(tree, tree, tree, tree);
extern tree adjust_result_of_qualified_name_lookup
						(tree, tree, tree);
extern tree copied_binfo			(tree, tree);
extern tree original_binfo			(tree, tree);
extern int shared_member_p			(tree);


/* The representation of a deferred access check.  */

typedef struct GTY(()) deferred_access_check {
  /* The base class in which the declaration is referenced. */
  tree binfo;
  /* The declaration whose access must be checked.  */
  tree decl;
  /* The declaration that should be used in the error message.  */
  tree diag_decl;
} deferred_access_check;
DEF_VEC_O(deferred_access_check);
DEF_VEC_ALLOC_O(deferred_access_check,gc);

/* in semantics.c */
extern void push_deferring_access_checks	(deferring_kind);
extern void resume_deferring_access_checks	(void);
extern void stop_deferring_access_checks	(void);
extern void pop_deferring_access_checks		(void);
extern VEC (deferred_access_check,gc)* get_deferred_access_checks		(void);
extern void pop_to_parent_deferring_access_checks (void);
extern void perform_access_checks		(VEC (deferred_access_check,gc)*);
extern void perform_deferred_access_checks	(void);
extern void perform_or_defer_access_check	(tree, tree, tree);
extern bool speculative_access_check		(tree, tree, tree, bool);
extern int stmts_are_full_exprs_p		(void);
extern void init_cp_semantics			(void);
extern tree do_poplevel				(tree);
extern void add_decl_expr			(tree);
extern tree finish_expr_stmt			(tree);
extern tree begin_if_stmt			(void);
extern void finish_if_stmt_cond			(tree, tree);
extern tree finish_then_clause			(tree);
extern void begin_else_clause			(tree);
extern void finish_else_clause			(tree);
extern void finish_if_stmt			(tree);
extern tree begin_while_stmt			(void);
extern void finish_while_stmt_cond		(tree, tree);
extern void finish_while_stmt			(tree);
extern tree begin_do_stmt			(void);
extern void finish_do_body			(tree);
extern void finish_do_stmt			(tree, tree);
extern tree finish_return_stmt			(tree);
extern tree begin_for_stmt			(void);
extern void finish_for_init_stmt		(tree);
extern void finish_for_cond			(tree, tree);
extern void finish_for_expr			(tree, tree);
extern void finish_for_stmt			(tree);
extern tree begin_range_for_stmt		(void);
extern void finish_range_for_decl		(tree, tree, tree);
extern void finish_range_for_stmt		(tree);
extern tree finish_break_stmt			(void);
extern tree finish_continue_stmt		(void);
extern tree begin_switch_stmt			(void);
extern void finish_switch_cond			(tree, tree);
extern void finish_switch_stmt			(tree);
extern tree finish_goto_stmt			(tree);
extern tree begin_try_block			(void);
extern void finish_try_block			(tree);
extern void finish_handler_sequence		(tree);
extern tree begin_function_try_block		(tree *);
extern void finish_function_try_block		(tree);
extern void finish_function_handler_sequence    (tree, tree);
extern void finish_cleanup_try_block		(tree);
extern tree begin_handler			(void);
extern void finish_handler_parms		(tree, tree);
extern void finish_handler			(tree);
extern void finish_cleanup			(tree, tree);
extern bool literal_type_p (tree);
extern tree validate_constexpr_fundecl (tree);
extern tree register_constexpr_fundef (tree, tree);
extern bool check_constexpr_ctor_body (tree, tree);
extern tree ensure_literal_type_for_constexpr_object (tree);
extern bool potential_constant_expression (tree, tsubst_flags_t);
extern tree cxx_constant_value (tree);
extern tree maybe_constant_value (tree);
extern tree maybe_constant_init (tree);
extern bool is_sub_constant_expr (tree);
extern bool reduced_constant_expression_p (tree);
extern VEC(tree,heap)* cx_error_context (void);

enum {
  BCS_NO_SCOPE = 1,
  BCS_TRY_BLOCK = 2,
  BCS_FN_BODY = 4
};
extern tree begin_compound_stmt			(unsigned int);

extern void finish_compound_stmt		(tree);
extern tree finish_asm_stmt			(int, tree, tree, tree, tree,
						 tree);
extern tree finish_label_stmt			(tree);
extern void finish_label_decl			(tree);
extern tree finish_parenthesized_expr		(tree);
extern tree finish_non_static_data_member       (tree, tree, tree);
extern tree begin_stmt_expr			(void);
extern tree finish_stmt_expr_expr		(tree, tree);
extern tree finish_stmt_expr			(tree, bool);
extern tree stmt_expr_value_expr		(tree);
bool empty_expr_stmt_p				(tree);
extern tree perform_koenig_lookup		(tree, VEC(tree,gc) *, bool);
extern tree finish_call_expr			(tree, VEC(tree,gc) **, bool,
						 bool, tsubst_flags_t);
extern tree finish_increment_expr		(tree, enum tree_code);
extern tree finish_this_expr			(void);
extern tree finish_pseudo_destructor_expr       (tree, tree, tree);
extern tree finish_unary_op_expr		(enum tree_code, tree);
extern tree finish_compound_literal		(tree, tree);
extern tree finish_fname			(tree);
extern void finish_translation_unit		(void);
extern tree finish_template_type_parm		(tree, tree);
extern tree finish_template_template_parm       (tree, tree);
extern tree begin_class_definition		(tree, tree);
extern void finish_template_decl		(tree);
extern tree finish_template_type		(tree, tree, int);
extern tree finish_base_specifier		(tree, tree, bool);
extern void finish_member_declaration		(tree);
extern void qualified_name_lookup_error		(tree, tree, tree,
						 location_t);
extern tree finish_id_expression		(tree, tree, tree,
						 cp_id_kind *,
						 bool, bool, bool *,
						 bool, bool, bool, bool,
						 const char **,
                                                 location_t);
extern tree finish_typeof			(tree);
extern tree finish_offsetof			(tree);
extern void finish_decl_cleanup			(tree, tree);
extern void finish_eh_cleanup			(tree);
extern void emit_associated_thunks		(tree);
extern void finish_mem_initializers		(tree);
extern tree check_template_template_default_arg (tree);
extern bool expand_or_defer_fn_1		(tree);
extern void expand_or_defer_fn			(tree);
extern void add_typedef_to_current_template_for_access_check (tree, tree,
							      location_t);
extern void check_accessibility_of_qualified_id (tree, tree, tree);
extern tree finish_qualified_id_expr		(tree, tree, bool, bool,
						 bool, bool);
extern void simplify_aggr_init_expr		(tree *);
extern void finalize_nrv			(tree *, tree, tree);
extern void note_decl_for_pch			(tree);
extern tree finish_omp_clauses			(tree);
extern void finish_omp_threadprivate		(tree);
extern tree begin_omp_structured_block		(void);
extern tree finish_omp_structured_block		(tree);
extern tree begin_omp_parallel			(void);
extern tree finish_omp_parallel			(tree, tree);
extern tree begin_omp_task			(void);
extern tree finish_omp_task			(tree, tree);
extern tree finish_omp_for			(location_t, tree, tree,
						 tree, tree, tree, tree, tree);
extern void finish_omp_atomic			(enum tree_code, tree, tree);
extern void finish_omp_barrier			(void);
extern void finish_omp_flush			(void);
extern void finish_omp_taskwait			(void);
extern bool cxx_omp_create_clause_info		(tree, tree, bool, bool, bool);
extern tree baselink_for_fns                    (tree);
extern void finish_static_assert                (tree, tree, location_t,
                                                 bool);
extern tree describable_type			(tree);
extern tree finish_decltype_type                (tree, bool);
extern tree finish_trait_expr			(enum cp_trait_kind, tree, tree);
extern tree build_lambda_expr                   (void);
extern tree build_lambda_object			(tree);
extern tree begin_lambda_type                   (tree);
extern tree lambda_capture_field_type		(tree);
extern tree lambda_return_type			(tree);
extern tree lambda_function			(tree);
extern void apply_lambda_return_type            (tree, tree);
extern tree add_capture                         (tree, tree, tree, bool, bool);
extern tree add_default_capture                 (tree, tree, tree);
extern void register_capture_members		(tree);
extern tree lambda_expr_this_capture            (tree);
extern tree nonlambda_method_basetype		(void);
extern void maybe_add_lambda_conv_op            (tree);

/* in tree.c */
void cp_free_lang_data 				(tree t);
extern tree force_target_expr			(tree, tree);
extern tree build_target_expr_with_type		(tree, tree);
extern void lang_check_failed			(const char *, int,
						 const char *) ATTRIBUTE_NORETURN;
extern tree stabilize_expr			(tree, tree *);
extern void stabilize_call			(tree, tree *);
extern void stabilize_aggr_init			(tree, tree *);
extern bool stabilize_init			(tree, tree *);
extern tree add_stmt_to_compound		(tree, tree);
extern void init_tree				(void);
extern bool pod_type_p				(const_tree);
extern bool layout_pod_type_p			(const_tree);
extern bool std_layout_type_p			(const_tree);
extern bool trivial_type_p			(const_tree);
extern bool trivially_copyable_p		(const_tree);
extern bool type_has_nontrivial_default_init	(const_tree);
extern bool type_has_nontrivial_copy_init	(const_tree);
extern bool class_tmpl_impl_spec_p		(const_tree);
extern int zero_init_p				(const_tree);
extern tree strip_typedefs			(tree);
<<<<<<< HEAD
extern void cp_set_underlying_type		(tree);
=======
>>>>>>> 155d23aa
extern tree copy_binfo				(tree, tree, tree,
						 tree *, int);
extern int member_p				(const_tree);
extern cp_lvalue_kind real_lvalue_p		(const_tree);
extern cp_lvalue_kind lvalue_kind		(const_tree);
extern bool lvalue_or_rvalue_with_address_p	(const_tree);
extern bool builtin_valid_in_constant_expr_p    (const_tree);
extern tree build_min				(enum tree_code, tree, ...);
extern tree build_min_nt			(enum tree_code, ...);
extern tree build_min_non_dep			(enum tree_code, tree, ...);
extern tree build_min_non_dep_call_vec		(tree, tree, VEC(tree,gc) *);
extern tree build_cplus_new			(tree, tree);
extern tree build_aggr_init_expr		(tree, tree);
extern tree get_target_expr			(tree);
extern tree build_cplus_array_type		(tree, tree);
extern tree build_array_of_n_type		(tree, int);
extern tree build_array_copy			(tree);
extern tree build_vec_init_expr			(tree, tree);
extern tree hash_tree_cons			(tree, tree, tree);
extern tree hash_tree_chain			(tree, tree);
extern tree build_qualified_name		(tree, tree, tree, bool);
extern int is_overloaded_fn			(tree);
extern tree get_fns				(tree);
extern tree get_first_fn			(tree);
extern tree ovl_cons				(tree, tree);
extern tree build_overload			(tree, tree);
extern const char *cxx_printable_name		(tree, int);
extern const char *cxx_printable_name_translate	(tree, int);
extern tree build_exception_variant		(tree, tree);
extern tree bind_template_template_parm		(tree, tree);
extern tree array_type_nelts_total		(tree);
extern tree array_type_nelts_top		(tree);
extern tree break_out_target_exprs		(tree);
extern tree get_type_decl			(tree);
extern tree decl_namespace_context		(tree);
extern bool decl_anon_ns_mem_p			(const_tree);
extern tree lvalue_type				(tree);
extern tree error_type				(tree);
extern int varargs_function_p			(const_tree);
extern bool really_overloaded_fn		(tree);
extern bool cp_tree_equal			(tree, tree);
extern tree no_linkage_check			(tree, bool);
extern void debug_binfo				(tree);
extern tree build_dummy_object			(tree);
extern tree maybe_dummy_object			(tree, tree *);
extern int is_dummy_object			(const_tree);
extern const struct attribute_spec cxx_attribute_table[];
extern tree make_ptrmem_cst			(tree, tree);
extern tree cp_build_type_attribute_variant     (tree, tree);
extern tree cp_build_reference_type		(tree, bool);
extern tree move				(tree);
extern tree cp_build_qualified_type_real	(tree, int, tsubst_flags_t);
#define cp_build_qualified_type(TYPE, QUALS) \
  cp_build_qualified_type_real ((TYPE), (QUALS), tf_warning_or_error)
extern bool cv_qualified_p			(const_tree);
extern tree cv_unqualified			(tree);
extern special_function_kind special_function_p (const_tree);
extern int count_trees				(tree);
extern int char_type_p				(tree);
extern void verify_stmt_tree			(tree);
extern linkage_kind decl_linkage		(tree);
extern duration_kind decl_storage_duration	(tree);
extern tree cp_walk_subtrees (tree*, int*, walk_tree_fn,
			      void*, struct pointer_set_t*);
#define cp_walk_tree(a,b,c,d) \
	walk_tree_1 (a, b, c, d, cp_walk_subtrees)
#define cp_walk_tree_without_duplicates(a,b,c) \
	walk_tree_without_duplicates_1 (a, b, c, cp_walk_subtrees)
extern tree fold_if_not_in_template		(tree);
extern tree rvalue				(tree);
extern tree convert_bitfield_to_declared_type   (tree);
extern tree cp_save_expr			(tree);
extern bool cast_valid_in_integral_constant_expression_p (tree);
extern bool cxx_type_hash_eq			(const_tree, const_tree);

extern void cxx_print_statistics		(void);

/* in ptree.c */
extern void cxx_print_xnode			(FILE *, tree, int);
extern void cxx_print_decl			(FILE *, tree, int);
extern void cxx_print_type			(FILE *, tree, int);
extern void cxx_print_identifier		(FILE *, tree, int);
extern void cxx_print_error_function		(diagnostic_context *,
						 const char *,
						 struct diagnostic_info *);

/* in typeck.c */
extern bool cxx_mark_addressable		(tree);
extern int string_conv_p			(const_tree, const_tree, int);
extern tree cp_truthvalue_conversion		(tree);
extern tree condition_conversion		(tree);
extern tree require_complete_type		(tree);
extern tree require_complete_type_sfinae	(tree, tsubst_flags_t);
extern tree complete_type			(tree);
extern tree complete_type_or_else		(tree, tree);
extern tree complete_type_or_maybe_complain	(tree, tree, tsubst_flags_t);
extern int type_unknown_p			(const_tree);
enum { ce_derived, ce_normal, ce_exact };
extern bool comp_except_specs			(const_tree, const_tree, int);
extern bool comptypes				(tree, tree, int);
extern bool same_type_ignoring_top_level_qualifiers_p (tree, tree);
extern bool compparms				(const_tree, const_tree);
extern int comp_cv_qualification		(const_tree, const_tree);
extern int comp_cv_qual_signature		(tree, tree);
extern tree cxx_sizeof_or_alignof_expr		(tree, enum tree_code, bool);
extern tree cxx_sizeof_or_alignof_type		(tree, enum tree_code, bool);
extern tree cxx_sizeof_nowarn                   (tree);
extern tree is_bitfield_expr_with_lowered_type  (const_tree);
extern tree unlowered_expr_type                 (const_tree);
extern tree decay_conversion			(tree);
extern tree build_class_member_access_expr      (tree, tree, tree, bool,
						 tsubst_flags_t);
extern tree finish_class_member_access_expr     (tree, tree, bool, 
						 tsubst_flags_t);
extern tree build_x_indirect_ref		(tree, ref_operator, 
                                                 tsubst_flags_t);
extern tree cp_build_indirect_ref		(tree, ref_operator,
                                                 tsubst_flags_t);
extern tree build_array_ref			(location_t, tree, tree);
extern tree cp_build_array_ref			(location_t, tree, tree,
						 tsubst_flags_t);
extern tree get_member_function_from_ptrfunc	(tree *, tree);
extern tree cp_build_function_call              (tree, tree, tsubst_flags_t);
extern tree cp_build_function_call_nary         (tree, tsubst_flags_t, ...)
						ATTRIBUTE_SENTINEL;
extern tree cp_build_function_call_vec		(tree, VEC(tree,gc) **,
						 tsubst_flags_t);
extern tree build_x_binary_op			(enum tree_code, tree,
						 enum tree_code, tree,
						 enum tree_code, bool *,
						 tsubst_flags_t);
extern tree build_x_array_ref			(tree, tree, tsubst_flags_t);
extern tree build_x_unary_op			(enum tree_code, tree,
                                                 tsubst_flags_t);
extern tree cp_build_addr_expr			(tree, tsubst_flags_t);
extern tree cp_build_addr_expr_strict		(tree, tsubst_flags_t);
extern tree cp_build_unary_op                   (enum tree_code, tree, int, 
                                                 tsubst_flags_t);
extern tree unary_complex_lvalue		(enum tree_code, tree);
extern tree build_x_conditional_expr		(tree, tree, tree, 
                                                 tsubst_flags_t);
<<<<<<< HEAD
extern tree build_x_compound_expr_from_list	(tree, expr_list_kind);
=======
extern tree build_x_compound_expr_from_list	(tree, expr_list_kind,
						 tsubst_flags_t);
>>>>>>> 155d23aa
extern tree build_x_compound_expr_from_vec	(VEC(tree,gc) *, const char *);
extern tree build_x_compound_expr		(tree, tree, tsubst_flags_t);
extern tree build_compound_expr                 (location_t, tree, tree);
extern tree cp_build_compound_expr		(tree, tree, tsubst_flags_t);
extern tree build_static_cast			(tree, tree, tsubst_flags_t);
extern tree build_reinterpret_cast		(tree, tree, tsubst_flags_t);
extern tree build_const_cast			(tree, tree, tsubst_flags_t);
extern tree build_c_cast			(location_t, tree, tree);
extern tree cp_build_c_cast			(tree, tree, tsubst_flags_t);
extern tree build_x_modify_expr			(tree, enum tree_code, tree,
						 tsubst_flags_t);
extern tree cp_build_modify_expr		(tree, enum tree_code, tree,
						 tsubst_flags_t);
extern tree convert_for_initialization		(tree, tree, tree, int,
						 impl_conv_rhs, tree, int,
                                                 tsubst_flags_t);
extern int comp_ptr_ttypes			(tree, tree);
extern bool comp_ptr_ttypes_const		(tree, tree);
extern bool error_type_p			(const_tree);
extern int ptr_reasonably_similar		(const_tree, const_tree);
extern tree build_ptrmemfunc			(tree, tree, int, bool,
						 tsubst_flags_t);
extern int cp_type_quals			(const_tree);
extern int type_memfn_quals			(const_tree);
extern tree apply_memfn_quals			(tree, cp_cv_quals);
extern bool cp_has_mutable_p			(const_tree);
extern bool at_least_as_qualified_p		(const_tree, const_tree);
extern void cp_apply_type_quals_to_decl		(int, tree);
extern tree build_ptrmemfunc1			(tree, tree, tree);
extern void expand_ptrmemfunc_cst		(tree, tree *, tree *);
extern tree type_after_usual_arithmetic_conversions (tree, tree);
extern tree common_pointer_type                 (tree, tree);
extern tree composite_pointer_type		(tree, tree, tree, tree,
						 composite_pointer_operation, 
						 tsubst_flags_t);
extern tree merge_types				(tree, tree);
extern tree strip_array_domain			(tree);
extern tree check_return_expr			(tree, bool *);
extern tree cp_build_binary_op                  (location_t,
						 enum tree_code, tree, tree,
						 tsubst_flags_t);
#define cxx_sizeof(T)  cxx_sizeof_or_alignof_type (T, SIZEOF_EXPR, true)
extern tree build_ptrmemfunc_access_expr	(tree, tree);
extern tree build_address			(tree);
extern tree build_typed_address			(tree, tree);
extern tree build_nop				(tree, tree);
extern tree non_reference			(tree);
extern tree lookup_anon_field			(tree, tree);
extern bool invalid_nonstatic_memfn_p		(const_tree, tsubst_flags_t);
extern tree convert_member_func_to_ptr		(tree, tree);
extern tree convert_ptrmem			(tree, tree, bool, bool,
						 tsubst_flags_t);
extern int lvalue_or_else			(tree, enum lvalue_use,
                                                 tsubst_flags_t);
extern void check_template_keyword		(tree);

/* in typeck2.c */
extern void require_complete_eh_spec_types	(tree, tree);
extern void cxx_incomplete_type_diagnostic	(const_tree, const_tree, diagnostic_t);
#undef cxx_incomplete_type_error
extern void cxx_incomplete_type_error		(const_tree, const_tree);
#define cxx_incomplete_type_error(V,T) \
  (cxx_incomplete_type_diagnostic ((V), (T), DK_ERROR))
extern tree error_not_base_type			(tree, tree);
extern tree binfo_or_else			(tree, tree);
extern void readonly_error			(tree, readonly_error_kind);
extern void complete_type_check_abstract	(tree);
extern int abstract_virtuals_error		(tree, tree);

extern tree store_init_value			(tree, tree, int);
extern void check_narrowing			(tree, tree);
extern tree digest_init				(tree, tree);
extern tree digest_init_flags			(tree, tree, int);
extern tree build_scoped_ref			(tree, tree, tree *);
extern tree build_x_arrow			(tree);
extern tree build_m_component_ref		(tree, tree);
extern tree build_functional_cast		(tree, tree, tsubst_flags_t);
extern tree add_exception_specifier		(tree, tree, int);
extern tree merge_exception_specifiers		(tree, tree);

/* in mangle.c */
extern void init_mangle				(void);
extern void mangle_decl				(tree);
extern const char *mangle_type_string		(tree);
extern tree mangle_typeinfo_for_type		(tree);
extern tree mangle_typeinfo_string_for_type	(tree);
extern tree mangle_vtbl_for_type		(tree);
extern tree mangle_vtt_for_type			(tree);
extern tree mangle_ctor_vtbl_for_type		(tree, tree);
extern tree mangle_thunk			(tree, int, tree, tree);
extern tree mangle_conv_op_name_for_type	(tree);
extern tree mangle_guard_variable		(tree);
extern tree mangle_ref_init_variable		(tree);

/* in dump.c */
extern bool cp_dump_tree			(void *, tree);

/* In cp/cp-objcp-common.c.  */

extern alias_set_type cxx_get_alias_set		(tree);
extern bool cxx_warn_unused_global_decl		(const_tree);
extern size_t cp_tree_size			(enum tree_code);
extern bool cp_var_mod_type_p			(tree, tree);
extern void cxx_initialize_diagnostics		(diagnostic_context *);
extern int cxx_types_compatible_p		(tree, tree);
extern void init_shadowed_var_for_decl		(void);

/* in cp-gimplify.c */
extern int cp_gimplify_expr			(tree *, gimple_seq *,
						 gimple_seq *);
extern void cp_genericize			(tree);
extern enum omp_clause_default_kind cxx_omp_predetermined_sharing (tree);
extern tree cxx_omp_clause_default_ctor		(tree, tree, tree);
extern tree cxx_omp_clause_copy_ctor		(tree, tree, tree);
extern tree cxx_omp_clause_assign_op		(tree, tree, tree);
extern tree cxx_omp_clause_dtor			(tree, tree);
extern void cxx_omp_finish_clause		(tree);
extern bool cxx_omp_privatize_by_reference	(const_tree);

/* -- end of C++ */

#endif /* ! GCC_CP_TREE_H */<|MERGE_RESOLUTION|>--- conflicted
+++ resolved
@@ -34,24 +34,14 @@
    in c-common.h.  */
 #undef GCC_DIAG_STYLE
 #define GCC_DIAG_STYLE __gcc_cxxdiag__
-<<<<<<< HEAD
-#if defined(GCC_TOPLEV_H) || defined (GCC_C_COMMON_H)
-#error \
-In order for the format checking to accept the C++ front end diagnostic \
-framework extensions, you must include this file before toplev.h and \
-=======
 #if defined(GCC_DIAGNOSTIC_CORE_H) || defined (GCC_C_COMMON_H)
 #error \
 In order for the format checking to accept the C++ front end diagnostic \
 framework extensions, you must include this file before diagnostic-core.h and \
->>>>>>> 155d23aa
 c-common.h, not after.
 #endif
 #include "c-family/c-common.h"
 #include "diagnostic.h"
-#include "c-family/c-common.h"
-
-#include "name-lookup.h"
 
 #include "name-lookup.h"
 
@@ -447,8 +437,6 @@
   ICR_ASSIGN            /* assignment */
 } impl_conv_rhs;
 
-<<<<<<< HEAD
-=======
 /* Possible cases of implicit or explicit bad conversions to void. */
 typedef enum impl_conv_void {
   ICV_CAST,            /* (explicit) conversion to void */
@@ -460,7 +448,6 @@
   ICV_THIRD_IN_FOR     /* for increment expression */
 } impl_conv_void;
 
->>>>>>> 155d23aa
 /* Macros for access to language-specific slots in an identifier.  */
 
 #define IDENTIFIER_NAMESPACE_BINDINGS(NODE)	\
@@ -3073,13 +3060,7 @@
    || TREE_CODE (TYPE) == COMPLEX_TYPE)
 
 /* True iff TYPE is cv decltype(nullptr).  */
-<<<<<<< HEAD
-#define NULLPTR_TYPE_P(TYPE)				\
-  (TREE_CODE (TYPE) == LANG_TYPE			\
-   && TYPE_MAIN_VARIANT (TYPE) == nullptr_type_node)
-=======
 #define NULLPTR_TYPE_P(TYPE) (TREE_CODE (TYPE) == NULLPTR_TYPE)
->>>>>>> 155d23aa
 
 /* [basic.types]
 
@@ -3128,8 +3109,6 @@
    (0).  */
 #define SET_SCOPED_ENUM_P(TYPE, VAL)                    \
   (ENUM_IS_SCOPED (TYPE) = (VAL))
-<<<<<<< HEAD
-=======
 
 #define SET_OPAQUE_ENUM_P(TYPE, VAL)                    \
   (ENUM_IS_OPAQUE (TYPE) = (VAL))
@@ -3140,7 +3119,6 @@
 /* Determines whether an ENUMERAL_TYPE has an explicit
    underlying type.  */
 #define ENUM_FIXED_UNDERLYING_TYPE_P(NODE) (TYPE_LANG_FLAG_3 (NODE))
->>>>>>> 155d23aa
 
 /* Returns the underlying type of the given enumeration type. The
    underlying type is determined in different ways, depending on the
@@ -4249,8 +4227,6 @@
 #define LOOKUP_COPY_PARM (LOOKUP_NO_COPY_CTOR_CONVERSION << 1)
 /* We only want to consider list constructors.  */
 #define LOOKUP_LIST_ONLY (LOOKUP_COPY_PARM << 1)
-<<<<<<< HEAD
-=======
 /* Return after determining which function to call and checking access.
    Used by sythesized_method_walk to determine which functions will
    be called to initialize subobjects, in order to determine exception
@@ -4263,7 +4239,6 @@
 /* Used in calls to store_init_value to suppress its usual call to
    digest_init.  */
 #define LOOKUP_ALREADY_DIGESTED (LOOKUP_SPECULATIVE << 1)
->>>>>>> 155d23aa
 
 #define LOOKUP_NAMESPACES_ONLY(F)  \
   (((F) & LOOKUP_PREFER_NAMESPACES) && !((F) & LOOKUP_PREFER_TYPES))
@@ -4377,10 +4352,6 @@
   (TEMPLATE_PARM_DECL (TEMPLATE_TYPE_PARM_INDEX (NODE)))
 #define TEMPLATE_TYPE_PARAMETER_PACK(NODE) \
   (TEMPLATE_PARM_PARAMETER_PACK (TEMPLATE_TYPE_PARM_INDEX (NODE)))
-/* The list of template parms that a given template parameter of type
-   TEMPLATE_TYPE_PARM belongs to.*/
-#define TEMPLATE_TYPE_PARM_SIBLING_PARMS(NODE) \
-  (TREE_CHECK ((NODE), TEMPLATE_TYPE_PARM))->type.maxval
 
 /* These constants can used as bit flags in the process of tree formatting.
 
@@ -4955,10 +4926,7 @@
 extern int nothrow_libfn_p			(const_tree);
 extern void check_handlers			(tree);
 extern tree finish_noexcept_expr		(tree, tsubst_flags_t);
-<<<<<<< HEAD
-=======
 extern void perform_deferred_noexcept_checks	(void);
->>>>>>> 155d23aa
 extern bool nothrow_spec_p			(const_tree);
 extern bool type_noexcept_p			(const_tree);
 extern bool type_throw_all_p			(const_tree);
@@ -5418,10 +5386,6 @@
 extern bool class_tmpl_impl_spec_p		(const_tree);
 extern int zero_init_p				(const_tree);
 extern tree strip_typedefs			(tree);
-<<<<<<< HEAD
-extern void cp_set_underlying_type		(tree);
-=======
->>>>>>> 155d23aa
 extern tree copy_binfo				(tree, tree, tree,
 						 tree *, int);
 extern int member_p				(const_tree);
@@ -5563,12 +5527,8 @@
 extern tree unary_complex_lvalue		(enum tree_code, tree);
 extern tree build_x_conditional_expr		(tree, tree, tree, 
                                                  tsubst_flags_t);
-<<<<<<< HEAD
-extern tree build_x_compound_expr_from_list	(tree, expr_list_kind);
-=======
 extern tree build_x_compound_expr_from_list	(tree, expr_list_kind,
 						 tsubst_flags_t);
->>>>>>> 155d23aa
 extern tree build_x_compound_expr_from_vec	(VEC(tree,gc) *, const char *);
 extern tree build_x_compound_expr		(tree, tree, tsubst_flags_t);
 extern tree build_compound_expr                 (location_t, tree, tree);
