--- conflicted
+++ resolved
@@ -74,12 +74,9 @@
       DECL_OVERRIDE_P (in FUNCTION_DECL)
       IMPLICIT_CONV_EXPR_DIRECT_INIT (in IMPLICIT_CONV_EXPR)
       TRANSACTION_EXPR_IS_STMT (in TRANSACTION_EXPR)
-<<<<<<< HEAD
-=======
       CONVERT_EXPR_VBASE_PATH (in CONVERT_EXPR)
       OVL_ARG_DEPENDENT (in OVERLOAD)
       PACK_EXPANSION_LOCAL_P (in *_PACK_EXPANSION)
->>>>>>> 6c4f0f01
    1: IDENTIFIER_VIRTUAL_P (in IDENTIFIER_NODE)
       TI_PENDING_TEMPLATE_FLAG.
       TEMPLATE_PARMS_FOR_INLINE.
@@ -2572,10 +2569,7 @@
 #define TYPE_ALIAS_P(NODE)			\
   (TYPE_P (NODE)				\
    && TYPE_NAME (NODE)				\
-<<<<<<< HEAD
-=======
    && TREE_CODE (TYPE_NAME (NODE)) == TYPE_DECL	\
->>>>>>> 6c4f0f01
    && TYPE_DECL_ALIAS_P (TYPE_NAME (NODE)))
 
 /* For a class type: if this structure has many fields, we'll sort them
@@ -2628,19 +2622,6 @@
   (LANG_TYPE_CLASS_CHECK (BOUND_TEMPLATE_TEMPLATE_PARM_TYPE_CHECK (NODE)) \
    ->template_info)
 
-<<<<<<< HEAD
-/* Template information for an ENUMERAL_, RECORD_, or UNION_TYPE.  */
-#define TYPE_TEMPLATE_INFO(NODE)					\
-  (TREE_CODE (NODE) == ENUMERAL_TYPE					\
-   ? ENUM_TEMPLATE_INFO (NODE) :					\
-   (TREE_CODE (NODE) == BOUND_TEMPLATE_TEMPLATE_PARM			\
-    ? TEMPLATE_TEMPLATE_PARM_TEMPLATE_INFO (NODE) :			\
-    ((CLASS_TYPE_P (NODE) && !TYPE_ALIAS_P (NODE))			\
-     ? CLASSTYPE_TEMPLATE_INFO (NODE)					\
-     : ((TYPE_NAME (NODE) && DECL_LANG_SPECIFIC (TYPE_NAME (NODE)))	\
-	? (DECL_TEMPLATE_INFO (TYPE_NAME (NODE)))			\
-	: NULL_TREE))))
-=======
 /* Template information for an ENUMERAL_, RECORD_, UNION_TYPE, or
    BOUND_TEMPLATE_TEMPLATE_PARM type.  Note that if NODE is a
    specialization of an alias template, this accessor returns the
@@ -2659,7 +2640,6 @@
 	    ? CLASSTYPE_TEMPLATE_INFO (NODE)				\
 	    : NULL_TREE))))
 
->>>>>>> 6c4f0f01
 
 /* Set the template information for an ENUMERAL_, RECORD_, or
    UNION_TYPE to VAL.  */
@@ -5630,13 +5610,8 @@
 extern void finish_omp_flush			(void);
 extern void finish_omp_taskwait			(void);
 extern tree begin_transaction_stmt		(location_t, tree *, int);
-<<<<<<< HEAD
-extern void finish_transaction_stmt		(tree, tree, int);
-extern tree build_transaction_expr		(location_t, tree, int);
-=======
 extern void finish_transaction_stmt		(tree, tree, int, tree);
 extern tree build_transaction_expr		(location_t, tree, int, tree);
->>>>>>> 6c4f0f01
 extern void finish_omp_taskyield		(void);
 extern bool cxx_omp_create_clause_info		(tree, tree, bool, bool, bool);
 extern tree baselink_for_fns                    (tree);
