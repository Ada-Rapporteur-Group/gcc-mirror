--- conflicted
+++ resolved
@@ -24,11 +24,8 @@
 #include "tm.h"
 #include "hard-reg-set.h"
 #include "function.h"
-<<<<<<< HEAD
+#include "tristate.h"
 #include "contracts.h"
-=======
-#include "tristate.h"
->>>>>>> 537e08cf
 
 /* In order for the format checking to accept the C++ front end
    diagnostic framework extensions, you must include this file before
@@ -517,13 +514,10 @@
       CONSTRUCTOR_C99_COMPOUND_LITERAL (in CONSTRUCTOR)
       OVL_NESTED_P (in OVERLOAD)
       DECL_MODULE_EXPORT_P (in _DECL)
-<<<<<<< HEAD
-      contract_semantic (in ASSERTION_, PRECONDITION_, POSTCONDITION_STMT)
-=======
       PACK_EXPANSION_FORCE_EXTRA_ARGS_P (in *_PACK_EXPANSION)
       LAMBDA_EXPR_STATIC_P (in LAMBDA_EXPR)
       TARGET_EXPR_ELIDING_P (in TARGET_EXPR)
->>>>>>> 537e08cf
+      contract_semantic (in ASSERTION_, PRECONDITION_, POSTCONDITION_STMT)
    4: IDENTIFIER_MARKED (IDENTIFIER_NODEs)
       TREE_HAS_CONSTRUCTOR (in INDIRECT_REF, SAVE_EXPR, CONSTRUCTOR,
 	  CALL_EXPR, or FIELD_DECL).
@@ -5842,16 +5836,12 @@
    FIXME we should always do this except during deduction/ordering.  */
 extern int comparing_dependent_aliases;
 
-<<<<<<< HEAD
 /* Nonzero if we want to consider different member expressions to compare
    equal if they designate the same entity. This is set when comparing
    contract conditions of overrides.  */
 extern bool comparing_override_contracts;
 
-/* In parser.c.  */
-=======
 /* In parser.cc.  */
->>>>>>> 537e08cf
 
 /* Nonzero if we are parsing an unevaluated operand: an operand to
    sizeof, typeof, or alignof.  This is a count since operands to
@@ -7481,12 +7471,9 @@
 extern location_t defparse_location (tree);
 extern void maybe_show_extern_c_location (void);
 extern bool literal_integer_zerop (const_tree);
-<<<<<<< HEAD
+extern tree attr_chainon (tree, tree);
 extern bool function_declarator_p (const cp_declarator *);
 extern const cp_declarator *find_innermost_function_declarator (const cp_declarator *);
-=======
-extern tree attr_chainon (tree, tree);
->>>>>>> 537e08cf
 
 /* in pt.cc */
 extern tree canonical_type_parameter		(tree);
