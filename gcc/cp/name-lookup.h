/* Declarations for C++ name lookup routines.
<<<<<<< HEAD
   Copyright (C) 2003, 2004, 2005, 2007, 2008, 2009
=======
   Copyright (C) 2003, 2004, 2005, 2007, 2008, 2009, 2010
>>>>>>> 3082eeb7
   Free Software Foundation, Inc.
   Contributed by Gabriel Dos Reis <gdr@integrable-solutions.net>

This file is part of GCC.

GCC is free software; you can redistribute it and/or modify
it under the terms of the GNU General Public License as published by
the Free Software Foundation; either version 3, or (at your option)
any later version.

GCC is distributed in the hope that it will be useful,
but WITHOUT ANY WARRANTY; without even the implied warranty of
MERCHANTABILITY or FITNESS FOR A PARTICULAR PURPOSE.  See the
GNU General Public License for more details.

You should have received a copy of the GNU General Public License
along with GCC; see the file COPYING3.  If not see
<http://www.gnu.org/licenses/>.  */

#ifndef GCC_CP_NAME_LOOKUP_H
#define GCC_CP_NAME_LOOKUP_H

#include "c-family/c-common.h"

/* The type of dictionary used to map names to types declared at
   a given scope.  */
typedef struct binding_table_s *binding_table;
typedef struct binding_entry_s *binding_entry;

/* The type of a routine repeatedly called by binding_table_foreach.  */
typedef void (*bt_foreach_proc) (binding_entry, void *);

struct GTY(()) binding_entry_s {
  binding_entry chain;
  tree name;
  tree type;
};

/* These macros indicate the initial chains count for binding_table.  */
#define SCOPE_DEFAULT_HT_SIZE		(1 << 3)
#define CLASS_SCOPE_HT_SIZE		(1 << 3)
#define NAMESPACE_ORDINARY_HT_SIZE	(1 << 5)
#define NAMESPACE_STD_HT_SIZE		(1 << 8)
#define GLOBAL_SCOPE_HT_SIZE		(1 << 8)

extern void binding_table_foreach (binding_table, bt_foreach_proc, void *);
extern binding_entry binding_table_find (binding_table, tree);

/* Datatype that represents binding established by a declaration between
   a name and a C++ entity.  */
typedef struct cxx_binding cxx_binding;

/* The datatype used to implement C++ scope.  */
typedef struct cp_binding_level cp_binding_level;

/* Nonzero if this binding is for a local scope, as opposed to a class
   or namespace scope.  */
#define LOCAL_BINDING_P(NODE) ((NODE)->is_local)

/* True if NODE->value is from a base class of the class which is
   currently being defined.  */
#define INHERITED_VALUE_BINDING_P(NODE) ((NODE)->value_is_inherited)

struct GTY(()) cxx_binding {
  /* Link to chain together various bindings for this name.  */
  cxx_binding *previous;
  /* The non-type entity this name is bound to.  */
  tree value;
  /* The type entity this name is bound to.  */
  tree type;
  /* The scope at which this binding was made.  */
  cp_binding_level *scope;
  unsigned value_is_inherited : 1;
  unsigned is_local : 1;
};

/* Datatype used to temporarily save C++ bindings (for implicit
   instantiations purposes and like).  Implemented in decl.c.  */
typedef struct GTY(()) cxx_saved_binding {
  /* The name of the current binding.  */
  tree identifier;
  /* The binding we're saving.  */
  cxx_binding *binding;
  tree real_type_value;
} cxx_saved_binding;

DEF_VEC_O(cxx_saved_binding);
DEF_VEC_ALLOC_O(cxx_saved_binding,gc);

extern tree identifier_type_value (tree);
extern void set_identifier_type_value (tree, tree);
extern void pop_binding (tree, tree);
extern tree constructor_name (tree);
extern bool constructor_name_p (tree, tree);

/* The kinds of scopes we recognize.  */
typedef enum scope_kind {
  sk_block = 0,      /* An ordinary block scope.  This enumerator must
			have the value zero because "cp_binding_level"
			is initialized by using "memset" to set the
			contents to zero, and the default scope kind
			is "sk_block".  */
  sk_cleanup,	     /* A scope for (pseudo-)scope for cleanup.  It is
			pseudo in that it is transparent to name lookup
			activities.  */
  sk_try,	     /* A try-block.  */
  sk_catch,	     /* A catch-block.  */
  sk_for,	     /* The scope of the variable declared in a
			for-init-statement.  */
  sk_cond,	     /* The scope of the variable declared in the condition
			of an if or switch statement.  */
  sk_function_parms, /* The scope containing function parameters.  */
  sk_class,	     /* The scope containing the members of a class.  */
  sk_scoped_enum,    /* The scope containing the enumertors of a C++0x
                        scoped enumeration.  */
  sk_namespace,	     /* The scope containing the members of a
			namespace, including the global scope.  */
  sk_template_parms, /* A scope for template parameters.  */
  sk_template_spec,  /* Like sk_template_parms, but for an explicit
			specialization.  Since, by definition, an
			explicit specialization is introduced by
			"template <>", this scope is always empty.  */
  sk_omp	     /* An OpenMP structured block.  */
} scope_kind;

/* The scope where the class/struct/union/enum tag applies.  */
typedef enum tag_scope {
  ts_current = 0,	/* Current scope only.  This is for the
			     class-key identifier;
			   case mentioned in [basic.lookup.elab]/2,
			   or the class/enum definition
			     class-key identifier { ... };  */
  ts_global = 1,	/* All scopes.  This is the 3.4.1
			   [basic.lookup.unqual] lookup mentioned
			   in [basic.lookup.elab]/2.  */
  ts_within_enclosing_non_class = 2	/* Search within enclosing non-class
					   only, for friend class lookup
					   according to [namespace.memdef]/3
					   and [class.friend]/9.  */
} tag_scope;

typedef struct GTY(()) cp_class_binding {
<<<<<<< HEAD
  cxx_binding base;
=======
  cxx_binding *base;
>>>>>>> 3082eeb7
  /* The bound name.  */
  tree identifier;
} cp_class_binding;

DEF_VEC_O(cp_class_binding);
DEF_VEC_ALLOC_O(cp_class_binding,gc);

typedef struct GTY(()) cp_label_binding {
  /* The bound LABEL_DECL.  */
  tree label;
  /* The previous IDENTIFIER_LABEL_VALUE.  */
  tree prev_value;
} cp_label_binding;

DEF_VEC_O(cp_label_binding);
DEF_VEC_ALLOC_O(cp_label_binding,gc);

/* For each binding contour we allocate a binding_level structure
   which records the names defined in that contour.
   Contours include:
    0) the global one
    1) one for each function definition,
       where internal declarations of the parameters appear.
    2) one for each compound statement,
       to record its declarations.

   The current meaning of a name can be found by searching the levels
   from the current one out to the global one.

   Off to the side, may be the class_binding_level.  This exists only
   to catch class-local declarations.  It is otherwise nonexistent.

   Also there may be binding levels that catch cleanups that must be
   run when exceptions occur.  Thus, to see whether a name is bound in
   the current scope, it is not enough to look in the
   CURRENT_BINDING_LEVEL.  You should use lookup_name_current_level
   instead.  */

/* Note that the information in the `names' component of the global contour
   is duplicated in the IDENTIFIER_GLOBAL_VALUEs of all identifiers.  */

struct GTY(()) cp_binding_level {
<<<<<<< HEAD
    /* A chain of _DECL nodes for all variables, constants, functions,
       and typedef types.  These are in the reverse of the order
       supplied.  There may be OVERLOADs on this list, too, but they
       are wrapped in TREE_LISTs; the TREE_VALUE is the OVERLOAD.  */
    tree names;
=======
  /* A chain of _DECL nodes for all variables, constants, functions,
      and typedef types.  These are in the reverse of the order
      supplied.  There may be OVERLOADs on this list, too, but they
      are wrapped in TREE_LISTs; the TREE_VALUE is the OVERLOAD.  */
  tree names;
>>>>>>> 3082eeb7

  /* A chain of NAMESPACE_DECL nodes.  */
  tree namespaces;

  /* An array of static functions and variables (for namespaces only) */
  VEC(tree,gc) *static_decls;

  /* A list of USING_DECL nodes.  */
  tree usings;

  /* A list of used namespaces. PURPOSE is the namespace,
      VALUE the common ancestor with this binding_level's namespace.  */
  tree using_directives;

  /* For the binding level corresponding to a class, the entities
      declared in the class or its base classes.  */
  VEC(cp_class_binding,gc) *class_shadowed;

  /* Similar to class_shadowed, but for IDENTIFIER_TYPE_VALUE, and
      is used for all binding levels. The TREE_PURPOSE is the name of
      the entity, the TREE_TYPE is the associated type.  In addition
      the TREE_VALUE is the IDENTIFIER_TYPE_VALUE before we entered
      the class.  */
  tree type_shadowed;

  /* Similar to class_shadowed, but for IDENTIFIER_LABEL_VALUE, and
      used for all binding levels.  */
  VEC(cp_label_binding,gc) *shadowed_labels;

  /* For each level (except not the global one),
      a chain of BLOCK nodes for all the levels
      that were entered and exited one level down.  */
  tree blocks;

  /* The entity (namespace, class, function) the scope of which this
      binding contour corresponds to.  Otherwise NULL.  */
  tree this_entity;

  /* The binding level which this one is contained in (inherits from).  */
  cp_binding_level *level_chain;

  /* List of VAR_DECLS saved from a previous for statement.
      These would be dead in ISO-conforming code, but might
      be referenced in ARM-era code.  */
  VEC(tree,gc) *dead_vars_from_for;

  /* STATEMENT_LIST for statements in this binding contour.
      Only used at present for SK_CLEANUP temporary bindings.  */
  tree statement_list;

  /* Binding depth at which this level began.  */
  int binding_depth;

  /* The kind of scope that this object represents.  However, a
      SK_TEMPLATE_SPEC scope is represented with KIND set to
      SK_TEMPLATE_PARMS and EXPLICIT_SPEC_P set to true.  */
  ENUM_BITFIELD (scope_kind) kind : 4;

  /* True if this scope is an SK_TEMPLATE_SPEC scope.  This field is
      only valid if KIND == SK_TEMPLATE_PARMS.  */
  BOOL_BITFIELD explicit_spec_p : 1;

  /* true means make a BLOCK for this level regardless of all else.  */
  unsigned keep : 1;

  /* Nonzero if this level can safely have additional
      cleanup-needing variables added to it.  */
  unsigned more_cleanups_ok : 1;
  unsigned have_cleanups : 1;

  /* 24 bits left to fill a 32-bit word.  */
};

/* The binding level currently in effect.  */

#define current_binding_level			\
  (*(cfun && cp_function_chain && cp_function_chain->bindings \
   ? &cp_function_chain->bindings		\
   : &scope_chain->bindings))

/* The binding level of the current class, if any.  */

#define class_binding_level scope_chain->class_bindings

/* The tree node representing the global scope.  */
extern GTY(()) tree global_namespace;
extern GTY(()) tree global_scope_name;

/* Indicates that there is a type value in some namespace, although
   that is not necessarily in scope at the moment.  */

extern GTY(()) tree global_type_node;

/* True if SCOPE designates the global scope binding contour.  */
#define global_scope_p(SCOPE) \
  ((SCOPE) == NAMESPACE_LEVEL (global_namespace))

extern cp_binding_level *leave_scope (void);
extern bool kept_level_p (void);
extern bool global_bindings_p (void);
extern bool toplevel_bindings_p	(void);
extern bool namespace_bindings_p (void);
extern bool local_bindings_p (void);
extern bool template_parm_scope_p (void);
extern scope_kind innermost_scope_kind (void);
extern cp_binding_level *begin_scope (scope_kind, tree);
extern void print_binding_stack	(void);
extern void push_to_top_level (void);
extern void pop_from_top_level (void);
extern void pop_everything (void);
extern void keep_next_level (bool);
extern bool is_ancestor (tree, tree);
extern tree push_scope (tree);
extern void pop_scope (tree);
extern tree push_inner_scope (tree);
extern void pop_inner_scope (tree, tree);
extern void push_binding_level (cp_binding_level *);

extern void push_namespace (tree);
extern void pop_namespace (void);
extern void push_nested_namespace (tree);
extern void pop_nested_namespace (tree);
extern bool handle_namespace_attrs (tree, tree);
extern void pushlevel_class (void);
extern void poplevel_class (void);
extern tree pushdecl_with_scope (tree, cp_binding_level *, bool);
extern tree lookup_name_prefer_type (tree, int);
extern tree lookup_name_real (tree, int, int, bool, int, int);
extern tree lookup_type_scope (tree, tag_scope);
extern tree namespace_binding (tree, tree);
extern void set_namespace_binding (tree, tree, tree);
extern bool hidden_name_p (tree);
extern tree remove_hidden_names (tree);
extern tree lookup_qualified_name (tree, tree, bool, bool);
extern tree lookup_name_nonclass (tree);
extern tree lookup_name_innermost_nonclass_level (tree);
extern bool is_local_extern (tree);
extern tree lookup_function_nonclass (tree, VEC(tree,gc) *, bool);
extern void push_local_binding (tree, tree, int);
extern bool pushdecl_class_level (tree);
extern tree pushdecl_namespace_level (tree, bool);
extern bool push_class_level_binding (tree, tree);
extern tree getdecls (void);
extern int function_parm_depth (void);
extern tree cp_namespace_decls (tree);
extern void set_decl_namespace (tree, tree, bool);
extern void push_decl_namespace (tree);
extern void pop_decl_namespace (void);
extern void do_namespace_alias (tree, tree);
extern void do_toplevel_using_decl (tree, tree, tree);
extern void do_local_using_decl (tree, tree, tree);
extern tree do_class_using_decl (tree, tree);
extern void do_using_directive (tree);
<<<<<<< HEAD
extern tree lookup_arg_dependent (tree, tree, VEC(tree,gc) *);
=======
extern tree lookup_arg_dependent (tree, tree, VEC(tree,gc) *, bool);
>>>>>>> 3082eeb7
extern bool is_associated_namespace (tree, tree);
extern void parse_using_directive (tree, tree);
extern tree innermost_non_namespace_value (tree);
extern cxx_binding *outer_binding (tree, cxx_binding *, bool);
extern void cp_emit_debug_info_for_using (tree, tree);

/* Set *DECL to the (non-hidden) declaration for ID at global scope,
   if present and return true; otherwise return false.  */

static inline bool
get_global_value_if_present (tree id, tree *decl)
{
  tree global_value = namespace_binding (id, global_namespace);
  if (global_value)
    *decl = global_value;
  return global_value != NULL;
}

/* True is the binding of IDENTIFIER at global scope names a type.  */

static inline bool
is_typename_at_global_scope (tree id)
{
  tree global_value = namespace_binding (id, global_namespace);

  return global_value && TREE_CODE (global_value) == TYPE_DECL;
}

#endif /* GCC_CP_NAME_LOOKUP_H */<|MERGE_RESOLUTION|>--- conflicted
+++ resolved
@@ -1,9 +1,5 @@
 /* Declarations for C++ name lookup routines.
-<<<<<<< HEAD
-   Copyright (C) 2003, 2004, 2005, 2007, 2008, 2009
-=======
    Copyright (C) 2003, 2004, 2005, 2007, 2008, 2009, 2010
->>>>>>> 3082eeb7
    Free Software Foundation, Inc.
    Contributed by Gabriel Dos Reis <gdr@integrable-solutions.net>
 
@@ -148,11 +144,7 @@
 } tag_scope;
 
 typedef struct GTY(()) cp_class_binding {
-<<<<<<< HEAD
-  cxx_binding base;
-=======
   cxx_binding *base;
->>>>>>> 3082eeb7
   /* The bound name.  */
   tree identifier;
 } cp_class_binding;
@@ -195,19 +187,11 @@
    is duplicated in the IDENTIFIER_GLOBAL_VALUEs of all identifiers.  */
 
 struct GTY(()) cp_binding_level {
-<<<<<<< HEAD
-    /* A chain of _DECL nodes for all variables, constants, functions,
-       and typedef types.  These are in the reverse of the order
-       supplied.  There may be OVERLOADs on this list, too, but they
-       are wrapped in TREE_LISTs; the TREE_VALUE is the OVERLOAD.  */
-    tree names;
-=======
   /* A chain of _DECL nodes for all variables, constants, functions,
       and typedef types.  These are in the reverse of the order
       supplied.  There may be OVERLOADs on this list, too, but they
       are wrapped in TREE_LISTs; the TREE_VALUE is the OVERLOAD.  */
   tree names;
->>>>>>> 3082eeb7
 
   /* A chain of NAMESPACE_DECL nodes.  */
   tree namespaces;
@@ -362,11 +346,7 @@
 extern void do_local_using_decl (tree, tree, tree);
 extern tree do_class_using_decl (tree, tree);
 extern void do_using_directive (tree);
-<<<<<<< HEAD
-extern tree lookup_arg_dependent (tree, tree, VEC(tree,gc) *);
-=======
 extern tree lookup_arg_dependent (tree, tree, VEC(tree,gc) *, bool);
->>>>>>> 3082eeb7
 extern bool is_associated_namespace (tree, tree);
 extern void parse_using_directive (tree, tree);
 extern tree innermost_non_namespace_value (tree);
