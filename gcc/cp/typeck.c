--- conflicted
+++ resolved
@@ -2730,19 +2730,7 @@
       tree template_args = NULL_TREE;
       tree scope = NULL_TREE;
 
-<<<<<<< HEAD
-      if (TREE_CODE (name) == TEMPLATE_ID_EXPR)
-	{
-	  is_template_id = true;
-	  template_args = TREE_OPERAND (name, 1);
-	  name = TREE_OPERAND (name, 0);
-
-	  if (!identifier_p (name))
-	    name = OVL_NAME (name);
-	}
-=======
       access_path = object_type;
->>>>>>> 0be1d23c
 
       if (TREE_CODE (name) == SCOPE_REF)
 	{
@@ -2769,10 +2757,8 @@
 	  template_args = TREE_OPERAND (name, 1);
 	  name = TREE_OPERAND (name, 0);
 
-	  if (TREE_CODE (name) == OVERLOAD)
-	    name = DECL_NAME (get_first_fn (name));
-	  else if (DECL_P (name))
-	    name = DECL_NAME (name);
+	  if (!identifier_p (name))
+	    name = OVL_NAME (name);
 	}
 
       if (scope)
