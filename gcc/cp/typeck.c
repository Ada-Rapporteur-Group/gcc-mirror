/* Build expressions with type checking for C++ compiler.
   Copyright (C) 1987, 1988, 1989, 1992, 1993, 1994, 1995, 1996, 1997, 1998,
   1999, 2000, 2001, 2002, 2003, 2004, 2005, 2006, 2007, 2008, 2009, 2010
   Free Software Foundation, Inc.
   Hacked by Michael Tiemann (tiemann@cygnus.com)

This file is part of GCC.

GCC is free software; you can redistribute it and/or modify
it under the terms of the GNU General Public License as published by
the Free Software Foundation; either version 3, or (at your option)
any later version.

GCC is distributed in the hope that it will be useful,
but WITHOUT ANY WARRANTY; without even the implied warranty of
MERCHANTABILITY or FITNESS FOR A PARTICULAR PURPOSE.  See the
GNU General Public License for more details.

You should have received a copy of the GNU General Public License
along with GCC; see the file COPYING3.  If not see
<http://www.gnu.org/licenses/>.  */


/* This file is part of the C++ front end.
   It contains routines to build C++ expressions given their operands,
   including computing the types of the result, C and C++ specific error
   checks, and some optimization.  */

#include "config.h"
#include "system.h"
#include "coretypes.h"
#include "tm.h"
#include "tree.h"
#include "cp-tree.h"
#include "flags.h"
#include "output.h"
#include "toplev.h"
#include "diagnostic.h"
#include "intl.h"
#include "target.h"
#include "convert.h"
#include "c-family/c-common.h"
#include "params.h"

static tree pfn_from_ptrmemfunc (tree);
static tree delta_from_ptrmemfunc (tree);
static tree convert_for_assignment (tree, tree, impl_conv_rhs, tree, int,
				    tsubst_flags_t, int);
static tree cp_pointer_int_sum (enum tree_code, tree, tree);
static tree rationalize_conditional_expr (enum tree_code, tree, 
					  tsubst_flags_t);
static int comp_ptr_ttypes_real (tree, tree, int);
static bool comp_except_types (tree, tree, bool);
static bool comp_array_types (const_tree, const_tree, bool);
static tree pointer_diff (tree, tree, tree);
static tree get_delta_difference (tree, tree, bool, bool, tsubst_flags_t);
static void casts_away_constness_r (tree *, tree *);
static bool casts_away_constness (tree, tree);
static void maybe_warn_about_returning_address_of_local (tree);
static tree lookup_destructor (tree, tree, tree);
static void warn_args_num (location_t, tree, bool);
static int convert_arguments (tree, VEC(tree,gc) **, tree, int,
                              tsubst_flags_t);

/* Do `exp = require_complete_type (exp);' to make sure exp
   does not have an incomplete type.  (That includes void types.)
   Returns the error_mark_node if the VALUE does not have
   complete type when this function returns.  */

tree
require_complete_type (tree value)
{
  tree type;

  if (processing_template_decl || value == error_mark_node)
    return value;

  if (TREE_CODE (value) == OVERLOAD)
    type = unknown_type_node;
  else
    type = TREE_TYPE (value);

  if (type == error_mark_node)
    return error_mark_node;

  /* First, detect a valid value with a complete type.  */
  if (COMPLETE_TYPE_P (type))
    return value;

  if (complete_type_or_else (type, value))
    return value;
  else
    return error_mark_node;
}

/* Try to complete TYPE, if it is incomplete.  For example, if TYPE is
   a template instantiation, do the instantiation.  Returns TYPE,
   whether or not it could be completed, unless something goes
   horribly wrong, in which case the error_mark_node is returned.  */

tree
complete_type (tree type)
{
  if (type == NULL_TREE)
    /* Rather than crash, we return something sure to cause an error
       at some point.  */
    return error_mark_node;

  if (type == error_mark_node || COMPLETE_TYPE_P (type))
    ;
  else if (TREE_CODE (type) == ARRAY_TYPE && TYPE_DOMAIN (type))
    {
      tree t = complete_type (TREE_TYPE (type));
      unsigned int needs_constructing, has_nontrivial_dtor;
      if (COMPLETE_TYPE_P (t) && !dependent_type_p (type))
	layout_type (type);
      needs_constructing
	= TYPE_NEEDS_CONSTRUCTING (TYPE_MAIN_VARIANT (t));
      has_nontrivial_dtor
	= TYPE_HAS_NONTRIVIAL_DESTRUCTOR (TYPE_MAIN_VARIANT (t));
      for (t = TYPE_MAIN_VARIANT (type); t; t = TYPE_NEXT_VARIANT (t))
	{
	  TYPE_NEEDS_CONSTRUCTING (t) = needs_constructing;
	  TYPE_HAS_NONTRIVIAL_DESTRUCTOR (t) = has_nontrivial_dtor;
	}
    }
  else if (CLASS_TYPE_P (type) && CLASSTYPE_TEMPLATE_INSTANTIATION (type))
    instantiate_class_template (TYPE_MAIN_VARIANT (type));

  return type;
}

/* Like complete_type, but issue an error if the TYPE cannot be completed.
   VALUE is used for informative diagnostics.
   Returns NULL_TREE if the type cannot be made complete.  */

tree
complete_type_or_maybe_complain (tree type, tree value, tsubst_flags_t complain)
{
  type = complete_type (type);
  if (type == error_mark_node)
    /* We already issued an error.  */
    return NULL_TREE;
  else if (!COMPLETE_TYPE_P (type))
    {
      if (complain & tf_error)
	cxx_incomplete_type_diagnostic (value, type, DK_ERROR);
      return NULL_TREE;
    }
  else
    return type;
}

tree
complete_type_or_else (tree type, tree value)
{
  return complete_type_or_maybe_complain (type, value, tf_warning_or_error);
}

/* Return truthvalue of whether type of EXP is instantiated.  */

int
type_unknown_p (const_tree exp)
{
  return (TREE_CODE (exp) == TREE_LIST
	  || TREE_TYPE (exp) == unknown_type_node);
}


/* Return the common type of two parameter lists.
   We assume that comptypes has already been done and returned 1;
   if that isn't so, this may crash.

   As an optimization, free the space we allocate if the parameter
   lists are already common.  */

static tree
commonparms (tree p1, tree p2)
{
  tree oldargs = p1, newargs, n;
  int i, len;
  int any_change = 0;

  len = list_length (p1);
  newargs = tree_last (p1);

  if (newargs == void_list_node)
    i = 1;
  else
    {
      i = 0;
      newargs = 0;
    }

  for (; i < len; i++)
    newargs = tree_cons (NULL_TREE, NULL_TREE, newargs);

  n = newargs;

  for (i = 0; p1;
       p1 = TREE_CHAIN (p1), p2 = TREE_CHAIN (p2), n = TREE_CHAIN (n), i++)
    {
      if (TREE_PURPOSE (p1) && !TREE_PURPOSE (p2))
	{
	  TREE_PURPOSE (n) = TREE_PURPOSE (p1);
	  any_change = 1;
	}
      else if (! TREE_PURPOSE (p1))
	{
	  if (TREE_PURPOSE (p2))
	    {
	      TREE_PURPOSE (n) = TREE_PURPOSE (p2);
	      any_change = 1;
	    }
	}
      else
	{
	  if (1 != simple_cst_equal (TREE_PURPOSE (p1), TREE_PURPOSE (p2)))
	    any_change = 1;
	  TREE_PURPOSE (n) = TREE_PURPOSE (p2);
	}
      if (TREE_VALUE (p1) != TREE_VALUE (p2))
	{
	  any_change = 1;
	  TREE_VALUE (n) = merge_types (TREE_VALUE (p1), TREE_VALUE (p2));
	}
      else
	TREE_VALUE (n) = TREE_VALUE (p1);
    }
  if (! any_change)
    return oldargs;

  return newargs;
}

/* Given a type, perhaps copied for a typedef,
   find the "original" version of it.  */
static tree
original_type (tree t)
{
  int quals = cp_type_quals (t);
  while (t != error_mark_node
	 && TYPE_NAME (t) != NULL_TREE)
    {
      tree x = TYPE_NAME (t);
      if (TREE_CODE (x) != TYPE_DECL)
	break;
      x = DECL_ORIGINAL_TYPE (x);
      if (x == NULL_TREE)
	break;
      t = x;
    }
  return cp_build_qualified_type (t, quals);
}

/* Return the common type for two arithmetic types T1 and T2 under the
   usual arithmetic conversions.  The default conversions have already
   been applied, and enumerated types converted to their compatible
   integer types.  */

static tree
cp_common_type (tree t1, tree t2)
{
  enum tree_code code1 = TREE_CODE (t1);
  enum tree_code code2 = TREE_CODE (t2);
  tree attributes;


  /* In what follows, we slightly generalize the rules given in [expr] so
     as to deal with `long long' and `complex'.  First, merge the
     attributes.  */
  attributes = (*targetm.merge_type_attributes) (t1, t2);

  if (SCOPED_ENUM_P (t1) || SCOPED_ENUM_P (t2))
    {
      if (TYPE_MAIN_VARIANT (t1) == TYPE_MAIN_VARIANT (t2))
	return build_type_attribute_variant (t1, attributes);
      else
	return NULL_TREE;
    }

  /* FIXME: Attributes.  */
  gcc_assert (ARITHMETIC_TYPE_P (t1)
	      || TREE_CODE (t1) == VECTOR_TYPE
	      || UNSCOPED_ENUM_P (t1));
  gcc_assert (ARITHMETIC_TYPE_P (t2)
	      || TREE_CODE (t2) == VECTOR_TYPE
	      || UNSCOPED_ENUM_P (t2));

  /* If one type is complex, form the common type of the non-complex
     components, then make that complex.  Use T1 or T2 if it is the
     required type.  */
  if (code1 == COMPLEX_TYPE || code2 == COMPLEX_TYPE)
    {
      tree subtype1 = code1 == COMPLEX_TYPE ? TREE_TYPE (t1) : t1;
      tree subtype2 = code2 == COMPLEX_TYPE ? TREE_TYPE (t2) : t2;
      tree subtype
	= type_after_usual_arithmetic_conversions (subtype1, subtype2);

      if (code1 == COMPLEX_TYPE && TREE_TYPE (t1) == subtype)
	return build_type_attribute_variant (t1, attributes);
      else if (code2 == COMPLEX_TYPE && TREE_TYPE (t2) == subtype)
	return build_type_attribute_variant (t2, attributes);
      else
	return build_type_attribute_variant (build_complex_type (subtype),
					     attributes);
    }

  if (code1 == VECTOR_TYPE)
    {
      /* When we get here we should have two vectors of the same size.
	 Just prefer the unsigned one if present.  */
      if (TYPE_UNSIGNED (t1))
	return build_type_attribute_variant (t1, attributes);
      else
	return build_type_attribute_variant (t2, attributes);
    }

  /* If only one is real, use it as the result.  */
  if (code1 == REAL_TYPE && code2 != REAL_TYPE)
    return build_type_attribute_variant (t1, attributes);
  if (code2 == REAL_TYPE && code1 != REAL_TYPE)
    return build_type_attribute_variant (t2, attributes);

  /* Both real or both integers; use the one with greater precision.  */
  if (TYPE_PRECISION (t1) > TYPE_PRECISION (t2))
    return build_type_attribute_variant (t1, attributes);
  else if (TYPE_PRECISION (t2) > TYPE_PRECISION (t1))
    return build_type_attribute_variant (t2, attributes);

  /* The types are the same; no need to do anything fancy.  */
  if (TYPE_MAIN_VARIANT (t1) == TYPE_MAIN_VARIANT (t2))
    return build_type_attribute_variant (t1, attributes);

  if (code1 != REAL_TYPE)
    {
      /* If one is unsigned long long, then convert the other to unsigned
	 long long.  */
      if (same_type_p (TYPE_MAIN_VARIANT (t1), long_long_unsigned_type_node)
	  || same_type_p (TYPE_MAIN_VARIANT (t2), long_long_unsigned_type_node))
	return build_type_attribute_variant (long_long_unsigned_type_node,
					     attributes);
      /* If one is a long long, and the other is an unsigned long, and
	 long long can represent all the values of an unsigned long, then
	 convert to a long long.  Otherwise, convert to an unsigned long
	 long.  Otherwise, if either operand is long long, convert the
	 other to long long.

	 Since we're here, we know the TYPE_PRECISION is the same;
	 therefore converting to long long cannot represent all the values
	 of an unsigned long, so we choose unsigned long long in that
	 case.  */
      if (same_type_p (TYPE_MAIN_VARIANT (t1), long_long_integer_type_node)
	  || same_type_p (TYPE_MAIN_VARIANT (t2), long_long_integer_type_node))
	{
	  tree t = ((TYPE_UNSIGNED (t1) || TYPE_UNSIGNED (t2))
		    ? long_long_unsigned_type_node
		    : long_long_integer_type_node);
	  return build_type_attribute_variant (t, attributes);
	}
      if (int128_integer_type_node != NULL_TREE
	  && (same_type_p (TYPE_MAIN_VARIANT (t1),
			   int128_integer_type_node)
	      || same_type_p (TYPE_MAIN_VARIANT (t2),
			      int128_integer_type_node)))
	{
	  tree t = ((TYPE_UNSIGNED (t1) || TYPE_UNSIGNED (t2))
		    ? int128_unsigned_type_node
		    : int128_integer_type_node);
	  return build_type_attribute_variant (t, attributes);
	}

      /* Go through the same procedure, but for longs.  */
      if (same_type_p (TYPE_MAIN_VARIANT (t1), long_unsigned_type_node)
	  || same_type_p (TYPE_MAIN_VARIANT (t2), long_unsigned_type_node))
	return build_type_attribute_variant (long_unsigned_type_node,
					     attributes);
      if (same_type_p (TYPE_MAIN_VARIANT (t1), long_integer_type_node)
	  || same_type_p (TYPE_MAIN_VARIANT (t2), long_integer_type_node))
	{
	  tree t = ((TYPE_UNSIGNED (t1) || TYPE_UNSIGNED (t2))
		    ? long_unsigned_type_node : long_integer_type_node);
	  return build_type_attribute_variant (t, attributes);
	}
      /* Otherwise prefer the unsigned one.  */
      if (TYPE_UNSIGNED (t1))
	return build_type_attribute_variant (t1, attributes);
      else
	return build_type_attribute_variant (t2, attributes);
    }
  else
    {
      if (same_type_p (TYPE_MAIN_VARIANT (t1), long_double_type_node)
	  || same_type_p (TYPE_MAIN_VARIANT (t2), long_double_type_node))
	return build_type_attribute_variant (long_double_type_node,
					     attributes);
      if (same_type_p (TYPE_MAIN_VARIANT (t1), double_type_node)
	  || same_type_p (TYPE_MAIN_VARIANT (t2), double_type_node))
	return build_type_attribute_variant (double_type_node,
					     attributes);
      if (same_type_p (TYPE_MAIN_VARIANT (t1), float_type_node)
	  || same_type_p (TYPE_MAIN_VARIANT (t2), float_type_node))
	return build_type_attribute_variant (float_type_node,
					     attributes);

      /* Two floating-point types whose TYPE_MAIN_VARIANTs are none of
	 the standard C++ floating-point types.  Logic earlier in this
	 function has already eliminated the possibility that
	 TYPE_PRECISION (t2) != TYPE_PRECISION (t1), so there's no
	 compelling reason to choose one or the other.  */
      return build_type_attribute_variant (t1, attributes);
    }
}

/* T1 and T2 are arithmetic or enumeration types.  Return the type
   that will result from the "usual arithmetic conversions" on T1 and
   T2 as described in [expr].  */

tree
type_after_usual_arithmetic_conversions (tree t1, tree t2)
{
  gcc_assert (ARITHMETIC_TYPE_P (t1)
	      || TREE_CODE (t1) == VECTOR_TYPE
	      || UNSCOPED_ENUM_P (t1));
  gcc_assert (ARITHMETIC_TYPE_P (t2)
	      || TREE_CODE (t2) == VECTOR_TYPE
	      || UNSCOPED_ENUM_P (t2));

  /* Perform the integral promotions.  We do not promote real types here.  */
  if (INTEGRAL_OR_ENUMERATION_TYPE_P (t1)
      && INTEGRAL_OR_ENUMERATION_TYPE_P (t2))
    {
      t1 = type_promotes_to (t1);
      t2 = type_promotes_to (t2);
    }

  return cp_common_type (t1, t2);
}

/* Subroutine of composite_pointer_type to implement the recursive
   case.  See that function for documentation of the parameters.  */

static tree
composite_pointer_type_r (tree t1, tree t2, 
			  composite_pointer_operation operation,
			  tsubst_flags_t complain)
{
  tree pointee1;
  tree pointee2;
  tree result_type;
  tree attributes;

  /* Determine the types pointed to by T1 and T2.  */
  if (TREE_CODE (t1) == POINTER_TYPE)
    {
      pointee1 = TREE_TYPE (t1);
      pointee2 = TREE_TYPE (t2);
    }
  else
    {
      pointee1 = TYPE_PTRMEM_POINTED_TO_TYPE (t1);
      pointee2 = TYPE_PTRMEM_POINTED_TO_TYPE (t2);
    }

  /* [expr.rel]

     Otherwise, the composite pointer type is a pointer type
     similar (_conv.qual_) to the type of one of the operands,
     with a cv-qualification signature (_conv.qual_) that is the
     union of the cv-qualification signatures of the operand
     types.  */
  if (same_type_ignoring_top_level_qualifiers_p (pointee1, pointee2))
    result_type = pointee1;
  else if ((TREE_CODE (pointee1) == POINTER_TYPE
	    && TREE_CODE (pointee2) == POINTER_TYPE)
	   || (TYPE_PTR_TO_MEMBER_P (pointee1)
	       && TYPE_PTR_TO_MEMBER_P (pointee2)))
    result_type = composite_pointer_type_r (pointee1, pointee2, operation,
					    complain);
  else
    {
      if (complain & tf_error)
        {
          switch (operation)
            {
            case CPO_COMPARISON:
              permerror (input_location, "comparison between "
                         "distinct pointer types %qT and %qT lacks a cast",
                         t1, t2);
              break;
            case CPO_CONVERSION:
              permerror (input_location, "conversion between "
                         "distinct pointer types %qT and %qT lacks a cast",
                         t1, t2);
              break;
            case CPO_CONDITIONAL_EXPR:
              permerror (input_location, "conditional expression between "
                         "distinct pointer types %qT and %qT lacks a cast",
                         t1, t2);
              break;
            default:
              gcc_unreachable ();
            }
        }
      result_type = void_type_node;
    }
  result_type = cp_build_qualified_type (result_type,
					 (cp_type_quals (pointee1)
					  | cp_type_quals (pointee2)));
  /* If the original types were pointers to members, so is the
     result.  */
  if (TYPE_PTR_TO_MEMBER_P (t1))
    {
      if (!same_type_p (TYPE_PTRMEM_CLASS_TYPE (t1),
			TYPE_PTRMEM_CLASS_TYPE (t2))
	  && (complain & tf_error))
        {
          switch (operation)
            {
            case CPO_COMPARISON:
              permerror (input_location, "comparison between "
                         "distinct pointer types %qT and %qT lacks a cast", 
                         t1, t2);
              break;
            case CPO_CONVERSION:
              permerror (input_location, "conversion between "
                         "distinct pointer types %qT and %qT lacks a cast",
                         t1, t2);
              break;
            case CPO_CONDITIONAL_EXPR:
              permerror (input_location, "conditional expression between "
                         "distinct pointer types %qT and %qT lacks a cast",
                         t1, t2);
              break;
            default:
              gcc_unreachable ();
            }
        }
      result_type = build_ptrmem_type (TYPE_PTRMEM_CLASS_TYPE (t1),
				       result_type);
    }
  else
    result_type = build_pointer_type (result_type);

  /* Merge the attributes.  */
  attributes = (*targetm.merge_type_attributes) (t1, t2);
  return build_type_attribute_variant (result_type, attributes);
}

/* Return the composite pointer type (see [expr.rel]) for T1 and T2.
   ARG1 and ARG2 are the values with those types.  The OPERATION is to
   describe the operation between the pointer types,
   in case an error occurs.

   This routine also implements the computation of a common type for
   pointers-to-members as per [expr.eq].  */

tree
composite_pointer_type (tree t1, tree t2, tree arg1, tree arg2,
			composite_pointer_operation operation, 
			tsubst_flags_t complain)
{
  tree class1;
  tree class2;

  /* [expr.rel]

     If one operand is a null pointer constant, the composite pointer
     type is the type of the other operand.  */
  if (null_ptr_cst_p (arg1))
    return t2;
  if (null_ptr_cst_p (arg2))
    return t1;

  /* We have:

       [expr.rel]

       If one of the operands has type "pointer to cv1 void*", then
       the other has type "pointer to cv2T", and the composite pointer
       type is "pointer to cv12 void", where cv12 is the union of cv1
       and cv2.

    If either type is a pointer to void, make sure it is T1.  */
  if (TREE_CODE (t2) == POINTER_TYPE && VOID_TYPE_P (TREE_TYPE (t2)))
    {
      tree t;
      t = t1;
      t1 = t2;
      t2 = t;
    }

  /* Now, if T1 is a pointer to void, merge the qualifiers.  */
  if (TREE_CODE (t1) == POINTER_TYPE && VOID_TYPE_P (TREE_TYPE (t1)))
    {
      tree attributes;
      tree result_type;

      if (TYPE_PTRFN_P (t2) && (complain & tf_error))
        {
          switch (operation)
              {
              case CPO_COMPARISON:
                pedwarn (input_location, OPT_pedantic, 
                         "ISO C++ forbids comparison between "
                         "pointer of type %<void *%> and pointer-to-function");
                break;
              case CPO_CONVERSION:
                pedwarn (input_location, OPT_pedantic,
                         "ISO C++ forbids conversion between "
                         "pointer of type %<void *%> and pointer-to-function");
                break;
              case CPO_CONDITIONAL_EXPR:
                pedwarn (input_location, OPT_pedantic,
                         "ISO C++ forbids conditional expression between "
                         "pointer of type %<void *%> and pointer-to-function");
                break;
              default:
                gcc_unreachable ();
              }
        }
      result_type
	= cp_build_qualified_type (void_type_node,
				   (cp_type_quals (TREE_TYPE (t1))
				    | cp_type_quals (TREE_TYPE (t2))));
      result_type = build_pointer_type (result_type);
      /* Merge the attributes.  */
      attributes = (*targetm.merge_type_attributes) (t1, t2);
      return build_type_attribute_variant (result_type, attributes);
    }

  if (c_dialect_objc () && TREE_CODE (t1) == POINTER_TYPE
      && TREE_CODE (t2) == POINTER_TYPE)
    {
      if (objc_have_common_type (t1, t2, -3, NULL_TREE))
	return objc_common_type (t1, t2);
    }

  /* [expr.eq] permits the application of a pointer conversion to
     bring the pointers to a common type.  */
  if (TREE_CODE (t1) == POINTER_TYPE && TREE_CODE (t2) == POINTER_TYPE
      && CLASS_TYPE_P (TREE_TYPE (t1))
      && CLASS_TYPE_P (TREE_TYPE (t2))
      && !same_type_ignoring_top_level_qualifiers_p (TREE_TYPE (t1),
						     TREE_TYPE (t2)))
    {
      class1 = TREE_TYPE (t1);
      class2 = TREE_TYPE (t2);

      if (DERIVED_FROM_P (class1, class2))
	t2 = (build_pointer_type
	      (cp_build_qualified_type (class1, cp_type_quals (class2))));
      else if (DERIVED_FROM_P (class2, class1))
	t1 = (build_pointer_type
	      (cp_build_qualified_type (class2, cp_type_quals (class1))));
      else
        {
          if (complain & tf_error)
            switch (operation)
              {
              case CPO_COMPARISON:
                error ("comparison between distinct "
                       "pointer types %qT and %qT lacks a cast", t1, t2);
                break;
              case CPO_CONVERSION:
                error ("conversion between distinct "
                       "pointer types %qT and %qT lacks a cast", t1, t2);
                break;
              case CPO_CONDITIONAL_EXPR:
                error ("conditional expression between distinct "
                       "pointer types %qT and %qT lacks a cast", t1, t2);
                break;
              default:
                gcc_unreachable ();
              }
          return error_mark_node;
        }
    }
  /* [expr.eq] permits the application of a pointer-to-member
     conversion to change the class type of one of the types.  */
  else if (TYPE_PTR_TO_MEMBER_P (t1)
           && !same_type_p (TYPE_PTRMEM_CLASS_TYPE (t1),
			    TYPE_PTRMEM_CLASS_TYPE (t2)))
    {
      class1 = TYPE_PTRMEM_CLASS_TYPE (t1);
      class2 = TYPE_PTRMEM_CLASS_TYPE (t2);

      if (DERIVED_FROM_P (class1, class2))
	t1 = build_ptrmem_type (class2, TYPE_PTRMEM_POINTED_TO_TYPE (t1));
      else if (DERIVED_FROM_P (class2, class1))
	t2 = build_ptrmem_type (class1, TYPE_PTRMEM_POINTED_TO_TYPE (t2));
      else
        {
          if (complain & tf_error)
            switch (operation)
              {
              case CPO_COMPARISON:
                error ("comparison between distinct "
                       "pointer-to-member types %qT and %qT lacks a cast",
                       t1, t2);
                break;
              case CPO_CONVERSION:
                error ("conversion between distinct "
                       "pointer-to-member types %qT and %qT lacks a cast",
                       t1, t2);
                break;
              case CPO_CONDITIONAL_EXPR:
                error ("conditional expression between distinct "
                       "pointer-to-member types %qT and %qT lacks a cast",
                       t1, t2);
                break;
              default:
                gcc_unreachable ();
              }
          return error_mark_node;
        }
    }

  return composite_pointer_type_r (t1, t2, operation, complain);
}

/* Return the merged type of two types.
   We assume that comptypes has already been done and returned 1;
   if that isn't so, this may crash.

   This just combines attributes and default arguments; any other
   differences would cause the two types to compare unalike.  */

tree
merge_types (tree t1, tree t2)
{
  enum tree_code code1;
  enum tree_code code2;
  tree attributes;

  /* Save time if the two types are the same.  */
  if (t1 == t2)
    return t1;
  if (original_type (t1) == original_type (t2))
    return t1;

  /* If one type is nonsense, use the other.  */
  if (t1 == error_mark_node)
    return t2;
  if (t2 == error_mark_node)
    return t1;

  /* Merge the attributes.  */
  attributes = (*targetm.merge_type_attributes) (t1, t2);

  if (TYPE_PTRMEMFUNC_P (t1))
    t1 = TYPE_PTRMEMFUNC_FN_TYPE (t1);
  if (TYPE_PTRMEMFUNC_P (t2))
    t2 = TYPE_PTRMEMFUNC_FN_TYPE (t2);

  code1 = TREE_CODE (t1);
  code2 = TREE_CODE (t2);
  if (code1 != code2)
    {
      gcc_assert (code1 == TYPENAME_TYPE || code2 == TYPENAME_TYPE);
      if (code1 == TYPENAME_TYPE)
	{
          t1 = resolve_typename_type (t1, /*only_current_p=*/true);
	  code1 = TREE_CODE (t1);
	}
      else
	{
          t2 = resolve_typename_type (t2, /*only_current_p=*/true);
	  code2 = TREE_CODE (t2);
	}
    }

  switch (code1)
    {
    case POINTER_TYPE:
    case REFERENCE_TYPE:
      /* For two pointers, do this recursively on the target type.  */
      {
	tree target = merge_types (TREE_TYPE (t1), TREE_TYPE (t2));
	int quals = cp_type_quals (t1);

	if (code1 == POINTER_TYPE)
	  t1 = build_pointer_type (target);
	else
	  t1 = cp_build_reference_type (target, TYPE_REF_IS_RVALUE (t1));
	t1 = build_type_attribute_variant (t1, attributes);
	t1 = cp_build_qualified_type (t1, quals);

	if (TREE_CODE (target) == METHOD_TYPE)
	  t1 = build_ptrmemfunc_type (t1);

	return t1;
      }

    case OFFSET_TYPE:
      {
	int quals;
	tree pointee;
	quals = cp_type_quals (t1);
	pointee = merge_types (TYPE_PTRMEM_POINTED_TO_TYPE (t1),
			       TYPE_PTRMEM_POINTED_TO_TYPE (t2));
	t1 = build_ptrmem_type (TYPE_PTRMEM_CLASS_TYPE (t1),
				pointee);
	t1 = cp_build_qualified_type (t1, quals);
	break;
      }

    case ARRAY_TYPE:
      {
	tree elt = merge_types (TREE_TYPE (t1), TREE_TYPE (t2));
	/* Save space: see if the result is identical to one of the args.  */
	if (elt == TREE_TYPE (t1) && TYPE_DOMAIN (t1))
	  return build_type_attribute_variant (t1, attributes);
	if (elt == TREE_TYPE (t2) && TYPE_DOMAIN (t2))
	  return build_type_attribute_variant (t2, attributes);
	/* Merge the element types, and have a size if either arg has one.  */
	t1 = build_cplus_array_type
	  (elt, TYPE_DOMAIN (TYPE_DOMAIN (t1) ? t1 : t2));
	break;
      }

    case FUNCTION_TYPE:
      /* Function types: prefer the one that specified arg types.
	 If both do, merge the arg types.  Also merge the return types.  */
      {
	tree valtype = merge_types (TREE_TYPE (t1), TREE_TYPE (t2));
	tree p1 = TYPE_ARG_TYPES (t1);
	tree p2 = TYPE_ARG_TYPES (t2);
	tree parms;
	tree rval, raises;

	/* Save space: see if the result is identical to one of the args.  */
	if (valtype == TREE_TYPE (t1) && ! p2)
	  return cp_build_type_attribute_variant (t1, attributes);
	if (valtype == TREE_TYPE (t2) && ! p1)
	  return cp_build_type_attribute_variant (t2, attributes);

	/* Simple way if one arg fails to specify argument types.  */
	if (p1 == NULL_TREE || TREE_VALUE (p1) == void_type_node)
	  parms = p2;
	else if (p2 == NULL_TREE || TREE_VALUE (p2) == void_type_node)
	  parms = p1;
	else
	  parms = commonparms (p1, p2);

	rval = build_function_type (valtype, parms);
	gcc_assert (type_memfn_quals (t1) == type_memfn_quals (t2));
	rval = apply_memfn_quals (rval, type_memfn_quals (t1));
	raises = merge_exception_specifiers (TYPE_RAISES_EXCEPTIONS (t1),
					     TYPE_RAISES_EXCEPTIONS (t2));
	t1 = build_exception_variant (rval, raises);
	break;
      }

    case METHOD_TYPE:
      {
	/* Get this value the long way, since TYPE_METHOD_BASETYPE
	   is just the main variant of this.  */
	tree basetype = TREE_TYPE (TREE_VALUE (TYPE_ARG_TYPES (t2)));
	tree raises = merge_exception_specifiers (TYPE_RAISES_EXCEPTIONS (t1),
						  TYPE_RAISES_EXCEPTIONS (t2));
	tree t3;

	/* If this was a member function type, get back to the
	   original type of type member function (i.e., without
	   the class instance variable up front.  */
	t1 = build_function_type (TREE_TYPE (t1),
				  TREE_CHAIN (TYPE_ARG_TYPES (t1)));
	t2 = build_function_type (TREE_TYPE (t2),
				  TREE_CHAIN (TYPE_ARG_TYPES (t2)));
	t3 = merge_types (t1, t2);
	t3 = build_method_type_directly (basetype, TREE_TYPE (t3),
					 TYPE_ARG_TYPES (t3));
	t1 = build_exception_variant (t3, raises);
	break;
      }

    case TYPENAME_TYPE:
      /* There is no need to merge attributes into a TYPENAME_TYPE.
	 When the type is instantiated it will have whatever
	 attributes result from the instantiation.  */
      return t1;

    default:;
    }

  if (attribute_list_equal (TYPE_ATTRIBUTES (t1), attributes))
    return t1;
  else if (attribute_list_equal (TYPE_ATTRIBUTES (t2), attributes))
    return t2;
  else
    return cp_build_type_attribute_variant (t1, attributes);
}

/* Return the ARRAY_TYPE type without its domain.  */

tree
strip_array_domain (tree type)
{
  tree t2;
  gcc_assert (TREE_CODE (type) == ARRAY_TYPE);
  if (TYPE_DOMAIN (type) == NULL_TREE)
    return type;
  t2 = build_cplus_array_type (TREE_TYPE (type), NULL_TREE);
  return cp_build_type_attribute_variant (t2, TYPE_ATTRIBUTES (type));
}

/* Wrapper around cp_common_type that is used by c-common.c and other
   front end optimizations that remove promotions.  

   Return the common type for two arithmetic types T1 and T2 under the
   usual arithmetic conversions.  The default conversions have already
   been applied, and enumerated types converted to their compatible
   integer types.  */

tree
common_type (tree t1, tree t2)
{
  /* If one type is nonsense, use the other  */
  if (t1 == error_mark_node)
    return t2;
  if (t2 == error_mark_node)
    return t1;

  return cp_common_type (t1, t2);
}

/* Return the common type of two pointer types T1 and T2.  This is the
   type for the result of most arithmetic operations if the operands
   have the given two types.
 
   We assume that comp_target_types has already been done and returned
   nonzero; if that isn't so, this may crash.  */

tree
common_pointer_type (tree t1, tree t2)
{
  gcc_assert ((TYPE_PTR_P (t1) && TYPE_PTR_P (t2))
              || (TYPE_PTRMEM_P (t1) && TYPE_PTRMEM_P (t2))
              || (TYPE_PTRMEMFUNC_P (t1) && TYPE_PTRMEMFUNC_P (t2)));

  return composite_pointer_type (t1, t2, error_mark_node, error_mark_node,
                                 CPO_CONVERSION, tf_warning_or_error);
}

/* Compare two exception specifier types for exactness or subsetness, if
   allowed. Returns false for mismatch, true for match (same, or
   derived and !exact).

   [except.spec] "If a class X ... objects of class X or any class publicly
   and unambiguously derived from X. Similarly, if a pointer type Y * ...
   exceptions of type Y * or that are pointers to any type publicly and
   unambiguously derived from Y. Otherwise a function only allows exceptions
   that have the same type ..."
   This does not mention cv qualifiers and is different to what throw
   [except.throw] and catch [except.catch] will do. They will ignore the
   top level cv qualifiers, and allow qualifiers in the pointer to class
   example.

   We implement the letter of the standard.  */

static bool
comp_except_types (tree a, tree b, bool exact)
{
  if (same_type_p (a, b))
    return true;
  else if (!exact)
    {
      if (cp_type_quals (a) || cp_type_quals (b))
	return false;

      if (TREE_CODE (a) == POINTER_TYPE
	  && TREE_CODE (b) == POINTER_TYPE)
	{
	  a = TREE_TYPE (a);
	  b = TREE_TYPE (b);
	  if (cp_type_quals (a) || cp_type_quals (b))
	    return false;
	}

      if (TREE_CODE (a) != RECORD_TYPE
	  || TREE_CODE (b) != RECORD_TYPE)
	return false;

      if (PUBLICLY_UNIQUELY_DERIVED_P (a, b))
	return true;
    }
  return false;
}

/* Return true if TYPE1 and TYPE2 are equivalent exception specifiers.
   If EXACT is ce_derived, T2 can be stricter than T1 (according to 15.4/5).
   If EXACT is ce_normal, the compatibility rules in 15.4/3 apply.
   If EXACT is ce_exact, the specs must be exactly the same. Exception lists
   are unordered, but we've already filtered out duplicates. Most lists will
   be in order, we should try to make use of that.  */

bool
comp_except_specs (const_tree t1, const_tree t2, int exact)
{
  const_tree probe;
  const_tree base;
  int  length = 0;

  if (t1 == t2)
    return true;

  /* First handle noexcept.  */
  if (exact < ce_exact)
    {
      /* noexcept(false) is compatible with any throwing dynamic-exc-spec
	 and stricter than any spec.  */
      if (t1 == noexcept_false_spec)
	return !nothrow_spec_p (t2) || exact == ce_derived;
      /* Even a derived noexcept(false) is compatible with a throwing
	 dynamic spec.  */
      if (t2 == noexcept_false_spec)
	return !nothrow_spec_p (t1);

      /* Otherwise, if we aren't looking for an exact match, noexcept is
	 equivalent to throw().  */
      if (t1 == noexcept_true_spec)
	t1 = empty_except_spec;
      if (t2 == noexcept_true_spec)
	t2 = empty_except_spec;
    }

  /* If any noexcept is left, it is only comparable to itself;
     either we're looking for an exact match or we're redeclaring a
     template with dependent noexcept.  */
  if ((t1 && TREE_PURPOSE (t1))
      || (t2 && TREE_PURPOSE (t2)))
    return (t1 && t2
	    && cp_tree_equal (TREE_PURPOSE (t1), TREE_PURPOSE (t2)));

  if (t1 == NULL_TREE)			   /* T1 is ...  */
    return t2 == NULL_TREE || exact == ce_derived;
  if (!TREE_VALUE (t1))			   /* t1 is EMPTY */
    return t2 != NULL_TREE && !TREE_VALUE (t2);
  if (t2 == NULL_TREE)			   /* T2 is ...  */
    return false;
  if (TREE_VALUE (t1) && !TREE_VALUE (t2)) /* T2 is EMPTY, T1 is not */
    return exact == ce_derived;

  /* Neither set is ... or EMPTY, make sure each part of T2 is in T1.
     Count how many we find, to determine exactness. For exact matching and
     ordered T1, T2, this is an O(n) operation, otherwise its worst case is
     O(nm).  */
  for (base = t1; t2 != NULL_TREE; t2 = TREE_CHAIN (t2))
    {
      for (probe = base; probe != NULL_TREE; probe = TREE_CHAIN (probe))
	{
	  tree a = TREE_VALUE (probe);
	  tree b = TREE_VALUE (t2);

	  if (comp_except_types (a, b, exact))
	    {
	      if (probe == base && exact > ce_derived)
		base = TREE_CHAIN (probe);
	      length++;
	      break;
	    }
	}
      if (probe == NULL_TREE)
	return false;
    }
  return exact == ce_derived || base == NULL_TREE || length == list_length (t1);
}

/* Compare the array types T1 and T2.  ALLOW_REDECLARATION is true if
   [] can match [size].  */

static bool
comp_array_types (const_tree t1, const_tree t2, bool allow_redeclaration)
{
  tree d1;
  tree d2;
  tree max1, max2;

  if (t1 == t2)
    return true;

  /* The type of the array elements must be the same.  */
  if (!same_type_p (TREE_TYPE (t1), TREE_TYPE (t2)))
    return false;

  d1 = TYPE_DOMAIN (t1);
  d2 = TYPE_DOMAIN (t2);

  if (d1 == d2)
    return true;

  /* If one of the arrays is dimensionless, and the other has a
     dimension, they are of different types.  However, it is valid to
     write:

       extern int a[];
       int a[3];

     by [basic.link]:

       declarations for an array object can specify
       array types that differ by the presence or absence of a major
       array bound (_dcl.array_).  */
  if (!d1 || !d2)
    return allow_redeclaration;

  /* Check that the dimensions are the same.  */

  if (!cp_tree_equal (TYPE_MIN_VALUE (d1), TYPE_MIN_VALUE (d2)))
    return false;
  max1 = TYPE_MAX_VALUE (d1);
  max2 = TYPE_MAX_VALUE (d2);
  if (processing_template_decl && !abi_version_at_least (2)
      && !value_dependent_expression_p (max1)
      && !value_dependent_expression_p (max2))
    {
      /* With abi-1 we do not fold non-dependent array bounds, (and
	 consequently mangle them incorrectly).  We must therefore
	 fold them here, to verify the domains have the same
	 value.  */
      max1 = fold (max1);
      max2 = fold (max2);
    }

  if (!cp_tree_equal (max1, max2))
    return false;

  return true;
}

/* Compare the relative position of T1 and T2 into their respective
   template parameter list.
   T1 and T2 must be template parameter types.
   Return TRUE if T1 and T2 have the same position, FALSE otherwise.  */

static bool
comp_template_parms_position (tree t1, tree t2)
{
  gcc_assert (t1 && t2
	      && TREE_CODE (t1) == TREE_CODE (t2)
	      && (TREE_CODE (t1) == BOUND_TEMPLATE_TEMPLATE_PARM
		  || TREE_CODE (t1) == TEMPLATE_TEMPLATE_PARM
		  || TREE_CODE (t1) == TEMPLATE_TYPE_PARM));

      if (TEMPLATE_TYPE_IDX (t1) != TEMPLATE_TYPE_IDX (t2)
	  || TEMPLATE_TYPE_LEVEL (t1) != TEMPLATE_TYPE_LEVEL (t2)
          || (TEMPLATE_TYPE_PARAMETER_PACK (t1) 
              != TEMPLATE_TYPE_PARAMETER_PACK (t2)))
	return false;

      return true;
}

/* Subroutine of incompatible_dependent_types_p.
   Return the template parameter of the dependent type T.
   If T is a typedef, return the template parameters of
   the _decl_ of the typedef. T must be a dependent type.  */

static tree
get_template_parms_of_dependent_type (tree t)
{
  tree tinfo = NULL_TREE, tparms = NULL_TREE;

  /* First, try the obvious case of getting the
     template info from T itself.  */
  if ((tinfo = get_template_info (t)))
    ;
  else if (TREE_CODE (t) == TEMPLATE_TYPE_PARM)
    return TEMPLATE_TYPE_PARM_SIBLING_PARMS (t);
  else if (typedef_variant_p (t)
	   && !NAMESPACE_SCOPE_P (TYPE_NAME (t)))
    tinfo = get_template_info (DECL_CONTEXT (TYPE_NAME (t)));
  /* If T is a TYPENAME_TYPE which context is a template type
     parameter, get the template parameters from that context.  */
  else if (TYPE_CONTEXT (t)
	   && TREE_CODE (TYPE_CONTEXT (t)) == TEMPLATE_TYPE_PARM)
   return TEMPLATE_TYPE_PARM_SIBLING_PARMS (TYPE_CONTEXT (t));
  else if (TYPE_CONTEXT (t)
	   && !NAMESPACE_SCOPE_P (t))
    tinfo = get_template_info (TYPE_CONTEXT (t));

  if (tinfo)
    tparms = DECL_TEMPLATE_PARMS (TI_TEMPLATE (tinfo));

  return tparms;
}

/* Subroutine of structural_comptypes.
   Compare the dependent types T1 and T2.
   Return TRUE if we are sure they can't be equal, FALSE otherwise.
   The whole point of this function is to support cases where either T1 or
   T2 is a typedef. In those cases, we need to compare the template parameters
   of the _decl_ of the typedef. If those don't match then we know T1
   and T2 cannot be equal.  */

static bool
incompatible_dependent_types_p (tree t1, tree t2)
{
  tree tparms1 = NULL_TREE, tparms2 = NULL_TREE;
<<<<<<< HEAD
=======
  bool t1_typedef_variant_p, t2_typedef_variant_p;
>>>>>>> 6e7f08ad

  if (!uses_template_parms (t1) || !uses_template_parms (t2))
    return false;

  if (TREE_CODE (t1) == TEMPLATE_TYPE_PARM)
    {
      /* If T1 and T2 don't have the same relative position in their
	 template parameters set, they can't be equal.  */
      if (!comp_template_parms_position (t1, t2))
	return true;
    }
<<<<<<< HEAD

  /* Either T1 or T2 must be a typedef.  */
  if (!typedef_variant_p (t1) && !typedef_variant_p (t2))
    return false;

=======

  t1_typedef_variant_p = typedef_variant_p (t1);
  t2_typedef_variant_p = typedef_variant_p (t2);

  /* Either T1 or T2 must be a typedef.  */
  if (!t1_typedef_variant_p && !t2_typedef_variant_p)
    return false;

  if (!t1_typedef_variant_p || !t2_typedef_variant_p)
    /* Either T1 or T2 is not a typedef so we cannot compare the
       template parms of the typedefs of T1 and T2.
       At this point, if the main variant type of T1 and T2 are equal
       it means the two types can't be incompatible, from the perspective
       of this function.  */
    if (TYPE_MAIN_VARIANT (t1) == TYPE_MAIN_VARIANT (t2))
      return false;

>>>>>>> 6e7f08ad
  /* So if we reach this point, it means either T1 or T2 is a typedef variant.
     Let's compare their template parameters.  */

  tparms1 = get_template_parms_of_dependent_type (t1);
  tparms2 = get_template_parms_of_dependent_type (t2);

  /* If T2 is a template type parm and if we could not get the template
     parms it belongs to, that means we have not finished parsing the
     full set of template parameters of the template declaration it
     belongs to yet. If we could get the template parms T1 belongs to,
     that mostly means T1 and T2 belongs to templates that are
     different and incompatible.  */
  if (TREE_CODE (t1) == TEMPLATE_TYPE_PARM
      && (tparms1 == NULL_TREE || tparms2 == NULL_TREE)
      && tparms1 != tparms2)
    return true;

  if (tparms1 == NULL_TREE
      || tparms2 == NULL_TREE
      || tparms1 == tparms2)
    return false;

  /* And now compare the mighty template parms!  */
  return !comp_template_parms (tparms1, tparms2);
}

/* Subroutine in comptypes.  */

static bool
structural_comptypes (tree t1, tree t2, int strict)
{
  if (t1 == t2)
    return true;

  /* Suppress errors caused by previously reported errors.  */
  if (t1 == error_mark_node || t2 == error_mark_node)
    return false;

  gcc_assert (TYPE_P (t1) && TYPE_P (t2));

  /* TYPENAME_TYPEs should be resolved if the qualifying scope is the
     current instantiation.  */
  if (TREE_CODE (t1) == TYPENAME_TYPE)
    t1 = resolve_typename_type (t1, /*only_current_p=*/true);

  if (TREE_CODE (t2) == TYPENAME_TYPE)
    t2 = resolve_typename_type (t2, /*only_current_p=*/true);

  if (TYPE_PTRMEMFUNC_P (t1))
    t1 = TYPE_PTRMEMFUNC_FN_TYPE (t1);
  if (TYPE_PTRMEMFUNC_P (t2))
    t2 = TYPE_PTRMEMFUNC_FN_TYPE (t2);

  /* Different classes of types can't be compatible.  */
  if (TREE_CODE (t1) != TREE_CODE (t2))
    return false;

  /* Qualifiers must match.  For array types, we will check when we
     recur on the array element types.  */
  if (TREE_CODE (t1) != ARRAY_TYPE
      && cp_type_quals (t1) != cp_type_quals (t2))
    return false;
  if (TREE_CODE (t1) == FUNCTION_TYPE
      && type_memfn_quals (t1) != type_memfn_quals (t2))
    return false;
  if (TYPE_FOR_JAVA (t1) != TYPE_FOR_JAVA (t2))
    return false;

  /* If T1 and T2 are dependent typedefs then check upfront that
     the template parameters of their typedef DECLs match before
     going down checking their subtypes.  */
  if (incompatible_dependent_types_p (t1, t2))
    return false;

  /* Allow for two different type nodes which have essentially the same
     definition.  Note that we already checked for equality of the type
     qualifiers (just above).  */

  if (TREE_CODE (t1) != ARRAY_TYPE
      && TYPE_MAIN_VARIANT (t1) == TYPE_MAIN_VARIANT (t2))
    return true;

<<<<<<< HEAD
  /* If T1 and T2 are dependent typedefs then check upfront that
     the template parameters of their typedef DECLs match before
     going down checking their subtypes.  */
  if (incompatible_dependent_types_p (t1, t2))
    return false;
=======
>>>>>>> 6e7f08ad

  /* Compare the types.  Break out if they could be the same.  */
  switch (TREE_CODE (t1))
    {
    case VOID_TYPE:
    case BOOLEAN_TYPE:
      /* All void and bool types are the same.  */
      break;

    case INTEGER_TYPE:
    case FIXED_POINT_TYPE:
    case REAL_TYPE:
      /* With these nodes, we can't determine type equivalence by
	 looking at what is stored in the nodes themselves, because
	 two nodes might have different TYPE_MAIN_VARIANTs but still
	 represent the same type.  For example, wchar_t and int could
	 have the same properties (TYPE_PRECISION, TYPE_MIN_VALUE,
	 TYPE_MAX_VALUE, etc.), but have different TYPE_MAIN_VARIANTs
	 and are distinct types. On the other hand, int and the
	 following typedef

           typedef int INT __attribute((may_alias));

	 have identical properties, different TYPE_MAIN_VARIANTs, but
	 represent the same type.  The canonical type system keeps
	 track of equivalence in this case, so we fall back on it.  */
      return TYPE_CANONICAL (t1) == TYPE_CANONICAL (t2);

    case TEMPLATE_TEMPLATE_PARM:
    case BOUND_TEMPLATE_TEMPLATE_PARM:
      if (!comp_template_parms_position (t1, t2))
	return false;
      if (!comp_template_parms
	  (DECL_TEMPLATE_PARMS (TEMPLATE_TEMPLATE_PARM_TEMPLATE_DECL (t1)),
	   DECL_TEMPLATE_PARMS (TEMPLATE_TEMPLATE_PARM_TEMPLATE_DECL (t2))))
	return false;
      if (TREE_CODE (t1) == TEMPLATE_TEMPLATE_PARM)
	break;
      /* Don't check inheritance.  */
      strict = COMPARE_STRICT;
      /* Fall through.  */

    case RECORD_TYPE:
    case UNION_TYPE:
      if (TYPE_TEMPLATE_INFO (t1) && TYPE_TEMPLATE_INFO (t2)
	  && (TYPE_TI_TEMPLATE (t1) == TYPE_TI_TEMPLATE (t2)
	      || TREE_CODE (t1) == BOUND_TEMPLATE_TEMPLATE_PARM)
	  && comp_template_args (TYPE_TI_ARGS (t1), TYPE_TI_ARGS (t2)))
	break;

      if ((strict & COMPARE_BASE) && DERIVED_FROM_P (t1, t2))
	break;
      else if ((strict & COMPARE_DERIVED) && DERIVED_FROM_P (t2, t1))
	break;

      return false;

    case OFFSET_TYPE:
      if (!comptypes (TYPE_OFFSET_BASETYPE (t1), TYPE_OFFSET_BASETYPE (t2),
		      strict & ~COMPARE_REDECLARATION))
	return false;
      if (!same_type_p (TREE_TYPE (t1), TREE_TYPE (t2)))
	return false;
      break;

    case REFERENCE_TYPE:
      if (TYPE_REF_IS_RVALUE (t1) != TYPE_REF_IS_RVALUE (t2))
	return false;
      /* fall through to checks for pointer types */

    case POINTER_TYPE:
      if (TYPE_MODE (t1) != TYPE_MODE (t2)
	  || TYPE_REF_CAN_ALIAS_ALL (t1) != TYPE_REF_CAN_ALIAS_ALL (t2)
	  || !same_type_p (TREE_TYPE (t1), TREE_TYPE (t2)))
	return false;
      break;

    case METHOD_TYPE:
    case FUNCTION_TYPE:
      if (!same_type_p (TREE_TYPE (t1), TREE_TYPE (t2)))
	return false;
      if (!compparms (TYPE_ARG_TYPES (t1), TYPE_ARG_TYPES (t2)))
	return false;
      break;

    case ARRAY_TYPE:
      /* Target types must match incl. qualifiers.  */
      if (!comp_array_types (t1, t2, !!(strict & COMPARE_REDECLARATION)))
	return false;
      break;

    case TEMPLATE_TYPE_PARM:
      /* If incompatible_dependent_types_p called earlier didn't decide
         T1 and T2 were different, they might be equal.  */
      break;

    case TYPENAME_TYPE:
      if (!cp_tree_equal (TYPENAME_TYPE_FULLNAME (t1),
			  TYPENAME_TYPE_FULLNAME (t2)))
	return false;
      if (!same_type_p (TYPE_CONTEXT (t1), TYPE_CONTEXT (t2)))
	return false;
      break;

    case UNBOUND_CLASS_TEMPLATE:
      if (!cp_tree_equal (TYPE_IDENTIFIER (t1), TYPE_IDENTIFIER (t2)))
	return false;
      if (!same_type_p (TYPE_CONTEXT (t1), TYPE_CONTEXT (t2)))
	return false;
      break;

    case COMPLEX_TYPE:
      if (!same_type_p (TREE_TYPE (t1), TREE_TYPE (t2)))
	return false;
      break;

    case VECTOR_TYPE:
      if (TYPE_VECTOR_SUBPARTS (t1) != TYPE_VECTOR_SUBPARTS (t2)
	  || !same_type_p (TREE_TYPE (t1), TREE_TYPE (t2)))
	return false;
      break;

    case TYPE_PACK_EXPANSION:
      return same_type_p (PACK_EXPANSION_PATTERN (t1), 
                          PACK_EXPANSION_PATTERN (t2));

    case DECLTYPE_TYPE:
      if (DECLTYPE_TYPE_ID_EXPR_OR_MEMBER_ACCESS_P (t1)
          != DECLTYPE_TYPE_ID_EXPR_OR_MEMBER_ACCESS_P (t2)
	  || (DECLTYPE_FOR_LAMBDA_CAPTURE (t1)
	      != DECLTYPE_FOR_LAMBDA_CAPTURE (t2))
	  || (DECLTYPE_FOR_LAMBDA_RETURN (t1)
	      != DECLTYPE_FOR_LAMBDA_RETURN (t2))
          || !cp_tree_equal (DECLTYPE_TYPE_EXPR (t1), 
                             DECLTYPE_TYPE_EXPR (t2)))
        return false;
      break;

    default:
      return false;
    }

  /* If we get here, we know that from a target independent POV the
     types are the same.  Make sure the target attributes are also
     the same.  */
  return targetm.comp_type_attributes (t1, t2);
}

/* Return true if T1 and T2 are related as allowed by STRICT.  STRICT
   is a bitwise-or of the COMPARE_* flags.  */

bool
comptypes (tree t1, tree t2, int strict)
{
  if (strict == COMPARE_STRICT)
    {
      if (t1 == t2)
	return true;

      if (t1 == error_mark_node || t2 == error_mark_node)
	return false;

      if (TYPE_STRUCTURAL_EQUALITY_P (t1) || TYPE_STRUCTURAL_EQUALITY_P (t2))
	/* At least one of the types requires structural equality, so
	   perform a deep check. */
	return structural_comptypes (t1, t2, strict);

#ifdef ENABLE_CHECKING
      if (USE_CANONICAL_TYPES)
	{
	  bool result = structural_comptypes (t1, t2, strict);
	  
	  if (result && TYPE_CANONICAL (t1) != TYPE_CANONICAL (t2))
	    /* The two types are structurally equivalent, but their
	       canonical types were different. This is a failure of the
	       canonical type propagation code.*/
	    internal_error 
	      ("canonical types differ for identical types %T and %T", 
	       t1, t2);
	  else if (!result && TYPE_CANONICAL (t1) == TYPE_CANONICAL (t2))
	    /* Two types are structurally different, but the canonical
	       types are the same. This means we were over-eager in
	       assigning canonical types. */
	    internal_error 
	      ("same canonical type node for different types %T and %T",
	       t1, t2);
	  
	  return result;
	}
#else
      if (USE_CANONICAL_TYPES)
	return TYPE_CANONICAL (t1) == TYPE_CANONICAL (t2);
#endif
      else
	return structural_comptypes (t1, t2, strict);
    }
  else if (strict == COMPARE_STRUCTURAL)
    return structural_comptypes (t1, t2, COMPARE_STRICT);
  else
    return structural_comptypes (t1, t2, strict);
}

/* Returns nonzero iff TYPE1 and TYPE2 are the same type, ignoring
   top-level qualifiers.  */

bool
same_type_ignoring_top_level_qualifiers_p (tree type1, tree type2)
{
  if (type1 == error_mark_node || type2 == error_mark_node)
    return false;

  return same_type_p (TYPE_MAIN_VARIANT (type1), TYPE_MAIN_VARIANT (type2));
}

/* Returns 1 if TYPE1 is at least as qualified as TYPE2.  */

bool
at_least_as_qualified_p (const_tree type1, const_tree type2)
{
  int q1 = cp_type_quals (type1);
  int q2 = cp_type_quals (type2);

  /* All qualifiers for TYPE2 must also appear in TYPE1.  */
  return (q1 & q2) == q2;
}

/* Returns 1 if TYPE1 is more cv-qualified than TYPE2, -1 if TYPE2 is
   more cv-qualified that TYPE1, and 0 otherwise.  */

int
comp_cv_qualification (const_tree type1, const_tree type2)
{
  int q1 = cp_type_quals (type1);
  int q2 = cp_type_quals (type2);

  if (q1 == q2)
    return 0;

  if ((q1 & q2) == q2)
    return 1;
  else if ((q1 & q2) == q1)
    return -1;

  return 0;
}

/* Returns 1 if the cv-qualification signature of TYPE1 is a proper
   subset of the cv-qualification signature of TYPE2, and the types
   are similar.  Returns -1 if the other way 'round, and 0 otherwise.  */

int
comp_cv_qual_signature (tree type1, tree type2)
{
  if (comp_ptr_ttypes_real (type2, type1, -1))
    return 1;
  else if (comp_ptr_ttypes_real (type1, type2, -1))
    return -1;
  else
    return 0;
}

/* Subroutines of `comptypes'.  */

/* Return true if two parameter type lists PARMS1 and PARMS2 are
   equivalent in the sense that functions with those parameter types
   can have equivalent types.  The two lists must be equivalent,
   element by element.  */

bool
compparms (const_tree parms1, const_tree parms2)
{
  const_tree t1, t2;

  /* An unspecified parmlist matches any specified parmlist
     whose argument types don't need default promotions.  */

  for (t1 = parms1, t2 = parms2;
       t1 || t2;
       t1 = TREE_CHAIN (t1), t2 = TREE_CHAIN (t2))
    {
      /* If one parmlist is shorter than the other,
	 they fail to match.  */
      if (!t1 || !t2)
	return false;
      if (!same_type_p (TREE_VALUE (t1), TREE_VALUE (t2)))
	return false;
    }
  return true;
}


/* Process a sizeof or alignof expression where the operand is a
   type.  */

tree
cxx_sizeof_or_alignof_type (tree type, enum tree_code op, bool complain)
{
  tree value;
  bool dependent_p;

  gcc_assert (op == SIZEOF_EXPR || op == ALIGNOF_EXPR);
  if (type == error_mark_node)
    return error_mark_node;

  type = non_reference (type);
  if (TREE_CODE (type) == METHOD_TYPE)
    {
      if (complain)
	pedwarn (input_location, pedantic ? OPT_pedantic : OPT_Wpointer_arith, 
		 "invalid application of %qs to a member function", 
		 operator_name_info[(int) op].name);
      value = size_one_node;
    }

  dependent_p = dependent_type_p (type);
  if (!dependent_p)
    complete_type (type);
  if (dependent_p
      /* VLA types will have a non-constant size.  In the body of an
	 uninstantiated template, we don't need to try to compute the
	 value, because the sizeof expression is not an integral
	 constant expression in that case.  And, if we do try to
	 compute the value, we'll likely end up with SAVE_EXPRs, which
	 the template substitution machinery does not expect to see.  */
      || (processing_template_decl 
	  && COMPLETE_TYPE_P (type)
	  && TREE_CODE (TYPE_SIZE (type)) != INTEGER_CST))
    {
      value = build_min (op, size_type_node, type);
      TREE_READONLY (value) = 1;
      return value;
    }

  return c_sizeof_or_alignof_type (input_location, complete_type (type),
				   op == SIZEOF_EXPR,
				   complain);
}

/* Return the size of the type, without producing any warnings for
   types whose size cannot be taken.  This routine should be used only
   in some other routine that has already produced a diagnostic about
   using the size of such a type.  */
tree 
cxx_sizeof_nowarn (tree type)
{
  if (TREE_CODE (type) == FUNCTION_TYPE
      || TREE_CODE (type) == VOID_TYPE
      || TREE_CODE (type) == ERROR_MARK)
    return size_one_node;
  else if (!COMPLETE_TYPE_P (type))
    return size_zero_node;
  else
    return cxx_sizeof_or_alignof_type (type, SIZEOF_EXPR, false);
}

/* Process a sizeof expression where the operand is an expression.  */

static tree
cxx_sizeof_expr (tree e, tsubst_flags_t complain)
{
  if (e == error_mark_node)
    return error_mark_node;

  if (processing_template_decl)
    {
      e = build_min (SIZEOF_EXPR, size_type_node, e);
      TREE_SIDE_EFFECTS (e) = 0;
      TREE_READONLY (e) = 1;

      return e;
    }

  /* To get the size of a static data member declared as an array of
     unknown bound, we need to instantiate it.  */
  if (TREE_CODE (e) == VAR_DECL
      && VAR_HAD_UNKNOWN_BOUND (e)
      && DECL_TEMPLATE_INSTANTIATION (e))
    instantiate_decl (e, /*defer_ok*/true, /*expl_inst_mem*/false);

<<<<<<< HEAD
=======
  e = mark_type_use (e);

>>>>>>> 6e7f08ad
  if (TREE_CODE (e) == COMPONENT_REF
      && TREE_CODE (TREE_OPERAND (e, 1)) == FIELD_DECL
      && DECL_C_BIT_FIELD (TREE_OPERAND (e, 1)))
    {
      if (complain & tf_error)
        error ("invalid application of %<sizeof%> to a bit-field");
      else
        return error_mark_node;
      e = char_type_node;
    }
  else if (is_overloaded_fn (e))
    {
      if (complain & tf_error)
        permerror (input_location, "ISO C++ forbids applying %<sizeof%> to an expression of "
                   "function type");
      else
        return error_mark_node;
      e = char_type_node;
    }
  else if (type_unknown_p (e))
    {
      if (complain & tf_error)
        cxx_incomplete_type_error (e, TREE_TYPE (e));
      else
        return error_mark_node;
      e = char_type_node;
    }
  else
    e = TREE_TYPE (e);

  return cxx_sizeof_or_alignof_type (e, SIZEOF_EXPR, complain & tf_error);
}

/* Implement the __alignof keyword: Return the minimum required
   alignment of E, measured in bytes.  For VAR_DECL's and
   FIELD_DECL's return DECL_ALIGN (which can be set from an
   "aligned" __attribute__ specification).  */

static tree
cxx_alignof_expr (tree e, tsubst_flags_t complain)
{
  tree t;

  if (e == error_mark_node)
    return error_mark_node;

  if (processing_template_decl)
    {
      e = build_min (ALIGNOF_EXPR, size_type_node, e);
      TREE_SIDE_EFFECTS (e) = 0;
      TREE_READONLY (e) = 1;

      return e;
    }

  e = mark_type_use (e);

  if (TREE_CODE (e) == VAR_DECL)
    t = size_int (DECL_ALIGN_UNIT (e));
  else if (TREE_CODE (e) == COMPONENT_REF
	   && TREE_CODE (TREE_OPERAND (e, 1)) == FIELD_DECL
	   && DECL_C_BIT_FIELD (TREE_OPERAND (e, 1)))
    {
      if (complain & tf_error)
        error ("invalid application of %<__alignof%> to a bit-field");
      else
        return error_mark_node;
      t = size_one_node;
    }
  else if (TREE_CODE (e) == COMPONENT_REF
	   && TREE_CODE (TREE_OPERAND (e, 1)) == FIELD_DECL)
    t = size_int (DECL_ALIGN_UNIT (TREE_OPERAND (e, 1)));
  else if (is_overloaded_fn (e))
    {
      if (complain & tf_error)
        permerror (input_location, "ISO C++ forbids applying %<__alignof%> to an expression of "
                   "function type");
      else
        return error_mark_node;
      if (TREE_CODE (e) == FUNCTION_DECL)
	t = size_int (DECL_ALIGN_UNIT (e));
      else
	t = size_one_node;
    }
  else if (type_unknown_p (e))
    {
      if (complain & tf_error)
        cxx_incomplete_type_error (e, TREE_TYPE (e));
      else
        return error_mark_node;
      t = size_one_node;
    }
  else
    return cxx_sizeof_or_alignof_type (TREE_TYPE (e), ALIGNOF_EXPR, 
                                       complain & tf_error);

  return fold_convert (size_type_node, t);
}

/* Process a sizeof or alignof expression E with code OP where the operand
   is an expression.  */

tree
cxx_sizeof_or_alignof_expr (tree e, enum tree_code op, bool complain)
{
  if (op == SIZEOF_EXPR)
    return cxx_sizeof_expr (e, complain? tf_warning_or_error : tf_none);
  else
    return cxx_alignof_expr (e, complain? tf_warning_or_error : tf_none);
}

/* EXPR is being used in a context that is not a function call.
   Enforce:

     [expr.ref]

     The expression can be used only as the left-hand operand of a
     member function call.

     [expr.mptr.operator]

     If the result of .* or ->* is a function, then that result can be
     used only as the operand for the function call operator ().

   by issuing an error message if appropriate.  Returns true iff EXPR
   violates these rules.  */

bool
invalid_nonstatic_memfn_p (const_tree expr, tsubst_flags_t complain)
{
  if (expr && DECL_NONSTATIC_MEMBER_FUNCTION_P (expr))
    {
      if (complain & tf_error)
        error ("invalid use of non-static member function");
      return true;
    }
  return false;
}

/* If EXP is a reference to a bitfield, and the type of EXP does not
   match the declared type of the bitfield, return the declared type
   of the bitfield.  Otherwise, return NULL_TREE.  */

tree
is_bitfield_expr_with_lowered_type (const_tree exp)
{
  switch (TREE_CODE (exp))
    {
    case COND_EXPR:
      if (!is_bitfield_expr_with_lowered_type (TREE_OPERAND (exp, 1)
					       ? TREE_OPERAND (exp, 1)
					       : TREE_OPERAND (exp, 0)))
	return NULL_TREE;
      return is_bitfield_expr_with_lowered_type (TREE_OPERAND (exp, 2));

    case COMPOUND_EXPR:
      return is_bitfield_expr_with_lowered_type (TREE_OPERAND (exp, 1));

    case MODIFY_EXPR:
    case SAVE_EXPR:
      return is_bitfield_expr_with_lowered_type (TREE_OPERAND (exp, 0));

    case COMPONENT_REF:
      {
	tree field;
	
	field = TREE_OPERAND (exp, 1);
	if (TREE_CODE (field) != FIELD_DECL || !DECL_BIT_FIELD_TYPE (field))
	  return NULL_TREE;
	if (same_type_ignoring_top_level_qualifiers_p
	    (TREE_TYPE (exp), DECL_BIT_FIELD_TYPE (field)))
	  return NULL_TREE;
	return DECL_BIT_FIELD_TYPE (field);
      }

    CASE_CONVERT:
      if (TYPE_MAIN_VARIANT (TREE_TYPE (TREE_OPERAND (exp, 0)))
	  == TYPE_MAIN_VARIANT (TREE_TYPE (exp)))
	return is_bitfield_expr_with_lowered_type (TREE_OPERAND (exp, 0));
      /* Fallthrough.  */

    default:
      return NULL_TREE;
    }
}

/* Like is_bitfield_with_lowered_type, except that if EXP is not a
   bitfield with a lowered type, the type of EXP is returned, rather
   than NULL_TREE.  */

tree
unlowered_expr_type (const_tree exp)
{
  tree type;

  type = is_bitfield_expr_with_lowered_type (exp);
  if (!type)
    type = TREE_TYPE (exp);

  return type;
}

/* Perform the conversions in [expr] that apply when an lvalue appears
   in an rvalue context: the lvalue-to-rvalue, array-to-pointer, and
   function-to-pointer conversions.  In addition, manifest constants
   are replaced by their values, and bitfield references are converted
   to their declared types. Note that this function does not perform the
   lvalue-to-rvalue conversion for class types. If you need that conversion
   to for class types, then you probably need to use force_rvalue.

   Although the returned value is being used as an rvalue, this
   function does not wrap the returned expression in a
   NON_LVALUE_EXPR; the caller is expected to be mindful of the fact
   that the return value is no longer an lvalue.  */

tree
decay_conversion (tree exp)
{
  tree type;
  enum tree_code code;

  type = TREE_TYPE (exp);
  if (type == error_mark_node)
    return error_mark_node;

  exp = mark_rvalue_use (exp);

  exp = resolve_nondeduced_context (exp);
  if (type_unknown_p (exp))
    {
      cxx_incomplete_type_error (exp, TREE_TYPE (exp));
      return error_mark_node;
    }

  exp = decl_constant_value (exp);
  if (error_operand_p (exp))
    return error_mark_node;

  if (NULLPTR_TYPE_P (type))
    return nullptr_node;

  /* build_c_cast puts on a NOP_EXPR to make the result not an lvalue.
     Leave such NOP_EXPRs, since RHS is being used in non-lvalue context.  */
  code = TREE_CODE (type);
  if (code == VOID_TYPE)
    {
      error ("void value not ignored as it ought to be");
      return error_mark_node;
    }
  if (invalid_nonstatic_memfn_p (exp, tf_warning_or_error))
    return error_mark_node;
  if (code == FUNCTION_TYPE || is_overloaded_fn (exp))
    return cp_build_addr_expr (exp, tf_warning_or_error);
  if (code == ARRAY_TYPE)
    {
      tree adr;
      tree ptrtype;

      if (TREE_CODE (exp) == INDIRECT_REF)
	return build_nop (build_pointer_type (TREE_TYPE (type)),
			  TREE_OPERAND (exp, 0));

      if (TREE_CODE (exp) == COMPOUND_EXPR)
	{
	  tree op1 = decay_conversion (TREE_OPERAND (exp, 1));
	  return build2 (COMPOUND_EXPR, TREE_TYPE (op1),
			 TREE_OPERAND (exp, 0), op1);
	}

      if (!lvalue_p (exp)
	  && ! (TREE_CODE (exp) == CONSTRUCTOR && TREE_STATIC (exp)))
	{
	  error ("invalid use of non-lvalue array");
	  return error_mark_node;
	}

      ptrtype = build_pointer_type (TREE_TYPE (type));

      if (TREE_CODE (exp) == VAR_DECL)
	{
	  if (!cxx_mark_addressable (exp))
	    return error_mark_node;
	  adr = build_nop (ptrtype, build_address (exp));
	  return adr;
	}
      /* This way is better for a COMPONENT_REF since it can
	 simplify the offset for a component.  */
      adr = cp_build_addr_expr (exp, tf_warning_or_error);
      return cp_convert (ptrtype, adr);
    }

  /* If a bitfield is used in a context where integral promotion
     applies, then the caller is expected to have used
     default_conversion.  That function promotes bitfields correctly
     before calling this function.  At this point, if we have a
     bitfield referenced, we may assume that is not subject to
     promotion, and that, therefore, the type of the resulting rvalue
     is the declared type of the bitfield.  */
  exp = convert_bitfield_to_declared_type (exp);

  /* We do not call rvalue() here because we do not want to wrap EXP
     in a NON_LVALUE_EXPR.  */

  /* [basic.lval]

     Non-class rvalues always have cv-unqualified types.  */
  type = TREE_TYPE (exp);
  if (!CLASS_TYPE_P (type) && cv_qualified_p (type))
    exp = build_nop (cv_unqualified (type), exp);

  return exp;
}

/* Perform preparatory conversions, as part of the "usual arithmetic
   conversions".  In particular, as per [expr]:

     Whenever an lvalue expression appears as an operand of an
     operator that expects the rvalue for that operand, the
     lvalue-to-rvalue, array-to-pointer, or function-to-pointer
     standard conversions are applied to convert the expression to an
     rvalue.

   In addition, we perform integral promotions here, as those are
   applied to both operands to a binary operator before determining
   what additional conversions should apply.  */

tree
default_conversion (tree exp)
{
  /* Check for target-specific promotions.  */
  tree promoted_type = targetm.promoted_type (TREE_TYPE (exp));
  if (promoted_type)
    exp = cp_convert (promoted_type, exp);
  /* Perform the integral promotions first so that bitfield
     expressions (which may promote to "int", even if the bitfield is
     declared "unsigned") are promoted correctly.  */
  else if (INTEGRAL_OR_UNSCOPED_ENUMERATION_TYPE_P (TREE_TYPE (exp)))
    exp = perform_integral_promotions (exp);
  /* Perform the other conversions.  */
  exp = decay_conversion (exp);

  return exp;
}

/* EXPR is an expression with an integral or enumeration type.
   Perform the integral promotions in [conv.prom], and return the
   converted value.  */

tree
perform_integral_promotions (tree expr)
{
  tree type;
  tree promoted_type;

  expr = mark_rvalue_use (expr);

  /* [conv.prom]

     If the bitfield has an enumerated type, it is treated as any
     other value of that type for promotion purposes.  */
  type = is_bitfield_expr_with_lowered_type (expr);
  if (!type || TREE_CODE (type) != ENUMERAL_TYPE)
    type = TREE_TYPE (expr);
  gcc_assert (INTEGRAL_OR_ENUMERATION_TYPE_P (type));
  promoted_type = type_promotes_to (type);
  if (type != promoted_type)
    expr = cp_convert (promoted_type, expr);
  return expr;
}

/* Returns nonzero iff exp is a STRING_CST or the result of applying
   decay_conversion to one.  */

int
string_conv_p (const_tree totype, const_tree exp, int warn)
{
  tree t;

  if (TREE_CODE (totype) != POINTER_TYPE)
    return 0;

  t = TREE_TYPE (totype);
  if (!same_type_p (t, char_type_node)
      && !same_type_p (t, char16_type_node)
      && !same_type_p (t, char32_type_node)
      && !same_type_p (t, wchar_type_node))
    return 0;

  if (TREE_CODE (exp) == STRING_CST)
    {
      /* Make sure that we don't try to convert between char and wide chars.  */
      if (!same_type_p (TYPE_MAIN_VARIANT (TREE_TYPE (TREE_TYPE (exp))), t))
	return 0;
    }
  else
    {
      /* Is this a string constant which has decayed to 'const char *'?  */
      t = build_pointer_type (cp_build_qualified_type (t, TYPE_QUAL_CONST));
      if (!same_type_p (TREE_TYPE (exp), t))
	return 0;
      STRIP_NOPS (exp);
      if (TREE_CODE (exp) != ADDR_EXPR
	  || TREE_CODE (TREE_OPERAND (exp, 0)) != STRING_CST)
	return 0;
    }

  /* This warning is not very useful, as it complains about printf.  */
  if (warn)
    warning (OPT_Wwrite_strings,
	     "deprecated conversion from string constant to %qT",
	     totype);

  return 1;
}

/* Given a COND_EXPR, MIN_EXPR, or MAX_EXPR in T, return it in a form that we
   can, for example, use as an lvalue.  This code used to be in
   unary_complex_lvalue, but we needed it to deal with `a = (d == c) ? b : c'
   expressions, where we're dealing with aggregates.  But now it's again only
   called from unary_complex_lvalue.  The case (in particular) that led to
   this was with CODE == ADDR_EXPR, since it's not an lvalue when we'd
   get it there.  */

static tree
rationalize_conditional_expr (enum tree_code code, tree t,
                              tsubst_flags_t complain)
{
  /* For MIN_EXPR or MAX_EXPR, fold-const.c has arranged things so that
     the first operand is always the one to be used if both operands
     are equal, so we know what conditional expression this used to be.  */
  if (TREE_CODE (t) == MIN_EXPR || TREE_CODE (t) == MAX_EXPR)
    {
      tree op0 = TREE_OPERAND (t, 0);
      tree op1 = TREE_OPERAND (t, 1);

      /* The following code is incorrect if either operand side-effects.  */
      gcc_assert (!TREE_SIDE_EFFECTS (op0)
		  && !TREE_SIDE_EFFECTS (op1));
      return
	build_conditional_expr (build_x_binary_op ((TREE_CODE (t) == MIN_EXPR
						    ? LE_EXPR : GE_EXPR),
						   op0, TREE_CODE (op0),
						   op1, TREE_CODE (op1),
						   /*overloaded_p=*/NULL,
						   complain),
                                cp_build_unary_op (code, op0, 0, complain),
                                cp_build_unary_op (code, op1, 0, complain),
                                complain);
    }

  return
    build_conditional_expr (TREE_OPERAND (t, 0),
			    cp_build_unary_op (code, TREE_OPERAND (t, 1), 0,
                                               complain),
			    cp_build_unary_op (code, TREE_OPERAND (t, 2), 0,
                                               complain),
                            complain);
}

/* Given the TYPE of an anonymous union field inside T, return the
   FIELD_DECL for the field.  If not found return NULL_TREE.  Because
   anonymous unions can nest, we must also search all anonymous unions
   that are directly reachable.  */

tree
lookup_anon_field (tree t, tree type)
{
  tree field;

  for (field = TYPE_FIELDS (t); field; field = DECL_CHAIN (field))
    {
      if (TREE_STATIC (field))
	continue;
      if (TREE_CODE (field) != FIELD_DECL || DECL_ARTIFICIAL (field))
	continue;

      /* If we find it directly, return the field.  */
      if (DECL_NAME (field) == NULL_TREE
	  && type == TYPE_MAIN_VARIANT (TREE_TYPE (field)))
	{
	  return field;
	}

      /* Otherwise, it could be nested, search harder.  */
      if (DECL_NAME (field) == NULL_TREE
	  && ANON_AGGR_TYPE_P (TREE_TYPE (field)))
	{
	  tree subfield = lookup_anon_field (TREE_TYPE (field), type);
	  if (subfield)
	    return subfield;
	}
    }
  return NULL_TREE;
}

/* Build an expression representing OBJECT.MEMBER.  OBJECT is an
   expression; MEMBER is a DECL or baselink.  If ACCESS_PATH is
   non-NULL, it indicates the path to the base used to name MEMBER.
   If PRESERVE_REFERENCE is true, the expression returned will have
   REFERENCE_TYPE if the MEMBER does.  Otherwise, the expression
   returned will have the type referred to by the reference.

   This function does not perform access control; that is either done
   earlier by the parser when the name of MEMBER is resolved to MEMBER
   itself, or later when overload resolution selects one of the
   functions indicated by MEMBER.  */

tree
build_class_member_access_expr (tree object, tree member,
				tree access_path, bool preserve_reference,
				tsubst_flags_t complain)
{
  tree object_type;
  tree member_scope;
  tree result = NULL_TREE;

  if (error_operand_p (object) || error_operand_p (member))
    return error_mark_node;

  gcc_assert (DECL_P (member) || BASELINK_P (member));

  /* [expr.ref]

     The type of the first expression shall be "class object" (of a
     complete type).  */
  object_type = TREE_TYPE (object);
  if (!currently_open_class (object_type)
      && !complete_type_or_maybe_complain (object_type, object, complain))
    return error_mark_node;
  if (!CLASS_TYPE_P (object_type))
    {
      if (complain & tf_error)
	error ("request for member %qD in %qE, which is of non-class type %qT",
	       member, object, object_type);
      return error_mark_node;
    }

  /* The standard does not seem to actually say that MEMBER must be a
     member of OBJECT_TYPE.  However, that is clearly what is
     intended.  */
  if (DECL_P (member))
    {
      member_scope = DECL_CLASS_CONTEXT (member);
      mark_used (member);
      if (TREE_DEPRECATED (member))
	warn_deprecated_use (member, NULL_TREE);
    }
  else
    member_scope = BINFO_TYPE (BASELINK_ACCESS_BINFO (member));
  /* If MEMBER is from an anonymous aggregate, MEMBER_SCOPE will
     presently be the anonymous union.  Go outwards until we find a
     type related to OBJECT_TYPE.  */
  while (ANON_AGGR_TYPE_P (member_scope)
	 && !same_type_ignoring_top_level_qualifiers_p (member_scope,
							object_type))
    member_scope = TYPE_CONTEXT (member_scope);
  if (!member_scope || !DERIVED_FROM_P (member_scope, object_type))
    {
      if (complain & tf_error)
	{
	  if (TREE_CODE (member) == FIELD_DECL)
	    error ("invalid use of nonstatic data member %qE", member);
	  else
	    error ("%qD is not a member of %qT", member, object_type);
	}
      return error_mark_node;
    }

  /* Transform `(a, b).x' into `(*(a, &b)).x', `(a ? b : c).x' into
     `(*(a ?  &b : &c)).x', and so on.  A COND_EXPR is only an lvalue
     in the front end; only _DECLs and _REFs are lvalues in the back end.  */
  {
    tree temp = unary_complex_lvalue (ADDR_EXPR, object);
    if (temp)
      object = cp_build_indirect_ref (temp, RO_NULL, complain);
  }

  /* In [expr.ref], there is an explicit list of the valid choices for
     MEMBER.  We check for each of those cases here.  */
  if (TREE_CODE (member) == VAR_DECL)
    {
      /* A static data member.  */
      result = member;
      mark_exp_read (object);
      /* If OBJECT has side-effects, they are supposed to occur.  */
      if (TREE_SIDE_EFFECTS (object))
	result = build2 (COMPOUND_EXPR, TREE_TYPE (result), object, result);
    }
  else if (TREE_CODE (member) == FIELD_DECL)
    {
      /* A non-static data member.  */
      bool null_object_p;
      int type_quals;
      tree member_type;

      null_object_p = (TREE_CODE (object) == INDIRECT_REF
		       && integer_zerop (TREE_OPERAND (object, 0)));

      /* Convert OBJECT to the type of MEMBER.  */
      if (!same_type_p (TYPE_MAIN_VARIANT (object_type),
			TYPE_MAIN_VARIANT (member_scope)))
	{
	  tree binfo;
	  base_kind kind;

	  binfo = lookup_base (access_path ? access_path : object_type,
			       member_scope, ba_unique,  &kind);
	  if (binfo == error_mark_node)
	    return error_mark_node;

	  /* It is invalid to try to get to a virtual base of a
	     NULL object.  The most common cause is invalid use of
	     offsetof macro.  */
	  if (null_object_p && kind == bk_via_virtual)
	    {
	      if (complain & tf_error)
		{
		  error ("invalid access to non-static data member %qD of "
			 "NULL object",
			 member);
		  error ("(perhaps the %<offsetof%> macro was used incorrectly)");
		}
	      return error_mark_node;
	    }

	  /* Convert to the base.  */
	  object = build_base_path (PLUS_EXPR, object, binfo,
				    /*nonnull=*/1);
	  /* If we found the base successfully then we should be able
	     to convert to it successfully.  */
	  gcc_assert (object != error_mark_node);
	}

      /* Complain about other invalid uses of offsetof, even though they will
	 give the right answer.  Note that we complain whether or not they
	 actually used the offsetof macro, since there's no way to know at this
	 point.  So we just give a warning, instead of a pedwarn.  */
      /* Do not produce this warning for base class field references, because
	 we know for a fact that didn't come from offsetof.  This does occur
	 in various testsuite cases where a null object is passed where a
	 vtable access is required.  */
      if (null_object_p && warn_invalid_offsetof
	  && CLASSTYPE_NON_STD_LAYOUT (object_type)
	  && !DECL_FIELD_IS_BASE (member)
	  && cp_unevaluated_operand == 0
	  && (complain & tf_warning))
	{
	  warning (OPT_Winvalid_offsetof, 
                   "invalid access to non-static data member %qD "
                   " of NULL object", member);
	  warning (OPT_Winvalid_offsetof, 
                   "(perhaps the %<offsetof%> macro was used incorrectly)");
	}

      /* If MEMBER is from an anonymous aggregate, we have converted
	 OBJECT so that it refers to the class containing the
	 anonymous union.  Generate a reference to the anonymous union
	 itself, and recur to find MEMBER.  */
      if (ANON_AGGR_TYPE_P (DECL_CONTEXT (member))
	  /* When this code is called from build_field_call, the
	     object already has the type of the anonymous union.
	     That is because the COMPONENT_REF was already
	     constructed, and was then disassembled before calling
	     build_field_call.  After the function-call code is
	     cleaned up, this waste can be eliminated.  */
	  && (!same_type_ignoring_top_level_qualifiers_p
	      (TREE_TYPE (object), DECL_CONTEXT (member))))
	{
	  tree anonymous_union;

	  anonymous_union = lookup_anon_field (TREE_TYPE (object),
					       DECL_CONTEXT (member));
	  object = build_class_member_access_expr (object,
						   anonymous_union,
						   /*access_path=*/NULL_TREE,
						   preserve_reference,
						   complain);
	}

      /* Compute the type of the field, as described in [expr.ref].  */
      type_quals = TYPE_UNQUALIFIED;
      member_type = TREE_TYPE (member);
      if (TREE_CODE (member_type) != REFERENCE_TYPE)
	{
	  type_quals = (cp_type_quals (member_type)
			| cp_type_quals (object_type));

	  /* A field is const (volatile) if the enclosing object, or the
	     field itself, is const (volatile).  But, a mutable field is
	     not const, even within a const object.  */
	  if (DECL_MUTABLE_P (member))
	    type_quals &= ~TYPE_QUAL_CONST;
	  member_type = cp_build_qualified_type (member_type, type_quals);
	}

      result = build3 (COMPONENT_REF, member_type, object, member,
		       NULL_TREE);
      result = fold_if_not_in_template (result);

      /* Mark the expression const or volatile, as appropriate.  Even
	 though we've dealt with the type above, we still have to mark the
	 expression itself.  */
      if (type_quals & TYPE_QUAL_CONST)
	TREE_READONLY (result) = 1;
      if (type_quals & TYPE_QUAL_VOLATILE)
	TREE_THIS_VOLATILE (result) = 1;
    }
  else if (BASELINK_P (member))
    {
      /* The member is a (possibly overloaded) member function.  */
      tree functions;
      tree type;

      /* If the MEMBER is exactly one static member function, then we
	 know the type of the expression.  Otherwise, we must wait
	 until overload resolution has been performed.  */
      functions = BASELINK_FUNCTIONS (member);
      if (TREE_CODE (functions) == FUNCTION_DECL
	  && DECL_STATIC_FUNCTION_P (functions))
	type = TREE_TYPE (functions);
      else
	type = unknown_type_node;
      /* Note that we do not convert OBJECT to the BASELINK_BINFO
	 base.  That will happen when the function is called.  */
      result = build3 (COMPONENT_REF, type, object, member, NULL_TREE);
    }
  else if (TREE_CODE (member) == CONST_DECL)
    {
      /* The member is an enumerator.  */
      result = member;
      /* If OBJECT has side-effects, they are supposed to occur.  */
      if (TREE_SIDE_EFFECTS (object))
	result = build2 (COMPOUND_EXPR, TREE_TYPE (result),
			 object, result);
    }
  else
    {
      if (complain & tf_error)
	error ("invalid use of %qD", member);
      return error_mark_node;
    }

  if (!preserve_reference)
    /* [expr.ref]

       If E2 is declared to have type "reference to T", then ... the
       type of E1.E2 is T.  */
    result = convert_from_reference (result);

  return result;
}

/* Return the destructor denoted by OBJECT.SCOPE::DTOR_NAME, or, if
   SCOPE is NULL, by OBJECT.DTOR_NAME, where DTOR_NAME is ~type.  */

static tree
lookup_destructor (tree object, tree scope, tree dtor_name)
{
  tree object_type = TREE_TYPE (object);
  tree dtor_type = TREE_OPERAND (dtor_name, 0);
  tree expr;

  if (scope && !check_dtor_name (scope, dtor_type))
    {
      error ("qualified type %qT does not match destructor name ~%qT",
	     scope, dtor_type);
      return error_mark_node;
    }
  if (TREE_CODE (dtor_type) == IDENTIFIER_NODE)
    {
      /* In a template, names we can't find a match for are still accepted
	 destructor names, and we check them here.  */
      if (check_dtor_name (object_type, dtor_type))
	dtor_type = object_type;
      else
	{
	  error ("object type %qT does not match destructor name ~%qT",
		 object_type, dtor_type);
	  return error_mark_node;
	}
      
    }
  else if (!DERIVED_FROM_P (dtor_type, TYPE_MAIN_VARIANT (object_type)))
    {
      error ("the type being destroyed is %qT, but the destructor refers to %qT",
	     TYPE_MAIN_VARIANT (object_type), dtor_type);
      return error_mark_node;
    }
  expr = lookup_member (dtor_type, complete_dtor_identifier,
			/*protect=*/1, /*want_type=*/false);
  expr = (adjust_result_of_qualified_name_lookup
	  (expr, dtor_type, object_type));
  return expr;
}

/* An expression of the form "A::template B" has been resolved to
   DECL.  Issue a diagnostic if B is not a template or template
   specialization.  */

void
check_template_keyword (tree decl)
{
  /* The standard says:

      [temp.names]

      If a name prefixed by the keyword template is not a member
      template, the program is ill-formed.

     DR 228 removed the restriction that the template be a member
     template.

     DR 96, if accepted would add the further restriction that explicit
     template arguments must be provided if the template keyword is
     used, but, as of 2005-10-16, that DR is still in "drafting".  If
     this DR is accepted, then the semantic checks here can be
     simplified, as the entity named must in fact be a template
     specialization, rather than, as at present, a set of overloaded
     functions containing at least one template function.  */
  if (TREE_CODE (decl) != TEMPLATE_DECL
      && TREE_CODE (decl) != TEMPLATE_ID_EXPR)
    {
      if (!is_overloaded_fn (decl))
	permerror (input_location, "%qD is not a template", decl);
      else
	{
	  tree fns;
	  fns = decl;
	  if (BASELINK_P (fns))
	    fns = BASELINK_FUNCTIONS (fns);
	  while (fns)
	    {
	      tree fn = OVL_CURRENT (fns);
	      if (TREE_CODE (fn) == TEMPLATE_DECL
		  || TREE_CODE (fn) == TEMPLATE_ID_EXPR)
		break;
	      if (TREE_CODE (fn) == FUNCTION_DECL
		  && DECL_USE_TEMPLATE (fn)
		  && PRIMARY_TEMPLATE_P (DECL_TI_TEMPLATE (fn)))
		break;
	      fns = OVL_NEXT (fns);
	    }
	  if (!fns)
	    permerror (input_location, "%qD is not a template", decl);
	}
    }
}

/* This function is called by the parser to process a class member
   access expression of the form OBJECT.NAME.  NAME is a node used by
   the parser to represent a name; it is not yet a DECL.  It may,
   however, be a BASELINK where the BASELINK_FUNCTIONS is a
   TEMPLATE_ID_EXPR.  Templates must be looked up by the parser, and
   there is no reason to do the lookup twice, so the parser keeps the
   BASELINK.  TEMPLATE_P is true iff NAME was explicitly declared to
   be a template via the use of the "A::template B" syntax.  */

tree
finish_class_member_access_expr (tree object, tree name, bool template_p,
				 tsubst_flags_t complain)
{
  tree expr;
  tree object_type;
  tree member;
  tree access_path = NULL_TREE;
  tree orig_object = object;
  tree orig_name = name;

  if (object == error_mark_node || name == error_mark_node)
    return error_mark_node;

  /* If OBJECT is an ObjC class instance, we must obey ObjC access rules.  */
  if (!objc_is_public (object, name))
    return error_mark_node;

  object_type = TREE_TYPE (object);

  if (processing_template_decl)
    {
      if (/* If OBJECT_TYPE is dependent, so is OBJECT.NAME.  */
	  dependent_type_p (object_type)
	  /* If NAME is just an IDENTIFIER_NODE, then the expression
	     is dependent.  */
	  || TREE_CODE (object) == IDENTIFIER_NODE
	  /* If NAME is "f<args>", where either 'f' or 'args' is
	     dependent, then the expression is dependent.  */
	  || (TREE_CODE (name) == TEMPLATE_ID_EXPR
	      && dependent_template_id_p (TREE_OPERAND (name, 0),
					  TREE_OPERAND (name, 1)))
	  /* If NAME is "T::X" where "T" is dependent, then the
	     expression is dependent.  */
	  || (TREE_CODE (name) == SCOPE_REF
	      && TYPE_P (TREE_OPERAND (name, 0))
	      && dependent_type_p (TREE_OPERAND (name, 0))))
	return build_min_nt (COMPONENT_REF, object, name, NULL_TREE);
      object = build_non_dependent_expr (object);
    }

  /* [expr.ref]

     The type of the first expression shall be "class object" (of a
     complete type).  */
  if (!currently_open_class (object_type)
      && !complete_type_or_maybe_complain (object_type, object, complain))
    return error_mark_node;
  if (!CLASS_TYPE_P (object_type))
    {
      if (complain & tf_error)
	error ("request for member %qD in %qE, which is of non-class type %qT",
	       name, object, object_type);
      return error_mark_node;
    }

  if (BASELINK_P (name))
    /* A member function that has already been looked up.  */
    member = name;
  else
    {
      bool is_template_id = false;
      tree template_args = NULL_TREE;
      tree scope;

      if (TREE_CODE (name) == TEMPLATE_ID_EXPR)
	{
	  is_template_id = true;
	  template_args = TREE_OPERAND (name, 1);
	  name = TREE_OPERAND (name, 0);

	  if (TREE_CODE (name) == OVERLOAD)
	    name = DECL_NAME (get_first_fn (name));
	  else if (DECL_P (name))
	    name = DECL_NAME (name);
	}

      if (TREE_CODE (name) == SCOPE_REF)
	{
	  /* A qualified name.  The qualifying class or namespace `S'
	     has already been looked up; it is either a TYPE or a
	     NAMESPACE_DECL.  */
	  scope = TREE_OPERAND (name, 0);
	  name = TREE_OPERAND (name, 1);

	  /* If SCOPE is a namespace, then the qualified name does not
	     name a member of OBJECT_TYPE.  */
	  if (TREE_CODE (scope) == NAMESPACE_DECL)
	    {
	      if (complain & tf_error)
		error ("%<%D::%D%> is not a member of %qT",
		       scope, name, object_type);
	      return error_mark_node;
	    }

	  gcc_assert (CLASS_TYPE_P (scope));
	  gcc_assert (TREE_CODE (name) == IDENTIFIER_NODE
		      || TREE_CODE (name) == BIT_NOT_EXPR);

	  if (constructor_name_p (name, scope))
	    {
	      if (complain & tf_error)
		error ("cannot call constructor %<%T::%D%> directly",
		       scope, name);
	      return error_mark_node;
	    }

	  /* Find the base of OBJECT_TYPE corresponding to SCOPE.  */
	  access_path = lookup_base (object_type, scope, ba_check, NULL);
	  if (access_path == error_mark_node)
	    return error_mark_node;
	  if (!access_path)
	    {
	      if (complain & tf_error)
		error ("%qT is not a base of %qT", scope, object_type);
	      return error_mark_node;
	    }
	}
      else
	{
	  scope = NULL_TREE;
	  access_path = object_type;
	}

      if (TREE_CODE (name) == BIT_NOT_EXPR)
	member = lookup_destructor (object, scope, name);
      else
	{
	  /* Look up the member.  */
	  member = lookup_member (access_path, name, /*protect=*/1,
				  /*want_type=*/false);
	  if (member == NULL_TREE)
	    {
	      if (complain & tf_error)
		error ("%qD has no member named %qE", object_type, name);
	      return error_mark_node;
	    }
	  if (member == error_mark_node)
	    return error_mark_node;
	}

      if (is_template_id)
	{
	  tree templ = member;

	  if (BASELINK_P (templ))
	    templ = lookup_template_function (templ, template_args);
	  else
	    {
	      if (complain & tf_error)
		error ("%qD is not a member template function", name);
	      return error_mark_node;
	    }
	}
    }

  if (TREE_DEPRECATED (member))
    warn_deprecated_use (member, NULL_TREE);

  if (template_p)
    check_template_keyword (member);

  expr = build_class_member_access_expr (object, member, access_path,
					 /*preserve_reference=*/false,
					 complain);
  if (processing_template_decl && expr != error_mark_node)
    {
      if (BASELINK_P (member))
	{
	  if (TREE_CODE (orig_name) == SCOPE_REF)
	    BASELINK_QUALIFIED_P (member) = 1;
	  orig_name = member;
	}
      return build_min_non_dep (COMPONENT_REF, expr,
				orig_object, orig_name,
				NULL_TREE);
    }

  return expr;
}

/* Return an expression for the MEMBER_NAME field in the internal
   representation of PTRMEM, a pointer-to-member function.  (Each
   pointer-to-member function type gets its own RECORD_TYPE so it is
   more convenient to access the fields by name than by FIELD_DECL.)
   This routine converts the NAME to a FIELD_DECL and then creates the
   node for the complete expression.  */

tree
build_ptrmemfunc_access_expr (tree ptrmem, tree member_name)
{
  tree ptrmem_type;
  tree member;
  tree member_type;

  /* This code is a stripped down version of
     build_class_member_access_expr.  It does not work to use that
     routine directly because it expects the object to be of class
     type.  */
  ptrmem_type = TREE_TYPE (ptrmem);
  gcc_assert (TYPE_PTRMEMFUNC_P (ptrmem_type));
  member = lookup_member (ptrmem_type, member_name, /*protect=*/0,
			  /*want_type=*/false);
  member_type = cp_build_qualified_type (TREE_TYPE (member),
					 cp_type_quals (ptrmem_type));
  return fold_build3_loc (input_location,
		      COMPONENT_REF, member_type,
		      ptrmem, member, NULL_TREE);
}

/* Given an expression PTR for a pointer, return an expression
   for the value pointed to.
   ERRORSTRING is the name of the operator to appear in error messages.

   This function may need to overload OPERATOR_FNNAME.
   Must also handle REFERENCE_TYPEs for C++.  */

tree
build_x_indirect_ref (tree expr, ref_operator errorstring, 
                      tsubst_flags_t complain)
{
  tree orig_expr = expr;
  tree rval;

  if (processing_template_decl)
    {
      /* Retain the type if we know the operand is a pointer so that
	 describable_type doesn't make auto deduction break.  */
      if (TREE_TYPE (expr) && POINTER_TYPE_P (TREE_TYPE (expr)))
	return build_min (INDIRECT_REF, TREE_TYPE (TREE_TYPE (expr)), expr);
      if (type_dependent_expression_p (expr))
	return build_min_nt (INDIRECT_REF, expr);
      expr = build_non_dependent_expr (expr);
    }

  rval = build_new_op (INDIRECT_REF, LOOKUP_NORMAL, expr, NULL_TREE,
		       NULL_TREE, /*overloaded_p=*/NULL, complain);
  if (!rval)
    rval = cp_build_indirect_ref (expr, errorstring, complain);

  if (processing_template_decl && rval != error_mark_node)
    return build_min_non_dep (INDIRECT_REF, rval, orig_expr);
  else
    return rval;
}

/* Helper function called from c-common.  */
tree
build_indirect_ref (location_t loc __attribute__ ((__unused__)),
		    tree ptr, ref_operator errorstring)
{
  return cp_build_indirect_ref (ptr, errorstring, tf_warning_or_error);
}

tree
cp_build_indirect_ref (tree ptr, ref_operator errorstring, 
                       tsubst_flags_t complain)
{
  tree pointer, type;

  if (ptr == error_mark_node)
    return error_mark_node;

  if (ptr == current_class_ptr)
    return current_class_ref;

  pointer = (TREE_CODE (TREE_TYPE (ptr)) == REFERENCE_TYPE
	     ? ptr : decay_conversion (ptr));
  type = TREE_TYPE (pointer);

  if (POINTER_TYPE_P (type))
    {
      /* [expr.unary.op]

	 If the type of the expression is "pointer to T," the type
	 of  the  result  is  "T."  */
      tree t = TREE_TYPE (type);

      if (CONVERT_EXPR_P (ptr)
          || TREE_CODE (ptr) == VIEW_CONVERT_EXPR)
	{
	  /* If a warning is issued, mark it to avoid duplicates from
	     the backend.  This only needs to be done at
	     warn_strict_aliasing > 2.  */
	  if (warn_strict_aliasing > 2)
	    if (strict_aliasing_warning (TREE_TYPE (TREE_OPERAND (ptr, 0)),
					 type, TREE_OPERAND (ptr, 0)))
	      TREE_NO_WARNING (ptr) = 1;
	}

      if (VOID_TYPE_P (t))
	{
	  /* A pointer to incomplete type (other than cv void) can be
	     dereferenced [expr.unary.op]/1  */
          if (complain & tf_error)
            error ("%qT is not a pointer-to-object type", type);
	  return error_mark_node;
	}
      else if (TREE_CODE (pointer) == ADDR_EXPR
	       && same_type_p (t, TREE_TYPE (TREE_OPERAND (pointer, 0))))
	/* The POINTER was something like `&x'.  We simplify `*&x' to
	   `x'.  */
	return TREE_OPERAND (pointer, 0);
      else
	{
	  tree ref = build1 (INDIRECT_REF, t, pointer);

	  /* We *must* set TREE_READONLY when dereferencing a pointer to const,
	     so that we get the proper error message if the result is used
	     to assign to.  Also, &* is supposed to be a no-op.  */
	  TREE_READONLY (ref) = CP_TYPE_CONST_P (t);
	  TREE_THIS_VOLATILE (ref) = CP_TYPE_VOLATILE_P (t);
	  TREE_SIDE_EFFECTS (ref)
	    = (TREE_THIS_VOLATILE (ref) || TREE_SIDE_EFFECTS (pointer));
	  return ref;
	}
    }
  else if (!(complain & tf_error))
    /* Don't emit any errors; we'll just return ERROR_MARK_NODE later.  */
    ;
  /* `pointer' won't be an error_mark_node if we were given a
     pointer to member, so it's cool to check for this here.  */
  else if (TYPE_PTR_TO_MEMBER_P (type))
    switch (errorstring)
      {
         case RO_ARRAY_INDEXING:
           error ("invalid use of array indexing on pointer to member");
           break;
         case RO_UNARY_STAR:
           error ("invalid use of unary %<*%> on pointer to member");
           break;
         case RO_IMPLICIT_CONVERSION:
           error ("invalid use of implicit conversion on pointer to member");
           break;
         default:
           gcc_unreachable ();
      }
  else if (pointer != error_mark_node)
    switch (errorstring)
      {
         case RO_NULL:
           error ("invalid type argument");
           break;
         case RO_ARRAY_INDEXING:
           error ("invalid type argument of array indexing");
           break;
         case RO_UNARY_STAR:
           error ("invalid type argument of unary %<*%>");
           break;
         case RO_IMPLICIT_CONVERSION:
           error ("invalid type argument of implicit conversion");
           break;
         default:
           gcc_unreachable ();
      }
  return error_mark_node;
}

/* This handles expressions of the form "a[i]", which denotes
   an array reference.

   This is logically equivalent in C to *(a+i), but we may do it differently.
   If A is a variable or a member, we generate a primitive ARRAY_REF.
   This avoids forcing the array out of registers, and can work on
   arrays that are not lvalues (for example, members of structures returned
   by functions).

   If INDEX is of some user-defined type, it must be converted to
   integer type.  Otherwise, to make a compatible PLUS_EXPR, it
   will inherit the type of the array, which will be some pointer type.
   
   LOC is the location to use in building the array reference.  */

tree
cp_build_array_ref (location_t loc, tree array, tree idx,
		    tsubst_flags_t complain)
{
  tree ret;

  if (idx == 0)
    {
      if (complain & tf_error)
	error_at (loc, "subscript missing in array reference");
      return error_mark_node;
    }

  if (TREE_TYPE (array) == error_mark_node
      || TREE_TYPE (idx) == error_mark_node)
    return error_mark_node;

  /* If ARRAY is a COMPOUND_EXPR or COND_EXPR, move our reference
     inside it.  */
  switch (TREE_CODE (array))
    {
    case COMPOUND_EXPR:
      {
	tree value = cp_build_array_ref (loc, TREE_OPERAND (array, 1), idx,
					 complain);
	ret = build2 (COMPOUND_EXPR, TREE_TYPE (value),
		      TREE_OPERAND (array, 0), value);
	SET_EXPR_LOCATION (ret, loc);
	return ret;
      }

    case COND_EXPR:
      ret = build_conditional_expr
	      (TREE_OPERAND (array, 0),
	       cp_build_array_ref (loc, TREE_OPERAND (array, 1), idx,
				   complain),
	       cp_build_array_ref (loc, TREE_OPERAND (array, 2), idx,
				   complain),
	       tf_warning_or_error);
      protected_set_expr_location (ret, loc);
      return ret;

    default:
      break;
    }

  if (TREE_CODE (TREE_TYPE (array)) == ARRAY_TYPE)
    {
      tree rval, type;

      warn_array_subscript_with_type_char (idx);

      if (!INTEGRAL_OR_UNSCOPED_ENUMERATION_TYPE_P (TREE_TYPE (idx)))
	{
	  if (complain & tf_error)
	    error_at (loc, "array subscript is not an integer");
	  return error_mark_node;
	}

      /* Apply integral promotions *after* noticing character types.
	 (It is unclear why we do these promotions -- the standard
	 does not say that we should.  In fact, the natural thing would
	 seem to be to convert IDX to ptrdiff_t; we're performing
	 pointer arithmetic.)  */
      idx = perform_integral_promotions (idx);

      /* An array that is indexed by a non-constant
	 cannot be stored in a register; we must be able to do
	 address arithmetic on its address.
	 Likewise an array of elements of variable size.  */
      if (TREE_CODE (idx) != INTEGER_CST
	  || (COMPLETE_TYPE_P (TREE_TYPE (TREE_TYPE (array)))
	      && (TREE_CODE (TYPE_SIZE (TREE_TYPE (TREE_TYPE (array))))
		  != INTEGER_CST)))
	{
	  if (!cxx_mark_addressable (array))
	    return error_mark_node;
	}

      /* An array that is indexed by a constant value which is not within
	 the array bounds cannot be stored in a register either; because we
	 would get a crash in store_bit_field/extract_bit_field when trying
	 to access a non-existent part of the register.  */
      if (TREE_CODE (idx) == INTEGER_CST
	  && TYPE_DOMAIN (TREE_TYPE (array))
	  && ! int_fits_type_p (idx, TYPE_DOMAIN (TREE_TYPE (array))))
	{
	  if (!cxx_mark_addressable (array))
	    return error_mark_node;
	}

      if (!lvalue_p (array) && (complain & tf_error))
	pedwarn (loc, OPT_pedantic, 
	         "ISO C++ forbids subscripting non-lvalue array");

      /* Note in C++ it is valid to subscript a `register' array, since
	 it is valid to take the address of something with that
	 storage specification.  */
      if (extra_warnings)
	{
	  tree foo = array;
	  while (TREE_CODE (foo) == COMPONENT_REF)
	    foo = TREE_OPERAND (foo, 0);
	  if (TREE_CODE (foo) == VAR_DECL && DECL_REGISTER (foo)
	      && (complain & tf_warning))
	    warning_at (loc, OPT_Wextra,
			"subscripting array declared %<register%>");
	}

      type = TREE_TYPE (TREE_TYPE (array));
      rval = build4 (ARRAY_REF, type, array, idx, NULL_TREE, NULL_TREE);
      /* Array ref is const/volatile if the array elements are
	 or if the array is..  */
      TREE_READONLY (rval)
	|= (CP_TYPE_CONST_P (type) | TREE_READONLY (array));
      TREE_SIDE_EFFECTS (rval)
	|= (CP_TYPE_VOLATILE_P (type) | TREE_SIDE_EFFECTS (array));
      TREE_THIS_VOLATILE (rval)
	|= (CP_TYPE_VOLATILE_P (type) | TREE_THIS_VOLATILE (array));
      ret = require_complete_type (fold_if_not_in_template (rval));
      protected_set_expr_location (ret, loc);
      return ret;
    }

  {
    tree ar = default_conversion (array);
    tree ind = default_conversion (idx);

    /* Put the integer in IND to simplify error checking.  */
    if (TREE_CODE (TREE_TYPE (ar)) == INTEGER_TYPE)
      {
	tree temp = ar;
	ar = ind;
	ind = temp;
      }

    if (ar == error_mark_node)
      return ar;

    if (TREE_CODE (TREE_TYPE (ar)) != POINTER_TYPE)
      {
	if (complain & tf_error)
	  error_at (loc, "subscripted value is neither array nor pointer");
	return error_mark_node;
      }
    if (TREE_CODE (TREE_TYPE (ind)) != INTEGER_TYPE)
      {
	if (complain & tf_error)
	  error_at (loc, "array subscript is not an integer");
	return error_mark_node;
      }

    warn_array_subscript_with_type_char (idx);

    ret = cp_build_indirect_ref (cp_build_binary_op (input_location,
						     PLUS_EXPR, ar, ind,
						     complain),
                                 RO_ARRAY_INDEXING,
                                 complain);
    protected_set_expr_location (ret, loc);
    return ret;
  }
}

/* Entry point for Obj-C++.  */

tree
build_array_ref (location_t loc, tree array, tree idx)
{
  return cp_build_array_ref (loc, array, idx, tf_warning_or_error);
}

/* Resolve a pointer to member function.  INSTANCE is the object
   instance to use, if the member points to a virtual member.

   This used to avoid checking for virtual functions if basetype
   has no virtual functions, according to an earlier ANSI draft.
   With the final ISO C++ rules, such an optimization is
   incorrect: A pointer to a derived member can be static_cast
   to pointer-to-base-member, as long as the dynamic object
   later has the right member.  */

tree
get_member_function_from_ptrfunc (tree *instance_ptrptr, tree function)
{
  if (TREE_CODE (function) == OFFSET_REF)
    function = TREE_OPERAND (function, 1);

  if (TYPE_PTRMEMFUNC_P (TREE_TYPE (function)))
    {
      tree idx, delta, e1, e2, e3, vtbl, basetype;
      tree fntype = TYPE_PTRMEMFUNC_FN_TYPE (TREE_TYPE (function));

      tree instance_ptr = *instance_ptrptr;
      tree instance_save_expr = 0;
      if (instance_ptr == error_mark_node)
	{
	  if (TREE_CODE (function) == PTRMEM_CST)
	    {
	      /* Extracting the function address from a pmf is only
		 allowed with -Wno-pmf-conversions. It only works for
		 pmf constants.  */
	      e1 = build_addr_func (PTRMEM_CST_MEMBER (function));
	      e1 = convert (fntype, e1);
	      return e1;
	    }
	  else
	    {
	      error ("object missing in use of %qE", function);
	      return error_mark_node;
	    }
	}

      if (TREE_SIDE_EFFECTS (instance_ptr))
	instance_ptr = instance_save_expr = save_expr (instance_ptr);

      if (TREE_SIDE_EFFECTS (function))
	function = save_expr (function);

      /* Start by extracting all the information from the PMF itself.  */
      e3 = pfn_from_ptrmemfunc (function);
      delta = delta_from_ptrmemfunc (function);
      idx = build1 (NOP_EXPR, vtable_index_type, e3);
      switch (TARGET_PTRMEMFUNC_VBIT_LOCATION)
	{
	case ptrmemfunc_vbit_in_pfn:
	  e1 = cp_build_binary_op (input_location,
				   BIT_AND_EXPR, idx, integer_one_node,
				   tf_warning_or_error);
	  idx = cp_build_binary_op (input_location,
				    MINUS_EXPR, idx, integer_one_node,
				    tf_warning_or_error);
	  break;

	case ptrmemfunc_vbit_in_delta:
	  e1 = cp_build_binary_op (input_location,
				   BIT_AND_EXPR, delta, integer_one_node,
				   tf_warning_or_error);
	  delta = cp_build_binary_op (input_location,
				      RSHIFT_EXPR, delta, integer_one_node,
				      tf_warning_or_error);
	  break;

	default:
	  gcc_unreachable ();
	}

      /* Convert down to the right base before using the instance.  A
	 special case is that in a pointer to member of class C, C may
	 be incomplete.  In that case, the function will of course be
	 a member of C, and no conversion is required.  In fact,
	 lookup_base will fail in that case, because incomplete
	 classes do not have BINFOs.  */
      basetype = TYPE_METHOD_BASETYPE (TREE_TYPE (fntype));
      if (!same_type_ignoring_top_level_qualifiers_p
	  (basetype, TREE_TYPE (TREE_TYPE (instance_ptr))))
	{
	  basetype = lookup_base (TREE_TYPE (TREE_TYPE (instance_ptr)),
				  basetype, ba_check, NULL);
	  instance_ptr = build_base_path (PLUS_EXPR, instance_ptr, basetype,
					  1);
	  if (instance_ptr == error_mark_node)
	    return error_mark_node;
	}
      /* ...and then the delta in the PMF.  */
      instance_ptr = build2 (POINTER_PLUS_EXPR, TREE_TYPE (instance_ptr),
			     instance_ptr, fold_convert (sizetype, delta));

      /* Hand back the adjusted 'this' argument to our caller.  */
      *instance_ptrptr = instance_ptr;

      /* Next extract the vtable pointer from the object.  */
      vtbl = build1 (NOP_EXPR, build_pointer_type (vtbl_ptr_type_node),
		     instance_ptr);
      vtbl = cp_build_indirect_ref (vtbl, RO_NULL, tf_warning_or_error);
      /* If the object is not dynamic the access invokes undefined
	 behavior.  As it is not executed in this case silence the
	 spurious warnings it may provoke.  */
      TREE_NO_WARNING (vtbl) = 1;

      /* Finally, extract the function pointer from the vtable.  */
      e2 = fold_build2_loc (input_location,
			POINTER_PLUS_EXPR, TREE_TYPE (vtbl), vtbl,
			fold_convert (sizetype, idx));
      e2 = cp_build_indirect_ref (e2, RO_NULL, tf_warning_or_error);
      TREE_CONSTANT (e2) = 1;

      /* When using function descriptors, the address of the
	 vtable entry is treated as a function pointer.  */
      if (TARGET_VTABLE_USES_DESCRIPTORS)
	e2 = build1 (NOP_EXPR, TREE_TYPE (e2),
		     cp_build_addr_expr (e2, tf_warning_or_error));

      e2 = fold_convert (TREE_TYPE (e3), e2);
      e1 = build_conditional_expr (e1, e2, e3, tf_warning_or_error);

      /* Make sure this doesn't get evaluated first inside one of the
	 branches of the COND_EXPR.  */
      if (instance_save_expr)
	e1 = build2 (COMPOUND_EXPR, TREE_TYPE (e1),
		     instance_save_expr, e1);

      function = e1;
    }
  return function;
}

/* Used by the C-common bits.  */
tree
build_function_call (location_t loc ATTRIBUTE_UNUSED, 
		     tree function, tree params)
{
  return cp_build_function_call (function, params, tf_warning_or_error);
}

/* Used by the C-common bits.  */
tree
build_function_call_vec (location_t loc ATTRIBUTE_UNUSED,
			 tree function, VEC(tree,gc) *params,
			 VEC(tree,gc) *origtypes ATTRIBUTE_UNUSED)
{
  VEC(tree,gc) *orig_params = params;
  tree ret = cp_build_function_call_vec (function, &params,
					 tf_warning_or_error);

  /* cp_build_function_call_vec can reallocate PARAMS by adding
     default arguments.  That should never happen here.  Verify
     that.  */
  gcc_assert (params == orig_params);

  return ret;
}

/* Build a function call using a tree list of arguments.  */

tree
cp_build_function_call (tree function, tree params, tsubst_flags_t complain)
{
  VEC(tree,gc) *vec;
  tree ret;

  vec = make_tree_vector ();
  for (; params != NULL_TREE; params = TREE_CHAIN (params))
    VEC_safe_push (tree, gc, vec, TREE_VALUE (params));
  ret = cp_build_function_call_vec (function, &vec, complain);
  release_tree_vector (vec);
  return ret;
}

/* Build a function call using varargs.  */

tree
cp_build_function_call_nary (tree function, tsubst_flags_t complain, ...)
{
  VEC(tree,gc) *vec;
  va_list args;
  tree ret, t;

  vec = make_tree_vector ();
  va_start (args, complain);
  for (t = va_arg (args, tree); t != NULL_TREE; t = va_arg (args, tree))
    VEC_safe_push (tree, gc, vec, t);
  va_end (args);
  ret = cp_build_function_call_vec (function, &vec, complain);
  release_tree_vector (vec);
  return ret;
}

/* Build a function call using a vector of arguments.  PARAMS may be
   NULL if there are no parameters.  This changes the contents of
   PARAMS.  */

tree
cp_build_function_call_vec (tree function, VEC(tree,gc) **params,
			    tsubst_flags_t complain)
{
  tree fntype, fndecl;
  int is_method;
  tree original = function;
  int nargs;
  tree *argarray;
  tree parm_types;
  VEC(tree,gc) *allocated = NULL;
  tree ret;

  /* For Objective-C, convert any calls via a cast to OBJC_TYPE_REF
     expressions, like those used for ObjC messenger dispatches.  */
  if (params != NULL && !VEC_empty (tree, *params))
    function = objc_rewrite_function_call (function,
					   VEC_index (tree, *params, 0));

  /* build_c_cast puts on a NOP_EXPR to make the result not an lvalue.
     Strip such NOP_EXPRs, since FUNCTION is used in non-lvalue context.  */
  if (TREE_CODE (function) == NOP_EXPR
      && TREE_TYPE (function) == TREE_TYPE (TREE_OPERAND (function, 0)))
    function = TREE_OPERAND (function, 0);

  if (TREE_CODE (function) == FUNCTION_DECL)
    {
      mark_used (function);
      fndecl = function;

      /* Convert anything with function type to a pointer-to-function.  */
      if (DECL_MAIN_P (function) && (complain & tf_error))
	pedwarn (input_location, OPT_pedantic, 
		 "ISO C++ forbids calling %<::main%> from within program");

      function = build_addr_func (function);
    }
  else
    {
      fndecl = NULL_TREE;

      function = build_addr_func (function);
    }

  if (function == error_mark_node)
    return error_mark_node;

  fntype = TREE_TYPE (function);

  if (TYPE_PTRMEMFUNC_P (fntype))
    {
      if (complain & tf_error)
	error ("must use %<.*%> or %<->*%> to call pointer-to-member "
	       "function in %<%E (...)%>, e.g. %<(... ->* %E) (...)%>",
	       original, original);
      return error_mark_node;
    }

  is_method = (TREE_CODE (fntype) == POINTER_TYPE
	       && TREE_CODE (TREE_TYPE (fntype)) == METHOD_TYPE);

  if (!((TREE_CODE (fntype) == POINTER_TYPE
	 && TREE_CODE (TREE_TYPE (fntype)) == FUNCTION_TYPE)
	|| is_method
	|| TREE_CODE (function) == TEMPLATE_ID_EXPR))
    {
      if (complain & tf_error)
	error ("%qE cannot be used as a function", original);
      return error_mark_node;
    }

  /* fntype now gets the type of function pointed to.  */
  fntype = TREE_TYPE (fntype);
  parm_types = TYPE_ARG_TYPES (fntype);

  if (params == NULL)
    {
      allocated = make_tree_vector ();
      params = &allocated;
    }

  nargs = convert_arguments (parm_types, params, fndecl, LOOKUP_NORMAL,
			     complain);
  if (nargs < 0)
    return error_mark_node;

  argarray = VEC_address (tree, *params);

  /* Check for errors in format strings and inappropriately
     null parameters.  */
  check_function_arguments (TYPE_ATTRIBUTES (fntype), nargs, argarray,
			    parm_types);

  ret = build_cxx_call (function, nargs, argarray);

  if (allocated != NULL)
    release_tree_vector (allocated);

  return ret;
}

/* Subroutine of convert_arguments.
   Warn about wrong number of args are genereted. */

static void
warn_args_num (location_t loc, tree fndecl, bool too_many_p)
{
  if (fndecl)
    {
      if (TREE_CODE (TREE_TYPE (fndecl)) == METHOD_TYPE)
	{
	  if (DECL_NAME (fndecl) == NULL_TREE
	      || IDENTIFIER_HAS_TYPE_VALUE (DECL_NAME (fndecl)))
	    error_at (loc,
		      too_many_p
		      ? G_("too many arguments to constructor %q#D")
		      : G_("too few arguments to constructor %q#D"),
		      fndecl);
	  else
	    error_at (loc,
		      too_many_p
		      ? G_("too many arguments to member function %q#D")
		      : G_("too few arguments to member function %q#D"),
		      fndecl);
	}
      else
	error_at (loc,
		  too_many_p
		  ? G_("too many arguments to function %q#D")
		  : G_("too few arguments to function %q#D"),
		  fndecl);
      inform (DECL_SOURCE_LOCATION (fndecl),
	      "declared here");
    }
  else
    {
      if (c_dialect_objc ()  &&  objc_message_selector ())
	error_at (loc,
		  too_many_p 
		  ? G_("too many arguments to method %q#D")
		  : G_("too few arguments to method %q#D"),
		  objc_message_selector ());
      else
	error_at (loc, too_many_p ? G_("too many arguments to function")
		                  : G_("too few arguments to function"));
    }
}

/* Convert the actual parameter expressions in the list VALUES to the
   types in the list TYPELIST.  The converted expressions are stored
   back in the VALUES vector.
   If parmdecls is exhausted, or when an element has NULL as its type,
   perform the default conversions.

   NAME is an IDENTIFIER_NODE or 0.  It is used only for error messages.

   This is also where warnings about wrong number of args are generated.

   Returns the actual number of arguments processed (which might be less
   than the length of the vector), or -1 on error.

   In C++, unspecified trailing parameters can be filled in with their
   default arguments, if such were specified.  Do so here.  */

static int
convert_arguments (tree typelist, VEC(tree,gc) **values, tree fndecl,
		   int flags, tsubst_flags_t complain)
{
  tree typetail;
  unsigned int i;

  /* Argument passing is always copy-initialization.  */
  flags |= LOOKUP_ONLYCONVERTING;

  for (i = 0, typetail = typelist;
       i < VEC_length (tree, *values);
       i++)
    {
      tree type = typetail ? TREE_VALUE (typetail) : 0;
      tree val = VEC_index (tree, *values, i);

      if (val == error_mark_node || type == error_mark_node)
	return -1;

      if (type == void_type_node)
	{
          if (complain & tf_error)
            {
<<<<<<< HEAD
              if (fndecl)
                {
                  error_at (input_location, "too many arguments to %s %q#D", 
			    called_thing, fndecl);
		  inform (DECL_SOURCE_LOCATION (fndecl),
			  "declared here");
                }
              else
                error ("too many arguments to function");
=======
	      warn_args_num (input_location, fndecl, /*too_many_p=*/true);
>>>>>>> 6e7f08ad
              return i;
            }
          else
            return -1;
	}

      /* build_c_cast puts on a NOP_EXPR to make the result not an lvalue.
	 Strip such NOP_EXPRs, since VAL is used in non-lvalue context.  */
      if (TREE_CODE (val) == NOP_EXPR
	  && TREE_TYPE (val) == TREE_TYPE (TREE_OPERAND (val, 0))
	  && (type == 0 || TREE_CODE (type) != REFERENCE_TYPE))
	val = TREE_OPERAND (val, 0);

      if (type == 0 || TREE_CODE (type) != REFERENCE_TYPE)
	{
	  if (TREE_CODE (TREE_TYPE (val)) == ARRAY_TYPE
	      || TREE_CODE (TREE_TYPE (val)) == FUNCTION_TYPE
	      || TREE_CODE (TREE_TYPE (val)) == METHOD_TYPE)
	    val = decay_conversion (val);
	}

      if (val == error_mark_node)
	return -1;

      if (type != 0)
	{
	  /* Formal parm type is specified by a function prototype.  */
	  tree parmval;

	  if (!COMPLETE_TYPE_P (complete_type (type)))
	    {
              if (complain & tf_error)
                {
                  if (fndecl)
                    error ("parameter %P of %qD has incomplete type %qT",
                           i, fndecl, type);
                  else
                    error ("parameter %P has incomplete type %qT", i, type);
                }
	      parmval = error_mark_node;
	    }
	  else
	    {
	      parmval = convert_for_initialization
		(NULL_TREE, type, val, flags,
		 ICR_ARGPASS, fndecl, i, complain);
	      parmval = convert_for_arg_passing (type, parmval);
	    }

	  if (parmval == error_mark_node)
	    return -1;

	  VEC_replace (tree, *values, i, parmval);
	}
      else
	{
	  if (fndecl && DECL_BUILT_IN (fndecl)
	      && DECL_FUNCTION_CODE (fndecl) == BUILT_IN_CONSTANT_P)
	    /* Don't do ellipsis conversion for __built_in_constant_p
	       as this will result in spurious errors for non-trivial
	       types.  */
	    val = require_complete_type (val);
	  else
	    val = convert_arg_to_ellipsis (val);

	  VEC_replace (tree, *values, i, val);
	}

      if (typetail)
	typetail = TREE_CHAIN (typetail);
    }

  if (typetail != 0 && typetail != void_list_node)
    {
      /* See if there are default arguments that can be used.  Because
	 we hold default arguments in the FUNCTION_TYPE (which is so
	 wrong), we can see default parameters here from deduced
	 contexts (and via typeof) for indirect function calls.
	 Fortunately we know whether we have a function decl to
	 provide default arguments in a language conformant
	 manner.  */
      if (fndecl && TREE_PURPOSE (typetail)
	  && TREE_CODE (TREE_PURPOSE (typetail)) != DEFAULT_ARG)
	{
	  for (; typetail != void_list_node; ++i)
	    {
	      tree parmval
		= convert_default_arg (TREE_VALUE (typetail),
				       TREE_PURPOSE (typetail),
				       fndecl, i);

	      if (parmval == error_mark_node)
		return -1;

	      VEC_safe_push (tree, gc, *values, parmval);
	      typetail = TREE_CHAIN (typetail);
	      /* ends with `...'.  */
	      if (typetail == NULL_TREE)
		break;
	    }
	}
      else
	{
          if (complain & tf_error)
<<<<<<< HEAD
            {
              if (fndecl)
                {
                  error_at (input_location, "too few arguments to %s %q#D", 
			    called_thing, fndecl);
		  inform (DECL_SOURCE_LOCATION (fndecl),
			  "declared here");
                }
              else
                error ("too few arguments to function");
            }
=======
	    warn_args_num (input_location, fndecl, /*too_many_p=*/false);
>>>>>>> 6e7f08ad
	  return -1;
	}
    }

  return (int) i;
}

/* Build a binary-operation expression, after performing default
   conversions on the operands.  CODE is the kind of expression to
   build.  ARG1 and ARG2 are the arguments.  ARG1_CODE and ARG2_CODE
   are the tree codes which correspond to ARG1 and ARG2 when issuing
   warnings about possibly misplaced parentheses.  They may differ
   from the TREE_CODE of ARG1 and ARG2 if the parser has done constant
   folding (e.g., if the parser sees "a | 1 + 1", it may call this
   routine with ARG2 being an INTEGER_CST and ARG2_CODE == PLUS_EXPR).
   To avoid issuing any parentheses warnings, pass ARG1_CODE and/or
   ARG2_CODE as ERROR_MARK.  */

tree
build_x_binary_op (enum tree_code code, tree arg1, enum tree_code arg1_code,
		   tree arg2, enum tree_code arg2_code, bool *overloaded_p,
		   tsubst_flags_t complain)
{
  tree orig_arg1;
  tree orig_arg2;
  tree expr;

  orig_arg1 = arg1;
  orig_arg2 = arg2;

  if (processing_template_decl)
    {
      if (type_dependent_expression_p (arg1)
	  || type_dependent_expression_p (arg2))
	return build_min_nt (code, arg1, arg2);
      arg1 = build_non_dependent_expr (arg1);
      arg2 = build_non_dependent_expr (arg2);
    }

  if (code == DOTSTAR_EXPR)
    expr = build_m_component_ref (arg1, arg2);
  else
    expr = build_new_op (code, LOOKUP_NORMAL, arg1, arg2, NULL_TREE,
			 overloaded_p, complain);

  /* Check for cases such as x+y<<z which users are likely to
     misinterpret.  But don't warn about obj << x + y, since that is a
     common idiom for I/O.  */
  if (warn_parentheses
      && (complain & tf_warning)
      && !processing_template_decl
      && !error_operand_p (arg1)
      && !error_operand_p (arg2)
      && (code != LSHIFT_EXPR
	  || !CLASS_TYPE_P (TREE_TYPE (arg1))))
    warn_about_parentheses (code, arg1_code, orig_arg1, arg2_code, orig_arg2);

  if (processing_template_decl && expr != error_mark_node)
    return build_min_non_dep (code, expr, orig_arg1, orig_arg2);

  return expr;
}

/* Build and return an ARRAY_REF expression.  */

tree
build_x_array_ref (tree arg1, tree arg2, tsubst_flags_t complain)
{
  tree orig_arg1 = arg1;
  tree orig_arg2 = arg2;
  tree expr;

  if (processing_template_decl)
    {
      if (type_dependent_expression_p (arg1)
	  || type_dependent_expression_p (arg2))
	return build_min_nt (ARRAY_REF, arg1, arg2,
			     NULL_TREE, NULL_TREE);
      arg1 = build_non_dependent_expr (arg1);
      arg2 = build_non_dependent_expr (arg2);
    }

  expr = build_new_op (ARRAY_REF, LOOKUP_NORMAL, arg1, arg2, NULL_TREE,
		       /*overloaded_p=*/NULL, complain);

  if (processing_template_decl && expr != error_mark_node)
    return build_min_non_dep (ARRAY_REF, expr, orig_arg1, orig_arg2,
			      NULL_TREE, NULL_TREE);
  return expr;
}

/* For the c-common bits.  */
tree
build_binary_op (location_t location, enum tree_code code, tree op0, tree op1,
		 int convert_p ATTRIBUTE_UNUSED)
{
  return cp_build_binary_op (location, code, op0, op1, tf_warning_or_error);
}


/* Build a binary-operation expression without default conversions.
   CODE is the kind of expression to build.
   LOCATION is the location_t of the operator in the source code.
   This function differs from `build' in several ways:
   the data type of the result is computed and recorded in it,
   warnings are generated if arg data types are invalid,
   special handling for addition and subtraction of pointers is known,
   and some optimization is done (operations on narrow ints
   are done in the narrower type when that gives the same result).
   Constant folding is also done before the result is returned.

   Note that the operands will never have enumeral types
   because either they have just had the default conversions performed
   or they have both just been converted to some other type in which
   the arithmetic is to be done.

   C++: must do special pointer arithmetic when implementing
   multiple inheritance, and deal with pointer to member functions.  */

tree
cp_build_binary_op (location_t location,
		    enum tree_code code, tree orig_op0, tree orig_op1,
		    tsubst_flags_t complain)
{
  tree op0, op1;
  enum tree_code code0, code1;
  tree type0, type1;
  const char *invalid_op_diag;

  /* Expression code to give to the expression when it is built.
     Normally this is CODE, which is what the caller asked for,
     but in some special cases we change it.  */
  enum tree_code resultcode = code;

  /* Data type in which the computation is to be performed.
     In the simplest cases this is the common type of the arguments.  */
  tree result_type = NULL;

  /* Nonzero means operands have already been type-converted
     in whatever way is necessary.
     Zero means they need to be converted to RESULT_TYPE.  */
  int converted = 0;

  /* Nonzero means create the expression with this type, rather than
     RESULT_TYPE.  */
  tree build_type = 0;

  /* Nonzero means after finally constructing the expression
     convert it to this type.  */
  tree final_type = 0;

  tree result;

  /* Nonzero if this is an operation like MIN or MAX which can
     safely be computed in short if both args are promoted shorts.
     Also implies COMMON.
     -1 indicates a bitwise operation; this makes a difference
     in the exact conditions for when it is safe to do the operation
     in a narrower mode.  */
  int shorten = 0;

  /* Nonzero if this is a comparison operation;
     if both args are promoted shorts, compare the original shorts.
     Also implies COMMON.  */
  int short_compare = 0;

  /* Nonzero means set RESULT_TYPE to the common type of the args.  */
  int common = 0;

  /* True if both operands have arithmetic type.  */
  bool arithmetic_types_p;

  /* Apply default conversions.  */
  op0 = orig_op0;
  op1 = orig_op1;

  if (code == TRUTH_AND_EXPR || code == TRUTH_ANDIF_EXPR
      || code == TRUTH_OR_EXPR || code == TRUTH_ORIF_EXPR
      || code == TRUTH_XOR_EXPR)
    {
      if (!really_overloaded_fn (op0))
	op0 = decay_conversion (op0);
      if (!really_overloaded_fn (op1))
	op1 = decay_conversion (op1);
    }
  else
    {
      if (!really_overloaded_fn (op0))
	op0 = default_conversion (op0);
      if (!really_overloaded_fn (op1))
	op1 = default_conversion (op1);
    }

  /* Strip NON_LVALUE_EXPRs, etc., since we aren't using as an lvalue.  */
  STRIP_TYPE_NOPS (op0);
  STRIP_TYPE_NOPS (op1);

  /* DTRT if one side is an overloaded function, but complain about it.  */
  if (type_unknown_p (op0))
    {
      tree t = instantiate_type (TREE_TYPE (op1), op0, tf_none);
      if (t != error_mark_node)
	{
	  if (complain & tf_error)
	    permerror (input_location, "assuming cast to type %qT from overloaded function",
		       TREE_TYPE (t));
	  op0 = t;
	}
    }
  if (type_unknown_p (op1))
    {
      tree t = instantiate_type (TREE_TYPE (op0), op1, tf_none);
      if (t != error_mark_node)
	{
	  if (complain & tf_error)
	    permerror (input_location, "assuming cast to type %qT from overloaded function",
		       TREE_TYPE (t));
	  op1 = t;
	}
    }

  type0 = TREE_TYPE (op0);
  type1 = TREE_TYPE (op1);

  /* The expression codes of the data types of the arguments tell us
     whether the arguments are integers, floating, pointers, etc.  */
  code0 = TREE_CODE (type0);
  code1 = TREE_CODE (type1);

  /* If an error was already reported for one of the arguments,
     avoid reporting another error.  */
  if (code0 == ERROR_MARK || code1 == ERROR_MARK)
    return error_mark_node;

  if ((invalid_op_diag
       = targetm.invalid_binary_op (code, type0, type1)))
    {
      error (invalid_op_diag);
      return error_mark_node;
    }

  /* Issue warnings about peculiar, but valid, uses of NULL.  */
  if ((orig_op0 == null_node || orig_op1 == null_node)
      /* It's reasonable to use pointer values as operands of &&
	 and ||, so NULL is no exception.  */
      && code != TRUTH_ANDIF_EXPR && code != TRUTH_ORIF_EXPR 
      && ( /* Both are NULL (or 0) and the operation was not a
	      comparison or a pointer subtraction.  */
	  (null_ptr_cst_p (orig_op0) && null_ptr_cst_p (orig_op1) 
	   && code != EQ_EXPR && code != NE_EXPR && code != MINUS_EXPR) 
	  /* Or if one of OP0 or OP1 is neither a pointer nor NULL.  */
	  || (!null_ptr_cst_p (orig_op0)
	      && !TYPE_PTR_P (type0) && !TYPE_PTR_TO_MEMBER_P (type0))
	  || (!null_ptr_cst_p (orig_op1) 
	      && !TYPE_PTR_P (type1) && !TYPE_PTR_TO_MEMBER_P (type1)))
      && (complain & tf_warning))
    /* Some sort of arithmetic operation involving NULL was
       performed.  */
    warning (OPT_Wpointer_arith, "NULL used in arithmetic");

  switch (code)
    {
    case MINUS_EXPR:
      /* Subtraction of two similar pointers.
	 We must subtract them as integers, then divide by object size.  */
      if (code0 == POINTER_TYPE && code1 == POINTER_TYPE
	  && same_type_ignoring_top_level_qualifiers_p (TREE_TYPE (type0),
							TREE_TYPE (type1)))
	return pointer_diff (op0, op1, common_pointer_type (type0, type1));
      /* In all other cases except pointer - int, the usual arithmetic
	 rules apply.  */
      else if (!(code0 == POINTER_TYPE && code1 == INTEGER_TYPE))
	{
	  common = 1;
	  break;
	}
      /* The pointer - int case is just like pointer + int; fall
	 through.  */
    case PLUS_EXPR:
      if ((code0 == POINTER_TYPE || code1 == POINTER_TYPE)
	  && (code0 == INTEGER_TYPE || code1 == INTEGER_TYPE))
	{
	  tree ptr_operand;
	  tree int_operand;
	  ptr_operand = ((code0 == POINTER_TYPE) ? op0 : op1);
	  int_operand = ((code0 == INTEGER_TYPE) ? op0 : op1);
	  if (processing_template_decl)
	    {
	      result_type = TREE_TYPE (ptr_operand);
	      break;
	    }
	  return cp_pointer_int_sum (code,
				     ptr_operand, 
				     int_operand);
	}
      common = 1;
      break;

    case MULT_EXPR:
      common = 1;
      break;

    case TRUNC_DIV_EXPR:
    case CEIL_DIV_EXPR:
    case FLOOR_DIV_EXPR:
    case ROUND_DIV_EXPR:
    case EXACT_DIV_EXPR:
      if ((code0 == INTEGER_TYPE || code0 == REAL_TYPE
	   || code0 == COMPLEX_TYPE || code0 == VECTOR_TYPE)
	  && (code1 == INTEGER_TYPE || code1 == REAL_TYPE
	      || code1 == COMPLEX_TYPE || code1 == VECTOR_TYPE))
	{
	  enum tree_code tcode0 = code0, tcode1 = code1;

	  warn_for_div_by_zero (location, op1);

	  if (tcode0 == COMPLEX_TYPE || tcode0 == VECTOR_TYPE)
	    tcode0 = TREE_CODE (TREE_TYPE (TREE_TYPE (op0)));
	  if (tcode1 == COMPLEX_TYPE || tcode1 == VECTOR_TYPE)
	    tcode1 = TREE_CODE (TREE_TYPE (TREE_TYPE (op1)));

	  if (!(tcode0 == INTEGER_TYPE && tcode1 == INTEGER_TYPE))
	    resultcode = RDIV_EXPR;
	  else
	    /* When dividing two signed integers, we have to promote to int.
	       unless we divide by a constant != -1.  Note that default
	       conversion will have been performed on the operands at this
	       point, so we have to dig out the original type to find out if
	       it was unsigned.  */
	    shorten = ((TREE_CODE (op0) == NOP_EXPR
			&& TYPE_UNSIGNED (TREE_TYPE (TREE_OPERAND (op0, 0))))
		       || (TREE_CODE (op1) == INTEGER_CST
			   && ! integer_all_onesp (op1)));

	  common = 1;
	}
      break;

    case BIT_AND_EXPR:
    case BIT_IOR_EXPR:
    case BIT_XOR_EXPR:
      if ((code0 == INTEGER_TYPE && code1 == INTEGER_TYPE)
	  || (code0 == VECTOR_TYPE && code1 == VECTOR_TYPE
	      && !VECTOR_FLOAT_TYPE_P (type0)
	      && !VECTOR_FLOAT_TYPE_P (type1)))
	shorten = -1;
      break;

    case TRUNC_MOD_EXPR:
    case FLOOR_MOD_EXPR:
      warn_for_div_by_zero (location, op1);

      if (code0 == VECTOR_TYPE && code1 == VECTOR_TYPE
	  && TREE_CODE (TREE_TYPE (type0)) == INTEGER_TYPE
	  && TREE_CODE (TREE_TYPE (type1)) == INTEGER_TYPE)
	common = 1;
      else if (code0 == INTEGER_TYPE && code1 == INTEGER_TYPE)
	{
	  /* Although it would be tempting to shorten always here, that loses
	     on some targets, since the modulo instruction is undefined if the
	     quotient can't be represented in the computation mode.  We shorten
	     only if unsigned or if dividing by something we know != -1.  */
	  shorten = ((TREE_CODE (op0) == NOP_EXPR
		      && TYPE_UNSIGNED (TREE_TYPE (TREE_OPERAND (op0, 0))))
		     || (TREE_CODE (op1) == INTEGER_CST
			 && ! integer_all_onesp (op1)));
	  common = 1;
	}
      break;

    case TRUTH_ANDIF_EXPR:
    case TRUTH_ORIF_EXPR:
    case TRUTH_AND_EXPR:
    case TRUTH_OR_EXPR:
      result_type = boolean_type_node;
      break;

      /* Shift operations: result has same type as first operand;
	 always convert second operand to int.
	 Also set SHORT_SHIFT if shifting rightward.  */

    case RSHIFT_EXPR:
      if (code0 == INTEGER_TYPE && code1 == INTEGER_TYPE)
	{
	  result_type = type0;
	  if (TREE_CODE (op1) == INTEGER_CST)
	    {
	      if (tree_int_cst_lt (op1, integer_zero_node))
		{
		  if ((complain & tf_warning)
		      && c_inhibit_evaluation_warnings == 0)
		    warning (0, "right shift count is negative");
		}
	      else
		{
		  if (compare_tree_int (op1, TYPE_PRECISION (type0)) >= 0
		      && (complain & tf_warning)
		      && c_inhibit_evaluation_warnings == 0)
		    warning (0, "right shift count >= width of type");
		}
	    }
	  /* Convert the shift-count to an integer, regardless of
	     size of value being shifted.  */
	  if (TYPE_MAIN_VARIANT (TREE_TYPE (op1)) != integer_type_node)
	    op1 = cp_convert (integer_type_node, op1);
	  /* Avoid converting op1 to result_type later.  */
	  converted = 1;
	}
      break;

    case LSHIFT_EXPR:
      if (code0 == INTEGER_TYPE && code1 == INTEGER_TYPE)
	{
	  result_type = type0;
	  if (TREE_CODE (op1) == INTEGER_CST)
	    {
	      if (tree_int_cst_lt (op1, integer_zero_node))
		{
		  if ((complain & tf_warning)
		      && c_inhibit_evaluation_warnings == 0)
		    warning (0, "left shift count is negative");
		}
	      else if (compare_tree_int (op1, TYPE_PRECISION (type0)) >= 0)
		{
		  if ((complain & tf_warning)
		      && c_inhibit_evaluation_warnings == 0)
		    warning (0, "left shift count >= width of type");
		}
	    }
	  /* Convert the shift-count to an integer, regardless of
	     size of value being shifted.  */
	  if (TYPE_MAIN_VARIANT (TREE_TYPE (op1)) != integer_type_node)
	    op1 = cp_convert (integer_type_node, op1);
	  /* Avoid converting op1 to result_type later.  */
	  converted = 1;
	}
      break;

    case RROTATE_EXPR:
    case LROTATE_EXPR:
      if (code0 == INTEGER_TYPE && code1 == INTEGER_TYPE)
	{
	  result_type = type0;
	  if (TREE_CODE (op1) == INTEGER_CST)
	    {
	      if (tree_int_cst_lt (op1, integer_zero_node))
		{
		  if (complain & tf_warning)
		    warning (0, (code == LROTATE_EXPR)
			          ? G_("left rotate count is negative")
   			          : G_("right rotate count is negative"));
		}
	      else if (compare_tree_int (op1, TYPE_PRECISION (type0)) >= 0)
		{
		  if (complain & tf_warning)
		    warning (0, (code == LROTATE_EXPR) 
                                  ? G_("left rotate count >= width of type")
                                  : G_("right rotate count >= width of type"));
		}
	    }
	  /* Convert the shift-count to an integer, regardless of
	     size of value being shifted.  */
	  if (TYPE_MAIN_VARIANT (TREE_TYPE (op1)) != integer_type_node)
	    op1 = cp_convert (integer_type_node, op1);
	}
      break;

    case EQ_EXPR:
    case NE_EXPR:
      if ((complain & tf_warning)
	  && (FLOAT_TYPE_P (type0) || FLOAT_TYPE_P (type1)))
	warning (OPT_Wfloat_equal,
		 "comparing floating point with == or != is unsafe");
      if ((complain & tf_warning)
	  && ((TREE_CODE (orig_op0) == STRING_CST && !integer_zerop (op1))
	      || (TREE_CODE (orig_op1) == STRING_CST && !integer_zerop (op0))))
	warning (OPT_Waddress, "comparison with string literal results in unspecified behaviour");

      build_type = boolean_type_node;
      if ((code0 == INTEGER_TYPE || code0 == REAL_TYPE
	   || code0 == COMPLEX_TYPE || code0 == ENUMERAL_TYPE)
	  && (code1 == INTEGER_TYPE || code1 == REAL_TYPE
	      || code1 == COMPLEX_TYPE || code1 == ENUMERAL_TYPE))
	short_compare = 1;
      else if ((code0 == POINTER_TYPE && code1 == POINTER_TYPE)
	       || (TYPE_PTRMEM_P (type0) && TYPE_PTRMEM_P (type1)))
	result_type = composite_pointer_type (type0, type1, op0, op1,
					      CPO_COMPARISON, complain);
      else if ((code0 == POINTER_TYPE || TYPE_PTRMEM_P (type0))
	       && null_ptr_cst_p (op1))
	{
	  if (TREE_CODE (op0) == ADDR_EXPR
	      && decl_with_nonnull_addr_p (TREE_OPERAND (op0, 0)))
	    {
	      if (complain & tf_warning)
		warning (OPT_Waddress, "the address of %qD will never be NULL",
			 TREE_OPERAND (op0, 0));
	    }
	  result_type = type0;
	}
      else if ((code1 == POINTER_TYPE || TYPE_PTRMEM_P (type1))
	       && null_ptr_cst_p (op0))
	{
	  if (TREE_CODE (op1) == ADDR_EXPR 
	      && decl_with_nonnull_addr_p (TREE_OPERAND (op1, 0)))
	    {
	      if (complain & tf_warning)
		warning (OPT_Waddress, "the address of %qD will never be NULL",
			 TREE_OPERAND (op1, 0));
	    }
	  result_type = type1;
	}
      else if (null_ptr_cst_p (op0) && null_ptr_cst_p (op1))
	/* One of the operands must be of nullptr_t type.  */
        result_type = TREE_TYPE (nullptr_node);
      else if (code0 == POINTER_TYPE && code1 == INTEGER_TYPE)
	{
	  result_type = type0;
	  if (complain & tf_error) 
            permerror (input_location, "ISO C++ forbids comparison between pointer and integer");
          else
            return error_mark_node;
	}
      else if (code0 == INTEGER_TYPE && code1 == POINTER_TYPE)
	{
	  result_type = type1;
	  if (complain & tf_error)
	    permerror (input_location, "ISO C++ forbids comparison between pointer and integer");
          else
            return error_mark_node;
	}
      else if (TYPE_PTRMEMFUNC_P (type0) && null_ptr_cst_p (op1))
	{
	  if (TARGET_PTRMEMFUNC_VBIT_LOCATION
	      == ptrmemfunc_vbit_in_delta)
	    {
	      tree pfn0 = pfn_from_ptrmemfunc (op0);
	      tree delta0 = delta_from_ptrmemfunc (op0);
	      tree e1 = cp_build_binary_op (location,
					    EQ_EXPR,
	  			            pfn0,	
				      	    fold_convert (TREE_TYPE (pfn0),
							  integer_zero_node),
					    complain);
	      tree e2 = cp_build_binary_op (location,
					    BIT_AND_EXPR, 
					    delta0,
				            integer_one_node,
					    complain);
	      e2 = cp_build_binary_op (location,
				       EQ_EXPR, e2, integer_zero_node,
				       complain);
	      op0 = cp_build_binary_op (location,
					TRUTH_ANDIF_EXPR, e1, e2,
					complain);
	      op1 = cp_convert (TREE_TYPE (op0), integer_one_node); 
	    }
     	  else 
	    {
	      op0 = build_ptrmemfunc_access_expr (op0, pfn_identifier);
	      op1 = cp_convert (TREE_TYPE (op0), integer_zero_node); 
	    }
	  result_type = TREE_TYPE (op0);
	}
      else if (TYPE_PTRMEMFUNC_P (type1) && null_ptr_cst_p (op0))
	return cp_build_binary_op (location, code, op1, op0, complain);
      else if (TYPE_PTRMEMFUNC_P (type0) && TYPE_PTRMEMFUNC_P (type1))
	{
	  tree type;
	  /* E will be the final comparison.  */
	  tree e;
	  /* E1 and E2 are for scratch.  */
	  tree e1;
	  tree e2;
	  tree pfn0;
	  tree pfn1;
	  tree delta0;
	  tree delta1;

	  type = composite_pointer_type (type0, type1, op0, op1, 
					 CPO_COMPARISON, complain);

	  if (!same_type_p (TREE_TYPE (op0), type))
	    op0 = cp_convert_and_check (type, op0);
	  if (!same_type_p (TREE_TYPE (op1), type))
	    op1 = cp_convert_and_check (type, op1);

	  if (op0 == error_mark_node || op1 == error_mark_node)
	    return error_mark_node;

	  if (TREE_SIDE_EFFECTS (op0))
	    op0 = save_expr (op0);
	  if (TREE_SIDE_EFFECTS (op1))
	    op1 = save_expr (op1);

	  pfn0 = pfn_from_ptrmemfunc (op0);
	  pfn1 = pfn_from_ptrmemfunc (op1);
	  delta0 = delta_from_ptrmemfunc (op0);
	  delta1 = delta_from_ptrmemfunc (op1);
	  if (TARGET_PTRMEMFUNC_VBIT_LOCATION
	      == ptrmemfunc_vbit_in_delta)
	    {
	      /* We generate:

		 (op0.pfn == op1.pfn
		  && ((op0.delta == op1.delta)
     		       || (!op0.pfn && op0.delta & 1 == 0 
			   && op1.delta & 1 == 0))

	         The reason for the `!op0.pfn' bit is that a NULL
	         pointer-to-member is any member with a zero PFN and
	         LSB of the DELTA field is 0.  */

	      e1 = cp_build_binary_op (location, BIT_AND_EXPR,
				       delta0, 
				       integer_one_node,
				       complain);
	      e1 = cp_build_binary_op (location,
				       EQ_EXPR, e1, integer_zero_node,
				       complain);
	      e2 = cp_build_binary_op (location, BIT_AND_EXPR,
				       delta1,
				       integer_one_node,
				       complain);
	      e2 = cp_build_binary_op (location,
				       EQ_EXPR, e2, integer_zero_node,
				       complain);
	      e1 = cp_build_binary_op (location,
				       TRUTH_ANDIF_EXPR, e2, e1,
				       complain);
	      e2 = cp_build_binary_op (location, EQ_EXPR,
				       pfn0,
				       fold_convert (TREE_TYPE (pfn0),
						     integer_zero_node),
				       complain);
	      e2 = cp_build_binary_op (location,
				       TRUTH_ANDIF_EXPR, e2, e1, complain);
	      e1 = cp_build_binary_op (location,
				       EQ_EXPR, delta0, delta1, complain);
	      e1 = cp_build_binary_op (location,
				       TRUTH_ORIF_EXPR, e1, e2, complain);
	    }
	  else
	    {
	      /* We generate:

	         (op0.pfn == op1.pfn
	         && (!op0.pfn || op0.delta == op1.delta))

	         The reason for the `!op0.pfn' bit is that a NULL
	         pointer-to-member is any member with a zero PFN; the
	         DELTA field is unspecified.  */
 
    	      e1 = cp_build_binary_op (location,
				       EQ_EXPR, delta0, delta1, complain);
	      e2 = cp_build_binary_op (location,
				       EQ_EXPR,
		      		       pfn0,
			   	       fold_convert (TREE_TYPE (pfn0),
						     integer_zero_node),
				       complain);
	      e1 = cp_build_binary_op (location,
				       TRUTH_ORIF_EXPR, e1, e2, complain);
	    }
	  e2 = build2 (EQ_EXPR, boolean_type_node, pfn0, pfn1);
	  e = cp_build_binary_op (location,
				  TRUTH_ANDIF_EXPR, e2, e1, complain);
	  if (code == EQ_EXPR)
	    return e;
	  return cp_build_binary_op (location,
				     EQ_EXPR, e, integer_zero_node, complain);
	}
      else
	{
	  gcc_assert (!TYPE_PTRMEMFUNC_P (type0)
		      || !same_type_p (TYPE_PTRMEMFUNC_FN_TYPE (type0),
				       type1));
	  gcc_assert (!TYPE_PTRMEMFUNC_P (type1)
		      || !same_type_p (TYPE_PTRMEMFUNC_FN_TYPE (type1),
				       type0));
	}

      break;

    case MAX_EXPR:
    case MIN_EXPR:
      if ((code0 == INTEGER_TYPE || code0 == REAL_TYPE)
	   && (code1 == INTEGER_TYPE || code1 == REAL_TYPE))
	shorten = 1;
      else if (code0 == POINTER_TYPE && code1 == POINTER_TYPE)
	result_type = composite_pointer_type (type0, type1, op0, op1,
					      CPO_COMPARISON, complain);
      break;

    case LE_EXPR:
    case GE_EXPR:
    case LT_EXPR:
    case GT_EXPR:
      if (TREE_CODE (orig_op0) == STRING_CST
	  || TREE_CODE (orig_op1) == STRING_CST)
	{
	  if (complain & tf_warning)
	    warning (OPT_Waddress, "comparison with string literal results in unspecified behaviour");
	}

      build_type = boolean_type_node;
      if ((code0 == INTEGER_TYPE || code0 == REAL_TYPE
	   || code0 == ENUMERAL_TYPE)
	   && (code1 == INTEGER_TYPE || code1 == REAL_TYPE
	       || code1 == ENUMERAL_TYPE))
	short_compare = 1;
      else if (code0 == POINTER_TYPE && code1 == POINTER_TYPE)
	result_type = composite_pointer_type (type0, type1, op0, op1,
					      CPO_COMPARISON, complain);
      else if (code0 == POINTER_TYPE && null_ptr_cst_p (op1))
	result_type = type0;
      else if (code1 == POINTER_TYPE && null_ptr_cst_p (op0))
	result_type = type1;
      else if (null_ptr_cst_p (op0) && null_ptr_cst_p (op1))
	/* One of the operands must be of nullptr_t type.  */
        result_type = TREE_TYPE (nullptr_node);
      else if (code0 == POINTER_TYPE && code1 == INTEGER_TYPE)
	{
	  result_type = type0;
	  if (complain & tf_error)
	    permerror (input_location, "ISO C++ forbids comparison between pointer and integer");
          else
            return error_mark_node;
	}
      else if (code0 == INTEGER_TYPE && code1 == POINTER_TYPE)
	{
	  result_type = type1;
	  if (complain & tf_error)
	    permerror (input_location, "ISO C++ forbids comparison between pointer and integer");
          else
            return error_mark_node;
	}
      break;

    case UNORDERED_EXPR:
    case ORDERED_EXPR:
    case UNLT_EXPR:
    case UNLE_EXPR:
    case UNGT_EXPR:
    case UNGE_EXPR:
    case UNEQ_EXPR:
      build_type = integer_type_node;
      if (code0 != REAL_TYPE || code1 != REAL_TYPE)
	{
	  if (complain & tf_error)
	    error ("unordered comparison on non-floating point argument");
	  return error_mark_node;
	}
      common = 1;
      break;

    default:
      break;
    }

  if (((code0 == INTEGER_TYPE || code0 == REAL_TYPE || code0 == COMPLEX_TYPE
	|| code0 == ENUMERAL_TYPE)
       && (code1 == INTEGER_TYPE || code1 == REAL_TYPE
	   || code1 == COMPLEX_TYPE || code1 == ENUMERAL_TYPE)))
    arithmetic_types_p = 1;
  else
    {
      arithmetic_types_p = 0;
      /* Vector arithmetic is only allowed when both sides are vectors.  */
      if (code0 == VECTOR_TYPE && code1 == VECTOR_TYPE)
	{
	  if (!tree_int_cst_equal (TYPE_SIZE (type0), TYPE_SIZE (type1))
	      || !same_scalar_type_ignoring_signedness (TREE_TYPE (type0),
							TREE_TYPE (type1)))
	    {
	      binary_op_error (location, code, type0, type1);
	      return error_mark_node;
	    }
	  arithmetic_types_p = 1;
	}
    }
  /* Determine the RESULT_TYPE, if it is not already known.  */
  if (!result_type
      && arithmetic_types_p
      && (shorten || common || short_compare))
    {
      result_type = cp_common_type (type0, type1);
      do_warn_double_promotion (result_type, type0, type1,
				"implicit conversion from %qT to %qT "
				"to match other operand of binary "
				"expression",
				location);
    }

  if (!result_type)
    {
      if (complain & tf_error)
	error ("invalid operands of types %qT and %qT to binary %qO",
	       TREE_TYPE (orig_op0), TREE_TYPE (orig_op1), code);
      return error_mark_node;
    }

  /* If we're in a template, the only thing we need to know is the
     RESULT_TYPE.  */
  if (processing_template_decl)
    {
      /* Since the middle-end checks the type when doing a build2, we
	 need to build the tree in pieces.  This built tree will never
	 get out of the front-end as we replace it when instantiating
	 the template.  */
      tree tmp = build2 (resultcode,
			 build_type ? build_type : result_type,
			 NULL_TREE, op1);
      TREE_OPERAND (tmp, 0) = op0;
      return tmp;
    }

  if (arithmetic_types_p)
    {
      bool first_complex = (code0 == COMPLEX_TYPE);
      bool second_complex = (code1 == COMPLEX_TYPE);
      int none_complex = (!first_complex && !second_complex);

      /* Adapted from patch for c/24581.  */
      if (first_complex != second_complex
	  && (code == PLUS_EXPR
	      || code == MINUS_EXPR
	      || code == MULT_EXPR
	      || (code == TRUNC_DIV_EXPR && first_complex))
	  && TREE_CODE (TREE_TYPE (result_type)) == REAL_TYPE
	  && flag_signed_zeros)
	{
	  /* An operation on mixed real/complex operands must be
	     handled specially, but the language-independent code can
	     more easily optimize the plain complex arithmetic if
	     -fno-signed-zeros.  */
	  tree real_type = TREE_TYPE (result_type);
	  tree real, imag;
	  if (first_complex)
	    {
	      if (TREE_TYPE (op0) != result_type)
		op0 = cp_convert_and_check (result_type, op0);
	      if (TREE_TYPE (op1) != real_type)
		op1 = cp_convert_and_check (real_type, op1);
	    }
	  else
	    {
	      if (TREE_TYPE (op0) != real_type)
		op0 = cp_convert_and_check (real_type, op0);
	      if (TREE_TYPE (op1) != result_type)
		op1 = cp_convert_and_check (result_type, op1);
	    }
	  if (TREE_CODE (op0) == ERROR_MARK || TREE_CODE (op1) == ERROR_MARK)
	    return error_mark_node;
	  if (first_complex)
	    {
	      op0 = save_expr (op0);
	      real = cp_build_unary_op (REALPART_EXPR, op0, 1, complain);
	      imag = cp_build_unary_op (IMAGPART_EXPR, op0, 1, complain);
	      switch (code)
		{
		case MULT_EXPR:
		case TRUNC_DIV_EXPR:
		  imag = build2 (resultcode, real_type, imag, op1);
		  /* Fall through.  */
		case PLUS_EXPR:
		case MINUS_EXPR:
		  real = build2 (resultcode, real_type, real, op1);
		  break;
		default:
		  gcc_unreachable();
		}
	    }
	  else
	    {
	      op1 = save_expr (op1);
	      real = cp_build_unary_op (REALPART_EXPR, op1, 1, complain);
	      imag = cp_build_unary_op (IMAGPART_EXPR, op1, 1, complain);
	      switch (code)
		{
		case MULT_EXPR:
		  imag = build2 (resultcode, real_type, op0, imag);
		  /* Fall through.  */
		case PLUS_EXPR:
		  real = build2 (resultcode, real_type, op0, real);
		  break;
		case MINUS_EXPR:
		  real = build2 (resultcode, real_type, op0, real);
		  imag = build1 (NEGATE_EXPR, real_type, imag);
		  break;
		default:
		  gcc_unreachable();
		}
	    }
	  return build2 (COMPLEX_EXPR, result_type, real, imag);
	}

      /* For certain operations (which identify themselves by shorten != 0)
	 if both args were extended from the same smaller type,
	 do the arithmetic in that type and then extend.

	 shorten !=0 and !=1 indicates a bitwise operation.
	 For them, this optimization is safe only if
	 both args are zero-extended or both are sign-extended.
	 Otherwise, we might change the result.
	 E.g., (short)-1 | (unsigned short)-1 is (int)-1
	 but calculated in (unsigned short) it would be (unsigned short)-1.  */

      if (shorten && none_complex)
	{
	  final_type = result_type;
	  result_type = shorten_binary_op (result_type, op0, op1, 
					   shorten == -1);
	}

      /* Comparison operations are shortened too but differently.
	 They identify themselves by setting short_compare = 1.  */

      if (short_compare)
	{
	  /* Don't write &op0, etc., because that would prevent op0
	     from being kept in a register.
	     Instead, make copies of the our local variables and
	     pass the copies by reference, then copy them back afterward.  */
	  tree xop0 = op0, xop1 = op1, xresult_type = result_type;
	  enum tree_code xresultcode = resultcode;
	  tree val
	    = shorten_compare (&xop0, &xop1, &xresult_type, &xresultcode);
	  if (val != 0)
	    return cp_convert (boolean_type_node, val);
	  op0 = xop0, op1 = xop1;
	  converted = 1;
	  resultcode = xresultcode;
	}

      if ((short_compare || code == MIN_EXPR || code == MAX_EXPR)
	  && warn_sign_compare
	  && !TREE_NO_WARNING (orig_op0)
	  && !TREE_NO_WARNING (orig_op1)
	  /* Do not warn until the template is instantiated; we cannot
	     bound the ranges of the arguments until that point.  */
	  && !processing_template_decl
          && (complain & tf_warning)
	  && c_inhibit_evaluation_warnings == 0)
	{
	  warn_for_sign_compare (location, orig_op0, orig_op1, op0, op1, 
				 result_type, resultcode);
	}
    }

  /* If CONVERTED is zero, both args will be converted to type RESULT_TYPE.
     Then the expression will be built.
     It will be given type FINAL_TYPE if that is nonzero;
     otherwise, it will be given type RESULT_TYPE.  */
  if (! converted)
    {
      if (TREE_TYPE (op0) != result_type)
	op0 = cp_convert_and_check (result_type, op0);
      if (TREE_TYPE (op1) != result_type)
	op1 = cp_convert_and_check (result_type, op1);

      if (op0 == error_mark_node || op1 == error_mark_node)
	return error_mark_node;
    }

  if (build_type == NULL_TREE)
    build_type = result_type;

  result = build2 (resultcode, build_type, op0, op1);
  result = fold_if_not_in_template (result);
  if (final_type != 0)
    result = cp_convert (final_type, result);

  if (TREE_OVERFLOW_P (result) 
      && !TREE_OVERFLOW_P (op0) 
      && !TREE_OVERFLOW_P (op1))
    overflow_warning (location, result);

  return result;
}

/* Return a tree for the sum or difference (RESULTCODE says which)
   of pointer PTROP and integer INTOP.  */

static tree
cp_pointer_int_sum (enum tree_code resultcode, tree ptrop, tree intop)
{
  tree res_type = TREE_TYPE (ptrop);

  /* pointer_int_sum() uses size_in_bytes() on the TREE_TYPE(res_type)
     in certain circumstance (when it's valid to do so).  So we need
     to make sure it's complete.  We don't need to check here, if we
     can actually complete it at all, as those checks will be done in
     pointer_int_sum() anyway.  */
  complete_type (TREE_TYPE (res_type));

  return pointer_int_sum (input_location, resultcode, ptrop,
			  fold_if_not_in_template (intop));
}

/* Return a tree for the difference of pointers OP0 and OP1.
   The resulting tree has type int.  */

static tree
pointer_diff (tree op0, tree op1, tree ptrtype)
{
  tree result;
  tree restype = ptrdiff_type_node;
  tree target_type = TREE_TYPE (ptrtype);

  if (!complete_type_or_else (target_type, NULL_TREE))
    return error_mark_node;

  if (TREE_CODE (target_type) == VOID_TYPE)
    permerror (input_location, "ISO C++ forbids using pointer of type %<void *%> in subtraction");
  if (TREE_CODE (target_type) == FUNCTION_TYPE)
    permerror (input_location, "ISO C++ forbids using pointer to a function in subtraction");
  if (TREE_CODE (target_type) == METHOD_TYPE)
    permerror (input_location, "ISO C++ forbids using pointer to a method in subtraction");

  /* First do the subtraction as integers;
     then drop through to build the divide operator.  */

  op0 = cp_build_binary_op (input_location,
			    MINUS_EXPR,
			    cp_convert (restype, op0),
			    cp_convert (restype, op1),
			    tf_warning_or_error);

  /* This generates an error if op1 is a pointer to an incomplete type.  */
  if (!COMPLETE_TYPE_P (TREE_TYPE (TREE_TYPE (op1))))
    error ("invalid use of a pointer to an incomplete type in pointer arithmetic");

  op1 = (TYPE_PTROB_P (ptrtype)
	 ? size_in_bytes (target_type)
	 : integer_one_node);

  /* Do the division.  */

  result = build2 (EXACT_DIV_EXPR, restype, op0, cp_convert (restype, op1));
  return fold_if_not_in_template (result);
}

/* Construct and perhaps optimize a tree representation
   for a unary operation.  CODE, a tree_code, specifies the operation
   and XARG is the operand.  */

tree
build_x_unary_op (enum tree_code code, tree xarg, tsubst_flags_t complain)
{
  tree orig_expr = xarg;
  tree exp;
  int ptrmem = 0;

  if (processing_template_decl)
    {
      if (type_dependent_expression_p (xarg))
	return build_min_nt (code, xarg, NULL_TREE);

      xarg = build_non_dependent_expr (xarg);
    }

  exp = NULL_TREE;

  /* [expr.unary.op] says:

       The address of an object of incomplete type can be taken.

     (And is just the ordinary address operator, not an overloaded
     "operator &".)  However, if the type is a template
     specialization, we must complete the type at this point so that
     an overloaded "operator &" will be available if required.  */
  if (code == ADDR_EXPR
      && TREE_CODE (xarg) != TEMPLATE_ID_EXPR
      && ((CLASS_TYPE_P (TREE_TYPE (xarg))
	   && !COMPLETE_TYPE_P (complete_type (TREE_TYPE (xarg))))
	  || (TREE_CODE (xarg) == OFFSET_REF)))
    /* Don't look for a function.  */;
  else
    exp = build_new_op (code, LOOKUP_NORMAL, xarg, NULL_TREE, NULL_TREE,
			/*overloaded_p=*/NULL, complain);
  if (!exp && code == ADDR_EXPR)
    {
      if (is_overloaded_fn (xarg))
	{
	  tree fn = get_first_fn (xarg);
	  if (DECL_CONSTRUCTOR_P (fn) || DECL_DESTRUCTOR_P (fn))
	    {
	      error (DECL_CONSTRUCTOR_P (fn)
                     ? G_("taking address of constructor %qE")
                     : G_("taking address of destructor %qE"),
                     xarg);
	      return error_mark_node;
	    }
	}

      /* A pointer to member-function can be formed only by saying
	 &X::mf.  */
      if (!flag_ms_extensions && TREE_CODE (TREE_TYPE (xarg)) == METHOD_TYPE
	  && (TREE_CODE (xarg) != OFFSET_REF || !PTRMEM_OK_P (xarg)))
	{
	  if (TREE_CODE (xarg) != OFFSET_REF
	      || !TYPE_P (TREE_OPERAND (xarg, 0)))
	    {
              error ("invalid use of %qE to form a pointer-to-member-function",
                     xarg);
              if (TREE_CODE (xarg) != OFFSET_REF)
                inform (input_location, "  a qualified-id is required");
	      return error_mark_node;
	    }
	  else
	    {
	      error ("parentheses around %qE cannot be used to form a"
		     " pointer-to-member-function",
		     xarg);
	      PTRMEM_OK_P (xarg) = 1;
	    }
	}

      if (TREE_CODE (xarg) == OFFSET_REF)
	{
	  ptrmem = PTRMEM_OK_P (xarg);

	  if (!ptrmem && !flag_ms_extensions
	      && TREE_CODE (TREE_TYPE (TREE_OPERAND (xarg, 1))) == METHOD_TYPE)
	    {
	      /* A single non-static member, make sure we don't allow a
		 pointer-to-member.  */
	      xarg = build2 (OFFSET_REF, TREE_TYPE (xarg),
			     TREE_OPERAND (xarg, 0),
			     ovl_cons (TREE_OPERAND (xarg, 1), NULL_TREE));
	      PTRMEM_OK_P (xarg) = ptrmem;
	    }
	}

      exp = cp_build_addr_expr_strict (xarg, complain);
    }

  if (processing_template_decl && exp != error_mark_node)
    exp = build_min_non_dep (code, exp, orig_expr,
			     /*For {PRE,POST}{INC,DEC}REMENT_EXPR*/NULL_TREE);
  if (TREE_CODE (exp) == ADDR_EXPR)
    PTRMEM_OK_P (exp) = ptrmem;
  return exp;
}

/* Like c_common_truthvalue_conversion, but handle pointer-to-member
   constants, where a null value is represented by an INTEGER_CST of
   -1.  */

tree
cp_truthvalue_conversion (tree expr)
{
  tree type = TREE_TYPE (expr);
  if (TYPE_PTRMEM_P (type))
    return build_binary_op (EXPR_LOCATION (expr),
			    NE_EXPR, expr, integer_zero_node, 1);
  else
    return c_common_truthvalue_conversion (input_location, expr);
}

/* Just like cp_truthvalue_conversion, but we want a CLEANUP_POINT_EXPR.  */

tree
condition_conversion (tree expr)
{
  tree t;
  if (processing_template_decl)
    return expr;
  t = perform_implicit_conversion_flags (boolean_type_node, expr,
					 tf_warning_or_error, LOOKUP_NORMAL);
  t = fold_build_cleanup_point_expr (boolean_type_node, t);
  return t;
}

/* Returns the address of T.  This function will fold away
   ADDR_EXPR of INDIRECT_REF.  */

tree
build_address (tree t)
{
  if (error_operand_p (t) || !cxx_mark_addressable (t))
    return error_mark_node;
  t = build_fold_addr_expr (t);
  if (TREE_CODE (t) != ADDR_EXPR)
    t = rvalue (t);
  return t;
}

/* Returns the address of T with type TYPE.  */

tree
build_typed_address (tree t, tree type)
{
  if (error_operand_p (t) || !cxx_mark_addressable (t))
    return error_mark_node;
  t = build_fold_addr_expr_with_type (t, type);
  if (TREE_CODE (t) != ADDR_EXPR)
    t = rvalue (t);
  return t;
}

/* Return a NOP_EXPR converting EXPR to TYPE.  */

tree
build_nop (tree type, tree expr)
{
  if (type == error_mark_node || error_operand_p (expr))
    return expr;
  return build1 (NOP_EXPR, type, expr);
}

/* Take the address of ARG, whatever that means under C++ semantics.
   If STRICT_LVALUE is true, require an lvalue; otherwise, allow xvalues
   and class rvalues as well.

   Nothing should call this function directly; instead, callers should use
   cp_build_addr_expr or cp_build_addr_expr_strict.  */

static tree
cp_build_addr_expr_1 (tree arg, bool strict_lvalue, tsubst_flags_t complain)
{
  tree argtype;
  tree val;

  if (!arg || error_operand_p (arg))
    return error_mark_node;

  arg = mark_lvalue_use (arg);
  argtype = lvalue_type (arg);

  gcc_assert (TREE_CODE (arg) != IDENTIFIER_NODE
	      || !IDENTIFIER_OPNAME_P (arg));

  if (TREE_CODE (arg) == COMPONENT_REF && type_unknown_p (arg)
      && !really_overloaded_fn (TREE_OPERAND (arg, 1)))
    {
      /* They're trying to take the address of a unique non-static
	 member function.  This is ill-formed (except in MS-land),
	 but let's try to DTRT.
	 Note: We only handle unique functions here because we don't
	 want to complain if there's a static overload; non-unique
	 cases will be handled by instantiate_type.  But we need to
	 handle this case here to allow casts on the resulting PMF.
	 We could defer this in non-MS mode, but it's easier to give
	 a useful error here.  */

      /* Inside constant member functions, the `this' pointer
	 contains an extra const qualifier.  TYPE_MAIN_VARIANT
	 is used here to remove this const from the diagnostics
	 and the created OFFSET_REF.  */
      tree base = TYPE_MAIN_VARIANT (TREE_TYPE (TREE_OPERAND (arg, 0)));
      tree fn = get_first_fn (TREE_OPERAND (arg, 1));
      mark_used (fn);

      if (! flag_ms_extensions)
	{
	  tree name = DECL_NAME (fn);
	  if (!(complain & tf_error))
	    return error_mark_node;
	  else if (current_class_type
		   && TREE_OPERAND (arg, 0) == current_class_ref)
	    /* An expression like &memfn.  */
	    permerror (input_location, "ISO C++ forbids taking the address of an unqualified"
		       " or parenthesized non-static member function to form"
		       " a pointer to member function.  Say %<&%T::%D%>",
		       base, name);
	  else
	    permerror (input_location, "ISO C++ forbids taking the address of a bound member"
		       " function to form a pointer to member function."
		       "  Say %<&%T::%D%>",
		       base, name);
	}
      arg = build_offset_ref (base, fn, /*address_p=*/true);
    }

  /* Uninstantiated types are all functions.  Taking the
     address of a function is a no-op, so just return the
     argument.  */
  if (type_unknown_p (arg))
    return build1 (ADDR_EXPR, unknown_type_node, arg);

  if (TREE_CODE (arg) == OFFSET_REF)
    /* We want a pointer to member; bypass all the code for actually taking
       the address of something.  */
    goto offset_ref;

  /* Anything not already handled and not a true memory reference
     is an error.  */
  if (TREE_CODE (argtype) != FUNCTION_TYPE
      && TREE_CODE (argtype) != METHOD_TYPE)
    {
      cp_lvalue_kind kind = lvalue_kind (arg);
      if (kind == clk_none)
	{
	  if (complain & tf_error)
	    lvalue_error (lv_addressof);
	  return error_mark_node;
	}
      if (strict_lvalue && (kind & (clk_rvalueref|clk_class)))
	{
	  if (!(complain & tf_error))
	    return error_mark_node;
	  if (kind & clk_class)
	    /* Make this a permerror because we used to accept it.  */
	    permerror (input_location, "taking address of temporary");
	  else
	    error ("taking address of xvalue (rvalue reference)");
	}
    }

  if (TREE_CODE (argtype) == REFERENCE_TYPE)
    {
      tree type = build_pointer_type (TREE_TYPE (argtype));
      arg = build1 (CONVERT_EXPR, type, arg);
      return arg;
    }
  else if (pedantic && DECL_MAIN_P (arg))
    {
      /* ARM $3.4 */
      /* Apparently a lot of autoconf scripts for C++ packages do this,
	 so only complain if -pedantic.  */
      if (complain & (flag_pedantic_errors ? tf_error : tf_warning))
	pedwarn (input_location, OPT_pedantic,
		 "ISO C++ forbids taking address of function %<::main%>");
      else if (flag_pedantic_errors)
	return error_mark_node;
    }

  /* Let &* cancel out to simplify resulting code.  */
  if (TREE_CODE (arg) == INDIRECT_REF)
    {
      /* We don't need to have `current_class_ptr' wrapped in a
	 NON_LVALUE_EXPR node.  */
      if (arg == current_class_ref)
	return current_class_ptr;

      arg = TREE_OPERAND (arg, 0);
      if (TREE_CODE (TREE_TYPE (arg)) == REFERENCE_TYPE)
	{
	  tree type = build_pointer_type (TREE_TYPE (TREE_TYPE (arg)));
	  arg = build1 (CONVERT_EXPR, type, arg);
	}
      else
	/* Don't let this be an lvalue.  */
	arg = rvalue (arg);
      return arg;
    }

  /* ??? Cope with user tricks that amount to offsetof.  */
  if (TREE_CODE (argtype) != FUNCTION_TYPE
      && TREE_CODE (argtype) != METHOD_TYPE
      && argtype != unknown_type_node
      && (val = get_base_address (arg))
      && TREE_CODE (val) == INDIRECT_REF
      && TREE_CONSTANT (TREE_OPERAND (val, 0)))
    {
      tree type = build_pointer_type (argtype);
      tree op0 = fold_convert (type, TREE_OPERAND (val, 0));
      tree op1 = fold_convert (sizetype, fold_offsetof (arg, val));
      return fold_build2 (POINTER_PLUS_EXPR, type, op0, op1);
    }

  /* Handle complex lvalues (when permitted)
     by reduction to simpler cases.  */
  val = unary_complex_lvalue (ADDR_EXPR, arg);
  if (val != 0)
    return val;

  switch (TREE_CODE (arg))
    {
    CASE_CONVERT:
    case FLOAT_EXPR:
    case FIX_TRUNC_EXPR:
      /* Even if we're not being pedantic, we cannot allow this
	 extension when we're instantiating in a SFINAE
	 context.  */
      if (! lvalue_p (arg) && complain == tf_none)
	{
	  if (complain & tf_error)
	    permerror (input_location, "ISO C++ forbids taking the address of a cast to a non-lvalue expression");
	  else
	    return error_mark_node;
	}
      break;

    case BASELINK:
      arg = BASELINK_FUNCTIONS (arg);
      /* Fall through.  */

    case OVERLOAD:
      arg = OVL_CURRENT (arg);
      break;

    case OFFSET_REF:
    offset_ref:
      /* Turn a reference to a non-static data member into a
	 pointer-to-member.  */
      {
	tree type;
	tree t;

	gcc_assert (PTRMEM_OK_P (arg));

	t = TREE_OPERAND (arg, 1);
	if (TREE_CODE (TREE_TYPE (t)) == REFERENCE_TYPE)
	  {
	    if (complain & tf_error)
	      error ("cannot create pointer to reference member %qD", t);
	    return error_mark_node;
	  }

	type = build_ptrmem_type (context_for_name_lookup (t),
				  TREE_TYPE (t));
	t = make_ptrmem_cst (type, TREE_OPERAND (arg, 1));
	return t;
      }

    default:
      break;
    }

  if (argtype != error_mark_node)
    argtype = build_pointer_type (argtype);

  /* In a template, we are processing a non-dependent expression
     so we can just form an ADDR_EXPR with the correct type.  */
  if (processing_template_decl || TREE_CODE (arg) != COMPONENT_REF)
    {
      val = build_address (arg);
      if (TREE_CODE (arg) == OFFSET_REF)
	PTRMEM_OK_P (val) = PTRMEM_OK_P (arg);
    }
  else if (TREE_CODE (TREE_OPERAND (arg, 1)) == BASELINK)
    {
      tree fn = BASELINK_FUNCTIONS (TREE_OPERAND (arg, 1));

      /* We can only get here with a single static member
	 function.  */
      gcc_assert (TREE_CODE (fn) == FUNCTION_DECL
		  && DECL_STATIC_FUNCTION_P (fn));
      mark_used (fn);
      val = build_address (fn);
      if (TREE_SIDE_EFFECTS (TREE_OPERAND (arg, 0)))
	/* Do not lose object's side effects.  */
	val = build2 (COMPOUND_EXPR, TREE_TYPE (val),
		      TREE_OPERAND (arg, 0), val);
    }
  else if (DECL_C_BIT_FIELD (TREE_OPERAND (arg, 1)))
    {
      if (complain & tf_error)
	error ("attempt to take address of bit-field structure member %qD",
	       TREE_OPERAND (arg, 1));
      return error_mark_node;
    }
  else
    {
      tree object = TREE_OPERAND (arg, 0);
      tree field = TREE_OPERAND (arg, 1);
      gcc_assert (same_type_ignoring_top_level_qualifiers_p
		  (TREE_TYPE (object), decl_type_context (field)));
      val = build_address (arg);
    }

  if (TREE_CODE (argtype) == POINTER_TYPE
      && TREE_CODE (TREE_TYPE (argtype)) == METHOD_TYPE)
    {
      build_ptrmemfunc_type (argtype);
      val = build_ptrmemfunc (argtype, val, 0,
			      /*c_cast_p=*/false,
			      tf_warning_or_error);
    }

  return val;
}

/* Take the address of ARG if it has one, even if it's an rvalue.  */

tree
cp_build_addr_expr (tree arg, tsubst_flags_t complain)
{
  return cp_build_addr_expr_1 (arg, 0, complain);
}

/* Take the address of ARG, but only if it's an lvalue.  */

tree
cp_build_addr_expr_strict (tree arg, tsubst_flags_t complain)
{
  return cp_build_addr_expr_1 (arg, 1, complain);
}

/* C++: Must handle pointers to members.

   Perhaps type instantiation should be extended to handle conversion
   from aggregates to types we don't yet know we want?  (Or are those
   cases typically errors which should be reported?)

   NOCONVERT nonzero suppresses the default promotions
   (such as from short to int).  */

tree
cp_build_unary_op (enum tree_code code, tree xarg, int noconvert, 
                   tsubst_flags_t complain)
{
  /* No default_conversion here.  It causes trouble for ADDR_EXPR.  */
  tree arg = xarg;
  tree argtype = 0;
  const char *errstring = NULL;
  tree val;
  const char *invalid_op_diag;

  if (!arg || error_operand_p (arg))
    return error_mark_node;

  if ((invalid_op_diag
       = targetm.invalid_unary_op ((code == UNARY_PLUS_EXPR
				    ? CONVERT_EXPR
				    : code),
				   TREE_TYPE (xarg))))
    {
      error (invalid_op_diag);
      return error_mark_node;
    }

  switch (code)
    {
    case UNARY_PLUS_EXPR:
    case NEGATE_EXPR:
      {
	int flags = WANT_ARITH | WANT_ENUM;
	/* Unary plus (but not unary minus) is allowed on pointers.  */
	if (code == UNARY_PLUS_EXPR)
	  flags |= WANT_POINTER;
	arg = build_expr_type_conversion (flags, arg, true);
	if (!arg)
	  errstring = (code == NEGATE_EXPR
		       ? _("wrong type argument to unary minus")
		       : _("wrong type argument to unary plus"));
	else
	  {
	    if (!noconvert && CP_INTEGRAL_TYPE_P (TREE_TYPE (arg)))
	      arg = perform_integral_promotions (arg);

	    /* Make sure the result is not an lvalue: a unary plus or minus
	       expression is always a rvalue.  */
	    arg = rvalue (arg);
	  }
      }
      break;

    case BIT_NOT_EXPR:
      if (TREE_CODE (TREE_TYPE (arg)) == COMPLEX_TYPE)
	{
	  code = CONJ_EXPR;
	  if (!noconvert)
	    arg = default_conversion (arg);
	}
      else if (!(arg = build_expr_type_conversion (WANT_INT | WANT_ENUM
						   | WANT_VECTOR_OR_COMPLEX,
						   arg, true)))
	errstring = _("wrong type argument to bit-complement");
      else if (!noconvert && CP_INTEGRAL_TYPE_P (TREE_TYPE (arg)))
	arg = perform_integral_promotions (arg);
      break;

    case ABS_EXPR:
      if (!(arg = build_expr_type_conversion (WANT_ARITH | WANT_ENUM, arg, true)))
	errstring = _("wrong type argument to abs");
      else if (!noconvert)
	arg = default_conversion (arg);
      break;

    case CONJ_EXPR:
      /* Conjugating a real value is a no-op, but allow it anyway.  */
      if (!(arg = build_expr_type_conversion (WANT_ARITH | WANT_ENUM, arg, true)))
	errstring = _("wrong type argument to conjugation");
      else if (!noconvert)
	arg = default_conversion (arg);
      break;

    case TRUTH_NOT_EXPR:
      arg = perform_implicit_conversion (boolean_type_node, arg,
					 complain);
      val = invert_truthvalue_loc (input_location, arg);
      if (arg != error_mark_node)
	return val;
      errstring = _("in argument to unary !");
      break;

    case NOP_EXPR:
      break;

    case REALPART_EXPR:
      if (TREE_CODE (arg) == COMPLEX_CST)
	return TREE_REALPART (arg);
      else if (TREE_CODE (TREE_TYPE (arg)) == COMPLEX_TYPE)
	{
	  arg = build1 (REALPART_EXPR, TREE_TYPE (TREE_TYPE (arg)), arg);
	  return fold_if_not_in_template (arg);
	}
      else
	return arg;

    case IMAGPART_EXPR:
      if (TREE_CODE (arg) == COMPLEX_CST)
	return TREE_IMAGPART (arg);
      else if (TREE_CODE (TREE_TYPE (arg)) == COMPLEX_TYPE)
	{
	  arg = build1 (IMAGPART_EXPR, TREE_TYPE (TREE_TYPE (arg)), arg);
	  return fold_if_not_in_template (arg);
	}
      else
	return cp_convert (TREE_TYPE (arg), integer_zero_node);

    case PREINCREMENT_EXPR:
    case POSTINCREMENT_EXPR:
    case PREDECREMENT_EXPR:
    case POSTDECREMENT_EXPR:
      /* Handle complex lvalues (when permitted)
	 by reduction to simpler cases.  */

      val = unary_complex_lvalue (code, arg);
      if (val != 0)
	return val;

      arg = mark_lvalue_use (arg);

      /* Increment or decrement the real part of the value,
	 and don't change the imaginary part.  */
      if (TREE_CODE (TREE_TYPE (arg)) == COMPLEX_TYPE)
	{
	  tree real, imag;

	  arg = stabilize_reference (arg);
	  real = cp_build_unary_op (REALPART_EXPR, arg, 1, complain);
	  imag = cp_build_unary_op (IMAGPART_EXPR, arg, 1, complain);
	  real = cp_build_unary_op (code, real, 1, complain);
	  if (real == error_mark_node || imag == error_mark_node)
	    return error_mark_node;
	  return build2 (COMPLEX_EXPR, TREE_TYPE (arg),
			 real, imag);
	}

      /* Report invalid types.  */

      if (!(arg = build_expr_type_conversion (WANT_ARITH | WANT_POINTER,
					      arg, true)))
	{
	  if (code == PREINCREMENT_EXPR)
	    errstring = _("no pre-increment operator for type");
	  else if (code == POSTINCREMENT_EXPR)
	    errstring = _("no post-increment operator for type");
	  else if (code == PREDECREMENT_EXPR)
	    errstring = _("no pre-decrement operator for type");
	  else
	    errstring = _("no post-decrement operator for type");
	  break;
	}
      else if (arg == error_mark_node)
	return error_mark_node;

      /* Report something read-only.  */

      if (CP_TYPE_CONST_P (TREE_TYPE (arg))
	  || TREE_READONLY (arg)) 
        {
          if (complain & tf_error)
            readonly_error (arg, ((code == PREINCREMENT_EXPR
                                   || code == POSTINCREMENT_EXPR)
                                  ? REK_INCREMENT : REK_DECREMENT));
          else
            return error_mark_node;
        }

      {
	tree inc;
	tree declared_type = unlowered_expr_type (arg);

	argtype = TREE_TYPE (arg);

	/* ARM $5.2.5 last annotation says this should be forbidden.  */
	if (TREE_CODE (argtype) == ENUMERAL_TYPE)
          {
            if (complain & tf_error)
              permerror (input_location, (code == PREINCREMENT_EXPR || code == POSTINCREMENT_EXPR)
                         ? G_("ISO C++ forbids incrementing an enum")
                         : G_("ISO C++ forbids decrementing an enum"));
            else
              return error_mark_node;
          }

	/* Compute the increment.  */

	if (TREE_CODE (argtype) == POINTER_TYPE)
	  {
	    tree type = complete_type (TREE_TYPE (argtype));

	    if (!COMPLETE_OR_VOID_TYPE_P (type))
              {
                if (complain & tf_error)
                  error (((code == PREINCREMENT_EXPR
                           || code == POSTINCREMENT_EXPR))
                         ? G_("cannot increment a pointer to incomplete type %qT")
                         : G_("cannot decrement a pointer to incomplete type %qT"),
                         TREE_TYPE (argtype));
                else
                  return error_mark_node;
              }
	    else if ((pedantic || warn_pointer_arith)
		     && !TYPE_PTROB_P (argtype)) 
              {
                if (complain & tf_error)
                  permerror (input_location, (code == PREINCREMENT_EXPR
                              || code == POSTINCREMENT_EXPR)
                             ? G_("ISO C++ forbids incrementing a pointer of type %qT")
                             : G_("ISO C++ forbids decrementing a pointer of type %qT"),
                             argtype);
                else
                  return error_mark_node;
              }

	    inc = cxx_sizeof_nowarn (TREE_TYPE (argtype));
	  }
	else
	  inc = integer_one_node;

	inc = cp_convert (argtype, inc);

	/* Complain about anything else that is not a true lvalue.  */
	if (!lvalue_or_else (arg, ((code == PREINCREMENT_EXPR
				    || code == POSTINCREMENT_EXPR)
				   ? lv_increment : lv_decrement),
                             complain))
	  return error_mark_node;

	/* Forbid using -- on `bool'.  */
	if (TREE_CODE (declared_type) == BOOLEAN_TYPE)
	  {
	    if (code == POSTDECREMENT_EXPR || code == PREDECREMENT_EXPR)
	      {
                if (complain & tf_error)
                  error ("invalid use of Boolean expression as operand "
                         "to %<operator--%>");
		return error_mark_node;
	      }
	    val = boolean_increment (code, arg);
	  }
	else
	  val = build2 (code, TREE_TYPE (arg), arg, inc);

	TREE_SIDE_EFFECTS (val) = 1;
	return val;
      }

    case ADDR_EXPR:
      /* Note that this operation never does default_conversion
	 regardless of NOCONVERT.  */
      return cp_build_addr_expr (arg, complain);

    default:
      break;
    }

  if (!errstring)
    {
      if (argtype == 0)
	argtype = TREE_TYPE (arg);
      return fold_if_not_in_template (build1 (code, argtype, arg));
    }

  if (complain & tf_error)
    error ("%s", errstring);
  return error_mark_node;
}

/* Hook for the c-common bits that build a unary op.  */
tree
build_unary_op (location_t location ATTRIBUTE_UNUSED,
		enum tree_code code, tree xarg, int noconvert)
{
  return cp_build_unary_op (code, xarg, noconvert, tf_warning_or_error);
}

/* Apply unary lvalue-demanding operator CODE to the expression ARG
   for certain kinds of expressions which are not really lvalues
   but which we can accept as lvalues.

   If ARG is not a kind of expression we can handle, return
   NULL_TREE.  */

tree
unary_complex_lvalue (enum tree_code code, tree arg)
{
  /* Inside a template, making these kinds of adjustments is
     pointless; we are only concerned with the type of the
     expression.  */
  if (processing_template_decl)
    return NULL_TREE;

  /* Handle (a, b) used as an "lvalue".  */
  if (TREE_CODE (arg) == COMPOUND_EXPR)
    {
      tree real_result = cp_build_unary_op (code, TREE_OPERAND (arg, 1), 0,
                                            tf_warning_or_error);
      return build2 (COMPOUND_EXPR, TREE_TYPE (real_result),
		     TREE_OPERAND (arg, 0), real_result);
    }

  /* Handle (a ? b : c) used as an "lvalue".  */
  if (TREE_CODE (arg) == COND_EXPR
      || TREE_CODE (arg) == MIN_EXPR || TREE_CODE (arg) == MAX_EXPR)
    return rationalize_conditional_expr (code, arg, tf_warning_or_error);

  /* Handle (a = b), (++a), and (--a) used as an "lvalue".  */
  if (TREE_CODE (arg) == MODIFY_EXPR
      || TREE_CODE (arg) == PREINCREMENT_EXPR
      || TREE_CODE (arg) == PREDECREMENT_EXPR)
    {
      tree lvalue = TREE_OPERAND (arg, 0);
      if (TREE_SIDE_EFFECTS (lvalue))
	{
	  lvalue = stabilize_reference (lvalue);
	  arg = build2 (TREE_CODE (arg), TREE_TYPE (arg),
			lvalue, TREE_OPERAND (arg, 1));
	}
      return unary_complex_lvalue
	(code, build2 (COMPOUND_EXPR, TREE_TYPE (lvalue), arg, lvalue));
    }

  if (code != ADDR_EXPR)
    return NULL_TREE;

  /* Handle (a = b) used as an "lvalue" for `&'.  */
  if (TREE_CODE (arg) == MODIFY_EXPR
      || TREE_CODE (arg) == INIT_EXPR)
    {
      tree real_result = cp_build_unary_op (code, TREE_OPERAND (arg, 0), 0,
                                            tf_warning_or_error);
      arg = build2 (COMPOUND_EXPR, TREE_TYPE (real_result),
		    arg, real_result);
      TREE_NO_WARNING (arg) = 1;
      return arg;
    }

  if (TREE_CODE (TREE_TYPE (arg)) == FUNCTION_TYPE
      || TREE_CODE (TREE_TYPE (arg)) == METHOD_TYPE
      || TREE_CODE (arg) == OFFSET_REF)
    return NULL_TREE;

  /* We permit compiler to make function calls returning
     objects of aggregate type look like lvalues.  */
  {
    tree targ = arg;

    if (TREE_CODE (targ) == SAVE_EXPR)
      targ = TREE_OPERAND (targ, 0);

    if (TREE_CODE (targ) == CALL_EXPR && MAYBE_CLASS_TYPE_P (TREE_TYPE (targ)))
      {
	if (TREE_CODE (arg) == SAVE_EXPR)
	  targ = arg;
	else
	  targ = build_cplus_new (TREE_TYPE (arg), arg);
	return build1 (ADDR_EXPR, build_pointer_type (TREE_TYPE (arg)), targ);
      }

    if (TREE_CODE (arg) == SAVE_EXPR && TREE_CODE (targ) == INDIRECT_REF)
      return build3 (SAVE_EXPR, build_pointer_type (TREE_TYPE (arg)),
		     TREE_OPERAND (targ, 0), current_function_decl, NULL);
  }

  /* Don't let anything else be handled specially.  */
  return NULL_TREE;
}

/* Mark EXP saying that we need to be able to take the
   address of it; it should not be allocated in a register.
   Value is true if successful.

   C++: we do not allow `current_class_ptr' to be addressable.  */

bool
cxx_mark_addressable (tree exp)
{
  tree x = exp;

  while (1)
    switch (TREE_CODE (x))
      {
      case ADDR_EXPR:
      case COMPONENT_REF:
      case ARRAY_REF:
      case REALPART_EXPR:
      case IMAGPART_EXPR:
	x = TREE_OPERAND (x, 0);
	break;

      case PARM_DECL:
	if (x == current_class_ptr)
	  {
	    error ("cannot take the address of %<this%>, which is an rvalue expression");
	    TREE_ADDRESSABLE (x) = 1; /* so compiler doesn't die later.  */
	    return true;
	  }
	/* Fall through.  */

      case VAR_DECL:
	/* Caller should not be trying to mark initialized
	   constant fields addressable.  */
	gcc_assert (DECL_LANG_SPECIFIC (x) == 0
		    || DECL_IN_AGGR_P (x) == 0
		    || TREE_STATIC (x)
		    || DECL_EXTERNAL (x));
	/* Fall through.  */

      case CONST_DECL:
      case RESULT_DECL:
	if (DECL_REGISTER (x) && !TREE_ADDRESSABLE (x)
	    && !DECL_ARTIFICIAL (x))
	  {
	    if (TREE_CODE (x) == VAR_DECL && DECL_HARD_REGISTER (x))
	      {
		error
		  ("address of explicit register variable %qD requested", x);
		return false;
	      }
	    else if (extra_warnings)
	      warning
		(OPT_Wextra, "address requested for %qD, which is declared %<register%>", x);
	  }
	TREE_ADDRESSABLE (x) = 1;
	return true;

      case FUNCTION_DECL:
	TREE_ADDRESSABLE (x) = 1;
	return true;

      case CONSTRUCTOR:
	TREE_ADDRESSABLE (x) = 1;
	return true;

      case TARGET_EXPR:
	TREE_ADDRESSABLE (x) = 1;
	cxx_mark_addressable (TREE_OPERAND (x, 0));
	return true;

      default:
	return true;
    }
}

/* Build and return a conditional expression IFEXP ? OP1 : OP2.  */

tree
build_x_conditional_expr (tree ifexp, tree op1, tree op2, 
                          tsubst_flags_t complain)
{
  tree orig_ifexp = ifexp;
  tree orig_op1 = op1;
  tree orig_op2 = op2;
  tree expr;

  if (processing_template_decl)
    {
      /* The standard says that the expression is type-dependent if
	 IFEXP is type-dependent, even though the eventual type of the
	 expression doesn't dependent on IFEXP.  */
      if (type_dependent_expression_p (ifexp)
	  /* As a GNU extension, the middle operand may be omitted.  */
	  || (op1 && type_dependent_expression_p (op1))
	  || type_dependent_expression_p (op2))
	return build_min_nt (COND_EXPR, ifexp, op1, op2);
      ifexp = build_non_dependent_expr (ifexp);
      if (op1)
	op1 = build_non_dependent_expr (op1);
      op2 = build_non_dependent_expr (op2);
    }

  expr = build_conditional_expr (ifexp, op1, op2, complain);
  if (processing_template_decl && expr != error_mark_node)
    return build_min_non_dep (COND_EXPR, expr,
			      orig_ifexp, orig_op1, orig_op2);
  return expr;
}

/* Given a list of expressions, return a compound expression
   that performs them all and returns the value of the last of them.  */

tree
build_x_compound_expr_from_list (tree list, expr_list_kind exp,
				 tsubst_flags_t complain)
{
  tree expr = TREE_VALUE (list);

  if (TREE_CHAIN (list))
    {
      if (complain & tf_error)
	switch (exp)
	  {
	  case ELK_INIT:
	    permerror (input_location, "expression list treated as compound "
				       "expression in initializer");
	    break;
	  case ELK_MEM_INIT:
	    permerror (input_location, "expression list treated as compound "
				       "expression in mem-initializer");
	    break;
	  case ELK_FUNC_CAST:
	    permerror (input_location, "expression list treated as compound "
				       "expression in functional cast");
	    break;
	  default:
	    gcc_unreachable ();
	  }

      for (list = TREE_CHAIN (list); list; list = TREE_CHAIN (list))
	expr = build_x_compound_expr (expr, TREE_VALUE (list), 
                                      complain);
    }

  return expr;
}

/* Like build_x_compound_expr_from_list, but using a VEC.  */

tree
build_x_compound_expr_from_vec (VEC(tree,gc) *vec, const char *msg)
{
  if (VEC_empty (tree, vec))
    return NULL_TREE;
  else if (VEC_length (tree, vec) == 1)
    return VEC_index (tree, vec, 0);
  else
    {
      tree expr;
      unsigned int ix;
      tree t;

      if (msg != NULL)
	permerror (input_location,
		   "%s expression list treated as compound expression",
		   msg);

      expr = VEC_index (tree, vec, 0);
      for (ix = 1; VEC_iterate (tree, vec, ix, t); ++ix)
	expr = build_x_compound_expr (expr, t, tf_warning_or_error);

      return expr;
    }
}

/* Handle overloading of the ',' operator when needed.  */

tree
build_x_compound_expr (tree op1, tree op2, tsubst_flags_t complain)
{
  tree result;
  tree orig_op1 = op1;
  tree orig_op2 = op2;

  if (processing_template_decl)
    {
      if (type_dependent_expression_p (op1)
	  || type_dependent_expression_p (op2))
	return build_min_nt (COMPOUND_EXPR, op1, op2);
      op1 = build_non_dependent_expr (op1);
      op2 = build_non_dependent_expr (op2);
    }

  result = build_new_op (COMPOUND_EXPR, LOOKUP_NORMAL, op1, op2, NULL_TREE,
			 /*overloaded_p=*/NULL, complain);
  if (!result)
    result = cp_build_compound_expr (op1, op2, complain);

  if (processing_template_decl && result != error_mark_node)
    return build_min_non_dep (COMPOUND_EXPR, result, orig_op1, orig_op2);

  return result;
}

/* Like cp_build_compound_expr, but for the c-common bits.  */

tree
build_compound_expr (location_t loc ATTRIBUTE_UNUSED, tree lhs, tree rhs)
{
  return cp_build_compound_expr (lhs, rhs, tf_warning_or_error);
}

/* Build a compound expression.  */

tree
cp_build_compound_expr (tree lhs, tree rhs, tsubst_flags_t complain)
{
  lhs = convert_to_void (lhs, ICV_LEFT_OF_COMMA, complain);

  if (lhs == error_mark_node || rhs == error_mark_node)
    return error_mark_node;

  if (TREE_CODE (rhs) == TARGET_EXPR)
    {
      /* If the rhs is a TARGET_EXPR, then build the compound
	 expression inside the target_expr's initializer. This
	 helps the compiler to eliminate unnecessary temporaries.  */
      tree init = TREE_OPERAND (rhs, 1);

      init = build2 (COMPOUND_EXPR, TREE_TYPE (init), lhs, init);
      TREE_OPERAND (rhs, 1) = init;

      return rhs;
    }

  if (type_unknown_p (rhs))
    {
      error ("no context to resolve type of %qE", rhs);
      return error_mark_node;
    }
  
  return build2 (COMPOUND_EXPR, TREE_TYPE (rhs), lhs, rhs);
}

/* Issue a diagnostic message if casting from SRC_TYPE to DEST_TYPE
   casts away constness.  CAST gives the type of cast.  

   ??? This function warns for casting away any qualifier not just
   const.  We would like to specify exactly what qualifiers are casted
   away.
*/

static void
check_for_casting_away_constness (tree src_type, tree dest_type,
				  enum tree_code cast)
{
  /* C-style casts are allowed to cast away constness.  With
     WARN_CAST_QUAL, we still want to issue a warning.  */
  if (cast == CAST_EXPR && !warn_cast_qual)
      return;
  
  if (!casts_away_constness (src_type, dest_type))
    return;

  switch (cast)
    {
    case CAST_EXPR:
      warning (OPT_Wcast_qual, 
	       "cast from type %qT to type %qT casts away qualifiers",
	       src_type, dest_type);
      return;
      
    case STATIC_CAST_EXPR:
      error ("static_cast from type %qT to type %qT casts away qualifiers",
	     src_type, dest_type);
      return;
      
    case REINTERPRET_CAST_EXPR:
      error ("reinterpret_cast from type %qT to type %qT casts away qualifiers",
	     src_type, dest_type);
      return;
    default:
      gcc_unreachable();
    }
}

/* Convert EXPR (an expression with pointer-to-member type) to TYPE
   (another pointer-to-member type in the same hierarchy) and return
   the converted expression.  If ALLOW_INVERSE_P is permitted, a
   pointer-to-derived may be converted to pointer-to-base; otherwise,
   only the other direction is permitted.  If C_CAST_P is true, this
   conversion is taking place as part of a C-style cast.  */

tree
convert_ptrmem (tree type, tree expr, bool allow_inverse_p,
		bool c_cast_p, tsubst_flags_t complain)
{
  if (TYPE_PTRMEM_P (type))
    {
      tree delta;

      if (TREE_CODE (expr) == PTRMEM_CST)
	expr = cplus_expand_constant (expr);
      delta = get_delta_difference (TYPE_PTRMEM_CLASS_TYPE (TREE_TYPE (expr)),
				    TYPE_PTRMEM_CLASS_TYPE (type),
				    allow_inverse_p,
				    c_cast_p, complain);
      if (delta == error_mark_node)
	return error_mark_node;

      if (!integer_zerop (delta))
	{
	  tree cond, op1, op2;

	  cond = cp_build_binary_op (input_location,
				     EQ_EXPR,
				     expr,
				     build_int_cst (TREE_TYPE (expr), -1),
				     tf_warning_or_error);
	  op1 = build_nop (ptrdiff_type_node, expr);
	  op2 = cp_build_binary_op (input_location,
				    PLUS_EXPR, op1, delta,
				    tf_warning_or_error);

	  expr = fold_build3_loc (input_location,
			      COND_EXPR, ptrdiff_type_node, cond, op1, op2);
			 
	}

      return build_nop (type, expr);
    }
  else
    return build_ptrmemfunc (TYPE_PTRMEMFUNC_FN_TYPE (type), expr,
			     allow_inverse_p, c_cast_p, complain);
}

/* If EXPR is an INTEGER_CST and ORIG is an arithmetic constant, return
   a version of EXPR that has TREE_OVERFLOW set if it is set in ORIG.
   Otherwise, return EXPR unchanged.  */

static tree
ignore_overflows (tree expr, tree orig)
{
  if (TREE_CODE (expr) == INTEGER_CST
      && CONSTANT_CLASS_P (orig)
      && TREE_CODE (orig) != STRING_CST
      && TREE_OVERFLOW (expr) != TREE_OVERFLOW (orig))
    {
      if (!TREE_OVERFLOW (orig))
	/* Ensure constant sharing.  */
	expr = build_int_cst_wide (TREE_TYPE (expr),
				   TREE_INT_CST_LOW (expr),
				   TREE_INT_CST_HIGH (expr));
      else
	{
	  /* Avoid clobbering a shared constant.  */
	  expr = copy_node (expr);
	  TREE_OVERFLOW (expr) = TREE_OVERFLOW (orig);
	}
    }
  return expr;
}

/* Perform a static_cast from EXPR to TYPE.  When C_CAST_P is true,
   this static_cast is being attempted as one of the possible casts
   allowed by a C-style cast.  (In that case, accessibility of base
   classes is not considered, and it is OK to cast away
   constness.)  Return the result of the cast.  *VALID_P is set to
   indicate whether or not the cast was valid.  */

static tree
build_static_cast_1 (tree type, tree expr, bool c_cast_p,
		     bool *valid_p, tsubst_flags_t complain)
{
  tree intype;
  tree result;
  tree orig;

  /* Assume the cast is valid.  */
  *valid_p = true;

  intype = TREE_TYPE (expr);

  /* Save casted types in the function's used types hash table.  */
  used_types_insert (type);

  /* [expr.static.cast]

     An lvalue of type "cv1 B", where B is a class type, can be cast
     to type "reference to cv2 D", where D is a class derived (clause
     _class.derived_) from B, if a valid standard conversion from
     "pointer to D" to "pointer to B" exists (_conv.ptr_), cv2 is the
     same cv-qualification as, or greater cv-qualification than, cv1,
     and B is not a virtual base class of D.  */
  /* We check this case before checking the validity of "TYPE t =
     EXPR;" below because for this case:

       struct B {};
       struct D : public B { D(const B&); };
       extern B& b;
       void f() { static_cast<const D&>(b); }

     we want to avoid constructing a new D.  The standard is not
     completely clear about this issue, but our interpretation is
     consistent with other compilers.  */
  if (TREE_CODE (type) == REFERENCE_TYPE
      && CLASS_TYPE_P (TREE_TYPE (type))
      && CLASS_TYPE_P (intype)
      && (TYPE_REF_IS_RVALUE (type) || real_lvalue_p (expr))
      && DERIVED_FROM_P (intype, TREE_TYPE (type))
      && can_convert (build_pointer_type (TYPE_MAIN_VARIANT (intype)),
		      build_pointer_type (TYPE_MAIN_VARIANT
					  (TREE_TYPE (type))))
      && (c_cast_p
	  || at_least_as_qualified_p (TREE_TYPE (type), intype)))
    {
      tree base;

      /* There is a standard conversion from "D*" to "B*" even if "B"
	 is ambiguous or inaccessible.  If this is really a
	 static_cast, then we check both for inaccessibility and
	 ambiguity.  However, if this is a static_cast being performed
	 because the user wrote a C-style cast, then accessibility is
	 not considered.  */
      base = lookup_base (TREE_TYPE (type), intype,
			  c_cast_p ? ba_unique : ba_check,
			  NULL);

      /* Convert from "B*" to "D*".  This function will check that "B"
	 is not a virtual base of "D".  */
      expr = build_base_path (MINUS_EXPR, build_address (expr),
			      base, /*nonnull=*/false);
      /* Convert the pointer to a reference -- but then remember that
	 there are no expressions with reference type in C++.  */
      return convert_from_reference (cp_fold_convert (type, expr));
    }

  /* "An lvalue of type cv1 T1 can be cast to type rvalue reference to
     cv2 T2 if cv2 T2 is reference-compatible with cv1 T1 (8.5.3)."  */
  if (TREE_CODE (type) == REFERENCE_TYPE
      && TYPE_REF_IS_RVALUE (type)
      && real_lvalue_p (expr)
      && reference_related_p (TREE_TYPE (type), intype)
      && (c_cast_p || at_least_as_qualified_p (TREE_TYPE (type), intype)))
    {
      expr = build_typed_address (expr, type);
      return convert_from_reference (expr);
    }

  orig = expr;

  /* Resolve overloaded address here rather than once in
     implicit_conversion and again in the inverse code below.  */
  if (TYPE_PTRMEMFUNC_P (type) && type_unknown_p (expr))
    {
      expr = instantiate_type (type, expr, complain);
      intype = TREE_TYPE (expr);
    }

  /* [expr.static.cast]

     An expression e can be explicitly converted to a type T using a
     static_cast of the form static_cast<T>(e) if the declaration T
     t(e);" is well-formed, for some invented temporary variable
     t.  */
  result = perform_direct_initialization_if_possible (type, expr,
						      c_cast_p, complain);
  if (result)
    {
      result = convert_from_reference (result);

      /* Ignore any integer overflow caused by the cast.  */
      result = ignore_overflows (result, orig);

      /* [expr.static.cast]

	 If T is a reference type, the result is an lvalue; otherwise,
	 the result is an rvalue.  */
      if (TREE_CODE (type) != REFERENCE_TYPE)
	result = rvalue (result);
      return result;
    }

  /* [expr.static.cast]

     Any expression can be explicitly converted to type cv void.  */
  if (TREE_CODE (type) == VOID_TYPE)
    return convert_to_void (expr, ICV_CAST, complain);

  /* [expr.static.cast]

     The inverse of any standard conversion sequence (clause _conv_),
     other than the lvalue-to-rvalue (_conv.lval_), array-to-pointer
     (_conv.array_), function-to-pointer (_conv.func_), and boolean
     (_conv.bool_) conversions, can be performed explicitly using
     static_cast subject to the restriction that the explicit
     conversion does not cast away constness (_expr.const.cast_), and
     the following additional rules for specific cases:  */
  /* For reference, the conversions not excluded are: integral
     promotions, floating point promotion, integral conversions,
     floating point conversions, floating-integral conversions,
     pointer conversions, and pointer to member conversions.  */
  /* DR 128

     A value of integral _or enumeration_ type can be explicitly
     converted to an enumeration type.  */
  /* The effect of all that is that any conversion between any two
     types which are integral, floating, or enumeration types can be
     performed.  */
  if ((INTEGRAL_OR_ENUMERATION_TYPE_P (type)
       || SCALAR_FLOAT_TYPE_P (type))
      && (INTEGRAL_OR_ENUMERATION_TYPE_P (intype)
	  || SCALAR_FLOAT_TYPE_P (intype)))
    {
      expr = ocp_convert (type, expr, CONV_C_CAST, LOOKUP_NORMAL);

      /* Ignore any integer overflow caused by the cast.  */
      expr = ignore_overflows (expr, orig);
      return expr;
    }

  if (TYPE_PTR_P (type) && TYPE_PTR_P (intype)
      && CLASS_TYPE_P (TREE_TYPE (type))
      && CLASS_TYPE_P (TREE_TYPE (intype))
      && can_convert (build_pointer_type (TYPE_MAIN_VARIANT
					  (TREE_TYPE (intype))),
		      build_pointer_type (TYPE_MAIN_VARIANT
					  (TREE_TYPE (type)))))
    {
      tree base;

      if (!c_cast_p)
	check_for_casting_away_constness (intype, type, STATIC_CAST_EXPR);
      base = lookup_base (TREE_TYPE (type), TREE_TYPE (intype),
			  c_cast_p ? ba_unique : ba_check,
			  NULL);
      return build_base_path (MINUS_EXPR, expr, base, /*nonnull=*/false);
    }

  if ((TYPE_PTRMEM_P (type) && TYPE_PTRMEM_P (intype))
      || (TYPE_PTRMEMFUNC_P (type) && TYPE_PTRMEMFUNC_P (intype)))
    {
      tree c1;
      tree c2;
      tree t1;
      tree t2;

      c1 = TYPE_PTRMEM_CLASS_TYPE (intype);
      c2 = TYPE_PTRMEM_CLASS_TYPE (type);

      if (TYPE_PTRMEM_P (type))
	{
	  t1 = (build_ptrmem_type
		(c1,
		 TYPE_MAIN_VARIANT (TYPE_PTRMEM_POINTED_TO_TYPE (intype))));
	  t2 = (build_ptrmem_type
		(c2,
		 TYPE_MAIN_VARIANT (TYPE_PTRMEM_POINTED_TO_TYPE (type))));
	}
      else
	{
	  t1 = intype;
	  t2 = type;
	}
      if (can_convert (t1, t2) || can_convert (t2, t1))
	{
	  if (!c_cast_p)
	    check_for_casting_away_constness (intype, type, STATIC_CAST_EXPR);
	  return convert_ptrmem (type, expr, /*allow_inverse_p=*/1,
				 c_cast_p, tf_warning_or_error);
	}
    }

  /* [expr.static.cast]

     An rvalue of type "pointer to cv void" can be explicitly
     converted to a pointer to object type.  A value of type pointer
     to object converted to "pointer to cv void" and back to the
     original pointer type will have its original value.  */
  if (TREE_CODE (intype) == POINTER_TYPE
      && VOID_TYPE_P (TREE_TYPE (intype))
      && TYPE_PTROB_P (type))
    {
      if (!c_cast_p)
	check_for_casting_away_constness (intype, type, STATIC_CAST_EXPR);
      return build_nop (type, expr);
    }

  *valid_p = false;
  return error_mark_node;
}

/* Return an expression representing static_cast<TYPE>(EXPR).  */

tree
build_static_cast (tree type, tree expr, tsubst_flags_t complain)
{
  tree result;
  bool valid_p;

  if (type == error_mark_node || expr == error_mark_node)
    return error_mark_node;

  if (processing_template_decl)
    {
      expr = build_min (STATIC_CAST_EXPR, type, expr);
      /* We don't know if it will or will not have side effects.  */
      TREE_SIDE_EFFECTS (expr) = 1;
      return convert_from_reference (expr);
    }

  /* build_c_cast puts on a NOP_EXPR to make the result not an lvalue.
     Strip such NOP_EXPRs if VALUE is being used in non-lvalue context.  */
  if (TREE_CODE (type) != REFERENCE_TYPE
      && TREE_CODE (expr) == NOP_EXPR
      && TREE_TYPE (expr) == TREE_TYPE (TREE_OPERAND (expr, 0)))
    expr = TREE_OPERAND (expr, 0);

  result = build_static_cast_1 (type, expr, /*c_cast_p=*/false, &valid_p,
                                complain);
  if (valid_p)
    return result;

  if (complain & tf_error)
    error ("invalid static_cast from type %qT to type %qT",
           TREE_TYPE (expr), type);
  return error_mark_node;
}

/* EXPR is an expression with member function or pointer-to-member
   function type.  TYPE is a pointer type.  Converting EXPR to TYPE is
   not permitted by ISO C++, but we accept it in some modes.  If we
   are not in one of those modes, issue a diagnostic.  Return the
   converted expression.  */

tree
convert_member_func_to_ptr (tree type, tree expr)
{
  tree intype;
  tree decl;

  intype = TREE_TYPE (expr);
  gcc_assert (TYPE_PTRMEMFUNC_P (intype)
	      || TREE_CODE (intype) == METHOD_TYPE);

  if (pedantic || warn_pmf2ptr)
    pedwarn (input_location, pedantic ? OPT_pedantic : OPT_Wpmf_conversions,
	     "converting from %qT to %qT", intype, type);

  if (TREE_CODE (intype) == METHOD_TYPE)
    expr = build_addr_func (expr);
  else if (TREE_CODE (expr) == PTRMEM_CST)
    expr = build_address (PTRMEM_CST_MEMBER (expr));
  else
    {
      decl = maybe_dummy_object (TYPE_PTRMEM_CLASS_TYPE (intype), 0);
      decl = build_address (decl);
      expr = get_member_function_from_ptrfunc (&decl, expr);
    }

  return build_nop (type, expr);
}

/* Return a representation for a reinterpret_cast from EXPR to TYPE.
   If C_CAST_P is true, this reinterpret cast is being done as part of
   a C-style cast.  If VALID_P is non-NULL, *VALID_P is set to
   indicate whether or not reinterpret_cast was valid.  */

static tree
build_reinterpret_cast_1 (tree type, tree expr, bool c_cast_p,
			  bool *valid_p, tsubst_flags_t complain)
{
  tree intype;

  /* Assume the cast is invalid.  */
  if (valid_p)
    *valid_p = true;

  if (type == error_mark_node || error_operand_p (expr))
    return error_mark_node;

  intype = TREE_TYPE (expr);

  /* Save casted types in the function's used types hash table.  */
  used_types_insert (type);

  /* [expr.reinterpret.cast]
     An lvalue expression of type T1 can be cast to the type
     "reference to T2" if an expression of type "pointer to T1" can be
     explicitly converted to the type "pointer to T2" using a
     reinterpret_cast.  */
  if (TREE_CODE (type) == REFERENCE_TYPE)
    {
      if (! real_lvalue_p (expr))
	{
          if (complain & tf_error)
            error ("invalid cast of an rvalue expression of type "
                   "%qT to type %qT",
                   intype, type);
	  return error_mark_node;
	}

      /* Warn about a reinterpret_cast from "A*" to "B&" if "A" and
	 "B" are related class types; the reinterpret_cast does not
	 adjust the pointer.  */
      if (TYPE_PTR_P (intype)
          && (complain & tf_warning)
	  && (comptypes (TREE_TYPE (intype), TREE_TYPE (type),
			 COMPARE_BASE | COMPARE_DERIVED)))
	warning (0, "casting %qT to %qT does not dereference pointer",
		 intype, type);

      expr = cp_build_addr_expr (expr, complain);

      if (warn_strict_aliasing > 2)
	strict_aliasing_warning (TREE_TYPE (expr), type, expr);

      if (expr != error_mark_node)
	expr = build_reinterpret_cast_1
	  (build_pointer_type (TREE_TYPE (type)), expr, c_cast_p,
	   valid_p, complain);
      if (expr != error_mark_node)
	/* cp_build_indirect_ref isn't right for rvalue refs.  */
	expr = convert_from_reference (fold_convert (type, expr));
      return expr;
    }

  /* As a G++ extension, we consider conversions from member
     functions, and pointers to member functions to
     pointer-to-function and pointer-to-void types.  If
     -Wno-pmf-conversions has not been specified,
     convert_member_func_to_ptr will issue an error message.  */
  if ((TYPE_PTRMEMFUNC_P (intype)
       || TREE_CODE (intype) == METHOD_TYPE)
      && TYPE_PTR_P (type)
      && (TREE_CODE (TREE_TYPE (type)) == FUNCTION_TYPE
	  || VOID_TYPE_P (TREE_TYPE (type))))
    return convert_member_func_to_ptr (type, expr);

  /* If the cast is not to a reference type, the lvalue-to-rvalue,
     array-to-pointer, and function-to-pointer conversions are
     performed.  */
  expr = decay_conversion (expr);

  /* build_c_cast puts on a NOP_EXPR to make the result not an lvalue.
     Strip such NOP_EXPRs if VALUE is being used in non-lvalue context.  */
  if (TREE_CODE (expr) == NOP_EXPR
      && TREE_TYPE (expr) == TREE_TYPE (TREE_OPERAND (expr, 0)))
    expr = TREE_OPERAND (expr, 0);

  if (error_operand_p (expr))
    return error_mark_node;

  intype = TREE_TYPE (expr);

  /* [expr.reinterpret.cast]
     A pointer can be converted to any integral type large enough to
     hold it. ... A value of type std::nullptr_t can be converted to
     an integral type; the conversion has the same meaning and
     validity as a conversion of (void*)0 to the integral type.  */
  if (CP_INTEGRAL_TYPE_P (type)
      && (TYPE_PTR_P (intype) || NULLPTR_TYPE_P (intype)))
    {
      if (TYPE_PRECISION (type) < TYPE_PRECISION (intype))
        {
          if (complain & tf_error)
            permerror (input_location, "cast from %qT to %qT loses precision",
                       intype, type);
          else
            return error_mark_node;
        }
      if (NULLPTR_TYPE_P (intype))
        return build_int_cst (type, 0);
    }
  /* [expr.reinterpret.cast]
     A value of integral or enumeration type can be explicitly
     converted to a pointer.  */
  else if (TYPE_PTR_P (type) && INTEGRAL_OR_ENUMERATION_TYPE_P (intype))
    /* OK */
    ;
  else if ((TYPE_PTRFN_P (type) && TYPE_PTRFN_P (intype))
	   || (TYPE_PTRMEMFUNC_P (type) && TYPE_PTRMEMFUNC_P (intype)))
    return fold_if_not_in_template (build_nop (type, expr));
  else if ((TYPE_PTRMEM_P (type) && TYPE_PTRMEM_P (intype))
	   || (TYPE_PTROBV_P (type) && TYPE_PTROBV_P (intype)))
    {
      tree sexpr = expr;

      if (!c_cast_p)
	check_for_casting_away_constness (intype, type, REINTERPRET_CAST_EXPR);
      /* Warn about possible alignment problems.  */
      if (STRICT_ALIGNMENT && warn_cast_align
          && (complain & tf_warning)
	  && !VOID_TYPE_P (type)
	  && TREE_CODE (TREE_TYPE (intype)) != FUNCTION_TYPE
	  && COMPLETE_TYPE_P (TREE_TYPE (type))
	  && COMPLETE_TYPE_P (TREE_TYPE (intype))
	  && TYPE_ALIGN (TREE_TYPE (type)) > TYPE_ALIGN (TREE_TYPE (intype)))
	warning (OPT_Wcast_align, "cast from %qT to %qT "
                 "increases required alignment of target type", intype, type);

      /* We need to strip nops here, because the front end likes to
	 create (int *)&a for array-to-pointer decay, instead of &a[0].  */
      STRIP_NOPS (sexpr);
      if (warn_strict_aliasing <= 2)
	strict_aliasing_warning (intype, type, sexpr);

      return fold_if_not_in_template (build_nop (type, expr));
    }
  else if ((TYPE_PTRFN_P (type) && TYPE_PTROBV_P (intype))
	   || (TYPE_PTRFN_P (intype) && TYPE_PTROBV_P (type)))
    {
      if (pedantic && (complain & tf_warning))
	/* Only issue a warning, as we have always supported this
	   where possible, and it is necessary in some cases.  DR 195
	   addresses this issue, but as of 2004/10/26 is still in
	   drafting.  */
	warning (0, "ISO C++ forbids casting between pointer-to-function and pointer-to-object");
      return fold_if_not_in_template (build_nop (type, expr));
    }
  else if (TREE_CODE (type) == VECTOR_TYPE)
    return fold_if_not_in_template (convert_to_vector (type, expr));
  else if (TREE_CODE (intype) == VECTOR_TYPE
	   && INTEGRAL_OR_ENUMERATION_TYPE_P (type))
    return fold_if_not_in_template (convert_to_integer (type, expr));
  else
    {
      if (valid_p)
	*valid_p = false;
      if (complain & tf_error)
        error ("invalid cast from type %qT to type %qT", intype, type);
      return error_mark_node;
    }

  return cp_convert (type, expr);
}

tree
build_reinterpret_cast (tree type, tree expr, tsubst_flags_t complain)
{
  if (type == error_mark_node || expr == error_mark_node)
    return error_mark_node;

  if (processing_template_decl)
    {
      tree t = build_min (REINTERPRET_CAST_EXPR, type, expr);

      if (!TREE_SIDE_EFFECTS (t)
	  && type_dependent_expression_p (expr))
	/* There might turn out to be side effects inside expr.  */
	TREE_SIDE_EFFECTS (t) = 1;
      return convert_from_reference (t);
    }

  return build_reinterpret_cast_1 (type, expr, /*c_cast_p=*/false,
				   /*valid_p=*/NULL, complain);
}

/* Perform a const_cast from EXPR to TYPE.  If the cast is valid,
   return an appropriate expression.  Otherwise, return
   error_mark_node.  If the cast is not valid, and COMPLAIN is true,
   then a diagnostic will be issued.  If VALID_P is non-NULL, we are
   performing a C-style cast, its value upon return will indicate
   whether or not the conversion succeeded.  */

static tree
build_const_cast_1 (tree dst_type, tree expr, bool complain,
		    bool *valid_p)
{
  tree src_type;
  tree reference_type;

  /* Callers are responsible for handling error_mark_node as a
     destination type.  */
  gcc_assert (dst_type != error_mark_node);
  /* In a template, callers should be building syntactic
     representations of casts, not using this machinery.  */
  gcc_assert (!processing_template_decl);

  /* Assume the conversion is invalid.  */
  if (valid_p)
    *valid_p = false;

  if (!POINTER_TYPE_P (dst_type) && !TYPE_PTRMEM_P (dst_type))
    {
      if (complain)
	error ("invalid use of const_cast with type %qT, "
	       "which is not a pointer, "
	       "reference, nor a pointer-to-data-member type", dst_type);
      return error_mark_node;
    }

  if (TREE_CODE (TREE_TYPE (dst_type)) == FUNCTION_TYPE)
    {
      if (complain)
	error ("invalid use of const_cast with type %qT, which is a pointer "
	       "or reference to a function type", dst_type);
      return error_mark_node;
    }

  /* Save casted types in the function's used types hash table.  */
  used_types_insert (dst_type);

  src_type = TREE_TYPE (expr);
  /* Expressions do not really have reference types.  */
  if (TREE_CODE (src_type) == REFERENCE_TYPE)
    src_type = TREE_TYPE (src_type);

  /* [expr.const.cast]

     An lvalue of type T1 can be explicitly converted to an lvalue of
     type T2 using the cast const_cast<T2&> (where T1 and T2 are object
     types) if a pointer to T1 can be explicitly converted to the type
     pointer to T2 using a const_cast.  */
  if (TREE_CODE (dst_type) == REFERENCE_TYPE)
    {
      reference_type = dst_type;
      if (! real_lvalue_p (expr))
	{
	  if (complain)
	    error ("invalid const_cast of an rvalue of type %qT to type %qT",
		   src_type, dst_type);
	  return error_mark_node;
	}
      dst_type = build_pointer_type (TREE_TYPE (dst_type));
      src_type = build_pointer_type (src_type);
    }
  else
    {
      reference_type = NULL_TREE;
      /* If the destination type is not a reference type, the
	 lvalue-to-rvalue, array-to-pointer, and function-to-pointer
	 conversions are performed.  */
      src_type = type_decays_to (src_type);
      if (src_type == error_mark_node)
	return error_mark_node;
    }

  if ((TYPE_PTR_P (src_type) || TYPE_PTRMEM_P (src_type))
      && comp_ptr_ttypes_const (dst_type, src_type))
    {
      if (valid_p)
	{
	  *valid_p = true;
	  /* This cast is actually a C-style cast.  Issue a warning if
	     the user is making a potentially unsafe cast.  */
	  check_for_casting_away_constness (src_type, dst_type, CAST_EXPR);
	}
      if (reference_type)
	{
	  expr = cp_build_addr_expr (expr,
				     complain ? tf_warning_or_error : tf_none);
	  expr = build_nop (reference_type, expr);
	  return convert_from_reference (expr);
	}
      else
	{
	  expr = decay_conversion (expr);
	  /* build_c_cast puts on a NOP_EXPR to make the result not an
	     lvalue.  Strip such NOP_EXPRs if VALUE is being used in
	     non-lvalue context.  */
	  if (TREE_CODE (expr) == NOP_EXPR
	      && TREE_TYPE (expr) == TREE_TYPE (TREE_OPERAND (expr, 0)))
	    expr = TREE_OPERAND (expr, 0);
	  return build_nop (dst_type, expr);
	}
    }

  if (complain)
    error ("invalid const_cast from type %qT to type %qT",
	   src_type, dst_type);
  return error_mark_node;
}

tree
build_const_cast (tree type, tree expr, tsubst_flags_t complain)
{
  if (type == error_mark_node || error_operand_p (expr))
    return error_mark_node;

  if (processing_template_decl)
    {
      tree t = build_min (CONST_CAST_EXPR, type, expr);

      if (!TREE_SIDE_EFFECTS (t)
	  && type_dependent_expression_p (expr))
	/* There might turn out to be side effects inside expr.  */
	TREE_SIDE_EFFECTS (t) = 1;
      return convert_from_reference (t);
    }

  return build_const_cast_1 (type, expr, complain & tf_error,
			     /*valid_p=*/NULL);
}

/* Like cp_build_c_cast, but for the c-common bits.  */

tree
build_c_cast (location_t loc ATTRIBUTE_UNUSED, tree type, tree expr)
{
  return cp_build_c_cast (type, expr, tf_warning_or_error);
}

/* Build an expression representing an explicit C-style cast to type
   TYPE of expression EXPR.  */

tree
cp_build_c_cast (tree type, tree expr, tsubst_flags_t complain)
{
  tree value = expr;
  tree result;
  bool valid_p;

  if (type == error_mark_node || error_operand_p (expr))
    return error_mark_node;

  if (processing_template_decl)
    {
      tree t = build_min (CAST_EXPR, type,
			  tree_cons (NULL_TREE, value, NULL_TREE));
      /* We don't know if it will or will not have side effects.  */
      TREE_SIDE_EFFECTS (t) = 1;
      return convert_from_reference (t);
    }

  /* Casts to a (pointer to a) specific ObjC class (or 'id' or
     'Class') should always be retained, because this information aids
     in method lookup.  */
  if (objc_is_object_ptr (type)
      && objc_is_object_ptr (TREE_TYPE (expr)))
    return build_nop (type, expr);

  /* build_c_cast puts on a NOP_EXPR to make the result not an lvalue.
     Strip such NOP_EXPRs if VALUE is being used in non-lvalue context.  */
  if (TREE_CODE (type) != REFERENCE_TYPE
      && TREE_CODE (value) == NOP_EXPR
      && TREE_TYPE (value) == TREE_TYPE (TREE_OPERAND (value, 0)))
    value = TREE_OPERAND (value, 0);

  if (TREE_CODE (type) == ARRAY_TYPE)
    {
      /* Allow casting from T1* to T2[] because Cfront allows it.
	 NIHCL uses it. It is not valid ISO C++ however.  */
      if (TREE_CODE (TREE_TYPE (expr)) == POINTER_TYPE)
	{
          if (complain & tf_error)
            permerror (input_location, "ISO C++ forbids casting to an array type %qT", type);
          else
            return error_mark_node;
	  type = build_pointer_type (TREE_TYPE (type));
	}
      else
	{
          if (complain & tf_error)
            error ("ISO C++ forbids casting to an array type %qT", type);
	  return error_mark_node;
	}
    }

  if (TREE_CODE (type) == FUNCTION_TYPE
      || TREE_CODE (type) == METHOD_TYPE)
    {
      if (complain & tf_error)
        error ("invalid cast to function type %qT", type);
      return error_mark_node;
    }

  if (TREE_CODE (type) == POINTER_TYPE
      && TREE_CODE (TREE_TYPE (value)) == INTEGER_TYPE
      /* Casting to an integer of smaller size is an error detected elsewhere.  */
      && TYPE_PRECISION (type) > TYPE_PRECISION (TREE_TYPE (value))
      /* Don't warn about converting any constant.  */
      && !TREE_CONSTANT (value))
    warning_at (input_location, OPT_Wint_to_pointer_cast, 
		"cast to pointer from integer of different size");

  /* A C-style cast can be a const_cast.  */
  result = build_const_cast_1 (type, value, /*complain=*/false,
			       &valid_p);
  if (valid_p)
    return result;

  /* Or a static cast.  */
  result = build_static_cast_1 (type, value, /*c_cast_p=*/true,
				&valid_p, complain);
  /* Or a reinterpret_cast.  */
  if (!valid_p)
    result = build_reinterpret_cast_1 (type, value, /*c_cast_p=*/true,
				       &valid_p, complain);
  /* The static_cast or reinterpret_cast may be followed by a
     const_cast.  */
  if (valid_p
      /* A valid cast may result in errors if, for example, a
	 conversion to am ambiguous base class is required.  */
      && !error_operand_p (result))
    {
      tree result_type;

      /* Non-class rvalues always have cv-unqualified type.  */
      if (!CLASS_TYPE_P (type))
	type = TYPE_MAIN_VARIANT (type);
      result_type = TREE_TYPE (result);
      if (!CLASS_TYPE_P (result_type))
	result_type = TYPE_MAIN_VARIANT (result_type);
      /* If the type of RESULT does not match TYPE, perform a
	 const_cast to make it match.  If the static_cast or
	 reinterpret_cast succeeded, we will differ by at most
	 cv-qualification, so the follow-on const_cast is guaranteed
	 to succeed.  */
      if (!same_type_p (non_reference (type), non_reference (result_type)))
	{
	  result = build_const_cast_1 (type, result, false, &valid_p);
	  gcc_assert (valid_p);
	}
      return result;
    }

  return error_mark_node;
}

/* For use from the C common bits.  */
tree
build_modify_expr (location_t location ATTRIBUTE_UNUSED,
		   tree lhs, tree lhs_origtype ATTRIBUTE_UNUSED,
		   enum tree_code modifycode, 
		   location_t rhs_location ATTRIBUTE_UNUSED, tree rhs,
		   tree rhs_origtype ATTRIBUTE_UNUSED)
{
  return cp_build_modify_expr (lhs, modifycode, rhs, tf_warning_or_error);
}

/* Build an assignment expression of lvalue LHS from value RHS.
   MODIFYCODE is the code for a binary operator that we use
   to combine the old value of LHS with RHS to get the new value.
   Or else MODIFYCODE is NOP_EXPR meaning do a simple assignment.

   C++: If MODIFYCODE is INIT_EXPR, then leave references unbashed.  */

tree
cp_build_modify_expr (tree lhs, enum tree_code modifycode, tree rhs,
		      tsubst_flags_t complain)
{
  tree result;
  tree newrhs = rhs;
  tree lhstype = TREE_TYPE (lhs);
  tree olhstype = lhstype;
  bool plain_assign = (modifycode == NOP_EXPR);

  /* Avoid duplicate error messages from operands that had errors.  */
  if (error_operand_p (lhs) || error_operand_p (rhs))
    return error_mark_node;

  /* Handle control structure constructs used as "lvalues".  */
  switch (TREE_CODE (lhs))
    {
      /* Handle --foo = 5; as these are valid constructs in C++.  */
    case PREDECREMENT_EXPR:
    case PREINCREMENT_EXPR:
      if (TREE_SIDE_EFFECTS (TREE_OPERAND (lhs, 0)))
	lhs = build2 (TREE_CODE (lhs), TREE_TYPE (lhs),
		      stabilize_reference (TREE_OPERAND (lhs, 0)),
		      TREE_OPERAND (lhs, 1));
      newrhs = cp_build_modify_expr (TREE_OPERAND (lhs, 0),
				     modifycode, rhs, complain);
      if (newrhs == error_mark_node)
	return error_mark_node;
      return build2 (COMPOUND_EXPR, lhstype, lhs, newrhs);

      /* Handle (a, b) used as an "lvalue".  */
    case COMPOUND_EXPR:
      newrhs = cp_build_modify_expr (TREE_OPERAND (lhs, 1),
				     modifycode, rhs, complain);
      if (newrhs == error_mark_node)
	return error_mark_node;
      return build2 (COMPOUND_EXPR, lhstype,
		     TREE_OPERAND (lhs, 0), newrhs);

    case MODIFY_EXPR:
      if (TREE_SIDE_EFFECTS (TREE_OPERAND (lhs, 0)))
	lhs = build2 (TREE_CODE (lhs), TREE_TYPE (lhs),
		      stabilize_reference (TREE_OPERAND (lhs, 0)),
		      TREE_OPERAND (lhs, 1));
      newrhs = cp_build_modify_expr (TREE_OPERAND (lhs, 0), modifycode, rhs,
				     complain);
      if (newrhs == error_mark_node)
	return error_mark_node;
      return build2 (COMPOUND_EXPR, lhstype, lhs, newrhs);

    case MIN_EXPR:
    case MAX_EXPR:
      /* MIN_EXPR and MAX_EXPR are currently only permitted as lvalues,
	 when neither operand has side-effects.  */
      if (!lvalue_or_else (lhs, lv_assign, complain))
	return error_mark_node;

      gcc_assert (!TREE_SIDE_EFFECTS (TREE_OPERAND (lhs, 0))
		  && !TREE_SIDE_EFFECTS (TREE_OPERAND (lhs, 1)));

      lhs = build3 (COND_EXPR, TREE_TYPE (lhs),
		    build2 (TREE_CODE (lhs) == MIN_EXPR ? LE_EXPR : GE_EXPR,
			    boolean_type_node,
			    TREE_OPERAND (lhs, 0),
			    TREE_OPERAND (lhs, 1)),
		    TREE_OPERAND (lhs, 0),
		    TREE_OPERAND (lhs, 1));
      /* Fall through.  */

      /* Handle (a ? b : c) used as an "lvalue".  */
    case COND_EXPR:
      {
	/* Produce (a ? (b = rhs) : (c = rhs))
	   except that the RHS goes through a save-expr
	   so the code to compute it is only emitted once.  */
	tree cond;
	tree preeval = NULL_TREE;

	if (VOID_TYPE_P (TREE_TYPE (rhs)))
	  {
	    if (complain & tf_error)
	      error ("void value not ignored as it ought to be");
	    return error_mark_node;
	  }

	rhs = stabilize_expr (rhs, &preeval);

	/* Check this here to avoid odd errors when trying to convert
	   a throw to the type of the COND_EXPR.  */
	if (!lvalue_or_else (lhs, lv_assign, complain))
	  return error_mark_node;

	cond = build_conditional_expr
	  (TREE_OPERAND (lhs, 0),
	   cp_build_modify_expr (TREE_OPERAND (lhs, 1),
				 modifycode, rhs, complain),
	   cp_build_modify_expr (TREE_OPERAND (lhs, 2),
				 modifycode, rhs, complain),
           complain);

	if (cond == error_mark_node)
	  return cond;
	/* Make sure the code to compute the rhs comes out
	   before the split.  */
	if (preeval)
	  cond = build2 (COMPOUND_EXPR, TREE_TYPE (lhs), preeval, cond);
	return cond;
      }

    default:
      break;
    }

  if (modifycode == INIT_EXPR)
    {
      if (BRACE_ENCLOSED_INITIALIZER_P (rhs))
	/* Do the default thing.  */;
      else if (TREE_CODE (rhs) == CONSTRUCTOR)
	{
	  /* Compound literal.  */
	  if (! same_type_p (TREE_TYPE (rhs), lhstype))
	    /* Call convert to generate an error; see PR 11063.  */
	    rhs = convert (lhstype, rhs);
	  result = build2 (INIT_EXPR, lhstype, lhs, rhs);
	  TREE_SIDE_EFFECTS (result) = 1;
	  return result;
	}
      else if (! MAYBE_CLASS_TYPE_P (lhstype))
	/* Do the default thing.  */;
      else
	{
	  VEC(tree,gc) *rhs_vec = make_tree_vector_single (rhs);
	  result = build_special_member_call (lhs, complete_ctor_identifier,
					      &rhs_vec, lhstype, LOOKUP_NORMAL,
                                              complain);
	  release_tree_vector (rhs_vec);
	  if (result == NULL_TREE)
	    return error_mark_node;
	  return result;
	}
    }
  else
    {
      lhs = require_complete_type (lhs);
      if (lhs == error_mark_node)
	return error_mark_node;

      if (modifycode == NOP_EXPR)
	{
	  /* `operator=' is not an inheritable operator.  */
	  if (! MAYBE_CLASS_TYPE_P (lhstype))
	    /* Do the default thing.  */;
	  else
	    {
	      result = build_new_op (MODIFY_EXPR, LOOKUP_NORMAL,
				     lhs, rhs, make_node (NOP_EXPR),
				     /*overloaded_p=*/NULL, 
				     complain);
	      if (result == NULL_TREE)
		return error_mark_node;
	      return result;
	    }
	  lhstype = olhstype;
	}
      else
	{
	  /* A binary op has been requested.  Combine the old LHS
	     value with the RHS producing the value we should actually
	     store into the LHS.  */
	  gcc_assert (!((TREE_CODE (lhstype) == REFERENCE_TYPE
			 && MAYBE_CLASS_TYPE_P (TREE_TYPE (lhstype)))
			|| MAYBE_CLASS_TYPE_P (lhstype)));

	  lhs = stabilize_reference (lhs);
	  newrhs = cp_build_binary_op (input_location,
				       modifycode, lhs, rhs,
				       complain);
	  if (newrhs == error_mark_node)
	    {
	      if (complain & tf_error)
		error ("  in evaluation of %<%Q(%#T, %#T)%>", modifycode,
		       TREE_TYPE (lhs), TREE_TYPE (rhs));
	      return error_mark_node;
	    }

	  /* Now it looks like a plain assignment.  */
	  modifycode = NOP_EXPR;
	}
      gcc_assert (TREE_CODE (lhstype) != REFERENCE_TYPE);
      gcc_assert (TREE_CODE (TREE_TYPE (newrhs)) != REFERENCE_TYPE);
    }

  /* The left-hand side must be an lvalue.  */
  if (!lvalue_or_else (lhs, lv_assign, complain))
    return error_mark_node;

  /* Warn about modifying something that is `const'.  Don't warn if
     this is initialization.  */
  if (modifycode != INIT_EXPR
      && (TREE_READONLY (lhs) || CP_TYPE_CONST_P (lhstype)
	  /* Functions are not modifiable, even though they are
	     lvalues.  */
	  || TREE_CODE (TREE_TYPE (lhs)) == FUNCTION_TYPE
	  || TREE_CODE (TREE_TYPE (lhs)) == METHOD_TYPE
	  /* If it's an aggregate and any field is const, then it is
	     effectively const.  */
	  || (CLASS_TYPE_P (lhstype)
	      && C_TYPE_FIELDS_READONLY (lhstype))))
    {
      if (complain & tf_error)
	readonly_error (lhs, REK_ASSIGNMENT);
      else
	return error_mark_node;
    }

  /* If storing into a structure or union member, it may have been given a
     lowered bitfield type.  We need to convert to the declared type first,
     so retrieve it now.  */

  olhstype = unlowered_expr_type (lhs);

  /* Convert new value to destination type.  */

  if (TREE_CODE (lhstype) == ARRAY_TYPE)
    {
      int from_array;

      if (BRACE_ENCLOSED_INITIALIZER_P (newrhs))
	{
	  if (modifycode != INIT_EXPR)
	    {
	      if (complain & tf_error)
		error ("assigning to an array from an initializer list");
	      return error_mark_node;
	    }
	  if (check_array_initializer (lhs, lhstype, newrhs))
	    return error_mark_node;
	  newrhs = digest_init (lhstype, newrhs);
	}

      else if (!same_or_base_type_p (TYPE_MAIN_VARIANT (lhstype),
				     TYPE_MAIN_VARIANT (TREE_TYPE (newrhs))))
	{
	  if (complain & tf_error)
	    error ("incompatible types in assignment of %qT to %qT",
		   TREE_TYPE (rhs), lhstype);
	  return error_mark_node;
	}

      /* Allow array assignment in compiler-generated code.  */
      else if (!current_function_decl
	       || !DECL_ARTIFICIAL (current_function_decl))
	{
          /* This routine is used for both initialization and assignment.
             Make sure the diagnostic message differentiates the context.  */
	  if (complain & tf_error)
	    {
	      if (modifycode == INIT_EXPR)
		error ("array used as initializer");
	      else
		error ("invalid array assignment");
	    }
	  return error_mark_node;
	}

      from_array = TREE_CODE (TREE_TYPE (newrhs)) == ARRAY_TYPE
		   ? 1 + (modifycode != INIT_EXPR): 0;
      return build_vec_init (lhs, NULL_TREE, newrhs,
			     /*explicit_value_init_p=*/false,
			     from_array, complain);
    }

  if (modifycode == INIT_EXPR)
    /* Calls with INIT_EXPR are all direct-initialization, so don't set
       LOOKUP_ONLYCONVERTING.  */
    newrhs = convert_for_initialization (lhs, olhstype, newrhs, LOOKUP_NORMAL,
					 ICR_INIT, NULL_TREE, 0,
                                         complain);
  else
    newrhs = convert_for_assignment (olhstype, newrhs, ICR_ASSIGN,
				     NULL_TREE, 0, complain, LOOKUP_IMPLICIT);

  if (!same_type_p (lhstype, olhstype))
    newrhs = cp_convert_and_check (lhstype, newrhs);

  if (modifycode != INIT_EXPR)
    {
      if (TREE_CODE (newrhs) == CALL_EXPR
	  && TYPE_NEEDS_CONSTRUCTING (lhstype))
	newrhs = build_cplus_new (lhstype, newrhs);

      /* Can't initialize directly from a TARGET_EXPR, since that would
	 cause the lhs to be constructed twice, and possibly result in
	 accidental self-initialization.  So we force the TARGET_EXPR to be
	 expanded without a target.  */
      if (TREE_CODE (newrhs) == TARGET_EXPR)
	newrhs = build2 (COMPOUND_EXPR, TREE_TYPE (newrhs), newrhs,
			 TREE_OPERAND (newrhs, 0));
    }

  if (newrhs == error_mark_node)
    return error_mark_node;

  if (c_dialect_objc () && flag_objc_gc)
    {
      result = objc_generate_write_barrier (lhs, modifycode, newrhs);

      if (result)
	return result;
    }

  result = build2 (modifycode == NOP_EXPR ? MODIFY_EXPR : INIT_EXPR,
		   lhstype, lhs, newrhs);

  TREE_SIDE_EFFECTS (result) = 1;
  if (!plain_assign)
    TREE_NO_WARNING (result) = 1;

  return result;
}

tree
build_x_modify_expr (tree lhs, enum tree_code modifycode, tree rhs,
		     tsubst_flags_t complain)
{
  if (processing_template_decl)
    return build_min_nt (MODOP_EXPR, lhs,
			 build_min_nt (modifycode, NULL_TREE, NULL_TREE), rhs);

  if (modifycode != NOP_EXPR)
    {
      tree rval = build_new_op (MODIFY_EXPR, LOOKUP_NORMAL, lhs, rhs,
				make_node (modifycode),
				/*overloaded_p=*/NULL,
				complain);
      if (rval)
	{
	  TREE_NO_WARNING (rval) = 1;
	  return rval;
	}
    }
  return cp_build_modify_expr (lhs, modifycode, rhs, complain);
}

/* Helper function for get_delta_difference which assumes FROM is a base
   class of TO.  Returns a delta for the conversion of pointer-to-member
   of FROM to pointer-to-member of TO.  If the conversion is invalid and 
   tf_error is not set in COMPLAIN returns error_mark_node, otherwise
   returns zero.  If FROM is not a base class of TO, returns NULL_TREE.
   If C_CAST_P is true, this conversion is taking place as part of a 
   C-style cast.  */

static tree
get_delta_difference_1 (tree from, tree to, bool c_cast_p,
			tsubst_flags_t complain)
{
  tree binfo;
  base_kind kind;
  base_access access = c_cast_p ? ba_unique : ba_check;

  /* Note: ba_quiet does not distinguish between access control and
     ambiguity.  */
  if (!(complain & tf_error))
    access |= ba_quiet;

  binfo = lookup_base (to, from, access, &kind);

  if (kind == bk_inaccessible || kind == bk_ambig)
    {
      if (!(complain & tf_error))
	return error_mark_node;

      error ("   in pointer to member function conversion");
      return size_zero_node;
    }
  else if (binfo)
    {
      if (kind != bk_via_virtual)
	return BINFO_OFFSET (binfo);
      else
	/* FROM is a virtual base class of TO.  Issue an error or warning
	   depending on whether or not this is a reinterpret cast.  */
	{
	  if (!(complain & tf_error))
	    return error_mark_node;

	  error ("pointer to member conversion via virtual base %qT",
		 BINFO_TYPE (binfo_from_vbase (binfo)));

	  return size_zero_node;
	}
      }
  else
    return NULL_TREE;
}

/* Get difference in deltas for different pointer to member function
   types.  If the conversion is invalid and tf_error is not set in
   COMPLAIN, returns error_mark_node, otherwise returns an integer
   constant of type PTRDIFF_TYPE_NODE and its value is zero if the
   conversion is invalid.  If ALLOW_INVERSE_P is true, then allow reverse
   conversions as well.  If C_CAST_P is true this conversion is taking
   place as part of a C-style cast.

   Note that the naming of FROM and TO is kind of backwards; the return
   value is what we add to a TO in order to get a FROM.  They are named
   this way because we call this function to find out how to convert from
   a pointer to member of FROM to a pointer to member of TO.  */

static tree
get_delta_difference (tree from, tree to,
		      bool allow_inverse_p,
		      bool c_cast_p, tsubst_flags_t complain)
{
  tree result;

  if (same_type_ignoring_top_level_qualifiers_p (from, to))
    /* Pointer to member of incomplete class is permitted*/
    result = size_zero_node;
  else
    result = get_delta_difference_1 (from, to, c_cast_p, complain);

  if (result == error_mark_node)
    return error_mark_node;

  if (!result)
  {
    if (!allow_inverse_p)
      {
	if (!(complain & tf_error))
	  return error_mark_node;

	error_not_base_type (from, to);
	error ("   in pointer to member conversion");
      	result = size_zero_node;
      }
    else
      {
	result = get_delta_difference_1 (to, from, c_cast_p, complain);

	if (result == error_mark_node)
	  return error_mark_node;

	if (result)
	  result = size_diffop_loc (input_location,
				    size_zero_node, result);
	else
	  {
	    if (!(complain & tf_error))
	      return error_mark_node;

	    error_not_base_type (from, to);
	    error ("   in pointer to member conversion");
	    result = size_zero_node;
	  }
      }
  }

  return fold_if_not_in_template (convert_to_integer (ptrdiff_type_node,
						      result));
}

/* Return a constructor for the pointer-to-member-function TYPE using
   the other components as specified.  */

tree
build_ptrmemfunc1 (tree type, tree delta, tree pfn)
{
  tree u = NULL_TREE;
  tree delta_field;
  tree pfn_field;
  VEC(constructor_elt, gc) *v;

  /* Pull the FIELD_DECLs out of the type.  */
  pfn_field = TYPE_FIELDS (type);
  delta_field = DECL_CHAIN (pfn_field);

  /* Make sure DELTA has the type we want.  */
  delta = convert_and_check (delta_type_node, delta);

  /* Convert to the correct target type if necessary.  */
  pfn = fold_convert (TREE_TYPE (pfn_field), pfn);

  /* Finish creating the initializer.  */
  v = VEC_alloc(constructor_elt, gc, 2);
  CONSTRUCTOR_APPEND_ELT(v, pfn_field, pfn);
  CONSTRUCTOR_APPEND_ELT(v, delta_field, delta);
  u = build_constructor (type, v);
  TREE_CONSTANT (u) = TREE_CONSTANT (pfn) & TREE_CONSTANT (delta);
  TREE_STATIC (u) = (TREE_CONSTANT (u)
		     && (initializer_constant_valid_p (pfn, TREE_TYPE (pfn))
			 != NULL_TREE)
		     && (initializer_constant_valid_p (delta, TREE_TYPE (delta))
			 != NULL_TREE));
  return u;
}

/* Build a constructor for a pointer to member function.  It can be
   used to initialize global variables, local variable, or used
   as a value in expressions.  TYPE is the POINTER to METHOD_TYPE we
   want to be.

   If FORCE is nonzero, then force this conversion, even if
   we would rather not do it.  Usually set when using an explicit
   cast.  A C-style cast is being processed iff C_CAST_P is true.

   Return error_mark_node, if something goes wrong.  */

tree
build_ptrmemfunc (tree type, tree pfn, int force, bool c_cast_p,
		  tsubst_flags_t complain)
{
  tree fn;
  tree pfn_type;
  tree to_type;

  if (error_operand_p (pfn))
    return error_mark_node;

  pfn_type = TREE_TYPE (pfn);
  to_type = build_ptrmemfunc_type (type);

  /* Handle multiple conversions of pointer to member functions.  */
  if (TYPE_PTRMEMFUNC_P (pfn_type))
    {
      tree delta = NULL_TREE;
      tree npfn = NULL_TREE;
      tree n;

      if (!force
	  && !can_convert_arg (to_type, TREE_TYPE (pfn), pfn, LOOKUP_NORMAL))
	error ("invalid conversion to type %qT from type %qT",
	       to_type, pfn_type);

      n = get_delta_difference (TYPE_PTRMEMFUNC_OBJECT_TYPE (pfn_type),
				TYPE_PTRMEMFUNC_OBJECT_TYPE (to_type),
				force,
				c_cast_p, complain);
      if (n == error_mark_node)
	return error_mark_node;

      /* We don't have to do any conversion to convert a
	 pointer-to-member to its own type.  But, we don't want to
	 just return a PTRMEM_CST if there's an explicit cast; that
	 cast should make the expression an invalid template argument.  */
      if (TREE_CODE (pfn) != PTRMEM_CST)
	{
	  if (same_type_p (to_type, pfn_type))
	    return pfn;
	  else if (integer_zerop (n))
	    return build_reinterpret_cast (to_type, pfn, 
                                           tf_warning_or_error);
	}

      if (TREE_SIDE_EFFECTS (pfn))
	pfn = save_expr (pfn);

      /* Obtain the function pointer and the current DELTA.  */
      if (TREE_CODE (pfn) == PTRMEM_CST)
	expand_ptrmemfunc_cst (pfn, &delta, &npfn);
      else
	{
	  npfn = build_ptrmemfunc_access_expr (pfn, pfn_identifier);
	  delta = build_ptrmemfunc_access_expr (pfn, delta_identifier);
	}

      /* Just adjust the DELTA field.  */
      gcc_assert  (same_type_ignoring_top_level_qualifiers_p
		   (TREE_TYPE (delta), ptrdiff_type_node));
      if (TARGET_PTRMEMFUNC_VBIT_LOCATION == ptrmemfunc_vbit_in_delta)
	n = cp_build_binary_op (input_location,
				LSHIFT_EXPR, n, integer_one_node,
				tf_warning_or_error);
      delta = cp_build_binary_op (input_location,
				  PLUS_EXPR, delta, n, tf_warning_or_error);
      return build_ptrmemfunc1 (to_type, delta, npfn);
    }

  /* Handle null pointer to member function conversions.  */
  if (null_ptr_cst_p (pfn))
    {
      pfn = build_c_cast (input_location, type, integer_zero_node);
      return build_ptrmemfunc1 (to_type,
				integer_zero_node,
				pfn);
    }

  if (type_unknown_p (pfn))
    return instantiate_type (type, pfn, tf_warning_or_error);

  fn = TREE_OPERAND (pfn, 0);
  gcc_assert (TREE_CODE (fn) == FUNCTION_DECL
	      /* In a template, we will have preserved the
		 OFFSET_REF.  */
	      || (processing_template_decl && TREE_CODE (fn) == OFFSET_REF));
  return make_ptrmem_cst (to_type, fn);
}

/* Return the DELTA, IDX, PFN, and DELTA2 values for the PTRMEM_CST
   given by CST.

   ??? There is no consistency as to the types returned for the above
   values.  Some code acts as if it were a sizetype and some as if it were
   integer_type_node.  */

void
expand_ptrmemfunc_cst (tree cst, tree *delta, tree *pfn)
{
  tree type = TREE_TYPE (cst);
  tree fn = PTRMEM_CST_MEMBER (cst);
  tree ptr_class, fn_class;

  gcc_assert (TREE_CODE (fn) == FUNCTION_DECL);

  /* The class that the function belongs to.  */
  fn_class = DECL_CONTEXT (fn);

  /* The class that we're creating a pointer to member of.  */
  ptr_class = TYPE_PTRMEMFUNC_OBJECT_TYPE (type);

  /* First, calculate the adjustment to the function's class.  */
  *delta = get_delta_difference (fn_class, ptr_class, /*force=*/0,
				 /*c_cast_p=*/0, tf_warning_or_error);

  if (!DECL_VIRTUAL_P (fn))
    *pfn = convert (TYPE_PTRMEMFUNC_FN_TYPE (type), build_addr_func (fn));
  else
    {
      /* If we're dealing with a virtual function, we have to adjust 'this'
	 again, to point to the base which provides the vtable entry for
	 fn; the call will do the opposite adjustment.  */
      tree orig_class = DECL_CONTEXT (fn);
      tree binfo = binfo_or_else (orig_class, fn_class);
      *delta = build2 (PLUS_EXPR, TREE_TYPE (*delta),
		       *delta, BINFO_OFFSET (binfo));
      *delta = fold_if_not_in_template (*delta);

      /* We set PFN to the vtable offset at which the function can be
	 found, plus one (unless ptrmemfunc_vbit_in_delta, in which
	 case delta is shifted left, and then incremented).  */
      *pfn = DECL_VINDEX (fn);
      *pfn = build2 (MULT_EXPR, integer_type_node, *pfn,
		     TYPE_SIZE_UNIT (vtable_entry_type));
      *pfn = fold_if_not_in_template (*pfn);

      switch (TARGET_PTRMEMFUNC_VBIT_LOCATION)
	{
	case ptrmemfunc_vbit_in_pfn:
	  *pfn = build2 (PLUS_EXPR, integer_type_node, *pfn,
			 integer_one_node);
	  *pfn = fold_if_not_in_template (*pfn);
	  break;

	case ptrmemfunc_vbit_in_delta:
	  *delta = build2 (LSHIFT_EXPR, TREE_TYPE (*delta),
			   *delta, integer_one_node);
	  *delta = fold_if_not_in_template (*delta);
	  *delta = build2 (PLUS_EXPR, TREE_TYPE (*delta),
			   *delta, integer_one_node);
	  *delta = fold_if_not_in_template (*delta);
	  break;

	default:
	  gcc_unreachable ();
	}

      *pfn = build_nop (TYPE_PTRMEMFUNC_FN_TYPE (type), *pfn);
      *pfn = fold_if_not_in_template (*pfn);
    }
}

/* Return an expression for PFN from the pointer-to-member function
   given by T.  */

static tree
pfn_from_ptrmemfunc (tree t)
{
  if (TREE_CODE (t) == PTRMEM_CST)
    {
      tree delta;
      tree pfn;

      expand_ptrmemfunc_cst (t, &delta, &pfn);
      if (pfn)
	return pfn;
    }

  return build_ptrmemfunc_access_expr (t, pfn_identifier);
}

/* Return an expression for DELTA from the pointer-to-member function
   given by T.  */

static tree
delta_from_ptrmemfunc (tree t)
{
  if (TREE_CODE (t) == PTRMEM_CST)
    {
      tree delta;
      tree pfn;

      expand_ptrmemfunc_cst (t, &delta, &pfn);
      if (delta)
	return delta;
    }

  return build_ptrmemfunc_access_expr (t, delta_identifier);
}

/* Convert value RHS to type TYPE as preparation for an assignment to
   an lvalue of type TYPE.  ERRTYPE indicates what kind of error the
   implicit conversion is.  If FNDECL is non-NULL, we are doing the
   conversion in order to pass the PARMNUMth argument of FNDECL.
   If FNDECL is NULL, we are doing the conversion in function pointer
   argument passing, conversion in initialization, etc. */

static tree
convert_for_assignment (tree type, tree rhs,
			impl_conv_rhs errtype, tree fndecl, int parmnum,
			tsubst_flags_t complain, int flags)
{
  tree rhstype;
  enum tree_code coder;

  /* Strip NON_LVALUE_EXPRs since we aren't using as an lvalue.  */
  if (TREE_CODE (rhs) == NON_LVALUE_EXPR)
    rhs = TREE_OPERAND (rhs, 0);

  rhstype = TREE_TYPE (rhs);
  coder = TREE_CODE (rhstype);

  if (TREE_CODE (type) == VECTOR_TYPE && coder == VECTOR_TYPE
      && vector_types_convertible_p (type, rhstype, true))
    {
      rhs = mark_rvalue_use (rhs);
      return convert (type, rhs);
    }

  if (rhs == error_mark_node || rhstype == error_mark_node)
    return error_mark_node;
  if (TREE_CODE (rhs) == TREE_LIST && TREE_VALUE (rhs) == error_mark_node)
    return error_mark_node;

  /* The RHS of an assignment cannot have void type.  */
  if (coder == VOID_TYPE)
    {
      if (complain & tf_error)
	error ("void value not ignored as it ought to be");
      return error_mark_node;
    }

  /* Simplify the RHS if possible.  */
  if (TREE_CODE (rhs) == CONST_DECL)
    rhs = DECL_INITIAL (rhs);

  if (c_dialect_objc ())
    {
      int parmno;
      tree selector;
      tree rname = fndecl;

      switch (errtype)
        {
	  case ICR_ASSIGN:
	    parmno = -1;
	    break;
	  case ICR_INIT:
	    parmno = -2;
	    break;
	  default:
	    selector = objc_message_selector ();
	    parmno = parmnum;
	    if (selector && parmno > 1)
	      {
		rname = selector;
		parmno -= 1;
	      }
	}

      if (objc_compare_types (type, rhstype, parmno, rname))
	{
	  rhs = mark_rvalue_use (rhs);
	  return convert (type, rhs);
	}
    }

  /* [expr.ass]

     The expression is implicitly converted (clause _conv_) to the
     cv-unqualified type of the left operand.

     We allow bad conversions here because by the time we get to this point
     we are committed to doing the conversion.  If we end up doing a bad
     conversion, convert_like will complain.  */
  if (!can_convert_arg_bad (type, rhstype, rhs, flags))
    {
      /* When -Wno-pmf-conversions is use, we just silently allow
	 conversions from pointers-to-members to plain pointers.  If
	 the conversion doesn't work, cp_convert will complain.  */
      if (!warn_pmf2ptr
	  && TYPE_PTR_P (type)
	  && TYPE_PTRMEMFUNC_P (rhstype))
	rhs = cp_convert (strip_top_quals (type), rhs);
      else
	{
	  if (complain & tf_error)
	    {
	      /* If the right-hand side has unknown type, then it is an
		 overloaded function.  Call instantiate_type to get error
		 messages.  */
	      if (rhstype == unknown_type_node)
		instantiate_type (type, rhs, tf_warning_or_error);
	      else if (fndecl)
		error ("cannot convert %qT to %qT for argument %qP to %qD",
		       rhstype, type, parmnum, fndecl);
	      else
		switch (errtype)
		  {
		    case ICR_DEFAULT_ARGUMENT:
		      error ("cannot convert %qT to %qT in default argument",
			     rhstype, type);
		      break;
		    case ICR_ARGPASS:
		      error ("cannot convert %qT to %qT in argument passing",
			     rhstype, type);
		      break;
		    case ICR_CONVERTING:
		      error ("cannot convert %qT to %qT",
			     rhstype, type);
		      break;
		    case ICR_INIT:
		      error ("cannot convert %qT to %qT in initialization",
			     rhstype, type);
		      break;
		    case ICR_RETURN:
		      error ("cannot convert %qT to %qT in return",
			     rhstype, type);
		      break;
		    case ICR_ASSIGN:
		      error ("cannot convert %qT to %qT in assignment",
			     rhstype, type);
		      break;
		    default:
		      gcc_unreachable();
		  }
	    }
	  return error_mark_node;
	}
    }
  if (warn_missing_format_attribute)
    {
      const enum tree_code codel = TREE_CODE (type);
      if ((codel == POINTER_TYPE || codel == REFERENCE_TYPE)
	  && coder == codel
	  && check_missing_format_attribute (type, rhstype)
	  && (complain & tf_warning))
	switch (errtype)
	  {
	    case ICR_ARGPASS:
	    case ICR_DEFAULT_ARGUMENT:
	      if (fndecl)
		warning (OPT_Wmissing_format_attribute,
			 "parameter %qP of %qD might be a candidate "
			 "for a format attribute", parmnum, fndecl);
	      else
		warning (OPT_Wmissing_format_attribute,
			 "parameter might be a candidate "
			 "for a format attribute");
	      break;
	    case ICR_CONVERTING:
	      warning (OPT_Wmissing_format_attribute,
		       "target of conversion might be might be a candidate "
		       "for a format attribute");
	      break;
	    case ICR_INIT:
	      warning (OPT_Wmissing_format_attribute,
		       "target of initialization might be a candidate "
		       "for a format attribute");
	      break;
	    case ICR_RETURN:
	      warning (OPT_Wmissing_format_attribute,
		       "return type might be a candidate "
		       "for a format attribute");
	      break;
	    case ICR_ASSIGN:
	      warning (OPT_Wmissing_format_attribute,
		       "left-hand side of assignment might be a candidate "
		       "for a format attribute");
	      break;
	    default:
	      gcc_unreachable();
	  }
    }

  /* If -Wparentheses, warn about a = b = c when a has type bool and b
     does not.  */
  if (warn_parentheses
      && TREE_CODE (type) == BOOLEAN_TYPE
      && TREE_CODE (rhs) == MODIFY_EXPR
      && !TREE_NO_WARNING (rhs)
      && TREE_CODE (TREE_TYPE (rhs)) != BOOLEAN_TYPE
      && (complain & tf_warning))
    {
      location_t loc = EXPR_HAS_LOCATION (rhs) 
	? EXPR_LOCATION (rhs) : input_location;

      warning_at (loc, OPT_Wparentheses,
		  "suggest parentheses around assignment used as truth value");
      TREE_NO_WARNING (rhs) = 1;
    }

  return perform_implicit_conversion_flags (strip_top_quals (type), rhs,
					    complain, flags);
}

/* Convert RHS to be of type TYPE.
   If EXP is nonzero, it is the target of the initialization.
   ERRTYPE indicates what kind of error the implicit conversion is.

   Two major differences between the behavior of
   `convert_for_assignment' and `convert_for_initialization'
   are that references are bashed in the former, while
   copied in the latter, and aggregates are assigned in
   the former (operator=) while initialized in the
   latter (X(X&)).

   If using constructor make sure no conversion operator exists, if one does
   exist, an ambiguity exists.

   If flags doesn't include LOOKUP_COMPLAIN, don't complain about anything.  */

tree
convert_for_initialization (tree exp, tree type, tree rhs, int flags,
			    impl_conv_rhs errtype, tree fndecl, int parmnum,
                            tsubst_flags_t complain)
{
  enum tree_code codel = TREE_CODE (type);
  tree rhstype;
  enum tree_code coder;

  /* build_c_cast puts on a NOP_EXPR to make the result not an lvalue.
     Strip such NOP_EXPRs, since RHS is used in non-lvalue context.  */
  if (TREE_CODE (rhs) == NOP_EXPR
      && TREE_TYPE (rhs) == TREE_TYPE (TREE_OPERAND (rhs, 0))
      && codel != REFERENCE_TYPE)
    rhs = TREE_OPERAND (rhs, 0);

  if (type == error_mark_node
      || rhs == error_mark_node
      || (TREE_CODE (rhs) == TREE_LIST && TREE_VALUE (rhs) == error_mark_node))
    return error_mark_node;

  if ((TREE_CODE (TREE_TYPE (rhs)) == ARRAY_TYPE
       && TREE_CODE (type) != ARRAY_TYPE
       && (TREE_CODE (type) != REFERENCE_TYPE
	   || TREE_CODE (TREE_TYPE (type)) != ARRAY_TYPE))
      || (TREE_CODE (TREE_TYPE (rhs)) == FUNCTION_TYPE
	  && (TREE_CODE (type) != REFERENCE_TYPE
	      || TREE_CODE (TREE_TYPE (type)) != FUNCTION_TYPE))
      || TREE_CODE (TREE_TYPE (rhs)) == METHOD_TYPE)
    rhs = decay_conversion (rhs);

  rhstype = TREE_TYPE (rhs);
  coder = TREE_CODE (rhstype);

  if (coder == ERROR_MARK)
    return error_mark_node;

  /* We accept references to incomplete types, so we can
     return here before checking if RHS is of complete type.  */

  if (codel == REFERENCE_TYPE)
    {
      /* This should eventually happen in convert_arguments.  */
      int savew = 0, savee = 0;

      if (fndecl)
	savew = warningcount, savee = errorcount;
      rhs = initialize_reference (type, rhs, /*decl=*/NULL_TREE,
				  /*cleanup=*/NULL, complain);
      if (fndecl)
	{
	  if (warningcount > savew)
	    warning (0, "in passing argument %P of %q+D", parmnum, fndecl);
	  else if (errorcount > savee)
	    error ("in passing argument %P of %q+D", parmnum, fndecl);
	}
      return rhs;
    }

  if (exp != 0)
    exp = require_complete_type (exp);
  if (exp == error_mark_node)
    return error_mark_node;

  rhstype = non_reference (rhstype);

  type = complete_type (type);

  if (DIRECT_INIT_EXPR_P (type, rhs))
    /* Don't try to do copy-initialization if we already have
       direct-initialization.  */
    return rhs;

  if (MAYBE_CLASS_TYPE_P (type))
    return ocp_convert (type, rhs, CONV_IMPLICIT|CONV_FORCE_TEMP, flags);

  return convert_for_assignment (type, rhs, errtype, fndecl, parmnum,
				 complain, flags);
}

/* If RETVAL is the address of, or a reference to, a local variable or
   temporary give an appropriate warning.  */

static void
maybe_warn_about_returning_address_of_local (tree retval)
{
  tree valtype = TREE_TYPE (DECL_RESULT (current_function_decl));
  tree whats_returned = retval;

  for (;;)
    {
      if (TREE_CODE (whats_returned) == COMPOUND_EXPR)
	whats_returned = TREE_OPERAND (whats_returned, 1);
      else if (CONVERT_EXPR_P (whats_returned)
	       || TREE_CODE (whats_returned) == NON_LVALUE_EXPR)
	whats_returned = TREE_OPERAND (whats_returned, 0);
      else
	break;
    }

  if (TREE_CODE (whats_returned) != ADDR_EXPR)
    return;
  whats_returned = TREE_OPERAND (whats_returned, 0);

  if (TREE_CODE (valtype) == REFERENCE_TYPE)
    {
      if (TREE_CODE (whats_returned) == AGGR_INIT_EXPR
	  || TREE_CODE (whats_returned) == TARGET_EXPR)
	{
	  warning (0, "returning reference to temporary");
	  return;
	}
      if (TREE_CODE (whats_returned) == VAR_DECL
	  && DECL_NAME (whats_returned)
	  && TEMP_NAME_P (DECL_NAME (whats_returned)))
	{
	  warning (0, "reference to non-lvalue returned");
	  return;
	}
    }

  while (TREE_CODE (whats_returned) == COMPONENT_REF
	 || TREE_CODE (whats_returned) == ARRAY_REF)
    whats_returned = TREE_OPERAND (whats_returned, 0);

  if (DECL_P (whats_returned)
      && DECL_NAME (whats_returned)
      && DECL_FUNCTION_SCOPE_P (whats_returned)
      && !(TREE_STATIC (whats_returned)
	   || TREE_PUBLIC (whats_returned)))
    {
      if (TREE_CODE (valtype) == REFERENCE_TYPE)
	warning (0, "reference to local variable %q+D returned",
		 whats_returned);
      else
	warning (0, "address of local variable %q+D returned",
		 whats_returned);
      return;
    }
}

/* Check that returning RETVAL from the current function is valid.
   Return an expression explicitly showing all conversions required to
   change RETVAL into the function return type, and to assign it to
   the DECL_RESULT for the function.  Set *NO_WARNING to true if
   code reaches end of non-void function warning shouldn't be issued
   on this RETURN_EXPR.  */

tree
check_return_expr (tree retval, bool *no_warning)
{
  tree result;
  /* The type actually returned by the function, after any
     promotions.  */
  tree valtype;
  int fn_returns_value_p;
  bool named_return_value_okay_p;

  *no_warning = false;

  /* A `volatile' function is one that isn't supposed to return, ever.
     (This is a G++ extension, used to get better code for functions
     that call the `volatile' function.)  */
  if (TREE_THIS_VOLATILE (current_function_decl))
    warning (0, "function declared %<noreturn%> has a %<return%> statement");

  /* Check for various simple errors.  */
  if (DECL_DESTRUCTOR_P (current_function_decl))
    {
      if (retval)
	error ("returning a value from a destructor");
      return NULL_TREE;
    }
  else if (DECL_CONSTRUCTOR_P (current_function_decl))
    {
      if (in_function_try_handler)
	/* If a return statement appears in a handler of the
	   function-try-block of a constructor, the program is ill-formed.  */
	error ("cannot return from a handler of a function-try-block of a constructor");
      else if (retval)
	/* You can't return a value from a constructor.  */
	error ("returning a value from a constructor");
      return NULL_TREE;
    }

  /* As an extension, deduce lambda return type from a return statement
     anywhere in the body.  */
  if (retval && LAMBDA_FUNCTION_P (current_function_decl))
    {
      tree lambda = CLASSTYPE_LAMBDA_EXPR (current_class_type);
      if (LAMBDA_EXPR_DEDUCE_RETURN_TYPE_P (lambda))
	{
	  tree type = lambda_return_type (retval);
	  tree oldtype = LAMBDA_EXPR_RETURN_TYPE (lambda);

	  if (VOID_TYPE_P (type))
	    { /* Nothing.  */ }
	  else if (oldtype == NULL_TREE)
	    {
	      pedwarn (input_location, OPT_pedantic, "lambda return type "
		       "can only be deduced when the return statement is "
		       "the only statement in the function body");
	      apply_lambda_return_type (lambda, type);
	    }
	  else if (!same_type_p (type, oldtype))
	    error ("inconsistent types %qT and %qT deduced for "
		   "lambda return type", type, oldtype);
	}
    }

  if (processing_template_decl)
    {
      current_function_returns_value = 1;
      if (check_for_bare_parameter_packs (retval))
        retval = error_mark_node;
      return retval;
    }

  /* When no explicit return-value is given in a function with a named
     return value, the named return value is used.  */
  result = DECL_RESULT (current_function_decl);
  valtype = TREE_TYPE (result);
  gcc_assert (valtype != NULL_TREE);
  fn_returns_value_p = !VOID_TYPE_P (valtype);
  if (!retval && DECL_NAME (result) && fn_returns_value_p)
    retval = result;

  /* Check for a return statement with no return value in a function
     that's supposed to return a value.  */
  if (!retval && fn_returns_value_p)
    {
      permerror (input_location, "return-statement with no value, in function returning %qT",
	         valtype);
      /* Clear this, so finish_function won't say that we reach the
	 end of a non-void function (which we don't, we gave a
	 return!).  */
      current_function_returns_null = 0;
      /* And signal caller that TREE_NO_WARNING should be set on the
	 RETURN_EXPR to avoid control reaches end of non-void function
	 warnings in tree-cfg.c.  */
      *no_warning = true;
    }
  /* Check for a return statement with a value in a function that
     isn't supposed to return a value.  */
  else if (retval && !fn_returns_value_p)
    {
      if (VOID_TYPE_P (TREE_TYPE (retval)))
	/* You can return a `void' value from a function of `void'
	   type.  In that case, we have to evaluate the expression for
	   its side-effects.  */
	  finish_expr_stmt (retval);
      else
	permerror (input_location, "return-statement with a value, in function "
		   "returning 'void'");
      current_function_returns_null = 1;

      /* There's really no value to return, after all.  */
      return NULL_TREE;
    }
  else if (!retval)
    /* Remember that this function can sometimes return without a
       value.  */
    current_function_returns_null = 1;
  else
    /* Remember that this function did return a value.  */
    current_function_returns_value = 1;

  /* Check for erroneous operands -- but after giving ourselves a
     chance to provide an error about returning a value from a void
     function.  */
  if (error_operand_p (retval))
    {
      current_function_return_value = error_mark_node;
      return error_mark_node;
    }

  /* Only operator new(...) throw(), can return NULL [expr.new/13].  */
  if ((DECL_OVERLOADED_OPERATOR_P (current_function_decl) == NEW_EXPR
       || DECL_OVERLOADED_OPERATOR_P (current_function_decl) == VEC_NEW_EXPR)
      && !TYPE_NOTHROW_P (TREE_TYPE (current_function_decl))
      && ! flag_check_new
      && retval && null_ptr_cst_p (retval))
    warning (0, "%<operator new%> must not return NULL unless it is "
	     "declared %<throw()%> (or -fcheck-new is in effect)");

  /* Effective C++ rule 15.  See also start_function.  */
  if (warn_ecpp
      && DECL_NAME (current_function_decl) == ansi_assopname(NOP_EXPR))
    {
      bool warn = true;

      /* The function return type must be a reference to the current
	class.  */
      if (TREE_CODE (valtype) == REFERENCE_TYPE
	  && same_type_ignoring_top_level_qualifiers_p
	      (TREE_TYPE (valtype), TREE_TYPE (current_class_ref)))
	{
	  /* Returning '*this' is obviously OK.  */
	  if (retval == current_class_ref)
	    warn = false;
	  /* If we are calling a function whose return type is the same of
	     the current class reference, it is ok.  */
	  else if (TREE_CODE (retval) == INDIRECT_REF
		   && TREE_CODE (TREE_OPERAND (retval, 0)) == CALL_EXPR)
	    warn = false;
	}

      if (warn)
	warning (OPT_Weffc__, "%<operator=%> should return a reference to %<*this%>");
    }

  /* The fabled Named Return Value optimization, as per [class.copy]/15:

     [...]      For  a function with a class return type, if the expression
     in the return statement is the name of a local  object,  and  the  cv-
     unqualified  type  of  the  local  object  is the same as the function
     return type, an implementation is permitted to omit creating the  tem-
     porary  object  to  hold  the function return value [...]

     So, if this is a value-returning function that always returns the same
     local variable, remember it.

     It might be nice to be more flexible, and choose the first suitable
     variable even if the function sometimes returns something else, but
     then we run the risk of clobbering the variable we chose if the other
     returned expression uses the chosen variable somehow.  And people expect
     this restriction, anyway.  (jason 2000-11-19)

     See finish_function and finalize_nrv for the rest of this optimization.  */

  named_return_value_okay_p = 
    (retval != NULL_TREE
     /* Must be a local, automatic variable.  */
     && TREE_CODE (retval) == VAR_DECL
     && DECL_CONTEXT (retval) == current_function_decl
     && ! TREE_STATIC (retval)
     && ! DECL_ANON_UNION_VAR_P (retval)
     && (DECL_ALIGN (retval)
         >= DECL_ALIGN (DECL_RESULT (current_function_decl)))
     /* The cv-unqualified type of the returned value must be the
        same as the cv-unqualified return type of the
        function.  */
     && same_type_p ((TYPE_MAIN_VARIANT (TREE_TYPE (retval))),
                     (TYPE_MAIN_VARIANT
                      (TREE_TYPE (TREE_TYPE (current_function_decl)))))
     /* And the returned value must be non-volatile.  */
     && ! TYPE_VOLATILE (TREE_TYPE (retval)));
     
  if (fn_returns_value_p && flag_elide_constructors)
    {
      if (named_return_value_okay_p
          && (current_function_return_value == NULL_TREE
              || current_function_return_value == retval))
	current_function_return_value = retval;
      else
	current_function_return_value = error_mark_node;
    }

  /* We don't need to do any conversions when there's nothing being
     returned.  */
  if (!retval)
    return NULL_TREE;

  /* Do any required conversions.  */
  if (retval == result || DECL_CONSTRUCTOR_P (current_function_decl))
    /* No conversions are required.  */
    ;
  else
    {
      /* The type the function is declared to return.  */
      tree functype = TREE_TYPE (TREE_TYPE (current_function_decl));
      int flags = LOOKUP_NORMAL | LOOKUP_ONLYCONVERTING;

      /* The functype's return type will have been set to void, if it
	 was an incomplete type.  Just treat this as 'return;' */
      if (VOID_TYPE_P (functype))
	return error_mark_node;

      /* Under C++0x [12.8/16 class.copy], a returned lvalue is sometimes
	 treated as an rvalue for the purposes of overload resolution to
	 favor move constructors over copy constructors.  */
      if ((cxx_dialect != cxx98) 
          && named_return_value_okay_p
          /* The variable must not have the `volatile' qualifier.  */
	  && !CP_TYPE_VOLATILE_P (TREE_TYPE (retval))
	  /* The return type must be a class type.  */
	  && CLASS_TYPE_P (TREE_TYPE (TREE_TYPE (current_function_decl))))
	flags = flags | LOOKUP_PREFER_RVALUE;

      /* First convert the value to the function's return type, then
	 to the type of return value's location to handle the
	 case that functype is smaller than the valtype.  */
      retval = convert_for_initialization
	(NULL_TREE, functype, retval, flags, ICR_RETURN, NULL_TREE, 0,
         tf_warning_or_error);
      retval = convert (valtype, retval);

      /* If the conversion failed, treat this just like `return;'.  */
      if (retval == error_mark_node)
	return retval;
      /* We can't initialize a register from a AGGR_INIT_EXPR.  */
      else if (! cfun->returns_struct
	       && TREE_CODE (retval) == TARGET_EXPR
	       && TREE_CODE (TREE_OPERAND (retval, 1)) == AGGR_INIT_EXPR)
	retval = build2 (COMPOUND_EXPR, TREE_TYPE (retval), retval,
			 TREE_OPERAND (retval, 0));
      else
	maybe_warn_about_returning_address_of_local (retval);
    }

  /* Actually copy the value returned into the appropriate location.  */
  if (retval && retval != result)
    retval = build2 (INIT_EXPR, TREE_TYPE (result), result, retval);

  return retval;
}


/* Returns nonzero if the pointer-type FROM can be converted to the
   pointer-type TO via a qualification conversion.  If CONSTP is -1,
   then we return nonzero if the pointers are similar, and the
   cv-qualification signature of FROM is a proper subset of that of TO.

   If CONSTP is positive, then all outer pointers have been
   const-qualified.  */

static int
comp_ptr_ttypes_real (tree to, tree from, int constp)
{
  bool to_more_cv_qualified = false;
  bool is_opaque_pointer = false;

  for (; ; to = TREE_TYPE (to), from = TREE_TYPE (from))
    {
      if (TREE_CODE (to) != TREE_CODE (from))
	return 0;

      if (TREE_CODE (from) == OFFSET_TYPE
	  && !same_type_p (TYPE_OFFSET_BASETYPE (from),
			   TYPE_OFFSET_BASETYPE (to)))
	return 0;

      /* Const and volatile mean something different for function types,
	 so the usual checks are not appropriate.  */
      if (TREE_CODE (to) != FUNCTION_TYPE && TREE_CODE (to) != METHOD_TYPE)
	{
	  /* In Objective-C++, some types may have been 'volatilized' by
	     the compiler for EH; when comparing them here, the volatile
	     qualification must be ignored.  */
	  bool objc_quals_match = objc_type_quals_match (to, from);

	  if (!at_least_as_qualified_p (to, from) && !objc_quals_match)
	    return 0;

	  if (!at_least_as_qualified_p (from, to) && !objc_quals_match)
	    {
	      if (constp == 0)
		return 0;
	      to_more_cv_qualified = true;
	    }

	  if (constp > 0)
	    constp &= TYPE_READONLY (to);
	}

      if (TREE_CODE (to) == VECTOR_TYPE)
	is_opaque_pointer = vector_targets_convertible_p (to, from);

      if (TREE_CODE (to) != POINTER_TYPE && !TYPE_PTRMEM_P (to))
	return ((constp >= 0 || to_more_cv_qualified)
		&& (is_opaque_pointer
		    || same_type_ignoring_top_level_qualifiers_p (to, from)));
    }
}

/* When comparing, say, char ** to char const **, this function takes
   the 'char *' and 'char const *'.  Do not pass non-pointer/reference
   types to this function.  */

int
comp_ptr_ttypes (tree to, tree from)
{
  return comp_ptr_ttypes_real (to, from, 1);
}

/* Returns true iff FNTYPE is a non-class type that involves
   error_mark_node.  We can get FUNCTION_TYPE with buried error_mark_node
   if a parameter type is ill-formed.  */

bool
error_type_p (const_tree type)
{
  tree t;

  switch (TREE_CODE (type))
    {
    case ERROR_MARK:
      return true;

    case POINTER_TYPE:
    case REFERENCE_TYPE:
    case OFFSET_TYPE:
      return error_type_p (TREE_TYPE (type));

    case FUNCTION_TYPE:
    case METHOD_TYPE:
      if (error_type_p (TREE_TYPE (type)))
	return true;
      for (t = TYPE_ARG_TYPES (type); t; t = TREE_CHAIN (t))
	if (error_type_p (TREE_VALUE (t)))
	  return true;
      return false;

    case RECORD_TYPE:
      if (TYPE_PTRMEMFUNC_P (type))
	return error_type_p (TYPE_PTRMEMFUNC_FN_TYPE (type));
      return false;

    default:
      return false;
    }
}

/* Returns 1 if to and from are (possibly multi-level) pointers to the same
   type or inheritance-related types, regardless of cv-quals.  */

int
ptr_reasonably_similar (const_tree to, const_tree from)
{
  for (; ; to = TREE_TYPE (to), from = TREE_TYPE (from))
    {
      /* Any target type is similar enough to void.  */
      if (TREE_CODE (to) == VOID_TYPE)
	return !error_type_p (from);
      if (TREE_CODE (from) == VOID_TYPE)
	return !error_type_p (to);

      if (TREE_CODE (to) != TREE_CODE (from))
	return 0;

      if (TREE_CODE (from) == OFFSET_TYPE
	  && comptypes (TYPE_OFFSET_BASETYPE (to),
			TYPE_OFFSET_BASETYPE (from),
			COMPARE_BASE | COMPARE_DERIVED))
	continue;

      if (TREE_CODE (to) == VECTOR_TYPE
	  && vector_types_convertible_p (to, from, false))
	return 1;

      if (TREE_CODE (to) == INTEGER_TYPE
	  && TYPE_PRECISION (to) == TYPE_PRECISION (from))
	return 1;

      if (TREE_CODE (to) == FUNCTION_TYPE)
	return !error_type_p (to) && !error_type_p (from);

      if (TREE_CODE (to) != POINTER_TYPE)
	return comptypes
	  (TYPE_MAIN_VARIANT (to), TYPE_MAIN_VARIANT (from),
	   COMPARE_BASE | COMPARE_DERIVED);
    }
}

/* Return true if TO and FROM (both of which are POINTER_TYPEs or
   pointer-to-member types) are the same, ignoring cv-qualification at
   all levels.  */

bool
comp_ptr_ttypes_const (tree to, tree from)
{
  bool is_opaque_pointer = false;

  for (; ; to = TREE_TYPE (to), from = TREE_TYPE (from))
    {
      if (TREE_CODE (to) != TREE_CODE (from))
	return false;

      if (TREE_CODE (from) == OFFSET_TYPE
	  && same_type_p (TYPE_OFFSET_BASETYPE (from),
			  TYPE_OFFSET_BASETYPE (to)))
	  continue;

      if (TREE_CODE (to) == VECTOR_TYPE)
	is_opaque_pointer = vector_targets_convertible_p (to, from);

      if (TREE_CODE (to) != POINTER_TYPE)
	return (is_opaque_pointer
		|| same_type_ignoring_top_level_qualifiers_p (to, from));
    }
}

/* Returns the type qualifiers for this type, including the qualifiers on the
   elements for an array type.  */

int
cp_type_quals (const_tree type)
{
  int quals;
  /* This CONST_CAST is okay because strip_array_types returns its
     argument unmodified and we assign it to a const_tree.  */
  type = strip_array_types (CONST_CAST_TREE (type));
  if (type == error_mark_node
      /* Quals on a FUNCTION_TYPE are memfn quals.  */
      || TREE_CODE (type) == FUNCTION_TYPE)
    return TYPE_UNQUALIFIED;
  quals = TYPE_QUALS (type);
  /* METHOD and REFERENCE_TYPEs should never have quals.  */
  gcc_assert ((TREE_CODE (type) != METHOD_TYPE
	       && TREE_CODE (type) != REFERENCE_TYPE)
	      || ((quals & (TYPE_QUAL_CONST|TYPE_QUAL_VOLATILE))
		  == TYPE_UNQUALIFIED));
  return quals;
}

/* Returns the function-cv-quals for TYPE, which must be a FUNCTION_TYPE or
   METHOD_TYPE.  */

int
type_memfn_quals (const_tree type)
{
  if (TREE_CODE (type) == FUNCTION_TYPE)
    return TYPE_QUALS (type);
  else if (TREE_CODE (type) == METHOD_TYPE)
    return cp_type_quals (TREE_TYPE (TREE_VALUE (TYPE_ARG_TYPES (type))));
  else
    gcc_unreachable ();
}

/* Returns the FUNCTION_TYPE TYPE with its function-cv-quals changed to
   MEMFN_QUALS.  */

tree
apply_memfn_quals (tree type, cp_cv_quals memfn_quals)
{
  /* Could handle METHOD_TYPE here if necessary.  */
  gcc_assert (TREE_CODE (type) == FUNCTION_TYPE);
  if (TYPE_QUALS (type) == memfn_quals)
    return type;
  /* This should really have a different TYPE_MAIN_VARIANT, but that gets
     complex.  */
  return build_qualified_type (type, memfn_quals);
}

/* Returns nonzero if TYPE is const or volatile.  */

bool
cv_qualified_p (const_tree type)
{
  int quals = cp_type_quals (type);
  return (quals & (TYPE_QUAL_CONST|TYPE_QUAL_VOLATILE)) != 0;
}

/* Returns nonzero if the TYPE contains a mutable member.  */

bool
cp_has_mutable_p (const_tree type)
{
  /* This CONST_CAST is okay because strip_array_types returns its
     argument unmodified and we assign it to a const_tree.  */
  type = strip_array_types (CONST_CAST_TREE(type));

  return CLASS_TYPE_P (type) && CLASSTYPE_HAS_MUTABLE (type);
}

/* Set TREE_READONLY and TREE_VOLATILE on DECL as indicated by the
   TYPE_QUALS.  For a VAR_DECL, this may be an optimistic
   approximation.  In particular, consider:

     int f();
     struct S { int i; };
     const S s = { f(); }

   Here, we will make "s" as TREE_READONLY (because it is declared
   "const") -- only to reverse ourselves upon seeing that the
   initializer is non-constant.  */

void
cp_apply_type_quals_to_decl (int type_quals, tree decl)
{
  tree type = TREE_TYPE (decl);

  if (type == error_mark_node)
    return;

  if (TREE_CODE (decl) == TYPE_DECL)
    return;

  gcc_assert (!(TREE_CODE (type) == FUNCTION_TYPE
		&& type_quals != TYPE_UNQUALIFIED));

  /* Avoid setting TREE_READONLY incorrectly.  */
  if (/* If the object has a constructor, the constructor may modify
	 the object.  */
      TYPE_NEEDS_CONSTRUCTING (type)
      /* If the type isn't complete, we don't know yet if it will need
	 constructing.  */
      || !COMPLETE_TYPE_P (type)
      /* If the type has a mutable component, that component might be
	 modified.  */
      || TYPE_HAS_MUTABLE_P (type))
    type_quals &= ~TYPE_QUAL_CONST;

  c_apply_type_quals_to_decl (type_quals, decl);
}

/* Subroutine of casts_away_constness.  Make T1 and T2 point at
   exemplar types such that casting T1 to T2 is casting away constness
   if and only if there is no implicit conversion from T1 to T2.  */

static void
casts_away_constness_r (tree *t1, tree *t2)
{
  int quals1;
  int quals2;

  /* [expr.const.cast]

     For multi-level pointer to members and multi-level mixed pointers
     and pointers to members (conv.qual), the "member" aspect of a
     pointer to member level is ignored when determining if a const
     cv-qualifier has been cast away.  */
  /* [expr.const.cast]

     For  two  pointer types:

	    X1 is T1cv1,1 * ... cv1,N *   where T1 is not a pointer type
	    X2 is T2cv2,1 * ... cv2,M *   where T2 is not a pointer type
	    K is min(N,M)

     casting from X1 to X2 casts away constness if, for a non-pointer
     type T there does not exist an implicit conversion (clause
     _conv_) from:

	    Tcv1,(N-K+1) * cv1,(N-K+2) * ... cv1,N *

     to

	    Tcv2,(M-K+1) * cv2,(M-K+2) * ... cv2,M *.  */
  if ((!TYPE_PTR_P (*t1) && !TYPE_PTRMEM_P (*t1))
      || (!TYPE_PTR_P (*t2) && !TYPE_PTRMEM_P (*t2)))
    {
      *t1 = cp_build_qualified_type (void_type_node,
				     cp_type_quals (*t1));
      *t2 = cp_build_qualified_type (void_type_node,
				     cp_type_quals (*t2));
      return;
    }

  quals1 = cp_type_quals (*t1);
  quals2 = cp_type_quals (*t2);

  if (TYPE_PTRMEM_P (*t1))
    *t1 = TYPE_PTRMEM_POINTED_TO_TYPE (*t1);
  else
    *t1 = TREE_TYPE (*t1);
  if (TYPE_PTRMEM_P (*t2))
    *t2 = TYPE_PTRMEM_POINTED_TO_TYPE (*t2);
  else
    *t2 = TREE_TYPE (*t2);

  casts_away_constness_r (t1, t2);
  *t1 = build_pointer_type (*t1);
  *t2 = build_pointer_type (*t2);
  *t1 = cp_build_qualified_type (*t1, quals1);
  *t2 = cp_build_qualified_type (*t2, quals2);
}

/* Returns nonzero if casting from TYPE1 to TYPE2 casts away
   constness.  

   ??? This function returns non-zero if casting away qualifiers not
   just const.  We would like to return to the caller exactly which
   qualifiers are casted away to give more accurate diagnostics.
*/

static bool
casts_away_constness (tree t1, tree t2)
{
  if (TREE_CODE (t2) == REFERENCE_TYPE)
    {
      /* [expr.const.cast]

	 Casting from an lvalue of type T1 to an lvalue of type T2
	 using a reference cast casts away constness if a cast from an
	 rvalue of type "pointer to T1" to the type "pointer to T2"
	 casts away constness.  */
      t1 = (TREE_CODE (t1) == REFERENCE_TYPE ? TREE_TYPE (t1) : t1);
      return casts_away_constness (build_pointer_type (t1),
				   build_pointer_type (TREE_TYPE (t2)));
    }

  if (TYPE_PTRMEM_P (t1) && TYPE_PTRMEM_P (t2))
    /* [expr.const.cast]

       Casting from an rvalue of type "pointer to data member of X
       of type T1" to the type "pointer to data member of Y of type
       T2" casts away constness if a cast from an rvalue of type
       "pointer to T1" to the type "pointer to T2" casts away
       constness.  */
    return casts_away_constness
      (build_pointer_type (TYPE_PTRMEM_POINTED_TO_TYPE (t1)),
       build_pointer_type (TYPE_PTRMEM_POINTED_TO_TYPE (t2)));

  /* Casting away constness is only something that makes sense for
     pointer or reference types.  */
  if (TREE_CODE (t1) != POINTER_TYPE
      || TREE_CODE (t2) != POINTER_TYPE)
    return false;

  /* Top-level qualifiers don't matter.  */
  t1 = TYPE_MAIN_VARIANT (t1);
  t2 = TYPE_MAIN_VARIANT (t2);
  casts_away_constness_r (&t1, &t2);
  if (!can_convert (t2, t1))
    return true;

  return false;
}

/* If T is a REFERENCE_TYPE return the type to which T refers.
   Otherwise, return T itself.  */

tree
non_reference (tree t)
{
  if (TREE_CODE (t) == REFERENCE_TYPE)
    t = TREE_TYPE (t);
  return t;
}


/* Return nonzero if REF is an lvalue valid for this language;
   otherwise, print an error message and return zero.  USE says
   how the lvalue is being used and so selects the error message.  */

int
lvalue_or_else (tree ref, enum lvalue_use use, tsubst_flags_t complain)
{
  cp_lvalue_kind kind = lvalue_kind (ref);

  if (kind == clk_none)
    {
      if (complain & tf_error)
	lvalue_error (use);
      return 0;
    }
  else if (kind & (clk_rvalueref|clk_class))
    {
      if (!(complain & tf_error))
	return 0;
      if (kind & clk_class)
	/* Make this a permerror because we used to accept it.  */
	permerror (input_location, "using temporary as lvalue");
      else
	error ("using xvalue (rvalue reference) as lvalue");
    }
  return 1;
}
<|MERGE_RESOLUTION|>--- conflicted
+++ resolved
@@ -1200,10 +1200,7 @@
 incompatible_dependent_types_p (tree t1, tree t2)
 {
   tree tparms1 = NULL_TREE, tparms2 = NULL_TREE;
-<<<<<<< HEAD
-=======
   bool t1_typedef_variant_p, t2_typedef_variant_p;
->>>>>>> 6e7f08ad
 
   if (!uses_template_parms (t1) || !uses_template_parms (t2))
     return false;
@@ -1215,13 +1212,6 @@
       if (!comp_template_parms_position (t1, t2))
 	return true;
     }
-<<<<<<< HEAD
-
-  /* Either T1 or T2 must be a typedef.  */
-  if (!typedef_variant_p (t1) && !typedef_variant_p (t2))
-    return false;
-
-=======
 
   t1_typedef_variant_p = typedef_variant_p (t1);
   t2_typedef_variant_p = typedef_variant_p (t2);
@@ -1239,7 +1229,6 @@
     if (TYPE_MAIN_VARIANT (t1) == TYPE_MAIN_VARIANT (t2))
       return false;
 
->>>>>>> 6e7f08ad
   /* So if we reach this point, it means either T1 or T2 is a typedef variant.
      Let's compare their template parameters.  */
 
@@ -1322,14 +1311,6 @@
       && TYPE_MAIN_VARIANT (t1) == TYPE_MAIN_VARIANT (t2))
     return true;
 
-<<<<<<< HEAD
-  /* If T1 and T2 are dependent typedefs then check upfront that
-     the template parameters of their typedef DECLs match before
-     going down checking their subtypes.  */
-  if (incompatible_dependent_types_p (t1, t2))
-    return false;
-=======
->>>>>>> 6e7f08ad
 
   /* Compare the types.  Break out if they could be the same.  */
   switch (TREE_CODE (t1))
@@ -1711,11 +1692,8 @@
       && DECL_TEMPLATE_INSTANTIATION (e))
     instantiate_decl (e, /*defer_ok*/true, /*expl_inst_mem*/false);
 
-<<<<<<< HEAD
-=======
   e = mark_type_use (e);
 
->>>>>>> 6e7f08ad
   if (TREE_CODE (e) == COMPONENT_REF
       && TREE_CODE (TREE_OPERAND (e, 1)) == FIELD_DECL
       && DECL_C_BIT_FIELD (TREE_OPERAND (e, 1)))
@@ -3509,19 +3487,7 @@
 	{
           if (complain & tf_error)
             {
-<<<<<<< HEAD
-              if (fndecl)
-                {
-                  error_at (input_location, "too many arguments to %s %q#D", 
-			    called_thing, fndecl);
-		  inform (DECL_SOURCE_LOCATION (fndecl),
-			  "declared here");
-                }
-              else
-                error ("too many arguments to function");
-=======
 	      warn_args_num (input_location, fndecl, /*too_many_p=*/true);
->>>>>>> 6e7f08ad
               return i;
             }
           else
@@ -3626,21 +3592,7 @@
       else
 	{
           if (complain & tf_error)
-<<<<<<< HEAD
-            {
-              if (fndecl)
-                {
-                  error_at (input_location, "too few arguments to %s %q#D", 
-			    called_thing, fndecl);
-		  inform (DECL_SOURCE_LOCATION (fndecl),
-			  "declared here");
-                }
-              else
-                error ("too few arguments to function");
-            }
-=======
 	    warn_args_num (input_location, fndecl, /*too_many_p=*/false);
->>>>>>> 6e7f08ad
 	  return -1;
 	}
     }
