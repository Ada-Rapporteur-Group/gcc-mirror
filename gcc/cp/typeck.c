--- conflicted
+++ resolved
@@ -1414,11 +1414,7 @@
       break;
 
     case VECTOR_TYPE:
-<<<<<<< HEAD
-      if (may_ne (TYPE_VECTOR_SUBPARTS (t1), TYPE_VECTOR_SUBPARTS (t2))
-=======
       if (maybe_ne (TYPE_VECTOR_SUBPARTS (t1), TYPE_VECTOR_SUBPARTS (t2))
->>>>>>> 70783a86
 	  || !same_type_p (TREE_TYPE (t1), TREE_TYPE (t2)))
 	return false;
       break;
@@ -4622,13 +4618,8 @@
       else if (code0 == VECTOR_TYPE && code1 == VECTOR_TYPE
 	       && TREE_CODE (TREE_TYPE (type0)) == INTEGER_TYPE
 	       && TREE_CODE (TREE_TYPE (type1)) == INTEGER_TYPE
-<<<<<<< HEAD
-	       && must_eq (TYPE_VECTOR_SUBPARTS (type0),
-			   TYPE_VECTOR_SUBPARTS (type1)))
-=======
 	       && known_eq (TYPE_VECTOR_SUBPARTS (type0),
 			    TYPE_VECTOR_SUBPARTS (type1)))
->>>>>>> 70783a86
 	{
 	  result_type = type0;
 	  converted = 1;
@@ -4673,13 +4664,8 @@
       else if (code0 == VECTOR_TYPE && code1 == VECTOR_TYPE
 	       && TREE_CODE (TREE_TYPE (type0)) == INTEGER_TYPE
 	       && TREE_CODE (TREE_TYPE (type1)) == INTEGER_TYPE
-<<<<<<< HEAD
-	       && must_eq (TYPE_VECTOR_SUBPARTS (type0),
-			   TYPE_VECTOR_SUBPARTS (type1)))
-=======
 	       && known_eq (TYPE_VECTOR_SUBPARTS (type0),
 			    TYPE_VECTOR_SUBPARTS (type1)))
->>>>>>> 70783a86
 	{
 	  result_type = type0;
 	  converted = 1;
@@ -5044,13 +5030,8 @@
 	      return error_mark_node;
 	    }
 
-<<<<<<< HEAD
-	  if (may_ne (TYPE_VECTOR_SUBPARTS (type0),
-		      TYPE_VECTOR_SUBPARTS (type1)))
-=======
 	  if (maybe_ne (TYPE_VECTOR_SUBPARTS (type0),
 			TYPE_VECTOR_SUBPARTS (type1)))
->>>>>>> 70783a86
 	    {
 	      if (complain & tf_error)
 		{
