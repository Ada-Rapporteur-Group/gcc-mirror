--- conflicted
+++ resolved
@@ -165,12 +165,8 @@
 static int
 count_non_default_template_args (tree args, tree params)
 {
-<<<<<<< HEAD
-  int n = TREE_VEC_LENGTH (args);
-=======
   tree inner_args = INNERMOST_TEMPLATE_ARGS (args);
   int n = TREE_VEC_LENGTH (inner_args);
->>>>>>> 42a9ba1d
   int last;
 
   if (params == NULL_TREE || !flag_pretty_templates)
@@ -186,12 +182,6 @@
       if (uses_template_parms (def))
 	{
 	  ++processing_template_decl;
-<<<<<<< HEAD
-	  def = tsubst_copy_and_build (def, args, tf_none, NULL_TREE, false, true);
-	  --processing_template_decl;
-	}
-      if (!cp_tree_equal (TREE_VEC_ELT (args, last), def))
-=======
 	  /* This speculative substitution must not cause any classes to be
 	     instantiated that otherwise wouldn't be.  */
 	  def = tsubst_copy_and_build (def, args, tf_no_class_instantiations,
@@ -199,7 +189,6 @@
 	  --processing_template_decl;
 	}
       if (!cp_tree_equal (TREE_VEC_ELT (inner_args, last), def))
->>>>>>> 42a9ba1d
         break;
     }
 
@@ -337,11 +326,7 @@
       t = tsubst (t, args, tf_none, NULL_TREE);
       /* Strip typedefs.  We can't just use TFF_CHASE_TYPEDEF because
 	 pp_simple_type_specifier doesn't know about it.  */
-<<<<<<< HEAD
-      t = canonical_type_variant (t);
-=======
       t = strip_typedefs (t);
->>>>>>> 42a9ba1d
       dump_type (t, TFF_PLAIN_IDENTIFIER);
     }
 }
@@ -559,11 +544,7 @@
   pp_cxx_cv_qualifier_seq (cxx_pp, t);
 
   if (flags & TFF_CLASS_KEY_OR_ENUM)
-<<<<<<< HEAD
-    pp_cxx_identifier (cxx_pp, variety);
-=======
     pp_cxx_ws_string (cxx_pp, variety);
->>>>>>> 42a9ba1d
 
   name = TYPE_NAME (t);
 
@@ -1467,12 +1448,6 @@
 		     ? DECL_INNERMOST_TEMPLATE_PARMS (TI_TEMPLATE (info))
 		     : NULL_TREE);
 
-<<<<<<< HEAD
-      if (TMPL_ARGS_HAVE_MULTIPLE_LEVELS (args))
-	args = TREE_VEC_ELT (args, TREE_VEC_LENGTH (args) - 1);
-
-=======
->>>>>>> 42a9ba1d
       len = count_non_default_template_args (args, params);
 
       args = INNERMOST_TEMPLATE_ARGS (args);
@@ -1664,11 +1639,7 @@
     case THROW_EXPR:
       /* While waiting for caret diagnostics, avoid printing
 	 __cxa_allocate_exception, __cxa_throw, and the like.  */
-<<<<<<< HEAD
-      pp_cxx_identifier (cxx_pp, "<throw-expression>");
-=======
       pp_cxx_ws_string (cxx_pp, M_("<throw-expression>"));
->>>>>>> 42a9ba1d
       break;
 
     case PTRMEM_CST:
