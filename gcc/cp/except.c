--- conflicted
+++ resolved
@@ -930,17 +930,8 @@
   if (!complete_ptr_ref_or_void_ptr_p (type, expr))
     return false;
 
-<<<<<<< HEAD
-  else if (!verify_type_context (input_location, TCTX_EXCEPTIONS, type))
-    return false;
-
-  else if (TYPE_REF_P (type)
-	   && !verify_type_context (input_location, TCTX_EXCEPTIONS,
-				    TREE_TYPE (type)))
-=======
   tree nonref_type = non_reference (type);
   if (!verify_type_context (input_location, TCTX_EXCEPTIONS, nonref_type))
->>>>>>> 29c4171e
     return false;
 
   /* 10.4/3 An abstract class shall not be used as a parameter type,
