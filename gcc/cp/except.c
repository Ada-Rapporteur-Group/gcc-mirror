/* Handle exceptional things in C++.
   Copyright (C) 1989, 1992, 1993, 1994, 1995, 1996, 1997, 1998, 1999,
   2000, 2001, 2002, 2003, 2004, 2005, 2007, 2008, 2009, 2010
   Free Software Foundation, Inc.
   Contributed by Michael Tiemann <tiemann@cygnus.com>
   Rewritten by Mike Stump <mrs@cygnus.com>, based upon an
   initial re-implementation courtesy Tad Hunt.

This file is part of GCC.

GCC is free software; you can redistribute it and/or modify
it under the terms of the GNU General Public License as published by
the Free Software Foundation; either version 3, or (at your option)
any later version.

GCC is distributed in the hope that it will be useful,
but WITHOUT ANY WARRANTY; without even the implied warranty of
MERCHANTABILITY or FITNESS FOR A PARTICULAR PURPOSE.  See the
GNU General Public License for more details.

You should have received a copy of the GNU General Public License
along with GCC; see the file COPYING3.  If not see
<http://www.gnu.org/licenses/>.  */


#include "config.h"
#include "system.h"
#include "coretypes.h"
#include "tm.h"
#include "tree.h"
#include "cp-tree.h"
#include "flags.h"
#include "output.h"
<<<<<<< HEAD
#include "toplev.h"
=======
>>>>>>> 155d23aa
#include "tree-inline.h"
#include "tree-iterator.h"
#include "target.h"
#include "gimple.h"

static void push_eh_cleanup (tree);
static tree prepare_eh_type (tree);
static tree do_begin_catch (void);
static int dtor_nothrow (tree);
static tree do_end_catch (tree);
static bool decl_is_java_type (tree decl, int err);
static void initialize_handler_parm (tree, tree);
static tree do_allocate_exception (tree);
static tree wrap_cleanups_r (tree *, int *, void *);
static int complete_ptr_ref_or_void_ptr_p (tree, tree);
static bool is_admissible_throw_operand (tree);
static int can_convert_eh (tree, tree);

/* Sets up all the global eh stuff that needs to be initialized at the
   start of compilation.  */

void
init_exception_processing (void)
{
  tree tmp;

  /* void std::terminate (); */
  push_namespace (std_identifier);
  tmp = build_function_type_list (void_type_node, NULL_TREE);
  terminate_node = build_cp_library_fn_ptr ("terminate", tmp);
  TREE_THIS_VOLATILE (terminate_node) = 1;
  TREE_NOTHROW (terminate_node) = 1;
  pop_namespace ();

  /* void __cxa_call_unexpected(void *); */
  tmp = build_function_type_list (void_type_node, ptr_type_node, NULL_TREE);
  call_unexpected_node
    = push_throw_library_fn (get_identifier ("__cxa_call_unexpected"), tmp);
}

/* Returns an expression to be executed if an unhandled exception is
   propagated out of a cleanup region.  */

tree
cp_protect_cleanup_actions (void)
{
  /* [except.terminate]

     When the destruction of an object during stack unwinding exits
     using an exception ... void terminate(); is called.  */
  return terminate_node;
}

static tree
prepare_eh_type (tree type)
{
  if (type == NULL_TREE)
    return type;
  if (type == error_mark_node)
    return error_mark_node;

  /* peel back references, so they match.  */
  type = non_reference (type);

  /* Peel off cv qualifiers.  */
  type = TYPE_MAIN_VARIANT (type);

  /* Functions and arrays decay to pointers.  */
  type = type_decays_to (type);

  return type;
}

/* Return the type info for TYPE as used by EH machinery.  */
tree
eh_type_info (tree type)
{
  tree exp;

  if (type == NULL_TREE || type == error_mark_node)
    return type;

  if (decl_is_java_type (type, 0))
    exp = build_java_class_ref (TREE_TYPE (type));
  else
    exp = get_tinfo_decl (type);

  return exp;
}

/* Build the address of a typeinfo decl for use in the runtime
   matching field of the exception model.  */

tree
build_eh_type_type (tree type)
{
  tree exp = eh_type_info (type);

  if (!exp)
    return NULL;

  mark_used (exp);

  return convert (ptr_type_node, build_address (exp));
}

tree
build_exc_ptr (void)
{
  return build_call_n (built_in_decls [BUILT_IN_EH_POINTER],
		       1, integer_zero_node);
}

/* Declare a function NAME, returning RETURN_TYPE, taking a single
   parameter PARM_TYPE, with an empty exception specification.

   Note that the C++ ABI document does not have a throw-specifier on
   the routines declared below via this function.  The declarations
   are consistent with the actual implementations in libsupc++.  */

static tree
declare_nothrow_library_fn (tree name, tree return_type, tree parm_type)
{
  return push_library_fn (name, build_function_type_list (return_type,
							  parm_type,
							  NULL_TREE),
			  empty_except_spec);
}

/* Build up a call to __cxa_get_exception_ptr so that we can build a
   copy constructor for the thrown object.  */

static tree
do_get_exception_ptr (void)
{
  tree fn;

  fn = get_identifier ("__cxa_get_exception_ptr");
  if (!get_global_value_if_present (fn, &fn))
    {
      /* Declare void* __cxa_get_exception_ptr (void *) throw().  */
      fn = declare_nothrow_library_fn (fn, ptr_type_node, ptr_type_node);
    }

  return cp_build_function_call_nary (fn, tf_warning_or_error,
				      build_exc_ptr (), NULL_TREE);
}

/* Build up a call to __cxa_begin_catch, to tell the runtime that the
   exception has been handled.  */

static tree
do_begin_catch (void)
{
  tree fn;

  fn = get_identifier ("__cxa_begin_catch");
  if (!get_global_value_if_present (fn, &fn))
    {
      /* Declare void* __cxa_begin_catch (void *) throw().  */
      fn = declare_nothrow_library_fn (fn, ptr_type_node, ptr_type_node);
    }

  return cp_build_function_call_nary (fn, tf_warning_or_error,
				      build_exc_ptr (), NULL_TREE);
}

/* Returns nonzero if cleaning up an exception of type TYPE (which can be
   NULL_TREE for a ... handler) will not throw an exception.  */

static int
dtor_nothrow (tree type)
{
  if (type == NULL_TREE || type == error_mark_node)
    return 0;

  if (TYPE_HAS_TRIVIAL_DESTRUCTOR (type))
    return 1;

  if (CLASSTYPE_LAZY_DESTRUCTOR (type))
    lazily_declare_fn (sfk_destructor, type);

  return TREE_NOTHROW (CLASSTYPE_DESTRUCTORS (type));
}

/* Build up a call to __cxa_end_catch, to destroy the exception object
   for the current catch block if no others are currently using it.  */

static tree
do_end_catch (tree type)
{
  tree fn, cleanup;

  fn = get_identifier ("__cxa_end_catch");
  if (!get_global_value_if_present (fn, &fn))
    {
      /* Declare void __cxa_end_catch ().  */
      fn = push_void_library_fn (fn, void_list_node);
      /* This can throw if the destructor for the exception throws.  */
      TREE_NOTHROW (fn) = 0;
    }

  cleanup = cp_build_function_call_vec (fn, NULL, tf_warning_or_error);
  TREE_NOTHROW (cleanup) = dtor_nothrow (type);

  return cleanup;
}

/* This routine creates the cleanup for the current exception.  */

static void
push_eh_cleanup (tree type)
{
  finish_decl_cleanup (NULL_TREE, do_end_catch (type));
}

/* Return nonzero value if DECL is a Java type suitable for catch or
   throw.  */

static bool
decl_is_java_type (tree decl, int err)
{
  bool r = (TREE_CODE (decl) == POINTER_TYPE
	    && TREE_CODE (TREE_TYPE (decl)) == RECORD_TYPE
	    && TYPE_FOR_JAVA (TREE_TYPE (decl)));

  if (err)
    {
      if (TREE_CODE (decl) == REFERENCE_TYPE
	  && TREE_CODE (TREE_TYPE (decl)) == RECORD_TYPE
	  && TYPE_FOR_JAVA (TREE_TYPE (decl)))
	{
	  /* Can't throw a reference.  */
	  error ("type %qT is disallowed in Java %<throw%> or %<catch%>",
		 decl);
	}

      if (r)
	{
	  tree jthrow_node
	    = IDENTIFIER_GLOBAL_VALUE (get_identifier ("jthrowable"));

	  if (jthrow_node == NULL_TREE)
	    fatal_error
	      ("call to Java %<catch%> or %<throw%> with %<jthrowable%> undefined");

	  jthrow_node = TREE_TYPE (TREE_TYPE (jthrow_node));

	  if (! DERIVED_FROM_P (jthrow_node, TREE_TYPE (decl)))
	    {
	      /* Thrown object must be a Throwable.  */
	      error ("type %qT is not derived from %<java::lang::Throwable%>",
		     TREE_TYPE (decl));
	    }
	}
    }

  return r;
}

/* Select the personality routine to be used for exception handling,
   or issue an error if we need two different ones in the same
   translation unit.
   ??? At present DECL_FUNCTION_PERSONALITY is set via
   LANG_HOOKS_EH_PERSONALITY.  Should it be done here instead?  */
void
choose_personality_routine (enum languages lang)
{
  static enum {
    chose_none,
    chose_cpp,
    chose_java,
    gave_error
  } state;

  switch (state)
    {
    case gave_error:
      return;

    case chose_cpp:
      if (lang != lang_cplusplus)
	goto give_error;
      return;

    case chose_java:
      if (lang != lang_java)
	goto give_error;
      return;

    case chose_none:
      ; /* Proceed to language selection.  */
    }

  switch (lang)
    {
    case lang_cplusplus:
      state = chose_cpp;
      break;

    case lang_java:
      state = chose_java;
      terminate_node = built_in_decls [BUILT_IN_ABORT];
      pragma_java_exceptions = true;
      break;

    default:
      gcc_unreachable ();
    }
  return;

 give_error:
  error ("mixing C++ and Java catches in a single translation unit");
  state = gave_error;
}

/* Initialize the catch parameter DECL.  */

static void
initialize_handler_parm (tree decl, tree exp)
{
  tree init;
  tree init_type;

  /* Make sure we mark the catch param as used, otherwise we'll get a
     warning about an unused ((anonymous)).  */
  TREE_USED (decl) = 1;
  DECL_READ_P (decl) = 1;

  /* Figure out the type that the initializer is.  Pointers are returned
     adjusted by value from __cxa_begin_catch.  Others are returned by
     reference.  */
  init_type = TREE_TYPE (decl);
  if (!POINTER_TYPE_P (init_type))
    init_type = build_reference_type (init_type);

  choose_personality_routine (decl_is_java_type (init_type, 0)
			      ? lang_java : lang_cplusplus);

  /* Since pointers are passed by value, initialize a reference to
     pointer catch parm with the address of the temporary.  */
  if (TREE_CODE (init_type) == REFERENCE_TYPE
      && TYPE_PTR_P (TREE_TYPE (init_type)))
    exp = cp_build_addr_expr (exp, tf_warning_or_error);

  exp = ocp_convert (init_type, exp, CONV_IMPLICIT|CONV_FORCE_TEMP, 0);

  init = convert_from_reference (exp);

  /* If the constructor for the catch parm exits via an exception, we
     must call terminate.  See eh23.C.  */
  if (TYPE_NEEDS_CONSTRUCTING (TREE_TYPE (decl)))
    {
      /* Generate the copy constructor call directly so we can wrap it.
	 See also expand_default_init.  */
      init = ocp_convert (TREE_TYPE (decl), init,
			  CONV_IMPLICIT|CONV_FORCE_TEMP, 0);
      /* Force cleanups now to avoid nesting problems with the
	 MUST_NOT_THROW_EXPR.  */
      init = fold_build_cleanup_point_expr (TREE_TYPE (init), init);
      init = build1 (MUST_NOT_THROW_EXPR, TREE_TYPE (init), init);
    }

  decl = pushdecl (decl);

  start_decl_1 (decl, true);
  cp_finish_decl (decl, init, /*init_const_expr_p=*/false, NULL_TREE,
		  LOOKUP_ONLYCONVERTING|DIRECT_BIND);
}


/* Routine to see if exception handling is turned on.
   DO_WARN is nonzero if we want to inform the user that exception
   handling is turned off.

   This is used to ensure that -fexceptions has been specified if the
   compiler tries to use any exception-specific functions.  */

static inline int
doing_eh (void)
{
  if (! flag_exceptions)
    {
      static int warned = 0;
      if (! warned)
	{
	  error ("exception handling disabled, use -fexceptions to enable");
	  warned = 1;
	}
      return 0;
    }
  return 1;
}

/* Call this to start a catch block.  DECL is the catch parameter.  */

tree
expand_start_catch_block (tree decl)
{
  tree exp;
  tree type, init;

  if (! doing_eh ())
    return NULL_TREE;

  /* Make sure this declaration is reasonable.  */
  if (decl && !complete_ptr_ref_or_void_ptr_p (TREE_TYPE (decl), NULL_TREE))
    decl = error_mark_node;

  if (decl)
    type = prepare_eh_type (TREE_TYPE (decl));
  else
    type = NULL_TREE;

  if (decl && decl_is_java_type (type, 1))
    {
      /* Java only passes object via pointer and doesn't require
	 adjusting.  The java object is immediately before the
	 generic exception header.  */
      exp = build_exc_ptr ();
      exp = build1 (NOP_EXPR, build_pointer_type (type), exp);
      exp = build2 (POINTER_PLUS_EXPR, TREE_TYPE (exp), exp,
		    fold_build1_loc (input_location,
				 NEGATE_EXPR, sizetype,
			 	 TYPE_SIZE_UNIT (TREE_TYPE (exp))));
      exp = cp_build_indirect_ref (exp, RO_NULL, tf_warning_or_error);
      initialize_handler_parm (decl, exp);
      return type;
    }

  /* Call __cxa_end_catch at the end of processing the exception.  */
  push_eh_cleanup (type);

  init = do_begin_catch ();

  /* If there's no decl at all, then all we need to do is make sure
     to tell the runtime that we've begun handling the exception.  */
  if (decl == NULL || decl == error_mark_node || init == error_mark_node)
    finish_expr_stmt (init);

  /* If the C++ object needs constructing, we need to do that before
     calling __cxa_begin_catch, so that std::uncaught_exception gets
     the right value during the copy constructor.  */
  else if (flag_use_cxa_get_exception_ptr
	   && TYPE_NEEDS_CONSTRUCTING (TREE_TYPE (decl)))
    {
      exp = do_get_exception_ptr ();
      initialize_handler_parm (decl, exp);
      finish_expr_stmt (init);
    }

  /* Otherwise the type uses a bitwise copy, and we don't have to worry
     about the value of std::uncaught_exception and therefore can do the
     copy with the return value of __cxa_end_catch instead.  */
  else
    {
      tree init_type = type;

      /* Pointers are passed by values, everything else by reference.  */
      if (!TYPE_PTR_P (type))
	init_type = build_pointer_type (type);
      if (init_type != TREE_TYPE (init))
	init = build1 (NOP_EXPR, init_type, init);
      exp = create_temporary_var (init_type);
      DECL_REGISTER (exp) = 1;
      cp_finish_decl (exp, init, /*init_const_expr=*/false,
		      NULL_TREE, LOOKUP_ONLYCONVERTING);
      initialize_handler_parm (decl, exp);
    }

  return type;
}


/* Call this to end a catch block.  Its responsible for emitting the
   code to handle jumping back to the correct place, and for emitting
   the label to jump to if this catch block didn't match.  */

void
expand_end_catch_block (void)
{
  if (! doing_eh ())
    return;

  /* The exception being handled is rethrown if control reaches the end of
     a handler of the function-try-block of a constructor or destructor.  */
  if (in_function_try_handler
      && (DECL_CONSTRUCTOR_P (current_function_decl)
	  || DECL_DESTRUCTOR_P (current_function_decl)))
    finish_expr_stmt (build_throw (NULL_TREE));
}

tree
begin_eh_spec_block (void)
{
  tree r;
  /* A noexcept specification (or throw() with -fnothrow-opt) is a
     MUST_NOT_THROW_EXPR.  */
  if (TYPE_NOEXCEPT_P (TREE_TYPE (current_function_decl)))
    {
      r = build_stmt (input_location, MUST_NOT_THROW_EXPR, NULL_TREE);
      TREE_SIDE_EFFECTS (r) = 1;
    }
  else
    r = build_stmt (input_location, EH_SPEC_BLOCK, NULL_TREE, NULL_TREE);
  add_stmt (r);
  TREE_OPERAND (r, 0) = push_stmt_list ();
  return r;
}

void
finish_eh_spec_block (tree raw_raises, tree eh_spec_block)
{
  tree raises;

  TREE_OPERAND (eh_spec_block, 0)
    = pop_stmt_list (TREE_OPERAND (eh_spec_block, 0));

  if (TREE_CODE (eh_spec_block) == MUST_NOT_THROW_EXPR)
    return;

  /* Strip cv quals, etc, from the specification types.  */
  for (raises = NULL_TREE;
       raw_raises && TREE_VALUE (raw_raises);
       raw_raises = TREE_CHAIN (raw_raises))
    {
      tree type = prepare_eh_type (TREE_VALUE (raw_raises));
      tree tinfo = eh_type_info (type);

      mark_used (tinfo);
      raises = tree_cons (NULL_TREE, type, raises);
    }

  EH_SPEC_RAISES (eh_spec_block) = raises;
}

/* Return a pointer to a buffer for an exception object of type TYPE.  */

static tree
do_allocate_exception (tree type)
{
  tree fn;

  fn = get_identifier ("__cxa_allocate_exception");
  if (!get_global_value_if_present (fn, &fn))
    {
      /* Declare void *__cxa_allocate_exception(size_t) throw().  */
      fn = declare_nothrow_library_fn (fn, ptr_type_node, size_type_node);
    }

  return cp_build_function_call_nary (fn, tf_warning_or_error,
				      size_in_bytes (type), NULL_TREE);
}

/* Call __cxa_free_exception from a cleanup.  This is never invoked
   directly, but see the comment for stabilize_throw_expr.  */

static tree
do_free_exception (tree ptr)
{
  tree fn;

  fn = get_identifier ("__cxa_free_exception");
  if (!get_global_value_if_present (fn, &fn))
    {
      /* Declare void __cxa_free_exception (void *) throw().  */
      fn = declare_nothrow_library_fn (fn, void_type_node, ptr_type_node);
    }

  return cp_build_function_call_nary (fn, tf_warning_or_error, ptr, NULL_TREE);
}

/* Wrap all cleanups for TARGET_EXPRs in MUST_NOT_THROW_EXPR.
   Called from build_throw via walk_tree_without_duplicates.  */

static tree
wrap_cleanups_r (tree *tp, int *walk_subtrees ATTRIBUTE_UNUSED,
		 void *data ATTRIBUTE_UNUSED)
{
  tree exp = *tp;
  tree cleanup;

  /* Don't walk into types.  */
  if (TYPE_P (exp))
    {
      *walk_subtrees = 0;
      return NULL_TREE;
    }
  if (TREE_CODE (exp) != TARGET_EXPR)
    return NULL_TREE;

  cleanup = TARGET_EXPR_CLEANUP (exp);
  if (cleanup)
    {
      cleanup = build1 (MUST_NOT_THROW_EXPR, void_type_node, cleanup);
      TARGET_EXPR_CLEANUP (exp) = cleanup;
    }

  /* Keep iterating.  */
  return NULL_TREE;
}

/* Build a throw expression.  */

tree
build_throw (tree exp)
{
  tree fn;

  if (exp == error_mark_node)
    return exp;

  if (processing_template_decl)
    {
      if (cfun)
	current_function_returns_abnormally = 1;
      exp = build_min (THROW_EXPR, void_type_node, exp);
      SET_EXPR_LOCATION (exp, input_location);
      return exp;
    }

  if (exp == null_node)
    warning (0, "throwing NULL, which has integral, not pointer type");

  if (exp != NULL_TREE)
    {
      if (!is_admissible_throw_operand (exp))
	return error_mark_node;
    }

  if (! doing_eh ())
    return error_mark_node;

  if (exp && decl_is_java_type (TREE_TYPE (exp), 1))
    {
      tree fn = get_identifier ("_Jv_Throw");
      if (!get_global_value_if_present (fn, &fn))
	{
	  /* Declare void _Jv_Throw (void *).  */
	  tree tmp;
	  tmp = build_function_type_list (ptr_type_node,
					  ptr_type_node, NULL_TREE);
	  fn = push_throw_library_fn (fn, tmp);
	}
      else if (really_overloaded_fn (fn))
	{
	  error ("%qD should never be overloaded", fn);
	  return error_mark_node;
	}
      fn = OVL_CURRENT (fn);
      exp = cp_build_function_call_nary (fn, tf_warning_or_error,
					 exp, NULL_TREE);
    }
  else if (exp)
    {
      tree throw_type;
      tree temp_type;
      tree cleanup;
      tree object, ptr;
      tree tmp;
      tree allocate_expr;

      /* The CLEANUP_TYPE is the internal type of a destructor.  */
      if (!cleanup_type)
	{
	  tmp = build_function_type_list (void_type_node,
					  ptr_type_node, NULL_TREE);
	  cleanup_type = build_pointer_type (tmp);
	}

      fn = get_identifier ("__cxa_throw");
      if (!get_global_value_if_present (fn, &fn))
	{
	  /* Declare void __cxa_throw (void*, void*, void (*)(void*)).  */
	  /* ??? Second argument is supposed to be "std::type_info*".  */
	  tmp = build_function_type_list (void_type_node,
					  ptr_type_node, ptr_type_node,
					  cleanup_type, NULL_TREE);
	  fn = push_throw_library_fn (fn, tmp);
	}

      /* [except.throw]

	 A throw-expression initializes a temporary object, the type
	 of which is determined by removing any top-level
	 cv-qualifiers from the static type of the operand of throw
	 and adjusting the type from "array of T" or "function return
	 T" to "pointer to T" or "pointer to function returning T"
	 respectively.  */
      temp_type = is_bitfield_expr_with_lowered_type (exp);
      if (!temp_type)
	temp_type = type_decays_to (TREE_TYPE (exp));

      /* OK, this is kind of wacky.  The standard says that we call
	 terminate when the exception handling mechanism, after
	 completing evaluation of the expression to be thrown but
	 before the exception is caught (_except.throw_), calls a
	 user function that exits via an uncaught exception.

	 So we have to protect the actual initialization of the
	 exception object with terminate(), but evaluate the
	 expression first.  Since there could be temps in the
	 expression, we need to handle that, too.  We also expand
	 the call to __cxa_allocate_exception first (which doesn't
	 matter, since it can't throw).  */

      /* Allocate the space for the exception.  */
      allocate_expr = do_allocate_exception (temp_type);
      allocate_expr = get_target_expr (allocate_expr);
      ptr = TARGET_EXPR_SLOT (allocate_expr);
      TARGET_EXPR_CLEANUP (allocate_expr) = do_free_exception (ptr);
      CLEANUP_EH_ONLY (allocate_expr) = 1;

      object = build_nop (build_pointer_type (temp_type), ptr);
      object = cp_build_indirect_ref (object, RO_NULL, tf_warning_or_error);

      /* And initialize the exception object.  */
      if (CLASS_TYPE_P (temp_type))
	{
	  int flags = LOOKUP_NORMAL | LOOKUP_ONLYCONVERTING;
	  VEC(tree,gc) *exp_vec;

	  /* Under C++0x [12.8/16 class.copy], a thrown lvalue is sometimes
	     treated as an rvalue for the purposes of overload resolution
	     to favor move constructors over copy constructors.  */
	  if (/* Must be a local, automatic variable.  */
	      TREE_CODE (exp) == VAR_DECL
	      && DECL_CONTEXT (exp) == current_function_decl
	      && ! TREE_STATIC (exp)
	      /* The variable must not have the `volatile' qualifier.  */
	      && !(cp_type_quals (TREE_TYPE (exp)) & TYPE_QUAL_VOLATILE))
	    flags = flags | LOOKUP_PREFER_RVALUE;

	  /* Call the copy constructor.  */
	  exp_vec = make_tree_vector_single (exp);
	  exp = (build_special_member_call
		 (object, complete_ctor_identifier, &exp_vec,
		  TREE_TYPE (object), flags, tf_warning_or_error));
	  release_tree_vector (exp_vec);
	  if (exp == error_mark_node)
	    {
	      error ("  in thrown expression");
	      return error_mark_node;
	    }
	}
      else
	{
	  tmp = decay_conversion (exp);
	  if (tmp == error_mark_node)
	    return error_mark_node;
	  exp = build2 (INIT_EXPR, temp_type, object, tmp);
	}

      /* Mark any cleanups from the initialization as MUST_NOT_THROW, since
	 they are run after the exception object is initialized.  */
      cp_walk_tree_without_duplicates (&exp, wrap_cleanups_r, 0);

      /* Prepend the allocation.  */
      exp = build2 (COMPOUND_EXPR, TREE_TYPE (exp), allocate_expr, exp);

      /* Force all the cleanups to be evaluated here so that we don't have
	 to do them during unwinding.  */
      exp = build1 (CLEANUP_POINT_EXPR, void_type_node, exp);

      throw_type = build_eh_type_type (prepare_eh_type (TREE_TYPE (object)));

      if (TYPE_HAS_NONTRIVIAL_DESTRUCTOR (TREE_TYPE (object)))
	{
	  cleanup = lookup_fnfields (TYPE_BINFO (TREE_TYPE (object)),
				     complete_dtor_identifier, 0);
	  cleanup = BASELINK_FUNCTIONS (cleanup);
	  mark_used (cleanup);
	  cxx_mark_addressable (cleanup);
	  /* Pretend it's a normal function.  */
	  cleanup = build1 (ADDR_EXPR, cleanup_type, cleanup);
	}
      else
	cleanup = build_int_cst (cleanup_type, 0);

      /* ??? Indicate that this function call throws throw_type.  */
      tmp = cp_build_function_call_nary (fn, tf_warning_or_error,
					 ptr, throw_type, cleanup, NULL_TREE);

      /* Tack on the initialization stuff.  */
      exp = build2 (COMPOUND_EXPR, TREE_TYPE (tmp), exp, tmp);
    }
  else
    {
      /* Rethrow current exception.  */

      tree fn = get_identifier ("__cxa_rethrow");
      if (!get_global_value_if_present (fn, &fn))
	{
	  /* Declare void __cxa_rethrow (void).  */
	  fn = push_throw_library_fn
	    (fn, build_function_type_list (void_type_node, NULL_TREE));
	}

      /* ??? Indicate that this function call allows exceptions of the type
	 of the enclosing catch block (if known).  */
      exp = cp_build_function_call_vec (fn, NULL, tf_warning_or_error);
    }

  exp = build1 (THROW_EXPR, void_type_node, exp);
  SET_EXPR_LOCATION (exp, input_location);

  return exp;
}

/* Make sure TYPE is complete, pointer to complete, reference to
   complete, or pointer to cv void. Issue diagnostic on failure.
   Return the zero on failure and nonzero on success. FROM can be
   the expr or decl from whence TYPE came, if available.  */

static int
complete_ptr_ref_or_void_ptr_p (tree type, tree from)
{
  int is_ptr;

  /* Check complete.  */
  type = complete_type_or_else (type, from);
  if (!type)
    return 0;

  /* Or a pointer or ref to one, or cv void *.  */
  is_ptr = TREE_CODE (type) == POINTER_TYPE;
  if (is_ptr || TREE_CODE (type) == REFERENCE_TYPE)
    {
      tree core = TREE_TYPE (type);

      if (is_ptr && VOID_TYPE_P (core))
	/* OK */;
      else if (!complete_type_or_else (core, from))
	return 0;
    }
  return 1;
}

/* Return truth-value if EXPRESSION is admissible in throw-expression,
   i.e. if it is not of incomplete type or a pointer/reference to such
   a type or of an abstract class type.  */

static bool
is_admissible_throw_operand (tree expr)
{
  tree type = TREE_TYPE (expr);

  /* 15.1/4 [...] The type of the throw-expression shall not be an
	    incomplete type, or a pointer or a reference to an incomplete
	    type, other than void*, const void*, volatile void*, or
	    const volatile void*.  Except for these restriction and the
	    restrictions on type matching mentioned in 15.3, the operand
	    of throw is treated exactly as a function argument in a call
	    (5.2.2) or the operand of a return statement.  */
  if (!complete_ptr_ref_or_void_ptr_p (type, expr))
    return false;

  /* 10.4/3 An abstract class shall not be used as a parameter type,
	    as a function return type or as type of an explicit
	    conversion.  */
  else if (CLASS_TYPE_P (type) && CLASSTYPE_PURE_VIRTUALS (type))
    {
      error ("expression %qE of abstract class type %qT cannot "
	     "be used in throw-expression", expr, type);
      return false;
    }

  return true;
}

/* Returns nonzero if FN is a declaration of a standard C library
   function which is known not to throw.

   [lib.res.on.exception.handling]: None of the functions from the
   Standard C library shall report an error by throwing an
   exception, unless it calls a program-supplied function that
   throws an exception.  */

#include "cfns.h"

int
nothrow_libfn_p (const_tree fn)
{
  tree id;

  if (TREE_PUBLIC (fn)
      && DECL_EXTERNAL (fn)
      && DECL_NAMESPACE_SCOPE_P (fn)
      && DECL_EXTERN_C_P (fn))
    /* OK */;
  else
    /* Can't be a C library function.  */
    return 0;

  /* Being a C library function, DECL_ASSEMBLER_NAME == DECL_NAME
     unless the system headers are playing rename tricks, and if
     they are, we don't want to be confused by them.  */
  id = DECL_NAME (fn);
  return !!libc_name_p (IDENTIFIER_POINTER (id), IDENTIFIER_LENGTH (id));
}

/* Returns nonzero if an exception of type FROM will be caught by a
   handler for type TO, as per [except.handle].  */

static int
can_convert_eh (tree to, tree from)
{
  to = non_reference (to);
  from = non_reference (from);

  if (TREE_CODE (to) == POINTER_TYPE && TREE_CODE (from) == POINTER_TYPE)
    {
      to = TREE_TYPE (to);
      from = TREE_TYPE (from);

      if (! at_least_as_qualified_p (to, from))
	return 0;

      if (TREE_CODE (to) == VOID_TYPE)
	return 1;

      /* Else fall through.  */
    }

  if (CLASS_TYPE_P (to) && CLASS_TYPE_P (from)
      && PUBLICLY_UNIQUELY_DERIVED_P (to, from))
    return 1;

  return 0;
}

/* Check whether any of the handlers in I are shadowed by another handler
   accepting TYPE.  Note that the shadowing may not be complete; even if
   an exception of type B would be caught by a handler for A, there could
   be a derived class C for which A is an ambiguous base but B is not, so
   the handler for B would catch an exception of type C.  */

static void
check_handlers_1 (tree master, tree_stmt_iterator i)
{
  tree type = TREE_TYPE (master);

  for (; !tsi_end_p (i); tsi_next (&i))
    {
      tree handler = tsi_stmt (i);
      if (TREE_TYPE (handler) && can_convert_eh (type, TREE_TYPE (handler)))
	{
	  warning_at (EXPR_LOCATION (handler), 0,
		      "exception of type %qT will be caught",
		      TREE_TYPE (handler));
	  warning_at (EXPR_LOCATION (master), 0,
		      "   by earlier handler for %qT", type);
	  break;
	}
    }
}

/* Given a STATEMENT_LIST of HANDLERs, make sure that they're OK.  */

void
check_handlers (tree handlers)
{
  tree_stmt_iterator i;

  /* If we don't have a STATEMENT_LIST, then we've just got one
     handler, and thus nothing to warn about.  */
  if (TREE_CODE (handlers) != STATEMENT_LIST)
    return;

  i = tsi_start (handlers);
  if (!tsi_end_p (i))
    while (1)
      {
	tree handler = tsi_stmt (i);
	tsi_next (&i);

	/* No more handlers; nothing to shadow.  */
	if (tsi_end_p (i))
	  break;
	if (TREE_TYPE (handler) == NULL_TREE)
	  permerror (EXPR_LOCATION (handler), "%<...%>"
		     " handler must be the last handler for its try block");
	else
	  check_handlers_1 (handler, i);
      }
}

/* walk_tree helper for finish_noexcept_expr.  Returns non-null if the
   expression *TP causes the noexcept operator to evaluate to false.

   5.3.7 [expr.noexcept]: The result of the noexcept operator is false if
   in a potentially-evaluated context the expression would contain
   * a potentially evaluated call to a function, member function,
     function pointer, or member function pointer that does not have a
     non-throwing exception-specification (15.4),
   * a potentially evaluated throw-expression (15.1),
   * a potentially evaluated dynamic_cast expression dynamic_cast<T>(v),
     where T is a reference type, that requires a run-time check (5.2.7), or
   * a potentially evaluated typeid expression (5.2.8) applied to a glvalue
     expression whose type is a polymorphic class type (10.3).  */

static tree
check_noexcept_r (tree *tp, int *walk_subtrees ATTRIBUTE_UNUSED,
		  void *data ATTRIBUTE_UNUSED)
{
  tree t = *tp;
  enum tree_code code = TREE_CODE (t);
  if (code == CALL_EXPR
      || code == AGGR_INIT_EXPR)
    {
      /* We can only use the exception specification of the called function
	 for determining the value of a noexcept expression; we can't use
	 TREE_NOTHROW, as it might have a different value in another
	 translation unit, creating ODR problems.

         We could use TREE_NOTHROW (t) for !TREE_PUBLIC fns, though... */
      tree fn = (code == AGGR_INIT_EXPR
		 ? AGGR_INIT_EXPR_FN (t) : CALL_EXPR_FN (t));
      tree type = TREE_TYPE (TREE_TYPE (fn));

      STRIP_NOPS (fn);
      if (TREE_CODE (fn) == ADDR_EXPR)
<<<<<<< HEAD
	{
	  /* We do use TREE_NOTHROW for ABI internals like __dynamic_cast,
	     and for C library functions known not to throw.  */
	  fn = TREE_OPERAND (fn, 0);
	  if (TREE_CODE (fn) == FUNCTION_DECL
	      && DECL_EXTERN_C_P (fn)
	      && (DECL_ARTIFICIAL (fn)
		  || nothrow_libfn_p (fn)))
	    return TREE_NOTHROW (fn) ? NULL_TREE : fn;
=======
	fn = TREE_OPERAND (fn, 0);
      if (TREE_CODE (fn) == FUNCTION_DECL)
	{
	  /* We do use TREE_NOTHROW for ABI internals like __dynamic_cast,
	     and for C library functions known not to throw.  */
	  if (DECL_EXTERN_C_P (fn)
	      && (DECL_ARTIFICIAL (fn)
		  || nothrow_libfn_p (fn)))
	    return TREE_NOTHROW (fn) ? NULL_TREE : fn;
	  /* A call to a constexpr function is noexcept if the call
	     is a constant expression.  */
	  if (DECL_DECLARED_CONSTEXPR_P (fn)
	      && is_sub_constant_expr (t))
	    return NULL_TREE;
>>>>>>> 155d23aa
	}
      if (!TYPE_NOTHROW_P (type))
	return fn;
    }

  return NULL_TREE;
}

<<<<<<< HEAD
=======
/* If a function that causes a noexcept-expression to be false isn't
   defined yet, remember it and check it for TREE_NOTHROW again at EOF.  */

typedef struct GTY(()) pending_noexcept {
  tree fn;
  location_t loc;
} pending_noexcept;
DEF_VEC_O(pending_noexcept);
DEF_VEC_ALLOC_O(pending_noexcept,gc);
static GTY(()) VEC(pending_noexcept,gc) *pending_noexcept_checks;

/* FN is a FUNCTION_DECL that caused a noexcept-expr to be false.  Warn if
   it can't throw.  */

static void
maybe_noexcept_warning (tree fn)
{
  if (TREE_NOTHROW (fn))
    {
      warning (OPT_Wnoexcept, "noexcept-expression evaluates to %<false%> "
	       "because of a call to %qD", fn);
      warning (OPT_Wnoexcept, "but %q+D does not throw; perhaps "
	       "it should be declared %<noexcept%>", fn);
    }
}

/* Check any functions that weren't defined earlier when they caused a
   noexcept expression to evaluate to false.  */

void
perform_deferred_noexcept_checks (void)
{
  int i;
  pending_noexcept *p;
  location_t saved_loc = input_location;
  FOR_EACH_VEC_ELT (pending_noexcept, pending_noexcept_checks, i, p)
    {
      input_location = p->loc;
      maybe_noexcept_warning (p->fn);
    }
  input_location = saved_loc;
}

>>>>>>> 155d23aa
/* Evaluate noexcept ( EXPR ).  */

tree
finish_noexcept_expr (tree expr, tsubst_flags_t complain)
{
  tree fn;

  if (processing_template_decl)
    return build_min (NOEXCEPT_EXPR, boolean_type_node, expr);

  fn = cp_walk_tree_without_duplicates (&expr, check_noexcept_r, 0);
  if (fn)
    {
<<<<<<< HEAD
      if ((complain & tf_warning) && TREE_CODE (fn) == FUNCTION_DECL
	  && TREE_NOTHROW (fn) && !DECL_ARTIFICIAL (fn))
	{
	  warning (OPT_Wnoexcept, "noexcept-expression evaluates to %<false%> "
		   "because of a call to %qD", fn);
	  warning (OPT_Wnoexcept, "but %q+D does not throw; perhaps "
		   "it should be declared %<noexcept%>", fn);
=======
      if ((complain & tf_warning) && warn_noexcept
	  && TREE_CODE (fn) == FUNCTION_DECL)
	{
	  if (!DECL_INITIAL (fn))
	    {
	      /* Not defined yet; check again at EOF.  */
	      pending_noexcept *p
		= VEC_safe_push (pending_noexcept, gc,
				 pending_noexcept_checks, NULL);
	      p->fn = fn;
	      p->loc = input_location;
	    }
	  else
	    maybe_noexcept_warning (fn);
>>>>>>> 155d23aa
	}
      return boolean_false_node;
    }
  else
    return boolean_true_node;
}

/* Return true iff SPEC is throw() or noexcept(true).  */

bool
nothrow_spec_p (const_tree spec)
{
  if (spec == NULL_TREE
      || TREE_VALUE (spec) != NULL_TREE
      || spec == noexcept_false_spec)
    return false;
  if (TREE_PURPOSE (spec) == NULL_TREE
      || spec == noexcept_true_spec)
    return true;
  gcc_assert (processing_template_decl
	      || TREE_PURPOSE (spec) == error_mark_node);
  return false;
}

/* For FUNCTION_TYPE or METHOD_TYPE, true if NODE is noexcept.  This is the
   case for things declared noexcept(true) and, with -fnothrow-opt, for
   throw() functions.  */

bool
type_noexcept_p (const_tree type)
{
  tree spec = TYPE_RAISES_EXCEPTIONS (type);
  if (flag_nothrow_opt)
    return nothrow_spec_p (spec);
  else
    return spec == noexcept_true_spec;
}

/* For FUNCTION_TYPE or METHOD_TYPE, true if NODE can throw any type,
   i.e. no exception-specification or noexcept(false).  */

bool
type_throw_all_p (const_tree type)
{
  tree spec = TYPE_RAISES_EXCEPTIONS (type);
  return spec == NULL_TREE || spec == noexcept_false_spec;
}

/* Create a representation of the noexcept-specification with
   constant-expression of EXPR.  COMPLAIN is as for tsubst.  */

tree
build_noexcept_spec (tree expr, int complain)
{
<<<<<<< HEAD
  expr = perform_implicit_conversion_flags (boolean_type_node, expr,
					    complain,
					    LOOKUP_NORMAL);
=======
  /* This isn't part of the signature, so don't bother trying to evaluate
     it until instantiation.  */
  if (!processing_template_decl)
    {
      expr = cxx_constant_value (expr);
      expr = perform_implicit_conversion_flags (boolean_type_node, expr,
						complain,
						LOOKUP_NORMAL);
    }
>>>>>>> 155d23aa
  if (expr == boolean_true_node)
    return noexcept_true_spec;
  else if (expr == boolean_false_node)
    return noexcept_false_spec;
  else
    {
      gcc_assert (processing_template_decl || expr == error_mark_node);
      return build_tree_list (expr, NULL_TREE);
    }
}<|MERGE_RESOLUTION|>--- conflicted
+++ resolved
@@ -31,10 +31,6 @@
 #include "cp-tree.h"
 #include "flags.h"
 #include "output.h"
-<<<<<<< HEAD
-#include "toplev.h"
-=======
->>>>>>> 155d23aa
 #include "tree-inline.h"
 #include "tree-iterator.h"
 #include "target.h"
@@ -1058,17 +1054,6 @@
 
       STRIP_NOPS (fn);
       if (TREE_CODE (fn) == ADDR_EXPR)
-<<<<<<< HEAD
-	{
-	  /* We do use TREE_NOTHROW for ABI internals like __dynamic_cast,
-	     and for C library functions known not to throw.  */
-	  fn = TREE_OPERAND (fn, 0);
-	  if (TREE_CODE (fn) == FUNCTION_DECL
-	      && DECL_EXTERN_C_P (fn)
-	      && (DECL_ARTIFICIAL (fn)
-		  || nothrow_libfn_p (fn)))
-	    return TREE_NOTHROW (fn) ? NULL_TREE : fn;
-=======
 	fn = TREE_OPERAND (fn, 0);
       if (TREE_CODE (fn) == FUNCTION_DECL)
 	{
@@ -1083,7 +1068,6 @@
 	  if (DECL_DECLARED_CONSTEXPR_P (fn)
 	      && is_sub_constant_expr (t))
 	    return NULL_TREE;
->>>>>>> 155d23aa
 	}
       if (!TYPE_NOTHROW_P (type))
 	return fn;
@@ -1092,8 +1076,6 @@
   return NULL_TREE;
 }
 
-<<<<<<< HEAD
-=======
 /* If a function that causes a noexcept-expression to be false isn't
    defined yet, remember it and check it for TREE_NOTHROW again at EOF.  */
 
@@ -1137,7 +1119,6 @@
   input_location = saved_loc;
 }
 
->>>>>>> 155d23aa
 /* Evaluate noexcept ( EXPR ).  */
 
 tree
@@ -1151,15 +1132,6 @@
   fn = cp_walk_tree_without_duplicates (&expr, check_noexcept_r, 0);
   if (fn)
     {
-<<<<<<< HEAD
-      if ((complain & tf_warning) && TREE_CODE (fn) == FUNCTION_DECL
-	  && TREE_NOTHROW (fn) && !DECL_ARTIFICIAL (fn))
-	{
-	  warning (OPT_Wnoexcept, "noexcept-expression evaluates to %<false%> "
-		   "because of a call to %qD", fn);
-	  warning (OPT_Wnoexcept, "but %q+D does not throw; perhaps "
-		   "it should be declared %<noexcept%>", fn);
-=======
       if ((complain & tf_warning) && warn_noexcept
 	  && TREE_CODE (fn) == FUNCTION_DECL)
 	{
@@ -1174,7 +1146,6 @@
 	    }
 	  else
 	    maybe_noexcept_warning (fn);
->>>>>>> 155d23aa
 	}
       return boolean_false_node;
     }
@@ -1229,11 +1200,6 @@
 tree
 build_noexcept_spec (tree expr, int complain)
 {
-<<<<<<< HEAD
-  expr = perform_implicit_conversion_flags (boolean_type_node, expr,
-					    complain,
-					    LOOKUP_NORMAL);
-=======
   /* This isn't part of the signature, so don't bother trying to evaluate
      it until instantiation.  */
   if (!processing_template_decl)
@@ -1243,7 +1209,6 @@
 						complain,
 						LOOKUP_NORMAL);
     }
->>>>>>> 155d23aa
   if (expr == boolean_true_node)
     return noexcept_true_spec;
   else if (expr == boolean_false_node)
