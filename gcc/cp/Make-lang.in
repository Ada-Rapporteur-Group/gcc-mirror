# Top level -*- makefile -*- fragment for GNU C++.
#   Copyright (C) 1994, 1995, 1997, 1998, 1999, 2000, 2001, 2002, 2003, 2004,
#   2005, 2007, 2008, 2009, 2010, 2011, 2012
#   Free Software Foundation, Inc.

#This file is part of GCC.

#GCC is free software; you can redistribute it and/or modify
#it under the terms of the GNU General Public License as published by
#the Free Software Foundation; either version 3, or (at your option)
#any later version.

#GCC is distributed in the hope that it will be useful,
#but WITHOUT ANY WARRANTY; without even the implied warranty of
#MERCHANTABILITY or FITNESS FOR A PARTICULAR PURPOSE.  See the
#GNU General Public License for more details.

# You should have received a copy of the GNU General Public License
# along with GCC; see the file COPYING3.  If not see
# <http://www.gnu.org/licenses/>.

# This file provides the language dependent support in the main Makefile.
# Each language makefile fragment must provide the following targets:
#
# foo.all.cross, foo.start.encap, foo.rest.encap,
# foo.install-common, foo.install-man, foo.install-info, foo.install-pdf,
# foo.install-html, foo.info, foo.dvi, foo.pdf, foo.html, foo.uninstall,
# foo.mostlyclean, foo.clean, foo.distclean,
# foo.maintainer-clean, foo.stage1, foo.stage2, foo.stage3, foo.stage4
#
# where `foo' is the name of the language.
#
# It should also provide rules for:
#
# - making any compiler driver (eg: g++)
# - the compiler proper (eg: cc1plus)
# - define the names for selecting the language in LANGUAGES.

# Actual names to use when installing a native compiler.
CXX_INSTALL_NAME := $(shell echo c++|sed '$(program_transform_name)')
GXX_INSTALL_NAME := $(shell echo g++|sed '$(program_transform_name)')
CXX_TARGET_INSTALL_NAME := $(target_noncanonical)-$(shell echo c++|sed '$(program_transform_name)')
GXX_TARGET_INSTALL_NAME := $(target_noncanonical)-$(shell echo g++|sed '$(program_transform_name)')
CP_PLUGIN_HEADERS := cp-tree.h cxx-pretty-print.h name-lookup.h

#
# Define the names for selecting c++ in LANGUAGES.
# Note that it would be nice to move the dependency on g++
# into the C++ rule, but that needs a little bit of work
# to do the right thing within all.cross.
c++: cc1plus$(exeext)

# Tell GNU make to ignore these if they exist.
.PHONY: c++

g++spec.o: $(srcdir)/cp/g++spec.c $(SYSTEM_H) coretypes.h $(TM_H) $(GCC_H) \
    $(CONFIG_H) $(OPTS_H)
	(SHLIB='$(SHLIB)'; \
	$(COMPILER) -c $(ALL_COMPILERFLAGS) $(ALL_CPPFLAGS) $(DRIVER_DEFINES) \
		$(INCLUDES) $(srcdir)/cp/g++spec.c)

cilk++spec.o: $(srcdir)/cp/g++spec.c $(SYSTEM_H) coretypes.h $(TM_H) $(GCC_H) $(CONFIG_H)
        (SHLIB_LINK='$(SHLIB_LINK)'; \
        $(CC) -c $(ALL_CFLAGS) $(ALL_CPPFLAGS) $(DRIVER_DEFINES) \
                $(INCLUDES) $(srcdir)/cp/g++spec.c)

# Create the compiler driver for g++.
GXX_OBJS = $(GCC_OBJS) g++spec.o
g++$(exeext): $(GXX_OBJS) $(EXTRA_GCC_OBJS) libcommon-target.a $(LIBDEPS)
	+$(LINKER) $(ALL_LINKERFLAGS) $(LDFLAGS) -o $@ \
	  $(GXX_OBJS) $(EXTRA_GCC_OBJS) libcommon-target.a \
	  $(EXTRA_GCC_LIBS) $(LIBS)

# Create a version of the g++ driver which calls the cross-compiler.
g++-cross$(exeext): g++$(exeext)
	-rm -f g++-cross$(exeext)
	cp g++$(exeext) g++-cross$(exeext)

# The compiler itself.
# Shared with C front end:
CXX_C_OBJS = attribs.o incpath.o \
	$(C_COMMON_OBJS) $(CXX_TARGET_OBJS)

# Language-specific object files for C++ and Objective C++.
CXX_AND_OBJCXX_OBJS = cp/call.o cp/decl.o cp/expr.o cp/pt.o cp/typeck2.o \
 cp/class.o cp/decl2.o cp/error.o cp/lex.o cp/parser.o cp/ptree.o cp/rtti.o \
 cp/typeck.o cp/cvt.o cp/except.o cp/friend.o cp/init.o cp/method.o \
 cp/search.o cp/semantics.o cp/tree.o cp/repo.o cp/dump.o cp/optimize.o \
 cp/mangle.o cp/cp-objcp-common.o cp/name-lookup.o cp/cxx-pretty-print.o \
 cp/cp-gimplify.o cp/cp-cilk.o cp/cp-array-notation.o $(CXX_C_OBJS)

# Language-specific object files for C++.
CXX_OBJS = cp/cp-lang.o c-family/stub-objc.o $(CXX_AND_OBJCXX_OBJS)

c++_OBJS = $(CXX_OBJS) cc1plus-checksum.o cp/g++spec.o

# Use strict warnings for this front end.
cp-warn = $(STRICT_WARN)

# compute checksum over all object files and the options
cc1plus-checksum.c : build/genchecksum$(build_exeext) checksum-options \
	$(CXX_OBJS) $(BACKEND) $(LIBDEPS) 
	build/genchecksum$(build_exeext) $(CXX_OBJS) $(BACKEND) $(LIBDEPS) \
                     checksum-options > cc1plus-checksum.c.tmp &&	   \
	$(srcdir)/../move-if-change cc1plus-checksum.c.tmp cc1plus-checksum.c

cc1plus-checksum.o : cc1plus-checksum.c $(CONFIG_H) $(SYSTEM_H)

cc1plus$(exeext): $(CXX_OBJS) cc1plus-checksum.o $(BACKEND) $(LIBDEPS)
	+$(LINKER) $(ALL_LINKERFLAGS) $(LDFLAGS) -o $@ \
	      $(CXX_OBJS) cc1plus-checksum.o $(BACKEND) $(LIBS) $(BACKENDLIBS)

ifeq ($(ENABLE_MAINTAINER_RULES), true)
# Special build rule.  This is a maintainer rule, that is only
# available when GCC is configured with --enable-maintainer-mode.  In
# other cases, it is not available to avoid triggering rebuilds if a
# user has the source checked out with unusual timestamps.
$(srcdir)/cp/cfns.h: $(srcdir)/cp/cfns.gperf
else
# We keep the rule so that you can still force a rebuild, even if you
# didn't configure GCC with --enable-maintainer-mode, by manually
# deleting the $(srcdir)/cp/cfns.h file.
$(srcdir)/cp/cfns.h:
endif
	gperf -o -C -E -k '1-6,$$' -j1 -D -N 'libc_name_p' -L ANSI-C \
		$(srcdir)/cp/cfns.gperf --output-file $(srcdir)/cp/cfns.h

#
# Build hooks:

c++.all.cross: g++-cross$(exeext)
c++.start.encap: g++$(exeext)
c++.rest.encap:
c++.info:
c++.install-info:
c++.dvi:
c++.pdf:
c++.install-pdf:
c++.install-html:
c++.html:
c++.srcinfo:
c++.srcextra:

c++.tags: force
	cd $(srcdir)/cp; etags -o TAGS.sub *.c *.h --language=none \
	  --regex='/DEFTREECODE [(]\([A-Z_]+\)/\1/' cp-tree.def; \
	etags --include TAGS.sub --include ../TAGS.sub

c++.man: doc/g++.1

c++.srcman: doc/g++.1
	-cp -p $^ $(srcdir)/doc

# 'make check' in gcc/ looks for check-c++, as do all toplevel C++-related
# check targets.  However, our DejaGNU framework requires 'check-g++' as its
# entry point.  We feed the former to the latter here.
check-c++ : check-g++
# Run the testsute in C++0x mode.
check-c++0x:
	@echo Normal 'make check' now runs the testsuite in C++11 mode as well as C++98.
# Run the testsuite with garbage collection at every opportunity.
check-g++-strict-gc:
	$(MAKE) RUNTESTFLAGS="$(RUNTESTFLAGS) --extra_opts,--param,ggc-min-heapsize=0,--param,ggc-min-expand=0" \
	  TESTSUITEDIR="$(TESTSUITEDIR).gc" check-g++
check-c++-subtargets : check-g++-subtargets
# List of targets that can use the generic check- rule and its // variant.
lang_checks += check-g++
lang_checks_parallelized += check-g++
# For description see comment above check_gcc_parallelize in gcc/Makefile.in.
check_g++_parallelize = old-deja.exp dg.exp dg-torture.exp

#
# Install hooks:
# cc1plus is installed elsewhere as part of $(COMPILERS).

# Install the driver program as $(target)-g++
# and also as either g++ (if native) or $(tooldir)/bin/g++.
c++.install-common: installdirs
	-rm -f $(DESTDIR)$(bindir)/$(GXX_INSTALL_NAME)$(exeext)
	-$(INSTALL_PROGRAM) g++$(exeext) $(DESTDIR)$(bindir)/$(GXX_INSTALL_NAME)$(exeext)
	-chmod a+x $(DESTDIR)$(bindir)/$(GXX_INSTALL_NAME)$(exeext)
	-rm -f $(DESTDIR)$(bindir)/$(CXX_INSTALL_NAME)$(exeext)
	-( cd $(DESTDIR)$(bindir) && \
	      $(LN) $(GXX_INSTALL_NAME)$(exeext) $(CXX_INSTALL_NAME)$(exeext) )
	-if [ -f cc1plus$(exeext) ] ; then \
	  if [ -f g++-cross$(exeext) ] ; then \
	    if [ -d $(DESTDIR)$(gcc_tooldir)/bin/. ] ; then \
	      rm -f $(DESTDIR)$(gcc_tooldir)/bin/g++$(exeext); \
	      $(INSTALL_PROGRAM) g++-cross$(exeext) $(DESTDIR)$(gcc_tooldir)/bin/g++$(exeext); \
	      rm -f $(DESTDIR)$(gcc_tooldir)/bin/c++$(exeext); \
	      ( cd $(DESTDIR)$(gcc_tooldir)/bin && \
		$(LN) g++$(exeext) c++$(exeext) ); \
	    else true; fi; \
	  else \
	    rm -f $(DESTDIR)$(bindir)/$(GXX_TARGET_INSTALL_NAME)$(exeext); \
	    ( cd $(DESTDIR)$(bindir) && \
	      $(LN) $(GXX_INSTALL_NAME)$(exeext) $(GXX_TARGET_INSTALL_NAME)$(exeext) ); \
	    rm -f $(DESTDIR)$(bindir)/$(CXX_TARGET_INSTALL_NAME)$(exeext); \
	    ( cd $(DESTDIR)$(bindir) && \
	      $(LN) $(CXX_INSTALL_NAME)$(exeext) $(CXX_TARGET_INSTALL_NAME)$(exeext) ); \
	  fi ; \
	fi

# We can't use links because not everyone supports them.  So just copy the
# manpage.
doc/g++.1: doc/gcc.1
	cp $< doc/g++.1

c++.install-man: $(DESTDIR)$(man1dir)/$(GXX_INSTALL_NAME)$(man1ext)

$(DESTDIR)$(man1dir)/$(GXX_INSTALL_NAME)$(man1ext): doc/g++.1 installdirs
	-rm -f $@
	-$(INSTALL_DATA) $< $@
	-chmod a-x $@

c++.install-plugin: installdirs
# We keep the directory structure for files in config and .def files. All
# other files are flattened to a single directory.
	headers="$(CP_PLUGIN_HEADERS)"; \
	for file in $$headers; do \
	  path=$(srcdir)/cp/$$file; \
	  dest=$(plugin_includedir)/cp/$$file; \
	  echo $(INSTALL_DATA) $$path $(DESTDIR)$$dest; \
	  dir=`dirname $$dest`; \
	  $(mkinstalldirs) $(DESTDIR)$$dir; \
	  $(INSTALL_DATA) $$path $(DESTDIR)$$dest; \
	done

c++.uninstall:
	-rm -rf $(DESTDIR)$(bindir)/$(CXX_INSTALL_NAME)$(exeext)
	-rm -rf $(DESTDIR)$(bindir)/$(GXX_INSTALL_NAME)$(exeext)
	-rm -rf $(DESTDIR)$(man1dir)/$(GXX_INSTALL_NAME)$(man1ext)
#
# Clean hooks:
# A lot of the ancillary files are deleted by the main makefile.
# We just have to delete files specific to us.

c++.mostlyclean:
	-rm -f doc/g++.1
	-rm -f cp/*$(objext)
	-rm -f cp/*$(coverageexts)
c++.clean:
c++.distclean:
	-rm -f cp/config.status cp/Makefile
	-rm -f cxxmain.c
c++.maintainer-clean:
#
# Stage hooks:
# The main makefile has already created stage?/cp.

c++.stage1: stage1-start
	-mv cp/*$(objext) stage1/cp
c++.stage2: stage2-start
	-mv cp/*$(objext) stage2/cp
c++.stage3: stage3-start
	-mv cp/*$(objext) stage3/cp
c++.stage4: stage4-start
	-mv cp/*$(objext) stage4/cp
c++.stageprofile: stageprofile-start
	-mv cp/*$(objext) stageprofile/cp
c++.stagefeedback: stagefeedback-start
	-mv cp/*$(objext) stagefeedback/cp

#
# .o: .h dependencies.
CXX_TREE_H = $(TREE_H) cp/name-lookup.h cp/cp-tree.h $(C_COMMON_H) \
	$(FUNCTION_H) \
	$(SYSTEM_H) coretypes.h $(CONFIG_H) $(TARGET_H) $(GGC_H) \
	$(srcdir)/../include/hashtab.h
CXX_PARSER_H = tree.h c-family/c-pragma.h cp/parser.h
CXX_PRETTY_PRINT_H = cp/cxx-pretty-print.h $(C_PRETTY_PRINT_H)

cp/cp-cilk.o: cp/cp-cilk.c cilk.h cp/decl.h $(CXX_TREE_H) $(CONFIG_H) \
  $(SYSTEM_H) $(TREE_DUMP_H)

cp/cp-array-notation.o: cp/cp-array-notation.c  $(CXX_TREE_H) $(TM_H) \
  $(FLAGS_H) toplev.h $(DIAGNOSTIC_H) convert.h $(C_COMMON_H) $(TARGET_H) \
  output.h c-family/c-objc.h 

cp/lex.o: cp/lex.c $(CXX_TREE_H) $(TM_H) $(FLAGS_H) \
  $(C_PRAGMA_H) input.h cp/operators.def $(TM_P_H) \
  c-family/c-objc.h
cp/cp-lang.o: cp/cp-lang.c $(CXX_TREE_H) $(TM_H) debug.h langhooks.h \
  $(LANGHOOKS_DEF_H) $(C_COMMON_H) gtype-cp.h gt-cp-cp-lang.h \
  cp/cp-objcp-common.h $(EXPR_H) $(TARGET_H) $(CXX_PARSER_H)
cp/decl.o: cp/decl.c $(CXX_TREE_H) $(TM_H) $(FLAGS_H) cp/decl.h \
  output.h toplev.h $(HASHTAB_H) $(RTL_H) \
  cp/operators.def $(TM_P_H) $(TREE_INLINE_H) $(DIAGNOSTIC_H) $(C_PRAGMA_H) \
  debug.h gt-cp-decl.h $(TIMEVAR_H) $(TARGET_H) cilk.h $(PLUGIN_H) \
  intl.h tree-iterator.h pointer-set.h $(SPLAY_TREE_H) \
  c-family/c-objc.h
cp/decl2.o: cp/decl2.c $(CXX_TREE_H) $(TM_H) $(FLAGS_H) cp/decl.h \
  toplev.h $(C_COMMON_H) gt-cp-decl2.h $(CGRAPH_H) \
  $(C_PRAGMA_H) dumpfile.h intl.h $(TARGET_H) $(GIMPLE_H) pointer-set.h \
  $(SPLAY_TREE_H) c-family/c-ada-spec.h \
  c-family/c-objc.h
cp/cp-objcp-common.o : cp/cp-objcp-common.c $(CONFIG_H) $(SYSTEM_H) \
  coretypes.h $(TM_H) $(TREE_H) $(CXX_TREE_H) $(C_COMMON_H) \
  langhooks.h $(LANGHOOKS_DEF_H) $(DIAGNOSTIC_H) debug.h \
  $(CXX_PRETTY_PRINT_H) cp/cp-objcp-common.h gt-cp-cp-objcp-common.h
cp/typeck2.o: cp/typeck2.c $(CXX_TREE_H) $(TM_H) $(FLAGS_H) \
  $(TM_P_H) $(DIAGNOSTIC_CORE_H) gt-cp-typeck2.h $(REAL_H) intl.h
cp/typeck.o: cp/typeck.c $(CXX_TREE_H) $(TM_H) $(FLAGS_H) \
  toplev.h $(DIAGNOSTIC_H) convert.h $(C_COMMON_H) $(TARGET_H) \
  c-family/c-objc.h
cp/class.o: cp/class.c $(CXX_TREE_H) $(TM_H) $(FLAGS_H) toplev.h \
  $(TARGET_H) convert.h $(CGRAPH_H) dumpfile.h gt-cp-class.h \
  $(SPLAY_TREE_H) pointer-set.h
cp/call.o: cp/call.c $(CXX_TREE_H) $(TM_H) $(FLAGS_H) toplev.h \
  $(DIAGNOSTIC_CORE_H) intl.h gt-cp-call.h convert.h $(TARGET_H) langhooks.h \
  $(TIMEVAR_H) c-family/c-objc.h cilk.h
cp/friend.o: cp/friend.c $(CXX_TREE_H) $(TM_H) $(FLAGS_H)
cp/init.o: cp/init.c $(CXX_TREE_H) $(TM_H) $(FLAGS_H) \
  $(EXCEPT_H) $(TARGET_H)
cp/method.o: cp/method.c $(CXX_TREE_H) $(TM_H) toplev.h \
  $(TM_P_H) $(TARGET_H) $(DIAGNOSTIC_H) gt-cp-method.h $(GIMPLE_H) \
  $(COMMON_TARGET_H)
cp/cvt.o: cp/cvt.c $(CXX_TREE_H) $(TM_H) cp/decl.h $(FLAGS_H) \
  convert.h $(TARGET_H) intl.h
cp/search.o: cp/search.c $(CXX_TREE_H) $(TM_H) $(FLAGS_H) toplev.h \
  intl.h
cp/tree.o: cp/tree.c $(CXX_TREE_H) $(TM_H) $(FLAGS_H) \
  $(TREE_INLINE_H) $(REAL_H) gt-cp-tree.h \
  $(TARGET_H) debug.h $(CGRAPH_H) $(SPLAY_TREE_H) $(GIMPLE_H)
cp/ptree.o: cp/ptree.c $(CXX_TREE_H) $(TM_H)
cp/rtti.o: cp/rtti.c $(CXX_TREE_H) $(TM_H) $(FLAGS_H) convert.h \
  $(TARGET_H) $(C_PRAGMA_H) gt-cp-rtti.h intl.h
cp/except.o: cp/except.c $(CXX_TREE_H) $(TM_H) $(FLAGS_H) \
  cp/cfns.h $(TREE_INLINE_H) $(TARGET_H) gt-cp-except.h
cp/expr.o: cp/expr.c $(CXX_TREE_H) $(TM_H) $(FLAGS_H) $(TM_P_H)
cp/pt.o: cp/pt.c $(CXX_TREE_H) $(TM_H) cp/decl.h cp/cp-objcp-common.h \
  toplev.h $(TREE_INLINE_H) pointer-set.h gt-cp-pt.h vecprim.h intl.h \
  c-family/c-objc.h
cp/error.o: cp/error.c $(CXX_TREE_H) $(TM_H) $(DIAGNOSTIC_H) \
  $(FLAGS_H) $(REAL_H) $(LANGHOOKS_DEF_H) $(CXX_PRETTY_PRINT_H) \
  tree-diagnostic.h tree-pretty-print.h pointer-set.h c-family/c-objc.h
cp/repo.o: cp/repo.c $(CXX_TREE_H) $(TM_H) toplev.h $(DIAGNOSTIC_CORE_H) \
  gt-cp-repo.h
cp/semantics.o: cp/semantics.c $(CXX_TREE_H) $(TM_H) toplev.h \
  $(FLAGS_H) $(RTL_H) $(TIMEVAR_H) \
  $(TREE_INLINE_H) $(CGRAPH_H) $(TARGET_H) $(C_COMMON_H) $(GIMPLE_H) \
  bitmap.h gt-cp-semantics.h c-family/c-objc.h
cp/dump.o: cp/dump.c $(CXX_TREE_H) $(TM_H) $(TREE_DUMP_H)
cp/optimize.o: cp/optimize.c $(CXX_TREE_H) $(TM_H) \
  input.h $(PARAMS_H) debug.h $(TREE_INLINE_H) $(GIMPLE_H) \
  $(TARGET_H) tree-iterator.h $(CGRAPH_H) $(DIAGNOSTIC_CORE_H) \
  dumpfile.h
cp/mangle.o: cp/mangle.c $(CXX_TREE_H) $(TM_H) $(REAL_H) \
  gt-cp-mangle.h $(TARGET_H) $(TM_P_H) $(CGRAPH_H)
cp/parser.o: cp/parser.c $(CXX_TREE_H) $(TM_H) $(DIAGNOSTIC_CORE_H) \
<<<<<<< HEAD
  gt-cp-parser.h $(TARGET_H) $(PLUGIN_H) intl.h  cilk.h \
=======
  gt-cp-parser.h $(TARGET_H) $(PLUGIN_H) intl.h cp/decl.h \
>>>>>>> aea49cc9
  c-family/c-objc.h tree-pretty-print.h $(CXX_PARSER_H) $(TIMEVAR_H)
cp/cp-gimplify.o: cp/cp-gimplify.c $(CXX_TREE_H) $(C_COMMON_H) \
	$(TM_H) coretypes.h pointer-set.h tree-iterator.h $(SPLAY_TREE_H)

cp/name-lookup.o: cp/name-lookup.c $(CONFIG_H) $(SYSTEM_H) coretypes.h \
	$(TM_H) $(CXX_TREE_H) $(TIMEVAR_H) gt-cp-name-lookup.h \
	$(DIAGNOSTIC_CORE_H) $(FLAGS_H) debug.h pointer-set.h

cp/cxx-pretty-print.o: cp/cxx-pretty-print.c $(CXX_PRETTY_PRINT_H) \
  $(CONFIG_H) $(SYSTEM_H) $(TM_H) coretypes.h $(CXX_TREE_H) tree-pretty-print.h<|MERGE_RESOLUTION|>--- conflicted
+++ resolved
@@ -354,11 +354,7 @@
 cp/mangle.o: cp/mangle.c $(CXX_TREE_H) $(TM_H) $(REAL_H) \
   gt-cp-mangle.h $(TARGET_H) $(TM_P_H) $(CGRAPH_H)
 cp/parser.o: cp/parser.c $(CXX_TREE_H) $(TM_H) $(DIAGNOSTIC_CORE_H) \
-<<<<<<< HEAD
-  gt-cp-parser.h $(TARGET_H) $(PLUGIN_H) intl.h  cilk.h \
-=======
-  gt-cp-parser.h $(TARGET_H) $(PLUGIN_H) intl.h cp/decl.h \
->>>>>>> aea49cc9
+gt-cp-parser.h $(TARGET_H) $(PLUGIN_H) intl.h  cilk.h  cp/decl.h \
   c-family/c-objc.h tree-pretty-print.h $(CXX_PARSER_H) $(TIMEVAR_H)
 cp/cp-gimplify.o: cp/cp-gimplify.c $(CXX_TREE_H) $(C_COMMON_H) \
 	$(TM_H) coretypes.h pointer-set.h tree-iterator.h $(SPLAY_TREE_H)
