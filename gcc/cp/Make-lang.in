--- conflicted
+++ resolved
@@ -265,13 +265,8 @@
   output.h toplev.h $(HASHTAB_H) $(RTL_H) \
   cp/operators.def $(TM_P_H) $(TREE_INLINE_H) $(DIAGNOSTIC_H) $(C_PRAGMA_H) \
   debug.h gt-cp-decl.h $(TIMEVAR_H) $(TARGET_H) $(PLUGIN_H) \
-<<<<<<< HEAD
   intl.h tree-iterator.h $(SPLAY_TREE_H) langhooks.h \
-  $(CXX_PPH_H)
-=======
-  intl.h tree-iterator.h $(SPLAY_TREE_H) \
-  c-family/c-objc.h
->>>>>>> a375de9b
+  c-family/c-objc.h $(CXX_PPH_H)
 cp/decl2.o: cp/decl2.c $(CXX_TREE_H) $(TM_H) $(FLAGS_H) cp/decl.h \
   output.h toplev.h $(C_COMMON_H) gt-cp-decl2.h $(CGRAPH_H) \
   $(C_PRAGMA_H) $(TREE_DUMP_H) intl.h $(TARGET_H) $(GIMPLE_H) $(POINTER_SET_H) \
@@ -291,13 +286,8 @@
   $(SPLAY_TREE_H)
 cp/call.o: cp/call.c $(CXX_TREE_H) $(TM_H) $(FLAGS_H) toplev.h \
   $(DIAGNOSTIC_CORE_H) intl.h gt-cp-call.h convert.h $(TARGET_H) langhooks.h \
-<<<<<<< HEAD
-  $(CXX_PPH_H)
-cp/friend.o: cp/friend.c $(CXX_TREE_H) $(TM_H) $(FLAGS_H) toplev.h
-=======
-  c-family/c-objc.h
+  $(CXX_PPH_H) c-family/c-objc.h
 cp/friend.o: cp/friend.c $(CXX_TREE_H) $(TM_H) $(FLAGS_H)
->>>>>>> a375de9b
 cp/init.o: cp/init.c $(CXX_TREE_H) $(TM_H) $(FLAGS_H) \
   $(EXCEPT_H) $(TARGET_H)
 cp/method.o: cp/method.c $(CXX_TREE_H) $(TM_H) toplev.h \
@@ -317,13 +307,8 @@
 cp/expr.o: cp/expr.c $(CXX_TREE_H) $(TM_H) $(FLAGS_H) $(TM_P_H)
 cp/pt.o: cp/pt.c $(CXX_TREE_H) $(TM_H) cp/decl.h cp/cp-objcp-common.h \
   toplev.h $(TREE_INLINE_H) pointer-set.h gt-cp-pt.h vecprim.h intl.h \
-<<<<<<< HEAD
-  $(CXX_PPH_H)
-cp/error.o: cp/error.c $(CXX_TREE_H) $(TM_H) toplev.h $(DIAGNOSTIC_H) \
-=======
-  c-family/c-objc.h
+  c-family/c-objc.h $(CXX_PPH_H)
 cp/error.o: cp/error.c $(CXX_TREE_H) $(TM_H) $(DIAGNOSTIC_H) \
->>>>>>> a375de9b
   $(FLAGS_H) $(REAL_H) $(LANGHOOKS_DEF_H) $(CXX_PRETTY_PRINT_H) \
   tree-diagnostic.h tree-pretty-print.h c-family/c-objc.h
 cp/repo.o: cp/repo.c $(CXX_TREE_H) $(TM_H) toplev.h $(DIAGNOSTIC_CORE_H) \
@@ -340,26 +325,17 @@
   gt-cp-mangle.h $(TARGET_H) $(TM_P_H) $(CGRAPH_H)
 cp/parser.o: cp/parser.c $(CXX_TREE_H) $(TM_H) $(DIAGNOSTIC_CORE_H) \
   gt-cp-parser.h output.h $(TARGET_H) $(PLUGIN_H) intl.h \
-<<<<<<< HEAD
+  c-family/c-objc.h \
   pointer-set.h fixed-value.h $(MD5_H) $(HASHTAB_H) tree-pass.h \
   $(TREE_INLINE_H) tree-pretty-print.h $(CXX_PARSER_H) \
   $(CXX_PPH_H)
-cp/cp-gimplify.o: cp/cp-gimplify.c $(CXX_TREE_H) toplev.h $(C_COMMON_H) \
+cp/cp-gimplify.o: cp/cp-gimplify.c $(CXX_TREE_H) $(C_COMMON_H) \
 	$(TM_H) coretypes.h pointer-set.h tree-iterator.h
 
 cp/name-lookup.o: cp/name-lookup.c $(CONFIG_H) $(SYSTEM_H) coretypes.h \
-	$(TM_H) $(CXX_TREE_H) $(TIMEVAR_H) gt-cp-name-lookup.h toplev.h \
+	$(TM_H) $(CXX_TREE_H) $(TIMEVAR_H) gt-cp-name-lookup.h \
 	$(DIAGNOSTIC_CORE_H) $(FLAGS_H) debug.h tree-pretty-print.h \
 	$(CXX_PPH_H)
-=======
-  c-family/c-objc.h
-cp/cp-gimplify.o: cp/cp-gimplify.c $(CXX_TREE_H) $(C_COMMON_H) \
-	$(TM_H) coretypes.h pointer-set.h tree-iterator.h
-
-cp/name-lookup.o: cp/name-lookup.c $(CONFIG_H) $(SYSTEM_H) coretypes.h \
-	$(TM_H) $(CXX_TREE_H) $(TIMEVAR_H) gt-cp-name-lookup.h \
-	$(DIAGNOSTIC_CORE_H) $(FLAGS_H) debug.h
->>>>>>> a375de9b
 
 cp/cxx-pretty-print.o: cp/cxx-pretty-print.c $(CXX_PRETTY_PRINT_H) \
   $(CONFIG_H) $(SYSTEM_H) $(TM_H) coretypes.h $(CXX_TREE_H) tree-pretty-print.h
