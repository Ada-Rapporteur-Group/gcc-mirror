--- conflicted
+++ resolved
@@ -103,12 +103,6 @@
    sure are defined.  */
 static GTY(()) vec<tree, va_gc> *no_linkage_decls;
 
-<<<<<<< HEAD
-=======
-/* Nonzero if we're done parsing and into end-of-file activities.  */
-
-int at_eof;
->>>>>>> ca9431f7
  
 
@@ -4089,43 +4083,6 @@
   size_t i;
   unsigned ssdf_count = 0;
   int retries = 0;
-<<<<<<< HEAD
-=======
-  tree decl;
-  struct pointer_set_t *candidates;
-
-  locus = input_location;
-  at_eof = 1;
-
-  /* Bad parse errors.  Just forget about it.  */
-  if (! global_bindings_p () || current_class_type
-      || !vec_safe_is_empty (decl_namespace_list))
-    return;
-
-  /* This is the point to write out a PCH if we're doing that.
-     In that case we do not want to do anything else.  */
-  if (pch_file)
-    {
-      c_common_write_pch ();
-      dump_tu ();
-      return;
-    }
-
-  cgraph_process_same_body_aliases ();
-
-  /* Handle -fdump-ada-spec[-slim] */
-  if (flag_dump_ada_spec || flag_dump_ada_spec_slim)
-    {
-      if (flag_dump_ada_spec_slim)
-	collect_source_ref (main_input_filename);
-      else
-	collect_source_refs (global_namespace);
-
-      dump_ada_specs (collect_all_refs, cpp_check);
-    }
-
-  /* FIXME - huh?  was  input_line -= 1;*/
->>>>>>> ca9431f7
 
   timevar_start (TV_PHASE_DEFERRED);
 
@@ -4509,8 +4466,6 @@
      generating the initializer for an object may cause templates to be
      instantiated, etc., etc.  */
 
-  timevar_push (TV_VARCONST);
-
   emit_support_tinfos ();
 
   if (!L_IPO_COMP_MODE)
