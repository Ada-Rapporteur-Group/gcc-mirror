/* Process declarations and variables for C++ compiler.
   Copyright (C) 1988, 1992, 1993, 1994, 1995, 1996, 1997, 1998,
   1999, 2000, 2001, 2002, 2003, 2004, 2005, 2007, 2008, 2009, 2010,
   2011, 2012 Free Software Foundation, Inc.
   Hacked by Michael Tiemann (tiemann@cygnus.com)

This file is part of GCC.

GCC is free software; you can redistribute it and/or modify
it under the terms of the GNU General Public License as published by
the Free Software Foundation; either version 3, or (at your option)
any later version.

GCC is distributed in the hope that it will be useful,
but WITHOUT ANY WARRANTY; without even the implied warranty of
MERCHANTABILITY or FITNESS FOR A PARTICULAR PURPOSE.  See the
GNU General Public License for more details.

You should have received a copy of the GNU General Public License
along with GCC; see the file COPYING3.  If not see
<http://www.gnu.org/licenses/>.  */


/* Process declarations and symbol lookup for C++ front end.
   Also constructs types; the standard scalar types at initialization,
   and structure, union, array and enum types when they are declared.  */

/* ??? not all decl nodes are given the most useful possible
   line numbers.  For example, the CONST_DECLs for enum values.  */

#include "config.h"
#include "system.h"
#include "coretypes.h"
#include "tm.h"
#include "tree.h"
#include "flags.h"
#include "cp-tree.h"
#include "decl.h"
#include "toplev.h"
#include "timevar.h"
#include "cpplib.h"
#include "target.h"
#include "c-family/c-common.h"
#include "c-family/c-objc.h"
#include "cgraph.h"
#include "tree-inline.h"
#include "c-family/c-pragma.h"
#include "dumpfile.h"
#include "intl.h"
#include "gimple.h"
#include "pointer-set.h"
#include "splay-tree.h"
#include "langhooks.h"
#include "c-family/c-ada-spec.h"

extern cpp_reader *parse_in;

/* This structure contains information about the initializations
   and/or destructions required for a particular priority level.  */
typedef struct priority_info_s {
  /* Nonzero if there have been any initializations at this priority
     throughout the translation unit.  */
  int initializations_p;
  /* Nonzero if there have been any destructions at this priority
     throughout the translation unit.  */
  int destructions_p;
} *priority_info;

static void mark_vtable_entries (tree);
static bool maybe_emit_vtables (tree);
static bool acceptable_java_type (tree);
static tree start_objects (int, int);
static void finish_objects (int, int, tree);
static tree start_static_storage_duration_function (unsigned);
static void finish_static_storage_duration_function (tree);
static priority_info get_priority_info (int);
static void do_static_initialization_or_destruction (tree, bool);
static void one_static_initialization_or_destruction (tree, tree, bool);
static void generate_ctor_or_dtor_function (bool, int, location_t *);
static int generate_ctor_and_dtor_functions_for_priority (splay_tree_node,
							  void *);
static tree prune_vars_needing_no_initialization (tree *);
static void write_out_vars (tree);
static void import_export_class (tree);
static tree get_guard_bits (tree);
static void determine_visibility_from_class (tree, tree);
static bool determine_hidden_inline (tree);
static bool decl_defined_p (tree);

/* A list of static class variables.  This is needed, because a
   static class variable can be declared inside the class without
   an initializer, and then initialized, statically, outside the class.  */
static GTY(()) vec<tree, va_gc> *pending_statics;

/* A list of functions which were declared inline, but which we
   may need to emit outline anyway.  */
static GTY(()) vec<tree, va_gc> *deferred_fns;

/* A list of decls that use types with no linkage, which we need to make
   sure are defined.  */
static GTY(()) vec<tree, va_gc> *no_linkage_decls;



/* Return a member function type (a METHOD_TYPE), given FNTYPE (a
   FUNCTION_TYPE), CTYPE (class type), and QUALS (the cv-qualifiers
   that apply to the function).  */

tree
build_memfn_type (tree fntype, tree ctype, cp_cv_quals quals)
{
  tree raises;
  tree attrs;
  int type_quals;

  if (fntype == error_mark_node || ctype == error_mark_node)
    return error_mark_node;

  gcc_assert (TREE_CODE (fntype) == FUNCTION_TYPE
	      || TREE_CODE (fntype) == METHOD_TYPE);

  type_quals = quals & ~TYPE_QUAL_RESTRICT;
  ctype = cp_build_qualified_type (ctype, type_quals);
  raises = TYPE_RAISES_EXCEPTIONS (fntype);
  attrs = TYPE_ATTRIBUTES (fntype);
  fntype = build_method_type_directly (ctype, TREE_TYPE (fntype),
				       (TREE_CODE (fntype) == METHOD_TYPE
					? TREE_CHAIN (TYPE_ARG_TYPES (fntype))
					: TYPE_ARG_TYPES (fntype)));
  if (raises)
    fntype = build_exception_variant (fntype, raises);
  if (attrs)
    fntype = cp_build_type_attribute_variant (fntype, attrs);

  return fntype;
}

/* Return a variant of FNTYPE, a FUNCTION_TYPE or METHOD_TYPE, with its
   return type changed to NEW_RET.  */

tree
change_return_type (tree new_ret, tree fntype)
{
  tree newtype;
  tree args = TYPE_ARG_TYPES (fntype);
  tree raises = TYPE_RAISES_EXCEPTIONS (fntype);
  tree attrs = TYPE_ATTRIBUTES (fntype);

  if (new_ret == error_mark_node)
    return fntype;

  if (same_type_p (new_ret, TREE_TYPE (fntype)))
    return fntype;

  if (TREE_CODE (fntype) == FUNCTION_TYPE)
    {
      newtype = build_function_type (new_ret, args);
      newtype = apply_memfn_quals (newtype, type_memfn_quals (fntype));
    }
  else
    newtype = build_method_type_directly
      (class_of_this_parm (fntype), new_ret, TREE_CHAIN (args));
  if (raises)
    newtype = build_exception_variant (newtype, raises);
  if (attrs)
    newtype = cp_build_type_attribute_variant (newtype, attrs);

  return newtype;
}

/* Build a PARM_DECL with NAME and TYPE, and set DECL_ARG_TYPE
   appropriately.  */

tree
cp_build_parm_decl (tree name, tree type)
{
  tree parm = build_decl (input_location,
			  PARM_DECL, name, type);
  /* DECL_ARG_TYPE is only used by the back end and the back end never
     sees templates.  */
  if (!processing_template_decl)
    DECL_ARG_TYPE (parm) = type_passed_as (type);

  /* If the type is a pack expansion, then we have a function
     parameter pack. */
  if (type && TREE_CODE (type) == TYPE_PACK_EXPANSION)
    FUNCTION_PARAMETER_PACK_P (parm) = 1;

  return parm;
}

/* Returns a PARM_DECL for a parameter of the indicated TYPE, with the
   indicated NAME.  */

tree
build_artificial_parm (tree name, tree type)
{
  tree parm = cp_build_parm_decl (name, type);
  DECL_ARTIFICIAL (parm) = 1;
  /* All our artificial parms are implicitly `const'; they cannot be
     assigned to.  */
  TREE_READONLY (parm) = 1;
  return parm;
}

/* Constructors for types with virtual baseclasses need an "in-charge" flag
   saying whether this constructor is responsible for initialization of
   virtual baseclasses or not.  All destructors also need this "in-charge"
   flag, which additionally determines whether or not the destructor should
   free the memory for the object.

   This function adds the "in-charge" flag to member function FN if
   appropriate.  It is called from grokclassfn and tsubst.
   FN must be either a constructor or destructor.

   The in-charge flag follows the 'this' parameter, and is followed by the
   VTT parm (if any), then the user-written parms.  */

void
maybe_retrofit_in_chrg (tree fn)
{
  tree basetype, arg_types, parms, parm, fntype;

  /* If we've already add the in-charge parameter don't do it again.  */
  if (DECL_HAS_IN_CHARGE_PARM_P (fn))
    return;

  /* When processing templates we can't know, in general, whether or
     not we're going to have virtual baseclasses.  */
  if (processing_template_decl)
    return;

  /* We don't need an in-charge parameter for constructors that don't
     have virtual bases.  */
  if (DECL_CONSTRUCTOR_P (fn)
      && !CLASSTYPE_VBASECLASSES (DECL_CONTEXT (fn)))
    return;

  arg_types = TYPE_ARG_TYPES (TREE_TYPE (fn));
  basetype = TREE_TYPE (TREE_VALUE (arg_types));
  arg_types = TREE_CHAIN (arg_types);

  parms = DECL_CHAIN (DECL_ARGUMENTS (fn));

  /* If this is a subobject constructor or destructor, our caller will
     pass us a pointer to our VTT.  */
  if (CLASSTYPE_VBASECLASSES (DECL_CONTEXT (fn)))
    {
      parm = build_artificial_parm (vtt_parm_identifier, vtt_parm_type);

      /* First add it to DECL_ARGUMENTS between 'this' and the real args...  */
      DECL_CHAIN (parm) = parms;
      parms = parm;

      /* ...and then to TYPE_ARG_TYPES.  */
      arg_types = hash_tree_chain (vtt_parm_type, arg_types);

      DECL_HAS_VTT_PARM_P (fn) = 1;
    }

  /* Then add the in-charge parm (before the VTT parm).  */
  parm = build_artificial_parm (in_charge_identifier, integer_type_node);
  DECL_CHAIN (parm) = parms;
  parms = parm;
  arg_types = hash_tree_chain (integer_type_node, arg_types);

  /* Insert our new parameter(s) into the list.  */
  DECL_CHAIN (DECL_ARGUMENTS (fn)) = parms;

  /* And rebuild the function type.  */
  fntype = build_method_type_directly (basetype, TREE_TYPE (TREE_TYPE (fn)),
				       arg_types);
  if (TYPE_RAISES_EXCEPTIONS (TREE_TYPE (fn)))
    fntype = build_exception_variant (fntype,
				      TYPE_RAISES_EXCEPTIONS (TREE_TYPE (fn)));
  if (TYPE_ATTRIBUTES (TREE_TYPE (fn)))
    fntype = (cp_build_type_attribute_variant
	      (fntype, TYPE_ATTRIBUTES (TREE_TYPE (fn))));
  TREE_TYPE (fn) = fntype;

  /* Now we've got the in-charge parameter.  */
  DECL_HAS_IN_CHARGE_PARM_P (fn) = 1;
}

/* Classes overload their constituent function names automatically.
   When a function name is declared in a record structure,
   its name is changed to it overloaded name.  Since names for
   constructors and destructors can conflict, we place a leading
   '$' for destructors.

   CNAME is the name of the class we are grokking for.

   FUNCTION is a FUNCTION_DECL.  It was created by `grokdeclarator'.

   FLAGS contains bits saying what's special about today's
   arguments.  DTOR_FLAG == DESTRUCTOR.

   If FUNCTION is a destructor, then we must add the `auto-delete' field
   as a second parameter.  There is some hair associated with the fact
   that we must "declare" this variable in the manner consistent with the
   way the rest of the arguments were declared.

   QUALS are the qualifiers for the this pointer.  */

void
grokclassfn (tree ctype, tree function, enum overload_flags flags)
{
  tree fn_name = DECL_NAME (function);

  /* Even within an `extern "C"' block, members get C++ linkage.  See
     [dcl.link] for details.  */
  SET_DECL_LANGUAGE (function, lang_cplusplus);

  if (fn_name == NULL_TREE)
    {
      error ("name missing for member function");
      fn_name = get_identifier ("<anonymous>");
      DECL_NAME (function) = fn_name;
    }

  DECL_CONTEXT (function) = ctype;

  if (flags == DTOR_FLAG)
    DECL_DESTRUCTOR_P (function) = 1;

  if (flags == DTOR_FLAG || DECL_CONSTRUCTOR_P (function))
    maybe_retrofit_in_chrg (function);
}

/* Create an ARRAY_REF, checking for the user doing things backwards
   along the way.  */

tree
grok_array_decl (location_t loc, tree array_expr, tree index_exp)
{
  tree type;
  tree expr;
  tree orig_array_expr = array_expr;
  tree orig_index_exp = index_exp;

  if (error_operand_p (array_expr) || error_operand_p (index_exp))
    return error_mark_node;

  if (processing_template_decl)
    {
      if (type_dependent_expression_p (array_expr)
	  || type_dependent_expression_p (index_exp))
	return build_min_nt_loc (loc, ARRAY_REF, array_expr, index_exp,
				 NULL_TREE, NULL_TREE);
      array_expr = build_non_dependent_expr (array_expr);
      index_exp = build_non_dependent_expr (index_exp);
    }

  type = TREE_TYPE (array_expr);
  gcc_assert (type);
  type = non_reference (type);

  /* If they have an `operator[]', use that.  */
  if (MAYBE_CLASS_TYPE_P (type) || MAYBE_CLASS_TYPE_P (TREE_TYPE (index_exp)))
    expr = build_new_op (loc, ARRAY_REF, LOOKUP_NORMAL, array_expr, index_exp,
			 NULL_TREE, /*overload=*/NULL, tf_warning_or_error);
  else
    {
      tree p1, p2, i1, i2;

      /* Otherwise, create an ARRAY_REF for a pointer or array type.
	 It is a little-known fact that, if `a' is an array and `i' is
	 an int, you can write `i[a]', which means the same thing as
	 `a[i]'.  */
      if (TREE_CODE (type) == ARRAY_TYPE || TREE_CODE (type) == VECTOR_TYPE)
	p1 = array_expr;
      else
	p1 = build_expr_type_conversion (WANT_POINTER, array_expr, false);

      if (TREE_CODE (TREE_TYPE (index_exp)) == ARRAY_TYPE)
	p2 = index_exp;
      else
	p2 = build_expr_type_conversion (WANT_POINTER, index_exp, false);

      i1 = build_expr_type_conversion (WANT_INT | WANT_ENUM, array_expr,
				       false);
      i2 = build_expr_type_conversion (WANT_INT | WANT_ENUM, index_exp,
				       false);

      if ((p1 && i2) && (i1 && p2))
	error ("ambiguous conversion for array subscript");

      if (p1 && i2)
	array_expr = p1, index_exp = i2;
      else if (i1 && p2)
	array_expr = p2, index_exp = i1;
      else
	{
	  error ("invalid types %<%T[%T]%> for array subscript",
		 type, TREE_TYPE (index_exp));
	  return error_mark_node;
	}

      if (array_expr == error_mark_node || index_exp == error_mark_node)
	error ("ambiguous conversion for array subscript");

      expr = build_array_ref (input_location, array_expr, index_exp);
    }
  if (processing_template_decl && expr != error_mark_node)
    return build_min_non_dep (ARRAY_REF, expr, orig_array_expr, orig_index_exp,
			      NULL_TREE, NULL_TREE);
  return expr;
}

/* Given the cast expression EXP, checking out its validity.   Either return
   an error_mark_node if there was an unavoidable error, return a cast to
   void for trying to delete a pointer w/ the value 0, or return the
   call to delete.  If DOING_VEC is true, we handle things differently
   for doing an array delete.
   Implements ARM $5.3.4.  This is called from the parser.  */

tree
delete_sanity (tree exp, tree size, bool doing_vec, int use_global_delete,
	       tsubst_flags_t complain)
{
  tree t, type;

  if (exp == error_mark_node)
    return exp;

  if (processing_template_decl)
    {
      t = build_min (DELETE_EXPR, void_type_node, exp, size);
      DELETE_EXPR_USE_GLOBAL (t) = use_global_delete;
      DELETE_EXPR_USE_VEC (t) = doing_vec;
      TREE_SIDE_EFFECTS (t) = 1;
      return t;
    }

  /* An array can't have been allocated by new, so complain.  */
  if (TREE_CODE (TREE_TYPE (exp)) == ARRAY_TYPE)
    warning (0, "deleting array %q#E", exp);

  t = build_expr_type_conversion (WANT_POINTER, exp, true);

  if (t == NULL_TREE || t == error_mark_node)
    {
      error ("type %q#T argument given to %<delete%>, expected pointer",
	     TREE_TYPE (exp));
      return error_mark_node;
    }

  type = TREE_TYPE (t);

  /* As of Valley Forge, you can delete a pointer to const.  */

  /* You can't delete functions.  */
  if (TREE_CODE (TREE_TYPE (type)) == FUNCTION_TYPE)
    {
      error ("cannot delete a function.  Only pointer-to-objects are "
	     "valid arguments to %<delete%>");
      return error_mark_node;
    }

  /* Deleting ptr to void is undefined behavior [expr.delete/3].  */
  if (TREE_CODE (TREE_TYPE (type)) == VOID_TYPE)
    {
      warning (0, "deleting %qT is undefined", type);
      doing_vec = 0;
    }

  /* Deleting a pointer with the value zero is valid and has no effect.  */
  if (integer_zerop (t))
    return build1 (NOP_EXPR, void_type_node, t);

  if (doing_vec)
    return build_vec_delete (t, /*maxindex=*/NULL_TREE,
			     sfk_deleting_destructor,
			     use_global_delete, complain);
  else
    return build_delete (type, t, sfk_deleting_destructor,
			 LOOKUP_NORMAL, use_global_delete,
			 complain);
}

/* Report an error if the indicated template declaration is not the
   sort of thing that should be a member template.  */

void
check_member_template (tree tmpl)
{
  tree decl;

  gcc_assert (TREE_CODE (tmpl) == TEMPLATE_DECL);
  decl = DECL_TEMPLATE_RESULT (tmpl);

  if (TREE_CODE (decl) == FUNCTION_DECL
      || DECL_ALIAS_TEMPLATE_P (tmpl)
      || (TREE_CODE (decl) == TYPE_DECL
	  && MAYBE_CLASS_TYPE_P (TREE_TYPE (decl))))
    {
      /* The parser rejects template declarations in local classes.  */
      gcc_assert (!current_function_decl);
      /* The parser rejects any use of virtual in a function template.  */
      gcc_assert (!(TREE_CODE (decl) == FUNCTION_DECL
		    && DECL_VIRTUAL_P (decl)));

      /* The debug-information generating code doesn't know what to do
	 with member templates.  */
      DECL_IGNORED_P (tmpl) = 1;
    }
  else
    error ("template declaration of %q#D", decl);
}

/* Return true iff TYPE is a valid Java parameter or return type.  */

static bool
acceptable_java_type (tree type)
{
  if (type == error_mark_node)
    return false;

  if (TREE_CODE (type) == VOID_TYPE || TYPE_FOR_JAVA (type))
    return true;
  if (TREE_CODE (type) == POINTER_TYPE || TREE_CODE (type) == REFERENCE_TYPE)
    {
      type = TREE_TYPE (type);
      if (TREE_CODE (type) == RECORD_TYPE)
	{
	  tree args;  int i;
	  if (! TYPE_FOR_JAVA (type))
	    return false;
	  if (! CLASSTYPE_TEMPLATE_INFO (type))
	    return true;
	  args = CLASSTYPE_TI_ARGS (type);
	  i = TREE_VEC_LENGTH (args);
	  while (--i >= 0)
	    {
	      type = TREE_VEC_ELT (args, i);
	      if (TREE_CODE (type) == POINTER_TYPE)
		type = TREE_TYPE (type);
	      if (! TYPE_FOR_JAVA (type))
		return false;
	    }
	  return true;
	}
    }
  return false;
}

/* For a METHOD in a Java class CTYPE, return true if
   the parameter and return types are valid Java types.
   Otherwise, print appropriate error messages, and return false.  */

bool
check_java_method (tree method)
{
  bool jerr = false;
  tree arg_types = TYPE_ARG_TYPES (TREE_TYPE (method));
  tree ret_type = TREE_TYPE (TREE_TYPE (method));

  if (!acceptable_java_type (ret_type))
    {
      error ("Java method %qD has non-Java return type %qT",
	     method, ret_type);
      jerr = true;
    }

  arg_types = TREE_CHAIN (arg_types);
  if (DECL_HAS_IN_CHARGE_PARM_P (method))
    arg_types = TREE_CHAIN (arg_types);
  if (DECL_HAS_VTT_PARM_P (method))
    arg_types = TREE_CHAIN (arg_types);

  for (; arg_types != NULL_TREE; arg_types = TREE_CHAIN (arg_types))
    {
      tree type = TREE_VALUE (arg_types);
      if (!acceptable_java_type (type))
	{
          if (type != error_mark_node)
	    error ("Java method %qD has non-Java parameter type %qT",
		   method, type);
	  jerr = true;
	}
    }
  return !jerr;
}

/* Sanity check: report error if this function FUNCTION is not
   really a member of the class (CTYPE) it is supposed to belong to.
   TEMPLATE_PARMS is used to specify the template parameters of a member
   template passed as FUNCTION_DECL. If the member template is passed as a
   TEMPLATE_DECL, it can be NULL since the parameters can be extracted
   from the declaration. If the function is not a function template, it
   must be NULL.
   It returns the original declaration for the function, NULL_TREE if
   no declaration was found, error_mark_node if an error was emitted.  */

tree
check_classfn (tree ctype, tree function, tree template_parms)
{
  int ix;
  bool is_template;
  tree pushed_scope;
  
  if (DECL_USE_TEMPLATE (function)
      && !(TREE_CODE (function) == TEMPLATE_DECL
	   && DECL_TEMPLATE_SPECIALIZATION (function))
      && DECL_MEMBER_TEMPLATE_P (DECL_TI_TEMPLATE (function)))
    /* Since this is a specialization of a member template,
       we're not going to find the declaration in the class.
       For example, in:

	 struct S { template <typename T> void f(T); };
	 template <> void S::f(int);

       we're not going to find `S::f(int)', but there's no
       reason we should, either.  We let our callers know we didn't
       find the method, but we don't complain.  */
    return NULL_TREE;

  /* Basic sanity check: for a template function, the template parameters
     either were not passed, or they are the same of DECL_TEMPLATE_PARMS.  */
  if (TREE_CODE (function) == TEMPLATE_DECL)
    {
      if (template_parms
	  && !comp_template_parms (template_parms,
				   DECL_TEMPLATE_PARMS (function)))
	{
	  error ("template parameter lists provided don%'t match the "
		 "template parameters of %qD", function);
	  return error_mark_node;
	}
      template_parms = DECL_TEMPLATE_PARMS (function);
    }

  /* OK, is this a definition of a member template?  */
  is_template = (template_parms != NULL_TREE);

  /* We must enter the scope here, because conversion operators are
     named by target type, and type equivalence relies on typenames
     resolving within the scope of CTYPE.  */
  pushed_scope = push_scope (ctype);
  ix = class_method_index_for_fn (complete_type (ctype), function);
  if (ix >= 0)
    {
      vec<tree, va_gc> *methods = CLASSTYPE_METHOD_VEC (ctype);
      tree fndecls, fndecl = 0;
      bool is_conv_op;
      const char *format = NULL;

      for (fndecls = (*methods)[ix];
	   fndecls; fndecls = OVL_NEXT (fndecls))
	{
	  tree p1, p2;

	  fndecl = OVL_CURRENT (fndecls);
	  p1 = TYPE_ARG_TYPES (TREE_TYPE (function));
	  p2 = TYPE_ARG_TYPES (TREE_TYPE (fndecl));

	  /* We cannot simply call decls_match because this doesn't
	     work for static member functions that are pretending to
	     be methods, and because the name may have been changed by
	     asm("new_name").  */

	   /* Get rid of the this parameter on functions that become
	      static.  */
	  if (DECL_STATIC_FUNCTION_P (fndecl)
	      && TREE_CODE (TREE_TYPE (function)) == METHOD_TYPE)
	    p1 = TREE_CHAIN (p1);

	  /* A member template definition only matches a member template
	     declaration.  */
	  if (is_template != (TREE_CODE (fndecl) == TEMPLATE_DECL))
	    continue;

	  /* While finding a match, same types and params are not enough
	     if the function is versioned.  Also check version ("target")
	     attributes.  */
	  if (same_type_p (TREE_TYPE (TREE_TYPE (function)),
			   TREE_TYPE (TREE_TYPE (fndecl)))
	      && compparms (p1, p2)
	      && !targetm.target_option.function_versions (function, fndecl)
	      && (!is_template
		  || comp_template_parms (template_parms,
					  DECL_TEMPLATE_PARMS (fndecl)))
	      && (DECL_TEMPLATE_SPECIALIZATION (function)
		  == DECL_TEMPLATE_SPECIALIZATION (fndecl))
	      && (!DECL_TEMPLATE_SPECIALIZATION (function)
		  || (DECL_TI_TEMPLATE (function)
		      == DECL_TI_TEMPLATE (fndecl))))
	    break;
	}
      if (fndecls)
	{
	  if (pushed_scope)
	    pop_scope (pushed_scope);
	  return OVL_CURRENT (fndecls);
	}
      
      error_at (DECL_SOURCE_LOCATION (function),
		"prototype for %q#D does not match any in class %qT",
		function, ctype);
      is_conv_op = DECL_CONV_FN_P (fndecl);

      if (is_conv_op)
	ix = CLASSTYPE_FIRST_CONVERSION_SLOT;
      fndecls = (*methods)[ix];
      while (fndecls)
	{
	  fndecl = OVL_CURRENT (fndecls);
	  fndecls = OVL_NEXT (fndecls);

	  if (!fndecls && is_conv_op)
	    {
	      if (methods->length () > (size_t) ++ix)
		{
		  fndecls = (*methods)[ix];
		  if (!DECL_CONV_FN_P (OVL_CURRENT (fndecls)))
		    {
		      fndecls = NULL_TREE;
		      is_conv_op = false;
		    }
		}
	      else
		is_conv_op = false;
	    }
	  if (format)
	    format = "                %+#D";
	  else if (fndecls)
	    format = N_("candidates are: %+#D");
	  else
	    format = N_("candidate is: %+#D");
	  error (format, fndecl);
	}
    }
  else if (!COMPLETE_TYPE_P (ctype))
    cxx_incomplete_type_error (function, ctype);
  else
    error ("no %q#D member function declared in class %qT",
	   function, ctype);

  if (pushed_scope)
    pop_scope (pushed_scope);
  return error_mark_node;
}

/* DECL is a function with vague linkage.  Remember it so that at the
   end of the translation unit we can decide whether or not to emit
   it.  */

void
note_vague_linkage_fn (tree decl)
{
  DECL_DEFER_OUTPUT (decl) = 1;
  vec_safe_push (deferred_fns, decl);
}

/* We have just processed the DECL, which is a static data member.
   The other parameters are as for cp_finish_decl.  */

void
finish_static_data_member_decl (tree decl,
				tree init, bool init_const_expr_p,
				tree asmspec_tree,
				int flags)
{
  DECL_CONTEXT (decl) = current_class_type;

  /* We cannot call pushdecl here, because that would fill in the
     TREE_CHAIN of our decl.  Instead, we modify cp_finish_decl to do
     the right thing, namely, to put this decl out straight away.  */

  if (! processing_template_decl)
    vec_safe_push (pending_statics, decl);

  if (LOCAL_CLASS_P (current_class_type)
      /* We already complained about the template definition.  */
      && !DECL_TEMPLATE_INSTANTIATION (decl))
    permerror (input_location, "local class %q#T shall not have static data member %q#D",
	       current_class_type, decl);

  DECL_IN_AGGR_P (decl) = 1;

  if (TREE_CODE (TREE_TYPE (decl)) == ARRAY_TYPE
      && TYPE_DOMAIN (TREE_TYPE (decl)) == NULL_TREE)
    SET_VAR_HAD_UNKNOWN_BOUND (decl);

  cp_finish_decl (decl, init, init_const_expr_p, asmspec_tree, flags);
}

/* DECLARATOR and DECLSPECS correspond to a class member.  The other
   parameters are as for cp_finish_decl.  Return the DECL for the
   class member declared.  */

tree
grokfield (const cp_declarator *declarator,
	   cp_decl_specifier_seq *declspecs,
	   tree init, bool init_const_expr_p,
	   tree asmspec_tree,
	   tree attrlist)
{
  tree value;
  const char *asmspec = 0;
  int flags;
  tree name;

  if (init
      && TREE_CODE (init) == TREE_LIST
      && TREE_VALUE (init) == error_mark_node
      && TREE_CHAIN (init) == NULL_TREE)
    init = NULL_TREE;

  value = grokdeclarator (declarator, declspecs, FIELD, init != 0, &attrlist);
  if (! value || error_operand_p (value))
    /* friend or constructor went bad.  */
    return error_mark_node;

  if (TREE_CODE (value) == TYPE_DECL && init)
    {
      error ("typedef %qD is initialized (use decltype instead)", value);
      init = NULL_TREE;
    }

  /* Pass friendly classes back.  */
  if (value == void_type_node)
    return value;

  /* Pass friend decls back.  */
  if ((TREE_CODE (value) == FUNCTION_DECL
       || TREE_CODE (value) == TEMPLATE_DECL)
      && DECL_CONTEXT (value) != current_class_type)
    return value;

  name = DECL_NAME (value);

  if (name != NULL_TREE)
    {
      if (TREE_CODE (name) == TEMPLATE_ID_EXPR)
	{
	  error ("explicit template argument list not allowed");
	  return error_mark_node;
	}

      if (IDENTIFIER_POINTER (name)[0] == '_'
	  && ! strcmp (IDENTIFIER_POINTER (name), "_vptr"))
	error ("member %qD conflicts with virtual function table field name",
	       value);
    }

  /* Stash away type declarations.  */
  if (TREE_CODE (value) == TYPE_DECL)
    {
      DECL_NONLOCAL (value) = 1;
      DECL_CONTEXT (value) = current_class_type;

      if (attrlist)
	{
	  int attrflags = 0;

	  /* If this is a typedef that names the class for linkage purposes
	     (7.1.3p8), apply any attributes directly to the type.  */
	  if (TAGGED_TYPE_P (TREE_TYPE (value))
	      && value == TYPE_NAME (TYPE_MAIN_VARIANT (TREE_TYPE (value))))
	    attrflags = ATTR_FLAG_TYPE_IN_PLACE;

	  cplus_decl_attributes (&value, attrlist, attrflags);
	}

      if (decl_spec_seq_has_spec_p (declspecs, ds_typedef)
          && TREE_TYPE (value) != error_mark_node
          && TYPE_NAME (TYPE_MAIN_VARIANT (TREE_TYPE (value))) != value)
	set_underlying_type (value);

      /* It's important that push_template_decl below follows
	 set_underlying_type above so that the created template
	 carries the properly set type of VALUE.  */
      if (processing_template_decl)
	value = push_template_decl (value);

      record_locally_defined_typedef (value);
      return value;
    }

  if (DECL_IN_AGGR_P (value))
    {
      error ("%qD is already defined in %qT", value, DECL_CONTEXT (value));
      return void_type_node;
    }

  if (asmspec_tree && asmspec_tree != error_mark_node)
    asmspec = TREE_STRING_POINTER (asmspec_tree);

  if (init)
    {
      if (TREE_CODE (value) == FUNCTION_DECL)
	{
	  /* Initializers for functions are rejected early in the parser.
	     If we get here, it must be a pure specifier for a method.  */
	  if (init == ridpointers[(int)RID_DELETE])
	    {
	      DECL_DELETED_FN (value) = 1;
	      DECL_DECLARED_INLINE_P (value) = 1;
	      DECL_INITIAL (value) = error_mark_node;
	    }
	  else if (init == ridpointers[(int)RID_DEFAULT])
	    {
	      if (defaultable_fn_check (value))
		{
		  DECL_DEFAULTED_FN (value) = 1;
		  DECL_INITIALIZED_IN_CLASS_P (value) = 1;
		  DECL_DECLARED_INLINE_P (value) = 1;
		}
	    }
	  else if (TREE_CODE (init) == DEFAULT_ARG)
	    error ("invalid initializer for member function %qD", value);
	  else if (TREE_CODE (TREE_TYPE (value)) == METHOD_TYPE)
	    {
	      if (integer_zerop (init))
		DECL_PURE_VIRTUAL_P (value) = 1;
	      else if (error_operand_p (init))
		; /* An error has already been reported.  */
	      else
		error ("invalid initializer for member function %qD",
		       value);
	    }
	  else
	    {
	      gcc_assert (TREE_CODE (TREE_TYPE (value)) == FUNCTION_TYPE);
	      error ("initializer specified for static member function %qD",
		     value);
	    }
	}
      else if (TREE_CODE (value) == FIELD_DECL)
	/* C++11 NSDMI, keep going.  */;
      else if (TREE_CODE (value) != VAR_DECL)
	gcc_unreachable ();
      else if (!processing_template_decl)
	{
	  if (TREE_CODE (init) == CONSTRUCTOR)
	    init = digest_init (TREE_TYPE (value), init, tf_warning_or_error);
	  init = maybe_constant_init (init);

	  if (init != error_mark_node && !TREE_CONSTANT (init))
	    {
	      /* We can allow references to things that are effectively
		 static, since references are initialized with the
		 address.  */
	      if (TREE_CODE (TREE_TYPE (value)) != REFERENCE_TYPE
		  || (TREE_STATIC (init) == 0
		      && (!DECL_P (init) || DECL_EXTERNAL (init) == 0)))
		{
		  error ("field initializer is not constant");
		  init = error_mark_node;
		}
	    }
	}
    }

  if (processing_template_decl
      && (TREE_CODE (value) == VAR_DECL || TREE_CODE (value) == FUNCTION_DECL))
    {
      value = push_template_decl (value);
      if (error_operand_p (value))
	return error_mark_node;
    }

  if (attrlist)
    cplus_decl_attributes (&value, attrlist, 0);

  if (init && BRACE_ENCLOSED_INITIALIZER_P (init)
      && CONSTRUCTOR_IS_DIRECT_INIT (init))
    flags = LOOKUP_NORMAL;
  else
    flags = LOOKUP_IMPLICIT;

  switch (TREE_CODE (value))
    {
    case VAR_DECL:
      finish_static_data_member_decl (value, init, init_const_expr_p,
				      asmspec_tree, flags);
      return value;

    case FIELD_DECL:
      if (asmspec)
	error ("%<asm%> specifiers are not permitted on non-static data members");
      if (DECL_INITIAL (value) == error_mark_node)
	init = error_mark_node;
      cp_finish_decl (value, init, /*init_const_expr_p=*/false,
		      NULL_TREE, flags);
      DECL_IN_AGGR_P (value) = 1;
      return value;

    case  FUNCTION_DECL:
      if (asmspec)
	set_user_assembler_name (value, asmspec);

      cp_finish_decl (value,
		      /*init=*/NULL_TREE,
		      /*init_const_expr_p=*/false,
		      asmspec_tree, flags);

      /* Pass friends back this way.  */
      if (DECL_FRIEND_P (value))
	return void_type_node;

      DECL_IN_AGGR_P (value) = 1;
      return value;

    default:
      gcc_unreachable ();
    }
  return NULL_TREE;
}

/* Like `grokfield', but for bitfields.
   WIDTH is non-NULL for bit fields only, and is an INTEGER_CST node.  */

tree
grokbitfield (const cp_declarator *declarator,
	      cp_decl_specifier_seq *declspecs, tree width,
	      tree attrlist)
{
  tree value = grokdeclarator (declarator, declspecs, BITFIELD, 0, &attrlist);

  if (value == error_mark_node) 
    return NULL_TREE; /* friends went bad.  */

  /* Pass friendly classes back.  */
  if (TREE_CODE (value) == VOID_TYPE)
    return void_type_node;

  if (!INTEGRAL_OR_UNSCOPED_ENUMERATION_TYPE_P (TREE_TYPE (value))
      && (POINTER_TYPE_P (value)
          || !dependent_type_p (TREE_TYPE (value))))
    {
      error ("bit-field %qD with non-integral type", value);
      return error_mark_node;
    }

  if (TREE_CODE (value) == TYPE_DECL)
    {
      error ("cannot declare %qD to be a bit-field type", value);
      return NULL_TREE;
    }

  /* Usually, finish_struct_1 catches bitfields with invalid types.
     But, in the case of bitfields with function type, we confuse
     ourselves into thinking they are member functions, so we must
     check here.  */
  if (TREE_CODE (value) == FUNCTION_DECL)
    {
      error ("cannot declare bit-field %qD with function type",
	     DECL_NAME (value));
      return NULL_TREE;
    }

  if (DECL_IN_AGGR_P (value))
    {
      error ("%qD is already defined in the class %qT", value,
	     DECL_CONTEXT (value));
      return void_type_node;
    }

  if (TREE_STATIC (value))
    {
      error ("static member %qD cannot be a bit-field", value);
      return NULL_TREE;
    }
  cp_finish_decl (value, NULL_TREE, false, NULL_TREE, 0);

  if (width != error_mark_node)
    {
      /* The width must be an integer type.  */
      if (!type_dependent_expression_p (width)
	  && !INTEGRAL_OR_UNSCOPED_ENUMERATION_TYPE_P (TREE_TYPE (width)))
	error ("width of bit-field %qD has non-integral type %qT", value,
	       TREE_TYPE (width));
      DECL_INITIAL (value) = width;
      SET_DECL_C_BIT_FIELD (value);
    }

  DECL_IN_AGGR_P (value) = 1;

  if (attrlist)
    cplus_decl_attributes (&value, attrlist, /*flags=*/0);

  return value;
}


/* Returns true iff ATTR is an attribute which needs to be applied at
   instantiation time rather than template definition time.  */

static bool
is_late_template_attribute (tree attr, tree decl)
{
  tree name = get_attribute_name (attr);
  tree args = TREE_VALUE (attr);
  const struct attribute_spec *spec = lookup_attribute_spec (name);
  tree arg;

  if (!spec)
    /* Unknown attribute.  */
    return false;

  /* Attribute weak handling wants to write out assembly right away.  */
  if (is_attribute_p ("weak", name))
    return true;

  /* Attribute unused is applied directly, as it appertains to
     decls. */
  if (is_attribute_p ("unused", name))
    return false;

  /* If any of the arguments are dependent expressions, we can't evaluate
     the attribute until instantiation time.  */
  for (arg = args; arg; arg = TREE_CHAIN (arg))
    {
      tree t = TREE_VALUE (arg);

      /* If the first attribute argument is an identifier, only consider
	 second and following arguments.  Attributes like mode, format,
	 cleanup and several target specific attributes aren't late
	 just because they have an IDENTIFIER_NODE as first argument.  */
      if (arg == args && TREE_CODE (t) == IDENTIFIER_NODE)
	continue;

      if (value_dependent_expression_p (t)
	  || type_dependent_expression_p (t))
	return true;
    }

  if (TREE_CODE (decl) == TYPE_DECL
      || TYPE_P (decl)
      || spec->type_required)
    {
      tree type = TYPE_P (decl) ? decl : TREE_TYPE (decl);

      /* We can't apply any attributes to a completely unknown type until
	 instantiation time.  */
      enum tree_code code = TREE_CODE (type);
      if (code == TEMPLATE_TYPE_PARM
	  || code == BOUND_TEMPLATE_TEMPLATE_PARM
	  || code == TYPENAME_TYPE)
	return true;
      /* Also defer most attributes on dependent types.  This is not
	 necessary in all cases, but is the better default.  */
      else if (dependent_type_p (type)
	       /* But attribute visibility specifically works on
		  templates.  */
	       && !is_attribute_p ("visibility", name))
	return true;
      else
	return false;
    }
  else
    return false;
}

/* ATTR_P is a list of attributes.  Remove any attributes which need to be
   applied at instantiation time and return them.  If IS_DEPENDENT is true,
   the declaration itself is dependent, so all attributes should be applied
   at instantiation time.  */

static tree
splice_template_attributes (tree *attr_p, tree decl)
{
  tree *p = attr_p;
  tree late_attrs = NULL_TREE;
  tree *q = &late_attrs;

  if (!p)
    return NULL_TREE;

  for (; *p; )
    {
      if (is_late_template_attribute (*p, decl))
	{
	  ATTR_IS_DEPENDENT (*p) = 1;
	  *q = *p;
	  *p = TREE_CHAIN (*p);
	  q = &TREE_CHAIN (*q);
	  *q = NULL_TREE;
	}
      else
	p = &TREE_CHAIN (*p);
    }

  return late_attrs;
}

/* Remove any late attributes from the list in ATTR_P and attach them to
   DECL_P.  */

static void
save_template_attributes (tree *attr_p, tree *decl_p)
{
  tree late_attrs = splice_template_attributes (attr_p, *decl_p);
  tree *q;
  tree old_attrs = NULL_TREE;

  if (!late_attrs)
    return;

  if (DECL_P (*decl_p))
    q = &DECL_ATTRIBUTES (*decl_p);
  else
    q = &TYPE_ATTRIBUTES (*decl_p);

  old_attrs = *q;

  /* Merge the late attributes at the beginning with the attribute
     list.  */
  late_attrs = merge_attributes (late_attrs, *q);
  *q = late_attrs;

  if (!DECL_P (*decl_p) && *decl_p == TYPE_MAIN_VARIANT (*decl_p))
    {
      /* We've added new attributes directly to the main variant, so
	 now we need to update all of the other variants to include
	 these new attributes.  */
      tree variant;
      for (variant = TYPE_NEXT_VARIANT (*decl_p); variant;
	   variant = TYPE_NEXT_VARIANT (variant))
	{
	  gcc_assert (TYPE_ATTRIBUTES (variant) == old_attrs);
	  TYPE_ATTRIBUTES (variant) = TYPE_ATTRIBUTES (*decl_p);
	}
    }
}

/* Like reconstruct_complex_type, but handle also template trees.  */

tree
cp_reconstruct_complex_type (tree type, tree bottom)
{
  tree inner, outer;

  if (TREE_CODE (type) == POINTER_TYPE)
    {
      inner = cp_reconstruct_complex_type (TREE_TYPE (type), bottom);
      outer = build_pointer_type_for_mode (inner, TYPE_MODE (type),
					   TYPE_REF_CAN_ALIAS_ALL (type));
    }
  else if (TREE_CODE (type) == REFERENCE_TYPE)
    {
      inner = cp_reconstruct_complex_type (TREE_TYPE (type), bottom);
      outer = build_reference_type_for_mode (inner, TYPE_MODE (type),
					     TYPE_REF_CAN_ALIAS_ALL (type));
    }
  else if (TREE_CODE (type) == ARRAY_TYPE)
    {
      inner = cp_reconstruct_complex_type (TREE_TYPE (type), bottom);
      outer = build_cplus_array_type (inner, TYPE_DOMAIN (type));
      /* Don't call cp_build_qualified_type on ARRAY_TYPEs, the
	 element type qualification will be handled by the recursive
	 cp_reconstruct_complex_type call and cp_build_qualified_type
	 for ARRAY_TYPEs changes the element type.  */
      return outer;
    }
  else if (TREE_CODE (type) == FUNCTION_TYPE)
    {
      inner = cp_reconstruct_complex_type (TREE_TYPE (type), bottom);
      outer = build_function_type (inner, TYPE_ARG_TYPES (type));
      outer = apply_memfn_quals (outer, type_memfn_quals (type));
    }
  else if (TREE_CODE (type) == METHOD_TYPE)
    {
      inner = cp_reconstruct_complex_type (TREE_TYPE (type), bottom);
      /* The build_method_type_directly() routine prepends 'this' to argument list,
	 so we must compensate by getting rid of it.  */
      outer
	= build_method_type_directly
	    (class_of_this_parm (type), inner,
	     TREE_CHAIN (TYPE_ARG_TYPES (type)));
    }
  else if (TREE_CODE (type) == OFFSET_TYPE)
    {
      inner = cp_reconstruct_complex_type (TREE_TYPE (type), bottom);
      outer = build_offset_type (TYPE_OFFSET_BASETYPE (type), inner);
    }
  else
    return bottom;

  if (TYPE_ATTRIBUTES (type))
    outer = cp_build_type_attribute_variant (outer, TYPE_ATTRIBUTES (type));
  return cp_build_qualified_type (outer, cp_type_quals (type));
}

/* Replaces any constexpr expression that may be into the attributes
   arguments with their reduced value.  */

static void
cp_check_const_attributes (tree attributes)
{
  tree attr;
  for (attr = attributes; attr; attr = TREE_CHAIN (attr))
    {
      tree arg;
      for (arg = TREE_VALUE (attr); arg; arg = TREE_CHAIN (arg))
	{
	  tree expr = TREE_VALUE (arg);
	  if (EXPR_P (expr))
	    TREE_VALUE (arg) = maybe_constant_value (expr);
	}
    }
}

/* Like decl_attributes, but handle C++ complexity.  */

void
cplus_decl_attributes (tree *decl, tree attributes, int flags)
{
  if (*decl == NULL_TREE || *decl == void_type_node
      || *decl == error_mark_node)
    return;

  if (processing_template_decl)
    {
      if (check_for_bare_parameter_packs (attributes))
	return;

      save_template_attributes (&attributes, decl);
    }

  cp_check_const_attributes (attributes);

  if (TREE_CODE (*decl) == TEMPLATE_DECL)
    decl = &DECL_TEMPLATE_RESULT (*decl);

  decl_attributes (decl, attributes, flags);

  if (TREE_CODE (*decl) == TYPE_DECL)
    SET_IDENTIFIER_TYPE_VALUE (DECL_NAME (*decl), TREE_TYPE (*decl));
}

/* Walks through the namespace- or function-scope anonymous union
   OBJECT, with the indicated TYPE, building appropriate VAR_DECLs.
   Returns one of the fields for use in the mangled name.  */

static tree
build_anon_union_vars (tree type, tree object)
{
  tree main_decl = NULL_TREE;
  tree field;

  /* Rather than write the code to handle the non-union case,
     just give an error.  */
  if (TREE_CODE (type) != UNION_TYPE)
    {
      error ("anonymous struct not inside named type");
      return error_mark_node;
    }

  for (field = TYPE_FIELDS (type);
       field != NULL_TREE;
       field = DECL_CHAIN (field))
    {
      tree decl;
      tree ref;

      if (DECL_ARTIFICIAL (field))
	continue;
      if (TREE_CODE (field) != FIELD_DECL)
	{
	  permerror (input_location, "%q+#D invalid; an anonymous union can only "
		     "have non-static data members", field);
	  continue;
	}

      if (TREE_PRIVATE (field))
	permerror (input_location, "private member %q+#D in anonymous union", field);
      else if (TREE_PROTECTED (field))
	permerror (input_location, "protected member %q+#D in anonymous union", field);

      if (processing_template_decl)
	ref = build_min_nt_loc (UNKNOWN_LOCATION, COMPONENT_REF, object,
				DECL_NAME (field), NULL_TREE);
      else
	ref = build_class_member_access_expr (object, field, NULL_TREE,
					      false, tf_warning_or_error);

      if (DECL_NAME (field))
	{
	  tree base;

	  decl = build_decl (input_location,
			     VAR_DECL, DECL_NAME (field), TREE_TYPE (field));
	  DECL_ANON_UNION_VAR_P (decl) = 1;
	  DECL_ARTIFICIAL (decl) = 1;

	  base = get_base_address (object);
	  TREE_PUBLIC (decl) = TREE_PUBLIC (base);
	  TREE_STATIC (decl) = TREE_STATIC (base);
	  DECL_EXTERNAL (decl) = DECL_EXTERNAL (base);

	  SET_DECL_VALUE_EXPR (decl, ref);
	  DECL_HAS_VALUE_EXPR_P (decl) = 1;

	  decl = pushdecl (decl);
	}
      else if (ANON_AGGR_TYPE_P (TREE_TYPE (field)))
	decl = build_anon_union_vars (TREE_TYPE (field), ref);
      else
	decl = 0;

      if (main_decl == NULL_TREE)
	main_decl = decl;
    }

  return main_decl;
}

/* Finish off the processing of a UNION_TYPE structure.  If the union is an
   anonymous union, then all members must be laid out together.  PUBLIC_P
   is nonzero if this union is not declared static.  */

void
finish_anon_union (tree anon_union_decl)
{
  tree type;
  tree main_decl;
  bool public_p;

  if (anon_union_decl == error_mark_node)
    return;

  type = TREE_TYPE (anon_union_decl);
  public_p = TREE_PUBLIC (anon_union_decl);

  /* The VAR_DECL's context is the same as the TYPE's context.  */
  DECL_CONTEXT (anon_union_decl) = DECL_CONTEXT (TYPE_NAME (type));

  if (TYPE_FIELDS (type) == NULL_TREE)
    return;

  if (public_p)
    {
      error ("namespace-scope anonymous aggregates must be static");
      return;
    }

  main_decl = build_anon_union_vars (type, anon_union_decl);
  if (main_decl == error_mark_node)
    return;
  if (main_decl == NULL_TREE)
    {
      warning (0, "anonymous union with no members");
      return;
    }

  if (!processing_template_decl)
    {
      /* Use main_decl to set the mangled name.  */
      DECL_NAME (anon_union_decl) = DECL_NAME (main_decl);
      maybe_commonize_var (anon_union_decl);
      if (TREE_STATIC (anon_union_decl) || DECL_EXTERNAL (anon_union_decl))
	mangle_decl (anon_union_decl);
      DECL_NAME (anon_union_decl) = NULL_TREE;
    }

  pushdecl (anon_union_decl);
  cp_finish_decl (anon_union_decl, NULL_TREE, false, NULL_TREE, 0);
}

/* Auxiliary functions to make type signatures for
   `operator new' and `operator delete' correspond to
   what compiler will be expecting.  */

tree
coerce_new_type (tree type)
{
  int e = 0;
  tree args = TYPE_ARG_TYPES (type);

  gcc_assert (TREE_CODE (type) == FUNCTION_TYPE);

  if (!same_type_p (TREE_TYPE (type), ptr_type_node))
    {
      e = 1;
      error ("%<operator new%> must return type %qT", ptr_type_node);
    }

  if (args && args != void_list_node)
    {
      if (TREE_PURPOSE (args))
	{
	  /* [basic.stc.dynamic.allocation]
	     
	     The first parameter shall not have an associated default
	     argument.  */
	  error ("the first parameter of %<operator new%> cannot "
		 "have a default argument");
	  /* Throw away the default argument.  */
	  TREE_PURPOSE (args) = NULL_TREE;
	}

      if (!same_type_p (TREE_VALUE (args), size_type_node))
	{
	  e = 2;
	  args = TREE_CHAIN (args);
	}
    }
  else
    e = 2;

  if (e == 2)
    permerror (input_location, "%<operator new%> takes type %<size_t%> (%qT) "
	       "as first parameter", size_type_node);

  switch (e)
  {
    case 2:
      args = tree_cons (NULL_TREE, size_type_node, args);
      /* Fall through.  */
    case 1:
      type = build_exception_variant
	      (build_function_type (ptr_type_node, args),
	       TYPE_RAISES_EXCEPTIONS (type));
      /* Fall through.  */
    default:;
  }
  return type;
}

tree
coerce_delete_type (tree type)
{
  int e = 0;
  tree args = TYPE_ARG_TYPES (type);

  gcc_assert (TREE_CODE (type) == FUNCTION_TYPE);

  if (!same_type_p (TREE_TYPE (type), void_type_node))
    {
      e = 1;
      error ("%<operator delete%> must return type %qT", void_type_node);
    }

  if (!args || args == void_list_node
      || !same_type_p (TREE_VALUE (args), ptr_type_node))
    {
      e = 2;
      if (args && args != void_list_node)
	args = TREE_CHAIN (args);
      error ("%<operator delete%> takes type %qT as first parameter",
	     ptr_type_node);
    }
  switch (e)
  {
    case 2:
      args = tree_cons (NULL_TREE, ptr_type_node, args);
      /* Fall through.  */
    case 1:
      type = build_exception_variant
	      (build_function_type (void_type_node, args),
	       TYPE_RAISES_EXCEPTIONS (type));
      /* Fall through.  */
    default:;
  }

  return type;
}

/* DECL is a VAR_DECL for a vtable: walk through the entries in the vtable
   and mark them as needed.  */

static void
mark_vtable_entries (tree decl)
{
  tree fnaddr;
  unsigned HOST_WIDE_INT idx;

  FOR_EACH_CONSTRUCTOR_VALUE (CONSTRUCTOR_ELTS (DECL_INITIAL (decl)),
			      idx, fnaddr)
    {
      tree fn;

      STRIP_NOPS (fnaddr);

      if (TREE_CODE (fnaddr) != ADDR_EXPR
	  && TREE_CODE (fnaddr) != FDESC_EXPR)
	/* This entry is an offset: a virtual base class offset, a
	   virtual call offset, an RTTI offset, etc.  */
	continue;

      fn = TREE_OPERAND (fnaddr, 0);
      TREE_ADDRESSABLE (fn) = 1;
      /* When we don't have vcall offsets, we output thunks whenever
	 we output the vtables that contain them.  With vcall offsets,
	 we know all the thunks we'll need when we emit a virtual
	 function, so we emit the thunks there instead.  */
      if (DECL_THUNK_P (fn))
	use_thunk (fn, /*emit_p=*/0);
      mark_used (fn);
    }
}

/* Set DECL up to have the closest approximation of "initialized common"
   linkage available.  */

void
comdat_linkage (tree decl)
{
  if (flag_weak)
    make_decl_one_only (decl, cxx_comdat_group (decl));
  else if (TREE_CODE (decl) == FUNCTION_DECL
	   || (TREE_CODE (decl) == VAR_DECL && DECL_ARTIFICIAL (decl)))
    /* We can just emit function and compiler-generated variables
       statically; having multiple copies is (for the most part) only
       a waste of space.

       There are two correctness issues, however: the address of a
       template instantiation with external linkage should be the
       same, independent of what translation unit asks for the
       address, and this will not hold when we emit multiple copies of
       the function.  However, there's little else we can do.

       Also, by default, the typeinfo implementation assumes that
       there will be only one copy of the string used as the name for
       each type.  Therefore, if weak symbols are unavailable, the
       run-time library should perform a more conservative check; it
       should perform a string comparison, rather than an address
       comparison.  */
    TREE_PUBLIC (decl) = 0;
  else
    {
      /* Static data member template instantiations, however, cannot
	 have multiple copies.  */
      if (DECL_INITIAL (decl) == 0
	  || DECL_INITIAL (decl) == error_mark_node)
	DECL_COMMON (decl) = 1;
      else if (EMPTY_CONSTRUCTOR_P (DECL_INITIAL (decl)))
	{
	  DECL_COMMON (decl) = 1;
	  DECL_INITIAL (decl) = error_mark_node;
	}
      else if (!DECL_EXPLICIT_INSTANTIATION (decl))
	{
	  /* We can't do anything useful; leave vars for explicit
	     instantiation.  */
	  DECL_EXTERNAL (decl) = 1;
	  DECL_NOT_REALLY_EXTERN (decl) = 0;
	}
    }

  DECL_COMDAT (decl) = 1;
}

/* For win32 we also want to put explicit instantiations in
   linkonce sections, so that they will be merged with implicit
   instantiations; otherwise we get duplicate symbol errors.
   For Darwin we do not want explicit instantiations to be
   linkonce.  */

void
maybe_make_one_only (tree decl)
{
  /* We used to say that this was not necessary on targets that support weak
     symbols, because the implicit instantiations will defer to the explicit
     one.  However, that's not actually the case in SVR4; a strong definition
     after a weak one is an error.  Also, not making explicit
     instantiations one_only means that we can end up with two copies of
     some template instantiations.  */
  if (! flag_weak)
    return;

  /* We can't set DECL_COMDAT on functions, or cp_finish_file will think
     we can get away with not emitting them if they aren't used.  We need
     to for variables so that cp_finish_decl will update their linkage,
     because their DECL_INITIAL may not have been set properly yet.  */

  if (!TARGET_WEAK_NOT_IN_ARCHIVE_TOC
      || (! DECL_EXPLICIT_INSTANTIATION (decl)
	  && ! DECL_TEMPLATE_SPECIALIZATION (decl)))
    {
      make_decl_one_only (decl, cxx_comdat_group (decl));

      if (TREE_CODE (decl) == VAR_DECL)
	{
	  DECL_COMDAT (decl) = 1;
	  /* Mark it needed so we don't forget to emit it.  */
	  mark_decl_referenced (decl);
	  TREE_USED (decl) = 1;
	}
    }
}

/* Returns true iff DECL, a FUNCTION_DECL or VAR_DECL, has vague linkage.
   This predicate will give the right answer during parsing of the
   function, which other tests may not.  */

bool
vague_linkage_p (tree decl)
{
  /* Unfortunately, import_export_decl has not always been called
     before the function is processed, so we cannot simply check
     DECL_COMDAT.  */
  return (DECL_COMDAT (decl)
	  || (((TREE_CODE (decl) == FUNCTION_DECL
		&& DECL_DECLARED_INLINE_P (decl))
	       || (DECL_LANG_SPECIFIC (decl)
		   && DECL_TEMPLATE_INSTANTIATION (decl)))
	      && TREE_PUBLIC (decl)));
}

/* Determine whether or not we want to specifically import or export CTYPE,
   using various heuristics.  */

static void
import_export_class (tree ctype)
{
  /* -1 for imported, 1 for exported.  */
  int import_export = 0;

  /* It only makes sense to call this function at EOF.  The reason is
     that this function looks at whether or not the first non-inline
     non-abstract virtual member function has been defined in this
     translation unit.  But, we can't possibly know that until we've
     seen the entire translation unit.  */
  gcc_assert (at_eof);

  if (CLASSTYPE_INTERFACE_KNOWN (ctype))
    return;

  /* If MULTIPLE_SYMBOL_SPACES is set and we saw a #pragma interface,
     we will have CLASSTYPE_INTERFACE_ONLY set but not
     CLASSTYPE_INTERFACE_KNOWN.  In that case, we don't want to use this
     heuristic because someone will supply a #pragma implementation
     elsewhere, and deducing it here would produce a conflict.  */
  if (CLASSTYPE_INTERFACE_ONLY (ctype))
    return;

  if (lookup_attribute ("dllimport", TYPE_ATTRIBUTES (ctype)))
    import_export = -1;
  else if (lookup_attribute ("dllexport", TYPE_ATTRIBUTES (ctype)))
    import_export = 1;
  else if (CLASSTYPE_IMPLICIT_INSTANTIATION (ctype)
	   && !flag_implicit_templates)
    /* For a template class, without -fimplicit-templates, check the
       repository.  If the virtual table is assigned to this
       translation unit, then export the class; otherwise, import
       it.  */
      import_export = repo_export_class_p (ctype) ? 1 : -1;
  else if (TYPE_POLYMORPHIC_P (ctype))
    {
      /* The ABI specifies that the virtual table and associated
	 information are emitted with the key method, if any.  */
      tree method = CLASSTYPE_KEY_METHOD (ctype);
      /* If weak symbol support is not available, then we must be
	 careful not to emit the vtable when the key function is
	 inline.  An inline function can be defined in multiple
	 translation units.  If we were to emit the vtable in each
	 translation unit containing a definition, we would get
	 multiple definition errors at link-time.  */
      if (method && (flag_weak || ! DECL_DECLARED_INLINE_P (method)))
	import_export = (DECL_REALLY_EXTERN (method) ? -1 : 1);
    }

  /* When MULTIPLE_SYMBOL_SPACES is set, we cannot count on seeing
     a definition anywhere else.  */
  if (MULTIPLE_SYMBOL_SPACES && import_export == -1)
    import_export = 0;

  /* Allow back ends the chance to overrule the decision.  */
  if (targetm.cxx.import_export_class)
    import_export = targetm.cxx.import_export_class (ctype, import_export);

  if (import_export)
    {
      SET_CLASSTYPE_INTERFACE_KNOWN (ctype);
      CLASSTYPE_INTERFACE_ONLY (ctype) = (import_export < 0);
    }
}

/* Return true if VAR has already been provided to the back end; in that
   case VAR should not be modified further by the front end.  */
static bool
var_finalized_p (tree var)
{
  return varpool_node_for_decl (var)->finalized;
}

/* DECL is a VAR_DECL or FUNCTION_DECL which, for whatever reason,
   must be emitted in this translation unit.  Mark it as such.  */

void
mark_needed (tree decl)
{
  TREE_USED (decl) = 1;
  mark_decl_referenced (decl);
}

/* DECL is either a FUNCTION_DECL or a VAR_DECL.  This function
   returns true if a definition of this entity should be provided in
   this object file.  Callers use this function to determine whether
   or not to let the back end know that a definition of DECL is
   available in this translation unit.  */

bool
decl_needed_p (tree decl)
{
  gcc_assert (TREE_CODE (decl) == VAR_DECL
	      || TREE_CODE (decl) == FUNCTION_DECL);
  /* This function should only be called at the end of the translation
     unit.  We cannot be sure of whether or not something will be
     COMDAT until that point.  */
  gcc_assert (at_eof);

  /* All entities with external linkage that are not COMDAT should be
     emitted; they may be referred to from other object files.  */
  if (TREE_PUBLIC (decl) && !DECL_COMDAT (decl))
    return true;
  /* If this entity was used, let the back end see it; it will decide
     whether or not to emit it into the object file.  */
  if (TREE_USED (decl))
      return true;
  /* Functions marked "dllexport" must be emitted so that they are
     visible to other DLLs.  */
  if (flag_keep_inline_dllexport
      && lookup_attribute ("dllexport", DECL_ATTRIBUTES (decl)))
    return true;
  /* Otherwise, DECL does not need to be emitted -- yet.  A subsequent
     reference to DECL might cause it to be emitted later.  */
  return false;
}

/* If necessary, write out the vtables for the dynamic class CTYPE.
   Returns true if any vtables were emitted.  */

static bool
maybe_emit_vtables (tree ctype)
{
  tree vtbl;
  tree primary_vtbl;
  int needed = 0;
  struct varpool_node *current = NULL, *last = NULL;

  /* If the vtables for this class have already been emitted there is
     nothing more to do.  */
  primary_vtbl = CLASSTYPE_VTABLES (ctype);
  if (var_finalized_p (primary_vtbl))
    return false;
  /* Ignore dummy vtables made by get_vtable_decl.  */
  if (TREE_TYPE (primary_vtbl) == void_type_node)
    return false;

  /* On some targets, we cannot determine the key method until the end
     of the translation unit -- which is when this function is
     called.  */
  if (!targetm.cxx.key_method_may_be_inline ())
    determine_key_method (ctype);

  /* See if any of the vtables are needed.  */
  for (vtbl = CLASSTYPE_VTABLES (ctype); vtbl; vtbl = DECL_CHAIN (vtbl))
    {
      import_export_decl (vtbl);
      if (DECL_NOT_REALLY_EXTERN (vtbl) && decl_needed_p (vtbl))
	needed = 1;
    }
  if (!needed)
    {
      /* If the references to this class' vtables are optimized away,
	 still emit the appropriate debugging information.  See
	 dfs_debug_mark.  */
      if (DECL_COMDAT (primary_vtbl)
	  && CLASSTYPE_DEBUG_REQUESTED (ctype))
	note_debug_info_needed (ctype);
      return false;
    }

  /* The ABI requires that we emit all of the vtables if we emit any
     of them.  */
  for (vtbl = CLASSTYPE_VTABLES (ctype); vtbl; vtbl = DECL_CHAIN (vtbl))
    {
      /* Mark entities references from the virtual table as used.  */
      mark_vtable_entries (vtbl);

      if (TREE_TYPE (DECL_INITIAL (vtbl)) == 0)
	{
	  vec<tree, va_gc> *cleanups = NULL;
	  tree expr = store_init_value (vtbl, DECL_INITIAL (vtbl), &cleanups,
					LOOKUP_NORMAL);

	  /* It had better be all done at compile-time.  */
	  gcc_assert (!expr && !cleanups);
	}

      /* Write it out.  */
      DECL_EXTERNAL (vtbl) = 0;
      rest_of_decl_compilation (vtbl, 1, 1);

      /* Because we're only doing syntax-checking, we'll never end up
	 actually marking the variable as written.  */
      if (flag_syntax_only)
	TREE_ASM_WRITTEN (vtbl) = 1;
      else if (DECL_ONE_ONLY (vtbl))
	{
	  current = varpool_node_for_decl (vtbl);
	  if (last)
	    symtab_add_to_same_comdat_group ((symtab_node) current, (symtab_node) last);
	  last = current;
	}
    }

  /* Since we're writing out the vtable here, also write the debug
     info.  */
  note_debug_info_needed (ctype);

  return true;
}

/* A special return value from type_visibility meaning internal
   linkage.  */

enum { VISIBILITY_ANON = VISIBILITY_INTERNAL+1 };

/* walk_tree helper function for type_visibility.  */

static tree
min_vis_r (tree *tp, int *walk_subtrees, void *data)
{
  int *vis_p = (int *)data;
  if (! TYPE_P (*tp))
    {
      *walk_subtrees = 0;
    }
  else if (TAGGED_TYPE_P (*tp)
	   && !TREE_PUBLIC (TYPE_MAIN_DECL (*tp)))
    {
      *vis_p = VISIBILITY_ANON;
      return *tp;
    }
  else if (CLASS_TYPE_P (*tp)
	   && CLASSTYPE_VISIBILITY (*tp) > *vis_p)
    *vis_p = CLASSTYPE_VISIBILITY (*tp);
  return NULL;
}

/* Returns the visibility of TYPE, which is the minimum visibility of its
   component types.  */

static int
type_visibility (tree type)
{
  int vis = VISIBILITY_DEFAULT;
  cp_walk_tree_without_duplicates (&type, min_vis_r, &vis);
  return vis;
}

/* Limit the visibility of DECL to VISIBILITY, if not explicitly
   specified (or if VISIBILITY is static).  If TMPL is true, this
   constraint is for a template argument, and takes precedence
   over explicitly-specified visibility on the template.  */

static void
constrain_visibility (tree decl, int visibility, bool tmpl)
{
  if (visibility == VISIBILITY_ANON)
    {
      /* extern "C" declarations aren't affected by the anonymous
	 namespace.  */
      if (!DECL_EXTERN_C_P (decl))
	{
	  TREE_PUBLIC (decl) = 0;
	  DECL_WEAK (decl) = 0;
	  DECL_COMMON (decl) = 0;
	  DECL_COMDAT_GROUP (decl) = NULL_TREE;
	  DECL_INTERFACE_KNOWN (decl) = 1;
	  if (DECL_LANG_SPECIFIC (decl))
	    DECL_NOT_REALLY_EXTERN (decl) = 1;
	}
    }
  else if (visibility > DECL_VISIBILITY (decl)
	   && (tmpl || !DECL_VISIBILITY_SPECIFIED (decl)))
    {
      DECL_VISIBILITY (decl) = (enum symbol_visibility) visibility;
      /* This visibility was not specified.  */
      DECL_VISIBILITY_SPECIFIED (decl) = false;
    }
}

/* Constrain the visibility of DECL based on the visibility of its template
   arguments.  */

static void
constrain_visibility_for_template (tree decl, tree targs)
{
  /* If this is a template instantiation, check the innermost
     template args for visibility constraints.  The outer template
     args are covered by the class check.  */
  tree args = INNERMOST_TEMPLATE_ARGS (targs);
  int i;
  for (i = TREE_VEC_LENGTH (args); i > 0; --i)
    {
      int vis = 0;

      tree arg = TREE_VEC_ELT (args, i-1);
      if (TYPE_P (arg))
	vis = type_visibility (arg);
      else if (TREE_TYPE (arg) && POINTER_TYPE_P (TREE_TYPE (arg)))
	{
	  STRIP_NOPS (arg);
	  if (TREE_CODE (arg) == ADDR_EXPR)
	    arg = TREE_OPERAND (arg, 0);
	  if (TREE_CODE (arg) == VAR_DECL
	      || TREE_CODE (arg) == FUNCTION_DECL)
	    {
	      if (! TREE_PUBLIC (arg))
		vis = VISIBILITY_ANON;
	      else
		vis = DECL_VISIBILITY (arg);
	    }
	}
      if (vis)
	constrain_visibility (decl, vis, true);
    }
}

/* Like c_determine_visibility, but with additional C++-specific
   behavior.

   Function-scope entities can rely on the function's visibility because
   it is set in start_preparsed_function.

   Class-scope entities cannot rely on the class's visibility until the end
   of the enclosing class definition.

   Note that because namespaces have multiple independent definitions,
   namespace visibility is handled elsewhere using the #pragma visibility
   machinery rather than by decorating the namespace declaration.

   The goal is for constraints from the type to give a diagnostic, and
   other constraints to be applied silently.  */

void
determine_visibility (tree decl)
{
  tree class_type = NULL_TREE;
  bool use_template;
  bool orig_visibility_specified;
  enum symbol_visibility orig_visibility;

  /* Remember that all decls get VISIBILITY_DEFAULT when built.  */

  /* Only relevant for names with external linkage.  */
  if (!TREE_PUBLIC (decl))
    return;

  /* Cloned constructors and destructors get the same visibility as
     the underlying function.  That should be set up in
     maybe_clone_body.  */
  gcc_assert (!DECL_CLONED_FUNCTION_P (decl));

  orig_visibility_specified = DECL_VISIBILITY_SPECIFIED (decl);
  orig_visibility = DECL_VISIBILITY (decl);

  if (TREE_CODE (decl) == TYPE_DECL)
    {
      if (CLASS_TYPE_P (TREE_TYPE (decl)))
	use_template = CLASSTYPE_USE_TEMPLATE (TREE_TYPE (decl));
      else if (TYPE_TEMPLATE_INFO (TREE_TYPE (decl)))
	use_template = 1;
      else
	use_template = 0;
    }
  else if (DECL_LANG_SPECIFIC (decl))
    use_template = DECL_USE_TEMPLATE (decl);
  else
    use_template = 0;

  /* If DECL is a member of a class, visibility specifiers on the
     class can influence the visibility of the DECL.  */
  if (DECL_CLASS_SCOPE_P (decl))
    class_type = DECL_CONTEXT (decl);
  else
    {
      /* Not a class member.  */

      /* Virtual tables have DECL_CONTEXT set to their associated class,
	 so they are automatically handled above.  */
      gcc_assert (TREE_CODE (decl) != VAR_DECL
		  || !DECL_VTABLE_OR_VTT_P (decl));

      if (DECL_FUNCTION_SCOPE_P (decl) && ! DECL_VISIBILITY_SPECIFIED (decl))
	{
	  /* Local statics and classes get the visibility of their
	     containing function by default, except that
	     -fvisibility-inlines-hidden doesn't affect them.  */
	  tree fn = DECL_CONTEXT (decl);
	  if (DECL_VISIBILITY_SPECIFIED (fn))
	    {
	      DECL_VISIBILITY (decl) = DECL_VISIBILITY (fn);
	      DECL_VISIBILITY_SPECIFIED (decl) = 
		DECL_VISIBILITY_SPECIFIED (fn);
	    }
	  else
	    {
	      if (DECL_CLASS_SCOPE_P (fn))
		determine_visibility_from_class (decl, DECL_CONTEXT (fn));
	      else if (determine_hidden_inline (fn))
		{
		  DECL_VISIBILITY (decl) = default_visibility;
		  DECL_VISIBILITY_SPECIFIED (decl) =
		    visibility_options.inpragma;
		}
	      else
		{
	          DECL_VISIBILITY (decl) = DECL_VISIBILITY (fn);
	          DECL_VISIBILITY_SPECIFIED (decl) =
		    DECL_VISIBILITY_SPECIFIED (fn);
		}
	    }

	  /* Local classes in templates have CLASSTYPE_USE_TEMPLATE set,
	     but have no TEMPLATE_INFO, so don't try to check it.  */
	  use_template = 0;
	}
      else if (TREE_CODE (decl) == VAR_DECL && DECL_TINFO_P (decl)
	       && flag_visibility_ms_compat)
	{
	  /* Under -fvisibility-ms-compat, types are visible by default,
	     even though their contents aren't.  */
	  tree underlying_type = TREE_TYPE (DECL_NAME (decl));
	  int underlying_vis = type_visibility (underlying_type);
	  if (underlying_vis == VISIBILITY_ANON
	      || (CLASS_TYPE_P (underlying_type)
		  && CLASSTYPE_VISIBILITY_SPECIFIED (underlying_type)))
	    constrain_visibility (decl, underlying_vis, false);
	  else
	    DECL_VISIBILITY (decl) = VISIBILITY_DEFAULT;
	}
      else if (TREE_CODE (decl) == VAR_DECL && DECL_TINFO_P (decl))
	{
	  /* tinfo visibility is based on the type it's for.  */
	  constrain_visibility
	    (decl, type_visibility (TREE_TYPE (DECL_NAME (decl))), false);

	  /* Give the target a chance to override the visibility associated
	     with DECL.  */
	  if (TREE_PUBLIC (decl)
	      && !DECL_REALLY_EXTERN (decl)
	      && CLASS_TYPE_P (TREE_TYPE (DECL_NAME (decl)))
	      && !CLASSTYPE_VISIBILITY_SPECIFIED (TREE_TYPE (DECL_NAME (decl))))
	    targetm.cxx.determine_class_data_visibility (decl);
	}
      else if (use_template)
	/* Template instantiations and specializations get visibility based
	   on their template unless they override it with an attribute.  */;
      else if (! DECL_VISIBILITY_SPECIFIED (decl))
	{
          if (determine_hidden_inline (decl))
	    DECL_VISIBILITY (decl) = VISIBILITY_HIDDEN;
	  else
            {
	      /* Set default visibility to whatever the user supplied with
	         #pragma GCC visibility or a namespace visibility attribute.  */
	      DECL_VISIBILITY (decl) = default_visibility;
	      DECL_VISIBILITY_SPECIFIED (decl) = visibility_options.inpragma;
            }
	}
    }

  if (use_template)
    {
      /* If the specialization doesn't specify visibility, use the
	 visibility from the template.  */
      tree tinfo = (TREE_CODE (decl) == TYPE_DECL
		    ? TYPE_TEMPLATE_INFO (TREE_TYPE (decl))
		    : DECL_TEMPLATE_INFO (decl));
      tree args = TI_ARGS (tinfo);
      tree attribs = (TREE_CODE (decl) == TYPE_DECL
		      ? TYPE_ATTRIBUTES (TREE_TYPE (decl))
		      : DECL_ATTRIBUTES (decl));
      
      if (args != error_mark_node)
	{
	  tree pattern = DECL_TEMPLATE_RESULT (TI_TEMPLATE (tinfo));

	  if (!DECL_VISIBILITY_SPECIFIED (decl))
	    {
	      if (!DECL_VISIBILITY_SPECIFIED (pattern)
		  && determine_hidden_inline (decl))
		DECL_VISIBILITY (decl) = VISIBILITY_HIDDEN;
	      else
		{
	          DECL_VISIBILITY (decl) = DECL_VISIBILITY (pattern);
	          DECL_VISIBILITY_SPECIFIED (decl)
		    = DECL_VISIBILITY_SPECIFIED (pattern);
		}
	    }

	  if (args
	      /* Template argument visibility outweighs #pragma or namespace
		 visibility, but not an explicit attribute.  */
	      && !lookup_attribute ("visibility", attribs))
	    {
	      int depth = TMPL_ARGS_DEPTH (args);
	      int class_depth = 0;
	      if (class_type && CLASSTYPE_TEMPLATE_INFO (class_type))
		class_depth = TMPL_ARGS_DEPTH (CLASSTYPE_TI_ARGS (class_type));
	      if (DECL_VISIBILITY_SPECIFIED (decl))
		{
		  /* A class template member with explicit visibility
		     overrides the class visibility, so we need to apply
		     all the levels of template args directly.  */
		  int i;
		  for (i = 1; i <= depth; ++i)
		    {
		      tree lev = TMPL_ARGS_LEVEL (args, i);
		      constrain_visibility_for_template (decl, lev);
		    }
		}
	      else if (depth > class_depth)
		/* Limit visibility based on its template arguments.  */
		constrain_visibility_for_template (decl, args);
	    }
	}
    }

  if (class_type)
    determine_visibility_from_class (decl, class_type);

  if (decl_anon_ns_mem_p (decl))
    /* Names in an anonymous namespace get internal linkage.
       This might change once we implement export.  */
    constrain_visibility (decl, VISIBILITY_ANON, false);
  else if (TREE_CODE (decl) != TYPE_DECL)
    {
      /* Propagate anonymity from type to decl.  */
      int tvis = type_visibility (TREE_TYPE (decl));
      if (tvis == VISIBILITY_ANON
	  || ! DECL_VISIBILITY_SPECIFIED (decl))
	constrain_visibility (decl, tvis, false);
    }
  else if (no_linkage_check (TREE_TYPE (decl), /*relaxed_p=*/true))
    /* DR 757: A type without linkage shall not be used as the type of a
       variable or function with linkage, unless
       o the variable or function has extern "C" linkage (7.5 [dcl.link]), or
       o the variable or function is not used (3.2 [basic.def.odr]) or is
       defined in the same translation unit.

       Since non-extern "C" decls need to be defined in the same
       translation unit, we can make the type internal.  */
    constrain_visibility (decl, VISIBILITY_ANON, false);

  /* If visibility changed and DECL already has DECL_RTL, ensure
     symbol flags are updated.  */
  if ((DECL_VISIBILITY (decl) != orig_visibility
       || DECL_VISIBILITY_SPECIFIED (decl) != orig_visibility_specified)
      && ((TREE_CODE (decl) == VAR_DECL && TREE_STATIC (decl))
	  || TREE_CODE (decl) == FUNCTION_DECL)
      && DECL_RTL_SET_P (decl))
    make_decl_rtl (decl);
}

/* By default, static data members and function members receive
   the visibility of their containing class.  */

static void
determine_visibility_from_class (tree decl, tree class_type)
{
  if (DECL_VISIBILITY_SPECIFIED (decl))
    return;

  if (determine_hidden_inline (decl))
    DECL_VISIBILITY (decl) = VISIBILITY_HIDDEN;
  else
    {
      /* Default to the class visibility.  */
      DECL_VISIBILITY (decl) = CLASSTYPE_VISIBILITY (class_type);
      DECL_VISIBILITY_SPECIFIED (decl)
	= CLASSTYPE_VISIBILITY_SPECIFIED (class_type);
    }

  /* Give the target a chance to override the visibility associated
     with DECL.  */
  if (TREE_CODE (decl) == VAR_DECL
      && (DECL_TINFO_P (decl)
	  || (DECL_VTABLE_OR_VTT_P (decl)
	      /* Construction virtual tables are not exported because
		 they cannot be referred to from other object files;
		 their name is not standardized by the ABI.  */
	      && !DECL_CONSTRUCTION_VTABLE_P (decl)))
      && TREE_PUBLIC (decl)
      && !DECL_REALLY_EXTERN (decl)
      && !CLASSTYPE_VISIBILITY_SPECIFIED (class_type))
    targetm.cxx.determine_class_data_visibility (decl);
}

/* Returns true iff DECL is an inline that should get hidden visibility
   because of -fvisibility-inlines-hidden.  */

static bool
determine_hidden_inline (tree decl)
{
  return (visibility_options.inlines_hidden
	  /* Don't do this for inline templates; specializations might not be
	     inline, and we don't want them to inherit the hidden
	     visibility.  We'll set it here for all inline instantiations.  */
	  && !processing_template_decl
	  && TREE_CODE (decl) == FUNCTION_DECL
	  && DECL_DECLARED_INLINE_P (decl)
	  && (! DECL_LANG_SPECIFIC (decl)
	      || ! DECL_EXPLICIT_INSTANTIATION (decl)));
}

/* Constrain the visibility of a class TYPE based on the visibility of its
   field types.  Warn if any fields require lesser visibility.  */

void
constrain_class_visibility (tree type)
{
  tree binfo;
  tree t;
  int i;

  int vis = type_visibility (type);

  if (vis == VISIBILITY_ANON
      || DECL_IN_SYSTEM_HEADER (TYPE_MAIN_DECL (type)))
    return;

  /* Don't warn about visibility if the class has explicit visibility.  */
  if (CLASSTYPE_VISIBILITY_SPECIFIED (type))
    vis = VISIBILITY_INTERNAL;

  for (t = TYPE_FIELDS (type); t; t = DECL_CHAIN (t))
    if (TREE_CODE (t) == FIELD_DECL && TREE_TYPE (t) != error_mark_node)
      {
	tree ftype = strip_pointer_or_array_types (TREE_TYPE (t));
	int subvis = type_visibility (ftype);

	if (subvis == VISIBILITY_ANON)
	  {
	    if (!in_main_input_context ())
	      warning (0, "\
%qT has a field %qD whose type uses the anonymous namespace",
		       type, t);
	  }
	else if (MAYBE_CLASS_TYPE_P (ftype)
		 && vis < VISIBILITY_HIDDEN
		 && subvis >= VISIBILITY_HIDDEN)
	  warning (OPT_Wattributes, "\
%qT declared with greater visibility than the type of its field %qD",
		   type, t);
      }

  binfo = TYPE_BINFO (type);
  for (i = 0; BINFO_BASE_ITERATE (binfo, i, t); ++i)
    {
      int subvis = type_visibility (TREE_TYPE (t));

      if (subvis == VISIBILITY_ANON)
        {
	  if (!in_main_input_context())
	    warning (0, "\
%qT has a base %qT whose type uses the anonymous namespace",
		     type, TREE_TYPE (t));
	}
      else if (vis < VISIBILITY_HIDDEN
	       && subvis >= VISIBILITY_HIDDEN)
	warning (OPT_Wattributes, "\
%qT declared with greater visibility than its base %qT",
		 type, TREE_TYPE (t));
    }
}

/* DECL is a FUNCTION_DECL or VAR_DECL.  If the object file linkage
   for DECL has not already been determined, do so now by setting
   DECL_EXTERNAL, DECL_COMDAT and other related flags.  Until this
   function is called entities with vague linkage whose definitions
   are available must have TREE_PUBLIC set.

   If this function decides to place DECL in COMDAT, it will set
   appropriate flags -- but will not clear DECL_EXTERNAL.  It is up to
   the caller to decide whether or not to clear DECL_EXTERNAL.  Some
   callers defer that decision until it is clear that DECL is actually
   required.  */

void
import_export_decl (tree decl)
{
  int emit_p;
  bool comdat_p;
  bool import_p;
  tree class_type = NULL_TREE;

  if (DECL_INTERFACE_KNOWN (decl))
    return;

  /* We cannot determine what linkage to give to an entity with vague
     linkage until the end of the file.  For example, a virtual table
     for a class will be defined if and only if the key method is
     defined in this translation unit.  As a further example, consider
     that when compiling a translation unit that uses PCH file with
     "-frepo" it would be incorrect to make decisions about what
     entities to emit when building the PCH; those decisions must be
     delayed until the repository information has been processed.  */
  gcc_assert (at_eof);
  /* Object file linkage for explicit instantiations is handled in
     mark_decl_instantiated.  For static variables in functions with
     vague linkage, maybe_commonize_var is used.

     Therefore, the only declarations that should be provided to this
     function are those with external linkage that are:

     * implicit instantiations of function templates

     * inline function

     * implicit instantiations of static data members of class
       templates

     * virtual tables

     * typeinfo objects

     Furthermore, all entities that reach this point must have a
     definition available in this translation unit.

     The following assertions check these conditions.  */
  gcc_assert (TREE_CODE (decl) == FUNCTION_DECL
	      || TREE_CODE (decl) == VAR_DECL);
  /* Any code that creates entities with TREE_PUBLIC cleared should
     also set DECL_INTERFACE_KNOWN.  */
  gcc_assert (TREE_PUBLIC (decl));
  if (TREE_CODE (decl) == FUNCTION_DECL)
    gcc_assert (DECL_IMPLICIT_INSTANTIATION (decl)
		|| DECL_FRIEND_PSEUDO_TEMPLATE_INSTANTIATION (decl)
		|| DECL_DECLARED_INLINE_P (decl));
  else
    gcc_assert (DECL_IMPLICIT_INSTANTIATION (decl)
		|| DECL_VTABLE_OR_VTT_P (decl)
		|| DECL_TINFO_P (decl));
  /* Check that a definition of DECL is available in this translation
     unit.  */
  gcc_assert (!DECL_REALLY_EXTERN (decl));

  /* Assume that DECL will not have COMDAT linkage.  */
  comdat_p = false;
  /* Assume that DECL will not be imported into this translation
     unit.  */
  import_p = false;

  /* See if the repository tells us whether or not to emit DECL in
     this translation unit.  */
  emit_p = repo_emit_p (decl);
  if (emit_p == 0)
    import_p = true;
  else if (emit_p == 1)
    {
      /* The repository indicates that this entity should be defined
	 here.  Make sure the back end honors that request.  */
      if (TREE_CODE (decl) == VAR_DECL)
	mark_needed (decl);
      else if (DECL_MAYBE_IN_CHARGE_CONSTRUCTOR_P (decl)
	       || DECL_MAYBE_IN_CHARGE_DESTRUCTOR_P (decl))
	{
	  tree clone;
	  FOR_EACH_CLONE (clone, decl)
	    mark_needed (clone);
	}
      else
	mark_needed (decl);
      /* Output the definition as an ordinary strong definition.  */
      DECL_EXTERNAL (decl) = 0;
      DECL_INTERFACE_KNOWN (decl) = 1;
      return;
    }

  if (import_p)
    /* We have already decided what to do with this DECL; there is no
       need to check anything further.  */
    ;
  else if (TREE_CODE (decl) == VAR_DECL && DECL_VTABLE_OR_VTT_P (decl))
    {
      class_type = DECL_CONTEXT (decl);
      import_export_class (class_type);
      if (TYPE_FOR_JAVA (class_type))
	import_p = true;
      else if (CLASSTYPE_INTERFACE_KNOWN (class_type)
	       && CLASSTYPE_INTERFACE_ONLY (class_type))
	import_p = true;
      else if ((!flag_weak || TARGET_WEAK_NOT_IN_ARCHIVE_TOC)
	       && !CLASSTYPE_USE_TEMPLATE (class_type)
	       && CLASSTYPE_KEY_METHOD (class_type)
	       && !DECL_DECLARED_INLINE_P (CLASSTYPE_KEY_METHOD (class_type)))
	/* The ABI requires that all virtual tables be emitted with
	   COMDAT linkage.  However, on systems where COMDAT symbols
	   don't show up in the table of contents for a static
	   archive, or on systems without weak symbols (where we
	   approximate COMDAT linkage by using internal linkage), the
	   linker will report errors about undefined symbols because
	   it will not see the virtual table definition.  Therefore,
	   in the case that we know that the virtual table will be
	   emitted in only one translation unit, we make the virtual
	   table an ordinary definition with external linkage.  */
	DECL_EXTERNAL (decl) = 0;
      else if (CLASSTYPE_INTERFACE_KNOWN (class_type))
	{
	  /* CLASS_TYPE is being exported from this translation unit,
	     so DECL should be defined here.  */
	  if (!flag_weak && CLASSTYPE_EXPLICIT_INSTANTIATION (class_type))
	    /* If a class is declared in a header with the "extern
	       template" extension, then it will not be instantiated,
	       even in translation units that would normally require
	       it.  Often such classes are explicitly instantiated in
	       one translation unit.  Therefore, the explicit
	       instantiation must be made visible to other translation
	       units.  */
	    DECL_EXTERNAL (decl) = 0;
	  else
	    {
	      /* The generic C++ ABI says that class data is always
		 COMDAT, even if there is a key function.  Some
		 variants (e.g., the ARM EABI) says that class data
		 only has COMDAT linkage if the class data might be
		 emitted in more than one translation unit.  When the
		 key method can be inline and is inline, we still have
		 to arrange for comdat even though
		 class_data_always_comdat is false.  */
	      if (!CLASSTYPE_KEY_METHOD (class_type)
		  || DECL_DECLARED_INLINE_P (CLASSTYPE_KEY_METHOD (class_type))
		  || targetm.cxx.class_data_always_comdat ())
		{
		  /* The ABI requires COMDAT linkage.  Normally, we
		     only emit COMDAT things when they are needed;
		     make sure that we realize that this entity is
		     indeed needed.  */
		  comdat_p = true;
		  mark_needed (decl);
		}
	    }
	}
      else if (!flag_implicit_templates
	       && CLASSTYPE_IMPLICIT_INSTANTIATION (class_type))
	import_p = true;
      else
	comdat_p = true;
    }
  else if (TREE_CODE (decl) == VAR_DECL && DECL_TINFO_P (decl))
    {
      tree type = TREE_TYPE (DECL_NAME (decl));
      if (CLASS_TYPE_P (type))
	{
	  class_type = type;
	  import_export_class (type);
	  if (CLASSTYPE_INTERFACE_KNOWN (type)
	      && TYPE_POLYMORPHIC_P (type)
	      && CLASSTYPE_INTERFACE_ONLY (type)
	      /* If -fno-rtti was specified, then we cannot be sure
		 that RTTI information will be emitted with the
		 virtual table of the class, so we must emit it
		 wherever it is used.  */
	      && flag_rtti)
	    import_p = true;
	  else
	    {
	      if (CLASSTYPE_INTERFACE_KNOWN (type)
		  && !CLASSTYPE_INTERFACE_ONLY (type))
		{
		  comdat_p = (targetm.cxx.class_data_always_comdat ()
			      || (CLASSTYPE_KEY_METHOD (type)
				  && DECL_DECLARED_INLINE_P (CLASSTYPE_KEY_METHOD (type))));
		  mark_needed (decl);
		  if (!flag_weak)
		    {
		      comdat_p = false;
		      DECL_EXTERNAL (decl) = 0;
		    }
		}
	      else
		comdat_p = true;
	    }
	}
      else
	comdat_p = true;
    }
  else if (DECL_TEMPLATE_INSTANTIATION (decl)
	   || DECL_FRIEND_PSEUDO_TEMPLATE_INSTANTIATION (decl))
    {
      /* DECL is an implicit instantiation of a function or static
	 data member.  */
      if ((flag_implicit_templates
	   && !flag_use_repository)
	  || (flag_implicit_inline_templates
	      && TREE_CODE (decl) == FUNCTION_DECL
	      && DECL_DECLARED_INLINE_P (decl)))
	comdat_p = true;
      else
	/* If we are not implicitly generating templates, then mark
	   this entity as undefined in this translation unit.  */
	import_p = true;
    }
  else if (DECL_FUNCTION_MEMBER_P (decl))
    {
      if (!DECL_DECLARED_INLINE_P (decl))
	{
	  tree ctype = DECL_CONTEXT (decl);
	  import_export_class (ctype);
	  if (CLASSTYPE_INTERFACE_KNOWN (ctype))
	    {
	      DECL_NOT_REALLY_EXTERN (decl)
		= ! (CLASSTYPE_INTERFACE_ONLY (ctype)
		     || (DECL_DECLARED_INLINE_P (decl)
			 && ! flag_implement_inlines
			 && !DECL_VINDEX (decl)));

	      if (!DECL_NOT_REALLY_EXTERN (decl))
		DECL_EXTERNAL (decl) = 1;

	      /* Always make artificials weak.  */
	      if (DECL_ARTIFICIAL (decl) && flag_weak)
		comdat_p = true;
	      else
		maybe_make_one_only (decl);
	    }
	}
      else
	comdat_p = true;
    }
  else
    comdat_p = true;

  if (import_p)
    {
      /* If we are importing DECL into this translation unit, mark is
	 an undefined here.  */
      DECL_EXTERNAL (decl) = 1;
      DECL_NOT_REALLY_EXTERN (decl) = 0;
    }
  else if (comdat_p)
    {
      /* If we decided to put DECL in COMDAT, mark it accordingly at
	 this point.  */
      comdat_linkage (decl);
    }

  DECL_INTERFACE_KNOWN (decl) = 1;
}

/* Return an expression that performs the destruction of DECL, which
   must be a VAR_DECL whose type has a non-trivial destructor, or is
   an array whose (innermost) elements have a non-trivial destructor.  */

tree
build_cleanup (tree decl)
{
  tree temp;
  tree type = TREE_TYPE (decl);

  /* This function should only be called for declarations that really
     require cleanups.  */
  gcc_assert (!TYPE_HAS_TRIVIAL_DESTRUCTOR (type));

  /* Treat all objects with destructors as used; the destructor may do
     something substantive.  */
  mark_used (decl);

  if (TREE_CODE (type) == ARRAY_TYPE)
    temp = decl;
  else
    temp = build_address (decl);
  temp = build_delete (TREE_TYPE (temp), temp,
		       sfk_complete_destructor,
		       LOOKUP_NORMAL|LOOKUP_NONVIRTUAL|LOOKUP_DESTRUCTOR, 0,
		       tf_warning_or_error);
  return temp;
}

/* Returns the initialization guard variable for the variable DECL,
   which has static storage duration.  */

tree
get_guard (tree decl)
{
  tree sname;
  tree guard;

  sname = mangle_guard_variable (decl);
  guard = IDENTIFIER_GLOBAL_VALUE (sname);
  if (! guard)
    {
      tree guard_type;

      /* We use a type that is big enough to contain a mutex as well
	 as an integer counter.  */
      guard_type = targetm.cxx.guard_type ();
      guard = build_decl (DECL_SOURCE_LOCATION (decl),
			  VAR_DECL, sname, guard_type);

      /* The guard should have the same linkage as what it guards.  */
      TREE_PUBLIC (guard) = TREE_PUBLIC (decl);
      TREE_STATIC (guard) = TREE_STATIC (decl);
      DECL_COMMON (guard) = DECL_COMMON (decl);
      DECL_COMDAT (guard) = DECL_COMDAT (decl);
      DECL_TLS_MODEL (guard) = DECL_TLS_MODEL (decl);
      if (DECL_ONE_ONLY (decl))
	make_decl_one_only (guard, cxx_comdat_group (guard));
      if (TREE_PUBLIC (decl))
	DECL_WEAK (guard) = DECL_WEAK (decl);
      DECL_VISIBILITY (guard) = DECL_VISIBILITY (decl);
      DECL_VISIBILITY_SPECIFIED (guard) = DECL_VISIBILITY_SPECIFIED (decl);

      DECL_ARTIFICIAL (guard) = 1;
      DECL_IGNORED_P (guard) = 1;
      TREE_USED (guard) = 1;
      pushdecl_top_level_and_finish (guard, NULL_TREE);
    }
  return guard;
}

/* Return those bits of the GUARD variable that should be set when the
   guarded entity is actually initialized.  */

static tree
get_guard_bits (tree guard)
{
  if (!targetm.cxx.guard_mask_bit ())
    {
      /* We only set the first byte of the guard, in order to leave room
	 for a mutex in the high-order bits.  */
      guard = build1 (ADDR_EXPR,
		      build_pointer_type (TREE_TYPE (guard)),
		      guard);
      guard = build1 (NOP_EXPR,
		      build_pointer_type (char_type_node),
		      guard);
      guard = build1 (INDIRECT_REF, char_type_node, guard);
    }

  return guard;
}

/* Return an expression which determines whether or not the GUARD
   variable has already been initialized.  */

tree
get_guard_cond (tree guard)
{
  tree guard_value;

  /* Check to see if the GUARD is zero.  */
  guard = get_guard_bits (guard);

  /* Mask off all but the low bit.  */
  if (targetm.cxx.guard_mask_bit ())
    {
      guard_value = integer_one_node;
      if (!same_type_p (TREE_TYPE (guard_value), TREE_TYPE (guard)))
	guard_value = convert (TREE_TYPE (guard), guard_value);
      guard = cp_build_binary_op (input_location,
				  BIT_AND_EXPR, guard, guard_value,
				  tf_warning_or_error);
    }

  guard_value = integer_zero_node;
  if (!same_type_p (TREE_TYPE (guard_value), TREE_TYPE (guard)))
    guard_value = convert (TREE_TYPE (guard), guard_value);
  return cp_build_binary_op (input_location,
			     EQ_EXPR, guard, guard_value,
			     tf_warning_or_error);
}

/* Return an expression which sets the GUARD variable, indicating that
   the variable being guarded has been initialized.  */

tree
set_guard (tree guard)
{
  tree guard_init;

  /* Set the GUARD to one.  */
  guard = get_guard_bits (guard);
  guard_init = integer_one_node;
  if (!same_type_p (TREE_TYPE (guard_init), TREE_TYPE (guard)))
    guard_init = convert (TREE_TYPE (guard), guard_init);
  return cp_build_modify_expr (guard, NOP_EXPR, guard_init, 
			       tf_warning_or_error);
}

/* Returns true iff we can tell that VAR does not have a dynamic
   initializer.  */

static bool
var_defined_without_dynamic_init (tree var)
{
  /* If it's defined in another TU, we can't tell.  */
  if (DECL_EXTERNAL (var))
    return false;
  /* If it has a non-trivial destructor, registering the destructor
     counts as dynamic initialization.  */
  if (TYPE_HAS_NONTRIVIAL_DESTRUCTOR (TREE_TYPE (var)))
    return false;
  /* If it's in this TU, its initializer has been processed.  */
  gcc_assert (DECL_INITIALIZED_P (var));
  /* If it has no initializer or a constant one, it's not dynamic.  */
  return (!DECL_NONTRIVIALLY_INITIALIZED_P (var)
	  || DECL_INITIALIZED_BY_CONSTANT_EXPRESSION_P (var));
}

/* Returns true iff VAR is a variable that needs uses to be
   wrapped for possible dynamic initialization.  */

static bool
var_needs_tls_wrapper (tree var)
{
  return (DECL_THREAD_LOCAL_P (var)
	  && !DECL_GNU_TLS_P (var)
	  && !DECL_FUNCTION_SCOPE_P (var)
	  && !var_defined_without_dynamic_init (var));
}

/* Get a FUNCTION_DECL for the init function for the thread_local
   variable VAR.  The init function will be an alias to the function
   that initializes all the non-local TLS variables in the translation
   unit.  The init function is only used by the wrapper function.  */

static tree
get_tls_init_fn (tree var)
{
  /* Only C++11 TLS vars need this init fn.  */
  if (!var_needs_tls_wrapper (var))
    return NULL_TREE;

  tree sname = mangle_tls_init_fn (var);
  tree fn = IDENTIFIER_GLOBAL_VALUE (sname);
  if (!fn)
    {
      fn = build_lang_decl (FUNCTION_DECL, sname,
			    build_function_type (void_type_node,
						 void_list_node));
      SET_DECL_LANGUAGE (fn, lang_c);
      TREE_PUBLIC (fn) = TREE_PUBLIC (var);
      DECL_ARTIFICIAL (fn) = true;
      DECL_COMDAT (fn) = DECL_COMDAT (var);
      DECL_EXTERNAL (fn) = true;
      if (DECL_ONE_ONLY (var))
	make_decl_one_only (fn, cxx_comdat_group (fn));
      if (TREE_PUBLIC (var))
	{
	  tree obtype = strip_array_types (non_reference (TREE_TYPE (var)));
	  /* If the variable might have static initialization, make the
	     init function a weak reference.  */
	  if ((!TYPE_NEEDS_CONSTRUCTING (obtype)
	       || TYPE_HAS_CONSTEXPR_CTOR (obtype))
	      && TARGET_SUPPORTS_WEAK)
	    declare_weak (fn);
	  else
	    DECL_WEAK (fn) = DECL_WEAK (var);
	}
      DECL_VISIBILITY (fn) = DECL_VISIBILITY (var);
      DECL_VISIBILITY_SPECIFIED (fn) = DECL_VISIBILITY_SPECIFIED (var);
      DECL_DLLIMPORT_P (fn) = DECL_DLLIMPORT_P (var);
      DECL_IGNORED_P (fn) = 1;
      mark_used (fn);

      DECL_BEFRIENDING_CLASSES (fn) = var;

      SET_IDENTIFIER_GLOBAL_VALUE (sname, fn);
    }
  return fn;
}

/* Get a FUNCTION_DECL for the init wrapper function for the thread_local
   variable VAR.  The wrapper function calls the init function (if any) for
   VAR and then returns a reference to VAR.  The wrapper function is used
   in place of VAR everywhere VAR is mentioned.  */

tree
get_tls_wrapper_fn (tree var)
{
  /* Only C++11 TLS vars need this wrapper fn.  */
  if (!var_needs_tls_wrapper (var))
    return NULL_TREE;

  tree sname = mangle_tls_wrapper_fn (var);
  tree fn = IDENTIFIER_GLOBAL_VALUE (sname);
  if (!fn)
    {
      /* A named rvalue reference is an lvalue, so the wrapper should
	 always return an lvalue reference.  */
      tree type = non_reference (TREE_TYPE (var));
      type = build_reference_type (type);
      tree fntype = build_function_type (type, void_list_node);
      fn = build_lang_decl (FUNCTION_DECL, sname, fntype);
      SET_DECL_LANGUAGE (fn, lang_c);
      TREE_PUBLIC (fn) = TREE_PUBLIC (var);
      DECL_ARTIFICIAL (fn) = true;
      DECL_IGNORED_P (fn) = 1;
      /* The wrapper is inline and emitted everywhere var is used.  */
      DECL_DECLARED_INLINE_P (fn) = true;
      if (TREE_PUBLIC (var))
	{
	  comdat_linkage (fn);
#ifdef HAVE_GAS_HIDDEN
	  /* Make the wrapper bind locally; there's no reason to share
	     the wrapper between multiple shared objects.  */
	  DECL_VISIBILITY (fn) = VISIBILITY_INTERNAL;
	  DECL_VISIBILITY_SPECIFIED (fn) = true;
#endif
	}
      if (!TREE_PUBLIC (fn))
	DECL_INTERFACE_KNOWN (fn) = true;
      mark_used (fn);
      note_vague_linkage_fn (fn);

#if 0
      /* We want CSE to commonize calls to the wrapper, but marking it as
	 pure is unsafe since it has side-effects.  I guess we need a new
	 ECF flag even weaker than ECF_PURE.  FIXME!  */
      DECL_PURE_P (fn) = true;
#endif

      DECL_BEFRIENDING_CLASSES (fn) = var;

      SET_IDENTIFIER_GLOBAL_VALUE (sname, fn);
    }
  return fn;
}

/* At EOF, generate the definition for the TLS wrapper function FN:

   T& var_wrapper() {
     if (init_fn) init_fn();
     return var;
   }  */

static void
generate_tls_wrapper (tree fn)
{
  tree var = DECL_BEFRIENDING_CLASSES (fn);

  start_preparsed_function (fn, NULL_TREE, SF_DEFAULT | SF_PRE_PARSED);
  tree body = begin_function_body ();
  /* Only call the init fn if there might be one.  */
  if (tree init_fn = get_tls_init_fn (var))
    {
      tree if_stmt = NULL_TREE;
      /* If init_fn is a weakref, make sure it exists before calling.  */
      if (lookup_attribute ("weak", DECL_ATTRIBUTES (init_fn)))
	{
	  if_stmt = begin_if_stmt ();
	  tree addr = cp_build_addr_expr (init_fn, tf_warning_or_error);
	  tree cond = cp_build_binary_op (DECL_SOURCE_LOCATION (var),
					  NE_EXPR, addr, nullptr_node,
					  tf_warning_or_error);
	  finish_if_stmt_cond (cond, if_stmt);
	}
      finish_expr_stmt (build_cxx_call
			(init_fn, 0, NULL, tf_warning_or_error));
      if (if_stmt)
	{
	  finish_then_clause (if_stmt);
	  finish_if_stmt (if_stmt);
	}
    }
  finish_return_stmt (convert_from_reference (var));
  finish_function_body (body);
  expand_or_defer_fn (finish_function (0));
}

/* Start the process of running a particular set of global constructors
   or destructors.  Subroutine of do_[cd]tors.  */

static tree
start_objects (int method_type, int initp)
{
  tree body;
  tree fndecl;
  char type[14];

  /* Make ctor or dtor function.  METHOD_TYPE may be 'I' or 'D'.  */

  if (initp != DEFAULT_INIT_PRIORITY)
    {
      char joiner;

#ifdef JOINER
      joiner = JOINER;
#else
      joiner = '_';
#endif

      sprintf (type, "sub_%c%c%.5u", method_type, joiner, initp);
    }
  else
    sprintf (type, "sub_%c", method_type);

  fndecl = build_lang_decl (FUNCTION_DECL,
			    get_file_function_name (type),
			    build_function_type_list (void_type_node,
						      NULL_TREE));
  start_preparsed_function (fndecl, /*attrs=*/NULL_TREE, SF_PRE_PARSED);

  TREE_PUBLIC (current_function_decl) = 0;

  /* Mark as artificial because it's not explicitly in the user's
     source code.  */
  DECL_ARTIFICIAL (current_function_decl) = 1;

  /* Mark this declaration as used to avoid spurious warnings.  */
  TREE_USED (current_function_decl) = 1;

  /* Mark this function as a global constructor or destructor.  */
  if (method_type == 'I')
    DECL_GLOBAL_CTOR_P (current_function_decl) = 1;
  else
    DECL_GLOBAL_DTOR_P (current_function_decl) = 1;

  body = begin_compound_stmt (BCS_FN_BODY);

  return body;
}

/* Finish the process of running a particular set of global constructors
   or destructors.  Subroutine of do_[cd]tors.  */

static void
finish_objects (int method_type, int initp, tree body)
{
  tree fn;

  /* Finish up.  */
  finish_compound_stmt (body);
  fn = finish_function (0);

  if (method_type == 'I')
    {
      DECL_STATIC_CONSTRUCTOR (fn) = 1;
      decl_init_priority_insert (fn, initp);
    }
  else
    {
      DECL_STATIC_DESTRUCTOR (fn) = 1;
      decl_fini_priority_insert (fn, initp);
    }

  expand_or_defer_fn (fn);
}

/* The names of the parameters to the function created to handle
   initializations and destructions for objects with static storage
   duration.  */
#define INITIALIZE_P_IDENTIFIER "__initialize_p"
#define PRIORITY_IDENTIFIER "__priority"

/* The name of the function we create to handle initializations and
   destructions for objects with static storage duration.  */
#define SSDF_IDENTIFIER "__static_initialization_and_destruction"

/* The declaration for the __INITIALIZE_P argument.  */
static GTY(()) tree initialize_p_decl;

/* The declaration for the __PRIORITY argument.  */
static GTY(()) tree priority_decl;

/* The declaration for the static storage duration function.  */
static GTY(()) tree ssdf_decl;

/* All the static storage duration functions created in this
   translation unit.  */
static GTY(()) vec<tree, va_gc> *ssdf_decls;

/* A map from priority levels to information about that priority
   level.  There may be many such levels, so efficient lookup is
   important.  */
static splay_tree priority_info_map;

/* Begins the generation of the function that will handle all
   initialization and destruction of objects with static storage
   duration.  The function generated takes two parameters of type
   `int': __INITIALIZE_P and __PRIORITY.  If __INITIALIZE_P is
   nonzero, it performs initializations.  Otherwise, it performs
   destructions.  It only performs those initializations or
   destructions with the indicated __PRIORITY.  The generated function
   returns no value.

   It is assumed that this function will only be called once per
   translation unit.  */

static tree
start_static_storage_duration_function (unsigned count)
{
  tree type;
  tree body;
  char id[sizeof (SSDF_IDENTIFIER) + 1 /* '\0' */ + 64];

  /* Create the identifier for this function.  It will be of the form
     SSDF_IDENTIFIER_<number>.  */
  sprintf (id, "%s_%u", SSDF_IDENTIFIER, count);
  if (L_IPO_IS_AUXILIARY_MODULE)
    sprintf (id, "%s.cmo.%u", id, current_module_id);

  type = build_function_type_list (void_type_node,
				   integer_type_node, integer_type_node,
				   NULL_TREE);

  /* Create the FUNCTION_DECL itself.  */
  ssdf_decl = build_lang_decl (FUNCTION_DECL,
			       get_identifier (id),
			       type);
  TREE_PUBLIC (ssdf_decl) = 0;
  DECL_ARTIFICIAL (ssdf_decl) = 1;

  /* Put this function in the list of functions to be called from the
     static constructors and destructors.  */
  if (!ssdf_decls)
    {
      vec_alloc (ssdf_decls, 32);

      /* Take this opportunity to initialize the map from priority
	 numbers to information about that priority level.  */
      priority_info_map = splay_tree_new (splay_tree_compare_ints,
					  /*delete_key_fn=*/0,
					  /*delete_value_fn=*/
					  (splay_tree_delete_value_fn) &free);

      /* We always need to generate functions for the
	 DEFAULT_INIT_PRIORITY so enter it now.  That way when we walk
	 priorities later, we'll be sure to find the
	 DEFAULT_INIT_PRIORITY.  */
      get_priority_info (DEFAULT_INIT_PRIORITY);
    }

  vec_safe_push (ssdf_decls, ssdf_decl);

  /* Create the argument list.  */
  initialize_p_decl = cp_build_parm_decl
    (get_identifier (INITIALIZE_P_IDENTIFIER), integer_type_node);
  DECL_CONTEXT (initialize_p_decl) = ssdf_decl;
  TREE_USED (initialize_p_decl) = 1;
  priority_decl = cp_build_parm_decl
    (get_identifier (PRIORITY_IDENTIFIER), integer_type_node);
  DECL_CONTEXT (priority_decl) = ssdf_decl;
  TREE_USED (priority_decl) = 1;

  DECL_CHAIN (initialize_p_decl) = priority_decl;
  DECL_ARGUMENTS (ssdf_decl) = initialize_p_decl;

  /* Put the function in the global scope.  */
  pushdecl (ssdf_decl);

  /* Start the function itself.  This is equivalent to declaring the
     function as:

       static void __ssdf (int __initialize_p, init __priority_p);

     It is static because we only need to call this function from the
     various constructor and destructor functions for this module.  */
  start_preparsed_function (ssdf_decl,
			    /*attrs=*/NULL_TREE,
			    SF_PRE_PARSED);

  /* Set up the scope of the outermost block in the function.  */
  body = begin_compound_stmt (BCS_FN_BODY);

  return body;
}

/* Finish the generation of the function which performs initialization
   and destruction of objects with static storage duration.  After
   this point, no more such objects can be created.  */

static void
finish_static_storage_duration_function (tree body)
{
  /* Close out the function.  */
  finish_compound_stmt (body);
  expand_or_defer_fn (finish_function (0));
}

/* Return the information about the indicated PRIORITY level.  If no
   code to handle this level has yet been generated, generate the
   appropriate prologue.  */

static priority_info
get_priority_info (int priority)
{
  priority_info pi;
  splay_tree_node n;

  n = splay_tree_lookup (priority_info_map,
			 (splay_tree_key) priority);
  if (!n)
    {
      /* Create a new priority information structure, and insert it
	 into the map.  */
      pi = XNEW (struct priority_info_s);
      pi->initializations_p = 0;
      pi->destructions_p = 0;
      splay_tree_insert (priority_info_map,
			 (splay_tree_key) priority,
			 (splay_tree_value) pi);
    }
  else
    pi = (priority_info) n->value;

  return pi;
}

/* The effective initialization priority of a DECL.  */

#define DECL_EFFECTIVE_INIT_PRIORITY(decl)				      \
	((!DECL_HAS_INIT_PRIORITY_P (decl) || DECL_INIT_PRIORITY (decl) == 0) \
	 ? DEFAULT_INIT_PRIORITY : DECL_INIT_PRIORITY (decl))

/* Whether a DECL needs a guard to protect it against multiple
   initialization.  */

#define NEEDS_GUARD_P(decl) (TREE_PUBLIC (decl) && (DECL_COMMON (decl)      \
						    || DECL_ONE_ONLY (decl) \
						    || DECL_WEAK (decl)))

/* Called from one_static_initialization_or_destruction(),
   via walk_tree.
   Walks the initializer list of a global variable and looks for
   temporary variables (DECL_NAME() == NULL and DECL_ARTIFICIAL != 0)
   and that have their DECL_CONTEXT() == NULL.
   For each such temporary variable, set their DECL_CONTEXT() to
   the current function. This is necessary because otherwise
   some optimizers (enabled by -O2 -fprofile-arcs) might crash
   when trying to refer to a temporary variable that does not have
   it's DECL_CONTECT() properly set.  */
static tree 
fix_temporary_vars_context_r (tree *node,
			      int  * /*unused*/,
			      void * /*unused1*/)
{
  gcc_assert (current_function_decl);

  if (TREE_CODE (*node) == BIND_EXPR)
    {
      tree var;

      for (var = BIND_EXPR_VARS (*node); var; var = DECL_CHAIN (var))
	if (TREE_CODE (var) == VAR_DECL
	  && !DECL_NAME (var)
	  && DECL_ARTIFICIAL (var)
	  && !DECL_CONTEXT (var))
	  DECL_CONTEXT (var) = current_function_decl;
    }

  return NULL_TREE;
}

/* Set up to handle the initialization or destruction of DECL.  If
   INITP is nonzero, we are initializing the variable.  Otherwise, we
   are destroying it.  */

static void
one_static_initialization_or_destruction (tree decl, tree init, bool initp)
{
  tree guard_if_stmt = NULL_TREE;
  tree guard;

  /* If we are supposed to destruct and there's a trivial destructor,
     nothing has to be done.  */
  if (!initp
      && TYPE_HAS_TRIVIAL_DESTRUCTOR (TREE_TYPE (decl)))
    return;

  /* Trick the compiler into thinking we are at the file and line
     where DECL was declared so that error-messages make sense, and so
     that the debugger will show somewhat sensible file and line
     information.  */
  input_location = DECL_SOURCE_LOCATION (decl);

  /* Make sure temporary variables in the initialiser all have
     their DECL_CONTEXT() set to a value different from NULL_TREE.
     This can happen when global variables initialisers are built.
     In that case, the DECL_CONTEXT() of the global variables _AND_ of all 
     the temporary variables that might have been generated in the
     accompagning initialisers is NULL_TREE, meaning the variables have been
     declared in the global namespace.
     What we want to do here is to fix that and make sure the DECL_CONTEXT()
     of the temporaries are set to the current function decl.  */
  cp_walk_tree_without_duplicates (&init,
				   fix_temporary_vars_context_r,
				   NULL);

  /* Because of:

       [class.access.spec]

       Access control for implicit calls to the constructors,
       the conversion functions, or the destructor called to
       create and destroy a static data member is performed as
       if these calls appeared in the scope of the member's
       class.

     we pretend we are in a static member function of the class of
     which the DECL is a member.  */
  if (member_p (decl))
    {
      DECL_CONTEXT (current_function_decl) = DECL_CONTEXT (decl);
      DECL_STATIC_FUNCTION_P (current_function_decl) = 1;
    }

  /* Assume we don't need a guard.  */
  guard = NULL_TREE;
  /* We need a guard if this is an object with external linkage that
     might be initialized in more than one place.  (For example, a
     static data member of a template, when the data member requires
     construction.)  */
  if (NEEDS_GUARD_P (decl))
    {
      tree guard_cond;

      guard = get_guard (decl);

      /* When using __cxa_atexit, we just check the GUARD as we would
	 for a local static.  */
      if (flag_use_cxa_atexit)
	{
	  /* When using __cxa_atexit, we never try to destroy
	     anything from a static destructor.  */
	  gcc_assert (initp);
	  guard_cond = get_guard_cond (guard);
	}
      /* If we don't have __cxa_atexit, then we will be running
	 destructors from .fini sections, or their equivalents.  So,
	 we need to know how many times we've tried to initialize this
	 object.  We do initializations only if the GUARD is zero,
	 i.e., if we are the first to initialize the variable.  We do
	 destructions only if the GUARD is one, i.e., if we are the
	 last to destroy the variable.  */
      else if (initp)
	guard_cond
	  = cp_build_binary_op (input_location,
				EQ_EXPR,
				cp_build_unary_op (PREINCREMENT_EXPR,
						   guard,
						   /*noconvert=*/1,
						   tf_warning_or_error),
				integer_one_node,
				tf_warning_or_error);
      else
	guard_cond
	  = cp_build_binary_op (input_location,
				EQ_EXPR,
				cp_build_unary_op (PREDECREMENT_EXPR,
						   guard,
						   /*noconvert=*/1,
						   tf_warning_or_error),
				integer_zero_node,
				tf_warning_or_error);

      guard_if_stmt = begin_if_stmt ();
      finish_if_stmt_cond (guard_cond, guard_if_stmt);
    }


  /* If we're using __cxa_atexit, we have not already set the GUARD,
     so we must do so now.  */
  if (guard && initp && flag_use_cxa_atexit)
    finish_expr_stmt (set_guard (guard));

  /* Perform the initialization or destruction.  */
  if (initp)
    {
      if (init)
	finish_expr_stmt (init);

      /* If we're using __cxa_atexit, register a function that calls the
	 destructor for the object.  */
      if (flag_use_cxa_atexit)
	finish_expr_stmt (register_dtor_fn (decl));
    }
  else
    finish_expr_stmt (build_cleanup (decl));

  /* Finish the guard if-stmt, if necessary.  */
  if (guard)
    {
      finish_then_clause (guard_if_stmt);
      finish_if_stmt (guard_if_stmt);
    }

  /* Now that we're done with DECL we don't need to pretend to be a
     member of its class any longer.  */
  DECL_CONTEXT (current_function_decl) = NULL_TREE;
  DECL_STATIC_FUNCTION_P (current_function_decl) = 0;
}

/* Generate code to do the initialization or destruction of the decls in VARS,
   a TREE_LIST of VAR_DECL with static storage duration.
   Whether initialization or destruction is performed is specified by INITP.  */

static void
do_static_initialization_or_destruction (tree vars, bool initp)
{
  tree node, init_if_stmt, cond;

  /* Build the outer if-stmt to check for initialization or destruction.  */
  init_if_stmt = begin_if_stmt ();
  cond = initp ? integer_one_node : integer_zero_node;
  cond = cp_build_binary_op (input_location,
			     EQ_EXPR,
			     initialize_p_decl,
			     cond,
			     tf_warning_or_error);
  finish_if_stmt_cond (cond, init_if_stmt);

  node = vars;
  do {
    tree decl = TREE_VALUE (node);
    tree priority_if_stmt;
    int priority;
    priority_info pi;

    /* If we don't need a destructor, there's nothing to do.  Avoid
       creating a possibly empty if-stmt.  */
    if (!initp && TYPE_HAS_TRIVIAL_DESTRUCTOR (TREE_TYPE (decl)))
      {
	node = TREE_CHAIN (node);
	continue;
      }

    /* Remember that we had an initialization or finalization at this
       priority.  */
    priority = DECL_EFFECTIVE_INIT_PRIORITY (decl);
    pi = get_priority_info (priority);
    if (initp)
      pi->initializations_p = 1;
    else
      pi->destructions_p = 1;

    /* Conditionalize this initialization on being in the right priority
       and being initializing/finalizing appropriately.  */
    priority_if_stmt = begin_if_stmt ();
    cond = cp_build_binary_op (input_location,
			       EQ_EXPR,
			       priority_decl,
			       build_int_cst (NULL_TREE, priority),
			       tf_warning_or_error);
    finish_if_stmt_cond (cond, priority_if_stmt);

    /* Process initializers with same priority.  */
    for (; node
	   && DECL_EFFECTIVE_INIT_PRIORITY (TREE_VALUE (node)) == priority;
	 node = TREE_CHAIN (node))
      /* Do one initialization or destruction.  */
      one_static_initialization_or_destruction (TREE_VALUE (node),
						TREE_PURPOSE (node), initp);

    /* Finish up the priority if-stmt body.  */
    finish_then_clause (priority_if_stmt);
    finish_if_stmt (priority_if_stmt);

  } while (node);

  /* Finish up the init/destruct if-stmt body.  */
  finish_then_clause (init_if_stmt);
  finish_if_stmt (init_if_stmt);
}

/* VARS is a list of variables with static storage duration which may
   need initialization and/or finalization.  Remove those variables
   that don't really need to be initialized or finalized, and return
   the resulting list.  The order in which the variables appear in
   VARS is in reverse order of the order in which they should actually
   be initialized.  The list we return is in the unreversed order;
   i.e., the first variable should be initialized first.  */

static tree
prune_vars_needing_no_initialization (tree *vars)
{
  tree *var = vars;
  tree result = NULL_TREE;

  while (*var)
    {
      tree t = *var;
      tree decl = TREE_VALUE (t);
      tree init = TREE_PURPOSE (t);

      /* Deal gracefully with error.  */
      if (decl == error_mark_node)
	{
	  var = &TREE_CHAIN (t);
	  continue;
	}

      /* The only things that can be initialized are variables.  */
      gcc_assert (TREE_CODE (decl) == VAR_DECL);

      /* If this object is not defined, we don't need to do anything
	 here.  */
      if (DECL_EXTERNAL (decl))
	{
	  var = &TREE_CHAIN (t);
	  continue;
	}

      /* Also, if the initializer already contains errors, we can bail
	 out now.  */
      if (init && TREE_CODE (init) == TREE_LIST
	  && value_member (error_mark_node, init))
	{
	  var = &TREE_CHAIN (t);
	  continue;
	}

      gcc_assert (!L_IPO_IS_AUXILIARY_MODULE
                  || varpool_is_auxiliary (varpool_node (decl)));

      /* This variable is going to need initialization and/or
	 finalization, so we add it to the list.  */
      *var = TREE_CHAIN (t);
      TREE_CHAIN (t) = result;
      result = t;
    }

  return result;
}

/* Make sure we have told the back end about all the variables in
   VARS.  */

static void
write_out_vars (tree vars)
{
  tree v;

  for (v = vars; v; v = TREE_CHAIN (v))
    {
      tree var = TREE_VALUE (v);
      if (!var_finalized_p (var))
	{
	  import_export_decl (var);
	  rest_of_decl_compilation (var, 1, 1);
	}
    }
}

/* Generate a static constructor (if CONSTRUCTOR_P) or destructor
   (otherwise) that will initialize all global objects with static
   storage duration having the indicated PRIORITY.  */

static void
generate_ctor_or_dtor_function (bool constructor_p, int priority,
				location_t *locus)
{
  char function_key;
  tree fndecl;
  tree body;
  size_t i;

  input_location = *locus;
  /* ??? */
  /* Was: locus->line++; */

  /* We use `I' to indicate initialization and `D' to indicate
     destruction.  */
  function_key = constructor_p ? 'I' : 'D';

  /* We emit the function lazily, to avoid generating empty
     global constructors and destructors.  */
  body = NULL_TREE;

  /* For Objective-C++, we may need to initialize metadata found in this module.
     This must be done _before_ any other static initializations.  */
  if (c_dialect_objc () && (priority == DEFAULT_INIT_PRIORITY)
      && constructor_p && objc_static_init_needed_p ())
    {
      body = start_objects (function_key, priority);
      objc_generate_static_init_call (NULL_TREE);
    }

  /* Call the static storage duration function with appropriate
     arguments.  */
  FOR_EACH_VEC_SAFE_ELT (ssdf_decls, i, fndecl)
    {
      /* Calls to pure or const functions will expand to nothing.  */
      if (! (flags_from_decl_or_type (fndecl) & (ECF_CONST | ECF_PURE)))
	{
	  tree call;

	  if (! body)
	    body = start_objects (function_key, priority);

	  call = cp_build_function_call_nary (fndecl, tf_warning_or_error,
					      build_int_cst (NULL_TREE,
							     constructor_p),
					      build_int_cst (NULL_TREE,
							     priority),
					      NULL_TREE);
	  finish_expr_stmt (call);
	}
    }

  /* Close out the function.  */
  if (body)
    finish_objects (function_key, priority, body);
}

/* Generate constructor and destructor functions for the priority
   indicated by N.  */

static int
generate_ctor_and_dtor_functions_for_priority (splay_tree_node n, void * data)
{
  location_t *locus = (location_t *) data;
  int priority = (int) n->key;
  priority_info pi = (priority_info) n->value;

  /* Generate the functions themselves, but only if they are really
     needed.  */
  if (pi->initializations_p)
    generate_ctor_or_dtor_function (/*constructor_p=*/true, priority, locus);
  if (pi->destructions_p)
    generate_ctor_or_dtor_function (/*constructor_p=*/false, priority, locus);

  /* Keep iterating.  */
  return 0;
}

<<<<<<< HEAD
/* Called via LANGHOOK_CALLGRAPH_ANALYZE_EXPR.  It is supposed to mark
   decls referenced from front-end specific constructs; it will be called
   only for language-specific tree nodes.

   Here we must deal with member pointers.  */

tree
cxx_callgraph_analyze_expr (tree *tp, int *walk_subtrees ATTRIBUTE_UNUSED)
{
  tree t = *tp;

  switch (TREE_CODE (t))
    {
    case PTRMEM_CST:
      if (TYPE_PTRMEMFUNC_P (TREE_TYPE (t)))
	cgraph_mark_address_taken_node (
			      cgraph_get_create_node (PTRMEM_CST_MEMBER (t)));
      break;
    case BASELINK:
      if (TREE_CODE (BASELINK_FUNCTIONS (t)) == FUNCTION_DECL)
	cgraph_mark_address_taken_node (
			      cgraph_get_create_node (BASELINK_FUNCTIONS (t)));
      break;
    case VAR_DECL:
      if (DECL_CONTEXT (t)
	  && flag_use_repository
	  && TREE_CODE (DECL_CONTEXT (t)) == FUNCTION_DECL
	  && !cgraph_is_auxiliary (DECL_CONTEXT (t)))
	/* If we need a static variable in a function, then we
	   need the containing function.  */
	mark_decl_referenced (DECL_CONTEXT (t));
      break;
    default:
      break;
    }

  return NULL;
}

=======
>>>>>>> 40acbb11
/* Java requires that we be able to reference a local address for a
   method, and not be confused by PLT entries.  If hidden aliases are
   supported, collect and return all the functions for which we should
   emit a hidden alias.  */

static struct pointer_set_t *
collect_candidates_for_java_method_aliases (void)
{
  struct cgraph_node *node;
  struct pointer_set_t *candidates = NULL;

#ifndef HAVE_GAS_HIDDEN
  return candidates;
#endif

  FOR_EACH_FUNCTION (node)
    {
      tree fndecl = node->symbol.decl;

      if (DECL_CONTEXT (fndecl)
	  && TYPE_P (DECL_CONTEXT (fndecl))
	  && TYPE_FOR_JAVA (DECL_CONTEXT (fndecl))
	  && TARGET_USE_LOCAL_THUNK_ALIAS_P (fndecl))
	{
	  if (candidates == NULL)
	    candidates = pointer_set_create ();
	  pointer_set_insert (candidates, fndecl);
	}
    }

  return candidates;
}


/* Java requires that we be able to reference a local address for a
   method, and not be confused by PLT entries.  If hidden aliases are
   supported, emit one for each java function that we've emitted.
   CANDIDATES is the set of FUNCTION_DECLs that were gathered
   by collect_candidates_for_java_method_aliases.  */

static void
build_java_method_aliases (struct pointer_set_t *candidates)
{
  struct cgraph_node *node;

#ifndef HAVE_GAS_HIDDEN
  return;
#endif

  FOR_EACH_FUNCTION (node)
    {
      tree fndecl = node->symbol.decl;

      if (TREE_ASM_WRITTEN (fndecl)
	  && pointer_set_contains (candidates, fndecl))
	{
	  /* Mangle the name in a predictable way; we need to reference
	     this from a java compiled object file.  */
	  tree oid, nid, alias;
	  const char *oname;
	  char *nname;

	  oid = DECL_ASSEMBLER_NAME (fndecl);
	  oname = IDENTIFIER_POINTER (oid);
	  gcc_assert (oname[0] == '_' && oname[1] == 'Z');
	  nname = ACONCAT (("_ZGA", oname+2, NULL));
	  nid = get_identifier (nname);

	  alias = make_alias_for (fndecl, nid);
	  TREE_PUBLIC (alias) = 1;
	  DECL_VISIBILITY (alias) = VISIBILITY_HIDDEN;

	  assemble_alias (alias, oid);
	}
    }
}

/* Return C++ property of T, based on given operation OP.  */

static int
cpp_check (tree t, cpp_operation op)
{
  switch (op)
    {
      case IS_ABSTRACT:
	return DECL_PURE_VIRTUAL_P (t);
      case IS_CONSTRUCTOR:
	return DECL_CONSTRUCTOR_P (t);
      case IS_DESTRUCTOR:
	return DECL_DESTRUCTOR_P (t);
      case IS_COPY_CONSTRUCTOR:
	return DECL_COPY_CONSTRUCTOR_P (t);
      case IS_TEMPLATE:
	return TREE_CODE (t) == TEMPLATE_DECL;
      default:
        return 0;
    }
}

/* Collect source file references recursively, starting from NAMESPC.  */

static void 
collect_source_refs (tree namespc) 
{
  tree t;

  if (!namespc) 
    return;

  /* Iterate over names in this name space.  */
  for (t = NAMESPACE_LEVEL (namespc)->names; t; t = TREE_CHAIN (t))
    if (!DECL_IS_BUILTIN (t) )
      collect_source_ref (DECL_SOURCE_FILE (t));
  
  /* Dump siblings, if any */
  collect_source_refs (TREE_CHAIN (namespc));

  /* Dump children, if any */
  collect_source_refs (NAMESPACE_LEVEL (namespc)->namespaces);
}

/* Collect decls relevant to SOURCE_FILE from all namespaces recursively,
   starting from NAMESPC.  */

static void
collect_ada_namespace (tree namespc, const char *source_file)
{
  if (!namespc)
    return;

  /* Collect decls from this namespace */
  collect_ada_nodes (NAMESPACE_LEVEL (namespc)->names, source_file);

  /* Collect siblings, if any */
  collect_ada_namespace (TREE_CHAIN (namespc), source_file);

  /* Collect children, if any */
  collect_ada_namespace (NAMESPACE_LEVEL (namespc)->namespaces, source_file);
}

/* Returns true iff there is a definition available for variable or
   function DECL.  */

static bool
decl_defined_p (tree decl)
{
  if (TREE_CODE (decl) == FUNCTION_DECL)
    return (DECL_INITIAL (decl) != NULL_TREE);
  else
    {
      gcc_assert (TREE_CODE (decl) == VAR_DECL);
      return !DECL_EXTERNAL (decl);
    }
}

/* Nonzero for a VAR_DECL whose value can be used in a constant expression.

      [expr.const]

      An integral constant-expression can only involve ... const
      variables of integral or enumeration types initialized with
      constant expressions ...

      C++0x also allows constexpr variables and temporaries initialized
      with constant expressions.  We handle the former here, but the latter
      are just folded away in cxx_eval_constant_expression.

   The standard does not require that the expression be non-volatile.
   G++ implements the proposed correction in DR 457.  */

bool
decl_constant_var_p (tree decl)
{
  if (!decl_maybe_constant_var_p (decl))
    return false;

  /* We don't know if a template static data member is initialized with
     a constant expression until we instantiate its initializer.  Even
     in the case of a constexpr variable, we can't treat it as a
     constant until its initializer is complete in case it's used in
     its own initializer.  */
  mark_used (decl);
  return DECL_INITIALIZED_BY_CONSTANT_EXPRESSION_P (decl);
}

/* Returns true if DECL could be a symbolic constant variable, depending on
   its initializer.  */

bool
decl_maybe_constant_var_p (tree decl)
{
  tree type = TREE_TYPE (decl);
  if (TREE_CODE (decl) != VAR_DECL)
    return false;
  if (DECL_DECLARED_CONSTEXPR_P (decl))
    return true;
  return (CP_TYPE_CONST_NON_VOLATILE_P (type)
	  && INTEGRAL_OR_ENUMERATION_TYPE_P (type));
}

/* Complain that DECL uses a type with no linkage but is never defined.  */

static void
no_linkage_error (tree decl)
{
  tree t = no_linkage_check (TREE_TYPE (decl), /*relaxed_p=*/false);
  if (TYPE_ANONYMOUS_P (t))
    {
      permerror (0, "%q+#D, declared using anonymous type, "
		 "is used but never defined", decl);
      if (is_typedef_decl (TYPE_NAME (t)))
	permerror (0, "%q+#D does not refer to the unqualified type, "
		   "so it is not used for linkage", TYPE_NAME (t));
    }
  else
    permerror (0, "%q+#D, declared using local type %qT, "
	       "is used but never defined", decl, t);
}

/* Clear the list of deferred functions.  */
void
cp_clear_deferred_fns (void)
{
  VEC_free (tree, gc, deferred_fns);
  keyed_classes = NULL;
  VEC_free (tree, gc, no_linkage_decls);
  no_linkage_decls = NULL;
  cp_clear_constexpr_hashtable ();
}

/* Collect declarations from all namespaces relevant to SOURCE_FILE.  */

static void
collect_all_refs (const char *source_file)
{
  collect_ada_namespace (global_namespace, source_file);
}

/* Clear DECL_EXTERNAL for NODE.  */

static bool
clear_decl_external (struct cgraph_node *node, void * /*data*/)
{
  DECL_EXTERNAL (node->symbol.decl) = 0;
  return false;
}

/* Build up the function to run dynamic initializers for thread_local
   variables in this translation unit and alias the init functions for the
   individual variables to it.  */

static void
handle_tls_init (void)
{
  tree vars = prune_vars_needing_no_initialization (&tls_aggregates);
  if (vars == NULL_TREE)
    return;

  location_t loc = DECL_SOURCE_LOCATION (TREE_VALUE (vars));

  #ifndef ASM_OUTPUT_DEF
  /* This currently requires alias support.  FIXME other targets could use
     small thunks instead of aliases.  */
  input_location = loc;
  sorry ("dynamic initialization of non-function-local thread_local "
	 "variables not supported on this target");
  return;
  #endif

  write_out_vars (vars);

  tree guard = build_decl (loc, VAR_DECL, get_identifier ("__tls_guard"),
			   boolean_type_node);
  TREE_PUBLIC (guard) = false;
  TREE_STATIC (guard) = true;
  DECL_ARTIFICIAL (guard) = true;
  DECL_IGNORED_P (guard) = true;
  TREE_USED (guard) = true;
  DECL_TLS_MODEL (guard) = decl_default_tls_model (guard);
  pushdecl_top_level_and_finish (guard, NULL_TREE);

  tree fn = build_lang_decl (FUNCTION_DECL,
			     get_identifier ("__tls_init"),
			     build_function_type (void_type_node,
						  void_list_node));
  SET_DECL_LANGUAGE (fn, lang_c);
  TREE_PUBLIC (fn) = false;
  DECL_ARTIFICIAL (fn) = true;
  mark_used (fn);
  start_preparsed_function (fn, NULL_TREE, SF_PRE_PARSED);
  tree body = begin_function_body ();
  tree if_stmt = begin_if_stmt ();
  tree cond = cp_build_unary_op (TRUTH_NOT_EXPR, guard, false,
				 tf_warning_or_error);
  finish_if_stmt_cond (cond, if_stmt);
  finish_expr_stmt (cp_build_modify_expr (guard, NOP_EXPR, boolean_true_node,
					  tf_warning_or_error));
  for (; vars; vars = TREE_CHAIN (vars))
    {
      tree var = TREE_VALUE (vars);
      tree init = TREE_PURPOSE (vars);
      one_static_initialization_or_destruction (var, init, true);

      tree single_init_fn = get_tls_init_fn (var);
      cgraph_node *alias
	= cgraph_same_body_alias (cgraph_get_create_node (fn),
				  single_init_fn, fn);
      gcc_assert (alias != NULL);
    }

  finish_then_clause (if_stmt);
  finish_if_stmt (if_stmt);
  finish_function_body (body);
  expand_or_defer_fn (finish_function (0));
}

/* This routine is called at the end of compilation.
   Its job is to create all the code needed to initialize and
   destroy the global aggregates.  We do the destruction
   first, since that way we only need to reverse the decls once.  */

void
cp_process_pending_declarations (location_t locus)
{
  tree vars, decl;
  bool reconsider;
  size_t i;
  unsigned ssdf_count = 0;
  int retries = 0;
<<<<<<< HEAD
=======
  tree decl;
  struct pointer_set_t *candidates;

  locus = input_location;
  at_eof = 1;

  /* Bad parse errors.  Just forget about it.  */
  if (! global_bindings_p () || current_class_type
      || !vec_safe_is_empty (decl_namespace_list))
    return;

  /* This is the point to write out a PCH if we're doing that.
     In that case we do not want to do anything else.  */
  if (pch_file)
    {
      c_common_write_pch ();
      return;
    }

  cgraph_process_same_body_aliases ();

  /* Handle -fdump-ada-spec[-slim] */
  if (flag_dump_ada_spec || flag_dump_ada_spec_slim)
    {
      if (flag_dump_ada_spec_slim)
	collect_source_ref (main_input_filename);
      else
	collect_source_refs (global_namespace);

      dump_ada_specs (collect_all_refs, cpp_check);
    }

  /* FIXME - huh?  was  input_line -= 1;*/
>>>>>>> 40acbb11

  timevar_start (TV_PHASE_DEFERRED);

  do
    {
      tree t;
      tree decl;

      reconsider = false;

      /* If there are templates that we've put off instantiating, do
	 them now.  */
      instantiate_pending_templates (retries);
      ggc_collect ();

      /* Write out virtual tables as required.  Note that writing out
	 the virtual table for a template class may cause the
	 instantiation of members of that class.  If we write out
	 vtables then we remove the class from our list so we don't
	 have to look at it again.  */

      while (keyed_classes != NULL_TREE
	     && maybe_emit_vtables (TREE_VALUE (keyed_classes)))
	{
	  reconsider = true;
	  keyed_classes = TREE_CHAIN (keyed_classes);
	}

      t = keyed_classes;
      if (t != NULL_TREE)
	{
	  tree next = TREE_CHAIN (t);

	  while (next)
	    {
	      if (maybe_emit_vtables (TREE_VALUE (next)))
		{
		  reconsider = true;
		  TREE_CHAIN (t) = TREE_CHAIN (next);
		}
	      else
		t = next;

	      next = TREE_CHAIN (t);
	    }
	}

      /* Write out needed type info variables.  We have to be careful
	 looping through unemitted decls, because emit_tinfo_decl may
	 cause other variables to be needed. New elements will be
	 appended, and we remove from the vector those that actually
	 get emitted.  */
      for (i = unemitted_tinfo_decls->length ();
	   unemitted_tinfo_decls->iterate (--i, &t);)
	if (emit_tinfo_decl (t))
	  {
	    reconsider = true;
	    unemitted_tinfo_decls->unordered_remove (i);
	  }

      /* The list of objects with static storage duration is built up
	 in reverse order.  We clear STATIC_AGGREGATES so that any new
	 aggregates added during the initialization of these will be
	 initialized in the correct order when we next come around the
	 loop.  */
      vars = prune_vars_needing_no_initialization (&static_aggregates);

      if (vars)
	{
	  /* We need to start a new initialization function each time
	     through the loop.  That's because we need to know which
	     vtables have been referenced, and TREE_SYMBOL_REFERENCED
	     isn't computed until a function is finished, and written
	     out.  That's a deficiency in the back end.  When this is
	     fixed, these initialization functions could all become
	     inline, with resulting performance improvements.  */
	  tree ssdf_body;

	  /* Set the line and file, so that it is obviously not from
	     the source file.  */
	  input_location = locus;
	  ssdf_body = start_static_storage_duration_function (ssdf_count);

	  /* Make sure the back end knows about all the variables.  */
	  write_out_vars (vars);

	  /* First generate code to do all the initializations.  */
	  if (vars)
	    do_static_initialization_or_destruction (vars, /*initp=*/true);

	  /* Then, generate code to do all the destructions.  Do these
	     in reverse order so that the most recently constructed
	     variable is the first destroyed.  If we're using
	     __cxa_atexit, then we don't need to do this; functions
	     were registered at initialization time to destroy the
	     local statics.  */
	  if (!flag_use_cxa_atexit && vars)
	    {
	      vars = nreverse (vars);
	      do_static_initialization_or_destruction (vars, /*initp=*/false);
	    }
	  else
	    vars = NULL_TREE;

	  /* Finish up the static storage duration function for this
	     round.  */
	  input_location = locus;
	  finish_static_storage_duration_function (ssdf_body);

	  /* All those initializations and finalizations might cause
	     us to need more inline functions, more template
	     instantiations, etc.  */
	  reconsider = true;
	  ssdf_count++;
	  /* ??? was:  locus.line++; */
	}

      /* Now do the same for thread_local variables.  */
      handle_tls_init ();

      /* Go through the set of inline functions whose bodies have not
	 been emitted yet.  If out-of-line copies of these functions
	 are required, emit them.  */
      FOR_EACH_VEC_SAFE_ELT (deferred_fns, i, decl)
	{
	  /* Does it need synthesizing?  */
	  if (DECL_DEFAULTED_FN (decl) && ! DECL_INITIAL (decl)
	      && (! DECL_REALLY_EXTERN (decl) || possibly_inlined_p (decl)))
	    {
	      /* Even though we're already at the top-level, we push
		 there again.  That way, when we pop back a few lines
		 hence, all of our state is restored.  Otherwise,
		 finish_function doesn't clean things up, and we end
		 up with CURRENT_FUNCTION_DECL set.  */
	      push_to_top_level ();
	      /* The decl's location will mark where it was first
		 needed.  Save that so synthesize method can indicate
		 where it was needed from, in case of error  */
	      input_location = DECL_SOURCE_LOCATION (decl);
	      synthesize_method (decl);
	      pop_from_top_level ();
	      reconsider = true;
	    }

	  if (!DECL_INITIAL (decl) && decl_tls_wrapper_p (decl))
	    generate_tls_wrapper (decl);

	  if (!DECL_SAVED_TREE (decl))
	    continue;

	  /* We lie to the back end, pretending that some functions
	     are not defined when they really are.  This keeps these
	     functions from being put out unnecessarily.  But, we must
	     stop lying when the functions are referenced, or if they
	     are not comdat since they need to be put out now.  If
	     DECL_INTERFACE_KNOWN, then we have already set
	     DECL_EXTERNAL appropriately, so there's no need to check
	     again, and we do not want to clear DECL_EXTERNAL if a
	     previous call to import_export_decl set it.

	     This is done in a separate for cycle, because if some
	     deferred function is contained in another deferred
	     function later in deferred_fns varray,
	     rest_of_compilation would skip this function and we
	     really cannot expand the same function twice.  */
	  import_export_decl (decl);
	  if (DECL_NOT_REALLY_EXTERN (decl)
	      && DECL_INITIAL (decl)
	      && decl_needed_p (decl))
	    {
	      struct cgraph_node *node, *next;

	      node = cgraph_get_node (decl);
	      if (node->same_body_alias)
		node = cgraph_alias_aliased_node (node);

	      cgraph_for_node_and_aliases (node, clear_decl_external,
					   NULL, true);
	      /* If we mark !DECL_EXTERNAL one of the symbols in some comdat
		 group, we need to mark all symbols in the same comdat group
		 that way.  */
	      if (node->symbol.same_comdat_group)
		for (next = cgraph (node->symbol.same_comdat_group);
		     next != node;
		     next = cgraph (next->symbol.same_comdat_group))
	          cgraph_for_node_and_aliases (next, clear_decl_external,
					       NULL, true);
	    }

	  /* If we're going to need to write this function out, and
	     there's already a body for it, create RTL for it now.
	     (There might be no body if this is a method we haven't
	     gotten around to synthesizing yet.)  */
	  if (!DECL_EXTERNAL (decl)
	      && decl_needed_p (decl)
	      && !TREE_ASM_WRITTEN (decl)
	      && !cgraph_get_create_node (decl)->local.finalized)
	    {
	      /* We will output the function; no longer consider it in this
		 loop.  */
	      DECL_DEFER_OUTPUT (decl) = 0;
	      /* Generate RTL for this function now that we know we
		 need it.  */
	      expand_or_defer_fn (decl);
	      /* If we're compiling -fsyntax-only pretend that this
		 function has been written out so that we don't try to
		 expand it again.  */
	      if (flag_syntax_only)
		TREE_ASM_WRITTEN (decl) = 1;
	      reconsider = true;
	    }
	}

      if (walk_namespaces (wrapup_globals_for_namespace, /*data=*/0))
	reconsider = true;

      /* Static data members are just like namespace-scope globals.  */
      FOR_EACH_VEC_SAFE_ELT (pending_statics, i, decl)
	{
	  if (var_finalized_p (decl) || DECL_REALLY_EXTERN (decl)
	      /* Don't write it out if we haven't seen a definition.  */
	      || DECL_IN_AGGR_P (decl))
	    continue;
	  import_export_decl (decl);
	  /* If this static data member is needed, provide it to the
	     back end.  */
	  if (DECL_NOT_REALLY_EXTERN (decl) && decl_needed_p (decl))
	    DECL_EXTERNAL (decl) = 0;
	}
      if (vec_safe_length (pending_statics) != 0
	  && wrapup_global_declarations (pending_statics->address (),
					 pending_statics->length ()))
	reconsider = true;

      retries++;
    }
  while (reconsider);

  if (L_IPO_IS_AUXILIARY_MODULE)
    {
      tree fndecl;
      int i;
      gcc_assert (flag_dyn_ipa && L_IPO_COMP_MODE);

      /* Do some cleanup -- we do not really need static init function
         to be created for auxiliary modules -- they are created to keep
         funcdef_no consistent between profile use and profile gen.  */
      for (i = 0; VEC_iterate (tree, ssdf_decls, i, fndecl); ++i)
        /* Such ssdf_decls are not called from GLOBAL ctor/dtor, mark
	   them reachable to avoid being eliminated too early before
	   gimplication.  */
        cgraph_mark_reachable_node (cgraph_get_create_node (fndecl));

      ssdf_decls = NULL;
      return;
    }

  /* All used inline functions must have a definition at this point.  */
  FOR_EACH_VEC_SAFE_ELT (deferred_fns, i, decl)
    {
      if (/* Check online inline functions that were actually used.  */
	  DECL_ODR_USED (decl) && DECL_DECLARED_INLINE_P (decl)
	  /* If the definition actually was available here, then the
	     fact that the function was not defined merely represents
	     that for some reason (use of a template repository,
	     #pragma interface, etc.) we decided not to emit the
	     definition here.  */
	  && !DECL_INITIAL (decl)
	  /* Don't complain if the template was defined.  */
	  && !(DECL_TEMPLATE_INSTANTIATION (decl)
	       && DECL_INITIAL (DECL_TEMPLATE_RESULT
				(template_for_substitution (decl)))))
	{
	  warning (0, "inline function %q+D used but never defined", decl);
	  /* Avoid a duplicate warning from check_global_declaration_1.  */
	  TREE_NO_WARNING (decl) = 1;
	}
    }

  /* So must decls that use a type with no linkage.  */
  FOR_EACH_VEC_SAFE_ELT (no_linkage_decls, i, decl)
    if (!decl_defined_p (decl))
      no_linkage_error (decl);

  /* Then, do the Objective-C stuff.  This is where all the
     Objective-C module stuff gets generated (symtab,
     class/protocol/selector lists etc).  This must be done after C++
     templates, destructors etc. so that selectors used in C++
     templates are properly allocated.  */
  if (c_dialect_objc ())
    objc_write_global_declarations ();

  /* We give C linkage to static constructors and destructors.  */
  push_lang_context (lang_name_c);

  /* Generate initialization and destruction functions for all
     priorities for which they are required.  */
  if (priority_info_map)
    splay_tree_foreach (priority_info_map,
			generate_ctor_and_dtor_functions_for_priority,
			/*data=*/&locus);
  else if (c_dialect_objc () && objc_static_init_needed_p ())
    /* If this is obj-c++ and we need a static init, call
       generate_ctor_or_dtor_function.  */
    generate_ctor_or_dtor_function (/*constructor_p=*/true,
				    DEFAULT_INIT_PRIORITY, &locus);

  /* We're done with the splay-tree now.  */
  if (priority_info_map)
    {
      splay_tree_delete (priority_info_map);
      priority_info_map = NULL;
    }

  /* Generate any missing aliases.  */
  maybe_apply_pending_pragma_weaks ();

  /* We're done with static constructors, so we can go back to "C++"
     linkage now.  */
  pop_lang_context ();

  ssdf_decls = NULL;
}

/* This routine is called at the end of compilation.
   Its job is to create all the code needed to initialize and
   destroy the global aggregates.  We do the destruction
   first, since that way we only need to reverse the decls once.  */

void
cp_write_global_declarations (void)
{
  bool reconsider = false;
  location_t locus;
  struct pointer_set_t *candidates;

  at_eof = 1;

  /* Bad parse errors.  Just forget about it.  */
  if (! global_bindings_p () || current_class_type
      || !VEC_empty (tree,decl_namespace_list))
    return;

  locus = input_location;

  if (pch_file)
    c_common_write_pch ();

  cgraph_process_same_body_aliases ();

  /* Handle -fdump-ada-spec[-slim] */
  if (dump_enabled_p (TDI_ada))
    {
      if (get_dump_file_info (TDI_ada)->flags & TDF_SLIM)
	collect_source_ref (main_input_filename);
      else
	collect_source_refs (global_namespace);

      dump_ada_specs (collect_all_refs, cpp_check);
    }

  /* FIXME - huh?  was  input_line -= 1;*/

  /* We now have to write out all the stuff we put off writing out.
     These include:

       o Template specializations that we have not yet instantiated,
	 but which are needed.
       o Initialization and destruction for non-local objects with
	 static storage duration.  (Local objects with static storage
	 duration are initialized when their scope is first entered,
	 and are cleaned up via atexit.)
       o Virtual function tables.

     All of these may cause others to be needed.  For example,
     instantiating one function may cause another to be needed, and
     generating the initializer for an object may cause templates to be
     instantiated, etc., etc.  */

  timevar_push (TV_VARCONST);

  emit_support_tinfos ();

  if (!L_IPO_COMP_MODE)
    {
      cp_process_pending_declarations (locus);
      timevar_stop (TV_PHASE_DEFERRED);
    }

  /* Collect candidates for Java hidden aliases.  */
  candidates = collect_candidates_for_java_method_aliases ();

<<<<<<< HEAD

  timevar_start (TV_PHASE_CGRAPH);
=======
  timevar_stop (TV_PHASE_DEFERRED);
  timevar_start (TV_PHASE_OPT_GEN);
>>>>>>> 40acbb11

  finalize_compilation_unit ();

  timevar_stop (TV_PHASE_OPT_GEN);
  timevar_start (TV_PHASE_CHECK_DBGINFO);

  /* Now, issue warnings about static, but not defined, functions,
     etc., and emit debugging information.  */
  walk_namespaces (wrapup_globals_for_namespace, /*data=*/&reconsider);
  if (vec_safe_length (pending_statics) != 0)
    {
      check_global_declarations (pending_statics->address (),
				 pending_statics->length ());
      emit_debug_global_declarations (pending_statics->address (),
				      pending_statics->length ());
    }

  perform_deferred_noexcept_checks ();

  /* Generate hidden aliases for Java.  */
  if (candidates)
    {
      build_java_method_aliases (candidates);
      pointer_set_destroy (candidates);
    }

  finish_repo ();

  /* The entire file is now complete.  If requested, dump everything
     to a file.  */
  {
    int flags;
    FILE *stream = dump_begin (TDI_tu, &flags);

    if (stream)
      {
	dump_node (global_namespace, flags & ~TDF_SLIM, stream);
	dump_end (TDI_tu, stream);
      }
  }

  if (flag_detailed_statistics)
    {
      dump_tree_statistics ();
      dump_time_statistics ();
    }
  input_location = locus;

#ifdef ENABLE_CHECKING
  validate_conversion_obstack ();
#endif /* ENABLE_CHECKING */

  timevar_stop (TV_PHASE_CHECK_DBGINFO);
}

/* FN is an OFFSET_REF, DOTSTAR_EXPR or MEMBER_REF indicating the
   function to call in parse-tree form; it has not yet been
   semantically analyzed.  ARGS are the arguments to the function.
   They have already been semantically analyzed.  This may change
   ARGS.  */

tree
build_offset_ref_call_from_tree (tree fn, vec<tree, va_gc> **args,
				 tsubst_flags_t complain)
{
  tree orig_fn;
  vec<tree, va_gc> *orig_args = NULL;
  tree expr;
  tree object;

  orig_fn = fn;
  object = TREE_OPERAND (fn, 0);

  if (processing_template_decl)
    {
      gcc_assert (TREE_CODE (fn) == DOTSTAR_EXPR
		  || TREE_CODE (fn) == MEMBER_REF);
      if (type_dependent_expression_p (fn)
	  || any_type_dependent_arguments_p (*args))
	return build_nt_call_vec (fn, *args);

      orig_args = make_tree_vector_copy (*args);

      /* Transform the arguments and add the implicit "this"
	 parameter.  That must be done before the FN is transformed
	 because we depend on the form of FN.  */
      make_args_non_dependent (*args);
      object = build_non_dependent_expr (object);
      if (TREE_CODE (TREE_TYPE (fn)) == METHOD_TYPE)
	{
	  if (TREE_CODE (fn) == DOTSTAR_EXPR)
	    object = cp_build_addr_expr (object, complain);
	  vec_safe_insert (*args, 0, object);
	}
      /* Now that the arguments are done, transform FN.  */
      fn = build_non_dependent_expr (fn);
    }

  /* A qualified name corresponding to a bound pointer-to-member is
     represented as an OFFSET_REF:

	struct B { void g(); };
	void (B::*p)();
	void B::g() { (this->*p)(); }  */
  if (TREE_CODE (fn) == OFFSET_REF)
    {
      tree object_addr = cp_build_addr_expr (object, complain);
      fn = TREE_OPERAND (fn, 1);
      fn = get_member_function_from_ptrfunc (&object_addr, fn,
					     complain);
      vec_safe_insert (*args, 0, object_addr);
    }

  if (CLASS_TYPE_P (TREE_TYPE (fn)))
    expr = build_op_call (fn, args, complain);
  else
    expr = cp_build_function_call_vec (fn, args, complain);
  if (processing_template_decl && expr != error_mark_node)
    expr = build_min_non_dep_call_vec (expr, orig_fn, orig_args);

  if (orig_args != NULL)
    release_tree_vector (orig_args);

  return expr;
}


void
check_default_args (tree x)
{
  tree arg = TYPE_ARG_TYPES (TREE_TYPE (x));
  bool saw_def = false;
  int i = 0 - (TREE_CODE (TREE_TYPE (x)) == METHOD_TYPE);
  for (; arg && arg != void_list_node; arg = TREE_CHAIN (arg), ++i)
    {
      if (TREE_PURPOSE (arg))
	saw_def = true;
      else if (saw_def)
	{
	  error ("default argument missing for parameter %P of %q+#D", i, x);
	  TREE_PURPOSE (arg) = error_mark_node;
	}
    }
}

/* Return true if function DECL can be inlined.  This is used to force
   instantiation of methods that might be interesting for inlining.  */
bool
possibly_inlined_p (tree decl)
{
  gcc_assert (TREE_CODE (decl) == FUNCTION_DECL);
  if (DECL_UNINLINABLE (decl))
    return false;
  if (!optimize || pragma_java_exceptions)
    return DECL_DECLARED_INLINE_P (decl);
  /* When optimizing, we might inline everything when flatten
     attribute or heuristics inlining for size or autoinlining
     is used.  */
  return true;
}

/* Mark DECL (either a _DECL or a BASELINK) as "used" in the program.
   If DECL is a specialization or implicitly declared class member,
   generate the actual definition.  Return false if something goes
   wrong, true otherwise.  */

bool
mark_used (tree decl)
{
  /* If DECL is a BASELINK for a single function, then treat it just
     like the DECL for the function.  Otherwise, if the BASELINK is
     for an overloaded function, we don't know which function was
     actually used until after overload resolution.  */
  if (BASELINK_P (decl))
    {
      decl = BASELINK_FUNCTIONS (decl);
      if (really_overloaded_fn (decl))
	return true;
      decl = OVL_CURRENT (decl);
    }

  /* Set TREE_USED for the benefit of -Wunused.  */
  TREE_USED (decl) = 1;
  if (DECL_CLONED_FUNCTION_P (decl))
    TREE_USED (DECL_CLONED_FUNCTION (decl)) = 1;

  /* Mark enumeration types as used.  */
  if (TREE_CODE (decl) == CONST_DECL)
    used_types_insert (DECL_CONTEXT (decl));

  if (TREE_CODE (decl) == FUNCTION_DECL
      && DECL_DELETED_FN (decl))
    {
      if (DECL_ARTIFICIAL (decl))
	{
	  if (DECL_OVERLOADED_OPERATOR_P (decl) == TYPE_EXPR
	      && LAMBDA_TYPE_P (DECL_CONTEXT (decl)))
	    {
	      /* We mark a lambda conversion op as deleted if we can't
		 generate it properly; see maybe_add_lambda_conv_op.  */
	      sorry ("converting lambda which uses %<...%> to "
		     "function pointer");
	      return false;
	    }
	}
      error ("use of deleted function %qD", decl);
      if (!maybe_explain_implicit_delete (decl))
	error_at (DECL_SOURCE_LOCATION (decl), "declared here");
      return false;
    }

  /* We can only check DECL_ODR_USED on variables or functions with
     DECL_LANG_SPECIFIC set, and these are also the only decls that we
     might need special handling for.  */
  if ((TREE_CODE (decl) != VAR_DECL && TREE_CODE (decl) != FUNCTION_DECL)
      || DECL_LANG_SPECIFIC (decl) == NULL
      || DECL_THUNK_P (decl))
    {
      if (!processing_template_decl && type_uses_auto (TREE_TYPE (decl)))
	{
	  error ("use of %qD before deduction of %<auto%>", decl);
	  return false;
	}
      return true;
    }

  /* We only want to do this processing once.  We don't need to keep trying
     to instantiate inline templates, because unit-at-a-time will make sure
     we get them compiled before functions that want to inline them.  */
  if (DECL_ODR_USED (decl))
    return true;

  /* If within finish_function, defer the rest until that function
     finishes, otherwise it might recurse.  */
  if (defer_mark_used_calls)
    {
      vec_safe_push (deferred_mark_used_calls, decl);
      return true;
    }

  if (TREE_CODE (decl) == FUNCTION_DECL)
    maybe_instantiate_noexcept (decl);

  /* Normally, we can wait until instantiation-time to synthesize DECL.
     However, if DECL is a static data member initialized with a constant
     or a constexpr function, we need it right now because a reference to
     such a data member or a call to such function is not value-dependent.
     For a function that uses auto in the return type, we need to instantiate
     it to find out its type.  */
  if ((decl_maybe_constant_var_p (decl)
       || (TREE_CODE (decl) == FUNCTION_DECL
	   && DECL_DECLARED_CONSTEXPR_P (decl))
       || type_uses_auto (TREE_TYPE (decl)))
      && DECL_LANG_SPECIFIC (decl)
      && DECL_TEMPLATE_INFO (decl)
      && !uses_template_parms (DECL_TI_ARGS (decl)))
    {
      /* Instantiating a function will result in garbage collection.  We
	 must treat this situation as if we were within the body of a
	 function so as to avoid collecting live data only referenced from
	 the stack (such as overload resolution candidates).  */
      ++function_depth;
      instantiate_decl (decl, /*defer_ok=*/false,
			/*expl_inst_class_mem_p=*/false);
      --function_depth;
    }

  if (processing_template_decl)
    return true;

  /* Check this too in case we're within fold_non_dependent_expr.  */
  if (DECL_TEMPLATE_INFO (decl)
      && uses_template_parms (DECL_TI_ARGS (decl)))
    return true;

  if (type_uses_auto (TREE_TYPE (decl)))
    {
      error ("use of %qD before deduction of %<auto%>", decl);
      return false;
    }

  /* If we don't need a value, then we don't need to synthesize DECL.  */
  if (cp_unevaluated_operand != 0)
    return true;

  DECL_ODR_USED (decl) = 1;
  if (DECL_CLONED_FUNCTION_P (decl))
    DECL_ODR_USED (DECL_CLONED_FUNCTION (decl)) = 1;

  /* DR 757: A type without linkage shall not be used as the type of a
     variable or function with linkage, unless
   o the variable or function has extern "C" linkage (7.5 [dcl.link]), or
   o the variable or function is not used (3.2 [basic.def.odr]) or is
   defined in the same translation unit.  */
  if (cxx_dialect > cxx98
      && decl_linkage (decl) != lk_none
      && !DECL_EXTERN_C_P (decl)
      && !DECL_ARTIFICIAL (decl)
      && !decl_defined_p (decl)
      && no_linkage_check (TREE_TYPE (decl), /*relaxed_p=*/false))
    {
      if (is_local_extern (decl))
	/* There's no way to define a local extern, and adding it to
	   the vector interferes with GC, so give an error now.  */
	no_linkage_error (decl);
      else
	vec_safe_push (no_linkage_decls, decl);
    }

  if (TREE_CODE (decl) == FUNCTION_DECL && DECL_DECLARED_INLINE_P (decl)
      && !DECL_INITIAL (decl) && !DECL_ARTIFICIAL (decl))
    /* Remember it, so we can check it was defined.  */
    note_vague_linkage_fn (decl);

  /* Is it a synthesized method that needs to be synthesized?  */
  if (TREE_CODE (decl) == FUNCTION_DECL
      && DECL_NONSTATIC_MEMBER_FUNCTION_P (decl)
      && DECL_DEFAULTED_FN (decl)
      /* A function defaulted outside the class is synthesized either by
	 cp_finish_decl or instantiate_decl.  */
      && !DECL_DEFAULTED_OUTSIDE_CLASS_P (decl)
      && ! DECL_INITIAL (decl))
    {
      /* Defer virtual destructors so that thunks get the right
	 linkage.  */
      if (DECL_VIRTUAL_P (decl) && !at_eof)
	{
	  note_vague_linkage_fn (decl);
	  return true;
	}

      /* Remember the current location for a function we will end up
	 synthesizing.  Then we can inform the user where it was
	 required in the case of error.  */
      DECL_SOURCE_LOCATION (decl) = input_location;

      /* Synthesizing an implicitly defined member function will result in
	 garbage collection.  We must treat this situation as if we were
	 within the body of a function so as to avoid collecting live data
	 on the stack (such as overload resolution candidates).

         We could just let cp_write_global_declarations handle synthesizing
         this function by adding it to deferred_fns, but doing
         it at the use site produces better error messages.  */
      ++function_depth;
      synthesize_method (decl);
      --function_depth;
      /* If this is a synthesized method we don't need to
	 do the instantiation test below.  */
    }
  else if ((TREE_CODE (decl) == FUNCTION_DECL || TREE_CODE (decl) == VAR_DECL)
	   && DECL_TEMPLATE_INFO (decl)
	   && (!DECL_EXPLICIT_INSTANTIATION (decl)
	       || always_instantiate_p (decl)))
    /* If this is a function or variable that is an instance of some
       template, we now know that we will need to actually do the
       instantiation. We check that DECL is not an explicit
       instantiation because that is not checked in instantiate_decl.

       We put off instantiating functions in order to improve compile
       times.  Maintaining a stack of active functions is expensive,
       and the inliner knows to instantiate any functions it might
       need.  Therefore, we always try to defer instantiation.  */
    {
      ++function_depth;
      instantiate_decl (decl, /*defer_ok=*/true,
			/*expl_inst_class_mem_p=*/false);
      --function_depth;
    }

  return true;
}

#include "gt-cp-decl2.h"<|MERGE_RESOLUTION|>--- conflicted
+++ resolved
@@ -3506,7 +3506,7 @@
 	}
 
       gcc_assert (!L_IPO_IS_AUXILIARY_MODULE
-                  || varpool_is_auxiliary (varpool_node (decl)));
+                  || varpool_is_auxiliary (varpool_node_for_decl (decl)));
 
       /* This variable is going to need initialization and/or
 	 finalization, so we add it to the list.  */
@@ -3619,48 +3619,6 @@
   return 0;
 }
 
-<<<<<<< HEAD
-/* Called via LANGHOOK_CALLGRAPH_ANALYZE_EXPR.  It is supposed to mark
-   decls referenced from front-end specific constructs; it will be called
-   only for language-specific tree nodes.
-
-   Here we must deal with member pointers.  */
-
-tree
-cxx_callgraph_analyze_expr (tree *tp, int *walk_subtrees ATTRIBUTE_UNUSED)
-{
-  tree t = *tp;
-
-  switch (TREE_CODE (t))
-    {
-    case PTRMEM_CST:
-      if (TYPE_PTRMEMFUNC_P (TREE_TYPE (t)))
-	cgraph_mark_address_taken_node (
-			      cgraph_get_create_node (PTRMEM_CST_MEMBER (t)));
-      break;
-    case BASELINK:
-      if (TREE_CODE (BASELINK_FUNCTIONS (t)) == FUNCTION_DECL)
-	cgraph_mark_address_taken_node (
-			      cgraph_get_create_node (BASELINK_FUNCTIONS (t)));
-      break;
-    case VAR_DECL:
-      if (DECL_CONTEXT (t)
-	  && flag_use_repository
-	  && TREE_CODE (DECL_CONTEXT (t)) == FUNCTION_DECL
-	  && !cgraph_is_auxiliary (DECL_CONTEXT (t)))
-	/* If we need a static variable in a function, then we
-	   need the containing function.  */
-	mark_decl_referenced (DECL_CONTEXT (t));
-      break;
-    default:
-      break;
-    }
-
-  return NULL;
-}
-
-=======
->>>>>>> 40acbb11
 /* Java requires that we be able to reference a local address for a
    method, and not be confused by PLT entries.  If hidden aliases are
    supported, collect and return all the functions for which we should
@@ -3884,9 +3842,9 @@
 void
 cp_clear_deferred_fns (void)
 {
-  VEC_free (tree, gc, deferred_fns);
+  vec_free (deferred_fns);
   keyed_classes = NULL;
-  VEC_free (tree, gc, no_linkage_decls);
+  vec_free (no_linkage_decls);
   no_linkage_decls = NULL;
   cp_clear_constexpr_hashtable ();
 }
@@ -3990,42 +3948,6 @@
   size_t i;
   unsigned ssdf_count = 0;
   int retries = 0;
-<<<<<<< HEAD
-=======
-  tree decl;
-  struct pointer_set_t *candidates;
-
-  locus = input_location;
-  at_eof = 1;
-
-  /* Bad parse errors.  Just forget about it.  */
-  if (! global_bindings_p () || current_class_type
-      || !vec_safe_is_empty (decl_namespace_list))
-    return;
-
-  /* This is the point to write out a PCH if we're doing that.
-     In that case we do not want to do anything else.  */
-  if (pch_file)
-    {
-      c_common_write_pch ();
-      return;
-    }
-
-  cgraph_process_same_body_aliases ();
-
-  /* Handle -fdump-ada-spec[-slim] */
-  if (flag_dump_ada_spec || flag_dump_ada_spec_slim)
-    {
-      if (flag_dump_ada_spec_slim)
-	collect_source_ref (main_input_filename);
-      else
-	collect_source_refs (global_namespace);
-
-      dump_ada_specs (collect_all_refs, cpp_check);
-    }
-
-  /* FIXME - huh?  was  input_line -= 1;*/
->>>>>>> 40acbb11
 
   timevar_start (TV_PHASE_DEFERRED);
 
@@ -4266,20 +4188,20 @@
 
   if (L_IPO_IS_AUXILIARY_MODULE)
     {
-      tree fndecl;
-      int i;
       gcc_assert (flag_dyn_ipa && L_IPO_COMP_MODE);
 
       /* Do some cleanup -- we do not really need static init function
          to be created for auxiliary modules -- they are created to keep
          funcdef_no consistent between profile use and profile gen.  */
-      for (i = 0; VEC_iterate (tree, ssdf_decls, i, fndecl); ++i)
+#if FIXME_LIPO
+      for (i = 0; ssdf_decls->iterator (i, fndecl); ++i)
         /* Such ssdf_decls are not called from GLOBAL ctor/dtor, mark
 	   them reachable to avoid being eliminated too early before
 	   gimplication.  */
         cgraph_mark_reachable_node (cgraph_get_create_node (fndecl));
-
+#endif
       ssdf_decls = NULL;
+      timevar_stop (TV_PHASE_DEFERRED);
       return;
     }
 
@@ -4348,6 +4270,7 @@
   pop_lang_context ();
 
   ssdf_decls = NULL;
+  timevar_stop (TV_PHASE_DEFERRED);
 }
 
 /* This routine is called at the end of compilation.
@@ -4362,24 +4285,26 @@
   location_t locus;
   struct pointer_set_t *candidates;
 
+  locus = input_location;
   at_eof = 1;
 
   /* Bad parse errors.  Just forget about it.  */
   if (! global_bindings_p () || current_class_type
-      || !VEC_empty (tree,decl_namespace_list))
+      || !vec_safe_is_empty (decl_namespace_list))
     return;
 
-  locus = input_location;
-
   if (pch_file)
-    c_common_write_pch ();
+    {
+      c_common_write_pch ();
+      return;
+    }
 
   cgraph_process_same_body_aliases ();
 
   /* Handle -fdump-ada-spec[-slim] */
-  if (dump_enabled_p (TDI_ada))
-    {
-      if (get_dump_file_info (TDI_ada)->flags & TDF_SLIM)
+  if (flag_dump_ada_spec || flag_dump_ada_spec_slim)
+    {
+      if (flag_dump_ada_spec_slim)
 	collect_source_ref (main_input_filename);
       else
 	collect_source_refs (global_namespace);
@@ -4410,21 +4335,13 @@
   emit_support_tinfos ();
 
   if (!L_IPO_COMP_MODE)
-    {
-      cp_process_pending_declarations (locus);
-      timevar_stop (TV_PHASE_DEFERRED);
-    }
+    cp_process_pending_declarations (locus);
 
   /* Collect candidates for Java hidden aliases.  */
   candidates = collect_candidates_for_java_method_aliases ();
 
-<<<<<<< HEAD
-
-  timevar_start (TV_PHASE_CGRAPH);
-=======
-  timevar_stop (TV_PHASE_DEFERRED);
+
   timevar_start (TV_PHASE_OPT_GEN);
->>>>>>> 40acbb11
 
   finalize_compilation_unit ();
 
