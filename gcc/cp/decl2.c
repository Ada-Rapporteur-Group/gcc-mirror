--- conflicted
+++ resolved
@@ -4011,43 +4011,6 @@
   size_t i;
   unsigned ssdf_count = 0;
   int retries = 0;
-<<<<<<< HEAD
-=======
-  tree decl;
-  struct pointer_set_t *candidates;
-
-  locus = input_location;
-  at_eof = 1;
-
-  /* Bad parse errors.  Just forget about it.  */
-  if (! global_bindings_p () || current_class_type
-      || !vec_safe_is_empty (decl_namespace_list))
-    return;
-
-  /* This is the point to write out a PCH if we're doing that.
-     In that case we do not want to do anything else.  */
-  if (pch_file)
-    {
-      c_common_write_pch ();
-      dump_tu ();
-      return;
-    }
-
-  cgraph_process_same_body_aliases ();
-
-  /* Handle -fdump-ada-spec[-slim] */
-  if (flag_dump_ada_spec || flag_dump_ada_spec_slim)
-    {
-      if (flag_dump_ada_spec_slim)
-	collect_source_ref (main_input_filename);
-      else
-	collect_source_refs (global_namespace);
-
-      dump_ada_specs (collect_all_refs, cpp_check);
-    }
-
-  /* FIXME - huh?  was  input_line -= 1;*/
->>>>>>> 33b9c833
 
   timevar_start (TV_PHASE_DEFERRED);
 
@@ -4394,9 +4357,12 @@
       || !vec_safe_is_empty (decl_namespace_list))
     return;
 
+  /* This is the point to write out a PCH if we're doing that.
+     In that case we do not want to do anything else.  */
   if (pch_file)
     {
       c_common_write_pch ();
+      dump_tu ();
       return;
     }
 
@@ -4440,7 +4406,6 @@
 
   /* Collect candidates for Java hidden aliases.  */
   candidates = collect_candidates_for_java_method_aliases ();
-
 
   timevar_start (TV_PHASE_OPT_GEN);
 
