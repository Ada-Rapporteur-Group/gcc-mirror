/* Process declarations and variables for C++ compiler.
   Copyright (C) 1988, 1992, 1993, 1994, 1995, 1996, 1997, 1998,
   1999, 2000, 2001, 2002, 2003, 2004, 2005, 2007, 2008, 2009, 2010
   Free Software Foundation, Inc.
   Hacked by Michael Tiemann (tiemann@cygnus.com)

This file is part of GCC.

GCC is free software; you can redistribute it and/or modify
it under the terms of the GNU General Public License as published by
the Free Software Foundation; either version 3, or (at your option)
any later version.

GCC is distributed in the hope that it will be useful,
but WITHOUT ANY WARRANTY; without even the implied warranty of
MERCHANTABILITY or FITNESS FOR A PARTICULAR PURPOSE.  See the
GNU General Public License for more details.

You should have received a copy of the GNU General Public License
along with GCC; see the file COPYING3.  If not see
<http://www.gnu.org/licenses/>.  */


/* Process declarations and symbol lookup for C++ front end.
   Also constructs types; the standard scalar types at initialization,
   and structure, union, array and enum types when they are declared.  */

/* ??? not all decl nodes are given the most useful possible
   line numbers.  For example, the CONST_DECLs for enum values.  */

#include "config.h"
#include "system.h"
#include "coretypes.h"
#include "tm.h"
#include "tree.h"
#include "flags.h"
#include "cp-tree.h"
#include "decl.h"
#include "output.h"
#include "toplev.h"
#include "timevar.h"
#include "cpplib.h"
#include "target.h"
#include "c-family/c-common.h"
#include "tree-mudflap.h"
#include "cgraph.h"
#include "tree-inline.h"
#include "c-family/c-pragma.h"
#include "tree-dump.h"
#include "intl.h"
#include "gimple.h"
#include "pointer-set.h"
#include "splay-tree.h"
#include "langhooks.h"
#include "c-family/c-ada-spec.h"

extern cpp_reader *parse_in;

/* This structure contains information about the initializations
   and/or destructions required for a particular priority level.  */
typedef struct priority_info_s {
  /* Nonzero if there have been any initializations at this priority
     throughout the translation unit.  */
  int initializations_p;
  /* Nonzero if there have been any destructions at this priority
     throughout the translation unit.  */
  int destructions_p;
} *priority_info;

static void mark_vtable_entries (tree);
static bool maybe_emit_vtables (tree);
static bool acceptable_java_type (tree);
static tree start_objects (int, int);
static void finish_objects (int, int, tree);
static tree start_static_storage_duration_function (unsigned);
static void finish_static_storage_duration_function (tree);
static priority_info get_priority_info (int);
static void do_static_initialization_or_destruction (tree, bool);
static void one_static_initialization_or_destruction (tree, tree, bool);
static void generate_ctor_or_dtor_function (bool, int, location_t *);
static int generate_ctor_and_dtor_functions_for_priority (splay_tree_node,
							  void *);
static tree prune_vars_needing_no_initialization (tree *);
static void write_out_vars (tree);
static void import_export_class (tree);
static tree get_guard_bits (tree);
static void determine_visibility_from_class (tree, tree);
static bool decl_defined_p (tree);

/* A list of static class variables.  This is needed, because a
   static class variable can be declared inside the class without
   an initializer, and then initialized, statically, outside the class.  */
static GTY(()) VEC(tree,gc) *pending_statics;

/* A list of functions which were declared inline, but which we
   may need to emit outline anyway.  */
static GTY(()) VEC(tree,gc) *deferred_fns;

/* A list of decls that use types with no linkage, which we need to make
   sure are defined.  */
static GTY(()) VEC(tree,gc) *no_linkage_decls;

/* Nonzero if we're done parsing and into end-of-file activities.  */

int at_eof;



/* Return a member function type (a METHOD_TYPE), given FNTYPE (a
   FUNCTION_TYPE), CTYPE (class type), and QUALS (the cv-qualifiers
   that apply to the function).  */

tree
build_memfn_type (tree fntype, tree ctype, cp_cv_quals quals)
{
  tree raises;
  tree attrs;
  int type_quals;

  if (fntype == error_mark_node || ctype == error_mark_node)
    return error_mark_node;

  gcc_assert (TREE_CODE (fntype) == FUNCTION_TYPE
	      || TREE_CODE (fntype) == METHOD_TYPE);

  type_quals = quals & ~TYPE_QUAL_RESTRICT;
  ctype = cp_build_qualified_type (ctype, type_quals);
  raises = TYPE_RAISES_EXCEPTIONS (fntype);
  attrs = TYPE_ATTRIBUTES (fntype);
  fntype = build_method_type_directly (ctype, TREE_TYPE (fntype),
				       (TREE_CODE (fntype) == METHOD_TYPE
					? TREE_CHAIN (TYPE_ARG_TYPES (fntype))
					: TYPE_ARG_TYPES (fntype)));
  if (raises)
    fntype = build_exception_variant (fntype, raises);
  if (attrs)
    fntype = cp_build_type_attribute_variant (fntype, attrs);

  return fntype;
}

/* Return a variant of FNTYPE, a FUNCTION_TYPE or METHOD_TYPE, with its
   return type changed to NEW_RET.  */

tree
change_return_type (tree new_ret, tree fntype)
{
  tree newtype;
  tree args = TYPE_ARG_TYPES (fntype);
  tree raises = TYPE_RAISES_EXCEPTIONS (fntype);
  tree attrs = TYPE_ATTRIBUTES (fntype);

  if (same_type_p (new_ret, TREE_TYPE (fntype)))
    return fntype;

  if (TREE_CODE (fntype) == FUNCTION_TYPE)
    {
      newtype = build_function_type (new_ret, args);
      newtype = apply_memfn_quals (newtype, type_memfn_quals (fntype));
    }
  else
    newtype = build_method_type_directly
      (TREE_TYPE (TREE_VALUE (TYPE_ARG_TYPES (fntype))),
       new_ret, TREE_CHAIN (args));
  if (raises)
    newtype = build_exception_variant (newtype, raises);
  if (attrs)
    newtype = cp_build_type_attribute_variant (newtype, attrs);

  return newtype;
}

/* Build a PARM_DECL with NAME and TYPE, and set DECL_ARG_TYPE
   appropriately.  */

tree
cp_build_parm_decl (tree name, tree type)
{
  tree parm = build_decl (input_location,
			  PARM_DECL, name, type);
  /* DECL_ARG_TYPE is only used by the back end and the back end never
     sees templates.  */
  if (!processing_template_decl)
    DECL_ARG_TYPE (parm) = type_passed_as (type);

  /* If the type is a pack expansion, then we have a function
     parameter pack. */
  if (type && TREE_CODE (type) == TYPE_PACK_EXPANSION)
    FUNCTION_PARAMETER_PACK_P (parm) = 1;

  return parm;
}

/* Returns a PARM_DECL for a parameter of the indicated TYPE, with the
   indicated NAME.  */

tree
build_artificial_parm (tree name, tree type)
{
  tree parm = cp_build_parm_decl (name, type);
  DECL_ARTIFICIAL (parm) = 1;
  /* All our artificial parms are implicitly `const'; they cannot be
     assigned to.  */
  TREE_READONLY (parm) = 1;
  return parm;
}

/* Constructors for types with virtual baseclasses need an "in-charge" flag
   saying whether this constructor is responsible for initialization of
   virtual baseclasses or not.  All destructors also need this "in-charge"
   flag, which additionally determines whether or not the destructor should
   free the memory for the object.

   This function adds the "in-charge" flag to member function FN if
   appropriate.  It is called from grokclassfn and tsubst.
   FN must be either a constructor or destructor.

   The in-charge flag follows the 'this' parameter, and is followed by the
   VTT parm (if any), then the user-written parms.  */

void
maybe_retrofit_in_chrg (tree fn)
{
  tree basetype, arg_types, parms, parm, fntype;

  /* If we've already add the in-charge parameter don't do it again.  */
  if (DECL_HAS_IN_CHARGE_PARM_P (fn))
    return;

  /* When processing templates we can't know, in general, whether or
     not we're going to have virtual baseclasses.  */
  if (processing_template_decl)
    return;

  /* We don't need an in-charge parameter for constructors that don't
     have virtual bases.  */
  if (DECL_CONSTRUCTOR_P (fn)
      && !CLASSTYPE_VBASECLASSES (DECL_CONTEXT (fn)))
    return;

  arg_types = TYPE_ARG_TYPES (TREE_TYPE (fn));
  basetype = TREE_TYPE (TREE_VALUE (arg_types));
  arg_types = TREE_CHAIN (arg_types);

  parms = DECL_CHAIN (DECL_ARGUMENTS (fn));

  /* If this is a subobject constructor or destructor, our caller will
     pass us a pointer to our VTT.  */
  if (CLASSTYPE_VBASECLASSES (DECL_CONTEXT (fn)))
    {
      parm = build_artificial_parm (vtt_parm_identifier, vtt_parm_type);

      /* First add it to DECL_ARGUMENTS between 'this' and the real args...  */
      DECL_CHAIN (parm) = parms;
      parms = parm;

      /* ...and then to TYPE_ARG_TYPES.  */
      arg_types = hash_tree_chain (vtt_parm_type, arg_types);

      DECL_HAS_VTT_PARM_P (fn) = 1;
    }

  /* Then add the in-charge parm (before the VTT parm).  */
  parm = build_artificial_parm (in_charge_identifier, integer_type_node);
  DECL_CHAIN (parm) = parms;
  parms = parm;
  arg_types = hash_tree_chain (integer_type_node, arg_types);

  /* Insert our new parameter(s) into the list.  */
  DECL_CHAIN (DECL_ARGUMENTS (fn)) = parms;

  /* And rebuild the function type.  */
  fntype = build_method_type_directly (basetype, TREE_TYPE (TREE_TYPE (fn)),
				       arg_types);
  if (TYPE_RAISES_EXCEPTIONS (TREE_TYPE (fn)))
    fntype = build_exception_variant (fntype,
				      TYPE_RAISES_EXCEPTIONS (TREE_TYPE (fn)));
  if (TYPE_ATTRIBUTES (TREE_TYPE (fn)))
    fntype = (cp_build_type_attribute_variant
	      (fntype, TYPE_ATTRIBUTES (TREE_TYPE (fn))));
  TREE_TYPE (fn) = fntype;

  /* Now we've got the in-charge parameter.  */
  DECL_HAS_IN_CHARGE_PARM_P (fn) = 1;
}

/* Classes overload their constituent function names automatically.
   When a function name is declared in a record structure,
   its name is changed to it overloaded name.  Since names for
   constructors and destructors can conflict, we place a leading
   '$' for destructors.

   CNAME is the name of the class we are grokking for.

   FUNCTION is a FUNCTION_DECL.  It was created by `grokdeclarator'.

   FLAGS contains bits saying what's special about today's
   arguments.  DTOR_FLAG == DESTRUCTOR.

   If FUNCTION is a destructor, then we must add the `auto-delete' field
   as a second parameter.  There is some hair associated with the fact
   that we must "declare" this variable in the manner consistent with the
   way the rest of the arguments were declared.

   QUALS are the qualifiers for the this pointer.  */

void
grokclassfn (tree ctype, tree function, enum overload_flags flags)
{
  tree fn_name = DECL_NAME (function);

  /* Even within an `extern "C"' block, members get C++ linkage.  See
     [dcl.link] for details.  */
  SET_DECL_LANGUAGE (function, lang_cplusplus);

  if (fn_name == NULL_TREE)
    {
      error ("name missing for member function");
      fn_name = get_identifier ("<anonymous>");
      DECL_NAME (function) = fn_name;
    }

  DECL_CONTEXT (function) = ctype;

  if (flags == DTOR_FLAG)
    DECL_DESTRUCTOR_P (function) = 1;

  if (flags == DTOR_FLAG || DECL_CONSTRUCTOR_P (function))
    maybe_retrofit_in_chrg (function);
}

/* Create an ARRAY_REF, checking for the user doing things backwards
   along the way.  */

tree
grok_array_decl (tree array_expr, tree index_exp)
{
  tree type;
  tree expr;
  tree orig_array_expr = array_expr;
  tree orig_index_exp = index_exp;

  if (error_operand_p (array_expr) || error_operand_p (index_exp))
    return error_mark_node;

  if (processing_template_decl)
    {
      if (type_dependent_expression_p (array_expr)
	  || type_dependent_expression_p (index_exp))
	return build_min_nt (ARRAY_REF, array_expr, index_exp,
			     NULL_TREE, NULL_TREE);
      array_expr = build_non_dependent_expr (array_expr);
      index_exp = build_non_dependent_expr (index_exp);
    }

  type = TREE_TYPE (array_expr);
  gcc_assert (type);
  type = non_reference (type);

  /* If they have an `operator[]', use that.  */
  if (MAYBE_CLASS_TYPE_P (type) || MAYBE_CLASS_TYPE_P (TREE_TYPE (index_exp)))
    expr = build_new_op (ARRAY_REF, LOOKUP_NORMAL,
			 array_expr, index_exp, NULL_TREE,
			 /*overloaded_p=*/NULL, tf_warning_or_error);
  else
    {
      tree p1, p2, i1, i2;

      /* Otherwise, create an ARRAY_REF for a pointer or array type.
	 It is a little-known fact that, if `a' is an array and `i' is
	 an int, you can write `i[a]', which means the same thing as
	 `a[i]'.  */
      if (TREE_CODE (type) == ARRAY_TYPE)
	p1 = array_expr;
      else
	p1 = build_expr_type_conversion (WANT_POINTER, array_expr, false);

      if (TREE_CODE (TREE_TYPE (index_exp)) == ARRAY_TYPE)
	p2 = index_exp;
      else
	p2 = build_expr_type_conversion (WANT_POINTER, index_exp, false);

      i1 = build_expr_type_conversion (WANT_INT | WANT_ENUM, array_expr,
				       false);
      i2 = build_expr_type_conversion (WANT_INT | WANT_ENUM, index_exp,
				       false);

      if ((p1 && i2) && (i1 && p2))
	error ("ambiguous conversion for array subscript");

      if (p1 && i2)
	array_expr = p1, index_exp = i2;
      else if (i1 && p2)
	array_expr = p2, index_exp = i1;
      else
	{
	  error ("invalid types %<%T[%T]%> for array subscript",
		 type, TREE_TYPE (index_exp));
	  return error_mark_node;
	}

      if (array_expr == error_mark_node || index_exp == error_mark_node)
	error ("ambiguous conversion for array subscript");

      expr = build_array_ref (input_location, array_expr, index_exp);
    }
  if (processing_template_decl && expr != error_mark_node)
    return build_min_non_dep (ARRAY_REF, expr, orig_array_expr, orig_index_exp,
			      NULL_TREE, NULL_TREE);
  return expr;
}

/* Given the cast expression EXP, checking out its validity.   Either return
   an error_mark_node if there was an unavoidable error, return a cast to
   void for trying to delete a pointer w/ the value 0, or return the
   call to delete.  If DOING_VEC is true, we handle things differently
   for doing an array delete.
   Implements ARM $5.3.4.  This is called from the parser.  */

tree
delete_sanity (tree exp, tree size, bool doing_vec, int use_global_delete)
{
  tree t, type;

  if (exp == error_mark_node)
    return exp;

  if (processing_template_decl)
    {
      t = build_min (DELETE_EXPR, void_type_node, exp, size);
      DELETE_EXPR_USE_GLOBAL (t) = use_global_delete;
      DELETE_EXPR_USE_VEC (t) = doing_vec;
      TREE_SIDE_EFFECTS (t) = 1;
      return t;
    }

  /* An array can't have been allocated by new, so complain.  */
  if (TREE_CODE (exp) == VAR_DECL
      && TREE_CODE (TREE_TYPE (exp)) == ARRAY_TYPE)
    warning (0, "deleting array %q#D", exp);

  t = build_expr_type_conversion (WANT_POINTER, exp, true);

  if (t == NULL_TREE || t == error_mark_node)
    {
      error ("type %q#T argument given to %<delete%>, expected pointer",
	     TREE_TYPE (exp));
      return error_mark_node;
    }

  type = TREE_TYPE (t);

  /* As of Valley Forge, you can delete a pointer to const.  */

  /* You can't delete functions.  */
  if (TREE_CODE (TREE_TYPE (type)) == FUNCTION_TYPE)
    {
      error ("cannot delete a function.  Only pointer-to-objects are "
	     "valid arguments to %<delete%>");
      return error_mark_node;
    }

  /* Deleting ptr to void is undefined behavior [expr.delete/3].  */
  if (TREE_CODE (TREE_TYPE (type)) == VOID_TYPE)
    {
      warning (0, "deleting %qT is undefined", type);
      doing_vec = 0;
    }

  /* Deleting a pointer with the value zero is valid and has no effect.  */
  if (integer_zerop (t))
    return build1 (NOP_EXPR, void_type_node, t);

  if (doing_vec)
    return build_vec_delete (t, /*maxindex=*/NULL_TREE,
			     sfk_deleting_destructor,
			     use_global_delete);
  else
    return build_delete (type, t, sfk_deleting_destructor,
			 LOOKUP_NORMAL, use_global_delete);
}

/* Report an error if the indicated template declaration is not the
   sort of thing that should be a member template.  */

void
check_member_template (tree tmpl)
{
  tree decl;

  gcc_assert (TREE_CODE (tmpl) == TEMPLATE_DECL);
  decl = DECL_TEMPLATE_RESULT (tmpl);

  if (TREE_CODE (decl) == FUNCTION_DECL
      || (TREE_CODE (decl) == TYPE_DECL
	  && MAYBE_CLASS_TYPE_P (TREE_TYPE (decl))))
    {
      /* The parser rejects template declarations in local classes.  */
      gcc_assert (!current_function_decl);
      /* The parser rejects any use of virtual in a function template.  */
      gcc_assert (!(TREE_CODE (decl) == FUNCTION_DECL
		    && DECL_VIRTUAL_P (decl)));

      /* The debug-information generating code doesn't know what to do
	 with member templates.  */
      DECL_IGNORED_P (tmpl) = 1;
    }
  else
    error ("template declaration of %q#D", decl);
}

/* Return true iff TYPE is a valid Java parameter or return type.  */

static bool
acceptable_java_type (tree type)
{
  if (type == error_mark_node)
    return false;

  if (TREE_CODE (type) == VOID_TYPE || TYPE_FOR_JAVA (type))
    return true;
  if (TREE_CODE (type) == POINTER_TYPE || TREE_CODE (type) == REFERENCE_TYPE)
    {
      type = TREE_TYPE (type);
      if (TREE_CODE (type) == RECORD_TYPE)
	{
	  tree args;  int i;
	  if (! TYPE_FOR_JAVA (type))
	    return false;
	  if (! CLASSTYPE_TEMPLATE_INFO (type))
	    return true;
	  args = CLASSTYPE_TI_ARGS (type);
	  i = TREE_VEC_LENGTH (args);
	  while (--i >= 0)
	    {
	      type = TREE_VEC_ELT (args, i);
	      if (TREE_CODE (type) == POINTER_TYPE)
		type = TREE_TYPE (type);
	      if (! TYPE_FOR_JAVA (type))
		return false;
	    }
	  return true;
	}
    }
  return false;
}

/* For a METHOD in a Java class CTYPE, return true if
   the parameter and return types are valid Java types.
   Otherwise, print appropriate error messages, and return false.  */

bool
check_java_method (tree method)
{
  bool jerr = false;
  tree arg_types = TYPE_ARG_TYPES (TREE_TYPE (method));
  tree ret_type = TREE_TYPE (TREE_TYPE (method));

  if (!acceptable_java_type (ret_type))
    {
      error ("Java method %qD has non-Java return type %qT",
	     method, ret_type);
      jerr = true;
    }

  arg_types = TREE_CHAIN (arg_types);
  if (DECL_HAS_IN_CHARGE_PARM_P (method))
    arg_types = TREE_CHAIN (arg_types);
  if (DECL_HAS_VTT_PARM_P (method))
    arg_types = TREE_CHAIN (arg_types);

  for (; arg_types != NULL_TREE; arg_types = TREE_CHAIN (arg_types))
    {
      tree type = TREE_VALUE (arg_types);
      if (!acceptable_java_type (type))
	{
          if (type != error_mark_node)
	    error ("Java method %qD has non-Java parameter type %qT",
		   method, type);
	  jerr = true;
	}
    }
  return !jerr;
}

/* Sanity check: report error if this function FUNCTION is not
   really a member of the class (CTYPE) it is supposed to belong to.
   TEMPLATE_PARMS is used to specify the template parameters of a member
   template passed as FUNCTION_DECL. If the member template is passed as a
   TEMPLATE_DECL, it can be NULL since the parameters can be extracted
   from the declaration. If the function is not a function template, it
   must be NULL.
   It returns the original declaration for the function, NULL_TREE if
   no declaration was found, error_mark_node if an error was emitted.  */

tree
check_classfn (tree ctype, tree function, tree template_parms)
{
  int ix;
  bool is_template;
  tree pushed_scope;
  
  if (DECL_USE_TEMPLATE (function)
      && !(TREE_CODE (function) == TEMPLATE_DECL
	   && DECL_TEMPLATE_SPECIALIZATION (function))
      && DECL_MEMBER_TEMPLATE_P (DECL_TI_TEMPLATE (function)))
    /* Since this is a specialization of a member template,
       we're not going to find the declaration in the class.
       For example, in:

	 struct S { template <typename T> void f(T); };
	 template <> void S::f(int);

       we're not going to find `S::f(int)', but there's no
       reason we should, either.  We let our callers know we didn't
       find the method, but we don't complain.  */
    return NULL_TREE;

  /* Basic sanity check: for a template function, the template parameters
     either were not passed, or they are the same of DECL_TEMPLATE_PARMS.  */
  if (TREE_CODE (function) == TEMPLATE_DECL)
    {
      if (template_parms
	  && !comp_template_parms (template_parms,
				   DECL_TEMPLATE_PARMS (function)))
	{
	  error ("template parameter lists provided don't match the "
		 "template parameters of %qD", function);
	  return error_mark_node;
	}
      template_parms = DECL_TEMPLATE_PARMS (function);
    }

  /* OK, is this a definition of a member template?  */
  is_template = (template_parms != NULL_TREE);

  /* We must enter the scope here, because conversion operators are
     named by target type, and type equivalence relies on typenames
     resolving within the scope of CTYPE.  */
  pushed_scope = push_scope (ctype);
  ix = class_method_index_for_fn (complete_type (ctype), function);
  if (ix >= 0)
    {
      VEC(tree,gc) *methods = CLASSTYPE_METHOD_VEC (ctype);
      tree fndecls, fndecl = 0;
      bool is_conv_op;
      const char *format = NULL;

      for (fndecls = VEC_index (tree, methods, ix);
	   fndecls; fndecls = OVL_NEXT (fndecls))
	{
	  tree p1, p2;

	  fndecl = OVL_CURRENT (fndecls);
	  p1 = TYPE_ARG_TYPES (TREE_TYPE (function));
	  p2 = TYPE_ARG_TYPES (TREE_TYPE (fndecl));

	  /* We cannot simply call decls_match because this doesn't
	     work for static member functions that are pretending to
	     be methods, and because the name may have been changed by
	     asm("new_name").  */

	   /* Get rid of the this parameter on functions that become
	      static.  */
	  if (DECL_STATIC_FUNCTION_P (fndecl)
	      && TREE_CODE (TREE_TYPE (function)) == METHOD_TYPE)
	    p1 = TREE_CHAIN (p1);

	  /* A member template definition only matches a member template
	     declaration.  */
	  if (is_template != (TREE_CODE (fndecl) == TEMPLATE_DECL))
	    continue;

	  if (same_type_p (TREE_TYPE (TREE_TYPE (function)),
			   TREE_TYPE (TREE_TYPE (fndecl)))
	      && compparms (p1, p2)
	      && (!is_template
		  || comp_template_parms (template_parms,
					  DECL_TEMPLATE_PARMS (fndecl)))
	      && (DECL_TEMPLATE_SPECIALIZATION (function)
		  == DECL_TEMPLATE_SPECIALIZATION (fndecl))
	      && (!DECL_TEMPLATE_SPECIALIZATION (function)
		  || (DECL_TI_TEMPLATE (function)
		      == DECL_TI_TEMPLATE (fndecl))))
	    break;
	}
      if (fndecls)
	{
	  if (pushed_scope)
	    pop_scope (pushed_scope);
	  return OVL_CURRENT (fndecls);
	}
      
      error_at (DECL_SOURCE_LOCATION (function),
		"prototype for %q#D does not match any in class %qT",
		function, ctype);
      is_conv_op = DECL_CONV_FN_P (fndecl);

      if (is_conv_op)
	ix = CLASSTYPE_FIRST_CONVERSION_SLOT;
      fndecls = VEC_index (tree, methods, ix);
      while (fndecls)
	{
	  fndecl = OVL_CURRENT (fndecls);
	  fndecls = OVL_NEXT (fndecls);

	  if (!fndecls && is_conv_op)
	    {
	      if (VEC_length (tree, methods) > (size_t) ++ix)
		{
		  fndecls = VEC_index (tree, methods, ix);
		  if (!DECL_CONV_FN_P (OVL_CURRENT (fndecls)))
		    {
		      fndecls = NULL_TREE;
		      is_conv_op = false;
		    }
		}
	      else
		is_conv_op = false;
	    }
	  if (format)
	    format = "                %+#D";
	  else if (fndecls)
	    format = N_("candidates are: %+#D");
	  else
	    format = N_("candidate is: %+#D");
	  error (format, fndecl);
	}
    }
  else if (!COMPLETE_TYPE_P (ctype))
    cxx_incomplete_type_error (function, ctype);
  else
    error ("no %q#D member function declared in class %qT",
	   function, ctype);

  if (pushed_scope)
    pop_scope (pushed_scope);
  return error_mark_node;
}

/* DECL is a function with vague linkage.  Remember it so that at the
   end of the translation unit we can decide whether or not to emit
   it.  */

void
note_vague_linkage_fn (tree decl)
{
  DECL_DEFER_OUTPUT (decl) = 1;
  VEC_safe_push (tree, gc, deferred_fns, decl);
}

/* We have just processed the DECL, which is a static data member.
   The other parameters are as for cp_finish_decl.  */

void
finish_static_data_member_decl (tree decl,
				tree init, bool init_const_expr_p,
				tree asmspec_tree,
				int flags)
{
  DECL_CONTEXT (decl) = current_class_type;

  /* We cannot call pushdecl here, because that would fill in the
     TREE_CHAIN of our decl.  Instead, we modify cp_finish_decl to do
     the right thing, namely, to put this decl out straight away.  */

  if (! processing_template_decl)
    VEC_safe_push (tree, gc, pending_statics, decl);

  if (LOCAL_CLASS_P (current_class_type))
    permerror (input_location, "local class %q#T shall not have static data member %q#D",
	       current_class_type, decl);

  /* Static consts need not be initialized in the class definition.  */
  if (init != NULL_TREE && TYPE_NEEDS_CONSTRUCTING (TREE_TYPE (decl)))
    {
      static int explained = 0;

      error ("initializer invalid for static member with constructor");
      if (!explained)
	{
	  error ("(an out of class initialization is required)");
	  explained = 1;
	}
      init = NULL_TREE;
    }

  DECL_INITIAL (decl) = init;
  DECL_IN_AGGR_P (decl) = 1;

  if (TREE_CODE (TREE_TYPE (decl)) == ARRAY_TYPE
      && TYPE_DOMAIN (TREE_TYPE (decl)) == NULL_TREE)
    SET_VAR_HAD_UNKNOWN_BOUND (decl);

  cp_finish_decl (decl, init, init_const_expr_p, asmspec_tree, flags);
}

/* DECLARATOR and DECLSPECS correspond to a class member.  The other
   parameters are as for cp_finish_decl.  Return the DECL for the
   class member declared.  */

tree
grokfield (const cp_declarator *declarator,
	   cp_decl_specifier_seq *declspecs,
	   tree init, bool init_const_expr_p,
	   tree asmspec_tree,
	   tree attrlist)
{
  tree value;
  const char *asmspec = 0;
  int flags = LOOKUP_ONLYCONVERTING;
  tree name;

  if (init
      && TREE_CODE (init) == TREE_LIST
      && TREE_VALUE (init) == error_mark_node
      && TREE_CHAIN (init) == NULL_TREE)
    init = NULL_TREE;

  value = grokdeclarator (declarator, declspecs, FIELD, init != 0, &attrlist);
  if (! value || error_operand_p (value))
    /* friend or constructor went bad.  */
    return error_mark_node;

  if (TREE_CODE (value) == TYPE_DECL && init)
    {
      error ("typedef %qD is initialized (use decltype instead)", value);
      init = NULL_TREE;
    }

  /* Pass friendly classes back.  */
  if (value == void_type_node)
    return value;

  /* Pass friend decls back.  */
  if ((TREE_CODE (value) == FUNCTION_DECL
       || TREE_CODE (value) == TEMPLATE_DECL)
      && DECL_CONTEXT (value) != current_class_type)
    return value;

  name = DECL_NAME (value);

  if (name != NULL_TREE)
    {
      if (TREE_CODE (name) == TEMPLATE_ID_EXPR)
	{
	  error ("explicit template argument list not allowed");
	  return error_mark_node;
	}

      if (IDENTIFIER_POINTER (name)[0] == '_'
	  && ! strcmp (IDENTIFIER_POINTER (name), "_vptr"))
	error ("member %qD conflicts with virtual function table field name",
	       value);
    }

  /* Stash away type declarations.  */
  if (TREE_CODE (value) == TYPE_DECL)
    {
      DECL_NONLOCAL (value) = 1;
      DECL_CONTEXT (value) = current_class_type;

      if (processing_template_decl)
	value = push_template_decl (value);

      if (attrlist)
	{
	  int attrflags = 0;

	  /* If this is a typedef that names the class for linkage purposes
	     (7.1.3p8), apply any attributes directly to the type.  */
	  if (TAGGED_TYPE_P (TREE_TYPE (value))
	      && value == TYPE_NAME (TYPE_MAIN_VARIANT (TREE_TYPE (value))))
	    attrflags = ATTR_FLAG_TYPE_IN_PLACE;

	  cplus_decl_attributes (&value, attrlist, attrflags);
	}

      if (declspecs->specs[(int)ds_typedef]
          && TREE_TYPE (value) != error_mark_node
          && TYPE_NAME (TYPE_MAIN_VARIANT (TREE_TYPE (value))) != value)
	cp_set_underlying_type (value);

      return value;
    }

  if (DECL_IN_AGGR_P (value))
    {
      error ("%qD is already defined in %qT", value, DECL_CONTEXT (value));
      return void_type_node;
    }

  if (asmspec_tree && asmspec_tree != error_mark_node)
    asmspec = TREE_STRING_POINTER (asmspec_tree);

  if (init)
    {
      if (TREE_CODE (value) == FUNCTION_DECL)
	{
	  /* Initializers for functions are rejected early in the parser.
	     If we get here, it must be a pure specifier for a method.  */
	  if (init == ridpointers[(int)RID_DELETE])
	    {
	      DECL_DELETED_FN (value) = 1;
	      DECL_DECLARED_INLINE_P (value) = 1;
	      DECL_INITIAL (value) = error_mark_node;
	    }
	  else if (init == ridpointers[(int)RID_DEFAULT])
	    {
	      if (defaultable_fn_check (value))
		{
		  DECL_DEFAULTED_FN (value) = 1;
		  DECL_INITIALIZED_IN_CLASS_P (value) = 1;
		  DECL_DECLARED_INLINE_P (value) = 1;
		}
	    }
	  else if (TREE_CODE (TREE_TYPE (value)) == METHOD_TYPE)
	    {
	      if (integer_zerop (init))
		DECL_PURE_VIRTUAL_P (value) = 1;
	      else if (error_operand_p (init))
		; /* An error has already been reported.  */
	      else
		error ("invalid initializer for member function %qD",
		       value);
	    }
	  else
	    {
	      gcc_assert (TREE_CODE (TREE_TYPE (value)) == FUNCTION_TYPE);
	      error ("initializer specified for static member function %qD",
		     value);
	    }
	}
      else if (pedantic && TREE_CODE (value) != VAR_DECL)
	/* Already complained in grokdeclarator.  */
	init = NULL_TREE;
      else if (!processing_template_decl)
	{
	  if (TREE_CODE (init) == CONSTRUCTOR)
	    init = digest_init (TREE_TYPE (value), init);
	  else
	    init = integral_constant_value (init);

	  if (init != error_mark_node && !TREE_CONSTANT (init))
	    {
	      /* We can allow references to things that are effectively
		 static, since references are initialized with the
		 address.  */
	      if (TREE_CODE (TREE_TYPE (value)) != REFERENCE_TYPE
		  || (TREE_STATIC (init) == 0
		      && (!DECL_P (init) || DECL_EXTERNAL (init) == 0)))
		{
		  error ("field initializer is not constant");
		  init = error_mark_node;
		}
	    }
	}
    }

  if (processing_template_decl
      && (TREE_CODE (value) == VAR_DECL || TREE_CODE (value) == FUNCTION_DECL))
    {
      value = push_template_decl (value);
      if (error_operand_p (value))
	return error_mark_node;
    }

  if (attrlist)
    cplus_decl_attributes (&value, attrlist, 0);

  switch (TREE_CODE (value))
    {
    case VAR_DECL:
      finish_static_data_member_decl (value, init, init_const_expr_p,
				      asmspec_tree, flags);
      return value;

    case FIELD_DECL:
      if (asmspec)
	error ("%<asm%> specifiers are not permitted on non-static data members");
      if (DECL_INITIAL (value) == error_mark_node)
	init = error_mark_node;
      cp_finish_decl (value, init, /*init_const_expr_p=*/false,
		      NULL_TREE, flags);
      DECL_INITIAL (value) = init;
      DECL_IN_AGGR_P (value) = 1;
      return value;

    case  FUNCTION_DECL:
      if (asmspec)
	set_user_assembler_name (value, asmspec);

      cp_finish_decl (value,
		      /*init=*/NULL_TREE,
		      /*init_const_expr_p=*/false,
		      asmspec_tree, flags);

      /* Pass friends back this way.  */
      if (DECL_FRIEND_P (value))
	return void_type_node;

      DECL_IN_AGGR_P (value) = 1;
      return value;

    default:
      gcc_unreachable ();
    }
  return NULL_TREE;
}

/* Like `grokfield', but for bitfields.
   WIDTH is non-NULL for bit fields only, and is an INTEGER_CST node.  */

tree
grokbitfield (const cp_declarator *declarator,
	      cp_decl_specifier_seq *declspecs, tree width,
	      tree attrlist)
{
  tree value = grokdeclarator (declarator, declspecs, BITFIELD, 0, &attrlist);

  if (value == error_mark_node) 
    return NULL_TREE; /* friends went bad.  */

  /* Pass friendly classes back.  */
  if (TREE_CODE (value) == VOID_TYPE)
    return void_type_node;

  if (!INTEGRAL_OR_UNSCOPED_ENUMERATION_TYPE_P (TREE_TYPE (value))
      && (POINTER_TYPE_P (value)
          || !dependent_type_p (TREE_TYPE (value))))
    {
      error ("bit-field %qD with non-integral type", value);
      return error_mark_node;
    }

  if (TREE_CODE (value) == TYPE_DECL)
    {
      error ("cannot declare %qD to be a bit-field type", value);
      return NULL_TREE;
    }

  /* Usually, finish_struct_1 catches bitfields with invalid types.
     But, in the case of bitfields with function type, we confuse
     ourselves into thinking they are member functions, so we must
     check here.  */
  if (TREE_CODE (value) == FUNCTION_DECL)
    {
      error ("cannot declare bit-field %qD with function type",
	     DECL_NAME (value));
      return NULL_TREE;
    }

  if (DECL_IN_AGGR_P (value))
    {
      error ("%qD is already defined in the class %qT", value,
	     DECL_CONTEXT (value));
      return void_type_node;
    }

  if (TREE_STATIC (value))
    {
      error ("static member %qD cannot be a bit-field", value);
      return NULL_TREE;
    }
  cp_finish_decl (value, NULL_TREE, false, NULL_TREE, 0);

  if (width != error_mark_node)
    {
      /* The width must be an integer type.  */
      if (!INTEGRAL_OR_UNSCOPED_ENUMERATION_TYPE_P (TREE_TYPE (width)))
	error ("width of bit-field %qD has non-integral type %qT", value,
	       TREE_TYPE (width));
      constant_expression_warning (width);
      DECL_INITIAL (value) = width;
      SET_DECL_C_BIT_FIELD (value);
    }

  DECL_IN_AGGR_P (value) = 1;

  if (attrlist)
    cplus_decl_attributes (&value, attrlist, /*flags=*/0);

  return value;
}


/* Returns true iff ATTR is an attribute which needs to be applied at
   instantiation time rather than template definition time.  */

static bool
is_late_template_attribute (tree attr, tree decl)
{
  tree name = TREE_PURPOSE (attr);
  tree args = TREE_VALUE (attr);
  const struct attribute_spec *spec = lookup_attribute_spec (name);
  tree arg;

  if (!spec)
    /* Unknown attribute.  */
    return false;

  /* Attribute weak handling wants to write out assembly right away.  */
  if (is_attribute_p ("weak", name))
    return true;

  /* If any of the arguments are dependent expressions, we can't evaluate
     the attribute until instantiation time.  */
  for (arg = args; arg; arg = TREE_CHAIN (arg))
    {
      tree t = TREE_VALUE (arg);

      /* If the first attribute argument is an identifier, only consider
	 second and following arguments.  Attributes like mode, format,
	 cleanup and several target specific attributes aren't late
	 just because they have an IDENTIFIER_NODE as first argument.  */
      if (arg == args && TREE_CODE (t) == IDENTIFIER_NODE)
	continue;

      if (value_dependent_expression_p (t)
	  || type_dependent_expression_p (t))
	return true;
    }

  if (TREE_CODE (decl) == TYPE_DECL
      || TYPE_P (decl)
      || spec->type_required)
    {
      tree type = TYPE_P (decl) ? decl : TREE_TYPE (decl);

      /* We can't apply any attributes to a completely unknown type until
	 instantiation time.  */
      enum tree_code code = TREE_CODE (type);
      if (code == TEMPLATE_TYPE_PARM
	  || code == BOUND_TEMPLATE_TEMPLATE_PARM
	  || code == TYPENAME_TYPE)
	return true;
      /* Also defer most attributes on dependent types.  This is not
	 necessary in all cases, but is the better default.  */
      else if (dependent_type_p (type)
	       /* But attribute visibility specifically works on
		  templates.  */
	       && !is_attribute_p ("visibility", name))
	return true;
      else
	return false;
    }
  else
    return false;
}

/* ATTR_P is a list of attributes.  Remove any attributes which need to be
   applied at instantiation time and return them.  If IS_DEPENDENT is true,
   the declaration itself is dependent, so all attributes should be applied
   at instantiation time.  */

static tree
splice_template_attributes (tree *attr_p, tree decl)
{
  tree *p = attr_p;
  tree late_attrs = NULL_TREE;
  tree *q = &late_attrs;

  if (!p)
    return NULL_TREE;

  for (; *p; )
    {
      if (is_late_template_attribute (*p, decl))
	{
	  ATTR_IS_DEPENDENT (*p) = 1;
	  *q = *p;
	  *p = TREE_CHAIN (*p);
	  q = &TREE_CHAIN (*q);
	  *q = NULL_TREE;
	}
      else
	p = &TREE_CHAIN (*p);
    }

  return late_attrs;
}

/* Remove any late attributes from the list in ATTR_P and attach them to
   DECL_P.  */

static void
save_template_attributes (tree *attr_p, tree *decl_p)
{
  tree late_attrs = splice_template_attributes (attr_p, *decl_p);
  tree *q;
  tree old_attrs = NULL_TREE;

  if (!late_attrs)
    return;

  if (DECL_P (*decl_p))
    q = &DECL_ATTRIBUTES (*decl_p);
  else
    q = &TYPE_ATTRIBUTES (*decl_p);

  old_attrs = *q;

  /* Place the late attributes at the beginning of the attribute
     list.  */
  TREE_CHAIN (tree_last (late_attrs)) = *q;
  *q = late_attrs;

  if (!DECL_P (*decl_p) && *decl_p == TYPE_MAIN_VARIANT (*decl_p))
    {
      /* We've added new attributes directly to the main variant, so
	 now we need to update all of the other variants to include
	 these new attributes.  */
      tree variant;
      for (variant = TYPE_NEXT_VARIANT (*decl_p); variant;
	   variant = TYPE_NEXT_VARIANT (variant))
	{
	  gcc_assert (TYPE_ATTRIBUTES (variant) == old_attrs);
	  TYPE_ATTRIBUTES (variant) = TYPE_ATTRIBUTES (*decl_p);
	}
    }
}

/* Like reconstruct_complex_type, but handle also template trees.  */

tree
cp_reconstruct_complex_type (tree type, tree bottom)
{
  tree inner, outer;

  if (TREE_CODE (type) == POINTER_TYPE)
    {
      inner = cp_reconstruct_complex_type (TREE_TYPE (type), bottom);
      outer = build_pointer_type_for_mode (inner, TYPE_MODE (type),
					   TYPE_REF_CAN_ALIAS_ALL (type));
    }
  else if (TREE_CODE (type) == REFERENCE_TYPE)
    {
      inner = cp_reconstruct_complex_type (TREE_TYPE (type), bottom);
      outer = build_reference_type_for_mode (inner, TYPE_MODE (type),
					     TYPE_REF_CAN_ALIAS_ALL (type));
    }
  else if (TREE_CODE (type) == ARRAY_TYPE)
    {
      inner = cp_reconstruct_complex_type (TREE_TYPE (type), bottom);
      outer = build_cplus_array_type (inner, TYPE_DOMAIN (type));
      /* Don't call cp_build_qualified_type on ARRAY_TYPEs, the
	 element type qualification will be handled by the recursive
	 cp_reconstruct_complex_type call and cp_build_qualified_type
	 for ARRAY_TYPEs changes the element type.  */
      return outer;
    }
  else if (TREE_CODE (type) == FUNCTION_TYPE)
    {
      inner = cp_reconstruct_complex_type (TREE_TYPE (type), bottom);
      outer = build_function_type (inner, TYPE_ARG_TYPES (type));
      outer = apply_memfn_quals (outer, type_memfn_quals (type));
    }
  else if (TREE_CODE (type) == METHOD_TYPE)
    {
      inner = cp_reconstruct_complex_type (TREE_TYPE (type), bottom);
      /* The build_method_type_directly() routine prepends 'this' to argument list,
	 so we must compensate by getting rid of it.  */
      outer
	= build_method_type_directly
	    (TREE_TYPE (TREE_VALUE (TYPE_ARG_TYPES (type))),
	     inner,
	     TREE_CHAIN (TYPE_ARG_TYPES (type)));
    }
  else if (TREE_CODE (type) == OFFSET_TYPE)
    {
      inner = cp_reconstruct_complex_type (TREE_TYPE (type), bottom);
      outer = build_offset_type (TYPE_OFFSET_BASETYPE (type), inner);
    }
  else
    return bottom;

  if (TYPE_ATTRIBUTES (type))
    outer = cp_build_type_attribute_variant (outer, TYPE_ATTRIBUTES (type));
<<<<<<< HEAD
  return cp_build_qualified_type (outer, TYPE_QUALS (type));
=======
  return cp_build_qualified_type (outer, cp_type_quals (type));
>>>>>>> 779871ac
}

/* Like decl_attributes, but handle C++ complexity.  */

void
cplus_decl_attributes (tree *decl, tree attributes, int flags)
{
  if (*decl == NULL_TREE || *decl == void_type_node
      || *decl == error_mark_node
      || attributes == NULL_TREE)
    return;

  if (processing_template_decl)
    {
      if (check_for_bare_parameter_packs (attributes))
	return;

      save_template_attributes (&attributes, decl);
      if (attributes == NULL_TREE)
	return;
    }

  if (TREE_CODE (*decl) == TEMPLATE_DECL)
    decl = &DECL_TEMPLATE_RESULT (*decl);

  decl_attributes (decl, attributes, flags);

  if (TREE_CODE (*decl) == TYPE_DECL)
    SET_IDENTIFIER_TYPE_VALUE (DECL_NAME (*decl), TREE_TYPE (*decl));
}

/* Walks through the namespace- or function-scope anonymous union
   OBJECT, with the indicated TYPE, building appropriate VAR_DECLs.
   Returns one of the fields for use in the mangled name.  */

static tree
build_anon_union_vars (tree type, tree object)
{
  tree main_decl = NULL_TREE;
  tree field;

  /* Rather than write the code to handle the non-union case,
     just give an error.  */
  if (TREE_CODE (type) != UNION_TYPE)
    error ("anonymous struct not inside named type");

  for (field = TYPE_FIELDS (type);
       field != NULL_TREE;
       field = DECL_CHAIN (field))
    {
      tree decl;
      tree ref;

      if (DECL_ARTIFICIAL (field))
	continue;
      if (TREE_CODE (field) != FIELD_DECL)
	{
	  permerror (input_location, "%q+#D invalid; an anonymous union can only "
		     "have non-static data members", field);
	  continue;
	}

      if (TREE_PRIVATE (field))
	permerror (input_location, "private member %q+#D in anonymous union", field);
      else if (TREE_PROTECTED (field))
	permerror (input_location, "protected member %q+#D in anonymous union", field);

      if (processing_template_decl)
	ref = build_min_nt (COMPONENT_REF, object,
			    DECL_NAME (field), NULL_TREE);
      else
	ref = build_class_member_access_expr (object, field, NULL_TREE,
					      false, tf_warning_or_error);

      if (DECL_NAME (field))
	{
	  tree base;

	  decl = build_decl (input_location,
			     VAR_DECL, DECL_NAME (field), TREE_TYPE (field));
	  DECL_ANON_UNION_VAR_P (decl) = 1;
	  DECL_ARTIFICIAL (decl) = 1;

	  base = get_base_address (object);
	  TREE_PUBLIC (decl) = TREE_PUBLIC (base);
	  TREE_STATIC (decl) = TREE_STATIC (base);
	  DECL_EXTERNAL (decl) = DECL_EXTERNAL (base);

	  SET_DECL_VALUE_EXPR (decl, ref);
	  DECL_HAS_VALUE_EXPR_P (decl) = 1;

	  decl = pushdecl (decl);
	}
      else if (ANON_AGGR_TYPE_P (TREE_TYPE (field)))
	decl = build_anon_union_vars (TREE_TYPE (field), ref);
      else
	decl = 0;

      if (main_decl == NULL_TREE)
	main_decl = decl;
    }

  return main_decl;
}

/* Finish off the processing of a UNION_TYPE structure.  If the union is an
   anonymous union, then all members must be laid out together.  PUBLIC_P
   is nonzero if this union is not declared static.  */

void
finish_anon_union (tree anon_union_decl)
{
  tree type;
  tree main_decl;
  bool public_p;

  if (anon_union_decl == error_mark_node)
    return;

  type = TREE_TYPE (anon_union_decl);
  public_p = TREE_PUBLIC (anon_union_decl);

  /* The VAR_DECL's context is the same as the TYPE's context.  */
  DECL_CONTEXT (anon_union_decl) = DECL_CONTEXT (TYPE_NAME (type));

  if (TYPE_FIELDS (type) == NULL_TREE)
    return;

  if (public_p)
    {
      error ("namespace-scope anonymous aggregates must be static");
      return;
    }

  main_decl = build_anon_union_vars (type, anon_union_decl);
  if (main_decl == error_mark_node)
    return;
  if (main_decl == NULL_TREE)
    {
      warning (0, "anonymous union with no members");
      return;
    }

  if (!processing_template_decl)
    {
      /* Use main_decl to set the mangled name.  */
      DECL_NAME (anon_union_decl) = DECL_NAME (main_decl);
      maybe_commonize_var (anon_union_decl);
      mangle_decl (anon_union_decl);
      DECL_NAME (anon_union_decl) = NULL_TREE;
    }

  pushdecl (anon_union_decl);
  if (building_stmt_tree ()
      && at_function_scope_p ())
    add_decl_expr (anon_union_decl);
  else if (!processing_template_decl)
    rest_of_decl_compilation (anon_union_decl,
			      toplevel_bindings_p (), at_eof);
}

/* Auxiliary functions to make type signatures for
   `operator new' and `operator delete' correspond to
   what compiler will be expecting.  */

tree
coerce_new_type (tree type)
{
  int e = 0;
  tree args = TYPE_ARG_TYPES (type);

  gcc_assert (TREE_CODE (type) == FUNCTION_TYPE);

  if (!same_type_p (TREE_TYPE (type), ptr_type_node))
    {
      e = 1;
      error ("%<operator new%> must return type %qT", ptr_type_node);
    }

  if (args && args != void_list_node)
    {
      if (TREE_PURPOSE (args))
	{
	  /* [basic.stc.dynamic.allocation]
	     
	     The first parameter shall not have an associated default
	     argument.  */
	  error ("the first parameter of %<operator new%> cannot "
		 "have a default argument");
	  /* Throw away the default argument.  */
	  TREE_PURPOSE (args) = NULL_TREE;
	}

      if (!same_type_p (TREE_VALUE (args), size_type_node))
	{
	  e = 2;
	  args = TREE_CHAIN (args);
	}
    }
  else
    e = 2;

  if (e == 2)
    permerror (input_location, "%<operator new%> takes type %<size_t%> (%qT) "
	       "as first parameter", size_type_node);

  switch (e)
  {
    case 2:
      args = tree_cons (NULL_TREE, size_type_node, args);
      /* Fall through.  */
    case 1:
      type = build_exception_variant
	      (build_function_type (ptr_type_node, args),
	       TYPE_RAISES_EXCEPTIONS (type));
      /* Fall through.  */
    default:;
  }
  return type;
}

tree
coerce_delete_type (tree type)
{
  int e = 0;
  tree args = TYPE_ARG_TYPES (type);

  gcc_assert (TREE_CODE (type) == FUNCTION_TYPE);

  if (!same_type_p (TREE_TYPE (type), void_type_node))
    {
      e = 1;
      error ("%<operator delete%> must return type %qT", void_type_node);
    }

  if (!args || args == void_list_node
      || !same_type_p (TREE_VALUE (args), ptr_type_node))
    {
      e = 2;
      if (args && args != void_list_node)
	args = TREE_CHAIN (args);
      error ("%<operator delete%> takes type %qT as first parameter",
	     ptr_type_node);
    }
  switch (e)
  {
    case 2:
      args = tree_cons (NULL_TREE, ptr_type_node, args);
      /* Fall through.  */
    case 1:
      type = build_exception_variant
	      (build_function_type (void_type_node, args),
	       TYPE_RAISES_EXCEPTIONS (type));
      /* Fall through.  */
    default:;
  }

  return type;
}

/* DECL is a VAR_DECL for a vtable: walk through the entries in the vtable
   and mark them as needed.  */

static void
mark_vtable_entries (tree decl)
{
  tree fnaddr;
  unsigned HOST_WIDE_INT idx;

  FOR_EACH_CONSTRUCTOR_VALUE (CONSTRUCTOR_ELTS (DECL_INITIAL (decl)),
			      idx, fnaddr)
    {
      tree fn;

      STRIP_NOPS (fnaddr);

      if (TREE_CODE (fnaddr) != ADDR_EXPR
	  && TREE_CODE (fnaddr) != FDESC_EXPR)
	/* This entry is an offset: a virtual base class offset, a
	   virtual call offset, an RTTI offset, etc.  */
	continue;

      fn = TREE_OPERAND (fnaddr, 0);
      TREE_ADDRESSABLE (fn) = 1;
      /* When we don't have vcall offsets, we output thunks whenever
	 we output the vtables that contain them.  With vcall offsets,
	 we know all the thunks we'll need when we emit a virtual
	 function, so we emit the thunks there instead.  */
      if (DECL_THUNK_P (fn))
	use_thunk (fn, /*emit_p=*/0);
      mark_used (fn);
    }
}

/* Set DECL up to have the closest approximation of "initialized common"
   linkage available.  */

void
comdat_linkage (tree decl)
{
  if (flag_weak)
    make_decl_one_only (decl, cxx_comdat_group (decl));
  else if (TREE_CODE (decl) == FUNCTION_DECL
	   || (TREE_CODE (decl) == VAR_DECL && DECL_ARTIFICIAL (decl)))
    /* We can just emit function and compiler-generated variables
       statically; having multiple copies is (for the most part) only
       a waste of space.

       There are two correctness issues, however: the address of a
       template instantiation with external linkage should be the
       same, independent of what translation unit asks for the
       address, and this will not hold when we emit multiple copies of
       the function.  However, there's little else we can do.

       Also, by default, the typeinfo implementation assumes that
       there will be only one copy of the string used as the name for
       each type.  Therefore, if weak symbols are unavailable, the
       run-time library should perform a more conservative check; it
       should perform a string comparison, rather than an address
       comparison.  */
    TREE_PUBLIC (decl) = 0;
  else
    {
      /* Static data member template instantiations, however, cannot
	 have multiple copies.  */
      if (DECL_INITIAL (decl) == 0
	  || DECL_INITIAL (decl) == error_mark_node)
	DECL_COMMON (decl) = 1;
      else if (EMPTY_CONSTRUCTOR_P (DECL_INITIAL (decl)))
	{
	  DECL_COMMON (decl) = 1;
	  DECL_INITIAL (decl) = error_mark_node;
	}
      else if (!DECL_EXPLICIT_INSTANTIATION (decl))
	{
	  /* We can't do anything useful; leave vars for explicit
	     instantiation.  */
	  DECL_EXTERNAL (decl) = 1;
	  DECL_NOT_REALLY_EXTERN (decl) = 0;
	}
    }

  DECL_COMDAT (decl) = 1;
}

/* For win32 we also want to put explicit instantiations in
   linkonce sections, so that they will be merged with implicit
   instantiations; otherwise we get duplicate symbol errors.
   For Darwin we do not want explicit instantiations to be
   linkonce.  */

void
maybe_make_one_only (tree decl)
{
  /* We used to say that this was not necessary on targets that support weak
     symbols, because the implicit instantiations will defer to the explicit
     one.  However, that's not actually the case in SVR4; a strong definition
     after a weak one is an error.  Also, not making explicit
     instantiations one_only means that we can end up with two copies of
     some template instantiations.  */
  if (! flag_weak)
    return;

  /* We can't set DECL_COMDAT on functions, or cp_finish_file will think
     we can get away with not emitting them if they aren't used.  We need
     to for variables so that cp_finish_decl will update their linkage,
     because their DECL_INITIAL may not have been set properly yet.  */

  if (!TARGET_WEAK_NOT_IN_ARCHIVE_TOC
      || (! DECL_EXPLICIT_INSTANTIATION (decl)
	  && ! DECL_TEMPLATE_SPECIALIZATION (decl)))
    {
      make_decl_one_only (decl, cxx_comdat_group (decl));

      if (TREE_CODE (decl) == VAR_DECL)
	{
	  DECL_COMDAT (decl) = 1;
	  /* Mark it needed so we don't forget to emit it.  */
	  mark_decl_referenced (decl);
	}
    }
}

/* Returns true iff DECL, a FUNCTION_DECL or VAR_DECL, has vague linkage.
   This predicate will give the right answer during parsing of the
   function, which other tests may not.  */

bool
vague_linkage_p (tree decl)
{
  /* Unfortunately, import_export_decl has not always been called
     before the function is processed, so we cannot simply check
     DECL_COMDAT.  */
  return (DECL_COMDAT (decl)
	  || (((TREE_CODE (decl) == FUNCTION_DECL
		&& DECL_DECLARED_INLINE_P (decl))
	       || (DECL_LANG_SPECIFIC (decl)
		   && DECL_TEMPLATE_INSTANTIATION (decl)))
	      && TREE_PUBLIC (decl)));
}

/* Determine whether or not we want to specifically import or export CTYPE,
   using various heuristics.  */

static void
import_export_class (tree ctype)
{
  /* -1 for imported, 1 for exported.  */
  int import_export = 0;

  /* It only makes sense to call this function at EOF.  The reason is
     that this function looks at whether or not the first non-inline
     non-abstract virtual member function has been defined in this
     translation unit.  But, we can't possibly know that until we've
     seen the entire translation unit.  */
  gcc_assert (at_eof);

  if (CLASSTYPE_INTERFACE_KNOWN (ctype))
    return;

  /* If MULTIPLE_SYMBOL_SPACES is set and we saw a #pragma interface,
     we will have CLASSTYPE_INTERFACE_ONLY set but not
     CLASSTYPE_INTERFACE_KNOWN.  In that case, we don't want to use this
     heuristic because someone will supply a #pragma implementation
     elsewhere, and deducing it here would produce a conflict.  */
  if (CLASSTYPE_INTERFACE_ONLY (ctype))
    return;

  if (lookup_attribute ("dllimport", TYPE_ATTRIBUTES (ctype)))
    import_export = -1;
  else if (lookup_attribute ("dllexport", TYPE_ATTRIBUTES (ctype)))
    import_export = 1;
  else if (CLASSTYPE_IMPLICIT_INSTANTIATION (ctype)
	   && !flag_implicit_templates)
    /* For a template class, without -fimplicit-templates, check the
       repository.  If the virtual table is assigned to this
       translation unit, then export the class; otherwise, import
       it.  */
      import_export = repo_export_class_p (ctype) ? 1 : -1;
  else if (TYPE_POLYMORPHIC_P (ctype))
    {
      /* The ABI specifies that the virtual table and associated
	 information are emitted with the key method, if any.  */
      tree method = CLASSTYPE_KEY_METHOD (ctype);
      /* If weak symbol support is not available, then we must be
	 careful not to emit the vtable when the key function is
	 inline.  An inline function can be defined in multiple
	 translation units.  If we were to emit the vtable in each
	 translation unit containing a definition, we would get
	 multiple definition errors at link-time.  */
      if (method && (flag_weak || ! DECL_DECLARED_INLINE_P (method)))
	import_export = (DECL_REALLY_EXTERN (method) ? -1 : 1);
    }

  /* When MULTIPLE_SYMBOL_SPACES is set, we cannot count on seeing
     a definition anywhere else.  */
  if (MULTIPLE_SYMBOL_SPACES && import_export == -1)
    import_export = 0;

  /* Allow back ends the chance to overrule the decision.  */
  if (targetm.cxx.import_export_class)
    import_export = targetm.cxx.import_export_class (ctype, import_export);

  if (import_export)
    {
      SET_CLASSTYPE_INTERFACE_KNOWN (ctype);
      CLASSTYPE_INTERFACE_ONLY (ctype) = (import_export < 0);
    }
}

/* Return true if VAR has already been provided to the back end; in that
   case VAR should not be modified further by the front end.  */
static bool
var_finalized_p (tree var)
{
  return varpool_node (var)->finalized;
}

/* DECL is a VAR_DECL or FUNCTION_DECL which, for whatever reason,
   must be emitted in this translation unit.  Mark it as such.  */

void
mark_needed (tree decl)
{
  /* It's possible that we no longer need to set
     TREE_SYMBOL_REFERENCED here directly, but doing so is
     harmless.  */
  TREE_SYMBOL_REFERENCED (DECL_ASSEMBLER_NAME (decl)) = 1;
  mark_decl_referenced (decl);
}

/* DECL is either a FUNCTION_DECL or a VAR_DECL.  This function
   returns true if a definition of this entity should be provided in
   this object file.  Callers use this function to determine whether
   or not to let the back end know that a definition of DECL is
   available in this translation unit.  */

bool
decl_needed_p (tree decl)
{
  gcc_assert (TREE_CODE (decl) == VAR_DECL
	      || TREE_CODE (decl) == FUNCTION_DECL);
  /* This function should only be called at the end of the translation
     unit.  We cannot be sure of whether or not something will be
     COMDAT until that point.  */
  gcc_assert (at_eof);

  /* All entities with external linkage that are not COMDAT should be
     emitted; they may be referred to from other object files.  */
  if (TREE_PUBLIC (decl) && !DECL_COMDAT (decl))
    return true;
  /* If this entity was used, let the back end see it; it will decide
     whether or not to emit it into the object file.  */
  if (TREE_USED (decl)
      || (DECL_ASSEMBLER_NAME_SET_P (decl)
	  && TREE_SYMBOL_REFERENCED (DECL_ASSEMBLER_NAME (decl))))
      return true;
  /* Functions marked "dllexport" must be emitted so that they are
     visible to other DLLs.  */
  if (lookup_attribute ("dllexport", DECL_ATTRIBUTES (decl)))
    return true;
  /* Otherwise, DECL does not need to be emitted -- yet.  A subsequent
     reference to DECL might cause it to be emitted later.  */
  return false;
}

/* If necessary, write out the vtables for the dynamic class CTYPE.
   Returns true if any vtables were emitted.  */

static bool
maybe_emit_vtables (tree ctype)
{
  tree vtbl;
  tree primary_vtbl;
  int needed = 0;
  struct varpool_node *current = NULL, *last = NULL, *first = NULL;

  /* If the vtables for this class have already been emitted there is
     nothing more to do.  */
  primary_vtbl = CLASSTYPE_VTABLES (ctype);
  if (var_finalized_p (primary_vtbl))
    return false;
  /* Ignore dummy vtables made by get_vtable_decl.  */
  if (TREE_TYPE (primary_vtbl) == void_type_node)
    return false;

  /* On some targets, we cannot determine the key method until the end
     of the translation unit -- which is when this function is
     called.  */
  if (!targetm.cxx.key_method_may_be_inline ())
    determine_key_method (ctype);

  /* See if any of the vtables are needed.  */
  for (vtbl = CLASSTYPE_VTABLES (ctype); vtbl; vtbl = DECL_CHAIN (vtbl))
    {
      import_export_decl (vtbl);
      if (DECL_NOT_REALLY_EXTERN (vtbl) && decl_needed_p (vtbl))
	needed = 1;
    }
  if (!needed)
    {
      /* If the references to this class' vtables are optimized away,
	 still emit the appropriate debugging information.  See
	 dfs_debug_mark.  */
      if (DECL_COMDAT (primary_vtbl)
	  && CLASSTYPE_DEBUG_REQUESTED (ctype))
	note_debug_info_needed (ctype);
      return false;
    }

  /* The ABI requires that we emit all of the vtables if we emit any
     of them.  */
  for (vtbl = CLASSTYPE_VTABLES (ctype); vtbl; vtbl = DECL_CHAIN (vtbl))
    {
      /* Mark entities references from the virtual table as used.  */
      mark_vtable_entries (vtbl);

      if (TREE_TYPE (DECL_INITIAL (vtbl)) == 0)
	{
	  tree expr = store_init_value (vtbl, DECL_INITIAL (vtbl), LOOKUP_NORMAL);

	  /* It had better be all done at compile-time.  */
	  gcc_assert (!expr);
	}

      /* Write it out.  */
      DECL_EXTERNAL (vtbl) = 0;
      rest_of_decl_compilation (vtbl, 1, 1);

      /* Because we're only doing syntax-checking, we'll never end up
	 actually marking the variable as written.  */
      if (flag_syntax_only)
	TREE_ASM_WRITTEN (vtbl) = 1;
      else if (DECL_COMDAT (vtbl))
	{
	  current = varpool_node (vtbl);
	  if (last)
	    last->same_comdat_group = current;
	  last = current;
	  if (!first)
	    first = current;
	}
    }

  if (first != last)
    last->same_comdat_group = first;

  /* Since we're writing out the vtable here, also write the debug
     info.  */
  note_debug_info_needed (ctype);

  return true;
}

/* A special return value from type_visibility meaning internal
   linkage.  */

enum { VISIBILITY_ANON = VISIBILITY_INTERNAL+1 };

/* walk_tree helper function for type_visibility.  */

static tree
min_vis_r (tree *tp, int *walk_subtrees, void *data)
{
  int *vis_p = (int *)data;
  if (! TYPE_P (*tp))
    {
      *walk_subtrees = 0;
    }
  else if (CLASS_TYPE_P (*tp))
    {
      if (!TREE_PUBLIC (TYPE_MAIN_DECL (*tp)))
	{
	  *vis_p = VISIBILITY_ANON;
	  return *tp;
	}
      else if (CLASSTYPE_VISIBILITY (*tp) > *vis_p)
	*vis_p = CLASSTYPE_VISIBILITY (*tp);
    }
  return NULL;
}

/* Returns the visibility of TYPE, which is the minimum visibility of its
   component types.  */

static int
type_visibility (tree type)
{
  int vis = VISIBILITY_DEFAULT;
  cp_walk_tree_without_duplicates (&type, min_vis_r, &vis);
  return vis;
}

/* Limit the visibility of DECL to VISIBILITY, if not explicitly
   specified (or if VISIBILITY is static).  */

static bool
constrain_visibility (tree decl, int visibility)
{
  if (visibility == VISIBILITY_ANON)
    {
      /* extern "C" declarations aren't affected by the anonymous
	 namespace.  */
      if (!DECL_EXTERN_C_P (decl))
	{
	  TREE_PUBLIC (decl) = 0;
	  DECL_WEAK (decl) = 0;
	  DECL_COMMON (decl) = 0;
	  DECL_COMDAT_GROUP (decl) = NULL_TREE;
	  DECL_INTERFACE_KNOWN (decl) = 1;
	  if (DECL_LANG_SPECIFIC (decl))
	    DECL_NOT_REALLY_EXTERN (decl) = 1;
	}
    }
  else if (visibility > DECL_VISIBILITY (decl)
	   && !DECL_VISIBILITY_SPECIFIED (decl))
    {
      DECL_VISIBILITY (decl) = (enum symbol_visibility) visibility;
      return true;
    }
  return false;
}

/* Constrain the visibility of DECL based on the visibility of its template
   arguments.  */

static void
constrain_visibility_for_template (tree decl, tree targs)
{
  /* If this is a template instantiation, check the innermost
     template args for visibility constraints.  The outer template
     args are covered by the class check.  */
  tree args = INNERMOST_TEMPLATE_ARGS (targs);
  int i;
  for (i = TREE_VEC_LENGTH (args); i > 0; --i)
    {
      int vis = 0;

      tree arg = TREE_VEC_ELT (args, i-1);
      if (TYPE_P (arg))
	vis = type_visibility (arg);
      else if (TREE_TYPE (arg) && POINTER_TYPE_P (TREE_TYPE (arg)))
	{
	  STRIP_NOPS (arg);
	  if (TREE_CODE (arg) == ADDR_EXPR)
	    arg = TREE_OPERAND (arg, 0);
	  if (TREE_CODE (arg) == VAR_DECL
	      || TREE_CODE (arg) == FUNCTION_DECL)
	    {
	      if (! TREE_PUBLIC (arg))
		vis = VISIBILITY_ANON;
	      else
		vis = DECL_VISIBILITY (arg);
	    }
	}
      if (vis)
	constrain_visibility (decl, vis);
    }
}

/* Like c_determine_visibility, but with additional C++-specific
   behavior.

   Function-scope entities can rely on the function's visibility because
   it is set in start_preparsed_function.

   Class-scope entities cannot rely on the class's visibility until the end
   of the enclosing class definition.

   Note that because namespaces have multiple independent definitions,
   namespace visibility is handled elsewhere using the #pragma visibility
   machinery rather than by decorating the namespace declaration.

   The goal is for constraints from the type to give a diagnostic, and
   other constraints to be applied silently.  */

void
determine_visibility (tree decl)
{
  tree class_type = NULL_TREE;
  bool use_template;
  bool orig_visibility_specified;
  enum symbol_visibility orig_visibility;

  /* Remember that all decls get VISIBILITY_DEFAULT when built.  */

  /* Only relevant for names with external linkage.  */
  if (!TREE_PUBLIC (decl))
    return;

  /* Cloned constructors and destructors get the same visibility as
     the underlying function.  That should be set up in
     maybe_clone_body.  */
  gcc_assert (!DECL_CLONED_FUNCTION_P (decl));

  orig_visibility_specified = DECL_VISIBILITY_SPECIFIED (decl);
  orig_visibility = DECL_VISIBILITY (decl);

  if (TREE_CODE (decl) == TYPE_DECL)
    {
      if (CLASS_TYPE_P (TREE_TYPE (decl)))
	use_template = CLASSTYPE_USE_TEMPLATE (TREE_TYPE (decl));
      else if (TYPE_TEMPLATE_INFO (TREE_TYPE (decl)))
	use_template = 1;
      else
	use_template = 0;
    }
  else if (DECL_LANG_SPECIFIC (decl))
    use_template = DECL_USE_TEMPLATE (decl);
  else
    use_template = 0;

  /* If DECL is a member of a class, visibility specifiers on the
     class can influence the visibility of the DECL.  */
  if (DECL_CLASS_SCOPE_P (decl))
    class_type = DECL_CONTEXT (decl);
  else
    {
      /* Not a class member.  */

      /* Virtual tables have DECL_CONTEXT set to their associated class,
	 so they are automatically handled above.  */
      gcc_assert (TREE_CODE (decl) != VAR_DECL
		  || !DECL_VTABLE_OR_VTT_P (decl));

      if (DECL_FUNCTION_SCOPE_P (decl) && ! DECL_VISIBILITY_SPECIFIED (decl))
	{
	  /* Local statics and classes get the visibility of their
	     containing function by default, except that
	     -fvisibility-inlines-hidden doesn't affect them.  */
	  tree fn = DECL_CONTEXT (decl);
	  if (DECL_VISIBILITY_SPECIFIED (fn) || ! DECL_CLASS_SCOPE_P (fn))
	    {
	      DECL_VISIBILITY (decl) = DECL_VISIBILITY (fn);
	      DECL_VISIBILITY_SPECIFIED (decl) = 
		DECL_VISIBILITY_SPECIFIED (fn);
	    }
	  else
	    determine_visibility_from_class (decl, DECL_CONTEXT (fn));

	  /* Local classes in templates have CLASSTYPE_USE_TEMPLATE set,
	     but have no TEMPLATE_INFO, so don't try to check it.  */
	  use_template = 0;
	}
      else if (TREE_CODE (decl) == VAR_DECL && DECL_TINFO_P (decl)
	       && flag_visibility_ms_compat)
	{
	  /* Under -fvisibility-ms-compat, types are visible by default,
	     even though their contents aren't.  */
	  tree underlying_type = TREE_TYPE (DECL_NAME (decl));
	  int underlying_vis = type_visibility (underlying_type);
	  if (underlying_vis == VISIBILITY_ANON
	      || CLASSTYPE_VISIBILITY_SPECIFIED (underlying_type))
	    constrain_visibility (decl, underlying_vis);
	  else
	    DECL_VISIBILITY (decl) = VISIBILITY_DEFAULT;
	}
      else if (TREE_CODE (decl) == VAR_DECL && DECL_TINFO_P (decl))
	{
	  /* tinfo visibility is based on the type it's for.  */
	  constrain_visibility
	    (decl, type_visibility (TREE_TYPE (DECL_NAME (decl))));

	  /* Give the target a chance to override the visibility associated
	     with DECL.  */
	  if (TREE_PUBLIC (decl)
	      && !DECL_REALLY_EXTERN (decl)
	      && CLASS_TYPE_P (TREE_TYPE (DECL_NAME (decl)))
	      && !CLASSTYPE_VISIBILITY_SPECIFIED (TREE_TYPE (DECL_NAME (decl))))
	    targetm.cxx.determine_class_data_visibility (decl);
	}
      else if (use_template)
	/* Template instantiations and specializations get visibility based
	   on their template unless they override it with an attribute.  */;
      else if (! DECL_VISIBILITY_SPECIFIED (decl))
	{
	  /* Set default visibility to whatever the user supplied with
	     #pragma GCC visibility or a namespace visibility attribute.  */
	  DECL_VISIBILITY (decl) = default_visibility;
	  DECL_VISIBILITY_SPECIFIED (decl) = visibility_options.inpragma;
	}
    }

  if (use_template)
    {
      /* If the specialization doesn't specify visibility, use the
	 visibility from the template.  */
      tree tinfo = (TREE_CODE (decl) == TYPE_DECL
		    ? TYPE_TEMPLATE_INFO (TREE_TYPE (decl))
		    : DECL_TEMPLATE_INFO (decl));
      tree args = TI_ARGS (tinfo);
      
      if (args != error_mark_node)
	{
	  int depth = TMPL_ARGS_DEPTH (args);
	  tree pattern = DECL_TEMPLATE_RESULT (TI_TEMPLATE (tinfo));

	  if (!DECL_VISIBILITY_SPECIFIED (decl))
	    {
	      DECL_VISIBILITY (decl) = DECL_VISIBILITY (pattern);
	      DECL_VISIBILITY_SPECIFIED (decl)
		= DECL_VISIBILITY_SPECIFIED (pattern);
	    }

	  /* FIXME should TMPL_ARGS_DEPTH really return 1 for null input? */
	  if (args && depth > template_class_depth (class_type))
	    /* Limit visibility based on its template arguments.  */
	    constrain_visibility_for_template (decl, args);
	}
    }

  if (class_type)
    determine_visibility_from_class (decl, class_type);

  if (decl_anon_ns_mem_p (decl))
    /* Names in an anonymous namespace get internal linkage.
       This might change once we implement export.  */
    constrain_visibility (decl, VISIBILITY_ANON);
  else if (TREE_CODE (decl) != TYPE_DECL)
    {
      /* Propagate anonymity from type to decl.  */
      int tvis = type_visibility (TREE_TYPE (decl));
      if (tvis == VISIBILITY_ANON
	  || ! DECL_VISIBILITY_SPECIFIED (decl))
	constrain_visibility (decl, tvis);
    }
  else if (no_linkage_check (TREE_TYPE (decl), /*relaxed_p=*/true))
    /* DR 757: A type without linkage shall not be used as the type of a
       variable or function with linkage, unless
       o the variable or function has extern "C" linkage (7.5 [dcl.link]), or
       o the variable or function is not used (3.2 [basic.def.odr]) or is
       defined in the same translation unit.

       Since non-extern "C" decls need to be defined in the same
       translation unit, we can make the type internal.  */
    constrain_visibility (decl, VISIBILITY_ANON);

  /* If visibility changed and DECL already has DECL_RTL, ensure
     symbol flags are updated.  */
  if ((DECL_VISIBILITY (decl) != orig_visibility
       || DECL_VISIBILITY_SPECIFIED (decl) != orig_visibility_specified)
      && ((TREE_CODE (decl) == VAR_DECL && TREE_STATIC (decl))
	  || TREE_CODE (decl) == FUNCTION_DECL)
      && DECL_RTL_SET_P (decl))
    make_decl_rtl (decl);
}

/* By default, static data members and function members receive
   the visibility of their containing class.  */

static void
determine_visibility_from_class (tree decl, tree class_type)
{
  if (DECL_VISIBILITY_SPECIFIED (decl))
    return;

  if (visibility_options.inlines_hidden
      /* Don't do this for inline templates; specializations might not be
	 inline, and we don't want them to inherit the hidden
	 visibility.  We'll set it here for all inline instantiations.  */
      && !processing_template_decl
      && TREE_CODE (decl) == FUNCTION_DECL
      && DECL_DECLARED_INLINE_P (decl)
      && (! DECL_LANG_SPECIFIC (decl)
	  || ! DECL_EXPLICIT_INSTANTIATION (decl)))
    DECL_VISIBILITY (decl) = VISIBILITY_HIDDEN;
  else
    {
      /* Default to the class visibility.  */
      DECL_VISIBILITY (decl) = CLASSTYPE_VISIBILITY (class_type);
      DECL_VISIBILITY_SPECIFIED (decl)
	= CLASSTYPE_VISIBILITY_SPECIFIED (class_type);
    }

  /* Give the target a chance to override the visibility associated
     with DECL.  */
  if (TREE_CODE (decl) == VAR_DECL
      && (DECL_TINFO_P (decl)
	  || (DECL_VTABLE_OR_VTT_P (decl)
	      /* Construction virtual tables are not exported because
		 they cannot be referred to from other object files;
		 their name is not standardized by the ABI.  */
	      && !DECL_CONSTRUCTION_VTABLE_P (decl)))
      && TREE_PUBLIC (decl)
      && !DECL_REALLY_EXTERN (decl)
      && !CLASSTYPE_VISIBILITY_SPECIFIED (class_type))
    targetm.cxx.determine_class_data_visibility (decl);
}

/* Constrain the visibility of a class TYPE based on the visibility of its
   field types.  Warn if any fields require lesser visibility.  */

void
constrain_class_visibility (tree type)
{
  tree binfo;
  tree t;
  int i;

  int vis = type_visibility (type);

  if (vis == VISIBILITY_ANON
      || DECL_IN_SYSTEM_HEADER (TYPE_MAIN_DECL (type)))
    return;

  /* Don't warn about visibility if the class has explicit visibility.  */
  if (CLASSTYPE_VISIBILITY_SPECIFIED (type))
    vis = VISIBILITY_INTERNAL;

  for (t = TYPE_FIELDS (type); t; t = DECL_CHAIN (t))
    if (TREE_CODE (t) == FIELD_DECL && TREE_TYPE (t) != error_mark_node)
      {
	tree ftype = strip_pointer_or_array_types (TREE_TYPE (t));
	int subvis = type_visibility (ftype);

	if (subvis == VISIBILITY_ANON)
	  {
	    if (!in_main_input_context ())
	      warning (0, "\
%qT has a field %qD whose type uses the anonymous namespace",
		       type, t);
	  }
	else if (MAYBE_CLASS_TYPE_P (ftype)
		 && vis < VISIBILITY_HIDDEN
		 && subvis >= VISIBILITY_HIDDEN)
	  warning (OPT_Wattributes, "\
%qT declared with greater visibility than the type of its field %qD",
		   type, t);
      }

  binfo = TYPE_BINFO (type);
  for (i = 0; BINFO_BASE_ITERATE (binfo, i, t); ++i)
    {
      int subvis = type_visibility (TREE_TYPE (t));

      if (subvis == VISIBILITY_ANON)
        {
	  if (!in_main_input_context())
	    warning (0, "\
%qT has a base %qT whose type uses the anonymous namespace",
		     type, TREE_TYPE (t));
	}
      else if (vis < VISIBILITY_HIDDEN
	       && subvis >= VISIBILITY_HIDDEN)
	warning (OPT_Wattributes, "\
%qT declared with greater visibility than its base %qT",
		 type, TREE_TYPE (t));
    }
}

/* DECL is a FUNCTION_DECL or VAR_DECL.  If the object file linkage
   for DECL has not already been determined, do so now by setting
   DECL_EXTERNAL, DECL_COMDAT and other related flags.  Until this
   function is called entities with vague linkage whose definitions
   are available must have TREE_PUBLIC set.

   If this function decides to place DECL in COMDAT, it will set
   appropriate flags -- but will not clear DECL_EXTERNAL.  It is up to
   the caller to decide whether or not to clear DECL_EXTERNAL.  Some
   callers defer that decision until it is clear that DECL is actually
   required.  */

void
import_export_decl (tree decl)
{
  int emit_p;
  bool comdat_p;
  bool import_p;
  tree class_type = NULL_TREE;

  if (DECL_INTERFACE_KNOWN (decl))
    return;

  /* We cannot determine what linkage to give to an entity with vague
     linkage until the end of the file.  For example, a virtual table
     for a class will be defined if and only if the key method is
     defined in this translation unit.  As a further example, consider
     that when compiling a translation unit that uses PCH file with
     "-frepo" it would be incorrect to make decisions about what
     entities to emit when building the PCH; those decisions must be
     delayed until the repository information has been processed.  */
  gcc_assert (at_eof);
  /* Object file linkage for explicit instantiations is handled in
     mark_decl_instantiated.  For static variables in functions with
     vague linkage, maybe_commonize_var is used.

     Therefore, the only declarations that should be provided to this
     function are those with external linkage that are:

     * implicit instantiations of function templates

     * inline function

     * implicit instantiations of static data members of class
       templates

     * virtual tables

     * typeinfo objects

     Furthermore, all entities that reach this point must have a
     definition available in this translation unit.

     The following assertions check these conditions.  */
  gcc_assert (TREE_CODE (decl) == FUNCTION_DECL
	      || TREE_CODE (decl) == VAR_DECL);
  /* Any code that creates entities with TREE_PUBLIC cleared should
     also set DECL_INTERFACE_KNOWN.  */
  gcc_assert (TREE_PUBLIC (decl));
  if (TREE_CODE (decl) == FUNCTION_DECL)
    gcc_assert (DECL_IMPLICIT_INSTANTIATION (decl)
		|| DECL_FRIEND_PSEUDO_TEMPLATE_INSTANTIATION (decl)
		|| DECL_DECLARED_INLINE_P (decl));
  else
    gcc_assert (DECL_IMPLICIT_INSTANTIATION (decl)
		|| DECL_VTABLE_OR_VTT_P (decl)
		|| DECL_TINFO_P (decl));
  /* Check that a definition of DECL is available in this translation
     unit.  */
  gcc_assert (!DECL_REALLY_EXTERN (decl));

  /* Assume that DECL will not have COMDAT linkage.  */
  comdat_p = false;
  /* Assume that DECL will not be imported into this translation
     unit.  */
  import_p = false;

  /* See if the repository tells us whether or not to emit DECL in
     this translation unit.  */
  emit_p = repo_emit_p (decl);
  if (emit_p == 0)
    import_p = true;
  else if (emit_p == 1)
    {
      /* The repository indicates that this entity should be defined
	 here.  Make sure the back end honors that request.  */
      if (TREE_CODE (decl) == VAR_DECL)
	mark_needed (decl);
      else if (DECL_MAYBE_IN_CHARGE_CONSTRUCTOR_P (decl)
	       || DECL_MAYBE_IN_CHARGE_DESTRUCTOR_P (decl))
	{
	  tree clone;
	  FOR_EACH_CLONE (clone, decl)
	    mark_needed (clone);
	}
      else
	mark_needed (decl);
      /* Output the definition as an ordinary strong definition.  */
      DECL_EXTERNAL (decl) = 0;
      DECL_INTERFACE_KNOWN (decl) = 1;
      return;
    }

  if (import_p)
    /* We have already decided what to do with this DECL; there is no
       need to check anything further.  */
    ;
  else if (TREE_CODE (decl) == VAR_DECL && DECL_VTABLE_OR_VTT_P (decl))
    {
      class_type = DECL_CONTEXT (decl);
      import_export_class (class_type);
      if (TYPE_FOR_JAVA (class_type))
	import_p = true;
      else if (CLASSTYPE_INTERFACE_KNOWN (class_type)
	       && CLASSTYPE_INTERFACE_ONLY (class_type))
	import_p = true;
      else if ((!flag_weak || TARGET_WEAK_NOT_IN_ARCHIVE_TOC)
	       && !CLASSTYPE_USE_TEMPLATE (class_type)
	       && CLASSTYPE_KEY_METHOD (class_type)
	       && !DECL_DECLARED_INLINE_P (CLASSTYPE_KEY_METHOD (class_type)))
	/* The ABI requires that all virtual tables be emitted with
	   COMDAT linkage.  However, on systems where COMDAT symbols
	   don't show up in the table of contents for a static
	   archive, or on systems without weak symbols (where we
	   approximate COMDAT linkage by using internal linkage), the
	   linker will report errors about undefined symbols because
	   it will not see the virtual table definition.  Therefore,
	   in the case that we know that the virtual table will be
	   emitted in only one translation unit, we make the virtual
	   table an ordinary definition with external linkage.  */
	DECL_EXTERNAL (decl) = 0;
      else if (CLASSTYPE_INTERFACE_KNOWN (class_type))
	{
	  /* CLASS_TYPE is being exported from this translation unit,
	     so DECL should be defined here.  */
	  if (!flag_weak && CLASSTYPE_EXPLICIT_INSTANTIATION (class_type))
	    /* If a class is declared in a header with the "extern
	       template" extension, then it will not be instantiated,
	       even in translation units that would normally require
	       it.  Often such classes are explicitly instantiated in
	       one translation unit.  Therefore, the explicit
	       instantiation must be made visible to other translation
	       units.  */
	    DECL_EXTERNAL (decl) = 0;
	  else
	    {
	      /* The generic C++ ABI says that class data is always
		 COMDAT, even if there is a key function.  Some
		 variants (e.g., the ARM EABI) says that class data
		 only has COMDAT linkage if the class data might be
		 emitted in more than one translation unit.  When the
		 key method can be inline and is inline, we still have
		 to arrange for comdat even though
		 class_data_always_comdat is false.  */
	      if (!CLASSTYPE_KEY_METHOD (class_type)
		  || DECL_DECLARED_INLINE_P (CLASSTYPE_KEY_METHOD (class_type))
		  || targetm.cxx.class_data_always_comdat ())
		{
		  /* The ABI requires COMDAT linkage.  Normally, we
		     only emit COMDAT things when they are needed;
		     make sure that we realize that this entity is
		     indeed needed.  */
		  comdat_p = true;
		  mark_needed (decl);
		}
	    }
	}
      else if (!flag_implicit_templates
	       && CLASSTYPE_IMPLICIT_INSTANTIATION (class_type))
	import_p = true;
      else
	comdat_p = true;
    }
  else if (TREE_CODE (decl) == VAR_DECL && DECL_TINFO_P (decl))
    {
      tree type = TREE_TYPE (DECL_NAME (decl));
      if (CLASS_TYPE_P (type))
	{
	  class_type = type;
	  import_export_class (type);
	  if (CLASSTYPE_INTERFACE_KNOWN (type)
	      && TYPE_POLYMORPHIC_P (type)
	      && CLASSTYPE_INTERFACE_ONLY (type)
	      /* If -fno-rtti was specified, then we cannot be sure
		 that RTTI information will be emitted with the
		 virtual table of the class, so we must emit it
		 wherever it is used.  */
	      && flag_rtti)
	    import_p = true;
	  else
	    {
	      if (CLASSTYPE_INTERFACE_KNOWN (type)
		  && !CLASSTYPE_INTERFACE_ONLY (type))
		{
		  comdat_p = (targetm.cxx.class_data_always_comdat ()
			      || (CLASSTYPE_KEY_METHOD (type)
				  && DECL_DECLARED_INLINE_P (CLASSTYPE_KEY_METHOD (type))));
		  mark_needed (decl);
		  if (!flag_weak)
		    {
		      comdat_p = false;
		      DECL_EXTERNAL (decl) = 0;
		    }
		}
	      else
		comdat_p = true;
	    }
	}
      else
	comdat_p = true;
    }
  else if (DECL_TEMPLATE_INSTANTIATION (decl)
	   || DECL_FRIEND_PSEUDO_TEMPLATE_INSTANTIATION (decl))
    {
      /* DECL is an implicit instantiation of a function or static
	 data member.  */
      if ((flag_implicit_templates
	   && !flag_use_repository)
	  || (flag_implicit_inline_templates
	      && TREE_CODE (decl) == FUNCTION_DECL
	      && DECL_DECLARED_INLINE_P (decl)))
	comdat_p = true;
      else
	/* If we are not implicitly generating templates, then mark
	   this entity as undefined in this translation unit.  */
	import_p = true;
    }
  else if (DECL_FUNCTION_MEMBER_P (decl))
    {
      if (!DECL_DECLARED_INLINE_P (decl))
	{
	  tree ctype = DECL_CONTEXT (decl);
	  import_export_class (ctype);
	  if (CLASSTYPE_INTERFACE_KNOWN (ctype))
	    {
	      DECL_NOT_REALLY_EXTERN (decl)
		= ! (CLASSTYPE_INTERFACE_ONLY (ctype)
		     || (DECL_DECLARED_INLINE_P (decl)
			 && ! flag_implement_inlines
			 && !DECL_VINDEX (decl)));

	      if (!DECL_NOT_REALLY_EXTERN (decl))
		DECL_EXTERNAL (decl) = 1;

	      /* Always make artificials weak.  */
	      if (DECL_ARTIFICIAL (decl) && flag_weak)
		comdat_p = true;
	      else
		maybe_make_one_only (decl);
	    }
	}
      else
	comdat_p = true;
    }
  else
    comdat_p = true;

  if (import_p)
    {
      /* If we are importing DECL into this translation unit, mark is
	 an undefined here.  */
      DECL_EXTERNAL (decl) = 1;
      DECL_NOT_REALLY_EXTERN (decl) = 0;
    }
  else if (comdat_p)
    {
      /* If we decided to put DECL in COMDAT, mark it accordingly at
	 this point.  */
      comdat_linkage (decl);
    }

  DECL_INTERFACE_KNOWN (decl) = 1;
}

/* Return an expression that performs the destruction of DECL, which
   must be a VAR_DECL whose type has a non-trivial destructor, or is
   an array whose (innermost) elements have a non-trivial destructor.  */

tree
build_cleanup (tree decl)
{
  tree temp;
  tree type = TREE_TYPE (decl);

  /* This function should only be called for declarations that really
     require cleanups.  */
  gcc_assert (!TYPE_HAS_TRIVIAL_DESTRUCTOR (type));

  /* Treat all objects with destructors as used; the destructor may do
     something substantive.  */
  mark_used (decl);

  if (TREE_CODE (type) == ARRAY_TYPE)
    temp = decl;
  else
    temp = build_address (decl);
  temp = build_delete (TREE_TYPE (temp), temp,
		       sfk_complete_destructor,
		       LOOKUP_NORMAL|LOOKUP_NONVIRTUAL|LOOKUP_DESTRUCTOR, 0);
  return temp;
}

/* Returns the initialization guard variable for the variable DECL,
   which has static storage duration.  */

tree
get_guard (tree decl)
{
  tree sname;
  tree guard;

  sname = mangle_guard_variable (decl);
  guard = IDENTIFIER_GLOBAL_VALUE (sname);
  if (! guard)
    {
      tree guard_type;

      /* We use a type that is big enough to contain a mutex as well
	 as an integer counter.  */
      guard_type = targetm.cxx.guard_type ();
      guard = build_decl (DECL_SOURCE_LOCATION (decl),
			  VAR_DECL, sname, guard_type);

      /* The guard should have the same linkage as what it guards.  */
      TREE_PUBLIC (guard) = TREE_PUBLIC (decl);
      TREE_STATIC (guard) = TREE_STATIC (decl);
      DECL_COMMON (guard) = DECL_COMMON (decl);
      DECL_COMDAT (guard) = DECL_COMDAT (decl);
      if (DECL_ONE_ONLY (decl))
	make_decl_one_only (guard, cxx_comdat_group (guard));
      if (TREE_PUBLIC (decl))
	DECL_WEAK (guard) = DECL_WEAK (decl);
      DECL_VISIBILITY (guard) = DECL_VISIBILITY (decl);
      DECL_VISIBILITY_SPECIFIED (guard) = DECL_VISIBILITY_SPECIFIED (decl);

      DECL_ARTIFICIAL (guard) = 1;
      DECL_IGNORED_P (guard) = 1;
      TREE_USED (guard) = 1;
      pushdecl_top_level_and_finish (guard, NULL_TREE);
    }
  return guard;
}

/* Return those bits of the GUARD variable that should be set when the
   guarded entity is actually initialized.  */

static tree
get_guard_bits (tree guard)
{
  if (!targetm.cxx.guard_mask_bit ())
    {
      /* We only set the first byte of the guard, in order to leave room
	 for a mutex in the high-order bits.  */
      guard = build1 (ADDR_EXPR,
		      build_pointer_type (TREE_TYPE (guard)),
		      guard);
      guard = build1 (NOP_EXPR,
		      build_pointer_type (char_type_node),
		      guard);
      guard = build1 (INDIRECT_REF, char_type_node, guard);
    }

  return guard;
}

/* Return an expression which determines whether or not the GUARD
   variable has already been initialized.  */

tree
get_guard_cond (tree guard)
{
  tree guard_value;

  /* Check to see if the GUARD is zero.  */
  guard = get_guard_bits (guard);

  /* Mask off all but the low bit.  */
  if (targetm.cxx.guard_mask_bit ())
    {
      guard_value = integer_one_node;
      if (!same_type_p (TREE_TYPE (guard_value), TREE_TYPE (guard)))
	guard_value = convert (TREE_TYPE (guard), guard_value);
      guard = cp_build_binary_op (input_location,
				  BIT_AND_EXPR, guard, guard_value,
				  tf_warning_or_error);
    }

  guard_value = integer_zero_node;
  if (!same_type_p (TREE_TYPE (guard_value), TREE_TYPE (guard)))
    guard_value = convert (TREE_TYPE (guard), guard_value);
  return cp_build_binary_op (input_location,
			     EQ_EXPR, guard, guard_value,
			     tf_warning_or_error);
}

/* Return an expression which sets the GUARD variable, indicating that
   the variable being guarded has been initialized.  */

tree
set_guard (tree guard)
{
  tree guard_init;

  /* Set the GUARD to one.  */
  guard = get_guard_bits (guard);
  guard_init = integer_one_node;
  if (!same_type_p (TREE_TYPE (guard_init), TREE_TYPE (guard)))
    guard_init = convert (TREE_TYPE (guard), guard_init);
  return cp_build_modify_expr (guard, NOP_EXPR, guard_init, 
			       tf_warning_or_error);
}

/* Start the process of running a particular set of global constructors
   or destructors.  Subroutine of do_[cd]tors.  */

static tree
start_objects (int method_type, int initp)
{
  tree body;
  tree fndecl;
  char type[10];

  /* Make ctor or dtor function.  METHOD_TYPE may be 'I' or 'D'.  */

  if (initp != DEFAULT_INIT_PRIORITY)
    {
      char joiner;

#ifdef JOINER
      joiner = JOINER;
#else
      joiner = '_';
#endif

      sprintf (type, "%c%c%.5u", method_type, joiner, initp);
    }
  else
    sprintf (type, "%c", method_type);

  fndecl = build_lang_decl (FUNCTION_DECL,
			    get_file_function_name (type),
			    build_function_type_list (void_type_node,
						      NULL_TREE));
  start_preparsed_function (fndecl, /*attrs=*/NULL_TREE, SF_PRE_PARSED);

  TREE_PUBLIC (current_function_decl) = 0;

  /* Mark as artificial because it's not explicitly in the user's
     source code.  */
  DECL_ARTIFICIAL (current_function_decl) = 1;

  /* Mark this declaration as used to avoid spurious warnings.  */
  TREE_USED (current_function_decl) = 1;

  /* Mark this function as a global constructor or destructor.  */
  if (method_type == 'I')
    DECL_GLOBAL_CTOR_P (current_function_decl) = 1;
  else
    DECL_GLOBAL_DTOR_P (current_function_decl) = 1;

  body = begin_compound_stmt (BCS_FN_BODY);

  return body;
}

/* Finish the process of running a particular set of global constructors
   or destructors.  Subroutine of do_[cd]tors.  */

static void
finish_objects (int method_type, int initp, tree body)
{
  tree fn;

  /* Finish up.  */
  finish_compound_stmt (body);
  fn = finish_function (0);

  if (method_type == 'I')
    {
      DECL_STATIC_CONSTRUCTOR (fn) = 1;
      decl_init_priority_insert (fn, initp);
    }
  else
    {
      DECL_STATIC_DESTRUCTOR (fn) = 1;
      decl_fini_priority_insert (fn, initp);
    }

  expand_or_defer_fn (fn);
}

/* The names of the parameters to the function created to handle
   initializations and destructions for objects with static storage
   duration.  */
#define INITIALIZE_P_IDENTIFIER "__initialize_p"
#define PRIORITY_IDENTIFIER "__priority"

/* The name of the function we create to handle initializations and
   destructions for objects with static storage duration.  */
#define SSDF_IDENTIFIER "__static_initialization_and_destruction"

/* The declaration for the __INITIALIZE_P argument.  */
static GTY(()) tree initialize_p_decl;

/* The declaration for the __PRIORITY argument.  */
static GTY(()) tree priority_decl;

/* The declaration for the static storage duration function.  */
static GTY(()) tree ssdf_decl;

/* All the static storage duration functions created in this
   translation unit.  */
static GTY(()) VEC(tree,gc) *ssdf_decls;

/* A map from priority levels to information about that priority
   level.  There may be many such levels, so efficient lookup is
   important.  */
static splay_tree priority_info_map;

/* Begins the generation of the function that will handle all
   initialization and destruction of objects with static storage
   duration.  The function generated takes two parameters of type
   `int': __INITIALIZE_P and __PRIORITY.  If __INITIALIZE_P is
   nonzero, it performs initializations.  Otherwise, it performs
   destructions.  It only performs those initializations or
   destructions with the indicated __PRIORITY.  The generated function
   returns no value.

   It is assumed that this function will only be called once per
   translation unit.  */

static tree
start_static_storage_duration_function (unsigned count)
{
  tree type;
  tree body;
  char id[sizeof (SSDF_IDENTIFIER) + 1 /* '\0' */ + 32];

  /* Create the identifier for this function.  It will be of the form
     SSDF_IDENTIFIER_<number>.  */
  sprintf (id, "%s_%u", SSDF_IDENTIFIER, count);

  type = build_function_type_list (void_type_node,
				   integer_type_node, integer_type_node,
				   NULL_TREE);

  /* Create the FUNCTION_DECL itself.  */
  ssdf_decl = build_lang_decl (FUNCTION_DECL,
			       get_identifier (id),
			       type);
  TREE_PUBLIC (ssdf_decl) = 0;
  DECL_ARTIFICIAL (ssdf_decl) = 1;

  /* Put this function in the list of functions to be called from the
     static constructors and destructors.  */
  if (!ssdf_decls)
    {
      ssdf_decls = VEC_alloc (tree, gc, 32);

      /* Take this opportunity to initialize the map from priority
	 numbers to information about that priority level.  */
      priority_info_map = splay_tree_new (splay_tree_compare_ints,
					  /*delete_key_fn=*/0,
					  /*delete_value_fn=*/
					  (splay_tree_delete_value_fn) &free);

      /* We always need to generate functions for the
	 DEFAULT_INIT_PRIORITY so enter it now.  That way when we walk
	 priorities later, we'll be sure to find the
	 DEFAULT_INIT_PRIORITY.  */
      get_priority_info (DEFAULT_INIT_PRIORITY);
    }

  VEC_safe_push (tree, gc, ssdf_decls, ssdf_decl);

  /* Create the argument list.  */
  initialize_p_decl = cp_build_parm_decl
    (get_identifier (INITIALIZE_P_IDENTIFIER), integer_type_node);
  DECL_CONTEXT (initialize_p_decl) = ssdf_decl;
  TREE_USED (initialize_p_decl) = 1;
  priority_decl = cp_build_parm_decl
    (get_identifier (PRIORITY_IDENTIFIER), integer_type_node);
  DECL_CONTEXT (priority_decl) = ssdf_decl;
  TREE_USED (priority_decl) = 1;

  DECL_CHAIN (initialize_p_decl) = priority_decl;
  DECL_ARGUMENTS (ssdf_decl) = initialize_p_decl;

  /* Put the function in the global scope.  */
  pushdecl (ssdf_decl);

  /* Start the function itself.  This is equivalent to declaring the
     function as:

       static void __ssdf (int __initialize_p, init __priority_p);

     It is static because we only need to call this function from the
     various constructor and destructor functions for this module.  */
  start_preparsed_function (ssdf_decl,
			    /*attrs=*/NULL_TREE,
			    SF_PRE_PARSED);

  /* Set up the scope of the outermost block in the function.  */
  body = begin_compound_stmt (BCS_FN_BODY);

  return body;
}

/* Finish the generation of the function which performs initialization
   and destruction of objects with static storage duration.  After
   this point, no more such objects can be created.  */

static void
finish_static_storage_duration_function (tree body)
{
  /* Close out the function.  */
  finish_compound_stmt (body);
  expand_or_defer_fn (finish_function (0));
}

/* Return the information about the indicated PRIORITY level.  If no
   code to handle this level has yet been generated, generate the
   appropriate prologue.  */

static priority_info
get_priority_info (int priority)
{
  priority_info pi;
  splay_tree_node n;

  n = splay_tree_lookup (priority_info_map,
			 (splay_tree_key) priority);
  if (!n)
    {
      /* Create a new priority information structure, and insert it
	 into the map.  */
      pi = XNEW (struct priority_info_s);
      pi->initializations_p = 0;
      pi->destructions_p = 0;
      splay_tree_insert (priority_info_map,
			 (splay_tree_key) priority,
			 (splay_tree_value) pi);
    }
  else
    pi = (priority_info) n->value;

  return pi;
}

/* The effective initialization priority of a DECL.  */

#define DECL_EFFECTIVE_INIT_PRIORITY(decl)				      \
	((!DECL_HAS_INIT_PRIORITY_P (decl) || DECL_INIT_PRIORITY (decl) == 0) \
	 ? DEFAULT_INIT_PRIORITY : DECL_INIT_PRIORITY (decl))

/* Whether a DECL needs a guard to protect it against multiple
   initialization.  */

#define NEEDS_GUARD_P(decl) (TREE_PUBLIC (decl) && (DECL_COMMON (decl)      \
						    || DECL_ONE_ONLY (decl) \
						    || DECL_WEAK (decl)))

/* Called from one_static_initialization_or_destruction(),
   via walk_tree.
   Walks the initializer list of a global variable and looks for
   temporary variables (DECL_NAME() == NULL and DECL_ARTIFICIAL != 0)
   and that have their DECL_CONTEXT() == NULL.
   For each such temporary variable, set their DECL_CONTEXT() to
   the current function. This is necessary because otherwise
   some optimizers (enabled by -O2 -fprofile-arcs) might crash
   when trying to refer to a temporary variable that does not have
   it's DECL_CONTECT() properly set.  */
static tree 
fix_temporary_vars_context_r (tree *node,
			      int  *unused ATTRIBUTE_UNUSED,
			      void *unused1 ATTRIBUTE_UNUSED)
{
  gcc_assert (current_function_decl);

  if (TREE_CODE (*node) == BIND_EXPR)
    {
      tree var;

      for (var = BIND_EXPR_VARS (*node); var; var = DECL_CHAIN (var))
	if (TREE_CODE (var) == VAR_DECL
	  && !DECL_NAME (var)
	  && DECL_ARTIFICIAL (var)
	  && !DECL_CONTEXT (var))
	  DECL_CONTEXT (var) = current_function_decl;
    }

  return NULL_TREE;
}

/* Set up to handle the initialization or destruction of DECL.  If
   INITP is nonzero, we are initializing the variable.  Otherwise, we
   are destroying it.  */

static void
one_static_initialization_or_destruction (tree decl, tree init, bool initp)
{
  tree guard_if_stmt = NULL_TREE;
  tree guard;

  /* If we are supposed to destruct and there's a trivial destructor,
     nothing has to be done.  */
  if (!initp
      && TYPE_HAS_TRIVIAL_DESTRUCTOR (TREE_TYPE (decl)))
    return;

  /* Trick the compiler into thinking we are at the file and line
     where DECL was declared so that error-messages make sense, and so
     that the debugger will show somewhat sensible file and line
     information.  */
  input_location = DECL_SOURCE_LOCATION (decl);

  /* Make sure temporary variables in the initialiser all have
     their DECL_CONTEXT() set to a value different from NULL_TREE.
     This can happen when global variables initialisers are built.
     In that case, the DECL_CONTEXT() of the global variables _AND_ of all 
     the temporary variables that might have been generated in the
     accompagning initialisers is NULL_TREE, meaning the variables have been
     declared in the global namespace.
     What we want to do here is to fix that and make sure the DECL_CONTEXT()
     of the temporaries are set to the current function decl.  */
  cp_walk_tree_without_duplicates (&init,
				   fix_temporary_vars_context_r,
				   NULL);

  /* Because of:

       [class.access.spec]

       Access control for implicit calls to the constructors,
       the conversion functions, or the destructor called to
       create and destroy a static data member is performed as
       if these calls appeared in the scope of the member's
       class.

     we pretend we are in a static member function of the class of
     which the DECL is a member.  */
  if (member_p (decl))
    {
      DECL_CONTEXT (current_function_decl) = DECL_CONTEXT (decl);
      DECL_STATIC_FUNCTION_P (current_function_decl) = 1;
    }

  /* Assume we don't need a guard.  */
  guard = NULL_TREE;
  /* We need a guard if this is an object with external linkage that
     might be initialized in more than one place.  (For example, a
     static data member of a template, when the data member requires
     construction.)  */
  if (NEEDS_GUARD_P (decl))
    {
      tree guard_cond;

      guard = get_guard (decl);

      /* When using __cxa_atexit, we just check the GUARD as we would
	 for a local static.  */
      if (flag_use_cxa_atexit)
	{
	  /* When using __cxa_atexit, we never try to destroy
	     anything from a static destructor.  */
	  gcc_assert (initp);
	  guard_cond = get_guard_cond (guard);
	}
      /* If we don't have __cxa_atexit, then we will be running
	 destructors from .fini sections, or their equivalents.  So,
	 we need to know how many times we've tried to initialize this
	 object.  We do initializations only if the GUARD is zero,
	 i.e., if we are the first to initialize the variable.  We do
	 destructions only if the GUARD is one, i.e., if we are the
	 last to destroy the variable.  */
      else if (initp)
	guard_cond
	  = cp_build_binary_op (input_location,
				EQ_EXPR,
				cp_build_unary_op (PREINCREMENT_EXPR,
						   guard,
						   /*noconvert=*/1,
						   tf_warning_or_error),
				integer_one_node,
				tf_warning_or_error);
      else
	guard_cond
	  = cp_build_binary_op (input_location,
				EQ_EXPR,
				cp_build_unary_op (PREDECREMENT_EXPR,
						   guard,
						   /*noconvert=*/1,
						   tf_warning_or_error),
				integer_zero_node,
				tf_warning_or_error);

      guard_if_stmt = begin_if_stmt ();
      finish_if_stmt_cond (guard_cond, guard_if_stmt);
    }


  /* If we're using __cxa_atexit, we have not already set the GUARD,
     so we must do so now.  */
  if (guard && initp && flag_use_cxa_atexit)
    finish_expr_stmt (set_guard (guard));

  /* Perform the initialization or destruction.  */
  if (initp)
    {
      if (init)
	finish_expr_stmt (init);

      /* If we're using __cxa_atexit, register a function that calls the
	 destructor for the object.  */
      if (flag_use_cxa_atexit)
	finish_expr_stmt (register_dtor_fn (decl));
    }
  else
    finish_expr_stmt (build_cleanup (decl));

  /* Finish the guard if-stmt, if necessary.  */
  if (guard)
    {
      finish_then_clause (guard_if_stmt);
      finish_if_stmt (guard_if_stmt);
    }

  /* Now that we're done with DECL we don't need to pretend to be a
     member of its class any longer.  */
  DECL_CONTEXT (current_function_decl) = NULL_TREE;
  DECL_STATIC_FUNCTION_P (current_function_decl) = 0;
}

/* Generate code to do the initialization or destruction of the decls in VARS,
   a TREE_LIST of VAR_DECL with static storage duration.
   Whether initialization or destruction is performed is specified by INITP.  */

static void
do_static_initialization_or_destruction (tree vars, bool initp)
{
  tree node, init_if_stmt, cond;

  /* Build the outer if-stmt to check for initialization or destruction.  */
  init_if_stmt = begin_if_stmt ();
  cond = initp ? integer_one_node : integer_zero_node;
  cond = cp_build_binary_op (input_location,
			     EQ_EXPR,
			     initialize_p_decl,
			     cond,
			     tf_warning_or_error);
  finish_if_stmt_cond (cond, init_if_stmt);

  node = vars;
  do {
    tree decl = TREE_VALUE (node);
    tree priority_if_stmt;
    int priority;
    priority_info pi;

    /* If we don't need a destructor, there's nothing to do.  Avoid
       creating a possibly empty if-stmt.  */
    if (!initp && TYPE_HAS_TRIVIAL_DESTRUCTOR (TREE_TYPE (decl)))
      {
	node = TREE_CHAIN (node);
	continue;
      }

    /* Remember that we had an initialization or finalization at this
       priority.  */
    priority = DECL_EFFECTIVE_INIT_PRIORITY (decl);
    pi = get_priority_info (priority);
    if (initp)
      pi->initializations_p = 1;
    else
      pi->destructions_p = 1;

    /* Conditionalize this initialization on being in the right priority
       and being initializing/finalizing appropriately.  */
    priority_if_stmt = begin_if_stmt ();
    cond = cp_build_binary_op (input_location,
			       EQ_EXPR,
			       priority_decl,
			       build_int_cst (NULL_TREE, priority),
			       tf_warning_or_error);
    finish_if_stmt_cond (cond, priority_if_stmt);

    /* Process initializers with same priority.  */
    for (; node
	   && DECL_EFFECTIVE_INIT_PRIORITY (TREE_VALUE (node)) == priority;
	 node = TREE_CHAIN (node))
      /* Do one initialization or destruction.  */
      one_static_initialization_or_destruction (TREE_VALUE (node),
						TREE_PURPOSE (node), initp);

    /* Finish up the priority if-stmt body.  */
    finish_then_clause (priority_if_stmt);
    finish_if_stmt (priority_if_stmt);

  } while (node);

  /* Finish up the init/destruct if-stmt body.  */
  finish_then_clause (init_if_stmt);
  finish_if_stmt (init_if_stmt);
}

/* VARS is a list of variables with static storage duration which may
   need initialization and/or finalization.  Remove those variables
   that don't really need to be initialized or finalized, and return
   the resulting list.  The order in which the variables appear in
   VARS is in reverse order of the order in which they should actually
   be initialized.  The list we return is in the unreversed order;
   i.e., the first variable should be initialized first.  */

static tree
prune_vars_needing_no_initialization (tree *vars)
{
  tree *var = vars;
  tree result = NULL_TREE;

  while (*var)
    {
      tree t = *var;
      tree decl = TREE_VALUE (t);
      tree init = TREE_PURPOSE (t);

      /* Deal gracefully with error.  */
      if (decl == error_mark_node)
	{
	  var = &TREE_CHAIN (t);
	  continue;
	}

      /* The only things that can be initialized are variables.  */
      gcc_assert (TREE_CODE (decl) == VAR_DECL);

      /* If this object is not defined, we don't need to do anything
	 here.  */
      if (DECL_EXTERNAL (decl))
	{
	  var = &TREE_CHAIN (t);
	  continue;
	}

      /* Also, if the initializer already contains errors, we can bail
	 out now.  */
      if (init && TREE_CODE (init) == TREE_LIST
	  && value_member (error_mark_node, init))
	{
	  var = &TREE_CHAIN (t);
	  continue;
	}

      /* This variable is going to need initialization and/or
	 finalization, so we add it to the list.  */
      *var = TREE_CHAIN (t);
      TREE_CHAIN (t) = result;
      result = t;
    }

  return result;
}

/* Make sure we have told the back end about all the variables in
   VARS.  */

static void
write_out_vars (tree vars)
{
  tree v;

  for (v = vars; v; v = TREE_CHAIN (v))
    {
      tree var = TREE_VALUE (v);
      if (!var_finalized_p (var))
	{
	  import_export_decl (var);
	  rest_of_decl_compilation (var, 1, 1);
	}
    }
}

/* Generate a static constructor (if CONSTRUCTOR_P) or destructor
   (otherwise) that will initialize all global objects with static
   storage duration having the indicated PRIORITY.  */

static void
generate_ctor_or_dtor_function (bool constructor_p, int priority,
				location_t *locus)
{
  char function_key;
  tree fndecl;
  tree body;
  size_t i;

  input_location = *locus;
  /* ??? */
  /* Was: locus->line++; */

  /* We use `I' to indicate initialization and `D' to indicate
     destruction.  */
  function_key = constructor_p ? 'I' : 'D';

  /* We emit the function lazily, to avoid generating empty
     global constructors and destructors.  */
  body = NULL_TREE;

  /* For Objective-C++, we may need to initialize metadata found in this module.
     This must be done _before_ any other static initializations.  */
  if (c_dialect_objc () && (priority == DEFAULT_INIT_PRIORITY)
      && constructor_p && objc_static_init_needed_p ())
    {
      body = start_objects (function_key, priority);
      objc_generate_static_init_call (NULL_TREE);
    }

  /* Call the static storage duration function with appropriate
     arguments.  */
  FOR_EACH_VEC_ELT (tree, ssdf_decls, i, fndecl)
    {
      /* Calls to pure or const functions will expand to nothing.  */
      if (! (flags_from_decl_or_type (fndecl) & (ECF_CONST | ECF_PURE)))
	{
	  tree call;

	  if (! body)
	    body = start_objects (function_key, priority);

	  call = cp_build_function_call_nary (fndecl, tf_warning_or_error,
					      build_int_cst (NULL_TREE,
							     constructor_p),
					      build_int_cst (NULL_TREE,
							     priority),
					      NULL_TREE);
	  finish_expr_stmt (call);
	}
    }

  /* Close out the function.  */
  if (body)
    finish_objects (function_key, priority, body);
}

/* Generate constructor and destructor functions for the priority
   indicated by N.  */

static int
generate_ctor_and_dtor_functions_for_priority (splay_tree_node n, void * data)
{
  location_t *locus = (location_t *) data;
  int priority = (int) n->key;
  priority_info pi = (priority_info) n->value;

  /* Generate the functions themselves, but only if they are really
     needed.  */
  if (pi->initializations_p)
    generate_ctor_or_dtor_function (/*constructor_p=*/true, priority, locus);
  if (pi->destructions_p)
    generate_ctor_or_dtor_function (/*constructor_p=*/false, priority, locus);

  /* Keep iterating.  */
  return 0;
}

/* Called via LANGHOOK_CALLGRAPH_ANALYZE_EXPR.  It is supposed to mark
   decls referenced from front-end specific constructs; it will be called
   only for language-specific tree nodes.

   Here we must deal with member pointers.  */

tree
cxx_callgraph_analyze_expr (tree *tp, int *walk_subtrees ATTRIBUTE_UNUSED)
{
  tree t = *tp;

  switch (TREE_CODE (t))
    {
    case PTRMEM_CST:
      if (TYPE_PTRMEMFUNC_P (TREE_TYPE (t)))
	cgraph_mark_address_taken_node (cgraph_node (PTRMEM_CST_MEMBER (t)));
      break;
    case BASELINK:
      if (TREE_CODE (BASELINK_FUNCTIONS (t)) == FUNCTION_DECL)
	cgraph_mark_address_taken_node (cgraph_node (BASELINK_FUNCTIONS (t)));
      break;
    case VAR_DECL:
<<<<<<< HEAD
      if (DECL_VTABLE_OR_VTT_P (t))
	{
	  /* The ABI requires that all virtual tables be emitted
	     whenever one of them is.  */
	  tree vtbl;
	  for (vtbl = CLASSTYPE_VTABLES (DECL_CONTEXT (t));
	       vtbl;
	       vtbl = TREE_CHAIN (vtbl))
	    mark_decl_referenced (vtbl);
	}
      else if (DECL_CONTEXT (t)
	       && flag_use_repository
	       && TREE_CODE (DECL_CONTEXT (t)) == FUNCTION_DECL)
=======
      if (DECL_CONTEXT (t)
	  && flag_use_repository
	  && TREE_CODE (DECL_CONTEXT (t)) == FUNCTION_DECL)
>>>>>>> 779871ac
	/* If we need a static variable in a function, then we
	   need the containing function.  */
	mark_decl_referenced (DECL_CONTEXT (t));
      break;
    default:
      break;
    }

  return NULL;
}

/* Java requires that we be able to reference a local address for a
   method, and not be confused by PLT entries.  If hidden aliases are
   supported, collect and return all the functions for which we should
   emit a hidden alias.  */

static struct pointer_set_t *
collect_candidates_for_java_method_aliases (void)
{
  struct cgraph_node *node;
  struct pointer_set_t *candidates = NULL;

#ifndef HAVE_GAS_HIDDEN
  return candidates;
#endif

  for (node = cgraph_nodes; node ; node = node->next)
    {
      tree fndecl = node->decl;

      if (DECL_CONTEXT (fndecl)
	  && TYPE_P (DECL_CONTEXT (fndecl))
	  && TYPE_FOR_JAVA (DECL_CONTEXT (fndecl))
	  && TARGET_USE_LOCAL_THUNK_ALIAS_P (fndecl))
	{
	  if (candidates == NULL)
	    candidates = pointer_set_create ();
	  pointer_set_insert (candidates, fndecl);
	}
    }

  return candidates;
}


/* Java requires that we be able to reference a local address for a
   method, and not be confused by PLT entries.  If hidden aliases are
   supported, emit one for each java function that we've emitted.
   CANDIDATES is the set of FUNCTION_DECLs that were gathered
   by collect_candidates_for_java_method_aliases.  */

static void
build_java_method_aliases (struct pointer_set_t *candidates)
{
  struct cgraph_node *node;

#ifndef HAVE_GAS_HIDDEN
  return;
#endif

  for (node = cgraph_nodes; node ; node = node->next)
    {
      tree fndecl = node->decl;

      if (TREE_ASM_WRITTEN (fndecl)
	  && pointer_set_contains (candidates, fndecl))
	{
	  /* Mangle the name in a predictable way; we need to reference
	     this from a java compiled object file.  */
	  tree oid, nid, alias;
	  const char *oname;
	  char *nname;

	  oid = DECL_ASSEMBLER_NAME (fndecl);
	  oname = IDENTIFIER_POINTER (oid);
	  gcc_assert (oname[0] == '_' && oname[1] == 'Z');
	  nname = ACONCAT (("_ZGA", oname+2, NULL));
	  nid = get_identifier (nname);

	  alias = make_alias_for (fndecl, nid);
	  TREE_PUBLIC (alias) = 1;
	  DECL_VISIBILITY (alias) = VISIBILITY_HIDDEN;

	  assemble_alias (alias, oid);
	}
    }
}

/* Return C++ property of T, based on given operation OP.  */

static int
cpp_check (tree t, cpp_operation op)
{
  switch (op)
    {
      case IS_ABSTRACT:
	return DECL_PURE_VIRTUAL_P (t);
      case IS_CONSTRUCTOR:
	return DECL_CONSTRUCTOR_P (t);
      case IS_DESTRUCTOR:
	return DECL_DESTRUCTOR_P (t);
      case IS_COPY_CONSTRUCTOR:
	return DECL_COPY_CONSTRUCTOR_P (t);
      case IS_TEMPLATE:
	return TREE_CODE (t) == TEMPLATE_DECL;
      default:
        return 0;
    }
}

/* Collect source file references recursively, starting from NAMESPC.  */

static void 
collect_source_refs (tree namespc) 
{
  tree t;

  if (!namespc) 
    return;

  /* Iterate over names in this name space.  */
  for (t = NAMESPACE_LEVEL (namespc)->names; t; t = TREE_CHAIN (t))
    if (!DECL_IS_BUILTIN (t) )
      collect_source_ref (DECL_SOURCE_FILE (t));
  
  /* Dump siblings, if any */
  collect_source_refs (TREE_CHAIN (namespc));

  /* Dump children, if any */
  collect_source_refs (NAMESPACE_LEVEL (namespc)->namespaces);
}

/* Collect decls relevant to SOURCE_FILE from all namespaces recursively,
   starting from NAMESPC.  */

static void
collect_ada_namespace (tree namespc, const char *source_file)
{
  if (!namespc)
    return;

  /* Collect decls from this namespace */
  collect_ada_nodes (NAMESPACE_LEVEL (namespc)->names, source_file);

  /* Collect siblings, if any */
  collect_ada_namespace (TREE_CHAIN (namespc), source_file);

  /* Collect children, if any */
  collect_ada_namespace (NAMESPACE_LEVEL (namespc)->namespaces, source_file);
}

/* Returns true iff there is a definition available for variable or
   function DECL.  */

static bool
decl_defined_p (tree decl)
{
  if (TREE_CODE (decl) == FUNCTION_DECL)
    return (DECL_INITIAL (decl) != NULL_TREE);
  else
    {
      gcc_assert (TREE_CODE (decl) == VAR_DECL);
      return !DECL_EXTERNAL (decl);
    }
}

/* Complain that DECL uses a type with no linkage but is never defined.  */

static void
no_linkage_error (tree decl)
{
  tree t = no_linkage_check (TREE_TYPE (decl), /*relaxed_p=*/false);
  if (TYPE_ANONYMOUS_P (t))
    {
      permerror (0, "%q+#D, declared using anonymous type, "
		 "is used but never defined", decl);
      if (is_typedef_decl (TYPE_NAME (t)))
	permerror (0, "%q+#D does not refer to the unqualified type, "
		   "so it is not used for linkage", TYPE_NAME (t));
    }
  else
    permerror (0, "%q+#D, declared using local type %qT, "
	       "is used but never defined", decl, t);
}

/* Collect declarations from all namespaces relevant to SOURCE_FILE.  */

static void
collect_all_refs (const char *source_file)
{
  collect_ada_namespace (global_namespace, source_file);
}

/* This routine is called at the end of compilation.
   Its job is to create all the code needed to initialize and
   destroy the global aggregates.  We do the destruction
   first, since that way we only need to reverse the decls once.  */

void
cp_write_global_declarations (void)
{
  tree vars;
  bool reconsider;
  size_t i;
  location_t locus;
  unsigned ssdf_count = 0;
  int retries = 0;
  tree decl;
  struct pointer_set_t *candidates;

  locus = input_location;
  at_eof = 1;

  /* Bad parse errors.  Just forget about it.  */
  if (! global_bindings_p () || current_class_type
      || !VEC_empty (tree,decl_namespace_list))
    return;

  if (pch_file)
    c_common_write_pch ();

  /* Handle -fdump-ada-spec[-slim] */
  if (dump_enabled_p (TDI_ada))
    {
      if (get_dump_file_info (TDI_ada)->flags & TDF_SLIM)
	collect_source_ref (main_input_filename);
      else
	collect_source_refs (global_namespace);

      dump_ada_specs (collect_all_refs, cpp_check);
    }

  /* FIXME - huh?  was  input_line -= 1;*/

  /* We now have to write out all the stuff we put off writing out.
     These include:

       o Template specializations that we have not yet instantiated,
	 but which are needed.
       o Initialization and destruction for non-local objects with
	 static storage duration.  (Local objects with static storage
	 duration are initialized when their scope is first entered,
	 and are cleaned up via atexit.)
       o Virtual function tables.

     All of these may cause others to be needed.  For example,
     instantiating one function may cause another to be needed, and
     generating the initializer for an object may cause templates to be
     instantiated, etc., etc.  */

  timevar_push (TV_VARCONST);

  emit_support_tinfos ();

  do
    {
      tree t;
      tree decl;

      reconsider = false;

      /* If there are templates that we've put off instantiating, do
	 them now.  */
      instantiate_pending_templates (retries);
      ggc_collect ();

      /* Write out virtual tables as required.  Note that writing out
	 the virtual table for a template class may cause the
	 instantiation of members of that class.  If we write out
	 vtables then we remove the class from our list so we don't
	 have to look at it again.  */

      while (keyed_classes != NULL_TREE
	     && maybe_emit_vtables (TREE_VALUE (keyed_classes)))
	{
	  reconsider = true;
	  keyed_classes = TREE_CHAIN (keyed_classes);
	}

      t = keyed_classes;
      if (t != NULL_TREE)
	{
	  tree next = TREE_CHAIN (t);

	  while (next)
	    {
	      if (maybe_emit_vtables (TREE_VALUE (next)))
		{
		  reconsider = true;
		  TREE_CHAIN (t) = TREE_CHAIN (next);
		}
	      else
		t = next;

	      next = TREE_CHAIN (t);
	    }
	}

      /* Write out needed type info variables.  We have to be careful
	 looping through unemitted decls, because emit_tinfo_decl may
	 cause other variables to be needed. New elements will be
	 appended, and we remove from the vector those that actually
	 get emitted.  */
      for (i = VEC_length (tree, unemitted_tinfo_decls);
	   VEC_iterate (tree, unemitted_tinfo_decls, --i, t);)
	if (emit_tinfo_decl (t))
	  {
	    reconsider = true;
	    VEC_unordered_remove (tree, unemitted_tinfo_decls, i);
	  }

      /* The list of objects with static storage duration is built up
	 in reverse order.  We clear STATIC_AGGREGATES so that any new
	 aggregates added during the initialization of these will be
	 initialized in the correct order when we next come around the
	 loop.  */
      vars = prune_vars_needing_no_initialization (&static_aggregates);

      if (vars)
	{
	  /* We need to start a new initialization function each time
	     through the loop.  That's because we need to know which
	     vtables have been referenced, and TREE_SYMBOL_REFERENCED
	     isn't computed until a function is finished, and written
	     out.  That's a deficiency in the back end.  When this is
	     fixed, these initialization functions could all become
	     inline, with resulting performance improvements.  */
	  tree ssdf_body;

	  /* Set the line and file, so that it is obviously not from
	     the source file.  */
	  input_location = locus;
	  ssdf_body = start_static_storage_duration_function (ssdf_count);

	  /* Make sure the back end knows about all the variables.  */
	  write_out_vars (vars);

	  /* First generate code to do all the initializations.  */
	  if (vars)
	    do_static_initialization_or_destruction (vars, /*initp=*/true);

	  /* Then, generate code to do all the destructions.  Do these
	     in reverse order so that the most recently constructed
	     variable is the first destroyed.  If we're using
	     __cxa_atexit, then we don't need to do this; functions
	     were registered at initialization time to destroy the
	     local statics.  */
	  if (!flag_use_cxa_atexit && vars)
	    {
	      vars = nreverse (vars);
	      do_static_initialization_or_destruction (vars, /*initp=*/false);
	    }
	  else
	    vars = NULL_TREE;

	  /* Finish up the static storage duration function for this
	     round.  */
	  input_location = locus;
	  finish_static_storage_duration_function (ssdf_body);

	  /* All those initializations and finalizations might cause
	     us to need more inline functions, more template
	     instantiations, etc.  */
	  reconsider = true;
	  ssdf_count++;
	  /* ??? was:  locus.line++; */
	}

      /* Go through the set of inline functions whose bodies have not
	 been emitted yet.  If out-of-line copies of these functions
	 are required, emit them.  */
      FOR_EACH_VEC_ELT (tree, deferred_fns, i, decl)
	{
	  /* Does it need synthesizing?  */
	  if (DECL_DEFAULTED_FN (decl) && ! DECL_INITIAL (decl)
	      && (! DECL_REALLY_EXTERN (decl) || possibly_inlined_p (decl)))
	    {
	      /* Even though we're already at the top-level, we push
		 there again.  That way, when we pop back a few lines
		 hence, all of our state is restored.  Otherwise,
		 finish_function doesn't clean things up, and we end
		 up with CURRENT_FUNCTION_DECL set.  */
	      push_to_top_level ();
	      /* The decl's location will mark where it was first
		 needed.  Save that so synthesize method can indicate
		 where it was needed from, in case of error  */
	      input_location = DECL_SOURCE_LOCATION (decl);
	      synthesize_method (decl);
	      pop_from_top_level ();
	      reconsider = true;
	    }

	  if (!DECL_SAVED_TREE (decl))
	    continue;

	  /* We lie to the back end, pretending that some functions
	     are not defined when they really are.  This keeps these
	     functions from being put out unnecessarily.  But, we must
	     stop lying when the functions are referenced, or if they
	     are not comdat since they need to be put out now.  If
	     DECL_INTERFACE_KNOWN, then we have already set
	     DECL_EXTERNAL appropriately, so there's no need to check
	     again, and we do not want to clear DECL_EXTERNAL if a
	     previous call to import_export_decl set it.

	     This is done in a separate for cycle, because if some
	     deferred function is contained in another deferred
	     function later in deferred_fns varray,
	     rest_of_compilation would skip this function and we
	     really cannot expand the same function twice.  */
	  import_export_decl (decl);
	  if (DECL_NOT_REALLY_EXTERN (decl)
	      && DECL_INITIAL (decl)
	      && decl_needed_p (decl))
	    {
	      struct cgraph_node *node = cgraph_get_node (decl), *alias, *next;

	      DECL_EXTERNAL (decl) = 0;
	      /* If we mark !DECL_EXTERNAL one of the same body aliases,
		 we need to mark all of them that way.  */
	      if (node && node->same_body)
		{
		  DECL_EXTERNAL (node->decl) = 0;
		  for (alias = node->same_body; alias; alias = alias->next)
		    DECL_EXTERNAL (alias->decl) = 0;
		}
	      /* If we mark !DECL_EXTERNAL one of the symbols in some comdat
		 group, we need to mark all symbols in the same comdat group
		 that way.  */
	      if (node->same_comdat_group)
		for (next = node->same_comdat_group;
		     next != node;
		     next = next->same_comdat_group)
		  {
		    DECL_EXTERNAL (next->decl) = 0;
		    if (next->same_body)
		      {
			for (alias = next->same_body;
			     alias;
			     alias = alias->next)
			  DECL_EXTERNAL (alias->decl) = 0;
		      }
		  }
	    }

	  /* If we're going to need to write this function out, and
	     there's already a body for it, create RTL for it now.
	     (There might be no body if this is a method we haven't
	     gotten around to synthesizing yet.)  */
	  if (!DECL_EXTERNAL (decl)
	      && decl_needed_p (decl)
	      && !TREE_ASM_WRITTEN (decl)
	      && !cgraph_node (decl)->local.finalized)
	    {
	      /* We will output the function; no longer consider it in this
		 loop.  */
	      DECL_DEFER_OUTPUT (decl) = 0;
	      /* Generate RTL for this function now that we know we
		 need it.  */
	      expand_or_defer_fn (decl);
	      /* If we're compiling -fsyntax-only pretend that this
		 function has been written out so that we don't try to
		 expand it again.  */
	      if (flag_syntax_only)
		TREE_ASM_WRITTEN (decl) = 1;
	      reconsider = true;
	    }
	}

      if (walk_namespaces (wrapup_globals_for_namespace, /*data=*/0))
	reconsider = true;

      /* Static data members are just like namespace-scope globals.  */
      FOR_EACH_VEC_ELT (tree, pending_statics, i, decl)
	{
	  if (var_finalized_p (decl) || DECL_REALLY_EXTERN (decl)
	      /* Don't write it out if we haven't seen a definition.  */
	      || DECL_IN_AGGR_P (decl))
	    continue;
	  import_export_decl (decl);
	  /* If this static data member is needed, provide it to the
	     back end.  */
	  if (DECL_NOT_REALLY_EXTERN (decl) && decl_needed_p (decl))
	    DECL_EXTERNAL (decl) = 0;
	}
      if (VEC_length (tree, pending_statics) != 0
	  && wrapup_global_declarations (VEC_address (tree, pending_statics),
					 VEC_length (tree, pending_statics)))
	reconsider = true;

      retries++;
    }
  while (reconsider);

  /* All used inline functions must have a definition at this point.  */
  FOR_EACH_VEC_ELT (tree, deferred_fns, i, decl)
    {
      if (/* Check online inline functions that were actually used.  */
	  DECL_ODR_USED (decl) && DECL_DECLARED_INLINE_P (decl)
	  /* If the definition actually was available here, then the
	     fact that the function was not defined merely represents
	     that for some reason (use of a template repository,
	     #pragma interface, etc.) we decided not to emit the
	     definition here.  */
	  && !DECL_INITIAL (decl)
	  /* An explicit instantiation can be used to specify
	     that the body is in another unit. It will have
	     already verified there was a definition.  */
	  && !DECL_EXPLICIT_INSTANTIATION (decl))
	{
	  warning (0, "inline function %q+D used but never defined", decl);
	  /* Avoid a duplicate warning from check_global_declaration_1.  */
	  TREE_NO_WARNING (decl) = 1;
	}
    }

  /* So must decls that use a type with no linkage.  */
  FOR_EACH_VEC_ELT (tree, no_linkage_decls, i, decl)
    if (!decl_defined_p (decl))
      no_linkage_error (decl);

  /* We give C linkage to static constructors and destructors.  */
  push_lang_context (lang_name_c);

  /* Generate initialization and destruction functions for all
     priorities for which they are required.  */
  if (priority_info_map)
    splay_tree_foreach (priority_info_map,
			generate_ctor_and_dtor_functions_for_priority,
			/*data=*/&locus);
  else if (c_dialect_objc () && objc_static_init_needed_p ())
    /* If this is obj-c++ and we need a static init, call
       generate_ctor_or_dtor_function.  */
    generate_ctor_or_dtor_function (/*constructor_p=*/true,
				    DEFAULT_INIT_PRIORITY, &locus);

  /* We're done with the splay-tree now.  */
  if (priority_info_map)
    splay_tree_delete (priority_info_map);

  /* Generate any missing aliases.  */
  maybe_apply_pending_pragma_weaks ();

  /* We're done with static constructors, so we can go back to "C++"
     linkage now.  */
  pop_lang_context ();

  /* Collect candidates for Java hidden aliases.  */
  candidates = collect_candidates_for_java_method_aliases ();

  cgraph_finalize_compilation_unit ();

  /* Now, issue warnings about static, but not defined, functions,
     etc., and emit debugging information.  */
  walk_namespaces (wrapup_globals_for_namespace, /*data=*/&reconsider);
  if (VEC_length (tree, pending_statics) != 0)
    {
      check_global_declarations (VEC_address (tree, pending_statics),
				 VEC_length (tree, pending_statics));
      emit_debug_global_declarations (VEC_address (tree, pending_statics),
				      VEC_length (tree, pending_statics));
    }

  perform_deferred_noexcept_checks ();

  /* Generate hidden aliases for Java.  */
  if (candidates)
    {
      build_java_method_aliases (candidates);
      pointer_set_destroy (candidates);
    }

  finish_repo ();

  /* The entire file is now complete.  If requested, dump everything
     to a file.  */
  {
    int flags;
    FILE *stream = dump_begin (TDI_tu, &flags);

    if (stream)
      {
	dump_node (global_namespace, flags & ~TDF_SLIM, stream);
	dump_end (TDI_tu, stream);
      }
  }

  timevar_pop (TV_VARCONST);

  if (flag_detailed_statistics)
    {
      dump_tree_statistics ();
      dump_time_statistics ();
    }
  input_location = locus;

#ifdef ENABLE_CHECKING
  validate_conversion_obstack ();
#endif /* ENABLE_CHECKING */
}

/* FN is an OFFSET_REF, DOTSTAR_EXPR or MEMBER_REF indicating the
   function to call in parse-tree form; it has not yet been
   semantically analyzed.  ARGS are the arguments to the function.
   They have already been semantically analyzed.  This may change
   ARGS.  */

tree
build_offset_ref_call_from_tree (tree fn, VEC(tree,gc) **args)
{
  tree orig_fn;
  VEC(tree,gc) *orig_args = NULL;
  tree expr;
  tree object;

  orig_fn = fn;
  object = TREE_OPERAND (fn, 0);

  if (processing_template_decl)
    {
      gcc_assert (TREE_CODE (fn) == DOTSTAR_EXPR
		  || TREE_CODE (fn) == MEMBER_REF);
      if (type_dependent_expression_p (fn)
	  || any_type_dependent_arguments_p (*args))
	return build_nt_call_vec (fn, *args);

      orig_args = make_tree_vector_copy (*args);

      /* Transform the arguments and add the implicit "this"
	 parameter.  That must be done before the FN is transformed
	 because we depend on the form of FN.  */
      make_args_non_dependent (*args);
      object = build_non_dependent_expr (object);
      if (TREE_CODE (fn) == DOTSTAR_EXPR)
	object = cp_build_unary_op (ADDR_EXPR, object, 0, tf_warning_or_error);
      VEC_safe_insert (tree, gc, *args, 0, object);
      /* Now that the arguments are done, transform FN.  */
      fn = build_non_dependent_expr (fn);
    }

  /* A qualified name corresponding to a bound pointer-to-member is
     represented as an OFFSET_REF:

	struct B { void g(); };
	void (B::*p)();
	void B::g() { (this->*p)(); }  */
  if (TREE_CODE (fn) == OFFSET_REF)
    {
      tree object_addr = cp_build_unary_op (ADDR_EXPR, object, 0,
                                         tf_warning_or_error);
      fn = TREE_OPERAND (fn, 1);
      fn = get_member_function_from_ptrfunc (&object_addr, fn);
      VEC_safe_insert (tree, gc, *args, 0, object_addr);
    }

  expr = cp_build_function_call_vec (fn, args, tf_warning_or_error);
  if (processing_template_decl && expr != error_mark_node)
    expr = build_min_non_dep_call_vec (expr, orig_fn, orig_args);

  if (orig_args != NULL)
    release_tree_vector (orig_args);

  return expr;
}


void
check_default_args (tree x)
{
  tree arg = TYPE_ARG_TYPES (TREE_TYPE (x));
  bool saw_def = false;
  int i = 0 - (TREE_CODE (TREE_TYPE (x)) == METHOD_TYPE);
  for (; arg && arg != void_list_node; arg = TREE_CHAIN (arg), ++i)
    {
      if (TREE_PURPOSE (arg))
	saw_def = true;
      else if (saw_def)
	{
	  error ("default argument missing for parameter %P of %q+#D", i, x);
	  TREE_PURPOSE (arg) = error_mark_node;
	}
    }
}

/* Return true if function DECL can be inlined.  This is used to force
   instantiation of methods that might be interesting for inlining.  */
bool
possibly_inlined_p (tree decl)
{
  gcc_assert (TREE_CODE (decl) == FUNCTION_DECL);
  if (DECL_UNINLINABLE (decl))
    return false;
  if (!optimize || pragma_java_exceptions)
    return DECL_DECLARED_INLINE_P (decl);
  /* When optimizing, we might inline everything when flatten
     attribute or heuristics inlining for size or autoinlining
     is used.  */
  return true;
}

/* Mark DECL (either a _DECL or a BASELINK) as "used" in the program.
   If DECL is a specialization or implicitly declared class member,
   generate the actual definition.  */

void
mark_used (tree decl)
{
  HOST_WIDE_INT saved_processing_template_decl = 0;

  /* If DECL is a BASELINK for a single function, then treat it just
     like the DECL for the function.  Otherwise, if the BASELINK is
     for an overloaded function, we don't know which function was
     actually used until after overload resolution.  */
  if (TREE_CODE (decl) == BASELINK)
    {
      decl = BASELINK_FUNCTIONS (decl);
      if (really_overloaded_fn (decl))
	return;
      decl = OVL_CURRENT (decl);
    }

  /* Set TREE_USED for the benefit of -Wunused.  */
  TREE_USED (decl) = 1;
  if (DECL_CLONED_FUNCTION_P (decl))
    TREE_USED (DECL_CLONED_FUNCTION (decl)) = 1;

  if (TREE_CODE (decl) == FUNCTION_DECL
      && DECL_DELETED_FN (decl))
    {
      if (DECL_ARTIFICIAL (decl))
	{
	  if (DECL_OVERLOADED_OPERATOR_P (decl) == TYPE_EXPR
	      && LAMBDA_TYPE_P (DECL_CONTEXT (decl)))
	    {
	      /* We mark a lambda conversion op as deleted if we can't
		 generate it properly; see maybe_add_lambda_conv_op.  */
	      sorry ("converting lambda which uses %<...%> to "
		     "function pointer");
	      return;
	    }
	}
      error ("use of deleted function %qD", decl);
      if (!maybe_explain_implicit_delete (decl))
	error_at (DECL_SOURCE_LOCATION (decl), "declared here");
      return;
    }
  /* If we don't need a value, then we don't need to synthesize DECL.  */
  if (cp_unevaluated_operand != 0)
    return;

  /* We can only check DECL_ODR_USED on variables or functions with
     DECL_LANG_SPECIFIC set, and these are also the only decls that we
     might need special handling for.  */
  if ((TREE_CODE (decl) != VAR_DECL && TREE_CODE (decl) != FUNCTION_DECL)
      || DECL_LANG_SPECIFIC (decl) == NULL
      || DECL_THUNK_P (decl))
    return;

  /* We only want to do this processing once.  We don't need to keep trying
     to instantiate inline templates, because unit-at-a-time will make sure
     we get them compiled before functions that want to inline them.  */
  if (DECL_ODR_USED (decl))
    return;

  /* If within finish_function, defer the rest until that function
     finishes, otherwise it might recurse.  */
  if (defer_mark_used_calls)
    {
      VEC_safe_push (tree, gc, deferred_mark_used_calls, decl);
      return;
    }

  /* Normally, we can wait until instantiation-time to synthesize
     DECL.  However, if DECL is a static data member initialized with
     a constant, we need the value right now because a reference to
     such a data member is not value-dependent.  */
  if (TREE_CODE (decl) == VAR_DECL
      && DECL_INITIALIZED_BY_CONSTANT_EXPRESSION_P (decl)
      && DECL_CLASS_SCOPE_P (decl))
    {
      /* Don't try to instantiate members of dependent types.  We
	 cannot just use dependent_type_p here because this function
	 may be called from fold_non_dependent_expr, and then we may
	 see dependent types, even though processing_template_decl
	 will not be set.  */
      if (CLASSTYPE_TEMPLATE_INFO ((DECL_CONTEXT (decl)))
	  && uses_template_parms (CLASSTYPE_TI_ARGS (DECL_CONTEXT (decl))))
	return;
      /* Pretend that we are not in a template, even if we are, so
	 that the static data member initializer will be processed.  */
      saved_processing_template_decl = processing_template_decl;
      processing_template_decl = 0;
    }

  if (processing_template_decl)
    return;

  DECL_ODR_USED (decl) = 1;
  if (DECL_CLONED_FUNCTION_P (decl))
    DECL_ODR_USED (DECL_CLONED_FUNCTION (decl)) = 1;

  /* DR 757: A type without linkage shall not be used as the type of a
     variable or function with linkage, unless
   o the variable or function has extern "C" linkage (7.5 [dcl.link]), or
   o the variable or function is not used (3.2 [basic.def.odr]) or is
   defined in the same translation unit.  */
  if (cxx_dialect > cxx98
      && decl_linkage (decl) != lk_none
      && !DECL_EXTERN_C_P (decl)
      && !DECL_ARTIFICIAL (decl)
      && !decl_defined_p (decl)
      && no_linkage_check (TREE_TYPE (decl), /*relaxed_p=*/false))
    {
      if (is_local_extern (decl))
	/* There's no way to define a local extern, and adding it to
	   the vector interferes with GC, so give an error now.  */
	no_linkage_error (decl);
      else
	VEC_safe_push (tree, gc, no_linkage_decls, decl);
    }

  if (TREE_CODE (decl) == FUNCTION_DECL && DECL_DECLARED_INLINE_P (decl)
      && !DECL_INITIAL (decl) && !DECL_ARTIFICIAL (decl))
    /* Remember it, so we can check it was defined.  */
    note_vague_linkage_fn (decl);

  /* Is it a synthesized method that needs to be synthesized?  */
  if (TREE_CODE (decl) == FUNCTION_DECL
      && DECL_NONSTATIC_MEMBER_FUNCTION_P (decl)
      && DECL_DEFAULTED_FN (decl)
      && ! DECL_INITIAL (decl))
    {
      /* Remember the current location for a function we will end up
	 synthesizing.  Then we can inform the user where it was
	 required in the case of error.  */
      DECL_SOURCE_LOCATION (decl) = input_location;

      /* Synthesizing an implicitly defined member function will result in
	 garbage collection.  We must treat this situation as if we were
	 within the body of a function so as to avoid collecting live data
	 on the stack (such as overload resolution candidates).

         We could just let cp_write_global_declarations handle synthesizing
         this function, since we just added it to deferred_fns, but doing
         it at the use site produces better error messages.  */
      ++function_depth;
      synthesize_method (decl);
      --function_depth;
      /* If this is a synthesized method we don't need to
	 do the instantiation test below.  */
    }
  else if ((TREE_CODE (decl) == FUNCTION_DECL || TREE_CODE (decl) == VAR_DECL)
	   && DECL_TEMPLATE_INFO (decl)
	   && (!DECL_EXPLICIT_INSTANTIATION (decl)
	       || always_instantiate_p (decl)))
    /* If this is a function or variable that is an instance of some
       template, we now know that we will need to actually do the
       instantiation. We check that DECL is not an explicit
       instantiation because that is not checked in instantiate_decl.

       We put off instantiating functions in order to improve compile
       times.  Maintaining a stack of active functions is expensive,
       and the inliner knows to instantiate any functions it might
       need.  Therefore, we always try to defer instantiation.  */
    instantiate_decl (decl, /*defer_ok=*/true,
		      /*expl_inst_class_mem_p=*/false);

  processing_template_decl = saved_processing_template_decl;
}

#include "gt-cp-decl2.h"<|MERGE_RESOLUTION|>--- conflicted
+++ resolved
@@ -1278,11 +1278,7 @@
 
   if (TYPE_ATTRIBUTES (type))
     outer = cp_build_type_attribute_variant (outer, TYPE_ATTRIBUTES (type));
-<<<<<<< HEAD
-  return cp_build_qualified_type (outer, TYPE_QUALS (type));
-=======
   return cp_build_qualified_type (outer, cp_type_quals (type));
->>>>>>> 779871ac
 }
 
 /* Like decl_attributes, but handle C++ complexity.  */
@@ -3381,25 +3377,9 @@
 	cgraph_mark_address_taken_node (cgraph_node (BASELINK_FUNCTIONS (t)));
       break;
     case VAR_DECL:
-<<<<<<< HEAD
-      if (DECL_VTABLE_OR_VTT_P (t))
-	{
-	  /* The ABI requires that all virtual tables be emitted
-	     whenever one of them is.  */
-	  tree vtbl;
-	  for (vtbl = CLASSTYPE_VTABLES (DECL_CONTEXT (t));
-	       vtbl;
-	       vtbl = TREE_CHAIN (vtbl))
-	    mark_decl_referenced (vtbl);
-	}
-      else if (DECL_CONTEXT (t)
-	       && flag_use_repository
-	       && TREE_CODE (DECL_CONTEXT (t)) == FUNCTION_DECL)
-=======
       if (DECL_CONTEXT (t)
 	  && flag_use_repository
 	  && TREE_CODE (DECL_CONTEXT (t)) == FUNCTION_DECL)
->>>>>>> 779871ac
 	/* If we need a static variable in a function, then we
 	   need the containing function.  */
 	mark_decl_referenced (DECL_CONTEXT (t));
