--- conflicted
+++ resolved
@@ -1,12 +1,7 @@
 /* Process declarations and variables for C++ compiler.
    Copyright (C) 1988, 1992, 1993, 1994, 1995, 1996, 1997, 1998,
-<<<<<<< HEAD
-   1999, 2000, 2001, 2002, 2003, 2004, 2005, 2007, 2008, 2009, 2010
-   Free Software Foundation, Inc.
-=======
    1999, 2000, 2001, 2002, 2003, 2004, 2005, 2007, 2008, 2009, 2010,
    2011 Free Software Foundation, Inc.
->>>>>>> 03d20231
    Hacked by Michael Tiemann (tiemann@cygnus.com)
 
 This file is part of GCC.
@@ -47,10 +42,7 @@
 #include "cpplib.h"
 #include "target.h"
 #include "c-family/c-common.h"
-<<<<<<< HEAD
-=======
 #include "c-family/c-objc.h"
->>>>>>> 03d20231
 #include "tree-mudflap.h"
 #include "cgraph.h"
 #include "tree-inline.h"
@@ -634,11 +626,7 @@
 	  && !comp_template_parms (template_parms,
 				   DECL_TEMPLATE_PARMS (function)))
 	{
-<<<<<<< HEAD
-	  error ("template parameter lists provided don't match the "
-=======
 	  error ("template parameter lists provided don%'t match the "
->>>>>>> 03d20231
 		 "template parameters of %qD", function);
 	  return error_mark_node;
 	}
@@ -785,24 +773,6 @@
     permerror (input_location, "local class %q#T shall not have static data member %q#D",
 	       current_class_type, decl);
 
-<<<<<<< HEAD
-  /* Static consts need not be initialized in the class definition.  */
-  if (init != NULL_TREE && TYPE_NEEDS_CONSTRUCTING (TREE_TYPE (decl)))
-    {
-      static int explained = 0;
-
-      error ("initializer invalid for static member with constructor");
-      if (!explained)
-	{
-	  error ("(an out of class initialization is required)");
-	  explained = 1;
-	}
-      init = NULL_TREE;
-    }
-
-  DECL_INITIAL (decl) = init;
-=======
->>>>>>> 03d20231
   DECL_IN_AGGR_P (decl) = 1;
 
   if (TREE_CODE (TREE_TYPE (decl)) == ARRAY_TYPE
@@ -896,11 +866,7 @@
       if (declspecs->specs[(int)ds_typedef]
           && TREE_TYPE (value) != error_mark_node
           && TYPE_NAME (TYPE_MAIN_VARIANT (TREE_TYPE (value))) != value)
-<<<<<<< HEAD
-	cp_set_underlying_type (value);
-=======
 	set_underlying_type (value);
->>>>>>> 03d20231
 
       return value;
     }
@@ -1446,12 +1412,8 @@
       /* Use main_decl to set the mangled name.  */
       DECL_NAME (anon_union_decl) = DECL_NAME (main_decl);
       maybe_commonize_var (anon_union_decl);
-<<<<<<< HEAD
-      mangle_decl (anon_union_decl);
-=======
       if (TREE_STATIC (anon_union_decl) || DECL_EXTERNAL (anon_union_decl))
 	mangle_decl (anon_union_decl);
->>>>>>> 03d20231
       DECL_NAME (anon_union_decl) = NULL_TREE;
     }
 
@@ -1824,12 +1786,8 @@
       return true;
   /* Functions marked "dllexport" must be emitted so that they are
      visible to other DLLs.  */
-<<<<<<< HEAD
-  if (lookup_attribute ("dllexport", DECL_ATTRIBUTES (decl)))
-=======
   if (flag_keep_inline_dllexport
       && lookup_attribute ("dllexport", DECL_ATTRIBUTES (decl)))
->>>>>>> 03d20231
     return true;
   /* Otherwise, DECL does not need to be emitted -- yet.  A subsequent
      reference to DECL might cause it to be emitted later.  */
@@ -3575,8 +3533,6 @@
     }
 }
 
-<<<<<<< HEAD
-=======
 /* Nonzero for a VAR_DECL whose value can be used in a constant expression.
 
       [expr.const]
@@ -3631,7 +3587,6 @@
 	  && INTEGRAL_OR_ENUMERATION_TYPE_P (type));
 }
 
->>>>>>> 03d20231
 /* Complain that DECL uses a type with no linkage but is never defined.  */
 
 static void
@@ -3983,12 +3938,6 @@
     }
 
   /* So must decls that use a type with no linkage.  */
-<<<<<<< HEAD
-  for (i = 0; VEC_iterate (tree, no_linkage_decls, i, decl); ++i)
-    if (!decl_defined_p (decl))
-      no_linkage_error (decl);
-
-=======
   FOR_EACH_VEC_ELT (tree, no_linkage_decls, i, decl)
     if (!decl_defined_p (decl))
       no_linkage_error (decl);
@@ -4001,7 +3950,6 @@
   if (c_dialect_objc ())
     objc_write_global_declarations ();
 
->>>>>>> 03d20231
   /* We give C linkage to static constructors and destructors.  */
   push_lang_context (lang_name_c);
 
@@ -4115,11 +4063,7 @@
       make_args_non_dependent (*args);
       object = build_non_dependent_expr (object);
       if (TREE_CODE (fn) == DOTSTAR_EXPR)
-<<<<<<< HEAD
-	object = cp_build_unary_op (ADDR_EXPR, object, 0, tf_warning_or_error);
-=======
 	object = cp_build_addr_expr (object, tf_warning_or_error);
->>>>>>> 03d20231
       VEC_safe_insert (tree, gc, *args, 0, object);
       /* Now that the arguments are done, transform FN.  */
       fn = build_non_dependent_expr (fn);
@@ -4228,12 +4172,6 @@
 	error_at (DECL_SOURCE_LOCATION (decl), "declared here");
       return;
     }
-<<<<<<< HEAD
-  /* If we don't need a value, then we don't need to synthesize DECL.  */
-  if (cp_unevaluated_operand != 0)
-    return;
-=======
->>>>>>> 03d20231
 
   /* We can only check DECL_ODR_USED on variables or functions with
      DECL_LANG_SPECIFIC set, and these are also the only decls that we
@@ -4282,8 +4220,6 @@
   if (cp_unevaluated_operand != 0)
     return;
 
-<<<<<<< HEAD
-=======
   if (processing_template_decl)
     return;
 
@@ -4292,7 +4228,6 @@
       && uses_template_parms (DECL_TI_ARGS (decl)))
     return;
 
->>>>>>> 03d20231
   DECL_ODR_USED (decl) = 1;
   if (DECL_CLONED_FUNCTION_P (decl))
     DECL_ODR_USED (DECL_CLONED_FUNCTION (decl)) = 1;
