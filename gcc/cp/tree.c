--- conflicted
+++ resolved
@@ -2159,13 +2159,9 @@
   TREE_TYPE (result) = TREE_TYPE (ovl);
   OVL_FUNCTION (result) = OVL_FUNCTION (ovl);
   OVL_CHAIN (result) = OVL_CHAIN (ovl);
-<<<<<<< HEAD
   OVL_HIDDEN_P (ovl) = OVL_HIDDEN_P (ovl);
   OVL_USING_P (ovl) = OVL_USING_P (ovl);
   OVL_EXPORT_P (ovl) = OVL_EXPORT_P (ovl);
-=======
-  OVL_USING_P (ovl) = OVL_USING_P (ovl);
->>>>>>> 2a8a8d7b
 
   return result;
 }
@@ -2178,28 +2174,19 @@
 tree
 ovl_insert (tree fn, tree maybe_ovl, bool using_p)
 {
-<<<<<<< HEAD
+  bool copying = false; /* Checking use only.  */
   bool hidden_p = DECL_HIDDEN_P (fn);
   int weight = hidden_p * 4 + using_p * 2 + DECL_MODULE_EXPORT_P (fn);
-  bool copying = false;
-=======
-  bool copying = false; /* Checking use only.  */
-  int weight = using_p;
->>>>>>> 2a8a8d7b
 
   tree result = NULL_TREE;
   tree insert_after = NULL_TREE;
 
   /* Find insertion point.  */
   while (maybe_ovl && TREE_CODE (maybe_ovl) == OVERLOAD
-<<<<<<< HEAD
 	 && (weight <
 	     (OVL_HIDDEN_P (maybe_ovl) * 4
 	      + OVL_USING_P (maybe_ovl) * 2
 	      + OVL_EXPORT_P (maybe_ovl))))
-=======
-	 && (weight < OVL_USING_P (maybe_ovl)))
->>>>>>> 2a8a8d7b
     {
       gcc_checking_assert (!OVL_LOOKUP_P (maybe_ovl)
 			   && (!OVL_USED_P (maybe_ovl) || !copying));
@@ -2208,11 +2195,7 @@
 	  copying = true;
 	  maybe_ovl = ovl_copy (maybe_ovl);
 	  if (insert_after)
-<<<<<<< HEAD
-	    TREE_CHAIN (insert_after) = maybe_ovl;
-=======
 	    OVL_CHAIN (insert_after) = maybe_ovl;
->>>>>>> 2a8a8d7b
 	}
       if (!result)
 	result = maybe_ovl;
@@ -2245,11 +2228,8 @@
 	OVL_HIDDEN_P (trail) = true;
       if (using_p)
 	OVL_USING_P (trail) = true;
-<<<<<<< HEAD
       if (DECL_MODULE_EXPORT_P (fn))
 	OVL_EXPORT_P (trail) = true;
-=======
->>>>>>> 2a8a8d7b
     }
 
   if (insert_after)
@@ -2263,7 +2243,27 @@
   return result;
 }
 
-<<<<<<< HEAD
+/* Skip any hidden names at the beginning of OVL.   */
+
+tree
+ovl_skip_hidden (tree ovl)
+{
+  for (;
+       ovl && TREE_CODE (ovl) == OVERLOAD && OVL_HIDDEN_P (ovl);
+       ovl = OVL_CHAIN (ovl))
+    gcc_checking_assert (DECL_HIDDEN_P (OVL_FUNCTION (ovl)));
+
+  if (ovl && TREE_CODE (ovl) != OVERLOAD && DECL_HIDDEN_P (ovl))
+    {
+      /* Any hidden functions should have been wrapped in an
+	 overload, but injected friend classes will not.  */
+      gcc_checking_assert (!DECL_DECLARES_FUNCTION_P (ovl));
+      ovl = NULL_TREE;
+    }
+
+  return ovl;
+}
+
 tree
 ovl_iterator::unhide_node (tree overload, tree node)
 {
@@ -2283,28 +2283,18 @@
 }
 
 /* NODE is on the overloads of OVL.  Remove it.  If a predecessor is
-   OVL_USED we must copy OVL nodes, because those are immutable.
-   The removed node is unaltered and may continue to be iterated
-   from.  */
-=======
-/* NODE is on the overloads of OVL.  Remove it.  If a predecessor is
    OVL_USED_P we must copy OVL nodes, because those are immutable.
    The removed node is unaltered and may continue to be iterated
    from (i.e. it is safe to remove a node from an overload one is
    currently iterating over).  */
->>>>>>> 2a8a8d7b
 
 tree
 ovl_iterator::remove_node (tree overload, tree node)
 {
-<<<<<<< HEAD
-  bool copying = false;
+  bool copying = false; /* Checking use only.  */
 
   gcc_assert (TREE_CODE (node) == OVERLOAD);
-=======
-  bool copying = false; /* Checking use only.  */
-
->>>>>>> 2a8a8d7b
+
   tree *slot = &overload;
   while (*slot != node)
     {
@@ -2330,7 +2320,6 @@
   return overload;
 }
 
-<<<<<<< HEAD
 /* Mark or unmark a lookup set. */
 
 void
@@ -2346,10 +2335,7 @@
     LOOKUP_SEEN_P (ovl) = val;
 }
 
-/* Add a potential overload into a lookup set.  */
-=======
 /* Add a set of new FNS into a lookup.  */
->>>>>>> 2a8a8d7b
 
 tree
 lookup_add (tree fns, tree lookup)
@@ -2365,7 +2351,6 @@
   return lookup;
 }
 
-<<<<<<< HEAD
 /* Add a potential overload into a lookup set.  */
 
 tree
@@ -2436,11 +2421,6 @@
 
 /* Preserve the contents of a lookup so that it is available for a
    later instantiation.  */
-=======
-/* If KEEP is true, preserve the contents of a lookup so that it is
-   available for a later instantiation.  Otherwise release the LOOKUP
-   nodes for reuse.  */
->>>>>>> 2a8a8d7b
 
 void
 lookup_keep (tree lookup, bool keep)
@@ -2458,30 +2438,6 @@
       }
 }
 
-<<<<<<< HEAD
-/* Skip any hidden names at the beginning of OVL.   */
-
-tree
-ovl_skip_hidden (tree ovl)
-{
-  for (;
-       ovl && TREE_CODE (ovl) == OVERLOAD && OVL_HIDDEN_P (ovl);
-       ovl = OVL_CHAIN (ovl))
-    gcc_checking_assert (DECL_HIDDEN_P (OVL_FUNCTION (ovl)));
-
-  if (ovl && TREE_CODE (ovl) != OVERLOAD && DECL_HIDDEN_P (ovl))
-    {
-      /* Any hidden functions should have been wrapped in an
-	 overload, but injected friend classes will not.  */
-      gcc_checking_assert (!DECL_DECLARES_FUNCTION_P (ovl));
-      ovl = NULL_TREE;
-    }
-
-  return ovl;
-}
-
-=======
->>>>>>> 2a8a8d7b
 /* Returns nonzero if X is an expression for a (possibly overloaded)
    function.  If "f" is a function or function template, "f", "c->f",
    "c.f", "C::f", and "f<int>" will all be considered possibly
@@ -2575,18 +2531,12 @@
   /* FIXME: What if it's all using declarations?  Prepend some kind
      of context? */
   /* Skip using-declarations.  */
-<<<<<<< HEAD
   lkp_iterator iter (ovl);
   do
     ovl = *iter;
   while (iter.using_p () && ++iter);
 
   return CP_DECL_CONTEXT (ovl);
-=======
-  while (TREE_CODE (ovl) == OVERLOAD && OVL_USING_P (ovl) && OVL_CHAIN (ovl))
-    ovl = OVL_CHAIN (ovl);
-  return CP_DECL_CONTEXT (OVL_CURRENT (ovl));
->>>>>>> 2a8a8d7b
 }
  
