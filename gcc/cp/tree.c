/* Language-dependent node constructors for parse phase of GNU compiler.
   Copyright (C) 1987, 1988, 1992, 1993, 1994, 1995, 1996, 1997, 1998,
   1999, 2000, 2001, 2002, 2003, 2004, 2005, 2007, 2008, 2009, 2010
   Free Software Foundation, Inc.
   Hacked by Michael Tiemann (tiemann@cygnus.com)

This file is part of GCC.

GCC is free software; you can redistribute it and/or modify
it under the terms of the GNU General Public License as published by
the Free Software Foundation; either version 3, or (at your option)
any later version.

GCC is distributed in the hope that it will be useful,
but WITHOUT ANY WARRANTY; without even the implied warranty of
MERCHANTABILITY or FITNESS FOR A PARTICULAR PURPOSE.  See the
GNU General Public License for more details.

You should have received a copy of the GNU General Public License
along with GCC; see the file COPYING3.  If not see
<http://www.gnu.org/licenses/>.  */

#include "config.h"
#include "system.h"
#include "coretypes.h"
#include "tm.h"
#include "tree.h"
#include "cp-tree.h"
#include "flags.h"
<<<<<<< HEAD
#include "toplev.h"
=======
>>>>>>> 155d23aa
#include "tree-inline.h"
#include "debug.h"
#include "convert.h"
#include "cgraph.h"
#include "splay-tree.h"
<<<<<<< HEAD
=======
#include "gimple.h" /* gimple_has_body_p */
>>>>>>> 155d23aa

static tree bot_manip (tree *, int *, void *);
static tree bot_replace (tree *, int *, void *);
static int list_hash_eq (const void *, const void *);
static hashval_t list_hash_pieces (tree, tree, tree);
static hashval_t list_hash (const void *);
static tree build_target_expr (tree, tree);
static tree count_trees_r (tree *, int *, void *);
static tree verify_stmt_tree_r (tree *, int *, void *);
static tree build_local_temp (tree);

static tree handle_java_interface_attribute (tree *, tree, tree, int, bool *);
static tree handle_com_interface_attribute (tree *, tree, tree, int, bool *);
static tree handle_init_priority_attribute (tree *, tree, tree, int, bool *);

/* If REF is an lvalue, returns the kind of lvalue that REF is.
   Otherwise, returns clk_none.  */

cp_lvalue_kind
lvalue_kind (const_tree ref)
{
  cp_lvalue_kind op1_lvalue_kind = clk_none;
  cp_lvalue_kind op2_lvalue_kind = clk_none;

  /* Expressions of reference type are sometimes wrapped in
     INDIRECT_REFs.  INDIRECT_REFs are just internal compiler
     representation, not part of the language, so we have to look
     through them.  */
  if (TREE_CODE (ref) == INDIRECT_REF
      && TREE_CODE (TREE_TYPE (TREE_OPERAND (ref, 0)))
	  == REFERENCE_TYPE)
    return lvalue_kind (TREE_OPERAND (ref, 0));

  if (TREE_TYPE (ref)
      && TREE_CODE (TREE_TYPE (ref)) == REFERENCE_TYPE)
    {
      /* unnamed rvalue references are rvalues */
      if (TYPE_REF_IS_RVALUE (TREE_TYPE (ref))
	  && TREE_CODE (ref) != PARM_DECL
	  && TREE_CODE (ref) != VAR_DECL
	  && TREE_CODE (ref) != COMPONENT_REF)
	return clk_rvalueref;

      /* lvalue references and named rvalue references are lvalues.  */
      return clk_ordinary;
    }

  if (ref == current_class_ptr)
    return clk_none;

  switch (TREE_CODE (ref))
    {
    case SAVE_EXPR:
      return clk_none;
      /* preincrements and predecrements are valid lvals, provided
	 what they refer to are valid lvals.  */
    case PREINCREMENT_EXPR:
    case PREDECREMENT_EXPR:
    case TRY_CATCH_EXPR:
    case WITH_CLEANUP_EXPR:
    case REALPART_EXPR:
    case IMAGPART_EXPR:
      return lvalue_kind (TREE_OPERAND (ref, 0));

    case COMPONENT_REF:
      op1_lvalue_kind = lvalue_kind (TREE_OPERAND (ref, 0));
      /* Look at the member designator.  */
      if (!op1_lvalue_kind)
	;
      else if (is_overloaded_fn (TREE_OPERAND (ref, 1)))
	/* The "field" can be a FUNCTION_DECL or an OVERLOAD in some
	   situations.  If we're seeing a COMPONENT_REF, it's a non-static
	   member, so it isn't an lvalue. */
	op1_lvalue_kind = clk_none;
      else if (TREE_CODE (TREE_OPERAND (ref, 1)) != FIELD_DECL)
	/* This can be IDENTIFIER_NODE in a template.  */;
      else if (DECL_C_BIT_FIELD (TREE_OPERAND (ref, 1)))
	{
	  /* Clear the ordinary bit.  If this object was a class
	     rvalue we want to preserve that information.  */
	  op1_lvalue_kind &= ~clk_ordinary;
	  /* The lvalue is for a bitfield.  */
	  op1_lvalue_kind |= clk_bitfield;
	}
      else if (DECL_PACKED (TREE_OPERAND (ref, 1)))
	op1_lvalue_kind |= clk_packed;

      return op1_lvalue_kind;

    case STRING_CST:
    case COMPOUND_LITERAL_EXPR:
      return clk_ordinary;

    case CONST_DECL:
      /* CONST_DECL without TREE_STATIC are enumeration values and
	 thus not lvalues.  With TREE_STATIC they are used by ObjC++
	 in objc_build_string_object and need to be considered as
	 lvalues.  */
      if (! TREE_STATIC (ref))
	return clk_none;
    case VAR_DECL:
      if (TREE_READONLY (ref) && ! TREE_STATIC (ref)
	  && DECL_LANG_SPECIFIC (ref)
	  && DECL_IN_AGGR_P (ref))
	return clk_none;
    case INDIRECT_REF:
    case ARRAY_REF:
    case PARM_DECL:
    case RESULT_DECL:
      if (TREE_CODE (TREE_TYPE (ref)) != METHOD_TYPE)
	return clk_ordinary;
      break;

      /* A currently unresolved scope ref.  */
    case SCOPE_REF:
      gcc_unreachable ();
    case MAX_EXPR:
    case MIN_EXPR:
      /* Disallow <? and >? as lvalues if either argument side-effects.  */
      if (TREE_SIDE_EFFECTS (TREE_OPERAND (ref, 0))
	  || TREE_SIDE_EFFECTS (TREE_OPERAND (ref, 1)))
	return clk_none;
      op1_lvalue_kind = lvalue_kind (TREE_OPERAND (ref, 0));
      op2_lvalue_kind = lvalue_kind (TREE_OPERAND (ref, 1));
      break;

    case COND_EXPR:
      op1_lvalue_kind = lvalue_kind (TREE_OPERAND (ref, 1)
				    ? TREE_OPERAND (ref, 1)
				    : TREE_OPERAND (ref, 0));
      op2_lvalue_kind = lvalue_kind (TREE_OPERAND (ref, 2));
      break;

    case MODIFY_EXPR:
      return clk_ordinary;

    case COMPOUND_EXPR:
      return lvalue_kind (TREE_OPERAND (ref, 1));

    case TARGET_EXPR:
      return clk_class;

    case VA_ARG_EXPR:
      return (CLASS_TYPE_P (TREE_TYPE (ref)) ? clk_class : clk_none);

    case CALL_EXPR:
      /* Any class-valued call would be wrapped in a TARGET_EXPR.  */
      return clk_none;

    case FUNCTION_DECL:
      /* All functions (except non-static-member functions) are
	 lvalues.  */
      return (DECL_NONSTATIC_MEMBER_FUNCTION_P (ref)
	      ? clk_none : clk_ordinary);

    case BASELINK:
      /* We now represent a reference to a single static member function
	 with a BASELINK.  */
      /* This CONST_CAST is okay because BASELINK_FUNCTIONS returns
	 its argument unmodified and we assign it to a const_tree.  */
      return lvalue_kind (BASELINK_FUNCTIONS (CONST_CAST_TREE (ref)));

    case NON_DEPENDENT_EXPR:
      /* We must consider NON_DEPENDENT_EXPRs to be lvalues so that
	 things like "&E" where "E" is an expression with a
	 non-dependent type work. It is safe to be lenient because an
	 error will be issued when the template is instantiated if "E"
	 is not an lvalue.  */
      return clk_ordinary;

    default:
      break;
    }

  /* If one operand is not an lvalue at all, then this expression is
     not an lvalue.  */
  if (!op1_lvalue_kind || !op2_lvalue_kind)
    return clk_none;

  /* Otherwise, it's an lvalue, and it has all the odd properties
     contributed by either operand.  */
  op1_lvalue_kind = op1_lvalue_kind | op2_lvalue_kind;
  /* It's not an ordinary lvalue if it involves any other kind.  */
  if ((op1_lvalue_kind & ~clk_ordinary) != clk_none)
    op1_lvalue_kind &= ~clk_ordinary;
  /* It can't be both a pseudo-lvalue and a non-addressable lvalue.
     A COND_EXPR of those should be wrapped in a TARGET_EXPR.  */
  if ((op1_lvalue_kind & (clk_rvalueref|clk_class))
      && (op1_lvalue_kind & (clk_bitfield|clk_packed)))
    op1_lvalue_kind = clk_none;
  return op1_lvalue_kind;
}

/* Returns the kind of lvalue that REF is, in the sense of
   [basic.lval].  This function should really be named lvalue_p; it
   computes the C++ definition of lvalue.  */

cp_lvalue_kind
real_lvalue_p (const_tree ref)
{
  cp_lvalue_kind kind = lvalue_kind (ref);
  if (kind & (clk_rvalueref|clk_class))
    return clk_none;
  else
    return kind;
}

/* This differs from real_lvalue_p in that class rvalues are considered
   lvalues.  */

bool
lvalue_p (const_tree ref)
{
  return (lvalue_kind (ref) != clk_none);
}

/* This differs from real_lvalue_p in that rvalues formed by dereferencing
   rvalue references are considered rvalues.  */

bool
lvalue_or_rvalue_with_address_p (const_tree ref)
{
  cp_lvalue_kind kind = lvalue_kind (ref);
  if (kind & clk_class)
    return false;
  else
    return (kind != clk_none);
}

/* Test whether DECL is a builtin that may appear in a
   constant-expression. */

bool
builtin_valid_in_constant_expr_p (const_tree decl)
{
  /* At present BUILT_IN_CONSTANT_P is the only builtin we're allowing
     in constant-expressions.  We may want to add other builtins later. */
  return DECL_IS_BUILTIN_CONSTANT_P (decl);
}

/* Build a TARGET_EXPR, initializing the DECL with the VALUE.  */

static tree
build_target_expr (tree decl, tree value)
{
  tree t;

#ifdef ENABLE_CHECKING
  gcc_assert (VOID_TYPE_P (TREE_TYPE (value))
	      || TREE_TYPE (decl) == TREE_TYPE (value)
	      || useless_type_conversion_p (TREE_TYPE (decl),
					    TREE_TYPE (value)));
#endif

  t = build4 (TARGET_EXPR, TREE_TYPE (decl), decl, value,
	      cxx_maybe_build_cleanup (decl), NULL_TREE);
  /* We always set TREE_SIDE_EFFECTS so that expand_expr does not
     ignore the TARGET_EXPR.  If there really turn out to be no
     side-effects, then the optimizer should be able to get rid of
     whatever code is generated anyhow.  */
  TREE_SIDE_EFFECTS (t) = 1;

  return t;
}

/* Return an undeclared local temporary of type TYPE for use in building a
   TARGET_EXPR.  */

static tree
build_local_temp (tree type)
{
  tree slot = build_decl (input_location,
			  VAR_DECL, NULL_TREE, type);
  DECL_ARTIFICIAL (slot) = 1;
  DECL_IGNORED_P (slot) = 1;
  DECL_CONTEXT (slot) = current_function_decl;
  layout_decl (slot, 0);
  return slot;
}

/* Set various status flags when building an AGGR_INIT_EXPR object T.  */

static void
process_aggr_init_operands (tree t)
{
  bool side_effects;

  side_effects = TREE_SIDE_EFFECTS (t);
  if (!side_effects)
    {
      int i, n;
      n = TREE_OPERAND_LENGTH (t);
      for (i = 1; i < n; i++)
	{
	  tree op = TREE_OPERAND (t, i);
	  if (op && TREE_SIDE_EFFECTS (op))
	    {
	      side_effects = 1;
	      break;
	    }
	}
    }
  TREE_SIDE_EFFECTS (t) = side_effects;
}

/* Build an AGGR_INIT_EXPR of class tcc_vl_exp with the indicated RETURN_TYPE,
   FN, and SLOT.  NARGS is the number of call arguments which are specified
   as a tree array ARGS.  */

static tree
build_aggr_init_array (tree return_type, tree fn, tree slot, int nargs,
		       tree *args)
{
  tree t;
  int i;

  t = build_vl_exp (AGGR_INIT_EXPR, nargs + 3);
  TREE_TYPE (t) = return_type;
  AGGR_INIT_EXPR_FN (t) = fn;
  AGGR_INIT_EXPR_SLOT (t) = slot;
  for (i = 0; i < nargs; i++)
    AGGR_INIT_EXPR_ARG (t, i) = args[i];
  process_aggr_init_operands (t);
  return t;
}

/* INIT is a CALL_EXPR or AGGR_INIT_EXPR which needs info about its
   target.  TYPE is the type to be initialized.

   Build an AGGR_INIT_EXPR to represent the initialization.  This function
   differs from build_cplus_new in that an AGGR_INIT_EXPR can only be used
   to initialize another object, whereas a TARGET_EXPR can either
   initialize another object or create its own temporary object, and as a
   result building up a TARGET_EXPR requires that the type's destructor be
   callable.  */

tree
build_aggr_init_expr (tree type, tree init)
{
  tree fn;
  tree slot;
  tree rval;
  int is_ctor;

  /* Make sure that we're not trying to create an instance of an
     abstract class.  */
  abstract_virtuals_error (NULL_TREE, type);

  if (TREE_CODE (init) == CALL_EXPR)
    fn = CALL_EXPR_FN (init);
  else if (TREE_CODE (init) == AGGR_INIT_EXPR)
    fn = AGGR_INIT_EXPR_FN (init);
  else
    return convert (type, init);

  is_ctor = (TREE_CODE (fn) == ADDR_EXPR
	     && TREE_CODE (TREE_OPERAND (fn, 0)) == FUNCTION_DECL
	     && DECL_CONSTRUCTOR_P (TREE_OPERAND (fn, 0)));

  /* We split the CALL_EXPR into its function and its arguments here.
     Then, in expand_expr, we put them back together.  The reason for
     this is that this expression might be a default argument
     expression.  In that case, we need a new temporary every time the
     expression is used.  That's what break_out_target_exprs does; it
     replaces every AGGR_INIT_EXPR with a copy that uses a fresh
     temporary slot.  Then, expand_expr builds up a call-expression
     using the new slot.  */

  /* If we don't need to use a constructor to create an object of this
     type, don't mess with AGGR_INIT_EXPR.  */
  if (is_ctor || TREE_ADDRESSABLE (type))
    {
      slot = build_local_temp (type);

      if (TREE_CODE(init) == CALL_EXPR)
	rval = build_aggr_init_array (void_type_node, fn, slot,
				      call_expr_nargs (init),
				      CALL_EXPR_ARGP (init));
      else
	rval = build_aggr_init_array (void_type_node, fn, slot,
				      aggr_init_expr_nargs (init),
				      AGGR_INIT_EXPR_ARGP (init));
      TREE_SIDE_EFFECTS (rval) = 1;
      AGGR_INIT_VIA_CTOR_P (rval) = is_ctor;
      TREE_NOTHROW (rval) = TREE_NOTHROW (init);
    }
  else
    rval = init;

  return rval;
}

/* INIT is a CALL_EXPR or AGGR_INIT_EXPR which needs info about its
   target.  TYPE is the type that this initialization should appear to
   have.

   Build an encapsulation of the initialization to perform
   and return it so that it can be processed by language-independent
   and language-specific expression expanders.  */

tree
build_cplus_new (tree type, tree init)
{
  tree rval = build_aggr_init_expr (type, init);
  tree slot;

  if (TREE_CODE (rval) == AGGR_INIT_EXPR)
    slot = AGGR_INIT_EXPR_SLOT (rval);
  else if (TREE_CODE (rval) == CALL_EXPR
	   || TREE_CODE (rval) == CONSTRUCTOR)
    slot = build_local_temp (type);
  else
    return rval;

  rval = build_target_expr (slot, rval);
  TARGET_EXPR_IMPLICIT_P (rval) = 1;

  return rval;
}

/* Return a TARGET_EXPR which expresses the initialization of an array to
   be named later, either default-initialization or copy-initialization
   from another array of the same type.  */

tree
build_vec_init_expr (tree type, tree init)
{
  tree slot;
  tree inner_type = strip_array_types (type);
  tree elt_init = integer_zero_node;
  bool value_init = false;

  /* Since we're deferring building the actual constructor calls until
     gimplification time, we need to build one now and throw it away so
     that the relevant constructor gets mark_used before cgraph decides
     what functions are needed.  Here we assume that init is either
     NULL_TREE, void_type_node (indicating value-initialization), or
     another array to copy.  */
  if (init == void_type_node)
    {
      elt_init = build_value_init (inner_type, tf_warning_or_error);
      value_init = true;
      init = NULL_TREE;
    }
  else
    {
      gcc_assert (init == NULL_TREE
		  || (same_type_ignoring_top_level_qualifiers_p
		      (type, TREE_TYPE (init))));

      if (CLASS_TYPE_P (inner_type))
	{
	  VEC(tree,gc) *argvec = make_tree_vector ();
	  if (init)
	    {
	      tree dummy = build_dummy_object (inner_type);
	      if (!real_lvalue_p (init))
		dummy = move (dummy);
	      VEC_quick_push (tree, argvec, dummy);
	    }
	  elt_init
	    = build_special_member_call (NULL_TREE, complete_ctor_identifier,
					 &argvec, inner_type, LOOKUP_NORMAL,
					 tf_warning_or_error);
	}
    }

  slot = build_local_temp (type);
  init = build2 (VEC_INIT_EXPR, type, slot, init);
  SET_EXPR_LOCATION (init, input_location);

  if (current_function_decl
      && DECL_DECLARED_CONSTEXPR_P (current_function_decl)
      && potential_constant_expression (elt_init, tf_warning_or_error))
    VEC_INIT_EXPR_IS_CONSTEXPR (init) = true;
  VEC_INIT_EXPR_VALUE_INIT (init) = value_init;

  init = build_target_expr (slot, init);
  TARGET_EXPR_IMPLICIT_P (init) = 1;

  return init;
}

tree
build_array_copy (tree init)
{
  return build_vec_init_expr (TREE_TYPE (init), init);
}

/* Build a TARGET_EXPR using INIT to initialize a new temporary of the
   indicated TYPE.  */

tree
build_target_expr_with_type (tree init, tree type)
{
  gcc_assert (!VOID_TYPE_P (type));

  if (TREE_CODE (init) == TARGET_EXPR
      || init == error_mark_node)
    return init;
  else if (CLASS_TYPE_P (type) && type_has_nontrivial_copy_init (type)
	   && !VOID_TYPE_P (TREE_TYPE (init))
	   && TREE_CODE (init) != COND_EXPR
	   && TREE_CODE (init) != CONSTRUCTOR
	   && TREE_CODE (init) != VA_ARG_EXPR)
    /* We need to build up a copy constructor call.  A void initializer
       means we're being called from bot_manip.  COND_EXPR is a special
       case because we already have copies on the arms and we don't want
       another one here.  A CONSTRUCTOR is aggregate initialization, which
       is handled separately.  A VA_ARG_EXPR is magic creation of an
       aggregate; there's no additional work to be done.  */
    return force_rvalue (init);

  return force_target_expr (type, init);
}

/* Like the above function, but without the checking.  This function should
   only be used by code which is deliberately trying to subvert the type
   system, such as call_builtin_trap.  Or build_over_call, to avoid
   infinite recursion.  */

tree
force_target_expr (tree type, tree init)
{
  tree slot;

  gcc_assert (!VOID_TYPE_P (type));

  slot = build_local_temp (type);
  return build_target_expr (slot, init);
}

/* Like build_target_expr_with_type, but use the type of INIT.  */

tree
get_target_expr (tree init)
{
  if (TREE_CODE (init) == AGGR_INIT_EXPR)
    return build_target_expr (AGGR_INIT_EXPR_SLOT (init), init);
  else
    return build_target_expr_with_type (init, TREE_TYPE (init));
}

/* If EXPR is a bitfield reference, convert it to the declared type of
   the bitfield, and return the resulting expression.  Otherwise,
   return EXPR itself.  */

tree
convert_bitfield_to_declared_type (tree expr)
{
  tree bitfield_type;

  bitfield_type = is_bitfield_expr_with_lowered_type (expr);
  if (bitfield_type)
    expr = convert_to_integer (TYPE_MAIN_VARIANT (bitfield_type),
			       expr);
  return expr;
}

/* EXPR is being used in an rvalue context.  Return a version of EXPR
   that is marked as an rvalue.  */

tree
rvalue (tree expr)
{
  tree type;

  if (error_operand_p (expr))
    return expr;

  expr = mark_rvalue_use (expr);

  /* [basic.lval]

     Non-class rvalues always have cv-unqualified types.  */
  type = TREE_TYPE (expr);
  if (!CLASS_TYPE_P (type) && cv_qualified_p (type))
    type = cv_unqualified (type);

  /* We need to do this for rvalue refs as well to get the right answer
     from decltype; see c++/36628.  */
  if (!processing_template_decl && lvalue_or_rvalue_with_address_p (expr))
    expr = build1 (NON_LVALUE_EXPR, type, expr);
  else if (type != TREE_TYPE (expr))
    expr = build_nop (type, expr);

  return expr;
}


/* Hash an ARRAY_TYPE.  K is really of type `tree'.  */

static hashval_t
cplus_array_hash (const void* k)
{
  hashval_t hash;
  const_tree const t = (const_tree) k;

  hash = TYPE_UID (TREE_TYPE (t));
  if (TYPE_DOMAIN (t))
    hash ^= TYPE_UID (TYPE_DOMAIN (t));
  return hash;
}

typedef struct cplus_array_info {
  tree type;
  tree domain;
} cplus_array_info;

/* Compare two ARRAY_TYPEs.  K1 is really of type `tree', K2 is really
   of type `cplus_array_info*'. */

static int
cplus_array_compare (const void * k1, const void * k2)
{
  const_tree const t1 = (const_tree) k1;
  const cplus_array_info *const t2 = (const cplus_array_info*) k2;

  return (TREE_TYPE (t1) == t2->type && TYPE_DOMAIN (t1) == t2->domain);
}

/* Hash table containing dependent array types, which are unsuitable for
   the language-independent type hash table.  */
static GTY ((param_is (union tree_node))) htab_t cplus_array_htab;

/* Like build_array_type, but handle special C++ semantics.  */

tree
build_cplus_array_type (tree elt_type, tree index_type)
{
  tree t;

  if (elt_type == error_mark_node || index_type == error_mark_node)
    return error_mark_node;

  if (processing_template_decl
      && (dependent_type_p (elt_type)
	  || (index_type && !TREE_CONSTANT (TYPE_MAX_VALUE (index_type)))))
    {
      void **e;
      cplus_array_info cai;
      hashval_t hash;

      if (cplus_array_htab == NULL)
	cplus_array_htab = htab_create_ggc (61, &cplus_array_hash,
					    &cplus_array_compare, NULL);
      
      hash = TYPE_UID (elt_type);
      if (index_type)
	hash ^= TYPE_UID (index_type);
      cai.type = elt_type;
      cai.domain = index_type;

      e = htab_find_slot_with_hash (cplus_array_htab, &cai, hash, INSERT); 
      if (*e)
	/* We have found the type: we're done.  */
	return (tree) *e;
      else
	{
	  /* Build a new array type.  */
	  t = cxx_make_type (ARRAY_TYPE);
	  TREE_TYPE (t) = elt_type;
	  TYPE_DOMAIN (t) = index_type;

	  /* Store it in the hash table. */
	  *e = t;

	  /* Set the canonical type for this new node.  */
	  if (TYPE_STRUCTURAL_EQUALITY_P (elt_type)
	      || (index_type && TYPE_STRUCTURAL_EQUALITY_P (index_type)))
	    SET_TYPE_STRUCTURAL_EQUALITY (t);
	  else if (TYPE_CANONICAL (elt_type) != elt_type
		   || (index_type 
		       && TYPE_CANONICAL (index_type) != index_type))
	    TYPE_CANONICAL (t)
		= build_cplus_array_type 
		   (TYPE_CANONICAL (elt_type),
		    index_type ? TYPE_CANONICAL (index_type) : index_type);
	  else
	    TYPE_CANONICAL (t) = t;
	}
    }
  else
    t = build_array_type (elt_type, index_type);

  /* We want TYPE_MAIN_VARIANT of an array to strip cv-quals from the
     element type as well, so fix it up if needed.  */
  if (elt_type != TYPE_MAIN_VARIANT (elt_type))
    {
      tree m = build_cplus_array_type (TYPE_MAIN_VARIANT (elt_type),
				       index_type);
      if (TYPE_MAIN_VARIANT (t) != m)
	{
	  TYPE_MAIN_VARIANT (t) = m;
	  TYPE_NEXT_VARIANT (t) = TYPE_NEXT_VARIANT (m);
	  TYPE_NEXT_VARIANT (m) = t;
	}
    }

  /* Push these needs up so that initialization takes place
     more easily.  */
  TYPE_NEEDS_CONSTRUCTING (t)
    = TYPE_NEEDS_CONSTRUCTING (TYPE_MAIN_VARIANT (elt_type));
  TYPE_HAS_NONTRIVIAL_DESTRUCTOR (t)
    = TYPE_HAS_NONTRIVIAL_DESTRUCTOR (TYPE_MAIN_VARIANT (elt_type));
  return t;
}

/* Return an ARRAY_TYPE with element type ELT and length N.  */

tree
build_array_of_n_type (tree elt, int n)
{
  return build_cplus_array_type (elt, build_index_type (size_int (n - 1)));
}

/* Return a reference type node referring to TO_TYPE.  If RVAL is
   true, return an rvalue reference type, otherwise return an lvalue
   reference type.  If a type node exists, reuse it, otherwise create
   a new one.  */
tree
cp_build_reference_type (tree to_type, bool rval)
{
  tree lvalue_ref, t;
  lvalue_ref = build_reference_type (to_type);
  if (!rval)
    return lvalue_ref;

  /* This code to create rvalue reference types is based on and tied
     to the code creating lvalue reference types in the middle-end
     functions build_reference_type_for_mode and build_reference_type.

     It works by putting the rvalue reference type nodes after the
     lvalue reference nodes in the TYPE_NEXT_REF_TO linked list, so
     they will effectively be ignored by the middle end.  */

  for (t = lvalue_ref; (t = TYPE_NEXT_REF_TO (t)); )
    if (TYPE_REF_IS_RVALUE (t))
      return t;

  t = build_distinct_type_copy (lvalue_ref);

  TYPE_REF_IS_RVALUE (t) = true;
  TYPE_NEXT_REF_TO (t) = TYPE_NEXT_REF_TO (lvalue_ref);
  TYPE_NEXT_REF_TO (lvalue_ref) = t;

  if (TYPE_STRUCTURAL_EQUALITY_P (to_type))
    SET_TYPE_STRUCTURAL_EQUALITY (t);
  else if (TYPE_CANONICAL (to_type) != to_type)
    TYPE_CANONICAL (t) 
      = cp_build_reference_type (TYPE_CANONICAL (to_type), rval);
  else
    TYPE_CANONICAL (t) = t;

  layout_type (t);

  return t;

}

/* Returns EXPR cast to rvalue reference type, like std::move.  */

tree
move (tree expr)
{
  tree type = TREE_TYPE (expr);
  gcc_assert (TREE_CODE (type) != REFERENCE_TYPE);
  type = cp_build_reference_type (type, /*rval*/true);
  return build_static_cast (type, expr, tf_warning_or_error);
}

/* Used by the C++ front end to build qualified array types.  However,
   the C version of this function does not properly maintain canonical
   types (which are not used in C).  */
tree
c_build_qualified_type (tree type, int type_quals)
{
  return cp_build_qualified_type (type, type_quals);
}


/* Make a variant of TYPE, qualified with the TYPE_QUALS.  Handles
   arrays correctly.  In particular, if TYPE is an array of T's, and
   TYPE_QUALS is non-empty, returns an array of qualified T's.

   FLAGS determines how to deal with ill-formed qualifications. If
   tf_ignore_bad_quals is set, then bad qualifications are dropped
   (this is permitted if TYPE was introduced via a typedef or template
   type parameter). If bad qualifications are dropped and tf_warning
   is set, then a warning is issued for non-const qualifications.  If
   tf_ignore_bad_quals is not set and tf_error is not set, we
   return error_mark_node. Otherwise, we issue an error, and ignore
   the qualifications.

   Qualification of a reference type is valid when the reference came
   via a typedef or template type argument. [dcl.ref] No such
   dispensation is provided for qualifying a function type.  [dcl.fct]
   DR 295 queries this and the proposed resolution brings it into line
   with qualifying a reference.  We implement the DR.  We also behave
   in a similar manner for restricting non-pointer types.  */

tree
cp_build_qualified_type_real (tree type,
			      int type_quals,
			      tsubst_flags_t complain)
{
  tree result;
  int bad_quals = TYPE_UNQUALIFIED;

  if (type == error_mark_node)
    return type;

  if (type_quals == cp_type_quals (type))
    return type;

  if (TREE_CODE (type) == ARRAY_TYPE)
    {
      /* In C++, the qualification really applies to the array element
	 type.  Obtain the appropriately qualified element type.  */
      tree t;
      tree element_type
	= cp_build_qualified_type_real (TREE_TYPE (type),
					type_quals,
					complain);

      if (element_type == error_mark_node)
	return error_mark_node;

      /* See if we already have an identically qualified type.  Tests
	 should be equivalent to those in check_qualified_type.  */
      for (t = TYPE_MAIN_VARIANT (type); t; t = TYPE_NEXT_VARIANT (t))
	if (TREE_TYPE (t) == element_type
	    && TYPE_NAME (t) == TYPE_NAME (type)
	    && TYPE_CONTEXT (t) == TYPE_CONTEXT (type)
	    && attribute_list_equal (TYPE_ATTRIBUTES (t),
				     TYPE_ATTRIBUTES (type)))
	  break;

      if (!t)
	{
	  t = build_cplus_array_type (element_type, TYPE_DOMAIN (type));

	  /* Keep the typedef name.  */
	  if (TYPE_NAME (t) != TYPE_NAME (type))
	    {
	      t = build_variant_type_copy (t);
	      TYPE_NAME (t) = TYPE_NAME (type);
	    }
	}

      /* Even if we already had this variant, we update
	 TYPE_NEEDS_CONSTRUCTING and TYPE_HAS_NONTRIVIAL_DESTRUCTOR in case
	 they changed since the variant was originally created.

	 This seems hokey; if there is some way to use a previous
	 variant *without* coming through here,
	 TYPE_NEEDS_CONSTRUCTING will never be updated.  */
      TYPE_NEEDS_CONSTRUCTING (t)
	= TYPE_NEEDS_CONSTRUCTING (TYPE_MAIN_VARIANT (element_type));
      TYPE_HAS_NONTRIVIAL_DESTRUCTOR (t)
	= TYPE_HAS_NONTRIVIAL_DESTRUCTOR (TYPE_MAIN_VARIANT (element_type));
      return t;
    }
  else if (TYPE_PTRMEMFUNC_P (type))
    {
      /* For a pointer-to-member type, we can't just return a
	 cv-qualified version of the RECORD_TYPE.  If we do, we
	 haven't changed the field that contains the actual pointer to
	 a method, and so TYPE_PTRMEMFUNC_FN_TYPE will be wrong.  */
      tree t;

      t = TYPE_PTRMEMFUNC_FN_TYPE (type);
      t = cp_build_qualified_type_real (t, type_quals, complain);
      return build_ptrmemfunc_type (t);
    }
  else if (TREE_CODE (type) == TYPE_PACK_EXPANSION)
    {
      tree t = PACK_EXPANSION_PATTERN (type);

      t = cp_build_qualified_type_real (t, type_quals, complain);
      return make_pack_expansion (t);
    }

  /* A reference or method type shall not be cv-qualified.
     [dcl.ref], [dcl.fct].  This used to be an error, but as of DR 295
     (in CD1) we always ignore extra cv-quals on functions.  */
  if (type_quals & (TYPE_QUAL_CONST | TYPE_QUAL_VOLATILE)
      && (TREE_CODE (type) == REFERENCE_TYPE
	  || TREE_CODE (type) == FUNCTION_TYPE
	  || TREE_CODE (type) == METHOD_TYPE))
    {
      if (TREE_CODE (type) == REFERENCE_TYPE)
	bad_quals |= type_quals & (TYPE_QUAL_CONST | TYPE_QUAL_VOLATILE);
      type_quals &= ~(TYPE_QUAL_CONST | TYPE_QUAL_VOLATILE);
    }

  /* But preserve any function-cv-quals on a FUNCTION_TYPE.  */
  if (TREE_CODE (type) == FUNCTION_TYPE)
    type_quals |= type_memfn_quals (type);

  /* A restrict-qualified type must be a pointer (or reference)
     to object or incomplete type. */
  if ((type_quals & TYPE_QUAL_RESTRICT)
      && TREE_CODE (type) != TEMPLATE_TYPE_PARM
      && TREE_CODE (type) != TYPENAME_TYPE
      && !POINTER_TYPE_P (type))
    {
      bad_quals |= TYPE_QUAL_RESTRICT;
      type_quals &= ~TYPE_QUAL_RESTRICT;
    }

  if (bad_quals == TYPE_UNQUALIFIED
      || (complain & tf_ignore_bad_quals))
    /*OK*/;
  else if (!(complain & tf_error))
    return error_mark_node;
  else
    {
      tree bad_type = build_qualified_type (ptr_type_node, bad_quals);
      error ("%qV qualifiers cannot be applied to %qT",
	     bad_type, type);
    }

  /* Retrieve (or create) the appropriately qualified variant.  */
  result = build_qualified_type (type, type_quals);

  /* If this was a pointer-to-method type, and we just made a copy,
     then we need to unshare the record that holds the cached
     pointer-to-member-function type, because these will be distinct
     between the unqualified and qualified types.  */
  if (result != type
      && TREE_CODE (type) == POINTER_TYPE
      && TREE_CODE (TREE_TYPE (type)) == METHOD_TYPE
      && TYPE_LANG_SPECIFIC (result) == TYPE_LANG_SPECIFIC (type))
    TYPE_LANG_SPECIFIC (result) = NULL;

  /* We may also have ended up building a new copy of the canonical
     type of a pointer-to-method type, which could have the same
     sharing problem described above.  */
  if (TYPE_CANONICAL (result) != TYPE_CANONICAL (type)
      && TREE_CODE (type) == POINTER_TYPE
      && TREE_CODE (TREE_TYPE (type)) == METHOD_TYPE
      && (TYPE_LANG_SPECIFIC (TYPE_CANONICAL (result)) 
          == TYPE_LANG_SPECIFIC (TYPE_CANONICAL (type))))
    TYPE_LANG_SPECIFIC (TYPE_CANONICAL (result)) = NULL;

  return result;
}

/* Return TYPE with const and volatile removed.  */

tree
cv_unqualified (tree type)
{
  int quals;

  if (type == error_mark_node)
    return type;

  quals = cp_type_quals (type);
  quals &= ~(TYPE_QUAL_CONST|TYPE_QUAL_VOLATILE);
  return cp_build_qualified_type (type, quals);
}

/* Builds a qualified variant of T that is not a typedef variant.
   E.g. consider the following declarations:
     typedef const int ConstInt;
     typedef ConstInt* PtrConstInt;
   If T is PtrConstInt, this function returns a type representing
     const int*.
   In other words, if T is a typedef, the function returns the underlying type.
   The cv-qualification and attributes of the type returned match the
   input type.
   They will always be compatible types.
   The returned type is built so that all of its subtypes
   recursively have their typedefs stripped as well.

   This is different from just returning TYPE_CANONICAL (T)
   Because of several reasons:
    * If T is a type that needs structural equality
      its TYPE_CANONICAL (T) will be NULL.
    * TYPE_CANONICAL (T) desn't carry type attributes
      and looses template parameter names.   */

tree
strip_typedefs (tree t)
{
  tree result = NULL, type = NULL, t0 = NULL;

  if (!t || t == error_mark_node || t == TYPE_CANONICAL (t))
    return t;

  gcc_assert (TYPE_P (t));

  switch (TREE_CODE (t))
    {
    case POINTER_TYPE:
      type = strip_typedefs (TREE_TYPE (t));
      result = build_pointer_type (type);
      break;
    case REFERENCE_TYPE:
      type = strip_typedefs (TREE_TYPE (t));
      result = cp_build_reference_type (type, TYPE_REF_IS_RVALUE (t));
      break;
    case OFFSET_TYPE:
      t0 = strip_typedefs (TYPE_OFFSET_BASETYPE (t));
      type = strip_typedefs (TREE_TYPE (t));
      result = build_offset_type (t0, type);
      break;
    case RECORD_TYPE:
      if (TYPE_PTRMEMFUNC_P (t))
	{
	  t0 = strip_typedefs (TYPE_PTRMEMFUNC_FN_TYPE (t));
	  result = build_ptrmemfunc_type (t0);
	}
      break;
    case ARRAY_TYPE:
      type = strip_typedefs (TREE_TYPE (t));
      t0  = strip_typedefs (TYPE_DOMAIN (t));;
      result = build_cplus_array_type (type, t0);
      break;
    case FUNCTION_TYPE:
    case METHOD_TYPE:
      {
	tree arg_types = NULL, arg_node, arg_type;
	for (arg_node = TYPE_ARG_TYPES (t);
	     arg_node;
	     arg_node = TREE_CHAIN (arg_node))
	  {
	    if (arg_node == void_list_node)
	      break;
	    arg_type = strip_typedefs (TREE_VALUE (arg_node));
	    gcc_assert (arg_type);

	    arg_types =
	      tree_cons (TREE_PURPOSE (arg_node), arg_type, arg_types);
	  }

	if (arg_types)
	  arg_types = nreverse (arg_types);

	/* A list of parameters not ending with an ellipsis
	   must end with void_list_node.  */
	if (arg_node)
	  arg_types = chainon (arg_types, void_list_node);

	type = strip_typedefs (TREE_TYPE (t));
	if (TREE_CODE (t) == METHOD_TYPE)
	  {
	    tree class_type = TREE_TYPE (TREE_VALUE (arg_types));
	    gcc_assert (class_type);
	    result =
	      build_method_type_directly (class_type, type,
					  TREE_CHAIN (arg_types));
	  }
	else
	  {
	    result = build_function_type (type,
					  arg_types);
	    result = apply_memfn_quals (result, type_memfn_quals (t));
	  }

	if (TYPE_RAISES_EXCEPTIONS (t))
	  result = build_exception_variant (result,
					    TYPE_RAISES_EXCEPTIONS (t));
      }
      break;
    case TYPENAME_TYPE:
      result = make_typename_type (strip_typedefs (TYPE_CONTEXT (t)),
				   TYPENAME_TYPE_FULLNAME (t),
				   typename_type, tf_none);
      break;
    default:
      break;
    }

  if (!result)
      result = TYPE_MAIN_VARIANT (t);
  if (TYPE_ATTRIBUTES (t))
    result = cp_build_type_attribute_variant (result, TYPE_ATTRIBUTES (t));
  return cp_build_qualified_type (result, cp_type_quals (t));
}

<<<<<<< HEAD
/* Setup a TYPE_DECL node as a typedef representation.
   See comments of set_underlying_type in c-common.c.  */

void
cp_set_underlying_type (tree t)
{
  set_underlying_type (t);
  /* If T is a template type parm, make it require structural equality.
     This is useful when comparing two template type parms,
     because it forces the comparison of the template parameters of their
     decls.  */
  if (TREE_CODE (TREE_TYPE (t)) == TEMPLATE_TYPE_PARM)
    SET_TYPE_STRUCTURAL_EQUALITY (TREE_TYPE (t));
}


=======
>>>>>>> 155d23aa
/* Makes a copy of BINFO and TYPE, which is to be inherited into a
   graph dominated by T.  If BINFO is NULL, TYPE is a dependent base,
   and we do a shallow copy.  If BINFO is non-NULL, we do a deep copy.
   VIRT indicates whether TYPE is inherited virtually or not.
   IGO_PREV points at the previous binfo of the inheritance graph
   order chain.  The newly copied binfo's TREE_CHAIN forms this
   ordering.

   The CLASSTYPE_VBASECLASSES vector of T is constructed in the
   correct order. That is in the order the bases themselves should be
   constructed in.

   The BINFO_INHERITANCE of a virtual base class points to the binfo
   of the most derived type. ??? We could probably change this so that
   BINFO_INHERITANCE becomes synonymous with BINFO_PRIMARY, and hence
   remove a field.  They currently can only differ for primary virtual
   virtual bases.  */

tree
copy_binfo (tree binfo, tree type, tree t, tree *igo_prev, int virt)
{
  tree new_binfo;

  if (virt)
    {
      /* See if we've already made this virtual base.  */
      new_binfo = binfo_for_vbase (type, t);
      if (new_binfo)
	return new_binfo;
    }

  new_binfo = make_tree_binfo (binfo ? BINFO_N_BASE_BINFOS (binfo) : 0);
  BINFO_TYPE (new_binfo) = type;

  /* Chain it into the inheritance graph.  */
  TREE_CHAIN (*igo_prev) = new_binfo;
  *igo_prev = new_binfo;

  if (binfo)
    {
      int ix;
      tree base_binfo;

      gcc_assert (!BINFO_DEPENDENT_BASE_P (binfo));
      gcc_assert (SAME_BINFO_TYPE_P (BINFO_TYPE (binfo), type));

      BINFO_OFFSET (new_binfo) = BINFO_OFFSET (binfo);
      BINFO_VIRTUALS (new_binfo) = BINFO_VIRTUALS (binfo);

      /* We do not need to copy the accesses, as they are read only.  */
      BINFO_BASE_ACCESSES (new_binfo) = BINFO_BASE_ACCESSES (binfo);

      /* Recursively copy base binfos of BINFO.  */
      for (ix = 0; BINFO_BASE_ITERATE (binfo, ix, base_binfo); ix++)
	{
	  tree new_base_binfo;

	  gcc_assert (!BINFO_DEPENDENT_BASE_P (base_binfo));
	  new_base_binfo = copy_binfo (base_binfo, BINFO_TYPE (base_binfo),
				       t, igo_prev,
				       BINFO_VIRTUAL_P (base_binfo));

	  if (!BINFO_INHERITANCE_CHAIN (new_base_binfo))
	    BINFO_INHERITANCE_CHAIN (new_base_binfo) = new_binfo;
	  BINFO_BASE_APPEND (new_binfo, new_base_binfo);
	}
    }
  else
    BINFO_DEPENDENT_BASE_P (new_binfo) = 1;

  if (virt)
    {
      /* Push it onto the list after any virtual bases it contains
	 will have been pushed.  */
      VEC_quick_push (tree, CLASSTYPE_VBASECLASSES (t), new_binfo);
      BINFO_VIRTUAL_P (new_binfo) = 1;
      BINFO_INHERITANCE_CHAIN (new_binfo) = TYPE_BINFO (t);
    }

  return new_binfo;
}

/* Hashing of lists so that we don't make duplicates.
   The entry point is `list_hash_canon'.  */

/* Now here is the hash table.  When recording a list, it is added
   to the slot whose index is the hash code mod the table size.
   Note that the hash table is used for several kinds of lists.
   While all these live in the same table, they are completely independent,
   and the hash code is computed differently for each of these.  */

static GTY ((param_is (union tree_node))) htab_t list_hash_table;

struct list_proxy
{
  tree purpose;
  tree value;
  tree chain;
};

/* Compare ENTRY (an entry in the hash table) with DATA (a list_proxy
   for a node we are thinking about adding).  */

static int
list_hash_eq (const void* entry, const void* data)
{
  const_tree const t = (const_tree) entry;
  const struct list_proxy *const proxy = (const struct list_proxy *) data;

  return (TREE_VALUE (t) == proxy->value
	  && TREE_PURPOSE (t) == proxy->purpose
	  && TREE_CHAIN (t) == proxy->chain);
}

/* Compute a hash code for a list (chain of TREE_LIST nodes
   with goodies in the TREE_PURPOSE, TREE_VALUE, and bits of the
   TREE_COMMON slots), by adding the hash codes of the individual entries.  */

static hashval_t
list_hash_pieces (tree purpose, tree value, tree chain)
{
  hashval_t hashcode = 0;

  if (chain)
    hashcode += TREE_HASH (chain);

  if (value)
    hashcode += TREE_HASH (value);
  else
    hashcode += 1007;
  if (purpose)
    hashcode += TREE_HASH (purpose);
  else
    hashcode += 1009;
  return hashcode;
}

/* Hash an already existing TREE_LIST.  */

static hashval_t
list_hash (const void* p)
{
  const_tree const t = (const_tree) p;
  return list_hash_pieces (TREE_PURPOSE (t),
			   TREE_VALUE (t),
			   TREE_CHAIN (t));
}

/* Given list components PURPOSE, VALUE, AND CHAIN, return the canonical
   object for an identical list if one already exists.  Otherwise, build a
   new one, and record it as the canonical object.  */

tree
hash_tree_cons (tree purpose, tree value, tree chain)
{
  int hashcode = 0;
  void **slot;
  struct list_proxy proxy;

  /* Hash the list node.  */
  hashcode = list_hash_pieces (purpose, value, chain);
  /* Create a proxy for the TREE_LIST we would like to create.  We
     don't actually create it so as to avoid creating garbage.  */
  proxy.purpose = purpose;
  proxy.value = value;
  proxy.chain = chain;
  /* See if it is already in the table.  */
  slot = htab_find_slot_with_hash (list_hash_table, &proxy, hashcode,
				   INSERT);
  /* If not, create a new node.  */
  if (!*slot)
    *slot = tree_cons (purpose, value, chain);
  return (tree) *slot;
}

/* Constructor for hashed lists.  */

tree
hash_tree_chain (tree value, tree chain)
{
  return hash_tree_cons (NULL_TREE, value, chain);
}

void
debug_binfo (tree elem)
{
  HOST_WIDE_INT n;
  tree virtuals;

  fprintf (stderr, "type \"%s\", offset = " HOST_WIDE_INT_PRINT_DEC
	   "\nvtable type:\n",
	   TYPE_NAME_STRING (BINFO_TYPE (elem)),
	   TREE_INT_CST_LOW (BINFO_OFFSET (elem)));
  debug_tree (BINFO_TYPE (elem));
  if (BINFO_VTABLE (elem))
    fprintf (stderr, "vtable decl \"%s\"\n",
	     IDENTIFIER_POINTER (DECL_NAME (get_vtbl_decl_for_binfo (elem))));
  else
    fprintf (stderr, "no vtable decl yet\n");
  fprintf (stderr, "virtuals:\n");
  virtuals = BINFO_VIRTUALS (elem);
  n = 0;

  while (virtuals)
    {
      tree fndecl = TREE_VALUE (virtuals);
      fprintf (stderr, "%s [%ld =? %ld]\n",
	       IDENTIFIER_POINTER (DECL_ASSEMBLER_NAME (fndecl)),
	       (long) n, (long) TREE_INT_CST_LOW (DECL_VINDEX (fndecl)));
      ++n;
      virtuals = TREE_CHAIN (virtuals);
    }
}

/* Build a representation for the qualified name SCOPE::NAME.  TYPE is
   the type of the result expression, if known, or NULL_TREE if the
   resulting expression is type-dependent.  If TEMPLATE_P is true,
   NAME is known to be a template because the user explicitly used the
   "template" keyword after the "::".

   All SCOPE_REFs should be built by use of this function.  */

tree
build_qualified_name (tree type, tree scope, tree name, bool template_p)
{
  tree t;
  if (type == error_mark_node
      || scope == error_mark_node
      || name == error_mark_node)
    return error_mark_node;
  t = build2 (SCOPE_REF, type, scope, name);
  QUALIFIED_NAME_IS_TEMPLATE (t) = template_p;
  if (type)
    t = convert_from_reference (t);
  return t;
}

/* Returns nonzero if X is an expression for a (possibly overloaded)
   function.  If "f" is a function or function template, "f", "c->f",
   "c.f", "C::f", and "f<int>" will all be considered possibly
   overloaded functions.  Returns 2 if the function is actually
   overloaded, i.e., if it is impossible to know the type of the
   function without performing overload resolution.  */
 
int
is_overloaded_fn (tree x)
{
  /* A baselink is also considered an overloaded function.  */
  if (TREE_CODE (x) == OFFSET_REF
      || TREE_CODE (x) == COMPONENT_REF)
    x = TREE_OPERAND (x, 1);
  if (BASELINK_P (x))
    x = BASELINK_FUNCTIONS (x);
  if (TREE_CODE (x) == TEMPLATE_ID_EXPR)
    x = TREE_OPERAND (x, 0);
  if (DECL_FUNCTION_TEMPLATE_P (OVL_CURRENT (x))
      || (TREE_CODE (x) == OVERLOAD && OVL_CHAIN (x)))
    return 2;
  return  (TREE_CODE (x) == FUNCTION_DECL
	   || TREE_CODE (x) == OVERLOAD);
}

/* Returns true iff X is an expression for an overloaded function
   whose type cannot be known without performing overload
   resolution.  */

bool
really_overloaded_fn (tree x)
{
  return is_overloaded_fn (x) == 2;
}

tree
get_fns (tree from)
{
  gcc_assert (is_overloaded_fn (from));
  /* A baselink is also considered an overloaded function.  */
  if (TREE_CODE (from) == OFFSET_REF
      || TREE_CODE (from) == COMPONENT_REF)
    from = TREE_OPERAND (from, 1);
  if (BASELINK_P (from))
    from = BASELINK_FUNCTIONS (from);
  if (TREE_CODE (from) == TEMPLATE_ID_EXPR)
    from = TREE_OPERAND (from, 0);
  return from;
}

tree
get_first_fn (tree from)
{
  return OVL_CURRENT (get_fns (from));
}

/* Return a new OVL node, concatenating it with the old one.  */

tree
ovl_cons (tree decl, tree chain)
{
  tree result = make_node (OVERLOAD);
  TREE_TYPE (result) = unknown_type_node;
  OVL_FUNCTION (result) = decl;
  TREE_CHAIN (result) = chain;

  return result;
}

/* Build a new overloaded function. If this is the first one,
   just return it; otherwise, ovl_cons the _DECLs */

tree
build_overload (tree decl, tree chain)
{
  if (! chain && TREE_CODE (decl) != TEMPLATE_DECL)
    return decl;
  if (chain && TREE_CODE (chain) != OVERLOAD)
    chain = ovl_cons (chain, NULL_TREE);
  return ovl_cons (decl, chain);
}


#define PRINT_RING_SIZE 4

static const char *
cxx_printable_name_internal (tree decl, int v, bool translate)
{
  static unsigned int uid_ring[PRINT_RING_SIZE];
  static char *print_ring[PRINT_RING_SIZE];
  static bool trans_ring[PRINT_RING_SIZE];
  static int ring_counter;
  int i;

  /* Only cache functions.  */
  if (v < 2
      || TREE_CODE (decl) != FUNCTION_DECL
      || DECL_LANG_SPECIFIC (decl) == 0)
    return lang_decl_name (decl, v, translate);

  /* See if this print name is lying around.  */
  for (i = 0; i < PRINT_RING_SIZE; i++)
    if (uid_ring[i] == DECL_UID (decl) && translate == trans_ring[i])
      /* yes, so return it.  */
      return print_ring[i];

  if (++ring_counter == PRINT_RING_SIZE)
    ring_counter = 0;

  if (current_function_decl != NULL_TREE)
    {
      /* There may be both translated and untranslated versions of the
	 name cached.  */
      for (i = 0; i < 2; i++)
	{
	  if (uid_ring[ring_counter] == DECL_UID (current_function_decl))
	    ring_counter += 1;
	  if (ring_counter == PRINT_RING_SIZE)
	    ring_counter = 0;
	}
      gcc_assert (uid_ring[ring_counter] != DECL_UID (current_function_decl));
    }

  if (print_ring[ring_counter])
    free (print_ring[ring_counter]);

  print_ring[ring_counter] = xstrdup (lang_decl_name (decl, v, translate));
  uid_ring[ring_counter] = DECL_UID (decl);
  trans_ring[ring_counter] = translate;
  return print_ring[ring_counter];
}

const char *
cxx_printable_name (tree decl, int v)
{
  return cxx_printable_name_internal (decl, v, false);
}

const char *
cxx_printable_name_translate (tree decl, int v)
{
  return cxx_printable_name_internal (decl, v, true);
}

/* Build the FUNCTION_TYPE or METHOD_TYPE which may throw exceptions
   listed in RAISES.  */

tree
build_exception_variant (tree type, tree raises)
{
  tree v;
  int type_quals;
<<<<<<< HEAD

  if (comp_except_specs (raises, TYPE_RAISES_EXCEPTIONS (type), ce_exact))
    return type;

=======

  if (comp_except_specs (raises, TYPE_RAISES_EXCEPTIONS (type), ce_exact))
    return type;

>>>>>>> 155d23aa
  type_quals = TYPE_QUALS (type);
  for (v = TYPE_MAIN_VARIANT (type); v; v = TYPE_NEXT_VARIANT (v))
    if (check_qualified_type (v, type, type_quals)
	&& comp_except_specs (raises, TYPE_RAISES_EXCEPTIONS (v), ce_exact))
      return v;

  /* Need to build a new variant.  */
  v = build_variant_type_copy (type);
  TYPE_RAISES_EXCEPTIONS (v) = raises;
  return v;
}

/* Given a TEMPLATE_TEMPLATE_PARM node T, create a new
   BOUND_TEMPLATE_TEMPLATE_PARM bound with NEWARGS as its template
   arguments.  */

tree
bind_template_template_parm (tree t, tree newargs)
{
  tree decl = TYPE_NAME (t);
  tree t2;

  t2 = cxx_make_type (BOUND_TEMPLATE_TEMPLATE_PARM);
  decl = build_decl (input_location,
		     TYPE_DECL, DECL_NAME (decl), NULL_TREE);

  /* These nodes have to be created to reflect new TYPE_DECL and template
     arguments.  */
  TEMPLATE_TYPE_PARM_INDEX (t2) = copy_node (TEMPLATE_TYPE_PARM_INDEX (t));
  TEMPLATE_PARM_DECL (TEMPLATE_TYPE_PARM_INDEX (t2)) = decl;
  TEMPLATE_TEMPLATE_PARM_TEMPLATE_INFO (t2)
    = build_template_info (TEMPLATE_TEMPLATE_PARM_TEMPLATE_DECL (t), newargs);

  TREE_TYPE (decl) = t2;
  TYPE_NAME (t2) = decl;
  TYPE_STUB_DECL (t2) = decl;
  TYPE_SIZE (t2) = 0;
  SET_TYPE_STRUCTURAL_EQUALITY (t2);

  return t2;
}

/* Called from count_trees via walk_tree.  */

static tree
count_trees_r (tree *tp, int *walk_subtrees, void *data)
{
  ++*((int *) data);

  if (TYPE_P (*tp))
    *walk_subtrees = 0;

  return NULL_TREE;
}

/* Debugging function for measuring the rough complexity of a tree
   representation.  */

int
count_trees (tree t)
{
  int n_trees = 0;
  cp_walk_tree_without_duplicates (&t, count_trees_r, &n_trees);
  return n_trees;
}

/* Called from verify_stmt_tree via walk_tree.  */

static tree
verify_stmt_tree_r (tree* tp,
		    int* walk_subtrees ATTRIBUTE_UNUSED ,
		    void* data)
{
  tree t = *tp;
  htab_t *statements = (htab_t *) data;
  void **slot;

  if (!STATEMENT_CODE_P (TREE_CODE (t)))
    return NULL_TREE;

  /* If this statement is already present in the hash table, then
     there is a circularity in the statement tree.  */
  gcc_assert (!htab_find (*statements, t));

  slot = htab_find_slot (*statements, t, INSERT);
  *slot = t;

  return NULL_TREE;
}

/* Debugging function to check that the statement T has not been
   corrupted.  For now, this function simply checks that T contains no
   circularities.  */

void
verify_stmt_tree (tree t)
{
  htab_t statements;
  statements = htab_create (37, htab_hash_pointer, htab_eq_pointer, NULL);
  cp_walk_tree (&t, verify_stmt_tree_r, &statements, NULL);
  htab_delete (statements);
}

/* Check if the type T depends on a type with no linkage and if so, return
   it.  If RELAXED_P then do not consider a class type declared within
   a vague-linkage function to have no linkage.  */

tree
no_linkage_check (tree t, bool relaxed_p)
{
  tree r;

  /* There's no point in checking linkage on template functions; we
     can't know their complete types.  */
  if (processing_template_decl)
    return NULL_TREE;

  switch (TREE_CODE (t))
    {
    case RECORD_TYPE:
      if (TYPE_PTRMEMFUNC_P (t))
	goto ptrmem;
      /* Lambda types that don't have mangling scope have no linkage.  We
	 check CLASSTYPE_LAMBDA_EXPR here rather than LAMBDA_TYPE_P because
	 when we get here from pushtag none of the lambda information is
	 set up yet, so we want to assume that the lambda has linkage and
	 fix it up later if not.  */
      if (CLASSTYPE_LAMBDA_EXPR (t)
	  && LAMBDA_TYPE_EXTRA_SCOPE (t) == NULL_TREE)
	return t;
      /* Fall through.  */
    case UNION_TYPE:
      if (!CLASS_TYPE_P (t))
	return NULL_TREE;
      /* Fall through.  */
    case ENUMERAL_TYPE:
      /* Only treat anonymous types as having no linkage if they're at
	 namespace scope.  This is core issue 966.  */
      if (TYPE_ANONYMOUS_P (t) && TYPE_NAMESPACE_SCOPE_P (t))
	return t;

      for (r = CP_TYPE_CONTEXT (t); ; )
	{
	  /* If we're a nested type of a !TREE_PUBLIC class, we might not
	     have linkage, or we might just be in an anonymous namespace.
	     If we're in a TREE_PUBLIC class, we have linkage.  */
	  if (TYPE_P (r) && !TREE_PUBLIC (TYPE_NAME (r)))
	    return no_linkage_check (TYPE_CONTEXT (t), relaxed_p);
	  else if (TREE_CODE (r) == FUNCTION_DECL)
	    {
	      if (!relaxed_p || !vague_linkage_p (r))
		return t;
	      else
		r = CP_DECL_CONTEXT (r);
	    }
	  else
	    break;
	}

      return NULL_TREE;

    case ARRAY_TYPE:
    case POINTER_TYPE:
    case REFERENCE_TYPE:
      return no_linkage_check (TREE_TYPE (t), relaxed_p);

    case OFFSET_TYPE:
    ptrmem:
      r = no_linkage_check (TYPE_PTRMEM_POINTED_TO_TYPE (t),
			    relaxed_p);
      if (r)
	return r;
      return no_linkage_check (TYPE_PTRMEM_CLASS_TYPE (t), relaxed_p);

    case METHOD_TYPE:
      r = no_linkage_check (TYPE_METHOD_BASETYPE (t), relaxed_p);
      if (r)
	return r;
      /* Fall through.  */
    case FUNCTION_TYPE:
      {
	tree parm;
	for (parm = TYPE_ARG_TYPES (t);
	     parm && parm != void_list_node;
	     parm = TREE_CHAIN (parm))
	  {
	    r = no_linkage_check (TREE_VALUE (parm), relaxed_p);
	    if (r)
	      return r;
	  }
	return no_linkage_check (TREE_TYPE (t), relaxed_p);
      }

    default:
      return NULL_TREE;
    }
}

#ifdef GATHER_STATISTICS
extern int depth_reached;
#endif

void
cxx_print_statistics (void)
{
  print_search_statistics ();
  print_class_statistics ();
  print_template_statistics ();
#ifdef GATHER_STATISTICS
  fprintf (stderr, "maximum template instantiation depth reached: %d\n",
	   depth_reached);
#endif
}

/* Return, as an INTEGER_CST node, the number of elements for TYPE
   (which is an ARRAY_TYPE).  This counts only elements of the top
   array.  */

tree
array_type_nelts_top (tree type)
{
  return fold_build2_loc (input_location,
		      PLUS_EXPR, sizetype,
		      array_type_nelts (type),
		      size_one_node);
}

/* Return, as an INTEGER_CST node, the number of elements for TYPE
   (which is an ARRAY_TYPE).  This one is a recursive count of all
   ARRAY_TYPEs that are clumped together.  */

tree
array_type_nelts_total (tree type)
{
  tree sz = array_type_nelts_top (type);
  type = TREE_TYPE (type);
  while (TREE_CODE (type) == ARRAY_TYPE)
    {
      tree n = array_type_nelts_top (type);
      sz = fold_build2_loc (input_location,
			MULT_EXPR, sizetype, sz, n);
      type = TREE_TYPE (type);
    }
  return sz;
}

/* Called from break_out_target_exprs via mapcar.  */

static tree
bot_manip (tree* tp, int* walk_subtrees, void* data)
{
  splay_tree target_remap = ((splay_tree) data);
  tree t = *tp;

  if (!TYPE_P (t) && TREE_CONSTANT (t) && !TREE_SIDE_EFFECTS (t))
    {
      /* There can't be any TARGET_EXPRs or their slot variables below
	 this point.  */
      *walk_subtrees = 0;
      return NULL_TREE;
    }
  if (TREE_CODE (t) == TARGET_EXPR)
    {
      tree u;

      if (TREE_CODE (TREE_OPERAND (t, 1)) == AGGR_INIT_EXPR)
	u = build_cplus_new (TREE_TYPE (t), TREE_OPERAND (t, 1));
      else
	u = build_target_expr_with_type (TREE_OPERAND (t, 1), TREE_TYPE (t));

      /* Map the old variable to the new one.  */
      splay_tree_insert (target_remap,
			 (splay_tree_key) TREE_OPERAND (t, 0),
			 (splay_tree_value) TREE_OPERAND (u, 0));

      TREE_OPERAND (u, 1) = break_out_target_exprs (TREE_OPERAND (u, 1));

      /* Replace the old expression with the new version.  */
      *tp = u;
      /* We don't have to go below this point; the recursive call to
	 break_out_target_exprs will have handled anything below this
	 point.  */
      *walk_subtrees = 0;
      return NULL_TREE;
    }

  /* Make a copy of this node.  */
  return copy_tree_r (tp, walk_subtrees, NULL);
}

/* Replace all remapped VAR_DECLs in T with their new equivalents.
   DATA is really a splay-tree mapping old variables to new
   variables.  */

static tree
bot_replace (tree* t,
	     int* walk_subtrees ATTRIBUTE_UNUSED ,
	     void* data)
{
  splay_tree target_remap = ((splay_tree) data);

  if (TREE_CODE (*t) == VAR_DECL)
    {
      splay_tree_node n = splay_tree_lookup (target_remap,
					     (splay_tree_key) *t);
      if (n)
	*t = (tree) n->value;
    }

  return NULL_TREE;
}

/* When we parse a default argument expression, we may create
   temporary variables via TARGET_EXPRs.  When we actually use the
   default-argument expression, we make a copy of the expression, but
   we must replace the temporaries with appropriate local versions.  */

tree
break_out_target_exprs (tree t)
{
  static int target_remap_count;
  static splay_tree target_remap;

  if (!target_remap_count++)
    target_remap = splay_tree_new (splay_tree_compare_pointers,
				   /*splay_tree_delete_key_fn=*/NULL,
				   /*splay_tree_delete_value_fn=*/NULL);
  cp_walk_tree (&t, bot_manip, target_remap, NULL);
  cp_walk_tree (&t, bot_replace, target_remap, NULL);

  if (!--target_remap_count)
    {
      splay_tree_delete (target_remap);
      target_remap = NULL;
    }

  return t;
}

/* Similar to `build_nt', but for template definitions of dependent
   expressions  */

tree
build_min_nt (enum tree_code code, ...)
{
  tree t;
  int length;
  int i;
  va_list p;

  gcc_assert (TREE_CODE_CLASS (code) != tcc_vl_exp);

  va_start (p, code);

  t = make_node (code);
  length = TREE_CODE_LENGTH (code);

  for (i = 0; i < length; i++)
    {
      tree x = va_arg (p, tree);
      TREE_OPERAND (t, i) = x;
    }

  va_end (p);
  return t;
}


/* Similar to `build', but for template definitions.  */

tree
build_min (enum tree_code code, tree tt, ...)
{
  tree t;
  int length;
  int i;
  va_list p;

  gcc_assert (TREE_CODE_CLASS (code) != tcc_vl_exp);

  va_start (p, tt);

  t = make_node (code);
  length = TREE_CODE_LENGTH (code);
  TREE_TYPE (t) = tt;

  for (i = 0; i < length; i++)
    {
      tree x = va_arg (p, tree);
      TREE_OPERAND (t, i) = x;
      if (x && !TYPE_P (x) && TREE_SIDE_EFFECTS (x))
	TREE_SIDE_EFFECTS (t) = 1;
    }

  va_end (p);
  return t;
}

/* Similar to `build', but for template definitions of non-dependent
   expressions. NON_DEP is the non-dependent expression that has been
   built.  */

tree
build_min_non_dep (enum tree_code code, tree non_dep, ...)
{
  tree t;
  int length;
  int i;
  va_list p;

  gcc_assert (TREE_CODE_CLASS (code) != tcc_vl_exp);

  va_start (p, non_dep);

  t = make_node (code);
  length = TREE_CODE_LENGTH (code);
  TREE_TYPE (t) = TREE_TYPE (non_dep);
  TREE_SIDE_EFFECTS (t) = TREE_SIDE_EFFECTS (non_dep);

  for (i = 0; i < length; i++)
    {
      tree x = va_arg (p, tree);
      TREE_OPERAND (t, i) = x;
    }

  if (code == COMPOUND_EXPR && TREE_CODE (non_dep) != COMPOUND_EXPR)
    /* This should not be considered a COMPOUND_EXPR, because it
       resolves to an overload.  */
    COMPOUND_EXPR_OVERLOADED (t) = 1;

  va_end (p);
  return t;
}

/* Similar to `build_nt_call_vec', but for template definitions of
   non-dependent expressions. NON_DEP is the non-dependent expression
   that has been built.  */

tree
build_min_non_dep_call_vec (tree non_dep, tree fn, VEC(tree,gc) *argvec)
{
  tree t = build_nt_call_vec (fn, argvec);
  TREE_TYPE (t) = TREE_TYPE (non_dep);
  TREE_SIDE_EFFECTS (t) = TREE_SIDE_EFFECTS (non_dep);
  return t;
}

tree
get_type_decl (tree t)
{
  if (TREE_CODE (t) == TYPE_DECL)
    return t;
  if (TYPE_P (t))
    return TYPE_STUB_DECL (t);
  gcc_assert (t == error_mark_node);
  return t;
}

/* Returns the namespace that contains DECL, whether directly or
   indirectly.  */

tree
decl_namespace_context (tree decl)
{
  while (1)
    {
      if (TREE_CODE (decl) == NAMESPACE_DECL)
	return decl;
      else if (TYPE_P (decl))
	decl = CP_DECL_CONTEXT (TYPE_MAIN_DECL (decl));
      else
	decl = CP_DECL_CONTEXT (decl);
    }
}

/* Returns true if decl is within an anonymous namespace, however deeply
   nested, or false otherwise.  */

bool
decl_anon_ns_mem_p (const_tree decl)
{
  while (1)
    {
      if (decl == NULL_TREE || decl == error_mark_node)
	return false;
      if (TREE_CODE (decl) == NAMESPACE_DECL
	  && DECL_NAME (decl) == NULL_TREE)
	return true;
      /* Classes and namespaces inside anonymous namespaces have
         TREE_PUBLIC == 0, so we can shortcut the search.  */
      else if (TYPE_P (decl))
	return (TREE_PUBLIC (TYPE_NAME (decl)) == 0);
      else if (TREE_CODE (decl) == NAMESPACE_DECL)
	return (TREE_PUBLIC (decl) == 0);
      else
	decl = DECL_CONTEXT (decl);
    }
}

/* Return truthvalue of whether T1 is the same tree structure as T2.
   Return 1 if they are the same. Return 0 if they are different.  */

bool
cp_tree_equal (tree t1, tree t2)
{
  enum tree_code code1, code2;

  if (t1 == t2)
    return true;
  if (!t1 || !t2)
    return false;

  for (code1 = TREE_CODE (t1);
       CONVERT_EXPR_CODE_P (code1)
	 || code1 == NON_LVALUE_EXPR;
       code1 = TREE_CODE (t1))
    t1 = TREE_OPERAND (t1, 0);
  for (code2 = TREE_CODE (t2);
       CONVERT_EXPR_CODE_P (code2)
	 || code1 == NON_LVALUE_EXPR;
       code2 = TREE_CODE (t2))
    t2 = TREE_OPERAND (t2, 0);

  /* They might have become equal now.  */
  if (t1 == t2)
    return true;

  if (code1 != code2)
    return false;

  switch (code1)
    {
    case INTEGER_CST:
      return TREE_INT_CST_LOW (t1) == TREE_INT_CST_LOW (t2)
	&& TREE_INT_CST_HIGH (t1) == TREE_INT_CST_HIGH (t2);

    case REAL_CST:
      return REAL_VALUES_EQUAL (TREE_REAL_CST (t1), TREE_REAL_CST (t2));

    case STRING_CST:
      return TREE_STRING_LENGTH (t1) == TREE_STRING_LENGTH (t2)
	&& !memcmp (TREE_STRING_POINTER (t1), TREE_STRING_POINTER (t2),
		    TREE_STRING_LENGTH (t1));

    case FIXED_CST:
      return FIXED_VALUES_IDENTICAL (TREE_FIXED_CST (t1),
				     TREE_FIXED_CST (t2));

    case COMPLEX_CST:
      return cp_tree_equal (TREE_REALPART (t1), TREE_REALPART (t2))
	&& cp_tree_equal (TREE_IMAGPART (t1), TREE_IMAGPART (t2));

    case CONSTRUCTOR:
      /* We need to do this when determining whether or not two
	 non-type pointer to member function template arguments
	 are the same.  */
      if (!same_type_p (TREE_TYPE (t1), TREE_TYPE (t2))
	  || CONSTRUCTOR_NELTS (t1) != CONSTRUCTOR_NELTS (t2))
	return false;
      {
	tree field, value;
	unsigned int i;
	FOR_EACH_CONSTRUCTOR_ELT (CONSTRUCTOR_ELTS (t1), i, field, value)
	  {
	    constructor_elt *elt2 = CONSTRUCTOR_ELT (t2, i);
	    if (!cp_tree_equal (field, elt2->index)
		|| !cp_tree_equal (value, elt2->value))
	      return false;
	  }
      }
      return true;

    case TREE_LIST:
      if (!cp_tree_equal (TREE_PURPOSE (t1), TREE_PURPOSE (t2)))
	return false;
      if (!cp_tree_equal (TREE_VALUE (t1), TREE_VALUE (t2)))
	return false;
      return cp_tree_equal (TREE_CHAIN (t1), TREE_CHAIN (t2));

    case SAVE_EXPR:
      return cp_tree_equal (TREE_OPERAND (t1, 0), TREE_OPERAND (t2, 0));

    case CALL_EXPR:
      {
	tree arg1, arg2;
	call_expr_arg_iterator iter1, iter2;
	if (!cp_tree_equal (CALL_EXPR_FN (t1), CALL_EXPR_FN (t2)))
	  return false;
	for (arg1 = first_call_expr_arg (t1, &iter1),
	       arg2 = first_call_expr_arg (t2, &iter2);
	     arg1 && arg2;
	     arg1 = next_call_expr_arg (&iter1),
	       arg2 = next_call_expr_arg (&iter2))
	  if (!cp_tree_equal (arg1, arg2))
	    return false;
	if (arg1 || arg2)
	  return false;
	return true;
      }

    case TARGET_EXPR:
      {
	tree o1 = TREE_OPERAND (t1, 0);
	tree o2 = TREE_OPERAND (t2, 0);

	/* Special case: if either target is an unallocated VAR_DECL,
	   it means that it's going to be unified with whatever the
	   TARGET_EXPR is really supposed to initialize, so treat it
	   as being equivalent to anything.  */
	if (TREE_CODE (o1) == VAR_DECL && DECL_NAME (o1) == NULL_TREE
	    && !DECL_RTL_SET_P (o1))
	  /*Nop*/;
	else if (TREE_CODE (o2) == VAR_DECL && DECL_NAME (o2) == NULL_TREE
		 && !DECL_RTL_SET_P (o2))
	  /*Nop*/;
	else if (!cp_tree_equal (o1, o2))
	  return false;

	return cp_tree_equal (TREE_OPERAND (t1, 1), TREE_OPERAND (t2, 1));
      }

    case WITH_CLEANUP_EXPR:
      if (!cp_tree_equal (TREE_OPERAND (t1, 0), TREE_OPERAND (t2, 0)))
	return false;
      return cp_tree_equal (TREE_OPERAND (t1, 1), TREE_OPERAND (t1, 1));

    case COMPONENT_REF:
      if (TREE_OPERAND (t1, 1) != TREE_OPERAND (t2, 1))
	return false;
      return cp_tree_equal (TREE_OPERAND (t1, 0), TREE_OPERAND (t2, 0));

    case PARM_DECL:
      /* For comparing uses of parameters in late-specified return types
	 with an out-of-class definition of the function.  */
      if (same_type_p (TREE_TYPE (t1), TREE_TYPE (t2))
	  && DECL_PARM_INDEX (t1) == DECL_PARM_INDEX (t2))
	return true;
      else
	return false;

    case VAR_DECL:
    case CONST_DECL:
    case FUNCTION_DECL:
    case TEMPLATE_DECL:
    case IDENTIFIER_NODE:
    case SSA_NAME:
      return false;

    case BASELINK:
      return (BASELINK_BINFO (t1) == BASELINK_BINFO (t2)
	      && BASELINK_ACCESS_BINFO (t1) == BASELINK_ACCESS_BINFO (t2)
	      && cp_tree_equal (BASELINK_FUNCTIONS (t1),
				BASELINK_FUNCTIONS (t2)));

    case TEMPLATE_PARM_INDEX:
      return (TEMPLATE_PARM_IDX (t1) == TEMPLATE_PARM_IDX (t2)
	      && TEMPLATE_PARM_LEVEL (t1) == TEMPLATE_PARM_LEVEL (t2)
	      && (TEMPLATE_PARM_PARAMETER_PACK (t1)
		  == TEMPLATE_PARM_PARAMETER_PACK (t2))
	      && same_type_p (TREE_TYPE (TEMPLATE_PARM_DECL (t1)),
			      TREE_TYPE (TEMPLATE_PARM_DECL (t2))));

    case TEMPLATE_ID_EXPR:
      {
	unsigned ix;
	tree vec1, vec2;

	if (!cp_tree_equal (TREE_OPERAND (t1, 0), TREE_OPERAND (t2, 0)))
	  return false;
	vec1 = TREE_OPERAND (t1, 1);
	vec2 = TREE_OPERAND (t2, 1);

	if (!vec1 || !vec2)
	  return !vec1 && !vec2;

	if (TREE_VEC_LENGTH (vec1) != TREE_VEC_LENGTH (vec2))
	  return false;

	for (ix = TREE_VEC_LENGTH (vec1); ix--;)
	  if (!cp_tree_equal (TREE_VEC_ELT (vec1, ix),
			      TREE_VEC_ELT (vec2, ix)))
	    return false;

	return true;
      }

    case SIZEOF_EXPR:
    case ALIGNOF_EXPR:
      {
	tree o1 = TREE_OPERAND (t1, 0);
	tree o2 = TREE_OPERAND (t2, 0);

	if (TREE_CODE (o1) != TREE_CODE (o2))
	  return false;
	if (TYPE_P (o1))
	  return same_type_p (o1, o2);
	else
	  return cp_tree_equal (o1, o2);
      }

    case MODOP_EXPR:
      {
	tree t1_op1, t2_op1;

	if (!cp_tree_equal (TREE_OPERAND (t1, 0), TREE_OPERAND (t2, 0)))
	  return false;

	t1_op1 = TREE_OPERAND (t1, 1);
	t2_op1 = TREE_OPERAND (t2, 1);
	if (TREE_CODE (t1_op1) != TREE_CODE (t2_op1))
	  return false;

	return cp_tree_equal (TREE_OPERAND (t1, 2), TREE_OPERAND (t2, 2));
      }

    case PTRMEM_CST:
      /* Two pointer-to-members are the same if they point to the same
	 field or function in the same class.  */
      if (PTRMEM_CST_MEMBER (t1) != PTRMEM_CST_MEMBER (t2))
	return false;

      return same_type_p (PTRMEM_CST_CLASS (t1), PTRMEM_CST_CLASS (t2));

    case OVERLOAD:
      if (OVL_FUNCTION (t1) != OVL_FUNCTION (t2))
	return false;
      return cp_tree_equal (OVL_CHAIN (t1), OVL_CHAIN (t2));

    case TRAIT_EXPR:
      if (TRAIT_EXPR_KIND (t1) != TRAIT_EXPR_KIND (t2))
	return false;
      return same_type_p (TRAIT_EXPR_TYPE1 (t1), TRAIT_EXPR_TYPE1 (t2))
	&& same_type_p (TRAIT_EXPR_TYPE2 (t1), TRAIT_EXPR_TYPE2 (t2));

    case CAST_EXPR:
    case STATIC_CAST_EXPR:
    case REINTERPRET_CAST_EXPR:
    case CONST_CAST_EXPR:
    case DYNAMIC_CAST_EXPR:
    case NEW_EXPR:
      if (!same_type_p (TREE_TYPE (t1), TREE_TYPE (t2)))
	return false;
      /* Now compare operands as usual.  */
      break;

    default:
      break;
    }

  switch (TREE_CODE_CLASS (code1))
    {
    case tcc_unary:
    case tcc_binary:
    case tcc_comparison:
    case tcc_expression:
    case tcc_vl_exp:
    case tcc_reference:
    case tcc_statement:
      {
	int i, n;

	n = TREE_OPERAND_LENGTH (t1);
	if (TREE_CODE_CLASS (code1) == tcc_vl_exp
	    && n != TREE_OPERAND_LENGTH (t2))
	  return false;

	for (i = 0; i < n; ++i)
	  if (!cp_tree_equal (TREE_OPERAND (t1, i), TREE_OPERAND (t2, i)))
	    return false;

	return true;
      }

    case tcc_type:
      return same_type_p (t1, t2);
    default:
      gcc_unreachable ();
    }
  /* We can get here with --disable-checking.  */
  return false;
}

/* The type of ARG when used as an lvalue.  */

tree
lvalue_type (tree arg)
{
  tree type = TREE_TYPE (arg);
  return type;
}

/* The type of ARG for printing error messages; denote lvalues with
   reference types.  */

tree
error_type (tree arg)
{
  tree type = TREE_TYPE (arg);

  if (TREE_CODE (type) == ARRAY_TYPE)
    ;
  else if (TREE_CODE (type) == ERROR_MARK)
    ;
  else if (real_lvalue_p (arg))
    type = build_reference_type (lvalue_type (arg));
  else if (MAYBE_CLASS_TYPE_P (type))
    type = lvalue_type (arg);

  return type;
}

/* Does FUNCTION use a variable-length argument list?  */

int
varargs_function_p (const_tree function)
{
  return stdarg_p (TREE_TYPE (function));
}

/* Returns 1 if decl is a member of a class.  */

int
member_p (const_tree decl)
{
  const_tree const ctx = DECL_CONTEXT (decl);
  return (ctx && TYPE_P (ctx));
}

/* Create a placeholder for member access where we don't actually have an
   object that the access is against.  */

tree
build_dummy_object (tree type)
{
  tree decl = build1 (NOP_EXPR, build_pointer_type (type), void_zero_node);
  return cp_build_indirect_ref (decl, RO_NULL, tf_warning_or_error);
}

/* We've gotten a reference to a member of TYPE.  Return *this if appropriate,
   or a dummy object otherwise.  If BINFOP is non-0, it is filled with the
   binfo path from current_class_type to TYPE, or 0.  */

tree
maybe_dummy_object (tree type, tree* binfop)
{
  tree decl, context;
  tree binfo;
  tree current = current_nonlambda_class_type ();

  if (current
      && (binfo = lookup_base (current, type, ba_any, NULL)))
    context = current;
  else
    {
      /* Reference from a nested class member function.  */
      context = type;
      binfo = TYPE_BINFO (type);
    }

  if (binfop)
    *binfop = binfo;

  if (current_class_ref && context == current_class_type
      /* Kludge: Make sure that current_class_type is actually
	 correct.  It might not be if we're in the middle of
	 tsubst_default_argument.  */
      && same_type_p (TYPE_MAIN_VARIANT (TREE_TYPE (current_class_ref)),
		      current_class_type))
    decl = current_class_ref;
  else if (current != current_class_type
	   && context == nonlambda_method_basetype ())
    /* In a lambda, need to go through 'this' capture.  */
    decl = (cp_build_indirect_ref
	    ((lambda_expr_this_capture
	      (CLASSTYPE_LAMBDA_EXPR (current_class_type))),
	     RO_NULL, tf_warning_or_error));
  else
    decl = build_dummy_object (context);

  return decl;
}

/* Returns 1 if OB is a placeholder object, or a pointer to one.  */

int
is_dummy_object (const_tree ob)
{
  if (TREE_CODE (ob) == INDIRECT_REF)
    ob = TREE_OPERAND (ob, 0);
  return (TREE_CODE (ob) == NOP_EXPR
	  && TREE_OPERAND (ob, 0) == void_zero_node);
}

/* Returns 1 iff type T is something we want to treat as a scalar type for
   the purpose of deciding whether it is trivial/POD/standard-layout.  */

static bool
scalarish_type_p (const_tree t)
{
  if (t == error_mark_node)
    return 1;

  return (SCALAR_TYPE_P (t)
	  || TREE_CODE (t) == VECTOR_TYPE);
}

/* Returns true iff T requires non-trivial default initialization.  */

bool
type_has_nontrivial_default_init (const_tree t)
{
  t = strip_array_types (CONST_CAST_TREE (t));

  if (CLASS_TYPE_P (t))
    return TYPE_HAS_COMPLEX_DFLT (t);
  else
    return 0;
}

/* Returns true iff copying an object of type T (including via move
   constructor) is non-trivial.  That is, T has no non-trivial copy
   constructors and no non-trivial move constructors.  */

bool
type_has_nontrivial_copy_init (const_tree t)
{
  t = strip_array_types (CONST_CAST_TREE (t));

  if (CLASS_TYPE_P (t))
    {
      gcc_assert (COMPLETE_TYPE_P (t));
      return ((TYPE_HAS_COPY_CTOR (t)
	       && TYPE_HAS_COMPLEX_COPY_CTOR (t))
	      || TYPE_HAS_COMPLEX_MOVE_CTOR (t));
    }
  else
    return 0;
}

/* Returns 1 iff type T is a trivially copyable type, as defined in
   [basic.types] and [class].  */

bool
trivially_copyable_p (const_tree t)
{
  t = strip_array_types (CONST_CAST_TREE (t));

  if (CLASS_TYPE_P (t))
    return ((!TYPE_HAS_COPY_CTOR (t)
	     || !TYPE_HAS_COMPLEX_COPY_CTOR (t))
	    && !TYPE_HAS_COMPLEX_MOVE_CTOR (t)
	    && (!TYPE_HAS_COPY_ASSIGN (t)
		|| !TYPE_HAS_COMPLEX_COPY_ASSIGN (t))
	    && !TYPE_HAS_COMPLEX_MOVE_ASSIGN (t)
	    && TYPE_HAS_TRIVIAL_DESTRUCTOR (t));
  else
    return scalarish_type_p (t);
}

/* Returns 1 iff type T is a trivial type, as defined in [basic.types] and
   [class].  */

bool
trivial_type_p (const_tree t)
{
  t = strip_array_types (CONST_CAST_TREE (t));

  if (CLASS_TYPE_P (t))
    return (TYPE_HAS_TRIVIAL_DFLT (t)
	    && trivially_copyable_p (t));
  else
    return scalarish_type_p (t);
}

/* Returns 1 iff type T is a POD type, as defined in [basic.types].  */

bool
pod_type_p (const_tree t)
{
  /* This CONST_CAST is okay because strip_array_types returns its
     argument unmodified and we assign it to a const_tree.  */
  t = strip_array_types (CONST_CAST_TREE(t));

  if (!CLASS_TYPE_P (t))
    return scalarish_type_p (t);
  else if (cxx_dialect > cxx98)
    /* [class]/10: A POD struct is a class that is both a trivial class and a
       standard-layout class, and has no non-static data members of type
       non-POD struct, non-POD union (or array of such types).

       We don't need to check individual members because if a member is
       non-std-layout or non-trivial, the class will be too.  */
    return (std_layout_type_p (t) && trivial_type_p (t));
  else
    /* The C++98 definition of POD is different.  */
    return !CLASSTYPE_NON_LAYOUT_POD_P (t);
}

/* Returns true iff T is POD for the purpose of layout, as defined in the
   C++ ABI.  */

bool
layout_pod_type_p (const_tree t)
{
  t = strip_array_types (CONST_CAST_TREE (t));

  if (CLASS_TYPE_P (t))
    return !CLASSTYPE_NON_LAYOUT_POD_P (t);
  else
    return scalarish_type_p (t);
}

/* Returns true iff T is a standard-layout type, as defined in
   [basic.types].  */

bool
std_layout_type_p (const_tree t)
{
  t = strip_array_types (CONST_CAST_TREE (t));

  if (CLASS_TYPE_P (t))
    return !CLASSTYPE_NON_STD_LAYOUT (t);
  else
    return scalarish_type_p (t);
}

/* Nonzero iff type T is a class template implicit specialization.  */

bool
class_tmpl_impl_spec_p (const_tree t)
{
  return CLASS_TYPE_P (t) && CLASSTYPE_TEMPLATE_INSTANTIATION (t);
}

/* Returns 1 iff zero initialization of type T means actually storing
   zeros in it.  */

int
zero_init_p (const_tree t)
{
  /* This CONST_CAST is okay because strip_array_types returns its
     argument unmodified and we assign it to a const_tree.  */
  t = strip_array_types (CONST_CAST_TREE(t));

  if (t == error_mark_node)
    return 1;

  /* NULL pointers to data members are initialized with -1.  */
  if (TYPE_PTRMEM_P (t))
    return 0;

  /* Classes that contain types that can't be zero-initialized, cannot
     be zero-initialized themselves.  */
  if (CLASS_TYPE_P (t) && CLASSTYPE_NON_ZERO_INIT_P (t))
    return 0;

  return 1;
}

/* Table of valid C++ attributes.  */
const struct attribute_spec cxx_attribute_table[] =
{
  /* { name, min_len, max_len, decl_req, type_req, fn_type_req, handler } */
  { "java_interface", 0, 0, false, false, false, handle_java_interface_attribute },
  { "com_interface",  0, 0, false, false, false, handle_com_interface_attribute },
  { "init_priority",  1, 1, true,  false, false, handle_init_priority_attribute },
  { NULL,	      0, 0, false, false, false, NULL }
};

/* Handle a "java_interface" attribute; arguments as in
   struct attribute_spec.handler.  */
static tree
handle_java_interface_attribute (tree* node,
				 tree name,
				 tree args ATTRIBUTE_UNUSED ,
				 int flags,
				 bool* no_add_attrs)
{
  if (DECL_P (*node)
      || !CLASS_TYPE_P (*node)
      || !TYPE_FOR_JAVA (*node))
    {
      error ("%qE attribute can only be applied to Java class definitions",
	     name);
      *no_add_attrs = true;
      return NULL_TREE;
    }
  if (!(flags & (int) ATTR_FLAG_TYPE_IN_PLACE))
    *node = build_variant_type_copy (*node);
  TYPE_JAVA_INTERFACE (*node) = 1;

  return NULL_TREE;
}

/* Handle a "com_interface" attribute; arguments as in
   struct attribute_spec.handler.  */
static tree
handle_com_interface_attribute (tree* node,
				tree name,
				tree args ATTRIBUTE_UNUSED ,
				int flags ATTRIBUTE_UNUSED ,
				bool* no_add_attrs)
{
  static int warned;

  *no_add_attrs = true;

  if (DECL_P (*node)
      || !CLASS_TYPE_P (*node)
      || *node != TYPE_MAIN_VARIANT (*node))
    {
      warning (OPT_Wattributes, "%qE attribute can only be applied "
	       "to class definitions", name);
      return NULL_TREE;
    }

  if (!warned++)
    warning (0, "%qE is obsolete; g++ vtables are now COM-compatible by default",
	     name);

  return NULL_TREE;
}

/* Handle an "init_priority" attribute; arguments as in
   struct attribute_spec.handler.  */
static tree
handle_init_priority_attribute (tree* node,
				tree name,
				tree args,
				int flags ATTRIBUTE_UNUSED ,
				bool* no_add_attrs)
{
  tree initp_expr = TREE_VALUE (args);
  tree decl = *node;
  tree type = TREE_TYPE (decl);
  int pri;

  STRIP_NOPS (initp_expr);

  if (!initp_expr || TREE_CODE (initp_expr) != INTEGER_CST)
    {
      error ("requested init_priority is not an integer constant");
      *no_add_attrs = true;
      return NULL_TREE;
    }

  pri = TREE_INT_CST_LOW (initp_expr);

  type = strip_array_types (type);

  if (decl == NULL_TREE
      || TREE_CODE (decl) != VAR_DECL
      || !TREE_STATIC (decl)
      || DECL_EXTERNAL (decl)
      || (TREE_CODE (type) != RECORD_TYPE
	  && TREE_CODE (type) != UNION_TYPE)
      /* Static objects in functions are initialized the
	 first time control passes through that
	 function. This is not precise enough to pin down an
	 init_priority value, so don't allow it.  */
      || current_function_decl)
    {
      error ("can only use %qE attribute on file-scope definitions "
	     "of objects of class type", name);
      *no_add_attrs = true;
      return NULL_TREE;
    }

  if (pri > MAX_INIT_PRIORITY || pri <= 0)
    {
      error ("requested init_priority is out of range");
      *no_add_attrs = true;
      return NULL_TREE;
    }

  /* Check for init_priorities that are reserved for
     language and runtime support implementations.*/
  if (pri <= MAX_RESERVED_INIT_PRIORITY)
    {
      warning
	(0, "requested init_priority is reserved for internal use");
    }

  if (SUPPORTS_INIT_PRIORITY)
    {
      SET_DECL_INIT_PRIORITY (decl, pri);
      DECL_HAS_INIT_PRIORITY_P (decl) = 1;
      return NULL_TREE;
    }
  else
    {
      error ("%qE attribute is not supported on this platform", name);
      *no_add_attrs = true;
      return NULL_TREE;
    }
}

/* Return a new PTRMEM_CST of the indicated TYPE.  The MEMBER is the
   thing pointed to by the constant.  */

tree
make_ptrmem_cst (tree type, tree member)
{
  tree ptrmem_cst = make_node (PTRMEM_CST);
  TREE_TYPE (ptrmem_cst) = type;
  PTRMEM_CST_MEMBER (ptrmem_cst) = member;
  return ptrmem_cst;
}

/* Build a variant of TYPE that has the indicated ATTRIBUTES.  May
   return an existing type if an appropriate type already exists.  */

tree
cp_build_type_attribute_variant (tree type, tree attributes)
{
  tree new_type;

  new_type = build_type_attribute_variant (type, attributes);
  if (TREE_CODE (new_type) == FUNCTION_TYPE
      || TREE_CODE (new_type) == METHOD_TYPE)
    new_type = build_exception_variant (new_type,
					TYPE_RAISES_EXCEPTIONS (type));

  /* Making a new main variant of a class type is broken.  */
  gcc_assert (!CLASS_TYPE_P (type) || new_type == type);
    
  return new_type;
}

/* Return TRUE if TYPE1 and TYPE2 are identical for type hashing purposes.
   Called only after doing all language independent checks.  Only
   to check TYPE_RAISES_EXCEPTIONS for FUNCTION_TYPE, the rest is already
   compared in type_hash_eq.  */

bool
cxx_type_hash_eq (const_tree typea, const_tree typeb)
{
  gcc_assert (TREE_CODE (typea) == FUNCTION_TYPE);

  return comp_except_specs (TYPE_RAISES_EXCEPTIONS (typea),
			    TYPE_RAISES_EXCEPTIONS (typeb), ce_exact);
}

/* Apply FUNC to all language-specific sub-trees of TP in a pre-order
   traversal.  Called from walk_tree.  */

tree
cp_walk_subtrees (tree *tp, int *walk_subtrees_p, walk_tree_fn func,
		  void *data, struct pointer_set_t *pset)
{
  enum tree_code code = TREE_CODE (*tp);
  tree result;

#define WALK_SUBTREE(NODE)				\
  do							\
    {							\
      result = cp_walk_tree (&(NODE), func, data, pset);	\
      if (result) goto out;				\
    }							\
  while (0)

  /* Not one of the easy cases.  We must explicitly go through the
     children.  */
  result = NULL_TREE;
  switch (code)
    {
    case DEFAULT_ARG:
    case TEMPLATE_TEMPLATE_PARM:
    case BOUND_TEMPLATE_TEMPLATE_PARM:
    case UNBOUND_CLASS_TEMPLATE:
    case TEMPLATE_PARM_INDEX:
    case TEMPLATE_TYPE_PARM:
    case TYPENAME_TYPE:
    case TYPEOF_TYPE:
      /* None of these have subtrees other than those already walked
	 above.  */
      *walk_subtrees_p = 0;
      break;

    case BASELINK:
      WALK_SUBTREE (BASELINK_FUNCTIONS (*tp));
      *walk_subtrees_p = 0;
      break;

    case PTRMEM_CST:
      WALK_SUBTREE (TREE_TYPE (*tp));
      *walk_subtrees_p = 0;
      break;

    case TREE_LIST:
      WALK_SUBTREE (TREE_PURPOSE (*tp));
      break;

    case OVERLOAD:
      WALK_SUBTREE (OVL_FUNCTION (*tp));
      WALK_SUBTREE (OVL_CHAIN (*tp));
      *walk_subtrees_p = 0;
      break;

    case USING_DECL:
      WALK_SUBTREE (DECL_NAME (*tp));
      WALK_SUBTREE (USING_DECL_SCOPE (*tp));
      WALK_SUBTREE (USING_DECL_DECLS (*tp));
      *walk_subtrees_p = 0;
      break;

    case RECORD_TYPE:
      if (TYPE_PTRMEMFUNC_P (*tp))
	WALK_SUBTREE (TYPE_PTRMEMFUNC_FN_TYPE (*tp));
      break;

    case TYPE_ARGUMENT_PACK:
    case NONTYPE_ARGUMENT_PACK:
      {
        tree args = ARGUMENT_PACK_ARGS (*tp);
        int i, len = TREE_VEC_LENGTH (args);
        for (i = 0; i < len; i++)
          WALK_SUBTREE (TREE_VEC_ELT (args, i));
      }
      break;

    case TYPE_PACK_EXPANSION:
      WALK_SUBTREE (TREE_TYPE (*tp));
      *walk_subtrees_p = 0;
      break;
      
    case EXPR_PACK_EXPANSION:
      WALK_SUBTREE (TREE_OPERAND (*tp, 0));
      *walk_subtrees_p = 0;
      break;

    case CAST_EXPR:
    case REINTERPRET_CAST_EXPR:
    case STATIC_CAST_EXPR:
    case CONST_CAST_EXPR:
    case DYNAMIC_CAST_EXPR:
      if (TREE_TYPE (*tp))
	WALK_SUBTREE (TREE_TYPE (*tp));

      {
        int i;
        for (i = 0; i < TREE_CODE_LENGTH (TREE_CODE (*tp)); ++i)
	  WALK_SUBTREE (TREE_OPERAND (*tp, i));
      }
      *walk_subtrees_p = 0;
      break;

    case TRAIT_EXPR:
      WALK_SUBTREE (TRAIT_EXPR_TYPE1 (*tp));
      WALK_SUBTREE (TRAIT_EXPR_TYPE2 (*tp));
      *walk_subtrees_p = 0;
      break;

    case DECLTYPE_TYPE:
      WALK_SUBTREE (DECLTYPE_TYPE_EXPR (*tp));
      *walk_subtrees_p = 0;
      break;
 

    default:
      return NULL_TREE;
    }

  /* We didn't find what we were looking for.  */
 out:
  return result;

#undef WALK_SUBTREE
}

/* Like save_expr, but for C++.  */

tree
cp_save_expr (tree expr)
{
  /* There is no reason to create a SAVE_EXPR within a template; if
     needed, we can create the SAVE_EXPR when instantiating the
     template.  Furthermore, the middle-end cannot handle C++-specific
     tree codes.  */
  if (processing_template_decl)
    return expr;
  return save_expr (expr);
}

/* Initialize tree.c.  */

void
init_tree (void)
{
  list_hash_table = htab_create_ggc (31, list_hash, list_hash_eq, NULL);
}

/* Returns the kind of special function that DECL (a FUNCTION_DECL)
   is.  Note that sfk_none is zero, so this function can be used as a
   predicate to test whether or not DECL is a special function.  */

special_function_kind
special_function_p (const_tree decl)
{
  /* Rather than doing all this stuff with magic names, we should
     probably have a field of type `special_function_kind' in
     DECL_LANG_SPECIFIC.  */
  if (DECL_COPY_CONSTRUCTOR_P (decl))
    return sfk_copy_constructor;
  if (DECL_MOVE_CONSTRUCTOR_P (decl))
    return sfk_move_constructor;
  if (DECL_CONSTRUCTOR_P (decl))
    return sfk_constructor;
  if (DECL_OVERLOADED_OPERATOR_P (decl) == NOP_EXPR)
    {
      if (copy_fn_p (decl))
	return sfk_copy_assignment;
      if (move_fn_p (decl))
	return sfk_move_assignment;
    }
  if (DECL_MAYBE_IN_CHARGE_DESTRUCTOR_P (decl))
    return sfk_destructor;
  if (DECL_COMPLETE_DESTRUCTOR_P (decl))
    return sfk_complete_destructor;
  if (DECL_BASE_DESTRUCTOR_P (decl))
    return sfk_base_destructor;
  if (DECL_DELETING_DESTRUCTOR_P (decl))
    return sfk_deleting_destructor;
  if (DECL_CONV_FN_P (decl))
    return sfk_conversion;

  return sfk_none;
}

/* Returns nonzero if TYPE is a character type, including wchar_t.  */

int
char_type_p (tree type)
{
  return (same_type_p (type, char_type_node)
	  || same_type_p (type, unsigned_char_type_node)
	  || same_type_p (type, signed_char_type_node)
	  || same_type_p (type, char16_type_node)
	  || same_type_p (type, char32_type_node)
	  || same_type_p (type, wchar_type_node));
}

/* Returns the kind of linkage associated with the indicated DECL.  Th
   value returned is as specified by the language standard; it is
   independent of implementation details regarding template
   instantiation, etc.  For example, it is possible that a declaration
   to which this function assigns external linkage would not show up
   as a global symbol when you run `nm' on the resulting object file.  */

linkage_kind
decl_linkage (tree decl)
{
  /* This function doesn't attempt to calculate the linkage from first
     principles as given in [basic.link].  Instead, it makes use of
     the fact that we have already set TREE_PUBLIC appropriately, and
     then handles a few special cases.  Ideally, we would calculate
     linkage first, and then transform that into a concrete
     implementation.  */

  /* Things that don't have names have no linkage.  */
  if (!DECL_NAME (decl))
    return lk_none;

  /* Fields have no linkage.  */
  if (TREE_CODE (decl) == FIELD_DECL)
    return lk_none;

  /* Things that are TREE_PUBLIC have external linkage.  */
  if (TREE_PUBLIC (decl))
    return lk_external;

  if (TREE_CODE (decl) == NAMESPACE_DECL)
    return lk_external;

  /* Linkage of a CONST_DECL depends on the linkage of the enumeration
     type.  */
  if (TREE_CODE (decl) == CONST_DECL)
    return decl_linkage (TYPE_NAME (TREE_TYPE (decl)));

  /* Some things that are not TREE_PUBLIC have external linkage, too.
     For example, on targets that don't have weak symbols, we make all
     template instantiations have internal linkage (in the object
     file), but the symbols should still be treated as having external
     linkage from the point of view of the language.  */
  if ((TREE_CODE (decl) == FUNCTION_DECL
       || TREE_CODE (decl) == VAR_DECL)
      && DECL_COMDAT (decl))
    return lk_external;

  /* Things in local scope do not have linkage, if they don't have
     TREE_PUBLIC set.  */
  if (decl_function_context (decl))
    return lk_none;

  /* Members of the anonymous namespace also have TREE_PUBLIC unset, but
     are considered to have external linkage for language purposes.  DECLs
     really meant to have internal linkage have DECL_THIS_STATIC set.  */
  if (TREE_CODE (decl) == TYPE_DECL)
    return lk_external;
  if (TREE_CODE (decl) == VAR_DECL || TREE_CODE (decl) == FUNCTION_DECL)
    {
      if (!DECL_THIS_STATIC (decl))
	return lk_external;

      /* Static data members and static member functions from classes
	 in anonymous namespace also don't have TREE_PUBLIC set.  */
      if (DECL_CLASS_CONTEXT (decl))
	return lk_external;
    }

  /* Everything else has internal linkage.  */
  return lk_internal;
}

/* Returns the storage duration of the object or reference associated with
   the indicated DECL, which should be a VAR_DECL or PARM_DECL.  */

duration_kind
decl_storage_duration (tree decl)
{
  if (TREE_CODE (decl) == PARM_DECL)
    return dk_auto;
  if (TREE_CODE (decl) == FUNCTION_DECL)
    return dk_static;
  gcc_assert (TREE_CODE (decl) == VAR_DECL);
  if (!TREE_STATIC (decl)
      && !DECL_EXTERNAL (decl))
    return dk_auto;
  if (DECL_THREAD_LOCAL_P (decl))
    return dk_thread;
  return dk_static;
}

/* EXP is an expression that we want to pre-evaluate.  Returns (in
   *INITP) an expression that will perform the pre-evaluation.  The
   value returned by this function is a side-effect free expression
   equivalent to the pre-evaluated expression.  Callers must ensure
   that *INITP is evaluated before EXP.  */

tree
stabilize_expr (tree exp, tree* initp)
{
  tree init_expr;

  if (!TREE_SIDE_EFFECTS (exp))
    init_expr = NULL_TREE;
  /* There are no expressions with REFERENCE_TYPE, but there can be call
     arguments with such a type; just treat it as a pointer.  */
  else if (TREE_CODE (TREE_TYPE (exp)) == REFERENCE_TYPE
	   || !lvalue_or_rvalue_with_address_p (exp))
    {
      init_expr = get_target_expr (exp);
      exp = TARGET_EXPR_SLOT (init_expr);
    }
  else
    {
      bool xval = !real_lvalue_p (exp);
      exp = cp_build_addr_expr (exp, tf_warning_or_error);
      init_expr = get_target_expr (exp);
      exp = TARGET_EXPR_SLOT (init_expr);
      exp = cp_build_indirect_ref (exp, RO_NULL, tf_warning_or_error);
      if (xval)
	exp = move (exp);
    }
  *initp = init_expr;

  gcc_assert (!TREE_SIDE_EFFECTS (exp));
  return exp;
}

/* Add NEW_EXPR, an expression whose value we don't care about, after the
   similar expression ORIG.  */

tree
add_stmt_to_compound (tree orig, tree new_expr)
{
  if (!new_expr || !TREE_SIDE_EFFECTS (new_expr))
    return orig;
  if (!orig || !TREE_SIDE_EFFECTS (orig))
    return new_expr;
  return build2 (COMPOUND_EXPR, void_type_node, orig, new_expr);
}

/* Like stabilize_expr, but for a call whose arguments we want to
   pre-evaluate.  CALL is modified in place to use the pre-evaluated
   arguments, while, upon return, *INITP contains an expression to
   compute the arguments.  */

void
stabilize_call (tree call, tree *initp)
{
  tree inits = NULL_TREE;
  int i;
  int nargs = call_expr_nargs (call);

  if (call == error_mark_node || processing_template_decl)
    {
      *initp = NULL_TREE;
      return;
    }

  gcc_assert (TREE_CODE (call) == CALL_EXPR);

  for (i = 0; i < nargs; i++)
    {
      tree init;
      CALL_EXPR_ARG (call, i) =
	stabilize_expr (CALL_EXPR_ARG (call, i), &init);
      inits = add_stmt_to_compound (inits, init);
    }

  *initp = inits;
}

/* Like stabilize_expr, but for an AGGR_INIT_EXPR whose arguments we want
   to pre-evaluate.  CALL is modified in place to use the pre-evaluated
   arguments, while, upon return, *INITP contains an expression to
   compute the arguments.  */

void
stabilize_aggr_init (tree call, tree *initp)
{
  tree inits = NULL_TREE;
  int i;
  int nargs = aggr_init_expr_nargs (call);

  if (call == error_mark_node)
    return;

  gcc_assert (TREE_CODE (call) == AGGR_INIT_EXPR);

  for (i = 0; i < nargs; i++)
    {
      tree init;
      AGGR_INIT_EXPR_ARG (call, i) =
	stabilize_expr (AGGR_INIT_EXPR_ARG (call, i), &init);
      inits = add_stmt_to_compound (inits, init);
    }

  *initp = inits;
}

/* Like stabilize_expr, but for an initialization.  

   If the initialization is for an object of class type, this function
   takes care not to introduce additional temporaries.

   Returns TRUE iff the expression was successfully pre-evaluated,
   i.e., if INIT is now side-effect free, except for, possible, a
   single call to a constructor.  */

bool
stabilize_init (tree init, tree *initp)
{
  tree t = init;

  *initp = NULL_TREE;

  if (t == error_mark_node || processing_template_decl)
    return true;

  if (TREE_CODE (t) == INIT_EXPR
      && TREE_CODE (TREE_OPERAND (t, 1)) != TARGET_EXPR
      && TREE_CODE (TREE_OPERAND (t, 1)) != AGGR_INIT_EXPR)
    {
      TREE_OPERAND (t, 1) = stabilize_expr (TREE_OPERAND (t, 1), initp);
      return true;
    }

  if (TREE_CODE (t) == INIT_EXPR)
    t = TREE_OPERAND (t, 1);
  if (TREE_CODE (t) == TARGET_EXPR)
    t = TARGET_EXPR_INITIAL (t);
  if (TREE_CODE (t) == COMPOUND_EXPR)
    t = expr_last (t);
  if (TREE_CODE (t) == CONSTRUCTOR
      && EMPTY_CONSTRUCTOR_P (t))
    /* Default-initialization.  */
    return true;

  /* If the initializer is a COND_EXPR, we can't preevaluate
     anything.  */
  if (TREE_CODE (t) == COND_EXPR)
    return false;

  if (TREE_CODE (t) == CALL_EXPR)
    {
      stabilize_call (t, initp);
      return true;
    }

  if (TREE_CODE (t) == AGGR_INIT_EXPR)
    {
      stabilize_aggr_init (t, initp);
      return true;
    }

  /* The initialization is being performed via a bitwise copy -- and
     the item copied may have side effects.  */
  return TREE_SIDE_EFFECTS (init);
}

/* Like "fold", but should be used whenever we might be processing the
   body of a template.  */

tree
fold_if_not_in_template (tree expr)
{
  /* In the body of a template, there is never any need to call
     "fold".  We will call fold later when actually instantiating the
     template.  Integral constant expressions in templates will be
     evaluated via fold_non_dependent_expr, as necessary.  */
  if (processing_template_decl)
    return expr;

  /* Fold C++ front-end specific tree codes.  */
  if (TREE_CODE (expr) == UNARY_PLUS_EXPR)
    return fold_convert (TREE_TYPE (expr), TREE_OPERAND (expr, 0));

  return fold (expr);
}

/* Returns true if a cast to TYPE may appear in an integral constant
   expression.  */

bool
cast_valid_in_integral_constant_expression_p (tree type)
{
  return (INTEGRAL_OR_ENUMERATION_TYPE_P (type)
	  || cxx_dialect >= cxx0x
	  || dependent_type_p (type)
	  || type == error_mark_node);
}

/* Return true if we need to fix linkage information of DECL.  */

static bool
cp_fix_function_decl_p (tree decl)
{
  /* Skip if DECL is not externally visible.  */
  if (!TREE_PUBLIC (decl))
    return false;

  /* We need to fix DECL if it a appears to be exported but with no
     function body.  Thunks do not have CFGs and we may need to
     handle them specially later.   */
  if (!gimple_has_body_p (decl)
      && !DECL_THUNK_P (decl)
      && !DECL_EXTERNAL (decl))
    {
      struct cgraph_node *node = cgraph_get_node (decl);

      /* Don't fix same_body aliases.  Although they don't have their own
	 CFG, they share it with what they alias to.  */
      if (!node
	  || node->decl == decl
	  || !node->same_body)
	return true;
    }

  return false;
}

/* Clean the C++ specific parts of the tree T. */

void
cp_free_lang_data (tree t)
{
  if (TREE_CODE (t) == METHOD_TYPE
      || TREE_CODE (t) == FUNCTION_TYPE)
    {
      /* Default args are not interesting anymore.  */
      tree argtypes = TYPE_ARG_TYPES (t);
      while (argtypes)
        {
	  TREE_PURPOSE (argtypes) = 0;
	  argtypes = TREE_CHAIN (argtypes);
	}
    }
  else if (TREE_CODE (t) == FUNCTION_DECL
	   && cp_fix_function_decl_p (t))
    {
      /* If T is used in this translation unit at all,  the definition
	 must exist somewhere else since we have decided to not emit it
	 in this TU.  So make it an external reference.  */
      DECL_EXTERNAL (t) = 1;
      TREE_STATIC (t) = 0;
    }
  if (CP_AGGREGATE_TYPE_P (t)
      && TYPE_NAME (t))
    {
      tree name = TYPE_NAME (t);
      if (TREE_CODE (name) == TYPE_DECL)
	name = DECL_NAME (name);
      /* Drop anonymous names.  */
      if (name != NULL_TREE
	  && ANON_AGGRNAME_P (name))
	TYPE_NAME (t) = NULL_TREE;
    }
  if (TREE_CODE (t) == NAMESPACE_DECL)
    {
      /* The list of users of a namespace isn't useful for the middle-end
	 or debug generators.  */
      DECL_NAMESPACE_USERS (t) = NULL_TREE;
      /* Neither do we need the leftover chaining of namespaces
         from the binding level.  */
      DECL_CHAIN (t) = NULL_TREE;
    }
}

/* Stub for c-common.  Please keep in sync with c-decl.c.
   FIXME: If address space support is target specific, then this
   should be a C target hook.  But currently this is not possible,
   because this function is called via REGISTER_TARGET_PRAGMAS.  */
void
c_register_addr_space (const char *word ATTRIBUTE_UNUSED,
		       addr_space_t as ATTRIBUTE_UNUSED)
{
}

/* Stub for c-common.  Please keep in sync with c-decl.c.
   FIXME: If address space support is target specific, then this
   should be a C target hook.  But currently this is not possible,
   because this function is called via REGISTER_TARGET_PRAGMAS.  */
void
c_register_addr_space (const char *word ATTRIBUTE_UNUSED,
		       addr_space_t as ATTRIBUTE_UNUSED)
{
}


#if defined ENABLE_TREE_CHECKING && (GCC_VERSION >= 2007)
/* Complain that some language-specific thing hanging off a tree
   node has been accessed improperly.  */

void
lang_check_failed (const char* file, int line, const char* function)
{
  internal_error ("lang_* check: failed in %s, at %s:%d",
		  function, trim_filename (file), line);
}
#endif /* ENABLE_TREE_CHECKING */

#include "gt-cp-tree.h"<|MERGE_RESOLUTION|>--- conflicted
+++ resolved
@@ -27,19 +27,12 @@
 #include "tree.h"
 #include "cp-tree.h"
 #include "flags.h"
-<<<<<<< HEAD
-#include "toplev.h"
-=======
->>>>>>> 155d23aa
 #include "tree-inline.h"
 #include "debug.h"
 #include "convert.h"
 #include "cgraph.h"
 #include "splay-tree.h"
-<<<<<<< HEAD
-=======
 #include "gimple.h" /* gimple_has_body_p */
->>>>>>> 155d23aa
 
 static tree bot_manip (tree *, int *, void *);
 static tree bot_replace (tree *, int *, void *);
@@ -1125,26 +1118,6 @@
   return cp_build_qualified_type (result, cp_type_quals (t));
 }
 
-<<<<<<< HEAD
-/* Setup a TYPE_DECL node as a typedef representation.
-   See comments of set_underlying_type in c-common.c.  */
-
-void
-cp_set_underlying_type (tree t)
-{
-  set_underlying_type (t);
-  /* If T is a template type parm, make it require structural equality.
-     This is useful when comparing two template type parms,
-     because it forces the comparison of the template parameters of their
-     decls.  */
-  if (TREE_CODE (TREE_TYPE (t)) == TEMPLATE_TYPE_PARM)
-    SET_TYPE_STRUCTURAL_EQUALITY (TREE_TYPE (t));
-}
-
--
-=======
->>>>>>> 155d23aa
 /* Makes a copy of BINFO and TYPE, which is to be inherited into a
    graph dominated by T.  If BINFO is NULL, TYPE is a dependent base,
    and we do a shallow copy.  If BINFO is non-NULL, we do a deep copy.
@@ -1538,17 +1511,10 @@
 {
   tree v;
   int type_quals;
-<<<<<<< HEAD
 
   if (comp_except_specs (raises, TYPE_RAISES_EXCEPTIONS (type), ce_exact))
     return type;
 
-=======
-
-  if (comp_except_specs (raises, TYPE_RAISES_EXCEPTIONS (type), ce_exact))
-    return type;
-
->>>>>>> 155d23aa
   type_quals = TYPE_QUALS (type);
   for (v = TYPE_MAIN_VARIANT (type); v; v = TYPE_NEXT_VARIANT (v))
     if (check_qualified_type (v, type, type_quals)
@@ -3370,16 +3336,6 @@
 {
 }
 
-/* Stub for c-common.  Please keep in sync with c-decl.c.
-   FIXME: If address space support is target specific, then this
-   should be a C target hook.  But currently this is not possible,
-   because this function is called via REGISTER_TARGET_PRAGMAS.  */
-void
-c_register_addr_space (const char *word ATTRIBUTE_UNUSED,
-		       addr_space_t as ATTRIBUTE_UNUSED)
-{
-}
-
  
 #if defined ENABLE_TREE_CHECKING && (GCC_VERSION >= 2007)
