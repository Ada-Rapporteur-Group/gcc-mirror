--- conflicted
+++ resolved
@@ -2433,24 +2433,6 @@
   return ovl;
 }
 
-/* Get the overload set that an EXPR refers to.  */
-
-tree
-get_ovl (tree expr, bool want_first)
-{
-  if (TREE_CODE (expr) == OFFSET_REF
-      || TREE_CODE (expr) == COMPONENT_REF)
-    expr = TREE_OPERAND (expr, 1);
-  expr = MAYBE_BASELINK_FUNCTIONS (expr);
-  if (TREE_CODE (expr) == TEMPLATE_ID_EXPR)
-    expr = TREE_OPERAND (expr, 0);
-  gcc_assert (TREE_CODE (expr) == OVERLOAD
-	      || TREE_CODE (expr) == FUNCTION_DECL);
-  if (want_first)
-    expr = OVL_FIRST (expr);
-  return expr;
-}
-
 /* Returns nonzero if X is an expression for a (possibly overloaded)
    function.  If "f" is a function or function template, "f", "c->f",
    "c.f", "C::f", and "f<int>" will all be considered possibly
@@ -2503,8 +2485,6 @@
   return is_overloaded_fn (x) == 2;
 }
 
-<<<<<<< HEAD
-=======
 /* Get the overload set FROM refers to.  */
 
 tree
@@ -2531,31 +2511,6 @@
   return OVL_FIRST (get_fns (from));
 }
 
-/* Return a new OVL node, concatenating it with the old one.  */
-
-tree
-ovl_cons (tree decl, tree chain)
-{
-  tree result = make_node (OVERLOAD);
-  TREE_TYPE (result) = unknown_type_node;
-  OVL_FUNCTION (result) = decl;
-  TREE_CHAIN (result) = chain;
-
-  return result;
-}
-
-/* Build a new overloaded function. If this is the first one,
-   just return it; otherwise, ovl_cons the _DECLs */
-
-tree
-build_overload (tree decl, tree chain)
-{
-  if (! chain && TREE_CODE (decl) != TEMPLATE_DECL)
-    return decl;
-  return ovl_cons (decl, chain);
-}
-
->>>>>>> c59b1fb0
 /* Return the scope where the overloaded functions OVL were found.  */
 
 tree
