/* Language-dependent node constructors for parse phase of GNU compiler.
   Copyright (C) 1987, 1988, 1992, 1993, 1994, 1995, 1996, 1997, 1998,
<<<<<<< HEAD
   1999, 2000, 2001, 2002, 2003, 2004, 2005, 2007, 2008, 2009
=======
   1999, 2000, 2001, 2002, 2003, 2004, 2005, 2007, 2008, 2009, 2010
>>>>>>> 03d20231
   Free Software Foundation, Inc.
   Hacked by Michael Tiemann (tiemann@cygnus.com)

This file is part of GCC.

GCC is free software; you can redistribute it and/or modify
it under the terms of the GNU General Public License as published by
the Free Software Foundation; either version 3, or (at your option)
any later version.

GCC is distributed in the hope that it will be useful,
but WITHOUT ANY WARRANTY; without even the implied warranty of
MERCHANTABILITY or FITNESS FOR A PARTICULAR PURPOSE.  See the
GNU General Public License for more details.

You should have received a copy of the GNU General Public License
along with GCC; see the file COPYING3.  If not see
<http://www.gnu.org/licenses/>.  */

#include "config.h"
#include "system.h"
#include "coretypes.h"
#include "tm.h"
#include "tree.h"
#include "cp-tree.h"
#include "flags.h"
<<<<<<< HEAD
#include "toplev.h"
=======
>>>>>>> 03d20231
#include "tree-inline.h"
#include "debug.h"
#include "convert.h"
#include "cgraph.h"
#include "splay-tree.h"
#include "gimple.h" /* gimple_has_body_p */

static tree bot_manip (tree *, int *, void *);
static tree bot_replace (tree *, int *, void *);
static int list_hash_eq (const void *, const void *);
static hashval_t list_hash_pieces (tree, tree, tree);
static hashval_t list_hash (const void *);
<<<<<<< HEAD
static cp_lvalue_kind lvalue_p_1 (const_tree);
=======
>>>>>>> 03d20231
static tree build_target_expr (tree, tree);
static tree count_trees_r (tree *, int *, void *);
static tree verify_stmt_tree_r (tree *, int *, void *);
static tree build_local_temp (tree);

static tree handle_java_interface_attribute (tree *, tree, tree, int, bool *);
static tree handle_com_interface_attribute (tree *, tree, tree, int, bool *);
static tree handle_init_priority_attribute (tree *, tree, tree, int, bool *);

/* If REF is an lvalue, returns the kind of lvalue that REF is.
   Otherwise, returns clk_none.  */

<<<<<<< HEAD
static cp_lvalue_kind
lvalue_p_1 (const_tree ref)
=======
cp_lvalue_kind
lvalue_kind (const_tree ref)
>>>>>>> 03d20231
{
  cp_lvalue_kind op1_lvalue_kind = clk_none;
  cp_lvalue_kind op2_lvalue_kind = clk_none;

  /* Expressions of reference type are sometimes wrapped in
     INDIRECT_REFs.  INDIRECT_REFs are just internal compiler
     representation, not part of the language, so we have to look
     through them.  */
  if (TREE_CODE (ref) == INDIRECT_REF
      && TREE_CODE (TREE_TYPE (TREE_OPERAND (ref, 0)))
	  == REFERENCE_TYPE)
<<<<<<< HEAD
    return lvalue_p_1 (TREE_OPERAND (ref, 0));
=======
    return lvalue_kind (TREE_OPERAND (ref, 0));
>>>>>>> 03d20231

  if (TREE_TYPE (ref)
      && TREE_CODE (TREE_TYPE (ref)) == REFERENCE_TYPE)
    {
      /* unnamed rvalue references are rvalues */
      if (TYPE_REF_IS_RVALUE (TREE_TYPE (ref))
	  && TREE_CODE (ref) != PARM_DECL
	  && TREE_CODE (ref) != VAR_DECL
	  && TREE_CODE (ref) != COMPONENT_REF)
	return clk_rvalueref;

      /* lvalue references and named rvalue references are lvalues.  */
      return clk_ordinary;
    }

  if (ref == current_class_ptr)
    return clk_none;

  switch (TREE_CODE (ref))
    {
    case SAVE_EXPR:
      return clk_none;
      /* preincrements and predecrements are valid lvals, provided
	 what they refer to are valid lvals.  */
    case PREINCREMENT_EXPR:
    case PREDECREMENT_EXPR:
    case TRY_CATCH_EXPR:
    case WITH_CLEANUP_EXPR:
    case REALPART_EXPR:
    case IMAGPART_EXPR:
<<<<<<< HEAD
      return lvalue_p_1 (TREE_OPERAND (ref, 0));

    case COMPONENT_REF:
      op1_lvalue_kind = lvalue_p_1 (TREE_OPERAND (ref, 0));
=======
      return lvalue_kind (TREE_OPERAND (ref, 0));

    case COMPONENT_REF:
      op1_lvalue_kind = lvalue_kind (TREE_OPERAND (ref, 0));
>>>>>>> 03d20231
      /* Look at the member designator.  */
      if (!op1_lvalue_kind)
	;
      else if (is_overloaded_fn (TREE_OPERAND (ref, 1)))
	/* The "field" can be a FUNCTION_DECL or an OVERLOAD in some
	   situations.  If we're seeing a COMPONENT_REF, it's a non-static
	   member, so it isn't an lvalue. */
	op1_lvalue_kind = clk_none;
      else if (TREE_CODE (TREE_OPERAND (ref, 1)) != FIELD_DECL)
	/* This can be IDENTIFIER_NODE in a template.  */;
      else if (DECL_C_BIT_FIELD (TREE_OPERAND (ref, 1)))
	{
	  /* Clear the ordinary bit.  If this object was a class
	     rvalue we want to preserve that information.  */
	  op1_lvalue_kind &= ~clk_ordinary;
	  /* The lvalue is for a bitfield.  */
	  op1_lvalue_kind |= clk_bitfield;
	}
      else if (DECL_PACKED (TREE_OPERAND (ref, 1)))
	op1_lvalue_kind |= clk_packed;

      return op1_lvalue_kind;

    case STRING_CST:
    case COMPOUND_LITERAL_EXPR:
      return clk_ordinary;

    case CONST_DECL:
      /* CONST_DECL without TREE_STATIC are enumeration values and
	 thus not lvalues.  With TREE_STATIC they are used by ObjC++
	 in objc_build_string_object and need to be considered as
	 lvalues.  */
      if (! TREE_STATIC (ref))
	return clk_none;
    case VAR_DECL:
      if (TREE_READONLY (ref) && ! TREE_STATIC (ref)
	  && DECL_LANG_SPECIFIC (ref)
	  && DECL_IN_AGGR_P (ref))
	return clk_none;
    case INDIRECT_REF:
    case ARRAY_REF:
    case PARM_DECL:
    case RESULT_DECL:
      if (TREE_CODE (TREE_TYPE (ref)) != METHOD_TYPE)
	return clk_ordinary;
      break;

      /* A scope ref in a template, left as SCOPE_REF to support later
	 access checking.  */
    case SCOPE_REF:
      gcc_assert (!type_dependent_expression_p (CONST_CAST_TREE(ref)));
      return lvalue_kind (TREE_OPERAND (ref, 1));

    case MAX_EXPR:
    case MIN_EXPR:
      /* Disallow <? and >? as lvalues if either argument side-effects.  */
      if (TREE_SIDE_EFFECTS (TREE_OPERAND (ref, 0))
	  || TREE_SIDE_EFFECTS (TREE_OPERAND (ref, 1)))
	return clk_none;
<<<<<<< HEAD
      op1_lvalue_kind = lvalue_p_1 (TREE_OPERAND (ref, 0));
      op2_lvalue_kind = lvalue_p_1 (TREE_OPERAND (ref, 1));
=======
      op1_lvalue_kind = lvalue_kind (TREE_OPERAND (ref, 0));
      op2_lvalue_kind = lvalue_kind (TREE_OPERAND (ref, 1));
>>>>>>> 03d20231
      break;

    case COND_EXPR:
      op1_lvalue_kind = lvalue_kind (TREE_OPERAND (ref, 1)
				    ? TREE_OPERAND (ref, 1)
				    : TREE_OPERAND (ref, 0));
<<<<<<< HEAD
      op2_lvalue_kind = lvalue_p_1 (TREE_OPERAND (ref, 2));
=======
      op2_lvalue_kind = lvalue_kind (TREE_OPERAND (ref, 2));
>>>>>>> 03d20231
      break;

    case MODIFY_EXPR:
      return clk_ordinary;

    case COMPOUND_EXPR:
<<<<<<< HEAD
      return lvalue_p_1 (TREE_OPERAND (ref, 1));
=======
      return lvalue_kind (TREE_OPERAND (ref, 1));
>>>>>>> 03d20231

    case TARGET_EXPR:
      return clk_class;

    case VA_ARG_EXPR:
      return (CLASS_TYPE_P (TREE_TYPE (ref)) ? clk_class : clk_none);

    case CALL_EXPR:
      /* Any class-valued call would be wrapped in a TARGET_EXPR.  */
      return clk_none;

    case FUNCTION_DECL:
      /* All functions (except non-static-member functions) are
	 lvalues.  */
      return (DECL_NONSTATIC_MEMBER_FUNCTION_P (ref)
	      ? clk_none : clk_ordinary);

    case BASELINK:
      /* We now represent a reference to a single static member function
	 with a BASELINK.  */
      /* This CONST_CAST is okay because BASELINK_FUNCTIONS returns
	 its argument unmodified and we assign it to a const_tree.  */
<<<<<<< HEAD
      return lvalue_p_1 (BASELINK_FUNCTIONS (CONST_CAST_TREE (ref)));
=======
      return lvalue_kind (BASELINK_FUNCTIONS (CONST_CAST_TREE (ref)));
>>>>>>> 03d20231

    case NON_DEPENDENT_EXPR:
      /* We must consider NON_DEPENDENT_EXPRs to be lvalues so that
	 things like "&E" where "E" is an expression with a
	 non-dependent type work. It is safe to be lenient because an
	 error will be issued when the template is instantiated if "E"
	 is not an lvalue.  */
      return clk_ordinary;

    default:
      break;
    }

  /* If one operand is not an lvalue at all, then this expression is
     not an lvalue.  */
  if (!op1_lvalue_kind || !op2_lvalue_kind)
    return clk_none;

  /* Otherwise, it's an lvalue, and it has all the odd properties
     contributed by either operand.  */
  op1_lvalue_kind = op1_lvalue_kind | op2_lvalue_kind;
  /* It's not an ordinary lvalue if it involves any other kind.  */
  if ((op1_lvalue_kind & ~clk_ordinary) != clk_none)
    op1_lvalue_kind &= ~clk_ordinary;
  /* It can't be both a pseudo-lvalue and a non-addressable lvalue.
     A COND_EXPR of those should be wrapped in a TARGET_EXPR.  */
  if ((op1_lvalue_kind & (clk_rvalueref|clk_class))
      && (op1_lvalue_kind & (clk_bitfield|clk_packed)))
    op1_lvalue_kind = clk_none;
  return op1_lvalue_kind;
}

/* Returns the kind of lvalue that REF is, in the sense of
   [basic.lval].  This function should really be named lvalue_p; it
   computes the C++ definition of lvalue.  */

cp_lvalue_kind
real_lvalue_p (tree ref)
{
<<<<<<< HEAD
  cp_lvalue_kind kind = lvalue_p_1 (ref);
=======
  cp_lvalue_kind kind = lvalue_kind (ref);
>>>>>>> 03d20231
  if (kind & (clk_rvalueref|clk_class))
    return clk_none;
  else
    return kind;
}

/* This differs from real_lvalue_p in that class rvalues are considered
   lvalues.  */

bool
lvalue_p (const_tree ref)
{
<<<<<<< HEAD
  return (lvalue_p_1 (ref) != clk_none);
=======
  return (lvalue_kind (ref) != clk_none);
>>>>>>> 03d20231
}

/* This differs from real_lvalue_p in that rvalues formed by dereferencing
   rvalue references are considered rvalues.  */

bool
lvalue_or_rvalue_with_address_p (const_tree ref)
{
<<<<<<< HEAD
  cp_lvalue_kind kind = lvalue_p_1 (ref);
=======
  cp_lvalue_kind kind = lvalue_kind (ref);
>>>>>>> 03d20231
  if (kind & clk_class)
    return false;
  else
    return (kind != clk_none);
}

/* Test whether DECL is a builtin that may appear in a
   constant-expression. */

bool
builtin_valid_in_constant_expr_p (const_tree decl)
{
  /* At present BUILT_IN_CONSTANT_P is the only builtin we're allowing
     in constant-expressions.  We may want to add other builtins later. */
  return DECL_IS_BUILTIN_CONSTANT_P (decl);
}

/* Build a TARGET_EXPR, initializing the DECL with the VALUE.  */

static tree
build_target_expr (tree decl, tree value)
{
  tree t;

#ifdef ENABLE_CHECKING
  gcc_assert (VOID_TYPE_P (TREE_TYPE (value))
	      || TREE_TYPE (decl) == TREE_TYPE (value)
	      || useless_type_conversion_p (TREE_TYPE (decl),
					    TREE_TYPE (value)));
#endif

  t = build4 (TARGET_EXPR, TREE_TYPE (decl), decl, value,
	      cxx_maybe_build_cleanup (decl), NULL_TREE);
  /* We always set TREE_SIDE_EFFECTS so that expand_expr does not
     ignore the TARGET_EXPR.  If there really turn out to be no
     side-effects, then the optimizer should be able to get rid of
     whatever code is generated anyhow.  */
  TREE_SIDE_EFFECTS (t) = 1;

  return t;
}

/* Return an undeclared local temporary of type TYPE for use in building a
   TARGET_EXPR.  */

static tree
build_local_temp (tree type)
{
  tree slot = build_decl (input_location,
			  VAR_DECL, NULL_TREE, type);
  DECL_ARTIFICIAL (slot) = 1;
  DECL_IGNORED_P (slot) = 1;
  DECL_CONTEXT (slot) = current_function_decl;
  layout_decl (slot, 0);
  return slot;
}

/* Set various status flags when building an AGGR_INIT_EXPR object T.  */

static void
process_aggr_init_operands (tree t)
{
  bool side_effects;

  side_effects = TREE_SIDE_EFFECTS (t);
  if (!side_effects)
    {
      int i, n;
      n = TREE_OPERAND_LENGTH (t);
      for (i = 1; i < n; i++)
	{
	  tree op = TREE_OPERAND (t, i);
	  if (op && TREE_SIDE_EFFECTS (op))
	    {
	      side_effects = 1;
	      break;
	    }
	}
    }
  TREE_SIDE_EFFECTS (t) = side_effects;
}

/* Build an AGGR_INIT_EXPR of class tcc_vl_exp with the indicated RETURN_TYPE,
   FN, and SLOT.  NARGS is the number of call arguments which are specified
   as a tree array ARGS.  */

static tree
build_aggr_init_array (tree return_type, tree fn, tree slot, int nargs,
		       tree *args)
{
  tree t;
  int i;

  t = build_vl_exp (AGGR_INIT_EXPR, nargs + 3);
  TREE_TYPE (t) = return_type;
  AGGR_INIT_EXPR_FN (t) = fn;
  AGGR_INIT_EXPR_SLOT (t) = slot;
  for (i = 0; i < nargs; i++)
    AGGR_INIT_EXPR_ARG (t, i) = args[i];
  process_aggr_init_operands (t);
  return t;
}

/* INIT is a CALL_EXPR or AGGR_INIT_EXPR which needs info about its
   target.  TYPE is the type to be initialized.

   Build an AGGR_INIT_EXPR to represent the initialization.  This function
   differs from build_cplus_new in that an AGGR_INIT_EXPR can only be used
   to initialize another object, whereas a TARGET_EXPR can either
   initialize another object or create its own temporary object, and as a
   result building up a TARGET_EXPR requires that the type's destructor be
   callable.  */

tree
build_aggr_init_expr (tree type, tree init)
{
  tree fn;
  tree slot;
  tree rval;
  int is_ctor;

  /* Make sure that we're not trying to create an instance of an
     abstract class.  */
  abstract_virtuals_error (NULL_TREE, type);

  if (TREE_CODE (init) == CALL_EXPR)
    fn = CALL_EXPR_FN (init);
  else if (TREE_CODE (init) == AGGR_INIT_EXPR)
    fn = AGGR_INIT_EXPR_FN (init);
  else
    return convert (type, init);

  is_ctor = (TREE_CODE (fn) == ADDR_EXPR
	     && TREE_CODE (TREE_OPERAND (fn, 0)) == FUNCTION_DECL
	     && DECL_CONSTRUCTOR_P (TREE_OPERAND (fn, 0)));

  /* We split the CALL_EXPR into its function and its arguments here.
     Then, in expand_expr, we put them back together.  The reason for
     this is that this expression might be a default argument
     expression.  In that case, we need a new temporary every time the
     expression is used.  That's what break_out_target_exprs does; it
     replaces every AGGR_INIT_EXPR with a copy that uses a fresh
     temporary slot.  Then, expand_expr builds up a call-expression
     using the new slot.  */

  /* If we don't need to use a constructor to create an object of this
     type, don't mess with AGGR_INIT_EXPR.  */
  if (is_ctor || TREE_ADDRESSABLE (type))
    {
      slot = build_local_temp (type);

      if (TREE_CODE(init) == CALL_EXPR)
	rval = build_aggr_init_array (void_type_node, fn, slot,
				      call_expr_nargs (init),
				      CALL_EXPR_ARGP (init));
      else
	rval = build_aggr_init_array (void_type_node, fn, slot,
				      aggr_init_expr_nargs (init),
				      AGGR_INIT_EXPR_ARGP (init));
      TREE_SIDE_EFFECTS (rval) = 1;
      AGGR_INIT_VIA_CTOR_P (rval) = is_ctor;
      TREE_NOTHROW (rval) = TREE_NOTHROW (init);
    }
  else
    rval = init;

  return rval;
}

/* INIT is a CALL_EXPR or AGGR_INIT_EXPR which needs info about its
   target.  TYPE is the type that this initialization should appear to
   have.

   Build an encapsulation of the initialization to perform
   and return it so that it can be processed by language-independent
   and language-specific expression expanders.  */

tree
build_cplus_new (tree type, tree init)
{
  tree rval = build_aggr_init_expr (type, init);
  tree slot;

  if (TREE_CODE (rval) == AGGR_INIT_EXPR)
    slot = AGGR_INIT_EXPR_SLOT (rval);
  else if (TREE_CODE (rval) == CALL_EXPR
	   || TREE_CODE (rval) == CONSTRUCTOR)
    slot = build_local_temp (type);
  else
    return rval;

  rval = build_target_expr (slot, rval);
  TARGET_EXPR_IMPLICIT_P (rval) = 1;

  return rval;
}

<<<<<<< HEAD
/* Return a TARGET_EXPR which expresses the direct-initialization of one
   array from another.  */

tree
build_array_copy (tree init)
{
  tree type = TREE_TYPE (init);
  tree slot = build_local_temp (type);
  init = build2 (VEC_INIT_EXPR, type, slot, init);
  SET_EXPR_LOCATION (init, input_location);
=======
/* Return a TARGET_EXPR which expresses the initialization of an array to
   be named later, either default-initialization or copy-initialization
   from another array of the same type.  */

tree
build_vec_init_expr (tree type, tree init)
{
  tree slot;
  tree inner_type = strip_array_types (type);
  tree elt_init = integer_zero_node;
  bool value_init = false;

  /* Since we're deferring building the actual constructor calls until
     gimplification time, we need to build one now and throw it away so
     that the relevant constructor gets mark_used before cgraph decides
     what functions are needed.  Here we assume that init is either
     NULL_TREE, void_type_node (indicating value-initialization), or
     another array to copy.  */
  if (integer_zerop (array_type_nelts_total (type)))
    {
      /* No actual initialization to do.  */;
      init = NULL_TREE;
    }
  else if (init == void_type_node)
    {
      elt_init = build_value_init (inner_type, tf_warning_or_error);
      value_init = true;
      init = NULL_TREE;
    }
  else
    {
      gcc_assert (init == NULL_TREE
		  || (same_type_ignoring_top_level_qualifiers_p
		      (type, TREE_TYPE (init))));

      if (CLASS_TYPE_P (inner_type))
	{
	  VEC(tree,gc) *argvec = make_tree_vector ();
	  if (init)
	    {
	      tree dummy = build_dummy_object (inner_type);
	      if (!real_lvalue_p (init))
		dummy = move (dummy);
	      VEC_quick_push (tree, argvec, dummy);
	    }
	  elt_init
	    = build_special_member_call (NULL_TREE, complete_ctor_identifier,
					 &argvec, inner_type, LOOKUP_NORMAL,
					 tf_warning_or_error);
	}
    }

  slot = build_local_temp (type);
  init = build2 (VEC_INIT_EXPR, type, slot, init);
  SET_EXPR_LOCATION (init, input_location);

  if (current_function_decl
      && DECL_DECLARED_CONSTEXPR_P (current_function_decl))
    {
      if (potential_constant_expression (elt_init))
	VEC_INIT_EXPR_IS_CONSTEXPR (init) = true;
      else if (!processing_template_decl)
	require_potential_constant_expression (elt_init);
    }
  VEC_INIT_EXPR_VALUE_INIT (init) = value_init;

>>>>>>> 03d20231
  init = build_target_expr (slot, init);
  TARGET_EXPR_IMPLICIT_P (init) = 1;

  return init;
}

<<<<<<< HEAD
=======
tree
build_array_copy (tree init)
{
  return build_vec_init_expr (TREE_TYPE (init), init);
}

>>>>>>> 03d20231
/* Build a TARGET_EXPR using INIT to initialize a new temporary of the
   indicated TYPE.  */

tree
build_target_expr_with_type (tree init, tree type)
{
  gcc_assert (!VOID_TYPE_P (type));

  if (TREE_CODE (init) == TARGET_EXPR
      || init == error_mark_node)
    return init;
  else if (CLASS_TYPE_P (type) && type_has_nontrivial_copy_init (type)
	   && !VOID_TYPE_P (TREE_TYPE (init))
	   && TREE_CODE (init) != COND_EXPR
	   && TREE_CODE (init) != CONSTRUCTOR
	   && TREE_CODE (init) != VA_ARG_EXPR)
    /* We need to build up a copy constructor call.  A void initializer
       means we're being called from bot_manip.  COND_EXPR is a special
       case because we already have copies on the arms and we don't want
       another one here.  A CONSTRUCTOR is aggregate initialization, which
       is handled separately.  A VA_ARG_EXPR is magic creation of an
       aggregate; there's no additional work to be done.  */
    return force_rvalue (init);

  return force_target_expr (type, init);
}

/* Like the above function, but without the checking.  This function should
   only be used by code which is deliberately trying to subvert the type
   system, such as call_builtin_trap.  Or build_over_call, to avoid
   infinite recursion.  */

tree
force_target_expr (tree type, tree init)
{
  tree slot;

  gcc_assert (!VOID_TYPE_P (type));

  slot = build_local_temp (type);
  return build_target_expr (slot, init);
}

/* Like build_target_expr_with_type, but use the type of INIT.  */

tree
get_target_expr (tree init)
{
  if (TREE_CODE (init) == AGGR_INIT_EXPR)
    return build_target_expr (AGGR_INIT_EXPR_SLOT (init), init);
  else
    return build_target_expr_with_type (init, TREE_TYPE (init));
}

/* If EXPR is a bitfield reference, convert it to the declared type of
   the bitfield, and return the resulting expression.  Otherwise,
   return EXPR itself.  */

tree
convert_bitfield_to_declared_type (tree expr)
{
  tree bitfield_type;

  bitfield_type = is_bitfield_expr_with_lowered_type (expr);
  if (bitfield_type)
    expr = convert_to_integer (TYPE_MAIN_VARIANT (bitfield_type),
			       expr);
  return expr;
}

/* EXPR is being used in an rvalue context.  Return a version of EXPR
   that is marked as an rvalue.  */

tree
rvalue (tree expr)
{
  tree type;

  if (error_operand_p (expr))
    return expr;

  expr = mark_rvalue_use (expr);

  /* [basic.lval]

     Non-class rvalues always have cv-unqualified types.  */
  type = TREE_TYPE (expr);
  if (!CLASS_TYPE_P (type) && cv_qualified_p (type))
    type = cv_unqualified (type);

  /* We need to do this for rvalue refs as well to get the right answer
     from decltype; see c++/36628.  */
  if (!processing_template_decl && lvalue_or_rvalue_with_address_p (expr))
    expr = build1 (NON_LVALUE_EXPR, type, expr);
  else if (type != TREE_TYPE (expr))
    expr = build_nop (type, expr);

  return expr;
}


/* Hash an ARRAY_TYPE.  K is really of type `tree'.  */

static hashval_t
cplus_array_hash (const void* k)
{
  hashval_t hash;
  const_tree const t = (const_tree) k;

  hash = TYPE_UID (TREE_TYPE (t));
  if (TYPE_DOMAIN (t))
    hash ^= TYPE_UID (TYPE_DOMAIN (t));
  return hash;
}

typedef struct cplus_array_info {
  tree type;
  tree domain;
} cplus_array_info;

/* Compare two ARRAY_TYPEs.  K1 is really of type `tree', K2 is really
   of type `cplus_array_info*'. */

static int
cplus_array_compare (const void * k1, const void * k2)
{
  const_tree const t1 = (const_tree) k1;
  const cplus_array_info *const t2 = (const cplus_array_info*) k2;

  return (TREE_TYPE (t1) == t2->type && TYPE_DOMAIN (t1) == t2->domain);
}

/* Hash table containing dependent array types, which are unsuitable for
   the language-independent type hash table.  */
static GTY ((param_is (union tree_node))) htab_t cplus_array_htab;

/* Like build_array_type, but handle special C++ semantics.  */

tree
build_cplus_array_type (tree elt_type, tree index_type)
{
  tree t;

  if (elt_type == error_mark_node || index_type == error_mark_node)
    return error_mark_node;

  if (processing_template_decl
      && (dependent_type_p (elt_type)
	  || (index_type && !TREE_CONSTANT (TYPE_MAX_VALUE (index_type)))))
    {
      void **e;
      cplus_array_info cai;
      hashval_t hash;

      if (cplus_array_htab == NULL)
	cplus_array_htab = htab_create_ggc (61, &cplus_array_hash,
					    &cplus_array_compare, NULL);
      
      hash = TYPE_UID (elt_type);
      if (index_type)
	hash ^= TYPE_UID (index_type);
      cai.type = elt_type;
      cai.domain = index_type;

      e = htab_find_slot_with_hash (cplus_array_htab, &cai, hash, INSERT); 
      if (*e)
	/* We have found the type: we're done.  */
	return (tree) *e;
      else
	{
	  /* Build a new array type.  */
	  t = cxx_make_type (ARRAY_TYPE);
	  TREE_TYPE (t) = elt_type;
	  TYPE_DOMAIN (t) = index_type;

	  /* Store it in the hash table. */
	  *e = t;

	  /* Set the canonical type for this new node.  */
	  if (TYPE_STRUCTURAL_EQUALITY_P (elt_type)
	      || (index_type && TYPE_STRUCTURAL_EQUALITY_P (index_type)))
	    SET_TYPE_STRUCTURAL_EQUALITY (t);
	  else if (TYPE_CANONICAL (elt_type) != elt_type
		   || (index_type 
		       && TYPE_CANONICAL (index_type) != index_type))
	    TYPE_CANONICAL (t)
		= build_cplus_array_type 
		   (TYPE_CANONICAL (elt_type),
		    index_type ? TYPE_CANONICAL (index_type) : index_type);
	  else
	    TYPE_CANONICAL (t) = t;
	}
    }
  else
    t = build_array_type (elt_type, index_type);

  /* We want TYPE_MAIN_VARIANT of an array to strip cv-quals from the
     element type as well, so fix it up if needed.  */
  if (elt_type != TYPE_MAIN_VARIANT (elt_type))
    {
      tree m = build_cplus_array_type (TYPE_MAIN_VARIANT (elt_type),
				       index_type);
      if (TYPE_MAIN_VARIANT (t) != m)
	{
	  TYPE_MAIN_VARIANT (t) = m;
	  TYPE_NEXT_VARIANT (t) = TYPE_NEXT_VARIANT (m);
	  TYPE_NEXT_VARIANT (m) = t;
	}
    }

  /* Push these needs up so that initialization takes place
     more easily.  */
  TYPE_NEEDS_CONSTRUCTING (t)
    = TYPE_NEEDS_CONSTRUCTING (TYPE_MAIN_VARIANT (elt_type));
  TYPE_HAS_NONTRIVIAL_DESTRUCTOR (t)
    = TYPE_HAS_NONTRIVIAL_DESTRUCTOR (TYPE_MAIN_VARIANT (elt_type));
  return t;
}

/* Return an ARRAY_TYPE with element type ELT and length N.  */

tree
build_array_of_n_type (tree elt, int n)
{
  return build_cplus_array_type (elt, build_index_type (size_int (n - 1)));
}

/* Return a reference type node referring to TO_TYPE.  If RVAL is
   true, return an rvalue reference type, otherwise return an lvalue
   reference type.  If a type node exists, reuse it, otherwise create
   a new one.  */
tree
cp_build_reference_type (tree to_type, bool rval)
{
  tree lvalue_ref, t;
  lvalue_ref = build_reference_type (to_type);
  if (!rval)
    return lvalue_ref;

  /* This code to create rvalue reference types is based on and tied
     to the code creating lvalue reference types in the middle-end
     functions build_reference_type_for_mode and build_reference_type.

     It works by putting the rvalue reference type nodes after the
     lvalue reference nodes in the TYPE_NEXT_REF_TO linked list, so
     they will effectively be ignored by the middle end.  */

  for (t = lvalue_ref; (t = TYPE_NEXT_REF_TO (t)); )
    if (TYPE_REF_IS_RVALUE (t))
      return t;

  t = build_distinct_type_copy (lvalue_ref);

  TYPE_REF_IS_RVALUE (t) = true;
  TYPE_NEXT_REF_TO (t) = TYPE_NEXT_REF_TO (lvalue_ref);
  TYPE_NEXT_REF_TO (lvalue_ref) = t;

  if (TYPE_STRUCTURAL_EQUALITY_P (to_type))
    SET_TYPE_STRUCTURAL_EQUALITY (t);
  else if (TYPE_CANONICAL (to_type) != to_type)
    TYPE_CANONICAL (t) 
      = cp_build_reference_type (TYPE_CANONICAL (to_type), rval);
  else
    TYPE_CANONICAL (t) = t;

  layout_type (t);

  return t;

}

/* Returns EXPR cast to rvalue reference type, like std::move.  */

tree
move (tree expr)
{
  tree type = TREE_TYPE (expr);
  gcc_assert (TREE_CODE (type) != REFERENCE_TYPE);
  type = cp_build_reference_type (type, /*rval*/true);
  return build_static_cast (type, expr, tf_warning_or_error);
}

/* Used by the C++ front end to build qualified array types.  However,
   the C version of this function does not properly maintain canonical
   types (which are not used in C).  */
tree
c_build_qualified_type (tree type, int type_quals)
{
  return cp_build_qualified_type (type, type_quals);
}


/* Make a variant of TYPE, qualified with the TYPE_QUALS.  Handles
   arrays correctly.  In particular, if TYPE is an array of T's, and
   TYPE_QUALS is non-empty, returns an array of qualified T's.

   FLAGS determines how to deal with ill-formed qualifications. If
   tf_ignore_bad_quals is set, then bad qualifications are dropped
   (this is permitted if TYPE was introduced via a typedef or template
   type parameter). If bad qualifications are dropped and tf_warning
   is set, then a warning is issued for non-const qualifications.  If
   tf_ignore_bad_quals is not set and tf_error is not set, we
   return error_mark_node. Otherwise, we issue an error, and ignore
   the qualifications.

   Qualification of a reference type is valid when the reference came
   via a typedef or template type argument. [dcl.ref] No such
   dispensation is provided for qualifying a function type.  [dcl.fct]
   DR 295 queries this and the proposed resolution brings it into line
   with qualifying a reference.  We implement the DR.  We also behave
   in a similar manner for restricting non-pointer types.  */

tree
cp_build_qualified_type_real (tree type,
			      int type_quals,
			      tsubst_flags_t complain)
{
  tree result;
  int bad_quals = TYPE_UNQUALIFIED;

  if (type == error_mark_node)
    return type;

  if (type_quals == cp_type_quals (type))
    return type;

  if (TREE_CODE (type) == ARRAY_TYPE)
    {
      /* In C++, the qualification really applies to the array element
	 type.  Obtain the appropriately qualified element type.  */
      tree t;
      tree element_type
	= cp_build_qualified_type_real (TREE_TYPE (type),
					type_quals,
					complain);

      if (element_type == error_mark_node)
	return error_mark_node;

      /* See if we already have an identically qualified type.  Tests
	 should be equivalent to those in check_qualified_type.  */
      for (t = TYPE_MAIN_VARIANT (type); t; t = TYPE_NEXT_VARIANT (t))
	if (TREE_TYPE (t) == element_type
	    && TYPE_NAME (t) == TYPE_NAME (type)
	    && TYPE_CONTEXT (t) == TYPE_CONTEXT (type)
	    && attribute_list_equal (TYPE_ATTRIBUTES (t),
				     TYPE_ATTRIBUTES (type)))
	  break;

      if (!t)
	{
	  t = build_cplus_array_type (element_type, TYPE_DOMAIN (type));

	  /* Keep the typedef name.  */
	  if (TYPE_NAME (t) != TYPE_NAME (type))
	    {
	      t = build_variant_type_copy (t);
	      TYPE_NAME (t) = TYPE_NAME (type);
	    }
	}

      /* Even if we already had this variant, we update
	 TYPE_NEEDS_CONSTRUCTING and TYPE_HAS_NONTRIVIAL_DESTRUCTOR in case
	 they changed since the variant was originally created.

	 This seems hokey; if there is some way to use a previous
	 variant *without* coming through here,
	 TYPE_NEEDS_CONSTRUCTING will never be updated.  */
      TYPE_NEEDS_CONSTRUCTING (t)
	= TYPE_NEEDS_CONSTRUCTING (TYPE_MAIN_VARIANT (element_type));
      TYPE_HAS_NONTRIVIAL_DESTRUCTOR (t)
	= TYPE_HAS_NONTRIVIAL_DESTRUCTOR (TYPE_MAIN_VARIANT (element_type));
      return t;
    }
  else if (TYPE_PTRMEMFUNC_P (type))
    {
      /* For a pointer-to-member type, we can't just return a
	 cv-qualified version of the RECORD_TYPE.  If we do, we
	 haven't changed the field that contains the actual pointer to
	 a method, and so TYPE_PTRMEMFUNC_FN_TYPE will be wrong.  */
      tree t;

      t = TYPE_PTRMEMFUNC_FN_TYPE (type);
      t = cp_build_qualified_type_real (t, type_quals, complain);
      return build_ptrmemfunc_type (t);
    }
  else if (TREE_CODE (type) == TYPE_PACK_EXPANSION)
    {
      tree t = PACK_EXPANSION_PATTERN (type);

      t = cp_build_qualified_type_real (t, type_quals, complain);
      return make_pack_expansion (t);
    }

  /* A reference or method type shall not be cv-qualified.
     [dcl.ref], [dcl.fct].  This used to be an error, but as of DR 295
     (in CD1) we always ignore extra cv-quals on functions.  */
  if (type_quals & (TYPE_QUAL_CONST | TYPE_QUAL_VOLATILE)
      && (TREE_CODE (type) == REFERENCE_TYPE
	  || TREE_CODE (type) == FUNCTION_TYPE
	  || TREE_CODE (type) == METHOD_TYPE))
    {
      if (TREE_CODE (type) == REFERENCE_TYPE)
	bad_quals |= type_quals & (TYPE_QUAL_CONST | TYPE_QUAL_VOLATILE);
      type_quals &= ~(TYPE_QUAL_CONST | TYPE_QUAL_VOLATILE);
    }

  /* But preserve any function-cv-quals on a FUNCTION_TYPE.  */
  if (TREE_CODE (type) == FUNCTION_TYPE)
    type_quals |= type_memfn_quals (type);

  /* A restrict-qualified type must be a pointer (or reference)
     to object or incomplete type. */
  if ((type_quals & TYPE_QUAL_RESTRICT)
      && TREE_CODE (type) != TEMPLATE_TYPE_PARM
      && TREE_CODE (type) != TYPENAME_TYPE
      && !POINTER_TYPE_P (type))
    {
      bad_quals |= TYPE_QUAL_RESTRICT;
      type_quals &= ~TYPE_QUAL_RESTRICT;
    }

  if (bad_quals == TYPE_UNQUALIFIED
      || (complain & tf_ignore_bad_quals))
    /*OK*/;
  else if (!(complain & tf_error))
    return error_mark_node;
  else
    {
      tree bad_type = build_qualified_type (ptr_type_node, bad_quals);
      error ("%qV qualifiers cannot be applied to %qT",
	     bad_type, type);
    }

  /* Retrieve (or create) the appropriately qualified variant.  */
  result = build_qualified_type (type, type_quals);

  /* If this was a pointer-to-method type, and we just made a copy,
     then we need to unshare the record that holds the cached
     pointer-to-member-function type, because these will be distinct
     between the unqualified and qualified types.  */
  if (result != type
      && TREE_CODE (type) == POINTER_TYPE
      && TREE_CODE (TREE_TYPE (type)) == METHOD_TYPE
      && TYPE_LANG_SPECIFIC (result) == TYPE_LANG_SPECIFIC (type))
    TYPE_LANG_SPECIFIC (result) = NULL;

  /* We may also have ended up building a new copy of the canonical
     type of a pointer-to-method type, which could have the same
     sharing problem described above.  */
  if (TYPE_CANONICAL (result) != TYPE_CANONICAL (type)
      && TREE_CODE (type) == POINTER_TYPE
      && TREE_CODE (TREE_TYPE (type)) == METHOD_TYPE
      && (TYPE_LANG_SPECIFIC (TYPE_CANONICAL (result)) 
          == TYPE_LANG_SPECIFIC (TYPE_CANONICAL (type))))
    TYPE_LANG_SPECIFIC (TYPE_CANONICAL (result)) = NULL;

  return result;
}

/* Return TYPE with const and volatile removed.  */

tree
cv_unqualified (tree type)
{
  int quals;

  if (type == error_mark_node)
    return type;

  quals = cp_type_quals (type);
  quals &= ~(TYPE_QUAL_CONST|TYPE_QUAL_VOLATILE);
  return cp_build_qualified_type (type, quals);
}

/* Builds a qualified variant of T that is not a typedef variant.
   E.g. consider the following declarations:
     typedef const int ConstInt;
     typedef ConstInt* PtrConstInt;
   If T is PtrConstInt, this function returns a type representing
     const int*.
   In other words, if T is a typedef, the function returns the underlying type.
   The cv-qualification and attributes of the type returned match the
   input type.
   They will always be compatible types.
   The returned type is built so that all of its subtypes
   recursively have their typedefs stripped as well.

   This is different from just returning TYPE_CANONICAL (T)
   Because of several reasons:
    * If T is a type that needs structural equality
      its TYPE_CANONICAL (T) will be NULL.
    * TYPE_CANONICAL (T) desn't carry type attributes
      and looses template parameter names.   */

tree
strip_typedefs (tree t)
{
  tree result = NULL, type = NULL, t0 = NULL;
<<<<<<< HEAD

  if (!t || t == error_mark_node || t == TYPE_CANONICAL (t))
    return t;

  gcc_assert (TYPE_P (t));

=======

  if (!t || t == error_mark_node || t == TYPE_CANONICAL (t))
    return t;

  gcc_assert (TYPE_P (t));

>>>>>>> 03d20231
  switch (TREE_CODE (t))
    {
    case POINTER_TYPE:
      type = strip_typedefs (TREE_TYPE (t));
      result = build_pointer_type (type);
      break;
    case REFERENCE_TYPE:
      type = strip_typedefs (TREE_TYPE (t));
      result = cp_build_reference_type (type, TYPE_REF_IS_RVALUE (t));
      break;
    case OFFSET_TYPE:
      t0 = strip_typedefs (TYPE_OFFSET_BASETYPE (t));
      type = strip_typedefs (TREE_TYPE (t));
      result = build_offset_type (t0, type);
      break;
    case RECORD_TYPE:
      if (TYPE_PTRMEMFUNC_P (t))
	{
	  t0 = strip_typedefs (TYPE_PTRMEMFUNC_FN_TYPE (t));
	  result = build_ptrmemfunc_type (t0);
	}
      break;
    case ARRAY_TYPE:
      type = strip_typedefs (TREE_TYPE (t));
      t0  = strip_typedefs (TYPE_DOMAIN (t));;
      result = build_cplus_array_type (type, t0);
      break;
    case FUNCTION_TYPE:
    case METHOD_TYPE:
      {
	tree arg_types = NULL, arg_node, arg_type;
	for (arg_node = TYPE_ARG_TYPES (t);
	     arg_node;
	     arg_node = TREE_CHAIN (arg_node))
	  {
	    if (arg_node == void_list_node)
	      break;
	    arg_type = strip_typedefs (TREE_VALUE (arg_node));
	    gcc_assert (arg_type);

	    arg_types =
	      tree_cons (TREE_PURPOSE (arg_node), arg_type, arg_types);
	  }

	if (arg_types)
	  arg_types = nreverse (arg_types);

	/* A list of parameters not ending with an ellipsis
	   must end with void_list_node.  */
	if (arg_node)
	  arg_types = chainon (arg_types, void_list_node);

	type = strip_typedefs (TREE_TYPE (t));
	if (TREE_CODE (t) == METHOD_TYPE)
	  {
	    tree class_type = TREE_TYPE (TREE_VALUE (arg_types));
	    gcc_assert (class_type);
	    result =
	      build_method_type_directly (class_type, type,
					  TREE_CHAIN (arg_types));
	  }
	else
	  {
	    result = build_function_type (type,
					  arg_types);
	    result = apply_memfn_quals (result, type_memfn_quals (t));
	  }

	if (TYPE_RAISES_EXCEPTIONS (t))
	  result = build_exception_variant (result,
					    TYPE_RAISES_EXCEPTIONS (t));
      }
      break;
<<<<<<< HEAD
=======
    case TYPENAME_TYPE:
      result = make_typename_type (strip_typedefs (TYPE_CONTEXT (t)),
				   TYPENAME_TYPE_FULLNAME (t),
				   typename_type, tf_none);
      break;
>>>>>>> 03d20231
    default:
      break;
    }

  if (!result)
      result = TYPE_MAIN_VARIANT (t);
  if (TYPE_ATTRIBUTES (t))
    result = cp_build_type_attribute_variant (result, TYPE_ATTRIBUTES (t));
  return cp_build_qualified_type (result, cp_type_quals (t));
<<<<<<< HEAD
}

/* Setup a TYPE_DECL node as a typedef representation.
   See comments of set_underlying_type in c-common.c.  */

void
cp_set_underlying_type (tree t)
{
  set_underlying_type (t);
  /* If T is a template type parm, make it require structural equality.
     This is useful when comparing two template type parms,
     because it forces the comparison of the template parameters of their
     decls.  */
  if (TREE_CODE (TREE_TYPE (t)) == TEMPLATE_TYPE_PARM)
    SET_TYPE_STRUCTURAL_EQUALITY (TREE_TYPE (t));
}


=======
}

>>>>>>> 03d20231
/* Makes a copy of BINFO and TYPE, which is to be inherited into a
   graph dominated by T.  If BINFO is NULL, TYPE is a dependent base,
   and we do a shallow copy.  If BINFO is non-NULL, we do a deep copy.
   VIRT indicates whether TYPE is inherited virtually or not.
   IGO_PREV points at the previous binfo of the inheritance graph
   order chain.  The newly copied binfo's TREE_CHAIN forms this
   ordering.

   The CLASSTYPE_VBASECLASSES vector of T is constructed in the
   correct order. That is in the order the bases themselves should be
   constructed in.

   The BINFO_INHERITANCE of a virtual base class points to the binfo
   of the most derived type. ??? We could probably change this so that
   BINFO_INHERITANCE becomes synonymous with BINFO_PRIMARY, and hence
   remove a field.  They currently can only differ for primary virtual
   virtual bases.  */

tree
copy_binfo (tree binfo, tree type, tree t, tree *igo_prev, int virt)
{
  tree new_binfo;

  if (virt)
    {
      /* See if we've already made this virtual base.  */
      new_binfo = binfo_for_vbase (type, t);
      if (new_binfo)
	return new_binfo;
    }

  new_binfo = make_tree_binfo (binfo ? BINFO_N_BASE_BINFOS (binfo) : 0);
  BINFO_TYPE (new_binfo) = type;

  /* Chain it into the inheritance graph.  */
  TREE_CHAIN (*igo_prev) = new_binfo;
  *igo_prev = new_binfo;

  if (binfo)
    {
      int ix;
      tree base_binfo;

      gcc_assert (!BINFO_DEPENDENT_BASE_P (binfo));
      gcc_assert (SAME_BINFO_TYPE_P (BINFO_TYPE (binfo), type));

      BINFO_OFFSET (new_binfo) = BINFO_OFFSET (binfo);
      BINFO_VIRTUALS (new_binfo) = BINFO_VIRTUALS (binfo);

      /* We do not need to copy the accesses, as they are read only.  */
      BINFO_BASE_ACCESSES (new_binfo) = BINFO_BASE_ACCESSES (binfo);

      /* Recursively copy base binfos of BINFO.  */
      for (ix = 0; BINFO_BASE_ITERATE (binfo, ix, base_binfo); ix++)
	{
	  tree new_base_binfo;

	  gcc_assert (!BINFO_DEPENDENT_BASE_P (base_binfo));
	  new_base_binfo = copy_binfo (base_binfo, BINFO_TYPE (base_binfo),
				       t, igo_prev,
				       BINFO_VIRTUAL_P (base_binfo));

	  if (!BINFO_INHERITANCE_CHAIN (new_base_binfo))
	    BINFO_INHERITANCE_CHAIN (new_base_binfo) = new_binfo;
	  BINFO_BASE_APPEND (new_binfo, new_base_binfo);
	}
    }
  else
    BINFO_DEPENDENT_BASE_P (new_binfo) = 1;

  if (virt)
    {
      /* Push it onto the list after any virtual bases it contains
	 will have been pushed.  */
      VEC_quick_push (tree, CLASSTYPE_VBASECLASSES (t), new_binfo);
      BINFO_VIRTUAL_P (new_binfo) = 1;
      BINFO_INHERITANCE_CHAIN (new_binfo) = TYPE_BINFO (t);
    }

  return new_binfo;
}

/* Hashing of lists so that we don't make duplicates.
   The entry point is `list_hash_canon'.  */

/* Now here is the hash table.  When recording a list, it is added
   to the slot whose index is the hash code mod the table size.
   Note that the hash table is used for several kinds of lists.
   While all these live in the same table, they are completely independent,
   and the hash code is computed differently for each of these.  */

static GTY ((param_is (union tree_node))) htab_t list_hash_table;

struct list_proxy
{
  tree purpose;
  tree value;
  tree chain;
};

/* Compare ENTRY (an entry in the hash table) with DATA (a list_proxy
   for a node we are thinking about adding).  */

static int
list_hash_eq (const void* entry, const void* data)
{
  const_tree const t = (const_tree) entry;
  const struct list_proxy *const proxy = (const struct list_proxy *) data;

  return (TREE_VALUE (t) == proxy->value
	  && TREE_PURPOSE (t) == proxy->purpose
	  && TREE_CHAIN (t) == proxy->chain);
}

/* Compute a hash code for a list (chain of TREE_LIST nodes
   with goodies in the TREE_PURPOSE, TREE_VALUE, and bits of the
   TREE_COMMON slots), by adding the hash codes of the individual entries.  */

static hashval_t
list_hash_pieces (tree purpose, tree value, tree chain)
{
  hashval_t hashcode = 0;

  if (chain)
    hashcode += TREE_HASH (chain);

  if (value)
    hashcode += TREE_HASH (value);
  else
    hashcode += 1007;
  if (purpose)
    hashcode += TREE_HASH (purpose);
  else
    hashcode += 1009;
  return hashcode;
}

/* Hash an already existing TREE_LIST.  */

static hashval_t
list_hash (const void* p)
{
  const_tree const t = (const_tree) p;
  return list_hash_pieces (TREE_PURPOSE (t),
			   TREE_VALUE (t),
			   TREE_CHAIN (t));
}

/* Given list components PURPOSE, VALUE, AND CHAIN, return the canonical
   object for an identical list if one already exists.  Otherwise, build a
   new one, and record it as the canonical object.  */

tree
hash_tree_cons (tree purpose, tree value, tree chain)
{
  int hashcode = 0;
  void **slot;
  struct list_proxy proxy;

  /* Hash the list node.  */
  hashcode = list_hash_pieces (purpose, value, chain);
  /* Create a proxy for the TREE_LIST we would like to create.  We
     don't actually create it so as to avoid creating garbage.  */
  proxy.purpose = purpose;
  proxy.value = value;
  proxy.chain = chain;
  /* See if it is already in the table.  */
  slot = htab_find_slot_with_hash (list_hash_table, &proxy, hashcode,
				   INSERT);
  /* If not, create a new node.  */
  if (!*slot)
    *slot = tree_cons (purpose, value, chain);
  return (tree) *slot;
}

/* Constructor for hashed lists.  */

tree
hash_tree_chain (tree value, tree chain)
{
  return hash_tree_cons (NULL_TREE, value, chain);
}

void
debug_binfo (tree elem)
{
  HOST_WIDE_INT n;
  tree virtuals;

  fprintf (stderr, "type \"%s\", offset = " HOST_WIDE_INT_PRINT_DEC
	   "\nvtable type:\n",
	   TYPE_NAME_STRING (BINFO_TYPE (elem)),
	   TREE_INT_CST_LOW (BINFO_OFFSET (elem)));
  debug_tree (BINFO_TYPE (elem));
  if (BINFO_VTABLE (elem))
    fprintf (stderr, "vtable decl \"%s\"\n",
	     IDENTIFIER_POINTER (DECL_NAME (get_vtbl_decl_for_binfo (elem))));
  else
    fprintf (stderr, "no vtable decl yet\n");
  fprintf (stderr, "virtuals:\n");
  virtuals = BINFO_VIRTUALS (elem);
  n = 0;

  while (virtuals)
    {
      tree fndecl = TREE_VALUE (virtuals);
      fprintf (stderr, "%s [%ld =? %ld]\n",
	       IDENTIFIER_POINTER (DECL_ASSEMBLER_NAME (fndecl)),
	       (long) n, (long) TREE_INT_CST_LOW (DECL_VINDEX (fndecl)));
      ++n;
      virtuals = TREE_CHAIN (virtuals);
    }
}

/* Build a representation for the qualified name SCOPE::NAME.  TYPE is
   the type of the result expression, if known, or NULL_TREE if the
   resulting expression is type-dependent.  If TEMPLATE_P is true,
   NAME is known to be a template because the user explicitly used the
   "template" keyword after the "::".

   All SCOPE_REFs should be built by use of this function.  */

tree
build_qualified_name (tree type, tree scope, tree name, bool template_p)
{
  tree t;
  if (type == error_mark_node
      || scope == error_mark_node
      || name == error_mark_node)
    return error_mark_node;
  t = build2 (SCOPE_REF, type, scope, name);
  QUALIFIED_NAME_IS_TEMPLATE (t) = template_p;
  if (type)
    t = convert_from_reference (t);
  return t;
}

/* Returns nonzero if X is an expression for a (possibly overloaded)
   function.  If "f" is a function or function template, "f", "c->f",
   "c.f", "C::f", and "f<int>" will all be considered possibly
   overloaded functions.  Returns 2 if the function is actually
   overloaded, i.e., if it is impossible to know the type of the
   function without performing overload resolution.  */
 
int
is_overloaded_fn (tree x)
{
  /* A baselink is also considered an overloaded function.  */
  if (TREE_CODE (x) == OFFSET_REF
      || TREE_CODE (x) == COMPONENT_REF)
    x = TREE_OPERAND (x, 1);
  if (BASELINK_P (x))
    x = BASELINK_FUNCTIONS (x);
  if (TREE_CODE (x) == TEMPLATE_ID_EXPR)
    x = TREE_OPERAND (x, 0);
  if (DECL_FUNCTION_TEMPLATE_P (OVL_CURRENT (x))
      || (TREE_CODE (x) == OVERLOAD && OVL_CHAIN (x)))
    return 2;
  return  (TREE_CODE (x) == FUNCTION_DECL
	   || TREE_CODE (x) == OVERLOAD);
}

/* Returns true iff X is an expression for an overloaded function
   whose type cannot be known without performing overload
   resolution.  */

bool
really_overloaded_fn (tree x)
{
  return is_overloaded_fn (x) == 2;
}

tree
get_fns (tree from)
{
  gcc_assert (is_overloaded_fn (from));
  /* A baselink is also considered an overloaded function.  */
  if (TREE_CODE (from) == OFFSET_REF
      || TREE_CODE (from) == COMPONENT_REF)
    from = TREE_OPERAND (from, 1);
  if (BASELINK_P (from))
    from = BASELINK_FUNCTIONS (from);
  if (TREE_CODE (from) == TEMPLATE_ID_EXPR)
    from = TREE_OPERAND (from, 0);
  return from;
}

tree
get_first_fn (tree from)
{
  return OVL_CURRENT (get_fns (from));
}

/* Return a new OVL node, concatenating it with the old one.  */

tree
ovl_cons (tree decl, tree chain)
{
  tree result = make_node (OVERLOAD);
  TREE_TYPE (result) = unknown_type_node;
  OVL_FUNCTION (result) = decl;
  TREE_CHAIN (result) = chain;

  return result;
}

/* Build a new overloaded function. If this is the first one,
   just return it; otherwise, ovl_cons the _DECLs */

tree
build_overload (tree decl, tree chain)
{
  if (! chain && TREE_CODE (decl) != TEMPLATE_DECL)
    return decl;
  if (chain && TREE_CODE (chain) != OVERLOAD)
    chain = ovl_cons (chain, NULL_TREE);
  return ovl_cons (decl, chain);
}


#define PRINT_RING_SIZE 4

static const char *
cxx_printable_name_internal (tree decl, int v, bool translate)
{
  static unsigned int uid_ring[PRINT_RING_SIZE];
  static char *print_ring[PRINT_RING_SIZE];
  static bool trans_ring[PRINT_RING_SIZE];
  static int ring_counter;
  int i;

  /* Only cache functions.  */
  if (v < 2
      || TREE_CODE (decl) != FUNCTION_DECL
      || DECL_LANG_SPECIFIC (decl) == 0)
    return lang_decl_name (decl, v, translate);

  /* See if this print name is lying around.  */
  for (i = 0; i < PRINT_RING_SIZE; i++)
    if (uid_ring[i] == DECL_UID (decl) && translate == trans_ring[i])
      /* yes, so return it.  */
      return print_ring[i];

  if (++ring_counter == PRINT_RING_SIZE)
    ring_counter = 0;

  if (current_function_decl != NULL_TREE)
    {
      /* There may be both translated and untranslated versions of the
	 name cached.  */
      for (i = 0; i < 2; i++)
	{
	  if (uid_ring[ring_counter] == DECL_UID (current_function_decl))
	    ring_counter += 1;
	  if (ring_counter == PRINT_RING_SIZE)
	    ring_counter = 0;
	}
      gcc_assert (uid_ring[ring_counter] != DECL_UID (current_function_decl));
    }

  if (print_ring[ring_counter])
    free (print_ring[ring_counter]);

  print_ring[ring_counter] = xstrdup (lang_decl_name (decl, v, translate));
  uid_ring[ring_counter] = DECL_UID (decl);
  trans_ring[ring_counter] = translate;
  return print_ring[ring_counter];
}

const char *
cxx_printable_name (tree decl, int v)
{
  return cxx_printable_name_internal (decl, v, false);
}

const char *
cxx_printable_name_translate (tree decl, int v)
{
  return cxx_printable_name_internal (decl, v, true);
}

/* Build the FUNCTION_TYPE or METHOD_TYPE which may throw exceptions
   listed in RAISES.  */

tree
build_exception_variant (tree type, tree raises)
{
  tree v;
  int type_quals;
<<<<<<< HEAD

  if (comp_except_specs (raises, TYPE_RAISES_EXCEPTIONS (type), ce_exact))
    return type;

=======

  if (comp_except_specs (raises, TYPE_RAISES_EXCEPTIONS (type), ce_exact))
    return type;

>>>>>>> 03d20231
  type_quals = TYPE_QUALS (type);
  for (v = TYPE_MAIN_VARIANT (type); v; v = TYPE_NEXT_VARIANT (v))
    if (check_qualified_type (v, type, type_quals)
	&& comp_except_specs (raises, TYPE_RAISES_EXCEPTIONS (v), ce_exact))
      return v;

  /* Need to build a new variant.  */
  v = build_variant_type_copy (type);
  TYPE_RAISES_EXCEPTIONS (v) = raises;
  return v;
}

/* Given a TEMPLATE_TEMPLATE_PARM node T, create a new
   BOUND_TEMPLATE_TEMPLATE_PARM bound with NEWARGS as its template
   arguments.  */

tree
bind_template_template_parm (tree t, tree newargs)
{
  tree decl = TYPE_NAME (t);
  tree t2;

  t2 = cxx_make_type (BOUND_TEMPLATE_TEMPLATE_PARM);
  decl = build_decl (input_location,
		     TYPE_DECL, DECL_NAME (decl), NULL_TREE);

  /* These nodes have to be created to reflect new TYPE_DECL and template
     arguments.  */
  TEMPLATE_TYPE_PARM_INDEX (t2) = copy_node (TEMPLATE_TYPE_PARM_INDEX (t));
  TEMPLATE_PARM_DECL (TEMPLATE_TYPE_PARM_INDEX (t2)) = decl;
  TEMPLATE_TEMPLATE_PARM_TEMPLATE_INFO (t2)
    = build_template_info (TEMPLATE_TEMPLATE_PARM_TEMPLATE_DECL (t), newargs);

  TREE_TYPE (decl) = t2;
  TYPE_NAME (t2) = decl;
  TYPE_STUB_DECL (t2) = decl;
  TYPE_SIZE (t2) = 0;
  SET_TYPE_STRUCTURAL_EQUALITY (t2);

  return t2;
}

/* Called from count_trees via walk_tree.  */

static tree
count_trees_r (tree *tp, int *walk_subtrees, void *data)
{
  ++*((int *) data);

  if (TYPE_P (*tp))
    *walk_subtrees = 0;

  return NULL_TREE;
}

/* Debugging function for measuring the rough complexity of a tree
   representation.  */

int
count_trees (tree t)
{
  int n_trees = 0;
  cp_walk_tree_without_duplicates (&t, count_trees_r, &n_trees);
  return n_trees;
}

/* Called from verify_stmt_tree via walk_tree.  */

static tree
verify_stmt_tree_r (tree* tp,
		    int* walk_subtrees ATTRIBUTE_UNUSED ,
		    void* data)
{
  tree t = *tp;
  htab_t *statements = (htab_t *) data;
  void **slot;

  if (!STATEMENT_CODE_P (TREE_CODE (t)))
    return NULL_TREE;

  /* If this statement is already present in the hash table, then
     there is a circularity in the statement tree.  */
  gcc_assert (!htab_find (*statements, t));

  slot = htab_find_slot (*statements, t, INSERT);
  *slot = t;

  return NULL_TREE;
}

/* Debugging function to check that the statement T has not been
   corrupted.  For now, this function simply checks that T contains no
   circularities.  */

void
verify_stmt_tree (tree t)
{
  htab_t statements;
  statements = htab_create (37, htab_hash_pointer, htab_eq_pointer, NULL);
  cp_walk_tree (&t, verify_stmt_tree_r, &statements, NULL);
  htab_delete (statements);
}

/* Check if the type T depends on a type with no linkage and if so, return
   it.  If RELAXED_P then do not consider a class type declared within
   a vague-linkage function to have no linkage.  */

tree
no_linkage_check (tree t, bool relaxed_p)
{
  tree r;

  /* There's no point in checking linkage on template functions; we
     can't know their complete types.  */
  if (processing_template_decl)
    return NULL_TREE;

  switch (TREE_CODE (t))
    {
    case RECORD_TYPE:
      if (TYPE_PTRMEMFUNC_P (t))
	goto ptrmem;
      /* Lambda types that don't have mangling scope have no linkage.  We
	 check CLASSTYPE_LAMBDA_EXPR here rather than LAMBDA_TYPE_P because
	 when we get here from pushtag none of the lambda information is
	 set up yet, so we want to assume that the lambda has linkage and
	 fix it up later if not.  */
      if (CLASSTYPE_LAMBDA_EXPR (t)
	  && LAMBDA_TYPE_EXTRA_SCOPE (t) == NULL_TREE)
	return t;
      /* Fall through.  */
    case UNION_TYPE:
      if (!CLASS_TYPE_P (t))
	return NULL_TREE;
      /* Fall through.  */
    case ENUMERAL_TYPE:
      /* Only treat anonymous types as having no linkage if they're at
	 namespace scope.  This is core issue 966.  */
      if (TYPE_ANONYMOUS_P (t) && TYPE_NAMESPACE_SCOPE_P (t))
	return t;

      for (r = CP_TYPE_CONTEXT (t); ; )
	{
	  /* If we're a nested type of a !TREE_PUBLIC class, we might not
	     have linkage, or we might just be in an anonymous namespace.
	     If we're in a TREE_PUBLIC class, we have linkage.  */
	  if (TYPE_P (r) && !TREE_PUBLIC (TYPE_NAME (r)))
	    return no_linkage_check (TYPE_CONTEXT (t), relaxed_p);
	  else if (TREE_CODE (r) == FUNCTION_DECL)
	    {
	      if (!relaxed_p || !vague_linkage_p (r))
		return t;
	      else
		r = CP_DECL_CONTEXT (r);
	    }
	  else
	    break;
	}

      return NULL_TREE;

    case ARRAY_TYPE:
    case POINTER_TYPE:
    case REFERENCE_TYPE:
      return no_linkage_check (TREE_TYPE (t), relaxed_p);

    case OFFSET_TYPE:
    ptrmem:
      r = no_linkage_check (TYPE_PTRMEM_POINTED_TO_TYPE (t),
			    relaxed_p);
      if (r)
	return r;
      return no_linkage_check (TYPE_PTRMEM_CLASS_TYPE (t), relaxed_p);

    case METHOD_TYPE:
      r = no_linkage_check (TYPE_METHOD_BASETYPE (t), relaxed_p);
      if (r)
	return r;
      /* Fall through.  */
    case FUNCTION_TYPE:
      {
	tree parm;
	for (parm = TYPE_ARG_TYPES (t);
	     parm && parm != void_list_node;
	     parm = TREE_CHAIN (parm))
	  {
	    r = no_linkage_check (TREE_VALUE (parm), relaxed_p);
	    if (r)
	      return r;
	  }
	return no_linkage_check (TREE_TYPE (t), relaxed_p);
      }

    default:
      return NULL_TREE;
    }
}

#ifdef GATHER_STATISTICS
extern int depth_reached;
#endif

void
cxx_print_statistics (void)
{
  print_search_statistics ();
  print_class_statistics ();
  print_template_statistics ();
#ifdef GATHER_STATISTICS
  fprintf (stderr, "maximum template instantiation depth reached: %d\n",
	   depth_reached);
#endif
}

/* Return, as an INTEGER_CST node, the number of elements for TYPE
   (which is an ARRAY_TYPE).  This counts only elements of the top
   array.  */

tree
array_type_nelts_top (tree type)
{
  return fold_build2_loc (input_location,
		      PLUS_EXPR, sizetype,
		      array_type_nelts (type),
		      size_one_node);
}

/* Return, as an INTEGER_CST node, the number of elements for TYPE
   (which is an ARRAY_TYPE).  This one is a recursive count of all
   ARRAY_TYPEs that are clumped together.  */

tree
array_type_nelts_total (tree type)
{
  tree sz = array_type_nelts_top (type);
  type = TREE_TYPE (type);
  while (TREE_CODE (type) == ARRAY_TYPE)
    {
      tree n = array_type_nelts_top (type);
      sz = fold_build2_loc (input_location,
			MULT_EXPR, sizetype, sz, n);
      type = TREE_TYPE (type);
    }
  return sz;
}

/* Called from break_out_target_exprs via mapcar.  */

static tree
bot_manip (tree* tp, int* walk_subtrees, void* data)
{
  splay_tree target_remap = ((splay_tree) data);
  tree t = *tp;

  if (!TYPE_P (t) && TREE_CONSTANT (t) && !TREE_SIDE_EFFECTS (t))
    {
      /* There can't be any TARGET_EXPRs or their slot variables below
	 this point.  */
      *walk_subtrees = 0;
      return NULL_TREE;
    }
  if (TREE_CODE (t) == TARGET_EXPR)
    {
      tree u;

      if (TREE_CODE (TREE_OPERAND (t, 1)) == AGGR_INIT_EXPR)
	u = build_cplus_new (TREE_TYPE (t), TREE_OPERAND (t, 1));
      else
	u = build_target_expr_with_type (TREE_OPERAND (t, 1), TREE_TYPE (t));

      /* Map the old variable to the new one.  */
      splay_tree_insert (target_remap,
			 (splay_tree_key) TREE_OPERAND (t, 0),
			 (splay_tree_value) TREE_OPERAND (u, 0));

      TREE_OPERAND (u, 1) = break_out_target_exprs (TREE_OPERAND (u, 1));

      /* Replace the old expression with the new version.  */
      *tp = u;
      /* We don't have to go below this point; the recursive call to
	 break_out_target_exprs will have handled anything below this
	 point.  */
      *walk_subtrees = 0;
      return NULL_TREE;
    }

  /* Make a copy of this node.  */
  return copy_tree_r (tp, walk_subtrees, NULL);
}

/* Replace all remapped VAR_DECLs in T with their new equivalents.
   DATA is really a splay-tree mapping old variables to new
   variables.  */

static tree
bot_replace (tree* t,
	     int* walk_subtrees ATTRIBUTE_UNUSED ,
	     void* data)
{
  splay_tree target_remap = ((splay_tree) data);

  if (TREE_CODE (*t) == VAR_DECL)
    {
      splay_tree_node n = splay_tree_lookup (target_remap,
					     (splay_tree_key) *t);
      if (n)
	*t = (tree) n->value;
    }

  return NULL_TREE;
}

/* When we parse a default argument expression, we may create
   temporary variables via TARGET_EXPRs.  When we actually use the
   default-argument expression, we make a copy of the expression, but
   we must replace the temporaries with appropriate local versions.  */

tree
break_out_target_exprs (tree t)
{
  static int target_remap_count;
  static splay_tree target_remap;

  if (!target_remap_count++)
    target_remap = splay_tree_new (splay_tree_compare_pointers,
				   /*splay_tree_delete_key_fn=*/NULL,
				   /*splay_tree_delete_value_fn=*/NULL);
  cp_walk_tree (&t, bot_manip, target_remap, NULL);
  cp_walk_tree (&t, bot_replace, target_remap, NULL);

  if (!--target_remap_count)
    {
      splay_tree_delete (target_remap);
      target_remap = NULL;
    }

  return t;
}

/* Similar to `build_nt', but for template definitions of dependent
   expressions  */

tree
build_min_nt (enum tree_code code, ...)
{
  tree t;
  int length;
  int i;
  va_list p;

  gcc_assert (TREE_CODE_CLASS (code) != tcc_vl_exp);

  va_start (p, code);

  t = make_node (code);
  length = TREE_CODE_LENGTH (code);

  for (i = 0; i < length; i++)
    {
      tree x = va_arg (p, tree);
      TREE_OPERAND (t, i) = x;
    }

  va_end (p);
  return t;
}


/* Similar to `build', but for template definitions.  */

tree
build_min (enum tree_code code, tree tt, ...)
{
  tree t;
  int length;
  int i;
  va_list p;

  gcc_assert (TREE_CODE_CLASS (code) != tcc_vl_exp);

  va_start (p, tt);

  t = make_node (code);
  length = TREE_CODE_LENGTH (code);
  TREE_TYPE (t) = tt;

  for (i = 0; i < length; i++)
    {
      tree x = va_arg (p, tree);
      TREE_OPERAND (t, i) = x;
      if (x && !TYPE_P (x) && TREE_SIDE_EFFECTS (x))
	TREE_SIDE_EFFECTS (t) = 1;
    }

  va_end (p);
  return t;
}

/* Similar to `build', but for template definitions of non-dependent
   expressions. NON_DEP is the non-dependent expression that has been
   built.  */

tree
build_min_non_dep (enum tree_code code, tree non_dep, ...)
{
  tree t;
  int length;
  int i;
  va_list p;

  gcc_assert (TREE_CODE_CLASS (code) != tcc_vl_exp);

  va_start (p, non_dep);

  t = make_node (code);
  length = TREE_CODE_LENGTH (code);
  TREE_TYPE (t) = TREE_TYPE (non_dep);
  TREE_SIDE_EFFECTS (t) = TREE_SIDE_EFFECTS (non_dep);

  for (i = 0; i < length; i++)
    {
      tree x = va_arg (p, tree);
      TREE_OPERAND (t, i) = x;
    }

  if (code == COMPOUND_EXPR && TREE_CODE (non_dep) != COMPOUND_EXPR)
    /* This should not be considered a COMPOUND_EXPR, because it
       resolves to an overload.  */
    COMPOUND_EXPR_OVERLOADED (t) = 1;

  va_end (p);
  return t;
}

/* Similar to `build_nt_call_vec', but for template definitions of
   non-dependent expressions. NON_DEP is the non-dependent expression
   that has been built.  */

tree
build_min_non_dep_call_vec (tree non_dep, tree fn, VEC(tree,gc) *argvec)
{
  tree t = build_nt_call_vec (fn, argvec);
  TREE_TYPE (t) = TREE_TYPE (non_dep);
  TREE_SIDE_EFFECTS (t) = TREE_SIDE_EFFECTS (non_dep);
  return t;
}

tree
get_type_decl (tree t)
{
  if (TREE_CODE (t) == TYPE_DECL)
    return t;
  if (TYPE_P (t))
    return TYPE_STUB_DECL (t);
  gcc_assert (t == error_mark_node);
  return t;
}

/* Returns the namespace that contains DECL, whether directly or
   indirectly.  */

tree
decl_namespace_context (tree decl)
{
  while (1)
    {
      if (TREE_CODE (decl) == NAMESPACE_DECL)
	return decl;
      else if (TYPE_P (decl))
	decl = CP_DECL_CONTEXT (TYPE_MAIN_DECL (decl));
      else
	decl = CP_DECL_CONTEXT (decl);
    }
}

/* Returns true if decl is within an anonymous namespace, however deeply
   nested, or false otherwise.  */

bool
decl_anon_ns_mem_p (const_tree decl)
{
  while (1)
    {
      if (decl == NULL_TREE || decl == error_mark_node)
	return false;
      if (TREE_CODE (decl) == NAMESPACE_DECL
	  && DECL_NAME (decl) == NULL_TREE)
	return true;
      /* Classes and namespaces inside anonymous namespaces have
         TREE_PUBLIC == 0, so we can shortcut the search.  */
      else if (TYPE_P (decl))
	return (TREE_PUBLIC (TYPE_NAME (decl)) == 0);
      else if (TREE_CODE (decl) == NAMESPACE_DECL)
	return (TREE_PUBLIC (decl) == 0);
      else
	decl = DECL_CONTEXT (decl);
    }
}

/* Return truthvalue of whether T1 is the same tree structure as T2.
   Return 1 if they are the same. Return 0 if they are different.  */

bool
cp_tree_equal (tree t1, tree t2)
{
  enum tree_code code1, code2;

  if (t1 == t2)
    return true;
  if (!t1 || !t2)
    return false;

  for (code1 = TREE_CODE (t1);
       CONVERT_EXPR_CODE_P (code1)
	 || code1 == NON_LVALUE_EXPR;
       code1 = TREE_CODE (t1))
    t1 = TREE_OPERAND (t1, 0);
  for (code2 = TREE_CODE (t2);
       CONVERT_EXPR_CODE_P (code2)
	 || code1 == NON_LVALUE_EXPR;
       code2 = TREE_CODE (t2))
    t2 = TREE_OPERAND (t2, 0);

  /* They might have become equal now.  */
  if (t1 == t2)
    return true;

  if (code1 != code2)
    return false;

  switch (code1)
    {
    case INTEGER_CST:
      return TREE_INT_CST_LOW (t1) == TREE_INT_CST_LOW (t2)
	&& TREE_INT_CST_HIGH (t1) == TREE_INT_CST_HIGH (t2);

    case REAL_CST:
      return REAL_VALUES_EQUAL (TREE_REAL_CST (t1), TREE_REAL_CST (t2));

    case STRING_CST:
      return TREE_STRING_LENGTH (t1) == TREE_STRING_LENGTH (t2)
	&& !memcmp (TREE_STRING_POINTER (t1), TREE_STRING_POINTER (t2),
		    TREE_STRING_LENGTH (t1));

    case FIXED_CST:
      return FIXED_VALUES_IDENTICAL (TREE_FIXED_CST (t1),
				     TREE_FIXED_CST (t2));

    case COMPLEX_CST:
      return cp_tree_equal (TREE_REALPART (t1), TREE_REALPART (t2))
	&& cp_tree_equal (TREE_IMAGPART (t1), TREE_IMAGPART (t2));

    case CONSTRUCTOR:
      /* We need to do this when determining whether or not two
	 non-type pointer to member function template arguments
	 are the same.  */
      if (!same_type_p (TREE_TYPE (t1), TREE_TYPE (t2))
	  || CONSTRUCTOR_NELTS (t1) != CONSTRUCTOR_NELTS (t2))
	return false;
      {
	tree field, value;
	unsigned int i;
	FOR_EACH_CONSTRUCTOR_ELT (CONSTRUCTOR_ELTS (t1), i, field, value)
	  {
	    constructor_elt *elt2 = CONSTRUCTOR_ELT (t2, i);
	    if (!cp_tree_equal (field, elt2->index)
		|| !cp_tree_equal (value, elt2->value))
	      return false;
	  }
      }
      return true;

    case TREE_LIST:
      if (!cp_tree_equal (TREE_PURPOSE (t1), TREE_PURPOSE (t2)))
	return false;
      if (!cp_tree_equal (TREE_VALUE (t1), TREE_VALUE (t2)))
	return false;
      return cp_tree_equal (TREE_CHAIN (t1), TREE_CHAIN (t2));

    case SAVE_EXPR:
      return cp_tree_equal (TREE_OPERAND (t1, 0), TREE_OPERAND (t2, 0));

    case CALL_EXPR:
      {
	tree arg1, arg2;
	call_expr_arg_iterator iter1, iter2;
	if (!cp_tree_equal (CALL_EXPR_FN (t1), CALL_EXPR_FN (t2)))
	  return false;
	for (arg1 = first_call_expr_arg (t1, &iter1),
	       arg2 = first_call_expr_arg (t2, &iter2);
	     arg1 && arg2;
	     arg1 = next_call_expr_arg (&iter1),
	       arg2 = next_call_expr_arg (&iter2))
	  if (!cp_tree_equal (arg1, arg2))
	    return false;
	if (arg1 || arg2)
	  return false;
	return true;
      }

    case TARGET_EXPR:
      {
	tree o1 = TREE_OPERAND (t1, 0);
	tree o2 = TREE_OPERAND (t2, 0);

	/* Special case: if either target is an unallocated VAR_DECL,
	   it means that it's going to be unified with whatever the
	   TARGET_EXPR is really supposed to initialize, so treat it
	   as being equivalent to anything.  */
	if (TREE_CODE (o1) == VAR_DECL && DECL_NAME (o1) == NULL_TREE
	    && !DECL_RTL_SET_P (o1))
	  /*Nop*/;
	else if (TREE_CODE (o2) == VAR_DECL && DECL_NAME (o2) == NULL_TREE
		 && !DECL_RTL_SET_P (o2))
	  /*Nop*/;
	else if (!cp_tree_equal (o1, o2))
	  return false;

	return cp_tree_equal (TREE_OPERAND (t1, 1), TREE_OPERAND (t2, 1));
      }

    case WITH_CLEANUP_EXPR:
      if (!cp_tree_equal (TREE_OPERAND (t1, 0), TREE_OPERAND (t2, 0)))
	return false;
      return cp_tree_equal (TREE_OPERAND (t1, 1), TREE_OPERAND (t1, 1));

    case COMPONENT_REF:
      if (TREE_OPERAND (t1, 1) != TREE_OPERAND (t2, 1))
	return false;
      return cp_tree_equal (TREE_OPERAND (t1, 0), TREE_OPERAND (t2, 0));

    case PARM_DECL:
      /* For comparing uses of parameters in late-specified return types
	 with an out-of-class definition of the function.  */
      if (same_type_p (TREE_TYPE (t1), TREE_TYPE (t2))
	  && DECL_PARM_INDEX (t1) == DECL_PARM_INDEX (t2))
	return true;
      else
	return false;

    case VAR_DECL:
    case CONST_DECL:
    case FUNCTION_DECL:
    case TEMPLATE_DECL:
    case IDENTIFIER_NODE:
    case SSA_NAME:
      return false;

    case BASELINK:
      return (BASELINK_BINFO (t1) == BASELINK_BINFO (t2)
	      && BASELINK_ACCESS_BINFO (t1) == BASELINK_ACCESS_BINFO (t2)
	      && cp_tree_equal (BASELINK_FUNCTIONS (t1),
				BASELINK_FUNCTIONS (t2)));

    case TEMPLATE_PARM_INDEX:
      if (TEMPLATE_PARM_NUM_SIBLINGS (t1)
	  != TEMPLATE_PARM_NUM_SIBLINGS (t2))
	return false;
      return (TEMPLATE_PARM_IDX (t1) == TEMPLATE_PARM_IDX (t2)
	      && TEMPLATE_PARM_LEVEL (t1) == TEMPLATE_PARM_LEVEL (t2)
	      && (TEMPLATE_PARM_PARAMETER_PACK (t1)
		  == TEMPLATE_PARM_PARAMETER_PACK (t2))
	      && same_type_p (TREE_TYPE (TEMPLATE_PARM_DECL (t1)),
			      TREE_TYPE (TEMPLATE_PARM_DECL (t2))));

    case TEMPLATE_ID_EXPR:
      {
	unsigned ix;
	tree vec1, vec2;

	if (!cp_tree_equal (TREE_OPERAND (t1, 0), TREE_OPERAND (t2, 0)))
	  return false;
	vec1 = TREE_OPERAND (t1, 1);
	vec2 = TREE_OPERAND (t2, 1);

	if (!vec1 || !vec2)
	  return !vec1 && !vec2;

	if (TREE_VEC_LENGTH (vec1) != TREE_VEC_LENGTH (vec2))
	  return false;

	for (ix = TREE_VEC_LENGTH (vec1); ix--;)
	  if (!cp_tree_equal (TREE_VEC_ELT (vec1, ix),
			      TREE_VEC_ELT (vec2, ix)))
	    return false;

	return true;
      }

    case SIZEOF_EXPR:
    case ALIGNOF_EXPR:
      {
	tree o1 = TREE_OPERAND (t1, 0);
	tree o2 = TREE_OPERAND (t2, 0);

	if (TREE_CODE (o1) != TREE_CODE (o2))
	  return false;
	if (TYPE_P (o1))
	  return same_type_p (o1, o2);
	else
	  return cp_tree_equal (o1, o2);
      }

    case MODOP_EXPR:
      {
	tree t1_op1, t2_op1;

	if (!cp_tree_equal (TREE_OPERAND (t1, 0), TREE_OPERAND (t2, 0)))
	  return false;

	t1_op1 = TREE_OPERAND (t1, 1);
	t2_op1 = TREE_OPERAND (t2, 1);
	if (TREE_CODE (t1_op1) != TREE_CODE (t2_op1))
	  return false;

	return cp_tree_equal (TREE_OPERAND (t1, 2), TREE_OPERAND (t2, 2));
      }

    case PTRMEM_CST:
      /* Two pointer-to-members are the same if they point to the same
	 field or function in the same class.  */
      if (PTRMEM_CST_MEMBER (t1) != PTRMEM_CST_MEMBER (t2))
	return false;

      return same_type_p (PTRMEM_CST_CLASS (t1), PTRMEM_CST_CLASS (t2));

    case OVERLOAD:
      if (OVL_FUNCTION (t1) != OVL_FUNCTION (t2))
	return false;
      return cp_tree_equal (OVL_CHAIN (t1), OVL_CHAIN (t2));

    case TRAIT_EXPR:
      if (TRAIT_EXPR_KIND (t1) != TRAIT_EXPR_KIND (t2))
	return false;
      return same_type_p (TRAIT_EXPR_TYPE1 (t1), TRAIT_EXPR_TYPE1 (t2))
	&& same_type_p (TRAIT_EXPR_TYPE2 (t1), TRAIT_EXPR_TYPE2 (t2));

    case CAST_EXPR:
    case STATIC_CAST_EXPR:
    case REINTERPRET_CAST_EXPR:
    case CONST_CAST_EXPR:
    case DYNAMIC_CAST_EXPR:
    case NEW_EXPR:
      if (!same_type_p (TREE_TYPE (t1), TREE_TYPE (t2)))
	return false;
      /* Now compare operands as usual.  */
      break;

    default:
      break;
    }

  switch (TREE_CODE_CLASS (code1))
    {
    case tcc_unary:
    case tcc_binary:
    case tcc_comparison:
    case tcc_expression:
    case tcc_vl_exp:
    case tcc_reference:
    case tcc_statement:
      {
	int i, n;

	n = TREE_OPERAND_LENGTH (t1);
	if (TREE_CODE_CLASS (code1) == tcc_vl_exp
	    && n != TREE_OPERAND_LENGTH (t2))
	  return false;

	for (i = 0; i < n; ++i)
	  if (!cp_tree_equal (TREE_OPERAND (t1, i), TREE_OPERAND (t2, i)))
	    return false;

	return true;
      }

    case tcc_type:
      return same_type_p (t1, t2);
    default:
      gcc_unreachable ();
    }
  /* We can get here with --disable-checking.  */
  return false;
}

/* The type of ARG when used as an lvalue.  */

tree
lvalue_type (tree arg)
{
  tree type = TREE_TYPE (arg);
  return type;
}

/* The type of ARG for printing error messages; denote lvalues with
   reference types.  */

tree
error_type (tree arg)
{
  tree type = TREE_TYPE (arg);

  if (TREE_CODE (type) == ARRAY_TYPE)
    ;
  else if (TREE_CODE (type) == ERROR_MARK)
    ;
  else if (real_lvalue_p (arg))
    type = build_reference_type (lvalue_type (arg));
  else if (MAYBE_CLASS_TYPE_P (type))
    type = lvalue_type (arg);

  return type;
}

/* Does FUNCTION use a variable-length argument list?  */

int
varargs_function_p (const_tree function)
{
  return stdarg_p (TREE_TYPE (function));
}

/* Returns 1 if decl is a member of a class.  */

int
member_p (const_tree decl)
{
  const_tree const ctx = DECL_CONTEXT (decl);
  return (ctx && TYPE_P (ctx));
}

/* Create a placeholder for member access where we don't actually have an
   object that the access is against.  */

tree
build_dummy_object (tree type)
{
  tree decl = build1 (NOP_EXPR, build_pointer_type (type), void_zero_node);
  return cp_build_indirect_ref (decl, RO_NULL, tf_warning_or_error);
}

/* We've gotten a reference to a member of TYPE.  Return *this if appropriate,
   or a dummy object otherwise.  If BINFOP is non-0, it is filled with the
   binfo path from current_class_type to TYPE, or 0.  */

tree
maybe_dummy_object (tree type, tree* binfop)
{
  tree decl, context;
  tree binfo;
  tree current = current_nonlambda_class_type ();

  if (current
      && (binfo = lookup_base (current, type, ba_any, NULL)))
    context = current;
  else
    {
      /* Reference from a nested class member function.  */
      context = type;
      binfo = TYPE_BINFO (type);
    }

  if (binfop)
    *binfop = binfo;

  if (current_class_ref
      /* current_class_ref might not correspond to current_class_type if
	 we're in tsubst_default_argument or a lambda-declarator; in either
	 case, we want to use current_class_ref if it matches CONTEXT.  */
      && (same_type_ignoring_top_level_qualifiers_p
	  (TREE_TYPE (current_class_ref), context)))
    decl = current_class_ref;
  else if (current != current_class_type
	   && context == nonlambda_method_basetype ())
    /* In a lambda, need to go through 'this' capture.  */
    decl = (cp_build_indirect_ref
	    ((lambda_expr_this_capture
	      (CLASSTYPE_LAMBDA_EXPR (current_class_type))),
	     RO_NULL, tf_warning_or_error));
  else
    decl = build_dummy_object (context);

  return decl;
}

/* Returns 1 if OB is a placeholder object, or a pointer to one.  */

int
is_dummy_object (const_tree ob)
{
  if (TREE_CODE (ob) == INDIRECT_REF)
    ob = TREE_OPERAND (ob, 0);
  return (TREE_CODE (ob) == NOP_EXPR
	  && TREE_OPERAND (ob, 0) == void_zero_node);
}

/* Returns 1 iff type T is something we want to treat as a scalar type for
   the purpose of deciding whether it is trivial/POD/standard-layout.  */

static bool
scalarish_type_p (const_tree t)
{
  if (t == error_mark_node)
    return 1;

  return (SCALAR_TYPE_P (t)
	  || TREE_CODE (t) == VECTOR_TYPE);
}

/* Returns true iff T requires non-trivial default initialization.  */

bool
type_has_nontrivial_default_init (const_tree t)
{
  t = strip_array_types (CONST_CAST_TREE (t));

  if (CLASS_TYPE_P (t))
    return TYPE_HAS_COMPLEX_DFLT (t);
  else
    return 0;
}

/* Returns true iff copying an object of type T (including via move
   constructor) is non-trivial.  That is, T has no non-trivial copy
   constructors and no non-trivial move constructors.  */

bool
type_has_nontrivial_copy_init (const_tree t)
{
  t = strip_array_types (CONST_CAST_TREE (t));

  if (CLASS_TYPE_P (t))
    {
      gcc_assert (COMPLETE_TYPE_P (t));
      return ((TYPE_HAS_COPY_CTOR (t)
	       && TYPE_HAS_COMPLEX_COPY_CTOR (t))
	      || TYPE_HAS_COMPLEX_MOVE_CTOR (t));
    }
  else
    return 0;
}

/* Returns 1 iff type T is a trivially copyable type, as defined in
   [basic.types] and [class].  */

bool
trivially_copyable_p (const_tree t)
{
  t = strip_array_types (CONST_CAST_TREE (t));

  if (CLASS_TYPE_P (t))
    return ((!TYPE_HAS_COPY_CTOR (t)
	     || !TYPE_HAS_COMPLEX_COPY_CTOR (t))
	    && !TYPE_HAS_COMPLEX_MOVE_CTOR (t)
	    && (!TYPE_HAS_COPY_ASSIGN (t)
		|| !TYPE_HAS_COMPLEX_COPY_ASSIGN (t))
	    && !TYPE_HAS_COMPLEX_MOVE_ASSIGN (t)
	    && TYPE_HAS_TRIVIAL_DESTRUCTOR (t));
  else
    return scalarish_type_p (t);
}

/* Returns 1 iff type T is a trivial type, as defined in [basic.types] and
   [class].  */

bool
trivial_type_p (const_tree t)
{
  t = strip_array_types (CONST_CAST_TREE (t));

  if (CLASS_TYPE_P (t))
    return (TYPE_HAS_TRIVIAL_DFLT (t)
	    && trivially_copyable_p (t));
  else
    return scalarish_type_p (t);
}

/* Returns 1 iff type T is a POD type, as defined in [basic.types].  */

bool
pod_type_p (const_tree t)
{
  /* This CONST_CAST is okay because strip_array_types returns its
     argument unmodified and we assign it to a const_tree.  */
  t = strip_array_types (CONST_CAST_TREE(t));

  if (!CLASS_TYPE_P (t))
    return scalarish_type_p (t);
  else if (cxx_dialect > cxx98)
    /* [class]/10: A POD struct is a class that is both a trivial class and a
       standard-layout class, and has no non-static data members of type
       non-POD struct, non-POD union (or array of such types).

       We don't need to check individual members because if a member is
       non-std-layout or non-trivial, the class will be too.  */
    return (std_layout_type_p (t) && trivial_type_p (t));
  else
    /* The C++98 definition of POD is different.  */
    return !CLASSTYPE_NON_LAYOUT_POD_P (t);
}

/* Returns true iff T is POD for the purpose of layout, as defined in the
   C++ ABI.  */

bool
layout_pod_type_p (const_tree t)
{
  t = strip_array_types (CONST_CAST_TREE (t));

  if (CLASS_TYPE_P (t))
    return !CLASSTYPE_NON_LAYOUT_POD_P (t);
  else
    return scalarish_type_p (t);
}

/* Returns true iff T is a standard-layout type, as defined in
   [basic.types].  */

bool
std_layout_type_p (const_tree t)
{
  t = strip_array_types (CONST_CAST_TREE (t));

  if (CLASS_TYPE_P (t))
    return !CLASSTYPE_NON_STD_LAYOUT (t);
  else
    return scalarish_type_p (t);
}

/* Nonzero iff type T is a class template implicit specialization.  */

bool
class_tmpl_impl_spec_p (const_tree t)
{
  return CLASS_TYPE_P (t) && CLASSTYPE_TEMPLATE_INSTANTIATION (t);
}

/* Returns 1 iff zero initialization of type T means actually storing
   zeros in it.  */

int
zero_init_p (const_tree t)
{
  /* This CONST_CAST is okay because strip_array_types returns its
     argument unmodified and we assign it to a const_tree.  */
  t = strip_array_types (CONST_CAST_TREE(t));

  if (t == error_mark_node)
    return 1;

  /* NULL pointers to data members are initialized with -1.  */
  if (TYPE_PTRMEM_P (t))
    return 0;

  /* Classes that contain types that can't be zero-initialized, cannot
     be zero-initialized themselves.  */
  if (CLASS_TYPE_P (t) && CLASSTYPE_NON_ZERO_INIT_P (t))
    return 0;

  return 1;
}

/* Table of valid C++ attributes.  */
const struct attribute_spec cxx_attribute_table[] =
{
  /* { name, min_len, max_len, decl_req, type_req, fn_type_req, handler } */
  { "java_interface", 0, 0, false, false, false, handle_java_interface_attribute },
  { "com_interface",  0, 0, false, false, false, handle_com_interface_attribute },
  { "init_priority",  1, 1, true,  false, false, handle_init_priority_attribute },
  { NULL,	      0, 0, false, false, false, NULL }
};

/* Handle a "java_interface" attribute; arguments as in
   struct attribute_spec.handler.  */
static tree
handle_java_interface_attribute (tree* node,
				 tree name,
				 tree args ATTRIBUTE_UNUSED ,
				 int flags,
				 bool* no_add_attrs)
{
  if (DECL_P (*node)
      || !CLASS_TYPE_P (*node)
      || !TYPE_FOR_JAVA (*node))
    {
      error ("%qE attribute can only be applied to Java class definitions",
	     name);
      *no_add_attrs = true;
      return NULL_TREE;
    }
  if (!(flags & (int) ATTR_FLAG_TYPE_IN_PLACE))
    *node = build_variant_type_copy (*node);
  TYPE_JAVA_INTERFACE (*node) = 1;

  return NULL_TREE;
}

/* Handle a "com_interface" attribute; arguments as in
   struct attribute_spec.handler.  */
static tree
handle_com_interface_attribute (tree* node,
				tree name,
				tree args ATTRIBUTE_UNUSED ,
				int flags ATTRIBUTE_UNUSED ,
				bool* no_add_attrs)
{
  static int warned;

  *no_add_attrs = true;

  if (DECL_P (*node)
      || !CLASS_TYPE_P (*node)
      || *node != TYPE_MAIN_VARIANT (*node))
    {
      warning (OPT_Wattributes, "%qE attribute can only be applied "
	       "to class definitions", name);
      return NULL_TREE;
    }

  if (!warned++)
    warning (0, "%qE is obsolete; g++ vtables are now COM-compatible by default",
	     name);

  return NULL_TREE;
}

/* Handle an "init_priority" attribute; arguments as in
   struct attribute_spec.handler.  */
static tree
handle_init_priority_attribute (tree* node,
				tree name,
				tree args,
				int flags ATTRIBUTE_UNUSED ,
				bool* no_add_attrs)
{
  tree initp_expr = TREE_VALUE (args);
  tree decl = *node;
  tree type = TREE_TYPE (decl);
  int pri;

  STRIP_NOPS (initp_expr);

  if (!initp_expr || TREE_CODE (initp_expr) != INTEGER_CST)
    {
      error ("requested init_priority is not an integer constant");
      *no_add_attrs = true;
      return NULL_TREE;
    }

  pri = TREE_INT_CST_LOW (initp_expr);

  type = strip_array_types (type);

  if (decl == NULL_TREE
      || TREE_CODE (decl) != VAR_DECL
      || !TREE_STATIC (decl)
      || DECL_EXTERNAL (decl)
      || (TREE_CODE (type) != RECORD_TYPE
	  && TREE_CODE (type) != UNION_TYPE)
      /* Static objects in functions are initialized the
	 first time control passes through that
	 function. This is not precise enough to pin down an
	 init_priority value, so don't allow it.  */
      || current_function_decl)
    {
      error ("can only use %qE attribute on file-scope definitions "
	     "of objects of class type", name);
      *no_add_attrs = true;
      return NULL_TREE;
    }

  if (pri > MAX_INIT_PRIORITY || pri <= 0)
    {
      error ("requested init_priority is out of range");
      *no_add_attrs = true;
      return NULL_TREE;
    }

  /* Check for init_priorities that are reserved for
     language and runtime support implementations.*/
  if (pri <= MAX_RESERVED_INIT_PRIORITY)
    {
      warning
	(0, "requested init_priority is reserved for internal use");
    }

  if (SUPPORTS_INIT_PRIORITY)
    {
      SET_DECL_INIT_PRIORITY (decl, pri);
      DECL_HAS_INIT_PRIORITY_P (decl) = 1;
      return NULL_TREE;
    }
  else
    {
      error ("%qE attribute is not supported on this platform", name);
      *no_add_attrs = true;
      return NULL_TREE;
    }
}

/* Return a new PTRMEM_CST of the indicated TYPE.  The MEMBER is the
   thing pointed to by the constant.  */

tree
make_ptrmem_cst (tree type, tree member)
{
  tree ptrmem_cst = make_node (PTRMEM_CST);
  TREE_TYPE (ptrmem_cst) = type;
  PTRMEM_CST_MEMBER (ptrmem_cst) = member;
  return ptrmem_cst;
}

/* Build a variant of TYPE that has the indicated ATTRIBUTES.  May
   return an existing type if an appropriate type already exists.  */

tree
cp_build_type_attribute_variant (tree type, tree attributes)
{
  tree new_type;

  new_type = build_type_attribute_variant (type, attributes);
  if (TREE_CODE (new_type) == FUNCTION_TYPE
      || TREE_CODE (new_type) == METHOD_TYPE)
    new_type = build_exception_variant (new_type,
					TYPE_RAISES_EXCEPTIONS (type));

  /* Making a new main variant of a class type is broken.  */
  gcc_assert (!CLASS_TYPE_P (type) || new_type == type);
    
  return new_type;
}

/* Return TRUE if TYPE1 and TYPE2 are identical for type hashing purposes.
   Called only after doing all language independent checks.  Only
   to check TYPE_RAISES_EXCEPTIONS for FUNCTION_TYPE, the rest is already
   compared in type_hash_eq.  */

bool
cxx_type_hash_eq (const_tree typea, const_tree typeb)
{
  gcc_assert (TREE_CODE (typea) == FUNCTION_TYPE
	      || TREE_CODE (typea) == METHOD_TYPE);

  return comp_except_specs (TYPE_RAISES_EXCEPTIONS (typea),
			    TYPE_RAISES_EXCEPTIONS (typeb), ce_exact);
}

/* Apply FUNC to all language-specific sub-trees of TP in a pre-order
   traversal.  Called from walk_tree.  */

tree
cp_walk_subtrees (tree *tp, int *walk_subtrees_p, walk_tree_fn func,
		  void *data, struct pointer_set_t *pset)
{
  enum tree_code code = TREE_CODE (*tp);
  tree result;

#define WALK_SUBTREE(NODE)				\
  do							\
    {							\
      result = cp_walk_tree (&(NODE), func, data, pset);	\
      if (result) goto out;				\
    }							\
  while (0)

  /* Not one of the easy cases.  We must explicitly go through the
     children.  */
  result = NULL_TREE;
  switch (code)
    {
    case DEFAULT_ARG:
    case TEMPLATE_TEMPLATE_PARM:
    case BOUND_TEMPLATE_TEMPLATE_PARM:
    case UNBOUND_CLASS_TEMPLATE:
    case TEMPLATE_PARM_INDEX:
    case TEMPLATE_TYPE_PARM:
    case TYPENAME_TYPE:
    case TYPEOF_TYPE:
      /* None of these have subtrees other than those already walked
	 above.  */
      *walk_subtrees_p = 0;
      break;

    case BASELINK:
      WALK_SUBTREE (BASELINK_FUNCTIONS (*tp));
      *walk_subtrees_p = 0;
      break;

    case PTRMEM_CST:
      WALK_SUBTREE (TREE_TYPE (*tp));
      *walk_subtrees_p = 0;
      break;

    case TREE_LIST:
      WALK_SUBTREE (TREE_PURPOSE (*tp));
      break;

    case OVERLOAD:
      WALK_SUBTREE (OVL_FUNCTION (*tp));
      WALK_SUBTREE (OVL_CHAIN (*tp));
      *walk_subtrees_p = 0;
      break;

    case USING_DECL:
      WALK_SUBTREE (DECL_NAME (*tp));
      WALK_SUBTREE (USING_DECL_SCOPE (*tp));
      WALK_SUBTREE (USING_DECL_DECLS (*tp));
      *walk_subtrees_p = 0;
      break;

    case RECORD_TYPE:
      if (TYPE_PTRMEMFUNC_P (*tp))
	WALK_SUBTREE (TYPE_PTRMEMFUNC_FN_TYPE (*tp));
      break;

    case TYPE_ARGUMENT_PACK:
    case NONTYPE_ARGUMENT_PACK:
      {
        tree args = ARGUMENT_PACK_ARGS (*tp);
        int i, len = TREE_VEC_LENGTH (args);
        for (i = 0; i < len; i++)
          WALK_SUBTREE (TREE_VEC_ELT (args, i));
      }
      break;

    case TYPE_PACK_EXPANSION:
      WALK_SUBTREE (TREE_TYPE (*tp));
      *walk_subtrees_p = 0;
      break;
      
    case EXPR_PACK_EXPANSION:
      WALK_SUBTREE (TREE_OPERAND (*tp, 0));
      *walk_subtrees_p = 0;
      break;

    case CAST_EXPR:
    case REINTERPRET_CAST_EXPR:
    case STATIC_CAST_EXPR:
    case CONST_CAST_EXPR:
    case DYNAMIC_CAST_EXPR:
      if (TREE_TYPE (*tp))
	WALK_SUBTREE (TREE_TYPE (*tp));

      {
        int i;
        for (i = 0; i < TREE_CODE_LENGTH (TREE_CODE (*tp)); ++i)
	  WALK_SUBTREE (TREE_OPERAND (*tp, i));
      }
      *walk_subtrees_p = 0;
      break;

    case TRAIT_EXPR:
      WALK_SUBTREE (TRAIT_EXPR_TYPE1 (*tp));
      WALK_SUBTREE (TRAIT_EXPR_TYPE2 (*tp));
      *walk_subtrees_p = 0;
      break;

    case DECLTYPE_TYPE:
      WALK_SUBTREE (DECLTYPE_TYPE_EXPR (*tp));
      *walk_subtrees_p = 0;
      break;
 

    default:
      return NULL_TREE;
    }

  /* We didn't find what we were looking for.  */
 out:
  return result;

#undef WALK_SUBTREE
}

/* Like save_expr, but for C++.  */

tree
cp_save_expr (tree expr)
{
  /* There is no reason to create a SAVE_EXPR within a template; if
     needed, we can create the SAVE_EXPR when instantiating the
     template.  Furthermore, the middle-end cannot handle C++-specific
     tree codes.  */
  if (processing_template_decl)
    return expr;
  return save_expr (expr);
}

/* Initialize tree.c.  */

void
init_tree (void)
{
  list_hash_table = htab_create_ggc (31, list_hash, list_hash_eq, NULL);
}

/* Returns the kind of special function that DECL (a FUNCTION_DECL)
   is.  Note that sfk_none is zero, so this function can be used as a
   predicate to test whether or not DECL is a special function.  */

special_function_kind
special_function_p (const_tree decl)
{
  /* Rather than doing all this stuff with magic names, we should
     probably have a field of type `special_function_kind' in
     DECL_LANG_SPECIFIC.  */
  if (DECL_COPY_CONSTRUCTOR_P (decl))
    return sfk_copy_constructor;
  if (DECL_MOVE_CONSTRUCTOR_P (decl))
    return sfk_move_constructor;
  if (DECL_CONSTRUCTOR_P (decl))
    return sfk_constructor;
  if (DECL_OVERLOADED_OPERATOR_P (decl) == NOP_EXPR)
    {
      if (copy_fn_p (decl))
	return sfk_copy_assignment;
      if (move_fn_p (decl))
	return sfk_move_assignment;
    }
  if (DECL_MAYBE_IN_CHARGE_DESTRUCTOR_P (decl))
    return sfk_destructor;
  if (DECL_COMPLETE_DESTRUCTOR_P (decl))
    return sfk_complete_destructor;
  if (DECL_BASE_DESTRUCTOR_P (decl))
    return sfk_base_destructor;
  if (DECL_DELETING_DESTRUCTOR_P (decl))
    return sfk_deleting_destructor;
  if (DECL_CONV_FN_P (decl))
    return sfk_conversion;

  return sfk_none;
}

/* Returns nonzero if TYPE is a character type, including wchar_t.  */

int
char_type_p (tree type)
{
  return (same_type_p (type, char_type_node)
	  || same_type_p (type, unsigned_char_type_node)
	  || same_type_p (type, signed_char_type_node)
	  || same_type_p (type, char16_type_node)
	  || same_type_p (type, char32_type_node)
	  || same_type_p (type, wchar_type_node));
}

/* Returns the kind of linkage associated with the indicated DECL.  Th
   value returned is as specified by the language standard; it is
   independent of implementation details regarding template
   instantiation, etc.  For example, it is possible that a declaration
   to which this function assigns external linkage would not show up
   as a global symbol when you run `nm' on the resulting object file.  */

linkage_kind
decl_linkage (tree decl)
{
  /* This function doesn't attempt to calculate the linkage from first
     principles as given in [basic.link].  Instead, it makes use of
     the fact that we have already set TREE_PUBLIC appropriately, and
     then handles a few special cases.  Ideally, we would calculate
     linkage first, and then transform that into a concrete
     implementation.  */

  /* Things that don't have names have no linkage.  */
  if (!DECL_NAME (decl))
    return lk_none;

  /* Fields have no linkage.  */
  if (TREE_CODE (decl) == FIELD_DECL)
    return lk_none;

  /* Things that are TREE_PUBLIC have external linkage.  */
  if (TREE_PUBLIC (decl))
    return lk_external;

  if (TREE_CODE (decl) == NAMESPACE_DECL)
    return lk_external;

  /* Linkage of a CONST_DECL depends on the linkage of the enumeration
     type.  */
  if (TREE_CODE (decl) == CONST_DECL)
    return decl_linkage (TYPE_NAME (TREE_TYPE (decl)));

  /* Some things that are not TREE_PUBLIC have external linkage, too.
     For example, on targets that don't have weak symbols, we make all
     template instantiations have internal linkage (in the object
     file), but the symbols should still be treated as having external
     linkage from the point of view of the language.  */
  if ((TREE_CODE (decl) == FUNCTION_DECL
       || TREE_CODE (decl) == VAR_DECL)
      && DECL_COMDAT (decl))
    return lk_external;

  /* Things in local scope do not have linkage, if they don't have
     TREE_PUBLIC set.  */
  if (decl_function_context (decl))
    return lk_none;

  /* Members of the anonymous namespace also have TREE_PUBLIC unset, but
     are considered to have external linkage for language purposes.  DECLs
     really meant to have internal linkage have DECL_THIS_STATIC set.  */
  if (TREE_CODE (decl) == TYPE_DECL)
    return lk_external;
  if (TREE_CODE (decl) == VAR_DECL || TREE_CODE (decl) == FUNCTION_DECL)
    {
      if (!DECL_THIS_STATIC (decl))
	return lk_external;

      /* Static data members and static member functions from classes
	 in anonymous namespace also don't have TREE_PUBLIC set.  */
      if (DECL_CLASS_CONTEXT (decl))
	return lk_external;
    }

  /* Everything else has internal linkage.  */
  return lk_internal;
}

/* Returns the storage duration of the object or reference associated with
   the indicated DECL, which should be a VAR_DECL or PARM_DECL.  */

duration_kind
decl_storage_duration (tree decl)
{
  if (TREE_CODE (decl) == PARM_DECL)
    return dk_auto;
  if (TREE_CODE (decl) == FUNCTION_DECL)
    return dk_static;
  gcc_assert (TREE_CODE (decl) == VAR_DECL);
  if (!TREE_STATIC (decl)
      && !DECL_EXTERNAL (decl))
    return dk_auto;
  if (DECL_THREAD_LOCAL_P (decl))
    return dk_thread;
  return dk_static;
}

/* EXP is an expression that we want to pre-evaluate.  Returns (in
   *INITP) an expression that will perform the pre-evaluation.  The
   value returned by this function is a side-effect free expression
   equivalent to the pre-evaluated expression.  Callers must ensure
   that *INITP is evaluated before EXP.  */

tree
stabilize_expr (tree exp, tree* initp)
{
  tree init_expr;

  if (!TREE_SIDE_EFFECTS (exp))
    init_expr = NULL_TREE;
  else if (!TYPE_NEEDS_CONSTRUCTING (TREE_TYPE (exp))
	   || !lvalue_or_rvalue_with_address_p (exp))
    {
      init_expr = get_target_expr (exp);
      exp = TARGET_EXPR_SLOT (init_expr);
    }
  else
    {
      bool xval = !real_lvalue_p (exp);
      exp = cp_build_addr_expr (exp, tf_warning_or_error);
      init_expr = get_target_expr (exp);
      exp = TARGET_EXPR_SLOT (init_expr);
      exp = cp_build_indirect_ref (exp, RO_NULL, tf_warning_or_error);
<<<<<<< HEAD
=======
      if (xval)
	exp = move (exp);
>>>>>>> 03d20231
    }
  *initp = init_expr;

  gcc_assert (!TREE_SIDE_EFFECTS (exp));
  return exp;
}

/* Add NEW_EXPR, an expression whose value we don't care about, after the
   similar expression ORIG.  */

tree
add_stmt_to_compound (tree orig, tree new_expr)
{
  if (!new_expr || !TREE_SIDE_EFFECTS (new_expr))
    return orig;
  if (!orig || !TREE_SIDE_EFFECTS (orig))
    return new_expr;
  return build2 (COMPOUND_EXPR, void_type_node, orig, new_expr);
}

/* Like stabilize_expr, but for a call whose arguments we want to
   pre-evaluate.  CALL is modified in place to use the pre-evaluated
   arguments, while, upon return, *INITP contains an expression to
   compute the arguments.  */

void
stabilize_call (tree call, tree *initp)
{
  tree inits = NULL_TREE;
  int i;
  int nargs = call_expr_nargs (call);

  if (call == error_mark_node || processing_template_decl)
    {
      *initp = NULL_TREE;
      return;
    }

  gcc_assert (TREE_CODE (call) == CALL_EXPR);

  for (i = 0; i < nargs; i++)
    {
      tree init;
      CALL_EXPR_ARG (call, i) =
	stabilize_expr (CALL_EXPR_ARG (call, i), &init);
      inits = add_stmt_to_compound (inits, init);
    }

  *initp = inits;
}

/* Like stabilize_expr, but for an AGGR_INIT_EXPR whose arguments we want
   to pre-evaluate.  CALL is modified in place to use the pre-evaluated
   arguments, while, upon return, *INITP contains an expression to
   compute the arguments.  */

void
stabilize_aggr_init (tree call, tree *initp)
{
  tree inits = NULL_TREE;
  int i;
  int nargs = aggr_init_expr_nargs (call);

  if (call == error_mark_node)
    return;

  gcc_assert (TREE_CODE (call) == AGGR_INIT_EXPR);

  for (i = 0; i < nargs; i++)
    {
      tree init;
      AGGR_INIT_EXPR_ARG (call, i) =
	stabilize_expr (AGGR_INIT_EXPR_ARG (call, i), &init);
      inits = add_stmt_to_compound (inits, init);
    }

  *initp = inits;
}

/* Like stabilize_expr, but for an initialization.  

   If the initialization is for an object of class type, this function
   takes care not to introduce additional temporaries.

   Returns TRUE iff the expression was successfully pre-evaluated,
   i.e., if INIT is now side-effect free, except for, possible, a
   single call to a constructor.  */

bool
stabilize_init (tree init, tree *initp)
{
  tree t = init;

  *initp = NULL_TREE;

  if (t == error_mark_node || processing_template_decl)
    return true;

  if (TREE_CODE (t) == INIT_EXPR
      && TREE_CODE (TREE_OPERAND (t, 1)) != TARGET_EXPR
      && TREE_CODE (TREE_OPERAND (t, 1)) != AGGR_INIT_EXPR)
    {
      TREE_OPERAND (t, 1) = stabilize_expr (TREE_OPERAND (t, 1), initp);
      return true;
    }

  if (TREE_CODE (t) == INIT_EXPR)
    t = TREE_OPERAND (t, 1);
  if (TREE_CODE (t) == TARGET_EXPR)
    t = TARGET_EXPR_INITIAL (t);
  if (TREE_CODE (t) == COMPOUND_EXPR)
    t = expr_last (t);
  if (TREE_CODE (t) == CONSTRUCTOR
      && EMPTY_CONSTRUCTOR_P (t))
    /* Default-initialization.  */
    return true;

  /* If the initializer is a COND_EXPR, we can't preevaluate
     anything.  */
  if (TREE_CODE (t) == COND_EXPR)
    return false;

  if (TREE_CODE (t) == CALL_EXPR)
    {
      stabilize_call (t, initp);
      return true;
    }

  if (TREE_CODE (t) == AGGR_INIT_EXPR)
    {
      stabilize_aggr_init (t, initp);
      return true;
    }

  /* The initialization is being performed via a bitwise copy -- and
     the item copied may have side effects.  */
  return TREE_SIDE_EFFECTS (init);
}

/* Like "fold", but should be used whenever we might be processing the
   body of a template.  */

tree
fold_if_not_in_template (tree expr)
{
  /* In the body of a template, there is never any need to call
     "fold".  We will call fold later when actually instantiating the
     template.  Integral constant expressions in templates will be
     evaluated via fold_non_dependent_expr, as necessary.  */
  if (processing_template_decl)
    return expr;

  /* Fold C++ front-end specific tree codes.  */
  if (TREE_CODE (expr) == UNARY_PLUS_EXPR)
    return fold_convert (TREE_TYPE (expr), TREE_OPERAND (expr, 0));

  return fold (expr);
}

/* Returns true if a cast to TYPE may appear in an integral constant
   expression.  */

bool
cast_valid_in_integral_constant_expression_p (tree type)
{
  return (INTEGRAL_OR_ENUMERATION_TYPE_P (type)
	  || cxx_dialect >= cxx0x
	  || dependent_type_p (type)
	  || type == error_mark_node);
}

/* Return true if we need to fix linkage information of DECL.  */

static bool
cp_fix_function_decl_p (tree decl)
{
  /* Skip if DECL is not externally visible.  */
  if (!TREE_PUBLIC (decl))
    return false;

  /* We need to fix DECL if it a appears to be exported but with no
     function body.  Thunks do not have CFGs and we may need to
     handle them specially later.   */
  if (!gimple_has_body_p (decl)
      && !DECL_THUNK_P (decl)
      && !DECL_EXTERNAL (decl))
    {
      struct cgraph_node *node = cgraph_get_node (decl);

      /* Don't fix same_body aliases.  Although they don't have their own
	 CFG, they share it with what they alias to.  */
      if (!node
	  || node->decl == decl
	  || !node->same_body)
	return true;
    }

  return false;
}

/* Clean the C++ specific parts of the tree T. */

void
cp_free_lang_data (tree t)
{
  if (TREE_CODE (t) == METHOD_TYPE
      || TREE_CODE (t) == FUNCTION_TYPE)
    {
      /* Default args are not interesting anymore.  */
      tree argtypes = TYPE_ARG_TYPES (t);
      while (argtypes)
        {
	  TREE_PURPOSE (argtypes) = 0;
	  argtypes = TREE_CHAIN (argtypes);
	}
    }
  else if (TREE_CODE (t) == FUNCTION_DECL
	   && cp_fix_function_decl_p (t))
    {
      /* If T is used in this translation unit at all,  the definition
	 must exist somewhere else since we have decided to not emit it
	 in this TU.  So make it an external reference.  */
      DECL_EXTERNAL (t) = 1;
      TREE_STATIC (t) = 0;
    }
  if (CP_AGGREGATE_TYPE_P (t)
      && TYPE_NAME (t))
    {
      tree name = TYPE_NAME (t);
      if (TREE_CODE (name) == TYPE_DECL)
	name = DECL_NAME (name);
      /* Drop anonymous names.  */
      if (name != NULL_TREE
	  && ANON_AGGRNAME_P (name))
	TYPE_NAME (t) = NULL_TREE;
    }
<<<<<<< HEAD
=======
  if (TREE_CODE (t) == NAMESPACE_DECL)
    {
      /* The list of users of a namespace isn't useful for the middle-end
	 or debug generators.  */
      DECL_NAMESPACE_USERS (t) = NULL_TREE;
      /* Neither do we need the leftover chaining of namespaces
         from the binding level.  */
      DECL_CHAIN (t) = NULL_TREE;
    }
>>>>>>> 03d20231
}

/* Stub for c-common.  Please keep in sync with c-decl.c.
   FIXME: If address space support is target specific, then this
   should be a C target hook.  But currently this is not possible,
   because this function is called via REGISTER_TARGET_PRAGMAS.  */
void
c_register_addr_space (const char *word ATTRIBUTE_UNUSED,
		       addr_space_t as ATTRIBUTE_UNUSED)
{
}


#if defined ENABLE_TREE_CHECKING && (GCC_VERSION >= 2007)
/* Complain that some language-specific thing hanging off a tree
   node has been accessed improperly.  */

void
lang_check_failed (const char* file, int line, const char* function)
{
  internal_error ("lang_* check: failed in %s, at %s:%d",
		  function, trim_filename (file), line);
}
#endif /* ENABLE_TREE_CHECKING */

#include "gt-cp-tree.h"<|MERGE_RESOLUTION|>--- conflicted
+++ resolved
@@ -1,10 +1,6 @@
 /* Language-dependent node constructors for parse phase of GNU compiler.
    Copyright (C) 1987, 1988, 1992, 1993, 1994, 1995, 1996, 1997, 1998,
-<<<<<<< HEAD
-   1999, 2000, 2001, 2002, 2003, 2004, 2005, 2007, 2008, 2009
-=======
    1999, 2000, 2001, 2002, 2003, 2004, 2005, 2007, 2008, 2009, 2010
->>>>>>> 03d20231
    Free Software Foundation, Inc.
    Hacked by Michael Tiemann (tiemann@cygnus.com)
 
@@ -31,10 +27,6 @@
 #include "tree.h"
 #include "cp-tree.h"
 #include "flags.h"
-<<<<<<< HEAD
-#include "toplev.h"
-=======
->>>>>>> 03d20231
 #include "tree-inline.h"
 #include "debug.h"
 #include "convert.h"
@@ -47,10 +39,6 @@
 static int list_hash_eq (const void *, const void *);
 static hashval_t list_hash_pieces (tree, tree, tree);
 static hashval_t list_hash (const void *);
-<<<<<<< HEAD
-static cp_lvalue_kind lvalue_p_1 (const_tree);
-=======
->>>>>>> 03d20231
 static tree build_target_expr (tree, tree);
 static tree count_trees_r (tree *, int *, void *);
 static tree verify_stmt_tree_r (tree *, int *, void *);
@@ -63,13 +51,8 @@
 /* If REF is an lvalue, returns the kind of lvalue that REF is.
    Otherwise, returns clk_none.  */
 
-<<<<<<< HEAD
-static cp_lvalue_kind
-lvalue_p_1 (const_tree ref)
-=======
 cp_lvalue_kind
 lvalue_kind (const_tree ref)
->>>>>>> 03d20231
 {
   cp_lvalue_kind op1_lvalue_kind = clk_none;
   cp_lvalue_kind op2_lvalue_kind = clk_none;
@@ -81,11 +64,7 @@
   if (TREE_CODE (ref) == INDIRECT_REF
       && TREE_CODE (TREE_TYPE (TREE_OPERAND (ref, 0)))
 	  == REFERENCE_TYPE)
-<<<<<<< HEAD
-    return lvalue_p_1 (TREE_OPERAND (ref, 0));
-=======
     return lvalue_kind (TREE_OPERAND (ref, 0));
->>>>>>> 03d20231
 
   if (TREE_TYPE (ref)
       && TREE_CODE (TREE_TYPE (ref)) == REFERENCE_TYPE)
@@ -116,17 +95,10 @@
     case WITH_CLEANUP_EXPR:
     case REALPART_EXPR:
     case IMAGPART_EXPR:
-<<<<<<< HEAD
-      return lvalue_p_1 (TREE_OPERAND (ref, 0));
-
-    case COMPONENT_REF:
-      op1_lvalue_kind = lvalue_p_1 (TREE_OPERAND (ref, 0));
-=======
       return lvalue_kind (TREE_OPERAND (ref, 0));
 
     case COMPONENT_REF:
       op1_lvalue_kind = lvalue_kind (TREE_OPERAND (ref, 0));
->>>>>>> 03d20231
       /* Look at the member designator.  */
       if (!op1_lvalue_kind)
 	;
@@ -186,35 +158,22 @@
       if (TREE_SIDE_EFFECTS (TREE_OPERAND (ref, 0))
 	  || TREE_SIDE_EFFECTS (TREE_OPERAND (ref, 1)))
 	return clk_none;
-<<<<<<< HEAD
-      op1_lvalue_kind = lvalue_p_1 (TREE_OPERAND (ref, 0));
-      op2_lvalue_kind = lvalue_p_1 (TREE_OPERAND (ref, 1));
-=======
       op1_lvalue_kind = lvalue_kind (TREE_OPERAND (ref, 0));
       op2_lvalue_kind = lvalue_kind (TREE_OPERAND (ref, 1));
->>>>>>> 03d20231
       break;
 
     case COND_EXPR:
       op1_lvalue_kind = lvalue_kind (TREE_OPERAND (ref, 1)
 				    ? TREE_OPERAND (ref, 1)
 				    : TREE_OPERAND (ref, 0));
-<<<<<<< HEAD
-      op2_lvalue_kind = lvalue_p_1 (TREE_OPERAND (ref, 2));
-=======
       op2_lvalue_kind = lvalue_kind (TREE_OPERAND (ref, 2));
->>>>>>> 03d20231
       break;
 
     case MODIFY_EXPR:
       return clk_ordinary;
 
     case COMPOUND_EXPR:
-<<<<<<< HEAD
-      return lvalue_p_1 (TREE_OPERAND (ref, 1));
-=======
       return lvalue_kind (TREE_OPERAND (ref, 1));
->>>>>>> 03d20231
 
     case TARGET_EXPR:
       return clk_class;
@@ -237,11 +196,7 @@
 	 with a BASELINK.  */
       /* This CONST_CAST is okay because BASELINK_FUNCTIONS returns
 	 its argument unmodified and we assign it to a const_tree.  */
-<<<<<<< HEAD
-      return lvalue_p_1 (BASELINK_FUNCTIONS (CONST_CAST_TREE (ref)));
-=======
       return lvalue_kind (BASELINK_FUNCTIONS (CONST_CAST_TREE (ref)));
->>>>>>> 03d20231
 
     case NON_DEPENDENT_EXPR:
       /* We must consider NON_DEPENDENT_EXPRs to be lvalues so that
@@ -279,13 +234,9 @@
    computes the C++ definition of lvalue.  */
 
 cp_lvalue_kind
-real_lvalue_p (tree ref)
-{
-<<<<<<< HEAD
-  cp_lvalue_kind kind = lvalue_p_1 (ref);
-=======
+real_lvalue_p (const_tree ref)
+{
   cp_lvalue_kind kind = lvalue_kind (ref);
->>>>>>> 03d20231
   if (kind & (clk_rvalueref|clk_class))
     return clk_none;
   else
@@ -298,11 +249,7 @@
 bool
 lvalue_p (const_tree ref)
 {
-<<<<<<< HEAD
-  return (lvalue_p_1 (ref) != clk_none);
-=======
   return (lvalue_kind (ref) != clk_none);
->>>>>>> 03d20231
 }
 
 /* This differs from real_lvalue_p in that rvalues formed by dereferencing
@@ -311,11 +258,7 @@
 bool
 lvalue_or_rvalue_with_address_p (const_tree ref)
 {
-<<<<<<< HEAD
-  cp_lvalue_kind kind = lvalue_p_1 (ref);
-=======
   cp_lvalue_kind kind = lvalue_kind (ref);
->>>>>>> 03d20231
   if (kind & clk_class)
     return false;
   else
@@ -513,18 +456,6 @@
   return rval;
 }
 
-<<<<<<< HEAD
-/* Return a TARGET_EXPR which expresses the direct-initialization of one
-   array from another.  */
-
-tree
-build_array_copy (tree init)
-{
-  tree type = TREE_TYPE (init);
-  tree slot = build_local_temp (type);
-  init = build2 (VEC_INIT_EXPR, type, slot, init);
-  SET_EXPR_LOCATION (init, input_location);
-=======
 /* Return a TARGET_EXPR which expresses the initialization of an array to
    be named later, either default-initialization or copy-initialization
    from another array of the same type.  */
@@ -591,22 +522,18 @@
     }
   VEC_INIT_EXPR_VALUE_INIT (init) = value_init;
 
->>>>>>> 03d20231
   init = build_target_expr (slot, init);
   TARGET_EXPR_IMPLICIT_P (init) = 1;
 
   return init;
 }
 
-<<<<<<< HEAD
-=======
 tree
 build_array_copy (tree init)
 {
   return build_vec_init_expr (TREE_TYPE (init), init);
 }
 
->>>>>>> 03d20231
 /* Build a TARGET_EXPR using INIT to initialize a new temporary of the
    indicated TYPE.  */
 
@@ -1108,21 +1035,12 @@
 strip_typedefs (tree t)
 {
   tree result = NULL, type = NULL, t0 = NULL;
-<<<<<<< HEAD
 
   if (!t || t == error_mark_node || t == TYPE_CANONICAL (t))
     return t;
 
   gcc_assert (TYPE_P (t));
 
-=======
-
-  if (!t || t == error_mark_node || t == TYPE_CANONICAL (t))
-    return t;
-
-  gcc_assert (TYPE_P (t));
-
->>>>>>> 03d20231
   switch (TREE_CODE (t))
     {
     case POINTER_TYPE:
@@ -1196,14 +1114,11 @@
 					    TYPE_RAISES_EXCEPTIONS (t));
       }
       break;
-<<<<<<< HEAD
-=======
     case TYPENAME_TYPE:
       result = make_typename_type (strip_typedefs (TYPE_CONTEXT (t)),
 				   TYPENAME_TYPE_FULLNAME (t),
 				   typename_type, tf_none);
       break;
->>>>>>> 03d20231
     default:
       break;
     }
@@ -1213,30 +1128,8 @@
   if (TYPE_ATTRIBUTES (t))
     result = cp_build_type_attribute_variant (result, TYPE_ATTRIBUTES (t));
   return cp_build_qualified_type (result, cp_type_quals (t));
-<<<<<<< HEAD
-}
-
-/* Setup a TYPE_DECL node as a typedef representation.
-   See comments of set_underlying_type in c-common.c.  */
-
-void
-cp_set_underlying_type (tree t)
-{
-  set_underlying_type (t);
-  /* If T is a template type parm, make it require structural equality.
-     This is useful when comparing two template type parms,
-     because it forces the comparison of the template parameters of their
-     decls.  */
-  if (TREE_CODE (TREE_TYPE (t)) == TEMPLATE_TYPE_PARM)
-    SET_TYPE_STRUCTURAL_EQUALITY (TREE_TYPE (t));
-}
-
--
-=======
-}
-
->>>>>>> 03d20231
+}
+
 /* Makes a copy of BINFO and TYPE, which is to be inherited into a
    graph dominated by T.  If BINFO is NULL, TYPE is a dependent base,
    and we do a shallow copy.  If BINFO is non-NULL, we do a deep copy.
@@ -1630,17 +1523,10 @@
 {
   tree v;
   int type_quals;
-<<<<<<< HEAD
 
   if (comp_except_specs (raises, TYPE_RAISES_EXCEPTIONS (type), ce_exact))
     return type;
 
-=======
-
-  if (comp_except_specs (raises, TYPE_RAISES_EXCEPTIONS (type), ce_exact))
-    return type;
-
->>>>>>> 03d20231
   type_quals = TYPE_QUALS (type);
   for (v = TYPE_MAIN_VARIANT (type); v; v = TYPE_NEXT_VARIANT (v))
     if (check_qualified_type (v, type, type_quals)
@@ -3205,11 +3091,8 @@
       init_expr = get_target_expr (exp);
       exp = TARGET_EXPR_SLOT (init_expr);
       exp = cp_build_indirect_ref (exp, RO_NULL, tf_warning_or_error);
-<<<<<<< HEAD
-=======
       if (xval)
 	exp = move (exp);
->>>>>>> 03d20231
     }
   *initp = init_expr;
 
@@ -3446,8 +3329,6 @@
 	  && ANON_AGGRNAME_P (name))
 	TYPE_NAME (t) = NULL_TREE;
     }
-<<<<<<< HEAD
-=======
   if (TREE_CODE (t) == NAMESPACE_DECL)
     {
       /* The list of users of a namespace isn't useful for the middle-end
@@ -3457,7 +3338,6 @@
          from the binding level.  */
       DECL_CHAIN (t) = NULL_TREE;
     }
->>>>>>> 03d20231
 }
 
 /* Stub for c-common.  Please keep in sync with c-decl.c.
