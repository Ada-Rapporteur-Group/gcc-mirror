/* Process declarations and variables for C++ compiler.
   Copyright (C) 1988-2013 Free Software Foundation, Inc.
   Contributed by Michael Tiemann (tiemann@cygnus.com)

This file is part of GCC.

GCC is free software; you can redistribute it and/or modify
it under the terms of the GNU General Public License as published by
the Free Software Foundation; either version 3, or (at your option)
any later version.

GCC is distributed in the hope that it will be useful,
but WITHOUT ANY WARRANTY; without even the implied warranty of
MERCHANTABILITY or FITNESS FOR A PARTICULAR PURPOSE.  See the
GNU General Public License for more details.

You should have received a copy of the GNU General Public License
along with GCC; see the file COPYING3.  If not see
<http://www.gnu.org/licenses/>.  */


/* Process declarations and symbol lookup for C++ front end.
   Also constructs types; the standard scalar types at initialization,
   and structure, union, array and enum types when they are declared.  */

/* ??? not all decl nodes are given the most useful possible
   line numbers.  For example, the CONST_DECLs for enum values.  */

#include "config.h"
#include "system.h"
#include "coretypes.h"
#include "tm.h"
#include "tree.h"
#include "flags.h"
#include "cp-tree.h"
#include "tree-iterator.h"
#include "tree-inline.h"
#include "decl.h"
#include "intl.h"
#include "toplev.h"
#include "hashtab.h"
#include "tm_p.h"
#include "target.h"
#include "c-family/c-common.h"
#include "c-family/c-objc.h"
#include "c-family/c-pragma.h"
#include "c-family/c-target.h"
#include "diagnostic.h"
#include "intl.h"
#include "debug.h"
#include "timevar.h"
#include "pointer-set.h"
#include "splay-tree.h"
#include "cgraph.h"
#include "plugin.h"
#include "cgraph.h"

/* Possible cases of bad specifiers type used by bad_specifiers. */
enum bad_spec_place {
  BSP_VAR,    /* variable */
  BSP_PARM,   /* parameter */
  BSP_TYPE,   /* type */
  BSP_FIELD   /* field */
};

static tree grokparms (tree parmlist, tree *);
static const char *redeclaration_error_message (tree, tree);

static int decl_jump_unsafe (tree);
static void require_complete_types_for_parms (tree);
static int ambi_op_p (enum tree_code);
static int unary_op_p (enum tree_code);
static void push_local_name (tree);
static tree grok_reference_init (tree, tree, tree, int);
static tree grokvardecl (tree, tree, const cp_decl_specifier_seq *,
			 int, int, tree);
static int check_static_variable_definition (tree, tree);
static void record_unknown_type (tree, const char *);
static tree builtin_function_1 (tree, tree, bool);
static int member_function_or_else (tree, tree, enum overload_flags);
static void bad_specifiers (tree, enum bad_spec_place, int, int, int, int,
			    int);
static void check_for_uninitialized_const_var (tree);
static hashval_t typename_hash (const void *);
static int typename_compare (const void *, const void *);
static tree local_variable_p_walkfn (tree *, int *, void *);
static tree record_builtin_java_type (const char *, int);
static const char *tag_name (enum tag_types);
static tree lookup_and_check_tag (enum tag_types, tree, tag_scope, bool);
static int walk_namespaces_r (tree, walk_namespaces_fn, void *);
static void maybe_deduce_size_from_array_init (tree, tree);
static void layout_var_decl (tree);
static tree check_initializer (tree, tree, int, vec<tree, va_gc> **);
static void make_rtl_for_nonlocal_decl (tree, tree, const char *);
static void save_function_data (tree);
static void copy_type_enum (tree , tree);
static void check_function_type (tree, tree);
static void finish_constructor_body (void);
static void begin_destructor_body (void);
static void finish_destructor_body (void);
static void record_key_method_defined (tree);
static tree create_array_type_for_decl (tree, tree, tree);
static tree get_atexit_node (void);
static tree get_dso_handle_node (void);
static tree start_cleanup_fn (void);
static void end_cleanup_fn (void);
static tree cp_make_fname_decl (location_t, tree, int);
static void initialize_predefined_identifiers (void);
static tree check_special_function_return_type
	(special_function_kind, tree, tree);
static tree push_cp_library_fn (enum tree_code, tree, int);
static tree build_cp_library_fn (tree, enum tree_code, tree, int);
static void store_parm_decls (tree);
static void initialize_local_var (tree, tree);
static void expand_static_init (tree, tree);

/* The following symbols are subsumed in the cp_global_trees array, and
   listed here individually for documentation purposes.

   C++ extensions
	tree wchar_decl_node;

	tree vtable_entry_type;
	tree delta_type_node;
	tree __t_desc_type_node;

	tree class_type_node;
	tree unknown_type_node;

   Array type `vtable_entry_type[]'

	tree vtbl_type_node;
	tree vtbl_ptr_type_node;

   Namespaces,

	tree std_node;
	tree abi_node;

   A FUNCTION_DECL which can call `abort'.  Not necessarily the
   one that the user will declare, but sufficient to be called
   by routines that want to abort the program.

	tree abort_fndecl;

   The FUNCTION_DECL for the default `::operator delete'.

	tree global_delete_fndecl;

   Used by RTTI
	tree type_info_type_node, tinfo_decl_id, tinfo_decl_type;
	tree tinfo_var_id;  */

tree cp_global_trees[CPTI_MAX];

/* Indicates that there is a type value in some namespace, although
   that is not necessarily in scope at the moment.  */

tree global_type_node;

/* The node that holds the "name" of the global scope.  */
tree global_scope_name;

#define local_names cp_function_chain->x_local_names

/* A list of objects which have constructors or destructors
   which reside in the global scope.  The decl is stored in
   the TREE_VALUE slot and the initializer is stored
   in the TREE_PURPOSE slot.  */
tree static_aggregates;

/* Like static_aggregates, but for thread_local variables.  */
tree tls_aggregates;

/* -- end of C++ */

/* A node for the integer constant 2.  */

tree integer_two_node;

/* Used only for jumps to as-yet undefined labels, since jumps to
   defined labels can have their validity checked immediately.  */

struct GTY((chain_next ("%h.next"))) named_label_use_entry {
  struct named_label_use_entry *next;
  /* The binding level to which this entry is *currently* attached.
     This is initially the binding level in which the goto appeared,
     but is modified as scopes are closed.  */
  cp_binding_level *binding_level;
  /* The head of the names list that was current when the goto appeared,
     or the inner scope popped.  These are the decls that will *not* be
     skipped when jumping to the label.  */
  tree names_in_scope;
  /* The location of the goto, for error reporting.  */
  location_t o_goto_locus;
  /* True if an OpenMP structured block scope has been closed since
     the goto appeared.  This means that the branch from the label will
     illegally exit an OpenMP scope.  */
  bool in_omp_scope;
};

/* A list of all LABEL_DECLs in the function that have names.  Here so
   we can clear out their names' definitions at the end of the
   function, and so we can check the validity of jumps to these labels.  */

struct GTY(()) named_label_entry {
  /* The decl itself.  */
  tree label_decl;

  /* The binding level to which the label is *currently* attached.
     This is initially set to the binding level in which the label
     is defined, but is modified as scopes are closed.  */
  cp_binding_level *binding_level;
  /* The head of the names list that was current when the label was
     defined, or the inner scope popped.  These are the decls that will
     be skipped when jumping to the label.  */
  tree names_in_scope;
  /* A vector of all decls from all binding levels that would be
     crossed by a backward branch to the label.  */
  vec<tree, va_gc> *bad_decls;

  /* A list of uses of the label, before the label is defined.  */
  struct named_label_use_entry *uses;

  /* The following bits are set after the label is defined, and are
     updated as scopes are popped.  They indicate that a backward jump
     to the label will illegally enter a scope of the given flavor.  */
  bool in_try_scope;
  bool in_catch_scope;
  bool in_omp_scope;
};

#define named_labels cp_function_chain->x_named_labels

/* The number of function bodies which we are currently processing.
   (Zero if we are at namespace scope, one inside the body of a
   function, two inside the body of a function in a local class, etc.)  */
int function_depth;

/* To avoid unwanted recursion, finish_function defers all mark_used calls
   encountered during its execution until it finishes.  */
bool defer_mark_used_calls;
vec<tree, va_gc> *deferred_mark_used_calls;

/* States indicating how grokdeclarator() should handle declspecs marked
   with __attribute__((deprecated)).  An object declared as
   __attribute__((deprecated)) suppresses warnings of uses of other
   deprecated items.  */
enum deprecated_states deprecated_state = DEPRECATED_NORMAL;


/* A list of VAR_DECLs whose type was incomplete at the time the
   variable was declared.  */

typedef struct GTY(()) incomplete_var_d {
  tree decl;
  tree incomplete_type;
} incomplete_var;


static GTY(()) vec<incomplete_var, va_gc> *incomplete_vars;

/* Returns the kind of template specialization we are currently
   processing, given that it's declaration contained N_CLASS_SCOPES
   explicit scope qualifications.  */

tmpl_spec_kind
current_tmpl_spec_kind (int n_class_scopes)
{
  int n_template_parm_scopes = 0;
  int seen_specialization_p = 0;
  int innermost_specialization_p = 0;
  cp_binding_level *b;

  /* Scan through the template parameter scopes.  */
  for (b = current_binding_level;
       b->kind == sk_template_parms;
       b = b->level_chain)
    {
      /* If we see a specialization scope inside a parameter scope,
	 then something is wrong.  That corresponds to a declaration
	 like:

	    template <class T> template <> ...

	 which is always invalid since [temp.expl.spec] forbids the
	 specialization of a class member template if the enclosing
	 class templates are not explicitly specialized as well.  */
      if (b->explicit_spec_p)
	{
	  if (n_template_parm_scopes == 0)
	    innermost_specialization_p = 1;
	  else
	    seen_specialization_p = 1;
	}
      else if (seen_specialization_p == 1)
	return tsk_invalid_member_spec;

      ++n_template_parm_scopes;
    }

  /* Handle explicit instantiations.  */
  if (processing_explicit_instantiation)
    {
      if (n_template_parm_scopes != 0)
	/* We've seen a template parameter list during an explicit
	   instantiation.  For example:

	     template <class T> template void f(int);

	   This is erroneous.  */
	return tsk_invalid_expl_inst;
      else
	return tsk_expl_inst;
    }

  if (n_template_parm_scopes < n_class_scopes)
    /* We've not seen enough template headers to match all the
       specialized classes present.  For example:

	 template <class T> void R<T>::S<T>::f(int);

       This is invalid; there needs to be one set of template
       parameters for each class.  */
    return tsk_insufficient_parms;
  else if (n_template_parm_scopes == n_class_scopes)
    /* We're processing a non-template declaration (even though it may
       be a member of a template class.)  For example:

	 template <class T> void S<T>::f(int);

       The `class T' matches the `S<T>', leaving no template headers
       corresponding to the `f'.  */
    return tsk_none;
  else if (n_template_parm_scopes > n_class_scopes + 1)
    /* We've got too many template headers.  For example:

	 template <> template <class T> void f (T);

       There need to be more enclosing classes.  */
    return tsk_excessive_parms;
  else
    /* This must be a template.  It's of the form:

	 template <class T> template <class U> void S<T>::f(U);

       This is a specialization if the innermost level was a
       specialization; otherwise it's just a definition of the
       template.  */
    return innermost_specialization_p ? tsk_expl_spec : tsk_template;
}

/* Exit the current scope.  */

void
finish_scope (void)
{
  poplevel (0, 0, 0);
}

/* When a label goes out of scope, check to see if that label was used
   in a valid manner, and issue any appropriate warnings or errors.  */

static void
pop_label (tree label, tree old_value)
{
  if (!processing_template_decl)
    {
      if (DECL_INITIAL (label) == NULL_TREE)
	{
	  location_t location;

	  error ("label %q+D used but not defined", label);
	  location = input_location; /* FIXME want (input_filename, (line)0) */
	  /* Avoid crashing later.  */
	  define_label (location, DECL_NAME (label));
	}
      else 
	warn_for_unused_label (label);
    }

  SET_IDENTIFIER_LABEL_VALUE (DECL_NAME (label), old_value);
}

/* At the end of a function, all labels declared within the function
   go out of scope.  BLOCK is the top-level block for the
   function.  */

static int
pop_labels_1 (void **slot, void *data)
{
  struct named_label_entry *ent = (struct named_label_entry *) *slot;
  tree block = (tree) data;

  pop_label (ent->label_decl, NULL_TREE);

  /* Put the labels into the "variables" of the top-level block,
     so debugger can see them.  */
  DECL_CHAIN (ent->label_decl) = BLOCK_VARS (block);
  BLOCK_VARS (block) = ent->label_decl;

  htab_clear_slot (named_labels, slot);

  return 1;
}

static void
pop_labels (tree block)
{
  if (named_labels)
    {
      htab_traverse (named_labels, pop_labels_1, block);
      named_labels = NULL;
    }
}

/* At the end of a block with local labels, restore the outer definition.  */

static void
pop_local_label (tree label, tree old_value)
{
  struct named_label_entry dummy;
  void **slot;

  pop_label (label, old_value);

  dummy.label_decl = label;
  slot = htab_find_slot (named_labels, &dummy, NO_INSERT);
  htab_clear_slot (named_labels, slot);
}

/* The following two routines are used to interface to Objective-C++.
   The binding level is purposely treated as an opaque type.  */

void *
objc_get_current_scope (void)
{
  return current_binding_level;
}

/* The following routine is used by the NeXT-style SJLJ exceptions;
   variables get marked 'volatile' so as to not be clobbered by
   _setjmp()/_longjmp() calls.  All variables in the current scope,
   as well as parent scopes up to (but not including) ENCLOSING_BLK
   shall be thusly marked.  */

void
objc_mark_locals_volatile (void *enclosing_blk)
{
  cp_binding_level *scope;

  for (scope = current_binding_level;
       scope && scope != enclosing_blk;
       scope = scope->level_chain)
    {
      tree decl;

      for (decl = scope->names; decl; decl = TREE_CHAIN (decl))
	objc_volatilize_decl (decl);

      /* Do not climb up past the current function.  */
      if (scope->kind == sk_function_parms)
	break;
    }
}

/* Update data for defined and undefined labels when leaving a scope.  */

static int
poplevel_named_label_1 (void **slot, void *data)
{
  struct named_label_entry *ent = (struct named_label_entry *) *slot;
  cp_binding_level *bl = (cp_binding_level *) data;
  cp_binding_level *obl = bl->level_chain;

  if (ent->binding_level == bl)
    {
      tree decl;

      /* ENT->NAMES_IN_SCOPE may contain a mixture of DECLs and
	 TREE_LISTs representing OVERLOADs, so be careful.  */
      for (decl = ent->names_in_scope; decl; decl = (DECL_P (decl)
						     ? DECL_CHAIN (decl)
						     : TREE_CHAIN (decl)))
	if (decl_jump_unsafe (decl))
	  vec_safe_push (ent->bad_decls, decl);

      ent->binding_level = obl;
      ent->names_in_scope = obl->names;
      switch (bl->kind)
	{
	case sk_try:
	  ent->in_try_scope = true;
	  break;
	case sk_catch:
	  ent->in_catch_scope = true;
	  break;
	case sk_omp:
	  ent->in_omp_scope = true;
	  break;
	default:
	  break;
	}
    }
  else if (ent->uses)
    {
      struct named_label_use_entry *use;

      for (use = ent->uses; use ; use = use->next)
	if (use->binding_level == bl)
	  {
	    use->binding_level = obl;
	    use->names_in_scope = obl->names;
	    if (bl->kind == sk_omp)
	      use->in_omp_scope = true;
	  }
    }

  return 1;
}

/* Saved errorcount to avoid -Wunused-but-set-{parameter,variable} warnings
   when errors were reported, except for -Werror-unused-but-set-*.  */
static int unused_but_set_errorcount;

/* Exit a binding level.
   Pop the level off, and restore the state of the identifier-decl mappings
   that were in effect when this level was entered.

   If KEEP == 1, this level had explicit declarations, so
   and create a "block" (a BLOCK node) for the level
   to record its declarations and subblocks for symbol table output.

   If FUNCTIONBODY is nonzero, this level is the body of a function,
   so create a block as if KEEP were set and also clear out all
   label names.

   If REVERSE is nonzero, reverse the order of decls before putting
   them into the BLOCK.  */

tree
poplevel (int keep, int reverse, int functionbody)
{
  tree link;
  /* The chain of decls was accumulated in reverse order.
     Put it into forward order, just for cleanliness.  */
  tree decls;
  tree subblocks;
  tree block;
  tree decl;
  int leaving_for_scope;
  scope_kind kind;
  unsigned ix;
  cp_label_binding *label_bind;

  bool subtime = timevar_cond_start (TV_NAME_LOOKUP);

 restart:

  block = NULL_TREE;

  gcc_assert (current_binding_level->kind != sk_class);

  if (current_binding_level->kind == sk_cleanup)
    functionbody = 0;
  subblocks = functionbody >= 0 ? current_binding_level->blocks : 0;

  gcc_assert (!vec_safe_length (current_binding_level->class_shadowed));

  /* We used to use KEEP == 2 to indicate that the new block should go
     at the beginning of the list of blocks at this binding level,
     rather than the end.  This hack is no longer used.  */
  gcc_assert (keep == 0 || keep == 1);

  if (current_binding_level->keep)
    keep = 1;

  /* Any uses of undefined labels, and any defined labels, now operate
     under constraints of next binding contour.  */
  if (cfun && !functionbody && named_labels)
    htab_traverse (named_labels, poplevel_named_label_1,
		   current_binding_level);

  /* Get the decls in the order they were written.
     Usually current_binding_level->names is in reverse order.
     But parameter decls were previously put in forward order.  */

  if (reverse)
    current_binding_level->names
      = decls = nreverse (current_binding_level->names);
  else
    decls = current_binding_level->names;

  /* If there were any declarations or structure tags in that level,
     or if this level is a function body,
     create a BLOCK to record them for the life of this function.  */
  block = NULL_TREE;
  if (keep == 1 || functionbody)
    block = make_node (BLOCK);
  if (block != NULL_TREE)
    {
      BLOCK_VARS (block) = decls;
      BLOCK_SUBBLOCKS (block) = subblocks;
    }

  /* In each subblock, record that this is its superior.  */
  if (keep >= 0)
    for (link = subblocks; link; link = BLOCK_CHAIN (link))
      BLOCK_SUPERCONTEXT (link) = block;

  /* We still support the old for-scope rules, whereby the variables
     in a for-init statement were in scope after the for-statement
     ended.  We only use the new rules if flag_new_for_scope is
     nonzero.  */
  leaving_for_scope
    = current_binding_level->kind == sk_for && flag_new_for_scope == 1;

  /* Before we remove the declarations first check for unused variables.  */
  if ((warn_unused_variable || warn_unused_but_set_variable)
      && !processing_template_decl)
    for (tree d = getdecls (); d; d = TREE_CHAIN (d))
      {
	/* There are cases where D itself is a TREE_LIST.  See in
	   push_local_binding where the list of decls returned by
	   getdecls is built.  */
	decl = TREE_CODE (d) == TREE_LIST ? TREE_VALUE (d) : d;
	// See through references for improved -Wunused-variable (PR 38958).
	tree type = non_reference (TREE_TYPE (decl));
	if (VAR_P (decl)
	    && (! TREE_USED (decl) || !DECL_READ_P (decl))
	    && ! DECL_IN_SYSTEM_HEADER (decl)
	    && DECL_NAME (decl) && ! DECL_ARTIFICIAL (decl)
	    && type != error_mark_node
	    && (!CLASS_TYPE_P (type)
		|| !TYPE_HAS_NONTRIVIAL_DESTRUCTOR (type)
		|| lookup_attribute ("warn_unused",
				     TYPE_ATTRIBUTES (TREE_TYPE (decl)))))
	  {
	    if (! TREE_USED (decl))
	      warning (OPT_Wunused_variable, "unused variable %q+D", decl);
	    else if (DECL_CONTEXT (decl) == current_function_decl
		     // For -Wunused-but-set-variable leave references alone.
		     && TREE_CODE (TREE_TYPE (decl)) != REFERENCE_TYPE
		     && errorcount == unused_but_set_errorcount)
	      {
		warning (OPT_Wunused_but_set_variable,
			 "variable %q+D set but not used", decl);
		unused_but_set_errorcount = errorcount;
	      }
	  }
      }

  /* Remove declarations for all the DECLs in this level.  */
  for (link = decls; link; link = TREE_CHAIN (link))
    {
      if (leaving_for_scope && VAR_P (link)
	  /* It's hard to make this ARM compatibility hack play nicely with
	     lambdas, and it really isn't necessary in C++11 mode.  */
	  && cxx_dialect < cxx11
	  && DECL_NAME (link))
	{
	  tree name = DECL_NAME (link);
	  cxx_binding *ob;
	  tree ns_binding;

	  ob = outer_binding (name,
			      IDENTIFIER_BINDING (name),
			      /*class_p=*/true);
	  if (!ob)
	    ns_binding = IDENTIFIER_NAMESPACE_VALUE (name);
	  else
	    ns_binding = NULL_TREE;

	  if (ob && ob->scope == current_binding_level->level_chain)
	    /* We have something like:

		 int i;
		 for (int i; ;);

	       and we are leaving the `for' scope.  There's no reason to
	       keep the binding of the inner `i' in this case.  */
	    pop_binding (name, link);
	  else if ((ob && (TREE_CODE (ob->value) == TYPE_DECL))
		   || (ns_binding && TREE_CODE (ns_binding) == TYPE_DECL))
	    /* Here, we have something like:

		 typedef int I;

		 void f () {
		   for (int I; ;);
		 }

	       We must pop the for-scope binding so we know what's a
	       type and what isn't.  */
	    pop_binding (name, link);
	  else
	    {
	      /* Mark this VAR_DECL as dead so that we can tell we left it
		 there only for backward compatibility.  */
	      DECL_DEAD_FOR_LOCAL (link) = 1;

	      /* Keep track of what should have happened when we
		 popped the binding.  */
	      if (ob && ob->value)
		{
		  SET_DECL_SHADOWED_FOR_VAR (link, ob->value);
		  DECL_HAS_SHADOWED_FOR_VAR_P (link) = 1;
		}

	      /* Add it to the list of dead variables in the next
		 outermost binding to that we can remove these when we
		 leave that binding.  */
	      vec_safe_push (
		  current_binding_level->level_chain->dead_vars_from_for,
		  link);

	      /* Although we don't pop the cxx_binding, we do clear
		 its SCOPE since the scope is going away now.  */
	      IDENTIFIER_BINDING (name)->scope
		= current_binding_level->level_chain;
	    }
	}
      else
	{
	  tree name;

	  /* Remove the binding.  */
	  decl = link;

	  if (TREE_CODE (decl) == TREE_LIST)
	    decl = TREE_VALUE (decl);
	  name = decl;

	  if (TREE_CODE (name) == OVERLOAD)
	    name = OVL_FUNCTION (name);

	  gcc_assert (DECL_P (name));
	  pop_binding (DECL_NAME (name), decl);
	}
    }

  /* Remove declarations for any `for' variables from inner scopes
     that we kept around.  */
  FOR_EACH_VEC_SAFE_ELT_REVERSE (current_binding_level->dead_vars_from_for,
			         ix, decl)
    pop_binding (DECL_NAME (decl), decl);

  /* Restore the IDENTIFIER_TYPE_VALUEs.  */
  for (link = current_binding_level->type_shadowed;
       link; link = TREE_CHAIN (link))
    SET_IDENTIFIER_TYPE_VALUE (TREE_PURPOSE (link), TREE_VALUE (link));

  /* Restore the IDENTIFIER_LABEL_VALUEs for local labels.  */
  FOR_EACH_VEC_SAFE_ELT_REVERSE (current_binding_level->shadowed_labels,
			         ix, label_bind)
    pop_local_label (label_bind->label, label_bind->prev_value);

  /* There may be OVERLOADs (wrapped in TREE_LISTs) on the BLOCK_VARs
     list if a `using' declaration put them there.  The debugging
     back ends won't understand OVERLOAD, so we remove them here.
     Because the BLOCK_VARS are (temporarily) shared with
     CURRENT_BINDING_LEVEL->NAMES we must do this fixup after we have
     popped all the bindings.  */
  if (block)
    {
      tree* d;

      for (d = &BLOCK_VARS (block); *d; )
	{
	  if (TREE_CODE (*d) == TREE_LIST)
	    *d = TREE_CHAIN (*d);
	  else
	    d = &DECL_CHAIN (*d);
	}
    }

  /* If the level being exited is the top level of a function,
     check over all the labels.  */
  if (functionbody)
    {
      /* Since this is the top level block of a function, the vars are
	 the function's parameters.  Don't leave them in the BLOCK
	 because they are found in the FUNCTION_DECL instead.  */
      BLOCK_VARS (block) = 0;
      pop_labels (block);
    }

  kind = current_binding_level->kind;
  if (kind == sk_cleanup)
    {
      tree stmt;

      /* If this is a temporary binding created for a cleanup, then we'll
	 have pushed a statement list level.  Pop that, create a new
	 BIND_EXPR for the block, and insert it into the stream.  */
      stmt = pop_stmt_list (current_binding_level->statement_list);
      stmt = c_build_bind_expr (input_location, block, stmt);
      add_stmt (stmt);
    }

  leave_scope ();
  if (functionbody)
    {
      /* The current function is being defined, so its DECL_INITIAL
	 should be error_mark_node.  */
      gcc_assert (DECL_INITIAL (current_function_decl) == error_mark_node);
      DECL_INITIAL (current_function_decl) = block;
    }
  else if (block)
    current_binding_level->blocks
      = block_chainon (current_binding_level->blocks, block);

  /* If we did not make a block for the level just exited,
     any blocks made for inner levels
     (since they cannot be recorded as subblocks in that level)
     must be carried forward so they will later become subblocks
     of something else.  */
  else if (subblocks)
    current_binding_level->blocks
      = block_chainon (current_binding_level->blocks, subblocks);

  /* Each and every BLOCK node created here in `poplevel' is important
     (e.g. for proper debugging information) so if we created one
     earlier, mark it as "used".  */
  if (block)
    TREE_USED (block) = 1;

  /* All temporary bindings created for cleanups are popped silently.  */
  if (kind == sk_cleanup)
    goto restart;

  timevar_cond_stop (TV_NAME_LOOKUP, subtime);
  return block;
}

/* Walk all the namespaces contained NAMESPACE, including NAMESPACE
   itself, calling F for each.  The DATA is passed to F as well.  */

static int
walk_namespaces_r (tree name_space, walk_namespaces_fn f, void* data)
{
  int result = 0;
  tree current = NAMESPACE_LEVEL (name_space)->namespaces;

  result |= (*f) (name_space, data);

  for (; current; current = DECL_CHAIN (current))
    result |= walk_namespaces_r (current, f, data);

  return result;
}

/* Walk all the namespaces, calling F for each.  The DATA is passed to
   F as well.  */

int
walk_namespaces (walk_namespaces_fn f, void* data)
{
  return walk_namespaces_r (global_namespace, f, data);
}

/* Call wrapup_globals_declarations for the globals in NAMESPACE.  If
   DATA is non-NULL, this is the last time we will call
   wrapup_global_declarations for this NAMESPACE.  */

int
wrapup_globals_for_namespace (tree name_space, void *data)
{
  cp_binding_level *level = NAMESPACE_LEVEL (name_space);
  vec<tree, va_gc> *statics = level->static_decls;
  tree *vec = statics->address ();
  int len = statics->length ();
  int last_time = (data != 0);

  if (last_time)
    {
      check_global_declarations (vec, len);
      emit_debug_global_declarations (vec, len);
      return 0;
    }

  /* Write out any globals that need to be output.  */
  return wrapup_global_declarations (vec, len);
}


/* In C++, you don't have to write `struct S' to refer to `S'; you
   can just use `S'.  We accomplish this by creating a TYPE_DECL as
   if the user had written `typedef struct S S'.  Create and return
   the TYPE_DECL for TYPE.  */

tree
create_implicit_typedef (tree name, tree type)
{
  tree decl;

  decl = build_decl (input_location, TYPE_DECL, name, type);
  DECL_ARTIFICIAL (decl) = 1;
  /* There are other implicit type declarations, like the one *within*
     a class that allows you to write `S::S'.  We must distinguish
     amongst these.  */
  SET_DECL_IMPLICIT_TYPEDEF_P (decl);
  TYPE_NAME (type) = decl;
  TYPE_STUB_DECL (type) = decl;

  return decl;
}

/* Remember a local name for name-mangling purposes.  */

static void
push_local_name (tree decl)
{
  size_t i, nelts;
  tree t, name;

  timevar_start (TV_NAME_LOOKUP);

  name = DECL_NAME (decl);

  nelts = vec_safe_length (local_names);
  for (i = 0; i < nelts; i++)
    {
      t = (*local_names)[i];
      if (DECL_NAME (t) == name)
	{
	  if (!DECL_LANG_SPECIFIC (decl))
	    retrofit_lang_decl (decl);
	  DECL_LANG_SPECIFIC (decl)->u.base.u2sel = 1;
	  if (DECL_DISCRIMINATOR_SET_P (t))
	    DECL_DISCRIMINATOR (decl) = DECL_DISCRIMINATOR (t) + 1;
	  else
	    DECL_DISCRIMINATOR (decl) = 1;

	  (*local_names)[i] = decl;
	  timevar_stop (TV_NAME_LOOKUP);
	  return;
	}
    }

  vec_safe_push (local_names, decl);
  timevar_stop (TV_NAME_LOOKUP);
}

/* Subroutine of duplicate_decls: return truthvalue of whether
   or not types of these decls match.

   For C++, we must compare the parameter list so that `int' can match
   `int&' in a parameter position, but `int&' is not confused with
   `const int&'.  */

int
decls_match (tree newdecl, tree olddecl)
{
  int types_match;

  if (newdecl == olddecl)
    return 1;

  if (TREE_CODE (newdecl) != TREE_CODE (olddecl))
    /* If the two DECLs are not even the same kind of thing, we're not
       interested in their types.  */
    return 0;

  gcc_assert (DECL_P (newdecl));

  if (TREE_CODE (newdecl) == FUNCTION_DECL)
    {
      tree f1 = TREE_TYPE (newdecl);
      tree f2 = TREE_TYPE (olddecl);
      tree p1 = TYPE_ARG_TYPES (f1);
      tree p2 = TYPE_ARG_TYPES (f2);
      tree r2;

      /* Specializations of different templates are different functions
	 even if they have the same type.  */
      tree t1 = (DECL_USE_TEMPLATE (newdecl)
		 ? DECL_TI_TEMPLATE (newdecl)
		 : NULL_TREE);
      tree t2 = (DECL_USE_TEMPLATE (olddecl)
		 ? DECL_TI_TEMPLATE (olddecl)
		 : NULL_TREE);
      if (t1 != t2)
	return 0;

      if (CP_DECL_CONTEXT (newdecl) != CP_DECL_CONTEXT (olddecl)
	  && ! (DECL_EXTERN_C_P (newdecl)
		&& DECL_EXTERN_C_P (olddecl)))
	return 0;

      /* A new declaration doesn't match a built-in one unless it
	 is also extern "C".  */
      if (DECL_IS_BUILTIN (olddecl)
	  && DECL_EXTERN_C_P (olddecl) && !DECL_EXTERN_C_P (newdecl))
	return 0;

      if (TREE_CODE (f1) != TREE_CODE (f2))
	return 0;

      /* A declaration with deduced return type should use its pre-deduction
	 type for declaration matching.  */
      r2 = fndecl_declared_return_type (olddecl);

      if (same_type_p (TREE_TYPE (f1), r2))
	{
	  if (!prototype_p (f2) && DECL_EXTERN_C_P (olddecl)
	      && (DECL_BUILT_IN (olddecl)
#ifndef NO_IMPLICIT_EXTERN_C
		  || (DECL_IN_SYSTEM_HEADER (newdecl) && !DECL_CLASS_SCOPE_P (newdecl))
		  || (DECL_IN_SYSTEM_HEADER (olddecl) && !DECL_CLASS_SCOPE_P (olddecl))
#endif
	      ))
	    {
	      types_match = self_promoting_args_p (p1);
	      if (p1 == void_list_node)
		TREE_TYPE (newdecl) = TREE_TYPE (olddecl);
	    }
#ifndef NO_IMPLICIT_EXTERN_C
	  else if (!prototype_p (f1)
		   && (DECL_EXTERN_C_P (olddecl)
		       && DECL_IN_SYSTEM_HEADER (olddecl)
		       && !DECL_CLASS_SCOPE_P (olddecl))
		   && (DECL_EXTERN_C_P (newdecl)
		       && DECL_IN_SYSTEM_HEADER (newdecl)
		       && !DECL_CLASS_SCOPE_P (newdecl)))
	    {
	      types_match = self_promoting_args_p (p2);
	      TREE_TYPE (newdecl) = TREE_TYPE (olddecl);
	    }
#endif
	  else
	    types_match =
	      compparms (p1, p2)
	      && type_memfn_rqual (f1) == type_memfn_rqual (f2)
	      && (TYPE_ATTRIBUTES (TREE_TYPE (newdecl)) == NULL_TREE
	          || comp_type_attributes (TREE_TYPE (newdecl),
					   TREE_TYPE (olddecl)) != 0);
	}
      else
	types_match = 0;

      /* The decls dont match if they correspond to two different versions
	 of the same function.   Disallow extern "C" functions to be
	 versions for now.  */
      if (types_match
	  && !DECL_EXTERN_C_P (newdecl)
	  && !DECL_EXTERN_C_P (olddecl)
	  && targetm.target_option.function_versions (newdecl, olddecl))
	{
	  /* Mark functions as versions if necessary.  Modify the mangled decl
	     name if necessary.  */
	  if (DECL_FUNCTION_VERSIONED (newdecl)
	      && DECL_FUNCTION_VERSIONED (olddecl))
	    return 0;
	  if (!DECL_FUNCTION_VERSIONED (newdecl))
	    {
	      DECL_FUNCTION_VERSIONED (newdecl) = 1;
	      if (DECL_ASSEMBLER_NAME_SET_P (newdecl))
	        mangle_decl (newdecl);
	    }
	  if (!DECL_FUNCTION_VERSIONED (olddecl))
	    {
	      DECL_FUNCTION_VERSIONED (olddecl) = 1;
	      if (DECL_ASSEMBLER_NAME_SET_P (olddecl))
	       mangle_decl (olddecl);
	    }
	  record_function_versions (olddecl, newdecl);
	  return 0;
	}
    }
  else if (TREE_CODE (newdecl) == TEMPLATE_DECL)
    {
      if (TREE_CODE (DECL_TEMPLATE_RESULT (newdecl))
	  != TREE_CODE (DECL_TEMPLATE_RESULT (olddecl)))
	return 0;

      if (!comp_template_parms (DECL_TEMPLATE_PARMS (newdecl),
				DECL_TEMPLATE_PARMS (olddecl)))
	return 0;

      if (TREE_CODE (DECL_TEMPLATE_RESULT (newdecl)) == TYPE_DECL)
	types_match = same_type_p (TREE_TYPE (DECL_TEMPLATE_RESULT (olddecl)),
				   TREE_TYPE (DECL_TEMPLATE_RESULT (newdecl)));
      else
	types_match = decls_match (DECL_TEMPLATE_RESULT (olddecl),
				   DECL_TEMPLATE_RESULT (newdecl));
    }
  else
    {
      /* Need to check scope for variable declaration (VAR_DECL).
	 For typedef (TYPE_DECL), scope is ignored.  */
      if (VAR_P (newdecl)
	  && CP_DECL_CONTEXT (newdecl) != CP_DECL_CONTEXT (olddecl)
	  /* [dcl.link]
	     Two declarations for an object with C language linkage
	     with the same name (ignoring the namespace that qualify
	     it) that appear in different namespace scopes refer to
	     the same object.  */
	  && !(DECL_EXTERN_C_P (olddecl) && DECL_EXTERN_C_P (newdecl)))
	return 0;

      if (TREE_TYPE (newdecl) == error_mark_node)
	types_match = TREE_TYPE (olddecl) == error_mark_node;
      else if (TREE_TYPE (olddecl) == NULL_TREE)
	types_match = TREE_TYPE (newdecl) == NULL_TREE;
      else if (TREE_TYPE (newdecl) == NULL_TREE)
	types_match = 0;
      else
	types_match = comptypes (TREE_TYPE (newdecl),
				 TREE_TYPE (olddecl),
				 COMPARE_REDECLARATION);
    }

  return types_match;
}

/* If NEWDECL is `static' and an `extern' was seen previously,
   warn about it.  OLDDECL is the previous declaration.

   Note that this does not apply to the C++ case of declaring
   a variable `extern const' and then later `const'.

   Don't complain about built-in functions, since they are beyond
   the user's control.  */

void
warn_extern_redeclared_static (tree newdecl, tree olddecl)
{
  if (TREE_CODE (newdecl) == TYPE_DECL
      || TREE_CODE (newdecl) == TEMPLATE_DECL
      || TREE_CODE (newdecl) == CONST_DECL
      || TREE_CODE (newdecl) == NAMESPACE_DECL)
    return;

  /* Don't get confused by static member functions; that's a different
     use of `static'.  */
  if (TREE_CODE (newdecl) == FUNCTION_DECL
      && DECL_STATIC_FUNCTION_P (newdecl))
    return;

  /* If the old declaration was `static', or the new one isn't, then
     everything is OK.  */
  if (DECL_THIS_STATIC (olddecl) || !DECL_THIS_STATIC (newdecl))
    return;

  /* It's OK to declare a builtin function as `static'.  */
  if (TREE_CODE (olddecl) == FUNCTION_DECL
      && DECL_ARTIFICIAL (olddecl))
    return;

  if (permerror (input_location,
		 "%qD was declared %<extern%> and later %<static%>", newdecl))
    inform (input_location, "previous declaration of %q+D", olddecl);
}

/* NEW_DECL is a redeclaration of OLD_DECL; both are functions or
   function templates.  If their exception specifications do not
   match, issue a diagnostic.  */

static void
check_redeclaration_exception_specification (tree new_decl,
					     tree old_decl)
{
  tree new_type;
  tree old_type;
  tree new_exceptions;
  tree old_exceptions;

  new_type = TREE_TYPE (new_decl);
  new_exceptions = TYPE_RAISES_EXCEPTIONS (new_type);
  old_type = TREE_TYPE (old_decl);
  old_exceptions = TYPE_RAISES_EXCEPTIONS (old_type);

  /* [except.spec]

     If any declaration of a function has an exception-specification,
     all declarations, including the definition and an explicit
     specialization, of that function shall have an
     exception-specification with the same set of type-ids.  */
  if ((pedantic || ! DECL_IN_SYSTEM_HEADER (old_decl))
      && ! DECL_IS_BUILTIN (old_decl)
      && flag_exceptions
      && !comp_except_specs (new_exceptions, old_exceptions, ce_normal))
    {
      error ("declaration of %qF has a different exception specifier",
	     new_decl);
      error ("from previous declaration %q+F", old_decl);
    }
}

/* Return true if OLD_DECL and NEW_DECL agree on constexprness.
   Otherwise issue diagnostics.  */

static bool
validate_constexpr_redeclaration (tree old_decl, tree new_decl)
{
  old_decl = STRIP_TEMPLATE (old_decl);
  new_decl = STRIP_TEMPLATE (new_decl);
  if (!VAR_OR_FUNCTION_DECL_P (old_decl)
      || !VAR_OR_FUNCTION_DECL_P (new_decl))
    return true;
  if (DECL_DECLARED_CONSTEXPR_P (old_decl)
      == DECL_DECLARED_CONSTEXPR_P (new_decl))
    return true;
  if (TREE_CODE (old_decl) == FUNCTION_DECL)
    {
      if (DECL_BUILT_IN (old_decl))
	{
	  /* Hide a built-in declaration.  */
	  DECL_DECLARED_CONSTEXPR_P (old_decl)
	    = DECL_DECLARED_CONSTEXPR_P (new_decl);
	  return true;
	}
      /* 7.1.5 [dcl.constexpr]
	 Note: An explicit specialization can differ from the template
	 declaration with respect to the constexpr specifier.  */
      if (! DECL_TEMPLATE_SPECIALIZATION (old_decl)
	  && DECL_TEMPLATE_SPECIALIZATION (new_decl))
	return true;
    }
  error ("redeclaration %qD differs in %<constexpr%>", new_decl);
  error ("from previous declaration %q+D", old_decl);
  return false;
}

#define GNU_INLINE_P(fn) (DECL_DECLARED_INLINE_P (fn)			\
			  && lookup_attribute ("gnu_inline",		\
					       DECL_ATTRIBUTES (fn)))

/* If NEWDECL is a redeclaration of OLDDECL, merge the declarations.
   If the redeclaration is invalid, a diagnostic is issued, and the
   error_mark_node is returned.  Otherwise, OLDDECL is returned.

   If NEWDECL is not a redeclaration of OLDDECL, NULL_TREE is
   returned.

   NEWDECL_IS_FRIEND is true if NEWDECL was declared as a friend.  */

tree
duplicate_decls (tree newdecl, tree olddecl, bool newdecl_is_friend)
{
  unsigned olddecl_uid = DECL_UID (olddecl);
  int olddecl_friend = 0, types_match = 0, hidden_friend = 0;
  int new_defines_function = 0;
  tree new_template_info;

  if (newdecl == olddecl)
    return olddecl;

  types_match = decls_match (newdecl, olddecl);

  /* If either the type of the new decl or the type of the old decl is an
     error_mark_node, then that implies that we have already issued an
     error (earlier) for some bogus type specification, and in that case,
     it is rather pointless to harass the user with yet more error message
     about the same declaration, so just pretend the types match here.  */
  if (TREE_TYPE (newdecl) == error_mark_node
      || TREE_TYPE (olddecl) == error_mark_node)
    return error_mark_node;

  if (UDLIT_OPER_P (DECL_NAME (newdecl))
      && UDLIT_OPER_P (DECL_NAME (olddecl)))
    {
      if (TREE_CODE (newdecl) == TEMPLATE_DECL
	  && TREE_CODE (olddecl) != TEMPLATE_DECL
	  && check_raw_literal_operator (olddecl))
	error ("literal operator template %q+D conflicts with"
	       " raw literal operator %qD", newdecl, olddecl);
      else if (TREE_CODE (newdecl) != TEMPLATE_DECL
	       && TREE_CODE (olddecl) == TEMPLATE_DECL
	       && check_raw_literal_operator (newdecl))
	error ("raw literal operator %q+D conflicts with"
	       " literal operator template %qD", newdecl, olddecl);
    }

  if (DECL_P (olddecl)
      && TREE_CODE (newdecl) == FUNCTION_DECL
      && TREE_CODE (olddecl) == FUNCTION_DECL
      && (DECL_UNINLINABLE (newdecl) || DECL_UNINLINABLE (olddecl)))
    {
      if (DECL_DECLARED_INLINE_P (newdecl)
	  && DECL_UNINLINABLE (newdecl)
	  && lookup_attribute ("noinline", DECL_ATTRIBUTES (newdecl)))
	/* Already warned elsewhere.  */;
      else if (DECL_DECLARED_INLINE_P (olddecl)
	       && DECL_UNINLINABLE (olddecl)
	       && lookup_attribute ("noinline", DECL_ATTRIBUTES (olddecl)))
	/* Already warned.  */;
      else if (DECL_DECLARED_INLINE_P (newdecl)
	       && DECL_UNINLINABLE (olddecl)
	       && lookup_attribute ("noinline", DECL_ATTRIBUTES (olddecl)))
	{
	  if (warning (OPT_Wattributes, "function %q+D redeclared as inline",
		       newdecl))
	    inform (input_location, "previous declaration of %q+D "
		    "with attribute noinline", olddecl);
	}
      else if (DECL_DECLARED_INLINE_P (olddecl)
	       && DECL_UNINLINABLE (newdecl)
	       && lookup_attribute ("noinline", DECL_ATTRIBUTES (newdecl)))
	{
	  if (warning (OPT_Wattributes, "function %q+D redeclared with "
		       "attribute noinline", newdecl))
	    inform (input_location, "previous declaration of %q+D was inline",
		    olddecl);
	}
    }

  /* Check for redeclaration and other discrepancies.  */
  if (TREE_CODE (olddecl) == FUNCTION_DECL
      && DECL_ARTIFICIAL (olddecl))
    {
      gcc_assert (!DECL_HIDDEN_FRIEND_P (olddecl));
      if (TREE_CODE (newdecl) != FUNCTION_DECL)
	{
	  /* Avoid warnings redeclaring built-ins which have not been
	     explicitly declared.  */
	  if (DECL_ANTICIPATED (olddecl))
	    return NULL_TREE;

	  /* If you declare a built-in or predefined function name as static,
	     the old definition is overridden, but optionally warn this was a
	     bad choice of name.  */
	  if (! TREE_PUBLIC (newdecl))
	    {
	      warning (OPT_Wshadow, 
                       DECL_BUILT_IN (olddecl)
                       ? G_("shadowing built-in function %q#D")
                       : G_("shadowing library function %q#D"), olddecl);
	      /* Discard the old built-in function.  */
	      return NULL_TREE;
	    }
	  /* If the built-in is not ansi, then programs can override
	     it even globally without an error.  */
	  else if (! DECL_BUILT_IN (olddecl))
	    warning (0, "library function %q#D redeclared as non-function %q#D",
		     olddecl, newdecl);
	  else
	    {
	      error ("declaration of %q#D", newdecl);
	      error ("conflicts with built-in declaration %q#D",
		     olddecl);
	    }
	  return NULL_TREE;
	}
      else if (!types_match)
	{
	  /* Avoid warnings redeclaring built-ins which have not been
	     explicitly declared.  */
	  if (DECL_ANTICIPATED (olddecl))
	    {
	      /* Deal with fileptr_type_node.  FILE type is not known
		 at the time we create the builtins.  */
	      tree t1, t2;

	      for (t1 = TYPE_ARG_TYPES (TREE_TYPE (newdecl)),
		   t2 = TYPE_ARG_TYPES (TREE_TYPE (olddecl));
		   t1 || t2;
		   t1 = TREE_CHAIN (t1), t2 = TREE_CHAIN (t2))
		if (!t1 || !t2)
		  break;
		else if (TREE_VALUE (t2) == fileptr_type_node)
		  {
		    tree t = TREE_VALUE (t1);

		    if (TYPE_PTR_P (t)
			&& TYPE_NAME (TREE_TYPE (t))
			&& DECL_NAME (TYPE_NAME (TREE_TYPE (t)))
			   == get_identifier ("FILE")
			&& compparms (TREE_CHAIN (t1), TREE_CHAIN (t2)))
		      {
			tree oldargs = TYPE_ARG_TYPES (TREE_TYPE (olddecl));

			TYPE_ARG_TYPES (TREE_TYPE (olddecl))
			  = TYPE_ARG_TYPES (TREE_TYPE (newdecl));
			types_match = decls_match (newdecl, olddecl);
			if (types_match)
			  return duplicate_decls (newdecl, olddecl,
						  newdecl_is_friend);
			TYPE_ARG_TYPES (TREE_TYPE (olddecl)) = oldargs;
		      }
		  }
		else if (! same_type_p (TREE_VALUE (t1), TREE_VALUE (t2)))
		  break;
	    }
	  else if ((DECL_EXTERN_C_P (newdecl)
		    && DECL_EXTERN_C_P (olddecl))
		   || compparms (TYPE_ARG_TYPES (TREE_TYPE (newdecl)),
				 TYPE_ARG_TYPES (TREE_TYPE (olddecl))))
	    {
	      /* A near match; override the builtin.  */

	      if (TREE_PUBLIC (newdecl))
		{
		  warning (0, "new declaration %q#D", newdecl);
		  warning (0, "ambiguates built-in declaration %q#D",
			   olddecl);
		}
	      else
		warning (OPT_Wshadow, 
                         DECL_BUILT_IN (olddecl)
                         ? G_("shadowing built-in function %q#D")
                         : G_("shadowing library function %q#D"), olddecl);
	    }
	  else
	    /* Discard the old built-in function.  */
	    return NULL_TREE;

	  /* Replace the old RTL to avoid problems with inlining.  */
	  COPY_DECL_RTL (newdecl, olddecl);
	}
      /* Even if the types match, prefer the new declarations type for
	 built-ins which have not been explicitly declared, for
	 exception lists, etc...  */
      else if (DECL_IS_BUILTIN (olddecl))
	{
	  tree type = TREE_TYPE (newdecl);
	  tree attribs = (*targetm.merge_type_attributes)
	    (TREE_TYPE (olddecl), type);

	  type = cp_build_type_attribute_variant (type, attribs);
	  TREE_TYPE (newdecl) = TREE_TYPE (olddecl) = type;
	}

      /* If a function is explicitly declared "throw ()", propagate that to
	 the corresponding builtin.  */
      if (DECL_BUILT_IN_CLASS (olddecl) == BUILT_IN_NORMAL
	  && DECL_ANTICIPATED (olddecl)
	  && TREE_NOTHROW (newdecl)
	  && !TREE_NOTHROW (olddecl))
	{
	  enum built_in_function fncode = DECL_FUNCTION_CODE (olddecl);
	  tree tmpdecl = builtin_decl_explicit (fncode);
	  if (tmpdecl && tmpdecl != olddecl && types_match)
	    TREE_NOTHROW (tmpdecl)  = 1;
	}

      /* Whether or not the builtin can throw exceptions has no
	 bearing on this declarator.  */
      TREE_NOTHROW (olddecl) = 0;

      if (DECL_THIS_STATIC (newdecl) && !DECL_THIS_STATIC (olddecl))
	{
	  /* If a builtin function is redeclared as `static', merge
	     the declarations, but make the original one static.  */
	  DECL_THIS_STATIC (olddecl) = 1;
	  TREE_PUBLIC (olddecl) = 0;

	  /* Make the old declaration consistent with the new one so
	     that all remnants of the builtin-ness of this function
	     will be banished.  */
	  SET_DECL_LANGUAGE (olddecl, DECL_LANGUAGE (newdecl));
	  COPY_DECL_RTL (newdecl, olddecl);
	}
    }
  else if (TREE_CODE (olddecl) != TREE_CODE (newdecl))
    {
      /* C++ Standard, 3.3, clause 4:
	 "[Note: a namespace name or a class template name must be unique
	 in its declarative region (7.3.2, clause 14). ]"  */
      if (TREE_CODE (olddecl) != NAMESPACE_DECL
	  && TREE_CODE (newdecl) != NAMESPACE_DECL
	  && (TREE_CODE (olddecl) != TEMPLATE_DECL
	      || TREE_CODE (DECL_TEMPLATE_RESULT (olddecl)) != TYPE_DECL)
	  && (TREE_CODE (newdecl) != TEMPLATE_DECL
	      || TREE_CODE (DECL_TEMPLATE_RESULT (newdecl)) != TYPE_DECL))
	{
	  if ((TREE_CODE (olddecl) == TYPE_DECL && DECL_ARTIFICIAL (olddecl)
	       && TREE_CODE (newdecl) != TYPE_DECL)
	      || (TREE_CODE (newdecl) == TYPE_DECL && DECL_ARTIFICIAL (newdecl)
		  && TREE_CODE (olddecl) != TYPE_DECL))
	    {
	      /* We do nothing special here, because C++ does such nasty
		 things with TYPE_DECLs.  Instead, just let the TYPE_DECL
		 get shadowed, and know that if we need to find a TYPE_DECL
		 for a given name, we can look in the IDENTIFIER_TYPE_VALUE
		 slot of the identifier.  */
	      return NULL_TREE;
	    }
	    
	    if ((TREE_CODE (newdecl) == FUNCTION_DECL
		 && DECL_FUNCTION_TEMPLATE_P (olddecl))
		|| (TREE_CODE (olddecl) == FUNCTION_DECL
		    && DECL_FUNCTION_TEMPLATE_P (newdecl)))
	      return NULL_TREE;
	}

      error ("%q#D redeclared as different kind of symbol", newdecl);
      if (TREE_CODE (olddecl) == TREE_LIST)
	olddecl = TREE_VALUE (olddecl);
      inform (input_location, "previous declaration of %q+#D", olddecl);

      return error_mark_node;
    }
  else if (!types_match)
    {
      if (CP_DECL_CONTEXT (newdecl) != CP_DECL_CONTEXT (olddecl))
	/* These are certainly not duplicate declarations; they're
	   from different scopes.  */
	return NULL_TREE;

      if (TREE_CODE (newdecl) == TEMPLATE_DECL)
	{
	  /* The name of a class template may not be declared to refer to
	     any other template, class, function, object, namespace, value,
	     or type in the same scope.  */
	  if (TREE_CODE (DECL_TEMPLATE_RESULT (olddecl)) == TYPE_DECL
	      || TREE_CODE (DECL_TEMPLATE_RESULT (newdecl)) == TYPE_DECL)
	    {
	      error ("declaration of template %q#D", newdecl);
	      error ("conflicts with previous declaration %q+#D", olddecl);
	      return error_mark_node;
	    }
	  else if (TREE_CODE (DECL_TEMPLATE_RESULT (olddecl)) == FUNCTION_DECL
		   && TREE_CODE (DECL_TEMPLATE_RESULT (newdecl)) == FUNCTION_DECL
		   && compparms (TYPE_ARG_TYPES (TREE_TYPE (DECL_TEMPLATE_RESULT (olddecl))),
				 TYPE_ARG_TYPES (TREE_TYPE (DECL_TEMPLATE_RESULT (newdecl))))
		   && comp_template_parms (DECL_TEMPLATE_PARMS (newdecl),
					   DECL_TEMPLATE_PARMS (olddecl))
		   /* Template functions can be disambiguated by
		      return type.  */
		   && same_type_p (TREE_TYPE (TREE_TYPE (newdecl)),
				   TREE_TYPE (TREE_TYPE (olddecl))))
	    {
	      error ("new declaration %q#D", newdecl);
	      error ("ambiguates old declaration %q+#D", olddecl);
	    }
	  return NULL_TREE;
	}
      if (TREE_CODE (newdecl) == FUNCTION_DECL)
	{
	  if (DECL_EXTERN_C_P (newdecl) && DECL_EXTERN_C_P (olddecl))
	    {
	      error ("declaration of C function %q#D conflicts with",
		     newdecl);
	      error ("previous declaration %q+#D here", olddecl);
	      return NULL_TREE;
	    }
	  /* For function versions, params and types match, but they
	     are not ambiguous.  */
	  else if ((!DECL_FUNCTION_VERSIONED (newdecl)
		    && !DECL_FUNCTION_VERSIONED (olddecl))
		   && compparms (TYPE_ARG_TYPES (TREE_TYPE (newdecl)),
			      TYPE_ARG_TYPES (TREE_TYPE (olddecl))))
	    {
	      error ("new declaration %q#D", newdecl);
	      error ("ambiguates old declaration %q+#D", olddecl);
              return error_mark_node;
	    }
	  else
	    return NULL_TREE;
	}
      else
	{
	  error ("conflicting declaration %q#D", newdecl);
	  inform (input_location,
		  "%q+D has a previous declaration as %q#D", olddecl, olddecl);
	  return error_mark_node;
	}
    }
  else if (TREE_CODE (newdecl) == FUNCTION_DECL
	    && ((DECL_TEMPLATE_SPECIALIZATION (olddecl)
		 && (!DECL_TEMPLATE_INFO (newdecl)
		     || (DECL_TI_TEMPLATE (newdecl)
			 != DECL_TI_TEMPLATE (olddecl))))
		|| (DECL_TEMPLATE_SPECIALIZATION (newdecl)
		    && (!DECL_TEMPLATE_INFO (olddecl)
			|| (DECL_TI_TEMPLATE (olddecl)
			    != DECL_TI_TEMPLATE (newdecl))))))
    /* It's OK to have a template specialization and a non-template
       with the same type, or to have specializations of two
       different templates with the same type.  Note that if one is a
       specialization, and the other is an instantiation of the same
       template, that we do not exit at this point.  That situation
       can occur if we instantiate a template class, and then
       specialize one of its methods.  This situation is valid, but
       the declarations must be merged in the usual way.  */
    return NULL_TREE;
  else if (TREE_CODE (newdecl) == FUNCTION_DECL
	   && ((DECL_TEMPLATE_INSTANTIATION (olddecl)
		&& !DECL_USE_TEMPLATE (newdecl))
	       || (DECL_TEMPLATE_INSTANTIATION (newdecl)
		   && !DECL_USE_TEMPLATE (olddecl))))
    /* One of the declarations is a template instantiation, and the
       other is not a template at all.  That's OK.  */
    return NULL_TREE;
  else if (TREE_CODE (newdecl) == NAMESPACE_DECL)
    {
      /* In [namespace.alias] we have:

	   In a declarative region, a namespace-alias-definition can be
	   used to redefine a namespace-alias declared in that declarative
	   region to refer only to the namespace to which it already
	   refers.

	 Therefore, if we encounter a second alias directive for the same
	 alias, we can just ignore the second directive.  */
      if (DECL_NAMESPACE_ALIAS (newdecl)
	  && (DECL_NAMESPACE_ALIAS (newdecl)
	      == DECL_NAMESPACE_ALIAS (olddecl)))
	return olddecl;
      /* [namespace.alias]

	 A namespace-name or namespace-alias shall not be declared as
	 the name of any other entity in the same declarative region.
	 A namespace-name defined at global scope shall not be
	 declared as the name of any other entity in any global scope
	 of the program.  */
      error ("declaration of namespace %qD conflicts with", newdecl);
      error ("previous declaration of namespace %q+D here", olddecl);
      return error_mark_node;
    }
  else
    {
      const char *errmsg = redeclaration_error_message (newdecl, olddecl);
      if (errmsg)
	{
	  error_at (DECL_SOURCE_LOCATION (newdecl), errmsg, newdecl);
	  if (DECL_NAME (olddecl) != NULL_TREE)
	    inform (input_location,
		    (DECL_INITIAL (olddecl) && namespace_bindings_p ())
		    ? G_("%q+#D previously defined here")
		    : G_("%q+#D previously declared here"), olddecl);
	  return error_mark_node;
	}
      else if (TREE_CODE (olddecl) == FUNCTION_DECL
	       && DECL_INITIAL (olddecl) != NULL_TREE
	       && !prototype_p (TREE_TYPE (olddecl))
	       && prototype_p (TREE_TYPE (newdecl)))
	{
	  /* Prototype decl follows defn w/o prototype.  */
	  warning_at (input_location, 0, "prototype for %q+#D", newdecl);
	  warning_at (DECL_SOURCE_LOCATION (olddecl), 0,
		      "follows non-prototype definition here");
	}
      else if (VAR_OR_FUNCTION_DECL_P (olddecl)
	       && DECL_LANGUAGE (newdecl) != DECL_LANGUAGE (olddecl))
	{
	  /* [dcl.link]
	     If two declarations of the same function or object
	     specify different linkage-specifications ..., the program
	     is ill-formed.... Except for functions with C++ linkage,
	     a function declaration without a linkage specification
	     shall not precede the first linkage specification for
	     that function.  A function can be declared without a
	     linkage specification after an explicit linkage
	     specification has been seen; the linkage explicitly
	     specified in the earlier declaration is not affected by
	     such a function declaration.

	     DR 563 raises the question why the restrictions on
	     functions should not also apply to objects.  Older
	     versions of G++ silently ignore the linkage-specification
	     for this example:

	       namespace N { 
                 extern int i;
   	         extern "C" int i;
               }

             which is clearly wrong.  Therefore, we now treat objects
	     like functions.  */
	  if (current_lang_depth () == 0)
	    {
	      /* There is no explicit linkage-specification, so we use
		 the linkage from the previous declaration.  */
	      if (!DECL_LANG_SPECIFIC (newdecl))
		retrofit_lang_decl (newdecl);
	      SET_DECL_LANGUAGE (newdecl, DECL_LANGUAGE (olddecl));
	    }
	  else
	    {
	      error ("previous declaration of %q+#D with %qL linkage",
		     olddecl, DECL_LANGUAGE (olddecl));
	      error ("conflicts with new declaration with %qL linkage",
		     DECL_LANGUAGE (newdecl));
	    }
	}

      if (DECL_LANG_SPECIFIC (olddecl) && DECL_USE_TEMPLATE (olddecl))
	;
      else if (TREE_CODE (olddecl) == FUNCTION_DECL)
	{
	  tree t1 = TYPE_ARG_TYPES (TREE_TYPE (olddecl));
	  tree t2 = TYPE_ARG_TYPES (TREE_TYPE (newdecl));
	  int i = 1;

	  if (TREE_CODE (TREE_TYPE (newdecl)) == METHOD_TYPE)
	    t1 = TREE_CHAIN (t1), t2 = TREE_CHAIN (t2);

	  for (; t1 && t1 != void_list_node;
	       t1 = TREE_CHAIN (t1), t2 = TREE_CHAIN (t2), i++)
	    if (TREE_PURPOSE (t1) && TREE_PURPOSE (t2))
	      {
		if (1 == simple_cst_equal (TREE_PURPOSE (t1),
					   TREE_PURPOSE (t2)))
		  {
		    permerror (input_location, "default argument given for parameter %d of %q#D",
			       i, newdecl);
		    permerror (input_location, "after previous specification in %q+#D", olddecl);
		  }
		else
		  {
		    error ("default argument given for parameter %d of %q#D",
			   i, newdecl);
		    error ("after previous specification in %q+#D",
				 olddecl);
		  }
	      }
	}
    }

  /* Do not merge an implicit typedef with an explicit one.  In:

       class A;
       ...
       typedef class A A __attribute__ ((foo));

     the attribute should apply only to the typedef.  */
  if (TREE_CODE (olddecl) == TYPE_DECL
      && (DECL_IMPLICIT_TYPEDEF_P (olddecl)
	  || DECL_IMPLICIT_TYPEDEF_P (newdecl)))
    return NULL_TREE;

  /* If new decl is `static' and an `extern' was seen previously,
     warn about it.  */
  warn_extern_redeclared_static (newdecl, olddecl);

  if (!validate_constexpr_redeclaration (olddecl, newdecl))
    return error_mark_node;

  /* We have committed to returning 1 at this point.  */
  if (TREE_CODE (newdecl) == FUNCTION_DECL)
    {
      /* Now that functions must hold information normally held
	 by field decls, there is extra work to do so that
	 declaration information does not get destroyed during
	 definition.  */
      if (DECL_VINDEX (olddecl))
	DECL_VINDEX (newdecl) = DECL_VINDEX (olddecl);
      if (DECL_CONTEXT (olddecl))
	DECL_CONTEXT (newdecl) = DECL_CONTEXT (olddecl);
      DECL_STATIC_CONSTRUCTOR (newdecl) |= DECL_STATIC_CONSTRUCTOR (olddecl);
      DECL_STATIC_DESTRUCTOR (newdecl) |= DECL_STATIC_DESTRUCTOR (olddecl);
      DECL_PURE_VIRTUAL_P (newdecl) |= DECL_PURE_VIRTUAL_P (olddecl);
      DECL_VIRTUAL_P (newdecl) |= DECL_VIRTUAL_P (olddecl);
      DECL_INVALID_OVERRIDER_P (newdecl) |= DECL_INVALID_OVERRIDER_P (olddecl);
      DECL_THIS_STATIC (newdecl) |= DECL_THIS_STATIC (olddecl);
      if (DECL_OVERLOADED_OPERATOR_P (olddecl) != ERROR_MARK)
	SET_OVERLOADED_OPERATOR_CODE
	  (newdecl, DECL_OVERLOADED_OPERATOR_P (olddecl));
      new_defines_function = DECL_INITIAL (newdecl) != NULL_TREE;

      /* Optionally warn about more than one declaration for the same
	 name, but don't warn about a function declaration followed by a
	 definition.  */
      if (warn_redundant_decls && ! DECL_ARTIFICIAL (olddecl)
	  && !(new_defines_function && DECL_INITIAL (olddecl) == NULL_TREE)
	  /* Don't warn about extern decl followed by definition.  */
	  && !(DECL_EXTERNAL (olddecl) && ! DECL_EXTERNAL (newdecl))
	  /* Don't warn about friends, let add_friend take care of it.  */
	  && ! (newdecl_is_friend || DECL_FRIEND_P (olddecl))
	  /* Don't warn about declaration followed by specialization.  */
	  && (! DECL_TEMPLATE_SPECIALIZATION (newdecl)
	      || DECL_TEMPLATE_SPECIALIZATION (olddecl)))
	{
	  if (warning (OPT_Wredundant_decls,
		       "redundant redeclaration of %qD in same scope",
		       newdecl))
	    inform (input_location, "previous declaration of %q+D", olddecl);
	}

      if (!(DECL_TEMPLATE_INSTANTIATION (olddecl)
	    && DECL_TEMPLATE_SPECIALIZATION (newdecl)))
	{
	  if (DECL_DELETED_FN (newdecl))
	    {
	      error ("deleted definition of %qD", newdecl);
	      error ("after previous declaration %q+D", olddecl);
	    }
	  DECL_DELETED_FN (newdecl) |= DECL_DELETED_FN (olddecl);
	}
    }

  /* Deal with C++: must preserve virtual function table size.  */
  if (TREE_CODE (olddecl) == TYPE_DECL)
    {
      tree newtype = TREE_TYPE (newdecl);
      tree oldtype = TREE_TYPE (olddecl);

      if (newtype != error_mark_node && oldtype != error_mark_node
	  && TYPE_LANG_SPECIFIC (newtype) && TYPE_LANG_SPECIFIC (oldtype))
	CLASSTYPE_FRIEND_CLASSES (newtype)
	  = CLASSTYPE_FRIEND_CLASSES (oldtype);

      DECL_ORIGINAL_TYPE (newdecl) = DECL_ORIGINAL_TYPE (olddecl);
    }

  /* Copy all the DECL_... slots specified in the new decl
     except for any that we copy here from the old type.  */
  DECL_ATTRIBUTES (newdecl)
    = (*targetm.merge_decl_attributes) (olddecl, newdecl);

  if (TREE_CODE (newdecl) == TEMPLATE_DECL)
    {
      tree old_result;
      tree new_result;
      old_result = DECL_TEMPLATE_RESULT (olddecl);
      new_result = DECL_TEMPLATE_RESULT (newdecl);
      TREE_TYPE (olddecl) = TREE_TYPE (old_result);
      DECL_TEMPLATE_SPECIALIZATIONS (olddecl)
	= chainon (DECL_TEMPLATE_SPECIALIZATIONS (olddecl),
		   DECL_TEMPLATE_SPECIALIZATIONS (newdecl));

      DECL_ATTRIBUTES (old_result)
	= (*targetm.merge_decl_attributes) (old_result, new_result);

      if (DECL_FUNCTION_TEMPLATE_P (newdecl))
	{
	  if (GNU_INLINE_P (old_result) != GNU_INLINE_P (new_result)
	      && DECL_INITIAL (new_result))
	    {
	      if (DECL_INITIAL (old_result))
		DECL_UNINLINABLE (old_result) = 1;
	      else
		DECL_UNINLINABLE (old_result) = DECL_UNINLINABLE (new_result);
	      DECL_EXTERNAL (old_result) = DECL_EXTERNAL (new_result);
	      DECL_NOT_REALLY_EXTERN (old_result)
		= DECL_NOT_REALLY_EXTERN (new_result);
	      DECL_INTERFACE_KNOWN (old_result)
		= DECL_INTERFACE_KNOWN (new_result);
	      DECL_DECLARED_INLINE_P (old_result)
		= DECL_DECLARED_INLINE_P (new_result);
	      DECL_DISREGARD_INLINE_LIMITS (old_result)
	        |= DECL_DISREGARD_INLINE_LIMITS (new_result);

	    }
	  else
	    {
	      DECL_DECLARED_INLINE_P (old_result)
		|= DECL_DECLARED_INLINE_P (new_result);
	      DECL_DISREGARD_INLINE_LIMITS (old_result)
	        |= DECL_DISREGARD_INLINE_LIMITS (new_result);
	      check_redeclaration_exception_specification (newdecl, olddecl);
	    }
	}

      /* If the new declaration is a definition, update the file and
	 line information on the declaration, and also make
	 the old declaration the same definition.  */
      if (DECL_INITIAL (new_result) != NULL_TREE)
	{
	  DECL_SOURCE_LOCATION (olddecl)
	    = DECL_SOURCE_LOCATION (old_result)
	    = DECL_SOURCE_LOCATION (newdecl);
	  DECL_INITIAL (old_result) = DECL_INITIAL (new_result);
	  if (DECL_FUNCTION_TEMPLATE_P (newdecl))
	    {
	      tree parm;
	      DECL_ARGUMENTS (old_result)
		= DECL_ARGUMENTS (new_result);
	      for (parm = DECL_ARGUMENTS (old_result); parm;
		   parm = DECL_CHAIN (parm))
		DECL_CONTEXT (parm) = old_result;
	    }
	}

      return olddecl;
    }

  if (types_match)
    {
      /* Automatically handles default parameters.  */
      tree oldtype = TREE_TYPE (olddecl);
      tree newtype;

      if (TREE_CODE (newdecl) == FUNCTION_DECL)
	maybe_instantiate_noexcept (olddecl);

      /* Merge the data types specified in the two decls.  */
      newtype = merge_types (TREE_TYPE (newdecl), TREE_TYPE (olddecl));

      /* If merge_types produces a non-typedef type, just use the old type.  */
      if (TREE_CODE (newdecl) == TYPE_DECL
	  && newtype == DECL_ORIGINAL_TYPE (newdecl))
	newtype = oldtype;

      if (VAR_P (newdecl))
	{
	  DECL_THIS_EXTERN (newdecl) |= DECL_THIS_EXTERN (olddecl);
	  DECL_INITIALIZED_P (newdecl) |= DECL_INITIALIZED_P (olddecl);
	  DECL_NONTRIVIALLY_INITIALIZED_P (newdecl)
	    |= DECL_NONTRIVIALLY_INITIALIZED_P (olddecl);
	  DECL_INITIALIZED_BY_CONSTANT_EXPRESSION_P (newdecl)
	    |= DECL_INITIALIZED_BY_CONSTANT_EXPRESSION_P (olddecl);

	  /* Merge the threadprivate attribute from OLDDECL into NEWDECL.  */
	  if (DECL_LANG_SPECIFIC (olddecl)
	      && CP_DECL_THREADPRIVATE_P (olddecl))
	    {
	      /* Allocate a LANG_SPECIFIC structure for NEWDECL, if needed.  */
	      if (!DECL_LANG_SPECIFIC (newdecl))
		retrofit_lang_decl (newdecl);

	      DECL_TLS_MODEL (newdecl) = DECL_TLS_MODEL (olddecl);
	      CP_DECL_THREADPRIVATE_P (newdecl) = 1;
	    }
	}

      /* Do this after calling `merge_types' so that default
	 parameters don't confuse us.  */
      else if (TREE_CODE (newdecl) == FUNCTION_DECL)
	check_redeclaration_exception_specification (newdecl, olddecl);
      TREE_TYPE (newdecl) = TREE_TYPE (olddecl) = newtype;

      if (TREE_CODE (newdecl) == FUNCTION_DECL)
	check_default_args (newdecl);

      /* Lay the type out, unless already done.  */
      if (! same_type_p (newtype, oldtype)
	  && TREE_TYPE (newdecl) != error_mark_node
	  && !(processing_template_decl && uses_template_parms (newdecl)))
	layout_type (TREE_TYPE (newdecl));

      if ((VAR_P (newdecl)
	   || TREE_CODE (newdecl) == PARM_DECL
	   || TREE_CODE (newdecl) == RESULT_DECL
	   || TREE_CODE (newdecl) == FIELD_DECL
	   || TREE_CODE (newdecl) == TYPE_DECL)
	  && !(processing_template_decl && uses_template_parms (newdecl)))
	layout_decl (newdecl, 0);

      /* Merge the type qualifiers.  */
      if (TREE_READONLY (newdecl))
	TREE_READONLY (olddecl) = 1;
      if (TREE_THIS_VOLATILE (newdecl))
	TREE_THIS_VOLATILE (olddecl) = 1;
      if (TREE_NOTHROW (newdecl))
	TREE_NOTHROW (olddecl) = 1;

      /* Merge deprecatedness.  */
      if (TREE_DEPRECATED (newdecl))
	TREE_DEPRECATED (olddecl) = 1;

      /* Preserve function specific target and optimization options */
      if (TREE_CODE (newdecl) == FUNCTION_DECL)
	{
	  if (DECL_FUNCTION_SPECIFIC_TARGET (olddecl)
	      && !DECL_FUNCTION_SPECIFIC_TARGET (newdecl))
	    DECL_FUNCTION_SPECIFIC_TARGET (newdecl)
	      = DECL_FUNCTION_SPECIFIC_TARGET (olddecl);

	  if (DECL_FUNCTION_SPECIFIC_OPTIMIZATION (olddecl)
	      && !DECL_FUNCTION_SPECIFIC_OPTIMIZATION (newdecl))
	    DECL_FUNCTION_SPECIFIC_OPTIMIZATION (newdecl)
	      = DECL_FUNCTION_SPECIFIC_OPTIMIZATION (olddecl);
	}

      /* Merge the initialization information.  */
      if (DECL_INITIAL (newdecl) == NULL_TREE
	  && DECL_INITIAL (olddecl) != NULL_TREE)
	{
	  DECL_INITIAL (newdecl) = DECL_INITIAL (olddecl);
	  DECL_SOURCE_LOCATION (newdecl) = DECL_SOURCE_LOCATION (olddecl);
	  if (TREE_CODE (newdecl) == FUNCTION_DECL)
	    {
	      DECL_SAVED_TREE (newdecl) = DECL_SAVED_TREE (olddecl);
	      DECL_STRUCT_FUNCTION (newdecl) = DECL_STRUCT_FUNCTION (olddecl);
	    }
	}

      /* Merge the section attribute.
	 We want to issue an error if the sections conflict but that must be
	 done later in decl_attributes since we are called before attributes
	 are assigned.  */
      if (DECL_SECTION_NAME (newdecl) == NULL_TREE)
	DECL_SECTION_NAME (newdecl) = DECL_SECTION_NAME (olddecl);

      if (TREE_CODE (newdecl) == FUNCTION_DECL)
	{
	  DECL_NO_INSTRUMENT_FUNCTION_ENTRY_EXIT (newdecl)
	    |= DECL_NO_INSTRUMENT_FUNCTION_ENTRY_EXIT (olddecl);
	  DECL_NO_LIMIT_STACK (newdecl) |= DECL_NO_LIMIT_STACK (olddecl);
	  TREE_THIS_VOLATILE (newdecl) |= TREE_THIS_VOLATILE (olddecl);
	  TREE_NOTHROW (newdecl) |= TREE_NOTHROW (olddecl);
	  DECL_IS_MALLOC (newdecl) |= DECL_IS_MALLOC (olddecl);
	  DECL_IS_OPERATOR_NEW (newdecl) |= DECL_IS_OPERATOR_NEW (olddecl);
	  DECL_PURE_P (newdecl) |= DECL_PURE_P (olddecl);
	  TREE_READONLY (newdecl) |= TREE_READONLY (olddecl);
	  DECL_LOOPING_CONST_OR_PURE_P (newdecl) 
	    |= DECL_LOOPING_CONST_OR_PURE_P (olddecl);
	  /* Keep the old RTL.  */
	  COPY_DECL_RTL (olddecl, newdecl);
	}
      else if (VAR_P (newdecl)
	       && (DECL_SIZE (olddecl) || !DECL_SIZE (newdecl)))
	{
	  /* Keep the old RTL.  We cannot keep the old RTL if the old
	     declaration was for an incomplete object and the new
	     declaration is not since many attributes of the RTL will
	     change.  */
	  COPY_DECL_RTL (olddecl, newdecl);
	}
    }
  /* If cannot merge, then use the new type and qualifiers,
     and don't preserve the old rtl.  */
  else
    {
      /* Clean out any memory we had of the old declaration.  */
      tree oldstatic = value_member (olddecl, static_aggregates);
      if (oldstatic)
	TREE_VALUE (oldstatic) = error_mark_node;

      TREE_TYPE (olddecl) = TREE_TYPE (newdecl);
      TREE_READONLY (olddecl) = TREE_READONLY (newdecl);
      TREE_THIS_VOLATILE (olddecl) = TREE_THIS_VOLATILE (newdecl);
      TREE_SIDE_EFFECTS (olddecl) = TREE_SIDE_EFFECTS (newdecl);
    }

  /* Merge the storage class information.  */
  merge_weak (newdecl, olddecl);

  if (DECL_ONE_ONLY (olddecl))
    DECL_COMDAT_GROUP (newdecl) = DECL_COMDAT_GROUP (olddecl);

  DECL_DEFER_OUTPUT (newdecl) |= DECL_DEFER_OUTPUT (olddecl);
  TREE_PUBLIC (newdecl) = TREE_PUBLIC (olddecl);
  TREE_STATIC (olddecl) = TREE_STATIC (newdecl) |= TREE_STATIC (olddecl);
  if (! DECL_EXTERNAL (olddecl))
    DECL_EXTERNAL (newdecl) = 0;

  new_template_info = NULL_TREE;
  if (DECL_LANG_SPECIFIC (newdecl) && DECL_LANG_SPECIFIC (olddecl))
    {
      bool new_redefines_gnu_inline = false;

      if (new_defines_function
	  && ((DECL_INTERFACE_KNOWN (olddecl)
	       && TREE_CODE (olddecl) == FUNCTION_DECL)
	      || (TREE_CODE (olddecl) == TEMPLATE_DECL
		  && (TREE_CODE (DECL_TEMPLATE_RESULT (olddecl))
		      == FUNCTION_DECL))))
	{
	  tree fn = olddecl;

	  if (TREE_CODE (fn) == TEMPLATE_DECL)
	    fn = DECL_TEMPLATE_RESULT (olddecl);

	  new_redefines_gnu_inline = GNU_INLINE_P (fn) && DECL_INITIAL (fn);
	}

      if (!new_redefines_gnu_inline)
	{
	  DECL_INTERFACE_KNOWN (newdecl) |= DECL_INTERFACE_KNOWN (olddecl);
	  DECL_NOT_REALLY_EXTERN (newdecl) |= DECL_NOT_REALLY_EXTERN (olddecl);
	  DECL_COMDAT (newdecl) |= DECL_COMDAT (olddecl);
	}
      DECL_TEMPLATE_INSTANTIATED (newdecl)
	|= DECL_TEMPLATE_INSTANTIATED (olddecl);
      DECL_ODR_USED (newdecl) |= DECL_ODR_USED (olddecl);

      /* If the OLDDECL is an instantiation and/or specialization,
	 then the NEWDECL must be too.  But, it may not yet be marked
	 as such if the caller has created NEWDECL, but has not yet
	 figured out that it is a redeclaration.  */
      if (!DECL_USE_TEMPLATE (newdecl))
	DECL_USE_TEMPLATE (newdecl) = DECL_USE_TEMPLATE (olddecl);

      /* Don't really know how much of the language-specific
	 values we should copy from old to new.  */
      DECL_IN_AGGR_P (newdecl) = DECL_IN_AGGR_P (olddecl);
      DECL_REPO_AVAILABLE_P (newdecl) = DECL_REPO_AVAILABLE_P (olddecl);
      DECL_INITIALIZED_IN_CLASS_P (newdecl)
	|= DECL_INITIALIZED_IN_CLASS_P (olddecl);

      if (LANG_DECL_HAS_MIN (newdecl))
	{
	  DECL_LANG_SPECIFIC (newdecl)->u.min.u2 =
	    DECL_LANG_SPECIFIC (olddecl)->u.min.u2;
	  if (DECL_TEMPLATE_INFO (newdecl))
	    new_template_info = DECL_TEMPLATE_INFO (newdecl);
	  DECL_TEMPLATE_INFO (newdecl) = DECL_TEMPLATE_INFO (olddecl);
	}
      /* Only functions have these fields.  */
      if (DECL_DECLARES_FUNCTION_P (newdecl))
	{
	  DECL_NONCONVERTING_P (newdecl) = DECL_NONCONVERTING_P (olddecl);
	  olddecl_friend = DECL_FRIEND_P (olddecl);
	  hidden_friend = (DECL_ANTICIPATED (olddecl)
			   && DECL_HIDDEN_FRIEND_P (olddecl)
			   && newdecl_is_friend);
	  DECL_BEFRIENDING_CLASSES (newdecl)
	    = chainon (DECL_BEFRIENDING_CLASSES (newdecl),
		       DECL_BEFRIENDING_CLASSES (olddecl));
	  /* DECL_THUNKS is only valid for virtual functions,
	     otherwise it is a DECL_FRIEND_CONTEXT.  */
	  if (DECL_VIRTUAL_P (newdecl))
	    SET_DECL_THUNKS (newdecl, DECL_THUNKS (olddecl));
	}
      /* Only variables have this field.  */
      else if (VAR_P (newdecl)
	       && VAR_HAD_UNKNOWN_BOUND (olddecl))
	SET_VAR_HAD_UNKNOWN_BOUND (newdecl);
    }

  if (TREE_CODE (newdecl) == FUNCTION_DECL)
    {
      tree parm;

      /* Merge parameter attributes. */
      tree oldarg, newarg;
      for (oldarg = DECL_ARGUMENTS(olddecl), 
               newarg = DECL_ARGUMENTS(newdecl);
           oldarg && newarg;
           oldarg = DECL_CHAIN(oldarg), newarg = DECL_CHAIN(newarg)) {
          DECL_ATTRIBUTES (newarg)
              = (*targetm.merge_decl_attributes) (oldarg, newarg);
          DECL_ATTRIBUTES (oldarg) = DECL_ATTRIBUTES (newarg);
      }
      
      if (DECL_TEMPLATE_INSTANTIATION (olddecl)
	  && !DECL_TEMPLATE_INSTANTIATION (newdecl))
	{
	  /* If newdecl is not a specialization, then it is not a
	     template-related function at all.  And that means that we
	     should have exited above, returning 0.  */
	  gcc_assert (DECL_TEMPLATE_SPECIALIZATION (newdecl));

	  if (DECL_ODR_USED (olddecl))
	    /* From [temp.expl.spec]:

	       If a template, a member template or the member of a class
	       template is explicitly specialized then that
	       specialization shall be declared before the first use of
	       that specialization that would cause an implicit
	       instantiation to take place, in every translation unit in
	       which such a use occurs.  */
	    error ("explicit specialization of %qD after first use",
		      olddecl);

	  SET_DECL_TEMPLATE_SPECIALIZATION (olddecl);

	  /* Don't propagate visibility from the template to the
	     specialization here.  We'll do that in determine_visibility if
	     appropriate.  */
	  DECL_VISIBILITY_SPECIFIED (olddecl) = 0;

	  /* [temp.expl.spec/14] We don't inline explicit specialization
	     just because the primary template says so.  */

	  /* But still keep DECL_DISREGARD_INLINE_LIMITS in sync with
	     the always_inline attribute.  */
	  if (DECL_DISREGARD_INLINE_LIMITS (olddecl)
	      && !DECL_DISREGARD_INLINE_LIMITS (newdecl))
	    {
	      if (DECL_DECLARED_INLINE_P (newdecl))
		DECL_DISREGARD_INLINE_LIMITS (newdecl) = true;
	      else
		DECL_ATTRIBUTES (newdecl)
		  = remove_attribute ("always_inline",
				      DECL_ATTRIBUTES (newdecl));
	    }
	}
      else if (new_defines_function && DECL_INITIAL (olddecl))
	{
	  /* Never inline re-defined extern inline functions.
	     FIXME: this could be better handled by keeping both
	     function as separate declarations.  */
	  DECL_UNINLINABLE (newdecl) = 1;
	}
      else
	{
	  if (DECL_PENDING_INLINE_INFO (newdecl) == 0)
	    DECL_PENDING_INLINE_INFO (newdecl) = DECL_PENDING_INLINE_INFO (olddecl);

	  DECL_DECLARED_INLINE_P (newdecl) |= DECL_DECLARED_INLINE_P (olddecl);

	  DECL_UNINLINABLE (newdecl) = DECL_UNINLINABLE (olddecl)
	    = (DECL_UNINLINABLE (newdecl) || DECL_UNINLINABLE (olddecl));

	  DECL_DISREGARD_INLINE_LIMITS (newdecl)
	    = DECL_DISREGARD_INLINE_LIMITS (olddecl)
	    = (DECL_DISREGARD_INLINE_LIMITS (newdecl)
	       || DECL_DISREGARD_INLINE_LIMITS (olddecl));
	}

      /* Preserve abstractness on cloned [cd]tors.  */
      DECL_ABSTRACT (newdecl) = DECL_ABSTRACT (olddecl);

      /* Update newdecl's parms to point at olddecl.  */
      for (parm = DECL_ARGUMENTS (newdecl); parm;
	   parm = DECL_CHAIN (parm))
	DECL_CONTEXT (parm) = olddecl;

      if (! types_match)
	{
	  SET_DECL_LANGUAGE (olddecl, DECL_LANGUAGE (newdecl));
	  COPY_DECL_ASSEMBLER_NAME (newdecl, olddecl);
	  COPY_DECL_RTL (newdecl, olddecl);
	}
      if (! types_match || new_defines_function)
	{
	  /* These need to be copied so that the names are available.
	     Note that if the types do match, we'll preserve inline
	     info and other bits, but if not, we won't.  */
	  DECL_ARGUMENTS (olddecl) = DECL_ARGUMENTS (newdecl);
	  DECL_RESULT (olddecl) = DECL_RESULT (newdecl);
	}
      /* If redeclaring a builtin function, it stays built in
	 if newdecl is a gnu_inline definition, or if newdecl is just
	 a declaration.  */
      if (DECL_BUILT_IN (olddecl)
	  && (new_defines_function ? GNU_INLINE_P (newdecl) : types_match))
	{
	  DECL_BUILT_IN_CLASS (newdecl) = DECL_BUILT_IN_CLASS (olddecl);
	  DECL_FUNCTION_CODE (newdecl) = DECL_FUNCTION_CODE (olddecl);
	  /* If we're keeping the built-in definition, keep the rtl,
	     regardless of declaration matches.  */
	  COPY_DECL_RTL (olddecl, newdecl);
	  if (DECL_BUILT_IN_CLASS (newdecl) == BUILT_IN_NORMAL)
	    {
	      enum built_in_function fncode = DECL_FUNCTION_CODE (newdecl);
	      switch (fncode)
		{
		  /* If a compatible prototype of these builtin functions
		     is seen, assume the runtime implements it with the
		     expected semantics.  */
		case BUILT_IN_STPCPY:
		  if (builtin_decl_explicit_p (fncode))
		    set_builtin_decl_implicit_p (fncode, true);
		  break;
		default:
		  break;
		}
	    }
	}
      if (new_defines_function)
	/* If defining a function declared with other language
	   linkage, use the previously declared language linkage.  */
	SET_DECL_LANGUAGE (newdecl, DECL_LANGUAGE (olddecl));
      else if (types_match)
	{
	  DECL_RESULT (newdecl) = DECL_RESULT (olddecl);
	  /* Don't clear out the arguments if we're just redeclaring a
	     function.  */
	  if (DECL_ARGUMENTS (olddecl))
	    DECL_ARGUMENTS (newdecl) = DECL_ARGUMENTS (olddecl);
	}
    }
  else if (TREE_CODE (newdecl) == NAMESPACE_DECL)
    NAMESPACE_LEVEL (newdecl) = NAMESPACE_LEVEL (olddecl);

  /* Now preserve various other info from the definition.  */
  TREE_ADDRESSABLE (newdecl) = TREE_ADDRESSABLE (olddecl);
  TREE_ASM_WRITTEN (newdecl) = TREE_ASM_WRITTEN (olddecl);
  DECL_COMMON (newdecl) = DECL_COMMON (olddecl);
  COPY_DECL_ASSEMBLER_NAME (olddecl, newdecl);

  /* Warn about conflicting visibility specifications.  */
  if (DECL_VISIBILITY_SPECIFIED (olddecl)
      && DECL_VISIBILITY_SPECIFIED (newdecl)
      && DECL_VISIBILITY (newdecl) != DECL_VISIBILITY (olddecl))
    {
      warning_at (input_location, OPT_Wattributes,
		  "%q+D: visibility attribute ignored because it", newdecl);
      warning_at (DECL_SOURCE_LOCATION (olddecl), OPT_Wattributes,
		  "conflicts with previous declaration here");
    }
  /* Choose the declaration which specified visibility.  */
  if (DECL_VISIBILITY_SPECIFIED (olddecl))
    {
      DECL_VISIBILITY (newdecl) = DECL_VISIBILITY (olddecl);
      DECL_VISIBILITY_SPECIFIED (newdecl) = 1;
    }
  /* Init priority used to be merged from newdecl to olddecl by the memcpy,
     so keep this behavior.  */
  if (VAR_P (newdecl) && DECL_HAS_INIT_PRIORITY_P (newdecl))
    {
      SET_DECL_INIT_PRIORITY (olddecl, DECL_INIT_PRIORITY (newdecl));
      DECL_HAS_INIT_PRIORITY_P (olddecl) = 1;
    }
  /* Likewise for DECL_ALIGN, DECL_USER_ALIGN and DECL_PACKED.  */
  if (DECL_ALIGN (olddecl) > DECL_ALIGN (newdecl))
    {
      DECL_ALIGN (newdecl) = DECL_ALIGN (olddecl);
      DECL_USER_ALIGN (newdecl) |= DECL_USER_ALIGN (olddecl);
    }
  DECL_USER_ALIGN (olddecl) = DECL_USER_ALIGN (newdecl);
  if (TREE_CODE (newdecl) == FIELD_DECL)
    DECL_PACKED (olddecl) = DECL_PACKED (newdecl);

  /* The DECL_LANG_SPECIFIC information in OLDDECL will be replaced
     with that from NEWDECL below.  */
  if (DECL_LANG_SPECIFIC (olddecl))
    {
      gcc_assert (DECL_LANG_SPECIFIC (olddecl)
		  != DECL_LANG_SPECIFIC (newdecl));
      ggc_free (DECL_LANG_SPECIFIC (olddecl));
    }

  /* Merge the USED information.  */
  if (TREE_USED (olddecl))
    TREE_USED (newdecl) = 1;
  else if (TREE_USED (newdecl))
    TREE_USED (olddecl) = 1;
  if (VAR_P (newdecl))
    {
      if (DECL_READ_P (olddecl))
	DECL_READ_P (newdecl) = 1;
      else if (DECL_READ_P (newdecl))
	DECL_READ_P (olddecl) = 1;
    }
  if (DECL_PRESERVE_P (olddecl))
    DECL_PRESERVE_P (newdecl) = 1;
  else if (DECL_PRESERVE_P (newdecl))
    DECL_PRESERVE_P (olddecl) = 1;

  /* Merge the DECL_FUNCTION_VERSIONED information.  newdecl will be copied
     to olddecl and deleted.  */
  if (TREE_CODE (newdecl) == FUNCTION_DECL
      && DECL_FUNCTION_VERSIONED (olddecl))
    {
      /* Set the flag for newdecl so that it gets copied to olddecl.  */
      DECL_FUNCTION_VERSIONED (newdecl) = 1;
      /* newdecl will be purged after copying to olddecl and is no longer
         a version.  */
      delete_function_version (newdecl);
    }

  if (TREE_CODE (newdecl) == FUNCTION_DECL)
    {
      int function_size;

      function_size = sizeof (struct tree_decl_common);

      memcpy ((char *) olddecl + sizeof (struct tree_common),
	      (char *) newdecl + sizeof (struct tree_common),
	      function_size - sizeof (struct tree_common));

      memcpy ((char *) olddecl + sizeof (struct tree_decl_common),
	      (char *) newdecl + sizeof (struct tree_decl_common),
	      sizeof (struct tree_function_decl) - sizeof (struct tree_decl_common));
      if (new_template_info)
	/* If newdecl is a template instantiation, it is possible that
	   the following sequence of events has occurred:

	   o A friend function was declared in a class template.  The
	   class template was instantiated.

	   o The instantiation of the friend declaration was
	   recorded on the instantiation list, and is newdecl.

	   o Later, however, instantiate_class_template called pushdecl
	   on the newdecl to perform name injection.  But, pushdecl in
	   turn called duplicate_decls when it discovered that another
	   declaration of a global function with the same name already
	   existed.

	   o Here, in duplicate_decls, we decided to clobber newdecl.

	   If we're going to do that, we'd better make sure that
	   olddecl, and not newdecl, is on the list of
	   instantiations so that if we try to do the instantiation
	   again we won't get the clobbered declaration.  */
	reregister_specialization (newdecl,
				   new_template_info,
				   olddecl);
    }
  else
    {
      size_t size = tree_code_size (TREE_CODE (olddecl));
      memcpy ((char *) olddecl + sizeof (struct tree_common),
	      (char *) newdecl + sizeof (struct tree_common),
	      sizeof (struct tree_decl_common) - sizeof (struct tree_common));
      switch (TREE_CODE (olddecl))
	{
	case LABEL_DECL:
	case VAR_DECL:
	case RESULT_DECL:
	case PARM_DECL:
	case FIELD_DECL:
	case TYPE_DECL:
	case CONST_DECL:
	  {
	    memcpy ((char *) olddecl + sizeof (struct tree_decl_common),
		    (char *) newdecl + sizeof (struct tree_decl_common),
		    size - sizeof (struct tree_decl_common)
		    + TREE_CODE_LENGTH (TREE_CODE (newdecl)) * sizeof (char *));
	  }
	  break;
	default:
	  memcpy ((char *) olddecl + sizeof (struct tree_decl_common),
		  (char *) newdecl + sizeof (struct tree_decl_common),
		  sizeof (struct tree_decl_non_common) - sizeof (struct tree_decl_common)
		  + TREE_CODE_LENGTH (TREE_CODE (newdecl)) * sizeof (char *));
	  break;
	}
    }
  DECL_UID (olddecl) = olddecl_uid;
  if (olddecl_friend)
    DECL_FRIEND_P (olddecl) = 1;
  if (hidden_friend)
    {
      DECL_ANTICIPATED (olddecl) = 1;
      DECL_HIDDEN_FRIEND_P (olddecl) = 1;
    }

  /* NEWDECL contains the merged attribute lists.
     Update OLDDECL to be the same.  */
  DECL_ATTRIBUTES (olddecl) = DECL_ATTRIBUTES (newdecl);

  /* If OLDDECL had its DECL_RTL instantiated, re-invoke make_decl_rtl
    so that encode_section_info has a chance to look at the new decl
    flags and attributes.  */
  if (DECL_RTL_SET_P (olddecl)
      && (TREE_CODE (olddecl) == FUNCTION_DECL
	  || (VAR_P (olddecl)
	      && TREE_STATIC (olddecl))))
    make_decl_rtl (olddecl);

  /* The NEWDECL will no longer be needed.  Because every out-of-class
     declaration of a member results in a call to duplicate_decls,
     freeing these nodes represents in a significant savings.  */
  {
    tree clone;
    bool found_clone = false;
    /* Fix dangling reference.  */
    FOR_EACH_CLONE (clone, newdecl)
      {
        if (DECL_CLONED_FUNCTION (clone) == newdecl)
          {
            found_clone = true;
            break;
          }
        if (DECL_ABSTRACT_ORIGIN (clone) == newdecl)
          {
            found_clone = true;
            break;
          }
      }
    if (!found_clone)
      ggc_free (newdecl);
  }

  return olddecl;
}

/* Return zero if the declaration NEWDECL is valid
   when the declaration OLDDECL (assumed to be for the same name)
   has already been seen.
   Otherwise return an error message format string with a %s
   where the identifier should go.  */

static const char *
redeclaration_error_message (tree newdecl, tree olddecl)
{
  if (TREE_CODE (newdecl) == TYPE_DECL)
    {
      /* Because C++ can put things into name space for free,
	 constructs like "typedef struct foo { ... } foo"
	 would look like an erroneous redeclaration.  */
      if (same_type_p (TREE_TYPE (newdecl), TREE_TYPE (olddecl)))
	return NULL;
      else
	return G_("redefinition of %q#D");
    }
  else if (TREE_CODE (newdecl) == FUNCTION_DECL)
    {
      /* If this is a pure function, its olddecl will actually be
	 the original initialization to `0' (which we force to call
	 abort()).  Don't complain about redefinition in this case.  */
      if (DECL_LANG_SPECIFIC (olddecl) && DECL_PURE_VIRTUAL_P (olddecl)
	  && DECL_INITIAL (olddecl) == NULL_TREE)
	return NULL;

      /* If both functions come from different namespaces, this is not
	 a redeclaration - this is a conflict with a used function.  */
      if (DECL_NAMESPACE_SCOPE_P (olddecl)
	  && DECL_CONTEXT (olddecl) != DECL_CONTEXT (newdecl)
	  && ! decls_match (olddecl, newdecl))
	return G_("%qD conflicts with used function");

      /* We'll complain about linkage mismatches in
	 warn_extern_redeclared_static.  */

      /* Defining the same name twice is no good.  */
      if (DECL_INITIAL (olddecl) != NULL_TREE
	  && DECL_INITIAL (newdecl) != NULL_TREE)
	{
	  if (DECL_NAME (olddecl) == NULL_TREE)
	    return G_("%q#D not declared in class");
	  else if (!GNU_INLINE_P (olddecl)
		   || GNU_INLINE_P (newdecl))
	    return G_("redefinition of %q#D");
	}

      if (DECL_DECLARED_INLINE_P (olddecl) && DECL_DECLARED_INLINE_P (newdecl))
	{
	  bool olda = GNU_INLINE_P (olddecl);
	  bool newa = GNU_INLINE_P (newdecl);

	  if (olda != newa)
	    {
	      if (newa)
		return G_("%q+D redeclared inline with "
			  "%<gnu_inline%> attribute");
	      else
		return G_("%q+D redeclared inline without "
			  "%<gnu_inline%> attribute");
	    }
	}

      check_abi_tag_redeclaration
	(olddecl, lookup_attribute ("abi_tag", DECL_ATTRIBUTES (olddecl)),
	 lookup_attribute ("abi_tag", DECL_ATTRIBUTES (newdecl)));

      return NULL;
    }
  else if (TREE_CODE (newdecl) == TEMPLATE_DECL)
    {
      tree nt, ot;

      if (TREE_CODE (DECL_TEMPLATE_RESULT (newdecl)) == TYPE_DECL)
	{
	  if (COMPLETE_TYPE_P (TREE_TYPE (newdecl))
	      && COMPLETE_TYPE_P (TREE_TYPE (olddecl)))
	    return G_("redefinition of %q#D");
	  return NULL;
	}

      if (TREE_CODE (DECL_TEMPLATE_RESULT (newdecl)) != FUNCTION_DECL
	  || (DECL_TEMPLATE_RESULT (newdecl)
	      == DECL_TEMPLATE_RESULT (olddecl)))
	return NULL;

      nt = DECL_TEMPLATE_RESULT (newdecl);
      if (DECL_TEMPLATE_INFO (nt))
	nt = DECL_TEMPLATE_RESULT (template_for_substitution (nt));
      ot = DECL_TEMPLATE_RESULT (olddecl);
      if (DECL_TEMPLATE_INFO (ot))
	ot = DECL_TEMPLATE_RESULT (template_for_substitution (ot));
      if (DECL_INITIAL (nt) && DECL_INITIAL (ot)
	  && (!GNU_INLINE_P (ot) || GNU_INLINE_P (nt)))
	return G_("redefinition of %q#D");

      if (DECL_DECLARED_INLINE_P (ot) && DECL_DECLARED_INLINE_P (nt))
	{
	  bool olda = GNU_INLINE_P (ot);
	  bool newa = GNU_INLINE_P (nt);

	  if (olda != newa)
	    {
	      if (newa)
		return G_("%q+D redeclared inline with "
			  "%<gnu_inline%> attribute");
	      else
		return G_("%q+D redeclared inline without "
		     	  "%<gnu_inline%> attribute");
	    }
	}

      /* Core issue #226 (C++0x): 
           
           If a friend function template declaration specifies a
           default template-argument, that declaration shall be a
           definition and shall be the only declaration of the
           function template in the translation unit.  */
      if ((cxx_dialect != cxx98) 
          && TREE_CODE (ot) == FUNCTION_DECL && DECL_FRIEND_P (ot)
          && !check_default_tmpl_args (nt, DECL_TEMPLATE_PARMS (newdecl), 
                                       /*is_primary=*/true,
				       /*is_partial=*/false,
                                       /*is_friend_decl=*/2))
        return G_("redeclaration of friend %q#D "
	 	  "may not have default template arguments");

      return NULL;
    }
  else if (VAR_P (newdecl)
	   && DECL_THREAD_LOCAL_P (newdecl) != DECL_THREAD_LOCAL_P (olddecl)
	   && (! DECL_LANG_SPECIFIC (olddecl)
	       || ! CP_DECL_THREADPRIVATE_P (olddecl)
	       || DECL_THREAD_LOCAL_P (newdecl)))
    {
      /* Only variables can be thread-local, and all declarations must
	 agree on this property.  */
      if (DECL_THREAD_LOCAL_P (newdecl))
	return G_("thread-local declaration of %q#D follows "
	          "non-thread-local declaration");
      else
	return G_("non-thread-local declaration of %q#D follows "
	          "thread-local declaration");
    }
  else if (toplevel_bindings_p () || DECL_NAMESPACE_SCOPE_P (newdecl))
    {
      /* The objects have been declared at namespace scope.  If either
	 is a member of an anonymous union, then this is an invalid
	 redeclaration.  For example:

	   int i;
	   union { int i; };

	   is invalid.  */
      if ((VAR_P (newdecl) && DECL_ANON_UNION_VAR_P (newdecl))
	  || (VAR_P (olddecl) && DECL_ANON_UNION_VAR_P (olddecl)))
	return G_("redeclaration of %q#D");
      /* If at least one declaration is a reference, there is no
	 conflict.  For example:

	   int i = 3;
	   extern int i;

	 is valid.  */
      if (DECL_EXTERNAL (newdecl) || DECL_EXTERNAL (olddecl))
	return NULL;
      /* Reject two definitions.  */
      return G_("redefinition of %q#D");
    }
  else
    {
      /* Objects declared with block scope:  */
      /* Reject two definitions, and reject a definition
	 together with an external reference.  */
      if (!(DECL_EXTERNAL (newdecl) && DECL_EXTERNAL (olddecl)))
	return G_("redeclaration of %q#D");
      return NULL;
    }
}

/* Hash and equality functions for the named_label table.  */

static hashval_t
named_label_entry_hash (const void *data)
{
  const struct named_label_entry *ent = (const struct named_label_entry *) data;
  return DECL_UID (ent->label_decl);
}

static int
named_label_entry_eq (const void *a, const void *b)
{
  const struct named_label_entry *ent_a = (const struct named_label_entry *) a;
  const struct named_label_entry *ent_b = (const struct named_label_entry *) b;
  return ent_a->label_decl == ent_b->label_decl;
}

/* Create a new label, named ID.  */

static tree
make_label_decl (tree id, int local_p)
{
  struct named_label_entry *ent;
  void **slot;
  tree decl;

  decl = build_decl (input_location, LABEL_DECL, id, void_type_node);

  DECL_CONTEXT (decl) = current_function_decl;
  DECL_MODE (decl) = VOIDmode;
  C_DECLARED_LABEL_FLAG (decl) = local_p;

  /* Say where one reference is to the label, for the sake of the
     error if it is not defined.  */
  DECL_SOURCE_LOCATION (decl) = input_location;

  /* Record the fact that this identifier is bound to this label.  */
  SET_IDENTIFIER_LABEL_VALUE (id, decl);

  /* Create the label htab for the function on demand.  */
  if (!named_labels)
    named_labels = htab_create_ggc (13, named_label_entry_hash,
				    named_label_entry_eq, NULL);

  /* Record this label on the list of labels used in this function.
     We do this before calling make_label_decl so that we get the
     IDENTIFIER_LABEL_VALUE before the new label is declared.  */
  ent = ggc_alloc_cleared_named_label_entry ();
  ent->label_decl = decl;

  slot = htab_find_slot (named_labels, ent, INSERT);
  gcc_assert (*slot == NULL);
  *slot = ent;

  return decl;
}

/* Look for a label named ID in the current function.  If one cannot
   be found, create one.  (We keep track of used, but undefined,
   labels, and complain about them at the end of a function.)  */

static tree
lookup_label_1 (tree id)
{
  tree decl;

  /* You can't use labels at global scope.  */
  if (current_function_decl == NULL_TREE)
    {
      error ("label %qE referenced outside of any function", id);
      return NULL_TREE;
    }

  /* See if we've already got this label.  */
  decl = IDENTIFIER_LABEL_VALUE (id);
  if (decl != NULL_TREE && DECL_CONTEXT (decl) == current_function_decl)
    return decl;

  decl = make_label_decl (id, /*local_p=*/0);
  return decl;
}

/* Wrapper for lookup_label_1.  */

tree
lookup_label (tree id)
{
  tree ret;
  bool subtime = timevar_cond_start (TV_NAME_LOOKUP);
  ret = lookup_label_1 (id);
  timevar_cond_stop (TV_NAME_LOOKUP, subtime);
  return ret;
}

/* Declare a local label named ID.  */

tree
declare_local_label (tree id)
{
  tree decl;
  cp_label_binding bind;

  /* Add a new entry to the SHADOWED_LABELS list so that when we leave
     this scope we can restore the old value of IDENTIFIER_TYPE_VALUE.  */
  bind.prev_value = IDENTIFIER_LABEL_VALUE (id);

  decl = make_label_decl (id, /*local_p=*/1);
  bind.label = decl;
  vec_safe_push (current_binding_level->shadowed_labels, bind);

  return decl;
}

/* Returns nonzero if it is ill-formed to jump past the declaration of
   DECL.  Returns 2 if it's also a real problem.  */

static int
decl_jump_unsafe (tree decl)
{
  /* [stmt.dcl]/3: A program that jumps from a point where a local variable
     with automatic storage duration is not in scope to a point where it is
     in scope is ill-formed unless the variable has scalar type, class type
     with a trivial default constructor and a trivial destructor, a
     cv-qualified version of one of these types, or an array of one of the
     preceding types and is declared without an initializer (8.5).  */
  tree type = TREE_TYPE (decl);

  if (!VAR_P (decl) || TREE_STATIC (decl)
      || type == error_mark_node)
    return 0;

  type = strip_array_types (type);

  if (DECL_NONTRIVIALLY_INITIALIZED_P (decl))
    return 2;

  if (TYPE_HAS_NONTRIVIAL_DESTRUCTOR (TREE_TYPE (decl)))
    return 1;

  return 0;
}

/* A subroutine of check_previous_goto_1 to identify a branch to the user.  */

static void
identify_goto (tree decl, const location_t *locus)
{
  if (decl)
    permerror (input_location, "jump to label %qD", decl);
  else
    permerror (input_location, "jump to case label");
  if (locus)
    permerror (*locus, "  from here");
}

/* Check that a single previously seen jump to a newly defined label
   is OK.  DECL is the LABEL_DECL or 0; LEVEL is the binding_level for
   the jump context; NAMES are the names in scope in LEVEL at the jump
   context; LOCUS is the source position of the jump or 0.  Returns
   true if all is well.  */

static bool
check_previous_goto_1 (tree decl, cp_binding_level* level, tree names,
		       bool exited_omp, const location_t *locus)
{
  cp_binding_level *b;
  bool identified = false, saw_eh = false, saw_omp = false;

  if (exited_omp)
    {
      identify_goto (decl, locus);
      error ("  exits OpenMP structured block");
      identified = saw_omp = true;
    }

  for (b = current_binding_level; b ; b = b->level_chain)
    {
      tree new_decls, old_decls = (b == level ? names : NULL_TREE);

      for (new_decls = b->names; new_decls != old_decls;
	   new_decls = (DECL_P (new_decls) ? DECL_CHAIN (new_decls)
			: TREE_CHAIN (new_decls)))
	{
	  int problem = decl_jump_unsafe (new_decls);
	  if (! problem)
	    continue;

	  if (!identified)
	    {
	      identify_goto (decl, locus);
	      identified = true;
	    }
	  if (problem > 1)
	    error ("  crosses initialization of %q+#D", new_decls);
	  else
	    permerror (input_location, "  enters scope of %q+#D which has "
		       "non-trivial destructor", new_decls);
	}

      if (b == level)
	break;
      if ((b->kind == sk_try || b->kind == sk_catch) && !saw_eh)
	{
	  if (!identified)
	    {
	      identify_goto (decl, locus);
	      identified = true;
	    }
	  if (b->kind == sk_try)
	    error ("  enters try block");
	  else
	    error ("  enters catch block");
	  saw_eh = true;
	}
      if (b->kind == sk_omp && !saw_omp)
	{
	  if (!identified)
	    {
	      identify_goto (decl, locus);
	      identified = true;
	    }
	  error ("  enters OpenMP structured block");
	  saw_omp = true;
	}
    }

  return !identified;
}

static void
check_previous_goto (tree decl, struct named_label_use_entry *use)
{
  check_previous_goto_1 (decl, use->binding_level,
			 use->names_in_scope, use->in_omp_scope,
			 &use->o_goto_locus);
}

static bool
check_switch_goto (cp_binding_level* level)
{
  return check_previous_goto_1 (NULL_TREE, level, level->names, false, NULL);
}

/* Check that a new jump to a label DECL is OK.  Called by
   finish_goto_stmt.  */

void
check_goto (tree decl)
{
  struct named_label_entry *ent, dummy;
  bool saw_catch = false, identified = false;
  tree bad;
  unsigned ix;

  /* We can't know where a computed goto is jumping.
     So we assume that it's OK.  */
  if (TREE_CODE (decl) != LABEL_DECL)
    return;

  /* We didn't record any information about this label when we created it,
     and there's not much point since it's trivial to analyze as a return.  */
  if (decl == cdtor_label)
    return;

  dummy.label_decl = decl;
  ent = (struct named_label_entry *) htab_find (named_labels, &dummy);
  gcc_assert (ent != NULL);

  /* If the label hasn't been defined yet, defer checking.  */
  if (! DECL_INITIAL (decl))
    {
      struct named_label_use_entry *new_use;

      /* Don't bother creating another use if the last goto had the
	 same data, and will therefore create the same set of errors.  */
      if (ent->uses
	  && ent->uses->names_in_scope == current_binding_level->names)
	return;

      new_use = ggc_alloc_named_label_use_entry ();
      new_use->binding_level = current_binding_level;
      new_use->names_in_scope = current_binding_level->names;
      new_use->o_goto_locus = input_location;
      new_use->in_omp_scope = false;

      new_use->next = ent->uses;
      ent->uses = new_use;
      return;
    }

  if (ent->in_try_scope || ent->in_catch_scope
      || ent->in_omp_scope || !vec_safe_is_empty (ent->bad_decls))
    {
      permerror (input_location, "jump to label %q+D", decl);
      permerror (input_location, "  from here");
      identified = true;
    }

  FOR_EACH_VEC_SAFE_ELT (ent->bad_decls, ix, bad)
    {
      int u = decl_jump_unsafe (bad);

      if (u > 1 && DECL_ARTIFICIAL (bad))
	{
	  /* Can't skip init of __exception_info.  */
	  error_at (DECL_SOURCE_LOCATION (bad), "  enters catch block");
	  saw_catch = true;
	}
      else if (u > 1)
	error ("  skips initialization of %q+#D", bad);
      else
	permerror (input_location, "  enters scope of %q+#D which has "
		   "non-trivial destructor", bad);
    }

  if (ent->in_try_scope)
    error ("  enters try block");
  else if (ent->in_catch_scope && !saw_catch)
    error ("  enters catch block");

  if (ent->in_omp_scope)
    error ("  enters OpenMP structured block");
  else if (flag_openmp)
    {
      cp_binding_level *b;
      for (b = current_binding_level; b ; b = b->level_chain)
	{
	  if (b == ent->binding_level)
	    break;
	  if (b->kind == sk_omp)
	    {
	      if (!identified)
		{
		  permerror (input_location, "jump to label %q+D", decl);
		  permerror (input_location, "  from here");
		  identified = true;
		}
	      error ("  exits OpenMP structured block");
	      break;
	    }
	}
    }
}

/* Check that a return is ok wrt OpenMP structured blocks.
   Called by finish_return_stmt.  Returns true if all is well.  */

bool
check_omp_return (void)
{
  cp_binding_level *b;
  for (b = current_binding_level; b ; b = b->level_chain)
    if (b->kind == sk_omp)
      {
	error ("invalid exit from OpenMP structured block");
	return false;
      }
    else if (b->kind == sk_function_parms)
      break;
  return true;
}

/* Define a label, specifying the location in the source file.
   Return the LABEL_DECL node for the label.  */

static tree
define_label_1 (location_t location, tree name)
{
  struct named_label_entry *ent, dummy;
  cp_binding_level *p;
  tree decl;

  decl = lookup_label (name);

  dummy.label_decl = decl;
  ent = (struct named_label_entry *) htab_find (named_labels, &dummy);
  gcc_assert (ent != NULL);

  /* After labels, make any new cleanups in the function go into their
     own new (temporary) binding contour.  */
  for (p = current_binding_level;
       p->kind != sk_function_parms;
       p = p->level_chain)
    p->more_cleanups_ok = 0;

  if (name == get_identifier ("wchar_t"))
    permerror (input_location, "label named wchar_t");

  if (DECL_INITIAL (decl) != NULL_TREE)
    {
      error ("duplicate label %qD", decl);
      return error_mark_node;
    }
  else
    {
      struct named_label_use_entry *use;

      /* Mark label as having been defined.  */
      DECL_INITIAL (decl) = error_mark_node;
      /* Say where in the source.  */
      DECL_SOURCE_LOCATION (decl) = location;

      ent->binding_level = current_binding_level;
      ent->names_in_scope = current_binding_level->names;

      for (use = ent->uses; use ; use = use->next)
	check_previous_goto (decl, use);
      ent->uses = NULL;
    }

  return decl;
}

/* Wrapper for define_label_1.  */

tree
define_label (location_t location, tree name)
{
  tree ret;
  bool running = timevar_cond_start (TV_NAME_LOOKUP);
  ret = define_label_1 (location, name);
  timevar_cond_stop (TV_NAME_LOOKUP, running);
  return ret;
}


struct cp_switch
{
  cp_binding_level *level;
  struct cp_switch *next;
  /* The SWITCH_STMT being built.  */
  tree switch_stmt;
  /* A splay-tree mapping the low element of a case range to the high
     element, or NULL_TREE if there is no high element.  Used to
     determine whether or not a new case label duplicates an old case
     label.  We need a tree, rather than simply a hash table, because
     of the GNU case range extension.  */
  splay_tree cases;
};

/* A stack of the currently active switch statements.  The innermost
   switch statement is on the top of the stack.  There is no need to
   mark the stack for garbage collection because it is only active
   during the processing of the body of a function, and we never
   collect at that point.  */

static struct cp_switch *switch_stack;

/* Called right after a switch-statement condition is parsed.
   SWITCH_STMT is the switch statement being parsed.  */

void
push_switch (tree switch_stmt)
{
  struct cp_switch *p = XNEW (struct cp_switch);
  p->level = current_binding_level;
  p->next = switch_stack;
  p->switch_stmt = switch_stmt;
  p->cases = splay_tree_new (case_compare, NULL, NULL);
  switch_stack = p;
}

void
pop_switch (void)
{
  struct cp_switch *cs = switch_stack;
  location_t switch_location;

  /* Emit warnings as needed.  */
  switch_location = EXPR_LOC_OR_HERE (cs->switch_stmt);
  if (!processing_template_decl)
    c_do_switch_warnings (cs->cases, switch_location,
			  SWITCH_STMT_TYPE (cs->switch_stmt),
			  SWITCH_STMT_COND (cs->switch_stmt));

  splay_tree_delete (cs->cases);
  switch_stack = switch_stack->next;
  free (cs);
}

/* Convert a case constant VALUE in a switch to the type TYPE of the switch
   condition.  Note that if TYPE and VALUE are already integral we don't
   really do the conversion because the language-independent
   warning/optimization code will work better that way.  */

static tree
case_conversion (tree type, tree value)
{
  if (value == NULL_TREE)
    return value;

  if (cxx_dialect >= cxx11
      && (SCOPED_ENUM_P (type)
	  || !INTEGRAL_OR_UNSCOPED_ENUMERATION_TYPE_P (TREE_TYPE (value))))
    {
      if (INTEGRAL_OR_UNSCOPED_ENUMERATION_TYPE_P (type))
	type = type_promotes_to (type);
      value = (perform_implicit_conversion_flags
	       (type, value, tf_warning_or_error,
		LOOKUP_IMPLICIT | LOOKUP_NO_NON_INTEGRAL));
    }
  return cxx_constant_value (value);
}

/* Note that we've seen a definition of a case label, and complain if this
   is a bad place for one.  */

tree
finish_case_label (location_t loc, tree low_value, tree high_value)
{
  tree cond, r;
  cp_binding_level *p;
  tree type;

  if (processing_template_decl)
    {
      tree label;

      /* For templates, just add the case label; we'll do semantic
	 analysis at instantiation-time.  */
      label = build_decl (loc, LABEL_DECL, NULL_TREE, NULL_TREE);
      return add_stmt (build_case_label (low_value, high_value, label));
    }

  /* Find the condition on which this switch statement depends.  */
  cond = SWITCH_STMT_COND (switch_stack->switch_stmt);
  if (cond && TREE_CODE (cond) == TREE_LIST)
    cond = TREE_VALUE (cond);

  if (!check_switch_goto (switch_stack->level))
    return error_mark_node;

  type = SWITCH_STMT_TYPE (switch_stack->switch_stmt);

  low_value = case_conversion (type, low_value);
  high_value = case_conversion (type, high_value);

  r = c_add_case_label (loc, switch_stack->cases, cond, type,
			low_value, high_value);

  /* After labels, make any new cleanups in the function go into their
     own new (temporary) binding contour.  */
  for (p = current_binding_level;
       p->kind != sk_function_parms;
       p = p->level_chain)
    p->more_cleanups_ok = 0;

  return r;
}

/* Hash a TYPENAME_TYPE.  K is really of type `tree'.  */

static hashval_t
typename_hash (const void* k)
{
  hashval_t hash;
  const_tree const t = (const_tree) k;

  hash = (htab_hash_pointer (TYPE_CONTEXT (t))
	  ^ htab_hash_pointer (DECL_NAME (TYPE_NAME (t))));

  return hash;
}

typedef struct typename_info {
  tree scope;
  tree name;
  tree template_id;
  bool enum_p;
  bool class_p;
} typename_info;

/* Compare two TYPENAME_TYPEs.  K1 is really of type `tree', K2 is
   really of type `typename_info*'  */

static int
typename_compare (const void * k1, const void * k2)
{
  const_tree const t1 = (const_tree) k1;
  const typename_info *const t2 = (const typename_info *) k2;

  return (DECL_NAME (TYPE_NAME (t1)) == t2->name
	  && TYPE_CONTEXT (t1) == t2->scope
	  && TYPENAME_TYPE_FULLNAME (t1) == t2->template_id
	  && TYPENAME_IS_ENUM_P (t1) == t2->enum_p
	  && TYPENAME_IS_CLASS_P (t1) == t2->class_p);
}

/* Build a TYPENAME_TYPE.  If the type is `typename T::t', CONTEXT is
   the type of `T', NAME is the IDENTIFIER_NODE for `t'.

   Returns the new TYPENAME_TYPE.  */

static GTY ((param_is (union tree_node))) htab_t typename_htab;

static tree
build_typename_type (tree context, tree name, tree fullname,
		     enum tag_types tag_type)
{
  tree t;
  tree d;
  typename_info ti;
  void **e;
  hashval_t hash;

  if (typename_htab == NULL)
    typename_htab = htab_create_ggc (61, &typename_hash,
				     &typename_compare, NULL);

  ti.scope = FROB_CONTEXT (context);
  ti.name = name;
  ti.template_id = fullname;
  ti.enum_p = tag_type == enum_type;
  ti.class_p = (tag_type == class_type
		|| tag_type == record_type
		|| tag_type == union_type);
  hash =  (htab_hash_pointer (ti.scope)
	   ^ htab_hash_pointer (ti.name));

  /* See if we already have this type.  */
  e = htab_find_slot_with_hash (typename_htab, &ti, hash, INSERT);
  if (*e)
    t = (tree) *e;
  else
    {
      /* Build the TYPENAME_TYPE.  */
      t = cxx_make_type (TYPENAME_TYPE);
      TYPE_CONTEXT (t) = ti.scope;
      TYPENAME_TYPE_FULLNAME (t) = ti.template_id;
      TYPENAME_IS_ENUM_P (t) = ti.enum_p;
      TYPENAME_IS_CLASS_P (t) = ti.class_p;

      /* Build the corresponding TYPE_DECL.  */
      d = build_decl (input_location, TYPE_DECL, name, t);
      TYPE_NAME (TREE_TYPE (d)) = d;
      TYPE_STUB_DECL (TREE_TYPE (d)) = d;
      DECL_CONTEXT (d) = FROB_CONTEXT (context);
      DECL_ARTIFICIAL (d) = 1;

      /* Store it in the hash table.  */
      *e = t;

      /* TYPENAME_TYPEs must always be compared structurally, because
	 they may or may not resolve down to another type depending on
	 the currently open classes. */
      SET_TYPE_STRUCTURAL_EQUALITY (t);
    }

  return t;
}

/* Resolve `typename CONTEXT::NAME'.  TAG_TYPE indicates the tag
   provided to name the type.  Returns an appropriate type, unless an
   error occurs, in which case error_mark_node is returned.  If we
   locate a non-artificial TYPE_DECL and TF_KEEP_TYPE_DECL is set, we
   return that, rather than the _TYPE it corresponds to, in other
   cases we look through the type decl.  If TF_ERROR is set, complain
   about errors, otherwise be quiet.  */

tree
make_typename_type (tree context, tree name, enum tag_types tag_type,
		    tsubst_flags_t complain)
{
  tree fullname;
  tree t;
  bool want_template;

  if (name == error_mark_node
      || context == NULL_TREE
      || context == error_mark_node)
    return error_mark_node;

  if (TYPE_P (name))
    {
      if (!(TYPE_LANG_SPECIFIC (name)
	    && (CLASSTYPE_IS_TEMPLATE (name)
		|| CLASSTYPE_USE_TEMPLATE (name))))
	name = TYPE_IDENTIFIER (name);
      else
	/* Create a TEMPLATE_ID_EXPR for the type.  */
	name = build_nt (TEMPLATE_ID_EXPR,
			 CLASSTYPE_TI_TEMPLATE (name),
			 CLASSTYPE_TI_ARGS (name));
    }
  else if (TREE_CODE (name) == TYPE_DECL)
    name = DECL_NAME (name);

  fullname = name;

  if (TREE_CODE (name) == TEMPLATE_ID_EXPR)
    {
      name = TREE_OPERAND (name, 0);
      if (TREE_CODE (name) == TEMPLATE_DECL)
	name = TREE_OPERAND (fullname, 0) = DECL_NAME (name);
      else if (TREE_CODE (name) == OVERLOAD)
	{
	  if (complain & tf_error)
	    error ("%qD is not a type", name);
	  return error_mark_node;
	}
    }
  if (TREE_CODE (name) == TEMPLATE_DECL)
    {
      if (complain & tf_error)
	error ("%qD used without template parameters", name);
      return error_mark_node;
    }
  gcc_assert (identifier_p (name));
  gcc_assert (TYPE_P (context));

  if (!MAYBE_CLASS_TYPE_P (context))
    {
      if (complain & tf_error)
	error ("%q#T is not a class", context);
      return error_mark_node;
    }
  
  /* When the CONTEXT is a dependent type,  NAME could refer to a
     dependent base class of CONTEXT.  But look inside it anyway
     if CONTEXT is a currently open scope, in case it refers to a
     member of the current instantiation or a non-dependent base;
     lookup will stop when we hit a dependent base.  */
  if (!dependent_scope_p (context))
    /* We should only set WANT_TYPE when we're a nested typename type.
       Then we can give better diagnostics if we find a non-type.  */
    t = lookup_field (context, name, 2, /*want_type=*/true);
  else
    t = NULL_TREE;

  if ((!t || TREE_CODE (t) == TREE_LIST) && dependent_type_p (context))
    return build_typename_type (context, name, fullname, tag_type);

  want_template = TREE_CODE (fullname) == TEMPLATE_ID_EXPR;
  
  if (!t)
    {
      if (complain & tf_error)
	error (want_template ? G_("no class template named %q#T in %q#T")
	       : G_("no type named %q#T in %q#T"), name, context);
      return error_mark_node;
    }
  
  /* Pull out the template from an injected-class-name (or multiple).  */
  if (want_template)
    t = maybe_get_template_decl_from_type_decl (t);

  if (TREE_CODE (t) == TREE_LIST)
    {
      if (complain & tf_error)
	{
	  error ("lookup of %qT in %qT is ambiguous", name, context);
	  print_candidates (t);
	}
      return error_mark_node;
    }

  if (want_template && !DECL_TYPE_TEMPLATE_P (t))
    {
      if (complain & tf_error)
	error ("%<typename %T::%D%> names %q#T, which is not a class template",
	       context, name, t);
      return error_mark_node;
    }
  if (!want_template && TREE_CODE (t) != TYPE_DECL)
    {
      if (complain & tf_error)
	error ("%<typename %T::%D%> names %q#T, which is not a type",
	       context, name, t);
      return error_mark_node;
    }

  if (!perform_or_defer_access_check (TYPE_BINFO (context), t, t, complain))
    return error_mark_node;

  /* If we are currently parsing a template and if T is a typedef accessed
     through CONTEXT then we need to remember and check access of T at
     template instantiation time.  */
  add_typedef_to_current_template_for_access_check (t, context, input_location);

  if (want_template)
    return lookup_template_class (t, TREE_OPERAND (fullname, 1),
				  NULL_TREE, context,
				  /*entering_scope=*/0,
				  tf_warning_or_error | tf_user);
  
  if (DECL_ARTIFICIAL (t) || !(complain & tf_keep_type_decl))
    t = TREE_TYPE (t);

  maybe_record_typedef_use (t);

  return t;
}

/* Resolve `CONTEXT::template NAME'.  Returns a TEMPLATE_DECL if the name
   can be resolved or an UNBOUND_CLASS_TEMPLATE, unless an error occurs,
   in which case error_mark_node is returned.

   If PARM_LIST is non-NULL, also make sure that the template parameter
   list of TEMPLATE_DECL matches.

   If COMPLAIN zero, don't complain about any errors that occur.  */

tree
make_unbound_class_template (tree context, tree name, tree parm_list,
			     tsubst_flags_t complain)
{
  tree t;
  tree d;

  if (TYPE_P (name))
    name = TYPE_IDENTIFIER (name);
  else if (DECL_P (name))
    name = DECL_NAME (name);
  gcc_assert (identifier_p (name));

  if (!dependent_type_p (context)
      || currently_open_class (context))
    {
      tree tmpl = NULL_TREE;

      if (MAYBE_CLASS_TYPE_P (context))
	tmpl = lookup_field (context, name, 0, false);

      if (tmpl && TREE_CODE (tmpl) == TYPE_DECL)
	tmpl = maybe_get_template_decl_from_type_decl (tmpl);

      if (!tmpl || !DECL_TYPE_TEMPLATE_P (tmpl))
	{
	  if (complain & tf_error)
	    error ("no class template named %q#T in %q#T", name, context);
	  return error_mark_node;
	}

      if (parm_list
	  && !comp_template_parms (DECL_TEMPLATE_PARMS (tmpl), parm_list))
	{
	  if (complain & tf_error)
	    {
	      error ("template parameters do not match template");
	      error ("%q+D declared here", tmpl);
	    }
	  return error_mark_node;
	}

      if (!perform_or_defer_access_check (TYPE_BINFO (context), tmpl, tmpl,
					  complain))
	return error_mark_node;

      return tmpl;
    }

  /* Build the UNBOUND_CLASS_TEMPLATE.  */
  t = cxx_make_type (UNBOUND_CLASS_TEMPLATE);
  TYPE_CONTEXT (t) = FROB_CONTEXT (context);
  TREE_TYPE (t) = NULL_TREE;
  SET_TYPE_STRUCTURAL_EQUALITY (t);

  /* Build the corresponding TEMPLATE_DECL.  */
  d = build_decl (input_location, TEMPLATE_DECL, name, t);
  TYPE_NAME (TREE_TYPE (d)) = d;
  TYPE_STUB_DECL (TREE_TYPE (d)) = d;
  DECL_CONTEXT (d) = FROB_CONTEXT (context);
  DECL_ARTIFICIAL (d) = 1;
  DECL_TEMPLATE_PARMS (d) = parm_list;

  return t;
}



/* Push the declarations of builtin types into the namespace.
   RID_INDEX is the index of the builtin type in the array
   RID_POINTERS.  NAME is the name used when looking up the builtin
   type.  TYPE is the _TYPE node for the builtin type.  */

void
record_builtin_type (enum rid rid_index,
		     const char* name,
		     tree type)
{
  tree rname = NULL_TREE, tname = NULL_TREE;
  tree tdecl = NULL_TREE;

  if ((int) rid_index < (int) RID_MAX)
    rname = ridpointers[(int) rid_index];
  if (name)
    tname = get_identifier (name);

  /* The calls to SET_IDENTIFIER_GLOBAL_VALUE below should be
     eliminated.  Built-in types should not be looked up name; their
     names are keywords that the parser can recognize.  However, there
     is code in c-common.c that uses identifier_global_value to look
     up built-in types by name.  */
  if (tname)
    {
      tdecl = build_decl (BUILTINS_LOCATION, TYPE_DECL, tname, type);
      DECL_ARTIFICIAL (tdecl) = 1;
      SET_IDENTIFIER_GLOBAL_VALUE (tname, tdecl);
    }
  if (rname)
    {
      if (!tdecl)
	{
	  tdecl = build_decl (BUILTINS_LOCATION, TYPE_DECL, rname, type);
	  DECL_ARTIFICIAL (tdecl) = 1;
	}
      SET_IDENTIFIER_GLOBAL_VALUE (rname, tdecl);
    }

  if (!TYPE_NAME (type))
    TYPE_NAME (type) = tdecl;

  if (tdecl)
    debug_hooks->type_decl (tdecl, 0);
}

/* Record one of the standard Java types.
 * Declare it as having the given NAME.
 * If SIZE > 0, it is the size of one of the integral types;
 * otherwise it is the negative of the size of one of the other types.  */

static tree
record_builtin_java_type (const char* name, int size)
{
  tree type, decl;
  if (size > 0)
    {
      type = build_nonstandard_integer_type (size, 0);
      type = build_distinct_type_copy (type);
    }
  else if (size > -32)
    {
      tree stype;
      /* "__java_char" or ""__java_boolean".  */
      type = build_nonstandard_integer_type (-size, 1);
      type = build_distinct_type_copy (type);
      /* Get the signed type cached and attached to the unsigned type,
	 so it doesn't get garbage-collected at "random" times,
	 causing potential codegen differences out of different UIDs
	 and different alias set numbers.  */
      stype = build_nonstandard_integer_type (-size, 0);
      stype = build_distinct_type_copy (stype);
      TREE_CHAIN (type) = stype;
      /*if (size == -1)	TREE_SET_CODE (type, BOOLEAN_TYPE);*/
    }
  else
    { /* "__java_float" or ""__java_double".  */
      type = make_node (REAL_TYPE);
      TYPE_PRECISION (type) = - size;
      layout_type (type);
    }
  record_builtin_type (RID_MAX, name, type);
  decl = TYPE_NAME (type);

  /* Suppress generate debug symbol entries for these types,
     since for normal C++ they are just clutter.
     However, push_lang_context undoes this if extern "Java" is seen.  */
  DECL_IGNORED_P (decl) = 1;

  TYPE_FOR_JAVA (type) = 1;
  return type;
}

/* Push a type into the namespace so that the back ends ignore it.  */

static void
record_unknown_type (tree type, const char* name)
{
  tree decl = pushdecl (build_decl (UNKNOWN_LOCATION,
				    TYPE_DECL, get_identifier (name), type));
  /* Make sure the "unknown type" typedecl gets ignored for debug info.  */
  DECL_IGNORED_P (decl) = 1;
  TYPE_DECL_SUPPRESS_DEBUG (decl) = 1;
  TYPE_SIZE (type) = TYPE_SIZE (void_type_node);
  TYPE_ALIGN (type) = 1;
  TYPE_USER_ALIGN (type) = 0;
  SET_TYPE_MODE (type, TYPE_MODE (void_type_node));
}

/* A string for which we should create an IDENTIFIER_NODE at
   startup.  */

typedef struct predefined_identifier
{
  /* The name of the identifier.  */
  const char *const name;
  /* The place where the IDENTIFIER_NODE should be stored.  */
  tree *const node;
  /* Nonzero if this is the name of a constructor or destructor.  */
  const int ctor_or_dtor_p;
} predefined_identifier;

/* Create all the predefined identifiers.  */

static void
initialize_predefined_identifiers (void)
{
  const predefined_identifier *pid;

  /* A table of identifiers to create at startup.  */
  static const predefined_identifier predefined_identifiers[] = {
    { "C++", &lang_name_cplusplus, 0 },
    { "C", &lang_name_c, 0 },
    { "Java", &lang_name_java, 0 },
    /* Some of these names have a trailing space so that it is
       impossible for them to conflict with names written by users.  */
    { "__ct ", &ctor_identifier, 1 },
    { "__base_ctor ", &base_ctor_identifier, 1 },
    { "__comp_ctor ", &complete_ctor_identifier, 1 },
    { "__dt ", &dtor_identifier, 1 },
    { "__comp_dtor ", &complete_dtor_identifier, 1 },
    { "__base_dtor ", &base_dtor_identifier, 1 },
    { "__deleting_dtor ", &deleting_dtor_identifier, 1 },
    { IN_CHARGE_NAME, &in_charge_identifier, 0 },
    { "nelts", &nelts_identifier, 0 },
    { THIS_NAME, &this_identifier, 0 },
    { VTABLE_DELTA_NAME, &delta_identifier, 0 },
    { VTABLE_PFN_NAME, &pfn_identifier, 0 },
    { "_vptr", &vptr_identifier, 0 },
    { "__vtt_parm", &vtt_parm_identifier, 0 },
    { "::", &global_scope_name, 0 },
    { "std", &std_identifier, 0 },
    { NULL, NULL, 0 }
  };

  for (pid = predefined_identifiers; pid->name; ++pid)
    {
      *pid->node = get_identifier (pid->name);
      if (pid->ctor_or_dtor_p)
	IDENTIFIER_CTOR_OR_DTOR_P (*pid->node) = 1;
    }
}

/* Create the predefined scalar types of C,
   and some nodes representing standard constants (0, 1, (void *)0).
   Initialize the global binding level.
   Make definitions for built-in primitive functions.  */

void
cxx_init_decl_processing (void)
{
  tree void_ftype;
  tree void_ftype_ptr;
  tree void_ftype_ptr_sizetype;

  /* Create all the identifiers we need.  */
  initialize_predefined_identifiers ();

  /* Create the global variables.  */
  push_to_top_level ();

  current_function_decl = NULL_TREE;
  current_binding_level = NULL;
  /* Enter the global namespace.  */
  gcc_assert (global_namespace == NULL_TREE);
  global_namespace = build_lang_decl (NAMESPACE_DECL, global_scope_name,
				      void_type_node);
  DECL_CONTEXT (global_namespace) = build_translation_unit_decl (NULL_TREE);
  TREE_PUBLIC (global_namespace) = 1;
  begin_scope (sk_namespace, global_namespace);

  if (flag_visibility_ms_compat)
    default_visibility = VISIBILITY_HIDDEN;

  /* Initially, C.  */
  current_lang_name = lang_name_c;

  /* Create the `std' namespace.  */
  push_namespace (std_identifier);
  std_node = current_namespace;
  pop_namespace ();

  c_common_nodes_and_builtins ();

  java_byte_type_node = record_builtin_java_type ("__java_byte", 8);
  java_short_type_node = record_builtin_java_type ("__java_short", 16);
  java_int_type_node = record_builtin_java_type ("__java_int", 32);
  java_long_type_node = record_builtin_java_type ("__java_long", 64);
  java_float_type_node = record_builtin_java_type ("__java_float", -32);
  java_double_type_node = record_builtin_java_type ("__java_double", -64);
  java_char_type_node = record_builtin_java_type ("__java_char", -16);
  java_boolean_type_node = record_builtin_java_type ("__java_boolean", -1);

  integer_two_node = build_int_cst (NULL_TREE, 2);

  record_builtin_type (RID_BOOL, "bool", boolean_type_node);
  truthvalue_type_node = boolean_type_node;
  truthvalue_false_node = boolean_false_node;
  truthvalue_true_node = boolean_true_node;

  empty_except_spec = build_tree_list (NULL_TREE, NULL_TREE);
  noexcept_true_spec = build_tree_list (boolean_true_node, NULL_TREE);
  noexcept_false_spec = build_tree_list (boolean_false_node, NULL_TREE);

#if 0
  record_builtin_type (RID_MAX, NULL, string_type_node);
#endif

  delta_type_node = ptrdiff_type_node;
  vtable_index_type = ptrdiff_type_node;

  vtt_parm_type = build_pointer_type (const_ptr_type_node);
  void_ftype = build_function_type_list (void_type_node, NULL_TREE);
  void_ftype_ptr = build_function_type_list (void_type_node,
					     ptr_type_node, NULL_TREE);
  void_ftype_ptr_sizetype = build_function_type_list (void_type_node,
                                                      ptr_type_node,
                                                      size_type_node,
                                                      NULL_TREE);
  void_ftype_ptr
    = build_exception_variant (void_ftype_ptr, empty_except_spec);
  void_ftype_ptr_sizetype
    = build_exception_variant (void_ftype_ptr_sizetype, empty_except_spec);

  /* C++ extensions */

  unknown_type_node = make_node (LANG_TYPE);
  record_unknown_type (unknown_type_node, "unknown type");

  /* Indirecting an UNKNOWN_TYPE node yields an UNKNOWN_TYPE node.  */
  TREE_TYPE (unknown_type_node) = unknown_type_node;

  /* Looking up TYPE_POINTER_TO and TYPE_REFERENCE_TO yield the same
     result.  */
  TYPE_POINTER_TO (unknown_type_node) = unknown_type_node;
  TYPE_REFERENCE_TO (unknown_type_node) = unknown_type_node;

  init_list_type_node = make_node (LANG_TYPE);
  record_unknown_type (init_list_type_node, "init list");

  {
    /* Make sure we get a unique function type, so we can give
       its pointer type a name.  (This wins for gdb.) */
    tree vfunc_type = make_node (FUNCTION_TYPE);
    TREE_TYPE (vfunc_type) = integer_type_node;
    TYPE_ARG_TYPES (vfunc_type) = NULL_TREE;
    layout_type (vfunc_type);

    vtable_entry_type = build_pointer_type (vfunc_type);
  }
  record_builtin_type (RID_MAX, VTBL_PTR_TYPE, vtable_entry_type);

  vtbl_type_node
    = build_cplus_array_type (vtable_entry_type, NULL_TREE);
  layout_type (vtbl_type_node);
  vtbl_type_node = cp_build_qualified_type (vtbl_type_node, TYPE_QUAL_CONST);
  record_builtin_type (RID_MAX, NULL, vtbl_type_node);
  vtbl_ptr_type_node = build_pointer_type (vtable_entry_type);
  layout_type (vtbl_ptr_type_node);
  record_builtin_type (RID_MAX, NULL, vtbl_ptr_type_node);

  push_namespace (get_identifier ("__cxxabiv1"));
  abi_node = current_namespace;
  pop_namespace ();

  global_type_node = make_node (LANG_TYPE);
  record_unknown_type (global_type_node, "global type");

  /* Now, C++.  */
  current_lang_name = lang_name_cplusplus;

  {
    tree newattrs, extvisattr;
    tree newtype, deltype, deltype2;
    tree ptr_ftype_sizetype;
    tree new_eh_spec;

    ptr_ftype_sizetype
      = build_function_type_list (ptr_type_node, size_type_node, NULL_TREE);
    if (cxx_dialect == cxx98)
      {
	tree bad_alloc_id;
	tree bad_alloc_type_node;
	tree bad_alloc_decl;

	push_namespace (std_identifier);
	bad_alloc_id = get_identifier ("bad_alloc");
	bad_alloc_type_node = make_class_type (RECORD_TYPE);
	TYPE_CONTEXT (bad_alloc_type_node) = current_namespace;
	bad_alloc_decl
	  = create_implicit_typedef (bad_alloc_id, bad_alloc_type_node);
	DECL_CONTEXT (bad_alloc_decl) = current_namespace;
	pop_namespace ();

	new_eh_spec
	  = add_exception_specifier (NULL_TREE, bad_alloc_type_node, -1);
      }
    else
      new_eh_spec = noexcept_false_spec;

    /* Ensure attribs.c is initialized.  */
    init_attributes ();
    extvisattr = build_tree_list (get_identifier ("externally_visible"),
				  NULL_TREE);
    newattrs = tree_cons (get_identifier ("alloc_size"),
			  build_tree_list (NULL_TREE, integer_one_node),
			  extvisattr);
    newtype = cp_build_type_attribute_variant (ptr_ftype_sizetype, newattrs);
    newtype = build_exception_variant (newtype, new_eh_spec);
    deltype = cp_build_type_attribute_variant (void_ftype_ptr, extvisattr);
    deltype = build_exception_variant (deltype, empty_except_spec);
<<<<<<< HEAD
    deltype2 = build_exception_variant (void_ftype_ptr_sizetype, empty_except_spec);
    push_cp_library_fn (NEW_EXPR, newtype);
    push_cp_library_fn (VEC_NEW_EXPR, newtype);
    push_cp_library_fn (DELETE_EXPR, deltype2);
    global_delete_fndecl = push_cp_library_fn (DELETE_EXPR, deltype);
    push_cp_library_fn (VEC_DELETE_EXPR, deltype);
=======
    push_cp_library_fn (NEW_EXPR, newtype, 0);
    push_cp_library_fn (VEC_NEW_EXPR, newtype, 0);
    global_delete_fndecl = push_cp_library_fn (DELETE_EXPR, deltype, ECF_NOTHROW);
    push_cp_library_fn (VEC_DELETE_EXPR, deltype, ECF_NOTHROW);
>>>>>>> 1fed20f1

    nullptr_type_node = make_node (NULLPTR_TYPE);
    TYPE_SIZE (nullptr_type_node) = bitsize_int (GET_MODE_BITSIZE (ptr_mode));
    TYPE_SIZE_UNIT (nullptr_type_node) = size_int (GET_MODE_SIZE (ptr_mode));
    TYPE_UNSIGNED (nullptr_type_node) = 1;
    TYPE_PRECISION (nullptr_type_node) = GET_MODE_BITSIZE (ptr_mode);
    SET_TYPE_MODE (nullptr_type_node, ptr_mode);
    record_builtin_type (RID_MAX, "decltype(nullptr)", nullptr_type_node);
    nullptr_node = build_int_cst (nullptr_type_node, 0);
  }

  abort_fndecl
    = build_library_fn_ptr ("__cxa_pure_virtual", void_ftype,
			    ECF_NORETURN | ECF_NOTHROW);

  /* Perform other language dependent initializations.  */
  init_class_processing ();
  init_rtti_processing ();
  init_template_processing ();

  if (flag_exceptions)
    init_exception_processing ();

  if (! supports_one_only ())
    flag_weak = 0;

  make_fname_decl = cp_make_fname_decl;
  start_fname_decls ();

  /* Show we use EH for cleanups.  */
  if (flag_exceptions)
    using_eh_for_cleanups ();
}

/* Generate an initializer for a function naming variable from
   NAME. NAME may be NULL, to indicate a dependent name.  TYPE_P is
   filled in with the type of the init.  */

tree
cp_fname_init (const char* name, tree *type_p)
{
  tree domain = NULL_TREE;
  tree type;
  tree init = NULL_TREE;
  size_t length = 0;

  if (name)
    {
      length = strlen (name);
      domain = build_index_type (size_int (length));
      init = build_string (length + 1, name);
    }

  type = cp_build_qualified_type (char_type_node, TYPE_QUAL_CONST);
  type = build_cplus_array_type (type, domain);

  *type_p = type;

  if (init)
    TREE_TYPE (init) = type;
  else
    init = error_mark_node;

  return init;
}

/* Create the VAR_DECL for __FUNCTION__ etc. ID is the name to give
   the decl, LOC is the location to give the decl, NAME is the
   initialization string and TYPE_DEP indicates whether NAME depended
   on the type of the function. We make use of that to detect
   __PRETTY_FUNCTION__ inside a template fn. This is being done lazily
   at the point of first use, so we mustn't push the decl now.  */

static tree
cp_make_fname_decl (location_t loc, tree id, int type_dep)
{
  const char *const name = (type_dep && processing_template_decl
			    ? NULL : fname_as_string (type_dep));
  tree type;
  tree init = cp_fname_init (name, &type);
  tree decl = build_decl (loc, VAR_DECL, id, type);

  if (name)
    free (CONST_CAST (char *, name));

  /* As we're using pushdecl_with_scope, we must set the context.  */
  DECL_CONTEXT (decl) = current_function_decl;

  TREE_STATIC (decl) = 1;
  TREE_READONLY (decl) = 1;
  DECL_ARTIFICIAL (decl) = 1;

  TREE_USED (decl) = 1;

  if (current_function_decl)
    {
      cp_binding_level *b = current_binding_level;
      if (b->kind == sk_function_parms)
	return error_mark_node;
      while (b->level_chain->kind != sk_function_parms)
	b = b->level_chain;
      pushdecl_with_scope (decl, b, /*is_friend=*/false);
      cp_finish_decl (decl, init, /*init_const_expr_p=*/false, NULL_TREE,
		      LOOKUP_ONLYCONVERTING);
    }
  else
    {
      DECL_THIS_STATIC (decl) = true;
      pushdecl_top_level_and_finish (decl, init);
    }

  return decl;
}

static tree
builtin_function_1 (tree decl, tree context, bool is_global)
{
  tree          id = DECL_NAME (decl);
  const char *name = IDENTIFIER_POINTER (id);

  retrofit_lang_decl (decl);

  DECL_ARTIFICIAL (decl) = 1;
  SET_OVERLOADED_OPERATOR_CODE (decl, ERROR_MARK);
  SET_DECL_LANGUAGE (decl, lang_c);
  /* Runtime library routines are, by definition, available in an
     external shared object.  */
  DECL_VISIBILITY (decl) = VISIBILITY_DEFAULT;
  DECL_VISIBILITY_SPECIFIED (decl) = 1;

  DECL_CONTEXT (decl) = context;

  if (is_global)
    pushdecl_top_level (decl);
  else
    pushdecl (decl);

  /* A function in the user's namespace should have an explicit
     declaration before it is used.  Mark the built-in function as
     anticipated but not actually declared.  */
  if (name[0] != '_' || name[1] != '_')
    DECL_ANTICIPATED (decl) = 1;
  else if (strncmp (name + 2, "builtin_", strlen ("builtin_")) != 0)
    {
      size_t len = strlen (name);

      /* Treat __*_chk fortification functions as anticipated as well,
	 unless they are __builtin_*.  */
      if (len > strlen ("___chk")
	  && memcmp (name + len - strlen ("_chk"),
		     "_chk", strlen ("_chk") + 1) == 0)
	DECL_ANTICIPATED (decl) = 1;
    }

  return decl;
}

tree
cxx_builtin_function (tree decl)
{
  tree          id = DECL_NAME (decl);
  const char *name = IDENTIFIER_POINTER (id);
  /* All builtins that don't begin with an '_' should additionally
     go in the 'std' namespace.  */
  if (name[0] != '_')
    {
      tree decl2 = copy_node(decl);
      push_namespace (std_identifier);
      builtin_function_1 (decl2, std_node, false);
      pop_namespace ();
    }

  return builtin_function_1 (decl, NULL_TREE, false);
}

/* Like cxx_builtin_function, but guarantee the function is added to the global
   scope.  This is to allow function specific options to add new machine
   dependent builtins when the target ISA changes via attribute((target(...)))
   which saves space on program startup if the program does not use non-generic
   ISAs.  */

tree
cxx_builtin_function_ext_scope (tree decl)
{

  tree          id = DECL_NAME (decl);
  const char *name = IDENTIFIER_POINTER (id);
  /* All builtins that don't begin with an '_' should additionally
     go in the 'std' namespace.  */
  if (name[0] != '_')
    {
      tree decl2 = copy_node(decl);
      push_namespace (std_identifier);
      builtin_function_1 (decl2, std_node, true);
      pop_namespace ();
    }

  return builtin_function_1 (decl, NULL_TREE, true);
}

/* Generate a FUNCTION_DECL with the typical flags for a runtime library
   function.  Not called directly.  */

static tree
build_library_fn (tree name, enum tree_code operator_code, tree type,
		  int ecf_flags)
{
  tree fn = build_lang_decl (FUNCTION_DECL, name, type);
  DECL_EXTERNAL (fn) = 1;
  TREE_PUBLIC (fn) = 1;
  DECL_ARTIFICIAL (fn) = 1;
  SET_OVERLOADED_OPERATOR_CODE (fn, operator_code);
  SET_DECL_LANGUAGE (fn, lang_c);
  /* Runtime library routines are, by definition, available in an
     external shared object.  */
  DECL_VISIBILITY (fn) = VISIBILITY_DEFAULT;
  DECL_VISIBILITY_SPECIFIED (fn) = 1;
  set_call_expr_flags (fn, ecf_flags);
  return fn;
}

/* Returns the _DECL for a library function with C++ linkage.  */

static tree
build_cp_library_fn (tree name, enum tree_code operator_code, tree type,
		     int ecf_flags)
{
  tree fn = build_library_fn (name, operator_code, type, ecf_flags);
  DECL_CONTEXT (fn) = FROB_CONTEXT (current_namespace);
  SET_DECL_LANGUAGE (fn, lang_cplusplus);
  return fn;
}

/* Like build_library_fn, but takes a C string instead of an
   IDENTIFIER_NODE.  */

tree
build_library_fn_ptr (const char* name, tree type, int ecf_flags)
{
  return build_library_fn (get_identifier (name), ERROR_MARK, type, ecf_flags);
}

/* Like build_cp_library_fn, but takes a C string instead of an
   IDENTIFIER_NODE.  */

tree
build_cp_library_fn_ptr (const char* name, tree type, int ecf_flags)
{
  return build_cp_library_fn (get_identifier (name), ERROR_MARK, type,
			      ecf_flags);
}

/* Like build_library_fn, but also pushes the function so that we will
   be able to find it via IDENTIFIER_GLOBAL_VALUE.  Also, the function
   may throw exceptions listed in RAISES.  */

tree
push_library_fn (tree name, tree type, tree raises, int ecf_flags)
{
  tree fn;

  if (raises)
    type = build_exception_variant (type, raises);

  fn = build_library_fn (name, ERROR_MARK, type, ecf_flags);
  pushdecl_top_level (fn);
  return fn;
}

/* Like build_cp_library_fn, but also pushes the function so that it
   will be found by normal lookup.  */

static tree
push_cp_library_fn (enum tree_code operator_code, tree type,
		    int ecf_flags)
{
  tree fn = build_cp_library_fn (ansi_opname (operator_code),
				 operator_code,
				 type, ecf_flags);
  pushdecl (fn);
  if (flag_tm)
    apply_tm_attr (fn, get_identifier ("transaction_safe"));
  return fn;
}

/* Like push_library_fn, but takes a TREE_LIST of parm types rather than
   a FUNCTION_TYPE.  */

tree
push_void_library_fn (tree name, tree parmtypes, int ecf_flags)
{
  tree type = build_function_type (void_type_node, parmtypes);
  return push_library_fn (name, type, NULL_TREE, ecf_flags);
}

/* Like push_library_fn, but also note that this function throws
   and does not return.  Used for __throw_foo and the like.  */

tree
push_throw_library_fn (tree name, tree type)
{
  tree fn = push_library_fn (name, type, NULL_TREE, ECF_NORETURN);
  return fn;
}

/* When we call finish_struct for an anonymous union, we create
   default copy constructors and such.  But, an anonymous union
   shouldn't have such things; this function undoes the damage to the
   anonymous union type T.

   (The reason that we create the synthesized methods is that we don't
   distinguish `union { int i; }' from `typedef union { int i; } U'.
   The first is an anonymous union; the second is just an ordinary
   union type.)  */

void
fixup_anonymous_aggr (tree t)
{
  tree *q;

  /* Wipe out memory of synthesized methods.  */
  TYPE_HAS_USER_CONSTRUCTOR (t) = 0;
  TYPE_HAS_DEFAULT_CONSTRUCTOR (t) = 0;
  TYPE_HAS_COPY_CTOR (t) = 0;
  TYPE_HAS_CONST_COPY_CTOR (t) = 0;
  TYPE_HAS_COPY_ASSIGN (t) = 0;
  TYPE_HAS_CONST_COPY_ASSIGN (t) = 0;

  /* Splice the implicitly generated functions out of the TYPE_METHODS
     list.  */
  q = &TYPE_METHODS (t);
  while (*q)
    {
      if (DECL_ARTIFICIAL (*q))
	*q = TREE_CHAIN (*q);
      else
	q = &DECL_CHAIN (*q);
    }

  /* ISO C++ 9.5.3.  Anonymous unions may not have function members.  */
  if (TYPE_METHODS (t))
    {
      tree decl = TYPE_MAIN_DECL (t);

      if (TREE_CODE (t) != UNION_TYPE)
	error_at (DECL_SOURCE_LOCATION (decl), 
		  "an anonymous struct cannot have function members");
      else
	error_at (DECL_SOURCE_LOCATION (decl),
		  "an anonymous union cannot have function members");
    }

  /* Anonymous aggregates cannot have fields with ctors, dtors or complex
     assignment operators (because they cannot have these methods themselves).
     For anonymous unions this is already checked because they are not allowed
     in any union, otherwise we have to check it.  */
  if (TREE_CODE (t) != UNION_TYPE)
    {
      tree field, type;

      for (field = TYPE_FIELDS (t); field; field = DECL_CHAIN (field))
	if (TREE_CODE (field) == FIELD_DECL)
	  {
	    type = TREE_TYPE (field);
	    if (CLASS_TYPE_P (type))
	      {
		if (TYPE_NEEDS_CONSTRUCTING (type))
		  error ("member %q+#D with constructor not allowed "
			 "in anonymous aggregate", field);
		if (TYPE_HAS_NONTRIVIAL_DESTRUCTOR (type))
		  error ("member %q+#D with destructor not allowed "
			 "in anonymous aggregate", field);
		if (TYPE_HAS_COMPLEX_COPY_ASSIGN (type))
		  error ("member %q+#D with copy assignment operator "
			 "not allowed in anonymous aggregate", field);
	      }
	  }
    }
}

/* Warn for an attribute located at LOCATION that appertains to the
   class type CLASS_TYPE that has not been properly placed after its
   class-key, in it class-specifier.  */

void
warn_misplaced_attr_for_class_type (source_location location,
				    tree class_type)
{
  gcc_assert (OVERLOAD_TYPE_P (class_type));

  warning_at (location, OPT_Wattributes,
	      "attribute ignored in declaration "
	      "of %q#T", class_type);
  inform (location,
	  "attribute for %q#T must follow the %qs keyword",
	  class_type, class_key_or_enum_as_string (class_type));
}

/* Make sure that a declaration with no declarator is well-formed, i.e.
   just declares a tagged type or anonymous union.

   Returns the type declared; or NULL_TREE if none.  */

tree
check_tag_decl (cp_decl_specifier_seq *declspecs,
		bool explicit_type_instantiation_p)
{
  int saw_friend = decl_spec_seq_has_spec_p (declspecs, ds_friend);
  int saw_typedef = decl_spec_seq_has_spec_p (declspecs, ds_typedef);
  /* If a class, struct, or enum type is declared by the DECLSPECS
     (i.e, if a class-specifier, enum-specifier, or non-typename
     elaborated-type-specifier appears in the DECLSPECS),
     DECLARED_TYPE is set to the corresponding type.  */
  tree declared_type = NULL_TREE;
  bool error_p = false;

  if (declspecs->multiple_types_p)
    error ("multiple types in one declaration");
  else if (declspecs->redefined_builtin_type)
    {
      if (!in_system_header)
	permerror (declspecs->locations[ds_redefined_builtin_type_spec],
		   "redeclaration of C++ built-in type %qT",
		   declspecs->redefined_builtin_type);
      return NULL_TREE;
    }

  if (declspecs->type
      && TYPE_P (declspecs->type)
      && ((TREE_CODE (declspecs->type) != TYPENAME_TYPE
	   && MAYBE_CLASS_TYPE_P (declspecs->type))
	  || TREE_CODE (declspecs->type) == ENUMERAL_TYPE))
    declared_type = declspecs->type;
  else if (declspecs->type == error_mark_node)
    error_p = true;
  if (declared_type == NULL_TREE && ! saw_friend && !error_p)
    permerror (input_location, "declaration does not declare anything");
  else if (declared_type != NULL_TREE && type_uses_auto (declared_type))
    {
      error ("%<auto%> can only be specified for variables "
	     "or function declarations");
      return error_mark_node;
    }
  /* Check for an anonymous union.  */
  else if (declared_type && RECORD_OR_UNION_CODE_P (TREE_CODE (declared_type))
	   && TYPE_ANONYMOUS_P (declared_type))
    {
      /* 7/3 In a simple-declaration, the optional init-declarator-list
	 can be omitted only when declaring a class (clause 9) or
	 enumeration (7.2), that is, when the decl-specifier-seq contains
	 either a class-specifier, an elaborated-type-specifier with
	 a class-key (9.1), or an enum-specifier.  In these cases and
	 whenever a class-specifier or enum-specifier is present in the
	 decl-specifier-seq, the identifiers in these specifiers are among
	 the names being declared by the declaration (as class-name,
	 enum-names, or enumerators, depending on the syntax).  In such
	 cases, and except for the declaration of an unnamed bit-field (9.6),
	 the decl-specifier-seq shall introduce one or more names into the
	 program, or shall redeclare a name introduced by a previous
	 declaration.  [Example:
	     enum { };			// ill-formed
	     typedef class { };		// ill-formed
	 --end example]  */
      if (saw_typedef)
	{
	  error ("missing type-name in typedef-declaration");
	  return NULL_TREE;
	}
      /* Anonymous unions are objects, so they can have specifiers.  */;
      SET_ANON_AGGR_TYPE_P (declared_type);

      if (TREE_CODE (declared_type) != UNION_TYPE && !in_system_header)
	pedwarn (input_location, OPT_Wpedantic, "ISO C++ prohibits anonymous structs");
    }

  else
    {
      if (decl_spec_seq_has_spec_p (declspecs, ds_inline)
	  || decl_spec_seq_has_spec_p (declspecs, ds_virtual))
	error ("%qs can only be specified for functions",
	       decl_spec_seq_has_spec_p (declspecs, ds_inline)
	       ? "inline" : "virtual");
      else if (saw_friend
	       && (!current_class_type
		   || current_scope () != current_class_type))
	error ("%<friend%> can only be specified inside a class");
      else if (decl_spec_seq_has_spec_p (declspecs, ds_explicit))
	error ("%<explicit%> can only be specified for constructors");
      else if (declspecs->storage_class)
	error ("a storage class can only be specified for objects "
	       "and functions");
      else if (decl_spec_seq_has_spec_p (declspecs, ds_const)
	       || decl_spec_seq_has_spec_p (declspecs, ds_volatile)
	       || decl_spec_seq_has_spec_p (declspecs, ds_restrict)
	       || decl_spec_seq_has_spec_p (declspecs, ds_thread))
	error ("qualifiers can only be specified for objects "
	       "and functions");
      else if (saw_typedef)
	warning (0, "%<typedef%> was ignored in this declaration");
      else if (decl_spec_seq_has_spec_p (declspecs,  ds_constexpr))
        error ("%<constexpr%> cannot be used for type declarations");
    }

  if (declspecs->attributes && warn_attributes && declared_type)
    {
      location_t loc;
      if (!CLASS_TYPE_P (declared_type)
	  || !CLASSTYPE_TEMPLATE_INSTANTIATION (declared_type))
	/* For a non-template class, use the name location.  */
	loc = location_of (declared_type);
      else
	/* For a template class (an explicit instantiation), use the
	   current location.  */
	loc = input_location;

      if (explicit_type_instantiation_p)
	/* [dcl.attr.grammar]/4:

	       No attribute-specifier-seq shall appertain to an explicit
	       instantiation.  */
	{
	  warning_at (loc, OPT_Wattributes,
		      "attribute ignored in explicit instantiation %q#T",
		      declared_type);
	  inform (loc,
		  "no attribute can be applied to "
		  "an explicit instantiation");
	}
      else
	warn_misplaced_attr_for_class_type (loc, declared_type);
    }

  return declared_type;
}

/* Called when a declaration is seen that contains no names to declare.
   If its type is a reference to a structure, union or enum inherited
   from a containing scope, shadow that tag name for the current scope
   with a forward reference.
   If its type defines a new named structure or union
   or defines an enum, it is valid but we need not do anything here.
   Otherwise, it is an error.

   C++: may have to grok the declspecs to learn about static,
   complain for anonymous unions.

   Returns the TYPE declared -- or NULL_TREE if none.  */

tree
shadow_tag (cp_decl_specifier_seq *declspecs)
{
  tree t = check_tag_decl (declspecs,
			   /*explicit_type_instantiation_p=*/false);

  if (!t)
    return NULL_TREE;

  if (maybe_process_partial_specialization (t) == error_mark_node)
    return NULL_TREE;

  /* This is where the variables in an anonymous union are
     declared.  An anonymous union declaration looks like:
     union { ... } ;
     because there is no declarator after the union, the parser
     sends that declaration here.  */
  if (ANON_AGGR_TYPE_P (t))
    {
      fixup_anonymous_aggr (t);

      if (TYPE_FIELDS (t))
	{
	  tree decl = grokdeclarator (/*declarator=*/NULL,
				      declspecs, NORMAL, 0, NULL);
	  finish_anon_union (decl);
	}
    }

  return t;
}

/* Decode a "typename", such as "int **", returning a ..._TYPE node.  */

tree
groktypename (cp_decl_specifier_seq *type_specifiers,
	      const cp_declarator *declarator,
	      bool is_template_arg)
{
  tree attrs;
  tree type;
  enum decl_context context
    = is_template_arg ? TEMPLATE_TYPE_ARG : TYPENAME;
  attrs = type_specifiers->attributes;
  type_specifiers->attributes = NULL_TREE;
  type = grokdeclarator (declarator, type_specifiers, context, 0, &attrs);
  if (attrs && type != error_mark_node)
    {
      if (CLASS_TYPE_P (type))
	warning (OPT_Wattributes, "ignoring attributes applied to class type %qT "
		 "outside of definition", type);
      else if (MAYBE_CLASS_TYPE_P (type))
	/* A template type parameter or other dependent type.  */
	warning (OPT_Wattributes, "ignoring attributes applied to dependent "
		 "type %qT without an associated declaration", type);
      else
	cplus_decl_attributes (&type, attrs, 0);
    }
  return type;
}

/* Process a DECLARATOR for a function-scope variable declaration,
   namespace-scope variable declaration, or function declaration.
   (Function definitions go through start_function; class member
   declarations appearing in the body of the class go through
   grokfield.)  The DECL corresponding to the DECLARATOR is returned.
   If an error occurs, the error_mark_node is returned instead.
   
   DECLSPECS are the decl-specifiers for the declaration.  INITIALIZED is
   SD_INITIALIZED if an explicit initializer is present, or SD_DEFAULTED
   for an explicitly defaulted function, or SD_DELETED for an explicitly
   deleted function, but 0 (SD_UNINITIALIZED) if this is a variable
   implicitly initialized via a default constructor.  ATTRIBUTES and
   PREFIX_ATTRIBUTES are GNU attributes associated with this declaration.

   The scope represented by the context of the returned DECL is pushed
   (if it is not the global namespace) and is assigned to
   *PUSHED_SCOPE_P.  The caller is then responsible for calling
   pop_scope on *PUSHED_SCOPE_P if it is set.  */

tree
start_decl (const cp_declarator *declarator,
	    cp_decl_specifier_seq *declspecs,
	    int initialized,
	    tree attributes,
	    tree prefix_attributes,
	    tree *pushed_scope_p)
{
  tree decl;
  tree context;
  bool was_public;
  int flags;
  bool alias;

  *pushed_scope_p = NULL_TREE;

  /* An object declared as __attribute__((deprecated)) suppresses
     warnings of uses of other deprecated items.  */
  if (lookup_attribute ("deprecated", attributes))
    deprecated_state = DEPRECATED_SUPPRESS;

  attributes = chainon (attributes, prefix_attributes);

  decl = grokdeclarator (declarator, declspecs, NORMAL, initialized,
			 &attributes);

  deprecated_state = DEPRECATED_NORMAL;

  if (decl == NULL_TREE || VOID_TYPE_P (decl)
      || decl == error_mark_node)
    return error_mark_node;

  context = CP_DECL_CONTEXT (decl);
  if (context != global_namespace)
    *pushed_scope_p = push_scope (context);

  if (initialized)
    /* Is it valid for this decl to have an initializer at all?
       If not, set INITIALIZED to zero, which will indirectly
       tell `cp_finish_decl' to ignore the initializer once it is parsed.  */
    switch (TREE_CODE (decl))
      {
      case TYPE_DECL:
	error ("typedef %qD is initialized (use decltype instead)", decl);
	return error_mark_node;

      case FUNCTION_DECL:
	if (initialized == SD_DELETED)
	  /* We'll handle the rest of the semantics later, but we need to
	     set this now so it's visible to duplicate_decls.  */
	  DECL_DELETED_FN (decl) = 1;
	break;

      default:
	break;
      }

  if (initialized)
    {
      if (! toplevel_bindings_p ()
	  && DECL_EXTERNAL (decl))
	warning (0, "declaration of %q#D has %<extern%> and is initialized",
		 decl);
      DECL_EXTERNAL (decl) = 0;
      if (toplevel_bindings_p ())
	TREE_STATIC (decl) = 1;
    }
  alias = lookup_attribute ("alias", DECL_ATTRIBUTES (decl)) != 0;
  
  if (alias && TREE_CODE (decl) == FUNCTION_DECL)
    record_key_method_defined (decl);

  /* If this is a typedef that names the class for linkage purposes
     (7.1.3p8), apply any attributes directly to the type.  */
  if (TREE_CODE (decl) == TYPE_DECL
      && OVERLOAD_TYPE_P (TREE_TYPE (decl))
      && decl == TYPE_NAME (TYPE_MAIN_VARIANT (TREE_TYPE (decl))))
    flags = ATTR_FLAG_TYPE_IN_PLACE;
  else
    flags = 0;

  /* Set attributes here so if duplicate decl, will have proper attributes.  */
  cplus_decl_attributes (&decl, attributes, flags);

  /* Dllimported symbols cannot be defined.  Static data members (which
     can be initialized in-class and dllimported) go through grokfield,
     not here, so we don't need to exclude those decls when checking for
     a definition.  */
  if (initialized && DECL_DLLIMPORT_P (decl))
    {
      error ("definition of %q#D is marked %<dllimport%>", decl);
      DECL_DLLIMPORT_P (decl) = 0;
    }

  /* If #pragma weak was used, mark the decl weak now.  */
  if (!processing_template_decl)
    maybe_apply_pragma_weak (decl);

  if (TREE_CODE (decl) == FUNCTION_DECL
      && DECL_DECLARED_INLINE_P (decl)
      && DECL_UNINLINABLE (decl)
      && lookup_attribute ("noinline", DECL_ATTRIBUTES (decl)))
    warning (0, "inline function %q+D given attribute noinline", decl);

  if (TYPE_P (context) && COMPLETE_TYPE_P (complete_type (context)))
    {
      if (VAR_P (decl))
	{
	  tree field = lookup_field (context, DECL_NAME (decl), 0, false);
	  if (field == NULL_TREE || !VAR_P (field))
	    error ("%q#D is not a static member of %q#T", decl, context);
	  else
	    {
	      if (DECL_CONTEXT (field) != context)
		{
		  if (!same_type_p (DECL_CONTEXT (field), context))
		    permerror (input_location, "ISO C++ does not permit %<%T::%D%> "
			       "to be defined as %<%T::%D%>",
			       DECL_CONTEXT (field), DECL_NAME (decl),
			       context, DECL_NAME (decl));
		  DECL_CONTEXT (decl) = DECL_CONTEXT (field);
		}
	      /* Static data member are tricky; an in-class initialization
		 still doesn't provide a definition, so the in-class
		 declaration will have DECL_EXTERNAL set, but will have an
		 initialization.  Thus, duplicate_decls won't warn
		 about this situation, and so we check here.  */
	      if (initialized && DECL_INITIALIZED_IN_CLASS_P (field))
		error ("duplicate initialization of %qD", decl);
	      if (duplicate_decls (decl, field, /*newdecl_is_friend=*/false))
		decl = field;
              if (decl_spec_seq_has_spec_p (declspecs, ds_constexpr)
                  && !DECL_DECLARED_CONSTEXPR_P (field))
                error ("%qD declared %<constexpr%> outside its class", field);
	    }
	}
      else
	{
	  tree field = check_classfn (context, decl,
				      (processing_template_decl
				       > template_class_depth (context))
				      ? current_template_parms
				      : NULL_TREE);
	  if (field && field != error_mark_node
	      && duplicate_decls (decl, field,
				 /*newdecl_is_friend=*/false))
	    decl = field;
	}

      /* cp_finish_decl sets DECL_EXTERNAL if DECL_IN_AGGR_P is set.  */
      DECL_IN_AGGR_P (decl) = 0;
      /* Do not mark DECL as an explicit specialization if it was not
	 already marked as an instantiation; a declaration should
	 never be marked as a specialization unless we know what
	 template is being specialized.  */
      if (DECL_LANG_SPECIFIC (decl) && DECL_USE_TEMPLATE (decl))
	{
	  SET_DECL_TEMPLATE_SPECIALIZATION (decl);

	  /* [temp.expl.spec] An explicit specialization of a static data
	     member of a template is a definition if the declaration
	     includes an initializer; otherwise, it is a declaration.

	     We check for processing_specialization so this only applies
	     to the new specialization syntax.  */
	  if (!initialized && processing_specialization)
	    DECL_EXTERNAL (decl) = 1;
	}

      if (DECL_EXTERNAL (decl) && ! DECL_TEMPLATE_SPECIALIZATION (decl)
	  /* Aliases are definitions. */
	  && !alias)
	permerror (input_location, "declaration of %q#D outside of class is not definition",
		   decl);
    }

  was_public = TREE_PUBLIC (decl);

  /* Enter this declaration into the symbol table.  */
  decl = maybe_push_decl (decl);

  if (processing_template_decl)
    decl = push_template_decl (decl);
  if (decl == error_mark_node)
    return error_mark_node;

  if (VAR_P (decl)
      && DECL_NAMESPACE_SCOPE_P (decl) && !TREE_PUBLIC (decl) && !was_public
      && !DECL_THIS_STATIC (decl) && !DECL_ARTIFICIAL (decl))
    {
      /* This is a const variable with implicit 'static'.  Set
	 DECL_THIS_STATIC so we can tell it from variables that are
	 !TREE_PUBLIC because of the anonymous namespace.  */
      gcc_assert (CP_TYPE_CONST_P (TREE_TYPE (decl)) || errorcount);
      DECL_THIS_STATIC (decl) = 1;
    }

  if (!processing_template_decl && VAR_P (decl))
    start_decl_1 (decl, initialized);

  return decl;
}

/* Process the declaration of a variable DECL.  INITIALIZED is true
   iff DECL is explicitly initialized.  (INITIALIZED is false if the
   variable is initialized via an implicitly-called constructor.)
   This function must be called for ordinary variables (including, for
   example, implicit instantiations of templates), but must not be
   called for template declarations.  */

void
start_decl_1 (tree decl, bool initialized)
{
  tree type;
  bool complete_p;
  bool aggregate_definition_p;

  gcc_assert (!processing_template_decl);

  if (error_operand_p (decl))
    return;

  gcc_assert (VAR_P (decl));

  type = TREE_TYPE (decl);
  complete_p = COMPLETE_TYPE_P (type);
  aggregate_definition_p = MAYBE_CLASS_TYPE_P (type) && !DECL_EXTERNAL (decl);

  /* If an explicit initializer is present, or if this is a definition
     of an aggregate, then we need a complete type at this point.
     (Scalars are always complete types, so there is nothing to
     check.)  This code just sets COMPLETE_P; errors (if necessary)
     are issued below.  */
  if ((initialized || aggregate_definition_p) 
      && !complete_p
      && COMPLETE_TYPE_P (complete_type (type)))
    {
      complete_p = true;
      /* We will not yet have set TREE_READONLY on DECL if the type
	 was "const", but incomplete, before this point.  But, now, we
	 have a complete type, so we can try again.  */
      cp_apply_type_quals_to_decl (cp_type_quals (type), decl);
    }

  if (initialized)
    /* Is it valid for this decl to have an initializer at all?  */
    {
      /* Don't allow initializations for incomplete types except for
	 arrays which might be completed by the initialization.  */
      if (complete_p)
	;			/* A complete type is ok.  */
      else if (type_uses_auto (type))
	; 			/* An auto type is ok.  */
      else if (TREE_CODE (type) != ARRAY_TYPE)
	{
	  error ("variable %q#D has initializer but incomplete type", decl);
	  type = TREE_TYPE (decl) = error_mark_node;
	}
      else if (!COMPLETE_TYPE_P (complete_type (TREE_TYPE (type))))
	{
	  if (DECL_LANG_SPECIFIC (decl) && DECL_TEMPLATE_INFO (decl))
	    error ("elements of array %q#D have incomplete type", decl);
	  /* else we already gave an error in start_decl.  */
	}
    }
  else if (aggregate_definition_p && !complete_p)
    {
      if (type_uses_auto (type))
	error ("declaration of %q#D has no initializer", decl);
      else
	error ("aggregate %q#D has incomplete type and cannot be defined",
	       decl);
      /* Change the type so that assemble_variable will give
	 DECL an rtl we can live with: (mem (const_int 0)).  */
      type = TREE_TYPE (decl) = error_mark_node;
    }

  /* Create a new scope to hold this declaration if necessary.
     Whether or not a new scope is necessary cannot be determined
     until after the type has been completed; if the type is a
     specialization of a class template it is not until after
     instantiation has occurred that TYPE_HAS_NONTRIVIAL_DESTRUCTOR
     will be set correctly.  */
  maybe_push_cleanup_level (type);
}

/* Handle initialization of references.  DECL, TYPE, and INIT have the
   same meaning as in cp_finish_decl.  *CLEANUP must be NULL on entry,
   but will be set to a new CLEANUP_STMT if a temporary is created
   that must be destroyed subsequently.

   Returns an initializer expression to use to initialize DECL, or
   NULL if the initialization can be performed statically.

   Quotes on semantics can be found in ARM 8.4.3.  */

static tree
grok_reference_init (tree decl, tree type, tree init, int flags)
{
  if (init == NULL_TREE)
    {
      if ((DECL_LANG_SPECIFIC (decl) == 0
	   || DECL_IN_AGGR_P (decl) == 0)
	  && ! DECL_THIS_EXTERN (decl))
	error ("%qD declared as reference but not initialized", decl);
      return NULL_TREE;
    }

  if (TREE_CODE (init) == TREE_LIST)
    init = build_x_compound_expr_from_list (init, ELK_INIT,
					    tf_warning_or_error);

  if (TREE_CODE (TREE_TYPE (type)) != ARRAY_TYPE
      && TREE_CODE (TREE_TYPE (init)) == ARRAY_TYPE)
    /* Note: default conversion is only called in very special cases.  */
    init = decay_conversion (init, tf_warning_or_error);

  /* Convert INIT to the reference type TYPE.  This may involve the
     creation of a temporary, whose lifetime must be the same as that
     of the reference.  If so, a DECL_EXPR for the temporary will be
     added just after the DECL_EXPR for DECL.  That's why we don't set
     DECL_INITIAL for local references (instead assigning to them
     explicitly); we need to allow the temporary to be initialized
     first.  */
  return initialize_reference (type, init, flags,
			       tf_warning_or_error);
}

/* Designated initializers in arrays are not supported in GNU C++.
   The parser cannot detect this error since it does not know whether
   a given brace-enclosed initializer is for a class type or for an
   array.  This function checks that CE does not use a designated
   initializer.  If it does, an error is issued.  Returns true if CE
   is valid, i.e., does not have a designated initializer.  */

static bool
check_array_designated_initializer (constructor_elt *ce,
				    unsigned HOST_WIDE_INT index)
{
  /* Designated initializers for array elements are not supported.  */
  if (ce->index)
    {
      /* The parser only allows identifiers as designated
	 initializers.  */
      if (ce->index == error_mark_node)
	{
	  error ("name used in a GNU-style designated "
		 "initializer for an array");
	  return false;
	}
      else if (identifier_p (ce->index))
	{
	  error ("name %qD used in a GNU-style designated "
		 "initializer for an array", ce->index);
	  return false;
	}

      ce->index = cxx_constant_value (ce->index);

      if (TREE_CODE (ce->index) == INTEGER_CST)
	{
	  /* A C99 designator is OK if it matches the current index.  */
	  if (TREE_INT_CST_LOW (ce->index) == index)
	    return true;
	  else
	    sorry ("non-trivial designated initializers not supported");
	}
      else
	gcc_unreachable ();

      return false;
    }

  return true;
}

/* When parsing `int a[] = {1, 2};' we don't know the size of the
   array until we finish parsing the initializer.  If that's the
   situation we're in, update DECL accordingly.  */

static void
maybe_deduce_size_from_array_init (tree decl, tree init)
{
  tree type = TREE_TYPE (decl);

  if (TREE_CODE (type) == ARRAY_TYPE
      && TYPE_DOMAIN (type) == NULL_TREE
      && TREE_CODE (decl) != TYPE_DECL)
    {
      /* do_default is really a C-ism to deal with tentative definitions.
	 But let's leave it here to ease the eventual merge.  */
      int do_default = !DECL_EXTERNAL (decl);
      tree initializer = init ? init : DECL_INITIAL (decl);
      int failure = 0;

      /* Check that there are no designated initializers in INIT, as
	 those are not supported in GNU C++, and as the middle-end
	 will crash if presented with a non-numeric designated
	 initializer.  */
      if (initializer && TREE_CODE (initializer) == CONSTRUCTOR)
	{
	  vec<constructor_elt, va_gc> *v = CONSTRUCTOR_ELTS (initializer);
	  constructor_elt *ce;
	  HOST_WIDE_INT i;
	  FOR_EACH_VEC_SAFE_ELT (v, i, ce)
	    if (!check_array_designated_initializer (ce, i))
	      failure = 1;
	}

      if (!failure)
	{
	  failure = cp_complete_array_type (&TREE_TYPE (decl), initializer,
					    do_default);
	  if (failure == 1)
	    {
	      error ("initializer fails to determine size of %qD", decl);
	    }
	  else if (failure == 2)
	    {
	      if (do_default)
		{
		  error ("array size missing in %qD", decl);
		}
	      /* If a `static' var's size isn't known, make it extern as
		 well as static, so it does not get allocated.  If it's not
		 `static', then don't mark it extern; finish_incomplete_decl
		 will give it a default size and it will get allocated.  */
	      else if (!pedantic && TREE_STATIC (decl) && !TREE_PUBLIC (decl))
		DECL_EXTERNAL (decl) = 1;
	    }
	  else if (failure == 3)
	    {
	      error ("zero-size array %qD", decl);
	    }
	}

      cp_apply_type_quals_to_decl (cp_type_quals (TREE_TYPE (decl)), decl);

      relayout_decl (decl);
    }
}

/* Set DECL_SIZE, DECL_ALIGN, etc. for DECL (a VAR_DECL), and issue
   any appropriate error messages regarding the layout.  */

static void
layout_var_decl (tree decl)
{
  tree type;

  type = TREE_TYPE (decl);
  if (type == error_mark_node)
    return;

  /* If we haven't already laid out this declaration, do so now.
     Note that we must not call complete type for an external object
     because it's type might involve templates that we are not
     supposed to instantiate yet.  (And it's perfectly valid to say
     `extern X x' for some incomplete type `X'.)  */
  if (!DECL_EXTERNAL (decl))
    complete_type (type);
  if (!DECL_SIZE (decl)
      && TREE_TYPE (decl) != error_mark_node
      && (COMPLETE_TYPE_P (type)
	  || (TREE_CODE (type) == ARRAY_TYPE
	      && !TYPE_DOMAIN (type)
	      && COMPLETE_TYPE_P (TREE_TYPE (type)))))
    layout_decl (decl, 0);

  if (!DECL_EXTERNAL (decl) && DECL_SIZE (decl) == NULL_TREE)
    {
      /* An automatic variable with an incomplete type: that is an error.
	 Don't talk about array types here, since we took care of that
	 message in grokdeclarator.  */
      error ("storage size of %qD isn%'t known", decl);
      TREE_TYPE (decl) = error_mark_node;
    }
#if 0
  /* Keep this code around in case we later want to control debug info
     based on whether a type is "used".  (jason 1999-11-11) */

  else if (!DECL_EXTERNAL (decl) && MAYBE_CLASS_TYPE_P (ttype))
    /* Let debugger know it should output info for this type.  */
    note_debug_info_needed (ttype);

  if (TREE_STATIC (decl) && DECL_CLASS_SCOPE_P (decl))
    note_debug_info_needed (DECL_CONTEXT (decl));
#endif

  if ((DECL_EXTERNAL (decl) || TREE_STATIC (decl))
      && DECL_SIZE (decl) != NULL_TREE
      && ! TREE_CONSTANT (DECL_SIZE (decl)))
    {
      if (TREE_CODE (DECL_SIZE (decl)) == INTEGER_CST)
	constant_expression_warning (DECL_SIZE (decl));
      else
	{
	  error ("storage size of %qD isn%'t constant", decl);
	  TREE_TYPE (decl) = error_mark_node;
	}
    }
}

/* If a local static variable is declared in an inline function, or if
   we have a weak definition, we must endeavor to create only one
   instance of the variable at link-time.  */

void
maybe_commonize_var (tree decl)
{
  /* Static data in a function with comdat linkage also has comdat
     linkage.  */
  if (TREE_STATIC (decl)
      /* Don't mess with __FUNCTION__.  */
      && ! DECL_ARTIFICIAL (decl)
      && DECL_FUNCTION_SCOPE_P (decl)
      && vague_linkage_p (DECL_CONTEXT (decl)))
    {
      if (flag_weak)
	{
	  /* With weak symbols, we simply make the variable COMDAT;
	     that will cause copies in multiple translations units to
	     be merged.  */
	  comdat_linkage (decl);
	}
      else
	{
	  if (DECL_INITIAL (decl) == NULL_TREE
	      || DECL_INITIAL (decl) == error_mark_node)
	    {
	      /* Without weak symbols, we can use COMMON to merge
		 uninitialized variables.  */
	      TREE_PUBLIC (decl) = 1;
	      DECL_COMMON (decl) = 1;
	    }
	  else
	    {
	      /* While for initialized variables, we must use internal
		 linkage -- which means that multiple copies will not
		 be merged.  */
	      TREE_PUBLIC (decl) = 0;
	      DECL_COMMON (decl) = 0;
	      warning_at (input_location, 0,
			  "sorry: semantics of inline function static "
			  "data %q+#D are wrong (you%'ll wind up "
			  "with multiple copies)", decl);
	      warning_at (DECL_SOURCE_LOCATION (decl), 0, 
			  "  you can work around this by removing "
			  "the initializer");
	    }
	}
    }
  else if (DECL_LANG_SPECIFIC (decl) && DECL_COMDAT (decl))
    /* Set it up again; we might have set DECL_INITIAL since the last
       time.  */
    comdat_linkage (decl);
}

/* Issue an error message if DECL is an uninitialized const variable.  */

static void
check_for_uninitialized_const_var (tree decl)
{
  tree type = strip_array_types (TREE_TYPE (decl));

  /* ``Unless explicitly declared extern, a const object does not have
     external linkage and must be initialized. ($8.4; $12.1)'' ARM
     7.1.6 */
  if (VAR_P (decl)
      && TREE_CODE (type) != REFERENCE_TYPE
      && CP_TYPE_CONST_P (type)
      && !DECL_INITIAL (decl))
    {
      tree field = default_init_uninitialized_part (type);
      if (!field)
	return;

      permerror (DECL_SOURCE_LOCATION (decl),
		 "uninitialized const %qD", decl);

      if (CLASS_TYPE_P (type))
	{
	  tree defaulted_ctor;

	  inform (DECL_SOURCE_LOCATION (TYPE_MAIN_DECL (type)),
		  "%q#T has no user-provided default constructor", type);
	  defaulted_ctor = in_class_defaulted_default_constructor (type);
	  if (defaulted_ctor)
	    inform (DECL_SOURCE_LOCATION (defaulted_ctor),
		    "constructor is not user-provided because it is "
		    "explicitly defaulted in the class body");
	  inform (0, "and the implicitly-defined constructor does not "
		  "initialize %q+#D", field);
	}
    }
}

/* Structure holding the current initializer being processed by reshape_init.
   CUR is a pointer to the current element being processed, END is a pointer
   after the last element present in the initializer.  */
typedef struct reshape_iterator_t
{
  constructor_elt *cur;
  constructor_elt *end;
} reshape_iter;

static tree reshape_init_r (tree, reshape_iter *, bool, tsubst_flags_t);

/* FIELD is a FIELD_DECL or NULL.  In the former case, the value
   returned is the next FIELD_DECL (possibly FIELD itself) that can be
   initialized.  If there are no more such fields, the return value
   will be NULL.  */

tree
next_initializable_field (tree field)
{
  while (field
	 && (TREE_CODE (field) != FIELD_DECL
	     || (DECL_C_BIT_FIELD (field) && !DECL_NAME (field))
	     || DECL_ARTIFICIAL (field)))
    field = DECL_CHAIN (field);

  return field;
}

/* Subroutine of reshape_init_array and reshape_init_vector, which does
   the actual work. ELT_TYPE is the element type of the array. MAX_INDEX is an
   INTEGER_CST representing the size of the array minus one (the maximum index),
   or NULL_TREE if the array was declared without specifying the size. D is
   the iterator within the constructor.  */

static tree
reshape_init_array_1 (tree elt_type, tree max_index, reshape_iter *d,
		      tsubst_flags_t complain)
{
  tree new_init;
  bool sized_array_p = (max_index && TREE_CONSTANT (max_index));
  unsigned HOST_WIDE_INT max_index_cst = 0;
  unsigned HOST_WIDE_INT index;

  /* The initializer for an array is always a CONSTRUCTOR.  */
  new_init = build_constructor (init_list_type_node, NULL);

  if (sized_array_p)
    {
      /* Minus 1 is used for zero sized arrays.  */
      if (integer_all_onesp (max_index))
	return new_init;

      if (host_integerp (max_index, 1))
	max_index_cst = tree_low_cst (max_index, 1);
      /* sizetype is sign extended, not zero extended.  */
      else
	max_index_cst = tree_low_cst (fold_convert (size_type_node, max_index),
				      1);
    }

  /* Loop until there are no more initializers.  */
  for (index = 0;
       d->cur != d->end && (!sized_array_p || index <= max_index_cst);
       ++index)
    {
      tree elt_init;
      constructor_elt *old_cur = d->cur;

      check_array_designated_initializer (d->cur, index);
      elt_init = reshape_init_r (elt_type, d, /*first_initializer_p=*/false,
				 complain);
      if (elt_init == error_mark_node)
	return error_mark_node;
      CONSTRUCTOR_APPEND_ELT (CONSTRUCTOR_ELTS (new_init),
			      size_int (index), elt_init);
      if (!TREE_CONSTANT (elt_init))
	TREE_CONSTANT (new_init) = false;

      /* This can happen with an invalid initializer (c++/54501).  */
      if (d->cur == old_cur && !sized_array_p)
	break;
    }

  return new_init;
}

/* Subroutine of reshape_init_r, processes the initializers for arrays.
   Parameters are the same of reshape_init_r.  */

static tree
reshape_init_array (tree type, reshape_iter *d, tsubst_flags_t complain)
{
  tree max_index = NULL_TREE;

  gcc_assert (TREE_CODE (type) == ARRAY_TYPE);

  if (TYPE_DOMAIN (type))
    max_index = array_type_nelts (type);

  return reshape_init_array_1 (TREE_TYPE (type), max_index, d, complain);
}

/* Subroutine of reshape_init_r, processes the initializers for vectors.
   Parameters are the same of reshape_init_r.  */

static tree
reshape_init_vector (tree type, reshape_iter *d, tsubst_flags_t complain)
{
  tree max_index = NULL_TREE;

  gcc_assert (TREE_CODE (type) == VECTOR_TYPE);

  if (COMPOUND_LITERAL_P (d->cur->value))
    {
      tree value = d->cur->value;
      if (!same_type_p (TREE_TYPE (value), type))
	{
	  if (complain & tf_error)
	    error ("invalid type %qT as initializer for a vector of type %qT",
		   TREE_TYPE (d->cur->value), type);
	  value = error_mark_node;
	}
      ++d->cur;
      return value;
    }

  /* For a vector, we initialize it as an array of the appropriate size.  */
  if (TREE_CODE (type) == VECTOR_TYPE)
    max_index = size_int (TYPE_VECTOR_SUBPARTS (type) - 1);

  return reshape_init_array_1 (TREE_TYPE (type), max_index, d, complain);
}

/* Subroutine of reshape_init_r, processes the initializers for classes
   or union. Parameters are the same of reshape_init_r.  */

static tree
reshape_init_class (tree type, reshape_iter *d, bool first_initializer_p,
		    tsubst_flags_t complain)
{
  tree field;
  tree new_init;

  gcc_assert (CLASS_TYPE_P (type));

  /* The initializer for a class is always a CONSTRUCTOR.  */
  new_init = build_constructor (init_list_type_node, NULL);
  field = next_initializable_field (TYPE_FIELDS (type));

  if (!field)
    {
      /* [dcl.init.aggr]

	An initializer for an aggregate member that is an
	empty class shall have the form of an empty
	initializer-list {}.  */
      if (!first_initializer_p)
	{
	  if (complain & tf_error)
	    error ("initializer for %qT must be brace-enclosed", type);
	  return error_mark_node;
	}
      return new_init;
    }

  /* Loop through the initializable fields, gathering initializers.  */
  while (d->cur != d->end)
    {
      tree field_init;
      constructor_elt *old_cur = d->cur;

      /* Handle designated initializers, as an extension.  */
      if (d->cur->index)
	{
	  if (d->cur->index == error_mark_node)
	    return error_mark_node;

	  if (TREE_CODE (d->cur->index) == INTEGER_CST)
	    {
	      if (complain & tf_error)
		error ("%<[%E] =%> used in a GNU-style designated initializer"
		       " for class %qT", d->cur->index, type);
	      return error_mark_node;
	    }

	  if (TREE_CODE (d->cur->index) == FIELD_DECL)
	    /* We already reshaped this.  */
	    gcc_assert (d->cur->index == field);
	  else
	    field = lookup_field_1 (type, d->cur->index, /*want_type=*/false);

	  if (!field || TREE_CODE (field) != FIELD_DECL)
	    {
	      if (complain & tf_error)
		error ("%qT has no non-static data member named %qD", type,
		       d->cur->index);
	      return error_mark_node;
	    }
	}

      /* If we processed all the member of the class, we are done.  */
      if (!field)
	break;

      field_init = reshape_init_r (TREE_TYPE (field), d,
				   /*first_initializer_p=*/false, complain);
      if (field_init == error_mark_node)
	return error_mark_node;

      if (d->cur == old_cur && d->cur->index)
	{
	  /* This can happen with an invalid initializer for a flexible
	     array member (c++/54441).  */
	  if (complain & tf_error)
	    error ("invalid initializer for %q#D", field);
	  return error_mark_node;
	}

      CONSTRUCTOR_APPEND_ELT (CONSTRUCTOR_ELTS (new_init), field, field_init);

      /* [dcl.init.aggr]

	When a union  is  initialized with a brace-enclosed
	initializer, the braces shall only contain an
	initializer for the first member of the union.  */
      if (TREE_CODE (type) == UNION_TYPE)
	break;

      field = next_initializable_field (DECL_CHAIN (field));
    }

  return new_init;
}

/* Subroutine of reshape_init_r.  We're in a context where C99 initializer
   designators are not valid; either complain or return true to indicate
   that reshape_init_r should return error_mark_node.  */

static bool
has_designator_problem (reshape_iter *d, tsubst_flags_t complain)
{
  if (d->cur->index)
    {
      if (complain & tf_error)
	error ("C99 designator %qE outside aggregate initializer",
	       d->cur->index);
      else
	return true;
    }
  return false;
}

/* Subroutine of reshape_init, which processes a single initializer (part of
   a CONSTRUCTOR). TYPE is the type of the variable being initialized, D is the
   iterator within the CONSTRUCTOR which points to the initializer to process.
   FIRST_INITIALIZER_P is true if this is the first initializer of the
   outermost CONSTRUCTOR node.  */

static tree
reshape_init_r (tree type, reshape_iter *d, bool first_initializer_p,
		tsubst_flags_t complain)
{
  tree init = d->cur->value;

  if (error_operand_p (init))
    return error_mark_node;

  if (first_initializer_p && !CP_AGGREGATE_TYPE_P (type)
      && has_designator_problem (d, complain))
    return error_mark_node;

  if (TREE_CODE (type) == COMPLEX_TYPE)
    {
      /* A complex type can be initialized from one or two initializers,
	 but braces are not elided.  */
      d->cur++;
      if (BRACE_ENCLOSED_INITIALIZER_P (init))
	{
	  if (CONSTRUCTOR_NELTS (init) > 2)
	    {
	      if (complain & tf_error)
		error ("too many initializers for %qT", type);
	      else
		return error_mark_node;
	    }
	}
      else if (first_initializer_p && d->cur != d->end)
	{
	  vec<constructor_elt, va_gc> *v = 0;
	  CONSTRUCTOR_APPEND_ELT (v, NULL_TREE, init);
	  CONSTRUCTOR_APPEND_ELT (v, NULL_TREE, d->cur->value);
	  if (has_designator_problem (d, complain))
	    return error_mark_node;
	  d->cur++;
	  init = build_constructor (init_list_type_node, v);
	}
      return init;
    }

  /* A non-aggregate type is always initialized with a single
     initializer.  */
  if (!CP_AGGREGATE_TYPE_P (type))
    {
      /* It is invalid to initialize a non-aggregate type with a
	 brace-enclosed initializer before C++0x.
	 We need to check for BRACE_ENCLOSED_INITIALIZER_P here because
	 of g++.old-deja/g++.mike/p7626.C: a pointer-to-member constant is
	 a CONSTRUCTOR (with a record type).  */
      if (TREE_CODE (init) == CONSTRUCTOR
	  && BRACE_ENCLOSED_INITIALIZER_P (init))  /* p7626.C */
	{
	  if (SCALAR_TYPE_P (type))
	    {
	      if (complain & tf_error)
		error ("braces around scalar initializer for type %qT", type);
	      init = error_mark_node;
	    }
	  else
	    maybe_warn_cpp0x (CPP0X_INITIALIZER_LISTS);
	}

      d->cur++;
      return init;
    }

  /* [dcl.init.aggr]

     All implicit type conversions (clause _conv_) are considered when
     initializing the aggregate member with an initializer from an
     initializer-list.  If the initializer can initialize a member,
     the member is initialized.  Otherwise, if the member is itself a
     non-empty subaggregate, brace elision is assumed and the
     initializer is considered for the initialization of the first
     member of the subaggregate.  */
  if (TREE_CODE (init) != CONSTRUCTOR
      /* But don't try this for the first initializer, since that would be
	 looking through the outermost braces; A a2 = { a1 }; is not a
	 valid aggregate initialization.  */
      && !first_initializer_p
      && (same_type_ignoring_top_level_qualifiers_p (type, TREE_TYPE (init))
	  || can_convert_arg (type, TREE_TYPE (init), init, LOOKUP_NORMAL,
			      complain)))
    {
      d->cur++;
      return init;
    }

  /* [dcl.init.string]

      A char array (whether plain char, signed char, or unsigned char)
      can be initialized by a string-literal (optionally enclosed in
      braces); a wchar_t array can be initialized by a wide
      string-literal (optionally enclosed in braces).  */
  if (TREE_CODE (type) == ARRAY_TYPE
      && char_type_p (TYPE_MAIN_VARIANT (TREE_TYPE (type))))
    {
      tree str_init = init;

      /* Strip one level of braces if and only if they enclose a single
	 element (as allowed by [dcl.init.string]).  */
      if (!first_initializer_p
	  && TREE_CODE (str_init) == CONSTRUCTOR
	  && vec_safe_length (CONSTRUCTOR_ELTS (str_init)) == 1)
	{
	  str_init = (*CONSTRUCTOR_ELTS (str_init))[0].value;
	}

      /* If it's a string literal, then it's the initializer for the array
	 as a whole. Otherwise, continue with normal initialization for
	 array types (one value per array element).  */
      if (TREE_CODE (str_init) == STRING_CST)
	{
	  if (has_designator_problem (d, complain))
	    return error_mark_node;
	  d->cur++;
	  return str_init;
	}
    }

  /* The following cases are about aggregates. If we are not within a full
     initializer already, and there is not a CONSTRUCTOR, it means that there
     is a missing set of braces (that is, we are processing the case for
     which reshape_init exists).  */
  if (!first_initializer_p)
    {
      if (TREE_CODE (init) == CONSTRUCTOR)
	{
	  if (TREE_TYPE (init) && TYPE_PTRMEMFUNC_P (TREE_TYPE (init)))
	    /* There is no need to reshape pointer-to-member function
	       initializers, as they are always constructed correctly
	       by the front end.  */
           ;
	  else if (COMPOUND_LITERAL_P (init))
	  /* For a nested compound literal, there is no need to reshape since
	     brace elision is not allowed. Even if we decided to allow it,
	     we should add a call to reshape_init in finish_compound_literal,
	     before calling digest_init, so changing this code would still
	     not be necessary.  */
	    gcc_assert (!BRACE_ENCLOSED_INITIALIZER_P (init));
	  else
	    {
	      ++d->cur;
	      gcc_assert (BRACE_ENCLOSED_INITIALIZER_P (init));
	      return reshape_init (type, init, complain);
	    }
	}

      warning (OPT_Wmissing_braces, "missing braces around initializer for %qT",
	       type);
    }

  /* Dispatch to specialized routines.  */
  if (CLASS_TYPE_P (type))
    return reshape_init_class (type, d, first_initializer_p, complain);
  else if (TREE_CODE (type) == ARRAY_TYPE)
    return reshape_init_array (type, d, complain);
  else if (TREE_CODE (type) == VECTOR_TYPE)
    return reshape_init_vector (type, d, complain);
  else
    gcc_unreachable();
}

/* Undo the brace-elision allowed by [dcl.init.aggr] in a
   brace-enclosed aggregate initializer.

   INIT is the CONSTRUCTOR containing the list of initializers describing
   a brace-enclosed initializer for an entity of the indicated aggregate TYPE.
   It may not presently match the shape of the TYPE; for example:

     struct S { int a; int b; };
     struct S a[] = { 1, 2, 3, 4 };

   Here INIT will hold a vector of four elements, rather than a
   vector of two elements, each itself a vector of two elements.  This
   routine transforms INIT from the former form into the latter.  The
   revised CONSTRUCTOR node is returned.  */

tree
reshape_init (tree type, tree init, tsubst_flags_t complain)
{
  vec<constructor_elt, va_gc> *v;
  reshape_iter d;
  tree new_init;

  gcc_assert (BRACE_ENCLOSED_INITIALIZER_P (init));

  v = CONSTRUCTOR_ELTS (init);

  /* An empty constructor does not need reshaping, and it is always a valid
     initializer.  */
  if (vec_safe_is_empty (v))
    return init;

  /* Recurse on this CONSTRUCTOR.  */
  d.cur = &(*v)[0];
  d.end = d.cur + v->length ();

  new_init = reshape_init_r (type, &d, true, complain);
  if (new_init == error_mark_node)
    return error_mark_node;

  /* Make sure all the element of the constructor were used. Otherwise,
     issue an error about exceeding initializers.  */
  if (d.cur != d.end)
    {
      if (complain & tf_error)
	error ("too many initializers for %qT", type);
      else
	return error_mark_node;
    }

  return new_init;
}

/* Verify array initializer.  Returns true if errors have been reported.  */

bool
check_array_initializer (tree decl, tree type, tree init)
{
  tree element_type = TREE_TYPE (type);

  /* The array type itself need not be complete, because the
     initializer may tell us how many elements are in the array.
     But, the elements of the array must be complete.  */
  if (!COMPLETE_TYPE_P (complete_type (element_type)))
    {
      if (decl)
	error ("elements of array %q#D have incomplete type", decl);
      else
	error ("elements of array %q#T have incomplete type", type);
      return true;
    }
  /* A compound literal can't have variable size.  */
  if (init && !decl
      && ((COMPLETE_TYPE_P (type) && !TREE_CONSTANT (TYPE_SIZE (type)))
	  || !TREE_CONSTANT (TYPE_SIZE (element_type))))
    {
      error ("variable-sized compound literal");
      return true;
    }
  return false;
}

/* Subroutine of check_initializer; args are passed down from that function.
   Set stmts_are_full_exprs_p to 1 across a call to build_aggr_init.  */

static tree
build_aggr_init_full_exprs (tree decl, tree init, int flags)
     
{
  gcc_assert (stmts_are_full_exprs_p ());
  return build_aggr_init (decl, init, flags, tf_warning_or_error);
}

/* Verify INIT (the initializer for DECL), and record the
   initialization in DECL_INITIAL, if appropriate.  CLEANUP is as for
   grok_reference_init.

   If the return value is non-NULL, it is an expression that must be
   evaluated dynamically to initialize DECL.  */

static tree
check_initializer (tree decl, tree init, int flags, vec<tree, va_gc> **cleanups)
{
  tree type = TREE_TYPE (decl);
  tree init_code = NULL;
  tree extra_init = NULL_TREE;
  tree core_type;

  /* Things that are going to be initialized need to have complete
     type.  */
  TREE_TYPE (decl) = type = complete_type (TREE_TYPE (decl));

  if (DECL_HAS_VALUE_EXPR_P (decl))
    {
      /* A variable with DECL_HAS_VALUE_EXPR_P set is just a placeholder,
	 it doesn't have storage to be initialized.  */
      gcc_assert (init == NULL_TREE);
      return NULL_TREE;
    }

  if (type == error_mark_node)
    /* We will have already complained.  */
    return NULL_TREE;

  if (TREE_CODE (type) == ARRAY_TYPE)
    {
      if (check_array_initializer (decl, type, init))
	return NULL_TREE;
    }
  else if (!COMPLETE_TYPE_P (type))
    {
      error ("%q#D has incomplete type", decl);
      TREE_TYPE (decl) = error_mark_node;
      return NULL_TREE;
    }
  else
    /* There is no way to make a variable-sized class type in GNU C++.  */
    gcc_assert (TREE_CONSTANT (TYPE_SIZE (type)));

  if (init && BRACE_ENCLOSED_INITIALIZER_P (init))
    {
      int init_len = vec_safe_length (CONSTRUCTOR_ELTS (init));
      if (SCALAR_TYPE_P (type))
	{
	  if (init_len == 0)
	    {
	      maybe_warn_cpp0x (CPP0X_INITIALIZER_LISTS);
	      init = build_zero_init (type, NULL_TREE, false);
	    }
	  else if (init_len != 1 && TREE_CODE (type) != COMPLEX_TYPE)
	    {
	      error ("scalar object %qD requires one element in initializer",
		     decl);
	      TREE_TYPE (decl) = error_mark_node;
	      return NULL_TREE;
	    }
	}
    }

  if (TREE_CODE (decl) == CONST_DECL)
    {
      gcc_assert (TREE_CODE (type) != REFERENCE_TYPE);

      DECL_INITIAL (decl) = init;

      gcc_assert (init != NULL_TREE);
      init = NULL_TREE;
    }
  else if (!init && DECL_REALLY_EXTERN (decl))
    ;
  else if (init || type_build_ctor_call (type)
	   || TREE_CODE (type) == REFERENCE_TYPE)
    {
      if (TREE_CODE (type) == REFERENCE_TYPE)
	{
	  init = grok_reference_init (decl, type, init, flags);
	  flags |= LOOKUP_ALREADY_DIGESTED;
	}
      else if (!init)
	check_for_uninitialized_const_var (decl);
      /* Do not reshape constructors of vectors (they don't need to be
	 reshaped.  */
      else if (BRACE_ENCLOSED_INITIALIZER_P (init))
	{
	  if (is_std_init_list (type))
	    {
	      init = perform_implicit_conversion (type, init,
						  tf_warning_or_error);
	      flags |= LOOKUP_ALREADY_DIGESTED;
	    }
	  else if (TYPE_NON_AGGREGATE_CLASS (type))
	    {
	      /* Don't reshape if the class has constructors.  */
	      if (cxx_dialect == cxx98)
		error ("in C++98 %qD must be initialized by constructor, "
		       "not by %<{...}%>",
		       decl);
	    }
	  else if (TREE_CODE (type) == VECTOR_TYPE && TYPE_VECTOR_OPAQUE (type))
	    {
	      error ("opaque vector types cannot be initialized");
	      init = error_mark_node;
	    }
	  else
	    {
	      init = reshape_init (type, init, tf_warning_or_error);
	      if (SCALAR_TYPE_P (type))
		check_narrowing (type, init);
	    }
	}

      /* If DECL has an array type without a specific bound, deduce the
	 array size from the initializer.  */
      maybe_deduce_size_from_array_init (decl, init);
      type = TREE_TYPE (decl);
      if (type == error_mark_node)
	return NULL_TREE;

      if ((type_build_ctor_call (type) || CLASS_TYPE_P (type))
	  && !(flags & LOOKUP_ALREADY_DIGESTED)
	  && !(init && BRACE_ENCLOSED_INITIALIZER_P (init)
	       && CP_AGGREGATE_TYPE_P (type)
	       && (CLASS_TYPE_P (type)
		   || type_has_extended_temps (type))))
	{
	  init_code = build_aggr_init_full_exprs (decl, init, flags);

	  /* A constructor call is a non-trivial initializer even if
	     it isn't explicitly written.  */
	  if (TREE_SIDE_EFFECTS (init_code))
	    DECL_NONTRIVIALLY_INITIALIZED_P (decl) = true;

	  /* If this is a constexpr initializer, expand_default_init will
	     have returned an INIT_EXPR rather than a CALL_EXPR.  In that
	     case, pull the initializer back out and pass it down into
	     store_init_value.  */
	  while (TREE_CODE (init_code) == EXPR_STMT
		 || TREE_CODE (init_code) == CONVERT_EXPR)
	    init_code = TREE_OPERAND (init_code, 0);
	  if (TREE_CODE (init_code) == INIT_EXPR)
	    {
	      init = TREE_OPERAND (init_code, 1);
	      init_code = NULL_TREE;
	      /* Don't call digest_init; it's unnecessary and will complain
		 about aggregate initialization of non-aggregate classes.  */
	      flags |= LOOKUP_ALREADY_DIGESTED;
	    }
	  else if (DECL_DECLARED_CONSTEXPR_P (decl))
	    {
	      /* Declared constexpr, but no suitable initializer; massage
		 init appropriately so we can pass it into store_init_value
		 for the error.  */
	      if (init && BRACE_ENCLOSED_INITIALIZER_P (init))
		init = finish_compound_literal (type, init,
						tf_warning_or_error);
	      else if (CLASS_TYPE_P (type)
		       && (!init || TREE_CODE (init) == TREE_LIST))
		{
		  init = build_functional_cast (type, init, tf_none);
		  if (TREE_CODE (init) == TARGET_EXPR)
		    TARGET_EXPR_DIRECT_INIT_P (init) = true;
		}
	      init_code = NULL_TREE;
	    }
	  else
	    init = NULL_TREE;
	}

      if (init && TREE_CODE (init) != TREE_VEC)
	{
	  /* In aggregate initialization of a variable, each element
	     initialization is a full-expression because there is no
	     enclosing expression.  */
	  gcc_assert (stmts_are_full_exprs_p ());

	  init_code = store_init_value (decl, init, cleanups, flags);

	  if (pedantic && TREE_CODE (type) == ARRAY_TYPE
	      && DECL_INITIAL (decl)
	      && TREE_CODE (DECL_INITIAL (decl)) == STRING_CST
	      && PAREN_STRING_LITERAL_P (DECL_INITIAL (decl)))
	    warning (0, "array %qD initialized by parenthesized string literal %qE",
		     decl, DECL_INITIAL (decl));
	  init = NULL;
	}
    }
  else
    {
      if (CLASS_TYPE_P (core_type = strip_array_types (type))
	  && (CLASSTYPE_READONLY_FIELDS_NEED_INIT (core_type)
	      || CLASSTYPE_REF_FIELDS_NEED_INIT (core_type)))
	diagnose_uninitialized_cst_or_ref_member (core_type, /*using_new=*/false,
						  /*complain=*/true);

      check_for_uninitialized_const_var (decl);
    }

  if (init && init != error_mark_node)
    init_code = build2 (INIT_EXPR, type, decl, init);

  if (extra_init)
    init_code = add_stmt_to_compound (extra_init, init_code);

  if (init_code && DECL_IN_AGGR_P (decl))
    {
      static int explained = 0;

      if (cxx_dialect < cxx11)
	error ("initializer invalid for static member with constructor");
      else
	error ("non-constant in-class initialization invalid for static "
	       "member %qD", decl);
      if (!explained)
	{
	  error ("(an out of class initialization is required)");
	  explained = 1;
	}
    }

  return init_code;
}

/* If DECL is not a local variable, give it RTL.  */

static void
make_rtl_for_nonlocal_decl (tree decl, tree init, const char* asmspec)
{
  int toplev = toplevel_bindings_p ();
  int defer_p;
  const char *filename;

  /* Set the DECL_ASSEMBLER_NAME for the object.  */
  if (asmspec)
    {
      /* The `register' keyword, when used together with an
	 asm-specification, indicates that the variable should be
	 placed in a particular register.  */
      if (VAR_P (decl) && DECL_REGISTER (decl))
	{
	  set_user_assembler_name (decl, asmspec);
	  DECL_HARD_REGISTER (decl) = 1;
	}
      else
	{
	  if (TREE_CODE (decl) == FUNCTION_DECL
	      && DECL_BUILT_IN_CLASS (decl) == BUILT_IN_NORMAL)
	    set_builtin_user_assembler_name (decl, asmspec);
	  set_user_assembler_name (decl, asmspec);
	}
    }

  /* Handle non-variables up front.  */
  if (!VAR_P (decl))
    {
      rest_of_decl_compilation (decl, toplev, at_eof);
      return;
    }

  /* If we see a class member here, it should be a static data
     member.  */
  if (DECL_LANG_SPECIFIC (decl) && DECL_IN_AGGR_P (decl))
    {
      gcc_assert (TREE_STATIC (decl));
      /* An in-class declaration of a static data member should be
	 external; it is only a declaration, and not a definition.  */
      if (init == NULL_TREE)
	gcc_assert (DECL_EXTERNAL (decl) || !TREE_PUBLIC (decl));
    }

  /* We don't create any RTL for local variables.  */
  if (DECL_FUNCTION_SCOPE_P (decl) && !TREE_STATIC (decl))
    return;

  /* We defer emission of local statics until the corresponding
     DECL_EXPR is expanded.  */
  defer_p = DECL_FUNCTION_SCOPE_P (decl) || DECL_VIRTUAL_P (decl);

  /* We try to defer namespace-scope static constants so that they are
     not emitted into the object file unnecessarily.  */
  filename = input_filename;
  if (!DECL_VIRTUAL_P (decl)
      && TREE_READONLY (decl)
      && DECL_INITIAL (decl) != NULL_TREE
      && DECL_INITIAL (decl) != error_mark_node
      && filename != NULL
      && ! EMPTY_CONSTRUCTOR_P (DECL_INITIAL (decl))
      && toplev
      && !TREE_PUBLIC (decl))
    {
      /* Fool with the linkage of static consts according to #pragma
	 interface.  */
      struct c_fileinfo *finfo = get_fileinfo (filename);
      if (!finfo->interface_unknown && !TREE_PUBLIC (decl))
	{
	  TREE_PUBLIC (decl) = 1;
	  DECL_EXTERNAL (decl) = finfo->interface_only;
	}

      defer_p = 1;
    }
  /* Likewise for template instantiations.  */
  else if (DECL_LANG_SPECIFIC (decl)
	   && DECL_IMPLICIT_INSTANTIATION (decl))
    defer_p = 1;

  /* Capture the current module info.  */
  if (L_IPO_COMP_MODE)
    varpool_node_for_decl (decl);

  /* If we're not deferring, go ahead and assemble the variable.  */
  if (!defer_p)
    rest_of_decl_compilation (decl, toplev, at_eof);
}

/* walk_tree helper for wrap_temporary_cleanups, below.  */

static tree
wrap_cleanups_r (tree *stmt_p, int *walk_subtrees, void *data)
{
  /* Stop at types or full-expression boundaries.  */
  if (TYPE_P (*stmt_p)
      || TREE_CODE (*stmt_p) == CLEANUP_POINT_EXPR)
    {
      *walk_subtrees = 0;
      return NULL_TREE;
    }

  if (TREE_CODE (*stmt_p) == TARGET_EXPR)
    {
      tree guard = (tree)data;
      tree tcleanup = TARGET_EXPR_CLEANUP (*stmt_p);

      tcleanup = build2 (TRY_CATCH_EXPR, void_type_node, tcleanup, guard);
      /* Tell honor_protect_cleanup_actions to handle this as a separate
	 cleanup.  */
      TRY_CATCH_IS_CLEANUP (tcleanup) = 1;
 
      TARGET_EXPR_CLEANUP (*stmt_p) = tcleanup;
    }

  return NULL_TREE;
}

/* We're initializing a local variable which has a cleanup GUARD.  If there
   are any temporaries used in the initializer INIT of this variable, we
   need to wrap their cleanups with TRY_CATCH_EXPR (, GUARD) so that the
   variable will be cleaned up properly if one of them throws.

   Unfortunately, there's no way to express this properly in terms of
   nesting, as the regions for the temporaries overlap the region for the
   variable itself; if there are two temporaries, the variable needs to be
   the first thing destroyed if either of them throws.  However, we only
   want to run the variable's cleanup if it actually got constructed.  So
   we need to guard the temporary cleanups with the variable's cleanup if
   they are run on the normal path, but not if they are run on the
   exceptional path.  We implement this by telling
   honor_protect_cleanup_actions to strip the variable cleanup from the
   exceptional path.  */

static void
wrap_temporary_cleanups (tree init, tree guard)
{
  cp_walk_tree_without_duplicates (&init, wrap_cleanups_r, (void *)guard);
}

/* Generate code to initialize DECL (a local variable).  */

static void
initialize_local_var (tree decl, tree init)
{
  tree type = TREE_TYPE (decl);
  tree cleanup;
  int already_used;

  gcc_assert (VAR_P (decl)
	      || TREE_CODE (decl) == RESULT_DECL);
  gcc_assert (!TREE_STATIC (decl));

  if (DECL_SIZE (decl) == NULL_TREE)
    {
      /* If we used it already as memory, it must stay in memory.  */
      DECL_INITIAL (decl) = NULL_TREE;
      TREE_ADDRESSABLE (decl) = TREE_USED (decl);
      return;
    }

  if (type == error_mark_node)
    return;

  /* Compute and store the initial value.  */
  already_used = TREE_USED (decl) || TREE_USED (type);
  if (TREE_USED (type))
    DECL_READ_P (decl) = 1;

  /* Generate a cleanup, if necessary.  */
  cleanup = cxx_maybe_build_cleanup (decl, tf_warning_or_error);

  /* Perform the initialization.  */
  if (init)
    {
      if (TREE_CODE (init) == INIT_EXPR
	  && !TREE_SIDE_EFFECTS (TREE_OPERAND (init, 1)))
	{
	  /* Stick simple initializers in DECL_INITIAL so that
	     -Wno-init-self works (c++/34772).  */
	  gcc_assert (TREE_OPERAND (init, 0) == decl);
	  DECL_INITIAL (decl) = TREE_OPERAND (init, 1);
	}
      else
	{
	  int saved_stmts_are_full_exprs_p;

	  /* If we're only initializing a single object, guard the
	     destructors of any temporaries used in its initializer with
	     its destructor.  This isn't right for arrays because each
	     element initialization is a full-expression.  */
	  if (cleanup && TREE_CODE (type) != ARRAY_TYPE)
	    wrap_temporary_cleanups (init, cleanup);

	  gcc_assert (building_stmt_list_p ());
	  saved_stmts_are_full_exprs_p = stmts_are_full_exprs_p ();
	  current_stmt_tree ()->stmts_are_full_exprs_p = 1;
	  finish_expr_stmt (init);
	  current_stmt_tree ()->stmts_are_full_exprs_p =
	    saved_stmts_are_full_exprs_p;
	}
    }

  /* Set this to 0 so we can tell whether an aggregate which was
     initialized was ever used.  Don't do this if it has a
     destructor, so we don't complain about the 'resource
     allocation is initialization' idiom.  Now set
     attribute((unused)) on types so decls of that type will be
     marked used. (see TREE_USED, above.)  */
  if (TYPE_NEEDS_CONSTRUCTING (type)
      && ! already_used
      && TYPE_HAS_TRIVIAL_DESTRUCTOR (type)
      && DECL_NAME (decl))
    TREE_USED (decl) = 0;
  else if (already_used)
    TREE_USED (decl) = 1;

  if (cleanup)
    finish_decl_cleanup (decl, cleanup);
}

/* DECL is a VAR_DECL for a compiler-generated variable with static
   storage duration (like a virtual table) whose initializer is a
   compile-time constant.  Initialize the variable and provide it to the
   back end.  */

void
initialize_artificial_var (tree decl, vec<constructor_elt, va_gc> *v)
{
  tree init;
  gcc_assert (DECL_ARTIFICIAL (decl));
  init = build_constructor (TREE_TYPE (decl), v);
  gcc_assert (TREE_CODE (init) == CONSTRUCTOR);
  DECL_INITIAL (decl) = init;
  DECL_INITIALIZED_P (decl) = 1;
  determine_visibility (decl);
  layout_var_decl (decl);
  maybe_commonize_var (decl);
  make_rtl_for_nonlocal_decl (decl, init, /*asmspec=*/NULL);
}

/* INIT is the initializer for a variable, as represented by the
   parser.  Returns true iff INIT is type-dependent.  */

static bool
type_dependent_init_p (tree init)
{
  if (TREE_CODE (init) == TREE_LIST)
    /* A parenthesized initializer, e.g.: int i (3, 2); ? */
    return any_type_dependent_elements_p (init);
  else if (TREE_CODE (init) == CONSTRUCTOR)
  /* A brace-enclosed initializer, e.g.: int i = { 3 }; ? */
    {
      vec<constructor_elt, va_gc> *elts;
      size_t nelts;
      size_t i;

      elts = CONSTRUCTOR_ELTS (init);
      nelts = vec_safe_length (elts);
      for (i = 0; i < nelts; ++i)
	if (type_dependent_init_p ((*elts)[i].value))
	  return true;
    }
  else
    /* It must be a simple expression, e.g., int i = 3;  */
    return type_dependent_expression_p (init);

  return false;
}

/* INIT is the initializer for a variable, as represented by the
   parser.  Returns true iff INIT is value-dependent.  */

static bool
value_dependent_init_p (tree init)
{
  if (TREE_CODE (init) == TREE_LIST)
    /* A parenthesized initializer, e.g.: int i (3, 2); ? */
    return any_value_dependent_elements_p (init);
  else if (TREE_CODE (init) == CONSTRUCTOR)
  /* A brace-enclosed initializer, e.g.: int i = { 3 }; ? */
    {
      vec<constructor_elt, va_gc> *elts;
      size_t nelts;
      size_t i;

      elts = CONSTRUCTOR_ELTS (init);
      nelts = vec_safe_length (elts);
      for (i = 0; i < nelts; ++i)
	if (value_dependent_init_p ((*elts)[i].value))
	  return true;
    }
  else
    /* It must be a simple expression, e.g., int i = 3;  */
    return value_dependent_expression_p (init);
  
  return false;
}

/* Finish processing of a declaration;
   install its line number and initial value.
   If the length of an array type is not known before,
   it must be determined now, from the initial value, or it is an error.

   INIT is the initializer (if any) for DECL.  If INIT_CONST_EXPR_P is
   true, then INIT is an integral constant expression.

   FLAGS is LOOKUP_ONLYCONVERTING if the = init syntax was used, else 0
   if the (init) syntax was used.  */

void
cp_finish_decl (tree decl, tree init, bool init_const_expr_p,
		tree asmspec_tree, int flags)
{
  tree type;
  vec<tree, va_gc> *cleanups = NULL;
  const char *asmspec = NULL;
  int was_readonly = 0;
  bool var_definition_p = false;
  tree auto_node;

  if (decl == error_mark_node)
    return;
  else if (! decl)
    {
      if (init)
	error ("assignment (not initialization) in declaration");
      return;
    }

  gcc_assert (TREE_CODE (decl) != RESULT_DECL);
  /* Parameters are handled by store_parm_decls, not cp_finish_decl.  */
  gcc_assert (TREE_CODE (decl) != PARM_DECL);

  type = TREE_TYPE (decl);
  if (type == error_mark_node)
    return;

  /* If a name was specified, get the string.  */
  if (at_namespace_scope_p ())
    asmspec_tree = maybe_apply_renaming_pragma (decl, asmspec_tree);
  if (asmspec_tree && asmspec_tree != error_mark_node)
    asmspec = TREE_STRING_POINTER (asmspec_tree);

  if (current_class_type
      && CP_DECL_CONTEXT (decl) == current_class_type
      && TYPE_BEING_DEFINED (current_class_type)
      && !CLASSTYPE_TEMPLATE_INSTANTIATION (current_class_type)
      && (DECL_INITIAL (decl) || init))
    DECL_INITIALIZED_IN_CLASS_P (decl) = 1;

  if (TREE_CODE (decl) != FUNCTION_DECL
      && (auto_node = type_uses_auto (type)))
    {
      tree d_init;
      if (init == NULL_TREE)
	{
	  if (DECL_LANG_SPECIFIC (decl)
	      && DECL_TEMPLATE_INSTANTIATION (decl)
	      && !DECL_TEMPLATE_INSTANTIATED (decl))
	    {
	      /* init is null because we're deferring instantiating the
		 initializer until we need it.  Well, we need it now.  */
	      instantiate_decl (decl, /*defer_ok*/true, /*expl*/false);
	      return;
	    }

	  error ("declaration of %q#D has no initializer", decl);
	  TREE_TYPE (decl) = error_mark_node;
	  return;
	}
      d_init = init;
      if (TREE_CODE (d_init) == TREE_LIST)
	d_init = build_x_compound_expr_from_list (d_init, ELK_INIT,
						  tf_warning_or_error);
      d_init = resolve_nondeduced_context (d_init);
      type = TREE_TYPE (decl) = do_auto_deduction (type, d_init,
						   auto_node);
      if (type == error_mark_node)
	return;
      cp_apply_type_quals_to_decl (cp_type_quals (type), decl);
    }

  if (!ensure_literal_type_for_constexpr_object (decl))
    DECL_DECLARED_CONSTEXPR_P (decl) = 0;

  if (VAR_P (decl)
      && DECL_CLASS_SCOPE_P (decl)
      && DECL_INITIALIZED_IN_CLASS_P (decl))
    check_static_variable_definition (decl, type);

  if (init && TREE_CODE (decl) == FUNCTION_DECL)
    {
      tree clone;
      if (init == ridpointers[(int)RID_DELETE])
	{
	  /* FIXME check this is 1st decl.  */
	  DECL_DELETED_FN (decl) = 1;
	  DECL_DECLARED_INLINE_P (decl) = 1;
	  DECL_INITIAL (decl) = error_mark_node;
	  FOR_EACH_CLONE (clone, decl)
	    {
	      DECL_DELETED_FN (clone) = 1;
	      DECL_DECLARED_INLINE_P (clone) = 1;
	      DECL_INITIAL (clone) = error_mark_node;
	    }
	  init = NULL_TREE;
	}
      else if (init == ridpointers[(int)RID_DEFAULT])
	{
	  if (defaultable_fn_check (decl))
	    DECL_DEFAULTED_FN (decl) = 1;
	  else
	    DECL_INITIAL (decl) = NULL_TREE;
	}
    }

  if (init && VAR_P (decl))
    {
      DECL_NONTRIVIALLY_INITIALIZED_P (decl) = 1;
      /* If DECL is a reference, then we want to know whether init is a
	 reference constant; init_const_expr_p as passed tells us whether
	 it's an rvalue constant.  */
      if (TREE_CODE (type) == REFERENCE_TYPE)
	init_const_expr_p = potential_constant_expression (init);
      if (init_const_expr_p)
	{
	  /* Set these flags now for templates.  We'll update the flags in
	     store_init_value for instantiations.  */
	  DECL_INITIALIZED_BY_CONSTANT_EXPRESSION_P (decl) = 1;
	  if (decl_maybe_constant_var_p (decl))
	    TREE_CONSTANT (decl) = 1;
	}
    }

  if (processing_template_decl)
    {
      bool type_dependent_p;

      /* Add this declaration to the statement-tree.  */
      if (at_function_scope_p ())
	add_decl_expr (decl);

      type_dependent_p = dependent_type_p (type);

      if (check_for_bare_parameter_packs (init))
	{
	  init = NULL_TREE;
	  DECL_INITIAL (decl) = NULL_TREE;
	}

      /* Generally, initializers in templates are expanded when the
	 template is instantiated.  But, if DECL is a variable constant
	 then it can be used in future constant expressions, so its value
	 must be available. */

      if (!VAR_P (decl) || dependent_type_p (type))
	/* We can't do anything if the decl has dependent type.  */;
      else if (init
	       && init_const_expr_p
	       && !type_dependent_p
	       && decl_maybe_constant_var_p (decl)
	       && !type_dependent_init_p (init)
	       && !value_dependent_init_p (init))
	{
	  /* This variable seems to be a non-dependent constant, so process
	     its initializer.  If check_initializer returns non-null the
	     initialization wasn't constant after all.  */
	  tree init_code;
	  cleanups = make_tree_vector ();
	  init_code = check_initializer (decl, init, flags, &cleanups);
	  if (init_code == NULL_TREE)
	    init = NULL_TREE;
	  release_tree_vector (cleanups);
	}
      else if (!DECL_PRETTY_FUNCTION_P (decl))
	{
	  /* Deduce array size even if the initializer is dependent.  */
	  maybe_deduce_size_from_array_init (decl, init);
	  /* And complain about multiple initializers.  */
	  if (init && TREE_CODE (init) == TREE_LIST && TREE_CHAIN (init)
	      && !MAYBE_CLASS_TYPE_P (type))
	    init = build_x_compound_expr_from_list (init, ELK_INIT,
						    tf_warning_or_error);
	}

      if (init)
	DECL_INITIAL (decl) = init;
      return;
    }

  /* Just store non-static data member initializers for later.  */
  if (init && TREE_CODE (decl) == FIELD_DECL)
    DECL_INITIAL (decl) = init;

  /* Take care of TYPE_DECLs up front.  */
  if (TREE_CODE (decl) == TYPE_DECL)
    {
      if (type != error_mark_node
	  && MAYBE_CLASS_TYPE_P (type) && DECL_NAME (decl))
	{
	  if (TREE_TYPE (DECL_NAME (decl)) && TREE_TYPE (decl) != type)
	    warning (0, "shadowing previous type declaration of %q#D", decl);
	  set_identifier_type_value (DECL_NAME (decl), decl);
	}

      /* If we have installed this as the canonical typedef for this
	 type, and that type has not been defined yet, delay emitting
	 the debug information for it, as we will emit it later.  */
      if (TYPE_MAIN_DECL (TREE_TYPE (decl)) == decl
	  && !COMPLETE_TYPE_P (TREE_TYPE (decl)))
	TYPE_DECL_SUPPRESS_DEBUG (decl) = 1;

      rest_of_decl_compilation (decl, DECL_FILE_SCOPE_P (decl),
				at_eof);
      return;
    }

  /* A reference will be modified here, as it is initialized.  */
  if (! DECL_EXTERNAL (decl)
      && TREE_READONLY (decl)
      && TREE_CODE (type) == REFERENCE_TYPE)
    {
      was_readonly = 1;
      TREE_READONLY (decl) = 0;
    }

  if (VAR_P (decl))
    {
      /* If this is a local variable that will need a mangled name,
	 register it now.  We must do this before processing the
	 initializer for the variable, since the initialization might
	 require a guard variable, and since the mangled name of the
	 guard variable will depend on the mangled name of this
	 variable.  */
      if (DECL_FUNCTION_SCOPE_P (decl)
	  && TREE_STATIC (decl)
	  && !DECL_ARTIFICIAL (decl))
	{
	  push_local_name (decl);
	  if (DECL_CONSTRUCTOR_P (current_function_decl)
	      || DECL_DESTRUCTOR_P (current_function_decl))
	    /* Normally local_decls is populated during GIMPLE lowering,
	       but [cd]tors are never actually compiled directly.  We need
	       to put statics on the list so we can deal with the label
	       address extension.  FIXME.  */
	    add_local_decl (cfun, decl);
	}

      /* Convert the initializer to the type of DECL, if we have not
	 already initialized DECL.  */
      if (!DECL_INITIALIZED_P (decl)
	  /* If !DECL_EXTERNAL then DECL is being defined.  In the
	     case of a static data member initialized inside the
	     class-specifier, there can be an initializer even if DECL
	     is *not* defined.  */
	  && (!DECL_EXTERNAL (decl) || init))
	{
	  if (TYPE_FOR_JAVA (type) && MAYBE_CLASS_TYPE_P (type))
	    {
	      tree jclass
		= IDENTIFIER_GLOBAL_VALUE (get_identifier ("jclass"));
	      /* Allow libjava/prims.cc define primitive classes.  */
	      if (init != NULL_TREE
		  || jclass == NULL_TREE
		  || TREE_CODE (jclass) != TYPE_DECL
		  || !POINTER_TYPE_P (TREE_TYPE (jclass))
		  || !same_type_ignoring_top_level_qualifiers_p
					(type, TREE_TYPE (TREE_TYPE (jclass))))
		error ("Java object %qD not allocated with %<new%>", decl);
	      init = NULL_TREE;
	    }
	  cleanups = make_tree_vector ();
	  init = check_initializer (decl, init, flags, &cleanups);

	  /* Handle:

	     [dcl.init]

	     The memory occupied by any object of static storage
	     duration is zero-initialized at program startup before
	     any other initialization takes place.

	     We cannot create an appropriate initializer until after
	     the type of DECL is finalized.  If DECL_INITIAL is set,
	     then the DECL is statically initialized, and any
	     necessary zero-initialization has already been performed.  */
	  if (TREE_STATIC (decl) && !DECL_INITIAL (decl))
	    DECL_INITIAL (decl) = build_zero_init (TREE_TYPE (decl),
						   /*nelts=*/NULL_TREE,
						   /*static_storage_p=*/true);
	  /* Remember that the initialization for this variable has
	     taken place.  */
	  DECL_INITIALIZED_P (decl) = 1;
	  /* This declaration is the definition of this variable,
	     unless we are initializing a static data member within
	     the class specifier.  */
	  if (!DECL_EXTERNAL (decl))
	    var_definition_p = true;
	}
      /* If the variable has an array type, lay out the type, even if
	 there is no initializer.  It is valid to index through the
	 array, and we must get TYPE_ALIGN set correctly on the array
	 type.  */
      else if (TREE_CODE (type) == ARRAY_TYPE)
	layout_type (type);

      if (TREE_STATIC (decl)
	  && !at_function_scope_p ()
	  && current_function_decl == NULL)
	/* So decl is a global variable or a static member of a
	   non local class. Record the types it uses
	   so that we can decide later to emit debug info for them.  */
	record_types_used_by_current_var_decl (decl);
    }
  else if (TREE_CODE (decl) == FIELD_DECL
	   && TYPE_FOR_JAVA (type) && MAYBE_CLASS_TYPE_P (type))
    error ("non-static data member %qD has Java class type", decl);

  if (cxx_dialect >= cxx1y && array_of_runtime_bound_p (type))
    {
      /* If the VLA bound is larger than half the address space, or less
	 than zero, throw std::bad_array_length.  */
      tree max = convert (ssizetype, TYPE_MAX_VALUE (TYPE_DOMAIN (type)));
      /* C++1y says we should throw for length <= 0, but we have
	 historically supported zero-length arrays.  Let's treat that as an
	 extension to be disabled by -std=c++NN.  */
      int lower = flag_iso ? 0 : -1;
      tree comp = build2 (LT_EXPR, boolean_type_node, max, ssize_int (lower));
      comp = build3 (COND_EXPR, void_type_node, comp,
		     throw_bad_array_length (), void_zero_node);
      finish_expr_stmt (comp);
    }

  /* Add this declaration to the statement-tree.  This needs to happen
     after the call to check_initializer so that the DECL_EXPR for a
     reference temp is added before the DECL_EXPR for the reference itself.  */
  if (DECL_FUNCTION_SCOPE_P (decl))
    add_decl_expr (decl);

  /* Let the middle end know about variables and functions -- but not
     static data members in uninstantiated class templates.  */
  if (VAR_OR_FUNCTION_DECL_P (decl))
    {
      if (VAR_P (decl))
	{
	  layout_var_decl (decl);
	  maybe_commonize_var (decl);
	}

      /* This needs to happen after the linkage is set. */
      determine_visibility (decl);

      if (var_definition_p && TREE_STATIC (decl))
	{
	  /* If a TREE_READONLY variable needs initialization
	     at runtime, it is no longer readonly and we need to
	     avoid MEM_READONLY_P being set on RTL created for it.  */
	  if (init)
	    {
	      if (TREE_READONLY (decl))
		TREE_READONLY (decl) = 0;
	      was_readonly = 0;
	    }
	  else if (was_readonly)
	    TREE_READONLY (decl) = 1;

	  /* Likewise if it needs destruction.  */
	  if (TYPE_HAS_NONTRIVIAL_DESTRUCTOR (type))
	    TREE_READONLY (decl) = 0;
	}

      make_rtl_for_nonlocal_decl (decl, init, asmspec);

      /* Check for abstractness of the type. Notice that there is no
	 need to strip array types here since the check for those types
	 is already done within create_array_type_for_decl.  */
      abstract_virtuals_error (decl, type);

      if (TREE_TYPE (decl) == error_mark_node)
	/* No initialization required.  */
	;
      else if (TREE_CODE (decl) == FUNCTION_DECL)
	{
	  if (init)
	    {
	      if (init == ridpointers[(int)RID_DEFAULT])
		{
		  /* An out-of-class default definition is defined at
		     the point where it is explicitly defaulted.  */
		  if (DECL_DELETED_FN (decl))
		    maybe_explain_implicit_delete (decl);
		  else if (DECL_INITIAL (decl) == error_mark_node)
		    synthesize_method (decl);
		}
	      else
		error ("function %q#D is initialized like a variable", decl);
	    }
	  /* else no initialization required.  */
	}
      else if (DECL_EXTERNAL (decl)
	       && ! (DECL_LANG_SPECIFIC (decl)
		     && DECL_NOT_REALLY_EXTERN (decl)))
	{
	  if (init)
	    DECL_INITIAL (decl) = init;
	}
      /* A variable definition.  */
      else if (DECL_FUNCTION_SCOPE_P (decl) && !TREE_STATIC (decl))
	/* Initialize the local variable.  */
	initialize_local_var (decl, init);

      /* If a variable is defined, and then a subsequent
	 definition with external linkage is encountered, we will
	 get here twice for the same variable.  We want to avoid
	 calling expand_static_init more than once.  For variables
	 that are not static data members, we can call
	 expand_static_init only when we actually process the
	 initializer.  It is not legal to redeclare a static data
	 member, so this issue does not arise in that case.  */
      else if (var_definition_p && TREE_STATIC (decl))
	expand_static_init (decl, init);
    }

  /* If a CLEANUP_STMT was created to destroy a temporary bound to a
     reference, insert it in the statement-tree now.  */
  if (cleanups)
    {
      unsigned i; tree t;
      FOR_EACH_VEC_ELT (*cleanups, i, t)
	push_cleanup (decl, t, false);
      release_tree_vector (cleanups);
    }

  if (was_readonly)
    TREE_READONLY (decl) = 1;

  invoke_plugin_callbacks (PLUGIN_FINISH_DECL, decl);
}

/* Returns a declaration for a VAR_DECL as if:

     extern "C" TYPE NAME;

   had been seen.  Used to create compiler-generated global
   variables.  */

static tree
declare_global_var (tree name, tree type)
{
  tree decl;

  push_to_top_level ();
  decl = build_decl (input_location, VAR_DECL, name, type);
  TREE_PUBLIC (decl) = 1;
  DECL_EXTERNAL (decl) = 1;
  DECL_ARTIFICIAL (decl) = 1;
  /* If the user has explicitly declared this variable (perhaps
     because the code we are compiling is part of a low-level runtime
     library), then it is possible that our declaration will be merged
     with theirs by pushdecl.  */
  decl = pushdecl (decl);
  cp_finish_decl (decl, NULL_TREE, false, NULL_TREE, 0);
  pop_from_top_level ();

  return decl;
}

/* Returns the type for the argument to "__cxa_atexit" (or "atexit",
   if "__cxa_atexit" is not being used) corresponding to the function
   to be called when the program exits.  */

static tree
get_atexit_fn_ptr_type (void)
{
  tree fn_type;

  if (!atexit_fn_ptr_type_node)
    {
      tree arg_type;
      if (flag_use_cxa_atexit 
	  && !targetm.cxx.use_atexit_for_cxa_atexit ())
	/* The parameter to "__cxa_atexit" is "void (*)(void *)".  */
	arg_type = ptr_type_node;
      else
	/* The parameter to "atexit" is "void (*)(void)".  */
	arg_type = NULL_TREE;
      
      fn_type = build_function_type_list (void_type_node,
					  arg_type, NULL_TREE);
      atexit_fn_ptr_type_node = build_pointer_type (fn_type);
    }

  return atexit_fn_ptr_type_node;
}

/* Returns a pointer to the `atexit' function.  Note that if
   FLAG_USE_CXA_ATEXIT is nonzero, then this will actually be the new
   `__cxa_atexit' function specified in the IA64 C++ ABI.  */

static tree
get_atexit_node (void)
{
  tree atexit_fndecl;
  tree fn_type;
  tree fn_ptr_type;
  const char *name;
  bool use_aeabi_atexit;

  if (atexit_node)
    return atexit_node;

  if (flag_use_cxa_atexit && !targetm.cxx.use_atexit_for_cxa_atexit ())
    {
      /* The declaration for `__cxa_atexit' is:

	   int __cxa_atexit (void (*)(void *), void *, void *)

	 We build up the argument types and then the function type
	 itself.  */
      tree argtype0, argtype1, argtype2;

      use_aeabi_atexit = targetm.cxx.use_aeabi_atexit ();
      /* First, build the pointer-to-function type for the first
	 argument.  */
      fn_ptr_type = get_atexit_fn_ptr_type ();
      /* Then, build the rest of the argument types.  */
      argtype2 = ptr_type_node;
      if (use_aeabi_atexit)
	{
	  argtype1 = fn_ptr_type;
	  argtype0 = ptr_type_node;
	}
      else
	{
	  argtype1 = ptr_type_node;
	  argtype0 = fn_ptr_type;
	}
      /* And the final __cxa_atexit type.  */
      fn_type = build_function_type_list (integer_type_node,
					  argtype0, argtype1, argtype2,
					  NULL_TREE);
      if (use_aeabi_atexit)
	name = "__aeabi_atexit";
      else
	name = "__cxa_atexit";
    }
  else
    {
      /* The declaration for `atexit' is:

	   int atexit (void (*)());

	 We build up the argument types and then the function type
	 itself.  */
      fn_ptr_type = get_atexit_fn_ptr_type ();
      /* Build the final atexit type.  */
      fn_type = build_function_type_list (integer_type_node,
					  fn_ptr_type, NULL_TREE);
      name = "atexit";
    }

  /* Now, build the function declaration.  */
  push_lang_context (lang_name_c);
  atexit_fndecl = build_library_fn_ptr (name, fn_type, ECF_LEAF | ECF_NOTHROW);
  mark_used (atexit_fndecl);
  pop_lang_context ();
  atexit_node = decay_conversion (atexit_fndecl, tf_warning_or_error);

  return atexit_node;
}

/* Like get_atexit_node, but for thread-local cleanups.  */

static tree
get_thread_atexit_node (void)
{
  /* The declaration for `__cxa_thread_atexit' is:

     int __cxa_thread_atexit (void (*)(void *), void *, void *) */
  tree fn_type = build_function_type_list (integer_type_node,
					   get_atexit_fn_ptr_type (),
					   ptr_type_node, ptr_type_node,
					   NULL_TREE);

  /* Now, build the function declaration.  */
  tree atexit_fndecl = build_library_fn_ptr ("__cxa_thread_atexit", fn_type,
					     ECF_LEAF | ECF_NOTHROW);
  return decay_conversion (atexit_fndecl, tf_warning_or_error);
}

/* Returns the __dso_handle VAR_DECL.  */

static tree
get_dso_handle_node (void)
{
  if (dso_handle_node)
    return dso_handle_node;

  /* Declare the variable.  */
  dso_handle_node = declare_global_var (get_identifier ("__dso_handle"),
					ptr_type_node);

#ifdef HAVE_GAS_HIDDEN
  DECL_VISIBILITY (dso_handle_node) = VISIBILITY_HIDDEN;
  DECL_VISIBILITY_SPECIFIED (dso_handle_node) = 1;
#endif

  return dso_handle_node;
}

/* Begin a new function with internal linkage whose job will be simply
   to destroy some particular variable.  */

static GTY(()) int start_cleanup_cnt;

static tree
start_cleanup_fn (void)
{
  char name[32];
  tree fntype;
  tree fndecl;
  bool use_cxa_atexit = flag_use_cxa_atexit
			&& !targetm.cxx.use_atexit_for_cxa_atexit ();

  push_to_top_level ();

  /* No need to mangle this.  */
  push_lang_context (lang_name_c);

  /* Build the name of the function.  */
  sprintf (name, "__tcf_%d", start_cleanup_cnt++);
  /* Build the function declaration.  */
  fntype = TREE_TYPE (get_atexit_fn_ptr_type ());
  fndecl = build_lang_decl (FUNCTION_DECL, get_identifier (name), fntype);
  /* It's a function with internal linkage, generated by the
     compiler.  */
  TREE_PUBLIC (fndecl) = 0;
  DECL_ARTIFICIAL (fndecl) = 1;
  /* Make the function `inline' so that it is only emitted if it is
     actually needed.  It is unlikely that it will be inlined, since
     it is only called via a function pointer, but we avoid unnecessary
     emissions this way.  */
  DECL_DECLARED_INLINE_P (fndecl) = 1;
  DECL_INTERFACE_KNOWN (fndecl) = 1;
  /* Build the parameter.  */
  if (use_cxa_atexit)
    {
      tree parmdecl;

      parmdecl = cp_build_parm_decl (NULL_TREE, ptr_type_node);
      DECL_CONTEXT (parmdecl) = fndecl;
      TREE_USED (parmdecl) = 1;
      DECL_READ_P (parmdecl) = 1;
      DECL_ARGUMENTS (fndecl) = parmdecl;
    }

  pushdecl (fndecl);
  start_preparsed_function (fndecl, NULL_TREE, SF_PRE_PARSED);

  pop_lang_context ();

  return current_function_decl;
}

/* Finish the cleanup function begun by start_cleanup_fn.  */

static void
end_cleanup_fn (void)
{
  expand_or_defer_fn (finish_function (0));

  pop_from_top_level ();
}

/* Generate code to handle the destruction of DECL, an object with
   static storage duration.  */

tree
register_dtor_fn (tree decl)
{
  tree cleanup;
  tree addr;
  tree compound_stmt;
  tree fcall;
  tree type;
  bool ob_parm, dso_parm, use_dtor;
  tree arg0, arg1, arg2;
  tree atex_node;

  type = TREE_TYPE (decl);
  if (TYPE_HAS_TRIVIAL_DESTRUCTOR (type))
    return void_zero_node;

  /* If we're using "__cxa_atexit" (or "__cxa_thread_atexit" or
     "__aeabi_atexit"), and DECL is a class object, we can just pass the
     destructor to "__cxa_atexit"; we don't have to build a temporary
     function to do the cleanup.  */
  dso_parm = (flag_use_cxa_atexit
	      && !targetm.cxx.use_atexit_for_cxa_atexit ());
  ob_parm = (DECL_THREAD_LOCAL_P (decl) || dso_parm);
  use_dtor = ob_parm && CLASS_TYPE_P (type);
  if (use_dtor)
    {
      int idx;

      /* Find the destructor.  */
      idx = lookup_fnfields_1 (type, complete_dtor_identifier);
      gcc_assert (idx >= 0);
      cleanup = (*CLASSTYPE_METHOD_VEC (type))[idx];
      /* Make sure it is accessible.  */
      perform_or_defer_access_check (TYPE_BINFO (type), cleanup, cleanup,
				     tf_warning_or_error);
    }
  else
    {
      /* Call build_cleanup before we enter the anonymous function so
	 that any access checks will be done relative to the current
	 scope, rather than the scope of the anonymous function.  */
      build_cleanup (decl);
  
      /* Now start the function.  */
      cleanup = start_cleanup_fn ();
      
      /* Now, recompute the cleanup.  It may contain SAVE_EXPRs that refer
	 to the original function, rather than the anonymous one.  That
	 will make the back end think that nested functions are in use,
	 which causes confusion.  */
      push_deferring_access_checks (dk_no_check);
      fcall = build_cleanup (decl);
      pop_deferring_access_checks ();
      
      /* Create the body of the anonymous function.  */
      compound_stmt = begin_compound_stmt (BCS_FN_BODY);
      finish_expr_stmt (fcall);
      finish_compound_stmt (compound_stmt);
      end_cleanup_fn ();
    }

  /* Call atexit with the cleanup function.  */
  mark_used (cleanup);
  cleanup = build_address (cleanup);

  if (DECL_THREAD_LOCAL_P (decl))
    atex_node = get_thread_atexit_node ();
  else
    atex_node = get_atexit_node ();

  if (use_dtor)
    {
      /* We must convert CLEANUP to the type that "__cxa_atexit"
	 expects.  */
      cleanup = build_nop (get_atexit_fn_ptr_type (), cleanup);
      /* "__cxa_atexit" will pass the address of DECL to the
	 cleanup function.  */
      mark_used (decl);
      addr = build_address (decl);
      /* The declared type of the parameter to "__cxa_atexit" is
	 "void *".  For plain "T*", we could just let the
	 machinery in cp_build_function_call convert it -- but if the
	 type is "cv-qualified T *", then we need to convert it
	 before passing it in, to avoid spurious errors.  */
      addr = build_nop (ptr_type_node, addr);
    }
  else
    /* Since the cleanup functions we build ignore the address
       they're given, there's no reason to pass the actual address
       in, and, in general, it's cheaper to pass NULL than any
       other value.  */
    addr = null_pointer_node;

  if (dso_parm)
    arg2 = cp_build_addr_expr (get_dso_handle_node (),
			       tf_warning_or_error);
  else if (ob_parm)
    /* Just pass NULL to the dso handle parm if we don't actually
       have a DSO handle on this target.  */
    arg2 = null_pointer_node;
  else
    arg2 = NULL_TREE;

  if (ob_parm)
    {
      if (!DECL_THREAD_LOCAL_P (decl)
	  && targetm.cxx.use_aeabi_atexit ())
	{
	  arg1 = cleanup;
	  arg0 = addr;
	}
      else
	{
	  arg1 = addr;
	  arg0 = cleanup;
	}
    }
  else
    {
      arg0 = cleanup;
      arg1 = NULL_TREE;
    }
  return cp_build_function_call_nary (atex_node, tf_warning_or_error,
				      arg0, arg1, arg2, NULL_TREE);
}

/* DECL is a VAR_DECL with static storage duration.  INIT, if present,
   is its initializer.  Generate code to handle the construction
   and destruction of DECL.  */

static void
expand_static_init (tree decl, tree init)
{
  gcc_assert (VAR_P (decl));
  gcc_assert (TREE_STATIC (decl));

  /* Some variables require no dynamic initialization.  */
  if (!init
      && TYPE_HAS_TRIVIAL_DESTRUCTOR (TREE_TYPE (decl)))
    return;

  if (DECL_THREAD_LOCAL_P (decl) && DECL_GNU_TLS_P (decl)
      && !DECL_FUNCTION_SCOPE_P (decl))
    {
      if (init)
	error ("non-local variable %qD declared %<__thread%> "
	       "needs dynamic initialization", decl);
      else
	error ("non-local variable %qD declared %<__thread%> "
	       "has a non-trivial destructor", decl);
      static bool informed;
      if (!informed)
	{
	  inform (DECL_SOURCE_LOCATION (decl),
		  "C++11 %<thread_local%> allows dynamic initialization "
		  "and destruction");
	  informed = true;
	}
      return;
    }

  if (DECL_FUNCTION_SCOPE_P (decl))
    {
      /* Emit code to perform this initialization but once.  */
      tree if_stmt = NULL_TREE, inner_if_stmt = NULL_TREE;
      tree then_clause = NULL_TREE, inner_then_clause = NULL_TREE;
      tree guard, guard_addr;
      tree flag, begin;
      /* We don't need thread-safety code for thread-local vars.  */
      bool thread_guard = (flag_threadsafe_statics
			   && !DECL_THREAD_LOCAL_P (decl));

      /* Emit code to perform this initialization but once.  This code
	 looks like:

	   static <type> guard;
	   if (!guard.first_byte) {
	     if (__cxa_guard_acquire (&guard)) {
	       bool flag = false;
	       try {
		 // Do initialization.
		 flag = true; __cxa_guard_release (&guard);
		 // Register variable for destruction at end of program.
	       } catch {
		 if (!flag) __cxa_guard_abort (&guard);
	       }
	   }

	 Note that the `flag' variable is only set to 1 *after* the
	 initialization is complete.  This ensures that an exception,
	 thrown during the construction, will cause the variable to
	 reinitialized when we pass through this code again, as per:

	   [stmt.dcl]

	   If the initialization exits by throwing an exception, the
	   initialization is not complete, so it will be tried again
	   the next time control enters the declaration.

	 This process should be thread-safe, too; multiple threads
	 should not be able to initialize the variable more than
	 once.  */

      /* Create the guard variable.  */
      guard = get_guard (decl);

      /* This optimization isn't safe on targets with relaxed memory
	 consistency.  On such targets we force synchronization in
	 __cxa_guard_acquire.  */
      if (!targetm.relaxed_ordering || !thread_guard)
	{
	  /* Begin the conditional initialization.  */
	  if_stmt = begin_if_stmt ();
	  finish_if_stmt_cond (get_guard_cond (guard), if_stmt);
	  then_clause = begin_compound_stmt (BCS_NO_SCOPE);
	}

      if (thread_guard)
	{
	  tree vfntype = NULL_TREE;
	  tree acquire_name, release_name, abort_name;
	  tree acquire_fn, release_fn, abort_fn;
	  guard_addr = build_address (guard);

	  acquire_name = get_identifier ("__cxa_guard_acquire");
	  release_name = get_identifier ("__cxa_guard_release");
	  abort_name = get_identifier ("__cxa_guard_abort");
	  acquire_fn = identifier_global_value (acquire_name);
	  release_fn = identifier_global_value (release_name);
	  abort_fn = identifier_global_value (abort_name);
	  if (!acquire_fn)
	    acquire_fn = push_library_fn
	      (acquire_name, build_function_type_list (integer_type_node,
						       TREE_TYPE (guard_addr),
						       NULL_TREE),
	       NULL_TREE, ECF_NOTHROW | ECF_LEAF);
	  if (!release_fn || !abort_fn)
	    vfntype = build_function_type_list (void_type_node,
						TREE_TYPE (guard_addr),
						NULL_TREE);
	  if (!release_fn)
	    release_fn = push_library_fn (release_name, vfntype, NULL_TREE,
					   ECF_NOTHROW | ECF_LEAF);
	  if (!abort_fn)
	    abort_fn = push_library_fn (abort_name, vfntype, NULL_TREE,
					ECF_NOTHROW | ECF_LEAF);

	  inner_if_stmt = begin_if_stmt ();
	  finish_if_stmt_cond (build_call_n (acquire_fn, 1, guard_addr),
			       inner_if_stmt);

	  inner_then_clause = begin_compound_stmt (BCS_NO_SCOPE);
	  begin = get_target_expr (boolean_false_node);
	  flag = TARGET_EXPR_SLOT (begin);

	  TARGET_EXPR_CLEANUP (begin)
	    = build3 (COND_EXPR, void_type_node, flag,
		      void_zero_node,
		      build_call_n (abort_fn, 1, guard_addr));
	  CLEANUP_EH_ONLY (begin) = 1;

	  /* Do the initialization itself.  */
	  init = add_stmt_to_compound (begin, init);
	  init = add_stmt_to_compound
	    (init, build2 (MODIFY_EXPR, void_type_node, flag, boolean_true_node));
	  init = add_stmt_to_compound
	    (init, build_call_n (release_fn, 1, guard_addr));
	}
      else
	init = add_stmt_to_compound (init, set_guard (guard));

      /* Use atexit to register a function for destroying this static
	 variable.  */
      init = add_stmt_to_compound (init, register_dtor_fn (decl));

      finish_expr_stmt (init);

      if (thread_guard)
	{
	  finish_compound_stmt (inner_then_clause);
	  finish_then_clause (inner_if_stmt);
	  finish_if_stmt (inner_if_stmt);
	}

      if (!targetm.relaxed_ordering || !thread_guard)
	{
	  finish_compound_stmt (then_clause);
	  finish_then_clause (if_stmt);
	  finish_if_stmt (if_stmt);
	}
    }
  else if (DECL_THREAD_LOCAL_P (decl))
    tls_aggregates = tree_cons (init, decl, tls_aggregates);
  else
    static_aggregates = tree_cons (init, decl, static_aggregates);
}


/* Make TYPE a complete type based on INITIAL_VALUE.
   Return 0 if successful, 1 if INITIAL_VALUE can't be deciphered,
   2 if there was no information (in which case assume 0 if DO_DEFAULT),
   3 if the initializer list is empty (in pedantic mode). */

int
cp_complete_array_type (tree *ptype, tree initial_value, bool do_default)
{
  int failure;
  tree type, elt_type;

  if (initial_value)
    {
      unsigned HOST_WIDE_INT i;
      tree value;

      /* An array of character type can be initialized from a
	 brace-enclosed string constant.

	 FIXME: this code is duplicated from reshape_init. Probably
	 we should just call reshape_init here?  */
      if (char_type_p (TYPE_MAIN_VARIANT (TREE_TYPE (*ptype)))
	  && TREE_CODE (initial_value) == CONSTRUCTOR
	  && !vec_safe_is_empty (CONSTRUCTOR_ELTS (initial_value)))
	{
	  vec<constructor_elt, va_gc> *v = CONSTRUCTOR_ELTS (initial_value);
	  tree value = (*v)[0].value;

	  if (TREE_CODE (value) == STRING_CST
	      && v->length () == 1)
	    initial_value = value;
	}

      /* If any of the elements are parameter packs, we can't actually
	 complete this type now because the array size is dependent.  */
      if (TREE_CODE (initial_value) == CONSTRUCTOR)
	{
	  FOR_EACH_CONSTRUCTOR_VALUE (CONSTRUCTOR_ELTS (initial_value), 
				      i, value)
	    {
	      if (PACK_EXPANSION_P (value))
		return 0;
	    }
	}
    }

  failure = complete_array_type (ptype, initial_value, do_default);

  /* We can create the array before the element type is complete, which
     means that we didn't have these two bits set in the original type
     either.  In completing the type, we are expected to propagate these
     bits.  See also complete_type which does the same thing for arrays
     of fixed size.  */
  type = *ptype;
  if (TYPE_DOMAIN (type))
    {
      elt_type = TREE_TYPE (type);
      TYPE_NEEDS_CONSTRUCTING (type) = TYPE_NEEDS_CONSTRUCTING (elt_type);
      TYPE_HAS_NONTRIVIAL_DESTRUCTOR (type)
	= TYPE_HAS_NONTRIVIAL_DESTRUCTOR (elt_type);
    }

  return failure;
}

/* As above, but either give an error or reject zero-size arrays, depending
   on COMPLAIN.  */

int
cp_complete_array_type_or_error (tree *ptype, tree initial_value,
				 bool do_default, tsubst_flags_t complain)
{
  int failure;
  bool sfinae = !(complain & tf_error);
  /* In SFINAE context we can't be lenient about zero-size arrays.  */
  if (sfinae)
    ++pedantic;
  failure = cp_complete_array_type (ptype, initial_value, do_default);
  if (sfinae)
    --pedantic;
  if (failure)
    {
      if (sfinae)
	/* Not an error.  */;
      else if (failure == 1)
	error ("initializer fails to determine size of %qT", *ptype);
      else if (failure == 2)
	{
	  if (do_default)
	    error ("array size missing in %qT", *ptype);
	}
      else if (failure == 3)
	error ("zero-size array %qT", *ptype);
      *ptype = error_mark_node;
    }
  return failure;
}

/* Return zero if something is declared to be a member of type
   CTYPE when in the context of CUR_TYPE.  STRING is the error
   message to print in that case.  Otherwise, quietly return 1.  */

static int
member_function_or_else (tree ctype, tree cur_type, enum overload_flags flags)
{
  if (ctype && ctype != cur_type)
    {
      if (flags == DTOR_FLAG)
	error ("destructor for alien class %qT cannot be a member", ctype);
      else
	error ("constructor for alien class %qT cannot be a member", ctype);
      return 0;
    }
  return 1;
}

/* Subroutine of `grokdeclarator'.  */

/* Generate errors possibly applicable for a given set of specifiers.
   This is for ARM $7.1.2.  */

static void
bad_specifiers (tree object,
		enum bad_spec_place type,
		int virtualp,
		int quals,
		int inlinep,
		int friendp,
		int raises)
{
  switch (type)
    {
      case BSP_VAR:
	if (virtualp)
	  error ("%qD declared as a %<virtual%> variable", object);
	if (inlinep)
	  error ("%qD declared as an %<inline%> variable", object);
	if (quals)
	  error ("%<const%> and %<volatile%> function specifiers on "
	         "%qD invalid in variable declaration", object);
	break;
      case BSP_PARM:
	if (virtualp)
	  error ("%qD declared as a %<virtual%> parameter", object);
	if (inlinep)
	  error ("%qD declared as an %<inline%> parameter", object);
	if (quals)
	  error ("%<const%> and %<volatile%> function specifiers on "
	  	 "%qD invalid in parameter declaration", object);
	break;
      case BSP_TYPE:
	if (virtualp)
	  error ("%qD declared as a %<virtual%> type", object);
	if (inlinep)
	  error ("%qD declared as an %<inline%> type", object);
	if (quals)
	  error ("%<const%> and %<volatile%> function specifiers on "
	  	 "%qD invalid in type declaration", object);
	break;
      case BSP_FIELD:
	if (virtualp)
	  error ("%qD declared as a %<virtual%> field", object);
	if (inlinep)
	  error ("%qD declared as an %<inline%> field", object);
	if (quals)
	  error ("%<const%> and %<volatile%> function specifiers on "
	  	 "%qD invalid in field declaration", object);
	break;
      default:
        gcc_unreachable();
    }
  if (friendp)
    error ("%q+D declared as a friend", object);
  if (raises
      && (TREE_CODE (object) == TYPE_DECL
	  || (!TYPE_PTRFN_P (TREE_TYPE (object))
	      && !TYPE_REFFN_P (TREE_TYPE (object))
	      && !TYPE_PTRMEMFUNC_P (TREE_TYPE (object)))))
    error ("%q+D declared with an exception specification", object);
}

/* DECL is a member function or static data member and is presently
   being defined.  Check that the definition is taking place in a
   valid namespace.  */

static void
check_class_member_definition_namespace (tree decl)
{
  /* These checks only apply to member functions and static data
     members.  */
  gcc_assert (VAR_OR_FUNCTION_DECL_P (decl));
  /* We check for problems with specializations in pt.c in
     check_specialization_namespace, where we can issue better
     diagnostics.  */
  if (processing_specialization)
    return;
  /* There are no restrictions on the placement of
     explicit instantiations.  */
  if (processing_explicit_instantiation)
    return;
  /* [class.mfct]

     A member function definition that appears outside of the
     class definition shall appear in a namespace scope enclosing
     the class definition.

     [class.static.data]

     The definition for a static data member shall appear in a
     namespace scope enclosing the member's class definition.  */
  if (!is_ancestor (current_namespace, DECL_CONTEXT (decl)))
    permerror (input_location, "definition of %qD is not in namespace enclosing %qT",
	       decl, DECL_CONTEXT (decl));
}

/* Build a PARM_DECL for the "this" parameter.  TYPE is the
   METHOD_TYPE for a non-static member function; QUALS are the
   cv-qualifiers that apply to the function.  */

tree
build_this_parm (tree type, cp_cv_quals quals)
{
  tree this_type;
  tree qual_type;
  tree parm;
  cp_cv_quals this_quals;

  if (CLASS_TYPE_P (type))
    {
      this_type
	= cp_build_qualified_type (type, quals & ~TYPE_QUAL_RESTRICT);
      this_type = build_pointer_type (this_type);
    }
  else
    this_type = type_of_this_parm (type);
  /* The `this' parameter is implicitly `const'; it cannot be
     assigned to.  */
  this_quals = (quals & TYPE_QUAL_RESTRICT) | TYPE_QUAL_CONST;
  qual_type = cp_build_qualified_type (this_type, this_quals);
  parm = build_artificial_parm (this_identifier, qual_type);
  cp_apply_type_quals_to_decl (this_quals, parm);
  return parm;
}

/* DECL is a static member function.  Complain if it was declared
   with function-cv-quals.  */

static void
check_static_quals (tree decl, cp_cv_quals quals)
{
  if (quals != TYPE_UNQUALIFIED)
    error ("static member function %q#D declared with type qualifiers",
	   decl);
}

/* CTYPE is class type, or null if non-class.
   TYPE is type this FUNCTION_DECL should have, either FUNCTION_TYPE
   or METHOD_TYPE.
   DECLARATOR is the function's name.
   PARMS is a chain of PARM_DECLs for the function.
   VIRTUALP is truthvalue of whether the function is virtual or not.
   FLAGS are to be passed through to `grokclassfn'.
   QUALS are qualifiers indicating whether the function is `const'
   or `volatile'.
   RAISES is a list of exceptions that this function can raise.
   CHECK is 1 if we must find this method in CTYPE, 0 if we should
   not look, and -1 if we should not call `grokclassfn' at all.

   SFK is the kind of special function (if any) for the new function.

   Returns `NULL_TREE' if something goes wrong, after issuing
   applicable error messages.  */

static tree
grokfndecl (tree ctype,
	    tree type,
	    tree declarator,
	    tree parms,
	    tree orig_declarator,
	    int virtualp,
	    enum overload_flags flags,
	    cp_cv_quals quals,
	    cp_ref_qualifier rqual,
	    tree raises,
	    int check,
	    int friendp,
	    int publicp,
	    int inlinep,
	    special_function_kind sfk,
	    bool funcdef_flag,
	    int template_count,
	    tree in_namespace,
	    tree* attrlist,
	    location_t location)
{
  tree decl;
  int staticp = ctype && TREE_CODE (type) == FUNCTION_TYPE;
  tree t;

  if (rqual)
    type = build_ref_qualified_type (type, rqual);
  if (raises)
    type = build_exception_variant (type, raises);

  decl = build_lang_decl (FUNCTION_DECL, declarator, type);

  /* If we have an explicit location, use it, otherwise use whatever
     build_lang_decl used (probably input_location).  */
  if (location != UNKNOWN_LOCATION)
    DECL_SOURCE_LOCATION (decl) = location;

  if (TREE_CODE (type) == METHOD_TYPE)
    {
      tree parm;
      parm = build_this_parm (type, quals);
      DECL_CHAIN (parm) = parms;
      parms = parm;
    }
  DECL_ARGUMENTS (decl) = parms;
  for (t = parms; t; t = DECL_CHAIN (t))
    DECL_CONTEXT (t) = decl;
  /* Propagate volatile out from type to decl.  */
  if (TYPE_VOLATILE (type))
    TREE_THIS_VOLATILE (decl) = 1;

  /* Setup decl according to sfk.  */
  switch (sfk)
    {
    case sfk_constructor:
    case sfk_copy_constructor:
    case sfk_move_constructor:
      DECL_CONSTRUCTOR_P (decl) = 1;
      break;
    case sfk_destructor:
      DECL_DESTRUCTOR_P (decl) = 1;
      break;
    default:
      break;
    }

  /* If pointers to member functions use the least significant bit to
     indicate whether a function is virtual, ensure a pointer
     to this function will have that bit clear.  */
  if (TARGET_PTRMEMFUNC_VBIT_LOCATION == ptrmemfunc_vbit_in_pfn
      && TREE_CODE (type) == METHOD_TYPE
      && DECL_ALIGN (decl) < 2 * BITS_PER_UNIT)
    DECL_ALIGN (decl) = 2 * BITS_PER_UNIT;

  if (friendp
      && TREE_CODE (orig_declarator) == TEMPLATE_ID_EXPR)
    {
      if (funcdef_flag)
	error
	  ("defining explicit specialization %qD in friend declaration",
	   orig_declarator);
      else
	{
	  tree fns = TREE_OPERAND (orig_declarator, 0);
	  tree args = TREE_OPERAND (orig_declarator, 1);

	  if (PROCESSING_REAL_TEMPLATE_DECL_P ())
	    {
	      /* Something like `template <class T> friend void f<T>()'.  */
	      error ("invalid use of template-id %qD in declaration "
		     "of primary template",
		     orig_declarator);
	      return NULL_TREE;
	    }


	  /* A friend declaration of the form friend void f<>().  Record
	     the information in the TEMPLATE_ID_EXPR.  */
	  SET_DECL_IMPLICIT_INSTANTIATION (decl);

	  gcc_assert (identifier_p (fns) || TREE_CODE (fns) == OVERLOAD);
	  DECL_TEMPLATE_INFO (decl) = build_template_info (fns, args);

	  for (t = TYPE_ARG_TYPES (TREE_TYPE (decl)); t; t = TREE_CHAIN (t))
	    if (TREE_PURPOSE (t)
		&& TREE_CODE (TREE_PURPOSE (t)) == DEFAULT_ARG)
	    {
	      error ("default arguments are not allowed in declaration "
		     "of friend template specialization %qD",
		     decl);
	      return NULL_TREE;
	    }

	  if (inlinep & 1)
	    error ("%<inline%> is not allowed in declaration of friend "
		   "template specialization %qD",
		   decl);
	  if (inlinep & 2)
	    error ("%<constexpr%> is not allowed in declaration of friend "
		   "template specialization %qD",
		   decl);
	  if (inlinep)
	    return NULL_TREE;
	}
    }

  /* If this decl has namespace scope, set that up.  */
  if (in_namespace)
    set_decl_namespace (decl, in_namespace, friendp);
  else if (!ctype)
    DECL_CONTEXT (decl) = FROB_CONTEXT (current_decl_namespace ());

  /* `main' and builtins have implicit 'C' linkage.  */
  if ((MAIN_NAME_P (declarator)
       || (IDENTIFIER_LENGTH (declarator) > 10
	   && IDENTIFIER_POINTER (declarator)[0] == '_'
	   && IDENTIFIER_POINTER (declarator)[1] == '_'
	   && strncmp (IDENTIFIER_POINTER (declarator)+2, "builtin_", 8) == 0)
       || (targetcm.cxx_implicit_extern_c
	   && targetcm.cxx_implicit_extern_c(IDENTIFIER_POINTER (declarator))))
      && current_lang_name == lang_name_cplusplus
      && ctype == NULL_TREE
      && DECL_FILE_SCOPE_P (decl))
    SET_DECL_LANGUAGE (decl, lang_c);

  /* Should probably propagate const out from type to decl I bet (mrs).  */
  if (staticp)
    {
      DECL_STATIC_FUNCTION_P (decl) = 1;
      DECL_CONTEXT (decl) = ctype;
    }

  if (ctype)
    {
      DECL_CONTEXT (decl) = ctype;
      if (funcdef_flag)
	check_class_member_definition_namespace (decl);
    }

  if (ctype == NULL_TREE && DECL_MAIN_P (decl))
    {
      if (PROCESSING_REAL_TEMPLATE_DECL_P())
	error ("cannot declare %<::main%> to be a template");
      if (inlinep & 1)
	error ("cannot declare %<::main%> to be inline");
      if (inlinep & 2)
	error ("cannot declare %<::main%> to be constexpr");
      if (!publicp)
	error ("cannot declare %<::main%> to be static");
      inlinep = 0;
      publicp = 1;
    }

  /* Members of anonymous types and local classes have no linkage; make
     them internal.  If a typedef is made later, this will be changed.  */
  if (ctype && (TYPE_ANONYMOUS_P (ctype)
		|| decl_function_context (TYPE_MAIN_DECL (ctype))))
    publicp = 0;

  if (publicp && cxx_dialect == cxx98)
    {
      /* [basic.link]: A name with no linkage (notably, the name of a class
	 or enumeration declared in a local scope) shall not be used to
	 declare an entity with linkage.

	 DR 757 relaxes this restriction for C++0x.  */
      t = no_linkage_check (TREE_TYPE (decl),
			    /*relaxed_p=*/false);
      if (t)
	{
	  if (TYPE_ANONYMOUS_P (t))
	    {
	      if (DECL_EXTERN_C_P (decl))
		/* Allow this; it's pretty common in C.  */;
	      else
		{
		  permerror (input_location, "anonymous type with no linkage "
			     "used to declare function %q#D with linkage",
			     decl);
		  if (DECL_ORIGINAL_TYPE (TYPE_NAME (t)))
		    permerror (input_location, "%q+#D does not refer to the unqualified "
			       "type, so it is not used for linkage",
			       TYPE_NAME (t));
		}
	    }
	  else
	    permerror (input_location, "type %qT with no linkage used to "
		       "declare function %q#D with linkage", t, decl);
	}
    }

  TREE_PUBLIC (decl) = publicp;
  if (! publicp)
    {
      DECL_INTERFACE_KNOWN (decl) = 1;
      DECL_NOT_REALLY_EXTERN (decl) = 1;
    }

  /* If the declaration was declared inline, mark it as such.  */
  if (inlinep)
    DECL_DECLARED_INLINE_P (decl) = 1;
  if (inlinep & 2)
    DECL_DECLARED_CONSTEXPR_P (decl) = true;

  DECL_EXTERNAL (decl) = 1;
  if (TREE_CODE (type) == FUNCTION_TYPE)
    {
      if (quals)
	{
	  error (ctype
		 ? G_("static member function %qD cannot have cv-qualifier")
		 : G_("non-member function %qD cannot have cv-qualifier"),
		 decl);
	  quals = TYPE_UNQUALIFIED;
	}

      if (rqual)
	{
	  error (ctype
		 ? G_("static member function %qD cannot have ref-qualifier")
		 : G_("non-member function %qD cannot have ref-qualifier"),
		 decl);
	  rqual = REF_QUAL_NONE;
	}
    }

  if (IDENTIFIER_OPNAME_P (DECL_NAME (decl))
      && !grok_op_properties (decl, /*complain=*/true))
    return NULL_TREE;
  else if (UDLIT_OPER_P (DECL_NAME (decl)))
    {
      bool long_long_unsigned_p;
      bool long_double_p;
      const char *suffix = NULL;
      /* [over.literal]/6: Literal operators shall not have C linkage. */
      if (DECL_LANGUAGE (decl) == lang_c)
	{
	  error ("literal operator with C linkage");
	  return NULL_TREE;
	}

      if (DECL_NAMESPACE_SCOPE_P (decl))
	{
	  if (!check_literal_operator_args (decl, &long_long_unsigned_p,
					    &long_double_p))
	    {
	      error ("%qD has invalid argument list", decl);
	      return NULL_TREE;
	    }

	  suffix = UDLIT_OP_SUFFIX (DECL_NAME (decl));
	  if (long_long_unsigned_p)
	    {
	      if (cpp_interpret_int_suffix (parse_in, suffix, strlen (suffix)))
		warning (0, "integer suffix %<%s%>"
			    " shadowed by implementation", suffix);
	    }
	  else if (long_double_p)
	    {
	      if (cpp_interpret_float_suffix (parse_in, suffix, strlen (suffix)))
		warning (0, "floating point suffix %<%s%>"
			    " shadowed by implementation", suffix);
	    }
	}
      else
	{
	  error ("%qD must be a non-member function", decl);
	  return NULL_TREE;
	}
    }

  if (funcdef_flag)
    /* Make the init_value nonzero so pushdecl knows this is not
       tentative.  error_mark_node is replaced later with the BLOCK.  */
    DECL_INITIAL (decl) = error_mark_node;

  if (TYPE_NOTHROW_P (type) || nothrow_libfn_p (decl))
    TREE_NOTHROW (decl) = 1;

  /* Caller will do the rest of this.  */
  if (check < 0)
    return decl;

  if (ctype != NULL_TREE)
    grokclassfn (ctype, decl, flags);

  /* 12.4/3  */
  if (cxx_dialect >= cxx11
      && DECL_DESTRUCTOR_P (decl)
      && !TYPE_BEING_DEFINED (DECL_CONTEXT (decl))
      && !processing_template_decl)
    deduce_noexcept_on_destructor (decl);

  decl = check_explicit_specialization (orig_declarator, decl,
					template_count,
					2 * funcdef_flag +
					4 * (friendp != 0));
  if (decl == error_mark_node)
    return NULL_TREE;

  if (DECL_STATIC_FUNCTION_P (decl))
    check_static_quals (decl, quals);

  if (attrlist)
    {
      cplus_decl_attributes (&decl, *attrlist, 0);
      *attrlist = NULL_TREE;
    }

  /* Check main's type after attributes have been applied.  */
  if (ctype == NULL_TREE && DECL_MAIN_P (decl))
    {
      if (!same_type_p (TREE_TYPE (TREE_TYPE (decl)),
			integer_type_node))
	{
	  tree oldtypeargs = TYPE_ARG_TYPES (TREE_TYPE (decl));
	  tree newtype;
	  error ("%<::main%> must return %<int%>");
	  newtype = build_function_type (integer_type_node, oldtypeargs);
	  TREE_TYPE (decl) = newtype;
	}
      if (warn_main)
	check_main_parameter_types (decl);
    }

  if (ctype != NULL_TREE
      && (! TYPE_FOR_JAVA (ctype) || check_java_method (decl))
      && check)
    {
      tree old_decl = check_classfn (ctype, decl,
				     (processing_template_decl
				      > template_class_depth (ctype))
				     ? current_template_parms
				     : NULL_TREE);

      if (old_decl == error_mark_node)
	return NULL_TREE;

      if (old_decl)
	{
	  tree ok;
	  tree pushed_scope;

	  if (TREE_CODE (old_decl) == TEMPLATE_DECL)
	    /* Because grokfndecl is always supposed to return a
	       FUNCTION_DECL, we pull out the DECL_TEMPLATE_RESULT
	       here.  We depend on our callers to figure out that its
	       really a template that's being returned.  */
	    old_decl = DECL_TEMPLATE_RESULT (old_decl);

	  if (DECL_STATIC_FUNCTION_P (old_decl)
	      && TREE_CODE (TREE_TYPE (decl)) == METHOD_TYPE)
	    {
	      /* Remove the `this' parm added by grokclassfn.  */
	      revert_static_member_fn (decl);
	      check_static_quals (decl, quals);
	    }
	  if (DECL_ARTIFICIAL (old_decl))
	    {
	      error ("definition of implicitly-declared %qD", old_decl);
	      return NULL_TREE;
	    }
	  else if (DECL_DEFAULTED_FN (old_decl))
	    {
	      error ("definition of explicitly-defaulted %q+D", decl);
	      error ("%q+#D explicitly defaulted here", old_decl);
	      return NULL_TREE;
	    }

	  /* Since we've smashed OLD_DECL to its
	     DECL_TEMPLATE_RESULT, we must do the same to DECL.  */
	  if (TREE_CODE (decl) == TEMPLATE_DECL)
	    decl = DECL_TEMPLATE_RESULT (decl);

	  /* Attempt to merge the declarations.  This can fail, in
	     the case of some invalid specialization declarations.  */
	  pushed_scope = push_scope (ctype);
	  ok = duplicate_decls (decl, old_decl, friendp);
	  if (pushed_scope)
	    pop_scope (pushed_scope);
	  if (!ok)
	    {
	      error ("no %q#D member function declared in class %qT",
		     decl, ctype);
	      return NULL_TREE;
	    }
	  return old_decl;
	}
    }

  if (DECL_CONSTRUCTOR_P (decl) && !grok_ctor_properties (ctype, decl))
    return NULL_TREE;

  if (ctype == NULL_TREE || check)
    return decl;

  if (virtualp)
    DECL_VIRTUAL_P (decl) = 1;

  return decl;
}

/* decl is a FUNCTION_DECL.
   specifiers are the parsed virt-specifiers.

   Set flags to reflect the virt-specifiers.

   Returns decl.  */

static tree
set_virt_specifiers (tree decl, cp_virt_specifiers specifiers)
{
  if (decl == NULL_TREE)
    return decl;
  if (specifiers & VIRT_SPEC_OVERRIDE)
    DECL_OVERRIDE_P (decl) = 1;
  if (specifiers & VIRT_SPEC_FINAL)
    DECL_FINAL_P (decl) = 1;
  return decl;
}

/* DECL is a VAR_DECL for a static data member.  Set flags to reflect
   the linkage that DECL will receive in the object file.  */

static void
set_linkage_for_static_data_member (tree decl)
{
  /* A static data member always has static storage duration and
     external linkage.  Note that static data members are forbidden in
     local classes -- the only situation in which a class has
     non-external linkage.  */
  TREE_PUBLIC (decl) = 1;
  TREE_STATIC (decl) = 1;
  /* For non-template classes, static data members are always put
     out in exactly those files where they are defined, just as
     with ordinary namespace-scope variables.  */
  if (!processing_template_decl)
    DECL_INTERFACE_KNOWN (decl) = 1;
}

/* Create a VAR_DECL named NAME with the indicated TYPE.

   If SCOPE is non-NULL, it is the class type or namespace containing
   the variable.  If SCOPE is NULL, the variable should is created in
   the innermost enclosings scope.  */

static tree
grokvardecl (tree type,
	     tree name,
	     const cp_decl_specifier_seq *declspecs,
	     int initialized,
	     int constp,
	     tree scope)
{
  tree decl;
  tree explicit_scope;

  gcc_assert (!name || identifier_p (name));

  /* Compute the scope in which to place the variable, but remember
     whether or not that scope was explicitly specified by the user.   */
  explicit_scope = scope;
  if (!scope)
    {
      /* An explicit "extern" specifier indicates a namespace-scope
	 variable.  */
      if (declspecs->storage_class == sc_extern)
	scope = current_decl_namespace ();
      else if (!at_function_scope_p ())
	scope = current_scope ();
    }

  if (scope
      && (/* If the variable is a namespace-scope variable declared in a
	     template, we need DECL_LANG_SPECIFIC.  */
	  (TREE_CODE (scope) == NAMESPACE_DECL && processing_template_decl)
	  /* Similarly for namespace-scope variables with language linkage
	     other than C++.  */
	  || (TREE_CODE (scope) == NAMESPACE_DECL
	      && current_lang_name != lang_name_cplusplus)
	  /* Similarly for static data members.  */
	  || TYPE_P (scope)))
    decl = build_lang_decl (VAR_DECL, name, type);
  else
    decl = build_decl (input_location, VAR_DECL, name, type);

  if (explicit_scope && TREE_CODE (explicit_scope) == NAMESPACE_DECL)
    set_decl_namespace (decl, explicit_scope, 0);
  else
    DECL_CONTEXT (decl) = FROB_CONTEXT (scope);

  if (declspecs->storage_class == sc_extern)
    {
      DECL_THIS_EXTERN (decl) = 1;
      DECL_EXTERNAL (decl) = !initialized;
    }

  if (DECL_CLASS_SCOPE_P (decl))
    {
      set_linkage_for_static_data_member (decl);
      /* This function is only called with out-of-class definitions.  */
      DECL_EXTERNAL (decl) = 0;
      check_class_member_definition_namespace (decl);
    }
  /* At top level, either `static' or no s.c. makes a definition
     (perhaps tentative), and absence of `static' makes it public.  */
  else if (toplevel_bindings_p ())
    {
      TREE_PUBLIC (decl) = (declspecs->storage_class != sc_static
			    && (DECL_THIS_EXTERN (decl) || ! constp));
      TREE_STATIC (decl) = ! DECL_EXTERNAL (decl);
    }
  /* Not at top level, only `static' makes a static definition.  */
  else
    {
      TREE_STATIC (decl) = declspecs->storage_class == sc_static;
      TREE_PUBLIC (decl) = DECL_EXTERNAL (decl);
    }

  if (decl_spec_seq_has_spec_p (declspecs, ds_thread))
    {
      DECL_TLS_MODEL (decl) = decl_default_tls_model (decl);
      if (declspecs->gnu_thread_keyword_p)
	DECL_GNU_TLS_P (decl) = true;
    }

  /* If the type of the decl has no linkage, make sure that we'll
     notice that in mark_used.  */
  if (cxx_dialect > cxx98
      && decl_linkage (decl) != lk_none
      && DECL_LANG_SPECIFIC (decl) == NULL
      && !DECL_EXTERN_C_P (decl)
      && no_linkage_check (TREE_TYPE (decl), /*relaxed_p=*/false))
    retrofit_lang_decl (decl);

  if (TREE_PUBLIC (decl))
    {
      /* [basic.link]: A name with no linkage (notably, the name of a class
	 or enumeration declared in a local scope) shall not be used to
	 declare an entity with linkage.

	 DR 757 relaxes this restriction for C++0x.  */
      tree t = (cxx_dialect > cxx98 ? NULL_TREE
		: no_linkage_check (TREE_TYPE (decl), /*relaxed_p=*/false));
      if (t)
	{
	  if (TYPE_ANONYMOUS_P (t))
	    {
	      if (DECL_EXTERN_C_P (decl))
		/* Allow this; it's pretty common in C.  */
		;
	      else
		{
		  /* DRs 132, 319 and 389 seem to indicate types with
		     no linkage can only be used to declare extern "C"
		     entities.  Since it's not always an error in the
		     ISO C++ 90 Standard, we only issue a warning.  */
		  warning (0, "anonymous type with no linkage used to declare "
			   "variable %q#D with linkage", decl);
		  if (DECL_ORIGINAL_TYPE (TYPE_NAME (t)))
		    warning (0, "%q+#D does not refer to the unqualified "
			     "type, so it is not used for linkage",
			     TYPE_NAME (t));
		}
	    }
	  else
	    warning (0, "type %qT with no linkage used to declare variable "
		     "%q#D with linkage", t, decl);
	}
    }
  else
    DECL_INTERFACE_KNOWN (decl) = 1;

  return decl;
}

/* Create and return a canonical pointer to member function type, for
   TYPE, which is a POINTER_TYPE to a METHOD_TYPE.  */

tree
build_ptrmemfunc_type (tree type)
{
  tree field, fields;
  tree t;
  tree unqualified_variant = NULL_TREE;

  if (type == error_mark_node)
    return type;

  /* If a canonical type already exists for this type, use it.  We use
     this method instead of type_hash_canon, because it only does a
     simple equality check on the list of field members.  */

  if ((t = TYPE_GET_PTRMEMFUNC_TYPE (type)))
    return t;

  /* Make sure that we always have the unqualified pointer-to-member
     type first.  */
  if (cp_type_quals (type) != TYPE_UNQUALIFIED)
    unqualified_variant
      = build_ptrmemfunc_type (TYPE_MAIN_VARIANT (type));

  t = make_class_type (RECORD_TYPE);
  xref_basetypes (t, NULL_TREE);

  /* Let the front end know this is a pointer to member function...  */
  TYPE_PTRMEMFUNC_FLAG (t) = 1;
  /* ... and not really a class type.  */
  SET_CLASS_TYPE_P (t, 0);

  field = build_decl (input_location, FIELD_DECL, pfn_identifier, type);
  fields = field;

  field = build_decl (input_location, FIELD_DECL, delta_identifier, 
		      delta_type_node);
  DECL_CHAIN (field) = fields;
  fields = field;

  finish_builtin_struct (t, "__ptrmemfunc_type", fields, ptr_type_node);

  /* Zap out the name so that the back end will give us the debugging
     information for this anonymous RECORD_TYPE.  */
  TYPE_NAME (t) = NULL_TREE;

  /* If this is not the unqualified form of this pointer-to-member
     type, set the TYPE_MAIN_VARIANT for this type to be the
     unqualified type.  Since they are actually RECORD_TYPEs that are
     not variants of each other, we must do this manually.
     As we just built a new type there is no need to do yet another copy.  */
  if (cp_type_quals (type) != TYPE_UNQUALIFIED)
    {
      int type_quals = cp_type_quals (type);
      TYPE_READONLY (t) = (type_quals & TYPE_QUAL_CONST) != 0;
      TYPE_VOLATILE (t) = (type_quals & TYPE_QUAL_VOLATILE) != 0;
      TYPE_RESTRICT (t) = (type_quals & TYPE_QUAL_RESTRICT) != 0;
      TYPE_MAIN_VARIANT (t) = unqualified_variant;
      TYPE_NEXT_VARIANT (t) = TYPE_NEXT_VARIANT (unqualified_variant);
      TYPE_NEXT_VARIANT (unqualified_variant) = t;
      TREE_TYPE (TYPE_BINFO (t)) = t;
    }

  /* Cache this pointer-to-member type so that we can find it again
     later.  */
  TYPE_SET_PTRMEMFUNC_TYPE (type, t);

  if (TYPE_STRUCTURAL_EQUALITY_P (type))
    SET_TYPE_STRUCTURAL_EQUALITY (t);
  else if (TYPE_CANONICAL (type) != type)
    TYPE_CANONICAL (t) = build_ptrmemfunc_type (TYPE_CANONICAL (type));

  return t;
}

/* Create and return a pointer to data member type.  */

tree
build_ptrmem_type (tree class_type, tree member_type)
{
  if (TREE_CODE (member_type) == METHOD_TYPE)
    {
      cp_cv_quals quals = type_memfn_quals (member_type);
      cp_ref_qualifier rqual = type_memfn_rqual (member_type);
      member_type = build_memfn_type (member_type, class_type, quals, rqual);
      return build_ptrmemfunc_type (build_pointer_type (member_type));
    }
  else
    {
      gcc_assert (TREE_CODE (member_type) != FUNCTION_TYPE);
      return build_offset_type (class_type, member_type);
    }
}

/* DECL is a VAR_DECL defined in-class, whose TYPE is also given.
   Check to see that the definition is valid.  Issue appropriate error
   messages.  Return 1 if the definition is particularly bad, or 0
   otherwise.  */

static int
check_static_variable_definition (tree decl, tree type)
{
  /* Can't check yet if we don't know the type.  */
  if (dependent_type_p (type))
    return 0;
  /* If DECL is declared constexpr, we'll do the appropriate checks
     in check_initializer.  */
  if (DECL_P (decl) && DECL_DECLARED_CONSTEXPR_P (decl))
    return 0;
  else if (cxx_dialect >= cxx11 && !INTEGRAL_OR_ENUMERATION_TYPE_P (type))
    {
      if (!COMPLETE_TYPE_P (type))
	error ("in-class initialization of static data member %q#D of "
	       "incomplete type", decl);
      else if (literal_type_p (type))
	{
          /* FIXME google: This local modification allows us to
             transition from C++98 to C++11 without moving static
             const floats out of the class during the transition.  It
             should not be forward-ported to a 4.8 branch, since by
             then we should be able to just fix the code to use
             constexpr.  */
          pedwarn (input_location, OPT_Wpedantic,
                   "%<constexpr%> needed for in-class initialization of "
                   "static data member %q#D of non-integral type", decl);
          return 0;
	}
      else
	error ("in-class initialization of static data member %q#D of "
	       "non-literal type", decl);
      return 1;
    }

  /* Motion 10 at San Diego: If a static const integral data member is
     initialized with an integral constant expression, the initializer
     may appear either in the declaration (within the class), or in
     the definition, but not both.  If it appears in the class, the
     member is a member constant.  The file-scope definition is always
     required.  */
  if (!ARITHMETIC_TYPE_P (type) && TREE_CODE (type) != ENUMERAL_TYPE)
    {
      error ("invalid in-class initialization of static data member "
	     "of non-integral type %qT",
	     type);
      return 1;
    }
  else if (!CP_TYPE_CONST_P (type))
    error ("ISO C++ forbids in-class initialization of non-const "
	   "static member %qD",
	   decl);
  else if (!INTEGRAL_OR_ENUMERATION_TYPE_P (type))
    pedwarn (input_location, OPT_Wpedantic, "ISO C++ forbids initialization of member constant "
	     "%qD of non-integral type %qT", decl, type);

  return 0;
}

/* *expr_p is part of the TYPE_SIZE of a variably-sized array.  If any
   SAVE_EXPRs in *expr_p wrap expressions with side-effects, break those
   expressions out into temporary variables so that walk_tree doesn't
   step into them (c++/15764).  */

static tree
stabilize_save_expr_r (tree *expr_p, int *walk_subtrees, void *data)
{
  struct pointer_set_t *pset = (struct pointer_set_t *)data;
  tree expr = *expr_p;
  if (TREE_CODE (expr) == SAVE_EXPR)
    {
      tree op = TREE_OPERAND (expr, 0);
      cp_walk_tree (&op, stabilize_save_expr_r, data, pset);
      if (TREE_SIDE_EFFECTS (op))
	TREE_OPERAND (expr, 0) = get_temp_regvar (TREE_TYPE (op), op);
      *walk_subtrees = 0;
    }
  else if (!EXPR_P (expr) || !TREE_SIDE_EFFECTS (expr))
    *walk_subtrees = 0;
  return NULL;
}

/* Entry point for the above.  */

static void
stabilize_vla_size (tree size)
{
  struct pointer_set_t *pset = pointer_set_create ();
  /* Break out any function calls into temporary variables.  */
  cp_walk_tree (&size, stabilize_save_expr_r, pset, pset);
  pointer_set_destroy (pset);
}

/* Helper function for compute_array_index_type.  Look for SIZEOF_EXPR
   not inside of SAVE_EXPR and fold them.  */

static tree
fold_sizeof_expr_r (tree *expr_p, int *walk_subtrees, void *data)
{
  tree expr = *expr_p;
  if (TREE_CODE (expr) == SAVE_EXPR || TYPE_P (expr))
    *walk_subtrees = 0;
  else if (TREE_CODE (expr) == SIZEOF_EXPR)
    {
      *(bool *)data = true;
      if (SIZEOF_EXPR_TYPE_P (expr))
	expr = cxx_sizeof_or_alignof_type (TREE_TYPE (TREE_OPERAND (expr, 0)),
					   SIZEOF_EXPR, false);
      else if (TYPE_P (TREE_OPERAND (expr, 0)))
	expr = cxx_sizeof_or_alignof_type (TREE_OPERAND (expr, 0), SIZEOF_EXPR,
					   false);
      else
        expr = cxx_sizeof_or_alignof_expr (TREE_OPERAND (expr, 0), SIZEOF_EXPR,
					   false);
      if (expr == error_mark_node)
        expr = size_one_node;
      *expr_p = expr;
      *walk_subtrees = 0;
    }
  return NULL;
}

/* Given the SIZE (i.e., number of elements) in an array, compute an
   appropriate index type for the array.  If non-NULL, NAME is the
   name of the thing being declared.  */

tree
compute_array_index_type (tree name, tree size, tsubst_flags_t complain)
{
  tree itype;
  tree osize = size;
  tree abi_1_itype = NULL_TREE;

  if (error_operand_p (size))
    return error_mark_node;

  if (!type_dependent_expression_p (size))
    {
      tree type = TREE_TYPE (size);

      mark_rvalue_use (size);

      if (cxx_dialect < cxx11 && TREE_CODE (size) == NOP_EXPR
	  && TREE_SIDE_EFFECTS (size))
	/* In C++98, we mark a non-constant array bound with a magic
	   NOP_EXPR with TREE_SIDE_EFFECTS; don't fold in that case.  */;
      else
	{
	  size = fold_non_dependent_expr_sfinae (size, complain);

	  if (CLASS_TYPE_P (type)
	      && CLASSTYPE_LITERAL_P (type))
	    {
	      size = build_expr_type_conversion (WANT_INT, size, true);
	      if (!size)
		{
		  if (!(complain & tf_error))
		    return error_mark_node;
		  if (name)
		    error ("size of array %qD has non-integral type %qT",
			   name, type);
		  else
		    error ("size of array has non-integral type %qT", type);
		  size = integer_one_node;
		}
	      if (size == error_mark_node)
		return error_mark_node;
	      type = TREE_TYPE (size);
	      /* We didn't support this case in GCC 3.2, so don't bother
		 trying to model it now in ABI v1.  */
	      abi_1_itype = error_mark_node;
	    }

	  size = maybe_constant_value (size);
	  if (!TREE_CONSTANT (size))
	    size = osize;
	}

      if (error_operand_p (size))
	return error_mark_node;

      /* The array bound must be an integer type.  */
      if (!INTEGRAL_OR_UNSCOPED_ENUMERATION_TYPE_P (type))
	{
	  if (!(complain & tf_error))
	    return error_mark_node;
	  if (name)
	    error ("size of array %qD has non-integral type %qT", name, type);
	  else
	    error ("size of array has non-integral type %qT", type);
	  size = integer_one_node;
	  type = TREE_TYPE (size);
	}
    }

  /* A type is dependent if it is...an array type constructed from any
     dependent type or whose size is specified by a constant expression
     that is value-dependent.  */
  /* We can only call value_dependent_expression_p on integral constant
     expressions; treat non-constant expressions as dependent, too.  */
  if (processing_template_decl
      && (type_dependent_expression_p (size)
	  || !TREE_CONSTANT (size) || value_dependent_expression_p (size)))
    {
      /* We cannot do any checking for a SIZE that isn't known to be
	 constant. Just build the index type and mark that it requires
	 structural equality checks.  */
      itype = build_index_type (build_min (MINUS_EXPR, sizetype,
					   size, size_one_node));
      TYPE_DEPENDENT_P (itype) = 1;
      TYPE_DEPENDENT_P_VALID (itype) = 1;
      SET_TYPE_STRUCTURAL_EQUALITY (itype);
      return itype;
    }
  
  if (!abi_version_at_least (2) && processing_template_decl
      && abi_1_itype == NULL_TREE)
    /* For abi-1, we handled all instances in templates the same way,
       even when they were non-dependent. This affects the manglings
       produced.  So, we do the normal checking for non-dependent
       sizes, but at the end we'll return the same type that abi-1
       would have, but with TYPE_CANONICAL set to the "right"
       value that the current ABI would provide. */
    abi_1_itype = build_index_type (build_min (MINUS_EXPR, sizetype,
					       osize, integer_one_node));

  /* Normally, the array-bound will be a constant.  */
  if (TREE_CODE (size) == INTEGER_CST)
    {
      /* Check to see if the array bound overflowed.  Make that an
	 error, no matter how generous we're being.  */
      constant_expression_error (size);

      /* An array must have a positive number of elements.  */
      if (INT_CST_LT (size, integer_zero_node))
	{
	  if (!(complain & tf_error))
	    return error_mark_node;
	  if (name)
	    error ("size of array %qD is negative", name);
	  else
	    error ("size of array is negative");
	  size = integer_one_node;
	}
      /* As an extension we allow zero-sized arrays.  */
      else if (integer_zerop (size))
	{
	  if (!(complain & tf_error))
	    /* We must fail if performing argument deduction (as
	       indicated by the state of complain), so that
	       another substitution can be found.  */
	    return error_mark_node;
	  else if (in_system_header)
	    /* Allow them in system headers because glibc uses them.  */;
	  else if (name)
	    pedwarn (input_location, OPT_Wpedantic, "ISO C++ forbids zero-size array %qD", name);
	  else
	    pedwarn (input_location, OPT_Wpedantic, "ISO C++ forbids zero-size array");
	}
    }
  else if (TREE_CONSTANT (size)
	   /* We don't allow VLAs at non-function scopes, or during
	      tentative template substitution.  */
	   || !at_function_scope_p ()
	   || (cxx_dialect < cxx1y && !(complain & tf_error)))
    {
      if (!(complain & tf_error))
	return error_mark_node;
      /* `(int) &fn' is not a valid array bound.  */
      if (name)
	error ("size of array %qD is not an integral constant-expression",
	       name);
      else
	error ("size of array is not an integral constant-expression");
      size = integer_one_node;
    }
  else if (cxx_dialect < cxx1y && pedantic && warn_vla != 0)
    {
      if (name)
	pedwarn (input_location, OPT_Wvla, "ISO C++ forbids variable length array %qD", name);
      else
	pedwarn (input_location, OPT_Wvla, "ISO C++ forbids variable length array");
    }
  else if (warn_vla > 0)
    {
      if (name)
	warning (OPT_Wvla, 
                 "variable length array %qD is used", name);
      else
	warning (OPT_Wvla, 
                 "variable length array is used");
    }

  if (processing_template_decl && !TREE_CONSTANT (size))
    /* A variable sized array.  */
    itype = build_min (MINUS_EXPR, sizetype, size, integer_one_node);
  else
    {
      HOST_WIDE_INT saved_processing_template_decl;

      /* Compute the index of the largest element in the array.  It is
	 one less than the number of elements in the array.  We save
	 and restore PROCESSING_TEMPLATE_DECL so that computations in
	 cp_build_binary_op will be appropriately folded.  */
      saved_processing_template_decl = processing_template_decl;
      processing_template_decl = 0;
      itype = cp_build_binary_op (input_location,
				  MINUS_EXPR,
				  cp_convert (ssizetype, size, complain),
				  cp_convert (ssizetype, integer_one_node,
					      complain),
				  complain);
      itype = fold (itype);
      processing_template_decl = saved_processing_template_decl;

      if (!TREE_CONSTANT (itype))
	{
	  /* A variable sized array.  */
	  itype = variable_size (itype);
	  if (TREE_CODE (itype) != SAVE_EXPR)
	    {
	      /* Look for SIZEOF_EXPRs in itype and fold them, otherwise
		 they might survive till gimplification.  */
	      tree newitype = itype;
	      bool found = false;
	      cp_walk_tree_without_duplicates (&newitype,
					       fold_sizeof_expr_r, &found);
	      if (found)
		itype = variable_size (fold (newitype));
	    }
	}
      /* Make sure that there was no overflow when creating to a signed
	 index type.  (For example, on a 32-bit machine, an array with
	 size 2^32 - 1 is too big.)  */
      else if (TREE_CODE (itype) == INTEGER_CST
	       && TREE_OVERFLOW (itype))
	{
	  if (!(complain & tf_error))
	    return error_mark_node;
	  error ("overflow in array dimension");
	  TREE_OVERFLOW (itype) = 0;
	}
    }

  /* Create and return the appropriate index type.  */
  if (abi_1_itype && abi_1_itype != error_mark_node)
    {
      tree t = build_index_type (itype);
      TYPE_CANONICAL (abi_1_itype) = TYPE_CANONICAL (t);
      itype = abi_1_itype;
    }
  else
    itype = build_index_type (itype);

  /* If the index type were dependent, we would have returned early, so
     remember that it isn't.  */
  TYPE_DEPENDENT_P (itype) = 0;
  TYPE_DEPENDENT_P_VALID (itype) = 1;
  return itype;
}

/* Returns the scope (if any) in which the entity declared by
   DECLARATOR will be located.  If the entity was declared with an
   unqualified name, NULL_TREE is returned.  */

tree
get_scope_of_declarator (const cp_declarator *declarator)
{
  while (declarator && declarator->kind != cdk_id)
    declarator = declarator->declarator;

  /* If the declarator-id is a SCOPE_REF, the scope in which the
     declaration occurs is the first operand.  */
  if (declarator
      && declarator->u.id.qualifying_scope)
    return declarator->u.id.qualifying_scope;

  /* Otherwise, the declarator is not a qualified name; the entity will
     be declared in the current scope.  */
  return NULL_TREE;
}

/* Returns an ARRAY_TYPE for an array with SIZE elements of the
   indicated TYPE.  If non-NULL, NAME is the NAME of the declaration
   with this type.  */

static tree
create_array_type_for_decl (tree name, tree type, tree size)
{
  tree itype = NULL_TREE;

  /* If things have already gone awry, bail now.  */
  if (type == error_mark_node || size == error_mark_node)
    return error_mark_node;

  /* 8.3.4/1: If the type of the identifier of D contains the auto
     type-specifier, the program is ill-formed.  */
  if (pedantic && type_uses_auto (type))
    pedwarn (input_location, OPT_Wpedantic,
	     "declaration of %qD as array of %<auto%>", name);

  /* If there are some types which cannot be array elements,
     issue an error-message and return.  */
  switch (TREE_CODE (type))
    {
    case VOID_TYPE:
      if (name)
        error ("declaration of %qD as array of void", name);
      else
        error ("creating array of void");
      return error_mark_node;

    case FUNCTION_TYPE:
      if (name)
        error ("declaration of %qD as array of functions", name);
      else
        error ("creating array of functions");
      return error_mark_node;

    case REFERENCE_TYPE:
      if (name)
        error ("declaration of %qD as array of references", name);
      else
        error ("creating array of references");
      return error_mark_node;

    case METHOD_TYPE:
      if (name)
        error ("declaration of %qD as array of function members", name);
      else
        error ("creating array of function members");
      return error_mark_node;

    default:
      break;
    }

  /* [dcl.array]

     The constant expressions that specify the bounds of the arrays
     can be omitted only for the first member of the sequence.  */
  if (TREE_CODE (type) == ARRAY_TYPE && !TYPE_DOMAIN (type))
    {
      if (name)
	error ("declaration of %qD as multidimensional array must "
	       "have bounds for all dimensions except the first",
	       name);
      else
	error ("multidimensional array must have bounds for all "
	       "dimensions except the first");

      return error_mark_node;
    }

  if (cxx_dialect >= cxx1y && array_of_runtime_bound_p (type))
    pedwarn (input_location, OPT_Wvla, "array of array of runtime bound");

  /* Figure out the index type for the array.  */
  if (size)
    itype = compute_array_index_type (name, size, tf_warning_or_error);

  /* [dcl.array]
     T is called the array element type; this type shall not be [...] an
     abstract class type.  */
  abstract_virtuals_error (name, type);

  return build_cplus_array_type (type, itype);
}

/* Check that it's OK to declare a function with the indicated TYPE.
   SFK indicates the kind of special function (if any) that this
   function is.  OPTYPE is the type given in a conversion operator
   declaration, or the class type for a constructor/destructor.
   Returns the actual return type of the function; that
   may be different than TYPE if an error occurs, or for certain
   special functions.  */

static tree
check_special_function_return_type (special_function_kind sfk,
				    tree type,
				    tree optype)
{
  switch (sfk)
    {
    case sfk_constructor:
      if (type)
	error ("return type specification for constructor invalid");

      if (targetm.cxx.cdtor_returns_this () && !TYPE_FOR_JAVA (optype))
	type = build_pointer_type (optype);
      else
	type = void_type_node;
      break;

    case sfk_destructor:
      if (type)
	error ("return type specification for destructor invalid");
      /* We can't use the proper return type here because we run into
	 problems with ambiguous bases and covariant returns.
	 Java classes are left unchanged because (void *) isn't a valid
	 Java type, and we don't want to change the Java ABI.  */
      if (targetm.cxx.cdtor_returns_this () && !TYPE_FOR_JAVA (optype))
	type = build_pointer_type (void_type_node);
      else
	type = void_type_node;
      break;

    case sfk_conversion:
      if (type)
	error ("return type specified for %<operator %T%>",  optype);
      type = optype;
      break;

    default:
      gcc_unreachable ();
    }

  return type;
}

/* A variable or data member (whose unqualified name is IDENTIFIER)
   has been declared with the indicated TYPE.  If the TYPE is not
   acceptable, issue an error message and return a type to use for
   error-recovery purposes.  */

tree
check_var_type (tree identifier, tree type)
{
  if (VOID_TYPE_P (type))
    {
      if (!identifier)
	error ("unnamed variable or field declared void");
      else if (identifier_p (identifier))
	{
	  gcc_assert (!IDENTIFIER_OPNAME_P (identifier));
	  error ("variable or field %qE declared void", identifier);
	}
      else
	error ("variable or field declared void");
      type = error_mark_node;
    }

  return type;
}

/* Functions for adjusting the visibility of a tagged type and its nested
   types when it gets a name for linkage purposes from a typedef.  */

static void bt_reset_linkage (binding_entry, void *);
static void
reset_type_linkage (tree type)
{
  set_linkage_according_to_type (type, TYPE_MAIN_DECL (type));
  if (CLASS_TYPE_P (type))
    binding_table_foreach (CLASSTYPE_NESTED_UTDS (type), bt_reset_linkage, NULL);
}
static void
bt_reset_linkage (binding_entry b, void */*data*/)
{
  reset_type_linkage (b->type);
}

/* Given declspecs and a declarator (abstract or otherwise), determine
   the name and type of the object declared and construct a DECL node
   for it.

   DECLSPECS points to the representation of declaration-specifier
   sequence that precedes declarator.

   DECL_CONTEXT says which syntactic context this declaration is in:
     NORMAL for most contexts.  Make a VAR_DECL or FUNCTION_DECL or TYPE_DECL.
     FUNCDEF for a function definition.  Like NORMAL but a few different
      error messages in each case.  Return value may be zero meaning
      this definition is too screwy to try to parse.
     MEMFUNCDEF for a function definition.  Like FUNCDEF but prepares to
      handle member functions (which have FIELD context).
      Return value may be zero meaning this definition is too screwy to
      try to parse.
     PARM for a parameter declaration (either within a function prototype
      or before a function body).  Make a PARM_DECL, or return void_type_node.
     TPARM for a template parameter declaration.
     CATCHPARM for a parameter declaration before a catch clause.
     TYPENAME if for a typename (in a cast or sizeof).
      Don't make a DECL node; just return the ..._TYPE node.
     FIELD for a struct or union field; make a FIELD_DECL.
     BITFIELD for a field with specified width.

   INITIALIZED is as for start_decl.

   ATTRLIST is a pointer to the list of attributes, which may be NULL
   if there are none; *ATTRLIST may be modified if attributes from inside
   the declarator should be applied to the declaration.

   When this function is called, scoping variables (such as
   CURRENT_CLASS_TYPE) should reflect the scope in which the
   declaration occurs, not the scope in which the new declaration will
   be placed.  For example, on:

     void S::f() { ... }

   when grokdeclarator is called for `S::f', the CURRENT_CLASS_TYPE
   should not be `S'.

   Returns a DECL (if a declarator is present), a TYPE (if there is no
   declarator, in cases like "struct S;"), or the ERROR_MARK_NODE if an
   error occurs. */

tree
grokdeclarator (const cp_declarator *declarator,
		cp_decl_specifier_seq *declspecs,
		enum decl_context decl_context,
		int initialized,
		tree* attrlist)
{
  tree type = NULL_TREE;
  int longlong = 0;
  int explicit_int128 = 0;
  int virtualp, explicitp, friendp, inlinep, staticp;
  int explicit_int = 0;
  int explicit_char = 0;
  int defaulted_int = 0;

  tree typedef_decl = NULL_TREE;
  const char *name = NULL;
  tree typedef_type = NULL_TREE;
  /* True if this declarator is a function definition.  */
  bool funcdef_flag = false;
  cp_declarator_kind innermost_code = cdk_error;
  int bitfield = 0;
#if 0
  /* See the code below that used this.  */
  tree decl_attr = NULL_TREE;
#endif

  /* Keep track of what sort of function is being processed
     so that we can warn about default return values, or explicit
     return values which do not match prescribed defaults.  */
  special_function_kind sfk = sfk_none;

  tree dname = NULL_TREE;
  tree ctor_return_type = NULL_TREE;
  enum overload_flags flags = NO_SPECIAL;
  /* cv-qualifiers that apply to the declarator, for a declaration of
     a member function.  */
  cp_cv_quals memfn_quals = TYPE_UNQUALIFIED;
  /* virt-specifiers that apply to the declarator, for a declaration of
     a member function.  */
  cp_virt_specifiers virt_specifiers = VIRT_SPEC_UNSPECIFIED;
  /* ref-qualifier that applies to the declarator, for a declaration of
     a member function.  */
  cp_ref_qualifier rqual = REF_QUAL_NONE;
  /* cv-qualifiers that apply to the type specified by the DECLSPECS.  */
  int type_quals;
  tree raises = NULL_TREE;
  int template_count = 0;
  tree returned_attrs = NULL_TREE;
  tree parms = NULL_TREE;
  const cp_declarator *id_declarator;
  /* The unqualified name of the declarator; either an
     IDENTIFIER_NODE, BIT_NOT_EXPR, or TEMPLATE_ID_EXPR.  */
  tree unqualified_id;
  /* The class type, if any, in which this entity is located,
     or NULL_TREE if none.  Note that this value may be different from
     the current class type; for example if an attempt is made to declare
     "A::f" inside "B", this value will be "A".  */
  tree ctype = current_class_type;
  /* The NAMESPACE_DECL for the namespace in which this entity is
     located.  If an unqualified name is used to declare the entity,
     this value will be NULL_TREE, even if the entity is located at
     namespace scope.  */
  tree in_namespace = NULL_TREE;
  cp_storage_class storage_class;
  bool unsigned_p, signed_p, short_p, long_p, thread_p;
  bool type_was_error_mark_node = false;
  bool parameter_pack_p = declarator? declarator->parameter_pack_p : false;
  bool template_type_arg = false;
  bool template_parm_flag = false;
  bool typedef_p = decl_spec_seq_has_spec_p (declspecs, ds_typedef);
  bool constexpr_p = decl_spec_seq_has_spec_p (declspecs, ds_constexpr);
  source_location saved_loc = input_location;
  const char *errmsg;

  signed_p = decl_spec_seq_has_spec_p (declspecs, ds_signed);
  unsigned_p = decl_spec_seq_has_spec_p (declspecs, ds_unsigned);
  short_p = decl_spec_seq_has_spec_p (declspecs, ds_short);
  long_p = decl_spec_seq_has_spec_p (declspecs, ds_long);
  longlong = decl_spec_seq_has_spec_p (declspecs, ds_long_long);
  explicit_int128 = declspecs->explicit_int128_p;
  thread_p = decl_spec_seq_has_spec_p (declspecs, ds_thread);

  if (decl_context == FUNCDEF)
    funcdef_flag = true, decl_context = NORMAL;
  else if (decl_context == MEMFUNCDEF)
    funcdef_flag = true, decl_context = FIELD;
  else if (decl_context == BITFIELD)
    bitfield = 1, decl_context = FIELD;
  else if (decl_context == TEMPLATE_TYPE_ARG)
    template_type_arg = true, decl_context = TYPENAME;
  else if (decl_context == TPARM)
    template_parm_flag = true, decl_context = PARM;

  if (initialized > 1)
    funcdef_flag = true;

  /* Look inside a declarator for the name being declared
     and get it as a string, for an error message.  */
  for (id_declarator = declarator;
       id_declarator;
       id_declarator = id_declarator->declarator)
    {
      if (id_declarator->kind != cdk_id)
	innermost_code = id_declarator->kind;

      switch (id_declarator->kind)
	{
	case cdk_function:
	  if (id_declarator->declarator
	      && id_declarator->declarator->kind == cdk_id)
	    {
	      sfk = id_declarator->declarator->u.id.sfk;
	      if (sfk == sfk_destructor)
		flags = DTOR_FLAG;
	    }
	  break;

	case cdk_id:
	  {
	    tree qualifying_scope = id_declarator->u.id.qualifying_scope;
	    tree decl = id_declarator->u.id.unqualified_name;
	    if (!decl)
	      break;
	    if (qualifying_scope)
	      {
		if (at_function_scope_p ())
		  {
		    /* [dcl.meaning] 

		       A declarator-id shall not be qualified except
		       for ... 

		       None of the cases are permitted in block
		       scope.  */
		    if (qualifying_scope == global_namespace)
		      error ("invalid use of qualified-name %<::%D%>",
			     decl);
		    else if (TYPE_P (qualifying_scope))
		      error ("invalid use of qualified-name %<%T::%D%>",
			     qualifying_scope, decl);
		    else 
		      error ("invalid use of qualified-name %<%D::%D%>",
			     qualifying_scope, decl);
		    return error_mark_node;
		  }
		else if (TYPE_P (qualifying_scope))
		  {
		    ctype = qualifying_scope;
		    if (!MAYBE_CLASS_TYPE_P (ctype))
		      {
			error ("%q#T is not a class or a namespace", ctype);
			ctype = NULL_TREE;
		      }
		    else if (innermost_code != cdk_function
			     && current_class_type
			     && !uniquely_derived_from_p (ctype,
							  current_class_type))
		      {
			error ("type %qT is not derived from type %qT",
			       ctype, current_class_type);
			return error_mark_node;
		      }
		  }
		else if (TREE_CODE (qualifying_scope) == NAMESPACE_DECL)
		  in_namespace = qualifying_scope;
	      }
	    switch (TREE_CODE (decl))
	      {
	      case BIT_NOT_EXPR:
		{
		  tree type;

		  if (innermost_code != cdk_function)
		    {
		      error ("declaration of %qD as non-function", decl);
		      return error_mark_node;
		    }
		  else if (!qualifying_scope
			   && !(current_class_type && at_class_scope_p ()))
		    {
		      error ("declaration of %qD as non-member", decl);
		      return error_mark_node;
		    }

		  type = TREE_OPERAND (decl, 0);
		  if (TYPE_P (type))
		    type = constructor_name (type);
		  name = identifier_to_locale (IDENTIFIER_POINTER (type));
		  dname = decl;
		}
		break;

	      case TEMPLATE_ID_EXPR:
		{
		  tree fns = TREE_OPERAND (decl, 0);

		  dname = fns;
		  if (!identifier_p (dname))
		    {
		      gcc_assert (is_overloaded_fn (dname));
		      dname = DECL_NAME (get_first_fn (dname));
		    }
		}
		/* Fall through.  */

	      case IDENTIFIER_NODE:
		if (identifier_p (decl))
		  dname = decl;

		if (C_IS_RESERVED_WORD (dname))
		  {
		    error ("declarator-id missing; using reserved word %qD",
			   dname);
		    name = identifier_to_locale (IDENTIFIER_POINTER (dname));
		  }
		else if (!IDENTIFIER_TYPENAME_P (dname))
		  name = identifier_to_locale (IDENTIFIER_POINTER (dname));
		else
		  {
		    gcc_assert (flags == NO_SPECIAL);
		    flags = TYPENAME_FLAG;
		    ctor_return_type = TREE_TYPE (dname);
		    sfk = sfk_conversion;
		    if (is_typename_at_global_scope (dname))
		      name = identifier_to_locale (IDENTIFIER_POINTER (dname));
		    else
		      name = "<invalid operator>";
		  }
		break;

	      default:
		gcc_unreachable ();
	      }
	    break;
	  }

	case cdk_array:
	case cdk_pointer:
	case cdk_reference:
	case cdk_ptrmem:
	  break;

	case cdk_error:
	  return error_mark_node;

	default:
	  gcc_unreachable ();
	}
      if (id_declarator->kind == cdk_id)
	break;
    }

  /* [dcl.fct.edf]

     The declarator in a function-definition shall have the form
     D1 ( parameter-declaration-clause) ...  */
  if (funcdef_flag && innermost_code != cdk_function)
    {
      error ("function definition does not declare parameters");
      return error_mark_node;
    }

  if (((dname && IDENTIFIER_OPNAME_P (dname)) || flags == TYPENAME_FLAG)
      && innermost_code != cdk_function
      && ! (ctype && !declspecs->any_specifiers_p))
    {
      error ("declaration of %qD as non-function", dname);
      return error_mark_node;
    }

  if (dname
      && identifier_p (dname)
      && UDLIT_OPER_P (dname)
      && innermost_code != cdk_function)
    {
      error ("declaration of %qD as non-function", dname);
      return error_mark_node;
    }

  if (dname && IDENTIFIER_OPNAME_P (dname))
    {
      if (typedef_p)
	{
	  error ("declaration of %qD as %<typedef%>", dname);
	  return error_mark_node;
	}
      else if (decl_context == PARM || decl_context == CATCHPARM)
	{
	  error ("declaration of %qD as parameter", dname);
	  return error_mark_node;
	}
    }

  /* Anything declared one level down from the top level
     must be one of the parameters of a function
     (because the body is at least two levels down).  */

  /* This heuristic cannot be applied to C++ nodes! Fixed, however,
     by not allowing C++ class definitions to specify their parameters
     with xdecls (must be spec.d in the parmlist).

     Since we now wait to push a class scope until we are sure that
     we are in a legitimate method context, we must set oldcname
     explicitly (since current_class_name is not yet alive).

     We also want to avoid calling this a PARM if it is in a namespace.  */

  if (decl_context == NORMAL && !toplevel_bindings_p ())
    {
      cp_binding_level *b = current_binding_level;
      current_binding_level = b->level_chain;
      if (current_binding_level != 0 && toplevel_bindings_p ())
	decl_context = PARM;
      current_binding_level = b;
    }

  if (name == NULL)
    name = decl_context == PARM ? "parameter" : "type name";

  if (constexpr_p && typedef_p)
    {
      error ("%<constexpr%> cannot appear in a typedef declaration");
      return error_mark_node;
    }

  /* If there were multiple types specified in the decl-specifier-seq,
     issue an error message.  */
  if (declspecs->multiple_types_p)
    {
      error ("two or more data types in declaration of %qs", name);
      return error_mark_node;
    }

  if (declspecs->conflicting_specifiers_p)
    {
      error ("conflicting specifiers in declaration of %qs", name);
      return error_mark_node;
    }

  /* Extract the basic type from the decl-specifier-seq.  */
  type = declspecs->type;
  if (type == error_mark_node)
    {
      type = NULL_TREE;
      type_was_error_mark_node = true;
    }
  /* If the entire declaration is itself tagged as deprecated then
     suppress reports of deprecated items.  */
  if (type && TREE_DEPRECATED (type)
      && deprecated_state != DEPRECATED_SUPPRESS)
    warn_deprecated_use (type, NULL_TREE);
  if (type && TREE_CODE (type) == TYPE_DECL)
    {
      typedef_decl = type;
      type = TREE_TYPE (typedef_decl);
      if (TREE_DEPRECATED (type)
	  && DECL_ARTIFICIAL (typedef_decl)
	  && deprecated_state != DEPRECATED_SUPPRESS)
	warn_deprecated_use (type, NULL_TREE);
    }
  /* No type at all: default to `int', and set DEFAULTED_INT
     because it was not a user-defined typedef.  */
  if (type == NULL_TREE && (signed_p || unsigned_p || long_p || short_p))
    {
      /* These imply 'int'.  */
      type = integer_type_node;
      defaulted_int = 1;
    }
  /* Gather flags.  */
  explicit_int = declspecs->explicit_int_p;
  explicit_char = declspecs->explicit_char_p;

#if 0
  /* See the code below that used this.  */
  if (typedef_decl)
    decl_attr = DECL_ATTRIBUTES (typedef_decl);
#endif
  typedef_type = type;


  if (sfk != sfk_conversion)
    ctor_return_type = ctype;

  if (sfk != sfk_none)
    type = check_special_function_return_type (sfk, type,
					       ctor_return_type);
  else if (type == NULL_TREE)
    {
      int is_main;

      explicit_int = -1;

      /* We handle `main' specially here, because 'main () { }' is so
	 common.  With no options, it is allowed.  With -Wreturn-type,
	 it is a warning.  It is only an error with -pedantic-errors.  */
      is_main = (funcdef_flag
		 && dname && identifier_p (dname)
		 && MAIN_NAME_P (dname)
		 && ctype == NULL_TREE
		 && in_namespace == NULL_TREE
		 && current_namespace == global_namespace);

      if (type_was_error_mark_node)
	/* We've already issued an error, don't complain more.  */;
      else if (in_system_header || flag_ms_extensions)
	/* Allow it, sigh.  */;
      else if (! is_main)
	permerror (input_location, "ISO C++ forbids declaration of %qs with no type", name);
      else if (pedantic)
	pedwarn (input_location, OPT_Wpedantic,
		 "ISO C++ forbids declaration of %qs with no type", name);
      else
	warning (OPT_Wreturn_type,
                 "ISO C++ forbids declaration of %qs with no type", name);

      type = integer_type_node;
    }

  ctype = NULL_TREE;

  if (explicit_int128)
    {
      if (int128_integer_type_node == NULL_TREE)
	{
	  error ("%<__int128%> is not supported by this target");
	  explicit_int128 = false;
	}
      else if (pedantic && ! in_system_header)
	pedwarn (input_location, OPT_Wpedantic,
		 "ISO C++ does not support %<__int128%> for %qs", name);
    }

  /* Now process the modifiers that were specified
     and check for invalid combinations.  */

  /* Long double is a special combination.  */
  if (long_p && !longlong && TYPE_MAIN_VARIANT (type) == double_type_node)
    {
      long_p = false;
      type = cp_build_qualified_type (long_double_type_node,
				      cp_type_quals (type));
    }

  /* Check all other uses of type modifiers.  */

  if (unsigned_p || signed_p || long_p || short_p)
    {
      int ok = 0;

      if ((signed_p || unsigned_p) && TREE_CODE (type) != INTEGER_TYPE)
	error ("%<signed%> or %<unsigned%> invalid for %qs", name);
      else if (signed_p && unsigned_p)
	error ("%<signed%> and %<unsigned%> specified together for %qs", name);
      else if (longlong && TREE_CODE (type) != INTEGER_TYPE)
	error ("%<long long%> invalid for %qs", name);
      else if (long_p && TREE_CODE (type) == REAL_TYPE)
	error ("%<long%> invalid for %qs", name);
      else if (short_p && TREE_CODE (type) == REAL_TYPE)
	error ("%<short%> invalid for %qs", name);
      else if ((long_p || short_p) && TREE_CODE (type) != INTEGER_TYPE)
	error ("%<long%> or %<short%> invalid for %qs", name);
      else if ((long_p || short_p || explicit_char || explicit_int) && explicit_int128)
	error ("%<long%>, %<int%>, %<short%>, or %<char%> invalid for %qs", name);
      else if ((long_p || short_p) && explicit_char)
	error ("%<long%> or %<short%> specified with char for %qs", name);
      else if (long_p && short_p)
	error ("%<long%> and %<short%> specified together for %qs", name);
      else if (type == char16_type_node || type == char32_type_node)
	{
	  if (signed_p || unsigned_p)
	    error ("%<signed%> or %<unsigned%> invalid for %qs", name);
	  else if (short_p || long_p)
	    error ("%<short%> or %<long%> invalid for %qs", name);
	}
      else
	{
	  ok = 1;
	  if (!explicit_int && !defaulted_int && !explicit_char && !explicit_int128 && pedantic)
	    {
	      pedwarn (input_location, OPT_Wpedantic, 
		       "long, short, signed or unsigned used invalidly for %qs",
		       name);
	      if (flag_pedantic_errors)
		ok = 0;
	    }
	}

      /* Discard the type modifiers if they are invalid.  */
      if (! ok)
	{
	  unsigned_p = false;
	  signed_p = false;
	  long_p = false;
	  short_p = false;
	  longlong = 0;
	}
    }

  /* Decide whether an integer type is signed or not.
     Optionally treat bitfields as signed by default.  */
  if (unsigned_p
      /* [class.bit]

	 It is implementation-defined whether a plain (neither
	 explicitly signed or unsigned) char, short, int, or long
	 bit-field is signed or unsigned.

	 Naturally, we extend this to long long as well.  Note that
	 this does not include wchar_t.  */
      || (bitfield && !flag_signed_bitfields
	  && !signed_p
	  /* A typedef for plain `int' without `signed' can be
	     controlled just like plain `int', but a typedef for
	     `signed int' cannot be so controlled.  */
	  && !(typedef_decl
	       && C_TYPEDEF_EXPLICITLY_SIGNED (typedef_decl))
	  && TREE_CODE (type) == INTEGER_TYPE
	  && !same_type_p (TYPE_MAIN_VARIANT (type), wchar_type_node)))
    {
      if (explicit_int128)
	type = int128_unsigned_type_node;
      else if (longlong)
	type = long_long_unsigned_type_node;
      else if (long_p)
	type = long_unsigned_type_node;
      else if (short_p)
	type = short_unsigned_type_node;
      else if (type == char_type_node)
	type = unsigned_char_type_node;
      else if (typedef_decl)
	type = unsigned_type_for (type);
      else
	type = unsigned_type_node;
    }
  else if (signed_p && type == char_type_node)
    type = signed_char_type_node;
  else if (explicit_int128)
    type = int128_integer_type_node;
  else if (longlong)
    type = long_long_integer_type_node;
  else if (long_p)
    type = long_integer_type_node;
  else if (short_p)
    type = short_integer_type_node;

  if (decl_spec_seq_has_spec_p (declspecs, ds_complex))
    {
      if (TREE_CODE (type) != INTEGER_TYPE && TREE_CODE (type) != REAL_TYPE)
	error ("complex invalid for %qs", name);
      /* If we just have "complex", it is equivalent to
	 "complex double", but if any modifiers at all are specified it is
	 the complex form of TYPE.  E.g, "complex short" is
	 "complex short int".  */
      else if (defaulted_int && ! longlong && ! explicit_int128
	       && ! (long_p || short_p || signed_p || unsigned_p))
	type = complex_double_type_node;
      else if (type == integer_type_node)
	type = complex_integer_type_node;
      else if (type == float_type_node)
	type = complex_float_type_node;
      else if (type == double_type_node)
	type = complex_double_type_node;
      else if (type == long_double_type_node)
	type = complex_long_double_type_node;
      else
	type = build_complex_type (type);
    }

  type_quals = TYPE_UNQUALIFIED;
  if (decl_spec_seq_has_spec_p (declspecs, ds_const))
    type_quals |= TYPE_QUAL_CONST;
  if (decl_spec_seq_has_spec_p (declspecs, ds_volatile))
    type_quals |= TYPE_QUAL_VOLATILE;
  if (decl_spec_seq_has_spec_p (declspecs, ds_restrict))
    type_quals |= TYPE_QUAL_RESTRICT;
  if (sfk == sfk_conversion && type_quals != TYPE_UNQUALIFIED)
    error ("qualifiers are not allowed on declaration of %<operator %T%>",
	   ctor_return_type);

  /* If we're using the injected-class-name to form a compound type or a
     declaration, replace it with the underlying class so we don't get
     redundant typedefs in the debug output.  But if we are returning the
     type unchanged, leave it alone so that it's available to
     maybe_get_template_decl_from_type_decl.  */
  if (CLASS_TYPE_P (type)
      && DECL_SELF_REFERENCE_P (TYPE_NAME (type))
      && type == TREE_TYPE (TYPE_NAME (type))
      && (declarator || type_quals))
    type = DECL_ORIGINAL_TYPE (TYPE_NAME (type));

  type_quals |= cp_type_quals (type);
  type = cp_build_qualified_type_real
    (type, type_quals, ((typedef_decl && !DECL_ARTIFICIAL (typedef_decl)
			 ? tf_ignore_bad_quals : 0) | tf_warning_or_error));
  /* We might have ignored or rejected some of the qualifiers.  */
  type_quals = cp_type_quals (type);

  staticp = 0;
  inlinep = decl_spec_seq_has_spec_p (declspecs, ds_inline);
  virtualp =  decl_spec_seq_has_spec_p (declspecs, ds_virtual);
  explicitp = decl_spec_seq_has_spec_p (declspecs, ds_explicit);

  storage_class = declspecs->storage_class;
  if (storage_class == sc_static)
    staticp = 1 + (decl_context == FIELD);

  if (virtualp && staticp == 2)
    {
      error ("member %qD cannot be declared both virtual and static", dname);
      storage_class = sc_none;
      staticp = 0;
    }
  friendp = decl_spec_seq_has_spec_p (declspecs, ds_friend);

  /* Issue errors about use of storage classes for parameters.  */
  if (decl_context == PARM)
    {
      if (typedef_p)
	{
	  error ("typedef declaration invalid in parameter declaration");
	  return error_mark_node;
	}
      else if (template_parm_flag && storage_class != sc_none)
	{
	  error ("storage class specified for template parameter %qs", name);
	  return error_mark_node;
	}
      else if (storage_class == sc_static
	       || storage_class == sc_extern
	       || thread_p)
	error ("storage class specifiers invalid in parameter declarations");

      /* Function parameters cannot be constexpr.  If we saw one, moan
         and pretend it wasn't there.  */
      if (constexpr_p)
        {
          error ("a parameter cannot be declared %<constexpr%>");
          constexpr_p = 0;
        }
    }

  /* Give error if `virtual' is used outside of class declaration.  */
  if (virtualp
      && (current_class_name == NULL_TREE || decl_context != FIELD))
    {
      error ("%<virtual%> outside class declaration");
      virtualp = 0;
    }

  /* Static anonymous unions are dealt with here.  */
  if (staticp && decl_context == TYPENAME
      && declspecs->type
      && ANON_AGGR_TYPE_P (declspecs->type))
    decl_context = FIELD;

  /* Warn about storage classes that are invalid for certain
     kinds of declarations (parameters, typenames, etc.).  */
  if (thread_p
      && ((storage_class
	   && storage_class != sc_extern
	   && storage_class != sc_static)
	  || typedef_p))
    {
      error ("multiple storage classes in declaration of %qs", name);
      thread_p = false;
    }
  if (decl_context != NORMAL
      && ((storage_class != sc_none
	   && storage_class != sc_mutable)
	  || thread_p))
    {
      if ((decl_context == PARM || decl_context == CATCHPARM)
	  && (storage_class == sc_register
	      || storage_class == sc_auto))
	;
      else if (typedef_p)
	;
      else if (decl_context == FIELD
	       /* C++ allows static class elements.  */
	       && storage_class == sc_static)
	/* C++ also allows inlines and signed and unsigned elements,
	   but in those cases we don't come in here.  */
	;
      else
	{
	  if (decl_context == FIELD)
	    error ("storage class specified for %qs", name);
	  else
	    {
	      if (decl_context == PARM || decl_context == CATCHPARM)
		error ("storage class specified for parameter %qs", name);
	      else
		error ("storage class specified for typename");
	    }
	  if (storage_class == sc_register
	      || storage_class == sc_auto
	      || storage_class == sc_extern
	      || thread_p)
	    storage_class = sc_none;
	}
    }
  else if (storage_class == sc_extern && funcdef_flag
	   && ! toplevel_bindings_p ())
    error ("nested function %qs declared %<extern%>", name);
  else if (toplevel_bindings_p ())
    {
      if (storage_class == sc_auto)
	error ("top-level declaration of %qs specifies %<auto%>", name);
    }
  else if (thread_p
	   && storage_class != sc_extern
	   && storage_class != sc_static)
    {
      if (declspecs->gnu_thread_keyword_p)
	pedwarn (input_location, 0, "function-scope %qs implicitly auto and "
		 "declared %<__thread%>", name);

      /* When thread_local is applied to a variable of block scope the
	 storage-class-specifier static is implied if it does not appear
	 explicitly.  */
      storage_class = declspecs->storage_class = sc_static;
      staticp = 1;
    }

  if (storage_class && friendp)
    {
      error ("storage class specifiers invalid in friend function declarations");
      storage_class = sc_none;
      staticp = 0;
    }

  if (!id_declarator)
    unqualified_id = NULL_TREE;
  else
    {
      unqualified_id = id_declarator->u.id.unqualified_name;
      switch (TREE_CODE (unqualified_id))
	{
	case BIT_NOT_EXPR:
	  unqualified_id = TREE_OPERAND (unqualified_id, 0);
	  if (TYPE_P (unqualified_id))
	    unqualified_id = constructor_name (unqualified_id);
	  break;

	case IDENTIFIER_NODE:
	case TEMPLATE_ID_EXPR:
	  break;

	default:
	  gcc_unreachable ();
	}
    }

  if (declspecs->std_attributes)
    {
      /* Apply the c++11 attributes to the type preceding them.  */
      input_location = declspecs->locations[ds_std_attribute];
      decl_attributes (&type, declspecs->std_attributes, 0);
      input_location = saved_loc;
    }

  /* Determine the type of the entity declared by recurring on the
     declarator.  */
  for (; declarator; declarator = declarator->declarator)
    {
      const cp_declarator *inner_declarator;
      tree attrs;

      if (type == error_mark_node)
	return error_mark_node;

      attrs = declarator->attributes;
      if (attrs)
	{
	  int attr_flags;

	  attr_flags = 0;
	  if (declarator == NULL || declarator->kind == cdk_id)
	    attr_flags |= (int) ATTR_FLAG_DECL_NEXT;
	  if (declarator->kind == cdk_function)
	    attr_flags |= (int) ATTR_FLAG_FUNCTION_NEXT;
	  if (declarator->kind == cdk_array)
	    attr_flags |= (int) ATTR_FLAG_ARRAY_NEXT;
	  returned_attrs = decl_attributes (&type,
					    chainon (returned_attrs, attrs),
					    attr_flags);
	}

      if (declarator->kind == cdk_id)
	break;

      inner_declarator = declarator->declarator;

      switch (declarator->kind)
	{
	case cdk_array:
	  type = create_array_type_for_decl (dname, type,
					     declarator->u.array.bounds);
	  if (declarator->std_attributes)
	    /* [dcl.array]/1:

	       The optional attribute-specifier-seq appertains to the
	       array.  */
	    returned_attrs = chainon (returned_attrs,
				      declarator->std_attributes);
	  break;

	case cdk_function:
	  {
	    tree arg_types;
	    int funcdecl_p;

	    /* Declaring a function type.
	       Make sure we have a valid type for the function to return.  */

	    if (type_quals != TYPE_UNQUALIFIED)
	      {
		if (SCALAR_TYPE_P (type) || VOID_TYPE_P (type))
		  warning (OPT_Wignored_qualifiers,
			   "type qualifiers ignored on function return type");
		/* We now know that the TYPE_QUALS don't apply to the
		   decl, but to its return type.  */
		type_quals = TYPE_UNQUALIFIED;
	      }
	    errmsg = targetm.invalid_return_type (type);
	    if (errmsg)
	      {
		error (errmsg);
		type = integer_type_node;
	      }

	    /* Error about some types functions can't return.  */

	    if (TREE_CODE (type) == FUNCTION_TYPE)
	      {
		error ("%qs declared as function returning a function", name);
		return error_mark_node;
	      }
	    if (TREE_CODE (type) == ARRAY_TYPE)
	      {
		error ("%qs declared as function returning an array", name);
		return error_mark_node;
	      }

	    input_location = declspecs->locations[ds_type_spec];
	    abstract_virtuals_error (ACU_RETURN, type);
	    input_location = saved_loc;

	    /* Pick up type qualifiers which should be applied to `this'.  */
	    memfn_quals = declarator->u.function.qualifiers;
	    /* Pick up virt-specifiers.  */
            virt_specifiers = declarator->u.function.virt_specifiers;
	    /* And ref-qualifier, too */
	    rqual = declarator->u.function.ref_qualifier;
	    /* Pick up the exception specifications.  */
	    raises = declarator->u.function.exception_specification;
	    /* If the exception-specification is ill-formed, let's pretend
	       there wasn't one.  */
	    if (raises == error_mark_node)
	      raises = NULL_TREE;

	    /* Say it's a definition only for the CALL_EXPR
	       closest to the identifier.  */
	    funcdecl_p = inner_declarator && inner_declarator->kind == cdk_id;

	    /* Handle a late-specified return type.  */
	    if (funcdecl_p)
	      {
		if (type_uses_auto (type))
		  {
		    if (!declarator->u.function.late_return_type)
		      {
			if (current_class_type
			    && LAMBDA_TYPE_P (current_class_type))
			  /* OK for C++11 lambdas.  */;
			else if (cxx_dialect < cxx1y)
			  pedwarn (input_location, 0, "%qs function uses "
				   "%<auto%> type specifier without trailing "
				   "return type", name);
			else if (virtualp)
			  permerror (input_location, "virtual function cannot "
				     "have deduced return type");
		      }
		    else if (!is_auto (type))
		      {
			error ("%qs function with trailing return type has"
			       " %qT as its type rather than plain %<auto%>",
			       name, type);
			return error_mark_node;
		      }
		  }
		else if (declarator->u.function.late_return_type)
		  {
		    if (cxx_dialect < cxx11)
		      /* Not using maybe_warn_cpp0x because this should
			 always be an error.  */
		      error ("trailing return type only available with "
			     "-std=c++11 or -std=gnu++11");
		    else
		      error ("%qs function with trailing return type not "
			     "declared with %<auto%> type specifier", name);
		    return error_mark_node;
		  }
	      }
	    type = splice_late_return_type
	      (type, declarator->u.function.late_return_type);
	    if (type == error_mark_node)
	      return error_mark_node;

	    if (ctype == NULL_TREE
		&& decl_context == FIELD
		&& funcdecl_p
		&& (friendp == 0 || dname == current_class_name))
	      ctype = current_class_type;

	    if (ctype && (sfk == sfk_constructor
			  || sfk == sfk_destructor))
	      {
		/* We are within a class's scope. If our declarator name
		   is the same as the class name, and we are defining
		   a function, then it is a constructor/destructor, and
		   therefore returns a void type.  */

		/* ISO C++ 12.4/2.  A destructor may not be declared
		   const or volatile.  A destructor may not be static.
		   A destructor may not be declared with ref-qualifier.

		   ISO C++ 12.1.  A constructor may not be declared
		   const or volatile.  A constructor may not be
		   virtual.  A constructor may not be static.
		   A constructor may not be declared with ref-qualifier. */
		if (staticp == 2)
		  error ((flags == DTOR_FLAG)
			 ? G_("destructor cannot be static member function")
			 : G_("constructor cannot be static member function"));
		if (memfn_quals)
		  {
		    error ((flags == DTOR_FLAG)
			   ? G_("destructors may not be cv-qualified")
			   : G_("constructors may not be cv-qualified"));
		    memfn_quals = TYPE_UNQUALIFIED;
		  }

		if (rqual)
		  {
		    maybe_warn_cpp0x (CPP0X_REF_QUALIFIER);
		    error ((flags == DTOR_FLAG)
			   ? "destructors may not be ref-qualified"
			   : "constructors may not be ref-qualified");
		    rqual = REF_QUAL_NONE;
		  }

		if (decl_context == FIELD
		    && !member_function_or_else (ctype,
						 current_class_type,
						 flags))
		  return error_mark_node;

		if (flags != DTOR_FLAG)
		  {
		    /* It's a constructor.  */
		    if (explicitp == 1)
		      explicitp = 2;
		    if (virtualp)
		      {
			permerror (input_location, "constructors cannot be declared virtual");
			virtualp = 0;
		      }
		    if (decl_context == FIELD
			&& sfk != sfk_constructor)
		      return error_mark_node;
		  }
		if (decl_context == FIELD)
		  staticp = 0;
	      }
	    else if (friendp)
	      {
		if (initialized)
		  error ("can%'t initialize friend function %qs", name);
		if (virtualp)
		  {
		    /* Cannot be both friend and virtual.  */
		    error ("virtual functions cannot be friends");
		    friendp = 0;
		  }
		if (decl_context == NORMAL)
		  error ("friend declaration not in class definition");
		if (current_function_decl && funcdef_flag)
		  error ("can%'t define friend function %qs in a local "
			 "class definition",
			 name);
	      }
	    else if (ctype && sfk == sfk_conversion)
	      {
		if (explicitp == 1)
		  {
		    maybe_warn_cpp0x (CPP0X_EXPLICIT_CONVERSION);
		    explicitp = 2;
		  }
	      }

	    arg_types = grokparms (declarator->u.function.parameters,
				   &parms);

	    if (inner_declarator
		&& inner_declarator->kind == cdk_id
		&& inner_declarator->u.id.sfk == sfk_destructor
		&& arg_types != void_list_node)
	      {
		error ("destructors may not have parameters");
		arg_types = void_list_node;
		parms = NULL_TREE;
	      }

	    type = build_function_type (type, arg_types);
	    if (declarator->std_attributes)
	      /* [dcl.fct]/2:

		 The optional attribute-specifier-seq appertains to
		 the function type.  */
	      decl_attributes (&type, declarator->std_attributes,
			       0);
	  }
	  break;

	case cdk_pointer:
	case cdk_reference:
	case cdk_ptrmem:
	  /* Filter out pointers-to-references and references-to-references.
	     We can get these if a TYPE_DECL is used.  */

	  if (TREE_CODE (type) == REFERENCE_TYPE)
	    {
	      if (declarator->kind != cdk_reference)
		{
		  error ("cannot declare pointer to %q#T", type);
		  type = TREE_TYPE (type);
		}

	      /* In C++0x, we allow reference to reference declarations
		 that occur indirectly through typedefs [7.1.3/8 dcl.typedef]
		 and template type arguments [14.3.1/4 temp.arg.type]. The
		 check for direct reference to reference declarations, which
		 are still forbidden, occurs below. Reasoning behind the change
		 can be found in DR106, DR540, and the rvalue reference
		 proposals. */
	      else if (cxx_dialect == cxx98)
		{
		  error ("cannot declare reference to %q#T", type);
		  type = TREE_TYPE (type);
		}
	    }
	  else if (VOID_TYPE_P (type))
	    {
	      if (declarator->kind == cdk_reference)
		error ("cannot declare reference to %q#T", type);
	      else if (declarator->kind == cdk_ptrmem)
		error ("cannot declare pointer to %q#T member", type);
	    }

	  /* We now know that the TYPE_QUALS don't apply to the decl,
	     but to the target of the pointer.  */
	  type_quals = TYPE_UNQUALIFIED;

	  /* This code used to handle METHOD_TYPE, but I don't think it's
	     possible to get it here anymore.  */
	  gcc_assert (TREE_CODE (type) != METHOD_TYPE);
	  if (declarator->kind == cdk_ptrmem
	      && TREE_CODE (type) == FUNCTION_TYPE)
	    {
	      memfn_quals |= type_memfn_quals (type);
	      type = build_memfn_type (type,
				       declarator->u.pointer.class_type,
				       memfn_quals,
				       rqual);
	      if (type == error_mark_node)
		return error_mark_node;

	      rqual = REF_QUAL_NONE;
	      memfn_quals = TYPE_UNQUALIFIED;
	    }

	  if (TREE_CODE (type) == FUNCTION_TYPE
	      && (type_memfn_quals (type) != TYPE_UNQUALIFIED
		  || type_memfn_rqual (type) != REF_QUAL_NONE))
            error (declarator->kind == cdk_reference
                   ? G_("cannot declare reference to qualified function type %qT")
                   : G_("cannot declare pointer to qualified function type %qT"),
		   type);

	  if (cxx_dialect >= cxx1y && array_of_runtime_bound_p (type))
	    pedwarn (input_location, OPT_Wvla,
		     declarator->kind == cdk_reference
		     ? G_("reference to array of runtime bound")
		     : G_("pointer to array of runtime bound"));

	  /* When the pointed-to type involves components of variable size,
	     care must be taken to ensure that the size evaluation code is
	     emitted early enough to dominate all the possible later uses
	     and late enough for the variables on which it depends to have
	     been assigned.

	     This is expected to happen automatically when the pointed-to
	     type has a name/declaration of it's own, but special attention
	     is required if the type is anonymous.

	     We handle the NORMAL and FIELD contexts here by inserting a
	     dummy statement that just evaluates the size at a safe point
	     and ensures it is not deferred until e.g. within a deeper
	     conditional context (c++/43555).

	     We expect nothing to be needed here for PARM or TYPENAME.
	     Evaluating the size at this point for TYPENAME would
	     actually be incorrect, as we might be in the middle of an
	     expression with side effects on the pointed-to type size
	     "arguments" prior to the pointer declaration point and the
	     size evaluation could end up prior to the side effects.  */

	  if (!TYPE_NAME (type)
	      && (decl_context == NORMAL || decl_context == FIELD)
	      && at_function_scope_p ()
	      && variably_modified_type_p (type, NULL_TREE))
	    {
	      /* First break out any side-effects.  */
	      stabilize_vla_size (TYPE_SIZE (type));
	      /* And then force evaluation of the SAVE_EXPR.  */
	      finish_expr_stmt (TYPE_SIZE (type));
	    }

	  if (declarator->kind == cdk_reference)
	    {
	      /* In C++0x, the type we are creating a reference to might be
		 a typedef which is itself a reference type. In that case,
		 we follow the reference collapsing rules in
		 [7.1.3/8 dcl.typedef] to create the final reference type:

		 "If a typedef TD names a type that is a reference to a type
		 T, an attempt to create the type 'lvalue reference to cv TD'
		 creates the type 'lvalue reference to T,' while an attempt
		 to create the type "rvalue reference to cv TD' creates the
		 type TD."
              */
	      if (VOID_TYPE_P (type))
		/* We already gave an error.  */;
	      else if (TREE_CODE (type) == REFERENCE_TYPE)
		{
		  if (declarator->u.reference.rvalue_ref)
		    /* Leave type alone.  */;
		  else
		    type = cp_build_reference_type (TREE_TYPE (type), false);
		}
	      else
		type = cp_build_reference_type
		  (type, declarator->u.reference.rvalue_ref);

	      /* In C++0x, we need this check for direct reference to
		 reference declarations, which are forbidden by
		 [8.3.2/5 dcl.ref]. Reference to reference declarations
		 are only allowed indirectly through typedefs and template
		 type arguments. Example:

		   void foo(int & &);      // invalid ref-to-ref decl

		   typedef int & int_ref;
		   void foo(int_ref &);    // valid ref-to-ref decl
	      */
	      if (inner_declarator && inner_declarator->kind == cdk_reference)
		error ("cannot declare reference to %q#T, which is not "
		       "a typedef or a template type argument", type);
	    }
	  else if (TREE_CODE (type) == METHOD_TYPE)
	    type = build_ptrmemfunc_type (build_pointer_type (type));
	  else if (declarator->kind == cdk_ptrmem)
	    {
	      gcc_assert (TREE_CODE (declarator->u.pointer.class_type)
			  != NAMESPACE_DECL);
	      if (declarator->u.pointer.class_type == error_mark_node)
		/* We will already have complained.  */
		type = error_mark_node;
	      else
		type = build_ptrmem_type (declarator->u.pointer.class_type,
					  type);
	    }
	  else
	    type = build_pointer_type (type);

	  /* Process a list of type modifier keywords (such as
	     const or volatile) that were given inside the `*' or `&'.  */

	  if (declarator->u.pointer.qualifiers)
	    {
	      type
		= cp_build_qualified_type (type,
					   declarator->u.pointer.qualifiers);
	      type_quals = cp_type_quals (type);
	    }

	  /* Apply C++11 attributes to the pointer, and not to the
	     type pointed to.  This is unlike what is done for GNU
	     attributes above.  It is to comply with [dcl.ptr]/1:

		 [the optional attribute-specifier-seq (7.6.1) appertains
		  to the pointer and not to the object pointed to].  */
	  if (declarator->std_attributes)
	    decl_attributes (&type, declarator->std_attributes,
			     0);

	  ctype = NULL_TREE;
	  break;

	case cdk_error:
	  break;

	default:
	  gcc_unreachable ();
	}
    }

  /* We need to stabilize side-effects in VLA sizes for regular array
     declarations too, not just pointers to arrays.  */
  if (type != error_mark_node && !TYPE_NAME (type)
      && (decl_context == NORMAL || decl_context == FIELD)
      && at_function_scope_p ()
      && variably_modified_type_p (type, NULL_TREE))
    stabilize_vla_size (TYPE_SIZE (type));

  /* A `constexpr' specifier used in an object declaration declares
     the object as `const'.  */
  if (constexpr_p && innermost_code != cdk_function)
    {
      if (type_quals & TYPE_QUAL_VOLATILE)
        error ("both %<volatile%> and %<constexpr%> cannot be used here");
      if (TREE_CODE (type) != REFERENCE_TYPE)
	{
	  type_quals |= TYPE_QUAL_CONST;
	  type = cp_build_qualified_type (type, type_quals);
	}
    }

  if (unqualified_id && TREE_CODE (unqualified_id) == TEMPLATE_ID_EXPR
      && TREE_CODE (type) != FUNCTION_TYPE
      && TREE_CODE (type) != METHOD_TYPE)
    {
      error ("template-id %qD used as a declarator",
	     unqualified_id);
      unqualified_id = dname;
    }

  /* If TYPE is a FUNCTION_TYPE, but the function name was explicitly
     qualified with a class-name, turn it into a METHOD_TYPE, unless
     we know that the function is static.  We take advantage of this
     opportunity to do other processing that pertains to entities
     explicitly declared to be class members.  Note that if DECLARATOR
     is non-NULL, we know it is a cdk_id declarator; otherwise, we
     would not have exited the loop above.  */
  if (declarator
      && declarator->u.id.qualifying_scope
      && MAYBE_CLASS_TYPE_P (declarator->u.id.qualifying_scope))
    {
      ctype = declarator->u.id.qualifying_scope;
      ctype = TYPE_MAIN_VARIANT (ctype);
      template_count = num_template_headers_for_class (ctype);

      if (ctype == current_class_type)
	{
	  if (friendp)
	    {
	      permerror (input_location, "member functions are implicitly friends of their class");
	      friendp = 0;
	    }
	  else
	    permerror (declarator->id_loc, 
			  "extra qualification %<%T::%> on member %qs",
			  ctype, name);
	}
      else if (/* If the qualifying type is already complete, then we
		  can skip the following checks.  */
	       !COMPLETE_TYPE_P (ctype)
	       && (/* If the function is being defined, then
		      qualifying type must certainly be complete.  */
		   funcdef_flag
		   /* A friend declaration of "T::f" is OK, even if
		      "T" is a template parameter.  But, if this
		      function is not a friend, the qualifying type
		      must be a class.  */
		   || (!friendp && !CLASS_TYPE_P (ctype))
		   /* For a declaration, the type need not be
		      complete, if either it is dependent (since there
		      is no meaningful definition of complete in that
		      case) or the qualifying class is currently being
		      defined.  */
		   || !(dependent_type_p (ctype)
			|| currently_open_class (ctype)))
	       /* Check that the qualifying type is complete.  */
	       && !complete_type_or_else (ctype, NULL_TREE))
	return error_mark_node;
      else if (TREE_CODE (type) == FUNCTION_TYPE)
	{
	  if (current_class_type
	      && (!friendp || funcdef_flag))
	    {
	      error (funcdef_flag
		     ? G_("cannot define member function %<%T::%s%> "
			  "within %<%T%>")
		     : G_("cannot declare member function %<%T::%s%> "
			  "within %<%T%>"),
		     ctype, name, current_class_type);
	      return error_mark_node;
	    }
	}
      else if (typedef_p && current_class_type)
	{
	  error ("cannot declare member %<%T::%s%> within %qT",
		 ctype, name, current_class_type);
	  return error_mark_node;
	}
    }

  if (ctype == NULL_TREE && decl_context == FIELD && friendp == 0)
    ctype = current_class_type;

  /* Now TYPE has the actual type.  */

  if (returned_attrs)
    {
      if (attrlist)
	*attrlist = chainon (returned_attrs, *attrlist);
      else
	attrlist = &returned_attrs;
    }

  if (declarator
      && declarator->kind == cdk_id
      && declarator->std_attributes)
    /* [dcl.meaning]/1: The optional attribute-specifier-seq following
       a declarator-id appertains to the entity that is declared.  */
    *attrlist = chainon (*attrlist, declarator->std_attributes);

  /* Handle parameter packs. */
  if (parameter_pack_p)
    {
      if (decl_context == PARM)
        /* Turn the type into a pack expansion.*/
        type = make_pack_expansion (type);
      else
        error ("non-parameter %qs cannot be a parameter pack", name);
    }

  /* Did array size calculations overflow or does the array cover more
     than half of the address-space?  */
  if (TREE_CODE (type) == ARRAY_TYPE
      && COMPLETE_TYPE_P (type)
      && TREE_CODE (TYPE_SIZE_UNIT (type)) == INTEGER_CST
      && ! valid_constant_size_p (TYPE_SIZE_UNIT (type)))
    {
      error ("size of array %qs is too large", name);
      /* If we proceed with the array type as it is, we'll eventually
	 crash in tree_low_cst().  */
      type = error_mark_node;
    }

  if ((decl_context == FIELD || decl_context == PARM)
      && !processing_template_decl
      && variably_modified_type_p (type, NULL_TREE))
    {
      if (decl_context == FIELD)
	error ("data member may not have variably modified type %qT", type);
      else
	error ("parameter may not have variably modified type %qT", type);
      type = error_mark_node;
    }

  if (explicitp == 1 || (explicitp && friendp))
    {
      /* [dcl.fct.spec] The explicit specifier shall only be used in
	 declarations of constructors within a class definition.  */
      error ("only declarations of constructors can be %<explicit%>");
      explicitp = 0;
    }

  if (storage_class == sc_mutable)
    {
      if (decl_context != FIELD || friendp)
	{
	  error ("non-member %qs cannot be declared %<mutable%>", name);
	  storage_class = sc_none;
	}
      else if (decl_context == TYPENAME || typedef_p)
	{
	  error ("non-object member %qs cannot be declared %<mutable%>", name);
	  storage_class = sc_none;
	}
      else if (TREE_CODE (type) == FUNCTION_TYPE
	       || TREE_CODE (type) == METHOD_TYPE)
	{
	  error ("function %qs cannot be declared %<mutable%>", name);
	  storage_class = sc_none;
	}
      else if (staticp)
	{
	  error ("static %qs cannot be declared %<mutable%>", name);
	  storage_class = sc_none;
	}
      else if (type_quals & TYPE_QUAL_CONST)
	{
	  error ("const %qs cannot be declared %<mutable%>", name);
	  storage_class = sc_none;
	}
      else if (TREE_CODE (type) == REFERENCE_TYPE)
	{
	  permerror (input_location, "reference %qs cannot be declared "
	             "%<mutable%>", name);
	  storage_class = sc_none;
	}
    }

  /* If this is declaring a typedef name, return a TYPE_DECL.  */
  if (typedef_p && decl_context != TYPENAME)
    {
      tree decl;

      /* Note that the grammar rejects storage classes
	 in typenames, fields or parameters.  */
      if (current_lang_name == lang_name_java)
	TYPE_FOR_JAVA (type) = 1;

      /* This declaration:

	   typedef void f(int) const;

	 declares a function type which is not a member of any
	 particular class, but which is cv-qualified; for
	 example "f S::*" declares a pointer to a const-qualified
	 member function of S.  We record the cv-qualification in the
	 function type.  */
      if ((rqual || memfn_quals) && TREE_CODE (type) == FUNCTION_TYPE)
        {
          type = apply_memfn_quals (type, memfn_quals, rqual);
          
          /* We have now dealt with these qualifiers.  */
          memfn_quals = TYPE_UNQUALIFIED;
	  rqual = REF_QUAL_NONE;
        }

      if (type_uses_auto (type))
	{
	  error ("typedef declared %<auto%>");
	  type = error_mark_node;
	}

      if (cxx_dialect >= cxx1y && array_of_runtime_bound_p (type))
	pedwarn (input_location, OPT_Wvla,
		 "typedef naming array of runtime bound");

      if (decl_context == FIELD)
	decl = build_lang_decl (TYPE_DECL, unqualified_id, type);
      else
	decl = build_decl (input_location, TYPE_DECL, unqualified_id, type);
      if (id_declarator && declarator->u.id.qualifying_scope) {
	error_at (DECL_SOURCE_LOCATION (decl), 
		  "typedef name may not be a nested-name-specifier");
	TREE_TYPE (decl) = error_mark_node;
      }

      if (decl_context != FIELD)
	{
	  if (!current_function_decl)
	    DECL_CONTEXT (decl) = FROB_CONTEXT (current_namespace);
	  else if (DECL_MAYBE_IN_CHARGE_CONSTRUCTOR_P (current_function_decl)
		   || (DECL_MAYBE_IN_CHARGE_DESTRUCTOR_P
		       (current_function_decl)))
	    /* The TYPE_DECL is "abstract" because there will be
	       clones of this constructor/destructor, and there will
	       be copies of this TYPE_DECL generated in those
	       clones.  */
	    DECL_ABSTRACT (decl) = 1;
	}
      else if (current_class_type
	       && constructor_name_p (unqualified_id, current_class_type))
	permerror (input_location, "ISO C++ forbids nested type %qD with same name "
		   "as enclosing class",
		   unqualified_id);

      /* If the user declares "typedef struct {...} foo" then the
	 struct will have an anonymous name.  Fill that name in now.
	 Nothing can refer to it, so nothing needs know about the name
	 change.  */
      if (type != error_mark_node
	  && unqualified_id
	  && TYPE_NAME (type)
	  && TREE_CODE (TYPE_NAME (type)) == TYPE_DECL
	  && TYPE_ANONYMOUS_P (type)
	  && declspecs->type_definition_p
	  && cp_type_quals (type) == TYPE_UNQUALIFIED)
	{
	  tree t;

	  /* Replace the anonymous name with the real name everywhere.  */
	  for (t = TYPE_MAIN_VARIANT (type); t; t = TYPE_NEXT_VARIANT (t))
	    {
	      if (ANON_AGGRNAME_P (TYPE_IDENTIFIER (t)))
		/* We do not rename the debug info representing the
		   anonymous tagged type because the standard says in
		   [dcl.typedef] that the naming applies only for
		   linkage purposes.  */
		/*debug_hooks->set_name (t, decl);*/
		TYPE_NAME (t) = decl;
  	    }

	  if (TYPE_LANG_SPECIFIC (type))
	    TYPE_WAS_ANONYMOUS (type) = 1;

	  /* If this is a typedef within a template class, the nested
	     type is a (non-primary) template.  The name for the
	     template needs updating as well.  */
	  if (TYPE_LANG_SPECIFIC (type) && CLASSTYPE_TEMPLATE_INFO (type))
	    DECL_NAME (CLASSTYPE_TI_TEMPLATE (type))
	      = TYPE_IDENTIFIER (type);

	  /* Adjust linkage now that we aren't anonymous anymore.  */
	  reset_type_linkage (type);

	  /* FIXME remangle member functions; member functions of a
	     type with external linkage have external linkage.  */
	}

      if (signed_p
	  || (typedef_decl && C_TYPEDEF_EXPLICITLY_SIGNED (typedef_decl)))
	C_TYPEDEF_EXPLICITLY_SIGNED (decl) = 1;

      bad_specifiers (decl, BSP_TYPE, virtualp,
		      memfn_quals != TYPE_UNQUALIFIED,
		      inlinep, friendp, raises != NULL_TREE);

      if (decl_spec_seq_has_spec_p (declspecs, ds_alias))
	/* Acknowledge that this was written:
	     `using analias = atype;'.  */
	TYPE_DECL_ALIAS_P (decl) = 1;

      return decl;
    }

  /* Detect the case of an array type of unspecified size
     which came, as such, direct from a typedef name.
     We must copy the type, so that the array's domain can be
     individually set by the object's initializer.  */

  if (type && typedef_type
      && TREE_CODE (type) == ARRAY_TYPE && !TYPE_DOMAIN (type)
      && TYPE_MAIN_VARIANT (type) == TYPE_MAIN_VARIANT (typedef_type))
    type = build_cplus_array_type (TREE_TYPE (type), NULL_TREE);

  /* Detect where we're using a typedef of function type to declare a
     function. PARMS will not be set, so we must create it now.  */

  if (type == typedef_type && TREE_CODE (type) == FUNCTION_TYPE)
    {
      tree decls = NULL_TREE;
      tree args;

      for (args = TYPE_ARG_TYPES (type);
	   args && args != void_list_node;
	   args = TREE_CHAIN (args))
	{
	  tree decl = cp_build_parm_decl (NULL_TREE, TREE_VALUE (args));

	  DECL_CHAIN (decl) = decls;
	  decls = decl;
	}

      parms = nreverse (decls);

      if (decl_context != TYPENAME)
	{
	  /* A cv-qualifier-seq shall only be part of the function type
	     for a non-static member function. A ref-qualifier shall only
	     .... /same as above/ [dcl.fct] */
	  if ((type_memfn_quals (type) != TYPE_UNQUALIFIED
	       || type_memfn_rqual (type) != REF_QUAL_NONE)
	      && (current_class_type == NULL_TREE || staticp) )
	    {
	      error (staticp
                     ? G_("qualified function types cannot be used to "
                          "declare static member functions")
                     : G_("qualified function types cannot be used to "
                          "declare free functions"));
	      type = TYPE_MAIN_VARIANT (type);
	    }

	  /* The qualifiers on the function type become the qualifiers on
	     the non-static member function. */
	  memfn_quals |= type_memfn_quals (type);
	  rqual = type_memfn_rqual (type);
	  type_quals = TYPE_UNQUALIFIED;
	}
    }

  /* If this is a type name (such as, in a cast or sizeof),
     compute the type and return it now.  */

  if (decl_context == TYPENAME)
    {
      /* Note that the grammar rejects storage classes
	 in typenames, fields or parameters.  */
      if (type_quals != TYPE_UNQUALIFIED)
	type_quals = TYPE_UNQUALIFIED;

      /* Special case: "friend class foo" looks like a TYPENAME context.  */
      if (friendp)
	{
	  if (type_quals != TYPE_UNQUALIFIED)
	    {
	      error ("type qualifiers specified for friend class declaration");
	      type_quals = TYPE_UNQUALIFIED;
	    }
	  if (inlinep)
	    {
	      error ("%<inline%> specified for friend class declaration");
	      inlinep = 0;
	    }

	  if (!current_aggr)
	    {
	      /* Don't allow friend declaration without a class-key.  */
	      if (TREE_CODE (type) == TEMPLATE_TYPE_PARM)
		permerror (input_location, "template parameters cannot be friends");
	      else if (TREE_CODE (type) == TYPENAME_TYPE)
		permerror (input_location, "friend declaration requires class-key, "
			   "i.e. %<friend class %T::%D%>",
			   TYPE_CONTEXT (type), TYPENAME_TYPE_FULLNAME (type));
	      else
		permerror (input_location, "friend declaration requires class-key, "
			   "i.e. %<friend %#T%>",
			   type);
	    }

	  /* Only try to do this stuff if we didn't already give up.  */
	  if (type != integer_type_node)
	    {
	      /* A friendly class?  */
	      if (current_class_type)
		make_friend_class (current_class_type, TYPE_MAIN_VARIANT (type),
				   /*complain=*/true);
	      else
		error ("trying to make class %qT a friend of global scope",
		       type);

	      type = void_type_node;
	    }
	}
      else if (memfn_quals || rqual)
	{
	  if (ctype == NULL_TREE
	      && TREE_CODE (type) == METHOD_TYPE)
	    ctype = TYPE_METHOD_BASETYPE (type);

	  if (ctype)
	    type = build_memfn_type (type, ctype, memfn_quals, rqual);
	  /* Core issue #547: need to allow this in template type args.
	     Allow it in general in C++11 for alias-declarations.  */
	  else if ((template_type_arg || cxx_dialect >= cxx11)
		   && TREE_CODE (type) == FUNCTION_TYPE)
	    type = apply_memfn_quals (type, memfn_quals, rqual);
	  else
	    error ("invalid qualifiers on non-member function type");
	}

      return type;
    }
  else if (unqualified_id == NULL_TREE && decl_context != PARM
	   && decl_context != CATCHPARM
	   && TREE_CODE (type) != UNION_TYPE
	   && ! bitfield)
    {
      error ("abstract declarator %qT used as declaration", type);
      return error_mark_node;
    }

  /* Only functions may be declared using an operator-function-id.  */
  if (unqualified_id
      && IDENTIFIER_OPNAME_P (unqualified_id)
      && TREE_CODE (type) != FUNCTION_TYPE
      && TREE_CODE (type) != METHOD_TYPE)
    {
      error ("declaration of %qD as non-function", unqualified_id);
      return error_mark_node;
    }

  /* We don't check parameter types here because we can emit a better
     error message later.  */
  if (decl_context != PARM)
    {
      type = check_var_type (unqualified_id, type);
      if (type == error_mark_node)
        return error_mark_node;
    }

  /* Now create the decl, which may be a VAR_DECL, a PARM_DECL
     or a FUNCTION_DECL, depending on DECL_CONTEXT and TYPE.  */

  if (decl_context == PARM || decl_context == CATCHPARM)
    {
      if (ctype || in_namespace)
	error ("cannot use %<::%> in parameter declaration");

      if (type_uses_auto (type))
	{
	  if (template_parm_flag)
	    {
	      error ("template parameter declared %<auto%>");
	      type = error_mark_node;
	    }
	  else if (decl_context == CATCHPARM)
	    {
	      error ("catch parameter declared %<auto%>");
	      type = error_mark_node;
	    }
	  else if (current_class_type && LAMBDA_TYPE_P (current_class_type))
	    {
	      if (cxx_dialect < cxx1y)
		pedwarn (location_of (type), 0,
			 "use of %<auto%> in lambda parameter declaration "
			 "only available with "
			 "-std=c++1y or -std=gnu++1y");
	    }
	  else if (cxx_dialect < cxx1y)
	    pedwarn (location_of (type), 0,
		     "use of %<auto%> in parameter declaration "
		     "only available with "
		     "-std=c++1y or -std=gnu++1y");
	  else
	    pedwarn (location_of (type), OPT_Wpedantic,
		     "ISO C++ forbids use of %<auto%> in parameter "
		     "declaration");
	}

      /* A parameter declared as an array of T is really a pointer to T.
	 One declared as a function is really a pointer to a function.
	 One declared as a member is really a pointer to member.  */

      if (TREE_CODE (type) == ARRAY_TYPE)
	{
	  /* Transfer const-ness of array into that of type pointed to.  */
	  type = build_pointer_type (TREE_TYPE (type));
	  type_quals = TYPE_UNQUALIFIED;
	}
      else if (TREE_CODE (type) == FUNCTION_TYPE)
	type = build_pointer_type (type);
    }

  if (ctype && TREE_CODE (type) == FUNCTION_TYPE && staticp < 2
      && !NEW_DELETE_OPNAME_P (unqualified_id))
    {
      cp_cv_quals real_quals = memfn_quals;
      if (constexpr_p && sfk != sfk_constructor && sfk != sfk_destructor)
	real_quals |= TYPE_QUAL_CONST;
      type = build_memfn_type (type, ctype, real_quals, rqual);
    }

  {
    tree decl;

    if (decl_context == PARM)
      {
	decl = cp_build_parm_decl (unqualified_id, type);

	bad_specifiers (decl, BSP_PARM, virtualp,
			memfn_quals != TYPE_UNQUALIFIED,
			inlinep, friendp, raises != NULL_TREE);
      }
    else if (decl_context == FIELD)
      {
	if (!staticp && TREE_CODE (type) != METHOD_TYPE
	    && type_uses_auto (type))
	  {
	    error ("non-static data member declared %<auto%>");
	    type = error_mark_node;
	  }

	/* The C99 flexible array extension.  */
	if (!staticp && TREE_CODE (type) == ARRAY_TYPE
	    && TYPE_DOMAIN (type) == NULL_TREE)
	  {
	    tree itype = compute_array_index_type (dname, integer_zero_node,
						   tf_warning_or_error);
	    type = build_cplus_array_type (TREE_TYPE (type), itype);
	  }

	if (type == error_mark_node)
	  {
	    /* Happens when declaring arrays of sizes which
	       are error_mark_node, for example.  */
	    decl = NULL_TREE;
	  }
	else if (in_namespace && !friendp)
	  {
	    /* Something like struct S { int N::j; };  */
	    error ("invalid use of %<::%>");
	    return error_mark_node;
	  }
	else if (TREE_CODE (type) == FUNCTION_TYPE
		 || TREE_CODE (type) == METHOD_TYPE)
	  {
	    int publicp = 0;
	    tree function_context;

	    if (friendp == 0)
	      {
		/* This should never happen in pure C++ (the check
		   could be an assert).  It could happen in
		   Objective-C++ if someone writes invalid code that
		   uses a function declaration for an instance
		   variable or property (instance variables and
		   properties are parsed as FIELD_DECLs, but they are
		   part of an Objective-C class, not a C++ class).
		   That code is invalid and is caught by this
		   check.  */
		if (!ctype)
		  {
		    error ("declaration of function %qD in invalid context",
			   unqualified_id);
		    return error_mark_node;
		  }

		/* ``A union may [ ... ] not [ have ] virtual functions.''
		   ARM 9.5 */
		if (virtualp && TREE_CODE (ctype) == UNION_TYPE)
		  {
		    error ("function %qD declared virtual inside a union",
			   unqualified_id);
		    return error_mark_node;
		  }

		if (NEW_DELETE_OPNAME_P (unqualified_id))
		  {
		    if (virtualp)
		      {
			error ("%qD cannot be declared virtual, since it "
			       "is always static",
			       unqualified_id);
			virtualp = 0;
		      }
		  }
	      }

	    /* Check that the name used for a destructor makes sense.  */
	    if (sfk == sfk_destructor)
	      {
		tree uqname = id_declarator->u.id.unqualified_name;

		if (!ctype)
		  {
		    gcc_assert (friendp);
		    error ("expected qualified name in friend declaration "
			   "for destructor %qD", uqname);
		    return error_mark_node;
		  }

		if (!check_dtor_name (ctype, TREE_OPERAND (uqname, 0)))
		  {
		    error ("declaration of %qD as member of %qT",
			   uqname, ctype);
		    return error_mark_node;
		  }
                if (constexpr_p)
                  {
                    error ("a destructor cannot be %<constexpr%>");
                    return error_mark_node;
                  }
	      }
	    else if (sfk == sfk_constructor && friendp && !ctype)
	      {
		error ("expected qualified name in friend declaration "
		       "for constructor %qD",
		       id_declarator->u.id.unqualified_name);
		return error_mark_node;
	      }

	    /* Tell grokfndecl if it needs to set TREE_PUBLIC on the node.  */
	    function_context = (ctype != NULL_TREE) ?
	      decl_function_context (TYPE_MAIN_DECL (ctype)) : NULL_TREE;
	    publicp = (! friendp || ! staticp)
	      && function_context == NULL_TREE;
	    decl = grokfndecl (ctype, type,
			       TREE_CODE (unqualified_id) != TEMPLATE_ID_EXPR
			       ? unqualified_id : dname,
			       parms,
			       unqualified_id,
			       virtualp, flags, memfn_quals, rqual, raises,
			       friendp ? -1 : 0, friendp, publicp,
                               inlinep | (2 * constexpr_p),
			       sfk,
			       funcdef_flag, template_count, in_namespace,
			       attrlist, declarator->id_loc);
            decl = set_virt_specifiers (decl, virt_specifiers);
	    if (decl == NULL_TREE)
	      return error_mark_node;
#if 0
	    /* This clobbers the attrs stored in `decl' from `attrlist'.  */
	    /* The decl and setting of decl_attr is also turned off.  */
	    decl = build_decl_attribute_variant (decl, decl_attr);
#endif

	    /* [class.conv.ctor]

	       A constructor declared without the function-specifier
	       explicit that can be called with a single parameter
	       specifies a conversion from the type of its first
	       parameter to the type of its class.  Such a constructor
	       is called a converting constructor.  */
	    if (explicitp == 2)
	      DECL_NONCONVERTING_P (decl) = 1;
	  }
	else if (!staticp && !dependent_type_p (type)
		 && !COMPLETE_TYPE_P (complete_type (type))
		 && (TREE_CODE (type) != ARRAY_TYPE || initialized == 0))
	  {
	    if (unqualified_id)
	      error ("field %qD has incomplete type %qT",
		     unqualified_id, type);
	    else
	      error ("name %qT has incomplete type", type);

	    type = error_mark_node;
	    decl = NULL_TREE;
	  }
	else
	  {
	    if (friendp)
	      {
		error ("%qE is neither function nor member function; "
		       "cannot be declared friend", unqualified_id);
		friendp = 0;
	      }
	    decl = NULL_TREE;
	  }

	if (friendp)
	  {
	    /* Friends are treated specially.  */
	    if (ctype == current_class_type)
	      ;  /* We already issued a permerror.  */
	    else if (decl && DECL_NAME (decl))
	      {
		if (template_class_depth (current_class_type) == 0)
		  {
		    decl = check_explicit_specialization
		      (unqualified_id, decl, template_count,
		       2 * funcdef_flag + 4);
		    if (decl == error_mark_node)
		      return error_mark_node;
		  }

		decl = do_friend (ctype, unqualified_id, decl,
				  *attrlist, flags,
				  funcdef_flag);
		return decl;
	      }
	    else
	      return error_mark_node;
	  }

	/* Structure field.  It may not be a function, except for C++.  */

	if (decl == NULL_TREE)
	  {
	    if (staticp)
	      {
		/* C++ allows static class members.  All other work
		   for this is done by grokfield.  */
		decl = build_lang_decl_loc (declarator->id_loc,
					    VAR_DECL, unqualified_id, type);
		set_linkage_for_static_data_member (decl);
		/* Even if there is an in-class initialization, DECL
		   is considered undefined until an out-of-class
		   definition is provided.  */
		DECL_EXTERNAL (decl) = 1;

		if (thread_p)
		  {
		    DECL_TLS_MODEL (decl) = decl_default_tls_model (decl);
		    if (declspecs->gnu_thread_keyword_p)
		      DECL_GNU_TLS_P (decl) = true;
		  }

		if (constexpr_p && !initialized)
		  {
		    error ("constexpr static data member %qD must have an "
			   "initializer", decl);
		    constexpr_p = false;
		  }
	      }
	    else
	      {
                if (constexpr_p)
		  {
		    error ("non-static data member %qE declared %<constexpr%>",
			   unqualified_id);
		    constexpr_p = false;
		  }
		decl = build_decl (input_location,
				   FIELD_DECL, unqualified_id, type);
		DECL_NONADDRESSABLE_P (decl) = bitfield;
		if (bitfield && !unqualified_id)
		  TREE_NO_WARNING (decl) = 1;

		if (storage_class == sc_mutable)
		  {
		    DECL_MUTABLE_P (decl) = 1;
		    storage_class = sc_none;
		  }

		if (initialized)
		  {
		    /* An attempt is being made to initialize a non-static
		       member.  This is new in C++11.  */
		    maybe_warn_cpp0x (CPP0X_NSDMI);

		    /* If this has been parsed with static storage class, but
		       errors forced staticp to be cleared, ensure NSDMI is
		       not present.  */
		    if (declspecs->storage_class == sc_static)
		      DECL_INITIAL (decl) = error_mark_node;
		  }
	      }

	    bad_specifiers (decl, BSP_FIELD, virtualp,
			    memfn_quals != TYPE_UNQUALIFIED,
			    inlinep, friendp, raises != NULL_TREE);
	  }
      }
    else if (TREE_CODE (type) == FUNCTION_TYPE
	     || TREE_CODE (type) == METHOD_TYPE)
      {
	tree original_name;
	int publicp = 0;

	if (!unqualified_id)
	  return error_mark_node;

	if (TREE_CODE (unqualified_id) == TEMPLATE_ID_EXPR)
	  original_name = dname;
	else
	  original_name = unqualified_id;

	if (storage_class == sc_auto)
	  error ("storage class %<auto%> invalid for function %qs", name);
	else if (storage_class == sc_register)
	  error ("storage class %<register%> invalid for function %qs", name);
	else if (thread_p)
	  {
	    if (declspecs->gnu_thread_keyword_p)
	      error ("storage class %<__thread%> invalid for function %qs",
		     name);
	    else
	      error ("storage class %<thread_local%> invalid for function %qs",
		     name);
	  }

        if (virt_specifiers)
          error ("virt-specifiers in %qs not allowed outside a class definition", name);
	/* Function declaration not at top level.
	   Storage classes other than `extern' are not allowed
	   and `extern' makes no difference.  */
	if (! toplevel_bindings_p ()
	    && (storage_class == sc_static
		|| decl_spec_seq_has_spec_p (declspecs, ds_inline))
	    && pedantic)
	  {
	    if (storage_class == sc_static)
	      pedwarn (input_location, OPT_Wpedantic, 
		       "%<static%> specified invalid for function %qs "
		       "declared out of global scope", name);
	    else
	      pedwarn (input_location, OPT_Wpedantic, 
		       "%<inline%> specifier invalid for function %qs "
		       "declared out of global scope", name);
	  }

	if (ctype == NULL_TREE)
	  {
	    if (virtualp)
	      {
		error ("virtual non-class function %qs", name);
		virtualp = 0;
	      }
	    else if (sfk == sfk_constructor
		     || sfk == sfk_destructor)
	      {
		error (funcdef_flag
		       ? G_("%qs defined in a non-class scope")
		       : G_("%qs declared in a non-class scope"), name);
		sfk = sfk_none;
	      }
	  }

	/* Record whether the function is public.  */
	publicp = (ctype != NULL_TREE
		   || storage_class != sc_static);

	decl = grokfndecl (ctype, type, original_name, parms, unqualified_id,
			   virtualp, flags, memfn_quals, rqual, raises,
			   1, friendp,
			   publicp, inlinep | (2 * constexpr_p), sfk,
                           funcdef_flag,
			   template_count, in_namespace, attrlist,
			   declarator->id_loc);
	if (decl == NULL_TREE)
	  return error_mark_node;

	if (staticp == 1)
	  {
	    int invalid_static = 0;

	    /* Don't allow a static member function in a class, and forbid
	       declaring main to be static.  */
	    if (TREE_CODE (type) == METHOD_TYPE)
	      {
		permerror (input_location, "cannot declare member function %qD to have "
			   "static linkage", decl);
		invalid_static = 1;
	      }
	    else if (current_function_decl)
	      {
		/* FIXME need arm citation */
		error ("cannot declare static function inside another function");
		invalid_static = 1;
	      }

	    if (invalid_static)
	      {
		staticp = 0;
		storage_class = sc_none;
	      }
	  }
      }
    else
      {
	/* It's a variable.  */

	/* An uninitialized decl with `extern' is a reference.  */
	decl = grokvardecl (type, unqualified_id,
			    declspecs,
			    initialized,
			    (type_quals & TYPE_QUAL_CONST) != 0,
			    ctype ? ctype : in_namespace);
	bad_specifiers (decl, BSP_VAR, virtualp,
			memfn_quals != TYPE_UNQUALIFIED,
			inlinep, friendp, raises != NULL_TREE);

	if (ctype)
	  {
	    DECL_CONTEXT (decl) = ctype;
	    if (staticp == 1)
	      {
		permerror (input_location, "%<static%> may not be used when defining "
			   "(as opposed to declaring) a static data member");
		staticp = 0;
		storage_class = sc_none;
	      }
	    if (storage_class == sc_register && TREE_STATIC (decl))
	      {
		error ("static member %qD declared %<register%>", decl);
		storage_class = sc_none;
	      }
	    if (storage_class == sc_extern && pedantic)
	      {
		pedwarn (input_location, OPT_Wpedantic, 
			 "cannot explicitly declare member %q#D to have "
			 "extern linkage", decl);
		storage_class = sc_none;
	      }
	  }
	else if (constexpr_p && DECL_EXTERNAL (decl))
	  {
	    error ("declaration of constexpr variable %qD is not a definition",
		   decl);
	    constexpr_p = false;
	  }
      }

    if (storage_class == sc_extern && initialized && !funcdef_flag)
      {
	if (toplevel_bindings_p ())
	  {
	    /* It's common practice (and completely valid) to have a const
	       be initialized and declared extern.  */
	    if (!(type_quals & TYPE_QUAL_CONST))
	      warning (0, "%qs initialized and declared %<extern%>", name);
	  }
	else
	  {
	    error ("%qs has both %<extern%> and initializer", name);
	    return error_mark_node;
	  }
      }

    /* Record `register' declaration for warnings on &
       and in case doing stupid register allocation.  */

    if (storage_class == sc_register)
      DECL_REGISTER (decl) = 1;
    else if (storage_class == sc_extern)
      DECL_THIS_EXTERN (decl) = 1;
    else if (storage_class == sc_static)
      DECL_THIS_STATIC (decl) = 1;

    /* Set constexpr flag on vars (functions got it in grokfndecl).  */
    if (constexpr_p && VAR_P (decl))
      DECL_DECLARED_CONSTEXPR_P (decl) = true;

    /* Record constancy and volatility on the DECL itself .  There's
       no need to do this when processing a template; we'll do this
       for the instantiated declaration based on the type of DECL.  */
    if (!processing_template_decl)
      cp_apply_type_quals_to_decl (type_quals, decl);

    return decl;
  }
}

/* Subroutine of start_function.  Ensure that each of the parameter
   types (as listed in PARMS) is complete, as is required for a
   function definition.  */

static void
require_complete_types_for_parms (tree parms)
{
  for (; parms; parms = DECL_CHAIN (parms))
    {
      if (dependent_type_p (TREE_TYPE (parms)))
	continue;
      if (!VOID_TYPE_P (TREE_TYPE (parms))
	  && complete_type_or_else (TREE_TYPE (parms), parms))
	{
	  relayout_decl (parms);
	  DECL_ARG_TYPE (parms) = type_passed_as (TREE_TYPE (parms));
	}
      else
	/* grokparms or complete_type_or_else will have already issued
	   an error.  */
	TREE_TYPE (parms) = error_mark_node;
    }
}

/* Returns nonzero if T is a local variable.  */

int
local_variable_p (const_tree t)
{
  if ((VAR_P (t)
       /* A VAR_DECL with a context that is a _TYPE is a static data
	  member.  */
       && !TYPE_P (CP_DECL_CONTEXT (t))
       /* Any other non-local variable must be at namespace scope.  */
       && !DECL_NAMESPACE_SCOPE_P (t))
      || (TREE_CODE (t) == PARM_DECL))
    return 1;

  return 0;
}

/* Like local_variable_p, but suitable for use as a tree-walking
   function.  */

static tree
local_variable_p_walkfn (tree *tp, int *walk_subtrees,
			 void * /*data*/)
{
  if (local_variable_p (*tp)
      && (!DECL_ARTIFICIAL (*tp) || DECL_NAME (*tp) == this_identifier))
    return *tp;
  else if (TYPE_P (*tp))
    *walk_subtrees = 0;

  return NULL_TREE;
}

/* Check that ARG, which is a default-argument expression for a
   parameter DECL, is valid.  Returns ARG, or ERROR_MARK_NODE, if
   something goes wrong.  DECL may also be a _TYPE node, rather than a
   DECL, if there is no DECL available.  */

tree
check_default_argument (tree decl, tree arg, tsubst_flags_t complain)
{
  tree var;
  tree decl_type;

  if (TREE_CODE (arg) == DEFAULT_ARG)
    /* We get a DEFAULT_ARG when looking at an in-class declaration
       with a default argument.  Ignore the argument for now; we'll
       deal with it after the class is complete.  */
    return arg;

  if (TYPE_P (decl))
    {
      decl_type = decl;
      decl = NULL_TREE;
    }
  else
    decl_type = TREE_TYPE (decl);

  if (arg == error_mark_node
      || decl == error_mark_node
      || TREE_TYPE (arg) == error_mark_node
      || decl_type == error_mark_node)
    /* Something already went wrong.  There's no need to check
       further.  */
    return error_mark_node;

  /* [dcl.fct.default]

     A default argument expression is implicitly converted to the
     parameter type.  */
  ++cp_unevaluated_operand;
  perform_implicit_conversion_flags (decl_type, arg, complain,
				     LOOKUP_IMPLICIT);
  --cp_unevaluated_operand;

  if (warn_zero_as_null_pointer_constant
      && TYPE_PTR_OR_PTRMEM_P (decl_type)
      && null_ptr_cst_p (arg)
      && (complain & tf_warning)
      && maybe_warn_zero_as_null_pointer_constant (arg, input_location))
    return nullptr_node;

  /* [dcl.fct.default]

     Local variables shall not be used in default argument
     expressions.

     The keyword `this' shall not be used in a default argument of a
     member function.  */
  var = cp_walk_tree_without_duplicates (&arg, local_variable_p_walkfn, NULL);
  if (var)
    {
      if (complain & tf_warning_or_error)
	{
	  if (DECL_NAME (var) == this_identifier)
	    permerror (input_location, "default argument %qE uses %qD",
		       arg, var);
	  else
	    error ("default argument %qE uses local variable %qD", arg, var);
	}
      return error_mark_node;
    }

  /* All is well.  */
  return arg;
}

/* Returns a deprecated type used within TYPE, or NULL_TREE if none.  */

static tree
type_is_deprecated (tree type)
{
  enum tree_code code;
  if (TREE_DEPRECATED (type))
    return type;
  if (TYPE_NAME (type)
      && TREE_DEPRECATED (TYPE_NAME (type)))
    return type;

  /* Do warn about using typedefs to a deprecated class.  */
  if (OVERLOAD_TYPE_P (type) && type != TYPE_MAIN_VARIANT (type))
    return type_is_deprecated (TYPE_MAIN_VARIANT (type));

  code = TREE_CODE (type);

  if (code == POINTER_TYPE || code == REFERENCE_TYPE
      || code == OFFSET_TYPE || code == FUNCTION_TYPE
      || code == METHOD_TYPE || code == ARRAY_TYPE)
    return type_is_deprecated (TREE_TYPE (type));

  if (TYPE_PTRMEMFUNC_P (type))
    return type_is_deprecated
      (TREE_TYPE (TREE_TYPE (TYPE_PTRMEMFUNC_FN_TYPE (type))));

  return NULL_TREE;
}

/* Decode the list of parameter types for a function type.
   Given the list of things declared inside the parens,
   return a list of types.

   If this parameter does not end with an ellipsis, we append
   void_list_node.

   *PARMS is set to the chain of PARM_DECLs created.  */

static tree
grokparms (tree parmlist, tree *parms)
{
  tree result = NULL_TREE;
  tree decls = NULL_TREE;
  tree parm;
  int any_error = 0;

  for (parm = parmlist; parm != NULL_TREE; parm = TREE_CHAIN (parm))
    {
      tree type = NULL_TREE;
      tree init = TREE_PURPOSE (parm);
      tree decl = TREE_VALUE (parm);
      const char *errmsg;

      if (parm == void_list_node)
	break;

      if (! decl || TREE_TYPE (decl) == error_mark_node)
	continue;

      type = TREE_TYPE (decl);
      if (VOID_TYPE_P (type))
	{
	  if (same_type_p (type, void_type_node)
	      && DECL_SELF_REFERENCE_P (type)
	      && !DECL_NAME (decl) && !result && TREE_CHAIN (parm) == void_list_node)
	    /* this is a parmlist of `(void)', which is ok.  */
	    break;
	  cxx_incomplete_type_error (decl, type);
	  /* It's not a good idea to actually create parameters of
	     type `void'; other parts of the compiler assume that a
	     void type terminates the parameter list.  */
	  type = error_mark_node;
	  TREE_TYPE (decl) = error_mark_node;
	}

      if (type != error_mark_node
	  && TYPE_FOR_JAVA (type)
	  && MAYBE_CLASS_TYPE_P (type))
	{
	  error ("parameter %qD has Java class type", decl);
	  type = error_mark_node;
	  TREE_TYPE (decl) = error_mark_node;
	  init = NULL_TREE;
	}

      if (type != error_mark_node
	  && (errmsg = targetm.invalid_parameter_type (type)))
	{
	  error (errmsg);
	  type = error_mark_node;
	  TREE_TYPE (decl) = error_mark_node;
	}

      if (type != error_mark_node)
	{
	  if (deprecated_state != DEPRECATED_SUPPRESS)
	    {
	      tree deptype = type_is_deprecated (type);
	      if (deptype)
		warn_deprecated_use (deptype, NULL_TREE);
	    }

	  /* Top-level qualifiers on the parameters are
	     ignored for function types.  */
	  type = cp_build_qualified_type (type, 0);
	  if (TREE_CODE (type) == METHOD_TYPE)
	    {
	      error ("parameter %qD invalidly declared method type", decl);
	      type = build_pointer_type (type);
	      TREE_TYPE (decl) = type;
	    }
	  else if (abstract_virtuals_error (decl, type))
	    any_error = 1;  /* Seems like a good idea.  */
	  else if (POINTER_TYPE_P (type))
	    {
	      /* [dcl.fct]/6, parameter types cannot contain pointers
		 (references) to arrays of unknown bound.  */
	      tree t = TREE_TYPE (type);
	      int ptr = TYPE_PTR_P (type);

	      while (1)
		{
		  if (TYPE_PTR_P (t))
		    ptr = 1;
		  else if (TREE_CODE (t) != ARRAY_TYPE)
		    break;
		  else if (!TYPE_DOMAIN (t))
		    break;
		  t = TREE_TYPE (t);
		}
	      if (TREE_CODE (t) == ARRAY_TYPE)
		error (ptr
                       ? G_("parameter %qD includes pointer to array of "
                            "unknown bound %qT")
                       : G_("parameter %qD includes reference to array of "
                            "unknown bound %qT"),
                       decl, t);
	    }

	  if (any_error)
	    init = NULL_TREE;
	  else if (init && !processing_template_decl)
	    init = check_default_argument (decl, init, tf_warning_or_error);
	}

      DECL_CHAIN (decl) = decls;
      decls = decl;
      result = tree_cons (init, type, result);
    }
  decls = nreverse (decls);
  result = nreverse (result);
  if (parm)
    result = chainon (result, void_list_node);
  *parms = decls;

  return result;
}


/* D is a constructor or overloaded `operator='.

   Let T be the class in which D is declared. Then, this function
   returns:

   -1 if D's is an ill-formed constructor or copy assignment operator
      whose first parameter is of type `T'.
   0  if D is not a copy constructor or copy assignment
      operator.
   1  if D is a copy constructor or copy assignment operator whose
      first parameter is a reference to non-const qualified T.
   2  if D is a copy constructor or copy assignment operator whose
      first parameter is a reference to const qualified T.

   This function can be used as a predicate. Positive values indicate
   a copy constructor and nonzero values indicate a copy assignment
   operator.  */

int
copy_fn_p (const_tree d)
{
  tree args;
  tree arg_type;
  int result = 1;

  gcc_assert (DECL_FUNCTION_MEMBER_P (d));

  if (TREE_CODE (d) == TEMPLATE_DECL
      || (DECL_TEMPLATE_INFO (d)
	  && DECL_MEMBER_TEMPLATE_P (DECL_TI_TEMPLATE (d))))
    /* Instantiations of template member functions are never copy
       functions.  Note that member functions of templated classes are
       represented as template functions internally, and we must
       accept those as copy functions.  */
    return 0;

  args = FUNCTION_FIRST_USER_PARMTYPE (d);
  if (!args)
    return 0;

  arg_type = TREE_VALUE (args);
  if (arg_type == error_mark_node)
    return 0;

  if (TYPE_MAIN_VARIANT (arg_type) == DECL_CONTEXT (d))
    {
      /* Pass by value copy assignment operator.  */
      result = -1;
    }
  else if (TREE_CODE (arg_type) == REFERENCE_TYPE
	   && !TYPE_REF_IS_RVALUE (arg_type)
	   && TYPE_MAIN_VARIANT (TREE_TYPE (arg_type)) == DECL_CONTEXT (d))
    {
      if (CP_TYPE_CONST_P (TREE_TYPE (arg_type)))
	result = 2;
    }
  else
    return 0;

  args = TREE_CHAIN (args);

  if (args && args != void_list_node && !TREE_PURPOSE (args))
    /* There are more non-optional args.  */
    return 0;

  return result;
}

/* D is a constructor or overloaded `operator='.

   Let T be the class in which D is declared. Then, this function
   returns true when D is a move constructor or move assignment
   operator, false otherwise.  */

bool
move_fn_p (const_tree d)
{
  gcc_assert (DECL_FUNCTION_MEMBER_P (d));

  if (cxx_dialect == cxx98)
    /* There are no move constructors if we are in C++98 mode.  */
    return false;

  if (TREE_CODE (d) == TEMPLATE_DECL
      || (DECL_TEMPLATE_INFO (d)
         && DECL_MEMBER_TEMPLATE_P (DECL_TI_TEMPLATE (d))))
    /* Instantiations of template member functions are never move
       functions.  Note that member functions of templated classes are
       represented as template functions internally, and we must
       accept those as move functions.  */
    return 0;

  return move_signature_fn_p (d);
}

/* D is a constructor or overloaded `operator='.

   Then, this function returns true when D has the same signature as a move
   constructor or move assignment operator (because either it is such a
   ctor/op= or it is a template specialization with the same signature),
   false otherwise.  */

bool
move_signature_fn_p (const_tree d)
{
  tree args;
  tree arg_type;
  bool result = false;

  args = FUNCTION_FIRST_USER_PARMTYPE (d);
  if (!args)
    return 0;

  arg_type = TREE_VALUE (args);
  if (arg_type == error_mark_node)
    return 0;

  if (TREE_CODE (arg_type) == REFERENCE_TYPE
      && TYPE_REF_IS_RVALUE (arg_type)
      && same_type_p (TYPE_MAIN_VARIANT (TREE_TYPE (arg_type)),
                      DECL_CONTEXT (d)))
    result = true;

  args = TREE_CHAIN (args);

  if (args && args != void_list_node && !TREE_PURPOSE (args))
    /* There are more non-optional args.  */
    return false;

  return result;
}

/* Remember any special properties of member function DECL.  */

void
grok_special_member_properties (tree decl)
{
  tree class_type;

  if (!DECL_NONSTATIC_MEMBER_FUNCTION_P (decl))
    return;

  class_type = DECL_CONTEXT (decl);
  if (DECL_CONSTRUCTOR_P (decl))
    {
      int ctor = copy_fn_p (decl);

      if (!DECL_ARTIFICIAL (decl))
	TYPE_HAS_USER_CONSTRUCTOR (class_type) = 1;

      if (ctor > 0)
	{
	  /* [class.copy]

	     A non-template constructor for class X is a copy
	     constructor if its first parameter is of type X&, const
	     X&, volatile X& or const volatile X&, and either there
	     are no other parameters or else all other parameters have
	     default arguments.  */
	  TYPE_HAS_COPY_CTOR (class_type) = 1;
	  if (user_provided_p (decl))
	    TYPE_HAS_COMPLEX_COPY_CTOR (class_type) = 1;
	  if (ctor > 1)
	    TYPE_HAS_CONST_COPY_CTOR (class_type) = 1;
	}
      else if (sufficient_parms_p (FUNCTION_FIRST_USER_PARMTYPE (decl)))
	{
	  TYPE_HAS_DEFAULT_CONSTRUCTOR (class_type) = 1;
	  if (user_provided_p (decl))
	    TYPE_HAS_COMPLEX_DFLT (class_type) = 1;
	}
      else if (move_fn_p (decl) && user_provided_p (decl))
	TYPE_HAS_COMPLEX_MOVE_CTOR (class_type) = 1;
      else if (is_list_ctor (decl))
	TYPE_HAS_LIST_CTOR (class_type) = 1;

      if (DECL_DECLARED_CONSTEXPR_P (decl)
	  && !copy_fn_p (decl) && !move_fn_p (decl))
	TYPE_HAS_CONSTEXPR_CTOR (class_type) = 1;
    }
  else if (DECL_OVERLOADED_OPERATOR_P (decl) == NOP_EXPR)
    {
      /* [class.copy]

	 A non-template assignment operator for class X is a copy
	 assignment operator if its parameter is of type X, X&, const
	 X&, volatile X& or const volatile X&.  */

      int assop = copy_fn_p (decl);

      if (assop)
	{
	  TYPE_HAS_COPY_ASSIGN (class_type) = 1;
	  if (user_provided_p (decl))
	    TYPE_HAS_COMPLEX_COPY_ASSIGN (class_type) = 1;
	  if (assop != 1)
	    TYPE_HAS_CONST_COPY_ASSIGN (class_type) = 1;
	}
      else if (move_fn_p (decl) && user_provided_p (decl))
	TYPE_HAS_COMPLEX_MOVE_ASSIGN (class_type) = 1;
    }
  /* Destructors are handled in check_methods.  */
}

/* Check a constructor DECL has the correct form.  Complains
   if the class has a constructor of the form X(X).  */

int
grok_ctor_properties (const_tree ctype, const_tree decl)
{
  int ctor_parm = copy_fn_p (decl);

  if (ctor_parm < 0)
    {
      /* [class.copy]

	 A declaration of a constructor for a class X is ill-formed if
	 its first parameter is of type (optionally cv-qualified) X
	 and either there are no other parameters or else all other
	 parameters have default arguments.

	 We *don't* complain about member template instantiations that
	 have this form, though; they can occur as we try to decide
	 what constructor to use during overload resolution.  Since
	 overload resolution will never prefer such a constructor to
	 the non-template copy constructor (which is either explicitly
	 or implicitly defined), there's no need to worry about their
	 existence.  Theoretically, they should never even be
	 instantiated, but that's hard to forestall.  */
      error ("invalid constructor; you probably meant %<%T (const %T&)%>",
		ctype, ctype);
      return 0;
    }

  return 1;
}

/* An operator with this code is unary, but can also be binary.  */

static int
ambi_op_p (enum tree_code code)
{
  return (code == INDIRECT_REF
	  || code == ADDR_EXPR
	  || code == UNARY_PLUS_EXPR
	  || code == NEGATE_EXPR
	  || code == PREINCREMENT_EXPR
	  || code == PREDECREMENT_EXPR);
}

/* An operator with this name can only be unary.  */

static int
unary_op_p (enum tree_code code)
{
  return (code == TRUTH_NOT_EXPR
	  || code == BIT_NOT_EXPR
	  || code == COMPONENT_REF
	  || code == TYPE_EXPR);
}

/* DECL is a declaration for an overloaded operator.  If COMPLAIN is true,
   errors are issued for invalid declarations.  */

bool
grok_op_properties (tree decl, bool complain)
{
  tree argtypes = TYPE_ARG_TYPES (TREE_TYPE (decl));
  tree argtype;
  int methodp = (TREE_CODE (TREE_TYPE (decl)) == METHOD_TYPE);
  tree name = DECL_NAME (decl);
  enum tree_code operator_code;
  int arity;
  bool ellipsis_p;
  tree class_type;

  /* Count the number of arguments and check for ellipsis.  */
  for (argtype = argtypes, arity = 0;
       argtype && argtype != void_list_node;
       argtype = TREE_CHAIN (argtype))
    ++arity;
  ellipsis_p = !argtype;

  class_type = DECL_CONTEXT (decl);
  if (class_type && !CLASS_TYPE_P (class_type))
    class_type = NULL_TREE;

  if (DECL_CONV_FN_P (decl))
    operator_code = TYPE_EXPR;
  else
    do
      {
#define DEF_OPERATOR(NAME, CODE, MANGLING, ARITY, ASSN_P)	\
	if (ansi_opname (CODE) == name)				\
	  {							\
	    operator_code = (CODE);				\
	    break;						\
	  }							\
	else if (ansi_assopname (CODE) == name)			\
	  {							\
	    operator_code = (CODE);				\
	    DECL_ASSIGNMENT_OPERATOR_P (decl) = 1;		\
	    break;						\
	  }

#include "operators.def"
#undef DEF_OPERATOR

	gcc_unreachable ();
      }
    while (0);
  gcc_assert (operator_code != MAX_TREE_CODES);
  SET_OVERLOADED_OPERATOR_CODE (decl, operator_code);

  if (class_type)
    switch (operator_code)
      {
      case NEW_EXPR:
	TYPE_HAS_NEW_OPERATOR (class_type) = 1;
	break;

      case DELETE_EXPR:
	TYPE_GETS_DELETE (class_type) |= 1;
	break;

      case VEC_NEW_EXPR:
	TYPE_HAS_ARRAY_NEW_OPERATOR (class_type) = 1;
	break;

      case VEC_DELETE_EXPR:
	TYPE_GETS_DELETE (class_type) |= 2;
	break;

      default:
	break;
      }

    /* [basic.std.dynamic.allocation]/1:

       A program is ill-formed if an allocation function is declared
       in a namespace scope other than global scope or declared static
       in global scope.

       The same also holds true for deallocation functions.  */
  if (operator_code == NEW_EXPR || operator_code == VEC_NEW_EXPR
      || operator_code == DELETE_EXPR || operator_code == VEC_DELETE_EXPR)
    {
      if (DECL_NAMESPACE_SCOPE_P (decl))
	{
	  if (CP_DECL_CONTEXT (decl) != global_namespace)
	    {
	      error ("%qD may not be declared within a namespace", decl);
	      return false;
	    }
	  else if (!TREE_PUBLIC (decl))
	    {
	      error ("%qD may not be declared as static", decl);
	      return false;
	    }
	}
    }

  if (operator_code == NEW_EXPR || operator_code == VEC_NEW_EXPR)
    {
      TREE_TYPE (decl) = coerce_new_type (TREE_TYPE (decl));
      DECL_IS_OPERATOR_NEW (decl) = 1;
    }
  else if (operator_code == DELETE_EXPR || operator_code == VEC_DELETE_EXPR)
    TREE_TYPE (decl) = coerce_delete_type (TREE_TYPE (decl));
  else
    {
      /* An operator function must either be a non-static member function
	 or have at least one parameter of a class, a reference to a class,
	 an enumeration, or a reference to an enumeration.  13.4.0.6 */
      if (! methodp || DECL_STATIC_FUNCTION_P (decl))
	{
	  if (operator_code == TYPE_EXPR
	      || operator_code == CALL_EXPR
	      || operator_code == COMPONENT_REF
	      || operator_code == ARRAY_REF
	      || operator_code == NOP_EXPR)
	    {
	      error ("%qD must be a nonstatic member function", decl);
	      return false;
	    }
	  else
	    {
	      tree p;

	      if (DECL_STATIC_FUNCTION_P (decl))
		{
		  error ("%qD must be either a non-static member "
			 "function or a non-member function", decl);
		  return false;
		}

	      for (p = argtypes; p && p != void_list_node; p = TREE_CHAIN (p))
		{
		  tree arg = non_reference (TREE_VALUE (p));
		  if (arg == error_mark_node)
		    return false;

		  /* MAYBE_CLASS_TYPE_P, rather than CLASS_TYPE_P, is used
		     because these checks are performed even on
		     template functions.  */
		  if (MAYBE_CLASS_TYPE_P (arg)
		      || TREE_CODE (arg) == ENUMERAL_TYPE)
		    break;
		}

	      if (!p || p == void_list_node)
		{
		  if (complain)
		    error ("%qD must have an argument of class or "
			   "enumerated type", decl);
		  return false;
		}
	    }
	}

      /* There are no restrictions on the arguments to an overloaded
	 "operator ()".  */
      if (operator_code == CALL_EXPR)
	return true;

      /* Warn about conversion operators that will never be used.  */
      if (IDENTIFIER_TYPENAME_P (name)
	  && ! DECL_TEMPLATE_INFO (decl)
	  && warn_conversion
	  /* Warn only declaring the function; there is no need to
	     warn again about out-of-class definitions.  */
	  && class_type == current_class_type)
	{
	  tree t = TREE_TYPE (name);
	  int ref = (TREE_CODE (t) == REFERENCE_TYPE);

	  if (ref)
	    t = TYPE_MAIN_VARIANT (TREE_TYPE (t));

	  if (VOID_TYPE_P (t))
            warning (OPT_Wconversion,
                     ref
                     ? G_("conversion to a reference to void "
                          "will never use a type conversion operator")
                     : G_("conversion to void "
                          "will never use a type conversion operator"));
	  else if (class_type)
	    {
	      if (t == class_type)
                warning (OPT_Wconversion,
                     ref
                     ? G_("conversion to a reference to the same type "
                          "will never use a type conversion operator")
                     : G_("conversion to the same type "
                          "will never use a type conversion operator"));		
	      /* Don't force t to be complete here.  */
	      else if (MAYBE_CLASS_TYPE_P (t)
		       && COMPLETE_TYPE_P (t)
		       && DERIVED_FROM_P (t, class_type))
                 warning (OPT_Wconversion,
                          ref
                          ? G_("conversion to a reference to a base class "
                               "will never use a type conversion operator")
                          : G_("conversion to a base class "
                               "will never use a type conversion operator"));		
	    }

	}

      if (operator_code == COND_EXPR)
	{
	  /* 13.4.0.3 */
	  error ("ISO C++ prohibits overloading operator ?:");
	  return false;
	}
      else if (ellipsis_p)
	{
	  error ("%qD must not have variable number of arguments", decl);
	  return false;
	}
      else if (ambi_op_p (operator_code))
	{
	  if (arity == 1)
	    /* We pick the one-argument operator codes by default, so
	       we don't have to change anything.  */
	    ;
	  else if (arity == 2)
	    {
	      /* If we thought this was a unary operator, we now know
		 it to be a binary operator.  */
	      switch (operator_code)
		{
		case INDIRECT_REF:
		  operator_code = MULT_EXPR;
		  break;

		case ADDR_EXPR:
		  operator_code = BIT_AND_EXPR;
		  break;

		case UNARY_PLUS_EXPR:
		  operator_code = PLUS_EXPR;
		  break;

		case NEGATE_EXPR:
		  operator_code = MINUS_EXPR;
		  break;

		case PREINCREMENT_EXPR:
		  operator_code = POSTINCREMENT_EXPR;
		  break;

		case PREDECREMENT_EXPR:
		  operator_code = POSTDECREMENT_EXPR;
		  break;

		default:
		  gcc_unreachable ();
		}

	      SET_OVERLOADED_OPERATOR_CODE (decl, operator_code);

	      if ((operator_code == POSTINCREMENT_EXPR
		   || operator_code == POSTDECREMENT_EXPR)
		  && ! processing_template_decl
		  && ! same_type_p (TREE_VALUE (TREE_CHAIN (argtypes)), integer_type_node))
		{
		  if (methodp)
		    error ("postfix %qD must take %<int%> as its argument",
			   decl);
		  else
		    error ("postfix %qD must take %<int%> as its second "
			   "argument", decl);
		  return false;
		}
	    }
	  else
	    {
	      if (methodp)
		error ("%qD must take either zero or one argument", decl);
	      else
		error ("%qD must take either one or two arguments", decl);
	      return false;
	    }

	  /* More Effective C++ rule 6.  */
	  if (warn_ecpp
	      && (operator_code == POSTINCREMENT_EXPR
		  || operator_code == POSTDECREMENT_EXPR
		  || operator_code == PREINCREMENT_EXPR
		  || operator_code == PREDECREMENT_EXPR))
	    {
	      tree arg = TREE_VALUE (argtypes);
	      tree ret = TREE_TYPE (TREE_TYPE (decl));
	      if (methodp || TREE_CODE (arg) == REFERENCE_TYPE)
		arg = TREE_TYPE (arg);
	      arg = TYPE_MAIN_VARIANT (arg);
	      if (operator_code == PREINCREMENT_EXPR
		  || operator_code == PREDECREMENT_EXPR)
		{
		  if (TREE_CODE (ret) != REFERENCE_TYPE
		      || !same_type_p (TYPE_MAIN_VARIANT (TREE_TYPE (ret)),
				       arg))
		    warning (OPT_Weffc__, "prefix %qD should return %qT", decl,
			     build_reference_type (arg));
		}
	      else
		{
		  if (!same_type_p (TYPE_MAIN_VARIANT (ret), arg))
		    warning (OPT_Weffc__, "postfix %qD should return %qT", decl, arg);
		}
	    }
	}
      else if (unary_op_p (operator_code))
	{
	  if (arity != 1)
	    {
	      if (methodp)
		error ("%qD must take %<void%>", decl);
	      else
		error ("%qD must take exactly one argument", decl);
	      return false;
	    }
	}
      else /* if (binary_op_p (operator_code)) */
	{
	  if (arity != 2)
	    {
	      if (methodp)
		error ("%qD must take exactly one argument", decl);
	      else
		error ("%qD must take exactly two arguments", decl);
	      return false;
	    }

	  /* More Effective C++ rule 7.  */
	  if (warn_ecpp
	      && (operator_code == TRUTH_ANDIF_EXPR
		  || operator_code == TRUTH_ORIF_EXPR
		  || operator_code == COMPOUND_EXPR))
	    warning (OPT_Weffc__, "user-defined %qD always evaluates both arguments",
		     decl);
	}

      /* Effective C++ rule 23.  */
      if (warn_ecpp
	  && arity == 2
	  && !DECL_ASSIGNMENT_OPERATOR_P (decl)
	  && (operator_code == PLUS_EXPR
	      || operator_code == MINUS_EXPR
	      || operator_code == TRUNC_DIV_EXPR
	      || operator_code == MULT_EXPR
	      || operator_code == TRUNC_MOD_EXPR)
	  && TREE_CODE (TREE_TYPE (TREE_TYPE (decl))) == REFERENCE_TYPE)
	warning (OPT_Weffc__, "%qD should return by value", decl);

      /* [over.oper]/8 */
      for (; argtypes && argtypes != void_list_node;
	  argtypes = TREE_CHAIN (argtypes))
	if (TREE_PURPOSE (argtypes))
	  {
	    TREE_PURPOSE (argtypes) = NULL_TREE;
	    if (operator_code == POSTINCREMENT_EXPR
		|| operator_code == POSTDECREMENT_EXPR)
	      {
		pedwarn (input_location, OPT_Wpedantic, "%qD cannot have default arguments", 
			 decl);
	      }
	    else
	      {
		error ("%qD cannot have default arguments", decl);
		return false;
	      }
	  }
    }
  return true;
}

/* Return a string giving the keyword associate with CODE.  */

static const char *
tag_name (enum tag_types code)
{
  switch (code)
    {
    case record_type:
      return "struct";
    case class_type:
      return "class";
    case union_type:
      return "union";
    case enum_type:
      return "enum";
    case typename_type:
      return "typename";
    default:
      gcc_unreachable ();
    }
}

/* Name lookup in an elaborated-type-specifier (after the keyword
   indicated by TAG_CODE) has found the TYPE_DECL DECL.  If the
   elaborated-type-specifier is invalid, issue a diagnostic and return
   error_mark_node; otherwise, return the *_TYPE to which it referred.
   If ALLOW_TEMPLATE_P is true, TYPE may be a class template.  */

tree
check_elaborated_type_specifier (enum tag_types tag_code,
				 tree decl,
				 bool allow_template_p)
{
  tree type;

  /* In the case of:

       struct S { struct S *p; };

     name lookup will find the TYPE_DECL for the implicit "S::S"
     typedef.  Adjust for that here.  */
  if (DECL_SELF_REFERENCE_P (decl))
    decl = TYPE_NAME (TREE_TYPE (decl));

  type = TREE_TYPE (decl);

  /* Check TEMPLATE_TYPE_PARM first because DECL_IMPLICIT_TYPEDEF_P
     is false for this case as well.  */
  if (TREE_CODE (type) == TEMPLATE_TYPE_PARM)
    {
      error ("using template type parameter %qT after %qs",
	     type, tag_name (tag_code));
      return error_mark_node;
    }
  /* Accept template template parameters.  */
  else if (allow_template_p
	   && (TREE_CODE (type) == BOUND_TEMPLATE_TEMPLATE_PARM
	       || TREE_CODE (type) == TEMPLATE_TEMPLATE_PARM))
    ;
  /*   [dcl.type.elab]

       If the identifier resolves to a typedef-name or the
       simple-template-id resolves to an alias template
       specialization, the elaborated-type-specifier is ill-formed.

     In other words, the only legitimate declaration to use in the
     elaborated type specifier is the implicit typedef created when
     the type is declared.  */
  else if (!DECL_IMPLICIT_TYPEDEF_P (decl)
	   && !DECL_SELF_REFERENCE_P (decl)
	   && tag_code != typename_type)
    {
      if (alias_template_specialization_p (type))
	error ("using alias template specialization %qT after %qs",
	       type, tag_name (tag_code));
      else
	error ("using typedef-name %qD after %qs", decl, tag_name (tag_code));
      inform (DECL_SOURCE_LOCATION (decl),
	      "%qD has a previous declaration here", decl);
      return error_mark_node;
    }
  else if (TREE_CODE (type) != RECORD_TYPE
	   && TREE_CODE (type) != UNION_TYPE
	   && tag_code != enum_type
	   && tag_code != typename_type)
    {
      error ("%qT referred to as %qs", type, tag_name (tag_code));
      inform (input_location, "%q+T has a previous declaration here", type);
      return error_mark_node;
    }
  else if (TREE_CODE (type) != ENUMERAL_TYPE
	   && tag_code == enum_type)
    {
      error ("%qT referred to as enum", type);
      inform (input_location, "%q+T has a previous declaration here", type);
      return error_mark_node;
    }
  else if (!allow_template_p
	   && TREE_CODE (type) == RECORD_TYPE
	   && CLASSTYPE_IS_TEMPLATE (type))
    {
      /* If a class template appears as elaborated type specifier
	 without a template header such as:

	   template <class T> class C {};
	   void f(class C);		// No template header here

	 then the required template argument is missing.  */
      error ("template argument required for %<%s %T%>",
	     tag_name (tag_code),
	     DECL_NAME (CLASSTYPE_TI_TEMPLATE (type)));
      return error_mark_node;
    }

  return type;
}

/* Lookup NAME in elaborate type specifier in scope according to
   SCOPE and issue diagnostics if necessary.
   Return *_TYPE node upon success, NULL_TREE when the NAME is not
   found, and ERROR_MARK_NODE for type error.  */

static tree
lookup_and_check_tag (enum tag_types tag_code, tree name,
		      tag_scope scope, bool template_header_p)
{
  tree t;
  tree decl;
  if (scope == ts_global)
    {
      /* First try ordinary name lookup, ignoring hidden class name
	 injected via friend declaration.  */
      decl = lookup_name_prefer_type (name, 2);
      /* If that fails, the name will be placed in the smallest
	 non-class, non-function-prototype scope according to 3.3.1/5.
	 We may already have a hidden name declared as friend in this
	 scope.  So lookup again but not ignoring hidden names.
	 If we find one, that name will be made visible rather than
	 creating a new tag.  */
      if (!decl)
	decl = lookup_type_scope (name, ts_within_enclosing_non_class);
    }
  else
    decl = lookup_type_scope (name, scope);

  if (decl
      && (DECL_CLASS_TEMPLATE_P (decl)
	  || DECL_TEMPLATE_TEMPLATE_PARM_P (decl)))
    decl = DECL_TEMPLATE_RESULT (decl);

  if (decl && TREE_CODE (decl) == TYPE_DECL)
    {
      /* Look for invalid nested type:
	   class C {
	     class C {};
	   };  */
      if (scope == ts_current && DECL_SELF_REFERENCE_P (decl))
	{
	  error ("%qD has the same name as the class in which it is "
		 "declared",
		 decl);
	  return error_mark_node;
	}

      /* Two cases we need to consider when deciding if a class
	 template is allowed as an elaborated type specifier:
	 1. It is a self reference to its own class.
	 2. It comes with a template header.

	 For example:

	   template <class T> class C {
	     class C *c1;		// DECL_SELF_REFERENCE_P is true
	     class D;
	   };
	   template <class U> class C; // template_header_p is true
	   template <class T> class C<T>::D {
	     class C *c2;		// DECL_SELF_REFERENCE_P is true
	   };  */

      t = check_elaborated_type_specifier (tag_code,
					   decl,
					   template_header_p
					   | DECL_SELF_REFERENCE_P (decl));
      return t;
    }
  else if (decl && TREE_CODE (decl) == TREE_LIST)
    {
      error ("reference to %qD is ambiguous", name);
      print_candidates (decl);
      return error_mark_node;
    }
  else
    return NULL_TREE;
}

/* Get the struct, enum or union (TAG_CODE says which) with tag NAME.
   Define the tag as a forward-reference if it is not defined.

   If a declaration is given, process it here, and report an error if
   multiple declarations are not identical.

   SCOPE is TS_CURRENT when this is also a definition.  Only look in
   the current frame for the name (since C++ allows new names in any
   scope.)  It is TS_WITHIN_ENCLOSING_NON_CLASS if this is a friend
   declaration.  Only look beginning from the current scope outward up
   till the nearest non-class scope.  Otherwise it is TS_GLOBAL.

   TEMPLATE_HEADER_P is true when this declaration is preceded by
   a set of template parameters.  */

static tree
xref_tag_1 (enum tag_types tag_code, tree name,
            tag_scope orig_scope, bool template_header_p)
{
  enum tree_code code;
  tree t;
  tree context = NULL_TREE;
  tag_scope scope;

  gcc_assert (identifier_p (name));

  switch (tag_code)
    {
    case record_type:
    case class_type:
      code = RECORD_TYPE;
      break;
    case union_type:
      code = UNION_TYPE;
      break;
    case enum_type:
      code = ENUMERAL_TYPE;
      break;
    default:
      gcc_unreachable ();
    }

  if (orig_scope == ts_lambda)
    scope = ts_current;
  else
    scope = orig_scope;

  /* In case of anonymous name, xref_tag is only called to
     make type node and push name.  Name lookup is not required.  */
  if (ANON_AGGRNAME_P (name))
    t = NULL_TREE;
  else
    t = lookup_and_check_tag  (tag_code, name,
			       scope, template_header_p);

  if (t == error_mark_node)
    return error_mark_node;

  if (scope != ts_current && t && current_class_type
      && template_class_depth (current_class_type)
      && template_header_p)
    {
      if (TREE_CODE (t) == TEMPLATE_TEMPLATE_PARM)
	return t;

      /* Since SCOPE is not TS_CURRENT, we are not looking at a
	 definition of this tag.  Since, in addition, we are currently
	 processing a (member) template declaration of a template
	 class, we must be very careful; consider:

	   template <class X>
	   struct S1

	   template <class U>
	   struct S2
	   { template <class V>
	   friend struct S1; };

	 Here, the S2::S1 declaration should not be confused with the
	 outer declaration.  In particular, the inner version should
	 have a template parameter of level 2, not level 1.  This
	 would be particularly important if the member declaration
	 were instead:

	   template <class V = U> friend struct S1;

	 say, when we should tsubst into `U' when instantiating
	 S2.  On the other hand, when presented with:

	   template <class T>
	   struct S1 {
	     template <class U>
	     struct S2 {};
	     template <class U>
	     friend struct S2;
	   };

	 we must find the inner binding eventually.  We
	 accomplish this by making sure that the new type we
	 create to represent this declaration has the right
	 TYPE_CONTEXT.  */
      context = TYPE_CONTEXT (t);
      t = NULL_TREE;
    }

  if (! t)
    {
      /* If no such tag is yet defined, create a forward-reference node
	 and record it as the "definition".
	 When a real declaration of this type is found,
	 the forward-reference will be altered into a real type.  */
      if (code == ENUMERAL_TYPE)
	{
	  error ("use of enum %q#D without previous declaration", name);
	  return error_mark_node;
	}
      else
	{
	  t = make_class_type (code);
	  TYPE_CONTEXT (t) = context;
	  if (orig_scope == ts_lambda)
	    /* Remember that we're declaring a lambda to avoid bogus errors
	       in push_template_decl.  */
	    CLASSTYPE_LAMBDA_EXPR (t) = error_mark_node;
	  t = pushtag (name, t, scope);
	}
    }
  else
    {
      if (template_header_p && MAYBE_CLASS_TYPE_P (t))
        {
	  if (!redeclare_class_template (t, current_template_parms))
            return error_mark_node;
        }
      else if (!processing_template_decl
	       && CLASS_TYPE_P (t)
	       && CLASSTYPE_IS_TEMPLATE (t))
	{
	  error ("redeclaration of %qT as a non-template", t);
	  error ("previous declaration %q+D", t);
	  return error_mark_node;
	}

      /* Make injected friend class visible.  */
      if (scope != ts_within_enclosing_non_class
	  && hidden_name_p (TYPE_NAME (t)))
	{
	  DECL_ANTICIPATED (TYPE_NAME (t)) = 0;
	  DECL_FRIEND_P (TYPE_NAME (t)) = 0;

	  if (TYPE_TEMPLATE_INFO (t))
	    {
	      DECL_ANTICIPATED (TYPE_TI_TEMPLATE (t)) = 0;
	      DECL_FRIEND_P (TYPE_TI_TEMPLATE (t)) = 0;
	    }
	}
    }

  return t;
}

/* Wrapper for xref_tag_1.  */

tree
xref_tag (enum tag_types tag_code, tree name,
          tag_scope scope, bool template_header_p)
{
  tree ret;
  bool subtime;
  subtime = timevar_cond_start (TV_NAME_LOOKUP);
  ret = xref_tag_1 (tag_code, name, scope, template_header_p);
  timevar_cond_stop (TV_NAME_LOOKUP, subtime);
  return ret;
}


tree
xref_tag_from_type (tree old, tree id, tag_scope scope)
{
  enum tag_types tag_kind;

  if (TREE_CODE (old) == RECORD_TYPE)
    tag_kind = (CLASSTYPE_DECLARED_CLASS (old) ? class_type : record_type);
  else
    tag_kind  = union_type;

  if (id == NULL_TREE)
    id = TYPE_IDENTIFIER (old);

  return xref_tag (tag_kind, id, scope, false);
}

/* Create the binfo hierarchy for REF with (possibly NULL) base list
   BASE_LIST.  For each element on BASE_LIST the TREE_PURPOSE is an
   access_* node, and the TREE_VALUE is the type of the base-class.
   Non-NULL TREE_TYPE indicates virtual inheritance.  
 
   Returns true if the binfo hierarchy was successfully created,
   false if an error was detected. */

bool
xref_basetypes (tree ref, tree base_list)
{
  tree *basep;
  tree binfo, base_binfo;
  unsigned max_vbases = 0; /* Maximum direct & indirect virtual bases.  */
  unsigned max_bases = 0;  /* Maximum direct bases.  */
  int i;
  tree default_access;
  tree igo_prev; /* Track Inheritance Graph Order.  */

  if (ref == error_mark_node)
    return false;

  /* The base of a derived class is private by default, all others are
     public.  */
  default_access = (TREE_CODE (ref) == RECORD_TYPE
		    && CLASSTYPE_DECLARED_CLASS (ref)
		    ? access_private_node : access_public_node);

  /* First, make sure that any templates in base-classes are
     instantiated.  This ensures that if we call ourselves recursively
     we do not get confused about which classes are marked and which
     are not.  */
  basep = &base_list;
  while (*basep)
    {
      tree basetype = TREE_VALUE (*basep);

      /* The dependent_type_p call below should really be dependent_scope_p
	 so that we give a hard error about using an incomplete type as a
	 base, but we allow it with a pedwarn for backward
	 compatibility.  */
      if (processing_template_decl
	  && CLASS_TYPE_P (basetype) && TYPE_BEING_DEFINED (basetype))
	cxx_incomplete_type_diagnostic (NULL_TREE, basetype, DK_PEDWARN);
      if (!dependent_type_p (basetype)
	  && !complete_type_or_else (basetype, NULL))
	/* An incomplete type.  Remove it from the list.  */
	*basep = TREE_CHAIN (*basep);
      else
	{
	  max_bases++;
	  if (TREE_TYPE (*basep))
	    max_vbases++;
	  if (CLASS_TYPE_P (basetype))
	    max_vbases += vec_safe_length (CLASSTYPE_VBASECLASSES (basetype));
	  basep = &TREE_CHAIN (*basep);
	}
    }

  TYPE_MARKED_P (ref) = 1;

  /* The binfo slot should be empty, unless this is an (ill-formed)
     redefinition.  */
  if (TYPE_BINFO (ref) && !TYPE_SIZE (ref))
    {
      error ("redefinition of %q#T", ref);
      return false;
    }

  gcc_assert (TYPE_MAIN_VARIANT (ref) == ref);

  binfo = make_tree_binfo (max_bases);

  TYPE_BINFO (ref) = binfo;
  BINFO_OFFSET (binfo) = size_zero_node;
  BINFO_TYPE (binfo) = ref;

  /* Apply base-class info set up to the variants of this type.  */
  fixup_type_variants (ref);

  if (max_bases)
    {
      vec_alloc (BINFO_BASE_ACCESSES (binfo), max_bases);
      /* An aggregate cannot have baseclasses.  */
      CLASSTYPE_NON_AGGREGATE (ref) = 1;

      if (TREE_CODE (ref) == UNION_TYPE)
        {
	  error ("derived union %qT invalid", ref);
          return false;
        }
    }

  if (max_bases > 1)
    {
      if (TYPE_FOR_JAVA (ref))
        {
	  error ("Java class %qT cannot have multiple bases", ref);
          return false;
        }
    }

  if (max_vbases)
    {
      vec_alloc (CLASSTYPE_VBASECLASSES (ref), max_vbases);

      if (TYPE_FOR_JAVA (ref))
        {
	  error ("Java class %qT cannot have virtual bases", ref);
          return false;
        }
    }

  for (igo_prev = binfo; base_list; base_list = TREE_CHAIN (base_list))
    {
      tree access = TREE_PURPOSE (base_list);
      int via_virtual = TREE_TYPE (base_list) != NULL_TREE;
      tree basetype = TREE_VALUE (base_list);

      if (access == access_default_node)
	access = default_access;

      if (PACK_EXPANSION_P (basetype))
        basetype = PACK_EXPANSION_PATTERN (basetype);
      if (TREE_CODE (basetype) == TYPE_DECL)
	basetype = TREE_TYPE (basetype);
      if (!MAYBE_CLASS_TYPE_P (basetype) || TREE_CODE (basetype) == UNION_TYPE)
	{
	  error ("base type %qT fails to be a struct or class type",
		 basetype);
	  return false;
	}

      if (TYPE_FOR_JAVA (basetype) && (current_lang_depth () == 0))
	TYPE_FOR_JAVA (ref) = 1;

      base_binfo = NULL_TREE;
      if (CLASS_TYPE_P (basetype) && !dependent_scope_p (basetype))
	{
	  base_binfo = TYPE_BINFO (basetype);
	  /* The original basetype could have been a typedef'd type.  */
	  basetype = BINFO_TYPE (base_binfo);

	  /* Inherit flags from the base.  */
	  TYPE_HAS_NEW_OPERATOR (ref)
	    |= TYPE_HAS_NEW_OPERATOR (basetype);
	  TYPE_HAS_ARRAY_NEW_OPERATOR (ref)
	    |= TYPE_HAS_ARRAY_NEW_OPERATOR (basetype);
	  TYPE_GETS_DELETE (ref) |= TYPE_GETS_DELETE (basetype);
	  TYPE_HAS_CONVERSION (ref) |= TYPE_HAS_CONVERSION (basetype);
	  CLASSTYPE_DIAMOND_SHAPED_P (ref)
	    |= CLASSTYPE_DIAMOND_SHAPED_P (basetype);
	  CLASSTYPE_REPEATED_BASE_P (ref)
	    |= CLASSTYPE_REPEATED_BASE_P (basetype);
	}

      /* We must do this test after we've seen through a typedef
	 type.  */
      if (TYPE_MARKED_P (basetype))
	{
	  if (basetype == ref)
	    error ("recursive type %qT undefined", basetype);
	  else
	    error ("duplicate base type %qT invalid", basetype);
	  return false;
	}

      if (PACK_EXPANSION_P (TREE_VALUE (base_list)))
        /* Regenerate the pack expansion for the bases. */
        basetype = make_pack_expansion (basetype);

      TYPE_MARKED_P (basetype) = 1;

      base_binfo = copy_binfo (base_binfo, basetype, ref,
			       &igo_prev, via_virtual);
      if (!BINFO_INHERITANCE_CHAIN (base_binfo))
	BINFO_INHERITANCE_CHAIN (base_binfo) = binfo;

      BINFO_BASE_APPEND (binfo, base_binfo);
      BINFO_BASE_ACCESS_APPEND (binfo, access);
    }

  if (vec_safe_length (CLASSTYPE_VBASECLASSES (ref)) < max_vbases)
    /* If we didn't get max_vbases vbases, we must have shared at
       least one of them, and are therefore diamond shaped.  */
    CLASSTYPE_DIAMOND_SHAPED_P (ref) = 1;

  /* Unmark all the types.  */
  for (i = 0; BINFO_BASE_ITERATE (binfo, i, base_binfo); i++)
    TYPE_MARKED_P (BINFO_TYPE (base_binfo)) = 0;
  TYPE_MARKED_P (ref) = 0;

  /* Now see if we have a repeated base type.  */
  if (!CLASSTYPE_REPEATED_BASE_P (ref))
    {
      for (base_binfo = binfo; base_binfo;
	   base_binfo = TREE_CHAIN (base_binfo))
	{
	  if (TYPE_MARKED_P (BINFO_TYPE (base_binfo)))
	    {
	      CLASSTYPE_REPEATED_BASE_P (ref) = 1;
	      break;
	    }
	  TYPE_MARKED_P (BINFO_TYPE (base_binfo)) = 1;
	}
      for (base_binfo = binfo; base_binfo;
	   base_binfo = TREE_CHAIN (base_binfo))
	if (TYPE_MARKED_P (BINFO_TYPE (base_binfo)))
	  TYPE_MARKED_P (BINFO_TYPE (base_binfo)) = 0;
	else
	  break;
    }

  return true;
}


/* Copies the enum-related properties from type SRC to type DST.
   Used with the underlying type of an enum and the enum itself.  */
static void
copy_type_enum (tree dst, tree src)
{
  tree t;
  for (t = dst; t; t = TYPE_NEXT_VARIANT (t))
    {
      TYPE_MIN_VALUE (t) = TYPE_MIN_VALUE (src);
      TYPE_MAX_VALUE (t) = TYPE_MAX_VALUE (src);
      TYPE_SIZE (t) = TYPE_SIZE (src);
      TYPE_SIZE_UNIT (t) = TYPE_SIZE_UNIT (src);
      SET_TYPE_MODE (dst, TYPE_MODE (src));
      TYPE_PRECISION (t) = TYPE_PRECISION (src);
      TYPE_ALIGN (t) = TYPE_ALIGN (src);
      TYPE_USER_ALIGN (t) = TYPE_USER_ALIGN (src);
      TYPE_UNSIGNED (t) = TYPE_UNSIGNED (src);
    }
}

/* Begin compiling the definition of an enumeration type.
   NAME is its name, 

   if ENUMTYPE is not NULL_TREE then the type has alredy been found.

   UNDERLYING_TYPE is the type that will be used as the storage for
   the enumeration type. This should be NULL_TREE if no storage type
   was specified.

   SCOPED_ENUM_P is true if this is a scoped enumeration type.

   if IS_NEW is not NULL, gets TRUE iff a new type is created.

   Returns the type object, as yet incomplete.
   Also records info about it so that build_enumerator
   may be used to declare the individual values as they are read.  */

tree
start_enum (tree name, tree enumtype, tree underlying_type,
	    bool scoped_enum_p, bool *is_new)
{
  tree prevtype = NULL_TREE;
  gcc_assert (identifier_p (name));

  if (is_new)
    *is_new = false;
  /* [C++0x dcl.enum]p5:

    If not explicitly specified, the underlying type of a scoped
    enumeration type is int.  */
  if (!underlying_type && scoped_enum_p)
    underlying_type = integer_type_node;

  if (underlying_type)
    underlying_type = cv_unqualified (underlying_type);

  /* If this is the real definition for a previous forward reference,
     fill in the contents in the same object that used to be the
     forward reference.  */
  if (!enumtype)
    enumtype = lookup_and_check_tag (enum_type, name,
				     /*tag_scope=*/ts_current,
				     /*template_header_p=*/false);

  /* In case of a template_decl, the only check that should be deferred
     to instantiation time is the comparison of underlying types.  */
  if (enumtype && TREE_CODE (enumtype) == ENUMERAL_TYPE)
    {
      if (scoped_enum_p != SCOPED_ENUM_P (enumtype))
	{
	  error_at (input_location, "scoped/unscoped mismatch "
		    "in enum %q#T", enumtype);
	  error_at (DECL_SOURCE_LOCATION (TYPE_MAIN_DECL (enumtype)),
		    "previous definition here");
	  enumtype = error_mark_node;
	}
      else if (ENUM_FIXED_UNDERLYING_TYPE_P (enumtype) != !! underlying_type)
	{
	  error_at (input_location, "underlying type mismatch "
		    "in enum %q#T", enumtype);
	  error_at (DECL_SOURCE_LOCATION (TYPE_MAIN_DECL (enumtype)),
		    "previous definition here");
	  enumtype = error_mark_node;
	}
      else if (underlying_type && ENUM_UNDERLYING_TYPE (enumtype)
	       && !dependent_type_p (underlying_type)
	       && !dependent_type_p (ENUM_UNDERLYING_TYPE (enumtype))
	       && !same_type_p (underlying_type,
				ENUM_UNDERLYING_TYPE (enumtype)))
	{
	  error_at (input_location, "different underlying type "
		    "in enum %q#T", enumtype);
	  error_at (DECL_SOURCE_LOCATION (TYPE_MAIN_DECL (enumtype)),
		    "previous definition here");
	  underlying_type = NULL_TREE;
	}
    }

  if (!enumtype || TREE_CODE (enumtype) != ENUMERAL_TYPE
      || processing_template_decl)
    {
      /* In case of error, make a dummy enum to allow parsing to
	 continue.  */
      if (enumtype == error_mark_node)
	{
	  name = make_anon_name ();
	  enumtype = NULL_TREE;
	}

      /* enumtype may be an ENUMERAL_TYPE if this is a redefinition
         of an opaque enum, or an opaque enum of an already defined
	 enumeration (C++0x only).
	 In any other case, it'll be NULL_TREE. */
      if (!enumtype)
	{
	  if (is_new)
	    *is_new = true;
	}
      prevtype = enumtype;

      /* Do not push the decl more than once, unless we need to
	 compare underlying types at instantiation time */
      if (!enumtype
	  || TREE_CODE (enumtype) != ENUMERAL_TYPE
	  || (underlying_type
	      && dependent_type_p (underlying_type))
	  || (ENUM_UNDERLYING_TYPE (enumtype)
	      && dependent_type_p (ENUM_UNDERLYING_TYPE (enumtype))))
	{
	  enumtype = cxx_make_type (ENUMERAL_TYPE);
	  enumtype = pushtag (name, enumtype, /*tag_scope=*/ts_current);
	}
      else
	  enumtype = xref_tag (enum_type, name, /*tag_scope=*/ts_current,
			       false);

      if (enumtype == error_mark_node)
	return error_mark_node;

      /* The enum is considered opaque until the opening '{' of the
	 enumerator list.  */
      SET_OPAQUE_ENUM_P (enumtype, true);
      ENUM_FIXED_UNDERLYING_TYPE_P (enumtype) = !! underlying_type;
    }

  SET_SCOPED_ENUM_P (enumtype, scoped_enum_p);

  if (underlying_type)
    {
      if (CP_INTEGRAL_TYPE_P (underlying_type))
        {
	  copy_type_enum (enumtype, underlying_type);
          ENUM_UNDERLYING_TYPE (enumtype) = underlying_type;
        }
      else if (dependent_type_p (underlying_type))
	ENUM_UNDERLYING_TYPE (enumtype) = underlying_type;
      else
        error ("underlying type %<%T%> of %<%T%> must be an integral type", 
               underlying_type, enumtype);
    }

  /* If into a template class, the returned enum is always the first
     declaration (opaque or not) seen. This way all the references to
     this type will be to the same declaration. The following ones are used
     only to check for definition errors.  */
  if (prevtype && processing_template_decl)
    return prevtype;
  else
    return enumtype;
}

/* After processing and defining all the values of an enumeration type,
   install their decls in the enumeration type.
   ENUMTYPE is the type object.  */

void
finish_enum_value_list (tree enumtype)
{
  tree values;
  tree underlying_type;
  tree decl;
  tree value;
  tree minnode, maxnode;
  tree t;

  bool fixed_underlying_type_p 
    = ENUM_UNDERLYING_TYPE (enumtype) != NULL_TREE;

  /* We built up the VALUES in reverse order.  */
  TYPE_VALUES (enumtype) = nreverse (TYPE_VALUES (enumtype));

  /* For an enum defined in a template, just set the type of the values;
     all further processing is postponed until the template is
     instantiated.  We need to set the type so that tsubst of a CONST_DECL
     works.  */
  if (processing_template_decl)
    {
      for (values = TYPE_VALUES (enumtype);
	   values;
	   values = TREE_CHAIN (values))
	TREE_TYPE (TREE_VALUE (values)) = enumtype;
      return;
    }

  /* Determine the minimum and maximum values of the enumerators.  */
  if (TYPE_VALUES (enumtype))
    {
      minnode = maxnode = NULL_TREE;

      for (values = TYPE_VALUES (enumtype);
	   values;
	   values = TREE_CHAIN (values))
	{
	  decl = TREE_VALUE (values);

	  /* [dcl.enum]: Following the closing brace of an enum-specifier,
	     each enumerator has the type of its enumeration.  Prior to the
	     closing brace, the type of each enumerator is the type of its
	     initializing value.  */
	  TREE_TYPE (decl) = enumtype;

	  /* Update the minimum and maximum values, if appropriate.  */
	  value = DECL_INITIAL (decl);
	  if (value == error_mark_node)
	    value = integer_zero_node;
	  /* Figure out what the minimum and maximum values of the
	     enumerators are.  */
	  if (!minnode)
	    minnode = maxnode = value;
	  else if (tree_int_cst_lt (maxnode, value))
	    maxnode = value;
	  else if (tree_int_cst_lt (value, minnode))
	    minnode = value;
	}
    }
  else
    /* [dcl.enum]

       If the enumerator-list is empty, the underlying type is as if
       the enumeration had a single enumerator with value 0.  */
    minnode = maxnode = integer_zero_node;

  if (!fixed_underlying_type_p)
    {
      /* Compute the number of bits require to represent all values of the
	 enumeration.  We must do this before the type of MINNODE and
	 MAXNODE are transformed, since tree_int_cst_min_precision relies
	 on the TREE_TYPE of the value it is passed.  */
      bool unsignedp = tree_int_cst_sgn (minnode) >= 0;
      int lowprec = tree_int_cst_min_precision (minnode, unsignedp);
      int highprec = tree_int_cst_min_precision (maxnode, unsignedp);
      int precision = MAX (lowprec, highprec);
      unsigned int itk;
      bool use_short_enum;

      /* Determine the underlying type of the enumeration.

         [dcl.enum]

         The underlying type of an enumeration is an integral type that
         can represent all the enumerator values defined in the
         enumeration.  It is implementation-defined which integral type is
         used as the underlying type for an enumeration except that the
         underlying type shall not be larger than int unless the value of
         an enumerator cannot fit in an int or unsigned int.

         We use "int" or an "unsigned int" as the underlying type, even if
         a smaller integral type would work, unless the user has
         explicitly requested that we use the smallest possible type.  The
         user can request that for all enumerations with a command line
         flag, or for just one enumeration with an attribute.  */

      use_short_enum = flag_short_enums
        || lookup_attribute ("packed", TYPE_ATTRIBUTES (enumtype));

      for (itk = (use_short_enum ? itk_char : itk_int);
           itk != itk_none;
           itk++)
        {
          underlying_type = integer_types[itk];
          if (underlying_type != NULL_TREE
	      && TYPE_PRECISION (underlying_type) >= precision
              && TYPE_UNSIGNED (underlying_type) == unsignedp)
            break;
        }
      if (itk == itk_none)
        {
          /* DR 377

             IF no integral type can represent all the enumerator values, the
             enumeration is ill-formed.  */
          error ("no integral type can represent all of the enumerator values "
                 "for %qT", enumtype);
          precision = TYPE_PRECISION (long_long_integer_type_node);
          underlying_type = integer_types[itk_unsigned_long_long];
        }

      /* [dcl.enum]

         The value of sizeof() applied to an enumeration type, an object
         of an enumeration type, or an enumerator, is the value of sizeof()
         applied to the underlying type.  */
      copy_type_enum (enumtype, underlying_type);

      /* Compute the minimum and maximum values for the type.

	 [dcl.enum]

	 For an enumeration where emin is the smallest enumerator and emax
	 is the largest, the values of the enumeration are the values of the
	 underlying type in the range bmin to bmax, where bmin and bmax are,
	 respectively, the smallest and largest values of the smallest bit-
	 field that can store emin and emax.  */

      /* The middle-end currently assumes that types with TYPE_PRECISION
	 narrower than their underlying type are suitably zero or sign
	 extended to fill their mode.  Similarly, it assumes that the front
	 end assures that a value of a particular type must be within
	 TYPE_MIN_VALUE and TYPE_MAX_VALUE.

	 We used to set these fields based on bmin and bmax, but that led
	 to invalid assumptions like optimizing away bounds checking.  So
	 now we just set the TYPE_PRECISION, TYPE_MIN_VALUE, and
	 TYPE_MAX_VALUE to the values for the mode above and only restrict
	 the ENUM_UNDERLYING_TYPE for the benefit of diagnostics.  */
      ENUM_UNDERLYING_TYPE (enumtype)
	= build_distinct_type_copy (underlying_type);
      TYPE_PRECISION (ENUM_UNDERLYING_TYPE (enumtype)) = precision;
      set_min_and_max_values_for_integral_type
        (ENUM_UNDERLYING_TYPE (enumtype), precision, unsignedp);

      /* If -fstrict-enums, still constrain TYPE_MIN/MAX_VALUE.  */
      if (flag_strict_enums)
	set_min_and_max_values_for_integral_type (enumtype, precision,
						  unsignedp);
    }
  else
    underlying_type = ENUM_UNDERLYING_TYPE (enumtype);

  /* Convert each of the enumerators to the type of the underlying
     type of the enumeration.  */
  for (values = TYPE_VALUES (enumtype); values; values = TREE_CHAIN (values))
    {
      location_t saved_location;

      decl = TREE_VALUE (values);
      saved_location = input_location;
      input_location = DECL_SOURCE_LOCATION (decl);
      if (fixed_underlying_type_p)
        /* If the enumeration type has a fixed underlying type, we
           already checked all of the enumerator values.  */
        value = DECL_INITIAL (decl);
      else
        value = perform_implicit_conversion (underlying_type,
                                             DECL_INITIAL (decl),
                                             tf_warning_or_error);
      input_location = saved_location;

      /* Do not clobber shared ints.  */
      value = copy_node (value);

      TREE_TYPE (value) = enumtype;
      DECL_INITIAL (decl) = value;
    }

  /* Fix up all variant types of this enum type.  */
  for (t = TYPE_MAIN_VARIANT (enumtype); t; t = TYPE_NEXT_VARIANT (t))
    TYPE_VALUES (t) = TYPE_VALUES (enumtype);

  if (at_class_scope_p ()
      && COMPLETE_TYPE_P (current_class_type)
      && UNSCOPED_ENUM_P (enumtype))
    insert_late_enum_def_into_classtype_sorted_fields (enumtype,
						       current_class_type);

  /* Finish debugging output for this type.  */
  rest_of_type_compilation (enumtype, namespace_bindings_p ());
}

/* Finishes the enum type. This is called only the first time an
   enumeration is seen, be it opaque or odinary.
   ENUMTYPE is the type object.  */

void
finish_enum (tree enumtype)
{
  if (processing_template_decl)
    {
      if (at_function_scope_p ())
	add_stmt (build_min (TAG_DEFN, enumtype));
      return;
    }

  /* If this is a forward declaration, there should not be any variants,
     though we can get a variant in the middle of an enum-specifier with
     wacky code like 'enum E { e = sizeof(const E*) };'  */
  gcc_assert (enumtype == TYPE_MAIN_VARIANT (enumtype)
	      && (TYPE_VALUES (enumtype)
		  || !TYPE_NEXT_VARIANT (enumtype)));
}

/* Build and install a CONST_DECL for an enumeration constant of the
   enumeration type ENUMTYPE whose NAME and VALUE (if any) are provided.
   LOC is the location of NAME.
   Assignment of sequential values by default is handled here.  */

void
build_enumerator (tree name, tree value, tree enumtype, location_t loc)
{
  tree decl;
  tree context;
  tree type;

  /* If the VALUE was erroneous, pretend it wasn't there; that will
     result in the enum being assigned the next value in sequence.  */
  if (value == error_mark_node)
    value = NULL_TREE;

  /* Remove no-op casts from the value.  */
  if (value)
    STRIP_TYPE_NOPS (value);

  if (! processing_template_decl)
    {
      /* Validate and default VALUE.  */
      if (value != NULL_TREE)
	{
	  value = cxx_constant_value (value);

	  if (TREE_CODE (value) != INTEGER_CST
	      || ! INTEGRAL_OR_ENUMERATION_TYPE_P (TREE_TYPE (value)))
	    {
	      error ("enumerator value for %qD is not an integer constant",
		     name);
	      value = NULL_TREE;
	    }
	}

      /* Default based on previous value.  */
      if (value == NULL_TREE)
	{
	  if (TYPE_VALUES (enumtype))
	    {
	      tree prev_value;
	      bool overflowed;

	      /* C++03 7.2/4: If no initializer is specified for the first
		 enumerator, the type is an unspecified integral
		 type. Otherwise the type is the same as the type of the
		 initializing value of the preceding enumerator unless the
		 incremented value is not representable in that type, in
		 which case the type is an unspecified integral type
		 sufficient to contain the incremented value.  */
	      prev_value = DECL_INITIAL (TREE_VALUE (TYPE_VALUES (enumtype)));
	      if (error_operand_p (prev_value))
		value = error_mark_node;
	      else
		{
		  double_int di = TREE_INT_CST (prev_value)
				  .add_with_sign (double_int_one,
						  false, &overflowed);
		  if (!overflowed)
		    {
		      tree type = TREE_TYPE (prev_value);
		      bool pos = TYPE_UNSIGNED (type) || !di.is_negative ();
		      if (!double_int_fits_to_tree_p (type, di))
			{
			  unsigned int itk;
			  for (itk = itk_int; itk != itk_none; itk++)
			    {
			      type = integer_types[itk];
			      if (type != NULL_TREE
				  && (pos || !TYPE_UNSIGNED (type))
				  && double_int_fits_to_tree_p (type, di))
				break;
			    }
			  if (type && cxx_dialect < cxx11
			      && itk > itk_unsigned_long)
			    pedwarn (input_location, OPT_Wlong_long, pos ? "\
incremented enumerator value is too large for %<unsigned long%>" :  "\
incremented enumerator value is too large for %<long%>");
			}
		      if (type == NULL_TREE)
			overflowed = true;
		      else
			value = double_int_to_tree (type, di);
		    }

		  if (overflowed)
		    {
		      error ("overflow in enumeration values at %qD", name);
		      value = error_mark_node;
		    }
		}
	    }
	  else
	    value = integer_zero_node;
	}

      /* Remove no-op casts from the value.  */
      STRIP_TYPE_NOPS (value);

      /* If the underlying type of the enum is fixed, check whether
         the enumerator values fits in the underlying type.  If it
         does not fit, the program is ill-formed [C++0x dcl.enum].  */
      if (ENUM_UNDERLYING_TYPE (enumtype)
          && value
          && TREE_CODE (value) == INTEGER_CST)
        {
	  if (!int_fits_type_p (value, ENUM_UNDERLYING_TYPE (enumtype)))
	    error ("enumerator value %E is outside the range of underlying "
		   "type %<%T%>", value, ENUM_UNDERLYING_TYPE (enumtype));

          /* Convert the value to the appropriate type.  */
          value = convert (ENUM_UNDERLYING_TYPE (enumtype), value);
        }
    }

  /* C++ associates enums with global, function, or class declarations.  */
  context = current_scope ();

  /* Build the actual enumeration constant.  Note that the enumeration
     constants have the underlying type of the enum (if it is fixed)
     or the type of their initializer (if the underlying type of the
     enum is not fixed):

      [ C++0x dcl.enum ]

        If the underlying type is fixed, the type of each enumerator
        prior to the closing brace is the underlying type; if the
        initializing value of an enumerator cannot be represented by
        the underlying type, the program is ill-formed. If the
        underlying type is not fixed, the type of each enumerator is
        the type of its initializing value.

    If the underlying type is not fixed, it will be computed by
    finish_enum and we will reset the type of this enumerator.  Of
    course, if we're processing a template, there may be no value.  */
  type = value ? TREE_TYPE (value) : NULL_TREE;

  decl = build_decl (loc, CONST_DECL, name, type);
  
  DECL_CONTEXT (decl) = enumtype;
  TREE_CONSTANT (decl) = 1;
  TREE_READONLY (decl) = 1;
  DECL_INITIAL (decl) = value;

  if (context && context == current_class_type && !SCOPED_ENUM_P (enumtype))
    /* In something like `struct S { enum E { i = 7 }; };' we put `i'
       on the TYPE_FIELDS list for `S'.  (That's so that you can say
       things like `S::i' later.)  */
    finish_member_declaration (decl);
  else
    pushdecl (decl);

  /* Add this enumeration constant to the list for this type.  */
  TYPE_VALUES (enumtype) = tree_cons (name, decl, TYPE_VALUES (enumtype));
}

/* Look for an enumerator with the given NAME within the enumeration
   type ENUMTYPE.  This routine is used primarily for qualified name
   lookup into an enumerator in C++0x, e.g.,

     enum class Color { Red, Green, Blue };

     Color color = Color::Red;

   Returns the value corresponding to the enumerator, or
   NULL_TREE if no such enumerator was found.  */
tree
lookup_enumerator (tree enumtype, tree name)
{
  tree e;
  gcc_assert (enumtype && TREE_CODE (enumtype) == ENUMERAL_TYPE);

  e = purpose_member (name, TYPE_VALUES (enumtype));
  return e? TREE_VALUE (e) : NULL_TREE;
}


/* We're defining DECL.  Make sure that its type is OK.  */

static void
check_function_type (tree decl, tree current_function_parms)
{
  tree fntype = TREE_TYPE (decl);
  tree return_type = complete_type (TREE_TYPE (fntype));

  /* In a function definition, arg types must be complete.  */
  require_complete_types_for_parms (current_function_parms);

  if (dependent_type_p (return_type)
      || type_uses_auto (return_type))
    return;
  if (!COMPLETE_OR_VOID_TYPE_P (return_type)
      || (TYPE_FOR_JAVA (return_type) && MAYBE_CLASS_TYPE_P (return_type)))
    {
      tree args = TYPE_ARG_TYPES (fntype);

      if (!COMPLETE_OR_VOID_TYPE_P (return_type))
	error ("return type %q#T is incomplete", return_type);
      else
	error ("return type has Java class type %q#T", return_type);

      /* Make it return void instead.  */
      if (TREE_CODE (fntype) == METHOD_TYPE)
	fntype = build_method_type_directly (TREE_TYPE (TREE_VALUE (args)),
					     void_type_node,
					     TREE_CHAIN (args));
      else
	fntype = build_function_type (void_type_node, args);
      fntype
	= build_exception_variant (fntype,
				   TYPE_RAISES_EXCEPTIONS (TREE_TYPE (decl)));
      fntype = (cp_build_type_attribute_variant
		(fntype, TYPE_ATTRIBUTES (TREE_TYPE (decl))));
      TREE_TYPE (decl) = fntype;
    }
  else
    abstract_virtuals_error (decl, TREE_TYPE (fntype));
}

/* Create the FUNCTION_DECL for a function definition.
   DECLSPECS and DECLARATOR are the parts of the declaration;
   they describe the function's name and the type it returns,
   but twisted together in a fashion that parallels the syntax of C.

   FLAGS is a bitwise or of SF_PRE_PARSED (indicating that the
   DECLARATOR is really the DECL for the function we are about to
   process and that DECLSPECS should be ignored), SF_INCLASS_INLINE
   indicating that the function is an inline defined in-class.

   This function creates a binding context for the function body
   as well as setting up the FUNCTION_DECL in current_function_decl.

   For C++, we must first check whether that datum makes any sense.
   For example, "class A local_a(1,2);" means that variable local_a
   is an aggregate of type A, which should have a constructor
   applied to it with the argument list [1, 2].

   On entry, DECL_INITIAL (decl1) should be NULL_TREE or error_mark_node,
   or may be a BLOCK if the function has been defined previously
   in this translation unit.  On exit, DECL_INITIAL (decl1) will be
   error_mark_node if the function has never been defined, or
   a BLOCK if the function has been defined somewhere.  */

bool
start_preparsed_function (tree decl1, tree attrs, int flags)
{
  tree ctype = NULL_TREE;
  tree fntype;
  tree restype;
  int doing_friend = 0;
  cp_binding_level *bl;
  tree current_function_parms;
  struct c_fileinfo *finfo
    = get_fileinfo (LOCATION_FILE (DECL_SOURCE_LOCATION (decl1)));
  bool honor_interface;

  /* Sanity check.  */
  gcc_assert (VOID_TYPE_P (TREE_VALUE (void_list_node)));
  gcc_assert (TREE_CHAIN (void_list_node) == NULL_TREE);

  fntype = TREE_TYPE (decl1);
  if (TREE_CODE (fntype) == METHOD_TYPE)
    ctype = TYPE_METHOD_BASETYPE (fntype);

  /* ISO C++ 11.4/5.  A friend function defined in a class is in
     the (lexical) scope of the class in which it is defined.  */
  if (!ctype && DECL_FRIEND_P (decl1))
    {
      ctype = DECL_FRIEND_CONTEXT (decl1);

      /* CTYPE could be null here if we're dealing with a template;
	 for example, `inline friend float foo()' inside a template
	 will have no CTYPE set.  */
      if (ctype && TREE_CODE (ctype) != RECORD_TYPE)
	ctype = NULL_TREE;
      else
	doing_friend = 1;
    }

  if (DECL_DECLARED_INLINE_P (decl1)
      && lookup_attribute ("noinline", attrs))
    warning (0, "inline function %q+D given attribute noinline", decl1);

  /* Handle gnu_inline attribute.  */
  if (GNU_INLINE_P (decl1))
    {
      DECL_EXTERNAL (decl1) = 1;
      DECL_NOT_REALLY_EXTERN (decl1) = 0;
      DECL_INTERFACE_KNOWN (decl1) = 1;
      DECL_DISREGARD_INLINE_LIMITS (decl1) = 1;
    }

  if (DECL_MAYBE_IN_CHARGE_CONSTRUCTOR_P (decl1))
    /* This is a constructor, we must ensure that any default args
       introduced by this definition are propagated to the clones
       now. The clones are used directly in overload resolution.  */
    adjust_clone_args (decl1);

  /* Sometimes we don't notice that a function is a static member, and
     build a METHOD_TYPE for it.  Fix that up now.  */
  gcc_assert (!(ctype != NULL_TREE && DECL_STATIC_FUNCTION_P (decl1)
		&& TREE_CODE (TREE_TYPE (decl1)) == METHOD_TYPE));

  /* Set up current_class_type, and enter the scope of the class, if
     appropriate.  */
  if (ctype)
    push_nested_class (ctype);
  else if (DECL_STATIC_FUNCTION_P (decl1))
    push_nested_class (DECL_CONTEXT (decl1));

  /* Now that we have entered the scope of the class, we must restore
     the bindings for any template parameters surrounding DECL1, if it
     is an inline member template.  (Order is important; consider the
     case where a template parameter has the same name as a field of
     the class.)  It is not until after this point that
     PROCESSING_TEMPLATE_DECL is guaranteed to be set up correctly.  */
  if (flags & SF_INCLASS_INLINE)
    maybe_begin_member_template_processing (decl1);

  /* Effective C++ rule 15.  */
  if (warn_ecpp
      && DECL_OVERLOADED_OPERATOR_P (decl1) == NOP_EXPR
      && VOID_TYPE_P (TREE_TYPE (fntype)))
    warning (OPT_Weffc__, "%<operator=%> should return a reference to %<*this%>");

  /* Make the init_value nonzero so pushdecl knows this is not tentative.
     error_mark_node is replaced below (in poplevel) with the BLOCK.  */
  if (!DECL_INITIAL (decl1))
    DECL_INITIAL (decl1) = error_mark_node;

  /* This function exists in static storage.
     (This does not mean `static' in the C sense!)  */
  TREE_STATIC (decl1) = 1;

  /* We must call push_template_decl after current_class_type is set
     up.  (If we are processing inline definitions after exiting a
     class scope, current_class_type will be NULL_TREE until set above
     by push_nested_class.)  */
  if (processing_template_decl)
    {
      tree newdecl1 = push_template_decl (decl1);
      if (newdecl1 == error_mark_node)
	{
	  if (ctype || DECL_STATIC_FUNCTION_P (decl1))
	    pop_nested_class ();
	  return false;
	}
      decl1 = newdecl1;
    }

  /* We are now in the scope of the function being defined.  */
  current_function_decl = decl1;

  /* Save the parm names or decls from this function's declarator
     where store_parm_decls will find them.  */
  current_function_parms = DECL_ARGUMENTS (decl1);

  /* Make sure the parameter and return types are reasonable.  When
     you declare a function, these types can be incomplete, but they
     must be complete when you define the function.  */
  check_function_type (decl1, current_function_parms);

  /* Build the return declaration for the function.  */
  restype = TREE_TYPE (fntype);

  if (DECL_RESULT (decl1) == NULL_TREE)
    {
      tree resdecl;

      resdecl = build_decl (input_location, RESULT_DECL, 0, restype);
      DECL_ARTIFICIAL (resdecl) = 1;
      DECL_IGNORED_P (resdecl) = 1;
      DECL_RESULT (decl1) = resdecl;

      cp_apply_type_quals_to_decl (cp_type_quals (restype), resdecl);
    }

  /* Let the user know we're compiling this function.  */
  announce_function (decl1);

  /* Record the decl so that the function name is defined.
     If we already have a decl for this name, and it is a FUNCTION_DECL,
     use the old decl.  */
  if (!processing_template_decl && !(flags & SF_PRE_PARSED))
    {
      /* A specialization is not used to guide overload resolution.  */
      if (!DECL_FUNCTION_MEMBER_P (decl1)
	  && !(DECL_USE_TEMPLATE (decl1) &&
	       PRIMARY_TEMPLATE_P (DECL_TI_TEMPLATE (decl1))))
	{
	  tree olddecl = pushdecl (decl1);

	  if (olddecl == error_mark_node)
	    /* If something went wrong when registering the declaration,
	       use DECL1; we have to have a FUNCTION_DECL to use when
	       parsing the body of the function.  */
	    ;
	  else
	    {
	      /* Otherwise, OLDDECL is either a previous declaration
		 of the same function or DECL1 itself.  */

	      if (warn_missing_declarations
		  && olddecl == decl1
		  && !DECL_MAIN_P (decl1)
		  && TREE_PUBLIC (decl1)
		  && !DECL_DECLARED_INLINE_P (decl1))
		{
		  tree context;

		  /* Check whether DECL1 is in an anonymous
		     namespace.  */
		  for (context = DECL_CONTEXT (decl1);
		       context;
		       context = DECL_CONTEXT (context))
		    {
		      if (TREE_CODE (context) == NAMESPACE_DECL
			  && DECL_NAME (context) == NULL_TREE)
			break;
		    }

		  if (context == NULL)
		    warning (OPT_Wmissing_declarations,
			     "no previous declaration for %q+D", decl1);
		}

	      decl1 = olddecl;
	    }
	}
      else
	{
	  /* We need to set the DECL_CONTEXT.  */
	  if (!DECL_CONTEXT (decl1) && DECL_TEMPLATE_INFO (decl1))
	    DECL_CONTEXT (decl1) = DECL_CONTEXT (DECL_TI_TEMPLATE (decl1));
	}
      fntype = TREE_TYPE (decl1);
      restype = TREE_TYPE (fntype);

      /* If #pragma weak applies, mark the decl appropriately now.
	 The pragma only applies to global functions.  Because
	 determining whether or not the #pragma applies involves
	 computing the mangled name for the declaration, we cannot
	 apply the pragma until after we have merged this declaration
	 with any previous declarations; if the original declaration
	 has a linkage specification, that specification applies to
	 the definition as well, and may affect the mangled name.  */
      if (DECL_FILE_SCOPE_P (decl1))
	maybe_apply_pragma_weak (decl1);
    }

  /* Reset this in case the call to pushdecl changed it.  */
  current_function_decl = decl1;

  gcc_assert (DECL_INITIAL (decl1));

  /* This function may already have been parsed, in which case just
     return; our caller will skip over the body without parsing.  */
  if (DECL_INITIAL (decl1) != error_mark_node)
    return true;

  /* Initialize RTL machinery.  We cannot do this until
     CURRENT_FUNCTION_DECL and DECL_RESULT are set up.  We do this
     even when processing a template; this is how we get
     CFUN set up, and our per-function variables initialized.
     FIXME factor out the non-RTL stuff.  */
  bl = current_binding_level;
  allocate_struct_function (decl1, processing_template_decl);

  /* Initialize the language data structures.  Whenever we start
     a new function, we destroy temporaries in the usual way.  */
  cfun->language = ggc_alloc_cleared_language_function ();
  current_stmt_tree ()->stmts_are_full_exprs_p = 1;
  current_binding_level = bl;

  if (!processing_template_decl && type_uses_auto (restype))
    {
      FNDECL_USED_AUTO (decl1) = true;
      current_function_auto_return_pattern = restype;
    }

  /* Start the statement-tree, start the tree now.  */
  DECL_SAVED_TREE (decl1) = push_stmt_list ();

  /* If we are (erroneously) defining a function that we have already
     defined before, wipe out what we knew before.  */
  if (!DECL_PENDING_INLINE_P (decl1))
    DECL_SAVED_FUNCTION_DATA (decl1) = NULL;

  if (ctype && !doing_friend && !DECL_STATIC_FUNCTION_P (decl1))
    {
      /* We know that this was set up by `grokclassfn'.  We do not
	 wait until `store_parm_decls', since evil parse errors may
	 never get us to that point.  Here we keep the consistency
	 between `current_class_type' and `current_class_ptr'.  */
      tree t = DECL_ARGUMENTS (decl1);

      gcc_assert (t != NULL_TREE && TREE_CODE (t) == PARM_DECL);
      gcc_assert (TYPE_PTR_P (TREE_TYPE (t)));

      cp_function_chain->x_current_class_ref
	= cp_build_indirect_ref (t, RO_NULL, tf_warning_or_error);
      /* Set this second to avoid shortcut in cp_build_indirect_ref.  */
      cp_function_chain->x_current_class_ptr = t;

      /* Constructors and destructors need to know whether they're "in
	 charge" of initializing virtual base classes.  */
      t = DECL_CHAIN (t);
      if (DECL_HAS_IN_CHARGE_PARM_P (decl1))
	{
	  current_in_charge_parm = t;
	  t = DECL_CHAIN (t);
	}
      if (DECL_HAS_VTT_PARM_P (decl1))
	{
	  gcc_assert (DECL_NAME (t) == vtt_parm_identifier);
	  current_vtt_parm = t;
	}
    }

  honor_interface = (!DECL_TEMPLATE_INSTANTIATION (decl1)
		     /* Implicitly-defined methods (like the
			destructor for a class in which no destructor
			is explicitly declared) must not be defined
			until their definition is needed.  So, we
			ignore interface specifications for
			compiler-generated functions.  */
		     && !DECL_ARTIFICIAL (decl1));

  if (processing_template_decl)
    /* Don't mess with interface flags.  */;
  else if (DECL_INTERFACE_KNOWN (decl1))
    {
      tree ctx = decl_function_context (decl1);

      if (DECL_NOT_REALLY_EXTERN (decl1))
	DECL_EXTERNAL (decl1) = 0;

      if (ctx != NULL_TREE && vague_linkage_p (ctx))
	/* This is a function in a local class in an extern inline
	   or template function.  */
	comdat_linkage (decl1);
    }
  /* If this function belongs to an interface, it is public.
     If it belongs to someone else's interface, it is also external.
     This only affects inlines and template instantiations.  */
  else if (!finfo->interface_unknown && honor_interface)
    {
      if (DECL_DECLARED_INLINE_P (decl1)
	  || DECL_TEMPLATE_INSTANTIATION (decl1))
	{
	  DECL_EXTERNAL (decl1)
	    = (finfo->interface_only
	       || (DECL_DECLARED_INLINE_P (decl1)
		   && ! flag_implement_inlines
		   && !DECL_VINDEX (decl1)));

	  /* For WIN32 we also want to put these in linkonce sections.  */
	  maybe_make_one_only (decl1);
	}
      else
	DECL_EXTERNAL (decl1) = 0;
      DECL_INTERFACE_KNOWN (decl1) = 1;
      /* If this function is in an interface implemented in this file,
	 make sure that the back end knows to emit this function
	 here.  */
      if (!DECL_EXTERNAL (decl1))
	mark_needed (decl1);
    }
  else if (finfo->interface_unknown && finfo->interface_only
	   && honor_interface)
    {
      /* If MULTIPLE_SYMBOL_SPACES is defined and we saw a #pragma
	 interface, we will have both finfo->interface_unknown and
	 finfo->interface_only set.  In that case, we don't want to
	 use the normal heuristics because someone will supply a
	 #pragma implementation elsewhere, and deducing it here would
	 produce a conflict.  */
      comdat_linkage (decl1);
      DECL_EXTERNAL (decl1) = 0;
      DECL_INTERFACE_KNOWN (decl1) = 1;
      DECL_DEFER_OUTPUT (decl1) = 1;
    }
  else
    {
      /* This is a definition, not a reference.
	 So clear DECL_EXTERNAL, unless this is a GNU extern inline.  */
      if (!GNU_INLINE_P (decl1))
	DECL_EXTERNAL (decl1) = 0;

      if ((DECL_DECLARED_INLINE_P (decl1)
	   || DECL_TEMPLATE_INSTANTIATION (decl1))
	  && ! DECL_INTERFACE_KNOWN (decl1))
	DECL_DEFER_OUTPUT (decl1) = 1;
      else
	DECL_INTERFACE_KNOWN (decl1) = 1;
    }

  /* Determine the ELF visibility attribute for the function.  We must not
     do this before calling "pushdecl", as we must allow "duplicate_decls"
     to merge any attributes appropriately.  We also need to wait until
     linkage is set.  */
  if (!DECL_CLONED_FUNCTION_P (decl1))
    determine_visibility (decl1);

  begin_scope (sk_function_parms, decl1);

  ++function_depth;

  if (DECL_DESTRUCTOR_P (decl1)
      || (DECL_CONSTRUCTOR_P (decl1)
	  && targetm.cxx.cdtor_returns_this ()))
    {
      cdtor_label = build_decl (input_location, 
				LABEL_DECL, NULL_TREE, NULL_TREE);
      DECL_CONTEXT (cdtor_label) = current_function_decl;
    }

  start_fname_decls ();

  store_parm_decls (current_function_parms);

  return true;
}


/* Like start_preparsed_function, except that instead of a
   FUNCTION_DECL, this function takes DECLSPECS and DECLARATOR.

   Returns true on success.  If the DECLARATOR is not suitable
   for a function, we return false, which tells the parser to
   skip the entire function.  */

bool
start_function (cp_decl_specifier_seq *declspecs,
		const cp_declarator *declarator,
		tree attrs)
{
  tree decl1;

  decl1 = grokdeclarator (declarator, declspecs, FUNCDEF, 1, &attrs);
  if (decl1 == error_mark_node)
    return false;
  /* If the declarator is not suitable for a function definition,
     cause a syntax error.  */
  if (decl1 == NULL_TREE || TREE_CODE (decl1) != FUNCTION_DECL)
    {
      error ("invalid function declaration");
      return false;
    }

  if (DECL_MAIN_P (decl1))
    /* main must return int.  grokfndecl should have corrected it
       (and issued a diagnostic) if the user got it wrong.  */
    gcc_assert (same_type_p (TREE_TYPE (TREE_TYPE (decl1)),
			     integer_type_node));

  return start_preparsed_function (decl1, attrs, /*flags=*/SF_DEFAULT);
}

/* Returns true iff an EH_SPEC_BLOCK should be created in the body of
   FN.  */

static bool
use_eh_spec_block (tree fn)
{
  return (flag_exceptions && flag_enforce_eh_specs
	  && !processing_template_decl
	  && !type_throw_all_p (TREE_TYPE (fn))
	  /* We insert the EH_SPEC_BLOCK only in the original
	     function; then, it is copied automatically to the
	     clones.  */
	  && !DECL_CLONED_FUNCTION_P (fn)
	  /* Implicitly-generated constructors and destructors have
	     exception specifications.  However, those specifications
	     are the union of the possible exceptions specified by the
	     constructors/destructors for bases and members, so no
	     unallowed exception will ever reach this function.  By
	     not creating the EH_SPEC_BLOCK we save a little memory,
	     and we avoid spurious warnings about unreachable
	     code.  */
	  && !DECL_DEFAULTED_FN (fn));
}

/* Store the parameter declarations into the current function declaration.
   This is called after parsing the parameter declarations, before
   digesting the body of the function.

   Also install to binding contour return value identifier, if any.  */

static void
store_parm_decls (tree current_function_parms)
{
  tree fndecl = current_function_decl;
  tree parm;

  /* This is a chain of any other decls that came in among the parm
     declarations.  If a parm is declared with  enum {foo, bar} x;
     then CONST_DECLs for foo and bar are put here.  */
  tree nonparms = NULL_TREE;

  if (current_function_parms)
    {
      /* This case is when the function was defined with an ANSI prototype.
	 The parms already have decls, so we need not do anything here
	 except record them as in effect
	 and complain if any redundant old-style parm decls were written.  */

      tree specparms = current_function_parms;
      tree next;

      /* Must clear this because it might contain TYPE_DECLs declared
	     at class level.  */
      current_binding_level->names = NULL;

      /* If we're doing semantic analysis, then we'll call pushdecl
	     for each of these.  We must do them in reverse order so that
	     they end in the correct forward order.  */
      specparms = nreverse (specparms);

      for (parm = specparms; parm; parm = next)
	{
	  next = DECL_CHAIN (parm);
	  if (TREE_CODE (parm) == PARM_DECL)
	    {
	      if (DECL_NAME (parm) == NULL_TREE
		  || !VOID_TYPE_P (parm))
		pushdecl (parm);
	      else
		error ("parameter %qD declared void", parm);
	    }
	  else
	    {
	      /* If we find an enum constant or a type tag,
		 put it aside for the moment.  */
	      TREE_CHAIN (parm) = NULL_TREE;
	      nonparms = chainon (nonparms, parm);
	    }
	}

      /* Get the decls in their original chain order and record in the
	 function.  This is all and only the PARM_DECLs that were
	 pushed into scope by the loop above.  */
      DECL_ARGUMENTS (fndecl) = getdecls ();
    }
  else
    DECL_ARGUMENTS (fndecl) = NULL_TREE;

  /* Now store the final chain of decls for the arguments
     as the decl-chain of the current lexical scope.
     Put the enumerators in as well, at the front so that
     DECL_ARGUMENTS is not modified.  */
  current_binding_level->names = chainon (nonparms, DECL_ARGUMENTS (fndecl));

  if (use_eh_spec_block (current_function_decl))
    current_eh_spec_block = begin_eh_spec_block ();
}


/* We have finished doing semantic analysis on DECL, but have not yet
   generated RTL for its body.  Save away our current state, so that
   when we want to generate RTL later we know what to do.  */

static void
save_function_data (tree decl)
{
  struct language_function *f;

  /* Save the language-specific per-function data so that we can
     get it back when we really expand this function.  */
  gcc_assert (!DECL_PENDING_INLINE_P (decl));

  /* Make a copy.  */
  f = ggc_alloc_language_function ();
  memcpy (f, cp_function_chain, sizeof (struct language_function));
  DECL_SAVED_FUNCTION_DATA (decl) = f;

  /* Clear out the bits we don't need.  */
  f->base.x_stmt_tree.x_cur_stmt_list = NULL;
  f->bindings = NULL;
  f->x_local_names = NULL;
  f->base.local_typedefs = NULL;
}


/* Set the return value of the constructor (if present).  */

static void
finish_constructor_body (void)
{
  tree val;
  tree exprstmt;

  if (targetm.cxx.cdtor_returns_this ()
      && (! TYPE_FOR_JAVA (current_class_type)))
    {
      /* Any return from a constructor will end up here.  */
      add_stmt (build_stmt (input_location, LABEL_EXPR, cdtor_label));

      val = DECL_ARGUMENTS (current_function_decl);
      val = build2 (MODIFY_EXPR, TREE_TYPE (val),
		    DECL_RESULT (current_function_decl), val);
      /* Return the address of the object.  */
      exprstmt = build_stmt (input_location, RETURN_EXPR, val);
      add_stmt (exprstmt);
    }
}

/* Do all the processing for the beginning of a destructor; set up the
   vtable pointers and cleanups for bases and members.  */

static void
begin_destructor_body (void)
{
  tree compound_stmt;

  /* If the CURRENT_CLASS_TYPE is incomplete, we will have already
     issued an error message.  We still want to try to process the
     body of the function, but initialize_vtbl_ptrs will crash if
     TYPE_BINFO is NULL.  */
  if (COMPLETE_TYPE_P (current_class_type))
    {
      compound_stmt = begin_compound_stmt (0);
      /* Make all virtual function table pointers in non-virtual base
	 classes point to CURRENT_CLASS_TYPE's virtual function
	 tables.  */
      initialize_vtbl_ptrs (current_class_ptr);
      finish_compound_stmt (compound_stmt);

      /* Insert a cleanup to let the back end know that the object is dead
	 when we exit the destructor, either normally or via exception.  */
      tree clobber = build_constructor (current_class_type, NULL);
      TREE_THIS_VOLATILE (clobber) = true;
      tree exprstmt = build2 (MODIFY_EXPR, current_class_type,
			      current_class_ref, clobber);
      finish_decl_cleanup (NULL_TREE, exprstmt);

      /* And insert cleanups for our bases and members so that they
	 will be properly destroyed if we throw.  */
      push_base_cleanups ();
    }
}

/* At the end of every destructor we generate code to delete the object if
   necessary.  Do that now.  */

static void
finish_destructor_body (void)
{
  tree exprstmt;

  /* Any return from a destructor will end up here; that way all base
     and member cleanups will be run when the function returns.  */
  add_stmt (build_stmt (input_location, LABEL_EXPR, cdtor_label));

  /* In a virtual destructor, we must call delete.  */
  if (DECL_VIRTUAL_P (current_function_decl))
    {
      tree if_stmt;
      tree virtual_size = cxx_sizeof (current_class_type);

      /* [class.dtor]

      At the point of definition of a virtual destructor (including
      an implicit definition), non-placement operator delete shall
      be looked up in the scope of the destructor's class and if
      found shall be accessible and unambiguous.  */
      exprstmt = build_op_delete_call (DELETE_EXPR, current_class_ptr,
				       virtual_size,
				       /*global_p=*/false,
				       /*placement=*/NULL_TREE,
				       /*alloc_fn=*/NULL_TREE,
				       tf_warning_or_error);

      if_stmt = begin_if_stmt ();
      finish_if_stmt_cond (build2 (BIT_AND_EXPR, integer_type_node,
				   current_in_charge_parm,
				   integer_one_node),
			   if_stmt);
      finish_expr_stmt (exprstmt);
      finish_then_clause (if_stmt);
      finish_if_stmt (if_stmt);
    }

  if (targetm.cxx.cdtor_returns_this ())
    {
      tree val;

      val = DECL_ARGUMENTS (current_function_decl);
      val = build2 (MODIFY_EXPR, TREE_TYPE (val),
		    DECL_RESULT (current_function_decl), val);
      /* Return the address of the object.  */
      exprstmt = build_stmt (input_location, RETURN_EXPR, val);
      add_stmt (exprstmt);
    }
}

/* Do the necessary processing for the beginning of a function body, which
   in this case includes member-initializers, but not the catch clauses of
   a function-try-block.  Currently, this means opening a binding level
   for the member-initializers (in a ctor), member cleanups (in a dtor),
   and capture proxies (in a lambda operator()).  */

tree
begin_function_body (void)
{
  tree stmt;

  if (! FUNCTION_NEEDS_BODY_BLOCK (current_function_decl))
    return NULL_TREE;

  if (processing_template_decl)
    /* Do nothing now.  */;
  else
    /* Always keep the BLOCK node associated with the outermost pair of
       curly braces of a function.  These are needed for correct
       operation of dwarfout.c.  */
    keep_next_level (true);

  stmt = begin_compound_stmt (BCS_FN_BODY);

  if (processing_template_decl)
    /* Do nothing now.  */;
  else if (DECL_DESTRUCTOR_P (current_function_decl))
    begin_destructor_body ();

  return stmt;
}

/* Do the processing for the end of a function body.  Currently, this means
   closing out the cleanups for fully-constructed bases and members, and in
   the case of the destructor, deleting the object if desired.  Again, this
   is only meaningful for [cd]tors, since they are the only functions where
   there is a significant distinction between the main body and any
   function catch clauses.  Handling, say, main() return semantics here
   would be wrong, as flowing off the end of a function catch clause for
   main() would also need to return 0.  */

void
finish_function_body (tree compstmt)
{
  if (compstmt == NULL_TREE)
    return;

  /* Close the block.  */
  finish_compound_stmt (compstmt);

  if (processing_template_decl)
    /* Do nothing now.  */;
  else if (DECL_CONSTRUCTOR_P (current_function_decl))
    finish_constructor_body ();
  else if (DECL_DESTRUCTOR_P (current_function_decl))
    finish_destructor_body ();
}

/* Given a function, returns the BLOCK corresponding to the outermost level
   of curly braces, skipping the artificial block created for constructor
   initializers.  */

tree
outer_curly_brace_block (tree fndecl)
{
  tree block = BLOCK_SUBBLOCKS (DECL_INITIAL (fndecl));
  if (FUNCTION_NEEDS_BODY_BLOCK (current_function_decl))
    /* Skip the artificial function body block.  */
    block = BLOCK_SUBBLOCKS (block);
  return block;
}

/* If FNDECL is a class's key method, add the class to the list of
   keyed classes that should be emitted.  */

static void
record_key_method_defined (tree fndecl)
{
  if (DECL_NONSTATIC_MEMBER_FUNCTION_P (fndecl)
      && DECL_VIRTUAL_P (fndecl)
      && !processing_template_decl)
    {
      tree fnclass = DECL_CONTEXT (fndecl);
      if (fndecl == CLASSTYPE_KEY_METHOD (fnclass))
	keyed_classes = tree_cons (NULL_TREE, fnclass, keyed_classes);
    }
}

/* Subroutine of finish_function.
   Save the body of constexpr functions for possible
   future compile time evaluation.  */

static void
maybe_save_function_definition (tree fun)
{
  if (!processing_template_decl
      && DECL_DECLARED_CONSTEXPR_P (fun)
      && !DECL_CLONED_FUNCTION_P (fun))
    register_constexpr_fundef (fun, DECL_SAVED_TREE (fun));
}

/* Finish up a function declaration and compile that function
   all the way to assembler language output.  The free the storage
   for the function definition.

   FLAGS is a bitwise or of the following values:
     2 - INCLASS_INLINE
       We just finished processing the body of an in-class inline
       function definition.  (This processing will have taken place
       after the class definition is complete.)  */

tree
finish_function (int flags)
{
  tree fndecl = current_function_decl;
  tree fntype, ctype = NULL_TREE;
  int inclass_inline = (flags & 2) != 0;

  /* When we get some parse errors, we can end up without a
     current_function_decl, so cope.  */
  if (fndecl == NULL_TREE)
    return error_mark_node;

  if (c_dialect_objc ())
    objc_finish_function ();

  gcc_assert (!defer_mark_used_calls);
  defer_mark_used_calls = true;

  record_key_method_defined (fndecl);

  fntype = TREE_TYPE (fndecl);

  /*  TREE_READONLY (fndecl) = 1;
      This caused &foo to be of type ptr-to-const-function
      which then got a warning when stored in a ptr-to-function variable.  */

  gcc_assert (building_stmt_list_p ());
  /* The current function is being defined, so its DECL_INITIAL should
     be set, and unless there's a multiple definition, it should be
     error_mark_node.  */
  gcc_assert (DECL_INITIAL (fndecl) == error_mark_node);

  /* For a cloned function, we've already got all the code we need;
     there's no need to add any extra bits.  */
  if (!DECL_CLONED_FUNCTION_P (fndecl))
    {
      /* Make it so that `main' always returns 0 by default.  */
      if (DECL_MAIN_P (current_function_decl))
	finish_return_stmt (integer_zero_node);

      if (use_eh_spec_block (current_function_decl))
	finish_eh_spec_block (TYPE_RAISES_EXCEPTIONS
			      (TREE_TYPE (current_function_decl)),
			      current_eh_spec_block);
    }

  /* If we're saving up tree structure, tie off the function now.  */
  DECL_SAVED_TREE (fndecl) = pop_stmt_list (DECL_SAVED_TREE (fndecl));

  finish_fname_decls ();

  /* If this function can't throw any exceptions, remember that.  */
  if (!processing_template_decl
      && !cp_function_chain->can_throw
      && !flag_non_call_exceptions
      && !decl_replaceable_p (fndecl))
    TREE_NOTHROW (fndecl) = 1;

  /* This must come after expand_function_end because cleanups might
     have declarations (from inline functions) that need to go into
     this function's blocks.  */

  /* If the current binding level isn't the outermost binding level
     for this function, either there is a bug, or we have experienced
     syntax errors and the statement tree is malformed.  */
  if (current_binding_level->kind != sk_function_parms)
    {
      /* Make sure we have already experienced errors.  */
      gcc_assert (errorcount);

      /* Throw away the broken statement tree and extra binding
	 levels.  */
      DECL_SAVED_TREE (fndecl) = alloc_stmt_list ();

      while (current_binding_level->kind != sk_function_parms)
	{
	  if (current_binding_level->kind == sk_class)
	    pop_nested_class ();
	  else
	    poplevel (0, 0, 0);
	}
    }
  poplevel (1, 0, 1);

  /* Statements should always be full-expressions at the outermost set
     of curly braces for a function.  */
  gcc_assert (stmts_are_full_exprs_p ());

  /* If there are no return statements in a function with auto return type,
     the return type is void.  But if the declared type is something like
     auto*, this is an error.  */
  if (!processing_template_decl && FNDECL_USED_AUTO (fndecl)
      && TREE_TYPE (fntype) == current_function_auto_return_pattern)
    {
      if (!is_auto (current_function_auto_return_pattern)
	  && !current_function_returns_value && !current_function_returns_null)
	{
	  error ("no return statements in function returning %qT",
		 current_function_auto_return_pattern);
	  inform (input_location, "only plain %<auto%> return type can be "
		  "deduced to %<void%>");
	}
      apply_deduced_return_type (fndecl, void_type_node);
      fntype = TREE_TYPE (fndecl);
    }

  /* Save constexpr function body before it gets munged by
     the NRV transformation.   */
  maybe_save_function_definition (fndecl);

  /* Set up the named return value optimization, if we can.  Candidate
     variables are selected in check_return_expr.  */
  if (current_function_return_value)
    {
      tree r = current_function_return_value;
      tree outer;

      if (r != error_mark_node
	  /* This is only worth doing for fns that return in memory--and
	     simpler, since we don't have to worry about promoted modes.  */
	  && aggregate_value_p (TREE_TYPE (TREE_TYPE (fndecl)), fndecl)
	  /* Only allow this for variables declared in the outer scope of
	     the function so we know that their lifetime always ends with a
	     return; see g++.dg/opt/nrv6.C.  We could be more flexible if
	     we were to do this optimization in tree-ssa.  */
	  && (outer = outer_curly_brace_block (fndecl))
	  && chain_member (r, BLOCK_VARS (outer)))
	finalize_nrv (&DECL_SAVED_TREE (fndecl), r, DECL_RESULT (fndecl));

      current_function_return_value = NULL_TREE;
    }

  /* Remember that we were in class scope.  */
  if (current_class_name)
    ctype = current_class_type;

  /* Must mark the RESULT_DECL as being in this function.  */
  DECL_CONTEXT (DECL_RESULT (fndecl)) = fndecl;

  /* Set the BLOCK_SUPERCONTEXT of the outermost function scope to point
     to the FUNCTION_DECL node itself.  */
  BLOCK_SUPERCONTEXT (DECL_INITIAL (fndecl)) = fndecl;

  /* Save away current state, if appropriate.  */
  if (!processing_template_decl)
    save_function_data (fndecl);

  /* Complain if there's just no return statement.  */
  if (warn_return_type
      && !VOID_TYPE_P (TREE_TYPE (fntype))
      && !dependent_type_p (TREE_TYPE (fntype))
      && !current_function_returns_value && !current_function_returns_null
      /* Don't complain if we abort or throw.  */
      && !current_function_returns_abnormally
      /* Don't complain if we are declared noreturn.  */
      && !TREE_THIS_VOLATILE (fndecl)
      && !DECL_NAME (DECL_RESULT (fndecl))
      && !TREE_NO_WARNING (fndecl)
      /* Structor return values (if any) are set by the compiler.  */
      && !DECL_CONSTRUCTOR_P (fndecl)
      && !DECL_DESTRUCTOR_P (fndecl)
      && targetm.warn_func_return (fndecl))
    {
      warning (OPT_Wreturn_type,
 	       "no return statement in function returning non-void");
      TREE_NO_WARNING (fndecl) = 1;
    }

  /* Store the end of the function, so that we get good line number
     info for the epilogue.  */
  cfun->function_end_locus = input_location;

  /* Complain about parameters that are only set, but never otherwise used.  */
  if (warn_unused_but_set_parameter
      && !processing_template_decl
      && errorcount == unused_but_set_errorcount
      && !DECL_CLONED_FUNCTION_P (fndecl))
    {
      tree decl;

      for (decl = DECL_ARGUMENTS (fndecl);
	   decl;
	   decl = DECL_CHAIN (decl))
	if (TREE_USED (decl)
	    && TREE_CODE (decl) == PARM_DECL
	    && !DECL_READ_P (decl)
	    && DECL_NAME (decl)
	    && !DECL_ARTIFICIAL (decl)
	    && !TREE_NO_WARNING (decl)
	    && !DECL_IN_SYSTEM_HEADER (decl)
	    && TREE_TYPE (decl) != error_mark_node
	    && TREE_CODE (TREE_TYPE (decl)) != REFERENCE_TYPE
	    && (!CLASS_TYPE_P (TREE_TYPE (decl))
	        || !TYPE_HAS_NONTRIVIAL_DESTRUCTOR (TREE_TYPE (decl))))
	  warning (OPT_Wunused_but_set_parameter,
		   "parameter %q+D set but not used", decl);
      unused_but_set_errorcount = errorcount;
    }

  /* Complain about locally defined typedefs that are not used in this
     function.  */
  maybe_warn_unused_local_typedefs ();

  /* Genericize before inlining.  */
  if (!processing_template_decl)
    {
      struct language_function *f = DECL_SAVED_FUNCTION_DATA (fndecl);
      invoke_plugin_callbacks (PLUGIN_PRE_GENERICIZE, fndecl);
      cp_genericize (fndecl);
      /* Clear out the bits we don't need.  */
      f->x_current_class_ptr = NULL;
      f->x_current_class_ref = NULL;
      f->x_eh_spec_block = NULL;
      f->x_in_charge_parm = NULL;
      f->x_vtt_parm = NULL;
      f->x_return_value = NULL;
      f->bindings = NULL;
      f->extern_decl_map = NULL;
    }
  /* Clear out the bits we don't need.  */
  local_names = NULL;

  /* We're leaving the context of this function, so zap cfun.  It's still in
     DECL_STRUCT_FUNCTION, and we'll restore it in tree_rest_of_compilation.  */
  set_cfun (NULL);
  current_function_decl = NULL;

  /* If this is an in-class inline definition, we may have to pop the
     bindings for the template parameters that we added in
     maybe_begin_member_template_processing when start_function was
     called.  */
  if (inclass_inline)
    maybe_end_member_template_processing ();

  /* Leave the scope of the class.  */
  if (ctype)
    pop_nested_class ();

  --function_depth;

  /* Clean up.  */
  current_function_decl = NULL_TREE;

  defer_mark_used_calls = false;
  if (deferred_mark_used_calls)
    {
      unsigned int i;
      tree decl;

      FOR_EACH_VEC_SAFE_ELT (deferred_mark_used_calls, i, decl)
	mark_used (decl);
      vec_free (deferred_mark_used_calls);
    }

  return fndecl;
}

/* Create the FUNCTION_DECL for a function definition.
   DECLSPECS and DECLARATOR are the parts of the declaration;
   they describe the return type and the name of the function,
   but twisted together in a fashion that parallels the syntax of C.

   This function creates a binding context for the function body
   as well as setting up the FUNCTION_DECL in current_function_decl.

   Returns a FUNCTION_DECL on success.

   If the DECLARATOR is not suitable for a function (it defines a datum
   instead), we return 0, which tells yyparse to report a parse error.

   May return void_type_node indicating that this method is actually
   a friend.  See grokfield for more details.

   Came here with a `.pushlevel' .

   DO NOT MAKE ANY CHANGES TO THIS CODE WITHOUT MAKING CORRESPONDING
   CHANGES TO CODE IN `grokfield'.  */

tree
grokmethod (cp_decl_specifier_seq *declspecs,
	    const cp_declarator *declarator, tree attrlist)
{
  tree fndecl = grokdeclarator (declarator, declspecs, MEMFUNCDEF, 0,
				&attrlist);

  if (fndecl == error_mark_node)
    return error_mark_node;

  if (fndecl == NULL || TREE_CODE (fndecl) != FUNCTION_DECL)
    {
      error ("invalid member function declaration");
      return error_mark_node;
    }

  if (attrlist)
    cplus_decl_attributes (&fndecl, attrlist, 0);

  /* Pass friends other than inline friend functions back.  */
  if (fndecl == void_type_node)
    return fndecl;

  if (DECL_IN_AGGR_P (fndecl))
    {
      if (DECL_CLASS_SCOPE_P (fndecl))
	error ("%qD is already defined in class %qT", fndecl,
	       DECL_CONTEXT (fndecl));
      return error_mark_node;
    }

  check_template_shadow (fndecl);

  DECL_DECLARED_INLINE_P (fndecl) = 1;
  DECL_NO_INLINE_WARNING_P (fndecl) = 1;

  /* We process method specializations in finish_struct_1.  */
  if (processing_template_decl && !DECL_TEMPLATE_SPECIALIZATION (fndecl))
    {
      fndecl = push_template_decl (fndecl);
      if (fndecl == error_mark_node)
	return fndecl;
    }

  if (! DECL_FRIEND_P (fndecl))
    {
      if (DECL_CHAIN (fndecl))
	{
	  fndecl = copy_node (fndecl);
	  TREE_CHAIN (fndecl) = NULL_TREE;
	}
    }

  cp_finish_decl (fndecl, NULL_TREE, false, NULL_TREE, 0);

  DECL_IN_AGGR_P (fndecl) = 1;
  return fndecl;
}


/* VAR is a VAR_DECL.  If its type is incomplete, remember VAR so that
   we can lay it out later, when and if its type becomes complete.

   Also handle constexpr pointer to member variables where the initializer
   is an unlowered PTRMEM_CST because the class isn't complete yet.  */

void
maybe_register_incomplete_var (tree var)
{
  gcc_assert (VAR_P (var));

  /* Keep track of variables with incomplete types.  */
  if (!processing_template_decl && TREE_TYPE (var) != error_mark_node
      && DECL_EXTERNAL (var))
    {
      tree inner_type = TREE_TYPE (var);

      while (TREE_CODE (inner_type) == ARRAY_TYPE)
	inner_type = TREE_TYPE (inner_type);
      inner_type = TYPE_MAIN_VARIANT (inner_type);

      if ((!COMPLETE_TYPE_P (inner_type) && CLASS_TYPE_P (inner_type))
	  /* RTTI TD entries are created while defining the type_info.  */
	  || (TYPE_LANG_SPECIFIC (inner_type)
	      && TYPE_BEING_DEFINED (inner_type)))
	{
	  incomplete_var iv = {var, inner_type};
	  vec_safe_push (incomplete_vars, iv);
	}
      else if (TYPE_PTRMEM_P (inner_type)
	       && DECL_INITIAL (var)
	       && TREE_CODE (DECL_INITIAL (var)) == PTRMEM_CST)
	{
	  tree context = TYPE_PTRMEM_CLASS_TYPE (inner_type);
	  gcc_assert (TYPE_BEING_DEFINED (context));
	  incomplete_var iv = {var, context};
	  vec_safe_push (incomplete_vars, iv);
	}
    }
}

/* Called when a class type (given by TYPE) is defined.  If there are
   any existing VAR_DECLs whose type has been completed by this
   declaration, update them now.  */

void
complete_vars (tree type)
{
  unsigned ix;
  incomplete_var *iv;

  for (ix = 0; vec_safe_iterate (incomplete_vars, ix, &iv); )
    {
      if (same_type_p (type, iv->incomplete_type))
	{
	  tree var = iv->decl;
	  tree type = TREE_TYPE (var);

	  if (TYPE_PTRMEM_P (type))
	    DECL_INITIAL (var) = cplus_expand_constant (DECL_INITIAL (var));
	  else
	    {
	      /* Complete the type of the variable.  The VAR_DECL itself
		 will be laid out in expand_expr.  */
	      complete_type (type);
	      cp_apply_type_quals_to_decl (cp_type_quals (type), var);
	    }

	  /* Remove this entry from the list.  */
	  incomplete_vars->unordered_remove (ix);
	}
      else
	ix++;
    }

  /* Check for pending declarations which may have abstract type.  */
  complete_type_check_abstract (type);
}

/* If DECL is of a type which needs a cleanup, build and return an
   expression to perform that cleanup here.  Return NULL_TREE if no
   cleanup need be done.  */

tree
cxx_maybe_build_cleanup (tree decl, tsubst_flags_t complain)
{
  tree type;
  tree attr;
  tree cleanup;

  /* Assume no cleanup is required.  */
  cleanup = NULL_TREE;

  if (error_operand_p (decl))
    return cleanup;

  /* Handle "__attribute__((cleanup))".  We run the cleanup function
     before the destructor since the destructor is what actually
     terminates the lifetime of the object.  */
  attr = lookup_attribute ("cleanup", DECL_ATTRIBUTES (decl));
  if (attr)
    {
      tree id;
      tree fn;
      tree arg;

      /* Get the name specified by the user for the cleanup function.  */
      id = TREE_VALUE (TREE_VALUE (attr));
      /* Look up the name to find the cleanup function to call.  It is
	 important to use lookup_name here because that is what is
	 used in c-common.c:handle_cleanup_attribute when performing
	 initial checks on the attribute.  Note that those checks
	 include ensuring that the function found is not an overloaded
	 function, or an object with an overloaded call operator,
	 etc.; we can rely on the fact that the function found is an
	 ordinary FUNCTION_DECL.  */
      fn = lookup_name (id);
      arg = build_address (decl);
      mark_used (decl);
      cleanup = cp_build_function_call_nary (fn, complain, arg, NULL_TREE);
      if (cleanup == error_mark_node)
	return error_mark_node;
    }
  /* Handle ordinary C++ destructors.  */
  type = TREE_TYPE (decl);
  if (TYPE_HAS_NONTRIVIAL_DESTRUCTOR (type))
    {
      int flags = LOOKUP_NORMAL|LOOKUP_DESTRUCTOR;
      bool has_vbases = (TREE_CODE (type) == RECORD_TYPE
			 && CLASSTYPE_VBASECLASSES (type));
      tree addr;
      tree call;

      if (TREE_CODE (type) == ARRAY_TYPE)
	addr = decl;
      else
	addr = build_address (decl);

      /* Optimize for space over speed here.  */
      if (!has_vbases || flag_expensive_optimizations)
	flags |= LOOKUP_NONVIRTUAL;

      call = build_delete (TREE_TYPE (addr), addr,
			   sfk_complete_destructor, flags, 0, complain);
      if (call == error_mark_node)
	cleanup = error_mark_node;
      else if (cleanup)
	cleanup = cp_build_compound_expr (cleanup, call, complain);
      else
	cleanup = call;
    }

  /* build_delete sets the location of the destructor call to the
     current location, even though the destructor is going to be
     called later, at the end of the current scope.  This can lead to
     a "jumpy" behaviour for users of debuggers when they step around
     the end of the block.  So let's unset the location of the
     destructor call instead.  */
  if (cleanup != NULL && EXPR_P (cleanup))
    SET_EXPR_LOCATION (cleanup, UNKNOWN_LOCATION);
  return cleanup;
}


/* Return the FUNCTION_TYPE that corresponds to MEMFNTYPE, which can be a
   FUNCTION_DECL, METHOD_TYPE, FUNCTION_TYPE, pointer or reference to
   METHOD_TYPE or FUNCTION_TYPE, or pointer to member function.  */

tree
static_fn_type (tree memfntype)
{
  tree fntype;
  tree args;

  if (TYPE_PTRMEMFUNC_P (memfntype))
    memfntype = TYPE_PTRMEMFUNC_FN_TYPE (memfntype);
  if (POINTER_TYPE_P (memfntype)
      || TREE_CODE (memfntype) == FUNCTION_DECL)
    memfntype = TREE_TYPE (memfntype);
  if (TREE_CODE (memfntype) == FUNCTION_TYPE)
    return memfntype;
  gcc_assert (TREE_CODE (memfntype) == METHOD_TYPE);
  args = TYPE_ARG_TYPES (memfntype);
  cp_ref_qualifier rqual = type_memfn_rqual (memfntype);
  fntype = build_function_type (TREE_TYPE (memfntype), TREE_CHAIN (args));
  fntype = apply_memfn_quals (fntype, type_memfn_quals (memfntype), rqual);
  fntype = (cp_build_type_attribute_variant
	    (fntype, TYPE_ATTRIBUTES (memfntype)));
  fntype = (build_exception_variant
	    (fntype, TYPE_RAISES_EXCEPTIONS (memfntype)));
  return fntype;
}

/* DECL was originally constructed as a non-static member function,
   but turned out to be static.  Update it accordingly.  */

void
revert_static_member_fn (tree decl)
{
  tree stype = static_fn_type (decl);
  cp_cv_quals quals = type_memfn_quals (stype);
  cp_ref_qualifier rqual = type_memfn_rqual (stype);

  if (quals != TYPE_UNQUALIFIED || rqual != REF_QUAL_NONE)
    stype = apply_memfn_quals (stype, TYPE_UNQUALIFIED, REF_QUAL_NONE);

  TREE_TYPE (decl) = stype;

  if (DECL_ARGUMENTS (decl))
    DECL_ARGUMENTS (decl) = DECL_CHAIN (DECL_ARGUMENTS (decl));
  DECL_STATIC_FUNCTION_P (decl) = 1;
}

/* Return which tree structure is used by T, or TS_CP_GENERIC if T is
   one of the language-independent trees.  */

enum cp_tree_node_structure_enum
cp_tree_node_structure (union lang_tree_node * t)
{
  switch (TREE_CODE (&t->generic))
    {
    case DEFAULT_ARG:		return TS_CP_DEFAULT_ARG;
    case DEFERRED_NOEXCEPT:	return TS_CP_DEFERRED_NOEXCEPT;
    case IDENTIFIER_NODE:	return TS_CP_IDENTIFIER;
    case OVERLOAD:		return TS_CP_OVERLOAD;
    case TEMPLATE_PARM_INDEX:	return TS_CP_TPI;
    case PTRMEM_CST:		return TS_CP_PTRMEM;
    case BASELINK:		return TS_CP_BASELINK;
    case STATIC_ASSERT:		return TS_CP_STATIC_ASSERT;
    case ARGUMENT_PACK_SELECT:  return TS_CP_ARGUMENT_PACK_SELECT;
    case TRAIT_EXPR:		return TS_CP_TRAIT_EXPR;
    case LAMBDA_EXPR:		return TS_CP_LAMBDA_EXPR;
    case TEMPLATE_INFO:		return TS_CP_TEMPLATE_INFO;
    case USERDEF_LITERAL:	return TS_CP_USERDEF_LITERAL;
    default:			return TS_CP_GENERIC;
    }
}

/* Build the void_list_node (void_type_node having been created).  */
tree
build_void_list_node (void)
{
  tree t = build_tree_list (NULL_TREE, void_type_node);
  return t;
}

bool
cp_missing_noreturn_ok_p (tree decl)
{
  /* A missing noreturn is ok for the `main' function.  */
  return DECL_MAIN_P (decl);
}

/* Return the COMDAT group into which DECL should be placed.  */

tree
cxx_comdat_group (tree decl)
{
  tree name;

  /* Virtual tables, construction virtual tables, and virtual table
     tables all go in a single COMDAT group, named after the primary
     virtual table.  */
  if (VAR_P (decl) && DECL_VTABLE_OR_VTT_P (decl))
    name = DECL_ASSEMBLER_NAME (CLASSTYPE_VTABLES (DECL_CONTEXT (decl)));
  /* For all other DECLs, the COMDAT group is the mangled name of the
     declaration itself.  */
  else
    {
      while (DECL_THUNK_P (decl))
	{
	  /* If TARGET_USE_LOCAL_THUNK_ALIAS_P, use_thunk puts the thunk
	     into the same section as the target function.  In that case
	     we must return target's name.  */
	  tree target = THUNK_TARGET (decl);
	  if (TARGET_USE_LOCAL_THUNK_ALIAS_P (target)
	      && DECL_SECTION_NAME (target) != NULL
	      && DECL_ONE_ONLY (target))
	    decl = target;
	  else
	    break;
	}
      name = DECL_ASSEMBLER_NAME (decl);
    }

  return name;
}

/* Returns the return type for FN as written by the user, which may include
   a placeholder for a deduced return type.  */

tree
fndecl_declared_return_type (tree fn)
{
  fn = STRIP_TEMPLATE (fn);
  if (FNDECL_USED_AUTO (fn))
    {
      struct language_function *f = NULL;
      if (DECL_STRUCT_FUNCTION (fn))
	f = DECL_STRUCT_FUNCTION (fn)->language;
      if (f == NULL)
	f = DECL_SAVED_FUNCTION_DATA (fn);
      return f->x_auto_return_pattern;
    }
  return TREE_TYPE (TREE_TYPE (fn));
}

/* Returns true iff DECL was declared with an auto return type and it has
   not yet been deduced to a real type.  */

bool
undeduced_auto_decl (tree decl)
{
  if (cxx_dialect < cxx1y)
    return false;
  return type_uses_auto (TREE_TYPE (decl));
}

/* Complain if DECL has an undeduced return type.  */

void
require_deduced_type (tree decl)
{
  if (undeduced_auto_decl (decl))
    error ("use of %qD before deduction of %<auto%>", decl);
}

#include "gt-cp-decl.h"<|MERGE_RESOLUTION|>--- conflicted
+++ resolved
@@ -3837,19 +3837,12 @@
     newtype = build_exception_variant (newtype, new_eh_spec);
     deltype = cp_build_type_attribute_variant (void_ftype_ptr, extvisattr);
     deltype = build_exception_variant (deltype, empty_except_spec);
-<<<<<<< HEAD
     deltype2 = build_exception_variant (void_ftype_ptr_sizetype, empty_except_spec);
-    push_cp_library_fn (NEW_EXPR, newtype);
-    push_cp_library_fn (VEC_NEW_EXPR, newtype);
-    push_cp_library_fn (DELETE_EXPR, deltype2);
-    global_delete_fndecl = push_cp_library_fn (DELETE_EXPR, deltype);
-    push_cp_library_fn (VEC_DELETE_EXPR, deltype);
-=======
     push_cp_library_fn (NEW_EXPR, newtype, 0);
     push_cp_library_fn (VEC_NEW_EXPR, newtype, 0);
     global_delete_fndecl = push_cp_library_fn (DELETE_EXPR, deltype, ECF_NOTHROW);
     push_cp_library_fn (VEC_DELETE_EXPR, deltype, ECF_NOTHROW);
->>>>>>> 1fed20f1
+    push_cp_library_fn (DELETE_EXPR, deltype2, ECF_NOTHROW);
 
     nullptr_type_node = make_node (NULLPTR_TYPE);
     TYPE_SIZE (nullptr_type_node) = bitsize_int (GET_MODE_BITSIZE (ptr_mode));
