--- conflicted
+++ resolved
@@ -557,13 +557,9 @@
   scope_kind kind;
   unsigned ix;
   cp_label_binding *label_bind;
-  bool subtime;
-
-<<<<<<< HEAD
-  subtime = timevar_cond_start (TV_NAME_LOOKUP);
-=======
+
   bool subtime = timevar_cond_start (TV_NAME_LOOKUP);
->>>>>>> 40acbb11
+
  restart:
 
   block = NULL_TREE;
@@ -5887,7 +5883,7 @@
 
   /* Capture the current module info.  */
   if (L_IPO_COMP_MODE)
-    varpool_node (decl);
+    varpool_node_for_decl (decl);
 
   /* If we're not deferring, go ahead and assemble the variable.  */
   if (!defer_p)
