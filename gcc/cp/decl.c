/* Process declarations and variables for C++ compiler.
   Copyright (C) 1988-2013 Free Software Foundation, Inc.
   Contributed by Michael Tiemann (tiemann@cygnus.com)

This file is part of GCC.

GCC is free software; you can redistribute it and/or modify
it under the terms of the GNU General Public License as published by
the Free Software Foundation; either version 3, or (at your option)
any later version.

GCC is distributed in the hope that it will be useful,
but WITHOUT ANY WARRANTY; without even the implied warranty of
MERCHANTABILITY or FITNESS FOR A PARTICULAR PURPOSE.  See the
GNU General Public License for more details.

You should have received a copy of the GNU General Public License
along with GCC; see the file COPYING3.  If not see
<http://www.gnu.org/licenses/>.  */


/* Process declarations and symbol lookup for C++ front end.
   Also constructs types; the standard scalar types at initialization,
   and structure, union, array and enum types when they are declared.  */

/* ??? not all decl nodes are given the most useful possible
   line numbers.  For example, the CONST_DECLs for enum values.  */

#include "config.h"
#include "system.h"
#include "coretypes.h"
#include "tm.h"
#include "tree.h"
#include "flags.h"
#include "cp-tree.h"
#include "tree-iterator.h"
#include "tree-inline.h"
#include "decl.h"
#include "intl.h"
#include "toplev.h"
#include "hashtab.h"
#include "tm_p.h"
#include "target.h"
#include "c-family/c-common.h"
#include "c-family/c-objc.h"
#include "c-family/c-pragma.h"
#include "diagnostic.h"
#include "intl.h"
#include "debug.h"
#include "timevar.h"
#include "pointer-set.h"
#include "splay-tree.h"
#include "plugin.h"
#include "cilk.h"
#include "cgraph.h"

/* Possible cases of bad specifiers type used by bad_specifiers. */
enum bad_spec_place {
  BSP_VAR,    /* variable */
  BSP_PARM,   /* parameter */
  BSP_TYPE,   /* type */
  BSP_FIELD   /* field */
};

static tree grokparms (tree parmlist, tree *);
static const char *redeclaration_error_message (tree, tree);

static int decl_jump_unsafe (tree);
static void require_complete_types_for_parms (tree);
static int ambi_op_p (enum tree_code);
static int unary_op_p (enum tree_code);
static void push_local_name (tree);
static tree grok_reference_init (tree, tree, tree, int);
static tree grokvardecl (tree, tree, const cp_decl_specifier_seq *,
			 int, int, tree);
static int check_static_variable_definition (tree, tree);
static void record_unknown_type (tree, const char *);
static tree builtin_function_1 (tree, tree, bool);
static tree build_library_fn_1 (tree, enum tree_code, tree);
static int member_function_or_else (tree, tree, enum overload_flags);
static void bad_specifiers (tree, enum bad_spec_place, int, int, int, int,
			    int);
static void check_for_uninitialized_const_var (tree);
static hashval_t typename_hash (const void *);
static int typename_compare (const void *, const void *);
static tree local_variable_p_walkfn (tree *, int *, void *);
static tree record_builtin_java_type (const char *, int);
static const char *tag_name (enum tag_types);
static tree lookup_and_check_tag (enum tag_types, tree, tag_scope, bool);
static int walk_namespaces_r (tree, walk_namespaces_fn, void *);
static void maybe_deduce_size_from_array_init (tree, tree);
static void layout_var_decl (tree);
static tree check_initializer (tree, tree, int, vec<tree, va_gc> **);
static void make_rtl_for_nonlocal_decl (tree, tree, const char *);
static void save_function_data (tree);
static void copy_type_enum (tree , tree);
static void check_function_type (tree, tree);
static void finish_constructor_body (void);
static void begin_destructor_body (void);
static void finish_destructor_body (void);
static void record_key_method_defined (tree);
static tree create_array_type_for_decl (tree, tree, tree);
static tree get_atexit_node (void);
static tree get_dso_handle_node (void);
static tree start_cleanup_fn (void);
static void end_cleanup_fn (void);
static tree cp_make_fname_decl (location_t, tree, int);
static void initialize_predefined_identifiers (void);
static tree check_special_function_return_type
	(special_function_kind, tree, tree);
static tree push_cp_library_fn (enum tree_code, tree);
static tree build_cp_library_fn (tree, enum tree_code, tree);
static void store_parm_decls (tree);
static void initialize_local_var (tree, tree);
static void expand_static_init (tree, tree);

/* The following symbols are subsumed in the cp_global_trees array, and
   listed here individually for documentation purposes.

   C++ extensions
	tree wchar_decl_node;

	tree vtable_entry_type;
	tree delta_type_node;
	tree __t_desc_type_node;

	tree class_type_node;
	tree unknown_type_node;

   Array type `vtable_entry_type[]'

	tree vtbl_type_node;
	tree vtbl_ptr_type_node;

   Namespaces,

	tree std_node;
	tree abi_node;

   A FUNCTION_DECL which can call `abort'.  Not necessarily the
   one that the user will declare, but sufficient to be called
   by routines that want to abort the program.

	tree abort_fndecl;

   The FUNCTION_DECL for the default `::operator delete'.

	tree global_delete_fndecl;

   Used by RTTI
	tree type_info_type_node, tinfo_decl_id, tinfo_decl_type;
	tree tinfo_var_id;  */

tree cp_global_trees[CPTI_MAX];

/* Indicates that there is a type value in some namespace, although
   that is not necessarily in scope at the moment.  */

tree global_type_node;

/* The node that holds the "name" of the global scope.  */
tree global_scope_name;

#define local_names cp_function_chain->x_local_names

/* A list of objects which have constructors or destructors
   which reside in the global scope.  The decl is stored in
   the TREE_VALUE slot and the initializer is stored
   in the TREE_PURPOSE slot.  */
tree static_aggregates;

/* Like static_aggregates, but for thread_local variables.  */
tree tls_aggregates;

/* -- end of C++ */

/* A node for the integer constant 2.  */

tree integer_two_node;

/* Used only for jumps to as-yet undefined labels, since jumps to
   defined labels can have their validity checked immediately.  */

struct GTY((chain_next ("%h.next"))) named_label_use_entry {
  struct named_label_use_entry *next;
  /* The binding level to which this entry is *currently* attached.
     This is initially the binding level in which the goto appeared,
     but is modified as scopes are closed.  */
  cp_binding_level *binding_level;
  /* The head of the names list that was current when the goto appeared,
     or the inner scope popped.  These are the decls that will *not* be
     skipped when jumping to the label.  */
  tree names_in_scope;
  /* The location of the goto, for error reporting.  */
  location_t o_goto_locus;
  /* True if an OpenMP structured block scope has been closed since
     the goto appeared.  This means that the branch from the label will
     illegally exit an OpenMP scope.  */
  bool in_omp_scope;
};

/* A list of all LABEL_DECLs in the function that have names.  Here so
   we can clear out their names' definitions at the end of the
   function, and so we can check the validity of jumps to these labels.  */

struct GTY(()) named_label_entry {
  /* The decl itself.  */
  tree label_decl;

  /* The binding level to which the label is *currently* attached.
     This is initially set to the binding level in which the label
     is defined, but is modified as scopes are closed.  */
  cp_binding_level *binding_level;
  /* The head of the names list that was current when the label was
     defined, or the inner scope popped.  These are the decls that will
     be skipped when jumping to the label.  */
  tree names_in_scope;
  /* A vector of all decls from all binding levels that would be
     crossed by a backward branch to the label.  */
  vec<tree, va_gc> *bad_decls;

  /* A list of uses of the label, before the label is defined.  */
  struct named_label_use_entry *uses;

  /* The following bits are set after the label is defined, and are
     updated as scopes are popped.  They indicate that a backward jump
     to the label will illegally enter a scope of the given flavor.  */
  bool in_try_scope;
  bool in_catch_scope;
  bool in_omp_scope;
};

#define named_labels cp_function_chain->x_named_labels

/* The number of function bodies which we are currently processing.
   (Zero if we are at namespace scope, one inside the body of a
   function, two inside the body of a function in a local class, etc.)  */
int function_depth;

/* To avoid unwanted recursion, finish_function defers all mark_used calls
   encountered during its execution until it finishes.  */
bool defer_mark_used_calls;
vec<tree, va_gc> *deferred_mark_used_calls;

/* States indicating how grokdeclarator() should handle declspecs marked
   with __attribute__((deprecated)).  An object declared as
   __attribute__((deprecated)) suppresses warnings of uses of other
   deprecated items.  */
enum deprecated_states deprecated_state = DEPRECATED_NORMAL;


/* A list of VAR_DECLs whose type was incomplete at the time the
   variable was declared.  */

typedef struct GTY(()) incomplete_var_d {
  tree decl;
  tree incomplete_type;
} incomplete_var;


static GTY(()) vec<incomplete_var, va_gc> *incomplete_vars;

/* Returns the kind of template specialization we are currently
   processing, given that it's declaration contained N_CLASS_SCOPES
   explicit scope qualifications.  */

tmpl_spec_kind
current_tmpl_spec_kind (int n_class_scopes)
{
  int n_template_parm_scopes = 0;
  int seen_specialization_p = 0;
  int innermost_specialization_p = 0;
  cp_binding_level *b;

  /* Scan through the template parameter scopes.  */
  for (b = current_binding_level;
       b->kind == sk_template_parms;
       b = b->level_chain)
    {
      /* If we see a specialization scope inside a parameter scope,
	 then something is wrong.  That corresponds to a declaration
	 like:

	    template <class T> template <> ...

	 which is always invalid since [temp.expl.spec] forbids the
	 specialization of a class member template if the enclosing
	 class templates are not explicitly specialized as well.  */
      if (b->explicit_spec_p)
	{
	  if (n_template_parm_scopes == 0)
	    innermost_specialization_p = 1;
	  else
	    seen_specialization_p = 1;
	}
      else if (seen_specialization_p == 1)
	return tsk_invalid_member_spec;

      ++n_template_parm_scopes;
    }

  /* Handle explicit instantiations.  */
  if (processing_explicit_instantiation)
    {
      if (n_template_parm_scopes != 0)
	/* We've seen a template parameter list during an explicit
	   instantiation.  For example:

	     template <class T> template void f(int);

	   This is erroneous.  */
	return tsk_invalid_expl_inst;
      else
	return tsk_expl_inst;
    }

  if (n_template_parm_scopes < n_class_scopes)
    /* We've not seen enough template headers to match all the
       specialized classes present.  For example:

	 template <class T> void R<T>::S<T>::f(int);

       This is invalid; there needs to be one set of template
       parameters for each class.  */
    return tsk_insufficient_parms;
  else if (n_template_parm_scopes == n_class_scopes)
    /* We're processing a non-template declaration (even though it may
       be a member of a template class.)  For example:

	 template <class T> void S<T>::f(int);

       The `class T' matches the `S<T>', leaving no template headers
       corresponding to the `f'.  */
    return tsk_none;
  else if (n_template_parm_scopes > n_class_scopes + 1)
    /* We've got too many template headers.  For example:

	 template <> template <class T> void f (T);

       There need to be more enclosing classes.  */
    return tsk_excessive_parms;
  else
    /* This must be a template.  It's of the form:

	 template <class T> template <class U> void S<T>::f(U);

       This is a specialization if the innermost level was a
       specialization; otherwise it's just a definition of the
       template.  */
    return innermost_specialization_p ? tsk_expl_spec : tsk_template;
}

/* Exit the current scope.  */

void
finish_scope (void)
{
  poplevel (0, 0, 0);
}

/* When a label goes out of scope, check to see if that label was used
   in a valid manner, and issue any appropriate warnings or errors.  */

static void
pop_label (tree label, tree old_value)
{
  if (!processing_template_decl)
    {
      if (DECL_INITIAL (label) == NULL_TREE)
	{
	  location_t location;

	  error ("label %q+D used but not defined", label);
	  location = input_location; /* FIXME want (input_filename, (line)0) */
	  /* Avoid crashing later.  */
	  if (flag_enable_cilk)
	    {
	      error ("compliation terminated due to errors.\n");
	      exit (ICE_EXIT_CODE);
	    }
	  else
	    define_label (location, DECL_NAME (label));
	}
      else 
	warn_for_unused_label (label);
    }

  SET_IDENTIFIER_LABEL_VALUE (DECL_NAME (label), old_value);
}

/* At the end of a function, all labels declared within the function
   go out of scope.  BLOCK is the top-level block for the
   function.  */

static int
pop_labels_1 (void **slot, void *data)
{
  struct named_label_entry *ent = (struct named_label_entry *) *slot;
  tree block = (tree) data;

  pop_label (ent->label_decl, NULL_TREE);

  /* Put the labels into the "variables" of the top-level block,
     so debugger can see them.  */
  DECL_CHAIN (ent->label_decl) = BLOCK_VARS (block);
  BLOCK_VARS (block) = ent->label_decl;

  htab_clear_slot (named_labels, slot);

  return 1;
}

static void
pop_labels (tree block)
{
  if (named_labels)
    {
      htab_traverse (named_labels, pop_labels_1, block);
      named_labels = NULL;
    }
}

/* At the end of a block with local labels, restore the outer definition.  */

static void
pop_local_label (tree label, tree old_value)
{
  struct named_label_entry dummy;
  void **slot;

  pop_label (label, old_value);

  dummy.label_decl = label;
  slot = htab_find_slot (named_labels, &dummy, NO_INSERT);
  htab_clear_slot (named_labels, slot);
}

/* The following two routines are used to interface to Objective-C++.
   The binding level is purposely treated as an opaque type.  */

void *
objc_get_current_scope (void)
{
  return current_binding_level;
}

/* The following routine is used by the NeXT-style SJLJ exceptions;
   variables get marked 'volatile' so as to not be clobbered by
   _setjmp()/_longjmp() calls.  All variables in the current scope,
   as well as parent scopes up to (but not including) ENCLOSING_BLK
   shall be thusly marked.  */

void
objc_mark_locals_volatile (void *enclosing_blk)
{
  cp_binding_level *scope;

  for (scope = current_binding_level;
       scope && scope != enclosing_blk;
       scope = scope->level_chain)
    {
      tree decl;

      for (decl = scope->names; decl; decl = TREE_CHAIN (decl))
	objc_volatilize_decl (decl);

      /* Do not climb up past the current function.  */
      if (scope->kind == sk_function_parms)
	break;
    }
}

/* Update data for defined and undefined labels when leaving a scope.  */

static int
poplevel_named_label_1 (void **slot, void *data)
{
  struct named_label_entry *ent = (struct named_label_entry *) *slot;
  cp_binding_level *bl = (cp_binding_level *) data;
  cp_binding_level *obl = bl->level_chain;

  if (ent->binding_level == bl)
    {
      tree decl;

      /* ENT->NAMES_IN_SCOPE may contain a mixture of DECLs and
	 TREE_LISTs representing OVERLOADs, so be careful.  */
      for (decl = ent->names_in_scope; decl; decl = (DECL_P (decl)
						     ? DECL_CHAIN (decl)
						     : TREE_CHAIN (decl)))
	if (decl_jump_unsafe (decl))
	  vec_safe_push (ent->bad_decls, decl);

      ent->binding_level = obl;
      ent->names_in_scope = obl->names;
      switch (bl->kind)
	{
	case sk_try:
	  ent->in_try_scope = true;
	  break;
	case sk_catch:
	  ent->in_catch_scope = true;
	  break;
	case sk_omp:
	  ent->in_omp_scope = true;
	  break;
	default:
	  break;
	}
    }
  else if (ent->uses)
    {
      struct named_label_use_entry *use;

      for (use = ent->uses; use ; use = use->next)
	if (use->binding_level == bl)
	  {
	    use->binding_level = obl;
	    use->names_in_scope = obl->names;
	    if (bl->kind == sk_omp)
	      use->in_omp_scope = true;
	  }
    }

  return 1;
}

/* Saved errorcount to avoid -Wunused-but-set-{parameter,variable} warnings
   when errors were reported, except for -Werror-unused-but-set-*.  */
static int unused_but_set_errorcount;

/* Exit a binding level.
   Pop the level off, and restore the state of the identifier-decl mappings
   that were in effect when this level was entered.

   If KEEP == 1, this level had explicit declarations, so
   and create a "block" (a BLOCK node) for the level
   to record its declarations and subblocks for symbol table output.

   If FUNCTIONBODY is nonzero, this level is the body of a function,
   so create a block as if KEEP were set and also clear out all
   label names.

   If REVERSE is nonzero, reverse the order of decls before putting
   them into the BLOCK.  */

tree
poplevel (int keep, int reverse, int functionbody)
{
  tree link;
  /* The chain of decls was accumulated in reverse order.
     Put it into forward order, just for cleanliness.  */
  tree decls;
  tree subblocks;
  tree block;
  tree decl;
  int leaving_for_scope;
  scope_kind kind;
  unsigned ix;
  cp_label_binding *label_bind;

  bool subtime = timevar_cond_start (TV_NAME_LOOKUP);
 restart:

  block = NULL_TREE;

  gcc_assert (current_binding_level->kind != sk_class);

  if (current_binding_level->kind == sk_cleanup)
    functionbody = 0;
  subblocks = functionbody >= 0 ? current_binding_level->blocks : 0;

  gcc_assert (!vec_safe_length (current_binding_level->class_shadowed));

  /* We used to use KEEP == 2 to indicate that the new block should go
     at the beginning of the list of blocks at this binding level,
     rather than the end.  This hack is no longer used.  */
  gcc_assert (keep == 0 || keep == 1);

  if (current_binding_level->keep)
    keep = 1;

  /* Any uses of undefined labels, and any defined labels, now operate
     under constraints of next binding contour.  */
  if (cfun && !functionbody && named_labels)
    htab_traverse (named_labels, poplevel_named_label_1,
		   current_binding_level);

  /* Get the decls in the order they were written.
     Usually current_binding_level->names is in reverse order.
     But parameter decls were previously put in forward order.  */

  if (reverse)
    current_binding_level->names
      = decls = nreverse (current_binding_level->names);
  else
    decls = current_binding_level->names;

  /* If there were any declarations or structure tags in that level,
     or if this level is a function body,
     create a BLOCK to record them for the life of this function.  */
  block = NULL_TREE;
  if (keep == 1 || functionbody)
    block = make_node (BLOCK);
  if (block != NULL_TREE)
    {
      BLOCK_VARS (block) = decls;
      BLOCK_SUBBLOCKS (block) = subblocks;
    }

  /* In each subblock, record that this is its superior.  */
  if (keep >= 0)
    for (link = subblocks; link; link = BLOCK_CHAIN (link))
      BLOCK_SUPERCONTEXT (link) = block;

  /* We still support the old for-scope rules, whereby the variables
     in a for-init statement were in scope after the for-statement
     ended.  We only use the new rules if flag_new_for_scope is
     nonzero.  */
  leaving_for_scope
    = current_binding_level->kind == sk_for && flag_new_for_scope == 1;

  /* Before we remove the declarations first check for unused variables.  */
  if ((warn_unused_variable || warn_unused_but_set_variable)
      && !processing_template_decl)
    for (tree d = getdecls (); d; d = TREE_CHAIN (d))
      {
	/* There are cases where D itself is a TREE_LIST.  See in
	   push_local_binding where the list of decls returned by
	   getdecls is built.  */
	decl = TREE_CODE (d) == TREE_LIST ? TREE_VALUE (d) : d;
	if (TREE_CODE (decl) == VAR_DECL
	    && (! TREE_USED (decl) || !DECL_READ_P (decl))
	    && ! DECL_IN_SYSTEM_HEADER (decl)
	    && DECL_NAME (decl) && ! DECL_ARTIFICIAL (decl)
	    && TREE_TYPE (decl) != error_mark_node
	    && (!CLASS_TYPE_P (TREE_TYPE (decl))
		|| !TYPE_HAS_NONTRIVIAL_DESTRUCTOR (TREE_TYPE (decl))))
	  {
	    if (! TREE_USED (decl))
	      warning (OPT_Wunused_variable, "unused variable %q+D", decl);
	    else if (DECL_CONTEXT (decl) == current_function_decl
		     && TREE_CODE (TREE_TYPE (decl)) != REFERENCE_TYPE
		     && errorcount == unused_but_set_errorcount)
	      {
		warning (OPT_Wunused_but_set_variable,
			 "variable %q+D set but not used", decl);
		unused_but_set_errorcount = errorcount;
	      }
	  }
      }

  /* Remove declarations for all the DECLs in this level.  */
  for (link = decls; link; link = TREE_CHAIN (link))
    {
      if (leaving_for_scope && TREE_CODE (link) == VAR_DECL
	  /* It's hard to make this ARM compatibility hack play nicely with
	     lambdas, and it really isn't necessary in C++11 mode.  */
	  && cxx_dialect < cxx0x
	  && DECL_NAME (link))
	{
	  tree name = DECL_NAME (link);
	  cxx_binding *ob;
	  tree ns_binding;

	  ob = outer_binding (name,
			      IDENTIFIER_BINDING (name),
			      /*class_p=*/true);
	  if (!ob)
	    ns_binding = IDENTIFIER_NAMESPACE_VALUE (name);
	  else
	    ns_binding = NULL_TREE;

	  if (ob && ob->scope == current_binding_level->level_chain)
	    /* We have something like:

		 int i;
		 for (int i; ;);

	       and we are leaving the `for' scope.  There's no reason to
	       keep the binding of the inner `i' in this case.  */
	    pop_binding (name, link);
	  else if ((ob && (TREE_CODE (ob->value) == TYPE_DECL))
		   || (ns_binding && TREE_CODE (ns_binding) == TYPE_DECL))
	    /* Here, we have something like:

		 typedef int I;

		 void f () {
		   for (int I; ;);
		 }

	       We must pop the for-scope binding so we know what's a
	       type and what isn't.  */
	    pop_binding (name, link);
	  else
	    {
	      /* Mark this VAR_DECL as dead so that we can tell we left it
		 there only for backward compatibility.  */
	      DECL_DEAD_FOR_LOCAL (link) = 1;

	      /* Keep track of what should have happened when we
		 popped the binding.  */
	      if (ob && ob->value)
		{
		  SET_DECL_SHADOWED_FOR_VAR (link, ob->value);
		  DECL_HAS_SHADOWED_FOR_VAR_P (link) = 1;
		}

	      /* Add it to the list of dead variables in the next
		 outermost binding to that we can remove these when we
		 leave that binding.  */
	      vec_safe_push (
		  current_binding_level->level_chain->dead_vars_from_for,
		  link);

	      /* Although we don't pop the cxx_binding, we do clear
		 its SCOPE since the scope is going away now.  */
	      IDENTIFIER_BINDING (name)->scope
		= current_binding_level->level_chain;
	    }
	}
      else
	{
	  tree name;

	  /* Remove the binding.  */
	  decl = link;

	  if (TREE_CODE (decl) == TREE_LIST)
	    decl = TREE_VALUE (decl);
	  name = decl;

	  if (TREE_CODE (name) == OVERLOAD)
	    name = OVL_FUNCTION (name);

	  gcc_assert (DECL_P (name));
	  pop_binding (DECL_NAME (name), decl);
	}
    }

  /* Remove declarations for any `for' variables from inner scopes
     that we kept around.  */
  FOR_EACH_VEC_SAFE_ELT_REVERSE (current_binding_level->dead_vars_from_for,
			         ix, decl)
    pop_binding (DECL_NAME (decl), decl);

  /* Restore the IDENTIFIER_TYPE_VALUEs.  */
  for (link = current_binding_level->type_shadowed;
       link; link = TREE_CHAIN (link))
    SET_IDENTIFIER_TYPE_VALUE (TREE_PURPOSE (link), TREE_VALUE (link));

  /* Restore the IDENTIFIER_LABEL_VALUEs for local labels.  */
  FOR_EACH_VEC_SAFE_ELT_REVERSE (current_binding_level->shadowed_labels,
			         ix, label_bind)
    pop_local_label (label_bind->label, label_bind->prev_value);

  /* There may be OVERLOADs (wrapped in TREE_LISTs) on the BLOCK_VARs
     list if a `using' declaration put them there.  The debugging
     back ends won't understand OVERLOAD, so we remove them here.
     Because the BLOCK_VARS are (temporarily) shared with
     CURRENT_BINDING_LEVEL->NAMES we must do this fixup after we have
     popped all the bindings.  */
  if (block)
    {
      tree* d;

      for (d = &BLOCK_VARS (block); *d; )
	{
	  if (TREE_CODE (*d) == TREE_LIST)
	    *d = TREE_CHAIN (*d);
	  else
	    d = &DECL_CHAIN (*d);
	}
    }

  /* If the level being exited is the top level of a function,
     check over all the labels.  */
  if (functionbody)
    {
      /* Since this is the top level block of a function, the vars are
	 the function's parameters.  Don't leave them in the BLOCK
	 because they are found in the FUNCTION_DECL instead.  */
      BLOCK_VARS (block) = 0;
      pop_labels (block);
    }

  kind = current_binding_level->kind;
  if (kind == sk_cleanup)
    {
      tree stmt;

      /* If this is a temporary binding created for a cleanup, then we'll
	 have pushed a statement list level.  Pop that, create a new
	 BIND_EXPR for the block, and insert it into the stream.  */
      stmt = pop_stmt_list (current_binding_level->statement_list);
      stmt = c_build_bind_expr (input_location, block, stmt);
      add_stmt (stmt);
    }

  leave_scope ();
  if (functionbody)
    {
      /* The current function is being defined, so its DECL_INITIAL
	 should be error_mark_node.  */
      gcc_assert (DECL_INITIAL (current_function_decl) == error_mark_node);
      DECL_INITIAL (current_function_decl) = block;
    }
  else if (block)
    current_binding_level->blocks
      = block_chainon (current_binding_level->blocks, block);

  /* If we did not make a block for the level just exited,
     any blocks made for inner levels
     (since they cannot be recorded as subblocks in that level)
     must be carried forward so they will later become subblocks
     of something else.  */
  else if (subblocks)
    current_binding_level->blocks
      = block_chainon (current_binding_level->blocks, subblocks);

  /* Each and every BLOCK node created here in `poplevel' is important
     (e.g. for proper debugging information) so if we created one
     earlier, mark it as "used".  */
  if (block)
    TREE_USED (block) = 1;

  /* All temporary bindings created for cleanups are popped silently.  */
  if (kind == sk_cleanup)
    goto restart;

  timevar_cond_stop (TV_NAME_LOOKUP, subtime);
  return block;
}

/* Walk all the namespaces contained NAMESPACE, including NAMESPACE
   itself, calling F for each.  The DATA is passed to F as well.  */

static int
walk_namespaces_r (tree name_space, walk_namespaces_fn f, void* data)
{
  int result = 0;
  tree current = NAMESPACE_LEVEL (name_space)->namespaces;

  result |= (*f) (name_space, data);

  for (; current; current = DECL_CHAIN (current))
    result |= walk_namespaces_r (current, f, data);

  return result;
}

/* Walk all the namespaces, calling F for each.  The DATA is passed to
   F as well.  */

int
walk_namespaces (walk_namespaces_fn f, void* data)
{
  return walk_namespaces_r (global_namespace, f, data);
}

/* Call wrapup_globals_declarations for the globals in NAMESPACE.  If
   DATA is non-NULL, this is the last time we will call
   wrapup_global_declarations for this NAMESPACE.  */

int
wrapup_globals_for_namespace (tree name_space, void* data)
{
  cp_binding_level *level = NAMESPACE_LEVEL (name_space);
  vec<tree, va_gc> *statics = level->static_decls;
  tree *vec = statics->address ();
  int len = statics->length ();
  int last_time = (data != 0);

  if (last_time)
    {
      check_global_declarations (vec, len);
      emit_debug_global_declarations (vec, len);
      return 0;
    }

  /* Write out any globals that need to be output.  */
  return wrapup_global_declarations (vec, len);
}


/* In C++, you don't have to write `struct S' to refer to `S'; you
   can just use `S'.  We accomplish this by creating a TYPE_DECL as
   if the user had written `typedef struct S S'.  Create and return
   the TYPE_DECL for TYPE.  */

tree
create_implicit_typedef (tree name, tree type)
{
  tree decl;

  decl = build_decl (input_location, TYPE_DECL, name, type);
  DECL_ARTIFICIAL (decl) = 1;
  /* There are other implicit type declarations, like the one *within*
     a class that allows you to write `S::S'.  We must distinguish
     amongst these.  */
  SET_DECL_IMPLICIT_TYPEDEF_P (decl);
  TYPE_NAME (type) = decl;
  TYPE_STUB_DECL (type) = decl;

  return decl;
}

/* Remember a local name for name-mangling purposes.  */

static void
push_local_name (tree decl)
{
  size_t i, nelts;
  tree t, name;

  timevar_start (TV_NAME_LOOKUP);

  name = DECL_NAME (decl);

  nelts = vec_safe_length (local_names);
  for (i = 0; i < nelts; i++)
    {
      t = (*local_names)[i];
      if (DECL_NAME (t) == name)
	{
	  if (!DECL_LANG_SPECIFIC (decl))
	    retrofit_lang_decl (decl);
	  DECL_LANG_SPECIFIC (decl)->u.base.u2sel = 1;
	  if (DECL_DISCRIMINATOR_SET_P (t))
	    DECL_DISCRIMINATOR (decl) = DECL_DISCRIMINATOR (t) + 1;
	  else
	    DECL_DISCRIMINATOR (decl) = 1;

	  (*local_names)[i] = decl;
	  timevar_stop (TV_NAME_LOOKUP);
	  return;
	}
    }

  vec_safe_push (local_names, decl);
  timevar_stop (TV_NAME_LOOKUP);
}

/* Subroutine of duplicate_decls: return truthvalue of whether
   or not types of these decls match.

   For C++, we must compare the parameter list so that `int' can match
   `int&' in a parameter position, but `int&' is not confused with
   `const int&'.  */

int
decls_match (tree newdecl, tree olddecl)
{
  int types_match;

  if (newdecl == olddecl)
    return 1;

  if (TREE_CODE (newdecl) != TREE_CODE (olddecl))
    /* If the two DECLs are not even the same kind of thing, we're not
       interested in their types.  */
    return 0;

  gcc_assert (DECL_P (newdecl));

  if (TREE_CODE (newdecl) == FUNCTION_DECL)
    {
      tree f1 = TREE_TYPE (newdecl);
      tree f2 = TREE_TYPE (olddecl);
      tree p1 = TYPE_ARG_TYPES (f1);
      tree p2 = TYPE_ARG_TYPES (f2);
      tree r2;

      /* Specializations of different templates are different functions
	 even if they have the same type.  */
      tree t1 = (DECL_USE_TEMPLATE (newdecl)
		 ? DECL_TI_TEMPLATE (newdecl)
		 : NULL_TREE);
      tree t2 = (DECL_USE_TEMPLATE (olddecl)
		 ? DECL_TI_TEMPLATE (olddecl)
		 : NULL_TREE);
      if (t1 != t2)
	return 0;

      if (CP_DECL_CONTEXT (newdecl) != CP_DECL_CONTEXT (olddecl)
	  && ! (DECL_EXTERN_C_P (newdecl)
		&& DECL_EXTERN_C_P (olddecl)))
	return 0;

      /* A new declaration doesn't match a built-in one unless it
	 is also extern "C".  */
      if (DECL_IS_BUILTIN (olddecl)
	  && DECL_EXTERN_C_P (olddecl) && !DECL_EXTERN_C_P (newdecl))
	return 0;

      if (TREE_CODE (f1) != TREE_CODE (f2))
	return 0;

      /* A declaration with deduced return type should use its pre-deduction
	 type for declaration matching.  */
      if (FNDECL_USED_AUTO (olddecl))
	r2 = DECL_STRUCT_FUNCTION (olddecl)->language->x_auto_return_pattern;
      else
	r2 = TREE_TYPE (f2);

      if (same_type_p (TREE_TYPE (f1), r2))
	{
	  if (!prototype_p (f2) && DECL_EXTERN_C_P (olddecl)
	      && (DECL_BUILT_IN (olddecl)
#ifndef NO_IMPLICIT_EXTERN_C
		  || (DECL_IN_SYSTEM_HEADER (newdecl) && !DECL_CLASS_SCOPE_P (newdecl))
		  || (DECL_IN_SYSTEM_HEADER (olddecl) && !DECL_CLASS_SCOPE_P (olddecl))
#endif
	      ))
	    {
	      types_match = self_promoting_args_p (p1);
	      if (p1 == void_list_node)
		TREE_TYPE (newdecl) = TREE_TYPE (olddecl);
	    }
#ifndef NO_IMPLICIT_EXTERN_C
	  else if (!prototype_p (f1)
		   && (DECL_EXTERN_C_P (olddecl)
		       && DECL_IN_SYSTEM_HEADER (olddecl)
		       && !DECL_CLASS_SCOPE_P (olddecl))
		   && (DECL_EXTERN_C_P (newdecl)
		       && DECL_IN_SYSTEM_HEADER (newdecl)
		       && !DECL_CLASS_SCOPE_P (newdecl)))
	    {
	      types_match = self_promoting_args_p (p2);
	      TREE_TYPE (newdecl) = TREE_TYPE (olddecl);
	    }
#endif
	  else
	    types_match =
	      compparms (p1, p2)
	      && (TYPE_ATTRIBUTES (TREE_TYPE (newdecl)) == NULL_TREE
	          || comp_type_attributes (TREE_TYPE (newdecl),
					   TREE_TYPE (olddecl)) != 0);
	}
      else
	types_match = 0;

      /* The decls dont match if they correspond to two different versions
	 of the same function.   Disallow extern "C" functions to be
	 versions for now.  */
      if (types_match
	  && !DECL_EXTERN_C_P (newdecl)
	  && !DECL_EXTERN_C_P (olddecl)
	  && targetm.target_option.function_versions (newdecl, olddecl))
	{
	  /* Mark functions as versions if necessary.  Modify the mangled decl
	     name if necessary.  */
	  if (DECL_FUNCTION_VERSIONED (newdecl)
	      && DECL_FUNCTION_VERSIONED (olddecl))
	    return 0;
	  if (!DECL_FUNCTION_VERSIONED (newdecl))
	    {
	      DECL_FUNCTION_VERSIONED (newdecl) = 1;
	      if (DECL_ASSEMBLER_NAME_SET_P (newdecl))
	        mangle_decl (newdecl);
	    }
	  if (!DECL_FUNCTION_VERSIONED (olddecl))
	    {
	      DECL_FUNCTION_VERSIONED (olddecl) = 1;
	      if (DECL_ASSEMBLER_NAME_SET_P (olddecl))
	       mangle_decl (olddecl);
	    }
	  record_function_versions (olddecl, newdecl);
	  return 0;
	}
    }
  else if (TREE_CODE (newdecl) == TEMPLATE_DECL)
    {
      if (TREE_CODE (DECL_TEMPLATE_RESULT (newdecl))
	  != TREE_CODE (DECL_TEMPLATE_RESULT (olddecl)))
	return 0;

      if (!comp_template_parms (DECL_TEMPLATE_PARMS (newdecl),
				DECL_TEMPLATE_PARMS (olddecl)))
	return 0;

      if (TREE_CODE (DECL_TEMPLATE_RESULT (newdecl)) == TYPE_DECL)
	types_match = same_type_p (TREE_TYPE (DECL_TEMPLATE_RESULT (olddecl)),
				   TREE_TYPE (DECL_TEMPLATE_RESULT (newdecl)));
      else
	types_match = decls_match (DECL_TEMPLATE_RESULT (olddecl),
				   DECL_TEMPLATE_RESULT (newdecl));
    }
  else
    {
      /* Need to check scope for variable declaration (VAR_DECL).
	 For typedef (TYPE_DECL), scope is ignored.  */
      if (TREE_CODE (newdecl) == VAR_DECL
	  && CP_DECL_CONTEXT (newdecl) != CP_DECL_CONTEXT (olddecl)
	  /* [dcl.link]
	     Two declarations for an object with C language linkage
	     with the same name (ignoring the namespace that qualify
	     it) that appear in different namespace scopes refer to
	     the same object.  */
	  && !(DECL_EXTERN_C_P (olddecl) && DECL_EXTERN_C_P (newdecl)))
	return 0;

      if (TREE_TYPE (newdecl) == error_mark_node)
	types_match = TREE_TYPE (olddecl) == error_mark_node;
      else if (TREE_TYPE (olddecl) == NULL_TREE)
	types_match = TREE_TYPE (newdecl) == NULL_TREE;
      else if (TREE_TYPE (newdecl) == NULL_TREE)
	types_match = 0;
      else
	types_match = comptypes (TREE_TYPE (newdecl),
				 TREE_TYPE (olddecl),
				 COMPARE_REDECLARATION);
    }

  return types_match;
}

/* If NEWDECL is `static' and an `extern' was seen previously,
   warn about it.  OLDDECL is the previous declaration.

   Note that this does not apply to the C++ case of declaring
   a variable `extern const' and then later `const'.

   Don't complain about built-in functions, since they are beyond
   the user's control.  */

void
warn_extern_redeclared_static (tree newdecl, tree olddecl)
{
  if (TREE_CODE (newdecl) == TYPE_DECL
      || TREE_CODE (newdecl) == TEMPLATE_DECL
      || TREE_CODE (newdecl) == CONST_DECL
      || TREE_CODE (newdecl) == NAMESPACE_DECL)
    return;

  /* Don't get confused by static member functions; that's a different
     use of `static'.  */
  if (TREE_CODE (newdecl) == FUNCTION_DECL
      && DECL_STATIC_FUNCTION_P (newdecl))
    return;

  /* If the old declaration was `static', or the new one isn't, then
     everything is OK.  */
  if (DECL_THIS_STATIC (olddecl) || !DECL_THIS_STATIC (newdecl))
    return;

  /* It's OK to declare a builtin function as `static'.  */
  if (TREE_CODE (olddecl) == FUNCTION_DECL
      && DECL_ARTIFICIAL (olddecl))
    return;

  permerror (input_location, "%qD was declared %<extern%> and later %<static%>", newdecl);
  permerror (input_location, "previous declaration of %q+D", olddecl);
}

/* NEW_DECL is a redeclaration of OLD_DECL; both are functions or
   function templates.  If their exception specifications do not
   match, issue a diagnostic.  */

static void
check_redeclaration_exception_specification (tree new_decl,
					     tree old_decl)
{
  tree new_type;
  tree old_type;
  tree new_exceptions;
  tree old_exceptions;

  new_type = TREE_TYPE (new_decl);
  new_exceptions = TYPE_RAISES_EXCEPTIONS (new_type);
  old_type = TREE_TYPE (old_decl);
  old_exceptions = TYPE_RAISES_EXCEPTIONS (old_type);

  /* [except.spec]

     If any declaration of a function has an exception-specification,
     all declarations, including the definition and an explicit
     specialization, of that function shall have an
     exception-specification with the same set of type-ids.  */
  if ((pedantic || ! DECL_IN_SYSTEM_HEADER (old_decl))
      && ! DECL_IS_BUILTIN (old_decl)
      && flag_exceptions
      && !comp_except_specs (new_exceptions, old_exceptions, ce_normal))
    {
      error ("declaration of %qF has a different exception specifier",
	     new_decl);
      error ("from previous declaration %q+F", old_decl);
    }
}

/* Return true if OLD_DECL and NEW_DECL agree on constexprness.
   Otherwise issue diagnostics.  */

static bool
validate_constexpr_redeclaration (tree old_decl, tree new_decl)
{
  old_decl = STRIP_TEMPLATE (old_decl);
  new_decl = STRIP_TEMPLATE (new_decl);
  if (!VAR_OR_FUNCTION_DECL_P (old_decl)
      || !VAR_OR_FUNCTION_DECL_P (new_decl))
    return true;
  if (DECL_DECLARED_CONSTEXPR_P (old_decl)
      == DECL_DECLARED_CONSTEXPR_P (new_decl))
    return true;
  if (TREE_CODE (old_decl) == FUNCTION_DECL && DECL_BUILT_IN (old_decl))
    {
      /* Hide a built-in declaration.  */
      DECL_DECLARED_CONSTEXPR_P (old_decl)
	= DECL_DECLARED_CONSTEXPR_P (new_decl);
      return true;
    }
  error ("redeclaration %qD differs in %<constexpr%>", new_decl);
  error ("from previous declaration %q+D", old_decl);
  return false;
}


#define GNU_INLINE_P(fn) (DECL_DECLARED_INLINE_P (fn)			\
			  && lookup_attribute ("gnu_inline",		\
					       DECL_ATTRIBUTES (fn)))

/* If NEWDECL is a redeclaration of OLDDECL, merge the declarations.
   If the redeclaration is invalid, a diagnostic is issued, and the
   error_mark_node is returned.  Otherwise, OLDDECL is returned.

   If NEWDECL is not a redeclaration of OLDDECL, NULL_TREE is
   returned.

   NEWDECL_IS_FRIEND is true if NEWDECL was declared as a friend.  */

tree
duplicate_decls (tree newdecl, tree olddecl, bool newdecl_is_friend)
{
  unsigned olddecl_uid = DECL_UID (olddecl);
  int olddecl_friend = 0, types_match = 0, hidden_friend = 0;
  int new_defines_function = 0;
  tree new_template_info;

  if (newdecl == olddecl)
    return olddecl;

  /* this will make sure we do not have conflicts with internal builtin cilk
     functions when we compile the cilk runtime.  */
  if (flag_enable_cilk && is_cilk_function_decl (olddecl, newdecl))
    return newdecl;

  types_match = decls_match (newdecl, olddecl);

  /* If either the type of the new decl or the type of the old decl is an
     error_mark_node, then that implies that we have already issued an
     error (earlier) for some bogus type specification, and in that case,
     it is rather pointless to harass the user with yet more error message
     about the same declaration, so just pretend the types match here.  */
  if (TREE_TYPE (newdecl) == error_mark_node
      || TREE_TYPE (olddecl) == error_mark_node)
    return error_mark_node;

  if (UDLIT_OPER_P (DECL_NAME (newdecl))
      && UDLIT_OPER_P (DECL_NAME (olddecl)))
    {
      if (TREE_CODE (newdecl) == TEMPLATE_DECL
	  && TREE_CODE (olddecl) != TEMPLATE_DECL
	  && check_raw_literal_operator (olddecl))
	error ("literal operator template %q+D conflicts with"
	       " raw literal operator %qD", newdecl, olddecl);
      else if (TREE_CODE (newdecl) != TEMPLATE_DECL
	       && TREE_CODE (olddecl) == TEMPLATE_DECL
	       && check_raw_literal_operator (newdecl))
	error ("raw literal operator %q+D conflicts with"
	       " literal operator template %qD", newdecl, olddecl);
    }

  if (DECL_P (olddecl)
      && TREE_CODE (newdecl) == FUNCTION_DECL
      && TREE_CODE (olddecl) == FUNCTION_DECL
      && (DECL_UNINLINABLE (newdecl) || DECL_UNINLINABLE (olddecl)))
    {
      if (DECL_DECLARED_INLINE_P (newdecl)
	  && DECL_UNINLINABLE (newdecl)
	  && lookup_attribute ("noinline", DECL_ATTRIBUTES (newdecl)))
	/* Already warned elsewhere.  */;
      else if (DECL_DECLARED_INLINE_P (olddecl)
	       && DECL_UNINLINABLE (olddecl)
	       && lookup_attribute ("noinline", DECL_ATTRIBUTES (olddecl)))
	/* Already warned.  */;
      else if (DECL_DECLARED_INLINE_P (newdecl)
	       && DECL_UNINLINABLE (olddecl)
	       && lookup_attribute ("noinline", DECL_ATTRIBUTES (olddecl)))
	{
	  warning (OPT_Wattributes, "function %q+D redeclared as inline",
		   newdecl);
	  warning (OPT_Wattributes, "previous declaration of %q+D "
		   "with attribute noinline", olddecl);
	}
      else if (DECL_DECLARED_INLINE_P (olddecl)
	       && DECL_UNINLINABLE (newdecl)
	       && lookup_attribute ("noinline", DECL_ATTRIBUTES (newdecl)))
	{
	  warning (OPT_Wattributes, "function %q+D redeclared with "
		   "attribute noinline", newdecl);
	  warning (OPT_Wattributes, "previous declaration of %q+D was inline",
		   olddecl);
	}
    }

  /* Check for redeclaration and other discrepancies.  */
  if (TREE_CODE (olddecl) == FUNCTION_DECL
      && DECL_ARTIFICIAL (olddecl))
    {
      gcc_assert (!DECL_HIDDEN_FRIEND_P (olddecl));
      if (TREE_CODE (newdecl) != FUNCTION_DECL)
	{
	  /* Avoid warnings redeclaring built-ins which have not been
	     explicitly declared.  */
	  if (DECL_ANTICIPATED (olddecl))
	    return NULL_TREE;

	  /* If you declare a built-in or predefined function name as static,
	     the old definition is overridden, but optionally warn this was a
	     bad choice of name.  */
	  if (! TREE_PUBLIC (newdecl))
	    {
	      warning (OPT_Wshadow, 
                       DECL_BUILT_IN (olddecl)
                       ? G_("shadowing built-in function %q#D")
                       : G_("shadowing library function %q#D"), olddecl);
	      /* Discard the old built-in function.  */
	      return NULL_TREE;
	    }
	  /* If the built-in is not ansi, then programs can override
	     it even globally without an error.  */
	  else if (! DECL_BUILT_IN (olddecl))
	    warning (0, "library function %q#D redeclared as non-function %q#D",
		     olddecl, newdecl);
	  else
	    {
	      error ("declaration of %q#D", newdecl);
	      error ("conflicts with built-in declaration %q#D",
		     olddecl);
	    }
	  return NULL_TREE;
	}
      else if (!types_match)
	{
	  /* Avoid warnings redeclaring built-ins which have not been
	     explicitly declared.  */
	  if (DECL_ANTICIPATED (olddecl))
	    {
	      /* Deal with fileptr_type_node.  FILE type is not known
		 at the time we create the builtins.  */
	      tree t1, t2;

	      for (t1 = TYPE_ARG_TYPES (TREE_TYPE (newdecl)),
		   t2 = TYPE_ARG_TYPES (TREE_TYPE (olddecl));
		   t1 || t2;
		   t1 = TREE_CHAIN (t1), t2 = TREE_CHAIN (t2))
		if (!t1 || !t2)
		  break;
		else if (TREE_VALUE (t2) == fileptr_type_node)
		  {
		    tree t = TREE_VALUE (t1);

		    if (TREE_CODE (t) == POINTER_TYPE
			&& TYPE_NAME (TREE_TYPE (t))
			&& DECL_NAME (TYPE_NAME (TREE_TYPE (t)))
			   == get_identifier ("FILE")
			&& compparms (TREE_CHAIN (t1), TREE_CHAIN (t2)))
		      {
			tree oldargs = TYPE_ARG_TYPES (TREE_TYPE (olddecl));

			TYPE_ARG_TYPES (TREE_TYPE (olddecl))
			  = TYPE_ARG_TYPES (TREE_TYPE (newdecl));
			types_match = decls_match (newdecl, olddecl);
			if (types_match)
			  return duplicate_decls (newdecl, olddecl,
						  newdecl_is_friend);
			TYPE_ARG_TYPES (TREE_TYPE (olddecl)) = oldargs;
		      }
		  }
		else if (! same_type_p (TREE_VALUE (t1), TREE_VALUE (t2)))
		  break;
	    }
	  else if ((DECL_EXTERN_C_P (newdecl)
		    && DECL_EXTERN_C_P (olddecl))
		   || compparms (TYPE_ARG_TYPES (TREE_TYPE (newdecl)),
				 TYPE_ARG_TYPES (TREE_TYPE (olddecl))))
	    {
	      /* A near match; override the builtin.  */

	      if (TREE_PUBLIC (newdecl))
		{
		  warning (0, "new declaration %q#D", newdecl);
		  warning (0, "ambiguates built-in declaration %q#D",
			   olddecl);
		}
	      else
		warning (OPT_Wshadow, 
                         DECL_BUILT_IN (olddecl)
                         ? G_("shadowing built-in function %q#D")
                         : G_("shadowing library function %q#D"), olddecl);
	    }
	  else
	    /* Discard the old built-in function.  */
	    return NULL_TREE;

	  /* Replace the old RTL to avoid problems with inlining.  */
	  COPY_DECL_RTL (newdecl, olddecl);
	}
      /* Even if the types match, prefer the new declarations type for
	 built-ins which have not been explicitly declared, for
	 exception lists, etc...  */
      else if (DECL_IS_BUILTIN (olddecl))
	{
	  tree type = TREE_TYPE (newdecl);
	  tree attribs = (*targetm.merge_type_attributes)
	    (TREE_TYPE (olddecl), type);

	  type = cp_build_type_attribute_variant (type, attribs);
	  TREE_TYPE (newdecl) = TREE_TYPE (olddecl) = type;
	}

      /* If a function is explicitly declared "throw ()", propagate that to
	 the corresponding builtin.  */
      if (DECL_BUILT_IN_CLASS (olddecl) == BUILT_IN_NORMAL
	  && DECL_ANTICIPATED (olddecl)
	  && TREE_NOTHROW (newdecl)
	  && !TREE_NOTHROW (olddecl))
	{
	  enum built_in_function fncode = DECL_FUNCTION_CODE (olddecl);
	  tree tmpdecl = builtin_decl_explicit (fncode);
	  if (tmpdecl && tmpdecl != olddecl && types_match)
	    TREE_NOTHROW (tmpdecl)  = 1;
	}

      /* Whether or not the builtin can throw exceptions has no
	 bearing on this declarator.  */
      TREE_NOTHROW (olddecl) = 0;

      if (DECL_THIS_STATIC (newdecl) && !DECL_THIS_STATIC (olddecl))
	{
	  /* If a builtin function is redeclared as `static', merge
	     the declarations, but make the original one static.  */
	  DECL_THIS_STATIC (olddecl) = 1;
	  TREE_PUBLIC (olddecl) = 0;

	  /* Make the old declaration consistent with the new one so
	     that all remnants of the builtin-ness of this function
	     will be banished.  */
	  SET_DECL_LANGUAGE (olddecl, DECL_LANGUAGE (newdecl));
	  COPY_DECL_RTL (newdecl, olddecl);
	}
    }
  else if (TREE_CODE (olddecl) != TREE_CODE (newdecl))
    {
      /* C++ Standard, 3.3, clause 4:
	 "[Note: a namespace name or a class template name must be unique
	 in its declarative region (7.3.2, clause 14). ]"  */
      if (TREE_CODE (olddecl) != NAMESPACE_DECL
	  && TREE_CODE (newdecl) != NAMESPACE_DECL
	  && (TREE_CODE (olddecl) != TEMPLATE_DECL
	      || TREE_CODE (DECL_TEMPLATE_RESULT (olddecl)) != TYPE_DECL)
	  && (TREE_CODE (newdecl) != TEMPLATE_DECL
	      || TREE_CODE (DECL_TEMPLATE_RESULT (newdecl)) != TYPE_DECL))
	{
	  if ((TREE_CODE (olddecl) == TYPE_DECL && DECL_ARTIFICIAL (olddecl)
	       && TREE_CODE (newdecl) != TYPE_DECL)
	      || (TREE_CODE (newdecl) == TYPE_DECL && DECL_ARTIFICIAL (newdecl)
		  && TREE_CODE (olddecl) != TYPE_DECL))
	    {
	      /* We do nothing special here, because C++ does such nasty
		 things with TYPE_DECLs.  Instead, just let the TYPE_DECL
		 get shadowed, and know that if we need to find a TYPE_DECL
		 for a given name, we can look in the IDENTIFIER_TYPE_VALUE
		 slot of the identifier.  */
	      return NULL_TREE;
	    }
	    
	    if ((TREE_CODE (newdecl) == FUNCTION_DECL
		 && DECL_FUNCTION_TEMPLATE_P (olddecl))
		|| (TREE_CODE (olddecl) == FUNCTION_DECL
		    && DECL_FUNCTION_TEMPLATE_P (newdecl)))
	      return NULL_TREE;
	}

      error ("%q#D redeclared as different kind of symbol", newdecl);
      if (TREE_CODE (olddecl) == TREE_LIST)
	olddecl = TREE_VALUE (olddecl);
      error ("previous declaration of %q+#D", olddecl);

      return error_mark_node;
    }
  else if (!types_match)
    {
      if (CP_DECL_CONTEXT (newdecl) != CP_DECL_CONTEXT (olddecl))
	/* These are certainly not duplicate declarations; they're
	   from different scopes.  */
	return NULL_TREE;

      if (TREE_CODE (newdecl) == TEMPLATE_DECL)
	{
	  /* The name of a class template may not be declared to refer to
	     any other template, class, function, object, namespace, value,
	     or type in the same scope.  */
	  if (TREE_CODE (DECL_TEMPLATE_RESULT (olddecl)) == TYPE_DECL
	      || TREE_CODE (DECL_TEMPLATE_RESULT (newdecl)) == TYPE_DECL)
	    {
	      error ("declaration of template %q#D", newdecl);
	      error ("conflicts with previous declaration %q+#D", olddecl);
	      return error_mark_node;
	    }
	  else if (TREE_CODE (DECL_TEMPLATE_RESULT (olddecl)) == FUNCTION_DECL
		   && TREE_CODE (DECL_TEMPLATE_RESULT (newdecl)) == FUNCTION_DECL
		   && compparms (TYPE_ARG_TYPES (TREE_TYPE (DECL_TEMPLATE_RESULT (olddecl))),
				 TYPE_ARG_TYPES (TREE_TYPE (DECL_TEMPLATE_RESULT (newdecl))))
		   && comp_template_parms (DECL_TEMPLATE_PARMS (newdecl),
					   DECL_TEMPLATE_PARMS (olddecl))
		   /* Template functions can be disambiguated by
		      return type.  */
		   && same_type_p (TREE_TYPE (TREE_TYPE (newdecl)),
				   TREE_TYPE (TREE_TYPE (olddecl))))
	    {
	      error ("new declaration %q#D", newdecl);
	      error ("ambiguates old declaration %q+#D", olddecl);
	    }
	  return NULL_TREE;
	}
      if (TREE_CODE (newdecl) == FUNCTION_DECL)
	{
	  if (DECL_EXTERN_C_P (newdecl) && DECL_EXTERN_C_P (olddecl))
	    {
	      error ("declaration of C function %q#D conflicts with",
		     newdecl);
	      error ("previous declaration %q+#D here", olddecl);
	      return NULL_TREE;
	    }
	  /* For function versions, params and types match, but they
	     are not ambiguous.  */
	  else if ((!DECL_FUNCTION_VERSIONED (newdecl)
		    && !DECL_FUNCTION_VERSIONED (olddecl))
		   && compparms (TYPE_ARG_TYPES (TREE_TYPE (newdecl)),
			      TYPE_ARG_TYPES (TREE_TYPE (olddecl))))
	    {
	      error ("new declaration %q#D", newdecl);
	      if (FNDECL_USED_AUTO (olddecl))
		error_at (DECL_SOURCE_LOCATION (olddecl), "ambiguates old "
			  "declaration with deduced return type");
	      else
		error ("ambiguates old declaration %q+#D", olddecl);
              return error_mark_node;
	    }
	  else
	    return NULL_TREE;
	}
      else
	{
	  error ("conflicting declaration %q#D", newdecl);
	  error ("%q+D has a previous declaration as %q#D", olddecl, olddecl);
	  return error_mark_node;
	}
    }
  else if (TREE_CODE (newdecl) == FUNCTION_DECL
	    && ((DECL_TEMPLATE_SPECIALIZATION (olddecl)
		 && (!DECL_TEMPLATE_INFO (newdecl)
		     || (DECL_TI_TEMPLATE (newdecl)
			 != DECL_TI_TEMPLATE (olddecl))))
		|| (DECL_TEMPLATE_SPECIALIZATION (newdecl)
		    && (!DECL_TEMPLATE_INFO (olddecl)
			|| (DECL_TI_TEMPLATE (olddecl)
			    != DECL_TI_TEMPLATE (newdecl))))))
    /* It's OK to have a template specialization and a non-template
       with the same type, or to have specializations of two
       different templates with the same type.  Note that if one is a
       specialization, and the other is an instantiation of the same
       template, that we do not exit at this point.  That situation
       can occur if we instantiate a template class, and then
       specialize one of its methods.  This situation is valid, but
       the declarations must be merged in the usual way.  */
    return NULL_TREE;
  else if (TREE_CODE (newdecl) == FUNCTION_DECL
	   && ((DECL_TEMPLATE_INSTANTIATION (olddecl)
		&& !DECL_USE_TEMPLATE (newdecl))
	       || (DECL_TEMPLATE_INSTANTIATION (newdecl)
		   && !DECL_USE_TEMPLATE (olddecl))))
    /* One of the declarations is a template instantiation, and the
       other is not a template at all.  That's OK.  */
    return NULL_TREE;
  else if (TREE_CODE (newdecl) == NAMESPACE_DECL)
    {
      /* In [namespace.alias] we have:

	   In a declarative region, a namespace-alias-definition can be
	   used to redefine a namespace-alias declared in that declarative
	   region to refer only to the namespace to which it already
	   refers.

	 Therefore, if we encounter a second alias directive for the same
	 alias, we can just ignore the second directive.  */
      if (DECL_NAMESPACE_ALIAS (newdecl)
	  && (DECL_NAMESPACE_ALIAS (newdecl)
	      == DECL_NAMESPACE_ALIAS (olddecl)))
	return olddecl;
      /* [namespace.alias]

	 A namespace-name or namespace-alias shall not be declared as
	 the name of any other entity in the same declarative region.
	 A namespace-name defined at global scope shall not be
	 declared as the name of any other entity in any global scope
	 of the program.  */
      error ("declaration of namespace %qD conflicts with", newdecl);
      error ("previous declaration of namespace %q+D here", olddecl);
      return error_mark_node;
    }
  else
    {
      const char *errmsg = redeclaration_error_message (newdecl, olddecl);
      if (errmsg)
	{
	  error_at (DECL_SOURCE_LOCATION (newdecl), errmsg, newdecl);
	  if (DECL_NAME (olddecl) != NULL_TREE)
	    error ((DECL_INITIAL (olddecl) && namespace_bindings_p ())
		   ? G_("%q+#D previously defined here")
		   : G_("%q+#D previously declared here"), olddecl);
	  return error_mark_node;
	}
      else if (TREE_CODE (olddecl) == FUNCTION_DECL
	       && DECL_INITIAL (olddecl) != NULL_TREE
	       && !prototype_p (TREE_TYPE (olddecl))
	       && prototype_p (TREE_TYPE (newdecl)))
	{
	  /* Prototype decl follows defn w/o prototype.  */
	  warning_at (input_location, 0, "prototype for %q+#D", newdecl);
	  warning_at (DECL_SOURCE_LOCATION (olddecl), 0,
		      "follows non-prototype definition here");
	}
      else if ((TREE_CODE (olddecl) == FUNCTION_DECL
		|| TREE_CODE (olddecl) == VAR_DECL)
	       && DECL_LANGUAGE (newdecl) != DECL_LANGUAGE (olddecl))
	{
	  /* [dcl.link]
	     If two declarations of the same function or object
	     specify different linkage-specifications ..., the program
	     is ill-formed.... Except for functions with C++ linkage,
	     a function declaration without a linkage specification
	     shall not precede the first linkage specification for
	     that function.  A function can be declared without a
	     linkage specification after an explicit linkage
	     specification has been seen; the linkage explicitly
	     specified in the earlier declaration is not affected by
	     such a function declaration.

	     DR 563 raises the question why the restrictions on
	     functions should not also apply to objects.  Older
	     versions of G++ silently ignore the linkage-specification
	     for this example:

	       namespace N { 
                 extern int i;
   	         extern "C" int i;
               }

             which is clearly wrong.  Therefore, we now treat objects
	     like functions.  */
	  if (current_lang_depth () == 0)
	    {
	      /* There is no explicit linkage-specification, so we use
		 the linkage from the previous declaration.  */
	      if (!DECL_LANG_SPECIFIC (newdecl))
		retrofit_lang_decl (newdecl);
	      SET_DECL_LANGUAGE (newdecl, DECL_LANGUAGE (olddecl));
	    }
	  else
	    {
	      error ("previous declaration of %q+#D with %qL linkage",
		     olddecl, DECL_LANGUAGE (olddecl));
	      error ("conflicts with new declaration with %qL linkage",
		     DECL_LANGUAGE (newdecl));
	    }
	}

      if (DECL_LANG_SPECIFIC (olddecl) && DECL_USE_TEMPLATE (olddecl))
	;
      else if (TREE_CODE (olddecl) == FUNCTION_DECL)
	{
	  tree t1 = TYPE_ARG_TYPES (TREE_TYPE (olddecl));
	  tree t2 = TYPE_ARG_TYPES (TREE_TYPE (newdecl));
	  int i = 1;

	  if (TREE_CODE (TREE_TYPE (newdecl)) == METHOD_TYPE)
	    t1 = TREE_CHAIN (t1), t2 = TREE_CHAIN (t2);

	  for (; t1 && t1 != void_list_node;
	       t1 = TREE_CHAIN (t1), t2 = TREE_CHAIN (t2), i++)
	    if (TREE_PURPOSE (t1) && TREE_PURPOSE (t2))
	      {
		if (1 == simple_cst_equal (TREE_PURPOSE (t1),
					   TREE_PURPOSE (t2)))
		  {
		    permerror (input_location, "default argument given for parameter %d of %q#D",
			       i, newdecl);
		    permerror (input_location, "after previous specification in %q+#D", olddecl);
		  }
		else
		  {
		    error ("default argument given for parameter %d of %q#D",
			   i, newdecl);
		    error ("after previous specification in %q+#D",
				 olddecl);
		  }
	      }
	}
    }

  /* Do not merge an implicit typedef with an explicit one.  In:

       class A;
       ...
       typedef class A A __attribute__ ((foo));

     the attribute should apply only to the typedef.  */
  if (TREE_CODE (olddecl) == TYPE_DECL
      && (DECL_IMPLICIT_TYPEDEF_P (olddecl)
	  || DECL_IMPLICIT_TYPEDEF_P (newdecl)))
    return NULL_TREE;

  /* If new decl is `static' and an `extern' was seen previously,
     warn about it.  */
  warn_extern_redeclared_static (newdecl, olddecl);

  if (!validate_constexpr_redeclaration (olddecl, newdecl))
    return error_mark_node;

  /* We have committed to returning 1 at this point.  */
  if (TREE_CODE (newdecl) == FUNCTION_DECL)
    {
      /* Now that functions must hold information normally held
	 by field decls, there is extra work to do so that
	 declaration information does not get destroyed during
	 definition.  */
      if (DECL_VINDEX (olddecl))
	DECL_VINDEX (newdecl) = DECL_VINDEX (olddecl);
      if (DECL_CONTEXT (olddecl))
	DECL_CONTEXT (newdecl) = DECL_CONTEXT (olddecl);
      DECL_STATIC_CONSTRUCTOR (newdecl) |= DECL_STATIC_CONSTRUCTOR (olddecl);
      DECL_STATIC_DESTRUCTOR (newdecl) |= DECL_STATIC_DESTRUCTOR (olddecl);
      DECL_PURE_VIRTUAL_P (newdecl) |= DECL_PURE_VIRTUAL_P (olddecl);
      DECL_VIRTUAL_P (newdecl) |= DECL_VIRTUAL_P (olddecl);
      DECL_INVALID_OVERRIDER_P (newdecl) |= DECL_INVALID_OVERRIDER_P (olddecl);
      DECL_THIS_STATIC (newdecl) |= DECL_THIS_STATIC (olddecl);
      if (DECL_OVERLOADED_OPERATOR_P (olddecl) != ERROR_MARK)
	SET_OVERLOADED_OPERATOR_CODE
	  (newdecl, DECL_OVERLOADED_OPERATOR_P (olddecl));
      new_defines_function = DECL_INITIAL (newdecl) != NULL_TREE;

      /* Optionally warn about more than one declaration for the same
	 name, but don't warn about a function declaration followed by a
	 definition.  */
      if (warn_redundant_decls && ! DECL_ARTIFICIAL (olddecl)
	  && !(new_defines_function && DECL_INITIAL (olddecl) == NULL_TREE)
	  /* Don't warn about extern decl followed by definition.  */
	  && !(DECL_EXTERNAL (olddecl) && ! DECL_EXTERNAL (newdecl))
	  /* Don't warn about friends, let add_friend take care of it.  */
	  && ! (newdecl_is_friend || DECL_FRIEND_P (olddecl))
	  /* Don't warn about declaration followed by specialization.  */
	  && (! DECL_TEMPLATE_SPECIALIZATION (newdecl)
	      || DECL_TEMPLATE_SPECIALIZATION (olddecl)))
	{
	  warning (OPT_Wredundant_decls, "redundant redeclaration of %qD in same scope", newdecl);
	  warning (OPT_Wredundant_decls, "previous declaration of %q+D", olddecl);
	}

      if (DECL_DELETED_FN (newdecl))
	{
	  error ("deleted definition of %qD", newdecl);
	  error ("after previous declaration %q+D", olddecl);
	}
      DECL_DELETED_FN (newdecl) |= DECL_DELETED_FN (olddecl);
    }

  /* Deal with C++: must preserve virtual function table size.  */
  if (TREE_CODE (olddecl) == TYPE_DECL)
    {
      tree newtype = TREE_TYPE (newdecl);
      tree oldtype = TREE_TYPE (olddecl);

      if (newtype != error_mark_node && oldtype != error_mark_node
	  && TYPE_LANG_SPECIFIC (newtype) && TYPE_LANG_SPECIFIC (oldtype))
	CLASSTYPE_FRIEND_CLASSES (newtype)
	  = CLASSTYPE_FRIEND_CLASSES (oldtype);

      DECL_ORIGINAL_TYPE (newdecl) = DECL_ORIGINAL_TYPE (olddecl);
    }

  /* Copy all the DECL_... slots specified in the new decl
     except for any that we copy here from the old type.  */
  DECL_ATTRIBUTES (newdecl)
    = (*targetm.merge_decl_attributes) (olddecl, newdecl);

  if (TREE_CODE (newdecl) == TEMPLATE_DECL)
    {
      tree old_result;
      tree new_result;
      old_result = DECL_TEMPLATE_RESULT (olddecl);
      new_result = DECL_TEMPLATE_RESULT (newdecl);
      TREE_TYPE (olddecl) = TREE_TYPE (old_result);
      DECL_TEMPLATE_SPECIALIZATIONS (olddecl)
	= chainon (DECL_TEMPLATE_SPECIALIZATIONS (olddecl),
		   DECL_TEMPLATE_SPECIALIZATIONS (newdecl));

      DECL_ATTRIBUTES (old_result)
	= (*targetm.merge_decl_attributes) (old_result, new_result);

      if (DECL_FUNCTION_TEMPLATE_P (newdecl))
	{
	  if (GNU_INLINE_P (old_result) != GNU_INLINE_P (new_result)
	      && DECL_INITIAL (new_result))
	    {
	      if (DECL_INITIAL (old_result))
		DECL_UNINLINABLE (old_result) = 1;
	      else
		DECL_UNINLINABLE (old_result) = DECL_UNINLINABLE (new_result);
	      DECL_EXTERNAL (old_result) = DECL_EXTERNAL (new_result);
	      DECL_NOT_REALLY_EXTERN (old_result)
		= DECL_NOT_REALLY_EXTERN (new_result);
	      DECL_INTERFACE_KNOWN (old_result)
		= DECL_INTERFACE_KNOWN (new_result);
	      DECL_DECLARED_INLINE_P (old_result)
		= DECL_DECLARED_INLINE_P (new_result);
	      DECL_DISREGARD_INLINE_LIMITS (old_result)
	        |= DECL_DISREGARD_INLINE_LIMITS (new_result);

	    }
	  else
	    {
	      DECL_DECLARED_INLINE_P (old_result)
		|= DECL_DECLARED_INLINE_P (new_result);
	      DECL_DISREGARD_INLINE_LIMITS (old_result)
	        |= DECL_DISREGARD_INLINE_LIMITS (new_result);
	      check_redeclaration_exception_specification (newdecl, olddecl);
	    }
	}

      /* If the new declaration is a definition, update the file and
	 line information on the declaration, and also make
	 the old declaration the same definition.  */
      if (DECL_INITIAL (new_result) != NULL_TREE)
	{
	  DECL_SOURCE_LOCATION (olddecl)
	    = DECL_SOURCE_LOCATION (old_result)
	    = DECL_SOURCE_LOCATION (newdecl);
	  DECL_INITIAL (old_result) = DECL_INITIAL (new_result);
	  if (DECL_FUNCTION_TEMPLATE_P (newdecl))
	    {
	      tree parm;
	      DECL_ARGUMENTS (old_result)
		= DECL_ARGUMENTS (new_result);
	      for (parm = DECL_ARGUMENTS (old_result); parm;
		   parm = DECL_CHAIN (parm))
		DECL_CONTEXT (parm) = old_result;
	    }
	}

      return olddecl;
    }

  if (types_match)
    {
      /* Automatically handles default parameters.  */
      tree oldtype = TREE_TYPE (olddecl);
      tree newtype;

      if (TREE_CODE (newdecl) == FUNCTION_DECL)
	maybe_instantiate_noexcept (olddecl);

      /* Merge the data types specified in the two decls.  */
      newtype = merge_types (TREE_TYPE (newdecl), TREE_TYPE (olddecl));

      /* If merge_types produces a non-typedef type, just use the old type.  */
      if (TREE_CODE (newdecl) == TYPE_DECL
	  && newtype == DECL_ORIGINAL_TYPE (newdecl))
	newtype = oldtype;

      if (TREE_CODE (newdecl) == VAR_DECL)
	{
	  DECL_THIS_EXTERN (newdecl) |= DECL_THIS_EXTERN (olddecl);
	  DECL_INITIALIZED_P (newdecl) |= DECL_INITIALIZED_P (olddecl);
	  DECL_NONTRIVIALLY_INITIALIZED_P (newdecl)
	    |= DECL_NONTRIVIALLY_INITIALIZED_P (olddecl);
	  DECL_INITIALIZED_BY_CONSTANT_EXPRESSION_P (newdecl)
	    |= DECL_INITIALIZED_BY_CONSTANT_EXPRESSION_P (olddecl);

	  /* Merge the threadprivate attribute from OLDDECL into NEWDECL.  */
	  if (DECL_LANG_SPECIFIC (olddecl)
	      && CP_DECL_THREADPRIVATE_P (olddecl))
	    {
	      /* Allocate a LANG_SPECIFIC structure for NEWDECL, if needed.  */
	      if (!DECL_LANG_SPECIFIC (newdecl))
		retrofit_lang_decl (newdecl);

	      DECL_TLS_MODEL (newdecl) = DECL_TLS_MODEL (olddecl);
	      CP_DECL_THREADPRIVATE_P (newdecl) = 1;
	    }
	}

      /* Do this after calling `merge_types' so that default
	 parameters don't confuse us.  */
      else if (TREE_CODE (newdecl) == FUNCTION_DECL)
	check_redeclaration_exception_specification (newdecl, olddecl);
      TREE_TYPE (newdecl) = TREE_TYPE (olddecl) = newtype;

      if (TREE_CODE (newdecl) == FUNCTION_DECL)
	check_default_args (newdecl);

      /* Lay the type out, unless already done.  */
      if (! same_type_p (newtype, oldtype)
	  && TREE_TYPE (newdecl) != error_mark_node
	  && !(processing_template_decl && uses_template_parms (newdecl)))
	layout_type (TREE_TYPE (newdecl));

      if ((TREE_CODE (newdecl) == VAR_DECL
	   || TREE_CODE (newdecl) == PARM_DECL
	   || TREE_CODE (newdecl) == RESULT_DECL
	   || TREE_CODE (newdecl) == FIELD_DECL
	   || TREE_CODE (newdecl) == TYPE_DECL)
	  && !(processing_template_decl && uses_template_parms (newdecl)))
	layout_decl (newdecl, 0);

      /* Merge the type qualifiers.  */
      if (TREE_READONLY (newdecl))
	TREE_READONLY (olddecl) = 1;
      if (TREE_THIS_VOLATILE (newdecl))
	TREE_THIS_VOLATILE (olddecl) = 1;
      if (TREE_NOTHROW (newdecl))
	TREE_NOTHROW (olddecl) = 1;

      /* Merge deprecatedness.  */
      if (TREE_DEPRECATED (newdecl))
	TREE_DEPRECATED (olddecl) = 1;

      /* Preserve function specific target and optimization options */
      if (TREE_CODE (newdecl) == FUNCTION_DECL)
	{
	  if (DECL_FUNCTION_SPECIFIC_TARGET (olddecl)
	      && !DECL_FUNCTION_SPECIFIC_TARGET (newdecl))
	    DECL_FUNCTION_SPECIFIC_TARGET (newdecl)
	      = DECL_FUNCTION_SPECIFIC_TARGET (olddecl);

	  if (DECL_FUNCTION_SPECIFIC_OPTIMIZATION (olddecl)
	      && !DECL_FUNCTION_SPECIFIC_OPTIMIZATION (newdecl))
	    DECL_FUNCTION_SPECIFIC_OPTIMIZATION (newdecl)
	      = DECL_FUNCTION_SPECIFIC_OPTIMIZATION (olddecl);
	}

      /* Merge the initialization information.  */
      if (DECL_INITIAL (newdecl) == NULL_TREE
	  && DECL_INITIAL (olddecl) != NULL_TREE)
	{
	  DECL_INITIAL (newdecl) = DECL_INITIAL (olddecl);
	  DECL_SOURCE_LOCATION (newdecl) = DECL_SOURCE_LOCATION (olddecl);
	  if (TREE_CODE (newdecl) == FUNCTION_DECL)
	    {
	      DECL_SAVED_TREE (newdecl) = DECL_SAVED_TREE (olddecl);
	      DECL_STRUCT_FUNCTION (newdecl) = DECL_STRUCT_FUNCTION (olddecl);
	    }
	}

      /* Merge the section attribute.
	 We want to issue an error if the sections conflict but that must be
	 done later in decl_attributes since we are called before attributes
	 are assigned.  */
      if (DECL_SECTION_NAME (newdecl) == NULL_TREE)
	DECL_SECTION_NAME (newdecl) = DECL_SECTION_NAME (olddecl);

      if (TREE_CODE (newdecl) == FUNCTION_DECL)
	{
	  DECL_NO_INSTRUMENT_FUNCTION_ENTRY_EXIT (newdecl)
	    |= DECL_NO_INSTRUMENT_FUNCTION_ENTRY_EXIT (olddecl);
	  DECL_NO_LIMIT_STACK (newdecl) |= DECL_NO_LIMIT_STACK (olddecl);
	  TREE_THIS_VOLATILE (newdecl) |= TREE_THIS_VOLATILE (olddecl);
	  TREE_NOTHROW (newdecl) |= TREE_NOTHROW (olddecl);
	  DECL_IS_MALLOC (newdecl) |= DECL_IS_MALLOC (olddecl);
	  DECL_IS_OPERATOR_NEW (newdecl) |= DECL_IS_OPERATOR_NEW (olddecl);
	  DECL_PURE_P (newdecl) |= DECL_PURE_P (olddecl);
	  TREE_READONLY (newdecl) |= TREE_READONLY (olddecl);
	  DECL_LOOPING_CONST_OR_PURE_P (newdecl) 
	    |= DECL_LOOPING_CONST_OR_PURE_P (olddecl);
	  /* Keep the old RTL.  */
	  COPY_DECL_RTL (olddecl, newdecl);
	}
      else if (TREE_CODE (newdecl) == VAR_DECL
	       && (DECL_SIZE (olddecl) || !DECL_SIZE (newdecl)))
	{
	  /* Keep the old RTL.  We cannot keep the old RTL if the old
	     declaration was for an incomplete object and the new
	     declaration is not since many attributes of the RTL will
	     change.  */
	  COPY_DECL_RTL (olddecl, newdecl);
	}
    }
  /* If cannot merge, then use the new type and qualifiers,
     and don't preserve the old rtl.  */
  else
    {
      /* Clean out any memory we had of the old declaration.  */
      tree oldstatic = value_member (olddecl, static_aggregates);
      if (oldstatic)
	TREE_VALUE (oldstatic) = error_mark_node;

      TREE_TYPE (olddecl) = TREE_TYPE (newdecl);
      TREE_READONLY (olddecl) = TREE_READONLY (newdecl);
      TREE_THIS_VOLATILE (olddecl) = TREE_THIS_VOLATILE (newdecl);
      TREE_SIDE_EFFECTS (olddecl) = TREE_SIDE_EFFECTS (newdecl);
    }

  /* Merge the storage class information.  */
  merge_weak (newdecl, olddecl);

  if (DECL_ONE_ONLY (olddecl))
    DECL_COMDAT_GROUP (newdecl) = DECL_COMDAT_GROUP (olddecl);

  DECL_DEFER_OUTPUT (newdecl) |= DECL_DEFER_OUTPUT (olddecl);
  TREE_PUBLIC (newdecl) = TREE_PUBLIC (olddecl);
  TREE_STATIC (olddecl) = TREE_STATIC (newdecl) |= TREE_STATIC (olddecl);
  if (! DECL_EXTERNAL (olddecl))
    DECL_EXTERNAL (newdecl) = 0;

  new_template_info = NULL_TREE;
  if (DECL_LANG_SPECIFIC (newdecl) && DECL_LANG_SPECIFIC (olddecl))
    {
      bool new_redefines_gnu_inline = false;

      if (new_defines_function
	  && ((DECL_INTERFACE_KNOWN (olddecl)
	       && TREE_CODE (olddecl) == FUNCTION_DECL)
	      || (TREE_CODE (olddecl) == TEMPLATE_DECL
		  && (TREE_CODE (DECL_TEMPLATE_RESULT (olddecl))
		      == FUNCTION_DECL))))
	{
	  tree fn = olddecl;

	  if (TREE_CODE (fn) == TEMPLATE_DECL)
	    fn = DECL_TEMPLATE_RESULT (olddecl);

	  new_redefines_gnu_inline = GNU_INLINE_P (fn) && DECL_INITIAL (fn);
	}

      if (!new_redefines_gnu_inline)
	{
	  DECL_INTERFACE_KNOWN (newdecl) |= DECL_INTERFACE_KNOWN (olddecl);
	  DECL_NOT_REALLY_EXTERN (newdecl) |= DECL_NOT_REALLY_EXTERN (olddecl);
	  DECL_COMDAT (newdecl) |= DECL_COMDAT (olddecl);
	}
      DECL_TEMPLATE_INSTANTIATED (newdecl)
	|= DECL_TEMPLATE_INSTANTIATED (olddecl);
      DECL_ODR_USED (newdecl) |= DECL_ODR_USED (olddecl);

      /* If the OLDDECL is an instantiation and/or specialization,
	 then the NEWDECL must be too.  But, it may not yet be marked
	 as such if the caller has created NEWDECL, but has not yet
	 figured out that it is a redeclaration.  */
      if (!DECL_USE_TEMPLATE (newdecl))
	DECL_USE_TEMPLATE (newdecl) = DECL_USE_TEMPLATE (olddecl);

      /* Don't really know how much of the language-specific
	 values we should copy from old to new.  */
      DECL_IN_AGGR_P (newdecl) = DECL_IN_AGGR_P (olddecl);
      DECL_REPO_AVAILABLE_P (newdecl) = DECL_REPO_AVAILABLE_P (olddecl);
      DECL_INITIALIZED_IN_CLASS_P (newdecl)
	|= DECL_INITIALIZED_IN_CLASS_P (olddecl);

      if (LANG_DECL_HAS_MIN (newdecl))
	{
	  DECL_LANG_SPECIFIC (newdecl)->u.min.u2 =
	    DECL_LANG_SPECIFIC (olddecl)->u.min.u2;
	  if (DECL_TEMPLATE_INFO (newdecl))
	    new_template_info = DECL_TEMPLATE_INFO (newdecl);
	  DECL_TEMPLATE_INFO (newdecl) = DECL_TEMPLATE_INFO (olddecl);
	}
      /* Only functions have these fields.  */
      if (TREE_CODE (newdecl) == FUNCTION_DECL
	  || DECL_FUNCTION_TEMPLATE_P (newdecl))
	{
	  DECL_NONCONVERTING_P (newdecl) = DECL_NONCONVERTING_P (olddecl);
	  olddecl_friend = DECL_FRIEND_P (olddecl);
	  hidden_friend = (DECL_ANTICIPATED (olddecl)
			   && DECL_HIDDEN_FRIEND_P (olddecl)
			   && newdecl_is_friend);
	  DECL_BEFRIENDING_CLASSES (newdecl)
	    = chainon (DECL_BEFRIENDING_CLASSES (newdecl),
		       DECL_BEFRIENDING_CLASSES (olddecl));
	  /* DECL_THUNKS is only valid for virtual functions,
	     otherwise it is a DECL_FRIEND_CONTEXT.  */
	  if (DECL_VIRTUAL_P (newdecl))
	    SET_DECL_THUNKS (newdecl, DECL_THUNKS (olddecl));
	}
      /* Only variables have this field.  */
      else if (TREE_CODE (newdecl) == VAR_DECL
	       && VAR_HAD_UNKNOWN_BOUND (olddecl))
	SET_VAR_HAD_UNKNOWN_BOUND (newdecl);
    }

  if (TREE_CODE (newdecl) == FUNCTION_DECL)
    {
      tree parm;

      /* Merge parameter attributes. */
      tree oldarg, newarg;
      for (oldarg = DECL_ARGUMENTS(olddecl), 
               newarg = DECL_ARGUMENTS(newdecl);
           oldarg && newarg;
           oldarg = DECL_CHAIN(oldarg), newarg = DECL_CHAIN(newarg)) {
          DECL_ATTRIBUTES (newarg)
              = (*targetm.merge_decl_attributes) (oldarg, newarg);
          DECL_ATTRIBUTES (oldarg) = DECL_ATTRIBUTES (newarg);
      }
      
      if (DECL_TEMPLATE_INSTANTIATION (olddecl)
	  && !DECL_TEMPLATE_INSTANTIATION (newdecl))
	{
	  /* If newdecl is not a specialization, then it is not a
	     template-related function at all.  And that means that we
	     should have exited above, returning 0.  */
	  gcc_assert (DECL_TEMPLATE_SPECIALIZATION (newdecl));

	  if (DECL_ODR_USED (olddecl))
	    /* From [temp.expl.spec]:

	       If a template, a member template or the member of a class
	       template is explicitly specialized then that
	       specialization shall be declared before the first use of
	       that specialization that would cause an implicit
	       instantiation to take place, in every translation unit in
	       which such a use occurs.  */
	    error ("explicit specialization of %qD after first use",
		      olddecl);

	  SET_DECL_TEMPLATE_SPECIALIZATION (olddecl);

	  /* Don't propagate visibility from the template to the
	     specialization here.  We'll do that in determine_visibility if
	     appropriate.  */
	  DECL_VISIBILITY_SPECIFIED (olddecl) = 0;

	  /* [temp.expl.spec/14] We don't inline explicit specialization
	     just because the primary template says so.  */

	  /* But still keep DECL_DISREGARD_INLINE_LIMITS in sync with
	     the always_inline attribute.  */
	  if (DECL_DISREGARD_INLINE_LIMITS (olddecl)
	      && !DECL_DISREGARD_INLINE_LIMITS (newdecl))
	    {
	      if (DECL_DECLARED_INLINE_P (newdecl))
		DECL_DISREGARD_INLINE_LIMITS (newdecl) = true;
	      else
		DECL_ATTRIBUTES (newdecl)
		  = remove_attribute ("always_inline",
				      DECL_ATTRIBUTES (newdecl));
	    }
	}
      else if (new_defines_function && DECL_INITIAL (olddecl))
	{
	  /* Never inline re-defined extern inline functions.
	     FIXME: this could be better handled by keeping both
	     function as separate declarations.  */
	  DECL_UNINLINABLE (newdecl) = 1;
	}
      else
	{
	  if (DECL_PENDING_INLINE_INFO (newdecl) == 0)
	    DECL_PENDING_INLINE_INFO (newdecl) = DECL_PENDING_INLINE_INFO (olddecl);

	  DECL_DECLARED_INLINE_P (newdecl) |= DECL_DECLARED_INLINE_P (olddecl);

	  DECL_UNINLINABLE (newdecl) = DECL_UNINLINABLE (olddecl)
	    = (DECL_UNINLINABLE (newdecl) || DECL_UNINLINABLE (olddecl));

	  DECL_DISREGARD_INLINE_LIMITS (newdecl)
	    = DECL_DISREGARD_INLINE_LIMITS (olddecl)
	    = (DECL_DISREGARD_INLINE_LIMITS (newdecl)
	       || DECL_DISREGARD_INLINE_LIMITS (olddecl));
	}

      /* Preserve abstractness on cloned [cd]tors.  */
      DECL_ABSTRACT (newdecl) = DECL_ABSTRACT (olddecl);

      /* Update newdecl's parms to point at olddecl.  */
      for (parm = DECL_ARGUMENTS (newdecl); parm;
	   parm = DECL_CHAIN (parm))
	DECL_CONTEXT (parm) = olddecl;

      if (! types_match)
	{
	  SET_DECL_LANGUAGE (olddecl, DECL_LANGUAGE (newdecl));
	  COPY_DECL_ASSEMBLER_NAME (newdecl, olddecl);
	  COPY_DECL_RTL (newdecl, olddecl);
	}
      if (! types_match || new_defines_function)
	{
	  /* These need to be copied so that the names are available.
	     Note that if the types do match, we'll preserve inline
	     info and other bits, but if not, we won't.  */
	  DECL_ARGUMENTS (olddecl) = DECL_ARGUMENTS (newdecl);
	  DECL_RESULT (olddecl) = DECL_RESULT (newdecl);
	}
      /* If redeclaring a builtin function, it stays built in
	 if newdecl is a gnu_inline definition, or if newdecl is just
	 a declaration.  */
      if (DECL_BUILT_IN (olddecl)
	  && (new_defines_function ? GNU_INLINE_P (newdecl) : types_match))
	{
	  DECL_BUILT_IN_CLASS (newdecl) = DECL_BUILT_IN_CLASS (olddecl);
	  DECL_FUNCTION_CODE (newdecl) = DECL_FUNCTION_CODE (olddecl);
	  /* If we're keeping the built-in definition, keep the rtl,
	     regardless of declaration matches.  */
	  COPY_DECL_RTL (olddecl, newdecl);
	  if (DECL_BUILT_IN_CLASS (newdecl) == BUILT_IN_NORMAL)
	    {
	      enum built_in_function fncode = DECL_FUNCTION_CODE (newdecl);
	      switch (fncode)
		{
		  /* If a compatible prototype of these builtin functions
		     is seen, assume the runtime implements it with the
		     expected semantics.  */
		case BUILT_IN_STPCPY:
		  if (builtin_decl_explicit_p (fncode))
		    set_builtin_decl_implicit_p (fncode, true);
		  break;
		default:
		  break;
		}
	    }
	}
      if (new_defines_function)
	/* If defining a function declared with other language
	   linkage, use the previously declared language linkage.  */
	SET_DECL_LANGUAGE (newdecl, DECL_LANGUAGE (olddecl));
      else if (types_match)
	{
	  DECL_RESULT (newdecl) = DECL_RESULT (olddecl);
	  /* Don't clear out the arguments if we're just redeclaring a
	     function.  */
	  if (DECL_ARGUMENTS (olddecl))
	    DECL_ARGUMENTS (newdecl) = DECL_ARGUMENTS (olddecl);
	}
    }
  else if (TREE_CODE (newdecl) == NAMESPACE_DECL)
    NAMESPACE_LEVEL (newdecl) = NAMESPACE_LEVEL (olddecl);

  /* Now preserve various other info from the definition.  */
  TREE_ADDRESSABLE (newdecl) = TREE_ADDRESSABLE (olddecl);
  TREE_ASM_WRITTEN (newdecl) = TREE_ASM_WRITTEN (olddecl);
  DECL_COMMON (newdecl) = DECL_COMMON (olddecl);
  COPY_DECL_ASSEMBLER_NAME (olddecl, newdecl);

  /* Warn about conflicting visibility specifications.  */
  if (DECL_VISIBILITY_SPECIFIED (olddecl)
      && DECL_VISIBILITY_SPECIFIED (newdecl)
      && DECL_VISIBILITY (newdecl) != DECL_VISIBILITY (olddecl))
    {
      warning_at (input_location, OPT_Wattributes,
		  "%q+D: visibility attribute ignored because it", newdecl);
      warning_at (DECL_SOURCE_LOCATION (olddecl), OPT_Wattributes,
		  "conflicts with previous declaration here");
    }
  /* Choose the declaration which specified visibility.  */
  if (DECL_VISIBILITY_SPECIFIED (olddecl))
    {
      DECL_VISIBILITY (newdecl) = DECL_VISIBILITY (olddecl);
      DECL_VISIBILITY_SPECIFIED (newdecl) = 1;
    }
  /* Init priority used to be merged from newdecl to olddecl by the memcpy,
     so keep this behavior.  */
  if (TREE_CODE (newdecl) == VAR_DECL && DECL_HAS_INIT_PRIORITY_P (newdecl))
    {
      SET_DECL_INIT_PRIORITY (olddecl, DECL_INIT_PRIORITY (newdecl));
      DECL_HAS_INIT_PRIORITY_P (olddecl) = 1;
    }
  /* Likewise for DECL_ALIGN, DECL_USER_ALIGN and DECL_PACKED.  */
  if (DECL_ALIGN (olddecl) > DECL_ALIGN (newdecl))
    {
      DECL_ALIGN (newdecl) = DECL_ALIGN (olddecl);
      DECL_USER_ALIGN (newdecl) |= DECL_USER_ALIGN (olddecl);
    }
  DECL_USER_ALIGN (olddecl) = DECL_USER_ALIGN (newdecl);
  if (TREE_CODE (newdecl) == FIELD_DECL)
    DECL_PACKED (olddecl) = DECL_PACKED (newdecl);

  /* The DECL_LANG_SPECIFIC information in OLDDECL will be replaced
     with that from NEWDECL below.  */
  if (DECL_LANG_SPECIFIC (olddecl))
    {
      gcc_assert (DECL_LANG_SPECIFIC (olddecl)
		  != DECL_LANG_SPECIFIC (newdecl));
      ggc_free (DECL_LANG_SPECIFIC (olddecl));
    }

  /* Merge the USED information.  */
  if (TREE_USED (olddecl))
    TREE_USED (newdecl) = 1;
  else if (TREE_USED (newdecl))
    TREE_USED (olddecl) = 1;
  if (TREE_CODE (newdecl) == VAR_DECL)
    {
      if (DECL_READ_P (olddecl))
	DECL_READ_P (newdecl) = 1;
      else if (DECL_READ_P (newdecl))
	DECL_READ_P (olddecl) = 1;
    }
  if (DECL_PRESERVE_P (olddecl))
    DECL_PRESERVE_P (newdecl) = 1;
  else if (DECL_PRESERVE_P (newdecl))
    DECL_PRESERVE_P (olddecl) = 1;

  /* Merge the DECL_FUNCTION_VERSIONED information.  newdecl will be copied
     to olddecl and deleted.  */
  if (TREE_CODE (newdecl) == FUNCTION_DECL
      && DECL_FUNCTION_VERSIONED (olddecl))
    {
      /* Set the flag for newdecl so that it gets copied to olddecl.  */
      DECL_FUNCTION_VERSIONED (newdecl) = 1;
      /* newdecl will be purged after copying to olddecl and is no longer
         a version.  */
      delete_function_version (newdecl);
    }

  if (TREE_CODE (newdecl) == FUNCTION_DECL)
    {
      int function_size;

      function_size = sizeof (struct tree_decl_common);

      memcpy ((char *) olddecl + sizeof (struct tree_common),
	      (char *) newdecl + sizeof (struct tree_common),
	      function_size - sizeof (struct tree_common));

      memcpy ((char *) olddecl + sizeof (struct tree_decl_common),
	      (char *) newdecl + sizeof (struct tree_decl_common),
	      sizeof (struct tree_function_decl) - sizeof (struct tree_decl_common));
      if (new_template_info)
	/* If newdecl is a template instantiation, it is possible that
	   the following sequence of events has occurred:

	   o A friend function was declared in a class template.  The
	   class template was instantiated.

	   o The instantiation of the friend declaration was
	   recorded on the instantiation list, and is newdecl.

	   o Later, however, instantiate_class_template called pushdecl
	   on the newdecl to perform name injection.  But, pushdecl in
	   turn called duplicate_decls when it discovered that another
	   declaration of a global function with the same name already
	   existed.

	   o Here, in duplicate_decls, we decided to clobber newdecl.

	   If we're going to do that, we'd better make sure that
	   olddecl, and not newdecl, is on the list of
	   instantiations so that if we try to do the instantiation
	   again we won't get the clobbered declaration.  */
	reregister_specialization (newdecl,
				   new_template_info,
				   olddecl);
    }
  else
    {
      size_t size = tree_code_size (TREE_CODE (olddecl));
      memcpy ((char *) olddecl + sizeof (struct tree_common),
	      (char *) newdecl + sizeof (struct tree_common),
	      sizeof (struct tree_decl_common) - sizeof (struct tree_common));
      switch (TREE_CODE (olddecl))
	{
	case LABEL_DECL:
	case VAR_DECL:
	case RESULT_DECL:
	case PARM_DECL:
	case FIELD_DECL:
	case TYPE_DECL:
	case CONST_DECL:
	  {
	    memcpy ((char *) olddecl + sizeof (struct tree_decl_common),
		    (char *) newdecl + sizeof (struct tree_decl_common),
		    size - sizeof (struct tree_decl_common)
		    + TREE_CODE_LENGTH (TREE_CODE (newdecl)) * sizeof (char *));
	  }
	  break;
	default:
	  memcpy ((char *) olddecl + sizeof (struct tree_decl_common),
		  (char *) newdecl + sizeof (struct tree_decl_common),
		  sizeof (struct tree_decl_non_common) - sizeof (struct tree_decl_common)
		  + TREE_CODE_LENGTH (TREE_CODE (newdecl)) * sizeof (char *));
	  break;
	}
    }
  DECL_UID (olddecl) = olddecl_uid;
  if (olddecl_friend)
    DECL_FRIEND_P (olddecl) = 1;
  if (hidden_friend)
    {
      DECL_ANTICIPATED (olddecl) = 1;
      DECL_HIDDEN_FRIEND_P (olddecl) = 1;
    }

  /* NEWDECL contains the merged attribute lists.
     Update OLDDECL to be the same.  */
  DECL_ATTRIBUTES (olddecl) = DECL_ATTRIBUTES (newdecl);

  /* If OLDDECL had its DECL_RTL instantiated, re-invoke make_decl_rtl
    so that encode_section_info has a chance to look at the new decl
    flags and attributes.  */
  if (DECL_RTL_SET_P (olddecl)
      && (TREE_CODE (olddecl) == FUNCTION_DECL
	  || (TREE_CODE (olddecl) == VAR_DECL
	      && TREE_STATIC (olddecl))))
    make_decl_rtl (olddecl);

  /* The NEWDECL will no longer be needed.  Because every out-of-class
     declaration of a member results in a call to duplicate_decls,
     freeing these nodes represents in a significant savings.  */
  ggc_free (newdecl);

  return olddecl;
}

/* Return zero if the declaration NEWDECL is valid
   when the declaration OLDDECL (assumed to be for the same name)
   has already been seen.
   Otherwise return an error message format string with a %s
   where the identifier should go.  */

static const char *
redeclaration_error_message (tree newdecl, tree olddecl)
{
  if (TREE_CODE (newdecl) == TYPE_DECL)
    {
      /* Because C++ can put things into name space for free,
	 constructs like "typedef struct foo { ... } foo"
	 would look like an erroneous redeclaration.  */
      if (same_type_p (TREE_TYPE (newdecl), TREE_TYPE (olddecl)))
	return NULL;
      else
	return G_("redefinition of %q#D");
    }
  else if (TREE_CODE (newdecl) == FUNCTION_DECL)
    {
      /* If this is a pure function, its olddecl will actually be
	 the original initialization to `0' (which we force to call
	 abort()).  Don't complain about redefinition in this case.  */
      if (DECL_LANG_SPECIFIC (olddecl) && DECL_PURE_VIRTUAL_P (olddecl)
	  && DECL_INITIAL (olddecl) == NULL_TREE)
	return NULL;

      /* If both functions come from different namespaces, this is not
	 a redeclaration - this is a conflict with a used function.  */
      if (DECL_NAMESPACE_SCOPE_P (olddecl)
	  && DECL_CONTEXT (olddecl) != DECL_CONTEXT (newdecl)
	  && ! decls_match (olddecl, newdecl))
	return G_("%qD conflicts with used function");

      /* We'll complain about linkage mismatches in
	 warn_extern_redeclared_static.  */

      /* Defining the same name twice is no good.  */
      if (DECL_INITIAL (olddecl) != NULL_TREE
	  && DECL_INITIAL (newdecl) != NULL_TREE)
	{
	  if (DECL_NAME (olddecl) == NULL_TREE)
	    return G_("%q#D not declared in class");
	  else if (!GNU_INLINE_P (olddecl)
		   || GNU_INLINE_P (newdecl))
	    return G_("redefinition of %q#D");
	}

      if (DECL_DECLARED_INLINE_P (olddecl) && DECL_DECLARED_INLINE_P (newdecl))
	{
	  bool olda = GNU_INLINE_P (olddecl);
	  bool newa = GNU_INLINE_P (newdecl);

	  if (olda != newa)
	    {
	      if (newa)
		return G_("%q+D redeclared inline with "
			  "%<gnu_inline%> attribute");
	      else
		return G_("%q+D redeclared inline without "
			  "%<gnu_inline%> attribute");
	    }
	}

      check_abi_tag_redeclaration
	(olddecl, lookup_attribute ("abi_tag", DECL_ATTRIBUTES (olddecl)),
	 lookup_attribute ("abi_tag", DECL_ATTRIBUTES (newdecl)));

      return NULL;
    }
  else if (TREE_CODE (newdecl) == TEMPLATE_DECL)
    {
      tree nt, ot;

      if (TREE_CODE (DECL_TEMPLATE_RESULT (newdecl)) == TYPE_DECL)
	{
	  if (COMPLETE_TYPE_P (TREE_TYPE (newdecl))
	      && COMPLETE_TYPE_P (TREE_TYPE (olddecl)))
	    return G_("redefinition of %q#D");
	  return NULL;
	}

      if (TREE_CODE (DECL_TEMPLATE_RESULT (newdecl)) != FUNCTION_DECL
	  || (DECL_TEMPLATE_RESULT (newdecl)
	      == DECL_TEMPLATE_RESULT (olddecl)))
	return NULL;

      nt = DECL_TEMPLATE_RESULT (newdecl);
      if (DECL_TEMPLATE_INFO (nt))
	nt = DECL_TEMPLATE_RESULT (template_for_substitution (nt));
      ot = DECL_TEMPLATE_RESULT (olddecl);
      if (DECL_TEMPLATE_INFO (ot))
	ot = DECL_TEMPLATE_RESULT (template_for_substitution (ot));
      if (DECL_INITIAL (nt) && DECL_INITIAL (ot)
	  && (!GNU_INLINE_P (ot) || GNU_INLINE_P (nt)))
	return G_("redefinition of %q#D");

      if (DECL_DECLARED_INLINE_P (ot) && DECL_DECLARED_INLINE_P (nt))
	{
	  bool olda = GNU_INLINE_P (ot);
	  bool newa = GNU_INLINE_P (nt);

	  if (olda != newa)
	    {
	      if (newa)
		return G_("%q+D redeclared inline with "
			  "%<gnu_inline%> attribute");
	      else
		return G_("%q+D redeclared inline without "
		     	  "%<gnu_inline%> attribute");
	    }
	}

      /* Core issue #226 (C++0x): 
           
           If a friend function template declaration specifies a
           default template-argument, that declaration shall be a
           definition and shall be the only declaration of the
           function template in the translation unit.  */
      if ((cxx_dialect != cxx98) 
          && TREE_CODE (ot) == FUNCTION_DECL && DECL_FRIEND_P (ot)
          && !check_default_tmpl_args (nt, DECL_TEMPLATE_PARMS (newdecl), 
                                       /*is_primary=*/true,
				       /*is_partial=*/false,
                                       /*is_friend_decl=*/2))
        return G_("redeclaration of friend %q#D "
	 	  "may not have default template arguments");

      return NULL;
    }
  else if (TREE_CODE (newdecl) == VAR_DECL
	   && DECL_THREAD_LOCAL_P (newdecl) != DECL_THREAD_LOCAL_P (olddecl)
	   && (! DECL_LANG_SPECIFIC (olddecl)
	       || ! CP_DECL_THREADPRIVATE_P (olddecl)
	       || DECL_THREAD_LOCAL_P (newdecl)))
    {
      /* Only variables can be thread-local, and all declarations must
	 agree on this property.  */
      if (DECL_THREAD_LOCAL_P (newdecl))
	return G_("thread-local declaration of %q#D follows "
	          "non-thread-local declaration");
      else
	return G_("non-thread-local declaration of %q#D follows "
	          "thread-local declaration");
    }
  else if (toplevel_bindings_p () || DECL_NAMESPACE_SCOPE_P (newdecl))
    {
      /* The objects have been declared at namespace scope.  If either
	 is a member of an anonymous union, then this is an invalid
	 redeclaration.  For example:

	   int i;
	   union { int i; };

	   is invalid.  */
      if ((TREE_CODE (newdecl) == VAR_DECL && DECL_ANON_UNION_VAR_P (newdecl))
	  || (TREE_CODE (olddecl) == VAR_DECL && DECL_ANON_UNION_VAR_P (olddecl)))
	return G_("redeclaration of %q#D");
      /* If at least one declaration is a reference, there is no
	 conflict.  For example:

	   int i = 3;
	   extern int i;

	 is valid.  */
      if (DECL_EXTERNAL (newdecl) || DECL_EXTERNAL (olddecl))
	return NULL;
      /* Reject two definitions.  */
      return G_("redefinition of %q#D");
    }
  else
    {
      /* Objects declared with block scope:  */
      /* Reject two definitions, and reject a definition
	 together with an external reference.  */
      if (!(DECL_EXTERNAL (newdecl) && DECL_EXTERNAL (olddecl)))
	return G_("redeclaration of %q#D");
      return NULL;
    }
}

/* Hash and equality functions for the named_label table.  */

static hashval_t
named_label_entry_hash (const void *data)
{
  const struct named_label_entry *ent = (const struct named_label_entry *) data;
  return DECL_UID (ent->label_decl);
}

static int
named_label_entry_eq (const void *a, const void *b)
{
  const struct named_label_entry *ent_a = (const struct named_label_entry *) a;
  const struct named_label_entry *ent_b = (const struct named_label_entry *) b;
  return ent_a->label_decl == ent_b->label_decl;
}

/* Create a new label, named ID.  */

static tree
make_label_decl (tree id, int local_p)
{
  struct named_label_entry *ent;
  void **slot;
  tree decl;

  decl = build_decl (input_location, LABEL_DECL, id, void_type_node);

  DECL_CONTEXT (decl) = current_function_decl;
  DECL_MODE (decl) = VOIDmode;
  C_DECLARED_LABEL_FLAG (decl) = local_p;

  /* Say where one reference is to the label, for the sake of the
     error if it is not defined.  */
  DECL_SOURCE_LOCATION (decl) = input_location;

  /* Record the fact that this identifier is bound to this label.  */
  SET_IDENTIFIER_LABEL_VALUE (id, decl);

  /* Create the label htab for the function on demand.  */
  if (!named_labels)
    named_labels = htab_create_ggc (13, named_label_entry_hash,
				    named_label_entry_eq, NULL);

  /* Record this label on the list of labels used in this function.
     We do this before calling make_label_decl so that we get the
     IDENTIFIER_LABEL_VALUE before the new label is declared.  */
  ent = ggc_alloc_cleared_named_label_entry ();
  ent->label_decl = decl;

  slot = htab_find_slot (named_labels, ent, INSERT);
  gcc_assert (*slot == NULL);
  *slot = ent;

  return decl;
}

/* Look for a label named ID in the current function.  If one cannot
   be found, create one.  (We keep track of used, but undefined,
   labels, and complain about them at the end of a function.)  */

static tree
lookup_label_1 (tree id)
{
  tree decl;

  /* You can't use labels at global scope.  */
  if (current_function_decl == NULL_TREE)
    {
      error ("label %qE referenced outside of any function", id);
      return NULL_TREE;
    }

  /* See if we've already got this label.  */
  decl = IDENTIFIER_LABEL_VALUE (id);
  if (decl != NULL_TREE && DECL_CONTEXT (decl) == current_function_decl)
    return decl;

  decl = make_label_decl (id, /*local_p=*/0);
  return decl;
}

/* Wrapper for lookup_label_1.  */

tree
lookup_label (tree id)
{
  tree ret;
  bool subtime = timevar_cond_start (TV_NAME_LOOKUP);
  ret = lookup_label_1 (id);
  timevar_cond_stop (TV_NAME_LOOKUP, subtime);
  return ret;
}

/* Declare a local label named ID.  */

tree
declare_local_label (tree id)
{
  tree decl;
  cp_label_binding bind;

  /* Add a new entry to the SHADOWED_LABELS list so that when we leave
     this scope we can restore the old value of IDENTIFIER_TYPE_VALUE.  */
  bind.prev_value = IDENTIFIER_LABEL_VALUE (id);

  decl = make_label_decl (id, /*local_p=*/1);
  bind.label = decl;
  vec_safe_push (current_binding_level->shadowed_labels, bind);

  return decl;
}

/* Returns nonzero if it is ill-formed to jump past the declaration of
   DECL.  Returns 2 if it's also a real problem.  */

static int
decl_jump_unsafe (tree decl)
{
  /* [stmt.dcl]/3: A program that jumps from a point where a local variable
     with automatic storage duration is not in scope to a point where it is
     in scope is ill-formed unless the variable has scalar type, class type
     with a trivial default constructor and a trivial destructor, a
     cv-qualified version of one of these types, or an array of one of the
     preceding types and is declared without an initializer (8.5).  */
  tree type = TREE_TYPE (decl);

  if (TREE_CODE (decl) != VAR_DECL || TREE_STATIC (decl)
      || type == error_mark_node)
    return 0;

  type = strip_array_types (type);

  if (DECL_NONTRIVIALLY_INITIALIZED_P (decl))
    return 2;

  if (TYPE_HAS_NONTRIVIAL_DESTRUCTOR (TREE_TYPE (decl)))
    return 1;

  return 0;
}

/* A subroutine of check_previous_goto_1 to identify a branch to the user.  */

static void
identify_goto (tree decl, const location_t *locus)
{
  if (decl)
    permerror (input_location, "jump to label %qD", decl);
  else
    permerror (input_location, "jump to case label");
  if (locus)
    permerror (*locus, "  from here");
}

/* Check that a single previously seen jump to a newly defined label
   is OK.  DECL is the LABEL_DECL or 0; LEVEL is the binding_level for
   the jump context; NAMES are the names in scope in LEVEL at the jump
   context; LOCUS is the source position of the jump or 0.  Returns
   true if all is well.  */

static bool
check_previous_goto_1 (tree decl, cp_binding_level* level, tree names,
		       bool exited_omp, const location_t *locus)
{
  cp_binding_level *b;
  bool identified = false, saw_eh = false, saw_omp = false;

  if (exited_omp)
    {
      identify_goto (decl, locus);
      error ("  exits OpenMP structured block");
      identified = saw_omp = true;
    }

  for (b = current_binding_level; b ; b = b->level_chain)
    {
      tree new_decls, old_decls = (b == level ? names : NULL_TREE);

      for (new_decls = b->names; new_decls != old_decls;
	   new_decls = (DECL_P (new_decls) ? DECL_CHAIN (new_decls)
			: TREE_CHAIN (new_decls)))
	{
	  int problem = decl_jump_unsafe (new_decls);
	  if (! problem)
	    continue;

	  if (!identified)
	    {
	      identify_goto (decl, locus);
	      identified = true;
	    }
	  if (problem > 1)
	    error ("  crosses initialization of %q+#D", new_decls);
	  else
	    permerror (input_location, "  enters scope of %q+#D which has "
		       "non-trivial destructor", new_decls);
	}

      if (b == level)
	break;
      if ((b->kind == sk_try || b->kind == sk_catch) && !saw_eh)
	{
	  if (!identified)
	    {
	      identify_goto (decl, locus);
	      identified = true;
	    }
	  if (b->kind == sk_try)
	    error ("  enters try block");
	  else
	    error ("  enters catch block");
	  saw_eh = true;
	}
      if (b->kind == sk_omp && !saw_omp)
	{
	  if (!identified)
	    {
	      identify_goto (decl, locus);
	      identified = true;
	    }
	  error ("  enters OpenMP structured block");
	  saw_omp = true;
	}
    }

  return !identified;
}

static void
check_previous_goto (tree decl, struct named_label_use_entry *use)
{
  check_previous_goto_1 (decl, use->binding_level,
			 use->names_in_scope, use->in_omp_scope,
			 &use->o_goto_locus);
}

static bool
check_switch_goto (cp_binding_level* level)
{
  return check_previous_goto_1 (NULL_TREE, level, level->names, false, NULL);
}

/* Check that a new jump to a label DECL is OK.  Called by
   finish_goto_stmt.  */

void
check_goto (tree decl)
{
  struct named_label_entry *ent, dummy;
  bool saw_catch = false, identified = false;
  tree bad;
  unsigned ix;

  /* We can't know where a computed goto is jumping.
     So we assume that it's OK.  */
  if (TREE_CODE (decl) != LABEL_DECL)
    return;

  /* We didn't record any information about this label when we created it,
     and there's not much point since it's trivial to analyze as a return.  */
  if (decl == cdtor_label)
    return;

  dummy.label_decl = decl;
  ent = (struct named_label_entry *) htab_find (named_labels, &dummy);
  gcc_assert (ent != NULL);

  /* If the label hasn't been defined yet, defer checking.  */
  if (! DECL_INITIAL (decl))
    {
      struct named_label_use_entry *new_use;

      /* Don't bother creating another use if the last goto had the
	 same data, and will therefore create the same set of errors.  */
      if (ent->uses
	  && ent->uses->names_in_scope == current_binding_level->names)
	return;

      new_use = ggc_alloc_named_label_use_entry ();
      new_use->binding_level = current_binding_level;
      new_use->names_in_scope = current_binding_level->names;
      new_use->o_goto_locus = input_location;
      new_use->in_omp_scope = false;

      new_use->next = ent->uses;
      ent->uses = new_use;
      return;
    }

  if (ent->in_try_scope || ent->in_catch_scope
      || ent->in_omp_scope || !vec_safe_is_empty (ent->bad_decls))
    {
      permerror (input_location, "jump to label %q+D", decl);
      permerror (input_location, "  from here");
      identified = true;
    }

  FOR_EACH_VEC_SAFE_ELT (ent->bad_decls, ix, bad)
    {
      int u = decl_jump_unsafe (bad);

      if (u > 1 && DECL_ARTIFICIAL (bad))
	{
	  /* Can't skip init of __exception_info.  */
	  error_at (DECL_SOURCE_LOCATION (bad), "  enters catch block");
	  saw_catch = true;
	}
      else if (u > 1)
	error ("  skips initialization of %q+#D", bad);
      else
	permerror (input_location, "  enters scope of %q+#D which has "
		   "non-trivial destructor", bad);
    }

  if (ent->in_try_scope)
    error ("  enters try block");
  else if (ent->in_catch_scope && !saw_catch)
    error ("  enters catch block");

  if (ent->in_omp_scope)
    error ("  enters OpenMP structured block");
  else if (flag_openmp)
    {
      cp_binding_level *b;
      for (b = current_binding_level; b ; b = b->level_chain)
	{
	  if (b == ent->binding_level)
	    break;
	  if (b->kind == sk_omp)
	    {
	      if (!identified)
		{
		  permerror (input_location, "jump to label %q+D", decl);
		  permerror (input_location, "  from here");
		  identified = true;
		}
	      error ("  exits OpenMP structured block");
	      break;
	    }
	}
    }
}

/* Check that a return is ok wrt OpenMP structured blocks.
   Called by finish_return_stmt.  Returns true if all is well.  */

bool
check_omp_return (void)
{
  cp_binding_level *b;
  for (b = current_binding_level; b ; b = b->level_chain)
    if (b->kind == sk_omp)
      {
	error ("invalid exit from OpenMP structured block");
	return false;
      }
    else if (b->kind == sk_function_parms)
      break;
  return true;
}

/* Define a label, specifying the location in the source file.
   Return the LABEL_DECL node for the label.  */

static tree
define_label_1 (location_t location, tree name)
{
  struct named_label_entry *ent, dummy;
  cp_binding_level *p;
  tree decl;

  decl = lookup_label (name);

  dummy.label_decl = decl;
  ent = (struct named_label_entry *) htab_find (named_labels, &dummy);
  gcc_assert (ent != NULL);

  /* After labels, make any new cleanups in the function go into their
     own new (temporary) binding contour.  */
  for (p = current_binding_level;
       p->kind != sk_function_parms;
       p = p->level_chain)
    p->more_cleanups_ok = 0;

  if (name == get_identifier ("wchar_t"))
    permerror (input_location, "label named wchar_t");

  if (DECL_INITIAL (decl) != NULL_TREE)
    {
      error ("duplicate label %qD", decl);
      return error_mark_node;
    }
  else
    {
      struct named_label_use_entry *use;

      /* Mark label as having been defined.  */
      DECL_INITIAL (decl) = error_mark_node;
      /* Say where in the source.  */
      DECL_SOURCE_LOCATION (decl) = location;

      ent->binding_level = current_binding_level;
      ent->names_in_scope = current_binding_level->names;

      for (use = ent->uses; use ; use = use->next)
	check_previous_goto (decl, use);
      ent->uses = NULL;
    }

  return decl;
}

/* Wrapper for define_label_1.  */

tree
define_label (location_t location, tree name)
{
  tree ret;
  bool running = timevar_cond_start (TV_NAME_LOOKUP);
  ret = define_label_1 (location, name);
  timevar_cond_stop (TV_NAME_LOOKUP, running);
  return ret;
}


struct cp_switch
{
  cp_binding_level *level;
  struct cp_switch *next;
  /* The SWITCH_STMT being built.  */
  tree switch_stmt;
  /* A splay-tree mapping the low element of a case range to the high
     element, or NULL_TREE if there is no high element.  Used to
     determine whether or not a new case label duplicates an old case
     label.  We need a tree, rather than simply a hash table, because
     of the GNU case range extension.  */
  splay_tree cases;
};

/* A stack of the currently active switch statements.  The innermost
   switch statement is on the top of the stack.  There is no need to
   mark the stack for garbage collection because it is only active
   during the processing of the body of a function, and we never
   collect at that point.  */

static struct cp_switch *switch_stack;

/* Called right after a switch-statement condition is parsed.
   SWITCH_STMT is the switch statement being parsed.  */

void
push_switch (tree switch_stmt)
{
  struct cp_switch *p = XNEW (struct cp_switch);
  p->level = current_binding_level;
  p->next = switch_stack;
  p->switch_stmt = switch_stmt;
  p->cases = splay_tree_new (case_compare, NULL, NULL);
  switch_stack = p;
}

void
pop_switch (void)
{
  struct cp_switch *cs = switch_stack;
  location_t switch_location;

  /* Emit warnings as needed.  */
  switch_location = EXPR_LOC_OR_HERE (cs->switch_stmt);
  if (!processing_template_decl)
    c_do_switch_warnings (cs->cases, switch_location,
			  SWITCH_STMT_TYPE (cs->switch_stmt),
			  SWITCH_STMT_COND (cs->switch_stmt));

  splay_tree_delete (cs->cases);
  switch_stack = switch_stack->next;
  free (cs);
}

/* Convert a case constant VALUE in a switch to the type TYPE of the switch
   condition.  Note that if TYPE and VALUE are already integral we don't
   really do the conversion because the language-independent
   warning/optimization code will work better that way.  */

static tree
case_conversion (tree type, tree value)
{
  if (value == NULL_TREE)
    return value;

  if (cxx_dialect >= cxx0x
      && (SCOPED_ENUM_P (type)
	  || !INTEGRAL_OR_UNSCOPED_ENUMERATION_TYPE_P (TREE_TYPE (value))))
    {
      if (INTEGRAL_OR_UNSCOPED_ENUMERATION_TYPE_P (type))
	type = type_promotes_to (type);
      value = perform_implicit_conversion (type, value, tf_warning_or_error);
    }
  return cxx_constant_value (value);
}

/* Note that we've seen a definition of a case label, and complain if this
   is a bad place for one.  */

tree
finish_case_label (location_t loc, tree low_value, tree high_value)
{
  tree cond, r;
  cp_binding_level *p;
  tree type;

  if (processing_template_decl)
    {
      tree label;

      /* For templates, just add the case label; we'll do semantic
	 analysis at instantiation-time.  */
      label = build_decl (loc, LABEL_DECL, NULL_TREE, NULL_TREE);
      return add_stmt (build_case_label (low_value, high_value, label));
    }

  /* Find the condition on which this switch statement depends.  */
  cond = SWITCH_STMT_COND (switch_stack->switch_stmt);
  if (cond && TREE_CODE (cond) == TREE_LIST)
    cond = TREE_VALUE (cond);

  if (!check_switch_goto (switch_stack->level))
    return error_mark_node;

  type = SWITCH_STMT_TYPE (switch_stack->switch_stmt);

  low_value = case_conversion (type, low_value);
  high_value = case_conversion (type, high_value);

  r = c_add_case_label (loc, switch_stack->cases, cond, type,
			low_value, high_value);

  /* After labels, make any new cleanups in the function go into their
     own new (temporary) binding contour.  */
  for (p = current_binding_level;
       p->kind != sk_function_parms;
       p = p->level_chain)
    p->more_cleanups_ok = 0;

  return r;
}

/* Hash a TYPENAME_TYPE.  K is really of type `tree'.  */

static hashval_t
typename_hash (const void* k)
{
  hashval_t hash;
  const_tree const t = (const_tree) k;

  hash = (htab_hash_pointer (TYPE_CONTEXT (t))
	  ^ htab_hash_pointer (DECL_NAME (TYPE_NAME (t))));

  return hash;
}

typedef struct typename_info {
  tree scope;
  tree name;
  tree template_id;
  bool enum_p;
  bool class_p;
} typename_info;

/* Compare two TYPENAME_TYPEs.  K1 is really of type `tree', K2 is
   really of type `typename_info*'  */

static int
typename_compare (const void * k1, const void * k2)
{
  const_tree const t1 = (const_tree) k1;
  const typename_info *const t2 = (const typename_info *) k2;

  return (DECL_NAME (TYPE_NAME (t1)) == t2->name
	  && TYPE_CONTEXT (t1) == t2->scope
	  && TYPENAME_TYPE_FULLNAME (t1) == t2->template_id
	  && TYPENAME_IS_ENUM_P (t1) == t2->enum_p
	  && TYPENAME_IS_CLASS_P (t1) == t2->class_p);
}

/* Build a TYPENAME_TYPE.  If the type is `typename T::t', CONTEXT is
   the type of `T', NAME is the IDENTIFIER_NODE for `t'.

   Returns the new TYPENAME_TYPE.  */

static GTY ((param_is (union tree_node))) htab_t typename_htab;

static tree
build_typename_type (tree context, tree name, tree fullname,
		     enum tag_types tag_type)
{
  tree t;
  tree d;
  typename_info ti;
  void **e;
  hashval_t hash;

  if (typename_htab == NULL)
    typename_htab = htab_create_ggc (61, &typename_hash,
				     &typename_compare, NULL);

  ti.scope = FROB_CONTEXT (context);
  ti.name = name;
  ti.template_id = fullname;
  ti.enum_p = tag_type == enum_type;
  ti.class_p = (tag_type == class_type
		|| tag_type == record_type
		|| tag_type == union_type);
  hash =  (htab_hash_pointer (ti.scope)
	   ^ htab_hash_pointer (ti.name));

  /* See if we already have this type.  */
  e = htab_find_slot_with_hash (typename_htab, &ti, hash, INSERT);
  if (*e)
    t = (tree) *e;
  else
    {
      /* Build the TYPENAME_TYPE.  */
      t = cxx_make_type (TYPENAME_TYPE);
      TYPE_CONTEXT (t) = ti.scope;
      TYPENAME_TYPE_FULLNAME (t) = ti.template_id;
      TYPENAME_IS_ENUM_P (t) = ti.enum_p;
      TYPENAME_IS_CLASS_P (t) = ti.class_p;

      /* Build the corresponding TYPE_DECL.  */
      d = build_decl (input_location, TYPE_DECL, name, t);
      TYPE_NAME (TREE_TYPE (d)) = d;
      TYPE_STUB_DECL (TREE_TYPE (d)) = d;
      DECL_CONTEXT (d) = FROB_CONTEXT (context);
      DECL_ARTIFICIAL (d) = 1;

      /* Store it in the hash table.  */
      *e = t;

      /* TYPENAME_TYPEs must always be compared structurally, because
	 they may or may not resolve down to another type depending on
	 the currently open classes. */
      SET_TYPE_STRUCTURAL_EQUALITY (t);
    }

  return t;
}

/* Resolve `typename CONTEXT::NAME'.  TAG_TYPE indicates the tag
   provided to name the type.  Returns an appropriate type, unless an
   error occurs, in which case error_mark_node is returned.  If we
   locate a non-artificial TYPE_DECL and TF_KEEP_TYPE_DECL is set, we
   return that, rather than the _TYPE it corresponds to, in other
   cases we look through the type decl.  If TF_ERROR is set, complain
   about errors, otherwise be quiet.  */

tree
make_typename_type (tree context, tree name, enum tag_types tag_type,
		    tsubst_flags_t complain)
{
  tree fullname;
  tree t;
  bool want_template;

  if (name == error_mark_node
      || context == NULL_TREE
      || context == error_mark_node)
    return error_mark_node;

  if (TYPE_P (name))
    {
      if (!(TYPE_LANG_SPECIFIC (name)
	    && (CLASSTYPE_IS_TEMPLATE (name)
		|| CLASSTYPE_USE_TEMPLATE (name))))
	name = TYPE_IDENTIFIER (name);
      else
	/* Create a TEMPLATE_ID_EXPR for the type.  */
	name = build_nt (TEMPLATE_ID_EXPR,
			 CLASSTYPE_TI_TEMPLATE (name),
			 CLASSTYPE_TI_ARGS (name));
    }
  else if (TREE_CODE (name) == TYPE_DECL)
    name = DECL_NAME (name);

  fullname = name;

  if (TREE_CODE (name) == TEMPLATE_ID_EXPR)
    {
      name = TREE_OPERAND (name, 0);
      if (TREE_CODE (name) == TEMPLATE_DECL)
	name = TREE_OPERAND (fullname, 0) = DECL_NAME (name);
      else if (TREE_CODE (name) == OVERLOAD)
	{
	  if (complain & tf_error)
	    error ("%qD is not a type", name);
	  return error_mark_node;
	}
    }
  if (TREE_CODE (name) == TEMPLATE_DECL)
    {
      if (complain & tf_error)
	error ("%qD used without template parameters", name);
      return error_mark_node;
    }
  gcc_assert (TREE_CODE (name) == IDENTIFIER_NODE);
  gcc_assert (TYPE_P (context));

  if (!MAYBE_CLASS_TYPE_P (context))
    {
      if (complain & tf_error)
	error ("%q#T is not a class", context);
      return error_mark_node;
    }
  
  /* When the CONTEXT is a dependent type,  NAME could refer to a
     dependent base class of CONTEXT.  But look inside it anyway
     if CONTEXT is a currently open scope, in case it refers to a
     member of the current instantiation or a non-dependent base;
     lookup will stop when we hit a dependent base.  */
  if (!dependent_scope_p (context))
    /* We should only set WANT_TYPE when we're a nested typename type.
       Then we can give better diagnostics if we find a non-type.  */
    t = lookup_field (context, name, 2, /*want_type=*/true);
  else
    t = NULL_TREE;

  if ((!t || TREE_CODE (t) == TREE_LIST) && dependent_type_p (context))
    return build_typename_type (context, name, fullname, tag_type);

  want_template = TREE_CODE (fullname) == TEMPLATE_ID_EXPR;
  
  if (!t)
    {
      if (complain & tf_error)
	error (want_template ? G_("no class template named %q#T in %q#T")
	       : G_("no type named %q#T in %q#T"), name, context);
      return error_mark_node;
    }
  
  /* Pull out the template from an injected-class-name (or multiple).  */
  if (want_template)
    t = maybe_get_template_decl_from_type_decl (t);

  if (TREE_CODE (t) == TREE_LIST)
    {
      if (complain & tf_error)
	{
	  error ("lookup of %qT in %qT is ambiguous", name, context);
	  print_candidates (t);
	}
      return error_mark_node;
    }

  if (want_template && !DECL_TYPE_TEMPLATE_P (t))
    {
      if (complain & tf_error)
	error ("%<typename %T::%D%> names %q#T, which is not a class template",
	       context, name, t);
      return error_mark_node;
    }
  if (!want_template && TREE_CODE (t) != TYPE_DECL)
    {
      if (complain & tf_error)
	error ("%<typename %T::%D%> names %q#T, which is not a type",
	       context, name, t);
      return error_mark_node;
    }

  if (!perform_or_defer_access_check (TYPE_BINFO (context), t, t, complain))
    return error_mark_node;

  /* If we are currently parsing a template and if T is a typedef accessed
     through CONTEXT then we need to remember and check access of T at
     template instantiation time.  */
  add_typedef_to_current_template_for_access_check (t, context, input_location);

  if (want_template)
    return lookup_template_class (t, TREE_OPERAND (fullname, 1),
				  NULL_TREE, context,
				  /*entering_scope=*/0,
				  tf_warning_or_error | tf_user);
  
  if (DECL_ARTIFICIAL (t) || !(complain & tf_keep_type_decl))
    t = TREE_TYPE (t);

  maybe_record_typedef_use (t);

  return t;
}

/* Resolve `CONTEXT::template NAME'.  Returns a TEMPLATE_DECL if the name
   can be resolved or an UNBOUND_CLASS_TEMPLATE, unless an error occurs,
   in which case error_mark_node is returned.

   If PARM_LIST is non-NULL, also make sure that the template parameter
   list of TEMPLATE_DECL matches.

   If COMPLAIN zero, don't complain about any errors that occur.  */

tree
make_unbound_class_template (tree context, tree name, tree parm_list,
			     tsubst_flags_t complain)
{
  tree t;
  tree d;

  if (TYPE_P (name))
    name = TYPE_IDENTIFIER (name);
  else if (DECL_P (name))
    name = DECL_NAME (name);
  gcc_assert (TREE_CODE (name) == IDENTIFIER_NODE);

  if (!dependent_type_p (context)
      || currently_open_class (context))
    {
      tree tmpl = NULL_TREE;

      if (MAYBE_CLASS_TYPE_P (context))
	tmpl = lookup_field (context, name, 0, false);

      if (tmpl && TREE_CODE (tmpl) == TYPE_DECL)
	tmpl = maybe_get_template_decl_from_type_decl (tmpl);

      if (!tmpl || !DECL_TYPE_TEMPLATE_P (tmpl))
	{
	  if (complain & tf_error)
	    error ("no class template named %q#T in %q#T", name, context);
	  return error_mark_node;
	}

      if (parm_list
	  && !comp_template_parms (DECL_TEMPLATE_PARMS (tmpl), parm_list))
	{
	  if (complain & tf_error)
	    {
	      error ("template parameters do not match template");
	      error ("%q+D declared here", tmpl);
	    }
	  return error_mark_node;
	}

      if (!perform_or_defer_access_check (TYPE_BINFO (context), tmpl, tmpl,
					  complain))
	return error_mark_node;

      return tmpl;
    }

  /* Build the UNBOUND_CLASS_TEMPLATE.  */
  t = cxx_make_type (UNBOUND_CLASS_TEMPLATE);
  TYPE_CONTEXT (t) = FROB_CONTEXT (context);
  TREE_TYPE (t) = NULL_TREE;
  SET_TYPE_STRUCTURAL_EQUALITY (t);

  /* Build the corresponding TEMPLATE_DECL.  */
  d = build_decl (input_location, TEMPLATE_DECL, name, t);
  TYPE_NAME (TREE_TYPE (d)) = d;
  TYPE_STUB_DECL (TREE_TYPE (d)) = d;
  DECL_CONTEXT (d) = FROB_CONTEXT (context);
  DECL_ARTIFICIAL (d) = 1;
  DECL_TEMPLATE_PARMS (d) = parm_list;

  return t;
}



/* Push the declarations of builtin types into the namespace.
   RID_INDEX is the index of the builtin type in the array
   RID_POINTERS.  NAME is the name used when looking up the builtin
   type.  TYPE is the _TYPE node for the builtin type.  */

void
record_builtin_type (enum rid rid_index,
		     const char* name,
		     tree type)
{
  tree rname = NULL_TREE, tname = NULL_TREE;
  tree tdecl = NULL_TREE;

  if ((int) rid_index < (int) RID_MAX)
    rname = ridpointers[(int) rid_index];
  if (name)
    tname = get_identifier (name);

  /* The calls to SET_IDENTIFIER_GLOBAL_VALUE below should be
     eliminated.  Built-in types should not be looked up name; their
     names are keywords that the parser can recognize.  However, there
     is code in c-common.c that uses identifier_global_value to look
     up built-in types by name.  */
  if (tname)
    {
      tdecl = build_decl (BUILTINS_LOCATION, TYPE_DECL, tname, type);
      DECL_ARTIFICIAL (tdecl) = 1;
      SET_IDENTIFIER_GLOBAL_VALUE (tname, tdecl);
    }
  if (rname)
    {
      if (!tdecl)
	{
	  tdecl = build_decl (BUILTINS_LOCATION, TYPE_DECL, rname, type);
	  DECL_ARTIFICIAL (tdecl) = 1;
	}
      SET_IDENTIFIER_GLOBAL_VALUE (rname, tdecl);
    }

  if (!TYPE_NAME (type))
    TYPE_NAME (type) = tdecl;

  if (tdecl)
    debug_hooks->type_decl (tdecl, 0);
}

/* Record one of the standard Java types.
 * Declare it as having the given NAME.
 * If SIZE > 0, it is the size of one of the integral types;
 * otherwise it is the negative of the size of one of the other types.  */

static tree
record_builtin_java_type (const char* name, int size)
{
  tree type, decl;
  if (size > 0)
    {
      type = build_nonstandard_integer_type (size, 0);
      type = build_distinct_type_copy (type);
    }
  else if (size > -32)
    {
      tree stype;
      /* "__java_char" or ""__java_boolean".  */
      type = build_nonstandard_integer_type (-size, 1);
      type = build_distinct_type_copy (type);
      /* Get the signed type cached and attached to the unsigned type,
	 so it doesn't get garbage-collected at "random" times,
	 causing potential codegen differences out of different UIDs
	 and different alias set numbers.  */
      stype = build_nonstandard_integer_type (-size, 0);
      stype = build_distinct_type_copy (stype);
      TREE_CHAIN (type) = stype;
      /*if (size == -1)	TREE_SET_CODE (type, BOOLEAN_TYPE);*/
    }
  else
    { /* "__java_float" or ""__java_double".  */
      type = make_node (REAL_TYPE);
      TYPE_PRECISION (type) = - size;
      layout_type (type);
    }
  record_builtin_type (RID_MAX, name, type);
  decl = TYPE_NAME (type);

  /* Suppress generate debug symbol entries for these types,
     since for normal C++ they are just clutter.
     However, push_lang_context undoes this if extern "Java" is seen.  */
  DECL_IGNORED_P (decl) = 1;

  TYPE_FOR_JAVA (type) = 1;
  return type;
}

/* Push a type into the namespace so that the back ends ignore it.  */

static void
record_unknown_type (tree type, const char* name)
{
  tree decl = pushdecl (build_decl (UNKNOWN_LOCATION,
				    TYPE_DECL, get_identifier (name), type));
  /* Make sure the "unknown type" typedecl gets ignored for debug info.  */
  DECL_IGNORED_P (decl) = 1;
  TYPE_DECL_SUPPRESS_DEBUG (decl) = 1;
  TYPE_SIZE (type) = TYPE_SIZE (void_type_node);
  TYPE_ALIGN (type) = 1;
  TYPE_USER_ALIGN (type) = 0;
  SET_TYPE_MODE (type, TYPE_MODE (void_type_node));
}

/* A string for which we should create an IDENTIFIER_NODE at
   startup.  */

typedef struct predefined_identifier
{
  /* The name of the identifier.  */
  const char *const name;
  /* The place where the IDENTIFIER_NODE should be stored.  */
  tree *const node;
  /* Nonzero if this is the name of a constructor or destructor.  */
  const int ctor_or_dtor_p;
} predefined_identifier;

/* Create all the predefined identifiers.  */

static void
initialize_predefined_identifiers (void)
{
  const predefined_identifier *pid;

  /* A table of identifiers to create at startup.  */
  static const predefined_identifier predefined_identifiers[] = {
    { "C++", &lang_name_cplusplus, 0 },
    { "C", &lang_name_c, 0 },
    { "Cilk+", &lang_name_cilk, 0 },
    { "Java", &lang_name_java, 0 },
    /* Some of these names have a trailing space so that it is
       impossible for them to conflict with names written by users.  */
    { "__ct ", &ctor_identifier, 1 },
    { "__base_ctor ", &base_ctor_identifier, 1 },
    { "__comp_ctor ", &complete_ctor_identifier, 1 },
    { "__dt ", &dtor_identifier, 1 },
    { "__comp_dtor ", &complete_dtor_identifier, 1 },
    { "__base_dtor ", &base_dtor_identifier, 1 },
    { "__deleting_dtor ", &deleting_dtor_identifier, 1 },
    { IN_CHARGE_NAME, &in_charge_identifier, 0 },
    { "nelts", &nelts_identifier, 0 },
    { THIS_NAME, &this_identifier, 0 },
    { VTABLE_DELTA_NAME, &delta_identifier, 0 },
    { VTABLE_PFN_NAME, &pfn_identifier, 0 },
    { "_vptr", &vptr_identifier, 0 },
    { "__vtt_parm", &vtt_parm_identifier, 0 },
    { "::", &global_scope_name, 0 },
    { "std", &std_identifier, 0 },
    { NULL, NULL, 0 }
  };

  for (pid = predefined_identifiers; pid->name; ++pid)
    {
      *pid->node = get_identifier (pid->name);
      if (pid->ctor_or_dtor_p)
	IDENTIFIER_CTOR_OR_DTOR_P (*pid->node) = 1;
    }
}

/* Create the predefined scalar types of C,
   and some nodes representing standard constants (0, 1, (void *)0).
   Initialize the global binding level.
   Make definitions for built-in primitive functions.  */

void
cxx_init_decl_processing (void)
{
  tree void_ftype;
  tree void_ftype_ptr;

  /* Create all the identifiers we need.  */
  initialize_predefined_identifiers ();

  /* Create the global variables.  */
  push_to_top_level ();

  current_function_decl = NULL_TREE;
  current_binding_level = NULL;
  /* Enter the global namespace.  */
  gcc_assert (global_namespace == NULL_TREE);
  global_namespace = build_lang_decl (NAMESPACE_DECL, global_scope_name,
				      void_type_node);
  DECL_CONTEXT (global_namespace) = build_translation_unit_decl (NULL_TREE);
  TREE_PUBLIC (global_namespace) = 1;
  begin_scope (sk_namespace, global_namespace);

  if (flag_visibility_ms_compat)
    default_visibility = VISIBILITY_HIDDEN;

  /* Initially, C.  */
  current_lang_name = lang_name_c;

  /* Create the `std' namespace.  */
  push_namespace (std_identifier);
  std_node = current_namespace;
  pop_namespace ();

  c_common_nodes_and_builtins ();

  java_byte_type_node = record_builtin_java_type ("__java_byte", 8);
  java_short_type_node = record_builtin_java_type ("__java_short", 16);
  java_int_type_node = record_builtin_java_type ("__java_int", 32);
  java_long_type_node = record_builtin_java_type ("__java_long", 64);
  java_float_type_node = record_builtin_java_type ("__java_float", -32);
  java_double_type_node = record_builtin_java_type ("__java_double", -64);
  java_char_type_node = record_builtin_java_type ("__java_char", -16);
  java_boolean_type_node = record_builtin_java_type ("__java_boolean", -1);

  integer_two_node = build_int_cst (NULL_TREE, 2);

  record_builtin_type (RID_BOOL, "bool", boolean_type_node);
  truthvalue_type_node = boolean_type_node;
  truthvalue_false_node = boolean_false_node;
  truthvalue_true_node = boolean_true_node;

  empty_except_spec = build_tree_list (NULL_TREE, NULL_TREE);
  noexcept_true_spec = build_tree_list (boolean_true_node, NULL_TREE);
  noexcept_false_spec = build_tree_list (boolean_false_node, NULL_TREE);

#if 0
  record_builtin_type (RID_MAX, NULL, string_type_node);
#endif

  delta_type_node = ptrdiff_type_node;
  vtable_index_type = ptrdiff_type_node;

  vtt_parm_type = build_pointer_type (const_ptr_type_node);
  void_ftype = build_function_type_list (void_type_node, NULL_TREE);
  void_ftype_ptr = build_function_type_list (void_type_node,
					     ptr_type_node, NULL_TREE);
  void_ftype_ptr
    = build_exception_variant (void_ftype_ptr, empty_except_spec);

  /* C++ extensions */

  unknown_type_node = make_node (LANG_TYPE);
  record_unknown_type (unknown_type_node, "unknown type");

  /* Indirecting an UNKNOWN_TYPE node yields an UNKNOWN_TYPE node.  */
  TREE_TYPE (unknown_type_node) = unknown_type_node;

  /* Looking up TYPE_POINTER_TO and TYPE_REFERENCE_TO yield the same
     result.  */
  TYPE_POINTER_TO (unknown_type_node) = unknown_type_node;
  TYPE_REFERENCE_TO (unknown_type_node) = unknown_type_node;

  init_list_type_node = make_node (LANG_TYPE);
  record_unknown_type (init_list_type_node, "init list");

  {
    /* Make sure we get a unique function type, so we can give
       its pointer type a name.  (This wins for gdb.) */
    tree vfunc_type = make_node (FUNCTION_TYPE);
    TREE_TYPE (vfunc_type) = integer_type_node;
    TYPE_ARG_TYPES (vfunc_type) = NULL_TREE;
    layout_type (vfunc_type);

    vtable_entry_type = build_pointer_type (vfunc_type);
  }
  record_builtin_type (RID_MAX, VTBL_PTR_TYPE, vtable_entry_type);

  vtbl_type_node
    = build_cplus_array_type (vtable_entry_type, NULL_TREE);
  layout_type (vtbl_type_node);
  vtbl_type_node = cp_build_qualified_type (vtbl_type_node, TYPE_QUAL_CONST);
  record_builtin_type (RID_MAX, NULL, vtbl_type_node);
  vtbl_ptr_type_node = build_pointer_type (vtable_entry_type);
  layout_type (vtbl_ptr_type_node);
  record_builtin_type (RID_MAX, NULL, vtbl_ptr_type_node);

  push_namespace (get_identifier ("__cxxabiv1"));
  abi_node = current_namespace;
  pop_namespace ();

  global_type_node = make_node (LANG_TYPE);
  record_unknown_type (global_type_node, "global type");

  /* Now, C++.  */
  current_lang_name = lang_name_cplusplus;

  {
    tree newattrs, extvisattr;
    tree newtype, deltype;
    tree ptr_ftype_sizetype;
    tree new_eh_spec;

    ptr_ftype_sizetype
      = build_function_type_list (ptr_type_node, size_type_node, NULL_TREE);
    if (cxx_dialect == cxx98)
      {
	tree bad_alloc_id;
	tree bad_alloc_type_node;
	tree bad_alloc_decl;

	push_namespace (std_identifier);
	bad_alloc_id = get_identifier ("bad_alloc");
	bad_alloc_type_node = make_class_type (RECORD_TYPE);
	TYPE_CONTEXT (bad_alloc_type_node) = current_namespace;
	bad_alloc_decl
	  = create_implicit_typedef (bad_alloc_id, bad_alloc_type_node);
	DECL_CONTEXT (bad_alloc_decl) = current_namespace;
	pop_namespace ();

	new_eh_spec
	  = add_exception_specifier (NULL_TREE, bad_alloc_type_node, -1);
      }
    else
      new_eh_spec = noexcept_false_spec;

    /* Ensure attribs.c is initialized.  */
    init_attributes ();
    extvisattr = build_tree_list (get_identifier ("externally_visible"),
				  NULL_TREE);
    newattrs = tree_cons (get_identifier ("alloc_size"),
			  build_tree_list (NULL_TREE, integer_one_node),
			  extvisattr);
    newtype = cp_build_type_attribute_variant (ptr_ftype_sizetype, newattrs);
    newtype = build_exception_variant (newtype, new_eh_spec);
    deltype = cp_build_type_attribute_variant (void_ftype_ptr, extvisattr);
    deltype = build_exception_variant (deltype, empty_except_spec);
    push_cp_library_fn (NEW_EXPR, newtype);
    push_cp_library_fn (VEC_NEW_EXPR, newtype);
    global_delete_fndecl = push_cp_library_fn (DELETE_EXPR, deltype);
    push_cp_library_fn (VEC_DELETE_EXPR, deltype);

    nullptr_type_node = make_node (NULLPTR_TYPE);
    TYPE_SIZE (nullptr_type_node) = bitsize_int (GET_MODE_BITSIZE (ptr_mode));
    TYPE_SIZE_UNIT (nullptr_type_node) = size_int (GET_MODE_SIZE (ptr_mode));
    TYPE_UNSIGNED (nullptr_type_node) = 1;
    TYPE_PRECISION (nullptr_type_node) = GET_MODE_BITSIZE (ptr_mode);
    SET_TYPE_MODE (nullptr_type_node, ptr_mode);
    record_builtin_type (RID_MAX, "decltype(nullptr)", nullptr_type_node);
    nullptr_node = build_int_cst (nullptr_type_node, 0);
  }

  abort_fndecl
    = build_library_fn_ptr ("__cxa_pure_virtual", void_ftype);

  /* Perform other language dependent initializations.  */
  init_class_processing ();
  init_rtti_processing ();
  init_template_processing ();

  if (flag_exceptions)
    init_exception_processing ();

  if (! supports_one_only ())
    flag_weak = 0;

  make_fname_decl = cp_make_fname_decl;
  start_fname_decls ();

  /* Show we use EH for cleanups.  */
  if (flag_exceptions)
    using_eh_for_cleanups ();
}

/* Generate an initializer for a function naming variable from
   NAME. NAME may be NULL, to indicate a dependent name.  TYPE_P is
   filled in with the type of the init.  */

tree
cp_fname_init (const char* name, tree *type_p)
{
  tree domain = NULL_TREE;
  tree type;
  tree init = NULL_TREE;
  size_t length = 0;

  if (name)
    {
      length = strlen (name);
      domain = build_index_type (size_int (length));
      init = build_string (length + 1, name);
    }

  type = cp_build_qualified_type (char_type_node, TYPE_QUAL_CONST);
  type = build_cplus_array_type (type, domain);

  *type_p = type;

  if (init)
    TREE_TYPE (init) = type;
  else
    init = error_mark_node;

  return init;
}

/* Create the VAR_DECL for __FUNCTION__ etc. ID is the name to give
   the decl, LOC is the location to give the decl, NAME is the
   initialization string and TYPE_DEP indicates whether NAME depended
   on the type of the function. We make use of that to detect
   __PRETTY_FUNCTION__ inside a template fn. This is being done lazily
   at the point of first use, so we mustn't push the decl now.  */

static tree
cp_make_fname_decl (location_t loc, tree id, int type_dep)
{
  const char *const name = (type_dep && processing_template_decl
			    ? NULL : fname_as_string (type_dep));
  tree type;
  tree init = cp_fname_init (name, &type);
  tree decl = build_decl (loc, VAR_DECL, id, type);

  if (name)
    free (CONST_CAST (char *, name));

  /* As we're using pushdecl_with_scope, we must set the context.  */
  DECL_CONTEXT (decl) = current_function_decl;

  TREE_STATIC (decl) = 1;
  TREE_READONLY (decl) = 1;
  DECL_ARTIFICIAL (decl) = 1;

  TREE_USED (decl) = 1;

  if (current_function_decl)
    {
      cp_binding_level *b = current_binding_level;
      if (b->kind == sk_function_parms)
	return error_mark_node;
      while (b->level_chain->kind != sk_function_parms)
	b = b->level_chain;
      pushdecl_with_scope (decl, b, /*is_friend=*/false);
      cp_finish_decl (decl, init, /*init_const_expr_p=*/false, NULL_TREE,
		      LOOKUP_ONLYCONVERTING);
    }
  else
    {
      DECL_THIS_STATIC (decl) = true;
      pushdecl_top_level_and_finish (decl, init);
    }

  return decl;
}

static tree
builtin_function_1 (tree decl, tree context, bool is_global)
{
  tree          id = DECL_NAME (decl);
  const char *name = IDENTIFIER_POINTER (id);

  retrofit_lang_decl (decl);

  DECL_ARTIFICIAL (decl) = 1;
  SET_OVERLOADED_OPERATOR_CODE (decl, ERROR_MARK);
  SET_DECL_LANGUAGE (decl, lang_c);
  /* Runtime library routines are, by definition, available in an
     external shared object.  */
  DECL_VISIBILITY (decl) = VISIBILITY_DEFAULT;
  DECL_VISIBILITY_SPECIFIED (decl) = 1;

  DECL_CONTEXT (decl) = context;

  if (is_global)
    pushdecl_top_level (decl);
  else
    pushdecl (decl);

  /* A function in the user's namespace should have an explicit
     declaration before it is used.  Mark the built-in function as
     anticipated but not actually declared.  */
  if (name[0] != '_' || name[1] != '_')
    DECL_ANTICIPATED (decl) = 1;
  else if (strncmp (name + 2, "builtin_", strlen ("builtin_")) != 0)
    {
      size_t len = strlen (name);

      /* Treat __*_chk fortification functions as anticipated as well,
	 unless they are __builtin_*.  */
      if (len > strlen ("___chk")
	  && memcmp (name + len - strlen ("_chk"),
		     "_chk", strlen ("_chk") + 1) == 0)
	DECL_ANTICIPATED (decl) = 1;
    }

  return decl;
}

tree
cxx_builtin_function (tree decl)
{
  tree          id = DECL_NAME (decl);
  const char *name = IDENTIFIER_POINTER (id);
  /* All builtins that don't begin with an '_' should additionally
     go in the 'std' namespace.  */
  if (name[0] != '_')
    {
      tree decl2 = copy_node(decl);
      push_namespace (std_identifier);
      builtin_function_1 (decl2, std_node, false);
      pop_namespace ();
    }

  return builtin_function_1 (decl, NULL_TREE, false);
}

/* Like cxx_builtin_function, but guarantee the function is added to the global
   scope.  This is to allow function specific options to add new machine
   dependent builtins when the target ISA changes via attribute((target(...)))
   which saves space on program startup if the program does not use non-generic
   ISAs.  */

tree
cxx_builtin_function_ext_scope (tree decl)
{

  tree          id = DECL_NAME (decl);
  const char *name = IDENTIFIER_POINTER (id);
  /* All builtins that don't begin with an '_' should additionally
     go in the 'std' namespace.  */
  if (name[0] != '_')
    {
      tree decl2 = copy_node(decl);
      push_namespace (std_identifier);
      builtin_function_1 (decl2, std_node, true);
      pop_namespace ();
    }

  return builtin_function_1 (decl, NULL_TREE, true);
}

/* Generate a FUNCTION_DECL with the typical flags for a runtime library
   function.  Not called directly.  */

static tree
build_library_fn_1 (tree name, enum tree_code operator_code, tree type)
{
  tree fn = build_lang_decl (FUNCTION_DECL, name, type);
  DECL_EXTERNAL (fn) = 1;
  TREE_PUBLIC (fn) = 1;
  DECL_ARTIFICIAL (fn) = 1;
  SET_OVERLOADED_OPERATOR_CODE (fn, operator_code);
  SET_DECL_LANGUAGE (fn, lang_c);
  /* Runtime library routines are, by definition, available in an
     external shared object.  */
  DECL_VISIBILITY (fn) = VISIBILITY_DEFAULT;
  DECL_VISIBILITY_SPECIFIED (fn) = 1;
  return fn;
}

/* Returns the _DECL for a library function with C linkage.
   We assume that such functions never throw; if this is incorrect,
   callers should unset TREE_NOTHROW.  */

static tree
build_library_fn (tree name, tree type)
{
  tree fn = build_library_fn_1 (name, ERROR_MARK, type);
  TREE_NOTHROW (fn) = 1;
  return fn;
}

/* Returns the _DECL for a library function with C++ linkage.  */

static tree
build_cp_library_fn (tree name, enum tree_code operator_code, tree type)
{
  tree fn = build_library_fn_1 (name, operator_code, type);
  TREE_NOTHROW (fn) = TYPE_NOTHROW_P (type);
  DECL_CONTEXT (fn) = FROB_CONTEXT (current_namespace);
  SET_DECL_LANGUAGE (fn, lang_cplusplus);
  return fn;
}

/* Like build_library_fn, but takes a C string instead of an
   IDENTIFIER_NODE.  */

tree
build_library_fn_ptr (const char* name, tree type)
{
  return build_library_fn (get_identifier (name), type);
}

/* Like build_cp_library_fn, but takes a C string instead of an
   IDENTIFIER_NODE.  */

tree
build_cp_library_fn_ptr (const char* name, tree type)
{
  return build_cp_library_fn (get_identifier (name), ERROR_MARK, type);
}

/* Like build_library_fn, but also pushes the function so that we will
   be able to find it via IDENTIFIER_GLOBAL_VALUE.  Also, the function
   may throw exceptions listed in RAISES.  */

tree
push_library_fn (tree name, tree type, tree raises)
{
  tree fn;

  if (raises)
    type = build_exception_variant (type, raises);

  fn = build_library_fn (name, type);
  pushdecl_top_level (fn);
  return fn;
}

/* Like build_cp_library_fn, but also pushes the function so that it
   will be found by normal lookup.  */

static tree
push_cp_library_fn (enum tree_code operator_code, tree type)
{
  tree fn = build_cp_library_fn (ansi_opname (operator_code),
				 operator_code,
				 type);
  pushdecl (fn);
  if (flag_tm)
    apply_tm_attr (fn, get_identifier ("transaction_safe"));
  return fn;
}

/* Like push_library_fn, but takes a TREE_LIST of parm types rather than
   a FUNCTION_TYPE.  */

tree
push_void_library_fn (tree name, tree parmtypes)
{
  tree type = build_function_type (void_type_node, parmtypes);
  return push_library_fn (name, type, NULL_TREE);
}

/* Like push_library_fn, but also note that this function throws
   and does not return.  Used for __throw_foo and the like.  */

tree
push_throw_library_fn (tree name, tree type)
{
  tree fn = push_library_fn (name, type, NULL_TREE);
  TREE_THIS_VOLATILE (fn) = 1;
  TREE_NOTHROW (fn) = 0;
  return fn;
}

/* When we call finish_struct for an anonymous union, we create
   default copy constructors and such.  But, an anonymous union
   shouldn't have such things; this function undoes the damage to the
   anonymous union type T.

   (The reason that we create the synthesized methods is that we don't
   distinguish `union { int i; }' from `typedef union { int i; } U'.
   The first is an anonymous union; the second is just an ordinary
   union type.)  */

void
fixup_anonymous_aggr (tree t)
{
  tree *q;

  /* Wipe out memory of synthesized methods.  */
  TYPE_HAS_USER_CONSTRUCTOR (t) = 0;
  TYPE_HAS_DEFAULT_CONSTRUCTOR (t) = 0;
  TYPE_HAS_COPY_CTOR (t) = 0;
  TYPE_HAS_CONST_COPY_CTOR (t) = 0;
  TYPE_HAS_COPY_ASSIGN (t) = 0;
  TYPE_HAS_CONST_COPY_ASSIGN (t) = 0;

  /* Splice the implicitly generated functions out of the TYPE_METHODS
     list.  */
  q = &TYPE_METHODS (t);
  while (*q)
    {
      if (DECL_ARTIFICIAL (*q))
	*q = TREE_CHAIN (*q);
      else
	q = &DECL_CHAIN (*q);
    }

  /* ISO C++ 9.5.3.  Anonymous unions may not have function members.  */
  if (TYPE_METHODS (t))
    {
      tree decl = TYPE_MAIN_DECL (t);

      if (TREE_CODE (t) != UNION_TYPE)
	error_at (DECL_SOURCE_LOCATION (decl), 
		  "an anonymous struct cannot have function members");
      else
	error_at (DECL_SOURCE_LOCATION (decl),
		  "an anonymous union cannot have function members");
    }

  /* Anonymous aggregates cannot have fields with ctors, dtors or complex
     assignment operators (because they cannot have these methods themselves).
     For anonymous unions this is already checked because they are not allowed
     in any union, otherwise we have to check it.  */
  if (TREE_CODE (t) != UNION_TYPE)
    {
      tree field, type;

      for (field = TYPE_FIELDS (t); field; field = DECL_CHAIN (field))
	if (TREE_CODE (field) == FIELD_DECL)
	  {
	    type = TREE_TYPE (field);
	    if (CLASS_TYPE_P (type))
	      {
		if (TYPE_NEEDS_CONSTRUCTING (type))
		  error ("member %q+#D with constructor not allowed "
			 "in anonymous aggregate", field);
		if (TYPE_HAS_NONTRIVIAL_DESTRUCTOR (type))
		  error ("member %q+#D with destructor not allowed "
			 "in anonymous aggregate", field);
		if (TYPE_HAS_COMPLEX_COPY_ASSIGN (type))
		  error ("member %q+#D with copy assignment operator "
			 "not allowed in anonymous aggregate", field);
	      }
	  }
    }
}

/* Warn for an attribute located at LOCATION that appertains to the
   class type CLASS_TYPE that has not been properly placed after its
   class-key, in it class-specifier.  */

void
warn_misplaced_attr_for_class_type (source_location location,
				    tree class_type)
{
  gcc_assert (TAGGED_TYPE_P (class_type));

  warning_at (location, OPT_Wattributes,
	      "attribute ignored in declaration "
	      "of %q#T", class_type);
  inform (location,
	  "attribute for %q#T must follow the %qs keyword",
	  class_type, class_key_or_enum_as_string (class_type));
}

/* Make sure that a declaration with no declarator is well-formed, i.e.
   just declares a tagged type or anonymous union.

   Returns the type declared; or NULL_TREE if none.  */

tree
check_tag_decl (cp_decl_specifier_seq *declspecs,
		bool explicit_type_instantiation_p)
{
  int saw_friend = decl_spec_seq_has_spec_p (declspecs, ds_friend);
  int saw_typedef = decl_spec_seq_has_spec_p (declspecs, ds_typedef);
  /* If a class, struct, or enum type is declared by the DECLSPECS
     (i.e, if a class-specifier, enum-specifier, or non-typename
     elaborated-type-specifier appears in the DECLSPECS),
     DECLARED_TYPE is set to the corresponding type.  */
  tree declared_type = NULL_TREE;
  bool error_p = false;

  if (declspecs->multiple_types_p)
    error ("multiple types in one declaration");
  else if (declspecs->redefined_builtin_type)
    {
      if (!in_system_header)
	permerror (declspecs->locations[ds_redefined_builtin_type_spec],
		   "redeclaration of C++ built-in type %qT",
		   declspecs->redefined_builtin_type);
      return NULL_TREE;
    }

  if (declspecs->type
      && TYPE_P (declspecs->type)
      && ((TREE_CODE (declspecs->type) != TYPENAME_TYPE
	   && MAYBE_CLASS_TYPE_P (declspecs->type))
	  || TREE_CODE (declspecs->type) == ENUMERAL_TYPE))
    declared_type = declspecs->type;
  else if (declspecs->type == error_mark_node)
    error_p = true;
  if (declared_type == NULL_TREE && ! saw_friend && !error_p)
    permerror (input_location, "declaration does not declare anything");
  else if (declared_type != NULL_TREE && type_uses_auto (declared_type))
    {
      error ("%<auto%> can only be specified for variables "
	     "or function declarations");
      return error_mark_node;
    }
  /* Check for an anonymous union.  */
  else if (declared_type && RECORD_OR_UNION_CODE_P (TREE_CODE (declared_type))
	   && TYPE_ANONYMOUS_P (declared_type))
    {
      /* 7/3 In a simple-declaration, the optional init-declarator-list
	 can be omitted only when declaring a class (clause 9) or
	 enumeration (7.2), that is, when the decl-specifier-seq contains
	 either a class-specifier, an elaborated-type-specifier with
	 a class-key (9.1), or an enum-specifier.  In these cases and
	 whenever a class-specifier or enum-specifier is present in the
	 decl-specifier-seq, the identifiers in these specifiers are among
	 the names being declared by the declaration (as class-name,
	 enum-names, or enumerators, depending on the syntax).  In such
	 cases, and except for the declaration of an unnamed bit-field (9.6),
	 the decl-specifier-seq shall introduce one or more names into the
	 program, or shall redeclare a name introduced by a previous
	 declaration.  [Example:
	     enum { };			// ill-formed
	     typedef class { };		// ill-formed
	 --end example]  */
      if (saw_typedef)
	{
	  error ("missing type-name in typedef-declaration");
	  return NULL_TREE;
	}
      /* Anonymous unions are objects, so they can have specifiers.  */;
      SET_ANON_AGGR_TYPE_P (declared_type);

      if (TREE_CODE (declared_type) != UNION_TYPE && !in_system_header)
	pedwarn (input_location, OPT_Wpedantic, "ISO C++ prohibits anonymous structs");
    }

  else
    {
      if (decl_spec_seq_has_spec_p (declspecs, ds_inline)
	  || decl_spec_seq_has_spec_p (declspecs, ds_virtual))
	error ("%qs can only be specified for functions",
	       decl_spec_seq_has_spec_p (declspecs, ds_inline)
	       ? "inline" : "virtual");
      else if (saw_friend
	       && (!current_class_type
		   || current_scope () != current_class_type))
	error ("%<friend%> can only be specified inside a class");
      else if (decl_spec_seq_has_spec_p (declspecs, ds_explicit))
	error ("%<explicit%> can only be specified for constructors");
      else if (declspecs->storage_class)
	error ("a storage class can only be specified for objects "
	       "and functions");
      else if (decl_spec_seq_has_spec_p (declspecs, ds_const)
	       || decl_spec_seq_has_spec_p (declspecs, ds_volatile)
	       || decl_spec_seq_has_spec_p (declspecs, ds_restrict)
	       || decl_spec_seq_has_spec_p (declspecs, ds_thread))
	error ("qualifiers can only be specified for objects "
	       "and functions");
      else if (saw_typedef)
	warning (0, "%<typedef%> was ignored in this declaration");
      else if (decl_spec_seq_has_spec_p (declspecs,  ds_constexpr))
        error ("%<constexpr%> cannot be used for type declarations");
    }

  if (declspecs->attributes && warn_attributes && declared_type)
    {
      location_t loc;
      if (!CLASS_TYPE_P (declared_type)
	  || !CLASSTYPE_TEMPLATE_INSTANTIATION (declared_type))
	/* For a non-template class, use the name location.  */
	loc = location_of (declared_type);
      else
	/* For a template class (an explicit instantiation), use the
	   current location.  */
	loc = input_location;

      if (explicit_type_instantiation_p)
	/* [dcl.attr.grammar]/4:

	       No attribute-specifier-seq shall appertain to an explicit
	       instantiation.  */
	{
	  warning_at (loc, OPT_Wattributes,
		      "attribute ignored in explicit instantiation %q#T",
		      declared_type);
	  inform (loc,
		  "no attribute can be applied to "
		  "an explicit instantiation");
	}
      else
	warn_misplaced_attr_for_class_type (loc, declared_type);
    }

  return declared_type;
}

/* Called when a declaration is seen that contains no names to declare.
   If its type is a reference to a structure, union or enum inherited
   from a containing scope, shadow that tag name for the current scope
   with a forward reference.
   If its type defines a new named structure or union
   or defines an enum, it is valid but we need not do anything here.
   Otherwise, it is an error.

   C++: may have to grok the declspecs to learn about static,
   complain for anonymous unions.

   Returns the TYPE declared -- or NULL_TREE if none.  */

tree
shadow_tag (cp_decl_specifier_seq *declspecs)
{
  tree t = check_tag_decl (declspecs,
			   /*explicit_type_instantiation_p=*/false);

  if (!t)
    return NULL_TREE;

  if (maybe_process_partial_specialization (t) == error_mark_node)
    return NULL_TREE;

  /* This is where the variables in an anonymous union are
     declared.  An anonymous union declaration looks like:
     union { ... } ;
     because there is no declarator after the union, the parser
     sends that declaration here.  */
  if (ANON_AGGR_TYPE_P (t))
    {
      fixup_anonymous_aggr (t);

      if (TYPE_FIELDS (t))
	{
	  tree decl = grokdeclarator (/*declarator=*/NULL,
				      declspecs, NORMAL, 0, NULL);
	  finish_anon_union (decl);
	}
    }

  return t;
}

/* Decode a "typename", such as "int **", returning a ..._TYPE node.  */

tree
groktypename (cp_decl_specifier_seq *type_specifiers,
	      const cp_declarator *declarator,
	      bool is_template_arg)
{
  tree attrs;
  tree type;
  enum decl_context context
    = is_template_arg ? TEMPLATE_TYPE_ARG : TYPENAME;
  attrs = type_specifiers->attributes;
  type_specifiers->attributes = NULL_TREE;
  type = grokdeclarator (declarator, type_specifiers, context, 0, &attrs);
  if (attrs && type != error_mark_node)
    {
      if (CLASS_TYPE_P (type))
	warning (OPT_Wattributes, "ignoring attributes applied to class type %qT "
		 "outside of definition", type);
      else if (MAYBE_CLASS_TYPE_P (type))
	/* A template type parameter or other dependent type.  */
	warning (OPT_Wattributes, "ignoring attributes applied to dependent "
		 "type %qT without an associated declaration", type);
      else
	cplus_decl_attributes (&type, attrs, 0);
    }
  return type;
}

/* Process a DECLARATOR for a function-scope variable declaration,
   namespace-scope variable declaration, or function declaration.
   (Function definitions go through start_function; class member
   declarations appearing in the body of the class go through
   grokfield.)  The DECL corresponding to the DECLARATOR is returned.
   If an error occurs, the error_mark_node is returned instead.
   
   DECLSPECS are the decl-specifiers for the declaration.  INITIALIZED is
   SD_INITIALIZED if an explicit initializer is present, or SD_DEFAULTED
   for an explicitly defaulted function, or SD_DELETED for an explicitly
   deleted function, but 0 (SD_UNINITIALIZED) if this is a variable
   implicitly initialized via a default constructor.  ATTRIBUTES and
   PREFIX_ATTRIBUTES are GNU attributes associated with this declaration.

   The scope represented by the context of the returned DECL is pushed
   (if it is not the global namespace) and is assigned to
   *PUSHED_SCOPE_P.  The caller is then responsible for calling
   pop_scope on *PUSHED_SCOPE_P if it is set.  */

tree
start_decl (const cp_declarator *declarator,
	    cp_decl_specifier_seq *declspecs,
	    int initialized,
	    tree attributes,
	    tree prefix_attributes,
	    tree *pushed_scope_p)
{
  tree decl;
  tree context;
  bool was_public;
  int flags;
  bool alias;

  *pushed_scope_p = NULL_TREE;

  /* An object declared as __attribute__((deprecated)) suppresses
     warnings of uses of other deprecated items.  */
  if (lookup_attribute ("deprecated", attributes))
    deprecated_state = DEPRECATED_SUPPRESS;

  attributes = chainon (attributes, prefix_attributes);

  decl = grokdeclarator (declarator, declspecs, NORMAL, initialized,
			 &attributes);

  deprecated_state = DEPRECATED_NORMAL;

  if (decl == NULL_TREE || TREE_CODE (decl) == VOID_TYPE
      || decl == error_mark_node)
    return error_mark_node;

  context = CP_DECL_CONTEXT (decl);
  if (context != global_namespace)
    *pushed_scope_p = push_scope (context);

  if (initialized)
    /* Is it valid for this decl to have an initializer at all?
       If not, set INITIALIZED to zero, which will indirectly
       tell `cp_finish_decl' to ignore the initializer once it is parsed.  */
    switch (TREE_CODE (decl))
      {
      case TYPE_DECL:
	error ("typedef %qD is initialized (use decltype instead)", decl);
	return error_mark_node;

      case FUNCTION_DECL:
	if (initialized == SD_DELETED)
	  /* We'll handle the rest of the semantics later, but we need to
	     set this now so it's visible to duplicate_decls.  */
	  DECL_DELETED_FN (decl) = 1;
	break;

      default:
	break;
      }

  if (initialized)
    {
      if (! toplevel_bindings_p ()
	  && DECL_EXTERNAL (decl))
	warning (0, "declaration of %q#D has %<extern%> and is initialized",
		 decl);
      DECL_EXTERNAL (decl) = 0;
      if (toplevel_bindings_p ())
	TREE_STATIC (decl) = 1;
    }
  alias = lookup_attribute ("alias", DECL_ATTRIBUTES (decl)) != 0;
  
  if (alias && TREE_CODE (decl) == FUNCTION_DECL)
    record_key_method_defined (decl);

  /* If this is a typedef that names the class for linkage purposes
     (7.1.3p8), apply any attributes directly to the type.  */
  if (TREE_CODE (decl) == TYPE_DECL
      && TAGGED_TYPE_P (TREE_TYPE (decl))
      && decl == TYPE_NAME (TYPE_MAIN_VARIANT (TREE_TYPE (decl))))
    flags = ATTR_FLAG_TYPE_IN_PLACE;
  else
    flags = 0;

  /* Set attributes here so if duplicate decl, will have proper attributes.  */
  cplus_decl_attributes (&decl, attributes, flags);

  /* Dllimported symbols cannot be defined.  Static data members (which
     can be initialized in-class and dllimported) go through grokfield,
     not here, so we don't need to exclude those decls when checking for
     a definition.  */
  if (initialized && DECL_DLLIMPORT_P (decl))
    {
      error ("definition of %q#D is marked %<dllimport%>", decl);
      DECL_DLLIMPORT_P (decl) = 0;
    }

  /* If #pragma weak was used, mark the decl weak now.  */
  if (!processing_template_decl)
    maybe_apply_pragma_weak (decl);

  if (TREE_CODE (decl) == FUNCTION_DECL
      && DECL_DECLARED_INLINE_P (decl)
      && DECL_UNINLINABLE (decl)
      && lookup_attribute ("noinline", DECL_ATTRIBUTES (decl)))
    warning (0, "inline function %q+D given attribute noinline", decl);

  if (TYPE_P (context) && COMPLETE_TYPE_P (complete_type (context)))
    {
      if (TREE_CODE (decl) == VAR_DECL)
	{
	  tree field = lookup_field (context, DECL_NAME (decl), 0, false);
	  if (field == NULL_TREE || TREE_CODE (field) != VAR_DECL)
	    error ("%q#D is not a static member of %q#T", decl, context);
	  else
	    {
	      if (DECL_CONTEXT (field) != context)
		{
		  if (!same_type_p (DECL_CONTEXT (field), context))
		    permerror (input_location, "ISO C++ does not permit %<%T::%D%> "
			       "to be defined as %<%T::%D%>",
			       DECL_CONTEXT (field), DECL_NAME (decl),
			       context, DECL_NAME (decl));
		  DECL_CONTEXT (decl) = DECL_CONTEXT (field);
		}
	      /* Static data member are tricky; an in-class initialization
		 still doesn't provide a definition, so the in-class
		 declaration will have DECL_EXTERNAL set, but will have an
		 initialization.  Thus, duplicate_decls won't warn
		 about this situation, and so we check here.  */
	      if (initialized && DECL_INITIALIZED_IN_CLASS_P (field))
		error ("duplicate initialization of %qD", decl);
	      if (duplicate_decls (decl, field, /*newdecl_is_friend=*/false))
		decl = field;
              if (decl_spec_seq_has_spec_p (declspecs, ds_constexpr)
                  && !DECL_DECLARED_CONSTEXPR_P (field))
                error ("%qD declared %<constexpr%> outside its class", field);
	    }
	}
      else
	{
	  tree field = check_classfn (context, decl,
				      (processing_template_decl
				       > template_class_depth (context))
				      ? current_template_parms
				      : NULL_TREE);
	  if (field && field != error_mark_node
	      && duplicate_decls (decl, field,
				 /*newdecl_is_friend=*/false))
	    decl = field;
	}

      /* cp_finish_decl sets DECL_EXTERNAL if DECL_IN_AGGR_P is set.  */
      DECL_IN_AGGR_P (decl) = 0;
      /* Do not mark DECL as an explicit specialization if it was not
	 already marked as an instantiation; a declaration should
	 never be marked as a specialization unless we know what
	 template is being specialized.  */
      if (DECL_LANG_SPECIFIC (decl) && DECL_USE_TEMPLATE (decl))
	{
	  SET_DECL_TEMPLATE_SPECIALIZATION (decl);

	  /* [temp.expl.spec] An explicit specialization of a static data
	     member of a template is a definition if the declaration
	     includes an initializer; otherwise, it is a declaration.

	     We check for processing_specialization so this only applies
	     to the new specialization syntax.  */
	  if (!initialized && processing_specialization)
	    DECL_EXTERNAL (decl) = 1;
	}

      if (DECL_EXTERNAL (decl) && ! DECL_TEMPLATE_SPECIALIZATION (decl)
	  /* Aliases are definitions. */
	  && !alias)
	permerror (input_location, "declaration of %q#D outside of class is not definition",
		   decl);
    }

  was_public = TREE_PUBLIC (decl);

  /* Enter this declaration into the symbol table.  */
  decl = maybe_push_decl (decl);

  if (processing_template_decl)
    decl = push_template_decl (decl);
  if (decl == error_mark_node)
    return error_mark_node;

  if (TREE_CODE (decl) == VAR_DECL
      && DECL_NAMESPACE_SCOPE_P (decl) && !TREE_PUBLIC (decl) && !was_public
      && !DECL_THIS_STATIC (decl) && !DECL_ARTIFICIAL (decl))
    {
      /* This is a const variable with implicit 'static'.  Set
	 DECL_THIS_STATIC so we can tell it from variables that are
	 !TREE_PUBLIC because of the anonymous namespace.  */
      gcc_assert (CP_TYPE_CONST_P (TREE_TYPE (decl)) || errorcount);
      DECL_THIS_STATIC (decl) = 1;
    }

  if (!processing_template_decl && TREE_CODE (decl) == VAR_DECL)
    start_decl_1 (decl, initialized);

  return decl;
}

/* Process the declaration of a variable DECL.  INITIALIZED is true
   iff DECL is explicitly initialized.  (INITIALIZED is false if the
   variable is initialized via an implicitly-called constructor.)
   This function must be called for ordinary variables (including, for
   example, implicit instantiations of templates), but must not be
   called for template declarations.  */

void
start_decl_1 (tree decl, bool initialized)
{
  tree type;
  bool complete_p;
  bool aggregate_definition_p;

  gcc_assert (!processing_template_decl);

  if (error_operand_p (decl))
    return;

  gcc_assert (TREE_CODE (decl) == VAR_DECL);

  type = TREE_TYPE (decl);
  complete_p = COMPLETE_TYPE_P (type);
  aggregate_definition_p = MAYBE_CLASS_TYPE_P (type) && !DECL_EXTERNAL (decl);

  /* If an explicit initializer is present, or if this is a definition
     of an aggregate, then we need a complete type at this point.
     (Scalars are always complete types, so there is nothing to
     check.)  This code just sets COMPLETE_P; errors (if necessary)
     are issued below.  */
  if ((initialized || aggregate_definition_p) 
      && !complete_p
      && COMPLETE_TYPE_P (complete_type (type)))
    {
      complete_p = true;
      /* We will not yet have set TREE_READONLY on DECL if the type
	 was "const", but incomplete, before this point.  But, now, we
	 have a complete type, so we can try again.  */
      cp_apply_type_quals_to_decl (cp_type_quals (type), decl);
    }

  if (initialized)
    /* Is it valid for this decl to have an initializer at all?  */
    {
      /* Don't allow initializations for incomplete types except for
	 arrays which might be completed by the initialization.  */
      if (complete_p)
	;			/* A complete type is ok.  */
      else if (type_uses_auto (type))
	; 			/* An auto type is ok.  */
      else if (TREE_CODE (type) != ARRAY_TYPE)
	{
	  error ("variable %q#D has initializer but incomplete type", decl);
	  type = TREE_TYPE (decl) = error_mark_node;
	}
      else if (!COMPLETE_TYPE_P (complete_type (TREE_TYPE (type))))
	{
	  if (DECL_LANG_SPECIFIC (decl) && DECL_TEMPLATE_INFO (decl))
	    error ("elements of array %q#D have incomplete type", decl);
	  /* else we already gave an error in start_decl.  */
	}
    }
  else if (aggregate_definition_p && !complete_p)
    {
      if (type_uses_auto (type))
	error ("declaration of %q#D has no initializer", decl);
      else
	error ("aggregate %q#D has incomplete type and cannot be defined",
	       decl);
      /* Change the type so that assemble_variable will give
	 DECL an rtl we can live with: (mem (const_int 0)).  */
      type = TREE_TYPE (decl) = error_mark_node;
    }

  /* Create a new scope to hold this declaration if necessary.
     Whether or not a new scope is necessary cannot be determined
     until after the type has been completed; if the type is a
     specialization of a class template it is not until after
     instantiation has occurred that TYPE_HAS_NONTRIVIAL_DESTRUCTOR
     will be set correctly.  */
  maybe_push_cleanup_level (type);
}

/* Handle initialization of references.  DECL, TYPE, and INIT have the
   same meaning as in cp_finish_decl.  *CLEANUP must be NULL on entry,
   but will be set to a new CLEANUP_STMT if a temporary is created
   that must be destroyed subsequently.

   Returns an initializer expression to use to initialize DECL, or
   NULL if the initialization can be performed statically.

   Quotes on semantics can be found in ARM 8.4.3.  */

static tree
grok_reference_init (tree decl, tree type, tree init, int flags)
{
  if (init == NULL_TREE)
    {
      if ((DECL_LANG_SPECIFIC (decl) == 0
	   || DECL_IN_AGGR_P (decl) == 0)
	  && ! DECL_THIS_EXTERN (decl))
	error ("%qD declared as reference but not initialized", decl);
      return NULL_TREE;
    }

  if (TREE_CODE (init) == TREE_LIST)
    init = build_x_compound_expr_from_list (init, ELK_INIT,
					    tf_warning_or_error);

  if (TREE_CODE (TREE_TYPE (type)) != ARRAY_TYPE
      && TREE_CODE (TREE_TYPE (init)) == ARRAY_TYPE)
    /* Note: default conversion is only called in very special cases.  */
    init = decay_conversion (init, tf_warning_or_error);

  /* Convert INIT to the reference type TYPE.  This may involve the
     creation of a temporary, whose lifetime must be the same as that
     of the reference.  If so, a DECL_EXPR for the temporary will be
     added just after the DECL_EXPR for DECL.  That's why we don't set
     DECL_INITIAL for local references (instead assigning to them
     explicitly); we need to allow the temporary to be initialized
     first.  */
  return initialize_reference (type, init, flags,
			       tf_warning_or_error);
}

/* Designated initializers in arrays are not supported in GNU C++.
   The parser cannot detect this error since it does not know whether
   a given brace-enclosed initializer is for a class type or for an
   array.  This function checks that CE does not use a designated
   initializer.  If it does, an error is issued.  Returns true if CE
   is valid, i.e., does not have a designated initializer.  */

static bool
check_array_designated_initializer (constructor_elt *ce,
				    unsigned HOST_WIDE_INT index)
{
  /* Designated initializers for array elements are not supported.  */
  if (ce->index)
    {
      /* The parser only allows identifiers as designated
	 initializers.  */
      if (ce->index == error_mark_node)
	{
	  error ("name used in a GNU-style designated "
		 "initializer for an array");
	  return false;
	}
      else if (TREE_CODE (ce->index) == IDENTIFIER_NODE)
	{
	  error ("name %qD used in a GNU-style designated "
		 "initializer for an array", ce->index);
	  return false;
	}

      ce->index = cxx_constant_value (ce->index);

      if (TREE_CODE (ce->index) == INTEGER_CST)
	{
	  /* A C99 designator is OK if it matches the current index.  */
	  if (TREE_INT_CST_LOW (ce->index) == index)
	    return true;
	  else
	    sorry ("non-trivial designated initializers not supported");
	}
      else
	gcc_unreachable ();

      return false;
    }

  return true;
}

/* When parsing `int a[] = {1, 2};' we don't know the size of the
   array until we finish parsing the initializer.  If that's the
   situation we're in, update DECL accordingly.  */

static void
maybe_deduce_size_from_array_init (tree decl, tree init)
{
  tree type = TREE_TYPE (decl);

  if (TREE_CODE (type) == ARRAY_TYPE
      && TYPE_DOMAIN (type) == NULL_TREE
      && TREE_CODE (decl) != TYPE_DECL)
    {
      /* do_default is really a C-ism to deal with tentative definitions.
	 But let's leave it here to ease the eventual merge.  */
      int do_default = !DECL_EXTERNAL (decl);
      tree initializer = init ? init : DECL_INITIAL (decl);
      int failure = 0;

      /* Check that there are no designated initializers in INIT, as
	 those are not supported in GNU C++, and as the middle-end
	 will crash if presented with a non-numeric designated
	 initializer.  */
      if (initializer && TREE_CODE (initializer) == CONSTRUCTOR)
	{
	  vec<constructor_elt, va_gc> *v = CONSTRUCTOR_ELTS (initializer);
	  constructor_elt *ce;
	  HOST_WIDE_INT i;
	  FOR_EACH_VEC_SAFE_ELT (v, i, ce)
	    if (!check_array_designated_initializer (ce, i))
	      failure = 1;
	}

      if (!failure)
	{
	  failure = cp_complete_array_type (&TREE_TYPE (decl), initializer,
					    do_default);
	  if (failure == 1)
	    {
	      error ("initializer fails to determine size of %qD", decl);
	    }
	  else if (failure == 2)
	    {
	      if (do_default)
		{
		  error ("array size missing in %qD", decl);
		}
	      /* If a `static' var's size isn't known, make it extern as
		 well as static, so it does not get allocated.  If it's not
		 `static', then don't mark it extern; finish_incomplete_decl
		 will give it a default size and it will get allocated.  */
	      else if (!pedantic && TREE_STATIC (decl) && !TREE_PUBLIC (decl))
		DECL_EXTERNAL (decl) = 1;
	    }
	  else if (failure == 3)
	    {
	      error ("zero-size array %qD", decl);
	    }
	}

      cp_apply_type_quals_to_decl (cp_type_quals (TREE_TYPE (decl)), decl);

      relayout_decl (decl);
    }
}

/* Set DECL_SIZE, DECL_ALIGN, etc. for DECL (a VAR_DECL), and issue
   any appropriate error messages regarding the layout.  */

static void
layout_var_decl (tree decl)
{
  tree type;

  type = TREE_TYPE (decl);
  if (type == error_mark_node)
    return;

  /* If we haven't already layed out this declaration, do so now.
     Note that we must not call complete type for an external object
     because it's type might involve templates that we are not
     supposed to instantiate yet.  (And it's perfectly valid to say
     `extern X x' for some incomplete type `X'.)  */
  if (!DECL_EXTERNAL (decl))
    complete_type (type);
  if (!DECL_SIZE (decl)
      && TREE_TYPE (decl) != error_mark_node
      && (COMPLETE_TYPE_P (type)
	  || (TREE_CODE (type) == ARRAY_TYPE
	      && !TYPE_DOMAIN (type)
	      && COMPLETE_TYPE_P (TREE_TYPE (type)))))
    layout_decl (decl, 0);

  if (!DECL_EXTERNAL (decl) && DECL_SIZE (decl) == NULL_TREE)
    {
      /* An automatic variable with an incomplete type: that is an error.
	 Don't talk about array types here, since we took care of that
	 message in grokdeclarator.  */
      error ("storage size of %qD isn%'t known", decl);
      TREE_TYPE (decl) = error_mark_node;
    }
#if 0
  /* Keep this code around in case we later want to control debug info
     based on whether a type is "used".  (jason 1999-11-11) */

  else if (!DECL_EXTERNAL (decl) && MAYBE_CLASS_TYPE_P (ttype))
    /* Let debugger know it should output info for this type.  */
    note_debug_info_needed (ttype);

  if (TREE_STATIC (decl) && DECL_CLASS_SCOPE_P (decl))
    note_debug_info_needed (DECL_CONTEXT (decl));
#endif

  if ((DECL_EXTERNAL (decl) || TREE_STATIC (decl))
      && DECL_SIZE (decl) != NULL_TREE
      && ! TREE_CONSTANT (DECL_SIZE (decl)))
    {
      if (TREE_CODE (DECL_SIZE (decl)) == INTEGER_CST)
	constant_expression_warning (DECL_SIZE (decl));
      else
	{
	  error ("storage size of %qD isn%'t constant", decl);
	  TREE_TYPE (decl) = error_mark_node;
	}
    }
}

/* If a local static variable is declared in an inline function, or if
   we have a weak definition, we must endeavor to create only one
   instance of the variable at link-time.  */

void
maybe_commonize_var (tree decl)
{
  /* Static data in a function with comdat linkage also has comdat
     linkage.  */
  if (TREE_STATIC (decl)
      /* Don't mess with __FUNCTION__.  */
      && ! DECL_ARTIFICIAL (decl)
      && DECL_FUNCTION_SCOPE_P (decl)
      && vague_linkage_p (DECL_CONTEXT (decl)))
    {
      if (flag_weak)
	{
	  /* With weak symbols, we simply make the variable COMDAT;
	     that will cause copies in multiple translations units to
	     be merged.  */
	  comdat_linkage (decl);
	}
      else
	{
	  if (DECL_INITIAL (decl) == NULL_TREE
	      || DECL_INITIAL (decl) == error_mark_node)
	    {
	      /* Without weak symbols, we can use COMMON to merge
		 uninitialized variables.  */
	      TREE_PUBLIC (decl) = 1;
	      DECL_COMMON (decl) = 1;
	    }
	  else
	    {
	      /* While for initialized variables, we must use internal
		 linkage -- which means that multiple copies will not
		 be merged.  */
	      TREE_PUBLIC (decl) = 0;
	      DECL_COMMON (decl) = 0;
	      warning_at (input_location, 0,
			  "sorry: semantics of inline function static "
			  "data %q+#D are wrong (you%'ll wind up "
			  "with multiple copies)", decl);
	      warning_at (DECL_SOURCE_LOCATION (decl), 0, 
			  "  you can work around this by removing "
			  "the initializer");
	    }
	}
    }
  else if (DECL_LANG_SPECIFIC (decl) && DECL_COMDAT (decl))
    /* Set it up again; we might have set DECL_INITIAL since the last
       time.  */
    comdat_linkage (decl);
}

/* Issue an error message if DECL is an uninitialized const variable.  */

static void
check_for_uninitialized_const_var (tree decl)
{
  tree type = strip_array_types (TREE_TYPE (decl));

  /* ``Unless explicitly declared extern, a const object does not have
     external linkage and must be initialized. ($8.4; $12.1)'' ARM
     7.1.6 */
  if (TREE_CODE (decl) == VAR_DECL
      && TREE_CODE (type) != REFERENCE_TYPE
      && CP_TYPE_CONST_P (type)
      && !DECL_INITIAL (decl))
    {
      tree field = default_init_uninitialized_part (type);
      if (!field)
	return;

      permerror (DECL_SOURCE_LOCATION (decl),
		 "uninitialized const %qD", decl);

      if (CLASS_TYPE_P (type))
	{
	  tree defaulted_ctor;

	  inform (DECL_SOURCE_LOCATION (TYPE_MAIN_DECL (type)),
		  "%q#T has no user-provided default constructor", type);
	  defaulted_ctor = in_class_defaulted_default_constructor (type);
	  if (defaulted_ctor)
	    inform (DECL_SOURCE_LOCATION (defaulted_ctor),
		    "constructor is not user-provided because it is "
		    "explicitly defaulted in the class body");
	  inform (0, "and the implicitly-defined constructor does not "
		  "initialize %q+#D", field);
	}
    }
}

/* Structure holding the current initializer being processed by reshape_init.
   CUR is a pointer to the current element being processed, END is a pointer
   after the last element present in the initializer.  */
typedef struct reshape_iterator_t
{
  constructor_elt *cur;
  constructor_elt *end;
} reshape_iter;

static tree reshape_init_r (tree, reshape_iter *, bool, tsubst_flags_t);

/* FIELD is a FIELD_DECL or NULL.  In the former case, the value
   returned is the next FIELD_DECL (possibly FIELD itself) that can be
   initialized.  If there are no more such fields, the return value
   will be NULL.  */

tree
next_initializable_field (tree field)
{
  while (field
	 && (TREE_CODE (field) != FIELD_DECL
	     || (DECL_C_BIT_FIELD (field) && !DECL_NAME (field))
	     || DECL_ARTIFICIAL (field)))
    field = DECL_CHAIN (field);

  return field;
}

/* Subroutine of reshape_init_array and reshape_init_vector, which does
   the actual work. ELT_TYPE is the element type of the array. MAX_INDEX is an
   INTEGER_CST representing the size of the array minus one (the maximum index),
   or NULL_TREE if the array was declared without specifying the size. D is
   the iterator within the constructor.  */

static tree
reshape_init_array_1 (tree elt_type, tree max_index, reshape_iter *d,
		      tsubst_flags_t complain)
{
  tree new_init;
  bool sized_array_p = (max_index != NULL_TREE);
  unsigned HOST_WIDE_INT max_index_cst = 0;
  unsigned HOST_WIDE_INT index;

  /* The initializer for an array is always a CONSTRUCTOR.  */
  new_init = build_constructor (init_list_type_node, NULL);

  if (sized_array_p)
    {
      /* Minus 1 is used for zero sized arrays.  */
      if (integer_all_onesp (max_index))
	return new_init;

      if (host_integerp (max_index, 1))
	max_index_cst = tree_low_cst (max_index, 1);
      /* sizetype is sign extended, not zero extended.  */
      else
	max_index_cst = tree_low_cst (fold_convert (size_type_node, max_index),
				      1);
    }

  /* Loop until there are no more initializers.  */
  for (index = 0;
       d->cur != d->end && (!sized_array_p || index <= max_index_cst);
       ++index)
    {
      tree elt_init;
      constructor_elt *old_cur = d->cur;

      check_array_designated_initializer (d->cur, index);
      elt_init = reshape_init_r (elt_type, d, /*first_initializer_p=*/false,
				 complain);
      if (elt_init == error_mark_node)
	return error_mark_node;
      CONSTRUCTOR_APPEND_ELT (CONSTRUCTOR_ELTS (new_init),
			      size_int (index), elt_init);
      if (!TREE_CONSTANT (elt_init))
	TREE_CONSTANT (new_init) = false;

      /* This can happen with an invalid initializer (c++/54501).  */
      if (d->cur == old_cur && !sized_array_p)
	break;
    }

  return new_init;
}

/* Subroutine of reshape_init_r, processes the initializers for arrays.
   Parameters are the same of reshape_init_r.  */

static tree
reshape_init_array (tree type, reshape_iter *d, tsubst_flags_t complain)
{
  tree max_index = NULL_TREE;

  gcc_assert (TREE_CODE (type) == ARRAY_TYPE);

  if (TYPE_DOMAIN (type))
    max_index = array_type_nelts (type);

  return reshape_init_array_1 (TREE_TYPE (type), max_index, d, complain);
}

/* Subroutine of reshape_init_r, processes the initializers for vectors.
   Parameters are the same of reshape_init_r.  */

static tree
reshape_init_vector (tree type, reshape_iter *d, tsubst_flags_t complain)
{
  tree max_index = NULL_TREE;

  gcc_assert (TREE_CODE (type) == VECTOR_TYPE);

  if (COMPOUND_LITERAL_P (d->cur->value))
    {
      tree value = d->cur->value;
      if (!same_type_p (TREE_TYPE (value), type))
	{
	  if (complain & tf_error)
	    error ("invalid type %qT as initializer for a vector of type %qT",
		   TREE_TYPE (d->cur->value), type);
	  value = error_mark_node;
	}
      ++d->cur;
      return value;
    }

  /* For a vector, we initialize it as an array of the appropriate size.  */
  if (TREE_CODE (type) == VECTOR_TYPE)
    max_index = size_int (TYPE_VECTOR_SUBPARTS (type) - 1);

  return reshape_init_array_1 (TREE_TYPE (type), max_index, d, complain);
}

/* Subroutine of reshape_init_r, processes the initializers for classes
   or union. Parameters are the same of reshape_init_r.  */

static tree
reshape_init_class (tree type, reshape_iter *d, bool first_initializer_p,
		    tsubst_flags_t complain)
{
  tree field;
  tree new_init;

  gcc_assert (CLASS_TYPE_P (type));

  /* The initializer for a class is always a CONSTRUCTOR.  */
  new_init = build_constructor (init_list_type_node, NULL);
  field = next_initializable_field (TYPE_FIELDS (type));

  if (!field)
    {
      /* [dcl.init.aggr]

	An initializer for an aggregate member that is an
	empty class shall have the form of an empty
	initializer-list {}.  */
      if (!first_initializer_p)
	{
	  if (complain & tf_error)
	    error ("initializer for %qT must be brace-enclosed", type);
	  return error_mark_node;
	}
      return new_init;
    }

  /* Loop through the initializable fields, gathering initializers.  */
  while (d->cur != d->end)
    {
      tree field_init;
      constructor_elt *old_cur = d->cur;

      /* Handle designated initializers, as an extension.  */
      if (d->cur->index)
	{
	  if (TREE_CODE (d->cur->index) == INTEGER_CST)
	    {
	      if (complain & tf_error)
		error ("%<[%E] =%> used in a GNU-style designated initializer"
		       " for class %qT", d->cur->index, type);
	      return error_mark_node;
	    }

	  if (TREE_CODE (d->cur->index) == FIELD_DECL)
	    /* We already reshaped this.  */
	    gcc_assert (d->cur->index == field);
	  else
	    field = lookup_field_1 (type, d->cur->index, /*want_type=*/false);

	  if (!field || TREE_CODE (field) != FIELD_DECL)
	    {
	      if (complain & tf_error)
		error ("%qT has no non-static data member named %qD", type,
		       d->cur->index);
	      return error_mark_node;
	    }
	}

      /* If we processed all the member of the class, we are done.  */
      if (!field)
	break;

      field_init = reshape_init_r (TREE_TYPE (field), d,
				   /*first_initializer_p=*/false, complain);
      if (field_init == error_mark_node)
	return error_mark_node;

      if (d->cur == old_cur && d->cur->index)
	{
	  /* This can happen with an invalid initializer for a flexible
	     array member (c++/54441).  */
	  if (complain & tf_error)
	    error ("invalid initializer for %q#D", field);
	  return error_mark_node;
	}

      CONSTRUCTOR_APPEND_ELT (CONSTRUCTOR_ELTS (new_init), field, field_init);

      /* [dcl.init.aggr]

	When a union  is  initialized with a brace-enclosed
	initializer, the braces shall only contain an
	initializer for the first member of the union.  */
      if (TREE_CODE (type) == UNION_TYPE)
	break;

      field = next_initializable_field (DECL_CHAIN (field));
    }

  return new_init;
}

/* Subroutine of reshape_init_r.  We're in a context where C99 initializer
   designators are not valid; either complain or return true to indicate
   that reshape_init_r should return error_mark_node.  */

static bool
has_designator_problem (reshape_iter *d, tsubst_flags_t complain)
{
  if (d->cur->index)
    {
      if (complain & tf_error)
	error ("C99 designator %qE outside aggregate initializer",
	       d->cur->index);
      else
	return true;
    }
  return false;
}

/* Subroutine of reshape_init, which processes a single initializer (part of
   a CONSTRUCTOR). TYPE is the type of the variable being initialized, D is the
   iterator within the CONSTRUCTOR which points to the initializer to process.
   FIRST_INITIALIZER_P is true if this is the first initializer of the
   outermost CONSTRUCTOR node.  */

static tree
reshape_init_r (tree type, reshape_iter *d, bool first_initializer_p,
		tsubst_flags_t complain)
{
  tree init = d->cur->value;

  if (error_operand_p (init))
    return error_mark_node;

  if (first_initializer_p && !CP_AGGREGATE_TYPE_P (type)
      && has_designator_problem (d, complain))
    return error_mark_node;

  if (TREE_CODE (type) == COMPLEX_TYPE)
    {
      /* A complex type can be initialized from one or two initializers,
	 but braces are not elided.  */
      d->cur++;
      if (BRACE_ENCLOSED_INITIALIZER_P (init))
	{
	  if (CONSTRUCTOR_NELTS (init) > 2)
	    {
	      if (complain & tf_error)
		error ("too many initializers for %qT", type);
	      else
		return error_mark_node;
	    }
	}
      else if (first_initializer_p && d->cur != d->end)
	{
	  vec<constructor_elt, va_gc> *v = 0;
	  CONSTRUCTOR_APPEND_ELT (v, NULL_TREE, init);
	  CONSTRUCTOR_APPEND_ELT (v, NULL_TREE, d->cur->value);
	  if (has_designator_problem (d, complain))
	    return error_mark_node;
	  d->cur++;
	  init = build_constructor (init_list_type_node, v);
	}
      return init;
    }

  /* A non-aggregate type is always initialized with a single
     initializer.  */
  if (!CP_AGGREGATE_TYPE_P (type))
    {
      /* It is invalid to initialize a non-aggregate type with a
	 brace-enclosed initializer before C++0x.
	 We need to check for BRACE_ENCLOSED_INITIALIZER_P here because
	 of g++.old-deja/g++.mike/p7626.C: a pointer-to-member constant is
	 a CONSTRUCTOR (with a record type).  */
      if (TREE_CODE (init) == CONSTRUCTOR
	  && BRACE_ENCLOSED_INITIALIZER_P (init))  /* p7626.C */
	{
	  if (SCALAR_TYPE_P (type))
	    {
	      if (complain & tf_error)
		error ("braces around scalar initializer for type %qT", type);
	      init = error_mark_node;
	    }
	  else
	    maybe_warn_cpp0x (CPP0X_INITIALIZER_LISTS);
	}

      d->cur++;
      return init;
    }

  /* [dcl.init.aggr]

     All implicit type conversions (clause _conv_) are considered when
     initializing the aggregate member with an initializer from an
     initializer-list.  If the initializer can initialize a member,
     the member is initialized.  Otherwise, if the member is itself a
     non-empty subaggregate, brace elision is assumed and the
     initializer is considered for the initialization of the first
     member of the subaggregate.  */
  if (TREE_CODE (init) != CONSTRUCTOR
      /* But don't try this for the first initializer, since that would be
	 looking through the outermost braces; A a2 = { a1 }; is not a
	 valid aggregate initialization.  */
      && !first_initializer_p
      && (same_type_ignoring_top_level_qualifiers_p (type, TREE_TYPE (init))
	  || can_convert_arg (type, TREE_TYPE (init), init, LOOKUP_NORMAL,
			      complain)))
    {
      d->cur++;
      return init;
    }

  /* [dcl.init.string]

      A char array (whether plain char, signed char, or unsigned char)
      can be initialized by a string-literal (optionally enclosed in
      braces); a wchar_t array can be initialized by a wide
      string-literal (optionally enclosed in braces).  */
  if (TREE_CODE (type) == ARRAY_TYPE
      && char_type_p (TYPE_MAIN_VARIANT (TREE_TYPE (type))))
    {
      tree str_init = init;

      /* Strip one level of braces if and only if they enclose a single
	 element (as allowed by [dcl.init.string]).  */
      if (!first_initializer_p
	  && TREE_CODE (str_init) == CONSTRUCTOR
	  && vec_safe_length (CONSTRUCTOR_ELTS (str_init)) == 1)
	{
	  str_init = (*CONSTRUCTOR_ELTS (str_init))[0].value;
	}

      /* If it's a string literal, then it's the initializer for the array
	 as a whole. Otherwise, continue with normal initialization for
	 array types (one value per array element).  */
      if (TREE_CODE (str_init) == STRING_CST)
	{
	  if (has_designator_problem (d, complain))
	    return error_mark_node;
	  d->cur++;
	  return str_init;
	}
    }

  /* The following cases are about aggregates. If we are not within a full
     initializer already, and there is not a CONSTRUCTOR, it means that there
     is a missing set of braces (that is, we are processing the case for
     which reshape_init exists).  */
  if (!first_initializer_p)
    {
      if (TREE_CODE (init) == CONSTRUCTOR)
	{
	  if (TREE_TYPE (init) && TYPE_PTRMEMFUNC_P (TREE_TYPE (init)))
	    /* There is no need to reshape pointer-to-member function
	       initializers, as they are always constructed correctly
	       by the front end.  */
           ;
	  else if (COMPOUND_LITERAL_P (init))
	  /* For a nested compound literal, there is no need to reshape since
	     brace elision is not allowed. Even if we decided to allow it,
	     we should add a call to reshape_init in finish_compound_literal,
	     before calling digest_init, so changing this code would still
	     not be necessary.  */
	    gcc_assert (!BRACE_ENCLOSED_INITIALIZER_P (init));
	  else
	    {
	      ++d->cur;
	      gcc_assert (BRACE_ENCLOSED_INITIALIZER_P (init));
	      return reshape_init (type, init, complain);
	    }
	}

      warning (OPT_Wmissing_braces, "missing braces around initializer for %qT",
	       type);
    }

  /* Dispatch to specialized routines.  */
  if (CLASS_TYPE_P (type))
    return reshape_init_class (type, d, first_initializer_p, complain);
  else if (TREE_CODE (type) == ARRAY_TYPE)
    return reshape_init_array (type, d, complain);
  else if (TREE_CODE (type) == VECTOR_TYPE)
    return reshape_init_vector (type, d, complain);
  else
    gcc_unreachable();
}

/* Undo the brace-elision allowed by [dcl.init.aggr] in a
   brace-enclosed aggregate initializer.

   INIT is the CONSTRUCTOR containing the list of initializers describing
   a brace-enclosed initializer for an entity of the indicated aggregate TYPE.
   It may not presently match the shape of the TYPE; for example:

     struct S { int a; int b; };
     struct S a[] = { 1, 2, 3, 4 };

   Here INIT will hold a vector of four elements, rather than a
   vector of two elements, each itself a vector of two elements.  This
   routine transforms INIT from the former form into the latter.  The
   revised CONSTRUCTOR node is returned.  */

tree
reshape_init (tree type, tree init, tsubst_flags_t complain)
{
  vec<constructor_elt, va_gc> *v;
  reshape_iter d;
  tree new_init;

  gcc_assert (BRACE_ENCLOSED_INITIALIZER_P (init));

  v = CONSTRUCTOR_ELTS (init);

  /* An empty constructor does not need reshaping, and it is always a valid
     initializer.  */
  if (vec_safe_is_empty (v))
    return init;

  /* Recurse on this CONSTRUCTOR.  */
  d.cur = &(*v)[0];
  d.end = d.cur + v->length ();

  new_init = reshape_init_r (type, &d, true, complain);
  if (new_init == error_mark_node)
    return error_mark_node;

  /* Make sure all the element of the constructor were used. Otherwise,
     issue an error about exceeding initializers.  */
  if (d.cur != d.end)
    {
      if (complain & tf_error)
	error ("too many initializers for %qT", type);
      else
	return error_mark_node;
    }

  return new_init;
}

/* Verify array initializer.  Returns true if errors have been reported.  */

bool
check_array_initializer (tree decl, tree type, tree init)
{
  tree element_type = TREE_TYPE (type);

  /* The array type itself need not be complete, because the
     initializer may tell us how many elements are in the array.
     But, the elements of the array must be complete.  */
  if (!COMPLETE_TYPE_P (complete_type (element_type)))
    {
      if (decl)
	error ("elements of array %q#D have incomplete type", decl);
      else
	error ("elements of array %q#T have incomplete type", type);
      return true;
    }
  /* It is not valid to initialize a VLA.  */
  if (init
      && ((COMPLETE_TYPE_P (type) && !TREE_CONSTANT (TYPE_SIZE (type)))
	  || !TREE_CONSTANT (TYPE_SIZE (element_type))))
    {
      if (decl)
	error ("variable-sized object %qD may not be initialized", decl);
      else
	error ("variable-sized compound literal");
      return true;
    }
  return false;
}

/* Subroutine of check_initializer; args are passed down from that function.
   Set stmts_are_full_exprs_p to 1 across a call to build_aggr_init.  */

static tree
build_aggr_init_full_exprs (tree decl, tree init, int flags)
     
{
  gcc_assert (stmts_are_full_exprs_p ());
  return build_aggr_init (decl, init, flags, tf_warning_or_error);
}

/* Verify INIT (the initializer for DECL), and record the
   initialization in DECL_INITIAL, if appropriate.  CLEANUP is as for
   grok_reference_init.

   If the return value is non-NULL, it is an expression that must be
   evaluated dynamically to initialize DECL.  */

static tree
check_initializer (tree decl, tree init, int flags, vec<tree, va_gc> **cleanups)
{
  tree type = TREE_TYPE (decl);
  tree init_code = NULL;
  tree extra_init = NULL_TREE;
  tree core_type;

  /* Things that are going to be initialized need to have complete
     type.  */
  TREE_TYPE (decl) = type = complete_type (TREE_TYPE (decl));

  if (DECL_HAS_VALUE_EXPR_P (decl))
    {
      /* A variable with DECL_HAS_VALUE_EXPR_P set is just a placeholder,
	 it doesn't have storage to be initialized.  */
      gcc_assert (init == NULL_TREE);
      return NULL_TREE;
    }

  if (type == error_mark_node)
    /* We will have already complained.  */
    return NULL_TREE;

  if (TREE_CODE (type) == ARRAY_TYPE)
    {
      if (check_array_initializer (decl, type, init))
	return NULL_TREE;
    }
  else if (!COMPLETE_TYPE_P (type))
    {
      error ("%q#D has incomplete type", decl);
      TREE_TYPE (decl) = error_mark_node;
      return NULL_TREE;
    }
  else
    /* There is no way to make a variable-sized class type in GNU C++.  */
    gcc_assert (TREE_CONSTANT (TYPE_SIZE (type)));

  if (init && BRACE_ENCLOSED_INITIALIZER_P (init))
    {
      int init_len = vec_safe_length (CONSTRUCTOR_ELTS (init));
      if (SCALAR_TYPE_P (type))
	{
	  if (init_len == 0)
	    {
	      maybe_warn_cpp0x (CPP0X_INITIALIZER_LISTS);
	      init = build_zero_init (type, NULL_TREE, false);
	    }
	  else if (init_len != 1 && TREE_CODE (type) != COMPLEX_TYPE)
	    {
	      error ("scalar object %qD requires one element in initializer",
		     decl);
	      TREE_TYPE (decl) = error_mark_node;
	      return NULL_TREE;
	    }
	}
    }

  if (TREE_CODE (decl) == CONST_DECL)
    {
      gcc_assert (TREE_CODE (type) != REFERENCE_TYPE);

      DECL_INITIAL (decl) = init;

      gcc_assert (init != NULL_TREE);
      init = NULL_TREE;
    }
  else if (!init && DECL_REALLY_EXTERN (decl))
    ;
  else if (init || type_build_ctor_call (type)
	   || TREE_CODE (type) == REFERENCE_TYPE)
    {
      if (TREE_CODE (type) == REFERENCE_TYPE)
	{
	  init = grok_reference_init (decl, type, init, flags);
	  flags |= LOOKUP_ALREADY_DIGESTED;
	}
      else if (!init)
	check_for_uninitialized_const_var (decl);
      /* Do not reshape constructors of vectors (they don't need to be
	 reshaped.  */
      else if (BRACE_ENCLOSED_INITIALIZER_P (init))
	{
	  if (is_std_init_list (type))
	    {
	      init = perform_implicit_conversion (type, init,
						  tf_warning_or_error);
	      flags |= LOOKUP_ALREADY_DIGESTED;
	    }
	  else if (TYPE_NON_AGGREGATE_CLASS (type))
	    {
	      /* Don't reshape if the class has constructors.  */
	      if (cxx_dialect == cxx98)
		error ("in C++98 %qD must be initialized by constructor, "
		       "not by %<{...}%>",
		       decl);
	    }
	  else if (TREE_CODE (type) == VECTOR_TYPE && TYPE_VECTOR_OPAQUE (type))
	    {
	      error ("opaque vector types cannot be initialized");
	      init = error_mark_node;
	    }
	  else
	    {
	      init = reshape_init (type, init, tf_warning_or_error);
	      if (SCALAR_TYPE_P (type))
		check_narrowing (type, init);
	    }
	}

      /* If DECL has an array type without a specific bound, deduce the
	 array size from the initializer.  */
      maybe_deduce_size_from_array_init (decl, init);
      type = TREE_TYPE (decl);
      if (type == error_mark_node)
	return NULL_TREE;

      if ((type_build_ctor_call (type) || CLASS_TYPE_P (type))
	  && !(flags & LOOKUP_ALREADY_DIGESTED)
	  && !(init && BRACE_ENCLOSED_INITIALIZER_P (init)
	       && CP_AGGREGATE_TYPE_P (type)
	       && (CLASS_TYPE_P (type)
		   || type_has_extended_temps (type))))
	{
	  init_code = build_aggr_init_full_exprs (decl, init, flags);

	  /* A constructor call is a non-trivial initializer even if
	     it isn't explicitly written.  */
	  if (TREE_SIDE_EFFECTS (init_code))
	    DECL_NONTRIVIALLY_INITIALIZED_P (decl) = true;

	  /* If this is a constexpr initializer, expand_default_init will
	     have returned an INIT_EXPR rather than a CALL_EXPR.  In that
	     case, pull the initializer back out and pass it down into
	     store_init_value.  */
	  while (TREE_CODE (init_code) == EXPR_STMT
		 || TREE_CODE (init_code) == CONVERT_EXPR)
	    init_code = TREE_OPERAND (init_code, 0);
	  if (TREE_CODE (init_code) == INIT_EXPR)
	    {
	      init = TREE_OPERAND (init_code, 1);
	      init_code = NULL_TREE;
	      /* Don't call digest_init; it's unnecessary and will complain
		 about aggregate initialization of non-aggregate classes.  */
	      flags |= LOOKUP_ALREADY_DIGESTED;
	    }
	  else if (DECL_DECLARED_CONSTEXPR_P (decl))
	    {
	      /* Declared constexpr, but no suitable initializer; massage
		 init appropriately so we can pass it into store_init_value
		 for the error.  */
	      if (init && BRACE_ENCLOSED_INITIALIZER_P (init))
		init = finish_compound_literal (type, init,
						tf_warning_or_error);
	      else if (CLASS_TYPE_P (type)
		       && (!init || TREE_CODE (init) == TREE_LIST))
		{
		  init = build_functional_cast (type, init, tf_none);
		  if (TREE_CODE (init) == TARGET_EXPR)
		    TARGET_EXPR_DIRECT_INIT_P (init) = true;
		}
	      init_code = NULL_TREE;
	    }
	  else
	    init = NULL_TREE;
	}

      if (init && TREE_CODE (init) != TREE_VEC)
	{
	  /* In aggregate initialization of a variable, each element
	     initialization is a full-expression because there is no
	     enclosing expression.  */
	  gcc_assert (stmts_are_full_exprs_p ());

	  init_code = store_init_value (decl, init, cleanups, flags);

	  if (pedantic && TREE_CODE (type) == ARRAY_TYPE
	      && DECL_INITIAL (decl)
	      && TREE_CODE (DECL_INITIAL (decl)) == STRING_CST
	      && PAREN_STRING_LITERAL_P (DECL_INITIAL (decl)))
	    warning (0, "array %qD initialized by parenthesized string literal %qE",
		     decl, DECL_INITIAL (decl));
	  init = NULL;
	}
    }
  else
    {
      if (CLASS_TYPE_P (core_type = strip_array_types (type))
	  && (CLASSTYPE_READONLY_FIELDS_NEED_INIT (core_type)
	      || CLASSTYPE_REF_FIELDS_NEED_INIT (core_type)))
	diagnose_uninitialized_cst_or_ref_member (core_type, /*using_new=*/false,
						  /*complain=*/true);

      check_for_uninitialized_const_var (decl);
    }

  if (init && init != error_mark_node)
    init_code = build2 (INIT_EXPR, type, decl, init);

  if (extra_init)
    init_code = add_stmt_to_compound (extra_init, init_code);

  if (init_code && DECL_IN_AGGR_P (decl))
    {
      static int explained = 0;

      if (cxx_dialect < cxx0x)
	error ("initializer invalid for static member with constructor");
      else
	error ("non-constant in-class initialization invalid for static "
	       "member %qD", decl);
      if (!explained)
	{
	  error ("(an out of class initialization is required)");
	  explained = 1;
	}
    }

  return init_code;
}

/* If DECL is not a local variable, give it RTL.  */

static void
make_rtl_for_nonlocal_decl (tree decl, tree init, const char* asmspec)
{
  int toplev = toplevel_bindings_p ();
  int defer_p;
  const char *filename;

  /* Set the DECL_ASSEMBLER_NAME for the object.  */
  if (asmspec)
    {
      /* The `register' keyword, when used together with an
	 asm-specification, indicates that the variable should be
	 placed in a particular register.  */
      if (TREE_CODE (decl) == VAR_DECL && DECL_REGISTER (decl))
	{
	  set_user_assembler_name (decl, asmspec);
	  DECL_HARD_REGISTER (decl) = 1;
	}
      else
	{
	  if (TREE_CODE (decl) == FUNCTION_DECL
	      && DECL_BUILT_IN_CLASS (decl) == BUILT_IN_NORMAL)
	    set_builtin_user_assembler_name (decl, asmspec);
	  set_user_assembler_name (decl, asmspec);
	}
    }

  /* Handle non-variables up front.  */
  if (TREE_CODE (decl) != VAR_DECL)
    {
      rest_of_decl_compilation (decl, toplev, at_eof);
      return;
    }

  /* If we see a class member here, it should be a static data
     member.  */
  if (DECL_LANG_SPECIFIC (decl) && DECL_IN_AGGR_P (decl))
    {
      gcc_assert (TREE_STATIC (decl));
      /* An in-class declaration of a static data member should be
	 external; it is only a declaration, and not a definition.  */
      if (init == NULL_TREE)
	gcc_assert (DECL_EXTERNAL (decl) || !TREE_PUBLIC (decl));
    }

  /* We don't create any RTL for local variables.  */
  if (DECL_FUNCTION_SCOPE_P (decl) && !TREE_STATIC (decl))
    return;

  /* We defer emission of local statics until the corresponding
     DECL_EXPR is expanded.  */
  defer_p = DECL_FUNCTION_SCOPE_P (decl) || DECL_VIRTUAL_P (decl);

  /* We try to defer namespace-scope static constants so that they are
     not emitted into the object file unnecessarily.  */
  filename = input_filename;
  if (!DECL_VIRTUAL_P (decl)
      && TREE_READONLY (decl)
      && DECL_INITIAL (decl) != NULL_TREE
      && DECL_INITIAL (decl) != error_mark_node
      && filename != NULL
      && ! EMPTY_CONSTRUCTOR_P (DECL_INITIAL (decl))
      && toplev
      && !TREE_PUBLIC (decl))
    {
      /* Fool with the linkage of static consts according to #pragma
	 interface.  */
      struct c_fileinfo *finfo = get_fileinfo (filename);
      if (!finfo->interface_unknown && !TREE_PUBLIC (decl))
	{
	  TREE_PUBLIC (decl) = 1;
	  DECL_EXTERNAL (decl) = finfo->interface_only;
	}

      defer_p = 1;
    }
  /* Likewise for template instantiations.  */
  else if (DECL_LANG_SPECIFIC (decl)
	   && DECL_IMPLICIT_INSTANTIATION (decl))
    defer_p = 1;

  /* If we're not deferring, go ahead and assemble the variable.  */
  if (!defer_p)
    rest_of_decl_compilation (decl, toplev, at_eof);
}

/* walk_tree helper for wrap_temporary_cleanups, below.  */

static tree
wrap_cleanups_r (tree *stmt_p, int *walk_subtrees, void *data)
{
  /* Stop at types or full-expression boundaries.  */
  if (TYPE_P (*stmt_p)
      || TREE_CODE (*stmt_p) == CLEANUP_POINT_EXPR)
    {
      *walk_subtrees = 0;
      return NULL_TREE;
    }

  if (TREE_CODE (*stmt_p) == TARGET_EXPR)
    {
      tree guard = (tree)data;
      tree tcleanup = TARGET_EXPR_CLEANUP (*stmt_p);

      tcleanup = build2 (TRY_CATCH_EXPR, void_type_node, tcleanup, guard);
      /* Tell honor_protect_cleanup_actions to handle this as a separate
	 cleanup.  */
      TRY_CATCH_IS_CLEANUP (tcleanup) = 1;
 
      TARGET_EXPR_CLEANUP (*stmt_p) = tcleanup;
    }

  return NULL_TREE;
}

/* We're initializing a local variable which has a cleanup GUARD.  If there
   are any temporaries used in the initializer INIT of this variable, we
   need to wrap their cleanups with TRY_CATCH_EXPR (, GUARD) so that the
   variable will be cleaned up properly if one of them throws.

   Unfortunately, there's no way to express this properly in terms of
   nesting, as the regions for the temporaries overlap the region for the
   variable itself; if there are two temporaries, the variable needs to be
   the first thing destroyed if either of them throws.  However, we only
   want to run the variable's cleanup if it actually got constructed.  So
   we need to guard the temporary cleanups with the variable's cleanup if
   they are run on the normal path, but not if they are run on the
   exceptional path.  We implement this by telling
   honor_protect_cleanup_actions to strip the variable cleanup from the
   exceptional path.  */

static void
wrap_temporary_cleanups (tree init, tree guard)
{
  cp_walk_tree_without_duplicates (&init, wrap_cleanups_r, (void *)guard);
}

/* Generate code to initialize DECL (a local variable).  */

static void
initialize_local_var (tree decl, tree init)
{
  tree type = TREE_TYPE (decl);
  tree cleanup;
  int already_used;

  gcc_assert (TREE_CODE (decl) == VAR_DECL
	      || TREE_CODE (decl) == RESULT_DECL);
  gcc_assert (!TREE_STATIC (decl));

  if (DECL_SIZE (decl) == NULL_TREE)
    {
      /* If we used it already as memory, it must stay in memory.  */
      DECL_INITIAL (decl) = NULL_TREE;
      TREE_ADDRESSABLE (decl) = TREE_USED (decl);
      return;
    }

  if (type == error_mark_node)
    return;

  /* Compute and store the initial value.  */
  already_used = TREE_USED (decl) || TREE_USED (type);
  if (TREE_USED (type))
    DECL_READ_P (decl) = 1;

  /* Generate a cleanup, if necessary.  */
  cleanup = cxx_maybe_build_cleanup (decl, tf_warning_or_error);

  /* Perform the initialization.  */
  if (init)
    {
      if (TREE_CODE (init) == INIT_EXPR
	  && !TREE_SIDE_EFFECTS (TREE_OPERAND (init, 1)))
	{
	  /* Stick simple initializers in DECL_INITIAL so that
	     -Wno-init-self works (c++/34772).  */
	  gcc_assert (TREE_OPERAND (init, 0) == decl);
	  DECL_INITIAL (decl) = TREE_OPERAND (init, 1);
	}
      else
	{
	  int saved_stmts_are_full_exprs_p;

	  /* If we're only initializing a single object, guard the
	     destructors of any temporaries used in its initializer with
	     its destructor.  This isn't right for arrays because each
	     element initialization is a full-expression.  */
	  if (cleanup && TREE_CODE (type) != ARRAY_TYPE)
	    wrap_temporary_cleanups (init, cleanup);

	  gcc_assert (building_stmt_list_p ());
	  saved_stmts_are_full_exprs_p = stmts_are_full_exprs_p ();
	  current_stmt_tree ()->stmts_are_full_exprs_p = 1;
	  finish_expr_stmt (init);
	  current_stmt_tree ()->stmts_are_full_exprs_p =
	    saved_stmts_are_full_exprs_p;
	}
    }

  /* Set this to 0 so we can tell whether an aggregate which was
     initialized was ever used.  Don't do this if it has a
     destructor, so we don't complain about the 'resource
     allocation is initialization' idiom.  Now set
     attribute((unused)) on types so decls of that type will be
     marked used. (see TREE_USED, above.)  */
  if (TYPE_NEEDS_CONSTRUCTING (type)
      && ! already_used
      && TYPE_HAS_TRIVIAL_DESTRUCTOR (type)
      && DECL_NAME (decl))
    TREE_USED (decl) = 0;
  else if (already_used)
    TREE_USED (decl) = 1;

  if (cleanup)
    finish_decl_cleanup (decl, cleanup);
}

/* DECL is a VAR_DECL for a compiler-generated variable with static
   storage duration (like a virtual table) whose initializer is a
   compile-time constant.  Initialize the variable and provide it to the
   back end.  */

void
initialize_artificial_var (tree decl, vec<constructor_elt, va_gc> *v)
{
  tree init;
  gcc_assert (DECL_ARTIFICIAL (decl));
  init = build_constructor (TREE_TYPE (decl), v);
  gcc_assert (TREE_CODE (init) == CONSTRUCTOR);
  DECL_INITIAL (decl) = init;
  DECL_INITIALIZED_P (decl) = 1;
  determine_visibility (decl);
  layout_var_decl (decl);
  maybe_commonize_var (decl);
  make_rtl_for_nonlocal_decl (decl, init, /*asmspec=*/NULL);
}

/* INIT is the initializer for a variable, as represented by the
   parser.  Returns true iff INIT is type-dependent.  */

static bool
type_dependent_init_p (tree init)
{
  if (TREE_CODE (init) == TREE_LIST)
    /* A parenthesized initializer, e.g.: int i (3, 2); ? */
    return any_type_dependent_elements_p (init);
  else if (TREE_CODE (init) == CONSTRUCTOR)
  /* A brace-enclosed initializer, e.g.: int i = { 3 }; ? */
    {
      vec<constructor_elt, va_gc> *elts;
      size_t nelts;
      size_t i;

      elts = CONSTRUCTOR_ELTS (init);
      nelts = vec_safe_length (elts);
      for (i = 0; i < nelts; ++i)
	if (type_dependent_init_p ((*elts)[i].value))
	  return true;
    }
  else
    /* It must be a simple expression, e.g., int i = 3;  */
    return type_dependent_expression_p (init);

  return false;
}

/* INIT is the initializer for a variable, as represented by the
   parser.  Returns true iff INIT is value-dependent.  */

static bool
value_dependent_init_p (tree init)
{
  if (TREE_CODE (init) == TREE_LIST)
    /* A parenthesized initializer, e.g.: int i (3, 2); ? */
    return any_value_dependent_elements_p (init);
  else if (TREE_CODE (init) == CONSTRUCTOR)
  /* A brace-enclosed initializer, e.g.: int i = { 3 }; ? */
    {
      vec<constructor_elt, va_gc> *elts;
      size_t nelts;
      size_t i;

      elts = CONSTRUCTOR_ELTS (init);
      nelts = vec_safe_length (elts);
      for (i = 0; i < nelts; ++i)
	if (value_dependent_init_p ((*elts)[i].value))
	  return true;
    }
  else
    /* It must be a simple expression, e.g., int i = 3;  */
    return value_dependent_expression_p (init);
  
  return false;
}

/* Finish processing of a declaration;
   install its line number and initial value.
   If the length of an array type is not known before,
   it must be determined now, from the initial value, or it is an error.

   INIT is the initializer (if any) for DECL.  If INIT_CONST_EXPR_P is
   true, then INIT is an integral constant expression.

   FLAGS is LOOKUP_ONLYCONVERTING if the = init syntax was used, else 0
   if the (init) syntax was used.  */

void
cp_finish_decl (tree decl, tree init, bool init_const_expr_p,
		tree asmspec_tree, int flags)
{
  tree type;
  vec<tree, va_gc> *cleanups = NULL;
  const char *asmspec = NULL;
  int was_readonly = 0;
  bool var_definition_p = false;
  tree auto_node;

  if (decl == error_mark_node)
    return;
  else if (! decl)
    {
      if (init)
	error ("assignment (not initialization) in declaration");
      return;
    }

  gcc_assert (TREE_CODE (decl) != RESULT_DECL);
  /* Parameters are handled by store_parm_decls, not cp_finish_decl.  */
  gcc_assert (TREE_CODE (decl) != PARM_DECL);

  type = TREE_TYPE (decl);
  if (type == error_mark_node)
    return;

  /* If a name was specified, get the string.  */
  if (at_namespace_scope_p ())
    asmspec_tree = maybe_apply_renaming_pragma (decl, asmspec_tree);
  if (asmspec_tree && asmspec_tree != error_mark_node)
    asmspec = TREE_STRING_POINTER (asmspec_tree);

  if (current_class_type
      && CP_DECL_CONTEXT (decl) == current_class_type
      && TYPE_BEING_DEFINED (current_class_type)
      && !CLASSTYPE_TEMPLATE_INSTANTIATION (current_class_type)
      && (DECL_INITIAL (decl) || init))
    DECL_INITIALIZED_IN_CLASS_P (decl) = 1;

  if (TREE_CODE (decl) != FUNCTION_DECL
      && (auto_node = type_uses_auto (type)))
    {
      tree d_init;
      if (init == NULL_TREE)
	{
<<<<<<< HEAD
	  if (DECL_TEMPLATE_INSTANTIATION (decl)
=======
	  if (DECL_LANG_SPECIFIC (decl)
	      && DECL_TEMPLATE_INSTANTIATION (decl)
>>>>>>> 43bd423a
	      && !DECL_TEMPLATE_INSTANTIATED (decl))
	    {
	      /* init is null because we're deferring instantiating the
		 initializer until we need it.  Well, we need it now.  */
	      instantiate_decl (decl, /*defer_ok*/true, /*expl*/false);
	      return;
	    }

	  error ("declaration of %q#D has no initializer", decl);
	  TREE_TYPE (decl) = error_mark_node;
	  return;
	}
      d_init = init;
      if (TREE_CODE (d_init) == TREE_LIST)
	d_init = build_x_compound_expr_from_list (d_init, ELK_INIT,
						  tf_warning_or_error);
      d_init = resolve_nondeduced_context (d_init);
      type = TREE_TYPE (decl) = do_auto_deduction (type, d_init,
						   auto_node);
      if (type == error_mark_node)
	return;
    }

  if (!ensure_literal_type_for_constexpr_object (decl))
    DECL_DECLARED_CONSTEXPR_P (decl) = 0;

  if (TREE_CODE (decl) == VAR_DECL
      && DECL_CLASS_SCOPE_P (decl)
      && DECL_INITIALIZED_IN_CLASS_P (decl))
    check_static_variable_definition (decl, type);

  if (init && TREE_CODE (decl) == FUNCTION_DECL)
    {
      tree clone;
      if (init == ridpointers[(int)RID_DELETE])
	{
	  /* FIXME check this is 1st decl.  */
	  DECL_DELETED_FN (decl) = 1;
	  DECL_DECLARED_INLINE_P (decl) = 1;
	  DECL_INITIAL (decl) = error_mark_node;
	  FOR_EACH_CLONE (clone, decl)
	    {
	      DECL_DELETED_FN (clone) = 1;
	      DECL_DECLARED_INLINE_P (clone) = 1;
	      DECL_INITIAL (clone) = error_mark_node;
	    }
	  init = NULL_TREE;
	}
      else if (init == ridpointers[(int)RID_DEFAULT])
	{
	  if (defaultable_fn_check (decl))
	    DECL_DEFAULTED_FN (decl) = 1;
	  else
	    DECL_INITIAL (decl) = NULL_TREE;
	}
    }

  if (init && TREE_CODE (decl) == VAR_DECL)
    {
      DECL_NONTRIVIALLY_INITIALIZED_P (decl) = 1;
      /* If DECL is a reference, then we want to know whether init is a
	 reference constant; init_const_expr_p as passed tells us whether
	 it's an rvalue constant.  */
      if (TREE_CODE (type) == REFERENCE_TYPE)
	init_const_expr_p = potential_constant_expression (init);
      if (init_const_expr_p)
	{
	  /* Set these flags now for templates.  We'll update the flags in
	     store_init_value for instantiations.  */
	  DECL_INITIALIZED_BY_CONSTANT_EXPRESSION_P (decl) = 1;
	  if (decl_maybe_constant_var_p (decl))
	    TREE_CONSTANT (decl) = 1;
	}
    }

  if (processing_template_decl)
    {
      bool type_dependent_p;

      /* Add this declaration to the statement-tree.  */
      if (at_function_scope_p ())
	add_decl_expr (decl);

      type_dependent_p = dependent_type_p (type);

      if (check_for_bare_parameter_packs (init))
	{
	  init = NULL_TREE;
	  DECL_INITIAL (decl) = NULL_TREE;
	}

      /* Generally, initializers in templates are expanded when the
	 template is instantiated.  But, if DECL is a variable constant
	 then it can be used in future constant expressions, so its value
	 must be available. */

      if (TREE_CODE (decl) != VAR_DECL || dependent_type_p (type))
	/* We can't do anything if the decl has dependent type.  */;
      else if (init
	       && init_const_expr_p
	       && !type_dependent_p
	       && decl_maybe_constant_var_p (decl)
	       && !type_dependent_init_p (init)
	       && !value_dependent_init_p (init))
	{
	  /* This variable seems to be a non-dependent constant, so process
	     its initializer.  If check_initializer returns non-null the
	     initialization wasn't constant after all.  */
	  tree init_code;
	  cleanups = make_tree_vector ();
	  init_code = check_initializer (decl, init, flags, &cleanups);
	  if (init_code == NULL_TREE)
	    init = NULL_TREE;
	  release_tree_vector (cleanups);
	}
      else if (!DECL_PRETTY_FUNCTION_P (decl))
	{
	  /* Deduce array size even if the initializer is dependent.  */
	  maybe_deduce_size_from_array_init (decl, init);
	  /* And complain about multiple initializers.  */
	  if (init && TREE_CODE (init) == TREE_LIST && TREE_CHAIN (init)
	      && !MAYBE_CLASS_TYPE_P (type))
	    init = build_x_compound_expr_from_list (init, ELK_INIT,
						    tf_warning_or_error);
	}

      if (init)
	DECL_INITIAL (decl) = init;
      return;
    }

  /* Just store non-static data member initializers for later.  */
  if (init && TREE_CODE (decl) == FIELD_DECL)
    DECL_INITIAL (decl) = init;

  /* Take care of TYPE_DECLs up front.  */
  if (TREE_CODE (decl) == TYPE_DECL)
    {
      if (type != error_mark_node
	  && MAYBE_CLASS_TYPE_P (type) && DECL_NAME (decl))
	{
	  if (TREE_TYPE (DECL_NAME (decl)) && TREE_TYPE (decl) != type)
	    warning (0, "shadowing previous type declaration of %q#D", decl);
	  set_identifier_type_value (DECL_NAME (decl), decl);
	}

      /* If we have installed this as the canonical typedef for this
	 type, and that type has not been defined yet, delay emitting
	 the debug information for it, as we will emit it later.  */
      if (TYPE_MAIN_DECL (TREE_TYPE (decl)) == decl
	  && !COMPLETE_TYPE_P (TREE_TYPE (decl)))
	TYPE_DECL_SUPPRESS_DEBUG (decl) = 1;

      rest_of_decl_compilation (decl, DECL_FILE_SCOPE_P (decl),
				at_eof);
      return;
    }

  /* A reference will be modified here, as it is initialized.  */
  if (! DECL_EXTERNAL (decl)
      && TREE_READONLY (decl)
      && TREE_CODE (type) == REFERENCE_TYPE)
    {
      was_readonly = 1;
      TREE_READONLY (decl) = 0;
    }

  if (TREE_CODE (decl) == VAR_DECL)
    {
      /* If this is a local variable that will need a mangled name,
	 register it now.  We must do this before processing the
	 initializer for the variable, since the initialization might
	 require a guard variable, and since the mangled name of the
	 guard variable will depend on the mangled name of this
	 variable.  */
      if (DECL_FUNCTION_SCOPE_P (decl)
	  && TREE_STATIC (decl)
	  && !DECL_ARTIFICIAL (decl))
	{
	  push_local_name (decl);
	  if (DECL_CONSTRUCTOR_P (current_function_decl)
	      || DECL_DESTRUCTOR_P (current_function_decl))
	    /* Normally local_decls is populated during GIMPLE lowering,
	       but [cd]tors are never actually compiled directly.  We need
	       to put statics on the list so we can deal with the label
	       address extension.  FIXME.  */
	    add_local_decl (cfun, decl);
	}

      /* Convert the initializer to the type of DECL, if we have not
	 already initialized DECL.  */
      if (!DECL_INITIALIZED_P (decl)
	  /* If !DECL_EXTERNAL then DECL is being defined.  In the
	     case of a static data member initialized inside the
	     class-specifier, there can be an initializer even if DECL
	     is *not* defined.  */
	  && (!DECL_EXTERNAL (decl) || init))
	{
	  if (TYPE_FOR_JAVA (type) && MAYBE_CLASS_TYPE_P (type))
	    {
	      tree jclass
		= IDENTIFIER_GLOBAL_VALUE (get_identifier ("jclass"));
	      /* Allow libjava/prims.cc define primitive classes.  */
	      if (init != NULL_TREE
		  || jclass == NULL_TREE
		  || TREE_CODE (jclass) != TYPE_DECL
		  || !POINTER_TYPE_P (TREE_TYPE (jclass))
		  || !same_type_ignoring_top_level_qualifiers_p
					(type, TREE_TYPE (TREE_TYPE (jclass))))
		error ("Java object %qD not allocated with %<new%>", decl);
	      init = NULL_TREE;
	    }
	  cleanups = make_tree_vector ();
	  init = check_initializer (decl, init, flags, &cleanups);

	  /* Check that the initializer for a static data member was a
	     constant.  Although we check in the parser that the
	     initializer is an integral constant expression, we do not
	     simplify division-by-zero at the point at which it
	     occurs.  Therefore, in:

	       struct S { static const int i = 7 / 0; };

	     we issue an error at this point.  It would
	     probably be better to forbid division by zero in
	     integral constant expressions.  */
	  if (DECL_EXTERNAL (decl) && init)
	    {
	      error ("%qD cannot be initialized by a non-constant expression"
		     " when being declared", decl);
	      DECL_INITIALIZED_IN_CLASS_P (decl) = 0;
	      init = NULL_TREE;
	    }

	  /* Handle:

	     [dcl.init]

	     The memory occupied by any object of static storage
	     duration is zero-initialized at program startup before
	     any other initialization takes place.

	     We cannot create an appropriate initializer until after
	     the type of DECL is finalized.  If DECL_INITIAL is set,
	     then the DECL is statically initialized, and any
	     necessary zero-initialization has already been performed.  */
	  if (TREE_STATIC (decl) && !DECL_INITIAL (decl))
	    DECL_INITIAL (decl) = build_zero_init (TREE_TYPE (decl),
						   /*nelts=*/NULL_TREE,
						   /*static_storage_p=*/true);
	  /* Remember that the initialization for this variable has
	     taken place.  */
	  DECL_INITIALIZED_P (decl) = 1;
	  /* This declaration is the definition of this variable,
	     unless we are initializing a static data member within
	     the class specifier.  */
	  if (!DECL_EXTERNAL (decl))
	    var_definition_p = true;
	}
      /* If the variable has an array type, lay out the type, even if
	 there is no initializer.  It is valid to index through the
	 array, and we must get TYPE_ALIGN set correctly on the array
	 type.  */
      else if (TREE_CODE (type) == ARRAY_TYPE)
	layout_type (type);

      if (TREE_STATIC (decl)
	  && !at_function_scope_p ()
	  && current_function_decl == NULL)
	/* So decl is a global variable or a static member of a
	   non local class. Record the types it uses
	   so that we can decide later to emit debug info for them.  */
	record_types_used_by_current_var_decl (decl);
    }
  else if (TREE_CODE (decl) == FIELD_DECL
	   && TYPE_FOR_JAVA (type) && MAYBE_CLASS_TYPE_P (type))
    error ("non-static data member %qD has Java class type", decl);

  /* Add this declaration to the statement-tree.  This needs to happen
     after the call to check_initializer so that the DECL_EXPR for a
     reference temp is added before the DECL_EXPR for the reference itself.  */
  if (DECL_FUNCTION_SCOPE_P (decl))
    add_decl_expr (decl);

  /* Let the middle end know about variables and functions -- but not
     static data members in uninstantiated class templates.  */
  if (TREE_CODE (decl) == VAR_DECL
      || TREE_CODE (decl) == FUNCTION_DECL)
    {
      if (TREE_CODE (decl) == VAR_DECL)
	{
	  layout_var_decl (decl);
	  maybe_commonize_var (decl);
	}

      /* This needs to happen after the linkage is set. */
      determine_visibility (decl);

      if (var_definition_p && TREE_STATIC (decl))
	{
	  /* If a TREE_READONLY variable needs initialization
	     at runtime, it is no longer readonly and we need to
	     avoid MEM_READONLY_P being set on RTL created for it.  */
	  if (init)
	    {
	      if (TREE_READONLY (decl))
		TREE_READONLY (decl) = 0;
	      was_readonly = 0;
	    }
	  else if (was_readonly)
	    TREE_READONLY (decl) = 1;

	  /* Likewise if it needs destruction.  */
	  if (TYPE_HAS_NONTRIVIAL_DESTRUCTOR (type))
	    TREE_READONLY (decl) = 0;
	}

      make_rtl_for_nonlocal_decl (decl, init, asmspec);

      /* Check for abstractness of the type. Notice that there is no
	 need to strip array types here since the check for those types
	 is already done within create_array_type_for_decl.  */
      if (TREE_CODE (type) == FUNCTION_TYPE
	  || TREE_CODE (type) == METHOD_TYPE)
	abstract_virtuals_error (decl, TREE_TYPE (type));
      else
	abstract_virtuals_error (decl, type);

      if (TREE_TYPE (decl) == error_mark_node)
	/* No initialization required.  */
	;
      else if (TREE_CODE (decl) == FUNCTION_DECL)
	{
	  if (init)
	    {
	      if (init == ridpointers[(int)RID_DEFAULT])
		{
		  /* An out-of-class default definition is defined at
		     the point where it is explicitly defaulted.  */
		  if (DECL_DELETED_FN (decl))
		    maybe_explain_implicit_delete (decl);
		  else if (DECL_INITIAL (decl) == error_mark_node)
		    synthesize_method (decl);
		}
	      else
		error ("function %q#D is initialized like a variable", decl);
	    }
	  /* else no initialization required.  */
	}
      else if (DECL_EXTERNAL (decl)
	       && ! (DECL_LANG_SPECIFIC (decl)
		     && DECL_NOT_REALLY_EXTERN (decl)))
	{
	  if (init)
	    DECL_INITIAL (decl) = init;
	}
      /* A variable definition.  */
      else if (DECL_FUNCTION_SCOPE_P (decl) && !TREE_STATIC (decl))
	/* Initialize the local variable.  */
	initialize_local_var (decl, init);

      /* If a variable is defined, and then a subsequent
	 definition with external linkage is encountered, we will
	 get here twice for the same variable.  We want to avoid
	 calling expand_static_init more than once.  For variables
	 that are not static data members, we can call
	 expand_static_init only when we actually process the
	 initializer.  It is not legal to redeclare a static data
	 member, so this issue does not arise in that case.  */
      else if (var_definition_p && TREE_STATIC (decl))
	expand_static_init (decl, init);
    }

  /* If a CLEANUP_STMT was created to destroy a temporary bound to a
     reference, insert it in the statement-tree now.  */
  if (cleanups)
    {
      unsigned i; tree t;
      FOR_EACH_VEC_ELT (*cleanups, i, t)
	push_cleanup (decl, t, false);
      release_tree_vector (cleanups);
    }

  if (was_readonly)
    TREE_READONLY (decl) = 1;

  invoke_plugin_callbacks (PLUGIN_FINISH_DECL, decl);
}

/* Returns a declaration for a VAR_DECL as if:

     extern "C" TYPE NAME;

   had been seen.  Used to create compiler-generated global
   variables.  */

static tree
declare_global_var (tree name, tree type)
{
  tree decl;

  push_to_top_level ();
  decl = build_decl (input_location, VAR_DECL, name, type);
  TREE_PUBLIC (decl) = 1;
  DECL_EXTERNAL (decl) = 1;
  DECL_ARTIFICIAL (decl) = 1;
  /* If the user has explicitly declared this variable (perhaps
     because the code we are compiling is part of a low-level runtime
     library), then it is possible that our declaration will be merged
     with theirs by pushdecl.  */
  decl = pushdecl (decl);
  cp_finish_decl (decl, NULL_TREE, false, NULL_TREE, 0);
  pop_from_top_level ();

  return decl;
}

/* Returns the type for the argument to "__cxa_atexit" (or "atexit",
   if "__cxa_atexit" is not being used) corresponding to the function
   to be called when the program exits.  */

static tree
get_atexit_fn_ptr_type (void)
{
  tree fn_type;

  if (!atexit_fn_ptr_type_node)
    {
      tree arg_type;
      if (flag_use_cxa_atexit 
	  && !targetm.cxx.use_atexit_for_cxa_atexit ())
	/* The parameter to "__cxa_atexit" is "void (*)(void *)".  */
	arg_type = ptr_type_node;
      else
	/* The parameter to "atexit" is "void (*)(void)".  */
	arg_type = NULL_TREE;
      
      fn_type = build_function_type_list (void_type_node,
					  arg_type, NULL_TREE);
      atexit_fn_ptr_type_node = build_pointer_type (fn_type);
    }

  return atexit_fn_ptr_type_node;
}

/* Returns a pointer to the `atexit' function.  Note that if
   FLAG_USE_CXA_ATEXIT is nonzero, then this will actually be the new
   `__cxa_atexit' function specified in the IA64 C++ ABI.  */

static tree
get_atexit_node (void)
{
  tree atexit_fndecl;
  tree fn_type;
  tree fn_ptr_type;
  const char *name;
  bool use_aeabi_atexit;

  if (atexit_node)
    return atexit_node;

  if (flag_use_cxa_atexit && !targetm.cxx.use_atexit_for_cxa_atexit ())
    {
      /* The declaration for `__cxa_atexit' is:

	   int __cxa_atexit (void (*)(void *), void *, void *)

	 We build up the argument types and then the function type
	 itself.  */
      tree argtype0, argtype1, argtype2;

      use_aeabi_atexit = targetm.cxx.use_aeabi_atexit ();
      /* First, build the pointer-to-function type for the first
	 argument.  */
      fn_ptr_type = get_atexit_fn_ptr_type ();
      /* Then, build the rest of the argument types.  */
      argtype2 = ptr_type_node;
      if (use_aeabi_atexit)
	{
	  argtype1 = fn_ptr_type;
	  argtype0 = ptr_type_node;
	}
      else
	{
	  argtype1 = ptr_type_node;
	  argtype0 = fn_ptr_type;
	}
      /* And the final __cxa_atexit type.  */
      fn_type = build_function_type_list (integer_type_node,
					  argtype0, argtype1, argtype2,
					  NULL_TREE);
      if (use_aeabi_atexit)
	name = "__aeabi_atexit";
      else
	name = "__cxa_atexit";
    }
  else
    {
      /* The declaration for `atexit' is:

	   int atexit (void (*)());

	 We build up the argument types and then the function type
	 itself.  */
      fn_ptr_type = get_atexit_fn_ptr_type ();
      /* Build the final atexit type.  */
      fn_type = build_function_type_list (integer_type_node,
					  fn_ptr_type, NULL_TREE);
      name = "atexit";
    }

  /* Now, build the function declaration.  */
  push_lang_context (lang_name_c);
  atexit_fndecl = build_library_fn_ptr (name, fn_type);
  mark_used (atexit_fndecl);
  pop_lang_context ();
  atexit_node = decay_conversion (atexit_fndecl, tf_warning_or_error);

  return atexit_node;
}

/* Like get_atexit_node, but for thread-local cleanups.  */

static tree
get_thread_atexit_node (void)
{
  /* The declaration for `__cxa_thread_atexit' is:

     int __cxa_thread_atexit (void (*)(void *), void *, void *) */
  tree fn_type = build_function_type_list (integer_type_node,
					   get_atexit_fn_ptr_type (),
					   ptr_type_node, ptr_type_node,
					   NULL_TREE);

  /* Now, build the function declaration.  */
  tree atexit_fndecl = build_library_fn_ptr ("__cxa_thread_atexit", fn_type);
  return decay_conversion (atexit_fndecl, tf_warning_or_error);
}

/* Returns the __dso_handle VAR_DECL.  */

static tree
get_dso_handle_node (void)
{
  if (dso_handle_node)
    return dso_handle_node;

  /* Declare the variable.  */
  dso_handle_node = declare_global_var (get_identifier ("__dso_handle"),
					ptr_type_node);

#ifdef HAVE_GAS_HIDDEN
  DECL_VISIBILITY (dso_handle_node) = VISIBILITY_HIDDEN;
  DECL_VISIBILITY_SPECIFIED (dso_handle_node) = 1;
#endif

  return dso_handle_node;
}

/* Begin a new function with internal linkage whose job will be simply
   to destroy some particular variable.  */

static GTY(()) int start_cleanup_cnt;

static tree
start_cleanup_fn (void)
{
  char name[32];
  tree fntype;
  tree fndecl;
  bool use_cxa_atexit = flag_use_cxa_atexit
			&& !targetm.cxx.use_atexit_for_cxa_atexit ();

  push_to_top_level ();

  /* No need to mangle this.  */
  push_lang_context (lang_name_c);

  /* Build the name of the function.  */
  sprintf (name, "__tcf_%d", start_cleanup_cnt++);
  /* Build the function declaration.  */
  fntype = TREE_TYPE (get_atexit_fn_ptr_type ());
  fndecl = build_lang_decl (FUNCTION_DECL, get_identifier (name), fntype);
  /* It's a function with internal linkage, generated by the
     compiler.  */
  TREE_PUBLIC (fndecl) = 0;
  DECL_ARTIFICIAL (fndecl) = 1;
  /* Make the function `inline' so that it is only emitted if it is
     actually needed.  It is unlikely that it will be inlined, since
     it is only called via a function pointer, but we avoid unnecessary
     emissions this way.  */
  DECL_DECLARED_INLINE_P (fndecl) = 1;
  DECL_INTERFACE_KNOWN (fndecl) = 1;
  /* Build the parameter.  */
  if (use_cxa_atexit)
    {
      tree parmdecl;

      parmdecl = cp_build_parm_decl (NULL_TREE, ptr_type_node);
      DECL_CONTEXT (parmdecl) = fndecl;
      TREE_USED (parmdecl) = 1;
      DECL_READ_P (parmdecl) = 1;
      DECL_ARGUMENTS (fndecl) = parmdecl;
    }

  pushdecl (fndecl);
  start_preparsed_function (fndecl, NULL_TREE, SF_PRE_PARSED);

  pop_lang_context ();

  return current_function_decl;
}

/* Finish the cleanup function begun by start_cleanup_fn.  */

static void
end_cleanup_fn (void)
{
  expand_or_defer_fn (finish_function (0));

  pop_from_top_level ();
}

/* Generate code to handle the destruction of DECL, an object with
   static storage duration.  */

tree
register_dtor_fn (tree decl)
{
  tree cleanup;
  tree addr;
  tree compound_stmt;
  tree fcall;
  tree type;
  bool ob_parm, dso_parm, use_dtor;
  tree arg0, arg1, arg2;
  tree atex_node;

  type = TREE_TYPE (decl);
  if (TYPE_HAS_TRIVIAL_DESTRUCTOR (type))
    return void_zero_node;

  /* If we're using "__cxa_atexit" (or "__cxa_thread_atexit" or
     "__aeabi_atexit"), and DECL is a class object, we can just pass the
     destructor to "__cxa_atexit"; we don't have to build a temporary
     function to do the cleanup.  */
  dso_parm = (flag_use_cxa_atexit
	      && !targetm.cxx.use_atexit_for_cxa_atexit ());
  ob_parm = (DECL_THREAD_LOCAL_P (decl) || dso_parm);
  use_dtor = ob_parm && CLASS_TYPE_P (type);
  if (use_dtor)
    {
      int idx;

      /* Find the destructor.  */
      idx = lookup_fnfields_1 (type, complete_dtor_identifier);
      gcc_assert (idx >= 0);
      cleanup = (*CLASSTYPE_METHOD_VEC (type))[idx];
      /* Make sure it is accessible.  */
      perform_or_defer_access_check (TYPE_BINFO (type), cleanup, cleanup,
				     tf_warning_or_error);
    }
  else
    {
      /* Call build_cleanup before we enter the anonymous function so
	 that any access checks will be done relative to the current
	 scope, rather than the scope of the anonymous function.  */
      build_cleanup (decl);
  
      /* Now start the function.  */
      cleanup = start_cleanup_fn ();
      
      /* Now, recompute the cleanup.  It may contain SAVE_EXPRs that refer
	 to the original function, rather than the anonymous one.  That
	 will make the back end think that nested functions are in use,
	 which causes confusion.  */
      push_deferring_access_checks (dk_no_check);
      fcall = build_cleanup (decl);
      pop_deferring_access_checks ();
      
      /* Create the body of the anonymous function.  */
      compound_stmt = begin_compound_stmt (BCS_FN_BODY);
      finish_expr_stmt (fcall);
      finish_compound_stmt (compound_stmt);
      end_cleanup_fn ();
    }

  /* Call atexit with the cleanup function.  */
  mark_used (cleanup);
  cleanup = build_address (cleanup);

  if (DECL_THREAD_LOCAL_P (decl))
    atex_node = get_thread_atexit_node ();
  else
    atex_node = get_atexit_node ();

  if (use_dtor)
    {
      /* We must convert CLEANUP to the type that "__cxa_atexit"
	 expects.  */
      cleanup = build_nop (get_atexit_fn_ptr_type (), cleanup);
      /* "__cxa_atexit" will pass the address of DECL to the
	 cleanup function.  */
      mark_used (decl);
      addr = build_address (decl);
      /* The declared type of the parameter to "__cxa_atexit" is
	 "void *".  For plain "T*", we could just let the
	 machinery in cp_build_function_call convert it -- but if the
	 type is "cv-qualified T *", then we need to convert it
	 before passing it in, to avoid spurious errors.  */
      addr = build_nop (ptr_type_node, addr);
    }
  else
    /* Since the cleanup functions we build ignore the address
       they're given, there's no reason to pass the actual address
       in, and, in general, it's cheaper to pass NULL than any
       other value.  */
    addr = null_pointer_node;

  if (dso_parm)
    arg2 = cp_build_addr_expr (get_dso_handle_node (),
			       tf_warning_or_error);
  else if (ob_parm)
    /* Just pass NULL to the dso handle parm if we don't actually
       have a DSO handle on this target.  */
    arg2 = null_pointer_node;
  else
    arg2 = NULL_TREE;

  if (ob_parm)
    {
      if (!DECL_THREAD_LOCAL_P (decl)
	  && targetm.cxx.use_aeabi_atexit ())
	{
	  arg1 = cleanup;
	  arg0 = addr;
	}
      else
	{
	  arg1 = addr;
	  arg0 = cleanup;
	}
    }
  else
    {
      arg0 = cleanup;
      arg1 = NULL_TREE;
    }
  return cp_build_function_call_nary (atex_node, CILK_CALL_NORMAL,
				      tf_warning_or_error,
				      arg0, arg1, arg2, NULL_TREE);
}

/* DECL is a VAR_DECL with static storage duration.  INIT, if present,
   is its initializer.  Generate code to handle the construction
   and destruction of DECL.  */

static void
expand_static_init (tree decl, tree init)
{
  gcc_assert (TREE_CODE (decl) == VAR_DECL);
  gcc_assert (TREE_STATIC (decl));

  /* Some variables require no dynamic initialization.  */
  if (!init
      && TYPE_HAS_TRIVIAL_DESTRUCTOR (TREE_TYPE (decl)))
    return;

  if (DECL_THREAD_LOCAL_P (decl) && DECL_GNU_TLS_P (decl)
      && !DECL_FUNCTION_SCOPE_P (decl))
    {
      if (init)
	error ("non-local variable %qD declared %<__thread%> "
	       "needs dynamic initialization", decl);
      else
	error ("non-local variable %qD declared %<__thread%> "
	       "has a non-trivial destructor", decl);
      static bool informed;
      if (!informed)
	{
	  inform (DECL_SOURCE_LOCATION (decl),
		  "C++11 %<thread_local%> allows dynamic initialization "
		  "and destruction");
	  informed = true;
	}
      return;
    }

  if (DECL_FUNCTION_SCOPE_P (decl))
    {
      /* Emit code to perform this initialization but once.  */
      tree if_stmt = NULL_TREE, inner_if_stmt = NULL_TREE;
      tree then_clause = NULL_TREE, inner_then_clause = NULL_TREE;
      tree guard, guard_addr;
      tree flag, begin;
      /* We don't need thread-safety code for thread-local vars.  */
      bool thread_guard = (flag_threadsafe_statics
			   && !DECL_THREAD_LOCAL_P (decl));

      /* Emit code to perform this initialization but once.  This code
	 looks like:

	   static <type> guard;
	   if (!guard.first_byte) {
	     if (__cxa_guard_acquire (&guard)) {
	       bool flag = false;
	       try {
		 // Do initialization.
		 flag = true; __cxa_guard_release (&guard);
		 // Register variable for destruction at end of program.
	       } catch {
		 if (!flag) __cxa_guard_abort (&guard);
	       }
	   }

	 Note that the `flag' variable is only set to 1 *after* the
	 initialization is complete.  This ensures that an exception,
	 thrown during the construction, will cause the variable to
	 reinitialized when we pass through this code again, as per:

	   [stmt.dcl]

	   If the initialization exits by throwing an exception, the
	   initialization is not complete, so it will be tried again
	   the next time control enters the declaration.

	 This process should be thread-safe, too; multiple threads
	 should not be able to initialize the variable more than
	 once.  */

      /* Create the guard variable.  */
      guard = get_guard (decl);

      /* This optimization isn't safe on targets with relaxed memory
	 consistency.  On such targets we force synchronization in
	 __cxa_guard_acquire.  */
      if (!targetm.relaxed_ordering || !thread_guard)
	{
	  /* Begin the conditional initialization.  */
	  if_stmt = begin_if_stmt ();
	  finish_if_stmt_cond (get_guard_cond (guard), if_stmt);
	  then_clause = begin_compound_stmt (BCS_NO_SCOPE);
	}

      if (thread_guard)
	{
	  tree vfntype = NULL_TREE;
	  tree acquire_name, release_name, abort_name;
	  tree acquire_fn, release_fn, abort_fn;
	  guard_addr = build_address (guard);

	  acquire_name = get_identifier ("__cxa_guard_acquire");
	  release_name = get_identifier ("__cxa_guard_release");
	  abort_name = get_identifier ("__cxa_guard_abort");
	  acquire_fn = identifier_global_value (acquire_name);
	  release_fn = identifier_global_value (release_name);
	  abort_fn = identifier_global_value (abort_name);
	  if (!acquire_fn)
	    acquire_fn = push_library_fn
	      (acquire_name, build_function_type_list (integer_type_node,
						       TREE_TYPE (guard_addr),
						       NULL_TREE),
	       NULL_TREE);
	  if (!release_fn || !abort_fn)
	    vfntype = build_function_type_list (void_type_node,
						TREE_TYPE (guard_addr),
						NULL_TREE);
	  if (!release_fn)
	    release_fn = push_library_fn (release_name, vfntype, NULL_TREE);
	  if (!abort_fn)
	    abort_fn = push_library_fn (abort_name, vfntype, NULL_TREE);

	  inner_if_stmt = begin_if_stmt ();
	  finish_if_stmt_cond (build_call_n (acquire_fn, CILK_CALL_NORMAL,
					     1, guard_addr),
			       inner_if_stmt);

	  inner_then_clause = begin_compound_stmt (BCS_NO_SCOPE);
	  begin = get_target_expr (boolean_false_node);
	  flag = TARGET_EXPR_SLOT (begin);

	  TARGET_EXPR_CLEANUP (begin)
	    = build3 (COND_EXPR, void_type_node, flag,
		      void_zero_node,
		      build_call_n (abort_fn, CILK_CALL_NORMAL, 1, guard_addr));
	  CLEANUP_EH_ONLY (begin) = 1;

	  /* Do the initialization itself.  */
	  init = add_stmt_to_compound (begin, init);
	  init = add_stmt_to_compound
	    (init, build2 (MODIFY_EXPR, void_type_node, flag, boolean_true_node));
	  init = add_stmt_to_compound
	    (init, build_call_n (release_fn, CILK_CALL_NORMAL, 1, guard_addr));
	}
      else
	init = add_stmt_to_compound (init, set_guard (guard));

      /* Use atexit to register a function for destroying this static
	 variable.  */
      init = add_stmt_to_compound (init, register_dtor_fn (decl));

      finish_expr_stmt (init);

      if (thread_guard)
	{
	  finish_compound_stmt (inner_then_clause);
	  finish_then_clause (inner_if_stmt);
	  finish_if_stmt (inner_if_stmt);
	}

      if (!targetm.relaxed_ordering || !thread_guard)
	{
	  finish_compound_stmt (then_clause);
	  finish_then_clause (if_stmt);
	  finish_if_stmt (if_stmt);
	}
    }
  else if (DECL_THREAD_LOCAL_P (decl))
    tls_aggregates = tree_cons (init, decl, tls_aggregates);
  else
    static_aggregates = tree_cons (init, decl, static_aggregates);
}


/* Make TYPE a complete type based on INITIAL_VALUE.
   Return 0 if successful, 1 if INITIAL_VALUE can't be deciphered,
   2 if there was no information (in which case assume 0 if DO_DEFAULT),
   3 if the initializer list is empty (in pedantic mode). */

int
cp_complete_array_type (tree *ptype, tree initial_value, bool do_default)
{
  int failure;
  tree type, elt_type;

  if (initial_value)
    {
      unsigned HOST_WIDE_INT i;
      tree value;

      /* An array of character type can be initialized from a
	 brace-enclosed string constant.

	 FIXME: this code is duplicated from reshape_init. Probably
	 we should just call reshape_init here?  */
      if (char_type_p (TYPE_MAIN_VARIANT (TREE_TYPE (*ptype)))
	  && TREE_CODE (initial_value) == CONSTRUCTOR
	  && !vec_safe_is_empty (CONSTRUCTOR_ELTS (initial_value)))
	{
	  vec<constructor_elt, va_gc> *v = CONSTRUCTOR_ELTS (initial_value);
	  tree value = (*v)[0].value;

	  if (TREE_CODE (value) == STRING_CST
	      && v->length () == 1)
	    initial_value = value;
	}

      /* If any of the elements are parameter packs, we can't actually
	 complete this type now because the array size is dependent.  */
      if (TREE_CODE (initial_value) == CONSTRUCTOR)
	{
	  FOR_EACH_CONSTRUCTOR_VALUE (CONSTRUCTOR_ELTS (initial_value), 
				      i, value)
	    {
	      if (PACK_EXPANSION_P (value))
		return 0;
	    }
	}
    }

  failure = complete_array_type (ptype, initial_value, do_default);

  /* We can create the array before the element type is complete, which
     means that we didn't have these two bits set in the original type
     either.  In completing the type, we are expected to propagate these
     bits.  See also complete_type which does the same thing for arrays
     of fixed size.  */
  type = *ptype;
  if (TYPE_DOMAIN (type))
    {
      elt_type = TREE_TYPE (type);
      TYPE_NEEDS_CONSTRUCTING (type) = TYPE_NEEDS_CONSTRUCTING (elt_type);
      TYPE_HAS_NONTRIVIAL_DESTRUCTOR (type)
	= TYPE_HAS_NONTRIVIAL_DESTRUCTOR (elt_type);
    }

  return failure;
}

/* As above, but either give an error or reject zero-size arrays, depending
   on COMPLAIN.  */

int
cp_complete_array_type_or_error (tree *ptype, tree initial_value,
				 bool do_default, tsubst_flags_t complain)
{
  int failure;
  bool sfinae = !(complain & tf_error);
  /* In SFINAE context we can't be lenient about zero-size arrays.  */
  if (sfinae)
    ++pedantic;
  failure = cp_complete_array_type (ptype, initial_value, do_default);
  if (sfinae)
    --pedantic;
  if (failure)
    {
      if (sfinae)
	/* Not an error.  */;
      else if (failure == 1)
	error ("initializer fails to determine size of %qT", *ptype);
      else if (failure == 2)
	{
	  if (do_default)
	    error ("array size missing in %qT", *ptype);
	}
      else if (failure == 3)
	error ("zero-size array %qT", *ptype);
      *ptype = error_mark_node;
    }
  return failure;
}

/* Return zero if something is declared to be a member of type
   CTYPE when in the context of CUR_TYPE.  STRING is the error
   message to print in that case.  Otherwise, quietly return 1.  */

static int
member_function_or_else (tree ctype, tree cur_type, enum overload_flags flags)
{
  if (ctype && ctype != cur_type)
    {
      if (flags == DTOR_FLAG)
	error ("destructor for alien class %qT cannot be a member", ctype);
      else
	error ("constructor for alien class %qT cannot be a member", ctype);
      return 0;
    }
  return 1;
}

/* Subroutine of `grokdeclarator'.  */

/* Generate errors possibly applicable for a given set of specifiers.
   This is for ARM $7.1.2.  */

static void
bad_specifiers (tree object,
		enum bad_spec_place type,
		int virtualp,
		int quals,
		int inlinep,
		int friendp,
		int raises)
{
  switch (type)
    {
      case BSP_VAR:
	if (virtualp)
	  error ("%qD declared as a %<virtual%> variable", object);
	if (inlinep)
	  error ("%qD declared as an %<inline%> variable", object);
	if (quals)
	  error ("%<const%> and %<volatile%> function specifiers on "
	         "%qD invalid in variable declaration", object);
	break;
      case BSP_PARM:
	if (virtualp)
	  error ("%qD declared as a %<virtual%> parameter", object);
	if (inlinep)
	  error ("%qD declared as an %<inline%> parameter", object);
	if (quals)
	  error ("%<const%> and %<volatile%> function specifiers on "
	  	 "%qD invalid in parameter declaration", object);
	break;
      case BSP_TYPE:
	if (virtualp)
	  error ("%qD declared as a %<virtual%> type", object);
	if (inlinep)
	  error ("%qD declared as an %<inline%> type", object);
	if (quals)
	  error ("%<const%> and %<volatile%> function specifiers on "
	  	 "%qD invalid in type declaration", object);
	break;
      case BSP_FIELD:
	if (virtualp)
	  error ("%qD declared as a %<virtual%> field", object);
	if (inlinep)
	  error ("%qD declared as an %<inline%> field", object);
	if (quals)
	  error ("%<const%> and %<volatile%> function specifiers on "
	  	 "%qD invalid in field declaration", object);
	break;
      default:
        gcc_unreachable();
    }
  if (friendp)
    error ("%q+D declared as a friend", object);
  if (raises
      && (TREE_CODE (object) == TYPE_DECL
	  || (!TYPE_PTRFN_P (TREE_TYPE (object))
	      && !TYPE_REFFN_P (TREE_TYPE (object))
	      && !TYPE_PTRMEMFUNC_P (TREE_TYPE (object)))))
    error ("%q+D declared with an exception specification", object);
}

/* DECL is a member function or static data member and is presently
   being defined.  Check that the definition is taking place in a
   valid namespace.  */

static void
check_class_member_definition_namespace (tree decl)
{
  /* These checks only apply to member functions and static data
     members.  */
  gcc_assert (TREE_CODE (decl) == FUNCTION_DECL
	      || TREE_CODE (decl) == VAR_DECL);
  /* We check for problems with specializations in pt.c in
     check_specialization_namespace, where we can issue better
     diagnostics.  */
  if (processing_specialization)
    return;
  /* There are no restrictions on the placement of
     explicit instantiations.  */
  if (processing_explicit_instantiation)
    return;
  /* [class.mfct]

     A member function definition that appears outside of the
     class definition shall appear in a namespace scope enclosing
     the class definition.

     [class.static.data]

     The definition for a static data member shall appear in a
     namespace scope enclosing the member's class definition.  */
  if (!is_ancestor (current_namespace, DECL_CONTEXT (decl)))
    permerror (input_location, "definition of %qD is not in namespace enclosing %qT",
	       decl, DECL_CONTEXT (decl));
}

/* Build a PARM_DECL for the "this" parameter.  TYPE is the
   METHOD_TYPE for a non-static member function; QUALS are the
   cv-qualifiers that apply to the function.  */

tree
build_this_parm (tree type, cp_cv_quals quals)
{
  tree this_type;
  tree qual_type;
  tree parm;
  cp_cv_quals this_quals;

  if (CLASS_TYPE_P (type))
    {
      this_type
	= cp_build_qualified_type (type, quals & ~TYPE_QUAL_RESTRICT);
      this_type = build_pointer_type (this_type);
    }
  else
    this_type = type_of_this_parm (type);
  /* The `this' parameter is implicitly `const'; it cannot be
     assigned to.  */
  this_quals = (quals & TYPE_QUAL_RESTRICT) | TYPE_QUAL_CONST;
  qual_type = cp_build_qualified_type (this_type, this_quals);
  parm = build_artificial_parm (this_identifier, qual_type);
  cp_apply_type_quals_to_decl (this_quals, parm);
  return parm;
}

/* DECL is a static member function.  Complain if it was declared
   with function-cv-quals.  */

static void
check_static_quals (tree decl, cp_cv_quals quals)
{
  if (quals != TYPE_UNQUALIFIED)
    error ("static member function %q#D declared with type qualifiers",
	   decl);
}

/* CTYPE is class type, or null if non-class.
   TYPE is type this FUNCTION_DECL should have, either FUNCTION_TYPE
   or METHOD_TYPE.
   DECLARATOR is the function's name.
   PARMS is a chain of PARM_DECLs for the function.
   VIRTUALP is truthvalue of whether the function is virtual or not.
   FLAGS are to be passed through to `grokclassfn'.
   QUALS are qualifiers indicating whether the function is `const'
   or `volatile'.
   RAISES is a list of exceptions that this function can raise.
   CHECK is 1 if we must find this method in CTYPE, 0 if we should
   not look, and -1 if we should not call `grokclassfn' at all.

   SFK is the kind of special function (if any) for the new function.

   Returns `NULL_TREE' if something goes wrong, after issuing
   applicable error messages.  */

static tree
grokfndecl (tree ctype,
	    tree type,
	    tree declarator,
	    tree parms,
	    tree orig_declarator,
	    int virtualp,
	    enum overload_flags flags,
	    cp_cv_quals quals,
	    cp_ref_qualifier rqual,
	    tree raises,
	    int check,
	    int friendp,
	    int publicp,
	    int inlinep,
	    special_function_kind sfk,
	    bool funcdef_flag,
	    int template_count,
	    tree in_namespace,
	    tree* attrlist,
	    location_t location)
{
  tree decl;
  int staticp = ctype && TREE_CODE (type) == FUNCTION_TYPE;
  tree t;

  if (rqual)
    type = build_ref_qualified_type (type, rqual);
  if (raises)
    type = build_exception_variant (type, raises);

  decl = build_lang_decl (FUNCTION_DECL, declarator, type);

  /* If we have an explicit location, use it, otherwise use whatever
     build_lang_decl used (probably input_location).  */
  if (location != UNKNOWN_LOCATION)
    DECL_SOURCE_LOCATION (decl) = location;

  if (TREE_CODE (type) == METHOD_TYPE)
    {
      tree parm;
      parm = build_this_parm (type, quals);
      DECL_CHAIN (parm) = parms;
      parms = parm;
    }
  DECL_ARGUMENTS (decl) = parms;
  for (t = parms; t; t = DECL_CHAIN (t))
    DECL_CONTEXT (t) = decl;
  /* Propagate volatile out from type to decl.  */
  if (TYPE_VOLATILE (type))
    TREE_THIS_VOLATILE (decl) = 1;

  /* Setup decl according to sfk.  */
  switch (sfk)
    {
    case sfk_constructor:
    case sfk_copy_constructor:
    case sfk_move_constructor:
      DECL_CONSTRUCTOR_P (decl) = 1;
      break;
    case sfk_destructor:
      DECL_DESTRUCTOR_P (decl) = 1;
      break;
    default:
      break;
    }

  /* If pointers to member functions use the least significant bit to
     indicate whether a function is virtual, ensure a pointer
     to this function will have that bit clear.  */
  if (TARGET_PTRMEMFUNC_VBIT_LOCATION == ptrmemfunc_vbit_in_pfn
      && TREE_CODE (type) == METHOD_TYPE
      && DECL_ALIGN (decl) < 2 * BITS_PER_UNIT)
    DECL_ALIGN (decl) = 2 * BITS_PER_UNIT;

  if (friendp
      && TREE_CODE (orig_declarator) == TEMPLATE_ID_EXPR)
    {
      if (funcdef_flag)
	error
	  ("defining explicit specialization %qD in friend declaration",
	   orig_declarator);
      else
	{
	  tree fns = TREE_OPERAND (orig_declarator, 0);
	  tree args = TREE_OPERAND (orig_declarator, 1);

	  if (PROCESSING_REAL_TEMPLATE_DECL_P ())
	    {
	      /* Something like `template <class T> friend void f<T>()'.  */
	      error ("invalid use of template-id %qD in declaration "
		     "of primary template",
		     orig_declarator);
	      return NULL_TREE;
	    }


	  /* A friend declaration of the form friend void f<>().  Record
	     the information in the TEMPLATE_ID_EXPR.  */
	  SET_DECL_IMPLICIT_INSTANTIATION (decl);

	  if (TREE_CODE (fns) == COMPONENT_REF)
	    {
	      /* Due to bison parser ickiness, we will have already looked
		 up an operator_name or PFUNCNAME within the current class
		 (see template_id in parse.y). If the current class contains
		 such a name, we'll get a COMPONENT_REF here. Undo that.  */

	      gcc_assert (TREE_TYPE (TREE_OPERAND (fns, 0))
			  == current_class_type);
	      fns = TREE_OPERAND (fns, 1);
	    }
	  gcc_assert (TREE_CODE (fns) == IDENTIFIER_NODE
		      || TREE_CODE (fns) == OVERLOAD);
	  DECL_TEMPLATE_INFO (decl) = build_template_info (fns, args);

	  for (t = TYPE_ARG_TYPES (TREE_TYPE (decl)); t; t = TREE_CHAIN (t))
	    if (TREE_PURPOSE (t)
		&& TREE_CODE (TREE_PURPOSE (t)) == DEFAULT_ARG)
	    {
	      error ("default arguments are not allowed in declaration "
		     "of friend template specialization %qD",
		     decl);
	      return NULL_TREE;
	    }

	  if (inlinep)
	    {
	      error ("%<inline%> is not allowed in declaration of friend "
		     "template specialization %qD",
		     decl);
	      return NULL_TREE;
	    }
	}
    }

  /* If this decl has namespace scope, set that up.  */
  if (in_namespace)
    set_decl_namespace (decl, in_namespace, friendp);
  else if (!ctype)
    DECL_CONTEXT (decl) = FROB_CONTEXT (current_decl_namespace ());

  /* `main' and builtins have implicit 'C' linkage.  */
  if ((MAIN_NAME_P (declarator)
       || (IDENTIFIER_LENGTH (declarator) > 10
	   && IDENTIFIER_POINTER (declarator)[0] == '_'
	   && IDENTIFIER_POINTER (declarator)[1] == '_'
	   && strncmp (IDENTIFIER_POINTER (declarator)+2, "builtin_", 8) == 0))
      && current_lang_name == lang_name_cplusplus
      && ctype == NULL_TREE
      && DECL_FILE_SCOPE_P (decl))
    SET_DECL_LANGUAGE (decl, lang_c);

  /* Should probably propagate const out from type to decl I bet (mrs).  */
  if (staticp)
    {
      DECL_STATIC_FUNCTION_P (decl) = 1;
      DECL_CONTEXT (decl) = ctype;
    }

  if (ctype)
    {
      DECL_CONTEXT (decl) = ctype;
      if (funcdef_flag)
	check_class_member_definition_namespace (decl);
    }

  if (ctype == NULL_TREE && DECL_MAIN_P (decl))
    {
      if (PROCESSING_REAL_TEMPLATE_DECL_P())
	error ("cannot declare %<::main%> to be a template");
      if (inlinep)
	error ("cannot declare %<::main%> to be inline");
      if (!publicp)
	error ("cannot declare %<::main%> to be static");
      inlinep = 0;
      publicp = 1;
    }

  /* Members of anonymous types and local classes have no linkage; make
     them internal.  If a typedef is made later, this will be changed.  */
  if (ctype && (TYPE_ANONYMOUS_P (ctype)
		|| decl_function_context (TYPE_MAIN_DECL (ctype))))
    publicp = 0;

  if (publicp && cxx_dialect == cxx98)
    {
      /* [basic.link]: A name with no linkage (notably, the name of a class
	 or enumeration declared in a local scope) shall not be used to
	 declare an entity with linkage.

	 DR 757 relaxes this restriction for C++0x.  */
      t = no_linkage_check (TREE_TYPE (decl),
			    /*relaxed_p=*/false);
      if (t)
	{
	  if (TYPE_ANONYMOUS_P (t))
	    {
	      if (DECL_EXTERN_C_P (decl))
		/* Allow this; it's pretty common in C.  */;
	      else
		{
		  permerror (input_location, "anonymous type with no linkage "
			     "used to declare function %q#D with linkage",
			     decl);
		  if (DECL_ORIGINAL_TYPE (TYPE_NAME (t)))
		    permerror (input_location, "%q+#D does not refer to the unqualified "
			       "type, so it is not used for linkage",
			       TYPE_NAME (t));
		}
	    }
	  else
	    permerror (input_location, "type %qT with no linkage used to "
		       "declare function %q#D with linkage", t, decl);
	}
    }

  TREE_PUBLIC (decl) = publicp;
  if (! publicp)
    {
      DECL_INTERFACE_KNOWN (decl) = 1;
      DECL_NOT_REALLY_EXTERN (decl) = 1;
    }

  /* If the declaration was declared inline, mark it as such.  */
  if (inlinep)
    DECL_DECLARED_INLINE_P (decl) = 1;
  if (inlinep & 2)
    DECL_DECLARED_CONSTEXPR_P (decl) = true;

  DECL_EXTERNAL (decl) = 1;
  if (TREE_CODE (type) == FUNCTION_TYPE)
    {
      if (quals)
	{
	  error (ctype
		 ? G_("static member function %qD cannot have cv-qualifier")
		 : G_("non-member function %qD cannot have cv-qualifier"),
		 decl);
	  quals = TYPE_UNQUALIFIED;
	}

      if (rqual)
	{
	  error (ctype
		 ? G_("static member function %qD cannot have ref-qualifier")
		 : G_("non-member function %qD cannot have ref-qualifier"),
		 decl);
	  rqual = REF_QUAL_NONE;
	}
    }

  if (IDENTIFIER_OPNAME_P (DECL_NAME (decl))
      && !grok_op_properties (decl, /*complain=*/true))
    return NULL_TREE;
  else if (UDLIT_OPER_P (DECL_NAME (decl)))
    {
      bool long_long_unsigned_p;
      bool long_double_p;
      const char *suffix = NULL;
      /* [over.literal]/6: Literal operators shall not have C linkage. */
      if (DECL_LANGUAGE (decl) == lang_c)
	{
	  error ("literal operator with C linkage");
	  return NULL_TREE;
	}

      if (DECL_NAMESPACE_SCOPE_P (decl))
	{
	  if (!check_literal_operator_args (decl, &long_long_unsigned_p,
					    &long_double_p))
	    {
	      error ("%qD has invalid argument list", decl);
	      return NULL_TREE;
	    }

	  suffix = UDLIT_OP_SUFFIX (DECL_NAME (decl));
	  if (long_long_unsigned_p)
	    {
	      if (cpp_interpret_int_suffix (parse_in, suffix, strlen (suffix)))
		warning (0, "integer suffix %<%s%>"
			    " shadowed by implementation", suffix);
	    }
	  else if (long_double_p)
	    {
	      if (cpp_interpret_float_suffix (parse_in, suffix, strlen (suffix)))
		warning (0, "floating point suffix %<%s%>"
			    " shadowed by implementation", suffix);
	    }
	}
      else
	{
	  error ("%qD must be a non-member function", decl);
	  return NULL_TREE;
	}
    }

  if (funcdef_flag)
    /* Make the init_value nonzero so pushdecl knows this is not
       tentative.  error_mark_node is replaced later with the BLOCK.  */
    DECL_INITIAL (decl) = error_mark_node;

  if (TYPE_NOTHROW_P (type) || nothrow_libfn_p (decl))
    TREE_NOTHROW (decl) = 1;

  /* Caller will do the rest of this.  */
  if (check < 0)
    return decl;

  if (ctype != NULL_TREE)
    grokclassfn (ctype, decl, flags);

  /* 12.4/3  */
  if (cxx_dialect >= cxx0x
      && DECL_DESTRUCTOR_P (decl)
      && !TYPE_BEING_DEFINED (DECL_CONTEXT (decl))
      && !processing_template_decl)
    deduce_noexcept_on_destructor (decl);

  decl = check_explicit_specialization (orig_declarator, decl,
					template_count,
					2 * funcdef_flag +
					4 * (friendp != 0));
  if (decl == error_mark_node)
    return NULL_TREE;

  if (DECL_STATIC_FUNCTION_P (decl))
    check_static_quals (decl, quals);

  if (attrlist)
    {
      cplus_decl_attributes (&decl, *attrlist, 0);
      *attrlist = NULL_TREE;
    }

  /* Check main's type after attributes have been applied.  */
  if (ctype == NULL_TREE && DECL_MAIN_P (decl))
    {
      if (!same_type_p (TREE_TYPE (TREE_TYPE (decl)),
			integer_type_node))
	{
	  tree oldtypeargs = TYPE_ARG_TYPES (TREE_TYPE (decl));
	  tree newtype;
	  error ("%<::main%> must return %<int%>");
	  newtype = build_function_type (integer_type_node, oldtypeargs);
	  TREE_TYPE (decl) = newtype;
	}
      if (warn_main)
	check_main_parameter_types (decl);
    }

  if (ctype != NULL_TREE
      && (! TYPE_FOR_JAVA (ctype) || check_java_method (decl))
      && check)
    {
      tree old_decl = check_classfn (ctype, decl,
				     (processing_template_decl
				      > template_class_depth (ctype))
				     ? current_template_parms
				     : NULL_TREE);

      if (old_decl == error_mark_node)
	return NULL_TREE;

      if (old_decl)
	{
	  tree ok;
	  tree pushed_scope;

	  if (TREE_CODE (old_decl) == TEMPLATE_DECL)
	    /* Because grokfndecl is always supposed to return a
	       FUNCTION_DECL, we pull out the DECL_TEMPLATE_RESULT
	       here.  We depend on our callers to figure out that its
	       really a template that's being returned.  */
	    old_decl = DECL_TEMPLATE_RESULT (old_decl);

	  if (DECL_STATIC_FUNCTION_P (old_decl)
	      && TREE_CODE (TREE_TYPE (decl)) == METHOD_TYPE)
	    {
	      /* Remove the `this' parm added by grokclassfn.  */
	      revert_static_member_fn (decl);
	      check_static_quals (decl, quals);
	    }
	  if (DECL_ARTIFICIAL (old_decl))
	    {
	      error ("definition of implicitly-declared %qD", old_decl);
	      return NULL_TREE;
	    }
	  else if (DECL_DEFAULTED_FN (old_decl))
	    {
	      error ("definition of explicitly-defaulted %q+D", decl);
	      error ("%q+#D explicitly defaulted here", old_decl);
	      return NULL_TREE;
	    }

	  /* Since we've smashed OLD_DECL to its
	     DECL_TEMPLATE_RESULT, we must do the same to DECL.  */
	  if (TREE_CODE (decl) == TEMPLATE_DECL)
	    decl = DECL_TEMPLATE_RESULT (decl);

	  /* Attempt to merge the declarations.  This can fail, in
	     the case of some invalid specialization declarations.  */
	  pushed_scope = push_scope (ctype);
	  ok = duplicate_decls (decl, old_decl, friendp);
	  if (pushed_scope)
	    pop_scope (pushed_scope);
	  if (!ok)
	    {
	      error ("no %q#D member function declared in class %qT",
		     decl, ctype);
	      return NULL_TREE;
	    }
	  return old_decl;
	}
    }

  if (DECL_CONSTRUCTOR_P (decl) && !grok_ctor_properties (ctype, decl))
    return NULL_TREE;

  if (ctype == NULL_TREE || check)
    return decl;

  if (virtualp)
    DECL_VIRTUAL_P (decl) = 1;

  return decl;
}

/* decl is a FUNCTION_DECL.
   specifiers are the parsed virt-specifiers.

   Set flags to reflect the virt-specifiers.

   Returns decl.  */

static tree
set_virt_specifiers (tree decl, cp_virt_specifiers specifiers)
{
  if (decl == NULL_TREE)
    return decl;
  if (specifiers & VIRT_SPEC_OVERRIDE)
    DECL_OVERRIDE_P (decl) = 1;
  if (specifiers & VIRT_SPEC_FINAL)
    DECL_FINAL_P (decl) = 1;
  return decl;
}

/* DECL is a VAR_DECL for a static data member.  Set flags to reflect
   the linkage that DECL will receive in the object file.  */

static void
set_linkage_for_static_data_member (tree decl)
{
  /* A static data member always has static storage duration and
     external linkage.  Note that static data members are forbidden in
     local classes -- the only situation in which a class has
     non-external linkage.  */
  TREE_PUBLIC (decl) = 1;
  TREE_STATIC (decl) = 1;
  /* For non-template classes, static data members are always put
     out in exactly those files where they are defined, just as
     with ordinary namespace-scope variables.  */
  if (!processing_template_decl)
    DECL_INTERFACE_KNOWN (decl) = 1;
}

/* Create a VAR_DECL named NAME with the indicated TYPE.

   If SCOPE is non-NULL, it is the class type or namespace containing
   the variable.  If SCOPE is NULL, the variable should is created in
   the innermost enclosings scope.  */

static tree
grokvardecl (tree type,
	     tree name,
	     const cp_decl_specifier_seq *declspecs,
	     int initialized,
	     int constp,
	     tree scope)
{
  tree decl;
  tree explicit_scope;

  gcc_assert (!name || TREE_CODE (name) == IDENTIFIER_NODE);

  /* Compute the scope in which to place the variable, but remember
     whether or not that scope was explicitly specified by the user.   */
  explicit_scope = scope;
  if (!scope)
    {
      /* An explicit "extern" specifier indicates a namespace-scope
	 variable.  */
      if (declspecs->storage_class == sc_extern)
	scope = current_decl_namespace ();
      else if (!at_function_scope_p ())
	scope = current_scope ();
    }

  if (scope
      && (/* If the variable is a namespace-scope variable declared in a
	     template, we need DECL_LANG_SPECIFIC.  */
	  (TREE_CODE (scope) == NAMESPACE_DECL && processing_template_decl)
	  /* Similarly for namespace-scope variables with language linkage
	     other than C++.  */
	  || (TREE_CODE (scope) == NAMESPACE_DECL
	      && current_lang_name != lang_name_cplusplus)
	  /* Similarly for static data members.  */
	  || TYPE_P (scope)))
    decl = build_lang_decl (VAR_DECL, name, type);
  else
    decl = build_decl (input_location, VAR_DECL, name, type);

  if (explicit_scope && TREE_CODE (explicit_scope) == NAMESPACE_DECL)
    set_decl_namespace (decl, explicit_scope, 0);
  else
    DECL_CONTEXT (decl) = FROB_CONTEXT (scope);

  if (declspecs->storage_class == sc_extern)
    {
      DECL_THIS_EXTERN (decl) = 1;
      DECL_EXTERNAL (decl) = !initialized;
    }

  if (DECL_CLASS_SCOPE_P (decl))
    {
      set_linkage_for_static_data_member (decl);
      /* This function is only called with out-of-class definitions.  */
      DECL_EXTERNAL (decl) = 0;
      check_class_member_definition_namespace (decl);
    }
  /* At top level, either `static' or no s.c. makes a definition
     (perhaps tentative), and absence of `static' makes it public.  */
  else if (toplevel_bindings_p ())
    {
      TREE_PUBLIC (decl) = (declspecs->storage_class != sc_static
			    && (DECL_THIS_EXTERN (decl) || ! constp));
      TREE_STATIC (decl) = ! DECL_EXTERNAL (decl);
    }
  /* Not at top level, only `static' makes a static definition.  */
  else
    {
      TREE_STATIC (decl) = declspecs->storage_class == sc_static;
      TREE_PUBLIC (decl) = DECL_EXTERNAL (decl);
    }

  if (decl_spec_seq_has_spec_p (declspecs, ds_thread))
    {
      DECL_TLS_MODEL (decl) = decl_default_tls_model (decl);
      if (declspecs->gnu_thread_keyword_p)
	DECL_GNU_TLS_P (decl) = true;
    }

  /* If the type of the decl has no linkage, make sure that we'll
     notice that in mark_used.  */
  if (cxx_dialect > cxx98
      && decl_linkage (decl) != lk_none
      && DECL_LANG_SPECIFIC (decl) == NULL
      && !DECL_EXTERN_C_P (decl)
      && no_linkage_check (TREE_TYPE (decl), /*relaxed_p=*/false))
    retrofit_lang_decl (decl);

  if (TREE_PUBLIC (decl))
    {
      /* [basic.link]: A name with no linkage (notably, the name of a class
	 or enumeration declared in a local scope) shall not be used to
	 declare an entity with linkage.

	 DR 757 relaxes this restriction for C++0x.  */
      tree t = (cxx_dialect > cxx98 ? NULL_TREE
		: no_linkage_check (TREE_TYPE (decl), /*relaxed_p=*/false));
      if (t)
	{
	  if (TYPE_ANONYMOUS_P (t))
	    {
	      if (DECL_EXTERN_C_P (decl))
		/* Allow this; it's pretty common in C.  */
		;
	      else
		{
		  /* DRs 132, 319 and 389 seem to indicate types with
		     no linkage can only be used to declare extern "C"
		     entities.  Since it's not always an error in the
		     ISO C++ 90 Standard, we only issue a warning.  */
		  warning (0, "anonymous type with no linkage used to declare "
			   "variable %q#D with linkage", decl);
		  if (DECL_ORIGINAL_TYPE (TYPE_NAME (t)))
		    warning (0, "%q+#D does not refer to the unqualified "
			     "type, so it is not used for linkage",
			     TYPE_NAME (t));
		}
	    }
	  else
	    warning (0, "type %qT with no linkage used to declare variable "
		     "%q#D with linkage", t, decl);
	}
    }
  else
    DECL_INTERFACE_KNOWN (decl) = 1;

  return decl;
}

/* Create and return a canonical pointer to member function type, for
   TYPE, which is a POINTER_TYPE to a METHOD_TYPE.  */

tree
build_ptrmemfunc_type (tree type)
{
  tree field, fields;
  tree t;
  tree unqualified_variant = NULL_TREE;

  if (type == error_mark_node)
    return type;

  /* If a canonical type already exists for this type, use it.  We use
     this method instead of type_hash_canon, because it only does a
     simple equality check on the list of field members.  */

  if ((t = TYPE_GET_PTRMEMFUNC_TYPE (type)))
    return t;

  /* Make sure that we always have the unqualified pointer-to-member
     type first.  */
  if (cp_type_quals (type) != TYPE_UNQUALIFIED)
    unqualified_variant
      = build_ptrmemfunc_type (TYPE_MAIN_VARIANT (type));

  t = make_class_type (RECORD_TYPE);
  xref_basetypes (t, NULL_TREE);

  /* Let the front end know this is a pointer to member function...  */
  TYPE_PTRMEMFUNC_FLAG (t) = 1;
  /* ... and not really a class type.  */
  SET_CLASS_TYPE_P (t, 0);

  field = build_decl (input_location, FIELD_DECL, pfn_identifier, type);
  fields = field;

  field = build_decl (input_location, FIELD_DECL, delta_identifier, 
		      delta_type_node);
  DECL_CHAIN (field) = fields;
  fields = field;

  finish_builtin_struct (t, "__ptrmemfunc_type", fields, ptr_type_node);

  /* Zap out the name so that the back end will give us the debugging
     information for this anonymous RECORD_TYPE.  */
  TYPE_NAME (t) = NULL_TREE;

  /* If this is not the unqualified form of this pointer-to-member
     type, set the TYPE_MAIN_VARIANT for this type to be the
     unqualified type.  Since they are actually RECORD_TYPEs that are
     not variants of each other, we must do this manually.
     As we just built a new type there is no need to do yet another copy.  */
  if (cp_type_quals (type) != TYPE_UNQUALIFIED)
    {
      int type_quals = cp_type_quals (type);
      TYPE_READONLY (t) = (type_quals & TYPE_QUAL_CONST) != 0;
      TYPE_VOLATILE (t) = (type_quals & TYPE_QUAL_VOLATILE) != 0;
      TYPE_RESTRICT (t) = (type_quals & TYPE_QUAL_RESTRICT) != 0;
      TYPE_MAIN_VARIANT (t) = unqualified_variant;
      TYPE_NEXT_VARIANT (t) = TYPE_NEXT_VARIANT (unqualified_variant);
      TYPE_NEXT_VARIANT (unqualified_variant) = t;
      TREE_TYPE (TYPE_BINFO (t)) = t;
    }

  /* Cache this pointer-to-member type so that we can find it again
     later.  */
  TYPE_SET_PTRMEMFUNC_TYPE (type, t);

  if (TYPE_STRUCTURAL_EQUALITY_P (type))
    SET_TYPE_STRUCTURAL_EQUALITY (t);
  else if (TYPE_CANONICAL (type) != type)
    TYPE_CANONICAL (t) = build_ptrmemfunc_type (TYPE_CANONICAL (type));

  return t;
}

/* Create and return a pointer to data member type.  */

tree
build_ptrmem_type (tree class_type, tree member_type)
{
  if (TREE_CODE (member_type) == METHOD_TYPE)
    {
      cp_cv_quals quals = type_memfn_quals (member_type);
      cp_ref_qualifier rqual = type_memfn_rqual (member_type);
      member_type = build_memfn_type (member_type, class_type, quals, rqual);
      return build_ptrmemfunc_type (build_pointer_type (member_type));
    }
  else
    {
      gcc_assert (TREE_CODE (member_type) != FUNCTION_TYPE);
      return build_offset_type (class_type, member_type);
    }
}

/* DECL is a VAR_DECL defined in-class, whose TYPE is also given.
   Check to see that the definition is valid.  Issue appropriate error
   messages.  Return 1 if the definition is particularly bad, or 0
   otherwise.  */

static int
check_static_variable_definition (tree decl, tree type)
{
  /* Can't check yet if we don't know the type.  */
  if (dependent_type_p (type))
    return 0;
  /* If DECL is declared constexpr, we'll do the appropriate checks
     in check_initializer.  */
  if (DECL_P (decl) && DECL_DECLARED_CONSTEXPR_P (decl))
    return 0;
  else if (cxx_dialect >= cxx0x && !INTEGRAL_OR_ENUMERATION_TYPE_P (type))
    {
      if (!COMPLETE_TYPE_P (type))
	error ("in-class initialization of static data member %q#D of "
	       "incomplete type", decl);
      else if (literal_type_p (type))
	permerror (input_location,
		   "%<constexpr%> needed for in-class initialization of "
		   "static data member %q#D of non-integral type", decl);
      else
	error ("in-class initialization of static data member %q#D of "
	       "non-literal type", decl);
      return 1;
    }

  /* Motion 10 at San Diego: If a static const integral data member is
     initialized with an integral constant expression, the initializer
     may appear either in the declaration (within the class), or in
     the definition, but not both.  If it appears in the class, the
     member is a member constant.  The file-scope definition is always
     required.  */
  if (!ARITHMETIC_TYPE_P (type) && TREE_CODE (type) != ENUMERAL_TYPE)
    {
      error ("invalid in-class initialization of static data member "
	     "of non-integral type %qT",
	     type);
      return 1;
    }
  else if (!CP_TYPE_CONST_P (type))
    error ("ISO C++ forbids in-class initialization of non-const "
	   "static member %qD",
	   decl);
  else if (!INTEGRAL_OR_ENUMERATION_TYPE_P (type))
    pedwarn (input_location, OPT_Wpedantic, "ISO C++ forbids initialization of member constant "
	     "%qD of non-integral type %qT", decl, type);

  return 0;
}

/* *expr_p is part of the TYPE_SIZE of a variably-sized array.  If any
   SAVE_EXPRs in *expr_p wrap expressions with side-effects, break those
   expressions out into temporary variables so that walk_tree doesn't
   step into them (c++/15764).  */

static tree
stabilize_save_expr_r (tree *expr_p, int *walk_subtrees, void *data)
{
  struct pointer_set_t *pset = (struct pointer_set_t *)data;
  tree expr = *expr_p;
  if (TREE_CODE (expr) == SAVE_EXPR)
    {
      tree op = TREE_OPERAND (expr, 0);
      cp_walk_tree (&op, stabilize_save_expr_r, data, pset);
      if (TREE_SIDE_EFFECTS (op))
	TREE_OPERAND (expr, 0) = get_temp_regvar (TREE_TYPE (op), op);
      *walk_subtrees = 0;
    }
  else if (!EXPR_P (expr) || !TREE_SIDE_EFFECTS (expr))
    *walk_subtrees = 0;
  return NULL;
}

/* Entry point for the above.  */

static void
stabilize_vla_size (tree size)
{
  struct pointer_set_t *pset = pointer_set_create ();
  /* Break out any function calls into temporary variables.  */
  cp_walk_tree (&size, stabilize_save_expr_r, pset, pset);
  pointer_set_destroy (pset);
}

/* Helper function for compute_array_index_type.  Look for SIZEOF_EXPR
   not inside of SAVE_EXPR and fold them.  */

static tree
fold_sizeof_expr_r (tree *expr_p, int *walk_subtrees, void *data)
{
  tree expr = *expr_p;
  if (TREE_CODE (expr) == SAVE_EXPR || TYPE_P (expr))
    *walk_subtrees = 0;
  else if (TREE_CODE (expr) == SIZEOF_EXPR)
    {
      *(bool *)data = true;
      if (SIZEOF_EXPR_TYPE_P (expr))
	expr = cxx_sizeof_or_alignof_type (TREE_TYPE (TREE_OPERAND (expr, 0)),
					   SIZEOF_EXPR, false);
      else if (TYPE_P (TREE_OPERAND (expr, 0)))
	expr = cxx_sizeof_or_alignof_type (TREE_OPERAND (expr, 0), SIZEOF_EXPR,
					   false);
      else
        expr = cxx_sizeof_or_alignof_expr (TREE_OPERAND (expr, 0), SIZEOF_EXPR,
					   false);
      if (expr == error_mark_node)
        expr = size_one_node;
      *expr_p = expr;
      *walk_subtrees = 0;
    }
  return NULL;
}

/* Given the SIZE (i.e., number of elements) in an array, compute an
   appropriate index type for the array.  If non-NULL, NAME is the
   name of the thing being declared.  */

tree
compute_array_index_type (tree name, tree size, tsubst_flags_t complain)
{
  tree itype;
  tree osize = size;
  tree abi_1_itype = NULL_TREE;

  if (error_operand_p (size))
    return error_mark_node;

  if (!type_dependent_expression_p (size))
    {
      tree type = TREE_TYPE (size);

      mark_rvalue_use (size);

      if (cxx_dialect < cxx0x && TREE_CODE (size) == NOP_EXPR
	  && TREE_SIDE_EFFECTS (size))
	/* In C++98, we mark a non-constant array bound with a magic
	   NOP_EXPR with TREE_SIDE_EFFECTS; don't fold in that case.  */;
      else
	{
	  size = fold_non_dependent_expr_sfinae (size, complain);

	  if (CLASS_TYPE_P (type)
	      && CLASSTYPE_LITERAL_P (type))
	    {
	      size = build_expr_type_conversion (WANT_INT, size, true);
	      if (!size)
		{
		  if (!(complain & tf_error))
		    return error_mark_node;
		  if (name)
		    error ("size of array %qD has non-integral type %qT",
			   name, type);
		  else
		    error ("size of array has non-integral type %qT", type);
		  size = integer_one_node;
		}
	      if (size == error_mark_node)
		return error_mark_node;
	      type = TREE_TYPE (size);
	      /* We didn't support this case in GCC 3.2, so don't bother
		 trying to model it now in ABI v1.  */
	      abi_1_itype = error_mark_node;
	    }

	  size = maybe_constant_value (size);
	  if (!TREE_CONSTANT (size))
	    size = osize;
	}

      if (error_operand_p (size))
	return error_mark_node;

      /* The array bound must be an integer type.  */
      if (!INTEGRAL_OR_UNSCOPED_ENUMERATION_TYPE_P (type))
	{
	  if (!(complain & tf_error))
	    return error_mark_node;
	  if (name)
	    error ("size of array %qD has non-integral type %qT", name, type);
	  else
	    error ("size of array has non-integral type %qT", type);
	  size = integer_one_node;
	  type = TREE_TYPE (size);
	}
    }

  /* A type is dependent if it is...an array type constructed from any
     dependent type or whose size is specified by a constant expression
     that is value-dependent.  */
  /* We can only call value_dependent_expression_p on integral constant
     expressions; treat non-constant expressions as dependent, too.  */
  if (processing_template_decl
      && (type_dependent_expression_p (size)
	  || !TREE_CONSTANT (size) || value_dependent_expression_p (size)))
    {
      /* We cannot do any checking for a SIZE that isn't known to be
	 constant. Just build the index type and mark that it requires
	 structural equality checks.  */
      itype = build_index_type (build_min (MINUS_EXPR, sizetype,
					   size, integer_one_node));
      TYPE_DEPENDENT_P (itype) = 1;
      TYPE_DEPENDENT_P_VALID (itype) = 1;
      SET_TYPE_STRUCTURAL_EQUALITY (itype);
      return itype;
    }
  
  if (!abi_version_at_least (2) && processing_template_decl
      && abi_1_itype == NULL_TREE)
    /* For abi-1, we handled all instances in templates the same way,
       even when they were non-dependent. This affects the manglings
       produced.  So, we do the normal checking for non-dependent
       sizes, but at the end we'll return the same type that abi-1
       would have, but with TYPE_CANONICAL set to the "right"
       value that the current ABI would provide. */
    abi_1_itype = build_index_type (build_min (MINUS_EXPR, sizetype,
					       osize, integer_one_node));

  /* Normally, the array-bound will be a constant.  */
  if (TREE_CODE (size) == INTEGER_CST)
    {
      /* Check to see if the array bound overflowed.  Make that an
	 error, no matter how generous we're being.  */
      constant_expression_error (size);

      /* An array must have a positive number of elements.  */
      if (INT_CST_LT (size, integer_zero_node))
	{
	  if (!(complain & tf_error))
	    return error_mark_node;
	  if (name)
	    error ("size of array %qD is negative", name);
	  else
	    error ("size of array is negative");
	  size = integer_one_node;
	}
      /* As an extension we allow zero-sized arrays.  */
      else if (integer_zerop (size))
	{
	  if (!(complain & tf_error))
	    /* We must fail if performing argument deduction (as
	       indicated by the state of complain), so that
	       another substitution can be found.  */
	    return error_mark_node;
	  else if (in_system_header)
	    /* Allow them in system headers because glibc uses them.  */;
	  else if (name)
	    pedwarn (input_location, OPT_Wpedantic, "ISO C++ forbids zero-size array %qD", name);
	  else
	    pedwarn (input_location, OPT_Wpedantic, "ISO C++ forbids zero-size array");
	}
    }
  else if (TREE_CONSTANT (size)
	   /* We don't allow VLAs at non-function scopes, or during
	      tentative template substitution.  */
	   || !at_function_scope_p () || !(complain & tf_error))
    {
      if (!(complain & tf_error))
	return error_mark_node;
      /* `(int) &fn' is not a valid array bound.  */
      if (name)
	error ("size of array %qD is not an integral constant-expression",
	       name);
      else
	error ("size of array is not an integral constant-expression");
      size = integer_one_node;
    }
  else if (pedantic && warn_vla != 0)
    {
      if (name)
	pedwarn (input_location, OPT_Wvla, "ISO C++ forbids variable length array %qD", name);
      else
	pedwarn (input_location, OPT_Wvla, "ISO C++ forbids variable length array");
    }
  else if (warn_vla > 0)
    {
      if (name)
	warning (OPT_Wvla, 
                 "variable length array %qD is used", name);
      else
	warning (OPT_Wvla, 
                 "variable length array is used");
    }

  if (processing_template_decl && !TREE_CONSTANT (size))
    /* A variable sized array.  */
    itype = build_min (MINUS_EXPR, sizetype, size, integer_one_node);
  else
    {
      HOST_WIDE_INT saved_processing_template_decl;

      /* Compute the index of the largest element in the array.  It is
	 one less than the number of elements in the array.  We save
	 and restore PROCESSING_TEMPLATE_DECL so that computations in
	 cp_build_binary_op will be appropriately folded.  */
      saved_processing_template_decl = processing_template_decl;
      processing_template_decl = 0;
      itype = cp_build_binary_op (input_location,
				  MINUS_EXPR,
				  cp_convert (ssizetype, size, complain),
				  cp_convert (ssizetype, integer_one_node,
					      complain),
				  complain);
      itype = fold (itype);
      processing_template_decl = saved_processing_template_decl;

      if (!TREE_CONSTANT (itype))
	{
	  /* A variable sized array.  */
	  itype = variable_size (itype);
	  if (TREE_CODE (itype) != SAVE_EXPR)
	    {
	      /* Look for SIZEOF_EXPRs in itype and fold them, otherwise
		 they might survive till gimplification.  */
	      tree newitype = itype;
	      bool found = false;
	      cp_walk_tree_without_duplicates (&newitype,
					       fold_sizeof_expr_r, &found);
	      if (found)
		itype = variable_size (fold (newitype));
	    }
	}
      /* Make sure that there was no overflow when creating to a signed
	 index type.  (For example, on a 32-bit machine, an array with
	 size 2^32 - 1 is too big.)  */
      else if (TREE_CODE (itype) == INTEGER_CST
	       && TREE_OVERFLOW (itype))
	{
	  if (!(complain & tf_error))
	    return error_mark_node;
	  error ("overflow in array dimension");
	  TREE_OVERFLOW (itype) = 0;
	}
    }

  /* Create and return the appropriate index type.  */
  if (abi_1_itype && abi_1_itype != error_mark_node)
    {
      tree t = build_index_type (itype);
      TYPE_CANONICAL (abi_1_itype) = TYPE_CANONICAL (t);
      itype = abi_1_itype;
    }
  else
    itype = build_index_type (itype);

  /* If the index type were dependent, we would have returned early, so
     remember that it isn't.  */
  TYPE_DEPENDENT_P (itype) = 0;
  TYPE_DEPENDENT_P_VALID (itype) = 1;
  return itype;
}

/* Returns the scope (if any) in which the entity declared by
   DECLARATOR will be located.  If the entity was declared with an
   unqualified name, NULL_TREE is returned.  */

tree
get_scope_of_declarator (const cp_declarator *declarator)
{
  while (declarator && declarator->kind != cdk_id)
    declarator = declarator->declarator;

  /* If the declarator-id is a SCOPE_REF, the scope in which the
     declaration occurs is the first operand.  */
  if (declarator
      && declarator->u.id.qualifying_scope)
    return declarator->u.id.qualifying_scope;

  /* Otherwise, the declarator is not a qualified name; the entity will
     be declared in the current scope.  */
  return NULL_TREE;
}

/* Returns an ARRAY_TYPE for an array with SIZE elements of the
   indicated TYPE.  If non-NULL, NAME is the NAME of the declaration
   with this type.  */

static tree
create_array_type_for_decl (tree name, tree type, tree size)
{
  tree itype = NULL_TREE;

  /* If things have already gone awry, bail now.  */
  if (type == error_mark_node || size == error_mark_node)
    return error_mark_node;

  /* 8.3.4/1: If the type of the identifier of D contains the auto
     type-specifier, the program is ill-formed.  */
  if (pedantic && type_uses_auto (type))
    pedwarn (input_location, OPT_Wpedantic,
	     "declaration of %qD as array of %<auto%>", name);

  /* If there are some types which cannot be array elements,
     issue an error-message and return.  */
  switch (TREE_CODE (type))
    {
    case VOID_TYPE:
      if (name)
        error ("declaration of %qD as array of void", name);
      else
        error ("creating array of void");
      return error_mark_node;

    case FUNCTION_TYPE:
      if (name)
        error ("declaration of %qD as array of functions", name);
      else
        error ("creating array of functions");
      return error_mark_node;

    case REFERENCE_TYPE:
      if (name)
        error ("declaration of %qD as array of references", name);
      else
        error ("creating array of references");
      return error_mark_node;

    case METHOD_TYPE:
      if (name)
        error ("declaration of %qD as array of function members", name);
      else
        error ("creating array of function members");
      return error_mark_node;

    default:
      break;
    }

  /* [dcl.array]

     The constant expressions that specify the bounds of the arrays
     can be omitted only for the first member of the sequence.  */
  if (TREE_CODE (type) == ARRAY_TYPE && !TYPE_DOMAIN (type))
    {
      if (name)
	error ("declaration of %qD as multidimensional array must "
	       "have bounds for all dimensions except the first",
	       name);
      else
	error ("multidimensional array must have bounds for all "
	       "dimensions except the first");

      return error_mark_node;
    }

  /* Figure out the index type for the array.  */
  if (size)
    itype = compute_array_index_type (name, size, tf_warning_or_error);

  /* [dcl.array]
     T is called the array element type; this type shall not be [...] an
     abstract class type.  */
  abstract_virtuals_error (name, type);

  return build_cplus_array_type (type, itype);
}

/* Check that it's OK to declare a function with the indicated TYPE.
   SFK indicates the kind of special function (if any) that this
   function is.  OPTYPE is the type given in a conversion operator
   declaration, or the class type for a constructor/destructor.
   Returns the actual return type of the function; that
   may be different than TYPE if an error occurs, or for certain
   special functions.  */

static tree
check_special_function_return_type (special_function_kind sfk,
				    tree type,
				    tree optype)
{
  switch (sfk)
    {
    case sfk_constructor:
      if (type)
	error ("return type specification for constructor invalid");

      if (targetm.cxx.cdtor_returns_this () && !TYPE_FOR_JAVA (optype))
	type = build_pointer_type (optype);
      else
	type = void_type_node;
      break;

    case sfk_destructor:
      if (type)
	error ("return type specification for destructor invalid");
      /* We can't use the proper return type here because we run into
	 problems with ambiguous bases and covariant returns.
	 Java classes are left unchanged because (void *) isn't a valid
	 Java type, and we don't want to change the Java ABI.  */
      if (targetm.cxx.cdtor_returns_this () && !TYPE_FOR_JAVA (optype))
	type = build_pointer_type (void_type_node);
      else
	type = void_type_node;
      break;

    case sfk_conversion:
      if (type)
	error ("return type specified for %<operator %T%>",  optype);
      type = optype;
      break;

    default:
      gcc_unreachable ();
    }

  return type;
}

/* A variable or data member (whose unqualified name is IDENTIFIER)
   has been declared with the indicated TYPE.  If the TYPE is not
   acceptable, issue an error message and return a type to use for
   error-recovery purposes.  */

tree
check_var_type (tree identifier, tree type)
{
  if (VOID_TYPE_P (type))
    {
      if (!identifier)
	error ("unnamed variable or field declared void");
      else if (TREE_CODE (identifier) == IDENTIFIER_NODE)
	{
	  gcc_assert (!IDENTIFIER_OPNAME_P (identifier));
	  error ("variable or field %qE declared void", identifier);
	}
      else
	error ("variable or field declared void");
      type = error_mark_node;
    }

  return type;
}

/* Functions for adjusting the visibility of a tagged type and its nested
   types when it gets a name for linkage purposes from a typedef.  */

static void bt_reset_linkage (binding_entry, void *);
static void
reset_type_linkage (tree type)
{
  set_linkage_according_to_type (type, TYPE_MAIN_DECL (type));
  if (CLASS_TYPE_P (type))
    binding_table_foreach (CLASSTYPE_NESTED_UTDS (type), bt_reset_linkage, NULL);
}
static void
bt_reset_linkage (binding_entry b, void */*data*/)
{
  reset_type_linkage (b->type);
}

/* Given declspecs and a declarator (abstract or otherwise), determine
   the name and type of the object declared and construct a DECL node
   for it.

   DECLSPECS points to the representation of declaration-specifier
   sequence that precedes declarator.

   DECL_CONTEXT says which syntactic context this declaration is in:
     NORMAL for most contexts.  Make a VAR_DECL or FUNCTION_DECL or TYPE_DECL.
     FUNCDEF for a function definition.  Like NORMAL but a few different
      error messages in each case.  Return value may be zero meaning
      this definition is too screwy to try to parse.
     MEMFUNCDEF for a function definition.  Like FUNCDEF but prepares to
      handle member functions (which have FIELD context).
      Return value may be zero meaning this definition is too screwy to
      try to parse.
     PARM for a parameter declaration (either within a function prototype
      or before a function body).  Make a PARM_DECL, or return void_type_node.
     TPARM for a template parameter declaration.
     CATCHPARM for a parameter declaration before a catch clause.
     TYPENAME if for a typename (in a cast or sizeof).
      Don't make a DECL node; just return the ..._TYPE node.
     FIELD for a struct or union field; make a FIELD_DECL.
     BITFIELD for a field with specified width.

   INITIALIZED is as for start_decl.

   ATTRLIST is a pointer to the list of attributes, which may be NULL
   if there are none; *ATTRLIST may be modified if attributes from inside
   the declarator should be applied to the declaration.

   When this function is called, scoping variables (such as
   CURRENT_CLASS_TYPE) should reflect the scope in which the
   declaration occurs, not the scope in which the new declaration will
   be placed.  For example, on:

     void S::f() { ... }

   when grokdeclarator is called for `S::f', the CURRENT_CLASS_TYPE
   should not be `S'.

   Returns a DECL (if a declarator is present), a TYPE (if there is no
   declarator, in cases like "struct S;"), or the ERROR_MARK_NODE if an
   error occurs. */

tree
grokdeclarator (const cp_declarator *declarator,
		cp_decl_specifier_seq *declspecs,
		enum decl_context decl_context,
		int initialized,
		tree* attrlist)
{
  tree type = NULL_TREE;
  int longlong = 0;
  int explicit_int128 = 0;
  int virtualp, explicitp, friendp, inlinep, staticp;
  int explicit_int = 0;
  int explicit_char = 0;
  int defaulted_int = 0;

  tree typedef_decl = NULL_TREE;
  const char *name = NULL;
  tree typedef_type = NULL_TREE;
  /* True if this declarator is a function definition.  */
  bool funcdef_flag = false;
  cp_declarator_kind innermost_code = cdk_error;
  int bitfield = 0;
#if 0
  /* See the code below that used this.  */
  tree decl_attr = NULL_TREE;
#endif

  /* Keep track of what sort of function is being processed
     so that we can warn about default return values, or explicit
     return values which do not match prescribed defaults.  */
  special_function_kind sfk = sfk_none;

  tree dname = NULL_TREE;
  tree ctor_return_type = NULL_TREE;
  enum overload_flags flags = NO_SPECIAL;
  /* cv-qualifiers that apply to the declarator, for a declaration of
     a member function.  */
  cp_cv_quals memfn_quals = TYPE_UNQUALIFIED;
  /* virt-specifiers that apply to the declarator, for a declaration of
     a member function.  */
  cp_virt_specifiers virt_specifiers = VIRT_SPEC_UNSPECIFIED;
  /* ref-qualifier that applies to the declarator, for a declaration of
     a member function.  */
  cp_ref_qualifier rqual = REF_QUAL_NONE;
  /* cv-qualifiers that apply to the type specified by the DECLSPECS.  */
  int type_quals;
  tree raises = NULL_TREE;
  int template_count = 0;
  tree returned_attrs = NULL_TREE;
  tree parms = NULL_TREE;
  const cp_declarator *id_declarator;
  /* The unqualified name of the declarator; either an
     IDENTIFIER_NODE, BIT_NOT_EXPR, or TEMPLATE_ID_EXPR.  */
  tree unqualified_id;
  /* The class type, if any, in which this entity is located,
     or NULL_TREE if none.  Note that this value may be different from
     the current class type; for example if an attempt is made to declare
     "A::f" inside "B", this value will be "A".  */
  tree ctype = current_class_type;
  /* The NAMESPACE_DECL for the namespace in which this entity is
     located.  If an unqualified name is used to declare the entity,
     this value will be NULL_TREE, even if the entity is located at
     namespace scope.  */
  tree in_namespace = NULL_TREE;
  cp_storage_class storage_class;
  bool unsigned_p, signed_p, short_p, long_p, thread_p;
  bool type_was_error_mark_node = false;
  bool parameter_pack_p = declarator? declarator->parameter_pack_p : false;
  bool template_type_arg = false;
  bool template_parm_flag = false;
  bool constexpr_p = decl_spec_seq_has_spec_p (declspecs, ds_constexpr);
  const char *errmsg;

  signed_p = decl_spec_seq_has_spec_p (declspecs, ds_signed);
  unsigned_p = decl_spec_seq_has_spec_p (declspecs, ds_unsigned);
  short_p = decl_spec_seq_has_spec_p (declspecs, ds_short);
  long_p = decl_spec_seq_has_spec_p (declspecs, ds_long);
  longlong = decl_spec_seq_has_spec_p (declspecs, ds_long_long);
  explicit_int128 = declspecs->explicit_int128_p;
  thread_p = decl_spec_seq_has_spec_p (declspecs, ds_thread);

  if (decl_context == FUNCDEF)
    funcdef_flag = true, decl_context = NORMAL;
  else if (decl_context == MEMFUNCDEF)
    funcdef_flag = true, decl_context = FIELD;
  else if (decl_context == BITFIELD)
    bitfield = 1, decl_context = FIELD;
  else if (decl_context == TEMPLATE_TYPE_ARG)
    template_type_arg = true, decl_context = TYPENAME;
  else if (decl_context == TPARM)
    template_parm_flag = true, decl_context = PARM;

  if (initialized > 1)
    funcdef_flag = true;

  /* Look inside a declarator for the name being declared
     and get it as a string, for an error message.  */
  for (id_declarator = declarator;
       id_declarator;
       id_declarator = id_declarator->declarator)
    {
      if (id_declarator->kind != cdk_id)
	innermost_code = id_declarator->kind;

      switch (id_declarator->kind)
	{
	case cdk_function:
	  if (id_declarator->declarator
	      && id_declarator->declarator->kind == cdk_id)
	    {
	      sfk = id_declarator->declarator->u.id.sfk;
	      if (sfk == sfk_destructor)
		flags = DTOR_FLAG;
	    }
	  break;

	case cdk_id:
	  {
	    tree qualifying_scope = id_declarator->u.id.qualifying_scope;
	    tree decl = id_declarator->u.id.unqualified_name;
	    if (!decl)
	      break;
	    if (qualifying_scope)
	      {
		if (at_function_scope_p ())
		  {
		    /* [dcl.meaning] 

		       A declarator-id shall not be qualified except
		       for ... 

		       None of the cases are permitted in block
		       scope.  */
		    if (qualifying_scope == global_namespace)
		      error ("invalid use of qualified-name %<::%D%>",
			     decl);
		    else if (TYPE_P (qualifying_scope))
		      error ("invalid use of qualified-name %<%T::%D%>",
			     qualifying_scope, decl);
		    else 
		      error ("invalid use of qualified-name %<%D::%D%>",
			     qualifying_scope, decl);
		    return error_mark_node;
		  }
		else if (TYPE_P (qualifying_scope))
		  {
		    ctype = qualifying_scope;
		    if (!MAYBE_CLASS_TYPE_P (ctype))
		      {
			error ("%q#T is not a class or a namespace", ctype);
			ctype = NULL_TREE;
		      }
		    else if (innermost_code != cdk_function
			     && current_class_type
			     && !uniquely_derived_from_p (ctype,
							  current_class_type))
		      {
			error ("type %qT is not derived from type %qT",
			       ctype, current_class_type);
			return error_mark_node;
		      }
		  }
		else if (TREE_CODE (qualifying_scope) == NAMESPACE_DECL)
		  in_namespace = qualifying_scope;
	      }
	    switch (TREE_CODE (decl))
	      {
	      case BIT_NOT_EXPR:
		{
		  tree type;

		  if (innermost_code != cdk_function)
		    {
		      error ("declaration of %qD as non-function", decl);
		      return error_mark_node;
		    }
		  else if (!qualifying_scope
			   && !(current_class_type && at_class_scope_p ()))
		    {
		      error ("declaration of %qD as non-member", decl);
		      return error_mark_node;
		    }

		  type = TREE_OPERAND (decl, 0);
		  if (TYPE_P (type))
		    type = constructor_name (type);
		  name = identifier_to_locale (IDENTIFIER_POINTER (type));
		  dname = decl;
		}
		break;

	      case TEMPLATE_ID_EXPR:
		{
		  tree fns = TREE_OPERAND (decl, 0);

		  dname = fns;
		  if (TREE_CODE (dname) != IDENTIFIER_NODE)
		    {
		      gcc_assert (is_overloaded_fn (dname));
		      dname = DECL_NAME (get_first_fn (dname));
		    }
		}
		/* Fall through.  */

	      case IDENTIFIER_NODE:
		if (TREE_CODE (decl) == IDENTIFIER_NODE)
		  dname = decl;

		if (C_IS_RESERVED_WORD (dname))
		  {
		    error ("declarator-id missing; using reserved word %qD",
			   dname);
		    name = identifier_to_locale (IDENTIFIER_POINTER (dname));
		  }
		else if (!IDENTIFIER_TYPENAME_P (dname))
		  name = identifier_to_locale (IDENTIFIER_POINTER (dname));
		else
		  {
		    gcc_assert (flags == NO_SPECIAL);
		    flags = TYPENAME_FLAG;
		    ctor_return_type = TREE_TYPE (dname);
		    sfk = sfk_conversion;
		    if (is_typename_at_global_scope (dname))
		      name = identifier_to_locale (IDENTIFIER_POINTER (dname));
		    else
		      name = "<invalid operator>";
		  }
		break;

	      default:
		gcc_unreachable ();
	      }
	    break;
	  }

	case cdk_array:
	case cdk_pointer:
	case cdk_reference:
	case cdk_ptrmem:
	  break;

	case cdk_error:
	  return error_mark_node;

	default:
	  gcc_unreachable ();
	}
      if (id_declarator->kind == cdk_id)
	break;
    }

  /* [dcl.fct.edf]

     The declarator in a function-definition shall have the form
     D1 ( parameter-declaration-clause) ...  */
  if (funcdef_flag && innermost_code != cdk_function)
    {
      error ("function definition does not declare parameters");
      return error_mark_node;
    }

  if (((dname && IDENTIFIER_OPNAME_P (dname)) || flags == TYPENAME_FLAG)
      && innermost_code != cdk_function
      && ! (ctype && !declspecs->any_specifiers_p))
    {
      error ("declaration of %qD as non-function", dname);
      return error_mark_node;
    }

  if (dname
      && TREE_CODE (dname) == IDENTIFIER_NODE
      && UDLIT_OPER_P (dname)
      && innermost_code != cdk_function)
    {
      error ("declaration of %qD as non-function", dname);
      return error_mark_node;
    }

  if (dname && IDENTIFIER_OPNAME_P (dname))
    {
      if (decl_spec_seq_has_spec_p (declspecs, ds_typedef))
	{
	  error ("declaration of %qD as %<typedef%>", dname);
	  return error_mark_node;
	}
      else if (decl_context == PARM || decl_context == CATCHPARM)
	{
	  error ("declaration of %qD as parameter", dname);
	  return error_mark_node;
	}
    }

  /* Anything declared one level down from the top level
     must be one of the parameters of a function
     (because the body is at least two levels down).  */

  /* This heuristic cannot be applied to C++ nodes! Fixed, however,
     by not allowing C++ class definitions to specify their parameters
     with xdecls (must be spec.d in the parmlist).

     Since we now wait to push a class scope until we are sure that
     we are in a legitimate method context, we must set oldcname
     explicitly (since current_class_name is not yet alive).

     We also want to avoid calling this a PARM if it is in a namespace.  */

  if (decl_context == NORMAL && !toplevel_bindings_p ())
    {
      cp_binding_level *b = current_binding_level;
      current_binding_level = b->level_chain;
      if (current_binding_level != 0 && toplevel_bindings_p ())
	decl_context = PARM;
      current_binding_level = b;
    }

  if (name == NULL)
    name = decl_context == PARM ? "parameter" : "type name";

  if (constexpr_p && decl_spec_seq_has_spec_p (declspecs, ds_typedef))
    {
      error ("%<constexpr%> cannot appear in a typedef declaration");
      return error_mark_node;
    }

  /* If there were multiple types specified in the decl-specifier-seq,
     issue an error message.  */
  if (declspecs->multiple_types_p)
    {
      error ("two or more data types in declaration of %qs", name);
      return error_mark_node;
    }

  if (declspecs->conflicting_specifiers_p)
    {
      error ("conflicting specifiers in declaration of %qs", name);
      return error_mark_node;
    }

  /* Extract the basic type from the decl-specifier-seq.  */
  type = declspecs->type;
  if (type == error_mark_node)
    {
      type = NULL_TREE;
      type_was_error_mark_node = true;
    }
  /* If the entire declaration is itself tagged as deprecated then
     suppress reports of deprecated items.  */
  if (type && TREE_DEPRECATED (type)
      && deprecated_state != DEPRECATED_SUPPRESS)
    warn_deprecated_use (type, NULL_TREE);
  if (type && TREE_CODE (type) == TYPE_DECL)
    {
      typedef_decl = type;
      type = TREE_TYPE (typedef_decl);
      if (TREE_DEPRECATED (type)
	  && DECL_ARTIFICIAL (typedef_decl)
	  && deprecated_state != DEPRECATED_SUPPRESS)
	warn_deprecated_use (type, NULL_TREE);
    }
  /* No type at all: default to `int', and set DEFAULTED_INT
     because it was not a user-defined typedef.  */
  if (type == NULL_TREE && (signed_p || unsigned_p || long_p || short_p))
    {
      /* These imply 'int'.  */
      type = integer_type_node;
      defaulted_int = 1;
    }
  /* Gather flags.  */
  explicit_int = declspecs->explicit_int_p;
  explicit_char = declspecs->explicit_char_p;

#if 0
  /* See the code below that used this.  */
  if (typedef_decl)
    decl_attr = DECL_ATTRIBUTES (typedef_decl);
#endif
  typedef_type = type;


  if (sfk != sfk_conversion)
    ctor_return_type = ctype;

  if (sfk != sfk_none)
    type = check_special_function_return_type (sfk, type,
					       ctor_return_type);
  else if (type == NULL_TREE)
    {
      int is_main;

      explicit_int = -1;

      /* We handle `main' specially here, because 'main () { }' is so
	 common.  With no options, it is allowed.  With -Wreturn-type,
	 it is a warning.  It is only an error with -pedantic-errors.  */
      is_main = (funcdef_flag
		 && dname && TREE_CODE (dname) == IDENTIFIER_NODE
		 && MAIN_NAME_P (dname)
		 && ctype == NULL_TREE
		 && in_namespace == NULL_TREE
		 && current_namespace == global_namespace);

      if (type_was_error_mark_node)
	/* We've already issued an error, don't complain more.  */;
      else if (in_system_header || flag_ms_extensions)
	/* Allow it, sigh.  */;
      else if (! is_main)
	permerror (input_location, "ISO C++ forbids declaration of %qs with no type", name);
      else if (pedantic)
	pedwarn (input_location, OPT_Wpedantic,
		 "ISO C++ forbids declaration of %qs with no type", name);
      else
	warning (OPT_Wreturn_type,
                 "ISO C++ forbids declaration of %qs with no type", name);

      type = integer_type_node;
    }

  ctype = NULL_TREE;

  if (explicit_int128)
    {
      if (int128_integer_type_node == NULL_TREE)
	{
	  error ("%<__int128%> is not supported by this target");
	  explicit_int128 = false;
	}
      else if (pedantic && ! in_system_header)
	pedwarn (input_location, OPT_Wpedantic,
		 "ISO C++ does not support %<__int128%> for %qs", name);
    }

  /* Now process the modifiers that were specified
     and check for invalid combinations.  */

  /* Long double is a special combination.  */
  if (long_p && !longlong && TYPE_MAIN_VARIANT (type) == double_type_node)
    {
      long_p = false;
      type = cp_build_qualified_type (long_double_type_node,
				      cp_type_quals (type));
    }

  /* Check all other uses of type modifiers.  */

  if (unsigned_p || signed_p || long_p || short_p)
    {
      int ok = 0;

      if ((signed_p || unsigned_p) && TREE_CODE (type) != INTEGER_TYPE)
	error ("%<signed%> or %<unsigned%> invalid for %qs", name);
      else if (signed_p && unsigned_p)
	error ("%<signed%> and %<unsigned%> specified together for %qs", name);
      else if (longlong && TREE_CODE (type) != INTEGER_TYPE)
	error ("%<long long%> invalid for %qs", name);
      else if (long_p && TREE_CODE (type) == REAL_TYPE)
	error ("%<long%> invalid for %qs", name);
      else if (short_p && TREE_CODE (type) == REAL_TYPE)
	error ("%<short%> invalid for %qs", name);
      else if ((long_p || short_p) && TREE_CODE (type) != INTEGER_TYPE)
	error ("%<long%> or %<short%> invalid for %qs", name);
      else if ((long_p || short_p || explicit_char || explicit_int) && explicit_int128)
	error ("%<long%>, %<int%>, %<short%>, or %<char%> invalid for %qs", name);
      else if ((long_p || short_p) && explicit_char)
	error ("%<long%> or %<short%> specified with char for %qs", name);
      else if (long_p && short_p)
	error ("%<long%> and %<short%> specified together for %qs", name);
      else if (type == char16_type_node || type == char32_type_node)
	{
	  if (signed_p || unsigned_p)
	    error ("%<signed%> or %<unsigned%> invalid for %qs", name);
	  else if (short_p || long_p)
	    error ("%<short%> or %<long%> invalid for %qs", name);
	}
      else
	{
	  ok = 1;
	  if (!explicit_int && !defaulted_int && !explicit_char && !explicit_int128 && pedantic)
	    {
	      pedwarn (input_location, OPT_Wpedantic, 
		       "long, short, signed or unsigned used invalidly for %qs",
		       name);
	      if (flag_pedantic_errors)
		ok = 0;
	    }
	}

      /* Discard the type modifiers if they are invalid.  */
      if (! ok)
	{
	  unsigned_p = false;
	  signed_p = false;
	  long_p = false;
	  short_p = false;
	  longlong = 0;
	}
    }

  /* Decide whether an integer type is signed or not.
     Optionally treat bitfields as signed by default.  */
  if (unsigned_p
      /* [class.bit]

	 It is implementation-defined whether a plain (neither
	 explicitly signed or unsigned) char, short, int, or long
	 bit-field is signed or unsigned.

	 Naturally, we extend this to long long as well.  Note that
	 this does not include wchar_t.  */
      || (bitfield && !flag_signed_bitfields
	  && !signed_p
	  /* A typedef for plain `int' without `signed' can be
	     controlled just like plain `int', but a typedef for
	     `signed int' cannot be so controlled.  */
	  && !(typedef_decl
	       && C_TYPEDEF_EXPLICITLY_SIGNED (typedef_decl))
	  && TREE_CODE (type) == INTEGER_TYPE
	  && !same_type_p (TYPE_MAIN_VARIANT (type), wchar_type_node)))
    {
      if (explicit_int128)
	type = int128_unsigned_type_node;
      else if (longlong)
	type = long_long_unsigned_type_node;
      else if (long_p)
	type = long_unsigned_type_node;
      else if (short_p)
	type = short_unsigned_type_node;
      else if (type == char_type_node)
	type = unsigned_char_type_node;
      else if (typedef_decl)
	type = unsigned_type_for (type);
      else
	type = unsigned_type_node;
    }
  else if (signed_p && type == char_type_node)
    type = signed_char_type_node;
  else if (explicit_int128)
    type = int128_integer_type_node;
  else if (longlong)
    type = long_long_integer_type_node;
  else if (long_p)
    type = long_integer_type_node;
  else if (short_p)
    type = short_integer_type_node;

  if (decl_spec_seq_has_spec_p (declspecs, ds_complex))
    {
      if (TREE_CODE (type) != INTEGER_TYPE && TREE_CODE (type) != REAL_TYPE)
	error ("complex invalid for %qs", name);
      /* If we just have "complex", it is equivalent to
	 "complex double", but if any modifiers at all are specified it is
	 the complex form of TYPE.  E.g, "complex short" is
	 "complex short int".  */
      else if (defaulted_int && ! longlong && ! explicit_int128
	       && ! (long_p || short_p || signed_p || unsigned_p))
	type = complex_double_type_node;
      else if (type == integer_type_node)
	type = complex_integer_type_node;
      else if (type == float_type_node)
	type = complex_float_type_node;
      else if (type == double_type_node)
	type = complex_double_type_node;
      else if (type == long_double_type_node)
	type = complex_long_double_type_node;
      else
	type = build_complex_type (type);
    }

  type_quals = TYPE_UNQUALIFIED;
  if (decl_spec_seq_has_spec_p (declspecs, ds_const))
    type_quals |= TYPE_QUAL_CONST;
  if (decl_spec_seq_has_spec_p (declspecs, ds_volatile))
    type_quals |= TYPE_QUAL_VOLATILE;
  if (decl_spec_seq_has_spec_p (declspecs, ds_restrict))
    type_quals |= TYPE_QUAL_RESTRICT;
  if (sfk == sfk_conversion && type_quals != TYPE_UNQUALIFIED)
    error ("qualifiers are not allowed on declaration of %<operator %T%>",
	   ctor_return_type);

  /* If we're using the injected-class-name to form a compound type or a
     declaration, replace it with the underlying class so we don't get
     redundant typedefs in the debug output.  But if we are returning the
     type unchanged, leave it alone so that it's available to
     maybe_get_template_decl_from_type_decl.  */
  if (CLASS_TYPE_P (type)
      && DECL_SELF_REFERENCE_P (TYPE_NAME (type))
      && type == TREE_TYPE (TYPE_NAME (type))
      && (declarator || type_quals))
    type = DECL_ORIGINAL_TYPE (TYPE_NAME (type));

  type_quals |= cp_type_quals (type);
  type = cp_build_qualified_type_real
    (type, type_quals, ((typedef_decl && !DECL_ARTIFICIAL (typedef_decl)
			 ? tf_ignore_bad_quals : 0) | tf_warning_or_error));
  /* We might have ignored or rejected some of the qualifiers.  */
  type_quals = cp_type_quals (type);

  staticp = 0;
  inlinep = decl_spec_seq_has_spec_p (declspecs, ds_inline);
  virtualp =  decl_spec_seq_has_spec_p (declspecs, ds_virtual);
  explicitp = decl_spec_seq_has_spec_p (declspecs, ds_explicit);

  storage_class = declspecs->storage_class;
  if (storage_class == sc_static)
    staticp = 1 + (decl_context == FIELD);

  if (virtualp && staticp == 2)
    {
      error ("member %qD cannot be declared both virtual and static", dname);
      storage_class = sc_none;
      staticp = 0;
    }
  friendp = decl_spec_seq_has_spec_p (declspecs, ds_friend);

  /* Issue errors about use of storage classes for parameters.  */
  if (decl_context == PARM)
    {
      if (decl_spec_seq_has_spec_p (declspecs, ds_typedef))
	{
	  error ("typedef declaration invalid in parameter declaration");
	  return error_mark_node;
	}
      else if (template_parm_flag && storage_class != sc_none)
	{
	  error ("storage class specified for template parameter %qs", name);
	  return error_mark_node;
	}
      else if (storage_class == sc_static
	       || storage_class == sc_extern
	       || thread_p)
	error ("storage class specifiers invalid in parameter declarations");

      /* Function parameters cannot be constexpr.  If we saw one, moan
         and pretend it wasn't there.  */
      if (constexpr_p)
        {
          error ("a parameter cannot be declared %<constexpr%>");
          constexpr_p = 0;
        }
    }

  /* Give error if `virtual' is used outside of class declaration.  */
  if (virtualp
      && (current_class_name == NULL_TREE || decl_context != FIELD))
    {
      error ("%<virtual%> outside class declaration");
      virtualp = 0;
    }

  /* Static anonymous unions are dealt with here.  */
  if (staticp && decl_context == TYPENAME
      && declspecs->type
      && ANON_AGGR_TYPE_P (declspecs->type))
    decl_context = FIELD;

  /* Warn about storage classes that are invalid for certain
     kinds of declarations (parameters, typenames, etc.).  */
  if (thread_p
      && ((storage_class
	   && storage_class != sc_extern
	   && storage_class != sc_static)
	  || decl_spec_seq_has_spec_p (declspecs, ds_typedef)))
    {
      error ("multiple storage classes in declaration of %qs", name);
      thread_p = false;
    }
  if (decl_context != NORMAL
      && ((storage_class != sc_none
	   && storage_class != sc_mutable)
	  || thread_p))
    {
      if ((decl_context == PARM || decl_context == CATCHPARM)
	  && (storage_class == sc_register
	      || storage_class == sc_auto))
	;
      else if (decl_spec_seq_has_spec_p (declspecs, ds_typedef))
	;
      else if (decl_context == FIELD
	       /* C++ allows static class elements.  */
	       && storage_class == sc_static)
	/* C++ also allows inlines and signed and unsigned elements,
	   but in those cases we don't come in here.  */
	;
      else
	{
	  if (decl_context == FIELD)
	    error ("storage class specified for %qs", name);
	  else
	    {
	      if (decl_context == PARM || decl_context == CATCHPARM)
		error ("storage class specified for parameter %qs", name);
	      else
		error ("storage class specified for typename");
	    }
	  if (storage_class == sc_register
	      || storage_class == sc_auto
	      || storage_class == sc_extern
	      || thread_p)
	    storage_class = sc_none;
	}
    }
  else if (storage_class == sc_extern && funcdef_flag
	   && ! toplevel_bindings_p ())
    error ("nested function %qs declared %<extern%>", name);
  else if (toplevel_bindings_p ())
    {
      if (storage_class == sc_auto)
	error ("top-level declaration of %qs specifies %<auto%>", name);
    }
  else if (thread_p
	   && storage_class != sc_extern
	   && storage_class != sc_static)
    {
      if (declspecs->gnu_thread_keyword_p)
	pedwarn (input_location, 0, "function-scope %qs implicitly auto and "
		 "declared %<__thread%>", name);

      /* When thread_local is applied to a variable of block scope the
	 storage-class-specifier static is implied if it does not appear
	 explicitly.  */
      storage_class = declspecs->storage_class = sc_static;
      staticp = 1;
    }

  if (storage_class && friendp)
    {
      error ("storage class specifiers invalid in friend function declarations");
      storage_class = sc_none;
      staticp = 0;
    }

  if (!id_declarator)
    unqualified_id = NULL_TREE;
  else
    {
      unqualified_id = id_declarator->u.id.unqualified_name;
      switch (TREE_CODE (unqualified_id))
	{
	case BIT_NOT_EXPR:
	  unqualified_id = TREE_OPERAND (unqualified_id, 0);
	  if (TYPE_P (unqualified_id))
	    unqualified_id = constructor_name (unqualified_id);
	  break;

	case IDENTIFIER_NODE:
	case TEMPLATE_ID_EXPR:
	  break;

	default:
	  gcc_unreachable ();
	}
    }

  if (declspecs->std_attributes)
    {
      /* Apply the c++11 attributes to the type preceding them.  */
      source_location saved_loc = input_location;
      input_location = declspecs->locations[ds_std_attribute];
      decl_attributes (&type, declspecs->std_attributes, 0);
      input_location = saved_loc;
    }

  /* Determine the type of the entity declared by recurring on the
     declarator.  */
  for (; declarator; declarator = declarator->declarator)
    {
      const cp_declarator *inner_declarator;
      tree attrs;

      if (type == error_mark_node)
	return error_mark_node;

      attrs = declarator->attributes;
      if (attrs)
	{
	  int attr_flags;

	  attr_flags = 0;
	  if (declarator == NULL || declarator->kind == cdk_id)
	    attr_flags |= (int) ATTR_FLAG_DECL_NEXT;
	  if (declarator->kind == cdk_function)
	    attr_flags |= (int) ATTR_FLAG_FUNCTION_NEXT;
	  if (declarator->kind == cdk_array)
	    attr_flags |= (int) ATTR_FLAG_ARRAY_NEXT;
	  returned_attrs = decl_attributes (&type,
					    chainon (returned_attrs, attrs),
					    attr_flags);
	}

      if (declarator->kind == cdk_id)
	break;

      inner_declarator = declarator->declarator;

      switch (declarator->kind)
	{
	case cdk_array:
	  type = create_array_type_for_decl (dname, type,
					     declarator->u.array.bounds);
	  if (declarator->std_attributes)
	    /* [dcl.array]/1:

	       The optional attribute-specifier-seq appertains to the
	       array.  */
	    returned_attrs = chainon (returned_attrs,
				      declarator->std_attributes);
	  break;

	case cdk_function:
	  {
	    tree arg_types;
	    int funcdecl_p;

	    /* Declaring a function type.
	       Make sure we have a valid type for the function to return.  */

	    if (type_quals != TYPE_UNQUALIFIED)
	      {
		if (SCALAR_TYPE_P (type) || VOID_TYPE_P (type))
		  warning (OPT_Wignored_qualifiers,
			   "type qualifiers ignored on function return type");
		/* We now know that the TYPE_QUALS don't apply to the
		   decl, but to its return type.  */
		type_quals = TYPE_UNQUALIFIED;
	      }
	    errmsg = targetm.invalid_return_type (type);
	    if (errmsg)
	      {
		error (errmsg);
		type = integer_type_node;
	      }

	    /* Error about some types functions can't return.  */

	    if (TREE_CODE (type) == FUNCTION_TYPE)
	      {
		error ("%qs declared as function returning a function", name);
		return error_mark_node;
	      }
	    if (TREE_CODE (type) == ARRAY_TYPE)
	      {
		error ("%qs declared as function returning an array", name);
		return error_mark_node;
	      }
	    /* When decl_context == NORMAL we emit a better error message
	       later in abstract_virtuals_error.  */
	    if (decl_context == TYPENAME && ABSTRACT_CLASS_TYPE_P (type))
	      error ("%qs declared as function returning an abstract "
		     "class type", name);

	    /* Pick up type qualifiers which should be applied to `this'.  */
	    memfn_quals = declarator->u.function.qualifiers;
	    /* Pick up virt-specifiers.  */
            virt_specifiers = declarator->u.function.virt_specifiers;
	    /* And ref-qualifier, too */
	    rqual = declarator->u.function.ref_qualifier;
	    /* Pick up the exception specifications.  */
	    raises = declarator->u.function.exception_specification;
	    /* If the exception-specification is ill-formed, let's pretend
	       there wasn't one.  */
	    if (raises == error_mark_node)
	      raises = NULL_TREE;

	    /* Say it's a definition only for the CALL_EXPR
	       closest to the identifier.  */
	    funcdecl_p = inner_declarator && inner_declarator->kind == cdk_id;

	    /* Handle a late-specified return type.  */
	    if (funcdecl_p)
	      {
		if (type_uses_auto (type))
		  {
		    if (!declarator->u.function.late_return_type)
		      {
			if (current_class_type
			    && LAMBDA_TYPE_P (current_class_type))
			  /* OK for C++11 lambdas.  */;
			else if (cxx_dialect < cxx1y)
			  pedwarn (input_location, 0, "%qs function uses "
				   "%<auto%> type specifier without trailing "
				   "return type", name);
		      }
		    else if (!is_auto (type))
		      {
			error ("%qs function with trailing return type has"
			       " %qT as its type rather than plain %<auto%>",
			       name, type);
			return error_mark_node;
		      }
		  }
		else if (declarator->u.function.late_return_type)
		  {
		    if (cxx_dialect < cxx0x)
		      /* Not using maybe_warn_cpp0x because this should
			 always be an error.  */
		      error ("trailing return type only available with "
			     "-std=c++11 or -std=gnu++11");
		    else
		      error ("%qs function with trailing return type not "
			     "declared with %<auto%> type specifier", name);
		    return error_mark_node;
		  }
	      }
	    type = splice_late_return_type
	      (type, declarator->u.function.late_return_type);
	    if (type == error_mark_node)
	      return error_mark_node;

	    if (ctype == NULL_TREE
		&& decl_context == FIELD
		&& funcdecl_p
		&& (friendp == 0 || dname == current_class_name))
	      ctype = current_class_type;

	    if (ctype && (sfk == sfk_constructor
			  || sfk == sfk_destructor))
	      {
		/* We are within a class's scope. If our declarator name
		   is the same as the class name, and we are defining
		   a function, then it is a constructor/destructor, and
		   therefore returns a void type.  */

		/* ISO C++ 12.4/2.  A destructor may not be declared
		   const or volatile.  A destructor may not be static.
		   A destructor may not be declared with ref-qualifier.

		   ISO C++ 12.1.  A constructor may not be declared
		   const or volatile.  A constructor may not be
		   virtual.  A constructor may not be static.
		   A constructor may not be declared with ref-qualifier. */
		if (staticp == 2)
		  error ((flags == DTOR_FLAG)
			 ? G_("destructor cannot be static member function")
			 : G_("constructor cannot be static member function"));
		if (memfn_quals)
		  {
		    error ((flags == DTOR_FLAG)
			   ? G_("destructors may not be cv-qualified")
			   : G_("constructors may not be cv-qualified"));
		    memfn_quals = TYPE_UNQUALIFIED;
		  }

		if (rqual)
		  {
		    error ((flags == DTOR_FLAG)
			   ? "destructors may not be ref-qualified"
			   : "constructors may not be ref-qualified");
		    rqual = REF_QUAL_NONE;
		  }

		if (decl_context == FIELD
		    && !member_function_or_else (ctype,
						 current_class_type,
						 flags))
		  return error_mark_node;

		if (flags != DTOR_FLAG)
		  {
		    /* It's a constructor.  */
		    if (explicitp == 1)
		      explicitp = 2;
		    if (virtualp)
		      {
			permerror (input_location, "constructors cannot be declared virtual");
			virtualp = 0;
		      }
		    if (decl_context == FIELD
			&& sfk != sfk_constructor)
		      return error_mark_node;
		  }
		if (decl_context == FIELD)
		  staticp = 0;
	      }
	    else if (friendp)
	      {
		if (initialized)
		  error ("can%'t initialize friend function %qs", name);
		if (virtualp)
		  {
		    /* Cannot be both friend and virtual.  */
		    error ("virtual functions cannot be friends");
		    friendp = 0;
		  }
		if (decl_context == NORMAL)
		  error ("friend declaration not in class definition");
		if (current_function_decl && funcdef_flag)
		  error ("can%'t define friend function %qs in a local "
			 "class definition",
			 name);
	      }
	    else if (ctype && sfk == sfk_conversion)
	      {
		if (explicitp == 1)
		  {
		    maybe_warn_cpp0x (CPP0X_EXPLICIT_CONVERSION);
		    explicitp = 2;
		  }
	      }

	    arg_types = grokparms (declarator->u.function.parameters,
				   &parms);

	    if (inner_declarator
		&& inner_declarator->kind == cdk_id
		&& inner_declarator->u.id.sfk == sfk_destructor
		&& arg_types != void_list_node)
	      {
		error ("destructors may not have parameters");
		arg_types = void_list_node;
		parms = NULL_TREE;
	      }

	    type = build_function_type (type, arg_types);
	    if (declarator->std_attributes)
	      /* [dcl.fct]/2:

		 The optional attribute-specifier-seq appertains to
		 the function type.  */
	      decl_attributes (&type, declarator->std_attributes,
			       0);
	  }
	  break;

	case cdk_pointer:
	case cdk_reference:
	case cdk_ptrmem:
	  /* Filter out pointers-to-references and references-to-references.
	     We can get these if a TYPE_DECL is used.  */

	  if (TREE_CODE (type) == REFERENCE_TYPE)
	    {
	      if (declarator->kind != cdk_reference)
		{
		  error ("cannot declare pointer to %q#T", type);
		  type = TREE_TYPE (type);
		}

	      /* In C++0x, we allow reference to reference declarations
		 that occur indirectly through typedefs [7.1.3/8 dcl.typedef]
		 and template type arguments [14.3.1/4 temp.arg.type]. The
		 check for direct reference to reference declarations, which
		 are still forbidden, occurs below. Reasoning behind the change
		 can be found in DR106, DR540, and the rvalue reference
		 proposals. */
	      else if (cxx_dialect == cxx98)
		{
		  error ("cannot declare reference to %q#T", type);
		  type = TREE_TYPE (type);
		}
	    }
	  else if (VOID_TYPE_P (type))
	    {
	      if (declarator->kind == cdk_reference)
		error ("cannot declare reference to %q#T", type);
	      else if (declarator->kind == cdk_ptrmem)
		error ("cannot declare pointer to %q#T member", type);
	    }

	  /* We now know that the TYPE_QUALS don't apply to the decl,
	     but to the target of the pointer.  */
	  type_quals = TYPE_UNQUALIFIED;

	  if (declarator->kind == cdk_ptrmem
	      && (TREE_CODE (type) == FUNCTION_TYPE
		  || (memfn_quals && TREE_CODE (type) == METHOD_TYPE)))
	    {
	      memfn_quals |= type_memfn_quals (type);
	      type = build_memfn_type (type,
				       declarator->u.pointer.class_type,
				       memfn_quals,
				       rqual);
	      if (type == error_mark_node)
		return error_mark_node;

	      rqual = REF_QUAL_NONE;
	      memfn_quals = TYPE_UNQUALIFIED;
	    }

	  if (TREE_CODE (type) == FUNCTION_TYPE
	      && (type_memfn_quals (type) != TYPE_UNQUALIFIED
		  || type_memfn_rqual (type) != REF_QUAL_NONE))
            error (declarator->kind == cdk_reference
                   ? G_("cannot declare reference to qualified function type %qT")
                   : G_("cannot declare pointer to qualified function type %qT"),
		   type);

	  /* When the pointed-to type involves components of variable size,
	     care must be taken to ensure that the size evaluation code is
	     emitted early enough to dominate all the possible later uses
	     and late enough for the variables on which it depends to have
	     been assigned.

	     This is expected to happen automatically when the pointed-to
	     type has a name/declaration of it's own, but special attention
	     is required if the type is anonymous.

	     We handle the NORMAL and FIELD contexts here by inserting a
	     dummy statement that just evaluates the size at a safe point
	     and ensures it is not deferred until e.g. within a deeper
	     conditional context (c++/43555).

	     We expect nothing to be needed here for PARM or TYPENAME.
	     Evaluating the size at this point for TYPENAME would
	     actually be incorrect, as we might be in the middle of an
	     expression with side effects on the pointed-to type size
	     "arguments" prior to the pointer declaration point and the
	     size evaluation could end up prior to the side effects.  */

	  if (!TYPE_NAME (type)
	      && (decl_context == NORMAL || decl_context == FIELD)
	      && at_function_scope_p ()
	      && variably_modified_type_p (type, NULL_TREE))
	    {
	      /* First break out any side-effects.  */
	      stabilize_vla_size (TYPE_SIZE (type));
	      /* And then force evaluation of the SAVE_EXPR.  */
	      finish_expr_stmt (TYPE_SIZE (type));
	    }

	  if (declarator->kind == cdk_reference)
	    {
	      /* In C++0x, the type we are creating a reference to might be
		 a typedef which is itself a reference type. In that case,
		 we follow the reference collapsing rules in
		 [7.1.3/8 dcl.typedef] to create the final reference type:

		 "If a typedef TD names a type that is a reference to a type
		 T, an attempt to create the type 'lvalue reference to cv TD'
		 creates the type 'lvalue reference to T,' while an attempt
		 to create the type "rvalue reference to cv TD' creates the
		 type TD."
              */
	      if (VOID_TYPE_P (type))
		/* We already gave an error.  */;
	      else if (TREE_CODE (type) == REFERENCE_TYPE)
		{
		  if (declarator->u.reference.rvalue_ref)
		    /* Leave type alone.  */;
		  else
		    type = cp_build_reference_type (TREE_TYPE (type), false);
		}
	      else
		type = cp_build_reference_type
		  (type, declarator->u.reference.rvalue_ref);

	      /* In C++0x, we need this check for direct reference to
		 reference declarations, which are forbidden by
		 [8.3.2/5 dcl.ref]. Reference to reference declarations
		 are only allowed indirectly through typedefs and template
		 type arguments. Example:

		   void foo(int & &);      // invalid ref-to-ref decl

		   typedef int & int_ref;
		   void foo(int_ref &);    // valid ref-to-ref decl
	      */
	      if (inner_declarator && inner_declarator->kind == cdk_reference)
		error ("cannot declare reference to %q#T, which is not "
		       "a typedef or a template type argument", type);
	    }
	  else if (TREE_CODE (type) == METHOD_TYPE)
	    type = build_ptrmemfunc_type (build_pointer_type (type));
	  else if (declarator->kind == cdk_ptrmem)
	    {
	      gcc_assert (TREE_CODE (declarator->u.pointer.class_type)
			  != NAMESPACE_DECL);
	      if (declarator->u.pointer.class_type == error_mark_node)
		/* We will already have complained.  */
		type = error_mark_node;
	      else
		type = build_ptrmem_type (declarator->u.pointer.class_type,
					  type);
	    }
	  else
	    type = build_pointer_type (type);

	  /* Process a list of type modifier keywords (such as
	     const or volatile) that were given inside the `*' or `&'.  */

	  if (declarator->u.pointer.qualifiers)
	    {
	      type
		= cp_build_qualified_type (type,
					   declarator->u.pointer.qualifiers);
	      type_quals = cp_type_quals (type);
	    }

	  /* Apply C++11 attributes to the pointer, and not to the
	     type pointed to.  This is unlike what is done for GNU
	     attributes above.  It is to comply with [dcl.ptr]/1:

		 [the optional attribute-specifier-seq (7.6.1) appertains
		  to the pointer and not to the object pointed to].  */
	  if (declarator->std_attributes)
	    decl_attributes (&type, declarator->std_attributes,
			     0);

	  ctype = NULL_TREE;
	  break;

	case cdk_error:
	  break;

	default:
	  gcc_unreachable ();
	}
    }

  /* We need to stabilize side-effects in VLA sizes for regular array
     declarations too, not just pointers to arrays.  */
  if (type != error_mark_node && !TYPE_NAME (type)
      && (decl_context == NORMAL || decl_context == FIELD)
      && at_function_scope_p ()
      && variably_modified_type_p (type, NULL_TREE))
    stabilize_vla_size (TYPE_SIZE (type));

  /* A `constexpr' specifier used in an object declaration declares
     the object as `const'.  */
  if (constexpr_p && innermost_code != cdk_function)
    {
      if (type_quals & TYPE_QUAL_VOLATILE)
        error ("both %<volatile%> and %<constexpr%> cannot be used here");
      if (TREE_CODE (type) != REFERENCE_TYPE)
	{
	  type_quals |= TYPE_QUAL_CONST;
	  type = cp_build_qualified_type (type, type_quals);
	}
    }

  if (unqualified_id && TREE_CODE (unqualified_id) == TEMPLATE_ID_EXPR
      && TREE_CODE (type) != FUNCTION_TYPE
      && TREE_CODE (type) != METHOD_TYPE)
    {
      error ("template-id %qD used as a declarator",
	     unqualified_id);
      unqualified_id = dname;
    }

  /* If TYPE is a FUNCTION_TYPE, but the function name was explicitly
     qualified with a class-name, turn it into a METHOD_TYPE, unless
     we know that the function is static.  We take advantage of this
     opportunity to do other processing that pertains to entities
     explicitly declared to be class members.  Note that if DECLARATOR
     is non-NULL, we know it is a cdk_id declarator; otherwise, we
     would not have exited the loop above.  */
  if (declarator
      && declarator->u.id.qualifying_scope
      && MAYBE_CLASS_TYPE_P (declarator->u.id.qualifying_scope))
    {
      ctype = declarator->u.id.qualifying_scope;
      ctype = TYPE_MAIN_VARIANT (ctype);
      template_count = num_template_headers_for_class (ctype);

      if (ctype == current_class_type)
	{
	  if (friendp)
	    {
	      permerror (input_location, "member functions are implicitly friends of their class");
	      friendp = 0;
	    }
	  else
	    permerror (declarator->id_loc, 
			  "extra qualification %<%T::%> on member %qs",
			  ctype, name);
	}
      else if (/* If the qualifying type is already complete, then we
		  can skip the following checks.  */
	       !COMPLETE_TYPE_P (ctype)
	       && (/* If the function is being defined, then
		      qualifying type must certainly be complete.  */
		   funcdef_flag
		   /* A friend declaration of "T::f" is OK, even if
		      "T" is a template parameter.  But, if this
		      function is not a friend, the qualifying type
		      must be a class.  */
		   || (!friendp && !CLASS_TYPE_P (ctype))
		   /* For a declaration, the type need not be
		      complete, if either it is dependent (since there
		      is no meaningful definition of complete in that
		      case) or the qualifying class is currently being
		      defined.  */
		   || !(dependent_type_p (ctype)
			|| currently_open_class (ctype)))
	       /* Check that the qualifying type is complete.  */
	       && !complete_type_or_else (ctype, NULL_TREE))
	return error_mark_node;
      else if (TREE_CODE (type) == FUNCTION_TYPE)
	{
	  if (current_class_type
	      && (!friendp || funcdef_flag))
	    {
	      error (funcdef_flag
		     ? G_("cannot define member function %<%T::%s%> "
			  "within %<%T%>")
		     : G_("cannot declare member function %<%T::%s%> "
			  "within %<%T%>"),
		     ctype, name, current_class_type);
	      return error_mark_node;
	    }
	}
      else if (decl_spec_seq_has_spec_p (declspecs, ds_typedef)
	       && current_class_type)
	{
	  error ("cannot declare member %<%T::%s%> within %qT",
		 ctype, name, current_class_type);
	  return error_mark_node;
	}
    }

  if (ctype == NULL_TREE && decl_context == FIELD && friendp == 0)
    ctype = current_class_type;

  /* Now TYPE has the actual type.  */

  if (returned_attrs)
    {
      if (attrlist)
	*attrlist = chainon (returned_attrs, *attrlist);
      else
	attrlist = &returned_attrs;
    }

  if (declarator
      && declarator->kind == cdk_id
      && declarator->std_attributes)
    /* [dcl.meaning]/1: The optional attribute-specifier-seq following
       a declarator-id appertains to the entity that is declared.  */
    *attrlist = chainon (*attrlist, declarator->std_attributes);

  /* Handle parameter packs. */
  if (parameter_pack_p)
    {
      if (decl_context == PARM)
        /* Turn the type into a pack expansion.*/
        type = make_pack_expansion (type);
      else
        error ("non-parameter %qs cannot be a parameter pack", name);
    }

  /* Did array size calculations overflow or does the array cover more
     than half of the address-space?  */
  if (TREE_CODE (type) == ARRAY_TYPE
      && COMPLETE_TYPE_P (type)
      && TREE_CODE (TYPE_SIZE_UNIT (type)) == INTEGER_CST
      && ! valid_constant_size_p (TYPE_SIZE_UNIT (type)))
    {
      error ("size of array %qs is too large", name);
      /* If we proceed with the array type as it is, we'll eventually
	 crash in tree_low_cst().  */
      type = error_mark_node;
    }

  if ((decl_context == FIELD || decl_context == PARM)
      && !processing_template_decl
      && variably_modified_type_p (type, NULL_TREE))
    {
      if (decl_context == FIELD)
	error ("data member may not have variably modified type %qT", type);
      else
	error ("parameter may not have variably modified type %qT", type);
      type = error_mark_node;
    }

  if (explicitp == 1 || (explicitp && friendp))
    {
      /* [dcl.fct.spec] The explicit specifier shall only be used in
	 declarations of constructors within a class definition.  */
      error ("only declarations of constructors can be %<explicit%>");
      explicitp = 0;
    }

  if (storage_class == sc_mutable)
    {
      if (decl_context != FIELD || friendp)
	{
	  error ("non-member %qs cannot be declared %<mutable%>", name);
	  storage_class = sc_none;
	}
      else if (decl_context == TYPENAME
	       || decl_spec_seq_has_spec_p (declspecs, ds_typedef))
	{
	  error ("non-object member %qs cannot be declared %<mutable%>", name);
	  storage_class = sc_none;
	}
      else if (TREE_CODE (type) == FUNCTION_TYPE
	       || TREE_CODE (type) == METHOD_TYPE)
	{
	  error ("function %qs cannot be declared %<mutable%>", name);
	  storage_class = sc_none;
	}
      else if (staticp)
	{
	  error ("static %qs cannot be declared %<mutable%>", name);
	  storage_class = sc_none;
	}
      else if (type_quals & TYPE_QUAL_CONST)
	{
	  error ("const %qs cannot be declared %<mutable%>", name);
	  storage_class = sc_none;
	}
      else if (TREE_CODE (type) == REFERENCE_TYPE)
	{
	  permerror (input_location, "reference %qs cannot be declared "
	             "%<mutable%>", name);
	  storage_class = sc_none;
	}
    }

  /* If this is declaring a typedef name, return a TYPE_DECL.  */
  if (decl_spec_seq_has_spec_p (declspecs, ds_typedef) && decl_context != TYPENAME)
    {
      tree decl;

      /* Note that the grammar rejects storage classes
	 in typenames, fields or parameters.  */
      if (current_lang_name == lang_name_java)
	TYPE_FOR_JAVA (type) = 1;

      /* This declaration:

	   typedef void f(int) const;

	 declares a function type which is not a member of any
	 particular class, but which is cv-qualified; for
	 example "f S::*" declares a pointer to a const-qualified
	 member function of S.  We record the cv-qualification in the
	 function type.  */
      if ((rqual || memfn_quals) && TREE_CODE (type) == FUNCTION_TYPE)
        {
          type = apply_memfn_quals (type, memfn_quals, rqual);
          
          /* We have now dealt with these qualifiers.  */
          memfn_quals = TYPE_UNQUALIFIED;
	  rqual = REF_QUAL_NONE;
        }

      if (type_uses_auto (type))
	{
	  error ("typedef declared %<auto%>");
	  type = error_mark_node;
	}

      if (decl_context == FIELD)
	decl = build_lang_decl (TYPE_DECL, unqualified_id, type);
      else
	decl = build_decl (input_location, TYPE_DECL, unqualified_id, type);
      if (id_declarator && declarator->u.id.qualifying_scope) {
	error_at (DECL_SOURCE_LOCATION (decl), 
		  "typedef name may not be a nested-name-specifier");
	TREE_TYPE (decl) = error_mark_node;
      }

      if (decl_context != FIELD)
	{
	  if (!current_function_decl)
	    DECL_CONTEXT (decl) = FROB_CONTEXT (current_namespace);
	  else if (DECL_MAYBE_IN_CHARGE_CONSTRUCTOR_P (current_function_decl)
		   || (DECL_MAYBE_IN_CHARGE_DESTRUCTOR_P
		       (current_function_decl)))
	    /* The TYPE_DECL is "abstract" because there will be
	       clones of this constructor/destructor, and there will
	       be copies of this TYPE_DECL generated in those
	       clones.  */
	    DECL_ABSTRACT (decl) = 1;
	}
      else if (current_class_type
	       && constructor_name_p (unqualified_id, current_class_type))
	permerror (input_location, "ISO C++ forbids nested type %qD with same name "
		   "as enclosing class",
		   unqualified_id);

      /* If the user declares "typedef struct {...} foo" then the
	 struct will have an anonymous name.  Fill that name in now.
	 Nothing can refer to it, so nothing needs know about the name
	 change.  */
      if (type != error_mark_node
	  && unqualified_id
	  && TYPE_NAME (type)
	  && TREE_CODE (TYPE_NAME (type)) == TYPE_DECL
	  && TYPE_ANONYMOUS_P (type)
	  && declspecs->type_definition_p
	  && cp_type_quals (type) == TYPE_UNQUALIFIED)
	{
	  tree t;

	  /* Replace the anonymous name with the real name everywhere.  */
	  for (t = TYPE_MAIN_VARIANT (type); t; t = TYPE_NEXT_VARIANT (t))
	    {
	      if (ANON_AGGRNAME_P (TYPE_IDENTIFIER (t)))
		/* We do not rename the debug info representing the
		   anonymous tagged type because the standard says in
		   [dcl.typedef] that the naming applies only for
		   linkage purposes.  */
		/*debug_hooks->set_name (t, decl);*/
		TYPE_NAME (t) = decl;
  	    }

	  if (TYPE_LANG_SPECIFIC (type))
	    TYPE_WAS_ANONYMOUS (type) = 1;

	  /* If this is a typedef within a template class, the nested
	     type is a (non-primary) template.  The name for the
	     template needs updating as well.  */
	  if (TYPE_LANG_SPECIFIC (type) && CLASSTYPE_TEMPLATE_INFO (type))
	    DECL_NAME (CLASSTYPE_TI_TEMPLATE (type))
	      = TYPE_IDENTIFIER (type);

	  /* Adjust linkage now that we aren't anonymous anymore.  */
	  reset_type_linkage (type);

	  /* FIXME remangle member functions; member functions of a
	     type with external linkage have external linkage.  */
	}

      if (signed_p
	  || (typedef_decl && C_TYPEDEF_EXPLICITLY_SIGNED (typedef_decl)))
	C_TYPEDEF_EXPLICITLY_SIGNED (decl) = 1;

      bad_specifiers (decl, BSP_TYPE, virtualp,
		      memfn_quals != TYPE_UNQUALIFIED,
		      inlinep, friendp, raises != NULL_TREE);

      if (decl_spec_seq_has_spec_p (declspecs, ds_alias))
	/* Acknowledge that this was written:
	     `using analias = atype;'.  */
	TYPE_DECL_ALIAS_P (decl) = 1;

      return decl;
    }

  /* Detect the case of an array type of unspecified size
     which came, as such, direct from a typedef name.
     We must copy the type, so that the array's domain can be
     individually set by the object's initializer.  */

  if (type && typedef_type
      && TREE_CODE (type) == ARRAY_TYPE && !TYPE_DOMAIN (type)
      && TYPE_MAIN_VARIANT (type) == TYPE_MAIN_VARIANT (typedef_type))
    type = build_cplus_array_type (TREE_TYPE (type), NULL_TREE);

  /* Detect where we're using a typedef of function type to declare a
     function. PARMS will not be set, so we must create it now.  */

  if (type == typedef_type && TREE_CODE (type) == FUNCTION_TYPE)
    {
      tree decls = NULL_TREE;
      tree args;

      for (args = TYPE_ARG_TYPES (type);
	   args && args != void_list_node;
	   args = TREE_CHAIN (args))
	{
	  tree decl = cp_build_parm_decl (NULL_TREE, TREE_VALUE (args));

	  DECL_CHAIN (decl) = decls;
	  decls = decl;
	}

      parms = nreverse (decls);

      if (decl_context != TYPENAME)
	{
	  /* A cv-qualifier-seq shall only be part of the function type
	     for a non-static member function. A ref-qualifier shall only
	     .... /same as above/ [dcl.fct] */
	  if ((type_memfn_quals (type) != TYPE_UNQUALIFIED
	       || type_memfn_rqual (type) != REF_QUAL_NONE)
	      && (current_class_type == NULL_TREE || staticp) )
	    {
	      error (staticp
                     ? G_("qualified function types cannot be used to "
                          "declare static member functions")
                     : G_("qualified function types cannot be used to "
                          "declare free functions"));
	      type = TYPE_MAIN_VARIANT (type);
	    }

	  /* The qualifiers on the function type become the qualifiers on
	     the non-static member function. */
	  memfn_quals |= type_memfn_quals (type);
	  rqual = type_memfn_rqual (type);
	  type_quals = TYPE_UNQUALIFIED;
	}
    }

  /* If this is a type name (such as, in a cast or sizeof),
     compute the type and return it now.  */

  if (decl_context == TYPENAME)
    {
      /* Note that the grammar rejects storage classes
	 in typenames, fields or parameters.  */
      if (type_quals != TYPE_UNQUALIFIED)
	type_quals = TYPE_UNQUALIFIED;

      /* Special case: "friend class foo" looks like a TYPENAME context.  */
      if (friendp)
	{
	  if (type_quals != TYPE_UNQUALIFIED)
	    {
	      error ("type qualifiers specified for friend class declaration");
	      type_quals = TYPE_UNQUALIFIED;
	    }
	  if (inlinep)
	    {
	      error ("%<inline%> specified for friend class declaration");
	      inlinep = 0;
	    }

	  if (!current_aggr)
	    {
	      /* Don't allow friend declaration without a class-key.  */
	      if (TREE_CODE (type) == TEMPLATE_TYPE_PARM)
		permerror (input_location, "template parameters cannot be friends");
	      else if (TREE_CODE (type) == TYPENAME_TYPE)
		permerror (input_location, "friend declaration requires class-key, "
			   "i.e. %<friend class %T::%D%>",
			   TYPE_CONTEXT (type), TYPENAME_TYPE_FULLNAME (type));
	      else
		permerror (input_location, "friend declaration requires class-key, "
			   "i.e. %<friend %#T%>",
			   type);
	    }

	  /* Only try to do this stuff if we didn't already give up.  */
	  if (type != integer_type_node)
	    {
	      /* A friendly class?  */
	      if (current_class_type)
		make_friend_class (current_class_type, TYPE_MAIN_VARIANT (type),
				   /*complain=*/true);
	      else
		error ("trying to make class %qT a friend of global scope",
		       type);

	      type = void_type_node;
	    }
	}
      else if (memfn_quals)
	{
	  if (ctype == NULL_TREE
	      && TREE_CODE (type) == METHOD_TYPE)
	    ctype = TYPE_METHOD_BASETYPE (type);

	  if (ctype)
	    type = build_memfn_type (type, ctype, memfn_quals, rqual);
	  /* Core issue #547: need to allow this in template type args.  */
	  else if (template_type_arg && TREE_CODE (type) == FUNCTION_TYPE)
	    type = apply_memfn_quals (type, memfn_quals, rqual);
	  else
	    error ("invalid qualifiers on non-member function type");
	}

      return type;
    }
  else if (unqualified_id == NULL_TREE && decl_context != PARM
	   && decl_context != CATCHPARM
	   && TREE_CODE (type) != UNION_TYPE
	   && ! bitfield)
    {
      error ("abstract declarator %qT used as declaration", type);
      return error_mark_node;
    }

  /* Only functions may be declared using an operator-function-id.  */
  if (unqualified_id
      && IDENTIFIER_OPNAME_P (unqualified_id)
      && TREE_CODE (type) != FUNCTION_TYPE
      && TREE_CODE (type) != METHOD_TYPE)
    {
      error ("declaration of %qD as non-function", unqualified_id);
      return error_mark_node;
    }

  /* We don't check parameter types here because we can emit a better
     error message later.  */
  if (decl_context != PARM)
    {
      type = check_var_type (unqualified_id, type);
      if (type == error_mark_node)
        return error_mark_node;
    }

  /* Now create the decl, which may be a VAR_DECL, a PARM_DECL
     or a FUNCTION_DECL, depending on DECL_CONTEXT and TYPE.  */

  if (decl_context == PARM || decl_context == CATCHPARM)
    {
      if (ctype || in_namespace)
	error ("cannot use %<::%> in parameter declaration");

      if (type_uses_auto (type))
	{
	  error ("parameter declared %<auto%>");
	  type = error_mark_node;
	}

      /* A parameter declared as an array of T is really a pointer to T.
	 One declared as a function is really a pointer to a function.
	 One declared as a member is really a pointer to member.  */

      if (TREE_CODE (type) == ARRAY_TYPE)
	{
	  /* Transfer const-ness of array into that of type pointed to.  */
	  type = build_pointer_type (TREE_TYPE (type));
	  type_quals = TYPE_UNQUALIFIED;
	}
      else if (TREE_CODE (type) == FUNCTION_TYPE)
	type = build_pointer_type (type);
    }

  if (ctype && TREE_CODE (type) == FUNCTION_TYPE && staticp < 2
      && !NEW_DELETE_OPNAME_P (unqualified_id))
    {
      cp_cv_quals real_quals = memfn_quals;
      if (constexpr_p && sfk != sfk_constructor && sfk != sfk_destructor)
	real_quals |= TYPE_QUAL_CONST;
      type = build_memfn_type (type, ctype, real_quals, rqual);
    }

  {
    tree decl;

    if (decl_context == PARM)
      {
	decl = cp_build_parm_decl (unqualified_id, type);

	bad_specifiers (decl, BSP_PARM, virtualp,
			memfn_quals != TYPE_UNQUALIFIED,
			inlinep, friendp, raises != NULL_TREE);
      }
    else if (decl_context == FIELD)
      {
	if (!staticp && TREE_CODE (type) != METHOD_TYPE
	    && type_uses_auto (type))
	  {
	    error ("non-static data member declared %<auto%>");
	    type = error_mark_node;
	  }

	/* The C99 flexible array extension.  */
	if (!staticp && TREE_CODE (type) == ARRAY_TYPE
	    && TYPE_DOMAIN (type) == NULL_TREE)
	  {
	    tree itype = compute_array_index_type (dname, integer_zero_node,
						   tf_warning_or_error);
	    type = build_cplus_array_type (TREE_TYPE (type), itype);
	  }

	if (type == error_mark_node)
	  {
	    /* Happens when declaring arrays of sizes which
	       are error_mark_node, for example.  */
	    decl = NULL_TREE;
	  }
	else if (in_namespace && !friendp)
	  {
	    /* Something like struct S { int N::j; };  */
	    error ("invalid use of %<::%>");
	    return error_mark_node;
	  }
	else if (TREE_CODE (type) == FUNCTION_TYPE
		 || TREE_CODE (type) == METHOD_TYPE)
	  {
	    int publicp = 0;
	    tree function_context;

	    if (friendp == 0)
	      {
		/* This should never happen in pure C++ (the check
		   could be an assert).  It could happen in
		   Objective-C++ if someone writes invalid code that
		   uses a function declaration for an instance
		   variable or property (instance variables and
		   properties are parsed as FIELD_DECLs, but they are
		   part of an Objective-C class, not a C++ class).
		   That code is invalid and is caught by this
		   check.  */
		if (!ctype)
		  {
		    error ("declaration of function %qD in invalid context",
			   unqualified_id);
		    return error_mark_node;
		  }

		/* ``A union may [ ... ] not [ have ] virtual functions.''
		   ARM 9.5 */
		if (virtualp && TREE_CODE (ctype) == UNION_TYPE)
		  {
		    error ("function %qD declared virtual inside a union",
			   unqualified_id);
		    return error_mark_node;
		  }

		if (NEW_DELETE_OPNAME_P (unqualified_id))
		  {
		    if (virtualp)
		      {
			error ("%qD cannot be declared virtual, since it "
			       "is always static",
			       unqualified_id);
			virtualp = 0;
		      }
		  }
	      }

	    /* Check that the name used for a destructor makes sense.  */
	    if (sfk == sfk_destructor)
	      {
		tree uqname = id_declarator->u.id.unqualified_name;

		if (!ctype)
		  {
		    gcc_assert (friendp);
		    error ("expected qualified name in friend declaration "
			   "for destructor %qD", uqname);
		    return error_mark_node;
		  }

		if (!check_dtor_name (ctype, TREE_OPERAND (uqname, 0)))
		  {
		    error ("declaration of %qD as member of %qT",
			   uqname, ctype);
		    return error_mark_node;
		  }
                if (constexpr_p)
                  {
                    error ("a destructor cannot be %<constexpr%>");
                    return error_mark_node;
                  }
	      }
	    else if (sfk == sfk_constructor && friendp && !ctype)
	      {
		error ("expected qualified name in friend declaration "
		       "for constructor %qD",
		       id_declarator->u.id.unqualified_name);
		return error_mark_node;
	      }

	    /* Tell grokfndecl if it needs to set TREE_PUBLIC on the node.  */
	    function_context = (ctype != NULL_TREE) ?
	      decl_function_context (TYPE_MAIN_DECL (ctype)) : NULL_TREE;
	    publicp = (! friendp || ! staticp)
	      && function_context == NULL_TREE;
	    decl = grokfndecl (ctype, type,
			       TREE_CODE (unqualified_id) != TEMPLATE_ID_EXPR
			       ? unqualified_id : dname,
			       parms,
			       unqualified_id,
			       virtualp, flags, memfn_quals, rqual, raises,
			       friendp ? -1 : 0, friendp, publicp,
                               inlinep | (2 * constexpr_p),
			       sfk,
			       funcdef_flag, template_count, in_namespace,
			       attrlist, declarator->id_loc);
            decl = set_virt_specifiers (decl, virt_specifiers);
	    if (decl == NULL_TREE)
	      return error_mark_node;
#if 0
	    /* This clobbers the attrs stored in `decl' from `attrlist'.  */
	    /* The decl and setting of decl_attr is also turned off.  */
	    decl = build_decl_attribute_variant (decl, decl_attr);
#endif

	    /* [class.conv.ctor]

	       A constructor declared without the function-specifier
	       explicit that can be called with a single parameter
	       specifies a conversion from the type of its first
	       parameter to the type of its class.  Such a constructor
	       is called a converting constructor.  */
	    if (explicitp == 2)
	      DECL_NONCONVERTING_P (decl) = 1;
	  }
	else if (!staticp && !dependent_type_p (type)
		 && !COMPLETE_TYPE_P (complete_type (type))
		 && (TREE_CODE (type) != ARRAY_TYPE || initialized == 0))
	  {
	    if (unqualified_id)
	      error ("field %qD has incomplete type", unqualified_id);
	    else
	      error ("name %qT has incomplete type", type);

	    /* If we're instantiating a template, tell them which
	       instantiation made the field's type be incomplete.  */
	    if (current_class_type
		&& TYPE_NAME (current_class_type)
		&& IDENTIFIER_TEMPLATE (current_class_name)
		&& declspecs->type
		&& declspecs->type == type)
	      error ("  in instantiation of template %qT",
		     current_class_type);

	    return error_mark_node;
	  }
	else
	  {
	    if (friendp)
	      {
		error ("%qE is neither function nor member function; "
		       "cannot be declared friend", unqualified_id);
		friendp = 0;
	      }
	    decl = NULL_TREE;
	  }

	if (friendp)
	  {
	    /* Friends are treated specially.  */
	    if (ctype == current_class_type)
	      ;  /* We already issued a permerror.  */
	    else if (decl && DECL_NAME (decl))
	      {
		if (template_class_depth (current_class_type) == 0)
		  {
		    decl = check_explicit_specialization
		      (unqualified_id, decl, template_count,
		       2 * funcdef_flag + 4);
		    if (decl == error_mark_node)
		      return error_mark_node;
		  }

		decl = do_friend (ctype, unqualified_id, decl,
				  *attrlist, flags,
				  funcdef_flag);
		return decl;
	      }
	    else
	      return error_mark_node;
	  }

	/* Structure field.  It may not be a function, except for C++.  */

	if (decl == NULL_TREE)
	  {
	    if (staticp)
	      {
		/* C++ allows static class members.  All other work
		   for this is done by grokfield.  */
		decl = build_lang_decl_loc (declarator->id_loc,
					    VAR_DECL, unqualified_id, type);
		set_linkage_for_static_data_member (decl);
		/* Even if there is an in-class initialization, DECL
		   is considered undefined until an out-of-class
		   definition is provided.  */
		DECL_EXTERNAL (decl) = 1;

		if (thread_p)
		  {
		    DECL_TLS_MODEL (decl) = decl_default_tls_model (decl);
		    if (declspecs->gnu_thread_keyword_p)
		      DECL_GNU_TLS_P (decl) = true;
		  }

		if (constexpr_p && !initialized)
		  {
		    error ("constexpr static data member %qD must have an "
			   "initializer", decl);
		    constexpr_p = false;
		  }
	      }
	    else
	      {
                if (constexpr_p)
		  {
		    error ("non-static data member %qE declared %<constexpr%>",
			   unqualified_id);
		    constexpr_p = false;
		  }
		decl = build_decl (input_location,
				   FIELD_DECL, unqualified_id, type);
		DECL_NONADDRESSABLE_P (decl) = bitfield;
		if (bitfield && !unqualified_id)
		  TREE_NO_WARNING (decl) = 1;

		if (storage_class == sc_mutable)
		  {
		    DECL_MUTABLE_P (decl) = 1;
		    storage_class = sc_none;
		  }

		if (initialized)
		  {
		    /* An attempt is being made to initialize a non-static
		       member.  This is new in C++11.  */
		    maybe_warn_cpp0x (CPP0X_NSDMI);

		    /* If this has been parsed with static storage class, but
		       errors forced staticp to be cleared, ensure NSDMI is
		       not present.  */
		    if (declspecs->storage_class == sc_static)
		      DECL_INITIAL (decl) = error_mark_node;
		  }
	      }

	    bad_specifiers (decl, BSP_FIELD, virtualp,
			    memfn_quals != TYPE_UNQUALIFIED,
			    inlinep, friendp, raises != NULL_TREE);
	  }
      }
    else if (TREE_CODE (type) == FUNCTION_TYPE
	     || TREE_CODE (type) == METHOD_TYPE)
      {
	tree original_name;
	int publicp = 0;

	if (!unqualified_id)
	  return error_mark_node;

	if (TREE_CODE (unqualified_id) == TEMPLATE_ID_EXPR)
	  original_name = dname;
	else
	  original_name = unqualified_id;

	if (storage_class == sc_auto)
	  error ("storage class %<auto%> invalid for function %qs", name);
	else if (storage_class == sc_register)
	  error ("storage class %<register%> invalid for function %qs", name);
	else if (thread_p)
	  {
	    if (declspecs->gnu_thread_keyword_p)
	      error ("storage class %<__thread%> invalid for function %qs",
		     name);
	    else
	      error ("storage class %<thread_local%> invalid for function %qs",
		     name);
	  }

        if (virt_specifiers)
          error ("virt-specifiers in %qs not allowed outside a class definition", name);
	/* Function declaration not at top level.
	   Storage classes other than `extern' are not allowed
	   and `extern' makes no difference.  */
	if (! toplevel_bindings_p ()
	    && (storage_class == sc_static
		|| decl_spec_seq_has_spec_p (declspecs, ds_inline))
	    && pedantic)
	  {
	    if (storage_class == sc_static)
	      pedwarn (input_location, OPT_Wpedantic, 
		       "%<static%> specified invalid for function %qs "
		       "declared out of global scope", name);
	    else
	      pedwarn (input_location, OPT_Wpedantic, 
		       "%<inline%> specifier invalid for function %qs "
		       "declared out of global scope", name);
	  }

	if (ctype == NULL_TREE)
	  {
	    if (virtualp)
	      {
		error ("virtual non-class function %qs", name);
		virtualp = 0;
	      }
	    else if (sfk == sfk_constructor
		     || sfk == sfk_destructor)
	      {
		error (funcdef_flag
		       ? G_("%qs defined in a non-class scope")
		       : G_("%qs declared in a non-class scope"), name);
		sfk = sfk_none;
	      }
	  }

	/* Record whether the function is public.  */
	publicp = (ctype != NULL_TREE
		   || storage_class != sc_static);

	decl = grokfndecl (ctype, type, original_name, parms, unqualified_id,
			   virtualp, flags, memfn_quals, rqual, raises,
			   1, friendp,
			   publicp, inlinep | (2 * constexpr_p), sfk,
                           funcdef_flag,
			   template_count, in_namespace, attrlist,
			   declarator->id_loc);
	if (decl == NULL_TREE)
	  return error_mark_node;

	if (staticp == 1)
	  {
	    int invalid_static = 0;

	    /* Don't allow a static member function in a class, and forbid
	       declaring main to be static.  */
	    if (TREE_CODE (type) == METHOD_TYPE)
	      {
		permerror (input_location, "cannot declare member function %qD to have "
			   "static linkage", decl);
		invalid_static = 1;
	      }
	    else if (current_function_decl)
	      {
		/* FIXME need arm citation */
		error ("cannot declare static function inside another function");
		invalid_static = 1;
	      }

	    if (invalid_static)
	      {
		staticp = 0;
		storage_class = sc_none;
	      }
	  }
      }
    else
      {
	/* It's a variable.  */

	/* An uninitialized decl with `extern' is a reference.  */
	decl = grokvardecl (type, unqualified_id,
			    declspecs,
			    initialized,
			    (type_quals & TYPE_QUAL_CONST) != 0,
			    ctype ? ctype : in_namespace);
	bad_specifiers (decl, BSP_VAR, virtualp,
			memfn_quals != TYPE_UNQUALIFIED,
			inlinep, friendp, raises != NULL_TREE);

	if (ctype)
	  {
	    DECL_CONTEXT (decl) = ctype;
	    if (staticp == 1)
	      {
		permerror (input_location, "%<static%> may not be used when defining "
			   "(as opposed to declaring) a static data member");
		staticp = 0;
		storage_class = sc_none;
	      }
	    if (storage_class == sc_register && TREE_STATIC (decl))
	      {
		error ("static member %qD declared %<register%>", decl);
		storage_class = sc_none;
	      }
	    if (storage_class == sc_extern && pedantic)
	      {
		pedwarn (input_location, OPT_Wpedantic, 
			 "cannot explicitly declare member %q#D to have "
			 "extern linkage", decl);
		storage_class = sc_none;
	      }
	  }
	else if (constexpr_p && DECL_EXTERNAL (decl))
	  {
	    error ("declaration of constexpr variable %qD is not a definition",
		   decl);
	    constexpr_p = false;
	  }
      }

    if (storage_class == sc_extern && initialized && !funcdef_flag)
      {
	if (toplevel_bindings_p ())
	  {
	    /* It's common practice (and completely valid) to have a const
	       be initialized and declared extern.  */
	    if (!(type_quals & TYPE_QUAL_CONST))
	      warning (0, "%qs initialized and declared %<extern%>", name);
	  }
	else
	  {
	    error ("%qs has both %<extern%> and initializer", name);
	    return error_mark_node;
	  }
      }

    /* Record `register' declaration for warnings on &
       and in case doing stupid register allocation.  */

    if (storage_class == sc_register)
      DECL_REGISTER (decl) = 1;
    else if (storage_class == sc_extern)
      DECL_THIS_EXTERN (decl) = 1;
    else if (storage_class == sc_static)
      DECL_THIS_STATIC (decl) = 1;

    /* Set constexpr flag on vars (functions got it in grokfndecl).  */
    if (constexpr_p && TREE_CODE (decl) == VAR_DECL)
      DECL_DECLARED_CONSTEXPR_P (decl) = true;

    /* Record constancy and volatility on the DECL itself .  There's
       no need to do this when processing a template; we'll do this
       for the instantiated declaration based on the type of DECL.  */
    if (!processing_template_decl)
      cp_apply_type_quals_to_decl (type_quals, decl);

    return decl;
  }
}

/* Subroutine of start_function.  Ensure that each of the parameter
   types (as listed in PARMS) is complete, as is required for a
   function definition.  */

static void
require_complete_types_for_parms (tree parms)
{
  for (; parms; parms = DECL_CHAIN (parms))
    {
      if (dependent_type_p (TREE_TYPE (parms)))
	continue;
      if (!VOID_TYPE_P (TREE_TYPE (parms))
	  && complete_type_or_else (TREE_TYPE (parms), parms))
	{
	  relayout_decl (parms);
	  DECL_ARG_TYPE (parms) = type_passed_as (TREE_TYPE (parms));
	}
      else
	/* grokparms or complete_type_or_else will have already issued
	   an error.  */
	TREE_TYPE (parms) = error_mark_node;
    }
}

/* Returns nonzero if T is a local variable.  */

int
local_variable_p (const_tree t)
{
  if ((TREE_CODE (t) == VAR_DECL
       /* A VAR_DECL with a context that is a _TYPE is a static data
	  member.  */
       && !TYPE_P (CP_DECL_CONTEXT (t))
       /* Any other non-local variable must be at namespace scope.  */
       && !DECL_NAMESPACE_SCOPE_P (t))
      || (TREE_CODE (t) == PARM_DECL))
    return 1;

  return 0;
}

/* Like local_variable_p, but suitable for use as a tree-walking
   function.  */

static tree
local_variable_p_walkfn (tree *tp, int *walk_subtrees,
			 void * /*data*/)
{
  if (local_variable_p (*tp)
      && (!DECL_ARTIFICIAL (*tp) || DECL_NAME (*tp) == this_identifier))
    return *tp;
  else if (TYPE_P (*tp))
    *walk_subtrees = 0;

  return NULL_TREE;
}

/* Check that ARG, which is a default-argument expression for a
   parameter DECL, is valid.  Returns ARG, or ERROR_MARK_NODE, if
   something goes wrong.  DECL may also be a _TYPE node, rather than a
   DECL, if there is no DECL available.  */

tree
check_default_argument (tree decl, tree arg)
{
  tree var;
  tree decl_type;

  if (TREE_CODE (arg) == DEFAULT_ARG)
    /* We get a DEFAULT_ARG when looking at an in-class declaration
       with a default argument.  Ignore the argument for now; we'll
       deal with it after the class is complete.  */
    return arg;

  if (TYPE_P (decl))
    {
      decl_type = decl;
      decl = NULL_TREE;
    }
  else
    decl_type = TREE_TYPE (decl);

  if (arg == error_mark_node
      || decl == error_mark_node
      || TREE_TYPE (arg) == error_mark_node
      || decl_type == error_mark_node)
    /* Something already went wrong.  There's no need to check
       further.  */
    return error_mark_node;

  /* [dcl.fct.default]

     A default argument expression is implicitly converted to the
     parameter type.  */
  ++cp_unevaluated_operand;
  perform_implicit_conversion_flags (decl_type, arg, tf_warning_or_error,
				     LOOKUP_IMPLICIT);
  --cp_unevaluated_operand;

  if (warn_zero_as_null_pointer_constant
      && TYPE_PTR_OR_PTRMEM_P (decl_type)
      && null_ptr_cst_p (arg)
      && maybe_warn_zero_as_null_pointer_constant (arg, input_location))
    return nullptr_node;

  /* [dcl.fct.default]

     Local variables shall not be used in default argument
     expressions.

     The keyword `this' shall not be used in a default argument of a
     member function.  */
  var = cp_walk_tree_without_duplicates (&arg, local_variable_p_walkfn, NULL);
  if (var)
    {
      if (DECL_NAME (var) == this_identifier)
	permerror (input_location, "default argument %qE uses %qD", arg, var);
      else
	error ("default argument %qE uses local variable %qD", arg, var);
      return error_mark_node;
    }

  /* All is well.  */
  return arg;
}

/* Returns a deprecated type used within TYPE, or NULL_TREE if none.  */

static tree
type_is_deprecated (tree type)
{
  enum tree_code code;
  if (TREE_DEPRECATED (type))
    return type;
  if (TYPE_NAME (type)
      && TREE_DEPRECATED (TYPE_NAME (type)))
    return type;

  /* Do warn about using typedefs to a deprecated class.  */
  if (TAGGED_TYPE_P (type) && type != TYPE_MAIN_VARIANT (type))
    return type_is_deprecated (TYPE_MAIN_VARIANT (type));

  code = TREE_CODE (type);

  if (code == POINTER_TYPE || code == REFERENCE_TYPE
      || code == OFFSET_TYPE || code == FUNCTION_TYPE
      || code == METHOD_TYPE || code == ARRAY_TYPE)
    return type_is_deprecated (TREE_TYPE (type));

  if (TYPE_PTRMEMFUNC_P (type))
    return type_is_deprecated
      (TREE_TYPE (TREE_TYPE (TYPE_PTRMEMFUNC_FN_TYPE (type))));

  return NULL_TREE;
}

/* Decode the list of parameter types for a function type.
   Given the list of things declared inside the parens,
   return a list of types.

   If this parameter does not end with an ellipsis, we append
   void_list_node.

   *PARMS is set to the chain of PARM_DECLs created.  */

static tree
grokparms (tree parmlist, tree *parms)
{
  tree result = NULL_TREE;
  tree decls = NULL_TREE;
  tree parm;
  int any_error = 0;

  for (parm = parmlist; parm != NULL_TREE; parm = TREE_CHAIN (parm))
    {
      tree type = NULL_TREE;
      tree init = TREE_PURPOSE (parm);
      tree decl = TREE_VALUE (parm);
      const char *errmsg;

      if (parm == void_list_node)
	break;

      if (! decl || TREE_TYPE (decl) == error_mark_node)
	continue;

      type = TREE_TYPE (decl);
      if (VOID_TYPE_P (type))
	{
	  if (same_type_p (type, void_type_node)
	      && DECL_SELF_REFERENCE_P (type)
	      && !DECL_NAME (decl) && !result && TREE_CHAIN (parm) == void_list_node)
	    /* this is a parmlist of `(void)', which is ok.  */
	    break;
	  cxx_incomplete_type_error (decl, type);
	  /* It's not a good idea to actually create parameters of
	     type `void'; other parts of the compiler assume that a
	     void type terminates the parameter list.  */
	  type = error_mark_node;
	  TREE_TYPE (decl) = error_mark_node;
	}

      if (type != error_mark_node
	  && TYPE_FOR_JAVA (type)
	  && MAYBE_CLASS_TYPE_P (type))
	{
	  error ("parameter %qD has Java class type", decl);
	  type = error_mark_node;
	  TREE_TYPE (decl) = error_mark_node;
	  init = NULL_TREE;
	}

      if (type != error_mark_node
	  && (errmsg = targetm.invalid_parameter_type (type)))
	{
	  error (errmsg);
	  type = error_mark_node;
	  TREE_TYPE (decl) = error_mark_node;
	}

      if (type != error_mark_node)
	{
	  if (deprecated_state != DEPRECATED_SUPPRESS)
	    {
	      tree deptype = type_is_deprecated (type);
	      if (deptype)
		warn_deprecated_use (deptype, NULL_TREE);
	    }

	  /* Top-level qualifiers on the parameters are
	     ignored for function types.  */
	  type = cp_build_qualified_type (type, 0);
	  if (TREE_CODE (type) == METHOD_TYPE)
	    {
	      error ("parameter %qD invalidly declared method type", decl);
	      type = build_pointer_type (type);
	      TREE_TYPE (decl) = type;
	    }
	  else if (abstract_virtuals_error (decl, type))
	    any_error = 1;  /* Seems like a good idea.  */
	  else if (POINTER_TYPE_P (type))
	    {
	      /* [dcl.fct]/6, parameter types cannot contain pointers
		 (references) to arrays of unknown bound.  */
	      tree t = TREE_TYPE (type);
	      int ptr = TYPE_PTR_P (type);

	      while (1)
		{
		  if (TYPE_PTR_P (t))
		    ptr = 1;
		  else if (TREE_CODE (t) != ARRAY_TYPE)
		    break;
		  else if (!TYPE_DOMAIN (t))
		    break;
		  t = TREE_TYPE (t);
		}
	      if (TREE_CODE (t) == ARRAY_TYPE)
		error (ptr
                       ? G_("parameter %qD includes pointer to array of "
                            "unknown bound %qT")
                       : G_("parameter %qD includes reference to array of "
                            "unknown bound %qT"),
                       decl, t);
	    }

	  if (any_error)
	    init = NULL_TREE;
	  else if (init && !processing_template_decl)
	    init = check_default_argument (decl, init);
	}

      DECL_CHAIN (decl) = decls;
      decls = decl;
      result = tree_cons (init, type, result);
    }
  decls = nreverse (decls);
  result = nreverse (result);
  if (parm)
    result = chainon (result, void_list_node);
  *parms = decls;

  return result;
}


/* D is a constructor or overloaded `operator='.

   Let T be the class in which D is declared. Then, this function
   returns:

   -1 if D's is an ill-formed constructor or copy assignment operator
      whose first parameter is of type `T'.
   0  if D is not a copy constructor or copy assignment
      operator.
   1  if D is a copy constructor or copy assignment operator whose
      first parameter is a reference to non-const qualified T.
   2  if D is a copy constructor or copy assignment operator whose
      first parameter is a reference to const qualified T.

   This function can be used as a predicate. Positive values indicate
   a copy constructor and nonzero values indicate a copy assignment
   operator.  */

int
copy_fn_p (const_tree d)
{
  tree args;
  tree arg_type;
  int result = 1;

  gcc_assert (DECL_FUNCTION_MEMBER_P (d));

  if (TREE_CODE (d) == TEMPLATE_DECL
      || (DECL_TEMPLATE_INFO (d)
	  && DECL_MEMBER_TEMPLATE_P (DECL_TI_TEMPLATE (d))))
    /* Instantiations of template member functions are never copy
       functions.  Note that member functions of templated classes are
       represented as template functions internally, and we must
       accept those as copy functions.  */
    return 0;

  args = FUNCTION_FIRST_USER_PARMTYPE (d);
  if (!args)
    return 0;

  arg_type = TREE_VALUE (args);
  if (arg_type == error_mark_node)
    return 0;

  if (TYPE_MAIN_VARIANT (arg_type) == DECL_CONTEXT (d))
    {
      /* Pass by value copy assignment operator.  */
      result = -1;
    }
  else if (TREE_CODE (arg_type) == REFERENCE_TYPE
	   && !TYPE_REF_IS_RVALUE (arg_type)
	   && TYPE_MAIN_VARIANT (TREE_TYPE (arg_type)) == DECL_CONTEXT (d))
    {
      if (CP_TYPE_CONST_P (TREE_TYPE (arg_type)))
	result = 2;
    }
  else
    return 0;

  args = TREE_CHAIN (args);

  if (args && args != void_list_node && !TREE_PURPOSE (args))
    /* There are more non-optional args.  */
    return 0;

  return result;
}

/* D is a constructor or overloaded `operator='.

   Let T be the class in which D is declared. Then, this function
   returns true when D is a move constructor or move assignment
   operator, false otherwise.  */

bool
move_fn_p (const_tree d)
{
  gcc_assert (DECL_FUNCTION_MEMBER_P (d));

  if (cxx_dialect == cxx98)
    /* There are no move constructors if we are in C++98 mode.  */
    return false;

  if (TREE_CODE (d) == TEMPLATE_DECL
      || (DECL_TEMPLATE_INFO (d)
         && DECL_MEMBER_TEMPLATE_P (DECL_TI_TEMPLATE (d))))
    /* Instantiations of template member functions are never move
       functions.  Note that member functions of templated classes are
       represented as template functions internally, and we must
       accept those as move functions.  */
    return 0;

  return move_signature_fn_p (d);
}

/* D is a constructor or overloaded `operator='.

   Then, this function returns true when D has the same signature as a move
   constructor or move assignment operator (because either it is such a
   ctor/op= or it is a template specialization with the same signature),
   false otherwise.  */

bool
move_signature_fn_p (const_tree d)
{
  tree args;
  tree arg_type;
  bool result = false;

  args = FUNCTION_FIRST_USER_PARMTYPE (d);
  if (!args)
    return 0;

  arg_type = TREE_VALUE (args);
  if (arg_type == error_mark_node)
    return 0;

  if (TREE_CODE (arg_type) == REFERENCE_TYPE
      && TYPE_REF_IS_RVALUE (arg_type)
      && same_type_p (TYPE_MAIN_VARIANT (TREE_TYPE (arg_type)),
                      DECL_CONTEXT (d)))
    result = true;

  args = TREE_CHAIN (args);

  if (args && args != void_list_node && !TREE_PURPOSE (args))
    /* There are more non-optional args.  */
    return false;

  return result;
}

/* Remember any special properties of member function DECL.  */

void
grok_special_member_properties (tree decl)
{
  tree class_type;

  if (!DECL_NONSTATIC_MEMBER_FUNCTION_P (decl))
    return;

  class_type = DECL_CONTEXT (decl);
  if (DECL_CONSTRUCTOR_P (decl))
    {
      int ctor = copy_fn_p (decl);

      if (!DECL_ARTIFICIAL (decl))
	TYPE_HAS_USER_CONSTRUCTOR (class_type) = 1;

      if (ctor > 0)
	{
	  /* [class.copy]

	     A non-template constructor for class X is a copy
	     constructor if its first parameter is of type X&, const
	     X&, volatile X& or const volatile X&, and either there
	     are no other parameters or else all other parameters have
	     default arguments.  */
	  TYPE_HAS_COPY_CTOR (class_type) = 1;
	  if (user_provided_p (decl))
	    TYPE_HAS_COMPLEX_COPY_CTOR (class_type) = 1;
	  if (ctor > 1)
	    TYPE_HAS_CONST_COPY_CTOR (class_type) = 1;
	}
      else if (sufficient_parms_p (FUNCTION_FIRST_USER_PARMTYPE (decl)))
	{
	  TYPE_HAS_DEFAULT_CONSTRUCTOR (class_type) = 1;
	  if (user_provided_p (decl))
	    TYPE_HAS_COMPLEX_DFLT (class_type) = 1;
	}
      else if (move_fn_p (decl) && user_provided_p (decl))
	TYPE_HAS_COMPLEX_MOVE_CTOR (class_type) = 1;
      else if (is_list_ctor (decl))
	TYPE_HAS_LIST_CTOR (class_type) = 1;

      if (DECL_DECLARED_CONSTEXPR_P (decl)
	  && !copy_fn_p (decl) && !move_fn_p (decl))
	TYPE_HAS_CONSTEXPR_CTOR (class_type) = 1;
    }
  else if (DECL_OVERLOADED_OPERATOR_P (decl) == NOP_EXPR)
    {
      /* [class.copy]

	 A non-template assignment operator for class X is a copy
	 assignment operator if its parameter is of type X, X&, const
	 X&, volatile X& or const volatile X&.  */

      int assop = copy_fn_p (decl);

      if (assop)
	{
	  TYPE_HAS_COPY_ASSIGN (class_type) = 1;
	  if (user_provided_p (decl))
	    TYPE_HAS_COMPLEX_COPY_ASSIGN (class_type) = 1;
	  if (assop != 1)
	    TYPE_HAS_CONST_COPY_ASSIGN (class_type) = 1;
	}
      else if (move_fn_p (decl) && user_provided_p (decl))
	TYPE_HAS_COMPLEX_MOVE_ASSIGN (class_type) = 1;
    }
  /* Destructors are handled in check_methods.  */
}

/* Check a constructor DECL has the correct form.  Complains
   if the class has a constructor of the form X(X).  */

int
grok_ctor_properties (const_tree ctype, const_tree decl)
{
  int ctor_parm = copy_fn_p (decl);

  if (ctor_parm < 0)
    {
      /* [class.copy]

	 A declaration of a constructor for a class X is ill-formed if
	 its first parameter is of type (optionally cv-qualified) X
	 and either there are no other parameters or else all other
	 parameters have default arguments.

	 We *don't* complain about member template instantiations that
	 have this form, though; they can occur as we try to decide
	 what constructor to use during overload resolution.  Since
	 overload resolution will never prefer such a constructor to
	 the non-template copy constructor (which is either explicitly
	 or implicitly defined), there's no need to worry about their
	 existence.  Theoretically, they should never even be
	 instantiated, but that's hard to forestall.  */
      error ("invalid constructor; you probably meant %<%T (const %T&)%>",
		ctype, ctype);
      return 0;
    }

  return 1;
}

/* An operator with this code is unary, but can also be binary.  */

static int
ambi_op_p (enum tree_code code)
{
  return (code == INDIRECT_REF
	  || code == ADDR_EXPR
	  || code == UNARY_PLUS_EXPR
	  || code == NEGATE_EXPR
	  || code == PREINCREMENT_EXPR
	  || code == PREDECREMENT_EXPR);
}

/* An operator with this name can only be unary.  */

static int
unary_op_p (enum tree_code code)
{
  return (code == TRUTH_NOT_EXPR
	  || code == BIT_NOT_EXPR
	  || code == COMPONENT_REF
	  || code == TYPE_EXPR);
}

/* DECL is a declaration for an overloaded operator.  If COMPLAIN is true,
   errors are issued for invalid declarations.  */

bool
grok_op_properties (tree decl, bool complain)
{
  tree argtypes = TYPE_ARG_TYPES (TREE_TYPE (decl));
  tree argtype;
  int methodp = (TREE_CODE (TREE_TYPE (decl)) == METHOD_TYPE);
  tree name = DECL_NAME (decl);
  enum tree_code operator_code;
  int arity;
  bool ellipsis_p;
  tree class_type;

  /* Count the number of arguments and check for ellipsis.  */
  for (argtype = argtypes, arity = 0;
       argtype && argtype != void_list_node;
       argtype = TREE_CHAIN (argtype))
    ++arity;
  ellipsis_p = !argtype;

  class_type = DECL_CONTEXT (decl);
  if (class_type && !CLASS_TYPE_P (class_type))
    class_type = NULL_TREE;

  if (DECL_CONV_FN_P (decl))
    operator_code = TYPE_EXPR;
  else
    do
      {
#define DEF_OPERATOR(NAME, CODE, MANGLING, ARITY, ASSN_P)	\
	if (ansi_opname (CODE) == name)				\
	  {							\
	    operator_code = (CODE);				\
	    break;						\
	  }							\
	else if (ansi_assopname (CODE) == name)			\
	  {							\
	    operator_code = (CODE);				\
	    DECL_ASSIGNMENT_OPERATOR_P (decl) = 1;		\
	    break;						\
	  }

#include "operators.def"
#undef DEF_OPERATOR

	gcc_unreachable ();
      }
    while (0);
  gcc_assert (operator_code != MAX_TREE_CODES);
  SET_OVERLOADED_OPERATOR_CODE (decl, operator_code);

  if (class_type)
    switch (operator_code)
      {
      case NEW_EXPR:
	TYPE_HAS_NEW_OPERATOR (class_type) = 1;
	break;

      case DELETE_EXPR:
	TYPE_GETS_DELETE (class_type) |= 1;
	break;

      case VEC_NEW_EXPR:
	TYPE_HAS_ARRAY_NEW_OPERATOR (class_type) = 1;
	break;

      case VEC_DELETE_EXPR:
	TYPE_GETS_DELETE (class_type) |= 2;
	break;

      default:
	break;
      }

    /* [basic.std.dynamic.allocation]/1:

       A program is ill-formed if an allocation function is declared
       in a namespace scope other than global scope or declared static
       in global scope.

       The same also holds true for deallocation functions.  */
  if (operator_code == NEW_EXPR || operator_code == VEC_NEW_EXPR
      || operator_code == DELETE_EXPR || operator_code == VEC_DELETE_EXPR)
    {
      if (DECL_NAMESPACE_SCOPE_P (decl))
	{
	  if (CP_DECL_CONTEXT (decl) != global_namespace)
	    {
	      error ("%qD may not be declared within a namespace", decl);
	      return false;
	    }
	  else if (!TREE_PUBLIC (decl))
	    {
	      error ("%qD may not be declared as static", decl);
	      return false;
	    }
	}
    }

  if (operator_code == NEW_EXPR || operator_code == VEC_NEW_EXPR)
    {
      TREE_TYPE (decl) = coerce_new_type (TREE_TYPE (decl));
      DECL_IS_OPERATOR_NEW (decl) = 1;
    }
  else if (operator_code == DELETE_EXPR || operator_code == VEC_DELETE_EXPR)
    TREE_TYPE (decl) = coerce_delete_type (TREE_TYPE (decl));
  else
    {
      /* An operator function must either be a non-static member function
	 or have at least one parameter of a class, a reference to a class,
	 an enumeration, or a reference to an enumeration.  13.4.0.6 */
      if (! methodp || DECL_STATIC_FUNCTION_P (decl))
	{
	  if (operator_code == TYPE_EXPR
	      || operator_code == CALL_EXPR
	      || operator_code == COMPONENT_REF
	      || operator_code == ARRAY_REF
	      || operator_code == NOP_EXPR)
	    {
	      error ("%qD must be a nonstatic member function", decl);
	      return false;
	    }
	  else
	    {
	      tree p;

	      if (DECL_STATIC_FUNCTION_P (decl))
		{
		  error ("%qD must be either a non-static member "
			 "function or a non-member function", decl);
		  return false;
		}

	      for (p = argtypes; p && p != void_list_node; p = TREE_CHAIN (p))
		{
		  tree arg = non_reference (TREE_VALUE (p));
		  if (arg == error_mark_node)
		    return false;

		  /* MAYBE_CLASS_TYPE_P, rather than CLASS_TYPE_P, is used
		     because these checks are performed even on
		     template functions.  */
		  if (MAYBE_CLASS_TYPE_P (arg)
		      || TREE_CODE (arg) == ENUMERAL_TYPE)
		    break;
		}

	      if (!p || p == void_list_node)
		{
		  if (complain)
		    error ("%qD must have an argument of class or "
			   "enumerated type", decl);
		  return false;
		}
	    }
	}

      /* There are no restrictions on the arguments to an overloaded
	 "operator ()".  */
      if (operator_code == CALL_EXPR)
	return true;

      /* Warn about conversion operators that will never be used.  */
      if (IDENTIFIER_TYPENAME_P (name)
	  && ! DECL_TEMPLATE_INFO (decl)
	  && warn_conversion
	  /* Warn only declaring the function; there is no need to
	     warn again about out-of-class definitions.  */
	  && class_type == current_class_type)
	{
	  tree t = TREE_TYPE (name);
	  int ref = (TREE_CODE (t) == REFERENCE_TYPE);

	  if (ref)
	    t = TYPE_MAIN_VARIANT (TREE_TYPE (t));

	  if (TREE_CODE (t) == VOID_TYPE)
            warning (OPT_Wconversion,
                     ref
                     ? G_("conversion to a reference to void "
                          "will never use a type conversion operator")
                     : G_("conversion to void "
                          "will never use a type conversion operator"));
	  else if (class_type)
	    {
	      if (t == class_type)
                warning (OPT_Wconversion,
                     ref
                     ? G_("conversion to a reference to the same type "
                          "will never use a type conversion operator")
                     : G_("conversion to the same type "
                          "will never use a type conversion operator"));		
	      /* Don't force t to be complete here.  */
	      else if (MAYBE_CLASS_TYPE_P (t)
		       && COMPLETE_TYPE_P (t)
		       && DERIVED_FROM_P (t, class_type))
                 warning (OPT_Wconversion,
                          ref
                          ? G_("conversion to a reference to a base class "
                               "will never use a type conversion operator")
                          : G_("conversion to a base class "
                               "will never use a type conversion operator"));		
	    }

	}

      if (operator_code == COND_EXPR)
	{
	  /* 13.4.0.3 */
	  error ("ISO C++ prohibits overloading operator ?:");
	  return false;
	}
      else if (ellipsis_p)
	{
	  error ("%qD must not have variable number of arguments", decl);
	  return false;
	}
      else if (ambi_op_p (operator_code))
	{
	  if (arity == 1)
	    /* We pick the one-argument operator codes by default, so
	       we don't have to change anything.  */
	    ;
	  else if (arity == 2)
	    {
	      /* If we thought this was a unary operator, we now know
		 it to be a binary operator.  */
	      switch (operator_code)
		{
		case INDIRECT_REF:
		  operator_code = MULT_EXPR;
		  break;

		case ADDR_EXPR:
		  operator_code = BIT_AND_EXPR;
		  break;

		case UNARY_PLUS_EXPR:
		  operator_code = PLUS_EXPR;
		  break;

		case NEGATE_EXPR:
		  operator_code = MINUS_EXPR;
		  break;

		case PREINCREMENT_EXPR:
		  operator_code = POSTINCREMENT_EXPR;
		  break;

		case PREDECREMENT_EXPR:
		  operator_code = POSTDECREMENT_EXPR;
		  break;

		default:
		  gcc_unreachable ();
		}

	      SET_OVERLOADED_OPERATOR_CODE (decl, operator_code);

	      if ((operator_code == POSTINCREMENT_EXPR
		   || operator_code == POSTDECREMENT_EXPR)
		  && ! processing_template_decl
		  && ! same_type_p (TREE_VALUE (TREE_CHAIN (argtypes)), integer_type_node))
		{
		  if (methodp)
		    error ("postfix %qD must take %<int%> as its argument",
			   decl);
		  else
		    error ("postfix %qD must take %<int%> as its second "
			   "argument", decl);
		  return false;
		}
	    }
	  else
	    {
	      if (methodp)
		error ("%qD must take either zero or one argument", decl);
	      else
		error ("%qD must take either one or two arguments", decl);
	      return false;
	    }

	  /* More Effective C++ rule 6.  */
	  if (warn_ecpp
	      && (operator_code == POSTINCREMENT_EXPR
		  || operator_code == POSTDECREMENT_EXPR
		  || operator_code == PREINCREMENT_EXPR
		  || operator_code == PREDECREMENT_EXPR))
	    {
	      tree arg = TREE_VALUE (argtypes);
	      tree ret = TREE_TYPE (TREE_TYPE (decl));
	      if (methodp || TREE_CODE (arg) == REFERENCE_TYPE)
		arg = TREE_TYPE (arg);
	      arg = TYPE_MAIN_VARIANT (arg);
	      if (operator_code == PREINCREMENT_EXPR
		  || operator_code == PREDECREMENT_EXPR)
		{
		  if (TREE_CODE (ret) != REFERENCE_TYPE
		      || !same_type_p (TYPE_MAIN_VARIANT (TREE_TYPE (ret)),
				       arg))
		    warning (OPT_Weffc__, "prefix %qD should return %qT", decl,
			     build_reference_type (arg));
		}
	      else
		{
		  if (!same_type_p (TYPE_MAIN_VARIANT (ret), arg))
		    warning (OPT_Weffc__, "postfix %qD should return %qT", decl, arg);
		}
	    }
	}
      else if (unary_op_p (operator_code))
	{
	  if (arity != 1)
	    {
	      if (methodp)
		error ("%qD must take %<void%>", decl);
	      else
		error ("%qD must take exactly one argument", decl);
	      return false;
	    }
	}
      else /* if (binary_op_p (operator_code)) */
	{
	  if (arity != 2)
	    {
	      if (methodp)
		error ("%qD must take exactly one argument", decl);
	      else
		error ("%qD must take exactly two arguments", decl);
	      return false;
	    }

	  /* More Effective C++ rule 7.  */
	  if (warn_ecpp
	      && (operator_code == TRUTH_ANDIF_EXPR
		  || operator_code == TRUTH_ORIF_EXPR
		  || operator_code == COMPOUND_EXPR))
	    warning (OPT_Weffc__, "user-defined %qD always evaluates both arguments",
		     decl);
	}

      /* Effective C++ rule 23.  */
      if (warn_ecpp
	  && arity == 2
	  && !DECL_ASSIGNMENT_OPERATOR_P (decl)
	  && (operator_code == PLUS_EXPR
	      || operator_code == MINUS_EXPR
	      || operator_code == TRUNC_DIV_EXPR
	      || operator_code == MULT_EXPR
	      || operator_code == TRUNC_MOD_EXPR)
	  && TREE_CODE (TREE_TYPE (TREE_TYPE (decl))) == REFERENCE_TYPE)
	warning (OPT_Weffc__, "%qD should return by value", decl);

      /* [over.oper]/8 */
      for (; argtypes && argtypes != void_list_node;
	  argtypes = TREE_CHAIN (argtypes))
	if (TREE_PURPOSE (argtypes))
	  {
	    TREE_PURPOSE (argtypes) = NULL_TREE;
	    if (operator_code == POSTINCREMENT_EXPR
		|| operator_code == POSTDECREMENT_EXPR)
	      {
		pedwarn (input_location, OPT_Wpedantic, "%qD cannot have default arguments", 
			 decl);
	      }
	    else
	      {
		error ("%qD cannot have default arguments", decl);
		return false;
	      }
	  }
    }
  return true;
}

/* Return a string giving the keyword associate with CODE.  */

static const char *
tag_name (enum tag_types code)
{
  switch (code)
    {
    case record_type:
      return "struct";
    case class_type:
      return "class";
    case union_type:
      return "union";
    case enum_type:
      return "enum";
    case typename_type:
      return "typename";
    default:
      gcc_unreachable ();
    }
}

/* Name lookup in an elaborated-type-specifier (after the keyword
   indicated by TAG_CODE) has found the TYPE_DECL DECL.  If the
   elaborated-type-specifier is invalid, issue a diagnostic and return
   error_mark_node; otherwise, return the *_TYPE to which it referred.
   If ALLOW_TEMPLATE_P is true, TYPE may be a class template.  */

tree
check_elaborated_type_specifier (enum tag_types tag_code,
				 tree decl,
				 bool allow_template_p)
{
  tree type;

  /* In the case of:

       struct S { struct S *p; };

     name lookup will find the TYPE_DECL for the implicit "S::S"
     typedef.  Adjust for that here.  */
  if (DECL_SELF_REFERENCE_P (decl))
    decl = TYPE_NAME (TREE_TYPE (decl));

  type = TREE_TYPE (decl);

  /* Check TEMPLATE_TYPE_PARM first because DECL_IMPLICIT_TYPEDEF_P
     is false for this case as well.  */
  if (TREE_CODE (type) == TEMPLATE_TYPE_PARM)
    {
      error ("using template type parameter %qT after %qs",
	     type, tag_name (tag_code));
      return error_mark_node;
    }
  /* Accept template template parameters.  */
  else if (allow_template_p
	   && (TREE_CODE (type) == BOUND_TEMPLATE_TEMPLATE_PARM
	       || TREE_CODE (type) == TEMPLATE_TEMPLATE_PARM))
    ;
  /*   [dcl.type.elab]

       If the identifier resolves to a typedef-name or the
       simple-template-id resolves to an alias template
       specialization, the elaborated-type-specifier is ill-formed.

     In other words, the only legitimate declaration to use in the
     elaborated type specifier is the implicit typedef created when
     the type is declared.  */
  else if (!DECL_IMPLICIT_TYPEDEF_P (decl)
	   && !DECL_SELF_REFERENCE_P (decl)
	   && tag_code != typename_type)
    {
      if (alias_template_specialization_p (type))
	error ("using alias template specialization %qT after %qs",
	       type, tag_name (tag_code));
      else
	error ("using typedef-name %qD after %qs", decl, tag_name (tag_code));
      inform (DECL_SOURCE_LOCATION (decl),
	      "%qD has a previous declaration here", decl);
      return error_mark_node;
    }
  else if (TREE_CODE (type) != RECORD_TYPE
	   && TREE_CODE (type) != UNION_TYPE
	   && tag_code != enum_type
	   && tag_code != typename_type)
    {
      error ("%qT referred to as %qs", type, tag_name (tag_code));
      error ("%q+T has a previous declaration here", type);
      return error_mark_node;
    }
  else if (TREE_CODE (type) != ENUMERAL_TYPE
	   && tag_code == enum_type)
    {
      error ("%qT referred to as enum", type);
      error ("%q+T has a previous declaration here", type);
      return error_mark_node;
    }
  else if (!allow_template_p
	   && TREE_CODE (type) == RECORD_TYPE
	   && CLASSTYPE_IS_TEMPLATE (type))
    {
      /* If a class template appears as elaborated type specifier
	 without a template header such as:

	   template <class T> class C {};
	   void f(class C);		// No template header here

	 then the required template argument is missing.  */
      error ("template argument required for %<%s %T%>",
	     tag_name (tag_code),
	     DECL_NAME (CLASSTYPE_TI_TEMPLATE (type)));
      return error_mark_node;
    }

  return type;
}

/* Lookup NAME in elaborate type specifier in scope according to
   SCOPE and issue diagnostics if necessary.
   Return *_TYPE node upon success, NULL_TREE when the NAME is not
   found, and ERROR_MARK_NODE for type error.  */

static tree
lookup_and_check_tag (enum tag_types tag_code, tree name,
		      tag_scope scope, bool template_header_p)
{
  tree t;
  tree decl;
  if (scope == ts_global)
    {
      /* First try ordinary name lookup, ignoring hidden class name
	 injected via friend declaration.  */
      decl = lookup_name_prefer_type (name, 2);
      /* If that fails, the name will be placed in the smallest
	 non-class, non-function-prototype scope according to 3.3.1/5.
	 We may already have a hidden name declared as friend in this
	 scope.  So lookup again but not ignoring hidden names.
	 If we find one, that name will be made visible rather than
	 creating a new tag.  */
      if (!decl)
	decl = lookup_type_scope (name, ts_within_enclosing_non_class);
    }
  else
    decl = lookup_type_scope (name, scope);

  if (decl
      && (DECL_CLASS_TEMPLATE_P (decl)
	  || DECL_TEMPLATE_TEMPLATE_PARM_P (decl)))
    decl = DECL_TEMPLATE_RESULT (decl);

  if (decl && TREE_CODE (decl) == TYPE_DECL)
    {
      /* Look for invalid nested type:
	   class C {
	     class C {};
	   };  */
      if (scope == ts_current && DECL_SELF_REFERENCE_P (decl))
	{
	  error ("%qD has the same name as the class in which it is "
		 "declared",
		 decl);
	  return error_mark_node;
	}

      /* Two cases we need to consider when deciding if a class
	 template is allowed as an elaborated type specifier:
	 1. It is a self reference to its own class.
	 2. It comes with a template header.

	 For example:

	   template <class T> class C {
	     class C *c1;		// DECL_SELF_REFERENCE_P is true
	     class D;
	   };
	   template <class U> class C; // template_header_p is true
	   template <class T> class C<T>::D {
	     class C *c2;		// DECL_SELF_REFERENCE_P is true
	   };  */

      t = check_elaborated_type_specifier (tag_code,
					   decl,
					   template_header_p
					   | DECL_SELF_REFERENCE_P (decl));
      return t;
    }
  else if (decl && TREE_CODE (decl) == TREE_LIST)
    {
      error ("reference to %qD is ambiguous", name);
      print_candidates (decl);
      return error_mark_node;
    }
  else
    return NULL_TREE;
}

/* Get the struct, enum or union (TAG_CODE says which) with tag NAME.
   Define the tag as a forward-reference if it is not defined.

   If a declaration is given, process it here, and report an error if
   multiple declarations are not identical.

   SCOPE is TS_CURRENT when this is also a definition.  Only look in
   the current frame for the name (since C++ allows new names in any
   scope.)  It is TS_WITHIN_ENCLOSING_NON_CLASS if this is a friend
   declaration.  Only look beginning from the current scope outward up
   till the nearest non-class scope.  Otherwise it is TS_GLOBAL.

   TEMPLATE_HEADER_P is true when this declaration is preceded by
   a set of template parameters.  */

static tree
xref_tag_1 (enum tag_types tag_code, tree name,
            tag_scope orig_scope, bool template_header_p)
{
  enum tree_code code;
  tree t;
  tree context = NULL_TREE;
  tag_scope scope;

  gcc_assert (TREE_CODE (name) == IDENTIFIER_NODE);

  switch (tag_code)
    {
    case record_type:
    case class_type:
      code = RECORD_TYPE;
      break;
    case union_type:
      code = UNION_TYPE;
      break;
    case enum_type:
      code = ENUMERAL_TYPE;
      break;
    default:
      gcc_unreachable ();
    }

  if (orig_scope == ts_lambda)
    scope = ts_current;
  else
    scope = orig_scope;

  /* In case of anonymous name, xref_tag is only called to
     make type node and push name.  Name lookup is not required.  */
  if (ANON_AGGRNAME_P (name))
    t = NULL_TREE;
  else
    t = lookup_and_check_tag  (tag_code, name,
			       scope, template_header_p);

  if (t == error_mark_node)
    return error_mark_node;

  if (scope != ts_current && t && current_class_type
      && template_class_depth (current_class_type)
      && template_header_p)
    {
      if (TREE_CODE (t) == TEMPLATE_TEMPLATE_PARM)
	return t;

      /* Since SCOPE is not TS_CURRENT, we are not looking at a
	 definition of this tag.  Since, in addition, we are currently
	 processing a (member) template declaration of a template
	 class, we must be very careful; consider:

	   template <class X>
	   struct S1

	   template <class U>
	   struct S2
	   { template <class V>
	   friend struct S1; };

	 Here, the S2::S1 declaration should not be confused with the
	 outer declaration.  In particular, the inner version should
	 have a template parameter of level 2, not level 1.  This
	 would be particularly important if the member declaration
	 were instead:

	   template <class V = U> friend struct S1;

	 say, when we should tsubst into `U' when instantiating
	 S2.  On the other hand, when presented with:

	   template <class T>
	   struct S1 {
	     template <class U>
	     struct S2 {};
	     template <class U>
	     friend struct S2;
	   };

	 we must find the inner binding eventually.  We
	 accomplish this by making sure that the new type we
	 create to represent this declaration has the right
	 TYPE_CONTEXT.  */
      context = TYPE_CONTEXT (t);
      t = NULL_TREE;
    }

  if (! t)
    {
      /* If no such tag is yet defined, create a forward-reference node
	 and record it as the "definition".
	 When a real declaration of this type is found,
	 the forward-reference will be altered into a real type.  */
      if (code == ENUMERAL_TYPE)
	{
	  error ("use of enum %q#D without previous declaration", name);
	  return error_mark_node;
	}
      else
	{
	  t = make_class_type (code);
	  TYPE_CONTEXT (t) = context;
	  if (orig_scope == ts_lambda)
	    /* Remember that we're declaring a lambda to avoid bogus errors
	       in push_template_decl.  */
	    CLASSTYPE_LAMBDA_EXPR (t) = error_mark_node;
	  t = pushtag (name, t, scope);
	}
    }
  else
    {
      if (template_header_p && MAYBE_CLASS_TYPE_P (t))
        {
	  if (!redeclare_class_template (t, current_template_parms))
            return error_mark_node;
        }
      else if (!processing_template_decl
	       && CLASS_TYPE_P (t)
	       && CLASSTYPE_IS_TEMPLATE (t))
	{
	  error ("redeclaration of %qT as a non-template", t);
	  error ("previous declaration %q+D", t);
	  return error_mark_node;
	}

      /* Make injected friend class visible.  */
      if (scope != ts_within_enclosing_non_class
	  && hidden_name_p (TYPE_NAME (t)))
	{
	  DECL_ANTICIPATED (TYPE_NAME (t)) = 0;
	  DECL_FRIEND_P (TYPE_NAME (t)) = 0;

	  if (TYPE_TEMPLATE_INFO (t))
	    {
	      DECL_ANTICIPATED (TYPE_TI_TEMPLATE (t)) = 0;
	      DECL_FRIEND_P (TYPE_TI_TEMPLATE (t)) = 0;
	    }
	}
    }

  return t;
}

/* Wrapper for xref_tag_1.  */

tree
xref_tag (enum tag_types tag_code, tree name,
          tag_scope scope, bool template_header_p)
{
  tree ret;
  bool subtime;
  subtime = timevar_cond_start (TV_NAME_LOOKUP);
  ret = xref_tag_1 (tag_code, name, scope, template_header_p);
  timevar_cond_stop (TV_NAME_LOOKUP, subtime);
  return ret;
}


tree
xref_tag_from_type (tree old, tree id, tag_scope scope)
{
  enum tag_types tag_kind;

  if (TREE_CODE (old) == RECORD_TYPE)
    tag_kind = (CLASSTYPE_DECLARED_CLASS (old) ? class_type : record_type);
  else
    tag_kind  = union_type;

  if (id == NULL_TREE)
    id = TYPE_IDENTIFIER (old);

  return xref_tag (tag_kind, id, scope, false);
}

/* Create the binfo hierarchy for REF with (possibly NULL) base list
   BASE_LIST.  For each element on BASE_LIST the TREE_PURPOSE is an
   access_* node, and the TREE_VALUE is the type of the base-class.
   Non-NULL TREE_TYPE indicates virtual inheritance.  
 
   Returns true if the binfo hierarchy was successfully created,
   false if an error was detected. */

bool
xref_basetypes (tree ref, tree base_list)
{
  tree *basep;
  tree binfo, base_binfo;
  unsigned max_vbases = 0; /* Maximum direct & indirect virtual bases.  */
  unsigned max_bases = 0;  /* Maximum direct bases.  */
  int i;
  tree default_access;
  tree igo_prev; /* Track Inheritance Graph Order.  */

  if (ref == error_mark_node)
    return false;

  /* The base of a derived class is private by default, all others are
     public.  */
  default_access = (TREE_CODE (ref) == RECORD_TYPE
		    && CLASSTYPE_DECLARED_CLASS (ref)
		    ? access_private_node : access_public_node);

  /* First, make sure that any templates in base-classes are
     instantiated.  This ensures that if we call ourselves recursively
     we do not get confused about which classes are marked and which
     are not.  */
  basep = &base_list;
  while (*basep)
    {
      tree basetype = TREE_VALUE (*basep);

      /* The dependent_type_p call below should really be dependent_scope_p
	 so that we give a hard error about using an incomplete type as a
	 base, but we allow it with a pedwarn for backward
	 compatibility.  */
      if (processing_template_decl
	  && CLASS_TYPE_P (basetype) && TYPE_BEING_DEFINED (basetype))
	cxx_incomplete_type_diagnostic (NULL_TREE, basetype, DK_PEDWARN);
      if (!dependent_type_p (basetype)
	  && !complete_type_or_else (basetype, NULL))
	/* An incomplete type.  Remove it from the list.  */
	*basep = TREE_CHAIN (*basep);
      else
	{
	  max_bases++;
	  if (TREE_TYPE (*basep))
	    max_vbases++;
	  if (CLASS_TYPE_P (basetype))
	    max_vbases += vec_safe_length (CLASSTYPE_VBASECLASSES (basetype));
	  basep = &TREE_CHAIN (*basep);
	}
    }

  TYPE_MARKED_P (ref) = 1;

  /* The binfo slot should be empty, unless this is an (ill-formed)
     redefinition.  */
  if (TYPE_BINFO (ref) && !TYPE_SIZE (ref))
    {
      error ("redefinition of %q#T", ref);
      return false;
    }

  gcc_assert (TYPE_MAIN_VARIANT (ref) == ref);

  binfo = make_tree_binfo (max_bases);

  TYPE_BINFO (ref) = binfo;
  BINFO_OFFSET (binfo) = size_zero_node;
  BINFO_TYPE (binfo) = ref;

  /* Apply base-class info set up to the variants of this type.  */
  fixup_type_variants (ref);

  if (max_bases)
    {
      vec_alloc (BINFO_BASE_ACCESSES (binfo), max_bases);
      /* An aggregate cannot have baseclasses.  */
      CLASSTYPE_NON_AGGREGATE (ref) = 1;

      if (TREE_CODE (ref) == UNION_TYPE)
        {
	  error ("derived union %qT invalid", ref);
          return false;
        }
    }

  if (max_bases > 1)
    {
      if (TYPE_FOR_JAVA (ref))
        {
	  error ("Java class %qT cannot have multiple bases", ref);
          return false;
        }
    }

  if (max_vbases)
    {
      vec_alloc (CLASSTYPE_VBASECLASSES (ref), max_vbases);

      if (TYPE_FOR_JAVA (ref))
        {
	  error ("Java class %qT cannot have virtual bases", ref);
          return false;
        }
    }

  for (igo_prev = binfo; base_list; base_list = TREE_CHAIN (base_list))
    {
      tree access = TREE_PURPOSE (base_list);
      int via_virtual = TREE_TYPE (base_list) != NULL_TREE;
      tree basetype = TREE_VALUE (base_list);

      if (access == access_default_node)
	access = default_access;

      if (PACK_EXPANSION_P (basetype))
        basetype = PACK_EXPANSION_PATTERN (basetype);
      if (TREE_CODE (basetype) == TYPE_DECL)
	basetype = TREE_TYPE (basetype);
      if (!MAYBE_CLASS_TYPE_P (basetype) || TREE_CODE (basetype) == UNION_TYPE)
	{
	  error ("base type %qT fails to be a struct or class type",
		 basetype);
	  return false;
	}

      if (TYPE_FOR_JAVA (basetype) && (current_lang_depth () == 0))
	TYPE_FOR_JAVA (ref) = 1;

      base_binfo = NULL_TREE;
      if (CLASS_TYPE_P (basetype) && !dependent_scope_p (basetype))
	{
	  base_binfo = TYPE_BINFO (basetype);
	  /* The original basetype could have been a typedef'd type.  */
	  basetype = BINFO_TYPE (base_binfo);

	  /* Inherit flags from the base.  */
	  TYPE_HAS_NEW_OPERATOR (ref)
	    |= TYPE_HAS_NEW_OPERATOR (basetype);
	  TYPE_HAS_ARRAY_NEW_OPERATOR (ref)
	    |= TYPE_HAS_ARRAY_NEW_OPERATOR (basetype);
	  TYPE_GETS_DELETE (ref) |= TYPE_GETS_DELETE (basetype);
	  TYPE_HAS_CONVERSION (ref) |= TYPE_HAS_CONVERSION (basetype);
	  CLASSTYPE_DIAMOND_SHAPED_P (ref)
	    |= CLASSTYPE_DIAMOND_SHAPED_P (basetype);
	  CLASSTYPE_REPEATED_BASE_P (ref)
	    |= CLASSTYPE_REPEATED_BASE_P (basetype);
	}

      /* We must do this test after we've seen through a typedef
	 type.  */
      if (TYPE_MARKED_P (basetype))
	{
	  if (basetype == ref)
	    error ("recursive type %qT undefined", basetype);
	  else
	    error ("duplicate base type %qT invalid", basetype);
	  return false;
	}

      if (PACK_EXPANSION_P (TREE_VALUE (base_list)))
        /* Regenerate the pack expansion for the bases. */
        basetype = make_pack_expansion (basetype);

      TYPE_MARKED_P (basetype) = 1;

      base_binfo = copy_binfo (base_binfo, basetype, ref,
			       &igo_prev, via_virtual);
      if (!BINFO_INHERITANCE_CHAIN (base_binfo))
	BINFO_INHERITANCE_CHAIN (base_binfo) = binfo;

      BINFO_BASE_APPEND (binfo, base_binfo);
      BINFO_BASE_ACCESS_APPEND (binfo, access);
    }

  if (vec_safe_length (CLASSTYPE_VBASECLASSES (ref)) < max_vbases)
    /* If we didn't get max_vbases vbases, we must have shared at
       least one of them, and are therefore diamond shaped.  */
    CLASSTYPE_DIAMOND_SHAPED_P (ref) = 1;

  /* Unmark all the types.  */
  for (i = 0; BINFO_BASE_ITERATE (binfo, i, base_binfo); i++)
    TYPE_MARKED_P (BINFO_TYPE (base_binfo)) = 0;
  TYPE_MARKED_P (ref) = 0;

  /* Now see if we have a repeated base type.  */
  if (!CLASSTYPE_REPEATED_BASE_P (ref))
    {
      for (base_binfo = binfo; base_binfo;
	   base_binfo = TREE_CHAIN (base_binfo))
	{
	  if (TYPE_MARKED_P (BINFO_TYPE (base_binfo)))
	    {
	      CLASSTYPE_REPEATED_BASE_P (ref) = 1;
	      break;
	    }
	  TYPE_MARKED_P (BINFO_TYPE (base_binfo)) = 1;
	}
      for (base_binfo = binfo; base_binfo;
	   base_binfo = TREE_CHAIN (base_binfo))
	if (TYPE_MARKED_P (BINFO_TYPE (base_binfo)))
	  TYPE_MARKED_P (BINFO_TYPE (base_binfo)) = 0;
	else
	  break;
    }

  return true;
}


/* Copies the enum-related properties from type SRC to type DST.
   Used with the underlying type of an enum and the enum itself.  */
static void
copy_type_enum (tree dst, tree src)
{
  tree t;
  for (t = dst; t; t = TYPE_NEXT_VARIANT (t))
    {
      TYPE_MIN_VALUE (t) = TYPE_MIN_VALUE (src);
      TYPE_MAX_VALUE (t) = TYPE_MAX_VALUE (src);
      TYPE_SIZE (t) = TYPE_SIZE (src);
      TYPE_SIZE_UNIT (t) = TYPE_SIZE_UNIT (src);
      SET_TYPE_MODE (dst, TYPE_MODE (src));
      TYPE_PRECISION (t) = TYPE_PRECISION (src);
      TYPE_ALIGN (t) = TYPE_ALIGN (src);
      TYPE_USER_ALIGN (t) = TYPE_USER_ALIGN (src);
      TYPE_UNSIGNED (t) = TYPE_UNSIGNED (src);
    }
}

/* Begin compiling the definition of an enumeration type.
   NAME is its name, 

   if ENUMTYPE is not NULL_TREE then the type has alredy been found.

   UNDERLYING_TYPE is the type that will be used as the storage for
   the enumeration type. This should be NULL_TREE if no storage type
   was specified.

   SCOPED_ENUM_P is true if this is a scoped enumeration type.

   if IS_NEW is not NULL, gets TRUE iff a new type is created.

   Returns the type object, as yet incomplete.
   Also records info about it so that build_enumerator
   may be used to declare the individual values as they are read.  */

tree
start_enum (tree name, tree enumtype, tree underlying_type,
	    bool scoped_enum_p, bool *is_new)
{
  tree prevtype = NULL_TREE;
  gcc_assert (TREE_CODE (name) == IDENTIFIER_NODE);

  if (is_new)
    *is_new = false;
  /* [C++0x dcl.enum]p5:

    If not explicitly specified, the underlying type of a scoped
    enumeration type is int.  */
  if (!underlying_type && scoped_enum_p)
    underlying_type = integer_type_node;

  if (underlying_type)
    underlying_type = cv_unqualified (underlying_type);

  /* If this is the real definition for a previous forward reference,
     fill in the contents in the same object that used to be the
     forward reference.  */
  if (!enumtype)
    enumtype = lookup_and_check_tag (enum_type, name,
				     /*tag_scope=*/ts_current,
				     /*template_header_p=*/false);

  /* In case of a template_decl, the only check that should be deferred
     to instantiation time is the comparison of underlying types.  */
  if (enumtype && TREE_CODE (enumtype) == ENUMERAL_TYPE)
    {
      if (scoped_enum_p != SCOPED_ENUM_P (enumtype))
	{
	  error_at (input_location, "scoped/unscoped mismatch "
		    "in enum %q#T", enumtype);
	  error_at (DECL_SOURCE_LOCATION (TYPE_MAIN_DECL (enumtype)),
		    "previous definition here");
	  enumtype = error_mark_node;
	}
      else if (ENUM_FIXED_UNDERLYING_TYPE_P (enumtype) != !! underlying_type)
	{
	  error_at (input_location, "underlying type mismatch "
		    "in enum %q#T", enumtype);
	  error_at (DECL_SOURCE_LOCATION (TYPE_MAIN_DECL (enumtype)),
		    "previous definition here");
	  enumtype = error_mark_node;
	}
      else if (underlying_type && ENUM_UNDERLYING_TYPE (enumtype)
	       && !dependent_type_p (underlying_type)
	       && !dependent_type_p (ENUM_UNDERLYING_TYPE (enumtype))
	       && !same_type_p (underlying_type,
				ENUM_UNDERLYING_TYPE (enumtype)))
	{
	  error_at (input_location, "different underlying type "
		    "in enum %q#T", enumtype);
	  error_at (DECL_SOURCE_LOCATION (TYPE_MAIN_DECL (enumtype)),
		    "previous definition here");
	  underlying_type = NULL_TREE;
	}
    }

  if (!enumtype || TREE_CODE (enumtype) != ENUMERAL_TYPE
      || processing_template_decl)
    {
      /* In case of error, make a dummy enum to allow parsing to
	 continue.  */
      if (enumtype == error_mark_node)
	{
	  name = make_anon_name ();
	  enumtype = NULL_TREE;
	}

      /* enumtype may be an ENUMERAL_TYPE if this is a redefinition
         of an opaque enum, or an opaque enum of an already defined
	 enumeration (C++0x only).
	 In any other case, it'll be NULL_TREE. */
      if (!enumtype)
	{
	  if (is_new)
	    *is_new = true;
	}
      prevtype = enumtype;

      /* Do not push the decl more than once, unless we need to
	 compare underlying types at instantiation time */
      if (!enumtype
	  || TREE_CODE (enumtype) != ENUMERAL_TYPE
	  || (underlying_type
	      && dependent_type_p (underlying_type))
	  || (ENUM_UNDERLYING_TYPE (enumtype)
	      && dependent_type_p (ENUM_UNDERLYING_TYPE (enumtype))))
	{
	  enumtype = cxx_make_type (ENUMERAL_TYPE);
	  enumtype = pushtag (name, enumtype, /*tag_scope=*/ts_current);
	}
      else
	  enumtype = xref_tag (enum_type, name, /*tag_scope=*/ts_current,
			       false);

      if (enumtype == error_mark_node)
	return error_mark_node;

      /* The enum is considered opaque until the opening '{' of the
	 enumerator list.  */
      SET_OPAQUE_ENUM_P (enumtype, true);
      ENUM_FIXED_UNDERLYING_TYPE_P (enumtype) = !! underlying_type;
    }

  SET_SCOPED_ENUM_P (enumtype, scoped_enum_p);

  if (underlying_type)
    {
      if (CP_INTEGRAL_TYPE_P (underlying_type))
        {
	  copy_type_enum (enumtype, underlying_type);
          ENUM_UNDERLYING_TYPE (enumtype) = underlying_type;
        }
      else if (dependent_type_p (underlying_type))
	ENUM_UNDERLYING_TYPE (enumtype) = underlying_type;
      else
        error ("underlying type %<%T%> of %<%T%> must be an integral type", 
               underlying_type, enumtype);
    }

  /* If into a template class, the returned enum is always the first
     declaration (opaque or not) seen. This way all the references to
     this type will be to the same declaration. The following ones are used
     only to check for definition errors.  */
  if (prevtype && processing_template_decl)
    return prevtype;
  else
    return enumtype;
}

/* After processing and defining all the values of an enumeration type,
   install their decls in the enumeration type.
   ENUMTYPE is the type object.  */

void
finish_enum_value_list (tree enumtype)
{
  tree values;
  tree underlying_type;
  tree decl;
  tree value;
  tree minnode, maxnode;
  tree t;

  bool fixed_underlying_type_p 
    = ENUM_UNDERLYING_TYPE (enumtype) != NULL_TREE;

  /* We built up the VALUES in reverse order.  */
  TYPE_VALUES (enumtype) = nreverse (TYPE_VALUES (enumtype));

  /* For an enum defined in a template, just set the type of the values;
     all further processing is postponed until the template is
     instantiated.  We need to set the type so that tsubst of a CONST_DECL
     works.  */
  if (processing_template_decl)
    {
      for (values = TYPE_VALUES (enumtype);
	   values;
	   values = TREE_CHAIN (values))
	TREE_TYPE (TREE_VALUE (values)) = enumtype;
      return;
    }

  /* Determine the minimum and maximum values of the enumerators.  */
  if (TYPE_VALUES (enumtype))
    {
      minnode = maxnode = NULL_TREE;

      for (values = TYPE_VALUES (enumtype);
	   values;
	   values = TREE_CHAIN (values))
	{
	  decl = TREE_VALUE (values);

	  /* [dcl.enum]: Following the closing brace of an enum-specifier,
	     each enumerator has the type of its enumeration.  Prior to the
	     closing brace, the type of each enumerator is the type of its
	     initializing value.  */
	  TREE_TYPE (decl) = enumtype;

	  /* Update the minimum and maximum values, if appropriate.  */
	  value = DECL_INITIAL (decl);
	  if (value == error_mark_node)
	    value = integer_zero_node;
	  /* Figure out what the minimum and maximum values of the
	     enumerators are.  */
	  if (!minnode)
	    minnode = maxnode = value;
	  else if (tree_int_cst_lt (maxnode, value))
	    maxnode = value;
	  else if (tree_int_cst_lt (value, minnode))
	    minnode = value;
	}
    }
  else
    /* [dcl.enum]

       If the enumerator-list is empty, the underlying type is as if
       the enumeration had a single enumerator with value 0.  */
    minnode = maxnode = integer_zero_node;

  if (!fixed_underlying_type_p)
    {
      /* Compute the number of bits require to represent all values of the
	 enumeration.  We must do this before the type of MINNODE and
	 MAXNODE are transformed, since tree_int_cst_min_precision relies
	 on the TREE_TYPE of the value it is passed.  */
      bool unsignedp = tree_int_cst_sgn (minnode) >= 0;
      int lowprec = tree_int_cst_min_precision (minnode, unsignedp);
      int highprec = tree_int_cst_min_precision (maxnode, unsignedp);
      int precision = MAX (lowprec, highprec);
      unsigned int itk;
      bool use_short_enum;

      /* Determine the underlying type of the enumeration.

         [dcl.enum]

         The underlying type of an enumeration is an integral type that
         can represent all the enumerator values defined in the
         enumeration.  It is implementation-defined which integral type is
         used as the underlying type for an enumeration except that the
         underlying type shall not be larger than int unless the value of
         an enumerator cannot fit in an int or unsigned int.

         We use "int" or an "unsigned int" as the underlying type, even if
         a smaller integral type would work, unless the user has
         explicitly requested that we use the smallest possible type.  The
         user can request that for all enumerations with a command line
         flag, or for just one enumeration with an attribute.  */

      use_short_enum = flag_short_enums
        || lookup_attribute ("packed", TYPE_ATTRIBUTES (enumtype));

      for (itk = (use_short_enum ? itk_char : itk_int);
           itk != itk_none;
           itk++)
        {
          underlying_type = integer_types[itk];
          if (underlying_type != NULL_TREE
	      && TYPE_PRECISION (underlying_type) >= precision
              && TYPE_UNSIGNED (underlying_type) == unsignedp)
            break;
        }
      if (itk == itk_none)
        {
          /* DR 377

             IF no integral type can represent all the enumerator values, the
             enumeration is ill-formed.  */
          error ("no integral type can represent all of the enumerator values "
                 "for %qT", enumtype);
          precision = TYPE_PRECISION (long_long_integer_type_node);
          underlying_type = integer_types[itk_unsigned_long_long];
        }

      /* [dcl.enum]

         The value of sizeof() applied to an enumeration type, an object
         of an enumeration type, or an enumerator, is the value of sizeof()
         applied to the underlying type.  */
      copy_type_enum (enumtype, underlying_type);

      /* Compute the minimum and maximum values for the type.

	 [dcl.enum]

	 For an enumeration where emin is the smallest enumerator and emax
	 is the largest, the values of the enumeration are the values of the
	 underlying type in the range bmin to bmax, where bmin and bmax are,
	 respectively, the smallest and largest values of the smallest bit-
	 field that can store emin and emax.  */

      /* The middle-end currently assumes that types with TYPE_PRECISION
	 narrower than their underlying type are suitably zero or sign
	 extended to fill their mode.  Similarly, it assumes that the front
	 end assures that a value of a particular type must be within
	 TYPE_MIN_VALUE and TYPE_MAX_VALUE.

	 We used to set these fields based on bmin and bmax, but that led
	 to invalid assumptions like optimizing away bounds checking.  So
	 now we just set the TYPE_PRECISION, TYPE_MIN_VALUE, and
	 TYPE_MAX_VALUE to the values for the mode above and only restrict
	 the ENUM_UNDERLYING_TYPE for the benefit of diagnostics.  */
      ENUM_UNDERLYING_TYPE (enumtype)
	= build_distinct_type_copy (underlying_type);
      TYPE_PRECISION (ENUM_UNDERLYING_TYPE (enumtype)) = precision;
      set_min_and_max_values_for_integral_type
        (ENUM_UNDERLYING_TYPE (enumtype), precision, unsignedp);

      /* If -fstrict-enums, still constrain TYPE_MIN/MAX_VALUE.  */
      if (flag_strict_enums)
	set_min_and_max_values_for_integral_type (enumtype, precision,
						  unsignedp);
    }
  else
    underlying_type = ENUM_UNDERLYING_TYPE (enumtype);

  /* Convert each of the enumerators to the type of the underlying
     type of the enumeration.  */
  for (values = TYPE_VALUES (enumtype); values; values = TREE_CHAIN (values))
    {
      location_t saved_location;

      decl = TREE_VALUE (values);
      saved_location = input_location;
      input_location = DECL_SOURCE_LOCATION (decl);
      if (fixed_underlying_type_p)
        /* If the enumeration type has a fixed underlying type, we
           already checked all of the enumerator values.  */
        value = DECL_INITIAL (decl);
      else
        value = perform_implicit_conversion (underlying_type,
                                             DECL_INITIAL (decl),
                                             tf_warning_or_error);
      input_location = saved_location;

      /* Do not clobber shared ints.  */
      value = copy_node (value);

      TREE_TYPE (value) = enumtype;
      DECL_INITIAL (decl) = value;
    }

  /* Fix up all variant types of this enum type.  */
  for (t = TYPE_MAIN_VARIANT (enumtype); t; t = TYPE_NEXT_VARIANT (t))
    TYPE_VALUES (t) = TYPE_VALUES (enumtype);

  if (at_class_scope_p ()
      && COMPLETE_TYPE_P (current_class_type)
      && UNSCOPED_ENUM_P (enumtype))
    insert_late_enum_def_into_classtype_sorted_fields (enumtype,
						       current_class_type);

  /* Finish debugging output for this type.  */
  rest_of_type_compilation (enumtype, namespace_bindings_p ());
}

/* Finishes the enum type. This is called only the first time an
   enumeration is seen, be it opaque or odinary.
   ENUMTYPE is the type object.  */

void
finish_enum (tree enumtype)
{
  if (processing_template_decl)
    {
      if (at_function_scope_p ())
	add_stmt (build_min (TAG_DEFN, enumtype));
      return;
    }

  /* If this is a forward declaration, there should not be any variants,
     though we can get a variant in the middle of an enum-specifier with
     wacky code like 'enum E { e = sizeof(const E*) };'  */
  gcc_assert (enumtype == TYPE_MAIN_VARIANT (enumtype)
	      && (TYPE_VALUES (enumtype)
		  || !TYPE_NEXT_VARIANT (enumtype)));
}

/* Build and install a CONST_DECL for an enumeration constant of the
   enumeration type ENUMTYPE whose NAME and VALUE (if any) are provided.
   LOC is the location of NAME.
   Assignment of sequential values by default is handled here.  */

void
build_enumerator (tree name, tree value, tree enumtype, location_t loc)
{
  tree decl;
  tree context;
  tree type;

  /* If the VALUE was erroneous, pretend it wasn't there; that will
     result in the enum being assigned the next value in sequence.  */
  if (value == error_mark_node)
    value = NULL_TREE;

  /* Remove no-op casts from the value.  */
  if (value)
    STRIP_TYPE_NOPS (value);

  if (! processing_template_decl)
    {
      /* Validate and default VALUE.  */
      if (value != NULL_TREE)
	{
	  value = cxx_constant_value (value);

	  if (TREE_CODE (value) != INTEGER_CST
	      || ! INTEGRAL_OR_ENUMERATION_TYPE_P (TREE_TYPE (value)))
	    {
	      error ("enumerator value for %qD is not an integer constant",
		     name);
	      value = NULL_TREE;
	    }
	}

      /* Default based on previous value.  */
      if (value == NULL_TREE)
	{
	  if (TYPE_VALUES (enumtype))
	    {
	      tree prev_value;
	      bool overflowed;

	      /* C++03 7.2/4: If no initializer is specified for the first
		 enumerator, the type is an unspecified integral
		 type. Otherwise the type is the same as the type of the
		 initializing value of the preceding enumerator unless the
		 incremented value is not representable in that type, in
		 which case the type is an unspecified integral type
		 sufficient to contain the incremented value.  */
	      prev_value = DECL_INITIAL (TREE_VALUE (TYPE_VALUES (enumtype)));
	      if (error_operand_p (prev_value))
		value = error_mark_node;
	      else
		{
		  double_int di = TREE_INT_CST (prev_value)
				  .add_with_sign (double_int_one,
						  false, &overflowed);
		  if (!overflowed)
		    {
		      tree type = TREE_TYPE (prev_value);
		      bool pos = TYPE_UNSIGNED (type) || !di.is_negative ();
		      if (!double_int_fits_to_tree_p (type, di))
			{
			  unsigned int itk;
			  for (itk = itk_int; itk != itk_none; itk++)
			    {
			      type = integer_types[itk];
			      if (type != NULL_TREE
				  && (pos || !TYPE_UNSIGNED (type))
				  && double_int_fits_to_tree_p (type, di))
				break;
			    }
			  if (type && cxx_dialect < cxx0x
			      && itk > itk_unsigned_long)
			    pedwarn (input_location, OPT_Wlong_long, pos ? "\
incremented enumerator value is too large for %<unsigned long%>" :  "\
incremented enumerator value is too large for %<long%>");
			}
		      if (type == NULL_TREE)
			overflowed = true;
		      else
			value = double_int_to_tree (type, di);
		    }

		  if (overflowed)
		    {
		      error ("overflow in enumeration values at %qD", name);
		      value = error_mark_node;
		    }
		}
	    }
	  else
	    value = integer_zero_node;
	}

      /* Remove no-op casts from the value.  */
      STRIP_TYPE_NOPS (value);

      /* If the underlying type of the enum is fixed, check whether
         the enumerator values fits in the underlying type.  If it
         does not fit, the program is ill-formed [C++0x dcl.enum].  */
      if (ENUM_UNDERLYING_TYPE (enumtype)
          && value
          && TREE_CODE (value) == INTEGER_CST)
        {
	  if (!int_fits_type_p (value, ENUM_UNDERLYING_TYPE (enumtype)))
	    error ("enumerator value %E is too large for underlying type %<%T%>",
		   value, ENUM_UNDERLYING_TYPE (enumtype));

          /* Convert the value to the appropriate type.  */
          value = convert (ENUM_UNDERLYING_TYPE (enumtype), value);
        }
    }

  /* C++ associates enums with global, function, or class declarations.  */
  context = current_scope ();

  /* Build the actual enumeration constant.  Note that the enumeration
     constants have the underlying type of the enum (if it is fixed)
     or the type of their initializer (if the underlying type of the
     enum is not fixed):

      [ C++0x dcl.enum ]

        If the underlying type is fixed, the type of each enumerator
        prior to the closing brace is the underlying type; if the
        initializing value of an enumerator cannot be represented by
        the underlying type, the program is ill-formed. If the
        underlying type is not fixed, the type of each enumerator is
        the type of its initializing value.

    If the underlying type is not fixed, it will be computed by
    finish_enum and we will reset the type of this enumerator.  Of
    course, if we're processing a template, there may be no value.  */
  type = value ? TREE_TYPE (value) : NULL_TREE;

  decl = build_decl (loc, CONST_DECL, name, type);
  
  DECL_CONTEXT (decl) = enumtype;
  TREE_CONSTANT (decl) = 1;
  TREE_READONLY (decl) = 1;
  DECL_INITIAL (decl) = value;

  if (context && context == current_class_type && !SCOPED_ENUM_P (enumtype))
    /* In something like `struct S { enum E { i = 7 }; };' we put `i'
       on the TYPE_FIELDS list for `S'.  (That's so that you can say
       things like `S::i' later.)  */
    finish_member_declaration (decl);
  else
    pushdecl (decl);

  /* Add this enumeration constant to the list for this type.  */
  TYPE_VALUES (enumtype) = tree_cons (name, decl, TYPE_VALUES (enumtype));
}

/* Look for an enumerator with the given NAME within the enumeration
   type ENUMTYPE.  This routine is used primarily for qualified name
   lookup into an enumerator in C++0x, e.g.,

     enum class Color { Red, Green, Blue };

     Color color = Color::Red;

   Returns the value corresponding to the enumerator, or
   NULL_TREE if no such enumerator was found.  */
tree
lookup_enumerator (tree enumtype, tree name)
{
  tree e;
  gcc_assert (enumtype && TREE_CODE (enumtype) == ENUMERAL_TYPE);

  e = purpose_member (name, TYPE_VALUES (enumtype));
  return e? TREE_VALUE (e) : NULL_TREE;
}


/* We're defining DECL.  Make sure that its type is OK.  */

static void
check_function_type (tree decl, tree current_function_parms)
{
  tree fntype = TREE_TYPE (decl);
  tree return_type = complete_type (TREE_TYPE (fntype));

  /* In a function definition, arg types must be complete.  */
  require_complete_types_for_parms (current_function_parms);

  if (dependent_type_p (return_type)
      || type_uses_auto (return_type))
    return;
  if (!COMPLETE_OR_VOID_TYPE_P (return_type)
      || (TYPE_FOR_JAVA (return_type) && MAYBE_CLASS_TYPE_P (return_type)))
    {
      tree args = TYPE_ARG_TYPES (fntype);

      if (!COMPLETE_OR_VOID_TYPE_P (return_type))
	error ("return type %q#T is incomplete", return_type);
      else
	error ("return type has Java class type %q#T", return_type);

      /* Make it return void instead.  */
      if (TREE_CODE (fntype) == METHOD_TYPE)
	fntype = build_method_type_directly (TREE_TYPE (TREE_VALUE (args)),
					     void_type_node,
					     TREE_CHAIN (args));
      else
	fntype = build_function_type (void_type_node, args);
      fntype
	= build_exception_variant (fntype,
				   TYPE_RAISES_EXCEPTIONS (TREE_TYPE (decl)));
      fntype = (cp_build_type_attribute_variant
		(fntype, TYPE_ATTRIBUTES (TREE_TYPE (decl))));
      TREE_TYPE (decl) = fntype;
    }
  else
    abstract_virtuals_error (decl, TREE_TYPE (fntype));
}

/* Create the FUNCTION_DECL for a function definition.
   DECLSPECS and DECLARATOR are the parts of the declaration;
   they describe the function's name and the type it returns,
   but twisted together in a fashion that parallels the syntax of C.

   FLAGS is a bitwise or of SF_PRE_PARSED (indicating that the
   DECLARATOR is really the DECL for the function we are about to
   process and that DECLSPECS should be ignored), SF_INCLASS_INLINE
   indicating that the function is an inline defined in-class.

   This function creates a binding context for the function body
   as well as setting up the FUNCTION_DECL in current_function_decl.

   For C++, we must first check whether that datum makes any sense.
   For example, "class A local_a(1,2);" means that variable local_a
   is an aggregate of type A, which should have a constructor
   applied to it with the argument list [1, 2].

   On entry, DECL_INITIAL (decl1) should be NULL_TREE or error_mark_node,
   or may be a BLOCK if the function has been defined previously
   in this translation unit.  On exit, DECL_INITIAL (decl1) will be
   error_mark_node if the function has never been defined, or
   a BLOCK if the function has been defined somewhere.  */

void
start_preparsed_function (tree decl1, tree attrs, int flags)
{
  tree ctype = NULL_TREE;
  tree fntype;
  tree restype;
  int doing_friend = 0;
  cp_binding_level *bl;
  tree current_function_parms;
  struct c_fileinfo *finfo = NULL;
  bool honor_interface;

  /* This was added to make sure that the location is available.  For example,
     in Cilk Plus, we add internal functions which does not have a line or
     file location.  This will make sure we do not crash in those cases.  
     Also, we added the check to see finfo is available before we accessed the
     structure's fields.  */
  if (DECL_SOURCE_LOCATION (decl1) 
      && LOCATION_FILE (DECL_SOURCE_LOCATION (decl1))) 
    finfo = get_fileinfo (LOCATION_FILE (DECL_SOURCE_LOCATION (decl1)));
  else
    finfo = NULL;

  /* Sanity check.  */
  gcc_assert (TREE_CODE (TREE_VALUE (void_list_node)) == VOID_TYPE);
  gcc_assert (TREE_CHAIN (void_list_node) == NULL_TREE);

  fntype = TREE_TYPE (decl1);
  if (TREE_CODE (fntype) == METHOD_TYPE)
    ctype = TYPE_METHOD_BASETYPE (fntype);

  /* ISO C++ 11.4/5.  A friend function defined in a class is in
     the (lexical) scope of the class in which it is defined.  */
  if (!ctype && DECL_FRIEND_P (decl1))
    {
      ctype = DECL_FRIEND_CONTEXT (decl1);

      /* CTYPE could be null here if we're dealing with a template;
	 for example, `inline friend float foo()' inside a template
	 will have no CTYPE set.  */
      if (ctype && TREE_CODE (ctype) != RECORD_TYPE)
	ctype = NULL_TREE;
      else
	doing_friend = 1;
    }

  if (DECL_DECLARED_INLINE_P (decl1)
      && lookup_attribute ("noinline", attrs))
    warning (0, "inline function %q+D given attribute noinline", decl1);

  /* Handle gnu_inline attribute.  */
  if (GNU_INLINE_P (decl1))
    {
      DECL_EXTERNAL (decl1) = 1;
      DECL_NOT_REALLY_EXTERN (decl1) = 0;
      DECL_INTERFACE_KNOWN (decl1) = 1;
      DECL_DISREGARD_INLINE_LIMITS (decl1) = 1;
    }

  if (DECL_MAYBE_IN_CHARGE_CONSTRUCTOR_P (decl1))
    /* This is a constructor, we must ensure that any default args
       introduced by this definition are propagated to the clones
       now. The clones are used directly in overload resolution.  */
    adjust_clone_args (decl1);

  /* Sometimes we don't notice that a function is a static member, and
     build a METHOD_TYPE for it.  Fix that up now.  */
  gcc_assert (!(ctype != NULL_TREE && DECL_STATIC_FUNCTION_P (decl1)
		&& TREE_CODE (TREE_TYPE (decl1)) == METHOD_TYPE));

  /* Set up current_class_type, and enter the scope of the class, if
     appropriate.  */
  if (ctype)
    push_nested_class (ctype);
  else if (DECL_STATIC_FUNCTION_P (decl1))
    push_nested_class (DECL_CONTEXT (decl1));

  /* Now that we have entered the scope of the class, we must restore
     the bindings for any template parameters surrounding DECL1, if it
     is an inline member template.  (Order is important; consider the
     case where a template parameter has the same name as a field of
     the class.)  It is not until after this point that
     PROCESSING_TEMPLATE_DECL is guaranteed to be set up correctly.  */
  if (flags & SF_INCLASS_INLINE)
    maybe_begin_member_template_processing (decl1);

  /* Effective C++ rule 15.  */
  if (warn_ecpp
      && DECL_OVERLOADED_OPERATOR_P (decl1) == NOP_EXPR
      && TREE_CODE (TREE_TYPE (fntype)) == VOID_TYPE)
    warning (OPT_Weffc__, "%<operator=%> should return a reference to %<*this%>");

  /* Make the init_value nonzero so pushdecl knows this is not tentative.
     error_mark_node is replaced below (in poplevel) with the BLOCK.  */
  if (!DECL_INITIAL (decl1))
    DECL_INITIAL (decl1) = error_mark_node;

  /* This function exists in static storage.
     (This does not mean `static' in the C sense!)  */
  TREE_STATIC (decl1) = 1;

  /* We must call push_template_decl after current_class_type is set
     up.  (If we are processing inline definitions after exiting a
     class scope, current_class_type will be NULL_TREE until set above
     by push_nested_class.)  */
  if (processing_template_decl)
    {
      /* FIXME: Handle error_mark_node more gracefully.  */
      tree newdecl1 = push_template_decl (decl1);
      if (newdecl1 != error_mark_node)
	decl1 = newdecl1;
    }

  /* We are now in the scope of the function being defined.  */
  current_function_decl = decl1;

  /* Save the parm names or decls from this function's declarator
     where store_parm_decls will find them.  */
  current_function_parms = DECL_ARGUMENTS (decl1);

  /* Make sure the parameter and return types are reasonable.  When
     you declare a function, these types can be incomplete, but they
     must be complete when you define the function.  */
  check_function_type (decl1, current_function_parms);

  /* Build the return declaration for the function.  */
  restype = TREE_TYPE (fntype);

  if (DECL_RESULT (decl1) == NULL_TREE)
    {
      tree resdecl;

      resdecl = build_decl (input_location, RESULT_DECL, 0, restype);
      DECL_ARTIFICIAL (resdecl) = 1;
      DECL_IGNORED_P (resdecl) = 1;
      DECL_RESULT (decl1) = resdecl;

      cp_apply_type_quals_to_decl (cp_type_quals (restype), resdecl);
    }

  /* Let the user know we're compiling this function.  */
  announce_function (decl1);

  /* Record the decl so that the function name is defined.
     If we already have a decl for this name, and it is a FUNCTION_DECL,
     use the old decl.  */
  if (!processing_template_decl && !(flags & SF_PRE_PARSED))
    {
      /* A specialization is not used to guide overload resolution.  */
      if (!DECL_FUNCTION_MEMBER_P (decl1)
	  && !(DECL_USE_TEMPLATE (decl1) &&
	       PRIMARY_TEMPLATE_P (DECL_TI_TEMPLATE (decl1))))
	{
	  tree olddecl = pushdecl (decl1);

	  if (olddecl == error_mark_node)
	    /* If something went wrong when registering the declaration,
	       use DECL1; we have to have a FUNCTION_DECL to use when
	       parsing the body of the function.  */
	    ;
	  else
	    {
	      /* Otherwise, OLDDECL is either a previous declaration
		 of the same function or DECL1 itself.  */

	      if (warn_missing_declarations
		  && olddecl == decl1
		  && !DECL_MAIN_P (decl1)
		  && TREE_PUBLIC (decl1)
		  && !DECL_DECLARED_INLINE_P (decl1))
		{
		  tree context;

		  /* Check whether DECL1 is in an anonymous
		     namespace.  */
		  for (context = DECL_CONTEXT (decl1);
		       context;
		       context = DECL_CONTEXT (context))
		    {
		      if (TREE_CODE (context) == NAMESPACE_DECL
			  && DECL_NAME (context) == NULL_TREE)
			break;
		    }

		  if (context == NULL)
		    warning (OPT_Wmissing_declarations,
			     "no previous declaration for %q+D", decl1);
		}

	      decl1 = olddecl;
	    }
	}
      else
	{
	  /* We need to set the DECL_CONTEXT.  */
	  if (!DECL_CONTEXT (decl1) && DECL_TEMPLATE_INFO (decl1))
	    DECL_CONTEXT (decl1) = DECL_CONTEXT (DECL_TI_TEMPLATE (decl1));
	}
      fntype = TREE_TYPE (decl1);
      restype = TREE_TYPE (fntype);

      /* If #pragma weak applies, mark the decl appropriately now.
	 The pragma only applies to global functions.  Because
	 determining whether or not the #pragma applies involves
	 computing the mangled name for the declaration, we cannot
	 apply the pragma until after we have merged this declaration
	 with any previous declarations; if the original declaration
	 has a linkage specification, that specification applies to
	 the definition as well, and may affect the mangled name.  */
      if (DECL_FILE_SCOPE_P (decl1))
	maybe_apply_pragma_weak (decl1);
    }

  /* Reset this in case the call to pushdecl changed it.  */
  current_function_decl = decl1;

  gcc_assert (DECL_INITIAL (decl1));

  /* This function may already have been parsed, in which case just
     return; our caller will skip over the body without parsing.  */
  if (DECL_INITIAL (decl1) != error_mark_node)
    return;

  /* Initialize RTL machinery.  We cannot do this until
     CURRENT_FUNCTION_DECL and DECL_RESULT are set up.  We do this
     even when processing a template; this is how we get
     CFUN set up, and our per-function variables initialized.
     FIXME factor out the non-RTL stuff.  */
  bl = current_binding_level;
  allocate_struct_function (decl1, processing_template_decl);

  /* Initialize the language data structures.  Whenever we start
     a new function, we destroy temporaries in the usual way.  */
  cfun->language = ggc_alloc_cleared_language_function ();
  current_stmt_tree ()->stmts_are_full_exprs_p = 1;
  current_binding_level = bl;

  if (!processing_template_decl && type_uses_auto (restype))
    {
      FNDECL_USED_AUTO (decl1) = true;
      current_function_auto_return_pattern = restype;
    }

  /* Start the statement-tree, start the tree now.  */
  DECL_SAVED_TREE (decl1) = push_stmt_list ();

  /* If we are (erroneously) defining a function that we have already
     defined before, wipe out what we knew before.  */
  if (!DECL_PENDING_INLINE_P (decl1))
    DECL_SAVED_FUNCTION_DATA (decl1) = NULL;

  if (ctype && !doing_friend && !DECL_STATIC_FUNCTION_P (decl1))
    {
      /* We know that this was set up by `grokclassfn'.  We do not
	 wait until `store_parm_decls', since evil parse errors may
	 never get us to that point.  Here we keep the consistency
	 between `current_class_type' and `current_class_ptr'.  */
      tree t = DECL_ARGUMENTS (decl1);

      gcc_assert (t != NULL_TREE && TREE_CODE (t) == PARM_DECL);
      gcc_assert (TREE_CODE (TREE_TYPE (t)) == POINTER_TYPE);

      cp_function_chain->x_current_class_ref
	= cp_build_indirect_ref (t, RO_NULL, tf_warning_or_error);
      /* Set this second to avoid shortcut in cp_build_indirect_ref.  */
      cp_function_chain->x_current_class_ptr = t;

      /* Constructors and destructors need to know whether they're "in
	 charge" of initializing virtual base classes.  */
      t = DECL_CHAIN (t);
      if (DECL_HAS_IN_CHARGE_PARM_P (decl1))
	{
	  current_in_charge_parm = t;
	  t = DECL_CHAIN (t);
	}
      if (DECL_HAS_VTT_PARM_P (decl1))
	{
	  gcc_assert (DECL_NAME (t) == vtt_parm_identifier);
	  current_vtt_parm = t;
	}
    }

  honor_interface = (!DECL_TEMPLATE_INSTANTIATION (decl1)
		     /* Implicitly-defined methods (like the
			destructor for a class in which no destructor
			is explicitly declared) must not be defined
			until their definition is needed.  So, we
			ignore interface specifications for
			compiler-generated functions.  */
		     && !DECL_ARTIFICIAL (decl1));

  if (processing_template_decl)
    /* Don't mess with interface flags.  */;
  else if (DECL_INTERFACE_KNOWN (decl1))
    {
      tree ctx = decl_function_context (decl1);

      if (DECL_NOT_REALLY_EXTERN (decl1))
	DECL_EXTERNAL (decl1) = 0;

      if (ctx != NULL_TREE && vague_linkage_p (ctx))
	/* This is a function in a local class in an extern inline
	   or template function.  */
	comdat_linkage (decl1);
    }
  /* If this function belongs to an interface, it is public.
     If it belongs to someone else's interface, it is also external.
     This only affects inlines and template instantiations.  */
  else if (finfo && !finfo->interface_unknown && honor_interface)
    {
      if (DECL_DECLARED_INLINE_P (decl1)
	  || DECL_TEMPLATE_INSTANTIATION (decl1))
	{
	  DECL_EXTERNAL (decl1)
	    = (finfo->interface_only
	       || (DECL_DECLARED_INLINE_P (decl1)
		   && ! flag_implement_inlines
		   && !DECL_VINDEX (decl1)));

	  /* For WIN32 we also want to put these in linkonce sections.  */
	  maybe_make_one_only (decl1);
	}
      else
	DECL_EXTERNAL (decl1) = 0;
      DECL_INTERFACE_KNOWN (decl1) = 1;
      /* If this function is in an interface implemented in this file,
	 make sure that the back end knows to emit this function
	 here.  */
      if (!DECL_EXTERNAL (decl1))
	mark_needed (decl1);
    }
  else if (finfo && finfo->interface_unknown && finfo->interface_only
	   && honor_interface)
    {
      /* If MULTIPLE_SYMBOL_SPACES is defined and we saw a #pragma
	 interface, we will have both finfo->interface_unknown and
	 finfo->interface_only set.  In that case, we don't want to
	 use the normal heuristics because someone will supply a
	 #pragma implementation elsewhere, and deducing it here would
	 produce a conflict.  */
      comdat_linkage (decl1);
      DECL_EXTERNAL (decl1) = 0;
      DECL_INTERFACE_KNOWN (decl1) = 1;
      DECL_DEFER_OUTPUT (decl1) = 1;
    }
  else
    {
      /* This is a definition, not a reference.
	 So clear DECL_EXTERNAL, unless this is a GNU extern inline.  */
      if (!GNU_INLINE_P (decl1))
	DECL_EXTERNAL (decl1) = 0;

      if ((DECL_DECLARED_INLINE_P (decl1)
	   || DECL_TEMPLATE_INSTANTIATION (decl1))
	  && ! DECL_INTERFACE_KNOWN (decl1))
	DECL_DEFER_OUTPUT (decl1) = 1;
      else
	DECL_INTERFACE_KNOWN (decl1) = 1;
    }

  /* Determine the ELF visibility attribute for the function.  We must not
     do this before calling "pushdecl", as we must allow "duplicate_decls"
     to merge any attributes appropriately.  We also need to wait until
     linkage is set.  */
  if (!DECL_CLONED_FUNCTION_P (decl1))
    determine_visibility (decl1);

  begin_scope (sk_function_parms, decl1);

  ++function_depth;

  if (DECL_DESTRUCTOR_P (decl1)
      || (DECL_CONSTRUCTOR_P (decl1)
	  && targetm.cxx.cdtor_returns_this ()))
    {
      cdtor_label = build_decl (input_location, 
				LABEL_DECL, NULL_TREE, NULL_TREE);
      DECL_CONTEXT (cdtor_label) = current_function_decl;
    }

  start_fname_decls ();

  store_parm_decls (current_function_parms);
}


/* Like start_preparsed_function, except that instead of a
   FUNCTION_DECL, this function takes DECLSPECS and DECLARATOR.

   Returns 1 on success.  If the DECLARATOR is not suitable for a function
   (it defines a datum instead), we return 0, which tells
   yyparse to report a parse error.  */

int
start_function (cp_decl_specifier_seq *declspecs,
		const cp_declarator *declarator,
		tree attrs)
{
  tree decl1;

  decl1 = grokdeclarator (declarator, declspecs, FUNCDEF, 1, &attrs);
  if (decl1 == error_mark_node)
    return 0;
  /* If the declarator is not suitable for a function definition,
     cause a syntax error.  */
  if (decl1 == NULL_TREE || TREE_CODE (decl1) != FUNCTION_DECL)
    {
      error ("invalid function declaration");
      return 0;
    }

  if (DECL_MAIN_P (decl1))
    /* main must return int.  grokfndecl should have corrected it
       (and issued a diagnostic) if the user got it wrong.  */
    gcc_assert (same_type_p (TREE_TYPE (TREE_TYPE (decl1)),
			     integer_type_node));

  start_preparsed_function (decl1, attrs, /*flags=*/SF_DEFAULT);

  return 1;
}

/* Returns true iff an EH_SPEC_BLOCK should be created in the body of
   FN.  */

static bool
use_eh_spec_block (tree fn)
{
  return (flag_exceptions && flag_enforce_eh_specs
	  && !processing_template_decl
	  && !type_throw_all_p (TREE_TYPE (fn))
	  /* We insert the EH_SPEC_BLOCK only in the original
	     function; then, it is copied automatically to the
	     clones.  */
	  && !DECL_CLONED_FUNCTION_P (fn)
	  /* Implicitly-generated constructors and destructors have
	     exception specifications.  However, those specifications
	     are the union of the possible exceptions specified by the
	     constructors/destructors for bases and members, so no
	     unallowed exception will ever reach this function.  By
	     not creating the EH_SPEC_BLOCK we save a little memory,
	     and we avoid spurious warnings about unreachable
	     code.  */
	  && !DECL_DEFAULTED_FN (fn));
}

/* Store the parameter declarations into the current function declaration.
   This is called after parsing the parameter declarations, before
   digesting the body of the function.

   Also install to binding contour return value identifier, if any.  */

static void
store_parm_decls (tree current_function_parms)
{
  tree fndecl = current_function_decl;
  tree parm;

  /* This is a chain of any other decls that came in among the parm
     declarations.  If a parm is declared with  enum {foo, bar} x;
     then CONST_DECLs for foo and bar are put here.  */
  tree nonparms = NULL_TREE;

  if (current_function_parms)
    {
      /* This case is when the function was defined with an ANSI prototype.
	 The parms already have decls, so we need not do anything here
	 except record them as in effect
	 and complain if any redundant old-style parm decls were written.  */

      tree specparms = current_function_parms;
      tree next;

      /* Must clear this because it might contain TYPE_DECLs declared
	     at class level.  */
      current_binding_level->names = NULL;

      /* If we're doing semantic analysis, then we'll call pushdecl
	     for each of these.  We must do them in reverse order so that
	     they end in the correct forward order.  */
      specparms = nreverse (specparms);

      for (parm = specparms; parm; parm = next)
	{
	  next = DECL_CHAIN (parm);
	  if (TREE_CODE (parm) == PARM_DECL)
	    {
	      if (DECL_NAME (parm) == NULL_TREE
		  || TREE_CODE (parm) != VOID_TYPE)
		pushdecl (parm);
	      else
		error ("parameter %qD declared void", parm);
	    }
	  else
	    {
	      /* If we find an enum constant or a type tag,
		 put it aside for the moment.  */
	      TREE_CHAIN (parm) = NULL_TREE;
	      nonparms = chainon (nonparms, parm);
	    }
	}

      /* Get the decls in their original chain order and record in the
	 function.  This is all and only the PARM_DECLs that were
	 pushed into scope by the loop above.  */
      DECL_ARGUMENTS (fndecl) = getdecls ();
    }
  else
    DECL_ARGUMENTS (fndecl) = NULL_TREE;

  /* Now store the final chain of decls for the arguments
     as the decl-chain of the current lexical scope.
     Put the enumerators in as well, at the front so that
     DECL_ARGUMENTS is not modified.  */
  current_binding_level->names = chainon (nonparms, DECL_ARGUMENTS (fndecl));

  if (use_eh_spec_block (current_function_decl))
    current_eh_spec_block = begin_eh_spec_block ();
}


/* We have finished doing semantic analysis on DECL, but have not yet
   generated RTL for its body.  Save away our current state, so that
   when we want to generate RTL later we know what to do.  */

static void
save_function_data (tree decl)
{
  struct language_function *f;

  /* Save the language-specific per-function data so that we can
     get it back when we really expand this function.  */
  gcc_assert (!DECL_PENDING_INLINE_P (decl));

  /* Make a copy.  */
  f = ggc_alloc_language_function ();
  memcpy (f, cp_function_chain, sizeof (struct language_function));
  DECL_SAVED_FUNCTION_DATA (decl) = f;

  /* Clear out the bits we don't need.  */
  f->base.x_stmt_tree.x_cur_stmt_list = NULL;
  f->bindings = NULL;
  f->x_local_names = NULL;
  f->base.local_typedefs = NULL;
}


/* Set the return value of the constructor (if present).  */

static void
finish_constructor_body (void)
{
  tree val;
  tree exprstmt;

  if (targetm.cxx.cdtor_returns_this ()
      && (! TYPE_FOR_JAVA (current_class_type)))
    {
      /* Any return from a constructor will end up here.  */
      add_stmt (build_stmt (input_location, LABEL_EXPR, cdtor_label));

      val = DECL_ARGUMENTS (current_function_decl);
      val = build2 (MODIFY_EXPR, TREE_TYPE (val),
		    DECL_RESULT (current_function_decl), val);
      /* Return the address of the object.  */
      exprstmt = build_stmt (input_location, RETURN_EXPR, val);
      add_stmt (exprstmt);
    }
}

/* Do all the processing for the beginning of a destructor; set up the
   vtable pointers and cleanups for bases and members.  */

static void
begin_destructor_body (void)
{
  tree compound_stmt;

  /* If the CURRENT_CLASS_TYPE is incomplete, we will have already
     issued an error message.  We still want to try to process the
     body of the function, but initialize_vtbl_ptrs will crash if
     TYPE_BINFO is NULL.  */
  if (COMPLETE_TYPE_P (current_class_type))
    {
      compound_stmt = begin_compound_stmt (0);
      /* Make all virtual function table pointers in non-virtual base
	 classes point to CURRENT_CLASS_TYPE's virtual function
	 tables.  */
      initialize_vtbl_ptrs (current_class_ptr);
      finish_compound_stmt (compound_stmt);

      /* And insert cleanups for our bases and members so that they
	 will be properly destroyed if we throw.  */
      push_base_cleanups ();
    }
}

/* At the end of every destructor we generate code to delete the object if
   necessary.  Do that now.  */

static void
finish_destructor_body (void)
{
  tree exprstmt;

  /* Any return from a destructor will end up here; that way all base
     and member cleanups will be run when the function returns.  */
  add_stmt (build_stmt (input_location, LABEL_EXPR, cdtor_label));

  /* In a virtual destructor, we must call delete.  */
  if (DECL_VIRTUAL_P (current_function_decl))
    {
      tree if_stmt;
      tree virtual_size = cxx_sizeof (current_class_type);

      /* [class.dtor]

      At the point of definition of a virtual destructor (including
      an implicit definition), non-placement operator delete shall
      be looked up in the scope of the destructor's class and if
      found shall be accessible and unambiguous.  */
      exprstmt = build_op_delete_call (DELETE_EXPR, current_class_ptr,
				       virtual_size,
				       /*global_p=*/false,
				       /*placement=*/NULL_TREE,
				       /*alloc_fn=*/NULL_TREE,
				       tf_warning_or_error);

      if_stmt = begin_if_stmt ();
      finish_if_stmt_cond (build2 (BIT_AND_EXPR, integer_type_node,
				   current_in_charge_parm,
				   integer_one_node),
			   if_stmt);
      finish_expr_stmt (exprstmt);
      finish_then_clause (if_stmt);
      finish_if_stmt (if_stmt);
    }

  if (targetm.cxx.cdtor_returns_this ())
    {
      tree val;

      val = DECL_ARGUMENTS (current_function_decl);
      val = build2 (MODIFY_EXPR, TREE_TYPE (val),
		    DECL_RESULT (current_function_decl), val);
      /* Return the address of the object.  */
      exprstmt = build_stmt (input_location, RETURN_EXPR, val);
      add_stmt (exprstmt);
    }
}

/* Do the necessary processing for the beginning of a function body, which
   in this case includes member-initializers, but not the catch clauses of
   a function-try-block.  Currently, this means opening a binding level
   for the member-initializers (in a ctor), member cleanups (in a dtor),
   and capture proxies (in a lambda operator()).  */

tree
begin_function_body (void)
{
  tree stmt;

  if (! FUNCTION_NEEDS_BODY_BLOCK (current_function_decl))
    return NULL_TREE;

  if (processing_template_decl)
    /* Do nothing now.  */;
  else
    /* Always keep the BLOCK node associated with the outermost pair of
       curly braces of a function.  These are needed for correct
       operation of dwarfout.c.  */
    keep_next_level (true);

  stmt = begin_compound_stmt (BCS_FN_BODY);

  if (processing_template_decl)
    /* Do nothing now.  */;
  else if (DECL_DESTRUCTOR_P (current_function_decl))
    begin_destructor_body ();

  return stmt;
}

/* Do the processing for the end of a function body.  Currently, this means
   closing out the cleanups for fully-constructed bases and members, and in
   the case of the destructor, deleting the object if desired.  Again, this
   is only meaningful for [cd]tors, since they are the only functions where
   there is a significant distinction between the main body and any
   function catch clauses.  Handling, say, main() return semantics here
   would be wrong, as flowing off the end of a function catch clause for
   main() would also need to return 0.  */

void
finish_function_body (tree compstmt)
{
  if (compstmt == NULL_TREE)
    return;

  /* Here we insert Cilk specific functions when _Cilk_spawn is used.  */
  if (flag_enable_cilk && cfun->calls_spawn)
    {
      cfun->cilk_frame_decl = cp_make_cilk_frame (compstmt);
      DECL_HAS_SPAWN_P (cfun->decl) = 1;
    }

  /* Close the block.  */
  finish_compound_stmt (compstmt);

  if (processing_template_decl)
    /* Do nothing now.  */;
  else if (DECL_CONSTRUCTOR_P (current_function_decl))
    finish_constructor_body ();
  else if (DECL_DESTRUCTOR_P (current_function_decl))
    finish_destructor_body ();
}

/* Given a function, returns the BLOCK corresponding to the outermost level
   of curly braces, skipping the artificial block created for constructor
   initializers.  */

tree
outer_curly_brace_block (tree fndecl)
{
  tree block = BLOCK_SUBBLOCKS (DECL_INITIAL (fndecl));
  if (FUNCTION_NEEDS_BODY_BLOCK (current_function_decl))
    /* Skip the artificial function body block.  */
    block = BLOCK_SUBBLOCKS (block);
  return block;
}

/* If FNDECL is a class's key method, add the class to the list of
   keyed classes that should be emitted.  */

static void
record_key_method_defined (tree fndecl)
{
  if (DECL_NONSTATIC_MEMBER_FUNCTION_P (fndecl)
      && DECL_VIRTUAL_P (fndecl)
      && !processing_template_decl)
    {
      tree fnclass = DECL_CONTEXT (fndecl);
      if (fndecl == CLASSTYPE_KEY_METHOD (fnclass))
	keyed_classes = tree_cons (NULL_TREE, fnclass, keyed_classes);
    }
}

/* Subroutine of finish_function.
   Save the body of constexpr functions for possible
   future compile time evaluation.  */

static void
maybe_save_function_definition (tree fun)
{
  if (!processing_template_decl
      && DECL_DECLARED_CONSTEXPR_P (fun)
      && !DECL_CLONED_FUNCTION_P (fun))
    register_constexpr_fundef (fun, DECL_SAVED_TREE (fun));
}

/* Finish up a function declaration and compile that function
   all the way to assembler language output.  The free the storage
   for the function definition.

   FLAGS is a bitwise or of the following values:
     2 - INCLASS_INLINE
       We just finished processing the body of an in-class inline
       function definition.  (This processing will have taken place
       after the class definition is complete.)  */

tree
finish_function (int flags)
{
  tree fndecl = current_function_decl;
  tree fntype, ctype = NULL_TREE;
  int inclass_inline = (flags & 2) != 0;

  /* When we get some parse errors, we can end up without a
     current_function_decl, so cope.  */
  if (fndecl == NULL_TREE)
    return error_mark_node;

  if (c_dialect_objc ())
    objc_finish_function ();

  gcc_assert (!defer_mark_used_calls);
  defer_mark_used_calls = true;

  record_key_method_defined (fndecl);

  fntype = TREE_TYPE (fndecl);

  /*  TREE_READONLY (fndecl) = 1;
      This caused &foo to be of type ptr-to-const-function
      which then got a warning when stored in a ptr-to-function variable.  */

  gcc_assert (building_stmt_list_p ());
  /* The current function is being defined, so its DECL_INITIAL should
     be set, and unless there's a multiple definition, it should be
     error_mark_node.  */
  gcc_assert (DECL_INITIAL (fndecl) == error_mark_node);

  /* For a cloned function, we've already got all the code we need;
     there's no need to add any extra bits.  */
  if (!DECL_CLONED_FUNCTION_P (fndecl))
    {
      /* Make it so that `main' always returns 0 by default.  */
      if (DECL_MAIN_P (current_function_decl))
	finish_return_stmt (integer_zero_node);

      if (use_eh_spec_block (current_function_decl))
	finish_eh_spec_block (TYPE_RAISES_EXCEPTIONS
			      (TREE_TYPE (current_function_decl)),
			      current_eh_spec_block);
    }

  /* Cilk needs this to insert the spawn information correctly.  */
  if (flag_enable_cilk && DECL_SAVED_TREE (current_function_decl))
    vec_safe_push (stmt_list_stack, DECL_SAVED_TREE (current_function_decl));
  
  /* If we're saving up tree structure, tie off the function now.  */
  DECL_SAVED_TREE (fndecl) = pop_stmt_list (DECL_SAVED_TREE (fndecl));

  finish_fname_decls ();

  /* If this function can't throw any exceptions, remember that.  */
  if (!processing_template_decl
      && !cp_function_chain->can_throw
      && !flag_non_call_exceptions
      && !decl_replaceable_p (fndecl))
    TREE_NOTHROW (fndecl) = 1;

  /* This must come after expand_function_end because cleanups might
     have declarations (from inline functions) that need to go into
     this function's blocks.  */

  /* If the current binding level isn't the outermost binding level
     for this function, either there is a bug, or we have experienced
     syntax errors and the statement tree is malformed.  */
  if (current_binding_level->kind != sk_function_parms)
    {
      /* Make sure we have already experienced errors.  */
      gcc_assert (errorcount);

      /* Throw away the broken statement tree and extra binding
	 levels.  */
      DECL_SAVED_TREE (fndecl) = alloc_stmt_list ();

      while (current_binding_level->kind != sk_function_parms)
	{
	  if (current_binding_level->kind == sk_class)
	    pop_nested_class ();
	  else
	    poplevel (0, 0, 0);
	}
    }
  poplevel (1, 0, 1);

  /* Statements should always be full-expressions at the outermost set
     of curly braces for a function.  */
  gcc_assert (stmts_are_full_exprs_p ());

  /* If there are no return statements in a function with auto return type,
     the return type is void.  But if the declared type is something like
     auto*, this is an error.  */
  if (!processing_template_decl && FNDECL_USED_AUTO (fndecl)
      && TREE_TYPE (fntype) == current_function_auto_return_pattern)
    {
      if (!is_auto (current_function_auto_return_pattern)
	  && !current_function_returns_value && !current_function_returns_null)
	{
	  error ("no return statements in function returning %qT",
		 current_function_auto_return_pattern);
	  inform (input_location, "only plain %<auto%> return type can be "
		  "deduced to %<void%>");
	}
      apply_deduced_return_type (fndecl, void_type_node);
      fntype = TREE_TYPE (fndecl);
    }

  /* Save constexpr function body before it gets munged by
     the NRV transformation.   */
  maybe_save_function_definition (fndecl);

  /* Set up the named return value optimization, if we can.  Candidate
     variables are selected in check_return_expr.  */
  if (current_function_return_value)
    {
      tree r = current_function_return_value;
      tree outer;

      if (r != error_mark_node
	  /* This is only worth doing for fns that return in memory--and
	     simpler, since we don't have to worry about promoted modes.  */
	  && aggregate_value_p (TREE_TYPE (TREE_TYPE (fndecl)), fndecl)
	  /* Only allow this for variables declared in the outer scope of
	     the function so we know that their lifetime always ends with a
	     return; see g++.dg/opt/nrv6.C.  We could be more flexible if
	     we were to do this optimization in tree-ssa.  */
	  && (outer = outer_curly_brace_block (fndecl))
	  && chain_member (r, BLOCK_VARS (outer)))
	finalize_nrv (&DECL_SAVED_TREE (fndecl), r, DECL_RESULT (fndecl));

      current_function_return_value = NULL_TREE;
    }

  /* Remember that we were in class scope.  */
  if (current_class_name)
    ctype = current_class_type;

  /* Must mark the RESULT_DECL as being in this function.  */
  DECL_CONTEXT (DECL_RESULT (fndecl)) = fndecl;

  /* Set the BLOCK_SUPERCONTEXT of the outermost function scope to point
     to the FUNCTION_DECL node itself.  */
  BLOCK_SUPERCONTEXT (DECL_INITIAL (fndecl)) = fndecl;

  /* Save away current state, if appropriate.  */
  if (!processing_template_decl)
    save_function_data (fndecl);

  /* Complain if there's just no return statement.  */
  if (warn_return_type
      && TREE_CODE (TREE_TYPE (fntype)) != VOID_TYPE
      && !dependent_type_p (TREE_TYPE (fntype))
      && !current_function_returns_value && !current_function_returns_null
      /* Don't complain if we abort or throw.  */
      && !current_function_returns_abnormally
      /* Don't complain if we are declared noreturn.  */
      && !TREE_THIS_VOLATILE (fndecl)
      && !DECL_NAME (DECL_RESULT (fndecl))
      && !TREE_NO_WARNING (fndecl)
      /* Structor return values (if any) are set by the compiler.  */
      && !DECL_CONSTRUCTOR_P (fndecl)
      && !DECL_DESTRUCTOR_P (fndecl)
      && targetm.warn_func_return (fndecl))
    {
      warning (OPT_Wreturn_type,
 	       "no return statement in function returning non-void");
      TREE_NO_WARNING (fndecl) = 1;
    }

  /* Store the end of the function, so that we get good line number
     info for the epilogue.  */
  cfun->function_end_locus = input_location;

  /* Complain about parameters that are only set, but never otherwise used.  */
  if (warn_unused_but_set_parameter
      && !processing_template_decl
      && errorcount == unused_but_set_errorcount
      && !DECL_CLONED_FUNCTION_P (fndecl))
    {
      tree decl;

      for (decl = DECL_ARGUMENTS (fndecl);
	   decl;
	   decl = DECL_CHAIN (decl))
	if (TREE_USED (decl)
	    && TREE_CODE (decl) == PARM_DECL
	    && !DECL_READ_P (decl)
	    && DECL_NAME (decl)
	    && !DECL_ARTIFICIAL (decl)
	    && !TREE_NO_WARNING (decl)
	    && !DECL_IN_SYSTEM_HEADER (decl)
	    && TREE_TYPE (decl) != error_mark_node
	    && TREE_CODE (TREE_TYPE (decl)) != REFERENCE_TYPE
	    && (!CLASS_TYPE_P (TREE_TYPE (decl))
	        || !TYPE_HAS_NONTRIVIAL_DESTRUCTOR (TREE_TYPE (decl))))
	  warning (OPT_Wunused_but_set_parameter,
		   "parameter %q+D set but not used", decl);
      unused_but_set_errorcount = errorcount;
    }

  /* Complain about locally defined typedefs that are not used in this
     function.  */
  maybe_warn_unused_local_typedefs ();

  /* Genericize before inlining.  */
  if (!processing_template_decl)
    {
      struct language_function *f = DECL_SAVED_FUNCTION_DATA (fndecl);
      invoke_plugin_callbacks (PLUGIN_PRE_GENERICIZE, fndecl);
      cp_genericize (fndecl);
      /* Clear out the bits we don't need.  */
      f->x_current_class_ptr = NULL;
      f->x_current_class_ref = NULL;
      f->x_eh_spec_block = NULL;
      f->x_in_charge_parm = NULL;
      f->x_vtt_parm = NULL;
      f->x_return_value = NULL;
      f->bindings = NULL;
      f->extern_decl_map = NULL;
    }
  /* Clear out the bits we don't need.  */
  local_names = NULL;

  /* We're leaving the context of this function, so zap cfun.  It's still in
     DECL_STRUCT_FUNCTION, and we'll restore it in tree_rest_of_compilation.  */
  set_cfun (NULL);
  current_function_decl = NULL;

  /* If this is an in-class inline definition, we may have to pop the
     bindings for the template parameters that we added in
     maybe_begin_member_template_processing when start_function was
     called.  */
  if (inclass_inline)
    maybe_end_member_template_processing ();

  /* Leave the scope of the class.  */
  if (ctype)
    pop_nested_class ();

  --function_depth;

  /* Clean up.  */
  current_function_decl = NULL_TREE;

  defer_mark_used_calls = false;
  if (deferred_mark_used_calls)
    {
      unsigned int i;
      tree decl;

      FOR_EACH_VEC_SAFE_ELT (deferred_mark_used_calls, i, decl)
	mark_used (decl);
      vec_free (deferred_mark_used_calls);
    }

  return fndecl;
}

/* Create the FUNCTION_DECL for a function definition.
   DECLSPECS and DECLARATOR are the parts of the declaration;
   they describe the return type and the name of the function,
   but twisted together in a fashion that parallels the syntax of C.

   This function creates a binding context for the function body
   as well as setting up the FUNCTION_DECL in current_function_decl.

   Returns a FUNCTION_DECL on success.

   If the DECLARATOR is not suitable for a function (it defines a datum
   instead), we return 0, which tells yyparse to report a parse error.

   May return void_type_node indicating that this method is actually
   a friend.  See grokfield for more details.

   Came here with a `.pushlevel' .

   DO NOT MAKE ANY CHANGES TO THIS CODE WITHOUT MAKING CORRESPONDING
   CHANGES TO CODE IN `grokfield'.  */

tree
grokmethod (cp_decl_specifier_seq *declspecs,
	    const cp_declarator *declarator, tree attrlist)
{
  tree fndecl = grokdeclarator (declarator, declspecs, MEMFUNCDEF, 0,
				&attrlist);

  if (fndecl == error_mark_node)
    return error_mark_node;

  if (fndecl == NULL || TREE_CODE (fndecl) != FUNCTION_DECL)
    {
      error ("invalid member function declaration");
      return error_mark_node;
    }

  if (attrlist)
    cplus_decl_attributes (&fndecl, attrlist, 0);

  /* Pass friends other than inline friend functions back.  */
  if (fndecl == void_type_node)
    return fndecl;

  if (DECL_IN_AGGR_P (fndecl))
    {
      if (DECL_CLASS_SCOPE_P (fndecl))
	error ("%qD is already defined in class %qT", fndecl,
	       DECL_CONTEXT (fndecl));
      return error_mark_node;
    }

  check_template_shadow (fndecl);

  DECL_DECLARED_INLINE_P (fndecl) = 1;
  DECL_NO_INLINE_WARNING_P (fndecl) = 1;

  /* We process method specializations in finish_struct_1.  */
  if (processing_template_decl && !DECL_TEMPLATE_SPECIALIZATION (fndecl))
    {
      fndecl = push_template_decl (fndecl);
      if (fndecl == error_mark_node)
	return fndecl;
    }

  if (! DECL_FRIEND_P (fndecl))
    {
      if (DECL_CHAIN (fndecl))
	{
	  fndecl = copy_node (fndecl);
	  TREE_CHAIN (fndecl) = NULL_TREE;
	}
    }

  cp_finish_decl (fndecl, NULL_TREE, false, NULL_TREE, 0);

  DECL_IN_AGGR_P (fndecl) = 1;
  return fndecl;
}


/* VAR is a VAR_DECL.  If its type is incomplete, remember VAR so that
   we can lay it out later, when and if its type becomes complete.  */

void
maybe_register_incomplete_var (tree var)
{
  gcc_assert (TREE_CODE (var) == VAR_DECL);

  /* Keep track of variables with incomplete types.  */
  if (!processing_template_decl && TREE_TYPE (var) != error_mark_node
      && DECL_EXTERNAL (var))
    {
      tree inner_type = TREE_TYPE (var);

      while (TREE_CODE (inner_type) == ARRAY_TYPE)
	inner_type = TREE_TYPE (inner_type);
      inner_type = TYPE_MAIN_VARIANT (inner_type);

      if ((!COMPLETE_TYPE_P (inner_type) && CLASS_TYPE_P (inner_type))
	  /* RTTI TD entries are created while defining the type_info.  */
	  || (TYPE_LANG_SPECIFIC (inner_type)
	      && TYPE_BEING_DEFINED (inner_type)))
	{
	  incomplete_var iv = {var, inner_type};
	  vec_safe_push (incomplete_vars, iv);
	}
    }
}

/* Called when a class type (given by TYPE) is defined.  If there are
   any existing VAR_DECLs whose type has been completed by this
   declaration, update them now.  */

void
complete_vars (tree type)
{
  unsigned ix;
  incomplete_var *iv;

  for (ix = 0; vec_safe_iterate (incomplete_vars, ix, &iv); )
    {
      if (same_type_p (type, iv->incomplete_type))
	{
	  tree var = iv->decl;
	  tree type = TREE_TYPE (var);
	  /* Complete the type of the variable.  The VAR_DECL itself
	     will be laid out in expand_expr.  */
	  complete_type (type);
	  cp_apply_type_quals_to_decl (cp_type_quals (type), var);
	  /* Remove this entry from the list.  */
	  incomplete_vars->unordered_remove (ix);
	}
      else
	ix++;
    }

  /* Check for pending declarations which may have abstract type.  */
  complete_type_check_abstract (type);
}

/* If DECL is of a type which needs a cleanup, build and return an
   expression to perform that cleanup here.  Return NULL_TREE if no
   cleanup need be done.  */

tree
cxx_maybe_build_cleanup (tree decl, tsubst_flags_t complain)
{
  tree type;
  tree attr;
  tree cleanup;

  /* Assume no cleanup is required.  */
  cleanup = NULL_TREE;

  if (error_operand_p (decl))
    return cleanup;

  /* Handle "__attribute__((cleanup))".  We run the cleanup function
     before the destructor since the destructor is what actually
     terminates the lifetime of the object.  */
  attr = lookup_attribute ("cleanup", DECL_ATTRIBUTES (decl));
  if (attr)
    {
      tree id;
      tree fn;
      tree arg;

      /* Get the name specified by the user for the cleanup function.  */
      id = TREE_VALUE (TREE_VALUE (attr));
      /* Look up the name to find the cleanup function to call.  It is
	 important to use lookup_name here because that is what is
	 used in c-common.c:handle_cleanup_attribute when performing
	 initial checks on the attribute.  Note that those checks
	 include ensuring that the function found is not an overloaded
	 function, or an object with an overloaded call operator,
	 etc.; we can rely on the fact that the function found is an
	 ordinary FUNCTION_DECL.  */
      fn = lookup_name (id);
      arg = build_address (decl);
      mark_used (decl);
      cleanup = cp_build_function_call_nary (fn, CILK_CALL_NORMAL,
					     complain, arg, NULL_TREE);
      if (cleanup == error_mark_node)
	return error_mark_node;
    }
  /* Handle ordinary C++ destructors.  */
  type = TREE_TYPE (decl);
  if (TYPE_HAS_NONTRIVIAL_DESTRUCTOR (type))
    {
      int flags = LOOKUP_NORMAL|LOOKUP_DESTRUCTOR;
      bool has_vbases = (TREE_CODE (type) == RECORD_TYPE
			 && CLASSTYPE_VBASECLASSES (type));
      tree addr;
      tree call;

      if (TREE_CODE (type) == ARRAY_TYPE)
	addr = decl;
      else
	addr = build_address (decl);

      /* Optimize for space over speed here.  */
      if (!has_vbases || flag_expensive_optimizations)
	flags |= LOOKUP_NONVIRTUAL;

      call = build_delete (TREE_TYPE (addr), addr,
			   sfk_complete_destructor, flags, 0, complain);
      if (call == error_mark_node)
	cleanup = error_mark_node;
      else if (cleanup)
	cleanup = cp_build_compound_expr (cleanup, call, complain);
      else
	cleanup = call;
    }

  /* build_delete sets the location of the destructor call to the
     current location, even though the destructor is going to be
     called later, at the end of the current scope.  This can lead to
     a "jumpy" behaviour for users of debuggers when they step around
     the end of the block.  So let's unset the location of the
     destructor call instead.  */
  if (cleanup != NULL && EXPR_P (cleanup))
    SET_EXPR_LOCATION (cleanup, UNKNOWN_LOCATION);
  return cleanup;
}


/* When a stmt has been parsed, this function is called.  */

void
finish_stmt (void)
{
}

/* Return the FUNCTION_TYPE that corresponds to MEMFNTYPE, which can be a
   FUNCTION_DECL, METHOD_TYPE, FUNCTION_TYPE, pointer or reference to
   METHOD_TYPE or FUNCTION_TYPE, or pointer to member function.  */

tree
static_fn_type (tree memfntype)
{
  tree fntype;
  tree args;

  if (TYPE_PTRMEMFUNC_P (memfntype))
    memfntype = TYPE_PTRMEMFUNC_FN_TYPE (memfntype);
  if (POINTER_TYPE_P (memfntype)
      || TREE_CODE (memfntype) == FUNCTION_DECL)
    memfntype = TREE_TYPE (memfntype);
  if (TREE_CODE (memfntype) == FUNCTION_TYPE)
    return memfntype;
  gcc_assert (TREE_CODE (memfntype) == METHOD_TYPE);
  args = TYPE_ARG_TYPES (memfntype);
  cp_ref_qualifier rqual = type_memfn_rqual (memfntype);
  fntype = build_function_type (TREE_TYPE (memfntype), TREE_CHAIN (args));
  fntype = apply_memfn_quals (fntype, type_memfn_quals (memfntype), rqual);
  fntype = (cp_build_type_attribute_variant
	    (fntype, TYPE_ATTRIBUTES (memfntype)));
  fntype = (build_exception_variant
	    (fntype, TYPE_RAISES_EXCEPTIONS (memfntype)));
  return fntype;
}

/* DECL was originally constructed as a non-static member function,
   but turned out to be static.  Update it accordingly.  */

void
revert_static_member_fn (tree decl)
{
  tree stype = static_fn_type (decl);
  cp_cv_quals quals = type_memfn_quals (stype);
  cp_ref_qualifier rqual = type_memfn_rqual (stype);

  if (quals != TYPE_UNQUALIFIED || rqual != REF_QUAL_NONE)
    stype = apply_memfn_quals (stype, TYPE_UNQUALIFIED, REF_QUAL_NONE);

  TREE_TYPE (decl) = stype;

  if (DECL_ARGUMENTS (decl))
    DECL_ARGUMENTS (decl) = DECL_CHAIN (DECL_ARGUMENTS (decl));
  DECL_STATIC_FUNCTION_P (decl) = 1;
}

/* Return which tree structure is used by T, or TS_CP_GENERIC if T is
   one of the language-independent trees.  */

enum cp_tree_node_structure_enum
cp_tree_node_structure (union lang_tree_node * t)
{
  switch (TREE_CODE (&t->generic))
    {
    case DEFAULT_ARG:		return TS_CP_DEFAULT_ARG;
    case DEFERRED_NOEXCEPT:	return TS_CP_DEFERRED_NOEXCEPT;
    case IDENTIFIER_NODE:	return TS_CP_IDENTIFIER;
    case OVERLOAD:		return TS_CP_OVERLOAD;
    case TEMPLATE_PARM_INDEX:	return TS_CP_TPI;
    case PTRMEM_CST:		return TS_CP_PTRMEM;
    case BASELINK:		return TS_CP_BASELINK;
    case STATIC_ASSERT:		return TS_CP_STATIC_ASSERT;
    case ARGUMENT_PACK_SELECT:  return TS_CP_ARGUMENT_PACK_SELECT;
    case TRAIT_EXPR:		return TS_CP_TRAIT_EXPR;
    case LAMBDA_EXPR:		return TS_CP_LAMBDA_EXPR;
    case TEMPLATE_INFO:		return TS_CP_TEMPLATE_INFO;
    case USERDEF_LITERAL:	return TS_CP_USERDEF_LITERAL;
    default:			return TS_CP_GENERIC;
    }
}

/* Build the void_list_node (void_type_node having been created).  */
tree
build_void_list_node (void)
{
  tree t = build_tree_list (NULL_TREE, void_type_node);
  return t;
}

bool
cp_missing_noreturn_ok_p (tree decl)
{
  /* A missing noreturn is ok for the `main' function.  */
  return DECL_MAIN_P (decl);
}

/* Return the COMDAT group into which DECL should be placed.  */

tree
cxx_comdat_group (tree decl)
{
  tree name;

  /* Virtual tables, construction virtual tables, and virtual table
     tables all go in a single COMDAT group, named after the primary
     virtual table.  */
  if (TREE_CODE (decl) == VAR_DECL && DECL_VTABLE_OR_VTT_P (decl))
    name = DECL_ASSEMBLER_NAME (CLASSTYPE_VTABLES (DECL_CONTEXT (decl)));
  /* For all other DECLs, the COMDAT group is the mangled name of the
     declaration itself.  */
  else
    {
      while (DECL_THUNK_P (decl))
	{
	  /* If TARGET_USE_LOCAL_THUNK_ALIAS_P, use_thunk puts the thunk
	     into the same section as the target function.  In that case
	     we must return target's name.  */
	  tree target = THUNK_TARGET (decl);
	  if (TARGET_USE_LOCAL_THUNK_ALIAS_P (target)
	      && DECL_SECTION_NAME (target) != NULL
	      && DECL_ONE_ONLY (target))
	    decl = target;
	  else
	    break;
	}
      name = DECL_ASSEMBLER_NAME (decl);
    }

  return name;
}

#include "gt-cp-decl.h"<|MERGE_RESOLUTION|>--- conflicted
+++ resolved
@@ -6146,12 +6146,8 @@
       tree d_init;
       if (init == NULL_TREE)
 	{
-<<<<<<< HEAD
-	  if (DECL_TEMPLATE_INSTANTIATION (decl)
-=======
 	  if (DECL_LANG_SPECIFIC (decl)
 	      && DECL_TEMPLATE_INSTANTIATION (decl)
->>>>>>> 43bd423a
 	      && !DECL_TEMPLATE_INSTANTIATED (decl))
 	    {
 	      /* init is null because we're deferring instantiating the
