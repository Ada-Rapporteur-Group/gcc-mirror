/* Process declarations and variables for C++ compiler.
   Copyright (C) 1988, 1992, 1993, 1994, 1995, 1996, 1997, 1998, 1999, 2000,
   2001, 2002, 2003, 2004, 2005, 2006, 2007, 2008, 2009, 2010
   Free Software Foundation, Inc.
   Contributed by Michael Tiemann (tiemann@cygnus.com)

This file is part of GCC.

GCC is free software; you can redistribute it and/or modify
it under the terms of the GNU General Public License as published by
the Free Software Foundation; either version 3, or (at your option)
any later version.

GCC is distributed in the hope that it will be useful,
but WITHOUT ANY WARRANTY; without even the implied warranty of
MERCHANTABILITY or FITNESS FOR A PARTICULAR PURPOSE.  See the
GNU General Public License for more details.

You should have received a copy of the GNU General Public License
along with GCC; see the file COPYING3.  If not see
<http://www.gnu.org/licenses/>.  */


/* Process declarations and symbol lookup for C++ front end.
   Also constructs types; the standard scalar types at initialization,
   and structure, union, array and enum types when they are declared.  */

/* ??? not all decl nodes are given the most useful possible
   line numbers.  For example, the CONST_DECLs for enum values.  */

#include "config.h"
#include "system.h"
#include "coretypes.h"
#include "tm.h"
#include "tree.h"
#include "flags.h"
#include "cp-tree.h"
#include "tree-iterator.h"
#include "tree-inline.h"
#include "decl.h"
#include "intl.h"
#include "output.h"
#include "toplev.h"
#include "hashtab.h"
#include "tm_p.h"
#include "target.h"
#include "c-family/c-common.h"
#include "c-family/c-pragma.h"
#include "diagnostic.h"
#include "intl.h"
#include "debug.h"
#include "timevar.h"
#include "pointer-set.h"
#include "splay-tree.h"
#include "plugin.h"

/* Possible cases of bad specifiers type used by bad_specifiers. */
enum bad_spec_place {
  BSP_VAR,    /* variable */
  BSP_PARM,   /* parameter */
  BSP_TYPE,   /* type */
  BSP_FIELD   /* field */
};

static tree grokparms (tree parmlist, tree *);
static const char *redeclaration_error_message (tree, tree);

static int decl_jump_unsafe (tree);
static void require_complete_types_for_parms (tree);
static int ambi_op_p (enum tree_code);
static int unary_op_p (enum tree_code);
static void push_local_name (tree);
static tree grok_reference_init (tree, tree, tree, tree *);
static tree grokvardecl (tree, tree, const cp_decl_specifier_seq *,
			 int, int, tree);
static void record_unknown_type (tree, const char *);
static tree builtin_function_1 (tree, tree, bool);
static tree build_library_fn_1 (tree, enum tree_code, tree);
static int member_function_or_else (tree, tree, enum overload_flags);
static void bad_specifiers (tree, enum bad_spec_place, int, int, int, int,
			    int);
static void check_for_uninitialized_const_var (tree);
static hashval_t typename_hash (const void *);
static int typename_compare (const void *, const void *);
static tree local_variable_p_walkfn (tree *, int *, void *);
static tree record_builtin_java_type (const char *, int);
static const char *tag_name (enum tag_types);
static tree lookup_and_check_tag (enum tag_types, tree, tag_scope, bool);
static int walk_namespaces_r (tree, walk_namespaces_fn, void *);
static void maybe_deduce_size_from_array_init (tree, tree);
static void layout_var_decl (tree);
static tree check_initializer (tree, tree, int, tree *);
static void make_rtl_for_nonlocal_decl (tree, tree, const char *);
static void save_function_data (tree);
static void copy_type_enum (tree , tree);
static void check_function_type (tree, tree);
static void finish_constructor_body (void);
static void begin_destructor_body (void);
static void finish_destructor_body (void);
static void record_key_method_defined (tree);
static tree create_array_type_for_decl (tree, tree, tree);
static tree get_atexit_node (void);
static tree get_dso_handle_node (void);
static tree start_cleanup_fn (void);
static void end_cleanup_fn (void);
static tree cp_make_fname_decl (location_t, tree, int);
static void initialize_predefined_identifiers (void);
static tree check_special_function_return_type
	(special_function_kind, tree, tree);
static tree push_cp_library_fn (enum tree_code, tree);
static tree build_cp_library_fn (tree, enum tree_code, tree);
static void store_parm_decls (tree);
static void initialize_local_var (tree, tree);
static void expand_static_init (tree, tree);

/* The following symbols are subsumed in the cp_global_trees array, and
   listed here individually for documentation purposes.

   C++ extensions
	tree wchar_decl_node;

	tree vtable_entry_type;
	tree delta_type_node;
	tree __t_desc_type_node;

	tree class_type_node;
	tree unknown_type_node;

   Array type `vtable_entry_type[]'

	tree vtbl_type_node;
	tree vtbl_ptr_type_node;

   Namespaces,

	tree std_node;
	tree abi_node;

   A FUNCTION_DECL which can call `abort'.  Not necessarily the
   one that the user will declare, but sufficient to be called
   by routines that want to abort the program.

	tree abort_fndecl;

   The FUNCTION_DECL for the default `::operator delete'.

	tree global_delete_fndecl;

   Used by RTTI
	tree type_info_type_node, tinfo_decl_id, tinfo_decl_type;
	tree tinfo_var_id;  */

tree cp_global_trees[CPTI_MAX];

/* Indicates that there is a type value in some namespace, although
   that is not necessarily in scope at the moment.  */

tree global_type_node;

/* The node that holds the "name" of the global scope.  */
tree global_scope_name;

#define local_names cp_function_chain->x_local_names

/* A list of objects which have constructors or destructors
   which reside in the global scope.  The decl is stored in
   the TREE_VALUE slot and the initializer is stored
   in the TREE_PURPOSE slot.  */
tree static_aggregates;

/* -- end of C++ */

/* A node for the integer constant 2.  */

tree integer_two_node;

/* Used only for jumps to as-yet undefined labels, since jumps to
   defined labels can have their validity checked immediately.  */

struct GTY(()) named_label_use_entry {
  struct named_label_use_entry *next;
  /* The binding level to which this entry is *currently* attached.
     This is initially the binding level in which the goto appeared,
     but is modified as scopes are closed.  */
  struct cp_binding_level *binding_level;
  /* The head of the names list that was current when the goto appeared,
     or the inner scope popped.  These are the decls that will *not* be
     skipped when jumping to the label.  */
  tree names_in_scope;
  /* The location of the goto, for error reporting.  */
  location_t o_goto_locus;
  /* True if an OpenMP structured block scope has been closed since
     the goto appeared.  This means that the branch from the label will
     illegally exit an OpenMP scope.  */
  bool in_omp_scope;
};

/* A list of all LABEL_DECLs in the function that have names.  Here so
   we can clear out their names' definitions at the end of the
   function, and so we can check the validity of jumps to these labels.  */

struct GTY(()) named_label_entry {
  /* The decl itself.  */
  tree label_decl;

  /* The binding level to which the label is *currently* attached.
     This is initially set to the binding level in which the label
     is defined, but is modified as scopes are closed.  */
  struct cp_binding_level *binding_level;
  /* The head of the names list that was current when the label was
     defined, or the inner scope popped.  These are the decls that will
     be skipped when jumping to the label.  */
  tree names_in_scope;
  /* A vector of all decls from all binding levels that would be
     crossed by a backward branch to the label.  */
  VEC(tree,gc) *bad_decls;

  /* A list of uses of the label, before the label is defined.  */
  struct named_label_use_entry *uses;

  /* The following bits are set after the label is defined, and are
     updated as scopes are popped.  They indicate that a backward jump
     to the label will illegally enter a scope of the given flavor.  */
  bool in_try_scope;
  bool in_catch_scope;
  bool in_omp_scope;
};

#define named_labels cp_function_chain->x_named_labels

/* The number of function bodies which we are currently processing.
   (Zero if we are at namespace scope, one inside the body of a
   function, two inside the body of a function in a local class, etc.)  */
int function_depth;

/* To avoid unwanted recursion, finish_function defers all mark_used calls
   encountered during its execution until it finishes.  */
bool defer_mark_used_calls;
VEC(tree, gc) *deferred_mark_used_calls;

/* States indicating how grokdeclarator() should handle declspecs marked
   with __attribute__((deprecated)).  An object declared as
   __attribute__((deprecated)) suppresses warnings of uses of other
   deprecated items.  */
enum deprecated_states deprecated_state = DEPRECATED_NORMAL;


/* A list of VAR_DECLs whose type was incomplete at the time the
   variable was declared.  */

typedef struct GTY(()) incomplete_var_d {
  tree decl;
  tree incomplete_type;
} incomplete_var;

DEF_VEC_O(incomplete_var);
DEF_VEC_ALLOC_O(incomplete_var,gc);

static GTY(()) VEC(incomplete_var,gc) *incomplete_vars;

/* Returns the kind of template specialization we are currently
   processing, given that it's declaration contained N_CLASS_SCOPES
   explicit scope qualifications.  */

tmpl_spec_kind
current_tmpl_spec_kind (int n_class_scopes)
{
  int n_template_parm_scopes = 0;
  int seen_specialization_p = 0;
  int innermost_specialization_p = 0;
  struct cp_binding_level *b;

  /* Scan through the template parameter scopes.  */
  for (b = current_binding_level;
       b->kind == sk_template_parms;
       b = b->level_chain)
    {
      /* If we see a specialization scope inside a parameter scope,
	 then something is wrong.  That corresponds to a declaration
	 like:

	    template <class T> template <> ...

	 which is always invalid since [temp.expl.spec] forbids the
	 specialization of a class member template if the enclosing
	 class templates are not explicitly specialized as well.  */
      if (b->explicit_spec_p)
	{
	  if (n_template_parm_scopes == 0)
	    innermost_specialization_p = 1;
	  else
	    seen_specialization_p = 1;
	}
      else if (seen_specialization_p == 1)
	return tsk_invalid_member_spec;

      ++n_template_parm_scopes;
    }

  /* Handle explicit instantiations.  */
  if (processing_explicit_instantiation)
    {
      if (n_template_parm_scopes != 0)
	/* We've seen a template parameter list during an explicit
	   instantiation.  For example:

	     template <class T> template void f(int);

	   This is erroneous.  */
	return tsk_invalid_expl_inst;
      else
	return tsk_expl_inst;
    }

  if (n_template_parm_scopes < n_class_scopes)
    /* We've not seen enough template headers to match all the
       specialized classes present.  For example:

	 template <class T> void R<T>::S<T>::f(int);

       This is invalid; there needs to be one set of template
       parameters for each class.  */
    return tsk_insufficient_parms;
  else if (n_template_parm_scopes == n_class_scopes)
    /* We're processing a non-template declaration (even though it may
       be a member of a template class.)  For example:

	 template <class T> void S<T>::f(int);

       The `class T' matches the `S<T>', leaving no template headers
       corresponding to the `f'.  */
    return tsk_none;
  else if (n_template_parm_scopes > n_class_scopes + 1)
    /* We've got too many template headers.  For example:

	 template <> template <class T> void f (T);

       There need to be more enclosing classes.  */
    return tsk_excessive_parms;
  else
    /* This must be a template.  It's of the form:

	 template <class T> template <class U> void S<T>::f(U);

       This is a specialization if the innermost level was a
       specialization; otherwise it's just a definition of the
       template.  */
    return innermost_specialization_p ? tsk_expl_spec : tsk_template;
}

/* Exit the current scope.  */

void
finish_scope (void)
{
  poplevel (0, 0, 0);
}

/* When a label goes out of scope, check to see if that label was used
   in a valid manner, and issue any appropriate warnings or errors.  */

static void
pop_label (tree label, tree old_value)
{
  if (!processing_template_decl)
    {
      if (DECL_INITIAL (label) == NULL_TREE)
	{
	  location_t location;

	  error ("label %q+D used but not defined", label);
	  location = input_location; /* FIXME want (input_filename, (line)0) */
	  /* Avoid crashing later.  */
	  define_label (location, DECL_NAME (label));
	}
      else 
	warn_for_unused_label (label);
    }

  SET_IDENTIFIER_LABEL_VALUE (DECL_NAME (label), old_value);
}

/* At the end of a function, all labels declared within the function
   go out of scope.  BLOCK is the top-level block for the
   function.  */

static int
pop_labels_1 (void **slot, void *data)
{
  struct named_label_entry *ent = (struct named_label_entry *) *slot;
  tree block = (tree) data;

  pop_label (ent->label_decl, NULL_TREE);

  /* Put the labels into the "variables" of the top-level block,
     so debugger can see them.  */
  DECL_CHAIN (ent->label_decl) = BLOCK_VARS (block);
  BLOCK_VARS (block) = ent->label_decl;

  htab_clear_slot (named_labels, slot);

  return 1;
}

static void
pop_labels (tree block)
{
  if (named_labels)
    {
      htab_traverse (named_labels, pop_labels_1, block);
      named_labels = NULL;
    }
}

/* At the end of a block with local labels, restore the outer definition.  */

static void
pop_local_label (tree label, tree old_value)
{
  struct named_label_entry dummy;
  void **slot;

  pop_label (label, old_value);

  dummy.label_decl = label;
  slot = htab_find_slot (named_labels, &dummy, NO_INSERT);
  htab_clear_slot (named_labels, slot);
}

/* The following two routines are used to interface to Objective-C++.
   The binding level is purposely treated as an opaque type.  */

void *
objc_get_current_scope (void)
{
  return current_binding_level;
}

/* The following routine is used by the NeXT-style SJLJ exceptions;
   variables get marked 'volatile' so as to not be clobbered by
   _setjmp()/_longjmp() calls.  All variables in the current scope,
   as well as parent scopes up to (but not including) ENCLOSING_BLK
   shall be thusly marked.  */

void
objc_mark_locals_volatile (void *enclosing_blk)
{
  struct cp_binding_level *scope;

  for (scope = current_binding_level;
       scope && scope != enclosing_blk;
       scope = scope->level_chain)
    {
      tree decl;

      for (decl = scope->names; decl; decl = TREE_CHAIN (decl))
	objc_volatilize_decl (decl);

      /* Do not climb up past the current function.  */
      if (scope->kind == sk_function_parms)
	break;
    }
}

/* Update data for defined and undefined labels when leaving a scope.  */

static int
poplevel_named_label_1 (void **slot, void *data)
{
  struct named_label_entry *ent = (struct named_label_entry *) *slot;
  struct cp_binding_level *bl = (struct cp_binding_level *) data;
  struct cp_binding_level *obl = bl->level_chain;

  if (ent->binding_level == bl)
    {
      tree decl;

      /* ENT->NAMES_IN_SCOPE may contain a mixture of DECLs and
	 TREE_LISTs representing OVERLOADs, so be careful.  */
      for (decl = ent->names_in_scope; decl; decl = (DECL_P (decl)
						     ? DECL_CHAIN (decl)
						     : TREE_CHAIN (decl)))
	if (decl_jump_unsafe (decl))
	  VEC_safe_push (tree, gc, ent->bad_decls, decl);

      ent->binding_level = obl;
      ent->names_in_scope = obl->names;
      switch (bl->kind)
	{
	case sk_try:
	  ent->in_try_scope = true;
	  break;
	case sk_catch:
	  ent->in_catch_scope = true;
	  break;
	case sk_omp:
	  ent->in_omp_scope = true;
	  break;
	default:
	  break;
	}
    }
  else if (ent->uses)
    {
      struct named_label_use_entry *use;

      for (use = ent->uses; use ; use = use->next)
	if (use->binding_level == bl)
	  {
	    use->binding_level = obl;
	    use->names_in_scope = obl->names;
	    if (bl->kind == sk_omp)
	      use->in_omp_scope = true;
	  }
    }

  return 1;
}

/* Saved errorcount to avoid -Wunused-but-set-{parameter,variable} warnings
   when errors were reported, except for -Werror-unused-but-set-*.  */
static int unused_but_set_errorcount;

/* Exit a binding level.
   Pop the level off, and restore the state of the identifier-decl mappings
   that were in effect when this level was entered.

   If KEEP == 1, this level had explicit declarations, so
   and create a "block" (a BLOCK node) for the level
   to record its declarations and subblocks for symbol table output.

   If FUNCTIONBODY is nonzero, this level is the body of a function,
   so create a block as if KEEP were set and also clear out all
   label names.

   If REVERSE is nonzero, reverse the order of decls before putting
   them into the BLOCK.  */

tree
poplevel (int keep, int reverse, int functionbody)
{
  tree link;
  /* The chain of decls was accumulated in reverse order.
     Put it into forward order, just for cleanliness.  */
  tree decls;
  tree subblocks;
  tree block;
  tree decl;
  int leaving_for_scope;
  scope_kind kind;
  unsigned ix;
  cp_label_binding *label_bind;

  timevar_push (TV_NAME_LOOKUP);
 restart:

  block = NULL_TREE;

  gcc_assert (current_binding_level->kind != sk_class);

  if (current_binding_level->kind == sk_cleanup)
    functionbody = 0;
  subblocks = functionbody >= 0 ? current_binding_level->blocks : 0;

  gcc_assert (!VEC_length(cp_class_binding,
			  current_binding_level->class_shadowed));

  /* We used to use KEEP == 2 to indicate that the new block should go
     at the beginning of the list of blocks at this binding level,
     rather than the end.  This hack is no longer used.  */
  gcc_assert (keep == 0 || keep == 1);

  if (current_binding_level->keep)
    keep = 1;

  /* Any uses of undefined labels, and any defined labels, now operate
     under constraints of next binding contour.  */
  if (cfun && !functionbody && named_labels)
    htab_traverse (named_labels, poplevel_named_label_1,
		   current_binding_level);

  /* Get the decls in the order they were written.
     Usually current_binding_level->names is in reverse order.
     But parameter decls were previously put in forward order.  */

  if (reverse)
    current_binding_level->names
      = decls = nreverse (current_binding_level->names);
  else
    decls = current_binding_level->names;

  /* If there were any declarations or structure tags in that level,
     or if this level is a function body,
     create a BLOCK to record them for the life of this function.  */
  block = NULL_TREE;
  if (keep == 1 || functionbody)
    block = make_node (BLOCK);
  if (block != NULL_TREE)
    {
      BLOCK_VARS (block) = decls;
      BLOCK_SUBBLOCKS (block) = subblocks;
    }

  /* In each subblock, record that this is its superior.  */
  if (keep >= 0)
    for (link = subblocks; link; link = BLOCK_CHAIN (link))
      BLOCK_SUPERCONTEXT (link) = block;

  /* We still support the old for-scope rules, whereby the variables
     in a for-init statement were in scope after the for-statement
     ended.  We only use the new rules if flag_new_for_scope is
     nonzero.  */
  leaving_for_scope
    = current_binding_level->kind == sk_for && flag_new_for_scope == 1;

  /* Before we remove the declarations first check for unused variables.  */
  if ((warn_unused_variable || warn_unused_but_set_variable)
      && !processing_template_decl)
    for (decl = getdecls (); decl; decl = TREE_CHAIN (decl))
      if (TREE_CODE (decl) == VAR_DECL
	  && (! TREE_USED (decl) || !DECL_READ_P (decl))
	  && ! DECL_IN_SYSTEM_HEADER (decl)
	  && DECL_NAME (decl) && ! DECL_ARTIFICIAL (decl))
	{
	  if (! TREE_USED (decl))
	    warning (OPT_Wunused_variable, "unused variable %q+D", decl);
	  else if (DECL_CONTEXT (decl) == current_function_decl
		   && TREE_TYPE (decl) != error_mark_node
		   && TREE_CODE (TREE_TYPE (decl)) != REFERENCE_TYPE
		   && errorcount == unused_but_set_errorcount
		   && (!CLASS_TYPE_P (TREE_TYPE (decl))
		       || !TYPE_HAS_NONTRIVIAL_DESTRUCTOR (TREE_TYPE (decl))))
	    {
	      warning (OPT_Wunused_but_set_variable,
		       "variable %q+D set but not used", decl); 
	      unused_but_set_errorcount = errorcount;
	    }
	}

  /* Remove declarations for all the DECLs in this level.  */
  for (link = decls; link; link = TREE_CHAIN (link))
    {
      if (leaving_for_scope && TREE_CODE (link) == VAR_DECL
	  && DECL_NAME (link))
	{
	  tree name = DECL_NAME (link);
	  cxx_binding *ob;
	  tree ns_binding;

	  ob = outer_binding (name,
			      IDENTIFIER_BINDING (name),
			      /*class_p=*/true);
	  if (!ob)
	    ns_binding = IDENTIFIER_NAMESPACE_VALUE (name);
	  else
	    ns_binding = NULL_TREE;

	  if (ob && ob->scope == current_binding_level->level_chain)
	    /* We have something like:

		 int i;
		 for (int i; ;);

	       and we are leaving the `for' scope.  There's no reason to
	       keep the binding of the inner `i' in this case.  */
	    pop_binding (name, link);
	  else if ((ob && (TREE_CODE (ob->value) == TYPE_DECL))
		   || (ns_binding && TREE_CODE (ns_binding) == TYPE_DECL))
	    /* Here, we have something like:

		 typedef int I;

		 void f () {
		   for (int I; ;);
		 }

	       We must pop the for-scope binding so we know what's a
	       type and what isn't.  */
	    pop_binding (name, link);
	  else
	    {
	      /* Mark this VAR_DECL as dead so that we can tell we left it
		 there only for backward compatibility.  */
	      DECL_DEAD_FOR_LOCAL (link) = 1;

	      /* Keep track of what should have happened when we
		 popped the binding.  */
	      if (ob && ob->value)
		{
		  SET_DECL_SHADOWED_FOR_VAR (link, ob->value);
		  DECL_HAS_SHADOWED_FOR_VAR_P (link) = 1;
		}

	      /* Add it to the list of dead variables in the next
		 outermost binding to that we can remove these when we
		 leave that binding.  */
	      VEC_safe_push (tree, gc,
			     current_binding_level->level_chain->dead_vars_from_for,
			     link);

	      /* Although we don't pop the cxx_binding, we do clear
		 its SCOPE since the scope is going away now.  */
	      IDENTIFIER_BINDING (name)->scope
		= current_binding_level->level_chain;
	    }
	}
      else
	{
	  tree name;

	  /* Remove the binding.  */
	  decl = link;

	  if (TREE_CODE (decl) == TREE_LIST)
	    decl = TREE_VALUE (decl);
	  name = decl;

	  if (TREE_CODE (name) == OVERLOAD)
	    name = OVL_FUNCTION (name);

	  gcc_assert (DECL_P (name));
	  pop_binding (DECL_NAME (name), decl);
	}
    }

  /* Remove declarations for any `for' variables from inner scopes
     that we kept around.  */
  FOR_EACH_VEC_ELT_REVERSE (tree, current_binding_level->dead_vars_from_for,
			    ix, decl)
    pop_binding (DECL_NAME (decl), decl);

  /* Restore the IDENTIFIER_TYPE_VALUEs.  */
  for (link = current_binding_level->type_shadowed;
       link; link = TREE_CHAIN (link))
    SET_IDENTIFIER_TYPE_VALUE (TREE_PURPOSE (link), TREE_VALUE (link));

  /* Restore the IDENTIFIER_LABEL_VALUEs for local labels.  */
  FOR_EACH_VEC_ELT_REVERSE (cp_label_binding,
			    current_binding_level->shadowed_labels,
			    ix, label_bind)
    pop_local_label (label_bind->label, label_bind->prev_value);

  /* There may be OVERLOADs (wrapped in TREE_LISTs) on the BLOCK_VARs
     list if a `using' declaration put them there.  The debugging
     back ends won't understand OVERLOAD, so we remove them here.
     Because the BLOCK_VARS are (temporarily) shared with
     CURRENT_BINDING_LEVEL->NAMES we must do this fixup after we have
     popped all the bindings.  */
  if (block)
    {
      tree* d;

      for (d = &BLOCK_VARS (block); *d; )
	{
	  if (TREE_CODE (*d) == TREE_LIST)
	    *d = TREE_CHAIN (*d);
	  else
	    d = &DECL_CHAIN (*d);
	}
    }

  /* If the level being exited is the top level of a function,
     check over all the labels.  */
  if (functionbody)
    {
      /* Since this is the top level block of a function, the vars are
	 the function's parameters.  Don't leave them in the BLOCK
	 because they are found in the FUNCTION_DECL instead.  */
      BLOCK_VARS (block) = 0;
      pop_labels (block);
    }

  kind = current_binding_level->kind;
  if (kind == sk_cleanup)
    {
      tree stmt;

      /* If this is a temporary binding created for a cleanup, then we'll
	 have pushed a statement list level.  Pop that, create a new
	 BIND_EXPR for the block, and insert it into the stream.  */
      stmt = pop_stmt_list (current_binding_level->statement_list);
      stmt = c_build_bind_expr (input_location, block, stmt);
      add_stmt (stmt);
    }

  leave_scope ();
  if (functionbody)
    {
      /* The current function is being defined, so its DECL_INITIAL
	 should be error_mark_node.  */
      gcc_assert (DECL_INITIAL (current_function_decl) == error_mark_node);
      DECL_INITIAL (current_function_decl) = block;
    }
  else if (block)
    current_binding_level->blocks
      = chainon (current_binding_level->blocks, block);

  /* If we did not make a block for the level just exited,
     any blocks made for inner levels
     (since they cannot be recorded as subblocks in that level)
     must be carried forward so they will later become subblocks
     of something else.  */
  else if (subblocks)
    current_binding_level->blocks
      = chainon (current_binding_level->blocks, subblocks);

  /* Each and every BLOCK node created here in `poplevel' is important
     (e.g. for proper debugging information) so if we created one
     earlier, mark it as "used".  */
  if (block)
    TREE_USED (block) = 1;

  /* All temporary bindings created for cleanups are popped silently.  */
  if (kind == sk_cleanup)
    goto restart;

  POP_TIMEVAR_AND_RETURN (TV_NAME_LOOKUP, block);
}

/* Walk all the namespaces contained NAMESPACE, including NAMESPACE
   itself, calling F for each.  The DATA is passed to F as well.  */

static int
walk_namespaces_r (tree name_space, walk_namespaces_fn f, void* data)
{
  int result = 0;
  tree current = NAMESPACE_LEVEL (name_space)->namespaces;

  result |= (*f) (name_space, data);

  for (; current; current = DECL_CHAIN (current))
    result |= walk_namespaces_r (current, f, data);

  return result;
}

/* Walk all the namespaces, calling F for each.  The DATA is passed to
   F as well.  */

int
walk_namespaces (walk_namespaces_fn f, void* data)
{
  return walk_namespaces_r (global_namespace, f, data);
}

/* Call wrapup_globals_declarations for the globals in NAMESPACE.  If
   DATA is non-NULL, this is the last time we will call
   wrapup_global_declarations for this NAMESPACE.  */

int
wrapup_globals_for_namespace (tree name_space, void* data)
{
  struct cp_binding_level *level = NAMESPACE_LEVEL (name_space);
  VEC(tree,gc) *statics = level->static_decls;
  tree *vec = VEC_address (tree, statics);
  int len = VEC_length (tree, statics);
  int last_time = (data != 0);

  if (last_time)
    {
      check_global_declarations (vec, len);
      emit_debug_global_declarations (vec, len);
      return 0;
    }

  /* Write out any globals that need to be output.  */
  return wrapup_global_declarations (vec, len);
}


/* In C++, you don't have to write `struct S' to refer to `S'; you
   can just use `S'.  We accomplish this by creating a TYPE_DECL as
   if the user had written `typedef struct S S'.  Create and return
   the TYPE_DECL for TYPE.  */

tree
create_implicit_typedef (tree name, tree type)
{
  tree decl;

  decl = build_decl (input_location, TYPE_DECL, name, type);
  DECL_ARTIFICIAL (decl) = 1;
  /* There are other implicit type declarations, like the one *within*
     a class that allows you to write `S::S'.  We must distinguish
     amongst these.  */
  SET_DECL_IMPLICIT_TYPEDEF_P (decl);
  TYPE_NAME (type) = decl;
  TYPE_STUB_DECL (type) = decl;

  return decl;
}

/* Remember a local name for name-mangling purposes.  */

static void
push_local_name (tree decl)
{
  size_t i, nelts;
  tree t, name;

  timevar_push (TV_NAME_LOOKUP);

  name = DECL_NAME (decl);

  nelts = VEC_length (tree, local_names);
  for (i = 0; i < nelts; i++)
    {
      t = VEC_index (tree, local_names, i);
      if (DECL_NAME (t) == name)
	{
	  if (!DECL_LANG_SPECIFIC (decl))
	    retrofit_lang_decl (decl);
	  DECL_LANG_SPECIFIC (decl)->u.base.u2sel = 1;
	  if (DECL_LANG_SPECIFIC (t))
	    DECL_DISCRIMINATOR (decl) = DECL_DISCRIMINATOR (t) + 1;
	  else
	    DECL_DISCRIMINATOR (decl) = 1;

	  VEC_replace (tree, local_names, i, decl);
	  timevar_pop (TV_NAME_LOOKUP);
	  return;
	}
    }

  VEC_safe_push (tree, gc, local_names, decl);
  timevar_pop (TV_NAME_LOOKUP);
}

/* Subroutine of duplicate_decls: return truthvalue of whether
   or not types of these decls match.

   For C++, we must compare the parameter list so that `int' can match
   `int&' in a parameter position, but `int&' is not confused with
   `const int&'.  */

int
decls_match (tree newdecl, tree olddecl)
{
  int types_match;

  if (newdecl == olddecl)
    return 1;

  if (TREE_CODE (newdecl) != TREE_CODE (olddecl))
    /* If the two DECLs are not even the same kind of thing, we're not
       interested in their types.  */
    return 0;

  if (TREE_CODE (newdecl) == FUNCTION_DECL)
    {
      tree f1 = TREE_TYPE (newdecl);
      tree f2 = TREE_TYPE (olddecl);
      tree p1 = TYPE_ARG_TYPES (f1);
      tree p2 = TYPE_ARG_TYPES (f2);

      /* Specializations of different templates are different functions
	 even if they have the same type.  */
      tree t1 = (DECL_USE_TEMPLATE (newdecl)
		 ? DECL_TI_TEMPLATE (newdecl)
		 : NULL_TREE);
      tree t2 = (DECL_USE_TEMPLATE (olddecl)
		 ? DECL_TI_TEMPLATE (olddecl)
		 : NULL_TREE);
      if (t1 != t2)
	return 0;

      if (CP_DECL_CONTEXT (newdecl) != CP_DECL_CONTEXT (olddecl)
	  && ! (DECL_EXTERN_C_P (newdecl)
		&& DECL_EXTERN_C_P (olddecl)))
	return 0;

#ifdef NO_IMPLICIT_EXTERN_C
      /* A new declaration doesn't match a built-in one unless it
	 is also extern "C".  */
      if (DECL_IS_BUILTIN (olddecl)
	  && DECL_EXTERN_C_P (olddecl) && !DECL_EXTERN_C_P (newdecl))
	return 0;
#endif

      if (TREE_CODE (f1) != TREE_CODE (f2))
	return 0;

      if (same_type_p (TREE_TYPE (f1), TREE_TYPE (f2)))
	{
	  if (p2 == NULL_TREE && DECL_EXTERN_C_P (olddecl)
	      && (DECL_BUILT_IN (olddecl)
#ifndef NO_IMPLICIT_EXTERN_C
		  || (DECL_IN_SYSTEM_HEADER (newdecl) && !DECL_CLASS_SCOPE_P (newdecl))
		  || (DECL_IN_SYSTEM_HEADER (olddecl) && !DECL_CLASS_SCOPE_P (olddecl))
#endif
	      ))
	    {
	      types_match = self_promoting_args_p (p1);
	      if (p1 == void_list_node)
		TREE_TYPE (newdecl) = TREE_TYPE (olddecl);
	    }
#ifndef NO_IMPLICIT_EXTERN_C
	  else if (p1 == NULL_TREE
		   && (DECL_EXTERN_C_P (olddecl)
		       && DECL_IN_SYSTEM_HEADER (olddecl)
		       && !DECL_CLASS_SCOPE_P (olddecl))
		   && (DECL_EXTERN_C_P (newdecl)
		       && DECL_IN_SYSTEM_HEADER (newdecl)
		       && !DECL_CLASS_SCOPE_P (newdecl)))
	    {
	      types_match = self_promoting_args_p (p2);
	      TREE_TYPE (newdecl) = TREE_TYPE (olddecl);
	    }
#endif
	  else
	    types_match = compparms (p1, p2);
	}
      else
	types_match = 0;
    }
  else if (TREE_CODE (newdecl) == TEMPLATE_DECL)
    {
      if (TREE_CODE (DECL_TEMPLATE_RESULT (newdecl))
	  != TREE_CODE (DECL_TEMPLATE_RESULT (olddecl)))
	return 0;

      if (!comp_template_parms (DECL_TEMPLATE_PARMS (newdecl),
				DECL_TEMPLATE_PARMS (olddecl)))
	return 0;

      if (TREE_CODE (DECL_TEMPLATE_RESULT (newdecl)) == TYPE_DECL)
	types_match = same_type_p (TREE_TYPE (DECL_TEMPLATE_RESULT (olddecl)),
				   TREE_TYPE (DECL_TEMPLATE_RESULT (newdecl)));
      else
	types_match = decls_match (DECL_TEMPLATE_RESULT (olddecl),
				   DECL_TEMPLATE_RESULT (newdecl));
    }
  else
    {
      /* Need to check scope for variable declaration (VAR_DECL).
	 For typedef (TYPE_DECL), scope is ignored.  */
      if (TREE_CODE (newdecl) == VAR_DECL
	  && CP_DECL_CONTEXT (newdecl) != CP_DECL_CONTEXT (olddecl)
	  /* [dcl.link]
	     Two declarations for an object with C language linkage
	     with the same name (ignoring the namespace that qualify
	     it) that appear in different namespace scopes refer to
	     the same object.  */
	  && !(DECL_EXTERN_C_P (olddecl) && DECL_EXTERN_C_P (newdecl)))
	return 0;

      if (TREE_TYPE (newdecl) == error_mark_node)
	types_match = TREE_TYPE (olddecl) == error_mark_node;
      else if (TREE_TYPE (olddecl) == NULL_TREE)
	types_match = TREE_TYPE (newdecl) == NULL_TREE;
      else if (TREE_TYPE (newdecl) == NULL_TREE)
	types_match = 0;
      else
	types_match = comptypes (TREE_TYPE (newdecl),
				 TREE_TYPE (olddecl),
				 COMPARE_REDECLARATION);
    }

  return types_match;
}

/* If NEWDECL is `static' and an `extern' was seen previously,
   warn about it.  OLDDECL is the previous declaration.

   Note that this does not apply to the C++ case of declaring
   a variable `extern const' and then later `const'.

   Don't complain about built-in functions, since they are beyond
   the user's control.  */

void
warn_extern_redeclared_static (tree newdecl, tree olddecl)
{
  if (TREE_CODE (newdecl) == TYPE_DECL
      || TREE_CODE (newdecl) == TEMPLATE_DECL
      || TREE_CODE (newdecl) == CONST_DECL
      || TREE_CODE (newdecl) == NAMESPACE_DECL)
    return;

  /* Don't get confused by static member functions; that's a different
     use of `static'.  */
  if (TREE_CODE (newdecl) == FUNCTION_DECL
      && DECL_STATIC_FUNCTION_P (newdecl))
    return;

  /* If the old declaration was `static', or the new one isn't, then
     then everything is OK.  */
  if (DECL_THIS_STATIC (olddecl) || !DECL_THIS_STATIC (newdecl))
    return;

  /* It's OK to declare a builtin function as `static'.  */
  if (TREE_CODE (olddecl) == FUNCTION_DECL
      && DECL_ARTIFICIAL (olddecl))
    return;

  permerror (input_location, "%qD was declared %<extern%> and later %<static%>", newdecl);
  permerror (input_location, "previous declaration of %q+D", olddecl);
}

/* NEW_DECL is a redeclaration of OLD_DECL; both are functions or
   function templates.  If their exception specifications do not
   match, issue a diagnostic.  */

static void
check_redeclaration_exception_specification (tree new_decl,
					     tree old_decl)
{
  tree new_type;
  tree old_type;
  tree new_exceptions;
  tree old_exceptions;

  new_type = TREE_TYPE (new_decl);
  new_exceptions = TYPE_RAISES_EXCEPTIONS (new_type);
  old_type = TREE_TYPE (old_decl);
  old_exceptions = TYPE_RAISES_EXCEPTIONS (old_type);

  /* [except.spec]

     If any declaration of a function has an exception-specification,
     all declarations, including the definition and an explicit
     specialization, of that function shall have an
     exception-specification with the same set of type-ids.  */
  if ((pedantic || ! DECL_IN_SYSTEM_HEADER (old_decl))
      && ! DECL_IS_BUILTIN (old_decl)
      && flag_exceptions
      && !comp_except_specs (new_exceptions, old_exceptions, ce_normal))
    {
      error ("declaration of %qF has a different exception specifier",
	     new_decl);
      error ("from previous declaration %q+F", old_decl);
    }
}

/* Return true if OLD_DECL and NEW_DECL agree on constexprness.
   Otherwise issue diagnostics.  */

static bool
validate_constexpr_redeclaration (tree old_decl, tree new_decl)
{
  old_decl = STRIP_TEMPLATE (old_decl);
  new_decl = STRIP_TEMPLATE (new_decl);
  if (!VAR_OR_FUNCTION_DECL_P (old_decl)
      || !VAR_OR_FUNCTION_DECL_P (new_decl))
    return true;
  if (DECL_DECLARED_CONSTEXPR_P (old_decl)
      == DECL_DECLARED_CONSTEXPR_P (new_decl))
    return true;
  if (TREE_CODE (old_decl) == FUNCTION_DECL && DECL_BUILT_IN (old_decl))
    {
      /* Hide a built-in declaration.  */
      DECL_DECLARED_CONSTEXPR_P (old_decl)
	= DECL_DECLARED_CONSTEXPR_P (new_decl);
      return true;
    }
  error ("redeclaration %qD differs in %<constexpr%>", new_decl);
  error ("from previous declaration %q+D", old_decl);
  return false;
}

#define GNU_INLINE_P(fn) (DECL_DECLARED_INLINE_P (fn)			\
			  && lookup_attribute ("gnu_inline",		\
					       DECL_ATTRIBUTES (fn)))

/* If NEWDECL is a redeclaration of OLDDECL, merge the declarations.
   If the redeclaration is invalid, a diagnostic is issued, and the
   error_mark_node is returned.  Otherwise, OLDDECL is returned.

   If NEWDECL is not a redeclaration of OLDDECL, NULL_TREE is
   returned.

   NEWDECL_IS_FRIEND is true if NEWDECL was declared as a friend.  */

tree
duplicate_decls (tree newdecl, tree olddecl, bool newdecl_is_friend)
{
  unsigned olddecl_uid = DECL_UID (olddecl);
  int olddecl_friend = 0, types_match = 0, hidden_friend = 0;
  int new_defines_function = 0;
  tree new_template_info;

  if (newdecl == olddecl)
    return olddecl;

  types_match = decls_match (newdecl, olddecl);

  /* If either the type of the new decl or the type of the old decl is an
     error_mark_node, then that implies that we have already issued an
     error (earlier) for some bogus type specification, and in that case,
     it is rather pointless to harass the user with yet more error message
     about the same declaration, so just pretend the types match here.  */
  if (TREE_TYPE (newdecl) == error_mark_node
      || TREE_TYPE (olddecl) == error_mark_node)
    return error_mark_node;

  if (DECL_P (olddecl)
      && TREE_CODE (newdecl) == FUNCTION_DECL
      && TREE_CODE (olddecl) == FUNCTION_DECL
      && (DECL_UNINLINABLE (newdecl) || DECL_UNINLINABLE (olddecl)))
    {
      if (DECL_DECLARED_INLINE_P (newdecl)
	  && DECL_UNINLINABLE (newdecl)
	  && lookup_attribute ("noinline", DECL_ATTRIBUTES (newdecl)))
	/* Already warned elsewhere.  */;
      else if (DECL_DECLARED_INLINE_P (olddecl)
	       && DECL_UNINLINABLE (olddecl)
	       && lookup_attribute ("noinline", DECL_ATTRIBUTES (olddecl)))
	/* Already warned.  */;
      else if (DECL_DECLARED_INLINE_P (newdecl)
	       && DECL_UNINLINABLE (olddecl)
	       && lookup_attribute ("noinline", DECL_ATTRIBUTES (olddecl)))
	{
	  warning (OPT_Wattributes, "function %q+D redeclared as inline",
		   newdecl);
	  warning (OPT_Wattributes, "previous declaration of %q+D "
		   "with attribute noinline", olddecl);
	}
      else if (DECL_DECLARED_INLINE_P (olddecl)
	       && DECL_UNINLINABLE (newdecl)
	       && lookup_attribute ("noinline", DECL_ATTRIBUTES (newdecl)))
	{
	  warning (OPT_Wattributes, "function %q+D redeclared with "
		   "attribute noinline", newdecl);
	  warning (OPT_Wattributes, "previous declaration of %q+D was inline",
		   olddecl);
	}
    }

  /* Check for redeclaration and other discrepancies.  */
  if (TREE_CODE (olddecl) == FUNCTION_DECL
      && DECL_ARTIFICIAL (olddecl))
    {
      gcc_assert (!DECL_HIDDEN_FRIEND_P (olddecl));
      if (TREE_CODE (newdecl) != FUNCTION_DECL)
	{
	  /* Avoid warnings redeclaring built-ins which have not been
	     explicitly declared.  */
	  if (DECL_ANTICIPATED (olddecl))
	    return NULL_TREE;

	  /* If you declare a built-in or predefined function name as static,
	     the old definition is overridden, but optionally warn this was a
	     bad choice of name.  */
	  if (! TREE_PUBLIC (newdecl))
	    {
	      warning (OPT_Wshadow, 
                       DECL_BUILT_IN (olddecl)
                       ? G_("shadowing built-in function %q#D")
                       : G_("shadowing library function %q#D"), olddecl);
	      /* Discard the old built-in function.  */
	      return NULL_TREE;
	    }
	  /* If the built-in is not ansi, then programs can override
	     it even globally without an error.  */
	  else if (! DECL_BUILT_IN (olddecl))
	    warning (0, "library function %q#D redeclared as non-function %q#D",
		     olddecl, newdecl);
	  else
	    {
	      error ("declaration of %q#D", newdecl);
	      error ("conflicts with built-in declaration %q#D",
		     olddecl);
	    }
	  return NULL_TREE;
	}
      else if (!types_match)
	{
	  /* Avoid warnings redeclaring built-ins which have not been
	     explicitly declared.  */
	  if (DECL_ANTICIPATED (olddecl))
	    {
	      /* Deal with fileptr_type_node.  FILE type is not known
		 at the time we create the builtins.  */
	      tree t1, t2;

	      for (t1 = TYPE_ARG_TYPES (TREE_TYPE (newdecl)),
		   t2 = TYPE_ARG_TYPES (TREE_TYPE (olddecl));
		   t1 || t2;
		   t1 = TREE_CHAIN (t1), t2 = TREE_CHAIN (t2))
		if (!t1 || !t2)
		  break;
		else if (TREE_VALUE (t2) == fileptr_type_node)
		  {
		    tree t = TREE_VALUE (t1);

		    if (TREE_CODE (t) == POINTER_TYPE
			&& TYPE_NAME (TREE_TYPE (t))
			&& DECL_NAME (TYPE_NAME (TREE_TYPE (t)))
			   == get_identifier ("FILE")
			&& compparms (TREE_CHAIN (t1), TREE_CHAIN (t2)))
		      {
			tree oldargs = TYPE_ARG_TYPES (TREE_TYPE (olddecl));

			TYPE_ARG_TYPES (TREE_TYPE (olddecl))
			  = TYPE_ARG_TYPES (TREE_TYPE (newdecl));
			types_match = decls_match (newdecl, olddecl);
			if (types_match)
			  return duplicate_decls (newdecl, olddecl,
						  newdecl_is_friend);
			TYPE_ARG_TYPES (TREE_TYPE (olddecl)) = oldargs;
		      }
		  }
		else if (! same_type_p (TREE_VALUE (t1), TREE_VALUE (t2)))
		  break;
	    }
	  else if ((DECL_EXTERN_C_P (newdecl)
		    && DECL_EXTERN_C_P (olddecl))
		   || compparms (TYPE_ARG_TYPES (TREE_TYPE (newdecl)),
				 TYPE_ARG_TYPES (TREE_TYPE (olddecl))))
	    {
	      /* A near match; override the builtin.  */

	      if (TREE_PUBLIC (newdecl))
		{
		  warning (0, "new declaration %q#D", newdecl);
		  warning (0, "ambiguates built-in declaration %q#D",
			   olddecl);
		}
	      else
		warning (OPT_Wshadow, 
                         DECL_BUILT_IN (olddecl)
                         ? G_("shadowing built-in function %q#D")
                         : G_("shadowing library function %q#D"), olddecl);
	    }
	  else
	    /* Discard the old built-in function.  */
	    return NULL_TREE;

	  /* Replace the old RTL to avoid problems with inlining.  */
	  COPY_DECL_RTL (newdecl, olddecl);
	}
      /* Even if the types match, prefer the new declarations type for
	 built-ins which have not been explicitly declared, for
	 exception lists, etc...  */
      else if (DECL_IS_BUILTIN (olddecl))
	{
	  tree type = TREE_TYPE (newdecl);
	  tree attribs = (*targetm.merge_type_attributes)
	    (TREE_TYPE (olddecl), type);

	  type = cp_build_type_attribute_variant (type, attribs);
	  TREE_TYPE (newdecl) = TREE_TYPE (olddecl) = type;
	}

      /* If a function is explicitly declared "throw ()", propagate that to
	 the corresponding builtin.  */
      if (DECL_BUILT_IN_CLASS (olddecl) == BUILT_IN_NORMAL
	  && DECL_ANTICIPATED (olddecl)
	  && TREE_NOTHROW (newdecl)
	  && !TREE_NOTHROW (olddecl)
	  && built_in_decls [DECL_FUNCTION_CODE (olddecl)] != NULL_TREE
	  && built_in_decls [DECL_FUNCTION_CODE (olddecl)] != olddecl
	  && types_match)
	TREE_NOTHROW (built_in_decls [DECL_FUNCTION_CODE (olddecl)]) = 1;

      /* Whether or not the builtin can throw exceptions has no
	 bearing on this declarator.  */
      TREE_NOTHROW (olddecl) = 0;

      if (DECL_THIS_STATIC (newdecl) && !DECL_THIS_STATIC (olddecl))
	{
	  /* If a builtin function is redeclared as `static', merge
	     the declarations, but make the original one static.  */
	  DECL_THIS_STATIC (olddecl) = 1;
	  TREE_PUBLIC (olddecl) = 0;

	  /* Make the old declaration consistent with the new one so
	     that all remnants of the builtin-ness of this function
	     will be banished.  */
	  SET_DECL_LANGUAGE (olddecl, DECL_LANGUAGE (newdecl));
	  COPY_DECL_RTL (newdecl, olddecl);
	}
    }
  else if (TREE_CODE (olddecl) != TREE_CODE (newdecl))
    {
      /* C++ Standard, 3.3, clause 4:
	 "[Note: a namespace name or a class template name must be unique
	 in its declarative region (7.3.2, clause 14). ]"  */
      if (TREE_CODE (olddecl) != NAMESPACE_DECL
	  && TREE_CODE (newdecl) != NAMESPACE_DECL
	  && (TREE_CODE (olddecl) != TEMPLATE_DECL
	      || TREE_CODE (DECL_TEMPLATE_RESULT (olddecl)) != TYPE_DECL)
	  && (TREE_CODE (newdecl) != TEMPLATE_DECL
	      || TREE_CODE (DECL_TEMPLATE_RESULT (newdecl)) != TYPE_DECL))
	{
	  if ((TREE_CODE (olddecl) == TYPE_DECL && DECL_ARTIFICIAL (olddecl)
	       && TREE_CODE (newdecl) != TYPE_DECL)
	      || (TREE_CODE (newdecl) == TYPE_DECL && DECL_ARTIFICIAL (newdecl)
		  && TREE_CODE (olddecl) != TYPE_DECL))
	    {
	      /* We do nothing special here, because C++ does such nasty
		 things with TYPE_DECLs.  Instead, just let the TYPE_DECL
		 get shadowed, and know that if we need to find a TYPE_DECL
		 for a given name, we can look in the IDENTIFIER_TYPE_VALUE
		 slot of the identifier.  */
	      return NULL_TREE;
	    }
	    
	    if ((TREE_CODE (newdecl) == FUNCTION_DECL
		 && DECL_FUNCTION_TEMPLATE_P (olddecl))
		|| (TREE_CODE (olddecl) == FUNCTION_DECL
		    && DECL_FUNCTION_TEMPLATE_P (newdecl)))
	      return NULL_TREE;
	}

      error ("%q#D redeclared as different kind of symbol", newdecl);
      if (TREE_CODE (olddecl) == TREE_LIST)
	olddecl = TREE_VALUE (olddecl);
      error ("previous declaration of %q+#D", olddecl);

      return error_mark_node;
    }
  else if (!types_match)
    {
      if (CP_DECL_CONTEXT (newdecl) != CP_DECL_CONTEXT (olddecl))
	/* These are certainly not duplicate declarations; they're
	   from different scopes.  */
	return NULL_TREE;

      if (TREE_CODE (newdecl) == TEMPLATE_DECL)
	{
	  /* The name of a class template may not be declared to refer to
	     any other template, class, function, object, namespace, value,
	     or type in the same scope.  */
	  if (TREE_CODE (DECL_TEMPLATE_RESULT (olddecl)) == TYPE_DECL
	      || TREE_CODE (DECL_TEMPLATE_RESULT (newdecl)) == TYPE_DECL)
	    {
	      error ("declaration of template %q#D", newdecl);
	      error ("conflicts with previous declaration %q+#D", olddecl);
	    }
	  else if (TREE_CODE (DECL_TEMPLATE_RESULT (olddecl)) == FUNCTION_DECL
		   && TREE_CODE (DECL_TEMPLATE_RESULT (newdecl)) == FUNCTION_DECL
		   && compparms (TYPE_ARG_TYPES (TREE_TYPE (DECL_TEMPLATE_RESULT (olddecl))),
				 TYPE_ARG_TYPES (TREE_TYPE (DECL_TEMPLATE_RESULT (newdecl))))
		   && comp_template_parms (DECL_TEMPLATE_PARMS (newdecl),
					   DECL_TEMPLATE_PARMS (olddecl))
		   /* Template functions can be disambiguated by
		      return type.  */
		   && same_type_p (TREE_TYPE (TREE_TYPE (newdecl)),
				   TREE_TYPE (TREE_TYPE (olddecl))))
	    {
	      error ("new declaration %q#D", newdecl);
	      error ("ambiguates old declaration %q+#D", olddecl);
	    }
	  return NULL_TREE;
	}
      if (TREE_CODE (newdecl) == FUNCTION_DECL)
	{
	  if (DECL_EXTERN_C_P (newdecl) && DECL_EXTERN_C_P (olddecl))
	    {
	      error ("declaration of C function %q#D conflicts with",
		     newdecl);
	      error ("previous declaration %q+#D here", olddecl);
	    }
	  else if (compparms (TYPE_ARG_TYPES (TREE_TYPE (newdecl)),
			      TYPE_ARG_TYPES (TREE_TYPE (olddecl))))
	    {
	      error ("new declaration %q#D", newdecl);
	      error ("ambiguates old declaration %q+#D", olddecl);
              return error_mark_node;
	    }
	  else
	    return NULL_TREE;
	}
      else
	{
	  error ("conflicting declaration %q#D", newdecl);
	  error ("%q+D has a previous declaration as %q#D", olddecl, olddecl);
	  return error_mark_node;
	}
    }
  else if (TREE_CODE (newdecl) == FUNCTION_DECL
	    && ((DECL_TEMPLATE_SPECIALIZATION (olddecl)
		 && (!DECL_TEMPLATE_INFO (newdecl)
		     || (DECL_TI_TEMPLATE (newdecl)
			 != DECL_TI_TEMPLATE (olddecl))))
		|| (DECL_TEMPLATE_SPECIALIZATION (newdecl)
		    && (!DECL_TEMPLATE_INFO (olddecl)
			|| (DECL_TI_TEMPLATE (olddecl)
			    != DECL_TI_TEMPLATE (newdecl))))))
    /* It's OK to have a template specialization and a non-template
       with the same type, or to have specializations of two
       different templates with the same type.  Note that if one is a
       specialization, and the other is an instantiation of the same
       template, that we do not exit at this point.  That situation
       can occur if we instantiate a template class, and then
       specialize one of its methods.  This situation is valid, but
       the declarations must be merged in the usual way.  */
    return NULL_TREE;
  else if (TREE_CODE (newdecl) == FUNCTION_DECL
	   && ((DECL_TEMPLATE_INSTANTIATION (olddecl)
		&& !DECL_USE_TEMPLATE (newdecl))
	       || (DECL_TEMPLATE_INSTANTIATION (newdecl)
		   && !DECL_USE_TEMPLATE (olddecl))))
    /* One of the declarations is a template instantiation, and the
       other is not a template at all.  That's OK.  */
    return NULL_TREE;
  else if (TREE_CODE (newdecl) == NAMESPACE_DECL)
    {
      /* In [namespace.alias] we have:

	   In a declarative region, a namespace-alias-definition can be
	   used to redefine a namespace-alias declared in that declarative
	   region to refer only to the namespace to which it already
	   refers.

	 Therefore, if we encounter a second alias directive for the same
	 alias, we can just ignore the second directive.  */
      if (DECL_NAMESPACE_ALIAS (newdecl)
	  && (DECL_NAMESPACE_ALIAS (newdecl)
	      == DECL_NAMESPACE_ALIAS (olddecl)))
	return olddecl;
      /* [namespace.alias]

	 A namespace-name or namespace-alias shall not be declared as
	 the name of any other entity in the same declarative region.
	 A namespace-name defined at global scope shall not be
	 declared as the name of any other entity in any global scope
	 of the program.  */
      error ("declaration of namespace %qD conflicts with", newdecl);
      error ("previous declaration of namespace %q+D here", olddecl);
      return error_mark_node;
    }
  else
    {
      const char *errmsg = redeclaration_error_message (newdecl, olddecl);
      if (errmsg)
	{
	  error_at (DECL_SOURCE_LOCATION (newdecl), errmsg, newdecl);
	  if (DECL_NAME (olddecl) != NULL_TREE)
	    error ((DECL_INITIAL (olddecl) && namespace_bindings_p ())
			 ? "%q+#D previously defined here"
			 : "%q+#D previously declared here", olddecl);
	  return error_mark_node;
	}
      else if (TREE_CODE (olddecl) == FUNCTION_DECL
	       && DECL_INITIAL (olddecl) != NULL_TREE
	       && TYPE_ARG_TYPES (TREE_TYPE (olddecl)) == NULL_TREE
	       && TYPE_ARG_TYPES (TREE_TYPE (newdecl)) != NULL_TREE)
	{
	  /* Prototype decl follows defn w/o prototype.  */
	  warning_at (input_location, 0, "prototype for %q+#D", newdecl);
	  warning_at (DECL_SOURCE_LOCATION (olddecl), 0,
		      "follows non-prototype definition here");
	}
      else if ((TREE_CODE (olddecl) == FUNCTION_DECL
		|| TREE_CODE (olddecl) == VAR_DECL)
	       && DECL_LANGUAGE (newdecl) != DECL_LANGUAGE (olddecl))
	{
	  /* [dcl.link]
	     If two declarations of the same function or object
	     specify different linkage-specifications ..., the program
	     is ill-formed.... Except for functions with C++ linkage,
	     a function declaration without a linkage specification
	     shall not precede the first linkage specification for
	     that function.  A function can be declared without a
	     linkage specification after an explicit linkage
	     specification has been seen; the linkage explicitly
	     specified in the earlier declaration is not affected by
	     such a function declaration.

	     DR 563 raises the question why the restrictions on
	     functions should not also apply to objects.  Older
	     versions of G++ silently ignore the linkage-specification
	     for this example:

	       namespace N { 
                 extern int i;
   	         extern "C" int i;
               }

             which is clearly wrong.  Therefore, we now treat objects
	     like functions.  */
	  if (current_lang_depth () == 0)
	    {
	      /* There is no explicit linkage-specification, so we use
		 the linkage from the previous declaration.  */
	      if (!DECL_LANG_SPECIFIC (newdecl))
		retrofit_lang_decl (newdecl);
	      SET_DECL_LANGUAGE (newdecl, DECL_LANGUAGE (olddecl));
	    }
	  else
	    {
	      error ("previous declaration of %q+#D with %qL linkage",
		     olddecl, DECL_LANGUAGE (olddecl));
	      error ("conflicts with new declaration with %qL linkage",
		     DECL_LANGUAGE (newdecl));
	    }
	}

      if (DECL_LANG_SPECIFIC (olddecl) && DECL_USE_TEMPLATE (olddecl))
	;
      else if (TREE_CODE (olddecl) == FUNCTION_DECL)
	{
	  tree t1 = TYPE_ARG_TYPES (TREE_TYPE (olddecl));
	  tree t2 = TYPE_ARG_TYPES (TREE_TYPE (newdecl));
	  int i = 1;

	  if (TREE_CODE (TREE_TYPE (newdecl)) == METHOD_TYPE)
	    t1 = TREE_CHAIN (t1), t2 = TREE_CHAIN (t2);

	  for (; t1 && t1 != void_list_node;
	       t1 = TREE_CHAIN (t1), t2 = TREE_CHAIN (t2), i++)
	    if (TREE_PURPOSE (t1) && TREE_PURPOSE (t2))
	      {
		if (1 == simple_cst_equal (TREE_PURPOSE (t1),
					   TREE_PURPOSE (t2)))
		  {
		    permerror (input_location, "default argument given for parameter %d of %q#D",
			       i, newdecl);
		    permerror (input_location, "after previous specification in %q+#D", olddecl);
		  }
		else
		  {
		    error ("default argument given for parameter %d of %q#D",
			   i, newdecl);
		    error ("after previous specification in %q+#D",
				 olddecl);
		  }
	      }
	}
    }

  /* Do not merge an implicit typedef with an explicit one.  In:

       class A;
       ...
       typedef class A A __attribute__ ((foo));

     the attribute should apply only to the typedef.  */
  if (TREE_CODE (olddecl) == TYPE_DECL
      && (DECL_IMPLICIT_TYPEDEF_P (olddecl)
	  || DECL_IMPLICIT_TYPEDEF_P (newdecl)))
    return NULL_TREE;

  /* If new decl is `static' and an `extern' was seen previously,
     warn about it.  */
  warn_extern_redeclared_static (newdecl, olddecl);

  if (!validate_constexpr_redeclaration (olddecl, newdecl))
    return error_mark_node;

  /* We have committed to returning 1 at this point.  */
  if (TREE_CODE (newdecl) == FUNCTION_DECL)
    {
      /* Now that functions must hold information normally held
	 by field decls, there is extra work to do so that
	 declaration information does not get destroyed during
	 definition.  */
      if (DECL_VINDEX (olddecl))
	DECL_VINDEX (newdecl) = DECL_VINDEX (olddecl);
      if (DECL_CONTEXT (olddecl))
	DECL_CONTEXT (newdecl) = DECL_CONTEXT (olddecl);
      DECL_STATIC_CONSTRUCTOR (newdecl) |= DECL_STATIC_CONSTRUCTOR (olddecl);
      DECL_STATIC_DESTRUCTOR (newdecl) |= DECL_STATIC_DESTRUCTOR (olddecl);
      DECL_PURE_VIRTUAL_P (newdecl) |= DECL_PURE_VIRTUAL_P (olddecl);
      DECL_VIRTUAL_P (newdecl) |= DECL_VIRTUAL_P (olddecl);
      DECL_INVALID_OVERRIDER_P (newdecl) |= DECL_INVALID_OVERRIDER_P (olddecl);
      DECL_THIS_STATIC (newdecl) |= DECL_THIS_STATIC (olddecl);
      if (DECL_OVERLOADED_OPERATOR_P (olddecl) != ERROR_MARK)
	SET_OVERLOADED_OPERATOR_CODE
	  (newdecl, DECL_OVERLOADED_OPERATOR_P (olddecl));
      new_defines_function = DECL_INITIAL (newdecl) != NULL_TREE;

      /* Optionally warn about more than one declaration for the same
	 name, but don't warn about a function declaration followed by a
	 definition.  */
      if (warn_redundant_decls && ! DECL_ARTIFICIAL (olddecl)
	  && !(new_defines_function && DECL_INITIAL (olddecl) == NULL_TREE)
	  /* Don't warn about extern decl followed by definition.  */
	  && !(DECL_EXTERNAL (olddecl) && ! DECL_EXTERNAL (newdecl))
	  /* Don't warn about friends, let add_friend take care of it.  */
	  && ! (newdecl_is_friend || DECL_FRIEND_P (olddecl)))
	{
	  warning (OPT_Wredundant_decls, "redundant redeclaration of %qD in same scope", newdecl);
	  warning (OPT_Wredundant_decls, "previous declaration of %q+D", olddecl);
	}

      if (DECL_DELETED_FN (newdecl))
	{
	  error ("deleted definition of %qD", newdecl);
	  error ("after previous declaration %q+D", olddecl);
	}
    }

  /* Deal with C++: must preserve virtual function table size.  */
  if (TREE_CODE (olddecl) == TYPE_DECL)
    {
      tree newtype = TREE_TYPE (newdecl);
      tree oldtype = TREE_TYPE (olddecl);

      if (newtype != error_mark_node && oldtype != error_mark_node
	  && TYPE_LANG_SPECIFIC (newtype) && TYPE_LANG_SPECIFIC (oldtype))
	CLASSTYPE_FRIEND_CLASSES (newtype)
	  = CLASSTYPE_FRIEND_CLASSES (oldtype);

      DECL_ORIGINAL_TYPE (newdecl) = DECL_ORIGINAL_TYPE (olddecl);
    }

  /* Copy all the DECL_... slots specified in the new decl
     except for any that we copy here from the old type.  */
  DECL_ATTRIBUTES (newdecl)
    = (*targetm.merge_decl_attributes) (olddecl, newdecl);

  if (TREE_CODE (newdecl) == TEMPLATE_DECL)
    {
      tree old_result;
      tree new_result;
      old_result = DECL_TEMPLATE_RESULT (olddecl);
      new_result = DECL_TEMPLATE_RESULT (newdecl);
      TREE_TYPE (olddecl) = TREE_TYPE (old_result);
      DECL_TEMPLATE_SPECIALIZATIONS (olddecl)
	= chainon (DECL_TEMPLATE_SPECIALIZATIONS (olddecl),
		   DECL_TEMPLATE_SPECIALIZATIONS (newdecl));

      DECL_ATTRIBUTES (old_result)
	= (*targetm.merge_decl_attributes) (old_result, new_result);

      if (DECL_FUNCTION_TEMPLATE_P (newdecl))
	{
	  if (GNU_INLINE_P (old_result) != GNU_INLINE_P (new_result)
	      && DECL_INITIAL (new_result))
	    {
	      if (DECL_INITIAL (old_result))
		DECL_UNINLINABLE (old_result) = 1;
	      else
		DECL_UNINLINABLE (old_result) = DECL_UNINLINABLE (new_result);
	      DECL_EXTERNAL (old_result) = DECL_EXTERNAL (new_result);
	      DECL_NOT_REALLY_EXTERN (old_result)
		= DECL_NOT_REALLY_EXTERN (new_result);
	      DECL_INTERFACE_KNOWN (old_result)
		= DECL_INTERFACE_KNOWN (new_result);
	      DECL_DECLARED_INLINE_P (old_result)
		= DECL_DECLARED_INLINE_P (new_result);
	      DECL_DISREGARD_INLINE_LIMITS (old_result)
	        |= DECL_DISREGARD_INLINE_LIMITS (new_result);

	    }
	  else
	    {
	      DECL_DECLARED_INLINE_P (old_result)
		|= DECL_DECLARED_INLINE_P (new_result);
	      DECL_DISREGARD_INLINE_LIMITS (old_result)
	        |= DECL_DISREGARD_INLINE_LIMITS (new_result);
	      check_redeclaration_exception_specification (newdecl, olddecl);
	    }
	}

      /* If the new declaration is a definition, update the file and
	 line information on the declaration, and also make
	 the old declaration the same definition.  */
      if (DECL_INITIAL (new_result) != NULL_TREE)
	{
	  DECL_SOURCE_LOCATION (olddecl)
	    = DECL_SOURCE_LOCATION (old_result)
	    = DECL_SOURCE_LOCATION (newdecl);
	  DECL_INITIAL (old_result) = DECL_INITIAL (new_result);
	  if (DECL_FUNCTION_TEMPLATE_P (newdecl))
	    {
	      tree parm;
	      DECL_ARGUMENTS (old_result)
		= DECL_ARGUMENTS (new_result);
	      for (parm = DECL_ARGUMENTS (old_result); parm;
		   parm = DECL_CHAIN (parm))
		DECL_CONTEXT (parm) = old_result;
	    }
	}

      return olddecl;
    }

  if (types_match)
    {
      /* Automatically handles default parameters.  */
      tree oldtype = TREE_TYPE (olddecl);
      tree newtype;

      /* Merge the data types specified in the two decls.  */
      newtype = merge_types (TREE_TYPE (newdecl), TREE_TYPE (olddecl));

      /* If merge_types produces a non-typedef type, just use the old type.  */
      if (TREE_CODE (newdecl) == TYPE_DECL
	  && newtype == DECL_ORIGINAL_TYPE (newdecl))
	newtype = oldtype;

      if (TREE_CODE (newdecl) == VAR_DECL)
	{
	  DECL_THIS_EXTERN (newdecl) |= DECL_THIS_EXTERN (olddecl);
	  DECL_INITIALIZED_P (newdecl) |= DECL_INITIALIZED_P (olddecl);
	  DECL_NONTRIVIALLY_INITIALIZED_P (newdecl)
	    |= DECL_NONTRIVIALLY_INITIALIZED_P (olddecl);
	  DECL_INITIALIZED_BY_CONSTANT_EXPRESSION_P (newdecl)
	    |= DECL_INITIALIZED_BY_CONSTANT_EXPRESSION_P (olddecl);

	  /* Merge the threadprivate attribute from OLDDECL into NEWDECL.  */
	  if (DECL_LANG_SPECIFIC (olddecl)
	      && CP_DECL_THREADPRIVATE_P (olddecl))
	    {
	      /* Allocate a LANG_SPECIFIC structure for NEWDECL, if needed.  */
	      if (!DECL_LANG_SPECIFIC (newdecl))
		retrofit_lang_decl (newdecl);

	      DECL_TLS_MODEL (newdecl) = DECL_TLS_MODEL (olddecl);
	      CP_DECL_THREADPRIVATE_P (newdecl) = 1;
	    }
	}

      /* Do this after calling `merge_types' so that default
	 parameters don't confuse us.  */
      else if (TREE_CODE (newdecl) == FUNCTION_DECL)
	check_redeclaration_exception_specification (newdecl, olddecl);
      TREE_TYPE (newdecl) = TREE_TYPE (olddecl) = newtype;

      if (TREE_CODE (newdecl) == FUNCTION_DECL)
	check_default_args (newdecl);

      /* Lay the type out, unless already done.  */
      if (! same_type_p (newtype, oldtype)
	  && TREE_TYPE (newdecl) != error_mark_node
	  && !(processing_template_decl && uses_template_parms (newdecl)))
	layout_type (TREE_TYPE (newdecl));

      if ((TREE_CODE (newdecl) == VAR_DECL
	   || TREE_CODE (newdecl) == PARM_DECL
	   || TREE_CODE (newdecl) == RESULT_DECL
	   || TREE_CODE (newdecl) == FIELD_DECL
	   || TREE_CODE (newdecl) == TYPE_DECL)
	  && !(processing_template_decl && uses_template_parms (newdecl)))
	layout_decl (newdecl, 0);

      /* Merge the type qualifiers.  */
      if (TREE_READONLY (newdecl))
	TREE_READONLY (olddecl) = 1;
      if (TREE_THIS_VOLATILE (newdecl))
	TREE_THIS_VOLATILE (olddecl) = 1;
      if (TREE_NOTHROW (newdecl))
	TREE_NOTHROW (olddecl) = 1;

      /* Merge deprecatedness.  */
      if (TREE_DEPRECATED (newdecl))
	TREE_DEPRECATED (olddecl) = 1;

      /* Preserve function specific target and optimization options */
      if (TREE_CODE (newdecl) == FUNCTION_DECL)
	{
	  if (DECL_FUNCTION_SPECIFIC_TARGET (olddecl)
	      && !DECL_FUNCTION_SPECIFIC_TARGET (newdecl))
	    DECL_FUNCTION_SPECIFIC_TARGET (newdecl)
	      = DECL_FUNCTION_SPECIFIC_TARGET (olddecl);

	  if (DECL_FUNCTION_SPECIFIC_OPTIMIZATION (olddecl)
	      && !DECL_FUNCTION_SPECIFIC_OPTIMIZATION (newdecl))
	    DECL_FUNCTION_SPECIFIC_OPTIMIZATION (newdecl)
	      = DECL_FUNCTION_SPECIFIC_OPTIMIZATION (olddecl);
	}

      /* Merge the initialization information.  */
      if (DECL_INITIAL (newdecl) == NULL_TREE
	  && DECL_INITIAL (olddecl) != NULL_TREE)
	{
	  DECL_INITIAL (newdecl) = DECL_INITIAL (olddecl);
	  DECL_SOURCE_LOCATION (newdecl) = DECL_SOURCE_LOCATION (olddecl);
	  if (TREE_CODE (newdecl) == FUNCTION_DECL)
	    {
	      DECL_SAVED_TREE (newdecl) = DECL_SAVED_TREE (olddecl);
	      DECL_STRUCT_FUNCTION (newdecl) = DECL_STRUCT_FUNCTION (olddecl);
	    }
	}

      /* Merge the section attribute.
	 We want to issue an error if the sections conflict but that must be
	 done later in decl_attributes since we are called before attributes
	 are assigned.  */
      if (DECL_SECTION_NAME (newdecl) == NULL_TREE)
	DECL_SECTION_NAME (newdecl) = DECL_SECTION_NAME (olddecl);

      if (TREE_CODE (newdecl) == FUNCTION_DECL)
	{
	  DECL_NO_INSTRUMENT_FUNCTION_ENTRY_EXIT (newdecl)
	    |= DECL_NO_INSTRUMENT_FUNCTION_ENTRY_EXIT (olddecl);
	  DECL_NO_LIMIT_STACK (newdecl) |= DECL_NO_LIMIT_STACK (olddecl);
	  TREE_THIS_VOLATILE (newdecl) |= TREE_THIS_VOLATILE (olddecl);
	  TREE_NOTHROW (newdecl) |= TREE_NOTHROW (olddecl);
	  DECL_IS_MALLOC (newdecl) |= DECL_IS_MALLOC (olddecl);
	  DECL_IS_OPERATOR_NEW (newdecl) |= DECL_IS_OPERATOR_NEW (olddecl);
	  DECL_PURE_P (newdecl) |= DECL_PURE_P (olddecl);
	  TREE_READONLY (newdecl) |= TREE_READONLY (olddecl);
	  DECL_LOOPING_CONST_OR_PURE_P (newdecl) 
	    |= DECL_LOOPING_CONST_OR_PURE_P (olddecl);
	  /* Keep the old RTL.  */
	  COPY_DECL_RTL (olddecl, newdecl);
	}
      else if (TREE_CODE (newdecl) == VAR_DECL
	       && (DECL_SIZE (olddecl) || !DECL_SIZE (newdecl)))
	{
	  /* Keep the old RTL.  We cannot keep the old RTL if the old
	     declaration was for an incomplete object and the new
	     declaration is not since many attributes of the RTL will
	     change.  */
	  COPY_DECL_RTL (olddecl, newdecl);
	}
    }
  /* If cannot merge, then use the new type and qualifiers,
     and don't preserve the old rtl.  */
  else
    {
      /* Clean out any memory we had of the old declaration.  */
      tree oldstatic = value_member (olddecl, static_aggregates);
      if (oldstatic)
	TREE_VALUE (oldstatic) = error_mark_node;

      TREE_TYPE (olddecl) = TREE_TYPE (newdecl);
      TREE_READONLY (olddecl) = TREE_READONLY (newdecl);
      TREE_THIS_VOLATILE (olddecl) = TREE_THIS_VOLATILE (newdecl);
      TREE_SIDE_EFFECTS (olddecl) = TREE_SIDE_EFFECTS (newdecl);
    }

  /* Merge the storage class information.  */
  merge_weak (newdecl, olddecl);

  if (DECL_ONE_ONLY (olddecl))
    DECL_COMDAT_GROUP (newdecl) = DECL_COMDAT_GROUP (olddecl);

  DECL_DEFER_OUTPUT (newdecl) |= DECL_DEFER_OUTPUT (olddecl);
  TREE_PUBLIC (newdecl) = TREE_PUBLIC (olddecl);
  TREE_STATIC (olddecl) = TREE_STATIC (newdecl) |= TREE_STATIC (olddecl);
  if (! DECL_EXTERNAL (olddecl))
    DECL_EXTERNAL (newdecl) = 0;

  new_template_info = NULL_TREE;
  if (DECL_LANG_SPECIFIC (newdecl) && DECL_LANG_SPECIFIC (olddecl))
    {
      bool new_redefines_gnu_inline = false;

      if (new_defines_function
	  && ((DECL_INTERFACE_KNOWN (olddecl)
	       && TREE_CODE (olddecl) == FUNCTION_DECL)
	      || (TREE_CODE (olddecl) == TEMPLATE_DECL
		  && (TREE_CODE (DECL_TEMPLATE_RESULT (olddecl))
		      == FUNCTION_DECL))))
	{
	  tree fn = olddecl;

	  if (TREE_CODE (fn) == TEMPLATE_DECL)
	    fn = DECL_TEMPLATE_RESULT (olddecl);

	  new_redefines_gnu_inline = GNU_INLINE_P (fn) && DECL_INITIAL (fn);
	}

      if (!new_redefines_gnu_inline)
	{
	  DECL_INTERFACE_KNOWN (newdecl) |= DECL_INTERFACE_KNOWN (olddecl);
	  DECL_NOT_REALLY_EXTERN (newdecl) |= DECL_NOT_REALLY_EXTERN (olddecl);
	  DECL_COMDAT (newdecl) |= DECL_COMDAT (olddecl);
	}
      DECL_TEMPLATE_INSTANTIATED (newdecl)
	|= DECL_TEMPLATE_INSTANTIATED (olddecl);
      DECL_ODR_USED (newdecl) |= DECL_ODR_USED (olddecl);

      /* If the OLDDECL is an instantiation and/or specialization,
	 then the NEWDECL must be too.  But, it may not yet be marked
	 as such if the caller has created NEWDECL, but has not yet
	 figured out that it is a redeclaration.  */
      if (!DECL_USE_TEMPLATE (newdecl))
	DECL_USE_TEMPLATE (newdecl) = DECL_USE_TEMPLATE (olddecl);

      /* Don't really know how much of the language-specific
	 values we should copy from old to new.  */
      DECL_IN_AGGR_P (newdecl) = DECL_IN_AGGR_P (olddecl);
      DECL_REPO_AVAILABLE_P (newdecl) = DECL_REPO_AVAILABLE_P (olddecl);
      DECL_INITIALIZED_IN_CLASS_P (newdecl)
	|= DECL_INITIALIZED_IN_CLASS_P (olddecl);

      if (LANG_DECL_HAS_MIN (newdecl))
	{
	  DECL_LANG_SPECIFIC (newdecl)->u.min.u2 =
	    DECL_LANG_SPECIFIC (olddecl)->u.min.u2;
	  if (DECL_TEMPLATE_INFO (newdecl))
	    new_template_info = DECL_TEMPLATE_INFO (newdecl);
	  DECL_TEMPLATE_INFO (newdecl) = DECL_TEMPLATE_INFO (olddecl);
	}
      /* Only functions have these fields.  */
      if (TREE_CODE (newdecl) == FUNCTION_DECL
	  || DECL_FUNCTION_TEMPLATE_P (newdecl))
	{
	  DECL_NONCONVERTING_P (newdecl) = DECL_NONCONVERTING_P (olddecl);
	  olddecl_friend = DECL_FRIEND_P (olddecl);
	  hidden_friend = (DECL_ANTICIPATED (olddecl)
			   && DECL_HIDDEN_FRIEND_P (olddecl)
			   && newdecl_is_friend);
	  DECL_BEFRIENDING_CLASSES (newdecl)
	    = chainon (DECL_BEFRIENDING_CLASSES (newdecl),
		       DECL_BEFRIENDING_CLASSES (olddecl));
	  /* DECL_THUNKS is only valid for virtual functions,
	     otherwise it is a DECL_FRIEND_CONTEXT.  */
	  if (DECL_VIRTUAL_P (newdecl))
	    DECL_THUNKS (newdecl) = DECL_THUNKS (olddecl);
	}
      /* Only variables have this field.  */
      else if (TREE_CODE (newdecl) == VAR_DECL
	       && VAR_HAD_UNKNOWN_BOUND (olddecl))
	SET_VAR_HAD_UNKNOWN_BOUND (newdecl);
    }

  if (TREE_CODE (newdecl) == FUNCTION_DECL)
    {
      tree parm;

      /* Merge parameter attributes. */
      tree oldarg, newarg;
      for (oldarg = DECL_ARGUMENTS(olddecl), 
               newarg = DECL_ARGUMENTS(newdecl);
           oldarg && newarg;
           oldarg = DECL_CHAIN(oldarg), newarg = DECL_CHAIN(newarg)) {
          DECL_ATTRIBUTES (newarg)
              = (*targetm.merge_decl_attributes) (oldarg, newarg);
          DECL_ATTRIBUTES (oldarg) = DECL_ATTRIBUTES (newarg);
      }
      
      if (DECL_TEMPLATE_INSTANTIATION (olddecl)
	  && !DECL_TEMPLATE_INSTANTIATION (newdecl))
	{
	  /* If newdecl is not a specialization, then it is not a
	     template-related function at all.  And that means that we
	     should have exited above, returning 0.  */
	  gcc_assert (DECL_TEMPLATE_SPECIALIZATION (newdecl));

	  if (DECL_ODR_USED (olddecl))
	    /* From [temp.expl.spec]:

	       If a template, a member template or the member of a class
	       template is explicitly specialized then that
	       specialization shall be declared before the first use of
	       that specialization that would cause an implicit
	       instantiation to take place, in every translation unit in
	       which such a use occurs.  */
	    error ("explicit specialization of %qD after first use",
		      olddecl);

	  SET_DECL_TEMPLATE_SPECIALIZATION (olddecl);

	  /* Don't propagate visibility from the template to the
	     specialization here.  We'll do that in determine_visibility if
	     appropriate.  */
	  DECL_VISIBILITY_SPECIFIED (olddecl) = 0;

	  /* [temp.expl.spec/14] We don't inline explicit specialization
	     just because the primary template says so.  */
	}
      else if (new_defines_function && DECL_INITIAL (olddecl))
	{
	  /* Never inline re-defined extern inline functions.
	     FIXME: this could be better handled by keeping both
	     function as separate declarations.  */
	  DECL_UNINLINABLE (newdecl) = 1;
	}
      else
	{
	  if (DECL_PENDING_INLINE_INFO (newdecl) == 0)
	    DECL_PENDING_INLINE_INFO (newdecl) = DECL_PENDING_INLINE_INFO (olddecl);

	  DECL_DECLARED_INLINE_P (newdecl) |= DECL_DECLARED_INLINE_P (olddecl);

	  DECL_UNINLINABLE (newdecl) = DECL_UNINLINABLE (olddecl)
	    = (DECL_UNINLINABLE (newdecl) || DECL_UNINLINABLE (olddecl));

	  DECL_DISREGARD_INLINE_LIMITS (newdecl)
	    = DECL_DISREGARD_INLINE_LIMITS (olddecl)
	    = (DECL_DISREGARD_INLINE_LIMITS (newdecl)
	       || DECL_DISREGARD_INLINE_LIMITS (olddecl));
	}

      /* Preserve abstractness on cloned [cd]tors.  */
      DECL_ABSTRACT (newdecl) = DECL_ABSTRACT (olddecl);

      /* Update newdecl's parms to point at olddecl.  */
      for (parm = DECL_ARGUMENTS (newdecl); parm;
	   parm = DECL_CHAIN (parm))
	DECL_CONTEXT (parm) = olddecl;

      if (! types_match)
	{
	  SET_DECL_LANGUAGE (olddecl, DECL_LANGUAGE (newdecl));
	  COPY_DECL_ASSEMBLER_NAME (newdecl, olddecl);
	  COPY_DECL_RTL (newdecl, olddecl);
	}
      if (! types_match || new_defines_function)
	{
	  /* These need to be copied so that the names are available.
	     Note that if the types do match, we'll preserve inline
	     info and other bits, but if not, we won't.  */
	  DECL_ARGUMENTS (olddecl) = DECL_ARGUMENTS (newdecl);
	  DECL_RESULT (olddecl) = DECL_RESULT (newdecl);
	}
      if (new_defines_function)
	/* If defining a function declared with other language
	   linkage, use the previously declared language linkage.  */
	SET_DECL_LANGUAGE (newdecl, DECL_LANGUAGE (olddecl));
      else if (types_match)
	{
	  /* If redeclaring a builtin function, and not a definition,
	     it stays built in.  */
	  if (DECL_BUILT_IN (olddecl))
	    {
	      DECL_BUILT_IN_CLASS (newdecl) = DECL_BUILT_IN_CLASS (olddecl);
	      DECL_FUNCTION_CODE (newdecl) = DECL_FUNCTION_CODE (olddecl);
	      /* If we're keeping the built-in definition, keep the rtl,
		 regardless of declaration matches.  */
	      COPY_DECL_RTL (olddecl, newdecl);
	    }

	  DECL_RESULT (newdecl) = DECL_RESULT (olddecl);
	  /* Don't clear out the arguments if we're just redeclaring a
	     function.  */
	  if (DECL_ARGUMENTS (olddecl))
	    DECL_ARGUMENTS (newdecl) = DECL_ARGUMENTS (olddecl);
	}
    }
  else if (TREE_CODE (newdecl) == NAMESPACE_DECL)
    NAMESPACE_LEVEL (newdecl) = NAMESPACE_LEVEL (olddecl);

  /* Now preserve various other info from the definition.  */
  TREE_ADDRESSABLE (newdecl) = TREE_ADDRESSABLE (olddecl);
  TREE_ASM_WRITTEN (newdecl) = TREE_ASM_WRITTEN (olddecl);
  DECL_COMMON (newdecl) = DECL_COMMON (olddecl);
  COPY_DECL_ASSEMBLER_NAME (olddecl, newdecl);

  /* Warn about conflicting visibility specifications.  */
  if (DECL_VISIBILITY_SPECIFIED (olddecl)
      && DECL_VISIBILITY_SPECIFIED (newdecl)
      && DECL_VISIBILITY (newdecl) != DECL_VISIBILITY (olddecl))
    {
      warning_at (input_location, OPT_Wattributes,
		  "%q+D: visibility attribute ignored because it", newdecl);
      warning_at (DECL_SOURCE_LOCATION (olddecl), OPT_Wattributes,
		  "conflicts with previous declaration here");
    }
  /* Choose the declaration which specified visibility.  */
  if (DECL_VISIBILITY_SPECIFIED (olddecl))
    {
      DECL_VISIBILITY (newdecl) = DECL_VISIBILITY (olddecl);
      DECL_VISIBILITY_SPECIFIED (newdecl) = 1;
    }
  /* Init priority used to be merged from newdecl to olddecl by the memcpy,
     so keep this behavior.  */
  if (TREE_CODE (newdecl) == VAR_DECL && DECL_HAS_INIT_PRIORITY_P (newdecl))
    {
      SET_DECL_INIT_PRIORITY (olddecl, DECL_INIT_PRIORITY (newdecl));
      DECL_HAS_INIT_PRIORITY_P (olddecl) = 1;
    }
  /* Likewise for DECL_USER_ALIGN and DECL_PACKED.  */
  DECL_USER_ALIGN (olddecl) = DECL_USER_ALIGN (newdecl);
  if (TREE_CODE (newdecl) == FIELD_DECL)
    DECL_PACKED (olddecl) = DECL_PACKED (newdecl);

  /* The DECL_LANG_SPECIFIC information in OLDDECL will be replaced
     with that from NEWDECL below.  */
  if (DECL_LANG_SPECIFIC (olddecl))
    {
      gcc_assert (DECL_LANG_SPECIFIC (olddecl)
		  != DECL_LANG_SPECIFIC (newdecl));
      ggc_free (DECL_LANG_SPECIFIC (olddecl));
    }

  /* Merge the USED information.  */
  if (TREE_USED (olddecl))
    TREE_USED (newdecl) = 1;
  else if (TREE_USED (newdecl))
    TREE_USED (olddecl) = 1;
  if (TREE_CODE (newdecl) == VAR_DECL)
    {
      if (DECL_READ_P (olddecl))
	DECL_READ_P (newdecl) = 1;
      else if (DECL_READ_P (newdecl))
	DECL_READ_P (olddecl) = 1;
    }
  if (DECL_PRESERVE_P (olddecl))
    DECL_PRESERVE_P (newdecl) = 1;
  else if (DECL_PRESERVE_P (newdecl))
    DECL_PRESERVE_P (olddecl) = 1;

  if (TREE_CODE (newdecl) == FUNCTION_DECL)
    {
      int function_size;

      function_size = sizeof (struct tree_decl_common);

      memcpy ((char *) olddecl + sizeof (struct tree_common),
	      (char *) newdecl + sizeof (struct tree_common),
	      function_size - sizeof (struct tree_common));

      memcpy ((char *) olddecl + sizeof (struct tree_decl_common),
	      (char *) newdecl + sizeof (struct tree_decl_common),
	      sizeof (struct tree_function_decl) - sizeof (struct tree_decl_common));
      if (new_template_info)
	/* If newdecl is a template instantiation, it is possible that
	   the following sequence of events has occurred:

	   o A friend function was declared in a class template.  The
	   class template was instantiated.

	   o The instantiation of the friend declaration was
	   recorded on the instantiation list, and is newdecl.

	   o Later, however, instantiate_class_template called pushdecl
	   on the newdecl to perform name injection.  But, pushdecl in
	   turn called duplicate_decls when it discovered that another
	   declaration of a global function with the same name already
	   existed.

	   o Here, in duplicate_decls, we decided to clobber newdecl.

	   If we're going to do that, we'd better make sure that
	   olddecl, and not newdecl, is on the list of
	   instantiations so that if we try to do the instantiation
	   again we won't get the clobbered declaration.  */
	reregister_specialization (newdecl,
				   new_template_info,
				   olddecl);
    }
  else
    {
      size_t size = tree_code_size (TREE_CODE (olddecl));
      memcpy ((char *) olddecl + sizeof (struct tree_common),
	      (char *) newdecl + sizeof (struct tree_common),
	      sizeof (struct tree_decl_common) - sizeof (struct tree_common));
      switch (TREE_CODE (olddecl))
	{
	case LABEL_DECL:
	case VAR_DECL:
	case RESULT_DECL:
	case PARM_DECL:
	case FIELD_DECL:
	case TYPE_DECL:
	case CONST_DECL:
	  {
	    memcpy ((char *) olddecl + sizeof (struct tree_decl_common),
		    (char *) newdecl + sizeof (struct tree_decl_common),
		    size - sizeof (struct tree_decl_common)
		    + TREE_CODE_LENGTH (TREE_CODE (newdecl)) * sizeof (char *));
	  }
	  break;
	default:
	  memcpy ((char *) olddecl + sizeof (struct tree_decl_common),
		  (char *) newdecl + sizeof (struct tree_decl_common),
		  sizeof (struct tree_decl_non_common) - sizeof (struct tree_decl_common)
		  + TREE_CODE_LENGTH (TREE_CODE (newdecl)) * sizeof (char *));
	  break;
	}
    }
  DECL_UID (olddecl) = olddecl_uid;
  if (olddecl_friend)
    DECL_FRIEND_P (olddecl) = 1;
  if (hidden_friend)
    {
      DECL_ANTICIPATED (olddecl) = 1;
      DECL_HIDDEN_FRIEND_P (olddecl) = 1;
    }

  /* NEWDECL contains the merged attribute lists.
     Update OLDDECL to be the same.  */
  DECL_ATTRIBUTES (olddecl) = DECL_ATTRIBUTES (newdecl);

  /* If OLDDECL had its DECL_RTL instantiated, re-invoke make_decl_rtl
    so that encode_section_info has a chance to look at the new decl
    flags and attributes.  */
  if (DECL_RTL_SET_P (olddecl)
      && (TREE_CODE (olddecl) == FUNCTION_DECL
	  || (TREE_CODE (olddecl) == VAR_DECL
	      && TREE_STATIC (olddecl))))
    make_decl_rtl (olddecl);

  /* The NEWDECL will no longer be needed.  Because every out-of-class
     declaration of a member results in a call to duplicate_decls,
     freeing these nodes represents in a significant savings.  */
  ggc_free (newdecl);

  return olddecl;
}

/* Return zero if the declaration NEWDECL is valid
   when the declaration OLDDECL (assumed to be for the same name)
   has already been seen.
   Otherwise return an error message format string with a %s
   where the identifier should go.  */

static const char *
redeclaration_error_message (tree newdecl, tree olddecl)
{
  if (TREE_CODE (newdecl) == TYPE_DECL)
    {
      /* Because C++ can put things into name space for free,
	 constructs like "typedef struct foo { ... } foo"
	 would look like an erroneous redeclaration.  */
      if (same_type_p (TREE_TYPE (newdecl), TREE_TYPE (olddecl)))
	return NULL;
      else
	return G_("redefinition of %q#D");
    }
  else if (TREE_CODE (newdecl) == FUNCTION_DECL)
    {
      /* If this is a pure function, its olddecl will actually be
	 the original initialization to `0' (which we force to call
	 abort()).  Don't complain about redefinition in this case.  */
      if (DECL_LANG_SPECIFIC (olddecl) && DECL_PURE_VIRTUAL_P (olddecl)
	  && DECL_INITIAL (olddecl) == NULL_TREE)
	return NULL;

      /* If both functions come from different namespaces, this is not
	 a redeclaration - this is a conflict with a used function.  */
      if (DECL_NAMESPACE_SCOPE_P (olddecl)
	  && DECL_CONTEXT (olddecl) != DECL_CONTEXT (newdecl)
	  && ! decls_match (olddecl, newdecl))
	return G_("%qD conflicts with used function");

      /* We'll complain about linkage mismatches in
	 warn_extern_redeclared_static.  */

      /* Defining the same name twice is no good.  */
      if (DECL_INITIAL (olddecl) != NULL_TREE
	  && DECL_INITIAL (newdecl) != NULL_TREE)
	{
	  if (DECL_NAME (olddecl) == NULL_TREE)
	    return G_("%q#D not declared in class");
	  else if (!GNU_INLINE_P (olddecl)
		   || GNU_INLINE_P (newdecl))
	    return G_("redefinition of %q#D");
	}

      if (DECL_DECLARED_INLINE_P (olddecl) && DECL_DECLARED_INLINE_P (newdecl))
	{
	  bool olda = GNU_INLINE_P (olddecl);
	  bool newa = GNU_INLINE_P (newdecl);

	  if (olda != newa)
	    {
	      if (newa)
		return G_("%q+D redeclared inline with "
			  "%<gnu_inline%> attribute");
	      else
		return G_("%q+D redeclared inline without "
			  "%<gnu_inline%> attribute");
	    }
	}

      return NULL;
    }
  else if (TREE_CODE (newdecl) == TEMPLATE_DECL)
    {
      tree nt, ot;

      if (TREE_CODE (DECL_TEMPLATE_RESULT (newdecl)) == TYPE_DECL)
	{
	  if (COMPLETE_TYPE_P (TREE_TYPE (newdecl))
	      && COMPLETE_TYPE_P (TREE_TYPE (olddecl)))
	    return G_("redefinition of %q#D");
	  return NULL;
	}

      if (TREE_CODE (DECL_TEMPLATE_RESULT (newdecl)) != FUNCTION_DECL
	  || (DECL_TEMPLATE_RESULT (newdecl)
	      == DECL_TEMPLATE_RESULT (olddecl)))
	return NULL;

      nt = DECL_TEMPLATE_RESULT (newdecl);
      if (DECL_TEMPLATE_INFO (nt))
	nt = DECL_TEMPLATE_RESULT (template_for_substitution (nt));
      ot = DECL_TEMPLATE_RESULT (olddecl);
      if (DECL_TEMPLATE_INFO (ot))
	ot = DECL_TEMPLATE_RESULT (template_for_substitution (ot));
      if (DECL_INITIAL (nt) && DECL_INITIAL (ot)
	  && (!GNU_INLINE_P (ot) || GNU_INLINE_P (nt)))
	return G_("redefinition of %q#D");

      if (DECL_DECLARED_INLINE_P (ot) && DECL_DECLARED_INLINE_P (nt))
	{
	  bool olda = GNU_INLINE_P (ot);
	  bool newa = GNU_INLINE_P (nt);

	  if (olda != newa)
	    {
	      if (newa)
		return G_("%q+D redeclared inline with "
			  "%<gnu_inline%> attribute");
	      else
		return G_("%q+D redeclared inline without "
		     	  "%<gnu_inline%> attribute");
	    }
	}

      /* Core issue #226 (C++0x): 
           
           If a friend function template declaration specifies a
           default template-argument, that declaration shall be a
           definition and shall be the only declaration of the
           function template in the translation unit.  */
      if ((cxx_dialect != cxx98) 
          && TREE_CODE (ot) == FUNCTION_DECL && DECL_FRIEND_P (ot)
          && !check_default_tmpl_args (nt, DECL_TEMPLATE_PARMS (newdecl), 
                                       /*is_primary=*/1, /*is_partial=*/0,
                                       /*is_friend_decl=*/2))
        return G_("redeclaration of friend %q#D "
	 	  "may not have default template arguments");

      return NULL;
    }
  else if (TREE_CODE (newdecl) == VAR_DECL
	   && DECL_THREAD_LOCAL_P (newdecl) != DECL_THREAD_LOCAL_P (olddecl)
	   && (! DECL_LANG_SPECIFIC (olddecl)
	       || ! CP_DECL_THREADPRIVATE_P (olddecl)
	       || DECL_THREAD_LOCAL_P (newdecl)))
    {
      /* Only variables can be thread-local, and all declarations must
	 agree on this property.  */
      if (DECL_THREAD_LOCAL_P (newdecl))
	return G_("thread-local declaration of %q#D follows "
	          "non-thread-local declaration");
      else
	return G_("non-thread-local declaration of %q#D follows "
	          "thread-local declaration");
    }
  else if (toplevel_bindings_p () || DECL_NAMESPACE_SCOPE_P (newdecl))
    {
      /* The objects have been declared at namespace scope.  If either
	 is a member of an anonymous union, then this is an invalid
	 redeclaration.  For example:

	   int i;
	   union { int i; };

	   is invalid.  */
      if ((TREE_CODE (newdecl) == VAR_DECL && DECL_ANON_UNION_VAR_P (newdecl))
	  || (TREE_CODE (olddecl) == VAR_DECL && DECL_ANON_UNION_VAR_P (olddecl)))
	return G_("redeclaration of %q#D");
      /* If at least one declaration is a reference, there is no
	 conflict.  For example:

	   int i = 3;
	   extern int i;

	 is valid.  */
      if (DECL_EXTERNAL (newdecl) || DECL_EXTERNAL (olddecl))
	return NULL;
      /* Reject two definitions.  */
      return G_("redefinition of %q#D");
    }
  else
    {
      /* Objects declared with block scope:  */
      /* Reject two definitions, and reject a definition
	 together with an external reference.  */
      if (!(DECL_EXTERNAL (newdecl) && DECL_EXTERNAL (olddecl)))
	return G_("redeclaration of %q#D");
      return NULL;
    }
}

/* Hash and equality functions for the named_label table.  */

static hashval_t
named_label_entry_hash (const void *data)
{
  const struct named_label_entry *ent = (const struct named_label_entry *) data;
  return DECL_UID (ent->label_decl);
}

static int
named_label_entry_eq (const void *a, const void *b)
{
  const struct named_label_entry *ent_a = (const struct named_label_entry *) a;
  const struct named_label_entry *ent_b = (const struct named_label_entry *) b;
  return ent_a->label_decl == ent_b->label_decl;
}

/* Create a new label, named ID.  */

static tree
make_label_decl (tree id, int local_p)
{
  struct named_label_entry *ent;
  void **slot;
  tree decl;

  decl = build_decl (input_location, LABEL_DECL, id, void_type_node);

  DECL_CONTEXT (decl) = current_function_decl;
  DECL_MODE (decl) = VOIDmode;
  C_DECLARED_LABEL_FLAG (decl) = local_p;

  /* Say where one reference is to the label, for the sake of the
     error if it is not defined.  */
  DECL_SOURCE_LOCATION (decl) = input_location;

  /* Record the fact that this identifier is bound to this label.  */
  SET_IDENTIFIER_LABEL_VALUE (id, decl);

  /* Create the label htab for the function on demand.  */
  if (!named_labels)
    named_labels = htab_create_ggc (13, named_label_entry_hash,
				    named_label_entry_eq, NULL);

  /* Record this label on the list of labels used in this function.
     We do this before calling make_label_decl so that we get the
     IDENTIFIER_LABEL_VALUE before the new label is declared.  */
  ent = ggc_alloc_cleared_named_label_entry ();
  ent->label_decl = decl;

  slot = htab_find_slot (named_labels, ent, INSERT);
  gcc_assert (*slot == NULL);
  *slot = ent;

  return decl;
}

/* Look for a label named ID in the current function.  If one cannot
   be found, create one.  (We keep track of used, but undefined,
   labels, and complain about them at the end of a function.)  */

tree
lookup_label (tree id)
{
  tree decl;

  timevar_push (TV_NAME_LOOKUP);
  /* You can't use labels at global scope.  */
  if (current_function_decl == NULL_TREE)
    {
      error ("label %qE referenced outside of any function", id);
      POP_TIMEVAR_AND_RETURN (TV_NAME_LOOKUP, NULL_TREE);
    }

  /* See if we've already got this label.  */
  decl = IDENTIFIER_LABEL_VALUE (id);
  if (decl != NULL_TREE && DECL_CONTEXT (decl) == current_function_decl)
    POP_TIMEVAR_AND_RETURN (TV_NAME_LOOKUP, decl);

  decl = make_label_decl (id, /*local_p=*/0);
  POP_TIMEVAR_AND_RETURN (TV_NAME_LOOKUP, decl);
}

/* Declare a local label named ID.  */

tree
declare_local_label (tree id)
{
  tree decl;
  cp_label_binding *bind;

  /* Add a new entry to the SHADOWED_LABELS list so that when we leave
     this scope we can restore the old value of IDENTIFIER_TYPE_VALUE.  */
  bind = VEC_safe_push (cp_label_binding, gc,
			current_binding_level->shadowed_labels, NULL);
  bind->prev_value = IDENTIFIER_LABEL_VALUE (id);

  decl = make_label_decl (id, /*local_p=*/1);
  bind->label = decl;

  return decl;
}

/* Returns nonzero if it is ill-formed to jump past the declaration of
   DECL.  Returns 2 if it's also a real problem.  */

static int
decl_jump_unsafe (tree decl)
{
  /* [stmt.dcl]/3: A program that jumps from a point where a local variable
     with automatic storage duration is not in scope to a point where it is
     in scope is ill-formed unless the variable has scalar type, class type
     with a trivial default constructor and a trivial destructor, a
     cv-qualified version of one of these types, or an array of one of the
     preceding types and is declared without an initializer (8.5).  */
  tree type = TREE_TYPE (decl);

  if (TREE_CODE (decl) != VAR_DECL || TREE_STATIC (decl)
      || type == error_mark_node)
    return 0;

  type = strip_array_types (type);

  if (type_has_nontrivial_default_init (TREE_TYPE (decl))
      || DECL_NONTRIVIALLY_INITIALIZED_P (decl))
    return 2;

  if (TYPE_HAS_NONTRIVIAL_DESTRUCTOR (TREE_TYPE (decl)))
    return 1;

  return 0;
}

/* A subroutine of check_previous_goto_1 to identify a branch to the user.  */

static void
identify_goto (tree decl, const location_t *locus)
{
  if (decl)
    permerror (input_location, "jump to label %qD", decl);
  else
    permerror (input_location, "jump to case label");
  if (locus)
    permerror (*locus, "  from here");
}

/* Check that a single previously seen jump to a newly defined label
   is OK.  DECL is the LABEL_DECL or 0; LEVEL is the binding_level for
   the jump context; NAMES are the names in scope in LEVEL at the jump
   context; LOCUS is the source position of the jump or 0.  Returns
   true if all is well.  */

static bool
check_previous_goto_1 (tree decl, struct cp_binding_level* level, tree names,
		       bool exited_omp, const location_t *locus)
{
  struct cp_binding_level *b;
  bool identified = false, saw_eh = false, saw_omp = false;

  if (exited_omp)
    {
      identify_goto (decl, locus);
      error ("  exits OpenMP structured block");
      identified = saw_omp = true;
    }

  for (b = current_binding_level; b ; b = b->level_chain)
    {
      tree new_decls, old_decls = (b == level ? names : NULL_TREE);

      for (new_decls = b->names; new_decls != old_decls;
	   new_decls = DECL_CHAIN (new_decls))
	{
	  int problem = decl_jump_unsafe (new_decls);
	  if (! problem)
	    continue;

	  if (!identified)
	    {
	      identify_goto (decl, locus);
	      identified = true;
	    }
	  if (problem > 1)
	    error ("  crosses initialization of %q+#D", new_decls);
	  else
	    permerror (input_location, "  enters scope of %q+#D which has "
		       "non-trivial destructor", new_decls);
	}

      if (b == level)
	break;
      if ((b->kind == sk_try || b->kind == sk_catch) && !saw_eh)
	{
	  if (!identified)
	    {
	      identify_goto (decl, locus);
	      identified = true;
	    }
	  if (b->kind == sk_try)
	    error ("  enters try block");
	  else
	    error ("  enters catch block");
	  saw_eh = true;
	}
      if (b->kind == sk_omp && !saw_omp)
	{
	  if (!identified)
	    {
	      identify_goto (decl, locus);
	      identified = true;
	    }
	  error ("  enters OpenMP structured block");
	  saw_omp = true;
	}
    }

  return !identified;
}

static void
check_previous_goto (tree decl, struct named_label_use_entry *use)
{
  check_previous_goto_1 (decl, use->binding_level,
			 use->names_in_scope, use->in_omp_scope,
			 &use->o_goto_locus);
}

static bool
check_switch_goto (struct cp_binding_level* level)
{
  return check_previous_goto_1 (NULL_TREE, level, level->names, false, NULL);
}

/* Check that a new jump to a label DECL is OK.  Called by
   finish_goto_stmt.  */

void
check_goto (tree decl)
{
  struct named_label_entry *ent, dummy;
  bool saw_catch = false, identified = false;
  tree bad;
  unsigned ix;

  /* We can't know where a computed goto is jumping.
     So we assume that it's OK.  */
  if (TREE_CODE (decl) != LABEL_DECL)
    return;

  /* We didn't record any information about this label when we created it,
     and there's not much point since it's trivial to analyze as a return.  */
  if (decl == cdtor_label)
    return;

  dummy.label_decl = decl;
  ent = (struct named_label_entry *) htab_find (named_labels, &dummy);
  gcc_assert (ent != NULL);

  /* If the label hasn't been defined yet, defer checking.  */
  if (! DECL_INITIAL (decl))
    {
      struct named_label_use_entry *new_use;

      /* Don't bother creating another use if the last goto had the
	 same data, and will therefore create the same set of errors.  */
      if (ent->uses
	  && ent->uses->names_in_scope == current_binding_level->names)
	return;

      new_use = ggc_alloc_named_label_use_entry ();
      new_use->binding_level = current_binding_level;
      new_use->names_in_scope = current_binding_level->names;
      new_use->o_goto_locus = input_location;
      new_use->in_omp_scope = false;

      new_use->next = ent->uses;
      ent->uses = new_use;
      return;
    }

  if (ent->in_try_scope || ent->in_catch_scope
      || ent->in_omp_scope || !VEC_empty (tree, ent->bad_decls))
    {
      permerror (input_location, "jump to label %q+D", decl);
      permerror (input_location, "  from here");
      identified = true;
    }

  FOR_EACH_VEC_ELT (tree, ent->bad_decls, ix, bad)
    {
      int u = decl_jump_unsafe (bad);

      if (u > 1 && DECL_ARTIFICIAL (bad))
	{
	  /* Can't skip init of __exception_info.  */
	  error_at (DECL_SOURCE_LOCATION (bad), "  enters catch block");
	  saw_catch = true;
	}
      else if (u > 1)
	error ("  skips initialization of %q+#D", bad);
      else
	permerror (input_location, "  enters scope of %q+#D which has "
		   "non-trivial destructor", bad);
    }

  if (ent->in_try_scope)
    error ("  enters try block");
  else if (ent->in_catch_scope && !saw_catch)
    error ("  enters catch block");

  if (ent->in_omp_scope)
    error ("  enters OpenMP structured block");
  else if (flag_openmp)
    {
      struct cp_binding_level *b;
      for (b = current_binding_level; b ; b = b->level_chain)
	{
	  if (b == ent->binding_level)
	    break;
	  if (b->kind == sk_omp)
	    {
	      if (!identified)
		{
		  permerror (input_location, "jump to label %q+D", decl);
		  permerror (input_location, "  from here");
		  identified = true;
		}
	      error ("  exits OpenMP structured block");
	      break;
	    }
	}
    }
}

/* Check that a return is ok wrt OpenMP structured blocks.
   Called by finish_return_stmt.  Returns true if all is well.  */

bool
check_omp_return (void)
{
  struct cp_binding_level *b;
  for (b = current_binding_level; b ; b = b->level_chain)
    if (b->kind == sk_omp)
      {
	error ("invalid exit from OpenMP structured block");
	return false;
      }
  return true;
}

/* Define a label, specifying the location in the source file.
   Return the LABEL_DECL node for the label.  */

tree
define_label (location_t location, tree name)
{
  struct named_label_entry *ent, dummy;
  struct cp_binding_level *p;
  tree decl;

  timevar_push (TV_NAME_LOOKUP);

  decl = lookup_label (name);

  dummy.label_decl = decl;
  ent = (struct named_label_entry *) htab_find (named_labels, &dummy);
  gcc_assert (ent != NULL);

  /* After labels, make any new cleanups in the function go into their
     own new (temporary) binding contour.  */
  for (p = current_binding_level;
       p->kind != sk_function_parms;
       p = p->level_chain)
    p->more_cleanups_ok = 0;

  if (name == get_identifier ("wchar_t"))
    permerror (input_location, "label named wchar_t");

  if (DECL_INITIAL (decl) != NULL_TREE)
    {
      error ("duplicate label %qD", decl);
      POP_TIMEVAR_AND_RETURN (TV_NAME_LOOKUP, error_mark_node);
    }
  else
    {
      struct named_label_use_entry *use;

      /* Mark label as having been defined.  */
      DECL_INITIAL (decl) = error_mark_node;
      /* Say where in the source.  */
      DECL_SOURCE_LOCATION (decl) = location;

      ent->binding_level = current_binding_level;
      ent->names_in_scope = current_binding_level->names;

      for (use = ent->uses; use ; use = use->next)
	check_previous_goto (decl, use);
      ent->uses = NULL;
    }

  POP_TIMEVAR_AND_RETURN (TV_NAME_LOOKUP, decl);
}

struct cp_switch
{
  struct cp_binding_level *level;
  struct cp_switch *next;
  /* The SWITCH_STMT being built.  */
  tree switch_stmt;
  /* A splay-tree mapping the low element of a case range to the high
     element, or NULL_TREE if there is no high element.  Used to
     determine whether or not a new case label duplicates an old case
     label.  We need a tree, rather than simply a hash table, because
     of the GNU case range extension.  */
  splay_tree cases;
};

/* A stack of the currently active switch statements.  The innermost
   switch statement is on the top of the stack.  There is no need to
   mark the stack for garbage collection because it is only active
   during the processing of the body of a function, and we never
   collect at that point.  */

static struct cp_switch *switch_stack;

/* Called right after a switch-statement condition is parsed.
   SWITCH_STMT is the switch statement being parsed.  */

void
push_switch (tree switch_stmt)
{
  struct cp_switch *p = XNEW (struct cp_switch);
  p->level = current_binding_level;
  p->next = switch_stack;
  p->switch_stmt = switch_stmt;
  p->cases = splay_tree_new (case_compare, NULL, NULL);
  switch_stack = p;
}

void
pop_switch (void)
{
  struct cp_switch *cs = switch_stack;
  location_t switch_location;

  /* Emit warnings as needed.  */
  switch_location = EXPR_LOC_OR_HERE (cs->switch_stmt);
  if (!processing_template_decl)
    c_do_switch_warnings (cs->cases, switch_location,
			  SWITCH_STMT_TYPE (cs->switch_stmt),
			  SWITCH_STMT_COND (cs->switch_stmt));

  splay_tree_delete (cs->cases);
  switch_stack = switch_stack->next;
  free (cs);
}

/* Note that we've seen a definition of a case label, and complain if this
   is a bad place for one.  */

tree
finish_case_label (location_t loc, tree low_value, tree high_value)
{
  tree cond, r;
  struct cp_binding_level *p;

  if (processing_template_decl)
    {
      tree label;

      /* For templates, just add the case label; we'll do semantic
	 analysis at instantiation-time.  */
      label = build_decl (loc, LABEL_DECL, NULL_TREE, NULL_TREE);
      return add_stmt (build_case_label (loc, low_value, high_value, label));
    }

  /* Find the condition on which this switch statement depends.  */
  cond = SWITCH_STMT_COND (switch_stack->switch_stmt);
  if (cond && TREE_CODE (cond) == TREE_LIST)
    cond = TREE_VALUE (cond);

  if (!check_switch_goto (switch_stack->level))
    return error_mark_node;

  if (low_value)
    low_value = cxx_constant_value (low_value);
  if (high_value)
    high_value = cxx_constant_value (high_value);

  r = c_add_case_label (loc, switch_stack->cases, cond,
			SWITCH_STMT_TYPE (switch_stack->switch_stmt),
			low_value, high_value);

  /* After labels, make any new cleanups in the function go into their
     own new (temporary) binding contour.  */
  for (p = current_binding_level;
       p->kind != sk_function_parms;
       p = p->level_chain)
    p->more_cleanups_ok = 0;

  return r;
}

/* Hash a TYPENAME_TYPE.  K is really of type `tree'.  */

static hashval_t
typename_hash (const void* k)
{
  hashval_t hash;
  const_tree const t = (const_tree) k;

  hash = (htab_hash_pointer (TYPE_CONTEXT (t))
	  ^ htab_hash_pointer (DECL_NAME (TYPE_NAME (t))));

  return hash;
}

typedef struct typename_info {
  tree scope;
  tree name;
  tree template_id;
  bool enum_p;
  bool class_p;
} typename_info;

/* Compare two TYPENAME_TYPEs.  K1 is really of type `tree', K2 is
   really of type `typename_info*'  */

static int
typename_compare (const void * k1, const void * k2)
{
  const_tree const t1 = (const_tree) k1;
  const typename_info *const t2 = (const typename_info *) k2;

  return (DECL_NAME (TYPE_NAME (t1)) == t2->name
	  && TYPE_CONTEXT (t1) == t2->scope
	  && TYPENAME_TYPE_FULLNAME (t1) == t2->template_id
	  && TYPENAME_IS_ENUM_P (t1) == t2->enum_p
	  && TYPENAME_IS_CLASS_P (t1) == t2->class_p);
}

/* Build a TYPENAME_TYPE.  If the type is `typename T::t', CONTEXT is
   the type of `T', NAME is the IDENTIFIER_NODE for `t'.

   Returns the new TYPENAME_TYPE.  */

static GTY ((param_is (union tree_node))) htab_t typename_htab;

static tree
build_typename_type (tree context, tree name, tree fullname,
		     enum tag_types tag_type)
{
  tree t;
  tree d;
  typename_info ti;
  void **e;
  hashval_t hash;

  if (typename_htab == NULL)
    typename_htab = htab_create_ggc (61, &typename_hash,
				     &typename_compare, NULL);

  ti.scope = FROB_CONTEXT (context);
  ti.name = name;
  ti.template_id = fullname;
  ti.enum_p = tag_type == enum_type;
  ti.class_p = (tag_type == class_type
		|| tag_type == record_type
		|| tag_type == union_type);
  hash =  (htab_hash_pointer (ti.scope)
	   ^ htab_hash_pointer (ti.name));

  /* See if we already have this type.  */
  e = htab_find_slot_with_hash (typename_htab, &ti, hash, INSERT);
  if (*e)
    t = (tree) *e;
  else
    {
      /* Build the TYPENAME_TYPE.  */
      t = cxx_make_type (TYPENAME_TYPE);
      TYPE_CONTEXT (t) = ti.scope;
      TYPENAME_TYPE_FULLNAME (t) = ti.template_id;
      TYPENAME_IS_ENUM_P (t) = ti.enum_p;
      TYPENAME_IS_CLASS_P (t) = ti.class_p;

      /* Build the corresponding TYPE_DECL.  */
      d = build_decl (input_location, TYPE_DECL, name, t);
      TYPE_NAME (TREE_TYPE (d)) = d;
      TYPE_STUB_DECL (TREE_TYPE (d)) = d;
      DECL_CONTEXT (d) = FROB_CONTEXT (context);
      DECL_ARTIFICIAL (d) = 1;

      /* Store it in the hash table.  */
      *e = t;

      /* TYPENAME_TYPEs must always be compared structurally, because
	 they may or may not resolve down to another type depending on
	 the currently open classes. */
      SET_TYPE_STRUCTURAL_EQUALITY (t);
    }

  return t;
}

/* Resolve `typename CONTEXT::NAME'.  TAG_TYPE indicates the tag
   provided to name the type.  Returns an appropriate type, unless an
   error occurs, in which case error_mark_node is returned.  If we
   locate a non-artificial TYPE_DECL and TF_KEEP_TYPE_DECL is set, we
   return that, rather than the _TYPE it corresponds to, in other
   cases we look through the type decl.  If TF_ERROR is set, complain
   about errors, otherwise be quiet.  */

tree
make_typename_type (tree context, tree name, enum tag_types tag_type,
		    tsubst_flags_t complain)
{
  tree fullname;
  tree t;
  bool want_template;

  if (name == error_mark_node
      || context == NULL_TREE
      || context == error_mark_node)
    return error_mark_node;

  if (TYPE_P (name))
    {
      if (!(TYPE_LANG_SPECIFIC (name)
	    && (CLASSTYPE_IS_TEMPLATE (name)
		|| CLASSTYPE_USE_TEMPLATE (name))))
	name = TYPE_IDENTIFIER (name);
      else
	/* Create a TEMPLATE_ID_EXPR for the type.  */
	name = build_nt (TEMPLATE_ID_EXPR,
			 CLASSTYPE_TI_TEMPLATE (name),
			 CLASSTYPE_TI_ARGS (name));
    }
  else if (TREE_CODE (name) == TYPE_DECL)
    name = DECL_NAME (name);

  fullname = name;

  if (TREE_CODE (name) == TEMPLATE_ID_EXPR)
    {
      name = TREE_OPERAND (name, 0);
      if (TREE_CODE (name) == TEMPLATE_DECL)
	name = TREE_OPERAND (fullname, 0) = DECL_NAME (name);
      else if (TREE_CODE (name) == OVERLOAD)
	{
	  error ("%qD is not a type", name);
	  return error_mark_node;
	}
    }
  if (TREE_CODE (name) == TEMPLATE_DECL)
    {
      error ("%qD used without template parameters", name);
      return error_mark_node;
    }
  gcc_assert (TREE_CODE (name) == IDENTIFIER_NODE);
  gcc_assert (TYPE_P (context));

  if (!MAYBE_CLASS_TYPE_P (context))
    {
      if (complain & tf_error)
	error ("%q#T is not a class", context);
      return error_mark_node;
    }
  
  /* When the CONTEXT is a dependent type,  NAME could refer to a
     dependent base class of CONTEXT.  But look inside it anyway
     if CONTEXT is a currently open scope, in case it refers to a
     member of the current instantiation or a non-dependent base;
     lookup will stop when we hit a dependent base.  */
  if (!dependent_scope_p (context))
    /* We should only set WANT_TYPE when we're a nested typename type.
       Then we can give better diagnostics if we find a non-type.  */
    t = lookup_field (context, name, 2, /*want_type=*/true);
  else
    t = NULL_TREE;

  if ((!t || TREE_CODE (t) == TREE_LIST) && dependent_type_p (context))
    return build_typename_type (context, name, fullname, tag_type);

  want_template = TREE_CODE (fullname) == TEMPLATE_ID_EXPR;
  
  if (!t)
    {
      if (complain & tf_error)
	error (want_template ? "no class template named %q#T in %q#T"
	       : "no type named %q#T in %q#T", name, context);
      return error_mark_node;
    }
  
  /* Pull out the template from an injected-class-name (or multiple).  */
  if (want_template)
    t = maybe_get_template_decl_from_type_decl (t);

  if (TREE_CODE (t) == TREE_LIST)
    {
      if (complain & tf_error)
	{
	  error ("lookup of %qT in %qT is ambiguous", name, context);
	  print_candidates (t);
	}
      return error_mark_node;
    }

  if (want_template && !DECL_CLASS_TEMPLATE_P (t))
    {
      if (complain & tf_error)
	error ("%<typename %T::%D%> names %q#T, which is not a class template",
	       context, name, t);
      return error_mark_node;
    }
  if (!want_template && TREE_CODE (t) != TYPE_DECL)
    {
      if (complain & tf_error)
	error ("%<typename %T::%D%> names %q#T, which is not a type",
	       context, name, t);
      return error_mark_node;
    }
  
  if (complain & tf_error)
    perform_or_defer_access_check (TYPE_BINFO (context), t, t);

  /* If we are currently parsing a template and if T is a typedef accessed
     through CONTEXT then we need to remember and check access of T at
     template instantiation time.  */
  add_typedef_to_current_template_for_access_check (t, context, input_location);

  if (want_template)
    return lookup_template_class (t, TREE_OPERAND (fullname, 1),
				  NULL_TREE, context,
				  /*entering_scope=*/0,
				  tf_warning_or_error | tf_user);
  
  if (DECL_ARTIFICIAL (t) || !(complain & tf_keep_type_decl))
    t = TREE_TYPE (t);
  
  return t;
}

/* Resolve `CONTEXT::template NAME'.  Returns a TEMPLATE_DECL if the name
   can be resolved or an UNBOUND_CLASS_TEMPLATE, unless an error occurs,
   in which case error_mark_node is returned.

   If PARM_LIST is non-NULL, also make sure that the template parameter
   list of TEMPLATE_DECL matches.

   If COMPLAIN zero, don't complain about any errors that occur.  */

tree
make_unbound_class_template (tree context, tree name, tree parm_list,
			     tsubst_flags_t complain)
{
  tree t;
  tree d;

  if (TYPE_P (name))
    name = TYPE_IDENTIFIER (name);
  else if (DECL_P (name))
    name = DECL_NAME (name);
  gcc_assert (TREE_CODE (name) == IDENTIFIER_NODE);

  if (!dependent_type_p (context)
      || currently_open_class (context))
    {
      tree tmpl = NULL_TREE;

      if (MAYBE_CLASS_TYPE_P (context))
	tmpl = lookup_field (context, name, 0, false);

      if (tmpl && TREE_CODE (tmpl) == TYPE_DECL)
	tmpl = maybe_get_template_decl_from_type_decl (tmpl);

      if (!tmpl || !DECL_CLASS_TEMPLATE_P (tmpl))
	{
	  if (complain & tf_error)
	    error ("no class template named %q#T in %q#T", name, context);
	  return error_mark_node;
	}

      if (parm_list
	  && !comp_template_parms (DECL_TEMPLATE_PARMS (tmpl), parm_list))
	{
	  if (complain & tf_error)
	    {
	      error ("template parameters do not match template");
	      error ("%q+D declared here", tmpl);
	    }
	  return error_mark_node;
	}

      if (complain & tf_error)
	perform_or_defer_access_check (TYPE_BINFO (context), tmpl, tmpl);

      return tmpl;
    }

  /* Build the UNBOUND_CLASS_TEMPLATE.  */
  t = cxx_make_type (UNBOUND_CLASS_TEMPLATE);
  TYPE_CONTEXT (t) = FROB_CONTEXT (context);
  TREE_TYPE (t) = NULL_TREE;
  SET_TYPE_STRUCTURAL_EQUALITY (t);

  /* Build the corresponding TEMPLATE_DECL.  */
  d = build_decl (input_location, TEMPLATE_DECL, name, t);
  TYPE_NAME (TREE_TYPE (d)) = d;
  TYPE_STUB_DECL (TREE_TYPE (d)) = d;
  DECL_CONTEXT (d) = FROB_CONTEXT (context);
  DECL_ARTIFICIAL (d) = 1;
  DECL_TEMPLATE_PARMS (d) = parm_list;

  return t;
}



/* Push the declarations of builtin types into the namespace.
   RID_INDEX is the index of the builtin type in the array
   RID_POINTERS.  NAME is the name used when looking up the builtin
   type.  TYPE is the _TYPE node for the builtin type.  */

void
record_builtin_type (enum rid rid_index,
		     const char* name,
		     tree type)
{
  tree rname = NULL_TREE, tname = NULL_TREE;
  tree tdecl = NULL_TREE;

  if ((int) rid_index < (int) RID_MAX)
    rname = ridpointers[(int) rid_index];
  if (name)
    tname = get_identifier (name);

  /* The calls to SET_IDENTIFIER_GLOBAL_VALUE below should be
     eliminated.  Built-in types should not be looked up name; their
     names are keywords that the parser can recognize.  However, there
     is code in c-common.c that uses identifier_global_value to look
     up built-in types by name.  */
  if (tname)
    {
      tdecl = build_decl (BUILTINS_LOCATION, TYPE_DECL, tname, type);
      DECL_ARTIFICIAL (tdecl) = 1;
      SET_IDENTIFIER_GLOBAL_VALUE (tname, tdecl);
    }
  if (rname)
    {
      if (!tdecl)
	{
	  tdecl = build_decl (BUILTINS_LOCATION, TYPE_DECL, rname, type);
	  DECL_ARTIFICIAL (tdecl) = 1;
	}
      SET_IDENTIFIER_GLOBAL_VALUE (rname, tdecl);
    }

  if (!TYPE_NAME (type))
    TYPE_NAME (type) = tdecl;

  if (tdecl)
    debug_hooks->type_decl (tdecl, 0);
}

/* Record one of the standard Java types.
 * Declare it as having the given NAME.
 * If SIZE > 0, it is the size of one of the integral types;
 * otherwise it is the negative of the size of one of the other types.  */

static tree
record_builtin_java_type (const char* name, int size)
{
  tree type, decl;
  if (size > 0)
    type = build_nonstandard_integer_type (size, 0);
  else if (size > -32)
    {
      tree stype;
      /* "__java_char" or ""__java_boolean".  */
      type = build_nonstandard_integer_type (-size, 1);
      /* Get the signed type cached and attached to the unsigned type,
	 so it doesn't get garbage-collected at "random" times,
	 causing potential codegen differences out of different UIDs
	 and different alias set numbers.  */
      stype = build_nonstandard_integer_type (-size, 0);
      TREE_CHAIN (type) = stype;
      /*if (size == -1)	TREE_SET_CODE (type, BOOLEAN_TYPE);*/
    }
  else
    { /* "__java_float" or ""__java_double".  */
      type = make_node (REAL_TYPE);
      TYPE_PRECISION (type) = - size;
      layout_type (type);
    }
  record_builtin_type (RID_MAX, name, type);
  decl = TYPE_NAME (type);

  /* Suppress generate debug symbol entries for these types,
     since for normal C++ they are just clutter.
     However, push_lang_context undoes this if extern "Java" is seen.  */
  DECL_IGNORED_P (decl) = 1;

  TYPE_FOR_JAVA (type) = 1;
  return type;
}

/* Push a type into the namespace so that the back ends ignore it.  */

static void
record_unknown_type (tree type, const char* name)
{
  tree decl = pushdecl (build_decl (UNKNOWN_LOCATION,
				    TYPE_DECL, get_identifier (name), type));
  /* Make sure the "unknown type" typedecl gets ignored for debug info.  */
  DECL_IGNORED_P (decl) = 1;
  TYPE_DECL_SUPPRESS_DEBUG (decl) = 1;
  TYPE_SIZE (type) = TYPE_SIZE (void_type_node);
  TYPE_ALIGN (type) = 1;
  TYPE_USER_ALIGN (type) = 0;
  SET_TYPE_MODE (type, TYPE_MODE (void_type_node));
}

/* A string for which we should create an IDENTIFIER_NODE at
   startup.  */

typedef struct predefined_identifier
{
  /* The name of the identifier.  */
  const char *const name;
  /* The place where the IDENTIFIER_NODE should be stored.  */
  tree *const node;
  /* Nonzero if this is the name of a constructor or destructor.  */
  const int ctor_or_dtor_p;
} predefined_identifier;

/* Create all the predefined identifiers.  */

static void
initialize_predefined_identifiers (void)
{
  const predefined_identifier *pid;

  /* A table of identifiers to create at startup.  */
  static const predefined_identifier predefined_identifiers[] = {
    { "C++", &lang_name_cplusplus, 0 },
    { "C", &lang_name_c, 0 },
    { "Java", &lang_name_java, 0 },
    /* Some of these names have a trailing space so that it is
       impossible for them to conflict with names written by users.  */
    { "__ct ", &ctor_identifier, 1 },
    { "__base_ctor ", &base_ctor_identifier, 1 },
    { "__comp_ctor ", &complete_ctor_identifier, 1 },
    { "__dt ", &dtor_identifier, 1 },
    { "__comp_dtor ", &complete_dtor_identifier, 1 },
    { "__base_dtor ", &base_dtor_identifier, 1 },
    { "__deleting_dtor ", &deleting_dtor_identifier, 1 },
    { IN_CHARGE_NAME, &in_charge_identifier, 0 },
    { "nelts", &nelts_identifier, 0 },
    { THIS_NAME, &this_identifier, 0 },
    { VTABLE_DELTA_NAME, &delta_identifier, 0 },
    { VTABLE_PFN_NAME, &pfn_identifier, 0 },
    { "_vptr", &vptr_identifier, 0 },
    { "__vtt_parm", &vtt_parm_identifier, 0 },
    { "::", &global_scope_name, 0 },
    { "std", &std_identifier, 0 },
    { NULL, NULL, 0 }
  };

  for (pid = predefined_identifiers; pid->name; ++pid)
    {
      *pid->node = get_identifier (pid->name);
      if (pid->ctor_or_dtor_p)
	IDENTIFIER_CTOR_OR_DTOR_P (*pid->node) = 1;
    }
}

/* Create the predefined scalar types of C,
   and some nodes representing standard constants (0, 1, (void *)0).
   Initialize the global binding level.
   Make definitions for built-in primitive functions.  */

void
cxx_init_decl_processing (void)
{
  tree void_ftype;
  tree void_ftype_ptr;

  build_common_tree_nodes (flag_signed_char);

  /* Create all the identifiers we need.  */
  initialize_predefined_identifiers ();

  /* Create the global variables.  */
  push_to_top_level ();

  current_function_decl = NULL_TREE;
  current_binding_level = NULL;
  /* Enter the global namespace.  */
  gcc_assert (global_namespace == NULL_TREE);
  global_namespace = build_lang_decl (NAMESPACE_DECL, global_scope_name,
				      void_type_node);
  DECL_CONTEXT (global_namespace) = build_translation_unit_decl (NULL_TREE);
  TREE_PUBLIC (global_namespace) = 1;
  begin_scope (sk_namespace, global_namespace);

  current_lang_name = NULL_TREE;

  if (flag_visibility_ms_compat)
    default_visibility = VISIBILITY_HIDDEN;

  /* Initially, C.  */
  current_lang_name = lang_name_c;

  /* Create the `std' namespace.  */
  push_namespace (std_identifier);
  std_node = current_namespace;
  pop_namespace ();

  c_common_nodes_and_builtins ();

  java_byte_type_node = record_builtin_java_type ("__java_byte", 8);
  java_short_type_node = record_builtin_java_type ("__java_short", 16);
  java_int_type_node = record_builtin_java_type ("__java_int", 32);
  java_long_type_node = record_builtin_java_type ("__java_long", 64);
  java_float_type_node = record_builtin_java_type ("__java_float", -32);
  java_double_type_node = record_builtin_java_type ("__java_double", -64);
  java_char_type_node = record_builtin_java_type ("__java_char", -16);
  java_boolean_type_node = record_builtin_java_type ("__java_boolean", -1);

  integer_two_node = build_int_cst (NULL_TREE, 2);

  record_builtin_type (RID_BOOL, "bool", boolean_type_node);
  truthvalue_type_node = boolean_type_node;
  truthvalue_false_node = boolean_false_node;
  truthvalue_true_node = boolean_true_node;

  empty_except_spec = build_tree_list (NULL_TREE, NULL_TREE);
  noexcept_true_spec = build_tree_list (boolean_true_node, NULL_TREE);
  noexcept_false_spec = build_tree_list (boolean_false_node, NULL_TREE);

#if 0
  record_builtin_type (RID_MAX, NULL, string_type_node);
#endif

  delta_type_node = ptrdiff_type_node;
  vtable_index_type = ptrdiff_type_node;

  vtt_parm_type = build_pointer_type (const_ptr_type_node);
  void_ftype = build_function_type_list (void_type_node, NULL_TREE);
  void_ftype_ptr = build_function_type_list (void_type_node,
					     ptr_type_node, NULL_TREE);
  void_ftype_ptr
    = build_exception_variant (void_ftype_ptr, empty_except_spec);

  /* C++ extensions */

  unknown_type_node = make_node (LANG_TYPE);
  record_unknown_type (unknown_type_node, "unknown type");

  /* Indirecting an UNKNOWN_TYPE node yields an UNKNOWN_TYPE node.  */
  TREE_TYPE (unknown_type_node) = unknown_type_node;

  /* Looking up TYPE_POINTER_TO and TYPE_REFERENCE_TO yield the same
     result.  */
  TYPE_POINTER_TO (unknown_type_node) = unknown_type_node;
  TYPE_REFERENCE_TO (unknown_type_node) = unknown_type_node;

  init_list_type_node = make_node (LANG_TYPE);
  record_unknown_type (init_list_type_node, "init list");

  {
    /* Make sure we get a unique function type, so we can give
       its pointer type a name.  (This wins for gdb.) */
    tree vfunc_type = make_node (FUNCTION_TYPE);
    TREE_TYPE (vfunc_type) = integer_type_node;
    TYPE_ARG_TYPES (vfunc_type) = NULL_TREE;
    layout_type (vfunc_type);

    vtable_entry_type = build_pointer_type (vfunc_type);
  }
  record_builtin_type (RID_MAX, VTBL_PTR_TYPE, vtable_entry_type);

  vtbl_type_node
    = build_cplus_array_type (vtable_entry_type, NULL_TREE);
  layout_type (vtbl_type_node);
  vtbl_type_node = cp_build_qualified_type (vtbl_type_node, TYPE_QUAL_CONST);
  record_builtin_type (RID_MAX, NULL, vtbl_type_node);
  vtbl_ptr_type_node = build_pointer_type (vtable_entry_type);
  layout_type (vtbl_ptr_type_node);
  record_builtin_type (RID_MAX, NULL, vtbl_ptr_type_node);

  push_namespace (get_identifier ("__cxxabiv1"));
  abi_node = current_namespace;
  pop_namespace ();

  global_type_node = make_node (LANG_TYPE);
  record_unknown_type (global_type_node, "global type");

  /* Now, C++.  */
  current_lang_name = lang_name_cplusplus;

  {
    tree newtype, deltype;
    tree ptr_ftype_sizetype;
    tree new_eh_spec;

    ptr_ftype_sizetype
      = build_function_type_list (ptr_type_node, size_type_node, NULL_TREE);
    if (cxx_dialect == cxx98)
      {
	tree bad_alloc_id;
	tree bad_alloc_type_node;
	tree bad_alloc_decl;

	push_namespace (std_identifier);
	bad_alloc_id = get_identifier ("bad_alloc");
	bad_alloc_type_node = make_class_type (RECORD_TYPE);
	TYPE_CONTEXT (bad_alloc_type_node) = current_namespace;
	bad_alloc_decl
	  = create_implicit_typedef (bad_alloc_id, bad_alloc_type_node);
	DECL_CONTEXT (bad_alloc_decl) = current_namespace;
	pop_namespace ();

	new_eh_spec
	  = add_exception_specifier (NULL_TREE, bad_alloc_type_node, -1);
      }
    else
      new_eh_spec = noexcept_false_spec;

    newtype = build_exception_variant (ptr_ftype_sizetype, new_eh_spec);
    deltype = build_exception_variant (void_ftype_ptr, empty_except_spec);
    push_cp_library_fn (NEW_EXPR, newtype);
    push_cp_library_fn (VEC_NEW_EXPR, newtype);
    global_delete_fndecl = push_cp_library_fn (DELETE_EXPR, deltype);
    push_cp_library_fn (VEC_DELETE_EXPR, deltype);

<<<<<<< HEAD
    nullptr_type_node = make_node (LANG_TYPE);
=======
    nullptr_type_node = make_node (NULLPTR_TYPE);
>>>>>>> 155d23aa
    TYPE_SIZE (nullptr_type_node) = bitsize_int (GET_MODE_BITSIZE (ptr_mode));
    TYPE_SIZE_UNIT (nullptr_type_node) = size_int (GET_MODE_SIZE (ptr_mode));
    TYPE_UNSIGNED (nullptr_type_node) = 1;
    TYPE_PRECISION (nullptr_type_node) = GET_MODE_BITSIZE (ptr_mode);
    SET_TYPE_MODE (nullptr_type_node, Pmode);
    record_builtin_type (RID_MAX, "decltype(nullptr)", nullptr_type_node);
<<<<<<< HEAD
    nullptr_node = make_node (INTEGER_CST);
    TREE_TYPE (nullptr_node) = nullptr_type_node;
=======
    nullptr_node = build_int_cst (nullptr_type_node, 0);
>>>>>>> 155d23aa
  }

  abort_fndecl
    = build_library_fn_ptr ("__cxa_pure_virtual", void_ftype);

  /* Perform other language dependent initializations.  */
  init_class_processing ();
  init_rtti_processing ();
  init_template_processing ();

  if (flag_exceptions)
    init_exception_processing ();

  if (! supports_one_only ())
    flag_weak = 0;

  make_fname_decl = cp_make_fname_decl;
  start_fname_decls ();

  /* Show we use EH for cleanups.  */
  if (flag_exceptions)
    using_eh_for_cleanups ();
}

/* Generate an initializer for a function naming variable from
   NAME. NAME may be NULL, to indicate a dependent name.  TYPE_P is
   filled in with the type of the init.  */

tree
cp_fname_init (const char* name, tree *type_p)
{
  tree domain = NULL_TREE;
  tree type;
  tree init = NULL_TREE;
  size_t length = 0;

  if (name)
    {
      length = strlen (name);
      domain = build_index_type (size_int (length));
      init = build_string (length + 1, name);
    }

  type = cp_build_qualified_type (char_type_node, TYPE_QUAL_CONST);
  type = build_cplus_array_type (type, domain);

  *type_p = type;

  if (init)
    TREE_TYPE (init) = type;
  else
    init = error_mark_node;

  return init;
}

/* Create the VAR_DECL for __FUNCTION__ etc. ID is the name to give
   the decl, LOC is the location to give the decl, NAME is the
   initialization string and TYPE_DEP indicates whether NAME depended
   on the type of the function. We make use of that to detect
   __PRETTY_FUNCTION__ inside a template fn. This is being done lazily
   at the point of first use, so we mustn't push the decl now.  */

static tree
cp_make_fname_decl (location_t loc, tree id, int type_dep)
{
  const char *const name = (type_dep && processing_template_decl
			    ? NULL : fname_as_string (type_dep));
  tree type;
  tree init = cp_fname_init (name, &type);
  tree decl = build_decl (loc, VAR_DECL, id, type);

  if (name)
    free (CONST_CAST (char *, name));

  /* As we're using pushdecl_with_scope, we must set the context.  */
  DECL_CONTEXT (decl) = current_function_decl;
  DECL_PRETTY_FUNCTION_P (decl) = type_dep;

  TREE_STATIC (decl) = 1;
  TREE_READONLY (decl) = 1;
  DECL_ARTIFICIAL (decl) = 1;

  TREE_USED (decl) = 1;

  if (current_function_decl)
    {
      struct cp_binding_level *b = current_binding_level;
      if (b->kind == sk_function_parms)
	return error_mark_node;
      while (b->level_chain->kind != sk_function_parms)
	b = b->level_chain;
      pushdecl_with_scope (decl, b, /*is_friend=*/false);
      cp_finish_decl (decl, init, /*init_const_expr_p=*/false, NULL_TREE,
		      LOOKUP_ONLYCONVERTING);
    }
  else
    pushdecl_top_level_and_finish (decl, init);

  return decl;
}

static tree
builtin_function_1 (tree decl, tree context, bool is_global)
{
  tree          id = DECL_NAME (decl);
  const char *name = IDENTIFIER_POINTER (id);

  retrofit_lang_decl (decl);

  DECL_ARTIFICIAL (decl) = 1;
  SET_OVERLOADED_OPERATOR_CODE (decl, ERROR_MARK);
  SET_DECL_LANGUAGE (decl, lang_c);
  /* Runtime library routines are, by definition, available in an
     external shared object.  */
  DECL_VISIBILITY (decl) = VISIBILITY_DEFAULT;
  DECL_VISIBILITY_SPECIFIED (decl) = 1;

  DECL_CONTEXT (decl) = context;

  if (is_global)
    pushdecl_top_level (decl);
  else
    pushdecl (decl);

  /* A function in the user's namespace should have an explicit
     declaration before it is used.  Mark the built-in function as
     anticipated but not actually declared.  */
  if (name[0] != '_' || name[1] != '_')
    DECL_ANTICIPATED (decl) = 1;
  else if (strncmp (name + 2, "builtin_", strlen ("builtin_")) != 0)
    {
      size_t len = strlen (name);

      /* Treat __*_chk fortification functions as anticipated as well,
	 unless they are __builtin_*.  */
      if (len > strlen ("___chk")
	  && memcmp (name + len - strlen ("_chk"),
		     "_chk", strlen ("_chk") + 1) == 0)
	DECL_ANTICIPATED (decl) = 1;
    }

  return decl;
}

tree
cxx_builtin_function (tree decl)
{
  tree          id = DECL_NAME (decl);
  const char *name = IDENTIFIER_POINTER (id);
  /* All builtins that don't begin with an '_' should additionally
     go in the 'std' namespace.  */
  if (name[0] != '_')
    {
      tree decl2 = copy_node(decl);
      push_namespace (std_identifier);
      builtin_function_1 (decl2, std_node, false);
      pop_namespace ();
    }

  return builtin_function_1 (decl, NULL_TREE, false);
}

/* Like cxx_builtin_function, but guarantee the function is added to the global
   scope.  This is to allow function specific options to add new machine
   dependent builtins when the target ISA changes via attribute((target(...)))
   which saves space on program startup if the program does not use non-generic
   ISAs.  */

tree
cxx_builtin_function_ext_scope (tree decl)
{

  tree          id = DECL_NAME (decl);
  const char *name = IDENTIFIER_POINTER (id);
  /* All builtins that don't begin with an '_' should additionally
     go in the 'std' namespace.  */
  if (name[0] != '_')
    {
      tree decl2 = copy_node(decl);
      push_namespace (std_identifier);
      builtin_function_1 (decl2, std_node, true);
      pop_namespace ();
    }

  return builtin_function_1 (decl, NULL_TREE, true);
}

/* Generate a FUNCTION_DECL with the typical flags for a runtime library
   function.  Not called directly.  */

static tree
build_library_fn_1 (tree name, enum tree_code operator_code, tree type)
{
  tree fn = build_lang_decl (FUNCTION_DECL, name, type);
  DECL_EXTERNAL (fn) = 1;
  TREE_PUBLIC (fn) = 1;
  DECL_ARTIFICIAL (fn) = 1;
  SET_OVERLOADED_OPERATOR_CODE (fn, operator_code);
  SET_DECL_LANGUAGE (fn, lang_c);
  /* Runtime library routines are, by definition, available in an
     external shared object.  */
  DECL_VISIBILITY (fn) = VISIBILITY_DEFAULT;
  DECL_VISIBILITY_SPECIFIED (fn) = 1;
  return fn;
}

/* Returns the _DECL for a library function with C linkage.
   We assume that such functions never throw; if this is incorrect,
   callers should unset TREE_NOTHROW.  */

static tree
build_library_fn (tree name, tree type)
{
  tree fn = build_library_fn_1 (name, ERROR_MARK, type);
  TREE_NOTHROW (fn) = 1;
  return fn;
}

/* Returns the _DECL for a library function with C++ linkage.  */

static tree
build_cp_library_fn (tree name, enum tree_code operator_code, tree type)
{
  tree fn = build_library_fn_1 (name, operator_code, type);
  TREE_NOTHROW (fn) = TYPE_NOTHROW_P (type);
  DECL_CONTEXT (fn) = FROB_CONTEXT (current_namespace);
  SET_DECL_LANGUAGE (fn, lang_cplusplus);
  return fn;
}

/* Like build_library_fn, but takes a C string instead of an
   IDENTIFIER_NODE.  */

tree
build_library_fn_ptr (const char* name, tree type)
{
  return build_library_fn (get_identifier (name), type);
}

/* Like build_cp_library_fn, but takes a C string instead of an
   IDENTIFIER_NODE.  */

tree
build_cp_library_fn_ptr (const char* name, tree type)
{
  return build_cp_library_fn (get_identifier (name), ERROR_MARK, type);
}

/* Like build_library_fn, but also pushes the function so that we will
   be able to find it via IDENTIFIER_GLOBAL_VALUE.  Also, the function
   may throw exceptions listed in RAISES.  */

tree
push_library_fn (tree name, tree type, tree raises)
{
  tree fn;

  if (raises)
    type = build_exception_variant (type, raises);

  fn = build_library_fn (name, type);
  pushdecl_top_level (fn);
  return fn;
}

/* Like build_cp_library_fn, but also pushes the function so that it
   will be found by normal lookup.  */

static tree
push_cp_library_fn (enum tree_code operator_code, tree type)
{
  tree fn = build_cp_library_fn (ansi_opname (operator_code),
				 operator_code,
				 type);
  pushdecl (fn);
  return fn;
}

/* Like push_library_fn, but takes a TREE_LIST of parm types rather than
   a FUNCTION_TYPE.  */

tree
push_void_library_fn (tree name, tree parmtypes)
{
  tree type = build_function_type (void_type_node, parmtypes);
  return push_library_fn (name, type, NULL_TREE);
}

/* Like push_library_fn, but also note that this function throws
   and does not return.  Used for __throw_foo and the like.  */

tree
push_throw_library_fn (tree name, tree type)
{
  tree fn = push_library_fn (name, type, NULL_TREE);
  TREE_THIS_VOLATILE (fn) = 1;
  TREE_NOTHROW (fn) = 0;
  return fn;
}

/* When we call finish_struct for an anonymous union, we create
   default copy constructors and such.  But, an anonymous union
   shouldn't have such things; this function undoes the damage to the
   anonymous union type T.

   (The reason that we create the synthesized methods is that we don't
   distinguish `union { int i; }' from `typedef union { int i; } U'.
   The first is an anonymous union; the second is just an ordinary
   union type.)  */

void
fixup_anonymous_aggr (tree t)
{
  tree *q;

  /* Wipe out memory of synthesized methods.  */
  TYPE_HAS_USER_CONSTRUCTOR (t) = 0;
  TYPE_HAS_DEFAULT_CONSTRUCTOR (t) = 0;
  TYPE_HAS_COPY_CTOR (t) = 0;
  TYPE_HAS_CONST_COPY_CTOR (t) = 0;
  TYPE_HAS_COPY_ASSIGN (t) = 0;
  TYPE_HAS_CONST_COPY_ASSIGN (t) = 0;

  /* Splice the implicitly generated functions out of the TYPE_METHODS
     list.  */
  q = &TYPE_METHODS (t);
  while (*q)
    {
      if (DECL_ARTIFICIAL (*q))
	*q = TREE_CHAIN (*q);
      else
	q = &DECL_CHAIN (*q);
    }

  /* ISO C++ 9.5.3.  Anonymous unions may not have function members.  */
  if (TYPE_METHODS (t))
    {
      tree decl = TYPE_MAIN_DECL (t);

      if (TREE_CODE (t) != UNION_TYPE)
	error_at (DECL_SOURCE_LOCATION (decl), 
		  "an anonymous struct cannot have function members");
      else
	error_at (DECL_SOURCE_LOCATION (decl),
		  "an anonymous union cannot have function members");
    }

  /* Anonymous aggregates cannot have fields with ctors, dtors or complex
     assignment operators (because they cannot have these methods themselves).
     For anonymous unions this is already checked because they are not allowed
     in any union, otherwise we have to check it.  */
  if (TREE_CODE (t) != UNION_TYPE)
    {
      tree field, type;

      for (field = TYPE_FIELDS (t); field; field = DECL_CHAIN (field))
	if (TREE_CODE (field) == FIELD_DECL)
	  {
	    type = TREE_TYPE (field);
	    if (CLASS_TYPE_P (type))
	      {
		if (TYPE_NEEDS_CONSTRUCTING (type))
		  error ("member %q+#D with constructor not allowed "
			 "in anonymous aggregate", field);
		if (TYPE_HAS_NONTRIVIAL_DESTRUCTOR (type))
		  error ("member %q+#D with destructor not allowed "
			 "in anonymous aggregate", field);
		if (TYPE_HAS_COMPLEX_COPY_ASSIGN (type))
		  error ("member %q+#D with copy assignment operator "
			 "not allowed in anonymous aggregate", field);
	      }
	  }
    }
}

/* Make sure that a declaration with no declarator is well-formed, i.e.
   just declares a tagged type or anonymous union.

   Returns the type declared; or NULL_TREE if none.  */

tree
check_tag_decl (cp_decl_specifier_seq *declspecs)
{
  int saw_friend = declspecs->specs[(int)ds_friend] != 0;
  int saw_typedef = declspecs->specs[(int)ds_typedef] != 0;
  /* If a class, struct, or enum type is declared by the DECLSPECS
     (i.e, if a class-specifier, enum-specifier, or non-typename
     elaborated-type-specifier appears in the DECLSPECS),
     DECLARED_TYPE is set to the corresponding type.  */
  tree declared_type = NULL_TREE;
  bool error_p = false;

  if (declspecs->multiple_types_p)
    error ("multiple types in one declaration");
  else if (declspecs->redefined_builtin_type)
    {
      if (!in_system_header)
	permerror (input_location, "redeclaration of C++ built-in type %qT",
		   declspecs->redefined_builtin_type);
      return NULL_TREE;
    }

  if (declspecs->type
      && TYPE_P (declspecs->type)
      && ((TREE_CODE (declspecs->type) != TYPENAME_TYPE
	   && MAYBE_CLASS_TYPE_P (declspecs->type))
	  || TREE_CODE (declspecs->type) == ENUMERAL_TYPE))
    declared_type = declspecs->type;
  else if (declspecs->type == error_mark_node)
    error_p = true;
  if (declared_type == NULL_TREE && ! saw_friend && !error_p)
    permerror (input_location, "declaration does not declare anything");
  /* Check for an anonymous union.  */
  else if (declared_type && RECORD_OR_UNION_CODE_P (TREE_CODE (declared_type))
	   && TYPE_ANONYMOUS_P (declared_type))
    {
      /* 7/3 In a simple-declaration, the optional init-declarator-list
	 can be omitted only when declaring a class (clause 9) or
	 enumeration (7.2), that is, when the decl-specifier-seq contains
	 either a class-specifier, an elaborated-type-specifier with
	 a class-key (9.1), or an enum-specifier.  In these cases and
	 whenever a class-specifier or enum-specifier is present in the
	 decl-specifier-seq, the identifiers in these specifiers are among
	 the names being declared by the declaration (as class-name,
	 enum-names, or enumerators, depending on the syntax).  In such
	 cases, and except for the declaration of an unnamed bit-field (9.6),
	 the decl-specifier-seq shall introduce one or more names into the
	 program, or shall redeclare a name introduced by a previous
	 declaration.  [Example:
	     enum { };			// ill-formed
	     typedef class { };		// ill-formed
	 --end example]  */
      if (saw_typedef)
	{
	  error ("missing type-name in typedef-declaration");
	  return NULL_TREE;
	}
      /* Anonymous unions are objects, so they can have specifiers.  */;
      SET_ANON_AGGR_TYPE_P (declared_type);

      if (TREE_CODE (declared_type) != UNION_TYPE && !in_system_header)
	pedwarn (input_location, OPT_pedantic, "ISO C++ prohibits anonymous structs");
    }

  else
    {
      if (declspecs->specs[(int)ds_inline]
	  || declspecs->specs[(int)ds_virtual])
	error ("%qs can only be specified for functions",
	       declspecs->specs[(int)ds_inline]
	       ? "inline" : "virtual");
      else if (saw_friend
	       && (!current_class_type
		   || current_scope () != current_class_type))
	error ("%<friend%> can only be specified inside a class");
      else if (declspecs->specs[(int)ds_explicit])
	error ("%<explicit%> can only be specified for constructors");
      else if (declspecs->storage_class)
	error ("a storage class can only be specified for objects "
	       "and functions");
      else if (declspecs->specs[(int)ds_const]
	       || declspecs->specs[(int)ds_volatile]
	       || declspecs->specs[(int)ds_restrict]
	       || declspecs->specs[(int)ds_thread])
	error ("qualifiers can only be specified for objects "
	       "and functions");
      else if (saw_typedef)
	warning (0, "%<typedef%> was ignored in this declaration");
      else if (declspecs->specs[(int) ds_constexpr])
        error ("%<constexpr%> cannot be used for type declarations");
    }

  return declared_type;
}

/* Called when a declaration is seen that contains no names to declare.
   If its type is a reference to a structure, union or enum inherited
   from a containing scope, shadow that tag name for the current scope
   with a forward reference.
   If its type defines a new named structure or union
   or defines an enum, it is valid but we need not do anything here.
   Otherwise, it is an error.

   C++: may have to grok the declspecs to learn about static,
   complain for anonymous unions.

   Returns the TYPE declared -- or NULL_TREE if none.  */

tree
shadow_tag (cp_decl_specifier_seq *declspecs)
{
  tree t = check_tag_decl (declspecs);

  if (!t)
    return NULL_TREE;

  if (declspecs->attributes)
    {
      warning (0, "attribute ignored in declaration of %q+#T", t);
      warning (0, "attribute for %q+#T must follow the %qs keyword",
	       t, class_key_or_enum_as_string (t));

    }

  if (maybe_process_partial_specialization (t) == error_mark_node)
    return NULL_TREE;

  /* This is where the variables in an anonymous union are
     declared.  An anonymous union declaration looks like:
     union { ... } ;
     because there is no declarator after the union, the parser
     sends that declaration here.  */
  if (ANON_AGGR_TYPE_P (t))
    {
      fixup_anonymous_aggr (t);

      if (TYPE_FIELDS (t))
	{
	  tree decl = grokdeclarator (/*declarator=*/NULL,
				      declspecs, NORMAL, 0, NULL);
	  finish_anon_union (decl);
	}
    }

  return t;
}

/* Decode a "typename", such as "int **", returning a ..._TYPE node.  */

tree
groktypename (cp_decl_specifier_seq *type_specifiers,
	      const cp_declarator *declarator,
	      bool is_template_arg)
{
  tree attrs;
  tree type;
  enum decl_context context
    = is_template_arg ? TEMPLATE_TYPE_ARG : TYPENAME;
  attrs = type_specifiers->attributes;
  type_specifiers->attributes = NULL_TREE;
  type = grokdeclarator (declarator, type_specifiers, context, 0, &attrs);
  if (attrs && type != error_mark_node)
    {
      if (CLASS_TYPE_P (type))
	warning (OPT_Wattributes, "ignoring attributes applied to class type %qT "
		 "outside of definition", type);
      else if (MAYBE_CLASS_TYPE_P (type))
	/* A template type parameter or other dependent type.  */
	warning (OPT_Wattributes, "ignoring attributes applied to dependent "
		 "type %qT without an associated declaration", type);
      else
	cplus_decl_attributes (&type, attrs, 0);
    }
  return type;
}

/* Process a DECLARATOR for a function-scope variable declaration,
   namespace-scope variable declaration, or function declaration.
   (Function definitions go through start_function; class member
   declarations appearing in the body of the class go through
   grokfield.)  The DECL corresponding to the DECLARATOR is returned.
   If an error occurs, the error_mark_node is returned instead.
   
   DECLSPECS are the decl-specifiers for the declaration.  INITIALIZED is
   SD_INITIALIZED if an explicit initializer is present, or SD_DEFAULTED
   for an explicitly defaulted function, or SD_DELETED for an explicitly
   deleted function, but 0 (SD_UNINITIALIZED) if this is a variable
   implicitly initialized via a default constructor.  ATTRIBUTES and
   PREFIX_ATTRIBUTES are GNU attributes associated with this declaration.
   *PUSHED_SCOPE_P is set to the scope entered in this function, if any; if
   set, the caller is responsible for calling pop_scope.  */

tree
start_decl (const cp_declarator *declarator,
	    cp_decl_specifier_seq *declspecs,
	    int initialized,
	    tree attributes,
	    tree prefix_attributes,
	    tree *pushed_scope_p)
{
  tree decl;
  tree context;
  bool was_public;
  int flags;
  bool alias;

  *pushed_scope_p = NULL_TREE;

  /* An object declared as __attribute__((deprecated)) suppresses
     warnings of uses of other deprecated items.  */
  if (lookup_attribute ("deprecated", attributes))
    deprecated_state = DEPRECATED_SUPPRESS;

  attributes = chainon (attributes, prefix_attributes);

  decl = grokdeclarator (declarator, declspecs, NORMAL, initialized,
			 &attributes);

  deprecated_state = DEPRECATED_NORMAL;

  if (decl == NULL_TREE || TREE_CODE (decl) == VOID_TYPE
      || decl == error_mark_node)
    return error_mark_node;

  context = CP_DECL_CONTEXT (decl);
  if (context != global_namespace)
    *pushed_scope_p = push_scope (context);

  if (initialized)
    /* Is it valid for this decl to have an initializer at all?
       If not, set INITIALIZED to zero, which will indirectly
       tell `cp_finish_decl' to ignore the initializer once it is parsed.  */
    switch (TREE_CODE (decl))
      {
      case TYPE_DECL:
	error ("typedef %qD is initialized (use decltype instead)", decl);
	return error_mark_node;

      case FUNCTION_DECL:
	if (initialized == SD_DELETED)
	  /* We'll handle the rest of the semantics later, but we need to
	     set this now so it's visible to duplicate_decls.  */
	  DECL_DELETED_FN (decl) = 1;
	break;

      default:
	break;
      }

  if (initialized)
    {
      if (! toplevel_bindings_p ()
	  && DECL_EXTERNAL (decl))
	warning (0, "declaration of %q#D has %<extern%> and is initialized",
		 decl);
      DECL_EXTERNAL (decl) = 0;
      if (toplevel_bindings_p ())
	TREE_STATIC (decl) = 1;
    }
  alias = lookup_attribute ("alias", DECL_ATTRIBUTES (decl)) != 0;
  
  if (alias && TREE_CODE (decl) == FUNCTION_DECL)
    record_key_method_defined (decl);

  /* If this is a typedef that names the class for linkage purposes
     (7.1.3p8), apply any attributes directly to the type.  */
  if (TREE_CODE (decl) == TYPE_DECL
      && TAGGED_TYPE_P (TREE_TYPE (decl))
      && decl == TYPE_NAME (TYPE_MAIN_VARIANT (TREE_TYPE (decl))))
    flags = ATTR_FLAG_TYPE_IN_PLACE;
  else
    flags = 0;

  /* Set attributes here so if duplicate decl, will have proper attributes.  */
  cplus_decl_attributes (&decl, attributes, flags);

  /* Dllimported symbols cannot be defined.  Static data members (which
     can be initialized in-class and dllimported) go through grokfield,
     not here, so we don't need to exclude those decls when checking for
     a definition.  */
  if (initialized && DECL_DLLIMPORT_P (decl))
    {
      error ("definition of %q#D is marked %<dllimport%>", decl);
      DECL_DLLIMPORT_P (decl) = 0;
    }

  /* If #pragma weak was used, mark the decl weak now.  */
  maybe_apply_pragma_weak (decl);

  if (TREE_CODE (decl) == FUNCTION_DECL
      && DECL_DECLARED_INLINE_P (decl)
      && DECL_UNINLINABLE (decl)
      && lookup_attribute ("noinline", DECL_ATTRIBUTES (decl)))
    warning (0, "inline function %q+D given attribute noinline", decl);

  if (TYPE_P (context) && COMPLETE_TYPE_P (complete_type (context)))
    {
      if (TREE_CODE (decl) == VAR_DECL)
	{
	  tree field = lookup_field (context, DECL_NAME (decl), 0, false);
	  if (field == NULL_TREE || TREE_CODE (field) != VAR_DECL)
	    error ("%q#D is not a static member of %q#T", decl, context);
	  else
	    {
	      if (DECL_CONTEXT (field) != context)
		{
		  if (!same_type_p (DECL_CONTEXT (field), context))
		    permerror (input_location, "ISO C++ does not permit %<%T::%D%> "
			       "to be defined as %<%T::%D%>",
			       DECL_CONTEXT (field), DECL_NAME (decl),
			       context, DECL_NAME (decl));
		  DECL_CONTEXT (decl) = DECL_CONTEXT (field);
		}
	      if (processing_specialization
		  && template_class_depth (context) == 0
		  && CLASSTYPE_TEMPLATE_SPECIALIZATION (context))
		error ("template header not allowed in member definition "
		       "of explicitly specialized class");
	      /* Static data member are tricky; an in-class initialization
		 still doesn't provide a definition, so the in-class
		 declaration will have DECL_EXTERNAL set, but will have an
		 initialization.  Thus, duplicate_decls won't warn
		 about this situation, and so we check here.  */
	      if (initialized && DECL_INITIALIZED_IN_CLASS_P (field))
		error ("duplicate initialization of %qD", decl);
	      if (duplicate_decls (decl, field, /*newdecl_is_friend=*/false))
		decl = field;
              if (declspecs->specs[(int) ds_constexpr]
                  && !DECL_DECLARED_CONSTEXPR_P (field))
                error ("%qD declared %<constexpr%> outside its class", field);
	    }
	}
      else
	{
	  tree field = check_classfn (context, decl,
				      (processing_template_decl
				       > template_class_depth (context))
				      ? current_template_parms
				      : NULL_TREE);
	  if (field && field != error_mark_node
	      && duplicate_decls (decl, field,
				 /*newdecl_is_friend=*/false))
	    decl = field;
	}

      /* cp_finish_decl sets DECL_EXTERNAL if DECL_IN_AGGR_P is set.  */
      DECL_IN_AGGR_P (decl) = 0;
      /* Do not mark DECL as an explicit specialization if it was not
	 already marked as an instantiation; a declaration should
	 never be marked as a specialization unless we know what
	 template is being specialized.  */
      if (DECL_LANG_SPECIFIC (decl) && DECL_USE_TEMPLATE (decl))
	{
	  SET_DECL_TEMPLATE_SPECIALIZATION (decl);

	  /* [temp.expl.spec] An explicit specialization of a static data
	     member of a template is a definition if the declaration
	     includes an initializer; otherwise, it is a declaration.

	     We check for processing_specialization so this only applies
	     to the new specialization syntax.  */
	  if (!initialized && processing_specialization)
	    DECL_EXTERNAL (decl) = 1;
	}

      if (DECL_EXTERNAL (decl) && ! DECL_TEMPLATE_SPECIALIZATION (decl)
	  /* Aliases are definitions. */
	  && !alias)
	permerror (input_location, "declaration of %q#D outside of class is not definition",
		   decl);
    }

  was_public = TREE_PUBLIC (decl);

  /* Enter this declaration into the symbol table.  */
  decl = maybe_push_decl (decl);

  if (processing_template_decl)
    decl = push_template_decl (decl);
  if (decl == error_mark_node)
    return error_mark_node;

  /* Tell the back end to use or not use .common as appropriate.  If we say
     -fconserve-space, we want this to save .data space, at the expense of
     wrong semantics.  If we say -fno-conserve-space, we want this to
     produce errors about redefs; to do this we force variables into the
     data segment.  */
  if (flag_conserve_space
      && TREE_CODE (decl) == VAR_DECL
      && TREE_PUBLIC (decl)
      && !DECL_THREAD_LOCAL_P (decl)
      && !have_global_bss_p ())
    DECL_COMMON (decl) = 1;

  if (TREE_CODE (decl) == VAR_DECL
      && DECL_NAMESPACE_SCOPE_P (decl) && !TREE_PUBLIC (decl) && !was_public
      && !DECL_THIS_STATIC (decl) && !DECL_ARTIFICIAL (decl))
    {
      /* This is a const variable with implicit 'static'.  Set
	 DECL_THIS_STATIC so we can tell it from variables that are
	 !TREE_PUBLIC because of the anonymous namespace.  */
<<<<<<< HEAD
      gcc_assert (CP_TYPE_CONST_P (TREE_TYPE (decl)));
=======
      gcc_assert (CP_TYPE_CONST_P (TREE_TYPE (decl)) || errorcount);
>>>>>>> 155d23aa
      DECL_THIS_STATIC (decl) = 1;
    }

  if (!processing_template_decl && TREE_CODE (decl) == VAR_DECL)
    start_decl_1 (decl, initialized);

  return decl;
}

/* Process the declaration of a variable DECL.  INITIALIZED is true
   iff DECL is explicitly initialized.  (INITIALIZED is false if the
   variable is initialized via an implicitly-called constructor.)
   This function must be called for ordinary variables (including, for
   example, implicit instantiations of templates), but must not be
   called for template declarations.  */

void
start_decl_1 (tree decl, bool initialized)
{
  tree type;
  bool complete_p;
  bool aggregate_definition_p;

  gcc_assert (!processing_template_decl);

  if (error_operand_p (decl))
    return;

  gcc_assert (TREE_CODE (decl) == VAR_DECL);

  type = TREE_TYPE (decl);
  complete_p = COMPLETE_TYPE_P (type);
  aggregate_definition_p = MAYBE_CLASS_TYPE_P (type) && !DECL_EXTERNAL (decl);

  /* If an explicit initializer is present, or if this is a definition
     of an aggregate, then we need a complete type at this point.
     (Scalars are always complete types, so there is nothing to
     check.)  This code just sets COMPLETE_P; errors (if necessary)
     are issued below.  */
  if ((initialized || aggregate_definition_p) 
      && !complete_p
      && COMPLETE_TYPE_P (complete_type (type)))
    {
      complete_p = true;
      /* We will not yet have set TREE_READONLY on DECL if the type
	 was "const", but incomplete, before this point.  But, now, we
	 have a complete type, so we can try again.  */
      cp_apply_type_quals_to_decl (cp_type_quals (type), decl);
    }

  if (initialized)
    /* Is it valid for this decl to have an initializer at all?  */
    {
      /* Don't allow initializations for incomplete types except for
	 arrays which might be completed by the initialization.  */
      if (complete_p)
	;			/* A complete type is ok.  */
      else if (type_uses_auto (type))
	; 			/* An auto type is ok.  */
      else if (TREE_CODE (type) != ARRAY_TYPE)
	{
	  error ("variable %q#D has initializer but incomplete type", decl);
	  type = TREE_TYPE (decl) = error_mark_node;
	}
      else if (!COMPLETE_TYPE_P (complete_type (TREE_TYPE (type))))
	{
	  if (DECL_LANG_SPECIFIC (decl) && DECL_TEMPLATE_INFO (decl))
	    error ("elements of array %q#D have incomplete type", decl);
	  /* else we already gave an error in start_decl.  */
	}
    }
  else if (aggregate_definition_p && !complete_p)
    {
      if (type_uses_auto (type))
	error ("declaration of %q#D has no initializer", decl);
      else
	error ("aggregate %q#D has incomplete type and cannot be defined",
	       decl);
      /* Change the type so that assemble_variable will give
	 DECL an rtl we can live with: (mem (const_int 0)).  */
      type = TREE_TYPE (decl) = error_mark_node;
    }

  /* Create a new scope to hold this declaration if necessary.
     Whether or not a new scope is necessary cannot be determined
     until after the type has been completed; if the type is a
     specialization of a class template it is not until after
     instantiation has occurred that TYPE_HAS_NONTRIVIAL_DESTRUCTOR
     will be set correctly.  */
  maybe_push_cleanup_level (type);
}

/* Handle initialization of references.  DECL, TYPE, and INIT have the
   same meaning as in cp_finish_decl.  *CLEANUP must be NULL on entry,
   but will be set to a new CLEANUP_STMT if a temporary is created
   that must be destroyed subsequently.

   Returns an initializer expression to use to initialize DECL, or
   NULL if the initialization can be performed statically.

   Quotes on semantics can be found in ARM 8.4.3.  */

static tree
grok_reference_init (tree decl, tree type, tree init, tree *cleanup)
{
  tree tmp;

  if (init == NULL_TREE)
    {
      if ((DECL_LANG_SPECIFIC (decl) == 0
	   || DECL_IN_AGGR_P (decl) == 0)
	  && ! DECL_THIS_EXTERN (decl))
	error ("%qD declared as reference but not initialized", decl);
      return NULL_TREE;
    }

  if (TREE_CODE (init) == TREE_LIST)
<<<<<<< HEAD
    init = build_x_compound_expr_from_list (init, ELK_INIT);
=======
    init = build_x_compound_expr_from_list (init, ELK_INIT,
					    tf_warning_or_error);
>>>>>>> 155d23aa

  if (TREE_CODE (TREE_TYPE (type)) != ARRAY_TYPE
      && TREE_CODE (TREE_TYPE (init)) == ARRAY_TYPE)
    /* Note: default conversion is only called in very special cases.  */
    init = decay_conversion (init);

  /* Convert INIT to the reference type TYPE.  This may involve the
     creation of a temporary, whose lifetime must be the same as that
     of the reference.  If so, a DECL_EXPR for the temporary will be
     added just after the DECL_EXPR for DECL.  That's why we don't set
     DECL_INITIAL for local references (instead assigning to them
     explicitly); we need to allow the temporary to be initialized
     first.  */
  tmp = initialize_reference (type, init, decl, cleanup, tf_warning_or_error);

  if (tmp == error_mark_node)
    return NULL_TREE;
  else if (tmp == NULL_TREE)
    {
      error ("cannot initialize %qT from %qT", type, TREE_TYPE (init));
      return NULL_TREE;
    }

  if (TREE_STATIC (decl) && !TREE_CONSTANT (tmp))
    return tmp;

  DECL_INITIAL (decl) = tmp;

  return NULL_TREE;
}

/* Subroutine of check_initializer.  We're initializing a DECL of
   std::initializer_list<T> TYPE from a braced-init-list INIT, and need to
   extend the lifetime of the underlying array to match that of the decl,
   just like for reference initialization.  CLEANUP is as for
   grok_reference_init.  */

static tree
build_init_list_var_init (tree decl, tree type, tree init, tree *array_init,
			  tree *cleanup)
{
  tree aggr_init, array, arrtype;
  init = perform_implicit_conversion (type, init, tf_warning_or_error);
  if (error_operand_p (init))
    return error_mark_node;

  aggr_init = TARGET_EXPR_INITIAL (init);
  array = AGGR_INIT_EXPR_ARG (aggr_init, 1);
  arrtype = TREE_TYPE (array);
  STRIP_NOPS (array);
  gcc_assert (TREE_CODE (array) == ADDR_EXPR);
  array = TREE_OPERAND (array, 0);
  /* If the array is constant, finish_compound_literal already made it a
     static variable and we don't need to do anything here.  */
  if (decl && TREE_CODE (array) == TARGET_EXPR)
    {
      tree var = set_up_extended_ref_temp (decl, array, cleanup, array_init);
      var = build_address (var);
      var = convert (arrtype, var);
      AGGR_INIT_EXPR_ARG (aggr_init, 1) = var;
    }
  return init;
}

/* Designated initializers in arrays are not supported in GNU C++.
   The parser cannot detect this error since it does not know whether
   a given brace-enclosed initializer is for a class type or for an
   array.  This function checks that CE does not use a designated
   initializer.  If it does, an error is issued.  Returns true if CE
   is valid, i.e., does not have a designated initializer.  */

static bool
check_array_designated_initializer (const constructor_elt *ce)
{
  /* Designated initializers for array elements are not supported.  */
  if (ce->index)
    {
      /* The parser only allows identifiers as designated
	 initializers.  */
      if (ce->index == error_mark_node)
	error ("name used in a GNU-style designated "
	       "initializer for an array");
      else
	{
	  gcc_assert (TREE_CODE (ce->index) == IDENTIFIER_NODE);
	  error ("name %qD used in a GNU-style designated "
		 "initializer for an array", ce->index);
	}
      return false;
    }

  return true;
}

/* When parsing `int a[] = {1, 2};' we don't know the size of the
   array until we finish parsing the initializer.  If that's the
   situation we're in, update DECL accordingly.  */

static void
maybe_deduce_size_from_array_init (tree decl, tree init)
{
  tree type = TREE_TYPE (decl);

  if (TREE_CODE (type) == ARRAY_TYPE
      && TYPE_DOMAIN (type) == NULL_TREE
      && TREE_CODE (decl) != TYPE_DECL)
    {
      /* do_default is really a C-ism to deal with tentative definitions.
	 But let's leave it here to ease the eventual merge.  */
      int do_default = !DECL_EXTERNAL (decl);
      tree initializer = init ? init : DECL_INITIAL (decl);
      int failure = 0;

      /* Check that there are no designated initializers in INIT, as
	 those are not supported in GNU C++, and as the middle-end
	 will crash if presented with a non-numeric designated
	 initializer.  */
      if (initializer && TREE_CODE (initializer) == CONSTRUCTOR)
	{
	  VEC(constructor_elt,gc) *v = CONSTRUCTOR_ELTS (initializer);
	  constructor_elt *ce;
	  HOST_WIDE_INT i;
	  FOR_EACH_VEC_ELT (constructor_elt, v, i, ce)
	    if (!check_array_designated_initializer (ce))
	      failure = 1;
	}

      if (!failure)
	{
	  failure = cp_complete_array_type (&TREE_TYPE (decl), initializer,
					    do_default);
	  if (failure == 1)
	    {
	      error ("initializer fails to determine size of %qD", decl);
	      TREE_TYPE (decl) = error_mark_node;
	    }
	  else if (failure == 2)
	    {
	      if (do_default)
		{
		  error ("array size missing in %qD", decl);
		  TREE_TYPE (decl) = error_mark_node;
		}
	      /* If a `static' var's size isn't known, make it extern as
		 well as static, so it does not get allocated.  If it's not
		 `static', then don't mark it extern; finish_incomplete_decl
		 will give it a default size and it will get allocated.  */
	      else if (!pedantic && TREE_STATIC (decl) && !TREE_PUBLIC (decl))
		DECL_EXTERNAL (decl) = 1;
	    }
	  else if (failure == 3)
	    {
	      error ("zero-size array %qD", decl);
	      TREE_TYPE (decl) = error_mark_node;
	    }
	}

      cp_apply_type_quals_to_decl (cp_type_quals (TREE_TYPE (decl)), decl);

      relayout_decl (decl);
    }
}

/* Set DECL_SIZE, DECL_ALIGN, etc. for DECL (a VAR_DECL), and issue
   any appropriate error messages regarding the layout.  */

static void
layout_var_decl (tree decl)
{
  tree type;

  type = TREE_TYPE (decl);
  if (type == error_mark_node)
    return;

  /* If we haven't already layed out this declaration, do so now.
     Note that we must not call complete type for an external object
     because it's type might involve templates that we are not
     supposed to instantiate yet.  (And it's perfectly valid to say
     `extern X x' for some incomplete type `X'.)  */
  if (!DECL_EXTERNAL (decl))
    complete_type (type);
  if (!DECL_SIZE (decl)
      && TREE_TYPE (decl) != error_mark_node
      && (COMPLETE_TYPE_P (type)
	  || (TREE_CODE (type) == ARRAY_TYPE
	      && !TYPE_DOMAIN (type)
	      && COMPLETE_TYPE_P (TREE_TYPE (type)))))
    layout_decl (decl, 0);

  if (!DECL_EXTERNAL (decl) && DECL_SIZE (decl) == NULL_TREE)
    {
      /* An automatic variable with an incomplete type: that is an error.
	 Don't talk about array types here, since we took care of that
	 message in grokdeclarator.  */
      error ("storage size of %qD isn%'t known", decl);
      TREE_TYPE (decl) = error_mark_node;
    }
#if 0
  /* Keep this code around in case we later want to control debug info
     based on whether a type is "used".  (jason 1999-11-11) */

  else if (!DECL_EXTERNAL (decl) && MAYBE_CLASS_TYPE_P (ttype))
    /* Let debugger know it should output info for this type.  */
    note_debug_info_needed (ttype);

  if (TREE_STATIC (decl) && DECL_CLASS_SCOPE_P (decl))
    note_debug_info_needed (DECL_CONTEXT (decl));
#endif

  if ((DECL_EXTERNAL (decl) || TREE_STATIC (decl))
      && DECL_SIZE (decl) != NULL_TREE
      && ! TREE_CONSTANT (DECL_SIZE (decl)))
    {
      if (TREE_CODE (DECL_SIZE (decl)) == INTEGER_CST)
	constant_expression_warning (DECL_SIZE (decl));
      else
	{
	  error ("storage size of %qD isn%'t constant", decl);
	  TREE_TYPE (decl) = error_mark_node;
	}
    }
}

/* If a local static variable is declared in an inline function, or if
   we have a weak definition, we must endeavor to create only one
   instance of the variable at link-time.  */

void
maybe_commonize_var (tree decl)
{
  /* Static data in a function with comdat linkage also has comdat
     linkage.  */
  if (TREE_STATIC (decl)
      /* Don't mess with __FUNCTION__.  */
      && ! DECL_ARTIFICIAL (decl)
      && DECL_FUNCTION_SCOPE_P (decl)
      && vague_linkage_p (DECL_CONTEXT (decl)))
    {
      if (flag_weak)
	{
	  /* With weak symbols, we simply make the variable COMDAT;
	     that will cause copies in multiple translations units to
	     be merged.  */
	  comdat_linkage (decl);
	}
      else
	{
	  if (DECL_INITIAL (decl) == NULL_TREE
	      || DECL_INITIAL (decl) == error_mark_node)
	    {
	      /* Without weak symbols, we can use COMMON to merge
		 uninitialized variables.  */
	      TREE_PUBLIC (decl) = 1;
	      DECL_COMMON (decl) = 1;
	    }
	  else
	    {
	      /* While for initialized variables, we must use internal
		 linkage -- which means that multiple copies will not
		 be merged.  */
	      TREE_PUBLIC (decl) = 0;
	      DECL_COMMON (decl) = 0;
	      warning_at (input_location, 0,
			  "sorry: semantics of inline function static "
			  "data %q+#D are wrong (you%'ll wind up "
			  "with multiple copies)", decl);
	      warning_at (DECL_SOURCE_LOCATION (decl), 0, 
			  "  you can work around this by removing "
			  "the initializer");
	    }
	}
    }
  else if (DECL_LANG_SPECIFIC (decl) && DECL_COMDAT (decl))
    /* Set it up again; we might have set DECL_INITIAL since the last
       time.  */
    comdat_linkage (decl);
}

/* Issue an error message if DECL is an uninitialized const variable.  */

static void
check_for_uninitialized_const_var (tree decl)
{
  tree type = strip_array_types (TREE_TYPE (decl));
<<<<<<< HEAD

  if (TREE_CODE (decl) == VAR_DECL && DECL_DECLARED_CONSTEXPR_P (decl)
      && DECL_INITIAL (decl) == NULL)
    error ("missing initializer for constexpr %qD", decl);
=======
>>>>>>> 155d23aa

  /* ``Unless explicitly declared extern, a const object does not have
     external linkage and must be initialized. ($8.4; $12.1)'' ARM
     7.1.6 */
  if (TREE_CODE (decl) == VAR_DECL
      && TREE_CODE (type) != REFERENCE_TYPE
      && CP_TYPE_CONST_P (type)
      && (!TYPE_NEEDS_CONSTRUCTING (type)
	  || !type_has_user_provided_default_constructor (type))
      && !DECL_INITIAL (decl))
    {
      permerror (DECL_SOURCE_LOCATION (decl),
		 "uninitialized const %qD", decl);

      if (CLASS_TYPE_P (type)
	  && !type_has_user_provided_default_constructor (type))
	{
	  tree defaulted_ctor;

	  inform (DECL_SOURCE_LOCATION (TYPE_MAIN_DECL (type)),
		  "%q#T has no user-provided default constructor", type);
	  defaulted_ctor = in_class_defaulted_default_constructor (type);
	  if (defaulted_ctor)
	    inform (DECL_SOURCE_LOCATION (defaulted_ctor),
		    "constructor is not user-provided because it is "
		    "explicitly defaulted in the class body");
	}
    }
}

/* Structure holding the current initializer being processed by reshape_init.
   CUR is a pointer to the current element being processed, END is a pointer
   after the last element present in the initializer.  */
typedef struct reshape_iterator_t
{
  constructor_elt *cur;
  constructor_elt *end;
} reshape_iter;

static tree reshape_init_r (tree, reshape_iter *, bool);

/* FIELD is a FIELD_DECL or NULL.  In the former case, the value
   returned is the next FIELD_DECL (possibly FIELD itself) that can be
   initialized.  If there are no more such fields, the return value
   will be NULL.  */

tree
next_initializable_field (tree field)
{
  while (field
	 && (TREE_CODE (field) != FIELD_DECL
	     || (DECL_C_BIT_FIELD (field) && !DECL_NAME (field))
	     || DECL_ARTIFICIAL (field)))
    field = DECL_CHAIN (field);

  return field;
}

/* Subroutine of reshape_init_array and reshape_init_vector, which does
   the actual work. ELT_TYPE is the element type of the array. MAX_INDEX is an
   INTEGER_CST representing the size of the array minus one (the maximum index),
   or NULL_TREE if the array was declared without specifying the size. D is
   the iterator within the constructor.  */

static tree
reshape_init_array_1 (tree elt_type, tree max_index, reshape_iter *d)
{
  tree new_init;
  bool sized_array_p = (max_index != NULL_TREE);
  unsigned HOST_WIDE_INT max_index_cst = 0;
  unsigned HOST_WIDE_INT index;

  /* The initializer for an array is always a CONSTRUCTOR.  */
  new_init = build_constructor (init_list_type_node, NULL);

  if (sized_array_p)
    {
      /* Minus 1 is used for zero sized arrays.  */
      if (integer_all_onesp (max_index))
	return new_init;

      if (host_integerp (max_index, 1))
	max_index_cst = tree_low_cst (max_index, 1);
      /* sizetype is sign extended, not zero extended.  */
      else
	max_index_cst = tree_low_cst (fold_convert (size_type_node, max_index),
				      1);
    }

  /* Loop until there are no more initializers.  */
  for (index = 0;
       d->cur != d->end && (!sized_array_p || index <= max_index_cst);
       ++index)
    {
      tree elt_init;

      check_array_designated_initializer (d->cur);
      elt_init = reshape_init_r (elt_type, d, /*first_initializer_p=*/false);
      if (elt_init == error_mark_node)
	return error_mark_node;
      CONSTRUCTOR_APPEND_ELT (CONSTRUCTOR_ELTS (new_init), NULL_TREE, elt_init);
    }

  return new_init;
}

/* Subroutine of reshape_init_r, processes the initializers for arrays.
   Parameters are the same of reshape_init_r.  */

static tree
reshape_init_array (tree type, reshape_iter *d)
{
  tree max_index = NULL_TREE;

  gcc_assert (TREE_CODE (type) == ARRAY_TYPE);

  if (TYPE_DOMAIN (type))
    max_index = array_type_nelts (type);

  return reshape_init_array_1 (TREE_TYPE (type), max_index, d);
}

/* Subroutine of reshape_init_r, processes the initializers for vectors.
   Parameters are the same of reshape_init_r.  */

static tree
reshape_init_vector (tree type, reshape_iter *d)
{
  tree max_index = NULL_TREE;

  gcc_assert (TREE_CODE (type) == VECTOR_TYPE);

  if (COMPOUND_LITERAL_P (d->cur->value))
    {
      tree value = d->cur->value;
      if (!same_type_p (TREE_TYPE (value), type))
	{
	  error ("invalid type %qT as initializer for a vector of type %qT",
		TREE_TYPE (d->cur->value), type);
	  value = error_mark_node;
	}
      ++d->cur;
      return value;
    }

  /* For a vector, we initialize it as an array of the appropriate size.  */
  if (TREE_CODE (type) == VECTOR_TYPE)
    max_index = size_int (TYPE_VECTOR_SUBPARTS (type) - 1);

  return reshape_init_array_1 (TREE_TYPE (type), max_index, d);
}

/* Subroutine of reshape_init_r, processes the initializers for classes
   or union. Parameters are the same of reshape_init_r.  */

static tree
reshape_init_class (tree type, reshape_iter *d, bool first_initializer_p)
{
  tree field;
  tree new_init;

  gcc_assert (CLASS_TYPE_P (type));

  /* The initializer for a class is always a CONSTRUCTOR.  */
  new_init = build_constructor (init_list_type_node, NULL);
  field = next_initializable_field (TYPE_FIELDS (type));

  if (!field)
    {
      /* [dcl.init.aggr]

	An initializer for an aggregate member that is an
	empty class shall have the form of an empty
	initializer-list {}.  */
      if (!first_initializer_p)
	{
	  error ("initializer for %qT must be brace-enclosed", type);
	  return error_mark_node;
	}
      return new_init;
    }

  /* Loop through the initializable fields, gathering initializers.  */
  while (d->cur != d->end)
    {
      tree field_init;

      /* Handle designated initializers, as an extension.  */
      if (d->cur->index)
	{
	  field = lookup_field_1 (type, d->cur->index, /*want_type=*/false);

	  if (!field || TREE_CODE (field) != FIELD_DECL)
	    {
	      error ("%qT has no non-static data member named %qD", type,
		    d->cur->index);
	      return error_mark_node;
	    }
	}

      /* If we processed all the member of the class, we are done.  */
      if (!field)
	break;

      field_init = reshape_init_r (TREE_TYPE (field), d,
				   /*first_initializer_p=*/false);
      if (field_init == error_mark_node)
	return error_mark_node;

      CONSTRUCTOR_APPEND_ELT (CONSTRUCTOR_ELTS (new_init), field, field_init);

      /* [dcl.init.aggr]

	When a union  is  initialized with a brace-enclosed
	initializer, the braces shall only contain an
	initializer for the first member of the union.  */
      if (TREE_CODE (type) == UNION_TYPE)
	break;

      field = next_initializable_field (DECL_CHAIN (field));
    }

  return new_init;
}

/* Subroutine of reshape_init, which processes a single initializer (part of
   a CONSTRUCTOR). TYPE is the type of the variable being initialized, D is the
   iterator within the CONSTRUCTOR which points to the initializer to process.
   FIRST_INITIALIZER_P is true if this is the first initializer of the
   outermost CONSTRUCTOR node.  */

static tree
reshape_init_r (tree type, reshape_iter *d, bool first_initializer_p)
{
  tree init = d->cur->value;

  if (error_operand_p (init))
    return error_mark_node;

  /* A non-aggregate type is always initialized with a single
     initializer.  */
  if (!CP_AGGREGATE_TYPE_P (type))
    {
      /* It is invalid to initialize a non-aggregate type with a
	 brace-enclosed initializer before C++0x.
	 We need to check for BRACE_ENCLOSED_INITIALIZER_P here because
	 of g++.old-deja/g++.mike/p7626.C: a pointer-to-member constant is
	 a CONSTRUCTOR (with a record type).  */
      if (TREE_CODE (init) == CONSTRUCTOR
	  && BRACE_ENCLOSED_INITIALIZER_P (init))  /* p7626.C */
	{
	  if (SCALAR_TYPE_P (type))
	    {
	      error ("braces around scalar initializer for type %qT", type);
	      init = error_mark_node;
	    }
	  else
	    maybe_warn_cpp0x (CPP0X_INITIALIZER_LISTS);
	}

      d->cur++;
      return init;
    }

  /* [dcl.init.aggr]

     All implicit type conversions (clause _conv_) are considered when
     initializing the aggregate member with an initializer from an
     initializer-list.  If the initializer can initialize a member,
     the member is initialized.  Otherwise, if the member is itself a
     non-empty subaggregate, brace elision is assumed and the
     initializer is considered for the initialization of the first
     member of the subaggregate.  */
  if (TREE_CODE (init) != CONSTRUCTOR
      /* But don't try this for the first initializer, since that would be
	 looking through the outermost braces; A a2 = { a1 }; is not a
	 valid aggregate initialization.  */
      && !first_initializer_p
      && (same_type_ignoring_top_level_qualifiers_p (type, TREE_TYPE (init))
	  || can_convert_arg (type, TREE_TYPE (init), init, LOOKUP_NORMAL)))
    {
      d->cur++;
      return init;
    }

  /* [dcl.init.string]

      A char array (whether plain char, signed char, or unsigned char)
      can be initialized by a string-literal (optionally enclosed in
      braces); a wchar_t array can be initialized by a wide
      string-literal (optionally enclosed in braces).  */
  if (TREE_CODE (type) == ARRAY_TYPE
      && char_type_p (TYPE_MAIN_VARIANT (TREE_TYPE (type))))
    {
      tree str_init = init;

      /* Strip one level of braces if and only if they enclose a single
	 element (as allowed by [dcl.init.string]).  */
      if (!first_initializer_p
	  && TREE_CODE (str_init) == CONSTRUCTOR
	  && VEC_length (constructor_elt, CONSTRUCTOR_ELTS (str_init)) == 1)
	{
	  str_init = VEC_index (constructor_elt,
				CONSTRUCTOR_ELTS (str_init), 0)->value;
	}

      /* If it's a string literal, then it's the initializer for the array
	 as a whole. Otherwise, continue with normal initialization for
	 array types (one value per array element).  */
      if (TREE_CODE (str_init) == STRING_CST)
	{
	  d->cur++;
	  return str_init;
	}
    }

  /* The following cases are about aggregates. If we are not within a full
     initializer already, and there is not a CONSTRUCTOR, it means that there
     is a missing set of braces (that is, we are processing the case for
     which reshape_init exists).  */
  if (!first_initializer_p)
    {
      if (TREE_CODE (init) == CONSTRUCTOR)
	{
	  if (TREE_TYPE (init) && TYPE_PTRMEMFUNC_P (TREE_TYPE (init)))
	    /* There is no need to reshape pointer-to-member function
	       initializers, as they are always constructed correctly
	       by the front end.  */
           ;
	  else if (COMPOUND_LITERAL_P (init))
	  /* For a nested compound literal, there is no need to reshape since
	     brace elision is not allowed. Even if we decided to allow it,
	     we should add a call to reshape_init in finish_compound_literal,
	     before calling digest_init, so changing this code would still
	     not be necessary.  */
	    gcc_assert (!BRACE_ENCLOSED_INITIALIZER_P (init));
	  else
	    {
	      ++d->cur;
	      gcc_assert (BRACE_ENCLOSED_INITIALIZER_P (init));
	      return reshape_init (type, init);
	    }
	}

      warning (OPT_Wmissing_braces, "missing braces around initializer for %qT",
	       type);
    }

  /* Dispatch to specialized routines.  */
  if (CLASS_TYPE_P (type))
    return reshape_init_class (type, d, first_initializer_p);
  else if (TREE_CODE (type) == ARRAY_TYPE)
    return reshape_init_array (type, d);
  else if (TREE_CODE (type) == VECTOR_TYPE)
    return reshape_init_vector (type, d);
  else
    gcc_unreachable();
}

/* Undo the brace-elision allowed by [dcl.init.aggr] in a
   brace-enclosed aggregate initializer.

   INIT is the CONSTRUCTOR containing the list of initializers describing
   a brace-enclosed initializer for an entity of the indicated aggregate TYPE.
   It may not presently match the shape of the TYPE; for example:

     struct S { int a; int b; };
     struct S a[] = { 1, 2, 3, 4 };

   Here INIT will hold a VEC of four elements, rather than a
   VEC of two elements, each itself a VEC of two elements.  This
   routine transforms INIT from the former form into the latter.  The
   revised CONSTRUCTOR node is returned.  */

tree
reshape_init (tree type, tree init)
{
  VEC(constructor_elt, gc) *v;
  reshape_iter d;
  tree new_init;

  gcc_assert (BRACE_ENCLOSED_INITIALIZER_P (init));

  v = CONSTRUCTOR_ELTS (init);

  /* An empty constructor does not need reshaping, and it is always a valid
     initializer.  */
  if (VEC_empty (constructor_elt, v))
    return init;

  /* Recurse on this CONSTRUCTOR.  */
  d.cur = VEC_index (constructor_elt, v, 0);
  d.end = d.cur + VEC_length (constructor_elt, v);

  new_init = reshape_init_r (type, &d, true);
  if (new_init == error_mark_node)
    return error_mark_node;

  /* Make sure all the element of the constructor were used. Otherwise,
     issue an error about exceeding initializers.  */
  if (d.cur != d.end)
    error ("too many initializers for %qT", type);

  return new_init;
}

/* Verify array initializer.  Returns true if errors have been reported.  */

bool
check_array_initializer (tree decl, tree type, tree init)
{
  tree element_type = TREE_TYPE (type);

  /* The array type itself need not be complete, because the
     initializer may tell us how many elements are in the array.
     But, the elements of the array must be complete.  */
  if (!COMPLETE_TYPE_P (complete_type (element_type)))
    {
      if (decl)
	error ("elements of array %q#D have incomplete type", decl);
      else
	error ("elements of array %q#T have incomplete type", type);
      return true;
    }
  /* It is not valid to initialize a VLA.  */
  if (init
      && ((COMPLETE_TYPE_P (type) && !TREE_CONSTANT (TYPE_SIZE (type)))
	  || !TREE_CONSTANT (TYPE_SIZE (element_type))))
    {
      if (decl)
	error ("variable-sized object %qD may not be initialized", decl);
      else
	error ("variable-sized compound literal");
      return true;
    }
  return false;
}

/* Subroutine of check_initializer; args are passed down from that function.
   Set stmts_are_full_exprs_p to 1 across a call to build_aggr_init.  */

static tree
build_aggr_init_full_exprs (tree decl, tree init, int flags)
     
{
  int saved_stmts_are_full_exprs_p = 0;
  if (building_stmt_tree ())
    {
      saved_stmts_are_full_exprs_p = stmts_are_full_exprs_p ();
      current_stmt_tree ()->stmts_are_full_exprs_p = 1;
    }
  init = build_aggr_init (decl, init, flags, tf_warning_or_error);
  if (building_stmt_tree ())
    current_stmt_tree ()->stmts_are_full_exprs_p =
      saved_stmts_are_full_exprs_p;
  return init;
}

/* Verify INIT (the initializer for DECL), and record the
   initialization in DECL_INITIAL, if appropriate.  CLEANUP is as for
   grok_reference_init.

   If the return value is non-NULL, it is an expression that must be
   evaluated dynamically to initialize DECL.  */

static tree
check_initializer (tree decl, tree init, int flags, tree *cleanup)
{
  tree type = TREE_TYPE (decl);
  tree init_code = NULL;
<<<<<<< HEAD
=======
  tree extra_init = NULL_TREE;
>>>>>>> 155d23aa
  tree core_type;

  /* Things that are going to be initialized need to have complete
     type.  */
  TREE_TYPE (decl) = type = complete_type (TREE_TYPE (decl));

  if (type == error_mark_node)
    /* We will have already complained.  */
    return NULL_TREE;

  if (TREE_CODE (type) == ARRAY_TYPE)
    {
      if (check_array_initializer (decl, type, init))
	return NULL_TREE;
    }
  else if (!COMPLETE_TYPE_P (type))
    {
      error ("%qD has incomplete type", decl);
      TREE_TYPE (decl) = error_mark_node;
      return NULL_TREE;
    }
  else
    /* There is no way to make a variable-sized class type in GNU C++.  */
    gcc_assert (TREE_CONSTANT (TYPE_SIZE (type)));

  if (init && BRACE_ENCLOSED_INITIALIZER_P (init))
    {
      int init_len = VEC_length (constructor_elt, CONSTRUCTOR_ELTS (init));
      if (SCALAR_TYPE_P (type))
	{
	  if (init_len == 0)
	    {
	      maybe_warn_cpp0x (CPP0X_INITIALIZER_LISTS);
	      init = build_zero_init (type, NULL_TREE, false);
	    }
	  else if (init_len != 1)
	    {
	      error ("scalar object %qD requires one element in initializer",
		     decl);
	      TREE_TYPE (decl) = error_mark_node;
	      return NULL_TREE;
	    }
	}
    }

  if (TREE_CODE (decl) == CONST_DECL)
    {
      gcc_assert (TREE_CODE (type) != REFERENCE_TYPE);

      DECL_INITIAL (decl) = init;

      gcc_assert (init != NULL_TREE);
      init = NULL_TREE;
    }
  else if (!init && DECL_REALLY_EXTERN (decl))
    ;
  else if (TREE_CODE (type) == REFERENCE_TYPE)
    init = grok_reference_init (decl, type, init, cleanup);
  else if (init || TYPE_NEEDS_CONSTRUCTING (type))
    {
      if (!init)
	check_for_uninitialized_const_var (decl);
      /* Do not reshape constructors of vectors (they don't need to be
	 reshaped.  */
      else if (BRACE_ENCLOSED_INITIALIZER_P (init))
	{
	  if (is_std_init_list (type))
	    init = build_init_list_var_init (decl, type, init,
					     &extra_init, cleanup);
	  else if (TYPE_NON_AGGREGATE_CLASS (type))
	    {
	      /* Don't reshape if the class has constructors.  */
	      if (cxx_dialect == cxx98)
		error ("in C++98 %qD must be initialized by constructor, "
		       "not by %<{...}%>",
		       decl);
	    }
	  else if (TREE_CODE (type) == VECTOR_TYPE && TYPE_VECTOR_OPAQUE (type))
	    {
	      error ("opaque vector types cannot be initialized");
	      init = error_mark_node;
	    }
	  else
	    init = reshape_init (type, init);	    
	}

      /* If DECL has an array type without a specific bound, deduce the
	 array size from the initializer.  */
      maybe_deduce_size_from_array_init (decl, init);
      type = TREE_TYPE (decl);
      if (type == error_mark_node)
	return NULL_TREE;

      if (TYPE_NEEDS_CONSTRUCTING (type)
	  || (CLASS_TYPE_P (type)
	      && !(init && BRACE_ENCLOSED_INITIALIZER_P (init))))
	{
	  init_code = build_aggr_init_full_exprs (decl, init, flags);

	  /* If this is a constexpr initializer, expand_default_init will
	     have returned an INIT_EXPR rather than a CALL_EXPR.  In that
	     case, pull the initializer back out and pass it down into
	     store_init_value.  */
	  while (TREE_CODE (init_code) == EXPR_STMT
		 || TREE_CODE (init_code) == CONVERT_EXPR)
	    init_code = TREE_OPERAND (init_code, 0);
	  if (TREE_CODE (init_code) == INIT_EXPR)
	    {
	      init = TREE_OPERAND (init_code, 1);
	      init_code = NULL_TREE;
	      /* Don't call digest_init; it's unnecessary and will complain
		 about aggregate initialization of non-aggregate classes.  */
	      flags |= LOOKUP_ALREADY_DIGESTED;
	    }
	  else if (DECL_DECLARED_CONSTEXPR_P (decl))
	    {
	      /* Declared constexpr, but no suitable initializer; massage
		 init appropriately so we can pass it into store_init_value
		 for the error.  */
	      if (init && BRACE_ENCLOSED_INITIALIZER_P (init))
		init = finish_compound_literal (type, init);
	      else if (CLASS_TYPE_P (type)
		       && (!init || TREE_CODE (init) == TREE_LIST))
		{
		  init = build_functional_cast (type, init, tf_none);
		  if (init != error_mark_node)
		    TARGET_EXPR_DIRECT_INIT_P (init) = true;
		}
	      init_code = NULL_TREE;
	    }
	  else
	    init = NULL_TREE;
	}

      if (init && TREE_CODE (init) != TREE_VEC)
	{
	  init_code = store_init_value (decl, init, flags);
	  if (pedantic && TREE_CODE (type) == ARRAY_TYPE
	      && DECL_INITIAL (decl)
	      && TREE_CODE (DECL_INITIAL (decl)) == STRING_CST
	      && PAREN_STRING_LITERAL_P (DECL_INITIAL (decl)))
	    warning (0, "array %qD initialized by parenthesized string literal %qE",
		     decl, DECL_INITIAL (decl));
	  init = NULL;
	}
    }
<<<<<<< HEAD
  else if (DECL_EXTERNAL (decl))
    ;
  else if (TYPE_P (type) && TYPE_NEEDS_CONSTRUCTING (type))
    {
      check_for_uninitialized_const_var (decl);
      return build_aggr_init_full_exprs (decl, init, flags);
    }
  else if (MAYBE_CLASS_TYPE_P (core_type = strip_array_types (type)))
    {
      if (CLASSTYPE_READONLY_FIELDS_NEED_INIT (core_type)
	  || CLASSTYPE_REF_FIELDS_NEED_INIT (core_type))
=======
  else
    {
      if (CLASS_TYPE_P (core_type = strip_array_types (type))
	  && (CLASSTYPE_READONLY_FIELDS_NEED_INIT (core_type)
	      || CLASSTYPE_REF_FIELDS_NEED_INIT (core_type)))
>>>>>>> 155d23aa
	diagnose_uninitialized_cst_or_ref_member (core_type, /*using_new=*/false,
						  /*complain=*/true);

      check_for_uninitialized_const_var (decl);
    }

  if (init && init != error_mark_node)
    init_code = build2 (INIT_EXPR, type, decl, init);

  if (extra_init)
    init_code = add_stmt_to_compound (extra_init, init_code);

  if (init_code && DECL_IN_AGGR_P (decl))
    {
      static int explained = 0;

      if (cxx_dialect < cxx0x)
	error ("initializer invalid for static member with constructor");
      else
	error ("non-constant in-class initialization invalid for static "
	       "member %qD", decl);
      if (!explained)
	{
	  error ("(an out of class initialization is required)");
	  explained = 1;
	}
    }

  return init_code;
}

/* If DECL is not a local variable, give it RTL.  */

static void
make_rtl_for_nonlocal_decl (tree decl, tree init, const char* asmspec)
{
  int toplev = toplevel_bindings_p ();
  int defer_p;
  const char *filename;

  /* Set the DECL_ASSEMBLER_NAME for the object.  */
  if (asmspec)
    {
      /* The `register' keyword, when used together with an
	 asm-specification, indicates that the variable should be
	 placed in a particular register.  */
      if (TREE_CODE (decl) == VAR_DECL && DECL_REGISTER (decl))
	{
	  set_user_assembler_name (decl, asmspec);
	  DECL_HARD_REGISTER (decl) = 1;
	}
      else
	{
	  if (TREE_CODE (decl) == FUNCTION_DECL
	      && DECL_BUILT_IN_CLASS (decl) == BUILT_IN_NORMAL)
	    set_builtin_user_assembler_name (decl, asmspec);
	  set_user_assembler_name (decl, asmspec);
	}
    }

  /* Handle non-variables up front.  */
  if (TREE_CODE (decl) != VAR_DECL)
    {
      rest_of_decl_compilation (decl, toplev, at_eof);
      return;
    }

  /* If we see a class member here, it should be a static data
     member.  */
  if (DECL_LANG_SPECIFIC (decl) && DECL_IN_AGGR_P (decl))
    {
      gcc_assert (TREE_STATIC (decl));
      /* An in-class declaration of a static data member should be
	 external; it is only a declaration, and not a definition.  */
      if (init == NULL_TREE)
	gcc_assert (DECL_EXTERNAL (decl) || !TREE_PUBLIC (decl));
    }

  /* We don't create any RTL for local variables.  */
  if (DECL_FUNCTION_SCOPE_P (decl) && !TREE_STATIC (decl))
    return;

  /* We defer emission of local statics until the corresponding
     DECL_EXPR is expanded.  */
  defer_p = DECL_FUNCTION_SCOPE_P (decl) || DECL_VIRTUAL_P (decl);

  /* We try to defer namespace-scope static constants so that they are
     not emitted into the object file unnecessarily.  */
  filename = input_filename;
  if (!DECL_VIRTUAL_P (decl)
      && TREE_READONLY (decl)
      && DECL_INITIAL (decl) != NULL_TREE
      && DECL_INITIAL (decl) != error_mark_node
      && filename != NULL
      && ! EMPTY_CONSTRUCTOR_P (DECL_INITIAL (decl))
      && toplev
      && !TREE_PUBLIC (decl))
    {
      /* Fool with the linkage of static consts according to #pragma
	 interface.  */
      struct c_fileinfo *finfo = get_fileinfo (filename);
      if (!finfo->interface_unknown && !TREE_PUBLIC (decl))
	{
	  TREE_PUBLIC (decl) = 1;
	  DECL_EXTERNAL (decl) = finfo->interface_only;
	}

      defer_p = 1;
    }
  /* Likewise for template instantiations.  */
  else if (DECL_LANG_SPECIFIC (decl)
	   && DECL_IMPLICIT_INSTANTIATION (decl))
    defer_p = 1;

  /* If we're not deferring, go ahead and assemble the variable.  */
  if (!defer_p)
    rest_of_decl_compilation (decl, toplev, at_eof);
}

/* walk_tree helper for wrap_temporary_cleanups, below.  */

static tree
wrap_cleanups_r (tree *stmt_p, int *walk_subtrees, void *data)
{
  if (TYPE_P (*stmt_p))
    {
      *walk_subtrees = 0;
      return NULL_TREE;
    }

  if (TREE_CODE (*stmt_p) == TARGET_EXPR)
    {
      tree guard = (tree)data;
      tree tcleanup = TARGET_EXPR_CLEANUP (*stmt_p);

      tcleanup = build2 (TRY_CATCH_EXPR, void_type_node, tcleanup, guard);
      /* Tell honor_protect_cleanup_actions to handle this as a separate
	 cleanup.  */
      TRY_CATCH_IS_CLEANUP (tcleanup) = 1;
 
      TARGET_EXPR_CLEANUP (*stmt_p) = tcleanup;
    }

  return NULL_TREE;
}

/* We're initializing a local variable which has a cleanup GUARD.  If there
   are any temporaries used in the initializer INIT of this variable, we
   need to wrap their cleanups with TRY_CATCH_EXPR (, GUARD) so that the
   variable will be cleaned up properly if one of them throws.

   Unfortunately, there's no way to express this properly in terms of
   nesting, as the regions for the temporaries overlap the region for the
   variable itself; if there are two temporaries, the variable needs to be
   the first thing destroyed if either of them throws.  However, we only
   want to run the variable's cleanup if it actually got constructed.  So
   we need to guard the temporary cleanups with the variable's cleanup if
   they are run on the normal path, but not if they are run on the
   exceptional path.  We implement this by telling
   honor_protect_cleanup_actions to strip the variable cleanup from the
   exceptional path.  */

static void
wrap_temporary_cleanups (tree init, tree guard)
{
  cp_walk_tree_without_duplicates (&init, wrap_cleanups_r, (void *)guard);
}

/* Generate code to initialize DECL (a local variable).  */

static void
initialize_local_var (tree decl, tree init)
{
  tree type = TREE_TYPE (decl);
  tree cleanup;
  int already_used;

  gcc_assert (TREE_CODE (decl) == VAR_DECL
	      || TREE_CODE (decl) == RESULT_DECL);
  gcc_assert (!TREE_STATIC (decl));

  if (DECL_SIZE (decl) == NULL_TREE)
    {
      /* If we used it already as memory, it must stay in memory.  */
      DECL_INITIAL (decl) = NULL_TREE;
      TREE_ADDRESSABLE (decl) = TREE_USED (decl);
      return;
    }

  if (type == error_mark_node)
    return;

  /* Compute and store the initial value.  */
  already_used = TREE_USED (decl) || TREE_USED (type);
  if (TREE_USED (type))
    DECL_READ_P (decl) = 1;

  /* Generate a cleanup, if necessary.  */
  cleanup = cxx_maybe_build_cleanup (decl);

  /* Perform the initialization.  */
  if (init)
    {
      int saved_stmts_are_full_exprs_p;

      /* If we're only initializing a single object, guard the destructors
	 of any temporaries used in its initializer with its destructor.
	 This isn't right for arrays because each element initialization is
	 a full-expression.  */
      if (cleanup && TREE_CODE (type) != ARRAY_TYPE)
	wrap_temporary_cleanups (init, cleanup);

      gcc_assert (building_stmt_tree ());
      saved_stmts_are_full_exprs_p = stmts_are_full_exprs_p ();
      current_stmt_tree ()->stmts_are_full_exprs_p = 1;
      finish_expr_stmt (init);
      current_stmt_tree ()->stmts_are_full_exprs_p =
	saved_stmts_are_full_exprs_p;
    }

  /* Set this to 0 so we can tell whether an aggregate which was
     initialized was ever used.  Don't do this if it has a
     destructor, so we don't complain about the 'resource
     allocation is initialization' idiom.  Now set
     attribute((unused)) on types so decls of that type will be
     marked used. (see TREE_USED, above.)  */
  if (TYPE_NEEDS_CONSTRUCTING (type)
      && ! already_used
      && TYPE_HAS_TRIVIAL_DESTRUCTOR (type)
      && DECL_NAME (decl))
    TREE_USED (decl) = 0;
  else if (already_used)
    TREE_USED (decl) = 1;

  if (cleanup)
    finish_decl_cleanup (decl, cleanup);
}

/* DECL is a VAR_DECL for a compiler-generated variable with static
   storage duration (like a virtual table) whose initializer is a
   compile-time constant.  Initialize the variable and provide it to the
   back end.  */

void
initialize_artificial_var (tree decl, VEC(constructor_elt,gc) *v)
{
  tree init;
  gcc_assert (DECL_ARTIFICIAL (decl));
  init = build_constructor (TREE_TYPE (decl), v);
  gcc_assert (TREE_CODE (init) == CONSTRUCTOR);
  DECL_INITIAL (decl) = init;
  DECL_INITIALIZED_P (decl) = 1;
  determine_visibility (decl);
  layout_var_decl (decl);
  maybe_commonize_var (decl);
  make_rtl_for_nonlocal_decl (decl, init, /*asmspec=*/NULL);
}

/* INIT is the initializer for a variable, as represented by the
   parser.  Returns true iff INIT is value-dependent.  */

static bool
value_dependent_init_p (tree init)
{
  if (TREE_CODE (init) == TREE_LIST)
    /* A parenthesized initializer, e.g.: int i (3, 2); ? */
    return any_value_dependent_elements_p (init);
  else if (TREE_CODE (init) == CONSTRUCTOR)
  /* A brace-enclosed initializer, e.g.: int i = { 3 }; ? */
    {
      VEC(constructor_elt, gc) *elts;
      size_t nelts;
      size_t i;

      elts = CONSTRUCTOR_ELTS (init);
      nelts = VEC_length (constructor_elt, elts);
      for (i = 0; i < nelts; ++i)
	if (value_dependent_init_p (VEC_index (constructor_elt,
					       elts, i)->value))
	  return true;
    }
  else
    /* It must be a simple expression, e.g., int i = 3;  */
    return value_dependent_expression_p (init);
  
  return false;
}

/* Finish processing of a declaration;
   install its line number and initial value.
   If the length of an array type is not known before,
   it must be determined now, from the initial value, or it is an error.

   INIT is the initializer (if any) for DECL.  If INIT_CONST_EXPR_P is
   true, then INIT is an integral constant expression.

   FLAGS is LOOKUP_ONLYCONVERTING if the = init syntax was used, else 0
   if the (init) syntax was used.  */

void
cp_finish_decl (tree decl, tree init, bool init_const_expr_p,
		tree asmspec_tree, int flags)
{
  tree type;
  tree cleanup;
  const char *asmspec = NULL;
  int was_readonly = 0;
  bool var_definition_p = false;
  int saved_processing_template_decl;
  tree auto_node;

  if (decl == error_mark_node)
    return;
  else if (! decl)
    {
      if (init)
	error ("assignment (not initialization) in declaration");
      return;
    }

  gcc_assert (TREE_CODE (decl) != RESULT_DECL);
  /* Parameters are handled by store_parm_decls, not cp_finish_decl.  */
  gcc_assert (TREE_CODE (decl) != PARM_DECL);

  type = TREE_TYPE (decl);
  if (type == error_mark_node)
    return;

  /* Assume no cleanup is required.  */
  cleanup = NULL_TREE;
  saved_processing_template_decl = processing_template_decl;

  /* If a name was specified, get the string.  */
  if (global_scope_p (current_binding_level))
    asmspec_tree = maybe_apply_renaming_pragma (decl, asmspec_tree);
  if (asmspec_tree && asmspec_tree != error_mark_node)
    asmspec = TREE_STRING_POINTER (asmspec_tree);

  if (current_class_type
      && CP_DECL_CONTEXT (decl) == current_class_type
      && TYPE_BEING_DEFINED (current_class_type)
      && (DECL_INITIAL (decl) || init))
    DECL_INITIALIZED_IN_CLASS_P (decl) = 1;

  auto_node = type_uses_auto (type);
  if (auto_node)
    {
      tree d_init;
      if (init == NULL_TREE)
	{
	  error ("declaration of %q#D has no initializer", decl);
	  TREE_TYPE (decl) = error_mark_node;
	  return;
	}
<<<<<<< HEAD
      if (TREE_CODE (init) == TREE_LIST)
	init = build_x_compound_expr_from_list (init, ELK_INIT);
      if (describable_type (init))
=======
      d_init = init;
      if (TREE_CODE (d_init) == TREE_LIST)
	d_init = build_x_compound_expr_from_list (d_init, ELK_INIT,
						  tf_warning_or_error);
      d_init = resolve_nondeduced_context (d_init);
      if (describable_type (d_init))
>>>>>>> 155d23aa
	{
	  type = TREE_TYPE (decl) = do_auto_deduction (type, d_init,
						       auto_node);
	  if (type == error_mark_node)
	    return;
	}
    }

  if (TREE_CODE (decl) == FUNCTION_DECL)
    validate_constexpr_fundecl (decl);

  else if (!ensure_literal_type_for_constexpr_object (decl))
    DECL_DECLARED_CONSTEXPR_P (decl) = 0;

  if (init && TREE_CODE (decl) == FUNCTION_DECL)
    {
      tree clone;
      if (init == ridpointers[(int)RID_DELETE])
	{
	  /* FIXME check this is 1st decl.  */
	  DECL_DELETED_FN (decl) = 1;
	  DECL_DECLARED_INLINE_P (decl) = 1;
	  DECL_INITIAL (decl) = error_mark_node;
	  FOR_EACH_CLONE (clone, decl)
	    {
	      DECL_DELETED_FN (clone) = 1;
	      DECL_DECLARED_INLINE_P (clone) = 1;
	      DECL_INITIAL (clone) = error_mark_node;
	    }
	  init = NULL_TREE;
	}
      else if (init == ridpointers[(int)RID_DEFAULT])
	{
	  if (defaultable_fn_check (decl))
	    DECL_DEFAULTED_FN (decl) = 1;
	  else
	    DECL_INITIAL (decl) = NULL_TREE;
	}
    }

  if (init && TREE_CODE (decl) == VAR_DECL)
    {
      DECL_NONTRIVIALLY_INITIALIZED_P (decl) = 1;
      /* FIXME we rely on TREE_CONSTANT below; basing that on
	 init_const_expr_p is probably wrong for C++0x.  */
      if (init_const_expr_p)
	{
	  /* Set these flags now for C++98 templates.  We'll update the
	     flags in store_init_value for instantiations and C++0x.  */
	  DECL_INITIALIZED_BY_CONSTANT_EXPRESSION_P (decl) = 1;
	  if (decl_maybe_constant_var_p (decl))
	    TREE_CONSTANT (decl) = 1;
	}
    }

  if (processing_template_decl)
    {
      bool type_dependent_p;

      /* Add this declaration to the statement-tree.  */
      if (at_function_scope_p ())
	add_decl_expr (decl);

      type_dependent_p = dependent_type_p (type);

      if (check_for_bare_parameter_packs (init))
	{
	  init = NULL_TREE;
	  DECL_INITIAL (decl) = NULL_TREE;
	}

      /* Generally, initializers in templates are expanded when the
	 template is instantiated.  But, if DECL is a variable constant
	 then it can be used in future constant expressions, so its value
	 must be available. */
      if (!(init
	    && DECL_CLASS_SCOPE_P (decl)
	    /* We just set TREE_CONSTANT appropriately; see above.  */
	    && TREE_CONSTANT (decl)
	    && !type_dependent_p
	    /* FIXME non-value-dependent constant expression  */
	    && !value_dependent_init_p (init)))
	{
	  if (init)
	    DECL_INITIAL (decl) = init;
	  if (TREE_CODE (decl) == VAR_DECL
	      && !DECL_PRETTY_FUNCTION_P (decl)
	      && !type_dependent_p)
	    maybe_deduce_size_from_array_init (decl, init);
	  goto finish_end;
	}

      if (TREE_CODE (init) == TREE_LIST)
	{
	  /* If the parenthesized-initializer form was used (e.g.,
	     "int A<N>::i(X)"), then INIT will be a TREE_LIST of initializer
	     arguments.  (There is generally only one.)  We convert them
	     individually.  */
	  tree list = init;
	  for (; list; list = TREE_CHAIN (list))
	    {
	      tree elt = TREE_VALUE (list);
	      TREE_VALUE (list) = fold_non_dependent_expr (elt);
	    }
	}
      else
	init = fold_non_dependent_expr (init);
      processing_template_decl = 0;
    }

  /* Take care of TYPE_DECLs up front.  */
  if (TREE_CODE (decl) == TYPE_DECL)
    {
      if (type != error_mark_node
	  && MAYBE_CLASS_TYPE_P (type) && DECL_NAME (decl))
	{
	  if (TREE_TYPE (DECL_NAME (decl)) && TREE_TYPE (decl) != type)
	    warning (0, "shadowing previous type declaration of %q#D", decl);
	  set_identifier_type_value (DECL_NAME (decl), decl);
	}

      /* If we have installed this as the canonical typedef for this
	 type, and that type has not been defined yet, delay emitting
	 the debug information for it, as we will emit it later.  */
      if (TYPE_MAIN_DECL (TREE_TYPE (decl)) == decl
	  && !COMPLETE_TYPE_P (TREE_TYPE (decl)))
	TYPE_DECL_SUPPRESS_DEBUG (decl) = 1;

      rest_of_decl_compilation (decl, DECL_FILE_SCOPE_P (decl),
				at_eof);
      goto finish_end;
    }

  /* A reference will be modified here, as it is initialized.  */
  if (! DECL_EXTERNAL (decl)
      && TREE_READONLY (decl)
      && TREE_CODE (type) == REFERENCE_TYPE)
    {
      was_readonly = 1;
      TREE_READONLY (decl) = 0;
    }

  if (TREE_CODE (decl) == VAR_DECL)
    {
      /* Only variables with trivial initialization and destruction can
	 have thread-local storage.  */
      if (DECL_THREAD_LOCAL_P (decl)
	  && (type_has_nontrivial_default_init (TREE_TYPE (decl))
	      || TYPE_HAS_NONTRIVIAL_DESTRUCTOR (TREE_TYPE (decl))))
	error ("%qD cannot be thread-local because it has non-trivial "
	       "type %qT", decl, TREE_TYPE (decl));
      /* If this is a local variable that will need a mangled name,
	 register it now.  We must do this before processing the
	 initializer for the variable, since the initialization might
	 require a guard variable, and since the mangled name of the
	 guard variable will depend on the mangled name of this
	 variable.  */
      if (DECL_FUNCTION_SCOPE_P (decl)
	  && TREE_STATIC (decl)
	  && !DECL_ARTIFICIAL (decl))
	{
	  push_local_name (decl);
	  if (DECL_CONSTRUCTOR_P (current_function_decl)
	      || DECL_DESTRUCTOR_P (current_function_decl))
	    /* Normally local_decls is populated during GIMPLE lowering,
	       but [cd]tors are never actually compiled directly.  We need
	       to put statics on the list so we can deal with the label
	       address extension.  */
	    add_local_decl (cfun, decl);
	}

      /* Convert the initializer to the type of DECL, if we have not
	 already initialized DECL.  */
      if (!DECL_INITIALIZED_P (decl)
	  /* If !DECL_EXTERNAL then DECL is being defined.  In the
	     case of a static data member initialized inside the
	     class-specifier, there can be an initializer even if DECL
	     is *not* defined.  */
	  && (!DECL_EXTERNAL (decl) || init))
	{
	  if (TYPE_FOR_JAVA (type) && MAYBE_CLASS_TYPE_P (type))
	    {
	      tree jclass
		= IDENTIFIER_GLOBAL_VALUE (get_identifier ("jclass"));
	      /* Allow libjava/prims.cc define primitive classes.  */
	      if (init != NULL_TREE
		  || jclass == NULL_TREE
		  || TREE_CODE (jclass) != TYPE_DECL
		  || !POINTER_TYPE_P (TREE_TYPE (jclass))
		  || !same_type_ignoring_top_level_qualifiers_p
					(type, TREE_TYPE (TREE_TYPE (jclass))))
		error ("Java object %qD not allocated with %<new%>", decl);
	      init = NULL_TREE;
	    }
	  init = check_initializer (decl, init, flags, &cleanup);
	  /* Thread-local storage cannot be dynamically initialized.  */
	  if (DECL_THREAD_LOCAL_P (decl) && init)
	    {
	      error ("%qD is thread-local and so cannot be dynamically "
		     "initialized", decl);
	      init = NULL_TREE;
	    }

	  /* Check that the initializer for a static data member was a
	     constant.  Although we check in the parser that the
	     initializer is an integral constant expression, we do not
	     simplify division-by-zero at the point at which it
	     occurs.  Therefore, in:

	       struct S { static const int i = 7 / 0; };

	     we issue an error at this point.  It would
	     probably be better to forbid division by zero in
	     integral constant expressions.  */
	  if (DECL_EXTERNAL (decl) && init)
	    {
	      error ("%qD cannot be initialized by a non-constant expression"
		     " when being declared", decl);
	      DECL_INITIALIZED_IN_CLASS_P (decl) = 0;
	      init = NULL_TREE;
	    }

	  /* Handle:

	     [dcl.init]

	     The memory occupied by any object of static storage
	     duration is zero-initialized at program startup before
	     any other initialization takes place.

	     We cannot create an appropriate initializer until after
	     the type of DECL is finalized.  If DECL_INITIAL is set,
	     then the DECL is statically initialized, and any
	     necessary zero-initialization has already been performed.  */
	  if (TREE_STATIC (decl) && !DECL_INITIAL (decl))
	    DECL_INITIAL (decl) = build_zero_init (TREE_TYPE (decl),
						   /*nelts=*/NULL_TREE,
						   /*static_storage_p=*/true);
	  /* Remember that the initialization for this variable has
	     taken place.  */
	  DECL_INITIALIZED_P (decl) = 1;
	  /* This declaration is the definition of this variable,
	     unless we are initializing a static data member within
	     the class specifier.  */
	  if (!DECL_EXTERNAL (decl))
	    var_definition_p = true;
	}
      /* If the variable has an array type, lay out the type, even if
	 there is no initializer.  It is valid to index through the
	 array, and we must get TYPE_ALIGN set correctly on the array
	 type.  */
      else if (TREE_CODE (type) == ARRAY_TYPE)
	layout_type (type);

      if (!processing_template_decl
	  && TREE_STATIC (decl)
	  && !at_function_scope_p ()
	  && current_function_decl == NULL)
	/* So decl is a global variable or a static member of a
	   non local class. Record the types it uses
	   so that we can decide later to emit debug info for them.  */
	record_types_used_by_current_var_decl (decl);
    }
  else if (TREE_CODE (decl) == FIELD_DECL
	   && TYPE_FOR_JAVA (type) && MAYBE_CLASS_TYPE_P (type))
    error ("non-static data member %qD has Java class type", decl);

  /* Add this declaration to the statement-tree.  This needs to happen
     after the call to check_initializer so that the DECL_EXPR for a
     reference temp is added before the DECL_EXPR for the reference itself.  */
  if (at_function_scope_p ())
    add_decl_expr (decl);

  /* Let the middle end know about variables and functions -- but not
     static data members in uninstantiated class templates.  */
  if (!saved_processing_template_decl
      && (TREE_CODE (decl) == VAR_DECL 
	  || TREE_CODE (decl) == FUNCTION_DECL))
    {
      if (TREE_CODE (decl) == VAR_DECL)
	{
	  layout_var_decl (decl);
	  maybe_commonize_var (decl);
	}

      /* This needs to happen after the linkage is set. */
      determine_visibility (decl);

      if (var_definition_p && TREE_STATIC (decl))
	{
	  /* If a TREE_READONLY variable needs initialization
	     at runtime, it is no longer readonly and we need to
	     avoid MEM_READONLY_P being set on RTL created for it.  */
	  if (init)
	    {
	      if (TREE_READONLY (decl))
		TREE_READONLY (decl) = 0;
	      was_readonly = 0;
	    }
	  else if (was_readonly)
	    TREE_READONLY (decl) = 1;
	}

      make_rtl_for_nonlocal_decl (decl, init, asmspec);

      /* Check for abstractness of the type. Notice that there is no
	 need to strip array types here since the check for those types
	 is already done within create_array_type_for_decl.  */
      if (TREE_CODE (type) == FUNCTION_TYPE
	  || TREE_CODE (type) == METHOD_TYPE)
	abstract_virtuals_error (decl, TREE_TYPE (type));
      else
	abstract_virtuals_error (decl, type);

      if (TREE_TYPE (decl) == error_mark_node)
	/* No initialization required.  */
	;
      else if (TREE_CODE (decl) == FUNCTION_DECL)
	{
	  if (init)
	    {
	      if (init == ridpointers[(int)RID_DEFAULT])
		{
		  /* An out-of-class default definition is defined at
		     the point where it is explicitly defaulted.  */
		  if (DECL_INITIAL (decl) == error_mark_node)
		    synthesize_method (decl);
		}
	      else
		error ("function %q#D is initialized like a variable", decl);
	    }
	  /* else no initialization required.  */
	}
      else if (DECL_EXTERNAL (decl)
	       && ! (DECL_LANG_SPECIFIC (decl)
		     && DECL_NOT_REALLY_EXTERN (decl)))
	{
	  if (init)
	    DECL_INITIAL (decl) = init;
	}
      /* A variable definition.  */
      else if (DECL_FUNCTION_SCOPE_P (decl) && !TREE_STATIC (decl))
	/* Initialize the local variable.  */
	initialize_local_var (decl, init);

      /* If a variable is defined, and then a subsequent
	 definition with external linkage is encountered, we will
	 get here twice for the same variable.  We want to avoid
	 calling expand_static_init more than once.  For variables
	 that are not static data members, we can call
	 expand_static_init only when we actually process the
	 initializer.  It is not legal to redeclare a static data
	 member, so this issue does not arise in that case.  */
      else if (var_definition_p && TREE_STATIC (decl))
	expand_static_init (decl, init);
    }

  /* If a CLEANUP_STMT was created to destroy a temporary bound to a
     reference, insert it in the statement-tree now.  */
  if (cleanup)
    push_cleanup (decl, cleanup, false);

 finish_end:
  processing_template_decl = saved_processing_template_decl;

  if (was_readonly)
    TREE_READONLY (decl) = 1;
}

/* Returns a declaration for a VAR_DECL as if:

     extern "C" TYPE NAME;

   had been seen.  Used to create compiler-generated global
   variables.  */

static tree
declare_global_var (tree name, tree type)
{
  tree decl;

  push_to_top_level ();
  decl = build_decl (input_location, VAR_DECL, name, type);
  TREE_PUBLIC (decl) = 1;
  DECL_EXTERNAL (decl) = 1;
  DECL_ARTIFICIAL (decl) = 1;
  /* If the user has explicitly declared this variable (perhaps
     because the code we are compiling is part of a low-level runtime
     library), then it is possible that our declaration will be merged
     with theirs by pushdecl.  */
  decl = pushdecl (decl);
  cp_finish_decl (decl, NULL_TREE, false, NULL_TREE, 0);
  pop_from_top_level ();

  return decl;
}

/* Returns the type for the argument to "__cxa_atexit" (or "atexit",
   if "__cxa_atexit" is not being used) corresponding to the function
   to be called when the program exits.  */

static tree
get_atexit_fn_ptr_type (void)
{
  tree fn_type;

  if (!atexit_fn_ptr_type_node)
    {
      tree arg_type;
      if (flag_use_cxa_atexit 
	  && !targetm.cxx.use_atexit_for_cxa_atexit ())
	/* The parameter to "__cxa_atexit" is "void (*)(void *)".  */
	arg_type = ptr_type_node;
      else
	/* The parameter to "atexit" is "void (*)(void)".  */
	arg_type = NULL_TREE;
      
      fn_type = build_function_type_list (void_type_node,
					  arg_type, NULL_TREE);
      atexit_fn_ptr_type_node = build_pointer_type (fn_type);
    }

  return atexit_fn_ptr_type_node;
}

/* Returns a pointer to the `atexit' function.  Note that if
   FLAG_USE_CXA_ATEXIT is nonzero, then this will actually be the new
   `__cxa_atexit' function specified in the IA64 C++ ABI.  */

static tree
get_atexit_node (void)
{
  tree atexit_fndecl;
  tree fn_type;
  tree fn_ptr_type;
  const char *name;
  bool use_aeabi_atexit;

  if (atexit_node)
    return atexit_node;

  if (flag_use_cxa_atexit && !targetm.cxx.use_atexit_for_cxa_atexit ())
    {
      /* The declaration for `__cxa_atexit' is:

	   int __cxa_atexit (void (*)(void *), void *, void *)

	 We build up the argument types and then the function type
	 itself.  */
      tree argtype0, argtype1, argtype2;

      use_aeabi_atexit = targetm.cxx.use_aeabi_atexit ();
      /* First, build the pointer-to-function type for the first
	 argument.  */
      fn_ptr_type = get_atexit_fn_ptr_type ();
      /* Then, build the rest of the argument types.  */
      argtype2 = ptr_type_node;
      if (use_aeabi_atexit)
	{
	  argtype1 = fn_ptr_type;
	  argtype0 = ptr_type_node;
	}
      else
	{
	  argtype1 = ptr_type_node;
	  argtype0 = fn_ptr_type;
	}
      /* And the final __cxa_atexit type.  */
      fn_type = build_function_type_list (integer_type_node,
					  argtype0, argtype1, argtype2,
					  NULL_TREE);
      fn_ptr_type = build_pointer_type (fn_type);
      if (use_aeabi_atexit)
	name = "__aeabi_atexit";
      else
	name = "__cxa_atexit";
    }
  else
    {
      /* The declaration for `atexit' is:

	   int atexit (void (*)());

	 We build up the argument types and then the function type
	 itself.  */
      fn_ptr_type = get_atexit_fn_ptr_type ();
      /* Build the final atexit type.  */
      fn_type = build_function_type_list (integer_type_node,
					  fn_ptr_type, NULL_TREE);
      name = "atexit";
    }

  /* Now, build the function declaration.  */
  push_lang_context (lang_name_c);
  atexit_fndecl = build_library_fn_ptr (name, fn_type);
  mark_used (atexit_fndecl);
  pop_lang_context ();
  atexit_node = decay_conversion (atexit_fndecl);

  return atexit_node;
}

/* Returns the __dso_handle VAR_DECL.  */

static tree
get_dso_handle_node (void)
{
  if (dso_handle_node)
    return dso_handle_node;

  /* Declare the variable.  */
  dso_handle_node = declare_global_var (get_identifier ("__dso_handle"),
					ptr_type_node);

  return dso_handle_node;
}

/* Begin a new function with internal linkage whose job will be simply
   to destroy some particular variable.  */

static GTY(()) int start_cleanup_cnt;

static tree
start_cleanup_fn (void)
{
  char name[32];
  tree fntype;
  tree fndecl;
  bool use_cxa_atexit = flag_use_cxa_atexit
			&& !targetm.cxx.use_atexit_for_cxa_atexit ();

  push_to_top_level ();

  /* No need to mangle this.  */
  push_lang_context (lang_name_c);

  /* Build the name of the function.  */
  sprintf (name, "__tcf_%d", start_cleanup_cnt++);
  /* Build the function declaration.  */
  fntype = TREE_TYPE (get_atexit_fn_ptr_type ());
  fndecl = build_lang_decl (FUNCTION_DECL, get_identifier (name), fntype);
  /* It's a function with internal linkage, generated by the
     compiler.  */
  TREE_PUBLIC (fndecl) = 0;
  DECL_ARTIFICIAL (fndecl) = 1;
  /* Make the function `inline' so that it is only emitted if it is
     actually needed.  It is unlikely that it will be inlined, since
     it is only called via a function pointer, but we avoid unnecessary
     emissions this way.  */
  DECL_DECLARED_INLINE_P (fndecl) = 1;
  DECL_INTERFACE_KNOWN (fndecl) = 1;
  /* Build the parameter.  */
  if (use_cxa_atexit)
    {
      tree parmdecl;

      parmdecl = cp_build_parm_decl (NULL_TREE, ptr_type_node);
      DECL_CONTEXT (parmdecl) = fndecl;
      TREE_USED (parmdecl) = 1;
      DECL_READ_P (parmdecl) = 1;
      DECL_ARGUMENTS (fndecl) = parmdecl;
    }

  pushdecl (fndecl);
  start_preparsed_function (fndecl, NULL_TREE, SF_PRE_PARSED);

  pop_lang_context ();

  return current_function_decl;
}

/* Finish the cleanup function begun by start_cleanup_fn.  */

static void
end_cleanup_fn (void)
{
  expand_or_defer_fn (finish_function (0));

  pop_from_top_level ();
}

/* Generate code to handle the destruction of DECL, an object with
   static storage duration.  */

tree
register_dtor_fn (tree decl)
{
  tree cleanup;
  tree compound_stmt;
  tree fcall;
  tree type;
  bool use_dtor;
  tree arg0, arg1 = NULL_TREE, arg2 = NULL_TREE;

  type = TREE_TYPE (decl);
  if (TYPE_HAS_TRIVIAL_DESTRUCTOR (type))
    return void_zero_node;

  /* If we're using "__cxa_atexit" (or "__aeabi_atexit"), and DECL is
     a class object, we can just pass the destructor to
     "__cxa_atexit"; we don't have to build a temporary function to do
     the cleanup.  */
  use_dtor = (flag_use_cxa_atexit 
	      && !targetm.cxx.use_atexit_for_cxa_atexit ()
	      && CLASS_TYPE_P (type));
  if (use_dtor)
    {
      int idx;

      /* Find the destructor.  */
      idx = lookup_fnfields_1 (type, complete_dtor_identifier);
      gcc_assert (idx >= 0);
      cleanup = VEC_index (tree, CLASSTYPE_METHOD_VEC (type), idx);
      /* Make sure it is accessible.  */
      perform_or_defer_access_check (TYPE_BINFO (type), cleanup, cleanup);
    }
  else
    {
      /* Call build_cleanup before we enter the anonymous function so
	 that any access checks will be done relative to the current
	 scope, rather than the scope of the anonymous function.  */
      build_cleanup (decl);
  
      /* Now start the function.  */
      cleanup = start_cleanup_fn ();
      
      /* Now, recompute the cleanup.  It may contain SAVE_EXPRs that refer
	 to the original function, rather than the anonymous one.  That
	 will make the back end think that nested functions are in use,
	 which causes confusion.  */
      push_deferring_access_checks (dk_no_check);
      fcall = build_cleanup (decl);
      pop_deferring_access_checks ();
      
      /* Create the body of the anonymous function.  */
      compound_stmt = begin_compound_stmt (BCS_FN_BODY);
      finish_expr_stmt (fcall);
      finish_compound_stmt (compound_stmt);
      end_cleanup_fn ();
    }

  /* Call atexit with the cleanup function.  */
  mark_used (cleanup);
  cleanup = build_address (cleanup);
  if (flag_use_cxa_atexit && !targetm.cxx.use_atexit_for_cxa_atexit ())
    {
      tree addr;

      if (use_dtor)
	{
	  /* We must convert CLEANUP to the type that "__cxa_atexit"
	     expects.  */
	  cleanup = build_nop (get_atexit_fn_ptr_type (), cleanup);
	  /* "__cxa_atexit" will pass the address of DECL to the
	     cleanup function.  */
	  mark_used (decl);
	  addr = build_address (decl);
	  /* The declared type of the parameter to "__cxa_atexit" is
	     "void *".  For plain "T*", we could just let the
	     machinery in cp_build_function_call convert it -- but if the
	     type is "cv-qualified T *", then we need to convert it
	     before passing it in, to avoid spurious errors.  */
	  addr = build_nop (ptr_type_node, addr);
	}
      else
	/* Since the cleanup functions we build ignore the address
	   they're given, there's no reason to pass the actual address
	   in, and, in general, it's cheaper to pass NULL than any
	   other value.  */
	addr = null_pointer_node;
<<<<<<< HEAD
      arg2 = cp_build_unary_op (ADDR_EXPR, get_dso_handle_node (), 0,
                                tf_warning_or_error);
=======
      arg2 = cp_build_addr_expr (get_dso_handle_node (),
				 tf_warning_or_error);
>>>>>>> 155d23aa
      if (targetm.cxx.use_aeabi_atexit ())
	{
	  arg1 = cleanup;
	  arg0 = addr;
	}
      else
	{
	  arg1 = addr;
	  arg0 = cleanup;
	}
    }
  else
    arg0 = cleanup;
  return cp_build_function_call_nary (get_atexit_node (), tf_warning_or_error,
				      arg0, arg1, arg2, NULL_TREE);
}

/* DECL is a VAR_DECL with static storage duration.  INIT, if present,
   is its initializer.  Generate code to handle the construction
   and destruction of DECL.  */

static void
expand_static_init (tree decl, tree init)
{
  gcc_assert (TREE_CODE (decl) == VAR_DECL);
  gcc_assert (TREE_STATIC (decl));

  /* Some variables require no dynamic initialization.  */
  if (!init
      && TYPE_HAS_TRIVIAL_DESTRUCTOR (TREE_TYPE (decl)))
    return;

  if (DECL_FUNCTION_SCOPE_P (decl))
    {
      /* Emit code to perform this initialization but once.  */
      tree if_stmt = NULL_TREE, inner_if_stmt = NULL_TREE;
      tree then_clause = NULL_TREE, inner_then_clause = NULL_TREE;
      tree guard, guard_addr;
      tree acquire_fn, release_fn, abort_fn;
      tree flag, begin;

      /* Emit code to perform this initialization but once.  This code
	 looks like:

	   static <type> guard;
	   if (!guard.first_byte) {
	     if (__cxa_guard_acquire (&guard)) {
	       bool flag = false;
	       try {
		 // Do initialization.
		 flag = true; __cxa_guard_release (&guard);
		 // Register variable for destruction at end of program.
	       } catch {
		 if (!flag) __cxa_guard_abort (&guard);
	       }
	   }

	 Note that the `flag' variable is only set to 1 *after* the
	 initialization is complete.  This ensures that an exception,
	 thrown during the construction, will cause the variable to
	 reinitialized when we pass through this code again, as per:

	   [stmt.dcl]

	   If the initialization exits by throwing an exception, the
	   initialization is not complete, so it will be tried again
	   the next time control enters the declaration.

	 This process should be thread-safe, too; multiple threads
	 should not be able to initialize the variable more than
	 once.  */

      /* Create the guard variable.  */
      guard = get_guard (decl);

      /* This optimization isn't safe on targets with relaxed memory
	 consistency.  On such targets we force synchronization in
	 __cxa_guard_acquire.  */
      if (!targetm.relaxed_ordering || !flag_threadsafe_statics)
	{
	  /* Begin the conditional initialization.  */
	  if_stmt = begin_if_stmt ();
	  finish_if_stmt_cond (get_guard_cond (guard), if_stmt);
	  then_clause = begin_compound_stmt (BCS_NO_SCOPE);
	}

      if (flag_threadsafe_statics)
	{
	  guard_addr = build_address (guard);

	  acquire_fn = get_identifier ("__cxa_guard_acquire");
	  release_fn = get_identifier ("__cxa_guard_release");
	  abort_fn = get_identifier ("__cxa_guard_abort");
	  if (!get_global_value_if_present (acquire_fn, &acquire_fn))
	    {
	      tree vfntype = build_function_type_list (void_type_node,
						       TREE_TYPE (guard_addr),
						       NULL_TREE);
	      acquire_fn = push_library_fn
		(acquire_fn, build_function_type_list (integer_type_node,
						       TREE_TYPE (guard_addr),
						       NULL_TREE),
		 NULL_TREE);
	      release_fn = push_library_fn (release_fn, vfntype, NULL_TREE);
	      abort_fn = push_library_fn (abort_fn, vfntype, NULL_TREE);
	    }
	  else
	    {
	      release_fn = identifier_global_value (release_fn);
	      abort_fn = identifier_global_value (abort_fn);
	    }

	  inner_if_stmt = begin_if_stmt ();
	  finish_if_stmt_cond (build_call_n (acquire_fn, 1, guard_addr),
			       inner_if_stmt);

	  inner_then_clause = begin_compound_stmt (BCS_NO_SCOPE);
	  begin = get_target_expr (boolean_false_node);
	  flag = TARGET_EXPR_SLOT (begin);

	  TARGET_EXPR_CLEANUP (begin)
	    = build3 (COND_EXPR, void_type_node, flag,
		      void_zero_node,
		      build_call_n (abort_fn, 1, guard_addr));
	  CLEANUP_EH_ONLY (begin) = 1;

	  /* Do the initialization itself.  */
	  init = add_stmt_to_compound (begin, init);
	  init = add_stmt_to_compound
	    (init, build2 (MODIFY_EXPR, void_type_node, flag, boolean_true_node));
	  init = add_stmt_to_compound
	    (init, build_call_n (release_fn, 1, guard_addr));
	}
      else
	init = add_stmt_to_compound (init, set_guard (guard));

      /* Use atexit to register a function for destroying this static
	 variable.  */
      init = add_stmt_to_compound (init, register_dtor_fn (decl));

      finish_expr_stmt (init);

      if (flag_threadsafe_statics)
	{
	  finish_compound_stmt (inner_then_clause);
	  finish_then_clause (inner_if_stmt);
	  finish_if_stmt (inner_if_stmt);
	}

      if (!targetm.relaxed_ordering || !flag_threadsafe_statics)
	{
	  finish_compound_stmt (then_clause);
	  finish_then_clause (if_stmt);
	  finish_if_stmt (if_stmt);
	}
    }
  else
    static_aggregates = tree_cons (init, decl, static_aggregates);
}


/* Make TYPE a complete type based on INITIAL_VALUE.
   Return 0 if successful, 1 if INITIAL_VALUE can't be deciphered,
   2 if there was no information (in which case assume 0 if DO_DEFAULT),
   3 if the initializer list is empty (in pedantic mode). */

int
cp_complete_array_type (tree *ptype, tree initial_value, bool do_default)
{
  int failure;
  tree type, elt_type;

  if (initial_value)
    {
      unsigned HOST_WIDE_INT i;
      tree value;

      /* An array of character type can be initialized from a
	 brace-enclosed string constant.

	 FIXME: this code is duplicated from reshape_init. Probably
	 we should just call reshape_init here?  */
      if (char_type_p (TYPE_MAIN_VARIANT (TREE_TYPE (*ptype)))
	  && TREE_CODE (initial_value) == CONSTRUCTOR
	  && !VEC_empty (constructor_elt, CONSTRUCTOR_ELTS (initial_value)))
	{
	  VEC(constructor_elt,gc) *v = CONSTRUCTOR_ELTS (initial_value);
	  tree value = VEC_index (constructor_elt, v, 0)->value;

	  if (TREE_CODE (value) == STRING_CST
	      && VEC_length (constructor_elt, v) == 1)
	    initial_value = value;
	}

      /* If any of the elements are parameter packs, we can't actually
	 complete this type now because the array size is dependent.  */
      if (TREE_CODE (initial_value) == CONSTRUCTOR)
	{
	  FOR_EACH_CONSTRUCTOR_VALUE (CONSTRUCTOR_ELTS (initial_value), 
				      i, value)
	    {
	      if (PACK_EXPANSION_P (value))
		return 0;
	    }
	}
    }

  failure = complete_array_type (ptype, initial_value, do_default);

  /* We can create the array before the element type is complete, which
     means that we didn't have these two bits set in the original type
     either.  In completing the type, we are expected to propagate these
     bits.  See also complete_type which does the same thing for arrays
     of fixed size.  */
  type = *ptype;
  if (TYPE_DOMAIN (type))
    {
      elt_type = TREE_TYPE (type);
      TYPE_NEEDS_CONSTRUCTING (type) = TYPE_NEEDS_CONSTRUCTING (elt_type);
      TYPE_HAS_NONTRIVIAL_DESTRUCTOR (type)
	= TYPE_HAS_NONTRIVIAL_DESTRUCTOR (elt_type);
    }

  return failure;
}

/* Return zero if something is declared to be a member of type
   CTYPE when in the context of CUR_TYPE.  STRING is the error
   message to print in that case.  Otherwise, quietly return 1.  */

static int
member_function_or_else (tree ctype, tree cur_type, enum overload_flags flags)
{
  if (ctype && ctype != cur_type)
    {
      if (flags == DTOR_FLAG)
	error ("destructor for alien class %qT cannot be a member", ctype);
      else
	error ("constructor for alien class %qT cannot be a member", ctype);
      return 0;
    }
  return 1;
}

/* Subroutine of `grokdeclarator'.  */

/* Generate errors possibly applicable for a given set of specifiers.
   This is for ARM $7.1.2.  */

static void
bad_specifiers (tree object,
		enum bad_spec_place type,
		int virtualp,
		int quals,
		int inlinep,
		int friendp,
		int raises)
{
  switch (type)
    {
      case BSP_VAR:
	if (virtualp)
	  error ("%qD declared as a %<virtual%> variable", object);
	if (inlinep)
	  error ("%qD declared as an %<inline%> variable", object);
	if (quals)
	  error ("%<const%> and %<volatile%> function specifiers on "
	         "%qD invalid in variable declaration", object);
	break;
      case BSP_PARM:
	if (virtualp)
	  error ("%qD declared as a %<virtual%> parameter", object);
	if (inlinep)
	  error ("%qD declared as an %<inline%> parameter", object);
	if (quals)
	  error ("%<const%> and %<volatile%> function specifiers on "
	  	 "%qD invalid in parameter declaration", object);
	break;
      case BSP_TYPE:
	if (virtualp)
	  error ("%qD declared as a %<virtual%> type", object);
	if (inlinep)
	  error ("%qD declared as an %<inline%> type", object);
	if (quals)
	  error ("%<const%> and %<volatile%> function specifiers on "
	  	 "%qD invalid in type declaration", object);
	break;
      case BSP_FIELD:
	if (virtualp)
	  error ("%qD declared as a %<virtual%> field", object);
	if (inlinep)
	  error ("%qD declared as an %<inline%> field", object);
	if (quals)
	  error ("%<const%> and %<volatile%> function specifiers on "
	  	 "%qD invalid in field declaration", object);
	break;
      default:
        gcc_unreachable();
    }
  if (friendp)
    error ("%q+D declared as a friend", object);
  if (raises
      && (TREE_CODE (object) == TYPE_DECL
	  || (!TYPE_PTRFN_P (TREE_TYPE (object))
	      && !TYPE_REFFN_P (TREE_TYPE (object))
	      && !TYPE_PTRMEMFUNC_P (TREE_TYPE (object)))))
    error ("%q+D declared with an exception specification", object);
}

/* DECL is a member function or static data member and is presently
   being defined.  Check that the definition is taking place in a
   valid namespace.  */

static void
check_class_member_definition_namespace (tree decl)
{
  /* These checks only apply to member functions and static data
     members.  */
  gcc_assert (TREE_CODE (decl) == FUNCTION_DECL
	      || TREE_CODE (decl) == VAR_DECL);
  /* We check for problems with specializations in pt.c in
     check_specialization_namespace, where we can issue better
     diagnostics.  */
  if (processing_specialization)
    return;
  /* There are no restrictions on the placement of
     explicit instantiations.  */
  if (processing_explicit_instantiation)
    return;
  /* [class.mfct]

     A member function definition that appears outside of the
     class definition shall appear in a namespace scope enclosing
     the class definition.

     [class.static.data]

     The definition for a static data member shall appear in a
     namespace scope enclosing the member's class definition.  */
  if (!is_ancestor (current_namespace, DECL_CONTEXT (decl)))
    permerror (input_location, "definition of %qD is not in namespace enclosing %qT",
	       decl, DECL_CONTEXT (decl));
}

/* Build a PARM_DECL for the "this" parameter.  TYPE is the
   METHOD_TYPE for a non-static member function; QUALS are the
   cv-qualifiers that apply to the function.  */

tree
build_this_parm (tree type, cp_cv_quals quals)
{
  tree this_type;
  tree qual_type;
  tree parm;
  cp_cv_quals this_quals;

  this_type = TREE_VALUE (TYPE_ARG_TYPES (type));
  /* The `this' parameter is implicitly `const'; it cannot be
     assigned to.  */
  this_quals = (quals & TYPE_QUAL_RESTRICT) | TYPE_QUAL_CONST;
  qual_type = cp_build_qualified_type (this_type, this_quals);
  parm = build_artificial_parm (this_identifier, qual_type);
  cp_apply_type_quals_to_decl (this_quals, parm);
  return parm;
}

/* CTYPE is class type, or null if non-class.
   TYPE is type this FUNCTION_DECL should have, either FUNCTION_TYPE
   or METHOD_TYPE.
   DECLARATOR is the function's name.
   PARMS is a chain of PARM_DECLs for the function.
   VIRTUALP is truthvalue of whether the function is virtual or not.
   FLAGS are to be passed through to `grokclassfn'.
   QUALS are qualifiers indicating whether the function is `const'
   or `volatile'.
   RAISES is a list of exceptions that this function can raise.
   CHECK is 1 if we must find this method in CTYPE, 0 if we should
   not look, and -1 if we should not call `grokclassfn' at all.

   SFK is the kind of special function (if any) for the new function.

   Returns `NULL_TREE' if something goes wrong, after issuing
   applicable error messages.  */

static tree
grokfndecl (tree ctype,
	    tree type,
	    tree declarator,
	    tree parms,
	    tree orig_declarator,
	    int virtualp,
	    enum overload_flags flags,
	    cp_cv_quals quals,
	    tree raises,
	    int check,
	    int friendp,
	    int publicp,
	    int inlinep,
	    special_function_kind sfk,
	    bool funcdef_flag,
	    int template_count,
	    tree in_namespace,
	    tree* attrlist,
	    location_t location)
{
  tree decl;
  int staticp = ctype && TREE_CODE (type) == FUNCTION_TYPE;
  tree t;

  if (raises)
    type = build_exception_variant (type, raises);

  decl = build_lang_decl (FUNCTION_DECL, declarator, type);

  /* If we have an explicit location, use it, otherwise use whatever
     build_lang_decl used (probably input_location).  */
  if (location != UNKNOWN_LOCATION)
    DECL_SOURCE_LOCATION (decl) = location;

  if (TREE_CODE (type) == METHOD_TYPE)
    {
      tree parm;
      parm = build_this_parm (type, quals);
      DECL_CHAIN (parm) = parms;
      parms = parm;
    }
  DECL_ARGUMENTS (decl) = parms;
  for (t = parms; t; t = DECL_CHAIN (t))
    DECL_CONTEXT (t) = decl;
  /* Propagate volatile out from type to decl.  */
  if (TYPE_VOLATILE (type))
    TREE_THIS_VOLATILE (decl) = 1;

  /* Setup decl according to sfk.  */
  switch (sfk)
    {
    case sfk_constructor:
    case sfk_copy_constructor:
    case sfk_move_constructor:
      DECL_CONSTRUCTOR_P (decl) = 1;
      break;
    case sfk_destructor:
      DECL_DESTRUCTOR_P (decl) = 1;
      break;
    default:
      break;
    }

  /* If pointers to member functions use the least significant bit to
     indicate whether a function is virtual, ensure a pointer
     to this function will have that bit clear.  */
  if (TARGET_PTRMEMFUNC_VBIT_LOCATION == ptrmemfunc_vbit_in_pfn
      && TREE_CODE (type) == METHOD_TYPE
      && DECL_ALIGN (decl) < 2 * BITS_PER_UNIT)
    DECL_ALIGN (decl) = 2 * BITS_PER_UNIT;

  if (friendp
      && TREE_CODE (orig_declarator) == TEMPLATE_ID_EXPR)
    {
      if (funcdef_flag)
	error
	  ("defining explicit specialization %qD in friend declaration",
	   orig_declarator);
      else
	{
	  tree fns = TREE_OPERAND (orig_declarator, 0);
	  tree args = TREE_OPERAND (orig_declarator, 1);

	  if (PROCESSING_REAL_TEMPLATE_DECL_P ())
	    {
	      /* Something like `template <class T> friend void f<T>()'.  */
	      error ("invalid use of template-id %qD in declaration "
		     "of primary template",
		     orig_declarator);
	      return NULL_TREE;
	    }


	  /* A friend declaration of the form friend void f<>().  Record
	     the information in the TEMPLATE_ID_EXPR.  */
	  SET_DECL_IMPLICIT_INSTANTIATION (decl);

	  if (TREE_CODE (fns) == COMPONENT_REF)
	    {
	      /* Due to bison parser ickiness, we will have already looked
		 up an operator_name or PFUNCNAME within the current class
		 (see template_id in parse.y). If the current class contains
		 such a name, we'll get a COMPONENT_REF here. Undo that.  */

	      gcc_assert (TREE_TYPE (TREE_OPERAND (fns, 0))
			  == current_class_type);
	      fns = TREE_OPERAND (fns, 1);
	    }
	  gcc_assert (TREE_CODE (fns) == IDENTIFIER_NODE
		      || TREE_CODE (fns) == OVERLOAD);
	  DECL_TEMPLATE_INFO (decl) = build_template_info (fns, args);

	  for (t = TYPE_ARG_TYPES (TREE_TYPE (decl)); t; t = TREE_CHAIN (t))
	    if (TREE_PURPOSE (t)
		&& TREE_CODE (TREE_PURPOSE (t)) == DEFAULT_ARG)
	    {
	      error ("default arguments are not allowed in declaration "
		     "of friend template specialization %qD",
		     decl);
	      return NULL_TREE;
	    }

	  if (inlinep)
	    {
	      error ("%<inline%> is not allowed in declaration of friend "
		     "template specialization %qD",
		     decl);
	      return NULL_TREE;
	    }
	}
    }

  /* If this decl has namespace scope, set that up.  */
  if (in_namespace)
    set_decl_namespace (decl, in_namespace, friendp);
  else if (!ctype)
    DECL_CONTEXT (decl) = FROB_CONTEXT (current_decl_namespace ());

  /* `main' and builtins have implicit 'C' linkage.  */
  if ((MAIN_NAME_P (declarator)
       || (IDENTIFIER_LENGTH (declarator) > 10
	   && IDENTIFIER_POINTER (declarator)[0] == '_'
	   && IDENTIFIER_POINTER (declarator)[1] == '_'
	   && strncmp (IDENTIFIER_POINTER (declarator)+2, "builtin_", 8) == 0))
      && current_lang_name == lang_name_cplusplus
      && ctype == NULL_TREE
      && DECL_FILE_SCOPE_P (decl))
    SET_DECL_LANGUAGE (decl, lang_c);

  /* Should probably propagate const out from type to decl I bet (mrs).  */
  if (staticp)
    {
      DECL_STATIC_FUNCTION_P (decl) = 1;
      DECL_CONTEXT (decl) = ctype;
    }

  if (ctype)
    {
      DECL_CONTEXT (decl) = ctype;
      if (funcdef_flag)
	check_class_member_definition_namespace (decl);
    }

  if (ctype == NULL_TREE && DECL_MAIN_P (decl))
    {
      if (processing_template_decl)
	error ("cannot declare %<::main%> to be a template");
      if (inlinep)
	error ("cannot declare %<::main%> to be inline");
      if (!publicp)
	error ("cannot declare %<::main%> to be static");
      inlinep = 0;
      publicp = 1;
    }

  /* Members of anonymous types and local classes have no linkage; make
     them internal.  If a typedef is made later, this will be changed.  */
  if (ctype && (TYPE_ANONYMOUS_P (ctype)
		|| decl_function_context (TYPE_MAIN_DECL (ctype))))
    publicp = 0;

  if (publicp && cxx_dialect == cxx98)
    {
      /* [basic.link]: A name with no linkage (notably, the name of a class
	 or enumeration declared in a local scope) shall not be used to
	 declare an entity with linkage.

	 DR 757 relaxes this restriction for C++0x.  */
      t = no_linkage_check (TREE_TYPE (decl),
			    /*relaxed_p=*/false);
      if (t)
	{
	  if (TYPE_ANONYMOUS_P (t))
	    {
	      if (DECL_EXTERN_C_P (decl))
		/* Allow this; it's pretty common in C.  */;
	      else
		{
		  permerror (input_location, "anonymous type with no linkage "
			     "used to declare function %q#D with linkage",
			     decl);
		  if (DECL_ORIGINAL_TYPE (TYPE_NAME (t)))
		    permerror (input_location, "%q+#D does not refer to the unqualified "
			       "type, so it is not used for linkage",
			       TYPE_NAME (t));
		}
	    }
	  else
	    permerror (input_location, "type %qT with no linkage used to "
		       "declare function %q#D with linkage", t, decl);
	}
    }

  TREE_PUBLIC (decl) = publicp;
  if (! publicp)
    {
      DECL_INTERFACE_KNOWN (decl) = 1;
      DECL_NOT_REALLY_EXTERN (decl) = 1;
    }

  /* If the declaration was declared inline, mark it as such.  */
  if (inlinep)
    DECL_DECLARED_INLINE_P (decl) = 1;
  if (inlinep & 2)
    DECL_DECLARED_CONSTEXPR_P (decl) = true;

  DECL_EXTERNAL (decl) = 1;
  if (quals && TREE_CODE (type) == FUNCTION_TYPE)
    {
      error (ctype
             ? G_("static member function %qD cannot have cv-qualifier")
             : G_("non-member function %qD cannot have cv-qualifier"),
	     decl);
      quals = TYPE_UNQUALIFIED;
    }

  if (IDENTIFIER_OPNAME_P (DECL_NAME (decl))
      && !grok_op_properties (decl, /*complain=*/true))
    return NULL_TREE;

  if (funcdef_flag)
    /* Make the init_value nonzero so pushdecl knows this is not
       tentative.  error_mark_node is replaced later with the BLOCK.  */
    DECL_INITIAL (decl) = error_mark_node;

  if (TYPE_NOTHROW_P (type) || nothrow_libfn_p (decl))
    TREE_NOTHROW (decl) = 1;

  /* Caller will do the rest of this.  */
  if (check < 0)
    return decl;

  if (ctype != NULL_TREE)
    grokclassfn (ctype, decl, flags);

  decl = check_explicit_specialization (orig_declarator, decl,
					template_count,
					2 * funcdef_flag +
					4 * (friendp != 0));
  if (decl == error_mark_node)
    return NULL_TREE;

  if (attrlist)
    {
      cplus_decl_attributes (&decl, *attrlist, 0);
      *attrlist = NULL_TREE;
    }

  /* Check main's type after attributes have been applied.  */
  if (ctype == NULL_TREE && DECL_MAIN_P (decl))
    {
      if (!same_type_p (TREE_TYPE (TREE_TYPE (decl)),
			integer_type_node))
	{
	  tree oldtypeargs = TYPE_ARG_TYPES (TREE_TYPE (decl));
	  tree newtype;
	  error ("%<::main%> must return %<int%>");
	  newtype = build_function_type (integer_type_node, oldtypeargs);
	  TREE_TYPE (decl) = newtype;
	}
      if (warn_main)
	check_main_parameter_types (decl);
    }

  if (ctype != NULL_TREE
      && (! TYPE_FOR_JAVA (ctype) || check_java_method (decl))
      && check)
    {
      tree old_decl = check_classfn (ctype, decl,
				     (processing_template_decl
				      > template_class_depth (ctype))
				     ? current_template_parms
				     : NULL_TREE);

      if (old_decl == error_mark_node)
	return NULL_TREE;

      if (old_decl)
	{
	  tree ok;
	  tree pushed_scope;

	  if (TREE_CODE (old_decl) == TEMPLATE_DECL)
	    /* Because grokfndecl is always supposed to return a
	       FUNCTION_DECL, we pull out the DECL_TEMPLATE_RESULT
	       here.  We depend on our callers to figure out that its
	       really a template that's being returned.  */
	    old_decl = DECL_TEMPLATE_RESULT (old_decl);

	  if (DECL_STATIC_FUNCTION_P (old_decl)
	      && TREE_CODE (TREE_TYPE (decl)) == METHOD_TYPE)
	    /* Remove the `this' parm added by grokclassfn.
	       XXX Isn't this done in start_function, too?  */
	    revert_static_member_fn (decl);
	  if (DECL_ARTIFICIAL (old_decl))
	    {
	      error ("definition of implicitly-declared %qD", old_decl);
	      return NULL_TREE;
	    }

	  /* Since we've smashed OLD_DECL to its
	     DECL_TEMPLATE_RESULT, we must do the same to DECL.  */
	  if (TREE_CODE (decl) == TEMPLATE_DECL)
	    decl = DECL_TEMPLATE_RESULT (decl);

	  /* Attempt to merge the declarations.  This can fail, in
	     the case of some invalid specialization declarations.  */
	  pushed_scope = push_scope (ctype);
	  ok = duplicate_decls (decl, old_decl, friendp);
	  if (pushed_scope)
	    pop_scope (pushed_scope);
	  if (!ok)
	    {
	      error ("no %q#D member function declared in class %qT",
		     decl, ctype);
	      return NULL_TREE;
	    }
	  return old_decl;
	}
    }

  if (DECL_CONSTRUCTOR_P (decl) && !grok_ctor_properties (ctype, decl))
    return NULL_TREE;

  if (ctype == NULL_TREE || check)
    return decl;

  if (virtualp)
    DECL_VIRTUAL_P (decl) = 1;

  return decl;
}

/* DECL is a VAR_DECL for a static data member.  Set flags to reflect
   the linkage that DECL will receive in the object file.  */

static void
set_linkage_for_static_data_member (tree decl)
{
  /* A static data member always has static storage duration and
     external linkage.  Note that static data members are forbidden in
     local classes -- the only situation in which a class has
     non-external linkage.  */
  TREE_PUBLIC (decl) = 1;
  TREE_STATIC (decl) = 1;
  /* For non-template classes, static data members are always put
     out in exactly those files where they are defined, just as
     with ordinary namespace-scope variables.  */
  if (!processing_template_decl)
    DECL_INTERFACE_KNOWN (decl) = 1;
}

/* Create a VAR_DECL named NAME with the indicated TYPE.

   If SCOPE is non-NULL, it is the class type or namespace containing
   the variable.  If SCOPE is NULL, the variable should is created in
   the innermost enclosings scope.  */

static tree
grokvardecl (tree type,
	     tree name,
	     const cp_decl_specifier_seq *declspecs,
	     int initialized,
	     int constp,
	     tree scope)
{
  tree decl;
  tree explicit_scope;

  gcc_assert (!name || TREE_CODE (name) == IDENTIFIER_NODE);

  /* Compute the scope in which to place the variable, but remember
     whether or not that scope was explicitly specified by the user.   */
  explicit_scope = scope;
  if (!scope)
    {
      /* An explicit "extern" specifier indicates a namespace-scope
	 variable.  */
      if (declspecs->storage_class == sc_extern)
	scope = current_decl_namespace ();
      else if (!at_function_scope_p ())
	scope = current_scope ();
    }

  if (scope
      && (/* If the variable is a namespace-scope variable declared in a
	     template, we need DECL_LANG_SPECIFIC.  */
	  (TREE_CODE (scope) == NAMESPACE_DECL && processing_template_decl)
	  /* Similarly for namespace-scope variables with language linkage
	     other than C++.  */
	  || (TREE_CODE (scope) == NAMESPACE_DECL
	      && current_lang_name != lang_name_cplusplus)
	  /* Similarly for static data members.  */
	  || TYPE_P (scope)))
    decl = build_lang_decl (VAR_DECL, name, type);
  else
    decl = build_decl (input_location, VAR_DECL, name, type);

  if (explicit_scope && TREE_CODE (explicit_scope) == NAMESPACE_DECL)
    set_decl_namespace (decl, explicit_scope, 0);
  else
    DECL_CONTEXT (decl) = FROB_CONTEXT (scope);

  if (declspecs->storage_class == sc_extern)
    {
      DECL_THIS_EXTERN (decl) = 1;
      DECL_EXTERNAL (decl) = !initialized;
    }

  if (DECL_CLASS_SCOPE_P (decl))
    {
      set_linkage_for_static_data_member (decl);
      /* This function is only called with out-of-class definitions.  */
      DECL_EXTERNAL (decl) = 0;
      check_class_member_definition_namespace (decl);
    }
  /* At top level, either `static' or no s.c. makes a definition
     (perhaps tentative), and absence of `static' makes it public.  */
  else if (toplevel_bindings_p ())
    {
      TREE_PUBLIC (decl) = (declspecs->storage_class != sc_static
			    && (DECL_THIS_EXTERN (decl) || ! constp));
      TREE_STATIC (decl) = ! DECL_EXTERNAL (decl);
    }
  /* Not at top level, only `static' makes a static definition.  */
  else
    {
      TREE_STATIC (decl) = declspecs->storage_class == sc_static;
      TREE_PUBLIC (decl) = DECL_EXTERNAL (decl);
    }

  if (declspecs->specs[(int)ds_thread])
    DECL_TLS_MODEL (decl) = decl_default_tls_model (decl);

  /* If the type of the decl has no linkage, make sure that we'll
     notice that in mark_used.  */
  if (cxx_dialect > cxx98
      && decl_linkage (decl) != lk_none
      && DECL_LANG_SPECIFIC (decl) == NULL
      && !DECL_EXTERN_C_P (decl)
      && no_linkage_check (TREE_TYPE (decl), /*relaxed_p=*/false))
    retrofit_lang_decl (decl);

  if (TREE_PUBLIC (decl))
    {
      /* [basic.link]: A name with no linkage (notably, the name of a class
	 or enumeration declared in a local scope) shall not be used to
	 declare an entity with linkage.

	 DR 757 relaxes this restriction for C++0x.  */
      tree t = (cxx_dialect > cxx98 ? NULL_TREE
		: no_linkage_check (TREE_TYPE (decl), /*relaxed_p=*/false));
      if (t)
	{
	  if (TYPE_ANONYMOUS_P (t))
	    {
	      if (DECL_EXTERN_C_P (decl))
		/* Allow this; it's pretty common in C.  */
		;
	      else
		{
		  /* DRs 132, 319 and 389 seem to indicate types with
		     no linkage can only be used to declare extern "C"
		     entities.  Since it's not always an error in the
		     ISO C++ 90 Standard, we only issue a warning.  */
		  warning (0, "anonymous type with no linkage used to declare "
			   "variable %q#D with linkage", decl);
		  if (DECL_ORIGINAL_TYPE (TYPE_NAME (t)))
		    warning (0, "%q+#D does not refer to the unqualified "
			     "type, so it is not used for linkage",
			     TYPE_NAME (t));
		}
	    }
	  else
	    warning (0, "type %qT with no linkage used to declare variable "
		     "%q#D with linkage", t, decl);
	}
    }
  else
    DECL_INTERFACE_KNOWN (decl) = 1;

  return decl;
}

/* Create and return a canonical pointer to member function type, for
   TYPE, which is a POINTER_TYPE to a METHOD_TYPE.  */

tree
build_ptrmemfunc_type (tree type)
{
  tree field, fields;
  tree t;
  tree unqualified_variant = NULL_TREE;

  if (type == error_mark_node)
    return type;

  /* If a canonical type already exists for this type, use it.  We use
     this method instead of type_hash_canon, because it only does a
     simple equality check on the list of field members.  */

  if ((t = TYPE_GET_PTRMEMFUNC_TYPE (type)))
    return t;

  /* Make sure that we always have the unqualified pointer-to-member
     type first.  */
  if (cp_type_quals (type) != TYPE_UNQUALIFIED)
    unqualified_variant
      = build_ptrmemfunc_type (TYPE_MAIN_VARIANT (type));

  t = make_class_type (RECORD_TYPE);
  xref_basetypes (t, NULL_TREE);

  /* Let the front end know this is a pointer to member function...  */
  TYPE_PTRMEMFUNC_FLAG (t) = 1;
  /* ... and not really a class type.  */
  SET_CLASS_TYPE_P (t, 0);

  field = build_decl (input_location, FIELD_DECL, pfn_identifier, type);
  fields = field;

  field = build_decl (input_location, FIELD_DECL, delta_identifier, 
		      delta_type_node);
  DECL_CHAIN (field) = fields;
  fields = field;

  finish_builtin_struct (t, "__ptrmemfunc_type", fields, ptr_type_node);

  /* Zap out the name so that the back end will give us the debugging
     information for this anonymous RECORD_TYPE.  */
  TYPE_NAME (t) = NULL_TREE;

  /* If this is not the unqualified form of this pointer-to-member
     type, set the TYPE_MAIN_VARIANT for this type to be the
     unqualified type.  Since they are actually RECORD_TYPEs that are
     not variants of each other, we must do this manually.
     As we just built a new type there is no need to do yet another copy.  */
  if (cp_type_quals (type) != TYPE_UNQUALIFIED)
    {
      int type_quals = cp_type_quals (type);
      TYPE_READONLY (t) = (type_quals & TYPE_QUAL_CONST) != 0;
      TYPE_VOLATILE (t) = (type_quals & TYPE_QUAL_VOLATILE) != 0;
      TYPE_RESTRICT (t) = (type_quals & TYPE_QUAL_RESTRICT) != 0;
      TYPE_MAIN_VARIANT (t) = unqualified_variant;
      TYPE_NEXT_VARIANT (t) = TYPE_NEXT_VARIANT (unqualified_variant);
      TYPE_NEXT_VARIANT (unqualified_variant) = t;
      TREE_TYPE (TYPE_BINFO (t)) = t;
    }

  /* Cache this pointer-to-member type so that we can find it again
     later.  */
  TYPE_SET_PTRMEMFUNC_TYPE (type, t);

  if (TYPE_STRUCTURAL_EQUALITY_P (type))
    SET_TYPE_STRUCTURAL_EQUALITY (t);
  else if (TYPE_CANONICAL (type) != type)
    TYPE_CANONICAL (t) = build_ptrmemfunc_type (TYPE_CANONICAL (type));

  return t;
}

/* Create and return a pointer to data member type.  */

tree
build_ptrmem_type (tree class_type, tree member_type)
{
  if (TREE_CODE (member_type) == METHOD_TYPE)
    {
      cp_cv_quals quals = type_memfn_quals (member_type);
      member_type = build_memfn_type (member_type, class_type, quals);
      return build_ptrmemfunc_type (build_pointer_type (member_type));
    }
  else
    {
      gcc_assert (TREE_CODE (member_type) != FUNCTION_TYPE);
      return build_offset_type (class_type, member_type);
    }
}

/* DECL is a VAR_DECL defined in-class, whose TYPE is also given.
   Check to see that the definition is valid.  Issue appropriate error
   messages.  Return 1 if the definition is particularly bad, or 0
   otherwise.  */

int
check_static_variable_definition (tree decl, tree type)
{
  /* If DECL is declared constexpr, we'll do the appropriate checks
     in check_initializer.  */
  if (DECL_P (decl) && DECL_DECLARED_CONSTEXPR_P (decl))
    return 0;
  else if (cxx_dialect >= cxx0x && !INTEGRAL_OR_ENUMERATION_TYPE_P (type))
    {
      if (literal_type_p (type))
	error ("%<constexpr%> needed for in-class initialization of static "
	       "data member %q#D of non-integral type", decl);
      else
	error ("in-class initialization of static data member %q#D of "
	       "non-literal type", decl);
      return 1;
    }

  /* Motion 10 at San Diego: If a static const integral data member is
     initialized with an integral constant expression, the initializer
     may appear either in the declaration (within the class), or in
     the definition, but not both.  If it appears in the class, the
     member is a member constant.  The file-scope definition is always
     required.  */
  if (!ARITHMETIC_TYPE_P (type) && TREE_CODE (type) != ENUMERAL_TYPE)
    {
      error ("invalid in-class initialization of static data member "
	     "of non-integral type %qT",
	     type);
      return 1;
    }
  else if (!CP_TYPE_CONST_P (type))
    error ("ISO C++ forbids in-class initialization of non-const "
	   "static member %qD",
	   decl);
  else if (!INTEGRAL_OR_ENUMERATION_TYPE_P (type))
    pedwarn (input_location, OPT_pedantic, "ISO C++ forbids initialization of member constant "
	     "%qD of non-integral type %qT", decl, type);

  return 0;
}

/* Given the SIZE (i.e., number of elements) in an array, compute an
   appropriate index type for the array.  If non-NULL, NAME is the
   name of the thing being declared.  */

tree
compute_array_index_type (tree name, tree size, tsubst_flags_t complain)
{
  tree type;
  tree itype;
  tree osize = size;
  tree abi_1_itype = NULL_TREE;

  if (error_operand_p (size))
    return error_mark_node;

  type = TREE_TYPE (size);
  /* type_dependent_expression_p? */
  if (!dependent_type_p (type))
    {
      mark_rvalue_use (size);

      if (cxx_dialect < cxx0x && TREE_CODE (size) == NOP_EXPR
	  && TREE_SIDE_EFFECTS (size))
	/* In C++98, we mark a non-constant array bound with a magic
	   NOP_EXPR with TREE_SIDE_EFFECTS; don't fold in that case.  */;
      else
	{
	  size = fold_non_dependent_expr (size);

	  if (CLASS_TYPE_P (type)
	      && CLASSTYPE_LITERAL_P (type))
	    {
	      size = build_expr_type_conversion (WANT_INT, size, true);
	      if (size == error_mark_node)
		return error_mark_node;
	      type = TREE_TYPE (size);
	    }

	  size = maybe_constant_value (size);
	}

      if (error_operand_p (size))
	return error_mark_node;

      /* The array bound must be an integer type.  */
      if (!INTEGRAL_OR_UNSCOPED_ENUMERATION_TYPE_P (type))
	{
	  if (!(complain & tf_error))
	    return error_mark_node;
	  if (name)
	    error ("size of array %qD has non-integral type %qT", name, type);
	  else
	    error ("size of array has non-integral type %qT", type);
	  size = integer_one_node;
	  type = TREE_TYPE (size);
	}
    }

  /* A type is dependent if it is...an array type constructed from any
     dependent type or whose size is specified by a constant expression
     that is value-dependent.  */
  /* We can only call value_dependent_expression_p on integral constant
     expressions; treat non-constant expressions as dependent, too.  */
  if (processing_template_decl
      && (dependent_type_p (type)
	  || !TREE_CONSTANT (size) || value_dependent_expression_p (size)))
    {
      /* We cannot do any checking for a SIZE that isn't known to be
	 constant. Just build the index type and mark that it requires
	 structural equality checks.  */
      itype = build_index_type (build_min (MINUS_EXPR, sizetype,
					   size, integer_one_node));
      TYPE_DEPENDENT_P (itype) = 1;
      TYPE_DEPENDENT_P_VALID (itype) = 1;
      SET_TYPE_STRUCTURAL_EQUALITY (itype);
      return itype;
    }
  
  if (!abi_version_at_least (2) && processing_template_decl)
    /* For abi-1, we handled all instances in templates the same way,
       even when they were non-dependent. This affects the manglings
       produced.  So, we do the normal checking for non-dependent
       sizes, but at the end we'll return the same type that abi-1
       would have, but with TYPE_CANONICAL set to the "right"
       value that the current ABI would provide. */
    abi_1_itype = build_index_type (build_min (MINUS_EXPR, sizetype,
<<<<<<< HEAD
					       size, integer_one_node));

  /* The size might be the result of a cast.  */
  STRIP_TYPE_NOPS (size);

  size = mark_rvalue_use (size);

  /* It might be a const variable or enumeration constant.  */
  size = integral_constant_value (size);
  if (error_operand_p (size))
    return error_mark_node;
=======
					       osize, integer_one_node));
>>>>>>> 155d23aa

  /* Normally, the array-bound will be a constant.  */
  if (TREE_CODE (size) == INTEGER_CST)
    {
      /* Check to see if the array bound overflowed.  Make that an
	 error, no matter how generous we're being.  */
      constant_expression_error (size);

      /* An array must have a positive number of elements.  */
      if (INT_CST_LT (size, integer_zero_node))
	{
	  if (!(complain & tf_error))
	    return error_mark_node;
	  if (name)
	    error ("size of array %qD is negative", name);
	  else
	    error ("size of array is negative");
	  size = integer_one_node;
	}
      /* As an extension we allow zero-sized arrays.  */
      else if (integer_zerop (size))
	{
	  if (!(complain & tf_error))
	    /* We must fail if performing argument deduction (as
	       indicated by the state of complain), so that
	       another substitution can be found.  */
	    return error_mark_node;
	  else if (in_system_header)
	    /* Allow them in system headers because glibc uses them.  */;
	  else if (name)
	    pedwarn (input_location, OPT_pedantic, "ISO C++ forbids zero-size array %qD", name);
	  else
	    pedwarn (input_location, OPT_pedantic, "ISO C++ forbids zero-size array");
	}
    }
  else if (TREE_CONSTANT (size)
	   /* We don't allow VLAs at non-function scopes, or during
	      tentative template substitution.  */
	   || !at_function_scope_p () || !(complain & tf_error))
    {
      if (!(complain & tf_error))
	return error_mark_node;
      /* `(int) &fn' is not a valid array bound.  */
      if (name)
	error ("size of array %qD is not an integral constant-expression",
	       name);
      else
	error ("size of array is not an integral constant-expression");
      size = integer_one_node;
    }
  else if (pedantic && warn_vla != 0)
    {
      if (name)
	pedwarn (input_location, OPT_Wvla, "ISO C++ forbids variable length array %qD", name);
      else
	pedwarn (input_location, OPT_Wvla, "ISO C++ forbids variable length array");
    }
  else if (warn_vla > 0)
    {
      if (name)
	warning (OPT_Wvla, 
                 "variable length array %qD is used", name);
      else
	warning (OPT_Wvla, 
                 "variable length array is used");
    }

  if (processing_template_decl && !TREE_CONSTANT (size))
    /* A variable sized array.  */
    itype = build_min (MINUS_EXPR, sizetype, size, integer_one_node);
  else
    {
      HOST_WIDE_INT saved_processing_template_decl;

      /* Compute the index of the largest element in the array.  It is
	 one less than the number of elements in the array.  We save
	 and restore PROCESSING_TEMPLATE_DECL so that computations in
	 cp_build_binary_op will be appropriately folded.  */
      saved_processing_template_decl = processing_template_decl;
      processing_template_decl = 0;
      itype = cp_build_binary_op (input_location,
				  MINUS_EXPR,
				  cp_convert (ssizetype, size),
				  cp_convert (ssizetype, integer_one_node),
				  tf_warning_or_error);
      itype = fold (itype);
      processing_template_decl = saved_processing_template_decl;

      if (!TREE_CONSTANT (itype))
	/* A variable sized array.  */
	itype = variable_size (itype);
      /* Make sure that there was no overflow when creating to a signed
	 index type.  (For example, on a 32-bit machine, an array with
	 size 2^32 - 1 is too big.)  */
      else if (TREE_CODE (itype) == INTEGER_CST
	       && TREE_OVERFLOW (itype))
	{
	  if (!(complain & tf_error))
	    return error_mark_node;
	  error ("overflow in array dimension");
	  TREE_OVERFLOW (itype) = 0;
	}
    }

  /* Create and return the appropriate index type.  */
  if (abi_1_itype)
    {
      tree t = build_index_type (itype);
      TYPE_CANONICAL (abi_1_itype) = TYPE_CANONICAL (t);
      itype = abi_1_itype;
    }
  else
    itype = build_index_type (itype);

  /* If the index type were dependent, we would have returned early, so
     remember that it isn't.  */
  TYPE_DEPENDENT_P (itype) = 0;
  TYPE_DEPENDENT_P_VALID (itype) = 1;
  return itype;
}

/* Returns the scope (if any) in which the entity declared by
   DECLARATOR will be located.  If the entity was declared with an
   unqualified name, NULL_TREE is returned.  */

tree
get_scope_of_declarator (const cp_declarator *declarator)
{
  while (declarator && declarator->kind != cdk_id)
    declarator = declarator->declarator;

  /* If the declarator-id is a SCOPE_REF, the scope in which the
     declaration occurs is the first operand.  */
  if (declarator
      && declarator->u.id.qualifying_scope)
    return declarator->u.id.qualifying_scope;

  /* Otherwise, the declarator is not a qualified name; the entity will
     be declared in the current scope.  */
  return NULL_TREE;
}

/* Returns an ARRAY_TYPE for an array with SIZE elements of the
   indicated TYPE.  If non-NULL, NAME is the NAME of the declaration
   with this type.  */

static tree
create_array_type_for_decl (tree name, tree type, tree size)
{
  tree itype = NULL_TREE;

  /* If things have already gone awry, bail now.  */
  if (type == error_mark_node || size == error_mark_node)
    return error_mark_node;

  /* If there are some types which cannot be array elements,
     issue an error-message and return.  */
  switch (TREE_CODE (type))
    {
    case VOID_TYPE:
      if (name)
        error ("declaration of %qD as array of void", name);
      else
        error ("creating array of void");
      return error_mark_node;

    case FUNCTION_TYPE:
      if (name)
        error ("declaration of %qD as array of functions", name);
      else
        error ("creating array of functions");
      return error_mark_node;

    case REFERENCE_TYPE:
      if (name)
        error ("declaration of %qD as array of references", name);
      else
        error ("creating array of references");
      return error_mark_node;

    case METHOD_TYPE:
      if (name)
        error ("declaration of %qD as array of function members", name);
      else
        error ("creating array of function members");
      return error_mark_node;

    default:
      break;
    }

  /* [dcl.array]

     The constant expressions that specify the bounds of the arrays
     can be omitted only for the first member of the sequence.  */
  if (TREE_CODE (type) == ARRAY_TYPE && !TYPE_DOMAIN (type))
    {
      if (name)
	error ("declaration of %qD as multidimensional array must "
	       "have bounds for all dimensions except the first",
	       name);
      else
	error ("multidimensional array must have bounds for all "
	       "dimensions except the first");

      return error_mark_node;
    }

  /* Figure out the index type for the array.  */
  if (size)
    itype = compute_array_index_type (name, size, tf_warning_or_error);

  /* [dcl.array]
     T is called the array element type; this type shall not be [...] an
     abstract class type.  */
  abstract_virtuals_error (name, type);

  return build_cplus_array_type (type, itype);
}

/* Check that it's OK to declare a function with the indicated TYPE.
   SFK indicates the kind of special function (if any) that this
   function is.  OPTYPE is the type given in a conversion operator
   declaration, or the class type for a constructor/destructor.
   Returns the actual return type of the function; that
   may be different than TYPE if an error occurs, or for certain
   special functions.  */

static tree
check_special_function_return_type (special_function_kind sfk,
				    tree type,
				    tree optype)
{
  switch (sfk)
    {
    case sfk_constructor:
      if (type)
	error ("return type specification for constructor invalid");

      if (targetm.cxx.cdtor_returns_this () && !TYPE_FOR_JAVA (optype))
	type = build_pointer_type (optype);
      else
	type = void_type_node;
      break;

    case sfk_destructor:
      if (type)
	error ("return type specification for destructor invalid");
      /* We can't use the proper return type here because we run into
	 problems with ambiguous bases and covariant returns.
	 Java classes are left unchanged because (void *) isn't a valid
	 Java type, and we don't want to change the Java ABI.  */
      if (targetm.cxx.cdtor_returns_this () && !TYPE_FOR_JAVA (optype))
	type = build_pointer_type (void_type_node);
      else
	type = void_type_node;
      break;

    case sfk_conversion:
      if (type)
	error ("return type specified for %<operator %T%>",  optype);
      type = optype;
      break;

    default:
      gcc_unreachable ();
    }

  return type;
}

/* A variable or data member (whose unqualified name is IDENTIFIER)
   has been declared with the indicated TYPE.  If the TYPE is not
   acceptable, issue an error message and return a type to use for
   error-recovery purposes.  */

tree
check_var_type (tree identifier, tree type)
{
  if (VOID_TYPE_P (type))
    {
      if (!identifier)
	error ("unnamed variable or field declared void");
      else if (TREE_CODE (identifier) == IDENTIFIER_NODE)
	{
	  gcc_assert (!IDENTIFIER_OPNAME_P (identifier));
	  error ("variable or field %qE declared void", identifier);
	}
      else
	error ("variable or field declared void");
      type = error_mark_node;
    }

  return type;
}

/* Given declspecs and a declarator (abstract or otherwise), determine
   the name and type of the object declared and construct a DECL node
   for it.

   DECLSPECS points to the representation of declaration-specifier
   sequence that precedes declarator.

   DECL_CONTEXT says which syntactic context this declaration is in:
     NORMAL for most contexts.  Make a VAR_DECL or FUNCTION_DECL or TYPE_DECL.
     FUNCDEF for a function definition.  Like NORMAL but a few different
      error messages in each case.  Return value may be zero meaning
      this definition is too screwy to try to parse.
     MEMFUNCDEF for a function definition.  Like FUNCDEF but prepares to
      handle member functions (which have FIELD context).
      Return value may be zero meaning this definition is too screwy to
      try to parse.
     PARM for a parameter declaration (either within a function prototype
      or before a function body).  Make a PARM_DECL, or return void_type_node.
     TPARM for a template parameter declaration.
     CATCHPARM for a parameter declaration before a catch clause.
     TYPENAME if for a typename (in a cast or sizeof).
      Don't make a DECL node; just return the ..._TYPE node.
     FIELD for a struct or union field; make a FIELD_DECL.
     BITFIELD for a field with specified width.

   INITIALIZED is as for start_decl.

   ATTRLIST is a pointer to the list of attributes, which may be NULL
   if there are none; *ATTRLIST may be modified if attributes from inside
   the declarator should be applied to the declaration.

   When this function is called, scoping variables (such as
   CURRENT_CLASS_TYPE) should reflect the scope in which the
   declaration occurs, not the scope in which the new declaration will
   be placed.  For example, on:

     void S::f() { ... }

   when grokdeclarator is called for `S::f', the CURRENT_CLASS_TYPE
   should not be `S'.

   Returns a DECL (if a declarator is present), a TYPE (if there is no
   declarator, in cases like "struct S;"), or the ERROR_MARK_NODE if an
   error occurs. */

tree
grokdeclarator (const cp_declarator *declarator,
		const cp_decl_specifier_seq *declspecs,
		enum decl_context decl_context,
		int initialized,
		tree* attrlist)
{
  tree type = NULL_TREE;
  int longlong = 0;
  int explicit_int128 = 0;
  int virtualp, explicitp, friendp, inlinep, staticp;
  int explicit_int = 0;
  int explicit_char = 0;
  int defaulted_int = 0;
  tree dependent_name = NULL_TREE;

  tree typedef_decl = NULL_TREE;
  const char *name = NULL;
  tree typedef_type = NULL_TREE;
  /* True if this declarator is a function definition.  */
  bool funcdef_flag = false;
  cp_declarator_kind innermost_code = cdk_error;
  int bitfield = 0;
#if 0
  /* See the code below that used this.  */
  tree decl_attr = NULL_TREE;
#endif

  /* Keep track of what sort of function is being processed
     so that we can warn about default return values, or explicit
     return values which do not match prescribed defaults.  */
  special_function_kind sfk = sfk_none;

  tree dname = NULL_TREE;
  tree ctor_return_type = NULL_TREE;
  enum overload_flags flags = NO_SPECIAL;
  /* cv-qualifiers that apply to the declarator, for a declaration of
     a member function.  */
  cp_cv_quals memfn_quals = TYPE_UNQUALIFIED;
  /* cv-qualifiers that apply to the type specified by the DECLSPECS.  */
  int type_quals;
  tree raises = NULL_TREE;
  int template_count = 0;
  tree returned_attrs = NULL_TREE;
  tree parms = NULL_TREE;
  const cp_declarator *id_declarator;
  /* The unqualified name of the declarator; either an
     IDENTIFIER_NODE, BIT_NOT_EXPR, or TEMPLATE_ID_EXPR.  */
  tree unqualified_id;
  /* The class type, if any, in which this entity is located,
     or NULL_TREE if none.  Note that this value may be different from
     the current class type; for example if an attempt is made to declare
     "A::f" inside "B", this value will be "A".  */
  tree ctype = current_class_type;
  /* The NAMESPACE_DECL for the namespace in which this entity is
     located.  If an unqualified name is used to declare the entity,
     this value will be NULL_TREE, even if the entity is located at
     namespace scope.  */
  tree in_namespace = NULL_TREE;
  cp_storage_class storage_class;
  bool unsigned_p, signed_p, short_p, long_p, thread_p;
  bool type_was_error_mark_node = false;
  bool parameter_pack_p = declarator? declarator->parameter_pack_p : false;
  bool template_type_arg = false;
  bool template_parm_flag = false;
  bool constexpr_p = declspecs->specs[(int) ds_constexpr];
  const char *errmsg;

  signed_p = declspecs->specs[(int)ds_signed];
  unsigned_p = declspecs->specs[(int)ds_unsigned];
  short_p = declspecs->specs[(int)ds_short];
  long_p = declspecs->specs[(int)ds_long];
  longlong = declspecs->specs[(int)ds_long] >= 2;
  explicit_int128 = declspecs->explicit_int128_p;
  thread_p = declspecs->specs[(int)ds_thread];

  if (decl_context == FUNCDEF)
    funcdef_flag = true, decl_context = NORMAL;
  else if (decl_context == MEMFUNCDEF)
    funcdef_flag = true, decl_context = FIELD;
  else if (decl_context == BITFIELD)
    bitfield = 1, decl_context = FIELD;
  else if (decl_context == TEMPLATE_TYPE_ARG)
    template_type_arg = true, decl_context = TYPENAME;
  else if (decl_context == TPARM)
    template_parm_flag = true, decl_context = PARM;

  if (initialized > 1)
    funcdef_flag = true;

  /* Look inside a declarator for the name being declared
     and get it as a string, for an error message.  */
  for (id_declarator = declarator;
       id_declarator;
       id_declarator = id_declarator->declarator)
    {
      if (id_declarator->kind != cdk_id)
	innermost_code = id_declarator->kind;

      switch (id_declarator->kind)
	{
	case cdk_function:
	  if (id_declarator->declarator
	      && id_declarator->declarator->kind == cdk_id)
	    {
	      sfk = id_declarator->declarator->u.id.sfk;
	      if (sfk == sfk_destructor)
		flags = DTOR_FLAG;
	    }
	  break;

	case cdk_id:
	  {
	    tree qualifying_scope = id_declarator->u.id.qualifying_scope;
	    tree decl = id_declarator->u.id.unqualified_name;
	    if (!decl)
	      break;
	    if (qualifying_scope)
	      {
		if (at_function_scope_p ())
		  {
		    /* [dcl.meaning] 

		       A declarator-id shall not be qualified except
		       for ... 

		       None of the cases are permitted in block
		       scope.  */
		    if (qualifying_scope == global_namespace)
		      error ("invalid use of qualified-name %<::%D%>",
			     decl);
		    else if (TYPE_P (qualifying_scope))
		      error ("invalid use of qualified-name %<%T::%D%>",
			     qualifying_scope, decl);
		    else 
		      error ("invalid use of qualified-name %<%D::%D%>",
			     qualifying_scope, decl);
		    return error_mark_node;
		  }
		else if (TYPE_P (qualifying_scope))
		  {
		    ctype = qualifying_scope;
		    if (innermost_code != cdk_function
			&& current_class_type
			&& !UNIQUELY_DERIVED_FROM_P (ctype,
						     current_class_type))
		      {
			error ("type %qT is not derived from type %qT",
			       ctype, current_class_type);
			return error_mark_node;
		      }
		  }
		else if (TREE_CODE (qualifying_scope) == NAMESPACE_DECL)
		  in_namespace = qualifying_scope;
	      }
	    switch (TREE_CODE (decl))
	      {
	      case BIT_NOT_EXPR:
		{
		  tree type;

		  if (innermost_code != cdk_function)
		    {
		      error ("declaration of %qD as non-function", decl);
		      return error_mark_node;
		    }
		  else if (!qualifying_scope
			   && !(current_class_type && at_class_scope_p ()))
		    {
		      error ("declaration of %qD as non-member", decl);
		      return error_mark_node;
		    }

		  type = TREE_OPERAND (decl, 0);
		  if (TYPE_P (type))
		    type = constructor_name (type);
		  name = identifier_to_locale (IDENTIFIER_POINTER (type));
		  dname = decl;
		}
		break;

	      case TEMPLATE_ID_EXPR:
		{
		  tree fns = TREE_OPERAND (decl, 0);

		  dname = fns;
		  if (TREE_CODE (dname) != IDENTIFIER_NODE)
		    {
		      gcc_assert (is_overloaded_fn (dname));
		      dname = DECL_NAME (get_first_fn (dname));
		    }
		}
		/* Fall through.  */

	      case IDENTIFIER_NODE:
		if (TREE_CODE (decl) == IDENTIFIER_NODE)
		  dname = decl;

		if (C_IS_RESERVED_WORD (dname))
		  {
		    error ("declarator-id missing; using reserved word %qD",
			   dname);
		    name = identifier_to_locale (IDENTIFIER_POINTER (dname));
		  }
		else if (!IDENTIFIER_TYPENAME_P (dname))
		  name = identifier_to_locale (IDENTIFIER_POINTER (dname));
		else
		  {
		    gcc_assert (flags == NO_SPECIAL);
		    flags = TYPENAME_FLAG;
		    ctor_return_type = TREE_TYPE (dname);
		    sfk = sfk_conversion;
		    if (is_typename_at_global_scope (dname))
		      name = identifier_to_locale (IDENTIFIER_POINTER (dname));
		    else
		      name = "<invalid operator>";
		  }
		break;

	      default:
		gcc_unreachable ();
	      }
	    break;
	  }

	case cdk_array:
	case cdk_pointer:
	case cdk_reference:
	case cdk_ptrmem:
	  break;

	case cdk_error:
	  return error_mark_node;

	default:
	  gcc_unreachable ();
	}
      if (id_declarator->kind == cdk_id)
	break;
    }

  /* [dcl.fct.edf]

     The declarator in a function-definition shall have the form
     D1 ( parameter-declaration-clause) ...  */
  if (funcdef_flag && innermost_code != cdk_function)
    {
      error ("function definition does not declare parameters");
      return error_mark_node;
    }

  if (((dname && IDENTIFIER_OPNAME_P (dname)) || flags == TYPENAME_FLAG)
      && innermost_code != cdk_function
      && ! (ctype && !declspecs->any_specifiers_p))
    {
      error ("declaration of %qD as non-function", dname);
      return error_mark_node;
    }

  /* Anything declared one level down from the top level
     must be one of the parameters of a function
     (because the body is at least two levels down).  */

  /* This heuristic cannot be applied to C++ nodes! Fixed, however,
     by not allowing C++ class definitions to specify their parameters
     with xdecls (must be spec.d in the parmlist).

     Since we now wait to push a class scope until we are sure that
     we are in a legitimate method context, we must set oldcname
     explicitly (since current_class_name is not yet alive).

     We also want to avoid calling this a PARM if it is in a namespace.  */

  if (decl_context == NORMAL && !toplevel_bindings_p ())
    {
      struct cp_binding_level *b = current_binding_level;
      current_binding_level = b->level_chain;
      if (current_binding_level != 0 && toplevel_bindings_p ())
	decl_context = PARM;
      current_binding_level = b;
    }

  if (name == NULL)
    name = decl_context == PARM ? "parameter" : "type name";

  if (constexpr_p && declspecs->specs[(int)ds_typedef])
    {
      error ("%<constexpr%> cannot appear in a typedef declaration");
      return error_mark_node;
    }

  /* If there were multiple types specified in the decl-specifier-seq,
     issue an error message.  */
  if (declspecs->multiple_types_p)
    {
      error ("two or more data types in declaration of %qs", name);
      return error_mark_node;
    }

  if (declspecs->conflicting_specifiers_p)
    {
      error ("conflicting specifiers in declaration of %qs", name);
      return error_mark_node;
    }

  /* Extract the basic type from the decl-specifier-seq.  */
  type = declspecs->type;
  if (type == error_mark_node)
    {
      type = NULL_TREE;
      type_was_error_mark_node = true;
    }
  /* If the entire declaration is itself tagged as deprecated then
     suppress reports of deprecated items.  */
  if (type && TREE_DEPRECATED (type)
      && deprecated_state != DEPRECATED_SUPPRESS)
    warn_deprecated_use (type, NULL_TREE);
  if (type && TREE_CODE (type) == TYPE_DECL)
    {
      typedef_decl = type;
      type = TREE_TYPE (typedef_decl);
      if (TREE_DEPRECATED (type)
	  && DECL_ARTIFICIAL (typedef_decl)
	  && deprecated_state != DEPRECATED_SUPPRESS)
	warn_deprecated_use (type, NULL_TREE);
    }
  /* No type at all: default to `int', and set DEFAULTED_INT
     because it was not a user-defined typedef.  */
  if (type == NULL_TREE && (signed_p || unsigned_p || long_p || short_p))
    {
      /* These imply 'int'.  */
      type = integer_type_node;
      defaulted_int = 1;
    }
  /* Gather flags.  */
  explicit_int = declspecs->explicit_int_p;
  explicit_char = declspecs->explicit_char_p;

#if 0
  /* See the code below that used this.  */
  if (typedef_decl)
    decl_attr = DECL_ATTRIBUTES (typedef_decl);
#endif
  typedef_type = type;


  if (sfk != sfk_conversion)
    ctor_return_type = ctype;

  if (sfk != sfk_none)
    type = check_special_function_return_type (sfk, type,
					       ctor_return_type);
  else if (type == NULL_TREE)
    {
      int is_main;

      explicit_int = -1;

      /* We handle `main' specially here, because 'main () { }' is so
	 common.  With no options, it is allowed.  With -Wreturn-type,
	 it is a warning.  It is only an error with -pedantic-errors.  */
      is_main = (funcdef_flag
		 && dname && TREE_CODE (dname) == IDENTIFIER_NODE
		 && MAIN_NAME_P (dname)
		 && ctype == NULL_TREE
		 && in_namespace == NULL_TREE
		 && current_namespace == global_namespace);

      if (type_was_error_mark_node)
	/* We've already issued an error, don't complain more.  */;
      else if (in_system_header || flag_ms_extensions)
	/* Allow it, sigh.  */;
      else if (! is_main)
	permerror (input_location, "ISO C++ forbids declaration of %qs with no type", name);
      else if (pedantic)
	pedwarn (input_location, OPT_pedantic,
		 "ISO C++ forbids declaration of %qs with no type", name);
      else
	warning (OPT_Wreturn_type,
                 "ISO C++ forbids declaration of %qs with no type", name);

      type = integer_type_node;
    }

  ctype = NULL_TREE;

  /* Now process the modifiers that were specified
     and check for invalid combinations.  */

  /* Long double is a special combination.  */
  if (long_p && !longlong && TYPE_MAIN_VARIANT (type) == double_type_node)
    {
      long_p = false;
      type = cp_build_qualified_type (long_double_type_node,
				      cp_type_quals (type));
    }

  /* Check all other uses of type modifiers.  */

  if (unsigned_p || signed_p || long_p || short_p)
    {
      int ok = 0;

      if ((signed_p || unsigned_p) && TREE_CODE (type) != INTEGER_TYPE)
	error ("%<signed%> or %<unsigned%> invalid for %qs", name);
      else if (signed_p && unsigned_p)
	error ("%<signed%> and %<unsigned%> specified together for %qs", name);
      else if (longlong && TREE_CODE (type) != INTEGER_TYPE)
	error ("%<long long%> invalid for %qs", name);
      else if (explicit_int128 && TREE_CODE (type) != INTEGER_TYPE)
	error ("%<__int128%> invalid for %qs", name);
      else if (long_p && TREE_CODE (type) == REAL_TYPE)
	error ("%<long%> invalid for %qs", name);
      else if (short_p && TREE_CODE (type) == REAL_TYPE)
	error ("%<short%> invalid for %qs", name);
      else if ((long_p || short_p) && TREE_CODE (type) != INTEGER_TYPE)
	error ("%<long%> or %<short%> invalid for %qs", name);
      else if ((long_p || short_p || explicit_char || explicit_int) && explicit_int128)
	error ("%<long%>, %<int%>, %<short%>, or %<char%> invalid for %qs", name);
      else if ((long_p || short_p) && explicit_char)
	error ("%<long%> or %<short%> specified with char for %qs", name);
      else if (long_p && short_p)
	error ("%<long%> and %<short%> specified together for %qs", name);
      else if (type == char16_type_node || type == char32_type_node)
	{
	  if (signed_p || unsigned_p)
	    error ("%<signed%> or %<unsigned%> invalid for %qs", name);
	  else if (short_p || long_p)
	    error ("%<short%> or %<long%> invalid for %qs", name);
	}
      else
	{
	  ok = 1;
	  if (!explicit_int && !defaulted_int && !explicit_char && !explicit_int128 && pedantic)
	    {
	      pedwarn (input_location, OPT_pedantic, 
		       "long, short, signed or unsigned used invalidly for %qs",
		       name);
	      if (flag_pedantic_errors)
		ok = 0;
	    }
	  if (explicit_int128)
	    {
	      if (int128_integer_type_node == NULL_TREE)
	        {
		  error ("%<__int128%> is not supported by this target");
		  ok = 0;
	        }
	      else if (pedantic)
		{
		  pedwarn (input_location, OPT_pedantic,
			   "ISO C++ does not support %<__int128%> for %qs",
			   name);
		  if (flag_pedantic_errors)
		    ok = 0;
		}
	    }
	}

      /* Discard the type modifiers if they are invalid.  */
      if (! ok)
	{
	  unsigned_p = false;
	  signed_p = false;
	  long_p = false;
	  short_p = false;
	  longlong = 0;
	  explicit_int128 = false;
	}
    }

  /* Decide whether an integer type is signed or not.
     Optionally treat bitfields as signed by default.  */
  if (unsigned_p
      /* [class.bit]

	 It is implementation-defined whether a plain (neither
	 explicitly signed or unsigned) char, short, int, or long
	 bit-field is signed or unsigned.

	 Naturally, we extend this to long long as well.  Note that
	 this does not include wchar_t.  */
      || (bitfield && !flag_signed_bitfields
	  && !signed_p
	  /* A typedef for plain `int' without `signed' can be
	     controlled just like plain `int', but a typedef for
	     `signed int' cannot be so controlled.  */
	  && !(typedef_decl
	       && C_TYPEDEF_EXPLICITLY_SIGNED (typedef_decl))
	  && TREE_CODE (type) == INTEGER_TYPE
	  && !same_type_p (TYPE_MAIN_VARIANT (type), wchar_type_node)))
    {
      if (explicit_int128)
	type = int128_unsigned_type_node;
      else if (longlong)
	type = long_long_unsigned_type_node;
      else if (long_p)
	type = long_unsigned_type_node;
      else if (short_p)
	type = short_unsigned_type_node;
      else if (type == char_type_node)
	type = unsigned_char_type_node;
      else if (typedef_decl)
	type = unsigned_type_for (type);
      else
	type = unsigned_type_node;
    }
  else if (signed_p && type == char_type_node)
    type = signed_char_type_node;
  else if (explicit_int128)
    type = int128_integer_type_node;
  else if (longlong)
    type = long_long_integer_type_node;
  else if (long_p)
    type = long_integer_type_node;
  else if (short_p)
    type = short_integer_type_node;

  if (declspecs->specs[(int)ds_complex])
    {
      if (TREE_CODE (type) != INTEGER_TYPE && TREE_CODE (type) != REAL_TYPE)
	error ("complex invalid for %qs", name);
      /* If we just have "complex", it is equivalent to
	 "complex double", but if any modifiers at all are specified it is
	 the complex form of TYPE.  E.g, "complex short" is
	 "complex short int".  */
      else if (defaulted_int && ! longlong && ! explicit_int128
	       && ! (long_p || short_p || signed_p || unsigned_p))
	type = complex_double_type_node;
      else if (type == integer_type_node)
	type = complex_integer_type_node;
      else if (type == float_type_node)
	type = complex_float_type_node;
      else if (type == double_type_node)
	type = complex_double_type_node;
      else if (type == long_double_type_node)
	type = complex_long_double_type_node;
      else
	type = build_complex_type (type);
    }

  type_quals = TYPE_UNQUALIFIED;
  if (declspecs->specs[(int)ds_const])
    type_quals |= TYPE_QUAL_CONST;
  if (declspecs->specs[(int)ds_volatile])
    type_quals |= TYPE_QUAL_VOLATILE;
  if (declspecs->specs[(int)ds_restrict])
    type_quals |= TYPE_QUAL_RESTRICT;
  if (sfk == sfk_conversion && type_quals != TYPE_UNQUALIFIED)
    error ("qualifiers are not allowed on declaration of %<operator %T%>",
	   ctor_return_type);

  type_quals |= cp_type_quals (type);
  type = cp_build_qualified_type_real
    (type, type_quals, ((typedef_decl && !DECL_ARTIFICIAL (typedef_decl)
			 ? tf_ignore_bad_quals : 0) | tf_warning_or_error));
  /* We might have ignored or rejected some of the qualifiers.  */
  type_quals = cp_type_quals (type);

  staticp = 0;
  inlinep = !! declspecs->specs[(int)ds_inline];
  virtualp = !! declspecs->specs[(int)ds_virtual];
  explicitp = !! declspecs->specs[(int)ds_explicit];

  storage_class = declspecs->storage_class;
  if (storage_class == sc_static)
    staticp = 1 + (decl_context == FIELD);

  if (virtualp && staticp == 2)
    {
      error ("member %qD cannot be declared both virtual and static", dname);
      storage_class = sc_none;
      staticp = 0;
    }
  friendp = !! declspecs->specs[(int)ds_friend];

  if (dependent_name && !friendp)
    {
      error ("%<%T::%D%> is not a valid declarator", ctype, dependent_name);
      return error_mark_node;
    }

  /* Issue errors about use of storage classes for parameters.  */
  if (decl_context == PARM)
    {
      if (declspecs->specs[(int)ds_typedef])
	{
	  error ("typedef declaration invalid in parameter declaration");
	  return error_mark_node;
	}
      else if (template_parm_flag && storage_class != sc_none)
	{
	  error ("storage class specified for template parameter %qs", name);
	  return error_mark_node;
	}
      else if (storage_class == sc_static
	       || storage_class == sc_extern
	       || thread_p)
	error ("storage class specifiers invalid in parameter declarations");

      if (type_uses_auto (type))
	{
	  error ("parameter declared %<auto%>");
	  type = error_mark_node;
	}

      /* Function parameters cannot be constexpr.  If we saw one, moan
         and pretend it wasn't there.  */
      if (constexpr_p)
        {
          error ("a parameter cannot be declared %<constexpr%>");
          constexpr_p = 0;
        }
    }

  /* Give error if `virtual' is used outside of class declaration.  */
  if (virtualp
      && (current_class_name == NULL_TREE || decl_context != FIELD))
    {
      error ("%<virtual%> outside class declaration");
      virtualp = 0;
    }

  /* Static anonymous unions are dealt with here.  */
  if (staticp && decl_context == TYPENAME
      && declspecs->type
      && ANON_AGGR_TYPE_P (declspecs->type))
    decl_context = FIELD;

  /* Warn about storage classes that are invalid for certain
     kinds of declarations (parameters, typenames, etc.).  */
  if (thread_p
      && ((storage_class
	   && storage_class != sc_extern
	   && storage_class != sc_static)
	  || declspecs->specs[(int)ds_typedef]))
    {
      error ("multiple storage classes in declaration of %qs", name);
      thread_p = false;
    }
  if (decl_context != NORMAL
      && ((storage_class != sc_none
	   && storage_class != sc_mutable)
	  || thread_p))
    {
      if ((decl_context == PARM || decl_context == CATCHPARM)
	  && (storage_class == sc_register
	      || storage_class == sc_auto))
	;
      else if (declspecs->specs[(int)ds_typedef])
	;
      else if (decl_context == FIELD
	       /* C++ allows static class elements.  */
	       && storage_class == sc_static)
	/* C++ also allows inlines and signed and unsigned elements,
	   but in those cases we don't come in here.  */
	;
      else
	{
	  if (decl_context == FIELD)
	    error ("storage class specified for %qs", name);
	  else
	    {
	      if (decl_context == PARM || decl_context == CATCHPARM)
		error ("storage class specified for parameter %qs", name);
	      else
		error ("storage class specified for typename");
	    }
	  if (storage_class == sc_register
	      || storage_class == sc_auto
	      || storage_class == sc_extern
	      || thread_p)
	    storage_class = sc_none;
	}
    }
  else if (storage_class == sc_extern && funcdef_flag
	   && ! toplevel_bindings_p ())
    error ("nested function %qs declared %<extern%>", name);
  else if (toplevel_bindings_p ())
    {
      if (storage_class == sc_auto)
	error ("top-level declaration of %qs specifies %<auto%>", name);
    }
  else if (thread_p
	   && storage_class != sc_extern
	   && storage_class != sc_static)
    {
      error ("function-scope %qs implicitly auto and declared %<__thread%>",
	     name);
      thread_p = false;
    }

  if (storage_class && friendp)
    {
      error ("storage class specifiers invalid in friend function declarations");
      storage_class = sc_none;
      staticp = 0;
    }

  if (!id_declarator)
    unqualified_id = NULL_TREE;
  else
    {
      unqualified_id = id_declarator->u.id.unqualified_name;
      switch (TREE_CODE (unqualified_id))
	{
	case BIT_NOT_EXPR:
	  unqualified_id = TREE_OPERAND (unqualified_id, 0);
	  if (TYPE_P (unqualified_id))
	    unqualified_id = constructor_name (unqualified_id);
	  break;

	case IDENTIFIER_NODE:
	case TEMPLATE_ID_EXPR:
	  break;

	default:
	  gcc_unreachable ();
	}
    }

  /* Determine the type of the entity declared by recurring on the
     declarator.  */
  for (; declarator; declarator = declarator->declarator)
    {
      const cp_declarator *inner_declarator;
      tree attrs;

      if (type == error_mark_node)
	return error_mark_node;

      attrs = declarator->attributes;
      if (attrs)
	{
	  int attr_flags;

	  attr_flags = 0;
	  if (declarator == NULL || declarator->kind == cdk_id)
	    attr_flags |= (int) ATTR_FLAG_DECL_NEXT;
	  if (declarator->kind == cdk_function)
	    attr_flags |= (int) ATTR_FLAG_FUNCTION_NEXT;
	  if (declarator->kind == cdk_array)
	    attr_flags |= (int) ATTR_FLAG_ARRAY_NEXT;
	  returned_attrs = decl_attributes (&type,
					    chainon (returned_attrs, attrs),
					    attr_flags);
	}

      if (declarator->kind == cdk_id)
	break;

      inner_declarator = declarator->declarator;

      switch (declarator->kind)
	{
	case cdk_array:
	  type = create_array_type_for_decl (dname, type,
					     declarator->u.array.bounds);
	  break;

	case cdk_function:
	  {
	    tree arg_types;
	    int funcdecl_p;

	    /* Declaring a function type.
	       Make sure we have a valid type for the function to return.  */

	    if (type_quals != TYPE_UNQUALIFIED)
	      {
		if (SCALAR_TYPE_P (type) || VOID_TYPE_P (type))
		  warning (OPT_Wignored_qualifiers,
			   "type qualifiers ignored on function return type");
		/* We now know that the TYPE_QUALS don't apply to the
		   decl, but to its return type.  */
		type_quals = TYPE_UNQUALIFIED;
	      }
	    errmsg = targetm.invalid_return_type (type);
	    if (errmsg)
	      {
		error (errmsg);
		type = integer_type_node;
	      }

	    /* Error about some types functions can't return.  */

	    if (TREE_CODE (type) == FUNCTION_TYPE)
	      {
		error ("%qs declared as function returning a function", name);
		return error_mark_node;
	      }
	    if (TREE_CODE (type) == ARRAY_TYPE)
	      {
		error ("%qs declared as function returning an array", name);
		return error_mark_node;
	      }

	    /* Pick up type qualifiers which should be applied to `this'.  */
	    memfn_quals = declarator->u.function.qualifiers;

	    /* Pick up the exception specifications.  */
	    raises = declarator->u.function.exception_specification;

	    /* Say it's a definition only for the CALL_EXPR
	       closest to the identifier.  */
	    funcdecl_p = inner_declarator && inner_declarator->kind == cdk_id;

	    /* Handle a late-specified return type.  */
	    if (funcdecl_p)
	      {
		if (type_uses_auto (type))
		  {
		    if (!declarator->u.function.late_return_type)
		      {
			error ("%qs function uses %<auto%> type specifier without"
			       " late return type", name);
			return error_mark_node;
		      }
		    else if (!is_auto (type))
		      {
			error ("%qs function with late return type has"
			       " %qT as its type rather than plain %<auto%>",
			       name, type);
			return error_mark_node;
		      }
		  }
		else if (declarator->u.function.late_return_type)
		  {
		    error ("%qs function with late return type not declared"
			   " with %<auto%> type specifier", name);
		    return error_mark_node;
		  }
	      }
	    type = splice_late_return_type
	      (type, declarator->u.function.late_return_type);
	    if (type == error_mark_node)
	      return error_mark_node;

	    if (ctype == NULL_TREE
		&& decl_context == FIELD
		&& funcdecl_p
		&& (friendp == 0 || dname == current_class_name))
	      ctype = current_class_type;

	    if (ctype && (sfk == sfk_constructor
			  || sfk == sfk_destructor))
	      {
		/* We are within a class's scope. If our declarator name
		   is the same as the class name, and we are defining
		   a function, then it is a constructor/destructor, and
		   therefore returns a void type.  */

		/* ISO C++ 12.4/2.  A destructor may not be declared
		   const or volatile.  A destructor may not be
		   static.

		   ISO C++ 12.1.  A constructor may not be declared
		   const or volatile.  A constructor may not be
		   virtual.  A constructor may not be static.  */
		if (staticp == 2)
		  error ((flags == DTOR_FLAG)
			 ? "destructor cannot be static member function"
			 : "constructor cannot be static member function");
		if (memfn_quals)
		  {
		    error ((flags == DTOR_FLAG)
			   ? "destructors may not be cv-qualified"
			   : "constructors may not be cv-qualified");
		    memfn_quals = TYPE_UNQUALIFIED;
		  }

		if (decl_context == FIELD
		    && !member_function_or_else (ctype,
						 current_class_type,
						 flags))
		  return error_mark_node;

		if (flags != DTOR_FLAG)
		  {
		    /* It's a constructor.  */
		    if (explicitp == 1)
		      explicitp = 2;
		    if (virtualp)
		      {
			permerror (input_location, "constructors cannot be declared virtual");
			virtualp = 0;
		      }
		    if (decl_context == FIELD
			&& sfk != sfk_constructor)
		      return error_mark_node;
		  }
		if (decl_context == FIELD)
		  staticp = 0;
	      }
	    else if (friendp)
	      {
		if (initialized)
		  error ("can%'t initialize friend function %qs", name);
		if (virtualp)
		  {
		    /* Cannot be both friend and virtual.  */
		    error ("virtual functions cannot be friends");
		    friendp = 0;
		  }
		if (decl_context == NORMAL)
		  error ("friend declaration not in class definition");
		if (current_function_decl && funcdef_flag)
		  error ("can%'t define friend function %qs in a local "
			 "class definition",
			 name);
	      }
	    else if (ctype && sfk == sfk_conversion)
	      {
		if (explicitp == 1)
		  {
		    maybe_warn_cpp0x (CPP0X_EXPLICIT_CONVERSION);
		    explicitp = 2;
		  }
	      }

	    arg_types = grokparms (declarator->u.function.parameters,
				   &parms);

	    if (inner_declarator
		&& inner_declarator->kind == cdk_id
		&& inner_declarator->u.id.sfk == sfk_destructor
		&& arg_types != void_list_node)
	      {
		error ("destructors may not have parameters");
		arg_types = void_list_node;
		parms = NULL_TREE;
	      }

	    type = build_function_type (type, arg_types);
	  }
	  break;

	case cdk_pointer:
	case cdk_reference:
	case cdk_ptrmem:
	  /* Filter out pointers-to-references and references-to-references.
	     We can get these if a TYPE_DECL is used.  */

	  if (TREE_CODE (type) == REFERENCE_TYPE)
	    {
	      if (declarator->kind != cdk_reference)
		{
		  error ("cannot declare pointer to %q#T", type);
		  type = TREE_TYPE (type);
		}

	      /* In C++0x, we allow reference to reference declarations
		 that occur indirectly through typedefs [7.1.3/8 dcl.typedef]
		 and template type arguments [14.3.1/4 temp.arg.type]. The
		 check for direct reference to reference declarations, which
		 are still forbidden, occurs below. Reasoning behind the change
		 can be found in DR106, DR540, and the rvalue reference
		 proposals. */
	      else if (cxx_dialect == cxx98)
		{
		  error ("cannot declare reference to %q#T", type);
		  type = TREE_TYPE (type);
		}
	    }
	  else if (VOID_TYPE_P (type))
	    {
	      if (declarator->kind == cdk_reference)
		error ("cannot declare reference to %q#T", type);
	      else if (declarator->kind == cdk_ptrmem)
		error ("cannot declare pointer to %q#T member", type);
	    }

	  /* We now know that the TYPE_QUALS don't apply to the decl,
	     but to the target of the pointer.  */
	  type_quals = TYPE_UNQUALIFIED;

	  if (declarator->kind == cdk_ptrmem
	      && (TREE_CODE (type) == FUNCTION_TYPE
		  || (memfn_quals && TREE_CODE (type) == METHOD_TYPE)))
	    {
	      memfn_quals |= type_memfn_quals (type);
	      type = build_memfn_type (type,
				       declarator->u.pointer.class_type,
				       memfn_quals);
	      if (type == error_mark_node)
		return error_mark_node;
	      memfn_quals = TYPE_UNQUALIFIED;
	    }

	  if (TREE_CODE (type) == FUNCTION_TYPE
	      && type_memfn_quals (type) != TYPE_UNQUALIFIED)
            error (declarator->kind == cdk_reference
                   ? G_("cannot declare reference to qualified function type %qT")
                   : G_("cannot declare pointer to qualified function type %qT"),
		   type);

	  /* When the pointed-to type involves components of variable size,
	     care must be taken to ensure that the size evaluation code is
	     emitted early enough to dominate all the possible later uses
	     and late enough for the variables on which it depends to have
	     been assigned.

	     This is expected to happen automatically when the pointed-to
	     type has a name/declaration of it's own, but special attention
	     is required if the type is anonymous.

	     We handle the NORMAL and FIELD contexts here by inserting a
	     dummy statement that just evaluates the size at a safe point
	     and ensures it is not deferred until e.g. within a deeper
	     conditional context (c++/43555).

	     We expect nothing to be needed here for PARM or TYPENAME.
	     Evaluating the size at this point for TYPENAME would
	     actually be incorrect, as we might be in the middle of an
	     expression with side effects on the pointed-to type size
	     "arguments" prior to the pointer declaration point and the
	     size evaluation could end up prior to the side effects.  */

	  if (!TYPE_NAME (type)
	      && (decl_context == NORMAL || decl_context == FIELD)
	      && at_function_scope_p ()
	      && variably_modified_type_p (type, NULL_TREE))
	    finish_expr_stmt (TYPE_SIZE (type));

	  if (declarator->kind == cdk_reference)
	    {
	      /* In C++0x, the type we are creating a reference to might be
		 a typedef which is itself a reference type. In that case,
		 we follow the reference collapsing rules in
		 [7.1.3/8 dcl.typedef] to create the final reference type:

		 "If a typedef TD names a type that is a reference to a type
		 T, an attempt to create the type 'lvalue reference to cv TD'
		 creates the type 'lvalue reference to T,' while an attempt
		 to create the type "rvalue reference to cv TD' creates the
		 type TD."
              */
	      if (!VOID_TYPE_P (type))
		type = cp_build_reference_type
		       ((TREE_CODE (type) == REFERENCE_TYPE
			 ? TREE_TYPE (type) : type),
			(declarator->u.reference.rvalue_ref
			 && (TREE_CODE(type) != REFERENCE_TYPE
			     || TYPE_REF_IS_RVALUE (type))));

	      /* In C++0x, we need this check for direct reference to
		 reference declarations, which are forbidden by
		 [8.3.2/5 dcl.ref]. Reference to reference declarations
		 are only allowed indirectly through typedefs and template
		 type arguments. Example:

		   void foo(int & &);      // invalid ref-to-ref decl

		   typedef int & int_ref;
		   void foo(int_ref &);    // valid ref-to-ref decl
	      */
	      if (inner_declarator && inner_declarator->kind == cdk_reference)
		error ("cannot declare reference to %q#T, which is not "
		       "a typedef or a template type argument", type);
	    }
	  else if (TREE_CODE (type) == METHOD_TYPE)
	    type = build_ptrmemfunc_type (build_pointer_type (type));
	  else if (declarator->kind == cdk_ptrmem)
	    {
	      gcc_assert (TREE_CODE (declarator->u.pointer.class_type)
			  != NAMESPACE_DECL);
	      if (declarator->u.pointer.class_type == error_mark_node)
		/* We will already have complained.  */
		type = error_mark_node;
	      else
		type = build_ptrmem_type (declarator->u.pointer.class_type,
					  type);
	    }
	  else
	    type = build_pointer_type (type);

	  /* Process a list of type modifier keywords (such as
	     const or volatile) that were given inside the `*' or `&'.  */

	  if (declarator->u.pointer.qualifiers)
	    {
	      type
		= cp_build_qualified_type (type,
					   declarator->u.pointer.qualifiers);
	      type_quals = cp_type_quals (type);
	    }
	  ctype = NULL_TREE;
	  break;

	case cdk_error:
	  break;

	default:
	  gcc_unreachable ();
	}
    }

  /* A `constexpr' specifier used in an object declaration declares
     the object as `const'.  */
  if (constexpr_p && innermost_code != cdk_function)
    {
      if (type_quals & TYPE_QUAL_CONST)
        error ("both %<const%> and %<constexpr%> cannot be used here");
      if (type_quals & TYPE_QUAL_VOLATILE)
        error ("both %<volatile%> and %<constexpr%> cannot be used here");
      type_quals |= TYPE_QUAL_CONST;
      type = cp_build_qualified_type (type, type_quals);
    }

  if (unqualified_id && TREE_CODE (unqualified_id) == TEMPLATE_ID_EXPR
      && TREE_CODE (type) != FUNCTION_TYPE
      && TREE_CODE (type) != METHOD_TYPE)
    {
      error ("template-id %qD used as a declarator",
	     unqualified_id);
      unqualified_id = dname;
    }

  /* If TYPE is a FUNCTION_TYPE, but the function name was explicitly
     qualified with a class-name, turn it into a METHOD_TYPE, unless
     we know that the function is static.  We take advantage of this
     opportunity to do other processing that pertains to entities
     explicitly declared to be class members.  Note that if DECLARATOR
     is non-NULL, we know it is a cdk_id declarator; otherwise, we
     would not have exited the loop above.  */
  if (declarator
      && declarator->u.id.qualifying_scope
      && TYPE_P (declarator->u.id.qualifying_scope))
    {
      tree t;

      ctype = declarator->u.id.qualifying_scope;
      ctype = TYPE_MAIN_VARIANT (ctype);
      t = ctype;
      while (t != NULL_TREE && CLASS_TYPE_P (t))
	{
	  /* You're supposed to have one `template <...>' for every
	     template class, but you don't need one for a full
	     specialization.  For example:

	       template <class T> struct S{};
	       template <> struct S<int> { void f(); };
	       void S<int>::f () {}

	     is correct; there shouldn't be a `template <>' for the
	     definition of `S<int>::f'.  */
	  if (CLASSTYPE_TEMPLATE_SPECIALIZATION (t)
	      && !any_dependent_template_arguments_p (CLASSTYPE_TI_ARGS (t)))
	    /* T is an explicit (not partial) specialization.  All
	       containing classes must therefore also be explicitly
	       specialized.  */
	    break;
	  if ((CLASSTYPE_USE_TEMPLATE (t) || CLASSTYPE_IS_TEMPLATE (t))
	      && PRIMARY_TEMPLATE_P (CLASSTYPE_TI_TEMPLATE (t)))
	    template_count += 1;

	  t = TYPE_MAIN_DECL (t);
	  t = DECL_CONTEXT (t);
	}

      if (ctype == current_class_type)
	{
	  if (friendp)
	    {
	      permerror (input_location, "member functions are implicitly friends of their class");
	      friendp = 0;
	    }
	  else
	    permerror (declarator->id_loc, 
			  "extra qualification %<%T::%> on member %qs",
			  ctype, name);
	}
      else if (/* If the qualifying type is already complete, then we
		  can skip the following checks.  */
	       !COMPLETE_TYPE_P (ctype)
	       && (/* If the function is being defined, then
		      qualifying type must certainly be complete.  */
		   funcdef_flag
		   /* A friend declaration of "T::f" is OK, even if
		      "T" is a template parameter.  But, if this
		      function is not a friend, the qualifying type
		      must be a class.  */
		   || (!friendp && !CLASS_TYPE_P (ctype))
		   /* For a declaration, the type need not be
		      complete, if either it is dependent (since there
		      is no meaningful definition of complete in that
		      case) or the qualifying class is currently being
		      defined.  */
		   || !(dependent_type_p (ctype)
			|| currently_open_class (ctype)))
	       /* Check that the qualifying type is complete.  */
	       && !complete_type_or_else (ctype, NULL_TREE))
	return error_mark_node;
      else if (TREE_CODE (type) == FUNCTION_TYPE)
	{
	  if (current_class_type
	      && (!friendp || funcdef_flag))
	    {
	      error (funcdef_flag
		     ? "cannot define member function %<%T::%s%> within %<%T%>"
		     : "cannot declare member function %<%T::%s%> within %<%T%>",
		     ctype, name, current_class_type);
	      return error_mark_node;
	    }
	}
      else if (declspecs->specs[(int)ds_typedef]
	       && current_class_type)
	{
	  error ("cannot declare member %<%T::%s%> within %qT",
		 ctype, name, current_class_type);
	  return error_mark_node;
	}
    }

  if (ctype == NULL_TREE && decl_context == FIELD && friendp == 0)
    ctype = current_class_type;

  /* A constexpr non-static member function is implicitly const.  */
  if (constexpr_p && ctype && staticp == 0
      && TREE_CODE (type) == FUNCTION_TYPE
      && sfk != sfk_constructor && sfk != sfk_destructor)
    memfn_quals |= TYPE_QUAL_CONST;

  /* Now TYPE has the actual type.  */

  if (returned_attrs)
    {
      if (attrlist)
	*attrlist = chainon (returned_attrs, *attrlist);
      else
	attrlist = &returned_attrs;
    }

  /* Handle parameter packs. */
  if (parameter_pack_p)
    {
      if (decl_context == PARM)
        /* Turn the type into a pack expansion.*/
        type = make_pack_expansion (type);
      else
        error ("non-parameter %qs cannot be a parameter pack", name);
    }

  /* Did array size calculations overflow?  */

  if (TREE_CODE (type) == ARRAY_TYPE
      && COMPLETE_TYPE_P (type)
      && TREE_CODE (TYPE_SIZE_UNIT (type)) == INTEGER_CST
      && TREE_OVERFLOW (TYPE_SIZE_UNIT (type)))
    {
      error ("size of array %qs is too large", name);
      /* If we proceed with the array type as it is, we'll eventually
	 crash in tree_low_cst().  */
      type = error_mark_node;
    }

  if ((decl_context == FIELD || decl_context == PARM)
      && !processing_template_decl
      && variably_modified_type_p (type, NULL_TREE))
    {
      if (decl_context == FIELD)
	error ("data member may not have variably modified type %qT", type);
      else
	error ("parameter may not have variably modified type %qT", type);
      type = error_mark_node;
    }

  if (explicitp == 1 || (explicitp && friendp))
    {
      /* [dcl.fct.spec] The explicit specifier shall only be used in
	 declarations of constructors within a class definition.  */
      error ("only declarations of constructors can be %<explicit%>");
      explicitp = 0;
    }

  if (storage_class == sc_mutable)
    {
      if (decl_context != FIELD || friendp)
	{
	  error ("non-member %qs cannot be declared %<mutable%>", name);
	  storage_class = sc_none;
	}
      else if (decl_context == TYPENAME || declspecs->specs[(int)ds_typedef])
	{
	  error ("non-object member %qs cannot be declared %<mutable%>", name);
	  storage_class = sc_none;
	}
      else if (TREE_CODE (type) == FUNCTION_TYPE
	       || TREE_CODE (type) == METHOD_TYPE)
	{
	  error ("function %qs cannot be declared %<mutable%>", name);
	  storage_class = sc_none;
	}
      else if (staticp)
	{
	  error ("static %qs cannot be declared %<mutable%>", name);
	  storage_class = sc_none;
	}
      else if (type_quals & TYPE_QUAL_CONST)
	{
	  error ("const %qs cannot be declared %<mutable%>", name);
	  storage_class = sc_none;
	}
    }

  /* If this is declaring a typedef name, return a TYPE_DECL.  */
  if (declspecs->specs[(int)ds_typedef] && decl_context != TYPENAME)
    {
      tree decl;

      /* Note that the grammar rejects storage classes
	 in typenames, fields or parameters.  */
      if (current_lang_name == lang_name_java)
	TYPE_FOR_JAVA (type) = 1;

      /* This declaration:

	   typedef void f(int) const;

	 declares a function type which is not a member of any
	 particular class, but which is cv-qualified; for
	 example "f S::*" declares a pointer to a const-qualified
	 member function of S.  We record the cv-qualification in the
	 function type.  */
      if (memfn_quals && TREE_CODE (type) == FUNCTION_TYPE)
        {
          type = apply_memfn_quals (type, memfn_quals);
          
          /* We have now dealt with these qualifiers.  */
          memfn_quals = TYPE_UNQUALIFIED;
        }

      if (decl_context == FIELD)
	decl = build_lang_decl (TYPE_DECL, unqualified_id, type);
      else
	decl = build_decl (input_location, TYPE_DECL, unqualified_id, type);
      if (id_declarator && declarator->u.id.qualifying_scope) {
	error_at (DECL_SOURCE_LOCATION (decl), 
		  "typedef name may not be a nested-name-specifier");
	TREE_TYPE (decl) = error_mark_node;
      }

      if (decl_context != FIELD)
	{
	  if (!current_function_decl)
	    DECL_CONTEXT (decl) = FROB_CONTEXT (current_namespace);
	  else if (DECL_MAYBE_IN_CHARGE_CONSTRUCTOR_P (current_function_decl)
		   || (DECL_MAYBE_IN_CHARGE_DESTRUCTOR_P
		       (current_function_decl)))
	    /* The TYPE_DECL is "abstract" because there will be
	       clones of this constructor/destructor, and there will
	       be copies of this TYPE_DECL generated in those
	       clones.  */
	    DECL_ABSTRACT (decl) = 1;
	}
      else if (constructor_name_p (unqualified_id, current_class_type))
	permerror (input_location, "ISO C++ forbids nested type %qD with same name "
		   "as enclosing class",
		   unqualified_id);

      /* If the user declares "typedef struct {...} foo" then the
	 struct will have an anonymous name.  Fill that name in now.
	 Nothing can refer to it, so nothing needs know about the name
	 change.  */
      if (type != error_mark_node
	  && unqualified_id
	  && TYPE_NAME (type)
	  && TREE_CODE (TYPE_NAME (type)) == TYPE_DECL
	  && TYPE_ANONYMOUS_P (type)
	  && cp_type_quals (type) == TYPE_UNQUALIFIED)
	{
	  tree t;

	  /* Replace the anonymous name with the real name everywhere.  */
	  for (t = TYPE_MAIN_VARIANT (type); t; t = TYPE_NEXT_VARIANT (t))
	    {
	      if (ANON_AGGRNAME_P (TYPE_IDENTIFIER (t)))
		/* We do not rename the debug info representing the
		   anonymous tagged type because the standard says in
		   [dcl.typedef] that the naming applies only for
		   linkage purposes.  */
		/*debug_hooks->set_name (t, decl);*/
		TYPE_NAME (t) = decl;
  	    }

	  if (TYPE_LANG_SPECIFIC (type))
	    TYPE_WAS_ANONYMOUS (type) = 1;

	  /* If this is a typedef within a template class, the nested
	     type is a (non-primary) template.  The name for the
	     template needs updating as well.  */
	  if (TYPE_LANG_SPECIFIC (type) && CLASSTYPE_TEMPLATE_INFO (type))
	    DECL_NAME (CLASSTYPE_TI_TEMPLATE (type))
	      = TYPE_IDENTIFIER (type);

	  /* Adjust linkage now that we aren't anonymous anymore.  */
	  set_linkage_according_to_type (type, TYPE_MAIN_DECL (type));
	  determine_visibility (TYPE_MAIN_DECL (type));

	  /* FIXME remangle member functions; member functions of a
	     type with external linkage have external linkage.  */
	}

      if (signed_p
	  || (typedef_decl && C_TYPEDEF_EXPLICITLY_SIGNED (typedef_decl)))
	C_TYPEDEF_EXPLICITLY_SIGNED (decl) = 1;

      bad_specifiers (decl, BSP_TYPE, virtualp,
		      memfn_quals != TYPE_UNQUALIFIED,
		      inlinep, friendp, raises != NULL_TREE);

      return decl;
    }

  /* Detect the case of an array type of unspecified size
     which came, as such, direct from a typedef name.
     We must copy the type, so that the array's domain can be
     individually set by the object's initializer.  */

  if (type && typedef_type
      && TREE_CODE (type) == ARRAY_TYPE && !TYPE_DOMAIN (type)
      && TYPE_MAIN_VARIANT (type) == TYPE_MAIN_VARIANT (typedef_type))
    type = build_cplus_array_type (TREE_TYPE (type), NULL_TREE);

  /* Detect where we're using a typedef of function type to declare a
     function. PARMS will not be set, so we must create it now.  */

  if (type == typedef_type && TREE_CODE (type) == FUNCTION_TYPE)
    {
      tree decls = NULL_TREE;
      tree args;

      for (args = TYPE_ARG_TYPES (type);
	   args && args != void_list_node;
	   args = TREE_CHAIN (args))
	{
	  tree decl = cp_build_parm_decl (NULL_TREE, TREE_VALUE (args));

	  DECL_CHAIN (decl) = decls;
	  decls = decl;
	}

      parms = nreverse (decls);

      if (decl_context != TYPENAME)
	{
	  /* A cv-qualifier-seq shall only be part of the function type
	     for a non-static member function. [8.3.5/4 dcl.fct] */
	  if (type_memfn_quals (type) != TYPE_UNQUALIFIED
	      && (current_class_type == NULL_TREE || staticp) )
	    {
	      error (staticp
                     ? G_("qualified function types cannot be used to "
                          "declare static member functions")
                     : G_("qualified function types cannot be used to "
                          "declare free functions"));
	      type = TYPE_MAIN_VARIANT (type);
	    }

	  /* The qualifiers on the function type become the qualifiers on
	     the non-static member function. */
	  memfn_quals |= type_memfn_quals (type);
	  type_quals = TYPE_UNQUALIFIED;
	}
    }

  /* If this is a type name (such as, in a cast or sizeof),
     compute the type and return it now.  */

  if (decl_context == TYPENAME)
    {
      /* Note that the grammar rejects storage classes
	 in typenames, fields or parameters.  */
      if (type_quals != TYPE_UNQUALIFIED)
	type_quals = TYPE_UNQUALIFIED;

      /* Special case: "friend class foo" looks like a TYPENAME context.  */
      if (friendp)
	{
	  if (type_quals != TYPE_UNQUALIFIED)
	    {
	      error ("type qualifiers specified for friend class declaration");
	      type_quals = TYPE_UNQUALIFIED;
	    }
	  if (inlinep)
	    {
	      error ("%<inline%> specified for friend class declaration");
	      inlinep = 0;
	    }

	  if (!current_aggr)
	    {
	      /* Don't allow friend declaration without a class-key.  */
	      if (TREE_CODE (type) == TEMPLATE_TYPE_PARM)
		permerror (input_location, "template parameters cannot be friends");
	      else if (TREE_CODE (type) == TYPENAME_TYPE)
		permerror (input_location, "friend declaration requires class-key, "
			   "i.e. %<friend class %T::%D%>",
			   TYPE_CONTEXT (type), TYPENAME_TYPE_FULLNAME (type));
	      else
		permerror (input_location, "friend declaration requires class-key, "
			   "i.e. %<friend %#T%>",
			   type);
	    }

	  /* Only try to do this stuff if we didn't already give up.  */
	  if (type != integer_type_node)
	    {
	      /* A friendly class?  */
	      if (current_class_type)
		make_friend_class (current_class_type, TYPE_MAIN_VARIANT (type),
				   /*complain=*/true);
	      else
		error ("trying to make class %qT a friend of global scope",
		       type);

	      type = void_type_node;
	    }
	}
      else if (memfn_quals)
	{
	  if (ctype == NULL_TREE
	      && TREE_CODE (type) == METHOD_TYPE)
	    ctype = TYPE_METHOD_BASETYPE (type);

	  if (ctype)
	    type = build_memfn_type (type, ctype, memfn_quals);
	  /* Core issue #547: need to allow this in template type args.  */
	  else if (template_type_arg && TREE_CODE (type) == FUNCTION_TYPE)
	    type = apply_memfn_quals (type, memfn_quals);
	  else
	    error ("invalid qualifiers on non-member function type");
	}

      return type;
    }
  else if (unqualified_id == NULL_TREE && decl_context != PARM
	   && decl_context != CATCHPARM
	   && TREE_CODE (type) != UNION_TYPE
	   && ! bitfield)
    {
      error ("abstract declarator %qT used as declaration", type);
      return error_mark_node;
    }

  /* Only functions may be declared using an operator-function-id.  */
  if (unqualified_id
      && IDENTIFIER_OPNAME_P (unqualified_id)
      && TREE_CODE (type) != FUNCTION_TYPE
      && TREE_CODE (type) != METHOD_TYPE)
    {
      error ("declaration of %qD as non-function", unqualified_id);
      return error_mark_node;
    }

  /* We don't check parameter types here because we can emit a better
     error message later.  */
  if (decl_context != PARM)
    {
      type = check_var_type (unqualified_id, type);
      if (type == error_mark_node)
        return error_mark_node;
    }

  /* Now create the decl, which may be a VAR_DECL, a PARM_DECL
     or a FUNCTION_DECL, depending on DECL_CONTEXT and TYPE.  */

  if (decl_context == PARM || decl_context == CATCHPARM)
    {
      if (ctype || in_namespace)
	error ("cannot use %<::%> in parameter declaration");

      /* A parameter declared as an array of T is really a pointer to T.
	 One declared as a function is really a pointer to a function.
	 One declared as a member is really a pointer to member.  */

      if (TREE_CODE (type) == ARRAY_TYPE)
	{
	  /* Transfer const-ness of array into that of type pointed to.  */
	  type = build_pointer_type (TREE_TYPE (type));
	  type_quals = TYPE_UNQUALIFIED;
	}
      else if (TREE_CODE (type) == FUNCTION_TYPE)
	type = build_pointer_type (type);
    }

  if (ctype && TREE_CODE (type) == FUNCTION_TYPE && staticp < 2
      && !NEW_DELETE_OPNAME_P (unqualified_id))
    type = build_memfn_type (type, ctype, memfn_quals);

  {
    tree decl;

    if (decl_context == PARM)
      {
	decl = cp_build_parm_decl (unqualified_id, type);

	bad_specifiers (decl, BSP_PARM, virtualp,
			memfn_quals != TYPE_UNQUALIFIED,
			inlinep, friendp, raises != NULL_TREE);
      }
    else if (decl_context == FIELD)
      {
	/* The C99 flexible array extension.  */
	if (!staticp && TREE_CODE (type) == ARRAY_TYPE
	    && TYPE_DOMAIN (type) == NULL_TREE)
	  {
	    tree itype = compute_array_index_type (dname, integer_zero_node,
						   tf_warning_or_error);
	    type = build_cplus_array_type (TREE_TYPE (type), itype);
	  }

	if (type == error_mark_node)
	  {
	    /* Happens when declaring arrays of sizes which
	       are error_mark_node, for example.  */
	    decl = NULL_TREE;
	  }
	else if (in_namespace && !friendp)
	  {
	    /* Something like struct S { int N::j; };  */
	    error ("invalid use of %<::%>");
	    return error_mark_node;
	  }
	else if (TREE_CODE (type) == FUNCTION_TYPE
		 || TREE_CODE (type) == METHOD_TYPE)
	  {
	    int publicp = 0;
	    tree function_context;

	    if (friendp == 0)
	      {
		/* This should never happen in pure C++ (the check
		   could be an assert).  It could happen in
		   Objective-C++ if someone writes invalid code that
		   uses a function declaration for an instance
		   variable or property (instance variables and
		   properties are parsed as FIELD_DECLs, but they are
		   part of an Objective-C class, not a C++ class).
		   That code is invalid and is caught by this
		   check.  */
		if (!ctype)
		  {
		    error ("declaration of function %qD in invalid context",
			   unqualified_id);
		    return error_mark_node;
		  }

		/* ``A union may [ ... ] not [ have ] virtual functions.''
		   ARM 9.5 */
		if (virtualp && TREE_CODE (ctype) == UNION_TYPE)
		  {
		    error ("function %qD declared virtual inside a union",
			   unqualified_id);
		    return error_mark_node;
		  }

		if (NEW_DELETE_OPNAME_P (unqualified_id))
		  {
		    if (virtualp)
		      {
			error ("%qD cannot be declared virtual, since it "
			       "is always static",
			       unqualified_id);
			virtualp = 0;
		      }
		  }
	      }

	    /* Check that the name used for a destructor makes sense.  */
	    if (sfk == sfk_destructor)
	      {
		tree uqname = id_declarator->u.id.unqualified_name;

		if (!ctype)
		  {
		    gcc_assert (friendp);
		    error ("expected qualified name in friend declaration "
			   "for destructor %qD", uqname);
		    return error_mark_node;
		  }

		if (!check_dtor_name (ctype, TREE_OPERAND (uqname, 0)))
		  {
		    error ("declaration of %qD as member of %qT",
			   uqname, ctype);
		    return error_mark_node;
		  }
                if (constexpr_p)
                  {
                    error ("a destructor cannot be %<constexpr%>");
                    return error_mark_node;
                  }
	      }
	    else if (sfk == sfk_constructor && friendp && !ctype)
	      {
		error ("expected qualified name in friend declaration "
		       "for constructor %qD",
		       id_declarator->u.id.unqualified_name);
		return error_mark_node;
	      }

	    /* Tell grokfndecl if it needs to set TREE_PUBLIC on the node.  */
	    function_context = (ctype != NULL_TREE) ?
	      decl_function_context (TYPE_MAIN_DECL (ctype)) : NULL_TREE;
	    publicp = (! friendp || ! staticp)
	      && function_context == NULL_TREE;
	    decl = grokfndecl (ctype, type,
			       TREE_CODE (unqualified_id) != TEMPLATE_ID_EXPR
			       ? unqualified_id : dname,
			       parms,
			       unqualified_id,
			       virtualp, flags, memfn_quals, raises,
			       friendp ? -1 : 0, friendp, publicp,
                               inlinep | (2 * constexpr_p),
			       sfk,
			       funcdef_flag, template_count, in_namespace,
			       attrlist, declarator->id_loc);
	    if (decl == NULL_TREE)
	      return error_mark_node;
#if 0
	    /* This clobbers the attrs stored in `decl' from `attrlist'.  */
	    /* The decl and setting of decl_attr is also turned off.  */
	    decl = build_decl_attribute_variant (decl, decl_attr);
#endif

	    /* [class.conv.ctor]

	       A constructor declared without the function-specifier
	       explicit that can be called with a single parameter
	       specifies a conversion from the type of its first
	       parameter to the type of its class.  Such a constructor
	       is called a converting constructor.  */
	    if (explicitp == 2)
	      DECL_NONCONVERTING_P (decl) = 1;
	  }
	else if (!staticp && !dependent_type_p (type)
		 && !COMPLETE_TYPE_P (complete_type (type))
		 && (TREE_CODE (type) != ARRAY_TYPE || initialized == 0))
	  {
	    if (unqualified_id)
	      error ("field %qD has incomplete type", unqualified_id);
	    else
	      error ("name %qT has incomplete type", type);

	    /* If we're instantiating a template, tell them which
	       instantiation made the field's type be incomplete.  */
	    if (current_class_type
		&& TYPE_NAME (current_class_type)
		&& IDENTIFIER_TEMPLATE (TYPE_IDENTIFIER (current_class_type))
		&& declspecs->type
		&& declspecs->type == type)
	      error ("  in instantiation of template %qT",
		     current_class_type);

	    return error_mark_node;
	  }
	else
	  {
	    if (friendp)
	      {
		error ("%qE is neither function nor member function; "
		       "cannot be declared friend", unqualified_id);
		friendp = 0;
	      }
	    decl = NULL_TREE;
	  }

	if (friendp)
	  {
	    /* Friends are treated specially.  */
	    if (ctype == current_class_type)
	      ;  /* We already issued a permerror.  */
	    else if (decl && DECL_NAME (decl))
	      {
		if (template_class_depth (current_class_type) == 0)
		  {
		    decl = check_explicit_specialization
		      (unqualified_id, decl, template_count,
		       2 * funcdef_flag + 4);
		    if (decl == error_mark_node)
		      return error_mark_node;
		  }

                DECL_DECLARED_CONSTEXPR_P (decl) = constexpr_p;
		decl = do_friend (ctype, unqualified_id, decl,
				  *attrlist, flags,
				  funcdef_flag);
		return decl;
	      }
	    else
	      return error_mark_node;
	  }

	/* Structure field.  It may not be a function, except for C++.  */

	if (decl == NULL_TREE)
	  {
	    if (initialized)
	      {
		if (!staticp)
		  {
		    /* An attempt is being made to initialize a non-static
		       member.  But, from [class.mem]:

		       4 A member-declarator can contain a
		       constant-initializer only if it declares a static
		       member (_class.static_) of integral or enumeration
		       type, see _class.static.data_.

		       This used to be relatively common practice, but
		       the rest of the compiler does not correctly
		       handle the initialization unless the member is
		       static so we make it static below.  */
		    if (cxx_dialect >= cxx0x)
		      {
			sorry ("non-static data member initializers");
		      }
		    else
		      {
			permerror (input_location, "ISO C++ forbids initialization of member %qD",
				   unqualified_id);
			permerror (input_location, "making %qD static", unqualified_id);
			staticp = 1;
		      }
		  }

		if (uses_template_parms (type))
		  /* We'll check at instantiation time.  */
		  ;
		else if (constexpr_p)
		  /* constexpr has the same requirements.  */
		  ;
		else if (check_static_variable_definition (unqualified_id,
							   type))
		  /* If we just return the declaration, crashes
		     will sometimes occur.  We therefore return
		     void_type_node, as if this was a friend
		     declaration, to cause callers to completely
		     ignore this declaration.  */
		  return error_mark_node;
	      }

	    if (staticp)
	      {
		/* C++ allows static class members.  All other work
		   for this is done by grokfield.  */
		decl = build_lang_decl (VAR_DECL, unqualified_id, type);
		set_linkage_for_static_data_member (decl);
		/* Even if there is an in-class initialization, DECL
		   is considered undefined until an out-of-class
		   definition is provided.  */
		DECL_EXTERNAL (decl) = 1;

		if (thread_p)
		  DECL_TLS_MODEL (decl) = decl_default_tls_model (decl);
	      }
	    else
	      {
                if (constexpr_p)
		  {
		    error ("non-static data member %qE declared %<constexpr%>",
			   unqualified_id);
		    constexpr_p = false;
		  }
		decl = build_decl (input_location,
				   FIELD_DECL, unqualified_id, type);
		DECL_NONADDRESSABLE_P (decl) = bitfield;
		if (bitfield && !unqualified_id)
		  TREE_NO_WARNING (decl) = 1;

		if (storage_class == sc_mutable)
		  {
		    DECL_MUTABLE_P (decl) = 1;
		    storage_class = sc_none;
		  }
	      }

	    bad_specifiers (decl, BSP_FIELD, virtualp,
			    memfn_quals != TYPE_UNQUALIFIED,
			    inlinep, friendp, raises != NULL_TREE);
	  }
      }
    else if (TREE_CODE (type) == FUNCTION_TYPE
	     || TREE_CODE (type) == METHOD_TYPE)
      {
	tree original_name;
	int publicp = 0;

	if (!unqualified_id)
	  return error_mark_node;

	if (TREE_CODE (unqualified_id) == TEMPLATE_ID_EXPR)
	  original_name = dname;
	else
	  original_name = unqualified_id;

	if (storage_class == sc_auto)
	  error ("storage class %<auto%> invalid for function %qs", name);
	else if (storage_class == sc_register)
	  error ("storage class %<register%> invalid for function %qs", name);
	else if (thread_p)
	  error ("storage class %<__thread%> invalid for function %qs", name);

	/* Function declaration not at top level.
	   Storage classes other than `extern' are not allowed
	   and `extern' makes no difference.  */
	if (! toplevel_bindings_p ()
	    && (storage_class == sc_static
		|| declspecs->specs[(int)ds_inline])
	    && pedantic)
	  {
	    if (storage_class == sc_static)
	      pedwarn (input_location, OPT_pedantic, 
		       "%<static%> specified invalid for function %qs "
		       "declared out of global scope", name);
	    else
	      pedwarn (input_location, OPT_pedantic, 
		       "%<inline%> specifier invalid for function %qs "
		       "declared out of global scope", name);
	  }

	if (ctype != NULL_TREE
	    && TREE_CODE (ctype) != NAMESPACE_DECL && !MAYBE_CLASS_TYPE_P (ctype))
	  {
	    error ("%q#T is not a class or a namespace", ctype);
	    ctype = NULL_TREE;
	  }

	if (ctype == NULL_TREE)
	  {
	    if (virtualp)
	      {
		error ("virtual non-class function %qs", name);
		virtualp = 0;
	      }
	    else if (sfk == sfk_constructor
		     || sfk == sfk_destructor)
	      {
		error (funcdef_flag
		       ? "%qs defined in a non-class scope"
		       : "%qs declared in a non-class scope", name);
		sfk = sfk_none;
	      }
	  }

	/* Record presence of `static'.  */
	publicp = (ctype != NULL_TREE
		   || storage_class == sc_extern
		   || storage_class != sc_static);

	decl = grokfndecl (ctype, type, original_name, parms, unqualified_id,
			   virtualp, flags, memfn_quals, raises,
			   1, friendp,
			   publicp, inlinep | (2 * constexpr_p), sfk,
                           funcdef_flag,
			   template_count, in_namespace, attrlist,
			   declarator->id_loc);
	if (decl == NULL_TREE)
	  return error_mark_node;

	if (staticp == 1)
	  {
	    int invalid_static = 0;

	    /* Don't allow a static member function in a class, and forbid
	       declaring main to be static.  */
	    if (TREE_CODE (type) == METHOD_TYPE)
	      {
		permerror (input_location, "cannot declare member function %qD to have "
			   "static linkage", decl);
		invalid_static = 1;
	      }
	    else if (current_function_decl)
	      {
		/* FIXME need arm citation */
		error ("cannot declare static function inside another function");
		invalid_static = 1;
	      }

	    if (invalid_static)
	      {
		staticp = 0;
		storage_class = sc_none;
	      }
	  }
      }
    else
      {
	/* It's a variable.  */

	/* An uninitialized decl with `extern' is a reference.  */
	decl = grokvardecl (type, unqualified_id,
			    declspecs,
			    initialized,
			    (type_quals & TYPE_QUAL_CONST) != 0,
			    ctype ? ctype : in_namespace);
	bad_specifiers (decl, BSP_VAR, virtualp,
			memfn_quals != TYPE_UNQUALIFIED,
			inlinep, friendp, raises != NULL_TREE);

	if (ctype)
	  {
	    DECL_CONTEXT (decl) = ctype;
	    if (staticp == 1)
	      {
		permerror (input_location, "%<static%> may not be used when defining "
			   "(as opposed to declaring) a static data member");
		staticp = 0;
		storage_class = sc_none;
	      }
	    if (storage_class == sc_register && TREE_STATIC (decl))
	      {
		error ("static member %qD declared %<register%>", decl);
		storage_class = sc_none;
	      }
	    if (storage_class == sc_extern && pedantic)
	      {
		pedwarn (input_location, OPT_pedantic, 
			 "cannot explicitly declare member %q#D to have "
			 "extern linkage", decl);
		storage_class = sc_none;
	      }
	  }
	else if (constexpr_p && DECL_EXTERNAL (decl))
	  error ("declaration of constexpr variable %qD is not a definition",
		 decl);
      }

    if (storage_class == sc_extern && initialized && !funcdef_flag)
      {
	if (toplevel_bindings_p ())
	  {
	    /* It's common practice (and completely valid) to have a const
	       be initialized and declared extern.  */
	    if (!(type_quals & TYPE_QUAL_CONST))
	      warning (0, "%qs initialized and declared %<extern%>", name);
	  }
	else
	  {
	    error ("%qs has both %<extern%> and initializer", name);
	    return error_mark_node;
	  }
      }

    /* Record `register' declaration for warnings on &
       and in case doing stupid register allocation.  */

    if (storage_class == sc_register)
      DECL_REGISTER (decl) = 1;
    else if (storage_class == sc_extern)
      DECL_THIS_EXTERN (decl) = 1;
    else if (storage_class == sc_static)
      DECL_THIS_STATIC (decl) = 1;

    /* Don't forget constexprness.  */
    if (constexpr_p)
      DECL_DECLARED_CONSTEXPR_P (decl) = true;

    /* Record constancy and volatility on the DECL itself .  There's
       no need to do this when processing a template; we'll do this
       for the instantiated declaration based on the type of DECL.  */
    if (!processing_template_decl)
      cp_apply_type_quals_to_decl (type_quals, decl);

    return decl;
  }
}

/* Subroutine of start_function.  Ensure that each of the parameter
   types (as listed in PARMS) is complete, as is required for a
   function definition.  */

static void
require_complete_types_for_parms (tree parms)
{
  for (; parms; parms = DECL_CHAIN (parms))
    {
      if (dependent_type_p (TREE_TYPE (parms)))
	continue;
      if (!VOID_TYPE_P (TREE_TYPE (parms))
	  && complete_type_or_else (TREE_TYPE (parms), parms))
	{
	  relayout_decl (parms);
	  DECL_ARG_TYPE (parms) = type_passed_as (TREE_TYPE (parms));
	}
      else
	/* grokparms or complete_type_or_else will have already issued
	   an error.  */
	TREE_TYPE (parms) = error_mark_node;
    }
}

/* Returns nonzero if T is a local variable.  */

int
local_variable_p (const_tree t)
{
  if ((TREE_CODE (t) == VAR_DECL
       /* A VAR_DECL with a context that is a _TYPE is a static data
	  member.  */
       && !TYPE_P (CP_DECL_CONTEXT (t))
       /* Any other non-local variable must be at namespace scope.  */
       && !DECL_NAMESPACE_SCOPE_P (t))
      || (TREE_CODE (t) == PARM_DECL))
    return 1;

  return 0;
}

/* Like local_variable_p, but suitable for use as a tree-walking
   function.  */

static tree
local_variable_p_walkfn (tree *tp, int *walk_subtrees,
			 void *data ATTRIBUTE_UNUSED)
{
  if (local_variable_p (*tp) && !DECL_ARTIFICIAL (*tp))
    return *tp;
  else if (TYPE_P (*tp))
    *walk_subtrees = 0;

  return NULL_TREE;
}


/* Check that ARG, which is a default-argument expression for a
   parameter DECL, is valid.  Returns ARG, or ERROR_MARK_NODE, if
   something goes wrong.  DECL may also be a _TYPE node, rather than a
   DECL, if there is no DECL available.  */

tree
check_default_argument (tree decl, tree arg)
{
  tree var;
  tree decl_type;

  if (TREE_CODE (arg) == DEFAULT_ARG)
    /* We get a DEFAULT_ARG when looking at an in-class declaration
       with a default argument.  Ignore the argument for now; we'll
       deal with it after the class is complete.  */
    return arg;

  if (TYPE_P (decl))
    {
      decl_type = decl;
      decl = NULL_TREE;
    }
  else
    decl_type = TREE_TYPE (decl);

  if (arg == error_mark_node
      || decl == error_mark_node
      || TREE_TYPE (arg) == error_mark_node
      || decl_type == error_mark_node)
    /* Something already went wrong.  There's no need to check
       further.  */
    return error_mark_node;

  /* [dcl.fct.default]

     A default argument expression is implicitly converted to the
     parameter type.  */
  if (!TREE_TYPE (arg)
      || !can_convert_arg (decl_type, TREE_TYPE (arg), arg, LOOKUP_NORMAL))
    {
      if (decl)
	error ("default argument for %q#D has type %qT",
	       decl, TREE_TYPE (arg));
      else
	error ("default argument for parameter of type %qT has type %qT",
	       decl_type, TREE_TYPE (arg));

      return error_mark_node;
    }

  /* [dcl.fct.default]

     Local variables shall not be used in default argument
     expressions.

     The keyword `this' shall not be used in a default argument of a
     member function.  */
  var = cp_walk_tree_without_duplicates (&arg, local_variable_p_walkfn, NULL);
  if (var)
    {
      error ("default argument %qE uses local variable %qD", arg, var);
      return error_mark_node;
    }

  /* All is well.  */
  return arg;
}

/* Returns a deprecated type used within TYPE, or NULL_TREE if none.  */

static tree
type_is_deprecated (tree type)
{
  enum tree_code code;
  if (TREE_DEPRECATED (type))
    return type;
  if (TYPE_NAME (type)
      && TREE_DEPRECATED (TYPE_NAME (type)))
    return type;

  /* Do warn about using typedefs to a deprecated class.  */
  if (TAGGED_TYPE_P (type) && type != TYPE_MAIN_VARIANT (type))
    return type_is_deprecated (TYPE_MAIN_VARIANT (type));

  code = TREE_CODE (type);

  if (code == POINTER_TYPE || code == REFERENCE_TYPE
      || code == OFFSET_TYPE || code == FUNCTION_TYPE
      || code == METHOD_TYPE || code == ARRAY_TYPE)
    return type_is_deprecated (TREE_TYPE (type));

  if (TYPE_PTRMEMFUNC_P (type))
    return type_is_deprecated
      (TREE_TYPE (TREE_TYPE (TYPE_PTRMEMFUNC_FN_TYPE (type))));

  return NULL_TREE;
}

/* Decode the list of parameter types for a function type.
   Given the list of things declared inside the parens,
   return a list of types.

   If this parameter does not end with an ellipsis, we append
   void_list_node.

   *PARMS is set to the chain of PARM_DECLs created.  */

static tree
grokparms (tree parmlist, tree *parms)
{
  tree result = NULL_TREE;
  tree decls = NULL_TREE;
  tree parm;
  int any_error = 0;

  for (parm = parmlist; parm != NULL_TREE; parm = TREE_CHAIN (parm))
    {
      tree type = NULL_TREE;
      tree init = TREE_PURPOSE (parm);
      tree decl = TREE_VALUE (parm);
      const char *errmsg;

      if (parm == void_list_node)
	break;

      if (! decl || TREE_TYPE (decl) == error_mark_node)
	continue;

      type = TREE_TYPE (decl);
      if (VOID_TYPE_P (type))
	{
	  if (same_type_p (type, void_type_node)
	      && DECL_SELF_REFERENCE_P (type)
	      && !DECL_NAME (decl) && !result && TREE_CHAIN (parm) == void_list_node)
	    /* this is a parmlist of `(void)', which is ok.  */
	    break;
	  cxx_incomplete_type_error (decl, type);
	  /* It's not a good idea to actually create parameters of
	     type `void'; other parts of the compiler assume that a
	     void type terminates the parameter list.  */
	  type = error_mark_node;
	  TREE_TYPE (decl) = error_mark_node;
	}

      if (type != error_mark_node
	  && TYPE_FOR_JAVA (type)
	  && MAYBE_CLASS_TYPE_P (type))
	{
	  error ("parameter %qD has Java class type", decl);
	  type = error_mark_node;
	  TREE_TYPE (decl) = error_mark_node;
	  init = NULL_TREE;
	}

      if (type != error_mark_node
	  && (errmsg = targetm.invalid_parameter_type (type)))
	{
	  error (errmsg);
	  type = error_mark_node;
	  TREE_TYPE (decl) = error_mark_node;
	}

      if (type != error_mark_node)
	{
	  if (deprecated_state != DEPRECATED_SUPPRESS)
	    {
	      tree deptype = type_is_deprecated (type);
	      if (deptype)
		warn_deprecated_use (deptype, NULL_TREE);
	    }

	  /* Top-level qualifiers on the parameters are
	     ignored for function types.  */
	  type = cp_build_qualified_type (type, 0);
	  if (TREE_CODE (type) == METHOD_TYPE)
	    {
	      error ("parameter %qD invalidly declared method type", decl);
	      type = build_pointer_type (type);
	      TREE_TYPE (decl) = type;
	    }
	  else if (abstract_virtuals_error (decl, type))
	    any_error = 1;  /* Seems like a good idea.  */
	  else if (POINTER_TYPE_P (type))
	    {
	      /* [dcl.fct]/6, parameter types cannot contain pointers
		 (references) to arrays of unknown bound.  */
	      tree t = TREE_TYPE (type);
	      int ptr = TYPE_PTR_P (type);

	      while (1)
		{
		  if (TYPE_PTR_P (t))
		    ptr = 1;
		  else if (TREE_CODE (t) != ARRAY_TYPE)
		    break;
		  else if (!TYPE_DOMAIN (t))
		    break;
		  t = TREE_TYPE (t);
		}
	      if (TREE_CODE (t) == ARRAY_TYPE)
		error (ptr
                       ? G_("parameter %qD includes pointer to array of "
                            "unknown bound %qT")
                       : G_("parameter %qD includes reference to array of "
                            "unknown bound %qT"),
                       decl, t);
	    }

	  if (any_error)
	    init = NULL_TREE;
	  else if (init && !processing_template_decl)
	    init = check_default_argument (decl, init);
	}

      if (TREE_CODE (decl) == PARM_DECL
          && FUNCTION_PARAMETER_PACK_P (decl)
          && TREE_CHAIN (parm)
          && TREE_CHAIN (parm) != void_list_node)
        error ("parameter packs must be at the end of the parameter list");

      DECL_CHAIN (decl) = decls;
      decls = decl;
      result = tree_cons (init, type, result);
    }
  decls = nreverse (decls);
  result = nreverse (result);
  if (parm)
    result = chainon (result, void_list_node);
  *parms = decls;

  return result;
}


/* D is a constructor or overloaded `operator='.

   Let T be the class in which D is declared. Then, this function
   returns:

   -1 if D's is an ill-formed constructor or copy assignment operator
      whose first parameter is of type `T'.
   0  if D is not a copy constructor or copy assignment
      operator.
   1  if D is a copy constructor or copy assignment operator whose
      first parameter is a reference to non-const qualified T.
   2  if D is a copy constructor or copy assignment operator whose
      first parameter is a reference to const qualified T.

   This function can be used as a predicate. Positive values indicate
   a copy constructor and nonzero values indicate a copy assignment
   operator.  */

int
copy_fn_p (const_tree d)
{
  tree args;
  tree arg_type;
  int result = 1;

  gcc_assert (DECL_FUNCTION_MEMBER_P (d));

  if (TREE_CODE (d) == TEMPLATE_DECL
      || (DECL_TEMPLATE_INFO (d)
	  && DECL_MEMBER_TEMPLATE_P (DECL_TI_TEMPLATE (d))))
    /* Instantiations of template member functions are never copy
       functions.  Note that member functions of templated classes are
       represented as template functions internally, and we must
       accept those as copy functions.  */
    return 0;

  args = FUNCTION_FIRST_USER_PARMTYPE (d);
  if (!args)
    return 0;

  arg_type = TREE_VALUE (args);
  if (arg_type == error_mark_node)
    return 0;

  if (TYPE_MAIN_VARIANT (arg_type) == DECL_CONTEXT (d))
    {
      /* Pass by value copy assignment operator.  */
      result = -1;
    }
  else if (TREE_CODE (arg_type) == REFERENCE_TYPE
	   && !TYPE_REF_IS_RVALUE (arg_type)
	   && TYPE_MAIN_VARIANT (TREE_TYPE (arg_type)) == DECL_CONTEXT (d))
    {
      if (CP_TYPE_CONST_P (TREE_TYPE (arg_type)))
	result = 2;
    }
  else
    return 0;

  args = TREE_CHAIN (args);

  if (args && args != void_list_node && !TREE_PURPOSE (args))
    /* There are more non-optional args.  */
    return 0;

  return result;
}

/* D is a constructor or overloaded `operator='.

   Let T be the class in which D is declared. Then, this function
   returns true when D is a move constructor or move assignment
   operator, false otherwise.  */

bool
move_fn_p (const_tree d)
{
  tree args;
  tree arg_type;
  bool result = false;

  gcc_assert (DECL_FUNCTION_MEMBER_P (d));

  if (cxx_dialect == cxx98)
    /* There are no move constructors if we are in C++98 mode.  */
    return false;

  if (TREE_CODE (d) == TEMPLATE_DECL
      || (DECL_TEMPLATE_INFO (d)
         && DECL_MEMBER_TEMPLATE_P (DECL_TI_TEMPLATE (d))))
    /* Instantiations of template member functions are never copy
       functions.  Note that member functions of templated classes are
       represented as template functions internally, and we must
       accept those as copy functions.  */
    return 0;

  args = FUNCTION_FIRST_USER_PARMTYPE (d);
  if (!args)
    return 0;

  arg_type = TREE_VALUE (args);
  if (arg_type == error_mark_node)
    return 0;

  if (TREE_CODE (arg_type) == REFERENCE_TYPE
      && TYPE_REF_IS_RVALUE (arg_type)
      && same_type_p (TYPE_MAIN_VARIANT (TREE_TYPE (arg_type)),
                      DECL_CONTEXT (d)))
    result = true;

  args = TREE_CHAIN (args);

  if (args && args != void_list_node && !TREE_PURPOSE (args))
    /* There are more non-optional args.  */
    return false;

  return result;
}

/* Remember any special properties of member function DECL.  */

void
grok_special_member_properties (tree decl)
{
  tree class_type;

  if (!DECL_NONSTATIC_MEMBER_FUNCTION_P (decl))
    return;

  class_type = DECL_CONTEXT (decl);
  if (DECL_CONSTRUCTOR_P (decl))
    {
      int ctor = copy_fn_p (decl);

      if (!DECL_ARTIFICIAL (decl))
	TYPE_HAS_USER_CONSTRUCTOR (class_type) = 1;

      if (ctor > 0)
	{
	  /* [class.copy]

	     A non-template constructor for class X is a copy
	     constructor if its first parameter is of type X&, const
	     X&, volatile X& or const volatile X&, and either there
	     are no other parameters or else all other parameters have
	     default arguments.  */
	  TYPE_HAS_COPY_CTOR (class_type) = 1;
	  if (user_provided_p (decl))
	    TYPE_HAS_COMPLEX_COPY_CTOR (class_type) = 1;
	  if (ctor > 1)
	    TYPE_HAS_CONST_COPY_CTOR (class_type) = 1;
	}
      else if (sufficient_parms_p (FUNCTION_FIRST_USER_PARMTYPE (decl)))
	{
	  TYPE_HAS_DEFAULT_CONSTRUCTOR (class_type) = 1;
	  if (user_provided_p (decl))
	    TYPE_HAS_COMPLEX_DFLT (class_type) = 1;
	}
      else if (move_fn_p (decl) && user_provided_p (decl))
	TYPE_HAS_COMPLEX_MOVE_CTOR (class_type) = 1;
      else if (is_list_ctor (decl))
	TYPE_HAS_LIST_CTOR (class_type) = 1;

      if (DECL_DECLARED_CONSTEXPR_P (decl)
	  && !copy_fn_p (decl) && !move_fn_p (decl))
	TYPE_HAS_CONSTEXPR_CTOR (class_type) = 1;
    }
  else if (DECL_OVERLOADED_OPERATOR_P (decl) == NOP_EXPR)
    {
      /* [class.copy]

	 A non-template assignment operator for class X is a copy
	 assignment operator if its parameter is of type X, X&, const
	 X&, volatile X& or const volatile X&.  */

      int assop = copy_fn_p (decl);

      if (assop)
	{
	  TYPE_HAS_COPY_ASSIGN (class_type) = 1;
	  if (user_provided_p (decl))
	    TYPE_HAS_COMPLEX_COPY_ASSIGN (class_type) = 1;
	  if (assop != 1)
	    TYPE_HAS_CONST_COPY_ASSIGN (class_type) = 1;
	}
      else if (move_fn_p (decl) && user_provided_p (decl))
	TYPE_HAS_COMPLEX_MOVE_ASSIGN (class_type) = 1;
    }
  /* Destructors are handled in check_methods.  */
}

/* Check a constructor DECL has the correct form.  Complains
   if the class has a constructor of the form X(X).  */

int
grok_ctor_properties (const_tree ctype, const_tree decl)
{
  int ctor_parm = copy_fn_p (decl);

  if (ctor_parm < 0)
    {
      /* [class.copy]

	 A declaration of a constructor for a class X is ill-formed if
	 its first parameter is of type (optionally cv-qualified) X
	 and either there are no other parameters or else all other
	 parameters have default arguments.

	 We *don't* complain about member template instantiations that
	 have this form, though; they can occur as we try to decide
	 what constructor to use during overload resolution.  Since
	 overload resolution will never prefer such a constructor to
	 the non-template copy constructor (which is either explicitly
	 or implicitly defined), there's no need to worry about their
	 existence.  Theoretically, they should never even be
	 instantiated, but that's hard to forestall.  */
      error ("invalid constructor; you probably meant %<%T (const %T&)%>",
		ctype, ctype);
      return 0;
    }

  return 1;
}

/* An operator with this code is unary, but can also be binary.  */

static int
ambi_op_p (enum tree_code code)
{
  return (code == INDIRECT_REF
	  || code == ADDR_EXPR
	  || code == UNARY_PLUS_EXPR
	  || code == NEGATE_EXPR
	  || code == PREINCREMENT_EXPR
	  || code == PREDECREMENT_EXPR);
}

/* An operator with this name can only be unary.  */

static int
unary_op_p (enum tree_code code)
{
  return (code == TRUTH_NOT_EXPR
	  || code == BIT_NOT_EXPR
	  || code == COMPONENT_REF
	  || code == TYPE_EXPR);
}

/* DECL is a declaration for an overloaded operator.  If COMPLAIN is true,
   errors are issued for invalid declarations.  */

bool
grok_op_properties (tree decl, bool complain)
{
  tree argtypes = TYPE_ARG_TYPES (TREE_TYPE (decl));
  tree argtype;
  int methodp = (TREE_CODE (TREE_TYPE (decl)) == METHOD_TYPE);
  tree name = DECL_NAME (decl);
  enum tree_code operator_code;
  int arity;
  bool ellipsis_p;
  tree class_type;

  /* Count the number of arguments and check for ellipsis.  */
  for (argtype = argtypes, arity = 0;
       argtype && argtype != void_list_node;
       argtype = TREE_CHAIN (argtype))
    ++arity;
  ellipsis_p = !argtype;

  class_type = DECL_CONTEXT (decl);
  if (class_type && !CLASS_TYPE_P (class_type))
    class_type = NULL_TREE;

  if (DECL_CONV_FN_P (decl))
    operator_code = TYPE_EXPR;
  else
    do
      {
#define DEF_OPERATOR(NAME, CODE, MANGLING, ARITY, ASSN_P)	\
	if (ansi_opname (CODE) == name)				\
	  {							\
	    operator_code = (CODE);				\
	    break;						\
	  }							\
	else if (ansi_assopname (CODE) == name)			\
	  {							\
	    operator_code = (CODE);				\
	    DECL_ASSIGNMENT_OPERATOR_P (decl) = 1;		\
	    break;						\
	  }

#include "operators.def"
#undef DEF_OPERATOR

	gcc_unreachable ();
      }
    while (0);
  gcc_assert (operator_code != MAX_TREE_CODES);
  SET_OVERLOADED_OPERATOR_CODE (decl, operator_code);

  if (class_type)
    switch (operator_code)
      {
      case NEW_EXPR:
	TYPE_HAS_NEW_OPERATOR (class_type) = 1;
	break;

      case DELETE_EXPR:
	TYPE_GETS_DELETE (class_type) |= 1;
	break;

      case VEC_NEW_EXPR:
	TYPE_HAS_ARRAY_NEW_OPERATOR (class_type) = 1;
	break;

      case VEC_DELETE_EXPR:
	TYPE_GETS_DELETE (class_type) |= 2;
	break;

      default:
	break;
      }

    /* [basic.std.dynamic.allocation]/1:

       A program is ill-formed if an allocation function is declared
       in a namespace scope other than global scope or declared static
       in global scope.

       The same also holds true for deallocation functions.  */
  if (operator_code == NEW_EXPR || operator_code == VEC_NEW_EXPR
      || operator_code == DELETE_EXPR || operator_code == VEC_DELETE_EXPR)
    {
      if (DECL_NAMESPACE_SCOPE_P (decl))
	{
	  if (CP_DECL_CONTEXT (decl) != global_namespace)
	    {
	      error ("%qD may not be declared within a namespace", decl);
	      return false;
	    }
	  else if (!TREE_PUBLIC (decl))
	    {
	      error ("%qD may not be declared as static", decl);
	      return false;
	    }
	}
    }

  if (operator_code == NEW_EXPR || operator_code == VEC_NEW_EXPR)
    {
      TREE_TYPE (decl) = coerce_new_type (TREE_TYPE (decl));
      DECL_IS_OPERATOR_NEW (decl) = 1;
    }
  else if (operator_code == DELETE_EXPR || operator_code == VEC_DELETE_EXPR)
    TREE_TYPE (decl) = coerce_delete_type (TREE_TYPE (decl));
  else
    {
      /* An operator function must either be a non-static member function
	 or have at least one parameter of a class, a reference to a class,
	 an enumeration, or a reference to an enumeration.  13.4.0.6 */
      if (! methodp || DECL_STATIC_FUNCTION_P (decl))
	{
	  if (operator_code == TYPE_EXPR
	      || operator_code == CALL_EXPR
	      || operator_code == COMPONENT_REF
	      || operator_code == ARRAY_REF
	      || operator_code == NOP_EXPR)
	    {
	      error ("%qD must be a nonstatic member function", decl);
	      return false;
	    }
	  else
	    {
	      tree p;

	      if (DECL_STATIC_FUNCTION_P (decl))
		{
		  error ("%qD must be either a non-static member "
			 "function or a non-member function", decl);
		  return false;
		}

	      for (p = argtypes; p && p != void_list_node; p = TREE_CHAIN (p))
		{
		  tree arg = non_reference (TREE_VALUE (p));
		  if (arg == error_mark_node)
		    return false;

		  /* MAYBE_CLASS_TYPE_P, rather than CLASS_TYPE_P, is used
		     because these checks are performed even on
		     template functions.  */
		  if (MAYBE_CLASS_TYPE_P (arg)
		      || TREE_CODE (arg) == ENUMERAL_TYPE)
		    break;
		}

	      if (!p || p == void_list_node)
		{
		  if (complain)
		    error ("%qD must have an argument of class or "
			   "enumerated type", decl);
		  return false;
		}
	    }
	}

      /* There are no restrictions on the arguments to an overloaded
	 "operator ()".  */
      if (operator_code == CALL_EXPR)
	return true;

      /* Warn about conversion operators that will never be used.  */
      if (IDENTIFIER_TYPENAME_P (name)
	  && ! DECL_TEMPLATE_INFO (decl)
	  && warn_conversion
	  /* Warn only declaring the function; there is no need to
	     warn again about out-of-class definitions.  */
	  && class_type == current_class_type)
	{
	  tree t = TREE_TYPE (name);
	  int ref = (TREE_CODE (t) == REFERENCE_TYPE);

	  if (ref)
	    t = TYPE_MAIN_VARIANT (TREE_TYPE (t));

	  if (TREE_CODE (t) == VOID_TYPE)
            warning (OPT_Wconversion,
                     ref
                     ? G_("conversion to a reference to void "
                          "will never use a type conversion operator")
                     : G_("conversion to void "
                          "will never use a type conversion operator"));
	  else if (class_type)
	    {
	      if (t == class_type)
                warning (OPT_Wconversion,
                     ref
                     ? G_("conversion to a reference to the same type "
                          "will never use a type conversion operator")
                     : G_("conversion to the same type "
                          "will never use a type conversion operator"));		
	      /* Don't force t to be complete here.  */
	      else if (MAYBE_CLASS_TYPE_P (t)
		       && COMPLETE_TYPE_P (t)
		       && DERIVED_FROM_P (t, class_type))
                 warning (OPT_Wconversion,
                          ref
                          ? G_("conversion to a reference to a base class "
                               "will never use a type conversion operator")
                          : G_("conversion to a base class "
                               "will never use a type conversion operator"));		
	    }

	}

      if (operator_code == COND_EXPR)
	{
	  /* 13.4.0.3 */
	  error ("ISO C++ prohibits overloading operator ?:");
	  return false;
	}
      else if (ellipsis_p)
	{
	  error ("%qD must not have variable number of arguments", decl);
	  return false;
	}
      else if (ambi_op_p (operator_code))
	{
	  if (arity == 1)
	    /* We pick the one-argument operator codes by default, so
	       we don't have to change anything.  */
	    ;
	  else if (arity == 2)
	    {
	      /* If we thought this was a unary operator, we now know
		 it to be a binary operator.  */
	      switch (operator_code)
		{
		case INDIRECT_REF:
		  operator_code = MULT_EXPR;
		  break;

		case ADDR_EXPR:
		  operator_code = BIT_AND_EXPR;
		  break;

		case UNARY_PLUS_EXPR:
		  operator_code = PLUS_EXPR;
		  break;

		case NEGATE_EXPR:
		  operator_code = MINUS_EXPR;
		  break;

		case PREINCREMENT_EXPR:
		  operator_code = POSTINCREMENT_EXPR;
		  break;

		case PREDECREMENT_EXPR:
		  operator_code = POSTDECREMENT_EXPR;
		  break;

		default:
		  gcc_unreachable ();
		}

	      SET_OVERLOADED_OPERATOR_CODE (decl, operator_code);

	      if ((operator_code == POSTINCREMENT_EXPR
		   || operator_code == POSTDECREMENT_EXPR)
		  && ! processing_template_decl
		  && ! same_type_p (TREE_VALUE (TREE_CHAIN (argtypes)), integer_type_node))
		{
		  if (methodp)
		    error ("postfix %qD must take %<int%> as its argument",
			   decl);
		  else
		    error ("postfix %qD must take %<int%> as its second "
			   "argument", decl);
		  return false;
		}
	    }
	  else
	    {
	      if (methodp)
		error ("%qD must take either zero or one argument", decl);
	      else
		error ("%qD must take either one or two arguments", decl);
	      return false;
	    }

	  /* More Effective C++ rule 6.  */
	  if (warn_ecpp
	      && (operator_code == POSTINCREMENT_EXPR
		  || operator_code == POSTDECREMENT_EXPR
		  || operator_code == PREINCREMENT_EXPR
		  || operator_code == PREDECREMENT_EXPR))
	    {
	      tree arg = TREE_VALUE (argtypes);
	      tree ret = TREE_TYPE (TREE_TYPE (decl));
	      if (methodp || TREE_CODE (arg) == REFERENCE_TYPE)
		arg = TREE_TYPE (arg);
	      arg = TYPE_MAIN_VARIANT (arg);
	      if (operator_code == PREINCREMENT_EXPR
		  || operator_code == PREDECREMENT_EXPR)
		{
		  if (TREE_CODE (ret) != REFERENCE_TYPE
		      || !same_type_p (TYPE_MAIN_VARIANT (TREE_TYPE (ret)),
				       arg))
		    warning (OPT_Weffc__, "prefix %qD should return %qT", decl,
			     build_reference_type (arg));
		}
	      else
		{
		  if (!same_type_p (TYPE_MAIN_VARIANT (ret), arg))
		    warning (OPT_Weffc__, "postfix %qD should return %qT", decl, arg);
		}
	    }
	}
      else if (unary_op_p (operator_code))
	{
	  if (arity != 1)
	    {
	      if (methodp)
		error ("%qD must take %<void%>", decl);
	      else
		error ("%qD must take exactly one argument", decl);
	      return false;
	    }
	}
      else /* if (binary_op_p (operator_code)) */
	{
	  if (arity != 2)
	    {
	      if (methodp)
		error ("%qD must take exactly one argument", decl);
	      else
		error ("%qD must take exactly two arguments", decl);
	      return false;
	    }

	  /* More Effective C++ rule 7.  */
	  if (warn_ecpp
	      && (operator_code == TRUTH_ANDIF_EXPR
		  || operator_code == TRUTH_ORIF_EXPR
		  || operator_code == COMPOUND_EXPR))
	    warning (OPT_Weffc__, "user-defined %qD always evaluates both arguments",
		     decl);
	}

      /* Effective C++ rule 23.  */
      if (warn_ecpp
	  && arity == 2
	  && !DECL_ASSIGNMENT_OPERATOR_P (decl)
	  && (operator_code == PLUS_EXPR
	      || operator_code == MINUS_EXPR
	      || operator_code == TRUNC_DIV_EXPR
	      || operator_code == MULT_EXPR
	      || operator_code == TRUNC_MOD_EXPR)
	  && TREE_CODE (TREE_TYPE (TREE_TYPE (decl))) == REFERENCE_TYPE)
	warning (OPT_Weffc__, "%qD should return by value", decl);

      /* [over.oper]/8 */
      for (; argtypes && argtypes != void_list_node;
	  argtypes = TREE_CHAIN (argtypes))
	if (TREE_PURPOSE (argtypes))
	  {
	    TREE_PURPOSE (argtypes) = NULL_TREE;
	    if (operator_code == POSTINCREMENT_EXPR
		|| operator_code == POSTDECREMENT_EXPR)
	      {
		pedwarn (input_location, OPT_pedantic, "%qD cannot have default arguments", 
			 decl);
	      }
	    else
	      {
		error ("%qD cannot have default arguments", decl);
		return false;
	      }
	  }
    }
  return true;
}

/* Return a string giving the keyword associate with CODE.  */

static const char *
tag_name (enum tag_types code)
{
  switch (code)
    {
    case record_type:
      return "struct";
    case class_type:
      return "class";
    case union_type:
      return "union";
    case enum_type:
      return "enum";
    case typename_type:
      return "typename";
    default:
      gcc_unreachable ();
    }
}

/* Name lookup in an elaborated-type-specifier (after the keyword
   indicated by TAG_CODE) has found the TYPE_DECL DECL.  If the
   elaborated-type-specifier is invalid, issue a diagnostic and return
   error_mark_node; otherwise, return the *_TYPE to which it referred.
   If ALLOW_TEMPLATE_P is true, TYPE may be a class template.  */

tree
check_elaborated_type_specifier (enum tag_types tag_code,
				 tree decl,
				 bool allow_template_p)
{
  tree type;

  /* In the case of:

       struct S { struct S *p; };

     name lookup will find the TYPE_DECL for the implicit "S::S"
     typedef.  Adjust for that here.  */
  if (DECL_SELF_REFERENCE_P (decl))
    decl = TYPE_NAME (TREE_TYPE (decl));

  type = TREE_TYPE (decl);

  /* Check TEMPLATE_TYPE_PARM first because DECL_IMPLICIT_TYPEDEF_P
     is false for this case as well.  */
  if (TREE_CODE (type) == TEMPLATE_TYPE_PARM)
    {
      error ("using template type parameter %qT after %qs",
	     type, tag_name (tag_code));
      return error_mark_node;
    }
  /*   [dcl.type.elab]

       If the identifier resolves to a typedef-name or a template
       type-parameter, the elaborated-type-specifier is ill-formed.

     In other words, the only legitimate declaration to use in the
     elaborated type specifier is the implicit typedef created when
     the type is declared.  */
  else if (!DECL_IMPLICIT_TYPEDEF_P (decl)
	   && !DECL_SELF_REFERENCE_P (decl)
	   && tag_code != typename_type)
    {
      error ("using typedef-name %qD after %qs", decl, tag_name (tag_code));
      error ("%q+D has a previous declaration here", decl);
      return error_mark_node;
    }
  else if (TREE_CODE (type) != RECORD_TYPE
	   && TREE_CODE (type) != UNION_TYPE
	   && tag_code != enum_type
	   && tag_code != typename_type)
    {
      error ("%qT referred to as %qs", type, tag_name (tag_code));
      error ("%q+T has a previous declaration here", type);
      return error_mark_node;
    }
  else if (TREE_CODE (type) != ENUMERAL_TYPE
	   && tag_code == enum_type)
    {
      error ("%qT referred to as enum", type);
      error ("%q+T has a previous declaration here", type);
      return error_mark_node;
    }
  else if (!allow_template_p
	   && TREE_CODE (type) == RECORD_TYPE
	   && CLASSTYPE_IS_TEMPLATE (type))
    {
      /* If a class template appears as elaborated type specifier
	 without a template header such as:

	   template <class T> class C {};
	   void f(class C);		// No template header here

	 then the required template argument is missing.  */
      error ("template argument required for %<%s %T%>",
	     tag_name (tag_code),
	     DECL_NAME (CLASSTYPE_TI_TEMPLATE (type)));
      return error_mark_node;
    }

  return type;
}

/* Lookup NAME in elaborate type specifier in scope according to
   SCOPE and issue diagnostics if necessary.
   Return *_TYPE node upon success, NULL_TREE when the NAME is not
   found, and ERROR_MARK_NODE for type error.  */

static tree
lookup_and_check_tag (enum tag_types tag_code, tree name,
		      tag_scope scope, bool template_header_p)
{
  tree t;
  tree decl;
  if (scope == ts_global)
    {
      /* First try ordinary name lookup, ignoring hidden class name
	 injected via friend declaration.  */
      decl = lookup_name_prefer_type (name, 2);
      /* If that fails, the name will be placed in the smallest
	 non-class, non-function-prototype scope according to 3.3.1/5.
	 We may already have a hidden name declared as friend in this
	 scope.  So lookup again but not ignoring hidden names.
	 If we find one, that name will be made visible rather than
	 creating a new tag.  */
      if (!decl)
	decl = lookup_type_scope (name, ts_within_enclosing_non_class);
    }
  else
    decl = lookup_type_scope (name, scope);

  if (decl && DECL_CLASS_TEMPLATE_P (decl))
    decl = DECL_TEMPLATE_RESULT (decl);

  if (decl && TREE_CODE (decl) == TYPE_DECL)
    {
      /* Look for invalid nested type:
	   class C {
	     class C {};
	   };  */
      if (scope == ts_current && DECL_SELF_REFERENCE_P (decl))
	{
	  error ("%qD has the same name as the class in which it is "
		 "declared",
		 decl);
	  return error_mark_node;
	}

      /* Two cases we need to consider when deciding if a class
	 template is allowed as an elaborated type specifier:
	 1. It is a self reference to its own class.
	 2. It comes with a template header.

	 For example:

	   template <class T> class C {
	     class C *c1;		// DECL_SELF_REFERENCE_P is true
	     class D;
	   };
	   template <class U> class C; // template_header_p is true
	   template <class T> class C<T>::D {
	     class C *c2;		// DECL_SELF_REFERENCE_P is true
	   };  */

      t = check_elaborated_type_specifier (tag_code,
					   decl,
					   template_header_p
					   | DECL_SELF_REFERENCE_P (decl));
      return t;
    }
  else if (decl && TREE_CODE (decl) == TREE_LIST)
    {
      error ("reference to %qD is ambiguous", name);
      print_candidates (decl);
      return error_mark_node;
    }
  else
    return NULL_TREE;
}

/* Get the struct, enum or union (TAG_CODE says which) with tag NAME.
   Define the tag as a forward-reference if it is not defined.

   If a declaration is given, process it here, and report an error if
   multiple declarations are not identical.

   SCOPE is TS_CURRENT when this is also a definition.  Only look in
   the current frame for the name (since C++ allows new names in any
   scope.)  It is TS_WITHIN_ENCLOSING_NON_CLASS if this is a friend
   declaration.  Only look beginning from the current scope outward up
   till the nearest non-class scope.  Otherwise it is TS_GLOBAL.

   TEMPLATE_HEADER_P is true when this declaration is preceded by
   a set of template parameters.  */

tree
xref_tag (enum tag_types tag_code, tree name,
	  tag_scope scope, bool template_header_p)
{
  enum tree_code code;
  tree t;
  tree context = NULL_TREE;

  timevar_push (TV_NAME_LOOKUP);

  gcc_assert (TREE_CODE (name) == IDENTIFIER_NODE);

  switch (tag_code)
    {
    case record_type:
    case class_type:
      code = RECORD_TYPE;
      break;
    case union_type:
      code = UNION_TYPE;
      break;
    case enum_type:
      code = ENUMERAL_TYPE;
      break;
    default:
      gcc_unreachable ();
    }

  /* In case of anonymous name, xref_tag is only called to
     make type node and push name.  Name lookup is not required.  */
  if (ANON_AGGRNAME_P (name))
    t = NULL_TREE;
  else
    t = lookup_and_check_tag  (tag_code, name,
			       scope, template_header_p);

  if (t == error_mark_node)
    POP_TIMEVAR_AND_RETURN (TV_NAME_LOOKUP, error_mark_node);

  if (scope != ts_current && t && current_class_type
      && template_class_depth (current_class_type)
      && template_header_p)
    {
      /* Since SCOPE is not TS_CURRENT, we are not looking at a
	 definition of this tag.  Since, in addition, we are currently
	 processing a (member) template declaration of a template
	 class, we must be very careful; consider:

	   template <class X>
	   struct S1

	   template <class U>
	   struct S2
	   { template <class V>
	   friend struct S1; };

	 Here, the S2::S1 declaration should not be confused with the
	 outer declaration.  In particular, the inner version should
	 have a template parameter of level 2, not level 1.  This
	 would be particularly important if the member declaration
	 were instead:

	   template <class V = U> friend struct S1;

	 say, when we should tsubst into `U' when instantiating
	 S2.  On the other hand, when presented with:

	   template <class T>
	   struct S1 {
	     template <class U>
	     struct S2 {};
	     template <class U>
	     friend struct S2;
	   };

	 we must find the inner binding eventually.  We
	 accomplish this by making sure that the new type we
	 create to represent this declaration has the right
	 TYPE_CONTEXT.  */
      context = TYPE_CONTEXT (t);
      t = NULL_TREE;
    }

  if (! t)
    {
      /* If no such tag is yet defined, create a forward-reference node
	 and record it as the "definition".
	 When a real declaration of this type is found,
	 the forward-reference will be altered into a real type.  */
      if (code == ENUMERAL_TYPE)
	{
	  error ("use of enum %q#D without previous declaration", name);
	  POP_TIMEVAR_AND_RETURN (TV_NAME_LOOKUP, error_mark_node);
	}
      else
	{
	  t = make_class_type (code);
	  TYPE_CONTEXT (t) = context;
	  t = pushtag (name, t, scope);
	}
    }
  else
    {
      if (template_header_p && MAYBE_CLASS_TYPE_P (t))
        {
	  if (!redeclare_class_template (t, current_template_parms))
            POP_TIMEVAR_AND_RETURN (TV_NAME_LOOKUP, error_mark_node);
        }
      else if (!processing_template_decl
	       && CLASS_TYPE_P (t)
	       && CLASSTYPE_IS_TEMPLATE (t))
	{
	  error ("redeclaration of %qT as a non-template", t);
	  error ("previous declaration %q+D", t);
	  POP_TIMEVAR_AND_RETURN (TV_NAME_LOOKUP, error_mark_node);
	}

      /* Make injected friend class visible.  */
      if (scope != ts_within_enclosing_non_class
	  && hidden_name_p (TYPE_NAME (t)))
	{
	  DECL_ANTICIPATED (TYPE_NAME (t)) = 0;
	  DECL_FRIEND_P (TYPE_NAME (t)) = 0;

	  if (TYPE_TEMPLATE_INFO (t))
	    {
	      DECL_ANTICIPATED (TYPE_TI_TEMPLATE (t)) = 0;
	      DECL_FRIEND_P (TYPE_TI_TEMPLATE (t)) = 0;
	    }
	}
    }

  POP_TIMEVAR_AND_RETURN (TV_NAME_LOOKUP, t);
}

tree
xref_tag_from_type (tree old, tree id, tag_scope scope)
{
  enum tag_types tag_kind;

  if (TREE_CODE (old) == RECORD_TYPE)
    tag_kind = (CLASSTYPE_DECLARED_CLASS (old) ? class_type : record_type);
  else
    tag_kind  = union_type;

  if (id == NULL_TREE)
    id = TYPE_IDENTIFIER (old);

  return xref_tag (tag_kind, id, scope, false);
}

/* Create the binfo hierarchy for REF with (possibly NULL) base list
   BASE_LIST.  For each element on BASE_LIST the TREE_PURPOSE is an
   access_* node, and the TREE_VALUE is the type of the base-class.
   Non-NULL TREE_TYPE indicates virtual inheritance.  
 
   Returns true if the binfo hierarchy was successfully created,
   false if an error was detected. */

bool
xref_basetypes (tree ref, tree base_list)
{
  tree *basep;
  tree binfo, base_binfo;
  unsigned max_vbases = 0; /* Maximum direct & indirect virtual bases.  */
  unsigned max_bases = 0;  /* Maximum direct bases.  */
  int i;
  tree default_access;
  tree igo_prev; /* Track Inheritance Graph Order.  */

  if (ref == error_mark_node)
    return false;

  /* The base of a derived class is private by default, all others are
     public.  */
  default_access = (TREE_CODE (ref) == RECORD_TYPE
		    && CLASSTYPE_DECLARED_CLASS (ref)
		    ? access_private_node : access_public_node);

  /* First, make sure that any templates in base-classes are
     instantiated.  This ensures that if we call ourselves recursively
     we do not get confused about which classes are marked and which
     are not.  */
  basep = &base_list;
  while (*basep)
    {
      tree basetype = TREE_VALUE (*basep);

      if (!(processing_template_decl && uses_template_parms (basetype))
	  && !complete_type_or_else (basetype, NULL))
	/* An incomplete type.  Remove it from the list.  */
	*basep = TREE_CHAIN (*basep);
      else
	{
	  max_bases++;
	  if (TREE_TYPE (*basep))
	    max_vbases++;
	  if (CLASS_TYPE_P (basetype))
	    max_vbases += VEC_length (tree, CLASSTYPE_VBASECLASSES (basetype));
	  basep = &TREE_CHAIN (*basep);
	}
    }

  TYPE_MARKED_P (ref) = 1;

  /* The binfo slot should be empty, unless this is an (ill-formed)
     redefinition.  */
  if (TYPE_BINFO (ref) && !TYPE_SIZE (ref))
    {
      error ("redefinition of %q#T", ref);
      return false;
    }

  gcc_assert (TYPE_MAIN_VARIANT (ref) == ref);

  binfo = make_tree_binfo (max_bases);

  TYPE_BINFO (ref) = binfo;
  BINFO_OFFSET (binfo) = size_zero_node;
  BINFO_TYPE (binfo) = ref;

  /* Apply base-class info set up to the variants of this type.  */
  fixup_type_variants (ref);

  if (max_bases)
    {
      BINFO_BASE_ACCESSES (binfo) = VEC_alloc (tree, gc, max_bases);
      /* An aggregate cannot have baseclasses.  */
      CLASSTYPE_NON_AGGREGATE (ref) = 1;

      if (TREE_CODE (ref) == UNION_TYPE)
        {
	  error ("derived union %qT invalid", ref);
          return false;
        }
    }

  if (max_bases > 1)
    {
      if (TYPE_FOR_JAVA (ref))
        {
	  error ("Java class %qT cannot have multiple bases", ref);
          return false;
        }
    }

  if (max_vbases)
    {
      CLASSTYPE_VBASECLASSES (ref) = VEC_alloc (tree, gc, max_vbases);

      if (TYPE_FOR_JAVA (ref))
        {
	  error ("Java class %qT cannot have virtual bases", ref);
          return false;
        }
    }

  for (igo_prev = binfo; base_list; base_list = TREE_CHAIN (base_list))
    {
      tree access = TREE_PURPOSE (base_list);
      int via_virtual = TREE_TYPE (base_list) != NULL_TREE;
      tree basetype = TREE_VALUE (base_list);

      if (access == access_default_node)
	access = default_access;

      if (PACK_EXPANSION_P (basetype))
        basetype = PACK_EXPANSION_PATTERN (basetype);
      if (TREE_CODE (basetype) == TYPE_DECL)
	basetype = TREE_TYPE (basetype);
      if (!MAYBE_CLASS_TYPE_P (basetype) || TREE_CODE (basetype) == UNION_TYPE)
	{
	  error ("base type %qT fails to be a struct or class type",
		 basetype);
	  return false;
	}

      if (TYPE_FOR_JAVA (basetype) && (current_lang_depth () == 0))
	TYPE_FOR_JAVA (ref) = 1;

      base_binfo = NULL_TREE;
      if (CLASS_TYPE_P (basetype) && !dependent_type_p (basetype))
	{
	  base_binfo = TYPE_BINFO (basetype);
	  /* The original basetype could have been a typedef'd type.  */
	  basetype = BINFO_TYPE (base_binfo);

	  /* Inherit flags from the base.  */
	  TYPE_HAS_NEW_OPERATOR (ref)
	    |= TYPE_HAS_NEW_OPERATOR (basetype);
	  TYPE_HAS_ARRAY_NEW_OPERATOR (ref)
	    |= TYPE_HAS_ARRAY_NEW_OPERATOR (basetype);
	  TYPE_GETS_DELETE (ref) |= TYPE_GETS_DELETE (basetype);
	  TYPE_HAS_CONVERSION (ref) |= TYPE_HAS_CONVERSION (basetype);
	  CLASSTYPE_DIAMOND_SHAPED_P (ref)
	    |= CLASSTYPE_DIAMOND_SHAPED_P (basetype);
	  CLASSTYPE_REPEATED_BASE_P (ref)
	    |= CLASSTYPE_REPEATED_BASE_P (basetype);
	}

      /* We must do this test after we've seen through a typedef
	 type.  */
      if (TYPE_MARKED_P (basetype))
	{
	  if (basetype == ref)
	    error ("recursive type %qT undefined", basetype);
	  else
	    error ("duplicate base type %qT invalid", basetype);
	  return false;
	}

      if (PACK_EXPANSION_P (TREE_VALUE (base_list)))
        /* Regenerate the pack expansion for the bases. */
        basetype = make_pack_expansion (basetype);

      TYPE_MARKED_P (basetype) = 1;

      base_binfo = copy_binfo (base_binfo, basetype, ref,
			       &igo_prev, via_virtual);
      if (!BINFO_INHERITANCE_CHAIN (base_binfo))
	BINFO_INHERITANCE_CHAIN (base_binfo) = binfo;

      BINFO_BASE_APPEND (binfo, base_binfo);
      BINFO_BASE_ACCESS_APPEND (binfo, access);
    }

  if (VEC_space (tree, CLASSTYPE_VBASECLASSES (ref), 1))
    /* If we have space in the vbase vector, we must have shared at
       least one of them, and are therefore diamond shaped.  */
    CLASSTYPE_DIAMOND_SHAPED_P (ref) = 1;

  /* Unmark all the types.  */
  for (i = 0; BINFO_BASE_ITERATE (binfo, i, base_binfo); i++)
    TYPE_MARKED_P (BINFO_TYPE (base_binfo)) = 0;
  TYPE_MARKED_P (ref) = 0;

  /* Now see if we have a repeated base type.  */
  if (!CLASSTYPE_REPEATED_BASE_P (ref))
    {
      for (base_binfo = binfo; base_binfo;
	   base_binfo = TREE_CHAIN (base_binfo))
	{
	  if (TYPE_MARKED_P (BINFO_TYPE (base_binfo)))
	    {
	      CLASSTYPE_REPEATED_BASE_P (ref) = 1;
	      break;
	    }
	  TYPE_MARKED_P (BINFO_TYPE (base_binfo)) = 1;
	}
      for (base_binfo = binfo; base_binfo;
	   base_binfo = TREE_CHAIN (base_binfo))
	if (TYPE_MARKED_P (BINFO_TYPE (base_binfo)))
	  TYPE_MARKED_P (BINFO_TYPE (base_binfo)) = 0;
	else
	  break;
    }

  return true;
}


/* Copies the enum-related properties from type SRC to type DST.
   Used with the underlying type of an enum and the enum itself.  */
static void
copy_type_enum (tree dst, tree src)
{
  TYPE_MIN_VALUE (dst) = TYPE_MIN_VALUE (src);
  TYPE_MAX_VALUE (dst) = TYPE_MAX_VALUE (src);
  TYPE_SIZE (dst) = TYPE_SIZE (src);
  TYPE_SIZE_UNIT (dst) = TYPE_SIZE_UNIT (src);
  SET_TYPE_MODE (dst, TYPE_MODE (src));
  TYPE_PRECISION (dst) = TYPE_PRECISION (src);
  TYPE_ALIGN (dst) = TYPE_ALIGN (src);
  TYPE_USER_ALIGN (dst) = TYPE_USER_ALIGN (src);
  TYPE_UNSIGNED (dst) = TYPE_UNSIGNED (src);
}

/* Begin compiling the definition of an enumeration type.
   NAME is its name, 

   if ENUMTYPE is not NULL_TREE then the type has alredy been found.

   UNDERLYING_TYPE is the type that will be used as the storage for
   the enumeration type. This should be NULL_TREE if no storage type
   was specified.

   SCOPED_ENUM_P is true if this is a scoped enumeration type.

   if IS_NEW is not NULL, gets TRUE iff a new type is created.

   Returns the type object, as yet incomplete.
   Also records info about it so that build_enumerator
   may be used to declare the individual values as they are read.  */

tree
start_enum (tree name, tree enumtype, tree underlying_type,
	    bool scoped_enum_p, bool *is_new)
{
  tree prevtype = NULL_TREE;
  gcc_assert (TREE_CODE (name) == IDENTIFIER_NODE);

  if (is_new)
    *is_new = false;
  /* [C++0x dcl.enum]p5:

    If not explicitly specified, the underlying type of a scoped
    enumeration type is int.  */
  if (!underlying_type && scoped_enum_p)
    underlying_type = integer_type_node;

  if (underlying_type)
    underlying_type = cv_unqualified (underlying_type);

  /* If this is the real definition for a previous forward reference,
     fill in the contents in the same object that used to be the
     forward reference.  */
  if (!enumtype)
    enumtype = lookup_and_check_tag (enum_type, name,
				     /*tag_scope=*/ts_current,
				     /*template_header_p=*/false);

  /* In case of a template_decl, the only check that should be deferred
     to instantiation time is the comparison of underlying types.  */
  if (enumtype && TREE_CODE (enumtype) == ENUMERAL_TYPE)
    {
      if (scoped_enum_p != SCOPED_ENUM_P (enumtype))
	{
	  error_at (input_location, "scoped/unscoped mismatch "
		    "in enum %q#T", enumtype);
	  error_at (DECL_SOURCE_LOCATION (TYPE_MAIN_DECL (enumtype)),
		    "previous definition here");
	  enumtype = error_mark_node;
	}
      else if (ENUM_FIXED_UNDERLYING_TYPE_P (enumtype) != !! underlying_type)
	{
	  error_at (input_location, "underlying type mismatch "
		    "in enum %q#T", enumtype);
	  error_at (DECL_SOURCE_LOCATION (TYPE_MAIN_DECL (enumtype)),
		    "previous definition here");
	  enumtype = error_mark_node;
	}
      else if (underlying_type && ENUM_UNDERLYING_TYPE (enumtype)
	       && !dependent_type_p (underlying_type)
	       && !dependent_type_p (ENUM_UNDERLYING_TYPE (enumtype))
	       && !same_type_p (underlying_type,
				ENUM_UNDERLYING_TYPE (enumtype)))
	{
	  error_at (input_location, "different underlying type "
		    "in enum %q#T", enumtype);
	  error_at (DECL_SOURCE_LOCATION (TYPE_MAIN_DECL (enumtype)),
		    "previous definition here");
	  underlying_type = NULL_TREE;
	}
    }

  if (!enumtype || TREE_CODE (enumtype) != ENUMERAL_TYPE
      || processing_template_decl)
    {
      /* In case of error, make a dummy enum to allow parsing to
	 continue.  */
      if (enumtype == error_mark_node)
	{
	  name = make_anon_name ();
	  enumtype = NULL_TREE;
	}

      /* enumtype may be an ENUMERAL_TYPE if this is a redefinition
         of an opaque enum, or an opaque enum of an already defined
	 enumeration (C++0x only).
	 In any other case, it'll be NULL_TREE. */
      if (!enumtype)
	{
	  if (is_new)
	    *is_new = true;
	}
      prevtype = enumtype;
      enumtype = cxx_make_type (ENUMERAL_TYPE);
      enumtype = pushtag (name, enumtype, /*tag_scope=*/ts_current);
      if (enumtype == error_mark_node)
	return error_mark_node;

      /* The enum is considered opaque until the opening '{' of the
	 enumerator list.  */
      SET_OPAQUE_ENUM_P (enumtype, true);
      ENUM_FIXED_UNDERLYING_TYPE_P (enumtype) = !! underlying_type;
    }

  SET_SCOPED_ENUM_P (enumtype, scoped_enum_p);

  if (underlying_type)
    {
      if (CP_INTEGRAL_TYPE_P (underlying_type))
        {
	  copy_type_enum (enumtype, underlying_type);
          ENUM_UNDERLYING_TYPE (enumtype) = underlying_type;
        }
      else if (dependent_type_p (underlying_type))
	ENUM_UNDERLYING_TYPE (enumtype) = underlying_type;
      else
        error ("underlying type %<%T%> of %<%T%> must be an integral type", 
               underlying_type, enumtype);
    }

  /* If into a template class, the returned enum is always the first
     declaration (opaque or not) seen. This way all the references to
     this type will be to the same declaration. The following ones are used
     only to check for definition errors.  */
  if (prevtype && processing_template_decl)
    return prevtype;
  else
    return enumtype;
}

/* After processing and defining all the values of an enumeration type,
   install their decls in the enumeration type.
   ENUMTYPE is the type object.  */

void
finish_enum_value_list (tree enumtype)
{
  tree values;
  tree underlying_type;
  tree decl;
  tree value;
  tree minnode, maxnode;
  tree t;
<<<<<<< HEAD
  tree underlying_type = NULL_TREE;
=======

>>>>>>> 155d23aa
  bool fixed_underlying_type_p 
    = ENUM_UNDERLYING_TYPE (enumtype) != NULL_TREE;

  /* We built up the VALUES in reverse order.  */
  TYPE_VALUES (enumtype) = nreverse (TYPE_VALUES (enumtype));

  /* For an enum defined in a template, just set the type of the values;
     all further processing is postponed until the template is
     instantiated.  We need to set the type so that tsubst of a CONST_DECL
     works.  */
  if (processing_template_decl)
    {
      for (values = TYPE_VALUES (enumtype);
	   values;
	   values = TREE_CHAIN (values))
	TREE_TYPE (TREE_VALUE (values)) = enumtype;
      return;
    }

  /* Determine the minimum and maximum values of the enumerators.  */
  if (TYPE_VALUES (enumtype))
    {
      minnode = maxnode = NULL_TREE;

      for (values = TYPE_VALUES (enumtype);
	   values;
	   values = TREE_CHAIN (values))
	{
	  decl = TREE_VALUE (values);

	  /* [dcl.enum]: Following the closing brace of an enum-specifier,
	     each enumerator has the type of its enumeration.  Prior to the
	     closing brace, the type of each enumerator is the type of its
	     initializing value.  */
	  TREE_TYPE (decl) = enumtype;

	  /* Update the minimum and maximum values, if appropriate.  */
	  value = DECL_INITIAL (decl);
	  if (value == error_mark_node)
	    value = integer_zero_node;
	  /* Figure out what the minimum and maximum values of the
	     enumerators are.  */
	  if (!minnode)
	    minnode = maxnode = value;
	  else if (tree_int_cst_lt (maxnode, value))
	    maxnode = value;
	  else if (tree_int_cst_lt (value, minnode))
	    minnode = value;
	}
    }
  else
    /* [dcl.enum]

       If the enumerator-list is empty, the underlying type is as if
       the enumeration had a single enumerator with value 0.  */
    minnode = maxnode = integer_zero_node;

  if (!fixed_underlying_type_p)
    {
      /* Compute the number of bits require to represent all values of the
	 enumeration.  We must do this before the type of MINNODE and
	 MAXNODE are transformed, since tree_int_cst_min_precision relies
	 on the TREE_TYPE of the value it is passed.  */
      bool unsignedp = tree_int_cst_sgn (minnode) >= 0;
      int lowprec = tree_int_cst_min_precision (minnode, unsignedp);
      int highprec = tree_int_cst_min_precision (maxnode, unsignedp);
      int precision = MAX (lowprec, highprec);
      unsigned int itk;
      bool use_short_enum;

      /* Determine the underlying type of the enumeration.

         [dcl.enum]

         The underlying type of an enumeration is an integral type that
         can represent all the enumerator values defined in the
         enumeration.  It is implementation-defined which integral type is
         used as the underlying type for an enumeration except that the
         underlying type shall not be larger than int unless the value of
         an enumerator cannot fit in an int or unsigned int.

         We use "int" or an "unsigned int" as the underlying type, even if
         a smaller integral type would work, unless the user has
         explicitly requested that we use the smallest possible type.  The
         user can request that for all enumerations with a command line
         flag, or for just one enumeration with an attribute.  */

      use_short_enum = flag_short_enums
        || lookup_attribute ("packed", TYPE_ATTRIBUTES (enumtype));

      for (itk = (use_short_enum ? itk_char : itk_int);
           itk != itk_none;
           itk++)
        {
          underlying_type = integer_types[itk];
          if (underlying_type != NULL_TREE
	      && TYPE_PRECISION (underlying_type) >= precision
              && TYPE_UNSIGNED (underlying_type) == unsignedp)
            break;
        }
      if (itk == itk_none)
        {
          /* DR 377

             IF no integral type can represent all the enumerator values, the
             enumeration is ill-formed.  */
          error ("no integral type can represent all of the enumerator values "
                 "for %qT", enumtype);
          precision = TYPE_PRECISION (long_long_integer_type_node);
          underlying_type = integer_types[itk_unsigned_long_long];
        }

      /* [dcl.enum]

         The value of sizeof() applied to an enumeration type, an object
         of an enumeration type, or an enumerator, is the value of sizeof()
         applied to the underlying type.  */
<<<<<<< HEAD
      TYPE_MIN_VALUE (enumtype) = TYPE_MIN_VALUE (underlying_type);
      TYPE_MAX_VALUE (enumtype) = TYPE_MAX_VALUE (underlying_type);
      TYPE_SIZE (enumtype) = TYPE_SIZE (underlying_type);
      TYPE_SIZE_UNIT (enumtype) = TYPE_SIZE_UNIT (underlying_type);
      SET_TYPE_MODE (enumtype, TYPE_MODE (underlying_type));
      TYPE_PRECISION (enumtype) = TYPE_PRECISION (underlying_type);
      TYPE_ALIGN (enumtype) = TYPE_ALIGN (underlying_type);
      TYPE_USER_ALIGN (enumtype) = TYPE_USER_ALIGN (underlying_type);
      TYPE_UNSIGNED (enumtype) = TYPE_UNSIGNED (underlying_type);
=======
      copy_type_enum (enumtype, underlying_type);
>>>>>>> 155d23aa

      /* Compute the minimum and maximum values for the type.

	 [dcl.enum]

	 For an enumeration where emin is the smallest enumerator and emax
	 is the largest, the values of the enumeration are the values of the
	 underlying type in the range bmin to bmax, where bmin and bmax are,
	 respectively, the smallest and largest values of the smallest bit-
	 field that can store emin and emax.  */

      /* The middle-end currently assumes that types with TYPE_PRECISION
	 narrower than their underlying type are suitably zero or sign
	 extended to fill their mode.  Similarly, it assumes that the front
	 end assures that a value of a particular type must be within
	 TYPE_MIN_VALUE and TYPE_MAX_VALUE.

	 We used to set these fields based on bmin and bmax, but that led
	 to invalid assumptions like optimizing away bounds checking.  So
	 now we just set the TYPE_PRECISION, TYPE_MIN_VALUE, and
	 TYPE_MAX_VALUE to the values for the mode above and only restrict
	 the ENUM_UNDERLYING_TYPE for the benefit of diagnostics.  */
      ENUM_UNDERLYING_TYPE (enumtype)
	= build_distinct_type_copy (underlying_type);
      TYPE_PRECISION (ENUM_UNDERLYING_TYPE (enumtype)) = precision;
      set_min_and_max_values_for_integral_type
        (ENUM_UNDERLYING_TYPE (enumtype), precision, unsignedp);

      /* If -fstrict-enums, still constrain TYPE_MIN/MAX_VALUE.  */
      if (flag_strict_enums)
	set_min_and_max_values_for_integral_type (enumtype, precision,
						  unsignedp);
    }
  else
    underlying_type = ENUM_UNDERLYING_TYPE (enumtype);

  /* Convert each of the enumerators to the type of the underlying
     type of the enumeration.  */
  for (values = TYPE_VALUES (enumtype); values; values = TREE_CHAIN (values))
    {
      location_t saved_location;

      decl = TREE_VALUE (values);
      saved_location = input_location;
      input_location = DECL_SOURCE_LOCATION (decl);
      if (fixed_underlying_type_p)
        /* If the enumeration type has a fixed underlying type, we
           already checked all of the enumerator values.  */
        value = DECL_INITIAL (decl);
      else
        value = perform_implicit_conversion (underlying_type,
                                             DECL_INITIAL (decl),
                                             tf_warning_or_error);
      input_location = saved_location;

      /* Do not clobber shared ints.  */
      value = copy_node (value);

      TREE_TYPE (value) = enumtype;
      DECL_INITIAL (decl) = value;
    }

  /* Fix up all variant types of this enum type.  */
  for (t = TYPE_MAIN_VARIANT (enumtype); t; t = TYPE_NEXT_VARIANT (t))
    TYPE_VALUES (t) = TYPE_VALUES (enumtype);

  /* Finish debugging output for this type.  */
  rest_of_type_compilation (enumtype, namespace_bindings_p ());
}

/* Finishes the enum type. This is called only the first time an
   enumeration is seen, be it opaque or odinary.
   ENUMTYPE is the type object.  */

void
finish_enum (tree enumtype)
{
  if (processing_template_decl)
    {
      if (at_function_scope_p ())
	add_stmt (build_min (TAG_DEFN, enumtype));
      return;
    }

  /* Here there should not be any variants of this type.  */
  gcc_assert (enumtype == TYPE_MAIN_VARIANT (enumtype)
	      && !TYPE_NEXT_VARIANT (enumtype));
}

/* Build and install a CONST_DECL for an enumeration constant of the
   enumeration type ENUMTYPE whose NAME and VALUE (if any) are provided.
   LOC is the location of NAME.
   Assignment of sequential values by default is handled here.  */

void
build_enumerator (tree name, tree value, tree enumtype, location_t loc)
{
  tree decl;
  tree context;
  tree type;

  /* If the VALUE was erroneous, pretend it wasn't there; that will
     result in the enum being assigned the next value in sequence.  */
  if (value == error_mark_node)
    value = NULL_TREE;

  /* Remove no-op casts from the value.  */
  if (value)
    STRIP_TYPE_NOPS (value);

  if (! processing_template_decl)
    {
      /* Validate and default VALUE.  */
      if (value != NULL_TREE)
	{
	  value = cxx_constant_value (value);

	  if (TREE_CODE (value) == INTEGER_CST)
	    {
	      value = perform_integral_promotions (value);
	    }
	  else
	    {
	      error ("enumerator value for %qD is not an integer constant", name);
	      value = NULL_TREE;
	    }
	}

      /* Default based on previous value.  */
      if (value == NULL_TREE)
	{
	  if (TYPE_VALUES (enumtype))
	    {
	      HOST_WIDE_INT hi;
	      unsigned HOST_WIDE_INT lo;
	      tree prev_value;
	      bool overflowed;

	      /* The next value is the previous value plus one.
		 add_double doesn't know the type of the target expression,
		 so we must check with int_fits_type_p as well.  */
	      prev_value = DECL_INITIAL (TREE_VALUE (TYPE_VALUES (enumtype)));
	      if (error_operand_p (prev_value))
		value = error_mark_node;
	      else
		{
		  overflowed = add_double (TREE_INT_CST_LOW (prev_value),
					   TREE_INT_CST_HIGH (prev_value),
					   1, 0, &lo, &hi);
		  value = build_int_cst_wide (TREE_TYPE (prev_value), lo, hi);
		  overflowed
		    |= !int_fits_type_p (value, TREE_TYPE (prev_value));

		  if (overflowed)
		    {
		      error ("overflow in enumeration values at %qD", name);
		      value = error_mark_node;
		    }
		}
	    }
	  else
	    value = integer_zero_node;
	}

      /* Remove no-op casts from the value.  */
      STRIP_TYPE_NOPS (value);

      /* If the underlying type of the enum is fixed, check whether
         the enumerator values fits in the underlying type.  If it
         does not fit, the program is ill-formed [C++0x dcl.enum].  */
      if (ENUM_UNDERLYING_TYPE (enumtype)
          && value
          && TREE_CODE (value) == INTEGER_CST
          && !int_fits_type_p (value, ENUM_UNDERLYING_TYPE (enumtype)))
        {
          error ("enumerator value %E is too large for underlying type %<%T%>",
                 value, ENUM_UNDERLYING_TYPE (enumtype));

          /* Silently convert the value so that we can continue.  */
          value = perform_implicit_conversion (ENUM_UNDERLYING_TYPE (enumtype),
                                               value, tf_none);
        }
    }

  /* C++ associates enums with global, function, or class declarations.  */
  context = current_scope ();

  /* Build the actual enumeration constant.  Note that the enumeration
     constants have the underlying type of the enum (if it is fixed)
     or the type of their initializer (if the underlying type of the
     enum is not fixed):

      [ C++0x dcl.enum ]

        If the underlying type is fixed, the type of each enumerator
        prior to the closing brace is the underlying type; if the
        initializing value of an enumerator cannot be represented by
        the underlying type, the program is ill-formed. If the
        underlying type is not fixed, the type of each enumerator is
        the type of its initializing value.

    If the underlying type is not fixed, it will be computed by
    finish_enum and we will reset the type of this enumerator.  Of
    course, if we're processing a template, there may be no value.  */
  type = value ? TREE_TYPE (value) : NULL_TREE;

  if (context && context == current_class_type)
    /* This enum declaration is local to the class.  We need the full
       lang_decl so that we can record DECL_CLASS_CONTEXT, for example.  */
    decl = build_lang_decl_loc (loc, CONST_DECL, name, type);
  else
    /* It's a global enum, or it's local to a function.  (Note local to
       a function could mean local to a class method.  */
    decl = build_decl (loc, CONST_DECL, name, type);
  
  DECL_CONTEXT (decl) = FROB_CONTEXT (context);
  TREE_CONSTANT (decl) = 1;
  TREE_READONLY (decl) = 1;
  DECL_INITIAL (decl) = value;

  if (context && context == current_class_type && !SCOPED_ENUM_P (enumtype))
    /* In something like `struct S { enum E { i = 7 }; };' we put `i'
       on the TYPE_FIELDS list for `S'.  (That's so that you can say
       things like `S::i' later.)  */
    finish_member_declaration (decl);
  else
    pushdecl (decl);

  /* Add this enumeration constant to the list for this type.  */
  TYPE_VALUES (enumtype) = tree_cons (name, decl, TYPE_VALUES (enumtype));
}

/* Look for an enumerator with the given NAME within the enumeration
   type ENUMTYPE.  This routine is used primarily for qualified name
   lookup into an enumerator in C++0x, e.g.,

     enum class Color { Red, Green, Blue };

     Color color = Color::Red;

   Returns the value corresponding to the enumerator, or
   NULL_TREE if no such enumerator was found.  */
tree
lookup_enumerator (tree enumtype, tree name)
{
  tree e;
  gcc_assert (enumtype && TREE_CODE (enumtype) == ENUMERAL_TYPE);

  e = purpose_member (name, TYPE_VALUES (enumtype));
  return e? TREE_VALUE (e) : NULL_TREE;
}


/* We're defining DECL.  Make sure that its type is OK.  */

static void
check_function_type (tree decl, tree current_function_parms)
{
  tree fntype = TREE_TYPE (decl);
  tree return_type = complete_type (TREE_TYPE (fntype));

  /* In a function definition, arg types must be complete.  */
  require_complete_types_for_parms (current_function_parms);

  if (dependent_type_p (return_type))
    return;
  if (!COMPLETE_OR_VOID_TYPE_P (return_type)
      || (TYPE_FOR_JAVA (return_type) && MAYBE_CLASS_TYPE_P (return_type)))
    {
      tree args = TYPE_ARG_TYPES (fntype);

      if (!COMPLETE_OR_VOID_TYPE_P (return_type))
	error ("return type %q#T is incomplete", return_type);
      else
	error ("return type has Java class type %q#T", return_type);

      /* Make it return void instead.  */
      if (TREE_CODE (fntype) == METHOD_TYPE)
	fntype = build_method_type_directly (TREE_TYPE (TREE_VALUE (args)),
					     void_type_node,
					     TREE_CHAIN (args));
      else
	fntype = build_function_type (void_type_node, args);
      fntype
	= build_exception_variant (fntype,
				   TYPE_RAISES_EXCEPTIONS (TREE_TYPE (decl)));
      fntype = (cp_build_type_attribute_variant
		(fntype, TYPE_ATTRIBUTES (TREE_TYPE (decl))));
      TREE_TYPE (decl) = fntype;
    }
  else
    abstract_virtuals_error (decl, TREE_TYPE (fntype));
}

/* Create the FUNCTION_DECL for a function definition.
   DECLSPECS and DECLARATOR are the parts of the declaration;
   they describe the function's name and the type it returns,
   but twisted together in a fashion that parallels the syntax of C.

   FLAGS is a bitwise or of SF_PRE_PARSED (indicating that the
   DECLARATOR is really the DECL for the function we are about to
   process and that DECLSPECS should be ignored), SF_INCLASS_INLINE
   indicating that the function is an inline defined in-class.

   This function creates a binding context for the function body
   as well as setting up the FUNCTION_DECL in current_function_decl.

   For C++, we must first check whether that datum makes any sense.
   For example, "class A local_a(1,2);" means that variable local_a
   is an aggregate of type A, which should have a constructor
   applied to it with the argument list [1, 2].

   On entry, DECL_INITIAL (decl1) should be NULL_TREE or error_mark_node,
   or may be a BLOCK if the function has been defined previously
   in this translation unit.  On exit, DECL_INITIAL (decl1) will be
   error_mark_node if the function has never been defined, or
   a BLOCK if the function has been defined somewhere.  */

void
start_preparsed_function (tree decl1, tree attrs, int flags)
{
  tree ctype = NULL_TREE;
  tree fntype;
  tree restype;
  int doing_friend = 0;
  struct cp_binding_level *bl;
  tree current_function_parms;
  struct c_fileinfo *finfo
    = get_fileinfo (LOCATION_FILE (DECL_SOURCE_LOCATION (decl1)));
  bool honor_interface;

  /* Sanity check.  */
  gcc_assert (TREE_CODE (TREE_VALUE (void_list_node)) == VOID_TYPE);
  gcc_assert (TREE_CHAIN (void_list_node) == NULL_TREE);

  fntype = TREE_TYPE (decl1);
  if (TREE_CODE (fntype) == METHOD_TYPE)
    ctype = TYPE_METHOD_BASETYPE (fntype);

  /* ISO C++ 11.4/5.  A friend function defined in a class is in
     the (lexical) scope of the class in which it is defined.  */
  if (!ctype && DECL_FRIEND_P (decl1))
    {
      ctype = DECL_FRIEND_CONTEXT (decl1);

      /* CTYPE could be null here if we're dealing with a template;
	 for example, `inline friend float foo()' inside a template
	 will have no CTYPE set.  */
      if (ctype && TREE_CODE (ctype) != RECORD_TYPE)
	ctype = NULL_TREE;
      else
	doing_friend = 1;
    }

  if (DECL_DECLARED_INLINE_P (decl1)
      && lookup_attribute ("noinline", attrs))
    warning (0, "inline function %q+D given attribute noinline", decl1);

  /* Handle gnu_inline attribute.  */
  if (GNU_INLINE_P (decl1))
    {
      DECL_EXTERNAL (decl1) = 1;
      DECL_NOT_REALLY_EXTERN (decl1) = 0;
      DECL_INTERFACE_KNOWN (decl1) = 1;
      DECL_DISREGARD_INLINE_LIMITS (decl1) = 1;
    }

  if (DECL_MAYBE_IN_CHARGE_CONSTRUCTOR_P (decl1))
    /* This is a constructor, we must ensure that any default args
       introduced by this definition are propagated to the clones
       now. The clones are used directly in overload resolution.  */
    adjust_clone_args (decl1);

  /* Sometimes we don't notice that a function is a static member, and
     build a METHOD_TYPE for it.  Fix that up now.  */
  if (ctype != NULL_TREE && DECL_STATIC_FUNCTION_P (decl1)
      && TREE_CODE (TREE_TYPE (decl1)) == METHOD_TYPE)
    {
      revert_static_member_fn (decl1);
      ctype = NULL_TREE;
    }

  /* Set up current_class_type, and enter the scope of the class, if
     appropriate.  */
  if (ctype)
    push_nested_class (ctype);
  else if (DECL_STATIC_FUNCTION_P (decl1))
    push_nested_class (DECL_CONTEXT (decl1));

  /* Now that we have entered the scope of the class, we must restore
     the bindings for any template parameters surrounding DECL1, if it
     is an inline member template.  (Order is important; consider the
     case where a template parameter has the same name as a field of
     the class.)  It is not until after this point that
     PROCESSING_TEMPLATE_DECL is guaranteed to be set up correctly.  */
  if (flags & SF_INCLASS_INLINE)
    maybe_begin_member_template_processing (decl1);

  /* Effective C++ rule 15.  */
  if (warn_ecpp
      && DECL_OVERLOADED_OPERATOR_P (decl1) == NOP_EXPR
      && TREE_CODE (TREE_TYPE (fntype)) == VOID_TYPE)
    warning (OPT_Weffc__, "%<operator=%> should return a reference to %<*this%>");

  /* Make the init_value nonzero so pushdecl knows this is not tentative.
     error_mark_node is replaced below (in poplevel) with the BLOCK.  */
  if (!DECL_INITIAL (decl1))
    DECL_INITIAL (decl1) = error_mark_node;

  /* This function exists in static storage.
     (This does not mean `static' in the C sense!)  */
  TREE_STATIC (decl1) = 1;

  /* We must call push_template_decl after current_class_type is set
     up.  (If we are processing inline definitions after exiting a
     class scope, current_class_type will be NULL_TREE until set above
     by push_nested_class.)  */
  if (processing_template_decl)
    {
      /* FIXME: Handle error_mark_node more gracefully.  */
      tree newdecl1 = push_template_decl (decl1);
      if (newdecl1 != error_mark_node)
	decl1 = newdecl1;
    }

  /* We are now in the scope of the function being defined.  */
  current_function_decl = decl1;

  /* Save the parm names or decls from this function's declarator
     where store_parm_decls will find them.  */
  current_function_parms = DECL_ARGUMENTS (decl1);

  /* Make sure the parameter and return types are reasonable.  When
     you declare a function, these types can be incomplete, but they
     must be complete when you define the function.  */
  check_function_type (decl1, current_function_parms);

  /* Build the return declaration for the function.  */
  restype = TREE_TYPE (fntype);
  if (DECL_RESULT (decl1) == NULL_TREE)
    {
      tree resdecl;

      resdecl = build_decl (input_location, RESULT_DECL, 0, restype);
      DECL_ARTIFICIAL (resdecl) = 1;
      DECL_IGNORED_P (resdecl) = 1;
      DECL_RESULT (decl1) = resdecl;

      cp_apply_type_quals_to_decl (cp_type_quals (restype), resdecl);
    }

  /* Let the user know we're compiling this function.  */
  announce_function (decl1);

  /* Record the decl so that the function name is defined.
     If we already have a decl for this name, and it is a FUNCTION_DECL,
     use the old decl.  */
  if (!processing_template_decl && !(flags & SF_PRE_PARSED))
    {
      /* A specialization is not used to guide overload resolution.  */
      if (!DECL_FUNCTION_MEMBER_P (decl1)
	  && !(DECL_USE_TEMPLATE (decl1) &&
	       PRIMARY_TEMPLATE_P (DECL_TI_TEMPLATE (decl1))))
	{
	  tree olddecl = pushdecl (decl1);

	  if (olddecl == error_mark_node)
	    /* If something went wrong when registering the declaration,
	       use DECL1; we have to have a FUNCTION_DECL to use when
	       parsing the body of the function.  */
	    ;
	  else
	    {
	      /* Otherwise, OLDDECL is either a previous declaration
		 of the same function or DECL1 itself.  */

	      if (warn_missing_declarations
		  && olddecl == decl1
		  && !DECL_MAIN_P (decl1)
		  && TREE_PUBLIC (decl1)
		  && !DECL_DECLARED_INLINE_P (decl1))
		{
		  tree context;

		  /* Check whether DECL1 is in an anonymous
		     namespace.  */
		  for (context = DECL_CONTEXT (decl1);
		       context;
		       context = DECL_CONTEXT (context))
		    {
		      if (TREE_CODE (context) == NAMESPACE_DECL
			  && DECL_NAME (context) == NULL_TREE)
			break;
		    }

		  if (context == NULL)
		    warning (OPT_Wmissing_declarations,
			     "no previous declaration for %q+D", decl1);
		}

	      decl1 = olddecl;
	    }
	}
      else
	{
	  /* We need to set the DECL_CONTEXT.  */
	  if (!DECL_CONTEXT (decl1) && DECL_TEMPLATE_INFO (decl1))
	    DECL_CONTEXT (decl1) = DECL_CONTEXT (DECL_TI_TEMPLATE (decl1));
	}
      fntype = TREE_TYPE (decl1);

      /* If #pragma weak applies, mark the decl appropriately now.
	 The pragma only applies to global functions.  Because
	 determining whether or not the #pragma applies involves
	 computing the mangled name for the declaration, we cannot
	 apply the pragma until after we have merged this declaration
	 with any previous declarations; if the original declaration
	 has a linkage specification, that specification applies to
	 the definition as well, and may affect the mangled name.  */
      if (DECL_FILE_SCOPE_P (decl1))
	maybe_apply_pragma_weak (decl1);
    }

  /* constexpr functions must have literal argument types and
     literal return type.  */
  validate_constexpr_fundecl (decl1);

  /* Reset this in case the call to pushdecl changed it.  */
  current_function_decl = decl1;

  gcc_assert (DECL_INITIAL (decl1));

  /* This function may already have been parsed, in which case just
     return; our caller will skip over the body without parsing.  */
  if (DECL_INITIAL (decl1) != error_mark_node)
    return;

  /* Initialize RTL machinery.  We cannot do this until
     CURRENT_FUNCTION_DECL and DECL_RESULT are set up.  We do this
     even when processing a template; this is how we get
     CFUN set up, and our per-function variables initialized.
     FIXME factor out the non-RTL stuff.  */
  bl = current_binding_level;
  allocate_struct_function (decl1, processing_template_decl);

  /* Initialize the language data structures.  Whenever we start
     a new function, we destroy temporaries in the usual way.  */
  cfun->language = ggc_alloc_cleared_language_function ();
  current_stmt_tree ()->stmts_are_full_exprs_p = 1;
  current_binding_level = bl;

  /* Even though we're inside a function body, we still don't want to
     call expand_expr to calculate the size of a variable-sized array.
     We haven't necessarily assigned RTL to all variables yet, so it's
     not safe to try to expand expressions involving them.  */
  cfun->dont_save_pending_sizes_p = 1;

  /* Start the statement-tree, start the tree now.  */
  DECL_SAVED_TREE (decl1) = push_stmt_list ();

  /* If we are (erroneously) defining a function that we have already
     defined before, wipe out what we knew before.  */
  if (!DECL_PENDING_INLINE_P (decl1))
    DECL_SAVED_FUNCTION_DATA (decl1) = NULL;

  if (ctype && !doing_friend && !DECL_STATIC_FUNCTION_P (decl1))
    {
      /* We know that this was set up by `grokclassfn'.  We do not
	 wait until `store_parm_decls', since evil parse errors may
	 never get us to that point.  Here we keep the consistency
	 between `current_class_type' and `current_class_ptr'.  */
      tree t = DECL_ARGUMENTS (decl1);

      gcc_assert (t != NULL_TREE && TREE_CODE (t) == PARM_DECL);
      gcc_assert (TREE_CODE (TREE_TYPE (t)) == POINTER_TYPE);

      cp_function_chain->x_current_class_ref
	= cp_build_indirect_ref (t, RO_NULL, tf_warning_or_error);
      cp_function_chain->x_current_class_ptr = t;

      /* Constructors and destructors need to know whether they're "in
	 charge" of initializing virtual base classes.  */
      t = DECL_CHAIN (t);
      if (DECL_HAS_IN_CHARGE_PARM_P (decl1))
	{
	  current_in_charge_parm = t;
	  t = DECL_CHAIN (t);
	}
      if (DECL_HAS_VTT_PARM_P (decl1))
	{
	  gcc_assert (DECL_NAME (t) == vtt_parm_identifier);
	  current_vtt_parm = t;
	}
    }

  honor_interface = (!DECL_TEMPLATE_INSTANTIATION (decl1)
		     /* Implicitly-defined methods (like the
			destructor for a class in which no destructor
			is explicitly declared) must not be defined
			until their definition is needed.  So, we
			ignore interface specifications for
			compiler-generated functions.  */
		     && !DECL_ARTIFICIAL (decl1));

  if (DECL_INTERFACE_KNOWN (decl1))
    {
      tree ctx = decl_function_context (decl1);

      if (DECL_NOT_REALLY_EXTERN (decl1))
	DECL_EXTERNAL (decl1) = 0;

      if (ctx != NULL_TREE && DECL_DECLARED_INLINE_P (ctx)
	  && TREE_PUBLIC (ctx))
	/* This is a function in a local class in an extern inline
	   function.  */
	comdat_linkage (decl1);
    }
  /* If this function belongs to an interface, it is public.
     If it belongs to someone else's interface, it is also external.
     This only affects inlines and template instantiations.  */
  else if (!finfo->interface_unknown && honor_interface)
    {
      if (DECL_DECLARED_INLINE_P (decl1)
	  || DECL_TEMPLATE_INSTANTIATION (decl1)
	  || processing_template_decl)
	{
	  DECL_EXTERNAL (decl1)
	    = (finfo->interface_only
	       || (DECL_DECLARED_INLINE_P (decl1)
		   && ! flag_implement_inlines
		   && !DECL_VINDEX (decl1)));

	  /* For WIN32 we also want to put these in linkonce sections.  */
	  maybe_make_one_only (decl1);
	}
      else
	DECL_EXTERNAL (decl1) = 0;
      DECL_INTERFACE_KNOWN (decl1) = 1;
      /* If this function is in an interface implemented in this file,
	 make sure that the back end knows to emit this function
	 here.  */
      if (!DECL_EXTERNAL (decl1))
	mark_needed (decl1);
    }
  else if (finfo->interface_unknown && finfo->interface_only
	   && honor_interface)
    {
      /* If MULTIPLE_SYMBOL_SPACES is defined and we saw a #pragma
	 interface, we will have both finfo->interface_unknown and
	 finfo->interface_only set.  In that case, we don't want to
	 use the normal heuristics because someone will supply a
	 #pragma implementation elsewhere, and deducing it here would
	 produce a conflict.  */
      comdat_linkage (decl1);
      DECL_EXTERNAL (decl1) = 0;
      DECL_INTERFACE_KNOWN (decl1) = 1;
      DECL_DEFER_OUTPUT (decl1) = 1;
    }
  else
    {
      /* This is a definition, not a reference.
	 So clear DECL_EXTERNAL, unless this is a GNU extern inline.  */
      if (!GNU_INLINE_P (decl1))
	DECL_EXTERNAL (decl1) = 0;

      if ((DECL_DECLARED_INLINE_P (decl1)
	   || DECL_TEMPLATE_INSTANTIATION (decl1))
	  && ! DECL_INTERFACE_KNOWN (decl1))
	DECL_DEFER_OUTPUT (decl1) = 1;
      else
	DECL_INTERFACE_KNOWN (decl1) = 1;
    }

  /* Determine the ELF visibility attribute for the function.  We must not
     do this before calling "pushdecl", as we must allow "duplicate_decls"
     to merge any attributes appropriately.  We also need to wait until
     linkage is set.  */
  if (!DECL_CLONED_FUNCTION_P (decl1))
    determine_visibility (decl1);

  begin_scope (sk_function_parms, decl1);

  ++function_depth;

  if (DECL_DESTRUCTOR_P (decl1)
      || (DECL_CONSTRUCTOR_P (decl1)
	  && targetm.cxx.cdtor_returns_this ()))
    {
      cdtor_label = build_decl (input_location, 
				LABEL_DECL, NULL_TREE, NULL_TREE);
      DECL_CONTEXT (cdtor_label) = current_function_decl;
    }

  start_fname_decls ();

  store_parm_decls (current_function_parms);
}


/* Like start_preparsed_function, except that instead of a
   FUNCTION_DECL, this function takes DECLSPECS and DECLARATOR.

   Returns 1 on success.  If the DECLARATOR is not suitable for a function
   (it defines a datum instead), we return 0, which tells
   yyparse to report a parse error.  */

int
start_function (cp_decl_specifier_seq *declspecs,
		const cp_declarator *declarator,
		tree attrs)
{
  tree decl1;

  decl1 = grokdeclarator (declarator, declspecs, FUNCDEF, 1, &attrs);
  if (decl1 == error_mark_node)
    return 0;
  /* If the declarator is not suitable for a function definition,
     cause a syntax error.  */
  if (decl1 == NULL_TREE || TREE_CODE (decl1) != FUNCTION_DECL)
    {
      error ("invalid function declaration");
      return 0;
    }

  if (DECL_MAIN_P (decl1))
    /* main must return int.  grokfndecl should have corrected it
       (and issued a diagnostic) if the user got it wrong.  */
    gcc_assert (same_type_p (TREE_TYPE (TREE_TYPE (decl1)),
			     integer_type_node));

  start_preparsed_function (decl1, attrs, /*flags=*/SF_DEFAULT);

  return 1;
}

/* Returns true iff an EH_SPEC_BLOCK should be created in the body of
   FN.  */

static bool
use_eh_spec_block (tree fn)
{
  return (flag_exceptions && flag_enforce_eh_specs
	  && !processing_template_decl
	  && !type_throw_all_p (TREE_TYPE (fn))
	  /* We insert the EH_SPEC_BLOCK only in the original
	     function; then, it is copied automatically to the
	     clones.  */
	  && !DECL_CLONED_FUNCTION_P (fn)
	  /* Implicitly-generated constructors and destructors have
	     exception specifications.  However, those specifications
	     are the union of the possible exceptions specified by the
	     constructors/destructors for bases and members, so no
	     unallowed exception will ever reach this function.  By
	     not creating the EH_SPEC_BLOCK we save a little memory,
	     and we avoid spurious warnings about unreachable
	     code.  */
	  && !DECL_ARTIFICIAL (fn));
}

/* Store the parameter declarations into the current function declaration.
   This is called after parsing the parameter declarations, before
   digesting the body of the function.

   Also install to binding contour return value identifier, if any.  */

static void
store_parm_decls (tree current_function_parms)
{
  tree fndecl = current_function_decl;
  tree parm;

  /* This is a chain of any other decls that came in among the parm
     declarations.  If a parm is declared with  enum {foo, bar} x;
     then CONST_DECLs for foo and bar are put here.  */
  tree nonparms = NULL_TREE;

  if (current_function_parms)
    {
      /* This case is when the function was defined with an ANSI prototype.
	 The parms already have decls, so we need not do anything here
	 except record them as in effect
	 and complain if any redundant old-style parm decls were written.  */

      tree specparms = current_function_parms;
      tree next;

      /* Must clear this because it might contain TYPE_DECLs declared
	     at class level.  */
      current_binding_level->names = NULL;

      /* If we're doing semantic analysis, then we'll call pushdecl
	     for each of these.  We must do them in reverse order so that
	     they end in the correct forward order.  */
      specparms = nreverse (specparms);

      for (parm = specparms; parm; parm = next)
	{
	  next = DECL_CHAIN (parm);
	  if (TREE_CODE (parm) == PARM_DECL)
	    {
	      if (DECL_NAME (parm) == NULL_TREE
		  || TREE_CODE (parm) != VOID_TYPE)
		pushdecl (parm);
	      else
		error ("parameter %qD declared void", parm);
	    }
	  else
	    {
	      /* If we find an enum constant or a type tag,
		 put it aside for the moment.  */
	      TREE_CHAIN (parm) = NULL_TREE;
	      nonparms = chainon (nonparms, parm);
	    }
	}

      /* Get the decls in their original chain order and record in the
	 function.  This is all and only the PARM_DECLs that were
	 pushed into scope by the loop above.  */
      DECL_ARGUMENTS (fndecl) = getdecls ();
    }
  else
    DECL_ARGUMENTS (fndecl) = NULL_TREE;

  /* Now store the final chain of decls for the arguments
     as the decl-chain of the current lexical scope.
     Put the enumerators in as well, at the front so that
     DECL_ARGUMENTS is not modified.  */
  current_binding_level->names = chainon (nonparms, DECL_ARGUMENTS (fndecl));

  if (use_eh_spec_block (current_function_decl))
    current_eh_spec_block = begin_eh_spec_block ();
}


/* We have finished doing semantic analysis on DECL, but have not yet
   generated RTL for its body.  Save away our current state, so that
   when we want to generate RTL later we know what to do.  */

static void
save_function_data (tree decl)
{
  struct language_function *f;

  /* Save the language-specific per-function data so that we can
     get it back when we really expand this function.  */
  gcc_assert (!DECL_PENDING_INLINE_P (decl));

  /* Make a copy.  */
  f = ggc_alloc_language_function ();
  memcpy (f, cp_function_chain, sizeof (struct language_function));
  DECL_SAVED_FUNCTION_DATA (decl) = f;

  /* Clear out the bits we don't need.  */
  f->base.x_stmt_tree.x_cur_stmt_list = NULL_TREE;
  f->bindings = NULL;
  f->x_local_names = NULL;
}


/* Set the return value of the constructor (if present).  */

static void
finish_constructor_body (void)
{
  tree val;
  tree exprstmt;

  if (targetm.cxx.cdtor_returns_this ()
      && (! TYPE_FOR_JAVA (current_class_type)))
    {
      /* Any return from a constructor will end up here.  */
      add_stmt (build_stmt (input_location, LABEL_EXPR, cdtor_label));

      val = DECL_ARGUMENTS (current_function_decl);
      val = build2 (MODIFY_EXPR, TREE_TYPE (val),
		    DECL_RESULT (current_function_decl), val);
      /* Return the address of the object.  */
      exprstmt = build_stmt (input_location, RETURN_EXPR, val);
      add_stmt (exprstmt);
    }
}

/* Do all the processing for the beginning of a destructor; set up the
   vtable pointers and cleanups for bases and members.  */

static void
begin_destructor_body (void)
{
  tree compound_stmt;

  /* If the CURRENT_CLASS_TYPE is incomplete, we will have already
     issued an error message.  We still want to try to process the
     body of the function, but initialize_vtbl_ptrs will crash if
     TYPE_BINFO is NULL.  */
  if (COMPLETE_TYPE_P (current_class_type))
    {
      compound_stmt = begin_compound_stmt (0);
      /* Make all virtual function table pointers in non-virtual base
	 classes point to CURRENT_CLASS_TYPE's virtual function
	 tables.  */
      initialize_vtbl_ptrs (current_class_ptr);
      finish_compound_stmt (compound_stmt);

      /* And insert cleanups for our bases and members so that they
	 will be properly destroyed if we throw.  */
      push_base_cleanups ();
    }
}

/* At the end of every destructor we generate code to delete the object if
   necessary.  Do that now.  */

static void
finish_destructor_body (void)
{
  tree exprstmt;

  /* Any return from a destructor will end up here; that way all base
     and member cleanups will be run when the function returns.  */
  add_stmt (build_stmt (input_location, LABEL_EXPR, cdtor_label));

  /* In a virtual destructor, we must call delete.  */
  if (DECL_VIRTUAL_P (current_function_decl))
    {
      tree if_stmt;
      tree virtual_size = cxx_sizeof (current_class_type);

      /* [class.dtor]

      At the point of definition of a virtual destructor (including
      an implicit definition), non-placement operator delete shall
      be looked up in the scope of the destructor's class and if
      found shall be accessible and unambiguous.  */
      exprstmt = build_op_delete_call(DELETE_EXPR, current_class_ptr,
				      virtual_size,
				      /*global_p=*/false,
				      /*placement=*/NULL_TREE,
				      /*alloc_fn=*/NULL_TREE);

      if_stmt = begin_if_stmt ();
      finish_if_stmt_cond (build2 (BIT_AND_EXPR, integer_type_node,
				   current_in_charge_parm,
				   integer_one_node),
			   if_stmt);
      finish_expr_stmt (exprstmt);
      finish_then_clause (if_stmt);
      finish_if_stmt (if_stmt);
    }

  if (targetm.cxx.cdtor_returns_this ())
    {
      tree val;

      val = DECL_ARGUMENTS (current_function_decl);
      val = build2 (MODIFY_EXPR, TREE_TYPE (val),
		    DECL_RESULT (current_function_decl), val);
      /* Return the address of the object.  */
      exprstmt = build_stmt (input_location, RETURN_EXPR, val);
      add_stmt (exprstmt);
    }
}

/* Do the necessary processing for the beginning of a function body, which
   in this case includes member-initializers, but not the catch clauses of
   a function-try-block.  Currently, this means opening a binding level
   for the member-initializers (in a ctor) and member cleanups (in a dtor).  */

tree
begin_function_body (void)
{
  tree stmt;

  if (! FUNCTION_NEEDS_BODY_BLOCK (current_function_decl))
    return NULL_TREE;

  if (processing_template_decl)
    /* Do nothing now.  */;
  else
    /* Always keep the BLOCK node associated with the outermost pair of
       curly braces of a function.  These are needed for correct
       operation of dwarfout.c.  */
    keep_next_level (true);

  stmt = begin_compound_stmt (BCS_FN_BODY);

  if (processing_template_decl)
    /* Do nothing now.  */;
  else if (DECL_DESTRUCTOR_P (current_function_decl))
    begin_destructor_body ();

  return stmt;
}

/* Do the processing for the end of a function body.  Currently, this means
   closing out the cleanups for fully-constructed bases and members, and in
   the case of the destructor, deleting the object if desired.  Again, this
   is only meaningful for [cd]tors, since they are the only functions where
   there is a significant distinction between the main body and any
   function catch clauses.  Handling, say, main() return semantics here
   would be wrong, as flowing off the end of a function catch clause for
   main() would also need to return 0.  */

void
finish_function_body (tree compstmt)
{
  if (compstmt == NULL_TREE)
    return;

  /* Close the block.  */
  finish_compound_stmt (compstmt);

  if (processing_template_decl)
    /* Do nothing now.  */;
  else if (DECL_CONSTRUCTOR_P (current_function_decl))
    finish_constructor_body ();
  else if (DECL_DESTRUCTOR_P (current_function_decl))
    finish_destructor_body ();
}

/* Given a function, returns the BLOCK corresponding to the outermost level
   of curly braces, skipping the artificial block created for constructor
   initializers.  */

tree
outer_curly_brace_block (tree fndecl)
{
  tree block = BLOCK_SUBBLOCKS (DECL_INITIAL (fndecl));
  if (FUNCTION_NEEDS_BODY_BLOCK (current_function_decl))
    /* Skip the artificial function body block.  */
    block = BLOCK_SUBBLOCKS (block);
  return block;
}

/* If FNDECL is a class's key method, add the class to the list of
   keyed classes that should be emitted.  */

static void
record_key_method_defined (tree fndecl)
{
  if (DECL_NONSTATIC_MEMBER_FUNCTION_P (fndecl)
      && DECL_VIRTUAL_P (fndecl)
      && !processing_template_decl)
    {
      tree fnclass = DECL_CONTEXT (fndecl);
      if (fndecl == CLASSTYPE_KEY_METHOD (fnclass))
	keyed_classes = tree_cons (NULL_TREE, fnclass, keyed_classes);
    }
}

<<<<<<< HEAD
=======
/* Subroutine of finish_function.
   Save the body of constexpr functions for possible
   future compile time evaluation.  */

static void
maybe_save_function_definition (tree fun)
{
  if (!processing_template_decl
      && DECL_DECLARED_CONSTEXPR_P (fun)
      && !DECL_CLONED_FUNCTION_P (fun))
    register_constexpr_fundef (fun, DECL_SAVED_TREE (fun));
}

>>>>>>> 155d23aa
/* Finish up a function declaration and compile that function
   all the way to assembler language output.  The free the storage
   for the function definition.

   FLAGS is a bitwise or of the following values:
     2 - INCLASS_INLINE
       We just finished processing the body of an in-class inline
       function definition.  (This processing will have taken place
       after the class definition is complete.)  */

tree
finish_function (int flags)
{
  tree fndecl = current_function_decl;
  tree fntype, ctype = NULL_TREE;
  int inclass_inline = (flags & 2) != 0;

  /* When we get some parse errors, we can end up without a
     current_function_decl, so cope.  */
  if (fndecl == NULL_TREE)
    return error_mark_node;

  gcc_assert (!defer_mark_used_calls);
  defer_mark_used_calls = true;

  record_key_method_defined (fndecl);

  fntype = TREE_TYPE (fndecl);

  /*  TREE_READONLY (fndecl) = 1;
      This caused &foo to be of type ptr-to-const-function
      which then got a warning when stored in a ptr-to-function variable.  */

  gcc_assert (building_stmt_tree ());
  /* The current function is being defined, so its DECL_INITIAL should
     be set, and unless there's a multiple definition, it should be
     error_mark_node.  */
  gcc_assert (DECL_INITIAL (fndecl) == error_mark_node);

  /* For a cloned function, we've already got all the code we need;
     there's no need to add any extra bits.  */
  if (!DECL_CLONED_FUNCTION_P (fndecl))
    {
      if (DECL_MAIN_P (current_function_decl))
	{
	  tree stmt;

	  /* Make it so that `main' always returns 0 by default (or
	     1 for VMS).  */
#if VMS_TARGET
	  stmt = finish_return_stmt (integer_one_node);
#else
	  stmt = finish_return_stmt (integer_zero_node);
#endif
	  /* Hack.  We don't want the middle-end to warn that this
	     return is unreachable, so put the statement on the
	     special line 0.  */
	  {
	    location_t linezero = linemap_line_start (line_table, 0, 1);
	    SET_EXPR_LOCATION (stmt, linezero);
	  }
	}

      if (use_eh_spec_block (current_function_decl))
	finish_eh_spec_block (TYPE_RAISES_EXCEPTIONS
			      (TREE_TYPE (current_function_decl)),
			      current_eh_spec_block);
    }

  /* If we're saving up tree structure, tie off the function now.  */
  DECL_SAVED_TREE (fndecl) = pop_stmt_list (DECL_SAVED_TREE (fndecl));

  finish_fname_decls ();

  /* If this function can't throw any exceptions, remember that.  */
  if (!processing_template_decl
      && !cp_function_chain->can_throw
      && !flag_non_call_exceptions
      && !decl_replaceable_p (fndecl))
    TREE_NOTHROW (fndecl) = 1;

  /* This must come after expand_function_end because cleanups might
     have declarations (from inline functions) that need to go into
     this function's blocks.  */

  /* If the current binding level isn't the outermost binding level
     for this function, either there is a bug, or we have experienced
     syntax errors and the statement tree is malformed.  */
  if (current_binding_level->kind != sk_function_parms)
    {
      /* Make sure we have already experienced errors.  */
      gcc_assert (errorcount);

      /* Throw away the broken statement tree and extra binding
	 levels.  */
      DECL_SAVED_TREE (fndecl) = alloc_stmt_list ();

      while (current_binding_level->kind != sk_function_parms)
	{
	  if (current_binding_level->kind == sk_class)
	    pop_nested_class ();
	  else
	    poplevel (0, 0, 0);
	}
    }
  poplevel (1, 0, 1);

  /* Statements should always be full-expressions at the outermost set
     of curly braces for a function.  */
  gcc_assert (stmts_are_full_exprs_p ());

  /* Save constexpr function body before it gets munged by
     the NRV transformation.   */
  maybe_save_function_definition (fndecl);

  /* Set up the named return value optimization, if we can.  Candidate
     variables are selected in check_return_expr.  */
  if (current_function_return_value)
    {
      tree r = current_function_return_value;
      tree outer;

      if (r != error_mark_node
	  /* This is only worth doing for fns that return in memory--and
	     simpler, since we don't have to worry about promoted modes.  */
	  && aggregate_value_p (TREE_TYPE (TREE_TYPE (fndecl)), fndecl)
	  /* Only allow this for variables declared in the outer scope of
	     the function so we know that their lifetime always ends with a
	     return; see g++.dg/opt/nrv6.C.  We could be more flexible if
	     we were to do this optimization in tree-ssa.  */
	  && (outer = outer_curly_brace_block (fndecl))
	  && chain_member (r, BLOCK_VARS (outer)))
	finalize_nrv (&DECL_SAVED_TREE (fndecl), r, DECL_RESULT (fndecl));

      current_function_return_value = NULL_TREE;
    }

  /* Remember that we were in class scope.  */
  if (current_class_name)
    ctype = current_class_type;

  /* Must mark the RESULT_DECL as being in this function.  */
  DECL_CONTEXT (DECL_RESULT (fndecl)) = fndecl;

  /* Set the BLOCK_SUPERCONTEXT of the outermost function scope to point
     to the FUNCTION_DECL node itself.  */
  BLOCK_SUPERCONTEXT (DECL_INITIAL (fndecl)) = fndecl;

  /* Save away current state, if appropriate.  */
  if (!processing_template_decl)
    save_function_data (fndecl);

  /* Complain if there's just no return statement.  */
  if (warn_return_type
      && TREE_CODE (TREE_TYPE (fntype)) != VOID_TYPE
      && !dependent_type_p (TREE_TYPE (fntype))
      && !current_function_returns_value && !current_function_returns_null
      /* Don't complain if we abort or throw.  */
      && !current_function_returns_abnormally
      /* Don't complain if we are declared noreturn.  */
      && !TREE_THIS_VOLATILE (fndecl)
      && !DECL_NAME (DECL_RESULT (fndecl))
      && !TREE_NO_WARNING (fndecl)
      /* Structor return values (if any) are set by the compiler.  */
      && !DECL_CONSTRUCTOR_P (fndecl)
      && !DECL_DESTRUCTOR_P (fndecl))
    {
      warning (OPT_Wreturn_type,
 	       "no return statement in function returning non-void");
      TREE_NO_WARNING (fndecl) = 1;
    }

  /* Store the end of the function, so that we get good line number
     info for the epilogue.  */
  cfun->function_end_locus = input_location;

  /* Complain about parameters that are only set, but never otherwise used.  */
  if (warn_unused_but_set_parameter
      && !processing_template_decl
      && errorcount == unused_but_set_errorcount
      && !DECL_CLONED_FUNCTION_P (fndecl))
    {
      tree decl;

      for (decl = DECL_ARGUMENTS (fndecl);
	   decl;
<<<<<<< HEAD
	   decl = TREE_CHAIN (decl))
=======
	   decl = DECL_CHAIN (decl))
>>>>>>> 155d23aa
	if (TREE_USED (decl)
	    && TREE_CODE (decl) == PARM_DECL
	    && !DECL_READ_P (decl)
	    && DECL_NAME (decl)
	    && !DECL_ARTIFICIAL (decl)
	    && !TREE_NO_WARNING (decl)
	    && !DECL_IN_SYSTEM_HEADER (decl)
	    && TREE_TYPE (decl) != error_mark_node
	    && TREE_CODE (TREE_TYPE (decl)) != REFERENCE_TYPE
	    && (!CLASS_TYPE_P (TREE_TYPE (decl))
	        || !TYPE_HAS_NONTRIVIAL_DESTRUCTOR (TREE_TYPE (decl))))
	  warning (OPT_Wunused_but_set_parameter,
		   "parameter %q+D set but not used", decl);
      unused_but_set_errorcount = errorcount;
    }

  /* Genericize before inlining.  */
  if (!processing_template_decl)
    {
      struct language_function *f = DECL_SAVED_FUNCTION_DATA (fndecl);
      invoke_plugin_callbacks (PLUGIN_PRE_GENERICIZE, fndecl);
      cp_genericize (fndecl);
      /* Clear out the bits we don't need.  */
      f->x_current_class_ptr = NULL;
      f->x_current_class_ref = NULL;
      f->x_eh_spec_block = NULL;
      f->x_in_charge_parm = NULL;
      f->x_vtt_parm = NULL;
      f->x_return_value = NULL;
      f->bindings = NULL;
      f->extern_decl_map = NULL;
    }
  /* Clear out the bits we don't need.  */
  local_names = NULL;

  /* We're leaving the context of this function, so zap cfun.  It's still in
     DECL_STRUCT_FUNCTION, and we'll restore it in tree_rest_of_compilation.  */
  set_cfun (NULL);
  current_function_decl = NULL;

  /* If this is an in-class inline definition, we may have to pop the
     bindings for the template parameters that we added in
     maybe_begin_member_template_processing when start_function was
     called.  */
  if (inclass_inline)
    maybe_end_member_template_processing ();

  /* Leave the scope of the class.  */
  if (ctype)
    pop_nested_class ();

  --function_depth;

  /* Clean up.  */
  current_function_decl = NULL_TREE;

  defer_mark_used_calls = false;
  if (deferred_mark_used_calls)
    {
      unsigned int i;
      tree decl;

      FOR_EACH_VEC_ELT (tree, deferred_mark_used_calls, i, decl)
	mark_used (decl);
      VEC_free (tree, gc, deferred_mark_used_calls);
    }

  return fndecl;
}

/* Create the FUNCTION_DECL for a function definition.
   DECLSPECS and DECLARATOR are the parts of the declaration;
   they describe the return type and the name of the function,
   but twisted together in a fashion that parallels the syntax of C.

   This function creates a binding context for the function body
   as well as setting up the FUNCTION_DECL in current_function_decl.

   Returns a FUNCTION_DECL on success.

   If the DECLARATOR is not suitable for a function (it defines a datum
   instead), we return 0, which tells yyparse to report a parse error.

   May return void_type_node indicating that this method is actually
   a friend.  See grokfield for more details.

   Came here with a `.pushlevel' .

   DO NOT MAKE ANY CHANGES TO THIS CODE WITHOUT MAKING CORRESPONDING
   CHANGES TO CODE IN `grokfield'.  */

tree
grokmethod (cp_decl_specifier_seq *declspecs,
	    const cp_declarator *declarator, tree attrlist)
{
  tree fndecl = grokdeclarator (declarator, declspecs, MEMFUNCDEF, 0,
				&attrlist);

  if (fndecl == error_mark_node)
    return error_mark_node;

  if (fndecl == NULL || TREE_CODE (fndecl) != FUNCTION_DECL)
    {
      error ("invalid member function declaration");
      return error_mark_node;
    }

  if (attrlist)
    cplus_decl_attributes (&fndecl, attrlist, 0);

  /* Pass friends other than inline friend functions back.  */
  if (fndecl == void_type_node)
    return fndecl;

  if (DECL_IN_AGGR_P (fndecl))
    {
      if (DECL_CONTEXT (fndecl)
	  && TREE_CODE (DECL_CONTEXT (fndecl)) != NAMESPACE_DECL)
	error ("%qD is already defined in class %qT", fndecl,
	       DECL_CONTEXT (fndecl));
      return error_mark_node;
    }

  check_template_shadow (fndecl);

  DECL_DECLARED_INLINE_P (fndecl) = 1;
  DECL_NO_INLINE_WARNING_P (fndecl) = 1;

  /* We process method specializations in finish_struct_1.  */
  if (processing_template_decl && !DECL_TEMPLATE_SPECIALIZATION (fndecl))
    {
      fndecl = push_template_decl (fndecl);
      if (fndecl == error_mark_node)
	return fndecl;
    }

  if (! DECL_FRIEND_P (fndecl))
    {
      if (DECL_CHAIN (fndecl))
	{
	  fndecl = copy_node (fndecl);
	  TREE_CHAIN (fndecl) = NULL_TREE;
	}
    }

  cp_finish_decl (fndecl, NULL_TREE, false, NULL_TREE, 0);

  DECL_IN_AGGR_P (fndecl) = 1;
  return fndecl;
}


/* VAR is a VAR_DECL.  If its type is incomplete, remember VAR so that
   we can lay it out later, when and if its type becomes complete.  */

void
maybe_register_incomplete_var (tree var)
{
  gcc_assert (TREE_CODE (var) == VAR_DECL);

  /* Keep track of variables with incomplete types.  */
  if (!processing_template_decl && TREE_TYPE (var) != error_mark_node
      && DECL_EXTERNAL (var))
    {
      tree inner_type = TREE_TYPE (var);

      while (TREE_CODE (inner_type) == ARRAY_TYPE)
	inner_type = TREE_TYPE (inner_type);
      inner_type = TYPE_MAIN_VARIANT (inner_type);

      if ((!COMPLETE_TYPE_P (inner_type) && CLASS_TYPE_P (inner_type))
	  /* RTTI TD entries are created while defining the type_info.  */
	  || (TYPE_LANG_SPECIFIC (inner_type)
	      && TYPE_BEING_DEFINED (inner_type)))
	{
	  incomplete_var *iv
	    = VEC_safe_push (incomplete_var, gc, incomplete_vars, NULL);
	  iv->decl = var;
	  iv->incomplete_type = inner_type;
	}
    }
}

/* Called when a class type (given by TYPE) is defined.  If there are
   any existing VAR_DECLs whose type has been completed by this
   declaration, update them now.  */

void
complete_vars (tree type)
{
  unsigned ix;
  incomplete_var *iv;

  for (ix = 0; VEC_iterate (incomplete_var, incomplete_vars, ix, iv); )
    {
      if (same_type_p (type, iv->incomplete_type))
	{
	  tree var = iv->decl;
	  tree type = TREE_TYPE (var);
	  /* Complete the type of the variable.  The VAR_DECL itself
	     will be laid out in expand_expr.  */
	  complete_type (type);
	  cp_apply_type_quals_to_decl (cp_type_quals (type), var);
	  /* Remove this entry from the list.  */
	  VEC_unordered_remove (incomplete_var, incomplete_vars, ix);
	}
      else
	ix++;
    }

  /* Check for pending declarations which may have abstract type.  */
  complete_type_check_abstract (type);
}

/* If DECL is of a type which needs a cleanup, build and return an
   expression to perform that cleanup here.  Return NULL_TREE if no
   cleanup need be done.  */

tree
cxx_maybe_build_cleanup (tree decl)
{
  tree type;
  tree attr;
  tree cleanup;

  /* Assume no cleanup is required.  */
  cleanup = NULL_TREE;

  if (error_operand_p (decl))
    return cleanup;

  /* Handle "__attribute__((cleanup))".  We run the cleanup function
     before the destructor since the destructor is what actually
     terminates the lifetime of the object.  */
  attr = lookup_attribute ("cleanup", DECL_ATTRIBUTES (decl));
  if (attr)
    {
      tree id;
      tree fn;
      tree arg;

      /* Get the name specified by the user for the cleanup function.  */
      id = TREE_VALUE (TREE_VALUE (attr));
      /* Look up the name to find the cleanup function to call.  It is
	 important to use lookup_name here because that is what is
	 used in c-common.c:handle_cleanup_attribute when performing
	 initial checks on the attribute.  Note that those checks
	 include ensuring that the function found is not an overloaded
	 function, or an object with an overloaded call operator,
	 etc.; we can rely on the fact that the function found is an
	 ordinary FUNCTION_DECL.  */
      fn = lookup_name (id);
      arg = build_address (decl);
      mark_used (decl);
      cleanup = cp_build_function_call_nary (fn, tf_warning_or_error,
					     arg, NULL_TREE);
    }
  /* Handle ordinary C++ destructors.  */
  type = TREE_TYPE (decl);
  if (TYPE_HAS_NONTRIVIAL_DESTRUCTOR (type))
    {
      int flags = LOOKUP_NORMAL|LOOKUP_DESTRUCTOR;
      bool has_vbases = (TREE_CODE (type) == RECORD_TYPE
			 && CLASSTYPE_VBASECLASSES (type));
      tree addr;
      tree call;

      if (TREE_CODE (type) == ARRAY_TYPE)
	addr = decl;
      else
	addr = build_address (decl);

      /* Optimize for space over speed here.  */
      if (!has_vbases || flag_expensive_optimizations)
	flags |= LOOKUP_NONVIRTUAL;

      call = build_delete (TREE_TYPE (addr), addr,
			   sfk_complete_destructor, flags, 0);
      if (cleanup)
	cleanup = build_compound_expr (input_location, cleanup, call);
      else
	cleanup = call;
    }

  return cleanup;
}

/* When a stmt has been parsed, this function is called.  */

void
finish_stmt (void)
{
}

/* Return the FUNCTION_TYPE that corresponds to MEMFNTYPE, which can be a
   FUNCTION_DECL, METHOD_TYPE, FUNCTION_TYPE, pointer or reference to
   METHOD_TYPE or FUNCTION_TYPE, or pointer to member function.  */

tree
static_fn_type (tree memfntype)
{
  tree fntype;
  tree args;

  if (TYPE_PTRMEMFUNC_P (memfntype))
    memfntype = TYPE_PTRMEMFUNC_FN_TYPE (memfntype);
  if (POINTER_TYPE_P (memfntype)
      || TREE_CODE (memfntype) == FUNCTION_DECL)
    memfntype = TREE_TYPE (memfntype);
  if (TREE_CODE (memfntype) == FUNCTION_TYPE)
    return memfntype;
  gcc_assert (TREE_CODE (memfntype) == METHOD_TYPE);
  args = TYPE_ARG_TYPES (memfntype);
  fntype = build_function_type (TREE_TYPE (memfntype), TREE_CHAIN (args));
  fntype = apply_memfn_quals (fntype, type_memfn_quals (memfntype));
  fntype = (cp_build_type_attribute_variant
	    (fntype, TYPE_ATTRIBUTES (memfntype)));
  fntype = (build_exception_variant
	    (fntype, TYPE_RAISES_EXCEPTIONS (memfntype)));
  return fntype;
}

/* DECL was originally constructed as a non-static member function,
   but turned out to be static.  Update it accordingly.  */

void
revert_static_member_fn (tree decl)
{
  TREE_TYPE (decl) = static_fn_type (decl);

  if (cp_type_quals (TREE_TYPE (decl)) != TYPE_UNQUALIFIED)
    error ("static member function %q#D declared with type qualifiers", decl);

  if (DECL_ARGUMENTS (decl))
    DECL_ARGUMENTS (decl) = DECL_CHAIN (DECL_ARGUMENTS (decl));
  DECL_STATIC_FUNCTION_P (decl) = 1;
}

/* Return which tree structure is used by T, or TS_CP_GENERIC if T is
   one of the language-independent trees.  */

enum cp_tree_node_structure_enum
cp_tree_node_structure (union lang_tree_node * t)
{
  switch (TREE_CODE (&t->generic))
    {
    case DEFAULT_ARG:		return TS_CP_DEFAULT_ARG;
    case IDENTIFIER_NODE:	return TS_CP_IDENTIFIER;
    case OVERLOAD:		return TS_CP_OVERLOAD;
    case TEMPLATE_PARM_INDEX:	return TS_CP_TPI;
    case PTRMEM_CST:		return TS_CP_PTRMEM;
    case BASELINK:		return TS_CP_BASELINK;
    case STATIC_ASSERT:		return TS_CP_STATIC_ASSERT;
    case ARGUMENT_PACK_SELECT:  return TS_CP_ARGUMENT_PACK_SELECT;
    case TRAIT_EXPR:		return TS_CP_TRAIT_EXPR;
    case LAMBDA_EXPR:		return TS_CP_LAMBDA_EXPR;
    case TEMPLATE_INFO:		return TS_CP_TEMPLATE_INFO;
    default:			return TS_CP_GENERIC;
    }
}

/* Build the void_list_node (void_type_node having been created).  */
tree
build_void_list_node (void)
{
  tree t = build_tree_list (NULL_TREE, void_type_node);
  return t;
}

bool
cp_missing_noreturn_ok_p (tree decl)
{
  /* A missing noreturn is ok for the `main' function.  */
  return DECL_MAIN_P (decl);
}

/* Return the COMDAT group into which DECL should be placed.  */

tree
cxx_comdat_group (tree decl)
{
  tree name;

  /* Virtual tables, construction virtual tables, and virtual table
     tables all go in a single COMDAT group, named after the primary
     virtual table.  */
  if (TREE_CODE (decl) == VAR_DECL && DECL_VTABLE_OR_VTT_P (decl))
    name = DECL_ASSEMBLER_NAME (CLASSTYPE_VTABLES (DECL_CONTEXT (decl)));
  /* For all other DECLs, the COMDAT group is the mangled name of the
     declaration itself.  */
  else
    {
      while (DECL_THUNK_P (decl))
	{
	  /* If TARGET_USE_LOCAL_THUNK_ALIAS_P, use_thunk puts the thunk
	     into the same section as the target function.  In that case
	     we must return target's name.  */
	  tree target = THUNK_TARGET (decl);
	  if (TARGET_USE_LOCAL_THUNK_ALIAS_P (target)
	      && DECL_SECTION_NAME (target) != NULL
	      && DECL_ONE_ONLY (target))
	    decl = target;
	  else
	    break;
	}
      name = DECL_ASSEMBLER_NAME (decl);
    }

  return name;
}

#include "gt-cp-decl.h"<|MERGE_RESOLUTION|>--- conflicted
+++ resolved
@@ -3600,23 +3600,14 @@
     global_delete_fndecl = push_cp_library_fn (DELETE_EXPR, deltype);
     push_cp_library_fn (VEC_DELETE_EXPR, deltype);
 
-<<<<<<< HEAD
-    nullptr_type_node = make_node (LANG_TYPE);
-=======
     nullptr_type_node = make_node (NULLPTR_TYPE);
->>>>>>> 155d23aa
     TYPE_SIZE (nullptr_type_node) = bitsize_int (GET_MODE_BITSIZE (ptr_mode));
     TYPE_SIZE_UNIT (nullptr_type_node) = size_int (GET_MODE_SIZE (ptr_mode));
     TYPE_UNSIGNED (nullptr_type_node) = 1;
     TYPE_PRECISION (nullptr_type_node) = GET_MODE_BITSIZE (ptr_mode);
     SET_TYPE_MODE (nullptr_type_node, Pmode);
     record_builtin_type (RID_MAX, "decltype(nullptr)", nullptr_type_node);
-<<<<<<< HEAD
-    nullptr_node = make_node (INTEGER_CST);
-    TREE_TYPE (nullptr_node) = nullptr_type_node;
-=======
     nullptr_node = build_int_cst (nullptr_type_node, 0);
->>>>>>> 155d23aa
   }
 
   abort_fndecl
@@ -4401,11 +4392,7 @@
       /* This is a const variable with implicit 'static'.  Set
 	 DECL_THIS_STATIC so we can tell it from variables that are
 	 !TREE_PUBLIC because of the anonymous namespace.  */
-<<<<<<< HEAD
-      gcc_assert (CP_TYPE_CONST_P (TREE_TYPE (decl)));
-=======
       gcc_assert (CP_TYPE_CONST_P (TREE_TYPE (decl)) || errorcount);
->>>>>>> 155d23aa
       DECL_THIS_STATIC (decl) = 1;
     }
 
@@ -4523,12 +4510,8 @@
     }
 
   if (TREE_CODE (init) == TREE_LIST)
-<<<<<<< HEAD
-    init = build_x_compound_expr_from_list (init, ELK_INIT);
-=======
     init = build_x_compound_expr_from_list (init, ELK_INIT,
 					    tf_warning_or_error);
->>>>>>> 155d23aa
 
   if (TREE_CODE (TREE_TYPE (type)) != ARRAY_TYPE
       && TREE_CODE (TREE_TYPE (init)) == ARRAY_TYPE)
@@ -4814,13 +4797,6 @@
 check_for_uninitialized_const_var (tree decl)
 {
   tree type = strip_array_types (TREE_TYPE (decl));
-<<<<<<< HEAD
-
-  if (TREE_CODE (decl) == VAR_DECL && DECL_DECLARED_CONSTEXPR_P (decl)
-      && DECL_INITIAL (decl) == NULL)
-    error ("missing initializer for constexpr %qD", decl);
-=======
->>>>>>> 155d23aa
 
   /* ``Unless explicitly declared extern, a const object does not have
      external linkage and must be initialized. ($8.4; $12.1)'' ARM
@@ -5292,10 +5268,7 @@
 {
   tree type = TREE_TYPE (decl);
   tree init_code = NULL;
-<<<<<<< HEAD
-=======
   tree extra_init = NULL_TREE;
->>>>>>> 155d23aa
   tree core_type;
 
   /* Things that are going to be initialized need to have complete
@@ -5442,25 +5415,11 @@
 	  init = NULL;
 	}
     }
-<<<<<<< HEAD
-  else if (DECL_EXTERNAL (decl))
-    ;
-  else if (TYPE_P (type) && TYPE_NEEDS_CONSTRUCTING (type))
-    {
-      check_for_uninitialized_const_var (decl);
-      return build_aggr_init_full_exprs (decl, init, flags);
-    }
-  else if (MAYBE_CLASS_TYPE_P (core_type = strip_array_types (type)))
-    {
-      if (CLASSTYPE_READONLY_FIELDS_NEED_INIT (core_type)
-	  || CLASSTYPE_REF_FIELDS_NEED_INIT (core_type))
-=======
   else
     {
       if (CLASS_TYPE_P (core_type = strip_array_types (type))
 	  && (CLASSTYPE_READONLY_FIELDS_NEED_INIT (core_type)
 	      || CLASSTYPE_REF_FIELDS_NEED_INIT (core_type)))
->>>>>>> 155d23aa
 	diagnose_uninitialized_cst_or_ref_member (core_type, /*using_new=*/false,
 						  /*complain=*/true);
 
@@ -5815,18 +5774,12 @@
 	  TREE_TYPE (decl) = error_mark_node;
 	  return;
 	}
-<<<<<<< HEAD
-      if (TREE_CODE (init) == TREE_LIST)
-	init = build_x_compound_expr_from_list (init, ELK_INIT);
-      if (describable_type (init))
-=======
       d_init = init;
       if (TREE_CODE (d_init) == TREE_LIST)
 	d_init = build_x_compound_expr_from_list (d_init, ELK_INIT,
 						  tf_warning_or_error);
       d_init = resolve_nondeduced_context (d_init);
       if (describable_type (d_init))
->>>>>>> 155d23aa
 	{
 	  type = TREE_TYPE (decl) = do_auto_deduction (type, d_init,
 						       auto_node);
@@ -6497,13 +6450,8 @@
 	   in, and, in general, it's cheaper to pass NULL than any
 	   other value.  */
 	addr = null_pointer_node;
-<<<<<<< HEAD
-      arg2 = cp_build_unary_op (ADDR_EXPR, get_dso_handle_node (), 0,
-                                tf_warning_or_error);
-=======
       arg2 = cp_build_addr_expr (get_dso_handle_node (),
 				 tf_warning_or_error);
->>>>>>> 155d23aa
       if (targetm.cxx.use_aeabi_atexit ())
 	{
 	  arg1 = cleanup;
@@ -7624,21 +7572,7 @@
        would have, but with TYPE_CANONICAL set to the "right"
        value that the current ABI would provide. */
     abi_1_itype = build_index_type (build_min (MINUS_EXPR, sizetype,
-<<<<<<< HEAD
-					       size, integer_one_node));
-
-  /* The size might be the result of a cast.  */
-  STRIP_TYPE_NOPS (size);
-
-  size = mark_rvalue_use (size);
-
-  /* It might be a const variable or enumeration constant.  */
-  size = integral_constant_value (size);
-  if (error_operand_p (size))
-    return error_mark_node;
-=======
 					       osize, integer_one_node));
->>>>>>> 155d23aa
 
   /* Normally, the array-bound will be a constant.  */
   if (TREE_CODE (size) == INTEGER_CST)
@@ -11693,11 +11627,7 @@
   tree value;
   tree minnode, maxnode;
   tree t;
-<<<<<<< HEAD
-  tree underlying_type = NULL_TREE;
-=======
-
->>>>>>> 155d23aa
+
   bool fixed_underlying_type_p 
     = ENUM_UNDERLYING_TYPE (enumtype) != NULL_TREE;
 
@@ -11815,19 +11745,7 @@
          The value of sizeof() applied to an enumeration type, an object
          of an enumeration type, or an enumerator, is the value of sizeof()
          applied to the underlying type.  */
-<<<<<<< HEAD
-      TYPE_MIN_VALUE (enumtype) = TYPE_MIN_VALUE (underlying_type);
-      TYPE_MAX_VALUE (enumtype) = TYPE_MAX_VALUE (underlying_type);
-      TYPE_SIZE (enumtype) = TYPE_SIZE (underlying_type);
-      TYPE_SIZE_UNIT (enumtype) = TYPE_SIZE_UNIT (underlying_type);
-      SET_TYPE_MODE (enumtype, TYPE_MODE (underlying_type));
-      TYPE_PRECISION (enumtype) = TYPE_PRECISION (underlying_type);
-      TYPE_ALIGN (enumtype) = TYPE_ALIGN (underlying_type);
-      TYPE_USER_ALIGN (enumtype) = TYPE_USER_ALIGN (underlying_type);
-      TYPE_UNSIGNED (enumtype) = TYPE_UNSIGNED (underlying_type);
-=======
       copy_type_enum (enumtype, underlying_type);
->>>>>>> 155d23aa
 
       /* Compute the minimum and maximum values for the type.
 
@@ -12880,8 +12798,6 @@
     }
 }
 
-<<<<<<< HEAD
-=======
 /* Subroutine of finish_function.
    Save the body of constexpr functions for possible
    future compile time evaluation.  */
@@ -12895,7 +12811,6 @@
     register_constexpr_fundef (fun, DECL_SAVED_TREE (fun));
 }
 
->>>>>>> 155d23aa
 /* Finish up a function declaration and compile that function
    all the way to assembler language output.  The free the storage
    for the function definition.
@@ -13082,11 +12997,7 @@
 
       for (decl = DECL_ARGUMENTS (fndecl);
 	   decl;
-<<<<<<< HEAD
-	   decl = TREE_CHAIN (decl))
-=======
 	   decl = DECL_CHAIN (decl))
->>>>>>> 155d23aa
 	if (TREE_USED (decl)
 	    && TREE_CODE (decl) == PARM_DECL
 	    && !DECL_READ_P (decl)
