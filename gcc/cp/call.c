/* Functions related to invoking methods and overloaded functions.
   Copyright (C) 1987-2015 Free Software Foundation, Inc.
   Contributed by Michael Tiemann (tiemann@cygnus.com) and
   modified by Brendan Kehoe (brendan@cygnus.com).

This file is part of GCC.

GCC is free software; you can redistribute it and/or modify
it under the terms of the GNU General Public License as published by
the Free Software Foundation; either version 3, or (at your option)
any later version.

GCC is distributed in the hope that it will be useful,
but WITHOUT ANY WARRANTY; without even the implied warranty of
MERCHANTABILITY or FITNESS FOR A PARTICULAR PURPOSE.  See the
GNU General Public License for more details.

You should have received a copy of the GNU General Public License
along with GCC; see the file COPYING3.  If not see
<http://www.gnu.org/licenses/>.  */


/* High-level class interface.  */

#include "config.h"
#include "system.h"
#include "coretypes.h"
#include "tm.h"
#include "alias.h"
#include "symtab.h"
#include "tree.h"
#include "stor-layout.h"
#include "trans-mem.h"
#include "stringpool.h"
#include "cp-tree.h"
#include "flags.h"
#include "toplev.h"
#include "diagnostic-core.h"
#include "intl.h"
#include "target.h"
#include "convert.h"
#include "langhooks.h"
#include "c-family/c-objc.h"
#include "timevar.h"
#include "plugin-api.h"
#include "hard-reg-set.h"
#include "function.h"
#include "ipa-ref.h"
#include "cgraph.h"
#include "internal-fn.h"

/* The various kinds of conversion.  */

typedef enum conversion_kind {
  ck_identity,
  ck_lvalue,
  ck_qual,
  ck_std,
  ck_ptr,
  ck_pmem,
  ck_base,
  ck_ref_bind,
  ck_user,
  ck_ambig,
  ck_list,
  ck_aggr,
  ck_rvalue
} conversion_kind;

/* The rank of the conversion.  Order of the enumerals matters; better
   conversions should come earlier in the list.  */

typedef enum conversion_rank {
  cr_identity,
  cr_exact,
  cr_promotion,
  cr_std,
  cr_pbool,
  cr_user,
  cr_ellipsis,
  cr_bad
} conversion_rank;

/* An implicit conversion sequence, in the sense of [over.best.ics].
   The first conversion to be performed is at the end of the chain.
   That conversion is always a cr_identity conversion.  */

typedef struct conversion conversion;
struct conversion {
  /* The kind of conversion represented by this step.  */
  conversion_kind kind;
  /* The rank of this conversion.  */
  conversion_rank rank;
  BOOL_BITFIELD user_conv_p : 1;
  BOOL_BITFIELD ellipsis_p : 1;
  BOOL_BITFIELD this_p : 1;
  /* True if this conversion would be permitted with a bending of
     language standards, e.g. disregarding pointer qualifiers or
     converting integers to pointers.  */
  BOOL_BITFIELD bad_p : 1;
  /* If KIND is ck_ref_bind ck_base_conv, true to indicate that a
     temporary should be created to hold the result of the
     conversion.  */
  BOOL_BITFIELD need_temporary_p : 1;
  /* If KIND is ck_ptr or ck_pmem, true to indicate that a conversion
     from a pointer-to-derived to pointer-to-base is being performed.  */
  BOOL_BITFIELD base_p : 1;
  /* If KIND is ck_ref_bind, true when either an lvalue reference is
     being bound to an lvalue expression or an rvalue reference is
     being bound to an rvalue expression.  If KIND is ck_rvalue,
     true when we should treat an lvalue as an rvalue (12.8p33).  If
     KIND is ck_base, always false.  */
  BOOL_BITFIELD rvaluedness_matches_p: 1;
  BOOL_BITFIELD check_narrowing: 1;
  /* The type of the expression resulting from the conversion.  */
  tree type;
  union {
    /* The next conversion in the chain.  Since the conversions are
       arranged from outermost to innermost, the NEXT conversion will
       actually be performed before this conversion.  This variant is
       used only when KIND is neither ck_identity, ck_ambig nor
       ck_list.  Please use the next_conversion function instead
       of using this field directly.  */
    conversion *next;
    /* The expression at the beginning of the conversion chain.  This
       variant is used only if KIND is ck_identity or ck_ambig.  */
    tree expr;
    /* The array of conversions for an initializer_list, so this
       variant is used only when KIN D is ck_list.  */
    conversion **list;
  } u;
  /* The function candidate corresponding to this conversion
     sequence.  This field is only used if KIND is ck_user.  */
  struct z_candidate *cand;
};

#define CONVERSION_RANK(NODE)			\
  ((NODE)->bad_p ? cr_bad			\
   : (NODE)->ellipsis_p ? cr_ellipsis		\
   : (NODE)->user_conv_p ? cr_user		\
   : (NODE)->rank)

#define BAD_CONVERSION_RANK(NODE)		\
  ((NODE)->ellipsis_p ? cr_ellipsis		\
   : (NODE)->user_conv_p ? cr_user		\
   : (NODE)->rank)

static struct obstack conversion_obstack;
static bool conversion_obstack_initialized;
struct rejection_reason;

static struct z_candidate * tourney (struct z_candidate *, tsubst_flags_t);
static int equal_functions (tree, tree);
static int joust (struct z_candidate *, struct z_candidate *, bool,
		  tsubst_flags_t);
static int compare_ics (conversion *, conversion *);
static tree build_over_call (struct z_candidate *, int, tsubst_flags_t);
static tree build_java_interface_fn_ref (tree, tree);
#define convert_like(CONV, EXPR, COMPLAIN)			\
  convert_like_real ((CONV), (EXPR), NULL_TREE, 0, 0,		\
		     /*issue_conversion_warnings=*/true,	\
		     /*c_cast_p=*/false, (COMPLAIN))
#define convert_like_with_context(CONV, EXPR, FN, ARGNO, COMPLAIN )	\
  convert_like_real ((CONV), (EXPR), (FN), (ARGNO), 0,			\
		     /*issue_conversion_warnings=*/true,		\
		     /*c_cast_p=*/false, (COMPLAIN))
static tree convert_like_real (conversion *, tree, tree, int, int, bool,
			       bool, tsubst_flags_t);
static void op_error (location_t, enum tree_code, enum tree_code, tree,
		      tree, tree, bool);
static struct z_candidate *build_user_type_conversion_1 (tree, tree, int,
							 tsubst_flags_t);
static void print_z_candidate (location_t, const char *, struct z_candidate *);
static void print_z_candidates (location_t, struct z_candidate *);
static tree build_this (tree);
static struct z_candidate *splice_viable (struct z_candidate *, bool, bool *);
static bool any_strictly_viable (struct z_candidate *);
static struct z_candidate *add_template_candidate
	(struct z_candidate **, tree, tree, tree, tree, const vec<tree, va_gc> *,
	 tree, tree, tree, int, unification_kind_t, tsubst_flags_t);
static struct z_candidate *add_template_candidate_real
	(struct z_candidate **, tree, tree, tree, tree, const vec<tree, va_gc> *,
	 tree, tree, tree, int, tree, unification_kind_t, tsubst_flags_t);
static struct z_candidate *add_template_conv_candidate
	(struct z_candidate **, tree, tree, tree, const vec<tree, va_gc> *,
	 tree, tree, tree, tsubst_flags_t);
static void add_builtin_candidates
	(struct z_candidate **, enum tree_code, enum tree_code,
	 tree, tree *, int, tsubst_flags_t);
static void add_builtin_candidate
	(struct z_candidate **, enum tree_code, enum tree_code,
	 tree, tree, tree, tree *, tree *, int, tsubst_flags_t);
static bool is_complete (tree);
static void build_builtin_candidate
	(struct z_candidate **, tree, tree, tree, tree *, tree *,
	 int, tsubst_flags_t);
static struct z_candidate *add_conv_candidate
	(struct z_candidate **, tree, tree, tree, const vec<tree, va_gc> *, tree,
	 tree, tsubst_flags_t);
static struct z_candidate *add_function_candidate
	(struct z_candidate **, tree, tree, tree, const vec<tree, va_gc> *, tree,
	 tree, int, tsubst_flags_t);
static conversion *implicit_conversion (tree, tree, tree, bool, int,
					tsubst_flags_t);
static conversion *standard_conversion (tree, tree, tree, bool, int);
static conversion *reference_binding (tree, tree, tree, bool, int,
				      tsubst_flags_t);
static conversion *build_conv (conversion_kind, tree, conversion *);
static conversion *build_list_conv (tree, tree, int, tsubst_flags_t);
static conversion *next_conversion (conversion *);
static bool is_subseq (conversion *, conversion *);
static conversion *maybe_handle_ref_bind (conversion **);
static void maybe_handle_implicit_object (conversion **);
static struct z_candidate *add_candidate
	(struct z_candidate **, tree, tree, const vec<tree, va_gc> *, size_t,
	 conversion **, tree, tree, int, struct rejection_reason *, int);
static tree source_type (conversion *);
static void add_warning (struct z_candidate *, struct z_candidate *);
static bool reference_compatible_p (tree, tree);
static conversion *direct_reference_binding (tree, conversion *);
static bool promoted_arithmetic_type_p (tree);
static conversion *conditional_conversion (tree, tree, tsubst_flags_t);
static char *name_as_c_string (tree, tree, bool *);
static tree prep_operand (tree);
static void add_candidates (tree, tree, const vec<tree, va_gc> *, tree, tree,
			    bool, tree, tree, int, struct z_candidate **,
			    tsubst_flags_t);
static conversion *merge_conversion_sequences (conversion *, conversion *);
static tree build_temp (tree, tree, int, diagnostic_t *, tsubst_flags_t);

/* Returns nonzero iff the destructor name specified in NAME matches BASETYPE.
   NAME can take many forms...  */

bool
check_dtor_name (tree basetype, tree name)
{
  /* Just accept something we've already complained about.  */
  if (name == error_mark_node)
    return true;

  if (TREE_CODE (name) == TYPE_DECL)
    name = TREE_TYPE (name);
  else if (TYPE_P (name))
    /* OK */;
  else if (identifier_p (name))
    {
      if ((MAYBE_CLASS_TYPE_P (basetype)
	   && name == constructor_name (basetype))
	  || (TREE_CODE (basetype) == ENUMERAL_TYPE
	      && name == TYPE_IDENTIFIER (basetype)))
	return true;
      else
	name = get_type_value (name);
    }
  else
    {
      /* In the case of:

	 template <class T> struct S { ~S(); };
	 int i;
	 i.~S();

	 NAME will be a class template.  */
      gcc_assert (DECL_CLASS_TEMPLATE_P (name));
      return false;
    }

  if (!name || name == error_mark_node)
    return false;
  return same_type_p (TYPE_MAIN_VARIANT (basetype), TYPE_MAIN_VARIANT (name));
}

/* We want the address of a function or method.  We avoid creating a
   pointer-to-member function.  */

tree
build_addr_func (tree function, tsubst_flags_t complain)
{
  tree type = TREE_TYPE (function);

  /* We have to do these by hand to avoid real pointer to member
     functions.  */
  if (TREE_CODE (type) == METHOD_TYPE)
    {
      if (TREE_CODE (function) == OFFSET_REF)
	{
	  tree object = build_address (TREE_OPERAND (function, 0));
	  return get_member_function_from_ptrfunc (&object,
						   TREE_OPERAND (function, 1),
						   complain);
	}
      function = build_address (function);
    }
  else
    function = decay_conversion (function, complain);

  return function;
}

/* Build a CALL_EXPR, we can handle FUNCTION_TYPEs, METHOD_TYPEs, or
   POINTER_TYPE to those.  Note, pointer to member function types
   (TYPE_PTRMEMFUNC_P) must be handled by our callers.  There are
   two variants.  build_call_a is the primitive taking an array of
   arguments, while build_call_n is a wrapper that handles varargs.  */

tree
build_call_n (tree function, int n, ...)
{
  if (n == 0)
    return build_call_a (function, 0, NULL);
  else
    {
      tree *argarray = XALLOCAVEC (tree, n);
      va_list ap;
      int i;

      va_start (ap, n);
      for (i = 0; i < n; i++)
	argarray[i] = va_arg (ap, tree);
      va_end (ap);
      return build_call_a (function, n, argarray);
    }
}

/* Update various flags in cfun and the call itself based on what is being
   called.  Split out of build_call_a so that bot_manip can use it too.  */

void
set_flags_from_callee (tree call)
{
  bool nothrow;
  tree decl = get_callee_fndecl (call);

  /* We check both the decl and the type; a function may be known not to
     throw without being declared throw().  */
  nothrow = decl && TREE_NOTHROW (decl);
  if (CALL_EXPR_FN (call))
    nothrow |= TYPE_NOTHROW_P (TREE_TYPE (TREE_TYPE (CALL_EXPR_FN (call))));
  else if (internal_fn_flags (CALL_EXPR_IFN (call)) & ECF_NOTHROW)
    nothrow = true;

  if (!nothrow && at_function_scope_p () && cfun && cp_function_chain)
    cp_function_chain->can_throw = 1;

  if (decl && TREE_THIS_VOLATILE (decl) && cfun && cp_function_chain)
    current_function_returns_abnormally = 1;

  TREE_NOTHROW (call) = nothrow;
}

tree
build_call_a (tree function, int n, tree *argarray)
{
  tree decl;
  tree result_type;
  tree fntype;
  int i;

  function = build_addr_func (function, tf_warning_or_error);

  gcc_assert (TYPE_PTR_P (TREE_TYPE (function)));
  fntype = TREE_TYPE (TREE_TYPE (function));
  gcc_assert (TREE_CODE (fntype) == FUNCTION_TYPE
	      || TREE_CODE (fntype) == METHOD_TYPE);
  result_type = TREE_TYPE (fntype);
  /* An rvalue has no cv-qualifiers.  */
  if (SCALAR_TYPE_P (result_type) || VOID_TYPE_P (result_type))
    result_type = cv_unqualified (result_type);

  function = build_call_array_loc (input_location,
				   result_type, function, n, argarray);
  set_flags_from_callee (function);

  decl = get_callee_fndecl (function);

  if (decl && !TREE_USED (decl))
    {
      /* We invoke build_call directly for several library
	 functions.  These may have been declared normally if
	 we're building libgcc, so we can't just check
	 DECL_ARTIFICIAL.  */
      gcc_assert (DECL_ARTIFICIAL (decl)
		  || !strncmp (IDENTIFIER_POINTER (DECL_NAME (decl)),
			       "__", 2));
      mark_used (decl);
    }

  require_complete_eh_spec_types (fntype, decl);

  TREE_HAS_CONSTRUCTOR (function) = (decl && DECL_CONSTRUCTOR_P (decl));

  /* Don't pass empty class objects by value.  This is useful
     for tags in STL, which are used to control overload resolution.
     We don't need to handle other cases of copying empty classes.  */
  if (! decl || ! DECL_BUILT_IN (decl))
    for (i = 0; i < n; i++)
      {
	tree arg = CALL_EXPR_ARG (function, i);
	if (is_empty_class (TREE_TYPE (arg))
	    && ! TREE_ADDRESSABLE (TREE_TYPE (arg)))
	  {
	    tree t = build0 (EMPTY_CLASS_EXPR, TREE_TYPE (arg));
	    arg = build2 (COMPOUND_EXPR, TREE_TYPE (t), arg, t);
	    CALL_EXPR_ARG (function, i) = arg;
	  }
      }

  return function;
}

/* New overloading code.  */

typedef struct z_candidate z_candidate;

typedef struct candidate_warning candidate_warning;
struct candidate_warning {
  z_candidate *loser;
  candidate_warning *next;
};

/* Information for providing diagnostics about why overloading failed.  */

enum rejection_reason_code {
  rr_none,
  rr_arity,
  rr_explicit_conversion,
  rr_template_conversion,
  rr_arg_conversion,
  rr_bad_arg_conversion,
  rr_template_unification,
  rr_invalid_copy
};

struct conversion_info {
  /* The index of the argument, 0-based.  */
  int n_arg;
  /* The actual argument or its type.  */
  tree from;
  /* The type of the parameter.  */
  tree to_type;
};
  
struct rejection_reason {
  enum rejection_reason_code code;
  union {
    /* Information about an arity mismatch.  */
    struct {
      /* The expected number of arguments.  */
      int expected;
      /* The actual number of arguments in the call.  */
      int actual;
      /* Whether the call was a varargs call.  */
      bool call_varargs_p;
    } arity;
    /* Information about an argument conversion mismatch.  */
    struct conversion_info conversion;
    /* Same, but for bad argument conversions.  */
    struct conversion_info bad_conversion;
    /* Information about template unification failures.  These are the
       parameters passed to fn_type_unification.  */
    struct {
      tree tmpl;
      tree explicit_targs;
      int num_targs;
      const tree *args;
      unsigned int nargs;
      tree return_type;
      unification_kind_t strict;
      int flags;
    } template_unification;
    /* Information about template instantiation failures.  These are the
       parameters passed to instantiate_template.  */
    struct {
      tree tmpl;
      tree targs;
    } template_instantiation;
  } u;
};

struct z_candidate {
  /* The FUNCTION_DECL that will be called if this candidate is
     selected by overload resolution.  */
  tree fn;
  /* If not NULL_TREE, the first argument to use when calling this
     function.  */
  tree first_arg;
  /* The rest of the arguments to use when calling this function.  If
     there are no further arguments this may be NULL or it may be an
     empty vector.  */
  const vec<tree, va_gc> *args;
  /* The implicit conversion sequences for each of the arguments to
     FN.  */
  conversion **convs;
  /* The number of implicit conversion sequences.  */
  size_t num_convs;
  /* If FN is a user-defined conversion, the standard conversion
     sequence from the type returned by FN to the desired destination
     type.  */
  conversion *second_conv;
  struct rejection_reason *reason;
  /* If FN is a member function, the binfo indicating the path used to
     qualify the name of FN at the call site.  This path is used to
     determine whether or not FN is accessible if it is selected by
     overload resolution.  The DECL_CONTEXT of FN will always be a
     (possibly improper) base of this binfo.  */
  tree access_path;
  /* If FN is a non-static member function, the binfo indicating the
     subobject to which the `this' pointer should be converted if FN
     is selected by overload resolution.  The type pointed to by
     the `this' pointer must correspond to the most derived class
     indicated by the CONVERSION_PATH.  */
  tree conversion_path;
  tree template_decl;
  tree explicit_targs;
  candidate_warning *warnings;
  z_candidate *next;
  int viable;

  /* The flags active in add_candidate.  */
  int flags;
};

/* Returns true iff T is a null pointer constant in the sense of
   [conv.ptr].  */

bool
null_ptr_cst_p (tree t)
{
  /* [conv.ptr]

     A null pointer constant is an integral constant expression
     (_expr.const_) rvalue of integer type that evaluates to zero or
     an rvalue of type std::nullptr_t. */
  if (NULLPTR_TYPE_P (TREE_TYPE (t)))
    return true;
  if (CP_INTEGRAL_TYPE_P (TREE_TYPE (t)))
    {
      /* Core issue 903 says only literal 0 is a null pointer constant.  */
      if (cxx_dialect < cxx11)
	t = fold_non_dependent_expr (t);
      STRIP_NOPS (t);
      if (integer_zerop (t) && !TREE_OVERFLOW (t))
	return true;
    }
  return false;
}

/* Returns true iff T is a null member pointer value (4.11).  */

bool
null_member_pointer_value_p (tree t)
{
  tree type = TREE_TYPE (t);
  if (!type)
    return false;
  else if (TYPE_PTRMEMFUNC_P (type))
    return (TREE_CODE (t) == CONSTRUCTOR
	    && integer_zerop (CONSTRUCTOR_ELT (t, 0)->value));
  else if (TYPE_PTRDATAMEM_P (type))
    return integer_all_onesp (t);
  else
    return false;
}

/* Returns nonzero if PARMLIST consists of only default parms,
   ellipsis, and/or undeduced parameter packs.  */

bool
sufficient_parms_p (const_tree parmlist)
{
  for (; parmlist && parmlist != void_list_node;
       parmlist = TREE_CHAIN (parmlist))
    if (!TREE_PURPOSE (parmlist)
	&& !PACK_EXPANSION_P (TREE_VALUE (parmlist)))
      return false;
  return true;
}

/* Allocate N bytes of memory from the conversion obstack.  The memory
   is zeroed before being returned.  */

static void *
conversion_obstack_alloc (size_t n)
{
  void *p;
  if (!conversion_obstack_initialized)
    {
      gcc_obstack_init (&conversion_obstack);
      conversion_obstack_initialized = true;
    }
  p = obstack_alloc (&conversion_obstack, n);
  memset (p, 0, n);
  return p;
}

/* Allocate rejection reasons.  */

static struct rejection_reason *
alloc_rejection (enum rejection_reason_code code)
{
  struct rejection_reason *p;
  p = (struct rejection_reason *) conversion_obstack_alloc (sizeof *p);
  p->code = code;
  return p;
}

static struct rejection_reason *
arity_rejection (tree first_arg, int expected, int actual)
{
  struct rejection_reason *r = alloc_rejection (rr_arity);
  int adjust = first_arg != NULL_TREE;
  r->u.arity.expected = expected - adjust;
  r->u.arity.actual = actual - adjust;
  return r;
}

static struct rejection_reason *
arg_conversion_rejection (tree first_arg, int n_arg, tree from, tree to)
{
  struct rejection_reason *r = alloc_rejection (rr_arg_conversion);
  int adjust = first_arg != NULL_TREE;
  r->u.conversion.n_arg = n_arg - adjust;
  r->u.conversion.from = from;
  r->u.conversion.to_type = to;
  return r;
}

static struct rejection_reason *
bad_arg_conversion_rejection (tree first_arg, int n_arg, tree from, tree to)
{
  struct rejection_reason *r = alloc_rejection (rr_bad_arg_conversion);
  int adjust = first_arg != NULL_TREE;
  r->u.bad_conversion.n_arg = n_arg - adjust;
  r->u.bad_conversion.from = from;
  r->u.bad_conversion.to_type = to;
  return r;
}

static struct rejection_reason *
explicit_conversion_rejection (tree from, tree to)
{
  struct rejection_reason *r = alloc_rejection (rr_explicit_conversion);
  r->u.conversion.n_arg = 0;
  r->u.conversion.from = from;
  r->u.conversion.to_type = to;
  return r;
}

static struct rejection_reason *
template_conversion_rejection (tree from, tree to)
{
  struct rejection_reason *r = alloc_rejection (rr_template_conversion);
  r->u.conversion.n_arg = 0;
  r->u.conversion.from = from;
  r->u.conversion.to_type = to;
  return r;
}

static struct rejection_reason *
template_unification_rejection (tree tmpl, tree explicit_targs, tree targs,
				const tree *args, unsigned int nargs,
				tree return_type, unification_kind_t strict,
				int flags)
{
  size_t args_n_bytes = sizeof (*args) * nargs;
  tree *args1 = (tree *) conversion_obstack_alloc (args_n_bytes);
  struct rejection_reason *r = alloc_rejection (rr_template_unification);
  r->u.template_unification.tmpl = tmpl;
  r->u.template_unification.explicit_targs = explicit_targs;
  r->u.template_unification.num_targs = TREE_VEC_LENGTH (targs);
  /* Copy args to our own storage.  */
  memcpy (args1, args, args_n_bytes);
  r->u.template_unification.args = args1;
  r->u.template_unification.nargs = nargs;
  r->u.template_unification.return_type = return_type;
  r->u.template_unification.strict = strict;
  r->u.template_unification.flags = flags;
  return r;
}

static struct rejection_reason *
template_unification_error_rejection (void)
{
  return alloc_rejection (rr_template_unification);
}

static struct rejection_reason *
invalid_copy_with_fn_template_rejection (void)
{
  struct rejection_reason *r = alloc_rejection (rr_invalid_copy);
  return r;
}

/* Dynamically allocate a conversion.  */

static conversion *
alloc_conversion (conversion_kind kind)
{
  conversion *c;
  c = (conversion *) conversion_obstack_alloc (sizeof (conversion));
  c->kind = kind;
  return c;
}

#ifdef ENABLE_CHECKING

/* Make sure that all memory on the conversion obstack has been
   freed.  */

void
validate_conversion_obstack (void)
{
  if (conversion_obstack_initialized)
    gcc_assert ((obstack_next_free (&conversion_obstack)
		 == obstack_base (&conversion_obstack)));
}

#endif /* ENABLE_CHECKING */

/* Dynamically allocate an array of N conversions.  */

static conversion **
alloc_conversions (size_t n)
{
  return (conversion **) conversion_obstack_alloc (n * sizeof (conversion *));
}

static conversion *
build_conv (conversion_kind code, tree type, conversion *from)
{
  conversion *t;
  conversion_rank rank = CONVERSION_RANK (from);

  /* Note that the caller is responsible for filling in t->cand for
     user-defined conversions.  */
  t = alloc_conversion (code);
  t->type = type;
  t->u.next = from;

  switch (code)
    {
    case ck_ptr:
    case ck_pmem:
    case ck_base:
    case ck_std:
      if (rank < cr_std)
	rank = cr_std;
      break;

    case ck_qual:
      if (rank < cr_exact)
	rank = cr_exact;
      break;

    default:
      break;
    }
  t->rank = rank;
  t->user_conv_p = (code == ck_user || from->user_conv_p);
  t->bad_p = from->bad_p;
  t->base_p = false;
  return t;
}

/* Represent a conversion from CTOR, a braced-init-list, to TYPE, a
   specialization of std::initializer_list<T>, if such a conversion is
   possible.  */

static conversion *
build_list_conv (tree type, tree ctor, int flags, tsubst_flags_t complain)
{
  tree elttype = TREE_VEC_ELT (CLASSTYPE_TI_ARGS (type), 0);
  unsigned len = CONSTRUCTOR_NELTS (ctor);
  conversion **subconvs = alloc_conversions (len);
  conversion *t;
  unsigned i;
  tree val;

  /* Within a list-initialization we can have more user-defined
     conversions.  */
  flags &= ~LOOKUP_NO_CONVERSION;
  /* But no narrowing conversions.  */
  flags |= LOOKUP_NO_NARROWING;

  /* Can't make an array of these types.  */
  if (TREE_CODE (elttype) == REFERENCE_TYPE
      || TREE_CODE (elttype) == FUNCTION_TYPE
      || VOID_TYPE_P (elttype))
    return NULL;

  FOR_EACH_CONSTRUCTOR_VALUE (CONSTRUCTOR_ELTS (ctor), i, val)
    {
      conversion *sub
	= implicit_conversion (elttype, TREE_TYPE (val), val,
			       false, flags, complain);
      if (sub == NULL)
	return NULL;

      subconvs[i] = sub;
    }

  t = alloc_conversion (ck_list);
  t->type = type;
  t->u.list = subconvs;
  t->rank = cr_exact;

  for (i = 0; i < len; ++i)
    {
      conversion *sub = subconvs[i];
      if (sub->rank > t->rank)
	t->rank = sub->rank;
      if (sub->user_conv_p)
	t->user_conv_p = true;
      if (sub->bad_p)
	t->bad_p = true;
    }

  return t;
}

/* Return the next conversion of the conversion chain (if applicable),
   or NULL otherwise.  Please use this function instead of directly
   accessing fields of struct conversion.  */

static conversion *
next_conversion (conversion *conv)
{
  if (conv == NULL
      || conv->kind == ck_identity
      || conv->kind == ck_ambig
      || conv->kind == ck_list)
    return NULL;
  return conv->u.next;
}

/* Subroutine of build_aggr_conv: check whether CTOR, a braced-init-list,
   is a valid aggregate initializer for array type ATYPE.  */

static bool
can_convert_array (tree atype, tree ctor, int flags, tsubst_flags_t complain)
{
  unsigned i;
  tree elttype = TREE_TYPE (atype);
  for (i = 0; i < CONSTRUCTOR_NELTS (ctor); ++i)
    {
      tree val = CONSTRUCTOR_ELT (ctor, i)->value;
      bool ok;
      if (TREE_CODE (elttype) == ARRAY_TYPE
	  && TREE_CODE (val) == CONSTRUCTOR)
	ok = can_convert_array (elttype, val, flags, complain);
      else
	ok = can_convert_arg (elttype, TREE_TYPE (val), val, flags,
			      complain);
      if (!ok)
	return false;
    }
  return true;
}

/* Represent a conversion from CTOR, a braced-init-list, to TYPE, an
   aggregate class, if such a conversion is possible.  */

static conversion *
build_aggr_conv (tree type, tree ctor, int flags, tsubst_flags_t complain)
{
  unsigned HOST_WIDE_INT i = 0;
  conversion *c;
  tree field = next_initializable_field (TYPE_FIELDS (type));
  tree empty_ctor = NULL_TREE;

  /* We already called reshape_init in implicit_conversion.  */

  /* The conversions within the init-list aren't affected by the enclosing
     context; they're always simple copy-initialization.  */
  flags = LOOKUP_IMPLICIT|LOOKUP_NO_NARROWING;

  for (; field; field = next_initializable_field (DECL_CHAIN (field)))
    {
      tree ftype = TREE_TYPE (field);
      tree val;
      bool ok;

      if (i < CONSTRUCTOR_NELTS (ctor))
	val = CONSTRUCTOR_ELT (ctor, i)->value;
      else if (TREE_CODE (ftype) == REFERENCE_TYPE)
	/* Value-initialization of reference is ill-formed.  */
	return NULL;
      else
	{
	  if (empty_ctor == NULL_TREE)
	    empty_ctor = build_constructor (init_list_type_node, NULL);
	  val = empty_ctor;
	}
      ++i;

      if (TREE_CODE (ftype) == ARRAY_TYPE
	  && TREE_CODE (val) == CONSTRUCTOR)
	ok = can_convert_array (ftype, val, flags, complain);
      else
	ok = can_convert_arg (ftype, TREE_TYPE (val), val, flags,
			      complain);

      if (!ok)
	return NULL;

      if (TREE_CODE (type) == UNION_TYPE)
	break;
    }

  if (i < CONSTRUCTOR_NELTS (ctor))
    return NULL;

  c = alloc_conversion (ck_aggr);
  c->type = type;
  c->rank = cr_exact;
  c->user_conv_p = true;
  c->check_narrowing = true;
  c->u.next = NULL;
  return c;
}

/* Represent a conversion from CTOR, a braced-init-list, to TYPE, an
   array type, if such a conversion is possible.  */

static conversion *
build_array_conv (tree type, tree ctor, int flags, tsubst_flags_t complain)
{
  conversion *c;
  unsigned HOST_WIDE_INT len = CONSTRUCTOR_NELTS (ctor);
  tree elttype = TREE_TYPE (type);
  unsigned i;
  tree val;
  bool bad = false;
  bool user = false;
  enum conversion_rank rank = cr_exact;

  /* We might need to propagate the size from the element to the array.  */
  complete_type (type);

  if (TYPE_DOMAIN (type)
      && !variably_modified_type_p (TYPE_DOMAIN (type), NULL_TREE))
    {
      unsigned HOST_WIDE_INT alen = tree_to_uhwi (array_type_nelts_top (type));
      if (alen < len)
	return NULL;
    }

  flags = LOOKUP_IMPLICIT|LOOKUP_NO_NARROWING;

  FOR_EACH_CONSTRUCTOR_VALUE (CONSTRUCTOR_ELTS (ctor), i, val)
    {
      conversion *sub
	= implicit_conversion (elttype, TREE_TYPE (val), val,
			       false, flags, complain);
      if (sub == NULL)
	return NULL;

      if (sub->rank > rank)
	rank = sub->rank;
      if (sub->user_conv_p)
	user = true;
      if (sub->bad_p)
	bad = true;
    }

  c = alloc_conversion (ck_aggr);
  c->type = type;
  c->rank = rank;
  c->user_conv_p = user;
  c->bad_p = bad;
  c->u.next = NULL;
  return c;
}

/* Represent a conversion from CTOR, a braced-init-list, to TYPE, a
   complex type, if such a conversion is possible.  */

static conversion *
build_complex_conv (tree type, tree ctor, int flags,
		    tsubst_flags_t complain)
{
  conversion *c;
  unsigned HOST_WIDE_INT len = CONSTRUCTOR_NELTS (ctor);
  tree elttype = TREE_TYPE (type);
  unsigned i;
  tree val;
  bool bad = false;
  bool user = false;
  enum conversion_rank rank = cr_exact;

  if (len != 2)
    return NULL;

  flags = LOOKUP_IMPLICIT|LOOKUP_NO_NARROWING;

  FOR_EACH_CONSTRUCTOR_VALUE (CONSTRUCTOR_ELTS (ctor), i, val)
    {
      conversion *sub
	= implicit_conversion (elttype, TREE_TYPE (val), val,
			       false, flags, complain);
      if (sub == NULL)
	return NULL;

      if (sub->rank > rank)
	rank = sub->rank;
      if (sub->user_conv_p)
	user = true;
      if (sub->bad_p)
	bad = true;
    }

  c = alloc_conversion (ck_aggr);
  c->type = type;
  c->rank = rank;
  c->user_conv_p = user;
  c->bad_p = bad;
  c->u.next = NULL;
  return c;
}

/* Build a representation of the identity conversion from EXPR to
   itself.  The TYPE should match the type of EXPR, if EXPR is non-NULL.  */

static conversion *
build_identity_conv (tree type, tree expr)
{
  conversion *c;

  c = alloc_conversion (ck_identity);
  c->type = type;
  c->u.expr = expr;

  return c;
}

/* Converting from EXPR to TYPE was ambiguous in the sense that there
   were multiple user-defined conversions to accomplish the job.
   Build a conversion that indicates that ambiguity.  */

static conversion *
build_ambiguous_conv (tree type, tree expr)
{
  conversion *c;

  c = alloc_conversion (ck_ambig);
  c->type = type;
  c->u.expr = expr;

  return c;
}

tree
strip_top_quals (tree t)
{
  if (TREE_CODE (t) == ARRAY_TYPE)
    return t;
  return cp_build_qualified_type (t, 0);
}

/* Returns the standard conversion path (see [conv]) from type FROM to type
   TO, if any.  For proper handling of null pointer constants, you must
   also pass the expression EXPR to convert from.  If C_CAST_P is true,
   this conversion is coming from a C-style cast.  */

static conversion *
standard_conversion (tree to, tree from, tree expr, bool c_cast_p,
		     int flags)
{
  enum tree_code fcode, tcode;
  conversion *conv;
  bool fromref = false;
  tree qualified_to;

  to = non_reference (to);
  if (TREE_CODE (from) == REFERENCE_TYPE)
    {
      fromref = true;
      from = TREE_TYPE (from);
    }
  qualified_to = to;
  to = strip_top_quals (to);
  from = strip_top_quals (from);

  if (expr && type_unknown_p (expr))
    {
      if (TYPE_PTRFN_P (to) || TYPE_PTRMEMFUNC_P (to))
	{
	  tsubst_flags_t tflags = tf_conv;
	  expr = instantiate_type (to, expr, tflags);
	  if (expr == error_mark_node)
	    return NULL;
	  from = TREE_TYPE (expr);
	}
      else if (TREE_CODE (to) == BOOLEAN_TYPE)
	{
	  /* Necessary for eg, TEMPLATE_ID_EXPRs (c++/50961).  */
	  expr = resolve_nondeduced_context (expr);
	  from = TREE_TYPE (expr);
	}
    }

  fcode = TREE_CODE (from);
  tcode = TREE_CODE (to);

  conv = build_identity_conv (from, expr);
  if (fcode == FUNCTION_TYPE || fcode == ARRAY_TYPE)
    {
      from = type_decays_to (from);
      fcode = TREE_CODE (from);
      conv = build_conv (ck_lvalue, from, conv);
    }
  else if (fromref || (expr && lvalue_p (expr)))
    {
      if (expr)
	{
	  tree bitfield_type;
	  bitfield_type = is_bitfield_expr_with_lowered_type (expr);
	  if (bitfield_type)
	    {
	      from = strip_top_quals (bitfield_type);
	      fcode = TREE_CODE (from);
	    }
	}
      conv = build_conv (ck_rvalue, from, conv);
      if (flags & LOOKUP_PREFER_RVALUE)
	conv->rvaluedness_matches_p = true;
    }

   /* Allow conversion between `__complex__' data types.  */
  if (tcode == COMPLEX_TYPE && fcode == COMPLEX_TYPE)
    {
      /* The standard conversion sequence to convert FROM to TO is
	 the standard conversion sequence to perform componentwise
	 conversion.  */
      conversion *part_conv = standard_conversion
	(TREE_TYPE (to), TREE_TYPE (from), NULL_TREE, c_cast_p, flags);

      if (part_conv)
	{
	  conv = build_conv (part_conv->kind, to, conv);
	  conv->rank = part_conv->rank;
	}
      else
	conv = NULL;

      return conv;
    }

  if (same_type_p (from, to))
    {
      if (CLASS_TYPE_P (to) && conv->kind == ck_rvalue)
	conv->type = qualified_to;
      return conv;
    }

  /* [conv.ptr]
     A null pointer constant can be converted to a pointer type; ... A
     null pointer constant of integral type can be converted to an
     rvalue of type std::nullptr_t. */
  if ((tcode == POINTER_TYPE || TYPE_PTRMEM_P (to)
       || NULLPTR_TYPE_P (to))
      && ((expr && null_ptr_cst_p (expr))
	  || NULLPTR_TYPE_P (from)))
    conv = build_conv (ck_std, to, conv);
  else if ((tcode == INTEGER_TYPE && fcode == POINTER_TYPE)
	   || (tcode == POINTER_TYPE && fcode == INTEGER_TYPE))
    {
      /* For backwards brain damage compatibility, allow interconversion of
	 pointers and integers with a pedwarn.  */
      conv = build_conv (ck_std, to, conv);
      conv->bad_p = true;
    }
  else if (UNSCOPED_ENUM_P (to) && fcode == INTEGER_TYPE)
    {
      /* For backwards brain damage compatibility, allow interconversion of
	 enums and integers with a pedwarn.  */
      conv = build_conv (ck_std, to, conv);
      conv->bad_p = true;
    }
  else if ((tcode == POINTER_TYPE && fcode == POINTER_TYPE)
	   || (TYPE_PTRDATAMEM_P (to) && TYPE_PTRDATAMEM_P (from)))
    {
      tree to_pointee;
      tree from_pointee;

      if (tcode == POINTER_TYPE
	  && same_type_ignoring_top_level_qualifiers_p (TREE_TYPE (from),
							TREE_TYPE (to)))
	;
      else if (VOID_TYPE_P (TREE_TYPE (to))
	       && !TYPE_PTRDATAMEM_P (from)
	       && TREE_CODE (TREE_TYPE (from)) != FUNCTION_TYPE)
	{
	  tree nfrom = TREE_TYPE (from);
	  /* Don't try to apply restrict to void.  */
	  int quals = cp_type_quals (nfrom) & ~TYPE_QUAL_RESTRICT;
	  from = build_pointer_type
	    (cp_build_qualified_type (void_type_node, quals));
	  conv = build_conv (ck_ptr, from, conv);
	}
      else if (TYPE_PTRDATAMEM_P (from))
	{
	  tree fbase = TYPE_PTRMEM_CLASS_TYPE (from);
	  tree tbase = TYPE_PTRMEM_CLASS_TYPE (to);

	  if (DERIVED_FROM_P (fbase, tbase)
	      && (same_type_ignoring_top_level_qualifiers_p
		  (TYPE_PTRMEM_POINTED_TO_TYPE (from),
		   TYPE_PTRMEM_POINTED_TO_TYPE (to))))
	    {
	      from = build_ptrmem_type (tbase,
					TYPE_PTRMEM_POINTED_TO_TYPE (from));
	      conv = build_conv (ck_pmem, from, conv);
	    }
	  else if (!same_type_p (fbase, tbase))
	    return NULL;
	}
      else if (CLASS_TYPE_P (TREE_TYPE (from))
	       && CLASS_TYPE_P (TREE_TYPE (to))
	       /* [conv.ptr]

		  An rvalue of type "pointer to cv D," where D is a
		  class type, can be converted to an rvalue of type
		  "pointer to cv B," where B is a base class (clause
		  _class.derived_) of D.  If B is an inaccessible
		  (clause _class.access_) or ambiguous
		  (_class.member.lookup_) base class of D, a program
		  that necessitates this conversion is ill-formed.
		  Therefore, we use DERIVED_FROM_P, and do not check
		  access or uniqueness.  */
	       && DERIVED_FROM_P (TREE_TYPE (to), TREE_TYPE (from)))
	{
	  from =
	    cp_build_qualified_type (TREE_TYPE (to),
				     cp_type_quals (TREE_TYPE (from)));
	  from = build_pointer_type (from);
	  conv = build_conv (ck_ptr, from, conv);
	  conv->base_p = true;
	}

      if (tcode == POINTER_TYPE)
	{
	  to_pointee = TREE_TYPE (to);
	  from_pointee = TREE_TYPE (from);
	}
      else
	{
	  to_pointee = TYPE_PTRMEM_POINTED_TO_TYPE (to);
	  from_pointee = TYPE_PTRMEM_POINTED_TO_TYPE (from);
	}

      if (same_type_p (from, to))
	/* OK */;
      else if (c_cast_p && comp_ptr_ttypes_const (to, from))
	/* In a C-style cast, we ignore CV-qualification because we
	   are allowed to perform a static_cast followed by a
	   const_cast.  */
	conv = build_conv (ck_qual, to, conv);
      else if (!c_cast_p && comp_ptr_ttypes (to_pointee, from_pointee))
	conv = build_conv (ck_qual, to, conv);
      else if (expr && string_conv_p (to, expr, 0))
	/* converting from string constant to char *.  */
	conv = build_conv (ck_qual, to, conv);
      /* Allow conversions among compatible ObjC pointer types (base
	 conversions have been already handled above).  */
      else if (c_dialect_objc ()
	       && objc_compare_types (to, from, -4, NULL_TREE))
	conv = build_conv (ck_ptr, to, conv);
      else if (ptr_reasonably_similar (to_pointee, from_pointee))
	{
	  conv = build_conv (ck_ptr, to, conv);
	  conv->bad_p = true;
	}
      else
	return NULL;

      from = to;
    }
  else if (TYPE_PTRMEMFUNC_P (to) && TYPE_PTRMEMFUNC_P (from))
    {
      tree fromfn = TREE_TYPE (TYPE_PTRMEMFUNC_FN_TYPE (from));
      tree tofn = TREE_TYPE (TYPE_PTRMEMFUNC_FN_TYPE (to));
      tree fbase = class_of_this_parm (fromfn);
      tree tbase = class_of_this_parm (tofn);

      if (!DERIVED_FROM_P (fbase, tbase)
	  || !same_type_p (static_fn_type (fromfn),
			   static_fn_type (tofn)))
	return NULL;

      from = build_memfn_type (fromfn,
                               tbase,
                               cp_type_quals (tbase),
                               type_memfn_rqual (tofn));
      from = build_ptrmemfunc_type (build_pointer_type (from));
      conv = build_conv (ck_pmem, from, conv);
      conv->base_p = true;
    }
  else if (tcode == BOOLEAN_TYPE)
    {
      /* [conv.bool]

	  A prvalue of arithmetic, unscoped enumeration, pointer, or pointer
	  to member type can be converted to a prvalue of type bool. ...
	  For direct-initialization (8.5 [dcl.init]), a prvalue of type
	  std::nullptr_t can be converted to a prvalue of type bool;  */
      if (ARITHMETIC_TYPE_P (from)
	  || UNSCOPED_ENUM_P (from)
	  || fcode == POINTER_TYPE
	  || TYPE_PTRMEM_P (from)
	  || NULLPTR_TYPE_P (from))
	{
	  conv = build_conv (ck_std, to, conv);
	  if (fcode == POINTER_TYPE
	      || TYPE_PTRDATAMEM_P (from)
	      || (TYPE_PTRMEMFUNC_P (from)
		  && conv->rank < cr_pbool)
	      || NULLPTR_TYPE_P (from))
	    conv->rank = cr_pbool;
	  if (NULLPTR_TYPE_P (from) && (flags & LOOKUP_ONLYCONVERTING))
	    conv->bad_p = true;
	  return conv;
	}

      return NULL;
    }
  /* We don't check for ENUMERAL_TYPE here because there are no standard
     conversions to enum type.  */
  /* As an extension, allow conversion to complex type.  */
  else if (ARITHMETIC_TYPE_P (to))
    {
      if (! (INTEGRAL_CODE_P (fcode)
	     || (fcode == REAL_TYPE && !(flags & LOOKUP_NO_NON_INTEGRAL)))
          || SCOPED_ENUM_P (from))
	return NULL;
      conv = build_conv (ck_std, to, conv);

      /* Give this a better rank if it's a promotion.  */
      if (same_type_p (to, type_promotes_to (from))
	  && next_conversion (conv)->rank <= cr_promotion)
	conv->rank = cr_promotion;
    }
  else if (fcode == VECTOR_TYPE && tcode == VECTOR_TYPE
	   && vector_types_convertible_p (from, to, false))
    return build_conv (ck_std, to, conv);
  else if (MAYBE_CLASS_TYPE_P (to) && MAYBE_CLASS_TYPE_P (from)
	   && is_properly_derived_from (from, to))
    {
      if (conv->kind == ck_rvalue)
	conv = next_conversion (conv);
      conv = build_conv (ck_base, to, conv);
      /* The derived-to-base conversion indicates the initialization
	 of a parameter with base type from an object of a derived
	 type.  A temporary object is created to hold the result of
	 the conversion unless we're binding directly to a reference.  */
      conv->need_temporary_p = !(flags & LOOKUP_NO_TEMP_BIND);
    }
  else
    return NULL;

  if (flags & LOOKUP_NO_NARROWING)
    conv->check_narrowing = true;

  return conv;
}

/* Returns nonzero if T1 is reference-related to T2.  */

bool
reference_related_p (tree t1, tree t2)
{
  if (t1 == error_mark_node || t2 == error_mark_node)
    return false;

  t1 = TYPE_MAIN_VARIANT (t1);
  t2 = TYPE_MAIN_VARIANT (t2);

  /* [dcl.init.ref]

     Given types "cv1 T1" and "cv2 T2," "cv1 T1" is reference-related
     to "cv2 T2" if T1 is the same type as T2, or T1 is a base class
     of T2.  */
  return (same_type_p (t1, t2)
	  || (CLASS_TYPE_P (t1) && CLASS_TYPE_P (t2)
	      && DERIVED_FROM_P (t1, t2)));
}

/* Returns nonzero if T1 is reference-compatible with T2.  */

static bool
reference_compatible_p (tree t1, tree t2)
{
  /* [dcl.init.ref]

     "cv1 T1" is reference compatible with "cv2 T2" if T1 is
     reference-related to T2 and cv1 is the same cv-qualification as,
     or greater cv-qualification than, cv2.  */
  return (reference_related_p (t1, t2)
	  && at_least_as_qualified_p (t1, t2));
}

/* A reference of the indicated TYPE is being bound directly to the
   expression represented by the implicit conversion sequence CONV.
   Return a conversion sequence for this binding.  */

static conversion *
direct_reference_binding (tree type, conversion *conv)
{
  tree t;

  gcc_assert (TREE_CODE (type) == REFERENCE_TYPE);
  gcc_assert (TREE_CODE (conv->type) != REFERENCE_TYPE);

  t = TREE_TYPE (type);

  /* [over.ics.rank]

     When a parameter of reference type binds directly
     (_dcl.init.ref_) to an argument expression, the implicit
     conversion sequence is the identity conversion, unless the
     argument expression has a type that is a derived class of the
     parameter type, in which case the implicit conversion sequence is
     a derived-to-base Conversion.

     If the parameter binds directly to the result of applying a
     conversion function to the argument expression, the implicit
     conversion sequence is a user-defined conversion sequence
     (_over.ics.user_), with the second standard conversion sequence
     either an identity conversion or, if the conversion function
     returns an entity of a type that is a derived class of the
     parameter type, a derived-to-base conversion.  */
  if (!same_type_ignoring_top_level_qualifiers_p (t, conv->type))
    {
      /* Represent the derived-to-base conversion.  */
      conv = build_conv (ck_base, t, conv);
      /* We will actually be binding to the base-class subobject in
	 the derived class, so we mark this conversion appropriately.
	 That way, convert_like knows not to generate a temporary.  */
      conv->need_temporary_p = false;
    }
  return build_conv (ck_ref_bind, type, conv);
}

/* Returns the conversion path from type FROM to reference type TO for
   purposes of reference binding.  For lvalue binding, either pass a
   reference type to FROM or an lvalue expression to EXPR.  If the
   reference will be bound to a temporary, NEED_TEMPORARY_P is set for
   the conversion returned.  If C_CAST_P is true, this
   conversion is coming from a C-style cast.  */

static conversion *
reference_binding (tree rto, tree rfrom, tree expr, bool c_cast_p, int flags,
		   tsubst_flags_t complain)
{
  conversion *conv = NULL;
  tree to = TREE_TYPE (rto);
  tree from = rfrom;
  tree tfrom;
  bool related_p;
  bool compatible_p;
  cp_lvalue_kind gl_kind;
  bool is_lvalue;

  if (TREE_CODE (to) == FUNCTION_TYPE && expr && type_unknown_p (expr))
    {
      expr = instantiate_type (to, expr, tf_none);
      if (expr == error_mark_node)
	return NULL;
      from = TREE_TYPE (expr);
    }

  if (expr && BRACE_ENCLOSED_INITIALIZER_P (expr))
    {
      maybe_warn_cpp0x (CPP0X_INITIALIZER_LISTS);
      /* DR 1288: Otherwise, if the initializer list has a single element
	 of type E and ... [T's] referenced type is reference-related to E,
	 the object or reference is initialized from that element... */
      if (CONSTRUCTOR_NELTS (expr) == 1)
	{
	  tree elt = CONSTRUCTOR_ELT (expr, 0)->value;
	  if (error_operand_p (elt))
	    return NULL;
	  tree etype = TREE_TYPE (elt);
	  if (reference_related_p (to, etype))
	    {
	      expr = elt;
	      from = etype;
	      goto skip;
	    }
	}
      /* Otherwise, if T is a reference type, a prvalue temporary of the
	 type referenced by T is copy-list-initialized or
	 direct-list-initialized, depending on the kind of initialization
	 for the reference, and the reference is bound to that temporary. */
      conv = implicit_conversion (to, from, expr, c_cast_p,
				  flags|LOOKUP_NO_TEMP_BIND, complain);
    skip:;
    }

  if (TREE_CODE (from) == REFERENCE_TYPE)
    {
      from = TREE_TYPE (from);
      if (!TYPE_REF_IS_RVALUE (rfrom)
	  || TREE_CODE (from) == FUNCTION_TYPE)
	gl_kind = clk_ordinary;
      else
	gl_kind = clk_rvalueref;
    }
  else if (expr)
    {
      gl_kind = lvalue_kind (expr);
      if (gl_kind & clk_class)
	/* A class prvalue is not a glvalue.  */
	gl_kind = clk_none;
    }
  else
    gl_kind = clk_none;
  is_lvalue = gl_kind && !(gl_kind & clk_rvalueref);

  tfrom = from;
  if ((gl_kind & clk_bitfield) != 0)
    tfrom = unlowered_expr_type (expr);

  /* Figure out whether or not the types are reference-related and
     reference compatible.  We have do do this after stripping
     references from FROM.  */
  related_p = reference_related_p (to, tfrom);
  /* If this is a C cast, first convert to an appropriately qualified
     type, so that we can later do a const_cast to the desired type.  */
  if (related_p && c_cast_p
      && !at_least_as_qualified_p (to, tfrom))
    to = cp_build_qualified_type (to, cp_type_quals (tfrom));
  compatible_p = reference_compatible_p (to, tfrom);

  /* Directly bind reference when target expression's type is compatible with
     the reference and expression is an lvalue. In DR391, the wording in
     [8.5.3/5 dcl.init.ref] is changed to also require direct bindings for
     const and rvalue references to rvalues of compatible class type.
     We should also do direct bindings for non-class xvalues.  */
  if (related_p
      && (gl_kind
	  || (!(flags & LOOKUP_NO_TEMP_BIND)
	      && (CLASS_TYPE_P (from)
		  || TREE_CODE (from) == ARRAY_TYPE))))
    {
      /* [dcl.init.ref]

	 If the initializer expression

	 -- is an lvalue (but not an lvalue for a bit-field), and "cv1 T1"
	    is reference-compatible with "cv2 T2,"

	 the reference is bound directly to the initializer expression
	 lvalue.

	 [...]
	 If the initializer expression is an rvalue, with T2 a class type,
	 and "cv1 T1" is reference-compatible with "cv2 T2", the reference
	 is bound to the object represented by the rvalue or to a sub-object
	 within that object.  */

      conv = build_identity_conv (tfrom, expr);
      conv = direct_reference_binding (rto, conv);

      if (flags & LOOKUP_PREFER_RVALUE)
	/* The top-level caller requested that we pretend that the lvalue
	   be treated as an rvalue.  */
	conv->rvaluedness_matches_p = TYPE_REF_IS_RVALUE (rto);
      else if (TREE_CODE (rfrom) == REFERENCE_TYPE)
	/* Handle rvalue reference to function properly.  */
	conv->rvaluedness_matches_p
	  = (TYPE_REF_IS_RVALUE (rto) == TYPE_REF_IS_RVALUE (rfrom));
      else
	conv->rvaluedness_matches_p 
          = (TYPE_REF_IS_RVALUE (rto) == !is_lvalue);

      if ((gl_kind & clk_bitfield) != 0
	  || ((gl_kind & clk_packed) != 0 && !TYPE_PACKED (to)))
	/* For the purposes of overload resolution, we ignore the fact
	   this expression is a bitfield or packed field. (In particular,
	   [over.ics.ref] says specifically that a function with a
	   non-const reference parameter is viable even if the
	   argument is a bitfield.)

	   However, when we actually call the function we must create
	   a temporary to which to bind the reference.  If the
	   reference is volatile, or isn't const, then we cannot make
	   a temporary, so we just issue an error when the conversion
	   actually occurs.  */
	conv->need_temporary_p = true;

      /* Don't allow binding of lvalues (other than function lvalues) to
	 rvalue references.  */
      if (is_lvalue && TYPE_REF_IS_RVALUE (rto)
	  && TREE_CODE (to) != FUNCTION_TYPE
          && !(flags & LOOKUP_PREFER_RVALUE))
	conv->bad_p = true;

      /* Nor the reverse.  */
      if (!is_lvalue && !TYPE_REF_IS_RVALUE (rto)
	  && (!CP_TYPE_CONST_NON_VOLATILE_P (to)
	      || (flags & LOOKUP_NO_RVAL_BIND))
	  && TREE_CODE (to) != FUNCTION_TYPE)
	conv->bad_p = true;

      if (!compatible_p)
	conv->bad_p = true;

      return conv;
    }
  /* [class.conv.fct] A conversion function is never used to convert a
     (possibly cv-qualified) object to the (possibly cv-qualified) same
     object type (or a reference to it), to a (possibly cv-qualified) base
     class of that type (or a reference to it).... */
  else if (CLASS_TYPE_P (from) && !related_p
	   && !(flags & LOOKUP_NO_CONVERSION))
    {
      /* [dcl.init.ref]

	 If the initializer expression

	 -- has a class type (i.e., T2 is a class type) can be
	    implicitly converted to an lvalue of type "cv3 T3," where
	    "cv1 T1" is reference-compatible with "cv3 T3".  (this
	    conversion is selected by enumerating the applicable
	    conversion functions (_over.match.ref_) and choosing the
	    best one through overload resolution.  (_over.match_).

	the reference is bound to the lvalue result of the conversion
	in the second case.  */
      z_candidate *cand = build_user_type_conversion_1 (rto, expr, flags,
							complain);
      if (cand)
	return cand->second_conv;
    }

  /* From this point on, we conceptually need temporaries, even if we
     elide them.  Only the cases above are "direct bindings".  */
  if (flags & LOOKUP_NO_TEMP_BIND)
    return NULL;

  /* [over.ics.rank]

     When a parameter of reference type is not bound directly to an
     argument expression, the conversion sequence is the one required
     to convert the argument expression to the underlying type of the
     reference according to _over.best.ics_.  Conceptually, this
     conversion sequence corresponds to copy-initializing a temporary
     of the underlying type with the argument expression.  Any
     difference in top-level cv-qualification is subsumed by the
     initialization itself and does not constitute a conversion.  */

  /* [dcl.init.ref]

     Otherwise, the reference shall be an lvalue reference to a
     non-volatile const type, or the reference shall be an rvalue
     reference.

     We try below to treat this as a bad conversion to improve diagnostics,
     but if TO is an incomplete class, we need to reject this conversion
     now to avoid unnecessary instantiation.  */
  if (!CP_TYPE_CONST_NON_VOLATILE_P (to) && !TYPE_REF_IS_RVALUE (rto)
      && !COMPLETE_TYPE_P (to))
    return NULL;

  /* We're generating a temporary now, but don't bind any more in the
     conversion (specifically, don't slice the temporary returned by a
     conversion operator).  */
  flags |= LOOKUP_NO_TEMP_BIND;

  /* Core issue 899: When [copy-]initializing a temporary to be bound
     to the first parameter of a copy constructor (12.8) called with
     a single argument in the context of direct-initialization,
     explicit conversion functions are also considered.

     So don't set LOOKUP_ONLYCONVERTING in that case.  */
  if (!(flags & LOOKUP_COPY_PARM))
    flags |= LOOKUP_ONLYCONVERTING;

  if (!conv)
    conv = implicit_conversion (to, from, expr, c_cast_p,
				flags, complain);
  if (!conv)
    return NULL;

  if (conv->user_conv_p)
    {
      /* If initializing the temporary used a conversion function,
	 recalculate the second conversion sequence.  */
      for (conversion *t = conv; t; t = next_conversion (t))
	if (t->kind == ck_user
	    && DECL_CONV_FN_P (t->cand->fn))
	  {
	    tree ftype = TREE_TYPE (TREE_TYPE (t->cand->fn));
	    int sflags = (flags|LOOKUP_NO_CONVERSION)&~LOOKUP_NO_TEMP_BIND;
	    conversion *new_second
	      = reference_binding (rto, ftype, NULL_TREE, c_cast_p,
				   sflags, complain);
	    if (!new_second)
	      return NULL;
	    return merge_conversion_sequences (t, new_second);
	  }
    }

  conv = build_conv (ck_ref_bind, rto, conv);
  /* This reference binding, unlike those above, requires the
     creation of a temporary.  */
  conv->need_temporary_p = true;
  conv->rvaluedness_matches_p = TYPE_REF_IS_RVALUE (rto);

  /* [dcl.init.ref]

     Otherwise, the reference shall be an lvalue reference to a
     non-volatile const type, or the reference shall be an rvalue
     reference.  */
  if (!CP_TYPE_CONST_NON_VOLATILE_P (to) && !TYPE_REF_IS_RVALUE (rto))
    conv->bad_p = true;

  /* [dcl.init.ref]

     Otherwise, a temporary of type "cv1 T1" is created and
     initialized from the initializer expression using the rules for a
     non-reference copy initialization.  If T1 is reference-related to
     T2, cv1 must be the same cv-qualification as, or greater
     cv-qualification than, cv2; otherwise, the program is ill-formed.  */
  if (related_p && !at_least_as_qualified_p (to, from))
    conv->bad_p = true;

  return conv;
}

/* Returns the implicit conversion sequence (see [over.ics]) from type
   FROM to type TO.  The optional expression EXPR may affect the
   conversion.  FLAGS are the usual overloading flags.  If C_CAST_P is
   true, this conversion is coming from a C-style cast.  */

static conversion *
implicit_conversion (tree to, tree from, tree expr, bool c_cast_p,
		     int flags, tsubst_flags_t complain)
{
  conversion *conv;

  if (from == error_mark_node || to == error_mark_node
      || expr == error_mark_node)
    return NULL;

  /* Other flags only apply to the primary function in overload
     resolution, or after we've chosen one.  */
  flags &= (LOOKUP_ONLYCONVERTING|LOOKUP_NO_CONVERSION|LOOKUP_COPY_PARM
	    |LOOKUP_NO_TEMP_BIND|LOOKUP_NO_RVAL_BIND|LOOKUP_PREFER_RVALUE
	    |LOOKUP_NO_NARROWING|LOOKUP_PROTECT|LOOKUP_NO_NON_INTEGRAL);

  /* FIXME: actually we don't want warnings either, but we can't just
     have 'complain &= ~(tf_warning|tf_error)' because it would cause
     the regression of, eg, g++.old-deja/g++.benjamin/16077.C.
     We really ought not to issue that warning until we've committed
     to that conversion.  */
  complain &= ~tf_error;

  /* Call reshape_init early to remove redundant braces.  */
  if (expr && BRACE_ENCLOSED_INITIALIZER_P (expr)
      && COMPLETE_TYPE_P (complete_type (to))
      && CP_AGGREGATE_TYPE_P (to))
    {
      expr = reshape_init (to, expr, complain);
      if (expr == error_mark_node)
	return NULL;
      from = TREE_TYPE (expr);
    }

  if (TREE_CODE (to) == REFERENCE_TYPE)
    conv = reference_binding (to, from, expr, c_cast_p, flags, complain);
  else
    conv = standard_conversion (to, from, expr, c_cast_p, flags);

  if (conv)
    return conv;

  if (expr && BRACE_ENCLOSED_INITIALIZER_P (expr))
    {
      if (is_std_init_list (to))
	return build_list_conv (to, expr, flags, complain);

      /* As an extension, allow list-initialization of _Complex.  */
      if (TREE_CODE (to) == COMPLEX_TYPE)
	{
	  conv = build_complex_conv (to, expr, flags, complain);
	  if (conv)
	    return conv;
	}

      /* Allow conversion from an initializer-list with one element to a
	 scalar type.  */
      if (SCALAR_TYPE_P (to))
	{
	  int nelts = CONSTRUCTOR_NELTS (expr);
	  tree elt;

	  if (nelts == 0)
	    elt = build_value_init (to, tf_none);
	  else if (nelts == 1)
	    elt = CONSTRUCTOR_ELT (expr, 0)->value;
	  else
	    elt = error_mark_node;

	  conv = implicit_conversion (to, TREE_TYPE (elt), elt,
				      c_cast_p, flags, complain);
	  if (conv)
	    {
	      conv->check_narrowing = true;
	      if (BRACE_ENCLOSED_INITIALIZER_P (elt))
		/* Too many levels of braces, i.e. '{{1}}'.  */
		conv->bad_p = true;
	      return conv;
	    }
	}
      else if (TREE_CODE (to) == ARRAY_TYPE)
	return build_array_conv (to, expr, flags, complain);
    }

  if (expr != NULL_TREE
      && (MAYBE_CLASS_TYPE_P (from)
	  || MAYBE_CLASS_TYPE_P (to))
      && (flags & LOOKUP_NO_CONVERSION) == 0)
    {
      struct z_candidate *cand;

      if (CLASS_TYPE_P (to)
	  && BRACE_ENCLOSED_INITIALIZER_P (expr)
	  && !CLASSTYPE_NON_AGGREGATE (complete_type (to)))
	return build_aggr_conv (to, expr, flags, complain);

      cand = build_user_type_conversion_1 (to, expr, flags, complain);
      if (cand)
	conv = cand->second_conv;

      /* We used to try to bind a reference to a temporary here, but that
	 is now handled after the recursive call to this function at the end
	 of reference_binding.  */
      return conv;
    }

  return NULL;
}

/* Add a new entry to the list of candidates.  Used by the add_*_candidate
   functions.  ARGS will not be changed until a single candidate is
   selected.  */

static struct z_candidate *
add_candidate (struct z_candidate **candidates,
	       tree fn, tree first_arg, const vec<tree, va_gc> *args,
	       size_t num_convs, conversion **convs,
	       tree access_path, tree conversion_path,
	       int viable, struct rejection_reason *reason,
	       int flags)
{
  struct z_candidate *cand = (struct z_candidate *)
    conversion_obstack_alloc (sizeof (struct z_candidate));

  cand->fn = fn;
  cand->first_arg = first_arg;
  cand->args = args;
  cand->convs = convs;
  cand->num_convs = num_convs;
  cand->access_path = access_path;
  cand->conversion_path = conversion_path;
  cand->viable = viable;
  cand->reason = reason;
  cand->next = *candidates;
  cand->flags = flags;
  *candidates = cand;

  return cand;
}

/* Return the number of remaining arguments in the parameter list
   beginning with ARG.  */

static int
remaining_arguments (tree arg)
{
  int n;

  for (n = 0; arg != NULL_TREE && arg != void_list_node;
       arg = TREE_CHAIN (arg))
    n++;

  return n;
}

/* Create an overload candidate for the function or method FN called
   with the argument list FIRST_ARG/ARGS and add it to CANDIDATES.
   FLAGS is passed on to implicit_conversion.

   This does not change ARGS.

   CTYPE, if non-NULL, is the type we want to pretend this function
   comes from for purposes of overload resolution.  */

static struct z_candidate *
add_function_candidate (struct z_candidate **candidates,
			tree fn, tree ctype, tree first_arg,
			const vec<tree, va_gc> *args, tree access_path,
			tree conversion_path, int flags,
			tsubst_flags_t complain)
{
  tree parmlist = TYPE_ARG_TYPES (TREE_TYPE (fn));
  int i, len;
  conversion **convs;
  tree parmnode;
  tree orig_first_arg = first_arg;
  int skip;
  int viable = 1;
  struct rejection_reason *reason = NULL;

  /* At this point we should not see any functions which haven't been
     explicitly declared, except for friend functions which will have
     been found using argument dependent lookup.  */
  gcc_assert (!DECL_ANTICIPATED (fn) || DECL_HIDDEN_FRIEND_P (fn));

  /* The `this', `in_chrg' and VTT arguments to constructors are not
     considered in overload resolution.  */
  if (DECL_CONSTRUCTOR_P (fn))
    {
      parmlist = skip_artificial_parms_for (fn, parmlist);
      skip = num_artificial_parms_for (fn);
      if (skip > 0 && first_arg != NULL_TREE)
	{
	  --skip;
	  first_arg = NULL_TREE;
	}
    }
  else
    skip = 0;

  len = vec_safe_length (args) - skip + (first_arg != NULL_TREE ? 1 : 0);
  convs = alloc_conversions (len);

  /* 13.3.2 - Viable functions [over.match.viable]
     First, to be a viable function, a candidate function shall have enough
     parameters to agree in number with the arguments in the list.

     We need to check this first; otherwise, checking the ICSes might cause
     us to produce an ill-formed template instantiation.  */

  parmnode = parmlist;
  for (i = 0; i < len; ++i)
    {
      if (parmnode == NULL_TREE || parmnode == void_list_node)
	break;
      parmnode = TREE_CHAIN (parmnode);
    }

  if ((i < len && parmnode)
      || !sufficient_parms_p (parmnode))
    {
      int remaining = remaining_arguments (parmnode);
      viable = 0;
      reason = arity_rejection (first_arg, i + remaining, len);
    }
  /* When looking for a function from a subobject from an implicit
     copy/move constructor/operator=, don't consider anything that takes (a
     reference to) an unrelated type.  See c++/44909 and core 1092.  */
  else if (parmlist && (flags & LOOKUP_DEFAULTED))
    {
      if (DECL_CONSTRUCTOR_P (fn))
	i = 1;
      else if (DECL_ASSIGNMENT_OPERATOR_P (fn)
	       && DECL_OVERLOADED_OPERATOR_P (fn) == NOP_EXPR)
	i = 2;
      else
	i = 0;
      if (i && len == i)
	{
	  parmnode = chain_index (i-1, parmlist);
	  if (!reference_related_p (non_reference (TREE_VALUE (parmnode)),
				    ctype))
	    viable = 0;
	}

      /* This only applies at the top level.  */
      flags &= ~LOOKUP_DEFAULTED;
    }

  if (! viable)
    goto out;

  /* Second, for F to be a viable function, there shall exist for each
     argument an implicit conversion sequence that converts that argument
     to the corresponding parameter of F.  */

  parmnode = parmlist;

  for (i = 0; i < len; ++i)
    {
      tree argtype, to_type;
      tree arg;
      conversion *t;
      int is_this;

      if (parmnode == void_list_node)
	break;

      if (i == 0 && first_arg != NULL_TREE)
	arg = first_arg;
      else
	arg = CONST_CAST_TREE (
		(*args)[i + skip - (first_arg != NULL_TREE ? 1 : 0)]);
      argtype = lvalue_type (arg);

      is_this = (i == 0 && DECL_NONSTATIC_MEMBER_FUNCTION_P (fn)
		 && ! DECL_CONSTRUCTOR_P (fn));

      if (parmnode)
	{
	  tree parmtype = TREE_VALUE (parmnode);
	  int lflags = flags;

	  parmnode = TREE_CHAIN (parmnode);

	  /* The type of the implicit object parameter ('this') for
	     overload resolution is not always the same as for the
	     function itself; conversion functions are considered to
	     be members of the class being converted, and functions
	     introduced by a using-declaration are considered to be
	     members of the class that uses them.

	     Since build_over_call ignores the ICS for the `this'
	     parameter, we can just change the parm type.  */
	  if (ctype && is_this)
	    {
	      parmtype = cp_build_qualified_type
		(ctype, cp_type_quals (TREE_TYPE (parmtype)));
	      if (FUNCTION_REF_QUALIFIED (TREE_TYPE (fn)))
		{
		  /* If the function has a ref-qualifier, the implicit
		     object parameter has reference type.  */
		  bool rv = FUNCTION_RVALUE_QUALIFIED (TREE_TYPE (fn));
		  parmtype = cp_build_reference_type (parmtype, rv);
		  /* The special handling of 'this' conversions in compare_ics
		     does not apply if there is a ref-qualifier.  */
		  is_this = false;
		}
	      else
		{
		  parmtype = build_pointer_type (parmtype);
		  arg = build_this (arg);
		  argtype = lvalue_type (arg);
		}
	    }

	  /* Core issue 899: When [copy-]initializing a temporary to be bound
	     to the first parameter of a copy constructor (12.8) called with
	     a single argument in the context of direct-initialization,
	     explicit conversion functions are also considered.

	     So set LOOKUP_COPY_PARM to let reference_binding know that
	     it's being called in that context.  We generalize the above
	     to handle move constructors and template constructors as well;
	     the standardese should soon be updated similarly.  */
	  if (ctype && i == 0 && (len-skip == 1)
	      && DECL_CONSTRUCTOR_P (fn)
	      && parmtype != error_mark_node
	      && (same_type_ignoring_top_level_qualifiers_p
		  (non_reference (parmtype), ctype)))
	    {
	      if (!(flags & LOOKUP_ONLYCONVERTING))
		lflags |= LOOKUP_COPY_PARM;
	      /* We allow user-defined conversions within init-lists, but
		 don't list-initialize the copy parm, as that would mean
		 using two levels of braces for the same type.  */
	      if ((flags & LOOKUP_LIST_INIT_CTOR)
		  && BRACE_ENCLOSED_INITIALIZER_P (arg))
		lflags |= LOOKUP_NO_CONVERSION;
	    }
	  else
	    lflags |= LOOKUP_ONLYCONVERTING;

	  t = implicit_conversion (parmtype, argtype, arg,
				   /*c_cast_p=*/false, lflags, complain);
	  to_type = parmtype;
	}
      else
	{
	  t = build_identity_conv (argtype, arg);
	  t->ellipsis_p = true;
	  to_type = argtype;
	}

      if (t && is_this)
	t->this_p = true;

      convs[i] = t;
      if (! t)
	{
	  viable = 0;
	  reason = arg_conversion_rejection (first_arg, i, argtype, to_type);
	  break;
	}

      if (t->bad_p)
	{
	  viable = -1;
	  reason = bad_arg_conversion_rejection (first_arg, i, arg, to_type);
	}
    }

 out:
  return add_candidate (candidates, fn, orig_first_arg, args, len, convs,
			access_path, conversion_path, viable, reason, flags);
}

/* Create an overload candidate for the conversion function FN which will
   be invoked for expression OBJ, producing a pointer-to-function which
   will in turn be called with the argument list FIRST_ARG/ARGLIST,
   and add it to CANDIDATES.  This does not change ARGLIST.  FLAGS is
   passed on to implicit_conversion.

   Actually, we don't really care about FN; we care about the type it
   converts to.  There may be multiple conversion functions that will
   convert to that type, and we rely on build_user_type_conversion_1 to
   choose the best one; so when we create our candidate, we record the type
   instead of the function.  */

static struct z_candidate *
add_conv_candidate (struct z_candidate **candidates, tree fn, tree obj,
		    tree first_arg, const vec<tree, va_gc> *arglist,
		    tree access_path, tree conversion_path,
		    tsubst_flags_t complain)
{
  tree totype = TREE_TYPE (TREE_TYPE (fn));
  int i, len, viable, flags;
  tree parmlist, parmnode;
  conversion **convs;
  struct rejection_reason *reason;

  for (parmlist = totype; TREE_CODE (parmlist) != FUNCTION_TYPE; )
    parmlist = TREE_TYPE (parmlist);
  parmlist = TYPE_ARG_TYPES (parmlist);

  len = vec_safe_length (arglist) + (first_arg != NULL_TREE ? 1 : 0) + 1;
  convs = alloc_conversions (len);
  parmnode = parmlist;
  viable = 1;
  flags = LOOKUP_IMPLICIT;
  reason = NULL;

  /* Don't bother looking up the same type twice.  */
  if (*candidates && (*candidates)->fn == totype)
    return NULL;

  for (i = 0; i < len; ++i)
    {
      tree arg, argtype, convert_type = NULL_TREE;
      conversion *t;

      if (i == 0)
	arg = obj;
      else if (i == 1 && first_arg != NULL_TREE)
	arg = first_arg;
      else
	arg = (*arglist)[i - (first_arg != NULL_TREE ? 1 : 0) - 1];
      argtype = lvalue_type (arg);

      if (i == 0)
	{
	  t = implicit_conversion (totype, argtype, arg, /*c_cast_p=*/false,
				   flags, complain);
	  convert_type = totype;
	}
      else if (parmnode == void_list_node)
	break;
      else if (parmnode)
	{
	  t = implicit_conversion (TREE_VALUE (parmnode), argtype, arg,
				   /*c_cast_p=*/false, flags, complain);
	  convert_type = TREE_VALUE (parmnode);
	}
      else
	{
	  t = build_identity_conv (argtype, arg);
	  t->ellipsis_p = true;
	  convert_type = argtype;
	}

      convs[i] = t;
      if (! t)
	break;

      if (t->bad_p)
	{
	  viable = -1;
	  reason = bad_arg_conversion_rejection (NULL_TREE, i, arg, convert_type);
	}

      if (i == 0)
	continue;

      if (parmnode)
	parmnode = TREE_CHAIN (parmnode);
    }

  if (i < len
      || ! sufficient_parms_p (parmnode))
    {
      int remaining = remaining_arguments (parmnode);
      viable = 0;
      reason = arity_rejection (NULL_TREE, i + remaining, len);
    }

  return add_candidate (candidates, totype, first_arg, arglist, len, convs,
			access_path, conversion_path, viable, reason, flags);
}

static void
build_builtin_candidate (struct z_candidate **candidates, tree fnname,
			 tree type1, tree type2, tree *args, tree *argtypes,
			 int flags, tsubst_flags_t complain)
{
  conversion *t;
  conversion **convs;
  size_t num_convs;
  int viable = 1, i;
  tree types[2];
  struct rejection_reason *reason = NULL;

  types[0] = type1;
  types[1] = type2;

  num_convs =  args[2] ? 3 : (args[1] ? 2 : 1);
  convs = alloc_conversions (num_convs);

  /* TRUTH_*_EXPR do "contextual conversion to bool", which means explicit
     conversion ops are allowed.  We handle that here by just checking for
     boolean_type_node because other operators don't ask for it.  COND_EXPR
     also does contextual conversion to bool for the first operand, but we
     handle that in build_conditional_expr, and type1 here is operand 2.  */
  if (type1 != boolean_type_node)
    flags |= LOOKUP_ONLYCONVERTING;

  for (i = 0; i < 2; ++i)
    {
      if (! args[i])
	break;

      t = implicit_conversion (types[i], argtypes[i], args[i],
			       /*c_cast_p=*/false, flags, complain);
      if (! t)
	{
	  viable = 0;
	  /* We need something for printing the candidate.  */
	  t = build_identity_conv (types[i], NULL_TREE);
	  reason = arg_conversion_rejection (NULL_TREE, i, argtypes[i],
					     types[i]);
	}
      else if (t->bad_p)
	{
	  viable = 0;
	  reason = bad_arg_conversion_rejection (NULL_TREE, i, args[i],
						 types[i]);
	}
      convs[i] = t;
    }

  /* For COND_EXPR we rearranged the arguments; undo that now.  */
  if (args[2])
    {
      convs[2] = convs[1];
      convs[1] = convs[0];
      t = implicit_conversion (boolean_type_node, argtypes[2], args[2],
			       /*c_cast_p=*/false, flags,
			       complain);
      if (t)
	convs[0] = t;
      else
	{
	  viable = 0;
	  reason = arg_conversion_rejection (NULL_TREE, 0, argtypes[2],
					     boolean_type_node);
	}
    }

  add_candidate (candidates, fnname, /*first_arg=*/NULL_TREE, /*args=*/NULL,
		 num_convs, convs,
		 /*access_path=*/NULL_TREE,
		 /*conversion_path=*/NULL_TREE,
		 viable, reason, flags);
}

static bool
is_complete (tree t)
{
  return COMPLETE_TYPE_P (complete_type (t));
}

/* Returns nonzero if TYPE is a promoted arithmetic type.  */

static bool
promoted_arithmetic_type_p (tree type)
{
  /* [over.built]

     In this section, the term promoted integral type is used to refer
     to those integral types which are preserved by integral promotion
     (including e.g.  int and long but excluding e.g.  char).
     Similarly, the term promoted arithmetic type refers to promoted
     integral types plus floating types.  */
  return ((CP_INTEGRAL_TYPE_P (type)
	   && same_type_p (type_promotes_to (type), type))
	  || TREE_CODE (type) == REAL_TYPE);
}

/* Create any builtin operator overload candidates for the operator in
   question given the converted operand types TYPE1 and TYPE2.  The other
   args are passed through from add_builtin_candidates to
   build_builtin_candidate.

   TYPE1 and TYPE2 may not be permissible, and we must filter them.
   If CODE is requires candidates operands of the same type of the kind
   of which TYPE1 and TYPE2 are, we add both candidates
   CODE (TYPE1, TYPE1) and CODE (TYPE2, TYPE2).  */

static void
add_builtin_candidate (struct z_candidate **candidates, enum tree_code code,
		       enum tree_code code2, tree fnname, tree type1,
		       tree type2, tree *args, tree *argtypes, int flags,
		       tsubst_flags_t complain)
{
  switch (code)
    {
    case POSTINCREMENT_EXPR:
    case POSTDECREMENT_EXPR:
      args[1] = integer_zero_node;
      type2 = integer_type_node;
      break;
    default:
      break;
    }

  switch (code)
    {

/* 4 For every pair T, VQ), where T is an arithmetic or  enumeration  type,
     and  VQ  is  either  volatile or empty, there exist candidate operator
     functions of the form
	     VQ T&   operator++(VQ T&);
	     T       operator++(VQ T&, int);
   5 For every pair T, VQ), where T is an enumeration type or an arithmetic
     type  other than bool, and VQ is either volatile or empty, there exist
     candidate operator functions of the form
	     VQ T&   operator--(VQ T&);
	     T       operator--(VQ T&, int);
   6 For every pair T, VQ), where T is  a  cv-qualified  or  cv-unqualified
     complete  object type, and VQ is either volatile or empty, there exist
     candidate operator functions of the form
	     T*VQ&   operator++(T*VQ&);
	     T*VQ&   operator--(T*VQ&);
	     T*      operator++(T*VQ&, int);
	     T*      operator--(T*VQ&, int);  */

    case POSTDECREMENT_EXPR:
    case PREDECREMENT_EXPR:
      if (TREE_CODE (type1) == BOOLEAN_TYPE)
	return;
    case POSTINCREMENT_EXPR:
    case PREINCREMENT_EXPR:
      if (ARITHMETIC_TYPE_P (type1) || TYPE_PTROB_P (type1))
	{
	  type1 = build_reference_type (type1);
	  break;
	}
      return;

/* 7 For every cv-qualified or cv-unqualified object type T, there
     exist candidate operator functions of the form

	     T&      operator*(T*);

   8 For every function type T, there exist candidate operator functions of
     the form
	     T&      operator*(T*);  */

    case INDIRECT_REF:
      if (TYPE_PTR_P (type1)
	  && (TYPE_PTROB_P (type1)
	      || TREE_CODE (TREE_TYPE (type1)) == FUNCTION_TYPE))
	break;
      return;

/* 9 For every type T, there exist candidate operator functions of the form
	     T*      operator+(T*);

   10For  every  promoted arithmetic type T, there exist candidate operator
     functions of the form
	     T       operator+(T);
	     T       operator-(T);  */

    case UNARY_PLUS_EXPR: /* unary + */
      if (TYPE_PTR_P (type1))
	break;
    case NEGATE_EXPR:
      if (ARITHMETIC_TYPE_P (type1))
	break;
      return;

/* 11For every promoted integral type T,  there  exist  candidate  operator
     functions of the form
	     T       operator~(T);  */

    case BIT_NOT_EXPR:
      if (INTEGRAL_OR_UNSCOPED_ENUMERATION_TYPE_P (type1))
	break;
      return;

/* 12For every quintuple C1, C2, T, CV1, CV2), where C2 is a class type, C1
     is the same type as C2 or is a derived class of C2, T  is  a  complete
     object type or a function type, and CV1 and CV2 are cv-qualifier-seqs,
     there exist candidate operator functions of the form
	     CV12 T& operator->*(CV1 C1*, CV2 T C2::*);
     where CV12 is the union of CV1 and CV2.  */

    case MEMBER_REF:
      if (TYPE_PTR_P (type1) && TYPE_PTRMEM_P (type2))
	{
	  tree c1 = TREE_TYPE (type1);
	  tree c2 = TYPE_PTRMEM_CLASS_TYPE (type2);

	  if (MAYBE_CLASS_TYPE_P (c1) && DERIVED_FROM_P (c2, c1)
	      && (TYPE_PTRMEMFUNC_P (type2)
		  || is_complete (TYPE_PTRMEM_POINTED_TO_TYPE (type2))))
	    break;
	}
      return;

/* 13For every pair of promoted arithmetic types L and R, there exist  can-
     didate operator functions of the form
	     LR      operator*(L, R);
	     LR      operator/(L, R);
	     LR      operator+(L, R);
	     LR      operator-(L, R);
	     bool    operator<(L, R);
	     bool    operator>(L, R);
	     bool    operator<=(L, R);
	     bool    operator>=(L, R);
	     bool    operator==(L, R);
	     bool    operator!=(L, R);
     where  LR  is  the  result of the usual arithmetic conversions between
     types L and R.

   14For every pair of types T and I, where T  is  a  cv-qualified  or  cv-
     unqualified  complete  object  type and I is a promoted integral type,
     there exist candidate operator functions of the form
	     T*      operator+(T*, I);
	     T&      operator[](T*, I);
	     T*      operator-(T*, I);
	     T*      operator+(I, T*);
	     T&      operator[](I, T*);

   15For every T, where T is a pointer to complete object type, there exist
     candidate operator functions of the form112)
	     ptrdiff_t operator-(T, T);

   16For every pointer or enumeration type T, there exist candidate operator
     functions of the form
	     bool    operator<(T, T);
	     bool    operator>(T, T);
	     bool    operator<=(T, T);
	     bool    operator>=(T, T);
	     bool    operator==(T, T);
	     bool    operator!=(T, T);

   17For every pointer to member type T,  there  exist  candidate  operator
     functions of the form
	     bool    operator==(T, T);
	     bool    operator!=(T, T);  */

    case MINUS_EXPR:
      if (TYPE_PTROB_P (type1) && TYPE_PTROB_P (type2))
	break;
      if (TYPE_PTROB_P (type1)
	  && INTEGRAL_OR_UNSCOPED_ENUMERATION_TYPE_P (type2))
	{
	  type2 = ptrdiff_type_node;
	  break;
	}
    case MULT_EXPR:
    case TRUNC_DIV_EXPR:
      if (ARITHMETIC_TYPE_P (type1) && ARITHMETIC_TYPE_P (type2))
	break;
      return;

    case EQ_EXPR:
    case NE_EXPR:
      if ((TYPE_PTRMEMFUNC_P (type1) && TYPE_PTRMEMFUNC_P (type2))
	  || (TYPE_PTRDATAMEM_P (type1) && TYPE_PTRDATAMEM_P (type2)))
	break;
      if (TYPE_PTRMEM_P (type1) && null_ptr_cst_p (args[1]))
	{
	  type2 = type1;
	  break;
	}
      if (TYPE_PTRMEM_P (type2) && null_ptr_cst_p (args[0]))
	{
	  type1 = type2;
	  break;
	}
      /* Fall through.  */
    case LT_EXPR:
    case GT_EXPR:
    case LE_EXPR:
    case GE_EXPR:
    case MAX_EXPR:
    case MIN_EXPR:
      if (ARITHMETIC_TYPE_P (type1) && ARITHMETIC_TYPE_P (type2))
	break;
      if (TYPE_PTR_P (type1) && TYPE_PTR_P (type2))
	break;
      if (TREE_CODE (type1) == ENUMERAL_TYPE 
	  && TREE_CODE (type2) == ENUMERAL_TYPE)
	break;
      if (TYPE_PTR_P (type1) 
	  && null_ptr_cst_p (args[1]))
	{
	  type2 = type1;
	  break;
	}
      if (null_ptr_cst_p (args[0]) 
	  && TYPE_PTR_P (type2))
	{
	  type1 = type2;
	  break;
	}
      return;

    case PLUS_EXPR:
      if (ARITHMETIC_TYPE_P (type1) && ARITHMETIC_TYPE_P (type2))
	break;
    case ARRAY_REF:
      if (INTEGRAL_OR_UNSCOPED_ENUMERATION_TYPE_P (type1) && TYPE_PTROB_P (type2))
	{
	  type1 = ptrdiff_type_node;
	  break;
	}
      if (TYPE_PTROB_P (type1) && INTEGRAL_OR_UNSCOPED_ENUMERATION_TYPE_P (type2))
	{
	  type2 = ptrdiff_type_node;
	  break;
	}
      return;

/* 18For  every pair of promoted integral types L and R, there exist candi-
     date operator functions of the form
	     LR      operator%(L, R);
	     LR      operator&(L, R);
	     LR      operator^(L, R);
	     LR      operator|(L, R);
	     L       operator<<(L, R);
	     L       operator>>(L, R);
     where LR is the result of the  usual  arithmetic  conversions  between
     types L and R.  */

    case TRUNC_MOD_EXPR:
    case BIT_AND_EXPR:
    case BIT_IOR_EXPR:
    case BIT_XOR_EXPR:
    case LSHIFT_EXPR:
    case RSHIFT_EXPR:
      if (INTEGRAL_OR_UNSCOPED_ENUMERATION_TYPE_P (type1) && INTEGRAL_OR_UNSCOPED_ENUMERATION_TYPE_P (type2))
	break;
      return;

/* 19For  every  triple  L, VQ, R), where L is an arithmetic or enumeration
     type, VQ is either volatile or empty, and R is a  promoted  arithmetic
     type, there exist candidate operator functions of the form
	     VQ L&   operator=(VQ L&, R);
	     VQ L&   operator*=(VQ L&, R);
	     VQ L&   operator/=(VQ L&, R);
	     VQ L&   operator+=(VQ L&, R);
	     VQ L&   operator-=(VQ L&, R);

   20For  every  pair T, VQ), where T is any type and VQ is either volatile
     or empty, there exist candidate operator functions of the form
	     T*VQ&   operator=(T*VQ&, T*);

   21For every pair T, VQ), where T is a pointer to member type and  VQ  is
     either  volatile or empty, there exist candidate operator functions of
     the form
	     VQ T&   operator=(VQ T&, T);

   22For every triple  T,  VQ,  I),  where  T  is  a  cv-qualified  or  cv-
     unqualified  complete object type, VQ is either volatile or empty, and
     I is a promoted integral type, there exist  candidate  operator  func-
     tions of the form
	     T*VQ&   operator+=(T*VQ&, I);
	     T*VQ&   operator-=(T*VQ&, I);

   23For  every  triple  L,  VQ,  R), where L is an integral or enumeration
     type, VQ is either volatile or empty, and R  is  a  promoted  integral
     type, there exist candidate operator functions of the form

	     VQ L&   operator%=(VQ L&, R);
	     VQ L&   operator<<=(VQ L&, R);
	     VQ L&   operator>>=(VQ L&, R);
	     VQ L&   operator&=(VQ L&, R);
	     VQ L&   operator^=(VQ L&, R);
	     VQ L&   operator|=(VQ L&, R);  */

    case MODIFY_EXPR:
      switch (code2)
	{
	case PLUS_EXPR:
	case MINUS_EXPR:
	  if (TYPE_PTROB_P (type1) && INTEGRAL_OR_UNSCOPED_ENUMERATION_TYPE_P (type2))
	    {
	      type2 = ptrdiff_type_node;
	      break;
	    }
	case MULT_EXPR:
	case TRUNC_DIV_EXPR:
	  if (ARITHMETIC_TYPE_P (type1) && ARITHMETIC_TYPE_P (type2))
	    break;
	  return;

	case TRUNC_MOD_EXPR:
	case BIT_AND_EXPR:
	case BIT_IOR_EXPR:
	case BIT_XOR_EXPR:
	case LSHIFT_EXPR:
	case RSHIFT_EXPR:
	  if (INTEGRAL_OR_UNSCOPED_ENUMERATION_TYPE_P (type1) && INTEGRAL_OR_UNSCOPED_ENUMERATION_TYPE_P (type2))
	    break;
	  return;

	case NOP_EXPR:
	  if (ARITHMETIC_TYPE_P (type1) && ARITHMETIC_TYPE_P (type2))
	    break;
	  if ((TYPE_PTRMEMFUNC_P (type1) && TYPE_PTRMEMFUNC_P (type2))
	      || (TYPE_PTR_P (type1) && TYPE_PTR_P (type2))
	      || (TYPE_PTRDATAMEM_P (type1) && TYPE_PTRDATAMEM_P (type2))
	      || ((TYPE_PTRMEMFUNC_P (type1)
		   || TYPE_PTR_P (type1))
		  && null_ptr_cst_p (args[1])))
	    {
	      type2 = type1;
	      break;
	    }
	  return;

	default:
	  gcc_unreachable ();
	}
      type1 = build_reference_type (type1);
      break;

    case COND_EXPR:
      /* [over.built]

	 For every pair of promoted arithmetic types L and R, there
	 exist candidate operator functions of the form

	 LR operator?(bool, L, R);

	 where LR is the result of the usual arithmetic conversions
	 between types L and R.

	 For every type T, where T is a pointer or pointer-to-member
	 type, there exist candidate operator functions of the form T
	 operator?(bool, T, T);  */

      if (promoted_arithmetic_type_p (type1)
	  && promoted_arithmetic_type_p (type2))
	/* That's OK.  */
	break;

      /* Otherwise, the types should be pointers.  */
      if (!TYPE_PTR_OR_PTRMEM_P (type1) || !TYPE_PTR_OR_PTRMEM_P (type2))
	return;

      /* We don't check that the two types are the same; the logic
	 below will actually create two candidates; one in which both
	 parameter types are TYPE1, and one in which both parameter
	 types are TYPE2.  */
      break;

    case REALPART_EXPR:
    case IMAGPART_EXPR:
      if (ARITHMETIC_TYPE_P (type1))
	break;
      return;
 
    default:
      gcc_unreachable ();
    }

  /* Make sure we don't create builtin candidates with dependent types.  */
  bool u1 = uses_template_parms (type1);
  bool u2 = type2 ? uses_template_parms (type2) : false;
  if (u1 || u2)
    {
      /* Try to recover if one of the types is non-dependent.  But if
	 there's only one type, there's nothing we can do.  */
      if (!type2)
	return;
      /* And we lose if both are dependent.  */
      if (u1 && u2)
	return;
      /* Or if they have different forms.  */
      if (TREE_CODE (type1) != TREE_CODE (type2))
	return;

      if (u1 && !u2)
	type1 = type2;
      else if (u2 && !u1)
	type2 = type1;
    }

  /* If we're dealing with two pointer types or two enumeral types,
     we need candidates for both of them.  */
  if (type2 && !same_type_p (type1, type2)
      && TREE_CODE (type1) == TREE_CODE (type2)
      && (TREE_CODE (type1) == REFERENCE_TYPE
	  || (TYPE_PTR_P (type1) && TYPE_PTR_P (type2))
	  || (TYPE_PTRDATAMEM_P (type1) && TYPE_PTRDATAMEM_P (type2))
	  || TYPE_PTRMEMFUNC_P (type1)
	  || MAYBE_CLASS_TYPE_P (type1)
	  || TREE_CODE (type1) == ENUMERAL_TYPE))
    {
      if (TYPE_PTR_OR_PTRMEM_P (type1))
	{
	  tree cptype = composite_pointer_type (type1, type2,
						error_mark_node,
						error_mark_node,
						CPO_CONVERSION,
						tf_none);
	  if (cptype != error_mark_node)
	    {
	      build_builtin_candidate
		(candidates, fnname, cptype, cptype, args, argtypes,
		 flags, complain);
	      return;
	    }
	}

      build_builtin_candidate
	(candidates, fnname, type1, type1, args, argtypes, flags, complain);
      build_builtin_candidate
	(candidates, fnname, type2, type2, args, argtypes, flags, complain);
      return;
    }

  build_builtin_candidate
    (candidates, fnname, type1, type2, args, argtypes, flags, complain);
}

tree
type_decays_to (tree type)
{
  if (TREE_CODE (type) == ARRAY_TYPE)
    return build_pointer_type (TREE_TYPE (type));
  if (TREE_CODE (type) == FUNCTION_TYPE)
    return build_pointer_type (type);
  return type;
}

/* There are three conditions of builtin candidates:

   1) bool-taking candidates.  These are the same regardless of the input.
   2) pointer-pair taking candidates.  These are generated for each type
      one of the input types converts to.
   3) arithmetic candidates.  According to the standard, we should generate
      all of these, but I'm trying not to...

   Here we generate a superset of the possible candidates for this particular
   case.  That is a subset of the full set the standard defines, plus some
   other cases which the standard disallows. add_builtin_candidate will
   filter out the invalid set.  */

static void
add_builtin_candidates (struct z_candidate **candidates, enum tree_code code,
			enum tree_code code2, tree fnname, tree *args,
			int flags, tsubst_flags_t complain)
{
  int ref1, i;
  int enum_p = 0;
  tree type, argtypes[3], t;
  /* TYPES[i] is the set of possible builtin-operator parameter types
     we will consider for the Ith argument.  */
  vec<tree, va_gc> *types[2];
  unsigned ix;

  for (i = 0; i < 3; ++i)
    {
      if (args[i])
	argtypes[i] = unlowered_expr_type (args[i]);
      else
	argtypes[i] = NULL_TREE;
    }

  switch (code)
    {
/* 4 For every pair T, VQ), where T is an arithmetic or  enumeration  type,
     and  VQ  is  either  volatile or empty, there exist candidate operator
     functions of the form
		 VQ T&   operator++(VQ T&);  */

    case POSTINCREMENT_EXPR:
    case PREINCREMENT_EXPR:
    case POSTDECREMENT_EXPR:
    case PREDECREMENT_EXPR:
    case MODIFY_EXPR:
      ref1 = 1;
      break;

/* 24There also exist candidate operator functions of the form
	     bool    operator!(bool);
	     bool    operator&&(bool, bool);
	     bool    operator||(bool, bool);  */

    case TRUTH_NOT_EXPR:
      build_builtin_candidate
	(candidates, fnname, boolean_type_node,
	 NULL_TREE, args, argtypes, flags, complain);
      return;

    case TRUTH_ORIF_EXPR:
    case TRUTH_ANDIF_EXPR:
      build_builtin_candidate
	(candidates, fnname, boolean_type_node,
	 boolean_type_node, args, argtypes, flags, complain);
      return;

    case ADDR_EXPR:
    case COMPOUND_EXPR:
    case COMPONENT_REF:
      return;

    case COND_EXPR:
    case EQ_EXPR:
    case NE_EXPR:
    case LT_EXPR:
    case LE_EXPR:
    case GT_EXPR:
    case GE_EXPR:
      enum_p = 1;
      /* Fall through.  */

    default:
      ref1 = 0;
    }

  types[0] = make_tree_vector ();
  types[1] = make_tree_vector ();

  for (i = 0; i < 2; ++i)
    {
      if (! args[i])
	;
      else if (MAYBE_CLASS_TYPE_P (argtypes[i]))
	{
	  tree convs;

	  if (i == 0 && code == MODIFY_EXPR && code2 == NOP_EXPR)
	    return;

	  convs = lookup_conversions (argtypes[i]);

	  if (code == COND_EXPR)
	    {
	      if (real_lvalue_p (args[i]))
		vec_safe_push (types[i], build_reference_type (argtypes[i]));

	      vec_safe_push (types[i], TYPE_MAIN_VARIANT (argtypes[i]));
	    }

	  else if (! convs)
	    return;

	  for (; convs; convs = TREE_CHAIN (convs))
	    {
	      type = TREE_TYPE (convs);

	      if (i == 0 && ref1
		  && (TREE_CODE (type) != REFERENCE_TYPE
		      || CP_TYPE_CONST_P (TREE_TYPE (type))))
		continue;

	      if (code == COND_EXPR && TREE_CODE (type) == REFERENCE_TYPE)
		vec_safe_push (types[i], type);

	      type = non_reference (type);
	      if (i != 0 || ! ref1)
		{
		  type = cv_unqualified (type_decays_to (type));
		  if (enum_p && TREE_CODE (type) == ENUMERAL_TYPE)
		    vec_safe_push (types[i], type);
		  if (INTEGRAL_OR_UNSCOPED_ENUMERATION_TYPE_P (type))
		    type = type_promotes_to (type);
		}

	      if (! vec_member (type, types[i]))
		vec_safe_push (types[i], type);
	    }
	}
      else
	{
	  if (code == COND_EXPR && real_lvalue_p (args[i]))
	    vec_safe_push (types[i], build_reference_type (argtypes[i]));
	  type = non_reference (argtypes[i]);
	  if (i != 0 || ! ref1)
	    {
	      type = cv_unqualified (type_decays_to (type));
	      if (enum_p && UNSCOPED_ENUM_P (type))
		vec_safe_push (types[i], type);
	      if (INTEGRAL_OR_UNSCOPED_ENUMERATION_TYPE_P (type))
		type = type_promotes_to (type);
	    }
	  vec_safe_push (types[i], type);
	}
    }

  /* Run through the possible parameter types of both arguments,
     creating candidates with those parameter types.  */
  FOR_EACH_VEC_ELT_REVERSE (*(types[0]), ix, t)
    {
      unsigned jx;
      tree u;

      if (!types[1]->is_empty ())
	FOR_EACH_VEC_ELT_REVERSE (*(types[1]), jx, u)
	  add_builtin_candidate
	    (candidates, code, code2, fnname, t,
	     u, args, argtypes, flags, complain);
      else
	add_builtin_candidate
	  (candidates, code, code2, fnname, t,
	   NULL_TREE, args, argtypes, flags, complain);
    }

  release_tree_vector (types[0]);
  release_tree_vector (types[1]);
}


/* If TMPL can be successfully instantiated as indicated by
   EXPLICIT_TARGS and ARGLIST, adds the instantiation to CANDIDATES.

   TMPL is the template.  EXPLICIT_TARGS are any explicit template
   arguments.  ARGLIST is the arguments provided at the call-site.
   This does not change ARGLIST.  The RETURN_TYPE is the desired type
   for conversion operators.  If OBJ is NULL_TREE, FLAGS and CTYPE are
   as for add_function_candidate.  If an OBJ is supplied, FLAGS and
   CTYPE are ignored, and OBJ is as for add_conv_candidate.  */

static struct z_candidate*
add_template_candidate_real (struct z_candidate **candidates, tree tmpl,
			     tree ctype, tree explicit_targs, tree first_arg,
			     const vec<tree, va_gc> *arglist, tree return_type,
			     tree access_path, tree conversion_path,
			     int flags, tree obj, unification_kind_t strict,
			     tsubst_flags_t complain)
{
  int ntparms = DECL_NTPARMS (tmpl);
  tree targs = make_tree_vec (ntparms);
  unsigned int len = vec_safe_length (arglist);
  unsigned int nargs = (first_arg == NULL_TREE ? 0 : 1) + len;
  unsigned int skip_without_in_chrg = 0;
  tree first_arg_without_in_chrg = first_arg;
  tree *args_without_in_chrg;
  unsigned int nargs_without_in_chrg;
  unsigned int ia, ix;
  tree arg;
  struct z_candidate *cand;
  tree fn;
  struct rejection_reason *reason = NULL;
  int errs;

  /* We don't do deduction on the in-charge parameter, the VTT
     parameter or 'this'.  */
  if (DECL_NONSTATIC_MEMBER_FUNCTION_P (tmpl))
    {
      if (first_arg_without_in_chrg != NULL_TREE)
	first_arg_without_in_chrg = NULL_TREE;
      else
	++skip_without_in_chrg;
    }

  if ((DECL_MAYBE_IN_CHARGE_CONSTRUCTOR_P (tmpl)
       || DECL_BASE_CONSTRUCTOR_P (tmpl))
      && CLASSTYPE_VBASECLASSES (DECL_CONTEXT (tmpl)))
    {
      if (first_arg_without_in_chrg != NULL_TREE)
	first_arg_without_in_chrg = NULL_TREE;
      else
	++skip_without_in_chrg;
    }

  if (len < skip_without_in_chrg)
    return NULL;

  nargs_without_in_chrg = ((first_arg_without_in_chrg != NULL_TREE ? 1 : 0)
			   + (len - skip_without_in_chrg));
  args_without_in_chrg = XALLOCAVEC (tree, nargs_without_in_chrg);
  ia = 0;
  if (first_arg_without_in_chrg != NULL_TREE)
    {
      args_without_in_chrg[ia] = first_arg_without_in_chrg;
      ++ia;
    }
  for (ix = skip_without_in_chrg;
       vec_safe_iterate (arglist, ix, &arg);
       ++ix)
    {
      args_without_in_chrg[ia] = arg;
      ++ia;
    }
  gcc_assert (ia == nargs_without_in_chrg);

  errs = errorcount+sorrycount;
  fn = fn_type_unification (tmpl, explicit_targs, targs,
			    args_without_in_chrg,
			    nargs_without_in_chrg,
			    return_type, strict, flags, false,
			    complain & tf_decltype);

  if (fn == error_mark_node)
    {
      /* Don't repeat unification later if it already resulted in errors.  */
      if (errorcount+sorrycount == errs)
	reason = template_unification_rejection (tmpl, explicit_targs,
						 targs, args_without_in_chrg,
						 nargs_without_in_chrg,
						 return_type, strict, flags);
      else
	reason = template_unification_error_rejection ();
      goto fail;
    }

  /* In [class.copy]:

       A member function template is never instantiated to perform the
       copy of a class object to an object of its class type.

     It's a little unclear what this means; the standard explicitly
     does allow a template to be used to copy a class.  For example,
     in:

       struct A {
	 A(A&);
	 template <class T> A(const T&);
       };
       const A f ();
       void g () { A a (f ()); }

     the member template will be used to make the copy.  The section
     quoted above appears in the paragraph that forbids constructors
     whose only parameter is (a possibly cv-qualified variant of) the
     class type, and a logical interpretation is that the intent was
     to forbid the instantiation of member templates which would then
     have that form.  */
  if (DECL_CONSTRUCTOR_P (fn) && nargs == 2)
    {
      tree arg_types = FUNCTION_FIRST_USER_PARMTYPE (fn);
      if (arg_types && same_type_p (TYPE_MAIN_VARIANT (TREE_VALUE (arg_types)),
				    ctype))
	{
	  reason = invalid_copy_with_fn_template_rejection ();
	  goto fail;
	}
    }

  if (obj != NULL_TREE)
    /* Aha, this is a conversion function.  */
    cand = add_conv_candidate (candidates, fn, obj, first_arg, arglist,
			       access_path, conversion_path, complain);
  else
    cand = add_function_candidate (candidates, fn, ctype,
				   first_arg, arglist, access_path,
				   conversion_path, flags, complain);
  if (DECL_TI_TEMPLATE (fn) != tmpl)
    /* This situation can occur if a member template of a template
       class is specialized.  Then, instantiate_template might return
       an instantiation of the specialization, in which case the
       DECL_TI_TEMPLATE field will point at the original
       specialization.  For example:

	 template <class T> struct S { template <class U> void f(U);
				       template <> void f(int) {}; };
	 S<double> sd;
	 sd.f(3);

       Here, TMPL will be template <class U> S<double>::f(U).
       And, instantiate template will give us the specialization
       template <> S<double>::f(int).  But, the DECL_TI_TEMPLATE field
       for this will point at template <class T> template <> S<T>::f(int),
       so that we can find the definition.  For the purposes of
       overload resolution, however, we want the original TMPL.  */
    cand->template_decl = build_template_info (tmpl, targs);
  else
    cand->template_decl = DECL_TEMPLATE_INFO (fn);
  cand->explicit_targs = explicit_targs;

  return cand;
 fail:
  return add_candidate (candidates, tmpl, first_arg, arglist, nargs, NULL,
			access_path, conversion_path, 0, reason, flags);
}


static struct z_candidate *
add_template_candidate (struct z_candidate **candidates, tree tmpl, tree ctype,
			tree explicit_targs, tree first_arg,
			const vec<tree, va_gc> *arglist, tree return_type,
			tree access_path, tree conversion_path, int flags,
			unification_kind_t strict, tsubst_flags_t complain)
{
  return
    add_template_candidate_real (candidates, tmpl, ctype,
				 explicit_targs, first_arg, arglist,
				 return_type, access_path, conversion_path,
				 flags, NULL_TREE, strict, complain);
}


static struct z_candidate *
add_template_conv_candidate (struct z_candidate **candidates, tree tmpl,
			     tree obj, tree first_arg,
			     const vec<tree, va_gc> *arglist,
			     tree return_type, tree access_path,
			     tree conversion_path, tsubst_flags_t complain)
{
  return
    add_template_candidate_real (candidates, tmpl, NULL_TREE, NULL_TREE,
				 first_arg, arglist, return_type, access_path,
				 conversion_path, 0, obj, DEDUCE_CONV,
				 complain);
}

/* The CANDS are the set of candidates that were considered for
   overload resolution.  Return the set of viable candidates, or CANDS
   if none are viable.  If any of the candidates were viable, set
   *ANY_VIABLE_P to true.  STRICT_P is true if a candidate should be
   considered viable only if it is strictly viable.  */

static struct z_candidate*
splice_viable (struct z_candidate *cands,
	       bool strict_p,
	       bool *any_viable_p)
{
  struct z_candidate *viable;
  struct z_candidate **last_viable;
  struct z_candidate **cand;
  bool found_strictly_viable = false;

  /* Be strict inside templates, since build_over_call won't actually
     do the conversions to get pedwarns.  */
  if (processing_template_decl)
    strict_p = true;

  viable = NULL;
  last_viable = &viable;
  *any_viable_p = false;

  cand = &cands;
  while (*cand)
    {
      struct z_candidate *c = *cand;
      if (!strict_p
	  && (c->viable == 1 || TREE_CODE (c->fn) == TEMPLATE_DECL))
	{
	  /* Be strict in the presence of a viable candidate.  Also if
	     there are template candidates, so that we get deduction errors
	     for them instead of silently preferring a bad conversion.  */
	  strict_p = true;
	  if (viable && !found_strictly_viable)
	    {
	      /* Put any spliced near matches back onto the main list so
		 that we see them if there is no strict match.  */
	      *any_viable_p = false;
	      *last_viable = cands;
	      cands = viable;
	      viable = NULL;
	      last_viable = &viable;
	    }
	}

      if (strict_p ? c->viable == 1 : c->viable)
	{
	  *last_viable = c;
	  *cand = c->next;
	  c->next = NULL;
	  last_viable = &c->next;
	  *any_viable_p = true;
	  if (c->viable == 1)
	    found_strictly_viable = true;
	}
      else
	cand = &c->next;
    }

  return viable ? viable : cands;
}

static bool
any_strictly_viable (struct z_candidate *cands)
{
  for (; cands; cands = cands->next)
    if (cands->viable == 1)
      return true;
  return false;
}

/* OBJ is being used in an expression like "OBJ.f (...)".  In other
   words, it is about to become the "this" pointer for a member
   function call.  Take the address of the object.  */

static tree
build_this (tree obj)
{
  /* In a template, we are only concerned about the type of the
     expression, so we can take a shortcut.  */
  if (processing_template_decl)
    return build_address (obj);

  return cp_build_addr_expr (obj, tf_warning_or_error);
}

/* Returns true iff functions are equivalent. Equivalent functions are
   not '==' only if one is a function-local extern function or if
   both are extern "C".  */

static inline int
equal_functions (tree fn1, tree fn2)
{
  if (TREE_CODE (fn1) != TREE_CODE (fn2))
    return 0;
  if (TREE_CODE (fn1) == TEMPLATE_DECL)
    return fn1 == fn2;
  if (DECL_LOCAL_FUNCTION_P (fn1) || DECL_LOCAL_FUNCTION_P (fn2)
      || DECL_EXTERN_C_FUNCTION_P (fn1))
    return decls_match (fn1, fn2);
  return fn1 == fn2;
}

/* Print information about a candidate being rejected due to INFO.  */

static void
print_conversion_rejection (location_t loc, struct conversion_info *info)
{
  tree from = info->from;
  if (!TYPE_P (from))
    from = lvalue_type (from);
  if (info->n_arg == -1)
    {
      /* Conversion of implicit `this' argument failed.  */
      if (!TYPE_P (info->from))
	/* A bad conversion for 'this' must be discarding cv-quals.  */
	inform (loc, "  passing %qT as %<this%> "
		"argument discards qualifiers",
		from);
      else
	inform (loc, "  no known conversion for implicit "
		"%<this%> parameter from %qT to %qT",
		from, info->to_type);
    }
  else if (!TYPE_P (info->from))
    {
      if (info->n_arg >= 0)
	inform (loc, "  conversion of argument %d would be ill-formed:",
		info->n_arg + 1);
      perform_implicit_conversion (info->to_type, info->from,
				   tf_warning_or_error);
    }
  else if (info->n_arg == -2)
    /* Conversion of conversion function return value failed.  */
    inform (loc, "  no known conversion from %qT to %qT",
	    from, info->to_type);
  else
    inform (loc, "  no known conversion for argument %d from %qT to %qT",
	    info->n_arg + 1, from, info->to_type);
}

/* Print information about a candidate with WANT parameters and we found
   HAVE.  */

static void
print_arity_information (location_t loc, unsigned int have, unsigned int want)
{
  inform_n (loc, want,
	    "  candidate expects %d argument, %d provided",
	    "  candidate expects %d arguments, %d provided",
	    want, have);
}

/* Print information about one overload candidate CANDIDATE.  MSGSTR
   is the text to print before the candidate itself.

   NOTE: Unlike most diagnostic functions in GCC, MSGSTR is expected
   to have been run through gettext by the caller.  This wart makes
   life simpler in print_z_candidates and for the translators.  */

static void
print_z_candidate (location_t loc, const char *msgstr,
		   struct z_candidate *candidate)
{
  const char *msg = (msgstr == NULL
		     ? ""
		     : ACONCAT ((msgstr, " ", NULL)));
  location_t cloc = location_of (candidate->fn);

  if (identifier_p (candidate->fn))
    {
      cloc = loc;
      if (candidate->num_convs == 3)
	inform (cloc, "%s%D(%T, %T, %T) <built-in>", msg, candidate->fn,
		candidate->convs[0]->type,
		candidate->convs[1]->type,
		candidate->convs[2]->type);
      else if (candidate->num_convs == 2)
	inform (cloc, "%s%D(%T, %T) <built-in>", msg, candidate->fn,
		candidate->convs[0]->type,
		candidate->convs[1]->type);
      else
	inform (cloc, "%s%D(%T) <built-in>", msg, candidate->fn,
		candidate->convs[0]->type);
    }
  else if (TYPE_P (candidate->fn))
    inform (cloc, "%s%T <conversion>", msg, candidate->fn);
  else if (candidate->viable == -1)
    inform (cloc, "%s%#D <near match>", msg, candidate->fn);
  else if (DECL_DELETED_FN (candidate->fn))
    inform (cloc, "%s%#D <deleted>", msg, candidate->fn);
  else
    inform (cloc, "%s%#D", msg, candidate->fn);
  /* Give the user some information about why this candidate failed.  */
  if (candidate->reason != NULL)
    {
      struct rejection_reason *r = candidate->reason;

      switch (r->code)
	{
	case rr_arity:
	  print_arity_information (cloc, r->u.arity.actual,
				   r->u.arity.expected);
	  break;
	case rr_arg_conversion:
	  print_conversion_rejection (cloc, &r->u.conversion);
	  break;
	case rr_bad_arg_conversion:
	  print_conversion_rejection (cloc, &r->u.bad_conversion);
	  break;
	case rr_explicit_conversion:
	  inform (cloc, "  return type %qT of explicit conversion function "
		  "cannot be converted to %qT with a qualification "
		  "conversion", r->u.conversion.from,
		  r->u.conversion.to_type);
	  break;
	case rr_template_conversion:
	  inform (cloc, "  conversion from return type %qT of template "
		  "conversion function specialization to %qT is not an "
		  "exact match", r->u.conversion.from,
		  r->u.conversion.to_type);
	  break;
	case rr_template_unification:
	  /* We use template_unification_error_rejection if unification caused
	     actual non-SFINAE errors, in which case we don't need to repeat
	     them here.  */
	  if (r->u.template_unification.tmpl == NULL_TREE)
	    {
	      inform (cloc, "  substitution of deduced template arguments "
		      "resulted in errors seen above");
	      break;
	    }
	  /* Re-run template unification with diagnostics.  */
	  inform (cloc, "  template argument deduction/substitution failed:");
	  fn_type_unification (r->u.template_unification.tmpl,
			       r->u.template_unification.explicit_targs,
			       (make_tree_vec
				(r->u.template_unification.num_targs)),
			       r->u.template_unification.args,
			       r->u.template_unification.nargs,
			       r->u.template_unification.return_type,
			       r->u.template_unification.strict,
			       r->u.template_unification.flags,
			       true, false);
	  break;
	case rr_invalid_copy:
	  inform (cloc,
		  "  a constructor taking a single argument of its own "
		  "class type is invalid");
	  break;
	case rr_none:
	default:
	  /* This candidate didn't have any issues or we failed to
	     handle a particular code.  Either way...  */
	  gcc_unreachable ();
	}
    }
}

static void
print_z_candidates (location_t loc, struct z_candidate *candidates)
{
  struct z_candidate *cand1;
  struct z_candidate **cand2;

  if (!candidates)
    return;

  /* Remove non-viable deleted candidates.  */
  cand1 = candidates;
  for (cand2 = &cand1; *cand2; )
    {
      if (TREE_CODE ((*cand2)->fn) == FUNCTION_DECL
	  && !(*cand2)->viable
	  && DECL_DELETED_FN ((*cand2)->fn))
	*cand2 = (*cand2)->next;
      else
	cand2 = &(*cand2)->next;
    }
  /* ...if there are any non-deleted ones.  */
  if (cand1)
    candidates = cand1;

  /* There may be duplicates in the set of candidates.  We put off
     checking this condition as long as possible, since we have no way
     to eliminate duplicates from a set of functions in less than n^2
     time.  Now we are about to emit an error message, so it is more
     permissible to go slowly.  */
  for (cand1 = candidates; cand1; cand1 = cand1->next)
    {
      tree fn = cand1->fn;
      /* Skip builtin candidates and conversion functions.  */
      if (!DECL_P (fn))
	continue;
      cand2 = &cand1->next;
      while (*cand2)
	{
	  if (DECL_P ((*cand2)->fn)
	      && equal_functions (fn, (*cand2)->fn))
	    *cand2 = (*cand2)->next;
	  else
	    cand2 = &(*cand2)->next;
	}
    }

  for (; candidates; candidates = candidates->next)
    print_z_candidate (loc, "candidate:", candidates);
}

/* USER_SEQ is a user-defined conversion sequence, beginning with a
   USER_CONV.  STD_SEQ is the standard conversion sequence applied to
   the result of the conversion function to convert it to the final
   desired type.  Merge the two sequences into a single sequence,
   and return the merged sequence.  */

static conversion *
merge_conversion_sequences (conversion *user_seq, conversion *std_seq)
{
  conversion **t;
  bool bad = user_seq->bad_p;

  gcc_assert (user_seq->kind == ck_user);

  /* Find the end of the second conversion sequence.  */
  for (t = &std_seq; (*t)->kind != ck_identity; t = &((*t)->u.next))
    {
      /* The entire sequence is a user-conversion sequence.  */
      (*t)->user_conv_p = true;
      if (bad)
	(*t)->bad_p = true;
    }

  /* Replace the identity conversion with the user conversion
     sequence.  */
  *t = user_seq;

  return std_seq;
}

/* Handle overload resolution for initializing an object of class type from
   an initializer list.  First we look for a suitable constructor that
   takes a std::initializer_list; if we don't find one, we then look for a
   non-list constructor.

   Parameters are as for add_candidates, except that the arguments are in
   the form of a CONSTRUCTOR (the initializer list) rather than a vector, and
   the RETURN_TYPE parameter is replaced by TOTYPE, the desired type.  */

static void
add_list_candidates (tree fns, tree first_arg,
		     tree init_list, tree totype,
		     tree explicit_targs, bool template_only,
		     tree conversion_path, tree access_path,
		     int flags,
		     struct z_candidate **candidates,
		     tsubst_flags_t complain)
{
  vec<tree, va_gc> *args;

  gcc_assert (*candidates == NULL);

  /* We're looking for a ctor for list-initialization.  */
  flags |= LOOKUP_LIST_INIT_CTOR;
  /* And we don't allow narrowing conversions.  We also use this flag to
     avoid the copy constructor call for copy-list-initialization.  */
  flags |= LOOKUP_NO_NARROWING;

  /* Always use the default constructor if the list is empty (DR 990).  */
  if (CONSTRUCTOR_NELTS (init_list) == 0
      && TYPE_HAS_DEFAULT_CONSTRUCTOR (totype))
    ;
  /* If the class has a list ctor, try passing the list as a single
     argument first, but only consider list ctors.  */
  else if (TYPE_HAS_LIST_CTOR (totype))
    {
      flags |= LOOKUP_LIST_ONLY;
      args = make_tree_vector_single (init_list);
      add_candidates (fns, first_arg, args, NULL_TREE,
		      explicit_targs, template_only, conversion_path,
		      access_path, flags, candidates, complain);
      if (any_strictly_viable (*candidates))
	return;
    }

  args = ctor_to_vec (init_list);

  /* We aren't looking for list-ctors anymore.  */
  flags &= ~LOOKUP_LIST_ONLY;
  /* We allow more user-defined conversions within an init-list.  */
  flags &= ~LOOKUP_NO_CONVERSION;

  add_candidates (fns, first_arg, args, NULL_TREE,
		  explicit_targs, template_only, conversion_path,
		  access_path, flags, candidates, complain);
}

/* Returns the best overload candidate to perform the requested
   conversion.  This function is used for three the overloading situations
   described in [over.match.copy], [over.match.conv], and [over.match.ref].
   If TOTYPE is a REFERENCE_TYPE, we're trying to find a direct binding as
   per [dcl.init.ref], so we ignore temporary bindings.  */

static struct z_candidate *
build_user_type_conversion_1 (tree totype, tree expr, int flags,
			      tsubst_flags_t complain)
{
  struct z_candidate *candidates, *cand;
  tree fromtype;
  tree ctors = NULL_TREE;
  tree conv_fns = NULL_TREE;
  conversion *conv = NULL;
  tree first_arg = NULL_TREE;
  vec<tree, va_gc> *args = NULL;
  bool any_viable_p;
  int convflags;

  if (!expr)
    return NULL;

  fromtype = TREE_TYPE (expr);

  /* We represent conversion within a hierarchy using RVALUE_CONV and
     BASE_CONV, as specified by [over.best.ics]; these become plain
     constructor calls, as specified in [dcl.init].  */
  gcc_assert (!MAYBE_CLASS_TYPE_P (fromtype) || !MAYBE_CLASS_TYPE_P (totype)
	      || !DERIVED_FROM_P (totype, fromtype));

  if (MAYBE_CLASS_TYPE_P (totype))
    /* Use lookup_fnfields_slot instead of lookup_fnfields to avoid
       creating a garbage BASELINK; constructors can't be inherited.  */
    ctors = lookup_fnfields_slot (totype, complete_ctor_identifier);

  if (MAYBE_CLASS_TYPE_P (fromtype))
    {
      tree to_nonref = non_reference (totype);
      if (same_type_ignoring_top_level_qualifiers_p (to_nonref, fromtype) ||
	  (CLASS_TYPE_P (to_nonref) && CLASS_TYPE_P (fromtype)
	   && DERIVED_FROM_P (to_nonref, fromtype)))
	{
	  /* [class.conv.fct] A conversion function is never used to
	     convert a (possibly cv-qualified) object to the (possibly
	     cv-qualified) same object type (or a reference to it), to a
	     (possibly cv-qualified) base class of that type (or a
	     reference to it)...  */
	}
      else
	conv_fns = lookup_conversions (fromtype);
    }

  candidates = 0;
  flags |= LOOKUP_NO_CONVERSION;
  if (BRACE_ENCLOSED_INITIALIZER_P (expr))
    flags |= LOOKUP_NO_NARROWING;

  /* It's OK to bind a temporary for converting constructor arguments, but
     not in converting the return value of a conversion operator.  */
  convflags = ((flags & LOOKUP_NO_TEMP_BIND) | LOOKUP_NO_CONVERSION
	       | (flags & LOOKUP_NO_NARROWING));
  flags &= ~LOOKUP_NO_TEMP_BIND;

  if (ctors)
    {
      int ctorflags = flags;

      first_arg = build_dummy_object (totype);

      /* We should never try to call the abstract or base constructor
	 from here.  */
      gcc_assert (!DECL_HAS_IN_CHARGE_PARM_P (OVL_CURRENT (ctors))
		  && !DECL_HAS_VTT_PARM_P (OVL_CURRENT (ctors)));

      if (BRACE_ENCLOSED_INITIALIZER_P (expr))
	{
	  /* List-initialization.  */
	  add_list_candidates (ctors, first_arg, expr, totype, NULL_TREE,
			       false, TYPE_BINFO (totype), TYPE_BINFO (totype),
			       ctorflags, &candidates, complain);
	}
      else
	{
	  args = make_tree_vector_single (expr);
	  add_candidates (ctors, first_arg, args, NULL_TREE, NULL_TREE, false,
			  TYPE_BINFO (totype), TYPE_BINFO (totype),
			  ctorflags, &candidates, complain);
	}

      for (cand = candidates; cand; cand = cand->next)
	{
	  cand->second_conv = build_identity_conv (totype, NULL_TREE);

	  /* If totype isn't a reference, and LOOKUP_NO_TEMP_BIND isn't
	     set, then this is copy-initialization.  In that case, "The
	     result of the call is then used to direct-initialize the
	     object that is the destination of the copy-initialization."
	     [dcl.init]

	     We represent this in the conversion sequence with an
	     rvalue conversion, which means a constructor call.  */
	  if (TREE_CODE (totype) != REFERENCE_TYPE
	      && !(convflags & LOOKUP_NO_TEMP_BIND))
	    cand->second_conv
	      = build_conv (ck_rvalue, totype, cand->second_conv);
	}
    }

  if (conv_fns)
    first_arg = expr;

  for (; conv_fns; conv_fns = TREE_CHAIN (conv_fns))
    {
      tree conversion_path = TREE_PURPOSE (conv_fns);
      struct z_candidate *old_candidates;

      /* If we are called to convert to a reference type, we are trying to
	 find a direct binding, so don't even consider temporaries.  If
	 we don't find a direct binding, the caller will try again to
	 look for a temporary binding.  */
      if (TREE_CODE (totype) == REFERENCE_TYPE)
	convflags |= LOOKUP_NO_TEMP_BIND;

      old_candidates = candidates;
      add_candidates (TREE_VALUE (conv_fns), first_arg, NULL, totype,
		      NULL_TREE, false,
		      conversion_path, TYPE_BINFO (fromtype),
		      flags, &candidates, complain);

      for (cand = candidates; cand != old_candidates; cand = cand->next)
	{
	  tree rettype = TREE_TYPE (TREE_TYPE (cand->fn));
	  conversion *ics
	    = implicit_conversion (totype,
				   rettype,
				   0,
				   /*c_cast_p=*/false, convflags,
				   complain);

	  /* If LOOKUP_NO_TEMP_BIND isn't set, then this is
	     copy-initialization.  In that case, "The result of the
	     call is then used to direct-initialize the object that is
	     the destination of the copy-initialization."  [dcl.init]

	     We represent this in the conversion sequence with an
	     rvalue conversion, which means a constructor call.  But
	     don't add a second rvalue conversion if there's already
	     one there.  Which there really shouldn't be, but it's
	     harmless since we'd add it here anyway. */
	  if (ics && MAYBE_CLASS_TYPE_P (totype) && ics->kind != ck_rvalue
	      && !(convflags & LOOKUP_NO_TEMP_BIND))
	    ics = build_conv (ck_rvalue, totype, ics);

	  cand->second_conv = ics;

	  if (!ics)
	    {
	      cand->viable = 0;
	      cand->reason = arg_conversion_rejection (NULL_TREE, -2,
						       rettype, totype);
	    }
	  else if (DECL_NONCONVERTING_P (cand->fn)
		   && ics->rank > cr_exact)
	    {
	      /* 13.3.1.5: For direct-initialization, those explicit
		 conversion functions that are not hidden within S and
		 yield type T or a type that can be converted to type T
		 with a qualification conversion (4.4) are also candidate
		 functions.  */
	      /* 13.3.1.6 doesn't have a parallel restriction, but it should;
		 I've raised this issue with the committee. --jason 9/2011 */
	      cand->viable = -1;
	      cand->reason = explicit_conversion_rejection (rettype, totype);
	    }
	  else if (cand->viable == 1 && ics->bad_p)
	    {
	      cand->viable = -1;
	      cand->reason
		= bad_arg_conversion_rejection (NULL_TREE, -2,
						rettype, totype);
	    }
	  else if (primary_template_instantiation_p (cand->fn)
		   && ics->rank > cr_exact)
	    {
	      /* 13.3.3.1.2: If the user-defined conversion is specified by
		 a specialization of a conversion function template, the
		 second standard conversion sequence shall have exact match
		 rank.  */
	      cand->viable = -1;
	      cand->reason = template_conversion_rejection (rettype, totype);
	    }
	}
    }

  candidates = splice_viable (candidates, false, &any_viable_p);
  if (!any_viable_p)
    {
      if (args)
	release_tree_vector (args);
      return NULL;
    }

  cand = tourney (candidates, complain);
  if (cand == 0)
    {
      if (complain & tf_error)
	{
	  error ("conversion from %qT to %qT is ambiguous",
		 fromtype, totype);
	  print_z_candidates (location_of (expr), candidates);
	}

      cand = candidates;	/* any one will do */
      cand->second_conv = build_ambiguous_conv (totype, expr);
      cand->second_conv->user_conv_p = true;
      if (!any_strictly_viable (candidates))
	cand->second_conv->bad_p = true;
      /* If there are viable candidates, don't set ICS_BAD_FLAG; an
	 ambiguous conversion is no worse than another user-defined
	 conversion.  */

      return cand;
    }

  tree convtype;
  if (!DECL_CONSTRUCTOR_P (cand->fn))
    convtype = non_reference (TREE_TYPE (TREE_TYPE (cand->fn)));
  else if (cand->second_conv->kind == ck_rvalue)
    /* DR 5: [in the first step of copy-initialization]...if the function
       is a constructor, the call initializes a temporary of the
       cv-unqualified version of the destination type. */
    convtype = cv_unqualified (totype);
  else
    convtype = totype;
  /* Build the user conversion sequence.  */
  conv = build_conv
    (ck_user,
     convtype,
     build_identity_conv (TREE_TYPE (expr), expr));
  conv->cand = cand;
  if (cand->viable == -1)
    conv->bad_p = true;

  /* Remember that this was a list-initialization.  */
  if (flags & LOOKUP_NO_NARROWING)
    conv->check_narrowing = true;

  /* Combine it with the second conversion sequence.  */
  cand->second_conv = merge_conversion_sequences (conv,
						  cand->second_conv);

  return cand;
}

/* Wrapper for above. */

tree
build_user_type_conversion (tree totype, tree expr, int flags,
			    tsubst_flags_t complain)
{
  struct z_candidate *cand;
  tree ret;

  bool subtime = timevar_cond_start (TV_OVERLOAD);
  cand = build_user_type_conversion_1 (totype, expr, flags, complain);

  if (cand)
    {
      if (cand->second_conv->kind == ck_ambig)
	ret = error_mark_node;
      else
        {
          expr = convert_like (cand->second_conv, expr, complain);
          ret = convert_from_reference (expr);
        }
    }
  else
    ret = NULL_TREE;

  timevar_cond_stop (TV_OVERLOAD, subtime);
  return ret;
}

/* Subroutine of convert_nontype_argument.

   EXPR is an argument for a template non-type parameter of integral or
   enumeration type.  Do any necessary conversions (that are permitted for
   non-type arguments) to convert it to the parameter type.

   If conversion is successful, returns the converted expression;
   otherwise, returns error_mark_node.  */

tree
build_integral_nontype_arg_conv (tree type, tree expr, tsubst_flags_t complain)
{
  conversion *conv;
  void *p;
  tree t;
  location_t loc = EXPR_LOC_OR_LOC (expr, input_location);

  if (error_operand_p (expr))
    return error_mark_node;

  gcc_assert (INTEGRAL_OR_ENUMERATION_TYPE_P (type));

  /* Get the high-water mark for the CONVERSION_OBSTACK.  */
  p = conversion_obstack_alloc (0);

  conv = implicit_conversion (type, TREE_TYPE (expr), expr,
			      /*c_cast_p=*/false,
			      LOOKUP_IMPLICIT, complain);

  /* for a non-type template-parameter of integral or
     enumeration type, integral promotions (4.5) and integral
     conversions (4.7) are applied.  */
  /* It should be sufficient to check the outermost conversion step, since
     there are no qualification conversions to integer type.  */
  if (conv)
    switch (conv->kind)
      {
	/* A conversion function is OK.  If it isn't constexpr, we'll
	   complain later that the argument isn't constant.  */
      case ck_user:
	/* The lvalue-to-rvalue conversion is OK.  */
      case ck_rvalue:
      case ck_identity:
	break;

      case ck_std:
	t = next_conversion (conv)->type;
	if (INTEGRAL_OR_ENUMERATION_TYPE_P (t))
	  break;

	if (complain & tf_error)
	  error_at (loc, "conversion from %qT to %qT not considered for "
		    "non-type template argument", t, type);
	/* and fall through.  */

      default:
	conv = NULL;
	break;
      }

  if (conv)
    expr = convert_like (conv, expr, complain);
  else
    expr = error_mark_node;

  /* Free all the conversions we allocated.  */
  obstack_free (&conversion_obstack, p);

  return expr;
}

/* Do any initial processing on the arguments to a function call.  */

static vec<tree, va_gc> *
resolve_args (vec<tree, va_gc> *args, tsubst_flags_t complain)
{
  unsigned int ix;
  tree arg;

  FOR_EACH_VEC_SAFE_ELT (args, ix, arg)
    {
      if (error_operand_p (arg))
	return NULL;
      else if (VOID_TYPE_P (TREE_TYPE (arg)))
	{
	  if (complain & tf_error)
	    error ("invalid use of void expression");
	  return NULL;
	}
      else if (invalid_nonstatic_memfn_p (input_location, arg, complain))
	return NULL;
    }
  return args;
}

/* Perform overload resolution on FN, which is called with the ARGS.

   Return the candidate function selected by overload resolution, or
   NULL if the event that overload resolution failed.  In the case
   that overload resolution fails, *CANDIDATES will be the set of
   candidates considered, and ANY_VIABLE_P will be set to true or
   false to indicate whether or not any of the candidates were
   viable.

   The ARGS should already have gone through RESOLVE_ARGS before this
   function is called.  */

static struct z_candidate *
perform_overload_resolution (tree fn,
			     const vec<tree, va_gc> *args,
			     struct z_candidate **candidates,
			     bool *any_viable_p, tsubst_flags_t complain)
{
  struct z_candidate *cand;
  tree explicit_targs;
  int template_only;

  bool subtime = timevar_cond_start (TV_OVERLOAD);

  explicit_targs = NULL_TREE;
  template_only = 0;

  *candidates = NULL;
  *any_viable_p = true;

  /* Check FN.  */
  gcc_assert (TREE_CODE (fn) == FUNCTION_DECL
	      || TREE_CODE (fn) == TEMPLATE_DECL
	      || TREE_CODE (fn) == OVERLOAD
	      || TREE_CODE (fn) == TEMPLATE_ID_EXPR);

  if (TREE_CODE (fn) == TEMPLATE_ID_EXPR)
    {
      explicit_targs = TREE_OPERAND (fn, 1);
      fn = TREE_OPERAND (fn, 0);
      template_only = 1;
    }

  /* Add the various candidate functions.  */
  add_candidates (fn, NULL_TREE, args, NULL_TREE,
		  explicit_targs, template_only,
		  /*conversion_path=*/NULL_TREE,
		  /*access_path=*/NULL_TREE,
		  LOOKUP_NORMAL,
		  candidates, complain);

  *candidates = splice_viable (*candidates, false, any_viable_p);
  if (*any_viable_p)
    cand = tourney (*candidates, complain);
  else
    cand = NULL;

  timevar_cond_stop (TV_OVERLOAD, subtime);
  return cand;
}

/* Print an error message about being unable to build a call to FN with
   ARGS.  ANY_VIABLE_P indicates whether any candidate functions could
   be located; CANDIDATES is a possibly empty list of such
   functions.  */

static void
print_error_for_call_failure (tree fn, vec<tree, va_gc> *args,
			      struct z_candidate *candidates)
{
  tree name = DECL_NAME (OVL_CURRENT (fn));
  location_t loc = location_of (name);

  if (!any_strictly_viable (candidates))
    error_at (loc, "no matching function for call to %<%D(%A)%>",
	      name, build_tree_list_vec (args));
  else
    error_at (loc, "call of overloaded %<%D(%A)%> is ambiguous",
	      name, build_tree_list_vec (args));
  if (candidates)
    print_z_candidates (loc, candidates);
}

/* Return an expression for a call to FN (a namespace-scope function,
   or a static member function) with the ARGS.  This may change
   ARGS.  */

tree
build_new_function_call (tree fn, vec<tree, va_gc> **args, bool koenig_p, 
			 tsubst_flags_t complain)
{
  struct z_candidate *candidates, *cand;
  bool any_viable_p;
  void *p;
  tree result;

  if (args != NULL && *args != NULL)
    {
      *args = resolve_args (*args, complain);
      if (*args == NULL)
	return error_mark_node;
    }

  if (flag_tm)
    tm_malloc_replacement (fn);

  /* If this function was found without using argument dependent
     lookup, then we want to ignore any undeclared friend
     functions.  */
  if (!koenig_p)
    {
      tree orig_fn = fn;

      fn = remove_hidden_names (fn);
      if (!fn)
	{
	  if (complain & tf_error)
	    print_error_for_call_failure (orig_fn, *args, NULL);
	  return error_mark_node;
	}
    }

  /* Get the high-water mark for the CONVERSION_OBSTACK.  */
  p = conversion_obstack_alloc (0);

  cand = perform_overload_resolution (fn, *args, &candidates, &any_viable_p,
				      complain);

  if (!cand)
    {
      if (complain & tf_error)
	{
	  if (!any_viable_p && candidates && ! candidates->next
	      && (TREE_CODE (candidates->fn) == FUNCTION_DECL))
	    return cp_build_function_call_vec (candidates->fn, args, complain);
	  if (TREE_CODE (fn) == TEMPLATE_ID_EXPR)
	    fn = TREE_OPERAND (fn, 0);
	  print_error_for_call_failure (fn, *args, candidates);
	}
      result = error_mark_node;
    }
  else
    {
      int flags = LOOKUP_NORMAL;
      /* If fn is template_id_expr, the call has explicit template arguments
         (e.g. func<int>(5)), communicate this info to build_over_call
         through flags so that later we can use it to decide whether to warn
         about peculiar null pointer conversion.  */
      if (TREE_CODE (fn) == TEMPLATE_ID_EXPR)
        flags |= LOOKUP_EXPLICIT_TMPL_ARGS;
      result = build_over_call (cand, flags, complain);
    }

  /* Free all the conversions we allocated.  */
  obstack_free (&conversion_obstack, p);

  return result;
}

/* Build a call to a global operator new.  FNNAME is the name of the
   operator (either "operator new" or "operator new[]") and ARGS are
   the arguments provided.  This may change ARGS.  *SIZE points to the
   total number of bytes required by the allocation, and is updated if
   that is changed here.  *COOKIE_SIZE is non-NULL if a cookie should
   be used.  If this function determines that no cookie should be
   used, after all, *COOKIE_SIZE is set to NULL_TREE.  If SIZE_CHECK
   is not NULL_TREE, it is evaluated before calculating the final
   array size, and if it fails, the array size is replaced with
   (size_t)-1 (usually triggering a std::bad_alloc exception).  If FN
   is non-NULL, it will be set, upon return, to the allocation
   function called.  */

tree
build_operator_new_call (tree fnname, vec<tree, va_gc> **args,
			 tree *size, tree *cookie_size, tree size_check,
			 tree *fn, tsubst_flags_t complain)
{
  tree original_size = *size;
  tree fns;
  struct z_candidate *candidates;
  struct z_candidate *cand;
  bool any_viable_p;

  if (fn)
    *fn = NULL_TREE;
  /* Set to (size_t)-1 if the size check fails.  */
  if (size_check != NULL_TREE)
    {
      tree errval = TYPE_MAX_VALUE (sizetype);
      if (cxx_dialect >= cxx11 && flag_exceptions)
	errval = throw_bad_array_new_length ();
      *size = fold_build3 (COND_EXPR, sizetype, size_check,
			   original_size, errval);
    }
  vec_safe_insert (*args, 0, *size);
  *args = resolve_args (*args, complain);
  if (*args == NULL)
    return error_mark_node;

  /* Based on:

       [expr.new]

       If this lookup fails to find the name, or if the allocated type
       is not a class type, the allocation function's name is looked
       up in the global scope.

     we disregard block-scope declarations of "operator new".  */
  fns = lookup_function_nonclass (fnname, *args, /*block_p=*/false);

  /* Figure out what function is being called.  */
  cand = perform_overload_resolution (fns, *args, &candidates, &any_viable_p,
				      complain);

  /* If no suitable function could be found, issue an error message
     and give up.  */
  if (!cand)
    {
      if (complain & tf_error)
	print_error_for_call_failure (fns, *args, candidates);
      return error_mark_node;
    }

   /* If a cookie is required, add some extra space.  Whether
      or not a cookie is required cannot be determined until
      after we know which function was called.  */
   if (*cookie_size)
     {
       bool use_cookie = true;
       tree arg_types;

       arg_types = TYPE_ARG_TYPES (TREE_TYPE (cand->fn));
       /* Skip the size_t parameter.  */
       arg_types = TREE_CHAIN (arg_types);
       /* Check the remaining parameters (if any).  */
       if (arg_types
	   && TREE_CHAIN (arg_types) == void_list_node
	   && same_type_p (TREE_VALUE (arg_types),
			   ptr_type_node))
	 use_cookie = false;
       /* If we need a cookie, adjust the number of bytes allocated.  */
       if (use_cookie)
	 {
	   /* Update the total size.  */
	   *size = size_binop (PLUS_EXPR, original_size, *cookie_size);
	   /* Set to (size_t)-1 if the size check fails.  */
	   gcc_assert (size_check != NULL_TREE);
	   *size = fold_build3 (COND_EXPR, sizetype, size_check,
				*size, TYPE_MAX_VALUE (sizetype));
	   /* Update the argument list to reflect the adjusted size.  */
	   (**args)[0] = *size;
	 }
       else
	 *cookie_size = NULL_TREE;
     }

   /* Tell our caller which function we decided to call.  */
   if (fn)
     *fn = cand->fn;

   /* Build the CALL_EXPR.  */
   return build_over_call (cand, LOOKUP_NORMAL, complain);
}

/* Build a new call to operator().  This may change ARGS.  */

static tree
build_op_call_1 (tree obj, vec<tree, va_gc> **args, tsubst_flags_t complain)
{
  struct z_candidate *candidates = 0, *cand;
  tree fns, convs, first_mem_arg = NULL_TREE;
  tree type = TREE_TYPE (obj);
  bool any_viable_p;
  tree result = NULL_TREE;
  void *p;

  if (error_operand_p (obj))
    return error_mark_node;

  obj = prep_operand (obj);

  if (TYPE_PTRMEMFUNC_P (type))
    {
      if (complain & tf_error)
        /* It's no good looking for an overloaded operator() on a
           pointer-to-member-function.  */
        error ("pointer-to-member function %E cannot be called without an object; consider using .* or ->*", obj);
      return error_mark_node;
    }

  if (TYPE_BINFO (type))
    {
      fns = lookup_fnfields (TYPE_BINFO (type), ansi_opname (CALL_EXPR), 1);
      if (fns == error_mark_node)
	return error_mark_node;
    }
  else
    fns = NULL_TREE;

  if (args != NULL && *args != NULL)
    {
      *args = resolve_args (*args, complain);
      if (*args == NULL)
	return error_mark_node;
    }

  /* Get the high-water mark for the CONVERSION_OBSTACK.  */
  p = conversion_obstack_alloc (0);

  if (fns)
    {
      first_mem_arg = obj;

      add_candidates (BASELINK_FUNCTIONS (fns),
		      first_mem_arg, *args, NULL_TREE,
		      NULL_TREE, false,
		      BASELINK_BINFO (fns), BASELINK_ACCESS_BINFO (fns),
		      LOOKUP_NORMAL, &candidates, complain);
    }

  convs = lookup_conversions (type);

  for (; convs; convs = TREE_CHAIN (convs))
    {
      tree fns = TREE_VALUE (convs);
      tree totype = TREE_TYPE (convs);

      if (TYPE_PTRFN_P (totype)
	  || TYPE_REFFN_P (totype)
	  || (TREE_CODE (totype) == REFERENCE_TYPE
	      && TYPE_PTRFN_P (TREE_TYPE (totype))))
	for (; fns; fns = OVL_NEXT (fns))
	  {
	    tree fn = OVL_CURRENT (fns);

	    if (DECL_NONCONVERTING_P (fn))
	      continue;

	    if (TREE_CODE (fn) == TEMPLATE_DECL)
	      add_template_conv_candidate
		(&candidates, fn, obj, NULL_TREE, *args, totype,
		 /*access_path=*/NULL_TREE,
		 /*conversion_path=*/NULL_TREE, complain);
	    else
	      add_conv_candidate (&candidates, fn, obj, NULL_TREE,
				  *args, /*conversion_path=*/NULL_TREE,
				  /*access_path=*/NULL_TREE, complain);
	  }
    }

  /* Be strict here because if we choose a bad conversion candidate, the
     errors we get won't mention the call context.  */
  candidates = splice_viable (candidates, true, &any_viable_p);
  if (!any_viable_p)
    {
      if (complain & tf_error)
        {
          error ("no match for call to %<(%T) (%A)%>", TREE_TYPE (obj),
		 build_tree_list_vec (*args));
          print_z_candidates (location_of (TREE_TYPE (obj)), candidates);
        }
      result = error_mark_node;
    }
  else
    {
      cand = tourney (candidates, complain);
      if (cand == 0)
	{
          if (complain & tf_error)
            {
              error ("call of %<(%T) (%A)%> is ambiguous", 
                     TREE_TYPE (obj), build_tree_list_vec (*args));
              print_z_candidates (location_of (TREE_TYPE (obj)), candidates);
            }
	  result = error_mark_node;
	}
      /* Since cand->fn will be a type, not a function, for a conversion
	 function, we must be careful not to unconditionally look at
	 DECL_NAME here.  */
      else if (TREE_CODE (cand->fn) == FUNCTION_DECL
	       && DECL_OVERLOADED_OPERATOR_P (cand->fn) == CALL_EXPR)
	result = build_over_call (cand, LOOKUP_NORMAL, complain);
      else
	{
	  obj = convert_like_with_context (cand->convs[0], obj, cand->fn, -1,
					   complain);
	  obj = convert_from_reference (obj);
	  result = cp_build_function_call_vec (obj, args, complain);
	}
    }

  /* Free all the conversions we allocated.  */
  obstack_free (&conversion_obstack, p);

  return result;
}

/* Wrapper for above.  */

tree
build_op_call (tree obj, vec<tree, va_gc> **args, tsubst_flags_t complain)
{
  tree ret;
  bool subtime = timevar_cond_start (TV_OVERLOAD);
  ret = build_op_call_1 (obj, args, complain);
  timevar_cond_stop (TV_OVERLOAD, subtime);
  return ret;
}

/* Called by op_error to prepare format strings suitable for the error
   function.  It concatenates a prefix (controlled by MATCH), ERRMSG,
   and a suffix (controlled by NTYPES).  */

static const char *
op_error_string (const char *errmsg, int ntypes, bool match)
{
  const char *msg;

  const char *msgp = concat (match ? G_("ambiguous overload for ")
			           : G_("no match for "), errmsg, NULL);

  if (ntypes == 3)
    msg = concat (msgp, G_(" (operand types are %qT, %qT, and %qT)"), NULL);
  else if (ntypes == 2)
    msg = concat (msgp, G_(" (operand types are %qT and %qT)"), NULL);
  else
    msg = concat (msgp, G_(" (operand type is %qT)"), NULL);

  return msg;
}

static void
op_error (location_t loc, enum tree_code code, enum tree_code code2,
	  tree arg1, tree arg2, tree arg3, bool match)
{
  const char *opname;

  if (code == MODIFY_EXPR)
    opname = assignment_operator_name_info[code2].name;
  else
    opname = operator_name_info[code].name;

  switch (code)
    {
    case COND_EXPR:
      if (flag_diagnostics_show_caret)
	error_at (loc, op_error_string (G_("ternary %<operator?:%>"),
					3, match),
		  TREE_TYPE (arg1), TREE_TYPE (arg2), TREE_TYPE (arg3));
      else
	error_at (loc, op_error_string (G_("ternary %<operator?:%> "
					   "in %<%E ? %E : %E%>"), 3, match),
		  arg1, arg2, arg3,
		  TREE_TYPE (arg1), TREE_TYPE (arg2), TREE_TYPE (arg3));
      break;

    case POSTINCREMENT_EXPR:
    case POSTDECREMENT_EXPR:
      if (flag_diagnostics_show_caret)
	error_at (loc, op_error_string (G_("%<operator%s%>"), 1, match),
		  opname, TREE_TYPE (arg1));
      else
	error_at (loc, op_error_string (G_("%<operator%s%> in %<%E%s%>"),
					1, match),
		  opname, arg1, opname, TREE_TYPE (arg1));
      break;

    case ARRAY_REF:
      if (flag_diagnostics_show_caret)
	error_at (loc, op_error_string (G_("%<operator[]%>"), 2, match),
		  TREE_TYPE (arg1), TREE_TYPE (arg2));
      else
	error_at (loc, op_error_string (G_("%<operator[]%> in %<%E[%E]%>"),
					2, match),
		  arg1, arg2, TREE_TYPE (arg1), TREE_TYPE (arg2));
      break;

    case REALPART_EXPR:
    case IMAGPART_EXPR:
      if (flag_diagnostics_show_caret)
	error_at (loc, op_error_string (G_("%qs"), 1, match),
		  opname, TREE_TYPE (arg1));
      else
	error_at (loc, op_error_string (G_("%qs in %<%s %E%>"), 1, match),
		  opname, opname, arg1, TREE_TYPE (arg1));
      break;

    default:
      if (arg2)
	if (flag_diagnostics_show_caret)
	  error_at (loc, op_error_string (G_("%<operator%s%>"), 2, match),
		    opname, TREE_TYPE (arg1), TREE_TYPE (arg2));
	else
	  error_at (loc, op_error_string (G_("%<operator%s%> in %<%E %s %E%>"),
					  2, match),
		    opname, arg1, opname, arg2,
		    TREE_TYPE (arg1), TREE_TYPE (arg2));
      else
	if (flag_diagnostics_show_caret)
	  error_at (loc, op_error_string (G_("%<operator%s%>"), 1, match),
		    opname, TREE_TYPE (arg1));
	else
	  error_at (loc, op_error_string (G_("%<operator%s%> in %<%s%E%>"),
					  1, match),
		    opname, opname, arg1, TREE_TYPE (arg1));
      break;
    }
}

/* Return the implicit conversion sequence that could be used to
   convert E1 to E2 in [expr.cond].  */

static conversion *
conditional_conversion (tree e1, tree e2, tsubst_flags_t complain)
{
  tree t1 = non_reference (TREE_TYPE (e1));
  tree t2 = non_reference (TREE_TYPE (e2));
  conversion *conv;
  bool good_base;

  /* [expr.cond]

     If E2 is an lvalue: E1 can be converted to match E2 if E1 can be
     implicitly converted (clause _conv_) to the type "lvalue reference to
     T2", subject to the constraint that in the conversion the
     reference must bind directly (_dcl.init.ref_) to an lvalue.

     If E2 is an xvalue: E1 can be converted to match E2 if E1 can be
     implicitly converted to the type "rvalue reference to T2", subject to
     the constraint that the reference must bind directly.  */
  if (lvalue_or_rvalue_with_address_p (e2))
    {
      tree rtype = cp_build_reference_type (t2, !real_lvalue_p (e2));
      conv = implicit_conversion (rtype,
				  t1,
				  e1,
				  /*c_cast_p=*/false,
				  LOOKUP_NO_TEMP_BIND|LOOKUP_NO_RVAL_BIND
				  |LOOKUP_ONLYCONVERTING,
				  complain);
      if (conv && !conv->bad_p)
	return conv;
    }

  /* If E2 is a prvalue or if neither of the conversions above can be done
     and at least one of the operands has (possibly cv-qualified) class
     type: */
  if (!CLASS_TYPE_P (t1) && !CLASS_TYPE_P (t2))
    return NULL;

  /* [expr.cond]

     If E1 and E2 have class type, and the underlying class types are
     the same or one is a base class of the other: E1 can be converted
     to match E2 if the class of T2 is the same type as, or a base
     class of, the class of T1, and the cv-qualification of T2 is the
     same cv-qualification as, or a greater cv-qualification than, the
     cv-qualification of T1.  If the conversion is applied, E1 is
     changed to an rvalue of type T2 that still refers to the original
     source class object (or the appropriate subobject thereof).  */
  if (CLASS_TYPE_P (t1) && CLASS_TYPE_P (t2)
      && ((good_base = DERIVED_FROM_P (t2, t1)) || DERIVED_FROM_P (t1, t2)))
    {
      if (good_base && at_least_as_qualified_p (t2, t1))
	{
	  conv = build_identity_conv (t1, e1);
	  if (!same_type_p (TYPE_MAIN_VARIANT (t1),
			    TYPE_MAIN_VARIANT (t2)))
	    conv = build_conv (ck_base, t2, conv);
	  else
	    conv = build_conv (ck_rvalue, t2, conv);
	  return conv;
	}
      else
	return NULL;
    }
  else
    /* [expr.cond]

       Otherwise: E1 can be converted to match E2 if E1 can be implicitly
       converted to the type that expression E2 would have if E2 were
       converted to an rvalue (or the type it has, if E2 is an rvalue).  */
    return implicit_conversion (t2, t1, e1, /*c_cast_p=*/false,
				LOOKUP_IMPLICIT, complain);
}

/* Implement [expr.cond].  ARG1, ARG2, and ARG3 are the three
   arguments to the conditional expression.  */

static tree
build_conditional_expr_1 (location_t loc, tree arg1, tree arg2, tree arg3,
                          tsubst_flags_t complain)
{
  tree arg2_type;
  tree arg3_type;
  tree result = NULL_TREE;
  tree result_type = NULL_TREE;
  bool lvalue_p = true;
  struct z_candidate *candidates = 0;
  struct z_candidate *cand;
  void *p;
  tree orig_arg2, orig_arg3;

  /* As a G++ extension, the second argument to the conditional can be
     omitted.  (So that `a ? : c' is roughly equivalent to `a ? a :
     c'.)  If the second operand is omitted, make sure it is
     calculated only once.  */
  if (!arg2)
    {
      if (complain & tf_error)
	pedwarn (loc, OPT_Wpedantic, 
		 "ISO C++ forbids omitting the middle term of a ?: expression");

      /* Make sure that lvalues remain lvalues.  See g++.oliva/ext1.C.  */
      if (real_lvalue_p (arg1))
	arg2 = arg1 = stabilize_reference (arg1);
      else
	arg2 = arg1 = save_expr (arg1);
    }

  /* If something has already gone wrong, just pass that fact up the
     tree.  */
  if (error_operand_p (arg1)
      || error_operand_p (arg2)
      || error_operand_p (arg3))
    return error_mark_node;

  orig_arg2 = arg2;
  orig_arg3 = arg3;

  if (VECTOR_INTEGER_TYPE_P (TREE_TYPE (arg1)))
    {
      arg1 = force_rvalue (arg1, complain);
      arg2 = force_rvalue (arg2, complain);
      arg3 = force_rvalue (arg3, complain);

      /* force_rvalue can return error_mark on valid arguments.  */
      if (error_operand_p (arg1)
	  || error_operand_p (arg2)
	  || error_operand_p (arg3))
	return error_mark_node;

      tree arg1_type = TREE_TYPE (arg1);
      arg2_type = TREE_TYPE (arg2);
      arg3_type = TREE_TYPE (arg3);

      if (TREE_CODE (arg2_type) != VECTOR_TYPE
	  && TREE_CODE (arg3_type) != VECTOR_TYPE)
	{
	  /* Rely on the error messages of the scalar version.  */
	  tree scal = build_conditional_expr_1 (loc, integer_one_node,
						orig_arg2, orig_arg3, complain);
	  if (scal == error_mark_node)
	    return error_mark_node;
	  tree stype = TREE_TYPE (scal);
	  tree ctype = TREE_TYPE (arg1_type);
	  if (TYPE_SIZE (stype) != TYPE_SIZE (ctype)
	      || (!INTEGRAL_TYPE_P (stype) && !SCALAR_FLOAT_TYPE_P (stype)))
	    {
	      if (complain & tf_error)
		error_at (loc, "inferred scalar type %qT is not an integer or "
			  "floating point type of the same size as %qT", stype,
			  COMPARISON_CLASS_P (arg1)
			  ? TREE_TYPE (TREE_TYPE (TREE_OPERAND (arg1, 0)))
			  : ctype);
	      return error_mark_node;
	    }

	  tree vtype = build_opaque_vector_type (stype,
			 TYPE_VECTOR_SUBPARTS (arg1_type));
	  /* We could pass complain & tf_warning to unsafe_conversion_p,
	     but the warnings (like Wsign-conversion) have already been
	     given by the scalar build_conditional_expr_1. We still check
	     unsafe_conversion_p to forbid truncating long long -> float.  */
	  if (unsafe_conversion_p (loc, stype, arg2, false))
	    {
	      if (complain & tf_error)
		error_at (loc, "conversion of scalar %qT to vector %qT "
			       "involves truncation", arg2_type, vtype);
	      return error_mark_node;
	    }
	  if (unsafe_conversion_p (loc, stype, arg3, false))
	    {
	      if (complain & tf_error)
		error_at (loc, "conversion of scalar %qT to vector %qT "
			       "involves truncation", arg3_type, vtype);
	      return error_mark_node;
	    }

	  arg2 = cp_convert (stype, arg2, complain);
	  arg2 = save_expr (arg2);
	  arg2 = build_vector_from_val (vtype, arg2);
	  arg2_type = vtype;
	  arg3 = cp_convert (stype, arg3, complain);
	  arg3 = save_expr (arg3);
	  arg3 = build_vector_from_val (vtype, arg3);
	  arg3_type = vtype;
	}

      if ((TREE_CODE (arg2_type) == VECTOR_TYPE)
	  != (TREE_CODE (arg3_type) == VECTOR_TYPE))
	{
	  enum stv_conv convert_flag =
	    scalar_to_vector (loc, VEC_COND_EXPR, arg2, arg3,
			      complain & tf_error);

	  switch (convert_flag)
	    {
	      case stv_error:
		return error_mark_node;
	      case stv_firstarg:
		{
		  arg2 = save_expr (arg2);
		  arg2 = convert (TREE_TYPE (arg3_type), arg2);
		  arg2 = build_vector_from_val (arg3_type, arg2);
		  arg2_type = TREE_TYPE (arg2);
		  break;
		}
	      case stv_secondarg:
		{
		  arg3 = save_expr (arg3);
		  arg3 = convert (TREE_TYPE (arg2_type), arg3);
		  arg3 = build_vector_from_val (arg2_type, arg3);
		  arg3_type = TREE_TYPE (arg3);
		  break;
		}
	      default:
		break;
	    }
	}

      if (!same_type_p (arg2_type, arg3_type)
	  || TYPE_VECTOR_SUBPARTS (arg1_type)
	     != TYPE_VECTOR_SUBPARTS (arg2_type)
	  || TYPE_SIZE (arg1_type) != TYPE_SIZE (arg2_type))
	{
	  if (complain & tf_error)
	    error_at (loc,
		      "incompatible vector types in conditional expression: "
		      "%qT, %qT and %qT", TREE_TYPE (arg1),
		      TREE_TYPE (orig_arg2), TREE_TYPE (orig_arg3));
	  return error_mark_node;
	}

      if (!COMPARISON_CLASS_P (arg1))
	arg1 = cp_build_binary_op (loc, NE_EXPR, arg1,
				   build_zero_cst (arg1_type), complain);
      return build3 (VEC_COND_EXPR, arg2_type, arg1, arg2, arg3);
    }

  /* [expr.cond]

     The first expression is implicitly converted to bool (clause
     _conv_).  */
  arg1 = perform_implicit_conversion_flags (boolean_type_node, arg1, complain,
					    LOOKUP_NORMAL);
  if (error_operand_p (arg1))
    return error_mark_node;

  /* [expr.cond]

     If either the second or the third operand has type (possibly
     cv-qualified) void, then the lvalue-to-rvalue (_conv.lval_),
     array-to-pointer (_conv.array_), and function-to-pointer
     (_conv.func_) standard conversions are performed on the second
     and third operands.  */
  arg2_type = unlowered_expr_type (arg2);
  arg3_type = unlowered_expr_type (arg3);
  if (VOID_TYPE_P (arg2_type) || VOID_TYPE_P (arg3_type))
    {
      /* Do the conversions.  We don't these for `void' type arguments
	 since it can't have any effect and since decay_conversion
	 does not handle that case gracefully.  */
      if (!VOID_TYPE_P (arg2_type))
	arg2 = decay_conversion (arg2, complain);
      if (!VOID_TYPE_P (arg3_type))
	arg3 = decay_conversion (arg3, complain);
      arg2_type = TREE_TYPE (arg2);
      arg3_type = TREE_TYPE (arg3);

      /* [expr.cond]

	 One of the following shall hold:

	 --The second or the third operand (but not both) is a
	   throw-expression (_except.throw_); the result is of the
	   type of the other and is an rvalue.

	 --Both the second and the third operands have type void; the
	   result is of type void and is an rvalue.

	 We must avoid calling force_rvalue for expressions of type
	 "void" because it will complain that their value is being
	 used.  */
      if (TREE_CODE (arg2) == THROW_EXPR
	  && TREE_CODE (arg3) != THROW_EXPR)
	{
	  if (!VOID_TYPE_P (arg3_type))
	    {
	      arg3 = force_rvalue (arg3, complain);
	      if (arg3 == error_mark_node)
		return error_mark_node;
	    }
	  arg3_type = TREE_TYPE (arg3);
	  result_type = arg3_type;
	}
      else if (TREE_CODE (arg2) != THROW_EXPR
	       && TREE_CODE (arg3) == THROW_EXPR)
	{
	  if (!VOID_TYPE_P (arg2_type))
	    {
	      arg2 = force_rvalue (arg2, complain);
	      if (arg2 == error_mark_node)
		return error_mark_node;
	    }
	  arg2_type = TREE_TYPE (arg2);
	  result_type = arg2_type;
	}
      else if (VOID_TYPE_P (arg2_type) && VOID_TYPE_P (arg3_type))
	result_type = void_type_node;
      else
	{
          if (complain & tf_error)
            {
              if (VOID_TYPE_P (arg2_type))
                error_at (EXPR_LOC_OR_LOC (arg3, loc),
			  "second operand to the conditional operator "
			  "is of type %<void%>, but the third operand is "
			  "neither a throw-expression nor of type %<void%>");
              else
                error_at (EXPR_LOC_OR_LOC (arg2, loc),
			  "third operand to the conditional operator "
			  "is of type %<void%>, but the second operand is "
			  "neither a throw-expression nor of type %<void%>");
            }
	  return error_mark_node;
	}

      lvalue_p = false;
      goto valid_operands;
    }
  /* [expr.cond]

     Otherwise, if the second and third operand have different types,
     and either has (possibly cv-qualified) class type, or if both are
     glvalues of the same value category and the same type except for
     cv-qualification, an attempt is made to convert each of those operands
     to the type of the other.  */
  else if (!same_type_p (arg2_type, arg3_type)
	    && (CLASS_TYPE_P (arg2_type) || CLASS_TYPE_P (arg3_type)
		|| (same_type_ignoring_top_level_qualifiers_p (arg2_type,
							       arg3_type)
		    && lvalue_or_rvalue_with_address_p (arg2)
		    && lvalue_or_rvalue_with_address_p (arg3)
		    && real_lvalue_p (arg2) == real_lvalue_p (arg3))))
    {
      conversion *conv2;
      conversion *conv3;
      bool converted = false;

      /* Get the high-water mark for the CONVERSION_OBSTACK.  */
      p = conversion_obstack_alloc (0);

      conv2 = conditional_conversion (arg2, arg3, complain);
      conv3 = conditional_conversion (arg3, arg2, complain);

      /* [expr.cond]

	 If both can be converted, or one can be converted but the
	 conversion is ambiguous, the program is ill-formed.  If
	 neither can be converted, the operands are left unchanged and
	 further checking is performed as described below.  If exactly
	 one conversion is possible, that conversion is applied to the
	 chosen operand and the converted operand is used in place of
	 the original operand for the remainder of this section.  */
      if ((conv2 && !conv2->bad_p
	   && conv3 && !conv3->bad_p)
	  || (conv2 && conv2->kind == ck_ambig)
	  || (conv3 && conv3->kind == ck_ambig))
	{
	  if (complain & tf_error)
	    {
	      error_at (loc, "operands to ?: have different types %qT and %qT",
			arg2_type, arg3_type);
	      if (conv2 && !conv2->bad_p && conv3 && !conv3->bad_p)
		inform (loc, "  and each type can be converted to the other");
	      else if (conv2 && conv2->kind == ck_ambig)
		convert_like (conv2, arg2, complain);
	      else
		convert_like (conv3, arg3, complain);
	    }
	  result = error_mark_node;
	}
      else if (conv2 && !conv2->bad_p)
	{
	  arg2 = convert_like (conv2, arg2, complain);
	  arg2 = convert_from_reference (arg2);
	  arg2_type = TREE_TYPE (arg2);
	  /* Even if CONV2 is a valid conversion, the result of the
	     conversion may be invalid.  For example, if ARG3 has type
	     "volatile X", and X does not have a copy constructor
	     accepting a "volatile X&", then even if ARG2 can be
	     converted to X, the conversion will fail.  */
	  if (error_operand_p (arg2))
	    result = error_mark_node;
	  converted = true;
	}
      else if (conv3 && !conv3->bad_p)
	{
	  arg3 = convert_like (conv3, arg3, complain);
	  arg3 = convert_from_reference (arg3);
	  arg3_type = TREE_TYPE (arg3);
	  if (error_operand_p (arg3))
	    result = error_mark_node;
	  converted = true;
	}

      /* Free all the conversions we allocated.  */
      obstack_free (&conversion_obstack, p);

      if (result)
	return result;

      /* If, after the conversion, both operands have class type,
	 treat the cv-qualification of both operands as if it were the
	 union of the cv-qualification of the operands.

	 The standard is not clear about what to do in this
	 circumstance.  For example, if the first operand has type
	 "const X" and the second operand has a user-defined
	 conversion to "volatile X", what is the type of the second
	 operand after this step?  Making it be "const X" (matching
	 the first operand) seems wrong, as that discards the
	 qualification without actually performing a copy.  Leaving it
	 as "volatile X" seems wrong as that will result in the
	 conditional expression failing altogether, even though,
	 according to this step, the one operand could be converted to
	 the type of the other.  */
      if (converted
	  && CLASS_TYPE_P (arg2_type)
	  && cp_type_quals (arg2_type) != cp_type_quals (arg3_type))
	arg2_type = arg3_type =
	  cp_build_qualified_type (arg2_type,
				   cp_type_quals (arg2_type)
				   | cp_type_quals (arg3_type));
    }

  /* [expr.cond]

     If the second and third operands are glvalues of the same value
     category and have the same type, the result is of that type and
     value category.  */
  if (((real_lvalue_p (arg2) && real_lvalue_p (arg3))
       || (xvalue_p (arg2) && xvalue_p (arg3)))
      && same_type_p (arg2_type, arg3_type))
    {
      result_type = arg2_type;
      arg2 = mark_lvalue_use (arg2);
      arg3 = mark_lvalue_use (arg3);
      goto valid_operands;
    }

  /* [expr.cond]

     Otherwise, the result is an rvalue.  If the second and third
     operand do not have the same type, and either has (possibly
     cv-qualified) class type, overload resolution is used to
     determine the conversions (if any) to be applied to the operands
     (_over.match.oper_, _over.built_).  */
  lvalue_p = false;
  if (!same_type_p (arg2_type, arg3_type)
      && (CLASS_TYPE_P (arg2_type) || CLASS_TYPE_P (arg3_type)))
    {
      tree args[3];
      conversion *conv;
      bool any_viable_p;

      /* Rearrange the arguments so that add_builtin_candidate only has
	 to know about two args.  In build_builtin_candidate, the
	 arguments are unscrambled.  */
      args[0] = arg2;
      args[1] = arg3;
      args[2] = arg1;
      add_builtin_candidates (&candidates,
			      COND_EXPR,
			      NOP_EXPR,
			      ansi_opname (COND_EXPR),
			      args,
			      LOOKUP_NORMAL, complain);

      /* [expr.cond]

	 If the overload resolution fails, the program is
	 ill-formed.  */
      candidates = splice_viable (candidates, false, &any_viable_p);
      if (!any_viable_p)
	{
          if (complain & tf_error)
	    error_at (loc, "operands to ?: have different types %qT and %qT",
		      arg2_type, arg3_type);
	  return error_mark_node;
	}
      cand = tourney (candidates, complain);
      if (!cand)
	{
          if (complain & tf_error)
            {
              op_error (loc, COND_EXPR, NOP_EXPR, arg1, arg2, arg3, FALSE);
              print_z_candidates (loc, candidates);
            }
	  return error_mark_node;
	}

      /* [expr.cond]

	 Otherwise, the conversions thus determined are applied, and
	 the converted operands are used in place of the original
	 operands for the remainder of this section.  */
      conv = cand->convs[0];
      arg1 = convert_like (conv, arg1, complain);
      conv = cand->convs[1];
      arg2 = convert_like (conv, arg2, complain);
      arg2_type = TREE_TYPE (arg2);
      conv = cand->convs[2];
      arg3 = convert_like (conv, arg3, complain);
      arg3_type = TREE_TYPE (arg3);
    }

  /* [expr.cond]

     Lvalue-to-rvalue (_conv.lval_), array-to-pointer (_conv.array_),
     and function-to-pointer (_conv.func_) standard conversions are
     performed on the second and third operands.

     We need to force the lvalue-to-rvalue conversion here for class types,
     so we get TARGET_EXPRs; trying to deal with a COND_EXPR of class rvalues
     that isn't wrapped with a TARGET_EXPR plays havoc with exception
     regions.  */

  arg2 = force_rvalue (arg2, complain);
  if (!CLASS_TYPE_P (arg2_type))
    arg2_type = TREE_TYPE (arg2);

  arg3 = force_rvalue (arg3, complain);
  if (!CLASS_TYPE_P (arg3_type))
    arg3_type = TREE_TYPE (arg3);

  if (arg2 == error_mark_node || arg3 == error_mark_node)
    return error_mark_node;

  /* [expr.cond]

     After those conversions, one of the following shall hold:

     --The second and third operands have the same type; the result  is  of
       that type.  */
  if (same_type_p (arg2_type, arg3_type))
    result_type = arg2_type;
  /* [expr.cond]

     --The second and third operands have arithmetic or enumeration
       type; the usual arithmetic conversions are performed to bring
       them to a common type, and the result is of that type.  */
  else if ((ARITHMETIC_TYPE_P (arg2_type)
	    || UNSCOPED_ENUM_P (arg2_type))
	   && (ARITHMETIC_TYPE_P (arg3_type)
	       || UNSCOPED_ENUM_P (arg3_type)))
    {
      /* In this case, there is always a common type.  */
      result_type = type_after_usual_arithmetic_conversions (arg2_type,
							     arg3_type);
      if (complain & tf_warning)
	do_warn_double_promotion (result_type, arg2_type, arg3_type,
				  "implicit conversion from %qT to %qT to "
				  "match other result of conditional",
				  loc);

      if (TREE_CODE (arg2_type) == ENUMERAL_TYPE
	  && TREE_CODE (arg3_type) == ENUMERAL_TYPE)
        {
	  if (TREE_CODE (orig_arg2) == CONST_DECL
	      && TREE_CODE (orig_arg3) == CONST_DECL
	      && DECL_CONTEXT (orig_arg2) == DECL_CONTEXT (orig_arg3))
	    /* Two enumerators from the same enumeration can have different
	       types when the enumeration is still being defined.  */;
          else if (complain & tf_warning)
            warning_at (loc, OPT_Wenum_compare, "enumeral mismatch in "
			"conditional expression: %qT vs %qT",
			arg2_type, arg3_type);
        }
      else if (extra_warnings
	       && ((TREE_CODE (arg2_type) == ENUMERAL_TYPE
		    && !same_type_p (arg3_type, type_promotes_to (arg2_type)))
		   || (TREE_CODE (arg3_type) == ENUMERAL_TYPE
		       && !same_type_p (arg2_type,
					type_promotes_to (arg3_type)))))
        {
          if (complain & tf_warning)
            warning_at (loc, OPT_Wextra, "enumeral and non-enumeral type in "
			"conditional expression");
        }

      arg2 = perform_implicit_conversion (result_type, arg2, complain);
      arg3 = perform_implicit_conversion (result_type, arg3, complain);
    }
  /* [expr.cond]

     --The second and third operands have pointer type, or one has
       pointer type and the other is a null pointer constant; pointer
       conversions (_conv.ptr_) and qualification conversions
       (_conv.qual_) are performed to bring them to their composite
       pointer type (_expr.rel_).  The result is of the composite
       pointer type.

     --The second and third operands have pointer to member type, or
       one has pointer to member type and the other is a null pointer
       constant; pointer to member conversions (_conv.mem_) and
       qualification conversions (_conv.qual_) are performed to bring
       them to a common type, whose cv-qualification shall match the
       cv-qualification of either the second or the third operand.
       The result is of the common type.  */
  else if ((null_ptr_cst_p (arg2)
	    && TYPE_PTR_OR_PTRMEM_P (arg3_type))
	   || (null_ptr_cst_p (arg3)
	       && TYPE_PTR_OR_PTRMEM_P (arg2_type))
	   || (TYPE_PTR_P (arg2_type) && TYPE_PTR_P (arg3_type))
	   || (TYPE_PTRDATAMEM_P (arg2_type) && TYPE_PTRDATAMEM_P (arg3_type))
	   || (TYPE_PTRMEMFUNC_P (arg2_type) && TYPE_PTRMEMFUNC_P (arg3_type)))
    {
      result_type = composite_pointer_type (arg2_type, arg3_type, arg2,
					    arg3, CPO_CONDITIONAL_EXPR,
					    complain);
      if (result_type == error_mark_node)
	return error_mark_node;
      arg2 = perform_implicit_conversion (result_type, arg2, complain);
      arg3 = perform_implicit_conversion (result_type, arg3, complain);
    }

  if (!result_type)
    {
      if (complain & tf_error)
        error_at (loc, "operands to ?: have different types %qT and %qT",
		  arg2_type, arg3_type);
      return error_mark_node;
    }

  if (arg2 == error_mark_node || arg3 == error_mark_node)
    return error_mark_node;

 valid_operands:
  result = build3 (COND_EXPR, result_type, arg1, arg2, arg3);

  /* We can't use result_type below, as fold might have returned a
     throw_expr.  */

  if (!lvalue_p)
    {
      /* Expand both sides into the same slot, hopefully the target of
	 the ?: expression.  We used to check for TARGET_EXPRs here,
	 but now we sometimes wrap them in NOP_EXPRs so the test would
	 fail.  */
      if (CLASS_TYPE_P (TREE_TYPE (result)))
	result = get_target_expr_sfinae (result, complain);
      /* If this expression is an rvalue, but might be mistaken for an
	 lvalue, we must add a NON_LVALUE_EXPR.  */
      result = rvalue (result);
    }
  else
    result = force_paren_expr (result);

  return result;
}

/* Wrapper for above.  */

tree
build_conditional_expr (location_t loc, tree arg1, tree arg2, tree arg3,
                        tsubst_flags_t complain)
{
  tree ret;
  bool subtime = timevar_cond_start (TV_OVERLOAD);
  ret = build_conditional_expr_1 (loc, arg1, arg2, arg3, complain);
  timevar_cond_stop (TV_OVERLOAD, subtime);
  return ret;
}

/* OPERAND is an operand to an expression.  Perform necessary steps
   required before using it.  If OPERAND is NULL_TREE, NULL_TREE is
   returned.  */

static tree
prep_operand (tree operand)
{
  if (operand)
    {
      if (CLASS_TYPE_P (TREE_TYPE (operand))
	  && CLASSTYPE_TEMPLATE_INSTANTIATION (TREE_TYPE (operand)))
	/* Make sure the template type is instantiated now.  */
	instantiate_class_template (TYPE_MAIN_VARIANT (TREE_TYPE (operand)));
    }

  return operand;
}

/* Add each of the viable functions in FNS (a FUNCTION_DECL or
   OVERLOAD) to the CANDIDATES, returning an updated list of
   CANDIDATES.  The ARGS are the arguments provided to the call;
   if FIRST_ARG is non-null it is the implicit object argument,
   otherwise the first element of ARGS is used if needed.  The
   EXPLICIT_TARGS are explicit template arguments provided.
   TEMPLATE_ONLY is true if only template functions should be
   considered.  CONVERSION_PATH, ACCESS_PATH, and FLAGS are as for
   add_function_candidate.  */

static void
add_candidates (tree fns, tree first_arg, const vec<tree, va_gc> *args,
		tree return_type,
		tree explicit_targs, bool template_only,
		tree conversion_path, tree access_path,
		int flags,
		struct z_candidate **candidates,
		tsubst_flags_t complain)
{
  tree ctype;
  const vec<tree, va_gc> *non_static_args;
  bool check_list_ctor;
  bool check_converting;
  unification_kind_t strict;
  tree fn;

  if (!fns)
    return;

  /* Precalculate special handling of constructors and conversion ops.  */
  fn = OVL_CURRENT (fns);
  if (DECL_CONV_FN_P (fn))
    {
      check_list_ctor = false;
      check_converting = !!(flags & LOOKUP_ONLYCONVERTING);
      if (flags & LOOKUP_NO_CONVERSION)
	/* We're doing return_type(x).  */
	strict = DEDUCE_CONV;
      else
	/* We're doing x.operator return_type().  */
	strict = DEDUCE_EXACT;
      /* [over.match.funcs] For conversion functions, the function
	 is considered to be a member of the class of the implicit
	 object argument for the purpose of defining the type of
	 the implicit object parameter.  */
      ctype = TYPE_MAIN_VARIANT (TREE_TYPE (first_arg));
    }
  else
    {
      if (DECL_CONSTRUCTOR_P (fn))
	{
	  check_list_ctor = !!(flags & LOOKUP_LIST_ONLY);
	  /* For list-initialization we consider explicit constructors
	     and complain if one is chosen.  */
	  check_converting
	    = ((flags & (LOOKUP_ONLYCONVERTING|LOOKUP_LIST_INIT_CTOR))
	       == LOOKUP_ONLYCONVERTING);
	}
      else
	{
	  check_list_ctor = false;
	  check_converting = false;
	}
      strict = DEDUCE_CALL;
      ctype = conversion_path ? BINFO_TYPE (conversion_path) : NULL_TREE;
    }

  if (first_arg)
    non_static_args = args;
  else
    /* Delay creating the implicit this parameter until it is needed.  */
    non_static_args = NULL;

  for (; fns; fns = OVL_NEXT (fns))
    {
      tree fn_first_arg;
      const vec<tree, va_gc> *fn_args;

      fn = OVL_CURRENT (fns);

      if (check_converting && DECL_NONCONVERTING_P (fn))
	continue;
      if (check_list_ctor && !is_list_ctor (fn))
	continue;

      /* Figure out which set of arguments to use.  */
      if (DECL_NONSTATIC_MEMBER_FUNCTION_P (fn))
	{
	  /* If this function is a non-static member and we didn't get an
	     implicit object argument, move it out of args.  */
	  if (first_arg == NULL_TREE)
	    {
	      unsigned int ix;
	      tree arg;
	      vec<tree, va_gc> *tempvec;
	      vec_alloc (tempvec, args->length () - 1);
	      for (ix = 1; args->iterate (ix, &arg); ++ix)
		tempvec->quick_push (arg);
	      non_static_args = tempvec;
	      first_arg = (*args)[0];
	    }

	  fn_first_arg = first_arg;
	  fn_args = non_static_args;
	}
      else
	{
	  /* Otherwise, just use the list of arguments provided.  */
	  fn_first_arg = NULL_TREE;
	  fn_args = args;
	}

      if (TREE_CODE (fn) == TEMPLATE_DECL)
	add_template_candidate (candidates,
				fn,
				ctype,
				explicit_targs,
				fn_first_arg, 
				fn_args,
				return_type,
				access_path,
				conversion_path,
				flags,
				strict,
				complain);
      else if (!template_only)
	add_function_candidate (candidates,
				fn,
				ctype,
				fn_first_arg,
				fn_args,
				access_path,
				conversion_path,
				flags,
				complain);
    }
}

static tree
build_new_op_1 (location_t loc, enum tree_code code, int flags, tree arg1,
		tree arg2, tree arg3, tree *overload, tsubst_flags_t complain)
{
  struct z_candidate *candidates = 0, *cand;
  vec<tree, va_gc> *arglist;
  tree fnname;
  tree args[3];
  tree result = NULL_TREE;
  bool result_valid_p = false;
  enum tree_code code2 = NOP_EXPR;
  enum tree_code code_orig_arg1 = ERROR_MARK;
  enum tree_code code_orig_arg2 = ERROR_MARK;
  conversion *conv;
  void *p;
  bool strict_p;
  bool any_viable_p;

  if (error_operand_p (arg1)
      || error_operand_p (arg2)
      || error_operand_p (arg3))
    return error_mark_node;

  if (code == MODIFY_EXPR)
    {
      code2 = TREE_CODE (arg3);
      arg3 = NULL_TREE;
      fnname = ansi_assopname (code2);
    }
  else
    fnname = ansi_opname (code);

  arg1 = prep_operand (arg1);

  bool memonly = false;
  switch (code)
    {
    case NEW_EXPR:
    case VEC_NEW_EXPR:
    case VEC_DELETE_EXPR:
    case DELETE_EXPR:
      /* Use build_op_new_call and build_op_delete_call instead.  */
      gcc_unreachable ();

    case CALL_EXPR:
      /* Use build_op_call instead.  */
      gcc_unreachable ();

    case TRUTH_ORIF_EXPR:
    case TRUTH_ANDIF_EXPR:
    case TRUTH_AND_EXPR:
    case TRUTH_OR_EXPR:
      /* These are saved for the sake of warn_logical_operator.  */
      code_orig_arg1 = TREE_CODE (arg1);
      code_orig_arg2 = TREE_CODE (arg2);
      break;
    case GT_EXPR:
    case LT_EXPR:
    case GE_EXPR:
    case LE_EXPR:
    case EQ_EXPR:
    case NE_EXPR:
      /* These are saved for the sake of maybe_warn_bool_compare.  */
      code_orig_arg1 = TREE_CODE (TREE_TYPE (arg1));
      code_orig_arg2 = TREE_CODE (TREE_TYPE (arg2));
      break;

      /* =, ->, [], () must be non-static member functions.  */
    case MODIFY_EXPR:
      if (code2 != NOP_EXPR)
	break;
    case COMPONENT_REF:
    case ARRAY_REF:
      memonly = true;
      break;

    default:
      break;
    }

  arg2 = prep_operand (arg2);
  arg3 = prep_operand (arg3);

  if (code == COND_EXPR)
    /* Use build_conditional_expr instead.  */
    gcc_unreachable ();
  else if (! OVERLOAD_TYPE_P (TREE_TYPE (arg1))
	   && (! arg2 || ! OVERLOAD_TYPE_P (TREE_TYPE (arg2))))
    goto builtin;

  if (code == POSTINCREMENT_EXPR || code == POSTDECREMENT_EXPR)
    arg2 = integer_zero_node;

  vec_alloc (arglist, 3);
  arglist->quick_push (arg1);
  if (arg2 != NULL_TREE)
    arglist->quick_push (arg2);
  if (arg3 != NULL_TREE)
    arglist->quick_push (arg3);

  /* Get the high-water mark for the CONVERSION_OBSTACK.  */
  p = conversion_obstack_alloc (0);

  /* Add namespace-scope operators to the list of functions to
     consider.  */
  if (!memonly)
    add_candidates (lookup_function_nonclass (fnname, arglist,
					      /*block_p=*/true),
		    NULL_TREE, arglist, NULL_TREE,
		    NULL_TREE, false, NULL_TREE, NULL_TREE,
		    flags, &candidates, complain);

  args[0] = arg1;
  args[1] = arg2;
  args[2] = NULL_TREE;

  /* Add class-member operators to the candidate set.  */
  if (CLASS_TYPE_P (TREE_TYPE (arg1)))
    {
      tree fns;

      fns = lookup_fnfields (TREE_TYPE (arg1), fnname, 1);
      if (fns == error_mark_node)
	{
	  result = error_mark_node;
	  goto user_defined_result_ready;
	}
      if (fns)
	add_candidates (BASELINK_FUNCTIONS (fns),
			NULL_TREE, arglist, NULL_TREE,
			NULL_TREE, false,
			BASELINK_BINFO (fns),
			BASELINK_ACCESS_BINFO (fns),
			flags, &candidates, complain);
    }
  /* Per 13.3.1.2/3, 2nd bullet, if no operand has a class type, then
     only non-member functions that have type T1 or reference to
     cv-qualified-opt T1 for the first argument, if the first argument
     has an enumeration type, or T2 or reference to cv-qualified-opt
     T2 for the second argument, if the the second argument has an
     enumeration type.  Filter out those that don't match.  */
  else if (! arg2 || ! CLASS_TYPE_P (TREE_TYPE (arg2)))
    {
      struct z_candidate **candp, **next;

      for (candp = &candidates; *candp; candp = next)
	{
	  tree parmlist, parmtype;
	  int i, nargs = (arg2 ? 2 : 1);

	  cand = *candp;
	  next = &cand->next;

	  parmlist = TYPE_ARG_TYPES (TREE_TYPE (cand->fn));

	  for (i = 0; i < nargs; ++i)
	    {
	      parmtype = TREE_VALUE (parmlist);

	      if (TREE_CODE (parmtype) == REFERENCE_TYPE)
		parmtype = TREE_TYPE (parmtype);
	      if (TREE_CODE (TREE_TYPE (args[i])) == ENUMERAL_TYPE
		  && (same_type_ignoring_top_level_qualifiers_p
		      (TREE_TYPE (args[i]), parmtype)))
		break;

	      parmlist = TREE_CHAIN (parmlist);
	    }

	  /* No argument has an appropriate type, so remove this
	     candidate function from the list.  */
	  if (i == nargs)
	    {
	      *candp = cand->next;
	      next = candp;
	    }
	}
    }

  add_builtin_candidates (&candidates, code, code2, fnname, args,
			  flags, complain);

  switch (code)
    {
    case COMPOUND_EXPR:
    case ADDR_EXPR:
      /* For these, the built-in candidates set is empty
	 [over.match.oper]/3.  We don't want non-strict matches
	 because exact matches are always possible with built-in
	 operators.  The built-in candidate set for COMPONENT_REF
	 would be empty too, but since there are no such built-in
	 operators, we accept non-strict matches for them.  */
      strict_p = true;
      break;

    default:
      strict_p = false;
      break;
    }

  candidates = splice_viable (candidates, strict_p, &any_viable_p);
  if (!any_viable_p)
    {
      switch (code)
	{
	case POSTINCREMENT_EXPR:
	case POSTDECREMENT_EXPR:
	  /* Don't try anything fancy if we're not allowed to produce
	     errors.  */
	  if (!(complain & tf_error))
	    return error_mark_node;

	  /* Look for an `operator++ (int)'. Pre-1985 C++ didn't
	     distinguish between prefix and postfix ++ and
	     operator++() was used for both, so we allow this with
	     -fpermissive.  */
	  else
	    {
	      const char *msg = (flag_permissive) 
		? G_("no %<%D(int)%> declared for postfix %qs,"
		     " trying prefix operator instead")
		: G_("no %<%D(int)%> declared for postfix %qs");
	      permerror (loc, msg, fnname, operator_name_info[code].name);
	    }

	  if (!flag_permissive)
	    return error_mark_node;

	  if (code == POSTINCREMENT_EXPR)
	    code = PREINCREMENT_EXPR;
	  else
	    code = PREDECREMENT_EXPR;
	  result = build_new_op_1 (loc, code, flags, arg1, NULL_TREE,
				   NULL_TREE, overload, complain);
	  break;

	  /* The caller will deal with these.  */
	case ADDR_EXPR:
	case COMPOUND_EXPR:
	case COMPONENT_REF:
	  result = NULL_TREE;
	  result_valid_p = true;
	  break;

	default:
	  if (complain & tf_error)
	    {
		/* If one of the arguments of the operator represents
		   an invalid use of member function pointer, try to report
		   a meaningful error ...  */
	      if (invalid_nonstatic_memfn_p (loc, arg1, tf_error)
		    || invalid_nonstatic_memfn_p (loc, arg2, tf_error)
		    || invalid_nonstatic_memfn_p (loc, arg3, tf_error))
		  /* We displayed the error message.  */;
		else
		  {
		    /* ... Otherwise, report the more generic
		       "no matching operator found" error */
		    op_error (loc, code, code2, arg1, arg2, arg3, FALSE);
		    print_z_candidates (loc, candidates);
		  }
	    }
	  result = error_mark_node;
	  break;
	}
    }
  else
    {
      cand = tourney (candidates, complain);
      if (cand == 0)
	{
	  if (complain & tf_error)
	    {
	      op_error (loc, code, code2, arg1, arg2, arg3, TRUE);
	      print_z_candidates (loc, candidates);
	    }
	  result = error_mark_node;
	}
      else if (TREE_CODE (cand->fn) == FUNCTION_DECL)
	{
	  if (overload)
	    *overload = cand->fn;

	  if (resolve_args (arglist, complain) == NULL)
	    result = error_mark_node;
	  else
	    result = build_over_call (cand, LOOKUP_NORMAL, complain);
	}
      else
	{
	  /* Give any warnings we noticed during overload resolution.  */
	  if (cand->warnings && (complain & tf_warning))
	    {
	      struct candidate_warning *w;
	      for (w = cand->warnings; w; w = w->next)
		joust (cand, w->loser, 1, complain);
	    }

	  /* Check for comparison of different enum types.  */
	  switch (code)
	    {
	    case GT_EXPR:
	    case LT_EXPR:
	    case GE_EXPR:
	    case LE_EXPR:
	    case EQ_EXPR:
	    case NE_EXPR:
	      if (TREE_CODE (TREE_TYPE (arg1)) == ENUMERAL_TYPE
		  && TREE_CODE (TREE_TYPE (arg2)) == ENUMERAL_TYPE
		  && (TYPE_MAIN_VARIANT (TREE_TYPE (arg1))
		      != TYPE_MAIN_VARIANT (TREE_TYPE (arg2)))
		  && (complain & tf_warning))
		{
		  warning (OPT_Wenum_compare,
			   "comparison between %q#T and %q#T",
			   TREE_TYPE (arg1), TREE_TYPE (arg2));
		}
	      break;
	    default:
	      break;
	    }

	  /* We need to strip any leading REF_BIND so that bitfields
	     don't cause errors.  This should not remove any important
	     conversions, because builtins don't apply to class
	     objects directly.  */
	  conv = cand->convs[0];
	  if (conv->kind == ck_ref_bind)
	    conv = next_conversion (conv);
	  arg1 = convert_like (conv, arg1, complain);

	  if (arg2)
	    {
	      conv = cand->convs[1];
	      if (conv->kind == ck_ref_bind)
		conv = next_conversion (conv);
	      else
		arg2 = decay_conversion (arg2, complain);

	      /* We need to call warn_logical_operator before
		 converting arg2 to a boolean_type, but after
		 decaying an enumerator to its value.  */
	      if (complain & tf_warning)
		warn_logical_operator (loc, code, boolean_type_node,
				       code_orig_arg1, fold (arg1),
				       code_orig_arg2, fold (arg2));

	      arg2 = convert_like (conv, arg2, complain);
	    }
	  if (arg3)
	    {
	      conv = cand->convs[2];
	      if (conv->kind == ck_ref_bind)
		conv = next_conversion (conv);
	      arg3 = convert_like (conv, arg3, complain);
	    }

	}
    }

 user_defined_result_ready:

  /* Free all the conversions we allocated.  */
  obstack_free (&conversion_obstack, p);

  if (result || result_valid_p)
    return result;

 builtin:
  switch (code)
    {
    case MODIFY_EXPR:
      return cp_build_modify_expr (arg1, code2, arg2, complain);

    case INDIRECT_REF:
      return cp_build_indirect_ref (arg1, RO_UNARY_STAR, complain);

    case TRUTH_ANDIF_EXPR:
    case TRUTH_ORIF_EXPR:
    case TRUTH_AND_EXPR:
    case TRUTH_OR_EXPR:
<<<<<<< HEAD
      warn_logical_operator (loc, code, boolean_type_node,
			     code_orig_arg1, fold (arg1),
			     code_orig_arg2, fold (arg2));
=======
      if (complain & tf_warning)
	warn_logical_operator (loc, code, boolean_type_node,
			       code_orig_arg1, arg1, code_orig_arg2, arg2);
>>>>>>> 3a55998e
      /* Fall through.  */
    case GT_EXPR:
    case LT_EXPR:
    case GE_EXPR:
    case LE_EXPR:
    case EQ_EXPR:
    case NE_EXPR:
<<<<<<< HEAD
      if ((code_orig_arg1 == BOOLEAN_TYPE)
	  ^ (code_orig_arg2 == BOOLEAN_TYPE))
	maybe_warn_bool_compare (loc, code, fold (arg1),
				 fold (arg2));
=======
      if ((complain & tf_warning)
	  && ((code_orig_arg1 == BOOLEAN_TYPE)
	      ^ (code_orig_arg2 == BOOLEAN_TYPE)))
	maybe_warn_bool_compare (loc, code, arg1, arg2);
>>>>>>> 3a55998e
      /* Fall through.  */
    case PLUS_EXPR:
    case MINUS_EXPR:
    case MULT_EXPR:
    case TRUNC_DIV_EXPR:
    case MAX_EXPR:
    case MIN_EXPR:
    case LSHIFT_EXPR:
    case RSHIFT_EXPR:
    case TRUNC_MOD_EXPR:
    case BIT_AND_EXPR:
    case BIT_IOR_EXPR:
    case BIT_XOR_EXPR:
      return cp_build_binary_op (loc, code, arg1, arg2, complain);

    case UNARY_PLUS_EXPR:
    case NEGATE_EXPR:
    case BIT_NOT_EXPR:
    case TRUTH_NOT_EXPR:
    case PREINCREMENT_EXPR:
    case POSTINCREMENT_EXPR:
    case PREDECREMENT_EXPR:
    case POSTDECREMENT_EXPR:
    case REALPART_EXPR:
    case IMAGPART_EXPR:
    case ABS_EXPR:
      return cp_build_unary_op (code, arg1, candidates != 0, complain);

    case ARRAY_REF:
      return cp_build_array_ref (input_location, arg1, arg2, complain);

    case MEMBER_REF:
      return build_m_component_ref (cp_build_indirect_ref (arg1, RO_ARROW_STAR, 
                                                           complain), 
                                    arg2, complain);

      /* The caller will deal with these.  */
    case ADDR_EXPR:
    case COMPONENT_REF:
    case COMPOUND_EXPR:
      return NULL_TREE;

    default:
      gcc_unreachable ();
    }
  return NULL_TREE;
}

/* Wrapper for above.  */

tree
build_new_op (location_t loc, enum tree_code code, int flags,
	      tree arg1, tree arg2, tree arg3,
	      tree *overload, tsubst_flags_t complain)
{
  tree ret;
  bool subtime = timevar_cond_start (TV_OVERLOAD);
  ret = build_new_op_1 (loc, code, flags, arg1, arg2, arg3,
			overload, complain);
  timevar_cond_stop (TV_OVERLOAD, subtime);
  return ret;
}

/* Returns true if FN has two parameters, of which the second has type
   size_t.  */

static bool
second_parm_is_size_t (tree fn)
{
  tree t = FUNCTION_ARG_CHAIN (fn);
  return (t
	  && same_type_p (TREE_VALUE (t), size_type_node)
	  && TREE_CHAIN (t) == void_list_node);
}

/* Returns true iff T, an element of an OVERLOAD chain, is a usual
   deallocation function (3.7.4.2 [basic.stc.dynamic.deallocation]).  */

bool
non_placement_deallocation_fn_p (tree t)
{
  /* A template instance is never a usual deallocation function,
     regardless of its signature.  */
  if (TREE_CODE (t) == TEMPLATE_DECL
      || primary_template_instantiation_p (t))
    return false;

  /* If a class T has a member deallocation function named operator delete
     with exactly one parameter, then that function is a usual
     (non-placement) deallocation function. If class T does not declare
     such an operator delete but does declare a member deallocation
     function named operator delete with exactly two parameters, the second
     of which has type std::size_t (18.2), then this function is a usual
     deallocation function.  */
  bool global = DECL_NAMESPACE_SCOPE_P (t);
  if (FUNCTION_ARG_CHAIN (t) == void_list_node
      || ((!global || flag_sized_deallocation)
	  && second_parm_is_size_t (t)))
    return true;
  return false;
}

/* Build a call to operator delete.  This has to be handled very specially,
   because the restrictions on what signatures match are different from all
   other call instances.  For a normal delete, only a delete taking (void *)
   or (void *, size_t) is accepted.  For a placement delete, only an exact
   match with the placement new is accepted.

   CODE is either DELETE_EXPR or VEC_DELETE_EXPR.
   ADDR is the pointer to be deleted.
   SIZE is the size of the memory block to be deleted.
   GLOBAL_P is true if the delete-expression should not consider
   class-specific delete operators.
   PLACEMENT is the corresponding placement new call, or NULL_TREE.

   If this call to "operator delete" is being generated as part to
   deallocate memory allocated via a new-expression (as per [expr.new]
   which requires that if the initialization throws an exception then
   we call a deallocation function), then ALLOC_FN is the allocation
   function.  */

tree
build_op_delete_call (enum tree_code code, tree addr, tree size,
		      bool global_p, tree placement,
		      tree alloc_fn, tsubst_flags_t complain)
{
  tree fn = NULL_TREE;
  tree fns, fnname, type, t;

  if (addr == error_mark_node)
    return error_mark_node;

  type = strip_array_types (TREE_TYPE (TREE_TYPE (addr)));

  fnname = ansi_opname (code);

  if (CLASS_TYPE_P (type)
      && COMPLETE_TYPE_P (complete_type (type))
      && !global_p)
    /* In [class.free]

       If the result of the lookup is ambiguous or inaccessible, or if
       the lookup selects a placement deallocation function, the
       program is ill-formed.

       Therefore, we ask lookup_fnfields to complain about ambiguity.  */
    {
      fns = lookup_fnfields (TYPE_BINFO (type), fnname, 1);
      if (fns == error_mark_node)
	return error_mark_node;
    }
  else
    fns = NULL_TREE;

  if (fns == NULL_TREE)
    fns = lookup_name_nonclass (fnname);

  /* Strip const and volatile from addr.  */
  addr = cp_convert (ptr_type_node, addr, complain);

  if (placement)
    {
      /* "A declaration of a placement deallocation function matches the
	 declaration of a placement allocation function if it has the same
	 number of parameters and, after parameter transformations (8.3.5),
	 all parameter types except the first are identical."

	 So we build up the function type we want and ask instantiate_type
	 to get it for us.  */
      t = FUNCTION_ARG_CHAIN (alloc_fn);
      t = tree_cons (NULL_TREE, ptr_type_node, t);
      t = build_function_type (void_type_node, t);

      fn = instantiate_type (t, fns, tf_none);
      if (fn == error_mark_node)
	return NULL_TREE;

      if (BASELINK_P (fn))
	fn = BASELINK_FUNCTIONS (fn);

      /* "If the lookup finds the two-parameter form of a usual deallocation
	 function (3.7.4.2) and that function, considered as a placement
	 deallocation function, would have been selected as a match for the
	 allocation function, the program is ill-formed."  */
      if (second_parm_is_size_t (fn))
	{
	  const char *msg1
	    = G_("exception cleanup for this placement new selects "
		 "non-placement operator delete");
	  const char *msg2
	    = G_("%q+D is a usual (non-placement) deallocation "
		 "function in C++14 (or with -fsized-deallocation)");

	  /* But if the class has an operator delete (void *), then that is
	     the usual deallocation function, so we shouldn't complain
	     about using the operator delete (void *, size_t).  */
	  if (DECL_CLASS_SCOPE_P (fn))
	    for (t = BASELINK_P (fns) ? BASELINK_FUNCTIONS (fns) : fns;
		 t; t = OVL_NEXT (t))
	      {
		tree elt = OVL_CURRENT (t);
		if (non_placement_deallocation_fn_p (elt)
		    && FUNCTION_ARG_CHAIN (elt) == void_list_node)
		  goto ok;
	      }
	  /* Before C++14 a two-parameter global deallocation function is
	     always a placement deallocation function, but warn if
	     -Wc++14-compat.  */
	  else if (!flag_sized_deallocation)
	    {
	      if ((complain & tf_warning)
		  && warning (OPT_Wc__14_compat, msg1))
		inform (0, msg2, fn);
	      goto ok;
	    }

	  if (complain & tf_warning_or_error)
	    {
	      if (permerror (input_location, msg1))
		{
		  /* Only mention C++14 for namespace-scope delete.  */
		  if (DECL_NAMESPACE_SCOPE_P (fn))
		    inform (0, msg2, fn);
		  else
		    inform (0, "%q+D is a usual (non-placement) deallocation "
			    "function", fn);
		}
	    }
	  else
	    return error_mark_node;
	ok:;
	}
    }
  else
    /* "Any non-placement deallocation function matches a non-placement
       allocation function. If the lookup finds a single matching
       deallocation function, that function will be called; otherwise, no
       deallocation function will be called."  */
    for (t = BASELINK_P (fns) ? BASELINK_FUNCTIONS (fns) : fns;
	 t; t = OVL_NEXT (t))
      {
	tree elt = OVL_CURRENT (t);
	if (non_placement_deallocation_fn_p (elt))
	  {
	    fn = elt;
	    /* "If a class T has a member deallocation function named
	       operator delete with exactly one parameter, then that
	       function is a usual (non-placement) deallocation
	       function. If class T does not declare such an operator
	       delete but does declare a member deallocation function named
	       operator delete with exactly two parameters, the second of
	       which has type std::size_t (18.2), then this function is a
	       usual deallocation function."

	       So in a class (void*) beats (void*, size_t).  */
	    if (DECL_CLASS_SCOPE_P (fn))
	      {
		if (FUNCTION_ARG_CHAIN (fn) == void_list_node)
		  break;
	      }
	    /* At global scope (in C++14 and above) the rules are different:

	       If deallocation function lookup finds both a usual
	       deallocation function with only a pointer parameter and a
	       usual deallocation function with both a pointer parameter
	       and a size parameter, the function to be called is selected
	       as follows:

	       * If the type is complete and if, for the second alternative
	       (delete array) only, the operand is a pointer to a class
	       type with a non-trivial destructor or a (possibly
	       multi-dimensional) array thereof, the function with two
	       parameters is selected.

	       * Otherwise, it is unspecified which of the two deallocation
	       functions is selected. */
	    else
	      {
		bool want_size = COMPLETE_TYPE_P (type);
		if (code == VEC_DELETE_EXPR
		    && !TYPE_VEC_NEW_USES_COOKIE (type))
		  /* We need a cookie to determine the array size.  */
		  want_size = false;
		bool have_size = (FUNCTION_ARG_CHAIN (fn) != void_list_node);
		if (want_size == have_size)
		  break;
	      }
	  }
      }

  /* If we have a matching function, call it.  */
  if (fn)
    {
      gcc_assert (TREE_CODE (fn) == FUNCTION_DECL);

      /* If the FN is a member function, make sure that it is
	 accessible.  */
      if (BASELINK_P (fns))
	perform_or_defer_access_check (BASELINK_BINFO (fns), fn, fn,
				       complain);

      /* Core issue 901: It's ok to new a type with deleted delete.  */
      if (DECL_DELETED_FN (fn) && alloc_fn)
	return NULL_TREE;

      if (placement)
	{
	  /* The placement args might not be suitable for overload
	     resolution at this point, so build the call directly.  */
	  int nargs = call_expr_nargs (placement);
	  tree *argarray = XALLOCAVEC (tree, nargs);
	  int i;
	  argarray[0] = addr;
	  for (i = 1; i < nargs; i++)
	    argarray[i] = CALL_EXPR_ARG (placement, i);
	  if (!mark_used (fn, complain) && !(complain & tf_error))
	    return error_mark_node;
	  return build_cxx_call (fn, nargs, argarray, complain);
	}
      else
	{
	  tree ret;
	  vec<tree, va_gc> *args = make_tree_vector ();
	  args->quick_push (addr);
	  if (FUNCTION_ARG_CHAIN (fn) != void_list_node)
	    args->quick_push (size);
	  ret = cp_build_function_call_vec (fn, &args, complain);
	  release_tree_vector (args);
	  return ret;
	}
    }

  /* [expr.new]

     If no unambiguous matching deallocation function can be found,
     propagating the exception does not cause the object's memory to
     be freed.  */
  if (alloc_fn)
    {
      if ((complain & tf_warning)
	  && !placement)
	warning (0, "no corresponding deallocation function for %qD",
		 alloc_fn);
      return NULL_TREE;
    }

  if (complain & tf_error)
    error ("no suitable %<operator %s%> for %qT",
	   operator_name_info[(int)code].name, type);
  return error_mark_node;
}

/* If the current scope isn't allowed to access DECL along
   BASETYPE_PATH, give an error.  The most derived class in
   BASETYPE_PATH is the one used to qualify DECL. DIAG_DECL is
   the declaration to use in the error diagnostic.  */

bool
enforce_access (tree basetype_path, tree decl, tree diag_decl,
		tsubst_flags_t complain)
{
  gcc_assert (TREE_CODE (basetype_path) == TREE_BINFO);

  if (!accessible_p (basetype_path, decl, true))
    {
      if (complain & tf_error)
	{
	  if (TREE_PRIVATE (decl))
	    {
	      error ("%q#D is private within this context", diag_decl);
	      inform (DECL_SOURCE_LOCATION (diag_decl),
		      "declared private here");
	    }
	  else if (TREE_PROTECTED (decl))
	    {
	      error ("%q#D is protected within this context", diag_decl);
	      inform (DECL_SOURCE_LOCATION (diag_decl),
		      "declared protected here");
	    }
	  else
	    {
	      error ("%q#D is inaccessible within this context", diag_decl);
	      inform (DECL_SOURCE_LOCATION (diag_decl), "declared here");
	    }
	}
      return false;
    }

  return true;
}

/* Initialize a temporary of type TYPE with EXPR.  The FLAGS are a
   bitwise or of LOOKUP_* values.  If any errors are warnings are
   generated, set *DIAGNOSTIC_FN to "error" or "warning",
   respectively.  If no diagnostics are generated, set *DIAGNOSTIC_FN
   to NULL.  */

static tree
build_temp (tree expr, tree type, int flags,
	    diagnostic_t *diagnostic_kind, tsubst_flags_t complain)
{
  int savew, savee;
  vec<tree, va_gc> *args;

  savew = warningcount + werrorcount, savee = errorcount;
  args = make_tree_vector_single (expr);
  expr = build_special_member_call (NULL_TREE, complete_ctor_identifier,
				    &args, type, flags, complain);
  release_tree_vector (args);
  if (warningcount + werrorcount > savew)
    *diagnostic_kind = DK_WARNING;
  else if (errorcount > savee)
    *diagnostic_kind = DK_ERROR;
  else
    *diagnostic_kind = DK_UNSPECIFIED;
  return expr;
}

/* Perform warnings about peculiar, but valid, conversions from/to NULL.
   EXPR is implicitly converted to type TOTYPE.
   FN and ARGNUM are used for diagnostics.  */

static void
conversion_null_warnings (tree totype, tree expr, tree fn, int argnum)
{
  /* Issue warnings about peculiar, but valid, uses of NULL.  */
  if (expr == null_node && TREE_CODE (totype) != BOOLEAN_TYPE
      && ARITHMETIC_TYPE_P (totype))
    {
      source_location loc =
	expansion_point_location_if_in_system_header (input_location);

      if (fn)
	warning_at (loc, OPT_Wconversion_null,
		    "passing NULL to non-pointer argument %P of %qD",
		    argnum, fn);
      else
	warning_at (loc, OPT_Wconversion_null,
		    "converting to non-pointer type %qT from NULL", totype);
    }

  /* Issue warnings if "false" is converted to a NULL pointer */
  else if (TREE_CODE (TREE_TYPE (expr)) == BOOLEAN_TYPE
	   && TYPE_PTR_P (totype))
    {
      if (fn)
	warning_at (input_location, OPT_Wconversion_null,
		    "converting %<false%> to pointer type for argument %P "
		    "of %qD", argnum, fn);
      else
	warning_at (input_location, OPT_Wconversion_null,
		    "converting %<false%> to pointer type %qT", totype);
    }
}

/* We gave a diagnostic during a conversion.  If this was in the second
   standard conversion sequence of a user-defined conversion sequence, say
   which user-defined conversion.  */

static void
maybe_print_user_conv_context (conversion *convs)
{
  if (convs->user_conv_p)
    for (conversion *t = convs; t; t = next_conversion (t))
      if (t->kind == ck_user)
	{
	  print_z_candidate (0, "  after user-defined conversion:",
			     t->cand);
	  break;
	}
}

/* Perform the conversions in CONVS on the expression EXPR.  FN and
   ARGNUM are used for diagnostics.  ARGNUM is zero based, -1
   indicates the `this' argument of a method.  INNER is nonzero when
   being called to continue a conversion chain. It is negative when a
   reference binding will be applied, positive otherwise.  If
   ISSUE_CONVERSION_WARNINGS is true, warnings about suspicious
   conversions will be emitted if appropriate.  If C_CAST_P is true,
   this conversion is coming from a C-style cast; in that case,
   conversions to inaccessible bases are permitted.  */

static tree
convert_like_real (conversion *convs, tree expr, tree fn, int argnum,
		   int inner, bool issue_conversion_warnings,
		   bool c_cast_p, tsubst_flags_t complain)
{
  tree totype = convs->type;
  diagnostic_t diag_kind;
  int flags;
  location_t loc = EXPR_LOC_OR_LOC (expr, input_location);

  if (convs->bad_p && !(complain & tf_error))
    return error_mark_node;

  if (convs->bad_p
      && convs->kind != ck_user
      && convs->kind != ck_list
      && convs->kind != ck_ambig
      && (convs->kind != ck_ref_bind
	  || (convs->user_conv_p && next_conversion (convs)->bad_p))
      && (convs->kind != ck_rvalue
	  || SCALAR_TYPE_P (totype))
      && convs->kind != ck_base)
    {
      bool complained = false;
      conversion *t = convs;

      /* Give a helpful error if this is bad because of excess braces.  */
      if (BRACE_ENCLOSED_INITIALIZER_P (expr)
	  && SCALAR_TYPE_P (totype)
	  && CONSTRUCTOR_NELTS (expr) > 0
	  && BRACE_ENCLOSED_INITIALIZER_P (CONSTRUCTOR_ELT (expr, 0)->value))
	{
	  complained = permerror (loc, "too many braces around initializer "
				  "for %qT", totype);
	  while (BRACE_ENCLOSED_INITIALIZER_P (expr)
		 && CONSTRUCTOR_NELTS (expr) == 1)
	    expr = CONSTRUCTOR_ELT (expr, 0)->value;
	}

      /* Give a helpful error if this is bad because a conversion to bool
	 from std::nullptr_t requires direct-initialization.  */
      if (NULLPTR_TYPE_P (TREE_TYPE (expr))
	  && TREE_CODE (totype) == BOOLEAN_TYPE)
	complained = permerror (loc, "converting to %qT from %qT requires "
				"direct-initialization",
				totype, TREE_TYPE (expr));

      for (; t ; t = next_conversion (t))
	{
	  if (t->kind == ck_user && t->cand->reason)
	    {
	      complained = permerror (loc, "invalid user-defined conversion "
				      "from %qT to %qT", TREE_TYPE (expr),
				      totype);
	      if (complained)
		print_z_candidate (loc, "candidate is:", t->cand);
	      expr = convert_like_real (t, expr, fn, argnum, 1,
					/*issue_conversion_warnings=*/false,
					/*c_cast_p=*/false,
					complain);
	      if (convs->kind == ck_ref_bind)
		expr = convert_to_reference (totype, expr, CONV_IMPLICIT,
					     LOOKUP_NORMAL, NULL_TREE,
					     complain);
	      else
		expr = cp_convert (totype, expr, complain);
	      if (complained && fn)
		inform (DECL_SOURCE_LOCATION (fn),
			"  initializing argument %P of %qD", argnum, fn);
	      return expr;
	    }
	  else if (t->kind == ck_user || !t->bad_p)
	    {
	      expr = convert_like_real (t, expr, fn, argnum, 1,
					/*issue_conversion_warnings=*/false,
					/*c_cast_p=*/false,
					complain);
	      break;
	    }
	  else if (t->kind == ck_ambig)
	    return convert_like_real (t, expr, fn, argnum, 1,
				      /*issue_conversion_warnings=*/false,
				      /*c_cast_p=*/false,
				      complain);
	  else if (t->kind == ck_identity)
	    break;
	}
      if (!complained)
	complained = permerror (loc, "invalid conversion from %qT to %qT",
				TREE_TYPE (expr), totype);
      if (complained && fn)
	inform (DECL_SOURCE_LOCATION (fn),
		"  initializing argument %P of %qD", argnum, fn);

      return cp_convert (totype, expr, complain);
    }

  if (issue_conversion_warnings && (complain & tf_warning))
    conversion_null_warnings (totype, expr, fn, argnum);

  switch (convs->kind)
    {
    case ck_user:
      {
	struct z_candidate *cand = convs->cand;
	tree convfn = cand->fn;
	unsigned i;

	/* If we're initializing from {}, it's value-initialization.  Note
	   that under the resolution of core 1630, value-initialization can
	   use explicit constructors.  */
	if (BRACE_ENCLOSED_INITIALIZER_P (expr)
	    && CONSTRUCTOR_NELTS (expr) == 0
	    && TYPE_HAS_DEFAULT_CONSTRUCTOR (totype))
	  {
	    bool direct = CONSTRUCTOR_IS_DIRECT_INIT (expr);
	    expr = build_value_init (totype, complain);
	    expr = get_target_expr_sfinae (expr, complain);
	    if (expr != error_mark_node)
	      {
		TARGET_EXPR_LIST_INIT_P (expr) = true;
		TARGET_EXPR_DIRECT_INIT_P (expr) = direct;
	      }
	    return expr;
	  }

	/* When converting from an init list we consider explicit
	   constructors, but actually trying to call one is an error.  */
	if (DECL_NONCONVERTING_P (convfn) && DECL_CONSTRUCTOR_P (convfn)
	    /* Unless this is for direct-list-initialization.  */
	    && !DIRECT_LIST_INIT_P (expr))
	  {
	    if (!(complain & tf_error))
	      return error_mark_node;
	    error ("converting to %qT from initializer list would use "
		   "explicit constructor %qD", totype, convfn);
	  }

	expr = mark_rvalue_use (expr);

	/* Set user_conv_p on the argument conversions, so rvalue/base
	   handling knows not to allow any more UDCs.  */
	for (i = 0; i < cand->num_convs; ++i)
	  cand->convs[i]->user_conv_p = true;

	expr = build_over_call (cand, LOOKUP_NORMAL, complain);

	/* If this is a constructor or a function returning an aggr type,
	   we need to build up a TARGET_EXPR.  */
	if (DECL_CONSTRUCTOR_P (convfn))
	  {
	    expr = build_cplus_new (totype, expr, complain);

	    /* Remember that this was list-initialization.  */
	    if (convs->check_narrowing && expr != error_mark_node)
	      TARGET_EXPR_LIST_INIT_P (expr) = true;
	  }

	return expr;
      }
    case ck_identity:
      if (BRACE_ENCLOSED_INITIALIZER_P (expr))
	{
	  int nelts = CONSTRUCTOR_NELTS (expr);
	  if (nelts == 0)
	    expr = build_value_init (totype, complain);
	  else if (nelts == 1)
	    expr = CONSTRUCTOR_ELT (expr, 0)->value;
	  else
	    gcc_unreachable ();
	}
      expr = mark_rvalue_use (expr);

      if (type_unknown_p (expr))
	expr = instantiate_type (totype, expr, complain);
      /* Convert a constant to its underlying value, unless we are
	 about to bind it to a reference, in which case we need to
	 leave it as an lvalue.  */
      if (inner >= 0)
        {   
          expr = scalar_constant_value (expr);
          if (expr == null_node && INTEGRAL_OR_UNSCOPED_ENUMERATION_TYPE_P (totype))
            /* If __null has been converted to an integer type, we do not
               want to warn about uses of EXPR as an integer, rather than
               as a pointer.  */
            expr = build_int_cst (totype, 0);
        }
      return expr;
    case ck_ambig:
      /* We leave bad_p off ck_ambig because overload resolution considers
	 it valid, it just fails when we try to perform it.  So we need to
         check complain here, too.  */
      if (complain & tf_error)
	{
	  /* Call build_user_type_conversion again for the error.  */
	  build_user_type_conversion (totype, convs->u.expr, LOOKUP_NORMAL,
				      complain);
	  if (fn)
	    inform (input_location, "  initializing argument %P of %q+D",
		    argnum, fn);
	}
      return error_mark_node;

    case ck_list:
      {
	/* Conversion to std::initializer_list<T>.  */
	tree elttype = TREE_VEC_ELT (CLASSTYPE_TI_ARGS (totype), 0);
	tree new_ctor = build_constructor (init_list_type_node, NULL);
	unsigned len = CONSTRUCTOR_NELTS (expr);
	tree array, val, field;
	vec<constructor_elt, va_gc> *vec = NULL;
	unsigned ix;

	/* Convert all the elements.  */
	FOR_EACH_CONSTRUCTOR_VALUE (CONSTRUCTOR_ELTS (expr), ix, val)
	  {
	    tree sub = convert_like_real (convs->u.list[ix], val, fn, argnum,
					  1, false, false, complain);
	    if (sub == error_mark_node)
	      return sub;
	    if (!BRACE_ENCLOSED_INITIALIZER_P (val)
		&& !check_narrowing (TREE_TYPE (sub), val, complain))
	      return error_mark_node;
	    CONSTRUCTOR_APPEND_ELT (CONSTRUCTOR_ELTS (new_ctor), NULL_TREE, sub);
	    if (!TREE_CONSTANT (sub))
	      TREE_CONSTANT (new_ctor) = false;
	  }
	/* Build up the array.  */
	elttype = cp_build_qualified_type
	  (elttype, cp_type_quals (elttype) | TYPE_QUAL_CONST);
	array = build_array_of_n_type (elttype, len);
	array = finish_compound_literal (array, new_ctor, complain);
	/* Take the address explicitly rather than via decay_conversion
	   to avoid the error about taking the address of a temporary.  */
	array = cp_build_addr_expr (array, complain);
	array = cp_convert (build_pointer_type (elttype), array, complain);
	if (array == error_mark_node)
	  return error_mark_node;

	/* Build up the initializer_list object.  */
	totype = complete_type (totype);
	field = next_initializable_field (TYPE_FIELDS (totype));
	CONSTRUCTOR_APPEND_ELT (vec, field, array);
	field = next_initializable_field (DECL_CHAIN (field));
	CONSTRUCTOR_APPEND_ELT (vec, field, size_int (len));
	new_ctor = build_constructor (totype, vec);
	return get_target_expr_sfinae (new_ctor, complain);
      }

    case ck_aggr:
      if (TREE_CODE (totype) == COMPLEX_TYPE)
	{
	  tree real = CONSTRUCTOR_ELT (expr, 0)->value;
	  tree imag = CONSTRUCTOR_ELT (expr, 1)->value;
	  real = perform_implicit_conversion (TREE_TYPE (totype),
					      real, complain);
	  imag = perform_implicit_conversion (TREE_TYPE (totype),
					      imag, complain);
	  expr = build2 (COMPLEX_EXPR, totype, real, imag);
	  return expr;
	}
      expr = reshape_init (totype, expr, complain);
      expr = get_target_expr_sfinae (digest_init (totype, expr, complain),
				     complain);
      if (expr != error_mark_node)
	TARGET_EXPR_LIST_INIT_P (expr) = true;
      return expr;

    default:
      break;
    };

  expr = convert_like_real (next_conversion (convs), expr, fn, argnum,
			    convs->kind == ck_ref_bind ? -1 : 1,
			    convs->kind == ck_ref_bind ? issue_conversion_warnings : false, 
			    c_cast_p,
			    complain);
  if (expr == error_mark_node)
    return error_mark_node;

  switch (convs->kind)
    {
    case ck_rvalue:
      expr = decay_conversion (expr, complain);
      if (expr == error_mark_node)
	return error_mark_node;

      if (! MAYBE_CLASS_TYPE_P (totype))
	return expr;
      /* Else fall through.  */
    case ck_base:
      if (convs->kind == ck_base && !convs->need_temporary_p)
	{
	  /* We are going to bind a reference directly to a base-class
	     subobject of EXPR.  */
	  /* Build an expression for `*((base*) &expr)'.  */
	  expr = convert_to_base (expr, totype,
				  !c_cast_p, /*nonnull=*/true, complain);
	  return expr;
	}

      /* Copy-initialization where the cv-unqualified version of the source
	 type is the same class as, or a derived class of, the class of the
	 destination [is treated as direct-initialization].  [dcl.init] */
      flags = LOOKUP_NORMAL|LOOKUP_ONLYCONVERTING;
      if (convs->user_conv_p)
	/* This conversion is being done in the context of a user-defined
	   conversion (i.e. the second step of copy-initialization), so
	   don't allow any more.  */
	flags |= LOOKUP_NO_CONVERSION;
      if (convs->rvaluedness_matches_p)
	flags |= LOOKUP_PREFER_RVALUE;
      if (TREE_CODE (expr) == TARGET_EXPR
	  && TARGET_EXPR_LIST_INIT_P (expr))
	/* Copy-list-initialization doesn't actually involve a copy.  */
	return expr;
      expr = build_temp (expr, totype, flags, &diag_kind, complain);
      if (diag_kind && complain)
	{
	  maybe_print_user_conv_context (convs);
	  if (fn)
	    inform (DECL_SOURCE_LOCATION (fn),
		    "  initializing argument %P of %qD", argnum, fn);
	}

      return build_cplus_new (totype, expr, complain);

    case ck_ref_bind:
      {
	tree ref_type = totype;

	if (convs->bad_p && !next_conversion (convs)->bad_p)
	  {
	    tree extype = TREE_TYPE (expr);
	    if (TYPE_REF_IS_RVALUE (ref_type)
		&& real_lvalue_p (expr))
	      error_at (loc, "cannot bind %qT lvalue to %qT",
			extype, totype);
	    else if (!TYPE_REF_IS_RVALUE (ref_type) && !real_lvalue_p (expr)
		     && !CP_TYPE_CONST_NON_VOLATILE_P (TREE_TYPE (ref_type)))
	      error_at (loc, "invalid initialization of non-const reference of "
			"type %qT from an rvalue of type %qT", totype, extype);
	    else if (!reference_compatible_p (TREE_TYPE (totype), extype))
	      error_at (loc, "binding %qT to reference of type %qT "
			"discards qualifiers", extype, totype);
	    else
	      gcc_unreachable ();
	    maybe_print_user_conv_context (convs);
	    if (fn)
	      inform (input_location,
		      "  initializing argument %P of %q+D", argnum, fn);
	    return error_mark_node;
	  }

	/* If necessary, create a temporary. 

           VA_ARG_EXPR and CONSTRUCTOR expressions are special cases
           that need temporaries, even when their types are reference
           compatible with the type of reference being bound, so the
           upcoming call to cp_build_addr_expr doesn't fail.  */
	if (convs->need_temporary_p
	    || TREE_CODE (expr) == CONSTRUCTOR
	    || TREE_CODE (expr) == VA_ARG_EXPR)
	  {
	    /* Otherwise, a temporary of type "cv1 T1" is created and
	       initialized from the initializer expression using the rules
	       for a non-reference copy-initialization (8.5).  */

	    tree type = TREE_TYPE (ref_type);
	    cp_lvalue_kind lvalue = real_lvalue_p (expr);

	    gcc_assert (same_type_ignoring_top_level_qualifiers_p
			(type, next_conversion (convs)->type));
	    if (!CP_TYPE_CONST_NON_VOLATILE_P (type)
		&& !TYPE_REF_IS_RVALUE (ref_type))
	      {
		/* If the reference is volatile or non-const, we
		   cannot create a temporary.  */
		if (lvalue & clk_bitfield)
		  error_at (loc, "cannot bind bitfield %qE to %qT",
			    expr, ref_type);
		else if (lvalue & clk_packed)
		  error_at (loc, "cannot bind packed field %qE to %qT",
			    expr, ref_type);
		else
		  error_at (loc, "cannot bind rvalue %qE to %qT",
			    expr, ref_type);
		return error_mark_node;
	      }
	    /* If the source is a packed field, and we must use a copy
	       constructor, then building the target expr will require
	       binding the field to the reference parameter to the
	       copy constructor, and we'll end up with an infinite
	       loop.  If we can use a bitwise copy, then we'll be
	       OK.  */
	    if ((lvalue & clk_packed)
		&& CLASS_TYPE_P (type)
		&& type_has_nontrivial_copy_init (type))
	      {
		error_at (loc, "cannot bind packed field %qE to %qT",
			  expr, ref_type);
		return error_mark_node;
	      }
	    if (lvalue & clk_bitfield)
	      {
		expr = convert_bitfield_to_declared_type (expr);
		expr = fold_convert (type, expr);
	      }
	    expr = build_target_expr_with_type (expr, type, complain);
	  }

	/* Take the address of the thing to which we will bind the
	   reference.  */
	expr = cp_build_addr_expr (expr, complain);
	if (expr == error_mark_node)
	  return error_mark_node;

	/* Convert it to a pointer to the type referred to by the
	   reference.  This will adjust the pointer if a derived to
	   base conversion is being performed.  */
	expr = cp_convert (build_pointer_type (TREE_TYPE (ref_type)),
			   expr, complain);
	/* Convert the pointer to the desired reference type.  */
	return build_nop (ref_type, expr);
      }

    case ck_lvalue:
      return decay_conversion (expr, complain);

    case ck_qual:
      /* Warn about deprecated conversion if appropriate.  */
      string_conv_p (totype, expr, 1);
      break;

    case ck_ptr:
      if (convs->base_p)
	expr = convert_to_base (expr, totype, !c_cast_p,
				/*nonnull=*/false, complain);
      return build_nop (totype, expr);

    case ck_pmem:
      return convert_ptrmem (totype, expr, /*allow_inverse_p=*/false,
			     c_cast_p, complain);

    default:
      break;
    }

  if (convs->check_narrowing
      && !check_narrowing (totype, expr, complain))
    return error_mark_node;

  if (issue_conversion_warnings)
    expr = cp_convert_and_check (totype, expr, complain);
  else
    expr = cp_convert (totype, expr, complain);

  return expr;
}

/* ARG is being passed to a varargs function.  Perform any conversions
   required.  Return the converted value.  */

tree
convert_arg_to_ellipsis (tree arg, tsubst_flags_t complain)
{
  tree arg_type;
  location_t loc = EXPR_LOC_OR_LOC (arg, input_location);

  /* [expr.call]

     The lvalue-to-rvalue, array-to-pointer, and function-to-pointer
     standard conversions are performed.  */
  arg = decay_conversion (arg, complain);
  arg_type = TREE_TYPE (arg);
  /* [expr.call]

     If the argument has integral or enumeration type that is subject
     to the integral promotions (_conv.prom_), or a floating point
     type that is subject to the floating point promotion
     (_conv.fpprom_), the value of the argument is converted to the
     promoted type before the call.  */
  if (TREE_CODE (arg_type) == REAL_TYPE
      && (TYPE_PRECISION (arg_type)
	  < TYPE_PRECISION (double_type_node))
      && !DECIMAL_FLOAT_MODE_P (TYPE_MODE (arg_type)))
    {
      if ((complain & tf_warning)
	  && warn_double_promotion && !c_inhibit_evaluation_warnings)
	warning_at (loc, OPT_Wdouble_promotion,
		    "implicit conversion from %qT to %qT when passing "
		    "argument to function",
		    arg_type, double_type_node);
      arg = convert_to_real (double_type_node, arg);
    }
  else if (NULLPTR_TYPE_P (arg_type))
    arg = null_pointer_node;
  else if (INTEGRAL_OR_ENUMERATION_TYPE_P (arg_type))
    {
      if (SCOPED_ENUM_P (arg_type))
	{
	  tree prom = cp_convert (ENUM_UNDERLYING_TYPE (arg_type), arg,
				  complain);
	  prom = cp_perform_integral_promotions (prom, complain);
	  if (abi_version_crosses (6)
	      && TYPE_MODE (TREE_TYPE (prom)) != TYPE_MODE (arg_type)
	      && (complain & tf_warning))
	    warning_at (loc, OPT_Wabi, "scoped enum %qT passed through ... as "
			"%qT before -fabi-version=6, %qT after", arg_type,
			TREE_TYPE (prom), ENUM_UNDERLYING_TYPE (arg_type));
	  if (!abi_version_at_least (6))
	    arg = prom;
	}
      else
	arg = cp_perform_integral_promotions (arg, complain);
    }

  arg = require_complete_type_sfinae (arg, complain);
  arg_type = TREE_TYPE (arg);

  if (arg != error_mark_node
      /* In a template (or ill-formed code), we can have an incomplete type
	 even after require_complete_type_sfinae, in which case we don't know
	 whether it has trivial copy or not.  */
      && COMPLETE_TYPE_P (arg_type))
    {
      /* Build up a real lvalue-to-rvalue conversion in case the
	 copy constructor is trivial but not callable.  */
      if (!cp_unevaluated_operand && CLASS_TYPE_P (arg_type))
	force_rvalue (arg, complain);

      /* [expr.call] 5.2.2/7:
	 Passing a potentially-evaluated argument of class type (Clause 9)
	 with a non-trivial copy constructor or a non-trivial destructor
	 with no corresponding parameter is conditionally-supported, with
	 implementation-defined semantics.

	 We support it as pass-by-invisible-reference, just like a normal
	 value parameter.

	 If the call appears in the context of a sizeof expression,
	 it is not potentially-evaluated.  */
      if (cp_unevaluated_operand == 0
	  && (type_has_nontrivial_copy_init (arg_type)
	      || TYPE_HAS_NONTRIVIAL_DESTRUCTOR (arg_type)))
	{
	  if (complain & tf_warning)
	    warning (OPT_Wconditionally_supported,
		     "passing objects of non-trivially-copyable "
		     "type %q#T through %<...%> is conditionally supported",
		     arg_type);
	  return cp_build_addr_expr (arg, complain);
	}
    }

  return arg;
}

/* va_arg (EXPR, TYPE) is a builtin. Make sure it is not abused.  */

tree
build_x_va_arg (source_location loc, tree expr, tree type)
{
  if (processing_template_decl)
    {
      tree r = build_min (VA_ARG_EXPR, type, expr);
      SET_EXPR_LOCATION (r, loc);
      return r;
    }

  type = complete_type_or_else (type, NULL_TREE);

  if (expr == error_mark_node || !type)
    return error_mark_node;

  expr = mark_lvalue_use (expr);

  if (TREE_CODE (type) == REFERENCE_TYPE)
    {
      error ("cannot receive reference type %qT through %<...%>", type);
      return error_mark_node;
    }

  if (type_has_nontrivial_copy_init (type)
      || TYPE_HAS_NONTRIVIAL_DESTRUCTOR (type))
    {
      /* conditionally-supported behavior [expr.call] 5.2.2/7.  Let's treat
	 it as pass by invisible reference.  */
      warning_at (loc, OPT_Wconditionally_supported,
		 "receiving objects of non-trivially-copyable type %q#T "
		 "through %<...%> is conditionally-supported", type);

      tree ref = cp_build_reference_type (type, false);
      expr = build_va_arg (loc, expr, ref);
      return convert_from_reference (expr);
    }

  return build_va_arg (loc, expr, type);
}

/* TYPE has been given to va_arg.  Apply the default conversions which
   would have happened when passed via ellipsis.  Return the promoted
   type, or the passed type if there is no change.  */

tree
cxx_type_promotes_to (tree type)
{
  tree promote;

  /* Perform the array-to-pointer and function-to-pointer
     conversions.  */
  type = type_decays_to (type);

  promote = type_promotes_to (type);
  if (same_type_p (type, promote))
    promote = type;

  return promote;
}

/* ARG is a default argument expression being passed to a parameter of
   the indicated TYPE, which is a parameter to FN.  PARMNUM is the
   zero-based argument number.  Do any required conversions.  Return
   the converted value.  */

static GTY(()) vec<tree, va_gc> *default_arg_context;
void
push_defarg_context (tree fn)
{ vec_safe_push (default_arg_context, fn); }

void
pop_defarg_context (void)
{ default_arg_context->pop (); }

tree
convert_default_arg (tree type, tree arg, tree fn, int parmnum,
		     tsubst_flags_t complain)
{
  int i;
  tree t;

  /* See through clones.  */
  fn = DECL_ORIGIN (fn);

  /* Detect recursion.  */
  FOR_EACH_VEC_SAFE_ELT (default_arg_context, i, t)
    if (t == fn)
      {
	if (complain & tf_error)
	  error ("recursive evaluation of default argument for %q#D", fn);
	return error_mark_node;
      }

  /* If the ARG is an unparsed default argument expression, the
     conversion cannot be performed.  */
  if (TREE_CODE (arg) == DEFAULT_ARG)
    {
      if (complain & tf_error)
	error ("call to %qD uses the default argument for parameter %P, which "
	       "is not yet defined", fn, parmnum);
      return error_mark_node;
    }

  push_defarg_context (fn);

  if (fn && DECL_TEMPLATE_INFO (fn))
    arg = tsubst_default_argument (fn, type, arg, complain);

  /* Due to:

       [dcl.fct.default]

       The names in the expression are bound, and the semantic
       constraints are checked, at the point where the default
       expressions appears.

     we must not perform access checks here.  */
  push_deferring_access_checks (dk_no_check);
  /* We must make a copy of ARG, in case subsequent processing
     alters any part of it.  */
  arg = break_out_target_exprs (arg);
  arg = convert_for_initialization (0, type, arg, LOOKUP_IMPLICIT,
				    ICR_DEFAULT_ARGUMENT, fn, parmnum,
				    complain);
  arg = convert_for_arg_passing (type, arg, complain);
  pop_deferring_access_checks();

  pop_defarg_context ();

  return arg;
}

/* Returns the type which will really be used for passing an argument of
   type TYPE.  */

tree
type_passed_as (tree type)
{
  /* Pass classes with copy ctors by invisible reference.  */
  if (TREE_ADDRESSABLE (type))
    {
      type = build_reference_type (type);
      /* There are no other pointers to this temporary.  */
      type = cp_build_qualified_type (type, TYPE_QUAL_RESTRICT);
    }
  else if (targetm.calls.promote_prototypes (type)
	   && INTEGRAL_TYPE_P (type)
	   && COMPLETE_TYPE_P (type)
	   && tree_int_cst_lt (TYPE_SIZE (type), TYPE_SIZE (integer_type_node)))
    type = integer_type_node;

  return type;
}

/* Actually perform the appropriate conversion.  */

tree
convert_for_arg_passing (tree type, tree val, tsubst_flags_t complain)
{
  tree bitfield_type;

  /* If VAL is a bitfield, then -- since it has already been converted
     to TYPE -- it cannot have a precision greater than TYPE.  

     If it has a smaller precision, we must widen it here.  For
     example, passing "int f:3;" to a function expecting an "int" will
     not result in any conversion before this point.

     If the precision is the same we must not risk widening.  For
     example, the COMPONENT_REF for a 32-bit "long long" bitfield will
     often have type "int", even though the C++ type for the field is
     "long long".  If the value is being passed to a function
     expecting an "int", then no conversions will be required.  But,
     if we call convert_bitfield_to_declared_type, the bitfield will
     be converted to "long long".  */
  bitfield_type = is_bitfield_expr_with_lowered_type (val);
  if (bitfield_type 
      && TYPE_PRECISION (TREE_TYPE (val)) < TYPE_PRECISION (type))
    val = convert_to_integer (TYPE_MAIN_VARIANT (bitfield_type), val);

  if (val == error_mark_node)
    ;
  /* Pass classes with copy ctors by invisible reference.  */
  else if (TREE_ADDRESSABLE (type))
    val = build1 (ADDR_EXPR, build_reference_type (type), val);
  else if (targetm.calls.promote_prototypes (type)
	   && INTEGRAL_TYPE_P (type)
	   && COMPLETE_TYPE_P (type)
	   && tree_int_cst_lt (TYPE_SIZE (type), TYPE_SIZE (integer_type_node)))
    val = cp_perform_integral_promotions (val, complain);
  if ((complain & tf_warning)
      && warn_suggest_attribute_format)
    {
      tree rhstype = TREE_TYPE (val);
      const enum tree_code coder = TREE_CODE (rhstype);
      const enum tree_code codel = TREE_CODE (type);
      if ((codel == POINTER_TYPE || codel == REFERENCE_TYPE)
	  && coder == codel
	  && check_missing_format_attribute (type, rhstype))
	warning (OPT_Wsuggest_attribute_format,
		 "argument of function call might be a candidate for a format attribute");
    }
  return val;
}

/* Returns true iff FN is a function with magic varargs, i.e. ones for
   which no conversions at all should be done.  This is true for some
   builtins which don't act like normal functions.  */

bool
magic_varargs_p (tree fn)
{
  if (flag_cilkplus && is_cilkplus_reduce_builtin (fn) != BUILT_IN_NONE)
    return true;

  if (DECL_BUILT_IN (fn))
    switch (DECL_FUNCTION_CODE (fn))
      {
      case BUILT_IN_CLASSIFY_TYPE:
      case BUILT_IN_CONSTANT_P:
      case BUILT_IN_NEXT_ARG:
      case BUILT_IN_VA_START:
	return true;

      default:;
	return lookup_attribute ("type generic",
				 TYPE_ATTRIBUTES (TREE_TYPE (fn))) != 0;
      }

  return false;
}

/* Returns the decl of the dispatcher function if FN is a function version.  */

tree
get_function_version_dispatcher (tree fn)
{
  tree dispatcher_decl = NULL;

  gcc_assert (TREE_CODE (fn) == FUNCTION_DECL
	      && DECL_FUNCTION_VERSIONED (fn));

  gcc_assert (targetm.get_function_versions_dispatcher);
  dispatcher_decl = targetm.get_function_versions_dispatcher (fn);

  if (dispatcher_decl == NULL)
    {
      error_at (input_location, "use of multiversioned function "
				"without a default");
      return NULL;
    }

  retrofit_lang_decl (dispatcher_decl);
  gcc_assert (dispatcher_decl != NULL);
  return dispatcher_decl;
}

/* fn is a function version dispatcher that is marked used. Mark all the 
   semantically identical function versions it will dispatch as used.  */

void
mark_versions_used (tree fn)
{
  struct cgraph_node *node;
  struct cgraph_function_version_info *node_v;
  struct cgraph_function_version_info *it_v;

  gcc_assert (TREE_CODE (fn) == FUNCTION_DECL);

  node = cgraph_node::get (fn);
  if (node == NULL)
    return;

  gcc_assert (node->dispatcher_function);

  node_v = node->function_version ();
  if (node_v == NULL)
    return;

  /* All semantically identical versions are chained.  Traverse and mark each
     one of them as used.  */
  it_v = node_v->next;
  while (it_v != NULL)
    {
      mark_used (it_v->this_node->decl);
      it_v = it_v->next;
    }
}

/* Build a call to "the copy constructor" for the type of A, even if it
   wouldn't be selected by normal overload resolution.  Used for
   diagnostics.  */

static tree
call_copy_ctor (tree a, tsubst_flags_t complain)
{
  tree ctype = TYPE_MAIN_VARIANT (TREE_TYPE (a));
  tree binfo = TYPE_BINFO (ctype);
  tree copy = get_copy_ctor (ctype, complain);
  copy = build_baselink (binfo, binfo, copy, NULL_TREE);
  tree ob = build_dummy_object (ctype);
  vec<tree, va_gc>* args = make_tree_vector_single (a);
  tree r = build_new_method_call (ob, copy, &args, NULL_TREE,
				  LOOKUP_NORMAL, NULL, complain);
  release_tree_vector (args);
  return r;
}

/* Subroutine of the various build_*_call functions.  Overload resolution
   has chosen a winning candidate CAND; build up a CALL_EXPR accordingly.
   ARGS is a TREE_LIST of the unconverted arguments to the call.  FLAGS is a
   bitmask of various LOOKUP_* flags which apply to the call itself.  */

static tree
build_over_call (struct z_candidate *cand, int flags, tsubst_flags_t complain)
{
  tree fn = cand->fn;
  const vec<tree, va_gc> *args = cand->args;
  tree first_arg = cand->first_arg;
  conversion **convs = cand->convs;
  conversion *conv;
  tree parm = TYPE_ARG_TYPES (TREE_TYPE (fn));
  int parmlen;
  tree val;
  int i = 0;
  int j = 0;
  unsigned int arg_index = 0;
  int is_method = 0;
  int nargs;
  tree *argarray;
  bool already_used = false;

  /* In a template, there is no need to perform all of the work that
     is normally done.  We are only interested in the type of the call
     expression, i.e., the return type of the function.  Any semantic
     errors will be deferred until the template is instantiated.  */
  if (processing_template_decl)
    {
      tree expr, addr;
      tree return_type;
      const tree *argarray;
      unsigned int nargs;

      return_type = TREE_TYPE (TREE_TYPE (fn));
      nargs = vec_safe_length (args);
      if (first_arg == NULL_TREE)
	argarray = args->address ();
      else
	{
	  tree *alcarray;
	  unsigned int ix;
	  tree arg;

	  ++nargs;
	  alcarray = XALLOCAVEC (tree, nargs);
	  alcarray[0] = build_this (first_arg);
	  FOR_EACH_VEC_SAFE_ELT (args, ix, arg)
	    alcarray[ix + 1] = arg;
	  argarray = alcarray;
	}

      addr = build_addr_func (fn, complain);
      if (addr == error_mark_node)
	return error_mark_node;
      expr = build_call_array_loc (input_location, return_type,
				   addr, nargs, argarray);
      if (TREE_THIS_VOLATILE (fn) && cfun)
	current_function_returns_abnormally = 1;
      return convert_from_reference (expr);
    }

  /* Give any warnings we noticed during overload resolution.  */
  if (cand->warnings && (complain & tf_warning))
    {
      struct candidate_warning *w;
      for (w = cand->warnings; w; w = w->next)
	joust (cand, w->loser, 1, complain);
    }

  /* Make =delete work with SFINAE.  */
  if (DECL_DELETED_FN (fn) && !(complain & tf_error))
    return error_mark_node;

  if (DECL_FUNCTION_MEMBER_P (fn))
    {
      tree access_fn;
      /* If FN is a template function, two cases must be considered.
	 For example:

	   struct A {
	     protected:
	       template <class T> void f();
	   };
	   template <class T> struct B {
	     protected:
	       void g();
	   };
	   struct C : A, B<int> {
	     using A::f;	// #1
	     using B<int>::g;	// #2
	   };

	 In case #1 where `A::f' is a member template, DECL_ACCESS is
	 recorded in the primary template but not in its specialization.
	 We check access of FN using its primary template.

	 In case #2, where `B<int>::g' has a DECL_TEMPLATE_INFO simply
	 because it is a member of class template B, DECL_ACCESS is
	 recorded in the specialization `B<int>::g'.  We cannot use its
	 primary template because `B<T>::g' and `B<int>::g' may have
	 different access.  */
      if (DECL_TEMPLATE_INFO (fn)
	  && DECL_MEMBER_TEMPLATE_P (DECL_TI_TEMPLATE (fn)))
	access_fn = DECL_TI_TEMPLATE (fn);
      else
	access_fn = fn;
      if (!perform_or_defer_access_check (cand->access_path, access_fn,
					  fn, complain))
	return error_mark_node;
    }

  /* If we're checking for implicit delete, don't bother with argument
     conversions.  */
  if (flags & LOOKUP_SPECULATIVE)
    {
      if (DECL_DELETED_FN (fn))
	{
	  if (complain & tf_error)
	    mark_used (fn);
	  return error_mark_node;
	}
      if (cand->viable == 1)
	return fn;
      else if (!(complain & tf_error))
	/* Reject bad conversions now.  */
	return error_mark_node;
      /* else continue to get conversion error.  */
    }

  /* N3276 magic doesn't apply to nested calls.  */
  int decltype_flag = (complain & tf_decltype);
  complain &= ~tf_decltype;

  /* Find maximum size of vector to hold converted arguments.  */
  parmlen = list_length (parm);
  nargs = vec_safe_length (args) + (first_arg != NULL_TREE ? 1 : 0);
  if (parmlen > nargs)
    nargs = parmlen;
  argarray = XALLOCAVEC (tree, nargs);

  /* The implicit parameters to a constructor are not considered by overload
     resolution, and must be of the proper type.  */
  if (DECL_CONSTRUCTOR_P (fn))
    {
      tree object_arg;
      if (first_arg != NULL_TREE)
	{
	  object_arg = first_arg;
	  first_arg = NULL_TREE;
	}
      else
	{
	  object_arg = (*args)[arg_index];
	  ++arg_index;
	}
      argarray[j++] = build_this (object_arg);
      parm = TREE_CHAIN (parm);
      /* We should never try to call the abstract constructor.  */
      gcc_assert (!DECL_HAS_IN_CHARGE_PARM_P (fn));

      if (DECL_HAS_VTT_PARM_P (fn))
	{
	  argarray[j++] = (*args)[arg_index];
	  ++arg_index;
	  parm = TREE_CHAIN (parm);
	}
    }
  /* Bypass access control for 'this' parameter.  */
  else if (TREE_CODE (TREE_TYPE (fn)) == METHOD_TYPE)
    {
      tree parmtype = TREE_VALUE (parm);
      tree arg = build_this (first_arg != NULL_TREE
			     ? first_arg
			     : (*args)[arg_index]);
      tree argtype = TREE_TYPE (arg);
      tree converted_arg;
      tree base_binfo;

      if (convs[i]->bad_p)
	{
	  if (complain & tf_error)
	    {
	      if (permerror (input_location, "passing %qT as %<this%> "
			     "argument discards qualifiers",
			     TREE_TYPE (argtype)))
		inform (DECL_SOURCE_LOCATION (fn), "  in call to %qD", fn);
	    }
	  else
	    return error_mark_node;
	}

      /* See if the function member or the whole class type is declared
	 final and the call can be devirtualized.  */
      if (DECL_FINAL_P (fn)
	  || CLASSTYPE_FINAL (TYPE_METHOD_BASETYPE (TREE_TYPE (fn))))
	flags |= LOOKUP_NONVIRTUAL;

      /* [class.mfct.nonstatic]: If a nonstatic member function of a class
	 X is called for an object that is not of type X, or of a type
	 derived from X, the behavior is undefined.

	 So we can assume that anything passed as 'this' is non-null, and
	 optimize accordingly.  */
      gcc_assert (TYPE_PTR_P (parmtype));
      /* Convert to the base in which the function was declared.  */
      gcc_assert (cand->conversion_path != NULL_TREE);
      converted_arg = build_base_path (PLUS_EXPR,
				       arg,
				       cand->conversion_path,
				       1, complain);
      /* Check that the base class is accessible.  */
      if (!accessible_base_p (TREE_TYPE (argtype),
			      BINFO_TYPE (cand->conversion_path), true))
	{
	  if (complain & tf_error)
	    error ("%qT is not an accessible base of %qT",
		   BINFO_TYPE (cand->conversion_path),
		   TREE_TYPE (argtype));
	  else
	    return error_mark_node;
	}
      /* If fn was found by a using declaration, the conversion path
	 will be to the derived class, not the base declaring fn. We
	 must convert from derived to base.  */
      base_binfo = lookup_base (TREE_TYPE (TREE_TYPE (converted_arg)),
				TREE_TYPE (parmtype), ba_unique,
				NULL, complain);
      converted_arg = build_base_path (PLUS_EXPR, converted_arg,
				       base_binfo, 1, complain);

      argarray[j++] = converted_arg;
      parm = TREE_CHAIN (parm);
      if (first_arg != NULL_TREE)
	first_arg = NULL_TREE;
      else
	++arg_index;
      ++i;
      is_method = 1;
    }

  gcc_assert (first_arg == NULL_TREE);
  for (; arg_index < vec_safe_length (args) && parm;
       parm = TREE_CHAIN (parm), ++arg_index, ++i)
    {
      tree type = TREE_VALUE (parm);
      tree arg = (*args)[arg_index];
      bool conversion_warning = true;

      conv = convs[i];

      /* If the argument is NULL and used to (implicitly) instantiate a
         template function (and bind one of the template arguments to
         the type of 'long int'), we don't want to warn about passing NULL
         to non-pointer argument.
         For example, if we have this template function:

           template<typename T> void func(T x) {}

         we want to warn (when -Wconversion is enabled) in this case:

           void foo() {
             func<int>(NULL);
           }

         but not in this case:

           void foo() {
             func(NULL);
           }
      */
      if (arg == null_node
          && DECL_TEMPLATE_INFO (fn)
          && cand->template_decl
          && !(flags & LOOKUP_EXPLICIT_TMPL_ARGS))
        conversion_warning = false;

      /* Warn about initializer_list deduction that isn't currently in the
	 working draft.  */
      if (cxx_dialect > cxx98
	  && flag_deduce_init_list
	  && cand->template_decl
	  && is_std_init_list (non_reference (type))
	  && BRACE_ENCLOSED_INITIALIZER_P (arg))
	{
	  tree tmpl = TI_TEMPLATE (cand->template_decl);
	  tree realparm = chain_index (j, DECL_ARGUMENTS (cand->fn));
	  tree patparm = get_pattern_parm (realparm, tmpl);
	  tree pattype = TREE_TYPE (patparm);
	  if (PACK_EXPANSION_P (pattype))
	    pattype = PACK_EXPANSION_PATTERN (pattype);
	  pattype = non_reference (pattype);

	  if (TREE_CODE (pattype) == TEMPLATE_TYPE_PARM
	      && (cand->explicit_targs == NULL_TREE
		  || (TREE_VEC_LENGTH (cand->explicit_targs)
		      <= TEMPLATE_TYPE_IDX (pattype))))
	    {
	      pedwarn (input_location, 0, "deducing %qT as %qT",
		       non_reference (TREE_TYPE (patparm)),
		       non_reference (type));
	      pedwarn (input_location, 0, "  in call to %q+D", cand->fn);
	      pedwarn (input_location, 0,
		       "  (you can disable this with -fno-deduce-init-list)");
	    }
	}
      val = convert_like_with_context (conv, arg, fn, i - is_method,
				       conversion_warning
				       ? complain
				       : complain & (~tf_warning));

      val = convert_for_arg_passing (type, val, complain);
	
      if (val == error_mark_node)
        return error_mark_node;
      else
        argarray[j++] = val;
    }

  /* Default arguments */
  for (; parm && parm != void_list_node; parm = TREE_CHAIN (parm), i++)
    {
      if (TREE_VALUE (parm) == error_mark_node)
	return error_mark_node;
      argarray[j++] = convert_default_arg (TREE_VALUE (parm),
					   TREE_PURPOSE (parm),
					   fn, i - is_method,
					   complain);
    }

  /* Ellipsis */
  for (; arg_index < vec_safe_length (args); ++arg_index)
    {
      tree a = (*args)[arg_index];
      if (magic_varargs_p (fn))
	/* Do no conversions for magic varargs.  */
	a = mark_type_use (a);
      else if (DECL_CONSTRUCTOR_P (fn)
	       && same_type_ignoring_top_level_qualifiers_p (DECL_CONTEXT (fn),
							     TREE_TYPE (a)))
	{
	  /* Avoid infinite recursion trying to call A(...).  */
	  if (complain & tf_error)
	    /* Try to call the actual copy constructor for a good error.  */
	    call_copy_ctor (a, complain);
	  return error_mark_node;
	}
      else
	a = convert_arg_to_ellipsis (a, complain);
      argarray[j++] = a;
    }

  gcc_assert (j <= nargs);
  nargs = j;
  {
    tree *fargs = (!nargs ? argarray : (tree *) alloca (nargs * sizeof (tree)));
    for (j = 0; j < nargs; j++)
      fargs[j] = fold_non_dependent_expr (argarray[j]);

    check_function_arguments (TREE_TYPE (fn), nargs, fargs);
  }

  /* Avoid actually calling copy constructors and copy assignment operators,
     if possible.  */

  if (! flag_elide_constructors)
    /* Do things the hard way.  */;
  else if (cand->num_convs == 1 
           && (DECL_COPY_CONSTRUCTOR_P (fn) 
               || DECL_MOVE_CONSTRUCTOR_P (fn))
	   /* It's unsafe to elide the constructor when handling
	      a noexcept-expression, it may evaluate to the wrong
	      value (c++/53025).  */
	   && cp_noexcept_operand == 0)
    {
      tree targ;
      tree arg = argarray[num_artificial_parms_for (fn)];
      tree fa;
      bool trivial = trivial_fn_p (fn);

      /* Pull out the real argument, disregarding const-correctness.  */
      targ = arg;
      while (CONVERT_EXPR_P (targ)
	     || TREE_CODE (targ) == NON_LVALUE_EXPR)
	targ = TREE_OPERAND (targ, 0);
      if (TREE_CODE (targ) == ADDR_EXPR)
	{
	  targ = TREE_OPERAND (targ, 0);
	  if (!same_type_ignoring_top_level_qualifiers_p
	      (TREE_TYPE (TREE_TYPE (arg)), TREE_TYPE (targ)))
	    targ = NULL_TREE;
	}
      else
	targ = NULL_TREE;

      if (targ)
	arg = targ;
      else
	arg = cp_build_indirect_ref (arg, RO_NULL, complain);

      /* [class.copy]: the copy constructor is implicitly defined even if
	 the implementation elided its use.  */
      if (!trivial || DECL_DELETED_FN (fn))
	{
	  if (!mark_used (fn, complain) && !(complain & tf_error))
	    return error_mark_node;
	  already_used = true;
	}

      /* If we're creating a temp and we already have one, don't create a
	 new one.  If we're not creating a temp but we get one, use
	 INIT_EXPR to collapse the temp into our target.  Otherwise, if the
	 ctor is trivial, do a bitwise copy with a simple TARGET_EXPR for a
	 temp or an INIT_EXPR otherwise.  */
      fa = argarray[0];
      if (is_dummy_object (fa))
	{
	  if (TREE_CODE (arg) == TARGET_EXPR)
	    return arg;
	  else if (trivial)
	    return force_target_expr (DECL_CONTEXT (fn), arg, complain);
	}
      else if (TREE_CODE (arg) == TARGET_EXPR || trivial)
	{
	  tree to = stabilize_reference (cp_build_indirect_ref (fa, RO_NULL,
								complain));

	  val = build2 (INIT_EXPR, DECL_CONTEXT (fn), to, arg);
	  return val;
	}
    }
  else if (DECL_OVERLOADED_OPERATOR_P (fn) == NOP_EXPR
	   && trivial_fn_p (fn)
	   && !DECL_DELETED_FN (fn))
    {
      tree to = stabilize_reference
	(cp_build_indirect_ref (argarray[0], RO_NULL, complain));
      tree type = TREE_TYPE (to);
      tree as_base = CLASSTYPE_AS_BASE (type);
      tree arg = argarray[1];

      if (is_really_empty_class (type))
	{
	  /* Avoid copying empty classes.  */
	  val = build2 (COMPOUND_EXPR, void_type_node, to, arg);
	  TREE_NO_WARNING (val) = 1;
	  val = build2 (COMPOUND_EXPR, type, val, to);
	  TREE_NO_WARNING (val) = 1;
	}
      else if (tree_int_cst_equal (TYPE_SIZE (type), TYPE_SIZE (as_base)))
	{
	  arg = cp_build_indirect_ref (arg, RO_NULL, complain);
	  val = build2 (MODIFY_EXPR, TREE_TYPE (to), to, arg);
	}
      else
	{
	  /* We must only copy the non-tail padding parts.  */
	  tree arg0, arg2, t;
	  tree array_type, alias_set;

	  arg2 = TYPE_SIZE_UNIT (as_base);
	  arg0 = cp_build_addr_expr (to, complain);

	  array_type = build_array_type (char_type_node,
					 build_index_type
					   (size_binop (MINUS_EXPR,
							arg2, size_int (1))));
	  alias_set = build_int_cst (build_pointer_type (type), 0);
	  t = build2 (MODIFY_EXPR, void_type_node,
		      build2 (MEM_REF, array_type, arg0, alias_set),
		      build2 (MEM_REF, array_type, arg, alias_set));
	  val = build2 (COMPOUND_EXPR, TREE_TYPE (to), t, to);
          TREE_NO_WARNING (val) = 1;
	}

      return val;
    }
  else if (DECL_DESTRUCTOR_P (fn)
	   && trivial_fn_p (fn)
	   && !DECL_DELETED_FN (fn))
    return fold_convert (void_type_node, argarray[0]);
  /* FIXME handle trivial default constructor, too.  */

  /* For calls to a multi-versioned function, overload resolution
     returns the function with the highest target priority, that is,
     the version that will checked for dispatching first.  If this
     version is inlinable, a direct call to this version can be made
     otherwise the call should go through the dispatcher.  */

  if (DECL_FUNCTION_VERSIONED (fn)
      && (current_function_decl == NULL
	  || !targetm.target_option.can_inline_p (current_function_decl, fn)))
    {
      fn = get_function_version_dispatcher (fn);
      if (fn == NULL)
	return NULL;
      if (!already_used)
	mark_versions_used (fn);
    }

  if (!already_used
      && !mark_used (fn, complain))
    return error_mark_node;

  if (DECL_VINDEX (fn) && (flags & LOOKUP_NONVIRTUAL) == 0
      /* Don't mess with virtual lookup in instantiate_non_dependent_expr;
	 virtual functions can't be constexpr.  */
      && !in_template_function ())
    {
      tree t;
      tree binfo = lookup_base (TREE_TYPE (TREE_TYPE (argarray[0])),
				DECL_CONTEXT (fn),
				ba_any, NULL, complain);
      gcc_assert (binfo && binfo != error_mark_node);

      argarray[0] = build_base_path (PLUS_EXPR, argarray[0], binfo, 1,
				     complain);
      if (TREE_SIDE_EFFECTS (argarray[0]))
	argarray[0] = save_expr (argarray[0]);
      t = build_pointer_type (TREE_TYPE (fn));
      if (DECL_CONTEXT (fn) && TYPE_JAVA_INTERFACE (DECL_CONTEXT (fn)))
	fn = build_java_interface_fn_ref (fn, argarray[0]);
      else
	fn = build_vfn_ref (argarray[0], DECL_VINDEX (fn));
      TREE_TYPE (fn) = t;
    }
  else
    {
      fn = build_addr_func (fn, complain);
      if (fn == error_mark_node)
	return error_mark_node;
    }

  tree call = build_cxx_call (fn, nargs, argarray, complain|decltype_flag);
  if (TREE_CODE (call) == CALL_EXPR
      && (cand->flags & LOOKUP_LIST_INIT_CTOR))
    CALL_EXPR_LIST_INIT_P (call) = true;
  return call;
}

/* Build and return a call to FN, using NARGS arguments in ARGARRAY.
   This function performs no overload resolution, conversion, or other
   high-level operations.  */

tree
build_cxx_call (tree fn, int nargs, tree *argarray,
		tsubst_flags_t complain)
{
  tree fndecl;

  /* Remember roughly where this call is.  */
  location_t loc = EXPR_LOC_OR_LOC (fn, input_location);
  fn = build_call_a (fn, nargs, argarray);
  SET_EXPR_LOCATION (fn, loc);

  fndecl = get_callee_fndecl (fn);

  /* Check that arguments to builtin functions match the expectations.  */
  if (fndecl
      && DECL_BUILT_IN (fndecl)
      && DECL_BUILT_IN_CLASS (fndecl) == BUILT_IN_NORMAL)
    {
      int i;

      /* We need to take care that values to BUILT_IN_NORMAL
         are reduced.  */
      for (i = 0; i < nargs; i++)
	argarray[i] = maybe_constant_value (argarray[i]);

      if (!check_builtin_function_arguments (fndecl, nargs, argarray))
	return error_mark_node;
    }

    /* If it is a built-in array notation function, then the return type of
     the function is the element type of the array passed in as array 
     notation (i.e. the first parameter of the function).  */
  if (flag_cilkplus && TREE_CODE (fn) == CALL_EXPR) 
    {
      enum built_in_function bif = 
	is_cilkplus_reduce_builtin (CALL_EXPR_FN (fn));
      if (bif == BUILT_IN_CILKPLUS_SEC_REDUCE_ADD
	  || bif == BUILT_IN_CILKPLUS_SEC_REDUCE_MUL
	  || bif == BUILT_IN_CILKPLUS_SEC_REDUCE_MAX
	  || bif == BUILT_IN_CILKPLUS_SEC_REDUCE_MIN
	  || bif == BUILT_IN_CILKPLUS_SEC_REDUCE
	  || bif == BUILT_IN_CILKPLUS_SEC_REDUCE_MUTATING)
	{ 
	  if (call_expr_nargs (fn) == 0)
	    {
	      error_at (EXPR_LOCATION (fn), "Invalid builtin arguments");
	      return error_mark_node;
	    }
	  /* for bif == BUILT_IN_CILKPLUS_SEC_REDUCE_ALL_ZERO or
	     BUILT_IN_CILKPLUS_SEC_REDUCE_ANY_ZERO or
	     BUILT_IN_CILKPLUS_SEC_REDUCE_ANY_NONZERO or 
	     BUILT_IN_CILKPLUS_SEC_REDUCE_ALL_NONZERO or
	     BUILT_IN_CILKPLUS_SEC_REDUCE_MIN_IND or
             BUILT_IN_CILKPLUS_SEC_REDUCE_MAX_IND
	     The pre-defined return-type is the correct one.  */
	  tree array_ntn = CALL_EXPR_ARG (fn, 0); 
	  TREE_TYPE (fn) = TREE_TYPE (array_ntn); 
	  return fn;
	}
    }

  if (VOID_TYPE_P (TREE_TYPE (fn)))
    return fn;

  /* 5.2.2/11: If a function call is a prvalue of object type: if the
     function call is either the operand of a decltype-specifier or the
     right operand of a comma operator that is the operand of a
     decltype-specifier, a temporary object is not introduced for the
     prvalue. The type of the prvalue may be incomplete.  */
  if (!(complain & tf_decltype))
    {
      fn = require_complete_type_sfinae (fn, complain);
      if (fn == error_mark_node)
	return error_mark_node;

      if (MAYBE_CLASS_TYPE_P (TREE_TYPE (fn)))
	fn = build_cplus_new (TREE_TYPE (fn), fn, complain);
    }
  return convert_from_reference (fn);
}

static GTY(()) tree java_iface_lookup_fn;

/* Make an expression which yields the address of the Java interface
   method FN.  This is achieved by generating a call to libjava's
   _Jv_LookupInterfaceMethodIdx().  */

static tree
build_java_interface_fn_ref (tree fn, tree instance)
{
  tree lookup_fn, method, idx;
  tree klass_ref, iface, iface_ref;
  int i;

  if (!java_iface_lookup_fn)
    {
      tree ftype = build_function_type_list (ptr_type_node,
					     ptr_type_node, ptr_type_node,
					     java_int_type_node, NULL_TREE);
      java_iface_lookup_fn
	= add_builtin_function ("_Jv_LookupInterfaceMethodIdx", ftype,
				0, NOT_BUILT_IN, NULL, NULL_TREE);
    }

  /* Look up the pointer to the runtime java.lang.Class object for `instance'.
     This is the first entry in the vtable.  */
  klass_ref = build_vtbl_ref (cp_build_indirect_ref (instance, RO_NULL, 
                                                     tf_warning_or_error),
			      integer_zero_node);

  /* Get the java.lang.Class pointer for the interface being called.  */
  iface = DECL_CONTEXT (fn);
  iface_ref = lookup_field (iface, get_identifier ("class$"), 0, false);
  if (!iface_ref || !VAR_P (iface_ref)
      || DECL_CONTEXT (iface_ref) != iface)
    {
      error ("could not find class$ field in java interface type %qT",
		iface);
      return error_mark_node;
    }
  iface_ref = build_address (iface_ref);
  iface_ref = convert (build_pointer_type (iface), iface_ref);

  /* Determine the itable index of FN.  */
  i = 1;
  for (method = TYPE_METHODS (iface); method; method = DECL_CHAIN (method))
    {
      if (!DECL_VIRTUAL_P (method))
	continue;
      if (fn == method)
	break;
      i++;
    }
  idx = build_int_cst (NULL_TREE, i);

  lookup_fn = build1 (ADDR_EXPR,
		      build_pointer_type (TREE_TYPE (java_iface_lookup_fn)),
		      java_iface_lookup_fn);
  return build_call_nary (ptr_type_node, lookup_fn,
			  3, klass_ref, iface_ref, idx);
}

/* Returns the value to use for the in-charge parameter when making a
   call to a function with the indicated NAME.

   FIXME:Can't we find a neater way to do this mapping?  */

tree
in_charge_arg_for_name (tree name)
{
 if (name == base_ctor_identifier
      || name == base_dtor_identifier)
    return integer_zero_node;
  else if (name == complete_ctor_identifier)
    return integer_one_node;
  else if (name == complete_dtor_identifier)
    return integer_two_node;
  else if (name == deleting_dtor_identifier)
    return integer_three_node;

  /* This function should only be called with one of the names listed
     above.  */
  gcc_unreachable ();
  return NULL_TREE;
}

/* Build a call to a constructor, destructor, or an assignment
   operator for INSTANCE, an expression with class type.  NAME
   indicates the special member function to call; *ARGS are the
   arguments.  ARGS may be NULL.  This may change ARGS.  BINFO
   indicates the base of INSTANCE that is to be passed as the `this'
   parameter to the member function called.

   FLAGS are the LOOKUP_* flags to use when processing the call.

   If NAME indicates a complete object constructor, INSTANCE may be
   NULL_TREE.  In this case, the caller will call build_cplus_new to
   store the newly constructed object into a VAR_DECL.  */

tree
build_special_member_call (tree instance, tree name, vec<tree, va_gc> **args,
			   tree binfo, int flags, tsubst_flags_t complain)
{
  tree fns;
  /* The type of the subobject to be constructed or destroyed.  */
  tree class_type;
  vec<tree, va_gc> *allocated = NULL;
  tree ret;

  gcc_assert (name == complete_ctor_identifier
	      || name == base_ctor_identifier
	      || name == complete_dtor_identifier
	      || name == base_dtor_identifier
	      || name == deleting_dtor_identifier
	      || name == ansi_assopname (NOP_EXPR));
  if (TYPE_P (binfo))
    {
      /* Resolve the name.  */
      if (!complete_type_or_maybe_complain (binfo, NULL_TREE, complain))
	return error_mark_node;

      binfo = TYPE_BINFO (binfo);
    }

  gcc_assert (binfo != NULL_TREE);

  class_type = BINFO_TYPE (binfo);

  /* Handle the special case where INSTANCE is NULL_TREE.  */
  if (name == complete_ctor_identifier && !instance)
    instance = build_dummy_object (class_type);
  else
    {
      if (name == complete_dtor_identifier
	  || name == base_dtor_identifier
	  || name == deleting_dtor_identifier)
	gcc_assert (args == NULL || vec_safe_is_empty (*args));

      /* Convert to the base class, if necessary.  */
      if (!same_type_ignoring_top_level_qualifiers_p
	  (TREE_TYPE (instance), BINFO_TYPE (binfo)))
	{
	  if (name != ansi_assopname (NOP_EXPR))
	    /* For constructors and destructors, either the base is
	       non-virtual, or it is virtual but we are doing the
	       conversion from a constructor or destructor for the
	       complete object.  In either case, we can convert
	       statically.  */
	    instance = convert_to_base_statically (instance, binfo);
	  else
	    /* However, for assignment operators, we must convert
	       dynamically if the base is virtual.  */
	    instance = build_base_path (PLUS_EXPR, instance,
					binfo, /*nonnull=*/1, complain);
	}
    }

  gcc_assert (instance != NULL_TREE);

  fns = lookup_fnfields (binfo, name, 1);

  /* When making a call to a constructor or destructor for a subobject
     that uses virtual base classes, pass down a pointer to a VTT for
     the subobject.  */
  if ((name == base_ctor_identifier
       || name == base_dtor_identifier)
      && CLASSTYPE_VBASECLASSES (class_type))
    {
      tree vtt;
      tree sub_vtt;

      /* If the current function is a complete object constructor
	 or destructor, then we fetch the VTT directly.
	 Otherwise, we look it up using the VTT we were given.  */
      vtt = DECL_CHAIN (CLASSTYPE_VTABLES (current_class_type));
      vtt = decay_conversion (vtt, complain);
      if (vtt == error_mark_node)
	return error_mark_node;
      vtt = build3 (COND_EXPR, TREE_TYPE (vtt),
		    build2 (EQ_EXPR, boolean_type_node,
			    current_in_charge_parm, integer_zero_node),
		    current_vtt_parm,
		    vtt);
      if (BINFO_SUBVTT_INDEX (binfo))
	sub_vtt = fold_build_pointer_plus (vtt, BINFO_SUBVTT_INDEX (binfo));
      else
	sub_vtt = vtt;

      if (args == NULL)
	{
	  allocated = make_tree_vector ();
	  args = &allocated;
	}

      vec_safe_insert (*args, 0, sub_vtt);
    }

  ret = build_new_method_call (instance, fns, args,
			       TYPE_BINFO (BINFO_TYPE (binfo)),
			       flags, /*fn=*/NULL,
			       complain);

  if (allocated != NULL)
    release_tree_vector (allocated);

  if ((complain & tf_error)
      && (flags & LOOKUP_DELEGATING_CONS)
      && name == complete_ctor_identifier 
      && TREE_CODE (ret) == CALL_EXPR
      && (DECL_ABSTRACT_ORIGIN (TREE_OPERAND (CALL_EXPR_FN (ret), 0))
	  == current_function_decl))
    error ("constructor delegates to itself");

  return ret;
}

/* Return the NAME, as a C string.  The NAME indicates a function that
   is a member of TYPE.  *FREE_P is set to true if the caller must
   free the memory returned.

   Rather than go through all of this, we should simply set the names
   of constructors and destructors appropriately, and dispense with
   ctor_identifier, dtor_identifier, etc.  */

static char *
name_as_c_string (tree name, tree type, bool *free_p)
{
  char *pretty_name;

  /* Assume that we will not allocate memory.  */
  *free_p = false;
  /* Constructors and destructors are special.  */
  if (IDENTIFIER_CTOR_OR_DTOR_P (name))
    {
      pretty_name
	= CONST_CAST (char *, identifier_to_locale (IDENTIFIER_POINTER (constructor_name (type))));
      /* For a destructor, add the '~'.  */
      if (name == complete_dtor_identifier
	  || name == base_dtor_identifier
	  || name == deleting_dtor_identifier)
	{
	  pretty_name = concat ("~", pretty_name, NULL);
	  /* Remember that we need to free the memory allocated.  */
	  *free_p = true;
	}
    }
  else if (IDENTIFIER_TYPENAME_P (name))
    {
      pretty_name = concat ("operator ",
			    type_as_string_translate (TREE_TYPE (name),
						      TFF_PLAIN_IDENTIFIER),
			    NULL);
      /* Remember that we need to free the memory allocated.  */
      *free_p = true;
    }
  else
    pretty_name = CONST_CAST (char *, identifier_to_locale (IDENTIFIER_POINTER (name)));

  return pretty_name;
}

/* Build a call to "INSTANCE.FN (ARGS)".  If FN_P is non-NULL, it will
   be set, upon return, to the function called.  ARGS may be NULL.
   This may change ARGS.  */

static tree
build_new_method_call_1 (tree instance, tree fns, vec<tree, va_gc> **args,
		         tree conversion_path, int flags,
		         tree *fn_p, tsubst_flags_t complain)
{
  struct z_candidate *candidates = 0, *cand;
  tree explicit_targs = NULL_TREE;
  tree basetype = NULL_TREE;
  tree access_binfo, binfo;
  tree optype;
  tree first_mem_arg = NULL_TREE;
  tree name;
  bool skip_first_for_error;
  vec<tree, va_gc> *user_args;
  tree call;
  tree fn;
  int template_only = 0;
  bool any_viable_p;
  tree orig_instance;
  tree orig_fns;
  vec<tree, va_gc> *orig_args = NULL;
  void *p;

  gcc_assert (instance != NULL_TREE);

  /* We don't know what function we're going to call, yet.  */
  if (fn_p)
    *fn_p = NULL_TREE;

  if (error_operand_p (instance)
      || !fns || error_operand_p (fns))
    return error_mark_node;

  if (!BASELINK_P (fns))
    {
      if (complain & tf_error)
	error ("call to non-function %qD", fns);
      return error_mark_node;
    }

  orig_instance = instance;
  orig_fns = fns;

  /* Dismantle the baselink to collect all the information we need.  */
  if (!conversion_path)
    conversion_path = BASELINK_BINFO (fns);
  access_binfo = BASELINK_ACCESS_BINFO (fns);
  binfo = BASELINK_BINFO (fns);
  optype = BASELINK_OPTYPE (fns);
  fns = BASELINK_FUNCTIONS (fns);
  if (TREE_CODE (fns) == TEMPLATE_ID_EXPR)
    {
      explicit_targs = TREE_OPERAND (fns, 1);
      fns = TREE_OPERAND (fns, 0);
      template_only = 1;
    }
  gcc_assert (TREE_CODE (fns) == FUNCTION_DECL
	      || TREE_CODE (fns) == TEMPLATE_DECL
	      || TREE_CODE (fns) == OVERLOAD);
  fn = get_first_fn (fns);
  name = DECL_NAME (fn);

  basetype = TYPE_MAIN_VARIANT (TREE_TYPE (instance));
  gcc_assert (CLASS_TYPE_P (basetype));

  if (processing_template_decl)
    {
      orig_args = args == NULL ? NULL : make_tree_vector_copy (*args);
      instance = build_non_dependent_expr (instance);
      if (args != NULL)
	make_args_non_dependent (*args);
    }

  user_args = args == NULL ? NULL : *args;
  /* Under DR 147 A::A() is an invalid constructor call,
     not a functional cast.  */
  if (DECL_MAYBE_IN_CHARGE_CONSTRUCTOR_P (fn))
    {
      if (! (complain & tf_error))
	return error_mark_node;

      if (permerror (input_location,
		     "cannot call constructor %<%T::%D%> directly",
		     basetype, name))
	inform (input_location, "for a function-style cast, remove the "
		"redundant %<::%D%>", name);
      call = build_functional_cast (basetype, build_tree_list_vec (user_args),
				    complain);
      return call;
    }

  /* Figure out whether to skip the first argument for the error
     message we will display to users if an error occurs.  We don't
     want to display any compiler-generated arguments.  The "this"
     pointer hasn't been added yet.  However, we must remove the VTT
     pointer if this is a call to a base-class constructor or
     destructor.  */
  skip_first_for_error = false;
  if (IDENTIFIER_CTOR_OR_DTOR_P (name))
    {
      /* Callers should explicitly indicate whether they want to construct
	 the complete object or just the part without virtual bases.  */
      gcc_assert (name != ctor_identifier);
      /* Similarly for destructors.  */
      gcc_assert (name != dtor_identifier);
      /* Remove the VTT pointer, if present.  */
      if ((name == base_ctor_identifier || name == base_dtor_identifier)
	  && CLASSTYPE_VBASECLASSES (basetype))
	skip_first_for_error = true;
    }

  /* Process the argument list.  */
  if (args != NULL && *args != NULL)
    {
      *args = resolve_args (*args, complain);
      if (*args == NULL)
	return error_mark_node;
    }

  /* Consider the object argument to be used even if we end up selecting a
     static member function.  */
  instance = mark_type_use (instance);

  /* It's OK to call destructors and constructors on cv-qualified objects.
     Therefore, convert the INSTANCE to the unqualified type, if
     necessary.  */
  if (DECL_DESTRUCTOR_P (fn)
      || DECL_CONSTRUCTOR_P (fn))
    {
      if (!same_type_p (basetype, TREE_TYPE (instance)))
	{
	  instance = build_this (instance);
	  instance = build_nop (build_pointer_type (basetype), instance);
	  instance = build_fold_indirect_ref (instance);
	}
    }
  if (DECL_DESTRUCTOR_P (fn))
    name = complete_dtor_identifier;

  /* For the overload resolution we need to find the actual `this`
     that would be captured if the call turns out to be to a
     non-static member function.  Do not actually capture it at this
     point.  */
  if (DECL_CONSTRUCTOR_P (fn))
    /* Constructors don't use the enclosing 'this'.  */
    first_mem_arg = instance;
  else
    first_mem_arg = maybe_resolve_dummy (instance, false);

  /* Get the high-water mark for the CONVERSION_OBSTACK.  */
  p = conversion_obstack_alloc (0);

  /* If CONSTRUCTOR_IS_DIRECT_INIT is set, this was a T{ } form
     initializer, not T({ }).  */
  if (DECL_CONSTRUCTOR_P (fn) && args != NULL && !vec_safe_is_empty (*args)
      && DIRECT_LIST_INIT_P ((**args)[0]))
    {
      tree init_list = (**args)[0];
      tree init = NULL_TREE;

      gcc_assert ((*args)->length () == 1
		  && !(flags & LOOKUP_ONLYCONVERTING));

      /* If the initializer list has no elements and T is a class type with
	 a default constructor, the object is value-initialized.  Handle
	 this here so we don't need to handle it wherever we use
	 build_special_member_call.  */
      if (CONSTRUCTOR_NELTS (init_list) == 0
	  && TYPE_HAS_DEFAULT_CONSTRUCTOR (basetype)
	  /* For a user-provided default constructor, use the normal
	     mechanisms so that protected access works.  */
	  && type_has_non_user_provided_default_constructor (basetype)
	  && !processing_template_decl)
	init = build_value_init (basetype, complain);

      /* If BASETYPE is an aggregate, we need to do aggregate
	 initialization.  */
      else if (CP_AGGREGATE_TYPE_P (basetype))
	init = digest_init (basetype, init_list, complain);

      if (init)
	{
	  if (is_dummy_object (instance))
	    return get_target_expr_sfinae (init, complain);
	  init = build2 (INIT_EXPR, TREE_TYPE (instance), instance, init);
	  TREE_SIDE_EFFECTS (init) = true;
	  return init;
	}

      /* Otherwise go ahead with overload resolution.  */
      add_list_candidates (fns, first_mem_arg, init_list,
			   basetype, explicit_targs, template_only,
			   conversion_path, access_binfo, flags,
			   &candidates, complain);
    }
  else
    {
      add_candidates (fns, first_mem_arg, user_args, optype,
		      explicit_targs, template_only, conversion_path,
		      access_binfo, flags, &candidates, complain);
    }
  any_viable_p = false;
  candidates = splice_viable (candidates, false, &any_viable_p);

  if (!any_viable_p)
    {
      if (complain & tf_error)
	{
	  if (!COMPLETE_OR_OPEN_TYPE_P (basetype))
	    cxx_incomplete_type_error (instance, basetype);
	  else if (optype)
	    error ("no matching function for call to %<%T::operator %T(%A)%#V%>",
		   basetype, optype, build_tree_list_vec (user_args),
		   TREE_TYPE (instance));
	  else
	    {
	      char *pretty_name;
	      bool free_p;
	      tree arglist;

	      pretty_name = name_as_c_string (name, basetype, &free_p);
	      arglist = build_tree_list_vec (user_args);
	      if (skip_first_for_error)
		arglist = TREE_CHAIN (arglist);
	      error ("no matching function for call to %<%T::%s(%A)%#V%>",
		     basetype, pretty_name, arglist,
		     TREE_TYPE (instance));
	      if (free_p)
		free (pretty_name);
	    }
	  print_z_candidates (location_of (name), candidates);
	}
      call = error_mark_node;
    }
  else
    {
      cand = tourney (candidates, complain);
      if (cand == 0)
	{
	  char *pretty_name;
	  bool free_p;
	  tree arglist;

	  if (complain & tf_error)
	    {
	      pretty_name = name_as_c_string (name, basetype, &free_p);
	      arglist = build_tree_list_vec (user_args);
	      if (skip_first_for_error)
		arglist = TREE_CHAIN (arglist);
	      if (!any_strictly_viable (candidates))
		error ("no matching function for call to %<%s(%A)%>",
		       pretty_name, arglist);
	      else
		error ("call of overloaded %<%s(%A)%> is ambiguous",
		       pretty_name, arglist);
	      print_z_candidates (location_of (name), candidates);
	      if (free_p)
		free (pretty_name);
	    }
	  call = error_mark_node;
	}
      else
	{
	  fn = cand->fn;
	  call = NULL_TREE;

	  if (!(flags & LOOKUP_NONVIRTUAL)
	      && DECL_PURE_VIRTUAL_P (fn)
	      && instance == current_class_ref
	      && (complain & tf_warning))
	    {
	      /* This is not an error, it is runtime undefined
		 behavior.  */
	      if (!current_function_decl)
		warning (0, "pure virtual %q#D called from "
			 "non-static data member initializer", fn);
	      else if (DECL_CONSTRUCTOR_P (current_function_decl)
		       || DECL_DESTRUCTOR_P (current_function_decl))
		warning (0, (DECL_CONSTRUCTOR_P (current_function_decl)
			     ? "pure virtual %q#D called from constructor"
			     : "pure virtual %q#D called from destructor"),
			 fn);
	    }

	  if (TREE_CODE (TREE_TYPE (fn)) == METHOD_TYPE
	      && !DECL_CONSTRUCTOR_P (fn)
	      && is_dummy_object (instance))
	    {
	      instance = maybe_resolve_dummy (instance, true);
	      if (instance == error_mark_node)
		call = error_mark_node;
	      else if (!is_dummy_object (instance))
		{
		  /* We captured 'this' in the current lambda now that
		     we know we really need it.  */
		  cand->first_arg = instance;
		}
	      else
		{
		  if (complain & tf_error)
		    error ("cannot call member function %qD without object",
			   fn);
		  call = error_mark_node;
		}
	    }

	  if (call != error_mark_node)
	    {
	      /* Optimize away vtable lookup if we know that this
		 function can't be overridden.  We need to check if
		 the context and the type where we found fn are the same,
		 actually FN might be defined in a different class
		 type because of a using-declaration. In this case, we
		 do not want to perform a non-virtual call.  */
	      if (DECL_VINDEX (fn) && ! (flags & LOOKUP_NONVIRTUAL)
		  && same_type_ignoring_top_level_qualifiers_p
		  (DECL_CONTEXT (fn), BINFO_TYPE (binfo))
		  && resolves_to_fixed_type_p (instance, 0))
		flags |= LOOKUP_NONVIRTUAL;
              if (explicit_targs)
                flags |= LOOKUP_EXPLICIT_TMPL_ARGS;
	      /* Now we know what function is being called.  */
	      if (fn_p)
		*fn_p = fn;
	      /* Build the actual CALL_EXPR.  */
	      call = build_over_call (cand, flags, complain);
	      /* In an expression of the form `a->f()' where `f' turns
		 out to be a static member function, `a' is
		 none-the-less evaluated.  */
	      if (TREE_CODE (TREE_TYPE (fn)) != METHOD_TYPE
		  && !is_dummy_object (instance)
		  && TREE_SIDE_EFFECTS (instance))
		call = build2 (COMPOUND_EXPR, TREE_TYPE (call),
			       instance, call);
	      else if (call != error_mark_node
		       && DECL_DESTRUCTOR_P (cand->fn)
		       && !VOID_TYPE_P (TREE_TYPE (call)))
		/* An explicit call of the form "x->~X()" has type
		   "void".  However, on platforms where destructors
		   return "this" (i.e., those where
		   targetm.cxx.cdtor_returns_this is true), such calls
		   will appear to have a return value of pointer type
		   to the low-level call machinery.  We do not want to
		   change the low-level machinery, since we want to be
		   able to optimize "delete f()" on such platforms as
		   "operator delete(~X(f()))" (rather than generating
		   "t = f(), ~X(t), operator delete (t)").  */
		call = build_nop (void_type_node, call);
	    }
	}
    }

  if (processing_template_decl && call != error_mark_node)
    {
      bool cast_to_void = false;

      if (TREE_CODE (call) == COMPOUND_EXPR)
	call = TREE_OPERAND (call, 1);
      else if (TREE_CODE (call) == NOP_EXPR)
	{
	  cast_to_void = true;
	  call = TREE_OPERAND (call, 0);
	}
      if (INDIRECT_REF_P (call))
	call = TREE_OPERAND (call, 0);
      call = (build_min_non_dep_call_vec
	      (call,
	       build_min (COMPONENT_REF, TREE_TYPE (CALL_EXPR_FN (call)),
			  orig_instance, orig_fns, NULL_TREE),
	       orig_args));
      SET_EXPR_LOCATION (call, input_location);
      call = convert_from_reference (call);
      if (cast_to_void)
	call = build_nop (void_type_node, call);
    }

 /* Free all the conversions we allocated.  */
  obstack_free (&conversion_obstack, p);

  if (orig_args != NULL)
    release_tree_vector (orig_args);

  return call;
}

/* Wrapper for above.  */

tree
build_new_method_call (tree instance, tree fns, vec<tree, va_gc> **args,
		       tree conversion_path, int flags,
		       tree *fn_p, tsubst_flags_t complain)
{
  tree ret;
  bool subtime = timevar_cond_start (TV_OVERLOAD);
  ret = build_new_method_call_1 (instance, fns, args, conversion_path, flags,
                                 fn_p, complain);
  timevar_cond_stop (TV_OVERLOAD, subtime);
  return ret;
}

/* Returns true iff standard conversion sequence ICS1 is a proper
   subsequence of ICS2.  */

static bool
is_subseq (conversion *ics1, conversion *ics2)
{
  /* We can assume that a conversion of the same code
     between the same types indicates a subsequence since we only get
     here if the types we are converting from are the same.  */

  while (ics1->kind == ck_rvalue
	 || ics1->kind == ck_lvalue)
    ics1 = next_conversion (ics1);

  while (1)
    {
      while (ics2->kind == ck_rvalue
	     || ics2->kind == ck_lvalue)
	ics2 = next_conversion (ics2);

      if (ics2->kind == ck_user
	  || ics2->kind == ck_ambig
	  || ics2->kind == ck_aggr
	  || ics2->kind == ck_list
	  || ics2->kind == ck_identity)
	/* At this point, ICS1 cannot be a proper subsequence of
	   ICS2.  We can get a USER_CONV when we are comparing the
	   second standard conversion sequence of two user conversion
	   sequences.  */
	return false;

      ics2 = next_conversion (ics2);

      if (ics2->kind == ics1->kind
	  && same_type_p (ics2->type, ics1->type)
	  && same_type_p (next_conversion (ics2)->type,
			  next_conversion (ics1)->type))
	return true;
    }
}

/* Returns nonzero iff DERIVED is derived from BASE.  The inputs may
   be any _TYPE nodes.  */

bool
is_properly_derived_from (tree derived, tree base)
{
  if (!CLASS_TYPE_P (derived) || !CLASS_TYPE_P (base))
    return false;

  /* We only allow proper derivation here.  The DERIVED_FROM_P macro
     considers every class derived from itself.  */
  return (!same_type_ignoring_top_level_qualifiers_p (derived, base)
	  && DERIVED_FROM_P (base, derived));
}

/* We build the ICS for an implicit object parameter as a pointer
   conversion sequence.  However, such a sequence should be compared
   as if it were a reference conversion sequence.  If ICS is the
   implicit conversion sequence for an implicit object parameter,
   modify it accordingly.  */

static void
maybe_handle_implicit_object (conversion **ics)
{
  if ((*ics)->this_p)
    {
      /* [over.match.funcs]

	 For non-static member functions, the type of the
	 implicit object parameter is "reference to cv X"
	 where X is the class of which the function is a
	 member and cv is the cv-qualification on the member
	 function declaration.  */
      conversion *t = *ics;
      tree reference_type;

      /* The `this' parameter is a pointer to a class type.  Make the
	 implicit conversion talk about a reference to that same class
	 type.  */
      reference_type = TREE_TYPE (t->type);
      reference_type = build_reference_type (reference_type);

      if (t->kind == ck_qual)
	t = next_conversion (t);
      if (t->kind == ck_ptr)
	t = next_conversion (t);
      t = build_identity_conv (TREE_TYPE (t->type), NULL_TREE);
      t = direct_reference_binding (reference_type, t);
      t->this_p = 1;
      t->rvaluedness_matches_p = 0;
      *ics = t;
    }
}

/* If *ICS is a REF_BIND set *ICS to the remainder of the conversion,
   and return the initial reference binding conversion. Otherwise,
   leave *ICS unchanged and return NULL.  */

static conversion *
maybe_handle_ref_bind (conversion **ics)
{
  if ((*ics)->kind == ck_ref_bind)
    {
      conversion *old_ics = *ics;
      *ics = next_conversion (old_ics);
      (*ics)->user_conv_p = old_ics->user_conv_p;
      return old_ics;
    }

  return NULL;
}

/* Compare two implicit conversion sequences according to the rules set out in
   [over.ics.rank].  Return values:

      1: ics1 is better than ics2
     -1: ics2 is better than ics1
      0: ics1 and ics2 are indistinguishable */

static int
compare_ics (conversion *ics1, conversion *ics2)
{
  tree from_type1;
  tree from_type2;
  tree to_type1;
  tree to_type2;
  tree deref_from_type1 = NULL_TREE;
  tree deref_from_type2 = NULL_TREE;
  tree deref_to_type1 = NULL_TREE;
  tree deref_to_type2 = NULL_TREE;
  conversion_rank rank1, rank2;

  /* REF_BINDING is nonzero if the result of the conversion sequence
     is a reference type.   In that case REF_CONV is the reference
     binding conversion. */
  conversion *ref_conv1;
  conversion *ref_conv2;

  /* Compare badness before stripping the reference conversion.  */
  if (ics1->bad_p > ics2->bad_p)
    return -1;
  else if (ics1->bad_p < ics2->bad_p)
    return 1;

  /* Handle implicit object parameters.  */
  maybe_handle_implicit_object (&ics1);
  maybe_handle_implicit_object (&ics2);

  /* Handle reference parameters.  */
  ref_conv1 = maybe_handle_ref_bind (&ics1);
  ref_conv2 = maybe_handle_ref_bind (&ics2);

  /* List-initialization sequence L1 is a better conversion sequence than
     list-initialization sequence L2 if L1 converts to
     std::initializer_list<X> for some X and L2 does not.  */
  if (ics1->kind == ck_list && ics2->kind != ck_list)
    return 1;
  if (ics2->kind == ck_list && ics1->kind != ck_list)
    return -1;

  /* [over.ics.rank]

     When  comparing  the  basic forms of implicit conversion sequences (as
     defined in _over.best.ics_)

     --a standard conversion sequence (_over.ics.scs_) is a better
       conversion sequence than a user-defined conversion sequence
       or an ellipsis conversion sequence, and

     --a user-defined conversion sequence (_over.ics.user_) is a
       better conversion sequence than an ellipsis conversion sequence
       (_over.ics.ellipsis_).  */
  /* Use BAD_CONVERSION_RANK because we already checked for a badness
     mismatch.  If both ICS are bad, we try to make a decision based on
     what would have happened if they'd been good.  This is not an
     extension, we'll still give an error when we build up the call; this
     just helps us give a more helpful error message.  */
  rank1 = BAD_CONVERSION_RANK (ics1);
  rank2 = BAD_CONVERSION_RANK (ics2);

  if (rank1 > rank2)
    return -1;
  else if (rank1 < rank2)
    return 1;

  if (ics1->ellipsis_p)
    /* Both conversions are ellipsis conversions.  */
    return 0;

  /* User-defined  conversion sequence U1 is a better conversion sequence
     than another user-defined conversion sequence U2 if they contain the
     same user-defined conversion operator or constructor and if the sec-
     ond standard conversion sequence of U1 is  better  than  the  second
     standard conversion sequence of U2.  */

  /* Handle list-conversion with the same code even though it isn't always
     ranked as a user-defined conversion and it doesn't have a second
     standard conversion sequence; it will still have the desired effect.
     Specifically, we need to do the reference binding comparison at the
     end of this function.  */

  if (ics1->user_conv_p || ics1->kind == ck_list || ics1->kind == ck_aggr)
    {
      conversion *t1;
      conversion *t2;

      for (t1 = ics1; t1->kind != ck_user; t1 = next_conversion (t1))
	if (t1->kind == ck_ambig || t1->kind == ck_aggr
	    || t1->kind == ck_list)
	  break;
      for (t2 = ics2; t2->kind != ck_user; t2 = next_conversion (t2))
	if (t2->kind == ck_ambig || t2->kind == ck_aggr
	    || t2->kind == ck_list)
	  break;

      if (t1->kind != t2->kind)
	return 0;
      else if (t1->kind == ck_user)
	{
	  if (t1->cand->fn != t2->cand->fn)
	    return 0;
	}
      else
	{
	  /* For ambiguous or aggregate conversions, use the target type as
	     a proxy for the conversion function.  */
	  if (!same_type_ignoring_top_level_qualifiers_p (t1->type, t2->type))
	    return 0;
	}

      /* We can just fall through here, after setting up
	 FROM_TYPE1 and FROM_TYPE2.  */
      from_type1 = t1->type;
      from_type2 = t2->type;
    }
  else
    {
      conversion *t1;
      conversion *t2;

      /* We're dealing with two standard conversion sequences.

	 [over.ics.rank]

	 Standard conversion sequence S1 is a better conversion
	 sequence than standard conversion sequence S2 if

	 --S1 is a proper subsequence of S2 (comparing the conversion
	   sequences in the canonical form defined by _over.ics.scs_,
	   excluding any Lvalue Transformation; the identity
	   conversion sequence is considered to be a subsequence of
	   any non-identity conversion sequence */

      t1 = ics1;
      while (t1->kind != ck_identity)
	t1 = next_conversion (t1);
      from_type1 = t1->type;

      t2 = ics2;
      while (t2->kind != ck_identity)
	t2 = next_conversion (t2);
      from_type2 = t2->type;
    }

  /* One sequence can only be a subsequence of the other if they start with
     the same type.  They can start with different types when comparing the
     second standard conversion sequence in two user-defined conversion
     sequences.  */
  if (same_type_p (from_type1, from_type2))
    {
      if (is_subseq (ics1, ics2))
	return 1;
      if (is_subseq (ics2, ics1))
	return -1;
    }

  /* [over.ics.rank]

     Or, if not that,

     --the rank of S1 is better than the rank of S2 (by the rules
       defined below):

    Standard conversion sequences are ordered by their ranks: an Exact
    Match is a better conversion than a Promotion, which is a better
    conversion than a Conversion.

    Two conversion sequences with the same rank are indistinguishable
    unless one of the following rules applies:

    --A conversion that does not a convert a pointer, pointer to member,
      or std::nullptr_t to bool is better than one that does.

    The ICS_STD_RANK automatically handles the pointer-to-bool rule,
    so that we do not have to check it explicitly.  */
  if (ics1->rank < ics2->rank)
    return 1;
  else if (ics2->rank < ics1->rank)
    return -1;

  to_type1 = ics1->type;
  to_type2 = ics2->type;

  /* A conversion from scalar arithmetic type to complex is worse than a
     conversion between scalar arithmetic types.  */
  if (same_type_p (from_type1, from_type2)
      && ARITHMETIC_TYPE_P (from_type1)
      && ARITHMETIC_TYPE_P (to_type1)
      && ARITHMETIC_TYPE_P (to_type2)
      && ((TREE_CODE (to_type1) == COMPLEX_TYPE)
	  != (TREE_CODE (to_type2) == COMPLEX_TYPE)))
    {
      if (TREE_CODE (to_type1) == COMPLEX_TYPE)
	return -1;
      else
	return 1;
    }

  if (TYPE_PTR_P (from_type1)
      && TYPE_PTR_P (from_type2)
      && TYPE_PTR_P (to_type1)
      && TYPE_PTR_P (to_type2))
    {
      deref_from_type1 = TREE_TYPE (from_type1);
      deref_from_type2 = TREE_TYPE (from_type2);
      deref_to_type1 = TREE_TYPE (to_type1);
      deref_to_type2 = TREE_TYPE (to_type2);
    }
  /* The rules for pointers to members A::* are just like the rules
     for pointers A*, except opposite: if B is derived from A then
     A::* converts to B::*, not vice versa.  For that reason, we
     switch the from_ and to_ variables here.  */
  else if ((TYPE_PTRDATAMEM_P (from_type1) && TYPE_PTRDATAMEM_P (from_type2)
	    && TYPE_PTRDATAMEM_P (to_type1) && TYPE_PTRDATAMEM_P (to_type2))
	   || (TYPE_PTRMEMFUNC_P (from_type1)
	       && TYPE_PTRMEMFUNC_P (from_type2)
	       && TYPE_PTRMEMFUNC_P (to_type1)
	       && TYPE_PTRMEMFUNC_P (to_type2)))
    {
      deref_to_type1 = TYPE_PTRMEM_CLASS_TYPE (from_type1);
      deref_to_type2 = TYPE_PTRMEM_CLASS_TYPE (from_type2);
      deref_from_type1 = TYPE_PTRMEM_CLASS_TYPE (to_type1);
      deref_from_type2 = TYPE_PTRMEM_CLASS_TYPE (to_type2);
    }

  if (deref_from_type1 != NULL_TREE
      && RECORD_OR_UNION_CODE_P (TREE_CODE (deref_from_type1))
      && RECORD_OR_UNION_CODE_P (TREE_CODE (deref_from_type2)))
    {
      /* This was one of the pointer or pointer-like conversions.

	 [over.ics.rank]

	 --If class B is derived directly or indirectly from class A,
	   conversion of B* to A* is better than conversion of B* to
	   void*, and conversion of A* to void* is better than
	   conversion of B* to void*.  */
      if (VOID_TYPE_P (deref_to_type1)
	  && VOID_TYPE_P (deref_to_type2))
	{
	  if (is_properly_derived_from (deref_from_type1,
					deref_from_type2))
	    return -1;
	  else if (is_properly_derived_from (deref_from_type2,
					     deref_from_type1))
	    return 1;
	}
      else if (VOID_TYPE_P (deref_to_type1)
	       || VOID_TYPE_P (deref_to_type2))
	{
	  if (same_type_p (deref_from_type1, deref_from_type2))
	    {
	      if (VOID_TYPE_P (deref_to_type2))
		{
		  if (is_properly_derived_from (deref_from_type1,
						deref_to_type1))
		    return 1;
		}
	      /* We know that DEREF_TO_TYPE1 is `void' here.  */
	      else if (is_properly_derived_from (deref_from_type1,
						 deref_to_type2))
		return -1;
	    }
	}
      else if (RECORD_OR_UNION_CODE_P (TREE_CODE (deref_to_type1))
	       && RECORD_OR_UNION_CODE_P (TREE_CODE (deref_to_type2)))
	{
	  /* [over.ics.rank]

	     --If class B is derived directly or indirectly from class A
	       and class C is derived directly or indirectly from B,

	     --conversion of C* to B* is better than conversion of C* to
	       A*,

	     --conversion of B* to A* is better than conversion of C* to
	       A*  */
	  if (same_type_p (deref_from_type1, deref_from_type2))
	    {
	      if (is_properly_derived_from (deref_to_type1,
					    deref_to_type2))
		return 1;
	      else if (is_properly_derived_from (deref_to_type2,
						 deref_to_type1))
		return -1;
	    }
	  else if (same_type_p (deref_to_type1, deref_to_type2))
	    {
	      if (is_properly_derived_from (deref_from_type2,
					    deref_from_type1))
		return 1;
	      else if (is_properly_derived_from (deref_from_type1,
						 deref_from_type2))
		return -1;
	    }
	}
    }
  else if (CLASS_TYPE_P (non_reference (from_type1))
	   && same_type_p (from_type1, from_type2))
    {
      tree from = non_reference (from_type1);

      /* [over.ics.rank]

	 --binding of an expression of type C to a reference of type
	   B& is better than binding an expression of type C to a
	   reference of type A&

	 --conversion of C to B is better than conversion of C to A,  */
      if (is_properly_derived_from (from, to_type1)
	  && is_properly_derived_from (from, to_type2))
	{
	  if (is_properly_derived_from (to_type1, to_type2))
	    return 1;
	  else if (is_properly_derived_from (to_type2, to_type1))
	    return -1;
	}
    }
  else if (CLASS_TYPE_P (non_reference (to_type1))
	   && same_type_p (to_type1, to_type2))
    {
      tree to = non_reference (to_type1);

      /* [over.ics.rank]

	 --binding of an expression of type B to a reference of type
	   A& is better than binding an expression of type C to a
	   reference of type A&,

	 --conversion of B to A is better than conversion of C to A  */
      if (is_properly_derived_from (from_type1, to)
	  && is_properly_derived_from (from_type2, to))
	{
	  if (is_properly_derived_from (from_type2, from_type1))
	    return 1;
	  else if (is_properly_derived_from (from_type1, from_type2))
	    return -1;
	}
    }

  /* [over.ics.rank]

     --S1 and S2 differ only in their qualification conversion and  yield
       similar  types  T1 and T2 (_conv.qual_), respectively, and the cv-
       qualification signature of type T1 is a proper subset of  the  cv-
       qualification signature of type T2  */
  if (ics1->kind == ck_qual
      && ics2->kind == ck_qual
      && same_type_p (from_type1, from_type2))
    {
      int result = comp_cv_qual_signature (to_type1, to_type2);
      if (result != 0)
	return result;
    }

  /* [over.ics.rank]

     --S1 and S2 are reference bindings (_dcl.init.ref_) and neither refers
     to an implicit object parameter of a non-static member function
     declared without a ref-qualifier, and either S1 binds an lvalue
     reference to an lvalue and S2 binds an rvalue reference or S1 binds an
     rvalue reference to an rvalue and S2 binds an lvalue reference (C++0x
     draft standard, 13.3.3.2)

     --S1 and S2 are reference bindings (_dcl.init.ref_), and the
     types to which the references refer are the same type except for
     top-level cv-qualifiers, and the type to which the reference
     initialized by S2 refers is more cv-qualified than the type to
     which the reference initialized by S1 refers.

     DR 1328 [over.match.best]: the context is an initialization by
     conversion function for direct reference binding (13.3.1.6) of a
     reference to function type, the return type of F1 is the same kind of
     reference (i.e. lvalue or rvalue) as the reference being initialized,
     and the return type of F2 is not.  */

  if (ref_conv1 && ref_conv2)
    {
      if (!ref_conv1->this_p && !ref_conv2->this_p
	  && (ref_conv1->rvaluedness_matches_p
	      != ref_conv2->rvaluedness_matches_p)
	  && (same_type_p (ref_conv1->type, ref_conv2->type)
	      || (TYPE_REF_IS_RVALUE (ref_conv1->type)
		  != TYPE_REF_IS_RVALUE (ref_conv2->type))))
	{
	  if (ref_conv1->bad_p
	      && !same_type_p (TREE_TYPE (ref_conv1->type),
			       TREE_TYPE (ref_conv2->type)))
	    /* Don't prefer a bad conversion that drops cv-quals to a bad
	       conversion with the wrong rvalueness.  */
	    return 0;
	  return (ref_conv1->rvaluedness_matches_p
		  - ref_conv2->rvaluedness_matches_p);
	}

      if (same_type_ignoring_top_level_qualifiers_p (to_type1, to_type2))
	{
	  int q1 = cp_type_quals (TREE_TYPE (ref_conv1->type));
	  int q2 = cp_type_quals (TREE_TYPE (ref_conv2->type));
	  if (ref_conv1->bad_p)
	    {
	      /* Prefer the one that drops fewer cv-quals.  */
	      tree ftype = next_conversion (ref_conv1)->type;
	      int fquals = cp_type_quals (ftype);
	      q1 ^= fquals;
	      q2 ^= fquals;
	    }
	  return comp_cv_qualification (q2, q1);
	}
    }

  /* Neither conversion sequence is better than the other.  */
  return 0;
}

/* The source type for this standard conversion sequence.  */

static tree
source_type (conversion *t)
{
  for (;; t = next_conversion (t))
    {
      if (t->kind == ck_user
	  || t->kind == ck_ambig
	  || t->kind == ck_identity)
	return t->type;
    }
  gcc_unreachable ();
}

/* Note a warning about preferring WINNER to LOSER.  We do this by storing
   a pointer to LOSER and re-running joust to produce the warning if WINNER
   is actually used.  */

static void
add_warning (struct z_candidate *winner, struct z_candidate *loser)
{
  candidate_warning *cw = (candidate_warning *)
    conversion_obstack_alloc (sizeof (candidate_warning));
  cw->loser = loser;
  cw->next = winner->warnings;
  winner->warnings = cw;
}

/* Compare two candidates for overloading as described in
   [over.match.best].  Return values:

      1: cand1 is better than cand2
     -1: cand2 is better than cand1
      0: cand1 and cand2 are indistinguishable */

static int
joust (struct z_candidate *cand1, struct z_candidate *cand2, bool warn,
       tsubst_flags_t complain)
{
  int winner = 0;
  int off1 = 0, off2 = 0;
  size_t i;
  size_t len;

  /* Candidates that involve bad conversions are always worse than those
     that don't.  */
  if (cand1->viable > cand2->viable)
    return 1;
  if (cand1->viable < cand2->viable)
    return -1;

  /* If we have two pseudo-candidates for conversions to the same type,
     or two candidates for the same function, arbitrarily pick one.  */
  if (cand1->fn == cand2->fn
      && (IS_TYPE_OR_DECL_P (cand1->fn)))
    return 1;

  /* Prefer a non-deleted function over an implicitly deleted move
     constructor or assignment operator.  This differs slightly from the
     wording for issue 1402 (which says the move op is ignored by overload
     resolution), but this way produces better error messages.  */
  if (TREE_CODE (cand1->fn) == FUNCTION_DECL
      && TREE_CODE (cand2->fn) == FUNCTION_DECL
      && DECL_DELETED_FN (cand1->fn) != DECL_DELETED_FN (cand2->fn))
    {
      if (DECL_DELETED_FN (cand1->fn) && DECL_DEFAULTED_FN (cand1->fn)
	  && move_fn_p (cand1->fn))
	return -1;
      if (DECL_DELETED_FN (cand2->fn) && DECL_DEFAULTED_FN (cand2->fn)
	  && move_fn_p (cand2->fn))
	return 1;
    }

  /* a viable function F1
     is defined to be a better function than another viable function F2  if
     for  all arguments i, ICSi(F1) is not a worse conversion sequence than
     ICSi(F2), and then */

  /* for some argument j, ICSj(F1) is a better conversion  sequence  than
     ICSj(F2) */

  /* For comparing static and non-static member functions, we ignore
     the implicit object parameter of the non-static function.  The
     standard says to pretend that the static function has an object
     parm, but that won't work with operator overloading.  */
  len = cand1->num_convs;
  if (len != cand2->num_convs)
    {
      int static_1 = DECL_STATIC_FUNCTION_P (cand1->fn);
      int static_2 = DECL_STATIC_FUNCTION_P (cand2->fn);

      if (DECL_CONSTRUCTOR_P (cand1->fn)
	  && is_list_ctor (cand1->fn) != is_list_ctor (cand2->fn))
	/* We're comparing a near-match list constructor and a near-match
	   non-list constructor.  Just treat them as unordered.  */
	return 0;

      gcc_assert (static_1 != static_2);

      if (static_1)
	off2 = 1;
      else
	{
	  off1 = 1;
	  --len;
	}
    }

  for (i = 0; i < len; ++i)
    {
      conversion *t1 = cand1->convs[i + off1];
      conversion *t2 = cand2->convs[i + off2];
      int comp = compare_ics (t1, t2);

      if (comp != 0)
	{
	  if ((complain & tf_warning)
	      && warn_sign_promo
	      && (CONVERSION_RANK (t1) + CONVERSION_RANK (t2)
		  == cr_std + cr_promotion)
	      && t1->kind == ck_std
	      && t2->kind == ck_std
	      && TREE_CODE (t1->type) == INTEGER_TYPE
	      && TREE_CODE (t2->type) == INTEGER_TYPE
	      && (TYPE_PRECISION (t1->type)
		  == TYPE_PRECISION (t2->type))
	      && (TYPE_UNSIGNED (next_conversion (t1)->type)
		  || (TREE_CODE (next_conversion (t1)->type)
		      == ENUMERAL_TYPE)))
	    {
	      tree type = next_conversion (t1)->type;
	      tree type1, type2;
	      struct z_candidate *w, *l;
	      if (comp > 0)
		type1 = t1->type, type2 = t2->type,
		  w = cand1, l = cand2;
	      else
		type1 = t2->type, type2 = t1->type,
		  w = cand2, l = cand1;

	      if (warn)
		{
		  warning (OPT_Wsign_promo, "passing %qT chooses %qT over %qT",
			   type, type1, type2);
		  warning (OPT_Wsign_promo, "  in call to %qD", w->fn);
		}
	      else
		add_warning (w, l);
	    }

	  if (winner && comp != winner)
	    {
	      winner = 0;
	      goto tweak;
	    }
	  winner = comp;
	}
    }

  /* warn about confusing overload resolution for user-defined conversions,
     either between a constructor and a conversion op, or between two
     conversion ops.  */
  if ((complain & tf_warning)
      && winner && warn_conversion && cand1->second_conv
      && (!DECL_CONSTRUCTOR_P (cand1->fn) || !DECL_CONSTRUCTOR_P (cand2->fn))
      && winner != compare_ics (cand1->second_conv, cand2->second_conv))
    {
      struct z_candidate *w, *l;
      bool give_warning = false;

      if (winner == 1)
	w = cand1, l = cand2;
      else
	w = cand2, l = cand1;

      /* We don't want to complain about `X::operator T1 ()'
	 beating `X::operator T2 () const', when T2 is a no less
	 cv-qualified version of T1.  */
      if (DECL_CONTEXT (w->fn) == DECL_CONTEXT (l->fn)
	  && !DECL_CONSTRUCTOR_P (w->fn) && !DECL_CONSTRUCTOR_P (l->fn))
	{
	  tree t = TREE_TYPE (TREE_TYPE (l->fn));
	  tree f = TREE_TYPE (TREE_TYPE (w->fn));

	  if (TREE_CODE (t) == TREE_CODE (f) && POINTER_TYPE_P (t))
	    {
	      t = TREE_TYPE (t);
	      f = TREE_TYPE (f);
	    }
	  if (!comp_ptr_ttypes (t, f))
	    give_warning = true;
	}
      else
	give_warning = true;

      if (!give_warning)
	/*NOP*/;
      else if (warn)
	{
	  tree source = source_type (w->convs[0]);
	  if (! DECL_CONSTRUCTOR_P (w->fn))
	    source = TREE_TYPE (source);
	  if (warning (OPT_Wconversion, "choosing %qD over %qD", w->fn, l->fn)
	      && warning (OPT_Wconversion, "  for conversion from %qT to %qT",
			  source, w->second_conv->type)) 
	    {
	      inform (input_location, "  because conversion sequence for the argument is better");
	    }
	}
      else
	add_warning (w, l);
    }

  if (winner)
    return winner;

  /* DR 495 moved this tiebreaker above the template ones.  */
  /* or, if not that,
     the  context  is  an  initialization by user-defined conversion (see
     _dcl.init_  and  _over.match.user_)  and  the  standard   conversion
     sequence  from  the return type of F1 to the destination type (i.e.,
     the type of the entity being initialized)  is  a  better  conversion
     sequence  than the standard conversion sequence from the return type
     of F2 to the destination type.  */

  if (cand1->second_conv)
    {
      winner = compare_ics (cand1->second_conv, cand2->second_conv);
      if (winner)
	return winner;
    }

  /* or, if not that,
     F1 is a non-template function and F2 is a template function
     specialization.  */

  if (!cand1->template_decl && cand2->template_decl)
    return 1;
  else if (cand1->template_decl && !cand2->template_decl)
    return -1;

  /* or, if not that,
     F1 and F2 are template functions and the function template for F1 is
     more specialized than the template for F2 according to the partial
     ordering rules.  */

  if (cand1->template_decl && cand2->template_decl)
    {
      winner = more_specialized_fn
	(TI_TEMPLATE (cand1->template_decl),
	 TI_TEMPLATE (cand2->template_decl),
	 /* [temp.func.order]: The presence of unused ellipsis and default
	    arguments has no effect on the partial ordering of function
	    templates.   add_function_candidate() will not have
	    counted the "this" argument for constructors.  */
	 cand1->num_convs + DECL_CONSTRUCTOR_P (cand1->fn));
      if (winner)
	return winner;
    }

  /* Check whether we can discard a builtin candidate, either because we
     have two identical ones or matching builtin and non-builtin candidates.

     (Pedantically in the latter case the builtin which matched the user
     function should not be added to the overload set, but we spot it here.

     [over.match.oper]
     ... the builtin candidates include ...
     - do not have the same parameter type list as any non-template
       non-member candidate.  */

  if (identifier_p (cand1->fn) || identifier_p (cand2->fn))
    {
      for (i = 0; i < len; ++i)
	if (!same_type_p (cand1->convs[i]->type,
			  cand2->convs[i]->type))
	  break;
      if (i == cand1->num_convs)
	{
	  if (cand1->fn == cand2->fn)
	    /* Two built-in candidates; arbitrarily pick one.  */
	    return 1;
	  else if (identifier_p (cand1->fn))
	    /* cand1 is built-in; prefer cand2.  */
	    return -1;
	  else
	    /* cand2 is built-in; prefer cand1.  */
	    return 1;
	}
    }

  /* For candidates of a multi-versioned function,  make the version with
     the highest priority win.  This version will be checked for dispatching
     first.  If this version can be inlined into the caller, the front-end
     will simply make a direct call to this function.  */

  if (TREE_CODE (cand1->fn) == FUNCTION_DECL
      && DECL_FUNCTION_VERSIONED (cand1->fn)
      && TREE_CODE (cand2->fn) == FUNCTION_DECL
      && DECL_FUNCTION_VERSIONED (cand2->fn))
    {
      tree f1 = TREE_TYPE (cand1->fn);
      tree f2 = TREE_TYPE (cand2->fn);
      tree p1 = TYPE_ARG_TYPES (f1);
      tree p2 = TYPE_ARG_TYPES (f2);
     
      /* Check if cand1->fn and cand2->fn are versions of the same function.  It
         is possible that cand1->fn and cand2->fn are function versions but of
         different functions.  Check types to see if they are versions of the same
         function.  */
      if (compparms (p1, p2)
	  && same_type_p (TREE_TYPE (f1), TREE_TYPE (f2)))
	{
	  /* Always make the version with the higher priority, more
	     specialized, win.  */
	  gcc_assert (targetm.compare_version_priority);
	  if (targetm.compare_version_priority (cand1->fn, cand2->fn) >= 0)
	    return 1;
	  else
	    return -1;
	}
    }

  /* If the two function declarations represent the same function (this can
     happen with declarations in multiple scopes and arg-dependent lookup),
     arbitrarily choose one.  But first make sure the default args we're
     using match.  */
  if (DECL_P (cand1->fn) && DECL_P (cand2->fn)
      && equal_functions (cand1->fn, cand2->fn))
    {
      tree parms1 = TYPE_ARG_TYPES (TREE_TYPE (cand1->fn));
      tree parms2 = TYPE_ARG_TYPES (TREE_TYPE (cand2->fn));

      gcc_assert (!DECL_CONSTRUCTOR_P (cand1->fn));

      for (i = 0; i < len; ++i)
	{
	  /* Don't crash if the fn is variadic.  */
	  if (!parms1)
	    break;
	  parms1 = TREE_CHAIN (parms1);
	  parms2 = TREE_CHAIN (parms2);
	}

      if (off1)
	parms1 = TREE_CHAIN (parms1);
      else if (off2)
	parms2 = TREE_CHAIN (parms2);

      for (; parms1; ++i)
	{
	  if (!cp_tree_equal (TREE_PURPOSE (parms1),
			      TREE_PURPOSE (parms2)))
	    {
	      if (warn)
		{
		  if (complain & tf_error)
		    {
		      if (permerror (input_location,
				     "default argument mismatch in "
				     "overload resolution"))
			{
			  inform (input_location,
				  " candidate 1: %q+#F", cand1->fn);
			  inform (input_location,
				  " candidate 2: %q+#F", cand2->fn);
			}
		    }
		  else
		    return 0;
		}
	      else
		add_warning (cand1, cand2);
	      break;
	    }
	  parms1 = TREE_CHAIN (parms1);
	  parms2 = TREE_CHAIN (parms2);
	}

      return 1;
    }

tweak:

  /* Extension: If the worst conversion for one candidate is worse than the
     worst conversion for the other, take the first.  */
  if (!pedantic && (complain & tf_warning_or_error))
    {
      conversion_rank rank1 = cr_identity, rank2 = cr_identity;
      struct z_candidate *w = 0, *l = 0;

      for (i = 0; i < len; ++i)
	{
	  if (CONVERSION_RANK (cand1->convs[i+off1]) > rank1)
	    rank1 = CONVERSION_RANK (cand1->convs[i+off1]);
	  if (CONVERSION_RANK (cand2->convs[i + off2]) > rank2)
	    rank2 = CONVERSION_RANK (cand2->convs[i + off2]);
	}
      if (rank1 < rank2)
	winner = 1, w = cand1, l = cand2;
      if (rank1 > rank2)
	winner = -1, w = cand2, l = cand1;
      if (winner)
	{
	  /* Don't choose a deleted function over ambiguity.  */
	  if (DECL_P (w->fn) && DECL_DELETED_FN (w->fn))
	    return 0;
	  if (warn)
	    {
	      pedwarn (input_location, 0,
	      "ISO C++ says that these are ambiguous, even "
	      "though the worst conversion for the first is better than "
	      "the worst conversion for the second:");
	      print_z_candidate (input_location, _("candidate 1:"), w);
	      print_z_candidate (input_location, _("candidate 2:"), l);
	    }
	  else
	    add_warning (w, l);
	  return winner;
	}
    }

  gcc_assert (!winner);
  return 0;
}

/* Given a list of candidates for overloading, find the best one, if any.
   This algorithm has a worst case of O(2n) (winner is last), and a best
   case of O(n/2) (totally ambiguous); much better than a sorting
   algorithm.  */

static struct z_candidate *
tourney (struct z_candidate *candidates, tsubst_flags_t complain)
{
  struct z_candidate *champ = candidates, *challenger;
  int fate;
  int champ_compared_to_predecessor = 0;

  /* Walk through the list once, comparing each current champ to the next
     candidate, knocking out a candidate or two with each comparison.  */

  for (challenger = champ->next; challenger; )
    {
      fate = joust (champ, challenger, 0, complain);
      if (fate == 1)
	challenger = challenger->next;
      else
	{
	  if (fate == 0)
	    {
	      champ = challenger->next;
	      if (champ == 0)
		return NULL;
	      champ_compared_to_predecessor = 0;
	    }
	  else
	    {
	      champ = challenger;
	      champ_compared_to_predecessor = 1;
	    }

	  challenger = champ->next;
	}
    }

  /* Make sure the champ is better than all the candidates it hasn't yet
     been compared to.  */

  for (challenger = candidates;
       challenger != champ
	 && !(champ_compared_to_predecessor && challenger->next == champ);
       challenger = challenger->next)
    {
      fate = joust (champ, challenger, 0, complain);
      if (fate != 1)
	return NULL;
    }

  return champ;
}

/* Returns nonzero if things of type FROM can be converted to TO.  */

bool
can_convert (tree to, tree from, tsubst_flags_t complain)
{
  tree arg = NULL_TREE;
  /* implicit_conversion only considers user-defined conversions
     if it has an expression for the call argument list.  */
  if (CLASS_TYPE_P (from) || CLASS_TYPE_P (to))
    arg = build1 (CAST_EXPR, from, NULL_TREE);
  return can_convert_arg (to, from, arg, LOOKUP_IMPLICIT, complain);
}

/* Returns nonzero if things of type FROM can be converted to TO with a
   standard conversion.  */

bool
can_convert_standard (tree to, tree from, tsubst_flags_t complain)
{
  return can_convert_arg (to, from, NULL_TREE, LOOKUP_IMPLICIT, complain);
}

/* Returns nonzero if ARG (of type FROM) can be converted to TO.  */

bool
can_convert_arg (tree to, tree from, tree arg, int flags,
		 tsubst_flags_t complain)
{
  conversion *t;
  void *p;
  bool ok_p;

  /* Get the high-water mark for the CONVERSION_OBSTACK.  */
  p = conversion_obstack_alloc (0);
  /* We want to discard any access checks done for this test,
     as we might not be in the appropriate access context and
     we'll do the check again when we actually perform the
     conversion.  */
  push_deferring_access_checks (dk_deferred);

  t  = implicit_conversion (to, from, arg, /*c_cast_p=*/false,
			    flags, complain);
  ok_p = (t && !t->bad_p);

  /* Discard the access checks now.  */
  pop_deferring_access_checks ();
  /* Free all the conversions we allocated.  */
  obstack_free (&conversion_obstack, p);

  return ok_p;
}

/* Like can_convert_arg, but allows dubious conversions as well.  */

bool
can_convert_arg_bad (tree to, tree from, tree arg, int flags,
		     tsubst_flags_t complain)
{
  conversion *t;
  void *p;

  /* Get the high-water mark for the CONVERSION_OBSTACK.  */
  p = conversion_obstack_alloc (0);
  /* Try to perform the conversion.  */
  t  = implicit_conversion (to, from, arg, /*c_cast_p=*/false,
			    flags, complain);
  /* Free all the conversions we allocated.  */
  obstack_free (&conversion_obstack, p);

  return t != NULL;
}

/* Convert EXPR to TYPE.  Return the converted expression.

   Note that we allow bad conversions here because by the time we get to
   this point we are committed to doing the conversion.  If we end up
   doing a bad conversion, convert_like will complain.  */

tree
perform_implicit_conversion_flags (tree type, tree expr,
				   tsubst_flags_t complain, int flags)
{
  conversion *conv;
  void *p;
  location_t loc = EXPR_LOC_OR_LOC (expr, input_location);

  if (error_operand_p (expr))
    return error_mark_node;

  /* Get the high-water mark for the CONVERSION_OBSTACK.  */
  p = conversion_obstack_alloc (0);

  conv = implicit_conversion (type, TREE_TYPE (expr), expr,
			      /*c_cast_p=*/false,
			      flags, complain);

  if (!conv)
    {
      if (complain & tf_error)
	{
	  /* If expr has unknown type, then it is an overloaded function.
	     Call instantiate_type to get good error messages.  */
	  if (TREE_TYPE (expr) == unknown_type_node)
	    instantiate_type (type, expr, complain);
	  else if (invalid_nonstatic_memfn_p (loc, expr, complain))
	    /* We gave an error.  */;
	  else
	    error_at (loc, "could not convert %qE from %qT to %qT", expr,
		      TREE_TYPE (expr), type);
	}
      expr = error_mark_node;
    }
  else if (processing_template_decl && conv->kind != ck_identity)
    {
      /* In a template, we are only concerned about determining the
	 type of non-dependent expressions, so we do not have to
	 perform the actual conversion.  But for initializers, we
	 need to be able to perform it at instantiation
	 (or instantiate_non_dependent_expr) time.  */
      expr = build1 (IMPLICIT_CONV_EXPR, type, expr);
      if (!(flags & LOOKUP_ONLYCONVERTING))
	IMPLICIT_CONV_EXPR_DIRECT_INIT (expr) = true;
    }
  else
    expr = convert_like (conv, expr, complain);

  /* Free all the conversions we allocated.  */
  obstack_free (&conversion_obstack, p);

  return expr;
}

tree
perform_implicit_conversion (tree type, tree expr, tsubst_flags_t complain)
{
  return perform_implicit_conversion_flags (type, expr, complain,
					    LOOKUP_IMPLICIT);
}

/* Convert EXPR to TYPE (as a direct-initialization) if that is
   permitted.  If the conversion is valid, the converted expression is
   returned.  Otherwise, NULL_TREE is returned, except in the case
   that TYPE is a class type; in that case, an error is issued.  If
   C_CAST_P is true, then this direct-initialization is taking
   place as part of a static_cast being attempted as part of a C-style
   cast.  */

tree
perform_direct_initialization_if_possible (tree type,
					   tree expr,
					   bool c_cast_p,
                                           tsubst_flags_t complain)
{
  conversion *conv;
  void *p;

  if (type == error_mark_node || error_operand_p (expr))
    return error_mark_node;
  /* [dcl.init]

     If the destination type is a (possibly cv-qualified) class type:

     -- If the initialization is direct-initialization ...,
     constructors are considered. ... If no constructor applies, or
     the overload resolution is ambiguous, the initialization is
     ill-formed.  */
  if (CLASS_TYPE_P (type))
    {
      vec<tree, va_gc> *args = make_tree_vector_single (expr);
      expr = build_special_member_call (NULL_TREE, complete_ctor_identifier,
					&args, type, LOOKUP_NORMAL, complain);
      release_tree_vector (args);
      return build_cplus_new (type, expr, complain);
    }

  /* Get the high-water mark for the CONVERSION_OBSTACK.  */
  p = conversion_obstack_alloc (0);

  conv = implicit_conversion (type, TREE_TYPE (expr), expr,
			      c_cast_p,
			      LOOKUP_NORMAL, complain);
  if (!conv || conv->bad_p)
    expr = NULL_TREE;
  else
    expr = convert_like_real (conv, expr, NULL_TREE, 0, 0,
			      /*issue_conversion_warnings=*/false,
			      c_cast_p,
			      complain);

  /* Free all the conversions we allocated.  */
  obstack_free (&conversion_obstack, p);

  return expr;
}

/* When initializing a reference that lasts longer than a full-expression,
   this special rule applies:

     [class.temporary]

     The temporary to which the reference is bound or the temporary
     that is the complete object to which the reference is bound
     persists for the lifetime of the reference.

     The temporaries created during the evaluation of the expression
     initializing the reference, except the temporary to which the
     reference is bound, are destroyed at the end of the
     full-expression in which they are created.

   In that case, we store the converted expression into a new
   VAR_DECL in a new scope.

   However, we want to be careful not to create temporaries when
   they are not required.  For example, given:

     struct B {};
     struct D : public B {};
     D f();
     const B& b = f();

   there is no need to copy the return value from "f"; we can just
   extend its lifetime.  Similarly, given:

     struct S {};
     struct T { operator S(); };
     T t;
     const S& s = t;

  we can extend the lifetime of the return value of the conversion
  operator.

  The next several functions are involved in this lifetime extension.  */

/* DECL is a VAR_DECL or FIELD_DECL whose type is a REFERENCE_TYPE.  The
   reference is being bound to a temporary.  Create and return a new
   VAR_DECL with the indicated TYPE; this variable will store the value to
   which the reference is bound.  */

tree
make_temporary_var_for_ref_to_temp (tree decl, tree type)
{
  tree var;

  /* Create the variable.  */
  var = create_temporary_var (type);

  /* Register the variable.  */
  if (VAR_P (decl)
      && (TREE_STATIC (decl) || DECL_THREAD_LOCAL_P (decl)))
    {
      /* Namespace-scope or local static; give it a mangled name.  */
      /* FIXME share comdat with decl?  */
      tree name;

      TREE_STATIC (var) = TREE_STATIC (decl);
      set_decl_tls_model (var, DECL_TLS_MODEL (decl));
      name = mangle_ref_init_variable (decl);
      DECL_NAME (var) = name;
      SET_DECL_ASSEMBLER_NAME (var, name);
      var = pushdecl_top_level (var);
    }
  else
    /* Create a new cleanup level if necessary.  */
    maybe_push_cleanup_level (type);

  return var;
}

/* EXPR is the initializer for a variable DECL of reference or
   std::initializer_list type.  Create, push and return a new VAR_DECL
   for the initializer so that it will live as long as DECL.  Any
   cleanup for the new variable is returned through CLEANUP, and the
   code to initialize the new variable is returned through INITP.  */

static tree
set_up_extended_ref_temp (tree decl, tree expr, vec<tree, va_gc> **cleanups,
			  tree *initp)
{
  tree init;
  tree type;
  tree var;

  /* Create the temporary variable.  */
  type = TREE_TYPE (expr);
  var = make_temporary_var_for_ref_to_temp (decl, type);
  layout_decl (var, 0);
  /* If the rvalue is the result of a function call it will be
     a TARGET_EXPR.  If it is some other construct (such as a
     member access expression where the underlying object is
     itself the result of a function call), turn it into a
     TARGET_EXPR here.  It is important that EXPR be a
     TARGET_EXPR below since otherwise the INIT_EXPR will
     attempt to make a bitwise copy of EXPR to initialize
     VAR.  */
  if (TREE_CODE (expr) != TARGET_EXPR)
    expr = get_target_expr (expr);

  if (TREE_CODE (decl) == FIELD_DECL
      && extra_warnings && !TREE_NO_WARNING (decl))
    {
      warning (OPT_Wextra, "a temporary bound to %qD only persists "
	       "until the constructor exits", decl);
      TREE_NO_WARNING (decl) = true;
    }

  /* Recursively extend temps in this initializer.  */
  TARGET_EXPR_INITIAL (expr)
    = extend_ref_init_temps (decl, TARGET_EXPR_INITIAL (expr), cleanups);

  /* Any reference temp has a non-trivial initializer.  */
  DECL_NONTRIVIALLY_INITIALIZED_P (var) = true;

  /* If the initializer is constant, put it in DECL_INITIAL so we get
     static initialization and use in constant expressions.  */
  init = maybe_constant_init (expr);
  if (TREE_CONSTANT (init))
    {
      if (literal_type_p (type) && CP_TYPE_CONST_NON_VOLATILE_P (type))
	{
	  /* 5.19 says that a constant expression can include an
	     lvalue-rvalue conversion applied to "a glvalue of literal type
	     that refers to a non-volatile temporary object initialized
	     with a constant expression".  Rather than try to communicate
	     that this VAR_DECL is a temporary, just mark it constexpr.

	     Currently this is only useful for initializer_list temporaries,
	     since reference vars can't appear in constant expressions.  */
	  DECL_DECLARED_CONSTEXPR_P (var) = true;
	  DECL_INITIALIZED_BY_CONSTANT_EXPRESSION_P (var) = true;
	  TREE_CONSTANT (var) = true;
	}
      DECL_INITIAL (var) = init;
      init = NULL_TREE;
    }
  else
    /* Create the INIT_EXPR that will initialize the temporary
       variable.  */
    init = split_nonconstant_init (var, expr);
  if (at_function_scope_p ())
    {
      add_decl_expr (var);

      if (TREE_STATIC (var))
	init = add_stmt_to_compound (init, register_dtor_fn (var));
      else
	{
	  tree cleanup = cxx_maybe_build_cleanup (var, tf_warning_or_error);
	  if (cleanup)
	    vec_safe_push (*cleanups, cleanup);
	}

      /* We must be careful to destroy the temporary only
	 after its initialization has taken place.  If the
	 initialization throws an exception, then the
	 destructor should not be run.  We cannot simply
	 transform INIT into something like:

	 (INIT, ({ CLEANUP_STMT; }))

	 because emit_local_var always treats the
	 initializer as a full-expression.  Thus, the
	 destructor would run too early; it would run at the
	 end of initializing the reference variable, rather
	 than at the end of the block enclosing the
	 reference variable.

	 The solution is to pass back a cleanup expression
	 which the caller is responsible for attaching to
	 the statement tree.  */
    }
  else
    {
      rest_of_decl_compilation (var, /*toplev=*/1, at_eof);
      if (TYPE_HAS_NONTRIVIAL_DESTRUCTOR (type))
	{
	  if (DECL_THREAD_LOCAL_P (var))
	    tls_aggregates = tree_cons (NULL_TREE, var,
					tls_aggregates);
	  else
	    static_aggregates = tree_cons (NULL_TREE, var,
					   static_aggregates);
	}
      else
	/* Check whether the dtor is callable.  */
	cxx_maybe_build_cleanup (var, tf_warning_or_error);
    }
  /* Avoid -Wunused-variable warning (c++/38958).  */
  if (TYPE_HAS_NONTRIVIAL_DESTRUCTOR (type)
      && TREE_CODE (decl) == VAR_DECL)
    TREE_USED (decl) = DECL_READ_P (decl) = true;

  *initp = init;
  return var;
}

/* Convert EXPR to the indicated reference TYPE, in a way suitable for
   initializing a variable of that TYPE.  */

tree
initialize_reference (tree type, tree expr,
		      int flags, tsubst_flags_t complain)
{
  conversion *conv;
  void *p;
  location_t loc = EXPR_LOC_OR_LOC (expr, input_location);

  if (type == error_mark_node || error_operand_p (expr))
    return error_mark_node;

  /* Get the high-water mark for the CONVERSION_OBSTACK.  */
  p = conversion_obstack_alloc (0);

  conv = reference_binding (type, TREE_TYPE (expr), expr, /*c_cast_p=*/false,
			    flags, complain);
  if (!conv || conv->bad_p)
    {
      if (complain & tf_error)
	{
	  if (conv)
	    convert_like (conv, expr, complain);
	  else if (!CP_TYPE_CONST_P (TREE_TYPE (type))
		   && !TYPE_REF_IS_RVALUE (type)
		   && !real_lvalue_p (expr))
	    error_at (loc, "invalid initialization of non-const reference of "
		      "type %qT from an rvalue of type %qT",
		      type, TREE_TYPE (expr));
	  else
	    error_at (loc, "invalid initialization of reference of type "
		      "%qT from expression of type %qT", type,
		      TREE_TYPE (expr));
	}
      return error_mark_node;
    }

  if (conv->kind == ck_ref_bind)
    /* Perform the conversion.  */
    expr = convert_like (conv, expr, complain);
  else if (conv->kind == ck_ambig)
    /* We gave an error in build_user_type_conversion_1.  */
    expr = error_mark_node;
  else
    gcc_unreachable ();

  /* Free all the conversions we allocated.  */
  obstack_free (&conversion_obstack, p);

  return expr;
}

/* Subroutine of extend_ref_init_temps.  Possibly extend one initializer,
   which is bound either to a reference or a std::initializer_list.  */

static tree
extend_ref_init_temps_1 (tree decl, tree init, vec<tree, va_gc> **cleanups)
{
  tree sub = init;
  tree *p;
  STRIP_NOPS (sub);
  if (TREE_CODE (sub) == COMPOUND_EXPR)
    {
      TREE_OPERAND (sub, 1)
        = extend_ref_init_temps_1 (decl, TREE_OPERAND (sub, 1), cleanups);
      return init;
    }
  if (TREE_CODE (sub) != ADDR_EXPR)
    return init;
  /* Deal with binding to a subobject.  */
  for (p = &TREE_OPERAND (sub, 0); TREE_CODE (*p) == COMPONENT_REF; )
    p = &TREE_OPERAND (*p, 0);
  if (TREE_CODE (*p) == TARGET_EXPR)
    {
      tree subinit = NULL_TREE;
      *p = set_up_extended_ref_temp (decl, *p, cleanups, &subinit);
      recompute_tree_invariant_for_addr_expr (sub);
      if (init != sub)
	init = fold_convert (TREE_TYPE (init), sub);
      if (subinit)
	init = build2 (COMPOUND_EXPR, TREE_TYPE (init), subinit, init);
    }
  return init;
}

/* INIT is part of the initializer for DECL.  If there are any
   reference or initializer lists being initialized, extend their
   lifetime to match that of DECL.  */

tree
extend_ref_init_temps (tree decl, tree init, vec<tree, va_gc> **cleanups)
{
  tree type = TREE_TYPE (init);
  if (processing_template_decl)
    return init;
  if (TREE_CODE (type) == REFERENCE_TYPE)
    init = extend_ref_init_temps_1 (decl, init, cleanups);
  else if (is_std_init_list (type))
    {
      /* The temporary array underlying a std::initializer_list
	 is handled like a reference temporary.  */
      tree ctor = init;
      if (TREE_CODE (ctor) == TARGET_EXPR)
	ctor = TARGET_EXPR_INITIAL (ctor);
      if (TREE_CODE (ctor) == CONSTRUCTOR)
	{
	  tree array = CONSTRUCTOR_ELT (ctor, 0)->value;
	  array = extend_ref_init_temps_1 (decl, array, cleanups);
	  CONSTRUCTOR_ELT (ctor, 0)->value = array;
	}
    }
  else if (TREE_CODE (init) == CONSTRUCTOR)
    {
      unsigned i;
      constructor_elt *p;
      vec<constructor_elt, va_gc> *elts = CONSTRUCTOR_ELTS (init);
      FOR_EACH_VEC_SAFE_ELT (elts, i, p)
	p->value = extend_ref_init_temps (decl, p->value, cleanups);
    }

  return init;
}

/* Returns true iff an initializer for TYPE could contain temporaries that
   need to be extended because they are bound to references or
   std::initializer_list.  */

bool
type_has_extended_temps (tree type)
{
  type = strip_array_types (type);
  if (TREE_CODE (type) == REFERENCE_TYPE)
    return true;
  if (CLASS_TYPE_P (type))
    {
      if (is_std_init_list (type))
	return true;
      for (tree f = next_initializable_field (TYPE_FIELDS (type));
	   f; f = next_initializable_field (DECL_CHAIN (f)))
	if (type_has_extended_temps (TREE_TYPE (f)))
	  return true;
    }
  return false;
}

/* Returns true iff TYPE is some variant of std::initializer_list.  */

bool
is_std_init_list (tree type)
{
  /* Look through typedefs.  */
  if (!TYPE_P (type))
    return false;
  if (cxx_dialect == cxx98)
    return false;
  type = TYPE_MAIN_VARIANT (type);
  return (CLASS_TYPE_P (type)
	  && CP_TYPE_CONTEXT (type) == std_node
	  && strcmp (TYPE_NAME_STRING (type), "initializer_list") == 0);
}

/* Returns true iff DECL is a list constructor: i.e. a constructor which
   will accept an argument list of a single std::initializer_list<T>.  */

bool
is_list_ctor (tree decl)
{
  tree args = FUNCTION_FIRST_USER_PARMTYPE (decl);
  tree arg;

  if (!args || args == void_list_node)
    return false;

  arg = non_reference (TREE_VALUE (args));
  if (!is_std_init_list (arg))
    return false;

  args = TREE_CHAIN (args);

  if (args && args != void_list_node && !TREE_PURPOSE (args))
    /* There are more non-defaulted parms.  */
    return false;

  return true;
}

#include "gt-cp-call.h"<|MERGE_RESOLUTION|>--- conflicted
+++ resolved
@@ -5637,15 +5637,9 @@
     case TRUTH_ORIF_EXPR:
     case TRUTH_AND_EXPR:
     case TRUTH_OR_EXPR:
-<<<<<<< HEAD
-      warn_logical_operator (loc, code, boolean_type_node,
-			     code_orig_arg1, fold (arg1),
-			     code_orig_arg2, fold (arg2));
-=======
       if (complain & tf_warning)
 	warn_logical_operator (loc, code, boolean_type_node,
-			       code_orig_arg1, arg1, code_orig_arg2, arg2);
->>>>>>> 3a55998e
+			       code_orig_arg1, fold (arg1), code_orig_arg2, fold (arg2));
       /* Fall through.  */
     case GT_EXPR:
     case LT_EXPR:
@@ -5653,17 +5647,11 @@
     case LE_EXPR:
     case EQ_EXPR:
     case NE_EXPR:
-<<<<<<< HEAD
-      if ((code_orig_arg1 == BOOLEAN_TYPE)
-	  ^ (code_orig_arg2 == BOOLEAN_TYPE))
-	maybe_warn_bool_compare (loc, code, fold (arg1),
-				 fold (arg2));
-=======
       if ((complain & tf_warning)
 	  && ((code_orig_arg1 == BOOLEAN_TYPE)
 	      ^ (code_orig_arg2 == BOOLEAN_TYPE)))
-	maybe_warn_bool_compare (loc, code, arg1, arg2);
->>>>>>> 3a55998e
+	maybe_warn_bool_compare (loc, code, fold (arg1),
+				 fold (arg2));
       /* Fall through.  */
     case PLUS_EXPR:
     case MINUS_EXPR:
