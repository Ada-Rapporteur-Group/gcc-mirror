/* Functions related to invoking -*- C++ -*- methods and overloaded functions.
   Copyright (C) 1987-2018 Free Software Foundation, Inc.
   Contributed by Michael Tiemann (tiemann@cygnus.com) and
   modified by Brendan Kehoe (brendan@cygnus.com).

This file is part of GCC.

GCC is free software; you can redistribute it and/or modify
it under the terms of the GNU General Public License as published by
the Free Software Foundation; either version 3, or (at your option)
any later version.

GCC is distributed in the hope that it will be useful,
but WITHOUT ANY WARRANTY; without even the implied warranty of
MERCHANTABILITY or FITNESS FOR A PARTICULAR PURPOSE.  See the
GNU General Public License for more details.

You should have received a copy of the GNU General Public License
along with GCC; see the file COPYING3.  If not see
<http://www.gnu.org/licenses/>.  */


/* High-level class interface.  */

#include "config.h"
#include "system.h"
#include "coretypes.h"
#include "target.h"
#include "cp-tree.h"
#include "timevar.h"
#include "stringpool.h"
#include "cgraph.h"
#include "stor-layout.h"
#include "trans-mem.h"
#include "flags.h"
#include "toplev.h"
#include "intl.h"
#include "convert.h"
#include "langhooks.h"
#include "c-family/c-objc.h"
#include "internal-fn.h"
#include "stringpool.h"
#include "attribs.h"

/* The various kinds of conversion.  */

enum conversion_kind {
  ck_identity,
  ck_lvalue,
  ck_fnptr,
  ck_qual,
  ck_std,
  ck_ptr,
  ck_pmem,
  ck_base,
  ck_ref_bind,
  ck_user,
  ck_ambig,
  ck_list,
  ck_aggr,
  ck_rvalue
};

/* The rank of the conversion.  Order of the enumerals matters; better
   conversions should come earlier in the list.  */

enum conversion_rank {
  cr_identity,
  cr_exact,
  cr_promotion,
  cr_std,
  cr_pbool,
  cr_user,
  cr_ellipsis,
  cr_bad
};

/* An implicit conversion sequence, in the sense of [over.best.ics].
   The first conversion to be performed is at the end of the chain.
   That conversion is always a cr_identity conversion.  */

struct conversion {
  /* The kind of conversion represented by this step.  */
  conversion_kind kind;
  /* The rank of this conversion.  */
  conversion_rank rank;
  BOOL_BITFIELD user_conv_p : 1;
  BOOL_BITFIELD ellipsis_p : 1;
  BOOL_BITFIELD this_p : 1;
  /* True if this conversion would be permitted with a bending of
     language standards, e.g. disregarding pointer qualifiers or
     converting integers to pointers.  */
  BOOL_BITFIELD bad_p : 1;
  /* If KIND is ck_ref_bind ck_base_conv, true to indicate that a
     temporary should be created to hold the result of the
     conversion.  If KIND is ck_ambig, true if the context is
     copy-initialization.  */
  BOOL_BITFIELD need_temporary_p : 1;
  /* If KIND is ck_ptr or ck_pmem, true to indicate that a conversion
     from a pointer-to-derived to pointer-to-base is being performed.  */
  BOOL_BITFIELD base_p : 1;
  /* If KIND is ck_ref_bind, true when either an lvalue reference is
     being bound to an lvalue expression or an rvalue reference is
     being bound to an rvalue expression.  If KIND is ck_rvalue,
     true when we are treating an lvalue as an rvalue (12.8p33).  If
     KIND is ck_base, always false.  If ck_identity, we will be
     binding a reference directly or decaying to a pointer.  */
  BOOL_BITFIELD rvaluedness_matches_p: 1;
  BOOL_BITFIELD check_narrowing: 1;
  /* The type of the expression resulting from the conversion.  */
  tree type;
  union {
    /* The next conversion in the chain.  Since the conversions are
       arranged from outermost to innermost, the NEXT conversion will
       actually be performed before this conversion.  This variant is
       used only when KIND is neither ck_identity, ck_ambig nor
       ck_list.  Please use the next_conversion function instead
       of using this field directly.  */
    conversion *next;
    /* The expression at the beginning of the conversion chain.  This
       variant is used only if KIND is ck_identity or ck_ambig.  */
    tree expr;
    /* The array of conversions for an initializer_list, so this
       variant is used only when KIN D is ck_list.  */
    conversion **list;
  } u;
  /* The function candidate corresponding to this conversion
     sequence.  This field is only used if KIND is ck_user.  */
  struct z_candidate *cand;
};

#define CONVERSION_RANK(NODE)			\
  ((NODE)->bad_p ? cr_bad			\
   : (NODE)->ellipsis_p ? cr_ellipsis		\
   : (NODE)->user_conv_p ? cr_user		\
   : (NODE)->rank)

#define BAD_CONVERSION_RANK(NODE)		\
  ((NODE)->ellipsis_p ? cr_ellipsis		\
   : (NODE)->user_conv_p ? cr_user		\
   : (NODE)->rank)

static struct obstack conversion_obstack;
static bool conversion_obstack_initialized;
struct rejection_reason;

static struct z_candidate * tourney (struct z_candidate *, tsubst_flags_t);
static int equal_functions (tree, tree);
static int joust (struct z_candidate *, struct z_candidate *, bool,
		  tsubst_flags_t);
static int compare_ics (conversion *, conversion *);
static void maybe_warn_class_memaccess (location_t, tree,
					const vec<tree, va_gc> *);
static tree build_over_call (struct z_candidate *, int, tsubst_flags_t);
#define convert_like(CONV, EXPR, COMPLAIN)			\
  convert_like_real ((CONV), (EXPR), NULL_TREE, 0,		\
		     /*issue_conversion_warnings=*/true,	\
		     /*c_cast_p=*/false, (COMPLAIN))
#define convert_like_with_context(CONV, EXPR, FN, ARGNO, COMPLAIN )	\
  convert_like_real ((CONV), (EXPR), (FN), (ARGNO),			\
		     /*issue_conversion_warnings=*/true,		\
		     /*c_cast_p=*/false, (COMPLAIN))
static tree convert_like_real (conversion *, tree, tree, int, bool,
			       bool, tsubst_flags_t);
static void op_error (location_t, enum tree_code, enum tree_code, tree,
		      tree, tree, bool);
static struct z_candidate *build_user_type_conversion_1 (tree, tree, int,
							 tsubst_flags_t);
static void print_z_candidate (location_t, const char *, struct z_candidate *);
static void print_z_candidates (location_t, struct z_candidate *);
static tree build_this (tree);
static struct z_candidate *splice_viable (struct z_candidate *, bool, bool *);
static bool any_strictly_viable (struct z_candidate *);
static struct z_candidate *add_template_candidate
	(struct z_candidate **, tree, tree, tree, tree, const vec<tree, va_gc> *,
	 tree, tree, tree, int, unification_kind_t, tsubst_flags_t);
static struct z_candidate *add_template_candidate_real
	(struct z_candidate **, tree, tree, tree, tree, const vec<tree, va_gc> *,
	 tree, tree, tree, int, tree, unification_kind_t, tsubst_flags_t);
static void add_builtin_candidates
	(struct z_candidate **, enum tree_code, enum tree_code,
	 tree, tree *, int, tsubst_flags_t);
static void add_builtin_candidate
	(struct z_candidate **, enum tree_code, enum tree_code,
	 tree, tree, tree, tree *, tree *, int, tsubst_flags_t);
static bool is_complete (tree);
static void build_builtin_candidate
	(struct z_candidate **, tree, tree, tree, tree *, tree *,
	 int, tsubst_flags_t);
static struct z_candidate *add_conv_candidate
	(struct z_candidate **, tree, tree, const vec<tree, va_gc> *, tree,
	 tree, tsubst_flags_t);
static struct z_candidate *add_function_candidate
	(struct z_candidate **, tree, tree, tree, const vec<tree, va_gc> *, tree,
	 tree, int, tsubst_flags_t);
static conversion *implicit_conversion (tree, tree, tree, bool, int,
					tsubst_flags_t);
static conversion *reference_binding (tree, tree, tree, bool, int,
				      tsubst_flags_t);
static conversion *build_conv (conversion_kind, tree, conversion *);
static conversion *build_list_conv (tree, tree, int, tsubst_flags_t);
static conversion *next_conversion (conversion *);
static bool is_subseq (conversion *, conversion *);
static conversion *maybe_handle_ref_bind (conversion **);
static void maybe_handle_implicit_object (conversion **);
static struct z_candidate *add_candidate
	(struct z_candidate **, tree, tree, const vec<tree, va_gc> *, size_t,
	 conversion **, tree, tree, int, struct rejection_reason *, int);
static tree source_type (conversion *);
static void add_warning (struct z_candidate *, struct z_candidate *);
static bool reference_compatible_p (tree, tree);
static conversion *direct_reference_binding (tree, conversion *);
static bool promoted_arithmetic_type_p (tree);
static conversion *conditional_conversion (tree, tree, tsubst_flags_t);
static char *name_as_c_string (tree, tree, bool *);
static tree prep_operand (tree);
static void add_candidates (tree, tree, const vec<tree, va_gc> *, tree, tree,
			    bool, tree, tree, int, struct z_candidate **,
			    tsubst_flags_t);
static conversion *merge_conversion_sequences (conversion *, conversion *);
static tree build_temp (tree, tree, int, diagnostic_t *, tsubst_flags_t);

/* Returns nonzero iff the destructor name specified in NAME matches BASETYPE.
   NAME can take many forms...  */

bool
check_dtor_name (tree basetype, tree name)
{
  /* Just accept something we've already complained about.  */
  if (name == error_mark_node)
    return true;

  if (TREE_CODE (name) == TYPE_DECL)
    name = TREE_TYPE (name);
  else if (TYPE_P (name))
    /* OK */;
  else if (identifier_p (name))
    {
      if ((MAYBE_CLASS_TYPE_P (basetype)
	   || TREE_CODE (basetype) == ENUMERAL_TYPE)
	  && name == constructor_name (basetype))
	return true;
      else
	name = get_type_value (name);
    }
  else
    {
      /* In the case of:

	 template <class T> struct S { ~S(); };
	 int i;
	 i.~S();

	 NAME will be a class template.  */
      gcc_assert (DECL_CLASS_TEMPLATE_P (name));
      return false;
    }

  if (!name || name == error_mark_node)
    return false;
  return same_type_p (TYPE_MAIN_VARIANT (basetype), TYPE_MAIN_VARIANT (name));
}

/* We want the address of a function or method.  We avoid creating a
   pointer-to-member function.  */

tree
build_addr_func (tree function, tsubst_flags_t complain)
{
  tree type = TREE_TYPE (function);

  /* We have to do these by hand to avoid real pointer to member
     functions.  */
  if (TREE_CODE (type) == METHOD_TYPE)
    {
      if (TREE_CODE (function) == OFFSET_REF)
	{
	  tree object = build_address (TREE_OPERAND (function, 0));
	  return get_member_function_from_ptrfunc (&object,
						   TREE_OPERAND (function, 1),
						   complain);
	}
      function = build_address (function);
    }
  else
    function = decay_conversion (function, complain, /*reject_builtin=*/false);

  return function;
}

/* Build a CALL_EXPR, we can handle FUNCTION_TYPEs, METHOD_TYPEs, or
   POINTER_TYPE to those.  Note, pointer to member function types
   (TYPE_PTRMEMFUNC_P) must be handled by our callers.  There are
   two variants.  build_call_a is the primitive taking an array of
   arguments, while build_call_n is a wrapper that handles varargs.  */

tree
build_call_n (tree function, int n, ...)
{
  if (n == 0)
    return build_call_a (function, 0, NULL);
  else
    {
      tree *argarray = XALLOCAVEC (tree, n);
      va_list ap;
      int i;

      va_start (ap, n);
      for (i = 0; i < n; i++)
	argarray[i] = va_arg (ap, tree);
      va_end (ap);
      return build_call_a (function, n, argarray);
    }
}

/* Update various flags in cfun and the call itself based on what is being
   called.  Split out of build_call_a so that bot_manip can use it too.  */

void
set_flags_from_callee (tree call)
{
  bool nothrow;
  tree decl = get_callee_fndecl (call);

  /* We check both the decl and the type; a function may be known not to
     throw without being declared throw().  */
  nothrow = decl && TREE_NOTHROW (decl);
  if (CALL_EXPR_FN (call))
    nothrow |= TYPE_NOTHROW_P (TREE_TYPE (TREE_TYPE (CALL_EXPR_FN (call))));
  else if (internal_fn_flags (CALL_EXPR_IFN (call)) & ECF_NOTHROW)
    nothrow = true;

  if (!nothrow && at_function_scope_p () && cfun && cp_function_chain)
    cp_function_chain->can_throw = 1;

  if (decl && TREE_THIS_VOLATILE (decl) && cfun && cp_function_chain)
    current_function_returns_abnormally = 1;

  TREE_NOTHROW (call) = nothrow;
}

tree
build_call_a (tree function, int n, tree *argarray)
{
  tree decl;
  tree result_type;
  tree fntype;
  int i;

  function = build_addr_func (function, tf_warning_or_error);

  gcc_assert (TYPE_PTR_P (TREE_TYPE (function)));
  fntype = TREE_TYPE (TREE_TYPE (function));
  gcc_assert (TREE_CODE (fntype) == FUNCTION_TYPE
	      || TREE_CODE (fntype) == METHOD_TYPE);
  result_type = TREE_TYPE (fntype);
  /* An rvalue has no cv-qualifiers.  */
  if (SCALAR_TYPE_P (result_type) || VOID_TYPE_P (result_type))
    result_type = cv_unqualified (result_type);

  function = build_call_array_loc (input_location,
				   result_type, function, n, argarray);
  set_flags_from_callee (function);

  decl = get_callee_fndecl (function);

  if (decl && !TREE_USED (decl))
    {
      /* We invoke build_call directly for several library
	 functions.  These may have been declared normally if
	 we're building libgcc, so we can't just check
	 DECL_ARTIFICIAL.  */
      gcc_assert (DECL_ARTIFICIAL (decl)
		  || !strncmp (IDENTIFIER_POINTER (DECL_NAME (decl)),
			       "__", 2));
      mark_used (decl);
    }

  require_complete_eh_spec_types (fntype, decl);

  TREE_HAS_CONSTRUCTOR (function) = (decl && DECL_CONSTRUCTOR_P (decl));

  /* Don't pass empty class objects by value.  This is useful
     for tags in STL, which are used to control overload resolution.
     We don't need to handle other cases of copying empty classes.  */
  if (! decl || ! DECL_BUILT_IN (decl))
    for (i = 0; i < n; i++)
      {
	tree arg = CALL_EXPR_ARG (function, i);
	if (is_empty_class (TREE_TYPE (arg))
	    && ! TREE_ADDRESSABLE (TREE_TYPE (arg)))
	  {
	    tree t = build0 (EMPTY_CLASS_EXPR, TREE_TYPE (arg));
	    arg = build2 (COMPOUND_EXPR, TREE_TYPE (t), arg, t);
	    CALL_EXPR_ARG (function, i) = arg;
	  }
      }

  return function;
}

/* New overloading code.  */

struct z_candidate;

struct candidate_warning {
  z_candidate *loser;
  candidate_warning *next;
};

/* Information for providing diagnostics about why overloading failed.  */

enum rejection_reason_code {
  rr_none,
  rr_arity,
  rr_explicit_conversion,
  rr_template_conversion,
  rr_arg_conversion,
  rr_bad_arg_conversion,
  rr_template_unification,
  rr_invalid_copy,
  rr_inherited_ctor,
  rr_constraint_failure
};

struct conversion_info {
  /* The index of the argument, 0-based.  */
  int n_arg;
  /* The actual argument or its type.  */
  tree from;
  /* The type of the parameter.  */
  tree to_type;
};
  
struct rejection_reason {
  enum rejection_reason_code code;
  union {
    /* Information about an arity mismatch.  */
    struct {
      /* The expected number of arguments.  */
      int expected;
      /* The actual number of arguments in the call.  */
      int actual;
      /* Whether the call was a varargs call.  */
      bool call_varargs_p;
    } arity;
    /* Information about an argument conversion mismatch.  */
    struct conversion_info conversion;
    /* Same, but for bad argument conversions.  */
    struct conversion_info bad_conversion;
    /* Information about template unification failures.  These are the
       parameters passed to fn_type_unification.  */
    struct {
      tree tmpl;
      tree explicit_targs;
      int num_targs;
      const tree *args;
      unsigned int nargs;
      tree return_type;
      unification_kind_t strict;
      int flags;
    } template_unification;
    /* Information about template instantiation failures.  These are the
       parameters passed to instantiate_template.  */
    struct {
      tree tmpl;
      tree targs;
    } template_instantiation;
  } u;
};

struct z_candidate {
  /* The FUNCTION_DECL that will be called if this candidate is
     selected by overload resolution.  */
  tree fn;
  /* If not NULL_TREE, the first argument to use when calling this
     function.  */
  tree first_arg;
  /* The rest of the arguments to use when calling this function.  If
     there are no further arguments this may be NULL or it may be an
     empty vector.  */
  const vec<tree, va_gc> *args;
  /* The implicit conversion sequences for each of the arguments to
     FN.  */
  conversion **convs;
  /* The number of implicit conversion sequences.  */
  size_t num_convs;
  /* If FN is a user-defined conversion, the standard conversion
     sequence from the type returned by FN to the desired destination
     type.  */
  conversion *second_conv;
  struct rejection_reason *reason;
  /* If FN is a member function, the binfo indicating the path used to
     qualify the name of FN at the call site.  This path is used to
     determine whether or not FN is accessible if it is selected by
     overload resolution.  The DECL_CONTEXT of FN will always be a
     (possibly improper) base of this binfo.  */
  tree access_path;
  /* If FN is a non-static member function, the binfo indicating the
     subobject to which the `this' pointer should be converted if FN
     is selected by overload resolution.  The type pointed to by
     the `this' pointer must correspond to the most derived class
     indicated by the CONVERSION_PATH.  */
  tree conversion_path;
  tree template_decl;
  tree explicit_targs;
  candidate_warning *warnings;
  z_candidate *next;
  int viable;

  /* The flags active in add_candidate.  */
  int flags;
};

/* Returns true iff T is a null pointer constant in the sense of
   [conv.ptr].  */

bool
null_ptr_cst_p (tree t)
{
  tree type = TREE_TYPE (t);

  /* [conv.ptr]

     A null pointer constant is an integral constant expression
     (_expr.const_) rvalue of integer type that evaluates to zero or
     an rvalue of type std::nullptr_t. */
  if (NULLPTR_TYPE_P (type))
    return true;

  if (cxx_dialect >= cxx11)
    {
      STRIP_ANY_LOCATION_WRAPPER (t);

      /* Core issue 903 says only literal 0 is a null pointer constant.  */
      if (TREE_CODE (type) == INTEGER_TYPE
	  && !char_type_p (type)
	  && TREE_CODE (t) == INTEGER_CST
	  && integer_zerop (t)
	  && !TREE_OVERFLOW (t))
	return true;
    }
  else if (CP_INTEGRAL_TYPE_P (type))
    {
      t = fold_non_dependent_expr (t);
      STRIP_NOPS (t);
      if (integer_zerop (t) && !TREE_OVERFLOW (t))
	return true;
    }

  return false;
}

/* Returns true iff T is a null member pointer value (4.11).  */

bool
null_member_pointer_value_p (tree t)
{
  tree type = TREE_TYPE (t);
  if (!type)
    return false;
  else if (TYPE_PTRMEMFUNC_P (type))
    return (TREE_CODE (t) == CONSTRUCTOR
	    && integer_zerop (CONSTRUCTOR_ELT (t, 0)->value));
  else if (TYPE_PTRDATAMEM_P (type))
    return integer_all_onesp (t);
  else
    return false;
}

/* Returns nonzero if PARMLIST consists of only default parms,
   ellipsis, and/or undeduced parameter packs.  */

bool
sufficient_parms_p (const_tree parmlist)
{
  for (; parmlist && parmlist != void_list_node;
       parmlist = TREE_CHAIN (parmlist))
    if (!TREE_PURPOSE (parmlist)
	&& !PACK_EXPANSION_P (TREE_VALUE (parmlist)))
      return false;
  return true;
}

/* Allocate N bytes of memory from the conversion obstack.  The memory
   is zeroed before being returned.  */

static void *
conversion_obstack_alloc (size_t n)
{
  void *p;
  if (!conversion_obstack_initialized)
    {
      gcc_obstack_init (&conversion_obstack);
      conversion_obstack_initialized = true;
    }
  p = obstack_alloc (&conversion_obstack, n);
  memset (p, 0, n);
  return p;
}

/* Allocate rejection reasons.  */

static struct rejection_reason *
alloc_rejection (enum rejection_reason_code code)
{
  struct rejection_reason *p;
  p = (struct rejection_reason *) conversion_obstack_alloc (sizeof *p);
  p->code = code;
  return p;
}

static struct rejection_reason *
arity_rejection (tree first_arg, int expected, int actual)
{
  struct rejection_reason *r = alloc_rejection (rr_arity);
  int adjust = first_arg != NULL_TREE;
  r->u.arity.expected = expected - adjust;
  r->u.arity.actual = actual - adjust;
  return r;
}

static struct rejection_reason *
arg_conversion_rejection (tree first_arg, int n_arg, tree from, tree to)
{
  struct rejection_reason *r = alloc_rejection (rr_arg_conversion);
  int adjust = first_arg != NULL_TREE;
  r->u.conversion.n_arg = n_arg - adjust;
  r->u.conversion.from = from;
  r->u.conversion.to_type = to;
  return r;
}

static struct rejection_reason *
bad_arg_conversion_rejection (tree first_arg, int n_arg, tree from, tree to)
{
  struct rejection_reason *r = alloc_rejection (rr_bad_arg_conversion);
  int adjust = first_arg != NULL_TREE;
  r->u.bad_conversion.n_arg = n_arg - adjust;
  r->u.bad_conversion.from = from;
  r->u.bad_conversion.to_type = to;
  return r;
}

static struct rejection_reason *
explicit_conversion_rejection (tree from, tree to)
{
  struct rejection_reason *r = alloc_rejection (rr_explicit_conversion);
  r->u.conversion.n_arg = 0;
  r->u.conversion.from = from;
  r->u.conversion.to_type = to;
  return r;
}

static struct rejection_reason *
template_conversion_rejection (tree from, tree to)
{
  struct rejection_reason *r = alloc_rejection (rr_template_conversion);
  r->u.conversion.n_arg = 0;
  r->u.conversion.from = from;
  r->u.conversion.to_type = to;
  return r;
}

static struct rejection_reason *
template_unification_rejection (tree tmpl, tree explicit_targs, tree targs,
				const tree *args, unsigned int nargs,
				tree return_type, unification_kind_t strict,
				int flags)
{
  size_t args_n_bytes = sizeof (*args) * nargs;
  tree *args1 = (tree *) conversion_obstack_alloc (args_n_bytes);
  struct rejection_reason *r = alloc_rejection (rr_template_unification);
  r->u.template_unification.tmpl = tmpl;
  r->u.template_unification.explicit_targs = explicit_targs;
  r->u.template_unification.num_targs = TREE_VEC_LENGTH (targs);
  /* Copy args to our own storage.  */
  memcpy (args1, args, args_n_bytes);
  r->u.template_unification.args = args1;
  r->u.template_unification.nargs = nargs;
  r->u.template_unification.return_type = return_type;
  r->u.template_unification.strict = strict;
  r->u.template_unification.flags = flags;
  return r;
}

static struct rejection_reason *
template_unification_error_rejection (void)
{
  return alloc_rejection (rr_template_unification);
}

static struct rejection_reason *
invalid_copy_with_fn_template_rejection (void)
{
  struct rejection_reason *r = alloc_rejection (rr_invalid_copy);
  return r;
}

static struct rejection_reason *
inherited_ctor_rejection (void)
{
  struct rejection_reason *r = alloc_rejection (rr_inherited_ctor);
  return r;
}

// Build a constraint failure record, saving information into the
// template_instantiation field of the rejection. If FN is not a template
// declaration, the TMPL member is the FN declaration and TARGS is empty.

static struct rejection_reason *
constraint_failure (tree fn)
{
  struct rejection_reason *r = alloc_rejection (rr_constraint_failure);
  if (tree ti = DECL_TEMPLATE_INFO (fn))
    {
      r->u.template_instantiation.tmpl = TI_TEMPLATE (ti);
      r->u.template_instantiation.targs = TI_ARGS (ti);
    }
  else
    {
      r->u.template_instantiation.tmpl = fn;
      r->u.template_instantiation.targs = NULL_TREE;
    }
  return r;
}

/* Dynamically allocate a conversion.  */

static conversion *
alloc_conversion (conversion_kind kind)
{
  conversion *c;
  c = (conversion *) conversion_obstack_alloc (sizeof (conversion));
  c->kind = kind;
  return c;
}

/* Make sure that all memory on the conversion obstack has been
   freed.  */

void
validate_conversion_obstack (void)
{
  if (conversion_obstack_initialized)
    gcc_assert ((obstack_next_free (&conversion_obstack)
		 == obstack_base (&conversion_obstack)));
}

/* Dynamically allocate an array of N conversions.  */

static conversion **
alloc_conversions (size_t n)
{
  return (conversion **) conversion_obstack_alloc (n * sizeof (conversion *));
}

static conversion *
build_conv (conversion_kind code, tree type, conversion *from)
{
  conversion *t;
  conversion_rank rank = CONVERSION_RANK (from);

  /* Note that the caller is responsible for filling in t->cand for
     user-defined conversions.  */
  t = alloc_conversion (code);
  t->type = type;
  t->u.next = from;

  switch (code)
    {
    case ck_ptr:
    case ck_pmem:
    case ck_base:
    case ck_std:
      if (rank < cr_std)
	rank = cr_std;
      break;

    case ck_qual:
    case ck_fnptr:
      if (rank < cr_exact)
	rank = cr_exact;
      break;

    default:
      break;
    }
  t->rank = rank;
  t->user_conv_p = (code == ck_user || from->user_conv_p);
  t->bad_p = from->bad_p;
  t->base_p = false;
  return t;
}

/* Represent a conversion from CTOR, a braced-init-list, to TYPE, a
   specialization of std::initializer_list<T>, if such a conversion is
   possible.  */

static conversion *
build_list_conv (tree type, tree ctor, int flags, tsubst_flags_t complain)
{
  tree elttype = TREE_VEC_ELT (CLASSTYPE_TI_ARGS (type), 0);
  unsigned len = CONSTRUCTOR_NELTS (ctor);
  conversion **subconvs = alloc_conversions (len);
  conversion *t;
  unsigned i;
  tree val;

  /* Within a list-initialization we can have more user-defined
     conversions.  */
  flags &= ~LOOKUP_NO_CONVERSION;
  /* But no narrowing conversions.  */
  flags |= LOOKUP_NO_NARROWING;

  /* Can't make an array of these types.  */
  if (TREE_CODE (elttype) == REFERENCE_TYPE
      || TREE_CODE (elttype) == FUNCTION_TYPE
      || VOID_TYPE_P (elttype))
    return NULL;

  FOR_EACH_CONSTRUCTOR_VALUE (CONSTRUCTOR_ELTS (ctor), i, val)
    {
      conversion *sub
	= implicit_conversion (elttype, TREE_TYPE (val), val,
			       false, flags, complain);
      if (sub == NULL)
	return NULL;

      subconvs[i] = sub;
    }

  t = alloc_conversion (ck_list);
  t->type = type;
  t->u.list = subconvs;
  t->rank = cr_exact;

  for (i = 0; i < len; ++i)
    {
      conversion *sub = subconvs[i];
      if (sub->rank > t->rank)
	t->rank = sub->rank;
      if (sub->user_conv_p)
	t->user_conv_p = true;
      if (sub->bad_p)
	t->bad_p = true;
    }

  return t;
}

/* Return the next conversion of the conversion chain (if applicable),
   or NULL otherwise.  Please use this function instead of directly
   accessing fields of struct conversion.  */

static conversion *
next_conversion (conversion *conv)
{
  if (conv == NULL
      || conv->kind == ck_identity
      || conv->kind == ck_ambig
      || conv->kind == ck_list)
    return NULL;
  return conv->u.next;
}

/* Subroutine of build_aggr_conv: check whether CTOR, a braced-init-list,
   is a valid aggregate initializer for array type ATYPE.  */

static bool
can_convert_array (tree atype, tree ctor, int flags, tsubst_flags_t complain)
{
  unsigned i;
  tree elttype = TREE_TYPE (atype);
  for (i = 0; i < CONSTRUCTOR_NELTS (ctor); ++i)
    {
      tree val = CONSTRUCTOR_ELT (ctor, i)->value;
      bool ok;
      if (TREE_CODE (elttype) == ARRAY_TYPE
	  && TREE_CODE (val) == CONSTRUCTOR)
	ok = can_convert_array (elttype, val, flags, complain);
      else
	ok = can_convert_arg (elttype, TREE_TYPE (val), val, flags,
			      complain);
      if (!ok)
	return false;
    }
  return true;
}

/* Represent a conversion from CTOR, a braced-init-list, to TYPE, an
   aggregate class, if such a conversion is possible.  */

static conversion *
build_aggr_conv (tree type, tree ctor, int flags, tsubst_flags_t complain)
{
  unsigned HOST_WIDE_INT i = 0;
  conversion *c;
  tree field = next_initializable_field (TYPE_FIELDS (type));
  tree empty_ctor = NULL_TREE;

  /* We already called reshape_init in implicit_conversion.  */

  /* The conversions within the init-list aren't affected by the enclosing
     context; they're always simple copy-initialization.  */
  flags = LOOKUP_IMPLICIT|LOOKUP_NO_NARROWING;

  for (; field; field = next_initializable_field (DECL_CHAIN (field)))
    {
      tree ftype = TREE_TYPE (field);
      tree val;
      bool ok;

      if (i < CONSTRUCTOR_NELTS (ctor))
	val = CONSTRUCTOR_ELT (ctor, i)->value;
      else if (DECL_INITIAL (field))
	val = get_nsdmi (field, /*ctor*/false, complain);
      else if (TREE_CODE (ftype) == REFERENCE_TYPE)
	/* Value-initialization of reference is ill-formed.  */
	return NULL;
      else
	{
	  if (empty_ctor == NULL_TREE)
	    empty_ctor = build_constructor (init_list_type_node, NULL);
	  val = empty_ctor;
	}
      ++i;

      if (TREE_CODE (ftype) == ARRAY_TYPE
	  && TREE_CODE (val) == CONSTRUCTOR)
	ok = can_convert_array (ftype, val, flags, complain);
      else
	ok = can_convert_arg (ftype, TREE_TYPE (val), val, flags,
			      complain);

      if (!ok)
	return NULL;

      if (TREE_CODE (type) == UNION_TYPE)
	break;
    }

  if (i < CONSTRUCTOR_NELTS (ctor))
    return NULL;

  c = alloc_conversion (ck_aggr);
  c->type = type;
  c->rank = cr_exact;
  c->user_conv_p = true;
  c->check_narrowing = true;
  c->u.next = NULL;
  return c;
}

/* Represent a conversion from CTOR, a braced-init-list, to TYPE, an
   array type, if such a conversion is possible.  */

static conversion *
build_array_conv (tree type, tree ctor, int flags, tsubst_flags_t complain)
{
  conversion *c;
  unsigned HOST_WIDE_INT len = CONSTRUCTOR_NELTS (ctor);
  tree elttype = TREE_TYPE (type);
  unsigned i;
  tree val;
  bool bad = false;
  bool user = false;
  enum conversion_rank rank = cr_exact;

  /* We might need to propagate the size from the element to the array.  */
  complete_type (type);

  if (TYPE_DOMAIN (type)
      && !variably_modified_type_p (TYPE_DOMAIN (type), NULL_TREE))
    {
      unsigned HOST_WIDE_INT alen = tree_to_uhwi (array_type_nelts_top (type));
      if (alen < len)
	return NULL;
    }

  flags = LOOKUP_IMPLICIT|LOOKUP_NO_NARROWING;

  FOR_EACH_CONSTRUCTOR_VALUE (CONSTRUCTOR_ELTS (ctor), i, val)
    {
      conversion *sub
	= implicit_conversion (elttype, TREE_TYPE (val), val,
			       false, flags, complain);
      if (sub == NULL)
	return NULL;

      if (sub->rank > rank)
	rank = sub->rank;
      if (sub->user_conv_p)
	user = true;
      if (sub->bad_p)
	bad = true;
    }

  c = alloc_conversion (ck_aggr);
  c->type = type;
  c->rank = rank;
  c->user_conv_p = user;
  c->bad_p = bad;
  c->u.next = NULL;
  return c;
}

/* Represent a conversion from CTOR, a braced-init-list, to TYPE, a
   complex type, if such a conversion is possible.  */

static conversion *
build_complex_conv (tree type, tree ctor, int flags,
		    tsubst_flags_t complain)
{
  conversion *c;
  unsigned HOST_WIDE_INT len = CONSTRUCTOR_NELTS (ctor);
  tree elttype = TREE_TYPE (type);
  unsigned i;
  tree val;
  bool bad = false;
  bool user = false;
  enum conversion_rank rank = cr_exact;

  if (len != 2)
    return NULL;

  flags = LOOKUP_IMPLICIT|LOOKUP_NO_NARROWING;

  FOR_EACH_CONSTRUCTOR_VALUE (CONSTRUCTOR_ELTS (ctor), i, val)
    {
      conversion *sub
	= implicit_conversion (elttype, TREE_TYPE (val), val,
			       false, flags, complain);
      if (sub == NULL)
	return NULL;

      if (sub->rank > rank)
	rank = sub->rank;
      if (sub->user_conv_p)
	user = true;
      if (sub->bad_p)
	bad = true;
    }

  c = alloc_conversion (ck_aggr);
  c->type = type;
  c->rank = rank;
  c->user_conv_p = user;
  c->bad_p = bad;
  c->u.next = NULL;
  return c;
}

/* Build a representation of the identity conversion from EXPR to
   itself.  The TYPE should match the type of EXPR, if EXPR is non-NULL.  */

static conversion *
build_identity_conv (tree type, tree expr)
{
  conversion *c;

  c = alloc_conversion (ck_identity);
  c->type = type;
  c->u.expr = expr;

  return c;
}

/* Converting from EXPR to TYPE was ambiguous in the sense that there
   were multiple user-defined conversions to accomplish the job.
   Build a conversion that indicates that ambiguity.  */

static conversion *
build_ambiguous_conv (tree type, tree expr)
{
  conversion *c;

  c = alloc_conversion (ck_ambig);
  c->type = type;
  c->u.expr = expr;

  return c;
}

tree
strip_top_quals (tree t)
{
  if (TREE_CODE (t) == ARRAY_TYPE)
    return t;
  return cp_build_qualified_type (t, 0);
}

/* Returns the standard conversion path (see [conv]) from type FROM to type
   TO, if any.  For proper handling of null pointer constants, you must
   also pass the expression EXPR to convert from.  If C_CAST_P is true,
   this conversion is coming from a C-style cast.  */

static conversion *
standard_conversion (tree to, tree from, tree expr, bool c_cast_p,
		     int flags, tsubst_flags_t complain)
{
  enum tree_code fcode, tcode;
  conversion *conv;
  bool fromref = false;
  tree qualified_to;

  to = non_reference (to);
  if (TREE_CODE (from) == REFERENCE_TYPE)
    {
      fromref = true;
      from = TREE_TYPE (from);
    }
  qualified_to = to;
  to = strip_top_quals (to);
  from = strip_top_quals (from);

  if (expr && type_unknown_p (expr))
    {
      if (TYPE_PTRFN_P (to) || TYPE_PTRMEMFUNC_P (to))
	{
	  tsubst_flags_t tflags = tf_conv;
	  expr = instantiate_type (to, expr, tflags);
	  if (expr == error_mark_node)
	    return NULL;
	  from = TREE_TYPE (expr);
	}
      else if (TREE_CODE (to) == BOOLEAN_TYPE)
	{
	  /* Necessary for eg, TEMPLATE_ID_EXPRs (c++/50961).  */
	  expr = resolve_nondeduced_context (expr, complain);
	  from = TREE_TYPE (expr);
	}
    }

  fcode = TREE_CODE (from);
  tcode = TREE_CODE (to);

  conv = build_identity_conv (from, expr);
  if (fcode == FUNCTION_TYPE || fcode == ARRAY_TYPE)
    {
      from = type_decays_to (from);
      fcode = TREE_CODE (from);
      /* Tell convert_like_real that we're using the address.  */
      conv->rvaluedness_matches_p = true;
      conv = build_conv (ck_lvalue, from, conv);
    }
  /* Wrapping a ck_rvalue around a class prvalue (as a result of using
     obvalue_p) seems odd, since it's already a prvalue, but that's how we
     express the copy constructor call required by copy-initialization.  */
  else if (fromref || (expr && obvalue_p (expr)))
    {
      if (expr)
	{
	  tree bitfield_type;
	  bitfield_type = is_bitfield_expr_with_lowered_type (expr);
	  if (bitfield_type)
	    {
	      from = strip_top_quals (bitfield_type);
	      fcode = TREE_CODE (from);
	    }
	}
      conv = build_conv (ck_rvalue, from, conv);
      if (flags & LOOKUP_PREFER_RVALUE)
	/* Tell convert_like_real to set LOOKUP_PREFER_RVALUE.  */
	conv->rvaluedness_matches_p = true;
    }

   /* Allow conversion between `__complex__' data types.  */
  if (tcode == COMPLEX_TYPE && fcode == COMPLEX_TYPE)
    {
      /* The standard conversion sequence to convert FROM to TO is
	 the standard conversion sequence to perform componentwise
	 conversion.  */
      conversion *part_conv = standard_conversion
	(TREE_TYPE (to), TREE_TYPE (from), NULL_TREE, c_cast_p, flags,
	 complain);

      if (part_conv)
	{
	  conv = build_conv (part_conv->kind, to, conv);
	  conv->rank = part_conv->rank;
	}
      else
	conv = NULL;

      return conv;
    }

  if (same_type_p (from, to))
    {
      if (CLASS_TYPE_P (to) && conv->kind == ck_rvalue)
	conv->type = qualified_to;
      return conv;
    }

  /* [conv.ptr]
     A null pointer constant can be converted to a pointer type; ... A
     null pointer constant of integral type can be converted to an
     rvalue of type std::nullptr_t. */
  if ((tcode == POINTER_TYPE || TYPE_PTRMEM_P (to)
       || NULLPTR_TYPE_P (to))
      && ((expr && null_ptr_cst_p (expr))
	  || NULLPTR_TYPE_P (from)))
    conv = build_conv (ck_std, to, conv);
  else if ((tcode == INTEGER_TYPE && fcode == POINTER_TYPE)
	   || (tcode == POINTER_TYPE && fcode == INTEGER_TYPE))
    {
      /* For backwards brain damage compatibility, allow interconversion of
	 pointers and integers with a pedwarn.  */
      conv = build_conv (ck_std, to, conv);
      conv->bad_p = true;
    }
  else if (UNSCOPED_ENUM_P (to) && fcode == INTEGER_TYPE)
    {
      /* For backwards brain damage compatibility, allow interconversion of
	 enums and integers with a pedwarn.  */
      conv = build_conv (ck_std, to, conv);
      conv->bad_p = true;
    }
  else if ((tcode == POINTER_TYPE && fcode == POINTER_TYPE)
	   || (TYPE_PTRDATAMEM_P (to) && TYPE_PTRDATAMEM_P (from)))
    {
      tree to_pointee;
      tree from_pointee;

      if (tcode == POINTER_TYPE)
	{
	  to_pointee = TREE_TYPE (to);
	  from_pointee = TREE_TYPE (from);

	  /* Since this is the target of a pointer, it can't have function
	     qualifiers, so any TYPE_QUALS must be for attributes const or
	     noreturn.  Strip them.  */
	  if (TREE_CODE (to_pointee) == FUNCTION_TYPE
	      && TYPE_QUALS (to_pointee))
	    to_pointee = build_qualified_type (to_pointee, TYPE_UNQUALIFIED);
	  if (TREE_CODE (from_pointee) == FUNCTION_TYPE
	      && TYPE_QUALS (from_pointee))
	    from_pointee = build_qualified_type (from_pointee, TYPE_UNQUALIFIED);
	}
      else
	{
	  to_pointee = TYPE_PTRMEM_POINTED_TO_TYPE (to);
	  from_pointee = TYPE_PTRMEM_POINTED_TO_TYPE (from);
	}

      if (tcode == POINTER_TYPE
	  && same_type_ignoring_top_level_qualifiers_p (from_pointee,
							to_pointee))
	;
      else if (VOID_TYPE_P (to_pointee)
	       && !TYPE_PTRDATAMEM_P (from)
	       && TREE_CODE (from_pointee) != FUNCTION_TYPE)
	{
	  tree nfrom = TREE_TYPE (from);
	  /* Don't try to apply restrict to void.  */
	  int quals = cp_type_quals (nfrom) & ~TYPE_QUAL_RESTRICT;
	  from_pointee = cp_build_qualified_type (void_type_node, quals);
	  from = build_pointer_type (from_pointee);
	  conv = build_conv (ck_ptr, from, conv);
	}
      else if (TYPE_PTRDATAMEM_P (from))
	{
	  tree fbase = TYPE_PTRMEM_CLASS_TYPE (from);
	  tree tbase = TYPE_PTRMEM_CLASS_TYPE (to);

	  if (same_type_p (fbase, tbase))
	    /* No base conversion needed.  */;
	  else if (DERIVED_FROM_P (fbase, tbase)
		   && (same_type_ignoring_top_level_qualifiers_p
		       (from_pointee, to_pointee)))
	    {
	      from = build_ptrmem_type (tbase, from_pointee);
	      conv = build_conv (ck_pmem, from, conv);
	    }
	  else
	    return NULL;
	}
      else if (CLASS_TYPE_P (from_pointee)
	       && CLASS_TYPE_P (to_pointee)
	       /* [conv.ptr]

		  An rvalue of type "pointer to cv D," where D is a
		  class type, can be converted to an rvalue of type
		  "pointer to cv B," where B is a base class (clause
		  _class.derived_) of D.  If B is an inaccessible
		  (clause _class.access_) or ambiguous
		  (_class.member.lookup_) base class of D, a program
		  that necessitates this conversion is ill-formed.
		  Therefore, we use DERIVED_FROM_P, and do not check
		  access or uniqueness.  */
	       && DERIVED_FROM_P (to_pointee, from_pointee))
	{
	  from_pointee
	    = cp_build_qualified_type (to_pointee,
				       cp_type_quals (from_pointee));
	  from = build_pointer_type (from_pointee);
	  conv = build_conv (ck_ptr, from, conv);
	  conv->base_p = true;
	}

      if (same_type_p (from, to))
	/* OK */;
      else if (c_cast_p && comp_ptr_ttypes_const (to, from))
	/* In a C-style cast, we ignore CV-qualification because we
	   are allowed to perform a static_cast followed by a
	   const_cast.  */
	conv = build_conv (ck_qual, to, conv);
      else if (!c_cast_p && comp_ptr_ttypes (to_pointee, from_pointee))
	conv = build_conv (ck_qual, to, conv);
      else if (expr && string_conv_p (to, expr, 0))
	/* converting from string constant to char *.  */
	conv = build_conv (ck_qual, to, conv);
      else if (fnptr_conv_p (to, from))
	conv = build_conv (ck_fnptr, to, conv);
      /* Allow conversions among compatible ObjC pointer types (base
	 conversions have been already handled above).  */
      else if (c_dialect_objc ()
	       && objc_compare_types (to, from, -4, NULL_TREE))
	conv = build_conv (ck_ptr, to, conv);
      else if (ptr_reasonably_similar (to_pointee, from_pointee))
	{
	  conv = build_conv (ck_ptr, to, conv);
	  conv->bad_p = true;
	}
      else
	return NULL;

      from = to;
    }
  else if (TYPE_PTRMEMFUNC_P (to) && TYPE_PTRMEMFUNC_P (from))
    {
      tree fromfn = TREE_TYPE (TYPE_PTRMEMFUNC_FN_TYPE (from));
      tree tofn = TREE_TYPE (TYPE_PTRMEMFUNC_FN_TYPE (to));
      tree fbase = class_of_this_parm (fromfn);
      tree tbase = class_of_this_parm (tofn);

      if (!DERIVED_FROM_P (fbase, tbase))
	return NULL;

      tree fstat = static_fn_type (fromfn);
      tree tstat = static_fn_type (tofn);
      if (same_type_p (tstat, fstat)
	  || fnptr_conv_p (tstat, fstat))
	/* OK */;
      else
	return NULL;

      if (!same_type_p (fbase, tbase))
	{
	  from = build_memfn_type (fstat,
				   tbase,
				   cp_type_quals (tbase),
				   type_memfn_rqual (tofn));
	  from = build_ptrmemfunc_type (build_pointer_type (from));
	  conv = build_conv (ck_pmem, from, conv);
	  conv->base_p = true;
	}
      if (fnptr_conv_p (tstat, fstat))
	conv = build_conv (ck_fnptr, to, conv);
    }
  else if (tcode == BOOLEAN_TYPE)
    {
      /* [conv.bool]

	  A prvalue of arithmetic, unscoped enumeration, pointer, or pointer
	  to member type can be converted to a prvalue of type bool. ...
	  For direct-initialization (8.5 [dcl.init]), a prvalue of type
	  std::nullptr_t can be converted to a prvalue of type bool;  */
      if (ARITHMETIC_TYPE_P (from)
	  || UNSCOPED_ENUM_P (from)
	  || fcode == POINTER_TYPE
	  || TYPE_PTRMEM_P (from)
	  || NULLPTR_TYPE_P (from))
	{
	  conv = build_conv (ck_std, to, conv);
	  if (fcode == POINTER_TYPE
	      || TYPE_PTRDATAMEM_P (from)
	      || (TYPE_PTRMEMFUNC_P (from)
		  && conv->rank < cr_pbool)
	      || NULLPTR_TYPE_P (from))
	    conv->rank = cr_pbool;
	  if (NULLPTR_TYPE_P (from) && (flags & LOOKUP_ONLYCONVERTING))
	    conv->bad_p = true;
	  return conv;
	}

      return NULL;
    }
  /* We don't check for ENUMERAL_TYPE here because there are no standard
     conversions to enum type.  */
  /* As an extension, allow conversion to complex type.  */
  else if (ARITHMETIC_TYPE_P (to))
    {
      if (! (INTEGRAL_CODE_P (fcode)
	     || (fcode == REAL_TYPE && !(flags & LOOKUP_NO_NON_INTEGRAL)))
          || SCOPED_ENUM_P (from))
	return NULL;
      conv = build_conv (ck_std, to, conv);

      /* Give this a better rank if it's a promotion.  */
      if (same_type_p (to, type_promotes_to (from))
	  && next_conversion (conv)->rank <= cr_promotion)
	conv->rank = cr_promotion;
    }
  else if (fcode == VECTOR_TYPE && tcode == VECTOR_TYPE
	   && vector_types_convertible_p (from, to, false))
    return build_conv (ck_std, to, conv);
  else if (MAYBE_CLASS_TYPE_P (to) && MAYBE_CLASS_TYPE_P (from)
	   && is_properly_derived_from (from, to))
    {
      if (conv->kind == ck_rvalue)
	conv = next_conversion (conv);
      conv = build_conv (ck_base, to, conv);
      /* The derived-to-base conversion indicates the initialization
	 of a parameter with base type from an object of a derived
	 type.  A temporary object is created to hold the result of
	 the conversion unless we're binding directly to a reference.  */
      conv->need_temporary_p = !(flags & LOOKUP_NO_TEMP_BIND);
    }
  else
    return NULL;

  if (flags & LOOKUP_NO_NARROWING)
    conv->check_narrowing = true;

  return conv;
}

/* Returns nonzero if T1 is reference-related to T2.  */

bool
reference_related_p (tree t1, tree t2)
{
  if (t1 == error_mark_node || t2 == error_mark_node)
    return false;

  t1 = TYPE_MAIN_VARIANT (t1);
  t2 = TYPE_MAIN_VARIANT (t2);

  /* [dcl.init.ref]

     Given types "cv1 T1" and "cv2 T2," "cv1 T1" is reference-related
     to "cv2 T2" if T1 is the same type as T2, or T1 is a base class
     of T2.  */
  return (same_type_p (t1, t2)
	  || (CLASS_TYPE_P (t1) && CLASS_TYPE_P (t2)
	      && DERIVED_FROM_P (t1, t2)));
}

/* Returns nonzero if T1 is reference-compatible with T2.  */

static bool
reference_compatible_p (tree t1, tree t2)
{
  /* [dcl.init.ref]

     "cv1 T1" is reference compatible with "cv2 T2" if
       * T1 is reference-related to T2 or
       * T2 is "noexcept function" and T1 is "function", where the
         function types are otherwise the same,
     and cv1 is the same cv-qualification as, or greater cv-qualification
     than, cv2.  */
  return ((reference_related_p (t1, t2)
	   || fnptr_conv_p (t1, t2))
	  && at_least_as_qualified_p (t1, t2));
}

/* A reference of the indicated TYPE is being bound directly to the
   expression represented by the implicit conversion sequence CONV.
   Return a conversion sequence for this binding.  */

static conversion *
direct_reference_binding (tree type, conversion *conv)
{
  tree t;

  gcc_assert (TREE_CODE (type) == REFERENCE_TYPE);
  gcc_assert (TREE_CODE (conv->type) != REFERENCE_TYPE);

  t = TREE_TYPE (type);

  if (conv->kind == ck_identity)
    /* Mark the identity conv as to not decay to rvalue.  */
    conv->rvaluedness_matches_p = true;

  /* [over.ics.rank]

     When a parameter of reference type binds directly
     (_dcl.init.ref_) to an argument expression, the implicit
     conversion sequence is the identity conversion, unless the
     argument expression has a type that is a derived class of the
     parameter type, in which case the implicit conversion sequence is
     a derived-to-base Conversion.

     If the parameter binds directly to the result of applying a
     conversion function to the argument expression, the implicit
     conversion sequence is a user-defined conversion sequence
     (_over.ics.user_), with the second standard conversion sequence
     either an identity conversion or, if the conversion function
     returns an entity of a type that is a derived class of the
     parameter type, a derived-to-base conversion.  */
  if (is_properly_derived_from (conv->type, t))
    {
      /* Represent the derived-to-base conversion.  */
      conv = build_conv (ck_base, t, conv);
      /* We will actually be binding to the base-class subobject in
	 the derived class, so we mark this conversion appropriately.
	 That way, convert_like knows not to generate a temporary.  */
      conv->need_temporary_p = false;
    }

  return build_conv (ck_ref_bind, type, conv);
}

/* Returns the conversion path from type FROM to reference type TO for
   purposes of reference binding.  For lvalue binding, either pass a
   reference type to FROM or an lvalue expression to EXPR.  If the
   reference will be bound to a temporary, NEED_TEMPORARY_P is set for
   the conversion returned.  If C_CAST_P is true, this
   conversion is coming from a C-style cast.  */

static conversion *
reference_binding (tree rto, tree rfrom, tree expr, bool c_cast_p, int flags,
		   tsubst_flags_t complain)
{
  conversion *conv = NULL;
  tree to = TREE_TYPE (rto);
  tree from = rfrom;
  tree tfrom;
  bool related_p;
  bool compatible_p;
  cp_lvalue_kind gl_kind;
  bool is_lvalue;

  if (TREE_CODE (to) == FUNCTION_TYPE && expr && type_unknown_p (expr))
    {
      expr = instantiate_type (to, expr, tf_none);
      if (expr == error_mark_node)
	return NULL;
      from = TREE_TYPE (expr);
    }

  if (expr && BRACE_ENCLOSED_INITIALIZER_P (expr))
    {
      maybe_warn_cpp0x (CPP0X_INITIALIZER_LISTS);
      /* DR 1288: Otherwise, if the initializer list has a single element
	 of type E and ... [T's] referenced type is reference-related to E,
	 the object or reference is initialized from that element... */
      if (CONSTRUCTOR_NELTS (expr) == 1)
	{
	  tree elt = CONSTRUCTOR_ELT (expr, 0)->value;
	  if (error_operand_p (elt))
	    return NULL;
	  tree etype = TREE_TYPE (elt);
	  if (reference_related_p (to, etype))
	    {
	      expr = elt;
	      from = etype;
	      goto skip;
	    }
	}
      /* Otherwise, if T is a reference type, a prvalue temporary of the
	 type referenced by T is copy-list-initialized or
	 direct-list-initialized, depending on the kind of initialization
	 for the reference, and the reference is bound to that temporary. */
      conv = implicit_conversion (to, from, expr, c_cast_p,
				  flags|LOOKUP_NO_TEMP_BIND, complain);
    skip:;
    }

  if (TREE_CODE (from) == REFERENCE_TYPE)
    {
      from = TREE_TYPE (from);
      if (!TYPE_REF_IS_RVALUE (rfrom)
	  || TREE_CODE (from) == FUNCTION_TYPE)
	gl_kind = clk_ordinary;
      else
	gl_kind = clk_rvalueref;
    }
  else if (expr)
    gl_kind = lvalue_kind (expr);
  else if (CLASS_TYPE_P (from)
	   || TREE_CODE (from) == ARRAY_TYPE)
    gl_kind = clk_class;
  else
    gl_kind = clk_none;

  /* Don't allow a class prvalue when LOOKUP_NO_TEMP_BIND.  */
  if ((flags & LOOKUP_NO_TEMP_BIND)
      && (gl_kind & clk_class))
    gl_kind = clk_none;

  /* Same mask as real_lvalue_p.  */
  is_lvalue = gl_kind && !(gl_kind & (clk_rvalueref|clk_class));

  tfrom = from;
  if ((gl_kind & clk_bitfield) != 0)
    tfrom = unlowered_expr_type (expr);

  /* Figure out whether or not the types are reference-related and
     reference compatible.  We have to do this after stripping
     references from FROM.  */
  related_p = reference_related_p (to, tfrom);
  /* If this is a C cast, first convert to an appropriately qualified
     type, so that we can later do a const_cast to the desired type.  */
  if (related_p && c_cast_p
      && !at_least_as_qualified_p (to, tfrom))
    to = cp_build_qualified_type (to, cp_type_quals (tfrom));
  compatible_p = reference_compatible_p (to, tfrom);

  /* Directly bind reference when target expression's type is compatible with
     the reference and expression is an lvalue. In DR391, the wording in
     [8.5.3/5 dcl.init.ref] is changed to also require direct bindings for
     const and rvalue references to rvalues of compatible class type.
     We should also do direct bindings for non-class xvalues.  */
  if ((related_p || compatible_p) && gl_kind)
    {
      /* [dcl.init.ref]

	 If the initializer expression

	 -- is an lvalue (but not an lvalue for a bit-field), and "cv1 T1"
	    is reference-compatible with "cv2 T2,"

	 the reference is bound directly to the initializer expression
	 lvalue.

	 [...]
	 If the initializer expression is an rvalue, with T2 a class type,
	 and "cv1 T1" is reference-compatible with "cv2 T2", the reference
	 is bound to the object represented by the rvalue or to a sub-object
	 within that object.  */

      conv = build_identity_conv (tfrom, expr);
      conv = direct_reference_binding (rto, conv);

      if (TREE_CODE (rfrom) == REFERENCE_TYPE)
	/* Handle rvalue reference to function properly.  */
	conv->rvaluedness_matches_p
	  = (TYPE_REF_IS_RVALUE (rto) == TYPE_REF_IS_RVALUE (rfrom));
      else
	conv->rvaluedness_matches_p 
          = (TYPE_REF_IS_RVALUE (rto) == !is_lvalue);

      if ((gl_kind & clk_bitfield) != 0
	  || ((gl_kind & clk_packed) != 0 && !TYPE_PACKED (to)))
	/* For the purposes of overload resolution, we ignore the fact
	   this expression is a bitfield or packed field. (In particular,
	   [over.ics.ref] says specifically that a function with a
	   non-const reference parameter is viable even if the
	   argument is a bitfield.)

	   However, when we actually call the function we must create
	   a temporary to which to bind the reference.  If the
	   reference is volatile, or isn't const, then we cannot make
	   a temporary, so we just issue an error when the conversion
	   actually occurs.  */
	conv->need_temporary_p = true;

      /* Don't allow binding of lvalues (other than function lvalues) to
	 rvalue references.  */
      if (is_lvalue && TYPE_REF_IS_RVALUE (rto)
	  && TREE_CODE (to) != FUNCTION_TYPE)
	conv->bad_p = true;

      /* Nor the reverse.  */
      if (!is_lvalue && !TYPE_REF_IS_RVALUE (rto)
	  && (!CP_TYPE_CONST_NON_VOLATILE_P (to)
	      || (flags & LOOKUP_NO_RVAL_BIND))
	  && TREE_CODE (to) != FUNCTION_TYPE)
	conv->bad_p = true;

      if (!compatible_p)
	conv->bad_p = true;

      return conv;
    }
  /* [class.conv.fct] A conversion function is never used to convert a
     (possibly cv-qualified) object to the (possibly cv-qualified) same
     object type (or a reference to it), to a (possibly cv-qualified) base
     class of that type (or a reference to it).... */
  else if (CLASS_TYPE_P (from) && !related_p
	   && !(flags & LOOKUP_NO_CONVERSION))
    {
      /* [dcl.init.ref]

	 If the initializer expression

	 -- has a class type (i.e., T2 is a class type) can be
	    implicitly converted to an lvalue of type "cv3 T3," where
	    "cv1 T1" is reference-compatible with "cv3 T3".  (this
	    conversion is selected by enumerating the applicable
	    conversion functions (_over.match.ref_) and choosing the
	    best one through overload resolution.  (_over.match_).

	the reference is bound to the lvalue result of the conversion
	in the second case.  */
      z_candidate *cand = build_user_type_conversion_1 (rto, expr, flags,
							complain);
      if (cand)
	return cand->second_conv;
    }

  /* From this point on, we conceptually need temporaries, even if we
     elide them.  Only the cases above are "direct bindings".  */
  if (flags & LOOKUP_NO_TEMP_BIND)
    return NULL;

  /* [over.ics.rank]

     When a parameter of reference type is not bound directly to an
     argument expression, the conversion sequence is the one required
     to convert the argument expression to the underlying type of the
     reference according to _over.best.ics_.  Conceptually, this
     conversion sequence corresponds to copy-initializing a temporary
     of the underlying type with the argument expression.  Any
     difference in top-level cv-qualification is subsumed by the
     initialization itself and does not constitute a conversion.  */

  /* [dcl.init.ref]

     Otherwise, the reference shall be an lvalue reference to a
     non-volatile const type, or the reference shall be an rvalue
     reference.

     We try below to treat this as a bad conversion to improve diagnostics,
     but if TO is an incomplete class, we need to reject this conversion
     now to avoid unnecessary instantiation.  */
  if (!CP_TYPE_CONST_NON_VOLATILE_P (to) && !TYPE_REF_IS_RVALUE (rto)
      && !COMPLETE_TYPE_P (to))
    return NULL;

  /* We're generating a temporary now, but don't bind any more in the
     conversion (specifically, don't slice the temporary returned by a
     conversion operator).  */
  flags |= LOOKUP_NO_TEMP_BIND;

  /* Core issue 899: When [copy-]initializing a temporary to be bound
     to the first parameter of a copy constructor (12.8) called with
     a single argument in the context of direct-initialization,
     explicit conversion functions are also considered.

     So don't set LOOKUP_ONLYCONVERTING in that case.  */
  if (!(flags & LOOKUP_COPY_PARM))
    flags |= LOOKUP_ONLYCONVERTING;

  if (!conv)
    conv = implicit_conversion (to, from, expr, c_cast_p,
				flags, complain);
  if (!conv)
    return NULL;

  if (conv->user_conv_p)
    {
      /* If initializing the temporary used a conversion function,
	 recalculate the second conversion sequence.  */
      for (conversion *t = conv; t; t = next_conversion (t))
	if (t->kind == ck_user
	    && DECL_CONV_FN_P (t->cand->fn))
	  {
	    tree ftype = TREE_TYPE (TREE_TYPE (t->cand->fn));
	    int sflags = (flags|LOOKUP_NO_CONVERSION)&~LOOKUP_NO_TEMP_BIND;
	    conversion *new_second
	      = reference_binding (rto, ftype, NULL_TREE, c_cast_p,
				   sflags, complain);
	    if (!new_second)
	      return NULL;
	    return merge_conversion_sequences (t, new_second);
	  }
    }

  conv = build_conv (ck_ref_bind, rto, conv);
  /* This reference binding, unlike those above, requires the
     creation of a temporary.  */
  conv->need_temporary_p = true;
  conv->rvaluedness_matches_p = TYPE_REF_IS_RVALUE (rto);

  /* [dcl.init.ref]

     Otherwise, the reference shall be an lvalue reference to a
     non-volatile const type, or the reference shall be an rvalue
     reference.  */
  if (!CP_TYPE_CONST_NON_VOLATILE_P (to) && !TYPE_REF_IS_RVALUE (rto))
    conv->bad_p = true;

  /* [dcl.init.ref]

     Otherwise, a temporary of type "cv1 T1" is created and
     initialized from the initializer expression using the rules for a
     non-reference copy initialization.  If T1 is reference-related to
     T2, cv1 must be the same cv-qualification as, or greater
     cv-qualification than, cv2; otherwise, the program is ill-formed.  */
  if (related_p && !at_least_as_qualified_p (to, from))
    conv->bad_p = true;

  return conv;
}

/* Returns the implicit conversion sequence (see [over.ics]) from type
   FROM to type TO.  The optional expression EXPR may affect the
   conversion.  FLAGS are the usual overloading flags.  If C_CAST_P is
   true, this conversion is coming from a C-style cast.  */

static conversion *
implicit_conversion (tree to, tree from, tree expr, bool c_cast_p,
		     int flags, tsubst_flags_t complain)
{
  conversion *conv;

  if (from == error_mark_node || to == error_mark_node
      || expr == error_mark_node)
    return NULL;

  /* Other flags only apply to the primary function in overload
     resolution, or after we've chosen one.  */
  flags &= (LOOKUP_ONLYCONVERTING|LOOKUP_NO_CONVERSION|LOOKUP_COPY_PARM
	    |LOOKUP_NO_TEMP_BIND|LOOKUP_NO_RVAL_BIND|LOOKUP_PREFER_RVALUE
	    |LOOKUP_NO_NARROWING|LOOKUP_PROTECT|LOOKUP_NO_NON_INTEGRAL);

  /* FIXME: actually we don't want warnings either, but we can't just
     have 'complain &= ~(tf_warning|tf_error)' because it would cause
     the regression of, eg, g++.old-deja/g++.benjamin/16077.C.
     We really ought not to issue that warning until we've committed
     to that conversion.  */
  complain &= ~tf_error;

  /* Call reshape_init early to remove redundant braces.  */
  if (expr && BRACE_ENCLOSED_INITIALIZER_P (expr)
      && CLASS_TYPE_P (to)
      && COMPLETE_TYPE_P (complete_type (to))
      && !CLASSTYPE_NON_AGGREGATE (to))
    {
      expr = reshape_init (to, expr, complain);
      if (expr == error_mark_node)
	return NULL;
      from = TREE_TYPE (expr);
    }

  if (TREE_CODE (to) == REFERENCE_TYPE)
    conv = reference_binding (to, from, expr, c_cast_p, flags, complain);
  else
    conv = standard_conversion (to, from, expr, c_cast_p, flags, complain);

  if (conv)
    return conv;

  if (expr && BRACE_ENCLOSED_INITIALIZER_P (expr))
    {
      if (is_std_init_list (to))
	return build_list_conv (to, expr, flags, complain);

      /* As an extension, allow list-initialization of _Complex.  */
      if (TREE_CODE (to) == COMPLEX_TYPE)
	{
	  conv = build_complex_conv (to, expr, flags, complain);
	  if (conv)
	    return conv;
	}

      /* Allow conversion from an initializer-list with one element to a
	 scalar type.  */
      if (SCALAR_TYPE_P (to))
	{
	  int nelts = CONSTRUCTOR_NELTS (expr);
	  tree elt;

	  if (nelts == 0)
	    elt = build_value_init (to, tf_none);
	  else if (nelts == 1)
	    elt = CONSTRUCTOR_ELT (expr, 0)->value;
	  else
	    elt = error_mark_node;

	  conv = implicit_conversion (to, TREE_TYPE (elt), elt,
				      c_cast_p, flags, complain);
	  if (conv)
	    {
	      conv->check_narrowing = true;
	      if (BRACE_ENCLOSED_INITIALIZER_P (elt))
		/* Too many levels of braces, i.e. '{{1}}'.  */
		conv->bad_p = true;
	      return conv;
	    }
	}
      else if (TREE_CODE (to) == ARRAY_TYPE)
	return build_array_conv (to, expr, flags, complain);
    }

  if (expr != NULL_TREE
      && (MAYBE_CLASS_TYPE_P (from)
	  || MAYBE_CLASS_TYPE_P (to))
      && (flags & LOOKUP_NO_CONVERSION) == 0)
    {
      struct z_candidate *cand;

      if (CLASS_TYPE_P (to)
	  && BRACE_ENCLOSED_INITIALIZER_P (expr)
	  && !CLASSTYPE_NON_AGGREGATE (complete_type (to)))
	return build_aggr_conv (to, expr, flags, complain);

      cand = build_user_type_conversion_1 (to, expr, flags, complain);
      if (cand)
	{
	  if (BRACE_ENCLOSED_INITIALIZER_P (expr)
	      && CONSTRUCTOR_NELTS (expr) == 1
	      && !is_list_ctor (cand->fn))
	    {
	      /* "If C is not an initializer-list constructor and the
		 initializer list has a single element of type cv U, where U is
		 X or a class derived from X, the implicit conversion sequence
		 has Exact Match rank if U is X, or Conversion rank if U is
		 derived from X."  */
	      tree elt = CONSTRUCTOR_ELT (expr, 0)->value;
	      tree elttype = TREE_TYPE (elt);
	      if (reference_related_p (to, elttype))
		return implicit_conversion (to, elttype, elt,
					    c_cast_p, flags, complain);
	    }
	  conv = cand->second_conv;
	}

      /* We used to try to bind a reference to a temporary here, but that
	 is now handled after the recursive call to this function at the end
	 of reference_binding.  */
      return conv;
    }

  return NULL;
}

/* Add a new entry to the list of candidates.  Used by the add_*_candidate
   functions.  ARGS will not be changed until a single candidate is
   selected.  */

static struct z_candidate *
add_candidate (struct z_candidate **candidates,
	       tree fn, tree first_arg, const vec<tree, va_gc> *args,
	       size_t num_convs, conversion **convs,
	       tree access_path, tree conversion_path,
	       int viable, struct rejection_reason *reason,
	       int flags)
{
  struct z_candidate *cand = (struct z_candidate *)
    conversion_obstack_alloc (sizeof (struct z_candidate));

  cand->fn = fn;
  cand->first_arg = first_arg;
  cand->args = args;
  cand->convs = convs;
  cand->num_convs = num_convs;
  cand->access_path = access_path;
  cand->conversion_path = conversion_path;
  cand->viable = viable;
  cand->reason = reason;
  cand->next = *candidates;
  cand->flags = flags;
  *candidates = cand;

  return cand;
}

/* Return the number of remaining arguments in the parameter list
   beginning with ARG.  */

int
remaining_arguments (tree arg)
{
  int n;

  for (n = 0; arg != NULL_TREE && arg != void_list_node;
       arg = TREE_CHAIN (arg))
    n++;

  return n;
}

/* Create an overload candidate for the function or method FN called
   with the argument list FIRST_ARG/ARGS and add it to CANDIDATES.
   FLAGS is passed on to implicit_conversion.

   This does not change ARGS.

   CTYPE, if non-NULL, is the type we want to pretend this function
   comes from for purposes of overload resolution.  */

static struct z_candidate *
add_function_candidate (struct z_candidate **candidates,
			tree fn, tree ctype, tree first_arg,
			const vec<tree, va_gc> *args, tree access_path,
			tree conversion_path, int flags,
			tsubst_flags_t complain)
{
  tree parmlist = TYPE_ARG_TYPES (TREE_TYPE (fn));
  int i, len;
  conversion **convs;
  tree parmnode;
  tree orig_first_arg = first_arg;
  int skip;
  int viable = 1;
  struct rejection_reason *reason = NULL;

  /* At this point we should not see any functions which haven't been
     explicitly declared, except for friend functions which will have
     been found using argument dependent lookup.  */
  gcc_assert (!DECL_ANTICIPATED (fn) || DECL_HIDDEN_FRIEND_P (fn));

  /* The `this', `in_chrg' and VTT arguments to constructors are not
     considered in overload resolution.  */
  if (DECL_CONSTRUCTOR_P (fn))
    {
      if (ctor_omit_inherited_parms (fn))
	/* Bring back parameters omitted from an inherited ctor.  */
	parmlist = FUNCTION_FIRST_USER_PARMTYPE (DECL_ORIGIN (fn));
      else
	parmlist = skip_artificial_parms_for (fn, parmlist);
      skip = num_artificial_parms_for (fn);
      if (skip > 0 && first_arg != NULL_TREE)
	{
	  --skip;
	  first_arg = NULL_TREE;
	}
    }
  else
    skip = 0;

  len = vec_safe_length (args) - skip + (first_arg != NULL_TREE ? 1 : 0);
  convs = alloc_conversions (len);

  /* 13.3.2 - Viable functions [over.match.viable]
     First, to be a viable function, a candidate function shall have enough
     parameters to agree in number with the arguments in the list.

     We need to check this first; otherwise, checking the ICSes might cause
     us to produce an ill-formed template instantiation.  */

  parmnode = parmlist;
  for (i = 0; i < len; ++i)
    {
      if (parmnode == NULL_TREE || parmnode == void_list_node)
	break;
      parmnode = TREE_CHAIN (parmnode);
    }

  if ((i < len && parmnode)
      || !sufficient_parms_p (parmnode))
    {
      int remaining = remaining_arguments (parmnode);
      viable = 0;
      reason = arity_rejection (first_arg, i + remaining, len);
    }

  /* An inherited constructor (12.6.3 [class.inhctor.init]) that has a first
     parameter of type "reference to cv C" (including such a constructor
     instantiated from a template) is excluded from the set of candidate
     functions when used to construct an object of type D with an argument list
     containing a single argument if C is reference-related to D.  */
  if (viable && len == 1 && parmlist && DECL_CONSTRUCTOR_P (fn)
      && flag_new_inheriting_ctors
      && DECL_INHERITED_CTOR (fn))
    {
      tree ptype = non_reference (TREE_VALUE (parmlist));
      tree dtype = DECL_CONTEXT (fn);
      tree btype = DECL_INHERITED_CTOR_BASE (fn);
      if (reference_related_p (ptype, dtype)
	  && reference_related_p (btype, ptype))
	{
	  viable = false;
	  reason = inherited_ctor_rejection ();
	}
    }

  /* Second, for a function to be viable, its constraints must be
     satisfied. */
  if (flag_concepts && viable
      && !constraints_satisfied_p (fn))
    {
      reason = constraint_failure (fn);
      viable = false;
    }

  /* When looking for a function from a subobject from an implicit
     copy/move constructor/operator=, don't consider anything that takes (a
     reference to) an unrelated type.  See c++/44909 and core 1092.  */
  if (viable && parmlist && (flags & LOOKUP_DEFAULTED))
    {
      if (DECL_CONSTRUCTOR_P (fn))
	i = 1;
      else if (DECL_ASSIGNMENT_OPERATOR_P (fn)
	       && DECL_OVERLOADED_OPERATOR_IS (fn, NOP_EXPR))
	i = 2;
      else
	i = 0;
      if (i && len == i)
	{
	  parmnode = chain_index (i-1, parmlist);
	  if (!reference_related_p (non_reference (TREE_VALUE (parmnode)),
				    ctype))
	    viable = 0;
	}

      /* This only applies at the top level.  */
      flags &= ~LOOKUP_DEFAULTED;
    }

  if (! viable)
    goto out;

  /* Third, for F to be a viable function, there shall exist for each
     argument an implicit conversion sequence that converts that argument
     to the corresponding parameter of F.  */

  parmnode = parmlist;

  for (i = 0; i < len; ++i)
    {
      tree argtype, to_type;
      tree arg;
      conversion *t;
      int is_this;

      if (parmnode == void_list_node)
	break;

      if (i == 0 && first_arg != NULL_TREE)
	arg = first_arg;
      else
	arg = CONST_CAST_TREE (
		(*args)[i + skip - (first_arg != NULL_TREE ? 1 : 0)]);
      argtype = lvalue_type (arg);

      is_this = (i == 0 && DECL_NONSTATIC_MEMBER_FUNCTION_P (fn)
		 && ! DECL_CONSTRUCTOR_P (fn));

      if (parmnode)
	{
	  tree parmtype = TREE_VALUE (parmnode);
	  int lflags = flags;

	  parmnode = TREE_CHAIN (parmnode);

	  /* The type of the implicit object parameter ('this') for
	     overload resolution is not always the same as for the
	     function itself; conversion functions are considered to
	     be members of the class being converted, and functions
	     introduced by a using-declaration are considered to be
	     members of the class that uses them.

	     Since build_over_call ignores the ICS for the `this'
	     parameter, we can just change the parm type.  */
	  if (ctype && is_this)
	    {
	      parmtype = cp_build_qualified_type
		(ctype, cp_type_quals (TREE_TYPE (parmtype)));
	      if (FUNCTION_REF_QUALIFIED (TREE_TYPE (fn)))
		{
		  /* If the function has a ref-qualifier, the implicit
		     object parameter has reference type.  */
		  bool rv = FUNCTION_RVALUE_QUALIFIED (TREE_TYPE (fn));
		  parmtype = cp_build_reference_type (parmtype, rv);
		  /* The special handling of 'this' conversions in compare_ics
		     does not apply if there is a ref-qualifier.  */
		  is_this = false;
		}
	      else
		{
		  parmtype = build_pointer_type (parmtype);
		  /* We don't use build_this here because we don't want to
		     capture the object argument until we've chosen a
		     non-static member function.  */
		  arg = build_address (arg);
		  argtype = lvalue_type (arg);
		}
	    }

	  /* Core issue 899: When [copy-]initializing a temporary to be bound
	     to the first parameter of a copy constructor (12.8) called with
	     a single argument in the context of direct-initialization,
	     explicit conversion functions are also considered.

	     So set LOOKUP_COPY_PARM to let reference_binding know that
	     it's being called in that context.  We generalize the above
	     to handle move constructors and template constructors as well;
	     the standardese should soon be updated similarly.  */
	  if (ctype && i == 0 && (len-skip == 1)
	      && DECL_CONSTRUCTOR_P (fn)
	      && parmtype != error_mark_node
	      && (same_type_ignoring_top_level_qualifiers_p
		  (non_reference (parmtype), ctype)))
	    {
	      if (!(flags & LOOKUP_ONLYCONVERTING))
		lflags |= LOOKUP_COPY_PARM;
	      /* We allow user-defined conversions within init-lists, but
		 don't list-initialize the copy parm, as that would mean
		 using two levels of braces for the same type.  */
	      if ((flags & LOOKUP_LIST_INIT_CTOR)
		  && BRACE_ENCLOSED_INITIALIZER_P (arg))
		lflags |= LOOKUP_NO_CONVERSION;
	    }
	  else
	    lflags |= LOOKUP_ONLYCONVERTING;

	  t = implicit_conversion (parmtype, argtype, arg,
				   /*c_cast_p=*/false, lflags, complain);
	  to_type = parmtype;
	}
      else
	{
	  t = build_identity_conv (argtype, arg);
	  t->ellipsis_p = true;
	  to_type = argtype;
	}

      if (t && is_this)
	t->this_p = true;

      convs[i] = t;
      if (! t)
	{
	  viable = 0;
	  reason = arg_conversion_rejection (first_arg, i, argtype, to_type);
	  break;
	}

      if (t->bad_p)
	{
	  viable = -1;
	  reason = bad_arg_conversion_rejection (first_arg, i, arg, to_type);
	}
    }

 out:
  return add_candidate (candidates, fn, orig_first_arg, args, len, convs,
			access_path, conversion_path, viable, reason, flags);
}

/* Create an overload candidate for the conversion function FN which will
   be invoked for expression OBJ, producing a pointer-to-function which
   will in turn be called with the argument list FIRST_ARG/ARGLIST,
   and add it to CANDIDATES.  This does not change ARGLIST.  FLAGS is
   passed on to implicit_conversion.

   Actually, we don't really care about FN; we care about the type it
   converts to.  There may be multiple conversion functions that will
   convert to that type, and we rely on build_user_type_conversion_1 to
   choose the best one; so when we create our candidate, we record the type
   instead of the function.  */

static struct z_candidate *
add_conv_candidate (struct z_candidate **candidates, tree fn, tree obj,
		    const vec<tree, va_gc> *arglist,
		    tree access_path, tree conversion_path,
		    tsubst_flags_t complain)
{
  tree totype = TREE_TYPE (TREE_TYPE (fn));
  int i, len, viable, flags;
  tree parmlist, parmnode;
  conversion **convs;
  struct rejection_reason *reason;

  for (parmlist = totype; TREE_CODE (parmlist) != FUNCTION_TYPE; )
    parmlist = TREE_TYPE (parmlist);
  parmlist = TYPE_ARG_TYPES (parmlist);

  len = vec_safe_length (arglist) + 1;
  convs = alloc_conversions (len);
  parmnode = parmlist;
  viable = 1;
  flags = LOOKUP_IMPLICIT;
  reason = NULL;

  /* Don't bother looking up the same type twice.  */
  if (*candidates && (*candidates)->fn == totype)
    return NULL;

  for (i = 0; i < len; ++i)
    {
      tree arg, argtype, convert_type = NULL_TREE;
      conversion *t;

      if (i == 0)
	arg = obj;
      else
	arg = (*arglist)[i - 1];
      argtype = lvalue_type (arg);

      if (i == 0)
	{
	  t = build_identity_conv (argtype, NULL_TREE);
	  t = build_conv (ck_user, totype, t);
	  /* Leave the 'cand' field null; we'll figure out the conversion in
	     convert_like_real if this candidate is chosen.  */
	  convert_type = totype;
	}
      else if (parmnode == void_list_node)
	break;
      else if (parmnode)
	{
	  t = implicit_conversion (TREE_VALUE (parmnode), argtype, arg,
				   /*c_cast_p=*/false, flags, complain);
	  convert_type = TREE_VALUE (parmnode);
	}
      else
	{
	  t = build_identity_conv (argtype, arg);
	  t->ellipsis_p = true;
	  convert_type = argtype;
	}

      convs[i] = t;
      if (! t)
	break;

      if (t->bad_p)
	{
	  viable = -1;
	  reason = bad_arg_conversion_rejection (NULL_TREE, i, arg, convert_type);
	}

      if (i == 0)
	continue;

      if (parmnode)
	parmnode = TREE_CHAIN (parmnode);
    }

  if (i < len
      || ! sufficient_parms_p (parmnode))
    {
      int remaining = remaining_arguments (parmnode);
      viable = 0;
      reason = arity_rejection (NULL_TREE, i + remaining, len);
    }

  return add_candidate (candidates, totype, obj, arglist, len, convs,
			access_path, conversion_path, viable, reason, flags);
}

static void
build_builtin_candidate (struct z_candidate **candidates, tree fnname,
			 tree type1, tree type2, tree *args, tree *argtypes,
			 int flags, tsubst_flags_t complain)
{
  conversion *t;
  conversion **convs;
  size_t num_convs;
  int viable = 1, i;
  tree types[2];
  struct rejection_reason *reason = NULL;

  types[0] = type1;
  types[1] = type2;

  num_convs =  args[2] ? 3 : (args[1] ? 2 : 1);
  convs = alloc_conversions (num_convs);

  /* TRUTH_*_EXPR do "contextual conversion to bool", which means explicit
     conversion ops are allowed.  We handle that here by just checking for
     boolean_type_node because other operators don't ask for it.  COND_EXPR
     also does contextual conversion to bool for the first operand, but we
     handle that in build_conditional_expr, and type1 here is operand 2.  */
  if (type1 != boolean_type_node)
    flags |= LOOKUP_ONLYCONVERTING;

  for (i = 0; i < 2; ++i)
    {
      if (! args[i])
	break;

      t = implicit_conversion (types[i], argtypes[i], args[i],
			       /*c_cast_p=*/false, flags, complain);
      if (! t)
	{
	  viable = 0;
	  /* We need something for printing the candidate.  */
	  t = build_identity_conv (types[i], NULL_TREE);
	  reason = arg_conversion_rejection (NULL_TREE, i, argtypes[i],
					     types[i]);
	}
      else if (t->bad_p)
	{
	  viable = 0;
	  reason = bad_arg_conversion_rejection (NULL_TREE, i, args[i],
						 types[i]);
	}
      convs[i] = t;
    }

  /* For COND_EXPR we rearranged the arguments; undo that now.  */
  if (args[2])
    {
      convs[2] = convs[1];
      convs[1] = convs[0];
      t = implicit_conversion (boolean_type_node, argtypes[2], args[2],
			       /*c_cast_p=*/false, flags,
			       complain);
      if (t)
	convs[0] = t;
      else
	{
	  viable = 0;
	  reason = arg_conversion_rejection (NULL_TREE, 0, argtypes[2],
					     boolean_type_node);
	}
    }

  add_candidate (candidates, fnname, /*first_arg=*/NULL_TREE, /*args=*/NULL,
		 num_convs, convs,
		 /*access_path=*/NULL_TREE,
		 /*conversion_path=*/NULL_TREE,
		 viable, reason, flags);
}

static bool
is_complete (tree t)
{
  return COMPLETE_TYPE_P (complete_type (t));
}

/* Returns nonzero if TYPE is a promoted arithmetic type.  */

static bool
promoted_arithmetic_type_p (tree type)
{
  /* [over.built]

     In this section, the term promoted integral type is used to refer
     to those integral types which are preserved by integral promotion
     (including e.g.  int and long but excluding e.g.  char).
     Similarly, the term promoted arithmetic type refers to promoted
     integral types plus floating types.  */
  return ((CP_INTEGRAL_TYPE_P (type)
	   && same_type_p (type_promotes_to (type), type))
	  || TREE_CODE (type) == REAL_TYPE);
}

/* Create any builtin operator overload candidates for the operator in
   question given the converted operand types TYPE1 and TYPE2.  The other
   args are passed through from add_builtin_candidates to
   build_builtin_candidate.

   TYPE1 and TYPE2 may not be permissible, and we must filter them.
   If CODE is requires candidates operands of the same type of the kind
   of which TYPE1 and TYPE2 are, we add both candidates
   CODE (TYPE1, TYPE1) and CODE (TYPE2, TYPE2).  */

static void
add_builtin_candidate (struct z_candidate **candidates, enum tree_code code,
		       enum tree_code code2, tree fnname, tree type1,
		       tree type2, tree *args, tree *argtypes, int flags,
		       tsubst_flags_t complain)
{
  switch (code)
    {
    case POSTINCREMENT_EXPR:
    case POSTDECREMENT_EXPR:
      args[1] = integer_zero_node;
      type2 = integer_type_node;
      break;
    default:
      break;
    }

  switch (code)
    {

/* 4 For every pair T, VQ), where T is an arithmetic or  enumeration  type,
     and  VQ  is  either  volatile or empty, there exist candidate operator
     functions of the form
	     VQ T&   operator++(VQ T&);
	     T       operator++(VQ T&, int);
   5 For every pair T, VQ), where T is an enumeration type or an arithmetic
     type  other than bool, and VQ is either volatile or empty, there exist
     candidate operator functions of the form
	     VQ T&   operator--(VQ T&);
	     T       operator--(VQ T&, int);
   6 For every pair T, VQ), where T is  a  cv-qualified  or  cv-unqualified
     complete  object type, and VQ is either volatile or empty, there exist
     candidate operator functions of the form
	     T*VQ&   operator++(T*VQ&);
	     T*VQ&   operator--(T*VQ&);
	     T*      operator++(T*VQ&, int);
	     T*      operator--(T*VQ&, int);  */

    case POSTDECREMENT_EXPR:
    case PREDECREMENT_EXPR:
      if (TREE_CODE (type1) == BOOLEAN_TYPE)
	return;
      /* FALLTHRU */
    case POSTINCREMENT_EXPR:
    case PREINCREMENT_EXPR:
      if (ARITHMETIC_TYPE_P (type1) || TYPE_PTROB_P (type1))
	{
	  type1 = build_reference_type (type1);
	  break;
	}
      return;

/* 7 For every cv-qualified or cv-unqualified object type T, there
     exist candidate operator functions of the form

	     T&      operator*(T*);

   8 For every function type T, there exist candidate operator functions of
     the form
	     T&      operator*(T*);  */

    case INDIRECT_REF:
      if (TYPE_PTR_P (type1)
	  && (TYPE_PTROB_P (type1)
	      || TREE_CODE (TREE_TYPE (type1)) == FUNCTION_TYPE))
	break;
      return;

/* 9 For every type T, there exist candidate operator functions of the form
	     T*      operator+(T*);

   10For  every  promoted arithmetic type T, there exist candidate operator
     functions of the form
	     T       operator+(T);
	     T       operator-(T);  */

    case UNARY_PLUS_EXPR: /* unary + */
      if (TYPE_PTR_P (type1))
	break;
      /* FALLTHRU */
    case NEGATE_EXPR:
      if (ARITHMETIC_TYPE_P (type1))
	break;
      return;

/* 11For every promoted integral type T,  there  exist  candidate  operator
     functions of the form
	     T       operator~(T);  */

    case BIT_NOT_EXPR:
      if (INTEGRAL_OR_UNSCOPED_ENUMERATION_TYPE_P (type1))
	break;
      return;

/* 12For every quintuple C1, C2, T, CV1, CV2), where C2 is a class type, C1
     is the same type as C2 or is a derived class of C2, T  is  a  complete
     object type or a function type, and CV1 and CV2 are cv-qualifier-seqs,
     there exist candidate operator functions of the form
	     CV12 T& operator->*(CV1 C1*, CV2 T C2::*);
     where CV12 is the union of CV1 and CV2.  */

    case MEMBER_REF:
      if (TYPE_PTR_P (type1) && TYPE_PTRMEM_P (type2))
	{
	  tree c1 = TREE_TYPE (type1);
	  tree c2 = TYPE_PTRMEM_CLASS_TYPE (type2);

	  if (MAYBE_CLASS_TYPE_P (c1) && DERIVED_FROM_P (c2, c1)
	      && (TYPE_PTRMEMFUNC_P (type2)
		  || is_complete (TYPE_PTRMEM_POINTED_TO_TYPE (type2))))
	    break;
	}
      return;

/* 13For every pair of promoted arithmetic types L and R, there exist  can-
     didate operator functions of the form
	     LR      operator*(L, R);
	     LR      operator/(L, R);
	     LR      operator+(L, R);
	     LR      operator-(L, R);
	     bool    operator<(L, R);
	     bool    operator>(L, R);
	     bool    operator<=(L, R);
	     bool    operator>=(L, R);
	     bool    operator==(L, R);
	     bool    operator!=(L, R);
     where  LR  is  the  result of the usual arithmetic conversions between
     types L and R.

   14For every pair of types T and I, where T  is  a  cv-qualified  or  cv-
     unqualified  complete  object  type and I is a promoted integral type,
     there exist candidate operator functions of the form
	     T*      operator+(T*, I);
	     T&      operator[](T*, I);
	     T*      operator-(T*, I);
	     T*      operator+(I, T*);
	     T&      operator[](I, T*);

   15For every T, where T is a pointer to complete object type, there exist
     candidate operator functions of the form112)
	     ptrdiff_t operator-(T, T);

   16For every pointer or enumeration type T, there exist candidate operator
     functions of the form
	     bool    operator<(T, T);
	     bool    operator>(T, T);
	     bool    operator<=(T, T);
	     bool    operator>=(T, T);
	     bool    operator==(T, T);
	     bool    operator!=(T, T);

   17For every pointer to member type T,  there  exist  candidate  operator
     functions of the form
	     bool    operator==(T, T);
	     bool    operator!=(T, T);  */

    case MINUS_EXPR:
      if (TYPE_PTROB_P (type1) && TYPE_PTROB_P (type2))
	break;
      if (TYPE_PTROB_P (type1)
	  && INTEGRAL_OR_UNSCOPED_ENUMERATION_TYPE_P (type2))
	{
	  type2 = ptrdiff_type_node;
	  break;
	}
      /* FALLTHRU */
    case MULT_EXPR:
    case TRUNC_DIV_EXPR:
      if (ARITHMETIC_TYPE_P (type1) && ARITHMETIC_TYPE_P (type2))
	break;
      return;

    case EQ_EXPR:
    case NE_EXPR:
      if ((TYPE_PTRMEMFUNC_P (type1) && TYPE_PTRMEMFUNC_P (type2))
	  || (TYPE_PTRDATAMEM_P (type1) && TYPE_PTRDATAMEM_P (type2)))
	break;
      if (TYPE_PTRMEM_P (type1) && null_ptr_cst_p (args[1]))
	{
	  type2 = type1;
	  break;
	}
      if (TYPE_PTRMEM_P (type2) && null_ptr_cst_p (args[0]))
	{
	  type1 = type2;
	  break;
	}
      /* Fall through.  */
    case LT_EXPR:
    case GT_EXPR:
    case LE_EXPR:
    case GE_EXPR:
    case MAX_EXPR:
    case MIN_EXPR:
      if (ARITHMETIC_TYPE_P (type1) && ARITHMETIC_TYPE_P (type2))
	break;
      if (TYPE_PTR_P (type1) && TYPE_PTR_P (type2))
	break;
      if (TREE_CODE (type1) == ENUMERAL_TYPE 
	  && TREE_CODE (type2) == ENUMERAL_TYPE)
	break;
      if (TYPE_PTR_P (type1) 
	  && null_ptr_cst_p (args[1]))
	{
	  type2 = type1;
	  break;
	}
      if (null_ptr_cst_p (args[0]) 
	  && TYPE_PTR_P (type2))
	{
	  type1 = type2;
	  break;
	}
      return;

    case PLUS_EXPR:
      if (ARITHMETIC_TYPE_P (type1) && ARITHMETIC_TYPE_P (type2))
	break;
      /* FALLTHRU */
    case ARRAY_REF:
      if (INTEGRAL_OR_UNSCOPED_ENUMERATION_TYPE_P (type1) && TYPE_PTROB_P (type2))
	{
	  type1 = ptrdiff_type_node;
	  break;
	}
      if (TYPE_PTROB_P (type1) && INTEGRAL_OR_UNSCOPED_ENUMERATION_TYPE_P (type2))
	{
	  type2 = ptrdiff_type_node;
	  break;
	}
      return;

/* 18For  every pair of promoted integral types L and R, there exist candi-
     date operator functions of the form
	     LR      operator%(L, R);
	     LR      operator&(L, R);
	     LR      operator^(L, R);
	     LR      operator|(L, R);
	     L       operator<<(L, R);
	     L       operator>>(L, R);
     where LR is the result of the  usual  arithmetic  conversions  between
     types L and R.  */

    case TRUNC_MOD_EXPR:
    case BIT_AND_EXPR:
    case BIT_IOR_EXPR:
    case BIT_XOR_EXPR:
    case LSHIFT_EXPR:
    case RSHIFT_EXPR:
      if (INTEGRAL_OR_UNSCOPED_ENUMERATION_TYPE_P (type1) && INTEGRAL_OR_UNSCOPED_ENUMERATION_TYPE_P (type2))
	break;
      return;

/* 19For  every  triple  L, VQ, R), where L is an arithmetic or enumeration
     type, VQ is either volatile or empty, and R is a  promoted  arithmetic
     type, there exist candidate operator functions of the form
	     VQ L&   operator=(VQ L&, R);
	     VQ L&   operator*=(VQ L&, R);
	     VQ L&   operator/=(VQ L&, R);
	     VQ L&   operator+=(VQ L&, R);
	     VQ L&   operator-=(VQ L&, R);

   20For  every  pair T, VQ), where T is any type and VQ is either volatile
     or empty, there exist candidate operator functions of the form
	     T*VQ&   operator=(T*VQ&, T*);

   21For every pair T, VQ), where T is a pointer to member type and  VQ  is
     either  volatile or empty, there exist candidate operator functions of
     the form
	     VQ T&   operator=(VQ T&, T);

   22For every triple  T,  VQ,  I),  where  T  is  a  cv-qualified  or  cv-
     unqualified  complete object type, VQ is either volatile or empty, and
     I is a promoted integral type, there exist  candidate  operator  func-
     tions of the form
	     T*VQ&   operator+=(T*VQ&, I);
	     T*VQ&   operator-=(T*VQ&, I);

   23For  every  triple  L,  VQ,  R), where L is an integral or enumeration
     type, VQ is either volatile or empty, and R  is  a  promoted  integral
     type, there exist candidate operator functions of the form

	     VQ L&   operator%=(VQ L&, R);
	     VQ L&   operator<<=(VQ L&, R);
	     VQ L&   operator>>=(VQ L&, R);
	     VQ L&   operator&=(VQ L&, R);
	     VQ L&   operator^=(VQ L&, R);
	     VQ L&   operator|=(VQ L&, R);  */

    case MODIFY_EXPR:
      switch (code2)
	{
	case PLUS_EXPR:
	case MINUS_EXPR:
	  if (TYPE_PTROB_P (type1) && INTEGRAL_OR_UNSCOPED_ENUMERATION_TYPE_P (type2))
	    {
	      type2 = ptrdiff_type_node;
	      break;
	    }
	  /* FALLTHRU */
	case MULT_EXPR:
	case TRUNC_DIV_EXPR:
	  if (ARITHMETIC_TYPE_P (type1) && ARITHMETIC_TYPE_P (type2))
	    break;
	  return;

	case TRUNC_MOD_EXPR:
	case BIT_AND_EXPR:
	case BIT_IOR_EXPR:
	case BIT_XOR_EXPR:
	case LSHIFT_EXPR:
	case RSHIFT_EXPR:
	  if (INTEGRAL_OR_UNSCOPED_ENUMERATION_TYPE_P (type1) && INTEGRAL_OR_UNSCOPED_ENUMERATION_TYPE_P (type2))
	    break;
	  return;

	case NOP_EXPR:
	  if (ARITHMETIC_TYPE_P (type1) && ARITHMETIC_TYPE_P (type2))
	    break;
	  if ((TYPE_PTRMEMFUNC_P (type1) && TYPE_PTRMEMFUNC_P (type2))
	      || (TYPE_PTR_P (type1) && TYPE_PTR_P (type2))
	      || (TYPE_PTRDATAMEM_P (type1) && TYPE_PTRDATAMEM_P (type2))
	      || ((TYPE_PTRMEMFUNC_P (type1)
		   || TYPE_PTR_P (type1))
		  && null_ptr_cst_p (args[1])))
	    {
	      type2 = type1;
	      break;
	    }
	  return;

	default:
	  gcc_unreachable ();
	}
      type1 = build_reference_type (type1);
      break;

    case COND_EXPR:
      /* [over.built]

	 For every pair of promoted arithmetic types L and R, there
	 exist candidate operator functions of the form

	 LR operator?(bool, L, R);

	 where LR is the result of the usual arithmetic conversions
	 between types L and R.

	 For every type T, where T is a pointer or pointer-to-member
	 type, there exist candidate operator functions of the form T
	 operator?(bool, T, T);  */

      if (promoted_arithmetic_type_p (type1)
	  && promoted_arithmetic_type_p (type2))
	/* That's OK.  */
	break;

      /* Otherwise, the types should be pointers.  */
      if (!TYPE_PTR_OR_PTRMEM_P (type1) || !TYPE_PTR_OR_PTRMEM_P (type2))
	return;

      /* We don't check that the two types are the same; the logic
	 below will actually create two candidates; one in which both
	 parameter types are TYPE1, and one in which both parameter
	 types are TYPE2.  */
      break;

    case REALPART_EXPR:
    case IMAGPART_EXPR:
      if (ARITHMETIC_TYPE_P (type1))
	break;
      return;
 
    default:
      gcc_unreachable ();
    }

  /* Make sure we don't create builtin candidates with dependent types.  */
  bool u1 = uses_template_parms (type1);
  bool u2 = type2 ? uses_template_parms (type2) : false;
  if (u1 || u2)
    {
      /* Try to recover if one of the types is non-dependent.  But if
	 there's only one type, there's nothing we can do.  */
      if (!type2)
	return;
      /* And we lose if both are dependent.  */
      if (u1 && u2)
	return;
      /* Or if they have different forms.  */
      if (TREE_CODE (type1) != TREE_CODE (type2))
	return;

      if (u1 && !u2)
	type1 = type2;
      else if (u2 && !u1)
	type2 = type1;
    }

  /* If we're dealing with two pointer types or two enumeral types,
     we need candidates for both of them.  */
  if (type2 && !same_type_p (type1, type2)
      && TREE_CODE (type1) == TREE_CODE (type2)
      && (TREE_CODE (type1) == REFERENCE_TYPE
	  || (TYPE_PTR_P (type1) && TYPE_PTR_P (type2))
	  || (TYPE_PTRDATAMEM_P (type1) && TYPE_PTRDATAMEM_P (type2))
	  || TYPE_PTRMEMFUNC_P (type1)
	  || MAYBE_CLASS_TYPE_P (type1)
	  || TREE_CODE (type1) == ENUMERAL_TYPE))
    {
      if (TYPE_PTR_OR_PTRMEM_P (type1))
	{
	  tree cptype = composite_pointer_type (type1, type2,
						error_mark_node,
						error_mark_node,
						CPO_CONVERSION,
						tf_none);
	  if (cptype != error_mark_node)
	    {
	      build_builtin_candidate
		(candidates, fnname, cptype, cptype, args, argtypes,
		 flags, complain);
	      return;
	    }
	}

      build_builtin_candidate
	(candidates, fnname, type1, type1, args, argtypes, flags, complain);
      build_builtin_candidate
	(candidates, fnname, type2, type2, args, argtypes, flags, complain);
      return;
    }

  build_builtin_candidate
    (candidates, fnname, type1, type2, args, argtypes, flags, complain);
}

tree
type_decays_to (tree type)
{
  if (TREE_CODE (type) == ARRAY_TYPE)
    return build_pointer_type (TREE_TYPE (type));
  if (TREE_CODE (type) == FUNCTION_TYPE)
    return build_pointer_type (type);
  return type;
}

/* There are three conditions of builtin candidates:

   1) bool-taking candidates.  These are the same regardless of the input.
   2) pointer-pair taking candidates.  These are generated for each type
      one of the input types converts to.
   3) arithmetic candidates.  According to the standard, we should generate
      all of these, but I'm trying not to...

   Here we generate a superset of the possible candidates for this particular
   case.  That is a subset of the full set the standard defines, plus some
   other cases which the standard disallows. add_builtin_candidate will
   filter out the invalid set.  */

static void
add_builtin_candidates (struct z_candidate **candidates, enum tree_code code,
			enum tree_code code2, tree fnname, tree *args,
			int flags, tsubst_flags_t complain)
{
  int ref1, i;
  int enum_p = 0;
  tree type, argtypes[3], t;
  /* TYPES[i] is the set of possible builtin-operator parameter types
     we will consider for the Ith argument.  */
  vec<tree, va_gc> *types[2];
  unsigned ix;

  for (i = 0; i < 3; ++i)
    {
      if (args[i])
	argtypes[i] = unlowered_expr_type (args[i]);
      else
	argtypes[i] = NULL_TREE;
    }

  switch (code)
    {
/* 4 For every pair T, VQ), where T is an arithmetic or  enumeration  type,
     and  VQ  is  either  volatile or empty, there exist candidate operator
     functions of the form
		 VQ T&   operator++(VQ T&);  */

    case POSTINCREMENT_EXPR:
    case PREINCREMENT_EXPR:
    case POSTDECREMENT_EXPR:
    case PREDECREMENT_EXPR:
    case MODIFY_EXPR:
      ref1 = 1;
      break;

/* 24There also exist candidate operator functions of the form
	     bool    operator!(bool);
	     bool    operator&&(bool, bool);
	     bool    operator||(bool, bool);  */

    case TRUTH_NOT_EXPR:
      build_builtin_candidate
	(candidates, fnname, boolean_type_node,
	 NULL_TREE, args, argtypes, flags, complain);
      return;

    case TRUTH_ORIF_EXPR:
    case TRUTH_ANDIF_EXPR:
      build_builtin_candidate
	(candidates, fnname, boolean_type_node,
	 boolean_type_node, args, argtypes, flags, complain);
      return;

    case ADDR_EXPR:
    case COMPOUND_EXPR:
    case COMPONENT_REF:
      return;

    case COND_EXPR:
    case EQ_EXPR:
    case NE_EXPR:
    case LT_EXPR:
    case LE_EXPR:
    case GT_EXPR:
    case GE_EXPR:
      enum_p = 1;
      /* Fall through.  */

    default:
      ref1 = 0;
    }

  types[0] = make_tree_vector ();
  types[1] = make_tree_vector ();

  for (i = 0; i < 2; ++i)
    {
      if (! args[i])
	;
      else if (MAYBE_CLASS_TYPE_P (argtypes[i]))
	{
	  tree convs;

	  if (i == 0 && code == MODIFY_EXPR && code2 == NOP_EXPR)
	    return;

	  convs = lookup_conversions (argtypes[i]);

	  if (code == COND_EXPR)
	    {
	      if (lvalue_p (args[i]))
		vec_safe_push (types[i], build_reference_type (argtypes[i]));

	      vec_safe_push (types[i], TYPE_MAIN_VARIANT (argtypes[i]));
	    }

	  else if (! convs)
	    return;

	  for (; convs; convs = TREE_CHAIN (convs))
	    {
	      type = TREE_TYPE (convs);

	      if (i == 0 && ref1
		  && (TREE_CODE (type) != REFERENCE_TYPE
		      || CP_TYPE_CONST_P (TREE_TYPE (type))))
		continue;

	      if (code == COND_EXPR && TREE_CODE (type) == REFERENCE_TYPE)
		vec_safe_push (types[i], type);

	      type = non_reference (type);
	      if (i != 0 || ! ref1)
		{
		  type = cv_unqualified (type_decays_to (type));
		  if (enum_p && TREE_CODE (type) == ENUMERAL_TYPE)
		    vec_safe_push (types[i], type);
		  if (INTEGRAL_OR_UNSCOPED_ENUMERATION_TYPE_P (type))
		    type = type_promotes_to (type);
		}

	      if (! vec_member (type, types[i]))
		vec_safe_push (types[i], type);
	    }
	}
      else
	{
	  if (code == COND_EXPR && lvalue_p (args[i]))
	    vec_safe_push (types[i], build_reference_type (argtypes[i]));
	  type = non_reference (argtypes[i]);
	  if (i != 0 || ! ref1)
	    {
	      type = cv_unqualified (type_decays_to (type));
	      if (enum_p && UNSCOPED_ENUM_P (type))
		vec_safe_push (types[i], type);
	      if (INTEGRAL_OR_UNSCOPED_ENUMERATION_TYPE_P (type))
		type = type_promotes_to (type);
	    }
	  vec_safe_push (types[i], type);
	}
    }

  /* Run through the possible parameter types of both arguments,
     creating candidates with those parameter types.  */
  FOR_EACH_VEC_ELT_REVERSE (*(types[0]), ix, t)
    {
      unsigned jx;
      tree u;

      if (!types[1]->is_empty ())
	FOR_EACH_VEC_ELT_REVERSE (*(types[1]), jx, u)
	  add_builtin_candidate
	    (candidates, code, code2, fnname, t,
	     u, args, argtypes, flags, complain);
      else
	add_builtin_candidate
	  (candidates, code, code2, fnname, t,
	   NULL_TREE, args, argtypes, flags, complain);
    }

  release_tree_vector (types[0]);
  release_tree_vector (types[1]);
}


/* If TMPL can be successfully instantiated as indicated by
   EXPLICIT_TARGS and ARGLIST, adds the instantiation to CANDIDATES.

   TMPL is the template.  EXPLICIT_TARGS are any explicit template
   arguments.  ARGLIST is the arguments provided at the call-site.
   This does not change ARGLIST.  The RETURN_TYPE is the desired type
   for conversion operators.  If OBJ is NULL_TREE, FLAGS and CTYPE are
   as for add_function_candidate.  If an OBJ is supplied, FLAGS and
   CTYPE are ignored, and OBJ is as for add_conv_candidate.  */

static struct z_candidate*
add_template_candidate_real (struct z_candidate **candidates, tree tmpl,
			     tree ctype, tree explicit_targs, tree first_arg,
			     const vec<tree, va_gc> *arglist, tree return_type,
			     tree access_path, tree conversion_path,
			     int flags, tree obj, unification_kind_t strict,
			     tsubst_flags_t complain)
{
  int ntparms = DECL_NTPARMS (tmpl);
  tree targs = make_tree_vec (ntparms);
  unsigned int len = vec_safe_length (arglist);
  unsigned int nargs = (first_arg == NULL_TREE ? 0 : 1) + len;
  unsigned int skip_without_in_chrg = 0;
  tree first_arg_without_in_chrg = first_arg;
  tree *args_without_in_chrg;
  unsigned int nargs_without_in_chrg;
  unsigned int ia, ix;
  tree arg;
  struct z_candidate *cand;
  tree fn;
  struct rejection_reason *reason = NULL;
  int errs;

  /* We don't do deduction on the in-charge parameter, the VTT
     parameter or 'this'.  */
  if (DECL_NONSTATIC_MEMBER_FUNCTION_P (tmpl))
    {
      if (first_arg_without_in_chrg != NULL_TREE)
	first_arg_without_in_chrg = NULL_TREE;
      else if (return_type && strict == DEDUCE_CALL)
	/* We're deducing for a call to the result of a template conversion
	   function, so the args don't contain 'this'; leave them alone.  */;
      else
	++skip_without_in_chrg;
    }

  if ((DECL_MAYBE_IN_CHARGE_CONSTRUCTOR_P (tmpl)
       || DECL_BASE_CONSTRUCTOR_P (tmpl))
      && CLASSTYPE_VBASECLASSES (DECL_CONTEXT (tmpl)))
    {
      if (first_arg_without_in_chrg != NULL_TREE)
	first_arg_without_in_chrg = NULL_TREE;
      else
	++skip_without_in_chrg;
    }

  if (len < skip_without_in_chrg)
    return NULL;

  if (DECL_CONSTRUCTOR_P (tmpl) && nargs == 2
      && same_type_ignoring_top_level_qualifiers_p (TREE_TYPE (first_arg),
						    TREE_TYPE ((*arglist)[0])))
    {
      /* 12.8/6 says, "A declaration of a constructor for a class X is
	 ill-formed if its first parameter is of type (optionally cv-qualified)
	 X and either there are no other parameters or else all other
	 parameters have default arguments. A member function template is never
	 instantiated to produce such a constructor signature."

	 So if we're trying to copy an object of the containing class, don't
	 consider a template constructor that has a first parameter type that
	 is just a template parameter, as we would deduce a signature that we
	 would then reject in the code below.  */
      if (tree firstparm = FUNCTION_FIRST_USER_PARMTYPE (tmpl))
	{
	  firstparm = TREE_VALUE (firstparm);
	  if (PACK_EXPANSION_P (firstparm))
	    firstparm = PACK_EXPANSION_PATTERN (firstparm);
	  if (TREE_CODE (firstparm) == TEMPLATE_TYPE_PARM)
	    {
	      gcc_assert (!explicit_targs);
	      reason = invalid_copy_with_fn_template_rejection ();
	      goto fail;
	    }
	}
    }

  nargs_without_in_chrg = ((first_arg_without_in_chrg != NULL_TREE ? 1 : 0)
			   + (len - skip_without_in_chrg));
  args_without_in_chrg = XALLOCAVEC (tree, nargs_without_in_chrg);
  ia = 0;
  if (first_arg_without_in_chrg != NULL_TREE)
    {
      args_without_in_chrg[ia] = first_arg_without_in_chrg;
      ++ia;
    }
  for (ix = skip_without_in_chrg;
       vec_safe_iterate (arglist, ix, &arg);
       ++ix)
    {
      args_without_in_chrg[ia] = arg;
      ++ia;
    }
  gcc_assert (ia == nargs_without_in_chrg);

  errs = errorcount+sorrycount;
  fn = fn_type_unification (tmpl, explicit_targs, targs,
			    args_without_in_chrg,
			    nargs_without_in_chrg,
			    return_type, strict, flags, false,
			    complain & tf_decltype);

  if (fn == error_mark_node)
    {
      /* Don't repeat unification later if it already resulted in errors.  */
      if (errorcount+sorrycount == errs)
	reason = template_unification_rejection (tmpl, explicit_targs,
						 targs, args_without_in_chrg,
						 nargs_without_in_chrg,
						 return_type, strict, flags);
      else
	reason = template_unification_error_rejection ();
      goto fail;
    }

  if (DECL_CONSTRUCTOR_P (fn) && nargs == 2)
    {
      tree arg_types = FUNCTION_FIRST_USER_PARMTYPE (fn);
      if (arg_types && same_type_p (TYPE_MAIN_VARIANT (TREE_VALUE (arg_types)),
				    ctype))
	{
	  /* We're trying to produce a constructor with a prohibited signature,
	     as discussed above; handle here any cases we didn't catch then,
	     such as X(X<T>).  */
	  reason = invalid_copy_with_fn_template_rejection ();
	  goto fail;
	}
    }

  if (obj != NULL_TREE)
    /* Aha, this is a conversion function.  */
    cand = add_conv_candidate (candidates, fn, obj, arglist,
			       access_path, conversion_path, complain);
  else
    cand = add_function_candidate (candidates, fn, ctype,
				   first_arg, arglist, access_path,
				   conversion_path, flags, complain);
  if (DECL_TI_TEMPLATE (fn) != tmpl)
    /* This situation can occur if a member template of a template
       class is specialized.  Then, instantiate_template might return
       an instantiation of the specialization, in which case the
       DECL_TI_TEMPLATE field will point at the original
       specialization.  For example:

	 template <class T> struct S { template <class U> void f(U);
				       template <> void f(int) {}; };
	 S<double> sd;
	 sd.f(3);

       Here, TMPL will be template <class U> S<double>::f(U).
       And, instantiate template will give us the specialization
       template <> S<double>::f(int).  But, the DECL_TI_TEMPLATE field
       for this will point at template <class T> template <> S<T>::f(int),
       so that we can find the definition.  For the purposes of
       overload resolution, however, we want the original TMPL.  */
    cand->template_decl = build_template_info (tmpl, targs);
  else
    cand->template_decl = DECL_TEMPLATE_INFO (fn);
  cand->explicit_targs = explicit_targs;

  return cand;
 fail:
  return add_candidate (candidates, tmpl, first_arg, arglist, nargs, NULL,
			access_path, conversion_path, 0, reason, flags);
}


static struct z_candidate *
add_template_candidate (struct z_candidate **candidates, tree tmpl, tree ctype,
			tree explicit_targs, tree first_arg,
			const vec<tree, va_gc> *arglist, tree return_type,
			tree access_path, tree conversion_path, int flags,
			unification_kind_t strict, tsubst_flags_t complain)
{
  return
    add_template_candidate_real (candidates, tmpl, ctype,
				 explicit_targs, first_arg, arglist,
				 return_type, access_path, conversion_path,
				 flags, NULL_TREE, strict, complain);
}

/* Create an overload candidate for the conversion function template TMPL,
   returning RETURN_TYPE, which will be invoked for expression OBJ to produce a
   pointer-to-function which will in turn be called with the argument list
   ARGLIST, and add it to CANDIDATES.  This does not change ARGLIST.  FLAGS is
   passed on to implicit_conversion.  */

static struct z_candidate *
add_template_conv_candidate (struct z_candidate **candidates, tree tmpl,
			     tree obj,
			     const vec<tree, va_gc> *arglist,
			     tree return_type, tree access_path,
			     tree conversion_path, tsubst_flags_t complain)
{
  /* Making this work broke PR 71117 and 85118, so until the committee resolves
     core issue 2189, let's disable this candidate if there are any call
     operators.  */
  if (*candidates)
    return NULL;

  return
    add_template_candidate_real (candidates, tmpl, NULL_TREE, NULL_TREE,
				 NULL_TREE, arglist, return_type, access_path,
				 conversion_path, 0, obj, DEDUCE_CALL,
				 complain);
}

/* The CANDS are the set of candidates that were considered for
   overload resolution.  Return the set of viable candidates, or CANDS
   if none are viable.  If any of the candidates were viable, set
   *ANY_VIABLE_P to true.  STRICT_P is true if a candidate should be
   considered viable only if it is strictly viable.  */

static struct z_candidate*
splice_viable (struct z_candidate *cands,
	       bool strict_p,
	       bool *any_viable_p)
{
  struct z_candidate *viable;
  struct z_candidate **last_viable;
  struct z_candidate **cand;
  bool found_strictly_viable = false;

  /* Be strict inside templates, since build_over_call won't actually
     do the conversions to get pedwarns.  */
  if (processing_template_decl)
    strict_p = true;

  viable = NULL;
  last_viable = &viable;
  *any_viable_p = false;

  cand = &cands;
  while (*cand)
    {
      struct z_candidate *c = *cand;
      if (!strict_p
	  && (c->viable == 1 || TREE_CODE (c->fn) == TEMPLATE_DECL))
	{
	  /* Be strict in the presence of a viable candidate.  Also if
	     there are template candidates, so that we get deduction errors
	     for them instead of silently preferring a bad conversion.  */
	  strict_p = true;
	  if (viable && !found_strictly_viable)
	    {
	      /* Put any spliced near matches back onto the main list so
		 that we see them if there is no strict match.  */
	      *any_viable_p = false;
	      *last_viable = cands;
	      cands = viable;
	      viable = NULL;
	      last_viable = &viable;
	    }
	}

      if (strict_p ? c->viable == 1 : c->viable)
	{
	  *last_viable = c;
	  *cand = c->next;
	  c->next = NULL;
	  last_viable = &c->next;
	  *any_viable_p = true;
	  if (c->viable == 1)
	    found_strictly_viable = true;
	}
      else
	cand = &c->next;
    }

  return viable ? viable : cands;
}

static bool
any_strictly_viable (struct z_candidate *cands)
{
  for (; cands; cands = cands->next)
    if (cands->viable == 1)
      return true;
  return false;
}

/* OBJ is being used in an expression like "OBJ.f (...)".  In other
   words, it is about to become the "this" pointer for a member
   function call.  Take the address of the object.  */

static tree
build_this (tree obj)
{
  /* In a template, we are only concerned about the type of the
     expression, so we can take a shortcut.  */
  if (processing_template_decl)
    return build_address (obj);

  return cp_build_addr_expr (obj, tf_warning_or_error);
}

/* Returns true iff functions are equivalent. Equivalent functions are
   not '==' only if one is a function-local extern function or if
   both are extern "C".  */

static inline int
equal_functions (tree fn1, tree fn2)
{
  if (TREE_CODE (fn1) != TREE_CODE (fn2))
    return 0;
  if (TREE_CODE (fn1) == TEMPLATE_DECL)
    return fn1 == fn2;
  if (DECL_LOCAL_FUNCTION_P (fn1) || DECL_LOCAL_FUNCTION_P (fn2)
      || DECL_EXTERN_C_FUNCTION_P (fn1))
    return decls_match (fn1, fn2);
  return fn1 == fn2;
}

/* Print information about a candidate being rejected due to INFO.  */

static void
print_conversion_rejection (location_t loc, struct conversion_info *info)
{
  tree from = info->from;
  if (!TYPE_P (from))
    from = lvalue_type (from);
  if (info->n_arg == -1)
    {
      /* Conversion of implicit `this' argument failed.  */
      if (!TYPE_P (info->from))
	/* A bad conversion for 'this' must be discarding cv-quals.  */
	inform (loc, "  passing %qT as %<this%> "
		"argument discards qualifiers",
		from);
      else
	inform (loc, "  no known conversion for implicit "
		"%<this%> parameter from %qH to %qI",
		from, info->to_type);
    }
  else if (!TYPE_P (info->from))
    {
      if (info->n_arg >= 0)
	inform (loc, "  conversion of argument %d would be ill-formed:",
		info->n_arg + 1);
      perform_implicit_conversion (info->to_type, info->from,
				   tf_warning_or_error);
    }
  else if (info->n_arg == -2)
    /* Conversion of conversion function return value failed.  */
    inform (loc, "  no known conversion from %qH to %qI",
	    from, info->to_type);
  else
    inform (loc, "  no known conversion for argument %d from %qH to %qI",
	    info->n_arg + 1, from, info->to_type);
}

/* Print information about a candidate with WANT parameters and we found
   HAVE.  */

static void
print_arity_information (location_t loc, unsigned int have, unsigned int want)
{
  inform_n (loc, want,
	    "  candidate expects %d argument, %d provided",
	    "  candidate expects %d arguments, %d provided",
	    want, have);
}

/* Print information about one overload candidate CANDIDATE.  MSGSTR
   is the text to print before the candidate itself.

   NOTE: Unlike most diagnostic functions in GCC, MSGSTR is expected
   to have been run through gettext by the caller.  This wart makes
   life simpler in print_z_candidates and for the translators.  */

static void
print_z_candidate (location_t loc, const char *msgstr,
		   struct z_candidate *candidate)
{
  const char *msg = (msgstr == NULL
		     ? ""
		     : ACONCAT ((msgstr, " ", NULL)));
  tree fn = candidate->fn;
  if (flag_new_inheriting_ctors)
    fn = strip_inheriting_ctors (fn);
  location_t cloc = location_of (fn);

  if (identifier_p (fn))
    {
      cloc = loc;
      if (candidate->num_convs == 3)
	inform (cloc, "%s%<%D(%T, %T, %T)%> <built-in>", msg, fn,
		candidate->convs[0]->type,
		candidate->convs[1]->type,
		candidate->convs[2]->type);
      else if (candidate->num_convs == 2)
	inform (cloc, "%s%<%D(%T, %T)%> <built-in>", msg, fn,
		candidate->convs[0]->type,
		candidate->convs[1]->type);
      else
	inform (cloc, "%s%<%D(%T)%> <built-in>", msg, fn,
		candidate->convs[0]->type);
    }
  else if (TYPE_P (fn))
    inform (cloc, "%s%qT <conversion>", msg, fn);
  else if (candidate->viable == -1)
    inform (cloc, "%s%#qD <near match>", msg, fn);
  else if (DECL_DELETED_FN (fn))
    inform (cloc, "%s%#qD <deleted>", msg, fn);
  else
    inform (cloc, "%s%#qD", msg, fn);
  if (fn != candidate->fn)
    {
      cloc = location_of (candidate->fn);
      inform (cloc, "  inherited here");
    }
  /* Give the user some information about why this candidate failed.  */
  if (candidate->reason != NULL)
    {
      struct rejection_reason *r = candidate->reason;

      switch (r->code)
	{
	case rr_arity:
	  print_arity_information (cloc, r->u.arity.actual,
				   r->u.arity.expected);
	  break;
	case rr_arg_conversion:
	  print_conversion_rejection (cloc, &r->u.conversion);
	  break;
	case rr_bad_arg_conversion:
	  print_conversion_rejection (cloc, &r->u.bad_conversion);
	  break;
	case rr_explicit_conversion:
	  inform (cloc, "  return type %qT of explicit conversion function "
		  "cannot be converted to %qT with a qualification "
		  "conversion", r->u.conversion.from,
		  r->u.conversion.to_type);
	  break;
	case rr_template_conversion:
	  inform (cloc, "  conversion from return type %qT of template "
		  "conversion function specialization to %qT is not an "
		  "exact match", r->u.conversion.from,
		  r->u.conversion.to_type);
	  break;
	case rr_template_unification:
	  /* We use template_unification_error_rejection if unification caused
	     actual non-SFINAE errors, in which case we don't need to repeat
	     them here.  */
	  if (r->u.template_unification.tmpl == NULL_TREE)
	    {
	      inform (cloc, "  substitution of deduced template arguments "
		      "resulted in errors seen above");
	      break;
	    }
	  /* Re-run template unification with diagnostics.  */
	  inform (cloc, "  template argument deduction/substitution failed:");
	  fn_type_unification (r->u.template_unification.tmpl,
			       r->u.template_unification.explicit_targs,
			       (make_tree_vec
				(r->u.template_unification.num_targs)),
			       r->u.template_unification.args,
			       r->u.template_unification.nargs,
			       r->u.template_unification.return_type,
			       r->u.template_unification.strict,
			       r->u.template_unification.flags,
			       true, false);
	  break;
	case rr_invalid_copy:
	  inform (cloc,
		  "  a constructor taking a single argument of its own "
		  "class type is invalid");
	  break;
	case rr_constraint_failure:
	  {
	    tree tmpl = r->u.template_instantiation.tmpl;
	    tree args = r->u.template_instantiation.targs;
	    diagnose_constraints (cloc, tmpl, args);
	  }
	  break;
	case rr_inherited_ctor:
	  inform (cloc, "  an inherited constructor is not a candidate for "
		  "initialization from an expression of the same or derived "
		  "type");
	  break;
	case rr_none:
	default:
	  /* This candidate didn't have any issues or we failed to
	     handle a particular code.  Either way...  */
	  gcc_unreachable ();
	}
    }
}

static void
print_z_candidates (location_t loc, struct z_candidate *candidates)
{
  struct z_candidate *cand1;
  struct z_candidate **cand2;

  if (!candidates)
    return;

  /* Remove non-viable deleted candidates.  */
  cand1 = candidates;
  for (cand2 = &cand1; *cand2; )
    {
      if (TREE_CODE ((*cand2)->fn) == FUNCTION_DECL
	  && !(*cand2)->viable
	  && DECL_DELETED_FN ((*cand2)->fn))
	*cand2 = (*cand2)->next;
      else
	cand2 = &(*cand2)->next;
    }
  /* ...if there are any non-deleted ones.  */
  if (cand1)
    candidates = cand1;

  /* There may be duplicates in the set of candidates.  We put off
     checking this condition as long as possible, since we have no way
     to eliminate duplicates from a set of functions in less than n^2
     time.  Now we are about to emit an error message, so it is more
     permissible to go slowly.  */
  for (cand1 = candidates; cand1; cand1 = cand1->next)
    {
      tree fn = cand1->fn;
      /* Skip builtin candidates and conversion functions.  */
      if (!DECL_P (fn))
	continue;
      cand2 = &cand1->next;
      while (*cand2)
	{
	  if (DECL_P ((*cand2)->fn)
	      && equal_functions (fn, (*cand2)->fn))
	    *cand2 = (*cand2)->next;
	  else
	    cand2 = &(*cand2)->next;
	}
    }

  for (; candidates; candidates = candidates->next)
    print_z_candidate (loc, "candidate:", candidates);
}

/* USER_SEQ is a user-defined conversion sequence, beginning with a
   USER_CONV.  STD_SEQ is the standard conversion sequence applied to
   the result of the conversion function to convert it to the final
   desired type.  Merge the two sequences into a single sequence,
   and return the merged sequence.  */

static conversion *
merge_conversion_sequences (conversion *user_seq, conversion *std_seq)
{
  conversion **t;
  bool bad = user_seq->bad_p;

  gcc_assert (user_seq->kind == ck_user);

  /* Find the end of the second conversion sequence.  */
  for (t = &std_seq; (*t)->kind != ck_identity; t = &((*t)->u.next))
    {
      /* The entire sequence is a user-conversion sequence.  */
      (*t)->user_conv_p = true;
      if (bad)
	(*t)->bad_p = true;
    }

  if ((*t)->rvaluedness_matches_p)
    /* We're binding a reference directly to the result of the conversion.
       build_user_type_conversion_1 stripped the REFERENCE_TYPE from the return
       type, but we want it back.  */
    user_seq->type = TREE_TYPE (TREE_TYPE (user_seq->cand->fn));

  /* Replace the identity conversion with the user conversion
     sequence.  */
  *t = user_seq;

  return std_seq;
}

/* Handle overload resolution for initializing an object of class type from
   an initializer list.  First we look for a suitable constructor that
   takes a std::initializer_list; if we don't find one, we then look for a
   non-list constructor.

   Parameters are as for add_candidates, except that the arguments are in
   the form of a CONSTRUCTOR (the initializer list) rather than a vector, and
   the RETURN_TYPE parameter is replaced by TOTYPE, the desired type.  */

static void
add_list_candidates (tree fns, tree first_arg,
		     const vec<tree, va_gc> *args, tree totype,
		     tree explicit_targs, bool template_only,
		     tree conversion_path, tree access_path,
		     int flags,
		     struct z_candidate **candidates,
		     tsubst_flags_t complain)
{
  gcc_assert (*candidates == NULL);

  /* We're looking for a ctor for list-initialization.  */
  flags |= LOOKUP_LIST_INIT_CTOR;
  /* And we don't allow narrowing conversions.  We also use this flag to
     avoid the copy constructor call for copy-list-initialization.  */
  flags |= LOOKUP_NO_NARROWING;

  unsigned nart = num_artificial_parms_for (OVL_FIRST (fns)) - 1;
  tree init_list = (*args)[nart];

  /* Always use the default constructor if the list is empty (DR 990).  */
  if (CONSTRUCTOR_NELTS (init_list) == 0
      && TYPE_HAS_DEFAULT_CONSTRUCTOR (totype))
    ;
  /* If the class has a list ctor, try passing the list as a single
     argument first, but only consider list ctors.  */
  else if (TYPE_HAS_LIST_CTOR (totype))
    {
      flags |= LOOKUP_LIST_ONLY;
      add_candidates (fns, first_arg, args, NULL_TREE,
		      explicit_targs, template_only, conversion_path,
		      access_path, flags, candidates, complain);
      if (any_strictly_viable (*candidates))
	return;
    }

  /* Expand the CONSTRUCTOR into a new argument vec.  */
  vec<tree, va_gc> *new_args;
  vec_alloc (new_args, nart + CONSTRUCTOR_NELTS (init_list));
  for (unsigned i = 0; i < nart; ++i)
    new_args->quick_push ((*args)[i]);
  for (unsigned i = 0; i < CONSTRUCTOR_NELTS (init_list); ++i)
    new_args->quick_push (CONSTRUCTOR_ELT (init_list, i)->value);

  /* We aren't looking for list-ctors anymore.  */
  flags &= ~LOOKUP_LIST_ONLY;
  /* We allow more user-defined conversions within an init-list.  */
  flags &= ~LOOKUP_NO_CONVERSION;

  add_candidates (fns, first_arg, new_args, NULL_TREE,
		  explicit_targs, template_only, conversion_path,
		  access_path, flags, candidates, complain);
}

/* Returns the best overload candidate to perform the requested
   conversion.  This function is used for three the overloading situations
   described in [over.match.copy], [over.match.conv], and [over.match.ref].
   If TOTYPE is a REFERENCE_TYPE, we're trying to find a direct binding as
   per [dcl.init.ref], so we ignore temporary bindings.  */

static struct z_candidate *
build_user_type_conversion_1 (tree totype, tree expr, int flags,
			      tsubst_flags_t complain)
{
  struct z_candidate *candidates, *cand;
  tree fromtype;
  tree ctors = NULL_TREE;
  tree conv_fns = NULL_TREE;
  conversion *conv = NULL;
  tree first_arg = NULL_TREE;
  vec<tree, va_gc> *args = NULL;
  bool any_viable_p;
  int convflags;

  if (!expr)
    return NULL;

  fromtype = TREE_TYPE (expr);

  /* We represent conversion within a hierarchy using RVALUE_CONV and
     BASE_CONV, as specified by [over.best.ics]; these become plain
     constructor calls, as specified in [dcl.init].  */
  gcc_assert (!MAYBE_CLASS_TYPE_P (fromtype) || !MAYBE_CLASS_TYPE_P (totype)
	      || !DERIVED_FROM_P (totype, fromtype));

  if (CLASS_TYPE_P (totype))
    /* Use lookup_fnfields_slot instead of lookup_fnfields to avoid
       creating a garbage BASELINK; constructors can't be inherited.  */
    ctors = get_class_binding (totype, complete_ctor_identifier);

  if (MAYBE_CLASS_TYPE_P (fromtype))
    {
      tree to_nonref = non_reference (totype);
      if (same_type_ignoring_top_level_qualifiers_p (to_nonref, fromtype) ||
	  (CLASS_TYPE_P (to_nonref) && CLASS_TYPE_P (fromtype)
	   && DERIVED_FROM_P (to_nonref, fromtype)))
	{
	  /* [class.conv.fct] A conversion function is never used to
	     convert a (possibly cv-qualified) object to the (possibly
	     cv-qualified) same object type (or a reference to it), to a
	     (possibly cv-qualified) base class of that type (or a
	     reference to it)...  */
	}
      else
	conv_fns = lookup_conversions (fromtype);
    }

  candidates = 0;
  flags |= LOOKUP_NO_CONVERSION;
  if (BRACE_ENCLOSED_INITIALIZER_P (expr))
    flags |= LOOKUP_NO_NARROWING;

  /* It's OK to bind a temporary for converting constructor arguments, but
     not in converting the return value of a conversion operator.  */
  convflags = ((flags & LOOKUP_NO_TEMP_BIND) | LOOKUP_NO_CONVERSION
	       | (flags & LOOKUP_NO_NARROWING));
  flags &= ~LOOKUP_NO_TEMP_BIND;

  if (ctors)
    {
      int ctorflags = flags;

      first_arg = build_dummy_object (totype);

      /* We should never try to call the abstract or base constructor
	 from here.  */
      gcc_assert (!DECL_HAS_IN_CHARGE_PARM_P (OVL_FIRST (ctors))
		  && !DECL_HAS_VTT_PARM_P (OVL_FIRST (ctors)));

      args = make_tree_vector_single (expr);
      if (BRACE_ENCLOSED_INITIALIZER_P (expr))
	{
	  /* List-initialization.  */
	  add_list_candidates (ctors, first_arg, args, totype, NULL_TREE,
			       false, TYPE_BINFO (totype), TYPE_BINFO (totype),
			       ctorflags, &candidates, complain);
	}
      else
	{
	  add_candidates (ctors, first_arg, args, NULL_TREE, NULL_TREE, false,
			  TYPE_BINFO (totype), TYPE_BINFO (totype),
			  ctorflags, &candidates, complain);
	}

      for (cand = candidates; cand; cand = cand->next)
	{
	  cand->second_conv = build_identity_conv (totype, NULL_TREE);

	  /* If totype isn't a reference, and LOOKUP_NO_TEMP_BIND isn't
	     set, then this is copy-initialization.  In that case, "The
	     result of the call is then used to direct-initialize the
	     object that is the destination of the copy-initialization."
	     [dcl.init]

	     We represent this in the conversion sequence with an
	     rvalue conversion, which means a constructor call.  */
	  if (TREE_CODE (totype) != REFERENCE_TYPE
	      && !(convflags & LOOKUP_NO_TEMP_BIND))
	    cand->second_conv
	      = build_conv (ck_rvalue, totype, cand->second_conv);
	}
    }

  if (conv_fns)
    {
      if (BRACE_ENCLOSED_INITIALIZER_P (expr))
	first_arg = CONSTRUCTOR_ELT (expr, 0)->value;
      else
	first_arg = expr;
    }

  for (; conv_fns; conv_fns = TREE_CHAIN (conv_fns))
    {
      tree conversion_path = TREE_PURPOSE (conv_fns);
      struct z_candidate *old_candidates;

      /* If we are called to convert to a reference type, we are trying to
	 find a direct binding, so don't even consider temporaries.  If
	 we don't find a direct binding, the caller will try again to
	 look for a temporary binding.  */
      if (TREE_CODE (totype) == REFERENCE_TYPE)
	convflags |= LOOKUP_NO_TEMP_BIND;

      old_candidates = candidates;
      add_candidates (TREE_VALUE (conv_fns), first_arg, NULL, totype,
		      NULL_TREE, false,
		      conversion_path, TYPE_BINFO (fromtype),
		      flags, &candidates, complain);

      for (cand = candidates; cand != old_candidates; cand = cand->next)
	{
	  tree rettype = TREE_TYPE (TREE_TYPE (cand->fn));
	  conversion *ics
	    = implicit_conversion (totype,
				   rettype,
				   0,
				   /*c_cast_p=*/false, convflags,
				   complain);

	  /* If LOOKUP_NO_TEMP_BIND isn't set, then this is
	     copy-initialization.  In that case, "The result of the
	     call is then used to direct-initialize the object that is
	     the destination of the copy-initialization."  [dcl.init]

	     We represent this in the conversion sequence with an
	     rvalue conversion, which means a constructor call.  But
	     don't add a second rvalue conversion if there's already
	     one there.  Which there really shouldn't be, but it's
	     harmless since we'd add it here anyway. */
	  if (ics && MAYBE_CLASS_TYPE_P (totype) && ics->kind != ck_rvalue
	      && !(convflags & LOOKUP_NO_TEMP_BIND))
	    ics = build_conv (ck_rvalue, totype, ics);

	  cand->second_conv = ics;

	  if (!ics)
	    {
	      cand->viable = 0;
	      cand->reason = arg_conversion_rejection (NULL_TREE, -2,
						       rettype, totype);
	    }
	  else if (DECL_NONCONVERTING_P (cand->fn)
		   && ics->rank > cr_exact)
	    {
	      /* 13.3.1.5: For direct-initialization, those explicit
		 conversion functions that are not hidden within S and
		 yield type T or a type that can be converted to type T
		 with a qualification conversion (4.4) are also candidate
		 functions.  */
	      /* 13.3.1.6 doesn't have a parallel restriction, but it should;
		 I've raised this issue with the committee. --jason 9/2011 */
	      cand->viable = -1;
	      cand->reason = explicit_conversion_rejection (rettype, totype);
	    }
	  else if (cand->viable == 1 && ics->bad_p)
	    {
	      cand->viable = -1;
	      cand->reason
		= bad_arg_conversion_rejection (NULL_TREE, -2,
						rettype, totype);
	    }
	  else if (primary_template_specialization_p (cand->fn)
		   && ics->rank > cr_exact)
	    {
	      /* 13.3.3.1.2: If the user-defined conversion is specified by
		 a specialization of a conversion function template, the
		 second standard conversion sequence shall have exact match
		 rank.  */
	      cand->viable = -1;
	      cand->reason = template_conversion_rejection (rettype, totype);
	    }
	}
    }

  candidates = splice_viable (candidates, false, &any_viable_p);
  if (!any_viable_p)
    {
      if (args)
	release_tree_vector (args);
      return NULL;
    }

  cand = tourney (candidates, complain);
  if (cand == 0)
    {
      if (complain & tf_error)
	{
	  error ("conversion from %qH to %qI is ambiguous",
		 fromtype, totype);
	  print_z_candidates (location_of (expr), candidates);
	}

      cand = candidates;	/* any one will do */
      cand->second_conv = build_ambiguous_conv (totype, expr);
      cand->second_conv->user_conv_p = true;
      if (!any_strictly_viable (candidates))
	cand->second_conv->bad_p = true;
      if (flags & LOOKUP_ONLYCONVERTING)
	cand->second_conv->need_temporary_p = true;
      /* If there are viable candidates, don't set ICS_BAD_FLAG; an
	 ambiguous conversion is no worse than another user-defined
	 conversion.  */

      return cand;
    }

  tree convtype;
  if (!DECL_CONSTRUCTOR_P (cand->fn))
    convtype = non_reference (TREE_TYPE (TREE_TYPE (cand->fn)));
  else if (cand->second_conv->kind == ck_rvalue)
    /* DR 5: [in the first step of copy-initialization]...if the function
       is a constructor, the call initializes a temporary of the
       cv-unqualified version of the destination type. */
    convtype = cv_unqualified (totype);
  else
    convtype = totype;
  /* Build the user conversion sequence.  */
  conv = build_conv
    (ck_user,
     convtype,
     build_identity_conv (TREE_TYPE (expr), expr));
  conv->cand = cand;
  if (cand->viable == -1)
    conv->bad_p = true;

  /* Remember that this was a list-initialization.  */
  if (flags & LOOKUP_NO_NARROWING)
    conv->check_narrowing = true;

  /* Combine it with the second conversion sequence.  */
  cand->second_conv = merge_conversion_sequences (conv,
						  cand->second_conv);

  return cand;
}

/* Wrapper for above. */

tree
build_user_type_conversion (tree totype, tree expr, int flags,
			    tsubst_flags_t complain)
{
  struct z_candidate *cand;
  tree ret;

  bool subtime = timevar_cond_start (TV_OVERLOAD);
  cand = build_user_type_conversion_1 (totype, expr, flags, complain);

  if (cand)
    {
      if (cand->second_conv->kind == ck_ambig)
	ret = error_mark_node;
      else
        {
          expr = convert_like (cand->second_conv, expr, complain);
          ret = convert_from_reference (expr);
        }
    }
  else
    ret = NULL_TREE;

  timevar_cond_stop (TV_OVERLOAD, subtime);
  return ret;
}

/* Subroutine of convert_nontype_argument.

   EXPR is an expression used in a context that requires a converted
   constant-expression, such as a template non-type parameter.  Do any
   necessary conversions (that are permitted for converted
   constant-expressions) to convert it to the desired type.

   If conversion is successful, returns the converted expression;
   otherwise, returns error_mark_node.  */

tree
build_converted_constant_expr (tree type, tree expr, tsubst_flags_t complain)
{
  conversion *conv;
  void *p;
  tree t;
  location_t loc = EXPR_LOC_OR_LOC (expr, input_location);

  if (error_operand_p (expr))
    return error_mark_node;

  /* Get the high-water mark for the CONVERSION_OBSTACK.  */
  p = conversion_obstack_alloc (0);

  conv = implicit_conversion (type, TREE_TYPE (expr), expr,
			      /*c_cast_p=*/false,
			      LOOKUP_IMPLICIT, complain);

  /* A converted constant expression of type T is an expression, implicitly
     converted to type T, where the converted expression is a constant
     expression and the implicit conversion sequence contains only

       * user-defined conversions,
       * lvalue-to-rvalue conversions (7.1),
       * array-to-pointer conversions (7.2),
       * function-to-pointer conversions (7.3),
       * qualification conversions (7.5),
       * integral promotions (7.6),
       * integral conversions (7.8) other than narrowing conversions (11.6.4),
       * null pointer conversions (7.11) from std::nullptr_t,
       * null member pointer conversions (7.12) from std::nullptr_t, and
       * function pointer conversions (7.13),

     and where the reference binding (if any) binds directly.  */

  for (conversion *c = conv;
       conv && c->kind != ck_identity;
       c = next_conversion (c))
    {
      switch (c->kind)
	{
	  /* A conversion function is OK.  If it isn't constexpr, we'll
	     complain later that the argument isn't constant.  */
	case ck_user:
	  /* The lvalue-to-rvalue conversion is OK.  */
	case ck_rvalue:
	  /* Array-to-pointer and function-to-pointer.  */
	case ck_lvalue:
	  /* Function pointer conversions.  */
	case ck_fnptr:
	  /* Qualification conversions.  */
	case ck_qual:
	  break;

	case ck_ref_bind:
	  if (c->need_temporary_p)
	    {
	      if (complain & tf_error)
		error_at (loc, "initializing %qH with %qI in converted "
			  "constant expression does not bind directly",
			  type, next_conversion (c)->type);
	      conv = NULL;
	    }
	  break;

	case ck_base:
	case ck_pmem:
	case ck_ptr:
	case ck_std:
	  t = next_conversion (c)->type;
	  if (INTEGRAL_OR_ENUMERATION_TYPE_P (t)
	      && INTEGRAL_OR_ENUMERATION_TYPE_P (type))
	    /* Integral promotion or conversion.  */
	    break;
	  if (NULLPTR_TYPE_P (t))
	    /* Conversion from nullptr to pointer or pointer-to-member.  */
	    break;

	  if (complain & tf_error)
	    error_at (loc, "conversion from %qH to %qI in a "
		      "converted constant expression", t, type);
	  /* fall through.  */

	default:
	  conv = NULL;
	  break;
	}
    }

  /* Avoid confusing convert_nontype_argument by introducing
     a redundant conversion to the same reference type.  */
  if (conv && conv->kind == ck_ref_bind
      && REFERENCE_REF_P (expr))
    {
      tree ref = TREE_OPERAND (expr, 0);
      if (same_type_p (type, TREE_TYPE (ref)))
	return ref;
    }

  if (conv)
    expr = convert_like (conv, expr, complain);
  else
    expr = error_mark_node;

  /* Free all the conversions we allocated.  */
  obstack_free (&conversion_obstack, p);

  return expr;
}

/* Do any initial processing on the arguments to a function call.  */

static vec<tree, va_gc> *
resolve_args (vec<tree, va_gc> *args, tsubst_flags_t complain)
{
  unsigned int ix;
  tree arg;

  FOR_EACH_VEC_SAFE_ELT (args, ix, arg)
    {
      if (error_operand_p (arg))
	return NULL;
      else if (VOID_TYPE_P (TREE_TYPE (arg)))
	{
	  if (complain & tf_error)
	    error ("invalid use of void expression");
	  return NULL;
	}
      else if (invalid_nonstatic_memfn_p (input_location, arg, complain))
	return NULL;
    }
  return args;
}

/* Perform overload resolution on FN, which is called with the ARGS.

   Return the candidate function selected by overload resolution, or
   NULL if the event that overload resolution failed.  In the case
   that overload resolution fails, *CANDIDATES will be the set of
   candidates considered, and ANY_VIABLE_P will be set to true or
   false to indicate whether or not any of the candidates were
   viable.

   The ARGS should already have gone through RESOLVE_ARGS before this
   function is called.  */

static struct z_candidate *
perform_overload_resolution (tree fn,
			     const vec<tree, va_gc> *args,
			     struct z_candidate **candidates,
			     bool *any_viable_p, tsubst_flags_t complain)
{
  struct z_candidate *cand;
  tree explicit_targs;
  int template_only;

  bool subtime = timevar_cond_start (TV_OVERLOAD);

  explicit_targs = NULL_TREE;
  template_only = 0;

  *candidates = NULL;
  *any_viable_p = true;

  /* Check FN.  */
  gcc_assert (TREE_CODE (fn) == FUNCTION_DECL
	      || TREE_CODE (fn) == TEMPLATE_DECL
	      || TREE_CODE (fn) == OVERLOAD
	      || TREE_CODE (fn) == TEMPLATE_ID_EXPR);

  if (TREE_CODE (fn) == TEMPLATE_ID_EXPR)
    {
      explicit_targs = TREE_OPERAND (fn, 1);
      fn = TREE_OPERAND (fn, 0);
      template_only = 1;
    }

  /* Add the various candidate functions.  */
  add_candidates (fn, NULL_TREE, args, NULL_TREE,
		  explicit_targs, template_only,
		  /*conversion_path=*/NULL_TREE,
		  /*access_path=*/NULL_TREE,
		  LOOKUP_NORMAL,
		  candidates, complain);

  *candidates = splice_viable (*candidates, false, any_viable_p);
  if (*any_viable_p)
    cand = tourney (*candidates, complain);
  else
    cand = NULL;

  timevar_cond_stop (TV_OVERLOAD, subtime);
  return cand;
}

/* Print an error message about being unable to build a call to FN with
   ARGS.  ANY_VIABLE_P indicates whether any candidate functions could
   be located; CANDIDATES is a possibly empty list of such
   functions.  */

static void
print_error_for_call_failure (tree fn, vec<tree, va_gc> *args,
			      struct z_candidate *candidates)
{
  tree targs = NULL_TREE;
  if (TREE_CODE (fn) == TEMPLATE_ID_EXPR)
    {
      targs = TREE_OPERAND (fn, 1);
      fn = TREE_OPERAND (fn, 0);
    }
  tree name = OVL_NAME (fn);
  location_t loc = location_of (name);
  if (targs)
    name = lookup_template_function (name, targs);

  if (!any_strictly_viable (candidates))
    error_at (loc, "no matching function for call to %<%D(%A)%>",
	      name, build_tree_list_vec (args));
  else
    error_at (loc, "call of overloaded %<%D(%A)%> is ambiguous",
	      name, build_tree_list_vec (args));
  if (candidates)
    print_z_candidates (loc, candidates);
}

/* Return an expression for a call to FN (a namespace-scope function,
   or a static member function) with the ARGS.  This may change
   ARGS.  */

tree
build_new_function_call (tree fn, vec<tree, va_gc> **args,
			 tsubst_flags_t complain)
{
  struct z_candidate *candidates, *cand;
  bool any_viable_p;
  void *p;
  tree result;

  if (args != NULL && *args != NULL)
    {
      *args = resolve_args (*args, complain);
      if (*args == NULL)
	return error_mark_node;
    }

  if (flag_tm)
    tm_malloc_replacement (fn);

  /* Get the high-water mark for the CONVERSION_OBSTACK.  */
  p = conversion_obstack_alloc (0);

  cand = perform_overload_resolution (fn, *args, &candidates, &any_viable_p,
				      complain);

  if (!cand)
    {
      if (complain & tf_error)
	{
	  // If there is a single (non-viable) function candidate,
	  // let the error be diagnosed by cp_build_function_call_vec.
	  if (!any_viable_p && candidates && ! candidates->next
	      && (TREE_CODE (candidates->fn) == FUNCTION_DECL))
	    return cp_build_function_call_vec (candidates->fn, args, complain);

	  // Otherwise, emit notes for non-viable candidates.
	  print_error_for_call_failure (fn, *args, candidates);
	}
      result = error_mark_node;
    }
  else
    {
      int flags = LOOKUP_NORMAL;
      /* If fn is template_id_expr, the call has explicit template arguments
         (e.g. func<int>(5)), communicate this info to build_over_call
         through flags so that later we can use it to decide whether to warn
         about peculiar null pointer conversion.  */
      if (TREE_CODE (fn) == TEMPLATE_ID_EXPR)
        {
          /* If overload resolution selects a specialization of a
             function concept for non-dependent template arguments,
             the expression is true if the constraints are satisfied
             and false otherwise.

             NOTE: This is an extension of Concepts Lite TS that
             allows constraints to be used in expressions. */
          if (flag_concepts && !processing_template_decl)
            {
              tree tmpl = DECL_TI_TEMPLATE (cand->fn);
              tree targs = DECL_TI_ARGS (cand->fn);
              tree decl = DECL_TEMPLATE_RESULT (tmpl);
              if (DECL_DECLARED_CONCEPT_P (decl))
                return evaluate_function_concept (decl, targs);
            }

          flags |= LOOKUP_EXPLICIT_TMPL_ARGS;
        }

      result = build_over_call (cand, flags, complain);
    }

  /* Free all the conversions we allocated.  */
  obstack_free (&conversion_obstack, p);

  return result;
}

/* Build a call to a global operator new.  FNNAME is the name of the
   operator (either "operator new" or "operator new[]") and ARGS are
   the arguments provided.  This may change ARGS.  *SIZE points to the
   total number of bytes required by the allocation, and is updated if
   that is changed here.  *COOKIE_SIZE is non-NULL if a cookie should
   be used.  If this function determines that no cookie should be
   used, after all, *COOKIE_SIZE is set to NULL_TREE.  If SIZE_CHECK
   is not NULL_TREE, it is evaluated before calculating the final
   array size, and if it fails, the array size is replaced with
   (size_t)-1 (usually triggering a std::bad_alloc exception).  If FN
   is non-NULL, it will be set, upon return, to the allocation
   function called.  */

tree
build_operator_new_call (tree fnname, vec<tree, va_gc> **args,
			 tree *size, tree *cookie_size,
			 tree align_arg, tree size_check,
			 tree *fn, tsubst_flags_t complain)
{
  tree original_size = *size;
  tree fns;
  struct z_candidate *candidates;
  struct z_candidate *cand = NULL;
  bool any_viable_p;

  if (fn)
    *fn = NULL_TREE;
  /* Set to (size_t)-1 if the size check fails.  */
  if (size_check != NULL_TREE)
    {
      tree errval = TYPE_MAX_VALUE (sizetype);
      if (cxx_dialect >= cxx11 && flag_exceptions)
	errval = throw_bad_array_new_length ();
      *size = fold_build3 (COND_EXPR, sizetype, size_check,
			   original_size, errval);
    }
  vec_safe_insert (*args, 0, *size);
  *args = resolve_args (*args, complain);
  if (*args == NULL)
    return error_mark_node;

  /* Based on:

       [expr.new]

       If this lookup fails to find the name, or if the allocated type
       is not a class type, the allocation function's name is looked
       up in the global scope.

     we disregard block-scope declarations of "operator new".  */
  fns = lookup_name_real (fnname, 0, 1, /*block_p=*/false, 0, 0);
  fns = lookup_arg_dependent (fnname, fns, *args);

  if (align_arg)
    {
      vec<tree, va_gc>* align_args
	= vec_copy_and_insert (*args, align_arg, 1);
      cand = perform_overload_resolution (fns, align_args, &candidates,
					  &any_viable_p, tf_none);
      if (cand)
	*args = align_args;
      /* If no aligned allocation function matches, try again without the
	 alignment.  */
    }

  /* Figure out what function is being called.  */
  if (!cand)
    cand = perform_overload_resolution (fns, *args, &candidates, &any_viable_p,
					complain);

  /* If no suitable function could be found, issue an error message
     and give up.  */
  if (!cand)
    {
      if (complain & tf_error)
	print_error_for_call_failure (fns, *args, candidates);
      return error_mark_node;
    }

   /* If a cookie is required, add some extra space.  Whether
      or not a cookie is required cannot be determined until
      after we know which function was called.  */
   if (*cookie_size)
     {
       bool use_cookie = true;
       tree arg_types;

       arg_types = TYPE_ARG_TYPES (TREE_TYPE (cand->fn));
       /* Skip the size_t parameter.  */
       arg_types = TREE_CHAIN (arg_types);
       /* Check the remaining parameters (if any).  */
       if (arg_types
	   && TREE_CHAIN (arg_types) == void_list_node
	   && same_type_p (TREE_VALUE (arg_types),
			   ptr_type_node))
	 use_cookie = false;
       /* If we need a cookie, adjust the number of bytes allocated.  */
       if (use_cookie)
	 {
	   /* Update the total size.  */
	   *size = size_binop (PLUS_EXPR, original_size, *cookie_size);
	   if (size_check)
	     {
	       /* Set to (size_t)-1 if the size check fails.  */
	       gcc_assert (size_check != NULL_TREE);
	       *size = fold_build3 (COND_EXPR, sizetype, size_check,
				    *size, TYPE_MAX_VALUE (sizetype));
	    }
	   /* Update the argument list to reflect the adjusted size.  */
	   (**args)[0] = *size;
	 }
       else
	 *cookie_size = NULL_TREE;
     }

   /* Tell our caller which function we decided to call.  */
   if (fn)
     *fn = cand->fn;

   /* Build the CALL_EXPR.  */
   return build_over_call (cand, LOOKUP_NORMAL, complain);
}

/* Build a new call to operator().  This may change ARGS.  */

static tree
build_op_call_1 (tree obj, vec<tree, va_gc> **args, tsubst_flags_t complain)
{
  struct z_candidate *candidates = 0, *cand;
  tree fns, convs, first_mem_arg = NULL_TREE;
  bool any_viable_p;
  tree result = NULL_TREE;
  void *p;

  obj = mark_lvalue_use (obj);

  if (error_operand_p (obj))
    return error_mark_node;

  tree type = TREE_TYPE (obj);

  obj = prep_operand (obj);

  if (TYPE_PTRMEMFUNC_P (type))
    {
      if (complain & tf_error)
        /* It's no good looking for an overloaded operator() on a
           pointer-to-member-function.  */
	error ("pointer-to-member function %qE cannot be called without "
	       "an object; consider using %<.*%> or %<->*%>", obj);
      return error_mark_node;
    }

  if (TYPE_BINFO (type))
    {
      fns = lookup_fnfields (TYPE_BINFO (type), call_op_identifier, 1);
      if (fns == error_mark_node)
	return error_mark_node;
    }
  else
    fns = NULL_TREE;

  if (args != NULL && *args != NULL)
    {
      *args = resolve_args (*args, complain);
      if (*args == NULL)
	return error_mark_node;
    }

  /* Get the high-water mark for the CONVERSION_OBSTACK.  */
  p = conversion_obstack_alloc (0);

  if (fns)
    {
      first_mem_arg = obj;

      add_candidates (BASELINK_FUNCTIONS (fns),
		      first_mem_arg, *args, NULL_TREE,
		      NULL_TREE, false,
		      BASELINK_BINFO (fns), BASELINK_ACCESS_BINFO (fns),
		      LOOKUP_NORMAL, &candidates, complain);
    }

  convs = lookup_conversions (type);

  for (; convs; convs = TREE_CHAIN (convs))
    {
      tree totype = TREE_TYPE (convs);

      if (TYPE_PTRFN_P (totype)
	  || TYPE_REFFN_P (totype)
	  || (TREE_CODE (totype) == REFERENCE_TYPE
	      && TYPE_PTRFN_P (TREE_TYPE (totype))))
	for (ovl_iterator iter (TREE_VALUE (convs)); iter; ++iter)
	  {
	    tree fn = *iter;

	    if (DECL_NONCONVERTING_P (fn))
	      continue;

	    if (TREE_CODE (fn) == TEMPLATE_DECL)
	      add_template_conv_candidate
		(&candidates, fn, obj, *args, totype,
		 /*access_path=*/NULL_TREE,
		 /*conversion_path=*/NULL_TREE, complain);
	    else
	      add_conv_candidate (&candidates, fn, obj,
				  *args, /*conversion_path=*/NULL_TREE,
				  /*access_path=*/NULL_TREE, complain);
	  }
    }

  /* Be strict here because if we choose a bad conversion candidate, the
     errors we get won't mention the call context.  */
  candidates = splice_viable (candidates, true, &any_viable_p);
  if (!any_viable_p)
    {
      if (complain & tf_error)
        {
          error ("no match for call to %<(%T) (%A)%>", TREE_TYPE (obj),
		 build_tree_list_vec (*args));
          print_z_candidates (location_of (TREE_TYPE (obj)), candidates);
        }
      result = error_mark_node;
    }
  else
    {
      cand = tourney (candidates, complain);
      if (cand == 0)
	{
          if (complain & tf_error)
            {
              error ("call of %<(%T) (%A)%> is ambiguous", 
                     TREE_TYPE (obj), build_tree_list_vec (*args));
              print_z_candidates (location_of (TREE_TYPE (obj)), candidates);
            }
	  result = error_mark_node;
	}
      else if (TREE_CODE (cand->fn) == FUNCTION_DECL
	       && DECL_OVERLOADED_OPERATOR_P (cand->fn)
	       && DECL_OVERLOADED_OPERATOR_IS (cand->fn, CALL_EXPR))
	result = build_over_call (cand, LOOKUP_NORMAL, complain);
      else
	{
	  if (TREE_CODE (cand->fn) == FUNCTION_DECL)
	    obj = convert_like_with_context (cand->convs[0], obj, cand->fn,
					     -1, complain);
	  else
	    {
	      gcc_checking_assert (TYPE_P (cand->fn));
	      obj = convert_like (cand->convs[0], obj, complain);
	    }
	  obj = convert_from_reference (obj);
	  result = cp_build_function_call_vec (obj, args, complain);
	}
    }

  /* Free all the conversions we allocated.  */
  obstack_free (&conversion_obstack, p);

  return result;
}

/* Wrapper for above.  */

tree
build_op_call (tree obj, vec<tree, va_gc> **args, tsubst_flags_t complain)
{
  tree ret;
  bool subtime = timevar_cond_start (TV_OVERLOAD);
  ret = build_op_call_1 (obj, args, complain);
  timevar_cond_stop (TV_OVERLOAD, subtime);
  return ret;
}

/* Called by op_error to prepare format strings suitable for the error
   function.  It concatenates a prefix (controlled by MATCH), ERRMSG,
   and a suffix (controlled by NTYPES).  */

static const char *
op_error_string (const char *errmsg, int ntypes, bool match)
{
  const char *msg;

  const char *msgp = concat (match ? G_("ambiguous overload for ")
			           : G_("no match for "), errmsg, NULL);

  if (ntypes == 3)
    msg = concat (msgp, G_(" (operand types are %qT, %qT, and %qT)"), NULL);
  else if (ntypes == 2)
    msg = concat (msgp, G_(" (operand types are %qT and %qT)"), NULL);
  else
    msg = concat (msgp, G_(" (operand type is %qT)"), NULL);

  return msg;
}

static void
op_error (location_t loc, enum tree_code code, enum tree_code code2,
	  tree arg1, tree arg2, tree arg3, bool match)
{
  bool assop = code == MODIFY_EXPR;
  const char *opname = OVL_OP_INFO (assop, assop ? code2 : code)->name;

  switch (code)
    {
    case COND_EXPR:
      if (flag_diagnostics_show_caret)
	error_at (loc, op_error_string (G_("ternary %<operator?:%>"),
					3, match),
		  TREE_TYPE (arg1), TREE_TYPE (arg2), TREE_TYPE (arg3));
      else
	error_at (loc, op_error_string (G_("ternary %<operator?:%> "
					   "in %<%E ? %E : %E%>"), 3, match),
		  arg1, arg2, arg3,
		  TREE_TYPE (arg1), TREE_TYPE (arg2), TREE_TYPE (arg3));
      break;

    case POSTINCREMENT_EXPR:
    case POSTDECREMENT_EXPR:
      if (flag_diagnostics_show_caret)
	error_at (loc, op_error_string (G_("%<operator%s%>"), 1, match),
		  opname, TREE_TYPE (arg1));
      else
	error_at (loc, op_error_string (G_("%<operator%s%> in %<%E%s%>"),
					1, match),
		  opname, arg1, opname, TREE_TYPE (arg1));
      break;

    case ARRAY_REF:
      if (flag_diagnostics_show_caret)
	error_at (loc, op_error_string (G_("%<operator[]%>"), 2, match),
		  TREE_TYPE (arg1), TREE_TYPE (arg2));
      else
	error_at (loc, op_error_string (G_("%<operator[]%> in %<%E[%E]%>"),
					2, match),
		  arg1, arg2, TREE_TYPE (arg1), TREE_TYPE (arg2));
      break;

    case REALPART_EXPR:
    case IMAGPART_EXPR:
      if (flag_diagnostics_show_caret)
	error_at (loc, op_error_string (G_("%qs"), 1, match),
		  opname, TREE_TYPE (arg1));
      else
	error_at (loc, op_error_string (G_("%qs in %<%s %E%>"), 1, match),
		  opname, opname, arg1, TREE_TYPE (arg1));
      break;

    default:
      if (arg2)
	if (flag_diagnostics_show_caret)
	  error_at (loc, op_error_string (G_("%<operator%s%>"), 2, match),
		    opname, TREE_TYPE (arg1), TREE_TYPE (arg2));
	else
	  error_at (loc, op_error_string (G_("%<operator%s%> in %<%E %s %E%>"),
					  2, match),
		    opname, arg1, opname, arg2,
		    TREE_TYPE (arg1), TREE_TYPE (arg2));
      else
	if (flag_diagnostics_show_caret)
	  error_at (loc, op_error_string (G_("%<operator%s%>"), 1, match),
		    opname, TREE_TYPE (arg1));
	else
	  error_at (loc, op_error_string (G_("%<operator%s%> in %<%s%E%>"),
					  1, match),
		    opname, opname, arg1, TREE_TYPE (arg1));
      break;
    }
}

/* Return the implicit conversion sequence that could be used to
   convert E1 to E2 in [expr.cond].  */

static conversion *
conditional_conversion (tree e1, tree e2, tsubst_flags_t complain)
{
  tree t1 = non_reference (TREE_TYPE (e1));
  tree t2 = non_reference (TREE_TYPE (e2));
  conversion *conv;
  bool good_base;

  /* [expr.cond]

     If E2 is an lvalue: E1 can be converted to match E2 if E1 can be
     implicitly converted (clause _conv_) to the type "lvalue reference to
     T2", subject to the constraint that in the conversion the
     reference must bind directly (_dcl.init.ref_) to an lvalue.

     If E2 is an xvalue: E1 can be converted to match E2 if E1 can be
     implicitly converted to the type "rvalue reference to T2", subject to
     the constraint that the reference must bind directly.  */
  if (glvalue_p (e2))
    {
      tree rtype = cp_build_reference_type (t2, !lvalue_p (e2));
      conv = implicit_conversion (rtype,
				  t1,
				  e1,
				  /*c_cast_p=*/false,
				  LOOKUP_NO_TEMP_BIND|LOOKUP_NO_RVAL_BIND
				  |LOOKUP_ONLYCONVERTING,
				  complain);
      if (conv && !conv->bad_p)
	return conv;
    }

  /* If E2 is a prvalue or if neither of the conversions above can be done
     and at least one of the operands has (possibly cv-qualified) class
     type: */
  if (!CLASS_TYPE_P (t1) && !CLASS_TYPE_P (t2))
    return NULL;

  /* [expr.cond]

     If E1 and E2 have class type, and the underlying class types are
     the same or one is a base class of the other: E1 can be converted
     to match E2 if the class of T2 is the same type as, or a base
     class of, the class of T1, and the cv-qualification of T2 is the
     same cv-qualification as, or a greater cv-qualification than, the
     cv-qualification of T1.  If the conversion is applied, E1 is
     changed to an rvalue of type T2 that still refers to the original
     source class object (or the appropriate subobject thereof).  */
  if (CLASS_TYPE_P (t1) && CLASS_TYPE_P (t2)
      && ((good_base = DERIVED_FROM_P (t2, t1)) || DERIVED_FROM_P (t1, t2)))
    {
      if (good_base && at_least_as_qualified_p (t2, t1))
	{
	  conv = build_identity_conv (t1, e1);
	  if (!same_type_p (TYPE_MAIN_VARIANT (t1),
			    TYPE_MAIN_VARIANT (t2)))
	    conv = build_conv (ck_base, t2, conv);
	  else
	    conv = build_conv (ck_rvalue, t2, conv);
	  return conv;
	}
      else
	return NULL;
    }
  else
    /* [expr.cond]

       Otherwise: E1 can be converted to match E2 if E1 can be implicitly
       converted to the type that expression E2 would have if E2 were
       converted to an rvalue (or the type it has, if E2 is an rvalue).  */
    return implicit_conversion (t2, t1, e1, /*c_cast_p=*/false,
				LOOKUP_IMPLICIT, complain);
}

/* Implement [expr.cond].  ARG1, ARG2, and ARG3 are the three
   arguments to the conditional expression.  */

static tree
build_conditional_expr_1 (location_t loc, tree arg1, tree arg2, tree arg3,
                          tsubst_flags_t complain)
{
  tree arg2_type;
  tree arg3_type;
  tree result = NULL_TREE;
  tree result_type = NULL_TREE;
  bool is_glvalue = true;
  struct z_candidate *candidates = 0;
  struct z_candidate *cand;
  void *p;
  tree orig_arg2, orig_arg3;

  /* As a G++ extension, the second argument to the conditional can be
     omitted.  (So that `a ? : c' is roughly equivalent to `a ? a :
     c'.)  If the second operand is omitted, make sure it is
     calculated only once.  */
  if (!arg2)
    {
      if (complain & tf_error)
	pedwarn (loc, OPT_Wpedantic,
		 "ISO C++ forbids omitting the middle term of a ?: expression");

      if ((complain & tf_warning) && !truth_value_p (TREE_CODE (arg1)))
	warn_for_omitted_condop (loc, arg1);

      /* Make sure that lvalues remain lvalues.  See g++.oliva/ext1.C.  */
      if (lvalue_p (arg1))
	arg2 = arg1 = cp_stabilize_reference (arg1);
      else
	arg2 = arg1 = cp_save_expr (arg1);
    }

  /* If something has already gone wrong, just pass that fact up the
     tree.  */
  if (error_operand_p (arg1)
      || error_operand_p (arg2)
      || error_operand_p (arg3))
    return error_mark_node;

  orig_arg2 = arg2;
  orig_arg3 = arg3;

  if (VECTOR_INTEGER_TYPE_P (TREE_TYPE (arg1)))
    {
      tree arg1_type = TREE_TYPE (arg1);

      /* If arg1 is another cond_expr choosing between -1 and 0,
	 then we can use its comparison.  It may help to avoid
	 additional comparison, produce more accurate diagnostics
	 and enables folding.  */
      if (TREE_CODE (arg1) == VEC_COND_EXPR
	  && integer_minus_onep (TREE_OPERAND (arg1, 1))
	  && integer_zerop (TREE_OPERAND (arg1, 2)))
	arg1 = TREE_OPERAND (arg1, 0);

      arg1 = force_rvalue (arg1, complain);
      arg2 = force_rvalue (arg2, complain);
      arg3 = force_rvalue (arg3, complain);

      /* force_rvalue can return error_mark on valid arguments.  */
      if (error_operand_p (arg1)
	  || error_operand_p (arg2)
	  || error_operand_p (arg3))
	return error_mark_node;

      arg2_type = TREE_TYPE (arg2);
      arg3_type = TREE_TYPE (arg3);

      if (!VECTOR_TYPE_P (arg2_type)
	  && !VECTOR_TYPE_P (arg3_type))
	{
	  /* Rely on the error messages of the scalar version.  */
	  tree scal = build_conditional_expr_1 (loc, integer_one_node,
						orig_arg2, orig_arg3, complain);
	  if (scal == error_mark_node)
	    return error_mark_node;
	  tree stype = TREE_TYPE (scal);
	  tree ctype = TREE_TYPE (arg1_type);
	  if (TYPE_SIZE (stype) != TYPE_SIZE (ctype)
	      || (!INTEGRAL_TYPE_P (stype) && !SCALAR_FLOAT_TYPE_P (stype)))
	    {
	      if (complain & tf_error)
		error_at (loc, "inferred scalar type %qT is not an integer or "
			  "floating point type of the same size as %qT", stype,
			  COMPARISON_CLASS_P (arg1)
			  ? TREE_TYPE (TREE_TYPE (TREE_OPERAND (arg1, 0)))
			  : ctype);
	      return error_mark_node;
	    }

	  tree vtype = build_opaque_vector_type (stype,
			 TYPE_VECTOR_SUBPARTS (arg1_type));
	  /* We could pass complain & tf_warning to unsafe_conversion_p,
	     but the warnings (like Wsign-conversion) have already been
	     given by the scalar build_conditional_expr_1. We still check
	     unsafe_conversion_p to forbid truncating long long -> float.  */
	  if (unsafe_conversion_p (loc, stype, arg2, NULL_TREE, false))
	    {
	      if (complain & tf_error)
		error_at (loc, "conversion of scalar %qH to vector %qI "
			       "involves truncation", arg2_type, vtype);
	      return error_mark_node;
	    }
	  if (unsafe_conversion_p (loc, stype, arg3, NULL_TREE, false))
	    {
	      if (complain & tf_error)
		error_at (loc, "conversion of scalar %qH to vector %qI "
			       "involves truncation", arg3_type, vtype);
	      return error_mark_node;
	    }

	  arg2 = cp_convert (stype, arg2, complain);
	  arg2 = save_expr (arg2);
	  arg2 = build_vector_from_val (vtype, arg2);
	  arg2_type = vtype;
	  arg3 = cp_convert (stype, arg3, complain);
	  arg3 = save_expr (arg3);
	  arg3 = build_vector_from_val (vtype, arg3);
	  arg3_type = vtype;
	}

      if (VECTOR_TYPE_P (arg2_type) != VECTOR_TYPE_P (arg3_type))
	{
	  enum stv_conv convert_flag =
	    scalar_to_vector (loc, VEC_COND_EXPR, arg2, arg3,
			      complain & tf_error);

	  switch (convert_flag)
	    {
	      case stv_error:
		return error_mark_node;
	      case stv_firstarg:
		{
		  arg2 = save_expr (arg2);
		  arg2 = convert (TREE_TYPE (arg3_type), arg2);
		  arg2 = build_vector_from_val (arg3_type, arg2);
		  arg2_type = TREE_TYPE (arg2);
		  break;
		}
	      case stv_secondarg:
		{
		  arg3 = save_expr (arg3);
		  arg3 = convert (TREE_TYPE (arg2_type), arg3);
		  arg3 = build_vector_from_val (arg2_type, arg3);
		  arg3_type = TREE_TYPE (arg3);
		  break;
		}
	      default:
		break;
	    }
	}

      if (!same_type_p (arg2_type, arg3_type)
<<<<<<< HEAD
	  || may_ne (TYPE_VECTOR_SUBPARTS (arg1_type),
		     TYPE_VECTOR_SUBPARTS (arg2_type))
=======
	  || maybe_ne (TYPE_VECTOR_SUBPARTS (arg1_type),
		       TYPE_VECTOR_SUBPARTS (arg2_type))
>>>>>>> 70783a86
	  || TYPE_SIZE (arg1_type) != TYPE_SIZE (arg2_type))
	{
	  if (complain & tf_error)
	    error_at (loc,
		      "incompatible vector types in conditional expression: "
		      "%qT, %qT and %qT", TREE_TYPE (arg1),
		      TREE_TYPE (orig_arg2), TREE_TYPE (orig_arg3));
	  return error_mark_node;
	}

      if (!COMPARISON_CLASS_P (arg1))
	{
	  tree cmp_type = build_same_sized_truth_vector_type (arg1_type);
	  arg1 = build2 (NE_EXPR, cmp_type, arg1, build_zero_cst (arg1_type));
	}
      return build3_loc (loc, VEC_COND_EXPR, arg2_type, arg1, arg2, arg3);
    }

  /* [expr.cond]

     The first expression is implicitly converted to bool (clause
     _conv_).  */
  arg1 = perform_implicit_conversion_flags (boolean_type_node, arg1, complain,
					    LOOKUP_NORMAL);
  if (error_operand_p (arg1))
    return error_mark_node;

  /* [expr.cond]

     If either the second or the third operand has type (possibly
     cv-qualified) void, then the lvalue-to-rvalue (_conv.lval_),
     array-to-pointer (_conv.array_), and function-to-pointer
     (_conv.func_) standard conversions are performed on the second
     and third operands.  */
  arg2_type = unlowered_expr_type (arg2);
  arg3_type = unlowered_expr_type (arg3);
  if (VOID_TYPE_P (arg2_type) || VOID_TYPE_P (arg3_type))
    {
      /* Do the conversions.  We don't these for `void' type arguments
	 since it can't have any effect and since decay_conversion
	 does not handle that case gracefully.  */
      if (!VOID_TYPE_P (arg2_type))
	arg2 = decay_conversion (arg2, complain);
      if (!VOID_TYPE_P (arg3_type))
	arg3 = decay_conversion (arg3, complain);
      arg2_type = TREE_TYPE (arg2);
      arg3_type = TREE_TYPE (arg3);

      /* [expr.cond]

	 One of the following shall hold:

	 --The second or the third operand (but not both) is a
	   throw-expression (_except.throw_); the result is of the
	   type of the other and is an rvalue.

	 --Both the second and the third operands have type void; the
	   result is of type void and is an rvalue.

	 We must avoid calling force_rvalue for expressions of type
	 "void" because it will complain that their value is being
	 used.  */
      if (TREE_CODE (arg2) == THROW_EXPR
	  && TREE_CODE (arg3) != THROW_EXPR)
	{
	  if (!VOID_TYPE_P (arg3_type))
	    {
	      arg3 = force_rvalue (arg3, complain);
	      if (arg3 == error_mark_node)
		return error_mark_node;
	    }
	  arg3_type = TREE_TYPE (arg3);
	  result_type = arg3_type;
	}
      else if (TREE_CODE (arg2) != THROW_EXPR
	       && TREE_CODE (arg3) == THROW_EXPR)
	{
	  if (!VOID_TYPE_P (arg2_type))
	    {
	      arg2 = force_rvalue (arg2, complain);
	      if (arg2 == error_mark_node)
		return error_mark_node;
	    }
	  arg2_type = TREE_TYPE (arg2);
	  result_type = arg2_type;
	}
      else if (VOID_TYPE_P (arg2_type) && VOID_TYPE_P (arg3_type))
	result_type = void_type_node;
      else
	{
          if (complain & tf_error)
            {
              if (VOID_TYPE_P (arg2_type))
                error_at (EXPR_LOC_OR_LOC (arg3, loc),
			  "second operand to the conditional operator "
			  "is of type %<void%>, but the third operand is "
			  "neither a throw-expression nor of type %<void%>");
              else
                error_at (EXPR_LOC_OR_LOC (arg2, loc),
			  "third operand to the conditional operator "
			  "is of type %<void%>, but the second operand is "
			  "neither a throw-expression nor of type %<void%>");
            }
	  return error_mark_node;
	}

      is_glvalue = false;
      goto valid_operands;
    }
  /* [expr.cond]

     Otherwise, if the second and third operand have different types,
     and either has (possibly cv-qualified) class type, or if both are
     glvalues of the same value category and the same type except for
     cv-qualification, an attempt is made to convert each of those operands
     to the type of the other.  */
  else if (!same_type_p (arg2_type, arg3_type)
	    && (CLASS_TYPE_P (arg2_type) || CLASS_TYPE_P (arg3_type)
		|| (same_type_ignoring_top_level_qualifiers_p (arg2_type,
							       arg3_type)
		    && glvalue_p (arg2) && glvalue_p (arg3)
		    && lvalue_p (arg2) == lvalue_p (arg3))))
    {
      conversion *conv2;
      conversion *conv3;
      bool converted = false;

      /* Get the high-water mark for the CONVERSION_OBSTACK.  */
      p = conversion_obstack_alloc (0);

      conv2 = conditional_conversion (arg2, arg3, complain);
      conv3 = conditional_conversion (arg3, arg2, complain);

      /* [expr.cond]

	 If both can be converted, or one can be converted but the
	 conversion is ambiguous, the program is ill-formed.  If
	 neither can be converted, the operands are left unchanged and
	 further checking is performed as described below.  If exactly
	 one conversion is possible, that conversion is applied to the
	 chosen operand and the converted operand is used in place of
	 the original operand for the remainder of this section.  */
      if ((conv2 && !conv2->bad_p
	   && conv3 && !conv3->bad_p)
	  || (conv2 && conv2->kind == ck_ambig)
	  || (conv3 && conv3->kind == ck_ambig))
	{
	  if (complain & tf_error)
	    {
	      error_at (loc, "operands to ?: have different types %qT and %qT",
			arg2_type, arg3_type);
	      if (conv2 && !conv2->bad_p && conv3 && !conv3->bad_p)
		inform (loc, "  and each type can be converted to the other");
	      else if (conv2 && conv2->kind == ck_ambig)
		convert_like (conv2, arg2, complain);
	      else
		convert_like (conv3, arg3, complain);
	    }
	  result = error_mark_node;
	}
      else if (conv2 && !conv2->bad_p)
	{
	  arg2 = convert_like (conv2, arg2, complain);
	  arg2 = convert_from_reference (arg2);
	  arg2_type = TREE_TYPE (arg2);
	  /* Even if CONV2 is a valid conversion, the result of the
	     conversion may be invalid.  For example, if ARG3 has type
	     "volatile X", and X does not have a copy constructor
	     accepting a "volatile X&", then even if ARG2 can be
	     converted to X, the conversion will fail.  */
	  if (error_operand_p (arg2))
	    result = error_mark_node;
	  converted = true;
	}
      else if (conv3 && !conv3->bad_p)
	{
	  arg3 = convert_like (conv3, arg3, complain);
	  arg3 = convert_from_reference (arg3);
	  arg3_type = TREE_TYPE (arg3);
	  if (error_operand_p (arg3))
	    result = error_mark_node;
	  converted = true;
	}

      /* Free all the conversions we allocated.  */
      obstack_free (&conversion_obstack, p);

      if (result)
	return result;

      /* If, after the conversion, both operands have class type,
	 treat the cv-qualification of both operands as if it were the
	 union of the cv-qualification of the operands.

	 The standard is not clear about what to do in this
	 circumstance.  For example, if the first operand has type
	 "const X" and the second operand has a user-defined
	 conversion to "volatile X", what is the type of the second
	 operand after this step?  Making it be "const X" (matching
	 the first operand) seems wrong, as that discards the
	 qualification without actually performing a copy.  Leaving it
	 as "volatile X" seems wrong as that will result in the
	 conditional expression failing altogether, even though,
	 according to this step, the one operand could be converted to
	 the type of the other.  */
      if (converted
	  && CLASS_TYPE_P (arg2_type)
	  && cp_type_quals (arg2_type) != cp_type_quals (arg3_type))
	arg2_type = arg3_type =
	  cp_build_qualified_type (arg2_type,
				   cp_type_quals (arg2_type)
				   | cp_type_quals (arg3_type));
    }

  /* [expr.cond]

     If the second and third operands are glvalues of the same value
     category and have the same type, the result is of that type and
     value category.  */
  if (((lvalue_p (arg2) && lvalue_p (arg3))
       || (xvalue_p (arg2) && xvalue_p (arg3)))
      && same_type_p (arg2_type, arg3_type))
    {
      result_type = arg2_type;
      if (processing_template_decl)
	/* Let lvalue_kind know this was a glvalue.  */
	result_type = cp_build_reference_type (result_type, xvalue_p (arg2));

      arg2 = mark_lvalue_use (arg2);
      arg3 = mark_lvalue_use (arg3);
      goto valid_operands;
    }

  /* [expr.cond]

     Otherwise, the result is an rvalue.  If the second and third
     operand do not have the same type, and either has (possibly
     cv-qualified) class type, overload resolution is used to
     determine the conversions (if any) to be applied to the operands
     (_over.match.oper_, _over.built_).  */
  is_glvalue = false;
  if (!same_type_p (arg2_type, arg3_type)
      && (CLASS_TYPE_P (arg2_type) || CLASS_TYPE_P (arg3_type)))
    {
      tree args[3];
      conversion *conv;
      bool any_viable_p;

      /* Rearrange the arguments so that add_builtin_candidate only has
	 to know about two args.  In build_builtin_candidate, the
	 arguments are unscrambled.  */
      args[0] = arg2;
      args[1] = arg3;
      args[2] = arg1;
      add_builtin_candidates (&candidates,
			      COND_EXPR,
			      NOP_EXPR,
			      ovl_op_identifier (false, COND_EXPR),
			      args,
			      LOOKUP_NORMAL, complain);

      /* [expr.cond]

	 If the overload resolution fails, the program is
	 ill-formed.  */
      candidates = splice_viable (candidates, false, &any_viable_p);
      if (!any_viable_p)
	{
          if (complain & tf_error)
	    error_at (loc, "operands to ?: have different types %qT and %qT",
		      arg2_type, arg3_type);
	  return error_mark_node;
	}
      cand = tourney (candidates, complain);
      if (!cand)
	{
          if (complain & tf_error)
            {
              op_error (loc, COND_EXPR, NOP_EXPR, arg1, arg2, arg3, FALSE);
              print_z_candidates (loc, candidates);
            }
	  return error_mark_node;
	}

      /* [expr.cond]

	 Otherwise, the conversions thus determined are applied, and
	 the converted operands are used in place of the original
	 operands for the remainder of this section.  */
      conv = cand->convs[0];
      arg1 = convert_like (conv, arg1, complain);
      conv = cand->convs[1];
      arg2 = convert_like (conv, arg2, complain);
      arg2_type = TREE_TYPE (arg2);
      conv = cand->convs[2];
      arg3 = convert_like (conv, arg3, complain);
      arg3_type = TREE_TYPE (arg3);
    }

  /* [expr.cond]

     Lvalue-to-rvalue (_conv.lval_), array-to-pointer (_conv.array_),
     and function-to-pointer (_conv.func_) standard conversions are
     performed on the second and third operands.

     We need to force the lvalue-to-rvalue conversion here for class types,
     so we get TARGET_EXPRs; trying to deal with a COND_EXPR of class rvalues
     that isn't wrapped with a TARGET_EXPR plays havoc with exception
     regions.  */

  arg2 = force_rvalue (arg2, complain);
  if (!CLASS_TYPE_P (arg2_type))
    arg2_type = TREE_TYPE (arg2);

  arg3 = force_rvalue (arg3, complain);
  if (!CLASS_TYPE_P (arg3_type))
    arg3_type = TREE_TYPE (arg3);

  if (arg2 == error_mark_node || arg3 == error_mark_node)
    return error_mark_node;

  /* [expr.cond]

     After those conversions, one of the following shall hold:

     --The second and third operands have the same type; the result  is  of
       that type.  */
  if (same_type_p (arg2_type, arg3_type))
    result_type = arg2_type;
  /* [expr.cond]

     --The second and third operands have arithmetic or enumeration
       type; the usual arithmetic conversions are performed to bring
       them to a common type, and the result is of that type.  */
  else if ((ARITHMETIC_TYPE_P (arg2_type)
	    || UNSCOPED_ENUM_P (arg2_type))
	   && (ARITHMETIC_TYPE_P (arg3_type)
	       || UNSCOPED_ENUM_P (arg3_type)))
    {
      /* In this case, there is always a common type.  */
      result_type = type_after_usual_arithmetic_conversions (arg2_type,
							     arg3_type);
      if (complain & tf_warning)
	do_warn_double_promotion (result_type, arg2_type, arg3_type,
				  "implicit conversion from %qH to %qI to "
				  "match other result of conditional",
				  loc);

      if (TREE_CODE (arg2_type) == ENUMERAL_TYPE
	  && TREE_CODE (arg3_type) == ENUMERAL_TYPE)
        {
	  if (TREE_CODE (orig_arg2) == CONST_DECL
	      && TREE_CODE (orig_arg3) == CONST_DECL
	      && DECL_CONTEXT (orig_arg2) == DECL_CONTEXT (orig_arg3))
	    /* Two enumerators from the same enumeration can have different
	       types when the enumeration is still being defined.  */;
          else if (complain & tf_warning)
            warning_at (loc, OPT_Wenum_compare, "enumeral mismatch in "
			"conditional expression: %qT vs %qT",
			arg2_type, arg3_type);
        }
      else if (extra_warnings
	       && ((TREE_CODE (arg2_type) == ENUMERAL_TYPE
		    && !same_type_p (arg3_type, type_promotes_to (arg2_type)))
		   || (TREE_CODE (arg3_type) == ENUMERAL_TYPE
		       && !same_type_p (arg2_type,
					type_promotes_to (arg3_type)))))
        {
          if (complain & tf_warning)
            warning_at (loc, OPT_Wextra, "enumeral and non-enumeral type in "
			"conditional expression");
        }

      arg2 = perform_implicit_conversion (result_type, arg2, complain);
      arg3 = perform_implicit_conversion (result_type, arg3, complain);
    }
  /* [expr.cond]

     --The second and third operands have pointer type, or one has
       pointer type and the other is a null pointer constant; pointer
       conversions (_conv.ptr_) and qualification conversions
       (_conv.qual_) are performed to bring them to their composite
       pointer type (_expr.rel_).  The result is of the composite
       pointer type.

     --The second and third operands have pointer to member type, or
       one has pointer to member type and the other is a null pointer
       constant; pointer to member conversions (_conv.mem_) and
       qualification conversions (_conv.qual_) are performed to bring
       them to a common type, whose cv-qualification shall match the
       cv-qualification of either the second or the third operand.
       The result is of the common type.  */
  else if ((null_ptr_cst_p (arg2)
	    && TYPE_PTR_OR_PTRMEM_P (arg3_type))
	   || (null_ptr_cst_p (arg3)
	       && TYPE_PTR_OR_PTRMEM_P (arg2_type))
	   || (TYPE_PTR_P (arg2_type) && TYPE_PTR_P (arg3_type))
	   || (TYPE_PTRDATAMEM_P (arg2_type) && TYPE_PTRDATAMEM_P (arg3_type))
	   || (TYPE_PTRMEMFUNC_P (arg2_type) && TYPE_PTRMEMFUNC_P (arg3_type)))
    {
      result_type = composite_pointer_type (arg2_type, arg3_type, arg2,
					    arg3, CPO_CONDITIONAL_EXPR,
					    complain);
      if (result_type == error_mark_node)
	return error_mark_node;
      arg2 = perform_implicit_conversion (result_type, arg2, complain);
      arg3 = perform_implicit_conversion (result_type, arg3, complain);
    }

  if (!result_type)
    {
      if (complain & tf_error)
        error_at (loc, "operands to ?: have different types %qT and %qT",
		  arg2_type, arg3_type);
      return error_mark_node;
    }

  if (arg2 == error_mark_node || arg3 == error_mark_node)
    return error_mark_node;

 valid_operands:
  result = build3_loc (loc, COND_EXPR, result_type, arg1, arg2, arg3);

  /* If the ARG2 and ARG3 are the same and don't have side-effects,
     warn here, because the COND_EXPR will be turned into ARG2.  */
  if (warn_duplicated_branches
      && (complain & tf_warning)
      && (arg2 == arg3 || operand_equal_p (arg2, arg3, 0)))
    warning_at (EXPR_LOCATION (result), OPT_Wduplicated_branches,
		"this condition has identical branches");

  /* We can't use result_type below, as fold might have returned a
     throw_expr.  */

  if (!is_glvalue)
    {
      /* Expand both sides into the same slot, hopefully the target of
	 the ?: expression.  We used to check for TARGET_EXPRs here,
	 but now we sometimes wrap them in NOP_EXPRs so the test would
	 fail.  */
      if (CLASS_TYPE_P (TREE_TYPE (result)))
	result = get_target_expr_sfinae (result, complain);
      /* If this expression is an rvalue, but might be mistaken for an
	 lvalue, we must add a NON_LVALUE_EXPR.  */
      result = rvalue (result);
    }
  else
    result = force_paren_expr (result);

  return result;
}

/* Wrapper for above.  */

tree
build_conditional_expr (location_t loc, tree arg1, tree arg2, tree arg3,
                        tsubst_flags_t complain)
{
  tree ret;
  bool subtime = timevar_cond_start (TV_OVERLOAD);
  ret = build_conditional_expr_1 (loc, arg1, arg2, arg3, complain);
  timevar_cond_stop (TV_OVERLOAD, subtime);
  return ret;
}

/* OPERAND is an operand to an expression.  Perform necessary steps
   required before using it.  If OPERAND is NULL_TREE, NULL_TREE is
   returned.  */

static tree
prep_operand (tree operand)
{
  if (operand)
    {
      if (CLASS_TYPE_P (TREE_TYPE (operand))
	  && CLASSTYPE_TEMPLATE_INSTANTIATION (TREE_TYPE (operand)))
	/* Make sure the template type is instantiated now.  */
	instantiate_class_template (TYPE_MAIN_VARIANT (TREE_TYPE (operand)));
    }

  return operand;
}

/* Add each of the viable functions in FNS (a FUNCTION_DECL or
   OVERLOAD) to the CANDIDATES, returning an updated list of
   CANDIDATES.  The ARGS are the arguments provided to the call;
   if FIRST_ARG is non-null it is the implicit object argument,
   otherwise the first element of ARGS is used if needed.  The
   EXPLICIT_TARGS are explicit template arguments provided.
   TEMPLATE_ONLY is true if only template functions should be
   considered.  CONVERSION_PATH, ACCESS_PATH, and FLAGS are as for
   add_function_candidate.  */

static void
add_candidates (tree fns, tree first_arg, const vec<tree, va_gc> *args,
		tree return_type,
		tree explicit_targs, bool template_only,
		tree conversion_path, tree access_path,
		int flags,
		struct z_candidate **candidates,
		tsubst_flags_t complain)
{
  tree ctype;
  const vec<tree, va_gc> *non_static_args;
  bool check_list_ctor = false;
  bool check_converting = false;
  unification_kind_t strict;

  if (!fns)
    return;

  /* Precalculate special handling of constructors and conversion ops.  */
  tree fn = OVL_FIRST (fns);
  if (DECL_CONV_FN_P (fn))
    {
      check_list_ctor = false;
      check_converting = (flags & LOOKUP_ONLYCONVERTING) != 0;
      if (flags & LOOKUP_NO_CONVERSION)
	/* We're doing return_type(x).  */
	strict = DEDUCE_CONV;
      else
	/* We're doing x.operator return_type().  */
	strict = DEDUCE_EXACT;
      /* [over.match.funcs] For conversion functions, the function
	 is considered to be a member of the class of the implicit
	 object argument for the purpose of defining the type of
	 the implicit object parameter.  */
      ctype = TYPE_MAIN_VARIANT (TREE_TYPE (first_arg));
    }
  else
    {
      if (DECL_CONSTRUCTOR_P (fn))
	{
	  check_list_ctor = (flags & LOOKUP_LIST_ONLY) != 0;
	  /* For list-initialization we consider explicit constructors
	     and complain if one is chosen.  */
	  check_converting
	    = ((flags & (LOOKUP_ONLYCONVERTING|LOOKUP_LIST_INIT_CTOR))
	       == LOOKUP_ONLYCONVERTING);
	}
      strict = DEDUCE_CALL;
      ctype = conversion_path ? BINFO_TYPE (conversion_path) : NULL_TREE;
    }

  if (first_arg)
    non_static_args = args;
  else
    /* Delay creating the implicit this parameter until it is needed.  */
    non_static_args = NULL;

  for (lkp_iterator iter (fns); iter; ++iter)
    {
      fn = *iter;

      if (check_converting && DECL_NONCONVERTING_P (fn))
	continue;
      if (check_list_ctor && !is_list_ctor (fn))
	continue;

      tree fn_first_arg = NULL_TREE;
      const vec<tree, va_gc> *fn_args = args;

      if (DECL_NONSTATIC_MEMBER_FUNCTION_P (fn))
	{
	  /* Figure out where the object arg comes from.  If this
	     function is a non-static member and we didn't get an
	     implicit object argument, move it out of args.  */
	  if (first_arg == NULL_TREE)
	    {
	      unsigned int ix;
	      tree arg;
	      vec<tree, va_gc> *tempvec;
	      vec_alloc (tempvec, args->length () - 1);
	      for (ix = 1; args->iterate (ix, &arg); ++ix)
		tempvec->quick_push (arg);
	      non_static_args = tempvec;
	      first_arg = (*args)[0];
	    }

	  fn_first_arg = first_arg;
	  fn_args = non_static_args;
	}

      if (TREE_CODE (fn) == TEMPLATE_DECL)
	add_template_candidate (candidates,
				fn,
				ctype,
				explicit_targs,
				fn_first_arg, 
				fn_args,
				return_type,
				access_path,
				conversion_path,
				flags,
				strict,
				complain);
      else if (!template_only)
	add_function_candidate (candidates,
				fn,
				ctype,
				fn_first_arg,
				fn_args,
				access_path,
				conversion_path,
				flags,
				complain);
    }
}

/* Returns 1 if P0145R2 says that the LHS of operator CODE is evaluated first,
   -1 if the RHS is evaluated first, or 0 if the order is unspecified.  */

static int
op_is_ordered (tree_code code)
{
  switch (code)
    {
      // 5. b @= a
    case MODIFY_EXPR:
      return (flag_strong_eval_order > 1 ? -1 : 0);

      // 6. a[b]
    case ARRAY_REF:
      return (flag_strong_eval_order > 1 ? 1 : 0);

      // 1. a.b
      // Not overloadable (yet).
      // 2. a->b
      // Only one argument.
      // 3. a->*b
    case MEMBER_REF:
      // 7. a << b
    case LSHIFT_EXPR:
      // 8. a >> b
    case RSHIFT_EXPR:
      return (flag_strong_eval_order ? 1 : 0);

    default:
      return 0;
    }
}

static tree
build_new_op_1 (location_t loc, enum tree_code code, int flags, tree arg1,
		tree arg2, tree arg3, tree *overload, tsubst_flags_t complain)
{
  struct z_candidate *candidates = 0, *cand;
  vec<tree, va_gc> *arglist;
  tree args[3];
  tree result = NULL_TREE;
  bool result_valid_p = false;
  enum tree_code code2 = NOP_EXPR;
  enum tree_code code_orig_arg1 = ERROR_MARK;
  enum tree_code code_orig_arg2 = ERROR_MARK;
  conversion *conv;
  void *p;
  bool strict_p;
  bool any_viable_p;

  if (error_operand_p (arg1)
      || error_operand_p (arg2)
      || error_operand_p (arg3))
    return error_mark_node;

  bool ismodop = code == MODIFY_EXPR;
  if (ismodop)
    {
      code2 = TREE_CODE (arg3);
      arg3 = NULL_TREE;
    }
  tree fnname = ovl_op_identifier (ismodop, ismodop ? code2 : code);

  arg1 = prep_operand (arg1);

  bool memonly = false;
  switch (code)
    {
    case NEW_EXPR:
    case VEC_NEW_EXPR:
    case VEC_DELETE_EXPR:
    case DELETE_EXPR:
      /* Use build_op_new_call and build_op_delete_call instead.  */
      gcc_unreachable ();

    case CALL_EXPR:
      /* Use build_op_call instead.  */
      gcc_unreachable ();

    case TRUTH_ORIF_EXPR:
    case TRUTH_ANDIF_EXPR:
    case TRUTH_AND_EXPR:
    case TRUTH_OR_EXPR:
      /* These are saved for the sake of warn_logical_operator.  */
      code_orig_arg1 = TREE_CODE (arg1);
      code_orig_arg2 = TREE_CODE (arg2);
      break;
    case GT_EXPR:
    case LT_EXPR:
    case GE_EXPR:
    case LE_EXPR:
    case EQ_EXPR:
    case NE_EXPR:
      /* These are saved for the sake of maybe_warn_bool_compare.  */
      code_orig_arg1 = TREE_CODE (TREE_TYPE (arg1));
      code_orig_arg2 = TREE_CODE (TREE_TYPE (arg2));
      break;

      /* =, ->, [], () must be non-static member functions.  */
    case MODIFY_EXPR:
      if (code2 != NOP_EXPR)
	break;
      /* FALLTHRU */
    case COMPONENT_REF:
    case ARRAY_REF:
      memonly = true;
      break;

    default:
      break;
    }

  arg2 = prep_operand (arg2);
  arg3 = prep_operand (arg3);

  if (code == COND_EXPR)
    /* Use build_conditional_expr instead.  */
    gcc_unreachable ();
  else if (! OVERLOAD_TYPE_P (TREE_TYPE (arg1))
	   && (! arg2 || ! OVERLOAD_TYPE_P (TREE_TYPE (arg2))))
    goto builtin;

  if (code == POSTINCREMENT_EXPR || code == POSTDECREMENT_EXPR)
    arg2 = integer_zero_node;

  vec_alloc (arglist, 3);
  arglist->quick_push (arg1);
  if (arg2 != NULL_TREE)
    arglist->quick_push (arg2);
  if (arg3 != NULL_TREE)
    arglist->quick_push (arg3);

  /* Get the high-water mark for the CONVERSION_OBSTACK.  */
  p = conversion_obstack_alloc (0);

  /* Add namespace-scope operators to the list of functions to
     consider.  */
  if (!memonly)
    {
      tree fns = lookup_name_real (fnname, 0, 1, /*block_p=*/true, 0, 0);
      fns = lookup_arg_dependent (fnname, fns, arglist);
      add_candidates (fns, NULL_TREE, arglist, NULL_TREE,
		      NULL_TREE, false, NULL_TREE, NULL_TREE,
		      flags, &candidates, complain);
    }

  args[0] = arg1;
  args[1] = arg2;
  args[2] = NULL_TREE;

  /* Add class-member operators to the candidate set.  */
  if (CLASS_TYPE_P (TREE_TYPE (arg1)))
    {
      tree fns;

      fns = lookup_fnfields (TREE_TYPE (arg1), fnname, 1);
      if (fns == error_mark_node)
	{
	  result = error_mark_node;
	  goto user_defined_result_ready;
	}
      if (fns)
	add_candidates (BASELINK_FUNCTIONS (fns),
			NULL_TREE, arglist, NULL_TREE,
			NULL_TREE, false,
			BASELINK_BINFO (fns),
			BASELINK_ACCESS_BINFO (fns),
			flags, &candidates, complain);
    }
  /* Per 13.3.1.2/3, 2nd bullet, if no operand has a class type, then
     only non-member functions that have type T1 or reference to
     cv-qualified-opt T1 for the first argument, if the first argument
     has an enumeration type, or T2 or reference to cv-qualified-opt
     T2 for the second argument, if the second argument has an
     enumeration type.  Filter out those that don't match.  */
  else if (! arg2 || ! CLASS_TYPE_P (TREE_TYPE (arg2)))
    {
      struct z_candidate **candp, **next;

      for (candp = &candidates; *candp; candp = next)
	{
	  tree parmlist, parmtype;
	  int i, nargs = (arg2 ? 2 : 1);

	  cand = *candp;
	  next = &cand->next;

	  parmlist = TYPE_ARG_TYPES (TREE_TYPE (cand->fn));

	  for (i = 0; i < nargs; ++i)
	    {
	      parmtype = TREE_VALUE (parmlist);

	      if (TREE_CODE (parmtype) == REFERENCE_TYPE)
		parmtype = TREE_TYPE (parmtype);
	      if (TREE_CODE (TREE_TYPE (args[i])) == ENUMERAL_TYPE
		  && (same_type_ignoring_top_level_qualifiers_p
		      (TREE_TYPE (args[i]), parmtype)))
		break;

	      parmlist = TREE_CHAIN (parmlist);
	    }

	  /* No argument has an appropriate type, so remove this
	     candidate function from the list.  */
	  if (i == nargs)
	    {
	      *candp = cand->next;
	      next = candp;
	    }
	}
    }

  add_builtin_candidates (&candidates, code, code2, fnname, args,
			  flags, complain);

  switch (code)
    {
    case COMPOUND_EXPR:
    case ADDR_EXPR:
      /* For these, the built-in candidates set is empty
	 [over.match.oper]/3.  We don't want non-strict matches
	 because exact matches are always possible with built-in
	 operators.  The built-in candidate set for COMPONENT_REF
	 would be empty too, but since there are no such built-in
	 operators, we accept non-strict matches for them.  */
      strict_p = true;
      break;

    default:
      strict_p = false;
      break;
    }

  candidates = splice_viable (candidates, strict_p, &any_viable_p);
  if (!any_viable_p)
    {
      switch (code)
	{
	case POSTINCREMENT_EXPR:
	case POSTDECREMENT_EXPR:
	  /* Don't try anything fancy if we're not allowed to produce
	     errors.  */
	  if (!(complain & tf_error))
	    return error_mark_node;

	  /* Look for an `operator++ (int)'. Pre-1985 C++ didn't
	     distinguish between prefix and postfix ++ and
	     operator++() was used for both, so we allow this with
	     -fpermissive.  */
	  else
	    {
	      const char *msg = (flag_permissive) 
		? G_("no %<%D(int)%> declared for postfix %qs,"
		     " trying prefix operator instead")
		: G_("no %<%D(int)%> declared for postfix %qs");
	      permerror (loc, msg, fnname, OVL_OP_INFO (false, code)->name);
	    }

	  if (!flag_permissive)
	    return error_mark_node;

	  if (code == POSTINCREMENT_EXPR)
	    code = PREINCREMENT_EXPR;
	  else
	    code = PREDECREMENT_EXPR;
	  result = build_new_op_1 (loc, code, flags, arg1, NULL_TREE,
				   NULL_TREE, overload, complain);
	  break;

	  /* The caller will deal with these.  */
	case ADDR_EXPR:
	case COMPOUND_EXPR:
	case COMPONENT_REF:
	  result = NULL_TREE;
	  result_valid_p = true;
	  break;

	default:
	  if (complain & tf_error)
	    {
		/* If one of the arguments of the operator represents
		   an invalid use of member function pointer, try to report
		   a meaningful error ...  */
	      if (invalid_nonstatic_memfn_p (loc, arg1, tf_error)
		    || invalid_nonstatic_memfn_p (loc, arg2, tf_error)
		    || invalid_nonstatic_memfn_p (loc, arg3, tf_error))
		  /* We displayed the error message.  */;
		else
		  {
		    /* ... Otherwise, report the more generic
		       "no matching operator found" error */
		    op_error (loc, code, code2, arg1, arg2, arg3, FALSE);
		    print_z_candidates (loc, candidates);
		  }
	    }
	  result = error_mark_node;
	  break;
	}
    }
  else
    {
      cand = tourney (candidates, complain);
      if (cand == 0)
	{
	  if (complain & tf_error)
	    {
	      op_error (loc, code, code2, arg1, arg2, arg3, TRUE);
	      print_z_candidates (loc, candidates);
	    }
	  result = error_mark_node;
	}
      else if (TREE_CODE (cand->fn) == FUNCTION_DECL)
	{
	  if (overload)
	    *overload = cand->fn;

	  if (resolve_args (arglist, complain) == NULL)
	    result = error_mark_node;
	  else
	    result = build_over_call (cand, LOOKUP_NORMAL, complain);

	  if (trivial_fn_p (cand->fn))
	    /* There won't be a CALL_EXPR.  */;
	  else if (result && result != error_mark_node)
	    {
	      tree call = extract_call_expr (result);
	      CALL_EXPR_OPERATOR_SYNTAX (call) = true;

	      if (processing_template_decl && DECL_HIDDEN_FRIEND_P (cand->fn))
		/* This prevents build_new_function_call from discarding this
		   function during instantiation of the enclosing template.  */
		KOENIG_LOOKUP_P (call) = 1;

	      /* Specify evaluation order as per P0145R2.  */
	      CALL_EXPR_ORDERED_ARGS (call) = false;
	      switch (op_is_ordered (code))
		{
		case -1:
		  CALL_EXPR_REVERSE_ARGS (call) = true;
		  break;

		case 1:
		  CALL_EXPR_ORDERED_ARGS (call) = true;
		  break;

		default:
		  break;
		}
	    }
	}
      else
	{
	  /* Give any warnings we noticed during overload resolution.  */
	  if (cand->warnings && (complain & tf_warning))
	    {
	      struct candidate_warning *w;
	      for (w = cand->warnings; w; w = w->next)
		joust (cand, w->loser, 1, complain);
	    }

	  /* Check for comparison of different enum types.  */
	  switch (code)
	    {
	    case GT_EXPR:
	    case LT_EXPR:
	    case GE_EXPR:
	    case LE_EXPR:
	    case EQ_EXPR:
	    case NE_EXPR:
	      if (TREE_CODE (TREE_TYPE (arg1)) == ENUMERAL_TYPE
		  && TREE_CODE (TREE_TYPE (arg2)) == ENUMERAL_TYPE
		  && (TYPE_MAIN_VARIANT (TREE_TYPE (arg1))
		      != TYPE_MAIN_VARIANT (TREE_TYPE (arg2)))
		  && (complain & tf_warning))
		{
		  warning (OPT_Wenum_compare,
			   "comparison between %q#T and %q#T",
			   TREE_TYPE (arg1), TREE_TYPE (arg2));
		}
	      break;
	    default:
	      break;
	    }

	  /* We need to strip any leading REF_BIND so that bitfields
	     don't cause errors.  This should not remove any important
	     conversions, because builtins don't apply to class
	     objects directly.  */
	  conv = cand->convs[0];
	  if (conv->kind == ck_ref_bind)
	    conv = next_conversion (conv);
	  arg1 = convert_like (conv, arg1, complain);

	  if (arg2)
	    {
	      conv = cand->convs[1];
	      if (conv->kind == ck_ref_bind)
		conv = next_conversion (conv);
	      else
		arg2 = decay_conversion (arg2, complain);

	      /* We need to call warn_logical_operator before
		 converting arg2 to a boolean_type, but after
		 decaying an enumerator to its value.  */
	      if (complain & tf_warning)
		warn_logical_operator (loc, code, boolean_type_node,
				       code_orig_arg1, arg1,
				       code_orig_arg2, arg2);

	      arg2 = convert_like (conv, arg2, complain);
	    }
	  if (arg3)
	    {
	      conv = cand->convs[2];
	      if (conv->kind == ck_ref_bind)
		conv = next_conversion (conv);
	      arg3 = convert_like (conv, arg3, complain);
	    }

	}
    }

 user_defined_result_ready:

  /* Free all the conversions we allocated.  */
  obstack_free (&conversion_obstack, p);

  if (result || result_valid_p)
    return result;

 builtin:
  switch (code)
    {
    case MODIFY_EXPR:
      return cp_build_modify_expr (loc, arg1, code2, arg2, complain);

    case INDIRECT_REF:
      return cp_build_indirect_ref (arg1, RO_UNARY_STAR, complain);

    case TRUTH_ANDIF_EXPR:
    case TRUTH_ORIF_EXPR:
    case TRUTH_AND_EXPR:
    case TRUTH_OR_EXPR:
      if (complain & tf_warning)
	warn_logical_operator (loc, code, boolean_type_node,
			       code_orig_arg1, arg1,
			       code_orig_arg2, arg2);
      /* Fall through.  */
    case GT_EXPR:
    case LT_EXPR:
    case GE_EXPR:
    case LE_EXPR:
    case EQ_EXPR:
    case NE_EXPR:
      if ((complain & tf_warning)
	  && ((code_orig_arg1 == BOOLEAN_TYPE)
	      ^ (code_orig_arg2 == BOOLEAN_TYPE)))
	maybe_warn_bool_compare (loc, code, arg1, arg2);
      if (complain & tf_warning && warn_tautological_compare)
	warn_tautological_cmp (loc, code, arg1, arg2);
      /* Fall through.  */
    case PLUS_EXPR:
    case MINUS_EXPR:
    case MULT_EXPR:
    case TRUNC_DIV_EXPR:
    case MAX_EXPR:
    case MIN_EXPR:
    case LSHIFT_EXPR:
    case RSHIFT_EXPR:
    case TRUNC_MOD_EXPR:
    case BIT_AND_EXPR:
    case BIT_IOR_EXPR:
    case BIT_XOR_EXPR:
      return cp_build_binary_op (loc, code, arg1, arg2, complain);

    case UNARY_PLUS_EXPR:
    case NEGATE_EXPR:
    case BIT_NOT_EXPR:
    case TRUTH_NOT_EXPR:
    case PREINCREMENT_EXPR:
    case POSTINCREMENT_EXPR:
    case PREDECREMENT_EXPR:
    case POSTDECREMENT_EXPR:
    case REALPART_EXPR:
    case IMAGPART_EXPR:
    case ABS_EXPR:
      return cp_build_unary_op (code, arg1, candidates != 0, complain);

    case ARRAY_REF:
      return cp_build_array_ref (input_location, arg1, arg2, complain);

    case MEMBER_REF:
      return build_m_component_ref (cp_build_indirect_ref (arg1, RO_ARROW_STAR, 
                                                           complain), 
                                    arg2, complain);

      /* The caller will deal with these.  */
    case ADDR_EXPR:
    case COMPONENT_REF:
    case COMPOUND_EXPR:
      return NULL_TREE;

    default:
      gcc_unreachable ();
    }
  return NULL_TREE;
}

/* Wrapper for above.  */

tree
build_new_op (location_t loc, enum tree_code code, int flags,
	      tree arg1, tree arg2, tree arg3,
	      tree *overload, tsubst_flags_t complain)
{
  tree ret;
  bool subtime = timevar_cond_start (TV_OVERLOAD);
  ret = build_new_op_1 (loc, code, flags, arg1, arg2, arg3,
			overload, complain);
  timevar_cond_stop (TV_OVERLOAD, subtime);
  return ret;
}

/* CALL was returned by some call-building function; extract the actual
   CALL_EXPR from any bits that have been tacked on, e.g. by
   convert_from_reference.  */

tree
extract_call_expr (tree call)
{
  while (TREE_CODE (call) == COMPOUND_EXPR)
    call = TREE_OPERAND (call, 1);
  if (REFERENCE_REF_P (call))
    call = TREE_OPERAND (call, 0);
  if (TREE_CODE (call) == TARGET_EXPR)
    call = TARGET_EXPR_INITIAL (call);
  gcc_assert (TREE_CODE (call) == CALL_EXPR
	      || TREE_CODE (call) == AGGR_INIT_EXPR
	      || call == error_mark_node);
  return call;
}

/* Returns true if FN has two parameters, of which the second has type
   size_t.  */

static bool
second_parm_is_size_t (tree fn)
{
  tree t = FUNCTION_ARG_CHAIN (fn);
  if (!t || !same_type_p (TREE_VALUE (t), size_type_node))
    return false;
  t = TREE_CHAIN (t);
  if (t == void_list_node)
    return true;
  if (aligned_new_threshold && t
      && same_type_p (TREE_VALUE (t), align_type_node)
      && TREE_CHAIN (t) == void_list_node)
    return true;
  return false;
}

/* True if T, an allocation function, has std::align_val_t as its second
   argument.  */

bool
aligned_allocation_fn_p (tree t)
{
  if (!aligned_new_threshold)
    return false;

  tree a = FUNCTION_ARG_CHAIN (t);
  return (a && same_type_p (TREE_VALUE (a), align_type_node));
}

/* Returns true iff T, an element of an OVERLOAD chain, is a usual deallocation
   function (3.7.4.2 [basic.stc.dynamic.deallocation]) with a parameter of
   std::align_val_t.  */

static bool
aligned_deallocation_fn_p (tree t)
{
  if (!aligned_new_threshold)
    return false;

  /* A template instance is never a usual deallocation function,
     regardless of its signature.  */
  if (TREE_CODE (t) == TEMPLATE_DECL
      || primary_template_specialization_p (t))
    return false;

  tree a = FUNCTION_ARG_CHAIN (t);
  if (same_type_p (TREE_VALUE (a), align_type_node)
      && TREE_CHAIN (a) == void_list_node)
    return true;
  if (!same_type_p (TREE_VALUE (a), size_type_node))
    return false;
  a = TREE_CHAIN (a);
  if (a && same_type_p (TREE_VALUE (a), align_type_node)
      && TREE_CHAIN (a) == void_list_node)
    return true;
  return false;
}

/* Returns true iff T, an element of an OVERLOAD chain, is a usual
   deallocation function (3.7.4.2 [basic.stc.dynamic.deallocation]).  */

bool
usual_deallocation_fn_p (tree t)
{
  /* A template instance is never a usual deallocation function,
     regardless of its signature.  */
  if (TREE_CODE (t) == TEMPLATE_DECL
      || primary_template_specialization_p (t))
    return false;

  /* If a class T has a member deallocation function named operator delete
     with exactly one parameter, then that function is a usual
     (non-placement) deallocation function. If class T does not declare
     such an operator delete but does declare a member deallocation
     function named operator delete with exactly two parameters, the second
     of which has type std::size_t (18.2), then this function is a usual
     deallocation function.  */
  bool global = DECL_NAMESPACE_SCOPE_P (t);
  tree chain = FUNCTION_ARG_CHAIN (t);
  if (!chain)
    return false;
  if (chain == void_list_node
      || ((!global || flag_sized_deallocation)
	  && second_parm_is_size_t (t)))
    return true;
  if (aligned_deallocation_fn_p (t))
    return true;
  return false;
}

/* Build a call to operator delete.  This has to be handled very specially,
   because the restrictions on what signatures match are different from all
   other call instances.  For a normal delete, only a delete taking (void *)
   or (void *, size_t) is accepted.  For a placement delete, only an exact
   match with the placement new is accepted.

   CODE is either DELETE_EXPR or VEC_DELETE_EXPR.
   ADDR is the pointer to be deleted.
   SIZE is the size of the memory block to be deleted.
   GLOBAL_P is true if the delete-expression should not consider
   class-specific delete operators.
   PLACEMENT is the corresponding placement new call, or NULL_TREE.

   If this call to "operator delete" is being generated as part to
   deallocate memory allocated via a new-expression (as per [expr.new]
   which requires that if the initialization throws an exception then
   we call a deallocation function), then ALLOC_FN is the allocation
   function.  */

tree
build_op_delete_call (enum tree_code code, tree addr, tree size,
		      bool global_p, tree placement,
		      tree alloc_fn, tsubst_flags_t complain)
{
  tree fn = NULL_TREE;
  tree fns, fnname, type, t;

  if (addr == error_mark_node)
    return error_mark_node;

  type = strip_array_types (TREE_TYPE (TREE_TYPE (addr)));

  fnname = ovl_op_identifier (false, code);

  if (CLASS_TYPE_P (type)
      && COMPLETE_TYPE_P (complete_type (type))
      && !global_p)
    /* In [class.free]

       If the result of the lookup is ambiguous or inaccessible, or if
       the lookup selects a placement deallocation function, the
       program is ill-formed.

       Therefore, we ask lookup_fnfields to complain about ambiguity.  */
    {
      fns = lookup_fnfields (TYPE_BINFO (type), fnname, 1);
      if (fns == error_mark_node)
	return error_mark_node;
    }
  else
    fns = NULL_TREE;

  if (fns == NULL_TREE)
    fns = lookup_name_nonclass (fnname);

  /* Strip const and volatile from addr.  */
  addr = cp_convert (ptr_type_node, addr, complain);

  if (placement)
    {
      /* "A declaration of a placement deallocation function matches the
	 declaration of a placement allocation function if it has the same
	 number of parameters and, after parameter transformations (8.3.5),
	 all parameter types except the first are identical."

	 So we build up the function type we want and ask instantiate_type
	 to get it for us.  */
      t = FUNCTION_ARG_CHAIN (alloc_fn);
      t = tree_cons (NULL_TREE, ptr_type_node, t);
      t = build_function_type (void_type_node, t);

      fn = instantiate_type (t, fns, tf_none);
      if (fn == error_mark_node)
	return NULL_TREE;

      fn = MAYBE_BASELINK_FUNCTIONS (fn);

      /* "If the lookup finds the two-parameter form of a usual deallocation
	 function (3.7.4.2) and that function, considered as a placement
	 deallocation function, would have been selected as a match for the
	 allocation function, the program is ill-formed."  */
      if (second_parm_is_size_t (fn))
	{
	  const char *const msg1
	    = G_("exception cleanup for this placement new selects "
		 "non-placement operator delete");
	  const char *const msg2
	    = G_("%qD is a usual (non-placement) deallocation "
		 "function in C++14 (or with -fsized-deallocation)");

	  /* But if the class has an operator delete (void *), then that is
	     the usual deallocation function, so we shouldn't complain
	     about using the operator delete (void *, size_t).  */
	  if (DECL_CLASS_SCOPE_P (fn))
	    for (lkp_iterator iter (MAYBE_BASELINK_FUNCTIONS (fns));
		 iter; ++iter)
	      {
		tree elt = *iter;
		if (usual_deallocation_fn_p (elt)
		    && FUNCTION_ARG_CHAIN (elt) == void_list_node)
		  goto ok;
	      }
	  /* Before C++14 a two-parameter global deallocation function is
	     always a placement deallocation function, but warn if
	     -Wc++14-compat.  */
	  else if (!flag_sized_deallocation)
	    {
	      if ((complain & tf_warning)
		  && warning (OPT_Wc__14_compat, msg1))
		inform (DECL_SOURCE_LOCATION (fn), msg2, fn);
	      goto ok;
	    }

	  if (complain & tf_warning_or_error)
	    {
	      if (permerror (input_location, msg1))
		{
		  /* Only mention C++14 for namespace-scope delete.  */
		  if (DECL_NAMESPACE_SCOPE_P (fn))
		    inform (DECL_SOURCE_LOCATION (fn), msg2, fn);
		  else
		    inform (DECL_SOURCE_LOCATION (fn),
			    "%qD is a usual (non-placement) deallocation "
			    "function", fn);
		}
	    }
	  else
	    return error_mark_node;
	ok:;
	}
    }
  else
    /* "Any non-placement deallocation function matches a non-placement
       allocation function. If the lookup finds a single matching
       deallocation function, that function will be called; otherwise, no
       deallocation function will be called."  */
    for (lkp_iterator iter (MAYBE_BASELINK_FUNCTIONS (fns)); iter; ++iter)
      {
	tree elt = *iter;
	if (usual_deallocation_fn_p (elt))
	  {
	    if (!fn)
	      {
		fn = elt;
		continue;
	      }

	    /* -- If the type has new-extended alignment, a function with a
	       parameter of type std::align_val_t is preferred; otherwise a
	       function without such a parameter is preferred. If exactly one
	       preferred function is found, that function is selected and the
	       selection process terminates. If more than one preferred
	       function is found, all non-preferred functions are eliminated
	       from further consideration.  */
	    if (aligned_new_threshold)
	      {
		bool want_align = type_has_new_extended_alignment (type);
		bool fn_align = aligned_deallocation_fn_p (fn);
		bool elt_align = aligned_deallocation_fn_p (elt);

		if (elt_align != fn_align)
		  {
		    if (want_align == elt_align)
		      fn = elt;
		    continue;
		  }
	      }

	    /* -- If the deallocation functions have class scope, the one
	       without a parameter of type std::size_t is selected.  */
	    bool want_size;
	    if (DECL_CLASS_SCOPE_P (fn))
	      want_size = false;

	    /* -- If the type is complete and if, for the second alternative
	       (delete array) only, the operand is a pointer to a class type
	       with a non-trivial destructor or a (possibly multi-dimensional)
	       array thereof, the function with a parameter of type std::size_t
	       is selected.

	       -- Otherwise, it is unspecified whether a deallocation function
	       with a parameter of type std::size_t is selected.  */
	    else
	      {
		want_size = COMPLETE_TYPE_P (type);
		if (code == VEC_DELETE_EXPR
		    && !TYPE_VEC_NEW_USES_COOKIE (type))
		  /* We need a cookie to determine the array size.  */
		  want_size = false;
	      }
	    bool fn_size = second_parm_is_size_t (fn);
	    bool elt_size = second_parm_is_size_t (elt);
	    gcc_assert (fn_size != elt_size);
	    if (want_size == elt_size)
	      fn = elt;
	  }
      }

  /* If we have a matching function, call it.  */
  if (fn)
    {
      gcc_assert (TREE_CODE (fn) == FUNCTION_DECL);

      /* If the FN is a member function, make sure that it is
	 accessible.  */
      if (BASELINK_P (fns))
	perform_or_defer_access_check (BASELINK_BINFO (fns), fn, fn,
				       complain);

      /* Core issue 901: It's ok to new a type with deleted delete.  */
      if (DECL_DELETED_FN (fn) && alloc_fn)
	return NULL_TREE;

      if (placement)
	{
	  /* The placement args might not be suitable for overload
	     resolution at this point, so build the call directly.  */
	  int nargs = call_expr_nargs (placement);
	  tree *argarray = XALLOCAVEC (tree, nargs);
	  int i;
	  argarray[0] = addr;
	  for (i = 1; i < nargs; i++)
	    argarray[i] = CALL_EXPR_ARG (placement, i);
	  if (!mark_used (fn, complain) && !(complain & tf_error))
	    return error_mark_node;
	  return build_cxx_call (fn, nargs, argarray, complain);
	}
      else
	{
	  tree ret;
	  vec<tree, va_gc> *args = make_tree_vector ();
	  args->quick_push (addr);
	  if (second_parm_is_size_t (fn))
	    args->quick_push (size);
	  if (aligned_deallocation_fn_p (fn))
	    {
	      tree al = build_int_cst (align_type_node, TYPE_ALIGN_UNIT (type));
	      args->quick_push (al);
	    }
	  ret = cp_build_function_call_vec (fn, &args, complain);
	  release_tree_vector (args);
	  return ret;
	}
    }

  /* [expr.new]

     If no unambiguous matching deallocation function can be found,
     propagating the exception does not cause the object's memory to
     be freed.  */
  if (alloc_fn)
    {
      if ((complain & tf_warning)
	  && !placement)
	warning (0, "no corresponding deallocation function for %qD",
		 alloc_fn);
      return NULL_TREE;
    }

  if (complain & tf_error)
    error ("no suitable %<operator %s%> for %qT",
	   OVL_OP_INFO (false, code)->name, type);
  return error_mark_node;
}

/* If the current scope isn't allowed to access DECL along
   BASETYPE_PATH, give an error.  The most derived class in
   BASETYPE_PATH is the one used to qualify DECL. DIAG_DECL is
   the declaration to use in the error diagnostic.  */

bool
enforce_access (tree basetype_path, tree decl, tree diag_decl,
		tsubst_flags_t complain, access_failure_info *afi)
{
  gcc_assert (TREE_CODE (basetype_path) == TREE_BINFO);

  if (flag_new_inheriting_ctors
      && DECL_INHERITED_CTOR (decl))
    {
      /* 7.3.3/18: The additional constructors are accessible if they would be
	 accessible when used to construct an object of the corresponding base
	 class.  */
      decl = strip_inheriting_ctors (decl);
      basetype_path = lookup_base (basetype_path, DECL_CONTEXT (decl),
				   ba_any, NULL, complain);
    }

  if (!accessible_p (basetype_path, decl, true))
    {
      if (complain & tf_error)
	{
	  if (flag_new_inheriting_ctors)
	    diag_decl = strip_inheriting_ctors (diag_decl);
	  if (TREE_PRIVATE (decl))
	    {
	      error ("%q#D is private within this context", diag_decl);
	      inform (DECL_SOURCE_LOCATION (diag_decl),
		      "declared private here");
	      if (afi)
		afi->record_access_failure (basetype_path, diag_decl);
	    }
	  else if (TREE_PROTECTED (decl))
	    {
	      error ("%q#D is protected within this context", diag_decl);
	      inform (DECL_SOURCE_LOCATION (diag_decl),
		      "declared protected here");
	      if (afi)
		afi->record_access_failure (basetype_path, diag_decl);
	    }
	  else
	    {
	      error ("%q#D is inaccessible within this context", diag_decl);
	      inform (DECL_SOURCE_LOCATION (diag_decl), "declared here");
	      if (afi)
		afi->record_access_failure (basetype_path, diag_decl);
	    }
	}
      return false;
    }

  return true;
}

/* Initialize a temporary of type TYPE with EXPR.  The FLAGS are a
   bitwise or of LOOKUP_* values.  If any errors are warnings are
   generated, set *DIAGNOSTIC_FN to "error" or "warning",
   respectively.  If no diagnostics are generated, set *DIAGNOSTIC_FN
   to NULL.  */

static tree
build_temp (tree expr, tree type, int flags,
	    diagnostic_t *diagnostic_kind, tsubst_flags_t complain)
{
  int savew, savee;
  vec<tree, va_gc> *args;

  *diagnostic_kind = DK_UNSPECIFIED;

  /* If the source is a packed field, calling the copy constructor will require
     binding the field to the reference parameter to the copy constructor, and
     we'll end up with an infinite loop.  If we can use a bitwise copy, then
     do that now.  */
  if ((lvalue_kind (expr) & clk_packed)
      && CLASS_TYPE_P (TREE_TYPE (expr))
      && !type_has_nontrivial_copy_init (TREE_TYPE (expr)))
    return get_target_expr_sfinae (expr, complain);

  savew = warningcount + werrorcount, savee = errorcount;
  args = make_tree_vector_single (expr);
  expr = build_special_member_call (NULL_TREE, complete_ctor_identifier,
				    &args, type, flags, complain);
  release_tree_vector (args);
  if (warningcount + werrorcount > savew)
    *diagnostic_kind = DK_WARNING;
  else if (errorcount > savee)
    *diagnostic_kind = DK_ERROR;
  return expr;
}

/* Perform warnings about peculiar, but valid, conversions from/to NULL.
   EXPR is implicitly converted to type TOTYPE.
   FN and ARGNUM are used for diagnostics.  */

static void
conversion_null_warnings (tree totype, tree expr, tree fn, int argnum)
{
  /* Issue warnings about peculiar, but valid, uses of NULL.  */
  if (null_node_p (expr) && TREE_CODE (totype) != BOOLEAN_TYPE
      && ARITHMETIC_TYPE_P (totype))
    {
      source_location loc =
	expansion_point_location_if_in_system_header (input_location);

      if (fn)
	warning_at (loc, OPT_Wconversion_null,
		    "passing NULL to non-pointer argument %P of %qD",
		    argnum, fn);
      else
	warning_at (loc, OPT_Wconversion_null,
		    "converting to non-pointer type %qT from NULL", totype);
    }

  /* Issue warnings if "false" is converted to a NULL pointer */
  else if (TREE_CODE (TREE_TYPE (expr)) == BOOLEAN_TYPE
	   && TYPE_PTR_P (totype))
    {
      if (fn)
	warning_at (input_location, OPT_Wconversion_null,
		    "converting %<false%> to pointer type for argument %P "
		    "of %qD", argnum, fn);
      else
	warning_at (input_location, OPT_Wconversion_null,
		    "converting %<false%> to pointer type %qT", totype);
    }
}

/* We gave a diagnostic during a conversion.  If this was in the second
   standard conversion sequence of a user-defined conversion sequence, say
   which user-defined conversion.  */

static void
maybe_print_user_conv_context (conversion *convs)
{
  if (convs->user_conv_p)
    for (conversion *t = convs; t; t = next_conversion (t))
      if (t->kind == ck_user)
	{
	  print_z_candidate (0, "  after user-defined conversion:",
			     t->cand);
	  break;
	}
}

/* Locate the parameter with the given index within FNDECL.
   ARGNUM is zero based, -1 indicates the `this' argument of a method.
   Return the location of the FNDECL itself if there are problems.  */

location_t
get_fndecl_argument_location (tree fndecl, int argnum)
{
  int i;
  tree param;

  /* Locate param by index within DECL_ARGUMENTS (fndecl).  */
  for (i = 0, param = FUNCTION_FIRST_USER_PARM (fndecl);
       i < argnum && param;
       i++, param = TREE_CHAIN (param))
    ;

  /* If something went wrong (e.g. if we have a builtin and thus no arguments),
     return the location of FNDECL.  */
  if (param == NULL)
    return DECL_SOURCE_LOCATION (fndecl);

  return DECL_SOURCE_LOCATION (param);
}

/* Perform the conversions in CONVS on the expression EXPR.  FN and
   ARGNUM are used for diagnostics.  ARGNUM is zero based, -1
   indicates the `this' argument of a method.  INNER is nonzero when
   being called to continue a conversion chain. It is negative when a
   reference binding will be applied, positive otherwise.  If
   ISSUE_CONVERSION_WARNINGS is true, warnings about suspicious
   conversions will be emitted if appropriate.  If C_CAST_P is true,
   this conversion is coming from a C-style cast; in that case,
   conversions to inaccessible bases are permitted.  */

static tree
convert_like_real (conversion *convs, tree expr, tree fn, int argnum,
		   bool issue_conversion_warnings,
		   bool c_cast_p, tsubst_flags_t complain)
{
  tree totype = convs->type;
  diagnostic_t diag_kind;
  int flags;
  location_t loc = EXPR_LOC_OR_LOC (expr, input_location);

  if (convs->bad_p && !(complain & tf_error))
    return error_mark_node;

  if (convs->bad_p
      && convs->kind != ck_user
      && convs->kind != ck_list
      && convs->kind != ck_ambig
      && (convs->kind != ck_ref_bind
	  || (convs->user_conv_p && next_conversion (convs)->bad_p))
      && (convs->kind != ck_rvalue
	  || SCALAR_TYPE_P (totype))
      && convs->kind != ck_base)
    {
      bool complained = false;
      conversion *t = convs;

      /* Give a helpful error if this is bad because of excess braces.  */
      if (BRACE_ENCLOSED_INITIALIZER_P (expr)
	  && SCALAR_TYPE_P (totype)
	  && CONSTRUCTOR_NELTS (expr) > 0
	  && BRACE_ENCLOSED_INITIALIZER_P (CONSTRUCTOR_ELT (expr, 0)->value))
	{
	  complained = permerror (loc, "too many braces around initializer "
				  "for %qT", totype);
	  while (BRACE_ENCLOSED_INITIALIZER_P (expr)
		 && CONSTRUCTOR_NELTS (expr) == 1)
	    expr = CONSTRUCTOR_ELT (expr, 0)->value;
	}

      /* Give a helpful error if this is bad because a conversion to bool
	 from std::nullptr_t requires direct-initialization.  */
      if (NULLPTR_TYPE_P (TREE_TYPE (expr))
	  && TREE_CODE (totype) == BOOLEAN_TYPE)
	complained = permerror (loc, "converting to %qH from %qI requires "
				"direct-initialization",
				totype, TREE_TYPE (expr));

      for (; t ; t = next_conversion (t))
	{
	  if (t->kind == ck_user && t->cand->reason)
	    {
	      complained = permerror (loc, "invalid user-defined conversion "
				      "from %qH to %qI", TREE_TYPE (expr),
				      totype);
	      if (complained)
		print_z_candidate (loc, "candidate is:", t->cand);
	      expr = convert_like_real (t, expr, fn, argnum,
					/*issue_conversion_warnings=*/false,
					/*c_cast_p=*/false,
					complain);
	      if (convs->kind == ck_ref_bind)
		expr = convert_to_reference (totype, expr, CONV_IMPLICIT,
					     LOOKUP_NORMAL, NULL_TREE,
					     complain);
	      else
		expr = cp_convert (totype, expr, complain);
	      if (complained && fn)
		inform (DECL_SOURCE_LOCATION (fn),
			"  initializing argument %P of %qD", argnum, fn);
	      return expr;
	    }
	  else if (t->kind == ck_user || !t->bad_p)
	    {
	      expr = convert_like_real (t, expr, fn, argnum,
					/*issue_conversion_warnings=*/false,
					/*c_cast_p=*/false,
					complain);
	      break;
	    }
	  else if (t->kind == ck_ambig)
	    return convert_like_real (t, expr, fn, argnum,
				      /*issue_conversion_warnings=*/false,
				      /*c_cast_p=*/false,
				      complain);
	  else if (t->kind == ck_identity)
	    break;
	}
      if (!complained)
	complained = permerror (loc, "invalid conversion from %qH to %qI",
				TREE_TYPE (expr), totype);
      if (complained && fn)
	inform (get_fndecl_argument_location (fn, argnum),
		"  initializing argument %P of %qD", argnum, fn);

      return cp_convert (totype, expr, complain);
    }

  if (issue_conversion_warnings && (complain & tf_warning))
    conversion_null_warnings (totype, expr, fn, argnum);

  switch (convs->kind)
    {
    case ck_user:
      {
	struct z_candidate *cand = convs->cand;

	if (cand == NULL)
	  /* We chose the surrogate function from add_conv_candidate, now we
	     actually need to build the conversion.  */
	  cand = build_user_type_conversion_1 (totype, expr,
					       LOOKUP_NO_CONVERSION, complain);

	tree convfn = cand->fn;

	/* When converting from an init list we consider explicit
	   constructors, but actually trying to call one is an error.  */
	if (DECL_NONCONVERTING_P (convfn) && DECL_CONSTRUCTOR_P (convfn)
	    && BRACE_ENCLOSED_INITIALIZER_P (expr)
	    /* Unless this is for direct-list-initialization.  */
	    && !CONSTRUCTOR_IS_DIRECT_INIT (expr)
	    /* And in C++98 a default constructor can't be explicit.  */
	    && cxx_dialect >= cxx11)
	  {
	    if (!(complain & tf_error))
	      return error_mark_node;
	    location_t loc = location_of (expr);
	    if (CONSTRUCTOR_NELTS (expr) == 0
		&& FUNCTION_FIRST_USER_PARMTYPE (convfn) != void_list_node)
	      {
		if (pedwarn (loc, 0, "converting to %qT from initializer list "
			     "would use explicit constructor %qD",
			     totype, convfn))
		  inform (loc, "in C++11 and above a default constructor "
			  "can be explicit");
	      }
	    else
	      error ("converting to %qT from initializer list would use "
		     "explicit constructor %qD", totype, convfn);
	  }

	/* If we're initializing from {}, it's value-initialization.  */
	if (BRACE_ENCLOSED_INITIALIZER_P (expr)
	    && CONSTRUCTOR_NELTS (expr) == 0
	    && TYPE_HAS_DEFAULT_CONSTRUCTOR (totype))
	  {
	    bool direct = CONSTRUCTOR_IS_DIRECT_INIT (expr);
	    if (abstract_virtuals_error_sfinae (NULL_TREE, totype, complain))
	      return error_mark_node;
	    expr = build_value_init (totype, complain);
	    expr = get_target_expr_sfinae (expr, complain);
	    if (expr != error_mark_node)
	      {
		TARGET_EXPR_LIST_INIT_P (expr) = true;
		TARGET_EXPR_DIRECT_INIT_P (expr) = direct;
	      }
	    return expr;
	  }

	expr = mark_rvalue_use (expr);

	/* Pass LOOKUP_NO_CONVERSION so rvalue/base handling knows not to allow
	   any more UDCs.  */
	expr = build_over_call (cand, LOOKUP_NORMAL|LOOKUP_NO_CONVERSION,
				complain);

	/* If this is a constructor or a function returning an aggr type,
	   we need to build up a TARGET_EXPR.  */
	if (DECL_CONSTRUCTOR_P (convfn))
	  {
	    expr = build_cplus_new (totype, expr, complain);

	    /* Remember that this was list-initialization.  */
	    if (convs->check_narrowing && expr != error_mark_node)
	      TARGET_EXPR_LIST_INIT_P (expr) = true;
	  }

	return expr;
      }
    case ck_identity:
      if (BRACE_ENCLOSED_INITIALIZER_P (expr))
	{
	  int nelts = CONSTRUCTOR_NELTS (expr);
	  if (nelts == 0)
	    expr = build_value_init (totype, complain);
	  else if (nelts == 1)
	    expr = CONSTRUCTOR_ELT (expr, 0)->value;
	  else
	    gcc_unreachable ();
	}
      expr = mark_use (expr, /*rvalue_p=*/!convs->rvaluedness_matches_p,
		       /*read_p=*/true, UNKNOWN_LOCATION,
		       /*reject_builtin=*/true);

      if (type_unknown_p (expr))
	expr = instantiate_type (totype, expr, complain);
      if (expr == null_node
	  && INTEGRAL_OR_UNSCOPED_ENUMERATION_TYPE_P (totype))
	/* If __null has been converted to an integer type, we do not want to
	   continue to warn about uses of EXPR as an integer, rather than as a
	   pointer.  */
	expr = build_int_cst (totype, 0);
      return expr;
    case ck_ambig:
      /* We leave bad_p off ck_ambig because overload resolution considers
	 it valid, it just fails when we try to perform it.  So we need to
         check complain here, too.  */
      if (complain & tf_error)
	{
	  /* Call build_user_type_conversion again for the error.  */
	  int flags = (convs->need_temporary_p
		       ? LOOKUP_IMPLICIT : LOOKUP_NORMAL);
	  build_user_type_conversion (totype, convs->u.expr, flags, complain);
	  gcc_assert (seen_error ());
	  if (fn)
	    inform (DECL_SOURCE_LOCATION (fn),
		    "  initializing argument %P of %qD", argnum, fn);
	}
      return error_mark_node;

    case ck_list:
      {
	/* Conversion to std::initializer_list<T>.  */
	tree elttype = TREE_VEC_ELT (CLASSTYPE_TI_ARGS (totype), 0);
	tree new_ctor = build_constructor (init_list_type_node, NULL);
	unsigned len = CONSTRUCTOR_NELTS (expr);
	tree array, val, field;
	vec<constructor_elt, va_gc> *vec = NULL;
	unsigned ix;

	/* Convert all the elements.  */
	FOR_EACH_CONSTRUCTOR_VALUE (CONSTRUCTOR_ELTS (expr), ix, val)
	  {
	    tree sub = convert_like_real (convs->u.list[ix], val, fn, argnum,
					  false, false, complain);
	    if (sub == error_mark_node)
	      return sub;
	    if (!BRACE_ENCLOSED_INITIALIZER_P (val)
		&& !check_narrowing (TREE_TYPE (sub), val, complain))
	      return error_mark_node;
	    CONSTRUCTOR_APPEND_ELT (CONSTRUCTOR_ELTS (new_ctor), NULL_TREE, sub);
	    if (!TREE_CONSTANT (sub))
	      TREE_CONSTANT (new_ctor) = false;
	  }
	/* Build up the array.  */
	elttype = cp_build_qualified_type
	  (elttype, cp_type_quals (elttype) | TYPE_QUAL_CONST);
	array = build_array_of_n_type (elttype, len);
	array = finish_compound_literal (array, new_ctor, complain);
	/* Take the address explicitly rather than via decay_conversion
	   to avoid the error about taking the address of a temporary.  */
	array = cp_build_addr_expr (array, complain);
	array = cp_convert (build_pointer_type (elttype), array, complain);
	if (array == error_mark_node)
	  return error_mark_node;

	/* Build up the initializer_list object.  Note: fail gracefully
	   if the object cannot be completed because, for example, no
	   definition is provided (c++/80956).  */
	totype = complete_type_or_maybe_complain (totype, NULL_TREE, complain);
	if (!totype)
	  return error_mark_node;
	field = next_initializable_field (TYPE_FIELDS (totype));
	CONSTRUCTOR_APPEND_ELT (vec, field, array);
	field = next_initializable_field (DECL_CHAIN (field));
	CONSTRUCTOR_APPEND_ELT (vec, field, size_int (len));
	new_ctor = build_constructor (totype, vec);
	return get_target_expr_sfinae (new_ctor, complain);
      }

    case ck_aggr:
      if (TREE_CODE (totype) == COMPLEX_TYPE)
	{
	  tree real = CONSTRUCTOR_ELT (expr, 0)->value;
	  tree imag = CONSTRUCTOR_ELT (expr, 1)->value;
	  real = perform_implicit_conversion (TREE_TYPE (totype),
					      real, complain);
	  imag = perform_implicit_conversion (TREE_TYPE (totype),
					      imag, complain);
	  expr = build2 (COMPLEX_EXPR, totype, real, imag);
	  return expr;
	}
      expr = reshape_init (totype, expr, complain);
      expr = get_target_expr_sfinae (digest_init (totype, expr, complain),
				     complain);
      if (expr != error_mark_node)
	TARGET_EXPR_LIST_INIT_P (expr) = true;
      return expr;

    default:
      break;
    };

  expr = convert_like_real (next_conversion (convs), expr, fn, argnum,
			    convs->kind == ck_ref_bind
			    ? issue_conversion_warnings : false, 
			    c_cast_p, complain);
  if (expr == error_mark_node)
    return error_mark_node;

  switch (convs->kind)
    {
    case ck_rvalue:
      expr = decay_conversion (expr, complain);
      if (expr == error_mark_node)
	{
	  if (complain & tf_error)
	    {
	      maybe_print_user_conv_context (convs);
	      if (fn)
		inform (DECL_SOURCE_LOCATION (fn),
			"  initializing argument %P of %qD", argnum, fn);
	    }
	  return error_mark_node;
	}

      if (! MAYBE_CLASS_TYPE_P (totype))
	return expr;

      /* Don't introduce copies when passing arguments along to the inherited
	 constructor.  */
      if (current_function_decl
	  && flag_new_inheriting_ctors
	  && DECL_INHERITED_CTOR (current_function_decl))
	return expr;

      if (TREE_CODE (expr) == TARGET_EXPR
	  && TARGET_EXPR_LIST_INIT_P (expr))
	/* Copy-list-initialization doesn't actually involve a copy.  */
	return expr;

      /* Fall through.  */
    case ck_base:
      if (convs->kind == ck_base && !convs->need_temporary_p)
	{
	  /* We are going to bind a reference directly to a base-class
	     subobject of EXPR.  */
	  /* Build an expression for `*((base*) &expr)'.  */
	  expr = convert_to_base (expr, totype,
				  !c_cast_p, /*nonnull=*/true, complain);
	  return expr;
	}

      /* Copy-initialization where the cv-unqualified version of the source
	 type is the same class as, or a derived class of, the class of the
	 destination [is treated as direct-initialization].  [dcl.init] */
      flags = LOOKUP_NORMAL;
      if (convs->user_conv_p)
	/* This conversion is being done in the context of a user-defined
	   conversion (i.e. the second step of copy-initialization), so
	   don't allow any more.  */
	flags |= LOOKUP_NO_CONVERSION;
      else
	flags |= LOOKUP_ONLYCONVERTING;
      if (convs->rvaluedness_matches_p)
	/* standard_conversion got LOOKUP_PREFER_RVALUE.  */
	flags |= LOOKUP_PREFER_RVALUE;
      expr = build_temp (expr, totype, flags, &diag_kind, complain);
      if (diag_kind && complain)
	{
	  maybe_print_user_conv_context (convs);
	  if (fn)
	    inform (DECL_SOURCE_LOCATION (fn),
		    "  initializing argument %P of %qD", argnum, fn);
	}

      return build_cplus_new (totype, expr, complain);

    case ck_ref_bind:
      {
	tree ref_type = totype;

	if (convs->bad_p && !next_conversion (convs)->bad_p)
	  {
	    tree extype = TREE_TYPE (expr);
	    if (TYPE_REF_IS_RVALUE (ref_type)
		&& lvalue_p (expr))
	      error_at (loc, "cannot bind rvalue reference of type %qH to "
                        "lvalue of type %qI", totype, extype);
	    else if (!TYPE_REF_IS_RVALUE (ref_type) && !lvalue_p (expr)
		     && !CP_TYPE_CONST_NON_VOLATILE_P (TREE_TYPE (ref_type)))
	      error_at (loc, "cannot bind non-const lvalue reference of "
			"type %qH to an rvalue of type %qI", totype, extype);
	    else if (!reference_compatible_p (TREE_TYPE (totype), extype))
	      error_at (loc, "binding reference of type %qH to %qI "
			"discards qualifiers", totype, extype);
	    else
	      gcc_unreachable ();
	    maybe_print_user_conv_context (convs);
	    if (fn)
	      inform (DECL_SOURCE_LOCATION (fn),
		      "  initializing argument %P of %qD", argnum, fn);
	    return error_mark_node;
	  }

	/* If necessary, create a temporary. 

           VA_ARG_EXPR and CONSTRUCTOR expressions are special cases
           that need temporaries, even when their types are reference
           compatible with the type of reference being bound, so the
           upcoming call to cp_build_addr_expr doesn't fail.  */
	if (convs->need_temporary_p
	    || TREE_CODE (expr) == CONSTRUCTOR
	    || TREE_CODE (expr) == VA_ARG_EXPR)
	  {
	    /* Otherwise, a temporary of type "cv1 T1" is created and
	       initialized from the initializer expression using the rules
	       for a non-reference copy-initialization (8.5).  */

	    tree type = TREE_TYPE (ref_type);
	    cp_lvalue_kind lvalue = lvalue_kind (expr);

	    gcc_assert (same_type_ignoring_top_level_qualifiers_p
			(type, next_conversion (convs)->type));
	    if (!CP_TYPE_CONST_NON_VOLATILE_P (type)
		&& !TYPE_REF_IS_RVALUE (ref_type))
	      {
		/* If the reference is volatile or non-const, we
		   cannot create a temporary.  */
		if (lvalue & clk_bitfield)
		  error_at (loc, "cannot bind bitfield %qE to %qT",
			    expr, ref_type);
		else if (lvalue & clk_packed)
		  error_at (loc, "cannot bind packed field %qE to %qT",
			    expr, ref_type);
		else
		  error_at (loc, "cannot bind rvalue %qE to %qT",
			    expr, ref_type);
		return error_mark_node;
	      }
	    /* If the source is a packed field, and we must use a copy
	       constructor, then building the target expr will require
	       binding the field to the reference parameter to the
	       copy constructor, and we'll end up with an infinite
	       loop.  If we can use a bitwise copy, then we'll be
	       OK.  */
	    if ((lvalue & clk_packed)
		&& CLASS_TYPE_P (type)
		&& type_has_nontrivial_copy_init (type))
	      {
		error_at (loc, "cannot bind packed field %qE to %qT",
			  expr, ref_type);
		return error_mark_node;
	      }
	    if (lvalue & clk_bitfield)
	      {
		expr = convert_bitfield_to_declared_type (expr);
		expr = fold_convert (type, expr);
	      }
	    expr = build_target_expr_with_type (expr, type, complain);
	  }

	/* Take the address of the thing to which we will bind the
	   reference.  */
	expr = cp_build_addr_expr (expr, complain);
	if (expr == error_mark_node)
	  return error_mark_node;

	/* Convert it to a pointer to the type referred to by the
	   reference.  This will adjust the pointer if a derived to
	   base conversion is being performed.  */
	expr = cp_convert (build_pointer_type (TREE_TYPE (ref_type)),
			   expr, complain);
	/* Convert the pointer to the desired reference type.  */
	return build_nop (ref_type, expr);
      }

    case ck_lvalue:
      return decay_conversion (expr, complain);

    case ck_fnptr:
      /* ??? Should the address of a transaction-safe pointer point to the TM
        clone, and this conversion look up the primary function?  */
      return build_nop (totype, expr);

    case ck_qual:
      /* Warn about deprecated conversion if appropriate.  */
      string_conv_p (totype, expr, 1);
      break;

    case ck_ptr:
      if (convs->base_p)
	expr = convert_to_base (expr, totype, !c_cast_p,
				/*nonnull=*/false, complain);
      return build_nop (totype, expr);

    case ck_pmem:
      return convert_ptrmem (totype, expr, /*allow_inverse_p=*/false,
			     c_cast_p, complain);

    default:
      break;
    }

  if (convs->check_narrowing
      && !check_narrowing (totype, expr, complain))
    return error_mark_node;

  if (issue_conversion_warnings)
    expr = cp_convert_and_check (totype, expr, complain);
  else
    expr = cp_convert (totype, expr, complain);

  return expr;
}

/* ARG is being passed to a varargs function.  Perform any conversions
   required.  Return the converted value.  */

tree
convert_arg_to_ellipsis (tree arg, tsubst_flags_t complain)
{
  tree arg_type;
  location_t loc = EXPR_LOC_OR_LOC (arg, input_location);

  /* [expr.call]

     The lvalue-to-rvalue, array-to-pointer, and function-to-pointer
     standard conversions are performed.  */
  arg = decay_conversion (arg, complain);
  arg_type = TREE_TYPE (arg);
  /* [expr.call]

     If the argument has integral or enumeration type that is subject
     to the integral promotions (_conv.prom_), or a floating point
     type that is subject to the floating point promotion
     (_conv.fpprom_), the value of the argument is converted to the
     promoted type before the call.  */
  if (TREE_CODE (arg_type) == REAL_TYPE
      && (TYPE_PRECISION (arg_type)
	  < TYPE_PRECISION (double_type_node))
      && !DECIMAL_FLOAT_MODE_P (TYPE_MODE (arg_type)))
    {
      if ((complain & tf_warning)
	  && warn_double_promotion && !c_inhibit_evaluation_warnings)
	warning_at (loc, OPT_Wdouble_promotion,
		    "implicit conversion from %qH to %qI when passing "
		    "argument to function",
		    arg_type, double_type_node);
      arg = convert_to_real_nofold (double_type_node, arg);
    }
  else if (NULLPTR_TYPE_P (arg_type))
    arg = null_pointer_node;
  else if (INTEGRAL_OR_ENUMERATION_TYPE_P (arg_type))
    {
      if (SCOPED_ENUM_P (arg_type))
	{
	  tree prom = cp_convert (ENUM_UNDERLYING_TYPE (arg_type), arg,
				  complain);
	  prom = cp_perform_integral_promotions (prom, complain);
	  if (abi_version_crosses (6)
	      && TYPE_MODE (TREE_TYPE (prom)) != TYPE_MODE (arg_type)
	      && (complain & tf_warning))
	    warning_at (loc, OPT_Wabi, "scoped enum %qT passed through ... as "
			"%qT before -fabi-version=6, %qT after", arg_type,
			TREE_TYPE (prom), ENUM_UNDERLYING_TYPE (arg_type));
	  if (!abi_version_at_least (6))
	    arg = prom;
	}
      else
	arg = cp_perform_integral_promotions (arg, complain);
    }

  arg = require_complete_type_sfinae (arg, complain);
  arg_type = TREE_TYPE (arg);

  if (arg != error_mark_node
      /* In a template (or ill-formed code), we can have an incomplete type
	 even after require_complete_type_sfinae, in which case we don't know
	 whether it has trivial copy or not.  */
      && COMPLETE_TYPE_P (arg_type)
      && !cp_unevaluated_operand)
    {
      /* [expr.call] 5.2.2/7:
	 Passing a potentially-evaluated argument of class type (Clause 9)
	 with a non-trivial copy constructor or a non-trivial destructor
	 with no corresponding parameter is conditionally-supported, with
	 implementation-defined semantics.

	 We support it as pass-by-invisible-reference, just like a normal
	 value parameter.

	 If the call appears in the context of a sizeof expression,
	 it is not potentially-evaluated.  */
      if (type_has_nontrivial_copy_init (arg_type)
	  || TYPE_HAS_NONTRIVIAL_DESTRUCTOR (arg_type))
	{
	  arg = force_rvalue (arg, complain);
	  if (complain & tf_warning)
	    warning (OPT_Wconditionally_supported,
		     "passing objects of non-trivially-copyable "
		     "type %q#T through %<...%> is conditionally supported",
		     arg_type);
	  return build1 (ADDR_EXPR, build_reference_type (arg_type), arg);
	}
      /* Build up a real lvalue-to-rvalue conversion in case the
	 copy constructor is trivial but not callable.  */
      else if (CLASS_TYPE_P (arg_type))
	force_rvalue (arg, complain);

    }

  return arg;
}

/* va_arg (EXPR, TYPE) is a builtin. Make sure it is not abused.  */

tree
build_x_va_arg (source_location loc, tree expr, tree type)
{
  if (processing_template_decl)
    {
      tree r = build_min (VA_ARG_EXPR, type, expr);
      SET_EXPR_LOCATION (r, loc);
      return r;
    }

  type = complete_type_or_else (type, NULL_TREE);

  if (expr == error_mark_node || !type)
    return error_mark_node;

  expr = mark_lvalue_use (expr);

  if (TREE_CODE (type) == REFERENCE_TYPE)
    {
      error ("cannot receive reference type %qT through %<...%>", type);
      return error_mark_node;
    }

  if (type_has_nontrivial_copy_init (type)
      || TYPE_HAS_NONTRIVIAL_DESTRUCTOR (type))
    {
      /* conditionally-supported behavior [expr.call] 5.2.2/7.  Let's treat
	 it as pass by invisible reference.  */
      warning_at (loc, OPT_Wconditionally_supported,
		 "receiving objects of non-trivially-copyable type %q#T "
		 "through %<...%> is conditionally-supported", type);

      tree ref = cp_build_reference_type (type, false);
      expr = build_va_arg (loc, expr, ref);
      return convert_from_reference (expr);
    }

  tree ret = build_va_arg (loc, expr, type);
  if (CLASS_TYPE_P (type))
    /* Wrap the VA_ARG_EXPR in a TARGET_EXPR now so other code doesn't need to
       know how to handle it.  */
    ret = get_target_expr (ret);
  return ret;
}

/* TYPE has been given to va_arg.  Apply the default conversions which
   would have happened when passed via ellipsis.  Return the promoted
   type, or the passed type if there is no change.  */

tree
cxx_type_promotes_to (tree type)
{
  tree promote;

  /* Perform the array-to-pointer and function-to-pointer
     conversions.  */
  type = type_decays_to (type);

  promote = type_promotes_to (type);
  if (same_type_p (type, promote))
    promote = type;

  return promote;
}

/* ARG is a default argument expression being passed to a parameter of
   the indicated TYPE, which is a parameter to FN.  PARMNUM is the
   zero-based argument number.  Do any required conversions.  Return
   the converted value.  */

static GTY(()) vec<tree, va_gc> *default_arg_context;
void
push_defarg_context (tree fn)
{ vec_safe_push (default_arg_context, fn); }

void
pop_defarg_context (void)
{ default_arg_context->pop (); }

tree
convert_default_arg (tree type, tree arg, tree fn, int parmnum,
		     tsubst_flags_t complain)
{
  int i;
  tree t;

  /* See through clones.  */
  fn = DECL_ORIGIN (fn);
  /* And inheriting ctors.  */
  if (flag_new_inheriting_ctors)
    fn = strip_inheriting_ctors (fn);

  /* Detect recursion.  */
  FOR_EACH_VEC_SAFE_ELT (default_arg_context, i, t)
    if (t == fn)
      {
	if (complain & tf_error)
	  error ("recursive evaluation of default argument for %q#D", fn);
	return error_mark_node;
      }

  /* If the ARG is an unparsed default argument expression, the
     conversion cannot be performed.  */
  if (TREE_CODE (arg) == DEFAULT_ARG)
    {
      if (complain & tf_error)
	error ("call to %qD uses the default argument for parameter %P, which "
	       "is not yet defined", fn, parmnum);
      return error_mark_node;
    }

  push_defarg_context (fn);

  if (fn && DECL_TEMPLATE_INFO (fn))
    arg = tsubst_default_argument (fn, parmnum, type, arg, complain);

  /* Due to:

       [dcl.fct.default]

       The names in the expression are bound, and the semantic
       constraints are checked, at the point where the default
       expressions appears.

     we must not perform access checks here.  */
  push_deferring_access_checks (dk_no_check);
  /* We must make a copy of ARG, in case subsequent processing
     alters any part of it.  */
  arg = break_out_target_exprs (arg, /*clear location*/true);

  arg = convert_for_initialization (0, type, arg, LOOKUP_IMPLICIT,
				    ICR_DEFAULT_ARGUMENT, fn, parmnum,
				    complain);
  arg = convert_for_arg_passing (type, arg, complain);
  pop_deferring_access_checks();

  pop_defarg_context ();

  return arg;
}

/* Returns the type which will really be used for passing an argument of
   type TYPE.  */

tree
type_passed_as (tree type)
{
  /* Pass classes with copy ctors by invisible reference.  */
  if (TREE_ADDRESSABLE (type))
    {
      type = build_reference_type (type);
      /* There are no other pointers to this temporary.  */
      type = cp_build_qualified_type (type, TYPE_QUAL_RESTRICT);
    }
  else if (targetm.calls.promote_prototypes (NULL_TREE)
	   && INTEGRAL_TYPE_P (type)
	   && COMPLETE_TYPE_P (type)
	   && tree_int_cst_lt (TYPE_SIZE (type), TYPE_SIZE (integer_type_node)))
    type = integer_type_node;

  return type;
}

/* Actually perform the appropriate conversion.  */

tree
convert_for_arg_passing (tree type, tree val, tsubst_flags_t complain)
{
  tree bitfield_type;

  /* If VAL is a bitfield, then -- since it has already been converted
     to TYPE -- it cannot have a precision greater than TYPE.  

     If it has a smaller precision, we must widen it here.  For
     example, passing "int f:3;" to a function expecting an "int" will
     not result in any conversion before this point.

     If the precision is the same we must not risk widening.  For
     example, the COMPONENT_REF for a 32-bit "long long" bitfield will
     often have type "int", even though the C++ type for the field is
     "long long".  If the value is being passed to a function
     expecting an "int", then no conversions will be required.  But,
     if we call convert_bitfield_to_declared_type, the bitfield will
     be converted to "long long".  */
  bitfield_type = is_bitfield_expr_with_lowered_type (val);
  if (bitfield_type 
      && TYPE_PRECISION (TREE_TYPE (val)) < TYPE_PRECISION (type))
    val = convert_to_integer_nofold (TYPE_MAIN_VARIANT (bitfield_type), val);

  if (val == error_mark_node)
    ;
  /* Pass classes with copy ctors by invisible reference.  */
  else if (TREE_ADDRESSABLE (type))
    val = build1 (ADDR_EXPR, build_reference_type (type), val);
  else if (targetm.calls.promote_prototypes (NULL_TREE)
	   && INTEGRAL_TYPE_P (type)
	   && COMPLETE_TYPE_P (type)
	   && tree_int_cst_lt (TYPE_SIZE (type), TYPE_SIZE (integer_type_node)))
    val = cp_perform_integral_promotions (val, complain);
  if (complain & tf_warning)
    {
      if (warn_suggest_attribute_format)
	{
	  tree rhstype = TREE_TYPE (val);
	  const enum tree_code coder = TREE_CODE (rhstype);
	  const enum tree_code codel = TREE_CODE (type);
	  if ((codel == POINTER_TYPE || codel == REFERENCE_TYPE)
	      && coder == codel
	      && check_missing_format_attribute (type, rhstype))
	    warning (OPT_Wsuggest_attribute_format,
		     "argument of function call might be a candidate "
		     "for a format attribute");
	}
      maybe_warn_parm_abi (type, EXPR_LOC_OR_LOC (val, input_location));
    }
  return val;
}

/* Returns non-zero iff FN is a function with magic varargs, i.e. ones for
   which just decay_conversion or no conversions at all should be done.
   This is true for some builtins which don't act like normal functions.
   Return 2 if no conversions at all should be done, 1 if just
   decay_conversion.  Return 3 for special treatment of the 3rd argument
   for __builtin_*_overflow_p.  */

int
magic_varargs_p (tree fn)
{
  if (DECL_BUILT_IN_CLASS (fn) == BUILT_IN_NORMAL)
    switch (DECL_FUNCTION_CODE (fn))
      {
      case BUILT_IN_CLASSIFY_TYPE:
      case BUILT_IN_CONSTANT_P:
      case BUILT_IN_NEXT_ARG:
      case BUILT_IN_VA_START:
	return 1;

      case BUILT_IN_ADD_OVERFLOW_P:
      case BUILT_IN_SUB_OVERFLOW_P:
      case BUILT_IN_MUL_OVERFLOW_P:
	return 3;

      default:;
	return lookup_attribute ("type generic",
				 TYPE_ATTRIBUTES (TREE_TYPE (fn))) != 0;
      }

  return 0;
}

/* Returns the decl of the dispatcher function if FN is a function version.  */

tree
get_function_version_dispatcher (tree fn)
{
  tree dispatcher_decl = NULL;

  gcc_assert (TREE_CODE (fn) == FUNCTION_DECL
	      && DECL_FUNCTION_VERSIONED (fn));

  gcc_assert (targetm.get_function_versions_dispatcher);
  dispatcher_decl = targetm.get_function_versions_dispatcher (fn);

  if (dispatcher_decl == NULL)
    {
      error_at (input_location, "use of multiversioned function "
				"without a default");
      return NULL;
    }

  retrofit_lang_decl (dispatcher_decl);
  gcc_assert (dispatcher_decl != NULL);
  return dispatcher_decl;
}

/* fn is a function version dispatcher that is marked used. Mark all the 
   semantically identical function versions it will dispatch as used.  */

void
mark_versions_used (tree fn)
{
  struct cgraph_node *node;
  struct cgraph_function_version_info *node_v;
  struct cgraph_function_version_info *it_v;

  gcc_assert (TREE_CODE (fn) == FUNCTION_DECL);

  node = cgraph_node::get (fn);
  if (node == NULL)
    return;

  gcc_assert (node->dispatcher_function);

  node_v = node->function_version ();
  if (node_v == NULL)
    return;

  /* All semantically identical versions are chained.  Traverse and mark each
     one of them as used.  */
  it_v = node_v->next;
  while (it_v != NULL)
    {
      mark_used (it_v->this_node->decl);
      it_v = it_v->next;
    }
}

/* Build a call to "the copy constructor" for the type of A, even if it
   wouldn't be selected by normal overload resolution.  Used for
   diagnostics.  */

static tree
call_copy_ctor (tree a, tsubst_flags_t complain)
{
  tree ctype = TYPE_MAIN_VARIANT (TREE_TYPE (a));
  tree binfo = TYPE_BINFO (ctype);
  tree copy = get_copy_ctor (ctype, complain);
  copy = build_baselink (binfo, binfo, copy, NULL_TREE);
  tree ob = build_dummy_object (ctype);
  vec<tree, va_gc>* args = make_tree_vector_single (a);
  tree r = build_new_method_call (ob, copy, &args, NULL_TREE,
				  LOOKUP_NORMAL, NULL, complain);
  release_tree_vector (args);
  return r;
}

/* Return true iff T refers to a base field.  */

static bool
is_base_field_ref (tree t)
{
  STRIP_NOPS (t);
  if (TREE_CODE (t) == ADDR_EXPR)
    t = TREE_OPERAND (t, 0);
  if (TREE_CODE (t) == COMPONENT_REF)
    t = TREE_OPERAND (t, 1);
  if (TREE_CODE (t) == FIELD_DECL)
    return DECL_FIELD_IS_BASE (t);
  return false;
}

/* We can't elide a copy from a function returning by value to a base
   subobject, as the callee might clobber tail padding.  Return true iff this
   could be that case.  */

static bool
unsafe_copy_elision_p (tree target, tree exp)
{
  /* Copy elision only happens with a TARGET_EXPR.  */
  if (TREE_CODE (exp) != TARGET_EXPR)
    return false;
  tree type = TYPE_MAIN_VARIANT (TREE_TYPE (exp));
  /* It's safe to elide the copy for a class with no tail padding.  */
  if (tree_int_cst_equal (TYPE_SIZE (type), CLASSTYPE_SIZE (type)))
    return false;
  /* It's safe to elide the copy if we aren't initializing a base object.  */
  if (!is_base_field_ref (target))
    return false;
  tree init = TARGET_EXPR_INITIAL (exp);
  /* build_compound_expr pushes COMPOUND_EXPR inside TARGET_EXPR.  */
  while (TREE_CODE (init) == COMPOUND_EXPR)
    init = TREE_OPERAND (init, 1);
  if (TREE_CODE (init) == COND_EXPR)
    {
      /* We'll end up copying from each of the arms of the COND_EXPR directly
	 into the target, so look at them. */
      if (tree op = TREE_OPERAND (init, 1))
	if (unsafe_copy_elision_p (target, op))
	  return true;
      return unsafe_copy_elision_p (target, TREE_OPERAND (init, 2));
    }
  return (TREE_CODE (init) == AGGR_INIT_EXPR
	  && !AGGR_INIT_VIA_CTOR_P (init));
}

/* True iff C is a conversion that binds a reference to a prvalue.  */

static bool
conv_binds_ref_to_prvalue (conversion *c)
{
  if (c->kind != ck_ref_bind)
    return false;
  if (c->need_temporary_p)
    return true;

  c = next_conversion (c);

  if (c->kind == ck_rvalue)
    return true;
  if (c->kind == ck_user && TREE_CODE (c->type) != REFERENCE_TYPE)
    return true;
  if (c->kind == ck_identity && c->u.expr
      && TREE_CODE (c->u.expr) == TARGET_EXPR)
    return true;

  return false;
}

/* Call the trivial destructor for INSTANCE, which can be either an lvalue of
   class type or a pointer to class type.  */

tree
build_trivial_dtor_call (tree instance)
{
  gcc_assert (!is_dummy_object (instance));

  if (!flag_lifetime_dse)
    {
    no_clobber:
      return fold_convert (void_type_node, instance);
    }

  if (POINTER_TYPE_P (TREE_TYPE (instance)))
    {
      if (VOID_TYPE_P (TREE_TYPE (TREE_TYPE (instance))))
	goto no_clobber;
      instance = cp_build_fold_indirect_ref (instance);
    }

  /* A trivial destructor should still clobber the object.  */
  tree clobber = build_clobber (TREE_TYPE (instance));
  return build2 (MODIFY_EXPR, void_type_node,
		 instance, clobber);
}

/* Subroutine of the various build_*_call functions.  Overload resolution
   has chosen a winning candidate CAND; build up a CALL_EXPR accordingly.
   ARGS is a TREE_LIST of the unconverted arguments to the call.  FLAGS is a
   bitmask of various LOOKUP_* flags which apply to the call itself.  */

static tree
build_over_call (struct z_candidate *cand, int flags, tsubst_flags_t complain)
{
  tree fn = cand->fn;
  const vec<tree, va_gc> *args = cand->args;
  tree first_arg = cand->first_arg;
  conversion **convs = cand->convs;
  conversion *conv;
  tree parm = TYPE_ARG_TYPES (TREE_TYPE (fn));
  int parmlen;
  tree val;
  int i = 0;
  int j = 0;
  unsigned int arg_index = 0;
  int is_method = 0;
  int nargs;
  tree *argarray;
  bool already_used = false;

  /* In a template, there is no need to perform all of the work that
     is normally done.  We are only interested in the type of the call
     expression, i.e., the return type of the function.  Any semantic
     errors will be deferred until the template is instantiated.  */
  if (processing_template_decl)
    {
      tree expr, addr;
      tree return_type;
      const tree *argarray;
      unsigned int nargs;

      if (undeduced_auto_decl (fn))
	mark_used (fn, complain);
      else
	/* Otherwise set TREE_USED for the benefit of -Wunused-function.
	   See PR80598.  */
	TREE_USED (fn) = 1;

      return_type = TREE_TYPE (TREE_TYPE (fn));
      nargs = vec_safe_length (args);
      if (first_arg == NULL_TREE)
	argarray = args->address ();
      else
	{
	  tree *alcarray;
	  unsigned int ix;
	  tree arg;

	  ++nargs;
	  alcarray = XALLOCAVEC (tree, nargs);
	  alcarray[0] = build_this (first_arg);
	  FOR_EACH_VEC_SAFE_ELT (args, ix, arg)
	    alcarray[ix + 1] = arg;
	  argarray = alcarray;
	}

      addr = build_addr_func (fn, complain);
      if (addr == error_mark_node)
	return error_mark_node;
      expr = build_call_array_loc (input_location, return_type,
				   addr, nargs, argarray);
      if (TREE_THIS_VOLATILE (fn) && cfun)
	current_function_returns_abnormally = 1;
      return convert_from_reference (expr);
    }

  /* Give any warnings we noticed during overload resolution.  */
  if (cand->warnings && (complain & tf_warning))
    {
      struct candidate_warning *w;
      for (w = cand->warnings; w; w = w->next)
	joust (cand, w->loser, 1, complain);
    }

  /* Core issue 2327: P0135 doesn't say how to handle the case where the
     argument to the copy constructor ends up being a prvalue after
     conversion.  Let's do the normal processing, but pretend we aren't
     actually using the copy constructor.  */
  bool force_elide = false;
  if (cxx_dialect >= cxx17
      && cand->num_convs == 1
      && DECL_COMPLETE_CONSTRUCTOR_P (fn)
      && (DECL_COPY_CONSTRUCTOR_P (fn)
	  || DECL_MOVE_CONSTRUCTOR_P (fn))
      && conv_binds_ref_to_prvalue (convs[0]))
    {
      force_elide = true;
      goto not_really_used;
    }

  /* OK, we're actually calling this inherited constructor; set its deletedness
     appropriately.  We can get away with doing this here because calling is
     the only way to refer to a constructor.  */
  if (DECL_INHERITED_CTOR (fn))
    deduce_inheriting_ctor (fn);

  /* Make =delete work with SFINAE.  */
  if (DECL_DELETED_FN (fn))
    {
      if (complain & tf_error)
	mark_used (fn);
      return error_mark_node;
    }

  if (DECL_FUNCTION_MEMBER_P (fn))
    {
      tree access_fn;
      /* If FN is a template function, two cases must be considered.
	 For example:

	   struct A {
	     protected:
	       template <class T> void f();
	   };
	   template <class T> struct B {
	     protected:
	       void g();
	   };
	   struct C : A, B<int> {
	     using A::f;	// #1
	     using B<int>::g;	// #2
	   };

	 In case #1 where `A::f' is a member template, DECL_ACCESS is
	 recorded in the primary template but not in its specialization.
	 We check access of FN using its primary template.

	 In case #2, where `B<int>::g' has a DECL_TEMPLATE_INFO simply
	 because it is a member of class template B, DECL_ACCESS is
	 recorded in the specialization `B<int>::g'.  We cannot use its
	 primary template because `B<T>::g' and `B<int>::g' may have
	 different access.  */
      if (DECL_TEMPLATE_INFO (fn)
	  && DECL_MEMBER_TEMPLATE_P (DECL_TI_TEMPLATE (fn)))
	access_fn = DECL_TI_TEMPLATE (fn);
      else
	access_fn = fn;
      if (!perform_or_defer_access_check (cand->access_path, access_fn,
					  fn, complain))
	return error_mark_node;
    }

  /* If we're checking for implicit delete, don't bother with argument
     conversions.  */
  if (flags & LOOKUP_SPECULATIVE)
    {
      if (cand->viable == 1)
	return fn;
      else if (!(complain & tf_error))
	/* Reject bad conversions now.  */
	return error_mark_node;
      /* else continue to get conversion error.  */
    }

 not_really_used:

  /* N3276 magic doesn't apply to nested calls.  */
  tsubst_flags_t decltype_flag = (complain & tf_decltype);
  complain &= ~tf_decltype;
  /* No-Cleanup doesn't apply to nested calls either.  */
  tsubst_flags_t no_cleanup_complain = complain;
  complain &= ~tf_no_cleanup;

  /* Find maximum size of vector to hold converted arguments.  */
  parmlen = list_length (parm);
  nargs = vec_safe_length (args) + (first_arg != NULL_TREE ? 1 : 0);
  if (parmlen > nargs)
    nargs = parmlen;
  argarray = XALLOCAVEC (tree, nargs);

  /* The implicit parameters to a constructor are not considered by overload
     resolution, and must be of the proper type.  */
  if (DECL_CONSTRUCTOR_P (fn))
    {
      tree object_arg;
      if (first_arg != NULL_TREE)
	{
	  object_arg = first_arg;
	  first_arg = NULL_TREE;
	}
      else
	{
	  object_arg = (*args)[arg_index];
	  ++arg_index;
	}
      argarray[j++] = build_this (object_arg);
      parm = TREE_CHAIN (parm);
      /* We should never try to call the abstract constructor.  */
      gcc_assert (!DECL_HAS_IN_CHARGE_PARM_P (fn));

      if (DECL_HAS_VTT_PARM_P (fn))
	{
	  argarray[j++] = (*args)[arg_index];
	  ++arg_index;
	  parm = TREE_CHAIN (parm);
	}

      if (flags & LOOKUP_PREFER_RVALUE)
	{
	  /* The implicit move specified in 15.8.3/3 fails "...if the type of
	     the first parameter of the selected constructor is not an rvalue
	     reference to the object’s type (possibly cv-qualified)...." */
	  gcc_assert (!(complain & tf_error));
	  tree ptype = convs[0]->type;
	  if (TREE_CODE (ptype) != REFERENCE_TYPE
	      || !TYPE_REF_IS_RVALUE (ptype)
	      || CONVERSION_RANK (convs[0]) > cr_exact)
	    return error_mark_node;
	}
    }
  /* Bypass access control for 'this' parameter.  */
  else if (TREE_CODE (TREE_TYPE (fn)) == METHOD_TYPE)
    {
      tree parmtype = TREE_VALUE (parm);
      tree arg = build_this (first_arg != NULL_TREE
			     ? first_arg
			     : (*args)[arg_index]);
      tree argtype = TREE_TYPE (arg);
      tree converted_arg;
      tree base_binfo;

      if (arg == error_mark_node)
	return error_mark_node;

      if (convs[i]->bad_p)
	{
	  if (complain & tf_error)
	    {
	      if (permerror (input_location, "passing %qT as %<this%> "
			     "argument discards qualifiers",
			     TREE_TYPE (argtype)))
		inform (DECL_SOURCE_LOCATION (fn), "  in call to %qD", fn);
	    }
	  else
	    return error_mark_node;
	}

      /* See if the function member or the whole class type is declared
	 final and the call can be devirtualized.  */
      if (DECL_FINAL_P (fn)
	  || CLASSTYPE_FINAL (TYPE_METHOD_BASETYPE (TREE_TYPE (fn))))
	flags |= LOOKUP_NONVIRTUAL;

      /* [class.mfct.nonstatic]: If a nonstatic member function of a class
	 X is called for an object that is not of type X, or of a type
	 derived from X, the behavior is undefined.

	 So we can assume that anything passed as 'this' is non-null, and
	 optimize accordingly.  */
      gcc_assert (TYPE_PTR_P (parmtype));
      /* Convert to the base in which the function was declared.  */
      gcc_assert (cand->conversion_path != NULL_TREE);
      converted_arg = build_base_path (PLUS_EXPR,
				       arg,
				       cand->conversion_path,
				       1, complain);
      /* Check that the base class is accessible.  */
      if (!accessible_base_p (TREE_TYPE (argtype),
			      BINFO_TYPE (cand->conversion_path), true))
	{
	  if (complain & tf_error)
	    error ("%qT is not an accessible base of %qT",
		   BINFO_TYPE (cand->conversion_path),
		   TREE_TYPE (argtype));
	  else
	    return error_mark_node;
	}
      /* If fn was found by a using declaration, the conversion path
	 will be to the derived class, not the base declaring fn. We
	 must convert from derived to base.  */
      base_binfo = lookup_base (TREE_TYPE (TREE_TYPE (converted_arg)),
				TREE_TYPE (parmtype), ba_unique,
				NULL, complain);
      converted_arg = build_base_path (PLUS_EXPR, converted_arg,
				       base_binfo, 1, complain);

      argarray[j++] = converted_arg;
      parm = TREE_CHAIN (parm);
      if (first_arg != NULL_TREE)
	first_arg = NULL_TREE;
      else
	++arg_index;
      ++i;
      is_method = 1;
    }

  gcc_assert (first_arg == NULL_TREE);
  for (; arg_index < vec_safe_length (args) && parm;
       parm = TREE_CHAIN (parm), ++arg_index, ++i)
    {
      tree type = TREE_VALUE (parm);
      tree arg = (*args)[arg_index];
      bool conversion_warning = true;

      conv = convs[i];

      /* If the argument is NULL and used to (implicitly) instantiate a
         template function (and bind one of the template arguments to
         the type of 'long int'), we don't want to warn about passing NULL
         to non-pointer argument.
         For example, if we have this template function:

           template<typename T> void func(T x) {}

         we want to warn (when -Wconversion is enabled) in this case:

           void foo() {
             func<int>(NULL);
           }

         but not in this case:

           void foo() {
             func(NULL);
           }
      */
      if (null_node_p (arg)
          && DECL_TEMPLATE_INFO (fn)
          && cand->template_decl
          && !(flags & LOOKUP_EXPLICIT_TMPL_ARGS))
        conversion_warning = false;

      /* Warn about initializer_list deduction that isn't currently in the
	 working draft.  */
      if (cxx_dialect > cxx98
	  && flag_deduce_init_list
	  && cand->template_decl
	  && is_std_init_list (non_reference (type))
	  && BRACE_ENCLOSED_INITIALIZER_P (arg))
	{
	  tree tmpl = TI_TEMPLATE (cand->template_decl);
	  tree realparm = chain_index (j, DECL_ARGUMENTS (cand->fn));
	  tree patparm = get_pattern_parm (realparm, tmpl);
	  tree pattype = TREE_TYPE (patparm);
	  if (PACK_EXPANSION_P (pattype))
	    pattype = PACK_EXPANSION_PATTERN (pattype);
	  pattype = non_reference (pattype);

	  if (TREE_CODE (pattype) == TEMPLATE_TYPE_PARM
	      && (cand->explicit_targs == NULL_TREE
		  || (TREE_VEC_LENGTH (cand->explicit_targs)
		      <= TEMPLATE_TYPE_IDX (pattype))))
	    {
	      pedwarn (input_location, 0, "deducing %qT as %qT",
		       non_reference (TREE_TYPE (patparm)),
		       non_reference (type));
	      pedwarn (DECL_SOURCE_LOCATION (cand->fn), 0,
		       "  in call to %qD", cand->fn);
	      pedwarn (input_location, 0,
		       "  (you can disable this with -fno-deduce-init-list)");
	    }
	}

      /* Set user_conv_p on the argument conversions, so rvalue/base handling
	 knows not to allow any more UDCs.  This needs to happen after we
	 process cand->warnings.  */
      if (flags & LOOKUP_NO_CONVERSION)
	conv->user_conv_p = true;

      tsubst_flags_t arg_complain = complain;
      if (!conversion_warning)
	arg_complain &= ~tf_warning;

      val = convert_like_with_context (conv, arg, fn, i - is_method,
				       arg_complain);
      val = convert_for_arg_passing (type, val, arg_complain);
	
      if (val == error_mark_node)
        return error_mark_node;
      else
        argarray[j++] = val;
    }

  /* Default arguments */
  for (; parm && parm != void_list_node; parm = TREE_CHAIN (parm), i++)
    {
      if (TREE_VALUE (parm) == error_mark_node)
	return error_mark_node;
      val = convert_default_arg (TREE_VALUE (parm),
				 TREE_PURPOSE (parm),
				 fn, i - is_method,
				 complain);
      if (val == error_mark_node)
        return error_mark_node;
      argarray[j++] = val;
    }

  /* Ellipsis */
  int magic = magic_varargs_p (fn);
  for (; arg_index < vec_safe_length (args); ++arg_index)
    {
      tree a = (*args)[arg_index];
      if ((magic == 3 && arg_index == 2) || magic == 2)
	{
	  /* Do no conversions for certain magic varargs.  */
	  a = mark_type_use (a);
	  if (TREE_CODE (a) == FUNCTION_DECL && reject_gcc_builtin (a))
	    return error_mark_node;
	}
      else if (magic != 0)
	/* For other magic varargs only do decay_conversion.  */
	a = decay_conversion (a, complain);
      else if (DECL_CONSTRUCTOR_P (fn)
	       && same_type_ignoring_top_level_qualifiers_p (DECL_CONTEXT (fn),
							     TREE_TYPE (a)))
	{
	  /* Avoid infinite recursion trying to call A(...).  */
	  if (complain & tf_error)
	    /* Try to call the actual copy constructor for a good error.  */
	    call_copy_ctor (a, complain);
	  return error_mark_node;
	}
      else
	a = convert_arg_to_ellipsis (a, complain);
      if (a == error_mark_node)
	return error_mark_node;
      argarray[j++] = a;
    }

  gcc_assert (j <= nargs);
  nargs = j;

  /* Avoid to do argument-transformation, if warnings for format, and for
     nonnull are disabled.  Just in case that at least one of them is active
     the check_function_arguments function might warn about something.  */

  bool warned_p = false;
  if (warn_nonnull
      || warn_format
      || warn_suggest_attribute_format
      || warn_restrict)
    {
      tree *fargs = (!nargs ? argarray
			    : (tree *) alloca (nargs * sizeof (tree)));
      for (j = 0; j < nargs; j++)
	{
	  /* For -Wformat undo the implicit passing by hidden reference
	     done by convert_arg_to_ellipsis.  */
	  if (TREE_CODE (argarray[j]) == ADDR_EXPR
	      && TREE_CODE (TREE_TYPE (argarray[j])) == REFERENCE_TYPE)
	    fargs[j] = TREE_OPERAND (argarray[j], 0);
	  else
	    fargs[j] = maybe_constant_value (argarray[j]);
	}

      warned_p = check_function_arguments (input_location, fn, TREE_TYPE (fn),
					   nargs, fargs, NULL);
    }

  if (DECL_INHERITED_CTOR (fn))
    {
      /* Check for passing ellipsis arguments to an inherited constructor.  We
	 could handle this by open-coding the inherited constructor rather than
	 defining it, but let's not bother now.  */
      if (!cp_unevaluated_operand
	  && cand->num_convs
	  && cand->convs[cand->num_convs-1]->ellipsis_p)
	{
	  if (complain & tf_error)
	    {
	      sorry ("passing arguments to ellipsis of inherited constructor "
		     "%qD", cand->fn);
	      inform (DECL_SOURCE_LOCATION (cand->fn), "declared here");
	    }
	  return error_mark_node;
	}

      /* A base constructor inheriting from a virtual base doesn't get the
	 inherited arguments, just this and __vtt.  */
      if (ctor_omit_inherited_parms (fn))
	nargs = 2;
    }

  /* Avoid actually calling copy constructors and copy assignment operators,
     if possible.  */

  if (! flag_elide_constructors && !force_elide)
    /* Do things the hard way.  */;
  else if (cand->num_convs == 1 
           && (DECL_COPY_CONSTRUCTOR_P (fn) 
               || DECL_MOVE_CONSTRUCTOR_P (fn))
	   /* It's unsafe to elide the constructor when handling
	      a noexcept-expression, it may evaluate to the wrong
	      value (c++/53025).  */
	   && (force_elide || cp_noexcept_operand == 0))
    {
      tree targ;
      tree arg = argarray[num_artificial_parms_for (fn)];
      tree fa;
      bool trivial = trivial_fn_p (fn);

      /* Pull out the real argument, disregarding const-correctness.  */
      targ = arg;
      /* Strip the reference binding for the constructor parameter.  */
      if (CONVERT_EXPR_P (targ)
	  && TREE_CODE (TREE_TYPE (targ)) == REFERENCE_TYPE)
	targ = TREE_OPERAND (targ, 0);
      /* But don't strip any other reference bindings; binding a temporary to a
	 reference prevents copy elision.  */
      while ((CONVERT_EXPR_P (targ)
	      && TREE_CODE (TREE_TYPE (targ)) != REFERENCE_TYPE)
	     || TREE_CODE (targ) == NON_LVALUE_EXPR)
	targ = TREE_OPERAND (targ, 0);
      if (TREE_CODE (targ) == ADDR_EXPR)
	{
	  targ = TREE_OPERAND (targ, 0);
	  if (!same_type_ignoring_top_level_qualifiers_p
	      (TREE_TYPE (TREE_TYPE (arg)), TREE_TYPE (targ)))
	    targ = NULL_TREE;
	}
      else
	targ = NULL_TREE;

      if (targ)
	arg = targ;
      else
	arg = cp_build_fold_indirect_ref (arg);

      /* In C++17 we shouldn't be copying a TARGET_EXPR except into a base
	 subobject.  */
      if (CHECKING_P && cxx_dialect >= cxx17)
	gcc_assert (TREE_CODE (arg) != TARGET_EXPR
		    || force_elide
		    /* It's from binding the ref parm to a packed field. */
		    || convs[0]->need_temporary_p
		    || seen_error ()
		    /* See unsafe_copy_elision_p.  */
		    || DECL_BASE_CONSTRUCTOR_P (fn));

      /* [class.copy]: the copy constructor is implicitly defined even if
	 the implementation elided its use.  */
      if (!trivial && !force_elide)
	{
	  if (!mark_used (fn, complain) && !(complain & tf_error))
	    return error_mark_node;
	  already_used = true;
	}

      /* If we're creating a temp and we already have one, don't create a
	 new one.  If we're not creating a temp but we get one, use
	 INIT_EXPR to collapse the temp into our target.  Otherwise, if the
	 ctor is trivial, do a bitwise copy with a simple TARGET_EXPR for a
	 temp or an INIT_EXPR otherwise.  */
      fa = argarray[0];
      if (is_dummy_object (fa))
	{
	  if (TREE_CODE (arg) == TARGET_EXPR)
	    return arg;
	  else if (trivial)
	    return force_target_expr (DECL_CONTEXT (fn), arg, complain);
	}
      else if ((trivial || TREE_CODE (arg) == TARGET_EXPR)
	       && !unsafe_copy_elision_p (fa, arg))
	{
	  tree to = cp_stabilize_reference (cp_build_fold_indirect_ref (fa));

	  val = build2 (INIT_EXPR, DECL_CONTEXT (fn), to, arg);
	  return val;
	}
    }
  else if (DECL_ASSIGNMENT_OPERATOR_P (fn)
	   && DECL_OVERLOADED_OPERATOR_IS (fn, NOP_EXPR)
	   && trivial_fn_p (fn))
    {
      tree to = cp_stabilize_reference
	(cp_build_fold_indirect_ref (argarray[0]));
      tree type = TREE_TYPE (to);
      tree as_base = CLASSTYPE_AS_BASE (type);
      tree arg = argarray[1];

      if (is_really_empty_class (type))
	{
	  /* Avoid copying empty classes.  */
	  val = build2 (COMPOUND_EXPR, type, arg, to);
	  TREE_NO_WARNING (val) = 1;
	}
      else if (tree_int_cst_equal (TYPE_SIZE (type), TYPE_SIZE (as_base)))
	{
	  arg = cp_build_fold_indirect_ref (arg);
	  val = build2 (MODIFY_EXPR, TREE_TYPE (to), to, arg);
	}
      else
	{
	  /* We must only copy the non-tail padding parts.  */
	  tree arg0, arg2, t;
	  tree array_type, alias_set;

	  arg2 = TYPE_SIZE_UNIT (as_base);
	  arg0 = cp_build_addr_expr (to, complain);

	  array_type = build_array_type (unsigned_char_type_node,
					 build_index_type
					   (size_binop (MINUS_EXPR,
							arg2, size_int (1))));
	  alias_set = build_int_cst (build_pointer_type (type), 0);
	  t = build2 (MODIFY_EXPR, void_type_node,
		      build2 (MEM_REF, array_type, arg0, alias_set),
		      build2 (MEM_REF, array_type, arg, alias_set));
	  val = build2 (COMPOUND_EXPR, TREE_TYPE (to), t, to);
          TREE_NO_WARNING (val) = 1;
	}

      return val;
    }
  else if (trivial_fn_p (fn))
    {
      if (DECL_DESTRUCTOR_P (fn))
	return build_trivial_dtor_call (argarray[0]);
      else if (default_ctor_p (fn))
	{
	  if (is_dummy_object (argarray[0]))
	    return force_target_expr (DECL_CONTEXT (fn), void_node,
				      no_cleanup_complain);
	  else
	    return cp_build_fold_indirect_ref (argarray[0]);
	}
    }

  gcc_assert (!force_elide);

  if (!already_used
      && !mark_used (fn, complain))
    return error_mark_node;

  /* Warn if the built-in writes to an object of a non-trivial type.  */
  if (warn_class_memaccess
      && vec_safe_length (args) >= 2
      && DECL_BUILT_IN_CLASS (fn) == BUILT_IN_NORMAL)
    maybe_warn_class_memaccess (input_location, fn, args);

  if (DECL_VINDEX (fn) && (flags & LOOKUP_NONVIRTUAL) == 0
      /* Don't mess with virtual lookup in instantiate_non_dependent_expr;
	 virtual functions can't be constexpr.  */
      && !in_template_function ())
    {
      tree t;
      tree binfo = lookup_base (TREE_TYPE (TREE_TYPE (argarray[0])),
				DECL_CONTEXT (fn),
				ba_any, NULL, complain);
      gcc_assert (binfo && binfo != error_mark_node);

      argarray[0] = build_base_path (PLUS_EXPR, argarray[0], binfo, 1,
				     complain);
      if (TREE_SIDE_EFFECTS (argarray[0]))
	argarray[0] = save_expr (argarray[0]);
      t = build_pointer_type (TREE_TYPE (fn));
      fn = build_vfn_ref (argarray[0], DECL_VINDEX (fn));
      TREE_TYPE (fn) = t;
    }
  else
    {
      fn = build_addr_func (fn, complain);
      if (fn == error_mark_node)
	return error_mark_node;
    }

  tree call = build_cxx_call (fn, nargs, argarray, complain|decltype_flag);
  if (call == error_mark_node)
    return call;
  if (cand->flags & LOOKUP_LIST_INIT_CTOR)
    {
      tree c = extract_call_expr (call);
      /* build_new_op_1 will clear this when appropriate.  */
      CALL_EXPR_ORDERED_ARGS (c) = true;
    }
  if (warned_p)
    {
      tree c = extract_call_expr (call);
      if (TREE_CODE (c) == CALL_EXPR)
	TREE_NO_WARNING (c) = 1;
    }
  return call;
}

namespace
{

/* Return the DECL of the first non-static subobject of class TYPE
   that satisfies the predicate PRED or null if none can be found.  */

template <class Predicate>
tree
first_non_static_field (tree type, Predicate pred)
{
  if (!type || !CLASS_TYPE_P (type))
    return NULL_TREE;

  for (tree field = TYPE_FIELDS (type); field; field = DECL_CHAIN (field))
    {
      if (TREE_CODE (field) != FIELD_DECL)
	continue;
      if (TREE_STATIC (field))
	continue;
      if (pred (field))
	return field;
    }

  int i = 0;

  for (tree base_binfo, binfo = TYPE_BINFO (type);
       BINFO_BASE_ITERATE (binfo, i, base_binfo); i++)
    {
      tree base = TREE_TYPE (base_binfo);
      if (pred (base))
	return base;
      if (tree field = first_non_static_field (base, pred))
	return field;
    }

  return NULL_TREE;
}

struct NonPublicField
{
  bool operator() (const_tree t)
  {
    return DECL_P (t) && (TREE_PRIVATE (t) || TREE_PROTECTED (t));
  }
};

/* Return the DECL of the first non-public subobject of class TYPE
   or null if none can be found.  */

static inline tree
first_non_public_field (tree type)
{
  return first_non_static_field (type, NonPublicField ());
}

struct NonTrivialField
{
  bool operator() (const_tree t)
  {
    return !trivial_type_p (DECL_P (t) ? TREE_TYPE (t) : t);
  }
};

/* Return the DECL of the first non-trivial subobject of class TYPE
   or null if none can be found.  */

static inline tree
first_non_trivial_field (tree type)
{
  return first_non_static_field (type, NonTrivialField ());
}

}   /* unnamed namespace */

/* Return true if all copy and move assignment operator overloads for
   class TYPE are trivial and at least one of them is not deleted and,
   when ACCESS is set, accessible.  Return false otherwise.  Set
   HASASSIGN to true when the TYPE has a (not necessarily trivial)
   copy or move assignment.  */

static bool
has_trivial_copy_assign_p (tree type, bool access, bool *hasassign)
{
  tree fns = get_class_binding (type, assign_op_identifier);
  bool all_trivial = true;

  /* Iterate over overloads of the assignment operator, checking
     accessible copy assignments for triviality.  */

  for (ovl_iterator oi (fns); oi; ++oi)
    {
      tree f = *oi;

      /* Skip operators that aren't copy assignments.  */
      if (!copy_fn_p (f))
	continue;

      bool accessible = (!access || !(TREE_PRIVATE (f) || TREE_PROTECTED (f))
			 || accessible_p (TYPE_BINFO (type), f, true));

      /* Skip template assignment operators and deleted functions.  */
      if (TREE_CODE (f) != FUNCTION_DECL || DECL_DELETED_FN (f))
	continue;

      if (accessible)
	*hasassign = true;

      if (!accessible || !trivial_fn_p (f))
	all_trivial = false;

      /* Break early when both properties have been determined.  */
      if (*hasassign && !all_trivial)
	break;
    }

  /* Return true if they're all trivial and one of the expressions
     TYPE() = TYPE() or TYPE() = (TYPE&)() is valid.  */
  tree ref = cp_build_reference_type (type, false);
  return (all_trivial
	  && (is_trivially_xible (MODIFY_EXPR, type, type)
	      || is_trivially_xible (MODIFY_EXPR, type, ref)));
}

/* Return true if all copy and move ctor overloads for class TYPE are
   trivial and at least one of them is not deleted and, when ACCESS is
   set, accessible.  Return false otherwise.  Set each element of HASCTOR[]
   to true when the TYPE has a (not necessarily trivial) default and copy
   (or move) ctor, respectively.  */

static bool
has_trivial_copy_p (tree type, bool access, bool hasctor[2])
{
  tree fns = get_class_binding (type, complete_ctor_identifier);
  bool all_trivial = true;

  for (ovl_iterator oi (fns); oi; ++oi)
    {
      tree f = *oi;

      /* Skip template constructors.  */
      if (TREE_CODE (f) != FUNCTION_DECL)
	continue;

      bool cpy_or_move_ctor_p = copy_fn_p (f);

      /* Skip ctors other than default, copy, and move.  */
      if (!cpy_or_move_ctor_p && !default_ctor_p (f))
	continue;

      if (DECL_DELETED_FN (f))
	continue;

      bool accessible = (!access || !(TREE_PRIVATE (f) || TREE_PROTECTED (f))
			 || accessible_p (TYPE_BINFO (type), f, true));

      if (accessible)
	hasctor[cpy_or_move_ctor_p] = true;

      if (cpy_or_move_ctor_p && (!accessible || !trivial_fn_p (f)))
	all_trivial = false;

      /* Break early when both properties have been determined.  */
      if (hasctor[0] && hasctor[1] && !all_trivial)
	break;
    }

  return all_trivial;
}

/* Issue a warning on a call to the built-in function FNDECL if it is
   a raw memory write whose destination is not an object of (something
   like) trivial or standard layout type with a non-deleted assignment
   and copy ctor.  Detects const correctness violations, corrupting
   references, virtual table pointers, and bypassing non-trivial
   assignments.  */

static void
maybe_warn_class_memaccess (location_t loc, tree fndecl,
			    const vec<tree, va_gc> *args)
{
  /* Except for bcopy where it's second, the destination pointer is
     the first argument for all functions handled here.  Compute
     the index of the destination and source arguments.  */
  unsigned dstidx = DECL_FUNCTION_CODE (fndecl) == BUILT_IN_BCOPY;
  unsigned srcidx = !dstidx;

  tree dest = (*args)[dstidx];
  if (!TREE_TYPE (dest) || !POINTER_TYPE_P (TREE_TYPE (dest)))
    return;

  tree srctype = NULL_TREE;

  /* Determine the type of the pointed-to object and whether it's
     a complete class type.  */
  tree desttype = TREE_TYPE (TREE_TYPE (dest));

  if (!desttype || !COMPLETE_TYPE_P (desttype) || !CLASS_TYPE_P (desttype))
    return;

  /* Check to see if the raw memory call is made by a non-static member
     function with THIS as the destination argument for the destination
     type.  If so, and if the class has no non-trivial bases or members,
     be more permissive.  */
  if (current_function_decl
      && DECL_NONSTATIC_MEMBER_FUNCTION_P (current_function_decl)
      && is_this_parameter (tree_strip_nop_conversions (dest)))
    {
      tree ctx = DECL_CONTEXT (current_function_decl);
      bool special = same_type_ignoring_top_level_qualifiers_p (ctx, desttype);
      tree binfo = TYPE_BINFO (ctx);

      /* FIXME: The following if statement is overly permissive (see
	 bug 84851).  Remove it in GCC 9.  */
      if (special
	  && !BINFO_VTABLE (binfo)
	  && !BINFO_N_BASE_BINFOS (binfo)
	  && (DECL_CONSTRUCTOR_P (current_function_decl)
	      || DECL_DESTRUCTOR_P (current_function_decl)))
	return;

      if (special
	  && !BINFO_VTABLE (binfo)
	  && !first_non_trivial_field (desttype))
	return;
    }

  /* True if the class is trivial.  */
  bool trivial = trivial_type_p (desttype);

  /* Set to true if DESTYPE has an accessible copy assignment.  */
  bool hasassign = false;
  /* True if all of the class' overloaded copy assignment operators
     are all trivial (and not deleted) and at least one of them is
     accessible.  */
  bool trivassign = has_trivial_copy_assign_p (desttype, true, &hasassign);

  /* Set to true if DESTTYPE has an accessible default and copy ctor,
     respectively.  */
  bool hasctors[2] = { false, false };

  /* True if all of the class' overloaded copy constructors are all
     trivial (and not deleted) and at least one of them is accessible.  */
  bool trivcopy = has_trivial_copy_p (desttype, true, hasctors);

  /* Set FLD to the first private/protected member of the class.  */
  tree fld = trivial ? first_non_public_field (desttype) : NULL_TREE;

  /* The warning format string.  */
  const char *warnfmt = NULL;
  /* A suggested alternative to offer instead of the raw memory call.
     Empty string when none can be come up with.  */
  const char *suggest = "";
  bool warned = false;

  switch (DECL_FUNCTION_CODE (fndecl))
    {
    case BUILT_IN_MEMSET:
      if (!integer_zerop (maybe_constant_value ((*args)[1])))
	{
	  /* Diagnose setting non-copy-assignable or non-trivial types,
	     or types with a private member, to (potentially) non-zero
	     bytes.  Since the value of the bytes being written is unknown,
	     suggest using assignment instead (if one exists).  Also warn
	     for writes into objects for which zero-initialization doesn't
	     mean all bits clear (pointer-to-member data, where null is all
	     bits set).  Since the value being written is (most likely)
	     non-zero, simply suggest assignment (but not copy assignment).  */
	  suggest = "; use assignment instead";
	  if (!trivassign)
	    warnfmt = G_("%qD writing to an object of type %#qT with "
			 "no trivial copy-assignment");
	  else if (!trivial)
	    warnfmt = G_("%qD writing to an object of non-trivial type %#qT%s");
	  else if (fld)
	    {
	      const char *access = TREE_PRIVATE (fld) ? "private" : "protected";
	      warned = warning_at (loc, OPT_Wclass_memaccess,
				   "%qD writing to an object of type %#qT with "
				   "%qs member %qD",
				   fndecl, desttype, access, fld);
	    }
	  else if (!zero_init_p (desttype))
	    warnfmt = G_("%qD writing to an object of type %#qT containing "
			 "a pointer to data member%s");

	  break;
	}
      /* Fall through.  */

    case BUILT_IN_BZERO:
      /* Similarly to the above, diagnose clearing non-trivial or non-
	 standard layout objects, or objects of types with no assignmenmt.
	 Since the value being written is known to be zero, suggest either
	 copy assignment, copy ctor, or default ctor as an alternative,
	 depending on what's available.  */

      if (hasassign && hasctors[0])
	suggest = G_("; use assignment or value-initialization instead");
      else if (hasassign)
	suggest = G_("; use assignment instead");
      else if (hasctors[0])
	suggest = G_("; use value-initialization instead");

      if (!trivassign)
	warnfmt = G_("%qD clearing an object of type %#qT with "
		     "no trivial copy-assignment%s");
      else if (!trivial)
	warnfmt =  G_("%qD clearing an object of non-trivial type %#qT%s");
      else if (!zero_init_p (desttype))
	warnfmt = G_("%qD clearing an object of type %#qT containing "
		     "a pointer-to-member%s");
      break;

    case BUILT_IN_BCOPY:
    case BUILT_IN_MEMCPY:
    case BUILT_IN_MEMMOVE:
    case BUILT_IN_MEMPCPY:
      /* Determine the type of the source object.  */
      srctype = TREE_TYPE ((*args)[srcidx]);
      if (!srctype || !POINTER_TYPE_P (srctype))
	srctype = void_type_node;
      else
	srctype = TREE_TYPE (srctype);

      /* Since it's impossible to determine wheter the byte copy is
	 being used in place of assignment to an existing object or
	 as a substitute for initialization, assume it's the former.
	 Determine the best alternative to use instead depending on
	 what's not deleted.  */
      if (hasassign && hasctors[1])
	suggest = G_("; use copy-assignment or copy-initialization instead");
      else if (hasassign)
	suggest = G_("; use copy-assignment instead");
      else if (hasctors[1])
	suggest = G_("; use copy-initialization instead");

      if (!trivassign)
	warnfmt = G_("%qD writing to an object of type %#qT with no trivial "
		     "copy-assignment%s");
      else if (!trivially_copyable_p (desttype))
	warnfmt = G_("%qD writing to an object of non-trivially copyable "
		     "type %#qT%s");
      else if (!trivcopy)
	warnfmt = G_("%qD writing to an object with a deleted copy constructor");

      else if (!trivial
	       && !VOID_TYPE_P (srctype)
	       && !char_type_p (TYPE_MAIN_VARIANT (srctype))
	       && !same_type_ignoring_top_level_qualifiers_p (desttype,
							      srctype))
	{
	  /* Warn when copying into a non-trivial object from an object
	     of a different type other than void or char.  */
	  warned = warning_at (loc, OPT_Wclass_memaccess,
			       "%qD copying an object of non-trivial type "
			       "%#qT from an array of %#qT",
			       fndecl, desttype, srctype);
	}
      else if (fld
	       && !VOID_TYPE_P (srctype)
	       && !char_type_p (TYPE_MAIN_VARIANT (srctype))
	       && !same_type_ignoring_top_level_qualifiers_p (desttype,
							      srctype))
	{
	  const char *access = TREE_PRIVATE (fld) ? "private" : "protected";
	  warned = warning_at (loc, OPT_Wclass_memaccess,
			       "%qD copying an object of type %#qT with "
			       "%qs member %qD from an array of %#qT; use "
			       "assignment or copy-initialization instead",
			       fndecl, desttype, access, fld, srctype);
	}
      else if (!trivial && vec_safe_length (args) > 2)
	{
	  tree sz = maybe_constant_value ((*args)[2]);
	  if (!tree_fits_uhwi_p (sz))
	    break;

	  /* Finally, warn on partial copies.  */
	  unsigned HOST_WIDE_INT typesize
	    = tree_to_uhwi (TYPE_SIZE_UNIT (desttype));
	  if (unsigned HOST_WIDE_INT partial = tree_to_uhwi (sz) % typesize)
	    warned = warning_at (loc, OPT_Wclass_memaccess,
				 (typesize - partial > 1
				  ? G_("%qD writing to an object of "
				       "a non-trivial type %#qT leaves %wu "
				       "bytes unchanged")
				  : G_("%qD writing to an object of "
				       "a non-trivial type %#qT leaves %wu "
				       "byte unchanged")),
				 fndecl, desttype, typesize - partial);
	}
      break;

    case BUILT_IN_REALLOC:

      if (!trivially_copyable_p (desttype))
	warnfmt = G_("%qD moving an object of non-trivially copyable type "
		     "%#qT; use %<new%> and %<delete%> instead");
      else if (!trivcopy)
	warnfmt = G_("%qD moving an object of type %#qT with deleted copy "
		     "constructor; use %<new%> and %<delete%> instead");
      else if (!get_dtor (desttype, tf_none))
	warnfmt = G_("%qD moving an object of type %#qT with deleted "
		     "destructor");
      else if (!trivial)
	{
	  tree sz = maybe_constant_value ((*args)[1]);
	  if (TREE_CODE (sz) == INTEGER_CST
	      && tree_int_cst_lt (sz, TYPE_SIZE_UNIT (desttype)))
	    /* Finally, warn on reallocation into insufficient space.  */
	    warned = warning_at (loc, OPT_Wclass_memaccess,
				 "%qD moving an object of non-trivial type "
				 "%#qT and size %E into a region of size %E",
				 fndecl, desttype, TYPE_SIZE_UNIT (desttype),
				 sz);
	}
      break;

    default:
      return;
    }

  if (warnfmt)
    {
      if (suggest)
	warned = warning_at (loc, OPT_Wclass_memaccess,
			     warnfmt, fndecl, desttype, suggest);
      else
	warned = warning_at (loc, OPT_Wclass_memaccess,
			     warnfmt, fndecl, desttype);
    }

  if (warned)
    inform (location_of (desttype), "%#qT declared here", desttype);
}

/* Build and return a call to FN, using NARGS arguments in ARGARRAY.
   This function performs no overload resolution, conversion, or other
   high-level operations.  */

tree
build_cxx_call (tree fn, int nargs, tree *argarray,
		tsubst_flags_t complain)
{
  tree fndecl;

  /* Remember roughly where this call is.  */
  location_t loc = EXPR_LOC_OR_LOC (fn, input_location);
  fn = build_call_a (fn, nargs, argarray);
  SET_EXPR_LOCATION (fn, loc);

  fndecl = get_callee_fndecl (fn);

  /* Check that arguments to builtin functions match the expectations.  */
  if (fndecl
      && DECL_BUILT_IN (fndecl)
      && DECL_BUILT_IN_CLASS (fndecl) == BUILT_IN_NORMAL)
    {
      int i;

      /* We need to take care that values to BUILT_IN_NORMAL
         are reduced.  */
      for (i = 0; i < nargs; i++)
	argarray[i] = fold_non_dependent_expr (argarray[i]);

      if (!check_builtin_function_arguments (EXPR_LOCATION (fn), vNULL, fndecl,
					     nargs, argarray))
	return error_mark_node;
    }

  if (VOID_TYPE_P (TREE_TYPE (fn)))
    return fn;

  /* 5.2.2/11: If a function call is a prvalue of object type: if the
     function call is either the operand of a decltype-specifier or the
     right operand of a comma operator that is the operand of a
     decltype-specifier, a temporary object is not introduced for the
     prvalue. The type of the prvalue may be incomplete.  */
  if (!(complain & tf_decltype))
    {
      fn = require_complete_type_sfinae (fn, complain);
      if (fn == error_mark_node)
	return error_mark_node;

      if (MAYBE_CLASS_TYPE_P (TREE_TYPE (fn)))
	{
	  fn = build_cplus_new (TREE_TYPE (fn), fn, complain);
	  maybe_warn_parm_abi (TREE_TYPE (fn), loc);
	}
    }
  return convert_from_reference (fn);
}

/* Returns the value to use for the in-charge parameter when making a
   call to a function with the indicated NAME.

   FIXME:Can't we find a neater way to do this mapping?  */

tree
in_charge_arg_for_name (tree name)
{
  if (IDENTIFIER_CTOR_P (name))
    {
      if (name == complete_ctor_identifier)
	return integer_one_node;
      gcc_checking_assert (name == base_ctor_identifier);
    }
  else
    {
      if (name == complete_dtor_identifier)
	return integer_two_node;
      else if (name == deleting_dtor_identifier)
	return integer_three_node;
      gcc_checking_assert (name == base_dtor_identifier);
    }

  return integer_zero_node;
}

/* We've built up a constructor call RET.  Complain if it delegates to the
   constructor we're currently compiling.  */

static void
check_self_delegation (tree ret)
{
  if (TREE_CODE (ret) == TARGET_EXPR)
    ret = TARGET_EXPR_INITIAL (ret);
  tree fn = cp_get_callee_fndecl_nofold (ret);
  if (fn && DECL_ABSTRACT_ORIGIN (fn) == current_function_decl)
    error ("constructor delegates to itself");
}

/* Build a call to a constructor, destructor, or an assignment
   operator for INSTANCE, an expression with class type.  NAME
   indicates the special member function to call; *ARGS are the
   arguments.  ARGS may be NULL.  This may change ARGS.  BINFO
   indicates the base of INSTANCE that is to be passed as the `this'
   parameter to the member function called.

   FLAGS are the LOOKUP_* flags to use when processing the call.

   If NAME indicates a complete object constructor, INSTANCE may be
   NULL_TREE.  In this case, the caller will call build_cplus_new to
   store the newly constructed object into a VAR_DECL.  */

tree
build_special_member_call (tree instance, tree name, vec<tree, va_gc> **args,
			   tree binfo, int flags, tsubst_flags_t complain)
{
  tree fns;
  /* The type of the subobject to be constructed or destroyed.  */
  tree class_type;
  vec<tree, va_gc> *allocated = NULL;
  tree ret;

  gcc_assert (IDENTIFIER_CDTOR_P (name) || name == assign_op_identifier);

  if (error_operand_p (instance))
    return error_mark_node;

  if (IDENTIFIER_DTOR_P (name))
    {
      gcc_assert (args == NULL || vec_safe_is_empty (*args));
      if (!type_build_dtor_call (TREE_TYPE (instance)))
	/* Shortcut to avoid lazy destructor declaration.  */
	return build_trivial_dtor_call (instance);
    }

  if (TYPE_P (binfo))
    {
      /* Resolve the name.  */
      if (!complete_type_or_maybe_complain (binfo, NULL_TREE, complain))
	return error_mark_node;

      binfo = TYPE_BINFO (binfo);
    }

  gcc_assert (binfo != NULL_TREE);

  class_type = BINFO_TYPE (binfo);

  /* Handle the special case where INSTANCE is NULL_TREE.  */
  if (name == complete_ctor_identifier && !instance)
    instance = build_dummy_object (class_type);
  else
    {
      /* Convert to the base class, if necessary.  */
      if (!same_type_ignoring_top_level_qualifiers_p
	  (TREE_TYPE (instance), BINFO_TYPE (binfo)))
	{
	  if (IDENTIFIER_CDTOR_P (name))
	    /* For constructors and destructors, either the base is
	       non-virtual, or it is virtual but we are doing the
	       conversion from a constructor or destructor for the
	       complete object.  In either case, we can convert
	       statically.  */
	    instance = convert_to_base_statically (instance, binfo);
	  else
	    {
	      /* However, for assignment operators, we must convert
		 dynamically if the base is virtual.  */
	      gcc_checking_assert (name == assign_op_identifier);
	      instance = build_base_path (PLUS_EXPR, instance,
					  binfo, /*nonnull=*/1, complain);
	    }
	}
    }

  gcc_assert (instance != NULL_TREE);

  /* In C++17, "If the initializer expression is a prvalue and the
     cv-unqualified version of the source type is the same class as the class
     of the destination, the initializer expression is used to initialize the
     destination object."  Handle that here to avoid doing overload
     resolution.  */
  if (cxx_dialect >= cxx17
      && args && vec_safe_length (*args) == 1
      && name == complete_ctor_identifier)
    {
      tree arg = (**args)[0];

      if (BRACE_ENCLOSED_INITIALIZER_P (arg)
	  && !TYPE_HAS_LIST_CTOR (class_type)
	  && CONSTRUCTOR_NELTS (arg) == 1)
	arg = CONSTRUCTOR_ELT (arg, 0)->value;

      if ((TREE_CODE (arg) == TARGET_EXPR
	   || TREE_CODE (arg) == CONSTRUCTOR)
	  && (same_type_ignoring_top_level_qualifiers_p
	      (class_type, TREE_TYPE (arg))))
	{
	  if (is_dummy_object (instance))
	    return arg;
	  else if (TREE_CODE (arg) == TARGET_EXPR)
	    TARGET_EXPR_DIRECT_INIT_P (arg) = true;

	  if ((complain & tf_error)
	      && (flags & LOOKUP_DELEGATING_CONS))
	    check_self_delegation (arg);
	  /* Avoid change of behavior on Wunused-var-2.C.  */
	  instance = mark_lvalue_use (instance);
	  return build2 (INIT_EXPR, class_type, instance, arg);
	}
    }

  fns = lookup_fnfields (binfo, name, 1);

  /* When making a call to a constructor or destructor for a subobject
     that uses virtual base classes, pass down a pointer to a VTT for
     the subobject.  */
  if ((name == base_ctor_identifier
       || name == base_dtor_identifier)
      && CLASSTYPE_VBASECLASSES (class_type))
    {
      tree vtt;
      tree sub_vtt;

      /* If the current function is a complete object constructor
	 or destructor, then we fetch the VTT directly.
	 Otherwise, we look it up using the VTT we were given.  */
      vtt = DECL_CHAIN (CLASSTYPE_VTABLES (current_class_type));
      vtt = decay_conversion (vtt, complain);
      if (vtt == error_mark_node)
	return error_mark_node;
      vtt = build_if_in_charge (vtt, current_vtt_parm);
      if (BINFO_SUBVTT_INDEX (binfo))
	sub_vtt = fold_build_pointer_plus (vtt, BINFO_SUBVTT_INDEX (binfo));
      else
	sub_vtt = vtt;

      if (args == NULL)
	{
	  allocated = make_tree_vector ();
	  args = &allocated;
	}

      vec_safe_insert (*args, 0, sub_vtt);
    }

  ret = build_new_method_call (instance, fns, args,
			       TYPE_BINFO (BINFO_TYPE (binfo)),
			       flags, /*fn=*/NULL,
			       complain);

  if (allocated != NULL)
    release_tree_vector (allocated);

  if ((complain & tf_error)
      && (flags & LOOKUP_DELEGATING_CONS)
      && name == complete_ctor_identifier)
    check_self_delegation (ret);

  return ret;
}

/* Return the NAME, as a C string.  The NAME indicates a function that
   is a member of TYPE.  *FREE_P is set to true if the caller must
   free the memory returned.

   Rather than go through all of this, we should simply set the names
   of constructors and destructors appropriately, and dispense with
   ctor_identifier, dtor_identifier, etc.  */

static char *
name_as_c_string (tree name, tree type, bool *free_p)
{
  const char *pretty_name;

  /* Assume that we will not allocate memory.  */
  *free_p = false;
  /* Constructors and destructors are special.  */
  if (IDENTIFIER_CDTOR_P (name))
    {
      pretty_name
	= identifier_to_locale (IDENTIFIER_POINTER (constructor_name (type)));
      /* For a destructor, add the '~'.  */
      if (IDENTIFIER_DTOR_P (name))
	{
	  pretty_name = concat ("~", pretty_name, NULL);
	  /* Remember that we need to free the memory allocated.  */
	  *free_p = true;
	}
    }
  else if (IDENTIFIER_CONV_OP_P (name))
    {
      pretty_name = concat ("operator ",
			    type_as_string_translate (TREE_TYPE (name),
						      TFF_PLAIN_IDENTIFIER),
			    NULL);
      /* Remember that we need to free the memory allocated.  */
      *free_p = true;
    }
  else
    pretty_name = identifier_to_locale (IDENTIFIER_POINTER (name));

  return CONST_CAST (char *, pretty_name);
}

/* Build a call to "INSTANCE.FN (ARGS)".  If FN_P is non-NULL, it will
   be set, upon return, to the function called.  ARGS may be NULL.
   This may change ARGS.  */

static tree
build_new_method_call_1 (tree instance, tree fns, vec<tree, va_gc> **args,
		         tree conversion_path, int flags,
		         tree *fn_p, tsubst_flags_t complain)
{
  struct z_candidate *candidates = 0, *cand;
  tree explicit_targs = NULL_TREE;
  tree basetype = NULL_TREE;
  tree access_binfo, binfo;
  tree optype;
  tree first_mem_arg = NULL_TREE;
  tree name;
  bool skip_first_for_error;
  vec<tree, va_gc> *user_args;
  tree call;
  tree fn;
  int template_only = 0;
  bool any_viable_p;
  tree orig_instance;
  tree orig_fns;
  vec<tree, va_gc> *orig_args = NULL;
  void *p;

  gcc_assert (instance != NULL_TREE);

  /* We don't know what function we're going to call, yet.  */
  if (fn_p)
    *fn_p = NULL_TREE;

  if (error_operand_p (instance)
      || !fns || error_operand_p (fns))
    return error_mark_node;

  if (!BASELINK_P (fns))
    {
      if (complain & tf_error)
	error ("call to non-function %qD", fns);
      return error_mark_node;
    }

  orig_instance = instance;
  orig_fns = fns;

  /* Dismantle the baselink to collect all the information we need.  */
  if (!conversion_path)
    conversion_path = BASELINK_BINFO (fns);
  access_binfo = BASELINK_ACCESS_BINFO (fns);
  binfo = BASELINK_BINFO (fns);
  optype = BASELINK_OPTYPE (fns);
  fns = BASELINK_FUNCTIONS (fns);
  if (TREE_CODE (fns) == TEMPLATE_ID_EXPR)
    {
      explicit_targs = TREE_OPERAND (fns, 1);
      fns = TREE_OPERAND (fns, 0);
      template_only = 1;
    }
  gcc_assert (TREE_CODE (fns) == FUNCTION_DECL
	      || TREE_CODE (fns) == TEMPLATE_DECL
	      || TREE_CODE (fns) == OVERLOAD);
  fn = OVL_FIRST (fns);
  name = DECL_NAME (fn);

  basetype = TYPE_MAIN_VARIANT (TREE_TYPE (instance));
  gcc_assert (CLASS_TYPE_P (basetype));

  user_args = args == NULL ? NULL : *args;
  /* Under DR 147 A::A() is an invalid constructor call,
     not a functional cast.  */
  if (DECL_MAYBE_IN_CHARGE_CONSTRUCTOR_P (fn))
    {
      if (! (complain & tf_error))
	return error_mark_node;

      basetype = DECL_CONTEXT (fn);
      name = constructor_name (basetype);
      if (permerror (input_location,
		     "cannot call constructor %<%T::%D%> directly",
		     basetype, name))
	inform (input_location, "for a function-style cast, remove the "
		"redundant %<::%D%>", name);
      call = build_functional_cast (basetype, build_tree_list_vec (user_args),
				    complain);
      return call;
    }

  if (processing_template_decl)
    {
      orig_args = args == NULL ? NULL : make_tree_vector_copy (*args);
      instance = build_non_dependent_expr (instance);
      if (args != NULL)
	make_args_non_dependent (*args);
    }

  /* Process the argument list.  */
  if (args != NULL && *args != NULL)
    {
      *args = resolve_args (*args, complain);
      if (*args == NULL)
	return error_mark_node;
      user_args = *args;
    }

  /* Consider the object argument to be used even if we end up selecting a
     static member function.  */
  instance = mark_type_use (instance);

  /* Figure out whether to skip the first argument for the error
     message we will display to users if an error occurs.  We don't
     want to display any compiler-generated arguments.  The "this"
     pointer hasn't been added yet.  However, we must remove the VTT
     pointer if this is a call to a base-class constructor or
     destructor.  */
  skip_first_for_error = false;
  if (IDENTIFIER_CDTOR_P (name))
    {
      /* Callers should explicitly indicate whether they want to ctor
	 the complete object or just the part without virtual bases.  */
      gcc_assert (name != ctor_identifier);

      /* Remove the VTT pointer, if present.  */
      if ((name == base_ctor_identifier || name == base_dtor_identifier)
	  && CLASSTYPE_VBASECLASSES (basetype))
	skip_first_for_error = true;

      /* It's OK to call destructors and constructors on cv-qualified
	 objects.  Therefore, convert the INSTANCE to the unqualified
	 type, if necessary.  */
      if (!same_type_p (basetype, TREE_TYPE (instance)))
	{
	  instance = build_this (instance);
	  instance = build_nop (build_pointer_type (basetype), instance);
	  instance = build_fold_indirect_ref (instance);
	}
    }
  else
    gcc_assert (!DECL_DESTRUCTOR_P (fn) && !DECL_CONSTRUCTOR_P (fn));

  /* For the overload resolution we need to find the actual `this`
     that would be captured if the call turns out to be to a
     non-static member function.  Do not actually capture it at this
     point.  */
  if (DECL_CONSTRUCTOR_P (fn))
    /* Constructors don't use the enclosing 'this'.  */
    first_mem_arg = instance;
  else
    first_mem_arg = maybe_resolve_dummy (instance, false);

  /* Get the high-water mark for the CONVERSION_OBSTACK.  */
  p = conversion_obstack_alloc (0);

  /* The number of arguments artificial parms in ARGS; we subtract one because
     there's no 'this' in ARGS.  */
  unsigned skip = num_artificial_parms_for (fn) - 1;

  /* If CONSTRUCTOR_IS_DIRECT_INIT is set, this was a T{ } form
     initializer, not T({ }).  */
  if (DECL_CONSTRUCTOR_P (fn)
      && vec_safe_length (user_args) > skip
      && DIRECT_LIST_INIT_P ((*user_args)[skip]))
    {
      tree init_list = (*user_args)[skip];
      tree init = NULL_TREE;

      gcc_assert (user_args->length () == skip + 1
		  && !(flags & LOOKUP_ONLYCONVERTING));

      /* If the initializer list has no elements and T is a class type with
	 a default constructor, the object is value-initialized.  Handle
	 this here so we don't need to handle it wherever we use
	 build_special_member_call.  */
      if (CONSTRUCTOR_NELTS (init_list) == 0
	  && TYPE_HAS_DEFAULT_CONSTRUCTOR (basetype)
	  /* For a user-provided default constructor, use the normal
	     mechanisms so that protected access works.  */
	  && type_has_non_user_provided_default_constructor (basetype)
	  && !processing_template_decl)
	init = build_value_init (basetype, complain);

      /* If BASETYPE is an aggregate, we need to do aggregate
	 initialization.  */
      else if (CP_AGGREGATE_TYPE_P (basetype))
	{
	  init = reshape_init (basetype, init_list, complain);
	  init = digest_init (basetype, init, complain);
	}

      if (init)
	{
	  if (is_dummy_object (instance))
	    return get_target_expr_sfinae (init, complain);
	  init = build2 (INIT_EXPR, TREE_TYPE (instance), instance, init);
	  TREE_SIDE_EFFECTS (init) = true;
	  return init;
	}

      /* Otherwise go ahead with overload resolution.  */
      add_list_candidates (fns, first_mem_arg, user_args,
			   basetype, explicit_targs, template_only,
			   conversion_path, access_binfo, flags,
			   &candidates, complain);
    }
  else
    add_candidates (fns, first_mem_arg, user_args, optype,
		    explicit_targs, template_only, conversion_path,
		    access_binfo, flags, &candidates, complain);

  any_viable_p = false;
  candidates = splice_viable (candidates, false, &any_viable_p);

  if (!any_viable_p)
    {
      if (complain & tf_error)
	{
	  if (!COMPLETE_OR_OPEN_TYPE_P (basetype))
	    cxx_incomplete_type_error (instance, basetype);
	  else if (optype)
	    error ("no matching function for call to %<%T::operator %T(%A)%#V%>",
		   basetype, optype, build_tree_list_vec (user_args),
		   TREE_TYPE (instance));
	  else
	    {
	      tree arglist = build_tree_list_vec (user_args);
	      tree errname = name;
	      bool twiddle = false;
	      if (IDENTIFIER_CDTOR_P (errname))
		{
		  twiddle = IDENTIFIER_DTOR_P (errname);
		  errname = constructor_name (basetype);
		}
	      if (explicit_targs)
		errname = lookup_template_function (errname, explicit_targs);
	      if (skip_first_for_error)
		arglist = TREE_CHAIN (arglist);
	      error ("no matching function for call to %<%T::%s%E(%A)%#V%>",
		     basetype, &"~"[!twiddle], errname, arglist,
		     TREE_TYPE (instance));
	    }
	  print_z_candidates (location_of (name), candidates);
	}
      call = error_mark_node;
    }
  else
    {
      cand = tourney (candidates, complain);
      if (cand == 0)
	{
	  char *pretty_name;
	  bool free_p;
	  tree arglist;

	  if (complain & tf_error)
	    {
	      pretty_name = name_as_c_string (name, basetype, &free_p);
	      arglist = build_tree_list_vec (user_args);
	      if (skip_first_for_error)
		arglist = TREE_CHAIN (arglist);
	      if (!any_strictly_viable (candidates))
		error ("no matching function for call to %<%s(%A)%>",
		       pretty_name, arglist);
	      else
		error ("call of overloaded %<%s(%A)%> is ambiguous",
		       pretty_name, arglist);
	      print_z_candidates (location_of (name), candidates);
	      if (free_p)
		free (pretty_name);
	    }
	  call = error_mark_node;
	}
      else
	{
	  fn = cand->fn;
	  call = NULL_TREE;

	  if (!(flags & LOOKUP_NONVIRTUAL)
	      && DECL_PURE_VIRTUAL_P (fn)
	      && instance == current_class_ref
	      && (complain & tf_warning))
	    {
	      /* This is not an error, it is runtime undefined
		 behavior.  */
	      if (!current_function_decl)
		warning (0, "pure virtual %q#D called from "
			 "non-static data member initializer", fn);
	      else if (DECL_CONSTRUCTOR_P (current_function_decl)
		       || DECL_DESTRUCTOR_P (current_function_decl))
		warning (0, (DECL_CONSTRUCTOR_P (current_function_decl)
			     ? G_("pure virtual %q#D called from constructor")
			     : G_("pure virtual %q#D called from destructor")),
			 fn);
	    }

	  if (TREE_CODE (TREE_TYPE (fn)) == METHOD_TYPE
	      && !DECL_CONSTRUCTOR_P (fn)
	      && is_dummy_object (instance))
	    {
	      instance = maybe_resolve_dummy (instance, true);
	      if (instance == error_mark_node)
		call = error_mark_node;
	      else if (!is_dummy_object (instance))
		{
		  /* We captured 'this' in the current lambda now that
		     we know we really need it.  */
		  cand->first_arg = instance;
		}
	      else if (any_dependent_bases_p ())
		/* We can't tell until instantiation time whether we can use
		   *this as the implicit object argument.  */;
	      else
		{
		  if (complain & tf_error)
		    error ("cannot call member function %qD without object",
			   fn);
		  call = error_mark_node;
		}
	    }

	  if (call != error_mark_node)
	    {
	      /* Optimize away vtable lookup if we know that this
		 function can't be overridden.  We need to check if
		 the context and the type where we found fn are the same,
		 actually FN might be defined in a different class
		 type because of a using-declaration. In this case, we
		 do not want to perform a non-virtual call.  */
	      if (DECL_VINDEX (fn) && ! (flags & LOOKUP_NONVIRTUAL)
		  && same_type_ignoring_top_level_qualifiers_p
		  (DECL_CONTEXT (fn), BINFO_TYPE (binfo))
		  && resolves_to_fixed_type_p (instance, 0))
		flags |= LOOKUP_NONVIRTUAL;
              if (explicit_targs)
                flags |= LOOKUP_EXPLICIT_TMPL_ARGS;
	      /* Now we know what function is being called.  */
	      if (fn_p)
		*fn_p = fn;
	      /* Build the actual CALL_EXPR.  */
	      call = build_over_call (cand, flags, complain);
	      /* In an expression of the form `a->f()' where `f' turns
		 out to be a static member function, `a' is
		 none-the-less evaluated.  */
	      if (TREE_CODE (TREE_TYPE (fn)) != METHOD_TYPE
		  && !is_dummy_object (instance)
		  && TREE_SIDE_EFFECTS (instance))
		{
		  /* But avoid the implicit lvalue-rvalue conversion when 'a'
		     is volatile.  */
		  tree a = instance;
		  if (TREE_THIS_VOLATILE (a))
		    a = build_this (a);
		  call = build2 (COMPOUND_EXPR, TREE_TYPE (call), a, call);
		}
	      else if (call != error_mark_node
		       && DECL_DESTRUCTOR_P (cand->fn)
		       && !VOID_TYPE_P (TREE_TYPE (call)))
		/* An explicit call of the form "x->~X()" has type
		   "void".  However, on platforms where destructors
		   return "this" (i.e., those where
		   targetm.cxx.cdtor_returns_this is true), such calls
		   will appear to have a return value of pointer type
		   to the low-level call machinery.  We do not want to
		   change the low-level machinery, since we want to be
		   able to optimize "delete f()" on such platforms as
		   "operator delete(~X(f()))" (rather than generating
		   "t = f(), ~X(t), operator delete (t)").  */
		call = build_nop (void_type_node, call);
	    }
	}
    }

  if (processing_template_decl && call != error_mark_node)
    {
      bool cast_to_void = false;

      if (TREE_CODE (call) == COMPOUND_EXPR)
	call = TREE_OPERAND (call, 1);
      else if (TREE_CODE (call) == NOP_EXPR)
	{
	  cast_to_void = true;
	  call = TREE_OPERAND (call, 0);
	}
      if (INDIRECT_REF_P (call))
	call = TREE_OPERAND (call, 0);
      call = (build_min_non_dep_call_vec
	      (call,
	       build_min (COMPONENT_REF, TREE_TYPE (CALL_EXPR_FN (call)),
			  orig_instance, orig_fns, NULL_TREE),
	       orig_args));
      SET_EXPR_LOCATION (call, input_location);
      call = convert_from_reference (call);
      if (cast_to_void)
	call = build_nop (void_type_node, call);
    }

 /* Free all the conversions we allocated.  */
  obstack_free (&conversion_obstack, p);

  if (orig_args != NULL)
    release_tree_vector (orig_args);

  return call;
}

/* Wrapper for above.  */

tree
build_new_method_call (tree instance, tree fns, vec<tree, va_gc> **args,
		       tree conversion_path, int flags,
		       tree *fn_p, tsubst_flags_t complain)
{
  tree ret;
  bool subtime = timevar_cond_start (TV_OVERLOAD);
  ret = build_new_method_call_1 (instance, fns, args, conversion_path, flags,
                                 fn_p, complain);
  timevar_cond_stop (TV_OVERLOAD, subtime);
  return ret;
}

/* Returns true iff standard conversion sequence ICS1 is a proper
   subsequence of ICS2.  */

static bool
is_subseq (conversion *ics1, conversion *ics2)
{
  /* We can assume that a conversion of the same code
     between the same types indicates a subsequence since we only get
     here if the types we are converting from are the same.  */

  while (ics1->kind == ck_rvalue
	 || ics1->kind == ck_lvalue)
    ics1 = next_conversion (ics1);

  while (1)
    {
      while (ics2->kind == ck_rvalue
	     || ics2->kind == ck_lvalue)
	ics2 = next_conversion (ics2);

      if (ics2->kind == ck_user
	  || ics2->kind == ck_ambig
	  || ics2->kind == ck_aggr
	  || ics2->kind == ck_list
	  || ics2->kind == ck_identity)
	/* At this point, ICS1 cannot be a proper subsequence of
	   ICS2.  We can get a USER_CONV when we are comparing the
	   second standard conversion sequence of two user conversion
	   sequences.  */
	return false;

      ics2 = next_conversion (ics2);

      while (ics2->kind == ck_rvalue
	     || ics2->kind == ck_lvalue)
	ics2 = next_conversion (ics2);

      if (ics2->kind == ics1->kind
	  && same_type_p (ics2->type, ics1->type)
	  && (ics1->kind == ck_identity
	      || same_type_p (next_conversion (ics2)->type,
			      next_conversion (ics1)->type)))
	return true;
    }
}

/* Returns nonzero iff DERIVED is derived from BASE.  The inputs may
   be any _TYPE nodes.  */

bool
is_properly_derived_from (tree derived, tree base)
{
  if (!CLASS_TYPE_P (derived) || !CLASS_TYPE_P (base))
    return false;

  /* We only allow proper derivation here.  The DERIVED_FROM_P macro
     considers every class derived from itself.  */
  return (!same_type_ignoring_top_level_qualifiers_p (derived, base)
	  && DERIVED_FROM_P (base, derived));
}

/* We build the ICS for an implicit object parameter as a pointer
   conversion sequence.  However, such a sequence should be compared
   as if it were a reference conversion sequence.  If ICS is the
   implicit conversion sequence for an implicit object parameter,
   modify it accordingly.  */

static void
maybe_handle_implicit_object (conversion **ics)
{
  if ((*ics)->this_p)
    {
      /* [over.match.funcs]

	 For non-static member functions, the type of the
	 implicit object parameter is "reference to cv X"
	 where X is the class of which the function is a
	 member and cv is the cv-qualification on the member
	 function declaration.  */
      conversion *t = *ics;
      tree reference_type;

      /* The `this' parameter is a pointer to a class type.  Make the
	 implicit conversion talk about a reference to that same class
	 type.  */
      reference_type = TREE_TYPE (t->type);
      reference_type = build_reference_type (reference_type);

      if (t->kind == ck_qual)
	t = next_conversion (t);
      if (t->kind == ck_ptr)
	t = next_conversion (t);
      t = build_identity_conv (TREE_TYPE (t->type), NULL_TREE);
      t = direct_reference_binding (reference_type, t);
      t->this_p = 1;
      t->rvaluedness_matches_p = 0;
      *ics = t;
    }
}

/* If *ICS is a REF_BIND set *ICS to the remainder of the conversion,
   and return the initial reference binding conversion. Otherwise,
   leave *ICS unchanged and return NULL.  */

static conversion *
maybe_handle_ref_bind (conversion **ics)
{
  if ((*ics)->kind == ck_ref_bind)
    {
      conversion *old_ics = *ics;
      *ics = next_conversion (old_ics);
      (*ics)->user_conv_p = old_ics->user_conv_p;
      return old_ics;
    }

  return NULL;
}

/* Compare two implicit conversion sequences according to the rules set out in
   [over.ics.rank].  Return values:

      1: ics1 is better than ics2
     -1: ics2 is better than ics1
      0: ics1 and ics2 are indistinguishable */

static int
compare_ics (conversion *ics1, conversion *ics2)
{
  tree from_type1;
  tree from_type2;
  tree to_type1;
  tree to_type2;
  tree deref_from_type1 = NULL_TREE;
  tree deref_from_type2 = NULL_TREE;
  tree deref_to_type1 = NULL_TREE;
  tree deref_to_type2 = NULL_TREE;
  conversion_rank rank1, rank2;

  /* REF_BINDING is nonzero if the result of the conversion sequence
     is a reference type.   In that case REF_CONV is the reference
     binding conversion. */
  conversion *ref_conv1;
  conversion *ref_conv2;

  /* Compare badness before stripping the reference conversion.  */
  if (ics1->bad_p > ics2->bad_p)
    return -1;
  else if (ics1->bad_p < ics2->bad_p)
    return 1;

  /* Handle implicit object parameters.  */
  maybe_handle_implicit_object (&ics1);
  maybe_handle_implicit_object (&ics2);

  /* Handle reference parameters.  */
  ref_conv1 = maybe_handle_ref_bind (&ics1);
  ref_conv2 = maybe_handle_ref_bind (&ics2);

  /* List-initialization sequence L1 is a better conversion sequence than
     list-initialization sequence L2 if L1 converts to
     std::initializer_list<X> for some X and L2 does not.  */
  if (ics1->kind == ck_list && ics2->kind != ck_list)
    return 1;
  if (ics2->kind == ck_list && ics1->kind != ck_list)
    return -1;

  /* [over.ics.rank]

     When  comparing  the  basic forms of implicit conversion sequences (as
     defined in _over.best.ics_)

     --a standard conversion sequence (_over.ics.scs_) is a better
       conversion sequence than a user-defined conversion sequence
       or an ellipsis conversion sequence, and

     --a user-defined conversion sequence (_over.ics.user_) is a
       better conversion sequence than an ellipsis conversion sequence
       (_over.ics.ellipsis_).  */
  /* Use BAD_CONVERSION_RANK because we already checked for a badness
     mismatch.  If both ICS are bad, we try to make a decision based on
     what would have happened if they'd been good.  This is not an
     extension, we'll still give an error when we build up the call; this
     just helps us give a more helpful error message.  */
  rank1 = BAD_CONVERSION_RANK (ics1);
  rank2 = BAD_CONVERSION_RANK (ics2);

  if (rank1 > rank2)
    return -1;
  else if (rank1 < rank2)
    return 1;

  if (ics1->ellipsis_p)
    /* Both conversions are ellipsis conversions.  */
    return 0;

  /* User-defined  conversion sequence U1 is a better conversion sequence
     than another user-defined conversion sequence U2 if they contain the
     same user-defined conversion operator or constructor and if the sec-
     ond standard conversion sequence of U1 is  better  than  the  second
     standard conversion sequence of U2.  */

  /* Handle list-conversion with the same code even though it isn't always
     ranked as a user-defined conversion and it doesn't have a second
     standard conversion sequence; it will still have the desired effect.
     Specifically, we need to do the reference binding comparison at the
     end of this function.  */

  if (ics1->user_conv_p || ics1->kind == ck_list || ics1->kind == ck_aggr)
    {
      conversion *t1;
      conversion *t2;

      for (t1 = ics1; t1->kind != ck_user; t1 = next_conversion (t1))
	if (t1->kind == ck_ambig || t1->kind == ck_aggr
	    || t1->kind == ck_list)
	  break;
      for (t2 = ics2; t2->kind != ck_user; t2 = next_conversion (t2))
	if (t2->kind == ck_ambig || t2->kind == ck_aggr
	    || t2->kind == ck_list)
	  break;

      if (t1->kind != t2->kind)
	return 0;
      else if (t1->kind == ck_user)
	{
	  tree f1 = t1->cand ? t1->cand->fn : t1->type;
	  tree f2 = t2->cand ? t2->cand->fn : t2->type;
	  if (f1 != f2)
	    return 0;
	}
      else
	{
	  /* For ambiguous or aggregate conversions, use the target type as
	     a proxy for the conversion function.  */
	  if (!same_type_ignoring_top_level_qualifiers_p (t1->type, t2->type))
	    return 0;
	}

      /* We can just fall through here, after setting up
	 FROM_TYPE1 and FROM_TYPE2.  */
      from_type1 = t1->type;
      from_type2 = t2->type;
    }
  else
    {
      conversion *t1;
      conversion *t2;

      /* We're dealing with two standard conversion sequences.

	 [over.ics.rank]

	 Standard conversion sequence S1 is a better conversion
	 sequence than standard conversion sequence S2 if

	 --S1 is a proper subsequence of S2 (comparing the conversion
	   sequences in the canonical form defined by _over.ics.scs_,
	   excluding any Lvalue Transformation; the identity
	   conversion sequence is considered to be a subsequence of
	   any non-identity conversion sequence */

      t1 = ics1;
      while (t1->kind != ck_identity)
	t1 = next_conversion (t1);
      from_type1 = t1->type;

      t2 = ics2;
      while (t2->kind != ck_identity)
	t2 = next_conversion (t2);
      from_type2 = t2->type;
    }

  /* One sequence can only be a subsequence of the other if they start with
     the same type.  They can start with different types when comparing the
     second standard conversion sequence in two user-defined conversion
     sequences.  */
  if (same_type_p (from_type1, from_type2))
    {
      if (is_subseq (ics1, ics2))
	return 1;
      if (is_subseq (ics2, ics1))
	return -1;
    }

  /* [over.ics.rank]

     Or, if not that,

     --the rank of S1 is better than the rank of S2 (by the rules
       defined below):

    Standard conversion sequences are ordered by their ranks: an Exact
    Match is a better conversion than a Promotion, which is a better
    conversion than a Conversion.

    Two conversion sequences with the same rank are indistinguishable
    unless one of the following rules applies:

    --A conversion that does not a convert a pointer, pointer to member,
      or std::nullptr_t to bool is better than one that does.

    The ICS_STD_RANK automatically handles the pointer-to-bool rule,
    so that we do not have to check it explicitly.  */
  if (ics1->rank < ics2->rank)
    return 1;
  else if (ics2->rank < ics1->rank)
    return -1;

  to_type1 = ics1->type;
  to_type2 = ics2->type;

  /* A conversion from scalar arithmetic type to complex is worse than a
     conversion between scalar arithmetic types.  */
  if (same_type_p (from_type1, from_type2)
      && ARITHMETIC_TYPE_P (from_type1)
      && ARITHMETIC_TYPE_P (to_type1)
      && ARITHMETIC_TYPE_P (to_type2)
      && ((TREE_CODE (to_type1) == COMPLEX_TYPE)
	  != (TREE_CODE (to_type2) == COMPLEX_TYPE)))
    {
      if (TREE_CODE (to_type1) == COMPLEX_TYPE)
	return -1;
      else
	return 1;
    }

  if (TYPE_PTR_P (from_type1)
      && TYPE_PTR_P (from_type2)
      && TYPE_PTR_P (to_type1)
      && TYPE_PTR_P (to_type2))
    {
      deref_from_type1 = TREE_TYPE (from_type1);
      deref_from_type2 = TREE_TYPE (from_type2);
      deref_to_type1 = TREE_TYPE (to_type1);
      deref_to_type2 = TREE_TYPE (to_type2);
    }
  /* The rules for pointers to members A::* are just like the rules
     for pointers A*, except opposite: if B is derived from A then
     A::* converts to B::*, not vice versa.  For that reason, we
     switch the from_ and to_ variables here.  */
  else if ((TYPE_PTRDATAMEM_P (from_type1) && TYPE_PTRDATAMEM_P (from_type2)
	    && TYPE_PTRDATAMEM_P (to_type1) && TYPE_PTRDATAMEM_P (to_type2))
	   || (TYPE_PTRMEMFUNC_P (from_type1)
	       && TYPE_PTRMEMFUNC_P (from_type2)
	       && TYPE_PTRMEMFUNC_P (to_type1)
	       && TYPE_PTRMEMFUNC_P (to_type2)))
    {
      deref_to_type1 = TYPE_PTRMEM_CLASS_TYPE (from_type1);
      deref_to_type2 = TYPE_PTRMEM_CLASS_TYPE (from_type2);
      deref_from_type1 = TYPE_PTRMEM_CLASS_TYPE (to_type1);
      deref_from_type2 = TYPE_PTRMEM_CLASS_TYPE (to_type2);
    }

  if (deref_from_type1 != NULL_TREE
      && RECORD_OR_UNION_CODE_P (TREE_CODE (deref_from_type1))
      && RECORD_OR_UNION_CODE_P (TREE_CODE (deref_from_type2)))
    {
      /* This was one of the pointer or pointer-like conversions.

	 [over.ics.rank]

	 --If class B is derived directly or indirectly from class A,
	   conversion of B* to A* is better than conversion of B* to
	   void*, and conversion of A* to void* is better than
	   conversion of B* to void*.  */
      if (VOID_TYPE_P (deref_to_type1)
	  && VOID_TYPE_P (deref_to_type2))
	{
	  if (is_properly_derived_from (deref_from_type1,
					deref_from_type2))
	    return -1;
	  else if (is_properly_derived_from (deref_from_type2,
					     deref_from_type1))
	    return 1;
	}
      else if (VOID_TYPE_P (deref_to_type1)
	       || VOID_TYPE_P (deref_to_type2))
	{
	  if (same_type_p (deref_from_type1, deref_from_type2))
	    {
	      if (VOID_TYPE_P (deref_to_type2))
		{
		  if (is_properly_derived_from (deref_from_type1,
						deref_to_type1))
		    return 1;
		}
	      /* We know that DEREF_TO_TYPE1 is `void' here.  */
	      else if (is_properly_derived_from (deref_from_type1,
						 deref_to_type2))
		return -1;
	    }
	}
      else if (RECORD_OR_UNION_CODE_P (TREE_CODE (deref_to_type1))
	       && RECORD_OR_UNION_CODE_P (TREE_CODE (deref_to_type2)))
	{
	  /* [over.ics.rank]

	     --If class B is derived directly or indirectly from class A
	       and class C is derived directly or indirectly from B,

	     --conversion of C* to B* is better than conversion of C* to
	       A*,

	     --conversion of B* to A* is better than conversion of C* to
	       A*  */
	  if (same_type_p (deref_from_type1, deref_from_type2))
	    {
	      if (is_properly_derived_from (deref_to_type1,
					    deref_to_type2))
		return 1;
	      else if (is_properly_derived_from (deref_to_type2,
						 deref_to_type1))
		return -1;
	    }
	  else if (same_type_p (deref_to_type1, deref_to_type2))
	    {
	      if (is_properly_derived_from (deref_from_type2,
					    deref_from_type1))
		return 1;
	      else if (is_properly_derived_from (deref_from_type1,
						 deref_from_type2))
		return -1;
	    }
	}
    }
  else if (CLASS_TYPE_P (non_reference (from_type1))
	   && same_type_p (from_type1, from_type2))
    {
      tree from = non_reference (from_type1);

      /* [over.ics.rank]

	 --binding of an expression of type C to a reference of type
	   B& is better than binding an expression of type C to a
	   reference of type A&

	 --conversion of C to B is better than conversion of C to A,  */
      if (is_properly_derived_from (from, to_type1)
	  && is_properly_derived_from (from, to_type2))
	{
	  if (is_properly_derived_from (to_type1, to_type2))
	    return 1;
	  else if (is_properly_derived_from (to_type2, to_type1))
	    return -1;
	}
    }
  else if (CLASS_TYPE_P (non_reference (to_type1))
	   && same_type_p (to_type1, to_type2))
    {
      tree to = non_reference (to_type1);

      /* [over.ics.rank]

	 --binding of an expression of type B to a reference of type
	   A& is better than binding an expression of type C to a
	   reference of type A&,

	 --conversion of B to A is better than conversion of C to A  */
      if (is_properly_derived_from (from_type1, to)
	  && is_properly_derived_from (from_type2, to))
	{
	  if (is_properly_derived_from (from_type2, from_type1))
	    return 1;
	  else if (is_properly_derived_from (from_type1, from_type2))
	    return -1;
	}
    }

  /* [over.ics.rank]

     --S1 and S2 differ only in their qualification conversion and  yield
       similar  types  T1 and T2 (_conv.qual_), respectively, and the cv-
       qualification signature of type T1 is a proper subset of  the  cv-
       qualification signature of type T2  */
  if (ics1->kind == ck_qual
      && ics2->kind == ck_qual
      && same_type_p (from_type1, from_type2))
    {
      int result = comp_cv_qual_signature (to_type1, to_type2);
      if (result != 0)
	return result;
    }

  /* [over.ics.rank]

     --S1 and S2 are reference bindings (_dcl.init.ref_) and neither refers
     to an implicit object parameter of a non-static member function
     declared without a ref-qualifier, and either S1 binds an lvalue
     reference to an lvalue and S2 binds an rvalue reference or S1 binds an
     rvalue reference to an rvalue and S2 binds an lvalue reference (C++0x
     draft standard, 13.3.3.2)

     --S1 and S2 are reference bindings (_dcl.init.ref_), and the
     types to which the references refer are the same type except for
     top-level cv-qualifiers, and the type to which the reference
     initialized by S2 refers is more cv-qualified than the type to
     which the reference initialized by S1 refers.

     DR 1328 [over.match.best]: the context is an initialization by
     conversion function for direct reference binding (13.3.1.6) of a
     reference to function type, the return type of F1 is the same kind of
     reference (i.e. lvalue or rvalue) as the reference being initialized,
     and the return type of F2 is not.  */

  if (ref_conv1 && ref_conv2)
    {
      if (!ref_conv1->this_p && !ref_conv2->this_p
	  && (ref_conv1->rvaluedness_matches_p
	      != ref_conv2->rvaluedness_matches_p)
	  && (same_type_p (ref_conv1->type, ref_conv2->type)
	      || (TYPE_REF_IS_RVALUE (ref_conv1->type)
		  != TYPE_REF_IS_RVALUE (ref_conv2->type))))
	{
	  if (ref_conv1->bad_p
	      && !same_type_p (TREE_TYPE (ref_conv1->type),
			       TREE_TYPE (ref_conv2->type)))
	    /* Don't prefer a bad conversion that drops cv-quals to a bad
	       conversion with the wrong rvalueness.  */
	    return 0;
	  return (ref_conv1->rvaluedness_matches_p
		  - ref_conv2->rvaluedness_matches_p);
	}

      if (same_type_ignoring_top_level_qualifiers_p (to_type1, to_type2))
	{
	  int q1 = cp_type_quals (TREE_TYPE (ref_conv1->type));
	  int q2 = cp_type_quals (TREE_TYPE (ref_conv2->type));
	  if (ref_conv1->bad_p)
	    {
	      /* Prefer the one that drops fewer cv-quals.  */
	      tree ftype = next_conversion (ref_conv1)->type;
	      int fquals = cp_type_quals (ftype);
	      q1 ^= fquals;
	      q2 ^= fquals;
	    }
	  return comp_cv_qualification (q2, q1);
	}
    }

  /* Neither conversion sequence is better than the other.  */
  return 0;
}

/* The source type for this standard conversion sequence.  */

static tree
source_type (conversion *t)
{
  for (;; t = next_conversion (t))
    {
      if (t->kind == ck_user
	  || t->kind == ck_ambig
	  || t->kind == ck_identity)
	return t->type;
    }
  gcc_unreachable ();
}

/* Note a warning about preferring WINNER to LOSER.  We do this by storing
   a pointer to LOSER and re-running joust to produce the warning if WINNER
   is actually used.  */

static void
add_warning (struct z_candidate *winner, struct z_candidate *loser)
{
  candidate_warning *cw = (candidate_warning *)
    conversion_obstack_alloc (sizeof (candidate_warning));
  cw->loser = loser;
  cw->next = winner->warnings;
  winner->warnings = cw;
}

/* Compare two candidates for overloading as described in
   [over.match.best].  Return values:

      1: cand1 is better than cand2
     -1: cand2 is better than cand1
      0: cand1 and cand2 are indistinguishable */

static int
joust (struct z_candidate *cand1, struct z_candidate *cand2, bool warn,
       tsubst_flags_t complain)
{
  int winner = 0;
  int off1 = 0, off2 = 0;
  size_t i;
  size_t len;

  /* Candidates that involve bad conversions are always worse than those
     that don't.  */
  if (cand1->viable > cand2->viable)
    return 1;
  if (cand1->viable < cand2->viable)
    return -1;

  /* If we have two pseudo-candidates for conversions to the same type,
     or two candidates for the same function, arbitrarily pick one.  */
  if (cand1->fn == cand2->fn
      && (IS_TYPE_OR_DECL_P (cand1->fn)))
    return 1;

  /* Prefer a non-deleted function over an implicitly deleted move
     constructor or assignment operator.  This differs slightly from the
     wording for issue 1402 (which says the move op is ignored by overload
     resolution), but this way produces better error messages.  */
  if (TREE_CODE (cand1->fn) == FUNCTION_DECL
      && TREE_CODE (cand2->fn) == FUNCTION_DECL
      && DECL_DELETED_FN (cand1->fn) != DECL_DELETED_FN (cand2->fn))
    {
      if (DECL_DELETED_FN (cand1->fn) && DECL_DEFAULTED_FN (cand1->fn)
	  && move_fn_p (cand1->fn))
	return -1;
      if (DECL_DELETED_FN (cand2->fn) && DECL_DEFAULTED_FN (cand2->fn)
	  && move_fn_p (cand2->fn))
	return 1;
    }

  /* a viable function F1
     is defined to be a better function than another viable function F2  if
     for  all arguments i, ICSi(F1) is not a worse conversion sequence than
     ICSi(F2), and then */

  /* for some argument j, ICSj(F1) is a better conversion  sequence  than
     ICSj(F2) */

  /* For comparing static and non-static member functions, we ignore
     the implicit object parameter of the non-static function.  The
     standard says to pretend that the static function has an object
     parm, but that won't work with operator overloading.  */
  len = cand1->num_convs;
  if (len != cand2->num_convs)
    {
      int static_1 = DECL_STATIC_FUNCTION_P (cand1->fn);
      int static_2 = DECL_STATIC_FUNCTION_P (cand2->fn);

      if (DECL_CONSTRUCTOR_P (cand1->fn)
	  && is_list_ctor (cand1->fn) != is_list_ctor (cand2->fn))
	/* We're comparing a near-match list constructor and a near-match
	   non-list constructor.  Just treat them as unordered.  */
	return 0;

      gcc_assert (static_1 != static_2);

      if (static_1)
	off2 = 1;
      else
	{
	  off1 = 1;
	  --len;
	}
    }

  for (i = 0; i < len; ++i)
    {
      conversion *t1 = cand1->convs[i + off1];
      conversion *t2 = cand2->convs[i + off2];
      int comp = compare_ics (t1, t2);

      if (comp != 0)
	{
	  if ((complain & tf_warning)
	      && warn_sign_promo
	      && (CONVERSION_RANK (t1) + CONVERSION_RANK (t2)
		  == cr_std + cr_promotion)
	      && t1->kind == ck_std
	      && t2->kind == ck_std
	      && TREE_CODE (t1->type) == INTEGER_TYPE
	      && TREE_CODE (t2->type) == INTEGER_TYPE
	      && (TYPE_PRECISION (t1->type)
		  == TYPE_PRECISION (t2->type))
	      && (TYPE_UNSIGNED (next_conversion (t1)->type)
		  || (TREE_CODE (next_conversion (t1)->type)
		      == ENUMERAL_TYPE)))
	    {
	      tree type = next_conversion (t1)->type;
	      tree type1, type2;
	      struct z_candidate *w, *l;
	      if (comp > 0)
		type1 = t1->type, type2 = t2->type,
		  w = cand1, l = cand2;
	      else
		type1 = t2->type, type2 = t1->type,
		  w = cand2, l = cand1;

	      if (warn)
		{
		  warning (OPT_Wsign_promo, "passing %qT chooses %qT over %qT",
			   type, type1, type2);
		  warning (OPT_Wsign_promo, "  in call to %qD", w->fn);
		}
	      else
		add_warning (w, l);
	    }

	  if (winner && comp != winner)
	    {
	      winner = 0;
	      goto tweak;
	    }
	  winner = comp;
	}
    }

  /* warn about confusing overload resolution for user-defined conversions,
     either between a constructor and a conversion op, or between two
     conversion ops.  */
  if ((complain & tf_warning)
      && winner && warn_conversion && cand1->second_conv
      && (!DECL_CONSTRUCTOR_P (cand1->fn) || !DECL_CONSTRUCTOR_P (cand2->fn))
      && winner != compare_ics (cand1->second_conv, cand2->second_conv))
    {
      struct z_candidate *w, *l;
      bool give_warning = false;

      if (winner == 1)
	w = cand1, l = cand2;
      else
	w = cand2, l = cand1;

      /* We don't want to complain about `X::operator T1 ()'
	 beating `X::operator T2 () const', when T2 is a no less
	 cv-qualified version of T1.  */
      if (DECL_CONTEXT (w->fn) == DECL_CONTEXT (l->fn)
	  && !DECL_CONSTRUCTOR_P (w->fn) && !DECL_CONSTRUCTOR_P (l->fn))
	{
	  tree t = TREE_TYPE (TREE_TYPE (l->fn));
	  tree f = TREE_TYPE (TREE_TYPE (w->fn));

	  if (TREE_CODE (t) == TREE_CODE (f) && POINTER_TYPE_P (t))
	    {
	      t = TREE_TYPE (t);
	      f = TREE_TYPE (f);
	    }
	  if (!comp_ptr_ttypes (t, f))
	    give_warning = true;
	}
      else
	give_warning = true;

      if (!give_warning)
	/*NOP*/;
      else if (warn)
	{
	  tree source = source_type (w->convs[0]);
	  if (POINTER_TYPE_P (source))
	    source = TREE_TYPE (source);
	  if (warning (OPT_Wconversion, "choosing %qD over %qD", w->fn, l->fn)
	      && warning (OPT_Wconversion, "  for conversion from %qH to %qI",
			  source, w->second_conv->type)) 
	    {
	      inform (input_location, "  because conversion sequence for the argument is better");
	    }
	}
      else
	add_warning (w, l);
    }

  if (winner)
    return winner;

  /* DR 495 moved this tiebreaker above the template ones.  */
  /* or, if not that,
     the  context  is  an  initialization by user-defined conversion (see
     _dcl.init_  and  _over.match.user_)  and  the  standard   conversion
     sequence  from  the return type of F1 to the destination type (i.e.,
     the type of the entity being initialized)  is  a  better  conversion
     sequence  than the standard conversion sequence from the return type
     of F2 to the destination type.  */

  if (cand1->second_conv)
    {
      winner = compare_ics (cand1->second_conv, cand2->second_conv);
      if (winner)
	return winner;
    }

  /* or, if not that,
     F1 is a non-template function and F2 is a template function
     specialization.  */

  if (!cand1->template_decl && cand2->template_decl)
    return 1;
  else if (cand1->template_decl && !cand2->template_decl)
    return -1;

  /* or, if not that,
     F1 and F2 are template functions and the function template for F1 is
     more specialized than the template for F2 according to the partial
     ordering rules.  */

  if (cand1->template_decl && cand2->template_decl)
    {
      winner = more_specialized_fn
	(TI_TEMPLATE (cand1->template_decl),
	 TI_TEMPLATE (cand2->template_decl),
	 /* [temp.func.order]: The presence of unused ellipsis and default
	    arguments has no effect on the partial ordering of function
	    templates.   add_function_candidate() will not have
	    counted the "this" argument for constructors.  */
	 cand1->num_convs + DECL_CONSTRUCTOR_P (cand1->fn));
      if (winner)
	return winner;
    }

  // C++ Concepts
  // or, if not that, F1 is more constrained than F2.
  if (flag_concepts && DECL_P (cand1->fn) && DECL_P (cand2->fn))
    {
      winner = more_constrained (cand1->fn, cand2->fn);
      if (winner)
	return winner;
    }

  /* F1 is generated from a deduction-guide (13.3.1.8) and F2 is not */
  if (deduction_guide_p (cand1->fn))
    {
      gcc_assert (deduction_guide_p (cand2->fn));
      /* We distinguish between candidates from an explicit deduction guide and
	 candidates built from a constructor based on DECL_ARTIFICIAL.  */
      int art1 = DECL_ARTIFICIAL (cand1->fn);
      int art2 = DECL_ARTIFICIAL (cand2->fn);
      if (art1 != art2)
	return art2 - art1;

      if (art1)
	{
	  /* Prefer the special copy guide over a declared copy/move
	     constructor.  */
	  if (copy_guide_p (cand1->fn))
	    return 1;
	  if (copy_guide_p (cand2->fn))
	    return -1;

	  /* Prefer a candidate generated from a non-template constructor.  */
	  int tg1 = template_guide_p (cand1->fn);
	  int tg2 = template_guide_p (cand2->fn);
	  if (tg1 != tg2)
	    return tg2 - tg1;
	}
    }

  /* F1 is a member of a class D, F2 is a member of a base class B of D, and
     for all arguments the corresponding parameters of F1 and F2 have the same
     type (CWG 2273/2277). */
  if (DECL_P (cand1->fn) && DECL_CLASS_SCOPE_P (cand1->fn)
      && !DECL_CONV_FN_P (cand1->fn)
      && DECL_P (cand2->fn) && DECL_CLASS_SCOPE_P (cand2->fn)
      && !DECL_CONV_FN_P (cand2->fn))
    {
      tree base1 = DECL_CONTEXT (strip_inheriting_ctors (cand1->fn));
      tree base2 = DECL_CONTEXT (strip_inheriting_ctors (cand2->fn));

      bool used1 = false;
      bool used2 = false;
      if (base1 == base2)
	/* No difference.  */;
      else if (DERIVED_FROM_P (base1, base2))
	used1 = true;
      else if (DERIVED_FROM_P (base2, base1))
	used2 = true;

      if (int diff = used2 - used1)
	{
	  for (i = 0; i < len; ++i)
	    {
	      conversion *t1 = cand1->convs[i + off1];
	      conversion *t2 = cand2->convs[i + off2];
	      if (!same_type_p (t1->type, t2->type))
		break;
	    }
	  if (i == len)
	    return diff;
	}
    }

  /* Check whether we can discard a builtin candidate, either because we
     have two identical ones or matching builtin and non-builtin candidates.

     (Pedantically in the latter case the builtin which matched the user
     function should not be added to the overload set, but we spot it here.

     [over.match.oper]
     ... the builtin candidates include ...
     - do not have the same parameter type list as any non-template
       non-member candidate.  */

  if (identifier_p (cand1->fn) || identifier_p (cand2->fn))
    {
      for (i = 0; i < len; ++i)
	if (!same_type_p (cand1->convs[i]->type,
			  cand2->convs[i]->type))
	  break;
      if (i == cand1->num_convs)
	{
	  if (cand1->fn == cand2->fn)
	    /* Two built-in candidates; arbitrarily pick one.  */
	    return 1;
	  else if (identifier_p (cand1->fn))
	    /* cand1 is built-in; prefer cand2.  */
	    return -1;
	  else
	    /* cand2 is built-in; prefer cand1.  */
	    return 1;
	}
    }

  /* For candidates of a multi-versioned function,  make the version with
     the highest priority win.  This version will be checked for dispatching
     first.  If this version can be inlined into the caller, the front-end
     will simply make a direct call to this function.  */

  if (TREE_CODE (cand1->fn) == FUNCTION_DECL
      && DECL_FUNCTION_VERSIONED (cand1->fn)
      && TREE_CODE (cand2->fn) == FUNCTION_DECL
      && DECL_FUNCTION_VERSIONED (cand2->fn))
    {
      tree f1 = TREE_TYPE (cand1->fn);
      tree f2 = TREE_TYPE (cand2->fn);
      tree p1 = TYPE_ARG_TYPES (f1);
      tree p2 = TYPE_ARG_TYPES (f2);
     
      /* Check if cand1->fn and cand2->fn are versions of the same function.  It
         is possible that cand1->fn and cand2->fn are function versions but of
         different functions.  Check types to see if they are versions of the same
         function.  */
      if (compparms (p1, p2)
	  && same_type_p (TREE_TYPE (f1), TREE_TYPE (f2)))
	{
	  /* Always make the version with the higher priority, more
	     specialized, win.  */
	  gcc_assert (targetm.compare_version_priority);
	  if (targetm.compare_version_priority (cand1->fn, cand2->fn) >= 0)
	    return 1;
	  else
	    return -1;
	}
    }

  /* If the two function declarations represent the same function (this can
     happen with declarations in multiple scopes and arg-dependent lookup),
     arbitrarily choose one.  But first make sure the default args we're
     using match.  */
  if (DECL_P (cand1->fn) && DECL_P (cand2->fn)
      && equal_functions (cand1->fn, cand2->fn))
    {
      tree parms1 = TYPE_ARG_TYPES (TREE_TYPE (cand1->fn));
      tree parms2 = TYPE_ARG_TYPES (TREE_TYPE (cand2->fn));

      gcc_assert (!DECL_CONSTRUCTOR_P (cand1->fn));

      for (i = 0; i < len; ++i)
	{
	  /* Don't crash if the fn is variadic.  */
	  if (!parms1)
	    break;
	  parms1 = TREE_CHAIN (parms1);
	  parms2 = TREE_CHAIN (parms2);
	}

      if (off1)
	parms1 = TREE_CHAIN (parms1);
      else if (off2)
	parms2 = TREE_CHAIN (parms2);

      for (; parms1; ++i)
	{
	  if (!cp_tree_equal (TREE_PURPOSE (parms1),
			      TREE_PURPOSE (parms2)))
	    {
	      if (warn)
		{
		  if (complain & tf_error)
		    {
		      if (permerror (input_location,
				     "default argument mismatch in "
				     "overload resolution"))
			{
			  inform (DECL_SOURCE_LOCATION (cand1->fn),
				  " candidate 1: %q#F", cand1->fn);
			  inform (DECL_SOURCE_LOCATION (cand2->fn),
				  " candidate 2: %q#F", cand2->fn);
			}
		    }
		  else
		    return 0;
		}
	      else
		add_warning (cand1, cand2);
	      break;
	    }
	  parms1 = TREE_CHAIN (parms1);
	  parms2 = TREE_CHAIN (parms2);
	}

      return 1;
    }

tweak:

  /* Extension: If the worst conversion for one candidate is worse than the
     worst conversion for the other, take the first.  */
  if (!pedantic && (complain & tf_warning_or_error))
    {
      conversion_rank rank1 = cr_identity, rank2 = cr_identity;
      struct z_candidate *w = 0, *l = 0;

      for (i = 0; i < len; ++i)
	{
	  if (CONVERSION_RANK (cand1->convs[i+off1]) > rank1)
	    rank1 = CONVERSION_RANK (cand1->convs[i+off1]);
	  if (CONVERSION_RANK (cand2->convs[i + off2]) > rank2)
	    rank2 = CONVERSION_RANK (cand2->convs[i + off2]);
	}
      if (rank1 < rank2)
	winner = 1, w = cand1, l = cand2;
      if (rank1 > rank2)
	winner = -1, w = cand2, l = cand1;
      if (winner)
	{
	  /* Don't choose a deleted function over ambiguity.  */
	  if (DECL_P (w->fn) && DECL_DELETED_FN (w->fn))
	    return 0;
	  if (warn)
	    {
	      pedwarn (input_location, 0,
	      "ISO C++ says that these are ambiguous, even "
	      "though the worst conversion for the first is better than "
	      "the worst conversion for the second:");
	      print_z_candidate (input_location, _("candidate 1:"), w);
	      print_z_candidate (input_location, _("candidate 2:"), l);
	    }
	  else
	    add_warning (w, l);
	  return winner;
	}
    }

  gcc_assert (!winner);
  return 0;
}

/* Given a list of candidates for overloading, find the best one, if any.
   This algorithm has a worst case of O(2n) (winner is last), and a best
   case of O(n/2) (totally ambiguous); much better than a sorting
   algorithm.  */

static struct z_candidate *
tourney (struct z_candidate *candidates, tsubst_flags_t complain)
{
  struct z_candidate *champ = candidates, *challenger;
  int fate;
  int champ_compared_to_predecessor = 0;

  /* Walk through the list once, comparing each current champ to the next
     candidate, knocking out a candidate or two with each comparison.  */

  for (challenger = champ->next; challenger; )
    {
      fate = joust (champ, challenger, 0, complain);
      if (fate == 1)
	challenger = challenger->next;
      else
	{
	  if (fate == 0)
	    {
	      champ = challenger->next;
	      if (champ == 0)
		return NULL;
	      champ_compared_to_predecessor = 0;
	    }
	  else
	    {
	      champ = challenger;
	      champ_compared_to_predecessor = 1;
	    }

	  challenger = champ->next;
	}
    }

  /* Make sure the champ is better than all the candidates it hasn't yet
     been compared to.  */

  for (challenger = candidates;
       challenger != champ
	 && !(champ_compared_to_predecessor && challenger->next == champ);
       challenger = challenger->next)
    {
      fate = joust (champ, challenger, 0, complain);
      if (fate != 1)
	return NULL;
    }

  return champ;
}

/* Returns nonzero if things of type FROM can be converted to TO.  */

bool
can_convert (tree to, tree from, tsubst_flags_t complain)
{
  tree arg = NULL_TREE;
  /* implicit_conversion only considers user-defined conversions
     if it has an expression for the call argument list.  */
  if (CLASS_TYPE_P (from) || CLASS_TYPE_P (to))
    arg = build1 (CAST_EXPR, from, NULL_TREE);
  return can_convert_arg (to, from, arg, LOOKUP_IMPLICIT, complain);
}

/* Returns nonzero if things of type FROM can be converted to TO with a
   standard conversion.  */

bool
can_convert_standard (tree to, tree from, tsubst_flags_t complain)
{
  return can_convert_arg (to, from, NULL_TREE, LOOKUP_IMPLICIT, complain);
}

/* Returns nonzero if ARG (of type FROM) can be converted to TO.  */

bool
can_convert_arg (tree to, tree from, tree arg, int flags,
		 tsubst_flags_t complain)
{
  conversion *t;
  void *p;
  bool ok_p;

  /* Get the high-water mark for the CONVERSION_OBSTACK.  */
  p = conversion_obstack_alloc (0);
  /* We want to discard any access checks done for this test,
     as we might not be in the appropriate access context and
     we'll do the check again when we actually perform the
     conversion.  */
  push_deferring_access_checks (dk_deferred);

  t  = implicit_conversion (to, from, arg, /*c_cast_p=*/false,
			    flags, complain);
  ok_p = (t && !t->bad_p);

  /* Discard the access checks now.  */
  pop_deferring_access_checks ();
  /* Free all the conversions we allocated.  */
  obstack_free (&conversion_obstack, p);

  return ok_p;
}

/* Like can_convert_arg, but allows dubious conversions as well.  */

bool
can_convert_arg_bad (tree to, tree from, tree arg, int flags,
		     tsubst_flags_t complain)
{
  conversion *t;
  void *p;

  /* Get the high-water mark for the CONVERSION_OBSTACK.  */
  p = conversion_obstack_alloc (0);
  /* Try to perform the conversion.  */
  t  = implicit_conversion (to, from, arg, /*c_cast_p=*/false,
			    flags, complain);
  /* Free all the conversions we allocated.  */
  obstack_free (&conversion_obstack, p);

  return t != NULL;
}

/* Convert EXPR to TYPE.  Return the converted expression.

   Note that we allow bad conversions here because by the time we get to
   this point we are committed to doing the conversion.  If we end up
   doing a bad conversion, convert_like will complain.  */

tree
perform_implicit_conversion_flags (tree type, tree expr,
				   tsubst_flags_t complain, int flags)
{
  conversion *conv;
  void *p;
  location_t loc = EXPR_LOC_OR_LOC (expr, input_location);

  if (TREE_CODE (type) == REFERENCE_TYPE)
    expr = mark_lvalue_use (expr);
  else
    expr = mark_rvalue_use (expr);

  if (error_operand_p (expr))
    return error_mark_node;

  /* Get the high-water mark for the CONVERSION_OBSTACK.  */
  p = conversion_obstack_alloc (0);

  conv = implicit_conversion (type, TREE_TYPE (expr), expr,
			      /*c_cast_p=*/false,
			      flags, complain);

  if (!conv)
    {
      if (complain & tf_error)
	{
	  /* If expr has unknown type, then it is an overloaded function.
	     Call instantiate_type to get good error messages.  */
	  if (TREE_TYPE (expr) == unknown_type_node)
	    instantiate_type (type, expr, complain);
	  else if (invalid_nonstatic_memfn_p (loc, expr, complain))
	    /* We gave an error.  */;
	  else
	    error_at (loc, "could not convert %qE from %qH to %qI", expr,
		      TREE_TYPE (expr), type);
	}
      expr = error_mark_node;
    }
  else if (processing_template_decl && conv->kind != ck_identity)
    {
      /* In a template, we are only concerned about determining the
	 type of non-dependent expressions, so we do not have to
	 perform the actual conversion.  But for initializers, we
	 need to be able to perform it at instantiation
	 (or instantiate_non_dependent_expr) time.  */
      expr = build1 (IMPLICIT_CONV_EXPR, type, expr);
      if (!(flags & LOOKUP_ONLYCONVERTING))
	IMPLICIT_CONV_EXPR_DIRECT_INIT (expr) = true;
    }
  else
    expr = convert_like (conv, expr, complain);

  /* Free all the conversions we allocated.  */
  obstack_free (&conversion_obstack, p);

  return expr;
}

tree
perform_implicit_conversion (tree type, tree expr, tsubst_flags_t complain)
{
  return perform_implicit_conversion_flags (type, expr, complain,
					    LOOKUP_IMPLICIT);
}

/* Convert EXPR to TYPE (as a direct-initialization) if that is
   permitted.  If the conversion is valid, the converted expression is
   returned.  Otherwise, NULL_TREE is returned, except in the case
   that TYPE is a class type; in that case, an error is issued.  If
   C_CAST_P is true, then this direct-initialization is taking
   place as part of a static_cast being attempted as part of a C-style
   cast.  */

tree
perform_direct_initialization_if_possible (tree type,
					   tree expr,
					   bool c_cast_p,
                                           tsubst_flags_t complain)
{
  conversion *conv;
  void *p;

  if (type == error_mark_node || error_operand_p (expr))
    return error_mark_node;
  /* [dcl.init]

     If the destination type is a (possibly cv-qualified) class type:

     -- If the initialization is direct-initialization ...,
     constructors are considered. ... If no constructor applies, or
     the overload resolution is ambiguous, the initialization is
     ill-formed.  */
  if (CLASS_TYPE_P (type))
    {
      vec<tree, va_gc> *args = make_tree_vector_single (expr);
      expr = build_special_member_call (NULL_TREE, complete_ctor_identifier,
					&args, type, LOOKUP_NORMAL, complain);
      release_tree_vector (args);
      return build_cplus_new (type, expr, complain);
    }

  /* Get the high-water mark for the CONVERSION_OBSTACK.  */
  p = conversion_obstack_alloc (0);

  conv = implicit_conversion (type, TREE_TYPE (expr), expr,
			      c_cast_p,
			      LOOKUP_NORMAL, complain);
  if (!conv || conv->bad_p)
    expr = NULL_TREE;
  else if (processing_template_decl && conv->kind != ck_identity)
    {
      /* In a template, we are only concerned about determining the
	 type of non-dependent expressions, so we do not have to
	 perform the actual conversion.  But for initializers, we
	 need to be able to perform it at instantiation
	 (or instantiate_non_dependent_expr) time.  */
      expr = build1 (IMPLICIT_CONV_EXPR, type, expr);
      IMPLICIT_CONV_EXPR_DIRECT_INIT (expr) = true;
    }
  else
    expr = convert_like_real (conv, expr, NULL_TREE, 0,
			      /*issue_conversion_warnings=*/false,
			      c_cast_p,
			      complain);

  /* Free all the conversions we allocated.  */
  obstack_free (&conversion_obstack, p);

  return expr;
}

/* When initializing a reference that lasts longer than a full-expression,
   this special rule applies:

     [class.temporary]

     The temporary to which the reference is bound or the temporary
     that is the complete object to which the reference is bound
     persists for the lifetime of the reference.

     The temporaries created during the evaluation of the expression
     initializing the reference, except the temporary to which the
     reference is bound, are destroyed at the end of the
     full-expression in which they are created.

   In that case, we store the converted expression into a new
   VAR_DECL in a new scope.

   However, we want to be careful not to create temporaries when
   they are not required.  For example, given:

     struct B {};
     struct D : public B {};
     D f();
     const B& b = f();

   there is no need to copy the return value from "f"; we can just
   extend its lifetime.  Similarly, given:

     struct S {};
     struct T { operator S(); };
     T t;
     const S& s = t;

  we can extend the lifetime of the return value of the conversion
  operator.

  The next several functions are involved in this lifetime extension.  */

/* DECL is a VAR_DECL or FIELD_DECL whose type is a REFERENCE_TYPE.  The
   reference is being bound to a temporary.  Create and return a new
   VAR_DECL with the indicated TYPE; this variable will store the value to
   which the reference is bound.  */

tree
make_temporary_var_for_ref_to_temp (tree decl, tree type)
{
  tree var = create_temporary_var (type);

  /* Register the variable.  */
  if (VAR_P (decl)
      && (TREE_STATIC (decl) || CP_DECL_THREAD_LOCAL_P (decl)))
    {
      /* Namespace-scope or local static; give it a mangled name.  */
      /* FIXME share comdat with decl?  */

      TREE_STATIC (var) = TREE_STATIC (decl);
      CP_DECL_THREAD_LOCAL_P (var) = CP_DECL_THREAD_LOCAL_P (decl);
      set_decl_tls_model (var, DECL_TLS_MODEL (decl));

      tree name = mangle_ref_init_variable (decl);
      DECL_NAME (var) = name;
      SET_DECL_ASSEMBLER_NAME (var, name);

      var = pushdecl (var);
    }
  else
    /* Create a new cleanup level if necessary.  */
    maybe_push_cleanup_level (type);

  return var;
}

/* EXPR is the initializer for a variable DECL of reference or
   std::initializer_list type.  Create, push and return a new VAR_DECL
   for the initializer so that it will live as long as DECL.  Any
   cleanup for the new variable is returned through CLEANUP, and the
   code to initialize the new variable is returned through INITP.  */

static tree
set_up_extended_ref_temp (tree decl, tree expr, vec<tree, va_gc> **cleanups,
			  tree *initp)
{
  tree init;
  tree type;
  tree var;

  /* Create the temporary variable.  */
  type = TREE_TYPE (expr);
  var = make_temporary_var_for_ref_to_temp (decl, type);
  layout_decl (var, 0);
  /* If the rvalue is the result of a function call it will be
     a TARGET_EXPR.  If it is some other construct (such as a
     member access expression where the underlying object is
     itself the result of a function call), turn it into a
     TARGET_EXPR here.  It is important that EXPR be a
     TARGET_EXPR below since otherwise the INIT_EXPR will
     attempt to make a bitwise copy of EXPR to initialize
     VAR.  */
  if (TREE_CODE (expr) != TARGET_EXPR)
    expr = get_target_expr (expr);

  if (TREE_CODE (decl) == FIELD_DECL
      && extra_warnings && !TREE_NO_WARNING (decl))
    {
      warning (OPT_Wextra, "a temporary bound to %qD only persists "
	       "until the constructor exits", decl);
      TREE_NO_WARNING (decl) = true;
    }

  /* Recursively extend temps in this initializer.  */
  TARGET_EXPR_INITIAL (expr)
    = extend_ref_init_temps (decl, TARGET_EXPR_INITIAL (expr), cleanups);

  /* Any reference temp has a non-trivial initializer.  */
  DECL_NONTRIVIALLY_INITIALIZED_P (var) = true;

  /* If the initializer is constant, put it in DECL_INITIAL so we get
     static initialization and use in constant expressions.  */
  init = maybe_constant_init (expr);
  /* As in store_init_value.  */
  init = cp_fully_fold (init);
  if (TREE_CONSTANT (init))
    {
      if (literal_type_p (type) && CP_TYPE_CONST_NON_VOLATILE_P (type))
	{
	  /* 5.19 says that a constant expression can include an
	     lvalue-rvalue conversion applied to "a glvalue of literal type
	     that refers to a non-volatile temporary object initialized
	     with a constant expression".  Rather than try to communicate
	     that this VAR_DECL is a temporary, just mark it constexpr.

	     Currently this is only useful for initializer_list temporaries,
	     since reference vars can't appear in constant expressions.  */
	  DECL_DECLARED_CONSTEXPR_P (var) = true;
	  DECL_INITIALIZED_BY_CONSTANT_EXPRESSION_P (var) = true;
	  TREE_CONSTANT (var) = true;
	}
      DECL_INITIAL (var) = init;
      init = NULL_TREE;
    }
  else
    /* Create the INIT_EXPR that will initialize the temporary
       variable.  */
    init = split_nonconstant_init (var, expr);
  if (at_function_scope_p ())
    {
      add_decl_expr (var);

      if (TREE_STATIC (var))
	init = add_stmt_to_compound (init, register_dtor_fn (var));
      else
	{
	  tree cleanup = cxx_maybe_build_cleanup (var, tf_warning_or_error);
	  if (cleanup)
	    vec_safe_push (*cleanups, cleanup);
	}

      /* We must be careful to destroy the temporary only
	 after its initialization has taken place.  If the
	 initialization throws an exception, then the
	 destructor should not be run.  We cannot simply
	 transform INIT into something like:

	 (INIT, ({ CLEANUP_STMT; }))

	 because emit_local_var always treats the
	 initializer as a full-expression.  Thus, the
	 destructor would run too early; it would run at the
	 end of initializing the reference variable, rather
	 than at the end of the block enclosing the
	 reference variable.

	 The solution is to pass back a cleanup expression
	 which the caller is responsible for attaching to
	 the statement tree.  */
    }
  else
    {
      rest_of_decl_compilation (var, /*toplev=*/1, at_eof);
      if (TYPE_HAS_NONTRIVIAL_DESTRUCTOR (type))
	{
	  if (CP_DECL_THREAD_LOCAL_P (var))
	    tls_aggregates = tree_cons (NULL_TREE, var,
					tls_aggregates);
	  else
	    static_aggregates = tree_cons (NULL_TREE, var,
					   static_aggregates);
	}
      else
	/* Check whether the dtor is callable.  */
	cxx_maybe_build_cleanup (var, tf_warning_or_error);
    }
  /* Avoid -Wunused-variable warning (c++/38958).  */
  if (TYPE_HAS_NONTRIVIAL_DESTRUCTOR (type)
      && VAR_P (decl))
    TREE_USED (decl) = DECL_READ_P (decl) = true;

  *initp = init;
  return var;
}

/* Convert EXPR to the indicated reference TYPE, in a way suitable for
   initializing a variable of that TYPE.  */

tree
initialize_reference (tree type, tree expr,
		      int flags, tsubst_flags_t complain)
{
  conversion *conv;
  void *p;
  location_t loc = EXPR_LOC_OR_LOC (expr, input_location);

  if (type == error_mark_node || error_operand_p (expr))
    return error_mark_node;

  /* Get the high-water mark for the CONVERSION_OBSTACK.  */
  p = conversion_obstack_alloc (0);

  conv = reference_binding (type, TREE_TYPE (expr), expr, /*c_cast_p=*/false,
			    flags, complain);
  if (!conv || conv->bad_p)
    {
      if (complain & tf_error)
	{
	  if (conv)
	    convert_like (conv, expr, complain);
	  else if (!CP_TYPE_CONST_P (TREE_TYPE (type))
		   && !TYPE_REF_IS_RVALUE (type)
		   && !lvalue_p (expr))
	    error_at (loc, "invalid initialization of non-const reference of "
		      "type %qH from an rvalue of type %qI",
		      type, TREE_TYPE (expr));
	  else
	    error_at (loc, "invalid initialization of reference of type "
		      "%qH from expression of type %qI", type,
		      TREE_TYPE (expr));
	}
      return error_mark_node;
    }

  if (conv->kind == ck_ref_bind)
    /* Perform the conversion.  */
    expr = convert_like (conv, expr, complain);
  else if (conv->kind == ck_ambig)
    /* We gave an error in build_user_type_conversion_1.  */
    expr = error_mark_node;
  else
    gcc_unreachable ();

  /* Free all the conversions we allocated.  */
  obstack_free (&conversion_obstack, p);

  return expr;
}

/* Subroutine of extend_ref_init_temps.  Possibly extend one initializer,
   which is bound either to a reference or a std::initializer_list.  */

static tree
extend_ref_init_temps_1 (tree decl, tree init, vec<tree, va_gc> **cleanups)
{
  tree sub = init;
  tree *p;
  STRIP_NOPS (sub);
  if (TREE_CODE (sub) == COMPOUND_EXPR)
    {
      TREE_OPERAND (sub, 1)
        = extend_ref_init_temps_1 (decl, TREE_OPERAND (sub, 1), cleanups);
      return init;
    }
  if (TREE_CODE (sub) != ADDR_EXPR)
    return init;
  /* Deal with binding to a subobject.  */
  for (p = &TREE_OPERAND (sub, 0); TREE_CODE (*p) == COMPONENT_REF; )
    p = &TREE_OPERAND (*p, 0);
  if (TREE_CODE (*p) == TARGET_EXPR)
    {
      tree subinit = NULL_TREE;
      *p = set_up_extended_ref_temp (decl, *p, cleanups, &subinit);
      recompute_tree_invariant_for_addr_expr (sub);
      if (init != sub)
	init = fold_convert (TREE_TYPE (init), sub);
      if (subinit)
	init = build2 (COMPOUND_EXPR, TREE_TYPE (init), subinit, init);
    }
  return init;
}

/* INIT is part of the initializer for DECL.  If there are any
   reference or initializer lists being initialized, extend their
   lifetime to match that of DECL.  */

tree
extend_ref_init_temps (tree decl, tree init, vec<tree, va_gc> **cleanups)
{
  tree type = TREE_TYPE (init);
  if (processing_template_decl)
    return init;
  if (TREE_CODE (type) == REFERENCE_TYPE)
    init = extend_ref_init_temps_1 (decl, init, cleanups);
  else
    {
      tree ctor = init;
      if (TREE_CODE (ctor) == TARGET_EXPR)
	ctor = TARGET_EXPR_INITIAL (ctor);
      if (TREE_CODE (ctor) == CONSTRUCTOR)
	{
	  if (is_std_init_list (type))
	    {
	      /* The temporary array underlying a std::initializer_list
		 is handled like a reference temporary.  */
	      tree array = CONSTRUCTOR_ELT (ctor, 0)->value;
	      array = extend_ref_init_temps_1 (decl, array, cleanups);
	      CONSTRUCTOR_ELT (ctor, 0)->value = array;
	    }
	  else
	    {
	      unsigned i;
	      constructor_elt *p;
	      vec<constructor_elt, va_gc> *elts = CONSTRUCTOR_ELTS (ctor);
	      FOR_EACH_VEC_SAFE_ELT (elts, i, p)
		p->value = extend_ref_init_temps (decl, p->value, cleanups);
	    }
	  recompute_constructor_flags (ctor);
	  if (decl_maybe_constant_var_p (decl) && TREE_CONSTANT (ctor))
	    DECL_INITIALIZED_BY_CONSTANT_EXPRESSION_P (decl) = true;
	}
    }

  return init;
}

/* Returns true iff an initializer for TYPE could contain temporaries that
   need to be extended because they are bound to references or
   std::initializer_list.  */

bool
type_has_extended_temps (tree type)
{
  type = strip_array_types (type);
  if (TREE_CODE (type) == REFERENCE_TYPE)
    return true;
  if (CLASS_TYPE_P (type))
    {
      if (is_std_init_list (type))
	return true;
      for (tree f = next_initializable_field (TYPE_FIELDS (type));
	   f; f = next_initializable_field (DECL_CHAIN (f)))
	if (type_has_extended_temps (TREE_TYPE (f)))
	  return true;
    }
  return false;
}

/* Returns true iff TYPE is some variant of std::initializer_list.  */

bool
is_std_init_list (tree type)
{
  if (!TYPE_P (type))
    return false;
  if (cxx_dialect == cxx98)
    return false;
  /* Look through typedefs.  */
  type = TYPE_MAIN_VARIANT (type);
  return (CLASS_TYPE_P (type)
	  && CP_TYPE_CONTEXT (type) == std_node
	  && init_list_identifier == DECL_NAME (TYPE_NAME (type)));
}

/* Returns true iff DECL is a list constructor: i.e. a constructor which
   will accept an argument list of a single std::initializer_list<T>.  */

bool
is_list_ctor (tree decl)
{
  tree args = FUNCTION_FIRST_USER_PARMTYPE (decl);
  tree arg;

  if (!args || args == void_list_node)
    return false;

  arg = non_reference (TREE_VALUE (args));
  if (!is_std_init_list (arg))
    return false;

  args = TREE_CHAIN (args);

  if (args && args != void_list_node && !TREE_PURPOSE (args))
    /* There are more non-defaulted parms.  */
    return false;

  return true;
}

#include "gt-cp-call.h"<|MERGE_RESOLUTION|>--- conflicted
+++ resolved
@@ -4931,13 +4931,8 @@
 	}
 
       if (!same_type_p (arg2_type, arg3_type)
-<<<<<<< HEAD
-	  || may_ne (TYPE_VECTOR_SUBPARTS (arg1_type),
-		     TYPE_VECTOR_SUBPARTS (arg2_type))
-=======
 	  || maybe_ne (TYPE_VECTOR_SUBPARTS (arg1_type),
 		       TYPE_VECTOR_SUBPARTS (arg2_type))
->>>>>>> 70783a86
 	  || TYPE_SIZE (arg1_type) != TYPE_SIZE (arg2_type))
 	{
 	  if (complain & tf_error)
