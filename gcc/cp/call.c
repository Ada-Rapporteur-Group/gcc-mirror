/* Functions related to invoking -*- C++ -*- methods and overloaded functions.
   Copyright (C) 1987-2016 Free Software Foundation, Inc.
   Contributed by Michael Tiemann (tiemann@cygnus.com) and
   modified by Brendan Kehoe (brendan@cygnus.com).

This file is part of GCC.

GCC is free software; you can redistribute it and/or modify
it under the terms of the GNU General Public License as published by
the Free Software Foundation; either version 3, or (at your option)
any later version.

GCC is distributed in the hope that it will be useful,
but WITHOUT ANY WARRANTY; without even the implied warranty of
MERCHANTABILITY or FITNESS FOR A PARTICULAR PURPOSE.  See the
GNU General Public License for more details.

You should have received a copy of the GNU General Public License
along with GCC; see the file COPYING3.  If not see
<http://www.gnu.org/licenses/>.  */


/* High-level class interface.  */

#include "config.h"
#include "system.h"
#include "coretypes.h"
#include "target.h"
#include "cp-tree.h"
#include "timevar.h"
#include "stringpool.h"
#include "cgraph.h"
#include "stor-layout.h"
#include "trans-mem.h"
#include "flags.h"
#include "toplev.h"
#include "intl.h"
#include "convert.h"
#include "langhooks.h"
#include "c-family/c-objc.h"
#include "internal-fn.h"

/* The various kinds of conversion.  */

enum conversion_kind {
  ck_identity,
  ck_lvalue,
  ck_tsafe,
  ck_qual,
  ck_std,
  ck_ptr,
  ck_pmem,
  ck_base,
  ck_ref_bind,
  ck_user,
  ck_ambig,
  ck_list,
  ck_aggr,
  ck_rvalue
};

/* The rank of the conversion.  Order of the enumerals matters; better
   conversions should come earlier in the list.  */

enum conversion_rank {
  cr_identity,
  cr_exact,
  cr_promotion,
  cr_std,
  cr_pbool,
  cr_user,
  cr_ellipsis,
  cr_bad
};

/* An implicit conversion sequence, in the sense of [over.best.ics].
   The first conversion to be performed is at the end of the chain.
   That conversion is always a cr_identity conversion.  */

struct conversion {
  /* The kind of conversion represented by this step.  */
  conversion_kind kind;
  /* The rank of this conversion.  */
  conversion_rank rank;
  BOOL_BITFIELD user_conv_p : 1;
  BOOL_BITFIELD ellipsis_p : 1;
  BOOL_BITFIELD this_p : 1;
  /* True if this conversion would be permitted with a bending of
     language standards, e.g. disregarding pointer qualifiers or
     converting integers to pointers.  */
  BOOL_BITFIELD bad_p : 1;
  /* If KIND is ck_ref_bind ck_base_conv, true to indicate that a
     temporary should be created to hold the result of the
     conversion.  */
  BOOL_BITFIELD need_temporary_p : 1;
  /* If KIND is ck_ptr or ck_pmem, true to indicate that a conversion
     from a pointer-to-derived to pointer-to-base is being performed.  */
  BOOL_BITFIELD base_p : 1;
  /* If KIND is ck_ref_bind, true when either an lvalue reference is
     being bound to an lvalue expression or an rvalue reference is
     being bound to an rvalue expression.  If KIND is ck_rvalue,
     true when we should treat an lvalue as an rvalue (12.8p33).  If
     KIND is ck_base, always false.  */
  BOOL_BITFIELD rvaluedness_matches_p: 1;
  BOOL_BITFIELD check_narrowing: 1;
  /* The type of the expression resulting from the conversion.  */
  tree type;
  union {
    /* The next conversion in the chain.  Since the conversions are
       arranged from outermost to innermost, the NEXT conversion will
       actually be performed before this conversion.  This variant is
       used only when KIND is neither ck_identity, ck_ambig nor
       ck_list.  Please use the next_conversion function instead
       of using this field directly.  */
    conversion *next;
    /* The expression at the beginning of the conversion chain.  This
       variant is used only if KIND is ck_identity or ck_ambig.  */
    tree expr;
    /* The array of conversions for an initializer_list, so this
       variant is used only when KIN D is ck_list.  */
    conversion **list;
  } u;
  /* The function candidate corresponding to this conversion
     sequence.  This field is only used if KIND is ck_user.  */
  struct z_candidate *cand;
};

#define CONVERSION_RANK(NODE)			\
  ((NODE)->bad_p ? cr_bad			\
   : (NODE)->ellipsis_p ? cr_ellipsis		\
   : (NODE)->user_conv_p ? cr_user		\
   : (NODE)->rank)

#define BAD_CONVERSION_RANK(NODE)		\
  ((NODE)->ellipsis_p ? cr_ellipsis		\
   : (NODE)->user_conv_p ? cr_user		\
   : (NODE)->rank)

static struct obstack conversion_obstack;
static bool conversion_obstack_initialized;
struct rejection_reason;

static struct z_candidate * tourney (struct z_candidate *, tsubst_flags_t);
static int equal_functions (tree, tree);
static int joust (struct z_candidate *, struct z_candidate *, bool,
		  tsubst_flags_t);
static int compare_ics (conversion *, conversion *);
static tree build_over_call (struct z_candidate *, int, tsubst_flags_t);
static tree build_java_interface_fn_ref (tree, tree);
#define convert_like(CONV, EXPR, COMPLAIN)			\
  convert_like_real ((CONV), (EXPR), NULL_TREE, 0, 0,		\
		     /*issue_conversion_warnings=*/true,	\
		     /*c_cast_p=*/false, (COMPLAIN))
#define convert_like_with_context(CONV, EXPR, FN, ARGNO, COMPLAIN )	\
  convert_like_real ((CONV), (EXPR), (FN), (ARGNO), 0,			\
		     /*issue_conversion_warnings=*/true,		\
		     /*c_cast_p=*/false, (COMPLAIN))
static tree convert_like_real (conversion *, tree, tree, int, int, bool,
			       bool, tsubst_flags_t);
static void op_error (location_t, enum tree_code, enum tree_code, tree,
		      tree, tree, bool);
static struct z_candidate *build_user_type_conversion_1 (tree, tree, int,
							 tsubst_flags_t);
static void print_z_candidate (location_t, const char *, struct z_candidate *);
static void print_z_candidates (location_t, struct z_candidate *);
static tree build_this (tree);
static struct z_candidate *splice_viable (struct z_candidate *, bool, bool *);
static bool any_strictly_viable (struct z_candidate *);
static struct z_candidate *add_template_candidate
	(struct z_candidate **, tree, tree, tree, tree, const vec<tree, va_gc> *,
	 tree, tree, tree, int, unification_kind_t, tsubst_flags_t);
static struct z_candidate *add_template_candidate_real
	(struct z_candidate **, tree, tree, tree, tree, const vec<tree, va_gc> *,
	 tree, tree, tree, int, tree, unification_kind_t, tsubst_flags_t);
static void add_builtin_candidates
	(struct z_candidate **, enum tree_code, enum tree_code,
	 tree, tree *, int, tsubst_flags_t);
static void add_builtin_candidate
	(struct z_candidate **, enum tree_code, enum tree_code,
	 tree, tree, tree, tree *, tree *, int, tsubst_flags_t);
static bool is_complete (tree);
static void build_builtin_candidate
	(struct z_candidate **, tree, tree, tree, tree *, tree *,
	 int, tsubst_flags_t);
static struct z_candidate *add_conv_candidate
	(struct z_candidate **, tree, tree, const vec<tree, va_gc> *, tree,
	 tree, tsubst_flags_t);
static struct z_candidate *add_function_candidate
	(struct z_candidate **, tree, tree, tree, const vec<tree, va_gc> *, tree,
	 tree, int, tsubst_flags_t);
static conversion *implicit_conversion (tree, tree, tree, bool, int,
					tsubst_flags_t);
static conversion *reference_binding (tree, tree, tree, bool, int,
				      tsubst_flags_t);
static conversion *build_conv (conversion_kind, tree, conversion *);
static conversion *build_list_conv (tree, tree, int, tsubst_flags_t);
static conversion *next_conversion (conversion *);
static bool is_subseq (conversion *, conversion *);
static conversion *maybe_handle_ref_bind (conversion **);
static void maybe_handle_implicit_object (conversion **);
static struct z_candidate *add_candidate
	(struct z_candidate **, tree, tree, const vec<tree, va_gc> *, size_t,
	 conversion **, tree, tree, int, struct rejection_reason *, int);
static tree source_type (conversion *);
static void add_warning (struct z_candidate *, struct z_candidate *);
static bool reference_compatible_p (tree, tree);
static conversion *direct_reference_binding (tree, conversion *);
static bool promoted_arithmetic_type_p (tree);
static conversion *conditional_conversion (tree, tree, tsubst_flags_t);
static char *name_as_c_string (tree, tree, bool *);
static tree prep_operand (tree);
static void add_candidates (tree, tree, const vec<tree, va_gc> *, tree, tree,
			    bool, tree, tree, int, struct z_candidate **,
			    tsubst_flags_t);
static conversion *merge_conversion_sequences (conversion *, conversion *);
static tree build_temp (tree, tree, int, diagnostic_t *, tsubst_flags_t);

/* Returns nonzero iff the destructor name specified in NAME matches BASETYPE.
   NAME can take many forms...  */

bool
check_dtor_name (tree basetype, tree name)
{
  /* Just accept something we've already complained about.  */
  if (name == error_mark_node)
    return true;

  if (TREE_CODE (name) == TYPE_DECL)
    name = TREE_TYPE (name);
  else if (TYPE_P (name))
    /* OK */;
  else if (identifier_p (name))
    {
      if ((MAYBE_CLASS_TYPE_P (basetype)
	   && name == constructor_name (basetype))
	  || (TREE_CODE (basetype) == ENUMERAL_TYPE
	      && name == TYPE_IDENTIFIER (basetype)))
	return true;
      else
	name = get_type_value (name);
    }
  else
    {
      /* In the case of:

	 template <class T> struct S { ~S(); };
	 int i;
	 i.~S();

	 NAME will be a class template.  */
      gcc_assert (DECL_CLASS_TEMPLATE_P (name));
      return false;
    }

  if (!name || name == error_mark_node)
    return false;
  return same_type_p (TYPE_MAIN_VARIANT (basetype), TYPE_MAIN_VARIANT (name));
}

/* We want the address of a function or method.  We avoid creating a
   pointer-to-member function.  */

tree
build_addr_func (tree function, tsubst_flags_t complain)
{
  tree type = TREE_TYPE (function);

  /* We have to do these by hand to avoid real pointer to member
     functions.  */
  if (TREE_CODE (type) == METHOD_TYPE)
    {
      if (TREE_CODE (function) == OFFSET_REF)
	{
	  tree object = build_address (TREE_OPERAND (function, 0));
	  return get_member_function_from_ptrfunc (&object,
						   TREE_OPERAND (function, 1),
						   complain);
	}
      function = build_address (function);
    }
  else
    function = decay_conversion (function, complain, /*reject_builtin=*/false);

  return function;
}

/* Build a CALL_EXPR, we can handle FUNCTION_TYPEs, METHOD_TYPEs, or
   POINTER_TYPE to those.  Note, pointer to member function types
   (TYPE_PTRMEMFUNC_P) must be handled by our callers.  There are
   two variants.  build_call_a is the primitive taking an array of
   arguments, while build_call_n is a wrapper that handles varargs.  */

tree
build_call_n (tree function, int n, ...)
{
  if (n == 0)
    return build_call_a (function, 0, NULL);
  else
    {
      tree *argarray = XALLOCAVEC (tree, n);
      va_list ap;
      int i;

      va_start (ap, n);
      for (i = 0; i < n; i++)
	argarray[i] = va_arg (ap, tree);
      va_end (ap);
      return build_call_a (function, n, argarray);
    }
}

/* Update various flags in cfun and the call itself based on what is being
   called.  Split out of build_call_a so that bot_manip can use it too.  */

void
set_flags_from_callee (tree call)
{
  bool nothrow;
  tree decl = get_callee_fndecl (call);

  /* We check both the decl and the type; a function may be known not to
     throw without being declared throw().  */
  nothrow = decl && TREE_NOTHROW (decl);
  if (CALL_EXPR_FN (call))
    nothrow |= TYPE_NOTHROW_P (TREE_TYPE (TREE_TYPE (CALL_EXPR_FN (call))));
  else if (internal_fn_flags (CALL_EXPR_IFN (call)) & ECF_NOTHROW)
    nothrow = true;

  if (!nothrow && at_function_scope_p () && cfun && cp_function_chain)
    cp_function_chain->can_throw = 1;

  if (decl && TREE_THIS_VOLATILE (decl) && cfun && cp_function_chain)
    current_function_returns_abnormally = 1;

  TREE_NOTHROW (call) = nothrow;
}

tree
build_call_a (tree function, int n, tree *argarray)
{
  tree decl;
  tree result_type;
  tree fntype;
  int i;

  function = build_addr_func (function, tf_warning_or_error);

  gcc_assert (TYPE_PTR_P (TREE_TYPE (function)));
  fntype = TREE_TYPE (TREE_TYPE (function));
  gcc_assert (TREE_CODE (fntype) == FUNCTION_TYPE
	      || TREE_CODE (fntype) == METHOD_TYPE);
  result_type = TREE_TYPE (fntype);
  /* An rvalue has no cv-qualifiers.  */
  if (SCALAR_TYPE_P (result_type) || VOID_TYPE_P (result_type))
    result_type = cv_unqualified (result_type);

  function = build_call_array_loc (input_location,
				   result_type, function, n, argarray);
  set_flags_from_callee (function);

  decl = get_callee_fndecl (function);

  if (decl && !TREE_USED (decl))
    {
      /* We invoke build_call directly for several library
	 functions.  These may have been declared normally if
	 we're building libgcc, so we can't just check
	 DECL_ARTIFICIAL.  */
      gcc_assert (DECL_ARTIFICIAL (decl)
		  || !strncmp (IDENTIFIER_POINTER (DECL_NAME (decl)),
			       "__", 2));
      mark_used (decl);
    }

  require_complete_eh_spec_types (fntype, decl);

  TREE_HAS_CONSTRUCTOR (function) = (decl && DECL_CONSTRUCTOR_P (decl));

  /* Don't pass empty class objects by value.  This is useful
     for tags in STL, which are used to control overload resolution.
     We don't need to handle other cases of copying empty classes.  */
  if (! decl || ! DECL_BUILT_IN (decl))
    for (i = 0; i < n; i++)
      {
	tree arg = CALL_EXPR_ARG (function, i);
	if (is_empty_class (TREE_TYPE (arg))
	    && ! TREE_ADDRESSABLE (TREE_TYPE (arg)))
	  {
	    tree t = build0 (EMPTY_CLASS_EXPR, TREE_TYPE (arg));
	    arg = build2 (COMPOUND_EXPR, TREE_TYPE (t), arg, t);
	    CALL_EXPR_ARG (function, i) = arg;
	  }
      }

  return function;
}

/* New overloading code.  */

struct z_candidate;

struct candidate_warning {
  z_candidate *loser;
  candidate_warning *next;
};

/* Information for providing diagnostics about why overloading failed.  */

enum rejection_reason_code {
  rr_none,
  rr_arity,
  rr_explicit_conversion,
  rr_template_conversion,
  rr_arg_conversion,
  rr_bad_arg_conversion,
  rr_template_unification,
  rr_invalid_copy,
  rr_constraint_failure
};

struct conversion_info {
  /* The index of the argument, 0-based.  */
  int n_arg;
  /* The actual argument or its type.  */
  tree from;
  /* The type of the parameter.  */
  tree to_type;
};
  
struct rejection_reason {
  enum rejection_reason_code code;
  union {
    /* Information about an arity mismatch.  */
    struct {
      /* The expected number of arguments.  */
      int expected;
      /* The actual number of arguments in the call.  */
      int actual;
      /* Whether the call was a varargs call.  */
      bool call_varargs_p;
    } arity;
    /* Information about an argument conversion mismatch.  */
    struct conversion_info conversion;
    /* Same, but for bad argument conversions.  */
    struct conversion_info bad_conversion;
    /* Information about template unification failures.  These are the
       parameters passed to fn_type_unification.  */
    struct {
      tree tmpl;
      tree explicit_targs;
      int num_targs;
      const tree *args;
      unsigned int nargs;
      tree return_type;
      unification_kind_t strict;
      int flags;
    } template_unification;
    /* Information about template instantiation failures.  These are the
       parameters passed to instantiate_template.  */
    struct {
      tree tmpl;
      tree targs;
    } template_instantiation;
  } u;
};

struct z_candidate {
  /* The FUNCTION_DECL that will be called if this candidate is
     selected by overload resolution.  */
  tree fn;
  /* If not NULL_TREE, the first argument to use when calling this
     function.  */
  tree first_arg;
  /* The rest of the arguments to use when calling this function.  If
     there are no further arguments this may be NULL or it may be an
     empty vector.  */
  const vec<tree, va_gc> *args;
  /* The implicit conversion sequences for each of the arguments to
     FN.  */
  conversion **convs;
  /* The number of implicit conversion sequences.  */
  size_t num_convs;
  /* If FN is a user-defined conversion, the standard conversion
     sequence from the type returned by FN to the desired destination
     type.  */
  conversion *second_conv;
  struct rejection_reason *reason;
  /* If FN is a member function, the binfo indicating the path used to
     qualify the name of FN at the call site.  This path is used to
     determine whether or not FN is accessible if it is selected by
     overload resolution.  The DECL_CONTEXT of FN will always be a
     (possibly improper) base of this binfo.  */
  tree access_path;
  /* If FN is a non-static member function, the binfo indicating the
     subobject to which the `this' pointer should be converted if FN
     is selected by overload resolution.  The type pointed to by
     the `this' pointer must correspond to the most derived class
     indicated by the CONVERSION_PATH.  */
  tree conversion_path;
  tree template_decl;
  tree explicit_targs;
  candidate_warning *warnings;
  z_candidate *next;
  int viable;

  /* The flags active in add_candidate.  */
  int flags;
};

/* Returns true iff T is a null pointer constant in the sense of
   [conv.ptr].  */

bool
null_ptr_cst_p (tree t)
{
  tree type = TREE_TYPE (t);

  /* [conv.ptr]

     A null pointer constant is an integral constant expression
     (_expr.const_) rvalue of integer type that evaluates to zero or
     an rvalue of type std::nullptr_t. */
  if (NULLPTR_TYPE_P (type))
    return true;

  if (cxx_dialect >= cxx11)
    {
      /* Core issue 903 says only literal 0 is a null pointer constant.  */
      if (TREE_CODE (type) == INTEGER_TYPE
	  && TREE_CODE (t) == INTEGER_CST
	  && integer_zerop (t)
	  && !TREE_OVERFLOW (t))
	return true;
    }
  else if (CP_INTEGRAL_TYPE_P (type))
    {
      t = fold_non_dependent_expr (t);
      STRIP_NOPS (t);
      if (integer_zerop (t) && !TREE_OVERFLOW (t))
	return true;
    }

  return false;
}

/* Returns true iff T is a null member pointer value (4.11).  */

bool
null_member_pointer_value_p (tree t)
{
  tree type = TREE_TYPE (t);
  if (!type)
    return false;
  else if (TYPE_PTRMEMFUNC_P (type))
    return (TREE_CODE (t) == CONSTRUCTOR
	    && integer_zerop (CONSTRUCTOR_ELT (t, 0)->value));
  else if (TYPE_PTRDATAMEM_P (type))
    return integer_all_onesp (t);
  else
    return false;
}

/* Returns nonzero if PARMLIST consists of only default parms,
   ellipsis, and/or undeduced parameter packs.  */

bool
sufficient_parms_p (const_tree parmlist)
{
  for (; parmlist && parmlist != void_list_node;
       parmlist = TREE_CHAIN (parmlist))
    if (!TREE_PURPOSE (parmlist)
	&& !PACK_EXPANSION_P (TREE_VALUE (parmlist)))
      return false;
  return true;
}

/* Allocate N bytes of memory from the conversion obstack.  The memory
   is zeroed before being returned.  */

static void *
conversion_obstack_alloc (size_t n)
{
  void *p;
  if (!conversion_obstack_initialized)
    {
      gcc_obstack_init (&conversion_obstack);
      conversion_obstack_initialized = true;
    }
  p = obstack_alloc (&conversion_obstack, n);
  memset (p, 0, n);
  return p;
}

/* Allocate rejection reasons.  */

static struct rejection_reason *
alloc_rejection (enum rejection_reason_code code)
{
  struct rejection_reason *p;
  p = (struct rejection_reason *) conversion_obstack_alloc (sizeof *p);
  p->code = code;
  return p;
}

static struct rejection_reason *
arity_rejection (tree first_arg, int expected, int actual)
{
  struct rejection_reason *r = alloc_rejection (rr_arity);
  int adjust = first_arg != NULL_TREE;
  r->u.arity.expected = expected - adjust;
  r->u.arity.actual = actual - adjust;
  return r;
}

static struct rejection_reason *
arg_conversion_rejection (tree first_arg, int n_arg, tree from, tree to)
{
  struct rejection_reason *r = alloc_rejection (rr_arg_conversion);
  int adjust = first_arg != NULL_TREE;
  r->u.conversion.n_arg = n_arg - adjust;
  r->u.conversion.from = from;
  r->u.conversion.to_type = to;
  return r;
}

static struct rejection_reason *
bad_arg_conversion_rejection (tree first_arg, int n_arg, tree from, tree to)
{
  struct rejection_reason *r = alloc_rejection (rr_bad_arg_conversion);
  int adjust = first_arg != NULL_TREE;
  r->u.bad_conversion.n_arg = n_arg - adjust;
  r->u.bad_conversion.from = from;
  r->u.bad_conversion.to_type = to;
  return r;
}

static struct rejection_reason *
explicit_conversion_rejection (tree from, tree to)
{
  struct rejection_reason *r = alloc_rejection (rr_explicit_conversion);
  r->u.conversion.n_arg = 0;
  r->u.conversion.from = from;
  r->u.conversion.to_type = to;
  return r;
}

static struct rejection_reason *
template_conversion_rejection (tree from, tree to)
{
  struct rejection_reason *r = alloc_rejection (rr_template_conversion);
  r->u.conversion.n_arg = 0;
  r->u.conversion.from = from;
  r->u.conversion.to_type = to;
  return r;
}

static struct rejection_reason *
template_unification_rejection (tree tmpl, tree explicit_targs, tree targs,
				const tree *args, unsigned int nargs,
				tree return_type, unification_kind_t strict,
				int flags)
{
  size_t args_n_bytes = sizeof (*args) * nargs;
  tree *args1 = (tree *) conversion_obstack_alloc (args_n_bytes);
  struct rejection_reason *r = alloc_rejection (rr_template_unification);
  r->u.template_unification.tmpl = tmpl;
  r->u.template_unification.explicit_targs = explicit_targs;
  r->u.template_unification.num_targs = TREE_VEC_LENGTH (targs);
  /* Copy args to our own storage.  */
  memcpy (args1, args, args_n_bytes);
  r->u.template_unification.args = args1;
  r->u.template_unification.nargs = nargs;
  r->u.template_unification.return_type = return_type;
  r->u.template_unification.strict = strict;
  r->u.template_unification.flags = flags;
  return r;
}

static struct rejection_reason *
template_unification_error_rejection (void)
{
  return alloc_rejection (rr_template_unification);
}

static struct rejection_reason *
invalid_copy_with_fn_template_rejection (void)
{
  struct rejection_reason *r = alloc_rejection (rr_invalid_copy);
  return r;
}

// Build a constraint failure record, saving information into the
// template_instantiation field of the rejection. If FN is not a template
// declaration, the TMPL member is the FN declaration and TARGS is empty.

static struct rejection_reason *
constraint_failure (tree fn)
{
  struct rejection_reason *r = alloc_rejection (rr_constraint_failure);
  if (tree ti = DECL_TEMPLATE_INFO (fn))
    {
      r->u.template_instantiation.tmpl = TI_TEMPLATE (ti);
      r->u.template_instantiation.targs = TI_ARGS (ti);
    }
  else
    {
      r->u.template_instantiation.tmpl = fn;
      r->u.template_instantiation.targs = NULL_TREE;
    }
  return r;
}

/* Dynamically allocate a conversion.  */

static conversion *
alloc_conversion (conversion_kind kind)
{
  conversion *c;
  c = (conversion *) conversion_obstack_alloc (sizeof (conversion));
  c->kind = kind;
  return c;
}

/* Make sure that all memory on the conversion obstack has been
   freed.  */

void
validate_conversion_obstack (void)
{
  if (conversion_obstack_initialized)
    gcc_assert ((obstack_next_free (&conversion_obstack)
		 == obstack_base (&conversion_obstack)));
}

/* Dynamically allocate an array of N conversions.  */

static conversion **
alloc_conversions (size_t n)
{
  return (conversion **) conversion_obstack_alloc (n * sizeof (conversion *));
}

static conversion *
build_conv (conversion_kind code, tree type, conversion *from)
{
  conversion *t;
  conversion_rank rank = CONVERSION_RANK (from);

  /* Note that the caller is responsible for filling in t->cand for
     user-defined conversions.  */
  t = alloc_conversion (code);
  t->type = type;
  t->u.next = from;

  switch (code)
    {
    case ck_ptr:
    case ck_pmem:
    case ck_base:
    case ck_std:
      if (rank < cr_std)
	rank = cr_std;
      break;

    case ck_qual:
      if (rank < cr_exact)
	rank = cr_exact;
      break;

    default:
      break;
    }
  t->rank = rank;
  t->user_conv_p = (code == ck_user || from->user_conv_p);
  t->bad_p = from->bad_p;
  t->base_p = false;
  return t;
}

/* Represent a conversion from CTOR, a braced-init-list, to TYPE, a
   specialization of std::initializer_list<T>, if such a conversion is
   possible.  */

static conversion *
build_list_conv (tree type, tree ctor, int flags, tsubst_flags_t complain)
{
  tree elttype = TREE_VEC_ELT (CLASSTYPE_TI_ARGS (type), 0);
  unsigned len = CONSTRUCTOR_NELTS (ctor);
  conversion **subconvs = alloc_conversions (len);
  conversion *t;
  unsigned i;
  tree val;

  /* Within a list-initialization we can have more user-defined
     conversions.  */
  flags &= ~LOOKUP_NO_CONVERSION;
  /* But no narrowing conversions.  */
  flags |= LOOKUP_NO_NARROWING;

  /* Can't make an array of these types.  */
  if (TREE_CODE (elttype) == REFERENCE_TYPE
      || TREE_CODE (elttype) == FUNCTION_TYPE
      || VOID_TYPE_P (elttype))
    return NULL;

  FOR_EACH_CONSTRUCTOR_VALUE (CONSTRUCTOR_ELTS (ctor), i, val)
    {
      conversion *sub
	= implicit_conversion (elttype, TREE_TYPE (val), val,
			       false, flags, complain);
      if (sub == NULL)
	return NULL;

      subconvs[i] = sub;
    }

  t = alloc_conversion (ck_list);
  t->type = type;
  t->u.list = subconvs;
  t->rank = cr_exact;

  for (i = 0; i < len; ++i)
    {
      conversion *sub = subconvs[i];
      if (sub->rank > t->rank)
	t->rank = sub->rank;
      if (sub->user_conv_p)
	t->user_conv_p = true;
      if (sub->bad_p)
	t->bad_p = true;
    }

  return t;
}

/* Return the next conversion of the conversion chain (if applicable),
   or NULL otherwise.  Please use this function instead of directly
   accessing fields of struct conversion.  */

static conversion *
next_conversion (conversion *conv)
{
  if (conv == NULL
      || conv->kind == ck_identity
      || conv->kind == ck_ambig
      || conv->kind == ck_list)
    return NULL;
  return conv->u.next;
}

/* Subroutine of build_aggr_conv: check whether CTOR, a braced-init-list,
   is a valid aggregate initializer for array type ATYPE.  */

static bool
can_convert_array (tree atype, tree ctor, int flags, tsubst_flags_t complain)
{
  unsigned i;
  tree elttype = TREE_TYPE (atype);
  for (i = 0; i < CONSTRUCTOR_NELTS (ctor); ++i)
    {
      tree val = CONSTRUCTOR_ELT (ctor, i)->value;
      bool ok;
      if (TREE_CODE (elttype) == ARRAY_TYPE
	  && TREE_CODE (val) == CONSTRUCTOR)
	ok = can_convert_array (elttype, val, flags, complain);
      else
	ok = can_convert_arg (elttype, TREE_TYPE (val), val, flags,
			      complain);
      if (!ok)
	return false;
    }
  return true;
}

/* Represent a conversion from CTOR, a braced-init-list, to TYPE, an
   aggregate class, if such a conversion is possible.  */

static conversion *
build_aggr_conv (tree type, tree ctor, int flags, tsubst_flags_t complain)
{
  unsigned HOST_WIDE_INT i = 0;
  conversion *c;
  tree field = next_initializable_field (TYPE_FIELDS (type));
  tree empty_ctor = NULL_TREE;

  /* We already called reshape_init in implicit_conversion.  */

  /* The conversions within the init-list aren't affected by the enclosing
     context; they're always simple copy-initialization.  */
  flags = LOOKUP_IMPLICIT|LOOKUP_NO_NARROWING;

  for (; field; field = next_initializable_field (DECL_CHAIN (field)))
    {
      tree ftype = TREE_TYPE (field);
      tree val;
      bool ok;

      if (i < CONSTRUCTOR_NELTS (ctor))
	val = CONSTRUCTOR_ELT (ctor, i)->value;
      else if (DECL_INITIAL (field))
	val = get_nsdmi (field, /*ctor*/false);
      else if (TREE_CODE (ftype) == REFERENCE_TYPE)
	/* Value-initialization of reference is ill-formed.  */
	return NULL;
      else
	{
	  if (empty_ctor == NULL_TREE)
	    empty_ctor = build_constructor (init_list_type_node, NULL);
	  val = empty_ctor;
	}
      ++i;

      if (TREE_CODE (ftype) == ARRAY_TYPE
	  && TREE_CODE (val) == CONSTRUCTOR)
	ok = can_convert_array (ftype, val, flags, complain);
      else
	ok = can_convert_arg (ftype, TREE_TYPE (val), val, flags,
			      complain);

      if (!ok)
	return NULL;

      if (TREE_CODE (type) == UNION_TYPE)
	break;
    }

  if (i < CONSTRUCTOR_NELTS (ctor))
    return NULL;

  c = alloc_conversion (ck_aggr);
  c->type = type;
  c->rank = cr_exact;
  c->user_conv_p = true;
  c->check_narrowing = true;
  c->u.next = NULL;
  return c;
}

/* Represent a conversion from CTOR, a braced-init-list, to TYPE, an
   array type, if such a conversion is possible.  */

static conversion *
build_array_conv (tree type, tree ctor, int flags, tsubst_flags_t complain)
{
  conversion *c;
  unsigned HOST_WIDE_INT len = CONSTRUCTOR_NELTS (ctor);
  tree elttype = TREE_TYPE (type);
  unsigned i;
  tree val;
  bool bad = false;
  bool user = false;
  enum conversion_rank rank = cr_exact;

  /* We might need to propagate the size from the element to the array.  */
  complete_type (type);

  if (TYPE_DOMAIN (type)
      && !variably_modified_type_p (TYPE_DOMAIN (type), NULL_TREE))
    {
      unsigned HOST_WIDE_INT alen = tree_to_uhwi (array_type_nelts_top (type));
      if (alen < len)
	return NULL;
    }

  flags = LOOKUP_IMPLICIT|LOOKUP_NO_NARROWING;

  FOR_EACH_CONSTRUCTOR_VALUE (CONSTRUCTOR_ELTS (ctor), i, val)
    {
      conversion *sub
	= implicit_conversion (elttype, TREE_TYPE (val), val,
			       false, flags, complain);
      if (sub == NULL)
	return NULL;

      if (sub->rank > rank)
	rank = sub->rank;
      if (sub->user_conv_p)
	user = true;
      if (sub->bad_p)
	bad = true;
    }

  c = alloc_conversion (ck_aggr);
  c->type = type;
  c->rank = rank;
  c->user_conv_p = user;
  c->bad_p = bad;
  c->u.next = NULL;
  return c;
}

/* Represent a conversion from CTOR, a braced-init-list, to TYPE, a
   complex type, if such a conversion is possible.  */

static conversion *
build_complex_conv (tree type, tree ctor, int flags,
		    tsubst_flags_t complain)
{
  conversion *c;
  unsigned HOST_WIDE_INT len = CONSTRUCTOR_NELTS (ctor);
  tree elttype = TREE_TYPE (type);
  unsigned i;
  tree val;
  bool bad = false;
  bool user = false;
  enum conversion_rank rank = cr_exact;

  if (len != 2)
    return NULL;

  flags = LOOKUP_IMPLICIT|LOOKUP_NO_NARROWING;

  FOR_EACH_CONSTRUCTOR_VALUE (CONSTRUCTOR_ELTS (ctor), i, val)
    {
      conversion *sub
	= implicit_conversion (elttype, TREE_TYPE (val), val,
			       false, flags, complain);
      if (sub == NULL)
	return NULL;

      if (sub->rank > rank)
	rank = sub->rank;
      if (sub->user_conv_p)
	user = true;
      if (sub->bad_p)
	bad = true;
    }

  c = alloc_conversion (ck_aggr);
  c->type = type;
  c->rank = rank;
  c->user_conv_p = user;
  c->bad_p = bad;
  c->u.next = NULL;
  return c;
}

/* Build a representation of the identity conversion from EXPR to
   itself.  The TYPE should match the type of EXPR, if EXPR is non-NULL.  */

static conversion *
build_identity_conv (tree type, tree expr)
{
  conversion *c;

  c = alloc_conversion (ck_identity);
  c->type = type;
  c->u.expr = expr;

  return c;
}

/* Converting from EXPR to TYPE was ambiguous in the sense that there
   were multiple user-defined conversions to accomplish the job.
   Build a conversion that indicates that ambiguity.  */

static conversion *
build_ambiguous_conv (tree type, tree expr)
{
  conversion *c;

  c = alloc_conversion (ck_ambig);
  c->type = type;
  c->u.expr = expr;

  return c;
}

tree
strip_top_quals (tree t)
{
  if (TREE_CODE (t) == ARRAY_TYPE)
    return t;
  return cp_build_qualified_type (t, 0);
}

/* Returns the standard conversion path (see [conv]) from type FROM to type
   TO, if any.  For proper handling of null pointer constants, you must
   also pass the expression EXPR to convert from.  If C_CAST_P is true,
   this conversion is coming from a C-style cast.  */

static conversion *
standard_conversion (tree to, tree from, tree expr, bool c_cast_p,
		     int flags, tsubst_flags_t complain)
{
  enum tree_code fcode, tcode;
  conversion *conv;
  bool fromref = false;
  tree qualified_to;

  to = non_reference (to);
  if (TREE_CODE (from) == REFERENCE_TYPE)
    {
      fromref = true;
      from = TREE_TYPE (from);
    }
  qualified_to = to;
  to = strip_top_quals (to);
  from = strip_top_quals (from);

  if (expr && type_unknown_p (expr))
    {
      if (TYPE_PTRFN_P (to) || TYPE_PTRMEMFUNC_P (to))
	{
	  tsubst_flags_t tflags = tf_conv;
	  expr = instantiate_type (to, expr, tflags);
	  if (expr == error_mark_node)
	    return NULL;
	  from = TREE_TYPE (expr);
	}
      else if (TREE_CODE (to) == BOOLEAN_TYPE)
	{
	  /* Necessary for eg, TEMPLATE_ID_EXPRs (c++/50961).  */
	  expr = resolve_nondeduced_context (expr, complain);
	  from = TREE_TYPE (expr);
	}
    }

  fcode = TREE_CODE (from);
  tcode = TREE_CODE (to);

  conv = build_identity_conv (from, expr);
  if (fcode == FUNCTION_TYPE || fcode == ARRAY_TYPE)
    {
      from = type_decays_to (from);
      fcode = TREE_CODE (from);
      conv = build_conv (ck_lvalue, from, conv);
    }
  /* Wrapping a ck_rvalue around a class prvalue (as a result of using
     obvalue_p) seems odd, since it's already a prvalue, but that's how we
     express the copy constructor call required by copy-initialization.  */
  else if (fromref || (expr && obvalue_p (expr)))
    {
      if (expr)
	{
	  tree bitfield_type;
	  bitfield_type = is_bitfield_expr_with_lowered_type (expr);
	  if (bitfield_type)
	    {
	      from = strip_top_quals (bitfield_type);
	      fcode = TREE_CODE (from);
	    }
	}
      conv = build_conv (ck_rvalue, from, conv);
      if (flags & LOOKUP_PREFER_RVALUE)
	conv->rvaluedness_matches_p = true;
    }

   /* Allow conversion between `__complex__' data types.  */
  if (tcode == COMPLEX_TYPE && fcode == COMPLEX_TYPE)
    {
      /* The standard conversion sequence to convert FROM to TO is
	 the standard conversion sequence to perform componentwise
	 conversion.  */
      conversion *part_conv = standard_conversion
	(TREE_TYPE (to), TREE_TYPE (from), NULL_TREE, c_cast_p, flags,
	 complain);

      if (part_conv)
	{
	  conv = build_conv (part_conv->kind, to, conv);
	  conv->rank = part_conv->rank;
	}
      else
	conv = NULL;

      return conv;
    }

  if (same_type_p (from, to))
    {
      if (CLASS_TYPE_P (to) && conv->kind == ck_rvalue)
	conv->type = qualified_to;
      return conv;
    }

  /* [conv.ptr]
     A null pointer constant can be converted to a pointer type; ... A
     null pointer constant of integral type can be converted to an
     rvalue of type std::nullptr_t. */
  if ((tcode == POINTER_TYPE || TYPE_PTRMEM_P (to)
       || NULLPTR_TYPE_P (to))
      && ((expr && null_ptr_cst_p (expr))
	  || NULLPTR_TYPE_P (from)))
    conv = build_conv (ck_std, to, conv);
  else if ((tcode == INTEGER_TYPE && fcode == POINTER_TYPE)
	   || (tcode == POINTER_TYPE && fcode == INTEGER_TYPE))
    {
      /* For backwards brain damage compatibility, allow interconversion of
	 pointers and integers with a pedwarn.  */
      conv = build_conv (ck_std, to, conv);
      conv->bad_p = true;
    }
  else if (UNSCOPED_ENUM_P (to) && fcode == INTEGER_TYPE)
    {
      /* For backwards brain damage compatibility, allow interconversion of
	 enums and integers with a pedwarn.  */
      conv = build_conv (ck_std, to, conv);
      conv->bad_p = true;
    }
  else if ((tcode == POINTER_TYPE && fcode == POINTER_TYPE)
	   || (TYPE_PTRDATAMEM_P (to) && TYPE_PTRDATAMEM_P (from)))
    {
      tree to_pointee;
      tree from_pointee;

      if (tcode == POINTER_TYPE
	  && same_type_ignoring_top_level_qualifiers_p (TREE_TYPE (from),
							TREE_TYPE (to)))
	;
      else if (VOID_TYPE_P (TREE_TYPE (to))
	       && !TYPE_PTRDATAMEM_P (from)
	       && TREE_CODE (TREE_TYPE (from)) != FUNCTION_TYPE)
	{
	  tree nfrom = TREE_TYPE (from);
	  /* Don't try to apply restrict to void.  */
	  int quals = cp_type_quals (nfrom) & ~TYPE_QUAL_RESTRICT;
	  from = build_pointer_type
	    (cp_build_qualified_type (void_type_node, quals));
	  conv = build_conv (ck_ptr, from, conv);
	}
      else if (TYPE_PTRDATAMEM_P (from))
	{
	  tree fbase = TYPE_PTRMEM_CLASS_TYPE (from);
	  tree tbase = TYPE_PTRMEM_CLASS_TYPE (to);

	  if (DERIVED_FROM_P (fbase, tbase)
	      && (same_type_ignoring_top_level_qualifiers_p
		  (TYPE_PTRMEM_POINTED_TO_TYPE (from),
		   TYPE_PTRMEM_POINTED_TO_TYPE (to))))
	    {
	      from = build_ptrmem_type (tbase,
					TYPE_PTRMEM_POINTED_TO_TYPE (from));
	      conv = build_conv (ck_pmem, from, conv);
	    }
	  else if (!same_type_p (fbase, tbase))
	    return NULL;
	}
      else if (CLASS_TYPE_P (TREE_TYPE (from))
	       && CLASS_TYPE_P (TREE_TYPE (to))
	       /* [conv.ptr]

		  An rvalue of type "pointer to cv D," where D is a
		  class type, can be converted to an rvalue of type
		  "pointer to cv B," where B is a base class (clause
		  _class.derived_) of D.  If B is an inaccessible
		  (clause _class.access_) or ambiguous
		  (_class.member.lookup_) base class of D, a program
		  that necessitates this conversion is ill-formed.
		  Therefore, we use DERIVED_FROM_P, and do not check
		  access or uniqueness.  */
	       && DERIVED_FROM_P (TREE_TYPE (to), TREE_TYPE (from)))
	{
	  from =
	    cp_build_qualified_type (TREE_TYPE (to),
				     cp_type_quals (TREE_TYPE (from)));
	  from = build_pointer_type (from);
	  conv = build_conv (ck_ptr, from, conv);
	  conv->base_p = true;
	}
      else if (tx_safe_fn_type_p (TREE_TYPE (from)))
	{
	  /* A prvalue of type "pointer to transaction_safe function" can be
	     converted to a prvalue of type "pointer to function". */
	  tree unsafe = tx_unsafe_fn_variant (TREE_TYPE (from));
	  if (same_type_p (unsafe, TREE_TYPE (to)))
	    {
	      from = build_pointer_type (unsafe);
	      conv = build_conv (ck_tsafe, from, conv);
	    }
	}

      if (tcode == POINTER_TYPE)
	{
	  to_pointee = TREE_TYPE (to);
	  from_pointee = TREE_TYPE (from);
	}
      else
	{
	  to_pointee = TYPE_PTRMEM_POINTED_TO_TYPE (to);
	  from_pointee = TYPE_PTRMEM_POINTED_TO_TYPE (from);
	}

      if (same_type_p (from, to))
	/* OK */;
      else if (c_cast_p && comp_ptr_ttypes_const (to, from))
	/* In a C-style cast, we ignore CV-qualification because we
	   are allowed to perform a static_cast followed by a
	   const_cast.  */
	conv = build_conv (ck_qual, to, conv);
      else if (!c_cast_p && comp_ptr_ttypes (to_pointee, from_pointee))
	conv = build_conv (ck_qual, to, conv);
      else if (expr && string_conv_p (to, expr, 0))
	/* converting from string constant to char *.  */
	conv = build_conv (ck_qual, to, conv);
      /* Allow conversions among compatible ObjC pointer types (base
	 conversions have been already handled above).  */
      else if (c_dialect_objc ()
	       && objc_compare_types (to, from, -4, NULL_TREE))
	conv = build_conv (ck_ptr, to, conv);
      else if (ptr_reasonably_similar (to_pointee, from_pointee))
	{
	  conv = build_conv (ck_ptr, to, conv);
	  conv->bad_p = true;
	}
      else
	return NULL;

      from = to;
    }
  else if (TYPE_PTRMEMFUNC_P (to) && TYPE_PTRMEMFUNC_P (from))
    {
      tree fromfn = TREE_TYPE (TYPE_PTRMEMFUNC_FN_TYPE (from));
      tree tofn = TREE_TYPE (TYPE_PTRMEMFUNC_FN_TYPE (to));
      tree fbase = class_of_this_parm (fromfn);
      tree tbase = class_of_this_parm (tofn);

      if (!DERIVED_FROM_P (fbase, tbase)
	  || !same_type_p (static_fn_type (fromfn),
			   static_fn_type (tofn)))
	return NULL;

      from = build_memfn_type (fromfn,
                               tbase,
                               cp_type_quals (tbase),
                               type_memfn_rqual (tofn));
      from = build_ptrmemfunc_type (build_pointer_type (from));
      conv = build_conv (ck_pmem, from, conv);
      conv->base_p = true;
    }
  else if (tcode == BOOLEAN_TYPE)
    {
      /* [conv.bool]

	  A prvalue of arithmetic, unscoped enumeration, pointer, or pointer
	  to member type can be converted to a prvalue of type bool. ...
	  For direct-initialization (8.5 [dcl.init]), a prvalue of type
	  std::nullptr_t can be converted to a prvalue of type bool;  */
      if (ARITHMETIC_TYPE_P (from)
	  || UNSCOPED_ENUM_P (from)
	  || fcode == POINTER_TYPE
	  || TYPE_PTRMEM_P (from)
	  || NULLPTR_TYPE_P (from))
	{
	  conv = build_conv (ck_std, to, conv);
	  if (fcode == POINTER_TYPE
	      || TYPE_PTRDATAMEM_P (from)
	      || (TYPE_PTRMEMFUNC_P (from)
		  && conv->rank < cr_pbool)
	      || NULLPTR_TYPE_P (from))
	    conv->rank = cr_pbool;
	  if (NULLPTR_TYPE_P (from) && (flags & LOOKUP_ONLYCONVERTING))
	    conv->bad_p = true;
	  return conv;
	}

      return NULL;
    }
  /* We don't check for ENUMERAL_TYPE here because there are no standard
     conversions to enum type.  */
  /* As an extension, allow conversion to complex type.  */
  else if (ARITHMETIC_TYPE_P (to))
    {
      if (! (INTEGRAL_CODE_P (fcode)
	     || (fcode == REAL_TYPE && !(flags & LOOKUP_NO_NON_INTEGRAL)))
          || SCOPED_ENUM_P (from))
	return NULL;
      conv = build_conv (ck_std, to, conv);

      /* Give this a better rank if it's a promotion.  */
      if (same_type_p (to, type_promotes_to (from))
	  && next_conversion (conv)->rank <= cr_promotion)
	conv->rank = cr_promotion;
    }
  else if (fcode == VECTOR_TYPE && tcode == VECTOR_TYPE
	   && vector_types_convertible_p (from, to, false))
    return build_conv (ck_std, to, conv);
  else if (MAYBE_CLASS_TYPE_P (to) && MAYBE_CLASS_TYPE_P (from)
	   && is_properly_derived_from (from, to))
    {
      if (conv->kind == ck_rvalue)
	conv = next_conversion (conv);
      conv = build_conv (ck_base, to, conv);
      /* The derived-to-base conversion indicates the initialization
	 of a parameter with base type from an object of a derived
	 type.  A temporary object is created to hold the result of
	 the conversion unless we're binding directly to a reference.  */
      conv->need_temporary_p = !(flags & LOOKUP_NO_TEMP_BIND);
    }
  else
    return NULL;

  if (flags & LOOKUP_NO_NARROWING)
    conv->check_narrowing = true;

  return conv;
}

/* Returns nonzero if T1 is reference-related to T2.  */

bool
reference_related_p (tree t1, tree t2)
{
  if (t1 == error_mark_node || t2 == error_mark_node)
    return false;

  t1 = TYPE_MAIN_VARIANT (t1);
  t2 = TYPE_MAIN_VARIANT (t2);

  /* [dcl.init.ref]

     Given types "cv1 T1" and "cv2 T2," "cv1 T1" is reference-related
     to "cv2 T2" if T1 is the same type as T2, or T1 is a base class
     of T2.  */
  return (same_type_p (t1, t2)
	  || (CLASS_TYPE_P (t1) && CLASS_TYPE_P (t2)
	      && DERIVED_FROM_P (t1, t2)));
}

/* Returns nonzero if T1 is reference-compatible with T2.  */

static bool
reference_compatible_p (tree t1, tree t2)
{
  /* [dcl.init.ref]

     "cv1 T1" is reference compatible with "cv2 T2" if T1 is
     reference-related to T2 and cv1 is the same cv-qualification as,
     or greater cv-qualification than, cv2.  */
  return (reference_related_p (t1, t2)
	  && at_least_as_qualified_p (t1, t2));
}

/* A reference of the indicated TYPE is being bound directly to the
   expression represented by the implicit conversion sequence CONV.
   Return a conversion sequence for this binding.  */

static conversion *
direct_reference_binding (tree type, conversion *conv)
{
  tree t;

  gcc_assert (TREE_CODE (type) == REFERENCE_TYPE);
  gcc_assert (TREE_CODE (conv->type) != REFERENCE_TYPE);

  t = TREE_TYPE (type);

  /* [over.ics.rank]

     When a parameter of reference type binds directly
     (_dcl.init.ref_) to an argument expression, the implicit
     conversion sequence is the identity conversion, unless the
     argument expression has a type that is a derived class of the
     parameter type, in which case the implicit conversion sequence is
     a derived-to-base Conversion.

     If the parameter binds directly to the result of applying a
     conversion function to the argument expression, the implicit
     conversion sequence is a user-defined conversion sequence
     (_over.ics.user_), with the second standard conversion sequence
     either an identity conversion or, if the conversion function
     returns an entity of a type that is a derived class of the
     parameter type, a derived-to-base conversion.  */
  if (!same_type_ignoring_top_level_qualifiers_p (t, conv->type))
    {
      /* Represent the derived-to-base conversion.  */
      conv = build_conv (ck_base, t, conv);
      /* We will actually be binding to the base-class subobject in
	 the derived class, so we mark this conversion appropriately.
	 That way, convert_like knows not to generate a temporary.  */
      conv->need_temporary_p = false;
    }
  return build_conv (ck_ref_bind, type, conv);
}

/* Returns the conversion path from type FROM to reference type TO for
   purposes of reference binding.  For lvalue binding, either pass a
   reference type to FROM or an lvalue expression to EXPR.  If the
   reference will be bound to a temporary, NEED_TEMPORARY_P is set for
   the conversion returned.  If C_CAST_P is true, this
   conversion is coming from a C-style cast.  */

static conversion *
reference_binding (tree rto, tree rfrom, tree expr, bool c_cast_p, int flags,
		   tsubst_flags_t complain)
{
  conversion *conv = NULL;
  tree to = TREE_TYPE (rto);
  tree from = rfrom;
  tree tfrom;
  bool related_p;
  bool compatible_p;
  cp_lvalue_kind gl_kind;
  bool is_lvalue;

  if (TREE_CODE (to) == FUNCTION_TYPE && expr && type_unknown_p (expr))
    {
      expr = instantiate_type (to, expr, tf_none);
      if (expr == error_mark_node)
	return NULL;
      from = TREE_TYPE (expr);
    }

  if (expr && BRACE_ENCLOSED_INITIALIZER_P (expr))
    {
      maybe_warn_cpp0x (CPP0X_INITIALIZER_LISTS);
      /* DR 1288: Otherwise, if the initializer list has a single element
	 of type E and ... [T's] referenced type is reference-related to E,
	 the object or reference is initialized from that element... */
      if (CONSTRUCTOR_NELTS (expr) == 1)
	{
	  tree elt = CONSTRUCTOR_ELT (expr, 0)->value;
	  if (error_operand_p (elt))
	    return NULL;
	  tree etype = TREE_TYPE (elt);
	  if (reference_related_p (to, etype))
	    {
	      expr = elt;
	      from = etype;
	      goto skip;
	    }
	}
      /* Otherwise, if T is a reference type, a prvalue temporary of the
	 type referenced by T is copy-list-initialized or
	 direct-list-initialized, depending on the kind of initialization
	 for the reference, and the reference is bound to that temporary. */
      conv = implicit_conversion (to, from, expr, c_cast_p,
				  flags|LOOKUP_NO_TEMP_BIND, complain);
    skip:;
    }

  if (TREE_CODE (from) == REFERENCE_TYPE)
    {
      from = TREE_TYPE (from);
      if (!TYPE_REF_IS_RVALUE (rfrom)
	  || TREE_CODE (from) == FUNCTION_TYPE)
	gl_kind = clk_ordinary;
      else
	gl_kind = clk_rvalueref;
    }
  else if (expr)
    {
      gl_kind = lvalue_kind (expr);
      if (gl_kind & clk_class)
	/* A class prvalue is not a glvalue.  */
	gl_kind = clk_none;
    }
  else
    gl_kind = clk_none;
  is_lvalue = gl_kind && !(gl_kind & clk_rvalueref);

  tfrom = from;
  if ((gl_kind & clk_bitfield) != 0)
    tfrom = unlowered_expr_type (expr);

  /* Figure out whether or not the types are reference-related and
     reference compatible.  We have to do this after stripping
     references from FROM.  */
  related_p = reference_related_p (to, tfrom);
  /* If this is a C cast, first convert to an appropriately qualified
     type, so that we can later do a const_cast to the desired type.  */
  if (related_p && c_cast_p
      && !at_least_as_qualified_p (to, tfrom))
    to = cp_build_qualified_type (to, cp_type_quals (tfrom));
  compatible_p = reference_compatible_p (to, tfrom);

  /* Directly bind reference when target expression's type is compatible with
     the reference and expression is an lvalue. In DR391, the wording in
     [8.5.3/5 dcl.init.ref] is changed to also require direct bindings for
     const and rvalue references to rvalues of compatible class type.
     We should also do direct bindings for non-class xvalues.  */
  if (related_p
      && (gl_kind
	  || (!(flags & LOOKUP_NO_TEMP_BIND)
	      && (CLASS_TYPE_P (from)
		  || TREE_CODE (from) == ARRAY_TYPE))))
    {
      /* [dcl.init.ref]

	 If the initializer expression

	 -- is an lvalue (but not an lvalue for a bit-field), and "cv1 T1"
	    is reference-compatible with "cv2 T2,"

	 the reference is bound directly to the initializer expression
	 lvalue.

	 [...]
	 If the initializer expression is an rvalue, with T2 a class type,
	 and "cv1 T1" is reference-compatible with "cv2 T2", the reference
	 is bound to the object represented by the rvalue or to a sub-object
	 within that object.  */

      conv = build_identity_conv (tfrom, expr);
      conv = direct_reference_binding (rto, conv);

      if (flags & LOOKUP_PREFER_RVALUE)
	/* The top-level caller requested that we pretend that the lvalue
	   be treated as an rvalue.  */
	conv->rvaluedness_matches_p = TYPE_REF_IS_RVALUE (rto);
      else if (TREE_CODE (rfrom) == REFERENCE_TYPE)
	/* Handle rvalue reference to function properly.  */
	conv->rvaluedness_matches_p
	  = (TYPE_REF_IS_RVALUE (rto) == TYPE_REF_IS_RVALUE (rfrom));
      else
	conv->rvaluedness_matches_p 
          = (TYPE_REF_IS_RVALUE (rto) == !is_lvalue);

      if ((gl_kind & clk_bitfield) != 0
	  || ((gl_kind & clk_packed) != 0 && !TYPE_PACKED (to)))
	/* For the purposes of overload resolution, we ignore the fact
	   this expression is a bitfield or packed field. (In particular,
	   [over.ics.ref] says specifically that a function with a
	   non-const reference parameter is viable even if the
	   argument is a bitfield.)

	   However, when we actually call the function we must create
	   a temporary to which to bind the reference.  If the
	   reference is volatile, or isn't const, then we cannot make
	   a temporary, so we just issue an error when the conversion
	   actually occurs.  */
	conv->need_temporary_p = true;

      /* Don't allow binding of lvalues (other than function lvalues) to
	 rvalue references.  */
      if (is_lvalue && TYPE_REF_IS_RVALUE (rto)
	  && TREE_CODE (to) != FUNCTION_TYPE
          && !(flags & LOOKUP_PREFER_RVALUE))
	conv->bad_p = true;

      /* Nor the reverse.  */
      if (!is_lvalue && !TYPE_REF_IS_RVALUE (rto)
	  && (!CP_TYPE_CONST_NON_VOLATILE_P (to)
	      || (flags & LOOKUP_NO_RVAL_BIND))
	  && TREE_CODE (to) != FUNCTION_TYPE)
	conv->bad_p = true;

      if (!compatible_p)
	conv->bad_p = true;

      return conv;
    }
  /* [class.conv.fct] A conversion function is never used to convert a
     (possibly cv-qualified) object to the (possibly cv-qualified) same
     object type (or a reference to it), to a (possibly cv-qualified) base
     class of that type (or a reference to it).... */
  else if (CLASS_TYPE_P (from) && !related_p
	   && !(flags & LOOKUP_NO_CONVERSION))
    {
      /* [dcl.init.ref]

	 If the initializer expression

	 -- has a class type (i.e., T2 is a class type) can be
	    implicitly converted to an lvalue of type "cv3 T3," where
	    "cv1 T1" is reference-compatible with "cv3 T3".  (this
	    conversion is selected by enumerating the applicable
	    conversion functions (_over.match.ref_) and choosing the
	    best one through overload resolution.  (_over.match_).

	the reference is bound to the lvalue result of the conversion
	in the second case.  */
      z_candidate *cand = build_user_type_conversion_1 (rto, expr, flags,
							complain);
      if (cand)
	return cand->second_conv;
    }

  /* From this point on, we conceptually need temporaries, even if we
     elide them.  Only the cases above are "direct bindings".  */
  if (flags & LOOKUP_NO_TEMP_BIND)
    return NULL;

  /* [over.ics.rank]

     When a parameter of reference type is not bound directly to an
     argument expression, the conversion sequence is the one required
     to convert the argument expression to the underlying type of the
     reference according to _over.best.ics_.  Conceptually, this
     conversion sequence corresponds to copy-initializing a temporary
     of the underlying type with the argument expression.  Any
     difference in top-level cv-qualification is subsumed by the
     initialization itself and does not constitute a conversion.  */

  /* [dcl.init.ref]

     Otherwise, the reference shall be an lvalue reference to a
     non-volatile const type, or the reference shall be an rvalue
     reference.

     We try below to treat this as a bad conversion to improve diagnostics,
     but if TO is an incomplete class, we need to reject this conversion
     now to avoid unnecessary instantiation.  */
  if (!CP_TYPE_CONST_NON_VOLATILE_P (to) && !TYPE_REF_IS_RVALUE (rto)
      && !COMPLETE_TYPE_P (to))
    return NULL;

  /* We're generating a temporary now, but don't bind any more in the
     conversion (specifically, don't slice the temporary returned by a
     conversion operator).  */
  flags |= LOOKUP_NO_TEMP_BIND;

  /* Core issue 899: When [copy-]initializing a temporary to be bound
     to the first parameter of a copy constructor (12.8) called with
     a single argument in the context of direct-initialization,
     explicit conversion functions are also considered.

     So don't set LOOKUP_ONLYCONVERTING in that case.  */
  if (!(flags & LOOKUP_COPY_PARM))
    flags |= LOOKUP_ONLYCONVERTING;

  if (!conv)
    conv = implicit_conversion (to, from, expr, c_cast_p,
				flags, complain);
  if (!conv)
    return NULL;

  if (conv->user_conv_p)
    {
      /* If initializing the temporary used a conversion function,
	 recalculate the second conversion sequence.  */
      for (conversion *t = conv; t; t = next_conversion (t))
	if (t->kind == ck_user
	    && DECL_CONV_FN_P (t->cand->fn))
	  {
	    tree ftype = TREE_TYPE (TREE_TYPE (t->cand->fn));
	    int sflags = (flags|LOOKUP_NO_CONVERSION)&~LOOKUP_NO_TEMP_BIND;
	    conversion *new_second
	      = reference_binding (rto, ftype, NULL_TREE, c_cast_p,
				   sflags, complain);
	    if (!new_second)
	      return NULL;
	    return merge_conversion_sequences (t, new_second);
	  }
    }

  conv = build_conv (ck_ref_bind, rto, conv);
  /* This reference binding, unlike those above, requires the
     creation of a temporary.  */
  conv->need_temporary_p = true;
  conv->rvaluedness_matches_p = TYPE_REF_IS_RVALUE (rto);

  /* [dcl.init.ref]

     Otherwise, the reference shall be an lvalue reference to a
     non-volatile const type, or the reference shall be an rvalue
     reference.  */
  if (!CP_TYPE_CONST_NON_VOLATILE_P (to) && !TYPE_REF_IS_RVALUE (rto))
    conv->bad_p = true;

  /* [dcl.init.ref]

     Otherwise, a temporary of type "cv1 T1" is created and
     initialized from the initializer expression using the rules for a
     non-reference copy initialization.  If T1 is reference-related to
     T2, cv1 must be the same cv-qualification as, or greater
     cv-qualification than, cv2; otherwise, the program is ill-formed.  */
  if (related_p && !at_least_as_qualified_p (to, from))
    conv->bad_p = true;

  return conv;
}

/* Returns the implicit conversion sequence (see [over.ics]) from type
   FROM to type TO.  The optional expression EXPR may affect the
   conversion.  FLAGS are the usual overloading flags.  If C_CAST_P is
   true, this conversion is coming from a C-style cast.  */

static conversion *
implicit_conversion (tree to, tree from, tree expr, bool c_cast_p,
		     int flags, tsubst_flags_t complain)
{
  conversion *conv;

  if (from == error_mark_node || to == error_mark_node
      || expr == error_mark_node)
    return NULL;

  /* Other flags only apply to the primary function in overload
     resolution, or after we've chosen one.  */
  flags &= (LOOKUP_ONLYCONVERTING|LOOKUP_NO_CONVERSION|LOOKUP_COPY_PARM
	    |LOOKUP_NO_TEMP_BIND|LOOKUP_NO_RVAL_BIND|LOOKUP_PREFER_RVALUE
	    |LOOKUP_NO_NARROWING|LOOKUP_PROTECT|LOOKUP_NO_NON_INTEGRAL);

  /* FIXME: actually we don't want warnings either, but we can't just
     have 'complain &= ~(tf_warning|tf_error)' because it would cause
     the regression of, eg, g++.old-deja/g++.benjamin/16077.C.
     We really ought not to issue that warning until we've committed
     to that conversion.  */
  complain &= ~tf_error;

  /* Call reshape_init early to remove redundant braces.  */
  if (expr && BRACE_ENCLOSED_INITIALIZER_P (expr)
      && CLASS_TYPE_P (to)
      && COMPLETE_TYPE_P (complete_type (to))
      && !CLASSTYPE_NON_AGGREGATE (to))
    {
      expr = reshape_init (to, expr, complain);
      if (expr == error_mark_node)
	return NULL;
      from = TREE_TYPE (expr);
    }

  if (TREE_CODE (to) == REFERENCE_TYPE)
    conv = reference_binding (to, from, expr, c_cast_p, flags, complain);
  else
    conv = standard_conversion (to, from, expr, c_cast_p, flags, complain);

  if (conv)
    return conv;

  if (expr && BRACE_ENCLOSED_INITIALIZER_P (expr))
    {
      if (is_std_init_list (to))
	return build_list_conv (to, expr, flags, complain);

      /* As an extension, allow list-initialization of _Complex.  */
      if (TREE_CODE (to) == COMPLEX_TYPE)
	{
	  conv = build_complex_conv (to, expr, flags, complain);
	  if (conv)
	    return conv;
	}

      /* Allow conversion from an initializer-list with one element to a
	 scalar type.  */
      if (SCALAR_TYPE_P (to))
	{
	  int nelts = CONSTRUCTOR_NELTS (expr);
	  tree elt;

	  if (nelts == 0)
	    elt = build_value_init (to, tf_none);
	  else if (nelts == 1)
	    elt = CONSTRUCTOR_ELT (expr, 0)->value;
	  else
	    elt = error_mark_node;

	  conv = implicit_conversion (to, TREE_TYPE (elt), elt,
				      c_cast_p, flags, complain);
	  if (conv)
	    {
	      conv->check_narrowing = true;
	      if (BRACE_ENCLOSED_INITIALIZER_P (elt))
		/* Too many levels of braces, i.e. '{{1}}'.  */
		conv->bad_p = true;
	      return conv;
	    }
	}
      else if (TREE_CODE (to) == ARRAY_TYPE)
	return build_array_conv (to, expr, flags, complain);
    }

  if (expr != NULL_TREE
      && (MAYBE_CLASS_TYPE_P (from)
	  || MAYBE_CLASS_TYPE_P (to))
      && (flags & LOOKUP_NO_CONVERSION) == 0)
    {
      struct z_candidate *cand;

      if (CLASS_TYPE_P (to)
	  && BRACE_ENCLOSED_INITIALIZER_P (expr)
	  && !CLASSTYPE_NON_AGGREGATE (complete_type (to)))
	return build_aggr_conv (to, expr, flags, complain);

      cand = build_user_type_conversion_1 (to, expr, flags, complain);
      if (cand)
	{
	  if (BRACE_ENCLOSED_INITIALIZER_P (expr)
	      && CONSTRUCTOR_NELTS (expr) == 1
	      && !is_list_ctor (cand->fn))
	    {
	      /* "If C is not an initializer-list constructor and the
		 initializer list has a single element of type cv U, where U is
		 X or a class derived from X, the implicit conversion sequence
		 has Exact Match rank if U is X, or Conversion rank if U is
		 derived from X."  */
	      tree elt = CONSTRUCTOR_ELT (expr, 0)->value;
	      tree elttype = TREE_TYPE (elt);
	      if (reference_related_p (to, elttype))
		return implicit_conversion (to, elttype, elt,
					    c_cast_p, flags, complain);
	    }
	  conv = cand->second_conv;
	}

      /* We used to try to bind a reference to a temporary here, but that
	 is now handled after the recursive call to this function at the end
	 of reference_binding.  */
      return conv;
    }

  return NULL;
}

/* Add a new entry to the list of candidates.  Used by the add_*_candidate
   functions.  ARGS will not be changed until a single candidate is
   selected.  */

static struct z_candidate *
add_candidate (struct z_candidate **candidates,
	       tree fn, tree first_arg, const vec<tree, va_gc> *args,
	       size_t num_convs, conversion **convs,
	       tree access_path, tree conversion_path,
	       int viable, struct rejection_reason *reason,
	       int flags)
{
  struct z_candidate *cand = (struct z_candidate *)
    conversion_obstack_alloc (sizeof (struct z_candidate));

  cand->fn = fn;
  cand->first_arg = first_arg;
  cand->args = args;
  cand->convs = convs;
  cand->num_convs = num_convs;
  cand->access_path = access_path;
  cand->conversion_path = conversion_path;
  cand->viable = viable;
  cand->reason = reason;
  cand->next = *candidates;
  cand->flags = flags;
  *candidates = cand;

  return cand;
}

/* Return the number of remaining arguments in the parameter list
   beginning with ARG.  */

int
remaining_arguments (tree arg)
{
  int n;

  for (n = 0; arg != NULL_TREE && arg != void_list_node;
       arg = TREE_CHAIN (arg))
    n++;

  return n;
}

/* Create an overload candidate for the function or method FN called
   with the argument list FIRST_ARG/ARGS and add it to CANDIDATES.
   FLAGS is passed on to implicit_conversion.

   This does not change ARGS.

   CTYPE, if non-NULL, is the type we want to pretend this function
   comes from for purposes of overload resolution.  */

static struct z_candidate *
add_function_candidate (struct z_candidate **candidates,
			tree fn, tree ctype, tree first_arg,
			const vec<tree, va_gc> *args, tree access_path,
			tree conversion_path, int flags,
			tsubst_flags_t complain)
{
  tree parmlist = TYPE_ARG_TYPES (TREE_TYPE (fn));
  int i, len;
  conversion **convs;
  tree parmnode;
  tree orig_first_arg = first_arg;
  int skip;
  int viable = 1;
  struct rejection_reason *reason = NULL;

  /* At this point we should not see any functions which haven't been
     explicitly declared, except for friend functions which will have
     been found using argument dependent lookup.  */
  gcc_assert (!DECL_ANTICIPATED (fn) || DECL_HIDDEN_FRIEND_P (fn));

  /* The `this', `in_chrg' and VTT arguments to constructors are not
     considered in overload resolution.  */
  if (DECL_CONSTRUCTOR_P (fn))
    {
      parmlist = skip_artificial_parms_for (fn, parmlist);
      skip = num_artificial_parms_for (fn);
      if (skip > 0 && first_arg != NULL_TREE)
	{
	  --skip;
	  first_arg = NULL_TREE;
	}
    }
  else
    skip = 0;

  len = vec_safe_length (args) - skip + (first_arg != NULL_TREE ? 1 : 0);
  convs = alloc_conversions (len);

  /* 13.3.2 - Viable functions [over.match.viable]
     First, to be a viable function, a candidate function shall have enough
     parameters to agree in number with the arguments in the list.

     We need to check this first; otherwise, checking the ICSes might cause
     us to produce an ill-formed template instantiation.  */

  parmnode = parmlist;
  for (i = 0; i < len; ++i)
    {
      if (parmnode == NULL_TREE || parmnode == void_list_node)
	break;
      parmnode = TREE_CHAIN (parmnode);
    }

  if ((i < len && parmnode)
      || !sufficient_parms_p (parmnode))
    {
      int remaining = remaining_arguments (parmnode);
      viable = 0;
      reason = arity_rejection (first_arg, i + remaining, len);
    }

  /* Second, for a function to be viable, its constraints must be
     satisfied. */
  if (flag_concepts && viable
      && !constraints_satisfied_p (fn))
    {
      reason = constraint_failure (fn);
      viable = false;
    }

  /* When looking for a function from a subobject from an implicit
     copy/move constructor/operator=, don't consider anything that takes (a
     reference to) an unrelated type.  See c++/44909 and core 1092.  */
  if (viable && parmlist && (flags & LOOKUP_DEFAULTED))
    {
      if (DECL_CONSTRUCTOR_P (fn))
	i = 1;
      else if (DECL_ASSIGNMENT_OPERATOR_P (fn)
	       && DECL_OVERLOADED_OPERATOR_P (fn) == NOP_EXPR)
	i = 2;
      else
	i = 0;
      if (i && len == i)
	{
	  parmnode = chain_index (i-1, parmlist);
	  if (!reference_related_p (non_reference (TREE_VALUE (parmnode)),
				    ctype))
	    viable = 0;
	}

      /* This only applies at the top level.  */
      flags &= ~LOOKUP_DEFAULTED;
    }

  if (! viable)
    goto out;

  /* Third, for F to be a viable function, there shall exist for each
     argument an implicit conversion sequence that converts that argument
     to the corresponding parameter of F.  */

  parmnode = parmlist;

  for (i = 0; i < len; ++i)
    {
      tree argtype, to_type;
      tree arg;
      conversion *t;
      int is_this;

      if (parmnode == void_list_node)
	break;

      if (i == 0 && first_arg != NULL_TREE)
	arg = first_arg;
      else
	arg = CONST_CAST_TREE (
		(*args)[i + skip - (first_arg != NULL_TREE ? 1 : 0)]);
      argtype = lvalue_type (arg);

      is_this = (i == 0 && DECL_NONSTATIC_MEMBER_FUNCTION_P (fn)
		 && ! DECL_CONSTRUCTOR_P (fn));

      if (parmnode)
	{
	  tree parmtype = TREE_VALUE (parmnode);
	  int lflags = flags;

	  parmnode = TREE_CHAIN (parmnode);

	  /* The type of the implicit object parameter ('this') for
	     overload resolution is not always the same as for the
	     function itself; conversion functions are considered to
	     be members of the class being converted, and functions
	     introduced by a using-declaration are considered to be
	     members of the class that uses them.

	     Since build_over_call ignores the ICS for the `this'
	     parameter, we can just change the parm type.  */
	  if (ctype && is_this)
	    {
	      parmtype = cp_build_qualified_type
		(ctype, cp_type_quals (TREE_TYPE (parmtype)));
	      if (FUNCTION_REF_QUALIFIED (TREE_TYPE (fn)))
		{
		  /* If the function has a ref-qualifier, the implicit
		     object parameter has reference type.  */
		  bool rv = FUNCTION_RVALUE_QUALIFIED (TREE_TYPE (fn));
		  parmtype = cp_build_reference_type (parmtype, rv);
		  /* The special handling of 'this' conversions in compare_ics
		     does not apply if there is a ref-qualifier.  */
		  is_this = false;
		}
	      else
		{
		  parmtype = build_pointer_type (parmtype);
		  arg = build_this (arg);
		  argtype = lvalue_type (arg);
		}
	    }

	  /* Core issue 899: When [copy-]initializing a temporary to be bound
	     to the first parameter of a copy constructor (12.8) called with
	     a single argument in the context of direct-initialization,
	     explicit conversion functions are also considered.

	     So set LOOKUP_COPY_PARM to let reference_binding know that
	     it's being called in that context.  We generalize the above
	     to handle move constructors and template constructors as well;
	     the standardese should soon be updated similarly.  */
	  if (ctype && i == 0 && (len-skip == 1)
	      && DECL_CONSTRUCTOR_P (fn)
	      && parmtype != error_mark_node
	      && (same_type_ignoring_top_level_qualifiers_p
		  (non_reference (parmtype), ctype)))
	    {
	      if (!(flags & LOOKUP_ONLYCONVERTING))
		lflags |= LOOKUP_COPY_PARM;
	      /* We allow user-defined conversions within init-lists, but
		 don't list-initialize the copy parm, as that would mean
		 using two levels of braces for the same type.  */
	      if ((flags & LOOKUP_LIST_INIT_CTOR)
		  && BRACE_ENCLOSED_INITIALIZER_P (arg))
		lflags |= LOOKUP_NO_CONVERSION;
	    }
	  else
	    lflags |= LOOKUP_ONLYCONVERTING;

	  t = implicit_conversion (parmtype, argtype, arg,
				   /*c_cast_p=*/false, lflags, complain);
	  to_type = parmtype;
	}
      else
	{
	  t = build_identity_conv (argtype, arg);
	  t->ellipsis_p = true;
	  to_type = argtype;
	}

      if (t && is_this)
	t->this_p = true;

      convs[i] = t;
      if (! t)
	{
	  viable = 0;
	  reason = arg_conversion_rejection (first_arg, i, argtype, to_type);
	  break;
	}

      if (t->bad_p)
	{
	  viable = -1;
	  reason = bad_arg_conversion_rejection (first_arg, i, arg, to_type);
	}
    }

 out:
  return add_candidate (candidates, fn, orig_first_arg, args, len, convs,
			access_path, conversion_path, viable, reason, flags);
}

/* Create an overload candidate for the conversion function FN which will
   be invoked for expression OBJ, producing a pointer-to-function which
   will in turn be called with the argument list FIRST_ARG/ARGLIST,
   and add it to CANDIDATES.  This does not change ARGLIST.  FLAGS is
   passed on to implicit_conversion.

   Actually, we don't really care about FN; we care about the type it
   converts to.  There may be multiple conversion functions that will
   convert to that type, and we rely on build_user_type_conversion_1 to
   choose the best one; so when we create our candidate, we record the type
   instead of the function.  */

static struct z_candidate *
add_conv_candidate (struct z_candidate **candidates, tree fn, tree obj,
		    const vec<tree, va_gc> *arglist,
		    tree access_path, tree conversion_path,
		    tsubst_flags_t complain)
{
  tree totype = TREE_TYPE (TREE_TYPE (fn));
  int i, len, viable, flags;
  tree parmlist, parmnode;
  conversion **convs;
  struct rejection_reason *reason;

  for (parmlist = totype; TREE_CODE (parmlist) != FUNCTION_TYPE; )
    parmlist = TREE_TYPE (parmlist);
  parmlist = TYPE_ARG_TYPES (parmlist);

  len = vec_safe_length (arglist) + 1;
  convs = alloc_conversions (len);
  parmnode = parmlist;
  viable = 1;
  flags = LOOKUP_IMPLICIT;
  reason = NULL;

  /* Don't bother looking up the same type twice.  */
  if (*candidates && (*candidates)->fn == totype)
    return NULL;

  for (i = 0; i < len; ++i)
    {
      tree arg, argtype, convert_type = NULL_TREE;
      conversion *t;

      if (i == 0)
	arg = obj;
      else
	arg = (*arglist)[i - 1];
      argtype = lvalue_type (arg);

      if (i == 0)
	{
	  t = implicit_conversion (totype, argtype, arg, /*c_cast_p=*/false,
				   flags, complain);
	  convert_type = totype;
	}
      else if (parmnode == void_list_node)
	break;
      else if (parmnode)
	{
	  t = implicit_conversion (TREE_VALUE (parmnode), argtype, arg,
				   /*c_cast_p=*/false, flags, complain);
	  convert_type = TREE_VALUE (parmnode);
	}
      else
	{
	  t = build_identity_conv (argtype, arg);
	  t->ellipsis_p = true;
	  convert_type = argtype;
	}

      convs[i] = t;
      if (! t)
	break;

      if (t->bad_p)
	{
	  viable = -1;
	  reason = bad_arg_conversion_rejection (NULL_TREE, i, arg, convert_type);
	}

      if (i == 0)
	continue;

      if (parmnode)
	parmnode = TREE_CHAIN (parmnode);
    }

  if (i < len
      || ! sufficient_parms_p (parmnode))
    {
      int remaining = remaining_arguments (parmnode);
      viable = 0;
      reason = arity_rejection (NULL_TREE, i + remaining, len);
    }

  return add_candidate (candidates, totype, obj, arglist, len, convs,
			access_path, conversion_path, viable, reason, flags);
}

static void
build_builtin_candidate (struct z_candidate **candidates, tree fnname,
			 tree type1, tree type2, tree *args, tree *argtypes,
			 int flags, tsubst_flags_t complain)
{
  conversion *t;
  conversion **convs;
  size_t num_convs;
  int viable = 1, i;
  tree types[2];
  struct rejection_reason *reason = NULL;

  types[0] = type1;
  types[1] = type2;

  num_convs =  args[2] ? 3 : (args[1] ? 2 : 1);
  convs = alloc_conversions (num_convs);

  /* TRUTH_*_EXPR do "contextual conversion to bool", which means explicit
     conversion ops are allowed.  We handle that here by just checking for
     boolean_type_node because other operators don't ask for it.  COND_EXPR
     also does contextual conversion to bool for the first operand, but we
     handle that in build_conditional_expr, and type1 here is operand 2.  */
  if (type1 != boolean_type_node)
    flags |= LOOKUP_ONLYCONVERTING;

  for (i = 0; i < 2; ++i)
    {
      if (! args[i])
	break;

      t = implicit_conversion (types[i], argtypes[i], args[i],
			       /*c_cast_p=*/false, flags, complain);
      if (! t)
	{
	  viable = 0;
	  /* We need something for printing the candidate.  */
	  t = build_identity_conv (types[i], NULL_TREE);
	  reason = arg_conversion_rejection (NULL_TREE, i, argtypes[i],
					     types[i]);
	}
      else if (t->bad_p)
	{
	  viable = 0;
	  reason = bad_arg_conversion_rejection (NULL_TREE, i, args[i],
						 types[i]);
	}
      convs[i] = t;
    }

  /* For COND_EXPR we rearranged the arguments; undo that now.  */
  if (args[2])
    {
      convs[2] = convs[1];
      convs[1] = convs[0];
      t = implicit_conversion (boolean_type_node, argtypes[2], args[2],
			       /*c_cast_p=*/false, flags,
			       complain);
      if (t)
	convs[0] = t;
      else
	{
	  viable = 0;
	  reason = arg_conversion_rejection (NULL_TREE, 0, argtypes[2],
					     boolean_type_node);
	}
    }

  add_candidate (candidates, fnname, /*first_arg=*/NULL_TREE, /*args=*/NULL,
		 num_convs, convs,
		 /*access_path=*/NULL_TREE,
		 /*conversion_path=*/NULL_TREE,
		 viable, reason, flags);
}

static bool
is_complete (tree t)
{
  return COMPLETE_TYPE_P (complete_type (t));
}

/* Returns nonzero if TYPE is a promoted arithmetic type.  */

static bool
promoted_arithmetic_type_p (tree type)
{
  /* [over.built]

     In this section, the term promoted integral type is used to refer
     to those integral types which are preserved by integral promotion
     (including e.g.  int and long but excluding e.g.  char).
     Similarly, the term promoted arithmetic type refers to promoted
     integral types plus floating types.  */
  return ((CP_INTEGRAL_TYPE_P (type)
	   && same_type_p (type_promotes_to (type), type))
	  || TREE_CODE (type) == REAL_TYPE);
}

/* Create any builtin operator overload candidates for the operator in
   question given the converted operand types TYPE1 and TYPE2.  The other
   args are passed through from add_builtin_candidates to
   build_builtin_candidate.

   TYPE1 and TYPE2 may not be permissible, and we must filter them.
   If CODE is requires candidates operands of the same type of the kind
   of which TYPE1 and TYPE2 are, we add both candidates
   CODE (TYPE1, TYPE1) and CODE (TYPE2, TYPE2).  */

static void
add_builtin_candidate (struct z_candidate **candidates, enum tree_code code,
		       enum tree_code code2, tree fnname, tree type1,
		       tree type2, tree *args, tree *argtypes, int flags,
		       tsubst_flags_t complain)
{
  switch (code)
    {
    case POSTINCREMENT_EXPR:
    case POSTDECREMENT_EXPR:
      args[1] = integer_zero_node;
      type2 = integer_type_node;
      break;
    default:
      break;
    }

  switch (code)
    {

/* 4 For every pair T, VQ), where T is an arithmetic or  enumeration  type,
     and  VQ  is  either  volatile or empty, there exist candidate operator
     functions of the form
	     VQ T&   operator++(VQ T&);
	     T       operator++(VQ T&, int);
   5 For every pair T, VQ), where T is an enumeration type or an arithmetic
     type  other than bool, and VQ is either volatile or empty, there exist
     candidate operator functions of the form
	     VQ T&   operator--(VQ T&);
	     T       operator--(VQ T&, int);
   6 For every pair T, VQ), where T is  a  cv-qualified  or  cv-unqualified
     complete  object type, and VQ is either volatile or empty, there exist
     candidate operator functions of the form
	     T*VQ&   operator++(T*VQ&);
	     T*VQ&   operator--(T*VQ&);
	     T*      operator++(T*VQ&, int);
	     T*      operator--(T*VQ&, int);  */

    case POSTDECREMENT_EXPR:
    case PREDECREMENT_EXPR:
      if (TREE_CODE (type1) == BOOLEAN_TYPE)
	return;
    case POSTINCREMENT_EXPR:
    case PREINCREMENT_EXPR:
      if (ARITHMETIC_TYPE_P (type1) || TYPE_PTROB_P (type1))
	{
	  type1 = build_reference_type (type1);
	  break;
	}
      return;

/* 7 For every cv-qualified or cv-unqualified object type T, there
     exist candidate operator functions of the form

	     T&      operator*(T*);

   8 For every function type T, there exist candidate operator functions of
     the form
	     T&      operator*(T*);  */

    case INDIRECT_REF:
      if (TYPE_PTR_P (type1)
	  && (TYPE_PTROB_P (type1)
	      || TREE_CODE (TREE_TYPE (type1)) == FUNCTION_TYPE))
	break;
      return;

/* 9 For every type T, there exist candidate operator functions of the form
	     T*      operator+(T*);

   10For  every  promoted arithmetic type T, there exist candidate operator
     functions of the form
	     T       operator+(T);
	     T       operator-(T);  */

    case UNARY_PLUS_EXPR: /* unary + */
      if (TYPE_PTR_P (type1))
	break;
    case NEGATE_EXPR:
      if (ARITHMETIC_TYPE_P (type1))
	break;
      return;

/* 11For every promoted integral type T,  there  exist  candidate  operator
     functions of the form
	     T       operator~(T);  */

    case BIT_NOT_EXPR:
      if (INTEGRAL_OR_UNSCOPED_ENUMERATION_TYPE_P (type1))
	break;
      return;

/* 12For every quintuple C1, C2, T, CV1, CV2), where C2 is a class type, C1
     is the same type as C2 or is a derived class of C2, T  is  a  complete
     object type or a function type, and CV1 and CV2 are cv-qualifier-seqs,
     there exist candidate operator functions of the form
	     CV12 T& operator->*(CV1 C1*, CV2 T C2::*);
     where CV12 is the union of CV1 and CV2.  */

    case MEMBER_REF:
      if (TYPE_PTR_P (type1) && TYPE_PTRMEM_P (type2))
	{
	  tree c1 = TREE_TYPE (type1);
	  tree c2 = TYPE_PTRMEM_CLASS_TYPE (type2);

	  if (MAYBE_CLASS_TYPE_P (c1) && DERIVED_FROM_P (c2, c1)
	      && (TYPE_PTRMEMFUNC_P (type2)
		  || is_complete (TYPE_PTRMEM_POINTED_TO_TYPE (type2))))
	    break;
	}
      return;

/* 13For every pair of promoted arithmetic types L and R, there exist  can-
     didate operator functions of the form
	     LR      operator*(L, R);
	     LR      operator/(L, R);
	     LR      operator+(L, R);
	     LR      operator-(L, R);
	     bool    operator<(L, R);
	     bool    operator>(L, R);
	     bool    operator<=(L, R);
	     bool    operator>=(L, R);
	     bool    operator==(L, R);
	     bool    operator!=(L, R);
     where  LR  is  the  result of the usual arithmetic conversions between
     types L and R.

   14For every pair of types T and I, where T  is  a  cv-qualified  or  cv-
     unqualified  complete  object  type and I is a promoted integral type,
     there exist candidate operator functions of the form
	     T*      operator+(T*, I);
	     T&      operator[](T*, I);
	     T*      operator-(T*, I);
	     T*      operator+(I, T*);
	     T&      operator[](I, T*);

   15For every T, where T is a pointer to complete object type, there exist
     candidate operator functions of the form112)
	     ptrdiff_t operator-(T, T);

   16For every pointer or enumeration type T, there exist candidate operator
     functions of the form
	     bool    operator<(T, T);
	     bool    operator>(T, T);
	     bool    operator<=(T, T);
	     bool    operator>=(T, T);
	     bool    operator==(T, T);
	     bool    operator!=(T, T);

   17For every pointer to member type T,  there  exist  candidate  operator
     functions of the form
	     bool    operator==(T, T);
	     bool    operator!=(T, T);  */

    case MINUS_EXPR:
      if (TYPE_PTROB_P (type1) && TYPE_PTROB_P (type2))
	break;
      if (TYPE_PTROB_P (type1)
	  && INTEGRAL_OR_UNSCOPED_ENUMERATION_TYPE_P (type2))
	{
	  type2 = ptrdiff_type_node;
	  break;
	}
    case MULT_EXPR:
    case TRUNC_DIV_EXPR:
      if (ARITHMETIC_TYPE_P (type1) && ARITHMETIC_TYPE_P (type2))
	break;
      return;

    case EQ_EXPR:
    case NE_EXPR:
      if ((TYPE_PTRMEMFUNC_P (type1) && TYPE_PTRMEMFUNC_P (type2))
	  || (TYPE_PTRDATAMEM_P (type1) && TYPE_PTRDATAMEM_P (type2)))
	break;
      if (TYPE_PTRMEM_P (type1) && null_ptr_cst_p (args[1]))
	{
	  type2 = type1;
	  break;
	}
      if (TYPE_PTRMEM_P (type2) && null_ptr_cst_p (args[0]))
	{
	  type1 = type2;
	  break;
	}
      /* Fall through.  */
    case LT_EXPR:
    case GT_EXPR:
    case LE_EXPR:
    case GE_EXPR:
    case MAX_EXPR:
    case MIN_EXPR:
      if (ARITHMETIC_TYPE_P (type1) && ARITHMETIC_TYPE_P (type2))
	break;
      if (TYPE_PTR_P (type1) && TYPE_PTR_P (type2))
	break;
      if (TREE_CODE (type1) == ENUMERAL_TYPE 
	  && TREE_CODE (type2) == ENUMERAL_TYPE)
	break;
      if (TYPE_PTR_P (type1) 
	  && null_ptr_cst_p (args[1]))
	{
	  type2 = type1;
	  break;
	}
      if (null_ptr_cst_p (args[0]) 
	  && TYPE_PTR_P (type2))
	{
	  type1 = type2;
	  break;
	}
      return;

    case PLUS_EXPR:
      if (ARITHMETIC_TYPE_P (type1) && ARITHMETIC_TYPE_P (type2))
	break;
    case ARRAY_REF:
      if (INTEGRAL_OR_UNSCOPED_ENUMERATION_TYPE_P (type1) && TYPE_PTROB_P (type2))
	{
	  type1 = ptrdiff_type_node;
	  break;
	}
      if (TYPE_PTROB_P (type1) && INTEGRAL_OR_UNSCOPED_ENUMERATION_TYPE_P (type2))
	{
	  type2 = ptrdiff_type_node;
	  break;
	}
      return;

/* 18For  every pair of promoted integral types L and R, there exist candi-
     date operator functions of the form
	     LR      operator%(L, R);
	     LR      operator&(L, R);
	     LR      operator^(L, R);
	     LR      operator|(L, R);
	     L       operator<<(L, R);
	     L       operator>>(L, R);
     where LR is the result of the  usual  arithmetic  conversions  between
     types L and R.  */

    case TRUNC_MOD_EXPR:
    case BIT_AND_EXPR:
    case BIT_IOR_EXPR:
    case BIT_XOR_EXPR:
    case LSHIFT_EXPR:
    case RSHIFT_EXPR:
      if (INTEGRAL_OR_UNSCOPED_ENUMERATION_TYPE_P (type1) && INTEGRAL_OR_UNSCOPED_ENUMERATION_TYPE_P (type2))
	break;
      return;

/* 19For  every  triple  L, VQ, R), where L is an arithmetic or enumeration
     type, VQ is either volatile or empty, and R is a  promoted  arithmetic
     type, there exist candidate operator functions of the form
	     VQ L&   operator=(VQ L&, R);
	     VQ L&   operator*=(VQ L&, R);
	     VQ L&   operator/=(VQ L&, R);
	     VQ L&   operator+=(VQ L&, R);
	     VQ L&   operator-=(VQ L&, R);

   20For  every  pair T, VQ), where T is any type and VQ is either volatile
     or empty, there exist candidate operator functions of the form
	     T*VQ&   operator=(T*VQ&, T*);

   21For every pair T, VQ), where T is a pointer to member type and  VQ  is
     either  volatile or empty, there exist candidate operator functions of
     the form
	     VQ T&   operator=(VQ T&, T);

   22For every triple  T,  VQ,  I),  where  T  is  a  cv-qualified  or  cv-
     unqualified  complete object type, VQ is either volatile or empty, and
     I is a promoted integral type, there exist  candidate  operator  func-
     tions of the form
	     T*VQ&   operator+=(T*VQ&, I);
	     T*VQ&   operator-=(T*VQ&, I);

   23For  every  triple  L,  VQ,  R), where L is an integral or enumeration
     type, VQ is either volatile or empty, and R  is  a  promoted  integral
     type, there exist candidate operator functions of the form

	     VQ L&   operator%=(VQ L&, R);
	     VQ L&   operator<<=(VQ L&, R);
	     VQ L&   operator>>=(VQ L&, R);
	     VQ L&   operator&=(VQ L&, R);
	     VQ L&   operator^=(VQ L&, R);
	     VQ L&   operator|=(VQ L&, R);  */

    case MODIFY_EXPR:
      switch (code2)
	{
	case PLUS_EXPR:
	case MINUS_EXPR:
	  if (TYPE_PTROB_P (type1) && INTEGRAL_OR_UNSCOPED_ENUMERATION_TYPE_P (type2))
	    {
	      type2 = ptrdiff_type_node;
	      break;
	    }
	case MULT_EXPR:
	case TRUNC_DIV_EXPR:
	  if (ARITHMETIC_TYPE_P (type1) && ARITHMETIC_TYPE_P (type2))
	    break;
	  return;

	case TRUNC_MOD_EXPR:
	case BIT_AND_EXPR:
	case BIT_IOR_EXPR:
	case BIT_XOR_EXPR:
	case LSHIFT_EXPR:
	case RSHIFT_EXPR:
	  if (INTEGRAL_OR_UNSCOPED_ENUMERATION_TYPE_P (type1) && INTEGRAL_OR_UNSCOPED_ENUMERATION_TYPE_P (type2))
	    break;
	  return;

	case NOP_EXPR:
	  if (ARITHMETIC_TYPE_P (type1) && ARITHMETIC_TYPE_P (type2))
	    break;
	  if ((TYPE_PTRMEMFUNC_P (type1) && TYPE_PTRMEMFUNC_P (type2))
	      || (TYPE_PTR_P (type1) && TYPE_PTR_P (type2))
	      || (TYPE_PTRDATAMEM_P (type1) && TYPE_PTRDATAMEM_P (type2))
	      || ((TYPE_PTRMEMFUNC_P (type1)
		   || TYPE_PTR_P (type1))
		  && null_ptr_cst_p (args[1])))
	    {
	      type2 = type1;
	      break;
	    }
	  return;

	default:
	  gcc_unreachable ();
	}
      type1 = build_reference_type (type1);
      break;

    case COND_EXPR:
      /* [over.built]

	 For every pair of promoted arithmetic types L and R, there
	 exist candidate operator functions of the form

	 LR operator?(bool, L, R);

	 where LR is the result of the usual arithmetic conversions
	 between types L and R.

	 For every type T, where T is a pointer or pointer-to-member
	 type, there exist candidate operator functions of the form T
	 operator?(bool, T, T);  */

      if (promoted_arithmetic_type_p (type1)
	  && promoted_arithmetic_type_p (type2))
	/* That's OK.  */
	break;

      /* Otherwise, the types should be pointers.  */
      if (!TYPE_PTR_OR_PTRMEM_P (type1) || !TYPE_PTR_OR_PTRMEM_P (type2))
	return;

      /* We don't check that the two types are the same; the logic
	 below will actually create two candidates; one in which both
	 parameter types are TYPE1, and one in which both parameter
	 types are TYPE2.  */
      break;

    case REALPART_EXPR:
    case IMAGPART_EXPR:
      if (ARITHMETIC_TYPE_P (type1))
	break;
      return;
 
    default:
      gcc_unreachable ();
    }

  /* Make sure we don't create builtin candidates with dependent types.  */
  bool u1 = uses_template_parms (type1);
  bool u2 = type2 ? uses_template_parms (type2) : false;
  if (u1 || u2)
    {
      /* Try to recover if one of the types is non-dependent.  But if
	 there's only one type, there's nothing we can do.  */
      if (!type2)
	return;
      /* And we lose if both are dependent.  */
      if (u1 && u2)
	return;
      /* Or if they have different forms.  */
      if (TREE_CODE (type1) != TREE_CODE (type2))
	return;

      if (u1 && !u2)
	type1 = type2;
      else if (u2 && !u1)
	type2 = type1;
    }

  /* If we're dealing with two pointer types or two enumeral types,
     we need candidates for both of them.  */
  if (type2 && !same_type_p (type1, type2)
      && TREE_CODE (type1) == TREE_CODE (type2)
      && (TREE_CODE (type1) == REFERENCE_TYPE
	  || (TYPE_PTR_P (type1) && TYPE_PTR_P (type2))
	  || (TYPE_PTRDATAMEM_P (type1) && TYPE_PTRDATAMEM_P (type2))
	  || TYPE_PTRMEMFUNC_P (type1)
	  || MAYBE_CLASS_TYPE_P (type1)
	  || TREE_CODE (type1) == ENUMERAL_TYPE))
    {
      if (TYPE_PTR_OR_PTRMEM_P (type1))
	{
	  tree cptype = composite_pointer_type (type1, type2,
						error_mark_node,
						error_mark_node,
						CPO_CONVERSION,
						tf_none);
	  if (cptype != error_mark_node)
	    {
	      build_builtin_candidate
		(candidates, fnname, cptype, cptype, args, argtypes,
		 flags, complain);
	      return;
	    }
	}

      build_builtin_candidate
	(candidates, fnname, type1, type1, args, argtypes, flags, complain);
      build_builtin_candidate
	(candidates, fnname, type2, type2, args, argtypes, flags, complain);
      return;
    }

  build_builtin_candidate
    (candidates, fnname, type1, type2, args, argtypes, flags, complain);
}

tree
type_decays_to (tree type)
{
  if (TREE_CODE (type) == ARRAY_TYPE)
    return build_pointer_type (TREE_TYPE (type));
  if (TREE_CODE (type) == FUNCTION_TYPE)
    return build_pointer_type (type);
  return type;
}

/* There are three conditions of builtin candidates:

   1) bool-taking candidates.  These are the same regardless of the input.
   2) pointer-pair taking candidates.  These are generated for each type
      one of the input types converts to.
   3) arithmetic candidates.  According to the standard, we should generate
      all of these, but I'm trying not to...

   Here we generate a superset of the possible candidates for this particular
   case.  That is a subset of the full set the standard defines, plus some
   other cases which the standard disallows. add_builtin_candidate will
   filter out the invalid set.  */

static void
add_builtin_candidates (struct z_candidate **candidates, enum tree_code code,
			enum tree_code code2, tree fnname, tree *args,
			int flags, tsubst_flags_t complain)
{
  int ref1, i;
  int enum_p = 0;
  tree type, argtypes[3], t;
  /* TYPES[i] is the set of possible builtin-operator parameter types
     we will consider for the Ith argument.  */
  vec<tree, va_gc> *types[2];
  unsigned ix;

  for (i = 0; i < 3; ++i)
    {
      if (args[i])
	argtypes[i] = unlowered_expr_type (args[i]);
      else
	argtypes[i] = NULL_TREE;
    }

  switch (code)
    {
/* 4 For every pair T, VQ), where T is an arithmetic or  enumeration  type,
     and  VQ  is  either  volatile or empty, there exist candidate operator
     functions of the form
		 VQ T&   operator++(VQ T&);  */

    case POSTINCREMENT_EXPR:
    case PREINCREMENT_EXPR:
    case POSTDECREMENT_EXPR:
    case PREDECREMENT_EXPR:
    case MODIFY_EXPR:
      ref1 = 1;
      break;

/* 24There also exist candidate operator functions of the form
	     bool    operator!(bool);
	     bool    operator&&(bool, bool);
	     bool    operator||(bool, bool);  */

    case TRUTH_NOT_EXPR:
      build_builtin_candidate
	(candidates, fnname, boolean_type_node,
	 NULL_TREE, args, argtypes, flags, complain);
      return;

    case TRUTH_ORIF_EXPR:
    case TRUTH_ANDIF_EXPR:
      build_builtin_candidate
	(candidates, fnname, boolean_type_node,
	 boolean_type_node, args, argtypes, flags, complain);
      return;

    case ADDR_EXPR:
    case COMPOUND_EXPR:
    case COMPONENT_REF:
      return;

    case COND_EXPR:
    case EQ_EXPR:
    case NE_EXPR:
    case LT_EXPR:
    case LE_EXPR:
    case GT_EXPR:
    case GE_EXPR:
      enum_p = 1;
      /* Fall through.  */

    default:
      ref1 = 0;
    }

  types[0] = make_tree_vector ();
  types[1] = make_tree_vector ();

  for (i = 0; i < 2; ++i)
    {
      if (! args[i])
	;
      else if (MAYBE_CLASS_TYPE_P (argtypes[i]))
	{
	  tree convs;

	  if (i == 0 && code == MODIFY_EXPR && code2 == NOP_EXPR)
	    return;

	  convs = lookup_conversions (argtypes[i]);

	  if (code == COND_EXPR)
	    {
	      if (lvalue_p (args[i]))
		vec_safe_push (types[i], build_reference_type (argtypes[i]));

	      vec_safe_push (types[i], TYPE_MAIN_VARIANT (argtypes[i]));
	    }

	  else if (! convs)
	    return;

	  for (; convs; convs = TREE_CHAIN (convs))
	    {
	      type = TREE_TYPE (convs);

	      if (i == 0 && ref1
		  && (TREE_CODE (type) != REFERENCE_TYPE
		      || CP_TYPE_CONST_P (TREE_TYPE (type))))
		continue;

	      if (code == COND_EXPR && TREE_CODE (type) == REFERENCE_TYPE)
		vec_safe_push (types[i], type);

	      type = non_reference (type);
	      if (i != 0 || ! ref1)
		{
		  type = cv_unqualified (type_decays_to (type));
		  if (enum_p && TREE_CODE (type) == ENUMERAL_TYPE)
		    vec_safe_push (types[i], type);
		  if (INTEGRAL_OR_UNSCOPED_ENUMERATION_TYPE_P (type))
		    type = type_promotes_to (type);
		}

	      if (! vec_member (type, types[i]))
		vec_safe_push (types[i], type);
	    }
	}
      else
	{
	  if (code == COND_EXPR && lvalue_p (args[i]))
	    vec_safe_push (types[i], build_reference_type (argtypes[i]));
	  type = non_reference (argtypes[i]);
	  if (i != 0 || ! ref1)
	    {
	      type = cv_unqualified (type_decays_to (type));
	      if (enum_p && UNSCOPED_ENUM_P (type))
		vec_safe_push (types[i], type);
	      if (INTEGRAL_OR_UNSCOPED_ENUMERATION_TYPE_P (type))
		type = type_promotes_to (type);
	    }
	  vec_safe_push (types[i], type);
	}
    }

  /* Run through the possible parameter types of both arguments,
     creating candidates with those parameter types.  */
  FOR_EACH_VEC_ELT_REVERSE (*(types[0]), ix, t)
    {
      unsigned jx;
      tree u;

      if (!types[1]->is_empty ())
	FOR_EACH_VEC_ELT_REVERSE (*(types[1]), jx, u)
	  add_builtin_candidate
	    (candidates, code, code2, fnname, t,
	     u, args, argtypes, flags, complain);
      else
	add_builtin_candidate
	  (candidates, code, code2, fnname, t,
	   NULL_TREE, args, argtypes, flags, complain);
    }

  release_tree_vector (types[0]);
  release_tree_vector (types[1]);
}


/* If TMPL can be successfully instantiated as indicated by
   EXPLICIT_TARGS and ARGLIST, adds the instantiation to CANDIDATES.

   TMPL is the template.  EXPLICIT_TARGS are any explicit template
   arguments.  ARGLIST is the arguments provided at the call-site.
   This does not change ARGLIST.  The RETURN_TYPE is the desired type
   for conversion operators.  If OBJ is NULL_TREE, FLAGS and CTYPE are
   as for add_function_candidate.  If an OBJ is supplied, FLAGS and
   CTYPE are ignored, and OBJ is as for add_conv_candidate.  */

static struct z_candidate*
add_template_candidate_real (struct z_candidate **candidates, tree tmpl,
			     tree ctype, tree explicit_targs, tree first_arg,
			     const vec<tree, va_gc> *arglist, tree return_type,
			     tree access_path, tree conversion_path,
			     int flags, tree obj, unification_kind_t strict,
			     tsubst_flags_t complain)
{
  int ntparms = DECL_NTPARMS (tmpl);
  tree targs = make_tree_vec (ntparms);
  unsigned int len = vec_safe_length (arglist);
  unsigned int nargs = (first_arg == NULL_TREE ? 0 : 1) + len;
  unsigned int skip_without_in_chrg = 0;
  tree first_arg_without_in_chrg = first_arg;
  tree *args_without_in_chrg;
  unsigned int nargs_without_in_chrg;
  unsigned int ia, ix;
  tree arg;
  struct z_candidate *cand;
  tree fn;
  struct rejection_reason *reason = NULL;
  int errs;

  /* We don't do deduction on the in-charge parameter, the VTT
     parameter or 'this'.  */
  if (DECL_NONSTATIC_MEMBER_FUNCTION_P (tmpl))
    {
      if (first_arg_without_in_chrg != NULL_TREE)
	first_arg_without_in_chrg = NULL_TREE;
      else if (return_type && strict == DEDUCE_CALL)
	/* We're deducing for a call to the result of a template conversion
	   function, so the args don't contain 'this'; leave them alone.  */;
      else
	++skip_without_in_chrg;
    }

  if ((DECL_MAYBE_IN_CHARGE_CONSTRUCTOR_P (tmpl)
       || DECL_BASE_CONSTRUCTOR_P (tmpl))
      && CLASSTYPE_VBASECLASSES (DECL_CONTEXT (tmpl)))
    {
      if (first_arg_without_in_chrg != NULL_TREE)
	first_arg_without_in_chrg = NULL_TREE;
      else
	++skip_without_in_chrg;
    }

  if (len < skip_without_in_chrg)
    return NULL;

  if (DECL_CONSTRUCTOR_P (tmpl) && nargs == 2
      && same_type_ignoring_top_level_qualifiers_p (TREE_TYPE (first_arg),
						    TREE_TYPE ((*arglist)[0])))
    {
      /* 12.8/6 says, "A declaration of a constructor for a class X is
	 ill-formed if its first parameter is of type (optionally cv-qualified)
	 X and either there are no other parameters or else all other
	 parameters have default arguments. A member function template is never
	 instantiated to produce such a constructor signature."

	 So if we're trying to copy an object of the containing class, don't
	 consider a template constructor that has a first parameter type that
	 is just a template parameter, as we would deduce a signature that we
	 would then reject in the code below.  */
      if (tree firstparm = FUNCTION_FIRST_USER_PARMTYPE (tmpl))
	{
	  firstparm = TREE_VALUE (firstparm);
	  if (PACK_EXPANSION_P (firstparm))
	    firstparm = PACK_EXPANSION_PATTERN (firstparm);
	  if (TREE_CODE (firstparm) == TEMPLATE_TYPE_PARM)
	    {
	      gcc_assert (!explicit_targs);
	      reason = invalid_copy_with_fn_template_rejection ();
	      goto fail;
	    }
	}
    }

  nargs_without_in_chrg = ((first_arg_without_in_chrg != NULL_TREE ? 1 : 0)
			   + (len - skip_without_in_chrg));
  args_without_in_chrg = XALLOCAVEC (tree, nargs_without_in_chrg);
  ia = 0;
  if (first_arg_without_in_chrg != NULL_TREE)
    {
      args_without_in_chrg[ia] = first_arg_without_in_chrg;
      ++ia;
    }
  for (ix = skip_without_in_chrg;
       vec_safe_iterate (arglist, ix, &arg);
       ++ix)
    {
      args_without_in_chrg[ia] = arg;
      ++ia;
    }
  gcc_assert (ia == nargs_without_in_chrg);

  errs = errorcount+sorrycount;
  fn = fn_type_unification (tmpl, explicit_targs, targs,
			    args_without_in_chrg,
			    nargs_without_in_chrg,
			    return_type, strict, flags, false,
			    complain & tf_decltype);

  if (fn == error_mark_node)
    {
      /* Don't repeat unification later if it already resulted in errors.  */
      if (errorcount+sorrycount == errs)
	reason = template_unification_rejection (tmpl, explicit_targs,
						 targs, args_without_in_chrg,
						 nargs_without_in_chrg,
						 return_type, strict, flags);
      else
	reason = template_unification_error_rejection ();
      goto fail;
    }

  if (DECL_CONSTRUCTOR_P (fn) && nargs == 2)
    {
      tree arg_types = FUNCTION_FIRST_USER_PARMTYPE (fn);
      if (arg_types && same_type_p (TYPE_MAIN_VARIANT (TREE_VALUE (arg_types)),
				    ctype))
	{
	  /* We're trying to produce a constructor with a prohibited signature,
	     as discussed above; handle here any cases we didn't catch then,
	     such as X(X<T>).  */
	  reason = invalid_copy_with_fn_template_rejection ();
	  goto fail;
	}
    }

  if (obj != NULL_TREE)
    /* Aha, this is a conversion function.  */
    cand = add_conv_candidate (candidates, fn, obj, arglist,
			       access_path, conversion_path, complain);
  else
    cand = add_function_candidate (candidates, fn, ctype,
				   first_arg, arglist, access_path,
				   conversion_path, flags, complain);
  if (DECL_TI_TEMPLATE (fn) != tmpl)
    /* This situation can occur if a member template of a template
       class is specialized.  Then, instantiate_template might return
       an instantiation of the specialization, in which case the
       DECL_TI_TEMPLATE field will point at the original
       specialization.  For example:

	 template <class T> struct S { template <class U> void f(U);
				       template <> void f(int) {}; };
	 S<double> sd;
	 sd.f(3);

       Here, TMPL will be template <class U> S<double>::f(U).
       And, instantiate template will give us the specialization
       template <> S<double>::f(int).  But, the DECL_TI_TEMPLATE field
       for this will point at template <class T> template <> S<T>::f(int),
       so that we can find the definition.  For the purposes of
       overload resolution, however, we want the original TMPL.  */
    cand->template_decl = build_template_info (tmpl, targs);
  else
    cand->template_decl = DECL_TEMPLATE_INFO (fn);
  cand->explicit_targs = explicit_targs;

  return cand;
 fail:
  return add_candidate (candidates, tmpl, first_arg, arglist, nargs, NULL,
			access_path, conversion_path, 0, reason, flags);
}


static struct z_candidate *
add_template_candidate (struct z_candidate **candidates, tree tmpl, tree ctype,
			tree explicit_targs, tree first_arg,
			const vec<tree, va_gc> *arglist, tree return_type,
			tree access_path, tree conversion_path, int flags,
			unification_kind_t strict, tsubst_flags_t complain)
{
  return
    add_template_candidate_real (candidates, tmpl, ctype,
				 explicit_targs, first_arg, arglist,
				 return_type, access_path, conversion_path,
				 flags, NULL_TREE, strict, complain);
}

/* Create an overload candidate for the conversion function template TMPL,
   returning RETURN_TYPE, which will be invoked for expression OBJ to produce a
   pointer-to-function which will in turn be called with the argument list
   ARGLIST, and add it to CANDIDATES.  This does not change ARGLIST.  FLAGS is
   passed on to implicit_conversion.  */

static struct z_candidate *
add_template_conv_candidate (struct z_candidate **candidates, tree tmpl,
			     tree obj,
			     const vec<tree, va_gc> *arglist,
			     tree return_type, tree access_path,
			     tree conversion_path, tsubst_flags_t complain)
{
  return
    add_template_candidate_real (candidates, tmpl, NULL_TREE, NULL_TREE,
				 NULL_TREE, arglist, return_type, access_path,
				 conversion_path, 0, obj, DEDUCE_CALL,
				 complain);
}

/* The CANDS are the set of candidates that were considered for
   overload resolution.  Return the set of viable candidates, or CANDS
   if none are viable.  If any of the candidates were viable, set
   *ANY_VIABLE_P to true.  STRICT_P is true if a candidate should be
   considered viable only if it is strictly viable.  */

static struct z_candidate*
splice_viable (struct z_candidate *cands,
	       bool strict_p,
	       bool *any_viable_p)
{
  struct z_candidate *viable;
  struct z_candidate **last_viable;
  struct z_candidate **cand;
  bool found_strictly_viable = false;

  /* Be strict inside templates, since build_over_call won't actually
     do the conversions to get pedwarns.  */
  if (processing_template_decl)
    strict_p = true;

  viable = NULL;
  last_viable = &viable;
  *any_viable_p = false;

  cand = &cands;
  while (*cand)
    {
      struct z_candidate *c = *cand;
      if (!strict_p
	  && (c->viable == 1 || TREE_CODE (c->fn) == TEMPLATE_DECL))
	{
	  /* Be strict in the presence of a viable candidate.  Also if
	     there are template candidates, so that we get deduction errors
	     for them instead of silently preferring a bad conversion.  */
	  strict_p = true;
	  if (viable && !found_strictly_viable)
	    {
	      /* Put any spliced near matches back onto the main list so
		 that we see them if there is no strict match.  */
	      *any_viable_p = false;
	      *last_viable = cands;
	      cands = viable;
	      viable = NULL;
	      last_viable = &viable;
	    }
	}

      if (strict_p ? c->viable == 1 : c->viable)
	{
	  *last_viable = c;
	  *cand = c->next;
	  c->next = NULL;
	  last_viable = &c->next;
	  *any_viable_p = true;
	  if (c->viable == 1)
	    found_strictly_viable = true;
	}
      else
	cand = &c->next;
    }

  return viable ? viable : cands;
}

static bool
any_strictly_viable (struct z_candidate *cands)
{
  for (; cands; cands = cands->next)
    if (cands->viable == 1)
      return true;
  return false;
}

/* OBJ is being used in an expression like "OBJ.f (...)".  In other
   words, it is about to become the "this" pointer for a member
   function call.  Take the address of the object.  */

static tree
build_this (tree obj)
{
  /* In a template, we are only concerned about the type of the
     expression, so we can take a shortcut.  */
  if (processing_template_decl)
    return build_address (obj);

  return cp_build_addr_expr (obj, tf_warning_or_error);
}

/* Returns true iff functions are equivalent. Equivalent functions are
   not '==' only if one is a function-local extern function or if
   both are extern "C".  */

static inline int
equal_functions (tree fn1, tree fn2)
{
  if (TREE_CODE (fn1) != TREE_CODE (fn2))
    return 0;
  if (TREE_CODE (fn1) == TEMPLATE_DECL)
    return fn1 == fn2;
  if (DECL_LOCAL_FUNCTION_P (fn1) || DECL_LOCAL_FUNCTION_P (fn2)
      || DECL_EXTERN_C_FUNCTION_P (fn1))
    return decls_match (fn1, fn2);
  return fn1 == fn2;
}

/* Print information about a candidate being rejected due to INFO.  */

static void
print_conversion_rejection (location_t loc, struct conversion_info *info)
{
  tree from = info->from;
  if (!TYPE_P (from))
    from = lvalue_type (from);
  if (info->n_arg == -1)
    {
      /* Conversion of implicit `this' argument failed.  */
      if (!TYPE_P (info->from))
	/* A bad conversion for 'this' must be discarding cv-quals.  */
	inform (loc, "  passing %qT as %<this%> "
		"argument discards qualifiers",
		from);
      else
	inform (loc, "  no known conversion for implicit "
		"%<this%> parameter from %qT to %qT",
		from, info->to_type);
    }
  else if (!TYPE_P (info->from))
    {
      if (info->n_arg >= 0)
	inform (loc, "  conversion of argument %d would be ill-formed:",
		info->n_arg + 1);
      perform_implicit_conversion (info->to_type, info->from,
				   tf_warning_or_error);
    }
  else if (info->n_arg == -2)
    /* Conversion of conversion function return value failed.  */
    inform (loc, "  no known conversion from %qT to %qT",
	    from, info->to_type);
  else
    inform (loc, "  no known conversion for argument %d from %qT to %qT",
	    info->n_arg + 1, from, info->to_type);
}

/* Print information about a candidate with WANT parameters and we found
   HAVE.  */

static void
print_arity_information (location_t loc, unsigned int have, unsigned int want)
{
  inform_n (loc, want,
	    "  candidate expects %d argument, %d provided",
	    "  candidate expects %d arguments, %d provided",
	    want, have);
}

/* Print information about one overload candidate CANDIDATE.  MSGSTR
   is the text to print before the candidate itself.

   NOTE: Unlike most diagnostic functions in GCC, MSGSTR is expected
   to have been run through gettext by the caller.  This wart makes
   life simpler in print_z_candidates and for the translators.  */

static void
print_z_candidate (location_t loc, const char *msgstr,
		   struct z_candidate *candidate)
{
  const char *msg = (msgstr == NULL
		     ? ""
		     : ACONCAT ((msgstr, " ", NULL)));
  location_t cloc = location_of (candidate->fn);

  if (identifier_p (candidate->fn))
    {
      cloc = loc;
      if (candidate->num_convs == 3)
	inform (cloc, "%s%D(%T, %T, %T) <built-in>", msg, candidate->fn,
		candidate->convs[0]->type,
		candidate->convs[1]->type,
		candidate->convs[2]->type);
      else if (candidate->num_convs == 2)
	inform (cloc, "%s%D(%T, %T) <built-in>", msg, candidate->fn,
		candidate->convs[0]->type,
		candidate->convs[1]->type);
      else
	inform (cloc, "%s%D(%T) <built-in>", msg, candidate->fn,
		candidate->convs[0]->type);
    }
  else if (TYPE_P (candidate->fn))
    inform (cloc, "%s%T <conversion>", msg, candidate->fn);
  else if (candidate->viable == -1)
    inform (cloc, "%s%#D <near match>", msg, candidate->fn);
  else if (DECL_DELETED_FN (candidate->fn))
    inform (cloc, "%s%#D <deleted>", msg, candidate->fn);
  else
    inform (cloc, "%s%#D", msg, candidate->fn);
  /* Give the user some information about why this candidate failed.  */
  if (candidate->reason != NULL)
    {
      struct rejection_reason *r = candidate->reason;

      switch (r->code)
	{
	case rr_arity:
	  print_arity_information (cloc, r->u.arity.actual,
				   r->u.arity.expected);
	  break;
	case rr_arg_conversion:
	  print_conversion_rejection (cloc, &r->u.conversion);
	  break;
	case rr_bad_arg_conversion:
	  print_conversion_rejection (cloc, &r->u.bad_conversion);
	  break;
	case rr_explicit_conversion:
	  inform (cloc, "  return type %qT of explicit conversion function "
		  "cannot be converted to %qT with a qualification "
		  "conversion", r->u.conversion.from,
		  r->u.conversion.to_type);
	  break;
	case rr_template_conversion:
	  inform (cloc, "  conversion from return type %qT of template "
		  "conversion function specialization to %qT is not an "
		  "exact match", r->u.conversion.from,
		  r->u.conversion.to_type);
	  break;
	case rr_template_unification:
	  /* We use template_unification_error_rejection if unification caused
	     actual non-SFINAE errors, in which case we don't need to repeat
	     them here.  */
	  if (r->u.template_unification.tmpl == NULL_TREE)
	    {
	      inform (cloc, "  substitution of deduced template arguments "
		      "resulted in errors seen above");
	      break;
	    }
	  /* Re-run template unification with diagnostics.  */
	  inform (cloc, "  template argument deduction/substitution failed:");
	  fn_type_unification (r->u.template_unification.tmpl,
			       r->u.template_unification.explicit_targs,
			       (make_tree_vec
				(r->u.template_unification.num_targs)),
			       r->u.template_unification.args,
			       r->u.template_unification.nargs,
			       r->u.template_unification.return_type,
			       r->u.template_unification.strict,
			       r->u.template_unification.flags,
			       true, false);
	  break;
	case rr_invalid_copy:
	  inform (cloc,
		  "  a constructor taking a single argument of its own "
		  "class type is invalid");
	  break;
	case rr_constraint_failure:
	  {
	    tree tmpl = r->u.template_instantiation.tmpl;
	    tree args = r->u.template_instantiation.targs;
	    diagnose_constraints (cloc, tmpl, args);
	  }
	  break;
	case rr_none:
	default:
	  /* This candidate didn't have any issues or we failed to
	     handle a particular code.  Either way...  */
	  gcc_unreachable ();
	}
    }
}

static void
print_z_candidates (location_t loc, struct z_candidate *candidates)
{
  struct z_candidate *cand1;
  struct z_candidate **cand2;

  if (!candidates)
    return;

  /* Remove non-viable deleted candidates.  */
  cand1 = candidates;
  for (cand2 = &cand1; *cand2; )
    {
      if (TREE_CODE ((*cand2)->fn) == FUNCTION_DECL
	  && !(*cand2)->viable
	  && DECL_DELETED_FN ((*cand2)->fn))
	*cand2 = (*cand2)->next;
      else
	cand2 = &(*cand2)->next;
    }
  /* ...if there are any non-deleted ones.  */
  if (cand1)
    candidates = cand1;

  /* There may be duplicates in the set of candidates.  We put off
     checking this condition as long as possible, since we have no way
     to eliminate duplicates from a set of functions in less than n^2
     time.  Now we are about to emit an error message, so it is more
     permissible to go slowly.  */
  for (cand1 = candidates; cand1; cand1 = cand1->next)
    {
      tree fn = cand1->fn;
      /* Skip builtin candidates and conversion functions.  */
      if (!DECL_P (fn))
	continue;
      cand2 = &cand1->next;
      while (*cand2)
	{
	  if (DECL_P ((*cand2)->fn)
	      && equal_functions (fn, (*cand2)->fn))
	    *cand2 = (*cand2)->next;
	  else
	    cand2 = &(*cand2)->next;
	}
    }

  for (; candidates; candidates = candidates->next)
    print_z_candidate (loc, "candidate:", candidates);
}

/* USER_SEQ is a user-defined conversion sequence, beginning with a
   USER_CONV.  STD_SEQ is the standard conversion sequence applied to
   the result of the conversion function to convert it to the final
   desired type.  Merge the two sequences into a single sequence,
   and return the merged sequence.  */

static conversion *
merge_conversion_sequences (conversion *user_seq, conversion *std_seq)
{
  conversion **t;
  bool bad = user_seq->bad_p;

  gcc_assert (user_seq->kind == ck_user);

  /* Find the end of the second conversion sequence.  */
  for (t = &std_seq; (*t)->kind != ck_identity; t = &((*t)->u.next))
    {
      /* The entire sequence is a user-conversion sequence.  */
      (*t)->user_conv_p = true;
      if (bad)
	(*t)->bad_p = true;
    }

  /* Replace the identity conversion with the user conversion
     sequence.  */
  *t = user_seq;

  return std_seq;
}

/* Handle overload resolution for initializing an object of class type from
   an initializer list.  First we look for a suitable constructor that
   takes a std::initializer_list; if we don't find one, we then look for a
   non-list constructor.

   Parameters are as for add_candidates, except that the arguments are in
   the form of a CONSTRUCTOR (the initializer list) rather than a vector, and
   the RETURN_TYPE parameter is replaced by TOTYPE, the desired type.  */

static void
add_list_candidates (tree fns, tree first_arg,
		     tree init_list, tree totype,
		     tree explicit_targs, bool template_only,
		     tree conversion_path, tree access_path,
		     int flags,
		     struct z_candidate **candidates,
		     tsubst_flags_t complain)
{
  vec<tree, va_gc> *args;

  gcc_assert (*candidates == NULL);

  /* We're looking for a ctor for list-initialization.  */
  flags |= LOOKUP_LIST_INIT_CTOR;
  /* And we don't allow narrowing conversions.  We also use this flag to
     avoid the copy constructor call for copy-list-initialization.  */
  flags |= LOOKUP_NO_NARROWING;

  /* Always use the default constructor if the list is empty (DR 990).  */
  if (CONSTRUCTOR_NELTS (init_list) == 0
      && TYPE_HAS_DEFAULT_CONSTRUCTOR (totype))
    ;
  /* If the class has a list ctor, try passing the list as a single
     argument first, but only consider list ctors.  */
  else if (TYPE_HAS_LIST_CTOR (totype))
    {
      flags |= LOOKUP_LIST_ONLY;
      args = make_tree_vector_single (init_list);
      add_candidates (fns, first_arg, args, NULL_TREE,
		      explicit_targs, template_only, conversion_path,
		      access_path, flags, candidates, complain);
      if (any_strictly_viable (*candidates))
	return;
    }

  args = ctor_to_vec (init_list);

  /* We aren't looking for list-ctors anymore.  */
  flags &= ~LOOKUP_LIST_ONLY;
  /* We allow more user-defined conversions within an init-list.  */
  flags &= ~LOOKUP_NO_CONVERSION;

  add_candidates (fns, first_arg, args, NULL_TREE,
		  explicit_targs, template_only, conversion_path,
		  access_path, flags, candidates, complain);
}

/* Returns the best overload candidate to perform the requested
   conversion.  This function is used for three the overloading situations
   described in [over.match.copy], [over.match.conv], and [over.match.ref].
   If TOTYPE is a REFERENCE_TYPE, we're trying to find a direct binding as
   per [dcl.init.ref], so we ignore temporary bindings.  */

static struct z_candidate *
build_user_type_conversion_1 (tree totype, tree expr, int flags,
			      tsubst_flags_t complain)
{
  struct z_candidate *candidates, *cand;
  tree fromtype;
  tree ctors = NULL_TREE;
  tree conv_fns = NULL_TREE;
  conversion *conv = NULL;
  tree first_arg = NULL_TREE;
  vec<tree, va_gc> *args = NULL;
  bool any_viable_p;
  int convflags;

  if (!expr)
    return NULL;

  fromtype = TREE_TYPE (expr);

  /* We represent conversion within a hierarchy using RVALUE_CONV and
     BASE_CONV, as specified by [over.best.ics]; these become plain
     constructor calls, as specified in [dcl.init].  */
  gcc_assert (!MAYBE_CLASS_TYPE_P (fromtype) || !MAYBE_CLASS_TYPE_P (totype)
	      || !DERIVED_FROM_P (totype, fromtype));

  if (MAYBE_CLASS_TYPE_P (totype))
    /* Use lookup_fnfields_slot instead of lookup_fnfields to avoid
       creating a garbage BASELINK; constructors can't be inherited.  */
    ctors = lookup_fnfields_slot (totype, complete_ctor_identifier);

  if (MAYBE_CLASS_TYPE_P (fromtype))
    {
      tree to_nonref = non_reference (totype);
      if (same_type_ignoring_top_level_qualifiers_p (to_nonref, fromtype) ||
	  (CLASS_TYPE_P (to_nonref) && CLASS_TYPE_P (fromtype)
	   && DERIVED_FROM_P (to_nonref, fromtype)))
	{
	  /* [class.conv.fct] A conversion function is never used to
	     convert a (possibly cv-qualified) object to the (possibly
	     cv-qualified) same object type (or a reference to it), to a
	     (possibly cv-qualified) base class of that type (or a
	     reference to it)...  */
	}
      else
	conv_fns = lookup_conversions (fromtype);
    }

  candidates = 0;
  flags |= LOOKUP_NO_CONVERSION;
  if (BRACE_ENCLOSED_INITIALIZER_P (expr))
    flags |= LOOKUP_NO_NARROWING;

  /* It's OK to bind a temporary for converting constructor arguments, but
     not in converting the return value of a conversion operator.  */
  convflags = ((flags & LOOKUP_NO_TEMP_BIND) | LOOKUP_NO_CONVERSION
	       | (flags & LOOKUP_NO_NARROWING));
  flags &= ~LOOKUP_NO_TEMP_BIND;

  if (ctors)
    {
      int ctorflags = flags;

      first_arg = build_dummy_object (totype);

      /* We should never try to call the abstract or base constructor
	 from here.  */
      gcc_assert (!DECL_HAS_IN_CHARGE_PARM_P (OVL_CURRENT (ctors))
		  && !DECL_HAS_VTT_PARM_P (OVL_CURRENT (ctors)));

      if (BRACE_ENCLOSED_INITIALIZER_P (expr))
	{
	  /* List-initialization.  */
	  add_list_candidates (ctors, first_arg, expr, totype, NULL_TREE,
			       false, TYPE_BINFO (totype), TYPE_BINFO (totype),
			       ctorflags, &candidates, complain);
	}
      else
	{
	  args = make_tree_vector_single (expr);
	  add_candidates (ctors, first_arg, args, NULL_TREE, NULL_TREE, false,
			  TYPE_BINFO (totype), TYPE_BINFO (totype),
			  ctorflags, &candidates, complain);
	}

      for (cand = candidates; cand; cand = cand->next)
	{
	  cand->second_conv = build_identity_conv (totype, NULL_TREE);

	  /* If totype isn't a reference, and LOOKUP_NO_TEMP_BIND isn't
	     set, then this is copy-initialization.  In that case, "The
	     result of the call is then used to direct-initialize the
	     object that is the destination of the copy-initialization."
	     [dcl.init]

	     We represent this in the conversion sequence with an
	     rvalue conversion, which means a constructor call.  */
	  if (TREE_CODE (totype) != REFERENCE_TYPE
	      && !(convflags & LOOKUP_NO_TEMP_BIND))
	    cand->second_conv
	      = build_conv (ck_rvalue, totype, cand->second_conv);
	}
    }

  if (conv_fns)
    first_arg = expr;

  for (; conv_fns; conv_fns = TREE_CHAIN (conv_fns))
    {
      tree conversion_path = TREE_PURPOSE (conv_fns);
      struct z_candidate *old_candidates;

      /* If we are called to convert to a reference type, we are trying to
	 find a direct binding, so don't even consider temporaries.  If
	 we don't find a direct binding, the caller will try again to
	 look for a temporary binding.  */
      if (TREE_CODE (totype) == REFERENCE_TYPE)
	convflags |= LOOKUP_NO_TEMP_BIND;

      old_candidates = candidates;
      add_candidates (TREE_VALUE (conv_fns), first_arg, NULL, totype,
		      NULL_TREE, false,
		      conversion_path, TYPE_BINFO (fromtype),
		      flags, &candidates, complain);

      for (cand = candidates; cand != old_candidates; cand = cand->next)
	{
	  tree rettype = TREE_TYPE (TREE_TYPE (cand->fn));
	  conversion *ics
	    = implicit_conversion (totype,
				   rettype,
				   0,
				   /*c_cast_p=*/false, convflags,
				   complain);

	  /* If LOOKUP_NO_TEMP_BIND isn't set, then this is
	     copy-initialization.  In that case, "The result of the
	     call is then used to direct-initialize the object that is
	     the destination of the copy-initialization."  [dcl.init]

	     We represent this in the conversion sequence with an
	     rvalue conversion, which means a constructor call.  But
	     don't add a second rvalue conversion if there's already
	     one there.  Which there really shouldn't be, but it's
	     harmless since we'd add it here anyway. */
	  if (ics && MAYBE_CLASS_TYPE_P (totype) && ics->kind != ck_rvalue
	      && !(convflags & LOOKUP_NO_TEMP_BIND))
	    ics = build_conv (ck_rvalue, totype, ics);

	  cand->second_conv = ics;

	  if (!ics)
	    {
	      cand->viable = 0;
	      cand->reason = arg_conversion_rejection (NULL_TREE, -2,
						       rettype, totype);
	    }
	  else if (DECL_NONCONVERTING_P (cand->fn)
		   && ics->rank > cr_exact)
	    {
	      /* 13.3.1.5: For direct-initialization, those explicit
		 conversion functions that are not hidden within S and
		 yield type T or a type that can be converted to type T
		 with a qualification conversion (4.4) are also candidate
		 functions.  */
	      /* 13.3.1.6 doesn't have a parallel restriction, but it should;
		 I've raised this issue with the committee. --jason 9/2011 */
	      cand->viable = -1;
	      cand->reason = explicit_conversion_rejection (rettype, totype);
	    }
	  else if (cand->viable == 1 && ics->bad_p)
	    {
	      cand->viable = -1;
	      cand->reason
		= bad_arg_conversion_rejection (NULL_TREE, -2,
						rettype, totype);
	    }
	  else if (primary_template_instantiation_p (cand->fn)
		   && ics->rank > cr_exact)
	    {
	      /* 13.3.3.1.2: If the user-defined conversion is specified by
		 a specialization of a conversion function template, the
		 second standard conversion sequence shall have exact match
		 rank.  */
	      cand->viable = -1;
	      cand->reason = template_conversion_rejection (rettype, totype);
	    }
	}
    }

  candidates = splice_viable (candidates, false, &any_viable_p);
  if (!any_viable_p)
    {
      if (args)
	release_tree_vector (args);
      return NULL;
    }

  cand = tourney (candidates, complain);
  if (cand == 0)
    {
      if (complain & tf_error)
	{
	  error ("conversion from %qT to %qT is ambiguous",
		 fromtype, totype);
	  print_z_candidates (location_of (expr), candidates);
	}

      cand = candidates;	/* any one will do */
      cand->second_conv = build_ambiguous_conv (totype, expr);
      cand->second_conv->user_conv_p = true;
      if (!any_strictly_viable (candidates))
	cand->second_conv->bad_p = true;
      /* If there are viable candidates, don't set ICS_BAD_FLAG; an
	 ambiguous conversion is no worse than another user-defined
	 conversion.  */

      return cand;
    }

  tree convtype;
  if (!DECL_CONSTRUCTOR_P (cand->fn))
    convtype = non_reference (TREE_TYPE (TREE_TYPE (cand->fn)));
  else if (cand->second_conv->kind == ck_rvalue)
    /* DR 5: [in the first step of copy-initialization]...if the function
       is a constructor, the call initializes a temporary of the
       cv-unqualified version of the destination type. */
    convtype = cv_unqualified (totype);
  else
    convtype = totype;
  /* Build the user conversion sequence.  */
  conv = build_conv
    (ck_user,
     convtype,
     build_identity_conv (TREE_TYPE (expr), expr));
  conv->cand = cand;
  if (cand->viable == -1)
    conv->bad_p = true;

  /* Remember that this was a list-initialization.  */
  if (flags & LOOKUP_NO_NARROWING)
    conv->check_narrowing = true;

  /* Combine it with the second conversion sequence.  */
  cand->second_conv = merge_conversion_sequences (conv,
						  cand->second_conv);

  return cand;
}

/* Wrapper for above. */

tree
build_user_type_conversion (tree totype, tree expr, int flags,
			    tsubst_flags_t complain)
{
  struct z_candidate *cand;
  tree ret;

  bool subtime = timevar_cond_start (TV_OVERLOAD);
  cand = build_user_type_conversion_1 (totype, expr, flags, complain);

  if (cand)
    {
      if (cand->second_conv->kind == ck_ambig)
	ret = error_mark_node;
      else
        {
          expr = convert_like (cand->second_conv, expr, complain);
          ret = convert_from_reference (expr);
        }
    }
  else
    ret = NULL_TREE;

  timevar_cond_stop (TV_OVERLOAD, subtime);
  return ret;
}

/* Subroutine of convert_nontype_argument.

   EXPR is an argument for a template non-type parameter of integral or
   enumeration type.  Do any necessary conversions (that are permitted for
   non-type arguments) to convert it to the parameter type.

   If conversion is successful, returns the converted expression;
   otherwise, returns error_mark_node.  */

tree
build_integral_nontype_arg_conv (tree type, tree expr, tsubst_flags_t complain)
{
  conversion *conv;
  void *p;
  tree t;
  location_t loc = EXPR_LOC_OR_LOC (expr, input_location);

  if (error_operand_p (expr))
    return error_mark_node;

  gcc_assert (INTEGRAL_OR_ENUMERATION_TYPE_P (type));

  /* Get the high-water mark for the CONVERSION_OBSTACK.  */
  p = conversion_obstack_alloc (0);

  conv = implicit_conversion (type, TREE_TYPE (expr), expr,
			      /*c_cast_p=*/false,
			      LOOKUP_IMPLICIT, complain);

  /* for a non-type template-parameter of integral or
     enumeration type, integral promotions (4.5) and integral
     conversions (4.7) are applied.  */
  /* It should be sufficient to check the outermost conversion step, since
     there are no qualification conversions to integer type.  */
  if (conv)
    switch (conv->kind)
      {
	/* A conversion function is OK.  If it isn't constexpr, we'll
	   complain later that the argument isn't constant.  */
      case ck_user:
	/* The lvalue-to-rvalue conversion is OK.  */
      case ck_rvalue:
      case ck_identity:
	break;

      case ck_std:
	t = next_conversion (conv)->type;
	if (INTEGRAL_OR_ENUMERATION_TYPE_P (t))
	  break;

	if (complain & tf_error)
	  error_at (loc, "conversion from %qT to %qT not considered for "
		    "non-type template argument", t, type);
	/* and fall through.  */

      default:
	conv = NULL;
	break;
      }

  if (conv)
    expr = convert_like (conv, expr, complain);
  else
    expr = error_mark_node;

  /* Free all the conversions we allocated.  */
  obstack_free (&conversion_obstack, p);

  return expr;
}

/* Do any initial processing on the arguments to a function call.  */

static vec<tree, va_gc> *
resolve_args (vec<tree, va_gc> *args, tsubst_flags_t complain)
{
  unsigned int ix;
  tree arg;

  FOR_EACH_VEC_SAFE_ELT (args, ix, arg)
    {
      if (error_operand_p (arg))
	return NULL;
      else if (VOID_TYPE_P (TREE_TYPE (arg)))
	{
	  if (complain & tf_error)
	    error ("invalid use of void expression");
	  return NULL;
	}
      else if (invalid_nonstatic_memfn_p (input_location, arg, complain))
	return NULL;
    }
  return args;
}

/* Perform overload resolution on FN, which is called with the ARGS.

   Return the candidate function selected by overload resolution, or
   NULL if the event that overload resolution failed.  In the case
   that overload resolution fails, *CANDIDATES will be the set of
   candidates considered, and ANY_VIABLE_P will be set to true or
   false to indicate whether or not any of the candidates were
   viable.

   The ARGS should already have gone through RESOLVE_ARGS before this
   function is called.  */

static struct z_candidate *
perform_overload_resolution (tree fn,
			     const vec<tree, va_gc> *args,
			     struct z_candidate **candidates,
			     bool *any_viable_p, tsubst_flags_t complain)
{
  struct z_candidate *cand;
  tree explicit_targs;
  int template_only;

  bool subtime = timevar_cond_start (TV_OVERLOAD);

  explicit_targs = NULL_TREE;
  template_only = 0;

  *candidates = NULL;
  *any_viable_p = true;

  /* Check FN.  */
  gcc_assert (TREE_CODE (fn) == FUNCTION_DECL
	      || TREE_CODE (fn) == TEMPLATE_DECL
	      || TREE_CODE (fn) == OVERLOAD
	      || TREE_CODE (fn) == TEMPLATE_ID_EXPR);

  if (TREE_CODE (fn) == TEMPLATE_ID_EXPR)
    {
      explicit_targs = TREE_OPERAND (fn, 1);
      fn = TREE_OPERAND (fn, 0);
      template_only = 1;
    }

  /* Add the various candidate functions.  */
  add_candidates (fn, NULL_TREE, args, NULL_TREE,
		  explicit_targs, template_only,
		  /*conversion_path=*/NULL_TREE,
		  /*access_path=*/NULL_TREE,
		  LOOKUP_NORMAL,
		  candidates, complain);

  *candidates = splice_viable (*candidates, false, any_viable_p);
  if (*any_viable_p)
    cand = tourney (*candidates, complain);
  else
    cand = NULL;

  timevar_cond_stop (TV_OVERLOAD, subtime);
  return cand;
}

/* Print an error message about being unable to build a call to FN with
   ARGS.  ANY_VIABLE_P indicates whether any candidate functions could
   be located; CANDIDATES is a possibly empty list of such
   functions.  */

static void
print_error_for_call_failure (tree fn, vec<tree, va_gc> *args,
			      struct z_candidate *candidates)
{
  tree name = DECL_NAME (OVL_CURRENT (fn));
  location_t loc = location_of (name);

  if (!any_strictly_viable (candidates))
    error_at (loc, "no matching function for call to %<%D(%A)%>",
	      name, build_tree_list_vec (args));
  else
    error_at (loc, "call of overloaded %<%D(%A)%> is ambiguous",
	      name, build_tree_list_vec (args));
  if (candidates)
    print_z_candidates (loc, candidates);
}

/* Return an expression for a call to FN (a namespace-scope function,
   or a static member function) with the ARGS.  This may change
   ARGS.  */

tree
build_new_function_call (tree fn, vec<tree, va_gc> **args, bool koenig_p, 
			 tsubst_flags_t complain)
{
  struct z_candidate *candidates, *cand;
  bool any_viable_p;
  void *p;
  tree result;

  if (args != NULL && *args != NULL)
    {
      *args = resolve_args (*args, complain);
      if (*args == NULL)
	return error_mark_node;
    }

  if (flag_tm)
    tm_malloc_replacement (fn);

  /* If this function was found without using argument dependent
     lookup, then we want to ignore any undeclared friend
     functions.  */
  if (!koenig_p)
    {
      tree orig_fn = fn;

      fn = remove_hidden_names (fn);
      if (!fn)
	{
	  if (complain & tf_error)
	    print_error_for_call_failure (orig_fn, *args, NULL);
	  return error_mark_node;
	}
    }

  /* Get the high-water mark for the CONVERSION_OBSTACK.  */
  p = conversion_obstack_alloc (0);

  cand = perform_overload_resolution (fn, *args, &candidates, &any_viable_p,
				      complain);

  if (!cand)
    {
      if (complain & tf_error)
	{
	  // If there is a single (non-viable) function candidate,
	  // let the error be diagnosed by cp_build_function_call_vec.
	  if (!any_viable_p && candidates && ! candidates->next
	      && (TREE_CODE (candidates->fn) == FUNCTION_DECL))
	    return cp_build_function_call_vec (candidates->fn, args, complain);

	  // Otherwise, emit notes for non-viable candidates.
	  if (TREE_CODE (fn) == TEMPLATE_ID_EXPR)
	    fn = TREE_OPERAND (fn, 0);
	  print_error_for_call_failure (fn, *args, candidates);
	}
      result = error_mark_node;
    }
  else
    {
      int flags = LOOKUP_NORMAL;
      /* If fn is template_id_expr, the call has explicit template arguments
         (e.g. func<int>(5)), communicate this info to build_over_call
         through flags so that later we can use it to decide whether to warn
         about peculiar null pointer conversion.  */
      if (TREE_CODE (fn) == TEMPLATE_ID_EXPR)
        {
          /* If overload resolution selects a specialization of a
             function concept for non-dependent template arguments,
             the expression is true if the constraints are satisfied
             and false otherwise.

             NOTE: This is an extension of Concepts Lite TS that
             allows constraints to be used in expressions. */
          if (flag_concepts && !processing_template_decl)
            {
              tree tmpl = DECL_TI_TEMPLATE (cand->fn);
              tree targs = DECL_TI_ARGS (cand->fn);
              tree decl = DECL_TEMPLATE_RESULT (tmpl);
              if (DECL_DECLARED_CONCEPT_P (decl))
                return evaluate_function_concept (decl, targs);
            }

          flags |= LOOKUP_EXPLICIT_TMPL_ARGS;
        }

      result = build_over_call (cand, flags, complain);
    }

  /* Free all the conversions we allocated.  */
  obstack_free (&conversion_obstack, p);

  return result;
}

/* Build a call to a global operator new.  FNNAME is the name of the
   operator (either "operator new" or "operator new[]") and ARGS are
   the arguments provided.  This may change ARGS.  *SIZE points to the
   total number of bytes required by the allocation, and is updated if
   that is changed here.  *COOKIE_SIZE is non-NULL if a cookie should
   be used.  If this function determines that no cookie should be
   used, after all, *COOKIE_SIZE is set to NULL_TREE.  If SIZE_CHECK
   is not NULL_TREE, it is evaluated before calculating the final
   array size, and if it fails, the array size is replaced with
   (size_t)-1 (usually triggering a std::bad_alloc exception).  If FN
   is non-NULL, it will be set, upon return, to the allocation
   function called.  */

tree
build_operator_new_call (tree fnname, vec<tree, va_gc> **args,
			 tree *size, tree *cookie_size, tree size_check,
			 tree *fn, tsubst_flags_t complain)
{
  tree original_size = *size;
  tree fns;
  struct z_candidate *candidates;
  struct z_candidate *cand;
  bool any_viable_p;

  if (fn)
    *fn = NULL_TREE;
  /* Set to (size_t)-1 if the size check fails.  */
  if (size_check != NULL_TREE)
    {
      tree errval = TYPE_MAX_VALUE (sizetype);
      if (cxx_dialect >= cxx11 && flag_exceptions)
	errval = throw_bad_array_new_length ();
      *size = fold_build3 (COND_EXPR, sizetype, size_check,
			   original_size, errval);
    }
  vec_safe_insert (*args, 0, *size);
  *args = resolve_args (*args, complain);
  if (*args == NULL)
    return error_mark_node;

  /* Based on:

       [expr.new]

       If this lookup fails to find the name, or if the allocated type
       is not a class type, the allocation function's name is looked
       up in the global scope.

     we disregard block-scope declarations of "operator new".  */
  fns = lookup_function_nonclass (fnname, *args, /*block_p=*/false);

  /* Figure out what function is being called.  */
  cand = perform_overload_resolution (fns, *args, &candidates, &any_viable_p,
				      complain);

  /* If no suitable function could be found, issue an error message
     and give up.  */
  if (!cand)
    {
      if (complain & tf_error)
	print_error_for_call_failure (fns, *args, candidates);
      return error_mark_node;
    }

   /* If a cookie is required, add some extra space.  Whether
      or not a cookie is required cannot be determined until
      after we know which function was called.  */
   if (*cookie_size)
     {
       bool use_cookie = true;
       tree arg_types;

       arg_types = TYPE_ARG_TYPES (TREE_TYPE (cand->fn));
       /* Skip the size_t parameter.  */
       arg_types = TREE_CHAIN (arg_types);
       /* Check the remaining parameters (if any).  */
       if (arg_types
	   && TREE_CHAIN (arg_types) == void_list_node
	   && same_type_p (TREE_VALUE (arg_types),
			   ptr_type_node))
	 use_cookie = false;
       /* If we need a cookie, adjust the number of bytes allocated.  */
       if (use_cookie)
	 {
	   /* Update the total size.  */
	   *size = size_binop (PLUS_EXPR, original_size, *cookie_size);
	   if (size_check)
	     {
	       /* Set to (size_t)-1 if the size check fails.  */
	       gcc_assert (size_check != NULL_TREE);
	       *size = fold_build3 (COND_EXPR, sizetype, size_check,
				    *size, TYPE_MAX_VALUE (sizetype));
	    }
	   /* Update the argument list to reflect the adjusted size.  */
	   (**args)[0] = *size;
	 }
       else
	 *cookie_size = NULL_TREE;
     }

   /* Tell our caller which function we decided to call.  */
   if (fn)
     *fn = cand->fn;

   /* Build the CALL_EXPR.  */
   return build_over_call (cand, LOOKUP_NORMAL, complain);
}

/* Build a new call to operator().  This may change ARGS.  */

static tree
build_op_call_1 (tree obj, vec<tree, va_gc> **args, tsubst_flags_t complain)
{
  struct z_candidate *candidates = 0, *cand;
  tree fns, convs, first_mem_arg = NULL_TREE;
  tree type = TREE_TYPE (obj);
  bool any_viable_p;
  tree result = NULL_TREE;
  void *p;

  if (error_operand_p (obj))
    return error_mark_node;

  obj = prep_operand (obj);

  if (TYPE_PTRMEMFUNC_P (type))
    {
      if (complain & tf_error)
        /* It's no good looking for an overloaded operator() on a
           pointer-to-member-function.  */
        error ("pointer-to-member function %E cannot be called without an object; consider using .* or ->*", obj);
      return error_mark_node;
    }

  if (TYPE_BINFO (type))
    {
      fns = lookup_fnfields (TYPE_BINFO (type), ansi_opname (CALL_EXPR), 1);
      if (fns == error_mark_node)
	return error_mark_node;
    }
  else
    fns = NULL_TREE;

  if (args != NULL && *args != NULL)
    {
      *args = resolve_args (*args, complain);
      if (*args == NULL)
	return error_mark_node;
    }

  /* Get the high-water mark for the CONVERSION_OBSTACK.  */
  p = conversion_obstack_alloc (0);

  if (fns)
    {
      first_mem_arg = obj;

      add_candidates (BASELINK_FUNCTIONS (fns),
		      first_mem_arg, *args, NULL_TREE,
		      NULL_TREE, false,
		      BASELINK_BINFO (fns), BASELINK_ACCESS_BINFO (fns),
		      LOOKUP_NORMAL, &candidates, complain);
    }

  convs = lookup_conversions (type);

  for (; convs; convs = TREE_CHAIN (convs))
    {
      tree fns = TREE_VALUE (convs);
      tree totype = TREE_TYPE (convs);

      if (TYPE_PTRFN_P (totype)
	  || TYPE_REFFN_P (totype)
	  || (TREE_CODE (totype) == REFERENCE_TYPE
	      && TYPE_PTRFN_P (TREE_TYPE (totype))))
	for (; fns; fns = OVL_NEXT (fns))
	  {
	    tree fn = OVL_CURRENT (fns);

	    if (DECL_NONCONVERTING_P (fn))
	      continue;

	    if (TREE_CODE (fn) == TEMPLATE_DECL)
	      add_template_conv_candidate
		(&candidates, fn, obj, *args, totype,
		 /*access_path=*/NULL_TREE,
		 /*conversion_path=*/NULL_TREE, complain);
	    else
	      add_conv_candidate (&candidates, fn, obj,
				  *args, /*conversion_path=*/NULL_TREE,
				  /*access_path=*/NULL_TREE, complain);
	  }
    }

  /* Be strict here because if we choose a bad conversion candidate, the
     errors we get won't mention the call context.  */
  candidates = splice_viable (candidates, true, &any_viable_p);
  if (!any_viable_p)
    {
      if (complain & tf_error)
        {
          error ("no match for call to %<(%T) (%A)%>", TREE_TYPE (obj),
		 build_tree_list_vec (*args));
          print_z_candidates (location_of (TREE_TYPE (obj)), candidates);
        }
      result = error_mark_node;
    }
  else
    {
      cand = tourney (candidates, complain);
      if (cand == 0)
	{
          if (complain & tf_error)
            {
              error ("call of %<(%T) (%A)%> is ambiguous", 
                     TREE_TYPE (obj), build_tree_list_vec (*args));
              print_z_candidates (location_of (TREE_TYPE (obj)), candidates);
            }
	  result = error_mark_node;
	}
      /* Since cand->fn will be a type, not a function, for a conversion
	 function, we must be careful not to unconditionally look at
	 DECL_NAME here.  */
      else if (TREE_CODE (cand->fn) == FUNCTION_DECL
	       && DECL_OVERLOADED_OPERATOR_P (cand->fn) == CALL_EXPR)
	result = build_over_call (cand, LOOKUP_NORMAL, complain);
      else
	{
	  obj = convert_like_with_context (cand->convs[0], obj, cand->fn, -1,
					   complain);
	  obj = convert_from_reference (obj);
	  result = cp_build_function_call_vec (obj, args, complain);
	}
    }

  /* Free all the conversions we allocated.  */
  obstack_free (&conversion_obstack, p);

  return result;
}

/* Wrapper for above.  */

tree
build_op_call (tree obj, vec<tree, va_gc> **args, tsubst_flags_t complain)
{
  tree ret;
  bool subtime = timevar_cond_start (TV_OVERLOAD);
  ret = build_op_call_1 (obj, args, complain);
  timevar_cond_stop (TV_OVERLOAD, subtime);
  return ret;
}

/* Called by op_error to prepare format strings suitable for the error
   function.  It concatenates a prefix (controlled by MATCH), ERRMSG,
   and a suffix (controlled by NTYPES).  */

static const char *
op_error_string (const char *errmsg, int ntypes, bool match)
{
  const char *msg;

  const char *msgp = concat (match ? G_("ambiguous overload for ")
			           : G_("no match for "), errmsg, NULL);

  if (ntypes == 3)
    msg = concat (msgp, G_(" (operand types are %qT, %qT, and %qT)"), NULL);
  else if (ntypes == 2)
    msg = concat (msgp, G_(" (operand types are %qT and %qT)"), NULL);
  else
    msg = concat (msgp, G_(" (operand type is %qT)"), NULL);

  return msg;
}

static void
op_error (location_t loc, enum tree_code code, enum tree_code code2,
	  tree arg1, tree arg2, tree arg3, bool match)
{
  const char *opname;

  if (code == MODIFY_EXPR)
    opname = assignment_operator_name_info[code2].name;
  else
    opname = operator_name_info[code].name;

  switch (code)
    {
    case COND_EXPR:
      if (flag_diagnostics_show_caret)
	error_at (loc, op_error_string (G_("ternary %<operator?:%>"),
					3, match),
		  TREE_TYPE (arg1), TREE_TYPE (arg2), TREE_TYPE (arg3));
      else
	error_at (loc, op_error_string (G_("ternary %<operator?:%> "
					   "in %<%E ? %E : %E%>"), 3, match),
		  arg1, arg2, arg3,
		  TREE_TYPE (arg1), TREE_TYPE (arg2), TREE_TYPE (arg3));
      break;

    case POSTINCREMENT_EXPR:
    case POSTDECREMENT_EXPR:
      if (flag_diagnostics_show_caret)
	error_at (loc, op_error_string (G_("%<operator%s%>"), 1, match),
		  opname, TREE_TYPE (arg1));
      else
	error_at (loc, op_error_string (G_("%<operator%s%> in %<%E%s%>"),
					1, match),
		  opname, arg1, opname, TREE_TYPE (arg1));
      break;

    case ARRAY_REF:
      if (flag_diagnostics_show_caret)
	error_at (loc, op_error_string (G_("%<operator[]%>"), 2, match),
		  TREE_TYPE (arg1), TREE_TYPE (arg2));
      else
	error_at (loc, op_error_string (G_("%<operator[]%> in %<%E[%E]%>"),
					2, match),
		  arg1, arg2, TREE_TYPE (arg1), TREE_TYPE (arg2));
      break;

    case REALPART_EXPR:
    case IMAGPART_EXPR:
      if (flag_diagnostics_show_caret)
	error_at (loc, op_error_string (G_("%qs"), 1, match),
		  opname, TREE_TYPE (arg1));
      else
	error_at (loc, op_error_string (G_("%qs in %<%s %E%>"), 1, match),
		  opname, opname, arg1, TREE_TYPE (arg1));
      break;

    default:
      if (arg2)
	if (flag_diagnostics_show_caret)
	  error_at (loc, op_error_string (G_("%<operator%s%>"), 2, match),
		    opname, TREE_TYPE (arg1), TREE_TYPE (arg2));
	else
	  error_at (loc, op_error_string (G_("%<operator%s%> in %<%E %s %E%>"),
					  2, match),
		    opname, arg1, opname, arg2,
		    TREE_TYPE (arg1), TREE_TYPE (arg2));
      else
	if (flag_diagnostics_show_caret)
	  error_at (loc, op_error_string (G_("%<operator%s%>"), 1, match),
		    opname, TREE_TYPE (arg1));
	else
	  error_at (loc, op_error_string (G_("%<operator%s%> in %<%s%E%>"),
					  1, match),
		    opname, opname, arg1, TREE_TYPE (arg1));
      break;
    }
}

/* Return the implicit conversion sequence that could be used to
   convert E1 to E2 in [expr.cond].  */

static conversion *
conditional_conversion (tree e1, tree e2, tsubst_flags_t complain)
{
  tree t1 = non_reference (TREE_TYPE (e1));
  tree t2 = non_reference (TREE_TYPE (e2));
  conversion *conv;
  bool good_base;

  /* [expr.cond]

     If E2 is an lvalue: E1 can be converted to match E2 if E1 can be
     implicitly converted (clause _conv_) to the type "lvalue reference to
     T2", subject to the constraint that in the conversion the
     reference must bind directly (_dcl.init.ref_) to an lvalue.

     If E2 is an xvalue: E1 can be converted to match E2 if E1 can be
     implicitly converted to the type "rvalue reference to T2", subject to
     the constraint that the reference must bind directly.  */
  if (glvalue_p (e2))
    {
      tree rtype = cp_build_reference_type (t2, !lvalue_p (e2));
      conv = implicit_conversion (rtype,
				  t1,
				  e1,
				  /*c_cast_p=*/false,
				  LOOKUP_NO_TEMP_BIND|LOOKUP_NO_RVAL_BIND
				  |LOOKUP_ONLYCONVERTING,
				  complain);
      if (conv && !conv->bad_p)
	return conv;
    }

  /* If E2 is a prvalue or if neither of the conversions above can be done
     and at least one of the operands has (possibly cv-qualified) class
     type: */
  if (!CLASS_TYPE_P (t1) && !CLASS_TYPE_P (t2))
    return NULL;

  /* [expr.cond]

     If E1 and E2 have class type, and the underlying class types are
     the same or one is a base class of the other: E1 can be converted
     to match E2 if the class of T2 is the same type as, or a base
     class of, the class of T1, and the cv-qualification of T2 is the
     same cv-qualification as, or a greater cv-qualification than, the
     cv-qualification of T1.  If the conversion is applied, E1 is
     changed to an rvalue of type T2 that still refers to the original
     source class object (or the appropriate subobject thereof).  */
  if (CLASS_TYPE_P (t1) && CLASS_TYPE_P (t2)
      && ((good_base = DERIVED_FROM_P (t2, t1)) || DERIVED_FROM_P (t1, t2)))
    {
      if (good_base && at_least_as_qualified_p (t2, t1))
	{
	  conv = build_identity_conv (t1, e1);
	  if (!same_type_p (TYPE_MAIN_VARIANT (t1),
			    TYPE_MAIN_VARIANT (t2)))
	    conv = build_conv (ck_base, t2, conv);
	  else
	    conv = build_conv (ck_rvalue, t2, conv);
	  return conv;
	}
      else
	return NULL;
    }
  else
    /* [expr.cond]

       Otherwise: E1 can be converted to match E2 if E1 can be implicitly
       converted to the type that expression E2 would have if E2 were
       converted to an rvalue (or the type it has, if E2 is an rvalue).  */
    return implicit_conversion (t2, t1, e1, /*c_cast_p=*/false,
				LOOKUP_IMPLICIT, complain);
}

/* Implement [expr.cond].  ARG1, ARG2, and ARG3 are the three
   arguments to the conditional expression.  */

static tree
build_conditional_expr_1 (location_t loc, tree arg1, tree arg2, tree arg3,
                          tsubst_flags_t complain)
{
  tree arg2_type;
  tree arg3_type;
  tree result = NULL_TREE;
  tree result_type = NULL_TREE;
  bool is_lvalue = true;
  struct z_candidate *candidates = 0;
  struct z_candidate *cand;
  void *p;
  tree orig_arg2, orig_arg3;

  /* As a G++ extension, the second argument to the conditional can be
     omitted.  (So that `a ? : c' is roughly equivalent to `a ? a :
     c'.)  If the second operand is omitted, make sure it is
     calculated only once.  */
  if (!arg2)
    {
      if (complain & tf_error)
	pedwarn (loc, OPT_Wpedantic, 
		 "ISO C++ forbids omitting the middle term of a ?: expression");

      /* Make sure that lvalues remain lvalues.  See g++.oliva/ext1.C.  */
      if (lvalue_p (arg1))
	arg2 = arg1 = cp_stabilize_reference (arg1);
      else
	arg2 = arg1 = save_expr (arg1);
    }

  /* If something has already gone wrong, just pass that fact up the
     tree.  */
  if (error_operand_p (arg1)
      || error_operand_p (arg2)
      || error_operand_p (arg3))
    return error_mark_node;

  orig_arg2 = arg2;
  orig_arg3 = arg3;

  if (VECTOR_INTEGER_TYPE_P (TREE_TYPE (arg1)))
    {
      tree arg1_type = TREE_TYPE (arg1);

      /* If arg1 is another cond_expr choosing between -1 and 0,
	 then we can use its comparison.  It may help to avoid
	 additional comparison, produce more accurate diagnostics
	 and enables folding.  */
      if (TREE_CODE (arg1) == VEC_COND_EXPR
	  && integer_minus_onep (TREE_OPERAND (arg1, 1))
	  && integer_zerop (TREE_OPERAND (arg1, 2)))
	arg1 = TREE_OPERAND (arg1, 0);

      arg1 = force_rvalue (arg1, complain);
      arg2 = force_rvalue (arg2, complain);
      arg3 = force_rvalue (arg3, complain);

      /* force_rvalue can return error_mark on valid arguments.  */
      if (error_operand_p (arg1)
	  || error_operand_p (arg2)
	  || error_operand_p (arg3))
	return error_mark_node;

      arg2_type = TREE_TYPE (arg2);
      arg3_type = TREE_TYPE (arg3);

      if (!VECTOR_TYPE_P (arg2_type)
	  && !VECTOR_TYPE_P (arg3_type))
	{
	  /* Rely on the error messages of the scalar version.  */
	  tree scal = build_conditional_expr_1 (loc, integer_one_node,
						orig_arg2, orig_arg3, complain);
	  if (scal == error_mark_node)
	    return error_mark_node;
	  tree stype = TREE_TYPE (scal);
	  tree ctype = TREE_TYPE (arg1_type);
	  if (TYPE_SIZE (stype) != TYPE_SIZE (ctype)
	      || (!INTEGRAL_TYPE_P (stype) && !SCALAR_FLOAT_TYPE_P (stype)))
	    {
	      if (complain & tf_error)
		error_at (loc, "inferred scalar type %qT is not an integer or "
			  "floating point type of the same size as %qT", stype,
			  COMPARISON_CLASS_P (arg1)
			  ? TREE_TYPE (TREE_TYPE (TREE_OPERAND (arg1, 0)))
			  : ctype);
	      return error_mark_node;
	    }

	  tree vtype = build_opaque_vector_type (stype,
			 TYPE_VECTOR_SUBPARTS (arg1_type));
	  /* We could pass complain & tf_warning to unsafe_conversion_p,
	     but the warnings (like Wsign-conversion) have already been
	     given by the scalar build_conditional_expr_1. We still check
	     unsafe_conversion_p to forbid truncating long long -> float.  */
	  if (unsafe_conversion_p (loc, stype, arg2, false))
	    {
	      if (complain & tf_error)
		error_at (loc, "conversion of scalar %qT to vector %qT "
			       "involves truncation", arg2_type, vtype);
	      return error_mark_node;
	    }
	  if (unsafe_conversion_p (loc, stype, arg3, false))
	    {
	      if (complain & tf_error)
		error_at (loc, "conversion of scalar %qT to vector %qT "
			       "involves truncation", arg3_type, vtype);
	      return error_mark_node;
	    }

	  arg2 = cp_convert (stype, arg2, complain);
	  arg2 = save_expr (arg2);
	  arg2 = build_vector_from_val (vtype, arg2);
	  arg2_type = vtype;
	  arg3 = cp_convert (stype, arg3, complain);
	  arg3 = save_expr (arg3);
	  arg3 = build_vector_from_val (vtype, arg3);
	  arg3_type = vtype;
	}

      if (VECTOR_TYPE_P (arg2_type) != VECTOR_TYPE_P (arg3_type))
	{
	  enum stv_conv convert_flag =
	    scalar_to_vector (loc, VEC_COND_EXPR, arg2, arg3,
			      complain & tf_error);

	  switch (convert_flag)
	    {
	      case stv_error:
		return error_mark_node;
	      case stv_firstarg:
		{
		  arg2 = save_expr (arg2);
		  arg2 = convert (TREE_TYPE (arg3_type), arg2);
		  arg2 = build_vector_from_val (arg3_type, arg2);
		  arg2_type = TREE_TYPE (arg2);
		  break;
		}
	      case stv_secondarg:
		{
		  arg3 = save_expr (arg3);
		  arg3 = convert (TREE_TYPE (arg2_type), arg3);
		  arg3 = build_vector_from_val (arg2_type, arg3);
		  arg3_type = TREE_TYPE (arg3);
		  break;
		}
	      default:
		break;
	    }
	}

      if (!same_type_p (arg2_type, arg3_type)
	  || TYPE_VECTOR_SUBPARTS (arg1_type)
	     != TYPE_VECTOR_SUBPARTS (arg2_type)
	  || TYPE_SIZE (arg1_type) != TYPE_SIZE (arg2_type))
	{
	  if (complain & tf_error)
	    error_at (loc,
		      "incompatible vector types in conditional expression: "
		      "%qT, %qT and %qT", TREE_TYPE (arg1),
		      TREE_TYPE (orig_arg2), TREE_TYPE (orig_arg3));
	  return error_mark_node;
	}

      if (!COMPARISON_CLASS_P (arg1))
	{
	  tree cmp_type = build_same_sized_truth_vector_type (arg1_type);
	  arg1 = build2 (NE_EXPR, cmp_type, arg1, build_zero_cst (arg1_type));
	}
      return build3_loc (loc, VEC_COND_EXPR, arg2_type, arg1, arg2, arg3);
    }

  /* [expr.cond]

     The first expression is implicitly converted to bool (clause
     _conv_).  */
  arg1 = perform_implicit_conversion_flags (boolean_type_node, arg1, complain,
					    LOOKUP_NORMAL);
  if (error_operand_p (arg1))
    return error_mark_node;

  /* [expr.cond]

     If either the second or the third operand has type (possibly
     cv-qualified) void, then the lvalue-to-rvalue (_conv.lval_),
     array-to-pointer (_conv.array_), and function-to-pointer
     (_conv.func_) standard conversions are performed on the second
     and third operands.  */
  arg2_type = unlowered_expr_type (arg2);
  arg3_type = unlowered_expr_type (arg3);
  if (VOID_TYPE_P (arg2_type) || VOID_TYPE_P (arg3_type))
    {
      /* Do the conversions.  We don't these for `void' type arguments
	 since it can't have any effect and since decay_conversion
	 does not handle that case gracefully.  */
      if (!VOID_TYPE_P (arg2_type))
	arg2 = decay_conversion (arg2, complain);
      if (!VOID_TYPE_P (arg3_type))
	arg3 = decay_conversion (arg3, complain);
      arg2_type = TREE_TYPE (arg2);
      arg3_type = TREE_TYPE (arg3);

      /* [expr.cond]

	 One of the following shall hold:

	 --The second or the third operand (but not both) is a
	   throw-expression (_except.throw_); the result is of the
	   type of the other and is an rvalue.

	 --Both the second and the third operands have type void; the
	   result is of type void and is an rvalue.

	 We must avoid calling force_rvalue for expressions of type
	 "void" because it will complain that their value is being
	 used.  */
      if (TREE_CODE (arg2) == THROW_EXPR
	  && TREE_CODE (arg3) != THROW_EXPR)
	{
	  if (!VOID_TYPE_P (arg3_type))
	    {
	      arg3 = force_rvalue (arg3, complain);
	      if (arg3 == error_mark_node)
		return error_mark_node;
	    }
	  arg3_type = TREE_TYPE (arg3);
	  result_type = arg3_type;
	}
      else if (TREE_CODE (arg2) != THROW_EXPR
	       && TREE_CODE (arg3) == THROW_EXPR)
	{
	  if (!VOID_TYPE_P (arg2_type))
	    {
	      arg2 = force_rvalue (arg2, complain);
	      if (arg2 == error_mark_node)
		return error_mark_node;
	    }
	  arg2_type = TREE_TYPE (arg2);
	  result_type = arg2_type;
	}
      else if (VOID_TYPE_P (arg2_type) && VOID_TYPE_P (arg3_type))
	result_type = void_type_node;
      else
	{
          if (complain & tf_error)
            {
              if (VOID_TYPE_P (arg2_type))
                error_at (EXPR_LOC_OR_LOC (arg3, loc),
			  "second operand to the conditional operator "
			  "is of type %<void%>, but the third operand is "
			  "neither a throw-expression nor of type %<void%>");
              else
                error_at (EXPR_LOC_OR_LOC (arg2, loc),
			  "third operand to the conditional operator "
			  "is of type %<void%>, but the second operand is "
			  "neither a throw-expression nor of type %<void%>");
            }
	  return error_mark_node;
	}

      is_lvalue = false;
      goto valid_operands;
    }
  /* [expr.cond]

     Otherwise, if the second and third operand have different types,
     and either has (possibly cv-qualified) class type, or if both are
     glvalues of the same value category and the same type except for
     cv-qualification, an attempt is made to convert each of those operands
     to the type of the other.  */
  else if (!same_type_p (arg2_type, arg3_type)
	    && (CLASS_TYPE_P (arg2_type) || CLASS_TYPE_P (arg3_type)
		|| (same_type_ignoring_top_level_qualifiers_p (arg2_type,
							       arg3_type)
		    && glvalue_p (arg2) && glvalue_p (arg3)
		    && lvalue_p (arg2) == lvalue_p (arg3))))
    {
      conversion *conv2;
      conversion *conv3;
      bool converted = false;

      /* Get the high-water mark for the CONVERSION_OBSTACK.  */
      p = conversion_obstack_alloc (0);

      conv2 = conditional_conversion (arg2, arg3, complain);
      conv3 = conditional_conversion (arg3, arg2, complain);

      /* [expr.cond]

	 If both can be converted, or one can be converted but the
	 conversion is ambiguous, the program is ill-formed.  If
	 neither can be converted, the operands are left unchanged and
	 further checking is performed as described below.  If exactly
	 one conversion is possible, that conversion is applied to the
	 chosen operand and the converted operand is used in place of
	 the original operand for the remainder of this section.  */
      if ((conv2 && !conv2->bad_p
	   && conv3 && !conv3->bad_p)
	  || (conv2 && conv2->kind == ck_ambig)
	  || (conv3 && conv3->kind == ck_ambig))
	{
	  if (complain & tf_error)
	    {
	      error_at (loc, "operands to ?: have different types %qT and %qT",
			arg2_type, arg3_type);
	      if (conv2 && !conv2->bad_p && conv3 && !conv3->bad_p)
		inform (loc, "  and each type can be converted to the other");
	      else if (conv2 && conv2->kind == ck_ambig)
		convert_like (conv2, arg2, complain);
	      else
		convert_like (conv3, arg3, complain);
	    }
	  result = error_mark_node;
	}
      else if (conv2 && !conv2->bad_p)
	{
	  arg2 = convert_like (conv2, arg2, complain);
	  arg2 = convert_from_reference (arg2);
	  arg2_type = TREE_TYPE (arg2);
	  /* Even if CONV2 is a valid conversion, the result of the
	     conversion may be invalid.  For example, if ARG3 has type
	     "volatile X", and X does not have a copy constructor
	     accepting a "volatile X&", then even if ARG2 can be
	     converted to X, the conversion will fail.  */
	  if (error_operand_p (arg2))
	    result = error_mark_node;
	  converted = true;
	}
      else if (conv3 && !conv3->bad_p)
	{
	  arg3 = convert_like (conv3, arg3, complain);
	  arg3 = convert_from_reference (arg3);
	  arg3_type = TREE_TYPE (arg3);
	  if (error_operand_p (arg3))
	    result = error_mark_node;
	  converted = true;
	}

      /* Free all the conversions we allocated.  */
      obstack_free (&conversion_obstack, p);

      if (result)
	return result;

      /* If, after the conversion, both operands have class type,
	 treat the cv-qualification of both operands as if it were the
	 union of the cv-qualification of the operands.

	 The standard is not clear about what to do in this
	 circumstance.  For example, if the first operand has type
	 "const X" and the second operand has a user-defined
	 conversion to "volatile X", what is the type of the second
	 operand after this step?  Making it be "const X" (matching
	 the first operand) seems wrong, as that discards the
	 qualification without actually performing a copy.  Leaving it
	 as "volatile X" seems wrong as that will result in the
	 conditional expression failing altogether, even though,
	 according to this step, the one operand could be converted to
	 the type of the other.  */
      if (converted
	  && CLASS_TYPE_P (arg2_type)
	  && cp_type_quals (arg2_type) != cp_type_quals (arg3_type))
	arg2_type = arg3_type =
	  cp_build_qualified_type (arg2_type,
				   cp_type_quals (arg2_type)
				   | cp_type_quals (arg3_type));
    }

  /* [expr.cond]

     If the second and third operands are glvalues of the same value
     category and have the same type, the result is of that type and
     value category.  */
  if (((lvalue_p (arg2) && lvalue_p (arg3))
       || (xvalue_p (arg2) && xvalue_p (arg3)))
      && same_type_p (arg2_type, arg3_type))
    {
      result_type = arg2_type;
      arg2 = mark_lvalue_use (arg2);
      arg3 = mark_lvalue_use (arg3);
      goto valid_operands;
    }

  /* [expr.cond]

     Otherwise, the result is an rvalue.  If the second and third
     operand do not have the same type, and either has (possibly
     cv-qualified) class type, overload resolution is used to
     determine the conversions (if any) to be applied to the operands
     (_over.match.oper_, _over.built_).  */
  is_lvalue = false;
  if (!same_type_p (arg2_type, arg3_type)
      && (CLASS_TYPE_P (arg2_type) || CLASS_TYPE_P (arg3_type)))
    {
      tree args[3];
      conversion *conv;
      bool any_viable_p;

      /* Rearrange the arguments so that add_builtin_candidate only has
	 to know about two args.  In build_builtin_candidate, the
	 arguments are unscrambled.  */
      args[0] = arg2;
      args[1] = arg3;
      args[2] = arg1;
      add_builtin_candidates (&candidates,
			      COND_EXPR,
			      NOP_EXPR,
			      ansi_opname (COND_EXPR),
			      args,
			      LOOKUP_NORMAL, complain);

      /* [expr.cond]

	 If the overload resolution fails, the program is
	 ill-formed.  */
      candidates = splice_viable (candidates, false, &any_viable_p);
      if (!any_viable_p)
	{
          if (complain & tf_error)
	    error_at (loc, "operands to ?: have different types %qT and %qT",
		      arg2_type, arg3_type);
	  return error_mark_node;
	}
      cand = tourney (candidates, complain);
      if (!cand)
	{
          if (complain & tf_error)
            {
              op_error (loc, COND_EXPR, NOP_EXPR, arg1, arg2, arg3, FALSE);
              print_z_candidates (loc, candidates);
            }
	  return error_mark_node;
	}

      /* [expr.cond]

	 Otherwise, the conversions thus determined are applied, and
	 the converted operands are used in place of the original
	 operands for the remainder of this section.  */
      conv = cand->convs[0];
      arg1 = convert_like (conv, arg1, complain);
      conv = cand->convs[1];
      arg2 = convert_like (conv, arg2, complain);
      arg2_type = TREE_TYPE (arg2);
      conv = cand->convs[2];
      arg3 = convert_like (conv, arg3, complain);
      arg3_type = TREE_TYPE (arg3);
    }

  /* [expr.cond]

     Lvalue-to-rvalue (_conv.lval_), array-to-pointer (_conv.array_),
     and function-to-pointer (_conv.func_) standard conversions are
     performed on the second and third operands.

     We need to force the lvalue-to-rvalue conversion here for class types,
     so we get TARGET_EXPRs; trying to deal with a COND_EXPR of class rvalues
     that isn't wrapped with a TARGET_EXPR plays havoc with exception
     regions.  */

  arg2 = force_rvalue (arg2, complain);
  if (!CLASS_TYPE_P (arg2_type))
    arg2_type = TREE_TYPE (arg2);

  arg3 = force_rvalue (arg3, complain);
  if (!CLASS_TYPE_P (arg3_type))
    arg3_type = TREE_TYPE (arg3);

  if (arg2 == error_mark_node || arg3 == error_mark_node)
    return error_mark_node;

  /* [expr.cond]

     After those conversions, one of the following shall hold:

     --The second and third operands have the same type; the result  is  of
       that type.  */
  if (same_type_p (arg2_type, arg3_type))
    result_type = arg2_type;
  /* [expr.cond]

     --The second and third operands have arithmetic or enumeration
       type; the usual arithmetic conversions are performed to bring
       them to a common type, and the result is of that type.  */
  else if ((ARITHMETIC_TYPE_P (arg2_type)
	    || UNSCOPED_ENUM_P (arg2_type))
	   && (ARITHMETIC_TYPE_P (arg3_type)
	       || UNSCOPED_ENUM_P (arg3_type)))
    {
      /* In this case, there is always a common type.  */
      result_type = type_after_usual_arithmetic_conversions (arg2_type,
							     arg3_type);
      if (complain & tf_warning)
	do_warn_double_promotion (result_type, arg2_type, arg3_type,
				  "implicit conversion from %qT to %qT to "
				  "match other result of conditional",
				  loc);

      if (TREE_CODE (arg2_type) == ENUMERAL_TYPE
	  && TREE_CODE (arg3_type) == ENUMERAL_TYPE)
        {
	  if (TREE_CODE (orig_arg2) == CONST_DECL
	      && TREE_CODE (orig_arg3) == CONST_DECL
	      && DECL_CONTEXT (orig_arg2) == DECL_CONTEXT (orig_arg3))
	    /* Two enumerators from the same enumeration can have different
	       types when the enumeration is still being defined.  */;
          else if (complain & tf_warning)
            warning_at (loc, OPT_Wenum_compare, "enumeral mismatch in "
			"conditional expression: %qT vs %qT",
			arg2_type, arg3_type);
        }
      else if (extra_warnings
	       && ((TREE_CODE (arg2_type) == ENUMERAL_TYPE
		    && !same_type_p (arg3_type, type_promotes_to (arg2_type)))
		   || (TREE_CODE (arg3_type) == ENUMERAL_TYPE
		       && !same_type_p (arg2_type,
					type_promotes_to (arg3_type)))))
        {
          if (complain & tf_warning)
            warning_at (loc, OPT_Wextra, "enumeral and non-enumeral type in "
			"conditional expression");
        }

      arg2 = perform_implicit_conversion (result_type, arg2, complain);
      arg3 = perform_implicit_conversion (result_type, arg3, complain);
    }
  /* [expr.cond]

     --The second and third operands have pointer type, or one has
       pointer type and the other is a null pointer constant; pointer
       conversions (_conv.ptr_) and qualification conversions
       (_conv.qual_) are performed to bring them to their composite
       pointer type (_expr.rel_).  The result is of the composite
       pointer type.

     --The second and third operands have pointer to member type, or
       one has pointer to member type and the other is a null pointer
       constant; pointer to member conversions (_conv.mem_) and
       qualification conversions (_conv.qual_) are performed to bring
       them to a common type, whose cv-qualification shall match the
       cv-qualification of either the second or the third operand.
       The result is of the common type.  */
  else if ((null_ptr_cst_p (arg2)
	    && TYPE_PTR_OR_PTRMEM_P (arg3_type))
	   || (null_ptr_cst_p (arg3)
	       && TYPE_PTR_OR_PTRMEM_P (arg2_type))
	   || (TYPE_PTR_P (arg2_type) && TYPE_PTR_P (arg3_type))
	   || (TYPE_PTRDATAMEM_P (arg2_type) && TYPE_PTRDATAMEM_P (arg3_type))
	   || (TYPE_PTRMEMFUNC_P (arg2_type) && TYPE_PTRMEMFUNC_P (arg3_type)))
    {
      result_type = composite_pointer_type (arg2_type, arg3_type, arg2,
					    arg3, CPO_CONDITIONAL_EXPR,
					    complain);
      if (result_type == error_mark_node)
	return error_mark_node;
      arg2 = perform_implicit_conversion (result_type, arg2, complain);
      arg3 = perform_implicit_conversion (result_type, arg3, complain);
    }

  if (!result_type)
    {
      if (complain & tf_error)
        error_at (loc, "operands to ?: have different types %qT and %qT",
		  arg2_type, arg3_type);
      return error_mark_node;
    }

  if (arg2 == error_mark_node || arg3 == error_mark_node)
    return error_mark_node;

 valid_operands:
  result = build3_loc (loc, COND_EXPR, result_type, arg1, arg2, arg3);

  /* We can't use result_type below, as fold might have returned a
     throw_expr.  */

  if (!is_lvalue)
    {
      /* Expand both sides into the same slot, hopefully the target of
	 the ?: expression.  We used to check for TARGET_EXPRs here,
	 but now we sometimes wrap them in NOP_EXPRs so the test would
	 fail.  */
      if (CLASS_TYPE_P (TREE_TYPE (result)))
	result = get_target_expr_sfinae (result, complain);
      /* If this expression is an rvalue, but might be mistaken for an
	 lvalue, we must add a NON_LVALUE_EXPR.  */
      result = rvalue (result);
    }
  else
    result = force_paren_expr (result);

  return result;
}

/* Wrapper for above.  */

tree
build_conditional_expr (location_t loc, tree arg1, tree arg2, tree arg3,
                        tsubst_flags_t complain)
{
  tree ret;
  bool subtime = timevar_cond_start (TV_OVERLOAD);
  ret = build_conditional_expr_1 (loc, arg1, arg2, arg3, complain);
  timevar_cond_stop (TV_OVERLOAD, subtime);
  return ret;
}

/* OPERAND is an operand to an expression.  Perform necessary steps
   required before using it.  If OPERAND is NULL_TREE, NULL_TREE is
   returned.  */

static tree
prep_operand (tree operand)
{
  if (operand)
    {
      if (CLASS_TYPE_P (TREE_TYPE (operand))
	  && CLASSTYPE_TEMPLATE_INSTANTIATION (TREE_TYPE (operand)))
	/* Make sure the template type is instantiated now.  */
	instantiate_class_template (TYPE_MAIN_VARIANT (TREE_TYPE (operand)));
    }

  return operand;
}

/* Add each of the viable functions in FNS (a FUNCTION_DECL or
   OVERLOAD) to the CANDIDATES, returning an updated list of
   CANDIDATES.  The ARGS are the arguments provided to the call;
   if FIRST_ARG is non-null it is the implicit object argument,
   otherwise the first element of ARGS is used if needed.  The
   EXPLICIT_TARGS are explicit template arguments provided.
   TEMPLATE_ONLY is true if only template functions should be
   considered.  CONVERSION_PATH, ACCESS_PATH, and FLAGS are as for
   add_function_candidate.  */

static void
add_candidates (tree fns, tree first_arg, const vec<tree, va_gc> *args,
		tree return_type,
		tree explicit_targs, bool template_only,
		tree conversion_path, tree access_path,
		int flags,
		struct z_candidate **candidates,
		tsubst_flags_t complain)
{
  tree ctype;
  const vec<tree, va_gc> *non_static_args;
  bool check_list_ctor;
  bool check_converting;
  unification_kind_t strict;
  tree fn;

  if (!fns)
    return;

  /* Precalculate special handling of constructors and conversion ops.  */
  fn = OVL_CURRENT (fns);
  if (DECL_CONV_FN_P (fn))
    {
      check_list_ctor = false;
      check_converting = !!(flags & LOOKUP_ONLYCONVERTING);
      if (flags & LOOKUP_NO_CONVERSION)
	/* We're doing return_type(x).  */
	strict = DEDUCE_CONV;
      else
	/* We're doing x.operator return_type().  */
	strict = DEDUCE_EXACT;
      /* [over.match.funcs] For conversion functions, the function
	 is considered to be a member of the class of the implicit
	 object argument for the purpose of defining the type of
	 the implicit object parameter.  */
      ctype = TYPE_MAIN_VARIANT (TREE_TYPE (first_arg));
    }
  else
    {
      if (DECL_CONSTRUCTOR_P (fn))
	{
	  check_list_ctor = !!(flags & LOOKUP_LIST_ONLY);
	  /* For list-initialization we consider explicit constructors
	     and complain if one is chosen.  */
	  check_converting
	    = ((flags & (LOOKUP_ONLYCONVERTING|LOOKUP_LIST_INIT_CTOR))
	       == LOOKUP_ONLYCONVERTING);
	}
      else
	{
	  check_list_ctor = false;
	  check_converting = false;
	}
      strict = DEDUCE_CALL;
      ctype = conversion_path ? BINFO_TYPE (conversion_path) : NULL_TREE;
    }

  if (first_arg)
    non_static_args = args;
  else
    /* Delay creating the implicit this parameter until it is needed.  */
    non_static_args = NULL;

  for (; fns; fns = OVL_NEXT (fns))
    {
      tree fn_first_arg;
      const vec<tree, va_gc> *fn_args;

      fn = OVL_CURRENT (fns);

      if (check_converting && DECL_NONCONVERTING_P (fn))
	continue;
      if (check_list_ctor && !is_list_ctor (fn))
	continue;

      /* Figure out which set of arguments to use.  */
      if (DECL_NONSTATIC_MEMBER_FUNCTION_P (fn))
	{
	  /* If this function is a non-static member and we didn't get an
	     implicit object argument, move it out of args.  */
	  if (first_arg == NULL_TREE)
	    {
	      unsigned int ix;
	      tree arg;
	      vec<tree, va_gc> *tempvec;
	      vec_alloc (tempvec, args->length () - 1);
	      for (ix = 1; args->iterate (ix, &arg); ++ix)
		tempvec->quick_push (arg);
	      non_static_args = tempvec;
	      first_arg = (*args)[0];
	    }

	  fn_first_arg = first_arg;
	  fn_args = non_static_args;
	}
      else
	{
	  /* Otherwise, just use the list of arguments provided.  */
	  fn_first_arg = NULL_TREE;
	  fn_args = args;
	}

      if (TREE_CODE (fn) == TEMPLATE_DECL)
	add_template_candidate (candidates,
				fn,
				ctype,
				explicit_targs,
				fn_first_arg, 
				fn_args,
				return_type,
				access_path,
				conversion_path,
				flags,
				strict,
				complain);
      else if (!template_only)
	add_function_candidate (candidates,
				fn,
				ctype,
				fn_first_arg,
				fn_args,
				access_path,
				conversion_path,
				flags,
				complain);
    }
}

<<<<<<< HEAD
=======
/* Returns 1 if P0145R2 says that the LHS of operator CODE is evaluated first,
   -1 if the RHS is evaluated first, or 0 if the order is unspecified.  */

static int
op_is_ordered (tree_code code)
{
  switch (code)
    {
      // 5. b @= a
    case MODIFY_EXPR:
      return (flag_strong_eval_order > 1 ? -1 : 0);

      // 6. a[b]
    case ARRAY_REF:
      return (flag_strong_eval_order > 1 ? 1 : 0);

      // 1. a.b
      // Not overloadable (yet).
      // 2. a->b
      // Only one argument.
      // 3. a->*b
    case MEMBER_REF:
      // 7. a << b
    case LSHIFT_EXPR:
      // 8. a >> b
    case RSHIFT_EXPR:
      return (flag_strong_eval_order ? 1 : 0);

    default:
      return 0;
    }
}

>>>>>>> a60a5d31
static tree
build_new_op_1 (location_t loc, enum tree_code code, int flags, tree arg1,
		tree arg2, tree arg3, tree *overload, tsubst_flags_t complain)
{
  struct z_candidate *candidates = 0, *cand;
  vec<tree, va_gc> *arglist;
  tree fnname;
  tree args[3];
  tree result = NULL_TREE;
  bool result_valid_p = false;
  enum tree_code code2 = NOP_EXPR;
  enum tree_code code_orig_arg1 = ERROR_MARK;
  enum tree_code code_orig_arg2 = ERROR_MARK;
  conversion *conv;
  void *p;
  bool strict_p;
  bool any_viable_p;

  if (error_operand_p (arg1)
      || error_operand_p (arg2)
      || error_operand_p (arg3))
    return error_mark_node;

  if (code == MODIFY_EXPR)
    {
      code2 = TREE_CODE (arg3);
      arg3 = NULL_TREE;
      fnname = ansi_assopname (code2);
    }
  else
    fnname = ansi_opname (code);

  arg1 = prep_operand (arg1);

  bool memonly = false;
  switch (code)
    {
    case NEW_EXPR:
    case VEC_NEW_EXPR:
    case VEC_DELETE_EXPR:
    case DELETE_EXPR:
      /* Use build_op_new_call and build_op_delete_call instead.  */
      gcc_unreachable ();

    case CALL_EXPR:
      /* Use build_op_call instead.  */
      gcc_unreachable ();

    case TRUTH_ORIF_EXPR:
    case TRUTH_ANDIF_EXPR:
    case TRUTH_AND_EXPR:
    case TRUTH_OR_EXPR:
      /* These are saved for the sake of warn_logical_operator.  */
      code_orig_arg1 = TREE_CODE (arg1);
      code_orig_arg2 = TREE_CODE (arg2);
      break;
    case GT_EXPR:
    case LT_EXPR:
    case GE_EXPR:
    case LE_EXPR:
    case EQ_EXPR:
    case NE_EXPR:
      /* These are saved for the sake of maybe_warn_bool_compare.  */
      code_orig_arg1 = TREE_CODE (TREE_TYPE (arg1));
      code_orig_arg2 = TREE_CODE (TREE_TYPE (arg2));
      break;

      /* =, ->, [], () must be non-static member functions.  */
    case MODIFY_EXPR:
      if (code2 != NOP_EXPR)
	break;
    case COMPONENT_REF:
    case ARRAY_REF:
      memonly = true;
      break;

    default:
      break;
    }

  arg2 = prep_operand (arg2);
  arg3 = prep_operand (arg3);

  if (code == COND_EXPR)
    /* Use build_conditional_expr instead.  */
    gcc_unreachable ();
  else if (! OVERLOAD_TYPE_P (TREE_TYPE (arg1))
	   && (! arg2 || ! OVERLOAD_TYPE_P (TREE_TYPE (arg2))))
    goto builtin;

  if (code == POSTINCREMENT_EXPR || code == POSTDECREMENT_EXPR)
    arg2 = integer_zero_node;

  vec_alloc (arglist, 3);
  arglist->quick_push (arg1);
  if (arg2 != NULL_TREE)
    arglist->quick_push (arg2);
  if (arg3 != NULL_TREE)
    arglist->quick_push (arg3);

  /* Get the high-water mark for the CONVERSION_OBSTACK.  */
  p = conversion_obstack_alloc (0);

  /* Add namespace-scope operators to the list of functions to
     consider.  */
  if (!memonly)
    add_candidates (lookup_function_nonclass (fnname, arglist,
					      /*block_p=*/true),
		    NULL_TREE, arglist, NULL_TREE,
		    NULL_TREE, false, NULL_TREE, NULL_TREE,
		    flags, &candidates, complain);

  args[0] = arg1;
  args[1] = arg2;
  args[2] = NULL_TREE;

  /* Add class-member operators to the candidate set.  */
  if (CLASS_TYPE_P (TREE_TYPE (arg1)))
    {
      tree fns;

      fns = lookup_fnfields (TREE_TYPE (arg1), fnname, 1);
      if (fns == error_mark_node)
	{
	  result = error_mark_node;
	  goto user_defined_result_ready;
	}
      if (fns)
	add_candidates (BASELINK_FUNCTIONS (fns),
			NULL_TREE, arglist, NULL_TREE,
			NULL_TREE, false,
			BASELINK_BINFO (fns),
			BASELINK_ACCESS_BINFO (fns),
			flags, &candidates, complain);
    }
  /* Per 13.3.1.2/3, 2nd bullet, if no operand has a class type, then
     only non-member functions that have type T1 or reference to
     cv-qualified-opt T1 for the first argument, if the first argument
     has an enumeration type, or T2 or reference to cv-qualified-opt
     T2 for the second argument, if the second argument has an
     enumeration type.  Filter out those that don't match.  */
  else if (! arg2 || ! CLASS_TYPE_P (TREE_TYPE (arg2)))
    {
      struct z_candidate **candp, **next;

      for (candp = &candidates; *candp; candp = next)
	{
	  tree parmlist, parmtype;
	  int i, nargs = (arg2 ? 2 : 1);

	  cand = *candp;
	  next = &cand->next;

	  parmlist = TYPE_ARG_TYPES (TREE_TYPE (cand->fn));

	  for (i = 0; i < nargs; ++i)
	    {
	      parmtype = TREE_VALUE (parmlist);

	      if (TREE_CODE (parmtype) == REFERENCE_TYPE)
		parmtype = TREE_TYPE (parmtype);
	      if (TREE_CODE (TREE_TYPE (args[i])) == ENUMERAL_TYPE
		  && (same_type_ignoring_top_level_qualifiers_p
		      (TREE_TYPE (args[i]), parmtype)))
		break;

	      parmlist = TREE_CHAIN (parmlist);
	    }

	  /* No argument has an appropriate type, so remove this
	     candidate function from the list.  */
	  if (i == nargs)
	    {
	      *candp = cand->next;
	      next = candp;
	    }
	}
    }

  add_builtin_candidates (&candidates, code, code2, fnname, args,
			  flags, complain);

  switch (code)
    {
    case COMPOUND_EXPR:
    case ADDR_EXPR:
      /* For these, the built-in candidates set is empty
	 [over.match.oper]/3.  We don't want non-strict matches
	 because exact matches are always possible with built-in
	 operators.  The built-in candidate set for COMPONENT_REF
	 would be empty too, but since there are no such built-in
	 operators, we accept non-strict matches for them.  */
      strict_p = true;
      break;

    default:
      strict_p = false;
      break;
    }

  candidates = splice_viable (candidates, strict_p, &any_viable_p);
  if (!any_viable_p)
    {
      switch (code)
	{
	case POSTINCREMENT_EXPR:
	case POSTDECREMENT_EXPR:
	  /* Don't try anything fancy if we're not allowed to produce
	     errors.  */
	  if (!(complain & tf_error))
	    return error_mark_node;

	  /* Look for an `operator++ (int)'. Pre-1985 C++ didn't
	     distinguish between prefix and postfix ++ and
	     operator++() was used for both, so we allow this with
	     -fpermissive.  */
	  else
	    {
	      const char *msg = (flag_permissive) 
		? G_("no %<%D(int)%> declared for postfix %qs,"
		     " trying prefix operator instead")
		: G_("no %<%D(int)%> declared for postfix %qs");
	      permerror (loc, msg, fnname, operator_name_info[code].name);
	    }

	  if (!flag_permissive)
	    return error_mark_node;

	  if (code == POSTINCREMENT_EXPR)
	    code = PREINCREMENT_EXPR;
	  else
	    code = PREDECREMENT_EXPR;
	  result = build_new_op_1 (loc, code, flags, arg1, NULL_TREE,
				   NULL_TREE, overload, complain);
	  break;

	  /* The caller will deal with these.  */
	case ADDR_EXPR:
	case COMPOUND_EXPR:
	case COMPONENT_REF:
	  result = NULL_TREE;
	  result_valid_p = true;
	  break;

	default:
	  if (complain & tf_error)
	    {
		/* If one of the arguments of the operator represents
		   an invalid use of member function pointer, try to report
		   a meaningful error ...  */
	      if (invalid_nonstatic_memfn_p (loc, arg1, tf_error)
		    || invalid_nonstatic_memfn_p (loc, arg2, tf_error)
		    || invalid_nonstatic_memfn_p (loc, arg3, tf_error))
		  /* We displayed the error message.  */;
		else
		  {
		    /* ... Otherwise, report the more generic
		       "no matching operator found" error */
		    op_error (loc, code, code2, arg1, arg2, arg3, FALSE);
		    print_z_candidates (loc, candidates);
		  }
	    }
	  result = error_mark_node;
	  break;
	}
    }
  else
    {
      cand = tourney (candidates, complain);
      if (cand == 0)
	{
	  if (complain & tf_error)
	    {
	      op_error (loc, code, code2, arg1, arg2, arg3, TRUE);
	      print_z_candidates (loc, candidates);
	    }
	  result = error_mark_node;
	}
      else if (TREE_CODE (cand->fn) == FUNCTION_DECL)
	{
	  if (overload)
	    *overload = cand->fn;

	  if (resolve_args (arglist, complain) == NULL)
	    result = error_mark_node;
	  else
	    result = build_over_call (cand, LOOKUP_NORMAL, complain);

	  if (processing_template_decl
	      && result != NULL_TREE
	      && result != error_mark_node
	      && DECL_HIDDEN_FRIEND_P (cand->fn))
	    {
	      tree call = result;
	      if (REFERENCE_REF_P (call))
		call = TREE_OPERAND (call, 0);
	      /* This prevents build_new_function_call from discarding this
		 function during instantiation of the enclosing template.  */
	      KOENIG_LOOKUP_P (call) = 1;
	    }
	}
      else
	{
	  /* Give any warnings we noticed during overload resolution.  */
	  if (cand->warnings && (complain & tf_warning))
	    {
	      struct candidate_warning *w;
	      for (w = cand->warnings; w; w = w->next)
		joust (cand, w->loser, 1, complain);
	    }

	  /* Check for comparison of different enum types.  */
	  switch (code)
	    {
	    case GT_EXPR:
	    case LT_EXPR:
	    case GE_EXPR:
	    case LE_EXPR:
	    case EQ_EXPR:
	    case NE_EXPR:
	      if (TREE_CODE (TREE_TYPE (arg1)) == ENUMERAL_TYPE
		  && TREE_CODE (TREE_TYPE (arg2)) == ENUMERAL_TYPE
		  && (TYPE_MAIN_VARIANT (TREE_TYPE (arg1))
		      != TYPE_MAIN_VARIANT (TREE_TYPE (arg2)))
		  && (complain & tf_warning))
		{
		  warning (OPT_Wenum_compare,
			   "comparison between %q#T and %q#T",
			   TREE_TYPE (arg1), TREE_TYPE (arg2));
		}
	      break;
	    default:
	      break;
	    }

	  /* We need to strip any leading REF_BIND so that bitfields
	     don't cause errors.  This should not remove any important
	     conversions, because builtins don't apply to class
	     objects directly.  */
	  conv = cand->convs[0];
	  if (conv->kind == ck_ref_bind)
	    conv = next_conversion (conv);
	  arg1 = convert_like (conv, arg1, complain);

	  if (arg2)
	    {
	      conv = cand->convs[1];
	      if (conv->kind == ck_ref_bind)
		conv = next_conversion (conv);
	      else
		arg2 = decay_conversion (arg2, complain);

	      /* We need to call warn_logical_operator before
		 converting arg2 to a boolean_type, but after
		 decaying an enumerator to its value.  */
	      if (complain & tf_warning)
		warn_logical_operator (loc, code, boolean_type_node,
				       code_orig_arg1, arg1,
				       code_orig_arg2, arg2);

	      arg2 = convert_like (conv, arg2, complain);
	    }
	  if (arg3)
	    {
	      conv = cand->convs[2];
	      if (conv->kind == ck_ref_bind)
		conv = next_conversion (conv);
	      arg3 = convert_like (conv, arg3, complain);
	    }

	}
    }

 user_defined_result_ready:

  /* Free all the conversions we allocated.  */
  obstack_free (&conversion_obstack, p);

  if (result || result_valid_p)
    return result;

 builtin:
  switch (code)
    {
    case MODIFY_EXPR:
      return cp_build_modify_expr (loc, arg1, code2, arg2, complain);

    case INDIRECT_REF:
      return cp_build_indirect_ref (arg1, RO_UNARY_STAR, complain);

    case TRUTH_ANDIF_EXPR:
    case TRUTH_ORIF_EXPR:
    case TRUTH_AND_EXPR:
    case TRUTH_OR_EXPR:
      if (complain & tf_warning)
	warn_logical_operator (loc, code, boolean_type_node,
			       code_orig_arg1, arg1,
			       code_orig_arg2, arg2);
      /* Fall through.  */
    case GT_EXPR:
    case LT_EXPR:
    case GE_EXPR:
    case LE_EXPR:
    case EQ_EXPR:
    case NE_EXPR:
      if ((complain & tf_warning)
	  && ((code_orig_arg1 == BOOLEAN_TYPE)
	      ^ (code_orig_arg2 == BOOLEAN_TYPE)))
	maybe_warn_bool_compare (loc, code, arg1, arg2);
      if (complain & tf_warning && warn_tautological_compare)
	warn_tautological_cmp (loc, code, arg1, arg2);
      /* Fall through.  */
    case PLUS_EXPR:
    case MINUS_EXPR:
    case MULT_EXPR:
    case TRUNC_DIV_EXPR:
    case MAX_EXPR:
    case MIN_EXPR:
    case LSHIFT_EXPR:
    case RSHIFT_EXPR:
    case TRUNC_MOD_EXPR:
    case BIT_AND_EXPR:
    case BIT_IOR_EXPR:
    case BIT_XOR_EXPR:
      return cp_build_binary_op (loc, code, arg1, arg2, complain);

    case UNARY_PLUS_EXPR:
    case NEGATE_EXPR:
    case BIT_NOT_EXPR:
    case TRUTH_NOT_EXPR:
    case PREINCREMENT_EXPR:
    case POSTINCREMENT_EXPR:
    case PREDECREMENT_EXPR:
    case POSTDECREMENT_EXPR:
    case REALPART_EXPR:
    case IMAGPART_EXPR:
    case ABS_EXPR:
      return cp_build_unary_op (code, arg1, candidates != 0, complain);

    case ARRAY_REF:
      return cp_build_array_ref (input_location, arg1, arg2, complain);

    case MEMBER_REF:
      return build_m_component_ref (cp_build_indirect_ref (arg1, RO_ARROW_STAR, 
                                                           complain), 
                                    arg2, complain);

      /* The caller will deal with these.  */
    case ADDR_EXPR:
    case COMPONENT_REF:
    case COMPOUND_EXPR:
      return NULL_TREE;

    default:
      gcc_unreachable ();
    }
  return NULL_TREE;
}

/* Wrapper for above.  */

tree
build_new_op (location_t loc, enum tree_code code, int flags,
	      tree arg1, tree arg2, tree arg3,
	      tree *overload, tsubst_flags_t complain)
{
  tree ret;
  bool subtime = timevar_cond_start (TV_OVERLOAD);
  ret = build_new_op_1 (loc, code, flags, arg1, arg2, arg3,
			overload, complain);
  timevar_cond_stop (TV_OVERLOAD, subtime);
  return ret;
}

/* Returns true if FN has two parameters, of which the second has type
   size_t.  */

static bool
second_parm_is_size_t (tree fn)
{
  tree t = FUNCTION_ARG_CHAIN (fn);
  return (t
	  && same_type_p (TREE_VALUE (t), size_type_node)
	  && TREE_CHAIN (t) == void_list_node);
}

/* Returns true iff T, an element of an OVERLOAD chain, is a usual
   deallocation function (3.7.4.2 [basic.stc.dynamic.deallocation]).  */

bool
non_placement_deallocation_fn_p (tree t)
{
  /* A template instance is never a usual deallocation function,
     regardless of its signature.  */
  if (TREE_CODE (t) == TEMPLATE_DECL
      || primary_template_instantiation_p (t))
    return false;

  /* If a class T has a member deallocation function named operator delete
     with exactly one parameter, then that function is a usual
     (non-placement) deallocation function. If class T does not declare
     such an operator delete but does declare a member deallocation
     function named operator delete with exactly two parameters, the second
     of which has type std::size_t (18.2), then this function is a usual
     deallocation function.  */
  bool global = DECL_NAMESPACE_SCOPE_P (t);
  if (FUNCTION_ARG_CHAIN (t) == void_list_node
      || ((!global || flag_sized_deallocation)
	  && second_parm_is_size_t (t)))
    return true;
  return false;
}

/* Build a call to operator delete.  This has to be handled very specially,
   because the restrictions on what signatures match are different from all
   other call instances.  For a normal delete, only a delete taking (void *)
   or (void *, size_t) is accepted.  For a placement delete, only an exact
   match with the placement new is accepted.

   CODE is either DELETE_EXPR or VEC_DELETE_EXPR.
   ADDR is the pointer to be deleted.
   SIZE is the size of the memory block to be deleted.
   GLOBAL_P is true if the delete-expression should not consider
   class-specific delete operators.
   PLACEMENT is the corresponding placement new call, or NULL_TREE.

   If this call to "operator delete" is being generated as part to
   deallocate memory allocated via a new-expression (as per [expr.new]
   which requires that if the initialization throws an exception then
   we call a deallocation function), then ALLOC_FN is the allocation
   function.  */

tree
build_op_delete_call (enum tree_code code, tree addr, tree size,
		      bool global_p, tree placement,
		      tree alloc_fn, tsubst_flags_t complain)
{
  tree fn = NULL_TREE;
  tree fns, fnname, type, t;

  if (addr == error_mark_node)
    return error_mark_node;

  type = strip_array_types (TREE_TYPE (TREE_TYPE (addr)));

  fnname = ansi_opname (code);

  if (CLASS_TYPE_P (type)
      && COMPLETE_TYPE_P (complete_type (type))
      && !global_p)
    /* In [class.free]

       If the result of the lookup is ambiguous or inaccessible, or if
       the lookup selects a placement deallocation function, the
       program is ill-formed.

       Therefore, we ask lookup_fnfields to complain about ambiguity.  */
    {
      fns = lookup_fnfields (TYPE_BINFO (type), fnname, 1);
      if (fns == error_mark_node)
	return error_mark_node;
    }
  else
    fns = NULL_TREE;

  if (fns == NULL_TREE)
    fns = lookup_name_nonclass (fnname);

  /* Strip const and volatile from addr.  */
  addr = cp_convert (ptr_type_node, addr, complain);

  if (placement)
    {
      /* "A declaration of a placement deallocation function matches the
	 declaration of a placement allocation function if it has the same
	 number of parameters and, after parameter transformations (8.3.5),
	 all parameter types except the first are identical."

	 So we build up the function type we want and ask instantiate_type
	 to get it for us.  */
      t = FUNCTION_ARG_CHAIN (alloc_fn);
      t = tree_cons (NULL_TREE, ptr_type_node, t);
      t = build_function_type (void_type_node, t);

      fn = instantiate_type (t, fns, tf_none);
      if (fn == error_mark_node)
	return NULL_TREE;

      if (BASELINK_P (fn))
	fn = BASELINK_FUNCTIONS (fn);

      /* "If the lookup finds the two-parameter form of a usual deallocation
	 function (3.7.4.2) and that function, considered as a placement
	 deallocation function, would have been selected as a match for the
	 allocation function, the program is ill-formed."  */
      if (second_parm_is_size_t (fn))
	{
	  const char *msg1
	    = G_("exception cleanup for this placement new selects "
		 "non-placement operator delete");
	  const char *msg2
	    = G_("%qD is a usual (non-placement) deallocation "
		 "function in C++14 (or with -fsized-deallocation)");

	  /* But if the class has an operator delete (void *), then that is
	     the usual deallocation function, so we shouldn't complain
	     about using the operator delete (void *, size_t).  */
	  if (DECL_CLASS_SCOPE_P (fn))
	    for (t = BASELINK_P (fns) ? BASELINK_FUNCTIONS (fns) : fns;
		 t; t = OVL_NEXT (t))
	      {
		tree elt = OVL_CURRENT (t);
		if (non_placement_deallocation_fn_p (elt)
		    && FUNCTION_ARG_CHAIN (elt) == void_list_node)
		  goto ok;
	      }
	  /* Before C++14 a two-parameter global deallocation function is
	     always a placement deallocation function, but warn if
	     -Wc++14-compat.  */
	  else if (!flag_sized_deallocation)
	    {
	      if ((complain & tf_warning)
		  && warning (OPT_Wc__14_compat, msg1))
		inform (DECL_SOURCE_LOCATION (fn), msg2, fn);
	      goto ok;
	    }

	  if (complain & tf_warning_or_error)
	    {
	      if (permerror (input_location, msg1))
		{
		  /* Only mention C++14 for namespace-scope delete.  */
		  if (DECL_NAMESPACE_SCOPE_P (fn))
		    inform (DECL_SOURCE_LOCATION (fn), msg2, fn);
		  else
		    inform (DECL_SOURCE_LOCATION (fn),
			    "%qD is a usual (non-placement) deallocation "
			    "function", fn);
		}
	    }
	  else
	    return error_mark_node;
	ok:;
	}
    }
  else
    /* "Any non-placement deallocation function matches a non-placement
       allocation function. If the lookup finds a single matching
       deallocation function, that function will be called; otherwise, no
       deallocation function will be called."  */
    for (t = BASELINK_P (fns) ? BASELINK_FUNCTIONS (fns) : fns;
	 t; t = OVL_NEXT (t))
      {
	tree elt = OVL_CURRENT (t);
	if (non_placement_deallocation_fn_p (elt))
	  {
	    fn = elt;
	    /* "If a class T has a member deallocation function named
	       operator delete with exactly one parameter, then that
	       function is a usual (non-placement) deallocation
	       function. If class T does not declare such an operator
	       delete but does declare a member deallocation function named
	       operator delete with exactly two parameters, the second of
	       which has type std::size_t (18.2), then this function is a
	       usual deallocation function."

	       So in a class (void*) beats (void*, size_t).  */
	    if (DECL_CLASS_SCOPE_P (fn))
	      {
		if (FUNCTION_ARG_CHAIN (fn) == void_list_node)
		  break;
	      }
	    /* At global scope (in C++14 and above) the rules are different:

	       If deallocation function lookup finds both a usual
	       deallocation function with only a pointer parameter and a
	       usual deallocation function with both a pointer parameter
	       and a size parameter, the function to be called is selected
	       as follows:

	       * If the type is complete and if, for the second alternative
	       (delete array) only, the operand is a pointer to a class
	       type with a non-trivial destructor or a (possibly
	       multi-dimensional) array thereof, the function with two
	       parameters is selected.

	       * Otherwise, it is unspecified which of the two deallocation
	       functions is selected. */
	    else
	      {
		bool want_size = COMPLETE_TYPE_P (type);
		if (code == VEC_DELETE_EXPR
		    && !TYPE_VEC_NEW_USES_COOKIE (type))
		  /* We need a cookie to determine the array size.  */
		  want_size = false;
		bool have_size = (FUNCTION_ARG_CHAIN (fn) != void_list_node);
		if (want_size == have_size)
		  break;
	      }
	  }
      }

  /* If we have a matching function, call it.  */
  if (fn)
    {
      gcc_assert (TREE_CODE (fn) == FUNCTION_DECL);

      /* If the FN is a member function, make sure that it is
	 accessible.  */
      if (BASELINK_P (fns))
	perform_or_defer_access_check (BASELINK_BINFO (fns), fn, fn,
				       complain);

      /* Core issue 901: It's ok to new a type with deleted delete.  */
      if (DECL_DELETED_FN (fn) && alloc_fn)
	return NULL_TREE;

      if (placement)
	{
	  /* The placement args might not be suitable for overload
	     resolution at this point, so build the call directly.  */
	  int nargs = call_expr_nargs (placement);
	  tree *argarray = XALLOCAVEC (tree, nargs);
	  int i;
	  argarray[0] = addr;
	  for (i = 1; i < nargs; i++)
	    argarray[i] = CALL_EXPR_ARG (placement, i);
	  if (!mark_used (fn, complain) && !(complain & tf_error))
	    return error_mark_node;
	  return build_cxx_call (fn, nargs, argarray, complain);
	}
      else
	{
	  tree ret;
	  vec<tree, va_gc> *args = make_tree_vector ();
	  args->quick_push (addr);
	  if (FUNCTION_ARG_CHAIN (fn) != void_list_node)
	    args->quick_push (size);
	  ret = cp_build_function_call_vec (fn, &args, complain);
	  release_tree_vector (args);
	  return ret;
	}
    }

  /* [expr.new]

     If no unambiguous matching deallocation function can be found,
     propagating the exception does not cause the object's memory to
     be freed.  */
  if (alloc_fn)
    {
      if ((complain & tf_warning)
	  && !placement)
	warning (0, "no corresponding deallocation function for %qD",
		 alloc_fn);
      return NULL_TREE;
    }

  if (complain & tf_error)
    error ("no suitable %<operator %s%> for %qT",
	   operator_name_info[(int)code].name, type);
  return error_mark_node;
}

/* If the current scope isn't allowed to access DECL along
   BASETYPE_PATH, give an error.  The most derived class in
   BASETYPE_PATH is the one used to qualify DECL. DIAG_DECL is
   the declaration to use in the error diagnostic.  */

bool
enforce_access (tree basetype_path, tree decl, tree diag_decl,
		tsubst_flags_t complain)
{
  gcc_assert (TREE_CODE (basetype_path) == TREE_BINFO);

  if (!accessible_p (basetype_path, decl, true))
    {
      if (complain & tf_error)
	{
	  if (TREE_PRIVATE (decl))
	    {
	      error ("%q#D is private within this context", diag_decl);
	      inform (DECL_SOURCE_LOCATION (diag_decl),
		      "declared private here");
	    }
	  else if (TREE_PROTECTED (decl))
	    {
	      error ("%q#D is protected within this context", diag_decl);
	      inform (DECL_SOURCE_LOCATION (diag_decl),
		      "declared protected here");
	    }
	  else
	    {
	      error ("%q#D is inaccessible within this context", diag_decl);
	      inform (DECL_SOURCE_LOCATION (diag_decl), "declared here");
	    }
	}
      return false;
    }

  return true;
}

/* Initialize a temporary of type TYPE with EXPR.  The FLAGS are a
   bitwise or of LOOKUP_* values.  If any errors are warnings are
   generated, set *DIAGNOSTIC_FN to "error" or "warning",
   respectively.  If no diagnostics are generated, set *DIAGNOSTIC_FN
   to NULL.  */

static tree
build_temp (tree expr, tree type, int flags,
	    diagnostic_t *diagnostic_kind, tsubst_flags_t complain)
{
  int savew, savee;
  vec<tree, va_gc> *args;

  savew = warningcount + werrorcount, savee = errorcount;
  args = make_tree_vector_single (expr);
  expr = build_special_member_call (NULL_TREE, complete_ctor_identifier,
				    &args, type, flags, complain);
  release_tree_vector (args);
  if (warningcount + werrorcount > savew)
    *diagnostic_kind = DK_WARNING;
  else if (errorcount > savee)
    *diagnostic_kind = DK_ERROR;
  else
    *diagnostic_kind = DK_UNSPECIFIED;
  return expr;
}

/* Perform warnings about peculiar, but valid, conversions from/to NULL.
   EXPR is implicitly converted to type TOTYPE.
   FN and ARGNUM are used for diagnostics.  */

static void
conversion_null_warnings (tree totype, tree expr, tree fn, int argnum)
{
  /* Issue warnings about peculiar, but valid, uses of NULL.  */
  if (expr == null_node && TREE_CODE (totype) != BOOLEAN_TYPE
      && ARITHMETIC_TYPE_P (totype))
    {
      source_location loc =
	expansion_point_location_if_in_system_header (input_location);

      if (fn)
	warning_at (loc, OPT_Wconversion_null,
		    "passing NULL to non-pointer argument %P of %qD",
		    argnum, fn);
      else
	warning_at (loc, OPT_Wconversion_null,
		    "converting to non-pointer type %qT from NULL", totype);
    }

  /* Issue warnings if "false" is converted to a NULL pointer */
  else if (TREE_CODE (TREE_TYPE (expr)) == BOOLEAN_TYPE
	   && TYPE_PTR_P (totype))
    {
      if (fn)
	warning_at (input_location, OPT_Wconversion_null,
		    "converting %<false%> to pointer type for argument %P "
		    "of %qD", argnum, fn);
      else
	warning_at (input_location, OPT_Wconversion_null,
		    "converting %<false%> to pointer type %qT", totype);
    }
}

/* We gave a diagnostic during a conversion.  If this was in the second
   standard conversion sequence of a user-defined conversion sequence, say
   which user-defined conversion.  */

static void
maybe_print_user_conv_context (conversion *convs)
{
  if (convs->user_conv_p)
    for (conversion *t = convs; t; t = next_conversion (t))
      if (t->kind == ck_user)
	{
	  print_z_candidate (0, "  after user-defined conversion:",
			     t->cand);
	  break;
	}
}

/* Perform the conversions in CONVS on the expression EXPR.  FN and
   ARGNUM are used for diagnostics.  ARGNUM is zero based, -1
   indicates the `this' argument of a method.  INNER is nonzero when
   being called to continue a conversion chain. It is negative when a
   reference binding will be applied, positive otherwise.  If
   ISSUE_CONVERSION_WARNINGS is true, warnings about suspicious
   conversions will be emitted if appropriate.  If C_CAST_P is true,
   this conversion is coming from a C-style cast; in that case,
   conversions to inaccessible bases are permitted.  */

static tree
convert_like_real (conversion *convs, tree expr, tree fn, int argnum,
		   int inner, bool issue_conversion_warnings,
		   bool c_cast_p, tsubst_flags_t complain)
{
  tree totype = convs->type;
  diagnostic_t diag_kind;
  int flags;
  location_t loc = EXPR_LOC_OR_LOC (expr, input_location);

  if (convs->bad_p && !(complain & tf_error))
    return error_mark_node;

  if (convs->bad_p
      && convs->kind != ck_user
      && convs->kind != ck_list
      && convs->kind != ck_ambig
      && (convs->kind != ck_ref_bind
	  || (convs->user_conv_p && next_conversion (convs)->bad_p))
      && (convs->kind != ck_rvalue
	  || SCALAR_TYPE_P (totype))
      && convs->kind != ck_base)
    {
      bool complained = false;
      conversion *t = convs;

      /* Give a helpful error if this is bad because of excess braces.  */
      if (BRACE_ENCLOSED_INITIALIZER_P (expr)
	  && SCALAR_TYPE_P (totype)
	  && CONSTRUCTOR_NELTS (expr) > 0
	  && BRACE_ENCLOSED_INITIALIZER_P (CONSTRUCTOR_ELT (expr, 0)->value))
	{
	  complained = permerror (loc, "too many braces around initializer "
				  "for %qT", totype);
	  while (BRACE_ENCLOSED_INITIALIZER_P (expr)
		 && CONSTRUCTOR_NELTS (expr) == 1)
	    expr = CONSTRUCTOR_ELT (expr, 0)->value;
	}

      /* Give a helpful error if this is bad because a conversion to bool
	 from std::nullptr_t requires direct-initialization.  */
      if (NULLPTR_TYPE_P (TREE_TYPE (expr))
	  && TREE_CODE (totype) == BOOLEAN_TYPE)
	complained = permerror (loc, "converting to %qT from %qT requires "
				"direct-initialization",
				totype, TREE_TYPE (expr));

      for (; t ; t = next_conversion (t))
	{
	  if (t->kind == ck_user && t->cand->reason)
	    {
	      complained = permerror (loc, "invalid user-defined conversion "
				      "from %qT to %qT", TREE_TYPE (expr),
				      totype);
	      if (complained)
		print_z_candidate (loc, "candidate is:", t->cand);
	      expr = convert_like_real (t, expr, fn, argnum, 1,
					/*issue_conversion_warnings=*/false,
					/*c_cast_p=*/false,
					complain);
	      if (convs->kind == ck_ref_bind)
		expr = convert_to_reference (totype, expr, CONV_IMPLICIT,
					     LOOKUP_NORMAL, NULL_TREE,
					     complain);
	      else
		expr = cp_convert (totype, expr, complain);
	      if (complained && fn)
		inform (DECL_SOURCE_LOCATION (fn),
			"  initializing argument %P of %qD", argnum, fn);
	      return expr;
	    }
	  else if (t->kind == ck_user || !t->bad_p)
	    {
	      expr = convert_like_real (t, expr, fn, argnum, 1,
					/*issue_conversion_warnings=*/false,
					/*c_cast_p=*/false,
					complain);
	      break;
	    }
	  else if (t->kind == ck_ambig)
	    return convert_like_real (t, expr, fn, argnum, 1,
				      /*issue_conversion_warnings=*/false,
				      /*c_cast_p=*/false,
				      complain);
	  else if (t->kind == ck_identity)
	    break;
	}
      if (!complained)
	complained = permerror (loc, "invalid conversion from %qT to %qT",
				TREE_TYPE (expr), totype);
      if (complained && fn)
	inform (DECL_SOURCE_LOCATION (fn),
		"  initializing argument %P of %qD", argnum, fn);

      return cp_convert (totype, expr, complain);
    }

  if (issue_conversion_warnings && (complain & tf_warning))
    conversion_null_warnings (totype, expr, fn, argnum);

  switch (convs->kind)
    {
    case ck_user:
      {
	struct z_candidate *cand = convs->cand;
	tree convfn = cand->fn;
	unsigned i;

	/* When converting from an init list we consider explicit
	   constructors, but actually trying to call one is an error.  */
	if (DECL_NONCONVERTING_P (convfn) && DECL_CONSTRUCTOR_P (convfn)
	    && BRACE_ENCLOSED_INITIALIZER_P (expr)
	    /* Unless this is for direct-list-initialization.  */
	    && !CONSTRUCTOR_IS_DIRECT_INIT (expr)
	    /* And in C++98 a default constructor can't be explicit.  */
	    && cxx_dialect >= cxx11)
	  {
	    if (!(complain & tf_error))
	      return error_mark_node;
	    location_t loc = location_of (expr);
	    if (CONSTRUCTOR_NELTS (expr) == 0
		&& FUNCTION_FIRST_USER_PARMTYPE (convfn) != void_list_node)
	      {
		if (pedwarn (loc, 0, "converting to %qT from initializer list "
			     "would use explicit constructor %qD",
			     totype, convfn))
		  inform (loc, "in C++11 and above a default constructor "
			  "can be explicit");
	      }
	    else
	      error ("converting to %qT from initializer list would use "
		     "explicit constructor %qD", totype, convfn);
	  }

	/* If we're initializing from {}, it's value-initialization.  */
	if (BRACE_ENCLOSED_INITIALIZER_P (expr)
	    && CONSTRUCTOR_NELTS (expr) == 0
	    && TYPE_HAS_DEFAULT_CONSTRUCTOR (totype))
	  {
	    bool direct = CONSTRUCTOR_IS_DIRECT_INIT (expr);
	    expr = build_value_init (totype, complain);
	    expr = get_target_expr_sfinae (expr, complain);
	    if (expr != error_mark_node)
	      {
		TARGET_EXPR_LIST_INIT_P (expr) = true;
		TARGET_EXPR_DIRECT_INIT_P (expr) = direct;
	      }
	    return expr;
	  }

	expr = mark_rvalue_use (expr);

	/* Set user_conv_p on the argument conversions, so rvalue/base
	   handling knows not to allow any more UDCs.  */
	for (i = 0; i < cand->num_convs; ++i)
	  cand->convs[i]->user_conv_p = true;

	expr = build_over_call (cand, LOOKUP_NORMAL, complain);

	/* If this is a constructor or a function returning an aggr type,
	   we need to build up a TARGET_EXPR.  */
	if (DECL_CONSTRUCTOR_P (convfn))
	  {
	    expr = build_cplus_new (totype, expr, complain);

	    /* Remember that this was list-initialization.  */
	    if (convs->check_narrowing && expr != error_mark_node)
	      TARGET_EXPR_LIST_INIT_P (expr) = true;
	  }

	return expr;
      }
    case ck_identity:
      if (BRACE_ENCLOSED_INITIALIZER_P (expr))
	{
	  int nelts = CONSTRUCTOR_NELTS (expr);
	  if (nelts == 0)
	    expr = build_value_init (totype, complain);
	  else if (nelts == 1)
	    expr = CONSTRUCTOR_ELT (expr, 0)->value;
	  else
	    gcc_unreachable ();
	}
      expr = mark_rvalue_use (expr);

      if (type_unknown_p (expr))
	expr = instantiate_type (totype, expr, complain);
      /* Convert a constant to its underlying value, unless we are
	 about to bind it to a reference, in which case we need to
	 leave it as an lvalue.  */
      if (inner >= 0)
        {   
          expr = scalar_constant_value (expr);
          if (expr == null_node && INTEGRAL_OR_UNSCOPED_ENUMERATION_TYPE_P (totype))
            /* If __null has been converted to an integer type, we do not
               want to warn about uses of EXPR as an integer, rather than
               as a pointer.  */
            expr = build_int_cst (totype, 0);
        }
      return expr;
    case ck_ambig:
      /* We leave bad_p off ck_ambig because overload resolution considers
	 it valid, it just fails when we try to perform it.  So we need to
         check complain here, too.  */
      if (complain & tf_error)
	{
	  /* Call build_user_type_conversion again for the error.  */
	  build_user_type_conversion (totype, convs->u.expr, LOOKUP_NORMAL,
				      complain);
	  if (fn)
	    inform (DECL_SOURCE_LOCATION (fn),
		    "  initializing argument %P of %qD", argnum, fn);
	}
      return error_mark_node;

    case ck_list:
      {
	/* Conversion to std::initializer_list<T>.  */
	tree elttype = TREE_VEC_ELT (CLASSTYPE_TI_ARGS (totype), 0);
	tree new_ctor = build_constructor (init_list_type_node, NULL);
	unsigned len = CONSTRUCTOR_NELTS (expr);
	tree array, val, field;
	vec<constructor_elt, va_gc> *vec = NULL;
	unsigned ix;

	/* Convert all the elements.  */
	FOR_EACH_CONSTRUCTOR_VALUE (CONSTRUCTOR_ELTS (expr), ix, val)
	  {
	    tree sub = convert_like_real (convs->u.list[ix], val, fn, argnum,
					  1, false, false, complain);
	    if (sub == error_mark_node)
	      return sub;
	    if (!BRACE_ENCLOSED_INITIALIZER_P (val)
		&& !check_narrowing (TREE_TYPE (sub), val, complain))
	      return error_mark_node;
	    CONSTRUCTOR_APPEND_ELT (CONSTRUCTOR_ELTS (new_ctor), NULL_TREE, sub);
	    if (!TREE_CONSTANT (sub))
	      TREE_CONSTANT (new_ctor) = false;
	  }
	/* Build up the array.  */
	elttype = cp_build_qualified_type
	  (elttype, cp_type_quals (elttype) | TYPE_QUAL_CONST);
	array = build_array_of_n_type (elttype, len);
	array = finish_compound_literal (array, new_ctor, complain);
	/* Take the address explicitly rather than via decay_conversion
	   to avoid the error about taking the address of a temporary.  */
	array = cp_build_addr_expr (array, complain);
	array = cp_convert (build_pointer_type (elttype), array, complain);
	if (array == error_mark_node)
	  return error_mark_node;

	/* Build up the initializer_list object.  */
	totype = complete_type (totype);
	field = next_initializable_field (TYPE_FIELDS (totype));
	CONSTRUCTOR_APPEND_ELT (vec, field, array);
	field = next_initializable_field (DECL_CHAIN (field));
	CONSTRUCTOR_APPEND_ELT (vec, field, size_int (len));
	new_ctor = build_constructor (totype, vec);
	return get_target_expr_sfinae (new_ctor, complain);
      }

    case ck_aggr:
      if (TREE_CODE (totype) == COMPLEX_TYPE)
	{
	  tree real = CONSTRUCTOR_ELT (expr, 0)->value;
	  tree imag = CONSTRUCTOR_ELT (expr, 1)->value;
	  real = perform_implicit_conversion (TREE_TYPE (totype),
					      real, complain);
	  imag = perform_implicit_conversion (TREE_TYPE (totype),
					      imag, complain);
	  expr = build2 (COMPLEX_EXPR, totype, real, imag);
	  return expr;
	}
      expr = reshape_init (totype, expr, complain);
      expr = get_target_expr_sfinae (digest_init (totype, expr, complain),
				     complain);
      if (expr != error_mark_node)
	TARGET_EXPR_LIST_INIT_P (expr) = true;
      return expr;

    default:
      break;
    };

  expr = convert_like_real (next_conversion (convs), expr, fn, argnum,
			    convs->kind == ck_ref_bind ? -1 : 1,
			    convs->kind == ck_ref_bind ? issue_conversion_warnings : false, 
			    c_cast_p,
			    complain);
  if (expr == error_mark_node)
    return error_mark_node;

  switch (convs->kind)
    {
    case ck_rvalue:
      expr = decay_conversion (expr, complain);
      if (expr == error_mark_node)
	{
	  if (complain)
	    {
	      maybe_print_user_conv_context (convs);
	      if (fn)
		inform (DECL_SOURCE_LOCATION (fn),
			"  initializing argument %P of %qD", argnum, fn);
	    }
	  return error_mark_node;
	}

      if (! MAYBE_CLASS_TYPE_P (totype))
	return expr;
      /* Else fall through.  */
    case ck_base:
      if (convs->kind == ck_base && !convs->need_temporary_p)
	{
	  /* We are going to bind a reference directly to a base-class
	     subobject of EXPR.  */
	  /* Build an expression for `*((base*) &expr)'.  */
	  expr = convert_to_base (expr, totype,
				  !c_cast_p, /*nonnull=*/true, complain);
	  return expr;
	}

      /* Copy-initialization where the cv-unqualified version of the source
	 type is the same class as, or a derived class of, the class of the
	 destination [is treated as direct-initialization].  [dcl.init] */
      flags = LOOKUP_NORMAL;
      if (convs->user_conv_p)
	/* This conversion is being done in the context of a user-defined
	   conversion (i.e. the second step of copy-initialization), so
	   don't allow any more.  */
	flags |= LOOKUP_NO_CONVERSION;
      else
	flags |= LOOKUP_ONLYCONVERTING;
      if (convs->rvaluedness_matches_p)
	flags |= LOOKUP_PREFER_RVALUE;
      if (TREE_CODE (expr) == TARGET_EXPR
	  && TARGET_EXPR_LIST_INIT_P (expr))
	/* Copy-list-initialization doesn't actually involve a copy.  */
	return expr;
      expr = build_temp (expr, totype, flags, &diag_kind, complain);
      if (diag_kind && complain)
	{
	  maybe_print_user_conv_context (convs);
	  if (fn)
	    inform (DECL_SOURCE_LOCATION (fn),
		    "  initializing argument %P of %qD", argnum, fn);
	}

      return build_cplus_new (totype, expr, complain);

    case ck_ref_bind:
      {
	tree ref_type = totype;

	if (convs->bad_p && !next_conversion (convs)->bad_p)
	  {
	    tree extype = TREE_TYPE (expr);
	    if (TYPE_REF_IS_RVALUE (ref_type)
		&& lvalue_p (expr))
	      error_at (loc, "cannot bind %qT lvalue to %qT",
			extype, totype);
	    else if (!TYPE_REF_IS_RVALUE (ref_type) && !lvalue_p (expr)
		     && !CP_TYPE_CONST_NON_VOLATILE_P (TREE_TYPE (ref_type)))
	      error_at (loc, "invalid initialization of non-const reference of "
			"type %qT from an rvalue of type %qT", totype, extype);
	    else if (!reference_compatible_p (TREE_TYPE (totype), extype))
	      error_at (loc, "binding %qT to reference of type %qT "
			"discards qualifiers", extype, totype);
	    else
	      gcc_unreachable ();
	    maybe_print_user_conv_context (convs);
	    if (fn)
	      inform (DECL_SOURCE_LOCATION (fn),
		      "  initializing argument %P of %qD", argnum, fn);
	    return error_mark_node;
	  }

	/* If necessary, create a temporary. 

           VA_ARG_EXPR and CONSTRUCTOR expressions are special cases
           that need temporaries, even when their types are reference
           compatible with the type of reference being bound, so the
           upcoming call to cp_build_addr_expr doesn't fail.  */
	if (convs->need_temporary_p
	    || TREE_CODE (expr) == CONSTRUCTOR
	    || TREE_CODE (expr) == VA_ARG_EXPR)
	  {
	    /* Otherwise, a temporary of type "cv1 T1" is created and
	       initialized from the initializer expression using the rules
	       for a non-reference copy-initialization (8.5).  */

	    tree type = TREE_TYPE (ref_type);
	    cp_lvalue_kind lvalue = real_lvalue_p (expr);

	    gcc_assert (same_type_ignoring_top_level_qualifiers_p
			(type, next_conversion (convs)->type));
	    if (!CP_TYPE_CONST_NON_VOLATILE_P (type)
		&& !TYPE_REF_IS_RVALUE (ref_type))
	      {
		/* If the reference is volatile or non-const, we
		   cannot create a temporary.  */
		if (lvalue & clk_bitfield)
		  error_at (loc, "cannot bind bitfield %qE to %qT",
			    expr, ref_type);
		else if (lvalue & clk_packed)
		  error_at (loc, "cannot bind packed field %qE to %qT",
			    expr, ref_type);
		else
		  error_at (loc, "cannot bind rvalue %qE to %qT",
			    expr, ref_type);
		return error_mark_node;
	      }
	    /* If the source is a packed field, and we must use a copy
	       constructor, then building the target expr will require
	       binding the field to the reference parameter to the
	       copy constructor, and we'll end up with an infinite
	       loop.  If we can use a bitwise copy, then we'll be
	       OK.  */
	    if ((lvalue & clk_packed)
		&& CLASS_TYPE_P (type)
		&& type_has_nontrivial_copy_init (type))
	      {
		error_at (loc, "cannot bind packed field %qE to %qT",
			  expr, ref_type);
		return error_mark_node;
	      }
	    if (lvalue & clk_bitfield)
	      {
		expr = convert_bitfield_to_declared_type (expr);
		expr = fold_convert (type, expr);
	      }
	    expr = build_target_expr_with_type (expr, type, complain);
	  }

	/* Take the address of the thing to which we will bind the
	   reference.  */
	expr = cp_build_addr_expr (expr, complain);
	if (expr == error_mark_node)
	  return error_mark_node;

	/* Convert it to a pointer to the type referred to by the
	   reference.  This will adjust the pointer if a derived to
	   base conversion is being performed.  */
	expr = cp_convert (build_pointer_type (TREE_TYPE (ref_type)),
			   expr, complain);
	/* Convert the pointer to the desired reference type.  */
	return build_nop (ref_type, expr);
      }

    case ck_lvalue:
      return decay_conversion (expr, complain);

    case ck_tsafe:
      /* ??? Should the address of a transaction-safe pointer point to the TM
	 clone, and this conversion look up the primary function?  */
      return build_nop (totype, expr);

    case ck_qual:
      /* Warn about deprecated conversion if appropriate.  */
      string_conv_p (totype, expr, 1);
      break;

    case ck_ptr:
      if (convs->base_p)
	expr = convert_to_base (expr, totype, !c_cast_p,
				/*nonnull=*/false, complain);
      return build_nop (totype, expr);

    case ck_pmem:
      return convert_ptrmem (totype, expr, /*allow_inverse_p=*/false,
			     c_cast_p, complain);

    default:
      break;
    }

  if (convs->check_narrowing
      && !check_narrowing (totype, expr, complain))
    return error_mark_node;

  if (issue_conversion_warnings)
    expr = cp_convert_and_check (totype, expr, complain);
  else
    expr = cp_convert (totype, expr, complain);

  return expr;
}

/* ARG is being passed to a varargs function.  Perform any conversions
   required.  Return the converted value.  */

tree
convert_arg_to_ellipsis (tree arg, tsubst_flags_t complain)
{
  tree arg_type;
  location_t loc = EXPR_LOC_OR_LOC (arg, input_location);

  /* [expr.call]

     The lvalue-to-rvalue, array-to-pointer, and function-to-pointer
     standard conversions are performed.  */
  arg = decay_conversion (arg, complain);
  arg_type = TREE_TYPE (arg);
  /* [expr.call]

     If the argument has integral or enumeration type that is subject
     to the integral promotions (_conv.prom_), or a floating point
     type that is subject to the floating point promotion
     (_conv.fpprom_), the value of the argument is converted to the
     promoted type before the call.  */
  if (TREE_CODE (arg_type) == REAL_TYPE
      && (TYPE_PRECISION (arg_type)
	  < TYPE_PRECISION (double_type_node))
      && !DECIMAL_FLOAT_MODE_P (TYPE_MODE (arg_type)))
    {
      if ((complain & tf_warning)
	  && warn_double_promotion && !c_inhibit_evaluation_warnings)
	warning_at (loc, OPT_Wdouble_promotion,
		    "implicit conversion from %qT to %qT when passing "
		    "argument to function",
		    arg_type, double_type_node);
      arg = convert_to_real_nofold (double_type_node, arg);
    }
  else if (NULLPTR_TYPE_P (arg_type))
    arg = null_pointer_node;
  else if (INTEGRAL_OR_ENUMERATION_TYPE_P (arg_type))
    {
      if (SCOPED_ENUM_P (arg_type))
	{
	  tree prom = cp_convert (ENUM_UNDERLYING_TYPE (arg_type), arg,
				  complain);
	  prom = cp_perform_integral_promotions (prom, complain);
	  if (abi_version_crosses (6)
	      && TYPE_MODE (TREE_TYPE (prom)) != TYPE_MODE (arg_type)
	      && (complain & tf_warning))
	    warning_at (loc, OPT_Wabi, "scoped enum %qT passed through ... as "
			"%qT before -fabi-version=6, %qT after", arg_type,
			TREE_TYPE (prom), ENUM_UNDERLYING_TYPE (arg_type));
	  if (!abi_version_at_least (6))
	    arg = prom;
	}
      else
	arg = cp_perform_integral_promotions (arg, complain);
    }

  arg = require_complete_type_sfinae (arg, complain);
  arg_type = TREE_TYPE (arg);

  if (arg != error_mark_node
      /* In a template (or ill-formed code), we can have an incomplete type
	 even after require_complete_type_sfinae, in which case we don't know
	 whether it has trivial copy or not.  */
      && COMPLETE_TYPE_P (arg_type))
    {
      /* Build up a real lvalue-to-rvalue conversion in case the
	 copy constructor is trivial but not callable.  */
      if (!cp_unevaluated_operand && CLASS_TYPE_P (arg_type))
	force_rvalue (arg, complain);

      /* [expr.call] 5.2.2/7:
	 Passing a potentially-evaluated argument of class type (Clause 9)
	 with a non-trivial copy constructor or a non-trivial destructor
	 with no corresponding parameter is conditionally-supported, with
	 implementation-defined semantics.

	 We support it as pass-by-invisible-reference, just like a normal
	 value parameter.

	 If the call appears in the context of a sizeof expression,
	 it is not potentially-evaluated.  */
      if (cp_unevaluated_operand == 0
	  && (type_has_nontrivial_copy_init (arg_type)
	      || TYPE_HAS_NONTRIVIAL_DESTRUCTOR (arg_type)))
	{
	  if (complain & tf_warning)
	    warning (OPT_Wconditionally_supported,
		     "passing objects of non-trivially-copyable "
		     "type %q#T through %<...%> is conditionally supported",
		     arg_type);
	  return cp_build_addr_expr (arg, complain);
	}
    }

  return arg;
}

/* va_arg (EXPR, TYPE) is a builtin. Make sure it is not abused.  */

tree
build_x_va_arg (source_location loc, tree expr, tree type)
{
  if (processing_template_decl)
    {
      tree r = build_min (VA_ARG_EXPR, type, expr);
      SET_EXPR_LOCATION (r, loc);
      return r;
    }

  type = complete_type_or_else (type, NULL_TREE);

  if (expr == error_mark_node || !type)
    return error_mark_node;

  expr = mark_lvalue_use (expr);

  if (TREE_CODE (type) == REFERENCE_TYPE)
    {
      error ("cannot receive reference type %qT through %<...%>", type);
      return error_mark_node;
    }

  if (type_has_nontrivial_copy_init (type)
      || TYPE_HAS_NONTRIVIAL_DESTRUCTOR (type))
    {
      /* conditionally-supported behavior [expr.call] 5.2.2/7.  Let's treat
	 it as pass by invisible reference.  */
      warning_at (loc, OPT_Wconditionally_supported,
		 "receiving objects of non-trivially-copyable type %q#T "
		 "through %<...%> is conditionally-supported", type);

      tree ref = cp_build_reference_type (type, false);
      expr = build_va_arg (loc, expr, ref);
      return convert_from_reference (expr);
    }

  return build_va_arg (loc, expr, type);
}

/* TYPE has been given to va_arg.  Apply the default conversions which
   would have happened when passed via ellipsis.  Return the promoted
   type, or the passed type if there is no change.  */

tree
cxx_type_promotes_to (tree type)
{
  tree promote;

  /* Perform the array-to-pointer and function-to-pointer
     conversions.  */
  type = type_decays_to (type);

  promote = type_promotes_to (type);
  if (same_type_p (type, promote))
    promote = type;

  return promote;
}

/* ARG is a default argument expression being passed to a parameter of
   the indicated TYPE, which is a parameter to FN.  PARMNUM is the
   zero-based argument number.  Do any required conversions.  Return
   the converted value.  */

static GTY(()) vec<tree, va_gc> *default_arg_context;
void
push_defarg_context (tree fn)
{ vec_safe_push (default_arg_context, fn); }

void
pop_defarg_context (void)
{ default_arg_context->pop (); }

tree
convert_default_arg (tree type, tree arg, tree fn, int parmnum,
		     tsubst_flags_t complain)
{
  int i;
  tree t;

  /* See through clones.  */
  fn = DECL_ORIGIN (fn);

  /* Detect recursion.  */
  FOR_EACH_VEC_SAFE_ELT (default_arg_context, i, t)
    if (t == fn)
      {
	if (complain & tf_error)
	  error ("recursive evaluation of default argument for %q#D", fn);
	return error_mark_node;
      }

  /* If the ARG is an unparsed default argument expression, the
     conversion cannot be performed.  */
  if (TREE_CODE (arg) == DEFAULT_ARG)
    {
      if (complain & tf_error)
	error ("call to %qD uses the default argument for parameter %P, which "
	       "is not yet defined", fn, parmnum);
      return error_mark_node;
    }

  push_defarg_context (fn);

  if (fn && DECL_TEMPLATE_INFO (fn))
    arg = tsubst_default_argument (fn, type, arg, complain);

  /* Due to:

       [dcl.fct.default]

       The names in the expression are bound, and the semantic
       constraints are checked, at the point where the default
       expressions appears.

     we must not perform access checks here.  */
  push_deferring_access_checks (dk_no_check);
  /* We must make a copy of ARG, in case subsequent processing
     alters any part of it.  */
  arg = break_out_target_exprs (arg);
  arg = convert_for_initialization (0, type, arg, LOOKUP_IMPLICIT,
				    ICR_DEFAULT_ARGUMENT, fn, parmnum,
				    complain);
  arg = convert_for_arg_passing (type, arg, complain);
  pop_deferring_access_checks();

  pop_defarg_context ();

  return arg;
}

/* Returns the type which will really be used for passing an argument of
   type TYPE.  */

tree
type_passed_as (tree type)
{
  /* Pass classes with copy ctors by invisible reference.  */
  if (TREE_ADDRESSABLE (type))
    {
      type = build_reference_type (type);
      /* There are no other pointers to this temporary.  */
      type = cp_build_qualified_type (type, TYPE_QUAL_RESTRICT);
    }
  else if (targetm.calls.promote_prototypes (type)
	   && INTEGRAL_TYPE_P (type)
	   && COMPLETE_TYPE_P (type)
	   && tree_int_cst_lt (TYPE_SIZE (type), TYPE_SIZE (integer_type_node)))
    type = integer_type_node;

  return type;
}

/* Actually perform the appropriate conversion.  */

tree
convert_for_arg_passing (tree type, tree val, tsubst_flags_t complain)
{
  tree bitfield_type;

  /* If VAL is a bitfield, then -- since it has already been converted
     to TYPE -- it cannot have a precision greater than TYPE.  

     If it has a smaller precision, we must widen it here.  For
     example, passing "int f:3;" to a function expecting an "int" will
     not result in any conversion before this point.

     If the precision is the same we must not risk widening.  For
     example, the COMPONENT_REF for a 32-bit "long long" bitfield will
     often have type "int", even though the C++ type for the field is
     "long long".  If the value is being passed to a function
     expecting an "int", then no conversions will be required.  But,
     if we call convert_bitfield_to_declared_type, the bitfield will
     be converted to "long long".  */
  bitfield_type = is_bitfield_expr_with_lowered_type (val);
  if (bitfield_type 
      && TYPE_PRECISION (TREE_TYPE (val)) < TYPE_PRECISION (type))
    val = convert_to_integer_nofold (TYPE_MAIN_VARIANT (bitfield_type), val);

  if (val == error_mark_node)
    ;
  /* Pass classes with copy ctors by invisible reference.  */
  else if (TREE_ADDRESSABLE (type))
    val = build1 (ADDR_EXPR, build_reference_type (type), val);
  else if (targetm.calls.promote_prototypes (type)
	   && INTEGRAL_TYPE_P (type)
	   && COMPLETE_TYPE_P (type)
	   && tree_int_cst_lt (TYPE_SIZE (type), TYPE_SIZE (integer_type_node)))
    val = cp_perform_integral_promotions (val, complain);
  if ((complain & tf_warning)
      && warn_suggest_attribute_format)
    {
      tree rhstype = TREE_TYPE (val);
      const enum tree_code coder = TREE_CODE (rhstype);
      const enum tree_code codel = TREE_CODE (type);
      if ((codel == POINTER_TYPE || codel == REFERENCE_TYPE)
	  && coder == codel
	  && check_missing_format_attribute (type, rhstype))
	warning (OPT_Wsuggest_attribute_format,
		 "argument of function call might be a candidate for a format attribute");
    }
  return val;
}

/* Returns non-zero iff FN is a function with magic varargs, i.e. ones for
   which just decay_conversion or no conversions at all should be done.
   This is true for some builtins which don't act like normal functions.
   Return 2 if no conversions at all should be done, 1 if just
   decay_conversion.  */

int
magic_varargs_p (tree fn)
{
  if (flag_cilkplus && is_cilkplus_reduce_builtin (fn) != BUILT_IN_NONE)
    return 2;

  if (DECL_BUILT_IN (fn))
    switch (DECL_FUNCTION_CODE (fn))
      {
      case BUILT_IN_CLASSIFY_TYPE:
      case BUILT_IN_CONSTANT_P:
      case BUILT_IN_NEXT_ARG:
      case BUILT_IN_VA_START:
	return 1;

      default:;
	return lookup_attribute ("type generic",
				 TYPE_ATTRIBUTES (TREE_TYPE (fn))) != 0;
      }

  return 0;
}

/* Returns the decl of the dispatcher function if FN is a function version.  */

tree
get_function_version_dispatcher (tree fn)
{
  tree dispatcher_decl = NULL;

  gcc_assert (TREE_CODE (fn) == FUNCTION_DECL
	      && DECL_FUNCTION_VERSIONED (fn));

  gcc_assert (targetm.get_function_versions_dispatcher);
  dispatcher_decl = targetm.get_function_versions_dispatcher (fn);

  if (dispatcher_decl == NULL)
    {
      error_at (input_location, "use of multiversioned function "
				"without a default");
      return NULL;
    }

  retrofit_lang_decl (dispatcher_decl);
  gcc_assert (dispatcher_decl != NULL);
  return dispatcher_decl;
}

/* fn is a function version dispatcher that is marked used. Mark all the 
   semantically identical function versions it will dispatch as used.  */

void
mark_versions_used (tree fn)
{
  struct cgraph_node *node;
  struct cgraph_function_version_info *node_v;
  struct cgraph_function_version_info *it_v;

  gcc_assert (TREE_CODE (fn) == FUNCTION_DECL);

  node = cgraph_node::get (fn);
  if (node == NULL)
    return;

  gcc_assert (node->dispatcher_function);

  node_v = node->function_version ();
  if (node_v == NULL)
    return;

  /* All semantically identical versions are chained.  Traverse and mark each
     one of them as used.  */
  it_v = node_v->next;
  while (it_v != NULL)
    {
      mark_used (it_v->this_node->decl);
      it_v = it_v->next;
    }
}

/* Build a call to "the copy constructor" for the type of A, even if it
   wouldn't be selected by normal overload resolution.  Used for
   diagnostics.  */

static tree
call_copy_ctor (tree a, tsubst_flags_t complain)
{
  tree ctype = TYPE_MAIN_VARIANT (TREE_TYPE (a));
  tree binfo = TYPE_BINFO (ctype);
  tree copy = get_copy_ctor (ctype, complain);
  copy = build_baselink (binfo, binfo, copy, NULL_TREE);
  tree ob = build_dummy_object (ctype);
  vec<tree, va_gc>* args = make_tree_vector_single (a);
  tree r = build_new_method_call (ob, copy, &args, NULL_TREE,
				  LOOKUP_NORMAL, NULL, complain);
  release_tree_vector (args);
  return r;
}

/* Return true iff T refers to a base field.  */

static bool
is_base_field_ref (tree t)
{
  STRIP_NOPS (t);
  if (TREE_CODE (t) == ADDR_EXPR)
    t = TREE_OPERAND (t, 0);
  if (TREE_CODE (t) == COMPONENT_REF)
    t = TREE_OPERAND (t, 1);
  if (TREE_CODE (t) == FIELD_DECL)
    return DECL_FIELD_IS_BASE (t);
  return false;
}

/* We can't elide a copy from a function returning by value to a base
   subobject, as the callee might clobber tail padding.  Return true iff this
   could be that case.  */

static bool
unsafe_copy_elision_p (tree target, tree exp)
{
  tree type = TYPE_MAIN_VARIANT (TREE_TYPE (exp));
  if (type == CLASSTYPE_AS_BASE (type))
    return false;
  if (!is_base_field_ref (target)
      && resolves_to_fixed_type_p (target, NULL))
    return false;
  tree init = TARGET_EXPR_INITIAL (exp);
  /* build_compound_expr pushes COMPOUND_EXPR inside TARGET_EXPR.  */
  while (TREE_CODE (init) == COMPOUND_EXPR)
    init = TREE_OPERAND (init, 1);
  return (TREE_CODE (init) == AGGR_INIT_EXPR
	  && !AGGR_INIT_VIA_CTOR_P (init));
}

/* Subroutine of the various build_*_call functions.  Overload resolution
   has chosen a winning candidate CAND; build up a CALL_EXPR accordingly.
   ARGS is a TREE_LIST of the unconverted arguments to the call.  FLAGS is a
   bitmask of various LOOKUP_* flags which apply to the call itself.  */

static tree
build_over_call (struct z_candidate *cand, int flags, tsubst_flags_t complain)
{
  tree fn = cand->fn;
  const vec<tree, va_gc> *args = cand->args;
  tree first_arg = cand->first_arg;
  conversion **convs = cand->convs;
  conversion *conv;
  tree parm = TYPE_ARG_TYPES (TREE_TYPE (fn));
  int parmlen;
  tree val;
  int i = 0;
  int j = 0;
  unsigned int arg_index = 0;
  int is_method = 0;
  int nargs;
  tree *argarray;
  bool already_used = false;

  /* In a template, there is no need to perform all of the work that
     is normally done.  We are only interested in the type of the call
     expression, i.e., the return type of the function.  Any semantic
     errors will be deferred until the template is instantiated.  */
  if (processing_template_decl)
    {
      tree expr, addr;
      tree return_type;
      const tree *argarray;
      unsigned int nargs;

      return_type = TREE_TYPE (TREE_TYPE (fn));
      nargs = vec_safe_length (args);
      if (first_arg == NULL_TREE)
	argarray = args->address ();
      else
	{
	  tree *alcarray;
	  unsigned int ix;
	  tree arg;

	  ++nargs;
	  alcarray = XALLOCAVEC (tree, nargs);
	  alcarray[0] = build_this (first_arg);
	  FOR_EACH_VEC_SAFE_ELT (args, ix, arg)
	    alcarray[ix + 1] = arg;
	  argarray = alcarray;
	}

      addr = build_addr_func (fn, complain);
      if (addr == error_mark_node)
	return error_mark_node;
      expr = build_call_array_loc (input_location, return_type,
				   addr, nargs, argarray);
      if (TREE_THIS_VOLATILE (fn) && cfun)
	current_function_returns_abnormally = 1;
      return convert_from_reference (expr);
    }

  /* Give any warnings we noticed during overload resolution.  */
  if (cand->warnings && (complain & tf_warning))
    {
      struct candidate_warning *w;
      for (w = cand->warnings; w; w = w->next)
	joust (cand, w->loser, 1, complain);
    }

  /* Make =delete work with SFINAE.  */
  if (DECL_DELETED_FN (fn) && !(complain & tf_error))
    return error_mark_node;

  if (DECL_FUNCTION_MEMBER_P (fn))
    {
      tree access_fn;
      /* If FN is a template function, two cases must be considered.
	 For example:

	   struct A {
	     protected:
	       template <class T> void f();
	   };
	   template <class T> struct B {
	     protected:
	       void g();
	   };
	   struct C : A, B<int> {
	     using A::f;	// #1
	     using B<int>::g;	// #2
	   };

	 In case #1 where `A::f' is a member template, DECL_ACCESS is
	 recorded in the primary template but not in its specialization.
	 We check access of FN using its primary template.

	 In case #2, where `B<int>::g' has a DECL_TEMPLATE_INFO simply
	 because it is a member of class template B, DECL_ACCESS is
	 recorded in the specialization `B<int>::g'.  We cannot use its
	 primary template because `B<T>::g' and `B<int>::g' may have
	 different access.  */
      if (DECL_TEMPLATE_INFO (fn)
	  && DECL_MEMBER_TEMPLATE_P (DECL_TI_TEMPLATE (fn)))
	access_fn = DECL_TI_TEMPLATE (fn);
      else
	access_fn = fn;
      if (!perform_or_defer_access_check (cand->access_path, access_fn,
					  fn, complain))
	return error_mark_node;
    }

  /* If we're checking for implicit delete, don't bother with argument
     conversions.  */
  if (flags & LOOKUP_SPECULATIVE)
    {
      if (DECL_DELETED_FN (fn))
	{
	  if (complain & tf_error)
	    mark_used (fn);
	  return error_mark_node;
	}
      if (cand->viable == 1)
	return fn;
      else if (!(complain & tf_error))
	/* Reject bad conversions now.  */
	return error_mark_node;
      /* else continue to get conversion error.  */
    }

  /* N3276 magic doesn't apply to nested calls.  */
  int decltype_flag = (complain & tf_decltype);
  complain &= ~tf_decltype;

  /* Find maximum size of vector to hold converted arguments.  */
  parmlen = list_length (parm);
  nargs = vec_safe_length (args) + (first_arg != NULL_TREE ? 1 : 0);
  if (parmlen > nargs)
    nargs = parmlen;
  argarray = XALLOCAVEC (tree, nargs);

  /* The implicit parameters to a constructor are not considered by overload
     resolution, and must be of the proper type.  */
  if (DECL_CONSTRUCTOR_P (fn))
    {
      tree object_arg;
      if (first_arg != NULL_TREE)
	{
	  object_arg = first_arg;
	  first_arg = NULL_TREE;
	}
      else
	{
	  object_arg = (*args)[arg_index];
	  ++arg_index;
	}
      argarray[j++] = build_this (object_arg);
      parm = TREE_CHAIN (parm);
      /* We should never try to call the abstract constructor.  */
      gcc_assert (!DECL_HAS_IN_CHARGE_PARM_P (fn));

      if (DECL_HAS_VTT_PARM_P (fn))
	{
	  argarray[j++] = (*args)[arg_index];
	  ++arg_index;
	  parm = TREE_CHAIN (parm);
	}
    }
  /* Bypass access control for 'this' parameter.  */
  else if (TREE_CODE (TREE_TYPE (fn)) == METHOD_TYPE)
    {
      tree parmtype = TREE_VALUE (parm);
      tree arg = build_this (first_arg != NULL_TREE
			     ? first_arg
			     : (*args)[arg_index]);
      tree argtype = TREE_TYPE (arg);
      tree converted_arg;
      tree base_binfo;

      if (convs[i]->bad_p)
	{
	  if (complain & tf_error)
	    {
	      if (permerror (input_location, "passing %qT as %<this%> "
			     "argument discards qualifiers",
			     TREE_TYPE (argtype)))
		inform (DECL_SOURCE_LOCATION (fn), "  in call to %qD", fn);
	    }
	  else
	    return error_mark_node;
	}

      /* See if the function member or the whole class type is declared
	 final and the call can be devirtualized.  */
      if (DECL_FINAL_P (fn)
	  || CLASSTYPE_FINAL (TYPE_METHOD_BASETYPE (TREE_TYPE (fn))))
	flags |= LOOKUP_NONVIRTUAL;

      /* [class.mfct.nonstatic]: If a nonstatic member function of a class
	 X is called for an object that is not of type X, or of a type
	 derived from X, the behavior is undefined.

	 So we can assume that anything passed as 'this' is non-null, and
	 optimize accordingly.  */
      gcc_assert (TYPE_PTR_P (parmtype));
      /* Convert to the base in which the function was declared.  */
      gcc_assert (cand->conversion_path != NULL_TREE);
      converted_arg = build_base_path (PLUS_EXPR,
				       arg,
				       cand->conversion_path,
				       1, complain);
      /* Check that the base class is accessible.  */
      if (!accessible_base_p (TREE_TYPE (argtype),
			      BINFO_TYPE (cand->conversion_path), true))
	{
	  if (complain & tf_error)
	    error ("%qT is not an accessible base of %qT",
		   BINFO_TYPE (cand->conversion_path),
		   TREE_TYPE (argtype));
	  else
	    return error_mark_node;
	}
      /* If fn was found by a using declaration, the conversion path
	 will be to the derived class, not the base declaring fn. We
	 must convert from derived to base.  */
      base_binfo = lookup_base (TREE_TYPE (TREE_TYPE (converted_arg)),
				TREE_TYPE (parmtype), ba_unique,
				NULL, complain);
      converted_arg = build_base_path (PLUS_EXPR, converted_arg,
				       base_binfo, 1, complain);

      argarray[j++] = converted_arg;
      parm = TREE_CHAIN (parm);
      if (first_arg != NULL_TREE)
	first_arg = NULL_TREE;
      else
	++arg_index;
      ++i;
      is_method = 1;
    }

  gcc_assert (first_arg == NULL_TREE);
  for (; arg_index < vec_safe_length (args) && parm;
       parm = TREE_CHAIN (parm), ++arg_index, ++i)
    {
      tree type = TREE_VALUE (parm);
      tree arg = (*args)[arg_index];
      bool conversion_warning = true;

      conv = convs[i];

      /* If the argument is NULL and used to (implicitly) instantiate a
         template function (and bind one of the template arguments to
         the type of 'long int'), we don't want to warn about passing NULL
         to non-pointer argument.
         For example, if we have this template function:

           template<typename T> void func(T x) {}

         we want to warn (when -Wconversion is enabled) in this case:

           void foo() {
             func<int>(NULL);
           }

         but not in this case:

           void foo() {
             func(NULL);
           }
      */
      if (arg == null_node
          && DECL_TEMPLATE_INFO (fn)
          && cand->template_decl
          && !(flags & LOOKUP_EXPLICIT_TMPL_ARGS))
        conversion_warning = false;

      /* Warn about initializer_list deduction that isn't currently in the
	 working draft.  */
      if (cxx_dialect > cxx98
	  && flag_deduce_init_list
	  && cand->template_decl
	  && is_std_init_list (non_reference (type))
	  && BRACE_ENCLOSED_INITIALIZER_P (arg))
	{
	  tree tmpl = TI_TEMPLATE (cand->template_decl);
	  tree realparm = chain_index (j, DECL_ARGUMENTS (cand->fn));
	  tree patparm = get_pattern_parm (realparm, tmpl);
	  tree pattype = TREE_TYPE (patparm);
	  if (PACK_EXPANSION_P (pattype))
	    pattype = PACK_EXPANSION_PATTERN (pattype);
	  pattype = non_reference (pattype);

	  if (TREE_CODE (pattype) == TEMPLATE_TYPE_PARM
	      && (cand->explicit_targs == NULL_TREE
		  || (TREE_VEC_LENGTH (cand->explicit_targs)
		      <= TEMPLATE_TYPE_IDX (pattype))))
	    {
	      pedwarn (input_location, 0, "deducing %qT as %qT",
		       non_reference (TREE_TYPE (patparm)),
		       non_reference (type));
	      pedwarn (DECL_SOURCE_LOCATION (cand->fn), 0,
		       "  in call to %qD", cand->fn);
	      pedwarn (input_location, 0,
		       "  (you can disable this with -fno-deduce-init-list)");
	    }
	}
      val = convert_like_with_context (conv, arg, fn, i - is_method,
				       conversion_warning
				       ? complain
				       : complain & (~tf_warning));

      val = convert_for_arg_passing (type, val, complain);
	
      if (val == error_mark_node)
        return error_mark_node;
      else
        argarray[j++] = val;
    }

  /* Default arguments */
  for (; parm && parm != void_list_node; parm = TREE_CHAIN (parm), i++)
    {
      if (TREE_VALUE (parm) == error_mark_node)
	return error_mark_node;
      argarray[j++] = convert_default_arg (TREE_VALUE (parm),
					   TREE_PURPOSE (parm),
					   fn, i - is_method,
					   complain);
    }

  /* Ellipsis */
  for (; arg_index < vec_safe_length (args); ++arg_index)
    {
      tree a = (*args)[arg_index];
      int magic = magic_varargs_p (fn);
      if (magic == 2)
	{
	  /* Do no conversions for certain magic varargs.  */
	  a = mark_type_use (a);
	  if (TREE_CODE (a) == FUNCTION_DECL && reject_gcc_builtin (a))
	    return error_mark_node;
	}
      else if (magic == 1)
	/* For other magic varargs only do decay_conversion.  */
	a = decay_conversion (a, complain);
      else if (DECL_CONSTRUCTOR_P (fn)
	       && same_type_ignoring_top_level_qualifiers_p (DECL_CONTEXT (fn),
							     TREE_TYPE (a)))
	{
	  /* Avoid infinite recursion trying to call A(...).  */
	  if (complain & tf_error)
	    /* Try to call the actual copy constructor for a good error.  */
	    call_copy_ctor (a, complain);
	  return error_mark_node;
	}
      else
	a = convert_arg_to_ellipsis (a, complain);
      if (a == error_mark_node)
	return error_mark_node;
      argarray[j++] = a;
    }

  gcc_assert (j <= nargs);
  nargs = j;

  /* Avoid to do argument-transformation, if warnings for format, and for
     nonnull are disabled.  Just in case that at least one of them is active
     the check_function_arguments function might warn about something.  */

  if (warn_nonnull || warn_format || warn_suggest_attribute_format)
    {
      tree *fargs = (!nargs ? argarray
			    : (tree *) alloca (nargs * sizeof (tree)));
      for (j = 0; j < nargs; j++)
	fargs[j] = maybe_constant_value (argarray[j]);

      check_function_arguments (input_location, TREE_TYPE (fn), nargs, fargs);
    }

  /* Avoid actually calling copy constructors and copy assignment operators,
     if possible.  */

  if (! flag_elide_constructors)
    /* Do things the hard way.  */;
  else if (cand->num_convs == 1 
           && (DECL_COPY_CONSTRUCTOR_P (fn) 
               || DECL_MOVE_CONSTRUCTOR_P (fn))
	   /* It's unsafe to elide the constructor when handling
	      a noexcept-expression, it may evaluate to the wrong
	      value (c++/53025).  */
	   && cp_noexcept_operand == 0)
    {
      tree targ;
      tree arg = argarray[num_artificial_parms_for (fn)];
      tree fa;
      bool trivial = trivial_fn_p (fn);

      /* Pull out the real argument, disregarding const-correctness.  */
      targ = arg;
      while (CONVERT_EXPR_P (targ)
	     || TREE_CODE (targ) == NON_LVALUE_EXPR)
	targ = TREE_OPERAND (targ, 0);
      if (TREE_CODE (targ) == ADDR_EXPR)
	{
	  targ = TREE_OPERAND (targ, 0);
	  if (!same_type_ignoring_top_level_qualifiers_p
	      (TREE_TYPE (TREE_TYPE (arg)), TREE_TYPE (targ)))
	    targ = NULL_TREE;
	}
      else
	targ = NULL_TREE;

      if (targ)
	arg = targ;
      else
	arg = cp_build_indirect_ref (arg, RO_NULL, complain);

      /* [class.copy]: the copy constructor is implicitly defined even if
	 the implementation elided its use.  */
      if (!trivial || DECL_DELETED_FN (fn))
	{
	  if (!mark_used (fn, complain) && !(complain & tf_error))
	    return error_mark_node;
	  already_used = true;
	}

      /* If we're creating a temp and we already have one, don't create a
	 new one.  If we're not creating a temp but we get one, use
	 INIT_EXPR to collapse the temp into our target.  Otherwise, if the
	 ctor is trivial, do a bitwise copy with a simple TARGET_EXPR for a
	 temp or an INIT_EXPR otherwise.  */
      fa = argarray[0];
      if (is_dummy_object (fa))
	{
	  if (TREE_CODE (arg) == TARGET_EXPR)
	    return arg;
	  else if (trivial)
	    return force_target_expr (DECL_CONTEXT (fn), arg, complain);
	}
      else if (trivial
	       || (TREE_CODE (arg) == TARGET_EXPR
		   && !unsafe_copy_elision_p (fa, arg)))
	{
	  tree to = cp_stabilize_reference (cp_build_indirect_ref (fa,
								   RO_NULL,
								   complain));

	  val = build2 (INIT_EXPR, DECL_CONTEXT (fn), to, arg);
	  return val;
	}
    }
  else if (DECL_OVERLOADED_OPERATOR_P (fn) == NOP_EXPR
	   && trivial_fn_p (fn)
	   && !DECL_DELETED_FN (fn))
    {
      tree to = cp_stabilize_reference
	(cp_build_indirect_ref (argarray[0], RO_NULL, complain));
      tree type = TREE_TYPE (to);
      tree as_base = CLASSTYPE_AS_BASE (type);
      tree arg = argarray[1];

      if (is_really_empty_class (type))
	{
	  /* Avoid copying empty classes.  */
	  val = build2 (COMPOUND_EXPR, void_type_node, to, arg);
	  TREE_NO_WARNING (val) = 1;
	  val = build2 (COMPOUND_EXPR, type, val, to);
	  TREE_NO_WARNING (val) = 1;
	}
      else if (tree_int_cst_equal (TYPE_SIZE (type), TYPE_SIZE (as_base)))
	{
	  arg = cp_build_indirect_ref (arg, RO_NULL, complain);
	  val = build2 (MODIFY_EXPR, TREE_TYPE (to), to, arg);
	}
      else
	{
	  /* We must only copy the non-tail padding parts.  */
	  tree arg0, arg2, t;
	  tree array_type, alias_set;

	  arg2 = TYPE_SIZE_UNIT (as_base);
	  arg0 = cp_build_addr_expr (to, complain);

	  array_type = build_array_type (char_type_node,
					 build_index_type
					   (size_binop (MINUS_EXPR,
							arg2, size_int (1))));
	  alias_set = build_int_cst (build_pointer_type (type), 0);
	  t = build2 (MODIFY_EXPR, void_type_node,
		      build2 (MEM_REF, array_type, arg0, alias_set),
		      build2 (MEM_REF, array_type, arg, alias_set));
	  val = build2 (COMPOUND_EXPR, TREE_TYPE (to), t, to);
          TREE_NO_WARNING (val) = 1;
	}

      return val;
    }
  else if (DECL_DESTRUCTOR_P (fn)
	   && trivial_fn_p (fn)
	   && !DECL_DELETED_FN (fn))
    return fold_convert (void_type_node, argarray[0]);
  /* FIXME handle trivial default constructor, too.  */

  /* For calls to a multi-versioned function, overload resolution
     returns the function with the highest target priority, that is,
     the version that will checked for dispatching first.  If this
     version is inlinable, a direct call to this version can be made
     otherwise the call should go through the dispatcher.  */

  if (DECL_FUNCTION_VERSIONED (fn)
      && (current_function_decl == NULL
	  || !targetm.target_option.can_inline_p (current_function_decl, fn)))
    {
      fn = get_function_version_dispatcher (fn);
      if (fn == NULL)
	return NULL;
      if (!already_used)
	mark_versions_used (fn);
    }

  if (!already_used
      && !mark_used (fn, complain))
    return error_mark_node;

  if (DECL_VINDEX (fn) && (flags & LOOKUP_NONVIRTUAL) == 0
      /* Don't mess with virtual lookup in instantiate_non_dependent_expr;
	 virtual functions can't be constexpr.  */
      && !in_template_function ())
    {
      tree t;
      tree binfo = lookup_base (TREE_TYPE (TREE_TYPE (argarray[0])),
				DECL_CONTEXT (fn),
				ba_any, NULL, complain);
      gcc_assert (binfo && binfo != error_mark_node);

      argarray[0] = build_base_path (PLUS_EXPR, argarray[0], binfo, 1,
				     complain);
      if (TREE_SIDE_EFFECTS (argarray[0]))
	argarray[0] = save_expr (argarray[0]);
      t = build_pointer_type (TREE_TYPE (fn));
      if (DECL_CONTEXT (fn) && TYPE_JAVA_INTERFACE (DECL_CONTEXT (fn)))
	fn = build_java_interface_fn_ref (fn, argarray[0]);
      else
	fn = build_vfn_ref (argarray[0], DECL_VINDEX (fn));
      TREE_TYPE (fn) = t;
    }
  else
    {
      fn = build_addr_func (fn, complain);
      if (fn == error_mark_node)
	return error_mark_node;
    }

  tree call = build_cxx_call (fn, nargs, argarray, complain|decltype_flag);
<<<<<<< HEAD
  if (TREE_CODE (call) == CALL_EXPR
      && (cand->flags & LOOKUP_LIST_INIT_CTOR))
    CALL_EXPR_LIST_INIT_P (call) = true;
=======
  if (call != error_mark_node
      && cand->flags & LOOKUP_LIST_INIT_CTOR)
    {
      tree c = extract_call_expr (call);
      /* build_new_op_1 will clear this when appropriate.  */
      CALL_EXPR_ORDERED_ARGS (c) = true;
    }
>>>>>>> a60a5d31
  return call;
}

/* Build and return a call to FN, using NARGS arguments in ARGARRAY.
   This function performs no overload resolution, conversion, or other
   high-level operations.  */

tree
build_cxx_call (tree fn, int nargs, tree *argarray,
		tsubst_flags_t complain)
{
  tree fndecl;

  /* Remember roughly where this call is.  */
  location_t loc = EXPR_LOC_OR_LOC (fn, input_location);
  fn = build_call_a (fn, nargs, argarray);
  SET_EXPR_LOCATION (fn, loc);

  fndecl = get_callee_fndecl (fn);

  /* Check that arguments to builtin functions match the expectations.  */
  if (fndecl
      && DECL_BUILT_IN (fndecl)
      && DECL_BUILT_IN_CLASS (fndecl) == BUILT_IN_NORMAL)
    {
      int i;

      /* We need to take care that values to BUILT_IN_NORMAL
         are reduced.  */
      for (i = 0; i < nargs; i++)
	argarray[i] = fold_non_dependent_expr (argarray[i]);

      if (!check_builtin_function_arguments (EXPR_LOCATION (fn), vNULL, fndecl,
					     nargs, argarray))
	return error_mark_node;
    }

    /* If it is a built-in array notation function, then the return type of
     the function is the element type of the array passed in as array 
     notation (i.e. the first parameter of the function).  */
  if (flag_cilkplus && TREE_CODE (fn) == CALL_EXPR) 
    {
      enum built_in_function bif = 
	is_cilkplus_reduce_builtin (CALL_EXPR_FN (fn));
      if (bif == BUILT_IN_CILKPLUS_SEC_REDUCE_ADD
	  || bif == BUILT_IN_CILKPLUS_SEC_REDUCE_MUL
	  || bif == BUILT_IN_CILKPLUS_SEC_REDUCE_MAX
	  || bif == BUILT_IN_CILKPLUS_SEC_REDUCE_MIN
	  || bif == BUILT_IN_CILKPLUS_SEC_REDUCE
	  || bif == BUILT_IN_CILKPLUS_SEC_REDUCE_MUTATING)
	{ 
	  if (call_expr_nargs (fn) == 0)
	    {
	      error_at (EXPR_LOCATION (fn), "Invalid builtin arguments");
	      return error_mark_node;
	    }
	  /* for bif == BUILT_IN_CILKPLUS_SEC_REDUCE_ALL_ZERO or
	     BUILT_IN_CILKPLUS_SEC_REDUCE_ANY_ZERO or
	     BUILT_IN_CILKPLUS_SEC_REDUCE_ANY_NONZERO or 
	     BUILT_IN_CILKPLUS_SEC_REDUCE_ALL_NONZERO or
	     BUILT_IN_CILKPLUS_SEC_REDUCE_MIN_IND or
             BUILT_IN_CILKPLUS_SEC_REDUCE_MAX_IND
	     The pre-defined return-type is the correct one.  */
	  tree array_ntn = CALL_EXPR_ARG (fn, 0); 
	  TREE_TYPE (fn) = TREE_TYPE (array_ntn); 
	  return fn;
	}
    }

  if (VOID_TYPE_P (TREE_TYPE (fn)))
    return fn;

  /* 5.2.2/11: If a function call is a prvalue of object type: if the
     function call is either the operand of a decltype-specifier or the
     right operand of a comma operator that is the operand of a
     decltype-specifier, a temporary object is not introduced for the
     prvalue. The type of the prvalue may be incomplete.  */
  if (!(complain & tf_decltype))
    {
      fn = require_complete_type_sfinae (fn, complain);
      if (fn == error_mark_node)
	return error_mark_node;

      if (MAYBE_CLASS_TYPE_P (TREE_TYPE (fn)))
	fn = build_cplus_new (TREE_TYPE (fn), fn, complain);
    }
  return convert_from_reference (fn);
}

static GTY(()) tree java_iface_lookup_fn;

/* Make an expression which yields the address of the Java interface
   method FN.  This is achieved by generating a call to libjava's
   _Jv_LookupInterfaceMethodIdx().  */

static tree
build_java_interface_fn_ref (tree fn, tree instance)
{
  tree lookup_fn, method, idx;
  tree klass_ref, iface, iface_ref;
  int i;

  if (!java_iface_lookup_fn)
    {
      tree ftype = build_function_type_list (ptr_type_node,
					     ptr_type_node, ptr_type_node,
					     java_int_type_node, NULL_TREE);
      java_iface_lookup_fn
	= add_builtin_function ("_Jv_LookupInterfaceMethodIdx", ftype,
				0, NOT_BUILT_IN, NULL, NULL_TREE);
    }

  /* Look up the pointer to the runtime java.lang.Class object for `instance'.
     This is the first entry in the vtable.  */
  klass_ref = build_vtbl_ref (cp_build_indirect_ref (instance, RO_NULL, 
                                                     tf_warning_or_error),
			      integer_zero_node);

  /* Get the java.lang.Class pointer for the interface being called.  */
  iface = DECL_CONTEXT (fn);
  iface_ref = lookup_field (iface, get_identifier ("class$"), 0, false);
  if (!iface_ref || !VAR_P (iface_ref)
      || DECL_CONTEXT (iface_ref) != iface)
    {
      error ("could not find class$ field in java interface type %qT",
		iface);
      return error_mark_node;
    }
  iface_ref = build_address (iface_ref);
  iface_ref = convert (build_pointer_type (iface), iface_ref);

  /* Determine the itable index of FN.  */
  i = 1;
  for (method = TYPE_METHODS (iface); method; method = DECL_CHAIN (method))
    {
      if (!DECL_VIRTUAL_P (method))
	continue;
      if (fn == method)
	break;
      i++;
    }
  idx = build_int_cst (NULL_TREE, i);

  lookup_fn = build1 (ADDR_EXPR,
		      build_pointer_type (TREE_TYPE (java_iface_lookup_fn)),
		      java_iface_lookup_fn);
  return build_call_nary (ptr_type_node, lookup_fn,
			  3, klass_ref, iface_ref, idx);
}

/* Returns the value to use for the in-charge parameter when making a
   call to a function with the indicated NAME.

   FIXME:Can't we find a neater way to do this mapping?  */

tree
in_charge_arg_for_name (tree name)
{
 if (name == base_ctor_identifier
      || name == base_dtor_identifier)
    return integer_zero_node;
  else if (name == complete_ctor_identifier)
    return integer_one_node;
  else if (name == complete_dtor_identifier)
    return integer_two_node;
  else if (name == deleting_dtor_identifier)
    return integer_three_node;

  /* This function should only be called with one of the names listed
     above.  */
  gcc_unreachable ();
  return NULL_TREE;
}

/* Build a call to a constructor, destructor, or an assignment
   operator for INSTANCE, an expression with class type.  NAME
   indicates the special member function to call; *ARGS are the
   arguments.  ARGS may be NULL.  This may change ARGS.  BINFO
   indicates the base of INSTANCE that is to be passed as the `this'
   parameter to the member function called.

   FLAGS are the LOOKUP_* flags to use when processing the call.

   If NAME indicates a complete object constructor, INSTANCE may be
   NULL_TREE.  In this case, the caller will call build_cplus_new to
   store the newly constructed object into a VAR_DECL.  */

tree
build_special_member_call (tree instance, tree name, vec<tree, va_gc> **args,
			   tree binfo, int flags, tsubst_flags_t complain)
{
  tree fns;
  /* The type of the subobject to be constructed or destroyed.  */
  tree class_type;
  vec<tree, va_gc> *allocated = NULL;
  tree ret;

  gcc_assert (name == complete_ctor_identifier
	      || name == base_ctor_identifier
	      || name == complete_dtor_identifier
	      || name == base_dtor_identifier
	      || name == deleting_dtor_identifier
	      || name == ansi_assopname (NOP_EXPR));
  if (TYPE_P (binfo))
    {
      /* Resolve the name.  */
      if (!complete_type_or_maybe_complain (binfo, NULL_TREE, complain))
	return error_mark_node;

      binfo = TYPE_BINFO (binfo);
    }

  gcc_assert (binfo != NULL_TREE);

  class_type = BINFO_TYPE (binfo);

  /* Handle the special case where INSTANCE is NULL_TREE.  */
  if (name == complete_ctor_identifier && !instance)
    instance = build_dummy_object (class_type);
  else
    {
      if (name == complete_dtor_identifier
	  || name == base_dtor_identifier
	  || name == deleting_dtor_identifier)
	gcc_assert (args == NULL || vec_safe_is_empty (*args));

      /* Convert to the base class, if necessary.  */
      if (!same_type_ignoring_top_level_qualifiers_p
	  (TREE_TYPE (instance), BINFO_TYPE (binfo)))
	{
	  if (name != ansi_assopname (NOP_EXPR))
	    /* For constructors and destructors, either the base is
	       non-virtual, or it is virtual but we are doing the
	       conversion from a constructor or destructor for the
	       complete object.  In either case, we can convert
	       statically.  */
	    instance = convert_to_base_statically (instance, binfo);
	  else
	    /* However, for assignment operators, we must convert
	       dynamically if the base is virtual.  */
	    instance = build_base_path (PLUS_EXPR, instance,
					binfo, /*nonnull=*/1, complain);
	}
    }

  gcc_assert (instance != NULL_TREE);

  fns = lookup_fnfields (binfo, name, 1);

  /* When making a call to a constructor or destructor for a subobject
     that uses virtual base classes, pass down a pointer to a VTT for
     the subobject.  */
  if ((name == base_ctor_identifier
       || name == base_dtor_identifier)
      && CLASSTYPE_VBASECLASSES (class_type))
    {
      tree vtt;
      tree sub_vtt;

      /* If the current function is a complete object constructor
	 or destructor, then we fetch the VTT directly.
	 Otherwise, we look it up using the VTT we were given.  */
      vtt = DECL_CHAIN (CLASSTYPE_VTABLES (current_class_type));
      vtt = decay_conversion (vtt, complain);
      if (vtt == error_mark_node)
	return error_mark_node;
      vtt = build_if_in_charge (vtt, current_vtt_parm);
      if (BINFO_SUBVTT_INDEX (binfo))
	sub_vtt = fold_build_pointer_plus (vtt, BINFO_SUBVTT_INDEX (binfo));
      else
	sub_vtt = vtt;

      if (args == NULL)
	{
	  allocated = make_tree_vector ();
	  args = &allocated;
	}

      vec_safe_insert (*args, 0, sub_vtt);
    }

  ret = build_new_method_call (instance, fns, args,
			       TYPE_BINFO (BINFO_TYPE (binfo)),
			       flags, /*fn=*/NULL,
			       complain);

  if (allocated != NULL)
    release_tree_vector (allocated);

  if ((complain & tf_error)
      && (flags & LOOKUP_DELEGATING_CONS)
      && name == complete_ctor_identifier 
      && TREE_CODE (ret) == CALL_EXPR
      && (DECL_ABSTRACT_ORIGIN (TREE_OPERAND (CALL_EXPR_FN (ret), 0))
	  == current_function_decl))
    error ("constructor delegates to itself");

  return ret;
}

/* Return the NAME, as a C string.  The NAME indicates a function that
   is a member of TYPE.  *FREE_P is set to true if the caller must
   free the memory returned.

   Rather than go through all of this, we should simply set the names
   of constructors and destructors appropriately, and dispense with
   ctor_identifier, dtor_identifier, etc.  */

static char *
name_as_c_string (tree name, tree type, bool *free_p)
{
  char *pretty_name;

  /* Assume that we will not allocate memory.  */
  *free_p = false;
  /* Constructors and destructors are special.  */
  if (IDENTIFIER_CTOR_OR_DTOR_P (name))
    {
      pretty_name
	= CONST_CAST (char *, identifier_to_locale (IDENTIFIER_POINTER (constructor_name (type))));
      /* For a destructor, add the '~'.  */
      if (name == complete_dtor_identifier
	  || name == base_dtor_identifier
	  || name == deleting_dtor_identifier)
	{
	  pretty_name = concat ("~", pretty_name, NULL);
	  /* Remember that we need to free the memory allocated.  */
	  *free_p = true;
	}
    }
  else if (IDENTIFIER_TYPENAME_P (name))
    {
      pretty_name = concat ("operator ",
			    type_as_string_translate (TREE_TYPE (name),
						      TFF_PLAIN_IDENTIFIER),
			    NULL);
      /* Remember that we need to free the memory allocated.  */
      *free_p = true;
    }
  else
    pretty_name = CONST_CAST (char *, identifier_to_locale (IDENTIFIER_POINTER (name)));

  return pretty_name;
}

/* Build a call to "INSTANCE.FN (ARGS)".  If FN_P is non-NULL, it will
   be set, upon return, to the function called.  ARGS may be NULL.
   This may change ARGS.  */

static tree
build_new_method_call_1 (tree instance, tree fns, vec<tree, va_gc> **args,
		         tree conversion_path, int flags,
		         tree *fn_p, tsubst_flags_t complain)
{
  struct z_candidate *candidates = 0, *cand;
  tree explicit_targs = NULL_TREE;
  tree basetype = NULL_TREE;
  tree access_binfo, binfo;
  tree optype;
  tree first_mem_arg = NULL_TREE;
  tree name;
  bool skip_first_for_error;
  vec<tree, va_gc> *user_args;
  tree call;
  tree fn;
  int template_only = 0;
  bool any_viable_p;
  tree orig_instance;
  tree orig_fns;
  vec<tree, va_gc> *orig_args = NULL;
  void *p;

  gcc_assert (instance != NULL_TREE);

  /* We don't know what function we're going to call, yet.  */
  if (fn_p)
    *fn_p = NULL_TREE;

  if (error_operand_p (instance)
      || !fns || error_operand_p (fns))
    return error_mark_node;

  if (!BASELINK_P (fns))
    {
      if (complain & tf_error)
	error ("call to non-function %qD", fns);
      return error_mark_node;
    }

  orig_instance = instance;
  orig_fns = fns;

  /* Dismantle the baselink to collect all the information we need.  */
  if (!conversion_path)
    conversion_path = BASELINK_BINFO (fns);
  access_binfo = BASELINK_ACCESS_BINFO (fns);
  binfo = BASELINK_BINFO (fns);
  optype = BASELINK_OPTYPE (fns);
  fns = BASELINK_FUNCTIONS (fns);
  if (TREE_CODE (fns) == TEMPLATE_ID_EXPR)
    {
      explicit_targs = TREE_OPERAND (fns, 1);
      fns = TREE_OPERAND (fns, 0);
      template_only = 1;
    }
  gcc_assert (TREE_CODE (fns) == FUNCTION_DECL
	      || TREE_CODE (fns) == TEMPLATE_DECL
	      || TREE_CODE (fns) == OVERLOAD);
  fn = get_first_fn (fns);
  name = DECL_NAME (fn);

  basetype = TYPE_MAIN_VARIANT (TREE_TYPE (instance));
  gcc_assert (CLASS_TYPE_P (basetype));

  if (processing_template_decl)
    {
      orig_args = args == NULL ? NULL : make_tree_vector_copy (*args);
      instance = build_non_dependent_expr (instance);
      if (args != NULL)
	make_args_non_dependent (*args);
    }

  user_args = args == NULL ? NULL : *args;
  /* Under DR 147 A::A() is an invalid constructor call,
     not a functional cast.  */
  if (DECL_MAYBE_IN_CHARGE_CONSTRUCTOR_P (fn))
    {
      if (! (complain & tf_error))
	return error_mark_node;

      if (permerror (input_location,
		     "cannot call constructor %<%T::%D%> directly",
		     basetype, name))
	inform (input_location, "for a function-style cast, remove the "
		"redundant %<::%D%>", name);
      call = build_functional_cast (basetype, build_tree_list_vec (user_args),
				    complain);
      return call;
    }

  /* Figure out whether to skip the first argument for the error
     message we will display to users if an error occurs.  We don't
     want to display any compiler-generated arguments.  The "this"
     pointer hasn't been added yet.  However, we must remove the VTT
     pointer if this is a call to a base-class constructor or
     destructor.  */
  skip_first_for_error = false;
  if (IDENTIFIER_CTOR_OR_DTOR_P (name))
    {
      /* Callers should explicitly indicate whether they want to construct
	 the complete object or just the part without virtual bases.  */
      gcc_assert (name != ctor_identifier);
      /* Similarly for destructors.  */
      gcc_assert (name != dtor_identifier);
      /* Remove the VTT pointer, if present.  */
      if ((name == base_ctor_identifier || name == base_dtor_identifier)
	  && CLASSTYPE_VBASECLASSES (basetype))
	skip_first_for_error = true;
    }

  /* Process the argument list.  */
  if (args != NULL && *args != NULL)
    {
      *args = resolve_args (*args, complain);
      if (*args == NULL)
	return error_mark_node;
    }

  /* Consider the object argument to be used even if we end up selecting a
     static member function.  */
  instance = mark_type_use (instance);

  /* It's OK to call destructors and constructors on cv-qualified objects.
     Therefore, convert the INSTANCE to the unqualified type, if
     necessary.  */
  if (DECL_DESTRUCTOR_P (fn)
      || DECL_CONSTRUCTOR_P (fn))
    {
      if (!same_type_p (basetype, TREE_TYPE (instance)))
	{
	  instance = build_this (instance);
	  instance = build_nop (build_pointer_type (basetype), instance);
	  instance = build_fold_indirect_ref (instance);
	}
    }
  if (DECL_DESTRUCTOR_P (fn))
    name = complete_dtor_identifier;

  /* For the overload resolution we need to find the actual `this`
     that would be captured if the call turns out to be to a
     non-static member function.  Do not actually capture it at this
     point.  */
  if (DECL_CONSTRUCTOR_P (fn))
    /* Constructors don't use the enclosing 'this'.  */
    first_mem_arg = instance;
  else
    first_mem_arg = maybe_resolve_dummy (instance, false);

  /* Get the high-water mark for the CONVERSION_OBSTACK.  */
  p = conversion_obstack_alloc (0);

  /* If CONSTRUCTOR_IS_DIRECT_INIT is set, this was a T{ } form
     initializer, not T({ }).  */
  if (DECL_CONSTRUCTOR_P (fn) && args != NULL && !vec_safe_is_empty (*args)
      && DIRECT_LIST_INIT_P ((**args)[0]))
    {
      tree init_list = (**args)[0];
      tree init = NULL_TREE;

      gcc_assert ((*args)->length () == 1
		  && !(flags & LOOKUP_ONLYCONVERTING));

      /* If the initializer list has no elements and T is a class type with
	 a default constructor, the object is value-initialized.  Handle
	 this here so we don't need to handle it wherever we use
	 build_special_member_call.  */
      if (CONSTRUCTOR_NELTS (init_list) == 0
	  && TYPE_HAS_DEFAULT_CONSTRUCTOR (basetype)
	  /* For a user-provided default constructor, use the normal
	     mechanisms so that protected access works.  */
	  && type_has_non_user_provided_default_constructor (basetype)
	  && !processing_template_decl)
	init = build_value_init (basetype, complain);

      /* If BASETYPE is an aggregate, we need to do aggregate
	 initialization.  */
      else if (CP_AGGREGATE_TYPE_P (basetype))
	{
	  init = reshape_init (basetype, init_list, complain);
	  init = digest_init (basetype, init, complain);
	}

      if (init)
	{
	  if (is_dummy_object (instance))
	    return get_target_expr_sfinae (init, complain);
	  init = build2 (INIT_EXPR, TREE_TYPE (instance), instance, init);
	  TREE_SIDE_EFFECTS (init) = true;
	  return init;
	}

      /* Otherwise go ahead with overload resolution.  */
      add_list_candidates (fns, first_mem_arg, init_list,
			   basetype, explicit_targs, template_only,
			   conversion_path, access_binfo, flags,
			   &candidates, complain);
    }
  else
    {
      add_candidates (fns, first_mem_arg, user_args, optype,
		      explicit_targs, template_only, conversion_path,
		      access_binfo, flags, &candidates, complain);
    }
  any_viable_p = false;
  candidates = splice_viable (candidates, false, &any_viable_p);

  if (!any_viable_p)
    {
      if (complain & tf_error)
	{
	  if (!COMPLETE_OR_OPEN_TYPE_P (basetype))
	    cxx_incomplete_type_error (instance, basetype);
	  else if (optype)
	    error ("no matching function for call to %<%T::operator %T(%A)%#V%>",
		   basetype, optype, build_tree_list_vec (user_args),
		   TREE_TYPE (instance));
	  else
	    {
	      char *pretty_name;
	      bool free_p;
	      tree arglist;

	      pretty_name = name_as_c_string (name, basetype, &free_p);
	      arglist = build_tree_list_vec (user_args);
	      if (skip_first_for_error)
		arglist = TREE_CHAIN (arglist);
	      error ("no matching function for call to %<%T::%s(%A)%#V%>",
		     basetype, pretty_name, arglist,
		     TREE_TYPE (instance));
	      if (free_p)
		free (pretty_name);
	    }
	  print_z_candidates (location_of (name), candidates);
	}
      call = error_mark_node;
    }
  else
    {
      cand = tourney (candidates, complain);
      if (cand == 0)
	{
	  char *pretty_name;
	  bool free_p;
	  tree arglist;

	  if (complain & tf_error)
	    {
	      pretty_name = name_as_c_string (name, basetype, &free_p);
	      arglist = build_tree_list_vec (user_args);
	      if (skip_first_for_error)
		arglist = TREE_CHAIN (arglist);
	      if (!any_strictly_viable (candidates))
		error ("no matching function for call to %<%s(%A)%>",
		       pretty_name, arglist);
	      else
		error ("call of overloaded %<%s(%A)%> is ambiguous",
		       pretty_name, arglist);
	      print_z_candidates (location_of (name), candidates);
	      if (free_p)
		free (pretty_name);
	    }
	  call = error_mark_node;
	}
      else
	{
	  fn = cand->fn;
	  call = NULL_TREE;

	  if (!(flags & LOOKUP_NONVIRTUAL)
	      && DECL_PURE_VIRTUAL_P (fn)
	      && instance == current_class_ref
	      && (complain & tf_warning))
	    {
	      /* This is not an error, it is runtime undefined
		 behavior.  */
	      if (!current_function_decl)
		warning (0, "pure virtual %q#D called from "
			 "non-static data member initializer", fn);
	      else if (DECL_CONSTRUCTOR_P (current_function_decl)
		       || DECL_DESTRUCTOR_P (current_function_decl))
		warning (0, (DECL_CONSTRUCTOR_P (current_function_decl)
			     ? "pure virtual %q#D called from constructor"
			     : "pure virtual %q#D called from destructor"),
			 fn);
	    }

	  if (TREE_CODE (TREE_TYPE (fn)) == METHOD_TYPE
	      && !DECL_CONSTRUCTOR_P (fn)
	      && is_dummy_object (instance))
	    {
	      instance = maybe_resolve_dummy (instance, true);
	      if (instance == error_mark_node)
		call = error_mark_node;
	      else if (!is_dummy_object (instance))
		{
		  /* We captured 'this' in the current lambda now that
		     we know we really need it.  */
		  cand->first_arg = instance;
		}
	      else if (any_dependent_bases_p ())
		/* We can't tell until instantiation time whether we can use
		   *this as the implicit object argument.  */;
	      else
		{
		  if (complain & tf_error)
		    error ("cannot call member function %qD without object",
			   fn);
		  call = error_mark_node;
		}
	    }

	  if (call != error_mark_node)
	    {
	      /* Optimize away vtable lookup if we know that this
		 function can't be overridden.  We need to check if
		 the context and the type where we found fn are the same,
		 actually FN might be defined in a different class
		 type because of a using-declaration. In this case, we
		 do not want to perform a non-virtual call.  */
	      if (DECL_VINDEX (fn) && ! (flags & LOOKUP_NONVIRTUAL)
		  && same_type_ignoring_top_level_qualifiers_p
		  (DECL_CONTEXT (fn), BINFO_TYPE (binfo))
		  && resolves_to_fixed_type_p (instance, 0))
		flags |= LOOKUP_NONVIRTUAL;
              if (explicit_targs)
                flags |= LOOKUP_EXPLICIT_TMPL_ARGS;
	      /* Now we know what function is being called.  */
	      if (fn_p)
		*fn_p = fn;
	      /* Build the actual CALL_EXPR.  */
	      call = build_over_call (cand, flags, complain);
	      /* In an expression of the form `a->f()' where `f' turns
		 out to be a static member function, `a' is
		 none-the-less evaluated.  */
	      if (TREE_CODE (TREE_TYPE (fn)) != METHOD_TYPE
		  && !is_dummy_object (instance)
		  && TREE_SIDE_EFFECTS (instance))
		call = build2 (COMPOUND_EXPR, TREE_TYPE (call),
			       instance, call);
	      else if (call != error_mark_node
		       && DECL_DESTRUCTOR_P (cand->fn)
		       && !VOID_TYPE_P (TREE_TYPE (call)))
		/* An explicit call of the form "x->~X()" has type
		   "void".  However, on platforms where destructors
		   return "this" (i.e., those where
		   targetm.cxx.cdtor_returns_this is true), such calls
		   will appear to have a return value of pointer type
		   to the low-level call machinery.  We do not want to
		   change the low-level machinery, since we want to be
		   able to optimize "delete f()" on such platforms as
		   "operator delete(~X(f()))" (rather than generating
		   "t = f(), ~X(t), operator delete (t)").  */
		call = build_nop (void_type_node, call);
	    }
	}
    }

  if (processing_template_decl && call != error_mark_node)
    {
      bool cast_to_void = false;

      if (TREE_CODE (call) == COMPOUND_EXPR)
	call = TREE_OPERAND (call, 1);
      else if (TREE_CODE (call) == NOP_EXPR)
	{
	  cast_to_void = true;
	  call = TREE_OPERAND (call, 0);
	}
      if (INDIRECT_REF_P (call))
	call = TREE_OPERAND (call, 0);
      call = (build_min_non_dep_call_vec
	      (call,
	       build_min (COMPONENT_REF, TREE_TYPE (CALL_EXPR_FN (call)),
			  orig_instance, orig_fns, NULL_TREE),
	       orig_args));
      SET_EXPR_LOCATION (call, input_location);
      call = convert_from_reference (call);
      if (cast_to_void)
	call = build_nop (void_type_node, call);
    }

 /* Free all the conversions we allocated.  */
  obstack_free (&conversion_obstack, p);

  if (orig_args != NULL)
    release_tree_vector (orig_args);

  return call;
}

/* Wrapper for above.  */

tree
build_new_method_call (tree instance, tree fns, vec<tree, va_gc> **args,
		       tree conversion_path, int flags,
		       tree *fn_p, tsubst_flags_t complain)
{
  tree ret;
  bool subtime = timevar_cond_start (TV_OVERLOAD);
  ret = build_new_method_call_1 (instance, fns, args, conversion_path, flags,
                                 fn_p, complain);
  timevar_cond_stop (TV_OVERLOAD, subtime);
  return ret;
}

/* Returns true iff standard conversion sequence ICS1 is a proper
   subsequence of ICS2.  */

static bool
is_subseq (conversion *ics1, conversion *ics2)
{
  /* We can assume that a conversion of the same code
     between the same types indicates a subsequence since we only get
     here if the types we are converting from are the same.  */

  while (ics1->kind == ck_rvalue
	 || ics1->kind == ck_lvalue)
    ics1 = next_conversion (ics1);

  while (1)
    {
      while (ics2->kind == ck_rvalue
	     || ics2->kind == ck_lvalue)
	ics2 = next_conversion (ics2);

      if (ics2->kind == ck_user
	  || ics2->kind == ck_ambig
	  || ics2->kind == ck_aggr
	  || ics2->kind == ck_list
	  || ics2->kind == ck_identity)
	/* At this point, ICS1 cannot be a proper subsequence of
	   ICS2.  We can get a USER_CONV when we are comparing the
	   second standard conversion sequence of two user conversion
	   sequences.  */
	return false;

      ics2 = next_conversion (ics2);

      if (ics2->kind == ics1->kind
	  && same_type_p (ics2->type, ics1->type)
	  && same_type_p (next_conversion (ics2)->type,
			  next_conversion (ics1)->type))
	return true;
    }
}

/* Returns nonzero iff DERIVED is derived from BASE.  The inputs may
   be any _TYPE nodes.  */

bool
is_properly_derived_from (tree derived, tree base)
{
  if (!CLASS_TYPE_P (derived) || !CLASS_TYPE_P (base))
    return false;

  /* We only allow proper derivation here.  The DERIVED_FROM_P macro
     considers every class derived from itself.  */
  return (!same_type_ignoring_top_level_qualifiers_p (derived, base)
	  && DERIVED_FROM_P (base, derived));
}

/* We build the ICS for an implicit object parameter as a pointer
   conversion sequence.  However, such a sequence should be compared
   as if it were a reference conversion sequence.  If ICS is the
   implicit conversion sequence for an implicit object parameter,
   modify it accordingly.  */

static void
maybe_handle_implicit_object (conversion **ics)
{
  if ((*ics)->this_p)
    {
      /* [over.match.funcs]

	 For non-static member functions, the type of the
	 implicit object parameter is "reference to cv X"
	 where X is the class of which the function is a
	 member and cv is the cv-qualification on the member
	 function declaration.  */
      conversion *t = *ics;
      tree reference_type;

      /* The `this' parameter is a pointer to a class type.  Make the
	 implicit conversion talk about a reference to that same class
	 type.  */
      reference_type = TREE_TYPE (t->type);
      reference_type = build_reference_type (reference_type);

      if (t->kind == ck_qual)
	t = next_conversion (t);
      if (t->kind == ck_ptr)
	t = next_conversion (t);
      t = build_identity_conv (TREE_TYPE (t->type), NULL_TREE);
      t = direct_reference_binding (reference_type, t);
      t->this_p = 1;
      t->rvaluedness_matches_p = 0;
      *ics = t;
    }
}

/* If *ICS is a REF_BIND set *ICS to the remainder of the conversion,
   and return the initial reference binding conversion. Otherwise,
   leave *ICS unchanged and return NULL.  */

static conversion *
maybe_handle_ref_bind (conversion **ics)
{
  if ((*ics)->kind == ck_ref_bind)
    {
      conversion *old_ics = *ics;
      *ics = next_conversion (old_ics);
      (*ics)->user_conv_p = old_ics->user_conv_p;
      return old_ics;
    }

  return NULL;
}

/* Compare two implicit conversion sequences according to the rules set out in
   [over.ics.rank].  Return values:

      1: ics1 is better than ics2
     -1: ics2 is better than ics1
      0: ics1 and ics2 are indistinguishable */

static int
compare_ics (conversion *ics1, conversion *ics2)
{
  tree from_type1;
  tree from_type2;
  tree to_type1;
  tree to_type2;
  tree deref_from_type1 = NULL_TREE;
  tree deref_from_type2 = NULL_TREE;
  tree deref_to_type1 = NULL_TREE;
  tree deref_to_type2 = NULL_TREE;
  conversion_rank rank1, rank2;

  /* REF_BINDING is nonzero if the result of the conversion sequence
     is a reference type.   In that case REF_CONV is the reference
     binding conversion. */
  conversion *ref_conv1;
  conversion *ref_conv2;

  /* Compare badness before stripping the reference conversion.  */
  if (ics1->bad_p > ics2->bad_p)
    return -1;
  else if (ics1->bad_p < ics2->bad_p)
    return 1;

  /* Handle implicit object parameters.  */
  maybe_handle_implicit_object (&ics1);
  maybe_handle_implicit_object (&ics2);

  /* Handle reference parameters.  */
  ref_conv1 = maybe_handle_ref_bind (&ics1);
  ref_conv2 = maybe_handle_ref_bind (&ics2);

  /* List-initialization sequence L1 is a better conversion sequence than
     list-initialization sequence L2 if L1 converts to
     std::initializer_list<X> for some X and L2 does not.  */
  if (ics1->kind == ck_list && ics2->kind != ck_list)
    return 1;
  if (ics2->kind == ck_list && ics1->kind != ck_list)
    return -1;

  /* [over.ics.rank]

     When  comparing  the  basic forms of implicit conversion sequences (as
     defined in _over.best.ics_)

     --a standard conversion sequence (_over.ics.scs_) is a better
       conversion sequence than a user-defined conversion sequence
       or an ellipsis conversion sequence, and

     --a user-defined conversion sequence (_over.ics.user_) is a
       better conversion sequence than an ellipsis conversion sequence
       (_over.ics.ellipsis_).  */
  /* Use BAD_CONVERSION_RANK because we already checked for a badness
     mismatch.  If both ICS are bad, we try to make a decision based on
     what would have happened if they'd been good.  This is not an
     extension, we'll still give an error when we build up the call; this
     just helps us give a more helpful error message.  */
  rank1 = BAD_CONVERSION_RANK (ics1);
  rank2 = BAD_CONVERSION_RANK (ics2);

  if (rank1 > rank2)
    return -1;
  else if (rank1 < rank2)
    return 1;

  if (ics1->ellipsis_p)
    /* Both conversions are ellipsis conversions.  */
    return 0;

  /* User-defined  conversion sequence U1 is a better conversion sequence
     than another user-defined conversion sequence U2 if they contain the
     same user-defined conversion operator or constructor and if the sec-
     ond standard conversion sequence of U1 is  better  than  the  second
     standard conversion sequence of U2.  */

  /* Handle list-conversion with the same code even though it isn't always
     ranked as a user-defined conversion and it doesn't have a second
     standard conversion sequence; it will still have the desired effect.
     Specifically, we need to do the reference binding comparison at the
     end of this function.  */

  if (ics1->user_conv_p || ics1->kind == ck_list || ics1->kind == ck_aggr)
    {
      conversion *t1;
      conversion *t2;

      for (t1 = ics1; t1->kind != ck_user; t1 = next_conversion (t1))
	if (t1->kind == ck_ambig || t1->kind == ck_aggr
	    || t1->kind == ck_list)
	  break;
      for (t2 = ics2; t2->kind != ck_user; t2 = next_conversion (t2))
	if (t2->kind == ck_ambig || t2->kind == ck_aggr
	    || t2->kind == ck_list)
	  break;

      if (t1->kind != t2->kind)
	return 0;
      else if (t1->kind == ck_user)
	{
	  if (t1->cand->fn != t2->cand->fn)
	    return 0;
	}
      else
	{
	  /* For ambiguous or aggregate conversions, use the target type as
	     a proxy for the conversion function.  */
	  if (!same_type_ignoring_top_level_qualifiers_p (t1->type, t2->type))
	    return 0;
	}

      /* We can just fall through here, after setting up
	 FROM_TYPE1 and FROM_TYPE2.  */
      from_type1 = t1->type;
      from_type2 = t2->type;
    }
  else
    {
      conversion *t1;
      conversion *t2;

      /* We're dealing with two standard conversion sequences.

	 [over.ics.rank]

	 Standard conversion sequence S1 is a better conversion
	 sequence than standard conversion sequence S2 if

	 --S1 is a proper subsequence of S2 (comparing the conversion
	   sequences in the canonical form defined by _over.ics.scs_,
	   excluding any Lvalue Transformation; the identity
	   conversion sequence is considered to be a subsequence of
	   any non-identity conversion sequence */

      t1 = ics1;
      while (t1->kind != ck_identity)
	t1 = next_conversion (t1);
      from_type1 = t1->type;

      t2 = ics2;
      while (t2->kind != ck_identity)
	t2 = next_conversion (t2);
      from_type2 = t2->type;
    }

  /* One sequence can only be a subsequence of the other if they start with
     the same type.  They can start with different types when comparing the
     second standard conversion sequence in two user-defined conversion
     sequences.  */
  if (same_type_p (from_type1, from_type2))
    {
      if (is_subseq (ics1, ics2))
	return 1;
      if (is_subseq (ics2, ics1))
	return -1;
    }

  /* [over.ics.rank]

     Or, if not that,

     --the rank of S1 is better than the rank of S2 (by the rules
       defined below):

    Standard conversion sequences are ordered by their ranks: an Exact
    Match is a better conversion than a Promotion, which is a better
    conversion than a Conversion.

    Two conversion sequences with the same rank are indistinguishable
    unless one of the following rules applies:

    --A conversion that does not a convert a pointer, pointer to member,
      or std::nullptr_t to bool is better than one that does.

    The ICS_STD_RANK automatically handles the pointer-to-bool rule,
    so that we do not have to check it explicitly.  */
  if (ics1->rank < ics2->rank)
    return 1;
  else if (ics2->rank < ics1->rank)
    return -1;

  to_type1 = ics1->type;
  to_type2 = ics2->type;

  /* A conversion from scalar arithmetic type to complex is worse than a
     conversion between scalar arithmetic types.  */
  if (same_type_p (from_type1, from_type2)
      && ARITHMETIC_TYPE_P (from_type1)
      && ARITHMETIC_TYPE_P (to_type1)
      && ARITHMETIC_TYPE_P (to_type2)
      && ((TREE_CODE (to_type1) == COMPLEX_TYPE)
	  != (TREE_CODE (to_type2) == COMPLEX_TYPE)))
    {
      if (TREE_CODE (to_type1) == COMPLEX_TYPE)
	return -1;
      else
	return 1;
    }

  if (TYPE_PTR_P (from_type1)
      && TYPE_PTR_P (from_type2)
      && TYPE_PTR_P (to_type1)
      && TYPE_PTR_P (to_type2))
    {
      deref_from_type1 = TREE_TYPE (from_type1);
      deref_from_type2 = TREE_TYPE (from_type2);
      deref_to_type1 = TREE_TYPE (to_type1);
      deref_to_type2 = TREE_TYPE (to_type2);
    }
  /* The rules for pointers to members A::* are just like the rules
     for pointers A*, except opposite: if B is derived from A then
     A::* converts to B::*, not vice versa.  For that reason, we
     switch the from_ and to_ variables here.  */
  else if ((TYPE_PTRDATAMEM_P (from_type1) && TYPE_PTRDATAMEM_P (from_type2)
	    && TYPE_PTRDATAMEM_P (to_type1) && TYPE_PTRDATAMEM_P (to_type2))
	   || (TYPE_PTRMEMFUNC_P (from_type1)
	       && TYPE_PTRMEMFUNC_P (from_type2)
	       && TYPE_PTRMEMFUNC_P (to_type1)
	       && TYPE_PTRMEMFUNC_P (to_type2)))
    {
      deref_to_type1 = TYPE_PTRMEM_CLASS_TYPE (from_type1);
      deref_to_type2 = TYPE_PTRMEM_CLASS_TYPE (from_type2);
      deref_from_type1 = TYPE_PTRMEM_CLASS_TYPE (to_type1);
      deref_from_type2 = TYPE_PTRMEM_CLASS_TYPE (to_type2);
    }

  if (deref_from_type1 != NULL_TREE
      && RECORD_OR_UNION_CODE_P (TREE_CODE (deref_from_type1))
      && RECORD_OR_UNION_CODE_P (TREE_CODE (deref_from_type2)))
    {
      /* This was one of the pointer or pointer-like conversions.

	 [over.ics.rank]

	 --If class B is derived directly or indirectly from class A,
	   conversion of B* to A* is better than conversion of B* to
	   void*, and conversion of A* to void* is better than
	   conversion of B* to void*.  */
      if (VOID_TYPE_P (deref_to_type1)
	  && VOID_TYPE_P (deref_to_type2))
	{
	  if (is_properly_derived_from (deref_from_type1,
					deref_from_type2))
	    return -1;
	  else if (is_properly_derived_from (deref_from_type2,
					     deref_from_type1))
	    return 1;
	}
      else if (VOID_TYPE_P (deref_to_type1)
	       || VOID_TYPE_P (deref_to_type2))
	{
	  if (same_type_p (deref_from_type1, deref_from_type2))
	    {
	      if (VOID_TYPE_P (deref_to_type2))
		{
		  if (is_properly_derived_from (deref_from_type1,
						deref_to_type1))
		    return 1;
		}
	      /* We know that DEREF_TO_TYPE1 is `void' here.  */
	      else if (is_properly_derived_from (deref_from_type1,
						 deref_to_type2))
		return -1;
	    }
	}
      else if (RECORD_OR_UNION_CODE_P (TREE_CODE (deref_to_type1))
	       && RECORD_OR_UNION_CODE_P (TREE_CODE (deref_to_type2)))
	{
	  /* [over.ics.rank]

	     --If class B is derived directly or indirectly from class A
	       and class C is derived directly or indirectly from B,

	     --conversion of C* to B* is better than conversion of C* to
	       A*,

	     --conversion of B* to A* is better than conversion of C* to
	       A*  */
	  if (same_type_p (deref_from_type1, deref_from_type2))
	    {
	      if (is_properly_derived_from (deref_to_type1,
					    deref_to_type2))
		return 1;
	      else if (is_properly_derived_from (deref_to_type2,
						 deref_to_type1))
		return -1;
	    }
	  else if (same_type_p (deref_to_type1, deref_to_type2))
	    {
	      if (is_properly_derived_from (deref_from_type2,
					    deref_from_type1))
		return 1;
	      else if (is_properly_derived_from (deref_from_type1,
						 deref_from_type2))
		return -1;
	    }
	}
    }
  else if (CLASS_TYPE_P (non_reference (from_type1))
	   && same_type_p (from_type1, from_type2))
    {
      tree from = non_reference (from_type1);

      /* [over.ics.rank]

	 --binding of an expression of type C to a reference of type
	   B& is better than binding an expression of type C to a
	   reference of type A&

	 --conversion of C to B is better than conversion of C to A,  */
      if (is_properly_derived_from (from, to_type1)
	  && is_properly_derived_from (from, to_type2))
	{
	  if (is_properly_derived_from (to_type1, to_type2))
	    return 1;
	  else if (is_properly_derived_from (to_type2, to_type1))
	    return -1;
	}
    }
  else if (CLASS_TYPE_P (non_reference (to_type1))
	   && same_type_p (to_type1, to_type2))
    {
      tree to = non_reference (to_type1);

      /* [over.ics.rank]

	 --binding of an expression of type B to a reference of type
	   A& is better than binding an expression of type C to a
	   reference of type A&,

	 --conversion of B to A is better than conversion of C to A  */
      if (is_properly_derived_from (from_type1, to)
	  && is_properly_derived_from (from_type2, to))
	{
	  if (is_properly_derived_from (from_type2, from_type1))
	    return 1;
	  else if (is_properly_derived_from (from_type1, from_type2))
	    return -1;
	}
    }

  /* [over.ics.rank]

     --S1 and S2 differ only in their qualification conversion and  yield
       similar  types  T1 and T2 (_conv.qual_), respectively, and the cv-
       qualification signature of type T1 is a proper subset of  the  cv-
       qualification signature of type T2  */
  if (ics1->kind == ck_qual
      && ics2->kind == ck_qual
      && same_type_p (from_type1, from_type2))
    {
      int result = comp_cv_qual_signature (to_type1, to_type2);
      if (result != 0)
	return result;
    }

  /* [over.ics.rank]

     --S1 and S2 are reference bindings (_dcl.init.ref_) and neither refers
     to an implicit object parameter of a non-static member function
     declared without a ref-qualifier, and either S1 binds an lvalue
     reference to an lvalue and S2 binds an rvalue reference or S1 binds an
     rvalue reference to an rvalue and S2 binds an lvalue reference (C++0x
     draft standard, 13.3.3.2)

     --S1 and S2 are reference bindings (_dcl.init.ref_), and the
     types to which the references refer are the same type except for
     top-level cv-qualifiers, and the type to which the reference
     initialized by S2 refers is more cv-qualified than the type to
     which the reference initialized by S1 refers.

     DR 1328 [over.match.best]: the context is an initialization by
     conversion function for direct reference binding (13.3.1.6) of a
     reference to function type, the return type of F1 is the same kind of
     reference (i.e. lvalue or rvalue) as the reference being initialized,
     and the return type of F2 is not.  */

  if (ref_conv1 && ref_conv2)
    {
      if (!ref_conv1->this_p && !ref_conv2->this_p
	  && (ref_conv1->rvaluedness_matches_p
	      != ref_conv2->rvaluedness_matches_p)
	  && (same_type_p (ref_conv1->type, ref_conv2->type)
	      || (TYPE_REF_IS_RVALUE (ref_conv1->type)
		  != TYPE_REF_IS_RVALUE (ref_conv2->type))))
	{
	  if (ref_conv1->bad_p
	      && !same_type_p (TREE_TYPE (ref_conv1->type),
			       TREE_TYPE (ref_conv2->type)))
	    /* Don't prefer a bad conversion that drops cv-quals to a bad
	       conversion with the wrong rvalueness.  */
	    return 0;
	  return (ref_conv1->rvaluedness_matches_p
		  - ref_conv2->rvaluedness_matches_p);
	}

      if (same_type_ignoring_top_level_qualifiers_p (to_type1, to_type2))
	{
	  int q1 = cp_type_quals (TREE_TYPE (ref_conv1->type));
	  int q2 = cp_type_quals (TREE_TYPE (ref_conv2->type));
	  if (ref_conv1->bad_p)
	    {
	      /* Prefer the one that drops fewer cv-quals.  */
	      tree ftype = next_conversion (ref_conv1)->type;
	      int fquals = cp_type_quals (ftype);
	      q1 ^= fquals;
	      q2 ^= fquals;
	    }
	  return comp_cv_qualification (q2, q1);
	}
    }

  /* Neither conversion sequence is better than the other.  */
  return 0;
}

/* The source type for this standard conversion sequence.  */

static tree
source_type (conversion *t)
{
  for (;; t = next_conversion (t))
    {
      if (t->kind == ck_user
	  || t->kind == ck_ambig
	  || t->kind == ck_identity)
	return t->type;
    }
  gcc_unreachable ();
}

/* Note a warning about preferring WINNER to LOSER.  We do this by storing
   a pointer to LOSER and re-running joust to produce the warning if WINNER
   is actually used.  */

static void
add_warning (struct z_candidate *winner, struct z_candidate *loser)
{
  candidate_warning *cw = (candidate_warning *)
    conversion_obstack_alloc (sizeof (candidate_warning));
  cw->loser = loser;
  cw->next = winner->warnings;
  winner->warnings = cw;
}

/* Compare two candidates for overloading as described in
   [over.match.best].  Return values:

      1: cand1 is better than cand2
     -1: cand2 is better than cand1
      0: cand1 and cand2 are indistinguishable */

static int
joust (struct z_candidate *cand1, struct z_candidate *cand2, bool warn,
       tsubst_flags_t complain)
{
  int winner = 0;
  int off1 = 0, off2 = 0;
  size_t i;
  size_t len;

  /* Candidates that involve bad conversions are always worse than those
     that don't.  */
  if (cand1->viable > cand2->viable)
    return 1;
  if (cand1->viable < cand2->viable)
    return -1;

  /* If we have two pseudo-candidates for conversions to the same type,
     or two candidates for the same function, arbitrarily pick one.  */
  if (cand1->fn == cand2->fn
      && (IS_TYPE_OR_DECL_P (cand1->fn)))
    return 1;

  /* Prefer a non-deleted function over an implicitly deleted move
     constructor or assignment operator.  This differs slightly from the
     wording for issue 1402 (which says the move op is ignored by overload
     resolution), but this way produces better error messages.  */
  if (TREE_CODE (cand1->fn) == FUNCTION_DECL
      && TREE_CODE (cand2->fn) == FUNCTION_DECL
      && DECL_DELETED_FN (cand1->fn) != DECL_DELETED_FN (cand2->fn))
    {
      if (DECL_DELETED_FN (cand1->fn) && DECL_DEFAULTED_FN (cand1->fn)
	  && move_fn_p (cand1->fn))
	return -1;
      if (DECL_DELETED_FN (cand2->fn) && DECL_DEFAULTED_FN (cand2->fn)
	  && move_fn_p (cand2->fn))
	return 1;
    }

  /* a viable function F1
     is defined to be a better function than another viable function F2  if
     for  all arguments i, ICSi(F1) is not a worse conversion sequence than
     ICSi(F2), and then */

  /* for some argument j, ICSj(F1) is a better conversion  sequence  than
     ICSj(F2) */

  /* For comparing static and non-static member functions, we ignore
     the implicit object parameter of the non-static function.  The
     standard says to pretend that the static function has an object
     parm, but that won't work with operator overloading.  */
  len = cand1->num_convs;
  if (len != cand2->num_convs)
    {
      int static_1 = DECL_STATIC_FUNCTION_P (cand1->fn);
      int static_2 = DECL_STATIC_FUNCTION_P (cand2->fn);

      if (DECL_CONSTRUCTOR_P (cand1->fn)
	  && is_list_ctor (cand1->fn) != is_list_ctor (cand2->fn))
	/* We're comparing a near-match list constructor and a near-match
	   non-list constructor.  Just treat them as unordered.  */
	return 0;

      gcc_assert (static_1 != static_2);

      if (static_1)
	off2 = 1;
      else
	{
	  off1 = 1;
	  --len;
	}
    }

  for (i = 0; i < len; ++i)
    {
      conversion *t1 = cand1->convs[i + off1];
      conversion *t2 = cand2->convs[i + off2];
      int comp = compare_ics (t1, t2);

      if (comp != 0)
	{
	  if ((complain & tf_warning)
	      && warn_sign_promo
	      && (CONVERSION_RANK (t1) + CONVERSION_RANK (t2)
		  == cr_std + cr_promotion)
	      && t1->kind == ck_std
	      && t2->kind == ck_std
	      && TREE_CODE (t1->type) == INTEGER_TYPE
	      && TREE_CODE (t2->type) == INTEGER_TYPE
	      && (TYPE_PRECISION (t1->type)
		  == TYPE_PRECISION (t2->type))
	      && (TYPE_UNSIGNED (next_conversion (t1)->type)
		  || (TREE_CODE (next_conversion (t1)->type)
		      == ENUMERAL_TYPE)))
	    {
	      tree type = next_conversion (t1)->type;
	      tree type1, type2;
	      struct z_candidate *w, *l;
	      if (comp > 0)
		type1 = t1->type, type2 = t2->type,
		  w = cand1, l = cand2;
	      else
		type1 = t2->type, type2 = t1->type,
		  w = cand2, l = cand1;

	      if (warn)
		{
		  warning (OPT_Wsign_promo, "passing %qT chooses %qT over %qT",
			   type, type1, type2);
		  warning (OPT_Wsign_promo, "  in call to %qD", w->fn);
		}
	      else
		add_warning (w, l);
	    }

	  if (winner && comp != winner)
	    {
	      winner = 0;
	      goto tweak;
	    }
	  winner = comp;
	}
    }

  /* warn about confusing overload resolution for user-defined conversions,
     either between a constructor and a conversion op, or between two
     conversion ops.  */
  if ((complain & tf_warning)
      && winner && warn_conversion && cand1->second_conv
      && (!DECL_CONSTRUCTOR_P (cand1->fn) || !DECL_CONSTRUCTOR_P (cand2->fn))
      && winner != compare_ics (cand1->second_conv, cand2->second_conv))
    {
      struct z_candidate *w, *l;
      bool give_warning = false;

      if (winner == 1)
	w = cand1, l = cand2;
      else
	w = cand2, l = cand1;

      /* We don't want to complain about `X::operator T1 ()'
	 beating `X::operator T2 () const', when T2 is a no less
	 cv-qualified version of T1.  */
      if (DECL_CONTEXT (w->fn) == DECL_CONTEXT (l->fn)
	  && !DECL_CONSTRUCTOR_P (w->fn) && !DECL_CONSTRUCTOR_P (l->fn))
	{
	  tree t = TREE_TYPE (TREE_TYPE (l->fn));
	  tree f = TREE_TYPE (TREE_TYPE (w->fn));

	  if (TREE_CODE (t) == TREE_CODE (f) && POINTER_TYPE_P (t))
	    {
	      t = TREE_TYPE (t);
	      f = TREE_TYPE (f);
	    }
	  if (!comp_ptr_ttypes (t, f))
	    give_warning = true;
	}
      else
	give_warning = true;

      if (!give_warning)
	/*NOP*/;
      else if (warn)
	{
	  tree source = source_type (w->convs[0]);
	  if (! DECL_CONSTRUCTOR_P (w->fn))
	    source = TREE_TYPE (source);
	  if (warning (OPT_Wconversion, "choosing %qD over %qD", w->fn, l->fn)
	      && warning (OPT_Wconversion, "  for conversion from %qT to %qT",
			  source, w->second_conv->type)) 
	    {
	      inform (input_location, "  because conversion sequence for the argument is better");
	    }
	}
      else
	add_warning (w, l);
    }

  if (winner)
    return winner;

  /* DR 495 moved this tiebreaker above the template ones.  */
  /* or, if not that,
     the  context  is  an  initialization by user-defined conversion (see
     _dcl.init_  and  _over.match.user_)  and  the  standard   conversion
     sequence  from  the return type of F1 to the destination type (i.e.,
     the type of the entity being initialized)  is  a  better  conversion
     sequence  than the standard conversion sequence from the return type
     of F2 to the destination type.  */

  if (cand1->second_conv)
    {
      winner = compare_ics (cand1->second_conv, cand2->second_conv);
      if (winner)
	return winner;
    }

  /* or, if not that,
     F1 is a non-template function and F2 is a template function
     specialization.  */

  if (!cand1->template_decl && cand2->template_decl)
    return 1;
  else if (cand1->template_decl && !cand2->template_decl)
    return -1;

  /* or, if not that,
     F1 and F2 are template functions and the function template for F1 is
     more specialized than the template for F2 according to the partial
     ordering rules.  */

  if (cand1->template_decl && cand2->template_decl)
    {
      winner = more_specialized_fn
	(TI_TEMPLATE (cand1->template_decl),
	 TI_TEMPLATE (cand2->template_decl),
	 /* [temp.func.order]: The presence of unused ellipsis and default
	    arguments has no effect on the partial ordering of function
	    templates.   add_function_candidate() will not have
	    counted the "this" argument for constructors.  */
	 cand1->num_convs + DECL_CONSTRUCTOR_P (cand1->fn));
      if (winner)
	return winner;
    }

  // C++ Concepts
  // or, if not that, F1 is more constrained than F2.
  if (flag_concepts && DECL_P (cand1->fn) && DECL_P (cand2->fn))
    {
      winner = more_constrained (cand1->fn, cand2->fn);
      if (winner)
	return winner;
    }

  /* Check whether we can discard a builtin candidate, either because we
     have two identical ones or matching builtin and non-builtin candidates.

     (Pedantically in the latter case the builtin which matched the user
     function should not be added to the overload set, but we spot it here.

     [over.match.oper]
     ... the builtin candidates include ...
     - do not have the same parameter type list as any non-template
       non-member candidate.  */

  if (identifier_p (cand1->fn) || identifier_p (cand2->fn))
    {
      for (i = 0; i < len; ++i)
	if (!same_type_p (cand1->convs[i]->type,
			  cand2->convs[i]->type))
	  break;
      if (i == cand1->num_convs)
	{
	  if (cand1->fn == cand2->fn)
	    /* Two built-in candidates; arbitrarily pick one.  */
	    return 1;
	  else if (identifier_p (cand1->fn))
	    /* cand1 is built-in; prefer cand2.  */
	    return -1;
	  else
	    /* cand2 is built-in; prefer cand1.  */
	    return 1;
	}
    }

  /* For candidates of a multi-versioned function,  make the version with
     the highest priority win.  This version will be checked for dispatching
     first.  If this version can be inlined into the caller, the front-end
     will simply make a direct call to this function.  */

  if (TREE_CODE (cand1->fn) == FUNCTION_DECL
      && DECL_FUNCTION_VERSIONED (cand1->fn)
      && TREE_CODE (cand2->fn) == FUNCTION_DECL
      && DECL_FUNCTION_VERSIONED (cand2->fn))
    {
      tree f1 = TREE_TYPE (cand1->fn);
      tree f2 = TREE_TYPE (cand2->fn);
      tree p1 = TYPE_ARG_TYPES (f1);
      tree p2 = TYPE_ARG_TYPES (f2);
     
      /* Check if cand1->fn and cand2->fn are versions of the same function.  It
         is possible that cand1->fn and cand2->fn are function versions but of
         different functions.  Check types to see if they are versions of the same
         function.  */
      if (compparms (p1, p2)
	  && same_type_p (TREE_TYPE (f1), TREE_TYPE (f2)))
	{
	  /* Always make the version with the higher priority, more
	     specialized, win.  */
	  gcc_assert (targetm.compare_version_priority);
	  if (targetm.compare_version_priority (cand1->fn, cand2->fn) >= 0)
	    return 1;
	  else
	    return -1;
	}
    }

  /* If the two function declarations represent the same function (this can
     happen with declarations in multiple scopes and arg-dependent lookup),
     arbitrarily choose one.  But first make sure the default args we're
     using match.  */
  if (DECL_P (cand1->fn) && DECL_P (cand2->fn)
      && equal_functions (cand1->fn, cand2->fn))
    {
      tree parms1 = TYPE_ARG_TYPES (TREE_TYPE (cand1->fn));
      tree parms2 = TYPE_ARG_TYPES (TREE_TYPE (cand2->fn));

      gcc_assert (!DECL_CONSTRUCTOR_P (cand1->fn));

      for (i = 0; i < len; ++i)
	{
	  /* Don't crash if the fn is variadic.  */
	  if (!parms1)
	    break;
	  parms1 = TREE_CHAIN (parms1);
	  parms2 = TREE_CHAIN (parms2);
	}

      if (off1)
	parms1 = TREE_CHAIN (parms1);
      else if (off2)
	parms2 = TREE_CHAIN (parms2);

      for (; parms1; ++i)
	{
	  if (!cp_tree_equal (TREE_PURPOSE (parms1),
			      TREE_PURPOSE (parms2)))
	    {
	      if (warn)
		{
		  if (complain & tf_error)
		    {
		      if (permerror (input_location,
				     "default argument mismatch in "
				     "overload resolution"))
			{
			  inform (input_location,
				  " candidate 1: %q+#F", cand1->fn);
			  inform (input_location,
				  " candidate 2: %q+#F", cand2->fn);
			}
		    }
		  else
		    return 0;
		}
	      else
		add_warning (cand1, cand2);
	      break;
	    }
	  parms1 = TREE_CHAIN (parms1);
	  parms2 = TREE_CHAIN (parms2);
	}

      return 1;
    }

tweak:

  /* Extension: If the worst conversion for one candidate is worse than the
     worst conversion for the other, take the first.  */
  if (!pedantic && (complain & tf_warning_or_error))
    {
      conversion_rank rank1 = cr_identity, rank2 = cr_identity;
      struct z_candidate *w = 0, *l = 0;

      for (i = 0; i < len; ++i)
	{
	  if (CONVERSION_RANK (cand1->convs[i+off1]) > rank1)
	    rank1 = CONVERSION_RANK (cand1->convs[i+off1]);
	  if (CONVERSION_RANK (cand2->convs[i + off2]) > rank2)
	    rank2 = CONVERSION_RANK (cand2->convs[i + off2]);
	}
      if (rank1 < rank2)
	winner = 1, w = cand1, l = cand2;
      if (rank1 > rank2)
	winner = -1, w = cand2, l = cand1;
      if (winner)
	{
	  /* Don't choose a deleted function over ambiguity.  */
	  if (DECL_P (w->fn) && DECL_DELETED_FN (w->fn))
	    return 0;
	  if (warn)
	    {
	      pedwarn (input_location, 0,
	      "ISO C++ says that these are ambiguous, even "
	      "though the worst conversion for the first is better than "
	      "the worst conversion for the second:");
	      print_z_candidate (input_location, _("candidate 1:"), w);
	      print_z_candidate (input_location, _("candidate 2:"), l);
	    }
	  else
	    add_warning (w, l);
	  return winner;
	}
    }

  gcc_assert (!winner);
  return 0;
}

/* Given a list of candidates for overloading, find the best one, if any.
   This algorithm has a worst case of O(2n) (winner is last), and a best
   case of O(n/2) (totally ambiguous); much better than a sorting
   algorithm.  */

static struct z_candidate *
tourney (struct z_candidate *candidates, tsubst_flags_t complain)
{
  struct z_candidate *champ = candidates, *challenger;
  int fate;
  int champ_compared_to_predecessor = 0;

  /* Walk through the list once, comparing each current champ to the next
     candidate, knocking out a candidate or two with each comparison.  */

  for (challenger = champ->next; challenger; )
    {
      fate = joust (champ, challenger, 0, complain);
      if (fate == 1)
	challenger = challenger->next;
      else
	{
	  if (fate == 0)
	    {
	      champ = challenger->next;
	      if (champ == 0)
		return NULL;
	      champ_compared_to_predecessor = 0;
	    }
	  else
	    {
	      champ = challenger;
	      champ_compared_to_predecessor = 1;
	    }

	  challenger = champ->next;
	}
    }

  /* Make sure the champ is better than all the candidates it hasn't yet
     been compared to.  */

  for (challenger = candidates;
       challenger != champ
	 && !(champ_compared_to_predecessor && challenger->next == champ);
       challenger = challenger->next)
    {
      fate = joust (champ, challenger, 0, complain);
      if (fate != 1)
	return NULL;
    }

  return champ;
}

/* Returns nonzero if things of type FROM can be converted to TO.  */

bool
can_convert (tree to, tree from, tsubst_flags_t complain)
{
  tree arg = NULL_TREE;
  /* implicit_conversion only considers user-defined conversions
     if it has an expression for the call argument list.  */
  if (CLASS_TYPE_P (from) || CLASS_TYPE_P (to))
    arg = build1 (CAST_EXPR, from, NULL_TREE);
  return can_convert_arg (to, from, arg, LOOKUP_IMPLICIT, complain);
}

/* Returns nonzero if things of type FROM can be converted to TO with a
   standard conversion.  */

bool
can_convert_standard (tree to, tree from, tsubst_flags_t complain)
{
  return can_convert_arg (to, from, NULL_TREE, LOOKUP_IMPLICIT, complain);
}

/* Returns nonzero if ARG (of type FROM) can be converted to TO.  */

bool
can_convert_arg (tree to, tree from, tree arg, int flags,
		 tsubst_flags_t complain)
{
  conversion *t;
  void *p;
  bool ok_p;

  /* Get the high-water mark for the CONVERSION_OBSTACK.  */
  p = conversion_obstack_alloc (0);
  /* We want to discard any access checks done for this test,
     as we might not be in the appropriate access context and
     we'll do the check again when we actually perform the
     conversion.  */
  push_deferring_access_checks (dk_deferred);

  t  = implicit_conversion (to, from, arg, /*c_cast_p=*/false,
			    flags, complain);
  ok_p = (t && !t->bad_p);

  /* Discard the access checks now.  */
  pop_deferring_access_checks ();
  /* Free all the conversions we allocated.  */
  obstack_free (&conversion_obstack, p);

  return ok_p;
}

/* Like can_convert_arg, but allows dubious conversions as well.  */

bool
can_convert_arg_bad (tree to, tree from, tree arg, int flags,
		     tsubst_flags_t complain)
{
  conversion *t;
  void *p;

  /* Get the high-water mark for the CONVERSION_OBSTACK.  */
  p = conversion_obstack_alloc (0);
  /* Try to perform the conversion.  */
  t  = implicit_conversion (to, from, arg, /*c_cast_p=*/false,
			    flags, complain);
  /* Free all the conversions we allocated.  */
  obstack_free (&conversion_obstack, p);

  return t != NULL;
}

/* Convert EXPR to TYPE.  Return the converted expression.

   Note that we allow bad conversions here because by the time we get to
   this point we are committed to doing the conversion.  If we end up
   doing a bad conversion, convert_like will complain.  */

tree
perform_implicit_conversion_flags (tree type, tree expr,
				   tsubst_flags_t complain, int flags)
{
  conversion *conv;
  void *p;
  location_t loc = EXPR_LOC_OR_LOC (expr, input_location);

  if (error_operand_p (expr))
    return error_mark_node;

  /* Get the high-water mark for the CONVERSION_OBSTACK.  */
  p = conversion_obstack_alloc (0);

  conv = implicit_conversion (type, TREE_TYPE (expr), expr,
			      /*c_cast_p=*/false,
			      flags, complain);

  if (!conv)
    {
      if (complain & tf_error)
	{
	  /* If expr has unknown type, then it is an overloaded function.
	     Call instantiate_type to get good error messages.  */
	  if (TREE_TYPE (expr) == unknown_type_node)
	    instantiate_type (type, expr, complain);
	  else if (invalid_nonstatic_memfn_p (loc, expr, complain))
	    /* We gave an error.  */;
	  else
	    error_at (loc, "could not convert %qE from %qT to %qT", expr,
		      TREE_TYPE (expr), type);
	}
      expr = error_mark_node;
    }
  else if (processing_template_decl && conv->kind != ck_identity)
    {
      /* In a template, we are only concerned about determining the
	 type of non-dependent expressions, so we do not have to
	 perform the actual conversion.  But for initializers, we
	 need to be able to perform it at instantiation
	 (or instantiate_non_dependent_expr) time.  */
      expr = build1 (IMPLICIT_CONV_EXPR, type, expr);
      if (!(flags & LOOKUP_ONLYCONVERTING))
	IMPLICIT_CONV_EXPR_DIRECT_INIT (expr) = true;
    }
  else
    expr = convert_like (conv, expr, complain);

  /* Free all the conversions we allocated.  */
  obstack_free (&conversion_obstack, p);

  return expr;
}

tree
perform_implicit_conversion (tree type, tree expr, tsubst_flags_t complain)
{
  return perform_implicit_conversion_flags (type, expr, complain,
					    LOOKUP_IMPLICIT);
}

/* Convert EXPR to TYPE (as a direct-initialization) if that is
   permitted.  If the conversion is valid, the converted expression is
   returned.  Otherwise, NULL_TREE is returned, except in the case
   that TYPE is a class type; in that case, an error is issued.  If
   C_CAST_P is true, then this direct-initialization is taking
   place as part of a static_cast being attempted as part of a C-style
   cast.  */

tree
perform_direct_initialization_if_possible (tree type,
					   tree expr,
					   bool c_cast_p,
                                           tsubst_flags_t complain)
{
  conversion *conv;
  void *p;

  if (type == error_mark_node || error_operand_p (expr))
    return error_mark_node;
  /* [dcl.init]

     If the destination type is a (possibly cv-qualified) class type:

     -- If the initialization is direct-initialization ...,
     constructors are considered. ... If no constructor applies, or
     the overload resolution is ambiguous, the initialization is
     ill-formed.  */
  if (CLASS_TYPE_P (type))
    {
      vec<tree, va_gc> *args = make_tree_vector_single (expr);
      expr = build_special_member_call (NULL_TREE, complete_ctor_identifier,
					&args, type, LOOKUP_NORMAL, complain);
      release_tree_vector (args);
      return build_cplus_new (type, expr, complain);
    }

  /* Get the high-water mark for the CONVERSION_OBSTACK.  */
  p = conversion_obstack_alloc (0);

  conv = implicit_conversion (type, TREE_TYPE (expr), expr,
			      c_cast_p,
			      LOOKUP_NORMAL, complain);
  if (!conv || conv->bad_p)
    expr = NULL_TREE;
  else
    expr = convert_like_real (conv, expr, NULL_TREE, 0, 0,
			      /*issue_conversion_warnings=*/false,
			      c_cast_p,
			      complain);

  /* Free all the conversions we allocated.  */
  obstack_free (&conversion_obstack, p);

  return expr;
}

/* When initializing a reference that lasts longer than a full-expression,
   this special rule applies:

     [class.temporary]

     The temporary to which the reference is bound or the temporary
     that is the complete object to which the reference is bound
     persists for the lifetime of the reference.

     The temporaries created during the evaluation of the expression
     initializing the reference, except the temporary to which the
     reference is bound, are destroyed at the end of the
     full-expression in which they are created.

   In that case, we store the converted expression into a new
   VAR_DECL in a new scope.

   However, we want to be careful not to create temporaries when
   they are not required.  For example, given:

     struct B {};
     struct D : public B {};
     D f();
     const B& b = f();

   there is no need to copy the return value from "f"; we can just
   extend its lifetime.  Similarly, given:

     struct S {};
     struct T { operator S(); };
     T t;
     const S& s = t;

  we can extend the lifetime of the return value of the conversion
  operator.

  The next several functions are involved in this lifetime extension.  */

/* DECL is a VAR_DECL or FIELD_DECL whose type is a REFERENCE_TYPE.  The
   reference is being bound to a temporary.  Create and return a new
   VAR_DECL with the indicated TYPE; this variable will store the value to
   which the reference is bound.  */

tree
make_temporary_var_for_ref_to_temp (tree decl, tree type)
{
  tree var;

  /* Create the variable.  */
  var = create_temporary_var (type);

  /* Register the variable.  */
  if (VAR_P (decl)
      && (TREE_STATIC (decl) || CP_DECL_THREAD_LOCAL_P (decl)))
    {
      /* Namespace-scope or local static; give it a mangled name.  */
      /* FIXME share comdat with decl?  */
      tree name;

      TREE_STATIC (var) = TREE_STATIC (decl);
      CP_DECL_THREAD_LOCAL_P (var) = CP_DECL_THREAD_LOCAL_P (decl);
      set_decl_tls_model (var, DECL_TLS_MODEL (decl));
      name = mangle_ref_init_variable (decl);
      DECL_NAME (var) = name;
      SET_DECL_ASSEMBLER_NAME (var, name);
      var = pushdecl_top_level (var);
    }
  else
    /* Create a new cleanup level if necessary.  */
    maybe_push_cleanup_level (type);

  return var;
}

/* EXPR is the initializer for a variable DECL of reference or
   std::initializer_list type.  Create, push and return a new VAR_DECL
   for the initializer so that it will live as long as DECL.  Any
   cleanup for the new variable is returned through CLEANUP, and the
   code to initialize the new variable is returned through INITP.  */

static tree
set_up_extended_ref_temp (tree decl, tree expr, vec<tree, va_gc> **cleanups,
			  tree *initp)
{
  tree init;
  tree type;
  tree var;

  /* Create the temporary variable.  */
  type = TREE_TYPE (expr);
  var = make_temporary_var_for_ref_to_temp (decl, type);
  layout_decl (var, 0);
  /* If the rvalue is the result of a function call it will be
     a TARGET_EXPR.  If it is some other construct (such as a
     member access expression where the underlying object is
     itself the result of a function call), turn it into a
     TARGET_EXPR here.  It is important that EXPR be a
     TARGET_EXPR below since otherwise the INIT_EXPR will
     attempt to make a bitwise copy of EXPR to initialize
     VAR.  */
  if (TREE_CODE (expr) != TARGET_EXPR)
    expr = get_target_expr (expr);

  if (TREE_CODE (decl) == FIELD_DECL
      && extra_warnings && !TREE_NO_WARNING (decl))
    {
      warning (OPT_Wextra, "a temporary bound to %qD only persists "
	       "until the constructor exits", decl);
      TREE_NO_WARNING (decl) = true;
    }

  /* Recursively extend temps in this initializer.  */
  TARGET_EXPR_INITIAL (expr)
    = extend_ref_init_temps (decl, TARGET_EXPR_INITIAL (expr), cleanups);

  /* Any reference temp has a non-trivial initializer.  */
  DECL_NONTRIVIALLY_INITIALIZED_P (var) = true;

  /* If the initializer is constant, put it in DECL_INITIAL so we get
     static initialization and use in constant expressions.  */
  init = maybe_constant_init (expr);
  if (TREE_CONSTANT (init))
    {
      if (literal_type_p (type) && CP_TYPE_CONST_NON_VOLATILE_P (type))
	{
	  /* 5.19 says that a constant expression can include an
	     lvalue-rvalue conversion applied to "a glvalue of literal type
	     that refers to a non-volatile temporary object initialized
	     with a constant expression".  Rather than try to communicate
	     that this VAR_DECL is a temporary, just mark it constexpr.

	     Currently this is only useful for initializer_list temporaries,
	     since reference vars can't appear in constant expressions.  */
	  DECL_DECLARED_CONSTEXPR_P (var) = true;
	  DECL_INITIALIZED_BY_CONSTANT_EXPRESSION_P (var) = true;
	  TREE_CONSTANT (var) = true;
	}
      DECL_INITIAL (var) = init;
      init = NULL_TREE;
    }
  else
    /* Create the INIT_EXPR that will initialize the temporary
       variable.  */
    init = split_nonconstant_init (var, expr);
  if (at_function_scope_p ())
    {
      add_decl_expr (var);

      if (TREE_STATIC (var))
	init = add_stmt_to_compound (init, register_dtor_fn (var));
      else
	{
	  tree cleanup = cxx_maybe_build_cleanup (var, tf_warning_or_error);
	  if (cleanup)
	    vec_safe_push (*cleanups, cleanup);
	}

      /* We must be careful to destroy the temporary only
	 after its initialization has taken place.  If the
	 initialization throws an exception, then the
	 destructor should not be run.  We cannot simply
	 transform INIT into something like:

	 (INIT, ({ CLEANUP_STMT; }))

	 because emit_local_var always treats the
	 initializer as a full-expression.  Thus, the
	 destructor would run too early; it would run at the
	 end of initializing the reference variable, rather
	 than at the end of the block enclosing the
	 reference variable.

	 The solution is to pass back a cleanup expression
	 which the caller is responsible for attaching to
	 the statement tree.  */
    }
  else
    {
      rest_of_decl_compilation (var, /*toplev=*/1, at_eof);
      if (TYPE_HAS_NONTRIVIAL_DESTRUCTOR (type))
	{
	  if (CP_DECL_THREAD_LOCAL_P (var))
	    tls_aggregates = tree_cons (NULL_TREE, var,
					tls_aggregates);
	  else
	    static_aggregates = tree_cons (NULL_TREE, var,
					   static_aggregates);
	}
      else
	/* Check whether the dtor is callable.  */
	cxx_maybe_build_cleanup (var, tf_warning_or_error);
    }
  /* Avoid -Wunused-variable warning (c++/38958).  */
  if (TYPE_HAS_NONTRIVIAL_DESTRUCTOR (type)
      && VAR_P (decl))
    TREE_USED (decl) = DECL_READ_P (decl) = true;

  *initp = init;
  return var;
}

/* Convert EXPR to the indicated reference TYPE, in a way suitable for
   initializing a variable of that TYPE.  */

tree
initialize_reference (tree type, tree expr,
		      int flags, tsubst_flags_t complain)
{
  conversion *conv;
  void *p;
  location_t loc = EXPR_LOC_OR_LOC (expr, input_location);

  if (type == error_mark_node || error_operand_p (expr))
    return error_mark_node;

  /* Get the high-water mark for the CONVERSION_OBSTACK.  */
  p = conversion_obstack_alloc (0);

  conv = reference_binding (type, TREE_TYPE (expr), expr, /*c_cast_p=*/false,
			    flags, complain);
  if (!conv || conv->bad_p)
    {
      if (complain & tf_error)
	{
	  if (conv)
	    convert_like (conv, expr, complain);
	  else if (!CP_TYPE_CONST_P (TREE_TYPE (type))
		   && !TYPE_REF_IS_RVALUE (type)
		   && !lvalue_p (expr))
	    error_at (loc, "invalid initialization of non-const reference of "
		      "type %qT from an rvalue of type %qT",
		      type, TREE_TYPE (expr));
	  else
	    error_at (loc, "invalid initialization of reference of type "
		      "%qT from expression of type %qT", type,
		      TREE_TYPE (expr));
	}
      return error_mark_node;
    }

  if (conv->kind == ck_ref_bind)
    /* Perform the conversion.  */
    expr = convert_like (conv, expr, complain);
  else if (conv->kind == ck_ambig)
    /* We gave an error in build_user_type_conversion_1.  */
    expr = error_mark_node;
  else
    gcc_unreachable ();

  /* Free all the conversions we allocated.  */
  obstack_free (&conversion_obstack, p);

  return expr;
}

/* Subroutine of extend_ref_init_temps.  Possibly extend one initializer,
   which is bound either to a reference or a std::initializer_list.  */

static tree
extend_ref_init_temps_1 (tree decl, tree init, vec<tree, va_gc> **cleanups)
{
  tree sub = init;
  tree *p;
  STRIP_NOPS (sub);
  if (TREE_CODE (sub) == COMPOUND_EXPR)
    {
      TREE_OPERAND (sub, 1)
        = extend_ref_init_temps_1 (decl, TREE_OPERAND (sub, 1), cleanups);
      return init;
    }
  if (TREE_CODE (sub) != ADDR_EXPR)
    return init;
  /* Deal with binding to a subobject.  */
  for (p = &TREE_OPERAND (sub, 0); TREE_CODE (*p) == COMPONENT_REF; )
    p = &TREE_OPERAND (*p, 0);
  if (TREE_CODE (*p) == TARGET_EXPR)
    {
      tree subinit = NULL_TREE;
      *p = set_up_extended_ref_temp (decl, *p, cleanups, &subinit);
      recompute_tree_invariant_for_addr_expr (sub);
      if (init != sub)
	init = fold_convert (TREE_TYPE (init), sub);
      if (subinit)
	init = build2 (COMPOUND_EXPR, TREE_TYPE (init), subinit, init);
    }
  return init;
}

/* INIT is part of the initializer for DECL.  If there are any
   reference or initializer lists being initialized, extend their
   lifetime to match that of DECL.  */

tree
extend_ref_init_temps (tree decl, tree init, vec<tree, va_gc> **cleanups)
{
  tree type = TREE_TYPE (init);
  if (processing_template_decl)
    return init;
  if (TREE_CODE (type) == REFERENCE_TYPE)
    init = extend_ref_init_temps_1 (decl, init, cleanups);
  else if (is_std_init_list (type))
    {
      /* The temporary array underlying a std::initializer_list
	 is handled like a reference temporary.  */
      tree ctor = init;
      if (TREE_CODE (ctor) == TARGET_EXPR)
	ctor = TARGET_EXPR_INITIAL (ctor);
      if (TREE_CODE (ctor) == CONSTRUCTOR)
	{
	  tree array = CONSTRUCTOR_ELT (ctor, 0)->value;
	  array = extend_ref_init_temps_1 (decl, array, cleanups);
	  CONSTRUCTOR_ELT (ctor, 0)->value = array;
	}
    }
  else if (TREE_CODE (init) == CONSTRUCTOR)
    {
      unsigned i;
      constructor_elt *p;
      vec<constructor_elt, va_gc> *elts = CONSTRUCTOR_ELTS (init);
      FOR_EACH_VEC_SAFE_ELT (elts, i, p)
	p->value = extend_ref_init_temps (decl, p->value, cleanups);
    }

  return init;
}

/* Returns true iff an initializer for TYPE could contain temporaries that
   need to be extended because they are bound to references or
   std::initializer_list.  */

bool
type_has_extended_temps (tree type)
{
  type = strip_array_types (type);
  if (TREE_CODE (type) == REFERENCE_TYPE)
    return true;
  if (CLASS_TYPE_P (type))
    {
      if (is_std_init_list (type))
	return true;
      for (tree f = next_initializable_field (TYPE_FIELDS (type));
	   f; f = next_initializable_field (DECL_CHAIN (f)))
	if (type_has_extended_temps (TREE_TYPE (f)))
	  return true;
    }
  return false;
}

/* Returns true iff TYPE is some variant of std::initializer_list.  */

bool
is_std_init_list (tree type)
{
  /* Look through typedefs.  */
  if (!TYPE_P (type))
    return false;
  if (cxx_dialect == cxx98)
    return false;
  type = TYPE_MAIN_VARIANT (type);
  return (CLASS_TYPE_P (type)
	  && CP_TYPE_CONTEXT (type) == std_node
	  && strcmp (TYPE_NAME_STRING (type), "initializer_list") == 0);
}

/* Returns true iff DECL is a list constructor: i.e. a constructor which
   will accept an argument list of a single std::initializer_list<T>.  */

bool
is_list_ctor (tree decl)
{
  tree args = FUNCTION_FIRST_USER_PARMTYPE (decl);
  tree arg;

  if (!args || args == void_list_node)
    return false;

  arg = non_reference (TREE_VALUE (args));
  if (!is_std_init_list (arg))
    return false;

  args = TREE_CHAIN (args);

  if (args && args != void_list_node && !TREE_PURPOSE (args))
    /* There are more non-defaulted parms.  */
    return false;

  return true;
}

#include "gt-cp-call.h"<|MERGE_RESOLUTION|>--- conflicted
+++ resolved
@@ -5374,8 +5374,6 @@
     }
 }
 
-<<<<<<< HEAD
-=======
 /* Returns 1 if P0145R2 says that the LHS of operator CODE is evaluated first,
    -1 if the RHS is evaluated first, or 0 if the order is unspecified.  */
 
@@ -5409,7 +5407,6 @@
     }
 }
 
->>>>>>> a60a5d31
 static tree
 build_new_op_1 (location_t loc, enum tree_code code, int flags, tree arg1,
 		tree arg2, tree arg3, tree *overload, tsubst_flags_t complain)
@@ -5698,17 +5695,33 @@
 	  else
 	    result = build_over_call (cand, LOOKUP_NORMAL, complain);
 
-	  if (processing_template_decl
-	      && result != NULL_TREE
-	      && result != error_mark_node
-	      && DECL_HIDDEN_FRIEND_P (cand->fn))
+	  if (trivial_fn_p (cand->fn))
+	    /* There won't be a CALL_EXPR.  */;
+	  else if (result && result != error_mark_node)
 	    {
-	      tree call = result;
-	      if (REFERENCE_REF_P (call))
-		call = TREE_OPERAND (call, 0);
-	      /* This prevents build_new_function_call from discarding this
-		 function during instantiation of the enclosing template.  */
-	      KOENIG_LOOKUP_P (call) = 1;
+	      tree call = extract_call_expr (result);
+	      CALL_EXPR_OPERATOR_SYNTAX (call) = true;
+
+	      if (processing_template_decl && DECL_HIDDEN_FRIEND_P (cand->fn))
+		/* This prevents build_new_function_call from discarding this
+		   function during instantiation of the enclosing template.  */
+		KOENIG_LOOKUP_P (call) = 1;
+
+	      /* Specify evaluation order as per P0145R2.  */
+	      CALL_EXPR_ORDERED_ARGS (call) = false;
+	      switch (op_is_ordered (code))
+		{
+		case -1:
+		  CALL_EXPR_REVERSE_ARGS (call) = true;
+		  break;
+
+		case 1:
+		  CALL_EXPR_ORDERED_ARGS (call) = true;
+		  break;
+
+		default:
+		  break;
+		}
 	    }
 	}
       else
@@ -5882,6 +5895,25 @@
 			overload, complain);
   timevar_cond_stop (TV_OVERLOAD, subtime);
   return ret;
+}
+
+/* CALL was returned by some call-building function; extract the actual
+   CALL_EXPR from any bits that have been tacked on, e.g. by
+   convert_from_reference.  */
+
+tree
+extract_call_expr (tree call)
+{
+  while (TREE_CODE (call) == COMPOUND_EXPR)
+    call = TREE_OPERAND (call, 1);
+  if (REFERENCE_REF_P (call))
+    call = TREE_OPERAND (call, 0);
+  if (TREE_CODE (call) == TARGET_EXPR)
+    call = TARGET_EXPR_INITIAL (call);
+  gcc_assert (TREE_CODE (call) == CALL_EXPR
+	      || TREE_CODE (call) == AGGR_INIT_EXPR
+	      || call == error_mark_node);
+  return call;
 }
 
 /* Returns true if FN has two parameters, of which the second has type
@@ -7101,7 +7133,8 @@
    which just decay_conversion or no conversions at all should be done.
    This is true for some builtins which don't act like normal functions.
    Return 2 if no conversions at all should be done, 1 if just
-   decay_conversion.  */
+   decay_conversion.  Return 3 for special treatment of the 3rd argument
+   for __builtin_*_overflow_p.  */
 
 int
 magic_varargs_p (tree fn)
@@ -7109,7 +7142,7 @@
   if (flag_cilkplus && is_cilkplus_reduce_builtin (fn) != BUILT_IN_NONE)
     return 2;
 
-  if (DECL_BUILT_IN (fn))
+  if (DECL_BUILT_IN_CLASS (fn) == BUILT_IN_NORMAL)
     switch (DECL_FUNCTION_CODE (fn))
       {
       case BUILT_IN_CLASSIFY_TYPE:
@@ -7117,6 +7150,11 @@
       case BUILT_IN_NEXT_ARG:
       case BUILT_IN_VA_START:
 	return 1;
+
+      case BUILT_IN_ADD_OVERFLOW_P:
+      case BUILT_IN_SUB_OVERFLOW_P:
+      case BUILT_IN_MUL_OVERFLOW_P:
+	return 3;
 
       default:;
 	return lookup_attribute ("type generic",
@@ -7571,18 +7609,18 @@
     }
 
   /* Ellipsis */
+  int magic = magic_varargs_p (fn);
   for (; arg_index < vec_safe_length (args); ++arg_index)
     {
       tree a = (*args)[arg_index];
-      int magic = magic_varargs_p (fn);
-      if (magic == 2)
+      if ((magic == 3 && arg_index == 2) || magic == 2)
 	{
 	  /* Do no conversions for certain magic varargs.  */
 	  a = mark_type_use (a);
 	  if (TREE_CODE (a) == FUNCTION_DECL && reject_gcc_builtin (a))
 	    return error_mark_node;
 	}
-      else if (magic == 1)
+      else if (magic != 0)
 	/* For other magic varargs only do decay_conversion.  */
 	a = decay_conversion (a, complain);
       else if (DECL_CONSTRUCTOR_P (fn)
@@ -7704,9 +7742,7 @@
       if (is_really_empty_class (type))
 	{
 	  /* Avoid copying empty classes.  */
-	  val = build2 (COMPOUND_EXPR, void_type_node, to, arg);
-	  TREE_NO_WARNING (val) = 1;
-	  val = build2 (COMPOUND_EXPR, type, val, to);
+	  val = build2 (COMPOUND_EXPR, type, arg, to);
 	  TREE_NO_WARNING (val) = 1;
 	}
       else if (tree_int_cst_equal (TYPE_SIZE (type), TYPE_SIZE (as_base)))
@@ -7794,11 +7830,6 @@
     }
 
   tree call = build_cxx_call (fn, nargs, argarray, complain|decltype_flag);
-<<<<<<< HEAD
-  if (TREE_CODE (call) == CALL_EXPR
-      && (cand->flags & LOOKUP_LIST_INIT_CTOR))
-    CALL_EXPR_LIST_INIT_P (call) = true;
-=======
   if (call != error_mark_node
       && cand->flags & LOOKUP_LIST_INIT_CTOR)
     {
@@ -7806,7 +7837,6 @@
       /* build_new_op_1 will clear this when appropriate.  */
       CALL_EXPR_ORDERED_ARGS (c) = true;
     }
->>>>>>> a60a5d31
   return call;
 }
 
@@ -9470,10 +9500,10 @@
 				     "default argument mismatch in "
 				     "overload resolution"))
 			{
-			  inform (input_location,
-				  " candidate 1: %q+#F", cand1->fn);
-			  inform (input_location,
-				  " candidate 2: %q+#F", cand2->fn);
+			  inform (DECL_SOURCE_LOCATION (cand1->fn),
+				  " candidate 1: %q#F", cand1->fn);
+			  inform (DECL_SOURCE_LOCATION (cand2->fn),
+				  " candidate 2: %q#F", cand2->fn);
 			}
 		    }
 		  else
